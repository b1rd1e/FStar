--- conflicted
+++ resolved
@@ -19,14 +19,10 @@
     if n < 256 then 1
     else if n < 65536 then 2
     else if n < 16777216 then 3
-    (*else if n < 4294967296 then 4
+    else if n < 4294967296 then 4
     else if n < 1099511627776 then 5
     else if n < 281474976710656 then 6
-<<<<<<< HEAD
-    else if n < 72057594037927936 then 7    *)
-=======
     else if n < 72057594037927936 then 7
->>>>>>> df468cd9
     else 8
 *)
 (* NS:
