--- conflicted
+++ resolved
@@ -381,7 +381,6 @@
      partition_length (bool_of_compare f pivot) tl;
      sortWithT f lo@(pivot::sortWithT f hi)
 
-<<<<<<< HEAD
 val splitAt: nat -> list 'a -> (list 'a * list 'a)
 let rec splitAt n l =
   if n = 0 then l, []
@@ -392,8 +391,6 @@
 	let l1, l2 = splitAt (n - 1) tl in
 	hd::l1, l2
 
-let map_flatten f l = flatten (map f l)
-=======
 let filter_map f l =
   let rec filter_map acc l =
     match l with
@@ -419,5 +416,4 @@
         else
           index (i + 1) f tl
   in
-  index 0 f l
->>>>>>> 7da19eeb
+  index 0 f l