--- conflicted
+++ resolved
@@ -98,10 +98,6 @@
    compile with F#. OCaml does not have this problem, as it features a
    polymorphic comparison. *)
 val unique: list 'a -> list 'a
-<<<<<<< HEAD
 val splitAt: nat -> list 'a -> (list 'a * list 'a)
-val map_flatten: ('a -> list 'b) -> list 'a -> list 'b
-=======
 val filter_map: ('a -> option 'b) -> list 'a -> list 'b
-val index: ('a -> bool) -> list 'a -> int
->>>>>>> 7da19eeb
+val index: ('a -> bool) -> list 'a -> int