--- conflicted
+++ resolved
@@ -77,60 +77,6 @@
 let equiv2 x y = compose2 square square x y
 
 
-<<<<<<< HEAD
-(* Examples taken from the POPL paper *)
-
-let assign x y = x := y
-
-val monotonic_assign : x:ref int -> y1:int -> y2:int
-                       -> STATE2.ST2 (unit * unit)
-                                     (requires (fun h -> y1 <= y2))
-                                     (ensures (fun h1 r h2 -> sel (fst h2) x <= sel (snd h2) x))
-let monotonic_assign x y1 y2 = compose2 (assign x) (assign x) y1 y2
-
-
-val id : int -> Tot int
-let id x = x
-
-val monotonic_id_standard : x:int -> y:int
-                            -> Lemma (requires (x <= y))
-                                     (ensures (id x <= id y))
-let monotonic_id_standard x y = ()
-
-
-(* This does not work...? *)
-(* val monotonic_id : x:int -> y:int -> STATE2.ST2 (int * int) *)
-(*                                                 (requires (fun h -> x <= y)) *)
-(*                                                 (ensures (fun h1 r h2 -> (fst r) <= (snd r))) *)
-(* let monotonic_id x y = compose2 id id x y *)
-
-
-type low 'a = x:('a * 'a){fst x = snd x}
-type high 'a = 'a * 'a
-
-val one : int * int
-let one = (1,1)
-
-val plus : (int * int) -> (int * int) -> Tot (int * int)
-let plus (x1,x2) (y1,y2) = (x1 + y1, x2 + y2)
-
-val test_info : (high int * low int) -> (high int * low int)
-(* This one fails as expected *)
-(* val test_info : (high int * low int) -> (low int * low int) *)
-let test_info (x,y) = ((plus x y), (plus y one))
-
-
-(* This does not work if I η-expand [noleak] in the body of noleak_ok *)
-let noleak (x,b) = if b then x := 1 else x := 1
-val noleak_ok: x1:ref int
-               -> x2:ref int
-               -> b1:bool
-               -> b2:bool
-               -> STATE2.ST2 (unit * unit)
-                             (requires (fun h -> True))
-                             (ensures (fun h1 r h2 -> ((x1 = x2) /\ (fst h1 = snd h1)) ==> (fst h2 = snd h2)))
-let noleak_ok x1 x2 b1 b2 = compose2 noleak noleak (x1,b1) (x2,b2)
-=======
 let f3 x = if !x = 0 then x := 0 else x:= 1
 let g3 x = if !x <> 0 then x := 1 else x:= 0
 val equiv3: x:ref int
@@ -191,4 +137,57 @@
 let equiv8 a b = compose2 f8 f8 a b
 
 
->>>>>>> 3d407c73
+
+
+(* Examples taken from the POPL paper *)
+
+let assign x y = x := y
+
+val monotonic_assign : x:ref int -> y1:int -> y2:int
+                       -> STATE2.ST2 (unit * unit)
+                                     (requires (fun h -> y1 <= y2))
+                                     (ensures (fun h1 r h2 -> sel (fst h2) x <= sel (snd h2) x))
+let monotonic_assign x y1 y2 = compose2 (assign x) (assign x) y1 y2
+
+
+val id : int -> Tot int
+let id x = x
+
+val monotonic_id_standard : x:int -> y:int
+                            -> Lemma (requires (x <= y))
+                                     (ensures (id x <= id y))
+let monotonic_id_standard x y = ()
+
+
+(* This does not work...? *)
+(* val monotonic_id : x:int -> y:int -> STATE2.ST2 (int * int) *)
+(*                                                 (requires (fun h -> x <= y)) *)
+(*                                                 (ensures (fun h1 r h2 -> (fst r) <= (snd r))) *)
+(* let monotonic_id x y = compose2 id id x y *)
+
+
+type low 'a = x:('a * 'a){fst x = snd x}
+type high 'a = 'a * 'a
+
+val one : int * int
+let one = (1,1)
+
+val plus : (int * int) -> (int * int) -> Tot (int * int)
+let plus (x1,x2) (y1,y2) = (x1 + y1, x2 + y2)
+
+val test_info : (high int * low int) -> (high int * low int)
+(* This one fails as expected *)
+(* val test_info : (high int * low int) -> (low int * low int) *)
+let test_info (x,y) = ((plus x y), (plus y one))
+
+
+(* This does not work if I η-expand [noleak] in the body of noleak_ok *)
+let noleak (x,b) = if b then x := 1 else x := 1
+val noleak_ok: x1:ref int
+               -> x2:ref int
+               -> b1:bool
+               -> b2:bool
+               -> STATE2.ST2 (unit * unit)
+                             (requires (fun h -> True))
+                             (ensures (fun h1 r h2 -> ((x1 = x2) /\ (fst h1 = snd h1)) ==> (fst h2 = snd h2)))
+let noleak_ok x1 x2 b1 b2 = compose2 noleak noleak (x1,b1) (x2,b2)