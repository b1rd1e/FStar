(*
   Copyright 2008-2014 Nikhil Swamy and Microsoft Research

   Licensed under the Apache License, Version 2.0 (the "License");
   you may not use this file except in compliance with the License.
   You may obtain a copy of the License at

       http://www.apache.org/licenses/LICENSE-2.0

   Unless required by applicable law or agreed to in writing, software
   distributed under the License is distributed on an "AS IS" BASIS,
   WITHOUT WARRANTIES OR CONDITIONS OF ANY KIND, either express or implied.
   See the License for the specific language governing permissions and
   limitations under the License.
*)
#light "off"

// (c) Microsoft Corporation. All rights reserved
module FStar.Options
open FStar
open FStar.Util
open FStar.Getopt
open FStar.Version

type debug_level_t =
    | Low
    | Medium
    | High
    | Extreme
    | Other of string

let show_signatures = Util.mk_ref []
let norm_then_print = Util.mk_ref true
let z3_exe = Util.mk_ref (Platform.exe "z3")
let silent=Util.mk_ref false
let debug=Util.mk_ref []
let debug_level = Util.mk_ref []
let dlevel = function
    | "Low" -> Low
    | "Medium" -> Medium
    | "High" -> High
    | "Extreme" -> Extreme
    | s -> Other s
let one_debug_level_geq l1 l2 = match l1 with
    | Other _
    | Low -> l1 = l2
    | Medium -> (l2 = Low || l2 = Medium)
    | High -> (l2 = Low || l2 = Medium || l2 = High)
    | Extreme -> (l2 = Low || l2 = Medium || l2 = High || l2 = Extreme)
let debug_level_geq l2 = !debug_level |> Util.for_some (fun l1 -> one_debug_level_geq l1 l2)
let log_types = Util.mk_ref false
let print_effect_args=Util.mk_ref false
let print_real_names = Util.mk_ref false
let dump_module : ref<option<string>> = Util.mk_ref None
let should_dump l = match !dump_module with
    | None -> false
    | Some m -> m=l
let logQueries = Util.mk_ref false
let z3exe = Util.mk_ref true
let outputDir = Util.mk_ref (Some ".")
let fstar_home_opt = Util.mk_ref None
let _fstar_home = Util.mk_ref ""
let prims_ref = Util.mk_ref None
let z3timeout = Util.mk_ref 5
let admit_smt_queries = Util.mk_ref false
let pretype = Util.mk_ref true
let codegen = Util.mk_ref None
let admit_fsi = Util.mk_ref []
let codegen_libs = Util.mk_ref []
let trace_error = Util.mk_ref false
let verify = Util.mk_ref true
let full_context_dependency = Util.mk_ref true
let print_implicits = Util.mk_ref false
let hide_uvar_nums = Util.mk_ref false
let hide_genident_nums = Util.mk_ref false
let serialize_mods = Util.mk_ref false
let initial_fuel = Util.mk_ref 2
let initial_ifuel = Util.mk_ref 1
let max_fuel = Util.mk_ref 8
let min_fuel = Util.mk_ref 1
let max_ifuel = Util.mk_ref 2
let warn_top_level_effects = Util.mk_ref false
let no_slack = Util.mk_ref false
let eager_inference = Util.mk_ref false
let unthrottle_inductives = Util.mk_ref false
let use_eq_at_higher_order = Util.mk_ref false
let use_native_int = Util.mk_ref false
let fs_typ_app = Util.mk_ref false
let n_cores = Util.mk_ref 1
let verify_module = Util.mk_ref []
let __temp_no_proj = Util.mk_ref []
let interactive = Util.mk_ref false
let interactive_context = Util.mk_ref None
let split_cases = Util.mk_ref 0
let _include_path = Util.mk_ref []
let interactive_fsi = Util.mk_ref false
let print_fuels = Util.mk_ref false
let cardinality = Util.mk_ref "off"
let timing = Util.mk_ref false
let inline_arith = Util.mk_ref false
let warn_cardinality () = match !cardinality with
    | "warn" -> true
    | _ -> false
let check_cardinality () = match !cardinality with
    | "check" -> true
    | _ -> false
let dep = ref None
let explicit_deps = Util.mk_ref false
let init_options () = 
    show_signatures := [];
    norm_then_print := true;
    z3_exe := Platform.exe "z3";
    silent := false;
    debug := [];
    debug_level  := [];
    log_types  := false;
    print_effect_args := false;
    print_real_names  := false;
    dump_module  := None;
    logQueries  := false;
    z3exe  := true;
    outputDir  := Some ".";
    fstar_home_opt  := None;
    _fstar_home  := "";
    prims_ref  := None;
    z3timeout  := 5;
    admit_smt_queries := false;
    pretype  := true;
    codegen  := None;
    codegen_libs := [];
    admit_fsi  := [];
    trace_error  := false;
    verify  := true;
    full_context_dependency  := true;
    print_implicits  := false;
    hide_uvar_nums  := false;
    hide_genident_nums  := false;
    serialize_mods  := false;
    initial_fuel  := 2;
    initial_ifuel  := 1;
    max_fuel  := 8;
    min_fuel  := 1;
    max_ifuel  := 2;
    warn_top_level_effects  := false;
    no_slack  := false;
    eager_inference  := false;
    unthrottle_inductives  := false;
    use_eq_at_higher_order  := false;
    fs_typ_app  := false;
    n_cores  := 1;
    split_cases := 0;
    verify_module := [];
    __temp_no_proj := [];
    _include_path := [];
    print_fuels := false;
    use_native_int := false;
    explicit_deps := false;
    dep := None;
    timing := false;
    inline_arith := false

let set_fstar_home () =
  let fh = match !fstar_home_opt with
    | None ->
      let x = Util.get_exec_dir () in
      let x = x ^ "/.." in
      _fstar_home := x;
      fstar_home_opt := Some x;
      x
    | Some x -> _fstar_home := x; x in
  fh
let get_fstar_home () = match !fstar_home_opt with
    | None -> ignore <| set_fstar_home(); !_fstar_home
    | Some x -> x

let get_include_path () =
  (* Allows running fstar either from the source repository, or after
   * installation (into /usr/local for instance) *)
<<<<<<< HEAD
  let h = get_fstar_home () in
  !_include_path@["."; h ^ "/lib"; h ^ "/lib/fstar"]
    
let find_file filename =
    let search_path = get_include_path () in
=======
  List.map
    (fun p ->
      if Util.is_path_absolute p then
        Util.normalize_file_path p
      else
        Util.join_paths dirname p)
    (let h = get_fstar_home () in
    !_include_path@["."; h ^ "/lib"; h ^ "/stdlib"; h ^ "/lib/fstar"; h ^ "/stdlib/fstar"])

let find_file filename search_path =
>>>>>>> 3ef93734
    try
      Util.map_option
        Util.normalize_file_path
        (if Util.is_path_absolute filename then
          if Util.file_exists(filename) then
            Some filename
          else
            None
        else
          Util.find_map
            search_path
            (fun p ->
              let path = Util.join_paths p filename in
              if Util.file_exists path then
                Some path
              else
                None))
    with _ -> 
      None

let prims () = match !prims_ref with
  | None -> 
    (let filen = "prims.fst" in
    match find_file filen with
    | Some result ->
      result
    | None ->
      raise (Util.Failure (Util.format1 "unable to find required file \"%s\" in the module search path.\n" filen)))
  | Some x -> x

let prependOutputDir fname = match !outputDir with
  | None -> fname
  | Some x -> x ^ "/" ^ fname

let cache_dir = "cache"

let display_version () =
  Util.print_string (Util.format5 "F* %s\nplatform=%s\ncompiler=%s\ndate=%s\ncommit=%s\n"
                                  version platform compiler date commit)

let display_usage specs =
  Util.print_string "fstar [option] file...\n";
  List.iter
    (fun (_, flag, p, doc) ->
       match p with
         | ZeroArgs ig ->
             if doc = "" then Util.print_string (Util.format1 "  --%s\n" flag)
             else Util.print_string (Util.format2 "  --%s  %s\n" flag doc)
         | OneArg (_, argname) ->
             if doc = "" then Util.print_string (Util.format2 "  --%s %s\n" flag argname)
             else Util.print_string (Util.format3 "  --%s %s  %s\n" flag argname doc))
    specs

let rec specs () : list<Getopt.opt> =
  let specs =
    [( noshort, "admit_fsi", OneArg ((fun x -> admit_fsi := x::!admit_fsi), "module name"), "Treat .fsi as a .fst");
     ( noshort, "admit_smt_queries", OneArg ((fun s -> admit_smt_queries := (if s="true" then true else if s="false" then false else failwith("Invalid argument to --admit_smt_queries"))), "true|false"), "Admit SMT queries (UNSAFE! But, useful during development); default: 'false'");
     ( noshort, "cardinality", OneArg ((fun x -> cardinality := validate_cardinality x), "off|warn|check"), "Check cardinality constraints on inductive data types (default 'off')");
     ( noshort, "codegen", OneArg ((fun s -> codegen := parse_codegen s), "OCaml|FSharp"), "Generate code for execution");
     ( noshort, "codegen-lib", OneArg ((fun s -> codegen_libs := (Util.split s ".")::!codegen_libs), "namespace"), "External runtime library library");
     ( noshort, "debug", OneArg ((fun x -> debug := x::!debug), "module name"), "Print LOTS of debugging information while checking module [arg]");
     ( noshort, "debug_level", OneArg ((fun x -> debug_level := dlevel x::!debug_level), "Low|Medium|High|Extreme"), "Control the verbosity of debugging info");
     ( noshort, "dep", OneArg ((fun x -> dep := Some x), "make|nubuild"), "Output the transitive closure of the dependency graph in a format suitable for the given tool");
     ( noshort, "dump_module", OneArg ((fun x -> dump_module := Some x), "module name"), "");
     ( noshort, "eager_inference", ZeroArgs (fun () -> eager_inference := true), "Solve all type-inference constraints eagerly; more efficient but at the cost of generality");
     ( noshort, "explicit_deps", ZeroArgs (fun () -> explicit_deps := true), "tell FStar to not find dependencies automatically because the user provides them on the command-line, along with the right --admit-fsi options");
     ( noshort, "fs_typ_app", ZeroArgs (fun () -> fs_typ_app := true), "Allow the use of t<t1,...,tn> syntax for type applications; brittle since it clashes with the integer less-than operator");
     ( noshort, "fsi", ZeroArgs (fun () -> set_interactive_fsi ()), "fsi flag; A flag to indicate if type checking a fsi in the interactive mode");
     ( noshort, "fstar_home", OneArg ((fun x -> fstar_home_opt := Some x), "dir"), "Set the FSTAR_HOME variable to dir");
     ( noshort, "full_context_dependency", ZeroArgs(fun () -> full_context_dependency := true), "Introduce unification variables that are dependent on the entire context (possibly expensive, but better for type inference (on, by default)");
     ( noshort, "hide_genident_nums", ZeroArgs(fun () -> hide_genident_nums := true), "Don't print generated identifier numbers");
     ( noshort, "hide_uvar_nums", ZeroArgs(fun () -> hide_uvar_nums := true), "Don't print unification variable numbers");
     ( noshort, "in", ZeroArgs (fun () -> interactive := true), "Interactive mode; reads input from stdin");
     ( noshort, "in_context", OneArg ((fun s -> interactive := true; interactive_context := Some s), "name"), "Specify the context of an interactive session; needed for --auto_deps to work with interactive mode.");
     ( noshort, "include", OneArg ((fun s -> _include_path := !_include_path @ [s]), "path"), "A directory in which to search for files included on the command line");
     ( noshort, "initial_fuel", OneArg((fun x -> initial_fuel := int_of_string x), "non-negative integer"), "Number of unrolling of recursive functions to try initially (default 2)");
     ( noshort, "initial_ifuel", OneArg((fun x -> initial_ifuel := int_of_string x), "non-negative integer"), "Number of unrolling of inductive datatypes to try at first (default 1)");
     ( noshort, "inline_arith", ZeroArgs(fun () -> inline_arith := true), "Inline definitions of arithmetic functions in the SMT encoding");
     ( noshort, "lax", ZeroArgs (fun () -> pretype := true; verify := false), "Run the lax-type checker only (admit all verification conditions)");
     ( noshort, "log_types", ZeroArgs (fun () -> log_types := true), "Print types computed for data/val/let-bindings");
     ( noshort, "logQueries", ZeroArgs (fun () -> logQueries := true), "Log the Z3 queries in queries.smt2");
     ( noshort, "max_fuel", OneArg((fun x -> max_fuel := int_of_string x), "non-negative integer"), "Number of unrolling of recursive functions to try at most (default 8)");
     ( noshort, "max_ifuel", OneArg((fun x -> max_ifuel := int_of_string x), "non-negative integer"), "Number of unrolling of inductive datatypes to try at most (default 2)");
     ( noshort, "min_fuel", OneArg((fun x -> min_fuel := int_of_string x), "non-negative integer"), "Minimum number of unrolling of recursive functions to try (default 1)");
     ( noshort, "MLish", ZeroArgs(fun () -> full_context_dependency := false), "Introduce unification variables that are only dependent on the type variables in the context");
     ( noshort, "n_cores", OneArg ((fun x -> n_cores := int_of_string x), "positive integer"), "Maximum number of cores to use for the solver (default 1)");
     ( noshort, "no_fs_typ_app", ZeroArgs (fun () -> fs_typ_app := false), "Do not allow the use of t<t1,...,tn> syntax for type applications");
     ( noshort, "no_slack", ZeroArgs (fun () -> no_slack := true), "Use the partially flow-insensitive variant of --rel2 (experimental)");
     ( noshort, "odir", OneArg ((fun x -> outputDir := Some x), "dir"), "Place output in directory dir");
     ( noshort, "prims", OneArg ((fun x -> prims_ref := Some x), "file"), "");
     ( noshort, "print_before_norm", ZeroArgs(fun () -> norm_then_print := false), "Do not normalize types before printing (for debugging)");
     ( noshort, "print_effect_args", ZeroArgs (fun () -> print_effect_args := true), "Print inferred predicate transformers for all computation types");
     ( noshort, "print_fuels", ZeroArgs (fun () -> print_fuels := true), "Print the fuel amounts used for each successful query");
     ( noshort, "print_implicits", ZeroArgs(fun () -> print_implicits := true), "Print implicit arguments");
     ( noshort, "prn", ZeroArgs (fun () -> print_real_names := true), "Print real names---you may want to use this in conjunction with logQueries");
     ( noshort, "serialize_mods", ZeroArgs (fun () -> serialize_mods := true), "Serialize compiled modules");
     ( noshort, "show_signatures", OneArg((fun x -> show_signatures := x::!show_signatures), "module name"), "Show the checked signatures for all top-level symbols in the module");
     ( noshort, "silent", ZeroArgs (fun () -> silent := true), " ");
     ( noshort, "smt", OneArg ((fun x -> z3_exe := x), "path"), "Path to the SMT solver (usually Z3, but could be any SMT2-compatible solver)");
     ( noshort, "split_cases", OneArg ((fun n -> split_cases := int_of_string n), "t"), "Partition VC of a match into groups of n cases");
     ( noshort, "timing", ZeroArgs (fun () -> timing := true), "Print the time it takes to verify each top-level definition");
     ( noshort, "trace_error", ZeroArgs (fun () -> trace_error := true), "Don't print an error message; show an exception trace instead");
     ( noshort, "unthrottle_inductives", ZeroArgs (fun () -> unthrottle_inductives := true), "Let the SMT solver unfold inductive types to arbitrary depths (may affect verifier performance)");
     ( noshort, "use_eq_at_higher_order", ZeroArgs (fun () -> use_eq_at_higher_order := true), "Use equality constraints when comparing higher-order types; temporary");
     ( noshort, "use_native_int", ZeroArgs (fun () -> use_native_int := true), "Extract the 'int' type to platform-specific native int; you will need to link the generated code with the appropriate version of the prims library");
     ( noshort, "verify_module", OneArg ((fun x -> verify_module := x::!verify_module), "string"), "Name of the module to verify");
     ( noshort, "__temp_no_proj", OneArg ((fun x -> __temp_no_proj := x::!__temp_no_proj), "string"), "Don't generate projectors for this module");
     ( 'v',     "version", ZeroArgs (fun _ -> display_version(); exit 0), "Display version number");
     ( noshort, "warn_top_level_effects", ZeroArgs (fun () -> warn_top_level_effects := true), "Top-level effects are ignored, by default; turn this flag on to be warned when this happens");
     ( noshort, "z3timeout", OneArg ((fun s -> z3timeout := int_of_string s), "t"), "Set the Z3 per-query (soft) timeout to t seconds (default 5)");
  ] in
     ( 'h', "help", ZeroArgs (fun x -> display_usage specs; exit 0), "Display this information")::specs
and parse_codegen s =
  match s with
  | "OCaml"
  | "FSharp" -> Some s
  | _ ->
     (Util.print_string "Wrong argument to codegen flag\n";
      display_usage (specs ()); exit 1)
and validate_cardinality x = match x with
    | "warn" 
    | "check"
    | "off" -> x
    | _ ->   (Util.print_string "Wrong argument to cardinality flag\n";
              display_usage (specs ()); exit 1)

and set_interactive_fsi (_:unit) =
    if !interactive then interactive_fsi := true
    else (Util.print_string "Set interactive flag first before setting interactive fsi flag\n";
          display_usage (specs ()); exit 1)

let should_verify m =
    !verify &&
    (match !verify_module with
        | [] -> true //the verify_module flag was not set, so verify everything
        | l -> List.contains m l) //otherwise, look in the list to see if it is explicitly mentioned

let dont_gen_projectors m = List.contains m (!__temp_no_proj)

let should_print_message m = 
    should_verify m 
    && not (List.contains m !admit_fsi) 
    && m <> "Prims"

let set_options = 
    //The smt option is a security concern
    //only allow it to be set from the command line, not from the build-config
    let no_smt_specs = specs() |> List.filter (fun (_, name, _, _) -> name <> "smt") in
    fun s -> Getopt.parse_string no_smt_specs (fun _ -> ()) s

let reset_options_string : ref<option<string>> = ref None
let reset_options () =
    init_options();
    let res = Getopt.parse_cmdline (specs()) (fun x -> ()) in
    match !reset_options_string with
        | Some x -> set_options x
        | _ -> res<|MERGE_RESOLUTION|>--- conflicted
+++ resolved
@@ -176,24 +176,11 @@
 let get_include_path () =
   (* Allows running fstar either from the source repository, or after
    * installation (into /usr/local for instance) *)
-<<<<<<< HEAD
   let h = get_fstar_home () in
-  !_include_path@["."; h ^ "/lib"; h ^ "/lib/fstar"]
+  !_include_path @ ["."; h ^ "/lib"; h ^ "/lib/fstar"; h ^ "/stdlib" ; h ^ "/stdlib/fstar"]
     
 let find_file filename =
     let search_path = get_include_path () in
-=======
-  List.map
-    (fun p ->
-      if Util.is_path_absolute p then
-        Util.normalize_file_path p
-      else
-        Util.join_paths dirname p)
-    (let h = get_fstar_home () in
-    !_include_path@["."; h ^ "/lib"; h ^ "/stdlib"; h ^ "/lib/fstar"; h ^ "/stdlib/fstar"])
-
-let find_file filename search_path =
->>>>>>> 3ef93734
     try
       Util.map_option
         Util.normalize_file_path
