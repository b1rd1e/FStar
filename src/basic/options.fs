--- conflicted
+++ resolved
@@ -23,176 +23,11 @@
 open FStar.Version
 
 type debug_level_t =
-<<<<<<< HEAD
-    | Low
-    | Medium
-    | High
-    | Extreme
-    | Other of string
-
-let show_signatures : ref<list<string>> = Util.mk_ref []
-let norm_then_print = Util.mk_ref true
-let z3_exe = Util.mk_ref (Platform.exe "z3")
-let silent=Util.mk_ref false
-let debug : ref<list<string>> = Util.mk_ref []
-let debug_level : ref<list<debug_level_t>> = Util.mk_ref []
-let dlevel = function
-    | "Low" -> Low
-    | "Medium" -> Medium
-    | "High" -> High
-    | "Extreme" -> Extreme
-    | s -> Other s
-let one_debug_level_geq l1 l2 = match l1 with
-    | Other _
-    | Low -> l1 = l2
-    | Medium -> (l2 = Low || l2 = Medium)
-    | High -> (l2 = Low || l2 = Medium || l2 = High)
-    | Extreme -> (l2 = Low || l2 = Medium || l2 = High || l2 = Extreme)
-let debug_level_geq l2 = !debug_level |> Util.for_some (fun l1 -> one_debug_level_geq l1 l2)
-let log_types = Util.mk_ref false
-let print_effect_args=Util.mk_ref false
-let print_real_names = Util.mk_ref false
-let detail_errors = Util.mk_ref false
-let dump_module : ref<option<string>> = Util.mk_ref None
-let should_dump l = match !dump_module with
-    | None -> false
-    | Some m -> m=l
-let logQueries = Util.mk_ref false
-let z3exe = Util.mk_ref true
-let outputDir = Util.mk_ref (Some ".")
-let fstar_home_opt : ref<option<string>> = Util.mk_ref None
-let _fstar_home = Util.mk_ref ""
-let prims_ref : ref<option<string>> = Util.mk_ref None
-let z3timeout = Util.mk_ref 5
-let admit_smt_queries = Util.mk_ref false
-let pretype = Util.mk_ref true
-let codegen : ref<option<string>> = Util.mk_ref None
-let no_extract : ref<list<string>> = Util.mk_ref []
-let no_location_info = Util.mk_ref false
-let codegen_libs : ref<list<list<string>>> = Util.mk_ref []
-let trace_error = Util.mk_ref false
-let verify = Util.mk_ref true
-let full_context_dependency = Util.mk_ref true
-let ml_ish = Util.mk_ref false
-let print_implicits = Util.mk_ref false
-let print_bound_var_types = Util.mk_ref false
-let print_universes = Util.mk_ref false
-let hide_uvar_nums = Util.mk_ref false
-let hide_genident_nums = Util.mk_ref false
-let serialize_mods = Util.mk_ref false
-let initial_fuel = Util.mk_ref 2
-let initial_ifuel = Util.mk_ref 1
-let max_fuel = Util.mk_ref 8
-let min_fuel = Util.mk_ref 1
-let max_ifuel = Util.mk_ref 2
-let warn_top_level_effects = Util.mk_ref false
-let no_slack = Util.mk_ref false
-let eager_inference = Util.mk_ref false
-let universes = Util.mk_ref false
-let unthrottle_inductives = Util.mk_ref false
-let no_haseq = Util.mk_ref false
-let use_eq_at_higher_order = Util.mk_ref false
-let use_native_int = Util.mk_ref false
-let fs_typ_app = Util.mk_ref false
-let n_cores = Util.mk_ref 1
-let verify_module : ref<list<string>> = Util.mk_ref [] // all normalized to lowercase
-let __temp_no_proj : ref<list<string>> = Util.mk_ref []
-let interactive = Util.mk_ref false
-let split_cases = Util.mk_ref 0
-let _include_path : ref<list<string>> = Util.mk_ref []
-let no_default_includes = Util.mk_ref false
-let interactive_fsi = Util.mk_ref false
-let print_fuels = Util.mk_ref false
-let cardinality = Util.mk_ref "off"
-let timing = Util.mk_ref false
-let inline_arith = Util.mk_ref false
-let warn_cardinality () = match !cardinality with
-    | "warn" -> true
-    | _ -> false
-let check_cardinality () = match !cardinality with
-    | "check" -> true
-    | _ -> false
-let dep : ref<option<string>> = Util.mk_ref None
-let explicit_deps = Util.mk_ref false
-let init_options () =
-    show_signatures := [];
-    norm_then_print := true;
-    z3_exe := Platform.exe "z3";
-    silent := false;
-    debug := [];
-    debug_level  := [];
-    log_types  := false;
-    print_effect_args := false;
-    print_real_names  := false;
-    dump_module  := None;
-    logQueries  := false;
-    z3exe  := true;
-    outputDir  := Some ".";
-    fstar_home_opt  := None;
-    _fstar_home  := "";
-    prims_ref  := None;
-    z3timeout  := 5;
-    admit_smt_queries := false;
-    pretype  := true;
-    codegen  := None;
-    codegen_libs := [];
-    no_extract  := [];
-    trace_error  := false;
-    verify  := true;
-    full_context_dependency  := true;
-    print_implicits  := false;
-    print_bound_var_types := false;
-    print_universes := false;
-    hide_uvar_nums  := false;
-    hide_genident_nums  := false;
-    serialize_mods  := false;
-    initial_fuel  := 2;
-    initial_ifuel  := 1;
-    max_fuel  := 8;
-    min_fuel  := 1;
-    max_ifuel  := 2;
-    warn_top_level_effects  := false;
-    no_slack  := false;
-    eager_inference  := false;
-    unthrottle_inductives  := false;
-    no_haseq  := false;
-    use_eq_at_higher_order  := false;
-    fs_typ_app  := false;
-    n_cores  := 1;
-    split_cases := 0;
-    verify_module := [];
-    __temp_no_proj := [];
-    _include_path := [];
-    no_default_includes := false;
-    print_fuels := false;
-    use_native_int := false;
-    explicit_deps := false;
-    dep := None;
-    timing := false;
-    inline_arith := false;
-    detail_errors := false;
-    ml_ish := false
-
-let set_fstar_home () =
-  let fh = match !fstar_home_opt with
-    | None ->
-      let x = Util.get_exec_dir () in
-      let x = x ^ "/.." in
-      _fstar_home := x;
-      fstar_home_opt := Some x;
-      x
-    | Some x -> _fstar_home := x; x in
-  fh
-let get_fstar_home () = match !fstar_home_opt with
-    | None -> ignore <| set_fstar_home(); !_fstar_home
-    | Some x -> x
-=======
   | Low
   | Medium
   | High
   | Extreme
   | Other of string
->>>>>>> 68d6503e
 
 type option_val =
   | Bool of bool
@@ -435,65 +270,6 @@
 
 let rec specs () : list<Getopt.opt> =
   let specs =
-<<<<<<< HEAD
-    [( noshort, "admit_smt_queries", OneArg ((fun s -> admit_smt_queries := (if s="true" then true else if s="false" then false else failwith("Invalid argument to --admit_smt_queries"))), "true|false"), "Admit SMT queries (UNSAFE! But, useful during development); default: 'false'");
-     ( noshort, "cardinality", OneArg ((fun x -> cardinality := validate_cardinality x), "off|warn|check"), "Check cardinality constraints on inductive data types (default 'off')");
-     ( noshort, "codegen", OneArg ((fun s -> codegen := parse_codegen s), "OCaml|FSharp"), "Generate code for execution");
-     ( noshort, "codegen-lib", OneArg ((fun s -> codegen_libs := (Util.split s ".")::!codegen_libs), "namespace"), "External runtime library library");
-     ( noshort, "debug", OneArg ((fun x -> debug := x::!debug), "module name"), "Print LOTS of debugging information while checking module [arg]");
-     ( noshort, "debug_level", OneArg ((fun x -> debug_level := dlevel x::!debug_level), "Low|Medium|High|Extreme"), "Control the verbosity of debugging info");
-     ( noshort, "dep", OneArg ((fun x -> dep := Some x), "make"), "Output the transitive closure of the dependency graph in a format suitable for the given tool");
-     ( noshort, "detail_errors", ZeroArgs (fun () -> detail_errors := true; n_cores := 1),  "Emit a detailed error report by asking the SMT solver many queries; will take longer; implies n_cores=1; requires --universes");
-     ( noshort, "dump_module", OneArg ((fun x -> dump_module := Some x), "module name"), "");
-     ( noshort, "eager_inference", ZeroArgs (fun () -> eager_inference := true), "Solve all type-inference constraints eagerly; more efficient but at the cost of generality");
-     ( noshort, "explicit_deps", ZeroArgs (fun () -> explicit_deps := true), "tell FStar to not find dependencies automatically because the user provides them on the command-line");
-     ( noshort, "fs_typ_app", ZeroArgs (fun () -> fs_typ_app := true), "Allow the use of t<t1,...,tn> syntax for type applications; brittle since it clashes with the integer less-than operator");
-     ( noshort, "fsi", ZeroArgs (fun () -> set_interactive_fsi ()), "fsi flag; A flag to indicate if type checking a fsi in the interactive mode");
-     ( noshort, "fstar_home", OneArg ((fun x -> fstar_home_opt := Some x), "dir"), "Set the FSTAR_HOME variable to dir");
-     ( noshort, "hide_genident_nums", ZeroArgs(fun () -> hide_genident_nums := true), "Don't print generated identifier numbers");
-     ( noshort, "hide_uvar_nums", ZeroArgs(fun () -> hide_uvar_nums := true), "Don't print unification variable numbers");
-     ( noshort, "in", ZeroArgs (fun () -> interactive := true), "Interactive mode; reads input from stdin");
-     ( noshort, "include", OneArg ((fun s -> _include_path := !_include_path @ [s]), "path"), "A directory in which to search for files included on the command line");
-     ( noshort, "initial_fuel", OneArg((fun x -> initial_fuel := int_of_string x), "non-negative integer"), "Number of unrolling of recursive functions to try initially (default 2)");
-     ( noshort, "initial_ifuel", OneArg((fun x -> initial_ifuel := int_of_string x), "non-negative integer"), "Number of unrolling of inductive datatypes to try at first (default 1)");
-     ( noshort, "inline_arith", ZeroArgs(fun () -> inline_arith := true), "Inline definitions of arithmetic functions in the SMT encoding");
-     ( noshort, "lax", ZeroArgs (fun () -> pretype := true; verify := false), "Run the lax-type checker only (admit all verification conditions)");
-     ( noshort, "log_types", ZeroArgs (fun () -> log_types := true), "Print types computed for data/val/let-bindings");
-     ( noshort, "log_queries", ZeroArgs (fun () -> logQueries := true), "Log the Z3 queries in queries.smt2");
-     ( noshort, "max_fuel", OneArg((fun x -> max_fuel := int_of_string x), "non-negative integer"), "Number of unrolling of recursive functions to try at most (default 8)");
-     ( noshort, "max_ifuel", OneArg((fun x -> max_ifuel := int_of_string x), "non-negative integer"), "Number of unrolling of inductive datatypes to try at most (default 2)");
-     ( noshort, "min_fuel", OneArg((fun x -> min_fuel := int_of_string x), "non-negative integer"), "Minimum number of unrolling of recursive functions to try (default 1)");
-     ( noshort, "MLish", ZeroArgs(fun () -> ml_ish := true; full_context_dependency := false), "Introduce unification variables that are only dependent on the type variables in the context");
-     ( noshort, "n_cores", OneArg ((fun x -> n_cores := int_of_string x; detail_errors := false), "positive integer"), "Maximum number of cores to use for the solver (default 1); implied detail_errors = false");
-     ( noshort, "no_default_includes", ZeroArgs (fun () -> no_default_includes := true), "Ignore the default module search paths");
-     ( noshort, "no_extract", OneArg ((fun x -> no_extract := x::!no_extract), "module name"), "Do not extract code from this module");
-     ( noshort, "no_location_info", ZeroArgs (fun () -> no_location_info := true), "Suppress location information in the generated OCaml output (only relevant with --codegen OCaml)");
-     ( noshort, "odir", OneArg ((fun x -> outputDir := Some x), "dir"), "Place output in directory dir");
-     ( noshort, "prims", OneArg ((fun x -> prims_ref := Some x), "file"), "");
-     ( noshort, "print_before_norm", ZeroArgs(fun () -> norm_then_print := false), "Do not normalize types before printing (for debugging)");
-     ( noshort, "print_bound_var_types", ZeroArgs(fun () -> print_bound_var_types := true), "Print the types of bound variables");
-     ( noshort, "print_effect_args", ZeroArgs (fun () -> print_effect_args := true), "Print inferred predicate transformers for all computation types");
-     ( noshort, "print_fuels", ZeroArgs (fun () -> print_fuels := true), "Print the fuel amounts used for each successful query");
-     ( noshort, "print_implicits", ZeroArgs(fun () -> print_implicits := true), "Print implicit arguments");
-     ( noshort, "print_universes", ZeroArgs(fun () -> print_universes := true), "Print universes");
-     ( noshort, "prn", ZeroArgs (fun () -> print_real_names := true), "Print real names---you may want to use this in conjunction with log_queries");
-     ( noshort, "show_signatures", OneArg((fun x -> show_signatures := x::!show_signatures), "module name"), "Show the checked signatures for all top-level symbols in the module");
-     ( noshort, "silent", ZeroArgs (fun () -> silent := true), " ");
-     ( noshort, "smt", OneArg ((fun x -> z3_exe := x), "path"), "Path to the SMT solver (usually Z3, but could be any SMT2-compatible solver)");
-     ( noshort, "split_cases", OneArg ((fun n -> split_cases := int_of_string n), "t"), "Partition VC of a match into groups of n cases");
-     ( noshort, "timing", ZeroArgs (fun () -> timing := true), "Print the time it takes to verify each top-level definition");
-     ( noshort, "trace_error", ZeroArgs (fun () -> trace_error := true), "Don't print an error message; show an exception trace instead");
-     ( noshort, "universes", ZeroArgs (fun () -> universes := true), "Use the (experimental) support for universes");
-     ( noshort, "unthrottle_inductives", ZeroArgs (fun () -> unthrottle_inductives := true), "Let the SMT solver unfold inductive types to arbitrary depths (may affect verifier performance)");
-     ( noshort, "use_eq_at_higher_order", ZeroArgs (fun () -> use_eq_at_higher_order := true), "Use equality constraints when comparing higher-order types; temporary");
-     ( noshort, "use_native_int", ZeroArgs (fun () -> use_native_int := true), "Extract the 'int' type to platform-specific native int; you will need to link the generated code with the appropriate version of the prims library");
-     ( noshort, "verify_module", OneArg ((fun x -> verify_module := (String.lowercase x)::!verify_module), "string"), "Name of the module to verify");
-     ( noshort, "__temp_no_proj", OneArg ((fun x -> __temp_no_proj := x::!__temp_no_proj), "string"), "Don't generate projectors for this module");
-     ( 'v',     "version", ZeroArgs (fun _ -> display_version(); exit 0), "Display version number");
-     ( noshort, "warn_top_level_effects", ZeroArgs (fun () -> warn_top_level_effects := true), "Top-level effects are ignored, by default; turn this flag on to be warned when this happens");
-     ( noshort, "z3timeout", OneArg ((fun s -> z3timeout := int_of_string s), "t"), "Set the Z3 per-query (soft) timeout to t seconds (default 5)");
-     ( noshort, "no_haseq", ZeroArgs (fun () -> no_haseq := true), "Don't generate haseq axioms");
-=======
     [( noshort,
        "admit_smt_queries",
        OneArg ((fun s -> if s="true" then Bool true
@@ -804,7 +580,6 @@
          OneArg ((fun s -> Int (int_of_string s)),
                   "[positive integer]"),
         "Set the Z3 per-query (soft) timeout to [t] seconds (default 5)");
->>>>>>> 68d6503e
   ] in
      ( 'h',
         "help",
