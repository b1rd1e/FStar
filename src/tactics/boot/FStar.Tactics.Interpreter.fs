﻿#light "off"
module FStar.Tactics.Interpreter
open FStar
open FStar.ST
open FStar.Exn
open FStar.All
open FStar.Syntax.Syntax
open FStar.Util
open FStar.Range

module Err = FStar.Errors
module S = FStar.Syntax.Syntax
module SS = FStar.Syntax.Subst
module PC = FStar.Parser.Const
open FStar.TypeChecker.Env
module Env = FStar.TypeChecker.Env
module BU = FStar.Util
module U = FStar.Syntax.Util
module TcRel = FStar.TypeChecker.Rel
module Print = FStar.Syntax.Print
module TcUtil = FStar.TypeChecker.Util
module TcTerm = FStar.TypeChecker.TcTerm
module N = FStar.TypeChecker.Normalize
open FStar.Tactics.Types
open FStar.Tactics.Result
open FStar.Tactics.Basic
module E = FStar.Tactics.Embedding
module Core = FStar.Tactics.Basic
open FStar.Syntax.Embeddings
open FStar.Reflection.Basic
open FStar.Reflection.Interpreter
module RD = FStar.Reflection.Data
module RE = FStar.Reflection.Embeddings
open FStar.Tactics.Native

let tacdbg = BU.mk_ref false

let mk_tactic_interpretation_0 (reflect:bool)
                               (t:tac<'r>) (er:embedding<'r>)
                               (nm:Ident.lid) (psc:N.psc) (args:args) : option<term> =
 (*  We have: t () embedded_state
     The idea is to:
        1. unembed the state
        2. run the `t` tactic (catching exceptions)
        3. embed the result and final state and return it to the normalizer
  *)
  match args with
  | [(embedded_state, _)] ->
    BU.bind_opt (unembed E.e_proofstate embedded_state) (fun ps ->
    let ps = set_ps_psc psc ps in
    log ps (fun () ->
    BU.print2 "Reached %s, args are: %s\n"
            (Ident.string_of_lid nm)
            (Print.args_to_string args));
    let res = embed (E.e_result er) (N.psc_range psc) (run_safe t ps) in
    Some res)
  | _ ->
    failwith ("Unexpected application of tactic primitive")

let mk_tactic_interpretation_1 (reflect:bool)
                               (t:'a -> tac<'r>) (ea:embedding<'a>)
                               (er:embedding<'r>)
                               (nm:Ident.lid) (psc:N.psc) (args:args) : option<term> =
  match args with
  | [(a, _); (embedded_state, _)] ->
    BU.bind_opt (unembed E.e_proofstate embedded_state) (fun ps ->
    let ps = set_ps_psc psc ps in
    log ps (fun () ->
    BU.print2 "Reached %s, goals are: %s\n"
            (Ident.string_of_lid nm)
            (Print.term_to_string embedded_state));
    BU.bind_opt (unembed ea a) (fun a ->
    let res = run_safe (t a) ps in
    Some (embed (E.e_result er) (N.psc_range psc) res)))
  | _ ->
    failwith (Util.format2 "Unexpected application of tactic primitive %s %s" (Ident.string_of_lid nm) (Print.args_to_string args))

let mk_tactic_interpretation_1_env
                               (reflect:bool)
                               (t:N.psc -> 'a -> tac<'r>) (ea:embedding<'a>)
                               (er:embedding<'r>)
                               (nm:Ident.lid) (psc:N.psc) (args:args) : option<term> =
  match args with
  | [(a, _); (embedded_state, _)] ->
    BU.bind_opt (unembed E.e_proofstate embedded_state) (fun ps ->
    let ps = set_ps_psc psc ps in
    log ps (fun () ->
    BU.print2 "Reached %s, goals are: %s\n"
            (Ident.string_of_lid nm)
            (Print.term_to_string embedded_state));
    BU.bind_opt (unembed ea a) (fun a ->
    let res = run_safe (t psc a) ps in
    Some (embed (E.e_result er) (N.psc_range psc) res)))
  | _ ->
    failwith (Util.format2 "Unexpected application of tactic primitive %s %s" (Ident.string_of_lid nm) (Print.args_to_string args))

let mk_tactic_interpretation_2 (reflect:bool)
                               (t:'a -> 'b -> tac<'r>)
                               (ea:embedding<'a>) (eb:embedding<'b>)
                               (er:embedding<'r>)
                               (nm:Ident.lid) (psc:N.psc) (args:args) : option<term> =
  match args with
  | [(a, _); (b, _); (embedded_state, _)] ->
    BU.bind_opt (unembed E.e_proofstate embedded_state) (fun ps ->
    let ps = set_ps_psc psc ps in
    log ps (fun () ->
    BU.print2 "Reached %s, goals are: %s\n"
            (Ident.string_of_lid nm)
            (Print.term_to_string embedded_state));
    BU.bind_opt (unembed ea a) (fun a ->
    BU.bind_opt (unembed eb b) (fun b ->
    let res = run_safe (t a b) ps in
    Some (embed (E.e_result er) (N.psc_range psc) res))))
  | _ ->
    failwith (Util.format2 "Unexpected application of tactic primitive %s %s" (Ident.string_of_lid nm) (Print.args_to_string args))

let mk_tactic_interpretation_3 (reflect:bool)
                               (t:'a -> 'b -> 'c -> tac<'r>)
                               (ea:embedding<'a>)
                               (eb:embedding<'b>)
                               (ec:embedding<'c>)
                               (er:embedding<'r>)
                               (nm:Ident.lid) (psc:N.psc) (args:args) : option<term> =
  match args with
  | [(a, _); (b, _); (c, _); (embedded_state, _)] ->
    BU.bind_opt (unembed E.e_proofstate embedded_state) (fun ps ->
    let ps = set_ps_psc psc ps in
    log ps (fun () ->
    BU.print2 "Reached %s, goals are: %s\n"
            (Ident.string_of_lid nm)
            (Print.term_to_string embedded_state));
    BU.bind_opt (unembed ea a) (fun a ->
    BU.bind_opt (unembed eb b) (fun b ->
    BU.bind_opt (unembed ec c) (fun c ->
    let res = run_safe (t a b c) ps in
    Some (embed (E.e_result er) (N.psc_range psc) res)))))
  | _ ->
    failwith (Util.format2 "Unexpected application of tactic primitive %s %s" (Ident.string_of_lid nm) (Print.args_to_string args))

let mk_tactic_interpretation_4 (reflect:bool)
                               (t:'a -> 'b -> 'c -> 'd -> tac<'r>)
                               (ea:embedding<'a>)
                               (eb:embedding<'b>)
                               (ec:embedding<'c>)
                               (ed:embedding<'d>)
                               (er:embedding<'r>)
                               (nm:Ident.lid) (psc:N.psc) (args:args) : option<term> =
  match args with
  | [(a, _); (b, _); (c, _); (d, _); (embedded_state, _)] ->
    BU.bind_opt (unembed E.e_proofstate embedded_state) (fun ps ->
    let ps = set_ps_psc psc ps in
    log ps (fun () ->
    BU.print2 "Reached %s, goals are: %s\n"
            (Ident.string_of_lid nm)
            (Print.term_to_string embedded_state));
    BU.bind_opt (unembed ea a) (fun a ->
    BU.bind_opt (unembed eb b) (fun b ->
    BU.bind_opt (unembed ec c) (fun c ->
    BU.bind_opt (unembed ed d) (fun d ->
    let res = run_safe (t a b c d) ps in
    Some (embed (E.e_result er) (N.psc_range psc) res))))))
  | _ ->
    failwith (Util.format2 "Unexpected application of tactic primitive %s %s" (Ident.string_of_lid nm) (Print.args_to_string args))

let mk_tactic_interpretation_5 (reflect:bool)
                               (t:'a -> 'b -> 'c -> 'd -> 'e -> tac<'r>)
                               (ea:embedding<'a>)
                               (eb:embedding<'b>)
                               (ec:embedding<'c>)
                               (ed:embedding<'d>)
                               (ee:embedding<'e>)
                               (er:embedding<'r>)
                               (nm:Ident.lid) (psc:N.psc) (args:args) : option<term> =
  match args with
  | [(a, _); (b, _); (c, _); (d, _); (e, _); (embedded_state, _)] ->
    BU.bind_opt (unembed E.e_proofstate embedded_state) (fun ps ->
    let ps = set_ps_psc psc ps in
    log ps (fun () ->
    BU.print2 "Reached %s, goals are: %s\n"
            (Ident.string_of_lid nm)
            (Print.term_to_string embedded_state));
    BU.bind_opt (unembed ea a) (fun a ->
    BU.bind_opt (unembed eb b) (fun b ->
    BU.bind_opt (unembed ec c) (fun c ->
    BU.bind_opt (unembed ed d) (fun d ->
    BU.bind_opt (unembed ee e) (fun e ->
    let res = run_safe (t a b c d e) ps in
    Some (embed (E.e_result er) (N.psc_range psc) res)))))))
  | _ ->
    failwith (Util.format2 "Unexpected application of tactic primitive %s %s" (Ident.string_of_lid nm) (Print.args_to_string args))

let mk_tactic_interpretation_6 (reflect:bool)
                               (t:'a -> 'b -> 'c -> 'd -> 'e -> 'f -> tac<'r>)
                               (ea:embedding<'a>)
                               (eb:embedding<'b>)
                               (ec:embedding<'c>)
                               (ed:embedding<'d>)
                               (ee:embedding<'e>)
                               (ef:embedding<'f>)
                               (er:embedding<'r>)
                               (nm:Ident.lid) (psc:N.psc) (args:args) : option<term> =
  match args with
  | [(a, _); (b, _); (c, _); (d, _); (e, _); (f, _); (embedded_state, _)] ->
    BU.bind_opt (unembed E.e_proofstate embedded_state) (fun ps ->
    let ps = set_ps_psc psc ps in
    log ps (fun () ->
    BU.print2 "Reached %s, goals are: %s\n"
            (Ident.string_of_lid nm)
            (Print.term_to_string embedded_state));
    BU.bind_opt (unembed ea a) (fun a ->
    BU.bind_opt (unembed eb b) (fun b ->
    BU.bind_opt (unembed ec c) (fun c ->
    BU.bind_opt (unembed ed d) (fun d ->
    BU.bind_opt (unembed ee e) (fun e ->
    BU.bind_opt (unembed ef f) (fun f ->
    let res = run_safe (t a b c d e f) ps in
    Some (embed (E.e_result er) (N.psc_range psc) res))))))))
  | _ ->
    failwith (Util.format2 "Unexpected application of tactic primitive %s %s" (Ident.string_of_lid nm) (Print.args_to_string args))

let step_from_native_step (s: native_primitive_step): N.primitive_step =
    { N.name=s.name;
      N.arity=s.arity;
      N.auto_reflect=Some (s.arity - 1);
      N.strong_reduction_ok=s.strong_reduction_ok;
      N.requires_binder_substitution = false; // GM: really?
      N.interpretation=(fun psc args -> s.tactic psc args) }


let rec e_tactic_0' (er : embedding<'r>) : embedding<tac<'r>> =
    mk_emb (fun _ _ -> failwith "Impossible: embedding tactic (0)?")
           (fun w t -> Some <| unembed_tactic_0 er t)
           S.t_unit // never used

and e_tactic_1 (ea : embedding<'a>) (er : embedding<'r>) : embedding<('a -> tac<'r>)> =
    mk_emb (fun _ _ -> failwith "Impossible: embedding tactic (1)?")
           (fun w t -> unembed_tactic_1 ea er t)
           S.t_unit // never used
and primitive_steps () : list<N.primitive_step> =
    let mk nm arity interpretation =
      let nm = E.fstar_tactics_lid' ["Builtins";nm] in {
      N.name=nm;
      N.arity=arity;
      N.auto_reflect=Some (arity - 1);
      N.strong_reduction_ok=false;
      N.requires_binder_substitution = true;
      N.interpretation=(fun psc args -> interpretation nm psc args);
    } in
    let native_tactics = list_all () in
    let native_tactics_steps = List.map step_from_native_step native_tactics in
    // mktac0 cannot exist due to having a top-level effect
    let mktac1 (name : string) (f : 'a -> tac<'r>)
               (ea : embedding<'a>)
               (er : embedding<'r>) : N.primitive_step =
        mk name 2 (mk_tactic_interpretation_1 false f ea er)
    in
    let mktac2 (name : string) (f : 'a -> 'b -> tac<'r>)
               (ea : embedding<'a>) (eb : embedding<'b>)
               (er : embedding<'r>) : N.primitive_step =
        mk name 3 (mk_tactic_interpretation_2 false f ea eb er)
    in
    let mktac3 (name : string) (f : 'a -> 'b -> 'c -> tac<'r>)
               (ea : embedding<'a>) (eb : embedding<'b>) (ec : embedding<'c>)
               (er : embedding<'r>) : N.primitive_step =
        mk name 4 (mk_tactic_interpretation_3 false f ea eb ec er)
    in
    let mktac5 (name : string) (f : 'a -> 'b -> 'c -> 'd -> 'e -> tac<'r>)
               (ea : embedding<'a>) (eb : embedding<'b>) (ec : embedding<'c>)
               (ed : embedding<'d>) (ee : embedding<'e>)
               (er : embedding<'r>) : N.primitive_step =
        mk name 6 (mk_tactic_interpretation_5 false f ea eb ec ed ee er)
    in
    let decr_depth_interp psc (args : args) =
        match args with
        | [(ps, _)] ->
            bind_opt (unembed E.e_proofstate ps) (fun ps ->
            let ps = set_ps_psc psc ps in
            Some (embed E.e_proofstate (N.psc_range psc) (decr_depth ps)))

        | _ -> failwith "Unexpected application of decr_depth"
    in
    let decr_depth_step : N.primitive_step =
        {N.name = Ident.lid_of_str "FStar.Tactics.Types.decr_depth";
         N.arity = 1;
         N.auto_reflect=None;
         N.strong_reduction_ok = false;
         N.requires_binder_substitution = false;
         N.interpretation = decr_depth_interp
         }
    in
    let incr_depth_interp psc (args : args) =
        match args with
        | [(ps, _)] ->
            bind_opt (unembed E.e_proofstate ps) (fun ps ->
            let ps = set_ps_psc psc ps in
            Some (embed E.e_proofstate (N.psc_range psc) (incr_depth ps)))
        | _ -> failwith "Unexpected application of incr_depth"
    in
    let incr_depth_step : N.primitive_step =
        {N.name = Ident.lid_of_str "FStar.Tactics.Types.incr_depth";
         N.arity = 1;
         N.auto_reflect=None;
         N.strong_reduction_ok = false;
         N.requires_binder_substitution = false;
         N.interpretation = incr_depth_interp
         }
    in
    let tracepoint_interp psc (args : args) =
        match args with
        | [(ps, _)] ->
            bind_opt (unembed E.e_proofstate ps) (fun ps ->
            let ps = set_ps_psc psc ps in
            tracepoint ps;
            Some U.exp_unit)
        | _ -> failwith "Unexpected application of tracepoint"
    in
    let set_proofstate_range_interp psc (args : args) =
        match args with
        | [(ps, _); (r, _)] ->
            bind_opt (unembed E.e_proofstate ps) (fun ps ->
            bind_opt (unembed e_range r) (fun r ->
            let ps' = set_proofstate_range ps r in
            Some (embed E.e_proofstate (N.psc_range psc) ps')))
        | _ -> failwith "Unexpected application of set_proofstate_range"
    in
    let push_binder_interp psc (args:args) =
        match args with
        | [(env_t, _); (b, _)] ->
            bind_opt (unembed RE.e_env env_t) (fun env ->
            bind_opt (unembed RE.e_binder b) (fun b ->
            let env = Env.push_binders env [b] in
            Some (embed RE.e_env env_t.pos env)))
        | _ -> failwith "Unexpected application of push_binder"
    in
    let set_proofstate_range_step : N.primitive_step =
        let nm = Ident.lid_of_str "FStar.Tactics.Types.set_proofstate_range" in
        {N.name = nm;
         N.arity = 2;
         N.auto_reflect=None;
         N.strong_reduction_ok = false;
         N.requires_binder_substitution = false;
         N.interpretation = set_proofstate_range_interp
        }
    in
    let tracepoint_step : N.primitive_step =
        let nm = Ident.lid_of_str "FStar.Tactics.Types.tracepoint" in
        {N.name = nm;
         N.arity = 1;
         N.auto_reflect=None;
         N.strong_reduction_ok = false;
         N.requires_binder_substitution = true;
         N.interpretation = tracepoint_interp
        }
    in
    let push_binder_step : N.primitive_step =
       let nm = E.fstar_tactics_lid' ["Builtins";"push_binder"] in
        {N.name = nm;
         N.arity = 2;
         N.auto_reflect=None;
         N.strong_reduction_ok = false;
         N.requires_binder_substitution = true;
         N.interpretation = push_binder_interp
        }
    in
    [
      mktac2 "fail"          (fun _ -> fail) e_any e_string e_any; //nb: the e_any embedding is never used
      mktac1 "trivial"       trivial e_unit e_unit;
      mktac2 "__trytac"      (fun _ -> trytac) e_any (e_tactic_0' e_any) (e_option e_any);
      mktac1 "intro"         intro e_unit RE.e_binder;
      mktac1 "intro_rec"     intro_rec e_unit (e_tuple2 RE.e_binder RE.e_binder);
      mktac1 "norm"          norm (e_list e_norm_step) e_unit;
      mktac3 "norm_term_env" norm_term_env RE.e_env (e_list e_norm_step) RE.e_term RE.e_term;
      mktac2 "norm_binder_type"
                               norm_binder_type (e_list e_norm_step) RE.e_binder e_unit;
      mktac2 "rename_to"     rename_to RE.e_binder e_string e_unit;
      mktac1 "binder_retype" binder_retype RE.e_binder e_unit;
      mktac1 "revert"        revert e_unit e_unit;
      mktac1 "clear_top"     clear_top e_unit e_unit;
      mktac1 "clear"         clear RE.e_binder e_unit;
      mktac1 "rewrite"       rewrite RE.e_binder e_unit;
      mktac1 "smt"           smt e_unit e_unit;
      mktac1 "refine_intro"  refine_intro e_unit e_unit;
      mktac2 "t_exact"       t_exact e_bool RE.e_term e_unit;
      mktac1 "apply"         (apply  true) RE.e_term e_unit;
      mktac1 "apply_raw"     (apply false) RE.e_term e_unit;
      mktac1 "apply_lemma"   apply_lemma RE.e_term e_unit;
      // A tac 5... oh my...
      mktac5 "__divide"      (fun _ _ -> divide) e_any e_any e_int (e_tactic_0' e_any) (e_tactic_0' e_any)
                                                            (e_tuple2 e_any e_any);
      mktac2 "__seq"         seq (e_tactic_0' e_unit) (e_tactic_0' e_unit) e_unit;

      mktac1 "set_options"   set_options e_string e_unit;

      mktac1 "tc"            tc RE.e_term RE.e_term;
      mktac1 "unshelve"      unshelve RE.e_term e_unit;
      mktac2 "unquote"       unquote e_any RE.e_term e_any;

      mktac1 "prune"         prune e_string e_unit;
      mktac1 "addns"         addns e_string e_unit;

      mktac1 "print"         print e_string e_unit;
      mktac1 "debug"         debug e_string e_unit;
      mktac1 "dump"          print_proof_state e_string e_unit;
      mktac1 "dump1"         print_proof_state1 e_string e_unit;

      mktac2 "__pointwise"     pointwise E.e_direction (e_tactic_0' e_unit) e_unit;
      mktac2 "__topdown_rewrite" topdown_rewrite
                                 (e_tactic_1 RE.e_term (e_tuple2 e_bool e_int))
                                 (e_tactic_0' e_unit)
                                 e_unit;

      mktac1 "trefl"         trefl   e_unit e_unit;
      mktac1 "later"         later   e_unit e_unit;
      mktac1 "dup"           dup     e_unit e_unit;
      mktac1 "flip"          flip    e_unit e_unit;
      mktac1 "qed"           qed     e_unit e_unit;
      mktac1 "dismiss"       dismiss e_unit e_unit;
      mktac1 "tadmit"        tadmit  e_unit e_unit;

      mktac1 "cases"         cases RE.e_term (e_tuple2 RE.e_term RE.e_term);

      mktac1 "top_env"       top_env     e_unit RE.e_env;
      mktac1 "cur_env"       cur_env     e_unit RE.e_env;
      mktac1 "cur_goal"      cur_goal'   e_unit RE.e_term;
      mktac1 "cur_witness"   cur_witness e_unit RE.e_term;

      mktac1 "inspect"       inspect RE.e_term      RE.e_term_view;
      mktac1 "pack"          pack    RE.e_term_view RE.e_term;

      mktac1 "fresh"         fresh       e_unit e_int;
      mktac1 "ngoals"        ngoals      e_unit e_int;
      mktac1 "ngoals_smt"    ngoals_smt  e_unit e_int;
      mktac1 "is_guard"      is_guard    e_unit e_bool;

      mktac2 "uvar_env"      uvar_env RE.e_env (e_option RE.e_term) RE.e_term;
      mktac2 "unify"         unify RE.e_term RE.e_term e_bool;
      mktac3 "launch_process" launch_process e_string (e_list e_string) e_string e_string;

      mktac2 "fresh_bv_named"  fresh_bv_named e_string RE.e_term RE.e_bv;
      mktac1 "change"          change RE.e_term e_unit;

      mktac1 "get_guard_policy" get_guard_policy e_unit E.e_guard_policy;
      mktac1 "set_guard_policy" set_guard_policy E.e_guard_policy e_unit;

      decr_depth_step;
      incr_depth_step;
      tracepoint_step;
      set_proofstate_range_step;
      push_binder_step
    ]@reflection_primops @native_tactics_steps

// Please note, these markers are for some makefile magic that tweaks this function in the OCaml output

//IN F*: and unembed_tactic_1 (#a:Type) (#r:Type) (ea:embedding a) (er:embedding r) (f:term) : option (a -> tac r) =
and unembed_tactic_1<'a,'r> (ea:embedding<'a>) (er:embedding<'r>) (f:term) : option<('a -> tac<'r>)> = //JUST FSHARP
    Some (fun x ->
      let rng = FStar.Range.dummyRange  in
      let x_tm = embed ea rng x in
      let app = S.mk_Tm_app f [as_arg x_tm] None rng in
      unembed_tactic_0 er app)

//IN F*: and unembed_tactic_0 (#b:Type) (eb:embedding b) (embedded_tac_b:term) : tac b =
and unembed_tactic_0<'b> (eb:embedding<'b>) (embedded_tac_b:term) : tac<'b> = //JUST FSHARP
    bind get (fun proof_state ->
    let rng = embedded_tac_b.pos in
    let tm = S.mk_Tm_app embedded_tac_b
                         [S.as_arg (embed E.e_proofstate rng proof_state)]
                          None
                          rng in

    // Why not HNF? While we don't care about strong reduction we need more than head
    // normal form due to primitive steps. Consider `norm (steps 2)`: we need to normalize
    // `steps 2` before caling norm, or it will fail to unembed the set of steps. Further,
    // at this moment at least, the normalizer will not call into any step of arity > 1.
    let steps = [N.Weak; N.Reify; N.UnfoldUntil delta_constant; N.UnfoldTac; N.Primops; N.Unascribe] in
    if Env.debug proof_state.main_context (Options.Other "TacVerbose") then
        BU.print1 "Starting normalizer with %s\n" (Print.term_to_string tm);
    let result = N.normalize_with_primitive_steps (primitive_steps ()) steps proof_state.main_context tm in
    if Env.debug proof_state.main_context (Options.Other "TacVerbose") then
        BU.print1 "Reduced tactic: got %s\n" (Print.term_to_string result);

    // F* requires more annotations.
    // IN F*: let res : option<__result<b>> = unembed (E.e_result eb) result in
    let res = unembed (E.e_result eb) result in //JUST FSHARP

    match res with
    | Some (Success (b, ps)) ->
        bind (set ps) (fun _ -> ret b)

    | Some (Failed (msg, ps)) ->
        bind (set ps) (fun _ -> fail msg)

    | None ->
        Err.raise_error (Err.Fatal_TacticGotStuck, (BU.format1 "Tactic got stuck! Please file a bug report with a minimal reproduction of this issue.\n%s" (Print.term_to_string result))) proof_state.main_context.range
    )
//IN F*: and unembed_tactic_0' (#b:Type) (eb:embedding b) (embedded_tac_b:term) : option (tac b) =
and unembed_tactic_0'<'b> (eb:embedding<'b>) (embedded_tac_b:term) : option<(tac<'b>)> = //JUST FSHARP
    Some <| unembed_tactic_0 eb embedded_tac_b

let report_implicits ps (is : Env.implicits) : unit =
<<<<<<< HEAD
    let errs = List.map (fun (r, ty, uv, rng, _) ->
                (Errors.Error_UninstantiatedUnificationVarInTactic, BU.format3 ("Tactic left uninstantiated unification variable %s of type %s (reason = \"%s\")")
                             (Print.uvar_to_string uv.ctx_uvar_head) (Print.term_to_string ty) r,
=======
    let errs = List.map (fun (r, _, uv, _, ty, rng) ->
                (Err.Fatal_UninstantiatedUnificationVarInTactic, BU.format3 ("Tactic left uninstantiated unification variable %s of type %s (reason = \"%s\")")
                             (Print.uvar_to_string uv) (Print.term_to_string ty) r,
>>>>>>> 6eca7a2e
                 rng)) is in
    match errs with
    | [] -> ()
    | (e, msg, r)::tl -> begin
        dump_proofstate ps "failing due to uninstantiated implicits";
        // A trick to print each error exactly once.
        Err.add_errors tl;
        Err.raise_error (e, msg) r
    end

let run_tactic_on_typ (tactic:term) (env:env) (typ:typ) : list<goal> // remaining goals
                                                        * term // witness
                                                        =
    let rng = tactic.pos in
    // This bit is really important: a typechecked tactic can contain many uvar redexes
    // that make normalization SUPER slow (probably exponential). Doing this first pass
    // gets rid of those redexes and leaves a much smaller term, which performs a lot better.
    if !tacdbg then
        BU.print1 "About to reduce uvars on: %s\n" (Print.term_to_string tactic);
    let tactic = N.reduce_uvar_solutions env tactic in
    if !tacdbg then
        BU.print1 "About to check tactic term: %s\n" (Print.term_to_string tactic);

    (* Do NOT use the returned tactic, the typechecker is not idempotent and
     * will mess up the monadic lifts . c.f #1307 *)
    let _, _, g = TcTerm.tc_reified_tactic env tactic in
    TcRel.force_trivial_guard env g;
    Err.stop_if_err ();
    let tau = unembed_tactic_0 e_unit tactic in
    let env, _ = Env.clear_expected_typ env in
    let env = { env with Env.instantiate_imp = false } in
    (* TODO: We do not faithfully expose universes to metaprograms *)
    let env = { env with Env.lax_universes = true } in
    let ps, w = proofstate_of_goal_ty rng env typ in
    if !tacdbg then
        BU.print1 "Running tactic with goal = %s\n" (Print.term_to_string typ);
    let res, ms = BU.record_time (fun () -> run tau ps) in
    if !tacdbg then
        BU.print3 "Tactic %s ran in %s ms (%s)\n" (Print.term_to_string tactic) (string_of_int ms) (Print.lid_to_string env.curmodule);
    match res with
    | Success (_, ps) ->
        if !tacdbg then
            BU.print1 "Tactic generated proofterm %s\n" (Print.term_to_string w); //FIXME: Is this right?
        List.iter (fun g -> if is_irrelevant g
                            then if TcRel.teq_nosmt (goal_env g) (goal_witness g) U.exp_unit
                                 then ()
                                 else failwith (BU.format1 "Irrelevant tactic witness does not unify with (): %s"
                                                    (Print.term_to_string (goal_witness g)))
                            else ())
                  (ps.goals @ ps.smt_goals);

        // Check that all implicits are instantiated. This will also typecheck
        // the implicits, so make it do a lax check because we certainly
        // do not want to repeat all of the reasoning that took place in tactics.
        // It would also most likely fail.
        let g = {TcRel.trivial_guard with Env.implicits=ps.all_implicits} in
        let g = TcRel.solve_deferred_constraints env g |> TcRel.resolve_implicits_tac env in
        report_implicits ps g.implicits;
        (ps.goals@ps.smt_goals, w)

    | Failed (s, ps) ->
        dump_proofstate (subst_proof_state (N.psc_subst ps.psc) ps) "at the time of failure";
        Errors.raise_error (Errors.Fatal_UserTacticFailure, (BU.format1 "user tactic failed: %s" s)) ps.entry_range

// Polarity
type pol =
    | Pos
    | Neg
    | Both // traversing both polarities at once

// Result of traversal
type tres_m<'a> =
    | Unchanged of 'a
    | Simplified of 'a * list<goal>
    | Dual of 'a * 'a * list<goal>

type tres = tres_m<term>

let tpure x = Unchanged x

let flip p = match p with
    | Pos -> Neg
    | Neg -> Pos
    | Both -> Both

let by_tactic_interp (pol:pol) (e:Env.env) (t:term) : tres =
    let hd, args = U.head_and_args t in
    match (U.un_uinst hd).n, args with

    // by_tactic marker
    | Tm_fvar fv, [(rett, Some (Implicit _)); (tactic, None); (assertion, None)]
            when S.fv_eq_lid fv PC.by_tactic_lid ->
        begin match pol with
        | Pos ->
            let gs, _ = run_tactic_on_typ tactic e assertion in
            Simplified (FStar.Syntax.Util.t_true, gs)

        | Both ->
            let gs, _ = run_tactic_on_typ tactic e assertion in
            Dual (assertion, FStar.Syntax.Util.t_true, gs)

        | Neg ->
            // Peel away tactics in negative positions, they're assumptions!
            Simplified (assertion, [])
        end

    // spinoff marker: simply spin off a query independently.
    // So, equivalent to `by_tactic idtac` without importing the (somewhat heavy) tactics module
    | Tm_fvar fv, [(assertion, None)]
            when S.fv_eq_lid fv PC.spinoff_lid ->
        begin  match pol with
        | Pos ->
            Simplified (FStar.Syntax.Util.t_true, [fst <| goal_of_goal_ty e assertion])

        | Both ->
            Dual (assertion, FStar.Syntax.Util.t_true, [fst <| goal_of_goal_ty e assertion])

        | Neg ->
            Simplified (assertion, [])
        end

    | _ ->
        Unchanged t

let explode (t : tres_m<'a>) : 'a * 'a * list<goal> =
    match t with
    | Unchanged t -> (t, t, [])
    | Simplified (t, gs) -> (t, t, gs)
    | Dual (tn, tp, gs) -> (tn, tp, gs)

let comb1 (f : 'a -> 'b) : tres_m<'a> -> tres_m<'b> = function
    | Unchanged t -> Unchanged (f t)
    | Simplified (t, gs) -> Simplified (f t, gs)
    | Dual (tn, tp, gs) -> Dual (f tn, f tp, gs)

let comb2 (f : 'a -> 'b -> 'c ) (x : tres_m<'a>) (y : tres_m<'b>) : tres_m<'c> =
    match x, y with
    | Unchanged t1, Unchanged t2 ->
        Unchanged (f t1 t2)

    | Unchanged t1, Simplified (t2, gs)
    | Simplified (t1, gs), Unchanged t2 ->
        Simplified (f t1 t2, gs)

    | Simplified (t1, gs1), Simplified (t2, gs2) ->
        Simplified (f t1 t2, gs1@gs2)

    | _ ->
        let (n1, p1, gs1) = explode x in
        let (n2, p2, gs2) = explode y in
        Dual (f n1 n2, f p1 p2, gs1@gs2)

let comb_list (rs : list<tres_m<'a>>) : tres_m<list<'a>> =
    let rec aux rs acc =
        match rs with
        | [] -> acc
        | hd::tl -> aux tl (comb2 (fun l r -> l::r) hd acc)
    in
    aux (List.rev rs) (tpure [])

let emit (gs : list<goal>) (m : tres_m<'a>) : tres_m<'a> =
    comb2 (fun () x -> x) (Simplified ((), gs)) m

let rec traverse (f: pol -> Env.env -> term -> tres) (pol:pol) (e:Env.env) (t:term) : tres =
    let r =
        match (SS.compress t).n with
        | Tm_uinst (t,us) -> let tr = traverse f pol e t in
                             comb1 (fun t' -> Tm_uinst (t', us)) tr

        | Tm_meta (t, m) -> let tr = traverse f pol e t in
                            comb1 (fun t' -> Tm_meta (t', m)) tr

        | Tm_app ({ n = Tm_fvar fv }, [(p,_); (q,_)]) when S.fv_eq_lid fv PC.imp_lid ->
               // ==> is specialized to U_zero
               let x = S.new_bv None (U.mk_squash U_zero p) in
               let r1 = traverse f (flip pol)  e                p in
               let r2 = traverse f       pol  (Env.push_bv e x) q in
               comb2 (fun l r -> (U.mk_imp l r).n) r1 r2

        (* p <==> q is special, each side is bipolar *)
        (* So we traverse its arguments with pol = Both, and negative and positive versions *)
        (* of p and q *)
        (* then we return (in general) (p- ==> q+) /\ (q- ==> p+) *)
        (* But if neither side ran tactics, we just keep p <==> q *)
        | Tm_app ({ n = Tm_fvar fv }, [(p,_); (q,_)]) when S.fv_eq_lid fv PC.iff_lid ->
               // <==> is specialized to U_zero
               let xp = S.new_bv None (U.mk_squash U_zero p) in
               let xq = S.new_bv None (U.mk_squash U_zero q) in
               let r1 = traverse f Both (Env.push_bv e xq) p in
               let r2 = traverse f Both (Env.push_bv e xp) q in
               // Should be flipping the tres, I think
               begin match r1, r2 with
               | Unchanged _, Unchanged _ ->
                  comb2 (fun l r -> (U.mk_iff l r).n) r1 r2
               | _ ->
                  let (pn, pp, gs1) = explode r1 in
                  let (qn, qp, gs2) = explode r2 in
                  let t = U.mk_conj (U.mk_imp pn qp) (U.mk_imp qn pp) in
                  Simplified (t.n, gs1@gs2)
               end

        | Tm_app (hd, args) ->
                let r0 = traverse f pol e hd in
                let r1 = List.fold_right (fun (a, q) r ->
                                              let r' = traverse f pol e a in
                                              comb2 (fun a args -> (a, q)::args) r' r)
                                                 args (tpure []) in
                comb2 (fun hd args -> Tm_app (hd, args)) r0 r1

        | Tm_abs (bs, t, k) ->
                // TODO: traverse k?
                let bs, topen = SS.open_term bs t in
                let e' = Env.push_binders e bs in
                let r0 = List.map (fun (bv, aq) ->
                                     let r = traverse f (flip pol) e bv.sort in
                                     comb1 (fun s' -> ({ bv with sort = s' }, aq)) r
                                  ) bs
                in
                let rbs = comb_list r0 in
                let rt = traverse f pol e' topen in
                comb2 (fun bs t -> (U.abs bs t k).n) rbs rt

        | Tm_ascribed (t, asc, ef) ->
            // TODO: traverse the types?
            comb1 (fun t -> Tm_ascribed (t, asc, ef)) (traverse f pol e t)

        | x ->
            tpure x in
    match r with
    | Unchanged tn' ->
        f pol e ({ t with n = tn' })

    | Simplified (tn', gs) ->
        emit gs (f pol e ({ t with n = tn' }))

    | Dual (tn, tp, gs) ->
        let rp = f pol e ({ t with n = tp }) in
        let (_, p', gs') = explode rp in
        Dual ({t with n = tn}, p', gs@gs')

let getprop (e:env) (t:term) : option<term> =
    let tn = N.normalize [N.Weak; N.HNF; N.UnfoldUntil delta_constant] e t in
    U.un_squash tn

let preprocess (env:Env.env) (goal:term) : list<(Env.env * term * FStar.Options.optionstate)> =
    tacdbg := Env.debug env (Options.Other "Tac");
    if !tacdbg then
        BU.print2 "About to preprocess %s |= %s\n"
                        (Env.all_binders env |> Print.binders_to_string ",")
                        (Print.term_to_string goal);
    let initial = (1, []) in
    // This match should never fail
    let (t', gs) =
        match traverse by_tactic_interp Pos env goal with
        | Unchanged t' -> (t', [])
        | Simplified (t', gs) -> (t', gs)
        | _ -> failwith "no"
    in
    if !tacdbg then
        BU.print2 "Main goal simplified to: %s |- %s\n"
                (Env.all_binders env |> Print.binders_to_string ", ")
                (Print.term_to_string t');
    let s = initial in
    let s = List.fold_left (fun (n,gs) g ->
                 let phi = match getprop (goal_env g) (goal_type g) with
                           | None ->
                                Err.raise_error (Err.Fatal_TacticProofRelevantGoal,
                                    (BU.format1 "Tactic returned proof-relevant goal: %s" (Print.term_to_string (goal_type g)))) env.range
                           | Some phi -> phi
                 in
                 if !tacdbg then
                     BU.print2 "Got goal #%s: %s\n" (string_of_int n) (goal_to_string g);
                 let gt' = TcUtil.label ("Could not prove goal #" ^ string_of_int n) goal.pos phi in
                 (n+1, (goal_env g, gt', g.opts)::gs)) s gs in
    let (_, gs) = s in
    // Use default opts for main goal
    (env, t', FStar.Options.peek ()) :: gs

let reify_tactic (a : term) : term =
    let r = S.mk_Tm_uinst (S.fv_to_tm (S.lid_as_fv PC.reify_tactic_lid delta_equational None)) [U_zero] in
    mk_Tm_app r [S.iarg t_unit; S.as_arg a] None a.pos

let synthesize (env:Env.env) (typ:typ) (tau:term) : term =
    tacdbg := Env.debug env (Options.Other "Tac");
    let tau = reify_tactic tau in
    let gs, w = run_tactic_on_typ tau env typ in
    // Check that all goals left are irrelevant. We don't need to check their
    // validity, as we will typecheck the witness independently.
<<<<<<< HEAD
    if List.existsML (fun g -> not (Option.isSome (getprop (goal_env g) (goal_type g)))) gs
    then Err.raise_error (Err.Fatal_OpenGoalsInSynthesis, ("synthesis left open goals")) typ.pos
    else w
=======
    if List.existsML (fun g -> not (Option.isSome (getprop g.context g.goal_ty))) gs
        then Err.raise_error (Err.Fatal_OpenGoalsInSynthesis, "synthesis left open goals") typ.pos;
    w
>>>>>>> 6eca7a2e

let splice (env:Env.env) (tau:term) : list<sigelt> =
    tacdbg := Env.debug env (Options.Other "Tac");
    let typ = S.t_decls in // running with goal type FStar.Reflection.Data.decls
    let gs, w = run_tactic_on_typ (reify_tactic tau) env typ in
    // Check that all goals left are irrelevant. We don't need to check their
    // validity, as we will typecheck the witness independently.
<<<<<<< HEAD
    if List.existsML (fun g -> not (Option.isSome (getprop (goal_env g) (goal_type g)))) gs
        then Err.raise_error (Err.Fatal_OpenGoalsInSynthesis, ("splice left open goals")) typ.pos;
=======
    if List.existsML (fun g -> not (Option.isSome (getprop g.context g.goal_ty))) gs
        then Err.raise_error (Err.Fatal_OpenGoalsInSynthesis, "splice left open goals") typ.pos;
>>>>>>> 6eca7a2e

    // Fully normalize the witness
    let w = N.normalize [N.Weak; N.HNF; N.UnfoldUntil delta_constant;
                         N.Primops; N.Unascribe; N.Unmeta] env w in

    // Unembed it, this must work if things are well-typed
    match unembed (e_list RE.e_sigelt) w with
    | Some sigelts -> sigelts
    | None -> Err.raise_error (Err.Fatal_SpliceUnembedFail, "splice: failed to unembed sigelts") typ.pos<|MERGE_RESOLUTION|>--- conflicted
+++ resolved
@@ -498,15 +498,9 @@
     Some <| unembed_tactic_0 eb embedded_tac_b
 
 let report_implicits ps (is : Env.implicits) : unit =
-<<<<<<< HEAD
     let errs = List.map (fun (r, ty, uv, rng, _) ->
-                (Errors.Error_UninstantiatedUnificationVarInTactic, BU.format3 ("Tactic left uninstantiated unification variable %s of type %s (reason = \"%s\")")
+                (Err.Error_UninstantiatedUnificationVarInTactic, BU.format3 ("Tactic left uninstantiated unification variable %s of type %s (reason = \"%s\")")
                              (Print.uvar_to_string uv.ctx_uvar_head) (Print.term_to_string ty) r,
-=======
-    let errs = List.map (fun (r, _, uv, _, ty, rng) ->
-                (Err.Fatal_UninstantiatedUnificationVarInTactic, BU.format3 ("Tactic left uninstantiated unification variable %s of type %s (reason = \"%s\")")
-                             (Print.uvar_to_string uv) (Print.term_to_string ty) r,
->>>>>>> 6eca7a2e
                  rng)) is in
     match errs with
     | [] -> ()
@@ -569,7 +563,7 @@
 
     | Failed (s, ps) ->
         dump_proofstate (subst_proof_state (N.psc_subst ps.psc) ps) "at the time of failure";
-        Errors.raise_error (Errors.Fatal_UserTacticFailure, (BU.format1 "user tactic failed: %s" s)) ps.entry_range
+        Err.raise_error (Err.Fatal_UserTacticFailure, (BU.format1 "user tactic failed: %s" s)) ps.entry_range
 
 // Polarity
 type pol =
@@ -795,15 +789,9 @@
     let gs, w = run_tactic_on_typ tau env typ in
     // Check that all goals left are irrelevant. We don't need to check their
     // validity, as we will typecheck the witness independently.
-<<<<<<< HEAD
     if List.existsML (fun g -> not (Option.isSome (getprop (goal_env g) (goal_type g)))) gs
-    then Err.raise_error (Err.Fatal_OpenGoalsInSynthesis, ("synthesis left open goals")) typ.pos
-    else w
-=======
-    if List.existsML (fun g -> not (Option.isSome (getprop g.context g.goal_ty))) gs
         then Err.raise_error (Err.Fatal_OpenGoalsInSynthesis, "synthesis left open goals") typ.pos;
     w
->>>>>>> 6eca7a2e
 
 let splice (env:Env.env) (tau:term) : list<sigelt> =
     tacdbg := Env.debug env (Options.Other "Tac");
@@ -811,13 +799,8 @@
     let gs, w = run_tactic_on_typ (reify_tactic tau) env typ in
     // Check that all goals left are irrelevant. We don't need to check their
     // validity, as we will typecheck the witness independently.
-<<<<<<< HEAD
     if List.existsML (fun g -> not (Option.isSome (getprop (goal_env g) (goal_type g)))) gs
-        then Err.raise_error (Err.Fatal_OpenGoalsInSynthesis, ("splice left open goals")) typ.pos;
-=======
-    if List.existsML (fun g -> not (Option.isSome (getprop g.context g.goal_ty))) gs
         then Err.raise_error (Err.Fatal_OpenGoalsInSynthesis, "splice left open goals") typ.pos;
->>>>>>> 6eca7a2e
 
     // Fully normalize the witness
     let w = N.normalize [N.Weak; N.HNF; N.UnfoldUntil delta_constant;
