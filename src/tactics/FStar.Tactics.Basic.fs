﻿#light "off"
module FStar.Tactics.Basic
open FStar
open FStar.ST
open FStar.Exn
open FStar.All
open FStar.Syntax.Syntax
open FStar.Util
open FStar.Ident
open FStar.TypeChecker.Env

module SP = FStar.Syntax.Print
module S = FStar.Syntax.Syntax
module SS = FStar.Syntax.Subst
module SF = FStar.Syntax.Free
module PC = FStar.Parser.Const
module U = FStar.Syntax.Util
module BU = FStar.Util
module Env = FStar.TypeChecker.Env
module Rel = FStar.TypeChecker.Rel
module Print = FStar.Syntax.Print
module TcUtil = FStar.TypeChecker.Util
module TcTerm = FStar.TypeChecker.TcTerm
module TcComm = FStar.TypeChecker.Common
module N = FStar.TypeChecker.Normalize
module UF = FStar.Syntax.Unionfind
module EMB = FStar.Syntax.Embeddings
module Err = FStar.Errors
module Z = FStar.BigInt
open FStar.Reflection.Data
open FStar.Reflection.Basic

// working around #1374
type goal = FStar.Tactics.Types.goal

type name = bv
type env = Env.env
type implicits = Env.implicits

// Beta reduce
let normalize s e t = N.normalize_with_primitive_steps FStar.Reflection.Interpreter.reflection_primops s e t
let bnorm e t = normalize [] e t
let tts = N.term_to_string

open FStar.Tactics.Types
open FStar.Tactics.Result

(* The main monad for tactics.
 * A record, so we can keep it somewhat encapsulated and
 * can more easily add things to it if need be.
 *)
type tac<'a> = {
    tac_f : proofstate -> __result<'a>;
}

let mk_tac (f : proofstate -> __result<'a>) : tac<'a> =
    { tac_f = f }

let run t p =
    t.tac_f p

let run_safe t p =
    try t.tac_f p
    with | e -> Failed (BU.message_of_exn e, p)

(* monadic return *)
let ret (x:'a) : tac<'a> =
    mk_tac (fun p -> Success (x, p))

(* monadic bind *)
let bind (t1:tac<'a>) (t2:'a -> tac<'b>) : tac<'b> =
    mk_tac (fun p ->
            match run t1 p with
            | Success (a, q)  -> run (t2 a) q
            | Failed (msg, q) -> Failed (msg, q))

(* get : get the current proof state *)
let get : tac<proofstate> =
    mk_tac (fun p -> Success (p, p))

let idtac : tac<unit> = ret ()

let get_uvar_solved uv = 
    match FStar.Syntax.Unionfind.find uv.ctx_uvar_head with
    | Some t -> Some t
    | None   -> None

let check_goal_solved goal = get_uvar_solved goal.goal_ctx_uvar

let goal_to_string (g:goal) =
    BU.format2 "%s%s"
        (Print.ctx_uvar_to_string g.goal_ctx_uvar)
        (match check_goal_solved g with
         | None -> ""
         | Some t -> BU.format1 "\tGOAL ALREADY SOLVED!: %s" (Print.term_to_string t))

    //let g_binders = Env.all_binders (goal_env g) |> Print.binders_to_string ", " in
    //let w = bnorm (goal_env g) (goal_witness g) in
    //let t = bnorm (goal_env g) (goal_type g) in
    //Util.format3 "%s |- %s : %s" g_binders (tts (goal_env g) w) (tts (goal_env g) t)

let tacprint  (s:string)       = BU.print1 "TAC>> %s\n" s
let tacprint1 (s:string) x     = BU.print1 "TAC>> %s\n" (BU.format1 s x)
let tacprint2 (s:string) x y   = BU.print1 "TAC>> %s\n" (BU.format2 s x y)
let tacprint3 (s:string) x y z = BU.print1 "TAC>> %s\n" (BU.format3 s x y z)

let comp_to_typ (c:comp) : typ =
    match c.n with
    | Total (t, _)
    | GTotal (t, _) -> t
    | Comp ct -> ct.result_typ

let is_irrelevant (g:goal) : bool =
    match U.un_squash (N.unfold_whnf (goal_env g) (goal_type g)) with
    | Some t -> true
    | _ -> false

let print (msg:string) : tac<unit> =
    tacprint msg;
    ret ()

let debug (msg:string) : tac<unit> =
    bind get (fun ps ->
    if Options.debug_module (Ident.string_of_lid ps.main_context.curmodule)
    then tacprint msg
    else ();
    ret ())

let dump_goal ps goal =
    tacprint (goal_to_string goal);
    ()

let dump_cur ps msg =
    match ps.goals with
    | [] ->
        tacprint1 "No more goals (%s)" msg
    | h::_ ->
        begin
        tacprint1 "Current goal (%s):" msg;
        dump_goal ps (List.hd ps.goals)
        end

(* Note: we use def ranges. In tactics we keep the position in there, while the
 * use range is the original position of the assertion / synth / splice. *)
let ps_to_string (msg, ps) =
    String.concat ""
               [format2 "State dump @ depth %s (%s):\n" (string_of_int ps.depth) msg;
                (if ps.entry_range <> Range.dummyRange
                 then format1 "Location: %s\n" (Range.string_of_def_range ps.entry_range)
                 else "");
                format2 "ACTIVE goals (%s):\n%s\n"
                    (string_of_int (List.length ps.goals))
                    (String.concat "\n" (List.map goal_to_string ps.goals));
                format2 "SMT goals (%s):\n%s\n"
                    (string_of_int (List.length ps.smt_goals))
                    (String.concat "\n" (List.map goal_to_string ps.smt_goals));
               ]

let goal_to_json g =
    let g_binders = Env.all_binders (goal_env g) |> Print.binders_to_json (Env.dsenv (goal_env g)) in
    JsonAssoc [("hyps", g_binders);
               ("goal", JsonAssoc [("witness", JsonStr (tts (goal_env g) (goal_witness g)));
                                   ("type", JsonStr (tts (goal_env g) (goal_type g)))])]

let ps_to_json (msg, ps) =
    JsonAssoc ([("label", JsonStr msg);
                ("depth", JsonInt ps.depth);
                ("goals", JsonList (List.map goal_to_json ps.goals));
                ("smt-goals", JsonList (List.map goal_to_json ps.smt_goals))] @
                (if ps.entry_range <> Range.dummyRange
                 then [("location", Range.json_of_def_range ps.entry_range)]
                 else []))

let dump_proofstate ps msg =
    Options.with_saved_options (fun () ->
        Options.set_option "print_effect_args" (Options.Bool true);
        print_generic "proof-state" ps_to_string ps_to_json (msg, ps))

let print_proof_state1  (msg:string) : tac<unit> =
    mk_tac (fun ps ->
                   let psc = ps.psc in
                   let subst = N.psc_subst psc in
                   dump_cur (subst_proof_state subst ps) msg;
                   Success ((), ps))

let print_proof_state (msg:string) : tac<unit> =
    mk_tac (fun ps ->
                   let psc = ps.psc in
                   let subst = N.psc_subst psc in
                   dump_proofstate (subst_proof_state subst ps) msg;
                   Success ((), ps))

let tac_verb_dbg : ref<option<bool>> = BU.mk_ref None
let rec log ps f : unit =
    match !tac_verb_dbg with
    | None -> (tac_verb_dbg := Some (Env.debug ps.main_context (Options.Other "TacVerbose"));
               log ps f)
    | Some true -> f ()
    | Some false -> ()

let mlog f (cont : unit -> tac<'a>) : tac<'a> =
    bind get (fun ps -> log ps f; cont ())

let fail (msg:string) =
    mk_tac (fun ps ->
        if Env.debug ps.main_context (Options.Other "TacFail")
        then dump_proofstate ps ("TACTIC FAILING: " ^ msg);
        Failed (msg, ps)
    )

let fail1 msg x     = fail (BU.format1 msg x)
let fail2 msg x y   = fail (BU.format2 msg x y)
let fail3 msg x y z = fail (BU.format3 msg x y z)
let fail4 msg x y z w = fail (BU.format4 msg x y z w)

let trytac' (t : tac<'a>) : tac<either<string,'a>> =
    mk_tac (fun ps ->
            let tx = UF.new_transaction () in
            match run t ps with
            | Success (a, q) ->
                UF.commit tx;
                Success (Inr a, q)
            | Failed (m, q) ->
                UF.rollback tx;
                let ps = { ps with freshness = q.freshness } in //propagate the freshness even on failures
                Success (Inl m, ps)
           )
let trytac (t : tac<'a>) : tac<option<'a>> =
    bind (trytac' t) (fun r ->
    match r with
    | Inr v -> ret (Some v)
    | Inl _ -> ret None)

let trytac_exn (t : tac<'a>) : tac<option<'a>> =
    mk_tac (fun ps ->
    try run (trytac t) ps
    with | Errors.Err (_, msg)
         | Errors.Error (_, msg, _) ->
           log ps (fun () -> BU.print1 "trytac_exn error: (%s)" msg);
           Success (None, ps))

// This is relying on the fact that errors are strings
let wrap_err (pref:string) (t : tac<'a>) : tac<'a> =
    mk_tac (fun ps ->
            match run t ps with
            | Success (a, q) ->
                Success (a, q)
            | Failed (msg, q) ->
                Failed (pref ^ ": " ^ msg, q)
           )

////////////////////////////////////////////////////////////////////
(* Some TRUSTED internal utilities *)

(* set : set the current proof state; shouldn't be exposed externally *)
let set (p:proofstate) : tac<unit> =
    mk_tac (fun _ -> Success ((), p))

let __do_unify (env : env) (t1 : term) (t2 : term) : tac<bool> =
    let _ = if Env.debug env (Options.Other "1346") then
                  BU.print2 "%%%%%%%%do_unify %s =? %s\n"
                            (Print.term_to_string t1)
                            (Print.term_to_string t2) in
    try
            let res = Rel.teq_nosmt env t1 t2 in
            if Env.debug env (Options.Other "1346")
            then (BU.print3 "%%%%%%%%do_unify (RESULT %s) %s =? %s\n"
                                  (string_of_bool res)
                                  (Print.term_to_string t1)
                                  (Print.term_to_string t2));
            ret res
    with | Errors.Err (_, msg) -> begin
            mlog (fun () -> BU.print1 ">> do_unify error, (%s)\n" msg ) (fun _ ->
            ret false)
            end
         | Errors.Error (_, msg, r) -> begin
            mlog (fun () -> BU.print2 ">> do_unify error, (%s) at (%s)\n"
                                msg (Range.string_of_range r)) (fun _ ->
            ret false)
            end

let do_unify env t1 t2 : tac<bool> =
    bind idtac (fun () ->
    if Env.debug env (Options.Other "1346") then (
        Options.push ();
        let _ = Options.set_options Options.Set "--debug_level Rel --debug_level RelCheck" in
        ()
    );

    bind (
        bind (__do_unify env t1 t2) (fun b ->
        if not b
        then let t1 = N.normalize [] env t1 in
             let t2 = N.normalize [] env t2 in
             __do_unify env t1 t2
        else ret b)) (fun r ->

    if Env.debug env (Options.Other "1346") then
        Options.pop ();
    ret r))

let remove_solved_goals : tac<unit> =
    bind get (fun ps ->
    let ps' = { ps with goals = List.filter (fun g -> Option.isNone (check_goal_solved g)) ps.goals } in
    set ps'
    )

(*
   set_solution:

     Sometimes the witness of a goal is solved by
     using a low-level assignment of the unification variable
     provided by set_solution.

     The general discipline is that when a trusted primitive tactic
     constructs a term to solve the current goal, then it should be
     able to just do a set_solution.

     OTOH, if it's a user-provided term to solve the goal, then trysolve is safer

     Note, set_solution is not just an optimization. In cases like `intro`
     it is actually important to get the right shape of goal. See the comment there.
*)
let set_solution goal solution : tac<unit> =
    match FStar.Syntax.Unionfind.find goal.goal_ctx_uvar.ctx_uvar_head with
    | Some _ ->
      fail (BU.format1 "Goal %s is already solved" (goal_to_string goal))
    | None ->
      FStar.Syntax.Unionfind.change goal.goal_ctx_uvar.ctx_uvar_head solution;
      ret ()

let trysolve (goal : goal) (solution : term) : tac<bool> =
    do_unify (goal_env goal) solution (goal_witness goal)

let __dismiss : tac<unit> =
    bind get (fun p ->
    set ({p with goals=List.tl p.goals}))

let dismiss () : tac<unit> =
    bind get (fun p ->
    match p.goals with
    | [] -> fail "dismiss: no more goals"
    | _ -> __dismiss)

let solve (goal : goal) (solution : term) : tac<unit> =
    let e = goal.context in
    mlog (fun () -> BU.print2 "solve %s := %s\n" (tts e goal.witness) (tts e solution)) (fun () ->
    bind (trysolve goal solution) (fun b ->
    if b
    then bind __dismiss (fun () -> remove_solved_goals)
    else fail (BU.format3 "%s does not solve %s : %s"
<<<<<<< HEAD
              (tts (goal_env goal) solution)
              (tts (goal_env goal) (goal_witness goal))
              (tts (goal_env goal) (goal_type goal))))

let solve' (goal : goal) (solution : term) : tac<unit> =
    bind (set_solution goal solution) (fun () ->
    bind __dismiss (fun () ->
    remove_solved_goals))
=======
              (tts goal.context solution)
              (tts goal.context goal.witness)
              (tts goal.context goal.goal_ty))))
>>>>>>> 6eca7a2e

let dismiss_all : tac<unit> =
    bind get (fun p ->
    set ({p with goals=[]}))

let nwarn = BU.mk_ref 0

let check_valid_goal g =
    if Options.defensive () then begin
        let b = true in
        let env = (goal_env g) in
        let b = b && Env.closed env (goal_witness g) in
        let b = b && Env.closed env (goal_type g) in
        let rec aux b e =
            match Env.pop_bv e with
            | None -> b
            | Some (bv, e) -> (
                let b = b && Env.closed e bv.sort in
                aux b e
                )
        in
        if not (aux b env) && !nwarn < 5
        then (Err.log_issue (goal_type g).pos
                  (Errors.Warning_IllFormedGoal, BU.format1 "The following goal is ill-formed. Keeping calm and carrying on...\n<%s>\n\n"
                              (goal_to_string g));
              nwarn := !nwarn + 1)
    end

let add_goals (gs:list<goal>) : tac<unit> =
    bind get (fun p ->
    List.iter check_valid_goal gs;
    set ({p with goals=gs@p.goals}))

let add_smt_goals (gs:list<goal>) : tac<unit> =
    bind get (fun p ->
    List.iter check_valid_goal gs;
    set ({p with smt_goals=gs@p.smt_goals}))

let push_goals (gs:list<goal>) : tac<unit> =
    bind get (fun p ->
    List.iter check_valid_goal gs;
    set ({p with goals=p.goals@gs}))

let push_smt_goals (gs:list<goal>) : tac<unit> =
    bind get (fun p ->
    List.iter check_valid_goal gs;
    set ({p with smt_goals=p.smt_goals@gs}))

let replace_cur (g:goal) : tac<unit> =
    bind __dismiss (fun _ ->
    add_goals [g])

let add_implicits (i:implicits) : tac<unit> =
    bind get (fun p ->
    set ({p with all_implicits=i@p.all_implicits}))

let new_uvar (reason:string) (env:env) (typ:typ) : tac<(term * ctx_uvar)> =
    //typ.pos should really never be a FStar.Range.range ... can it?
    let u, ctx_uvar, g_u = TcUtil.new_implicit_var reason typ.pos env typ in
    bind (add_implicits g_u.implicits) (fun _ ->
    ret (u, fst (List.hd ctx_uvar)))

//Any function that directly calls these utilities is also trusted
//End: Trusted utilities
////////////////////////////////////////////////////////////////////

////////////////////////////////////////////////////////////////////
(* Some utilities on goals *)
let is_true t =
    match U.un_squash t with
    | Some t' ->
        begin match (SS.compress t').n with
        | Tm_fvar fv -> S.fv_eq_lid fv PC.true_lid
        | _ -> false
        end
    | _ -> false

let is_false t =
    match U.un_squash t with
    | Some t' ->
        begin match (SS.compress t').n with
        | Tm_fvar fv -> S.fv_eq_lid fv PC.false_lid
        | _ -> false
        end
    | _ -> false
////////////////////////////////////////////////////////////////////


let cur_goal () : tac<goal> =
    bind get (fun p ->
    match p.goals with
    | [] -> fail "No more goals (1)"
    | hd::tl ->
      match FStar.Syntax.Unionfind.find (hd.goal_ctx_uvar.ctx_uvar_head) with
      | None -> ret hd
      | Some t ->
        BU.print2 "!!!!!!!!!!!! GOAL IS ALREADY SOLVED! %s\nsol is %s\n"
                (goal_to_string hd)
                (Print.term_to_string t);
        ret hd)

let tadmit () : tac<unit> = wrap_err "tadmit" <|
    bind (cur_goal ()) (fun g ->
    Err.log_issue (goal_type g).pos
        (Errors.Warning_TacAdmit, BU.format1 "Tactics admitted goal <%s>\n\n"
                    (goal_to_string g));
    solve' g U.exp_unit)

let fresh () : tac<Z.t> =
    bind get (fun ps ->
    let n = ps.freshness in
    let ps = { ps with freshness = n + 1 } in
    bind (set ps) (fun () ->
    ret (Z.of_int_fs n)))

let ngoals () : tac<Z.t> =
    bind get (fun ps ->
    let n = List.length ps.goals in
    ret (Z.of_int_fs n))

let ngoals_smt () : tac<Z.t> =
    bind get (fun ps ->
    let n = List.length ps.smt_goals in
    ret (Z.of_int_fs n))

let is_guard () : tac<bool> =
    bind (cur_goal ()) (fun g ->
    ret g.is_guard)

let mk_irrelevant_goal (reason:string) (env:env) (phi:typ) opts : tac<goal> =
    let typ = U.mk_squash (env.universe_of env phi) phi in
    bind (new_uvar reason env typ) (fun (_, ctx_uvar) ->
    let goal = mk_goal env ctx_uvar opts false in
    ret goal)

let __tc (e : env) (t : term) : tac<(term * typ * guard_t)> =
    bind get (fun ps ->
    mlog (fun () -> BU.print1 "Tac> __tc(%s)\n" (tts e t)) (fun () ->
    try ret (ps.main_context.type_of e t)
    with | Errors.Err (_, msg)
         | Errors.Error (_, msg, _) -> begin
           fail3 "Cannot type %s in context (%s). Error = (%s)" (tts e t)
                                                  (Env.all_binders e |> Print.binders_to_string ", ")
                                                  msg
           end))

let istrivial (e:env) (t:term) : bool =
    let steps = [N.Reify; N.UnfoldUntil delta_constant; N.Primops; N.Simplify; N.UnfoldTac; N.Unmeta] in
    let t = normalize steps e t in
    is_true t

let get_guard_policy () : tac<guard_policy> =
    bind get (fun ps -> ret ps.guard_policy)

let set_guard_policy (pol : guard_policy) : tac<unit> =
    bind get (fun ps -> set ({ ps with guard_policy = pol }))

let with_policy pol (t : tac<'a>) : tac<'a> =
    bind (get_guard_policy ()) (fun old_pol ->
    bind (set_guard_policy pol) (fun () ->
    bind t (fun r ->
    bind (set_guard_policy old_pol) (fun () ->
    ret r))))

let proc_guard (reason:string) (e : env) (g : guard_t) opts : tac<unit> =
    match (Rel.simplify_guard e g).guard_f with
    | TcComm.Trivial -> ret ()
    | TcComm.NonTrivial f ->
        if istrivial e f // trivializes further...
        then ret ()
        else // check the policy
    bind get (fun ps ->
    match ps.guard_policy with
    | Drop -> ret () // should somehow taint
    | Goal ->
        bind (mk_irrelevant_goal reason e f opts) (fun goal ->
        let goal = { goal with is_guard = true } in
        push_goals [goal])
    | SMT ->
        bind (mk_irrelevant_goal reason e f opts) (fun goal ->
        let goal = { goal with is_guard = true } in
        push_smt_goals [goal])
    | Force ->
        try if not (Rel.is_trivial <| Rel.discharge_guard_no_smt e g)
            then
                mlog (fun () -> BU.print1 "guard = %s\n" (Rel.guard_to_string e g)) (fun () ->
                fail1 "Forcing the guard failed %s)" reason)
            else ret ()
        with
        | _ -> mlog (fun () -> BU.print1 "guard = %s\n" (Rel.guard_to_string e g)) (fun () ->
               fail1 "Forcing the guard failed (%s)" reason))

let tc (t : term) : tac<typ> = wrap_err "tc" <|
    bind (cur_goal ()) (fun goal ->
    bind (__tc (goal_env goal) t) (fun (t, typ, guard) ->
    bind (proc_guard "tc" (goal_env goal) guard goal.opts) (fun _ ->
    ret typ
    )))

let add_irrelevant_goal reason env phi opts : tac<unit> =
    bind (mk_irrelevant_goal reason env phi opts) (fun goal ->
    add_goals [goal])

let trivial () : tac<unit> =
    bind (cur_goal ()) (fun goal ->
    if istrivial (goal_env goal) (goal_type goal)
    then solve' goal U.exp_unit
    else fail1 "Not a trivial goal: %s" (tts (goal_env goal) (goal_type goal))
    )

let goal_from_guard (reason:string) (e:env) (g : guard_t) opts : tac<option<goal>> =
    List.iter (fun (imp : (string * term * ctx_uvar * Range.range * bool)) ->
        match imp with
        | (s, tm, uv, rng, b) ->
            begin match get_uvar_solved uv with
            | None ->
                BU.print3 "GG, implicit from guard\n>>%s\n\n(%s, %s)\n"
                                (Rel.guard_to_string e g)
                                s
                                (Print.ctx_uvar_to_string uv);
                                failwith ""
            | Some _ -> ()
            end
    ) g.implicits;
    match (Rel.simplify_guard e g).guard_f with
    | TcComm.Trivial -> ret None
    | TcComm.NonTrivial f ->
        if istrivial e f then ret None else
        bind (mk_irrelevant_goal reason e f opts) (fun goal ->
        ret (Some ({ goal with is_guard = true })))

let smt () : tac<unit> =
    bind (cur_goal ()) (fun g ->
    if is_irrelevant g then
        bind __dismiss (fun _ -> add_smt_goals [g])
    else
        fail1 "goal is not irrelevant: cannot dispatch to smt (%s)" (tts (goal_env g) (goal_type g))
    )

let divide (n:Z.t) (l : tac<'a>) (r : tac<'b>) : tac<('a * 'b)> =
    bind get (fun p ->
    bind (try ret (List.splitAt (Z.to_int_fs n) p.goals) with | _ -> fail "divide: not enough goals") (fun (lgs, rgs) ->
    let lp = {p with goals=lgs; smt_goals=[]} in
    let rp = {p with goals=rgs; smt_goals=[]} in
    bind (set lp) (fun _ ->
    bind l        (fun a ->
    bind get      (fun lp' ->
    bind (set rp) (fun _ ->
    bind r        (fun b ->
    bind get      (fun rp' ->
    let p' = {p with goals=lp'.goals@rp'.goals; smt_goals=lp'.smt_goals@rp'.smt_goals@p.smt_goals} in
    bind (set p') (fun _ ->
    bind remove_solved_goals (fun () ->
    ret (a, b)))))))))))

(* focus: runs f on the current goal only, and then restores all the goals *)
(* There is a user defined version as well, we just use this one internally, but can't mark it as private *)
let focus (f:tac<'a>) : tac<'a> =
    bind (divide Z.one f idtac) (fun (a, ()) -> ret a)

(* Applies t to each of the current goals
      fails if t fails on any of the goals
      collects each result in the output list *)
let rec map (tau:tac<'a>): tac<(list<'a>)> =
        bind get (fun p ->
        match p.goals with
        | [] -> ret []
        | _::_ ->
            bind (divide Z.one tau (map tau)) (fun (h,t) -> ret (h :: t))
        )

(* Applies t1 to the current head goal
   And t2 to all the the sub-goals produced by t1

   Collects the resulting goals of t2 along with the initial auxiliary goals
 *)
let seq (t1:tac<unit>) (t2:tac<unit>) : tac<unit> =
    focus (
        bind t1 (fun _ ->
        bind (map t2) (fun _ -> ret ()))
    )

(*
  [intro]:

  Initial goal: G |- ?u : (t -> t')

  Now we do an `intro`:

  Next goal:  `G, x:t |- ?v : t'`

  with `?u := (fun (x:t) -> ?v @ [NM(x, 0)])`
*)
let intro () : tac<binder> = wrap_err "intro" <|
    bind (cur_goal ()) (fun goal ->
    match U.arrow_one (goal_type goal) with
    | Some (b, c) ->
        if not (U.is_total_comp c)
        then fail "Codomain is effectful"
        else let env' = Env.push_binders (goal_env goal) [b] in
             let typ' = comp_to_typ c in
             //BU.print1 "[intro]: current goal is %s" (goal_to_string goal);
             //BU.print1 "[intro]: current goal witness is %s" (Print.term_to_string (goal_witness goal));
             //BU.print1 "[intro]: with goal type %s" (Print.term_to_string (goal_type goal));
             //BU.print2 "[intro]: with binder = %s, new goal = %s"
             //         (Print.binders_to_string ", " [b])
             //         (Print.term_to_string typ');
             bind (new_uvar "intro" env' typ') (fun (body, ctx_uvar) ->
             let sol = U.abs [b] body None in
             //BU.print1 "[intro]: solution is %s"
             //           (Print.term_to_string sol);
             //BU.print1 "[intro]: old goal is %s" (goal_to_string goal);
             //BU.print1 "[intro]: new goal is %s"
             //           (Print.ctx_uvar_to_string ctx_uvar);
             //ignore (FStar.Options.set_options Options.Set "--debug_level Rel");
              (* Suppose if instead of simply assigning `?u` to the lambda term on
                the RHS, we tried to unify `?u` with the `(fun (x:t) -> ?v @ [NM(x, 0)])`.

                Then, this would defeat the purpose of the delayed substitution, since
                the unification engine would solve it by doing something like

                  `(fun (y:t) ->  ?u y)  ~ (fun (x:t) -> ?v @ [NM(x, 0)])`

                And then solving

                  `?u z ~ ?v @ [NT(x, z)]`

                which would then proceed by solving `?v` to `?w z` and then unifying
                `?u` and `?w`.

                I.e., this immediately destroys the nice shape of the next goal.
             *)
             bind (set_solution goal sol) (fun () ->
             let g = mk_goal env' ctx_uvar goal.opts goal.is_guard in
             bind (replace_cur g) (fun _ ->
             ret b)))
    | None ->
        fail1 "goal is not an arrow (%s)" (tts (goal_env goal) (goal_type goal))
    )

// TODO: missing: precedes clause, and somehow disabling fixpoints only as needed
let intro_rec () : tac<(binder * binder)> =
    bind (cur_goal ()) (fun goal ->
    BU.print_string "WARNING (intro_rec): calling this is known to cause normalizer loops\n";
    BU.print_string "WARNING (intro_rec): proceed at your own risk...\n";
    match U.arrow_one (goal_type goal) with
    | Some (b, c) ->
        if not (U.is_total_comp c)
        then fail "Codomain is effectful"
        else let bv = gen_bv "__recf" None (goal_type goal) in
             let bs = [S.mk_binder bv; b] in // recursively bound name and argument we're introducing
             let env' = Env.push_binders (goal_env goal) bs in
             bind (new_uvar "intro_rec" env' (comp_to_typ c)) (fun (u, ctx_uvar_u) ->
             let lb = U.mk_letbinding (Inl bv) [] (goal_type goal) PC.effect_Tot_lid (U.abs [b] u None) [] Range.dummyRange in
             let body = S.bv_to_name bv in
             let lbs, body = SS.close_let_rec [lb] body in
             let tm = mk (Tm_let ((true, lbs), body)) None (goal_witness goal).pos in
             bind (set_solution goal tm) (fun () ->
             bind (replace_cur ({ goal with goal_ctx_uvar=ctx_uvar_u})) (fun _ ->
             ret (S.mk_binder bv, b))))
    | None ->
        fail1 "intro_rec: goal is not an arrow (%s)" (tts (goal_env goal) (goal_type goal))
    )

let norm (s : list<EMB.norm_step>) : tac<unit> =
    bind (cur_goal ()) (fun goal ->
    mlog (fun () -> BU.print1 "norm: witness = %s\n" (Print.term_to_string (goal_witness goal))) (fun _ ->
    // Translate to actual normalizer steps
    let steps = [N.Reify; N.UnfoldTac]@(N.tr_norm_steps s) in
    //let w = normalize steps (goal_env goal) (goal_witness goal) in
    let t = normalize steps (goal_env goal) (goal_type goal) in
    replace_cur (goal_with_type goal t)
    ))

let norm_term_env (e : env) (s : list<EMB.norm_step>) (t : term) : tac<term> = wrap_err "norm_term" <|
    mlog (fun () -> BU.print1 "norm_term: tm = %s\n" (Print.term_to_string t)) (fun _ ->
    bind get (fun ps ->
    (* We need a set of options, but there might be no goals, so do this *)
    let opts = match ps.goals with
               | g::_ -> g.opts
               | _ -> FStar.Options.peek ()
    in
    mlog (fun () -> BU.print1 "norm_term_env: t = %s\n" (tts ps.main_context t)) (fun () ->
    bind (__tc e t) (fun (t, _, _) ->
    let steps = [N.Reify; N.UnfoldTac]@(N.tr_norm_steps s) in
    let t = normalize steps ps.main_context t in
    ret t
    ))))

let refine_intro () : tac<unit> = wrap_err "refine_intro" <|
    bind (cur_goal ()) (fun g ->
    match Rel.base_and_refinement (goal_env g) (goal_type g) with
    | _, None -> fail "not a refinement"
    | t, Some (bv, phi) ->
        let g1 = goal_with_type g t in
        let bv, phi = match SS.open_term [S.mk_binder bv] phi with
                      | bvs, phi -> fst (List.hd bvs), phi
        in
        bind (mk_irrelevant_goal "refine_intro refinement" (goal_env g)
                    (SS.subst [S.NT (bv, (goal_witness g))] phi) g.opts) (fun g2 ->
        bind __dismiss (fun _ ->
        add_goals [g1;g2])))

let __exact_now set_expected_typ (t:term) : tac<unit> =
    bind (cur_goal ()) (fun goal ->
    let env = if set_expected_typ
              then Env.set_expected_typ (goal_env goal) (goal_type goal)
              else (goal_env goal)
    in
    bind (__tc env t) (fun (t, typ, guard) ->
<<<<<<< HEAD
    mlog (fun () -> BU.print2 "__exact_now: got type %s\n__exact_now and guard %s\n"
                                                     (tts (goal_env goal) typ)
                                                     (Rel.guard_to_string (goal_env goal) guard)) (fun _ ->
    bind (proc_guard "__exact typing" (goal_env goal) guard goal.opts) (fun _ ->
    mlog (fun () -> BU.print2 "__exact_now: unifying %s and %s\n" (tts (goal_env goal) typ)
                                                                  (tts (goal_env goal) (goal_type goal))) (fun _ ->
    bind (do_unify (goal_env goal) typ (goal_type goal)) (fun b -> if b
=======
    mlog (fun () -> BU.print2 "__exact_now: got type %s\n__exact_now: and guard %s\n"
                                                     (tts goal.context typ)
                                                     (Rel.guard_to_string goal.context guard)) (fun _ ->
    bind (proc_guard "__exact typing" goal.context guard goal.opts) (fun _ ->
    mlog (fun () -> BU.print2 "__exact_now: unifying %s and %s\n" (tts goal.context typ)
                                                                  (tts goal.context goal.goal_ty)) (fun _ ->
    bind (do_unify goal.context typ goal.goal_ty) (fun b -> if b
>>>>>>> 6eca7a2e
    then solve goal t
    else fail4 "%s : %s does not exactly solve the goal %s (witness = %s)"
                    (tts (goal_env goal) t)
                    (tts (goal_env goal) typ)
                    (tts (goal_env goal) (goal_type goal))
                    (tts (goal_env goal) (goal_witness goal))))))))

let t_exact set_expected_typ tm : tac<unit> = wrap_err "exact" <|
    mlog (fun () -> BU.print1 "t_exact: tm = %s\n" (Print.term_to_string tm)) (fun _ ->
    bind (trytac' (__exact_now set_expected_typ tm)) (function
    | Inr r -> ret r
    | Inl e ->
    mlog (fun () -> BU.print_string "__exact_now failed, trying refine...\n") (fun _ ->
    bind (trytac' (bind (norm [EMB.Delta]) (fun _ ->
                   bind (refine_intro ()) (fun _ ->
                   __exact_now set_expected_typ tm)))) (function
    | Inr r -> ret r
    | Inl _ -> fail e)))) // keep original error

let uvar_free_in_goal (u:uvar) (g:goal) =
    if g.is_guard then false else
    let free_uvars = List.map (fun u -> u.ctx_uvar_head) (BU.set_elements (SF.uvars (goal_type g))) in
    List.existsML (UF.equiv u) free_uvars

let uvar_free (u:uvar) (ps:proofstate) : bool =
    List.existsML (uvar_free_in_goal u) ps.goals

let rec mapM (f : 'a -> tac<'b>) (l : list<'a>) : tac<list<'b>> =
    match l with
    | [] -> ret []
    | x::xs ->
        bind (f x) (fun y ->
        bind (mapM f xs) (fun ys ->
        ret (y::ys)))

exception NoUnif

// uopt: Don't add goals for implicits that appear free in posterior goals.
// This is very handy for users, allowing to turn
//
// |- a = c
//
// by applying transivity to
//
// |- a = ?u
// |- ?u = c
//
// without asking for ?u first, which will most likely be instantiated when
// solving any of these two goals. In any case, if ?u is not solved, we fail afterwards.
// TODO: this should probably be made into a user tactic
let rec __apply (uopt:bool) (tm:term) (typ:typ) : tac<unit> =
    bind (cur_goal ()) (fun goal ->
    mlog (fun () -> BU.print1 ">>> Calling __exact(%s)\n" (Print.term_to_string tm)) (fun () ->
    bind (trytac_exn (with_policy Force (t_exact false tm))) (function
    | Some r -> ret r // if tm is a solution, we're done
    | None ->
        // exact failed, try to instantiate more arguments
        mlog (fun () -> BU.print1 ">>> typ = %s\n" (Print.term_to_string typ)) (fun () ->
        match U.arrow_one typ with
        | None -> raise NoUnif
        | Some ((bv, aq), c) ->
            mlog (fun () ->
                BU.print1 "__apply: pushing binder %s\n" (Print.binder_to_string (bv, aq))) (fun _ ->
<<<<<<< HEAD
            if not (U.is_total_comp c) then fail "apply: not total codomain" else
            bind (new_uvar "apply" (goal_env goal) bv.sort) (fun (u, _goal_u) ->
=======
            if not (U.is_total_comp c) then fail "not total codomain" else
            bind (new_uvar "apply" goal.context bv.sort) (fun u ->
>>>>>>> 6eca7a2e
            (* BU.print1 "__apply: witness is %s\n" (Print.term_to_string u); *)
            let tm' = mk_Tm_app tm [(u, aq)] None tm.pos in
            let typ' = SS.subst [S.NT (bv, u)] <| comp_to_typ c in
            bind (__apply uopt tm' typ') (fun _ ->
            let u = bnorm (goal_env goal) u in
            match (SS.compress (fst (U.head_and_args u))).n with
            | Tm_uvar (goal_u, _) ->
                bind get (fun ps ->
                if uopt && uvar_free goal_u.ctx_uvar_head ps
                then ret ()
                else begin
                    (* BU.print2 "__apply: adding goal %s : %s\n" (Print.term_to_string u) *)
                    (*                                            (Print.term_to_string bv.sort); *)
                    add_goals [{ goal with
                                  goal_ctx_uvar = goal_u;
                                  is_guard = false; }]
                end)
            | t -> begin
                (* BU.print1 "__apply: uvar was instantiated to %s\n" (Print.term_to_string u); *)
                ret ()
                end
            )))))))

// The exception is thrown only when the tactic runs, not when it's defined,
// so we need to do this to catch it
let try_unif (t : tac<'a>) (t' : tac<'a>) : tac<'a> =
    mk_tac (fun ps ->
        try run t ps
        with NoUnif -> run t' ps)

let apply (uopt:bool) (tm:term) : tac<unit> = wrap_err "apply" <|
    mlog (fun () -> BU.print1 "apply: tm = %s\n" (Print.term_to_string tm)) (fun _ ->
    bind (cur_goal ()) (fun goal ->
    bind (__tc (goal_env goal) tm) (fun (tm, typ, guard) ->
    // Focus helps keep the goal order
    let typ = bnorm (goal_env goal) typ in
    try_unif (focus (bind (__apply uopt tm typ) (fun _ -> proc_guard "apply guard" (goal_env goal) guard goal.opts)))
             (fail3 "Cannot instantiate %s (of type %s) to match goal (%s)"
                            (tts (goal_env goal) tm)
                            (tts (goal_env goal) typ)
                            (tts (goal_env goal) (goal_type goal)))
    )))

// returns pre and post
let lemma_or_sq (c : comp) : option<(term * term)> =
    let ct = U.comp_to_comp_typ_nouniv c in
    if lid_equals ct.effect_name PC.effect_Lemma_lid then
        let pre, post = match ct.effect_args with
                        | pre::post::_ -> fst pre, fst post
                        | _ -> failwith "apply_lemma: impossible: not a lemma"
        in
        // Lemma post is thunked, and is specialized to U_zero
        let post = U.mk_app post [S.as_arg U.exp_unit] in
        Some (pre, post)
    else if U.is_pure_effect ct.effect_name then
        map_opt (U.un_squash ct.result_typ) (fun post -> (U.t_true, post))
    else
        None

let apply_lemma (tm:term) : tac<unit> = wrap_err "apply_lemma" <| focus (
    mlog (fun () -> BU.print1 "apply_lemma: tm = %s\n" (Print.term_to_string tm)) (fun _ ->
    let is_unit_t t = match (SS.compress t).n with
    | Tm_fvar fv when S.fv_eq_lid fv PC.unit_lid -> true
    | _ -> false
    in
    bind (cur_goal ()) (fun goal ->
    bind (__tc (goal_env goal) tm) (fun (tm, t, guard) ->
    let bs, comp = U.arrow_formals_comp t in
    match lemma_or_sq comp with
    | None -> fail "not a lemma or squashed function"
    | Some (pre, post) ->
    let uvs, implicits, subst =
       List.fold_left (fun (uvs, guard, subst) (b, aq) ->
               let b_t = SS.subst subst b.sort in
               if is_unit_t b_t
               then
                   // Simplification: if the argument is simply unit, then don't ask for it
                   (U.exp_unit, aq)::uvs, guard, S.NT(b, U.exp_unit)::subst
               else
                   let u, _, g_u = TcUtil.new_implicit_var "apply_lemma" (goal_type goal).pos (goal_env goal) b_t in
                   (u, aq)::uvs,
                   Rel.conj_guard guard g_u,
                   S.NT(b, u)::subst
               )
       ([], guard, [])
       bs
    in
    let uvs = List.rev uvs in
    let pre  = SS.subst subst pre in
    let post = SS.subst subst post in
    bind (do_unify (goal_env goal) (U.mk_squash U_zero post) (goal_type goal)) (fun b ->
    if not b
    then fail3 "Cannot instantiate lemma %s (with postcondition: %s) to match goal (%s)"
                            (tts (goal_env goal) tm)
                            (tts (goal_env goal) (U.mk_squash U_zero post))
                            (tts (goal_env goal) (goal_type goal))
    else
       //NS: 01/24 ... looks redundant
        bind (add_implicits implicits.implicits) (fun _ ->
        // We solve with (), we don't care about the witness if applying a lemma
        bind (solve' goal U.exp_unit) (fun _ ->
        let is_free_uvar uv t =
            let free_uvars = List.map (fun x -> x.ctx_uvar_head) (BU.set_elements (SF.uvars t)) in
            List.existsML (fun u -> UF.equiv u uv) free_uvars
        in
        let appears uv goals = List.existsML (fun g' -> is_free_uvar uv (goal_type g')) goals in
        let checkone t goals =
            let hd, _ = U.head_and_args t in
            begin match hd.n with
            | Tm_uvar (uv, _) -> appears uv.ctx_uvar_head goals
            | _ -> false
            end
        in
        bind (implicits.implicits |> mapM (fun (_msg, term, ctx_uvar, _range, _) -> //(_msg, env, _uvar, term, typ, _) ->
            let hd, _ = U.head_and_args term in
            match (SS.compress hd).n with
            | Tm_uvar (ctx_uvar, _) ->
                let env = {(goal_env goal) with gamma=ctx_uvar.ctx_uvar_gamma} in
                let goal_ty = bnorm env ctx_uvar.ctx_uvar_typ in //NS: 01/24 ...expensive
                let goal = goal_with_type ({ goal with goal_ctx_uvar = ctx_uvar }) goal_ty in
                ret ([goal], [])
            | _ ->
                let env = {(goal_env goal) with gamma=ctx_uvar.ctx_uvar_gamma} in
                let g_typ =
                  if Options.__temp_fast_implicits()
                  then // NS:01/24: use the fast path instead, knowing that term is at least well-typed
                       // NS:05/25: protecting it under this option,
                       //           since it causes a regression in examples/vale/*Math_i.fst
                       FStar.TypeChecker.TcTerm.check_type_of_well_typed_term false env term ctx_uvar.ctx_uvar_typ
                  else let term = bnorm env term in
                       let _, _, g_typ = env.type_of (Env.set_expected_typ env ctx_uvar.ctx_uvar_typ) term in
                       g_typ
                in
                bind (goal_from_guard "apply_lemma solved arg" (goal_env goal) g_typ goal.opts) (function
                | None -> ret ([], [])
                | Some g -> ret ([], [g])
                )
            )) (fun goals_ ->
        let sub_goals = List.flatten (List.map fst goals_) in
        let smt_goals = List.flatten (List.map snd goals_) in
        // Optimization: if a uvar appears in a later goal, don't ask for it, since
        // it will be instantiated later. TODO: maybe keep and check later?
        let rec filter' (f : 'a -> list<'a> -> bool) (xs : list<'a>) : list<'a> =
             match xs with
             | [] -> []
             | x::xs -> if f x xs then x::(filter' f xs) else filter' f xs
        in
        let sub_goals = filter' (fun g goals -> not (checkone (goal_witness g) goals)) sub_goals in
        bind (proc_guard "apply_lemma guard" (goal_env goal) guard goal.opts) (fun _ ->
        bind (if not (istrivial (goal_env goal) (U.mk_squash U_zero pre)) //lemma preconditions are in U_zero
              then add_irrelevant_goal "apply_lemma precondition" (goal_env goal) pre goal.opts
              else ret ()) (fun _ ->
        bind (add_smt_goals smt_goals) (fun _ ->
        add_goals sub_goals))))))
    )))))

let destruct_eq' (typ : typ) : option<(term * term)> =
    match U.destruct_typ_as_formula typ with
    | Some (U.BaseConn(l, [_; (e1, _); (e2, _)])) when Ident.lid_equals l PC.eq2_lid ->
        Some (e1, e2)
    | _ ->
        None

let destruct_eq (typ : typ) : option<(term * term)> =
    match destruct_eq' typ with
    | Some t -> Some t
    | None ->
        // Retry for a squashed one
        begin match U.un_squash typ with
        | Some typ -> destruct_eq' typ
        | None -> None
        end

let split_env (bvar : bv) (e : env) : option<(env * list<bv>)> =
    let rec aux e =
        match Env.pop_bv e with
        | None -> None
        | Some (bv', e') ->
            if S.bv_eq bvar bv'
            then Some (e', [])
            else map_opt (aux e') (fun (e'', bvs) -> (e'', bv'::bvs ))
    in
    map_opt (aux e) (fun (e', bvs) -> (e', List.rev bvs))

let push_bvs e bvs =
    List.fold_left (fun e b -> Env.push_bv e b) e bvs

let subst_goal (b1 : bv) (b2 : bv) (s:list<subst_elt>) (g:goal) : option<goal> =
    map_opt (split_env b1 (goal_env g)) (fun (e0, bvs) ->
        let s1 bv = { bv with sort = SS.subst s bv.sort } in
        let bvs = List.map s1 bvs in
        let new_env = push_bvs e0 (b2::bvs) in
        let new_goal = {
            g.goal_ctx_uvar with
                ctx_uvar_gamma=new_env.gamma;
                ctx_uvar_binders=Env.all_binders new_env;
                ctx_uvar_typ = SS.subst s (goal_type g);
        } in
        { g with goal_ctx_uvar=new_goal }
    )

let rewrite (h:binder) : tac<unit> = wrap_err "rewrite" <|
    bind (cur_goal ()) (fun goal ->
    let bv, _ = h in
<<<<<<< HEAD
    mlog (fun _ -> BU.print2 "+++Rewrite %s : %s\n" (Print.bv_to_string bv) (tts (goal_env goal) bv.sort)) (fun _ ->
    match split_env bv (goal_env goal) with
    | None -> fail "rewrite: binder not found in environment"
=======
    mlog (fun _ -> BU.print2 "+++Rewrite %s : %s\n" (Print.bv_to_string bv) (tts goal.context bv.sort)) (fun _ ->
    match split_env bv goal.context with
    | None -> fail "binder not found in environment"
>>>>>>> 6eca7a2e
    | Some (e0, bvs) -> begin
        match destruct_eq bv.sort with
        | Some (x, e) ->
        (match (SS.compress x).n with
           | Tm_name x ->
             let s = [NT(x,e)] in
             let s1 bv = { bv with sort = SS.subst s bv.sort } in
             let bvs = List.map s1 bvs in
             let new_env = push_bvs e0 (bv::bvs) in
             let new_goal = {
                 goal.goal_ctx_uvar with
                     ctx_uvar_gamma=new_env.gamma;
                     ctx_uvar_binders=Env.all_binders new_env;
                     ctx_uvar_typ = SS.subst s (goal_type goal);
             } in
             replace_cur ({goal with goal_ctx_uvar=new_goal})
           | _ ->
             fail "Not an equality hypothesis with a variable on the LHS")
        | _ -> fail "Not an equality hypothesis"
        end))

let rename_to (b : binder) (s : string) : tac<unit> = wrap_err "rename_to" <|
    bind (cur_goal ()) (fun goal ->
    let bv, _ = b in
    let bv' = freshen_bv ({ bv with ppname = mk_ident (s, bv.ppname.idRange) }) in
    let s = [NT (bv, S.bv_to_name bv')] in
    match subst_goal bv bv' s goal with
    | None -> fail "binder not found in environment"
    | Some goal -> replace_cur goal)

let binder_retype (b : binder) : tac<unit> = wrap_err "binder_retype" <|
    bind (cur_goal ()) (fun goal ->
    let bv, _ = b in
<<<<<<< HEAD
    match split_env bv (goal_env goal) with
    | None -> fail "binder_retype: binder is not present in environment"
    | Some (e0, bvs) ->
=======
    match split_env bv goal.context with
    | None -> fail "binder is not present in environment"
    | Some (e0, bvs) -> begin
>>>>>>> 6eca7a2e
        let (ty, u) = U.type_u () in
        bind (new_uvar "binder_retype" e0 ty) (fun (t', u_t') -> //NS: Question ... u_t' is dropped; why?
        let bv'' = {bv with sort = t'} in
        let s = [S.NT (bv, S.bv_to_name bv'')] in
        let bvs = List.map (fun b -> { b with sort = SS.subst s b.sort }) bvs in
        let env' = push_bvs e0 (bv''::bvs) in
        bind __dismiss (fun _ ->
        let new_goal =
            goal_with_type
                (goal_with_env goal env')
                (SS.subst s (goal_type goal))
        in
        bind (add_goals [new_goal]) (fun _ ->
              add_irrelevant_goal "binder_retype equation" e0
                  (U.mk_eq2 (U_succ u) ty bv.sort t') goal.opts)))
    )

(* TODO: move to bv *)
let norm_binder_type (s : list<EMB.norm_step>) (b : binder) : tac<unit> = wrap_err "norm_binder_type" <|
    bind (cur_goal ()) (fun goal ->
    let bv, _ = b in
<<<<<<< HEAD
    match split_env bv (goal_env goal) with
    | None -> fail "binder_retype: binder is not present in environment"
=======
    match split_env bv goal.context with
    | None -> fail "binder is not present in environment"
>>>>>>> 6eca7a2e
    | Some (e0, bvs) -> begin
        let steps = [N.Reify; N.UnfoldTac]@(N.tr_norm_steps s) in
        let sort' = normalize steps e0 bv.sort in
        let bv' = { bv with sort = sort' } in
        let env' = push_bvs e0 (bv'::bvs) in
        replace_cur (goal_with_env goal env')
        end
    )

let revert () : tac<unit> =
    bind (cur_goal ()) (fun goal ->
    match Env.pop_bv (goal_env goal) with
    | None -> fail "Cannot revert; empty context"
    | Some (x, env') ->
        let typ' = U.arrow [(x, None)] (mk_Total (goal_type goal)) in
        bind (new_uvar "revert" env' typ') (fun (r, u_r) ->
        bind (set_solution goal (S.mk_Tm_app r [S.as_arg (S.bv_to_name x)] None (goal_type goal).pos)) (fun () ->
        let g = mk_goal env' u_r goal.opts goal.is_guard in
        replace_cur g)))

let free_in bv t =
    Util.set_mem bv (SF.names t)

let rec clear (b : binder) : tac<unit> =
    let bv = fst b in
    bind (cur_goal ()) (fun goal ->
    mlog (fun () -> BU.print2 "Clear of (%s), env has %s binders\n"
                        (Print.binder_to_string b)
                        (Env.all_binders (goal_env goal) |> List.length |> string_of_int)) (fun () ->
    match split_env bv (goal_env goal) with
    | None -> fail "Cannot clear; binder not in environment"
    | Some (e', bvs) ->
        let rec check bvs =
            match bvs with
            | [] -> ret ()
            | bv'::bvs ->
                if free_in bv bv'.sort
                then fail (BU.format1 "Cannot clear; binder present in the type of %s"
                                    (Print.bv_to_string bv'))
                else check bvs
        in
        if free_in bv (goal_type goal) then
            fail "Cannot clear; binder present in goal"
        else bind (check bvs) (fun () ->
        let env' = push_bvs e' bvs in
        bind (new_uvar "clear.witness" env' (goal_type goal)) (fun (ut, uvar_ut) ->
        bind (set_solution goal ut) (fun () ->
        replace_cur (mk_goal env' uvar_ut goal.opts goal.is_guard))))))

let clear_top () : tac<unit> =
    bind (cur_goal ()) (fun goal ->
    match Env.pop_bv (goal_env goal) with
    | None -> fail "Cannot clear; empty context"
    | Some (x, _) -> clear (S.mk_binder x)) // we ignore the qualifier anyway

let prune (s:string) : tac<unit> =
    bind (cur_goal ()) (fun g ->
    let ctx = goal_env g in
    let ctx' = Env.rem_proof_ns ctx (path_of_text s) in
    let g' = goal_with_env g ctx' in
    bind __dismiss (fun _ -> add_goals [g']))

let addns (s:string) : tac<unit> =
    bind (cur_goal ()) (fun g ->
    let ctx = goal_env g in
    let ctx' = Env.add_proof_ns ctx (path_of_text s) in
    let g' = goal_with_env g ctx' in
    bind __dismiss (fun _ -> add_goals [g']))

let rec tac_fold_env (d : direction) (f : env -> term -> tac<term>) (env : env) (t : term) : tac<term> =
    let tn = (SS.compress t).n in
    bind (if d = TopDown
          then f env ({ t with n = tn })
          else ret t) (fun t ->
    let ff = tac_fold_env d f env in
    let tn = match (SS.compress t).n with
             | Tm_app (hd, args) ->
                  bind (ff hd) (fun hd ->
                  let fa (a,q) = bind (ff a) (fun a -> (ret (a,q))) in
                  bind (mapM fa args) (fun args ->
                  ret (Tm_app (hd, args))))

             | Tm_abs (bs, t, k) ->
                 let bs, t' = SS.open_term bs t in
                 bind (tac_fold_env d f (Env.push_binders env bs) t') (fun t'' ->
                 ret (Tm_abs (SS.close_binders bs, SS.close bs t'', k)))

             | Tm_arrow (bs, k) -> ret tn //TODO: do we care?

             | Tm_match (hd, brs) ->
                 bind (ff hd) (fun hd ->
                 let ffb br =
                    let (pat, w, e) = SS.open_branch br in
                    let bvs = S.pat_bvs pat in
                    let ff = tac_fold_env d f (Env.push_bvs env bvs) in
                    bind (ff e) (fun e ->
                    let br = SS.close_branch (pat, w, e) in
                    ret br)
                 in
                 bind (mapM ffb brs) (fun brs ->
                 ret (Tm_match (hd, brs))))

             | Tm_let ((false, [{ lbname = Inl bv; lbdef = def }]), e) ->
                (* ugh *)
                let lb = match (SS.compress t).n with
                         | Tm_let ((false, [lb]), _) -> lb
                         | _ -> failwith "impossible"
                in
                let fflb lb =
                    bind (ff lb.lbdef) (fun def ->
                    ret ({lb with lbdef = def }))
                in
                bind (fflb lb) (fun lb ->
                let bs, e = SS.open_term [S.mk_binder bv] e in
                let ff = tac_fold_env d f (Env.push_binders env bs) in
                bind (ff e) (fun e ->
                let e = SS.close bs e in
                ret (Tm_let ((false, [lb]), e))))


             | Tm_let ((true, lbs), e) ->
                let fflb lb =
                    bind (ff lb.lbdef) (fun def ->
                    ret ({lb with lbdef = def }))
                in
                let lbs, e = SS.open_let_rec lbs e in
                bind (mapM fflb lbs) (fun lbs ->
                bind (ff e) (fun e ->
                let lbs, e = SS.close_let_rec lbs e in
                ret (Tm_let ((true, lbs), e))))

             | Tm_ascribed (t, asc, eff) ->
                bind (ff t) (fun t -> ret (Tm_ascribed (t, asc, eff)))

             | Tm_meta (t, m) ->
                bind (ff t) (fun t -> ret (Tm_meta (t, m)))

             | _ ->
                ret tn
    in
    bind tn (fun tn ->
    let t' = { t with n = tn } in
    if d = BottomUp
    then f env t'
    else ret t'))

(*
 * Allows for replacement of individual subterms in the goal, asking the user to provide
 * a proof of the equality. Users are presented with goals of the form `t == ?u` for `t`
 * subterms of the current goal and `?u` a fresh unification variable. The users then
 * calls apply_lemma to fully instantiate `u` and provide a proof of the equality.
 * If all that is successful, the term is rewritten.
 *)
let pointwise_rec (ps : proofstate) (tau : tac<unit>) opts (env : Env.env) (t : term) : tac<term> =
    let t, lcomp, g = TcTerm.tc_term env t in
    if not (U.is_pure_or_ghost_lcomp lcomp) || not (Rel.is_trivial g) then
        ret t // Don't do anything for possibly impure terms
    else
        let rewrite_eq =
          let typ = lcomp.res_typ in
          bind (new_uvar "pointwise_rec" env typ) (fun (ut, uvar_ut) -> //NS: FIXME uvar_ut dropped?
          log ps
             (fun () ->
                  BU.print2 "Pointwise_rec: making equality\n\t%s ==\n\t%s\n"
                            (Print.term_to_string t)
                            (Print.term_to_string ut));
          bind (add_irrelevant_goal "pointwise_rec equation" env
                                    (U.mk_eq2 (TcTerm.universe_of env typ) typ t ut) opts) (fun _ ->
          focus (
                bind tau (fun _ ->
                // Try to get rid  of all the unification lambdas
                let ut = N.reduce_uvar_solutions env ut in
                log ps (fun () ->
                    BU.print2 "Pointwise_rec: succeeded rewriting\n\t%s to\n\t%s\n"
                                (Print.term_to_string t)
                                (Print.term_to_string ut));
                ret ut))
          ))
       in
       bind (trytac' rewrite_eq) (fun x ->
       match x with
       | Inl "SKIP" -> ret t
       | Inl e -> fail e
       | Inr x -> ret x)

(*
 * Allows for replacement of individual subterms in the goal, asking the user to provide
 * a proof of the equality. Users are presented with goals of the form `t == ?u` for `t`
 * subterms of the current goal and `?u` a fresh unification variable. The users then
 * calls apply_lemma to fully instantiate `u` and provide a proof of the equality.
 * If all that is successful, the term is rewritten.
 *)
type ctrl = FStar.BigInt.t
let keepGoing : ctrl = FStar.BigInt.zero
let proceedToNextSubtree = FStar.BigInt.one
let globalStop = FStar.BigInt.succ_big_int FStar.BigInt.one
type rewrite_result = bool
let skipThisTerm = false
let rewroteThisTerm = true

type ctrl_tac<'a> = tac<('a * ctrl)>
let rec ctrl_tac_fold
        (f : env -> term -> ctrl_tac<term>)
        (env:env)
        (ctrl:ctrl)
        (t : term) : ctrl_tac<term> =
    let keep_going c =
        if c = proceedToNextSubtree then keepGoing
        else c
    in
    let maybe_continue ctrl t k =
        if ctrl = globalStop then ret (t, globalStop)
        else if ctrl = proceedToNextSubtree then ret (t, keepGoing)
        else k t
    in
    maybe_continue ctrl (SS.compress t) (fun t ->
    bind (f env ({ t with n = t.n }))   (fun (t, ctrl) ->
    maybe_continue ctrl t (fun t ->
    match (SS.compress t).n with
    | Tm_app (hd, args) ->
        bind (ctrl_tac_fold f env ctrl hd) (fun (hd, ctrl) ->
        let ctrl = keep_going ctrl in
        bind (ctrl_tac_fold_args f env ctrl args) (fun (args, ctrl) ->
        ret ({t with n=Tm_app (hd, args)}, ctrl)))
    | Tm_abs (bs, t, k) ->
        let bs, t' = SS.open_term bs t in
        bind (ctrl_tac_fold f (Env.push_binders env bs) ctrl t') (fun (t'', ctrl) ->
        ret ({t with n=Tm_abs (SS.close_binders bs, SS.close bs t'', k)}, ctrl))
    | Tm_arrow (bs, k) ->
        ret (t, ctrl) //TODO
    | _ ->
        ret (t, ctrl))))

and ctrl_tac_fold_args
        (f : env -> term -> ctrl_tac<term>)
        (env:env)
        (ctrl:ctrl)
        (ts : list<arg>) : ctrl_tac<(list<arg>)> =
    match ts with
    | [] -> ret ([], ctrl)
    | (t, q)::ts ->
      bind (ctrl_tac_fold f env ctrl t) (fun (t, ctrl) ->
      bind (ctrl_tac_fold_args f env ctrl ts) (fun (ts, ctrl) ->
      ret ((t,q)::ts, ctrl)))

let rewrite_rec (ps : proofstate)
                (ctrl:term -> ctrl_tac<rewrite_result>)
                (rewriter: tac<unit>)
                opts
                (env : Env.env)
                (t : term) : ctrl_tac<term> =
    let t = SS.compress t in
    bind (bind (add_irrelevant_goal "dummy"
                    env
                    U.t_true
                    opts) (fun _ ->
          bind (ctrl t) (fun res ->
          bind (trivial ()) (fun _ ->
          ret res)))) (fun (should_rewrite, ctrl) ->
    if not should_rewrite
    then ret (t, ctrl)
    else let t, lcomp, g = TcTerm.tc_term env t in //re-typechecking the goal is expensive
         if not (U.is_pure_or_ghost_lcomp lcomp) || not (Rel.is_trivial g) then
           ret (t, globalStop) // Don't do anything for possibly impure terms
         else
           let typ = lcomp.res_typ in
           bind (new_uvar "pointwise_rec" env typ) (fun (ut, uvar_ut) -> //NS: FIXME uvar_ut dropped?
           log ps (fun () ->
              BU.print2 "Pointwise_rec: making equality\n\t%s ==\n\t%s\n"
                (Print.term_to_string t) (Print.term_to_string ut));
           bind (add_irrelevant_goal
                             "rewrite_rec equation"
                             env
                             (U.mk_eq2 (TcTerm.universe_of env typ) typ t ut)
                             opts) (fun _ ->
           focus
            (bind rewriter (fun _ ->
             // Try to get rid of all the unification lambdas
             let ut = N.reduce_uvar_solutions env ut in
             log ps (fun () ->
                BU.print2 "rewrite_rec: succeeded rewriting\n\t%s to\n\t%s\n"
                            (Print.term_to_string t)
                            (Print.term_to_string ut));
             ret (ut, ctrl))))))

let topdown_rewrite (ctrl:term -> ctrl_tac<rewrite_result>)
                    (rewriter:tac<unit>) : tac<unit> = wrap_err "topdown_rewrite" <|
    bind get (fun ps ->
    let g, gs = match ps.goals with
                | g::gs -> g, gs
                | [] -> failwith "no goals"
    in
    let gt = (goal_type g) in
    log ps (fun () ->
        BU.print1 "Topdown_rewrite starting with %s\n" (Print.term_to_string gt));
    bind dismiss_all (fun _ ->
    bind (ctrl_tac_fold (rewrite_rec ps ctrl rewriter g.opts) (goal_env g) keepGoing gt) (fun (gt', _) ->
    log ps (fun () ->
        BU.print1 "Topdown_rewrite seems to have succeded with %s\n" (Print.term_to_string gt'));
    bind (push_goals gs) (fun _ ->
    add_goals [goal_with_type g gt']))))


let pointwise (d : direction) (tau:tac<unit>) : tac<unit> = wrap_err "pointwise" <|
    bind get (fun ps ->
    let g, gs = match ps.goals with
                | g::gs -> g, gs
                | [] -> failwith "no goals"
    in
    let gt = (goal_type g) in
    log ps (fun () ->
        BU.print1 "Pointwise starting with %s\n" (Print.term_to_string gt));
    bind dismiss_all (fun _ ->
    bind (tac_fold_env d (pointwise_rec ps tau g.opts) (goal_env g) gt) (fun gt' ->
    log ps (fun () ->
        BU.print1 "Pointwise seems to have succeded with %s\n" (Print.term_to_string gt'));
    bind (push_goals gs) (fun _ ->
    add_goals [goal_with_type g gt']))))

let trefl () : tac<unit> = wrap_err "trefl" <|
    bind (cur_goal ()) (fun g ->
    match U.un_squash (goal_type g) with
    | Some t ->
        begin
        let hd, args = U.head_and_args' t in
        match (U.un_uinst hd).n, args with
        | Tm_fvar fv, [_; (l, _); (r, _)] when S.fv_eq_lid fv PC.eq2_lid ->
            bind (do_unify (goal_env g) l r) (fun b ->
            if not b
<<<<<<< HEAD
            then fail2 "trefl: not a trivial equality (%s vs %s)" (tts (goal_env g) l) (tts (goal_env g) r)
            else solve' g U.exp_unit)
        | hd, _ ->
            fail1 "trefl: not an equality (%s)" (tts (goal_env g) t)
=======
            then fail2 "not a trivial equality (%s vs %s)" (tts g.context l) (tts g.context r)
            else solve g U.exp_unit)
        | hd, _ ->
            fail1 "not an equality (%s)" (tts g.context t)
>>>>>>> 6eca7a2e
        end
     | None ->
        fail "not an irrelevant goal")

let dup () : tac<unit> =
    bind (cur_goal ()) (fun g ->
    bind (new_uvar "dup" (goal_env g) (goal_type g)) (fun (u, u_uvar) ->
    let g' = { g with goal_ctx_uvar = u_uvar } in
    bind __dismiss (fun _ ->
    bind (add_irrelevant_goal "dup equation" (goal_env g)
               (U.mk_eq2 (TcTerm.universe_of (goal_env g) (goal_type g)) (goal_type g) u (goal_witness g)) g.opts) (fun _ ->
    bind (add_goals [g']) (fun _ ->
    ret ())))))

let flip () : tac<unit> =
    bind get (fun ps ->
    match ps.goals with
    | g1::g2::gs -> set ({ps with goals=g2::g1::gs})
    | _ -> fail "flip: less than 2 goals"
    )

let later () : tac<unit> =
    bind get (fun ps ->
    match ps.goals with
    | [] -> ret ()
    | g::gs -> set ({ps with goals=gs@[g]})
    )

let qed () : tac<unit> =
    bind get (fun ps ->
    match ps.goals with
    | [] -> ret ()
    | _ -> fail "Not done!"
    )

let cases (t : term) : tac<(term * term)> = wrap_err "cases" <|
    bind (cur_goal ()) (fun g ->
    bind (__tc (goal_env g) t) (fun (t, typ, guard) ->
    let hd, args = U.head_and_args typ in
    match (U.un_uinst hd).n, args with
    | Tm_fvar fv, [(p, _); (q, _)] when S.fv_eq_lid fv PC.or_lid ->
        let v_p = S.new_bv None p in
        let v_q = S.new_bv None q in
        let g1 = goal_with_env g (Env.push_bv (goal_env g) v_p) in
        let g2 = goal_with_env g (Env.push_bv (goal_env g) v_q) in
        bind __dismiss (fun _ ->
        bind (add_goals [g1; g2]) (fun _ ->
        ret (S.bv_to_name v_p, S.bv_to_name v_q)))
    | _ ->
        fail1 "Not a disjunction: %s" (tts (goal_env g) typ)))

let set_options (s : string) : tac<unit> = wrap_err "set_options" <|
    bind (cur_goal ()) (fun g ->
    FStar.Options.push ();
    FStar.Options.set (Util.smap_copy g.opts); // copy the map, they are not purely functional
    let res = FStar.Options.set_options FStar.Options.Set s in
    let opts' = FStar.Options.peek () in
    FStar.Options.pop ();
    match res with
    | FStar.Getopt.Success ->
        let g' = { g with opts = opts' } in
        replace_cur g'
    | FStar.Getopt.Error err ->
        fail2 "Setting options `%s` failed: %s" s err
    | FStar.Getopt.Help ->
        fail1 "Setting options `%s` failed (got `Help`?)" s
    )

let top_env     () : tac<env>  = bind get (fun ps -> ret <| ps.main_context)
let cur_env     () : tac<env>  = bind (cur_goal ()) (fun g -> ret <| (goal_env g))
let cur_goal'   () : tac<term> = bind (cur_goal ()) (fun g -> ret <| (goal_type g))
let cur_witness () : tac<term> = bind (cur_goal ()) (fun g -> ret <| (goal_witness g))

let unquote (ty : term) (tm : term) : tac<term> = wrap_err "unquote" <|
    bind (cur_goal ()) (fun goal ->
    let env = Env.set_expected_typ (goal_env goal) ty in
    bind (__tc env tm) (fun (tm, typ, guard) ->
    bind (proc_guard "unquote" env guard goal.opts) (fun () ->
    ret tm)))

let uvar_env (env : env) (ty : option<typ>) : tac<term> =
    // If no type was given, add a uvar for it too!
    bind
        (match ty with
        | Some ty ->
          ret ty

        | None ->
          bind (new_uvar "uvar_env.2" env (fst <| U.type_u ()))
              (fun (typ, uvar_typ) -> //NS, FIXME discarding uvar_typ
                   ret typ)
        )
        (fun typ ->
            bind (new_uvar "uvar_env" env typ) (fun (t, uvar_t) ->
            ret t))

let unshelve (t : term) : tac<unit> = wrap_err "unshelve" <|
    bind get (fun ps ->
    let env = ps.main_context in
    (* We need a set of options, but there might be no goals, so do this *)
    let opts = match ps.goals with
               | g::_ -> g.opts
               | _ -> FStar.Options.peek ()
    in
    match U.head_and_args t with
    | { n = Tm_uvar (ctx_uvar, _) }, _ ->
        let env = {env with gamma=ctx_uvar.ctx_uvar_gamma} in
        let g = mk_goal env ctx_uvar opts false in
        let g = goal_with_type g (bnorm env ctx_uvar.ctx_uvar_typ) in
        add_goals [g]
    | _ -> fail "not a uvar")

let unify (t1 : term) (t2 : term) : tac<bool> =
    bind get (fun ps ->
    do_unify ps.main_context t1 t2)

let launch_process (prog : string) (args : list<string>) (input : string) : tac<string> =
    // The `bind idtac` thunks the tactic
    bind idtac (fun () ->
    if Options.unsafe_tactic_exec () then
        let s = BU.run_process "tactic_launch" prog args (Some input) in // FIXME
        ret s
    else
        fail "launch_process: will not run anything unless --unsafe_tactic_exec is provided"
    )

let fresh_bv_named (nm : string) (t : typ) : tac<bv> =
    // The `bind idtac` thunks the tactic. Not really needed, just being paranoid
    bind idtac (fun () ->
        ret (gen_bv nm None t)
    )

let change (ty : typ) : tac<unit> = wrap_err "change" <|
    mlog (fun () -> BU.print1 "change: ty = %s\n" (Print.term_to_string ty)) (fun _ ->
    bind (cur_goal ()) (fun g ->
    bind (__tc (goal_env g) ty) (fun (ty, _, guard) ->
    bind (proc_guard "change" (goal_env g) guard g.opts) (fun () ->
    bind (do_unify (goal_env g) (goal_type g) ty) (fun bb ->
    if bb
    then replace_cur (goal_with_type g ty)
    else begin
        (* Give it a second try, fully normalize the term the user gave
         * and unify it with the fully normalized goal. If that succeeds,
         * we use the original one as the new goal. This is sometimes needed
         * since the unifier has some bugs. *)
        let steps =
            [N.Reify; N.UnfoldUntil delta_constant;
             N.AllowUnboundUniverses;
             N.Primops; N.Simplify; N.UnfoldTac; N.Unmeta] in
        let ng  = normalize steps (goal_env g) (goal_type g) in
        let nty = normalize steps (goal_env g) ty in
        bind (do_unify (goal_env g) ng nty) (fun b ->
        if b
        then replace_cur (goal_with_type g ty)
        else fail "not convertible")
    end)))))

// TODO: move to library?
let rec last (l:list<'a>) : 'a =
    match l with
    | [] -> failwith "last: empty list"
    | [x] -> x
    | _::xs -> last xs

let rec init (l:list<'a>) : list<'a> =
    match l with
    | [] -> failwith "init: empty list"
    | [x] -> []
    | x::xs -> x :: init xs

(* TODO: these are mostly duplicated from FStar.Reflection.Basic, unify *)
let rec inspect (t:term) : tac<term_view> = wrap_err "inspect" (
    let t = U.unascribe t in
    let t = U.un_uinst t in
    match t.n with
    | Tm_meta (t, _) ->
        inspect t

    | Tm_name bv ->
        ret <| Tv_Var bv

    | Tm_bvar bv ->
        ret <| Tv_BVar bv

    | Tm_fvar fv ->
        ret <| Tv_FVar fv

    | Tm_app (hd, []) ->
        failwith "empty arguments on Tm_app"

    | Tm_app (hd, args) ->
        // We split at the last argument, since the term_view does not
        // expose n-ary lambdas buy unary ones.
        let (a, q) = last args in
        let q' = inspect_aqual q in
        ret <| Tv_App (S.mk_Tm_app hd (init args) None t.pos, (a, q')) // TODO: The range and tk are probably wrong. Fix

    | Tm_abs ([], _, _) ->
        failwith "empty arguments on Tm_abs"

    | Tm_abs (bs, t, k) ->
        let bs, t = SS.open_term bs t in
        // `let b::bs = bs` gives a coverage warning, avoid it
        begin match bs with
        | [] -> failwith "impossible"
        | b::bs -> ret <| Tv_Abs (b, U.abs bs t k)
        end

    | Tm_type _ ->
        ret <| Tv_Type ()

    | Tm_arrow ([], k) ->
        failwith "empty binders on arrow"

    | Tm_arrow _ ->
        begin match U.arrow_one t with
        | Some (b, c) -> ret <| Tv_Arrow (b, c)
        | None -> failwith "impossible"
        end

    | Tm_refine (bv, t) ->
        let b = S.mk_binder bv in
        let b', t = SS.open_term [b] t in
        // `let [b] = b'` gives a coverage warning, avoid it
        let b = (match b' with
        | [b'] -> b'
        | _ -> failwith "impossible") in
        ret <| Tv_Refine (fst b, t)

    | Tm_constant c ->
        ret <| Tv_Const (inspect_const c)

    | Tm_uvar (ctx_u, s) ->
        ret <| Tv_Uvar (Z.of_int_fs (UF.uvar_id ctx_u.ctx_uvar_head), (ctx_u, s))

    | Tm_let ((false, [lb]), t2) ->
        if lb.lbunivs <> [] then ret <| Tv_Unknown else
        begin match lb.lbname with
        | BU.Inr _ -> ret <| Tv_Unknown // no top level lets
        | BU.Inl bv ->
            // The type of `bv` should match `lb.lbtyp`
            let b = S.mk_binder bv in
            let bs, t2 = SS.open_term [b] t2 in
            let b = match bs with
                    | [b] -> b
                    | _ -> failwith "impossible: open_term returned different amount of binders"
            in
            ret <| Tv_Let (false, fst b, lb.lbdef, t2)
        end

    | Tm_let ((true, [lb]), t2) ->
        if lb.lbunivs <> [] then ret <| Tv_Unknown else
        begin match lb.lbname with
        | BU.Inr _ -> ret <| Tv_Unknown // no top level lets
        | BU.Inl bv ->
            let lbs, t2 = SS.open_let_rec [lb] t2 in
            match lbs with
            | [lb] ->
                (match lb.lbname with
                 | BU.Inr _ -> ret Tv_Unknown
                 | BU.Inl bv -> ret <| Tv_Let (true, bv, lb.lbdef, t2))
            | _ -> failwith "impossible: open_term returned different amount of binders"
        end

    | Tm_match (t, brs) ->
        let rec inspect_pat p =
            match p.v with
            | Pat_constant c -> Pat_Constant (inspect_const c)
            | Pat_cons (fv, ps) -> Pat_Cons (fv, List.map (fun (p, _) -> inspect_pat p) ps)
            | Pat_var bv -> Pat_Var bv
            | Pat_wild bv -> Pat_Wild bv
            | Pat_dot_term (bv, t) -> Pat_Dot_Term (bv, t)
        in
        let brs = List.map SS.open_branch brs in
        let brs = List.map (function (pat, _, t) -> (inspect_pat pat, t)) brs in
        ret <| Tv_Match (t, brs)

    | Tm_unknown ->
        ret <| Tv_Unknown

    | _ ->
        Err.log_issue t.pos (Err.Warning_CantInspect, BU.format2 "inspect: outside of expected syntax (%s, %s)\n" (Print.tag_of_term t) (Print.term_to_string t));
        ret <| Tv_Unknown
    )

(* This function could actually be pure, it doesn't need freshness
 * like `inspect` does, but we mark it as Tac for uniformity. *)
let pack (tv:term_view) : tac<term> =
    match tv with
    | Tv_Var bv ->
        ret <| S.bv_to_name bv

    | Tv_BVar bv ->
        ret <| S.bv_to_tm bv

    | Tv_FVar fv ->
        ret <| S.fv_to_tm fv

    | Tv_App (l, (r, q)) ->
        let q' = pack_aqual q in
        ret <| U.mk_app l [(r, q')]

    | Tv_Abs (b, t) ->
        ret <| U.abs [b] t None // TODO: effect?

    | Tv_Arrow (b, c) ->
        ret <| U.arrow [b] c

    | Tv_Type () ->
        ret <| U.ktype

    | Tv_Refine (bv, t) ->
        ret <| U.refine bv t

    | Tv_Const c ->
        ret <| S.mk (Tm_constant (pack_const c)) None Range.dummyRange

    | Tv_Uvar (_u, ctx_u_s) ->
        ret <| S.mk (Tm_uvar ctx_u_s) None Range.dummyRange

    | Tv_Let (false, bv, t1, t2) ->
        let lb = U.mk_letbinding (BU.Inl bv) [] bv.sort PC.effect_Tot_lid t1 [] Range.dummyRange in
        ret <| S.mk (Tm_let ((false, [lb]), SS.close [S.mk_binder bv] t2)) None Range.dummyRange

    | Tv_Let (true, bv, t1, t2) ->
        let lb = U.mk_letbinding (BU.Inl bv) [] bv.sort PC.effect_Tot_lid t1 [] Range.dummyRange in
        let lbs, body = SS.close_let_rec [lb] t2 in
        ret <| S.mk (Tm_let ((true, lbs), body)) None Range.dummyRange

    | Tv_Match (t, brs) ->
        let wrap v = {v=v;p=Range.dummyRange} in
        let rec pack_pat p : S.pat =
            match p with
            | Pat_Constant c -> wrap <| Pat_constant (pack_const c)
            | Pat_Cons (fv, ps) -> wrap <| Pat_cons (fv, List.map (fun p -> pack_pat p, false) ps)
            | Pat_Var  bv -> wrap <| Pat_var bv
            | Pat_Wild bv -> wrap <| Pat_wild bv
            | Pat_Dot_Term (bv, t) -> wrap <| Pat_dot_term (bv, t)
        in
        let brs = List.map (function (pat, t) -> (pack_pat pat, None, t)) brs in
        let brs = List.map SS.close_branch brs in
        ret <| S.mk (Tm_match (t, brs)) None Range.dummyRange

    | Tv_AscribedT(e, t, tacopt) ->
        ret <| S.mk (Tm_ascribed(e, (BU.Inl t, tacopt), None)) None Range.dummyRange

    | Tv_AscribedC(e, c, tacopt) ->
        ret <| S.mk (Tm_ascribed(e, (BU.Inr c, tacopt), None)) None Range.dummyRange

    | Tv_Unknown ->
        ret <| S.mk Tm_unknown None Range.dummyRange

let goal_of_goal_ty env typ : goal * guard_t =
<<<<<<< HEAD
    let u, ctx_uvars, g_u = TcUtil.new_implicit_var "proofstate_of_goal_ty" typ.pos env typ in
    let ctx_uvar, _ = List.hd ctx_uvars in
    let g = mk_goal env ctx_uvar (FStar.Options.peek()) false in
=======
    let u, _, g_u = TcUtil.new_implicit_var "goal_of_goal_ty" typ.pos env typ in
    let g = {
        context = env;
        witness = u;
        goal_ty = typ;
        opts    = FStar.Options.peek ();
        is_guard = false;
    }
    in
>>>>>>> 6eca7a2e
    g, g_u

let proofstate_of_goal_ty rng env typ =
    let g, g_u = goal_of_goal_ty env typ in
    let ps = {
        main_context = env;
        main_goal = g;
        all_implicits = g_u.implicits;
        goals = [g];
        smt_goals = [];
        depth = 0;
        __dump = (fun ps msg -> dump_proofstate ps msg);
        psc = N.null_psc;
        entry_range = rng;
        guard_policy = SMT;
        freshness = 0;
    }
    in
    (ps, (goal_witness g))<|MERGE_RESOLUTION|>--- conflicted
+++ resolved
@@ -343,26 +343,21 @@
     | _ -> __dismiss)
 
 let solve (goal : goal) (solution : term) : tac<unit> =
-    let e = goal.context in
-    mlog (fun () -> BU.print2 "solve %s := %s\n" (tts e goal.witness) (tts e solution)) (fun () ->
+    let e = goal_env goal in
+    mlog (fun () -> BU.print2 "solve %s := %s\n" (tts e (goal_witness goal)) (tts e solution)) (fun () ->
     bind (trysolve goal solution) (fun b ->
     if b
     then bind __dismiss (fun () -> remove_solved_goals)
     else fail (BU.format3 "%s does not solve %s : %s"
-<<<<<<< HEAD
               (tts (goal_env goal) solution)
               (tts (goal_env goal) (goal_witness goal))
-              (tts (goal_env goal) (goal_type goal))))
+              (tts (goal_env goal) (goal_type goal)))))
+
 
 let solve' (goal : goal) (solution : term) : tac<unit> =
     bind (set_solution goal solution) (fun () ->
     bind __dismiss (fun () ->
     remove_solved_goals))
-=======
-              (tts goal.context solution)
-              (tts goal.context goal.witness)
-              (tts goal.context goal.goal_ty))))
->>>>>>> 6eca7a2e
 
 let dismiss_all : tac<unit> =
     bind get (fun p ->
@@ -773,23 +768,13 @@
               else (goal_env goal)
     in
     bind (__tc env t) (fun (t, typ, guard) ->
-<<<<<<< HEAD
-    mlog (fun () -> BU.print2 "__exact_now: got type %s\n__exact_now and guard %s\n"
+    mlog (fun () -> BU.print2 "__exact_now: got type %s\n__exact_now: and guard %s\n"
                                                      (tts (goal_env goal) typ)
                                                      (Rel.guard_to_string (goal_env goal) guard)) (fun _ ->
     bind (proc_guard "__exact typing" (goal_env goal) guard goal.opts) (fun _ ->
     mlog (fun () -> BU.print2 "__exact_now: unifying %s and %s\n" (tts (goal_env goal) typ)
                                                                   (tts (goal_env goal) (goal_type goal))) (fun _ ->
     bind (do_unify (goal_env goal) typ (goal_type goal)) (fun b -> if b
-=======
-    mlog (fun () -> BU.print2 "__exact_now: got type %s\n__exact_now: and guard %s\n"
-                                                     (tts goal.context typ)
-                                                     (Rel.guard_to_string goal.context guard)) (fun _ ->
-    bind (proc_guard "__exact typing" goal.context guard goal.opts) (fun _ ->
-    mlog (fun () -> BU.print2 "__exact_now: unifying %s and %s\n" (tts goal.context typ)
-                                                                  (tts goal.context goal.goal_ty)) (fun _ ->
-    bind (do_unify goal.context typ goal.goal_ty) (fun b -> if b
->>>>>>> 6eca7a2e
     then solve goal t
     else fail4 "%s : %s does not exactly solve the goal %s (witness = %s)"
                     (tts (goal_env goal) t)
@@ -853,13 +838,8 @@
         | Some ((bv, aq), c) ->
             mlog (fun () ->
                 BU.print1 "__apply: pushing binder %s\n" (Print.binder_to_string (bv, aq))) (fun _ ->
-<<<<<<< HEAD
             if not (U.is_total_comp c) then fail "apply: not total codomain" else
             bind (new_uvar "apply" (goal_env goal) bv.sort) (fun (u, _goal_u) ->
-=======
-            if not (U.is_total_comp c) then fail "not total codomain" else
-            bind (new_uvar "apply" goal.context bv.sort) (fun u ->
->>>>>>> 6eca7a2e
             (* BU.print1 "__apply: witness is %s\n" (Print.term_to_string u); *)
             let tm' = mk_Tm_app tm [(u, aq)] None tm.pos in
             let typ' = SS.subst [S.NT (bv, u)] <| comp_to_typ c in
@@ -1064,15 +1044,9 @@
 let rewrite (h:binder) : tac<unit> = wrap_err "rewrite" <|
     bind (cur_goal ()) (fun goal ->
     let bv, _ = h in
-<<<<<<< HEAD
     mlog (fun _ -> BU.print2 "+++Rewrite %s : %s\n" (Print.bv_to_string bv) (tts (goal_env goal) bv.sort)) (fun _ ->
     match split_env bv (goal_env goal) with
-    | None -> fail "rewrite: binder not found in environment"
-=======
-    mlog (fun _ -> BU.print2 "+++Rewrite %s : %s\n" (Print.bv_to_string bv) (tts goal.context bv.sort)) (fun _ ->
-    match split_env bv goal.context with
     | None -> fail "binder not found in environment"
->>>>>>> 6eca7a2e
     | Some (e0, bvs) -> begin
         match destruct_eq bv.sort with
         | Some (x, e) ->
@@ -1106,15 +1080,9 @@
 let binder_retype (b : binder) : tac<unit> = wrap_err "binder_retype" <|
     bind (cur_goal ()) (fun goal ->
     let bv, _ = b in
-<<<<<<< HEAD
     match split_env bv (goal_env goal) with
-    | None -> fail "binder_retype: binder is not present in environment"
+    | None -> fail "binder is not present in environment"
     | Some (e0, bvs) ->
-=======
-    match split_env bv goal.context with
-    | None -> fail "binder is not present in environment"
-    | Some (e0, bvs) -> begin
->>>>>>> 6eca7a2e
         let (ty, u) = U.type_u () in
         bind (new_uvar "binder_retype" e0 ty) (fun (t', u_t') -> //NS: Question ... u_t' is dropped; why?
         let bv'' = {bv with sort = t'} in
@@ -1136,13 +1104,8 @@
 let norm_binder_type (s : list<EMB.norm_step>) (b : binder) : tac<unit> = wrap_err "norm_binder_type" <|
     bind (cur_goal ()) (fun goal ->
     let bv, _ = b in
-<<<<<<< HEAD
     match split_env bv (goal_env goal) with
-    | None -> fail "binder_retype: binder is not present in environment"
-=======
-    match split_env bv goal.context with
     | None -> fail "binder is not present in environment"
->>>>>>> 6eca7a2e
     | Some (e0, bvs) -> begin
         let steps = [N.Reify; N.UnfoldTac]@(N.tr_norm_steps s) in
         let sort' = normalize steps e0 bv.sort in
@@ -1472,17 +1435,10 @@
         | Tm_fvar fv, [_; (l, _); (r, _)] when S.fv_eq_lid fv PC.eq2_lid ->
             bind (do_unify (goal_env g) l r) (fun b ->
             if not b
-<<<<<<< HEAD
-            then fail2 "trefl: not a trivial equality (%s vs %s)" (tts (goal_env g) l) (tts (goal_env g) r)
+            then fail2 "not a trivial equality (%s vs %s)" (tts (goal_env g) l) (tts (goal_env g) r)
             else solve' g U.exp_unit)
         | hd, _ ->
             fail1 "trefl: not an equality (%s)" (tts (goal_env g) t)
-=======
-            then fail2 "not a trivial equality (%s vs %s)" (tts g.context l) (tts g.context r)
-            else solve g U.exp_unit)
-        | hd, _ ->
-            fail1 "not an equality (%s)" (tts g.context t)
->>>>>>> 6eca7a2e
         end
      | None ->
         fail "not an irrelevant goal")
@@ -1836,21 +1792,9 @@
         ret <| S.mk Tm_unknown None Range.dummyRange
 
 let goal_of_goal_ty env typ : goal * guard_t =
-<<<<<<< HEAD
     let u, ctx_uvars, g_u = TcUtil.new_implicit_var "proofstate_of_goal_ty" typ.pos env typ in
     let ctx_uvar, _ = List.hd ctx_uvars in
     let g = mk_goal env ctx_uvar (FStar.Options.peek()) false in
-=======
-    let u, _, g_u = TcUtil.new_implicit_var "goal_of_goal_ty" typ.pos env typ in
-    let g = {
-        context = env;
-        witness = u;
-        goal_ty = typ;
-        opts    = FStar.Options.peek ();
-        is_guard = false;
-    }
-    in
->>>>>>> 6eca7a2e
     g, g_u
 
 let proofstate_of_goal_ty rng env typ =
