--- conflicted
+++ resolved
@@ -108,15 +108,9 @@
         (FStar_Tactics_Builtins.trytac
            (FStar_Tactics_Builtins.seq
               (FStar_Tactics_Effect.bind t
-<<<<<<< HEAD
-                 (fun uu___63_656  -> FStar_Tactics_Effect.return ()))
-              (repeatseq t)))
-        (fun uu___64_662  -> FStar_Tactics_Effect.return ()) ()
-=======
                  (fun uu___51_656  -> FStar_Tactics_Effect.return ()))
               (repeatseq t)))
         (fun uu___52_662  -> FStar_Tactics_Effect.return ()) ()
->>>>>>> 559f3a41
 let simpl: Prims.unit FStar_Tactics_Effect.tactic =
   FStar_Tactics_Builtins.norm
     [FStar_Reflection_Data.Simpl; FStar_Reflection_Data.Primops]
@@ -136,14 +130,8 @@
            (FStar_Tactics_Builtins.apply
               (FStar_Tactics_Effect.return
                  (FStar_Reflection_Basic.pack
-<<<<<<< HEAD
-                    (FStar_Reflection_Data.Tv_App
-                       (qq, (t, FStar_Reflection_Data.Q_Explicit))))))
-           (fun uu___65_717  -> FStar_Tactics_Builtins.intro))
-=======
                     (FStar_Reflection_Data.Tv_App (qq, t)))))
            (fun uu___53_717  -> FStar_Tactics_Builtins.intro))
->>>>>>> 559f3a41
 let rec revert_all:
   FStar_Reflection_Types.binders -> Prims.unit FStar_Tactics_Effect.tactic =
   fun bs  ->
@@ -151,11 +139,7 @@
     | [] -> FStar_Tactics_Effect.return ()
     | uu____730::tl1 ->
         FStar_Tactics_Effect.bind FStar_Tactics_Builtins.revert
-<<<<<<< HEAD
-          (fun uu___66_735  -> revert_all tl1)
-=======
           (fun uu___54_735  -> revert_all tl1)
->>>>>>> 559f3a41
 let assumption: Prims.unit FStar_Tactics_Effect.tactic =
   FStar_Tactics_Effect.bind FStar_Tactics_Builtins.cur_env
     (fun e  ->
@@ -222,11 +206,7 @@
                     FStar_Tactics_Builtins.rewrite x_t
                 | uu____906 -> idtac)
            | uu____907 -> idtac)
-<<<<<<< HEAD
-          (fun uu___67_909  -> rewrite_all_context_equalities bs1)
-=======
           (fun uu___55_909  -> rewrite_all_context_equalities bs1)
->>>>>>> 559f3a41
 let rewrite_eqs_from_context: Prims.unit FStar_Tactics_Effect.tactic =
   FStar_Tactics_Effect.bind FStar_Tactics_Builtins.cur_env
     (fun e  ->
@@ -258,11 +238,7 @@
                     FStar_Tactics_Effect.bind
                       (FStar_Tactics_Builtins.norm
                          [FStar_Reflection_Data.Delta])
-<<<<<<< HEAD
-                      (fun uu___68_982  -> FStar_Tactics_Builtins.trefl)
-=======
                       (fun uu___56_982  -> FStar_Tactics_Builtins.trefl)
->>>>>>> 559f3a41
                   else FStar_Tactics_Builtins.trefl
               | uu____984 -> fail "impossible"))
 let unfold_def:
@@ -293,12 +269,12 @@
   =
   fun t1  ->
     fun t2  ->
-      FStar_Reflection_Syntax.mk_e_app
+      FStar_Reflection_Syntax.mk_app
         (FStar_Reflection_Basic.pack
            (FStar_Reflection_Data.Tv_FVar
               (FStar_Reflection_Basic.pack_fv
                  FStar_Reflection_Syntax.squash_qn)))
-        [FStar_Reflection_Syntax.mk_e_app
+        [FStar_Reflection_Syntax.mk_app
            (FStar_Reflection_Basic.pack
               (FStar_Reflection_Data.Tv_FVar
                  (FStar_Reflection_Basic.pack_fv
@@ -330,9 +306,5 @@
     | t::ts1 ->
         FStar_Tactics_Effect.bind
           (FStar_Tactics_Builtins.divide (Prims.parse_int "1") t (iseq ts1))
-<<<<<<< HEAD
-          (fun uu___69_1145  -> FStar_Tactics_Effect.return ())
-=======
           (fun uu___57_1145  -> FStar_Tactics_Effect.return ())
->>>>>>> 559f3a41
     | [] -> FStar_Tactics_Effect.return ()