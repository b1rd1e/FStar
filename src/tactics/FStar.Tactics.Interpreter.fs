﻿#light "off"
module FStar.Tactics.Interpreter
open FStar
open FStar.All
open FStar.Syntax.Syntax
open FStar.Util
open FStar.Range

module S = FStar.Syntax.Syntax
module SS = FStar.Syntax.Subst
module SC = FStar.Syntax.Const
module Env = FStar.TypeChecker.Env
module BU = FStar.Util
module U = FStar.Syntax.Util
module Rel = FStar.TypeChecker.Rel
module Print = FStar.Syntax.Print
module TcUtil = FStar.TypeChecker.Util
module N = FStar.TypeChecker.Normalize
open FStar.Tactics.Basic
module E = FStar.Tactics.Embedding
module Core = FStar.Tactics.Basic
type name = bv

let remove_unit (f: 'a -> unit -> 'b) (x:'a) : 'b = f x ()

<<<<<<< HEAD
let binders_of_env ps (nm:Ident.lid) (args:S.args) =
  match args with
=======
let quote (nm:Ident.lid) (args:S.args) =
  match args with
  | [_; (y, _)] -> Some (E.embed_term y)
  | _ -> None

let binders_of_env ps (nm:Ident.lid) (args:S.args) =
  match args with
>>>>>>> bfac08aa
  | [(embedded_env, _)] ->
    let env = E.unembed_env ps.main_context embedded_env in
    Some (E.embed_binders (Env.all_binders env))
  | _ -> None

let type_of_binder (nm:Ident.lid) (args:S.args) =
  match args with
  | [(embedded_binder, _)] ->
    let b, _ = E.unembed_binder embedded_binder in
    Some (E.embed_term b.sort)
  | _ -> None

let term_eq (nm:Ident.lid) (args:S.args) =
  match args with
  | [(embedded_t1, _); (embedded_t2, _)] ->
    let t1 = E.unembed_term embedded_t1 in
    let t2 = E.unembed_term embedded_t2 in
    (match FStar.Syntax.Util.eq_tm t1 t2 with
     | U.Equal -> Some (E.embed_bool true)
     | _ -> Some (E.embed_bool false))
  | _ -> None

let mk_pure_interpretation_1 (f:'a -> 'b) (unembed_a:term -> 'a) (embed_b:'b -> term) nm (args:args) :option<term> =
    if !tacdbg then
    BU.print2 "Reached %s, args are: %s\n"
            (Ident.string_of_lid nm)
            (Print.args_to_string args);
    match args with
    | [a] -> Some (embed_b (f (unembed_a (fst a))))
    | _ -> failwith "Unexpected interpretation of pure primitive"

let mk_tactic_interpretation_0 (ps:proofstate) (t:tac<'a>) (embed_a:'a -> term) (t_a:typ) (nm:Ident.lid) (args:args) : option<term> =
 (*  We have: t () embedded_state
     The idea is to:
        1. unembed the state
        2. run the `t` tactic
        3. embed the result and final state and return it to the normalizer
  *)
  match args with
  | [(embedded_state, _)] ->
    if !tacdbg then
    BU.print2 "Reached %s, args are: %s\n"
            (Ident.string_of_lid nm)
            (Print.args_to_string args);
    let goals, smt_goals = E.unembed_state ps.main_context embedded_state in
    let ps = {ps with goals=goals; smt_goals=smt_goals} in
    let res = run t ps in
    Some (E.embed_result res embed_a t_a)
  | _ ->
    failwith ("Unexpected application of tactic primitive")

let mk_tactic_interpretation_1 (ps:proofstate)
                               (t:'b -> tac<'a>) (unembed_b:term -> 'b)
                               (embed_a:'a -> term) (t_a:typ)
                               (nm:Ident.lid) (args:args) : option<term> =
  match args with
  | [(b, _); (embedded_state, _)] ->
    if !tacdbg then
    BU.print2 "Reached %s, goals are: %s\n"
            (Ident.string_of_lid nm)
            (Print.term_to_string embedded_state);
    let goals, smt_goals = E.unembed_state ps.main_context embedded_state in
    let ps = {ps with goals=goals; smt_goals=smt_goals} in
    let res = run (t (unembed_b b)) ps in
    Some (E.embed_result res embed_a t_a)
  | _ ->
    failwith (Util.format2 "Unexpected application of tactic primitive %s %s" (Ident.string_of_lid nm) (Print.args_to_string args))

let mk_tactic_interpretation_2 (ps:proofstate)
                               (t:'a -> 'b -> tac<'c>) (unembed_a:term -> 'a) (unembed_b:term -> 'b)
                               (embed_c:'c -> term) (t_c:typ)
                               (nm:Ident.lid) (args:args) : option<term> =
  match args with
  | [(a, _); (b, _); (embedded_state, _)] ->
    if !tacdbg then
    BU.print2 "Reached %s, goals are: %s\n"
            (Ident.string_of_lid nm)
            (Print.term_to_string embedded_state);
    let goals, smt_goals = E.unembed_state ps.main_context embedded_state in
    let ps = {ps with goals=goals; smt_goals=smt_goals} in
    let res = run (t (unembed_a a) (unembed_b b)) ps in
    Some (E.embed_result res embed_c t_c)
  | _ ->
    failwith (Util.format2 "Unexpected application of tactic primitive %s %s" (Ident.string_of_lid nm) (Print.args_to_string args))

let grewrite_interpretation (ps:proofstate) (nm:Ident.lid) (args:args) : option<term> =
  match args with
  | [(et1, _); (et2, _); (embedded_state, _)] ->
    let goals, smt_goals = E.unembed_state ps.main_context embedded_state in
    let ps = {ps with goals=goals; smt_goals=smt_goals} in
    let res = run (grewrite_impl (E.type_of_embedded et1) (E.type_of_embedded et2) (E.unembed_term et1) (E.unembed_term et2)) ps in
    Some (E.embed_result res E.embed_unit FStar.TypeChecker.Common.t_unit)
  | _ ->
    failwith (Util.format2 "Unexpected application of tactic primitive %s %s" (Ident.string_of_lid nm) (Print.args_to_string args))

let rec primitive_steps ps : list<N.primitive_step> =
    let mk nm arity interpretation =
      let nm = E.fstar_tactics_lid nm in {
      N.name=nm;
      N.arity=arity;
      N.strong_reduction_ok=false;
      N.interpretation=(fun _rng args -> interpretation nm args)
    } in
    [ mk "forall_intros_" 1 (mk_tactic_interpretation_0 ps intros E.embed_binders E.fstar_tactics_binders);
      mk "implies_intro_" 1 (mk_tactic_interpretation_0 ps imp_intro E.embed_binder E.fstar_tactics_binder);
      mk "trivial_"  1 (mk_tactic_interpretation_0 ps trivial E.embed_unit FStar.TypeChecker.Common.t_unit);
      mk "revert_"  1 (mk_tactic_interpretation_0 ps revert E.embed_unit FStar.TypeChecker.Common.t_unit);
      mk "clear_"   1 (mk_tactic_interpretation_0 ps clear E.embed_unit FStar.TypeChecker.Common.t_unit);
      mk "split_"   1 (mk_tactic_interpretation_0 ps split E.embed_unit FStar.TypeChecker.Common.t_unit);
      mk "merge_"   1 (mk_tactic_interpretation_0 ps merge_sub_goals E.embed_unit FStar.TypeChecker.Common.t_unit);
      mk "rewrite_" 2 (mk_tactic_interpretation_1 ps rewrite E.unembed_binder E.embed_unit FStar.TypeChecker.Common.t_unit);
      mk "smt_"     1 (mk_tactic_interpretation_0 ps smt E.embed_unit FStar.TypeChecker.Common.t_unit);
      mk "exact_"   2 (mk_tactic_interpretation_1 ps exact E.unembed_term E.embed_unit FStar.TypeChecker.Common.t_unit);
      mk "apply_lemma_" 2 (mk_tactic_interpretation_1 ps apply_lemma E.unembed_term E.embed_unit FStar.TypeChecker.Common.t_unit);
      mk "visit_"   2 (mk_tactic_interpretation_1 ps visit
                                                (unembed_tactic_0 E.unembed_unit)
                                                E.embed_unit
                                                FStar.TypeChecker.Common.t_unit);
      mk "focus_"   2  (mk_tactic_interpretation_1 ps (focus_cur_goal "user_tactic")
                                                (unembed_tactic_0 E.unembed_unit)
                                                E.embed_unit
                                                FStar.TypeChecker.Common.t_unit);
      mk "seq_"     3 (mk_tactic_interpretation_2 ps seq
                                            (unembed_tactic_0 E.unembed_unit)
                                            (unembed_tactic_0 E.unembed_unit)
                                            E.embed_unit
                                            FStar.TypeChecker.Common.t_unit);
      mk "term_as_formula_" 1 (mk_pure_interpretation_1 E.term_as_formula
                                             E.unembed_term
                                             (E.embed_option E.embed_formula E.fstar_tactics_formula));
      mk "inspect_" 1 (mk_pure_interpretation_1 E.inspect E.unembed_term (E.embed_option E.embed_term_view E.fstar_tactics_term_view));
      mk "binders_of_env_"  1 (binders_of_env ps);
      mk "type_of_binder_"  1 type_of_binder;
      mk "term_eq_"         2 term_eq;
      mk "print_"           2 (mk_tactic_interpretation_1 ps print_proof_state E.unembed_string E.embed_unit FStar.TypeChecker.Common.t_unit);
      mk "grewrite_"        3 (grewrite_interpretation ps)
    ]

//F* version: and unembed_tactic_0 (#b:Type) (unembed_b:term -> b) (embedded_tac_b:term) : tac b =
and unembed_tactic_0<'b> (unembed_b:term -> 'b) (embedded_tac_b:term) : tac<'b> =
    bind get (fun proof_state ->
    let tm = S.mk_Tm_app embedded_tac_b
                         [S.as_arg (E.embed_state (proof_state.goals, []))]
                          None
                          Range.dummyRange in
    let steps = [N.Reify; N.Beta; N.UnfoldUntil Delta_constant; N.Zeta; N.Iota; N.Primops] in
    bind (mlog <| (fun _ -> BU.print1 "Starting normalizer with %s\n" (Print.term_to_string tm))) (fun _ ->
    let result = N.normalize_with_primitive_steps (primitive_steps proof_state) steps proof_state.main_context tm in
    bind (mlog <| (fun _ -> BU.print1 "Reduced tactic: got %s\n" (Print.term_to_string result))) (fun _ ->
    match E.unembed_result proof_state.main_context result unembed_b with
    | Inl (b, (goals, smt_goals)) ->
        bind dismiss (fun _ ->
        bind (add_goals goals) (fun _ ->
        bind (add_smt_goals smt_goals) (fun _ ->
        ret b)))

    | Inr (msg, (goals, smt_goals)) ->
        bind dismiss (fun _ ->
        bind (add_goals goals) (fun _ ->
        bind (add_smt_goals smt_goals) (fun _ ->
        fail msg))))))

let evaluate_user_tactic : tac<unit>
    = with_cur_goal "evaluate_user_tactic" (fun goal ->
      bind get (fun proof_state ->
          let hd, args = U.head_and_args goal.goal_ty in
          match (U.un_uinst hd).n, args with
          | Tm_fvar fv, [(tactic, _); (assertion, _)]
                when S.fv_eq_lid fv E.by_tactic_lid ->
            focus_cur_goal "user tactic"
            (bind (replace_cur ({goal with goal_ty=assertion})) (fun _ ->
                   unembed_tactic_0 E.unembed_unit tactic))
          | _ ->
            fail "Not a user tactic"))

let by_tactic_interp (e:Env.env) (t:term) : term * list<goal> =
    let hd, args = U.head_and_args t in
    match (U.un_uinst hd).n, args with
    | Tm_fvar fv, [(tactic, _); (assertion, _)] when S.fv_eq_lid fv E.by_tactic_lid ->
        begin
        // kinda unclean
        match run (unembed_tactic_0 E.unembed_unit tactic) (proofstate_of_goal_ty e assertion) with
        | Success (_, ps) ->
            (FStar.Syntax.Util.t_true, ps.goals@ps.smt_goals)
        | Failed (s,ps) ->
            raise (FStar.Errors.Error ("user tactic failed: \"" ^ s ^ "\"", tactic.pos))
        end
    | _ ->
        (t, [])

let rec traverse (f:Env.env -> term -> term * list<goal>) (e:Env.env) (t:term)
        : term * list<goal> =
    let (tn', gs) =
        match (SS.compress t).n with
        | Tm_uinst (t,us) -> let (t',gs) = traverse f e t in
                             (Tm_uinst (t', us), gs)
        | Tm_meta (t, m) -> let (t', gs) = traverse f e t in
                            (Tm_meta (t', m), gs)
        | Tm_app ({ n = Tm_fvar fv }, [(p,_); (q,_)]) when S.fv_eq_lid fv FStar.Syntax.Const.imp_lid ->
               let x = S.new_bv None p in
               let (q',gs) = traverse f (Env.push_bv e x) q in
               ((U.mk_imp p q').n, gs)
        | Tm_app (hd, args) ->
                let (hd', gs1) = traverse f e hd in
                let (as', gs2) = List.fold_right (fun (a,q) (as',gs) ->
                                                      let (a', gs') = traverse f e a in
                                                      ((a',q)::as', gs@gs'))
                                                 args ([], []) in
                (Tm_app (hd', as'), gs1@gs2)
        | Tm_abs (bs, t, k) ->
                // TODO: traverse types in bs and k?
                let bs, topen = SS.open_term bs t in
                let e' = Env.push_binders e bs in
                let (topen', gs) = traverse f e' topen in
                ((U.abs bs topen' k).n, gs)
        | x -> (x, []) in
    let t' = { t with n = tn' } in
    let t', gs' = f e t' in
    (t', gs@gs')

let preprocess (env:Env.env) (goal:term) : list<(Env.env * term)> =
    // Check if we should print debug output
    tacdbg := Env.debug env (Options.Other "Tac");
    if !tacdbg then
        BU.print1 "About to preprocess %s\n" (Print.term_to_string goal);
    let initial = (1, []) in
    let (t', gs) = traverse by_tactic_interp env goal in
    if !tacdbg then
        BU.print2 "Main goal simplified to: %s |- %s\n"
                (Env.all_binders env |> Print.binders_to_string ", ")
                (Print.term_to_string t');
    let s = initial in
    let s = List.fold_left (fun (n,gs) g ->
                 if !tacdbg then
                     BU.print2 "Got goal #%s: %s\n" (string_of_int n) (goal_to_string g);
                 let gt' = TcUtil.label ("Goal #" ^ string_of_int n) dummyRange g.goal_ty in
                 (n+1, (g.context, gt')::gs)) s gs in
    let (_, gs) = s in
    (env, t') :: gs<|MERGE_RESOLUTION|>--- conflicted
+++ resolved
@@ -23,18 +23,13 @@
 
 let remove_unit (f: 'a -> unit -> 'b) (x:'a) : 'b = f x ()
 
-<<<<<<< HEAD
+let quote (nm:Ident.lid) (args:S.args) =
+  match args with
+  | [_; (y, _)] -> Some (E.embed_term y)
+  | _ -> None
+
 let binders_of_env ps (nm:Ident.lid) (args:S.args) =
   match args with
-=======
-let quote (nm:Ident.lid) (args:S.args) =
-  match args with
-  | [_; (y, _)] -> Some (E.embed_term y)
-  | _ -> None
-
-let binders_of_env ps (nm:Ident.lid) (args:S.args) =
-  match args with
->>>>>>> bfac08aa
   | [(embedded_env, _)] ->
     let env = E.unembed_env ps.main_context embedded_env in
     Some (E.embed_binders (Env.all_binders env))
