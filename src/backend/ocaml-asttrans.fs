﻿(* -------------------------------------------------------------------- *)
#light "off"

module Microsoft.FStar.Backends.OCaml.ASTTrans

open System
open System.Text

open Microsoft.FStar
open Microsoft.FStar.Util
open Microsoft.FStar.Range
open Microsoft.FStar.Absyn.Syntax
open Microsoft.FStar.Absyn.Util
open Microsoft.FStar.Backends.ML.Syntax
open FSharp.Format


(* -------------------------------------------------------------------- *)
type mlenv = { mle_name : mlpath; }

let mk_mlenv (name : mlpath) = { mle_name = name; }

(* -------------------------------------------------------------------- *)
let outmod = [
    ["Prims"];
    ["System"];
    ["ST"];
    ["Option"];
    ["String"];
    ["Char"];
    ["Bytes"];
    ["List"];
    ["Array"];
    ["Set"];
    ["Map"];
    ["Heap"];
    ["DST"];
    ["IO"];
    ["Tcp"];
    ["Crypto"];
    ["Collections"];
    ["Microsoft"; "FStar"; "Bytes"];
    ["Microsoft"; "FStar"; "Platform"];
    ["Microsoft"; "FStar"; "Util"];
    ["Microsoft"; "FStar"; "Getopt"];
    ["Microsoft"; "FStar"; "Unionfind"];
    ["Microsoft"; "FStar"; "Range"];
    ["Microsoft"; "FStar"; "Parser"; "Util"];
]

(* -------------------------------------------------------------------- *)
(* A table to remember the names of the fields of constructors *)
let record_constructors = smap_create<list<ident>>(17)
(* A table to remember the arity of algebraic constructors *)
let algebraic_constructors = smap_create<(int * list<string>)>(40)
let _ign = smap_add algebraic_constructors "Prims.Some" (1, ["v"])

let rec in_ns = function
| [], _ -> true
| x1::t1, x2::t2 when (x1 = x2) -> in_ns (t1, t2)
| _, _ -> false

(* -------------------------------------------------------------------- *)
let path_of_ns mlenv ns =
    let ns = List.map (fun x -> x.idText) ns in
    let outsupport = fun (ns1,ns2) -> if ns1 = ns2 then [] else [String.concat "_" ns2]
    
    (*function
    | x1 :: p1, x2 :: p2 when x1 = x2 -> outsupport (p1, p2)
    | _, p -> p
    *)
    in let chkin sns = if in_ns (sns, ns) then Some sns else None
    in match List.tryPick chkin outmod with
    | None -> 
        (match List.tryPick chkin (!Microsoft.FStar.Options.codegen_libs) with
         | None -> outsupport ((fst mlenv.mle_name) @ [snd mlenv.mle_name], ns)
         | _ -> ns)
    | Some sns -> "Support" :: ns

let mlpath_of_lident (mlenv : mlenv) (x : lident) : mlpath =
    match x.str with
    | "Prims.Some" -> ([], "Some")
    | "Prims.None" -> ([], "None")
    | "Prims.failwith" -> ([], "failwith")
    | "ST.alloc" -> ([], "ref")
    | "ST.read" -> (["Support";"Prims"], "op_Bang")
    | "ST.op_ColonEquals" -> (["Support";"Prims"], "op_ColonEquals")
    | _ ->
      begin
        let ns = x.ns in
        let x  = x.ident.idText in
        (path_of_ns mlenv ns, x)
      end

(* -------------------------------------------------------------------- *)
type error =
| Unexpected      of string
| Unsupported     of string
| UnboundVar      of string
| UnboundTyVar    of string
| DuplicatedLocal of string * string

exception OCamlFailure of Range.range * error

let string_of_error (error : error) =
    match error with
    | Unexpected      s -> "unexpected: "^ s
    | Unsupported     s -> "unsupported: "^ s
    | UnboundVar      s -> "unbound-var: "^ s
    | UnboundTyVar    s -> "unbound-ty-var: "^ s
    | DuplicatedLocal _ -> "duplicated-local"

let unexpected (rg : range) (what : string) =
    raise (OCamlFailure (rg, Unexpected what))

let unsupported (rg : range) (what : string) =
    raise (OCamlFailure (rg, Unsupported what))

let unbound_var (rg : range) (x : ident) =
    raise (OCamlFailure (rg, UnboundVar x.idText))

let unbound_ty_var (rg : range) (x : ident) =
    raise (OCamlFailure (rg, UnboundTyVar x.idText))

let duplicated_local (rg : range) (x : string * string) =
    raise (OCamlFailure (rg, DuplicatedLocal x))

(* -------------------------------------------------------------------- *)
let fresh = let c = mk_ref 0 in                                            
            fun x -> (incr c; (x, !c))

(* -------------------------------------------------------------------- *)
let tyvar_of_int =
    let tyvars = "abcdefghijklmnopqrstuvwxyz" in
    let rec aux n =
        let s = string_of_char (String.get tyvars (n % 26)) in (* FIXME *)
        if n >= (String.length tyvars) 
        then (aux (n/26)) ^ s 
        else s
    in fun n -> "'" ^ (aux n)

(* -------------------------------------------------------------------- *)
type lenv = | LEnv of  smap<mlident> 

(* -------------------------------------------------------------------- *)
let lempty : lenv =
    LEnv (smap_create 0)

(* -------------------------------------------------------------------- *)
let lenv_of_mlenv (_ : mlenv) : lenv =
    lempty

(* -------------------------------------------------------------------- *)
let lpush (LEnv lenv) (real : ident) (pp : ident) =
(* FIXME
    if Map.containsKey real.idText lenv then
        duplicated_local real.idRange (real.idText, pp.idText);
*)
    let mlid = fresh pp.idText in
    smap_add lenv real.idText mlid;
    (LEnv lenv, mlid)

(* -------------------------------------------------------------------- *)
let lresolve (LEnv lenv) (x : ident) =
    match smap_try_find lenv x.idText with
    | None   -> unbound_var x.idRange x
    | Some x -> x

(* -------------------------------------------------------------------- *)
(*what is the purpose of this smap?*)
type tenv = | TEnv of smap< mlident>

(* -------------------------------------------------------------------- *)
let tempty : tenv =
    TEnv (smap_create 0)

(* -------------------------------------------------------------------- *)
let tvsym (x,n) = if Util.starts_with x "'" then (x,n) else ("'"^x,n)

let tenv_of_tvmap tvs =
    let rec fresh_tyvar used i =
        let pp = tyvar_of_int 0 in

        if set_mem pp used then
            fresh_tyvar used (i+1)
        else
            (set_add pp used, pp) in

    let freshen used pp =
        match pp with
        | Some pp when not (set_mem pp.idText used) ->
            (set_add pp.idText used, pp.idText)
        | _ ->
            fresh_tyvar used 0 in

    let _, tvs =
        let for1 used tv =
            match tv with
            | Some (real, pp) ->
                let (used, pp) = freshen used (Some pp) in 
                (used, (fresh pp, Some real.idText))
            | None ->
                let (used, pp) = freshen used None in
                (used, (fresh pp, None)) in

        Util.fold_map for1 (new_set (fun (x:string) y -> if x = y then 0 else 1) (fun x -> 0)) tvs
            in
    
    let tparams = List.map (fun (x, _) -> tvsym x) tvs in
    let tvs = List.choose (fun (x, y) ->
        match y with None -> None | Some y -> Some (y, tvsym x))
        tvs
    in

    (TEnv (smap_of_list tvs), tparams)

(* -------------------------------------------------------------------- *)
let tvar_of_btvar (TEnv tenv) (x : bvar<typ, knd>) =
    let name = x.v.realname.idText in

    match smap_try_find tenv name with
    | None   -> ("",0) //unbound_ty_var x.p x.v.ppname
    | Some x -> tvsym x


(* -------------------------------------------------------------------- *)
let is_prim_ns (ns : list<ident>) =
    match ns with
    | [{ idText = "Prims" }] -> true
    | _ -> false

(* -------------------------------------------------------------------- *)
type tprims =
| Tuple of int
| Exn

(* -------------------------------------------------------------------- *)
let as_tprims (id : lident) : option<tprims> =
    if is_prim_ns id.ns then
        match id.ident.idText with
        | "Tuple2" | "DTuple2" -> Some (Tuple 2)
        | "Tuple3" | "DTuple3" -> Some (Tuple 3)
        | "Tuple4" | "DTuple4" -> Some (Tuple 4)
        | "Tuple5" | "DTuple5" -> Some (Tuple 5)
        | "Tuple6" | "DTuple6" -> Some (Tuple 6)
        | "Tuple7" | "DTuple7" -> Some (Tuple 7)
        | "exn"    -> Some Exn
        | _        -> None
    else
        None

(* -------------------------------------------------------------------- *)
let is_xtuple (x : lident) =
    if is_prim_ns x.ns then
        match x.ident.idText with
        | "MkTuple2" | "MkDTuple2" -> Some 2
        | "MkTuple3" | "MkDTuple3" -> Some 3
        | "MkTuple4" | "MkDTuple4" -> Some 4
        | "MkTuple5" | "MkDTuple5" -> Some 5
        | "MkTuple6" | "MkDTuple6" -> Some 6
        | "MkTuple7" | "MkDTuple7" -> Some 7
        | _          -> None
    else
        None

(* -------------------------------------------------------------------- *)
let is_etuple (e : exp) =
    match (Absyn.Util.compress_exp e).n with
    | Exp_app({n=Exp_fvar (x, _)}, args) ->
        let args = List.collect (function (Inl _, _) -> [] | Inr e, _ -> [e]) args in
        begin match is_xtuple x.v with
        | Some k when (k = List.length args) -> Some k
        | _ -> None
        end
    | _ -> None

(* -------------------------------------------------------------------- *)
let is_ptuple (p : pat) =
    match p.v with
    | Pat_cons (x, args) ->
        let args = args |> List.collect (fun p -> match p.v with 
            | Pat_dot_term _ | Pat_dot_typ _ -> []
            | _ -> [p])
        in
        begin match is_xtuple x.v with
        | Some k -> if k = List.length args then Some k else None
        | _ -> None
        end
    | _ -> None
    
(* -------------------------------------------------------------------- *)
let mlconst_of_const (rg : range) (sctt : sconst) =
  match sctt with
  | Const_unit         -> MLC_Unit
  | Const_char   c     -> MLC_Char  c
  | Const_uint8  c     -> MLC_Byte  c
  | Const_int    c     -> MLC_Int32 (Util.int32_of_int (Util.int_of_string c))
  | Const_int32  i     -> MLC_Int32 i
  | Const_int64  i     -> MLC_Int64 i
  | Const_bool   b     -> MLC_Bool  b
  | Const_float  d     -> MLC_Float d

  | Const_bytearray (bytes, _) ->
      MLC_Bytes bytes

  | Const_string (bytes, _) ->
      MLC_String (string_of_unicode (bytes))

(* -------------------------------------------------------------------- *)
let mlkind_of_kind (tps : list<binder>) (k : knd) =
    let mltparam_of_tparam = function
        | Inl ({v=x; sort={n=Kind_type}}), _ -> Some (x.realname, x.ppname)
//        | Inr ({v=x}), _ -> Some (x.realname, x.ppname)
//        | Inr ({sort={n=Typ_const {v=x; sort={n=Kind_type}}}}), _ -> Some (x.ident, x.ident)
        | x -> None // Util.print_any x; None
    in

    let rec aux acc (k : knd) =
        match (Absyn.Util.compress_kind k).n with
        | Kind_type    -> Some (List.rev acc)
        | Kind_unknown -> Some (List.rev acc) (* FIXME *)

        | Kind_arrow([], k) -> aux acc k

        | Kind_arrow((Inl x, _)::rest, k2) -> begin
            match aux [] x.sort with
            | Some [] ->
                let x = if is_null_binder (Inl x, None)
                        then None
                        else Some (x.v.realname, x.v.ppname) in
                aux (x  :: acc) (mk_Kind_arrow(rest, k2) k.pos)
            | _ -> None
        end

        | _ -> None in

    let aout = List.choose mltparam_of_tparam tps in

//    if List.length aout <> List.length tps then
//        None
//    else
        let some x = Some x in
        aux (List.rev (List.map some aout)) k

(* -------------------------------------------------------------------- *)
let rec mlty_of_ty_core (mlenv : mlenv) (tenv : tenv) ((rg, ty) : range * typ) =
    let rg = ty.pos in
    let ty = Absyn.Util.compress_typ ty in
    match ty.n with
    | Typ_btvar x ->
        MLTY_Var (tvar_of_btvar tenv x)

    | Typ_refine ({sort=ty}, _) ->
        mlty_of_ty mlenv tenv (rg, ty)

    | Typ_ascribed (ty, _) ->
        mlty_of_ty mlenv tenv (rg, ty)

    | Typ_fun([], c) -> 
       mlty_of_ty mlenv tenv (rg, comp_result c)
    | Typ_fun ((Inr {v=x; sort=t1},  _)::rest, c) -> 
        let t2 = match rest with 
            | [] -> comp_result c 
            | _ -> mk_Typ_fun(rest, c) None ty.pos in
        let mlt1 = mlty_of_ty mlenv tenv (rg, t1) in
        let mlt2 = mlty_of_ty mlenv tenv (rg, t2) in
        MLTY_Fun (mlt1, mlt2)
    | Typ_fun((Inl _, _)::rest, c) ->
        let r = match rest with
            | [] -> comp_result c
            | _ -> mk_Typ_fun(rest, c) None ty.pos in
        mlty_of_ty mlenv tenv (rg, r)

    | Typ_const   _ -> unexpected  rg "type-constant"

    | Typ_app(t, []) ->
       mlty_of_ty mlenv tenv (rg, t)
    | Typ_app (t1, (Inl t2,  _)::rest) ->
        let t2 = match rest with
            | [] -> t2
            | _ -> mk_Typ_app(t2,rest) None ty.pos in

        let mlt1 = mlty_of_ty mlenv tenv (rg, t1) in
        let mlt2 = mlty_of_ty mlenv tenv (rg, t2) in
        MLTY_App (mlt1, mlt2)
    | Typ_app (t, (Inr _,  _)::rest) -> 
        let r = match rest with
            | [] -> t
            | _ -> mk_Typ_app(t,rest) None ty.pos in
        mlty_of_ty mlenv tenv (rg, r)

    | Typ_lam     _ -> unsupported rg "type-fun"
    | Typ_meta    _ -> unexpected  rg "type-meta"
    | Typ_uvar    _ -> unexpected  rg "type-uvar"
    | Typ_unknown   -> unexpected  rg "type-unknown"
    | Typ_delayed _ -> unexpected  rg "type-delayed"

(* -------------------------------------------------------------------- *)
and maybe_named (mlenv : mlenv) (tenv : tenv) ((rg, ty) : range * typ) =
    let rg = ty.pos in
    let rec aux acc (rg, ty) =
        match (Absyn.Util.compress_typ ty).n with
        | Typ_const c ->
            Some (mlpath_of_lident mlenv c.v, acc)

        | Typ_app(head, args) -> 
           if args |> Util.for_some (function Inr _, _ -> true | _ -> false)
           then None
           else let tys = args |> List.map (function
             | (Inl t, _) -> mlty_of_ty mlenv tenv (rg, t)
             | _ -> failwith "impos")
           in aux (tys@acc) (rg, head)

        | Typ_refine ({sort=ty}, _)        -> aux acc (rg, ty)
        | Typ_ascribed (ty, _)         -> aux acc (rg, ty)
      
        | _ -> None

    in aux [] (rg, ty)

(* -------------------------------------------------------------------- *)
and maybe_tuple (mlenv : mlenv) (tenv : tenv) ((rg, ty) : range * typ) =
    let rg = ty.pos in
    let rec unfun n ty =
        if n <= 0 then Some ty else
            match (Absyn.Util.compress_typ ty).n with
            | Typ_lam (bs, ty) -> unfun (n - List.length bs) ty
            | Typ_ascribed (ty, _) -> unfun n ty
            | _ -> None
    in

    let rec aux acc ty =
        match (Absyn.Util.compress_typ ty).n with
        | Typ_const c -> begin
            match as_tprims c.v with
            | Some (Tuple n) ->
                // let acc = List.choose id (List.mapi unfun acc) in
                if List.length acc <> n then None else
                Some (List.map (fun ty -> mlty_of_ty mlenv tenv (rg, ty)) acc)
            | _ -> None
        end

        | Typ_app (head, args) ->
            if args |> Util.for_some (function (Inr _, _) -> true | Inl t, _ -> false) then None else
            let tys = args |> List.map (function (Inl t, _) -> t | _ -> failwith "impos") in
            aux (tys@acc) head

        | Typ_ascribed (ty, _) ->
            aux acc ty

        | _ -> None
    in

    aux [] ty

(* -------------------------------------------------------------------- *)
and mlty_of_ty (mlenv : mlenv) (tenv : tenv) (rgty : range * typ) : mlty =
    match maybe_tuple mlenv tenv rgty with
    | Some x -> MLTY_Tuple x
    | None   -> begin
        match maybe_named mlenv tenv rgty with
        | Some x -> MLTY_Named (snd x, fst x)
        | None   -> mlty_of_ty_core mlenv tenv rgty
    end

(* -------------------------------------------------------------------- *)
let mltycons_of_mlty (ty : mlty) =
    let rec aux acc ty =
        match ty with
        | MLTY_Fun (dom, codom) ->
            aux (dom :: acc) codom
        | _ ->
            (List.rev acc, ty)
    in aux [] ty

(* -------------------------------------------------------------------- *)
let rec strip_polymorphism acc rg ty =
    let rg = ty.pos in
    match (Absyn.Util.compress_typ ty).n with
    | Typ_fun(bs, c) -> begin
        let ts, vs = bs |> List.partition (function Inl {v=x; sort={n=Kind_type}}, _ -> true | _ -> false)  in
        let ts = ts |> List.collect (function (Inl x, _) -> [(x.v.realname, x.v.ppname)] | _ -> []) in
        match vs, c.n with
        | [], Total ty -> ts, rg, ty
        | [], Comp c   -> ts, rg, c.result_typ
        | _ , _        -> ts, rg, mk_Typ_fun(vs, c) None ty.pos
    end
    
    | _ ->
        (List.rev acc, rg, ty)

(* -------------------------------------------------------------------- *)
let mlscheme_of_ty (mlenv : mlenv) (rg : range) (ty : typ) : mltyscheme =
    let tparams, rg, ty = strip_polymorphism [] rg ty in
    let some x = Some x in 
    let tenv, tparams   = tenv_of_tvmap (List.map some tparams) in

    (tparams, mlty_of_ty mlenv tenv (rg, ty))

(* -------------------------------------------------------------------- *)
let rec mlpat_of_pat (mlenv : mlenv) (rg : range) (le : lenv) (p : pat) : lenv * mlpattern =
    match p.v with
    | Pat_cons (x, ps) -> begin
        let ps = ps |> List.filter (fun p -> match p.v with 
            | Pat_dot_term _ | Pat_dot_typ _ -> false
            | _ -> true)
        in

        if is_xtuple x.v = Some (List.length ps) then
            let le, ps = Util.fold_map (fun le pat -> mlpat_of_pat mlenv pat.p le pat) le ps in
            (le, MLP_Tuple ps)
        else
          let le, ps = Util.fold_map (mlpat_of_pat mlenv rg) le ps in
          let p =
            match smap_try_find record_constructors x.v.str with
              | Some f -> MLP_Record (path_of_ns mlenv x.v.ns, List.zip (List.map (fun x -> x.idText) f) ps)
              | None -> MLP_CTor (mlpath_of_lident mlenv x.v, ps) in
          (le, p)
    end

    | Pat_var (x, _) ->
        let le, mlid = lpush le x.v.realname x.v.ppname in
        (le, MLP_Var mlid)

    | Pat_constant c ->
        (le, MLP_Const (mlconst_of_const rg c))

    | Pat_disj ps ->
        let le, ps = Util.fold_map (mlpat_of_pat mlenv rg) le ps in
        (le, MLP_Branch ps)

    | Pat_wild _ ->
        le, MLP_Wild

    | Pat_dot_term _ -> unsupported rg "top-level-dot-patterns"
    | Pat_dot_typ  _ -> unsupported rg "top-level-dot-patterns"
    | Pat_tvar     _ -> unsupported rg "pattern-type-variable"
    | Pat_twild    _ -> unsupported rg "pattern-type-wild"

(* -------------------------------------------------------------------- *)
let rec mlexpr_of_expr (mlenv : mlenv) (rg : range) (lenv : lenv) (e : exp) =
    let rg = e.pos in
    let e = Absyn.Util.compress_exp e in

    let rec eta_expand_dataconst ct args nvars =
      let ctr = mk_ref 0 in
      let rec bvs = function
        | 0 -> []
        | n -> incr ctr; (("__dataconst_"^(Util.string_of_int !ctr)), !ctr) :: (bvs (n-1)) in
      let vs = bvs nvars in
      let fapp = MLE_CTor (ct, args @ (List.map (fun x -> MLE_Var(x)) vs)) in
      MLE_Fun(vs, fapp)
    in

    let mkCTor c args =
      match smap_try_find record_constructors c.str with
        | Some f -> MLE_Record (path_of_ns mlenv c.ns, List.zip (List.map (fun x -> x.idText) f) args)
        | None ->
          begin
            match smap_try_find algebraic_constructors c.str with
            | Some (n,_) when (n > List.length args) -> eta_expand_dataconst (mlpath_of_lident mlenv c) args (n-List.length args)
            | _ -> MLE_CTor (mlpath_of_lident mlenv c, args)
          end
      in

    match e.n with
    | Exp_app(sube, args) ->
(*       (match sube.n with Exp_fvar (c, false) -> Util.print_string (c.v.str^"\n") | _ -> ()); *)
       (match sube.n, args with
          | Exp_fvar (c, false), [_;_;(Inr a1,_);a2] when (c.v.ident.idText = "pipe_left") ->
             mlexpr_of_expr mlenv rg lenv ({e with n = Exp_app (a1, [a2])})
          | Exp_fvar (c, false), [_;_;a1;(Inr a2,_)] when (c.v.ident.idText = "pipe_right") ->
             mlexpr_of_expr mlenv rg lenv ({e with n = Exp_app (a2, [a1])})
          | Exp_fvar (c, false), _ when (c.v.str = "Prims.Assume" || c.v.str = "Prims.Assert" || c.v.str = "Prims.erase" || Util.starts_with c.v.ident.idText "l__") ->
             MLE_Const (MLC_Unit)
          | _, _ ->
       begin
        match is_etuple e with
        | Some k ->
            let args = List.collect (function Inl _, _ -> [] | Inr e, _ -> [mlexpr_of_expr mlenv rg lenv e]) args in
            MLE_Tuple args
        | _ ->
            let args = List.collect (function (Inl _, _) -> [] | Inr e, _ -> [mlexpr_of_expr mlenv rg lenv e]) args in

            match sube with
            | { n = Exp_fvar (c, true) } -> mkCTor c.v args
            | { n = Exp_fvar (c, false) } ->
                let subns = String.concat "." (List.map (fun x -> x.idText) c.v.ns) in
                let rn, subnsl = match List.rev c.v.ns with [] -> "", [] | h::t -> h.idText, List.rev t in
                (match smap_try_find record_constructors subns, args with
                | Some _, [arg] ->
                    MLE_Proj (arg, (path_of_ns mlenv subnsl, c.v.ident.idText))
                | Some _, arg::args ->
                    MLE_App (MLE_Proj (arg, (path_of_ns mlenv subnsl, c.v.ident.idText)), args)
                | _ -> MLE_App (mlexpr_of_expr mlenv rg lenv sube, args))
            | _ -> MLE_App (mlexpr_of_expr mlenv rg lenv sube, args)
       end)

    | _ -> begin
        match e.n with
        | Exp_bvar x ->
            MLE_Var (lresolve lenv x.v.realname)

        | Exp_fvar (x, false) ->
            let fid = x.v.ident.idText in
            if Util.starts_with fid "is_" && String.length fid > 3 && Util.is_upper (Util.char_at fid 3) then
                let sub = Util.substring_from fid 3 in
                let mlid = fresh "_discr_" in
                let rid = {x.v with ident = {x.v.ident with idText = sub}; str = sub} in
                MLE_Fun([mlid], MLE_Match(MLE_Name([], idsym mlid), [
                    MLP_CTor(mlpath_of_lident mlenv rid, [MLP_Wild]), None, MLE_Const(MLC_Bool true);
                    MLP_Wild, None, MLE_Const(MLC_Bool false)]))
            else begin
                match smap_try_find algebraic_constructors x.v.nsstr with
                | Some (_, projs) ->
                    let mlid = fresh "_proj_" in
                    let cargs = List.map (fun x -> MLP_Var(fresh x)) projs in
                    let cn::cr = List.rev x.v.ns in
                    let crstr = List.map (fun x->x.idText) cr in
                    let rid = {ns=cr; ident={x.v.ident with idText=cn.idText}; nsstr=String.concat "." crstr; str=x.v.nsstr} in
                    let cn = cn.idText in
                    MLE_Fun([mlid], MLE_Match(MLE_Name([], idsym mlid), [
                        MLP_CTor(mlpath_of_lident mlenv rid, cargs), None, MLE_Name ([], x.v.ident.idText);
                    ]))
                | None -> MLE_Name (mlpath_of_lident mlenv x.v)
            end

        | Exp_fvar (x, true) ->
           mkCTor x.v []
            (* MLE_CTor (mlpath_of_lident mlenv x.v, []) *)

        | Exp_constant c ->
            MLE_Const (mlconst_of_const rg c)

        | Exp_abs([], e) -> 
           mlexpr_of_expr mlenv rg lenv e 

        | Exp_abs ((Inl _, _)::rest, e) ->
           (* FIXME: should only occur after a let-binding *)
           mlexpr_of_expr mlenv rg lenv (if List.isEmpty rest then e else mk_Exp_abs(rest, e) None e.pos)

        | Exp_abs ((Inr x, _)::rest, e) ->
            let lenv, mlid = lpush lenv x.v.realname x.v.ppname in
            let e = mlexpr_of_expr mlenv rg lenv (if List.isEmpty rest then e else mk_Exp_abs(rest, e) None e.pos) in
            mlfun mlid e

        | Exp_match (x, [(p, None, e)]) when (Absyn.Util.is_wild_pat p) ->
            (match x.n with 
              | Exp_fvar _ -> mlexpr_of_expr mlenv rg lenv e
              | Exp_bvar _ -> mlexpr_of_expr mlenv rg lenv e
              | _ -> failwith "Impossible")
            

        | Exp_match (e, bs) -> begin
            match bs with
            | [({v=Pat_constant (Const_bool true )}, None, e1);
               ({v=Pat_constant (Const_bool false)}, None, e2)]

            | [({v=Pat_constant (Const_bool false)}, None, e1);
               ({v=Pat_constant (Const_bool true )}, None, e2)] ->

               let e  = mlexpr_of_expr mlenv rg lenv e  in
               let e1 = mlexpr_of_expr mlenv rg lenv e1 in
               let e2 = mlexpr_of_expr mlenv rg lenv e2 in

               mlif e (e1, e2)

            | _ ->
                let e  = mlexpr_of_expr mlenv rg lenv e in
                let bs = List.map (mlbranch_of_branch mlenv rg lenv) bs in

                MLE_Match (e, bs)
        end

        | Exp_let ((rec_, lb), body) ->
            let lenv, bindings = mllets_of_lets mlenv rg lenv (rec_, lb) in
            let body = mlexpr_of_expr mlenv rg lenv body in
            MLE_Let (rec_, bindings, body)

        | Exp_meta (Meta_desugared (e, Data_app)) ->
            assert false;
            let (c, args) =
                match e.n with
                | Exp_app({n=Exp_fvar (c, true)}, args) -> (c, args)
                | _ -> unexpected rg "meta-data-app-without-fvar"
            in
            
            let args = args |> List.collect (function Inr e, _ -> [e] | _ -> [])in
            let args = List.map (mlexpr_of_expr mlenv rg lenv) args in

            mkCTor c.v args
            (* MLE_CTor (mlpath_of_lident mlenv c.v, args) *)
            
        | Exp_meta (Meta_desugared (e, Sequence)) -> begin
            match e.n with
            | Exp_let ((false, [(Inl _, _, e1)]), e2) ->
                let d1 = mlexpr_of_expr mlenv rg lenv e1 in
                let d2 = mlexpr_of_expr mlenv rg lenv e2 in
                mlseq d1 d2

            | _ -> unexpected rg "expr-seq-mark-without-let"
        end

        | Exp_meta (Meta_desugared (e, Primop)) ->
             mlexpr_of_expr mlenv rg lenv e
      
        | Exp_ascribed (e, _) ->
            mlexpr_of_expr mlenv rg lenv e

        | Exp_meta (Meta_desugared (e, MaskedEffect)) ->
            mlexpr_of_expr mlenv rg lenv e

        | Exp_app     _ -> unexpected rg "expr-app"
        | Exp_uvar    _ -> unexpected rg "expr-uvar"
        | Exp_delayed _ -> unexpected rg "expr-delayed"
    end

(* -------------------------------------------------------------------- *)
and mllets_of_lets (mlenv : mlenv) (rg : range) (lenv : lenv) (rec_, lbs) =    
    let downct (x, _, e) =
        match x with
        | Inl x -> (x, e)
        | Inr _ -> unexpected rg "expr-let-in-with-fvar" in


    let lbs = List.map downct lbs in

    let lenvb, mlids =
        Util.fold_map
            (fun lenv (x, _) -> lpush lenv x.realname x.ppname)
            lenv lbs in

    let es =
        let inlenv = if rec_ then lenvb else lenv in
        List.map (fun (x, e) ->
            let mlid = lresolve lenvb x.realname in
            (mlid, None, [], mlexpr_of_expr mlenv rg inlenv e)) lbs
    in

    (lenvb, es)

(* -------------------------------------------------------------------- *)
and mlbranch_of_branch (mlenv : mlenv) (rg : range) (lenv : lenv) (pat, when_, body) =
    let lenv, pat = mlpat_of_pat mlenv rg lenv pat in
    let when_ = Option.map (mlexpr_of_expr mlenv rg lenv) when_ in
    let body  = mlexpr_of_expr mlenv rg lenv body in
    (pat, when_, body)

(* -------------------------------------------------------------------- *)
type mode    = | Sig | Struct
type mlitem1 = either<mlsig1, mlmodule1>

let mlitem1_ty mode args =
    match mode with
    | Sig    -> Inl (MLS_Ty args)
    | Struct -> Inr (MLM_Ty args)

let mlitem1_exn mode args =
    match mode with
    | Sig    -> Inl (MLS_Exn args)
    | Struct -> Inr (MLM_Exn args)

(* -------------------------------------------------------------------- *)
type mldtype = mlsymbol * mlidents * mltybody

type fstypes = | DT of string * list<lident> * list<mlident> * range | Rec of string * list<ident> * list<lident> * list<mlident> * range | Abb of string * typ * (tenv * list<mlident>) * range

let mldtype_of_indt (mlenv : mlenv) (indt : list<sigelt>) : list<mldtype> =
  let rec getRecordFieldsFromType = function
    | [] -> None
    | (RecordType f)::_ -> Some f
    | _::qualif -> getRecordFieldsFromType qualif in

  let rec comp_vars ct = match ct with
    | Total(t) -> type_vars t.n
    | Comp(ct) -> type_vars ct.result_typ.n

  and type_vars ty = match ty with
    | Typ_fun(bs,c) -> (bs |> List.collect (function 
       | Inr x, _ -> 
        let tl = type_vars x.sort.n in
        let hd = if is_null_binder (Inr x, None) then None else Some x.v in
        hd::[] (*tl*)
       | _ -> [])) @ (comp_vars c.n)
    | Typ_lam(_,t) | Typ_refine({sort=t}, _) | Typ_app(t, _) 
    | Typ_ascribed(t,_)
    | Typ_meta(Meta_pattern(t,_))
    | Typ_meta(Meta_named(t,_)) -> type_vars t.n
    | _ -> []
   in

    let (ts, cs) =
        let fold1 sigelt (types, ctors) =
            match sigelt with
            | Sig_tycon (x, tps, k, ts, cs, qualif, rg) ->
              if List.contains Logic qualif then (types, ctors)
              else begin
                let ar =
                    match mlkind_of_kind tps k with
                    | None    -> unsupported rg "not-an-ML-kind"
                    | Some ar -> ar in
                let ty =
                  match getRecordFieldsFromType qualif, cs with
                    | Some f, [c] ->
                       (smap_add record_constructors c.str f;
                        Rec (x.ident.idText, f, cs, snd (tenv_of_tvmap ar), rg))
                    | _, _ -> DT (x.ident.idText, cs, snd (tenv_of_tvmap ar), rg) in
                (ty :: types, ctors)
              end

            | Sig_datacon (x, ty, pr, _, _, rg) ->
               let actr = Util.mk_ref 0 in
               let anames = List.map (function
                    | None -> Util.incr actr;  "_"^(Util.string_of_int !actr)
                    | Some x -> Util.incr actr; x.ppname.idText) (type_vars ty.n) in
               smap_add algebraic_constructors x.str (List.length anames, anames);
               (types, (x.ident.idText, (ty, pr)) :: ctors)

            | Sig_typ_abbrev (x, tps, k, body, _, rg) ->
                let ar =
                    match mlkind_of_kind tps k with
                    | None    -> unsupported rg "not-an-ML-kind"
                    | Some ar -> ar in
                ((Abb (x.ident.idText, body, tenv_of_tvmap ar, rg)) :: types, ctors)

            | _ ->
                unexpected
                    (Absyn.Util.range_of_sigelt sigelt)
                    "no-dtype-or-abbrvs-in-bundle"
        in

        let (ts, cs) = List.fold_right fold1 indt ([], []) in

        (ts, smap_of_list cs)
    in

    let cons_args cname tparams rg x =
      let (c, _) = smap_try_find cs cname.ident.idText |> Util.must in
      let cparams, rgty, c = strip_polymorphism [] rg c in

      if List.length cparams <> List.length tparams then
        unexpected rg "invalid-number-of-ctor-params";

      let cparams = List.map (fun (x, _) -> x.idText) cparams in

      let tenv = List.zip cparams tparams in
      let tenv = TEnv (smap_of_list tenv) in

      let c = mlty_of_ty mlenv tenv (rgty, c) in
      let (args, name) = mltycons_of_mlty c in

      match name with
        | MLTY_Named (tyargs, name) when (snd name = x) ->
           let check x mty = match mty with | MLTY_Var mtyx -> x = mtyx | _ -> false in

           if List.length tyargs <> List.length cparams then
             unexpected rg "dtype-invalid-ctor-result";
           if not (List.forall2 check tparams tyargs) then
             unsupported rg "dtype-invalid-ctor-result";
           args

        | _ -> unexpected rg "dtype-invalid-ctor-result" in

    let fortype ty =
        match ty with
        | DT (x, tcs, tparams, rg) -> begin
            let mldcons_of_cons cname =
              let args = cons_args cname tparams rg x in
              (cname.ident.idText, args)
            in (x, tparams, MLTD_DType (List.map mldcons_of_cons tcs))
        end

        | Rec (x, f, tcs, tparams, rg) -> begin
          let args =
            match tcs with
              | [cname] -> cons_args cname tparams rg x
              | _ -> unexpected rg "records-should-have-one-single-constructor" in

          let mldproj_of_proj name c : (mlsymbol * mlty) = (name.idText, c) in

          if List.length f <> List.length args
          then unexpected rg (Util.format4 "%s, %s, %s fields, %s args" x (List.hd tcs).str (List.map (fun f -> f.idText) f |> String.concat ", ") (List.length args |> Util.string_of_int));
          (x, tparams, MLTD_Record (List.map2 mldproj_of_proj f args))
        end

        | Abb (x, body, (tenv, tparams), rg) -> begin
            let body = mlty_of_ty mlenv tenv (rg, body) in
            (x, tparams, MLTD_Abbrev body)
        end

    in List.map fortype ts

(* -------------------------------------------------------------------- *)
let mlmod1_of_mod1 mode (mlenv : mlenv) (modx : sigelt) : option<mlitem1> =
    let export_val qal =
        let export_val1 = function
        | Discriminator _ | Projector _ | Logic | Private -> false
        | _ -> true
        in List.for_all export_val1 qal
    in

    match modx with
    | Sig_pragma _ -> None

    | Sig_val_decl (x, ty, qal, rg) when (export_val qal && mode = Sig) ->
(*        Printf.printf "translating val decl %s\n" x.ident.idText; *)
        let tparams, ty = mlscheme_of_ty mlenv rg ty in
        Some (Inl (MLS_Val (x.ident.idText, (tparams, ty))))

    | Sig_val_decl (x, ty, qal, rg) when (mode = Sig) ->
(*        Printf.printf "skipping val decl %s\n" x.ident.idText; *)
        None

    | Sig_let ((rec_, lbs), rg, _, _) when (mode = Struct) ->
        let downct (x, _, e) =
            match x with
            | Inr x -> (x, e)
            | Inl _ -> unexpected rg "expr-top-let-with-bvar" in

        let lbs = List.map downct lbs in
        let lbs = List.map (fun (x, e) ->
            (x.ident.idText, [], mlexpr_of_expr mlenv rg (lenv_of_mlenv mlenv) e))
            lbs
        in

        Some (Inr (MLM_Let (rec_, lbs)))


    | Sig_main (e, rg) when (mode = Struct) ->
        let lenv = lenv_of_mlenv mlenv in
        Some (Inr (MLM_Top (mlexpr_of_expr mlenv rg lenv e)))

    | Sig_typ_abbrev (_, _, _, _, qal, _) when (not (export_val qal)) -> None
    | Sig_typ_abbrev (t, tps, k, ty, _, rg) -> begin
        let ar =
            match mlkind_of_kind tps k with
            | None    -> unsupported rg "not-an-ML-kind"
            | Some ar -> ar in

        let tenv, tparams = tenv_of_tvmap ar in
        let ty = mlty_of_ty mlenv tenv (rg, ty) in
        let ty = MLTD_Abbrev ty in

        Some (mlitem1_ty mode [t.ident.idText, tparams, Some ty])
    end

    | Sig_tycon (t, tps, k, [], [], [], rg) ->
        let ar =
            match mlkind_of_kind tps k with
            | None    -> unsupported rg "not-an-ML-kind"
            | Some ar -> ar
        in

        let _tenv, tparams = tenv_of_tvmap ar in

        Some (mlitem1_ty mode [t.ident.idText, tparams, None])

    | Sig_new_effect _
    | Sig_kind_abbrev _
    | Sig_effect_abbrev _
    | Sig_sub_effect _ -> None

    | Sig_bundle ([Sig_datacon (_, _, _, qal, _, _)], _, _, _) when (not (export_val qal)) -> None
    | Sig_bundle ([Sig_datacon (x, ty, (tx, _, _), qal, _, rg)], _, _, _) when (as_tprims tx = Some Exn) -> begin
        let rec aux acc ty =
            match (Absyn.Util.compress_typ ty).n with
            | Typ_fun(bs, c) -> 
                let tys = bs |> List.collect (function Inl _, _ -> [] | Inr x, _ -> [x.sort]) in
                tys
            | Typ_const x when (as_tprims x.v = Some Exn) ->
                List.rev acc
            | _ ->
                unexpected rg "invalid-exn-type"
        in

        let args = aux [] ty in
        let tenv = fst (tenv_of_tvmap []) in
        let args = List.map (fun ty -> mlty_of_ty mlenv tenv (rg, ty)) args in

        Some (mlitem1_exn mode (x.ident.idText, args))
    end

    | Sig_bundle (indt, _, _, _) -> begin
        let aout = mldtype_of_indt mlenv indt in
        let aout = List.map (fun (x, y, z) -> (x, y, Some z)) aout in

        match mode with
        | Sig    -> Some (Inl (MLS_Ty aout))
        | Struct -> Some (Inr (MLM_Ty aout))
    end

    | Sig_assume         _ -> None
    | Sig_tycon          _ -> None
    | Sig_datacon        _ -> None
    | Sig_val_decl       _ -> None
    | Sig_let            _ -> None
    | Sig_main           _ -> None

(* -------------------------------------------------------------------- *)
let mlmod_of_mod (mlenv : mlenv) (modx : list<sigelt>) : mlmodule =
    let asright = function Inr x -> x | Inl _ -> failwith "asright" in
    List.choose (fun x -> Option.map asright (mlmod1_of_mod1 Struct mlenv x)) modx

(* -------------------------------------------------------------------- *)
let mlsig_of_sig (mlenv : mlenv) (modx : list<sigelt>) : mlsig =
    let asleft = function Inl x -> x | Inr _ -> failwith "asleft" in
    List.choose (fun x -> Option.map asleft (mlmod1_of_mod1 Sig mlenv x)) modx


(* -------------------------------------------------------------------- *)
let mlmod_of_fstar (fmod_ : modul) =
<<<<<<< HEAD
    let name = Backends.OCaml.Syntax.mlpath_of_lident fmod_.name in
=======
    let name = Backends.ML.Syntax.mlpath_of_lident fmod_.name in
>>>>>>> 0505b244
    fprint1 "OCaml extractor : %s\n" fmod_.name.ident.idText;
    //printfn "%A\n" (fmod_.declarations);
    //fprint1 "%s\n\n\n\n\n\n\n\n\n" "end";
   // let ms =  extractInductives NewExtaction.emptyContext (*instead of being empty, it should be initialized with the constants from the imported modules*) 
    //                           (fmod_.declarations) in
    //printfn "%A\n" ms;
    let mod_ : mlmodule = mlmod_of_mod (mk_mlenv name) fmod_.declarations in
    let sig_ : mlsig = mlsig_of_sig (mk_mlenv name) fmod_.declarations in
    //fprint1 "%s\n\n" "original";
    //printfn "%A\n" sig_;

    (name, sig_, mod_)

let mlmod_of_iface (fmod_ : modul) =
    let name = Backends.ML.Syntax.mlpath_of_lident fmod_.name in
    fprint1 "OCaml skip: %s\n" fmod_.name.ident.idText;
    mlsig_of_sig (mk_mlenv name) fmod_.declarations |> ignore
    

(* -------------------------------------------------------------------- *)
let mllib_empty : mllib =
    MLLib []

(* -------------------------------------------------------------------- *)
let rec mllib_add (MLLib mllib) ((path : mlpath), sig_, mod_) =
    let n = String.concat "_" ((fst path)@[snd path]) in
    let rec aux = function
        | [] ->
            [n, Some (sig_, mod_), mllib_empty]
        | ((name, None, sublibs)) :: tl ->
            let the = (name,None,sublibs) in  (* Need to use "as" here, but it is currently unsupported by f* *)
            if name = snd path then begin
                (name, Some (sig_, mod_), sublibs) :: tl
            end else
                the :: (aux tl)
        | ((name, Some (ssig, mmod), sublibs)) :: tl ->
            let the = (name, Some(ssig,mmod),sublibs) in
            if name = snd path then begin
                (name, Some (ssig, mod_), sublibs) :: tl
            end else
                the :: (aux tl)

        in MLLib (aux mllib)
   

(*
    match fst path with
    | [] ->
        let rec aux = function
        | [] ->
            [snd path, Some (sig_, mod_), mllib_empty]
        | ((name, sigmod, sublibs) as the) :: tl ->
            if name = snd path then begin
                (name, Some (sig_, mod_), sublibs) :: tl
            end else
                the :: (aux tl)

        in MLLib (aux mllib)

    | x :: subns ->
        let subpath = (subns, snd path) in

        let rec aux = function
        | [] ->
            let sub = mllib_add mllib_empty (subpath, sig_, mod_) in
            [x, None, sub]
        | ((name, sigmod, sublibs) as the) :: tl ->
            if name = x then
                let aout = (name, sigmod, mllib_add sublibs (subpath, sig_, mod_)) in
                aout :: tl
            else
                the :: (aux tl)
                
        in MLLib (aux mllib)
*)
(* -------------------------------------------------------------------- *)
let mlmod_of_fstars (fmods : list<modul>) =
    let in_std_ns x = Util.for_some (fun y -> in_ns (y,x)) !Microsoft.FStar.Options.codegen_libs in
    let fmods = List.filter (fun x -> not (in_std_ns (List.map (fun y->y.idText) x.name.ns))) fmods in
    let stdlib = List.map (fun x -> Util.concat_l "." x) outmod in
    let extlib = List.map (fun x -> Util.concat_l "." x) !Microsoft.FStar.Options.codegen_libs in
    let fmods = List.filter (fun x -> not (List.contains x.name.str stdlib)) fmods in
    let fmods = List.choose (fun x -> if List.contains x.name.str extlib then (mlmod_of_iface x; None) else Some (mlmod_of_fstar x)) fmods in
    let for1 mllib the = 
        let (path, sig_, mod_) = the in
        let modname = (fst path) @ [snd path] in
        let rec checkname modname fbd =
            match modname, fbd with
            | _, [] -> true
            | (x1 :: t1), (x2 :: t2) when (x1 = x2) -> checkname t1 t2
            | _ -> false
        in

        let aout =
(*
            if List.filter (checkname ((fst path) @ [snd path])) outmod <> [] then (* want to use List.exists here, but "exists" is a keyword in f* *)
                mllib
            else
*)
                mllib_add mllib the
        in aout

    in List.fold_left for1 mllib_empty fmods
<|MERGE_RESOLUTION|>--- conflicted
+++ resolved
@@ -1,1119 +1,1115 @@
-﻿(* -------------------------------------------------------------------- *)
-#light "off"
-
-module Microsoft.FStar.Backends.OCaml.ASTTrans
-
-open System
-open System.Text
-
-open Microsoft.FStar
-open Microsoft.FStar.Util
-open Microsoft.FStar.Range
-open Microsoft.FStar.Absyn.Syntax
-open Microsoft.FStar.Absyn.Util
-open Microsoft.FStar.Backends.ML.Syntax
-open FSharp.Format
-
-
-(* -------------------------------------------------------------------- *)
-type mlenv = { mle_name : mlpath; }
-
-let mk_mlenv (name : mlpath) = { mle_name = name; }
-
-(* -------------------------------------------------------------------- *)
-let outmod = [
-    ["Prims"];
-    ["System"];
-    ["ST"];
-    ["Option"];
-    ["String"];
-    ["Char"];
-    ["Bytes"];
-    ["List"];
-    ["Array"];
-    ["Set"];
-    ["Map"];
-    ["Heap"];
-    ["DST"];
-    ["IO"];
-    ["Tcp"];
-    ["Crypto"];
-    ["Collections"];
-    ["Microsoft"; "FStar"; "Bytes"];
-    ["Microsoft"; "FStar"; "Platform"];
-    ["Microsoft"; "FStar"; "Util"];
-    ["Microsoft"; "FStar"; "Getopt"];
-    ["Microsoft"; "FStar"; "Unionfind"];
-    ["Microsoft"; "FStar"; "Range"];
-    ["Microsoft"; "FStar"; "Parser"; "Util"];
-]
-
-(* -------------------------------------------------------------------- *)
-(* A table to remember the names of the fields of constructors *)
-let record_constructors = smap_create<list<ident>>(17)
-(* A table to remember the arity of algebraic constructors *)
-let algebraic_constructors = smap_create<(int * list<string>)>(40)
-let _ign = smap_add algebraic_constructors "Prims.Some" (1, ["v"])
-
-let rec in_ns = function
-| [], _ -> true
-| x1::t1, x2::t2 when (x1 = x2) -> in_ns (t1, t2)
-| _, _ -> false
-
-(* -------------------------------------------------------------------- *)
-let path_of_ns mlenv ns =
-    let ns = List.map (fun x -> x.idText) ns in
-    let outsupport = fun (ns1,ns2) -> if ns1 = ns2 then [] else [String.concat "_" ns2]
-    
-    (*function
-    | x1 :: p1, x2 :: p2 when x1 = x2 -> outsupport (p1, p2)
-    | _, p -> p
-    *)
-    in let chkin sns = if in_ns (sns, ns) then Some sns else None
-    in match List.tryPick chkin outmod with
-    | None -> 
-        (match List.tryPick chkin (!Microsoft.FStar.Options.codegen_libs) with
-         | None -> outsupport ((fst mlenv.mle_name) @ [snd mlenv.mle_name], ns)
-         | _ -> ns)
-    | Some sns -> "Support" :: ns
-
-let mlpath_of_lident (mlenv : mlenv) (x : lident) : mlpath =
-    match x.str with
-    | "Prims.Some" -> ([], "Some")
-    | "Prims.None" -> ([], "None")
-    | "Prims.failwith" -> ([], "failwith")
-    | "ST.alloc" -> ([], "ref")
-    | "ST.read" -> (["Support";"Prims"], "op_Bang")
-    | "ST.op_ColonEquals" -> (["Support";"Prims"], "op_ColonEquals")
-    | _ ->
-      begin
-        let ns = x.ns in
-        let x  = x.ident.idText in
-        (path_of_ns mlenv ns, x)
-      end
-
-(* -------------------------------------------------------------------- *)
-type error =
-| Unexpected      of string
-| Unsupported     of string
-| UnboundVar      of string
-| UnboundTyVar    of string
-| DuplicatedLocal of string * string
-
-exception OCamlFailure of Range.range * error
-
-let string_of_error (error : error) =
-    match error with
-    | Unexpected      s -> "unexpected: "^ s
-    | Unsupported     s -> "unsupported: "^ s
-    | UnboundVar      s -> "unbound-var: "^ s
-    | UnboundTyVar    s -> "unbound-ty-var: "^ s
-    | DuplicatedLocal _ -> "duplicated-local"
-
-let unexpected (rg : range) (what : string) =
-    raise (OCamlFailure (rg, Unexpected what))
-
-let unsupported (rg : range) (what : string) =
-    raise (OCamlFailure (rg, Unsupported what))
-
-let unbound_var (rg : range) (x : ident) =
-    raise (OCamlFailure (rg, UnboundVar x.idText))
-
-let unbound_ty_var (rg : range) (x : ident) =
-    raise (OCamlFailure (rg, UnboundTyVar x.idText))
-
-let duplicated_local (rg : range) (x : string * string) =
-    raise (OCamlFailure (rg, DuplicatedLocal x))
-
-(* -------------------------------------------------------------------- *)
-let fresh = let c = mk_ref 0 in                                            
-            fun x -> (incr c; (x, !c))
-
-(* -------------------------------------------------------------------- *)
-let tyvar_of_int =
-    let tyvars = "abcdefghijklmnopqrstuvwxyz" in
-    let rec aux n =
-        let s = string_of_char (String.get tyvars (n % 26)) in (* FIXME *)
-        if n >= (String.length tyvars) 
-        then (aux (n/26)) ^ s 
-        else s
-    in fun n -> "'" ^ (aux n)
-
-(* -------------------------------------------------------------------- *)
-type lenv = | LEnv of  smap<mlident> 
-
-(* -------------------------------------------------------------------- *)
-let lempty : lenv =
-    LEnv (smap_create 0)
-
-(* -------------------------------------------------------------------- *)
-let lenv_of_mlenv (_ : mlenv) : lenv =
-    lempty
-
-(* -------------------------------------------------------------------- *)
-let lpush (LEnv lenv) (real : ident) (pp : ident) =
-(* FIXME
-    if Map.containsKey real.idText lenv then
-        duplicated_local real.idRange (real.idText, pp.idText);
-*)
-    let mlid = fresh pp.idText in
-    smap_add lenv real.idText mlid;
-    (LEnv lenv, mlid)
-
-(* -------------------------------------------------------------------- *)
-let lresolve (LEnv lenv) (x : ident) =
-    match smap_try_find lenv x.idText with
-    | None   -> unbound_var x.idRange x
-    | Some x -> x
-
-(* -------------------------------------------------------------------- *)
-(*what is the purpose of this smap?*)
-type tenv = | TEnv of smap< mlident>
-
-(* -------------------------------------------------------------------- *)
-let tempty : tenv =
-    TEnv (smap_create 0)
-
-(* -------------------------------------------------------------------- *)
-let tvsym (x,n) = if Util.starts_with x "'" then (x,n) else ("'"^x,n)
-
-let tenv_of_tvmap tvs =
-    let rec fresh_tyvar used i =
-        let pp = tyvar_of_int 0 in
-
-        if set_mem pp used then
-            fresh_tyvar used (i+1)
-        else
-            (set_add pp used, pp) in
-
-    let freshen used pp =
-        match pp with
-        | Some pp when not (set_mem pp.idText used) ->
-            (set_add pp.idText used, pp.idText)
-        | _ ->
-            fresh_tyvar used 0 in
-
-    let _, tvs =
-        let for1 used tv =
-            match tv with
-            | Some (real, pp) ->
-                let (used, pp) = freshen used (Some pp) in 
-                (used, (fresh pp, Some real.idText))
-            | None ->
-                let (used, pp) = freshen used None in
-                (used, (fresh pp, None)) in
-
-        Util.fold_map for1 (new_set (fun (x:string) y -> if x = y then 0 else 1) (fun x -> 0)) tvs
-            in
-    
-    let tparams = List.map (fun (x, _) -> tvsym x) tvs in
-    let tvs = List.choose (fun (x, y) ->
-        match y with None -> None | Some y -> Some (y, tvsym x))
-        tvs
-    in
-
-    (TEnv (smap_of_list tvs), tparams)
-
-(* -------------------------------------------------------------------- *)
-let tvar_of_btvar (TEnv tenv) (x : bvar<typ, knd>) =
-    let name = x.v.realname.idText in
-
-    match smap_try_find tenv name with
-    | None   -> ("",0) //unbound_ty_var x.p x.v.ppname
-    | Some x -> tvsym x
-
-
-(* -------------------------------------------------------------------- *)
-let is_prim_ns (ns : list<ident>) =
-    match ns with
-    | [{ idText = "Prims" }] -> true
-    | _ -> false
-
-(* -------------------------------------------------------------------- *)
-type tprims =
-| Tuple of int
-| Exn
-
-(* -------------------------------------------------------------------- *)
-let as_tprims (id : lident) : option<tprims> =
-    if is_prim_ns id.ns then
-        match id.ident.idText with
-        | "Tuple2" | "DTuple2" -> Some (Tuple 2)
-        | "Tuple3" | "DTuple3" -> Some (Tuple 3)
-        | "Tuple4" | "DTuple4" -> Some (Tuple 4)
-        | "Tuple5" | "DTuple5" -> Some (Tuple 5)
-        | "Tuple6" | "DTuple6" -> Some (Tuple 6)
-        | "Tuple7" | "DTuple7" -> Some (Tuple 7)
-        | "exn"    -> Some Exn
-        | _        -> None
-    else
-        None
-
-(* -------------------------------------------------------------------- *)
-let is_xtuple (x : lident) =
-    if is_prim_ns x.ns then
-        match x.ident.idText with
-        | "MkTuple2" | "MkDTuple2" -> Some 2
-        | "MkTuple3" | "MkDTuple3" -> Some 3
-        | "MkTuple4" | "MkDTuple4" -> Some 4
-        | "MkTuple5" | "MkDTuple5" -> Some 5
-        | "MkTuple6" | "MkDTuple6" -> Some 6
-        | "MkTuple7" | "MkDTuple7" -> Some 7
-        | _          -> None
-    else
-        None
-
-(* -------------------------------------------------------------------- *)
-let is_etuple (e : exp) =
-    match (Absyn.Util.compress_exp e).n with
-    | Exp_app({n=Exp_fvar (x, _)}, args) ->
-        let args = List.collect (function (Inl _, _) -> [] | Inr e, _ -> [e]) args in
-        begin match is_xtuple x.v with
-        | Some k when (k = List.length args) -> Some k
-        | _ -> None
-        end
-    | _ -> None
-
-(* -------------------------------------------------------------------- *)
-let is_ptuple (p : pat) =
-    match p.v with
-    | Pat_cons (x, args) ->
-        let args = args |> List.collect (fun p -> match p.v with 
-            | Pat_dot_term _ | Pat_dot_typ _ -> []
-            | _ -> [p])
-        in
-        begin match is_xtuple x.v with
-        | Some k -> if k = List.length args then Some k else None
-        | _ -> None
-        end
-    | _ -> None
-    
-(* -------------------------------------------------------------------- *)
-let mlconst_of_const (rg : range) (sctt : sconst) =
-  match sctt with
-  | Const_unit         -> MLC_Unit
-  | Const_char   c     -> MLC_Char  c
-  | Const_uint8  c     -> MLC_Byte  c
-  | Const_int    c     -> MLC_Int32 (Util.int32_of_int (Util.int_of_string c))
-  | Const_int32  i     -> MLC_Int32 i
-  | Const_int64  i     -> MLC_Int64 i
-  | Const_bool   b     -> MLC_Bool  b
-  | Const_float  d     -> MLC_Float d
-
-  | Const_bytearray (bytes, _) ->
-      MLC_Bytes bytes
-
-  | Const_string (bytes, _) ->
-      MLC_String (string_of_unicode (bytes))
-
-(* -------------------------------------------------------------------- *)
-let mlkind_of_kind (tps : list<binder>) (k : knd) =
-    let mltparam_of_tparam = function
-        | Inl ({v=x; sort={n=Kind_type}}), _ -> Some (x.realname, x.ppname)
-//        | Inr ({v=x}), _ -> Some (x.realname, x.ppname)
-//        | Inr ({sort={n=Typ_const {v=x; sort={n=Kind_type}}}}), _ -> Some (x.ident, x.ident)
-        | x -> None // Util.print_any x; None
-    in
-
-    let rec aux acc (k : knd) =
-        match (Absyn.Util.compress_kind k).n with
-        | Kind_type    -> Some (List.rev acc)
-        | Kind_unknown -> Some (List.rev acc) (* FIXME *)
-
-        | Kind_arrow([], k) -> aux acc k
-
-        | Kind_arrow((Inl x, _)::rest, k2) -> begin
-            match aux [] x.sort with
-            | Some [] ->
-                let x = if is_null_binder (Inl x, None)
-                        then None
-                        else Some (x.v.realname, x.v.ppname) in
-                aux (x  :: acc) (mk_Kind_arrow(rest, k2) k.pos)
-            | _ -> None
-        end
-
-        | _ -> None in
-
-    let aout = List.choose mltparam_of_tparam tps in
-
-//    if List.length aout <> List.length tps then
-//        None
-//    else
-        let some x = Some x in
-        aux (List.rev (List.map some aout)) k
-
-(* -------------------------------------------------------------------- *)
-let rec mlty_of_ty_core (mlenv : mlenv) (tenv : tenv) ((rg, ty) : range * typ) =
-    let rg = ty.pos in
-    let ty = Absyn.Util.compress_typ ty in
-    match ty.n with
-    | Typ_btvar x ->
-        MLTY_Var (tvar_of_btvar tenv x)
-
-    | Typ_refine ({sort=ty}, _) ->
-        mlty_of_ty mlenv tenv (rg, ty)
-
-    | Typ_ascribed (ty, _) ->
-        mlty_of_ty mlenv tenv (rg, ty)
-
-    | Typ_fun([], c) -> 
-       mlty_of_ty mlenv tenv (rg, comp_result c)
-    | Typ_fun ((Inr {v=x; sort=t1},  _)::rest, c) -> 
-        let t2 = match rest with 
-            | [] -> comp_result c 
-            | _ -> mk_Typ_fun(rest, c) None ty.pos in
-        let mlt1 = mlty_of_ty mlenv tenv (rg, t1) in
-        let mlt2 = mlty_of_ty mlenv tenv (rg, t2) in
-        MLTY_Fun (mlt1, mlt2)
-    | Typ_fun((Inl _, _)::rest, c) ->
-        let r = match rest with
-            | [] -> comp_result c
-            | _ -> mk_Typ_fun(rest, c) None ty.pos in
-        mlty_of_ty mlenv tenv (rg, r)
-
-    | Typ_const   _ -> unexpected  rg "type-constant"
-
-    | Typ_app(t, []) ->
-       mlty_of_ty mlenv tenv (rg, t)
-    | Typ_app (t1, (Inl t2,  _)::rest) ->
-        let t2 = match rest with
-            | [] -> t2
-            | _ -> mk_Typ_app(t2,rest) None ty.pos in
-
-        let mlt1 = mlty_of_ty mlenv tenv (rg, t1) in
-        let mlt2 = mlty_of_ty mlenv tenv (rg, t2) in
-        MLTY_App (mlt1, mlt2)
-    | Typ_app (t, (Inr _,  _)::rest) -> 
-        let r = match rest with
-            | [] -> t
-            | _ -> mk_Typ_app(t,rest) None ty.pos in
-        mlty_of_ty mlenv tenv (rg, r)
-
-    | Typ_lam     _ -> unsupported rg "type-fun"
-    | Typ_meta    _ -> unexpected  rg "type-meta"
-    | Typ_uvar    _ -> unexpected  rg "type-uvar"
-    | Typ_unknown   -> unexpected  rg "type-unknown"
-    | Typ_delayed _ -> unexpected  rg "type-delayed"
-
-(* -------------------------------------------------------------------- *)
-and maybe_named (mlenv : mlenv) (tenv : tenv) ((rg, ty) : range * typ) =
-    let rg = ty.pos in
-    let rec aux acc (rg, ty) =
-        match (Absyn.Util.compress_typ ty).n with
-        | Typ_const c ->
-            Some (mlpath_of_lident mlenv c.v, acc)
-
-        | Typ_app(head, args) -> 
-           if args |> Util.for_some (function Inr _, _ -> true | _ -> false)
-           then None
-           else let tys = args |> List.map (function
-             | (Inl t, _) -> mlty_of_ty mlenv tenv (rg, t)
-             | _ -> failwith "impos")
-           in aux (tys@acc) (rg, head)
-
-        | Typ_refine ({sort=ty}, _)        -> aux acc (rg, ty)
-        | Typ_ascribed (ty, _)         -> aux acc (rg, ty)
-      
-        | _ -> None
-
-    in aux [] (rg, ty)
-
-(* -------------------------------------------------------------------- *)
-and maybe_tuple (mlenv : mlenv) (tenv : tenv) ((rg, ty) : range * typ) =
-    let rg = ty.pos in
-    let rec unfun n ty =
-        if n <= 0 then Some ty else
-            match (Absyn.Util.compress_typ ty).n with
-            | Typ_lam (bs, ty) -> unfun (n - List.length bs) ty
-            | Typ_ascribed (ty, _) -> unfun n ty
-            | _ -> None
-    in
-
-    let rec aux acc ty =
-        match (Absyn.Util.compress_typ ty).n with
-        | Typ_const c -> begin
-            match as_tprims c.v with
-            | Some (Tuple n) ->
-                // let acc = List.choose id (List.mapi unfun acc) in
-                if List.length acc <> n then None else
-                Some (List.map (fun ty -> mlty_of_ty mlenv tenv (rg, ty)) acc)
-            | _ -> None
-        end
-
-        | Typ_app (head, args) ->
-            if args |> Util.for_some (function (Inr _, _) -> true | Inl t, _ -> false) then None else
-            let tys = args |> List.map (function (Inl t, _) -> t | _ -> failwith "impos") in
-            aux (tys@acc) head
-
-        | Typ_ascribed (ty, _) ->
-            aux acc ty
-
-        | _ -> None
-    in
-
-    aux [] ty
-
-(* -------------------------------------------------------------------- *)
-and mlty_of_ty (mlenv : mlenv) (tenv : tenv) (rgty : range * typ) : mlty =
-    match maybe_tuple mlenv tenv rgty with
-    | Some x -> MLTY_Tuple x
-    | None   -> begin
-        match maybe_named mlenv tenv rgty with
-        | Some x -> MLTY_Named (snd x, fst x)
-        | None   -> mlty_of_ty_core mlenv tenv rgty
-    end
-
-(* -------------------------------------------------------------------- *)
-let mltycons_of_mlty (ty : mlty) =
-    let rec aux acc ty =
-        match ty with
-        | MLTY_Fun (dom, codom) ->
-            aux (dom :: acc) codom
-        | _ ->
-            (List.rev acc, ty)
-    in aux [] ty
-
-(* -------------------------------------------------------------------- *)
-let rec strip_polymorphism acc rg ty =
-    let rg = ty.pos in
-    match (Absyn.Util.compress_typ ty).n with
-    | Typ_fun(bs, c) -> begin
-        let ts, vs = bs |> List.partition (function Inl {v=x; sort={n=Kind_type}}, _ -> true | _ -> false)  in
-        let ts = ts |> List.collect (function (Inl x, _) -> [(x.v.realname, x.v.ppname)] | _ -> []) in
-        match vs, c.n with
-        | [], Total ty -> ts, rg, ty
-        | [], Comp c   -> ts, rg, c.result_typ
-        | _ , _        -> ts, rg, mk_Typ_fun(vs, c) None ty.pos
-    end
-    
-    | _ ->
-        (List.rev acc, rg, ty)
-
-(* -------------------------------------------------------------------- *)
-let mlscheme_of_ty (mlenv : mlenv) (rg : range) (ty : typ) : mltyscheme =
-    let tparams, rg, ty = strip_polymorphism [] rg ty in
-    let some x = Some x in 
-    let tenv, tparams   = tenv_of_tvmap (List.map some tparams) in
-
-    (tparams, mlty_of_ty mlenv tenv (rg, ty))
-
-(* -------------------------------------------------------------------- *)
-let rec mlpat_of_pat (mlenv : mlenv) (rg : range) (le : lenv) (p : pat) : lenv * mlpattern =
-    match p.v with
-    | Pat_cons (x, ps) -> begin
-        let ps = ps |> List.filter (fun p -> match p.v with 
-            | Pat_dot_term _ | Pat_dot_typ _ -> false
-            | _ -> true)
-        in
-
-        if is_xtuple x.v = Some (List.length ps) then
-            let le, ps = Util.fold_map (fun le pat -> mlpat_of_pat mlenv pat.p le pat) le ps in
-            (le, MLP_Tuple ps)
-        else
-          let le, ps = Util.fold_map (mlpat_of_pat mlenv rg) le ps in
-          let p =
-            match smap_try_find record_constructors x.v.str with
-              | Some f -> MLP_Record (path_of_ns mlenv x.v.ns, List.zip (List.map (fun x -> x.idText) f) ps)
-              | None -> MLP_CTor (mlpath_of_lident mlenv x.v, ps) in
-          (le, p)
-    end
-
-    | Pat_var (x, _) ->
-        let le, mlid = lpush le x.v.realname x.v.ppname in
-        (le, MLP_Var mlid)
-
-    | Pat_constant c ->
-        (le, MLP_Const (mlconst_of_const rg c))
-
-    | Pat_disj ps ->
-        let le, ps = Util.fold_map (mlpat_of_pat mlenv rg) le ps in
-        (le, MLP_Branch ps)
-
-    | Pat_wild _ ->
-        le, MLP_Wild
-
-    | Pat_dot_term _ -> unsupported rg "top-level-dot-patterns"
-    | Pat_dot_typ  _ -> unsupported rg "top-level-dot-patterns"
-    | Pat_tvar     _ -> unsupported rg "pattern-type-variable"
-    | Pat_twild    _ -> unsupported rg "pattern-type-wild"
-
-(* -------------------------------------------------------------------- *)
-let rec mlexpr_of_expr (mlenv : mlenv) (rg : range) (lenv : lenv) (e : exp) =
-    let rg = e.pos in
-    let e = Absyn.Util.compress_exp e in
-
-    let rec eta_expand_dataconst ct args nvars =
-      let ctr = mk_ref 0 in
-      let rec bvs = function
-        | 0 -> []
-        | n -> incr ctr; (("__dataconst_"^(Util.string_of_int !ctr)), !ctr) :: (bvs (n-1)) in
-      let vs = bvs nvars in
-      let fapp = MLE_CTor (ct, args @ (List.map (fun x -> MLE_Var(x)) vs)) in
-      MLE_Fun(vs, fapp)
-    in
-
-    let mkCTor c args =
-      match smap_try_find record_constructors c.str with
-        | Some f -> MLE_Record (path_of_ns mlenv c.ns, List.zip (List.map (fun x -> x.idText) f) args)
-        | None ->
-          begin
-            match smap_try_find algebraic_constructors c.str with
-            | Some (n,_) when (n > List.length args) -> eta_expand_dataconst (mlpath_of_lident mlenv c) args (n-List.length args)
-            | _ -> MLE_CTor (mlpath_of_lident mlenv c, args)
-          end
-      in
-
-    match e.n with
-    | Exp_app(sube, args) ->
-(*       (match sube.n with Exp_fvar (c, false) -> Util.print_string (c.v.str^"\n") | _ -> ()); *)
-       (match sube.n, args with
-          | Exp_fvar (c, false), [_;_;(Inr a1,_);a2] when (c.v.ident.idText = "pipe_left") ->
-             mlexpr_of_expr mlenv rg lenv ({e with n = Exp_app (a1, [a2])})
-          | Exp_fvar (c, false), [_;_;a1;(Inr a2,_)] when (c.v.ident.idText = "pipe_right") ->
-             mlexpr_of_expr mlenv rg lenv ({e with n = Exp_app (a2, [a1])})
-          | Exp_fvar (c, false), _ when (c.v.str = "Prims.Assume" || c.v.str = "Prims.Assert" || c.v.str = "Prims.erase" || Util.starts_with c.v.ident.idText "l__") ->
-             MLE_Const (MLC_Unit)
-          | _, _ ->
-       begin
-        match is_etuple e with
-        | Some k ->
-            let args = List.collect (function Inl _, _ -> [] | Inr e, _ -> [mlexpr_of_expr mlenv rg lenv e]) args in
-            MLE_Tuple args
-        | _ ->
-            let args = List.collect (function (Inl _, _) -> [] | Inr e, _ -> [mlexpr_of_expr mlenv rg lenv e]) args in
-
-            match sube with
-            | { n = Exp_fvar (c, true) } -> mkCTor c.v args
-            | { n = Exp_fvar (c, false) } ->
-                let subns = String.concat "." (List.map (fun x -> x.idText) c.v.ns) in
-                let rn, subnsl = match List.rev c.v.ns with [] -> "", [] | h::t -> h.idText, List.rev t in
-                (match smap_try_find record_constructors subns, args with
-                | Some _, [arg] ->
-                    MLE_Proj (arg, (path_of_ns mlenv subnsl, c.v.ident.idText))
-                | Some _, arg::args ->
-                    MLE_App (MLE_Proj (arg, (path_of_ns mlenv subnsl, c.v.ident.idText)), args)
-                | _ -> MLE_App (mlexpr_of_expr mlenv rg lenv sube, args))
-            | _ -> MLE_App (mlexpr_of_expr mlenv rg lenv sube, args)
-       end)
-
-    | _ -> begin
-        match e.n with
-        | Exp_bvar x ->
-            MLE_Var (lresolve lenv x.v.realname)
-
-        | Exp_fvar (x, false) ->
-            let fid = x.v.ident.idText in
-            if Util.starts_with fid "is_" && String.length fid > 3 && Util.is_upper (Util.char_at fid 3) then
-                let sub = Util.substring_from fid 3 in
-                let mlid = fresh "_discr_" in
-                let rid = {x.v with ident = {x.v.ident with idText = sub}; str = sub} in
-                MLE_Fun([mlid], MLE_Match(MLE_Name([], idsym mlid), [
-                    MLP_CTor(mlpath_of_lident mlenv rid, [MLP_Wild]), None, MLE_Const(MLC_Bool true);
-                    MLP_Wild, None, MLE_Const(MLC_Bool false)]))
-            else begin
-                match smap_try_find algebraic_constructors x.v.nsstr with
-                | Some (_, projs) ->
-                    let mlid = fresh "_proj_" in
-                    let cargs = List.map (fun x -> MLP_Var(fresh x)) projs in
-                    let cn::cr = List.rev x.v.ns in
-                    let crstr = List.map (fun x->x.idText) cr in
-                    let rid = {ns=cr; ident={x.v.ident with idText=cn.idText}; nsstr=String.concat "." crstr; str=x.v.nsstr} in
-                    let cn = cn.idText in
-                    MLE_Fun([mlid], MLE_Match(MLE_Name([], idsym mlid), [
-                        MLP_CTor(mlpath_of_lident mlenv rid, cargs), None, MLE_Name ([], x.v.ident.idText);
-                    ]))
-                | None -> MLE_Name (mlpath_of_lident mlenv x.v)
-            end
-
-        | Exp_fvar (x, true) ->
-           mkCTor x.v []
-            (* MLE_CTor (mlpath_of_lident mlenv x.v, []) *)
-
-        | Exp_constant c ->
-            MLE_Const (mlconst_of_const rg c)
-
-        | Exp_abs([], e) -> 
-           mlexpr_of_expr mlenv rg lenv e 
-
-        | Exp_abs ((Inl _, _)::rest, e) ->
-           (* FIXME: should only occur after a let-binding *)
-           mlexpr_of_expr mlenv rg lenv (if List.isEmpty rest then e else mk_Exp_abs(rest, e) None e.pos)
-
-        | Exp_abs ((Inr x, _)::rest, e) ->
-            let lenv, mlid = lpush lenv x.v.realname x.v.ppname in
-            let e = mlexpr_of_expr mlenv rg lenv (if List.isEmpty rest then e else mk_Exp_abs(rest, e) None e.pos) in
-            mlfun mlid e
-
-        | Exp_match (x, [(p, None, e)]) when (Absyn.Util.is_wild_pat p) ->
-            (match x.n with 
-              | Exp_fvar _ -> mlexpr_of_expr mlenv rg lenv e
-              | Exp_bvar _ -> mlexpr_of_expr mlenv rg lenv e
-              | _ -> failwith "Impossible")
-            
-
-        | Exp_match (e, bs) -> begin
-            match bs with
-            | [({v=Pat_constant (Const_bool true )}, None, e1);
-               ({v=Pat_constant (Const_bool false)}, None, e2)]
-
-            | [({v=Pat_constant (Const_bool false)}, None, e1);
-               ({v=Pat_constant (Const_bool true )}, None, e2)] ->
-
-               let e  = mlexpr_of_expr mlenv rg lenv e  in
-               let e1 = mlexpr_of_expr mlenv rg lenv e1 in
-               let e2 = mlexpr_of_expr mlenv rg lenv e2 in
-
-               mlif e (e1, e2)
-
-            | _ ->
-                let e  = mlexpr_of_expr mlenv rg lenv e in
-                let bs = List.map (mlbranch_of_branch mlenv rg lenv) bs in
-
-                MLE_Match (e, bs)
-        end
-
-        | Exp_let ((rec_, lb), body) ->
-            let lenv, bindings = mllets_of_lets mlenv rg lenv (rec_, lb) in
-            let body = mlexpr_of_expr mlenv rg lenv body in
-            MLE_Let (rec_, bindings, body)
-
-        | Exp_meta (Meta_desugared (e, Data_app)) ->
-            assert false;
-            let (c, args) =
-                match e.n with
-                | Exp_app({n=Exp_fvar (c, true)}, args) -> (c, args)
-                | _ -> unexpected rg "meta-data-app-without-fvar"
-            in
-            
-            let args = args |> List.collect (function Inr e, _ -> [e] | _ -> [])in
-            let args = List.map (mlexpr_of_expr mlenv rg lenv) args in
-
-            mkCTor c.v args
-            (* MLE_CTor (mlpath_of_lident mlenv c.v, args) *)
-            
-        | Exp_meta (Meta_desugared (e, Sequence)) -> begin
-            match e.n with
-            | Exp_let ((false, [(Inl _, _, e1)]), e2) ->
-                let d1 = mlexpr_of_expr mlenv rg lenv e1 in
-                let d2 = mlexpr_of_expr mlenv rg lenv e2 in
-                mlseq d1 d2
-
-            | _ -> unexpected rg "expr-seq-mark-without-let"
-        end
-
-        | Exp_meta (Meta_desugared (e, Primop)) ->
-             mlexpr_of_expr mlenv rg lenv e
-      
-        | Exp_ascribed (e, _) ->
-            mlexpr_of_expr mlenv rg lenv e
-
-        | Exp_meta (Meta_desugared (e, MaskedEffect)) ->
-            mlexpr_of_expr mlenv rg lenv e
-
-        | Exp_app     _ -> unexpected rg "expr-app"
-        | Exp_uvar    _ -> unexpected rg "expr-uvar"
-        | Exp_delayed _ -> unexpected rg "expr-delayed"
-    end
-
-(* -------------------------------------------------------------------- *)
-and mllets_of_lets (mlenv : mlenv) (rg : range) (lenv : lenv) (rec_, lbs) =    
-    let downct (x, _, e) =
-        match x with
-        | Inl x -> (x, e)
-        | Inr _ -> unexpected rg "expr-let-in-with-fvar" in
-
-
-    let lbs = List.map downct lbs in
-
-    let lenvb, mlids =
-        Util.fold_map
-            (fun lenv (x, _) -> lpush lenv x.realname x.ppname)
-            lenv lbs in
-
-    let es =
-        let inlenv = if rec_ then lenvb else lenv in
-        List.map (fun (x, e) ->
-            let mlid = lresolve lenvb x.realname in
-            (mlid, None, [], mlexpr_of_expr mlenv rg inlenv e)) lbs
-    in
-
-    (lenvb, es)
-
-(* -------------------------------------------------------------------- *)
-and mlbranch_of_branch (mlenv : mlenv) (rg : range) (lenv : lenv) (pat, when_, body) =
-    let lenv, pat = mlpat_of_pat mlenv rg lenv pat in
-    let when_ = Option.map (mlexpr_of_expr mlenv rg lenv) when_ in
-    let body  = mlexpr_of_expr mlenv rg lenv body in
-    (pat, when_, body)
-
-(* -------------------------------------------------------------------- *)
-type mode    = | Sig | Struct
-type mlitem1 = either<mlsig1, mlmodule1>
-
-let mlitem1_ty mode args =
-    match mode with
-    | Sig    -> Inl (MLS_Ty args)
-    | Struct -> Inr (MLM_Ty args)
-
-let mlitem1_exn mode args =
-    match mode with
-    | Sig    -> Inl (MLS_Exn args)
-    | Struct -> Inr (MLM_Exn args)
-
-(* -------------------------------------------------------------------- *)
-type mldtype = mlsymbol * mlidents * mltybody
-
-type fstypes = | DT of string * list<lident> * list<mlident> * range | Rec of string * list<ident> * list<lident> * list<mlident> * range | Abb of string * typ * (tenv * list<mlident>) * range
-
-let mldtype_of_indt (mlenv : mlenv) (indt : list<sigelt>) : list<mldtype> =
-  let rec getRecordFieldsFromType = function
-    | [] -> None
-    | (RecordType f)::_ -> Some f
-    | _::qualif -> getRecordFieldsFromType qualif in
-
-  let rec comp_vars ct = match ct with
-    | Total(t) -> type_vars t.n
-    | Comp(ct) -> type_vars ct.result_typ.n
-
-  and type_vars ty = match ty with
-    | Typ_fun(bs,c) -> (bs |> List.collect (function 
-       | Inr x, _ -> 
-        let tl = type_vars x.sort.n in
-        let hd = if is_null_binder (Inr x, None) then None else Some x.v in
-        hd::[] (*tl*)
-       | _ -> [])) @ (comp_vars c.n)
-    | Typ_lam(_,t) | Typ_refine({sort=t}, _) | Typ_app(t, _) 
-    | Typ_ascribed(t,_)
-    | Typ_meta(Meta_pattern(t,_))
-    | Typ_meta(Meta_named(t,_)) -> type_vars t.n
-    | _ -> []
-   in
-
-    let (ts, cs) =
-        let fold1 sigelt (types, ctors) =
-            match sigelt with
-            | Sig_tycon (x, tps, k, ts, cs, qualif, rg) ->
-              if List.contains Logic qualif then (types, ctors)
-              else begin
-                let ar =
-                    match mlkind_of_kind tps k with
-                    | None    -> unsupported rg "not-an-ML-kind"
-                    | Some ar -> ar in
-                let ty =
-                  match getRecordFieldsFromType qualif, cs with
-                    | Some f, [c] ->
-                       (smap_add record_constructors c.str f;
-                        Rec (x.ident.idText, f, cs, snd (tenv_of_tvmap ar), rg))
-                    | _, _ -> DT (x.ident.idText, cs, snd (tenv_of_tvmap ar), rg) in
-                (ty :: types, ctors)
-              end
-
-            | Sig_datacon (x, ty, pr, _, _, rg) ->
-               let actr = Util.mk_ref 0 in
-               let anames = List.map (function
-                    | None -> Util.incr actr;  "_"^(Util.string_of_int !actr)
-                    | Some x -> Util.incr actr; x.ppname.idText) (type_vars ty.n) in
-               smap_add algebraic_constructors x.str (List.length anames, anames);
-               (types, (x.ident.idText, (ty, pr)) :: ctors)
-
-            | Sig_typ_abbrev (x, tps, k, body, _, rg) ->
-                let ar =
-                    match mlkind_of_kind tps k with
-                    | None    -> unsupported rg "not-an-ML-kind"
-                    | Some ar -> ar in
-                ((Abb (x.ident.idText, body, tenv_of_tvmap ar, rg)) :: types, ctors)
-
-            | _ ->
-                unexpected
-                    (Absyn.Util.range_of_sigelt sigelt)
-                    "no-dtype-or-abbrvs-in-bundle"
-        in
-
-        let (ts, cs) = List.fold_right fold1 indt ([], []) in
-
-        (ts, smap_of_list cs)
-    in
-
-    let cons_args cname tparams rg x =
-      let (c, _) = smap_try_find cs cname.ident.idText |> Util.must in
-      let cparams, rgty, c = strip_polymorphism [] rg c in
-
-      if List.length cparams <> List.length tparams then
-        unexpected rg "invalid-number-of-ctor-params";
-
-      let cparams = List.map (fun (x, _) -> x.idText) cparams in
-
-      let tenv = List.zip cparams tparams in
-      let tenv = TEnv (smap_of_list tenv) in
-
-      let c = mlty_of_ty mlenv tenv (rgty, c) in
-      let (args, name) = mltycons_of_mlty c in
-
-      match name with
-        | MLTY_Named (tyargs, name) when (snd name = x) ->
-           let check x mty = match mty with | MLTY_Var mtyx -> x = mtyx | _ -> false in
-
-           if List.length tyargs <> List.length cparams then
-             unexpected rg "dtype-invalid-ctor-result";
-           if not (List.forall2 check tparams tyargs) then
-             unsupported rg "dtype-invalid-ctor-result";
-           args
-
-        | _ -> unexpected rg "dtype-invalid-ctor-result" in
-
-    let fortype ty =
-        match ty with
-        | DT (x, tcs, tparams, rg) -> begin
-            let mldcons_of_cons cname =
-              let args = cons_args cname tparams rg x in
-              (cname.ident.idText, args)
-            in (x, tparams, MLTD_DType (List.map mldcons_of_cons tcs))
-        end
-
-        | Rec (x, f, tcs, tparams, rg) -> begin
-          let args =
-            match tcs with
-              | [cname] -> cons_args cname tparams rg x
-              | _ -> unexpected rg "records-should-have-one-single-constructor" in
-
-          let mldproj_of_proj name c : (mlsymbol * mlty) = (name.idText, c) in
-
-          if List.length f <> List.length args
-          then unexpected rg (Util.format4 "%s, %s, %s fields, %s args" x (List.hd tcs).str (List.map (fun f -> f.idText) f |> String.concat ", ") (List.length args |> Util.string_of_int));
-          (x, tparams, MLTD_Record (List.map2 mldproj_of_proj f args))
-        end
-
-        | Abb (x, body, (tenv, tparams), rg) -> begin
-            let body = mlty_of_ty mlenv tenv (rg, body) in
-            (x, tparams, MLTD_Abbrev body)
-        end
-
-    in List.map fortype ts
-
-(* -------------------------------------------------------------------- *)
-let mlmod1_of_mod1 mode (mlenv : mlenv) (modx : sigelt) : option<mlitem1> =
-    let export_val qal =
-        let export_val1 = function
-        | Discriminator _ | Projector _ | Logic | Private -> false
-        | _ -> true
-        in List.for_all export_val1 qal
-    in
-
-    match modx with
-    | Sig_pragma _ -> None
-
-    | Sig_val_decl (x, ty, qal, rg) when (export_val qal && mode = Sig) ->
-(*        Printf.printf "translating val decl %s\n" x.ident.idText; *)
-        let tparams, ty = mlscheme_of_ty mlenv rg ty in
-        Some (Inl (MLS_Val (x.ident.idText, (tparams, ty))))
-
-    | Sig_val_decl (x, ty, qal, rg) when (mode = Sig) ->
-(*        Printf.printf "skipping val decl %s\n" x.ident.idText; *)
-        None
-
-    | Sig_let ((rec_, lbs), rg, _, _) when (mode = Struct) ->
-        let downct (x, _, e) =
-            match x with
-            | Inr x -> (x, e)
-            | Inl _ -> unexpected rg "expr-top-let-with-bvar" in
-
-        let lbs = List.map downct lbs in
-        let lbs = List.map (fun (x, e) ->
-            (x.ident.idText, [], mlexpr_of_expr mlenv rg (lenv_of_mlenv mlenv) e))
-            lbs
-        in
-
-        Some (Inr (MLM_Let (rec_, lbs)))
-
-
-    | Sig_main (e, rg) when (mode = Struct) ->
-        let lenv = lenv_of_mlenv mlenv in
-        Some (Inr (MLM_Top (mlexpr_of_expr mlenv rg lenv e)))
-
-    | Sig_typ_abbrev (_, _, _, _, qal, _) when (not (export_val qal)) -> None
-    | Sig_typ_abbrev (t, tps, k, ty, _, rg) -> begin
-        let ar =
-            match mlkind_of_kind tps k with
-            | None    -> unsupported rg "not-an-ML-kind"
-            | Some ar -> ar in
-
-        let tenv, tparams = tenv_of_tvmap ar in
-        let ty = mlty_of_ty mlenv tenv (rg, ty) in
-        let ty = MLTD_Abbrev ty in
-
-        Some (mlitem1_ty mode [t.ident.idText, tparams, Some ty])
-    end
-
-    | Sig_tycon (t, tps, k, [], [], [], rg) ->
-        let ar =
-            match mlkind_of_kind tps k with
-            | None    -> unsupported rg "not-an-ML-kind"
-            | Some ar -> ar
-        in
-
-        let _tenv, tparams = tenv_of_tvmap ar in
-
-        Some (mlitem1_ty mode [t.ident.idText, tparams, None])
-
-    | Sig_new_effect _
-    | Sig_kind_abbrev _
-    | Sig_effect_abbrev _
-    | Sig_sub_effect _ -> None
-
-    | Sig_bundle ([Sig_datacon (_, _, _, qal, _, _)], _, _, _) when (not (export_val qal)) -> None
-    | Sig_bundle ([Sig_datacon (x, ty, (tx, _, _), qal, _, rg)], _, _, _) when (as_tprims tx = Some Exn) -> begin
-        let rec aux acc ty =
-            match (Absyn.Util.compress_typ ty).n with
-            | Typ_fun(bs, c) -> 
-                let tys = bs |> List.collect (function Inl _, _ -> [] | Inr x, _ -> [x.sort]) in
-                tys
-            | Typ_const x when (as_tprims x.v = Some Exn) ->
-                List.rev acc
-            | _ ->
-                unexpected rg "invalid-exn-type"
-        in
-
-        let args = aux [] ty in
-        let tenv = fst (tenv_of_tvmap []) in
-        let args = List.map (fun ty -> mlty_of_ty mlenv tenv (rg, ty)) args in
-
-        Some (mlitem1_exn mode (x.ident.idText, args))
-    end
-
-    | Sig_bundle (indt, _, _, _) -> begin
-        let aout = mldtype_of_indt mlenv indt in
-        let aout = List.map (fun (x, y, z) -> (x, y, Some z)) aout in
-
-        match mode with
-        | Sig    -> Some (Inl (MLS_Ty aout))
-        | Struct -> Some (Inr (MLM_Ty aout))
-    end
-
-    | Sig_assume         _ -> None
-    | Sig_tycon          _ -> None
-    | Sig_datacon        _ -> None
-    | Sig_val_decl       _ -> None
-    | Sig_let            _ -> None
-    | Sig_main           _ -> None
-
-(* -------------------------------------------------------------------- *)
-let mlmod_of_mod (mlenv : mlenv) (modx : list<sigelt>) : mlmodule =
-    let asright = function Inr x -> x | Inl _ -> failwith "asright" in
-    List.choose (fun x -> Option.map asright (mlmod1_of_mod1 Struct mlenv x)) modx
-
-(* -------------------------------------------------------------------- *)
-let mlsig_of_sig (mlenv : mlenv) (modx : list<sigelt>) : mlsig =
-    let asleft = function Inl x -> x | Inr _ -> failwith "asleft" in
-    List.choose (fun x -> Option.map asleft (mlmod1_of_mod1 Sig mlenv x)) modx
-
-
-(* -------------------------------------------------------------------- *)
-let mlmod_of_fstar (fmod_ : modul) =
-<<<<<<< HEAD
-    let name = Backends.OCaml.Syntax.mlpath_of_lident fmod_.name in
-=======
-    let name = Backends.ML.Syntax.mlpath_of_lident fmod_.name in
->>>>>>> 0505b244
-    fprint1 "OCaml extractor : %s\n" fmod_.name.ident.idText;
-    //printfn "%A\n" (fmod_.declarations);
-    //fprint1 "%s\n\n\n\n\n\n\n\n\n" "end";
-   // let ms =  extractInductives NewExtaction.emptyContext (*instead of being empty, it should be initialized with the constants from the imported modules*) 
-    //                           (fmod_.declarations) in
-    //printfn "%A\n" ms;
-    let mod_ : mlmodule = mlmod_of_mod (mk_mlenv name) fmod_.declarations in
-    let sig_ : mlsig = mlsig_of_sig (mk_mlenv name) fmod_.declarations in
-    //fprint1 "%s\n\n" "original";
-    //printfn "%A\n" sig_;
-
-    (name, sig_, mod_)
-
-let mlmod_of_iface (fmod_ : modul) =
-    let name = Backends.ML.Syntax.mlpath_of_lident fmod_.name in
-    fprint1 "OCaml skip: %s\n" fmod_.name.ident.idText;
-    mlsig_of_sig (mk_mlenv name) fmod_.declarations |> ignore
-    
-
-(* -------------------------------------------------------------------- *)
-let mllib_empty : mllib =
-    MLLib []
-
-(* -------------------------------------------------------------------- *)
-let rec mllib_add (MLLib mllib) ((path : mlpath), sig_, mod_) =
-    let n = String.concat "_" ((fst path)@[snd path]) in
-    let rec aux = function
-        | [] ->
-            [n, Some (sig_, mod_), mllib_empty]
-        | ((name, None, sublibs)) :: tl ->
-            let the = (name,None,sublibs) in  (* Need to use "as" here, but it is currently unsupported by f* *)
-            if name = snd path then begin
-                (name, Some (sig_, mod_), sublibs) :: tl
-            end else
-                the :: (aux tl)
-        | ((name, Some (ssig, mmod), sublibs)) :: tl ->
-            let the = (name, Some(ssig,mmod),sublibs) in
-            if name = snd path then begin
-                (name, Some (ssig, mod_), sublibs) :: tl
-            end else
-                the :: (aux tl)
-
-        in MLLib (aux mllib)
-   
-
-(*
-    match fst path with
-    | [] ->
-        let rec aux = function
-        | [] ->
-            [snd path, Some (sig_, mod_), mllib_empty]
-        | ((name, sigmod, sublibs) as the) :: tl ->
-            if name = snd path then begin
-                (name, Some (sig_, mod_), sublibs) :: tl
-            end else
-                the :: (aux tl)
-
-        in MLLib (aux mllib)
-
-    | x :: subns ->
-        let subpath = (subns, snd path) in
-
-        let rec aux = function
-        | [] ->
-            let sub = mllib_add mllib_empty (subpath, sig_, mod_) in
-            [x, None, sub]
-        | ((name, sigmod, sublibs) as the) :: tl ->
-            if name = x then
-                let aout = (name, sigmod, mllib_add sublibs (subpath, sig_, mod_)) in
-                aout :: tl
-            else
-                the :: (aux tl)
-                
-        in MLLib (aux mllib)
-*)
-(* -------------------------------------------------------------------- *)
-let mlmod_of_fstars (fmods : list<modul>) =
-    let in_std_ns x = Util.for_some (fun y -> in_ns (y,x)) !Microsoft.FStar.Options.codegen_libs in
-    let fmods = List.filter (fun x -> not (in_std_ns (List.map (fun y->y.idText) x.name.ns))) fmods in
-    let stdlib = List.map (fun x -> Util.concat_l "." x) outmod in
-    let extlib = List.map (fun x -> Util.concat_l "." x) !Microsoft.FStar.Options.codegen_libs in
-    let fmods = List.filter (fun x -> not (List.contains x.name.str stdlib)) fmods in
-    let fmods = List.choose (fun x -> if List.contains x.name.str extlib then (mlmod_of_iface x; None) else Some (mlmod_of_fstar x)) fmods in
-    let for1 mllib the = 
-        let (path, sig_, mod_) = the in
-        let modname = (fst path) @ [snd path] in
-        let rec checkname modname fbd =
-            match modname, fbd with
-            | _, [] -> true
-            | (x1 :: t1), (x2 :: t2) when (x1 = x2) -> checkname t1 t2
-            | _ -> false
-        in
-
-        let aout =
-(*
-            if List.filter (checkname ((fst path) @ [snd path])) outmod <> [] then (* want to use List.exists here, but "exists" is a keyword in f* *)
-                mllib
-            else
-*)
-                mllib_add mllib the
-        in aout
-
-    in List.fold_left for1 mllib_empty fmods
+﻿(* -------------------------------------------------------------------- *)
+#light "off"
+
+module Microsoft.FStar.Backends.OCaml.ASTTrans
+
+open System
+open System.Text
+
+open Microsoft.FStar
+open Microsoft.FStar.Util
+open Microsoft.FStar.Range
+open Microsoft.FStar.Absyn.Syntax
+open Microsoft.FStar.Absyn.Util
+open Microsoft.FStar.Backends.ML.Syntax
+open FSharp.Format
+
+
+(* -------------------------------------------------------------------- *)
+type mlenv = { mle_name : mlpath; }
+
+let mk_mlenv (name : mlpath) = { mle_name = name; }
+
+(* -------------------------------------------------------------------- *)
+let outmod = [
+    ["Prims"];
+    ["System"];
+    ["ST"];
+    ["Option"];
+    ["String"];
+    ["Char"];
+    ["Bytes"];
+    ["List"];
+    ["Array"];
+    ["Set"];
+    ["Map"];
+    ["Heap"];
+    ["DST"];
+    ["IO"];
+    ["Tcp"];
+    ["Crypto"];
+    ["Collections"];
+    ["Microsoft"; "FStar"; "Bytes"];
+    ["Microsoft"; "FStar"; "Platform"];
+    ["Microsoft"; "FStar"; "Util"];
+    ["Microsoft"; "FStar"; "Getopt"];
+    ["Microsoft"; "FStar"; "Unionfind"];
+    ["Microsoft"; "FStar"; "Range"];
+    ["Microsoft"; "FStar"; "Parser"; "Util"];
+]
+
+(* -------------------------------------------------------------------- *)
+(* A table to remember the names of the fields of constructors *)
+let record_constructors = smap_create<list<ident>>(17)
+(* A table to remember the arity of algebraic constructors *)
+let algebraic_constructors = smap_create<(int * list<string>)>(40)
+let _ign = smap_add algebraic_constructors "Prims.Some" (1, ["v"])
+
+let rec in_ns = function
+| [], _ -> true
+| x1::t1, x2::t2 when (x1 = x2) -> in_ns (t1, t2)
+| _, _ -> false
+
+(* -------------------------------------------------------------------- *)
+let path_of_ns mlenv ns =
+    let ns = List.map (fun x -> x.idText) ns in
+    let outsupport = fun (ns1,ns2) -> if ns1 = ns2 then [] else [String.concat "_" ns2]
+    
+    (*function
+    | x1 :: p1, x2 :: p2 when x1 = x2 -> outsupport (p1, p2)
+    | _, p -> p
+    *)
+    in let chkin sns = if in_ns (sns, ns) then Some sns else None
+    in match List.tryPick chkin outmod with
+    | None -> 
+        (match List.tryPick chkin (!Microsoft.FStar.Options.codegen_libs) with
+         | None -> outsupport ((fst mlenv.mle_name) @ [snd mlenv.mle_name], ns)
+         | _ -> ns)
+    | Some sns -> "Support" :: ns
+
+let mlpath_of_lident (mlenv : mlenv) (x : lident) : mlpath =
+    match x.str with
+    | "Prims.Some" -> ([], "Some")
+    | "Prims.None" -> ([], "None")
+    | "Prims.failwith" -> ([], "failwith")
+    | "ST.alloc" -> ([], "ref")
+    | "ST.read" -> (["Support";"Prims"], "op_Bang")
+    | "ST.op_ColonEquals" -> (["Support";"Prims"], "op_ColonEquals")
+    | _ ->
+      begin
+        let ns = x.ns in
+        let x  = x.ident.idText in
+        (path_of_ns mlenv ns, x)
+      end
+
+(* -------------------------------------------------------------------- *)
+type error =
+| Unexpected      of string
+| Unsupported     of string
+| UnboundVar      of string
+| UnboundTyVar    of string
+| DuplicatedLocal of string * string
+
+exception OCamlFailure of Range.range * error
+
+let string_of_error (error : error) =
+    match error with
+    | Unexpected      s -> "unexpected: "^ s
+    | Unsupported     s -> "unsupported: "^ s
+    | UnboundVar      s -> "unbound-var: "^ s
+    | UnboundTyVar    s -> "unbound-ty-var: "^ s
+    | DuplicatedLocal _ -> "duplicated-local"
+
+let unexpected (rg : range) (what : string) =
+    raise (OCamlFailure (rg, Unexpected what))
+
+let unsupported (rg : range) (what : string) =
+    raise (OCamlFailure (rg, Unsupported what))
+
+let unbound_var (rg : range) (x : ident) =
+    raise (OCamlFailure (rg, UnboundVar x.idText))
+
+let unbound_ty_var (rg : range) (x : ident) =
+    raise (OCamlFailure (rg, UnboundTyVar x.idText))
+
+let duplicated_local (rg : range) (x : string * string) =
+    raise (OCamlFailure (rg, DuplicatedLocal x))
+
+(* -------------------------------------------------------------------- *)
+let fresh = let c = mk_ref 0 in                                            
+            fun x -> (incr c; (x, !c))
+
+(* -------------------------------------------------------------------- *)
+let tyvar_of_int =
+    let tyvars = "abcdefghijklmnopqrstuvwxyz" in
+    let rec aux n =
+        let s = string_of_char (String.get tyvars (n % 26)) in (* FIXME *)
+        if n >= (String.length tyvars) 
+        then (aux (n/26)) ^ s 
+        else s
+    in fun n -> "'" ^ (aux n)
+
+(* -------------------------------------------------------------------- *)
+type lenv = | LEnv of  smap<mlident> 
+
+(* -------------------------------------------------------------------- *)
+let lempty : lenv =
+    LEnv (smap_create 0)
+
+(* -------------------------------------------------------------------- *)
+let lenv_of_mlenv (_ : mlenv) : lenv =
+    lempty
+
+(* -------------------------------------------------------------------- *)
+let lpush (LEnv lenv) (real : ident) (pp : ident) =
+(* FIXME
+    if Map.containsKey real.idText lenv then
+        duplicated_local real.idRange (real.idText, pp.idText);
+*)
+    let mlid = fresh pp.idText in
+    smap_add lenv real.idText mlid;
+    (LEnv lenv, mlid)
+
+(* -------------------------------------------------------------------- *)
+let lresolve (LEnv lenv) (x : ident) =
+    match smap_try_find lenv x.idText with
+    | None   -> unbound_var x.idRange x
+    | Some x -> x
+
+(* -------------------------------------------------------------------- *)
+(*what is the purpose of this smap?*)
+type tenv = | TEnv of smap< mlident>
+
+(* -------------------------------------------------------------------- *)
+let tempty : tenv =
+    TEnv (smap_create 0)
+
+(* -------------------------------------------------------------------- *)
+let tvsym (x,n) = if Util.starts_with x "'" then (x,n) else ("'"^x,n)
+
+let tenv_of_tvmap tvs =
+    let rec fresh_tyvar used i =
+        let pp = tyvar_of_int 0 in
+
+        if set_mem pp used then
+            fresh_tyvar used (i+1)
+        else
+            (set_add pp used, pp) in
+
+    let freshen used pp =
+        match pp with
+        | Some pp when not (set_mem pp.idText used) ->
+            (set_add pp.idText used, pp.idText)
+        | _ ->
+            fresh_tyvar used 0 in
+
+    let _, tvs =
+        let for1 used tv =
+            match tv with
+            | Some (real, pp) ->
+                let (used, pp) = freshen used (Some pp) in 
+                (used, (fresh pp, Some real.idText))
+            | None ->
+                let (used, pp) = freshen used None in
+                (used, (fresh pp, None)) in
+
+        Util.fold_map for1 (new_set (fun (x:string) y -> if x = y then 0 else 1) (fun x -> 0)) tvs
+            in
+    
+    let tparams = List.map (fun (x, _) -> tvsym x) tvs in
+    let tvs = List.choose (fun (x, y) ->
+        match y with None -> None | Some y -> Some (y, tvsym x))
+        tvs
+    in
+
+    (TEnv (smap_of_list tvs), tparams)
+
+(* -------------------------------------------------------------------- *)
+let tvar_of_btvar (TEnv tenv) (x : bvar<typ, knd>) =
+    let name = x.v.realname.idText in
+
+    match smap_try_find tenv name with
+    | None   -> ("",0) //unbound_ty_var x.p x.v.ppname
+    | Some x -> tvsym x
+
+
+(* -------------------------------------------------------------------- *)
+let is_prim_ns (ns : list<ident>) =
+    match ns with
+    | [{ idText = "Prims" }] -> true
+    | _ -> false
+
+(* -------------------------------------------------------------------- *)
+type tprims =
+| Tuple of int
+| Exn
+
+(* -------------------------------------------------------------------- *)
+let as_tprims (id : lident) : option<tprims> =
+    if is_prim_ns id.ns then
+        match id.ident.idText with
+        | "Tuple2" | "DTuple2" -> Some (Tuple 2)
+        | "Tuple3" | "DTuple3" -> Some (Tuple 3)
+        | "Tuple4" | "DTuple4" -> Some (Tuple 4)
+        | "Tuple5" | "DTuple5" -> Some (Tuple 5)
+        | "Tuple6" | "DTuple6" -> Some (Tuple 6)
+        | "Tuple7" | "DTuple7" -> Some (Tuple 7)
+        | "exn"    -> Some Exn
+        | _        -> None
+    else
+        None
+
+(* -------------------------------------------------------------------- *)
+let is_xtuple (x : lident) =
+    if is_prim_ns x.ns then
+        match x.ident.idText with
+        | "MkTuple2" | "MkDTuple2" -> Some 2
+        | "MkTuple3" | "MkDTuple3" -> Some 3
+        | "MkTuple4" | "MkDTuple4" -> Some 4
+        | "MkTuple5" | "MkDTuple5" -> Some 5
+        | "MkTuple6" | "MkDTuple6" -> Some 6
+        | "MkTuple7" | "MkDTuple7" -> Some 7
+        | _          -> None
+    else
+        None
+
+(* -------------------------------------------------------------------- *)
+let is_etuple (e : exp) =
+    match (Absyn.Util.compress_exp e).n with
+    | Exp_app({n=Exp_fvar (x, _)}, args) ->
+        let args = List.collect (function (Inl _, _) -> [] | Inr e, _ -> [e]) args in
+        begin match is_xtuple x.v with
+        | Some k when (k = List.length args) -> Some k
+        | _ -> None
+        end
+    | _ -> None
+
+(* -------------------------------------------------------------------- *)
+let is_ptuple (p : pat) =
+    match p.v with
+    | Pat_cons (x, args) ->
+        let args = args |> List.collect (fun p -> match p.v with 
+            | Pat_dot_term _ | Pat_dot_typ _ -> []
+            | _ -> [p])
+        in
+        begin match is_xtuple x.v with
+        | Some k -> if k = List.length args then Some k else None
+        | _ -> None
+        end
+    | _ -> None
+    
+(* -------------------------------------------------------------------- *)
+let mlconst_of_const (rg : range) (sctt : sconst) =
+  match sctt with
+  | Const_unit         -> MLC_Unit
+  | Const_char   c     -> MLC_Char  c
+  | Const_uint8  c     -> MLC_Byte  c
+  | Const_int    c     -> MLC_Int32 (Util.int32_of_int (Util.int_of_string c))
+  | Const_int32  i     -> MLC_Int32 i
+  | Const_int64  i     -> MLC_Int64 i
+  | Const_bool   b     -> MLC_Bool  b
+  | Const_float  d     -> MLC_Float d
+
+  | Const_bytearray (bytes, _) ->
+      MLC_Bytes bytes
+
+  | Const_string (bytes, _) ->
+      MLC_String (string_of_unicode (bytes))
+
+(* -------------------------------------------------------------------- *)
+let mlkind_of_kind (tps : list<binder>) (k : knd) =
+    let mltparam_of_tparam = function
+        | Inl ({v=x; sort={n=Kind_type}}), _ -> Some (x.realname, x.ppname)
+//        | Inr ({v=x}), _ -> Some (x.realname, x.ppname)
+//        | Inr ({sort={n=Typ_const {v=x; sort={n=Kind_type}}}}), _ -> Some (x.ident, x.ident)
+        | x -> None // Util.print_any x; None
+    in
+
+    let rec aux acc (k : knd) =
+        match (Absyn.Util.compress_kind k).n with
+        | Kind_type    -> Some (List.rev acc)
+        | Kind_unknown -> Some (List.rev acc) (* FIXME *)
+
+        | Kind_arrow([], k) -> aux acc k
+
+        | Kind_arrow((Inl x, _)::rest, k2) -> begin
+            match aux [] x.sort with
+            | Some [] ->
+                let x = if is_null_binder (Inl x, None)
+                        then None
+                        else Some (x.v.realname, x.v.ppname) in
+                aux (x  :: acc) (mk_Kind_arrow(rest, k2) k.pos)
+            | _ -> None
+        end
+
+        | _ -> None in
+
+    let aout = List.choose mltparam_of_tparam tps in
+
+//    if List.length aout <> List.length tps then
+//        None
+//    else
+        let some x = Some x in
+        aux (List.rev (List.map some aout)) k
+
+(* -------------------------------------------------------------------- *)
+let rec mlty_of_ty_core (mlenv : mlenv) (tenv : tenv) ((rg, ty) : range * typ) =
+    let rg = ty.pos in
+    let ty = Absyn.Util.compress_typ ty in
+    match ty.n with
+    | Typ_btvar x ->
+        MLTY_Var (tvar_of_btvar tenv x)
+
+    | Typ_refine ({sort=ty}, _) ->
+        mlty_of_ty mlenv tenv (rg, ty)
+
+    | Typ_ascribed (ty, _) ->
+        mlty_of_ty mlenv tenv (rg, ty)
+
+    | Typ_fun([], c) -> 
+       mlty_of_ty mlenv tenv (rg, comp_result c)
+    | Typ_fun ((Inr {v=x; sort=t1},  _)::rest, c) -> 
+        let t2 = match rest with 
+            | [] -> comp_result c 
+            | _ -> mk_Typ_fun(rest, c) None ty.pos in
+        let mlt1 = mlty_of_ty mlenv tenv (rg, t1) in
+        let mlt2 = mlty_of_ty mlenv tenv (rg, t2) in
+        MLTY_Fun (mlt1, mlt2)
+    | Typ_fun((Inl _, _)::rest, c) ->
+        let r = match rest with
+            | [] -> comp_result c
+            | _ -> mk_Typ_fun(rest, c) None ty.pos in
+        mlty_of_ty mlenv tenv (rg, r)
+
+    | Typ_const   _ -> unexpected  rg "type-constant"
+
+    | Typ_app(t, []) ->
+       mlty_of_ty mlenv tenv (rg, t)
+    | Typ_app (t1, (Inl t2,  _)::rest) ->
+        let t2 = match rest with
+            | [] -> t2
+            | _ -> mk_Typ_app(t2,rest) None ty.pos in
+
+        let mlt1 = mlty_of_ty mlenv tenv (rg, t1) in
+        let mlt2 = mlty_of_ty mlenv tenv (rg, t2) in
+        MLTY_App (mlt1, mlt2)
+    | Typ_app (t, (Inr _,  _)::rest) -> 
+        let r = match rest with
+            | [] -> t
+            | _ -> mk_Typ_app(t,rest) None ty.pos in
+        mlty_of_ty mlenv tenv (rg, r)
+
+    | Typ_lam     _ -> unsupported rg "type-fun"
+    | Typ_meta    _ -> unexpected  rg "type-meta"
+    | Typ_uvar    _ -> unexpected  rg "type-uvar"
+    | Typ_unknown   -> unexpected  rg "type-unknown"
+    | Typ_delayed _ -> unexpected  rg "type-delayed"
+
+(* -------------------------------------------------------------------- *)
+and maybe_named (mlenv : mlenv) (tenv : tenv) ((rg, ty) : range * typ) =
+    let rg = ty.pos in
+    let rec aux acc (rg, ty) =
+        match (Absyn.Util.compress_typ ty).n with
+        | Typ_const c ->
+            Some (mlpath_of_lident mlenv c.v, acc)
+
+        | Typ_app(head, args) -> 
+           if args |> Util.for_some (function Inr _, _ -> true | _ -> false)
+           then None
+           else let tys = args |> List.map (function
+             | (Inl t, _) -> mlty_of_ty mlenv tenv (rg, t)
+             | _ -> failwith "impos")
+           in aux (tys@acc) (rg, head)
+
+        | Typ_refine ({sort=ty}, _)        -> aux acc (rg, ty)
+        | Typ_ascribed (ty, _)         -> aux acc (rg, ty)
+      
+        | _ -> None
+
+    in aux [] (rg, ty)
+
+(* -------------------------------------------------------------------- *)
+and maybe_tuple (mlenv : mlenv) (tenv : tenv) ((rg, ty) : range * typ) =
+    let rg = ty.pos in
+    let rec unfun n ty =
+        if n <= 0 then Some ty else
+            match (Absyn.Util.compress_typ ty).n with
+            | Typ_lam (bs, ty) -> unfun (n - List.length bs) ty
+            | Typ_ascribed (ty, _) -> unfun n ty
+            | _ -> None
+    in
+
+    let rec aux acc ty =
+        match (Absyn.Util.compress_typ ty).n with
+        | Typ_const c -> begin
+            match as_tprims c.v with
+            | Some (Tuple n) ->
+                // let acc = List.choose id (List.mapi unfun acc) in
+                if List.length acc <> n then None else
+                Some (List.map (fun ty -> mlty_of_ty mlenv tenv (rg, ty)) acc)
+            | _ -> None
+        end
+
+        | Typ_app (head, args) ->
+            if args |> Util.for_some (function (Inr _, _) -> true | Inl t, _ -> false) then None else
+            let tys = args |> List.map (function (Inl t, _) -> t | _ -> failwith "impos") in
+            aux (tys@acc) head
+
+        | Typ_ascribed (ty, _) ->
+            aux acc ty
+
+        | _ -> None
+    in
+
+    aux [] ty
+
+(* -------------------------------------------------------------------- *)
+and mlty_of_ty (mlenv : mlenv) (tenv : tenv) (rgty : range * typ) : mlty =
+    match maybe_tuple mlenv tenv rgty with
+    | Some x -> MLTY_Tuple x
+    | None   -> begin
+        match maybe_named mlenv tenv rgty with
+        | Some x -> MLTY_Named (snd x, fst x)
+        | None   -> mlty_of_ty_core mlenv tenv rgty
+    end
+
+(* -------------------------------------------------------------------- *)
+let mltycons_of_mlty (ty : mlty) =
+    let rec aux acc ty =
+        match ty with
+        | MLTY_Fun (dom, codom) ->
+            aux (dom :: acc) codom
+        | _ ->
+            (List.rev acc, ty)
+    in aux [] ty
+
+(* -------------------------------------------------------------------- *)
+let rec strip_polymorphism acc rg ty =
+    let rg = ty.pos in
+    match (Absyn.Util.compress_typ ty).n with
+    | Typ_fun(bs, c) -> begin
+        let ts, vs = bs |> List.partition (function Inl {v=x; sort={n=Kind_type}}, _ -> true | _ -> false)  in
+        let ts = ts |> List.collect (function (Inl x, _) -> [(x.v.realname, x.v.ppname)] | _ -> []) in
+        match vs, c.n with
+        | [], Total ty -> ts, rg, ty
+        | [], Comp c   -> ts, rg, c.result_typ
+        | _ , _        -> ts, rg, mk_Typ_fun(vs, c) None ty.pos
+    end
+    
+    | _ ->
+        (List.rev acc, rg, ty)
+
+(* -------------------------------------------------------------------- *)
+let mlscheme_of_ty (mlenv : mlenv) (rg : range) (ty : typ) : mltyscheme =
+    let tparams, rg, ty = strip_polymorphism [] rg ty in
+    let some x = Some x in 
+    let tenv, tparams   = tenv_of_tvmap (List.map some tparams) in
+
+    (tparams, mlty_of_ty mlenv tenv (rg, ty))
+
+(* -------------------------------------------------------------------- *)
+let rec mlpat_of_pat (mlenv : mlenv) (rg : range) (le : lenv) (p : pat) : lenv * mlpattern =
+    match p.v with
+    | Pat_cons (x, ps) -> begin
+        let ps = ps |> List.filter (fun p -> match p.v with 
+            | Pat_dot_term _ | Pat_dot_typ _ -> false
+            | _ -> true)
+        in
+
+        if is_xtuple x.v = Some (List.length ps) then
+            let le, ps = Util.fold_map (fun le pat -> mlpat_of_pat mlenv pat.p le pat) le ps in
+            (le, MLP_Tuple ps)
+        else
+          let le, ps = Util.fold_map (mlpat_of_pat mlenv rg) le ps in
+          let p =
+            match smap_try_find record_constructors x.v.str with
+              | Some f -> MLP_Record (path_of_ns mlenv x.v.ns, List.zip (List.map (fun x -> x.idText) f) ps)
+              | None -> MLP_CTor (mlpath_of_lident mlenv x.v, ps) in
+          (le, p)
+    end
+
+    | Pat_var (x, _) ->
+        let le, mlid = lpush le x.v.realname x.v.ppname in
+        (le, MLP_Var mlid)
+
+    | Pat_constant c ->
+        (le, MLP_Const (mlconst_of_const rg c))
+
+    | Pat_disj ps ->
+        let le, ps = Util.fold_map (mlpat_of_pat mlenv rg) le ps in
+        (le, MLP_Branch ps)
+
+    | Pat_wild _ ->
+        le, MLP_Wild
+
+    | Pat_dot_term _ -> unsupported rg "top-level-dot-patterns"
+    | Pat_dot_typ  _ -> unsupported rg "top-level-dot-patterns"
+    | Pat_tvar     _ -> unsupported rg "pattern-type-variable"
+    | Pat_twild    _ -> unsupported rg "pattern-type-wild"
+
+(* -------------------------------------------------------------------- *)
+let rec mlexpr_of_expr (mlenv : mlenv) (rg : range) (lenv : lenv) (e : exp) =
+    let rg = e.pos in
+    let e = Absyn.Util.compress_exp e in
+
+    let rec eta_expand_dataconst ct args nvars =
+      let ctr = mk_ref 0 in
+      let rec bvs = function
+        | 0 -> []
+        | n -> incr ctr; (("__dataconst_"^(Util.string_of_int !ctr)), !ctr) :: (bvs (n-1)) in
+      let vs = bvs nvars in
+      let fapp = MLE_CTor (ct, args @ (List.map (fun x -> MLE_Var(x)) vs)) in
+      MLE_Fun(vs, fapp)
+    in
+
+    let mkCTor c args =
+      match smap_try_find record_constructors c.str with
+        | Some f -> MLE_Record (path_of_ns mlenv c.ns, List.zip (List.map (fun x -> x.idText) f) args)
+        | None ->
+          begin
+            match smap_try_find algebraic_constructors c.str with
+            | Some (n,_) when (n > List.length args) -> eta_expand_dataconst (mlpath_of_lident mlenv c) args (n-List.length args)
+            | _ -> MLE_CTor (mlpath_of_lident mlenv c, args)
+          end
+      in
+
+    match e.n with
+    | Exp_app(sube, args) ->
+(*       (match sube.n with Exp_fvar (c, false) -> Util.print_string (c.v.str^"\n") | _ -> ()); *)
+       (match sube.n, args with
+          | Exp_fvar (c, false), [_;_;(Inr a1,_);a2] when (c.v.ident.idText = "pipe_left") ->
+             mlexpr_of_expr mlenv rg lenv ({e with n = Exp_app (a1, [a2])})
+          | Exp_fvar (c, false), [_;_;a1;(Inr a2,_)] when (c.v.ident.idText = "pipe_right") ->
+             mlexpr_of_expr mlenv rg lenv ({e with n = Exp_app (a2, [a1])})
+          | Exp_fvar (c, false), _ when (c.v.str = "Prims.Assume" || c.v.str = "Prims.Assert" || c.v.str = "Prims.erase" || Util.starts_with c.v.ident.idText "l__") ->
+             MLE_Const (MLC_Unit)
+          | _, _ ->
+       begin
+        match is_etuple e with
+        | Some k ->
+            let args = List.collect (function Inl _, _ -> [] | Inr e, _ -> [mlexpr_of_expr mlenv rg lenv e]) args in
+            MLE_Tuple args
+        | _ ->
+            let args = List.collect (function (Inl _, _) -> [] | Inr e, _ -> [mlexpr_of_expr mlenv rg lenv e]) args in
+
+            match sube with
+            | { n = Exp_fvar (c, true) } -> mkCTor c.v args
+            | { n = Exp_fvar (c, false) } ->
+                let subns = String.concat "." (List.map (fun x -> x.idText) c.v.ns) in
+                let rn, subnsl = match List.rev c.v.ns with [] -> "", [] | h::t -> h.idText, List.rev t in
+                (match smap_try_find record_constructors subns, args with
+                | Some _, [arg] ->
+                    MLE_Proj (arg, (path_of_ns mlenv subnsl, c.v.ident.idText))
+                | Some _, arg::args ->
+                    MLE_App (MLE_Proj (arg, (path_of_ns mlenv subnsl, c.v.ident.idText)), args)
+                | _ -> MLE_App (mlexpr_of_expr mlenv rg lenv sube, args))
+            | _ -> MLE_App (mlexpr_of_expr mlenv rg lenv sube, args)
+       end)
+
+    | _ -> begin
+        match e.n with
+        | Exp_bvar x ->
+            MLE_Var (lresolve lenv x.v.realname)
+
+        | Exp_fvar (x, false) ->
+            let fid = x.v.ident.idText in
+            if Util.starts_with fid "is_" && String.length fid > 3 && Util.is_upper (Util.char_at fid 3) then
+                let sub = Util.substring_from fid 3 in
+                let mlid = fresh "_discr_" in
+                let rid = {x.v with ident = {x.v.ident with idText = sub}; str = sub} in
+                MLE_Fun([mlid], MLE_Match(MLE_Name([], idsym mlid), [
+                    MLP_CTor(mlpath_of_lident mlenv rid, [MLP_Wild]), None, MLE_Const(MLC_Bool true);
+                    MLP_Wild, None, MLE_Const(MLC_Bool false)]))
+            else begin
+                match smap_try_find algebraic_constructors x.v.nsstr with
+                | Some (_, projs) ->
+                    let mlid = fresh "_proj_" in
+                    let cargs = List.map (fun x -> MLP_Var(fresh x)) projs in
+                    let cn::cr = List.rev x.v.ns in
+                    let crstr = List.map (fun x->x.idText) cr in
+                    let rid = {ns=cr; ident={x.v.ident with idText=cn.idText}; nsstr=String.concat "." crstr; str=x.v.nsstr} in
+                    let cn = cn.idText in
+                    MLE_Fun([mlid], MLE_Match(MLE_Name([], idsym mlid), [
+                        MLP_CTor(mlpath_of_lident mlenv rid, cargs), None, MLE_Name ([], x.v.ident.idText);
+                    ]))
+                | None -> MLE_Name (mlpath_of_lident mlenv x.v)
+            end
+
+        | Exp_fvar (x, true) ->
+           mkCTor x.v []
+            (* MLE_CTor (mlpath_of_lident mlenv x.v, []) *)
+
+        | Exp_constant c ->
+            MLE_Const (mlconst_of_const rg c)
+
+        | Exp_abs([], e) -> 
+           mlexpr_of_expr mlenv rg lenv e 
+
+        | Exp_abs ((Inl _, _)::rest, e) ->
+           (* FIXME: should only occur after a let-binding *)
+           mlexpr_of_expr mlenv rg lenv (if List.isEmpty rest then e else mk_Exp_abs(rest, e) None e.pos)
+
+        | Exp_abs ((Inr x, _)::rest, e) ->
+            let lenv, mlid = lpush lenv x.v.realname x.v.ppname in
+            let e = mlexpr_of_expr mlenv rg lenv (if List.isEmpty rest then e else mk_Exp_abs(rest, e) None e.pos) in
+            mlfun mlid e
+
+        | Exp_match (x, [(p, None, e)]) when (Absyn.Util.is_wild_pat p) ->
+            (match x.n with 
+              | Exp_fvar _ -> mlexpr_of_expr mlenv rg lenv e
+              | Exp_bvar _ -> mlexpr_of_expr mlenv rg lenv e
+              | _ -> failwith "Impossible")
+            
+
+        | Exp_match (e, bs) -> begin
+            match bs with
+            | [({v=Pat_constant (Const_bool true )}, None, e1);
+               ({v=Pat_constant (Const_bool false)}, None, e2)]
+
+            | [({v=Pat_constant (Const_bool false)}, None, e1);
+               ({v=Pat_constant (Const_bool true )}, None, e2)] ->
+
+               let e  = mlexpr_of_expr mlenv rg lenv e  in
+               let e1 = mlexpr_of_expr mlenv rg lenv e1 in
+               let e2 = mlexpr_of_expr mlenv rg lenv e2 in
+
+               mlif e (e1, e2)
+
+            | _ ->
+                let e  = mlexpr_of_expr mlenv rg lenv e in
+                let bs = List.map (mlbranch_of_branch mlenv rg lenv) bs in
+
+                MLE_Match (e, bs)
+        end
+
+        | Exp_let ((rec_, lb), body) ->
+            let lenv, bindings = mllets_of_lets mlenv rg lenv (rec_, lb) in
+            let body = mlexpr_of_expr mlenv rg lenv body in
+            MLE_Let (rec_, bindings, body)
+
+        | Exp_meta (Meta_desugared (e, Data_app)) ->
+            assert false;
+            let (c, args) =
+                match e.n with
+                | Exp_app({n=Exp_fvar (c, true)}, args) -> (c, args)
+                | _ -> unexpected rg "meta-data-app-without-fvar"
+            in
+            
+            let args = args |> List.collect (function Inr e, _ -> [e] | _ -> [])in
+            let args = List.map (mlexpr_of_expr mlenv rg lenv) args in
+
+            mkCTor c.v args
+            (* MLE_CTor (mlpath_of_lident mlenv c.v, args) *)
+            
+        | Exp_meta (Meta_desugared (e, Sequence)) -> begin
+            match e.n with
+            | Exp_let ((false, [(Inl _, _, e1)]), e2) ->
+                let d1 = mlexpr_of_expr mlenv rg lenv e1 in
+                let d2 = mlexpr_of_expr mlenv rg lenv e2 in
+                mlseq d1 d2
+
+            | _ -> unexpected rg "expr-seq-mark-without-let"
+        end
+
+        | Exp_meta (Meta_desugared (e, Primop)) ->
+             mlexpr_of_expr mlenv rg lenv e
+      
+        | Exp_ascribed (e, _) ->
+            mlexpr_of_expr mlenv rg lenv e
+
+        | Exp_meta (Meta_desugared (e, MaskedEffect)) ->
+            mlexpr_of_expr mlenv rg lenv e
+
+        | Exp_app     _ -> unexpected rg "expr-app"
+        | Exp_uvar    _ -> unexpected rg "expr-uvar"
+        | Exp_delayed _ -> unexpected rg "expr-delayed"
+    end
+
+(* -------------------------------------------------------------------- *)
+and mllets_of_lets (mlenv : mlenv) (rg : range) (lenv : lenv) (rec_, lbs) =    
+    let downct (x, _, e) =
+        match x with
+        | Inl x -> (x, e)
+        | Inr _ -> unexpected rg "expr-let-in-with-fvar" in
+
+
+    let lbs = List.map downct lbs in
+
+    let lenvb, mlids =
+        Util.fold_map
+            (fun lenv (x, _) -> lpush lenv x.realname x.ppname)
+            lenv lbs in
+
+    let es =
+        let inlenv = if rec_ then lenvb else lenv in
+        List.map (fun (x, e) ->
+            let mlid = lresolve lenvb x.realname in
+            (mlid, None, [], mlexpr_of_expr mlenv rg inlenv e)) lbs
+    in
+
+    (lenvb, es)
+
+(* -------------------------------------------------------------------- *)
+and mlbranch_of_branch (mlenv : mlenv) (rg : range) (lenv : lenv) (pat, when_, body) =
+    let lenv, pat = mlpat_of_pat mlenv rg lenv pat in
+    let when_ = Option.map (mlexpr_of_expr mlenv rg lenv) when_ in
+    let body  = mlexpr_of_expr mlenv rg lenv body in
+    (pat, when_, body)
+
+(* -------------------------------------------------------------------- *)
+type mode    = | Sig | Struct
+type mlitem1 = either<mlsig1, mlmodule1>
+
+let mlitem1_ty mode args =
+    match mode with
+    | Sig    -> Inl (MLS_Ty args)
+    | Struct -> Inr (MLM_Ty args)
+
+let mlitem1_exn mode args =
+    match mode with
+    | Sig    -> Inl (MLS_Exn args)
+    | Struct -> Inr (MLM_Exn args)
+
+(* -------------------------------------------------------------------- *)
+type mldtype = mlsymbol * mlidents * mltybody
+
+type fstypes = | DT of string * list<lident> * list<mlident> * range | Rec of string * list<ident> * list<lident> * list<mlident> * range | Abb of string * typ * (tenv * list<mlident>) * range
+
+let mldtype_of_indt (mlenv : mlenv) (indt : list<sigelt>) : list<mldtype> =
+  let rec getRecordFieldsFromType = function
+    | [] -> None
+    | (RecordType f)::_ -> Some f
+    | _::qualif -> getRecordFieldsFromType qualif in
+
+  let rec comp_vars ct = match ct with
+    | Total(t) -> type_vars t.n
+    | Comp(ct) -> type_vars ct.result_typ.n
+
+  and type_vars ty = match ty with
+    | Typ_fun(bs,c) -> (bs |> List.collect (function 
+       | Inr x, _ -> 
+        let tl = type_vars x.sort.n in
+        let hd = if is_null_binder (Inr x, None) then None else Some x.v in
+        hd::[] (*tl*)
+       | _ -> [])) @ (comp_vars c.n)
+    | Typ_lam(_,t) | Typ_refine({sort=t}, _) | Typ_app(t, _) 
+    | Typ_ascribed(t,_)
+    | Typ_meta(Meta_pattern(t,_))
+    | Typ_meta(Meta_named(t,_)) -> type_vars t.n
+    | _ -> []
+   in
+
+    let (ts, cs) =
+        let fold1 sigelt (types, ctors) =
+            match sigelt with
+            | Sig_tycon (x, tps, k, ts, cs, qualif, rg) ->
+              if List.contains Logic qualif then (types, ctors)
+              else begin
+                let ar =
+                    match mlkind_of_kind tps k with
+                    | None    -> unsupported rg "not-an-ML-kind"
+                    | Some ar -> ar in
+                let ty =
+                  match getRecordFieldsFromType qualif, cs with
+                    | Some f, [c] ->
+                       (smap_add record_constructors c.str f;
+                        Rec (x.ident.idText, f, cs, snd (tenv_of_tvmap ar), rg))
+                    | _, _ -> DT (x.ident.idText, cs, snd (tenv_of_tvmap ar), rg) in
+                (ty :: types, ctors)
+              end
+
+            | Sig_datacon (x, ty, pr, _, _, rg) ->
+               let actr = Util.mk_ref 0 in
+               let anames = List.map (function
+                    | None -> Util.incr actr;  "_"^(Util.string_of_int !actr)
+                    | Some x -> Util.incr actr; x.ppname.idText) (type_vars ty.n) in
+               smap_add algebraic_constructors x.str (List.length anames, anames);
+               (types, (x.ident.idText, (ty, pr)) :: ctors)
+
+            | Sig_typ_abbrev (x, tps, k, body, _, rg) ->
+                let ar =
+                    match mlkind_of_kind tps k with
+                    | None    -> unsupported rg "not-an-ML-kind"
+                    | Some ar -> ar in
+                ((Abb (x.ident.idText, body, tenv_of_tvmap ar, rg)) :: types, ctors)
+
+            | _ ->
+                unexpected
+                    (Absyn.Util.range_of_sigelt sigelt)
+                    "no-dtype-or-abbrvs-in-bundle"
+        in
+
+        let (ts, cs) = List.fold_right fold1 indt ([], []) in
+
+        (ts, smap_of_list cs)
+    in
+
+    let cons_args cname tparams rg x =
+      let (c, _) = smap_try_find cs cname.ident.idText |> Util.must in
+      let cparams, rgty, c = strip_polymorphism [] rg c in
+
+      if List.length cparams <> List.length tparams then
+        unexpected rg "invalid-number-of-ctor-params";
+
+      let cparams = List.map (fun (x, _) -> x.idText) cparams in
+
+      let tenv = List.zip cparams tparams in
+      let tenv = TEnv (smap_of_list tenv) in
+
+      let c = mlty_of_ty mlenv tenv (rgty, c) in
+      let (args, name) = mltycons_of_mlty c in
+
+      match name with
+        | MLTY_Named (tyargs, name) when (snd name = x) ->
+           let check x mty = match mty with | MLTY_Var mtyx -> x = mtyx | _ -> false in
+
+           if List.length tyargs <> List.length cparams then
+             unexpected rg "dtype-invalid-ctor-result";
+           if not (List.forall2 check tparams tyargs) then
+             unsupported rg "dtype-invalid-ctor-result";
+           args
+
+        | _ -> unexpected rg "dtype-invalid-ctor-result" in
+
+    let fortype ty =
+        match ty with
+        | DT (x, tcs, tparams, rg) -> begin
+            let mldcons_of_cons cname =
+              let args = cons_args cname tparams rg x in
+              (cname.ident.idText, args)
+            in (x, tparams, MLTD_DType (List.map mldcons_of_cons tcs))
+        end
+
+        | Rec (x, f, tcs, tparams, rg) -> begin
+          let args =
+            match tcs with
+              | [cname] -> cons_args cname tparams rg x
+              | _ -> unexpected rg "records-should-have-one-single-constructor" in
+
+          let mldproj_of_proj name c : (mlsymbol * mlty) = (name.idText, c) in
+
+          if List.length f <> List.length args
+          then unexpected rg (Util.format4 "%s, %s, %s fields, %s args" x (List.hd tcs).str (List.map (fun f -> f.idText) f |> String.concat ", ") (List.length args |> Util.string_of_int));
+          (x, tparams, MLTD_Record (List.map2 mldproj_of_proj f args))
+        end
+
+        | Abb (x, body, (tenv, tparams), rg) -> begin
+            let body = mlty_of_ty mlenv tenv (rg, body) in
+            (x, tparams, MLTD_Abbrev body)
+        end
+
+    in List.map fortype ts
+
+(* -------------------------------------------------------------------- *)
+let mlmod1_of_mod1 mode (mlenv : mlenv) (modx : sigelt) : option<mlitem1> =
+    let export_val qal =
+        let export_val1 = function
+        | Discriminator _ | Projector _ | Logic | Private -> false
+        | _ -> true
+        in List.for_all export_val1 qal
+    in
+
+    match modx with
+    | Sig_pragma _ -> None
+
+    | Sig_val_decl (x, ty, qal, rg) when (export_val qal && mode = Sig) ->
+(*        Printf.printf "translating val decl %s\n" x.ident.idText; *)
+        let tparams, ty = mlscheme_of_ty mlenv rg ty in
+        Some (Inl (MLS_Val (x.ident.idText, (tparams, ty))))
+
+    | Sig_val_decl (x, ty, qal, rg) when (mode = Sig) ->
+(*        Printf.printf "skipping val decl %s\n" x.ident.idText; *)
+        None
+
+    | Sig_let ((rec_, lbs), rg, _, _) when (mode = Struct) ->
+        let downct (x, _, e) =
+            match x with
+            | Inr x -> (x, e)
+            | Inl _ -> unexpected rg "expr-top-let-with-bvar" in
+
+        let lbs = List.map downct lbs in
+        let lbs = List.map (fun (x, e) ->
+            (x.ident.idText, [], mlexpr_of_expr mlenv rg (lenv_of_mlenv mlenv) e))
+            lbs
+        in
+
+        Some (Inr (MLM_Let (rec_, lbs)))
+
+
+    | Sig_main (e, rg) when (mode = Struct) ->
+        let lenv = lenv_of_mlenv mlenv in
+        Some (Inr (MLM_Top (mlexpr_of_expr mlenv rg lenv e)))
+
+    | Sig_typ_abbrev (_, _, _, _, qal, _) when (not (export_val qal)) -> None
+    | Sig_typ_abbrev (t, tps, k, ty, _, rg) -> begin
+        let ar =
+            match mlkind_of_kind tps k with
+            | None    -> unsupported rg "not-an-ML-kind"
+            | Some ar -> ar in
+
+        let tenv, tparams = tenv_of_tvmap ar in
+        let ty = mlty_of_ty mlenv tenv (rg, ty) in
+        let ty = MLTD_Abbrev ty in
+
+        Some (mlitem1_ty mode [t.ident.idText, tparams, Some ty])
+    end
+
+    | Sig_tycon (t, tps, k, [], [], [], rg) ->
+        let ar =
+            match mlkind_of_kind tps k with
+            | None    -> unsupported rg "not-an-ML-kind"
+            | Some ar -> ar
+        in
+
+        let _tenv, tparams = tenv_of_tvmap ar in
+
+        Some (mlitem1_ty mode [t.ident.idText, tparams, None])
+
+    | Sig_new_effect _
+    | Sig_kind_abbrev _
+    | Sig_effect_abbrev _
+    | Sig_sub_effect _ -> None
+
+    | Sig_bundle ([Sig_datacon (_, _, _, qal, _, _)], _, _, _) when (not (export_val qal)) -> None
+    | Sig_bundle ([Sig_datacon (x, ty, (tx, _, _), qal, _, rg)], _, _, _) when (as_tprims tx = Some Exn) -> begin
+        let rec aux acc ty =
+            match (Absyn.Util.compress_typ ty).n with
+            | Typ_fun(bs, c) -> 
+                let tys = bs |> List.collect (function Inl _, _ -> [] | Inr x, _ -> [x.sort]) in
+                tys
+            | Typ_const x when (as_tprims x.v = Some Exn) ->
+                List.rev acc
+            | _ ->
+                unexpected rg "invalid-exn-type"
+        in
+
+        let args = aux [] ty in
+        let tenv = fst (tenv_of_tvmap []) in
+        let args = List.map (fun ty -> mlty_of_ty mlenv tenv (rg, ty)) args in
+
+        Some (mlitem1_exn mode (x.ident.idText, args))
+    end
+
+    | Sig_bundle (indt, _, _, _) -> begin
+        let aout = mldtype_of_indt mlenv indt in
+        let aout = List.map (fun (x, y, z) -> (x, y, Some z)) aout in
+
+        match mode with
+        | Sig    -> Some (Inl (MLS_Ty aout))
+        | Struct -> Some (Inr (MLM_Ty aout))
+    end
+
+    | Sig_assume         _ -> None
+    | Sig_tycon          _ -> None
+    | Sig_datacon        _ -> None
+    | Sig_val_decl       _ -> None
+    | Sig_let            _ -> None
+    | Sig_main           _ -> None
+
+(* -------------------------------------------------------------------- *)
+let mlmod_of_mod (mlenv : mlenv) (modx : list<sigelt>) : mlmodule =
+    let asright = function Inr x -> x | Inl _ -> failwith "asright" in
+    List.choose (fun x -> Option.map asright (mlmod1_of_mod1 Struct mlenv x)) modx
+
+(* -------------------------------------------------------------------- *)
+let mlsig_of_sig (mlenv : mlenv) (modx : list<sigelt>) : mlsig =
+    let asleft = function Inl x -> x | Inr _ -> failwith "asleft" in
+    List.choose (fun x -> Option.map asleft (mlmod1_of_mod1 Sig mlenv x)) modx
+
+
+(* -------------------------------------------------------------------- *)
+let mlmod_of_fstar (fmod_ : modul) =
+    let name = Backends.ML.Syntax.mlpath_of_lident fmod_.name in
+    fprint1 "OCaml extractor : %s\n" fmod_.name.ident.idText;
+    //printfn "%A\n" (fmod_.declarations);
+    //fprint1 "%s\n\n\n\n\n\n\n\n\n" "end";
+   // let ms =  extractInductives NewExtaction.emptyContext (*instead of being empty, it should be initialized with the constants from the imported modules*) 
+    //                           (fmod_.declarations) in
+    //printfn "%A\n" ms;
+    let mod_ : mlmodule = mlmod_of_mod (mk_mlenv name) fmod_.declarations in
+    let sig_ : mlsig = mlsig_of_sig (mk_mlenv name) fmod_.declarations in
+    //fprint1 "%s\n\n" "original";
+    //printfn "%A\n" sig_;
+
+    (name, sig_, mod_)
+
+let mlmod_of_iface (fmod_ : modul) =
+    let name = Backends.ML.Syntax.mlpath_of_lident fmod_.name in
+    fprint1 "OCaml skip: %s\n" fmod_.name.ident.idText;
+    mlsig_of_sig (mk_mlenv name) fmod_.declarations |> ignore
+    
+
+(* -------------------------------------------------------------------- *)
+let mllib_empty : mllib =
+    MLLib []
+
+(* -------------------------------------------------------------------- *)
+let rec mllib_add (MLLib mllib) ((path : mlpath), sig_, mod_) =
+    let n = String.concat "_" ((fst path)@[snd path]) in
+    let rec aux = function
+        | [] ->
+            [n, Some (sig_, mod_), mllib_empty]
+        | ((name, None, sublibs)) :: tl ->
+            let the = (name,None,sublibs) in  (* Need to use "as" here, but it is currently unsupported by f* *)
+            if name = snd path then begin
+                (name, Some (sig_, mod_), sublibs) :: tl
+            end else
+                the :: (aux tl)
+        | ((name, Some (ssig, mmod), sublibs)) :: tl ->
+            let the = (name, Some(ssig,mmod),sublibs) in
+            if name = snd path then begin
+                (name, Some (ssig, mod_), sublibs) :: tl
+            end else
+                the :: (aux tl)
+
+        in MLLib (aux mllib)
+   
+
+(*
+    match fst path with
+    | [] ->
+        let rec aux = function
+        | [] ->
+            [snd path, Some (sig_, mod_), mllib_empty]
+        | ((name, sigmod, sublibs) as the) :: tl ->
+            if name = snd path then begin
+                (name, Some (sig_, mod_), sublibs) :: tl
+            end else
+                the :: (aux tl)
+
+        in MLLib (aux mllib)
+
+    | x :: subns ->
+        let subpath = (subns, snd path) in
+
+        let rec aux = function
+        | [] ->
+            let sub = mllib_add mllib_empty (subpath, sig_, mod_) in
+            [x, None, sub]
+        | ((name, sigmod, sublibs) as the) :: tl ->
+            if name = x then
+                let aout = (name, sigmod, mllib_add sublibs (subpath, sig_, mod_)) in
+                aout :: tl
+            else
+                the :: (aux tl)
+                
+        in MLLib (aux mllib)
+*)
+(* -------------------------------------------------------------------- *)
+let mlmod_of_fstars (fmods : list<modul>) =
+    let in_std_ns x = Util.for_some (fun y -> in_ns (y,x)) !Microsoft.FStar.Options.codegen_libs in
+    let fmods = List.filter (fun x -> not (in_std_ns (List.map (fun y->y.idText) x.name.ns))) fmods in
+    let stdlib = List.map (fun x -> Util.concat_l "." x) outmod in
+    let extlib = List.map (fun x -> Util.concat_l "." x) !Microsoft.FStar.Options.codegen_libs in
+    let fmods = List.filter (fun x -> not (List.contains x.name.str stdlib)) fmods in
+    let fmods = List.choose (fun x -> if List.contains x.name.str extlib then (mlmod_of_iface x; None) else Some (mlmod_of_fstar x)) fmods in
+    let for1 mllib the = 
+        let (path, sig_, mod_) = the in
+        let modname = (fst path) @ [snd path] in
+        let rec checkname modname fbd =
+            match modname, fbd with
+            | _, [] -> true
+            | (x1 :: t1), (x2 :: t2) when (x1 = x2) -> checkname t1 t2
+            | _ -> false
+        in
+
+        let aout =
+(*
+            if List.filter (checkname ((fst path) @ [snd path])) outmod <> [] then (* want to use List.exists here, but "exists" is a keyword in f* *)
+                mllib
+            else
+*)
+                mllib_add mllib the
+        in aout
+
+    in List.fold_left for1 mllib_empty fmods