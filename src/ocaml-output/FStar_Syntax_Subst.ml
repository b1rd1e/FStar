
open Prims
<<<<<<< HEAD
# 57 "FStar.Syntax.Subst.fst"
=======

>>>>>>> 68d6503e
let rec force_uvar : (FStar_Syntax_Syntax.term', FStar_Syntax_Syntax.term') FStar_Syntax_Syntax.syntax  ->  (FStar_Syntax_Syntax.term', FStar_Syntax_Syntax.term') FStar_Syntax_Syntax.syntax = (fun t -> (match (t.FStar_Syntax_Syntax.n) with
| FStar_Syntax_Syntax.Tm_uvar (uv, _35_11) -> begin
(match ((FStar_Unionfind.find uv)) with
| FStar_Syntax_Syntax.Fixed (t') -> begin
(force_uvar t')
end
| _35_17 -> begin
t
end)
end
| _35_19 -> begin
t
end))

<<<<<<< HEAD
# 66 "FStar.Syntax.Subst.fst"
=======

>>>>>>> 68d6503e
let rec force_delayed_thunk : (FStar_Syntax_Syntax.term', FStar_Syntax_Syntax.term') FStar_Syntax_Syntax.syntax  ->  (FStar_Syntax_Syntax.term', FStar_Syntax_Syntax.term') FStar_Syntax_Syntax.syntax = (fun t -> (match (t.FStar_Syntax_Syntax.n) with
| FStar_Syntax_Syntax.Tm_delayed (f, m) -> begin
(match ((FStar_ST.read m)) with
| None -> begin
(match (f) with
| FStar_Util.Inr (c) -> begin
(
<<<<<<< HEAD
# 71 "FStar.Syntax.Subst.fst"
let t' = (let _124_8 = (c ())
in (force_delayed_thunk _124_8))
in (
# 71 "FStar.Syntax.Subst.fst"
=======

let t' = (let _124_8 = (c ())
in (force_delayed_thunk _124_8))
in (

>>>>>>> 68d6503e
let _35_29 = (FStar_ST.op_Colon_Equals m (Some (t')))
in t'))
end
| _35_32 -> begin
t
end)
end
| Some (t') -> begin
(
<<<<<<< HEAD
# 74 "FStar.Syntax.Subst.fst"
let t' = (force_delayed_thunk t')
in (
# 74 "FStar.Syntax.Subst.fst"
=======

let t' = (force_delayed_thunk t')
in (

>>>>>>> 68d6503e
let _35_36 = (FStar_ST.op_Colon_Equals m (Some (t')))
in t'))
end)
end
| _35_39 -> begin
t
end))

<<<<<<< HEAD
# 77 "FStar.Syntax.Subst.fst"
=======

>>>>>>> 68d6503e
let rec compress_univ : FStar_Syntax_Syntax.universe  ->  FStar_Syntax_Syntax.universe = (fun u -> (match (u) with
| FStar_Syntax_Syntax.U_unif (u') -> begin
(match ((FStar_Unionfind.find u')) with
| Some (u) -> begin
(compress_univ u)
end
| _35_46 -> begin
u
end)
end
| _35_48 -> begin
u
end))

<<<<<<< HEAD
# 89 "FStar.Syntax.Subst.fst"
=======

>>>>>>> 68d6503e
let subst_to_string = (fun s -> (let _124_15 = (FStar_All.pipe_right s (FStar_List.map (fun _35_53 -> (match (_35_53) with
| (b, _35_52) -> begin
b.FStar_Syntax_Syntax.ppname.FStar_Ident.idText
end))))
in (FStar_All.pipe_right _124_15 (FStar_String.concat ", "))))

<<<<<<< HEAD
# 92 "FStar.Syntax.Subst.fst"
=======

>>>>>>> 68d6503e
let subst_bv : FStar_Syntax_Syntax.bv  ->  FStar_Syntax_Syntax.subst_elt Prims.list  ->  FStar_Syntax_Syntax.term Prims.option = (fun a s -> (FStar_Util.find_map s (fun _35_1 -> (match (_35_1) with
| FStar_Syntax_Syntax.DB (i, x) when (i = a.FStar_Syntax_Syntax.index) -> begin
(let _124_23 = (let _124_22 = (let _124_21 = (FStar_Syntax_Syntax.range_of_bv a)
in (FStar_Syntax_Syntax.set_range_of_bv x _124_21))
in (FStar_Syntax_Syntax.bv_to_name _124_22))
in Some (_124_23))
end
| _35_62 -> begin
None
end))))

<<<<<<< HEAD
# 96 "FStar.Syntax.Subst.fst"
let subst_nm : FStar_Syntax_Syntax.bv  ->  FStar_Syntax_Syntax.subst_elt Prims.list  ->  FStar_Syntax_Syntax.term Prims.option = (fun a s -> (FStar_Util.find_map s (fun _35_2 -> (match (_35_2) with
| FStar_Syntax_Syntax.NM (x, i) when (FStar_Syntax_Syntax.bv_eq a x) -> begin
(let _124_29 = (FStar_Syntax_Syntax.bv_to_tm (
# 97 "FStar.Syntax.Subst.fst"
=======

let subst_nm : FStar_Syntax_Syntax.bv  ->  FStar_Syntax_Syntax.subst_elt Prims.list  ->  FStar_Syntax_Syntax.term Prims.option = (fun a s -> (FStar_Util.find_map s (fun _35_2 -> (match (_35_2) with
| FStar_Syntax_Syntax.NM (x, i) when (FStar_Syntax_Syntax.bv_eq a x) -> begin
(let _124_29 = (FStar_Syntax_Syntax.bv_to_tm (

>>>>>>> 68d6503e
let _35_70 = a
in {FStar_Syntax_Syntax.ppname = _35_70.FStar_Syntax_Syntax.ppname; FStar_Syntax_Syntax.index = i; FStar_Syntax_Syntax.sort = _35_70.FStar_Syntax_Syntax.sort}))
in Some (_124_29))
end
| FStar_Syntax_Syntax.NT (x, t) when (FStar_Syntax_Syntax.bv_eq a x) -> begin
Some (t)
end
| _35_77 -> begin
None
end))))

<<<<<<< HEAD
# 100 "FStar.Syntax.Subst.fst"
=======

>>>>>>> 68d6503e
let subst_univ_bv : Prims.int  ->  FStar_Syntax_Syntax.subst_elt Prims.list  ->  FStar_Syntax_Syntax.universe Prims.option = (fun x s -> (FStar_Util.find_map s (fun _35_3 -> (match (_35_3) with
| FStar_Syntax_Syntax.UN (y, t) when (x = y) -> begin
Some (t)
end
| _35_86 -> begin
None
end))))

<<<<<<< HEAD
# 103 "FStar.Syntax.Subst.fst"
=======

>>>>>>> 68d6503e
let subst_univ_nm : FStar_Syntax_Syntax.univ_name  ->  FStar_Syntax_Syntax.subst_elt Prims.list  ->  FStar_Syntax_Syntax.universe Prims.option = (fun x s -> (FStar_Util.find_map s (fun _35_4 -> (match (_35_4) with
| FStar_Syntax_Syntax.UD (y, i) when (x.FStar_Ident.idText = y.FStar_Ident.idText) -> begin
Some (FStar_Syntax_Syntax.U_bvar (i))
end
| _35_95 -> begin
None
end))))

<<<<<<< HEAD
# 110 "FStar.Syntax.Subst.fst"
=======

>>>>>>> 68d6503e
let rec apply_until_some = (fun f s -> (match (s) with
| [] -> begin
None
end
| (s0)::rest -> begin
(match ((f s0)) with
| None -> begin
(apply_until_some f rest)
end
| Some (st) -> begin
Some ((rest, st))
end)
end))

<<<<<<< HEAD
# 117 "FStar.Syntax.Subst.fst"
=======

>>>>>>> 68d6503e
let map_some_curry = (fun f x _35_5 -> (match (_35_5) with
| None -> begin
x
end
| Some (a, b) -> begin
(f a b)
end))

<<<<<<< HEAD
# 121 "FStar.Syntax.Subst.fst"
let apply_until_some_then_map = (fun f s g t -> (let _124_67 = (apply_until_some f s)
in (FStar_All.pipe_right _124_67 (map_some_curry g t))))

# 125 "FStar.Syntax.Subst.fst"
let rec subst_univ : FStar_Syntax_Syntax.subst_elt Prims.list Prims.list  ->  FStar_Syntax_Syntax.universe  ->  FStar_Syntax_Syntax.universe = (fun s u -> (
# 126 "FStar.Syntax.Subst.fst"
=======

let apply_until_some_then_map = (fun f s g t -> (let _124_67 = (apply_until_some f s)
in (FStar_All.pipe_right _124_67 (map_some_curry g t))))


let rec subst_univ : FStar_Syntax_Syntax.subst_elt Prims.list Prims.list  ->  FStar_Syntax_Syntax.universe  ->  FStar_Syntax_Syntax.universe = (fun s u -> (

>>>>>>> 68d6503e
let u = (compress_univ u)
in (match (u) with
| FStar_Syntax_Syntax.U_bvar (x) -> begin
(apply_until_some_then_map (subst_univ_bv x) s subst_univ u)
end
| FStar_Syntax_Syntax.U_name (x) -> begin
(apply_until_some_then_map (subst_univ_nm x) s subst_univ u)
end
| (FStar_Syntax_Syntax.U_zero) | (FStar_Syntax_Syntax.U_unknown) | (FStar_Syntax_Syntax.U_unif (_)) -> begin
u
end
| FStar_Syntax_Syntax.U_succ (u) -> begin
(let _124_72 = (subst_univ s u)
in FStar_Syntax_Syntax.U_succ (_124_72))
end
| FStar_Syntax_Syntax.U_max (us) -> begin
(let _124_73 = (FStar_List.map (subst_univ s) us)
in FStar_Syntax_Syntax.U_max (_124_73))
end)))

<<<<<<< HEAD
# 141 "FStar.Syntax.Subst.fst"
=======

>>>>>>> 68d6503e
let rec subst' : FStar_Syntax_Syntax.subst_ts  ->  (FStar_Syntax_Syntax.term', FStar_Syntax_Syntax.term') FStar_Syntax_Syntax.syntax  ->  (FStar_Syntax_Syntax.term', FStar_Syntax_Syntax.term') FStar_Syntax_Syntax.syntax = (fun s t -> (match (s) with
| ([]) | (([])::[]) -> begin
t
end
| _35_139 -> begin
(
<<<<<<< HEAD
# 145 "FStar.Syntax.Subst.fst"
=======

>>>>>>> 68d6503e
let t0 = (force_delayed_thunk t)
in (match (t0.FStar_Syntax_Syntax.n) with
| (FStar_Syntax_Syntax.Tm_constant (_)) | (FStar_Syntax_Syntax.Tm_fvar (_)) | (FStar_Syntax_Syntax.Tm_uvar (_)) -> begin
t0
end
| FStar_Syntax_Syntax.Tm_delayed (FStar_Util.Inl (t', s'), m) -> begin
(FStar_Syntax_Syntax.mk_Tm_delayed (FStar_Util.Inl ((t', (FStar_List.append s' s)))) t.FStar_Syntax_Syntax.pos)
end
| FStar_Syntax_Syntax.Tm_delayed (FStar_Util.Inr (_35_158), _35_161) -> begin
(FStar_All.failwith "Impossible: force_delayed_thunk removes lazy delayed nodes")
end
| FStar_Syntax_Syntax.Tm_bvar (a) -> begin
(apply_until_some_then_map (subst_bv a) s subst' t0)
end
| FStar_Syntax_Syntax.Tm_name (a) -> begin
(apply_until_some_then_map (subst_nm a) s subst' t0)
end
| FStar_Syntax_Syntax.Tm_type (u) -> begin
(let _124_89 = (let _124_88 = (subst_univ s u)
in FStar_Syntax_Syntax.Tm_type (_124_88))
in (FStar_Syntax_Syntax.mk _124_89 None t0.FStar_Syntax_Syntax.pos))
end
| _35_171 -> begin
(FStar_Syntax_Syntax.mk_Tm_delayed (FStar_Util.Inl ((t0, s))) t.FStar_Syntax_Syntax.pos)
end))
end))
and subst_flags' : FStar_Syntax_Syntax.subst_ts  ->  FStar_Syntax_Syntax.cflags Prims.list  ->  FStar_Syntax_Syntax.cflags Prims.list = (fun s flags -> (FStar_All.pipe_right flags (FStar_List.map (fun _35_6 -> (match (_35_6) with
| FStar_Syntax_Syntax.DECREASES (a) -> begin
(let _124_94 = (subst' s a)
in FStar_Syntax_Syntax.DECREASES (_124_94))
end
| f -> begin
f
end)))))
and subst_comp_typ' : FStar_Syntax_Syntax.subst_elt Prims.list Prims.list  ->  FStar_Syntax_Syntax.comp_typ  ->  FStar_Syntax_Syntax.comp_typ = (fun s t -> (match (s) with
| ([]) | (([])::[]) -> begin
t
end
| _35_184 -> begin
(
<<<<<<< HEAD
# 181 "FStar.Syntax.Subst.fst"
=======

>>>>>>> 68d6503e
let _35_185 = t
in (let _124_101 = (subst' s t.FStar_Syntax_Syntax.result_typ)
in (let _124_100 = (FStar_List.map (fun _35_189 -> (match (_35_189) with
| (t, imp) -> begin
(let _124_98 = (subst' s t)
in (_124_98, imp))
end)) t.FStar_Syntax_Syntax.effect_args)
in (let _124_99 = (subst_flags' s t.FStar_Syntax_Syntax.flags)
in {FStar_Syntax_Syntax.effect_name = _35_185.FStar_Syntax_Syntax.effect_name; FStar_Syntax_Syntax.result_typ = _124_101; FStar_Syntax_Syntax.effect_args = _124_100; FStar_Syntax_Syntax.flags = _124_99}))))
end))
and subst_comp' : FStar_Syntax_Syntax.subst_elt Prims.list Prims.list  ->  (FStar_Syntax_Syntax.comp', Prims.unit) FStar_Syntax_Syntax.syntax  ->  (FStar_Syntax_Syntax.comp', Prims.unit) FStar_Syntax_Syntax.syntax = (fun s t -> (match (s) with
| ([]) | (([])::[]) -> begin
t
end
| _35_196 -> begin
(match (t.FStar_Syntax_Syntax.n) with
| FStar_Syntax_Syntax.Total (t) -> begin
(let _124_104 = (subst' s t)
in (FStar_Syntax_Syntax.mk_Total _124_104))
end
| FStar_Syntax_Syntax.GTotal (t) -> begin
(let _124_105 = (subst' s t)
in (FStar_Syntax_Syntax.mk_GTotal _124_105))
end
| FStar_Syntax_Syntax.Comp (ct) -> begin
(let _124_106 = (subst_comp_typ' s ct)
in (FStar_Syntax_Syntax.mk_Comp _124_106))
end)
end))
and compose_subst : FStar_Syntax_Syntax.subst_ts  ->  FStar_Syntax_Syntax.subst_ts  ->  FStar_Syntax_Syntax.subst_elt Prims.list Prims.list = (fun s1 s2 -> (FStar_List.append s1 s2))

<<<<<<< HEAD
# 196 "FStar.Syntax.Subst.fst"
=======

>>>>>>> 68d6503e
let shift : Prims.int  ->  FStar_Syntax_Syntax.subst_elt  ->  FStar_Syntax_Syntax.subst_elt = (fun n s -> (match (s) with
| FStar_Syntax_Syntax.DB (i, t) -> begin
FStar_Syntax_Syntax.DB (((i + n), t))
end
| FStar_Syntax_Syntax.UN (i, t) -> begin
FStar_Syntax_Syntax.UN (((i + n), t))
end
| FStar_Syntax_Syntax.NM (x, i) -> begin
FStar_Syntax_Syntax.NM ((x, (i + n)))
end
| FStar_Syntax_Syntax.UD (x, i) -> begin
FStar_Syntax_Syntax.UD ((x, (i + n)))
end
| FStar_Syntax_Syntax.NT (_35_224) -> begin
s
end))

<<<<<<< HEAD
# 202 "FStar.Syntax.Subst.fst"
let shift_subst : Prims.int  ->  FStar_Syntax_Syntax.subst_t  ->  FStar_Syntax_Syntax.subst_t = (fun n s -> (FStar_List.map (shift n) s))

# 203 "FStar.Syntax.Subst.fst"
let shift_subst' : Prims.int  ->  FStar_Syntax_Syntax.subst_t Prims.list  ->  FStar_Syntax_Syntax.subst_t Prims.list = (fun n s -> (FStar_All.pipe_right s (FStar_List.map (shift_subst n))))

# 204 "FStar.Syntax.Subst.fst"
let subst_binder' = (fun s _35_233 -> (match (_35_233) with
| (x, imp) -> begin
(let _124_124 = (
# 204 "FStar.Syntax.Subst.fst"
=======

let shift_subst : Prims.int  ->  FStar_Syntax_Syntax.subst_t  ->  FStar_Syntax_Syntax.subst_t = (fun n s -> (FStar_List.map (shift n) s))


let shift_subst' : Prims.int  ->  FStar_Syntax_Syntax.subst_t Prims.list  ->  FStar_Syntax_Syntax.subst_t Prims.list = (fun n s -> (FStar_All.pipe_right s (FStar_List.map (shift_subst n))))


let subst_binder' = (fun s _35_233 -> (match (_35_233) with
| (x, imp) -> begin
(let _124_124 = (

>>>>>>> 68d6503e
let _35_234 = x
in (let _124_123 = (subst' s x.FStar_Syntax_Syntax.sort)
in {FStar_Syntax_Syntax.ppname = _35_234.FStar_Syntax_Syntax.ppname; FStar_Syntax_Syntax.index = _35_234.FStar_Syntax_Syntax.index; FStar_Syntax_Syntax.sort = _124_123}))
in (_124_124, imp))
end))

<<<<<<< HEAD
# 205 "FStar.Syntax.Subst.fst"
=======

>>>>>>> 68d6503e
let subst_binders' = (fun s bs -> (FStar_All.pipe_right bs (FStar_List.mapi (fun i b -> if (i = 0) then begin
(subst_binder' s b)
end else begin
(let _124_129 = (shift_subst' i s)
in (subst_binder' _124_129 b))
end))))

<<<<<<< HEAD
# 209 "FStar.Syntax.Subst.fst"
=======

>>>>>>> 68d6503e
let subst_arg' = (fun s _35_243 -> (match (_35_243) with
| (t, imp) -> begin
(let _124_132 = (subst' s t)
in (_124_132, imp))
end))

<<<<<<< HEAD
# 210 "FStar.Syntax.Subst.fst"
let subst_args' = (fun s -> (FStar_List.map (subst_arg' s)))

# 211 "FStar.Syntax.Subst.fst"
let subst_pat' : FStar_Syntax_Syntax.subst_t Prims.list  ->  (FStar_Syntax_Syntax.pat', FStar_Syntax_Syntax.term') FStar_Syntax_Syntax.withinfo_t  ->  (FStar_Syntax_Syntax.pat * Prims.int) = (fun s p -> (
# 212 "FStar.Syntax.Subst.fst"
=======

let subst_args' = (fun s -> (FStar_List.map (subst_arg' s)))


let subst_pat' : FStar_Syntax_Syntax.subst_t Prims.list  ->  (FStar_Syntax_Syntax.pat', FStar_Syntax_Syntax.term') FStar_Syntax_Syntax.withinfo_t  ->  (FStar_Syntax_Syntax.pat * Prims.int) = (fun s p -> (

>>>>>>> 68d6503e
let rec aux = (fun n p -> (match (p.FStar_Syntax_Syntax.v) with
| FStar_Syntax_Syntax.Pat_disj ([]) -> begin
(FStar_All.failwith "Impossible: empty disjunction")
end
| FStar_Syntax_Syntax.Pat_constant (_35_253) -> begin
(p, n)
end
| FStar_Syntax_Syntax.Pat_disj ((p)::ps) -> begin
(
<<<<<<< HEAD
# 218 "FStar.Syntax.Subst.fst"
=======

>>>>>>> 68d6503e
let _35_261 = (aux n p)
in (match (_35_261) with
| (p, m) -> begin
(
<<<<<<< HEAD
# 219 "FStar.Syntax.Subst.fst"
let ps = (FStar_List.map (fun p -> (let _124_145 = (aux n p)
in (Prims.fst _124_145))) ps)
in ((
# 220 "FStar.Syntax.Subst.fst"
=======

let ps = (FStar_List.map (fun p -> (let _124_145 = (aux n p)
in (Prims.fst _124_145))) ps)
in ((

>>>>>>> 68d6503e
let _35_264 = p
in {FStar_Syntax_Syntax.v = FStar_Syntax_Syntax.Pat_disj ((p)::ps); FStar_Syntax_Syntax.ty = _35_264.FStar_Syntax_Syntax.ty; FStar_Syntax_Syntax.p = _35_264.FStar_Syntax_Syntax.p}), m))
end))
end
| FStar_Syntax_Syntax.Pat_cons (fv, pats) -> begin
(
<<<<<<< HEAD
# 223 "FStar.Syntax.Subst.fst"
let _35_281 = (FStar_All.pipe_right pats (FStar_List.fold_left (fun _35_272 _35_275 -> (match ((_35_272, _35_275)) with
| ((pats, n), (p, imp)) -> begin
(
# 224 "FStar.Syntax.Subst.fst"
=======

let _35_281 = (FStar_All.pipe_right pats (FStar_List.fold_left (fun _35_272 _35_275 -> (match ((_35_272, _35_275)) with
| ((pats, n), (p, imp)) -> begin
(

>>>>>>> 68d6503e
let _35_278 = (aux n p)
in (match (_35_278) with
| (p, m) -> begin
(((p, imp))::pats, m)
end))
end)) ([], n)))
in (match (_35_281) with
| (pats, n) -> begin
((
<<<<<<< HEAD
# 226 "FStar.Syntax.Subst.fst"
=======

>>>>>>> 68d6503e
let _35_282 = p
in {FStar_Syntax_Syntax.v = FStar_Syntax_Syntax.Pat_cons ((fv, (FStar_List.rev pats))); FStar_Syntax_Syntax.ty = _35_282.FStar_Syntax_Syntax.ty; FStar_Syntax_Syntax.p = _35_282.FStar_Syntax_Syntax.p}), n)
end))
end
| FStar_Syntax_Syntax.Pat_var (x) -> begin
(
<<<<<<< HEAD
# 229 "FStar.Syntax.Subst.fst"
let s = (shift_subst' n s)
in (
# 230 "FStar.Syntax.Subst.fst"
let x = (
# 230 "FStar.Syntax.Subst.fst"
=======

let s = (shift_subst' n s)
in (

let x = (

>>>>>>> 68d6503e
let _35_287 = x
in (let _124_148 = (subst' s x.FStar_Syntax_Syntax.sort)
in {FStar_Syntax_Syntax.ppname = _35_287.FStar_Syntax_Syntax.ppname; FStar_Syntax_Syntax.index = _35_287.FStar_Syntax_Syntax.index; FStar_Syntax_Syntax.sort = _124_148}))
in ((
<<<<<<< HEAD
# 231 "FStar.Syntax.Subst.fst"
=======

>>>>>>> 68d6503e
let _35_290 = p
in {FStar_Syntax_Syntax.v = FStar_Syntax_Syntax.Pat_var (x); FStar_Syntax_Syntax.ty = _35_290.FStar_Syntax_Syntax.ty; FStar_Syntax_Syntax.p = _35_290.FStar_Syntax_Syntax.p}), (n + 1))))
end
| FStar_Syntax_Syntax.Pat_wild (x) -> begin
(
<<<<<<< HEAD
# 234 "FStar.Syntax.Subst.fst"
let s = (shift_subst' n s)
in (
# 235 "FStar.Syntax.Subst.fst"
let x = (
# 235 "FStar.Syntax.Subst.fst"
=======

let s = (shift_subst' n s)
in (

let x = (

>>>>>>> 68d6503e
let _35_295 = x
in (let _124_149 = (subst' s x.FStar_Syntax_Syntax.sort)
in {FStar_Syntax_Syntax.ppname = _35_295.FStar_Syntax_Syntax.ppname; FStar_Syntax_Syntax.index = _35_295.FStar_Syntax_Syntax.index; FStar_Syntax_Syntax.sort = _124_149}))
in ((
<<<<<<< HEAD
# 236 "FStar.Syntax.Subst.fst"
=======

>>>>>>> 68d6503e
let _35_298 = p
in {FStar_Syntax_Syntax.v = FStar_Syntax_Syntax.Pat_wild (x); FStar_Syntax_Syntax.ty = _35_298.FStar_Syntax_Syntax.ty; FStar_Syntax_Syntax.p = _35_298.FStar_Syntax_Syntax.p}), (n + 1))))
end
| FStar_Syntax_Syntax.Pat_dot_term (x, t0) -> begin
(
<<<<<<< HEAD
# 239 "FStar.Syntax.Subst.fst"
let s = (shift_subst' n s)
in (
# 240 "FStar.Syntax.Subst.fst"
let x = (
# 240 "FStar.Syntax.Subst.fst"
=======

let s = (shift_subst' n s)
in (

let x = (

>>>>>>> 68d6503e
let _35_305 = x
in (let _124_150 = (subst' s x.FStar_Syntax_Syntax.sort)
in {FStar_Syntax_Syntax.ppname = _35_305.FStar_Syntax_Syntax.ppname; FStar_Syntax_Syntax.index = _35_305.FStar_Syntax_Syntax.index; FStar_Syntax_Syntax.sort = _124_150}))
in (
<<<<<<< HEAD
# 241 "FStar.Syntax.Subst.fst"
let t0 = (subst' s t0)
in ((
# 242 "FStar.Syntax.Subst.fst"
=======

let t0 = (subst' s t0)
in ((

>>>>>>> 68d6503e
let _35_309 = p
in {FStar_Syntax_Syntax.v = FStar_Syntax_Syntax.Pat_dot_term ((x, t0)); FStar_Syntax_Syntax.ty = _35_309.FStar_Syntax_Syntax.ty; FStar_Syntax_Syntax.p = _35_309.FStar_Syntax_Syntax.p}), n))))
end))
in (aux 0 p)))

<<<<<<< HEAD
# 245 "FStar.Syntax.Subst.fst"
=======

>>>>>>> 68d6503e
let push_subst_lcomp = (fun s lopt -> (match (lopt) with
| (None) | (Some (FStar_Util.Inr (_))) -> begin
lopt
end
| Some (FStar_Util.Inl (l)) -> begin
(let _124_157 = (let _124_156 = (
<<<<<<< HEAD
# 249 "FStar.Syntax.Subst.fst"
=======

>>>>>>> 68d6503e
let _35_321 = l
in (let _124_155 = (subst' s l.FStar_Syntax_Syntax.res_typ)
in {FStar_Syntax_Syntax.eff_name = _35_321.FStar_Syntax_Syntax.eff_name; FStar_Syntax_Syntax.res_typ = _124_155; FStar_Syntax_Syntax.cflags = _35_321.FStar_Syntax_Syntax.cflags; FStar_Syntax_Syntax.comp = (fun _35_323 -> (match (()) with
| () -> begin
(let _124_154 = (l.FStar_Syntax_Syntax.comp ())
in (subst_comp' s _124_154))
end))}))
in FStar_Util.Inl (_124_156))
in Some (_124_157))
end))

<<<<<<< HEAD
# 252 "FStar.Syntax.Subst.fst"
=======

>>>>>>> 68d6503e
let push_subst : FStar_Syntax_Syntax.subst_ts  ->  (FStar_Syntax_Syntax.term', FStar_Syntax_Syntax.term') FStar_Syntax_Syntax.syntax  ->  (FStar_Syntax_Syntax.term', FStar_Syntax_Syntax.term') FStar_Syntax_Syntax.syntax = (fun s t -> (match (t.FStar_Syntax_Syntax.n) with
| FStar_Syntax_Syntax.Tm_delayed (_35_327) -> begin
(FStar_All.failwith "Impossible")
end
| (FStar_Syntax_Syntax.Tm_constant (_)) | (FStar_Syntax_Syntax.Tm_fvar (_)) | (FStar_Syntax_Syntax.Tm_unknown) | (FStar_Syntax_Syntax.Tm_uvar (_)) -> begin
t
end
| (FStar_Syntax_Syntax.Tm_type (_)) | (FStar_Syntax_Syntax.Tm_bvar (_)) | (FStar_Syntax_Syntax.Tm_name (_)) -> begin
(subst' s t)
end
| FStar_Syntax_Syntax.Tm_uinst (t', us) -> begin
(
<<<<<<< HEAD
# 268 "FStar.Syntax.Subst.fst"
=======

>>>>>>> 68d6503e
let us = (FStar_List.map (subst_univ s) us)
in (FStar_Syntax_Syntax.mk_Tm_uinst t' us))
end
| FStar_Syntax_Syntax.Tm_app (t0, args) -> begin
(let _124_168 = (let _124_167 = (let _124_166 = (subst' s t0)
in (let _124_165 = (subst_args' s args)
in (_124_166, _124_165)))
in FStar_Syntax_Syntax.Tm_app (_124_167))
in (FStar_Syntax_Syntax.mk _124_168 None t.FStar_Syntax_Syntax.pos))
end
| FStar_Syntax_Syntax.Tm_ascribed (t0, FStar_Util.Inl (t1), lopt) -> begin
(let _124_173 = (let _124_172 = (let _124_171 = (subst' s t0)
in (let _124_170 = (let _124_169 = (subst' s t1)
in FStar_Util.Inl (_124_169))
in (_124_171, _124_170, lopt)))
in FStar_Syntax_Syntax.Tm_ascribed (_124_172))
in (FStar_Syntax_Syntax.mk _124_173 None t.FStar_Syntax_Syntax.pos))
end
| FStar_Syntax_Syntax.Tm_ascribed (t0, FStar_Util.Inr (c), lopt) -> begin
(let _124_178 = (let _124_177 = (let _124_176 = (subst' s t0)
in (let _124_175 = (let _124_174 = (subst_comp' s c)
in FStar_Util.Inr (_124_174))
in (_124_176, _124_175, lopt)))
in FStar_Syntax_Syntax.Tm_ascribed (_124_177))
in (FStar_Syntax_Syntax.mk _124_178 None t.FStar_Syntax_Syntax.pos))
end
| FStar_Syntax_Syntax.Tm_abs (bs, body, lopt) -> begin
(
<<<<<<< HEAD
# 277 "FStar.Syntax.Subst.fst"
let n = (FStar_List.length bs)
in (
# 278 "FStar.Syntax.Subst.fst"
=======

let n = (FStar_List.length bs)
in (

>>>>>>> 68d6503e
let s' = (shift_subst' n s)
in (let _124_183 = (let _124_182 = (let _124_181 = (subst_binders' s bs)
in (let _124_180 = (subst' s' body)
in (let _124_179 = (push_subst_lcomp s' lopt)
in (_124_181, _124_180, _124_179))))
in FStar_Syntax_Syntax.Tm_abs (_124_182))
in (FStar_Syntax_Syntax.mk _124_183 None t.FStar_Syntax_Syntax.pos))))
end
| FStar_Syntax_Syntax.Tm_arrow (bs, comp) -> begin
(
<<<<<<< HEAD
# 282 "FStar.Syntax.Subst.fst"
=======

>>>>>>> 68d6503e
let n = (FStar_List.length bs)
in (let _124_188 = (let _124_187 = (let _124_186 = (subst_binders' s bs)
in (let _124_185 = (let _124_184 = (shift_subst' n s)
in (subst_comp' _124_184 comp))
in (_124_186, _124_185)))
in FStar_Syntax_Syntax.Tm_arrow (_124_187))
in (FStar_Syntax_Syntax.mk _124_188 None t.FStar_Syntax_Syntax.pos)))
end
| FStar_Syntax_Syntax.Tm_refine (x, phi) -> begin
(
<<<<<<< HEAD
# 286 "FStar.Syntax.Subst.fst"
let x = (
# 286 "FStar.Syntax.Subst.fst"
=======

let x = (

>>>>>>> 68d6503e
let _35_385 = x
in (let _124_189 = (subst' s x.FStar_Syntax_Syntax.sort)
in {FStar_Syntax_Syntax.ppname = _35_385.FStar_Syntax_Syntax.ppname; FStar_Syntax_Syntax.index = _35_385.FStar_Syntax_Syntax.index; FStar_Syntax_Syntax.sort = _124_189}))
in (
<<<<<<< HEAD
# 287 "FStar.Syntax.Subst.fst"
=======

>>>>>>> 68d6503e
let phi = (let _124_190 = (shift_subst' 1 s)
in (subst' _124_190 phi))
in (FStar_Syntax_Syntax.mk (FStar_Syntax_Syntax.Tm_refine ((x, phi))) None t.FStar_Syntax_Syntax.pos)))
end
| FStar_Syntax_Syntax.Tm_match (t0, pats) -> begin
(
<<<<<<< HEAD
# 291 "FStar.Syntax.Subst.fst"
let t0 = (subst' s t0)
in (
# 292 "FStar.Syntax.Subst.fst"
let pats = (FStar_All.pipe_right pats (FStar_List.map (fun _35_397 -> (match (_35_397) with
| (pat, wopt, branch) -> begin
(
# 293 "FStar.Syntax.Subst.fst"
=======

let t0 = (subst' s t0)
in (

let pats = (FStar_All.pipe_right pats (FStar_List.map (fun _35_397 -> (match (_35_397) with
| (pat, wopt, branch) -> begin
(

>>>>>>> 68d6503e
let _35_400 = (subst_pat' s pat)
in (match (_35_400) with
| (pat, n) -> begin
(
<<<<<<< HEAD
# 294 "FStar.Syntax.Subst.fst"
let s = (shift_subst' n s)
in (
# 295 "FStar.Syntax.Subst.fst"
=======

let s = (shift_subst' n s)
in (

>>>>>>> 68d6503e
let wopt = (match (wopt) with
| None -> begin
None
end
| Some (w) -> begin
(let _124_192 = (subst' s w)
in Some (_124_192))
end)
in (
<<<<<<< HEAD
# 298 "FStar.Syntax.Subst.fst"
=======

>>>>>>> 68d6503e
let branch = (subst' s branch)
in (pat, wopt, branch))))
end))
end))))
in (FStar_Syntax_Syntax.mk (FStar_Syntax_Syntax.Tm_match ((t0, pats))) None t.FStar_Syntax_Syntax.pos)))
end
| FStar_Syntax_Syntax.Tm_let ((is_rec, lbs), body) -> begin
(
<<<<<<< HEAD
# 303 "FStar.Syntax.Subst.fst"
let n = (FStar_List.length lbs)
in (
# 304 "FStar.Syntax.Subst.fst"
let sn = (shift_subst' n s)
in (
# 305 "FStar.Syntax.Subst.fst"
let body = (subst' sn body)
in (
# 306 "FStar.Syntax.Subst.fst"
let lbs = (FStar_All.pipe_right lbs (FStar_List.map (fun lb -> (
# 307 "FStar.Syntax.Subst.fst"
let lbt = (subst' s lb.FStar_Syntax_Syntax.lbtyp)
in (
# 308 "FStar.Syntax.Subst.fst"
=======

let n = (FStar_List.length lbs)
in (

let sn = (shift_subst' n s)
in (

let body = (subst' sn body)
in (

let lbs = (FStar_All.pipe_right lbs (FStar_List.map (fun lb -> (

let lbt = (subst' s lb.FStar_Syntax_Syntax.lbtyp)
in (

>>>>>>> 68d6503e
let lbd = if (is_rec && (FStar_Util.is_left lb.FStar_Syntax_Syntax.lbname)) then begin
(subst' sn lb.FStar_Syntax_Syntax.lbdef)
end else begin
(subst' s lb.FStar_Syntax_Syntax.lbdef)
end
in (
<<<<<<< HEAD
# 311 "FStar.Syntax.Subst.fst"
let lbname = (match (lb.FStar_Syntax_Syntax.lbname) with
| FStar_Util.Inl (x) -> begin
FStar_Util.Inl ((
# 312 "FStar.Syntax.Subst.fst"
=======

let lbname = (match (lb.FStar_Syntax_Syntax.lbname) with
| FStar_Util.Inl (x) -> begin
FStar_Util.Inl ((

>>>>>>> 68d6503e
let _35_422 = x
in {FStar_Syntax_Syntax.ppname = _35_422.FStar_Syntax_Syntax.ppname; FStar_Syntax_Syntax.index = _35_422.FStar_Syntax_Syntax.index; FStar_Syntax_Syntax.sort = lbt}))
end
| FStar_Util.Inr (fv) -> begin
FStar_Util.Inr ((
<<<<<<< HEAD
# 313 "FStar.Syntax.Subst.fst"
let _35_426 = fv
in {FStar_Syntax_Syntax.fv_name = (
# 313 "FStar.Syntax.Subst.fst"
=======

let _35_426 = fv
in {FStar_Syntax_Syntax.fv_name = (

>>>>>>> 68d6503e
let _35_428 = fv.FStar_Syntax_Syntax.fv_name
in {FStar_Syntax_Syntax.v = _35_428.FStar_Syntax_Syntax.v; FStar_Syntax_Syntax.ty = lbt; FStar_Syntax_Syntax.p = _35_428.FStar_Syntax_Syntax.p}); FStar_Syntax_Syntax.fv_delta = _35_426.FStar_Syntax_Syntax.fv_delta; FStar_Syntax_Syntax.fv_qual = _35_426.FStar_Syntax_Syntax.fv_qual}))
end)
in (
<<<<<<< HEAD
# 314 "FStar.Syntax.Subst.fst"
=======

>>>>>>> 68d6503e
let _35_431 = lb
in {FStar_Syntax_Syntax.lbname = lbname; FStar_Syntax_Syntax.lbunivs = _35_431.FStar_Syntax_Syntax.lbunivs; FStar_Syntax_Syntax.lbtyp = lbt; FStar_Syntax_Syntax.lbeff = _35_431.FStar_Syntax_Syntax.lbeff; FStar_Syntax_Syntax.lbdef = lbd})))))))
in (FStar_Syntax_Syntax.mk (FStar_Syntax_Syntax.Tm_let (((is_rec, lbs), body))) None t.FStar_Syntax_Syntax.pos)))))
end
| FStar_Syntax_Syntax.Tm_meta (t0, FStar_Syntax_Syntax.Meta_pattern (ps)) -> begin
(let _124_198 = (let _124_197 = (let _124_196 = (subst' s t0)
in (let _124_195 = (let _124_194 = (FStar_All.pipe_right ps (FStar_List.map (subst_args' s)))
in FStar_Syntax_Syntax.Meta_pattern (_124_194))
in (_124_196, _124_195)))
in FStar_Syntax_Syntax.Tm_meta (_124_197))
in (FStar_Syntax_Syntax.mk _124_198 None t.FStar_Syntax_Syntax.pos))
end
| FStar_Syntax_Syntax.Tm_meta (t, m) -> begin
(let _124_201 = (let _124_200 = (let _124_199 = (subst' s t)
in (_124_199, m))
in FStar_Syntax_Syntax.Tm_meta (_124_200))
in (FStar_Syntax_Syntax.mk _124_201 None t.FStar_Syntax_Syntax.pos))
end))

<<<<<<< HEAD
# 323 "FStar.Syntax.Subst.fst"
let rec compress : FStar_Syntax_Syntax.term  ->  FStar_Syntax_Syntax.term = (fun t -> (
# 324 "FStar.Syntax.Subst.fst"
=======

let rec compress : FStar_Syntax_Syntax.term  ->  FStar_Syntax_Syntax.term = (fun t -> (

>>>>>>> 68d6503e
let t = (force_delayed_thunk t)
in (match (t.FStar_Syntax_Syntax.n) with
| FStar_Syntax_Syntax.Tm_delayed (FStar_Util.Inl (t, s), memo) -> begin
(
<<<<<<< HEAD
# 327 "FStar.Syntax.Subst.fst"
let t' = (let _124_204 = (push_subst s t)
in (compress _124_204))
in (
# 328 "FStar.Syntax.Subst.fst"
=======

let t' = (let _124_204 = (push_subst s t)
in (compress _124_204))
in (

>>>>>>> 68d6503e
let _35_453 = (FStar_Unionfind.update_in_tx memo (Some (t')))
in t'))
end
| _35_456 -> begin
(force_uvar t)
end)))

<<<<<<< HEAD
# 334 "FStar.Syntax.Subst.fst"
let subst : FStar_Syntax_Syntax.subst_elt Prims.list  ->  FStar_Syntax_Syntax.term  ->  FStar_Syntax_Syntax.term = (fun s t -> (subst' ((s)::[]) t))

# 335 "FStar.Syntax.Subst.fst"
let subst_comp : FStar_Syntax_Syntax.subst_elt Prims.list  ->  FStar_Syntax_Syntax.comp  ->  FStar_Syntax_Syntax.comp = (fun s t -> (subst_comp' ((s)::[]) t))

# 336 "FStar.Syntax.Subst.fst"
=======

let subst : FStar_Syntax_Syntax.subst_elt Prims.list  ->  FStar_Syntax_Syntax.term  ->  FStar_Syntax_Syntax.term = (fun s t -> (subst' ((s)::[]) t))


let subst_comp : FStar_Syntax_Syntax.subst_elt Prims.list  ->  FStar_Syntax_Syntax.comp  ->  FStar_Syntax_Syntax.comp = (fun s t -> (subst_comp' ((s)::[]) t))


>>>>>>> 68d6503e
let closing_subst = (fun bs -> (let _124_216 = (FStar_List.fold_right (fun _35_465 _35_468 -> (match ((_35_465, _35_468)) with
| ((x, _35_464), (subst, n)) -> begin
((FStar_Syntax_Syntax.NM ((x, n)))::subst, (n + 1))
end)) bs ([], 0))
in (FStar_All.pipe_right _124_216 Prims.fst)))

<<<<<<< HEAD
# 338 "FStar.Syntax.Subst.fst"
let open_binders' = (fun bs -> (
# 339 "FStar.Syntax.Subst.fst"
=======

let open_binders' = (fun bs -> (

>>>>>>> 68d6503e
let rec aux = (fun bs o -> (match (bs) with
| [] -> begin
([], o)
end
| ((x, imp))::bs' -> begin
(
<<<<<<< HEAD
# 342 "FStar.Syntax.Subst.fst"
let x' = (
# 342 "FStar.Syntax.Subst.fst"
=======

let x' = (

>>>>>>> 68d6503e
let _35_479 = (FStar_Syntax_Syntax.freshen_bv x)
in (let _124_222 = (subst o x.FStar_Syntax_Syntax.sort)
in {FStar_Syntax_Syntax.ppname = _35_479.FStar_Syntax_Syntax.ppname; FStar_Syntax_Syntax.index = _35_479.FStar_Syntax_Syntax.index; FStar_Syntax_Syntax.sort = _124_222}))
in (
<<<<<<< HEAD
# 343 "FStar.Syntax.Subst.fst"
let o = (let _124_223 = (shift_subst 1 o)
in (FStar_Syntax_Syntax.DB ((0, x')))::_124_223)
in (
# 344 "FStar.Syntax.Subst.fst"
=======

let o = (let _124_223 = (shift_subst 1 o)
in (FStar_Syntax_Syntax.DB ((0, x')))::_124_223)
in (

>>>>>>> 68d6503e
let _35_485 = (aux bs' o)
in (match (_35_485) with
| (bs', o) -> begin
(((x', imp))::bs', o)
end))))
end))
in (aux bs [])))

<<<<<<< HEAD
# 347 "FStar.Syntax.Subst.fst"
let open_binders : FStar_Syntax_Syntax.binders  ->  FStar_Syntax_Syntax.binders = (fun bs -> (let _124_226 = (open_binders' bs)
in (Prims.fst _124_226)))

# 348 "FStar.Syntax.Subst.fst"
let open_term' : FStar_Syntax_Syntax.binders  ->  FStar_Syntax_Syntax.term  ->  (FStar_Syntax_Syntax.binders * FStar_Syntax_Syntax.term * FStar_Syntax_Syntax.subst_t) = (fun bs t -> (
# 349 "FStar.Syntax.Subst.fst"
=======

let open_binders : FStar_Syntax_Syntax.binders  ->  FStar_Syntax_Syntax.binders = (fun bs -> (let _124_226 = (open_binders' bs)
in (Prims.fst _124_226)))


let open_term' : FStar_Syntax_Syntax.binders  ->  FStar_Syntax_Syntax.term  ->  (FStar_Syntax_Syntax.binders * FStar_Syntax_Syntax.term * FStar_Syntax_Syntax.subst_t) = (fun bs t -> (

>>>>>>> 68d6503e
let _35_491 = (open_binders' bs)
in (match (_35_491) with
| (bs', opening) -> begin
(let _124_231 = (subst opening t)
in (bs', _124_231, opening))
end)))

<<<<<<< HEAD
# 351 "FStar.Syntax.Subst.fst"
let open_term : FStar_Syntax_Syntax.binders  ->  FStar_Syntax_Syntax.term  ->  (FStar_Syntax_Syntax.binders * FStar_Syntax_Syntax.term) = (fun bs t -> (
# 352 "FStar.Syntax.Subst.fst"
=======

let open_term : FStar_Syntax_Syntax.binders  ->  FStar_Syntax_Syntax.term  ->  (FStar_Syntax_Syntax.binders * FStar_Syntax_Syntax.term) = (fun bs t -> (

>>>>>>> 68d6503e
let _35_498 = (open_term' bs t)
in (match (_35_498) with
| (b, t, _35_497) -> begin
(b, t)
end)))

<<<<<<< HEAD
# 354 "FStar.Syntax.Subst.fst"
let open_comp : FStar_Syntax_Syntax.binders  ->  FStar_Syntax_Syntax.comp  ->  (FStar_Syntax_Syntax.binders * FStar_Syntax_Syntax.comp) = (fun bs t -> (
# 355 "FStar.Syntax.Subst.fst"
=======

let open_comp : FStar_Syntax_Syntax.binders  ->  FStar_Syntax_Syntax.comp  ->  (FStar_Syntax_Syntax.binders * FStar_Syntax_Syntax.comp) = (fun bs t -> (

>>>>>>> 68d6503e
let _35_503 = (open_binders' bs)
in (match (_35_503) with
| (bs', opening) -> begin
(let _124_240 = (subst_comp opening t)
in (bs', _124_240))
end)))

<<<<<<< HEAD
# 359 "FStar.Syntax.Subst.fst"
let open_pat : FStar_Syntax_Syntax.pat  ->  (FStar_Syntax_Syntax.pat * FStar_Syntax_Syntax.subst_t) = (fun p -> (
# 360 "FStar.Syntax.Subst.fst"
=======

let open_pat : FStar_Syntax_Syntax.pat  ->  (FStar_Syntax_Syntax.pat * FStar_Syntax_Syntax.subst_t) = (fun p -> (

>>>>>>> 68d6503e
let rec aux_disj = (fun sub renaming p -> (match (p.FStar_Syntax_Syntax.v) with
| FStar_Syntax_Syntax.Pat_disj (_35_510) -> begin
(FStar_All.failwith "impossible")
end
| FStar_Syntax_Syntax.Pat_constant (_35_513) -> begin
p
end
| FStar_Syntax_Syntax.Pat_cons (fv, pats) -> begin
(
<<<<<<< HEAD
# 367 "FStar.Syntax.Subst.fst"
=======

>>>>>>> 68d6503e
let _35_519 = p
in (let _124_253 = (let _124_252 = (let _124_251 = (FStar_All.pipe_right pats (FStar_List.map (fun _35_523 -> (match (_35_523) with
| (p, b) -> begin
(let _124_250 = (aux_disj sub renaming p)
in (_124_250, b))
end))))
in (fv, _124_251))
in FStar_Syntax_Syntax.Pat_cons (_124_252))
in {FStar_Syntax_Syntax.v = _124_253; FStar_Syntax_Syntax.ty = _35_519.FStar_Syntax_Syntax.ty; FStar_Syntax_Syntax.p = _35_519.FStar_Syntax_Syntax.p}))
end
| FStar_Syntax_Syntax.Pat_var (x) -> begin
(
<<<<<<< HEAD
# 371 "FStar.Syntax.Subst.fst"
=======

>>>>>>> 68d6503e
let yopt = (FStar_Util.find_map renaming (fun _35_7 -> (match (_35_7) with
| (x', y) when (x.FStar_Syntax_Syntax.ppname.FStar_Ident.idText = x'.FStar_Syntax_Syntax.ppname.FStar_Ident.idText) -> begin
Some (y)
end
| _35_531 -> begin
None
end)))
in (
<<<<<<< HEAD
# 374 "FStar.Syntax.Subst.fst"
let y = (match (yopt) with
| None -> begin
(
# 375 "FStar.Syntax.Subst.fst"
=======

let y = (match (yopt) with
| None -> begin
(

>>>>>>> 68d6503e
let _35_534 = (FStar_Syntax_Syntax.freshen_bv x)
in (let _124_255 = (subst sub x.FStar_Syntax_Syntax.sort)
in {FStar_Syntax_Syntax.ppname = _35_534.FStar_Syntax_Syntax.ppname; FStar_Syntax_Syntax.index = _35_534.FStar_Syntax_Syntax.index; FStar_Syntax_Syntax.sort = _124_255}))
end
| Some (y) -> begin
y
end)
in (
<<<<<<< HEAD
# 377 "FStar.Syntax.Subst.fst"
=======

>>>>>>> 68d6503e
let _35_539 = p
in {FStar_Syntax_Syntax.v = FStar_Syntax_Syntax.Pat_var (y); FStar_Syntax_Syntax.ty = _35_539.FStar_Syntax_Syntax.ty; FStar_Syntax_Syntax.p = _35_539.FStar_Syntax_Syntax.p})))
end
| FStar_Syntax_Syntax.Pat_wild (x) -> begin
(
<<<<<<< HEAD
# 380 "FStar.Syntax.Subst.fst"
let x' = (
# 380 "FStar.Syntax.Subst.fst"
=======

let x' = (

>>>>>>> 68d6503e
let _35_543 = (FStar_Syntax_Syntax.freshen_bv x)
in (let _124_256 = (subst sub x.FStar_Syntax_Syntax.sort)
in {FStar_Syntax_Syntax.ppname = _35_543.FStar_Syntax_Syntax.ppname; FStar_Syntax_Syntax.index = _35_543.FStar_Syntax_Syntax.index; FStar_Syntax_Syntax.sort = _124_256}))
in (
<<<<<<< HEAD
# 381 "FStar.Syntax.Subst.fst"
=======

>>>>>>> 68d6503e
let _35_546 = p
in {FStar_Syntax_Syntax.v = FStar_Syntax_Syntax.Pat_wild (x'); FStar_Syntax_Syntax.ty = _35_546.FStar_Syntax_Syntax.ty; FStar_Syntax_Syntax.p = _35_546.FStar_Syntax_Syntax.p}))
end
| FStar_Syntax_Syntax.Pat_dot_term (x, t0) -> begin
(
<<<<<<< HEAD
# 384 "FStar.Syntax.Subst.fst"
let x = (
# 384 "FStar.Syntax.Subst.fst"
=======

let x = (

>>>>>>> 68d6503e
let _35_552 = x
in (let _124_257 = (subst sub x.FStar_Syntax_Syntax.sort)
in {FStar_Syntax_Syntax.ppname = _35_552.FStar_Syntax_Syntax.ppname; FStar_Syntax_Syntax.index = _35_552.FStar_Syntax_Syntax.index; FStar_Syntax_Syntax.sort = _124_257}))
in (
<<<<<<< HEAD
# 385 "FStar.Syntax.Subst.fst"
let t0 = (subst sub t0)
in (
# 386 "FStar.Syntax.Subst.fst"
=======

let t0 = (subst sub t0)
in (

>>>>>>> 68d6503e
let _35_556 = p
in {FStar_Syntax_Syntax.v = FStar_Syntax_Syntax.Pat_dot_term ((x, t0)); FStar_Syntax_Syntax.ty = _35_556.FStar_Syntax_Syntax.ty; FStar_Syntax_Syntax.p = _35_556.FStar_Syntax_Syntax.p})))
end))
in (
<<<<<<< HEAD
# 388 "FStar.Syntax.Subst.fst"
=======

>>>>>>> 68d6503e
let rec aux = (fun sub renaming p -> (match (p.FStar_Syntax_Syntax.v) with
| FStar_Syntax_Syntax.Pat_disj ([]) -> begin
(FStar_All.failwith "Impossible: empty disjunction")
end
| FStar_Syntax_Syntax.Pat_constant (_35_565) -> begin
(p, sub, renaming)
end
| FStar_Syntax_Syntax.Pat_disj ((p)::ps) -> begin
(
<<<<<<< HEAD
# 394 "FStar.Syntax.Subst.fst"
=======

>>>>>>> 68d6503e
let _35_574 = (aux sub renaming p)
in (match (_35_574) with
| (p, sub, renaming) -> begin
(
<<<<<<< HEAD
# 395 "FStar.Syntax.Subst.fst"
let ps = (FStar_List.map (aux_disj sub renaming) ps)
in ((
# 396 "FStar.Syntax.Subst.fst"
=======

let ps = (FStar_List.map (aux_disj sub renaming) ps)
in ((

>>>>>>> 68d6503e
let _35_576 = p
in {FStar_Syntax_Syntax.v = FStar_Syntax_Syntax.Pat_disj ((p)::ps); FStar_Syntax_Syntax.ty = _35_576.FStar_Syntax_Syntax.ty; FStar_Syntax_Syntax.p = _35_576.FStar_Syntax_Syntax.p}), sub, renaming))
end))
end
| FStar_Syntax_Syntax.Pat_cons (fv, pats) -> begin
(
<<<<<<< HEAD
# 399 "FStar.Syntax.Subst.fst"
let _35_596 = (FStar_All.pipe_right pats (FStar_List.fold_left (fun _35_585 _35_588 -> (match ((_35_585, _35_588)) with
| ((pats, sub, renaming), (p, imp)) -> begin
(
# 400 "FStar.Syntax.Subst.fst"
=======

let _35_596 = (FStar_All.pipe_right pats (FStar_List.fold_left (fun _35_585 _35_588 -> (match ((_35_585, _35_588)) with
| ((pats, sub, renaming), (p, imp)) -> begin
(

>>>>>>> 68d6503e
let _35_592 = (aux sub renaming p)
in (match (_35_592) with
| (p, sub, renaming) -> begin
(((p, imp))::pats, sub, renaming)
end))
end)) ([], sub, renaming)))
in (match (_35_596) with
| (pats, sub, renaming) -> begin
((
<<<<<<< HEAD
# 402 "FStar.Syntax.Subst.fst"
=======

>>>>>>> 68d6503e
let _35_597 = p
in {FStar_Syntax_Syntax.v = FStar_Syntax_Syntax.Pat_cons ((fv, (FStar_List.rev pats))); FStar_Syntax_Syntax.ty = _35_597.FStar_Syntax_Syntax.ty; FStar_Syntax_Syntax.p = _35_597.FStar_Syntax_Syntax.p}), sub, renaming)
end))
end
| FStar_Syntax_Syntax.Pat_var (x) -> begin
(
<<<<<<< HEAD
# 405 "FStar.Syntax.Subst.fst"
let x' = (
# 405 "FStar.Syntax.Subst.fst"
=======

let x' = (

>>>>>>> 68d6503e
let _35_601 = (FStar_Syntax_Syntax.freshen_bv x)
in (let _124_266 = (subst sub x.FStar_Syntax_Syntax.sort)
in {FStar_Syntax_Syntax.ppname = _35_601.FStar_Syntax_Syntax.ppname; FStar_Syntax_Syntax.index = _35_601.FStar_Syntax_Syntax.index; FStar_Syntax_Syntax.sort = _124_266}))
in (
<<<<<<< HEAD
# 406 "FStar.Syntax.Subst.fst"
let sub = (let _124_267 = (shift_subst 1 sub)
in (FStar_Syntax_Syntax.DB ((0, x')))::_124_267)
in ((
# 407 "FStar.Syntax.Subst.fst"
=======

let sub = (let _124_267 = (shift_subst 1 sub)
in (FStar_Syntax_Syntax.DB ((0, x')))::_124_267)
in ((

>>>>>>> 68d6503e
let _35_605 = p
in {FStar_Syntax_Syntax.v = FStar_Syntax_Syntax.Pat_var (x'); FStar_Syntax_Syntax.ty = _35_605.FStar_Syntax_Syntax.ty; FStar_Syntax_Syntax.p = _35_605.FStar_Syntax_Syntax.p}), sub, ((x, x'))::renaming)))
end
| FStar_Syntax_Syntax.Pat_wild (x) -> begin
(
<<<<<<< HEAD
# 410 "FStar.Syntax.Subst.fst"
let x' = (
# 410 "FStar.Syntax.Subst.fst"
=======

let x' = (

>>>>>>> 68d6503e
let _35_609 = (FStar_Syntax_Syntax.freshen_bv x)
in (let _124_268 = (subst sub x.FStar_Syntax_Syntax.sort)
in {FStar_Syntax_Syntax.ppname = _35_609.FStar_Syntax_Syntax.ppname; FStar_Syntax_Syntax.index = _35_609.FStar_Syntax_Syntax.index; FStar_Syntax_Syntax.sort = _124_268}))
in (
<<<<<<< HEAD
# 411 "FStar.Syntax.Subst.fst"
let sub = (let _124_269 = (shift_subst 1 sub)
in (FStar_Syntax_Syntax.DB ((0, x')))::_124_269)
in ((
# 412 "FStar.Syntax.Subst.fst"
=======

let sub = (let _124_269 = (shift_subst 1 sub)
in (FStar_Syntax_Syntax.DB ((0, x')))::_124_269)
in ((

>>>>>>> 68d6503e
let _35_613 = p
in {FStar_Syntax_Syntax.v = FStar_Syntax_Syntax.Pat_wild (x'); FStar_Syntax_Syntax.ty = _35_613.FStar_Syntax_Syntax.ty; FStar_Syntax_Syntax.p = _35_613.FStar_Syntax_Syntax.p}), sub, ((x, x'))::renaming)))
end
| FStar_Syntax_Syntax.Pat_dot_term (x, t0) -> begin
(
<<<<<<< HEAD
# 415 "FStar.Syntax.Subst.fst"
let x = (
# 415 "FStar.Syntax.Subst.fst"
=======

let x = (

>>>>>>> 68d6503e
let _35_619 = x
in (let _124_270 = (subst sub x.FStar_Syntax_Syntax.sort)
in {FStar_Syntax_Syntax.ppname = _35_619.FStar_Syntax_Syntax.ppname; FStar_Syntax_Syntax.index = _35_619.FStar_Syntax_Syntax.index; FStar_Syntax_Syntax.sort = _124_270}))
in (
<<<<<<< HEAD
# 416 "FStar.Syntax.Subst.fst"
let t0 = (subst sub t0)
in ((
# 417 "FStar.Syntax.Subst.fst"
=======

let t0 = (subst sub t0)
in ((

>>>>>>> 68d6503e
let _35_623 = p
in {FStar_Syntax_Syntax.v = FStar_Syntax_Syntax.Pat_dot_term ((x, t0)); FStar_Syntax_Syntax.ty = _35_623.FStar_Syntax_Syntax.ty; FStar_Syntax_Syntax.p = _35_623.FStar_Syntax_Syntax.p}), sub, renaming)))
end))
in (
<<<<<<< HEAD
# 419 "FStar.Syntax.Subst.fst"
=======

>>>>>>> 68d6503e
let _35_629 = (aux [] [] p)
in (match (_35_629) with
| (p, sub, _35_628) -> begin
(p, sub)
end)))))

<<<<<<< HEAD
# 422 "FStar.Syntax.Subst.fst"
let open_branch : FStar_Syntax_Syntax.branch  ->  FStar_Syntax_Syntax.branch = (fun _35_633 -> (match (_35_633) with
| (p, wopt, e) -> begin
(
# 423 "FStar.Syntax.Subst.fst"
=======

let open_branch : FStar_Syntax_Syntax.branch  ->  FStar_Syntax_Syntax.branch = (fun _35_633 -> (match (_35_633) with
| (p, wopt, e) -> begin
(

>>>>>>> 68d6503e
let _35_636 = (open_pat p)
in (match (_35_636) with
| (p, opening) -> begin
(
<<<<<<< HEAD
# 424 "FStar.Syntax.Subst.fst"
=======

>>>>>>> 68d6503e
let wopt = (match (wopt) with
| None -> begin
None
end
| Some (w) -> begin
(let _124_273 = (subst opening w)
in Some (_124_273))
end)
in (
<<<<<<< HEAD
# 427 "FStar.Syntax.Subst.fst"
=======

>>>>>>> 68d6503e
let e = (subst opening e)
in (p, wopt, e)))
end))
end))

<<<<<<< HEAD
# 430 "FStar.Syntax.Subst.fst"
let close : FStar_Syntax_Syntax.binders  ->  FStar_Syntax_Syntax.term  ->  FStar_Syntax_Syntax.term = (fun bs t -> (let _124_278 = (closing_subst bs)
in (subst _124_278 t)))

# 431 "FStar.Syntax.Subst.fst"
let close_comp : FStar_Syntax_Syntax.binders  ->  FStar_Syntax_Syntax.comp  ->  FStar_Syntax_Syntax.comp = (fun bs c -> (let _124_283 = (closing_subst bs)
in (subst_comp _124_283 c)))

# 432 "FStar.Syntax.Subst.fst"
let close_binders : FStar_Syntax_Syntax.binders  ->  FStar_Syntax_Syntax.binders = (fun bs -> (
# 433 "FStar.Syntax.Subst.fst"
=======

let close : FStar_Syntax_Syntax.binders  ->  FStar_Syntax_Syntax.term  ->  FStar_Syntax_Syntax.term = (fun bs t -> (let _124_278 = (closing_subst bs)
in (subst _124_278 t)))


let close_comp : FStar_Syntax_Syntax.binders  ->  FStar_Syntax_Syntax.comp  ->  FStar_Syntax_Syntax.comp = (fun bs c -> (let _124_283 = (closing_subst bs)
in (subst_comp _124_283 c)))


let close_binders : FStar_Syntax_Syntax.binders  ->  FStar_Syntax_Syntax.binders = (fun bs -> (

>>>>>>> 68d6503e
let rec aux = (fun s bs -> (match (bs) with
| [] -> begin
[]
end
| ((x, imp))::tl -> begin
(
<<<<<<< HEAD
# 436 "FStar.Syntax.Subst.fst"
let x = (
# 436 "FStar.Syntax.Subst.fst"
=======

let x = (

>>>>>>> 68d6503e
let _35_656 = x
in (let _124_290 = (subst s x.FStar_Syntax_Syntax.sort)
in {FStar_Syntax_Syntax.ppname = _35_656.FStar_Syntax_Syntax.ppname; FStar_Syntax_Syntax.index = _35_656.FStar_Syntax_Syntax.index; FStar_Syntax_Syntax.sort = _124_290}))
in (
<<<<<<< HEAD
# 437 "FStar.Syntax.Subst.fst"
=======

>>>>>>> 68d6503e
let s' = (let _124_291 = (shift_subst 1 s)
in (FStar_Syntax_Syntax.NM ((x, 0)))::_124_291)
in (let _124_292 = (aux s' tl)
in ((x, imp))::_124_292)))
end))
in (aux [] bs)))

<<<<<<< HEAD
# 441 "FStar.Syntax.Subst.fst"
let close_lcomp : FStar_Syntax_Syntax.binders  ->  FStar_Syntax_Syntax.lcomp  ->  FStar_Syntax_Syntax.lcomp = (fun bs lc -> (
# 442 "FStar.Syntax.Subst.fst"
let s = (closing_subst bs)
in (
# 443 "FStar.Syntax.Subst.fst"
=======

let close_lcomp : FStar_Syntax_Syntax.binders  ->  FStar_Syntax_Syntax.lcomp  ->  FStar_Syntax_Syntax.lcomp = (fun bs lc -> (

let s = (closing_subst bs)
in (

>>>>>>> 68d6503e
let _35_663 = lc
in (let _124_299 = (subst s lc.FStar_Syntax_Syntax.res_typ)
in {FStar_Syntax_Syntax.eff_name = _35_663.FStar_Syntax_Syntax.eff_name; FStar_Syntax_Syntax.res_typ = _124_299; FStar_Syntax_Syntax.cflags = _35_663.FStar_Syntax_Syntax.cflags; FStar_Syntax_Syntax.comp = (fun _35_665 -> (match (()) with
| () -> begin
(let _124_298 = (lc.FStar_Syntax_Syntax.comp ())
in (subst_comp s _124_298))
end))}))))

<<<<<<< HEAD
# 446 "FStar.Syntax.Subst.fst"
let close_pat : (FStar_Syntax_Syntax.pat', FStar_Syntax_Syntax.term') FStar_Syntax_Syntax.withinfo_t  ->  ((FStar_Syntax_Syntax.pat', FStar_Syntax_Syntax.term') FStar_Syntax_Syntax.withinfo_t * FStar_Syntax_Syntax.subst_elt Prims.list) = (fun p -> (
# 447 "FStar.Syntax.Subst.fst"
=======

let close_pat : (FStar_Syntax_Syntax.pat', FStar_Syntax_Syntax.term') FStar_Syntax_Syntax.withinfo_t  ->  ((FStar_Syntax_Syntax.pat', FStar_Syntax_Syntax.term') FStar_Syntax_Syntax.withinfo_t * FStar_Syntax_Syntax.subst_elt Prims.list) = (fun p -> (

>>>>>>> 68d6503e
let rec aux = (fun sub p -> (match (p.FStar_Syntax_Syntax.v) with
| FStar_Syntax_Syntax.Pat_disj ([]) -> begin
(FStar_All.failwith "Impossible: empty disjunction")
end
| FStar_Syntax_Syntax.Pat_constant (_35_673) -> begin
(p, sub)
end
| FStar_Syntax_Syntax.Pat_disj ((p)::ps) -> begin
(
<<<<<<< HEAD
# 453 "FStar.Syntax.Subst.fst"
=======

>>>>>>> 68d6503e
let _35_681 = (aux sub p)
in (match (_35_681) with
| (p, sub) -> begin
(
<<<<<<< HEAD
# 454 "FStar.Syntax.Subst.fst"
let ps = (FStar_List.map (fun p -> (let _124_307 = (aux sub p)
in (Prims.fst _124_307))) ps)
in ((
# 455 "FStar.Syntax.Subst.fst"
=======

let ps = (FStar_List.map (fun p -> (let _124_307 = (aux sub p)
in (Prims.fst _124_307))) ps)
in ((

>>>>>>> 68d6503e
let _35_684 = p
in {FStar_Syntax_Syntax.v = FStar_Syntax_Syntax.Pat_disj ((p)::ps); FStar_Syntax_Syntax.ty = _35_684.FStar_Syntax_Syntax.ty; FStar_Syntax_Syntax.p = _35_684.FStar_Syntax_Syntax.p}), sub))
end))
end
| FStar_Syntax_Syntax.Pat_cons (fv, pats) -> begin
(
<<<<<<< HEAD
# 458 "FStar.Syntax.Subst.fst"
let _35_701 = (FStar_All.pipe_right pats (FStar_List.fold_left (fun _35_692 _35_695 -> (match ((_35_692, _35_695)) with
| ((pats, sub), (p, imp)) -> begin
(
# 459 "FStar.Syntax.Subst.fst"
=======

let _35_701 = (FStar_All.pipe_right pats (FStar_List.fold_left (fun _35_692 _35_695 -> (match ((_35_692, _35_695)) with
| ((pats, sub), (p, imp)) -> begin
(

>>>>>>> 68d6503e
let _35_698 = (aux sub p)
in (match (_35_698) with
| (p, sub) -> begin
(((p, imp))::pats, sub)
end))
end)) ([], sub)))
in (match (_35_701) with
| (pats, sub) -> begin
((
<<<<<<< HEAD
# 461 "FStar.Syntax.Subst.fst"
=======

>>>>>>> 68d6503e
let _35_702 = p
in {FStar_Syntax_Syntax.v = FStar_Syntax_Syntax.Pat_cons ((fv, (FStar_List.rev pats))); FStar_Syntax_Syntax.ty = _35_702.FStar_Syntax_Syntax.ty; FStar_Syntax_Syntax.p = _35_702.FStar_Syntax_Syntax.p}), sub)
end))
end
| FStar_Syntax_Syntax.Pat_var (x) -> begin
(
<<<<<<< HEAD
# 464 "FStar.Syntax.Subst.fst"
let x = (
# 464 "FStar.Syntax.Subst.fst"
=======

let x = (

>>>>>>> 68d6503e
let _35_706 = x
in (let _124_310 = (subst sub x.FStar_Syntax_Syntax.sort)
in {FStar_Syntax_Syntax.ppname = _35_706.FStar_Syntax_Syntax.ppname; FStar_Syntax_Syntax.index = _35_706.FStar_Syntax_Syntax.index; FStar_Syntax_Syntax.sort = _124_310}))
in (
<<<<<<< HEAD
# 465 "FStar.Syntax.Subst.fst"
let sub = (let _124_311 = (shift_subst 1 sub)
in (FStar_Syntax_Syntax.NM ((x, 0)))::_124_311)
in ((
# 466 "FStar.Syntax.Subst.fst"
=======

let sub = (let _124_311 = (shift_subst 1 sub)
in (FStar_Syntax_Syntax.NM ((x, 0)))::_124_311)
in ((

>>>>>>> 68d6503e
let _35_710 = p
in {FStar_Syntax_Syntax.v = FStar_Syntax_Syntax.Pat_var (x); FStar_Syntax_Syntax.ty = _35_710.FStar_Syntax_Syntax.ty; FStar_Syntax_Syntax.p = _35_710.FStar_Syntax_Syntax.p}), sub)))
end
| FStar_Syntax_Syntax.Pat_wild (x) -> begin
(
<<<<<<< HEAD
# 469 "FStar.Syntax.Subst.fst"
let x = (
# 469 "FStar.Syntax.Subst.fst"
=======

let x = (

>>>>>>> 68d6503e
let _35_714 = x
in (let _124_312 = (subst sub x.FStar_Syntax_Syntax.sort)
in {FStar_Syntax_Syntax.ppname = _35_714.FStar_Syntax_Syntax.ppname; FStar_Syntax_Syntax.index = _35_714.FStar_Syntax_Syntax.index; FStar_Syntax_Syntax.sort = _124_312}))
in (
<<<<<<< HEAD
# 470 "FStar.Syntax.Subst.fst"
let sub = (let _124_313 = (shift_subst 1 sub)
in (FStar_Syntax_Syntax.NM ((x, 0)))::_124_313)
in ((
# 471 "FStar.Syntax.Subst.fst"
=======

let sub = (let _124_313 = (shift_subst 1 sub)
in (FStar_Syntax_Syntax.NM ((x, 0)))::_124_313)
in ((

>>>>>>> 68d6503e
let _35_718 = p
in {FStar_Syntax_Syntax.v = FStar_Syntax_Syntax.Pat_wild (x); FStar_Syntax_Syntax.ty = _35_718.FStar_Syntax_Syntax.ty; FStar_Syntax_Syntax.p = _35_718.FStar_Syntax_Syntax.p}), sub)))
end
| FStar_Syntax_Syntax.Pat_dot_term (x, t0) -> begin
(
<<<<<<< HEAD
# 474 "FStar.Syntax.Subst.fst"
let x = (
# 474 "FStar.Syntax.Subst.fst"
=======

let x = (

>>>>>>> 68d6503e
let _35_724 = x
in (let _124_314 = (subst sub x.FStar_Syntax_Syntax.sort)
in {FStar_Syntax_Syntax.ppname = _35_724.FStar_Syntax_Syntax.ppname; FStar_Syntax_Syntax.index = _35_724.FStar_Syntax_Syntax.index; FStar_Syntax_Syntax.sort = _124_314}))
in (
<<<<<<< HEAD
# 475 "FStar.Syntax.Subst.fst"
let t0 = (subst sub t0)
in ((
# 476 "FStar.Syntax.Subst.fst"
=======

let t0 = (subst sub t0)
in ((

>>>>>>> 68d6503e
let _35_728 = p
in {FStar_Syntax_Syntax.v = FStar_Syntax_Syntax.Pat_dot_term ((x, t0)); FStar_Syntax_Syntax.ty = _35_728.FStar_Syntax_Syntax.ty; FStar_Syntax_Syntax.p = _35_728.FStar_Syntax_Syntax.p}), sub)))
end))
in (aux [] p)))

<<<<<<< HEAD
# 479 "FStar.Syntax.Subst.fst"
let close_branch : FStar_Syntax_Syntax.branch  ->  FStar_Syntax_Syntax.branch = (fun _35_733 -> (match (_35_733) with
| (p, wopt, e) -> begin
(
# 480 "FStar.Syntax.Subst.fst"
=======

let close_branch : FStar_Syntax_Syntax.branch  ->  FStar_Syntax_Syntax.branch = (fun _35_733 -> (match (_35_733) with
| (p, wopt, e) -> begin
(

>>>>>>> 68d6503e
let _35_736 = (close_pat p)
in (match (_35_736) with
| (p, closing) -> begin
(
<<<<<<< HEAD
# 481 "FStar.Syntax.Subst.fst"
=======

>>>>>>> 68d6503e
let wopt = (match (wopt) with
| None -> begin
None
end
| Some (w) -> begin
(let _124_317 = (subst closing w)
in Some (_124_317))
end)
in (
<<<<<<< HEAD
# 484 "FStar.Syntax.Subst.fst"
=======

>>>>>>> 68d6503e
let e = (subst closing e)
in (p, wopt, e)))
end))
end))

<<<<<<< HEAD
# 487 "FStar.Syntax.Subst.fst"
let univ_var_opening : FStar_Syntax_Syntax.univ_names  ->  (FStar_Syntax_Syntax.subst_elt Prims.list * FStar_Syntax_Syntax.univ_name Prims.list) = (fun us -> (
# 488 "FStar.Syntax.Subst.fst"
let n = ((FStar_List.length us) - 1)
in (
# 489 "FStar.Syntax.Subst.fst"
let _35_749 = (let _124_322 = (FStar_All.pipe_right us (FStar_List.mapi (fun i u -> (
# 490 "FStar.Syntax.Subst.fst"
=======

let univ_var_opening : FStar_Syntax_Syntax.univ_names  ->  (FStar_Syntax_Syntax.subst_elt Prims.list * FStar_Syntax_Syntax.univ_name Prims.list) = (fun us -> (

let n = ((FStar_List.length us) - 1)
in (

let _35_749 = (let _124_322 = (FStar_All.pipe_right us (FStar_List.mapi (fun i u -> (

>>>>>>> 68d6503e
let u' = (FStar_Syntax_Syntax.new_univ_name (Some (u.FStar_Ident.idRange)))
in (FStar_Syntax_Syntax.UN (((n - i), FStar_Syntax_Syntax.U_name (u'))), u')))))
in (FStar_All.pipe_right _124_322 FStar_List.unzip))
in (match (_35_749) with
| (s, us') -> begin
(s, us')
end))))

<<<<<<< HEAD
# 494 "FStar.Syntax.Subst.fst"
let open_univ_vars : FStar_Syntax_Syntax.univ_names  ->  FStar_Syntax_Syntax.term  ->  (FStar_Syntax_Syntax.univ_names * FStar_Syntax_Syntax.term) = (fun us t -> (
# 495 "FStar.Syntax.Subst.fst"
=======

let open_univ_vars : FStar_Syntax_Syntax.univ_names  ->  FStar_Syntax_Syntax.term  ->  (FStar_Syntax_Syntax.univ_names * FStar_Syntax_Syntax.term) = (fun us t -> (

>>>>>>> 68d6503e
let _35_754 = (univ_var_opening us)
in (match (_35_754) with
| (s, us') -> begin
(
<<<<<<< HEAD
# 496 "FStar.Syntax.Subst.fst"
=======

>>>>>>> 68d6503e
let t = (subst s t)
in (us', t))
end)))

<<<<<<< HEAD
# 499 "FStar.Syntax.Subst.fst"
let open_univ_vars_comp : FStar_Syntax_Syntax.univ_names  ->  FStar_Syntax_Syntax.comp  ->  (FStar_Syntax_Syntax.univ_names * FStar_Syntax_Syntax.comp) = (fun us c -> (
# 500 "FStar.Syntax.Subst.fst"
=======

let open_univ_vars_comp : FStar_Syntax_Syntax.univ_names  ->  FStar_Syntax_Syntax.comp  ->  (FStar_Syntax_Syntax.univ_names * FStar_Syntax_Syntax.comp) = (fun us c -> (

>>>>>>> 68d6503e
let _35_760 = (univ_var_opening us)
in (match (_35_760) with
| (s, us') -> begin
(let _124_331 = (subst_comp s c)
in (us', _124_331))
end)))

<<<<<<< HEAD
# 503 "FStar.Syntax.Subst.fst"
let close_univ_vars : FStar_Syntax_Syntax.univ_names  ->  FStar_Syntax_Syntax.term  ->  FStar_Syntax_Syntax.term = (fun us t -> (
# 504 "FStar.Syntax.Subst.fst"
let n = ((FStar_List.length us) - 1)
in (
# 505 "FStar.Syntax.Subst.fst"
let s = (FStar_All.pipe_right us (FStar_List.mapi (fun i u -> FStar_Syntax_Syntax.UD ((u, (n - i))))))
in (subst s t))))

# 508 "FStar.Syntax.Subst.fst"
let close_univ_vars_comp : FStar_Syntax_Syntax.univ_names  ->  FStar_Syntax_Syntax.comp  ->  FStar_Syntax_Syntax.comp = (fun us c -> (
# 509 "FStar.Syntax.Subst.fst"
let n = ((FStar_List.length us) - 1)
in (
# 510 "FStar.Syntax.Subst.fst"
let s = (FStar_All.pipe_right us (FStar_List.mapi (fun i u -> FStar_Syntax_Syntax.UD ((u, (n - i))))))
in (subst_comp s c))))

# 513 "FStar.Syntax.Subst.fst"
=======

let close_univ_vars : FStar_Syntax_Syntax.univ_names  ->  FStar_Syntax_Syntax.term  ->  FStar_Syntax_Syntax.term = (fun us t -> (

let n = ((FStar_List.length us) - 1)
in (

let s = (FStar_All.pipe_right us (FStar_List.mapi (fun i u -> FStar_Syntax_Syntax.UD ((u, (n - i))))))
in (subst s t))))


let close_univ_vars_comp : FStar_Syntax_Syntax.univ_names  ->  FStar_Syntax_Syntax.comp  ->  FStar_Syntax_Syntax.comp = (fun us c -> (

let n = ((FStar_List.length us) - 1)
in (

let s = (FStar_All.pipe_right us (FStar_List.mapi (fun i u -> FStar_Syntax_Syntax.UD ((u, (n - i))))))
in (subst_comp s c))))


>>>>>>> 68d6503e
let open_let_rec : FStar_Syntax_Syntax.letbinding Prims.list  ->  FStar_Syntax_Syntax.term  ->  (FStar_Syntax_Syntax.letbinding Prims.list * FStar_Syntax_Syntax.term) = (fun lbs t -> if (FStar_Syntax_Syntax.is_top_level lbs) then begin
(lbs, t)
end else begin
(
<<<<<<< HEAD
# 530 "FStar.Syntax.Subst.fst"
let _35_786 = (FStar_List.fold_right (fun lb _35_779 -> (match (_35_779) with
| (i, lbs, out) -> begin
(
# 532 "FStar.Syntax.Subst.fst"
let x = (let _124_350 = (FStar_Util.left lb.FStar_Syntax_Syntax.lbname)
in (FStar_Syntax_Syntax.freshen_bv _124_350))
in ((i + 1), ((
# 533 "FStar.Syntax.Subst.fst"
=======

let _35_786 = (FStar_List.fold_right (fun lb _35_779 -> (match (_35_779) with
| (i, lbs, out) -> begin
(

let x = (let _124_350 = (FStar_Util.left lb.FStar_Syntax_Syntax.lbname)
in (FStar_Syntax_Syntax.freshen_bv _124_350))
in ((i + 1), ((

>>>>>>> 68d6503e
let _35_781 = lb
in {FStar_Syntax_Syntax.lbname = FStar_Util.Inl (x); FStar_Syntax_Syntax.lbunivs = _35_781.FStar_Syntax_Syntax.lbunivs; FStar_Syntax_Syntax.lbtyp = _35_781.FStar_Syntax_Syntax.lbtyp; FStar_Syntax_Syntax.lbeff = _35_781.FStar_Syntax_Syntax.lbeff; FStar_Syntax_Syntax.lbdef = _35_781.FStar_Syntax_Syntax.lbdef}))::lbs, (FStar_Syntax_Syntax.DB ((i, x)))::out))
end)) lbs (0, [], []))
in (match (_35_786) with
| (n_let_recs, lbs, let_rec_opening) -> begin
(
<<<<<<< HEAD
# 535 "FStar.Syntax.Subst.fst"
let lbs = (FStar_All.pipe_right lbs (FStar_List.map (fun lb -> (
# 536 "FStar.Syntax.Subst.fst"
let _35_798 = (FStar_List.fold_right (fun u _35_792 -> (match (_35_792) with
| (i, us, out) -> begin
(
# 538 "FStar.Syntax.Subst.fst"
=======

let lbs = (FStar_All.pipe_right lbs (FStar_List.map (fun lb -> (

let _35_798 = (FStar_List.fold_right (fun u _35_792 -> (match (_35_792) with
| (i, us, out) -> begin
(

>>>>>>> 68d6503e
let u = (FStar_Syntax_Syntax.new_univ_name None)
in ((i + 1), (u)::us, (FStar_Syntax_Syntax.UN ((i, FStar_Syntax_Syntax.U_name (u))))::out))
end)) lb.FStar_Syntax_Syntax.lbunivs (n_let_recs, [], let_rec_opening))
in (match (_35_798) with
| (_35_795, us, u_let_rec_opening) -> begin
(
<<<<<<< HEAD
# 541 "FStar.Syntax.Subst.fst"
=======

>>>>>>> 68d6503e
let _35_799 = lb
in (let _124_354 = (subst u_let_rec_opening lb.FStar_Syntax_Syntax.lbdef)
in {FStar_Syntax_Syntax.lbname = _35_799.FStar_Syntax_Syntax.lbname; FStar_Syntax_Syntax.lbunivs = us; FStar_Syntax_Syntax.lbtyp = _35_799.FStar_Syntax_Syntax.lbtyp; FStar_Syntax_Syntax.lbeff = _35_799.FStar_Syntax_Syntax.lbeff; FStar_Syntax_Syntax.lbdef = _124_354}))
end)))))
in (
<<<<<<< HEAD
# 543 "FStar.Syntax.Subst.fst"
=======

>>>>>>> 68d6503e
let t = (subst let_rec_opening t)
in (lbs, t)))
end))
end)

<<<<<<< HEAD
# 546 "FStar.Syntax.Subst.fst"
=======

>>>>>>> 68d6503e
let close_let_rec : FStar_Syntax_Syntax.letbinding Prims.list  ->  FStar_Syntax_Syntax.term  ->  (FStar_Syntax_Syntax.letbinding Prims.list * FStar_Syntax_Syntax.term) = (fun lbs t -> if (FStar_Syntax_Syntax.is_top_level lbs) then begin
(lbs, t)
end else begin
(
<<<<<<< HEAD
# 548 "FStar.Syntax.Subst.fst"
=======

>>>>>>> 68d6503e
let _35_811 = (FStar_List.fold_right (fun lb _35_808 -> (match (_35_808) with
| (i, out) -> begin
(let _124_364 = (let _124_363 = (let _124_362 = (let _124_361 = (FStar_Util.left lb.FStar_Syntax_Syntax.lbname)
in (_124_361, i))
in FStar_Syntax_Syntax.NM (_124_362))
in (_124_363)::out)
in ((i + 1), _124_364))
end)) lbs (0, []))
in (match (_35_811) with
| (n_let_recs, let_rec_closing) -> begin
(
<<<<<<< HEAD
# 550 "FStar.Syntax.Subst.fst"
let lbs = (FStar_All.pipe_right lbs (FStar_List.map (fun lb -> (
# 551 "FStar.Syntax.Subst.fst"
=======

let lbs = (FStar_All.pipe_right lbs (FStar_List.map (fun lb -> (

>>>>>>> 68d6503e
let _35_820 = (FStar_List.fold_right (fun u _35_816 -> (match (_35_816) with
| (i, out) -> begin
((i + 1), (FStar_Syntax_Syntax.UD ((u, i)))::out)
end)) lb.FStar_Syntax_Syntax.lbunivs (n_let_recs, let_rec_closing))
in (match (_35_820) with
| (_35_818, u_let_rec_closing) -> begin
(
<<<<<<< HEAD
# 552 "FStar.Syntax.Subst.fst"
=======

>>>>>>> 68d6503e
let _35_821 = lb
in (let _124_368 = (subst u_let_rec_closing lb.FStar_Syntax_Syntax.lbdef)
in {FStar_Syntax_Syntax.lbname = _35_821.FStar_Syntax_Syntax.lbname; FStar_Syntax_Syntax.lbunivs = _35_821.FStar_Syntax_Syntax.lbunivs; FStar_Syntax_Syntax.lbtyp = _35_821.FStar_Syntax_Syntax.lbtyp; FStar_Syntax_Syntax.lbeff = _35_821.FStar_Syntax_Syntax.lbeff; FStar_Syntax_Syntax.lbdef = _124_368}))
end)))))
in (
<<<<<<< HEAD
# 553 "FStar.Syntax.Subst.fst"
=======

>>>>>>> 68d6503e
let t = (subst let_rec_closing t)
in (lbs, t)))
end))
end)

<<<<<<< HEAD
# 556 "FStar.Syntax.Subst.fst"
let close_tscheme : FStar_Syntax_Syntax.binders  ->  FStar_Syntax_Syntax.tscheme  ->  FStar_Syntax_Syntax.tscheme = (fun binders _35_828 -> (match (_35_828) with
| (us, t) -> begin
(
# 557 "FStar.Syntax.Subst.fst"
let n = ((FStar_List.length binders) - 1)
in (
# 558 "FStar.Syntax.Subst.fst"
let k = (FStar_List.length us)
in (
# 559 "FStar.Syntax.Subst.fst"
=======

let close_tscheme : FStar_Syntax_Syntax.binders  ->  FStar_Syntax_Syntax.tscheme  ->  FStar_Syntax_Syntax.tscheme = (fun binders _35_828 -> (match (_35_828) with
| (us, t) -> begin
(

let n = ((FStar_List.length binders) - 1)
in (

let k = (FStar_List.length us)
in (

>>>>>>> 68d6503e
let s = (FStar_List.mapi (fun i _35_835 -> (match (_35_835) with
| (x, _35_834) -> begin
FStar_Syntax_Syntax.NM ((x, (k + (n - i))))
end)) binders)
in (
<<<<<<< HEAD
# 560 "FStar.Syntax.Subst.fst"
=======

>>>>>>> 68d6503e
let t = (subst s t)
in (us, t)))))
end))

<<<<<<< HEAD
# 563 "FStar.Syntax.Subst.fst"
let close_univ_vars_tscheme : FStar_Syntax_Syntax.univ_names  ->  FStar_Syntax_Syntax.tscheme  ->  FStar_Syntax_Syntax.tscheme = (fun us _35_841 -> (match (_35_841) with
| (us', t) -> begin
(
# 564 "FStar.Syntax.Subst.fst"
let n = ((FStar_List.length us) - 1)
in (
# 565 "FStar.Syntax.Subst.fst"
let k = (FStar_List.length us')
in (
# 566 "FStar.Syntax.Subst.fst"
=======

let close_univ_vars_tscheme : FStar_Syntax_Syntax.univ_names  ->  FStar_Syntax_Syntax.tscheme  ->  FStar_Syntax_Syntax.tscheme = (fun us _35_841 -> (match (_35_841) with
| (us', t) -> begin
(

let n = ((FStar_List.length us) - 1)
in (

let k = (FStar_List.length us')
in (

>>>>>>> 68d6503e
let s = (FStar_List.mapi (fun i x -> FStar_Syntax_Syntax.UD ((x, (k + (n - i))))) us)
in (let _124_381 = (subst s t)
in (us', _124_381)))))
end))

<<<<<<< HEAD
# 569 "FStar.Syntax.Subst.fst"
let opening_of_binders : FStar_Syntax_Syntax.binders  ->  FStar_Syntax_Syntax.subst_t = (fun bs -> (
# 570 "FStar.Syntax.Subst.fst"
=======

let opening_of_binders : FStar_Syntax_Syntax.binders  ->  FStar_Syntax_Syntax.subst_t = (fun bs -> (

>>>>>>> 68d6503e
let n = ((FStar_List.length bs) - 1)
in (FStar_All.pipe_right bs (FStar_List.mapi (fun i _35_853 -> (match (_35_853) with
| (x, _35_852) -> begin
FStar_Syntax_Syntax.DB (((n - i), x))
end))))))



<|MERGE_RESOLUTION|>--- conflicted
+++ resolved
@@ -1,10 +1,6 @@
 
 open Prims
-<<<<<<< HEAD
-# 57 "FStar.Syntax.Subst.fst"
-=======
-
->>>>>>> 68d6503e
+
 let rec force_uvar : (FStar_Syntax_Syntax.term', FStar_Syntax_Syntax.term') FStar_Syntax_Syntax.syntax  ->  (FStar_Syntax_Syntax.term', FStar_Syntax_Syntax.term') FStar_Syntax_Syntax.syntax = (fun t -> (match (t.FStar_Syntax_Syntax.n) with
 | FStar_Syntax_Syntax.Tm_uvar (uv, _35_11) -> begin
 (match ((FStar_Unionfind.find uv)) with
@@ -19,11 +15,7 @@
 t
 end))
 
-<<<<<<< HEAD
-# 66 "FStar.Syntax.Subst.fst"
-=======
-
->>>>>>> 68d6503e
+
 let rec force_delayed_thunk : (FStar_Syntax_Syntax.term', FStar_Syntax_Syntax.term') FStar_Syntax_Syntax.syntax  ->  (FStar_Syntax_Syntax.term', FStar_Syntax_Syntax.term') FStar_Syntax_Syntax.syntax = (fun t -> (match (t.FStar_Syntax_Syntax.n) with
 | FStar_Syntax_Syntax.Tm_delayed (f, m) -> begin
 (match ((FStar_ST.read m)) with
@@ -31,19 +23,11 @@
 (match (f) with
 | FStar_Util.Inr (c) -> begin
 (
-<<<<<<< HEAD
-# 71 "FStar.Syntax.Subst.fst"
+
 let t' = (let _124_8 = (c ())
 in (force_delayed_thunk _124_8))
 in (
-# 71 "FStar.Syntax.Subst.fst"
-=======
-
-let t' = (let _124_8 = (c ())
-in (force_delayed_thunk _124_8))
-in (
-
->>>>>>> 68d6503e
+
 let _35_29 = (FStar_ST.op_Colon_Equals m (Some (t')))
 in t'))
 end
@@ -53,17 +37,10 @@
 end
 | Some (t') -> begin
 (
-<<<<<<< HEAD
-# 74 "FStar.Syntax.Subst.fst"
+
 let t' = (force_delayed_thunk t')
 in (
-# 74 "FStar.Syntax.Subst.fst"
-=======
-
-let t' = (force_delayed_thunk t')
-in (
-
->>>>>>> 68d6503e
+
 let _35_36 = (FStar_ST.op_Colon_Equals m (Some (t')))
 in t'))
 end)
@@ -72,11 +49,7 @@
 t
 end))
 
-<<<<<<< HEAD
-# 77 "FStar.Syntax.Subst.fst"
-=======
-
->>>>>>> 68d6503e
+
 let rec compress_univ : FStar_Syntax_Syntax.universe  ->  FStar_Syntax_Syntax.universe = (fun u -> (match (u) with
 | FStar_Syntax_Syntax.U_unif (u') -> begin
 (match ((FStar_Unionfind.find u')) with
@@ -91,22 +64,14 @@
 u
 end))
 
-<<<<<<< HEAD
-# 89 "FStar.Syntax.Subst.fst"
-=======
-
->>>>>>> 68d6503e
+
 let subst_to_string = (fun s -> (let _124_15 = (FStar_All.pipe_right s (FStar_List.map (fun _35_53 -> (match (_35_53) with
 | (b, _35_52) -> begin
 b.FStar_Syntax_Syntax.ppname.FStar_Ident.idText
 end))))
 in (FStar_All.pipe_right _124_15 (FStar_String.concat ", "))))
 
-<<<<<<< HEAD
-# 92 "FStar.Syntax.Subst.fst"
-=======
-
->>>>>>> 68d6503e
+
 let subst_bv : FStar_Syntax_Syntax.bv  ->  FStar_Syntax_Syntax.subst_elt Prims.list  ->  FStar_Syntax_Syntax.term Prims.option = (fun a s -> (FStar_Util.find_map s (fun _35_1 -> (match (_35_1) with
 | FStar_Syntax_Syntax.DB (i, x) when (i = a.FStar_Syntax_Syntax.index) -> begin
 (let _124_23 = (let _124_22 = (let _124_21 = (FStar_Syntax_Syntax.range_of_bv a)
@@ -118,19 +83,11 @@
 None
 end))))
 
-<<<<<<< HEAD
-# 96 "FStar.Syntax.Subst.fst"
+
 let subst_nm : FStar_Syntax_Syntax.bv  ->  FStar_Syntax_Syntax.subst_elt Prims.list  ->  FStar_Syntax_Syntax.term Prims.option = (fun a s -> (FStar_Util.find_map s (fun _35_2 -> (match (_35_2) with
 | FStar_Syntax_Syntax.NM (x, i) when (FStar_Syntax_Syntax.bv_eq a x) -> begin
 (let _124_29 = (FStar_Syntax_Syntax.bv_to_tm (
-# 97 "FStar.Syntax.Subst.fst"
-=======
-
-let subst_nm : FStar_Syntax_Syntax.bv  ->  FStar_Syntax_Syntax.subst_elt Prims.list  ->  FStar_Syntax_Syntax.term Prims.option = (fun a s -> (FStar_Util.find_map s (fun _35_2 -> (match (_35_2) with
-| FStar_Syntax_Syntax.NM (x, i) when (FStar_Syntax_Syntax.bv_eq a x) -> begin
-(let _124_29 = (FStar_Syntax_Syntax.bv_to_tm (
-
->>>>>>> 68d6503e
+
 let _35_70 = a
 in {FStar_Syntax_Syntax.ppname = _35_70.FStar_Syntax_Syntax.ppname; FStar_Syntax_Syntax.index = i; FStar_Syntax_Syntax.sort = _35_70.FStar_Syntax_Syntax.sort}))
 in Some (_124_29))
@@ -142,11 +99,7 @@
 None
 end))))
 
-<<<<<<< HEAD
-# 100 "FStar.Syntax.Subst.fst"
-=======
-
->>>>>>> 68d6503e
+
 let subst_univ_bv : Prims.int  ->  FStar_Syntax_Syntax.subst_elt Prims.list  ->  FStar_Syntax_Syntax.universe Prims.option = (fun x s -> (FStar_Util.find_map s (fun _35_3 -> (match (_35_3) with
 | FStar_Syntax_Syntax.UN (y, t) when (x = y) -> begin
 Some (t)
@@ -155,11 +108,7 @@
 None
 end))))
 
-<<<<<<< HEAD
-# 103 "FStar.Syntax.Subst.fst"
-=======
-
->>>>>>> 68d6503e
+
 let subst_univ_nm : FStar_Syntax_Syntax.univ_name  ->  FStar_Syntax_Syntax.subst_elt Prims.list  ->  FStar_Syntax_Syntax.universe Prims.option = (fun x s -> (FStar_Util.find_map s (fun _35_4 -> (match (_35_4) with
 | FStar_Syntax_Syntax.UD (y, i) when (x.FStar_Ident.idText = y.FStar_Ident.idText) -> begin
 Some (FStar_Syntax_Syntax.U_bvar (i))
@@ -168,11 +117,7 @@
 None
 end))))
 
-<<<<<<< HEAD
-# 110 "FStar.Syntax.Subst.fst"
-=======
-
->>>>>>> 68d6503e
+
 let rec apply_until_some = (fun f s -> (match (s) with
 | [] -> begin
 None
@@ -187,11 +132,7 @@
 end)
 end))
 
-<<<<<<< HEAD
-# 117 "FStar.Syntax.Subst.fst"
-=======
-
->>>>>>> 68d6503e
+
 let map_some_curry = (fun f x _35_5 -> (match (_35_5) with
 | None -> begin
 x
@@ -200,23 +141,13 @@
 (f a b)
 end))
 
-<<<<<<< HEAD
-# 121 "FStar.Syntax.Subst.fst"
+
 let apply_until_some_then_map = (fun f s g t -> (let _124_67 = (apply_until_some f s)
 in (FStar_All.pipe_right _124_67 (map_some_curry g t))))
 
-# 125 "FStar.Syntax.Subst.fst"
+
 let rec subst_univ : FStar_Syntax_Syntax.subst_elt Prims.list Prims.list  ->  FStar_Syntax_Syntax.universe  ->  FStar_Syntax_Syntax.universe = (fun s u -> (
-# 126 "FStar.Syntax.Subst.fst"
-=======
-
-let apply_until_some_then_map = (fun f s g t -> (let _124_67 = (apply_until_some f s)
-in (FStar_All.pipe_right _124_67 (map_some_curry g t))))
-
-
-let rec subst_univ : FStar_Syntax_Syntax.subst_elt Prims.list Prims.list  ->  FStar_Syntax_Syntax.universe  ->  FStar_Syntax_Syntax.universe = (fun s u -> (
-
->>>>>>> 68d6503e
+
 let u = (compress_univ u)
 in (match (u) with
 | FStar_Syntax_Syntax.U_bvar (x) -> begin
@@ -237,22 +168,14 @@
 in FStar_Syntax_Syntax.U_max (_124_73))
 end)))
 
-<<<<<<< HEAD
-# 141 "FStar.Syntax.Subst.fst"
-=======
-
->>>>>>> 68d6503e
+
 let rec subst' : FStar_Syntax_Syntax.subst_ts  ->  (FStar_Syntax_Syntax.term', FStar_Syntax_Syntax.term') FStar_Syntax_Syntax.syntax  ->  (FStar_Syntax_Syntax.term', FStar_Syntax_Syntax.term') FStar_Syntax_Syntax.syntax = (fun s t -> (match (s) with
 | ([]) | (([])::[]) -> begin
 t
 end
 | _35_139 -> begin
 (
-<<<<<<< HEAD
-# 145 "FStar.Syntax.Subst.fst"
-=======
-
->>>>>>> 68d6503e
+
 let t0 = (force_delayed_thunk t)
 in (match (t0.FStar_Syntax_Syntax.n) with
 | (FStar_Syntax_Syntax.Tm_constant (_)) | (FStar_Syntax_Syntax.Tm_fvar (_)) | (FStar_Syntax_Syntax.Tm_uvar (_)) -> begin
@@ -293,11 +216,7 @@
 end
 | _35_184 -> begin
 (
-<<<<<<< HEAD
-# 181 "FStar.Syntax.Subst.fst"
-=======
-
->>>>>>> 68d6503e
+
 let _35_185 = t
 in (let _124_101 = (subst' s t.FStar_Syntax_Syntax.result_typ)
 in (let _124_100 = (FStar_List.map (fun _35_189 -> (match (_35_189) with
@@ -329,11 +248,7 @@
 end))
 and compose_subst : FStar_Syntax_Syntax.subst_ts  ->  FStar_Syntax_Syntax.subst_ts  ->  FStar_Syntax_Syntax.subst_elt Prims.list Prims.list = (fun s1 s2 -> (FStar_List.append s1 s2))
 
-<<<<<<< HEAD
-# 196 "FStar.Syntax.Subst.fst"
-=======
-
->>>>>>> 68d6503e
+
 let shift : Prims.int  ->  FStar_Syntax_Syntax.subst_elt  ->  FStar_Syntax_Syntax.subst_elt = (fun n s -> (match (s) with
 | FStar_Syntax_Syntax.DB (i, t) -> begin
 FStar_Syntax_Syntax.DB (((i + n), t))
@@ -351,42 +266,24 @@
 s
 end))
 
-<<<<<<< HEAD
-# 202 "FStar.Syntax.Subst.fst"
+
 let shift_subst : Prims.int  ->  FStar_Syntax_Syntax.subst_t  ->  FStar_Syntax_Syntax.subst_t = (fun n s -> (FStar_List.map (shift n) s))
 
-# 203 "FStar.Syntax.Subst.fst"
+
 let shift_subst' : Prims.int  ->  FStar_Syntax_Syntax.subst_t Prims.list  ->  FStar_Syntax_Syntax.subst_t Prims.list = (fun n s -> (FStar_All.pipe_right s (FStar_List.map (shift_subst n))))
 
-# 204 "FStar.Syntax.Subst.fst"
+
 let subst_binder' = (fun s _35_233 -> (match (_35_233) with
 | (x, imp) -> begin
 (let _124_124 = (
-# 204 "FStar.Syntax.Subst.fst"
-=======
-
-let shift_subst : Prims.int  ->  FStar_Syntax_Syntax.subst_t  ->  FStar_Syntax_Syntax.subst_t = (fun n s -> (FStar_List.map (shift n) s))
-
-
-let shift_subst' : Prims.int  ->  FStar_Syntax_Syntax.subst_t Prims.list  ->  FStar_Syntax_Syntax.subst_t Prims.list = (fun n s -> (FStar_All.pipe_right s (FStar_List.map (shift_subst n))))
-
-
-let subst_binder' = (fun s _35_233 -> (match (_35_233) with
-| (x, imp) -> begin
-(let _124_124 = (
-
->>>>>>> 68d6503e
+
 let _35_234 = x
 in (let _124_123 = (subst' s x.FStar_Syntax_Syntax.sort)
 in {FStar_Syntax_Syntax.ppname = _35_234.FStar_Syntax_Syntax.ppname; FStar_Syntax_Syntax.index = _35_234.FStar_Syntax_Syntax.index; FStar_Syntax_Syntax.sort = _124_123}))
 in (_124_124, imp))
 end))
 
-<<<<<<< HEAD
-# 205 "FStar.Syntax.Subst.fst"
-=======
-
->>>>>>> 68d6503e
+
 let subst_binders' = (fun s bs -> (FStar_All.pipe_right bs (FStar_List.mapi (fun i b -> if (i = 0) then begin
 (subst_binder' s b)
 end else begin
@@ -394,229 +291,141 @@
 in (subst_binder' _124_129 b))
 end))))
 
-<<<<<<< HEAD
-# 209 "FStar.Syntax.Subst.fst"
-=======
-
->>>>>>> 68d6503e
-let subst_arg' = (fun s _35_243 -> (match (_35_243) with
+
+let subst_binders : FStar_Syntax_Syntax.subst_elt Prims.list  ->  FStar_Syntax_Syntax.binders  ->  FStar_Syntax_Syntax.binders = (fun s bs -> (subst_binders' ((s)::[]) bs))
+
+
+let subst_arg' = (fun s _35_245 -> (match (_35_245) with
 | (t, imp) -> begin
-(let _124_132 = (subst' s t)
-in (_124_132, imp))
-end))
-
-<<<<<<< HEAD
-# 210 "FStar.Syntax.Subst.fst"
+(let _124_136 = (subst' s t)
+in (_124_136, imp))
+end))
+
+
 let subst_args' = (fun s -> (FStar_List.map (subst_arg' s)))
 
-# 211 "FStar.Syntax.Subst.fst"
+
 let subst_pat' : FStar_Syntax_Syntax.subst_t Prims.list  ->  (FStar_Syntax_Syntax.pat', FStar_Syntax_Syntax.term') FStar_Syntax_Syntax.withinfo_t  ->  (FStar_Syntax_Syntax.pat * Prims.int) = (fun s p -> (
-# 212 "FStar.Syntax.Subst.fst"
-=======
-
-let subst_args' = (fun s -> (FStar_List.map (subst_arg' s)))
-
-
-let subst_pat' : FStar_Syntax_Syntax.subst_t Prims.list  ->  (FStar_Syntax_Syntax.pat', FStar_Syntax_Syntax.term') FStar_Syntax_Syntax.withinfo_t  ->  (FStar_Syntax_Syntax.pat * Prims.int) = (fun s p -> (
-
->>>>>>> 68d6503e
+
 let rec aux = (fun n p -> (match (p.FStar_Syntax_Syntax.v) with
 | FStar_Syntax_Syntax.Pat_disj ([]) -> begin
 (FStar_All.failwith "Impossible: empty disjunction")
 end
-| FStar_Syntax_Syntax.Pat_constant (_35_253) -> begin
+| FStar_Syntax_Syntax.Pat_constant (_35_255) -> begin
 (p, n)
 end
 | FStar_Syntax_Syntax.Pat_disj ((p)::ps) -> begin
 (
-<<<<<<< HEAD
-# 218 "FStar.Syntax.Subst.fst"
-=======
-
->>>>>>> 68d6503e
-let _35_261 = (aux n p)
-in (match (_35_261) with
+
+let _35_263 = (aux n p)
+in (match (_35_263) with
 | (p, m) -> begin
 (
-<<<<<<< HEAD
-# 219 "FStar.Syntax.Subst.fst"
-let ps = (FStar_List.map (fun p -> (let _124_145 = (aux n p)
-in (Prims.fst _124_145))) ps)
+
+let ps = (FStar_List.map (fun p -> (let _124_149 = (aux n p)
+in (Prims.fst _124_149))) ps)
 in ((
-# 220 "FStar.Syntax.Subst.fst"
-=======
-
-let ps = (FStar_List.map (fun p -> (let _124_145 = (aux n p)
-in (Prims.fst _124_145))) ps)
-in ((
-
->>>>>>> 68d6503e
-let _35_264 = p
-in {FStar_Syntax_Syntax.v = FStar_Syntax_Syntax.Pat_disj ((p)::ps); FStar_Syntax_Syntax.ty = _35_264.FStar_Syntax_Syntax.ty; FStar_Syntax_Syntax.p = _35_264.FStar_Syntax_Syntax.p}), m))
+
+let _35_266 = p
+in {FStar_Syntax_Syntax.v = FStar_Syntax_Syntax.Pat_disj ((p)::ps); FStar_Syntax_Syntax.ty = _35_266.FStar_Syntax_Syntax.ty; FStar_Syntax_Syntax.p = _35_266.FStar_Syntax_Syntax.p}), m))
 end))
 end
 | FStar_Syntax_Syntax.Pat_cons (fv, pats) -> begin
 (
-<<<<<<< HEAD
-# 223 "FStar.Syntax.Subst.fst"
-let _35_281 = (FStar_All.pipe_right pats (FStar_List.fold_left (fun _35_272 _35_275 -> (match ((_35_272, _35_275)) with
+
+let _35_283 = (FStar_All.pipe_right pats (FStar_List.fold_left (fun _35_274 _35_277 -> (match ((_35_274, _35_277)) with
 | ((pats, n), (p, imp)) -> begin
 (
-# 224 "FStar.Syntax.Subst.fst"
-=======
-
-let _35_281 = (FStar_All.pipe_right pats (FStar_List.fold_left (fun _35_272 _35_275 -> (match ((_35_272, _35_275)) with
-| ((pats, n), (p, imp)) -> begin
-(
-
->>>>>>> 68d6503e
-let _35_278 = (aux n p)
-in (match (_35_278) with
+
+let _35_280 = (aux n p)
+in (match (_35_280) with
 | (p, m) -> begin
 (((p, imp))::pats, m)
 end))
 end)) ([], n)))
-in (match (_35_281) with
+in (match (_35_283) with
 | (pats, n) -> begin
 ((
-<<<<<<< HEAD
-# 226 "FStar.Syntax.Subst.fst"
-=======
-
->>>>>>> 68d6503e
-let _35_282 = p
-in {FStar_Syntax_Syntax.v = FStar_Syntax_Syntax.Pat_cons ((fv, (FStar_List.rev pats))); FStar_Syntax_Syntax.ty = _35_282.FStar_Syntax_Syntax.ty; FStar_Syntax_Syntax.p = _35_282.FStar_Syntax_Syntax.p}), n)
+
+let _35_284 = p
+in {FStar_Syntax_Syntax.v = FStar_Syntax_Syntax.Pat_cons ((fv, (FStar_List.rev pats))); FStar_Syntax_Syntax.ty = _35_284.FStar_Syntax_Syntax.ty; FStar_Syntax_Syntax.p = _35_284.FStar_Syntax_Syntax.p}), n)
 end))
 end
 | FStar_Syntax_Syntax.Pat_var (x) -> begin
 (
-<<<<<<< HEAD
-# 229 "FStar.Syntax.Subst.fst"
+
 let s = (shift_subst' n s)
 in (
-# 230 "FStar.Syntax.Subst.fst"
+
 let x = (
-# 230 "FStar.Syntax.Subst.fst"
-=======
+
+let _35_289 = x
+in (let _124_152 = (subst' s x.FStar_Syntax_Syntax.sort)
+in {FStar_Syntax_Syntax.ppname = _35_289.FStar_Syntax_Syntax.ppname; FStar_Syntax_Syntax.index = _35_289.FStar_Syntax_Syntax.index; FStar_Syntax_Syntax.sort = _124_152}))
+in ((
+
+let _35_292 = p
+in {FStar_Syntax_Syntax.v = FStar_Syntax_Syntax.Pat_var (x); FStar_Syntax_Syntax.ty = _35_292.FStar_Syntax_Syntax.ty; FStar_Syntax_Syntax.p = _35_292.FStar_Syntax_Syntax.p}), (n + 1))))
+end
+| FStar_Syntax_Syntax.Pat_wild (x) -> begin
+(
 
 let s = (shift_subst' n s)
 in (
 
 let x = (
 
->>>>>>> 68d6503e
-let _35_287 = x
-in (let _124_148 = (subst' s x.FStar_Syntax_Syntax.sort)
-in {FStar_Syntax_Syntax.ppname = _35_287.FStar_Syntax_Syntax.ppname; FStar_Syntax_Syntax.index = _35_287.FStar_Syntax_Syntax.index; FStar_Syntax_Syntax.sort = _124_148}))
+let _35_297 = x
+in (let _124_153 = (subst' s x.FStar_Syntax_Syntax.sort)
+in {FStar_Syntax_Syntax.ppname = _35_297.FStar_Syntax_Syntax.ppname; FStar_Syntax_Syntax.index = _35_297.FStar_Syntax_Syntax.index; FStar_Syntax_Syntax.sort = _124_153}))
 in ((
-<<<<<<< HEAD
-# 231 "FStar.Syntax.Subst.fst"
-=======
-
->>>>>>> 68d6503e
-let _35_290 = p
-in {FStar_Syntax_Syntax.v = FStar_Syntax_Syntax.Pat_var (x); FStar_Syntax_Syntax.ty = _35_290.FStar_Syntax_Syntax.ty; FStar_Syntax_Syntax.p = _35_290.FStar_Syntax_Syntax.p}), (n + 1))))
-end
-| FStar_Syntax_Syntax.Pat_wild (x) -> begin
-(
-<<<<<<< HEAD
-# 234 "FStar.Syntax.Subst.fst"
+
+let _35_300 = p
+in {FStar_Syntax_Syntax.v = FStar_Syntax_Syntax.Pat_wild (x); FStar_Syntax_Syntax.ty = _35_300.FStar_Syntax_Syntax.ty; FStar_Syntax_Syntax.p = _35_300.FStar_Syntax_Syntax.p}), (n + 1))))
+end
+| FStar_Syntax_Syntax.Pat_dot_term (x, t0) -> begin
+(
+
 let s = (shift_subst' n s)
 in (
-# 235 "FStar.Syntax.Subst.fst"
+
 let x = (
-# 235 "FStar.Syntax.Subst.fst"
-=======
-
-let s = (shift_subst' n s)
-in (
-
-let x = (
-
->>>>>>> 68d6503e
-let _35_295 = x
-in (let _124_149 = (subst' s x.FStar_Syntax_Syntax.sort)
-in {FStar_Syntax_Syntax.ppname = _35_295.FStar_Syntax_Syntax.ppname; FStar_Syntax_Syntax.index = _35_295.FStar_Syntax_Syntax.index; FStar_Syntax_Syntax.sort = _124_149}))
-in ((
-<<<<<<< HEAD
-# 236 "FStar.Syntax.Subst.fst"
-=======
-
->>>>>>> 68d6503e
-let _35_298 = p
-in {FStar_Syntax_Syntax.v = FStar_Syntax_Syntax.Pat_wild (x); FStar_Syntax_Syntax.ty = _35_298.FStar_Syntax_Syntax.ty; FStar_Syntax_Syntax.p = _35_298.FStar_Syntax_Syntax.p}), (n + 1))))
-end
-| FStar_Syntax_Syntax.Pat_dot_term (x, t0) -> begin
-(
-<<<<<<< HEAD
-# 239 "FStar.Syntax.Subst.fst"
-let s = (shift_subst' n s)
-in (
-# 240 "FStar.Syntax.Subst.fst"
-let x = (
-# 240 "FStar.Syntax.Subst.fst"
-=======
-
-let s = (shift_subst' n s)
-in (
-
-let x = (
-
->>>>>>> 68d6503e
-let _35_305 = x
-in (let _124_150 = (subst' s x.FStar_Syntax_Syntax.sort)
-in {FStar_Syntax_Syntax.ppname = _35_305.FStar_Syntax_Syntax.ppname; FStar_Syntax_Syntax.index = _35_305.FStar_Syntax_Syntax.index; FStar_Syntax_Syntax.sort = _124_150}))
-in (
-<<<<<<< HEAD
-# 241 "FStar.Syntax.Subst.fst"
+
+let _35_307 = x
+in (let _124_154 = (subst' s x.FStar_Syntax_Syntax.sort)
+in {FStar_Syntax_Syntax.ppname = _35_307.FStar_Syntax_Syntax.ppname; FStar_Syntax_Syntax.index = _35_307.FStar_Syntax_Syntax.index; FStar_Syntax_Syntax.sort = _124_154}))
+in (
+
 let t0 = (subst' s t0)
 in ((
-# 242 "FStar.Syntax.Subst.fst"
-=======
-
-let t0 = (subst' s t0)
-in ((
-
->>>>>>> 68d6503e
-let _35_309 = p
-in {FStar_Syntax_Syntax.v = FStar_Syntax_Syntax.Pat_dot_term ((x, t0)); FStar_Syntax_Syntax.ty = _35_309.FStar_Syntax_Syntax.ty; FStar_Syntax_Syntax.p = _35_309.FStar_Syntax_Syntax.p}), n))))
+
+let _35_311 = p
+in {FStar_Syntax_Syntax.v = FStar_Syntax_Syntax.Pat_dot_term ((x, t0)); FStar_Syntax_Syntax.ty = _35_311.FStar_Syntax_Syntax.ty; FStar_Syntax_Syntax.p = _35_311.FStar_Syntax_Syntax.p}), n))))
 end))
 in (aux 0 p)))
 
-<<<<<<< HEAD
-# 245 "FStar.Syntax.Subst.fst"
-=======
-
->>>>>>> 68d6503e
+
 let push_subst_lcomp = (fun s lopt -> (match (lopt) with
 | (None) | (Some (FStar_Util.Inr (_))) -> begin
 lopt
 end
 | Some (FStar_Util.Inl (l)) -> begin
-(let _124_157 = (let _124_156 = (
-<<<<<<< HEAD
-# 249 "FStar.Syntax.Subst.fst"
-=======
-
->>>>>>> 68d6503e
-let _35_321 = l
-in (let _124_155 = (subst' s l.FStar_Syntax_Syntax.res_typ)
-in {FStar_Syntax_Syntax.eff_name = _35_321.FStar_Syntax_Syntax.eff_name; FStar_Syntax_Syntax.res_typ = _124_155; FStar_Syntax_Syntax.cflags = _35_321.FStar_Syntax_Syntax.cflags; FStar_Syntax_Syntax.comp = (fun _35_323 -> (match (()) with
+(let _124_161 = (let _124_160 = (
+
+let _35_323 = l
+in (let _124_159 = (subst' s l.FStar_Syntax_Syntax.res_typ)
+in {FStar_Syntax_Syntax.eff_name = _35_323.FStar_Syntax_Syntax.eff_name; FStar_Syntax_Syntax.res_typ = _124_159; FStar_Syntax_Syntax.cflags = _35_323.FStar_Syntax_Syntax.cflags; FStar_Syntax_Syntax.comp = (fun _35_325 -> (match (()) with
 | () -> begin
-(let _124_154 = (l.FStar_Syntax_Syntax.comp ())
-in (subst_comp' s _124_154))
+(let _124_158 = (l.FStar_Syntax_Syntax.comp ())
+in (subst_comp' s _124_158))
 end))}))
-in FStar_Util.Inl (_124_156))
-in Some (_124_157))
-end))
-
-<<<<<<< HEAD
-# 252 "FStar.Syntax.Subst.fst"
-=======
-
->>>>>>> 68d6503e
+in FStar_Util.Inl (_124_160))
+in Some (_124_161))
+end))
+
+
 let push_subst : FStar_Syntax_Syntax.subst_ts  ->  (FStar_Syntax_Syntax.term', FStar_Syntax_Syntax.term') FStar_Syntax_Syntax.syntax  ->  (FStar_Syntax_Syntax.term', FStar_Syntax_Syntax.term') FStar_Syntax_Syntax.syntax = (fun s t -> (match (t.FStar_Syntax_Syntax.n) with
-| FStar_Syntax_Syntax.Tm_delayed (_35_327) -> begin
+| FStar_Syntax_Syntax.Tm_delayed (_35_329) -> begin
 (FStar_All.failwith "Impossible")
 end
 | (FStar_Syntax_Syntax.Tm_constant (_)) | (FStar_Syntax_Syntax.Tm_fvar (_)) | (FStar_Syntax_Syntax.Tm_unknown) | (FStar_Syntax_Syntax.Tm_uvar (_)) -> begin
@@ -627,147 +436,100 @@
 end
 | FStar_Syntax_Syntax.Tm_uinst (t', us) -> begin
 (
-<<<<<<< HEAD
-# 268 "FStar.Syntax.Subst.fst"
-=======
-
->>>>>>> 68d6503e
+
 let us = (FStar_List.map (subst_univ s) us)
 in (FStar_Syntax_Syntax.mk_Tm_uinst t' us))
 end
 | FStar_Syntax_Syntax.Tm_app (t0, args) -> begin
-(let _124_168 = (let _124_167 = (let _124_166 = (subst' s t0)
-in (let _124_165 = (subst_args' s args)
-in (_124_166, _124_165)))
-in FStar_Syntax_Syntax.Tm_app (_124_167))
-in (FStar_Syntax_Syntax.mk _124_168 None t.FStar_Syntax_Syntax.pos))
+(let _124_172 = (let _124_171 = (let _124_170 = (subst' s t0)
+in (let _124_169 = (subst_args' s args)
+in (_124_170, _124_169)))
+in FStar_Syntax_Syntax.Tm_app (_124_171))
+in (FStar_Syntax_Syntax.mk _124_172 None t.FStar_Syntax_Syntax.pos))
 end
 | FStar_Syntax_Syntax.Tm_ascribed (t0, FStar_Util.Inl (t1), lopt) -> begin
-(let _124_173 = (let _124_172 = (let _124_171 = (subst' s t0)
-in (let _124_170 = (let _124_169 = (subst' s t1)
-in FStar_Util.Inl (_124_169))
-in (_124_171, _124_170, lopt)))
-in FStar_Syntax_Syntax.Tm_ascribed (_124_172))
-in (FStar_Syntax_Syntax.mk _124_173 None t.FStar_Syntax_Syntax.pos))
+(let _124_177 = (let _124_176 = (let _124_175 = (subst' s t0)
+in (let _124_174 = (let _124_173 = (subst' s t1)
+in FStar_Util.Inl (_124_173))
+in (_124_175, _124_174, lopt)))
+in FStar_Syntax_Syntax.Tm_ascribed (_124_176))
+in (FStar_Syntax_Syntax.mk _124_177 None t.FStar_Syntax_Syntax.pos))
 end
 | FStar_Syntax_Syntax.Tm_ascribed (t0, FStar_Util.Inr (c), lopt) -> begin
-(let _124_178 = (let _124_177 = (let _124_176 = (subst' s t0)
-in (let _124_175 = (let _124_174 = (subst_comp' s c)
-in FStar_Util.Inr (_124_174))
-in (_124_176, _124_175, lopt)))
-in FStar_Syntax_Syntax.Tm_ascribed (_124_177))
-in (FStar_Syntax_Syntax.mk _124_178 None t.FStar_Syntax_Syntax.pos))
+(let _124_182 = (let _124_181 = (let _124_180 = (subst' s t0)
+in (let _124_179 = (let _124_178 = (subst_comp' s c)
+in FStar_Util.Inr (_124_178))
+in (_124_180, _124_179, lopt)))
+in FStar_Syntax_Syntax.Tm_ascribed (_124_181))
+in (FStar_Syntax_Syntax.mk _124_182 None t.FStar_Syntax_Syntax.pos))
 end
 | FStar_Syntax_Syntax.Tm_abs (bs, body, lopt) -> begin
 (
-<<<<<<< HEAD
-# 277 "FStar.Syntax.Subst.fst"
+
 let n = (FStar_List.length bs)
 in (
-# 278 "FStar.Syntax.Subst.fst"
-=======
+
+let s' = (shift_subst' n s)
+in (let _124_187 = (let _124_186 = (let _124_185 = (subst_binders' s bs)
+in (let _124_184 = (subst' s' body)
+in (let _124_183 = (push_subst_lcomp s' lopt)
+in (_124_185, _124_184, _124_183))))
+in FStar_Syntax_Syntax.Tm_abs (_124_186))
+in (FStar_Syntax_Syntax.mk _124_187 None t.FStar_Syntax_Syntax.pos))))
+end
+| FStar_Syntax_Syntax.Tm_arrow (bs, comp) -> begin
+(
 
 let n = (FStar_List.length bs)
-in (
-
->>>>>>> 68d6503e
-let s' = (shift_subst' n s)
-in (let _124_183 = (let _124_182 = (let _124_181 = (subst_binders' s bs)
-in (let _124_180 = (subst' s' body)
-in (let _124_179 = (push_subst_lcomp s' lopt)
-in (_124_181, _124_180, _124_179))))
-in FStar_Syntax_Syntax.Tm_abs (_124_182))
-in (FStar_Syntax_Syntax.mk _124_183 None t.FStar_Syntax_Syntax.pos))))
-end
-| FStar_Syntax_Syntax.Tm_arrow (bs, comp) -> begin
-(
-<<<<<<< HEAD
-# 282 "FStar.Syntax.Subst.fst"
-=======
-
->>>>>>> 68d6503e
-let n = (FStar_List.length bs)
-in (let _124_188 = (let _124_187 = (let _124_186 = (subst_binders' s bs)
-in (let _124_185 = (let _124_184 = (shift_subst' n s)
-in (subst_comp' _124_184 comp))
-in (_124_186, _124_185)))
-in FStar_Syntax_Syntax.Tm_arrow (_124_187))
-in (FStar_Syntax_Syntax.mk _124_188 None t.FStar_Syntax_Syntax.pos)))
+in (let _124_192 = (let _124_191 = (let _124_190 = (subst_binders' s bs)
+in (let _124_189 = (let _124_188 = (shift_subst' n s)
+in (subst_comp' _124_188 comp))
+in (_124_190, _124_189)))
+in FStar_Syntax_Syntax.Tm_arrow (_124_191))
+in (FStar_Syntax_Syntax.mk _124_192 None t.FStar_Syntax_Syntax.pos)))
 end
 | FStar_Syntax_Syntax.Tm_refine (x, phi) -> begin
 (
-<<<<<<< HEAD
-# 286 "FStar.Syntax.Subst.fst"
+
 let x = (
-# 286 "FStar.Syntax.Subst.fst"
-=======
-
-let x = (
-
->>>>>>> 68d6503e
-let _35_385 = x
-in (let _124_189 = (subst' s x.FStar_Syntax_Syntax.sort)
-in {FStar_Syntax_Syntax.ppname = _35_385.FStar_Syntax_Syntax.ppname; FStar_Syntax_Syntax.index = _35_385.FStar_Syntax_Syntax.index; FStar_Syntax_Syntax.sort = _124_189}))
-in (
-<<<<<<< HEAD
-# 287 "FStar.Syntax.Subst.fst"
-=======
-
->>>>>>> 68d6503e
-let phi = (let _124_190 = (shift_subst' 1 s)
-in (subst' _124_190 phi))
+
+let _35_387 = x
+in (let _124_193 = (subst' s x.FStar_Syntax_Syntax.sort)
+in {FStar_Syntax_Syntax.ppname = _35_387.FStar_Syntax_Syntax.ppname; FStar_Syntax_Syntax.index = _35_387.FStar_Syntax_Syntax.index; FStar_Syntax_Syntax.sort = _124_193}))
+in (
+
+let phi = (let _124_194 = (shift_subst' 1 s)
+in (subst' _124_194 phi))
 in (FStar_Syntax_Syntax.mk (FStar_Syntax_Syntax.Tm_refine ((x, phi))) None t.FStar_Syntax_Syntax.pos)))
 end
 | FStar_Syntax_Syntax.Tm_match (t0, pats) -> begin
 (
-<<<<<<< HEAD
-# 291 "FStar.Syntax.Subst.fst"
+
 let t0 = (subst' s t0)
 in (
-# 292 "FStar.Syntax.Subst.fst"
-let pats = (FStar_All.pipe_right pats (FStar_List.map (fun _35_397 -> (match (_35_397) with
+
+let pats = (FStar_All.pipe_right pats (FStar_List.map (fun _35_399 -> (match (_35_399) with
 | (pat, wopt, branch) -> begin
 (
-# 293 "FStar.Syntax.Subst.fst"
-=======
-
-let t0 = (subst' s t0)
-in (
-
-let pats = (FStar_All.pipe_right pats (FStar_List.map (fun _35_397 -> (match (_35_397) with
-| (pat, wopt, branch) -> begin
-(
-
->>>>>>> 68d6503e
-let _35_400 = (subst_pat' s pat)
-in (match (_35_400) with
+
+let _35_402 = (subst_pat' s pat)
+in (match (_35_402) with
 | (pat, n) -> begin
 (
-<<<<<<< HEAD
-# 294 "FStar.Syntax.Subst.fst"
+
 let s = (shift_subst' n s)
 in (
-# 295 "FStar.Syntax.Subst.fst"
-=======
-
-let s = (shift_subst' n s)
-in (
-
->>>>>>> 68d6503e
+
 let wopt = (match (wopt) with
 | None -> begin
 None
 end
 | Some (w) -> begin
-(let _124_192 = (subst' s w)
-in Some (_124_192))
+(let _124_196 = (subst' s w)
+in Some (_124_196))
 end)
 in (
-<<<<<<< HEAD
-# 298 "FStar.Syntax.Subst.fst"
-=======
-
->>>>>>> 68d6503e
+
 let branch = (subst' s branch)
 in (pat, wopt, branch))))
 end))
@@ -776,1219 +538,720 @@
 end
 | FStar_Syntax_Syntax.Tm_let ((is_rec, lbs), body) -> begin
 (
-<<<<<<< HEAD
-# 303 "FStar.Syntax.Subst.fst"
+
 let n = (FStar_List.length lbs)
 in (
-# 304 "FStar.Syntax.Subst.fst"
+
 let sn = (shift_subst' n s)
 in (
-# 305 "FStar.Syntax.Subst.fst"
+
 let body = (subst' sn body)
 in (
-# 306 "FStar.Syntax.Subst.fst"
+
 let lbs = (FStar_All.pipe_right lbs (FStar_List.map (fun lb -> (
-# 307 "FStar.Syntax.Subst.fst"
+
 let lbt = (subst' s lb.FStar_Syntax_Syntax.lbtyp)
 in (
-# 308 "FStar.Syntax.Subst.fst"
-=======
-
-let n = (FStar_List.length lbs)
-in (
-
-let sn = (shift_subst' n s)
-in (
-
-let body = (subst' sn body)
-in (
-
-let lbs = (FStar_All.pipe_right lbs (FStar_List.map (fun lb -> (
-
-let lbt = (subst' s lb.FStar_Syntax_Syntax.lbtyp)
-in (
-
->>>>>>> 68d6503e
+
 let lbd = if (is_rec && (FStar_Util.is_left lb.FStar_Syntax_Syntax.lbname)) then begin
 (subst' sn lb.FStar_Syntax_Syntax.lbdef)
 end else begin
 (subst' s lb.FStar_Syntax_Syntax.lbdef)
 end
 in (
-<<<<<<< HEAD
-# 311 "FStar.Syntax.Subst.fst"
+
 let lbname = (match (lb.FStar_Syntax_Syntax.lbname) with
 | FStar_Util.Inl (x) -> begin
 FStar_Util.Inl ((
-# 312 "FStar.Syntax.Subst.fst"
-=======
-
-let lbname = (match (lb.FStar_Syntax_Syntax.lbname) with
-| FStar_Util.Inl (x) -> begin
-FStar_Util.Inl ((
-
->>>>>>> 68d6503e
-let _35_422 = x
-in {FStar_Syntax_Syntax.ppname = _35_422.FStar_Syntax_Syntax.ppname; FStar_Syntax_Syntax.index = _35_422.FStar_Syntax_Syntax.index; FStar_Syntax_Syntax.sort = lbt}))
+
+let _35_424 = x
+in {FStar_Syntax_Syntax.ppname = _35_424.FStar_Syntax_Syntax.ppname; FStar_Syntax_Syntax.index = _35_424.FStar_Syntax_Syntax.index; FStar_Syntax_Syntax.sort = lbt}))
 end
 | FStar_Util.Inr (fv) -> begin
 FStar_Util.Inr ((
-<<<<<<< HEAD
-# 313 "FStar.Syntax.Subst.fst"
-let _35_426 = fv
+
+let _35_428 = fv
 in {FStar_Syntax_Syntax.fv_name = (
-# 313 "FStar.Syntax.Subst.fst"
-=======
-
-let _35_426 = fv
-in {FStar_Syntax_Syntax.fv_name = (
-
->>>>>>> 68d6503e
-let _35_428 = fv.FStar_Syntax_Syntax.fv_name
-in {FStar_Syntax_Syntax.v = _35_428.FStar_Syntax_Syntax.v; FStar_Syntax_Syntax.ty = lbt; FStar_Syntax_Syntax.p = _35_428.FStar_Syntax_Syntax.p}); FStar_Syntax_Syntax.fv_delta = _35_426.FStar_Syntax_Syntax.fv_delta; FStar_Syntax_Syntax.fv_qual = _35_426.FStar_Syntax_Syntax.fv_qual}))
+
+let _35_430 = fv.FStar_Syntax_Syntax.fv_name
+in {FStar_Syntax_Syntax.v = _35_430.FStar_Syntax_Syntax.v; FStar_Syntax_Syntax.ty = lbt; FStar_Syntax_Syntax.p = _35_430.FStar_Syntax_Syntax.p}); FStar_Syntax_Syntax.fv_delta = _35_428.FStar_Syntax_Syntax.fv_delta; FStar_Syntax_Syntax.fv_qual = _35_428.FStar_Syntax_Syntax.fv_qual}))
 end)
 in (
-<<<<<<< HEAD
-# 314 "FStar.Syntax.Subst.fst"
-=======
-
->>>>>>> 68d6503e
-let _35_431 = lb
-in {FStar_Syntax_Syntax.lbname = lbname; FStar_Syntax_Syntax.lbunivs = _35_431.FStar_Syntax_Syntax.lbunivs; FStar_Syntax_Syntax.lbtyp = lbt; FStar_Syntax_Syntax.lbeff = _35_431.FStar_Syntax_Syntax.lbeff; FStar_Syntax_Syntax.lbdef = lbd})))))))
+
+let _35_433 = lb
+in {FStar_Syntax_Syntax.lbname = lbname; FStar_Syntax_Syntax.lbunivs = _35_433.FStar_Syntax_Syntax.lbunivs; FStar_Syntax_Syntax.lbtyp = lbt; FStar_Syntax_Syntax.lbeff = _35_433.FStar_Syntax_Syntax.lbeff; FStar_Syntax_Syntax.lbdef = lbd})))))))
 in (FStar_Syntax_Syntax.mk (FStar_Syntax_Syntax.Tm_let (((is_rec, lbs), body))) None t.FStar_Syntax_Syntax.pos)))))
 end
 | FStar_Syntax_Syntax.Tm_meta (t0, FStar_Syntax_Syntax.Meta_pattern (ps)) -> begin
-(let _124_198 = (let _124_197 = (let _124_196 = (subst' s t0)
-in (let _124_195 = (let _124_194 = (FStar_All.pipe_right ps (FStar_List.map (subst_args' s)))
-in FStar_Syntax_Syntax.Meta_pattern (_124_194))
-in (_124_196, _124_195)))
-in FStar_Syntax_Syntax.Tm_meta (_124_197))
-in (FStar_Syntax_Syntax.mk _124_198 None t.FStar_Syntax_Syntax.pos))
+(let _124_202 = (let _124_201 = (let _124_200 = (subst' s t0)
+in (let _124_199 = (let _124_198 = (FStar_All.pipe_right ps (FStar_List.map (subst_args' s)))
+in FStar_Syntax_Syntax.Meta_pattern (_124_198))
+in (_124_200, _124_199)))
+in FStar_Syntax_Syntax.Tm_meta (_124_201))
+in (FStar_Syntax_Syntax.mk _124_202 None t.FStar_Syntax_Syntax.pos))
 end
 | FStar_Syntax_Syntax.Tm_meta (t, m) -> begin
-(let _124_201 = (let _124_200 = (let _124_199 = (subst' s t)
-in (_124_199, m))
-in FStar_Syntax_Syntax.Tm_meta (_124_200))
-in (FStar_Syntax_Syntax.mk _124_201 None t.FStar_Syntax_Syntax.pos))
-end))
-
-<<<<<<< HEAD
-# 323 "FStar.Syntax.Subst.fst"
+(let _124_205 = (let _124_204 = (let _124_203 = (subst' s t)
+in (_124_203, m))
+in FStar_Syntax_Syntax.Tm_meta (_124_204))
+in (FStar_Syntax_Syntax.mk _124_205 None t.FStar_Syntax_Syntax.pos))
+end))
+
+
 let rec compress : FStar_Syntax_Syntax.term  ->  FStar_Syntax_Syntax.term = (fun t -> (
-# 324 "FStar.Syntax.Subst.fst"
-=======
-
-let rec compress : FStar_Syntax_Syntax.term  ->  FStar_Syntax_Syntax.term = (fun t -> (
-
->>>>>>> 68d6503e
+
 let t = (force_delayed_thunk t)
 in (match (t.FStar_Syntax_Syntax.n) with
 | FStar_Syntax_Syntax.Tm_delayed (FStar_Util.Inl (t, s), memo) -> begin
 (
-<<<<<<< HEAD
-# 327 "FStar.Syntax.Subst.fst"
-let t' = (let _124_204 = (push_subst s t)
-in (compress _124_204))
-in (
-# 328 "FStar.Syntax.Subst.fst"
-=======
-
-let t' = (let _124_204 = (push_subst s t)
-in (compress _124_204))
-in (
-
->>>>>>> 68d6503e
-let _35_453 = (FStar_Unionfind.update_in_tx memo (Some (t')))
+
+let t' = (let _124_208 = (push_subst s t)
+in (compress _124_208))
+in (
+
+let _35_455 = (FStar_Unionfind.update_in_tx memo (Some (t')))
 in t'))
 end
-| _35_456 -> begin
+| _35_458 -> begin
 (force_uvar t)
 end)))
 
-<<<<<<< HEAD
-# 334 "FStar.Syntax.Subst.fst"
+
 let subst : FStar_Syntax_Syntax.subst_elt Prims.list  ->  FStar_Syntax_Syntax.term  ->  FStar_Syntax_Syntax.term = (fun s t -> (subst' ((s)::[]) t))
 
-# 335 "FStar.Syntax.Subst.fst"
+
 let subst_comp : FStar_Syntax_Syntax.subst_elt Prims.list  ->  FStar_Syntax_Syntax.comp  ->  FStar_Syntax_Syntax.comp = (fun s t -> (subst_comp' ((s)::[]) t))
 
-# 336 "FStar.Syntax.Subst.fst"
-=======
-
-let subst : FStar_Syntax_Syntax.subst_elt Prims.list  ->  FStar_Syntax_Syntax.term  ->  FStar_Syntax_Syntax.term = (fun s t -> (subst' ((s)::[]) t))
-
-
-let subst_comp : FStar_Syntax_Syntax.subst_elt Prims.list  ->  FStar_Syntax_Syntax.comp  ->  FStar_Syntax_Syntax.comp = (fun s t -> (subst_comp' ((s)::[]) t))
-
-
->>>>>>> 68d6503e
-let closing_subst = (fun bs -> (let _124_216 = (FStar_List.fold_right (fun _35_465 _35_468 -> (match ((_35_465, _35_468)) with
-| ((x, _35_464), (subst, n)) -> begin
+
+let closing_subst = (fun bs -> (let _124_220 = (FStar_List.fold_right (fun _35_467 _35_470 -> (match ((_35_467, _35_470)) with
+| ((x, _35_466), (subst, n)) -> begin
 ((FStar_Syntax_Syntax.NM ((x, n)))::subst, (n + 1))
 end)) bs ([], 0))
-in (FStar_All.pipe_right _124_216 Prims.fst)))
-
-<<<<<<< HEAD
-# 338 "FStar.Syntax.Subst.fst"
+in (FStar_All.pipe_right _124_220 Prims.fst)))
+
+
 let open_binders' = (fun bs -> (
-# 339 "FStar.Syntax.Subst.fst"
-=======
-
-let open_binders' = (fun bs -> (
-
->>>>>>> 68d6503e
+
 let rec aux = (fun bs o -> (match (bs) with
 | [] -> begin
 ([], o)
 end
 | ((x, imp))::bs' -> begin
 (
-<<<<<<< HEAD
-# 342 "FStar.Syntax.Subst.fst"
+
 let x' = (
-# 342 "FStar.Syntax.Subst.fst"
-=======
-
-let x' = (
-
->>>>>>> 68d6503e
-let _35_479 = (FStar_Syntax_Syntax.freshen_bv x)
-in (let _124_222 = (subst o x.FStar_Syntax_Syntax.sort)
-in {FStar_Syntax_Syntax.ppname = _35_479.FStar_Syntax_Syntax.ppname; FStar_Syntax_Syntax.index = _35_479.FStar_Syntax_Syntax.index; FStar_Syntax_Syntax.sort = _124_222}))
-in (
-<<<<<<< HEAD
-# 343 "FStar.Syntax.Subst.fst"
-let o = (let _124_223 = (shift_subst 1 o)
-in (FStar_Syntax_Syntax.DB ((0, x')))::_124_223)
-in (
-# 344 "FStar.Syntax.Subst.fst"
-=======
-
-let o = (let _124_223 = (shift_subst 1 o)
-in (FStar_Syntax_Syntax.DB ((0, x')))::_124_223)
-in (
-
->>>>>>> 68d6503e
-let _35_485 = (aux bs' o)
-in (match (_35_485) with
+
+let _35_481 = (FStar_Syntax_Syntax.freshen_bv x)
+in (let _124_226 = (subst o x.FStar_Syntax_Syntax.sort)
+in {FStar_Syntax_Syntax.ppname = _35_481.FStar_Syntax_Syntax.ppname; FStar_Syntax_Syntax.index = _35_481.FStar_Syntax_Syntax.index; FStar_Syntax_Syntax.sort = _124_226}))
+in (
+
+let o = (let _124_227 = (shift_subst 1 o)
+in (FStar_Syntax_Syntax.DB ((0, x')))::_124_227)
+in (
+
+let _35_487 = (aux bs' o)
+in (match (_35_487) with
 | (bs', o) -> begin
 (((x', imp))::bs', o)
 end))))
 end))
 in (aux bs [])))
 
-<<<<<<< HEAD
-# 347 "FStar.Syntax.Subst.fst"
-let open_binders : FStar_Syntax_Syntax.binders  ->  FStar_Syntax_Syntax.binders = (fun bs -> (let _124_226 = (open_binders' bs)
-in (Prims.fst _124_226)))
-
-# 348 "FStar.Syntax.Subst.fst"
+
+let open_binders : FStar_Syntax_Syntax.binders  ->  FStar_Syntax_Syntax.binders = (fun bs -> (let _124_230 = (open_binders' bs)
+in (Prims.fst _124_230)))
+
+
 let open_term' : FStar_Syntax_Syntax.binders  ->  FStar_Syntax_Syntax.term  ->  (FStar_Syntax_Syntax.binders * FStar_Syntax_Syntax.term * FStar_Syntax_Syntax.subst_t) = (fun bs t -> (
-# 349 "FStar.Syntax.Subst.fst"
-=======
-
-let open_binders : FStar_Syntax_Syntax.binders  ->  FStar_Syntax_Syntax.binders = (fun bs -> (let _124_226 = (open_binders' bs)
-in (Prims.fst _124_226)))
-
-
-let open_term' : FStar_Syntax_Syntax.binders  ->  FStar_Syntax_Syntax.term  ->  (FStar_Syntax_Syntax.binders * FStar_Syntax_Syntax.term * FStar_Syntax_Syntax.subst_t) = (fun bs t -> (
-
->>>>>>> 68d6503e
-let _35_491 = (open_binders' bs)
-in (match (_35_491) with
+
+let _35_493 = (open_binders' bs)
+in (match (_35_493) with
 | (bs', opening) -> begin
-(let _124_231 = (subst opening t)
-in (bs', _124_231, opening))
+(let _124_235 = (subst opening t)
+in (bs', _124_235, opening))
 end)))
 
-<<<<<<< HEAD
-# 351 "FStar.Syntax.Subst.fst"
+
 let open_term : FStar_Syntax_Syntax.binders  ->  FStar_Syntax_Syntax.term  ->  (FStar_Syntax_Syntax.binders * FStar_Syntax_Syntax.term) = (fun bs t -> (
-# 352 "FStar.Syntax.Subst.fst"
-=======
-
-let open_term : FStar_Syntax_Syntax.binders  ->  FStar_Syntax_Syntax.term  ->  (FStar_Syntax_Syntax.binders * FStar_Syntax_Syntax.term) = (fun bs t -> (
-
->>>>>>> 68d6503e
-let _35_498 = (open_term' bs t)
-in (match (_35_498) with
-| (b, t, _35_497) -> begin
+
+let _35_500 = (open_term' bs t)
+in (match (_35_500) with
+| (b, t, _35_499) -> begin
 (b, t)
 end)))
 
-<<<<<<< HEAD
-# 354 "FStar.Syntax.Subst.fst"
+
 let open_comp : FStar_Syntax_Syntax.binders  ->  FStar_Syntax_Syntax.comp  ->  (FStar_Syntax_Syntax.binders * FStar_Syntax_Syntax.comp) = (fun bs t -> (
-# 355 "FStar.Syntax.Subst.fst"
-=======
-
-let open_comp : FStar_Syntax_Syntax.binders  ->  FStar_Syntax_Syntax.comp  ->  (FStar_Syntax_Syntax.binders * FStar_Syntax_Syntax.comp) = (fun bs t -> (
-
->>>>>>> 68d6503e
-let _35_503 = (open_binders' bs)
-in (match (_35_503) with
+
+let _35_505 = (open_binders' bs)
+in (match (_35_505) with
 | (bs', opening) -> begin
-(let _124_240 = (subst_comp opening t)
-in (bs', _124_240))
+(let _124_244 = (subst_comp opening t)
+in (bs', _124_244))
 end)))
 
-<<<<<<< HEAD
-# 359 "FStar.Syntax.Subst.fst"
+
 let open_pat : FStar_Syntax_Syntax.pat  ->  (FStar_Syntax_Syntax.pat * FStar_Syntax_Syntax.subst_t) = (fun p -> (
-# 360 "FStar.Syntax.Subst.fst"
-=======
-
-let open_pat : FStar_Syntax_Syntax.pat  ->  (FStar_Syntax_Syntax.pat * FStar_Syntax_Syntax.subst_t) = (fun p -> (
-
->>>>>>> 68d6503e
+
 let rec aux_disj = (fun sub renaming p -> (match (p.FStar_Syntax_Syntax.v) with
-| FStar_Syntax_Syntax.Pat_disj (_35_510) -> begin
+| FStar_Syntax_Syntax.Pat_disj (_35_512) -> begin
 (FStar_All.failwith "impossible")
 end
-| FStar_Syntax_Syntax.Pat_constant (_35_513) -> begin
+| FStar_Syntax_Syntax.Pat_constant (_35_515) -> begin
 p
 end
 | FStar_Syntax_Syntax.Pat_cons (fv, pats) -> begin
 (
-<<<<<<< HEAD
-# 367 "FStar.Syntax.Subst.fst"
-=======
-
->>>>>>> 68d6503e
-let _35_519 = p
-in (let _124_253 = (let _124_252 = (let _124_251 = (FStar_All.pipe_right pats (FStar_List.map (fun _35_523 -> (match (_35_523) with
+
+let _35_521 = p
+in (let _124_257 = (let _124_256 = (let _124_255 = (FStar_All.pipe_right pats (FStar_List.map (fun _35_525 -> (match (_35_525) with
 | (p, b) -> begin
-(let _124_250 = (aux_disj sub renaming p)
-in (_124_250, b))
+(let _124_254 = (aux_disj sub renaming p)
+in (_124_254, b))
 end))))
-in (fv, _124_251))
-in FStar_Syntax_Syntax.Pat_cons (_124_252))
-in {FStar_Syntax_Syntax.v = _124_253; FStar_Syntax_Syntax.ty = _35_519.FStar_Syntax_Syntax.ty; FStar_Syntax_Syntax.p = _35_519.FStar_Syntax_Syntax.p}))
+in (fv, _124_255))
+in FStar_Syntax_Syntax.Pat_cons (_124_256))
+in {FStar_Syntax_Syntax.v = _124_257; FStar_Syntax_Syntax.ty = _35_521.FStar_Syntax_Syntax.ty; FStar_Syntax_Syntax.p = _35_521.FStar_Syntax_Syntax.p}))
 end
 | FStar_Syntax_Syntax.Pat_var (x) -> begin
 (
-<<<<<<< HEAD
-# 371 "FStar.Syntax.Subst.fst"
-=======
-
->>>>>>> 68d6503e
+
 let yopt = (FStar_Util.find_map renaming (fun _35_7 -> (match (_35_7) with
 | (x', y) when (x.FStar_Syntax_Syntax.ppname.FStar_Ident.idText = x'.FStar_Syntax_Syntax.ppname.FStar_Ident.idText) -> begin
 Some (y)
 end
-| _35_531 -> begin
+| _35_533 -> begin
 None
 end)))
 in (
-<<<<<<< HEAD
-# 374 "FStar.Syntax.Subst.fst"
+
 let y = (match (yopt) with
 | None -> begin
 (
-# 375 "FStar.Syntax.Subst.fst"
-=======
-
-let y = (match (yopt) with
-| None -> begin
-(
-
->>>>>>> 68d6503e
-let _35_534 = (FStar_Syntax_Syntax.freshen_bv x)
-in (let _124_255 = (subst sub x.FStar_Syntax_Syntax.sort)
-in {FStar_Syntax_Syntax.ppname = _35_534.FStar_Syntax_Syntax.ppname; FStar_Syntax_Syntax.index = _35_534.FStar_Syntax_Syntax.index; FStar_Syntax_Syntax.sort = _124_255}))
+
+let _35_536 = (FStar_Syntax_Syntax.freshen_bv x)
+in (let _124_259 = (subst sub x.FStar_Syntax_Syntax.sort)
+in {FStar_Syntax_Syntax.ppname = _35_536.FStar_Syntax_Syntax.ppname; FStar_Syntax_Syntax.index = _35_536.FStar_Syntax_Syntax.index; FStar_Syntax_Syntax.sort = _124_259}))
 end
 | Some (y) -> begin
 y
 end)
 in (
-<<<<<<< HEAD
-# 377 "FStar.Syntax.Subst.fst"
-=======
-
->>>>>>> 68d6503e
-let _35_539 = p
-in {FStar_Syntax_Syntax.v = FStar_Syntax_Syntax.Pat_var (y); FStar_Syntax_Syntax.ty = _35_539.FStar_Syntax_Syntax.ty; FStar_Syntax_Syntax.p = _35_539.FStar_Syntax_Syntax.p})))
+
+let _35_541 = p
+in {FStar_Syntax_Syntax.v = FStar_Syntax_Syntax.Pat_var (y); FStar_Syntax_Syntax.ty = _35_541.FStar_Syntax_Syntax.ty; FStar_Syntax_Syntax.p = _35_541.FStar_Syntax_Syntax.p})))
 end
 | FStar_Syntax_Syntax.Pat_wild (x) -> begin
 (
-<<<<<<< HEAD
-# 380 "FStar.Syntax.Subst.fst"
+
 let x' = (
-# 380 "FStar.Syntax.Subst.fst"
-=======
-
-let x' = (
-
->>>>>>> 68d6503e
-let _35_543 = (FStar_Syntax_Syntax.freshen_bv x)
-in (let _124_256 = (subst sub x.FStar_Syntax_Syntax.sort)
-in {FStar_Syntax_Syntax.ppname = _35_543.FStar_Syntax_Syntax.ppname; FStar_Syntax_Syntax.index = _35_543.FStar_Syntax_Syntax.index; FStar_Syntax_Syntax.sort = _124_256}))
-in (
-<<<<<<< HEAD
-# 381 "FStar.Syntax.Subst.fst"
-=======
-
->>>>>>> 68d6503e
-let _35_546 = p
-in {FStar_Syntax_Syntax.v = FStar_Syntax_Syntax.Pat_wild (x'); FStar_Syntax_Syntax.ty = _35_546.FStar_Syntax_Syntax.ty; FStar_Syntax_Syntax.p = _35_546.FStar_Syntax_Syntax.p}))
+
+let _35_545 = (FStar_Syntax_Syntax.freshen_bv x)
+in (let _124_260 = (subst sub x.FStar_Syntax_Syntax.sort)
+in {FStar_Syntax_Syntax.ppname = _35_545.FStar_Syntax_Syntax.ppname; FStar_Syntax_Syntax.index = _35_545.FStar_Syntax_Syntax.index; FStar_Syntax_Syntax.sort = _124_260}))
+in (
+
+let _35_548 = p
+in {FStar_Syntax_Syntax.v = FStar_Syntax_Syntax.Pat_wild (x'); FStar_Syntax_Syntax.ty = _35_548.FStar_Syntax_Syntax.ty; FStar_Syntax_Syntax.p = _35_548.FStar_Syntax_Syntax.p}))
 end
 | FStar_Syntax_Syntax.Pat_dot_term (x, t0) -> begin
 (
-<<<<<<< HEAD
-# 384 "FStar.Syntax.Subst.fst"
+
 let x = (
-# 384 "FStar.Syntax.Subst.fst"
-=======
-
-let x = (
-
->>>>>>> 68d6503e
-let _35_552 = x
-in (let _124_257 = (subst sub x.FStar_Syntax_Syntax.sort)
-in {FStar_Syntax_Syntax.ppname = _35_552.FStar_Syntax_Syntax.ppname; FStar_Syntax_Syntax.index = _35_552.FStar_Syntax_Syntax.index; FStar_Syntax_Syntax.sort = _124_257}))
-in (
-<<<<<<< HEAD
-# 385 "FStar.Syntax.Subst.fst"
+
+let _35_554 = x
+in (let _124_261 = (subst sub x.FStar_Syntax_Syntax.sort)
+in {FStar_Syntax_Syntax.ppname = _35_554.FStar_Syntax_Syntax.ppname; FStar_Syntax_Syntax.index = _35_554.FStar_Syntax_Syntax.index; FStar_Syntax_Syntax.sort = _124_261}))
+in (
+
 let t0 = (subst sub t0)
 in (
-# 386 "FStar.Syntax.Subst.fst"
-=======
-
-let t0 = (subst sub t0)
-in (
-
->>>>>>> 68d6503e
-let _35_556 = p
-in {FStar_Syntax_Syntax.v = FStar_Syntax_Syntax.Pat_dot_term ((x, t0)); FStar_Syntax_Syntax.ty = _35_556.FStar_Syntax_Syntax.ty; FStar_Syntax_Syntax.p = _35_556.FStar_Syntax_Syntax.p})))
-end))
-in (
-<<<<<<< HEAD
-# 388 "FStar.Syntax.Subst.fst"
-=======
-
->>>>>>> 68d6503e
+
+let _35_558 = p
+in {FStar_Syntax_Syntax.v = FStar_Syntax_Syntax.Pat_dot_term ((x, t0)); FStar_Syntax_Syntax.ty = _35_558.FStar_Syntax_Syntax.ty; FStar_Syntax_Syntax.p = _35_558.FStar_Syntax_Syntax.p})))
+end))
+in (
+
 let rec aux = (fun sub renaming p -> (match (p.FStar_Syntax_Syntax.v) with
 | FStar_Syntax_Syntax.Pat_disj ([]) -> begin
 (FStar_All.failwith "Impossible: empty disjunction")
 end
-| FStar_Syntax_Syntax.Pat_constant (_35_565) -> begin
+| FStar_Syntax_Syntax.Pat_constant (_35_567) -> begin
 (p, sub, renaming)
 end
 | FStar_Syntax_Syntax.Pat_disj ((p)::ps) -> begin
 (
-<<<<<<< HEAD
-# 394 "FStar.Syntax.Subst.fst"
-=======
-
->>>>>>> 68d6503e
-let _35_574 = (aux sub renaming p)
-in (match (_35_574) with
+
+let _35_576 = (aux sub renaming p)
+in (match (_35_576) with
 | (p, sub, renaming) -> begin
 (
-<<<<<<< HEAD
-# 395 "FStar.Syntax.Subst.fst"
+
 let ps = (FStar_List.map (aux_disj sub renaming) ps)
 in ((
-# 396 "FStar.Syntax.Subst.fst"
-=======
-
-let ps = (FStar_List.map (aux_disj sub renaming) ps)
-in ((
-
->>>>>>> 68d6503e
-let _35_576 = p
-in {FStar_Syntax_Syntax.v = FStar_Syntax_Syntax.Pat_disj ((p)::ps); FStar_Syntax_Syntax.ty = _35_576.FStar_Syntax_Syntax.ty; FStar_Syntax_Syntax.p = _35_576.FStar_Syntax_Syntax.p}), sub, renaming))
+
+let _35_578 = p
+in {FStar_Syntax_Syntax.v = FStar_Syntax_Syntax.Pat_disj ((p)::ps); FStar_Syntax_Syntax.ty = _35_578.FStar_Syntax_Syntax.ty; FStar_Syntax_Syntax.p = _35_578.FStar_Syntax_Syntax.p}), sub, renaming))
 end))
 end
 | FStar_Syntax_Syntax.Pat_cons (fv, pats) -> begin
 (
-<<<<<<< HEAD
-# 399 "FStar.Syntax.Subst.fst"
-let _35_596 = (FStar_All.pipe_right pats (FStar_List.fold_left (fun _35_585 _35_588 -> (match ((_35_585, _35_588)) with
+
+let _35_598 = (FStar_All.pipe_right pats (FStar_List.fold_left (fun _35_587 _35_590 -> (match ((_35_587, _35_590)) with
 | ((pats, sub, renaming), (p, imp)) -> begin
 (
-# 400 "FStar.Syntax.Subst.fst"
-=======
-
-let _35_596 = (FStar_All.pipe_right pats (FStar_List.fold_left (fun _35_585 _35_588 -> (match ((_35_585, _35_588)) with
-| ((pats, sub, renaming), (p, imp)) -> begin
-(
-
->>>>>>> 68d6503e
-let _35_592 = (aux sub renaming p)
-in (match (_35_592) with
+
+let _35_594 = (aux sub renaming p)
+in (match (_35_594) with
 | (p, sub, renaming) -> begin
 (((p, imp))::pats, sub, renaming)
 end))
 end)) ([], sub, renaming)))
-in (match (_35_596) with
+in (match (_35_598) with
 | (pats, sub, renaming) -> begin
 ((
-<<<<<<< HEAD
-# 402 "FStar.Syntax.Subst.fst"
-=======
-
->>>>>>> 68d6503e
-let _35_597 = p
-in {FStar_Syntax_Syntax.v = FStar_Syntax_Syntax.Pat_cons ((fv, (FStar_List.rev pats))); FStar_Syntax_Syntax.ty = _35_597.FStar_Syntax_Syntax.ty; FStar_Syntax_Syntax.p = _35_597.FStar_Syntax_Syntax.p}), sub, renaming)
+
+let _35_599 = p
+in {FStar_Syntax_Syntax.v = FStar_Syntax_Syntax.Pat_cons ((fv, (FStar_List.rev pats))); FStar_Syntax_Syntax.ty = _35_599.FStar_Syntax_Syntax.ty; FStar_Syntax_Syntax.p = _35_599.FStar_Syntax_Syntax.p}), sub, renaming)
 end))
 end
 | FStar_Syntax_Syntax.Pat_var (x) -> begin
 (
-<<<<<<< HEAD
-# 405 "FStar.Syntax.Subst.fst"
+
 let x' = (
-# 405 "FStar.Syntax.Subst.fst"
-=======
+
+let _35_603 = (FStar_Syntax_Syntax.freshen_bv x)
+in (let _124_270 = (subst sub x.FStar_Syntax_Syntax.sort)
+in {FStar_Syntax_Syntax.ppname = _35_603.FStar_Syntax_Syntax.ppname; FStar_Syntax_Syntax.index = _35_603.FStar_Syntax_Syntax.index; FStar_Syntax_Syntax.sort = _124_270}))
+in (
+
+let sub = (let _124_271 = (shift_subst 1 sub)
+in (FStar_Syntax_Syntax.DB ((0, x')))::_124_271)
+in ((
+
+let _35_607 = p
+in {FStar_Syntax_Syntax.v = FStar_Syntax_Syntax.Pat_var (x'); FStar_Syntax_Syntax.ty = _35_607.FStar_Syntax_Syntax.ty; FStar_Syntax_Syntax.p = _35_607.FStar_Syntax_Syntax.p}), sub, ((x, x'))::renaming)))
+end
+| FStar_Syntax_Syntax.Pat_wild (x) -> begin
+(
 
 let x' = (
 
->>>>>>> 68d6503e
-let _35_601 = (FStar_Syntax_Syntax.freshen_bv x)
-in (let _124_266 = (subst sub x.FStar_Syntax_Syntax.sort)
-in {FStar_Syntax_Syntax.ppname = _35_601.FStar_Syntax_Syntax.ppname; FStar_Syntax_Syntax.index = _35_601.FStar_Syntax_Syntax.index; FStar_Syntax_Syntax.sort = _124_266}))
-in (
-<<<<<<< HEAD
-# 406 "FStar.Syntax.Subst.fst"
-let sub = (let _124_267 = (shift_subst 1 sub)
-in (FStar_Syntax_Syntax.DB ((0, x')))::_124_267)
+let _35_611 = (FStar_Syntax_Syntax.freshen_bv x)
+in (let _124_272 = (subst sub x.FStar_Syntax_Syntax.sort)
+in {FStar_Syntax_Syntax.ppname = _35_611.FStar_Syntax_Syntax.ppname; FStar_Syntax_Syntax.index = _35_611.FStar_Syntax_Syntax.index; FStar_Syntax_Syntax.sort = _124_272}))
+in (
+
+let sub = (let _124_273 = (shift_subst 1 sub)
+in (FStar_Syntax_Syntax.DB ((0, x')))::_124_273)
 in ((
-# 407 "FStar.Syntax.Subst.fst"
-=======
-
-let sub = (let _124_267 = (shift_subst 1 sub)
-in (FStar_Syntax_Syntax.DB ((0, x')))::_124_267)
-in ((
-
->>>>>>> 68d6503e
-let _35_605 = p
-in {FStar_Syntax_Syntax.v = FStar_Syntax_Syntax.Pat_var (x'); FStar_Syntax_Syntax.ty = _35_605.FStar_Syntax_Syntax.ty; FStar_Syntax_Syntax.p = _35_605.FStar_Syntax_Syntax.p}), sub, ((x, x'))::renaming)))
-end
-| FStar_Syntax_Syntax.Pat_wild (x) -> begin
-(
-<<<<<<< HEAD
-# 410 "FStar.Syntax.Subst.fst"
-let x' = (
-# 410 "FStar.Syntax.Subst.fst"
-=======
-
-let x' = (
-
->>>>>>> 68d6503e
-let _35_609 = (FStar_Syntax_Syntax.freshen_bv x)
-in (let _124_268 = (subst sub x.FStar_Syntax_Syntax.sort)
-in {FStar_Syntax_Syntax.ppname = _35_609.FStar_Syntax_Syntax.ppname; FStar_Syntax_Syntax.index = _35_609.FStar_Syntax_Syntax.index; FStar_Syntax_Syntax.sort = _124_268}))
-in (
-<<<<<<< HEAD
-# 411 "FStar.Syntax.Subst.fst"
-let sub = (let _124_269 = (shift_subst 1 sub)
-in (FStar_Syntax_Syntax.DB ((0, x')))::_124_269)
-in ((
-# 412 "FStar.Syntax.Subst.fst"
-=======
-
-let sub = (let _124_269 = (shift_subst 1 sub)
-in (FStar_Syntax_Syntax.DB ((0, x')))::_124_269)
-in ((
-
->>>>>>> 68d6503e
-let _35_613 = p
-in {FStar_Syntax_Syntax.v = FStar_Syntax_Syntax.Pat_wild (x'); FStar_Syntax_Syntax.ty = _35_613.FStar_Syntax_Syntax.ty; FStar_Syntax_Syntax.p = _35_613.FStar_Syntax_Syntax.p}), sub, ((x, x'))::renaming)))
+
+let _35_615 = p
+in {FStar_Syntax_Syntax.v = FStar_Syntax_Syntax.Pat_wild (x'); FStar_Syntax_Syntax.ty = _35_615.FStar_Syntax_Syntax.ty; FStar_Syntax_Syntax.p = _35_615.FStar_Syntax_Syntax.p}), sub, ((x, x'))::renaming)))
 end
 | FStar_Syntax_Syntax.Pat_dot_term (x, t0) -> begin
 (
-<<<<<<< HEAD
-# 415 "FStar.Syntax.Subst.fst"
+
 let x = (
-# 415 "FStar.Syntax.Subst.fst"
-=======
-
-let x = (
-
->>>>>>> 68d6503e
-let _35_619 = x
-in (let _124_270 = (subst sub x.FStar_Syntax_Syntax.sort)
-in {FStar_Syntax_Syntax.ppname = _35_619.FStar_Syntax_Syntax.ppname; FStar_Syntax_Syntax.index = _35_619.FStar_Syntax_Syntax.index; FStar_Syntax_Syntax.sort = _124_270}))
-in (
-<<<<<<< HEAD
-# 416 "FStar.Syntax.Subst.fst"
+
+let _35_621 = x
+in (let _124_274 = (subst sub x.FStar_Syntax_Syntax.sort)
+in {FStar_Syntax_Syntax.ppname = _35_621.FStar_Syntax_Syntax.ppname; FStar_Syntax_Syntax.index = _35_621.FStar_Syntax_Syntax.index; FStar_Syntax_Syntax.sort = _124_274}))
+in (
+
 let t0 = (subst sub t0)
 in ((
-# 417 "FStar.Syntax.Subst.fst"
-=======
-
-let t0 = (subst sub t0)
-in ((
-
->>>>>>> 68d6503e
-let _35_623 = p
-in {FStar_Syntax_Syntax.v = FStar_Syntax_Syntax.Pat_dot_term ((x, t0)); FStar_Syntax_Syntax.ty = _35_623.FStar_Syntax_Syntax.ty; FStar_Syntax_Syntax.p = _35_623.FStar_Syntax_Syntax.p}), sub, renaming)))
-end))
-in (
-<<<<<<< HEAD
-# 419 "FStar.Syntax.Subst.fst"
-=======
-
->>>>>>> 68d6503e
-let _35_629 = (aux [] [] p)
-in (match (_35_629) with
-| (p, sub, _35_628) -> begin
+
+let _35_625 = p
+in {FStar_Syntax_Syntax.v = FStar_Syntax_Syntax.Pat_dot_term ((x, t0)); FStar_Syntax_Syntax.ty = _35_625.FStar_Syntax_Syntax.ty; FStar_Syntax_Syntax.p = _35_625.FStar_Syntax_Syntax.p}), sub, renaming)))
+end))
+in (
+
+let _35_631 = (aux [] [] p)
+in (match (_35_631) with
+| (p, sub, _35_630) -> begin
 (p, sub)
 end)))))
 
-<<<<<<< HEAD
-# 422 "FStar.Syntax.Subst.fst"
-let open_branch : FStar_Syntax_Syntax.branch  ->  FStar_Syntax_Syntax.branch = (fun _35_633 -> (match (_35_633) with
+
+let open_branch : FStar_Syntax_Syntax.branch  ->  FStar_Syntax_Syntax.branch = (fun _35_635 -> (match (_35_635) with
 | (p, wopt, e) -> begin
 (
-# 423 "FStar.Syntax.Subst.fst"
-=======
-
-let open_branch : FStar_Syntax_Syntax.branch  ->  FStar_Syntax_Syntax.branch = (fun _35_633 -> (match (_35_633) with
-| (p, wopt, e) -> begin
-(
-
->>>>>>> 68d6503e
-let _35_636 = (open_pat p)
-in (match (_35_636) with
+
+let _35_638 = (open_pat p)
+in (match (_35_638) with
 | (p, opening) -> begin
 (
-<<<<<<< HEAD
-# 424 "FStar.Syntax.Subst.fst"
-=======
-
->>>>>>> 68d6503e
+
 let wopt = (match (wopt) with
 | None -> begin
 None
 end
 | Some (w) -> begin
-(let _124_273 = (subst opening w)
-in Some (_124_273))
+(let _124_277 = (subst opening w)
+in Some (_124_277))
 end)
 in (
-<<<<<<< HEAD
-# 427 "FStar.Syntax.Subst.fst"
-=======
-
->>>>>>> 68d6503e
+
 let e = (subst opening e)
 in (p, wopt, e)))
 end))
 end))
 
-<<<<<<< HEAD
-# 430 "FStar.Syntax.Subst.fst"
-let close : FStar_Syntax_Syntax.binders  ->  FStar_Syntax_Syntax.term  ->  FStar_Syntax_Syntax.term = (fun bs t -> (let _124_278 = (closing_subst bs)
-in (subst _124_278 t)))
-
-# 431 "FStar.Syntax.Subst.fst"
-let close_comp : FStar_Syntax_Syntax.binders  ->  FStar_Syntax_Syntax.comp  ->  FStar_Syntax_Syntax.comp = (fun bs c -> (let _124_283 = (closing_subst bs)
-in (subst_comp _124_283 c)))
-
-# 432 "FStar.Syntax.Subst.fst"
+
+let close : FStar_Syntax_Syntax.binders  ->  FStar_Syntax_Syntax.term  ->  FStar_Syntax_Syntax.term = (fun bs t -> (let _124_282 = (closing_subst bs)
+in (subst _124_282 t)))
+
+
+let close_comp : FStar_Syntax_Syntax.binders  ->  FStar_Syntax_Syntax.comp  ->  FStar_Syntax_Syntax.comp = (fun bs c -> (let _124_287 = (closing_subst bs)
+in (subst_comp _124_287 c)))
+
+
 let close_binders : FStar_Syntax_Syntax.binders  ->  FStar_Syntax_Syntax.binders = (fun bs -> (
-# 433 "FStar.Syntax.Subst.fst"
-=======
-
-let close : FStar_Syntax_Syntax.binders  ->  FStar_Syntax_Syntax.term  ->  FStar_Syntax_Syntax.term = (fun bs t -> (let _124_278 = (closing_subst bs)
-in (subst _124_278 t)))
-
-
-let close_comp : FStar_Syntax_Syntax.binders  ->  FStar_Syntax_Syntax.comp  ->  FStar_Syntax_Syntax.comp = (fun bs c -> (let _124_283 = (closing_subst bs)
-in (subst_comp _124_283 c)))
-
-
-let close_binders : FStar_Syntax_Syntax.binders  ->  FStar_Syntax_Syntax.binders = (fun bs -> (
-
->>>>>>> 68d6503e
+
 let rec aux = (fun s bs -> (match (bs) with
 | [] -> begin
 []
 end
 | ((x, imp))::tl -> begin
 (
-<<<<<<< HEAD
-# 436 "FStar.Syntax.Subst.fst"
+
 let x = (
-# 436 "FStar.Syntax.Subst.fst"
-=======
-
-let x = (
-
->>>>>>> 68d6503e
-let _35_656 = x
-in (let _124_290 = (subst s x.FStar_Syntax_Syntax.sort)
-in {FStar_Syntax_Syntax.ppname = _35_656.FStar_Syntax_Syntax.ppname; FStar_Syntax_Syntax.index = _35_656.FStar_Syntax_Syntax.index; FStar_Syntax_Syntax.sort = _124_290}))
-in (
-<<<<<<< HEAD
-# 437 "FStar.Syntax.Subst.fst"
-=======
-
->>>>>>> 68d6503e
-let s' = (let _124_291 = (shift_subst 1 s)
-in (FStar_Syntax_Syntax.NM ((x, 0)))::_124_291)
-in (let _124_292 = (aux s' tl)
-in ((x, imp))::_124_292)))
+
+let _35_658 = x
+in (let _124_294 = (subst s x.FStar_Syntax_Syntax.sort)
+in {FStar_Syntax_Syntax.ppname = _35_658.FStar_Syntax_Syntax.ppname; FStar_Syntax_Syntax.index = _35_658.FStar_Syntax_Syntax.index; FStar_Syntax_Syntax.sort = _124_294}))
+in (
+
+let s' = (let _124_295 = (shift_subst 1 s)
+in (FStar_Syntax_Syntax.NM ((x, 0)))::_124_295)
+in (let _124_296 = (aux s' tl)
+in ((x, imp))::_124_296)))
 end))
 in (aux [] bs)))
 
-<<<<<<< HEAD
-# 441 "FStar.Syntax.Subst.fst"
+
 let close_lcomp : FStar_Syntax_Syntax.binders  ->  FStar_Syntax_Syntax.lcomp  ->  FStar_Syntax_Syntax.lcomp = (fun bs lc -> (
-# 442 "FStar.Syntax.Subst.fst"
+
 let s = (closing_subst bs)
 in (
-# 443 "FStar.Syntax.Subst.fst"
-=======
-
-let close_lcomp : FStar_Syntax_Syntax.binders  ->  FStar_Syntax_Syntax.lcomp  ->  FStar_Syntax_Syntax.lcomp = (fun bs lc -> (
-
-let s = (closing_subst bs)
-in (
-
->>>>>>> 68d6503e
-let _35_663 = lc
-in (let _124_299 = (subst s lc.FStar_Syntax_Syntax.res_typ)
-in {FStar_Syntax_Syntax.eff_name = _35_663.FStar_Syntax_Syntax.eff_name; FStar_Syntax_Syntax.res_typ = _124_299; FStar_Syntax_Syntax.cflags = _35_663.FStar_Syntax_Syntax.cflags; FStar_Syntax_Syntax.comp = (fun _35_665 -> (match (()) with
+
+let _35_665 = lc
+in (let _124_303 = (subst s lc.FStar_Syntax_Syntax.res_typ)
+in {FStar_Syntax_Syntax.eff_name = _35_665.FStar_Syntax_Syntax.eff_name; FStar_Syntax_Syntax.res_typ = _124_303; FStar_Syntax_Syntax.cflags = _35_665.FStar_Syntax_Syntax.cflags; FStar_Syntax_Syntax.comp = (fun _35_667 -> (match (()) with
 | () -> begin
-(let _124_298 = (lc.FStar_Syntax_Syntax.comp ())
-in (subst_comp s _124_298))
+(let _124_302 = (lc.FStar_Syntax_Syntax.comp ())
+in (subst_comp s _124_302))
 end))}))))
 
-<<<<<<< HEAD
-# 446 "FStar.Syntax.Subst.fst"
+
 let close_pat : (FStar_Syntax_Syntax.pat', FStar_Syntax_Syntax.term') FStar_Syntax_Syntax.withinfo_t  ->  ((FStar_Syntax_Syntax.pat', FStar_Syntax_Syntax.term') FStar_Syntax_Syntax.withinfo_t * FStar_Syntax_Syntax.subst_elt Prims.list) = (fun p -> (
-# 447 "FStar.Syntax.Subst.fst"
-=======
-
-let close_pat : (FStar_Syntax_Syntax.pat', FStar_Syntax_Syntax.term') FStar_Syntax_Syntax.withinfo_t  ->  ((FStar_Syntax_Syntax.pat', FStar_Syntax_Syntax.term') FStar_Syntax_Syntax.withinfo_t * FStar_Syntax_Syntax.subst_elt Prims.list) = (fun p -> (
-
->>>>>>> 68d6503e
+
 let rec aux = (fun sub p -> (match (p.FStar_Syntax_Syntax.v) with
 | FStar_Syntax_Syntax.Pat_disj ([]) -> begin
 (FStar_All.failwith "Impossible: empty disjunction")
 end
-| FStar_Syntax_Syntax.Pat_constant (_35_673) -> begin
+| FStar_Syntax_Syntax.Pat_constant (_35_675) -> begin
 (p, sub)
 end
 | FStar_Syntax_Syntax.Pat_disj ((p)::ps) -> begin
 (
-<<<<<<< HEAD
-# 453 "FStar.Syntax.Subst.fst"
-=======
-
->>>>>>> 68d6503e
-let _35_681 = (aux sub p)
-in (match (_35_681) with
+
+let _35_683 = (aux sub p)
+in (match (_35_683) with
 | (p, sub) -> begin
 (
-<<<<<<< HEAD
-# 454 "FStar.Syntax.Subst.fst"
-let ps = (FStar_List.map (fun p -> (let _124_307 = (aux sub p)
-in (Prims.fst _124_307))) ps)
+
+let ps = (FStar_List.map (fun p -> (let _124_311 = (aux sub p)
+in (Prims.fst _124_311))) ps)
 in ((
-# 455 "FStar.Syntax.Subst.fst"
-=======
-
-let ps = (FStar_List.map (fun p -> (let _124_307 = (aux sub p)
-in (Prims.fst _124_307))) ps)
-in ((
-
->>>>>>> 68d6503e
-let _35_684 = p
-in {FStar_Syntax_Syntax.v = FStar_Syntax_Syntax.Pat_disj ((p)::ps); FStar_Syntax_Syntax.ty = _35_684.FStar_Syntax_Syntax.ty; FStar_Syntax_Syntax.p = _35_684.FStar_Syntax_Syntax.p}), sub))
+
+let _35_686 = p
+in {FStar_Syntax_Syntax.v = FStar_Syntax_Syntax.Pat_disj ((p)::ps); FStar_Syntax_Syntax.ty = _35_686.FStar_Syntax_Syntax.ty; FStar_Syntax_Syntax.p = _35_686.FStar_Syntax_Syntax.p}), sub))
 end))
 end
 | FStar_Syntax_Syntax.Pat_cons (fv, pats) -> begin
 (
-<<<<<<< HEAD
-# 458 "FStar.Syntax.Subst.fst"
-let _35_701 = (FStar_All.pipe_right pats (FStar_List.fold_left (fun _35_692 _35_695 -> (match ((_35_692, _35_695)) with
+
+let _35_703 = (FStar_All.pipe_right pats (FStar_List.fold_left (fun _35_694 _35_697 -> (match ((_35_694, _35_697)) with
 | ((pats, sub), (p, imp)) -> begin
 (
-# 459 "FStar.Syntax.Subst.fst"
-=======
-
-let _35_701 = (FStar_All.pipe_right pats (FStar_List.fold_left (fun _35_692 _35_695 -> (match ((_35_692, _35_695)) with
-| ((pats, sub), (p, imp)) -> begin
-(
-
->>>>>>> 68d6503e
-let _35_698 = (aux sub p)
-in (match (_35_698) with
+
+let _35_700 = (aux sub p)
+in (match (_35_700) with
 | (p, sub) -> begin
 (((p, imp))::pats, sub)
 end))
 end)) ([], sub)))
-in (match (_35_701) with
+in (match (_35_703) with
 | (pats, sub) -> begin
 ((
-<<<<<<< HEAD
-# 461 "FStar.Syntax.Subst.fst"
-=======
-
->>>>>>> 68d6503e
-let _35_702 = p
-in {FStar_Syntax_Syntax.v = FStar_Syntax_Syntax.Pat_cons ((fv, (FStar_List.rev pats))); FStar_Syntax_Syntax.ty = _35_702.FStar_Syntax_Syntax.ty; FStar_Syntax_Syntax.p = _35_702.FStar_Syntax_Syntax.p}), sub)
+
+let _35_704 = p
+in {FStar_Syntax_Syntax.v = FStar_Syntax_Syntax.Pat_cons ((fv, (FStar_List.rev pats))); FStar_Syntax_Syntax.ty = _35_704.FStar_Syntax_Syntax.ty; FStar_Syntax_Syntax.p = _35_704.FStar_Syntax_Syntax.p}), sub)
 end))
 end
 | FStar_Syntax_Syntax.Pat_var (x) -> begin
 (
-<<<<<<< HEAD
-# 464 "FStar.Syntax.Subst.fst"
+
 let x = (
-# 464 "FStar.Syntax.Subst.fst"
-=======
+
+let _35_708 = x
+in (let _124_314 = (subst sub x.FStar_Syntax_Syntax.sort)
+in {FStar_Syntax_Syntax.ppname = _35_708.FStar_Syntax_Syntax.ppname; FStar_Syntax_Syntax.index = _35_708.FStar_Syntax_Syntax.index; FStar_Syntax_Syntax.sort = _124_314}))
+in (
+
+let sub = (let _124_315 = (shift_subst 1 sub)
+in (FStar_Syntax_Syntax.NM ((x, 0)))::_124_315)
+in ((
+
+let _35_712 = p
+in {FStar_Syntax_Syntax.v = FStar_Syntax_Syntax.Pat_var (x); FStar_Syntax_Syntax.ty = _35_712.FStar_Syntax_Syntax.ty; FStar_Syntax_Syntax.p = _35_712.FStar_Syntax_Syntax.p}), sub)))
+end
+| FStar_Syntax_Syntax.Pat_wild (x) -> begin
+(
 
 let x = (
 
->>>>>>> 68d6503e
-let _35_706 = x
-in (let _124_310 = (subst sub x.FStar_Syntax_Syntax.sort)
-in {FStar_Syntax_Syntax.ppname = _35_706.FStar_Syntax_Syntax.ppname; FStar_Syntax_Syntax.index = _35_706.FStar_Syntax_Syntax.index; FStar_Syntax_Syntax.sort = _124_310}))
-in (
-<<<<<<< HEAD
-# 465 "FStar.Syntax.Subst.fst"
-let sub = (let _124_311 = (shift_subst 1 sub)
-in (FStar_Syntax_Syntax.NM ((x, 0)))::_124_311)
+let _35_716 = x
+in (let _124_316 = (subst sub x.FStar_Syntax_Syntax.sort)
+in {FStar_Syntax_Syntax.ppname = _35_716.FStar_Syntax_Syntax.ppname; FStar_Syntax_Syntax.index = _35_716.FStar_Syntax_Syntax.index; FStar_Syntax_Syntax.sort = _124_316}))
+in (
+
+let sub = (let _124_317 = (shift_subst 1 sub)
+in (FStar_Syntax_Syntax.NM ((x, 0)))::_124_317)
 in ((
-# 466 "FStar.Syntax.Subst.fst"
-=======
-
-let sub = (let _124_311 = (shift_subst 1 sub)
-in (FStar_Syntax_Syntax.NM ((x, 0)))::_124_311)
-in ((
-
->>>>>>> 68d6503e
-let _35_710 = p
-in {FStar_Syntax_Syntax.v = FStar_Syntax_Syntax.Pat_var (x); FStar_Syntax_Syntax.ty = _35_710.FStar_Syntax_Syntax.ty; FStar_Syntax_Syntax.p = _35_710.FStar_Syntax_Syntax.p}), sub)))
-end
-| FStar_Syntax_Syntax.Pat_wild (x) -> begin
-(
-<<<<<<< HEAD
-# 469 "FStar.Syntax.Subst.fst"
+
+let _35_720 = p
+in {FStar_Syntax_Syntax.v = FStar_Syntax_Syntax.Pat_wild (x); FStar_Syntax_Syntax.ty = _35_720.FStar_Syntax_Syntax.ty; FStar_Syntax_Syntax.p = _35_720.FStar_Syntax_Syntax.p}), sub)))
+end
+| FStar_Syntax_Syntax.Pat_dot_term (x, t0) -> begin
+(
+
 let x = (
-# 469 "FStar.Syntax.Subst.fst"
-=======
-
-let x = (
-
->>>>>>> 68d6503e
-let _35_714 = x
-in (let _124_312 = (subst sub x.FStar_Syntax_Syntax.sort)
-in {FStar_Syntax_Syntax.ppname = _35_714.FStar_Syntax_Syntax.ppname; FStar_Syntax_Syntax.index = _35_714.FStar_Syntax_Syntax.index; FStar_Syntax_Syntax.sort = _124_312}))
-in (
-<<<<<<< HEAD
-# 470 "FStar.Syntax.Subst.fst"
-let sub = (let _124_313 = (shift_subst 1 sub)
-in (FStar_Syntax_Syntax.NM ((x, 0)))::_124_313)
-in ((
-# 471 "FStar.Syntax.Subst.fst"
-=======
-
-let sub = (let _124_313 = (shift_subst 1 sub)
-in (FStar_Syntax_Syntax.NM ((x, 0)))::_124_313)
-in ((
-
->>>>>>> 68d6503e
-let _35_718 = p
-in {FStar_Syntax_Syntax.v = FStar_Syntax_Syntax.Pat_wild (x); FStar_Syntax_Syntax.ty = _35_718.FStar_Syntax_Syntax.ty; FStar_Syntax_Syntax.p = _35_718.FStar_Syntax_Syntax.p}), sub)))
-end
-| FStar_Syntax_Syntax.Pat_dot_term (x, t0) -> begin
-(
-<<<<<<< HEAD
-# 474 "FStar.Syntax.Subst.fst"
-let x = (
-# 474 "FStar.Syntax.Subst.fst"
-=======
-
-let x = (
-
->>>>>>> 68d6503e
-let _35_724 = x
-in (let _124_314 = (subst sub x.FStar_Syntax_Syntax.sort)
-in {FStar_Syntax_Syntax.ppname = _35_724.FStar_Syntax_Syntax.ppname; FStar_Syntax_Syntax.index = _35_724.FStar_Syntax_Syntax.index; FStar_Syntax_Syntax.sort = _124_314}))
-in (
-<<<<<<< HEAD
-# 475 "FStar.Syntax.Subst.fst"
+
+let _35_726 = x
+in (let _124_318 = (subst sub x.FStar_Syntax_Syntax.sort)
+in {FStar_Syntax_Syntax.ppname = _35_726.FStar_Syntax_Syntax.ppname; FStar_Syntax_Syntax.index = _35_726.FStar_Syntax_Syntax.index; FStar_Syntax_Syntax.sort = _124_318}))
+in (
+
 let t0 = (subst sub t0)
 in ((
-# 476 "FStar.Syntax.Subst.fst"
-=======
-
-let t0 = (subst sub t0)
-in ((
-
->>>>>>> 68d6503e
-let _35_728 = p
-in {FStar_Syntax_Syntax.v = FStar_Syntax_Syntax.Pat_dot_term ((x, t0)); FStar_Syntax_Syntax.ty = _35_728.FStar_Syntax_Syntax.ty; FStar_Syntax_Syntax.p = _35_728.FStar_Syntax_Syntax.p}), sub)))
+
+let _35_730 = p
+in {FStar_Syntax_Syntax.v = FStar_Syntax_Syntax.Pat_dot_term ((x, t0)); FStar_Syntax_Syntax.ty = _35_730.FStar_Syntax_Syntax.ty; FStar_Syntax_Syntax.p = _35_730.FStar_Syntax_Syntax.p}), sub)))
 end))
 in (aux [] p)))
 
-<<<<<<< HEAD
-# 479 "FStar.Syntax.Subst.fst"
-let close_branch : FStar_Syntax_Syntax.branch  ->  FStar_Syntax_Syntax.branch = (fun _35_733 -> (match (_35_733) with
+
+let close_branch : FStar_Syntax_Syntax.branch  ->  FStar_Syntax_Syntax.branch = (fun _35_735 -> (match (_35_735) with
 | (p, wopt, e) -> begin
 (
-# 480 "FStar.Syntax.Subst.fst"
-=======
-
-let close_branch : FStar_Syntax_Syntax.branch  ->  FStar_Syntax_Syntax.branch = (fun _35_733 -> (match (_35_733) with
-| (p, wopt, e) -> begin
-(
-
->>>>>>> 68d6503e
-let _35_736 = (close_pat p)
-in (match (_35_736) with
+
+let _35_738 = (close_pat p)
+in (match (_35_738) with
 | (p, closing) -> begin
 (
-<<<<<<< HEAD
-# 481 "FStar.Syntax.Subst.fst"
-=======
-
->>>>>>> 68d6503e
+
 let wopt = (match (wopt) with
 | None -> begin
 None
 end
 | Some (w) -> begin
-(let _124_317 = (subst closing w)
-in Some (_124_317))
+(let _124_321 = (subst closing w)
+in Some (_124_321))
 end)
 in (
-<<<<<<< HEAD
-# 484 "FStar.Syntax.Subst.fst"
-=======
-
->>>>>>> 68d6503e
+
 let e = (subst closing e)
 in (p, wopt, e)))
 end))
 end))
 
-<<<<<<< HEAD
-# 487 "FStar.Syntax.Subst.fst"
+
 let univ_var_opening : FStar_Syntax_Syntax.univ_names  ->  (FStar_Syntax_Syntax.subst_elt Prims.list * FStar_Syntax_Syntax.univ_name Prims.list) = (fun us -> (
-# 488 "FStar.Syntax.Subst.fst"
+
 let n = ((FStar_List.length us) - 1)
 in (
-# 489 "FStar.Syntax.Subst.fst"
-let _35_749 = (let _124_322 = (FStar_All.pipe_right us (FStar_List.mapi (fun i u -> (
-# 490 "FStar.Syntax.Subst.fst"
-=======
-
-let univ_var_opening : FStar_Syntax_Syntax.univ_names  ->  (FStar_Syntax_Syntax.subst_elt Prims.list * FStar_Syntax_Syntax.univ_name Prims.list) = (fun us -> (
-
-let n = ((FStar_List.length us) - 1)
-in (
-
-let _35_749 = (let _124_322 = (FStar_All.pipe_right us (FStar_List.mapi (fun i u -> (
-
->>>>>>> 68d6503e
+
+let _35_751 = (let _124_326 = (FStar_All.pipe_right us (FStar_List.mapi (fun i u -> (
+
 let u' = (FStar_Syntax_Syntax.new_univ_name (Some (u.FStar_Ident.idRange)))
 in (FStar_Syntax_Syntax.UN (((n - i), FStar_Syntax_Syntax.U_name (u'))), u')))))
-in (FStar_All.pipe_right _124_322 FStar_List.unzip))
-in (match (_35_749) with
+in (FStar_All.pipe_right _124_326 FStar_List.unzip))
+in (match (_35_751) with
 | (s, us') -> begin
 (s, us')
 end))))
 
-<<<<<<< HEAD
-# 494 "FStar.Syntax.Subst.fst"
+
 let open_univ_vars : FStar_Syntax_Syntax.univ_names  ->  FStar_Syntax_Syntax.term  ->  (FStar_Syntax_Syntax.univ_names * FStar_Syntax_Syntax.term) = (fun us t -> (
-# 495 "FStar.Syntax.Subst.fst"
-=======
-
-let open_univ_vars : FStar_Syntax_Syntax.univ_names  ->  FStar_Syntax_Syntax.term  ->  (FStar_Syntax_Syntax.univ_names * FStar_Syntax_Syntax.term) = (fun us t -> (
-
->>>>>>> 68d6503e
-let _35_754 = (univ_var_opening us)
-in (match (_35_754) with
+
+let _35_756 = (univ_var_opening us)
+in (match (_35_756) with
 | (s, us') -> begin
 (
-<<<<<<< HEAD
-# 496 "FStar.Syntax.Subst.fst"
-=======
-
->>>>>>> 68d6503e
+
 let t = (subst s t)
 in (us', t))
 end)))
 
-<<<<<<< HEAD
-# 499 "FStar.Syntax.Subst.fst"
+
 let open_univ_vars_comp : FStar_Syntax_Syntax.univ_names  ->  FStar_Syntax_Syntax.comp  ->  (FStar_Syntax_Syntax.univ_names * FStar_Syntax_Syntax.comp) = (fun us c -> (
-# 500 "FStar.Syntax.Subst.fst"
-=======
-
-let open_univ_vars_comp : FStar_Syntax_Syntax.univ_names  ->  FStar_Syntax_Syntax.comp  ->  (FStar_Syntax_Syntax.univ_names * FStar_Syntax_Syntax.comp) = (fun us c -> (
-
->>>>>>> 68d6503e
-let _35_760 = (univ_var_opening us)
-in (match (_35_760) with
+
+let _35_762 = (univ_var_opening us)
+in (match (_35_762) with
 | (s, us') -> begin
-(let _124_331 = (subst_comp s c)
-in (us', _124_331))
+(let _124_335 = (subst_comp s c)
+in (us', _124_335))
 end)))
 
-<<<<<<< HEAD
-# 503 "FStar.Syntax.Subst.fst"
+
 let close_univ_vars : FStar_Syntax_Syntax.univ_names  ->  FStar_Syntax_Syntax.term  ->  FStar_Syntax_Syntax.term = (fun us t -> (
-# 504 "FStar.Syntax.Subst.fst"
+
 let n = ((FStar_List.length us) - 1)
 in (
-# 505 "FStar.Syntax.Subst.fst"
+
 let s = (FStar_All.pipe_right us (FStar_List.mapi (fun i u -> FStar_Syntax_Syntax.UD ((u, (n - i))))))
 in (subst s t))))
 
-# 508 "FStar.Syntax.Subst.fst"
+
 let close_univ_vars_comp : FStar_Syntax_Syntax.univ_names  ->  FStar_Syntax_Syntax.comp  ->  FStar_Syntax_Syntax.comp = (fun us c -> (
-# 509 "FStar.Syntax.Subst.fst"
+
 let n = ((FStar_List.length us) - 1)
 in (
-# 510 "FStar.Syntax.Subst.fst"
+
 let s = (FStar_All.pipe_right us (FStar_List.mapi (fun i u -> FStar_Syntax_Syntax.UD ((u, (n - i))))))
 in (subst_comp s c))))
 
-# 513 "FStar.Syntax.Subst.fst"
-=======
-
-let close_univ_vars : FStar_Syntax_Syntax.univ_names  ->  FStar_Syntax_Syntax.term  ->  FStar_Syntax_Syntax.term = (fun us t -> (
-
-let n = ((FStar_List.length us) - 1)
-in (
-
-let s = (FStar_All.pipe_right us (FStar_List.mapi (fun i u -> FStar_Syntax_Syntax.UD ((u, (n - i))))))
-in (subst s t))))
-
-
-let close_univ_vars_comp : FStar_Syntax_Syntax.univ_names  ->  FStar_Syntax_Syntax.comp  ->  FStar_Syntax_Syntax.comp = (fun us c -> (
-
-let n = ((FStar_List.length us) - 1)
-in (
-
-let s = (FStar_All.pipe_right us (FStar_List.mapi (fun i u -> FStar_Syntax_Syntax.UD ((u, (n - i))))))
-in (subst_comp s c))))
-
-
->>>>>>> 68d6503e
+
 let open_let_rec : FStar_Syntax_Syntax.letbinding Prims.list  ->  FStar_Syntax_Syntax.term  ->  (FStar_Syntax_Syntax.letbinding Prims.list * FStar_Syntax_Syntax.term) = (fun lbs t -> if (FStar_Syntax_Syntax.is_top_level lbs) then begin
 (lbs, t)
 end else begin
 (
-<<<<<<< HEAD
-# 530 "FStar.Syntax.Subst.fst"
-let _35_786 = (FStar_List.fold_right (fun lb _35_779 -> (match (_35_779) with
+
+let _35_788 = (FStar_List.fold_right (fun lb _35_781 -> (match (_35_781) with
 | (i, lbs, out) -> begin
 (
-# 532 "FStar.Syntax.Subst.fst"
-let x = (let _124_350 = (FStar_Util.left lb.FStar_Syntax_Syntax.lbname)
-in (FStar_Syntax_Syntax.freshen_bv _124_350))
+
+let x = (let _124_354 = (FStar_Util.left lb.FStar_Syntax_Syntax.lbname)
+in (FStar_Syntax_Syntax.freshen_bv _124_354))
 in ((i + 1), ((
-# 533 "FStar.Syntax.Subst.fst"
-=======
-
-let _35_786 = (FStar_List.fold_right (fun lb _35_779 -> (match (_35_779) with
-| (i, lbs, out) -> begin
-(
-
-let x = (let _124_350 = (FStar_Util.left lb.FStar_Syntax_Syntax.lbname)
-in (FStar_Syntax_Syntax.freshen_bv _124_350))
-in ((i + 1), ((
-
->>>>>>> 68d6503e
-let _35_781 = lb
-in {FStar_Syntax_Syntax.lbname = FStar_Util.Inl (x); FStar_Syntax_Syntax.lbunivs = _35_781.FStar_Syntax_Syntax.lbunivs; FStar_Syntax_Syntax.lbtyp = _35_781.FStar_Syntax_Syntax.lbtyp; FStar_Syntax_Syntax.lbeff = _35_781.FStar_Syntax_Syntax.lbeff; FStar_Syntax_Syntax.lbdef = _35_781.FStar_Syntax_Syntax.lbdef}))::lbs, (FStar_Syntax_Syntax.DB ((i, x)))::out))
+
+let _35_783 = lb
+in {FStar_Syntax_Syntax.lbname = FStar_Util.Inl (x); FStar_Syntax_Syntax.lbunivs = _35_783.FStar_Syntax_Syntax.lbunivs; FStar_Syntax_Syntax.lbtyp = _35_783.FStar_Syntax_Syntax.lbtyp; FStar_Syntax_Syntax.lbeff = _35_783.FStar_Syntax_Syntax.lbeff; FStar_Syntax_Syntax.lbdef = _35_783.FStar_Syntax_Syntax.lbdef}))::lbs, (FStar_Syntax_Syntax.DB ((i, x)))::out))
 end)) lbs (0, [], []))
-in (match (_35_786) with
+in (match (_35_788) with
 | (n_let_recs, lbs, let_rec_opening) -> begin
 (
-<<<<<<< HEAD
-# 535 "FStar.Syntax.Subst.fst"
+
 let lbs = (FStar_All.pipe_right lbs (FStar_List.map (fun lb -> (
-# 536 "FStar.Syntax.Subst.fst"
-let _35_798 = (FStar_List.fold_right (fun u _35_792 -> (match (_35_792) with
+
+let _35_800 = (FStar_List.fold_right (fun u _35_794 -> (match (_35_794) with
 | (i, us, out) -> begin
 (
-# 538 "FStar.Syntax.Subst.fst"
-=======
-
-let lbs = (FStar_All.pipe_right lbs (FStar_List.map (fun lb -> (
-
-let _35_798 = (FStar_List.fold_right (fun u _35_792 -> (match (_35_792) with
-| (i, us, out) -> begin
-(
-
->>>>>>> 68d6503e
+
 let u = (FStar_Syntax_Syntax.new_univ_name None)
 in ((i + 1), (u)::us, (FStar_Syntax_Syntax.UN ((i, FStar_Syntax_Syntax.U_name (u))))::out))
 end)) lb.FStar_Syntax_Syntax.lbunivs (n_let_recs, [], let_rec_opening))
-in (match (_35_798) with
-| (_35_795, us, u_let_rec_opening) -> begin
-(
-<<<<<<< HEAD
-# 541 "FStar.Syntax.Subst.fst"
-=======
-
->>>>>>> 68d6503e
-let _35_799 = lb
-in (let _124_354 = (subst u_let_rec_opening lb.FStar_Syntax_Syntax.lbdef)
-in {FStar_Syntax_Syntax.lbname = _35_799.FStar_Syntax_Syntax.lbname; FStar_Syntax_Syntax.lbunivs = us; FStar_Syntax_Syntax.lbtyp = _35_799.FStar_Syntax_Syntax.lbtyp; FStar_Syntax_Syntax.lbeff = _35_799.FStar_Syntax_Syntax.lbeff; FStar_Syntax_Syntax.lbdef = _124_354}))
+in (match (_35_800) with
+| (_35_797, us, u_let_rec_opening) -> begin
+(
+
+let _35_801 = lb
+in (let _124_358 = (subst u_let_rec_opening lb.FStar_Syntax_Syntax.lbdef)
+in {FStar_Syntax_Syntax.lbname = _35_801.FStar_Syntax_Syntax.lbname; FStar_Syntax_Syntax.lbunivs = us; FStar_Syntax_Syntax.lbtyp = _35_801.FStar_Syntax_Syntax.lbtyp; FStar_Syntax_Syntax.lbeff = _35_801.FStar_Syntax_Syntax.lbeff; FStar_Syntax_Syntax.lbdef = _124_358}))
 end)))))
 in (
-<<<<<<< HEAD
-# 543 "FStar.Syntax.Subst.fst"
-=======
-
->>>>>>> 68d6503e
+
 let t = (subst let_rec_opening t)
 in (lbs, t)))
 end))
 end)
 
-<<<<<<< HEAD
-# 546 "FStar.Syntax.Subst.fst"
-=======
-
->>>>>>> 68d6503e
+
 let close_let_rec : FStar_Syntax_Syntax.letbinding Prims.list  ->  FStar_Syntax_Syntax.term  ->  (FStar_Syntax_Syntax.letbinding Prims.list * FStar_Syntax_Syntax.term) = (fun lbs t -> if (FStar_Syntax_Syntax.is_top_level lbs) then begin
 (lbs, t)
 end else begin
 (
-<<<<<<< HEAD
-# 548 "FStar.Syntax.Subst.fst"
-=======
-
->>>>>>> 68d6503e
-let _35_811 = (FStar_List.fold_right (fun lb _35_808 -> (match (_35_808) with
+
+let _35_813 = (FStar_List.fold_right (fun lb _35_810 -> (match (_35_810) with
 | (i, out) -> begin
-(let _124_364 = (let _124_363 = (let _124_362 = (let _124_361 = (FStar_Util.left lb.FStar_Syntax_Syntax.lbname)
-in (_124_361, i))
-in FStar_Syntax_Syntax.NM (_124_362))
-in (_124_363)::out)
-in ((i + 1), _124_364))
+(let _124_368 = (let _124_367 = (let _124_366 = (let _124_365 = (FStar_Util.left lb.FStar_Syntax_Syntax.lbname)
+in (_124_365, i))
+in FStar_Syntax_Syntax.NM (_124_366))
+in (_124_367)::out)
+in ((i + 1), _124_368))
 end)) lbs (0, []))
-in (match (_35_811) with
+in (match (_35_813) with
 | (n_let_recs, let_rec_closing) -> begin
 (
-<<<<<<< HEAD
-# 550 "FStar.Syntax.Subst.fst"
+
 let lbs = (FStar_All.pipe_right lbs (FStar_List.map (fun lb -> (
-# 551 "FStar.Syntax.Subst.fst"
-=======
-
-let lbs = (FStar_All.pipe_right lbs (FStar_List.map (fun lb -> (
-
->>>>>>> 68d6503e
-let _35_820 = (FStar_List.fold_right (fun u _35_816 -> (match (_35_816) with
+
+let _35_822 = (FStar_List.fold_right (fun u _35_818 -> (match (_35_818) with
 | (i, out) -> begin
 ((i + 1), (FStar_Syntax_Syntax.UD ((u, i)))::out)
 end)) lb.FStar_Syntax_Syntax.lbunivs (n_let_recs, let_rec_closing))
-in (match (_35_820) with
-| (_35_818, u_let_rec_closing) -> begin
-(
-<<<<<<< HEAD
-# 552 "FStar.Syntax.Subst.fst"
-=======
-
->>>>>>> 68d6503e
-let _35_821 = lb
-in (let _124_368 = (subst u_let_rec_closing lb.FStar_Syntax_Syntax.lbdef)
-in {FStar_Syntax_Syntax.lbname = _35_821.FStar_Syntax_Syntax.lbname; FStar_Syntax_Syntax.lbunivs = _35_821.FStar_Syntax_Syntax.lbunivs; FStar_Syntax_Syntax.lbtyp = _35_821.FStar_Syntax_Syntax.lbtyp; FStar_Syntax_Syntax.lbeff = _35_821.FStar_Syntax_Syntax.lbeff; FStar_Syntax_Syntax.lbdef = _124_368}))
+in (match (_35_822) with
+| (_35_820, u_let_rec_closing) -> begin
+(
+
+let _35_823 = lb
+in (let _124_372 = (subst u_let_rec_closing lb.FStar_Syntax_Syntax.lbdef)
+in {FStar_Syntax_Syntax.lbname = _35_823.FStar_Syntax_Syntax.lbname; FStar_Syntax_Syntax.lbunivs = _35_823.FStar_Syntax_Syntax.lbunivs; FStar_Syntax_Syntax.lbtyp = _35_823.FStar_Syntax_Syntax.lbtyp; FStar_Syntax_Syntax.lbeff = _35_823.FStar_Syntax_Syntax.lbeff; FStar_Syntax_Syntax.lbdef = _124_372}))
 end)))))
 in (
-<<<<<<< HEAD
-# 553 "FStar.Syntax.Subst.fst"
-=======
-
->>>>>>> 68d6503e
+
 let t = (subst let_rec_closing t)
 in (lbs, t)))
 end))
 end)
 
-<<<<<<< HEAD
-# 556 "FStar.Syntax.Subst.fst"
-let close_tscheme : FStar_Syntax_Syntax.binders  ->  FStar_Syntax_Syntax.tscheme  ->  FStar_Syntax_Syntax.tscheme = (fun binders _35_828 -> (match (_35_828) with
+
+let close_tscheme : FStar_Syntax_Syntax.binders  ->  FStar_Syntax_Syntax.tscheme  ->  FStar_Syntax_Syntax.tscheme = (fun binders _35_830 -> (match (_35_830) with
 | (us, t) -> begin
 (
-# 557 "FStar.Syntax.Subst.fst"
+
 let n = ((FStar_List.length binders) - 1)
 in (
-# 558 "FStar.Syntax.Subst.fst"
+
 let k = (FStar_List.length us)
 in (
-# 559 "FStar.Syntax.Subst.fst"
-=======
-
-let close_tscheme : FStar_Syntax_Syntax.binders  ->  FStar_Syntax_Syntax.tscheme  ->  FStar_Syntax_Syntax.tscheme = (fun binders _35_828 -> (match (_35_828) with
-| (us, t) -> begin
-(
-
-let n = ((FStar_List.length binders) - 1)
-in (
-
-let k = (FStar_List.length us)
-in (
-
->>>>>>> 68d6503e
-let s = (FStar_List.mapi (fun i _35_835 -> (match (_35_835) with
-| (x, _35_834) -> begin
+
+let s = (FStar_List.mapi (fun i _35_837 -> (match (_35_837) with
+| (x, _35_836) -> begin
 FStar_Syntax_Syntax.NM ((x, (k + (n - i))))
 end)) binders)
 in (
-<<<<<<< HEAD
-# 560 "FStar.Syntax.Subst.fst"
-=======
-
->>>>>>> 68d6503e
+
 let t = (subst s t)
 in (us, t)))))
 end))
 
-<<<<<<< HEAD
-# 563 "FStar.Syntax.Subst.fst"
-let close_univ_vars_tscheme : FStar_Syntax_Syntax.univ_names  ->  FStar_Syntax_Syntax.tscheme  ->  FStar_Syntax_Syntax.tscheme = (fun us _35_841 -> (match (_35_841) with
+
+let close_univ_vars_tscheme : FStar_Syntax_Syntax.univ_names  ->  FStar_Syntax_Syntax.tscheme  ->  FStar_Syntax_Syntax.tscheme = (fun us _35_843 -> (match (_35_843) with
 | (us', t) -> begin
 (
-# 564 "FStar.Syntax.Subst.fst"
+
 let n = ((FStar_List.length us) - 1)
 in (
-# 565 "FStar.Syntax.Subst.fst"
+
 let k = (FStar_List.length us')
 in (
-# 566 "FStar.Syntax.Subst.fst"
-=======
-
-let close_univ_vars_tscheme : FStar_Syntax_Syntax.univ_names  ->  FStar_Syntax_Syntax.tscheme  ->  FStar_Syntax_Syntax.tscheme = (fun us _35_841 -> (match (_35_841) with
-| (us', t) -> begin
-(
-
-let n = ((FStar_List.length us) - 1)
-in (
-
-let k = (FStar_List.length us')
-in (
-
->>>>>>> 68d6503e
+
 let s = (FStar_List.mapi (fun i x -> FStar_Syntax_Syntax.UD ((x, (k + (n - i))))) us)
-in (let _124_381 = (subst s t)
-in (us', _124_381)))))
-end))
-
-<<<<<<< HEAD
-# 569 "FStar.Syntax.Subst.fst"
+in (let _124_385 = (subst s t)
+in (us', _124_385)))))
+end))
+
+
 let opening_of_binders : FStar_Syntax_Syntax.binders  ->  FStar_Syntax_Syntax.subst_t = (fun bs -> (
-# 570 "FStar.Syntax.Subst.fst"
-=======
-
-let opening_of_binders : FStar_Syntax_Syntax.binders  ->  FStar_Syntax_Syntax.subst_t = (fun bs -> (
-
->>>>>>> 68d6503e
+
 let n = ((FStar_List.length bs) - 1)
-in (FStar_All.pipe_right bs (FStar_List.mapi (fun i _35_853 -> (match (_35_853) with
-| (x, _35_852) -> begin
+in (FStar_All.pipe_right bs (FStar_List.mapi (fun i _35_855 -> (match (_35_855) with
+| (x, _35_854) -> begin
 FStar_Syntax_Syntax.DB (((n - i), x))
 end))))))
 
