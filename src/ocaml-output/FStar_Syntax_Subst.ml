--- conflicted
+++ resolved
@@ -1,1574 +1,5 @@
 
 open Prims
-<<<<<<< HEAD
-open FStar_Pervasives
-
-let subst_to_string : 'Auu____5 . (FStar_Syntax_Syntax.bv * 'Auu____5) Prims.list  ->  Prims.string = (fun s -> (
-
-let uu____22 = (FStar_All.pipe_right s (FStar_List.map (fun uu____40 -> (match (uu____40) with
-| (b, uu____46) -> begin
-b.FStar_Syntax_Syntax.ppname.FStar_Ident.idText
-end))))
-in (FStar_All.pipe_right uu____22 (FStar_String.concat ", "))))
-
-
-let rec apply_until_some : 'Auu____57 'Auu____58 . ('Auu____58  ->  'Auu____57 FStar_Pervasives_Native.option)  ->  'Auu____58 Prims.list  ->  ('Auu____58 Prims.list * 'Auu____57) FStar_Pervasives_Native.option = (fun f s -> (match (s) with
-| [] -> begin
-FStar_Pervasives_Native.None
-end
-| (s0)::rest -> begin
-(
-
-let uu____98 = (f s0)
-in (match (uu____98) with
-| FStar_Pervasives_Native.None -> begin
-(apply_until_some f rest)
-end
-| FStar_Pervasives_Native.Some (st) -> begin
-FStar_Pervasives_Native.Some (((rest), (st)))
-end))
-end))
-
-
-let map_some_curry : 'Auu____130 'Auu____131 'Auu____132 . ('Auu____132  ->  'Auu____131  ->  'Auu____130)  ->  'Auu____130  ->  ('Auu____132 * 'Auu____131) FStar_Pervasives_Native.option  ->  'Auu____130 = (fun f x uu___111_156 -> (match (uu___111_156) with
-| FStar_Pervasives_Native.None -> begin
-x
-end
-| FStar_Pervasives_Native.Some (a, b) -> begin
-(f a b)
-end))
-
-
-let apply_until_some_then_map : 'Auu____191 'Auu____192 'Auu____193 . ('Auu____193  ->  'Auu____192 FStar_Pervasives_Native.option)  ->  'Auu____193 Prims.list  ->  ('Auu____193 Prims.list  ->  'Auu____192  ->  'Auu____191)  ->  'Auu____191  ->  'Auu____191 = (fun f s g t -> (
-
-let uu____237 = (apply_until_some f s)
-in (FStar_All.pipe_right uu____237 (map_some_curry g t))))
-
-
-let compose_subst : 'Auu____264 'Auu____265 . ('Auu____265 Prims.list * 'Auu____264 FStar_Pervasives_Native.option)  ->  ('Auu____265 Prims.list * 'Auu____264 FStar_Pervasives_Native.option)  ->  ('Auu____265 Prims.list * 'Auu____264 FStar_Pervasives_Native.option) = (fun s1 s2 -> (
-
-let s = (FStar_List.append (FStar_Pervasives_Native.fst s1) (FStar_Pervasives_Native.fst s2))
-in (
-
-let ropt = (match ((FStar_Pervasives_Native.snd s2)) with
-| FStar_Pervasives_Native.Some (uu____334) -> begin
-(FStar_Pervasives_Native.snd s2)
-end
-| uu____339 -> begin
-(FStar_Pervasives_Native.snd s1)
-end)
-in ((s), (ropt)))))
-
-
-let delay : FStar_Syntax_Syntax.term' FStar_Syntax_Syntax.syntax  ->  (FStar_Syntax_Syntax.subst_elt Prims.list Prims.list * FStar_Range.range FStar_Pervasives_Native.option)  ->  FStar_Syntax_Syntax.term = (fun t s -> (match (t.FStar_Syntax_Syntax.n) with
-| FStar_Syntax_Syntax.Tm_delayed ((t', s'), m) -> begin
-(FStar_Syntax_Syntax.mk_Tm_delayed ((t'), ((compose_subst s' s))) t.FStar_Syntax_Syntax.pos)
-end
-| uu____447 -> begin
-(FStar_Syntax_Syntax.mk_Tm_delayed ((t), (s)) t.FStar_Syntax_Syntax.pos)
-end))
-
-
-let rec force_uvar' : FStar_Syntax_Syntax.term' FStar_Syntax_Syntax.syntax  ->  FStar_Syntax_Syntax.term' FStar_Syntax_Syntax.syntax = (fun t -> (match (t.FStar_Syntax_Syntax.n) with
-| FStar_Syntax_Syntax.Tm_uvar (uv, uu____473) -> begin
-(
-
-let uu____498 = (FStar_Syntax_Unionfind.find uv)
-in (match (uu____498) with
-| FStar_Pervasives_Native.Some (t') -> begin
-(force_uvar' t')
-end
-| uu____504 -> begin
-t
-end))
-end
-| uu____507 -> begin
-t
-end))
-
-
-let force_uvar : FStar_Syntax_Syntax.term' FStar_Syntax_Syntax.syntax  ->  FStar_Syntax_Syntax.term' FStar_Syntax_Syntax.syntax = (fun t -> (
-
-let t' = (force_uvar' t)
-in (
-
-let uu____521 = (FStar_Util.physical_equality t t')
-in (match (uu____521) with
-| true -> begin
-t
-end
-| uu____526 -> begin
-(delay t' (([]), (FStar_Pervasives_Native.Some (t.FStar_Syntax_Syntax.pos))))
-end))))
-
-
-let rec force_delayed_thunk : FStar_Syntax_Syntax.term' FStar_Syntax_Syntax.syntax  ->  FStar_Syntax_Syntax.term' FStar_Syntax_Syntax.syntax = (fun t -> (match (t.FStar_Syntax_Syntax.n) with
-| FStar_Syntax_Syntax.Tm_delayed (f, m) -> begin
-(
-
-let uu____589 = (FStar_ST.op_Bang m)
-in (match (uu____589) with
-| FStar_Pervasives_Native.None -> begin
-t
-end
-| FStar_Pervasives_Native.Some (t') -> begin
-(
-
-let t'1 = (force_delayed_thunk t')
-in ((FStar_ST.op_Colon_Equals m (FStar_Pervasives_Native.Some (t'1)));
-t'1;
-))
-end))
-end
-| uu____745 -> begin
-t
-end))
-
-
-let rec compress_univ : FStar_Syntax_Syntax.universe  ->  FStar_Syntax_Syntax.universe = (fun u -> (match (u) with
-| FStar_Syntax_Syntax.U_unif (u') -> begin
-(
-
-let uu____759 = (FStar_Syntax_Unionfind.univ_find u')
-in (match (uu____759) with
-| FStar_Pervasives_Native.Some (u1) -> begin
-(compress_univ u1)
-end
-| uu____763 -> begin
-u
-end))
-end
-| uu____766 -> begin
-u
-end))
-
-
-let subst_bv : FStar_Syntax_Syntax.bv  ->  FStar_Syntax_Syntax.subst_elt Prims.list  ->  FStar_Syntax_Syntax.term FStar_Pervasives_Native.option = (fun a s -> (FStar_Util.find_map s (fun uu___112_785 -> (match (uu___112_785) with
-| FStar_Syntax_Syntax.DB (i, x) when (Prims.op_Equality i a.FStar_Syntax_Syntax.index) -> begin
-(
-
-let uu____790 = (
-
-let uu____791 = (
-
-let uu____792 = (FStar_Syntax_Syntax.range_of_bv a)
-in (FStar_Syntax_Syntax.set_range_of_bv x uu____792))
-in (FStar_Syntax_Syntax.bv_to_name uu____791))
-in FStar_Pervasives_Native.Some (uu____790))
-end
-| uu____793 -> begin
-FStar_Pervasives_Native.None
-end))))
-
-
-let subst_nm : FStar_Syntax_Syntax.bv  ->  FStar_Syntax_Syntax.subst_elt Prims.list  ->  FStar_Syntax_Syntax.term FStar_Pervasives_Native.option = (fun a s -> (FStar_Util.find_map s (fun uu___113_812 -> (match (uu___113_812) with
-| FStar_Syntax_Syntax.NM (x, i) when (FStar_Syntax_Syntax.bv_eq a x) -> begin
-(
-
-let uu____817 = (FStar_Syntax_Syntax.bv_to_tm (
-
-let uu___117_820 = a
-in {FStar_Syntax_Syntax.ppname = uu___117_820.FStar_Syntax_Syntax.ppname; FStar_Syntax_Syntax.index = i; FStar_Syntax_Syntax.sort = uu___117_820.FStar_Syntax_Syntax.sort}))
-in FStar_Pervasives_Native.Some (uu____817))
-end
-| FStar_Syntax_Syntax.NT (x, t) when (FStar_Syntax_Syntax.bv_eq a x) -> begin
-FStar_Pervasives_Native.Some (t)
-end
-| uu____829 -> begin
-FStar_Pervasives_Native.None
-end))))
-
-
-let subst_univ_bv : Prims.int  ->  FStar_Syntax_Syntax.subst_elt Prims.list  ->  FStar_Syntax_Syntax.universe FStar_Pervasives_Native.option = (fun x s -> (FStar_Util.find_map s (fun uu___114_847 -> (match (uu___114_847) with
-| FStar_Syntax_Syntax.UN (y, t) when (Prims.op_Equality x y) -> begin
-FStar_Pervasives_Native.Some (t)
-end
-| uu____852 -> begin
-FStar_Pervasives_Native.None
-end))))
-
-
-let subst_univ_nm : FStar_Syntax_Syntax.univ_name  ->  FStar_Syntax_Syntax.subst_elt Prims.list  ->  FStar_Syntax_Syntax.universe FStar_Pervasives_Native.option = (fun x s -> (FStar_Util.find_map s (fun uu___115_870 -> (match (uu___115_870) with
-| FStar_Syntax_Syntax.UD (y, i) when (Prims.op_Equality x.FStar_Ident.idText y.FStar_Ident.idText) -> begin
-FStar_Pervasives_Native.Some (FStar_Syntax_Syntax.U_bvar (i))
-end
-| uu____875 -> begin
-FStar_Pervasives_Native.None
-end))))
-
-
-let rec subst_univ : FStar_Syntax_Syntax.subst_elt Prims.list Prims.list  ->  FStar_Syntax_Syntax.universe  ->  FStar_Syntax_Syntax.universe = (fun s u -> (
-
-let u1 = (compress_univ u)
-in (match (u1) with
-| FStar_Syntax_Syntax.U_bvar (x) -> begin
-(apply_until_some_then_map (subst_univ_bv x) s subst_univ u1)
-end
-| FStar_Syntax_Syntax.U_name (x) -> begin
-(apply_until_some_then_map (subst_univ_nm x) s subst_univ u1)
-end
-| FStar_Syntax_Syntax.U_zero -> begin
-u1
-end
-| FStar_Syntax_Syntax.U_unknown -> begin
-u1
-end
-| FStar_Syntax_Syntax.U_unif (uu____899) -> begin
-u1
-end
-| FStar_Syntax_Syntax.U_succ (u2) -> begin
-(
-
-let uu____909 = (subst_univ s u2)
-in FStar_Syntax_Syntax.U_succ (uu____909))
-end
-| FStar_Syntax_Syntax.U_max (us) -> begin
-(
-
-let uu____913 = (FStar_List.map (subst_univ s) us)
-in FStar_Syntax_Syntax.U_max (uu____913))
-end)))
-
-
-let tag_with_range : 'Auu____922 . FStar_Syntax_Syntax.term' FStar_Syntax_Syntax.syntax  ->  ('Auu____922 * FStar_Range.range FStar_Pervasives_Native.option)  ->  FStar_Syntax_Syntax.term' FStar_Syntax_Syntax.syntax = (fun t s -> (match ((FStar_Pervasives_Native.snd s)) with
-| FStar_Pervasives_Native.None -> begin
-t
-end
-| FStar_Pervasives_Native.Some (r) -> begin
-(
-
-let r1 = (
-
-let uu____953 = (FStar_Range.use_range r)
-in (FStar_Range.set_use_range t.FStar_Syntax_Syntax.pos uu____953))
-in (
-
-let t' = (match (t.FStar_Syntax_Syntax.n) with
-| FStar_Syntax_Syntax.Tm_bvar (bv) -> begin
-(
-
-let uu____956 = (FStar_Syntax_Syntax.set_range_of_bv bv r1)
-in FStar_Syntax_Syntax.Tm_bvar (uu____956))
-end
-| FStar_Syntax_Syntax.Tm_name (bv) -> begin
-(
-
-let uu____958 = (FStar_Syntax_Syntax.set_range_of_bv bv r1)
-in FStar_Syntax_Syntax.Tm_name (uu____958))
-end
-| FStar_Syntax_Syntax.Tm_fvar (fv) -> begin
-(
-
-let l = (FStar_Syntax_Syntax.lid_of_fv fv)
-in (
-
-let v1 = (
-
-let uu___118_964 = fv.FStar_Syntax_Syntax.fv_name
-in {FStar_Syntax_Syntax.v = (FStar_Ident.set_lid_range l r1); FStar_Syntax_Syntax.p = uu___118_964.FStar_Syntax_Syntax.p})
-in (
-
-let fv1 = (
-
-let uu___119_966 = fv
-in {FStar_Syntax_Syntax.fv_name = v1; FStar_Syntax_Syntax.fv_delta = uu___119_966.FStar_Syntax_Syntax.fv_delta; FStar_Syntax_Syntax.fv_qual = uu___119_966.FStar_Syntax_Syntax.fv_qual})
-in FStar_Syntax_Syntax.Tm_fvar (fv1))))
-end
-| t' -> begin
-t'
-end)
-in (
-
-let uu___120_968 = t
-in {FStar_Syntax_Syntax.n = t'; FStar_Syntax_Syntax.pos = r1; FStar_Syntax_Syntax.vars = uu___120_968.FStar_Syntax_Syntax.vars})))
-end))
-
-
-let tag_lid_with_range : 'Auu____977 . FStar_Ident.lident  ->  ('Auu____977 * FStar_Range.range FStar_Pervasives_Native.option)  ->  FStar_Ident.lident = (fun l s -> (match ((FStar_Pervasives_Native.snd s)) with
-| FStar_Pervasives_Native.None -> begin
-l
-end
-| FStar_Pervasives_Native.Some (r) -> begin
-(
-
-let uu____1001 = (
-
-let uu____1002 = (FStar_Range.use_range r)
-in (FStar_Range.set_use_range (FStar_Ident.range_of_lid l) uu____1002))
-in (FStar_Ident.set_lid_range l uu____1001))
-end))
-
-
-let mk_range : FStar_Range.range  ->  FStar_Syntax_Syntax.subst_ts  ->  FStar_Range.range = (fun r s -> (match ((FStar_Pervasives_Native.snd s)) with
-| FStar_Pervasives_Native.None -> begin
-r
-end
-| FStar_Pervasives_Native.Some (r') -> begin
-(
-
-let uu____1018 = (FStar_Range.use_range r')
-in (FStar_Range.set_use_range r uu____1018))
-end))
-
-
-let rec subst' : FStar_Syntax_Syntax.subst_ts  ->  FStar_Syntax_Syntax.term' FStar_Syntax_Syntax.syntax  ->  FStar_Syntax_Syntax.term' FStar_Syntax_Syntax.syntax = (fun s t -> (
-
-let subst_tail = (fun tl1 -> (subst' ((tl1), ((FStar_Pervasives_Native.snd s)))))
-in (match (s) with
-| ([], FStar_Pervasives_Native.None) -> begin
-t
-end
-| (([])::[], FStar_Pervasives_Native.None) -> begin
-t
-end
-| uu____1121 -> begin
-(
-
-let t0 = (force_delayed_thunk t)
-in (match (t0.FStar_Syntax_Syntax.n) with
-| FStar_Syntax_Syntax.Tm_unknown -> begin
-(tag_with_range t0 s)
-end
-| FStar_Syntax_Syntax.Tm_constant (uu____1131) -> begin
-(tag_with_range t0 s)
-end
-| FStar_Syntax_Syntax.Tm_fvar (uu____1136) -> begin
-(tag_with_range t0 s)
-end
-| FStar_Syntax_Syntax.Tm_uvar (uu____1141) -> begin
-(tag_with_range t0 s)
-end
-| FStar_Syntax_Syntax.Tm_delayed ((t', s'), m) -> begin
-(FStar_Syntax_Syntax.mk_Tm_delayed ((t'), ((compose_subst s' s))) t.FStar_Syntax_Syntax.pos)
-end
-| FStar_Syntax_Syntax.Tm_bvar (a) -> begin
-(apply_until_some_then_map (subst_bv a) (FStar_Pervasives_Native.fst s) subst_tail t0)
-end
-| FStar_Syntax_Syntax.Tm_name (a) -> begin
-(apply_until_some_then_map (subst_nm a) (FStar_Pervasives_Native.fst s) subst_tail t0)
-end
-| FStar_Syntax_Syntax.Tm_type (u) -> begin
-(
-
-let uu____1250 = (mk_range t0.FStar_Syntax_Syntax.pos s)
-in (
-
-let uu____1251 = (
-
-let uu____1254 = (
-
-let uu____1255 = (subst_univ (FStar_Pervasives_Native.fst s) u)
-in FStar_Syntax_Syntax.Tm_type (uu____1255))
-in (FStar_Syntax_Syntax.mk uu____1254))
-in (uu____1251 FStar_Pervasives_Native.None uu____1250)))
-end
-| uu____1265 -> begin
-(
-
-let uu____1266 = (mk_range t.FStar_Syntax_Syntax.pos s)
-in (FStar_Syntax_Syntax.mk_Tm_delayed ((t0), (s)) uu____1266))
-end))
-end)))
-and subst_flags' : FStar_Syntax_Syntax.subst_ts  ->  FStar_Syntax_Syntax.cflags Prims.list  ->  FStar_Syntax_Syntax.cflags Prims.list = (fun s flags -> (FStar_All.pipe_right flags (FStar_List.map (fun uu___116_1280 -> (match (uu___116_1280) with
-| FStar_Syntax_Syntax.DECREASES (a) -> begin
-(
-
-let uu____1284 = (subst' s a)
-in FStar_Syntax_Syntax.DECREASES (uu____1284))
-end
-| f -> begin
-f
-end)))))
-and subst_comp_typ' : (FStar_Syntax_Syntax.subst_elt Prims.list Prims.list * FStar_Range.range FStar_Pervasives_Native.option)  ->  FStar_Syntax_Syntax.comp_typ  ->  FStar_Syntax_Syntax.comp_typ = (fun s t -> (match (s) with
-| ([], FStar_Pervasives_Native.None) -> begin
-t
-end
-| (([])::[], FStar_Pervasives_Native.None) -> begin
-t
-end
-| uu____1318 -> begin
-(
-
-let uu___121_1329 = t
-in (
-
-let uu____1330 = (FStar_List.map (subst_univ (FStar_Pervasives_Native.fst s)) t.FStar_Syntax_Syntax.comp_univs)
-in (
-
-let uu____1337 = (tag_lid_with_range t.FStar_Syntax_Syntax.effect_name s)
-in (
-
-let uu____1342 = (subst' s t.FStar_Syntax_Syntax.result_typ)
-in (
-
-let uu____1345 = (FStar_List.map (fun uu____1370 -> (match (uu____1370) with
-| (t1, imp) -> begin
-(
-
-let uu____1389 = (subst' s t1)
-in ((uu____1389), (imp)))
-end)) t.FStar_Syntax_Syntax.effect_args)
-in (
-
-let uu____1394 = (subst_flags' s t.FStar_Syntax_Syntax.flags)
-in {FStar_Syntax_Syntax.comp_univs = uu____1330; FStar_Syntax_Syntax.effect_name = uu____1337; FStar_Syntax_Syntax.result_typ = uu____1342; FStar_Syntax_Syntax.effect_args = uu____1345; FStar_Syntax_Syntax.flags = uu____1394}))))))
-end))
-and subst_comp' : (FStar_Syntax_Syntax.subst_elt Prims.list Prims.list * FStar_Range.range FStar_Pervasives_Native.option)  ->  FStar_Syntax_Syntax.comp' FStar_Syntax_Syntax.syntax  ->  FStar_Syntax_Syntax.comp' FStar_Syntax_Syntax.syntax = (fun s t -> (match (s) with
-| ([], FStar_Pervasives_Native.None) -> begin
-t
-end
-| (([])::[], FStar_Pervasives_Native.None) -> begin
-t
-end
-| uu____1431 -> begin
-(match (t.FStar_Syntax_Syntax.n) with
-| FStar_Syntax_Syntax.Total (t1, uopt) -> begin
-(
-
-let uu____1454 = (subst' s t1)
-in (
-
-let uu____1455 = (FStar_Option.map (subst_univ (FStar_Pervasives_Native.fst s)) uopt)
-in (FStar_Syntax_Syntax.mk_Total' uu____1454 uu____1455)))
-end
-| FStar_Syntax_Syntax.GTotal (t1, uopt) -> begin
-(
-
-let uu____1474 = (subst' s t1)
-in (
-
-let uu____1475 = (FStar_Option.map (subst_univ (FStar_Pervasives_Native.fst s)) uopt)
-in (FStar_Syntax_Syntax.mk_GTotal' uu____1474 uu____1475)))
-end
-| FStar_Syntax_Syntax.Comp (ct) -> begin
-(
-
-let uu____1485 = (subst_comp_typ' s ct)
-in (FStar_Syntax_Syntax.mk_Comp uu____1485))
-end)
-end))
-
-
-let shift : Prims.int  ->  FStar_Syntax_Syntax.subst_elt  ->  FStar_Syntax_Syntax.subst_elt = (fun n1 s -> (match (s) with
-| FStar_Syntax_Syntax.DB (i, t) -> begin
-FStar_Syntax_Syntax.DB ((((i + n1)), (t)))
-end
-| FStar_Syntax_Syntax.UN (i, t) -> begin
-FStar_Syntax_Syntax.UN ((((i + n1)), (t)))
-end
-| FStar_Syntax_Syntax.NM (x, i) -> begin
-FStar_Syntax_Syntax.NM (((x), ((i + n1))))
-end
-| FStar_Syntax_Syntax.UD (x, i) -> begin
-FStar_Syntax_Syntax.UD (((x), ((i + n1))))
-end
-| FStar_Syntax_Syntax.NT (uu____1502) -> begin
-s
-end))
-
-
-let shift_subst : Prims.int  ->  FStar_Syntax_Syntax.subst_t  ->  FStar_Syntax_Syntax.subst_t = (fun n1 s -> (FStar_List.map (shift n1) s))
-
-
-let shift_subst' : 'Auu____1523 . Prims.int  ->  (FStar_Syntax_Syntax.subst_t Prims.list * 'Auu____1523)  ->  (FStar_Syntax_Syntax.subst_t Prims.list * 'Auu____1523) = (fun n1 s -> (
-
-let uu____1550 = (FStar_All.pipe_right (FStar_Pervasives_Native.fst s) (FStar_List.map (shift_subst n1)))
-in ((uu____1550), ((FStar_Pervasives_Native.snd s)))))
-
-
-let subst_binder' : 'Auu____1569 . FStar_Syntax_Syntax.subst_ts  ->  (FStar_Syntax_Syntax.bv * 'Auu____1569)  ->  (FStar_Syntax_Syntax.bv * 'Auu____1569) = (fun s uu____1585 -> (match (uu____1585) with
-| (x, imp) -> begin
-(
-
-let uu____1592 = (
-
-let uu___122_1593 = x
-in (
-
-let uu____1594 = (subst' s x.FStar_Syntax_Syntax.sort)
-in {FStar_Syntax_Syntax.ppname = uu___122_1593.FStar_Syntax_Syntax.ppname; FStar_Syntax_Syntax.index = uu___122_1593.FStar_Syntax_Syntax.index; FStar_Syntax_Syntax.sort = uu____1594}))
-in ((uu____1592), (imp)))
-end))
-
-
-let subst_binders' : 'Auu____1603 . FStar_Syntax_Syntax.subst_ts  ->  (FStar_Syntax_Syntax.bv * 'Auu____1603) Prims.list  ->  (FStar_Syntax_Syntax.bv * 'Auu____1603) Prims.list = (fun s bs -> (FStar_All.pipe_right bs (FStar_List.mapi (fun i b -> (match ((Prims.op_Equality i (Prims.parse_int "0"))) with
-| true -> begin
-(subst_binder' s b)
-end
-| uu____1662 -> begin
-(
-
-let uu____1663 = (shift_subst' i s)
-in (subst_binder' uu____1663 b))
-end)))))
-
-
-let subst_binders : FStar_Syntax_Syntax.subst_elt Prims.list  ->  FStar_Syntax_Syntax.binders  ->  FStar_Syntax_Syntax.binders = (fun s bs -> (subst_binders' (((s)::[]), (FStar_Pervasives_Native.None)) bs))
-
-
-let subst_arg' : 'Auu____1694 . FStar_Syntax_Syntax.subst_ts  ->  (FStar_Syntax_Syntax.term' FStar_Syntax_Syntax.syntax * 'Auu____1694)  ->  (FStar_Syntax_Syntax.term' FStar_Syntax_Syntax.syntax * 'Auu____1694) = (fun s uu____1714 -> (match (uu____1714) with
-| (t, imp) -> begin
-(
-
-let uu____1727 = (subst' s t)
-in ((uu____1727), (imp)))
-end))
-
-
-let subst_args' : 'Auu____1737 . FStar_Syntax_Syntax.subst_ts  ->  (FStar_Syntax_Syntax.term' FStar_Syntax_Syntax.syntax * 'Auu____1737) Prims.list  ->  (FStar_Syntax_Syntax.term' FStar_Syntax_Syntax.syntax * 'Auu____1737) Prims.list = (fun s -> (FStar_List.map (subst_arg' s)))
-
-
-let subst_pat' : (FStar_Syntax_Syntax.subst_t Prims.list * FStar_Range.range FStar_Pervasives_Native.option)  ->  FStar_Syntax_Syntax.pat' FStar_Syntax_Syntax.withinfo_t  ->  (FStar_Syntax_Syntax.pat * Prims.int) = (fun s p -> (
-
-let rec aux = (fun n1 p1 -> (match (p1.FStar_Syntax_Syntax.v) with
-| FStar_Syntax_Syntax.Pat_constant (uu____1827) -> begin
-((p1), (n1))
-end
-| FStar_Syntax_Syntax.Pat_cons (fv, pats) -> begin
-(
-
-let uu____1848 = (FStar_All.pipe_right pats (FStar_List.fold_left (fun uu____1902 uu____1903 -> (match (((uu____1902), (uu____1903))) with
-| ((pats1, n2), (p2, imp)) -> begin
-(
-
-let uu____1982 = (aux n2 p2)
-in (match (uu____1982) with
-| (p3, m) -> begin
-(((((p3), (imp)))::pats1), (m))
-end))
-end)) (([]), (n1))))
-in (match (uu____1848) with
-| (pats1, n2) -> begin
-(((
-
-let uu___123_2040 = p1
-in {FStar_Syntax_Syntax.v = FStar_Syntax_Syntax.Pat_cons (((fv), ((FStar_List.rev pats1)))); FStar_Syntax_Syntax.p = uu___123_2040.FStar_Syntax_Syntax.p})), (n2))
-end))
-end
-| FStar_Syntax_Syntax.Pat_var (x) -> begin
-(
-
-let s1 = (shift_subst' n1 s)
-in (
-
-let x1 = (
-
-let uu___124_2066 = x
-in (
-
-let uu____2067 = (subst' s1 x.FStar_Syntax_Syntax.sort)
-in {FStar_Syntax_Syntax.ppname = uu___124_2066.FStar_Syntax_Syntax.ppname; FStar_Syntax_Syntax.index = uu___124_2066.FStar_Syntax_Syntax.index; FStar_Syntax_Syntax.sort = uu____2067}))
-in (((
-
-let uu___125_2073 = p1
-in {FStar_Syntax_Syntax.v = FStar_Syntax_Syntax.Pat_var (x1); FStar_Syntax_Syntax.p = uu___125_2073.FStar_Syntax_Syntax.p})), ((n1 + (Prims.parse_int "1"))))))
-end
-| FStar_Syntax_Syntax.Pat_wild (x) -> begin
-(
-
-let s1 = (shift_subst' n1 s)
-in (
-
-let x1 = (
-
-let uu___126_2089 = x
-in (
-
-let uu____2090 = (subst' s1 x.FStar_Syntax_Syntax.sort)
-in {FStar_Syntax_Syntax.ppname = uu___126_2089.FStar_Syntax_Syntax.ppname; FStar_Syntax_Syntax.index = uu___126_2089.FStar_Syntax_Syntax.index; FStar_Syntax_Syntax.sort = uu____2090}))
-in (((
-
-let uu___127_2096 = p1
-in {FStar_Syntax_Syntax.v = FStar_Syntax_Syntax.Pat_wild (x1); FStar_Syntax_Syntax.p = uu___127_2096.FStar_Syntax_Syntax.p})), ((n1 + (Prims.parse_int "1"))))))
-end
-| FStar_Syntax_Syntax.Pat_dot_term (x, t0) -> begin
-(
-
-let s1 = (shift_subst' n1 s)
-in (
-
-let x1 = (
-
-let uu___128_2117 = x
-in (
-
-let uu____2118 = (subst' s1 x.FStar_Syntax_Syntax.sort)
-in {FStar_Syntax_Syntax.ppname = uu___128_2117.FStar_Syntax_Syntax.ppname; FStar_Syntax_Syntax.index = uu___128_2117.FStar_Syntax_Syntax.index; FStar_Syntax_Syntax.sort = uu____2118}))
-in (
-
-let t01 = (subst' s1 t0)
-in (((
-
-let uu___129_2127 = p1
-in {FStar_Syntax_Syntax.v = FStar_Syntax_Syntax.Pat_dot_term (((x1), (t01))); FStar_Syntax_Syntax.p = uu___129_2127.FStar_Syntax_Syntax.p})), (n1)))))
-end))
-in (aux (Prims.parse_int "0") p)))
-
-
-let push_subst_lcomp : FStar_Syntax_Syntax.subst_ts  ->  FStar_Syntax_Syntax.residual_comp FStar_Pervasives_Native.option  ->  FStar_Syntax_Syntax.residual_comp FStar_Pervasives_Native.option = (fun s lopt -> (match (lopt) with
-| FStar_Pervasives_Native.None -> begin
-FStar_Pervasives_Native.None
-end
-| FStar_Pervasives_Native.Some (rc) -> begin
-(
-
-let uu____2149 = (
-
-let uu___130_2150 = rc
-in (
-
-let uu____2151 = (FStar_Util.map_opt rc.FStar_Syntax_Syntax.residual_typ (subst' s))
-in {FStar_Syntax_Syntax.residual_effect = uu___130_2150.FStar_Syntax_Syntax.residual_effect; FStar_Syntax_Syntax.residual_typ = uu____2151; FStar_Syntax_Syntax.residual_flags = uu___130_2150.FStar_Syntax_Syntax.residual_flags}))
-in FStar_Pervasives_Native.Some (uu____2149))
-end))
-
-
-let push_subst : FStar_Syntax_Syntax.subst_ts  ->  FStar_Syntax_Syntax.term' FStar_Syntax_Syntax.syntax  ->  FStar_Syntax_Syntax.term' FStar_Syntax_Syntax.syntax = (fun s t -> (
-
-let mk1 = (fun t' -> (
-
-let uu____2180 = (mk_range t.FStar_Syntax_Syntax.pos s)
-in (FStar_Syntax_Syntax.mk t' FStar_Pervasives_Native.None uu____2180)))
-in (match (t.FStar_Syntax_Syntax.n) with
-| FStar_Syntax_Syntax.Tm_delayed (uu____2183) -> begin
-(failwith "Impossible")
-end
-| FStar_Syntax_Syntax.Tm_constant (uu____2210) -> begin
-(tag_with_range t s)
-end
-| FStar_Syntax_Syntax.Tm_fvar (uu____2215) -> begin
-(tag_with_range t s)
-end
-| FStar_Syntax_Syntax.Tm_unknown -> begin
-(tag_with_range t s)
-end
-| FStar_Syntax_Syntax.Tm_uvar (uu____2224) -> begin
-(tag_with_range t s)
-end
-| FStar_Syntax_Syntax.Tm_type (uu____2245) -> begin
-(subst' s t)
-end
-| FStar_Syntax_Syntax.Tm_bvar (uu____2246) -> begin
-(subst' s t)
-end
-| FStar_Syntax_Syntax.Tm_name (uu____2247) -> begin
-(subst' s t)
-end
-| FStar_Syntax_Syntax.Tm_uinst (t', us) -> begin
-(
-
-let us1 = (FStar_List.map (subst_univ (FStar_Pervasives_Native.fst s)) us)
-in (
-
-let uu____2263 = (FStar_Syntax_Syntax.mk_Tm_uinst t' us1)
-in (tag_with_range uu____2263 s)))
-end
-| FStar_Syntax_Syntax.Tm_app (t0, args) -> begin
-(
-
-let uu____2292 = (
-
-let uu____2293 = (
-
-let uu____2308 = (subst' s t0)
-in (
-
-let uu____2311 = (subst_args' s args)
-in ((uu____2308), (uu____2311))))
-in FStar_Syntax_Syntax.Tm_app (uu____2293))
-in (mk1 uu____2292))
-end
-| FStar_Syntax_Syntax.Tm_ascribed (t0, (annot, topt), lopt) -> begin
-(
-
-let annot1 = (match (annot) with
-| FStar_Util.Inl (t1) -> begin
-(
-
-let uu____2406 = (subst' s t1)
-in FStar_Util.Inl (uu____2406))
-end
-| FStar_Util.Inr (c) -> begin
-(
-
-let uu____2420 = (subst_comp' s c)
-in FStar_Util.Inr (uu____2420))
-end)
-in (
-
-let uu____2427 = (
-
-let uu____2428 = (
-
-let uu____2455 = (subst' s t0)
-in (
-
-let uu____2458 = (
-
-let uu____2475 = (FStar_Util.map_opt topt (subst' s))
-in ((annot1), (uu____2475)))
-in ((uu____2455), (uu____2458), (lopt))))
-in FStar_Syntax_Syntax.Tm_ascribed (uu____2428))
-in (mk1 uu____2427)))
-end
-| FStar_Syntax_Syntax.Tm_abs (bs, body, lopt) -> begin
-(
-
-let n1 = (FStar_List.length bs)
-in (
-
-let s' = (shift_subst' n1 s)
-in (
-
-let uu____2559 = (
-
-let uu____2560 = (
-
-let uu____2577 = (subst_binders' s bs)
-in (
-
-let uu____2584 = (subst' s' body)
-in (
-
-let uu____2587 = (push_subst_lcomp s' lopt)
-in ((uu____2577), (uu____2584), (uu____2587)))))
-in FStar_Syntax_Syntax.Tm_abs (uu____2560))
-in (mk1 uu____2559))))
-end
-| FStar_Syntax_Syntax.Tm_arrow (bs, comp) -> begin
-(
-
-let n1 = (FStar_List.length bs)
-in (
-
-let uu____2623 = (
-
-let uu____2624 = (
-
-let uu____2637 = (subst_binders' s bs)
-in (
-
-let uu____2644 = (
-
-let uu____2647 = (shift_subst' n1 s)
-in (subst_comp' uu____2647 comp))
-in ((uu____2637), (uu____2644))))
-in FStar_Syntax_Syntax.Tm_arrow (uu____2624))
-in (mk1 uu____2623)))
-end
-| FStar_Syntax_Syntax.Tm_refine (x, phi) -> begin
-(
-
-let x1 = (
-
-let uu___131_2679 = x
-in (
-
-let uu____2680 = (subst' s x.FStar_Syntax_Syntax.sort)
-in {FStar_Syntax_Syntax.ppname = uu___131_2679.FStar_Syntax_Syntax.ppname; FStar_Syntax_Syntax.index = uu___131_2679.FStar_Syntax_Syntax.index; FStar_Syntax_Syntax.sort = uu____2680}))
-in (
-
-let phi1 = (
-
-let uu____2686 = (shift_subst' (Prims.parse_int "1") s)
-in (subst' uu____2686 phi))
-in (mk1 (FStar_Syntax_Syntax.Tm_refine (((x1), (phi1)))))))
-end
-| FStar_Syntax_Syntax.Tm_match (t0, pats) -> begin
-(
-
-let t01 = (subst' s t0)
-in (
-
-let pats1 = (FStar_All.pipe_right pats (FStar_List.map (fun uu____2813 -> (match (uu____2813) with
-| (pat, wopt, branch) -> begin
-(
-
-let uu____2859 = (subst_pat' s pat)
-in (match (uu____2859) with
-| (pat1, n1) -> begin
-(
-
-let s1 = (shift_subst' n1 s)
-in (
-
-let wopt1 = (match (wopt) with
-| FStar_Pervasives_Native.None -> begin
-FStar_Pervasives_Native.None
-end
-| FStar_Pervasives_Native.Some (w) -> begin
-(
-
-let uu____2907 = (subst' s1 w)
-in FStar_Pervasives_Native.Some (uu____2907))
-end)
-in (
-
-let branch1 = (subst' s1 branch)
-in ((pat1), (wopt1), (branch1)))))
-end))
-end))))
-in (mk1 (FStar_Syntax_Syntax.Tm_match (((t01), (pats1)))))))
-end
-| FStar_Syntax_Syntax.Tm_let ((is_rec, lbs), body) -> begin
-(
-
-let n1 = (FStar_List.length lbs)
-in (
-
-let sn = (shift_subst' n1 s)
-in (
-
-let body1 = (subst' sn body)
-in (
-
-let lbs1 = (FStar_All.pipe_right lbs (FStar_List.map (fun lb -> (
-
-let lbt = (subst' s lb.FStar_Syntax_Syntax.lbtyp)
-in (
-
-let lbd = (
-
-let uu____2992 = (is_rec && (FStar_Util.is_left lb.FStar_Syntax_Syntax.lbname))
-in (match (uu____2992) with
-| true -> begin
-(subst' sn lb.FStar_Syntax_Syntax.lbdef)
-end
-| uu____2995 -> begin
-(subst' s lb.FStar_Syntax_Syntax.lbdef)
-end))
-in (
-
-let lbname = (match (lb.FStar_Syntax_Syntax.lbname) with
-| FStar_Util.Inl (x) -> begin
-FStar_Util.Inl ((
-
-let uu___132_3007 = x
-in {FStar_Syntax_Syntax.ppname = uu___132_3007.FStar_Syntax_Syntax.ppname; FStar_Syntax_Syntax.index = uu___132_3007.FStar_Syntax_Syntax.index; FStar_Syntax_Syntax.sort = lbt}))
-end
-| FStar_Util.Inr (fv) -> begin
-FStar_Util.Inr (fv)
-end)
-in (
-
-let uu___133_3009 = lb
-in {FStar_Syntax_Syntax.lbname = lbname; FStar_Syntax_Syntax.lbunivs = uu___133_3009.FStar_Syntax_Syntax.lbunivs; FStar_Syntax_Syntax.lbtyp = lbt; FStar_Syntax_Syntax.lbeff = uu___133_3009.FStar_Syntax_Syntax.lbeff; FStar_Syntax_Syntax.lbdef = lbd})))))))
-in (mk1 (FStar_Syntax_Syntax.Tm_let (((((is_rec), (lbs1))), (body1)))))))))
-end
-| FStar_Syntax_Syntax.Tm_meta (t0, FStar_Syntax_Syntax.Meta_pattern (ps)) -> begin
-(
-
-let uu____3036 = (
-
-let uu____3037 = (
-
-let uu____3044 = (subst' s t0)
-in (
-
-let uu____3047 = (
-
-let uu____3048 = (FStar_All.pipe_right ps (FStar_List.map (subst_args' s)))
-in FStar_Syntax_Syntax.Meta_pattern (uu____3048))
-in ((uu____3044), (uu____3047))))
-in FStar_Syntax_Syntax.Tm_meta (uu____3037))
-in (mk1 uu____3036))
-end
-| FStar_Syntax_Syntax.Tm_meta (t0, FStar_Syntax_Syntax.Meta_monadic (m, t1)) -> begin
-(
-
-let uu____3108 = (
-
-let uu____3109 = (
-
-let uu____3116 = (subst' s t0)
-in (
-
-let uu____3119 = (
-
-let uu____3120 = (
-
-let uu____3127 = (subst' s t1)
-in ((m), (uu____3127)))
-in FStar_Syntax_Syntax.Meta_monadic (uu____3120))
-in ((uu____3116), (uu____3119))))
-in FStar_Syntax_Syntax.Tm_meta (uu____3109))
-in (mk1 uu____3108))
-end
-| FStar_Syntax_Syntax.Tm_meta (t0, FStar_Syntax_Syntax.Meta_monadic_lift (m1, m2, t1)) -> begin
-(
-
-let uu____3146 = (
-
-let uu____3147 = (
-
-let uu____3154 = (subst' s t0)
-in (
-
-let uu____3157 = (
-
-let uu____3158 = (
-
-let uu____3167 = (subst' s t1)
-in ((m1), (m2), (uu____3167)))
-in FStar_Syntax_Syntax.Meta_monadic_lift (uu____3158))
-in ((uu____3154), (uu____3157))))
-in FStar_Syntax_Syntax.Tm_meta (uu____3147))
-in (mk1 uu____3146))
-end
-| FStar_Syntax_Syntax.Tm_meta (t1, m) -> begin
-(
-
-let uu____3180 = (
-
-let uu____3181 = (
-
-let uu____3188 = (subst' s t1)
-in ((uu____3188), (m)))
-in FStar_Syntax_Syntax.Tm_meta (uu____3181))
-in (mk1 uu____3180))
-end)))
-
-
-let rec compress : FStar_Syntax_Syntax.term  ->  FStar_Syntax_Syntax.term = (fun t -> (
-
-let t1 = (force_delayed_thunk t)
-in (match (t1.FStar_Syntax_Syntax.n) with
-| FStar_Syntax_Syntax.Tm_delayed ((t2, s), memo) -> begin
-(
-
-let t' = (
-
-let uu____3252 = (push_subst s t2)
-in (compress uu____3252))
-in ((FStar_Syntax_Unionfind.update_in_tx memo (FStar_Pervasives_Native.Some (t')));
-t';
-))
-end
-| uu____3272 -> begin
-(
-
-let t' = (force_uvar t1)
-in (match (t'.FStar_Syntax_Syntax.n) with
-| FStar_Syntax_Syntax.Tm_delayed (uu____3276) -> begin
-(compress t')
-end
-| uu____3301 -> begin
-t'
-end))
-end)))
-
-
-let subst : FStar_Syntax_Syntax.subst_elt Prims.list  ->  FStar_Syntax_Syntax.term  ->  FStar_Syntax_Syntax.term = (fun s t -> (subst' (((s)::[]), (FStar_Pervasives_Native.None)) t))
-
-
-let set_use_range : FStar_Range.range  ->  FStar_Syntax_Syntax.term  ->  FStar_Syntax_Syntax.term = (fun r t -> (
-
-let uu____3332 = (
-
-let uu____3333 = (
-
-let uu____3336 = (
-
-let uu____3337 = (FStar_Range.use_range r)
-in (FStar_Range.set_def_range r uu____3337))
-in FStar_Pervasives_Native.Some (uu____3336))
-in (([]), (uu____3333)))
-in (subst' uu____3332 t)))
-
-
-let subst_comp : FStar_Syntax_Syntax.subst_elt Prims.list  ->  FStar_Syntax_Syntax.comp  ->  FStar_Syntax_Syntax.comp = (fun s t -> (subst_comp' (((s)::[]), (FStar_Pervasives_Native.None)) t))
-
-
-let closing_subst : FStar_Syntax_Syntax.binders  ->  FStar_Syntax_Syntax.subst_elt Prims.list = (fun bs -> (
-
-let uu____3374 = (FStar_List.fold_right (fun uu____3397 uu____3398 -> (match (((uu____3397), (uu____3398))) with
-| ((x, uu____3426), (subst1, n1)) -> begin
-(((FStar_Syntax_Syntax.NM (((x), (n1))))::subst1), ((n1 + (Prims.parse_int "1"))))
-end)) bs (([]), ((Prims.parse_int "0"))))
-in (FStar_All.pipe_right uu____3374 FStar_Pervasives_Native.fst)))
-
-
-let open_binders' : 'Auu____3461 . (FStar_Syntax_Syntax.bv * 'Auu____3461) Prims.list  ->  ((FStar_Syntax_Syntax.bv * 'Auu____3461) Prims.list * FStar_Syntax_Syntax.subst_elt Prims.list) = (fun bs -> (
-
-let rec aux = (fun bs1 o -> (match (bs1) with
-| [] -> begin
-(([]), (o))
-end
-| ((x, imp))::bs' -> begin
-(
-
-let x' = (
-
-let uu___134_3567 = (FStar_Syntax_Syntax.freshen_bv x)
-in (
-
-let uu____3568 = (subst o x.FStar_Syntax_Syntax.sort)
-in {FStar_Syntax_Syntax.ppname = uu___134_3567.FStar_Syntax_Syntax.ppname; FStar_Syntax_Syntax.index = uu___134_3567.FStar_Syntax_Syntax.index; FStar_Syntax_Syntax.sort = uu____3568}))
-in (
-
-let o1 = (
-
-let uu____3574 = (shift_subst (Prims.parse_int "1") o)
-in (FStar_Syntax_Syntax.DB ((((Prims.parse_int "0")), (x'))))::uu____3574)
-in (
-
-let uu____3577 = (aux bs' o1)
-in (match (uu____3577) with
-| (bs'1, o2) -> begin
-(((((x'), (imp)))::bs'1), (o2))
-end))))
-end))
-in (aux bs [])))
-
-
-let open_binders : FStar_Syntax_Syntax.binders  ->  FStar_Syntax_Syntax.binders = (fun bs -> (
-
-let uu____3636 = (open_binders' bs)
-in (FStar_Pervasives_Native.fst uu____3636)))
-
-
-let open_term' : FStar_Syntax_Syntax.binders  ->  FStar_Syntax_Syntax.term  ->  (FStar_Syntax_Syntax.binders * FStar_Syntax_Syntax.term * FStar_Syntax_Syntax.subst_t) = (fun bs t -> (
-
-let uu____3671 = (open_binders' bs)
-in (match (uu____3671) with
-| (bs', opening) -> begin
-(
-
-let uu____3708 = (subst opening t)
-in ((bs'), (uu____3708), (opening)))
-end)))
-
-
-let open_term : FStar_Syntax_Syntax.binders  ->  FStar_Syntax_Syntax.term  ->  (FStar_Syntax_Syntax.binders * FStar_Syntax_Syntax.term) = (fun bs t -> (
-
-let uu____3729 = (open_term' bs t)
-in (match (uu____3729) with
-| (b, t1, uu____3742) -> begin
-((b), (t1))
-end)))
-
-
-let open_comp : FStar_Syntax_Syntax.binders  ->  FStar_Syntax_Syntax.comp  ->  (FStar_Syntax_Syntax.binders * FStar_Syntax_Syntax.comp) = (fun bs t -> (
-
-let uu____3755 = (open_binders' bs)
-in (match (uu____3755) with
-| (bs', opening) -> begin
-(
-
-let uu____3790 = (subst_comp opening t)
-in ((bs'), (uu____3790)))
-end)))
-
-
-let open_pat : FStar_Syntax_Syntax.pat  ->  (FStar_Syntax_Syntax.pat * FStar_Syntax_Syntax.subst_t) = (fun p -> (
-
-let rec open_pat_aux = (fun sub1 renaming p1 -> (match (p1.FStar_Syntax_Syntax.v) with
-| FStar_Syntax_Syntax.Pat_constant (uu____3871) -> begin
-((p1), (sub1), (renaming))
-end
-| FStar_Syntax_Syntax.Pat_cons (fv, pats) -> begin
-(
-
-let uu____3900 = (FStar_All.pipe_right pats (FStar_List.fold_left (fun uu____3992 uu____3993 -> (match (((uu____3992), (uu____3993))) with
-| ((pats1, sub2, renaming1), (p2, imp)) -> begin
-(
-
-let uu____4141 = (open_pat_aux sub2 renaming1 p2)
-in (match (uu____4141) with
-| (p3, sub3, renaming2) -> begin
-(((((p3), (imp)))::pats1), (sub3), (renaming2))
-end))
-end)) (([]), (sub1), (renaming))))
-in (match (uu____3900) with
-| (pats1, sub2, renaming1) -> begin
-(((
-
-let uu___135_4311 = p1
-in {FStar_Syntax_Syntax.v = FStar_Syntax_Syntax.Pat_cons (((fv), ((FStar_List.rev pats1)))); FStar_Syntax_Syntax.p = uu___135_4311.FStar_Syntax_Syntax.p})), (sub2), (renaming1))
-end))
-end
-| FStar_Syntax_Syntax.Pat_var (x) -> begin
-(
-
-let x' = (
-
-let uu___136_4330 = (FStar_Syntax_Syntax.freshen_bv x)
-in (
-
-let uu____4331 = (subst sub1 x.FStar_Syntax_Syntax.sort)
-in {FStar_Syntax_Syntax.ppname = uu___136_4330.FStar_Syntax_Syntax.ppname; FStar_Syntax_Syntax.index = uu___136_4330.FStar_Syntax_Syntax.index; FStar_Syntax_Syntax.sort = uu____4331}))
-in (
-
-let sub2 = (
-
-let uu____4337 = (shift_subst (Prims.parse_int "1") sub1)
-in (FStar_Syntax_Syntax.DB ((((Prims.parse_int "0")), (x'))))::uu____4337)
-in (((
-
-let uu___137_4351 = p1
-in {FStar_Syntax_Syntax.v = FStar_Syntax_Syntax.Pat_var (x'); FStar_Syntax_Syntax.p = uu___137_4351.FStar_Syntax_Syntax.p})), (sub2), ((((x), (x')))::renaming))))
-end
-| FStar_Syntax_Syntax.Pat_wild (x) -> begin
-(
-
-let x' = (
-
-let uu___138_4360 = (FStar_Syntax_Syntax.freshen_bv x)
-in (
-
-let uu____4361 = (subst sub1 x.FStar_Syntax_Syntax.sort)
-in {FStar_Syntax_Syntax.ppname = uu___138_4360.FStar_Syntax_Syntax.ppname; FStar_Syntax_Syntax.index = uu___138_4360.FStar_Syntax_Syntax.index; FStar_Syntax_Syntax.sort = uu____4361}))
-in (
-
-let sub2 = (
-
-let uu____4367 = (shift_subst (Prims.parse_int "1") sub1)
-in (FStar_Syntax_Syntax.DB ((((Prims.parse_int "0")), (x'))))::uu____4367)
-in (((
-
-let uu___139_4381 = p1
-in {FStar_Syntax_Syntax.v = FStar_Syntax_Syntax.Pat_wild (x'); FStar_Syntax_Syntax.p = uu___139_4381.FStar_Syntax_Syntax.p})), (sub2), ((((x), (x')))::renaming))))
-end
-| FStar_Syntax_Syntax.Pat_dot_term (x, t0) -> begin
-(
-
-let x1 = (
-
-let uu___140_4395 = x
-in (
-
-let uu____4396 = (subst sub1 x.FStar_Syntax_Syntax.sort)
-in {FStar_Syntax_Syntax.ppname = uu___140_4395.FStar_Syntax_Syntax.ppname; FStar_Syntax_Syntax.index = uu___140_4395.FStar_Syntax_Syntax.index; FStar_Syntax_Syntax.sort = uu____4396}))
-in (
-
-let t01 = (subst sub1 t0)
-in (((
-
-let uu___141_4411 = p1
-in {FStar_Syntax_Syntax.v = FStar_Syntax_Syntax.Pat_dot_term (((x1), (t01))); FStar_Syntax_Syntax.p = uu___141_4411.FStar_Syntax_Syntax.p})), (sub1), (renaming))))
-end))
-in (
-
-let uu____4414 = (open_pat_aux [] [] p)
-in (match (uu____4414) with
-| (p1, sub1, uu____4441) -> begin
-((p1), (sub1))
-end))))
-
-
-let open_branch : FStar_Syntax_Syntax.branch  ->  FStar_Syntax_Syntax.branch = (fun uu____4469 -> (match (uu____4469) with
-| (p, wopt, e) -> begin
-(
-
-let uu____4489 = (open_pat p)
-in (match (uu____4489) with
-| (p1, opening) -> begin
-(
-
-let wopt1 = (match (wopt) with
-| FStar_Pervasives_Native.None -> begin
-FStar_Pervasives_Native.None
-end
-| FStar_Pervasives_Native.Some (w) -> begin
-(
-
-let uu____4508 = (subst opening w)
-in FStar_Pervasives_Native.Some (uu____4508))
-end)
-in (
-
-let e1 = (subst opening e)
-in ((p1), (wopt1), (e1))))
-end))
-end))
-
-
-let close : FStar_Syntax_Syntax.binders  ->  FStar_Syntax_Syntax.term  ->  FStar_Syntax_Syntax.term = (fun bs t -> (
-
-let uu____4520 = (closing_subst bs)
-in (subst uu____4520 t)))
-
-
-let close_comp : FStar_Syntax_Syntax.binders  ->  FStar_Syntax_Syntax.comp  ->  FStar_Syntax_Syntax.comp = (fun bs c -> (
-
-let uu____4531 = (closing_subst bs)
-in (subst_comp uu____4531 c)))
-
-
-let close_binders : FStar_Syntax_Syntax.binders  ->  FStar_Syntax_Syntax.binders = (fun bs -> (
-
-let rec aux = (fun s bs1 -> (match (bs1) with
-| [] -> begin
-[]
-end
-| ((x, imp))::tl1 -> begin
-(
-
-let x1 = (
-
-let uu___142_4583 = x
-in (
-
-let uu____4584 = (subst s x.FStar_Syntax_Syntax.sort)
-in {FStar_Syntax_Syntax.ppname = uu___142_4583.FStar_Syntax_Syntax.ppname; FStar_Syntax_Syntax.index = uu___142_4583.FStar_Syntax_Syntax.index; FStar_Syntax_Syntax.sort = uu____4584}))
-in (
-
-let s' = (
-
-let uu____4590 = (shift_subst (Prims.parse_int "1") s)
-in (FStar_Syntax_Syntax.NM (((x1), ((Prims.parse_int "0")))))::uu____4590)
-in (
-
-let uu____4593 = (aux s' tl1)
-in (((x1), (imp)))::uu____4593)))
-end))
-in (aux [] bs)))
-
-
-let close_lcomp : FStar_Syntax_Syntax.binders  ->  FStar_Syntax_Syntax.lcomp  ->  FStar_Syntax_Syntax.lcomp = (fun bs lc -> (
-
-let s = (closing_subst bs)
-in (
-
-let uu___143_4615 = lc
-in (
-
-let uu____4616 = (subst s lc.FStar_Syntax_Syntax.res_typ)
-in {FStar_Syntax_Syntax.eff_name = uu___143_4615.FStar_Syntax_Syntax.eff_name; FStar_Syntax_Syntax.res_typ = uu____4616; FStar_Syntax_Syntax.cflags = uu___143_4615.FStar_Syntax_Syntax.cflags; FStar_Syntax_Syntax.comp = (fun uu____4621 -> (
-
-let uu____4622 = (lc.FStar_Syntax_Syntax.comp ())
-in (subst_comp s uu____4622)))}))))
-
-
-let close_pat : FStar_Syntax_Syntax.pat' FStar_Syntax_Syntax.withinfo_t  ->  (FStar_Syntax_Syntax.pat' FStar_Syntax_Syntax.withinfo_t * FStar_Syntax_Syntax.subst_elt Prims.list) = (fun p -> (
-
-let rec aux = (fun sub1 p1 -> (match (p1.FStar_Syntax_Syntax.v) with
-| FStar_Syntax_Syntax.Pat_constant (uu____4670) -> begin
-((p1), (sub1))
-end
-| FStar_Syntax_Syntax.Pat_cons (fv, pats) -> begin
-(
-
-let uu____4693 = (FStar_All.pipe_right pats (FStar_List.fold_left (fun uu____4759 uu____4760 -> (match (((uu____4759), (uu____4760))) with
-| ((pats1, sub2), (p2, imp)) -> begin
-(
-
-let uu____4863 = (aux sub2 p2)
-in (match (uu____4863) with
-| (p3, sub3) -> begin
-(((((p3), (imp)))::pats1), (sub3))
-end))
-end)) (([]), (sub1))))
-in (match (uu____4693) with
-| (pats1, sub2) -> begin
-(((
-
-let uu___144_4965 = p1
-in {FStar_Syntax_Syntax.v = FStar_Syntax_Syntax.Pat_cons (((fv), ((FStar_List.rev pats1)))); FStar_Syntax_Syntax.p = uu___144_4965.FStar_Syntax_Syntax.p})), (sub2))
-end))
-end
-| FStar_Syntax_Syntax.Pat_var (x) -> begin
-(
-
-let x1 = (
-
-let uu___145_4984 = x
-in (
-
-let uu____4985 = (subst sub1 x.FStar_Syntax_Syntax.sort)
-in {FStar_Syntax_Syntax.ppname = uu___145_4984.FStar_Syntax_Syntax.ppname; FStar_Syntax_Syntax.index = uu___145_4984.FStar_Syntax_Syntax.index; FStar_Syntax_Syntax.sort = uu____4985}))
-in (
-
-let sub2 = (
-
-let uu____4991 = (shift_subst (Prims.parse_int "1") sub1)
-in (FStar_Syntax_Syntax.NM (((x1), ((Prims.parse_int "0")))))::uu____4991)
-in (((
-
-let uu___146_4999 = p1
-in {FStar_Syntax_Syntax.v = FStar_Syntax_Syntax.Pat_var (x1); FStar_Syntax_Syntax.p = uu___146_4999.FStar_Syntax_Syntax.p})), (sub2))))
-end
-| FStar_Syntax_Syntax.Pat_wild (x) -> begin
-(
-
-let x1 = (
-
-let uu___147_5004 = x
-in (
-
-let uu____5005 = (subst sub1 x.FStar_Syntax_Syntax.sort)
-in {FStar_Syntax_Syntax.ppname = uu___147_5004.FStar_Syntax_Syntax.ppname; FStar_Syntax_Syntax.index = uu___147_5004.FStar_Syntax_Syntax.index; FStar_Syntax_Syntax.sort = uu____5005}))
-in (
-
-let sub2 = (
-
-let uu____5011 = (shift_subst (Prims.parse_int "1") sub1)
-in (FStar_Syntax_Syntax.NM (((x1), ((Prims.parse_int "0")))))::uu____5011)
-in (((
-
-let uu___148_5019 = p1
-in {FStar_Syntax_Syntax.v = FStar_Syntax_Syntax.Pat_wild (x1); FStar_Syntax_Syntax.p = uu___148_5019.FStar_Syntax_Syntax.p})), (sub2))))
-end
-| FStar_Syntax_Syntax.Pat_dot_term (x, t0) -> begin
-(
-
-let x1 = (
-
-let uu___149_5029 = x
-in (
-
-let uu____5030 = (subst sub1 x.FStar_Syntax_Syntax.sort)
-in {FStar_Syntax_Syntax.ppname = uu___149_5029.FStar_Syntax_Syntax.ppname; FStar_Syntax_Syntax.index = uu___149_5029.FStar_Syntax_Syntax.index; FStar_Syntax_Syntax.sort = uu____5030}))
-in (
-
-let t01 = (subst sub1 t0)
-in (((
-
-let uu___150_5039 = p1
-in {FStar_Syntax_Syntax.v = FStar_Syntax_Syntax.Pat_dot_term (((x1), (t01))); FStar_Syntax_Syntax.p = uu___150_5039.FStar_Syntax_Syntax.p})), (sub1))))
-end))
-in (aux [] p)))
-
-
-let close_branch : FStar_Syntax_Syntax.branch  ->  FStar_Syntax_Syntax.branch = (fun uu____5045 -> (match (uu____5045) with
-| (p, wopt, e) -> begin
-(
-
-let uu____5065 = (close_pat p)
-in (match (uu____5065) with
-| (p1, closing) -> begin
-(
-
-let wopt1 = (match (wopt) with
-| FStar_Pervasives_Native.None -> begin
-FStar_Pervasives_Native.None
-end
-| FStar_Pervasives_Native.Some (w) -> begin
-(
-
-let uu____5096 = (subst closing w)
-in FStar_Pervasives_Native.Some (uu____5096))
-end)
-in (
-
-let e1 = (subst closing e)
-in ((p1), (wopt1), (e1))))
-end))
-end))
-
-
-let univ_var_opening : FStar_Syntax_Syntax.univ_names  ->  (FStar_Syntax_Syntax.subst_elt Prims.list * FStar_Syntax_Syntax.univ_name Prims.list) = (fun us -> (
-
-let n1 = ((FStar_List.length us) - (Prims.parse_int "1"))
-in (
-
-let s = (FStar_All.pipe_right us (FStar_List.mapi (fun i u -> FStar_Syntax_Syntax.UN ((((n1 - i)), (FStar_Syntax_Syntax.U_name (u)))))))
-in ((s), (us)))))
-
-
-let univ_var_closing : FStar_Syntax_Syntax.univ_names  ->  FStar_Syntax_Syntax.subst_elt Prims.list = (fun us -> (
-
-let n1 = ((FStar_List.length us) - (Prims.parse_int "1"))
-in (FStar_All.pipe_right us (FStar_List.mapi (fun i u -> FStar_Syntax_Syntax.UD (((u), ((n1 - i)))))))))
-
-
-let open_univ_vars : FStar_Syntax_Syntax.univ_names  ->  FStar_Syntax_Syntax.term  ->  (FStar_Syntax_Syntax.univ_names * FStar_Syntax_Syntax.term) = (fun us t -> (
-
-let uu____5155 = (univ_var_opening us)
-in (match (uu____5155) with
-| (s, us') -> begin
-(
-
-let t1 = (subst s t)
-in ((us'), (t1)))
-end)))
-
-
-let open_univ_vars_comp : FStar_Syntax_Syntax.univ_names  ->  FStar_Syntax_Syntax.comp  ->  (FStar_Syntax_Syntax.univ_names * FStar_Syntax_Syntax.comp) = (fun us c -> (
-
-let uu____5197 = (univ_var_opening us)
-in (match (uu____5197) with
-| (s, us') -> begin
-(
-
-let uu____5220 = (subst_comp s c)
-in ((us'), (uu____5220)))
-end)))
-
-
-let close_univ_vars : FStar_Syntax_Syntax.univ_names  ->  FStar_Syntax_Syntax.term  ->  FStar_Syntax_Syntax.term = (fun us t -> (
-
-let s = (univ_var_closing us)
-in (subst s t)))
-
-
-let close_univ_vars_comp : FStar_Syntax_Syntax.univ_names  ->  FStar_Syntax_Syntax.comp  ->  FStar_Syntax_Syntax.comp = (fun us c -> (
-
-let n1 = ((FStar_List.length us) - (Prims.parse_int "1"))
-in (
-
-let s = (FStar_All.pipe_right us (FStar_List.mapi (fun i u -> FStar_Syntax_Syntax.UD (((u), ((n1 - i)))))))
-in (subst_comp s c))))
-
-
-let open_let_rec : FStar_Syntax_Syntax.letbinding Prims.list  ->  FStar_Syntax_Syntax.term  ->  (FStar_Syntax_Syntax.letbinding Prims.list * FStar_Syntax_Syntax.term) = (fun lbs t -> (
-
-let uu____5270 = (FStar_Syntax_Syntax.is_top_level lbs)
-in (match (uu____5270) with
-| true -> begin
-((lbs), (t))
-end
-| uu____5279 -> begin
-(
-
-let uu____5280 = (FStar_List.fold_right (fun lb uu____5308 -> (match (uu____5308) with
-| (i, lbs1, out) -> begin
-(
-
-let x = (
-
-let uu____5341 = (FStar_Util.left lb.FStar_Syntax_Syntax.lbname)
-in (FStar_Syntax_Syntax.freshen_bv uu____5341))
-in (((i + (Prims.parse_int "1"))), (((
-
-let uu___151_5347 = lb
-in {FStar_Syntax_Syntax.lbname = FStar_Util.Inl (x); FStar_Syntax_Syntax.lbunivs = uu___151_5347.FStar_Syntax_Syntax.lbunivs; FStar_Syntax_Syntax.lbtyp = uu___151_5347.FStar_Syntax_Syntax.lbtyp; FStar_Syntax_Syntax.lbeff = uu___151_5347.FStar_Syntax_Syntax.lbeff; FStar_Syntax_Syntax.lbdef = uu___151_5347.FStar_Syntax_Syntax.lbdef}))::lbs1), ((FStar_Syntax_Syntax.DB (((i), (x))))::out)))
-end)) lbs (((Prims.parse_int "0")), ([]), ([])))
-in (match (uu____5280) with
-| (n_let_recs, lbs1, let_rec_opening) -> begin
-(
-
-let lbs2 = (FStar_All.pipe_right lbs1 (FStar_List.map (fun lb -> (
-
-let uu____5384 = (FStar_List.fold_right (fun u uu____5411 -> (match (uu____5411) with
-| (i, us, out) -> begin
-(((i + (Prims.parse_int "1"))), ((u)::us), ((FStar_Syntax_Syntax.UN (((i), (FStar_Syntax_Syntax.U_name (u)))))::out))
-end)) lb.FStar_Syntax_Syntax.lbunivs ((n_let_recs), ([]), (let_rec_opening)))
-in (match (uu____5384) with
-| (uu____5451, us, u_let_rec_opening) -> begin
-(
-
-let uu___152_5462 = lb
-in (
-
-let uu____5463 = (subst u_let_rec_opening lb.FStar_Syntax_Syntax.lbdef)
-in {FStar_Syntax_Syntax.lbname = uu___152_5462.FStar_Syntax_Syntax.lbname; FStar_Syntax_Syntax.lbunivs = us; FStar_Syntax_Syntax.lbtyp = uu___152_5462.FStar_Syntax_Syntax.lbtyp; FStar_Syntax_Syntax.lbeff = uu___152_5462.FStar_Syntax_Syntax.lbeff; FStar_Syntax_Syntax.lbdef = uu____5463}))
-end)))))
-in (
-
-let t1 = (subst let_rec_opening t)
-in ((lbs2), (t1))))
-end))
-end)))
-
-
-let close_let_rec : FStar_Syntax_Syntax.letbinding Prims.list  ->  FStar_Syntax_Syntax.term  ->  (FStar_Syntax_Syntax.letbinding Prims.list * FStar_Syntax_Syntax.term) = (fun lbs t -> (
-
-let uu____5487 = (FStar_Syntax_Syntax.is_top_level lbs)
-in (match (uu____5487) with
-| true -> begin
-((lbs), (t))
-end
-| uu____5496 -> begin
-(
-
-let uu____5497 = (FStar_List.fold_right (fun lb uu____5516 -> (match (uu____5516) with
-| (i, out) -> begin
-(
-
-let uu____5535 = (
-
-let uu____5538 = (
-
-let uu____5539 = (
-
-let uu____5544 = (FStar_Util.left lb.FStar_Syntax_Syntax.lbname)
-in ((uu____5544), (i)))
-in FStar_Syntax_Syntax.NM (uu____5539))
-in (uu____5538)::out)
-in (((i + (Prims.parse_int "1"))), (uu____5535)))
-end)) lbs (((Prims.parse_int "0")), ([])))
-in (match (uu____5497) with
-| (n_let_recs, let_rec_closing) -> begin
-(
-
-let lbs1 = (FStar_All.pipe_right lbs (FStar_List.map (fun lb -> (
-
-let uu____5575 = (FStar_List.fold_right (fun u uu____5593 -> (match (uu____5593) with
-| (i, out) -> begin
-(((i + (Prims.parse_int "1"))), ((FStar_Syntax_Syntax.UD (((u), (i))))::out))
-end)) lb.FStar_Syntax_Syntax.lbunivs ((n_let_recs), (let_rec_closing)))
-in (match (uu____5575) with
-| (uu____5616, u_let_rec_closing) -> begin
-(
-
-let uu___153_5622 = lb
-in (
-
-let uu____5623 = (subst u_let_rec_closing lb.FStar_Syntax_Syntax.lbdef)
-in {FStar_Syntax_Syntax.lbname = uu___153_5622.FStar_Syntax_Syntax.lbname; FStar_Syntax_Syntax.lbunivs = uu___153_5622.FStar_Syntax_Syntax.lbunivs; FStar_Syntax_Syntax.lbtyp = uu___153_5622.FStar_Syntax_Syntax.lbtyp; FStar_Syntax_Syntax.lbeff = uu___153_5622.FStar_Syntax_Syntax.lbeff; FStar_Syntax_Syntax.lbdef = uu____5623}))
-end)))))
-in (
-
-let t1 = (subst let_rec_closing t)
-in ((lbs1), (t1))))
-end))
-end)))
-
-
-let close_tscheme : FStar_Syntax_Syntax.binders  ->  FStar_Syntax_Syntax.tscheme  ->  FStar_Syntax_Syntax.tscheme = (fun binders uu____5636 -> (match (uu____5636) with
-| (us, t) -> begin
-(
-
-let n1 = ((FStar_List.length binders) - (Prims.parse_int "1"))
-in (
-
-let k = (FStar_List.length us)
-in (
-
-let s = (FStar_List.mapi (fun i uu____5661 -> (match (uu____5661) with
-| (x, uu____5667) -> begin
-FStar_Syntax_Syntax.NM (((x), ((k + (n1 - i)))))
-end)) binders)
-in (
-
-let t1 = (subst s t)
-in ((us), (t1))))))
-end))
-
-
-let close_univ_vars_tscheme : FStar_Syntax_Syntax.univ_names  ->  FStar_Syntax_Syntax.tscheme  ->  FStar_Syntax_Syntax.tscheme = (fun us uu____5684 -> (match (uu____5684) with
-| (us', t) -> begin
-(
-
-let n1 = ((FStar_List.length us) - (Prims.parse_int "1"))
-in (
-
-let k = (FStar_List.length us')
-in (
-
-let s = (FStar_List.mapi (fun i x -> FStar_Syntax_Syntax.UD (((x), ((k + (n1 - i)))))) us)
-in (
-
-let uu____5706 = (subst s t)
-in ((us'), (uu____5706))))))
-end))
-
-
-let opening_of_binders : FStar_Syntax_Syntax.binders  ->  FStar_Syntax_Syntax.subst_t = (fun bs -> (
-
-let n1 = ((FStar_List.length bs) - (Prims.parse_int "1"))
-in (FStar_All.pipe_right bs (FStar_List.mapi (fun i uu____5729 -> (match (uu____5729) with
-| (x, uu____5735) -> begin
-FStar_Syntax_Syntax.DB ((((n1 - i)), (x)))
-end))))))
-
-
-let closing_of_binders : FStar_Syntax_Syntax.binders  ->  FStar_Syntax_Syntax.subst_t = (fun bs -> (closing_subst bs))
-
-
-
-=======
 let subst_to_string:
   'Auu____3 .
     (FStar_Syntax_Syntax.bv,'Auu____3) FStar_Pervasives_Native.tuple2
@@ -3023,5 +1454,4 @@
               | (x,uu____5652) -> FStar_Syntax_Syntax.DB ((n1 - i), x)))
 let closing_of_binders:
   FStar_Syntax_Syntax.binders -> FStar_Syntax_Syntax.subst_t =
-  fun bs  -> closing_subst bs
->>>>>>> 484a43b6
+  fun bs  -> closing_subst bs