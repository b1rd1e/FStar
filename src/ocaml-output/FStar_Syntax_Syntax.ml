--- conflicted
+++ resolved
@@ -1875,31 +1875,17 @@
 let list_of_freenames : freenames  ->  bv Prims.list = (fun fvs -> (FStar_Util.set_elements fvs))
 
 
-<<<<<<< HEAD
-let mk = (fun t topt r -> (let _130_1276 = (FStar_Util.mk_ref topt)
-in (let _130_1275 = (FStar_Util.mk_ref None)
-in {n = t; tk = _130_1276; pos = r; vars = _130_1275})))
-
-
-let bv_to_tm : bv  ->  term = (fun bv -> (let _130_1279 = (range_of_bv bv)
-in (mk (Tm_bvar (bv)) (Some (bv.sort.n)) _130_1279)))
-
-
-let bv_to_name : bv  ->  term = (fun bv -> (let _130_1282 = (range_of_bv bv)
-in (mk (Tm_name (bv)) (Some (bv.sort.n)) _130_1282)))
-=======
-let mk = (fun t topt r -> (let _131_1323 = (FStar_Util.mk_ref topt)
-in (let _131_1322 = (FStar_Util.mk_ref None)
-in {n = t; tk = _131_1323; pos = r; vars = _131_1322})))
-
-
-let bv_to_tm : bv  ->  term = (fun bv -> (let _131_1326 = (range_of_bv bv)
-in (mk (Tm_bvar (bv)) (Some (bv.sort.n)) _131_1326)))
-
-
-let bv_to_name : bv  ->  term = (fun bv -> (let _131_1329 = (range_of_bv bv)
-in (mk (Tm_name (bv)) (Some (bv.sort.n)) _131_1329)))
->>>>>>> bae9872c
+let mk = (fun t topt r -> (let _134_1323 = (FStar_Util.mk_ref topt)
+in (let _134_1322 = (FStar_Util.mk_ref None)
+in {n = t; tk = _134_1323; pos = r; vars = _134_1322})))
+
+
+let bv_to_tm : bv  ->  term = (fun bv -> (let _134_1326 = (range_of_bv bv)
+in (mk (Tm_bvar (bv)) (Some (bv.sort.n)) _134_1326)))
+
+
+let bv_to_name : bv  ->  term = (fun bv -> (let _134_1329 = (range_of_bv bv)
+in (mk (Tm_name (bv)) (Some (bv.sort.n)) _134_1329)))
 
 
 let mk_Tm_app : term  ->  args  ->  mk_t = (fun t1 args k p -> (match (args) with
@@ -1938,17 +1924,10 @@
 let extend_app : term  ->  arg  ->  mk_t = (fun t arg kopt r -> (extend_app_n t ((arg)::[]) kopt r))
 
 
-<<<<<<< HEAD
-let mk_Tm_delayed : ((term * subst_ts), Prims.unit  ->  term) FStar_Util.either  ->  FStar_Range.range  ->  term = (fun lr pos -> (let _130_1317 = (let _130_1316 = (let _130_1315 = (FStar_Util.mk_ref None)
-in ((lr), (_130_1315)))
-in Tm_delayed (_130_1316))
-in (mk _130_1317 None pos)))
-=======
-let mk_Tm_delayed : ((term * subst_ts), Prims.unit  ->  term) FStar_Util.either  ->  FStar_Range.range  ->  term = (fun lr pos -> (let _131_1364 = (let _131_1363 = (let _131_1362 = (FStar_Util.mk_ref None)
-in ((lr), (_131_1362)))
-in Tm_delayed (_131_1363))
-in (mk _131_1364 None pos)))
->>>>>>> bae9872c
+let mk_Tm_delayed : ((term * subst_ts), Prims.unit  ->  term) FStar_Util.either  ->  FStar_Range.range  ->  term = (fun lr pos -> (let _134_1364 = (let _134_1363 = (let _134_1362 = (FStar_Util.mk_ref None)
+in ((lr), (_134_1362)))
+in Tm_delayed (_134_1363))
+in (mk _134_1364 None pos)))
 
 
 let mk_Total' : typ  ->  universe Prims.option  ->  comp = (fun t u -> (mk (Total (((t), (u)))) None t.pos))
@@ -2014,13 +1993,8 @@
 let mk_binder : bv  ->  binder = (fun a -> ((a), (None)))
 
 
-<<<<<<< HEAD
-let null_binder : term  ->  binder = (fun t -> (let _130_1352 = (null_bv t)
-in ((_130_1352), (None))))
-=======
-let null_binder : term  ->  binder = (fun t -> (let _131_1399 = (null_bv t)
-in ((_131_1399), (None))))
->>>>>>> bae9872c
+let null_binder : term  ->  binder = (fun t -> (let _134_1399 = (null_bv t)
+in ((_134_1399), (None))))
 
 
 let imp_tag : arg_qualifier = Implicit (false)
@@ -2056,13 +2030,8 @@
 let binders_of_list : bv Prims.list  ->  binders = (fun fvs -> (FStar_All.pipe_right fvs (FStar_List.map (fun t -> ((t), (None))))))
 
 
-<<<<<<< HEAD
-let binders_of_freenames : freenames  ->  binders = (fun fvs -> (let _130_1372 = (FStar_Util.set_elements fvs)
-in (FStar_All.pipe_right _130_1372 binders_of_list)))
-=======
-let binders_of_freenames : freenames  ->  binders = (fun fvs -> (let _131_1419 = (FStar_Util.set_elements fvs)
-in (FStar_All.pipe_right _131_1419 binders_of_list)))
->>>>>>> bae9872c
+let binders_of_freenames : freenames  ->  binders = (fun fvs -> (let _134_1419 = (FStar_Util.set_elements fvs)
+in (FStar_All.pipe_right _134_1419 binders_of_list)))
 
 
 let is_implicit : aqual  ->  Prims.bool = (fun _34_4 -> (match (_34_4) with
@@ -2104,13 +2073,8 @@
 | Pat_disj ([]) -> begin
 (failwith "impossible")
 end))
-<<<<<<< HEAD
-in (let _130_1385 = (aux [] p)
-in (FStar_All.pipe_left FStar_List.rev _130_1385))))
-=======
-in (let _131_1432 = (aux [] p)
-in (FStar_All.pipe_left FStar_List.rev _131_1432))))
->>>>>>> bae9872c
+in (let _134_1432 = (aux [] p)
+in (FStar_All.pipe_left FStar_List.rev _134_1432))))
 
 
 let gen_reset : ((Prims.unit  ->  Prims.int) * (Prims.unit  ->  Prims.unit)) = (
@@ -2152,56 +2116,33 @@
 let gen_bv : Prims.string  ->  FStar_Range.range Prims.option  ->  typ  ->  bv = (fun s r t -> (
 
 let id = (FStar_Ident.mk_ident ((s), ((range_of_ropt r))))
-<<<<<<< HEAD
-in (let _130_1410 = (next_id ())
-in {ppname = id; index = _130_1410; sort = t})))
-=======
-in (let _131_1457 = (next_id ())
-in {ppname = id; index = _131_1457; sort = t})))
->>>>>>> bae9872c
+in (let _134_1457 = (next_id ())
+in {ppname = id; index = _134_1457; sort = t})))
 
 
 let new_bv : FStar_Range.range Prims.option  ->  typ  ->  bv = (fun ropt t -> (gen_bv FStar_Ident.reserved_prefix ropt t))
 
 
 let freshen_bv : bv  ->  bv = (fun bv -> if (is_null_bv bv) then begin
-<<<<<<< HEAD
-(let _130_1418 = (let _130_1417 = (range_of_bv bv)
-in Some (_130_1417))
-in (new_bv _130_1418 bv.sort))
+(let _134_1465 = (let _134_1464 = (range_of_bv bv)
+in Some (_134_1464))
+in (new_bv _134_1465 bv.sort))
 end else begin
 (
 
-let _33_508 = bv
-in (let _130_1419 = (next_id ())
-in {ppname = _33_508.ppname; index = _130_1419; sort = _33_508.sort}))
-=======
-(let _131_1465 = (let _131_1464 = (range_of_bv bv)
-in Some (_131_1464))
-in (new_bv _131_1465 bv.sort))
-end else begin
-(
-
 let _34_530 = bv
-in (let _131_1466 = (next_id ())
-in {ppname = _34_530.ppname; index = _131_1466; sort = _34_530.sort}))
->>>>>>> bae9872c
+in (let _134_1466 = (next_id ())
+in {ppname = _34_530.ppname; index = _134_1466; sort = _34_530.sort}))
 end)
 
 
 let new_univ_name : FStar_Range.range Prims.option  ->  univ_name = (fun ropt -> (
 
 let id = (next_id ())
-<<<<<<< HEAD
-in (let _130_1423 = (let _130_1422 = (FStar_Util.string_of_int id)
-in ((_130_1422), ((range_of_ropt ropt))))
-in (FStar_Ident.mk_ident _130_1423))))
-=======
-in (let _131_1471 = (let _131_1470 = (let _131_1469 = (FStar_Util.string_of_int id)
-in (Prims.strcat "\'uu___" _131_1469))
-in ((_131_1470), ((range_of_ropt ropt))))
-in (FStar_Ident.mk_ident _131_1471))))
->>>>>>> bae9872c
+in (let _134_1471 = (let _134_1470 = (let _134_1469 = (FStar_Util.string_of_int id)
+in (Prims.strcat "\'uu___" _134_1469))
+in ((_134_1470), ((range_of_ropt ropt))))
+in (FStar_Ident.mk_ident _134_1471))))
 
 
 let mkbv : FStar_Ident.ident  ->  Prims.int  ->  term  ->  bv = (fun x y t -> {ppname = x; index = y; sort = t})
@@ -2231,31 +2172,22 @@
 in {ppname = (FStar_Ident.mk_ident ((bv.ppname.FStar_Ident.idText), (r))); index = _34_557.index; sort = _34_557.sort}))
 
 
-<<<<<<< HEAD
-let lid_as_fv : FStar_Ident.lident  ->  delta_depth  ->  fv_qual Prims.option  ->  fv = (fun l dd dq -> (let _130_1452 = (withinfo l tun (FStar_Ident.range_of_lid l))
-in {fv_name = _130_1452; fv_delta = dd; fv_qual = dq}))
-=======
-let lid_as_fv : FStar_Ident.lident  ->  delta_depth  ->  fv_qual Prims.option  ->  fv = (fun l dd dq -> (let _131_1500 = (withinfo l tun (FStar_Ident.range_of_lid l))
-in {fv_name = _131_1500; fv_delta = dd; fv_qual = dq}))
->>>>>>> bae9872c
+let lid_as_fv : FStar_Ident.lident  ->  delta_depth  ->  fv_qual Prims.option  ->  fv = (fun l dd dq -> (let _134_1500 = (withinfo l tun (FStar_Ident.range_of_lid l))
+in {fv_name = _134_1500; fv_delta = dd; fv_qual = dq}))
 
 
 let fv_to_tm : fv  ->  term = (fun fv -> (mk (Tm_fvar (fv)) None (FStar_Ident.range_of_lid fv.fv_name.v)))
 
 
-<<<<<<< HEAD
-let fvar : FStar_Ident.lident  ->  delta_depth  ->  fv_qual Prims.option  ->  term = (fun l dd dq -> (let _130_1461 = (lid_as_fv l dd dq)
-in (fv_to_tm _130_1461)))
-=======
-let fvar : FStar_Ident.lident  ->  delta_depth  ->  fv_qual Prims.option  ->  term = (fun l dd dq -> (let _131_1509 = (lid_as_fv l dd dq)
-in (fv_to_tm _131_1509)))
+let fvar : FStar_Ident.lident  ->  delta_depth  ->  fv_qual Prims.option  ->  term = (fun l dd dq -> (let _134_1509 = (lid_as_fv l dd dq)
+in (fv_to_tm _134_1509)))
 
 
 let lid_of_fv : fv  ->  FStar_Ident.lid = (fun fv -> fv.fv_name.v)
 
 
-let range_of_fv : fv  ->  FStar_Range.range = (fun fv -> (let _131_1514 = (lid_of_fv fv)
-in (FStar_Ident.range_of_lid _131_1514)))
+let range_of_fv : fv  ->  FStar_Range.range = (fun fv -> (let _134_1514 = (lid_of_fv fv)
+in (FStar_Ident.range_of_lid _134_1514)))
 
 
 let has_simple_attribute : term Prims.list  ->  Prims.string  ->  Prims.bool = (fun l s -> (FStar_List.existsb (fun _34_7 -> (match (_34_7) with
@@ -2265,7 +2197,6 @@
 | _34_585 -> begin
 false
 end)) l))
->>>>>>> bae9872c
-
-
-
+
+
+
