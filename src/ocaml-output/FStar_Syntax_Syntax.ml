--- conflicted
+++ resolved
@@ -254,13 +254,13 @@
   fv_qual: fv_qual FStar_Pervasives_Native.option;}
 and free_vars =
   {
-  free_names: bv Prims.list;
+  free_names: bv FStar_Util.set;
   free_uvars:
     ((term' syntax FStar_Pervasives_Native.option FStar_Unionfind.p_uvar,
        version) FStar_Pervasives_Native.tuple2,term' syntax)
-      FStar_Pervasives_Native.tuple2 Prims.list;
-  free_univs: universe_uvar Prims.list;
-  free_univ_names: univ_name Prims.list;}
+      FStar_Pervasives_Native.tuple2 FStar_Util.set;
+  free_univs: universe_uvar FStar_Util.set;
+  free_univ_names: univ_name FStar_Util.fifo_set;}
 and lcomp =
   {
   eff_name: FStar_Ident.lident;
@@ -693,11 +693,7 @@
     match projectee with
     | { fv_name = __fname__fv_name; fv_delta = __fname__fv_delta;
         fv_qual = __fname__fv_qual;_} -> __fname__fv_qual
-<<<<<<< HEAD
-let (__proj__Mkfree_vars__item__free_names :free_vars -> bv Prims.list)=
-=======
 let (__proj__Mkfree_vars__item__free_names :free_vars -> bv FStar_Util.set)=
->>>>>>> d76249f4
   fun projectee  ->
     match projectee with
     | { free_names = __fname__free_names; free_uvars = __fname__free_uvars;
@@ -707,33 +703,21 @@
   :free_vars ->
      ((term' syntax FStar_Pervasives_Native.option FStar_Unionfind.p_uvar,
         version) FStar_Pervasives_Native.tuple2,term' syntax)
-<<<<<<< HEAD
-       FStar_Pervasives_Native.tuple2 Prims.list)=
-=======
        FStar_Pervasives_Native.tuple2 FStar_Util.set)=
->>>>>>> d76249f4
   fun projectee  ->
     match projectee with
     | { free_names = __fname__free_names; free_uvars = __fname__free_uvars;
         free_univs = __fname__free_univs;
         free_univ_names = __fname__free_univ_names;_} -> __fname__free_uvars
 let (__proj__Mkfree_vars__item__free_univs
-<<<<<<< HEAD
-  :free_vars -> universe_uvar Prims.list)=
-=======
   :free_vars -> universe_uvar FStar_Util.set)=
->>>>>>> d76249f4
   fun projectee  ->
     match projectee with
     | { free_names = __fname__free_names; free_uvars = __fname__free_uvars;
         free_univs = __fname__free_univs;
         free_univ_names = __fname__free_univ_names;_} -> __fname__free_univs
 let (__proj__Mkfree_vars__item__free_univ_names
-<<<<<<< HEAD
-  :free_vars -> univ_name Prims.list)=
-=======
   :free_vars -> univ_name FStar_Util.fifo_set)=
->>>>>>> d76249f4
   fun projectee  ->
     match projectee with
     | { free_names = __fname__free_names; free_uvars = __fname__free_uvars;
@@ -1582,19 +1566,6 @@
     Prims.unit -> 'Auu____5478 FStar_Pervasives_Native.option FStar_ST.ref=
   fun uu____5486  -> FStar_Util.mk_ref FStar_Pervasives_Native.None
 let (new_bv_set :Prims.unit -> bv FStar_Util.set)=
-<<<<<<< HEAD
-  fun uu____5494  -> FStar_Util.new_set order_bv
-let (new_fv_set :Prims.unit -> FStar_Ident.lident FStar_Util.set)=
-  fun uu____5502  -> FStar_Util.new_set order_fv
-let (order_univ_name :univ_name -> univ_name -> Prims.int)=
-  fun x  ->
-    fun y  ->
-      FStar_String.compare (FStar_Ident.text_of_id x)
-        (FStar_Ident.text_of_id y)
-let (new_universe_names_fifo_set
-  :Prims.unit -> univ_name FStar_Util.fifo_set)=
-  fun uu____5518  -> FStar_Util.new_fifo_set order_univ_name
-=======
   fun uu____5494  ->
     FStar_Util.new_set order_bv
       (fun x  ->
@@ -1612,7 +1583,6 @@
            FStar_String.compare (FStar_Ident.text_of_id x)
              (FStar_Ident.text_of_id y))
       (fun x  -> FStar_Util.hashcode (FStar_Ident.text_of_id x))
->>>>>>> d76249f4
 let (no_names :bv FStar_Util.set)= new_bv_set ()
 let (no_fvars :FStar_Ident.lident FStar_Util.set)= new_fv_set ()
 let (no_universe_names :univ_name FStar_Util.fifo_set)=
@@ -1623,20 +1593,8 @@
   fun fvs  -> FStar_Util.set_elements fvs
 let mk : 'a . 'a -> 'a mk_t_a=
   fun t  ->
-    fun uu____5562  ->
+    fun uu____5564  ->
       fun r  ->
-<<<<<<< HEAD
-        let uu____5566 = FStar_Util.mk_ref FStar_Pervasives_Native.None in
-        { n = t; pos = r; vars = uu____5566 }
-let (bv_to_tm :bv -> term)=
-  fun bv  ->
-    let uu____5589 = range_of_bv bv in
-    mk (Tm_bvar bv) FStar_Pervasives_Native.None uu____5589
-let (bv_to_name :bv -> term)=
-  fun bv  ->
-    let uu____5594 = range_of_bv bv in
-    mk (Tm_name bv) FStar_Pervasives_Native.None uu____5594
-=======
         let uu____5568 = FStar_Util.mk_ref FStar_Pervasives_Native.None in
         { n = t; pos = r; vars = uu____5568 }
 let (bv_to_tm :bv -> term)=
@@ -1647,7 +1605,6 @@
   fun bv  ->
     let uu____5596 = range_of_bv bv in
     mk (Tm_name bv) FStar_Pervasives_Native.None uu____5596
->>>>>>> d76249f4
 let (mk_Tm_app :term -> args -> mk_t)=
   fun t1  ->
     fun args  ->
@@ -1655,22 +1612,18 @@
         fun p  ->
           match args with
           | [] -> t1
-          | uu____5615 ->
+          | uu____5617 ->
               mk (Tm_app (t1, args)) FStar_Pervasives_Native.None p
 let (mk_Tm_uinst :term -> universes -> term)=
   fun t  ->
-    fun uu___89_5627  ->
-      match uu___89_5627 with
+    fun uu___89_5629  ->
+      match uu___89_5629 with
       | [] -> t
       | us ->
           (match t.n with
-           | Tm_fvar uu____5629 ->
+           | Tm_fvar uu____5631 ->
                mk (Tm_uinst (t, us)) FStar_Pervasives_Native.None t.pos
-<<<<<<< HEAD
-           | uu____5630 -> failwith "Unexpected universe instantiation")
-=======
            | uu____5632 -> failwith "Unexpected universe instantiation")
->>>>>>> d76249f4
 let (extend_app_n :term -> args -> mk_t)=
   fun t  ->
     fun args'  ->
@@ -1679,11 +1632,7 @@
           match t.n with
           | Tm_app (head1,args) ->
               mk_Tm_app head1 (FStar_List.append args args') kopt r
-<<<<<<< HEAD
-          | uu____5677 -> mk_Tm_app t args' kopt r
-=======
           | uu____5679 -> mk_Tm_app t args' kopt r
->>>>>>> d76249f4
 let (extend_app :term -> arg -> mk_t)=
   fun t  -> fun arg  -> fun kopt  -> fun r  -> extend_app_n t [arg] kopt r
 let (mk_Tm_delayed
@@ -1691,16 +1640,6 @@
      FStar_Range.range -> term)=
   fun lr  ->
     fun pos  ->
-<<<<<<< HEAD
-      let uu____5710 =
-        let uu____5713 =
-          let uu____5714 =
-            let uu____5739 = FStar_Util.mk_ref FStar_Pervasives_Native.None in
-            (lr, uu____5739) in
-          Tm_delayed uu____5714 in
-        mk uu____5713 in
-      uu____5710 FStar_Pervasives_Native.None pos
-=======
       let uu____5712 =
         let uu____5715 =
           let uu____5716 =
@@ -1709,7 +1648,6 @@
           Tm_delayed uu____5716 in
         mk uu____5715 in
       uu____5712 FStar_Pervasives_Native.None pos
->>>>>>> d76249f4
 let (mk_Total' :typ -> universe FStar_Pervasives_Native.option -> comp)=
   fun t  -> fun u  -> mk (Total (t, u)) FStar_Pervasives_Native.None t.pos
 let (mk_GTotal' :typ -> universe FStar_Pervasives_Native.option -> comp)=
@@ -1723,13 +1661,8 @@
 let (mk_lb
   :(lbname,univ_name Prims.list,FStar_Ident.lident,typ,term)
      FStar_Pervasives_Native.tuple5 -> letbinding)=
-<<<<<<< HEAD
-  fun uu____5834  ->
-    match uu____5834 with
-=======
   fun uu____5836  ->
     match uu____5836 with
->>>>>>> d76249f4
     | (x,univs,eff,t,e) ->
         { lbname = x; lbunivs = univs; lbtyp = t; lbeff = eff; lbdef = e }
 let (default_sigmeta :sig_metadata)=
@@ -1757,15 +1690,9 @@
   fun t  ->
     match t.n with
     | Tm_constant (FStar_Const.Const_effect ) -> true
-<<<<<<< HEAD
-    | uu____5890 -> false
-let (is_type :term -> Prims.bool)=
-  fun t  -> match t.n with | Tm_type uu____5895 -> true | uu____5896 -> false
-=======
     | uu____5892 -> false
 let (is_type :term -> Prims.bool)=
   fun t  -> match t.n with | Tm_type uu____5897 -> true | uu____5898 -> false
->>>>>>> d76249f4
 let (null_id :FStar_Ident.ident)=
   FStar_Ident.mk_ident ("_", FStar_Range.dummyRange)
 let (null_bv :term -> bv)=
@@ -1773,11 +1700,7 @@
 let (mk_binder :bv -> binder)= fun a  -> (a, FStar_Pervasives_Native.None)
 let (null_binder :term -> binder)=
   fun t  ->
-<<<<<<< HEAD
-    let uu____5911 = null_bv t in (uu____5911, FStar_Pervasives_Native.None)
-=======
     let uu____5913 = null_bv t in (uu____5913, FStar_Pervasives_Native.None)
->>>>>>> d76249f4
 let (imp_tag :arg_qualifier)= Implicit false
 let (iarg :term -> arg)=
   fun t  -> (t, (FStar_Pervasives_Native.Some imp_tag))
@@ -1787,27 +1710,18 @@
 let (is_null_binder :binder -> Prims.bool)=
   fun b  -> is_null_bv (FStar_Pervasives_Native.fst b)
 let (is_top_level :letbinding Prims.list -> Prims.bool)=
-<<<<<<< HEAD
-  fun uu___90_5939  ->
-    match uu___90_5939 with
-    | { lbname = FStar_Util.Inr uu____5942; lbunivs = uu____5943;
-        lbtyp = uu____5944; lbeff = uu____5945; lbdef = uu____5946;_}::uu____5947
-        -> true
-    | uu____5956 -> false
-=======
   fun uu___90_5941  ->
     match uu___90_5941 with
     | { lbname = FStar_Util.Inr uu____5944; lbunivs = uu____5945;
         lbtyp = uu____5946; lbeff = uu____5947; lbdef = uu____5948;_}::uu____5949
         -> true
     | uu____5958 -> false
->>>>>>> d76249f4
 let (freenames_of_binders :binders -> freenames)=
   fun bs  ->
     FStar_List.fold_right
-      (fun uu____5973  ->
+      (fun uu____5975  ->
          fun out  ->
-           match uu____5973 with | (x,uu____5984) -> FStar_Util.set_add x out)
+           match uu____5975 with | (x,uu____5986) -> FStar_Util.set_add x out)
       bs no_names
 let (binders_of_list :bv Prims.list -> binders)=
   fun fvs  ->
@@ -1815,18 +1729,6 @@
       (FStar_List.map (fun t  -> (t, FStar_Pervasives_Native.None)))
 let (binders_of_freenames :freenames -> binders)=
   fun fvs  ->
-<<<<<<< HEAD
-    let uu____6017 = FStar_Util.set_elements fvs in
-    FStar_All.pipe_right uu____6017 binders_of_list
-let (is_implicit :aqual -> Prims.bool)=
-  fun uu___91_6025  ->
-    match uu___91_6025 with
-    | FStar_Pervasives_Native.Some (Implicit uu____6026) -> true
-    | uu____6027 -> false
-let (as_implicit :Prims.bool -> aqual)=
-  fun uu___92_6031  ->
-    if uu___92_6031
-=======
     let uu____6019 = FStar_Util.set_elements fvs in
     FStar_All.pipe_right uu____6019 binders_of_list
 let (is_implicit :aqual -> Prims.bool)=
@@ -1837,50 +1739,37 @@
 let (as_implicit :Prims.bool -> aqual)=
   fun uu___92_6033  ->
     if uu___92_6033
->>>>>>> d76249f4
     then FStar_Pervasives_Native.Some imp_tag
     else FStar_Pervasives_Native.None
 let (pat_bvs :pat -> bv Prims.list)=
   fun p  ->
     let rec aux b p1 =
       match p1.v with
-      | Pat_dot_term uu____6060 -> b
-      | Pat_constant uu____6067 -> b
+      | Pat_dot_term uu____6062 -> b
+      | Pat_constant uu____6069 -> b
       | Pat_wild x -> x :: b
       | Pat_var x -> x :: b
-      | Pat_cons (uu____6070,pats) ->
+      | Pat_cons (uu____6072,pats) ->
           FStar_List.fold_left
             (fun b1  ->
-<<<<<<< HEAD
-               fun uu____6101  ->
-                 match uu____6101 with | (p2,uu____6113) -> aux b1 p2) b pats in
-    let uu____6118 = aux [] p in
-    FStar_All.pipe_left FStar_List.rev uu____6118
-=======
                fun uu____6103  ->
                  match uu____6103 with | (p2,uu____6115) -> aux b1 p2) b pats in
     let uu____6120 = aux [] p in
     FStar_All.pipe_left FStar_List.rev uu____6120
->>>>>>> d76249f4
 let (gen_reset
   :(Prims.unit -> Prims.int,Prims.unit -> Prims.unit)
      FStar_Pervasives_Native.tuple2)=
   let x = FStar_Util.mk_ref (Prims.parse_int "0") in
-  let gen1 uu____6139 = FStar_Util.incr x; FStar_ST.op_Bang x in
-  let reset uu____6189 = FStar_ST.op_Colon_Equals x (Prims.parse_int "0") in
+  let gen1 uu____6141 = FStar_Util.incr x; FStar_ST.op_Bang x in
+  let reset uu____6191 = FStar_ST.op_Colon_Equals x (Prims.parse_int "0") in
   (gen1, reset)
 let (next_id :Prims.unit -> Prims.int)= FStar_Pervasives_Native.fst gen_reset
 let (reset_gensym :Prims.unit -> Prims.unit)=
   FStar_Pervasives_Native.snd gen_reset
 let (range_of_ropt
   :FStar_Range.range FStar_Pervasives_Native.option -> FStar_Range.range)=
-<<<<<<< HEAD
-  fun uu___93_6237  ->
-    match uu___93_6237 with
-=======
   fun uu___93_6239  ->
     match uu___93_6239 with
->>>>>>> d76249f4
     | FStar_Pervasives_Native.None  -> FStar_Range.dummyRange
     | FStar_Pervasives_Native.Some r -> r
 let (gen_bv
@@ -1890,51 +1779,37 @@
     fun r  ->
       fun t  ->
         let id = FStar_Ident.mk_ident (s, (range_of_ropt r)) in
-<<<<<<< HEAD
-        let uu____6266 = next_id () in
-        { ppname = id; index = uu____6266; sort = t }
-=======
         let uu____6268 = next_id () in
         { ppname = id; index = uu____6268; sort = t }
->>>>>>> d76249f4
 let (new_bv :FStar_Range.range FStar_Pervasives_Native.option -> typ -> bv)=
   fun ropt  -> fun t  -> gen_bv FStar_Ident.reserved_prefix ropt t
 let (freshen_bv :bv -> bv)=
   fun bv  ->
-    let uu____6283 = is_null_bv bv in
-    if uu____6283
+    let uu____6285 = is_null_bv bv in
+    if uu____6285
     then
-      let uu____6284 =
-        let uu____6287 = range_of_bv bv in
-        FStar_Pervasives_Native.Some uu____6287 in
-      new_bv uu____6284 bv.sort
+      let uu____6286 =
+        let uu____6289 = range_of_bv bv in
+        FStar_Pervasives_Native.Some uu____6289 in
+      new_bv uu____6286 bv.sort
     else
-      (let uu___96_6289 = bv in
-       let uu____6290 = next_id () in
+      (let uu___96_6291 = bv in
+       let uu____6292 = next_id () in
        {
-         ppname = (uu___96_6289.ppname);
-         index = uu____6290;
-         sort = (uu___96_6289.sort)
+         ppname = (uu___96_6291.ppname);
+         index = uu____6292;
+         sort = (uu___96_6291.sort)
        })
 let (new_univ_name
   :FStar_Range.range FStar_Pervasives_Native.option -> univ_name)=
   fun ropt  ->
     let id = next_id () in
-<<<<<<< HEAD
-    let uu____6300 =
-      let uu____6305 =
-        let uu____6306 = FStar_Util.string_of_int id in
-        Prims.strcat FStar_Ident.reserved_prefix uu____6306 in
-      (uu____6305, (range_of_ropt ropt)) in
-    FStar_Ident.mk_ident uu____6300
-=======
     let uu____6302 =
       let uu____6307 =
         let uu____6308 = FStar_Util.string_of_int id in
         Prims.strcat FStar_Ident.reserved_prefix uu____6308 in
       (uu____6307, (range_of_ropt ropt)) in
     FStar_Ident.mk_ident uu____6302
->>>>>>> d76249f4
 let (mkbv :FStar_Ident.ident -> Prims.int -> term' syntax -> bv)=
   fun x  -> fun y  -> fun t  -> { ppname = x; index = y; sort = t }
 let (lbname_eq
@@ -1945,11 +1820,7 @@
       match (l1, l2) with
       | (FStar_Util.Inl x,FStar_Util.Inl y) -> bv_eq x y
       | (FStar_Util.Inr l,FStar_Util.Inr m) -> FStar_Ident.lid_equals l m
-<<<<<<< HEAD
-      | uu____6375 -> false
-=======
       | uu____6377 -> false
->>>>>>> d76249f4
 let (fv_eq :fv -> fv -> Prims.bool)=
   fun fv1  ->
     fun fv2  -> FStar_Ident.lid_equals (fv1.fv_name).v (fv2.fv_name).v
@@ -1958,11 +1829,11 @@
 let (set_bv_range :bv -> FStar_Range.range -> bv)=
   fun bv  ->
     fun r  ->
-      let uu___97_6412 = bv in
+      let uu___97_6414 = bv in
       {
         ppname = (FStar_Ident.mk_ident (((bv.ppname).FStar_Ident.idText), r));
-        index = (uu___97_6412.index);
-        sort = (uu___97_6412.sort)
+        index = (uu___97_6414.index);
+        sort = (uu___97_6414.sort)
       }
 let (lid_as_fv
   :FStar_Ident.lident ->
@@ -1970,13 +1841,8 @@
   fun l  ->
     fun dd  ->
       fun dq  ->
-<<<<<<< HEAD
-        let uu____6429 = withinfo l (FStar_Ident.range_of_lid l) in
-        { fv_name = uu____6429; fv_delta = dd; fv_qual = dq }
-=======
         let uu____6431 = withinfo l (FStar_Ident.range_of_lid l) in
         { fv_name = uu____6431; fv_delta = dd; fv_qual = dq }
->>>>>>> d76249f4
 let (fv_to_tm :fv -> term)=
   fun fv  ->
     mk (Tm_fvar fv) FStar_Pervasives_Native.None
@@ -1986,88 +1852,60 @@
      delta_depth -> fv_qual FStar_Pervasives_Native.option -> term)=
   fun l  ->
     fun dd  ->
-<<<<<<< HEAD
-      fun dq  -> let uu____6450 = lid_as_fv l dd dq in fv_to_tm uu____6450
-let (lid_of_fv :fv -> FStar_Ident.lid)= fun fv  -> (fv.fv_name).v
-let (range_of_fv :fv -> FStar_Range.range)=
-  fun fv  ->
-    let uu____6459 = lid_of_fv fv in FStar_Ident.range_of_lid uu____6459
-=======
       fun dq  -> let uu____6452 = lid_as_fv l dd dq in fv_to_tm uu____6452
 let (lid_of_fv :fv -> FStar_Ident.lid)= fun fv  -> (fv.fv_name).v
 let (range_of_fv :fv -> FStar_Range.range)=
   fun fv  ->
     let uu____6461 = lid_of_fv fv in FStar_Ident.range_of_lid uu____6461
->>>>>>> d76249f4
 let (set_range_of_fv :fv -> FStar_Range.range -> fv)=
   fun fv  ->
     fun r  ->
-      let uu___98_6468 = fv in
-      let uu____6469 =
-        let uu___99_6470 = fv.fv_name in
-        let uu____6471 =
-          let uu____6472 = lid_of_fv fv in
-          FStar_Ident.set_lid_range uu____6472 r in
-        { v = uu____6471; p = (uu___99_6470.p) } in
+      let uu___98_6470 = fv in
+      let uu____6471 =
+        let uu___99_6472 = fv.fv_name in
+        let uu____6473 =
+          let uu____6474 = lid_of_fv fv in
+          FStar_Ident.set_lid_range uu____6474 r in
+        { v = uu____6473; p = (uu___99_6472.p) } in
       {
-        fv_name = uu____6469;
-        fv_delta = (uu___98_6468.fv_delta);
-        fv_qual = (uu___98_6468.fv_qual)
+        fv_name = uu____6471;
+        fv_delta = (uu___98_6470.fv_delta);
+        fv_qual = (uu___98_6470.fv_qual)
       }
 let (has_simple_attribute :term Prims.list -> Prims.string -> Prims.bool)=
   fun l  ->
     fun s  ->
       FStar_List.existsb
-        (fun uu___94_6492  ->
-           match uu___94_6492 with
-           | { n = Tm_constant (FStar_Const.Const_string (data,uu____6496));
-               pos = uu____6497; vars = uu____6498;_} when
+        (fun uu___94_6494  ->
+           match uu___94_6494 with
+           | { n = Tm_constant (FStar_Const.Const_string (data,uu____6498));
+               pos = uu____6499; vars = uu____6500;_} when
                (FStar_Util.string_of_unicode data) = s -> true
-<<<<<<< HEAD
-           | uu____6505 -> false) l
-=======
            | uu____6507 -> false) l
->>>>>>> d76249f4
 let (tconst :FStar_Ident.lident -> term)=
   fun l  ->
-    let uu____6512 =
-      let uu____6515 =
-        let uu____6516 =
+    let uu____6514 =
+      let uu____6517 =
+        let uu____6518 =
           lid_as_fv l Delta_constant FStar_Pervasives_Native.None in
-<<<<<<< HEAD
-        Tm_fvar uu____6516 in
-      mk uu____6515 in
-    uu____6512 FStar_Pervasives_Native.None FStar_Range.dummyRange
-=======
         Tm_fvar uu____6518 in
       mk uu____6517 in
     uu____6514 FStar_Pervasives_Native.None FStar_Range.dummyRange
->>>>>>> d76249f4
 let (tabbrev :FStar_Ident.lident -> term)=
   fun l  ->
-    let uu____6524 =
-      let uu____6527 =
-        let uu____6528 =
+    let uu____6526 =
+      let uu____6529 =
+        let uu____6530 =
           lid_as_fv l (Delta_defined_at_level (Prims.parse_int "1"))
             FStar_Pervasives_Native.None in
-<<<<<<< HEAD
-        Tm_fvar uu____6528 in
-      mk uu____6527 in
-    uu____6524 FStar_Pervasives_Native.None FStar_Range.dummyRange
-=======
         Tm_fvar uu____6530 in
       mk uu____6529 in
     uu____6526 FStar_Pervasives_Native.None FStar_Range.dummyRange
->>>>>>> d76249f4
 let (tdataconstr :FStar_Ident.lident -> term)=
   fun l  ->
-    let uu____6536 =
+    let uu____6538 =
       lid_as_fv l Delta_constant (FStar_Pervasives_Native.Some Data_ctor) in
-<<<<<<< HEAD
-    fv_to_tm uu____6536
-=======
     fv_to_tm uu____6538
->>>>>>> d76249f4
 let (t_unit :term)= tconst FStar_Parser_Const.unit_lid
 let (t_bool :term)= tconst FStar_Parser_Const.bool_lid
 let (t_int :term)= tconst FStar_Parser_Const.int_lid
@@ -2076,41 +1914,6 @@
 let (t_char :term)= tabbrev FStar_Parser_Const.char_lid
 let (t_range :term)= tconst FStar_Parser_Const.range_lid
 let (t_tactic_unit :term' syntax)=
-<<<<<<< HEAD
-  let uu____6539 =
-    let uu____6540 =
-      let uu____6541 = tabbrev FStar_Parser_Const.tactic_lid in
-      mk_Tm_uinst uu____6541 [U_zero] in
-    let uu____6542 = let uu____6543 = as_arg t_unit in [uu____6543] in
-    mk_Tm_app uu____6540 uu____6542 in
-  uu____6539 FStar_Pervasives_Native.None FStar_Range.dummyRange
-let (t_tac_unit :term' syntax)=
-  let uu____6548 =
-    let uu____6549 =
-      let uu____6550 = tabbrev FStar_Parser_Const.u_tac_lid in
-      mk_Tm_uinst uu____6550 [U_zero] in
-    let uu____6551 = let uu____6552 = as_arg t_unit in [uu____6552] in
-    mk_Tm_app uu____6549 uu____6551 in
-  uu____6548 FStar_Pervasives_Native.None FStar_Range.dummyRange
-let (t_list_of :term -> term)=
-  fun t  ->
-    let uu____6559 =
-      let uu____6560 =
-        let uu____6561 = tabbrev FStar_Parser_Const.list_lid in
-        mk_Tm_uinst uu____6561 [U_zero] in
-      let uu____6562 = let uu____6563 = as_arg t in [uu____6563] in
-      mk_Tm_app uu____6560 uu____6562 in
-    uu____6559 FStar_Pervasives_Native.None FStar_Range.dummyRange
-let (t_option_of :term -> term)=
-  fun t  ->
-    let uu____6570 =
-      let uu____6571 =
-        let uu____6572 = tabbrev FStar_Parser_Const.option_lid in
-        mk_Tm_uinst uu____6572 [U_zero] in
-      let uu____6573 = let uu____6574 = as_arg t in [uu____6574] in
-      mk_Tm_app uu____6571 uu____6573 in
-    uu____6570 FStar_Pervasives_Native.None FStar_Range.dummyRange
-=======
   let uu____6541 =
     let uu____6542 =
       let uu____6543 = tabbrev FStar_Parser_Const.tactic_lid in
@@ -2144,7 +1947,6 @@
       let uu____6575 = let uu____6576 = as_arg t in [uu____6576] in
       mk_Tm_app uu____6573 uu____6575 in
     uu____6572 FStar_Pervasives_Native.None FStar_Range.dummyRange
->>>>>>> d76249f4
 let (unit_const :term' syntax)=
   mk (Tm_constant FStar_Const.Const_unit) FStar_Pervasives_Native.None
     FStar_Range.dummyRange