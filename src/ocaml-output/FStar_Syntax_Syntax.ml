open Prims
type ('a,'t) withinfo_t = {
  v: 'a ;
  ty: 't ;
  p: FStar_Range.range }
type 't var = (FStar_Ident.lident,'t) withinfo_t
type sconst = FStar_Const.sconst
type pragma =
  | SetOptions of Prims.string 
  | ResetOptions of Prims.string Prims.option 
  | LightOff 
let uu___is_SetOptions : pragma -> Prims.bool =
  fun projectee  ->
    match projectee with | SetOptions _0 -> true | uu____78 -> false
  
let __proj__SetOptions__item___0 : pragma -> Prims.string =
  fun projectee  -> match projectee with | SetOptions _0 -> _0 
let uu___is_ResetOptions : pragma -> Prims.bool =
  fun projectee  ->
    match projectee with | ResetOptions _0 -> true | uu____91 -> false
  
let __proj__ResetOptions__item___0 : pragma -> Prims.string Prims.option =
  fun projectee  -> match projectee with | ResetOptions _0 -> _0 
let uu___is_LightOff : pragma -> Prims.bool =
  fun projectee  ->
    match projectee with | LightOff  -> true | uu____105 -> false
  
type 'a memo = 'a Prims.option FStar_ST.ref
type arg_qualifier =
  | Implicit of Prims.bool 
  | Equality 
let uu___is_Implicit : arg_qualifier -> Prims.bool =
  fun projectee  ->
    match projectee with | Implicit _0 -> true | uu____116 -> false
  
let __proj__Implicit__item___0 : arg_qualifier -> Prims.bool =
  fun projectee  -> match projectee with | Implicit _0 -> _0 
let uu___is_Equality : arg_qualifier -> Prims.bool =
  fun projectee  ->
    match projectee with | Equality  -> true | uu____127 -> false
  
type aqual = arg_qualifier Prims.option
type universe =
  | U_zero 
  | U_succ of universe 
  | U_max of universe Prims.list 
  | U_bvar of Prims.int 
  | U_name of FStar_Ident.ident 
  | U_unif of universe Prims.option FStar_Unionfind.uvar 
  | U_unknown 
let uu___is_U_zero : universe -> Prims.bool =
  fun projectee  ->
    match projectee with | U_zero  -> true | uu____150 -> false
  
let uu___is_U_succ : universe -> Prims.bool =
  fun projectee  ->
    match projectee with | U_succ _0 -> true | uu____155 -> false
  
let __proj__U_succ__item___0 : universe -> universe =
  fun projectee  -> match projectee with | U_succ _0 -> _0 
let uu___is_U_max : universe -> Prims.bool =
  fun projectee  ->
    match projectee with | U_max _0 -> true | uu____168 -> false
  
let __proj__U_max__item___0 : universe -> universe Prims.list =
  fun projectee  -> match projectee with | U_max _0 -> _0 
let uu___is_U_bvar : universe -> Prims.bool =
  fun projectee  ->
    match projectee with | U_bvar _0 -> true | uu____183 -> false
  
let __proj__U_bvar__item___0 : universe -> Prims.int =
  fun projectee  -> match projectee with | U_bvar _0 -> _0 
let uu___is_U_name : universe -> Prims.bool =
  fun projectee  ->
    match projectee with | U_name _0 -> true | uu____195 -> false
  
let __proj__U_name__item___0 : universe -> FStar_Ident.ident =
  fun projectee  -> match projectee with | U_name _0 -> _0 
let uu___is_U_unif : universe -> Prims.bool =
  fun projectee  ->
    match projectee with | U_unif _0 -> true | uu____209 -> false
  
let __proj__U_unif__item___0 :
  universe -> universe Prims.option FStar_Unionfind.uvar =
  fun projectee  -> match projectee with | U_unif _0 -> _0 
let uu___is_U_unknown : universe -> Prims.bool =
  fun projectee  ->
    match projectee with | U_unknown  -> true | uu____226 -> false
  
type univ_name = FStar_Ident.ident
type universe_uvar = universe Prims.option FStar_Unionfind.uvar
type univ_names = univ_name Prims.list
type universes = universe Prims.list
type monad_name = FStar_Ident.lident
type delta_depth =
  | Delta_constant 
  | Delta_defined_at_level of Prims.int 
  | Delta_equational 
  | Delta_abstract of delta_depth 
let uu___is_Delta_constant : delta_depth -> Prims.bool =
  fun projectee  ->
    match projectee with | Delta_constant  -> true | uu____240 -> false
  
let uu___is_Delta_defined_at_level : delta_depth -> Prims.bool =
  fun projectee  ->
    match projectee with
    | Delta_defined_at_level _0 -> true
    | uu____245 -> false
  
let __proj__Delta_defined_at_level__item___0 : delta_depth -> Prims.int =
  fun projectee  -> match projectee with | Delta_defined_at_level _0 -> _0 
let uu___is_Delta_equational : delta_depth -> Prims.bool =
  fun projectee  ->
    match projectee with | Delta_equational  -> true | uu____256 -> false
  
let uu___is_Delta_abstract : delta_depth -> Prims.bool =
  fun projectee  ->
    match projectee with | Delta_abstract _0 -> true | uu____261 -> false
  
let __proj__Delta_abstract__item___0 : delta_depth -> delta_depth =
  fun projectee  -> match projectee with | Delta_abstract _0 -> _0 
type term' =
  | Tm_bvar of bv 
  | Tm_name of bv 
  | Tm_fvar of fv 
  | Tm_uinst of ((term',term') syntax * universes) 
  | Tm_constant of sconst 
  | Tm_type of universe 
  | Tm_abs of ((bv * aqual) Prims.list * (term',term') syntax *
  (lcomp,(FStar_Ident.lident * cflags Prims.list)) FStar_Util.either
  Prims.option) 
  | Tm_arrow of ((bv * aqual) Prims.list * (comp',Prims.unit) syntax) 
  | Tm_refine of (bv * (term',term') syntax) 
  | Tm_app of ((term',term') syntax * ((term',term') syntax * aqual)
  Prims.list) 
  | Tm_match of ((term',term') syntax * ((pat',term') withinfo_t *
  (term',term') syntax Prims.option * (term',term') syntax) Prims.list) 
  | Tm_ascribed of ((term',term') syntax *
  ((term',term') syntax,(comp',Prims.unit) syntax) FStar_Util.either *
  FStar_Ident.lident Prims.option) 
  | Tm_let of ((Prims.bool * letbinding Prims.list) * (term',term') syntax) 
  | Tm_uvar of ((term',term') syntax uvar_basis FStar_Unionfind.uvar *
  (term',term') syntax) 
  | Tm_delayed of
  ((((term',term') syntax * (subst_elt Prims.list Prims.list *
      FStar_Range.range Prims.option)),Prims.unit -> (term',term') syntax)
  FStar_Util.either * (term',term') syntax memo) 
  | Tm_meta of ((term',term') syntax * metadata) 
  | Tm_unknown 
and pat' =
  | Pat_constant of sconst 
  | Pat_disj of (pat',term') withinfo_t Prims.list 
  | Pat_cons of (fv * ((pat',term') withinfo_t * Prims.bool) Prims.list) 
  | Pat_var of bv 
  | Pat_wild of bv 
  | Pat_dot_term of (bv * (term',term') syntax) 
and letbinding =
  {
  lbname: (bv,fv) FStar_Util.either ;
  lbunivs: univ_name Prims.list ;
  lbtyp: (term',term') syntax ;
  lbeff: FStar_Ident.lident ;
  lbdef: (term',term') syntax }
and comp_typ =
  {
  comp_univs: universes ;
  effect_name: FStar_Ident.lident ;
  result_typ: (term',term') syntax ;
  effect_args: ((term',term') syntax * aqual) Prims.list ;
  flags: cflags Prims.list }
and comp' =
  | Total of ((term',term') syntax * universe Prims.option) 
  | GTotal of ((term',term') syntax * universe Prims.option) 
  | Comp of comp_typ 
and cflags =
  | TOTAL 
  | MLEFFECT 
  | RETURN 
  | PARTIAL_RETURN 
  | SOMETRIVIAL 
  | LEMMA 
  | CPS 
  | DECREASES of (term',term') syntax 
and metadata =
  | Meta_pattern of ((term',term') syntax * aqual) Prims.list Prims.list 
  | Meta_named of FStar_Ident.lident 
  | Meta_labeled of (Prims.string * FStar_Range.range * Prims.bool) 
  | Meta_desugared of meta_source_info 
  | Meta_monadic of (monad_name * (term',term') syntax) 
  | Meta_monadic_lift of (monad_name * monad_name * (term',term') syntax) 
and 'a uvar_basis =
  | Uvar 
  | Fixed of 'a 
and meta_source_info =
  | Data_app 
  | Sequence 
  | Primop 
  | Masked_effect 
  | Meta_smt_pat 
  | Mutable_alloc 
  | Mutable_rval 
and fv_qual =
  | Data_ctor 
  | Record_projector of (FStar_Ident.lident * FStar_Ident.ident) 
  | Record_ctor of (FStar_Ident.lident * FStar_Ident.ident Prims.list) 
and subst_elt =
  | DB of (Prims.int * bv) 
  | NM of (bv * Prims.int) 
  | NT of (bv * (term',term') syntax) 
  | UN of (Prims.int * universe) 
  | UD of (univ_name * Prims.int) 
and ('a,'b) syntax =
  {
  n: 'a ;
  tk: 'b memo ;
  pos: FStar_Range.range ;
  vars: free_vars memo }
and bv =
  {
  ppname: FStar_Ident.ident ;
  index: Prims.int ;
  sort: (term',term') syntax }
and fv =
  {
  fv_name: (term',term') syntax var ;
  fv_delta: delta_depth ;
  fv_qual: fv_qual Prims.option }
and free_vars =
  {
  free_names: bv FStar_Util.set ;
  free_uvars:
    ((term',term') syntax uvar_basis FStar_Unionfind.uvar * (term',term')
      syntax) FStar_Util.set
    ;
  free_univs: universe_uvar FStar_Util.set ;
  free_univ_names: univ_name FStar_Util.fifo_set }
and lcomp =
  {
  eff_name: FStar_Ident.lident ;
  res_typ: (term',term') syntax ;
  cflags: cflags Prims.list ;
  comp: Prims.unit -> (comp',Prims.unit) syntax }
let uu___is_Tm_bvar : term' -> Prims.bool =
  fun projectee  ->
    match projectee with | Tm_bvar _0 -> true | uu____701 -> false
  
let __proj__Tm_bvar__item___0 : term' -> bv =
  fun projectee  -> match projectee with | Tm_bvar _0 -> _0 
let uu___is_Tm_name : term' -> Prims.bool =
  fun projectee  ->
    match projectee with | Tm_name _0 -> true | uu____713 -> false
  
let __proj__Tm_name__item___0 : term' -> bv =
  fun projectee  -> match projectee with | Tm_name _0 -> _0 
let uu___is_Tm_fvar : term' -> Prims.bool =
  fun projectee  ->
    match projectee with | Tm_fvar _0 -> true | uu____725 -> false
  
let __proj__Tm_fvar__item___0 : term' -> fv =
  fun projectee  -> match projectee with | Tm_fvar _0 -> _0 
let uu___is_Tm_uinst : term' -> Prims.bool =
  fun projectee  ->
    match projectee with | Tm_uinst _0 -> true | uu____741 -> false
  
let __proj__Tm_uinst__item___0 : term' -> ((term',term') syntax * universes)
  = fun projectee  -> match projectee with | Tm_uinst _0 -> _0 
let uu___is_Tm_constant : term' -> Prims.bool =
  fun projectee  ->
    match projectee with | Tm_constant _0 -> true | uu____765 -> false
  
let __proj__Tm_constant__item___0 : term' -> sconst =
  fun projectee  -> match projectee with | Tm_constant _0 -> _0 
let uu___is_Tm_type : term' -> Prims.bool =
  fun projectee  ->
    match projectee with | Tm_type _0 -> true | uu____777 -> false
  
let __proj__Tm_type__item___0 : term' -> universe =
  fun projectee  -> match projectee with | Tm_type _0 -> _0 
let uu___is_Tm_abs : term' -> Prims.bool =
  fun projectee  ->
    match projectee with | Tm_abs _0 -> true | uu____803 -> false
  
let __proj__Tm_abs__item___0 :
  term' ->
    ((bv * aqual) Prims.list * (term',term') syntax *
      (lcomp,(FStar_Ident.lident * cflags Prims.list)) FStar_Util.either
      Prims.option)
  = fun projectee  -> match projectee with | Tm_abs _0 -> _0 
let uu___is_Tm_arrow : term' -> Prims.bool =
  fun projectee  ->
    match projectee with | Tm_arrow _0 -> true | uu____864 -> false
  
let __proj__Tm_arrow__item___0 :
  term' -> ((bv * aqual) Prims.list * (comp',Prims.unit) syntax) =
  fun projectee  -> match projectee with | Tm_arrow _0 -> _0 
let uu___is_Tm_refine : term' -> Prims.bool =
  fun projectee  ->
    match projectee with | Tm_refine _0 -> true | uu____901 -> false
  
let __proj__Tm_refine__item___0 : term' -> (bv * (term',term') syntax) =
  fun projectee  -> match projectee with | Tm_refine _0 -> _0 
let uu___is_Tm_app : term' -> Prims.bool =
  fun projectee  ->
    match projectee with | Tm_app _0 -> true | uu____934 -> false
  
let __proj__Tm_app__item___0 :
  term' -> ((term',term') syntax * ((term',term') syntax * aqual) Prims.list)
  = fun projectee  -> match projectee with | Tm_app _0 -> _0 
let uu___is_Tm_match : term' -> Prims.bool =
  fun projectee  ->
    match projectee with | Tm_match _0 -> true | uu____988 -> false
  
let __proj__Tm_match__item___0 :
  term' ->
    ((term',term') syntax * ((pat',term') withinfo_t * (term',term') syntax
      Prims.option * (term',term') syntax) Prims.list)
  = fun projectee  -> match projectee with | Tm_match _0 -> _0 
let uu___is_Tm_ascribed : term' -> Prims.bool =
  fun projectee  ->
    match projectee with | Tm_ascribed _0 -> true | uu____1057 -> false
  
let __proj__Tm_ascribed__item___0 :
  term' ->
    ((term',term') syntax * ((term',term') syntax,(comp',Prims.unit) syntax)
      FStar_Util.either * FStar_Ident.lident Prims.option)
  = fun projectee  -> match projectee with | Tm_ascribed _0 -> _0 
let uu___is_Tm_let : term' -> Prims.bool =
  fun projectee  ->
    match projectee with | Tm_let _0 -> true | uu____1112 -> false
  
let __proj__Tm_let__item___0 :
  term' -> ((Prims.bool * letbinding Prims.list) * (term',term') syntax) =
  fun projectee  -> match projectee with | Tm_let _0 -> _0 
let uu___is_Tm_uvar : term' -> Prims.bool =
  fun projectee  ->
    match projectee with | Tm_uvar _0 -> true | uu____1153 -> false
  
let __proj__Tm_uvar__item___0 :
  term' ->
    ((term',term') syntax uvar_basis FStar_Unionfind.uvar * (term',term')
      syntax)
  = fun projectee  -> match projectee with | Tm_uvar _0 -> _0 
let uu___is_Tm_delayed : term' -> Prims.bool =
  fun projectee  ->
    match projectee with | Tm_delayed _0 -> true | uu____1209 -> false
  
let __proj__Tm_delayed__item___0 :
  term' ->
    ((((term',term') syntax * (subst_elt Prims.list Prims.list *
        FStar_Range.range Prims.option)),Prims.unit -> (term',term') syntax)
      FStar_Util.either * (term',term') syntax memo)
  = fun projectee  -> match projectee with | Tm_delayed _0 -> _0 
let uu___is_Tm_meta : term' -> Prims.bool =
  fun projectee  ->
    match projectee with | Tm_meta _0 -> true | uu____1285 -> false
  
let __proj__Tm_meta__item___0 : term' -> ((term',term') syntax * metadata) =
  fun projectee  -> match projectee with | Tm_meta _0 -> _0 
let uu___is_Tm_unknown : term' -> Prims.bool =
  fun projectee  ->
    match projectee with | Tm_unknown  -> true | uu____1308 -> false
  
let uu___is_Pat_constant : pat' -> Prims.bool =
  fun projectee  ->
    match projectee with | Pat_constant _0 -> true | uu____1313 -> false
  
let __proj__Pat_constant__item___0 : pat' -> sconst =
  fun projectee  -> match projectee with | Pat_constant _0 -> _0 
let uu___is_Pat_disj : pat' -> Prims.bool =
  fun projectee  ->
    match projectee with | Pat_disj _0 -> true | uu____1328 -> false
  
let __proj__Pat_disj__item___0 : pat' -> (pat',term') withinfo_t Prims.list =
  fun projectee  -> match projectee with | Pat_disj _0 -> _0 
let uu___is_Pat_cons : pat' -> Prims.bool =
  fun projectee  ->
    match projectee with | Pat_cons _0 -> true | uu____1356 -> false
  
let __proj__Pat_cons__item___0 :
  pat' -> (fv * ((pat',term') withinfo_t * Prims.bool) Prims.list) =
  fun projectee  -> match projectee with | Pat_cons _0 -> _0 
let uu___is_Pat_var : pat' -> Prims.bool =
  fun projectee  ->
    match projectee with | Pat_var _0 -> true | uu____1389 -> false
  
let __proj__Pat_var__item___0 : pat' -> bv =
  fun projectee  -> match projectee with | Pat_var _0 -> _0 
let uu___is_Pat_wild : pat' -> Prims.bool =
  fun projectee  ->
    match projectee with | Pat_wild _0 -> true | uu____1401 -> false
  
let __proj__Pat_wild__item___0 : pat' -> bv =
  fun projectee  -> match projectee with | Pat_wild _0 -> _0 
let uu___is_Pat_dot_term : pat' -> Prims.bool =
  fun projectee  ->
    match projectee with | Pat_dot_term _0 -> true | uu____1417 -> false
  
let __proj__Pat_dot_term__item___0 : pat' -> (bv * (term',term') syntax) =
  fun projectee  -> match projectee with | Pat_dot_term _0 -> _0 
let uu___is_Total : comp' -> Prims.bool =
  fun projectee  ->
    match projectee with | Total _0 -> true | uu____1516 -> false
  
let __proj__Total__item___0 :
  comp' -> ((term',term') syntax * universe Prims.option) =
  fun projectee  -> match projectee with | Total _0 -> _0 
let uu___is_GTotal : comp' -> Prims.bool =
  fun projectee  ->
    match projectee with | GTotal _0 -> true | uu____1548 -> false
  
let __proj__GTotal__item___0 :
  comp' -> ((term',term') syntax * universe Prims.option) =
  fun projectee  -> match projectee with | GTotal _0 -> _0 
let uu___is_Comp : comp' -> Prims.bool =
  fun projectee  ->
    match projectee with | Comp _0 -> true | uu____1575 -> false
  
let __proj__Comp__item___0 : comp' -> comp_typ =
  fun projectee  -> match projectee with | Comp _0 -> _0 
let uu___is_TOTAL : cflags -> Prims.bool =
  fun projectee  ->
    match projectee with | TOTAL  -> true | uu____1586 -> false
  
let uu___is_MLEFFECT : cflags -> Prims.bool =
  fun projectee  ->
    match projectee with | MLEFFECT  -> true | uu____1590 -> false
  
let uu___is_RETURN : cflags -> Prims.bool =
  fun projectee  ->
    match projectee with | RETURN  -> true | uu____1594 -> false
  
let uu___is_PARTIAL_RETURN : cflags -> Prims.bool =
  fun projectee  ->
    match projectee with | PARTIAL_RETURN  -> true | uu____1598 -> false
  
let uu___is_SOMETRIVIAL : cflags -> Prims.bool =
  fun projectee  ->
    match projectee with | SOMETRIVIAL  -> true | uu____1602 -> false
  
let uu___is_LEMMA : cflags -> Prims.bool =
  fun projectee  ->
    match projectee with | LEMMA  -> true | uu____1606 -> false
  
let uu___is_CPS : cflags -> Prims.bool =
  fun projectee  -> match projectee with | CPS  -> true | uu____1610 -> false 
let uu___is_DECREASES : cflags -> Prims.bool =
  fun projectee  ->
    match projectee with | DECREASES _0 -> true | uu____1617 -> false
  
let __proj__DECREASES__item___0 : cflags -> (term',term') syntax =
  fun projectee  -> match projectee with | DECREASES _0 -> _0 
let uu___is_Meta_pattern : metadata -> Prims.bool =
  fun projectee  ->
    match projectee with | Meta_pattern _0 -> true | uu____1641 -> false
  
let __proj__Meta_pattern__item___0 :
  metadata -> ((term',term') syntax * aqual) Prims.list Prims.list =
  fun projectee  -> match projectee with | Meta_pattern _0 -> _0 
let uu___is_Meta_named : metadata -> Prims.bool =
  fun projectee  ->
    match projectee with | Meta_named _0 -> true | uu____1671 -> false
  
let __proj__Meta_named__item___0 : metadata -> FStar_Ident.lident =
  fun projectee  -> match projectee with | Meta_named _0 -> _0 
let uu___is_Meta_labeled : metadata -> Prims.bool =
  fun projectee  ->
    match projectee with | Meta_labeled _0 -> true | uu____1686 -> false
  
let __proj__Meta_labeled__item___0 :
  metadata -> (Prims.string * FStar_Range.range * Prims.bool) =
  fun projectee  -> match projectee with | Meta_labeled _0 -> _0 
let uu___is_Meta_desugared : metadata -> Prims.bool =
  fun projectee  ->
    match projectee with | Meta_desugared _0 -> true | uu____1707 -> false
  
let __proj__Meta_desugared__item___0 : metadata -> meta_source_info =
  fun projectee  -> match projectee with | Meta_desugared _0 -> _0 
let uu___is_Meta_monadic : metadata -> Prims.bool =
  fun projectee  ->
    match projectee with | Meta_monadic _0 -> true | uu____1723 -> false
  
let __proj__Meta_monadic__item___0 :
  metadata -> (monad_name * (term',term') syntax) =
  fun projectee  -> match projectee with | Meta_monadic _0 -> _0 
let uu___is_Meta_monadic_lift : metadata -> Prims.bool =
  fun projectee  ->
    match projectee with | Meta_monadic_lift _0 -> true | uu____1752 -> false
  
let __proj__Meta_monadic_lift__item___0 :
  metadata -> (monad_name * monad_name * (term',term') syntax) =
  fun projectee  -> match projectee with | Meta_monadic_lift _0 -> _0 
let uu___is_Uvar projectee =
  match projectee with | Uvar  -> true | uu____1784 -> false 
let uu___is_Fixed projectee =
  match projectee with | Fixed _0 -> true | uu____1796 -> false 
let __proj__Fixed__item___0 projectee = match projectee with | Fixed _0 -> _0 
let uu___is_Data_app : meta_source_info -> Prims.bool =
  fun projectee  ->
    match projectee with | Data_app  -> true | uu____1814 -> false
  
let uu___is_Sequence : meta_source_info -> Prims.bool =
  fun projectee  ->
    match projectee with | Sequence  -> true | uu____1818 -> false
  
let uu___is_Primop : meta_source_info -> Prims.bool =
  fun projectee  ->
    match projectee with | Primop  -> true | uu____1822 -> false
  
let uu___is_Masked_effect : meta_source_info -> Prims.bool =
  fun projectee  ->
    match projectee with | Masked_effect  -> true | uu____1826 -> false
  
let uu___is_Meta_smt_pat : meta_source_info -> Prims.bool =
  fun projectee  ->
    match projectee with | Meta_smt_pat  -> true | uu____1830 -> false
  
let uu___is_Mutable_alloc : meta_source_info -> Prims.bool =
  fun projectee  ->
    match projectee with | Mutable_alloc  -> true | uu____1834 -> false
  
let uu___is_Mutable_rval : meta_source_info -> Prims.bool =
  fun projectee  ->
    match projectee with | Mutable_rval  -> true | uu____1838 -> false
  
let uu___is_Data_ctor : fv_qual -> Prims.bool =
  fun projectee  ->
    match projectee with | Data_ctor  -> true | uu____1842 -> false
  
let uu___is_Record_projector : fv_qual -> Prims.bool =
  fun projectee  ->
    match projectee with | Record_projector _0 -> true | uu____1849 -> false
  
let __proj__Record_projector__item___0 :
  fv_qual -> (FStar_Ident.lident * FStar_Ident.ident) =
  fun projectee  -> match projectee with | Record_projector _0 -> _0 
let uu___is_Record_ctor : fv_qual -> Prims.bool =
  fun projectee  ->
    match projectee with | Record_ctor _0 -> true | uu____1870 -> false
  
let __proj__Record_ctor__item___0 :
  fv_qual -> (FStar_Ident.lident * FStar_Ident.ident Prims.list) =
  fun projectee  -> match projectee with | Record_ctor _0 -> _0 
let uu___is_DB : subst_elt -> Prims.bool =
  fun projectee  ->
    match projectee with | DB _0 -> true | uu____1893 -> false
  
let __proj__DB__item___0 : subst_elt -> (Prims.int * bv) =
  fun projectee  -> match projectee with | DB _0 -> _0 
let uu___is_NM : subst_elt -> Prims.bool =
  fun projectee  ->
    match projectee with | NM _0 -> true | uu____1913 -> false
  
let __proj__NM__item___0 : subst_elt -> (bv * Prims.int) =
  fun projectee  -> match projectee with | NM _0 -> _0 
let uu___is_NT : subst_elt -> Prims.bool =
  fun projectee  ->
    match projectee with | NT _0 -> true | uu____1935 -> false
  
let __proj__NT__item___0 : subst_elt -> (bv * (term',term') syntax) =
  fun projectee  -> match projectee with | NT _0 -> _0 
let uu___is_UN : subst_elt -> Prims.bool =
  fun projectee  ->
    match projectee with | UN _0 -> true | uu____1961 -> false
  
let __proj__UN__item___0 : subst_elt -> (Prims.int * universe) =
  fun projectee  -> match projectee with | UN _0 -> _0 
let uu___is_UD : subst_elt -> Prims.bool =
  fun projectee  ->
    match projectee with | UD _0 -> true | uu____1981 -> false
  
let __proj__UD__item___0 : subst_elt -> (univ_name * Prims.int) =
  fun projectee  -> match projectee with | UD _0 -> _0 
type pat = (pat',term') withinfo_t
type term = (term',term') syntax
type branch =
  ((pat',term') withinfo_t * (term',term') syntax Prims.option *
    (term',term') syntax)
type typ = (term',term') syntax
type comp = (comp',Prims.unit) syntax
type arg = ((term',term') syntax * aqual)
type args = ((term',term') syntax * aqual) Prims.list
type binder = (bv * aqual)
type binders = (bv * aqual) Prims.list
type uvar = (term',term') syntax uvar_basis FStar_Unionfind.uvar
type lbname = (bv,fv) FStar_Util.either
type letbindings = (Prims.bool * letbinding Prims.list)
type subst_ts =
  (subst_elt Prims.list Prims.list * FStar_Range.range Prims.option)
type freenames = bv FStar_Util.set
type uvars =
  ((term',term') syntax uvar_basis FStar_Unionfind.uvar * (term',term')
    syntax) FStar_Util.set
type residual_comp = (FStar_Ident.lident * cflags Prims.list)
type tscheme = (univ_name Prims.list * typ)
type freenames_l = bv Prims.list
type formula = typ
type formulae = typ Prims.list
type qualifier =
  | Assumption 
  | New 
  | Private 
  | Unfold_for_unification_and_vcgen 
  | Visible_default 
  | Irreducible 
  | Abstract 
  | Inline_for_extraction 
  | NoExtract 
  | Noeq 
  | Unopteq 
  | TotalEffect 
  | Logic 
  | Reifiable 
  | Reflectable of FStar_Ident.lident 
  | Discriminator of FStar_Ident.lident 
  | Projector of (FStar_Ident.lident * FStar_Ident.ident) 
  | RecordType of (FStar_Ident.ident Prims.list * FStar_Ident.ident
  Prims.list) 
  | RecordConstructor of (FStar_Ident.ident Prims.list * FStar_Ident.ident
  Prims.list) 
  | Action of FStar_Ident.lident 
  | ExceptionConstructor 
  | HasMaskedEffect 
  | Effect 
  | OnlyName 
let uu___is_Assumption : qualifier -> Prims.bool =
  fun projectee  ->
    match projectee with | Assumption  -> true | uu____2272 -> false
  
let uu___is_New : qualifier -> Prims.bool =
  fun projectee  -> match projectee with | New  -> true | uu____2276 -> false 
let uu___is_Private : qualifier -> Prims.bool =
  fun projectee  ->
    match projectee with | Private  -> true | uu____2280 -> false
  
let uu___is_Unfold_for_unification_and_vcgen : qualifier -> Prims.bool =
  fun projectee  ->
    match projectee with
    | Unfold_for_unification_and_vcgen  -> true
    | uu____2284 -> false
  
let uu___is_Visible_default : qualifier -> Prims.bool =
  fun projectee  ->
    match projectee with | Visible_default  -> true | uu____2288 -> false
  
let uu___is_Irreducible : qualifier -> Prims.bool =
  fun projectee  ->
    match projectee with | Irreducible  -> true | uu____2292 -> false
  
let uu___is_Abstract : qualifier -> Prims.bool =
  fun projectee  ->
    match projectee with | Abstract  -> true | uu____2296 -> false
  
let uu___is_Inline_for_extraction : qualifier -> Prims.bool =
  fun projectee  ->
    match projectee with
    | Inline_for_extraction  -> true
    | uu____2300 -> false
  
let uu___is_NoExtract : qualifier -> Prims.bool =
  fun projectee  ->
    match projectee with | NoExtract  -> true | uu____2304 -> false
  
let uu___is_Noeq : qualifier -> Prims.bool =
  fun projectee  ->
    match projectee with | Noeq  -> true | uu____2308 -> false
  
let uu___is_Unopteq : qualifier -> Prims.bool =
  fun projectee  ->
    match projectee with | Unopteq  -> true | uu____2312 -> false
  
let uu___is_TotalEffect : qualifier -> Prims.bool =
  fun projectee  ->
    match projectee with | TotalEffect  -> true | uu____2316 -> false
  
let uu___is_Logic : qualifier -> Prims.bool =
  fun projectee  ->
    match projectee with | Logic  -> true | uu____2320 -> false
  
let uu___is_Reifiable : qualifier -> Prims.bool =
  fun projectee  ->
    match projectee with | Reifiable  -> true | uu____2324 -> false
  
let uu___is_Reflectable : qualifier -> Prims.bool =
  fun projectee  ->
    match projectee with | Reflectable _0 -> true | uu____2329 -> false
  
let __proj__Reflectable__item___0 : qualifier -> FStar_Ident.lident =
  fun projectee  -> match projectee with | Reflectable _0 -> _0 
let uu___is_Discriminator : qualifier -> Prims.bool =
  fun projectee  ->
    match projectee with | Discriminator _0 -> true | uu____2341 -> false
  
let __proj__Discriminator__item___0 : qualifier -> FStar_Ident.lident =
  fun projectee  -> match projectee with | Discriminator _0 -> _0 
let uu___is_Projector : qualifier -> Prims.bool =
  fun projectee  ->
    match projectee with | Projector _0 -> true | uu____2355 -> false
  
let __proj__Projector__item___0 :
  qualifier -> (FStar_Ident.lident * FStar_Ident.ident) =
  fun projectee  -> match projectee with | Projector _0 -> _0 
let uu___is_RecordType : qualifier -> Prims.bool =
  fun projectee  ->
    match projectee with | RecordType _0 -> true | uu____2377 -> false
  
let __proj__RecordType__item___0 :
  qualifier -> (FStar_Ident.ident Prims.list * FStar_Ident.ident Prims.list)
  = fun projectee  -> match projectee with | RecordType _0 -> _0 
let uu___is_RecordConstructor : qualifier -> Prims.bool =
  fun projectee  ->
    match projectee with | RecordConstructor _0 -> true | uu____2405 -> false
  
let __proj__RecordConstructor__item___0 :
  qualifier -> (FStar_Ident.ident Prims.list * FStar_Ident.ident Prims.list)
  = fun projectee  -> match projectee with | RecordConstructor _0 -> _0 
let uu___is_Action : qualifier -> Prims.bool =
  fun projectee  ->
    match projectee with | Action _0 -> true | uu____2429 -> false
  
let __proj__Action__item___0 : qualifier -> FStar_Ident.lident =
  fun projectee  -> match projectee with | Action _0 -> _0 
let uu___is_ExceptionConstructor : qualifier -> Prims.bool =
  fun projectee  ->
    match projectee with
    | ExceptionConstructor  -> true
    | uu____2440 -> false
  
let uu___is_HasMaskedEffect : qualifier -> Prims.bool =
  fun projectee  ->
    match projectee with | HasMaskedEffect  -> true | uu____2444 -> false
  
let uu___is_Effect : qualifier -> Prims.bool =
  fun projectee  ->
    match projectee with | Effect  -> true | uu____2448 -> false
  
let uu___is_OnlyName : qualifier -> Prims.bool =
  fun projectee  ->
    match projectee with | OnlyName  -> true | uu____2452 -> false
  
type attribute = term
type tycon = (FStar_Ident.lident * binders * typ)
type monad_abbrev = {
  mabbrev: FStar_Ident.lident ;
  parms: binders ;
  def: typ }
type sub_eff =
  {
  source: FStar_Ident.lident ;
  target: FStar_Ident.lident ;
  lift_wp: tscheme Prims.option ;
  lift: tscheme Prims.option }
type action =
  {
  action_name: FStar_Ident.lident ;
  action_unqualified_name: FStar_Ident.ident ;
  action_univs: univ_names ;
  action_defn: term ;
  action_typ: typ }
type eff_decl =
  {
  qualifiers: qualifier Prims.list ;
  cattributes: cflags Prims.list ;
  mname: FStar_Ident.lident ;
  univs: univ_names ;
  binders: binders ;
  signature: term ;
  ret_wp: tscheme ;
  bind_wp: tscheme ;
  if_then_else: tscheme ;
  ite_wp: tscheme ;
  stronger: tscheme ;
  close_wp: tscheme ;
  assert_p: tscheme ;
  assume_p: tscheme ;
  null_wp: tscheme ;
  trivial: tscheme ;
  repr: term ;
  return_repr: tscheme ;
  bind_repr: tscheme ;
  actions: action Prims.list }
and sigelt =
  | Sig_inductive_typ of (FStar_Ident.lident * univ_names * binders * typ *
  FStar_Ident.lident Prims.list * FStar_Ident.lident Prims.list * qualifier
  Prims.list * FStar_Range.range) 
  | Sig_bundle of (sigelt Prims.list * qualifier Prims.list *
  FStar_Ident.lident Prims.list * FStar_Range.range) 
  | Sig_datacon of (FStar_Ident.lident * univ_names * typ *
  FStar_Ident.lident * Prims.int * qualifier Prims.list * FStar_Ident.lident
  Prims.list * FStar_Range.range) 
  | Sig_declare_typ of (FStar_Ident.lident * univ_names * typ * qualifier
  Prims.list * FStar_Range.range) 
  | Sig_let of (letbindings * FStar_Range.range * FStar_Ident.lident
  Prims.list * qualifier Prims.list * attribute Prims.list) 
  | Sig_main of (term * FStar_Range.range) 
  | Sig_assume of (FStar_Ident.lident * formula * qualifier Prims.list *
  FStar_Range.range) 
  | Sig_new_effect of (eff_decl * FStar_Range.range) 
  | Sig_new_effect_for_free of (eff_decl * FStar_Range.range) 
  | Sig_sub_effect of (sub_eff * FStar_Range.range) 
  | Sig_effect_abbrev of (FStar_Ident.lident * univ_names * binders * comp *
  qualifier Prims.list * cflags Prims.list * FStar_Range.range) 
  | Sig_pragma of (pragma * FStar_Range.range) 
let uu___is_Sig_inductive_typ : sigelt -> Prims.bool =
  fun projectee  ->
    match projectee with | Sig_inductive_typ _0 -> true | uu____2812 -> false
  
let __proj__Sig_inductive_typ__item___0 :
  sigelt ->
    (FStar_Ident.lident * univ_names * binders * typ * FStar_Ident.lident
      Prims.list * FStar_Ident.lident Prims.list * qualifier Prims.list *
      FStar_Range.range)
  = fun projectee  -> match projectee with | Sig_inductive_typ _0 -> _0 
let uu___is_Sig_bundle : sigelt -> Prims.bool =
  fun projectee  ->
    match projectee with | Sig_bundle _0 -> true | uu____2864 -> false
  
let __proj__Sig_bundle__item___0 :
  sigelt ->
    (sigelt Prims.list * qualifier Prims.list * FStar_Ident.lident Prims.list
      * FStar_Range.range)
  = fun projectee  -> match projectee with | Sig_bundle _0 -> _0 
let uu___is_Sig_datacon : sigelt -> Prims.bool =
  fun projectee  ->
    match projectee with | Sig_datacon _0 -> true | uu____2907 -> false
  
let __proj__Sig_datacon__item___0 :
  sigelt ->
    (FStar_Ident.lident * univ_names * typ * FStar_Ident.lident * Prims.int *
      qualifier Prims.list * FStar_Ident.lident Prims.list *
      FStar_Range.range)
  = fun projectee  -> match projectee with | Sig_datacon _0 -> _0 
let uu___is_Sig_declare_typ : sigelt -> Prims.bool =
  fun projectee  ->
    match projectee with | Sig_declare_typ _0 -> true | uu____2955 -> false
  
let __proj__Sig_declare_typ__item___0 :
  sigelt ->
    (FStar_Ident.lident * univ_names * typ * qualifier Prims.list *
      FStar_Range.range)
  = fun projectee  -> match projectee with | Sig_declare_typ _0 -> _0 
let uu___is_Sig_let : sigelt -> Prims.bool =
  fun projectee  ->
    match projectee with | Sig_let _0 -> true | uu____2993 -> false
  
let __proj__Sig_let__item___0 :
  sigelt ->
    (letbindings * FStar_Range.range * FStar_Ident.lident Prims.list *
      qualifier Prims.list * attribute Prims.list)
  = fun projectee  -> match projectee with | Sig_let _0 -> _0 
let uu___is_Sig_main : sigelt -> Prims.bool =
  fun projectee  ->
    match projectee with | Sig_main _0 -> true | uu____3031 -> false
  
let __proj__Sig_main__item___0 : sigelt -> (term * FStar_Range.range) =
  fun projectee  -> match projectee with | Sig_main _0 -> _0 
let uu___is_Sig_assume : sigelt -> Prims.bool =
  fun projectee  ->
    match projectee with | Sig_assume _0 -> true | uu____3054 -> false
  
let __proj__Sig_assume__item___0 :
  sigelt ->
    (FStar_Ident.lident * formula * qualifier Prims.list * FStar_Range.range)
  = fun projectee  -> match projectee with | Sig_assume _0 -> _0 
let uu___is_Sig_new_effect : sigelt -> Prims.bool =
  fun projectee  ->
    match projectee with | Sig_new_effect _0 -> true | uu____3083 -> false
  
let __proj__Sig_new_effect__item___0 :
  sigelt -> (eff_decl * FStar_Range.range) =
  fun projectee  -> match projectee with | Sig_new_effect _0 -> _0 
let uu___is_Sig_new_effect_for_free : sigelt -> Prims.bool =
  fun projectee  ->
    match projectee with
    | Sig_new_effect_for_free _0 -> true
    | uu____3103 -> false
  
let __proj__Sig_new_effect_for_free__item___0 :
  sigelt -> (eff_decl * FStar_Range.range) =
  fun projectee  -> match projectee with | Sig_new_effect_for_free _0 -> _0 
let uu___is_Sig_sub_effect : sigelt -> Prims.bool =
  fun projectee  ->
    match projectee with | Sig_sub_effect _0 -> true | uu____3123 -> false
  
let __proj__Sig_sub_effect__item___0 :
  sigelt -> (sub_eff * FStar_Range.range) =
  fun projectee  -> match projectee with | Sig_sub_effect _0 -> _0 
let uu___is_Sig_effect_abbrev : sigelt -> Prims.bool =
  fun projectee  ->
    match projectee with | Sig_effect_abbrev _0 -> true | uu____3150 -> false
  
let __proj__Sig_effect_abbrev__item___0 :
  sigelt ->
    (FStar_Ident.lident * univ_names * binders * comp * qualifier Prims.list
      * cflags Prims.list * FStar_Range.range)
  = fun projectee  -> match projectee with | Sig_effect_abbrev _0 -> _0 
let uu___is_Sig_pragma : sigelt -> Prims.bool =
  fun projectee  ->
    match projectee with | Sig_pragma _0 -> true | uu____3191 -> false
  
let __proj__Sig_pragma__item___0 : sigelt -> (pragma * FStar_Range.range) =
  fun projectee  -> match projectee with | Sig_pragma _0 -> _0 
type sigelts = sigelt Prims.list
type modul =
<<<<<<< HEAD
{name : FStar_Ident.lident; declarations : sigelts; exports : sigelts; is_interface : Prims.bool}


type path =
Prims.string Prims.list


type subst_t =
subst_elt Prims.list


type ('a, 'b) mk_t_a =
'b Prims.option  ->  FStar_Range.range  ->  ('a, 'b) syntax


type mk_t =
(term', term') mk_t_a


let contains_reflectable : qualifier Prims.list  ->  Prims.bool = (fun l -> (FStar_Util.for_some (fun uu___89_3252 -> (match (uu___89_3252) with
| Reflectable (uu____3253) -> begin
true
end
| uu____3254 -> begin
false
end)) l))


let withinfo = (fun v s r -> {v = v; ty = s; p = r})


let withsort = (fun v s -> (withinfo v s FStar_Range.dummyRange))


let bv_eq : bv  ->  bv  ->  Prims.bool = (fun bv1 bv2 -> ((bv1.ppname.FStar_Ident.idText = bv2.ppname.FStar_Ident.idText) && (bv1.index = bv2.index)))


let order_bv : bv  ->  bv  ->  Prims.int = (fun x y -> (

let i = (FStar_String.compare x.ppname.FStar_Ident.idText y.ppname.FStar_Ident.idText)
in (match ((i = (Prims.parse_int "0"))) with
| true -> begin
(x.index - y.index)
end
| uu____3305 -> begin
i
end)))


let order_fv : FStar_Ident.lident  ->  FStar_Ident.lident  ->  Prims.int = (fun x y -> (FStar_String.compare x.FStar_Ident.str y.FStar_Ident.str))


let range_of_lbname : lbname  ->  FStar_Range.range = (fun l -> (match (l) with
| FStar_Util.Inl (x) -> begin
x.ppname.FStar_Ident.idRange
end
| FStar_Util.Inr (fv) -> begin
(FStar_Ident.range_of_lid fv.fv_name.v)
end))


let range_of_bv : bv  ->  FStar_Range.range = (fun x -> x.ppname.FStar_Ident.idRange)


let set_range_of_bv : bv  ->  FStar_Range.range  ->  bv = (fun x r -> (

let uu___96_3330 = x
in {ppname = (FStar_Ident.mk_ident ((x.ppname.FStar_Ident.idText), (r))); index = uu___96_3330.index; sort = uu___96_3330.sort}))


let syn = (fun p k f -> (f k p))


let mk_fvs = (fun uu____3371 -> (FStar_Util.mk_ref None))


let mk_uvs = (fun uu____3383 -> (FStar_Util.mk_ref None))


let new_bv_set : Prims.unit  ->  bv FStar_Util.set = (fun uu____3389 -> (FStar_Util.new_set order_bv (fun x -> (x.index + (FStar_Util.hashcode x.ppname.FStar_Ident.idText)))))


let new_fv_set : Prims.unit  ->  FStar_Ident.lident FStar_Util.set = (fun uu____3395 -> (FStar_Util.new_set order_fv (fun x -> (FStar_Util.hashcode x.FStar_Ident.str))))


let new_uv_set : Prims.unit  ->  uvars = (fun uu____3400 -> (FStar_Util.new_set (fun uu____3409 uu____3410 -> (match (((uu____3409), (uu____3410))) with
| ((x, uu____3444), (y, uu____3446)) -> begin
(

let uu____3487 = (FStar_Unionfind.uvar_id x)
in (

let uu____3491 = (FStar_Unionfind.uvar_id y)
in (uu____3487 - uu____3491)))
end)) (fun uu____3495 -> (match (uu____3495) with
| (x, uu____3505) -> begin
(FStar_Unionfind.uvar_id x)
end))))


let new_universe_uvar_set : Prims.unit  ->  universe_uvar FStar_Util.set = (fun uu____3524 -> (FStar_Util.new_set (fun x y -> (

let uu____3534 = (FStar_Unionfind.uvar_id x)
in (

let uu____3536 = (FStar_Unionfind.uvar_id y)
in (uu____3534 - uu____3536)))) (fun x -> (FStar_Unionfind.uvar_id x))))


let new_universe_names_fifo_set : Prims.unit  ->  univ_name FStar_Util.fifo_set = (fun uu____3547 -> (FStar_Util.new_fifo_set (fun x y -> (FStar_String.compare (FStar_Ident.text_of_id x) (FStar_Ident.text_of_id y))) (fun x -> (FStar_Util.hashcode (FStar_Ident.text_of_id x)))))


let no_names : bv FStar_Util.set = (new_bv_set ())


let no_fvars : FStar_Ident.lident FStar_Util.set = (new_fv_set ())


let no_uvs : uvars = (new_uv_set ())


let no_universe_uvars : universe_uvar FStar_Util.set = (new_universe_uvar_set ())


let no_universe_names : univ_name FStar_Util.fifo_set = (new_universe_names_fifo_set ())


let empty_free_vars : free_vars = {free_names = no_names; free_uvars = no_uvs; free_univs = no_universe_uvars; free_univ_names = no_universe_names}


let memo_no_uvs : uvars Prims.option FStar_ST.ref = (FStar_Util.mk_ref (Some (no_uvs)))


let memo_no_names : bv FStar_Util.set Prims.option FStar_ST.ref = (FStar_Util.mk_ref (Some (no_names)))


let freenames_of_list : bv Prims.list  ->  freenames = (fun l -> (FStar_List.fold_right FStar_Util.set_add l no_names))


let list_of_freenames : freenames  ->  bv Prims.list = (fun fvs -> (FStar_Util.set_elements fvs))


let mk = (fun t topt r -> (

let uu____3609 = (FStar_Util.mk_ref topt)
in (

let uu____3613 = (FStar_Util.mk_ref None)
in {n = t; tk = uu____3609; pos = r; vars = uu____3613})))


let bv_to_tm : bv  ->  term = (fun bv -> (

let uu____3624 = (range_of_bv bv)
in ((mk (Tm_bvar (bv))) (Some (bv.sort.n)) uu____3624)))


let bv_to_name : bv  ->  term = (fun bv -> (

let uu____3636 = (range_of_bv bv)
in ((mk (Tm_name (bv))) (Some (bv.sort.n)) uu____3636)))


let mk_Tm_app : term  ->  args  ->  mk_t = (fun t1 args k p -> (match (args) with
| [] -> begin
t1
end
| uu____3661 -> begin
((mk (Tm_app (((t1), (args))))) k p)
end))


let mk_Tm_uinst : term  ->  universes  ->  term = (fun t uu___90_3677 -> (match (uu___90_3677) with
| [] -> begin
t
end
| us -> begin
(match (t.n) with
| Tm_fvar (uu____3679) -> begin
((mk (Tm_uinst (((t), (us))))) None t.pos)
end
| uu____3688 -> begin
(failwith "Unexpected universe instantiation")
end)
end))


let extend_app_n : term  ->  args  ->  mk_t = (fun t args' kopt r -> (match (t.n) with
| Tm_app (head, args) -> begin
((mk_Tm_app head (FStar_List.append args args')) kopt r)
end
| uu____3728 -> begin
((mk_Tm_app t args') kopt r)
end))


let extend_app : term  ->  arg  ->  mk_t = (fun t arg kopt r -> ((extend_app_n t ((arg)::[])) kopt r))


let mk_Tm_delayed : ((term * subst_ts), Prims.unit  ->  term) FStar_Util.either  ->  FStar_Range.range  ->  term = (fun lr pos -> (

let uu____3769 = (

let uu____3772 = (

let uu____3773 = (

let uu____3794 = (FStar_Util.mk_ref None)
in ((lr), (uu____3794)))
in Tm_delayed (uu____3773))
in (mk uu____3772))
in (uu____3769 None pos)))


let mk_Total' : typ  ->  universe Prims.option  ->  comp = (fun t u -> ((mk (Total (((t), (u))))) None t.pos))


let mk_GTotal' : typ  ->  universe Prims.option  ->  comp = (fun t u -> ((mk (GTotal (((t), (u))))) None t.pos))


let mk_Total : typ  ->  comp = (fun t -> (mk_Total' t None))


let mk_GTotal : typ  ->  comp = (fun t -> (mk_GTotal' t None))


let mk_Comp : comp_typ  ->  comp = (fun ct -> ((mk (Comp (ct))) None ct.result_typ.pos))


let mk_lb : (lbname * univ_name Prims.list * FStar_Ident.lident * typ * term)  ->  letbinding = (fun uu____3884 -> (match (uu____3884) with
| (x, univs, eff, t, e) -> begin
{lbname = x; lbunivs = univs; lbtyp = t; lbeff = eff; lbdef = e}
end))


let mk_subst : subst_t  ->  subst_t = (fun s -> s)


let extend_subst : subst_elt  ->  subst_elt Prims.list  ->  subst_t = (fun x s -> (x)::s)


let argpos : arg  ->  FStar_Range.range = (fun x -> (Prims.fst x).pos)


let tun : (term', term') syntax = ((mk Tm_unknown) None FStar_Range.dummyRange)


let teff : (term', term') syntax = ((mk (Tm_constant (FStar_Const.Const_effect))) (Some (Tm_unknown)) FStar_Range.dummyRange)


let is_teff : term  ->  Prims.bool = (fun t -> (match (t.n) with
| Tm_constant (FStar_Const.Const_effect) -> begin
true
end
| uu____3937 -> begin
false
end))


let is_type : term  ->  Prims.bool = (fun t -> (match (t.n) with
| Tm_type (uu____3941) -> begin
true
end
| uu____3942 -> begin
false
end))


let null_id : FStar_Ident.ident = (FStar_Ident.mk_ident (("_"), (FStar_Range.dummyRange)))


let null_bv : term  ->  bv = (fun k -> {ppname = null_id; index = (Prims.parse_int "0"); sort = k})


let mk_binder : bv  ->  binder = (fun a -> ((a), (None)))


let null_binder : term  ->  binder = (fun t -> (

let uu____3953 = (null_bv t)
in ((uu____3953), (None))))


let imp_tag : arg_qualifier = Implicit (false)


let iarg : term  ->  arg = (fun t -> ((t), (Some (imp_tag))))


let as_arg : term  ->  arg = (fun t -> ((t), (None)))


let is_null_bv : bv  ->  Prims.bool = (fun b -> (b.ppname.FStar_Ident.idText = null_id.FStar_Ident.idText))


let is_null_binder : binder  ->  Prims.bool = (fun b -> (is_null_bv (Prims.fst b)))


let is_top_level : letbinding Prims.list  ->  Prims.bool = (fun uu___91_3972 -> (match (uu___91_3972) with
| ({lbname = FStar_Util.Inr (uu____3974); lbunivs = uu____3975; lbtyp = uu____3976; lbeff = uu____3977; lbdef = uu____3978})::uu____3979 -> begin
true
end
| uu____3986 -> begin
false
end))


let freenames_of_binders : binders  ->  freenames = (fun bs -> (FStar_List.fold_right (fun uu____3994 out -> (match (uu____3994) with
| (x, uu____4001) -> begin
(FStar_Util.set_add x out)
end)) bs no_names))


let binders_of_list : bv Prims.list  ->  binders = (fun fvs -> (FStar_All.pipe_right fvs (FStar_List.map (fun t -> ((t), (None))))))


let binders_of_freenames : freenames  ->  binders = (fun fvs -> (

let uu____4020 = (FStar_Util.set_elements fvs)
in (FStar_All.pipe_right uu____4020 binders_of_list)))


let is_implicit : aqual  ->  Prims.bool = (fun uu___92_4025 -> (match (uu___92_4025) with
| Some (Implicit (uu____4026)) -> begin
true
end
| uu____4027 -> begin
false
end))


let as_implicit : Prims.bool  ->  aqual = (fun uu___93_4030 -> (match (uu___93_4030) with
| true -> begin
Some (imp_tag)
end
| uu____4031 -> begin
None
end))


let pat_bvs : pat  ->  bv Prims.list = (fun p -> (

let rec aux = (fun b p -> (match (p.v) with
| (Pat_dot_term (_)) | (Pat_constant (_)) -> begin
b
end
| (Pat_wild (x)) | (Pat_var (x)) -> begin
(x)::b
end
| Pat_cons (uu____4055, pats) -> begin
(FStar_List.fold_left (fun b uu____4073 -> (match (uu____4073) with
| (p, uu____4081) -> begin
(aux b p)
end)) b pats)
end
| Pat_disj ((p)::uu____4087) -> begin
(aux b p)
end
| Pat_disj ([]) -> begin
(failwith "impossible")
end))
in (

let uu____4098 = (aux [] p)
in (FStar_All.pipe_left FStar_List.rev uu____4098))))


let gen_reset : ((Prims.unit  ->  Prims.int) * (Prims.unit  ->  Prims.unit)) = (

let x = (FStar_Util.mk_ref (Prims.parse_int "0"))
in (

let gen = (fun uu____4114 -> ((FStar_Util.incr x);
(FStar_ST.read x);
))
in (

let reset = (fun uu____4124 -> (FStar_ST.write x (Prims.parse_int "0")))
in ((gen), (reset)))))


let next_id : Prims.unit  ->  Prims.int = (Prims.fst gen_reset)


let reset_gensym : Prims.unit  ->  Prims.unit = (Prims.snd gen_reset)


let range_of_ropt : FStar_Range.range Prims.option  ->  FStar_Range.range = (fun uu___94_4146 -> (match (uu___94_4146) with
| None -> begin
FStar_Range.dummyRange
end
| Some (r) -> begin
r
end))


let gen_bv : Prims.string  ->  FStar_Range.range Prims.option  ->  typ  ->  bv = (fun s r t -> (

let id = (FStar_Ident.mk_ident ((s), ((range_of_ropt r))))
in (

let uu____4161 = (next_id ())
in {ppname = id; index = uu____4161; sort = t})))


let new_bv : FStar_Range.range Prims.option  ->  typ  ->  bv = (fun ropt t -> (gen_bv FStar_Ident.reserved_prefix ropt t))


let freshen_bv : bv  ->  bv = (fun bv -> (

let uu____4173 = (is_null_bv bv)
in (match (uu____4173) with
| true -> begin
(

let uu____4174 = (

let uu____4176 = (range_of_bv bv)
in Some (uu____4176))
in (new_bv uu____4174 bv.sort))
end
| uu____4177 -> begin
(

let uu___97_4178 = bv
in (

let uu____4179 = (next_id ())
in {ppname = uu___97_4178.ppname; index = uu____4179; sort = uu___97_4178.sort}))
end)))


let new_univ_name : FStar_Range.range Prims.option  ->  univ_name = (fun ropt -> (

let id = (next_id ())
in (

let uu____4186 = (

let uu____4189 = (

let uu____4190 = (FStar_Util.string_of_int id)
in (Prims.strcat "\'uu___" uu____4190))
in ((uu____4189), ((range_of_ropt ropt))))
in (FStar_Ident.mk_ident uu____4186))))


let mkbv : FStar_Ident.ident  ->  Prims.int  ->  (term', term') syntax  ->  bv = (fun x y t -> {ppname = x; index = y; sort = t})


let lbname_eq : (bv, FStar_Ident.lident) FStar_Util.either  ->  (bv, FStar_Ident.lident) FStar_Util.either  ->  Prims.bool = (fun l1 l2 -> (match (((l1), (l2))) with
| (FStar_Util.Inl (x), FStar_Util.Inl (y)) -> begin
(bv_eq x y)
end
| (FStar_Util.Inr (l), FStar_Util.Inr (m)) -> begin
(FStar_Ident.lid_equals l m)
end
| uu____4234 -> begin
false
end))


let fv_eq : fv  ->  fv  ->  Prims.bool = (fun fv1 fv2 -> (FStar_Ident.lid_equals fv1.fv_name.v fv2.fv_name.v))


let fv_eq_lid : fv  ->  FStar_Ident.lident  ->  Prims.bool = (fun fv lid -> (FStar_Ident.lid_equals fv.fv_name.v lid))


let set_bv_range : bv  ->  FStar_Range.range  ->  bv = (fun bv r -> (

let uu___98_4271 = bv
in {ppname = (FStar_Ident.mk_ident ((bv.ppname.FStar_Ident.idText), (r))); index = uu___98_4271.index; sort = uu___98_4271.sort}))


let lid_as_fv : FStar_Ident.lident  ->  delta_depth  ->  fv_qual Prims.option  ->  fv = (fun l dd dq -> (

let uu____4283 = (withinfo l tun (FStar_Ident.range_of_lid l))
in {fv_name = uu____4283; fv_delta = dd; fv_qual = dq}))


let fv_to_tm : fv  ->  term = (fun fv -> ((mk (Tm_fvar (fv))) None (FStar_Ident.range_of_lid fv.fv_name.v)))


let fvar : FStar_Ident.lident  ->  delta_depth  ->  fv_qual Prims.option  ->  term = (fun l dd dq -> (

let uu____4318 = (lid_as_fv l dd dq)
in (fv_to_tm uu____4318)))


let lid_of_fv : fv  ->  FStar_Ident.lid = (fun fv -> fv.fv_name.v)


let range_of_fv : fv  ->  FStar_Range.range = (fun fv -> (

let uu____4329 = (lid_of_fv fv)
in (FStar_Ident.range_of_lid uu____4329)))


let has_simple_attribute : term Prims.list  ->  Prims.string  ->  Prims.bool = (fun l s -> (FStar_List.existsb (fun uu___95_4340 -> (match (uu___95_4340) with
| {n = Tm_constant (FStar_Const.Const_string (data, uu____4344)); tk = uu____4345; pos = uu____4346; vars = uu____4347} when ((FStar_Util.string_of_unicode data) = s) -> begin
true
end
| uu____4352 -> begin
false
end)) l))



=======
  {
  name: FStar_Ident.lident ;
  declarations: sigelts ;
  exports: sigelts ;
  is_interface: Prims.bool }
type path = Prims.string Prims.list
type subst_t = subst_elt Prims.list
type ('a,'b) mk_t_a = 'b Prims.option -> FStar_Range.range -> ('a,'b) syntax
type mk_t = (term',term') mk_t_a
let contains_reflectable : qualifier Prims.list -> Prims.bool =
  fun l  ->
    FStar_Util.for_some
      (fun uu___89_3252  ->
         match uu___89_3252 with
         | Reflectable uu____3253 -> true
         | uu____3254 -> false) l
  
let withinfo v s r = { v; ty = s; p = r } 
let withsort v s = withinfo v s FStar_Range.dummyRange 
let bv_eq : bv -> bv -> Prims.bool =
  fun bv1  ->
    fun bv2  ->
      ((bv1.ppname).FStar_Ident.idText = (bv2.ppname).FStar_Ident.idText) &&
        (bv1.index = bv2.index)
  
let order_bv : bv -> bv -> Prims.int =
  fun x  ->
    fun y  ->
      let i =
        FStar_String.compare (x.ppname).FStar_Ident.idText
          (y.ppname).FStar_Ident.idText
         in
      match i = (Prims.parse_int "0") with
      | true  -> x.index - y.index
      | uu____3305 -> i
  
let order_fv : FStar_Ident.lident -> FStar_Ident.lident -> Prims.int =
  fun x  ->
    fun y  -> FStar_String.compare x.FStar_Ident.str y.FStar_Ident.str
  
let range_of_lbname : lbname -> FStar_Range.range =
  fun l  ->
    match l with
    | FStar_Util.Inl x -> (x.ppname).FStar_Ident.idRange
    | FStar_Util.Inr fv -> FStar_Ident.range_of_lid (fv.fv_name).v
  
let range_of_bv : bv -> FStar_Range.range =
  fun x  -> (x.ppname).FStar_Ident.idRange 
let set_range_of_bv : bv -> FStar_Range.range -> bv =
  fun x  ->
    fun r  ->
      let uu___96_3330 = x  in
      {
        ppname = (FStar_Ident.mk_ident (((x.ppname).FStar_Ident.idText), r));
        index = (uu___96_3330.index);
        sort = (uu___96_3330.sort)
      }
  
let syn p k f = f k p 
let mk_fvs uu____3371 = FStar_Util.mk_ref None 
let mk_uvs uu____3383 = FStar_Util.mk_ref None 
let new_bv_set : Prims.unit -> bv FStar_Util.set =
  fun uu____3389  ->
    FStar_Util.new_set order_bv
      (fun x  ->
         x.index + (FStar_Util.hashcode (x.ppname).FStar_Ident.idText))
  
let new_fv_set : Prims.unit -> FStar_Ident.lident FStar_Util.set =
  fun uu____3395  ->
    FStar_Util.new_set order_fv
      (fun x  -> FStar_Util.hashcode x.FStar_Ident.str)
  
let new_uv_set :
  Prims.unit ->
    ((term',term') syntax uvar_basis FStar_Unionfind.uvar * (term',term')
      syntax) FStar_Util.set
  =
  fun uu____3400  ->
    FStar_Util.new_set
      (fun uu____3409  ->
         fun uu____3410  ->
           match (uu____3409, uu____3410) with
           | ((x,uu____3444),(y,uu____3446)) ->
               let _0_33 = FStar_Unionfind.uvar_id x  in
               let _0_32 = FStar_Unionfind.uvar_id y  in _0_33 - _0_32)
      (fun uu____3493  ->
         match uu____3493 with | (x,uu____3503) -> FStar_Unionfind.uvar_id x)
  
let new_universe_uvar_set :
  Prims.unit -> universe Prims.option FStar_Unionfind.uvar FStar_Util.set =
  fun uu____3522  ->
    FStar_Util.new_set
      (fun x  ->
         fun y  ->
           let _0_35 = FStar_Unionfind.uvar_id x  in
           let _0_34 = FStar_Unionfind.uvar_id y  in _0_35 - _0_34)
      (fun x  -> FStar_Unionfind.uvar_id x)
  
let new_universe_names_fifo_set :
  Prims.unit -> FStar_Ident.ident FStar_Util.fifo_set =
  fun uu____3543  ->
    FStar_Util.new_fifo_set
      (fun x  ->
         fun y  ->
           FStar_String.compare (FStar_Ident.text_of_id x)
             (FStar_Ident.text_of_id y))
      (fun x  -> FStar_Util.hashcode (FStar_Ident.text_of_id x))
  
let no_names : bv FStar_Util.set = new_bv_set () 
let no_fvars : FStar_Ident.lident FStar_Util.set = new_fv_set () 
let no_uvs : uvars = new_uv_set () 
let no_universe_uvars : universe_uvar FStar_Util.set =
  new_universe_uvar_set () 
let no_universe_names : univ_name FStar_Util.fifo_set =
  new_universe_names_fifo_set () 
let empty_free_vars : free_vars =
  {
    free_names = no_names;
    free_uvars = no_uvs;
    free_univs = no_universe_uvars;
    free_univ_names = no_universe_names
  } 
let memo_no_uvs : uvars Prims.option FStar_ST.ref =
  FStar_Util.mk_ref (Some no_uvs) 
let memo_no_names : bv FStar_Util.set Prims.option FStar_ST.ref =
  FStar_Util.mk_ref (Some no_names) 
let freenames_of_list : bv Prims.list -> bv FStar_Util.set =
  fun l  -> FStar_List.fold_right FStar_Util.set_add l no_names 
let list_of_freenames : freenames -> bv Prims.list =
  fun fvs  -> FStar_Util.set_elements fvs 
let mk t topt r =
  let _0_37 = FStar_Util.mk_ref topt  in
  let _0_36 = FStar_Util.mk_ref None  in
  { n = t; tk = _0_37; pos = r; vars = _0_36 } 
let bv_to_tm : bv -> (term',term') syntax =
  fun bv  ->
    let _0_38 = range_of_bv bv  in
    (mk (Tm_bvar bv)) (Some ((bv.sort).n)) _0_38
  
let bv_to_name : bv -> (term',term') syntax =
  fun bv  ->
    let _0_39 = range_of_bv bv  in
    (mk (Tm_name bv)) (Some ((bv.sort).n)) _0_39
  
let mk_Tm_app :
  typ ->
    arg Prims.list ->
      term' Prims.option -> FStar_Range.range -> (term',term') syntax
  =
  fun t1  ->
    fun args  ->
      fun k  ->
        fun p  ->
          match args with
          | [] -> t1
          | uu____3649 -> (mk (Tm_app (t1, args))) k p
  
let mk_Tm_uinst : term -> universes -> term =
  fun t  ->
    fun uu___90_3665  ->
      match uu___90_3665 with
      | [] -> t
      | us ->
          (match t.n with
           | Tm_fvar uu____3667 -> (mk (Tm_uinst (t, us))) None t.pos
           | uu____3676 -> failwith "Unexpected universe instantiation")
  
let extend_app_n :
  term ->
    args -> term' Prims.option -> FStar_Range.range -> (term',term') syntax
  =
  fun t  ->
    fun args'  ->
      fun kopt  ->
        fun r  ->
          match t.n with
          | Tm_app (head,args) ->
              (mk_Tm_app head (FStar_List.append args args')) kopt r
          | uu____3716 -> (mk_Tm_app t args') kopt r
  
let extend_app :
  term ->
    arg -> term' Prims.option -> FStar_Range.range -> (term',term') syntax
  =
  fun t  -> fun arg  -> fun kopt  -> fun r  -> (extend_app_n t [arg]) kopt r 
let mk_Tm_delayed :
  ((term * subst_ts),Prims.unit -> term) FStar_Util.either ->
    FStar_Range.range -> (term',term') syntax
  =
  fun lr  ->
    fun pos  ->
      (mk (Tm_delayed (let _0_40 = FStar_Util.mk_ref None  in (lr, _0_40))))
        None pos
  
let mk_Total' : typ -> universe Prims.option -> (comp',Prims.unit) syntax =
  fun t  -> fun u  -> (mk (Total (t, u))) None t.pos 
let mk_GTotal' : typ -> universe Prims.option -> (comp',Prims.unit) syntax =
  fun t  -> fun u  -> (mk (GTotal (t, u))) None t.pos 
let mk_Total : typ -> comp = fun t  -> mk_Total' t None 
let mk_GTotal : typ -> comp = fun t  -> mk_GTotal' t None 
let mk_Comp : comp_typ -> (comp',Prims.unit) syntax =
  fun ct  -> (mk (Comp ct)) None (ct.result_typ).pos 
let mk_lb :
  (lbname * univ_name Prims.list * FStar_Ident.lident * typ * term) ->
    letbinding
  =
  fun uu____3841  ->
    match uu____3841 with
    | (x,univs,eff,t,e) ->
        { lbname = x; lbunivs = univs; lbtyp = t; lbeff = eff; lbdef = e }
  
let mk_subst : subst_t -> subst_t = fun s  -> s 
let extend_subst : subst_elt -> subst_elt Prims.list -> subst_elt Prims.list
  = fun x  -> fun s  -> x :: s 
let argpos : arg -> FStar_Range.range = fun x  -> (Prims.fst x).pos 
let tun : (term',term') syntax = (mk Tm_unknown) None FStar_Range.dummyRange 
let teff : (term',term') syntax =
  (mk (Tm_constant FStar_Const.Const_effect)) (Some Tm_unknown)
    FStar_Range.dummyRange
  
let is_teff : term -> Prims.bool =
  fun t  ->
    match t.n with
    | Tm_constant (FStar_Const.Const_effect ) -> true
    | uu____3894 -> false
  
let is_type : term -> Prims.bool =
  fun t  -> match t.n with | Tm_type uu____3898 -> true | uu____3899 -> false 
let null_id : FStar_Ident.ident =
  FStar_Ident.mk_ident ("_", FStar_Range.dummyRange) 
let null_bv : term -> bv =
  fun k  -> { ppname = null_id; index = (Prims.parse_int "0"); sort = k } 
let mk_binder : bv -> (bv * arg_qualifier Prims.option) = fun a  -> (a, None) 
let null_binder : term -> (bv * arg_qualifier Prims.option) =
  fun t  -> let _0_41 = null_bv t  in (_0_41, None) 
let imp_tag : arg_qualifier = Implicit false 
let iarg : term -> (term * arg_qualifier Prims.option) =
  fun t  -> (t, (Some imp_tag)) 
let as_arg : term -> (term * arg_qualifier Prims.option) =
  fun t  -> (t, None) 
let is_null_bv : bv -> Prims.bool =
  fun b  -> (b.ppname).FStar_Ident.idText = null_id.FStar_Ident.idText 
let is_null_binder : binder -> Prims.bool =
  fun b  -> is_null_bv (Prims.fst b) 
let is_top_level : letbinding Prims.list -> Prims.bool =
  fun uu___91_3928  ->
    match uu___91_3928 with
    | { lbname = FStar_Util.Inr uu____3930; lbunivs = uu____3931;
        lbtyp = uu____3932; lbeff = uu____3933; lbdef = uu____3934;_}::uu____3935
        -> true
    | uu____3942 -> false
  
let freenames_of_binders : binders -> bv FStar_Util.set =
  fun bs  ->
    FStar_List.fold_right
      (fun uu____3950  ->
         fun out  ->
           match uu____3950 with | (x,uu____3957) -> FStar_Util.set_add x out)
      bs no_names
  
let binders_of_list :
  bv Prims.list -> (bv * arg_qualifier Prims.option) Prims.list =
  fun fvs  -> FStar_All.pipe_right fvs (FStar_List.map (fun t  -> (t, None))) 
let binders_of_freenames : freenames -> binders =
  fun fvs  ->
    let _0_42 = FStar_Util.set_elements fvs  in
    FStar_All.pipe_right _0_42 binders_of_list
  
let is_implicit : aqual -> Prims.bool =
  fun uu___92_3979  ->
    match uu___92_3979 with
    | Some (Implicit uu____3980) -> true
    | uu____3981 -> false
  
let as_implicit : Prims.bool -> arg_qualifier Prims.option =
  fun uu___93_3984  ->
    match uu___93_3984 with | true  -> Some imp_tag | uu____3985 -> None
  
let pat_bvs : pat -> bv Prims.list =
  fun p  ->
    let rec aux b p =
      match p.v with
      | Pat_dot_term _|Pat_constant _ -> b
      | Pat_wild x|Pat_var x -> x :: b
      | Pat_cons (uu____4009,pats) ->
          FStar_List.fold_left
            (fun b  ->
               fun uu____4027  ->
                 match uu____4027 with | (p,uu____4035) -> aux b p) b pats
      | Pat_disj (p::uu____4041) -> aux b p
      | Pat_disj [] -> failwith "impossible"  in
    let _0_43 = aux [] p  in FStar_All.pipe_left FStar_List.rev _0_43
  
let gen_reset : ((Prims.unit -> Prims.int) * (Prims.unit -> Prims.unit)) =
  let x = FStar_Util.mk_ref (Prims.parse_int "0")  in
  let gen uu____4066 = FStar_Util.incr x; FStar_ST.read x  in
  let reset uu____4076 = FStar_ST.write x (Prims.parse_int "0")  in
  (gen, reset) 
let next_id : Prims.unit -> Prims.int = Prims.fst gen_reset 
let reset_gensym : Prims.unit -> Prims.unit = Prims.snd gen_reset 
let range_of_ropt : FStar_Range.range Prims.option -> FStar_Range.range =
  fun uu___94_4098  ->
    match uu___94_4098 with | None  -> FStar_Range.dummyRange | Some r -> r
  
let gen_bv : Prims.string -> FStar_Range.range Prims.option -> typ -> bv =
  fun s  ->
    fun r  ->
      fun t  ->
        let id = FStar_Ident.mk_ident (s, (range_of_ropt r))  in
        let _0_44 = next_id ()  in { ppname = id; index = _0_44; sort = t }
  
let new_bv : FStar_Range.range Prims.option -> typ -> bv =
  fun ropt  -> fun t  -> gen_bv FStar_Ident.reserved_prefix ropt t 
let freshen_bv : bv -> bv =
  fun bv  ->
    let uu____4124 = is_null_bv bv  in
    match uu____4124 with
    | true  -> let _0_45 = Some (range_of_bv bv)  in new_bv _0_45 bv.sort
    | uu____4125 ->
        let uu___97_4126 = bv  in
        let _0_46 = next_id ()  in
        {
          ppname = (uu___97_4126.ppname);
          index = _0_46;
          sort = (uu___97_4126.sort)
        }
  
let new_univ_name : FStar_Range.range Prims.option -> FStar_Ident.ident =
  fun ropt  ->
    let id = next_id ()  in
    FStar_Ident.mk_ident
      (let _0_48 =
         let _0_47 = FStar_Util.string_of_int id  in
         Prims.strcat "'uu___" _0_47  in
       (_0_48, (range_of_ropt ropt)))
  
let mkbv : FStar_Ident.ident -> Prims.int -> (term',term') syntax -> bv =
  fun x  -> fun y  -> fun t  -> { ppname = x; index = y; sort = t } 
let lbname_eq :
  (bv,FStar_Ident.lident) FStar_Util.either ->
    (bv,FStar_Ident.lident) FStar_Util.either -> Prims.bool
  =
  fun l1  ->
    fun l2  ->
      match (l1, l2) with
      | (FStar_Util.Inl x,FStar_Util.Inl y) -> bv_eq x y
      | (FStar_Util.Inr l,FStar_Util.Inr m) -> FStar_Ident.lid_equals l m
      | uu____4176 -> false
  
let fv_eq : fv -> fv -> Prims.bool =
  fun fv1  ->
    fun fv2  -> FStar_Ident.lid_equals (fv1.fv_name).v (fv2.fv_name).v
  
let fv_eq_lid : fv -> FStar_Ident.lident -> Prims.bool =
  fun fv  -> fun lid  -> FStar_Ident.lid_equals (fv.fv_name).v lid 
let set_bv_range : bv -> FStar_Range.range -> bv =
  fun bv  ->
    fun r  ->
      let uu___98_4213 = bv  in
      {
        ppname = (FStar_Ident.mk_ident (((bv.ppname).FStar_Ident.idText), r));
        index = (uu___98_4213.index);
        sort = (uu___98_4213.sort)
      }
  
let lid_as_fv :
  FStar_Ident.lident -> delta_depth -> fv_qual Prims.option -> fv =
  fun l  ->
    fun dd  ->
      fun dq  ->
        let _0_49 = withinfo l tun (FStar_Ident.range_of_lid l)  in
        { fv_name = _0_49; fv_delta = dd; fv_qual = dq }
  
let fv_to_tm : fv -> (term',term') syntax =
  fun fv  -> (mk (Tm_fvar fv)) None (FStar_Ident.range_of_lid (fv.fv_name).v) 
let fvar : FStar_Ident.lident -> delta_depth -> fv_qual Prims.option -> term
  = fun l  -> fun dd  -> fun dq  -> fv_to_tm (lid_as_fv l dd dq) 
let lid_of_fv : fv -> FStar_Ident.lident = fun fv  -> (fv.fv_name).v 
let range_of_fv : fv -> FStar_Range.range =
  fun fv  -> FStar_Ident.range_of_lid (lid_of_fv fv) 
let has_simple_attribute : term Prims.list -> Prims.string -> Prims.bool =
  fun l  ->
    fun s  ->
      FStar_List.existsb
        (fun uu___95_4273  ->
           match uu___95_4273 with
           | { n = Tm_constant (FStar_Const.Const_string (data,uu____4277));
               tk = uu____4278; pos = uu____4279; vars = uu____4280;_} when
               (FStar_Util.string_of_unicode data) = s -> true
           | uu____4285 -> false) l
  
>>>>>>> cb49b421
<|MERGE_RESOLUTION|>--- conflicted
+++ resolved
@@ -901,516 +901,6 @@
   fun projectee  -> match projectee with | Sig_pragma _0 -> _0 
 type sigelts = sigelt Prims.list
 type modul =
-<<<<<<< HEAD
-{name : FStar_Ident.lident; declarations : sigelts; exports : sigelts; is_interface : Prims.bool}
-
-
-type path =
-Prims.string Prims.list
-
-
-type subst_t =
-subst_elt Prims.list
-
-
-type ('a, 'b) mk_t_a =
-'b Prims.option  ->  FStar_Range.range  ->  ('a, 'b) syntax
-
-
-type mk_t =
-(term', term') mk_t_a
-
-
-let contains_reflectable : qualifier Prims.list  ->  Prims.bool = (fun l -> (FStar_Util.for_some (fun uu___89_3252 -> (match (uu___89_3252) with
-| Reflectable (uu____3253) -> begin
-true
-end
-| uu____3254 -> begin
-false
-end)) l))
-
-
-let withinfo = (fun v s r -> {v = v; ty = s; p = r})
-
-
-let withsort = (fun v s -> (withinfo v s FStar_Range.dummyRange))
-
-
-let bv_eq : bv  ->  bv  ->  Prims.bool = (fun bv1 bv2 -> ((bv1.ppname.FStar_Ident.idText = bv2.ppname.FStar_Ident.idText) && (bv1.index = bv2.index)))
-
-
-let order_bv : bv  ->  bv  ->  Prims.int = (fun x y -> (
-
-let i = (FStar_String.compare x.ppname.FStar_Ident.idText y.ppname.FStar_Ident.idText)
-in (match ((i = (Prims.parse_int "0"))) with
-| true -> begin
-(x.index - y.index)
-end
-| uu____3305 -> begin
-i
-end)))
-
-
-let order_fv : FStar_Ident.lident  ->  FStar_Ident.lident  ->  Prims.int = (fun x y -> (FStar_String.compare x.FStar_Ident.str y.FStar_Ident.str))
-
-
-let range_of_lbname : lbname  ->  FStar_Range.range = (fun l -> (match (l) with
-| FStar_Util.Inl (x) -> begin
-x.ppname.FStar_Ident.idRange
-end
-| FStar_Util.Inr (fv) -> begin
-(FStar_Ident.range_of_lid fv.fv_name.v)
-end))
-
-
-let range_of_bv : bv  ->  FStar_Range.range = (fun x -> x.ppname.FStar_Ident.idRange)
-
-
-let set_range_of_bv : bv  ->  FStar_Range.range  ->  bv = (fun x r -> (
-
-let uu___96_3330 = x
-in {ppname = (FStar_Ident.mk_ident ((x.ppname.FStar_Ident.idText), (r))); index = uu___96_3330.index; sort = uu___96_3330.sort}))
-
-
-let syn = (fun p k f -> (f k p))
-
-
-let mk_fvs = (fun uu____3371 -> (FStar_Util.mk_ref None))
-
-
-let mk_uvs = (fun uu____3383 -> (FStar_Util.mk_ref None))
-
-
-let new_bv_set : Prims.unit  ->  bv FStar_Util.set = (fun uu____3389 -> (FStar_Util.new_set order_bv (fun x -> (x.index + (FStar_Util.hashcode x.ppname.FStar_Ident.idText)))))
-
-
-let new_fv_set : Prims.unit  ->  FStar_Ident.lident FStar_Util.set = (fun uu____3395 -> (FStar_Util.new_set order_fv (fun x -> (FStar_Util.hashcode x.FStar_Ident.str))))
-
-
-let new_uv_set : Prims.unit  ->  uvars = (fun uu____3400 -> (FStar_Util.new_set (fun uu____3409 uu____3410 -> (match (((uu____3409), (uu____3410))) with
-| ((x, uu____3444), (y, uu____3446)) -> begin
-(
-
-let uu____3487 = (FStar_Unionfind.uvar_id x)
-in (
-
-let uu____3491 = (FStar_Unionfind.uvar_id y)
-in (uu____3487 - uu____3491)))
-end)) (fun uu____3495 -> (match (uu____3495) with
-| (x, uu____3505) -> begin
-(FStar_Unionfind.uvar_id x)
-end))))
-
-
-let new_universe_uvar_set : Prims.unit  ->  universe_uvar FStar_Util.set = (fun uu____3524 -> (FStar_Util.new_set (fun x y -> (
-
-let uu____3534 = (FStar_Unionfind.uvar_id x)
-in (
-
-let uu____3536 = (FStar_Unionfind.uvar_id y)
-in (uu____3534 - uu____3536)))) (fun x -> (FStar_Unionfind.uvar_id x))))
-
-
-let new_universe_names_fifo_set : Prims.unit  ->  univ_name FStar_Util.fifo_set = (fun uu____3547 -> (FStar_Util.new_fifo_set (fun x y -> (FStar_String.compare (FStar_Ident.text_of_id x) (FStar_Ident.text_of_id y))) (fun x -> (FStar_Util.hashcode (FStar_Ident.text_of_id x)))))
-
-
-let no_names : bv FStar_Util.set = (new_bv_set ())
-
-
-let no_fvars : FStar_Ident.lident FStar_Util.set = (new_fv_set ())
-
-
-let no_uvs : uvars = (new_uv_set ())
-
-
-let no_universe_uvars : universe_uvar FStar_Util.set = (new_universe_uvar_set ())
-
-
-let no_universe_names : univ_name FStar_Util.fifo_set = (new_universe_names_fifo_set ())
-
-
-let empty_free_vars : free_vars = {free_names = no_names; free_uvars = no_uvs; free_univs = no_universe_uvars; free_univ_names = no_universe_names}
-
-
-let memo_no_uvs : uvars Prims.option FStar_ST.ref = (FStar_Util.mk_ref (Some (no_uvs)))
-
-
-let memo_no_names : bv FStar_Util.set Prims.option FStar_ST.ref = (FStar_Util.mk_ref (Some (no_names)))
-
-
-let freenames_of_list : bv Prims.list  ->  freenames = (fun l -> (FStar_List.fold_right FStar_Util.set_add l no_names))
-
-
-let list_of_freenames : freenames  ->  bv Prims.list = (fun fvs -> (FStar_Util.set_elements fvs))
-
-
-let mk = (fun t topt r -> (
-
-let uu____3609 = (FStar_Util.mk_ref topt)
-in (
-
-let uu____3613 = (FStar_Util.mk_ref None)
-in {n = t; tk = uu____3609; pos = r; vars = uu____3613})))
-
-
-let bv_to_tm : bv  ->  term = (fun bv -> (
-
-let uu____3624 = (range_of_bv bv)
-in ((mk (Tm_bvar (bv))) (Some (bv.sort.n)) uu____3624)))
-
-
-let bv_to_name : bv  ->  term = (fun bv -> (
-
-let uu____3636 = (range_of_bv bv)
-in ((mk (Tm_name (bv))) (Some (bv.sort.n)) uu____3636)))
-
-
-let mk_Tm_app : term  ->  args  ->  mk_t = (fun t1 args k p -> (match (args) with
-| [] -> begin
-t1
-end
-| uu____3661 -> begin
-((mk (Tm_app (((t1), (args))))) k p)
-end))
-
-
-let mk_Tm_uinst : term  ->  universes  ->  term = (fun t uu___90_3677 -> (match (uu___90_3677) with
-| [] -> begin
-t
-end
-| us -> begin
-(match (t.n) with
-| Tm_fvar (uu____3679) -> begin
-((mk (Tm_uinst (((t), (us))))) None t.pos)
-end
-| uu____3688 -> begin
-(failwith "Unexpected universe instantiation")
-end)
-end))
-
-
-let extend_app_n : term  ->  args  ->  mk_t = (fun t args' kopt r -> (match (t.n) with
-| Tm_app (head, args) -> begin
-((mk_Tm_app head (FStar_List.append args args')) kopt r)
-end
-| uu____3728 -> begin
-((mk_Tm_app t args') kopt r)
-end))
-
-
-let extend_app : term  ->  arg  ->  mk_t = (fun t arg kopt r -> ((extend_app_n t ((arg)::[])) kopt r))
-
-
-let mk_Tm_delayed : ((term * subst_ts), Prims.unit  ->  term) FStar_Util.either  ->  FStar_Range.range  ->  term = (fun lr pos -> (
-
-let uu____3769 = (
-
-let uu____3772 = (
-
-let uu____3773 = (
-
-let uu____3794 = (FStar_Util.mk_ref None)
-in ((lr), (uu____3794)))
-in Tm_delayed (uu____3773))
-in (mk uu____3772))
-in (uu____3769 None pos)))
-
-
-let mk_Total' : typ  ->  universe Prims.option  ->  comp = (fun t u -> ((mk (Total (((t), (u))))) None t.pos))
-
-
-let mk_GTotal' : typ  ->  universe Prims.option  ->  comp = (fun t u -> ((mk (GTotal (((t), (u))))) None t.pos))
-
-
-let mk_Total : typ  ->  comp = (fun t -> (mk_Total' t None))
-
-
-let mk_GTotal : typ  ->  comp = (fun t -> (mk_GTotal' t None))
-
-
-let mk_Comp : comp_typ  ->  comp = (fun ct -> ((mk (Comp (ct))) None ct.result_typ.pos))
-
-
-let mk_lb : (lbname * univ_name Prims.list * FStar_Ident.lident * typ * term)  ->  letbinding = (fun uu____3884 -> (match (uu____3884) with
-| (x, univs, eff, t, e) -> begin
-{lbname = x; lbunivs = univs; lbtyp = t; lbeff = eff; lbdef = e}
-end))
-
-
-let mk_subst : subst_t  ->  subst_t = (fun s -> s)
-
-
-let extend_subst : subst_elt  ->  subst_elt Prims.list  ->  subst_t = (fun x s -> (x)::s)
-
-
-let argpos : arg  ->  FStar_Range.range = (fun x -> (Prims.fst x).pos)
-
-
-let tun : (term', term') syntax = ((mk Tm_unknown) None FStar_Range.dummyRange)
-
-
-let teff : (term', term') syntax = ((mk (Tm_constant (FStar_Const.Const_effect))) (Some (Tm_unknown)) FStar_Range.dummyRange)
-
-
-let is_teff : term  ->  Prims.bool = (fun t -> (match (t.n) with
-| Tm_constant (FStar_Const.Const_effect) -> begin
-true
-end
-| uu____3937 -> begin
-false
-end))
-
-
-let is_type : term  ->  Prims.bool = (fun t -> (match (t.n) with
-| Tm_type (uu____3941) -> begin
-true
-end
-| uu____3942 -> begin
-false
-end))
-
-
-let null_id : FStar_Ident.ident = (FStar_Ident.mk_ident (("_"), (FStar_Range.dummyRange)))
-
-
-let null_bv : term  ->  bv = (fun k -> {ppname = null_id; index = (Prims.parse_int "0"); sort = k})
-
-
-let mk_binder : bv  ->  binder = (fun a -> ((a), (None)))
-
-
-let null_binder : term  ->  binder = (fun t -> (
-
-let uu____3953 = (null_bv t)
-in ((uu____3953), (None))))
-
-
-let imp_tag : arg_qualifier = Implicit (false)
-
-
-let iarg : term  ->  arg = (fun t -> ((t), (Some (imp_tag))))
-
-
-let as_arg : term  ->  arg = (fun t -> ((t), (None)))
-
-
-let is_null_bv : bv  ->  Prims.bool = (fun b -> (b.ppname.FStar_Ident.idText = null_id.FStar_Ident.idText))
-
-
-let is_null_binder : binder  ->  Prims.bool = (fun b -> (is_null_bv (Prims.fst b)))
-
-
-let is_top_level : letbinding Prims.list  ->  Prims.bool = (fun uu___91_3972 -> (match (uu___91_3972) with
-| ({lbname = FStar_Util.Inr (uu____3974); lbunivs = uu____3975; lbtyp = uu____3976; lbeff = uu____3977; lbdef = uu____3978})::uu____3979 -> begin
-true
-end
-| uu____3986 -> begin
-false
-end))
-
-
-let freenames_of_binders : binders  ->  freenames = (fun bs -> (FStar_List.fold_right (fun uu____3994 out -> (match (uu____3994) with
-| (x, uu____4001) -> begin
-(FStar_Util.set_add x out)
-end)) bs no_names))
-
-
-let binders_of_list : bv Prims.list  ->  binders = (fun fvs -> (FStar_All.pipe_right fvs (FStar_List.map (fun t -> ((t), (None))))))
-
-
-let binders_of_freenames : freenames  ->  binders = (fun fvs -> (
-
-let uu____4020 = (FStar_Util.set_elements fvs)
-in (FStar_All.pipe_right uu____4020 binders_of_list)))
-
-
-let is_implicit : aqual  ->  Prims.bool = (fun uu___92_4025 -> (match (uu___92_4025) with
-| Some (Implicit (uu____4026)) -> begin
-true
-end
-| uu____4027 -> begin
-false
-end))
-
-
-let as_implicit : Prims.bool  ->  aqual = (fun uu___93_4030 -> (match (uu___93_4030) with
-| true -> begin
-Some (imp_tag)
-end
-| uu____4031 -> begin
-None
-end))
-
-
-let pat_bvs : pat  ->  bv Prims.list = (fun p -> (
-
-let rec aux = (fun b p -> (match (p.v) with
-| (Pat_dot_term (_)) | (Pat_constant (_)) -> begin
-b
-end
-| (Pat_wild (x)) | (Pat_var (x)) -> begin
-(x)::b
-end
-| Pat_cons (uu____4055, pats) -> begin
-(FStar_List.fold_left (fun b uu____4073 -> (match (uu____4073) with
-| (p, uu____4081) -> begin
-(aux b p)
-end)) b pats)
-end
-| Pat_disj ((p)::uu____4087) -> begin
-(aux b p)
-end
-| Pat_disj ([]) -> begin
-(failwith "impossible")
-end))
-in (
-
-let uu____4098 = (aux [] p)
-in (FStar_All.pipe_left FStar_List.rev uu____4098))))
-
-
-let gen_reset : ((Prims.unit  ->  Prims.int) * (Prims.unit  ->  Prims.unit)) = (
-
-let x = (FStar_Util.mk_ref (Prims.parse_int "0"))
-in (
-
-let gen = (fun uu____4114 -> ((FStar_Util.incr x);
-(FStar_ST.read x);
-))
-in (
-
-let reset = (fun uu____4124 -> (FStar_ST.write x (Prims.parse_int "0")))
-in ((gen), (reset)))))
-
-
-let next_id : Prims.unit  ->  Prims.int = (Prims.fst gen_reset)
-
-
-let reset_gensym : Prims.unit  ->  Prims.unit = (Prims.snd gen_reset)
-
-
-let range_of_ropt : FStar_Range.range Prims.option  ->  FStar_Range.range = (fun uu___94_4146 -> (match (uu___94_4146) with
-| None -> begin
-FStar_Range.dummyRange
-end
-| Some (r) -> begin
-r
-end))
-
-
-let gen_bv : Prims.string  ->  FStar_Range.range Prims.option  ->  typ  ->  bv = (fun s r t -> (
-
-let id = (FStar_Ident.mk_ident ((s), ((range_of_ropt r))))
-in (
-
-let uu____4161 = (next_id ())
-in {ppname = id; index = uu____4161; sort = t})))
-
-
-let new_bv : FStar_Range.range Prims.option  ->  typ  ->  bv = (fun ropt t -> (gen_bv FStar_Ident.reserved_prefix ropt t))
-
-
-let freshen_bv : bv  ->  bv = (fun bv -> (
-
-let uu____4173 = (is_null_bv bv)
-in (match (uu____4173) with
-| true -> begin
-(
-
-let uu____4174 = (
-
-let uu____4176 = (range_of_bv bv)
-in Some (uu____4176))
-in (new_bv uu____4174 bv.sort))
-end
-| uu____4177 -> begin
-(
-
-let uu___97_4178 = bv
-in (
-
-let uu____4179 = (next_id ())
-in {ppname = uu___97_4178.ppname; index = uu____4179; sort = uu___97_4178.sort}))
-end)))
-
-
-let new_univ_name : FStar_Range.range Prims.option  ->  univ_name = (fun ropt -> (
-
-let id = (next_id ())
-in (
-
-let uu____4186 = (
-
-let uu____4189 = (
-
-let uu____4190 = (FStar_Util.string_of_int id)
-in (Prims.strcat "\'uu___" uu____4190))
-in ((uu____4189), ((range_of_ropt ropt))))
-in (FStar_Ident.mk_ident uu____4186))))
-
-
-let mkbv : FStar_Ident.ident  ->  Prims.int  ->  (term', term') syntax  ->  bv = (fun x y t -> {ppname = x; index = y; sort = t})
-
-
-let lbname_eq : (bv, FStar_Ident.lident) FStar_Util.either  ->  (bv, FStar_Ident.lident) FStar_Util.either  ->  Prims.bool = (fun l1 l2 -> (match (((l1), (l2))) with
-| (FStar_Util.Inl (x), FStar_Util.Inl (y)) -> begin
-(bv_eq x y)
-end
-| (FStar_Util.Inr (l), FStar_Util.Inr (m)) -> begin
-(FStar_Ident.lid_equals l m)
-end
-| uu____4234 -> begin
-false
-end))
-
-
-let fv_eq : fv  ->  fv  ->  Prims.bool = (fun fv1 fv2 -> (FStar_Ident.lid_equals fv1.fv_name.v fv2.fv_name.v))
-
-
-let fv_eq_lid : fv  ->  FStar_Ident.lident  ->  Prims.bool = (fun fv lid -> (FStar_Ident.lid_equals fv.fv_name.v lid))
-
-
-let set_bv_range : bv  ->  FStar_Range.range  ->  bv = (fun bv r -> (
-
-let uu___98_4271 = bv
-in {ppname = (FStar_Ident.mk_ident ((bv.ppname.FStar_Ident.idText), (r))); index = uu___98_4271.index; sort = uu___98_4271.sort}))
-
-
-let lid_as_fv : FStar_Ident.lident  ->  delta_depth  ->  fv_qual Prims.option  ->  fv = (fun l dd dq -> (
-
-let uu____4283 = (withinfo l tun (FStar_Ident.range_of_lid l))
-in {fv_name = uu____4283; fv_delta = dd; fv_qual = dq}))
-
-
-let fv_to_tm : fv  ->  term = (fun fv -> ((mk (Tm_fvar (fv))) None (FStar_Ident.range_of_lid fv.fv_name.v)))
-
-
-let fvar : FStar_Ident.lident  ->  delta_depth  ->  fv_qual Prims.option  ->  term = (fun l dd dq -> (
-
-let uu____4318 = (lid_as_fv l dd dq)
-in (fv_to_tm uu____4318)))
-
-
-let lid_of_fv : fv  ->  FStar_Ident.lid = (fun fv -> fv.fv_name.v)
-
-
-let range_of_fv : fv  ->  FStar_Range.range = (fun fv -> (
-
-let uu____4329 = (lid_of_fv fv)
-in (FStar_Ident.range_of_lid uu____4329)))
-
-
-let has_simple_attribute : term Prims.list  ->  Prims.string  ->  Prims.bool = (fun l s -> (FStar_List.existsb (fun uu___95_4340 -> (match (uu___95_4340) with
-| {n = Tm_constant (FStar_Const.Const_string (data, uu____4344)); tk = uu____4345; pos = uu____4346; vars = uu____4347} when ((FStar_Util.string_of_unicode data) = s) -> begin
-true
-end
-| uu____4352 -> begin
-false
-end)) l))
-
-
-
-=======
   {
   name: FStar_Ident.lident ;
   declarations: sigelts ;
@@ -1801,5 +1291,4 @@
                tk = uu____4278; pos = uu____4279; vars = uu____4280;_} when
                (FStar_Util.string_of_unicode data) = s -> true
            | uu____4285 -> false) l
-  
->>>>>>> cb49b421
+  