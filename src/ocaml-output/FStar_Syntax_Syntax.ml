open Prims
type 'a withinfo_t = {
  v: 'a ;
  p: FStar_Range.range }
let __proj__Mkwithinfo_t__item__v : 'a . 'a withinfo_t -> 'a =
  fun projectee  ->
    match projectee with | { v = __fname__v; p = __fname__p;_} -> __fname__v
  
let __proj__Mkwithinfo_t__item__p : 'a . 'a withinfo_t -> FStar_Range.range =
  fun projectee  ->
    match projectee with | { v = __fname__v; p = __fname__p;_} -> __fname__p
  
type var = FStar_Ident.lident withinfo_t
type sconst = FStar_Const.sconst
type pragma =
  | SetOptions of Prims.string 
  | ResetOptions of Prims.string FStar_Pervasives_Native.option 
  | LightOff 
let uu___is_SetOptions : pragma -> Prims.bool =
  fun projectee  ->
    match projectee with | SetOptions _0 -> true | uu____60 -> false
  
let __proj__SetOptions__item___0 : pragma -> Prims.string =
  fun projectee  -> match projectee with | SetOptions _0 -> _0 
let uu___is_ResetOptions : pragma -> Prims.bool =
  fun projectee  ->
    match projectee with | ResetOptions _0 -> true | uu____76 -> false
  
let __proj__ResetOptions__item___0 :
  pragma -> Prims.string FStar_Pervasives_Native.option =
  fun projectee  -> match projectee with | ResetOptions _0 -> _0 
let uu___is_LightOff : pragma -> Prims.bool =
  fun projectee  ->
    match projectee with | LightOff  -> true | uu____95 -> false
  
type 'a memo = 'a FStar_Pervasives_Native.option FStar_ST.ref
type version = {
  major: Prims.int ;
  minor: Prims.int }
let __proj__Mkversion__item__major : version -> Prims.int =
  fun projectee  ->
    match projectee with
    | { major = __fname__major; minor = __fname__minor;_} -> __fname__major
  
let __proj__Mkversion__item__minor : version -> Prims.int =
  fun projectee  ->
    match projectee with
    | { major = __fname__major; minor = __fname__minor;_} -> __fname__minor
  
type arg_qualifier =
  | Implicit of Prims.bool 
  | Equality 
let uu___is_Implicit : arg_qualifier -> Prims.bool =
  fun projectee  ->
    match projectee with | Implicit _0 -> true | uu____133 -> false
  
let __proj__Implicit__item___0 : arg_qualifier -> Prims.bool =
  fun projectee  -> match projectee with | Implicit _0 -> _0 
let uu___is_Equality : arg_qualifier -> Prims.bool =
  fun projectee  ->
    match projectee with | Equality  -> true | uu____146 -> false
  
type aqual = arg_qualifier FStar_Pervasives_Native.option
type universe =
  | U_zero 
  | U_succ of universe 
  | U_max of universe Prims.list 
  | U_bvar of Prims.int 
  | U_name of FStar_Ident.ident 
  | U_unif of
  (universe FStar_Pervasives_Native.option FStar_Unionfind.p_uvar,version)
  FStar_Pervasives_Native.tuple2 
  | U_unknown 
let uu___is_U_zero : universe -> Prims.bool =
  fun projectee  ->
    match projectee with | U_zero  -> true | uu____183 -> false
  
let uu___is_U_succ : universe -> Prims.bool =
  fun projectee  ->
    match projectee with | U_succ _0 -> true | uu____189 -> false
  
let __proj__U_succ__item___0 : universe -> universe =
  fun projectee  -> match projectee with | U_succ _0 -> _0 
let uu___is_U_max : universe -> Prims.bool =
  fun projectee  ->
    match projectee with | U_max _0 -> true | uu____205 -> false
  
let __proj__U_max__item___0 : universe -> universe Prims.list =
  fun projectee  -> match projectee with | U_max _0 -> _0 
let uu___is_U_bvar : universe -> Prims.bool =
  fun projectee  ->
    match projectee with | U_bvar _0 -> true | uu____225 -> false
  
let __proj__U_bvar__item___0 : universe -> Prims.int =
  fun projectee  -> match projectee with | U_bvar _0 -> _0 
let uu___is_U_name : universe -> Prims.bool =
  fun projectee  ->
    match projectee with | U_name _0 -> true | uu____239 -> false
  
let __proj__U_name__item___0 : universe -> FStar_Ident.ident =
  fun projectee  -> match projectee with | U_name _0 -> _0 
let uu___is_U_unif : universe -> Prims.bool =
  fun projectee  ->
    match projectee with | U_unif _0 -> true | uu____261 -> false
  
let __proj__U_unif__item___0 :
  universe ->
    (universe FStar_Pervasives_Native.option FStar_Unionfind.p_uvar,version)
      FStar_Pervasives_Native.tuple2
  = fun projectee  -> match projectee with | U_unif _0 -> _0 
let uu___is_U_unknown : universe -> Prims.bool =
  fun projectee  ->
    match projectee with | U_unknown  -> true | uu____298 -> false
  
type univ_name = FStar_Ident.ident
type universe_uvar =
  (universe FStar_Pervasives_Native.option FStar_Unionfind.p_uvar,version)
    FStar_Pervasives_Native.tuple2
type univ_names = univ_name Prims.list
type universes = universe Prims.list
type monad_name = FStar_Ident.lident
type delta_depth =
  | Delta_constant 
  | Delta_defined_at_level of Prims.int 
  | Delta_equational 
  | Delta_abstract of delta_depth 
let uu___is_Delta_constant : delta_depth -> Prims.bool =
  fun projectee  ->
    match projectee with | Delta_constant  -> true | uu____323 -> false
  
let uu___is_Delta_defined_at_level : delta_depth -> Prims.bool =
  fun projectee  ->
    match projectee with
    | Delta_defined_at_level _0 -> true
    | uu____329 -> false
  
let __proj__Delta_defined_at_level__item___0 : delta_depth -> Prims.int =
  fun projectee  -> match projectee with | Delta_defined_at_level _0 -> _0 
let uu___is_Delta_equational : delta_depth -> Prims.bool =
  fun projectee  ->
    match projectee with | Delta_equational  -> true | uu____342 -> false
  
let uu___is_Delta_abstract : delta_depth -> Prims.bool =
  fun projectee  ->
    match projectee with | Delta_abstract _0 -> true | uu____348 -> false
  
let __proj__Delta_abstract__item___0 : delta_depth -> delta_depth =
  fun projectee  -> match projectee with | Delta_abstract _0 -> _0 
type term' =
  | Tm_bvar of bv 
  | Tm_name of bv 
  | Tm_fvar of fv 
  | Tm_uinst of (term' syntax,universes) FStar_Pervasives_Native.tuple2 
  | Tm_constant of sconst 
  | Tm_type of universe 
  | Tm_abs of
  ((bv,aqual) FStar_Pervasives_Native.tuple2 Prims.list,term' syntax,
  residual_comp FStar_Pervasives_Native.option)
  FStar_Pervasives_Native.tuple3 
  | Tm_arrow of
  ((bv,aqual) FStar_Pervasives_Native.tuple2 Prims.list,comp' syntax)
  FStar_Pervasives_Native.tuple2 
  | Tm_refine of (bv,term' syntax) FStar_Pervasives_Native.tuple2 
  | Tm_app of
  (term' syntax,(term' syntax,aqual) FStar_Pervasives_Native.tuple2
                  Prims.list)
  FStar_Pervasives_Native.tuple2 
  | Tm_match of
  (term' syntax,(pat' withinfo_t,term' syntax FStar_Pervasives_Native.option,
                  term' syntax) FStar_Pervasives_Native.tuple3 Prims.list)
  FStar_Pervasives_Native.tuple2 
  | Tm_ascribed of
  (term' syntax,((term' syntax,comp' syntax) FStar_Util.either,term' syntax
                                                                 FStar_Pervasives_Native.option)
                  FStar_Pervasives_Native.tuple2,FStar_Ident.lident
                                                   FStar_Pervasives_Native.option)
  FStar_Pervasives_Native.tuple3 
  | Tm_let of
  ((Prims.bool,letbinding Prims.list) FStar_Pervasives_Native.tuple2,
  term' syntax) FStar_Pervasives_Native.tuple2 
  | Tm_uvar of
  ((term' syntax FStar_Pervasives_Native.option FStar_Unionfind.p_uvar,
     version) FStar_Pervasives_Native.tuple2,term' syntax)
  FStar_Pervasives_Native.tuple2 
  | Tm_delayed of
  ((term' syntax,(subst_elt Prims.list Prims.list,FStar_Range.range
                                                    FStar_Pervasives_Native.option)
                   FStar_Pervasives_Native.tuple2)
     FStar_Pervasives_Native.tuple2,term' syntax memo)
  FStar_Pervasives_Native.tuple2 
  | Tm_meta of (term' syntax,metadata) FStar_Pervasives_Native.tuple2 
  | Tm_unknown 
and pat' =
  | Pat_constant of sconst 
  | Pat_cons of
  (fv,(pat' withinfo_t,Prims.bool) FStar_Pervasives_Native.tuple2 Prims.list)
  FStar_Pervasives_Native.tuple2 
  | Pat_var of bv 
  | Pat_wild of bv 
  | Pat_dot_term of (bv,term' syntax) FStar_Pervasives_Native.tuple2 
and letbinding =
  {
  lbname: (bv,fv) FStar_Util.either ;
  lbunivs: univ_name Prims.list ;
  lbtyp: term' syntax ;
  lbeff: FStar_Ident.lident ;
  lbdef: term' syntax }
and comp_typ =
  {
  comp_univs: universes ;
  effect_name: FStar_Ident.lident ;
  result_typ: term' syntax ;
  effect_args: (term' syntax,aqual) FStar_Pervasives_Native.tuple2 Prims.list ;
  flags: cflags Prims.list }
and comp' =
  | Total of (term' syntax,universe FStar_Pervasives_Native.option)
  FStar_Pervasives_Native.tuple2 
  | GTotal of (term' syntax,universe FStar_Pervasives_Native.option)
  FStar_Pervasives_Native.tuple2 
  | Comp of comp_typ 
and cflags =
  | TOTAL 
  | MLEFFECT 
  | RETURN 
  | PARTIAL_RETURN 
  | SOMETRIVIAL 
  | LEMMA 
  | CPS 
  | DECREASES of term' syntax 
and metadata =
  | Meta_pattern of (term' syntax,aqual) FStar_Pervasives_Native.tuple2
  Prims.list Prims.list 
  | Meta_named of FStar_Ident.lident 
  | Meta_labeled of (Prims.string,FStar_Range.range,Prims.bool)
  FStar_Pervasives_Native.tuple3 
  | Meta_desugared of meta_source_info 
  | Meta_monadic of (monad_name,term' syntax) FStar_Pervasives_Native.tuple2
  
  | Meta_monadic_lift of (monad_name,monad_name,term' syntax)
  FStar_Pervasives_Native.tuple3 
  | Meta_alien of (FStar_Dyn.dyn,Prims.string) FStar_Pervasives_Native.tuple2 
and meta_source_info =
  | Data_app 
  | Sequence 
  | Primop 
  | Masked_effect 
  | Meta_smt_pat 
  | Mutable_alloc 
  | Mutable_rval 
and fv_qual =
  | Data_ctor 
  | Record_projector of (FStar_Ident.lident,FStar_Ident.ident)
  FStar_Pervasives_Native.tuple2 
  | Record_ctor of (FStar_Ident.lident,FStar_Ident.ident Prims.list)
  FStar_Pervasives_Native.tuple2 
and subst_elt =
  | DB of (Prims.int,bv) FStar_Pervasives_Native.tuple2 
  | NM of (bv,Prims.int) FStar_Pervasives_Native.tuple2 
  | NT of (bv,term' syntax) FStar_Pervasives_Native.tuple2 
  | UN of (Prims.int,universe) FStar_Pervasives_Native.tuple2 
  | UD of (univ_name,Prims.int) FStar_Pervasives_Native.tuple2 
and 'a syntax = {
  n: 'a ;
  pos: FStar_Range.range ;
  vars: free_vars memo }
and bv = {
  ppname: FStar_Ident.ident ;
  index: Prims.int ;
  sort: term' syntax }
and fv =
  {
  fv_name: var ;
  fv_delta: delta_depth ;
  fv_qual: fv_qual FStar_Pervasives_Native.option }
and free_vars =
  {
  free_names: bv FStar_Util.set ;
  free_uvars:
    ((term' syntax FStar_Pervasives_Native.option FStar_Unionfind.p_uvar,
       version) FStar_Pervasives_Native.tuple2,term' syntax)
      FStar_Pervasives_Native.tuple2 FStar_Util.set
    ;
  free_univs: universe_uvar FStar_Util.set ;
  free_univ_names: univ_name FStar_Util.fifo_set }
and lcomp =
  {
  eff_name: FStar_Ident.lident ;
  res_typ: term' syntax ;
  cflags: cflags Prims.list ;
  comp: Prims.unit -> comp' syntax }
and residual_comp =
  {
  residual_effect: FStar_Ident.lident ;
  residual_typ: term' syntax FStar_Pervasives_Native.option ;
  residual_flags: cflags Prims.list }
let uu___is_Tm_bvar : term' -> Prims.bool =
  fun projectee  ->
<<<<<<< HEAD
    match projectee with | Tm_bvar _0 -> true | uu____992 -> false
  
let __proj__Tm_bvar__item___0 : term' -> bv =
  fun projectee  -> match projectee with | Tm_bvar _0 -> _0 
let uu___is_Tm_name : term' -> Prims.bool =
  fun projectee  ->
    match projectee with | Tm_name _0 -> true | uu____1006 -> false
  
let __proj__Tm_name__item___0 : term' -> bv =
  fun projectee  -> match projectee with | Tm_name _0 -> _0 
let uu___is_Tm_fvar : term' -> Prims.bool =
  fun projectee  ->
    match projectee with | Tm_fvar _0 -> true | uu____1020 -> false
  
let __proj__Tm_fvar__item___0 : term' -> fv =
  fun projectee  -> match projectee with | Tm_fvar _0 -> _0 
let uu___is_Tm_uinst : term' -> Prims.bool =
  fun projectee  ->
    match projectee with | Tm_uinst _0 -> true | uu____1040 -> false
  
let __proj__Tm_uinst__item___0 :
=======
    match projectee with | Tm_bvar _0 -> true | uu____991 -> false
let __proj__Tm_bvar__item___0: term' -> bv =
  fun projectee  -> match projectee with | Tm_bvar _0 -> _0
let uu___is_Tm_name: term' -> Prims.bool =
  fun projectee  ->
    match projectee with | Tm_name _0 -> true | uu____1005 -> false
let __proj__Tm_name__item___0: term' -> bv =
  fun projectee  -> match projectee with | Tm_name _0 -> _0
let uu___is_Tm_fvar: term' -> Prims.bool =
  fun projectee  ->
    match projectee with | Tm_fvar _0 -> true | uu____1019 -> false
let __proj__Tm_fvar__item___0: term' -> fv =
  fun projectee  -> match projectee with | Tm_fvar _0 -> _0
let uu___is_Tm_uinst: term' -> Prims.bool =
  fun projectee  ->
    match projectee with | Tm_uinst _0 -> true | uu____1039 -> false
let __proj__Tm_uinst__item___0:
>>>>>>> 207b6569
  term' -> (term' syntax,universes) FStar_Pervasives_Native.tuple2 =
  fun projectee  -> match projectee with | Tm_uinst _0 -> _0 
let uu___is_Tm_constant : term' -> Prims.bool =
  fun projectee  ->
<<<<<<< HEAD
    match projectee with | Tm_constant _0 -> true | uu____1072 -> false
  
let __proj__Tm_constant__item___0 : term' -> sconst =
  fun projectee  -> match projectee with | Tm_constant _0 -> _0 
let uu___is_Tm_type : term' -> Prims.bool =
  fun projectee  ->
    match projectee with | Tm_type _0 -> true | uu____1086 -> false
  
let __proj__Tm_type__item___0 : term' -> universe =
  fun projectee  -> match projectee with | Tm_type _0 -> _0 
let uu___is_Tm_abs : term' -> Prims.bool =
  fun projectee  ->
    match projectee with | Tm_abs _0 -> true | uu____1116 -> false
  
let __proj__Tm_abs__item___0 :
=======
    match projectee with | Tm_constant _0 -> true | uu____1071 -> false
let __proj__Tm_constant__item___0: term' -> sconst =
  fun projectee  -> match projectee with | Tm_constant _0 -> _0
let uu___is_Tm_type: term' -> Prims.bool =
  fun projectee  ->
    match projectee with | Tm_type _0 -> true | uu____1085 -> false
let __proj__Tm_type__item___0: term' -> universe =
  fun projectee  -> match projectee with | Tm_type _0 -> _0
let uu___is_Tm_abs: term' -> Prims.bool =
  fun projectee  ->
    match projectee with | Tm_abs _0 -> true | uu____1115 -> false
let __proj__Tm_abs__item___0:
>>>>>>> 207b6569
  term' ->
    ((bv,aqual) FStar_Pervasives_Native.tuple2 Prims.list,term' syntax,
      residual_comp FStar_Pervasives_Native.option)
      FStar_Pervasives_Native.tuple3
  = fun projectee  -> match projectee with | Tm_abs _0 -> _0 
let uu___is_Tm_arrow : term' -> Prims.bool =
  fun projectee  ->
<<<<<<< HEAD
    match projectee with | Tm_arrow _0 -> true | uu____1190 -> false
  
let __proj__Tm_arrow__item___0 :
=======
    match projectee with | Tm_arrow _0 -> true | uu____1189 -> false
let __proj__Tm_arrow__item___0:
>>>>>>> 207b6569
  term' ->
    ((bv,aqual) FStar_Pervasives_Native.tuple2 Prims.list,comp' syntax)
      FStar_Pervasives_Native.tuple2
  = fun projectee  -> match projectee with | Tm_arrow _0 -> _0 
let uu___is_Tm_refine : term' -> Prims.bool =
  fun projectee  ->
<<<<<<< HEAD
    match projectee with | Tm_refine _0 -> true | uu____1246 -> false
  
let __proj__Tm_refine__item___0 :
=======
    match projectee with | Tm_refine _0 -> true | uu____1245 -> false
let __proj__Tm_refine__item___0:
>>>>>>> 207b6569
  term' -> (bv,term' syntax) FStar_Pervasives_Native.tuple2 =
  fun projectee  -> match projectee with | Tm_refine _0 -> _0 
let uu___is_Tm_app : term' -> Prims.bool =
  fun projectee  ->
<<<<<<< HEAD
    match projectee with | Tm_app _0 -> true | uu____1292 -> false
  
let __proj__Tm_app__item___0 :
=======
    match projectee with | Tm_app _0 -> true | uu____1291 -> false
let __proj__Tm_app__item___0:
>>>>>>> 207b6569
  term' ->
    (term' syntax,(term' syntax,aqual) FStar_Pervasives_Native.tuple2
                    Prims.list)
      FStar_Pervasives_Native.tuple2
  = fun projectee  -> match projectee with | Tm_app _0 -> _0 
let uu___is_Tm_match : term' -> Prims.bool =
  fun projectee  ->
<<<<<<< HEAD
    match projectee with | Tm_match _0 -> true | uu____1370 -> false
  
let __proj__Tm_match__item___0 :
=======
    match projectee with | Tm_match _0 -> true | uu____1369 -> false
let __proj__Tm_match__item___0:
>>>>>>> 207b6569
  term' ->
    (term' syntax,(pat' withinfo_t,term' syntax
                                     FStar_Pervasives_Native.option,term'
                                                                    syntax)
                    FStar_Pervasives_Native.tuple3 Prims.list)
      FStar_Pervasives_Native.tuple2
  = fun projectee  -> match projectee with | Tm_match _0 -> _0 
let uu___is_Tm_ascribed : term' -> Prims.bool =
  fun projectee  ->
<<<<<<< HEAD
    match projectee with | Tm_ascribed _0 -> true | uu____1476 -> false
  
let __proj__Tm_ascribed__item___0 :
=======
    match projectee with | Tm_ascribed _0 -> true | uu____1475 -> false
let __proj__Tm_ascribed__item___0:
>>>>>>> 207b6569
  term' ->
    (term' syntax,((term' syntax,comp' syntax) FStar_Util.either,term' syntax
                                                                   FStar_Pervasives_Native.option)
                    FStar_Pervasives_Native.tuple2,FStar_Ident.lident
                                                     FStar_Pervasives_Native.option)
      FStar_Pervasives_Native.tuple3
  = fun projectee  -> match projectee with | Tm_ascribed _0 -> _0 
let uu___is_Tm_let : term' -> Prims.bool =
  fun projectee  ->
<<<<<<< HEAD
    match projectee with | Tm_let _0 -> true | uu____1580 -> false
  
let __proj__Tm_let__item___0 :
=======
    match projectee with | Tm_let _0 -> true | uu____1579 -> false
let __proj__Tm_let__item___0:
>>>>>>> 207b6569
  term' ->
    ((Prims.bool,letbinding Prims.list) FStar_Pervasives_Native.tuple2,
      term' syntax) FStar_Pervasives_Native.tuple2
  = fun projectee  -> match projectee with | Tm_let _0 -> _0 
let uu___is_Tm_uvar : term' -> Prims.bool =
  fun projectee  ->
<<<<<<< HEAD
    match projectee with | Tm_uvar _0 -> true | uu____1646 -> false
  
let __proj__Tm_uvar__item___0 :
=======
    match projectee with | Tm_uvar _0 -> true | uu____1645 -> false
let __proj__Tm_uvar__item___0:
>>>>>>> 207b6569
  term' ->
    ((term' syntax FStar_Pervasives_Native.option FStar_Unionfind.p_uvar,
       version) FStar_Pervasives_Native.tuple2,term' syntax)
      FStar_Pervasives_Native.tuple2
  = fun projectee  -> match projectee with | Tm_uvar _0 -> _0 
let uu___is_Tm_delayed : term' -> Prims.bool =
  fun projectee  ->
<<<<<<< HEAD
    match projectee with | Tm_delayed _0 -> true | uu____1732 -> false
  
let __proj__Tm_delayed__item___0 :
=======
    match projectee with | Tm_delayed _0 -> true | uu____1731 -> false
let __proj__Tm_delayed__item___0:
>>>>>>> 207b6569
  term' ->
    ((term' syntax,(subst_elt Prims.list Prims.list,FStar_Range.range
                                                      FStar_Pervasives_Native.option)
                     FStar_Pervasives_Native.tuple2)
       FStar_Pervasives_Native.tuple2,term' syntax memo)
      FStar_Pervasives_Native.tuple2
  = fun projectee  -> match projectee with | Tm_delayed _0 -> _0 
let uu___is_Tm_meta : term' -> Prims.bool =
  fun projectee  ->
<<<<<<< HEAD
    match projectee with | Tm_meta _0 -> true | uu____1824 -> false
  
let __proj__Tm_meta__item___0 :
=======
    match projectee with | Tm_meta _0 -> true | uu____1823 -> false
let __proj__Tm_meta__item___0:
>>>>>>> 207b6569
  term' -> (term' syntax,metadata) FStar_Pervasives_Native.tuple2 =
  fun projectee  -> match projectee with | Tm_meta _0 -> _0 
let uu___is_Tm_unknown : term' -> Prims.bool =
  fun projectee  ->
<<<<<<< HEAD
    match projectee with | Tm_unknown  -> true | uu____1855 -> false
  
let uu___is_Pat_constant : pat' -> Prims.bool =
  fun projectee  ->
    match projectee with | Pat_constant _0 -> true | uu____1861 -> false
  
let __proj__Pat_constant__item___0 : pat' -> sconst =
  fun projectee  -> match projectee with | Pat_constant _0 -> _0 
let uu___is_Pat_cons : pat' -> Prims.bool =
  fun projectee  ->
    match projectee with | Pat_cons _0 -> true | uu____1887 -> false
  
let __proj__Pat_cons__item___0 :
=======
    match projectee with | Tm_unknown  -> true | uu____1854 -> false
let uu___is_Pat_constant: pat' -> Prims.bool =
  fun projectee  ->
    match projectee with | Pat_constant _0 -> true | uu____1860 -> false
let __proj__Pat_constant__item___0: pat' -> sconst =
  fun projectee  -> match projectee with | Pat_constant _0 -> _0
let uu___is_Pat_cons: pat' -> Prims.bool =
  fun projectee  ->
    match projectee with | Pat_cons _0 -> true | uu____1886 -> false
let __proj__Pat_cons__item___0:
>>>>>>> 207b6569
  pat' ->
    (fv,(pat' withinfo_t,Prims.bool) FStar_Pervasives_Native.tuple2
          Prims.list)
      FStar_Pervasives_Native.tuple2
  = fun projectee  -> match projectee with | Pat_cons _0 -> _0 
let uu___is_Pat_var : pat' -> Prims.bool =
  fun projectee  ->
<<<<<<< HEAD
    match projectee with | Pat_var _0 -> true | uu____1937 -> false
  
let __proj__Pat_var__item___0 : pat' -> bv =
  fun projectee  -> match projectee with | Pat_var _0 -> _0 
let uu___is_Pat_wild : pat' -> Prims.bool =
  fun projectee  ->
    match projectee with | Pat_wild _0 -> true | uu____1951 -> false
  
let __proj__Pat_wild__item___0 : pat' -> bv =
  fun projectee  -> match projectee with | Pat_wild _0 -> _0 
let uu___is_Pat_dot_term : pat' -> Prims.bool =
  fun projectee  ->
    match projectee with | Pat_dot_term _0 -> true | uu____1971 -> false
  
let __proj__Pat_dot_term__item___0 :
=======
    match projectee with | Pat_var _0 -> true | uu____1936 -> false
let __proj__Pat_var__item___0: pat' -> bv =
  fun projectee  -> match projectee with | Pat_var _0 -> _0
let uu___is_Pat_wild: pat' -> Prims.bool =
  fun projectee  ->
    match projectee with | Pat_wild _0 -> true | uu____1950 -> false
let __proj__Pat_wild__item___0: pat' -> bv =
  fun projectee  -> match projectee with | Pat_wild _0 -> _0
let uu___is_Pat_dot_term: pat' -> Prims.bool =
  fun projectee  ->
    match projectee with | Pat_dot_term _0 -> true | uu____1970 -> false
let __proj__Pat_dot_term__item___0:
>>>>>>> 207b6569
  pat' -> (bv,term' syntax) FStar_Pervasives_Native.tuple2 =
  fun projectee  -> match projectee with | Pat_dot_term _0 -> _0 
let __proj__Mkletbinding__item__lbname :
  letbinding -> (bv,fv) FStar_Util.either =
  fun projectee  ->
    match projectee with
    | { lbname = __fname__lbname; lbunivs = __fname__lbunivs;
        lbtyp = __fname__lbtyp; lbeff = __fname__lbeff;
        lbdef = __fname__lbdef;_} -> __fname__lbname
  
let __proj__Mkletbinding__item__lbunivs : letbinding -> univ_name Prims.list
  =
  fun projectee  ->
    match projectee with
    | { lbname = __fname__lbname; lbunivs = __fname__lbunivs;
        lbtyp = __fname__lbtyp; lbeff = __fname__lbeff;
        lbdef = __fname__lbdef;_} -> __fname__lbunivs
  
let __proj__Mkletbinding__item__lbtyp : letbinding -> term' syntax =
  fun projectee  ->
    match projectee with
    | { lbname = __fname__lbname; lbunivs = __fname__lbunivs;
        lbtyp = __fname__lbtyp; lbeff = __fname__lbeff;
        lbdef = __fname__lbdef;_} -> __fname__lbtyp
  
let __proj__Mkletbinding__item__lbeff : letbinding -> FStar_Ident.lident =
  fun projectee  ->
    match projectee with
    | { lbname = __fname__lbname; lbunivs = __fname__lbunivs;
        lbtyp = __fname__lbtyp; lbeff = __fname__lbeff;
        lbdef = __fname__lbdef;_} -> __fname__lbeff
  
let __proj__Mkletbinding__item__lbdef : letbinding -> term' syntax =
  fun projectee  ->
    match projectee with
    | { lbname = __fname__lbname; lbunivs = __fname__lbunivs;
        lbtyp = __fname__lbtyp; lbeff = __fname__lbeff;
        lbdef = __fname__lbdef;_} -> __fname__lbdef
  
let __proj__Mkcomp_typ__item__comp_univs : comp_typ -> universes =
  fun projectee  ->
    match projectee with
    | { comp_univs = __fname__comp_univs; effect_name = __fname__effect_name;
        result_typ = __fname__result_typ; effect_args = __fname__effect_args;
        flags = __fname__flags;_} -> __fname__comp_univs
  
let __proj__Mkcomp_typ__item__effect_name : comp_typ -> FStar_Ident.lident =
  fun projectee  ->
    match projectee with
    | { comp_univs = __fname__comp_univs; effect_name = __fname__effect_name;
        result_typ = __fname__result_typ; effect_args = __fname__effect_args;
        flags = __fname__flags;_} -> __fname__effect_name
  
let __proj__Mkcomp_typ__item__result_typ : comp_typ -> term' syntax =
  fun projectee  ->
    match projectee with
    | { comp_univs = __fname__comp_univs; effect_name = __fname__effect_name;
        result_typ = __fname__result_typ; effect_args = __fname__effect_args;
        flags = __fname__flags;_} -> __fname__result_typ
  
let __proj__Mkcomp_typ__item__effect_args :
  comp_typ -> (term' syntax,aqual) FStar_Pervasives_Native.tuple2 Prims.list
  =
  fun projectee  ->
    match projectee with
    | { comp_univs = __fname__comp_univs; effect_name = __fname__effect_name;
        result_typ = __fname__result_typ; effect_args = __fname__effect_args;
        flags = __fname__flags;_} -> __fname__effect_args
  
let __proj__Mkcomp_typ__item__flags : comp_typ -> cflags Prims.list =
  fun projectee  ->
    match projectee with
    | { comp_univs = __fname__comp_univs; effect_name = __fname__effect_name;
        result_typ = __fname__result_typ; effect_args = __fname__effect_args;
        flags = __fname__flags;_} -> __fname__flags
  
let uu___is_Total : comp' -> Prims.bool =
  fun projectee  ->
<<<<<<< HEAD
    match projectee with | Total _0 -> true | uu____2255 -> false
  
let __proj__Total__item___0 :
=======
    match projectee with | Total _0 -> true | uu____2254 -> false
let __proj__Total__item___0:
>>>>>>> 207b6569
  comp' ->
    (term' syntax,universe FStar_Pervasives_Native.option)
      FStar_Pervasives_Native.tuple2
  = fun projectee  -> match projectee with | Total _0 -> _0 
let uu___is_GTotal : comp' -> Prims.bool =
  fun projectee  ->
<<<<<<< HEAD
    match projectee with | GTotal _0 -> true | uu____2301 -> false
  
let __proj__GTotal__item___0 :
=======
    match projectee with | GTotal _0 -> true | uu____2300 -> false
let __proj__GTotal__item___0:
>>>>>>> 207b6569
  comp' ->
    (term' syntax,universe FStar_Pervasives_Native.option)
      FStar_Pervasives_Native.tuple2
  = fun projectee  -> match projectee with | GTotal _0 -> _0 
let uu___is_Comp : comp' -> Prims.bool =
  fun projectee  ->
<<<<<<< HEAD
    match projectee with | Comp _0 -> true | uu____2339 -> false
  
let __proj__Comp__item___0 : comp' -> comp_typ =
  fun projectee  -> match projectee with | Comp _0 -> _0 
let uu___is_TOTAL : cflags -> Prims.bool =
  fun projectee  ->
    match projectee with | TOTAL  -> true | uu____2352 -> false
  
let uu___is_MLEFFECT : cflags -> Prims.bool =
  fun projectee  ->
    match projectee with | MLEFFECT  -> true | uu____2357 -> false
  
let uu___is_RETURN : cflags -> Prims.bool =
  fun projectee  ->
    match projectee with | RETURN  -> true | uu____2362 -> false
  
let uu___is_PARTIAL_RETURN : cflags -> Prims.bool =
  fun projectee  ->
    match projectee with | PARTIAL_RETURN  -> true | uu____2367 -> false
  
let uu___is_SOMETRIVIAL : cflags -> Prims.bool =
  fun projectee  ->
    match projectee with | SOMETRIVIAL  -> true | uu____2372 -> false
  
let uu___is_LEMMA : cflags -> Prims.bool =
  fun projectee  ->
    match projectee with | LEMMA  -> true | uu____2377 -> false
  
let uu___is_CPS : cflags -> Prims.bool =
  fun projectee  -> match projectee with | CPS  -> true | uu____2382 -> false 
let uu___is_DECREASES : cflags -> Prims.bool =
  fun projectee  ->
    match projectee with | DECREASES _0 -> true | uu____2390 -> false
  
let __proj__DECREASES__item___0 : cflags -> term' syntax =
  fun projectee  -> match projectee with | DECREASES _0 -> _0 
let uu___is_Meta_pattern : metadata -> Prims.bool =
  fun projectee  ->
    match projectee with | Meta_pattern _0 -> true | uu____2420 -> false
  
let __proj__Meta_pattern__item___0 :
=======
    match projectee with | Comp _0 -> true | uu____2338 -> false
let __proj__Comp__item___0: comp' -> comp_typ =
  fun projectee  -> match projectee with | Comp _0 -> _0
let uu___is_TOTAL: cflags -> Prims.bool =
  fun projectee  ->
    match projectee with | TOTAL  -> true | uu____2351 -> false
let uu___is_MLEFFECT: cflags -> Prims.bool =
  fun projectee  ->
    match projectee with | MLEFFECT  -> true | uu____2356 -> false
let uu___is_RETURN: cflags -> Prims.bool =
  fun projectee  ->
    match projectee with | RETURN  -> true | uu____2361 -> false
let uu___is_PARTIAL_RETURN: cflags -> Prims.bool =
  fun projectee  ->
    match projectee with | PARTIAL_RETURN  -> true | uu____2366 -> false
let uu___is_SOMETRIVIAL: cflags -> Prims.bool =
  fun projectee  ->
    match projectee with | SOMETRIVIAL  -> true | uu____2371 -> false
let uu___is_LEMMA: cflags -> Prims.bool =
  fun projectee  ->
    match projectee with | LEMMA  -> true | uu____2376 -> false
let uu___is_CPS: cflags -> Prims.bool =
  fun projectee  -> match projectee with | CPS  -> true | uu____2381 -> false
let uu___is_DECREASES: cflags -> Prims.bool =
  fun projectee  ->
    match projectee with | DECREASES _0 -> true | uu____2389 -> false
let __proj__DECREASES__item___0: cflags -> term' syntax =
  fun projectee  -> match projectee with | DECREASES _0 -> _0
let uu___is_Meta_pattern: metadata -> Prims.bool =
  fun projectee  ->
    match projectee with | Meta_pattern _0 -> true | uu____2419 -> false
let __proj__Meta_pattern__item___0:
>>>>>>> 207b6569
  metadata ->
    (term' syntax,aqual) FStar_Pervasives_Native.tuple2 Prims.list Prims.list
  = fun projectee  -> match projectee with | Meta_pattern _0 -> _0 
let uu___is_Meta_named : metadata -> Prims.bool =
  fun projectee  ->
<<<<<<< HEAD
    match projectee with | Meta_named _0 -> true | uu____2464 -> false
  
let __proj__Meta_named__item___0 : metadata -> FStar_Ident.lident =
  fun projectee  -> match projectee with | Meta_named _0 -> _0 
let uu___is_Meta_labeled : metadata -> Prims.bool =
  fun projectee  ->
    match projectee with | Meta_labeled _0 -> true | uu____2484 -> false
  
let __proj__Meta_labeled__item___0 :
=======
    match projectee with | Meta_named _0 -> true | uu____2463 -> false
let __proj__Meta_named__item___0: metadata -> FStar_Ident.lident =
  fun projectee  -> match projectee with | Meta_named _0 -> _0
let uu___is_Meta_labeled: metadata -> Prims.bool =
  fun projectee  ->
    match projectee with | Meta_labeled _0 -> true | uu____2483 -> false
let __proj__Meta_labeled__item___0:
>>>>>>> 207b6569
  metadata ->
    (Prims.string,FStar_Range.range,Prims.bool)
      FStar_Pervasives_Native.tuple3
  = fun projectee  -> match projectee with | Meta_labeled _0 -> _0 
let uu___is_Meta_desugared : metadata -> Prims.bool =
  fun projectee  ->
<<<<<<< HEAD
    match projectee with | Meta_desugared _0 -> true | uu____2516 -> false
  
let __proj__Meta_desugared__item___0 : metadata -> meta_source_info =
  fun projectee  -> match projectee with | Meta_desugared _0 -> _0 
let uu___is_Meta_monadic : metadata -> Prims.bool =
  fun projectee  ->
    match projectee with | Meta_monadic _0 -> true | uu____2536 -> false
  
let __proj__Meta_monadic__item___0 :
=======
    match projectee with | Meta_desugared _0 -> true | uu____2515 -> false
let __proj__Meta_desugared__item___0: metadata -> meta_source_info =
  fun projectee  -> match projectee with | Meta_desugared _0 -> _0
let uu___is_Meta_monadic: metadata -> Prims.bool =
  fun projectee  ->
    match projectee with | Meta_monadic _0 -> true | uu____2535 -> false
let __proj__Meta_monadic__item___0:
>>>>>>> 207b6569
  metadata -> (monad_name,term' syntax) FStar_Pervasives_Native.tuple2 =
  fun projectee  -> match projectee with | Meta_monadic _0 -> _0 
let uu___is_Meta_monadic_lift : metadata -> Prims.bool =
  fun projectee  ->
<<<<<<< HEAD
    match projectee with | Meta_monadic_lift _0 -> true | uu____2576 -> false
  
let __proj__Meta_monadic_lift__item___0 :
=======
    match projectee with | Meta_monadic_lift _0 -> true | uu____2575 -> false
let __proj__Meta_monadic_lift__item___0:
>>>>>>> 207b6569
  metadata ->
    (monad_name,monad_name,term' syntax) FStar_Pervasives_Native.tuple3
  = fun projectee  -> match projectee with | Meta_monadic_lift _0 -> _0 
let uu___is_Meta_alien : metadata -> Prims.bool =
  fun projectee  ->
<<<<<<< HEAD
    match projectee with | Meta_alien _0 -> true | uu____2618 -> false
  
let __proj__Meta_alien__item___0 :
=======
    match projectee with | Meta_alien _0 -> true | uu____2617 -> false
let __proj__Meta_alien__item___0:
>>>>>>> 207b6569
  metadata -> (FStar_Dyn.dyn,Prims.string) FStar_Pervasives_Native.tuple2 =
  fun projectee  -> match projectee with | Meta_alien _0 -> _0 
let uu___is_Data_app : meta_source_info -> Prims.bool =
  fun projectee  ->
<<<<<<< HEAD
    match projectee with | Data_app  -> true | uu____2643 -> false
  
let uu___is_Sequence : meta_source_info -> Prims.bool =
  fun projectee  ->
    match projectee with | Sequence  -> true | uu____2648 -> false
  
let uu___is_Primop : meta_source_info -> Prims.bool =
  fun projectee  ->
    match projectee with | Primop  -> true | uu____2653 -> false
  
let uu___is_Masked_effect : meta_source_info -> Prims.bool =
  fun projectee  ->
    match projectee with | Masked_effect  -> true | uu____2658 -> false
  
let uu___is_Meta_smt_pat : meta_source_info -> Prims.bool =
  fun projectee  ->
    match projectee with | Meta_smt_pat  -> true | uu____2663 -> false
  
let uu___is_Mutable_alloc : meta_source_info -> Prims.bool =
  fun projectee  ->
    match projectee with | Mutable_alloc  -> true | uu____2668 -> false
  
let uu___is_Mutable_rval : meta_source_info -> Prims.bool =
  fun projectee  ->
    match projectee with | Mutable_rval  -> true | uu____2673 -> false
  
let uu___is_Data_ctor : fv_qual -> Prims.bool =
  fun projectee  ->
    match projectee with | Data_ctor  -> true | uu____2678 -> false
  
let uu___is_Record_projector : fv_qual -> Prims.bool =
  fun projectee  ->
    match projectee with | Record_projector _0 -> true | uu____2688 -> false
  
let __proj__Record_projector__item___0 :
=======
    match projectee with | Data_app  -> true | uu____2642 -> false
let uu___is_Sequence: meta_source_info -> Prims.bool =
  fun projectee  ->
    match projectee with | Sequence  -> true | uu____2647 -> false
let uu___is_Primop: meta_source_info -> Prims.bool =
  fun projectee  ->
    match projectee with | Primop  -> true | uu____2652 -> false
let uu___is_Masked_effect: meta_source_info -> Prims.bool =
  fun projectee  ->
    match projectee with | Masked_effect  -> true | uu____2657 -> false
let uu___is_Meta_smt_pat: meta_source_info -> Prims.bool =
  fun projectee  ->
    match projectee with | Meta_smt_pat  -> true | uu____2662 -> false
let uu___is_Mutable_alloc: meta_source_info -> Prims.bool =
  fun projectee  ->
    match projectee with | Mutable_alloc  -> true | uu____2667 -> false
let uu___is_Mutable_rval: meta_source_info -> Prims.bool =
  fun projectee  ->
    match projectee with | Mutable_rval  -> true | uu____2672 -> false
let uu___is_Data_ctor: fv_qual -> Prims.bool =
  fun projectee  ->
    match projectee with | Data_ctor  -> true | uu____2677 -> false
let uu___is_Record_projector: fv_qual -> Prims.bool =
  fun projectee  ->
    match projectee with | Record_projector _0 -> true | uu____2687 -> false
let __proj__Record_projector__item___0:
>>>>>>> 207b6569
  fv_qual ->
    (FStar_Ident.lident,FStar_Ident.ident) FStar_Pervasives_Native.tuple2
  = fun projectee  -> match projectee with | Record_projector _0 -> _0 
let uu___is_Record_ctor : fv_qual -> Prims.bool =
  fun projectee  ->
<<<<<<< HEAD
    match projectee with | Record_ctor _0 -> true | uu____2720 -> false
  
let __proj__Record_ctor__item___0 :
=======
    match projectee with | Record_ctor _0 -> true | uu____2719 -> false
let __proj__Record_ctor__item___0:
>>>>>>> 207b6569
  fv_qual ->
    (FStar_Ident.lident,FStar_Ident.ident Prims.list)
      FStar_Pervasives_Native.tuple2
  = fun projectee  -> match projectee with | Record_ctor _0 -> _0 
let uu___is_DB : subst_elt -> Prims.bool =
  fun projectee  ->
<<<<<<< HEAD
    match projectee with | DB _0 -> true | uu____2756 -> false
  
let __proj__DB__item___0 :
=======
    match projectee with | DB _0 -> true | uu____2755 -> false
let __proj__DB__item___0:
>>>>>>> 207b6569
  subst_elt -> (Prims.int,bv) FStar_Pervasives_Native.tuple2 =
  fun projectee  -> match projectee with | DB _0 -> _0 
let uu___is_NM : subst_elt -> Prims.bool =
  fun projectee  ->
<<<<<<< HEAD
    match projectee with | NM _0 -> true | uu____2786 -> false
  
let __proj__NM__item___0 :
=======
    match projectee with | NM _0 -> true | uu____2785 -> false
let __proj__NM__item___0:
>>>>>>> 207b6569
  subst_elt -> (bv,Prims.int) FStar_Pervasives_Native.tuple2 =
  fun projectee  -> match projectee with | NM _0 -> _0 
let uu___is_NT : subst_elt -> Prims.bool =
  fun projectee  ->
<<<<<<< HEAD
    match projectee with | NT _0 -> true | uu____2818 -> false
  
let __proj__NT__item___0 :
=======
    match projectee with | NT _0 -> true | uu____2817 -> false
let __proj__NT__item___0:
>>>>>>> 207b6569
  subst_elt -> (bv,term' syntax) FStar_Pervasives_Native.tuple2 =
  fun projectee  -> match projectee with | NT _0 -> _0 
let uu___is_UN : subst_elt -> Prims.bool =
  fun projectee  ->
<<<<<<< HEAD
    match projectee with | UN _0 -> true | uu____2854 -> false
  
let __proj__UN__item___0 :
=======
    match projectee with | UN _0 -> true | uu____2853 -> false
let __proj__UN__item___0:
>>>>>>> 207b6569
  subst_elt -> (Prims.int,universe) FStar_Pervasives_Native.tuple2 =
  fun projectee  -> match projectee with | UN _0 -> _0 
let uu___is_UD : subst_elt -> Prims.bool =
  fun projectee  ->
<<<<<<< HEAD
    match projectee with | UD _0 -> true | uu____2884 -> false
  
let __proj__UD__item___0 :
=======
    match projectee with | UD _0 -> true | uu____2883 -> false
let __proj__UD__item___0:
>>>>>>> 207b6569
  subst_elt -> (univ_name,Prims.int) FStar_Pervasives_Native.tuple2 =
  fun projectee  -> match projectee with | UD _0 -> _0 
let __proj__Mksyntax__item__n : 'a . 'a syntax -> 'a =
  fun projectee  ->
    match projectee with
    | { n = __fname__n; pos = __fname__pos; vars = __fname__vars;_} ->
        __fname__n
  
let __proj__Mksyntax__item__pos : 'a . 'a syntax -> FStar_Range.range =
  fun projectee  ->
    match projectee with
    | { n = __fname__n; pos = __fname__pos; vars = __fname__vars;_} ->
        __fname__pos
  
let __proj__Mksyntax__item__vars : 'a . 'a syntax -> free_vars memo =
  fun projectee  ->
    match projectee with
    | { n = __fname__n; pos = __fname__pos; vars = __fname__vars;_} ->
        __fname__vars
  
let __proj__Mkbv__item__ppname : bv -> FStar_Ident.ident =
  fun projectee  ->
    match projectee with
    | { ppname = __fname__ppname; index = __fname__index;
        sort = __fname__sort;_} -> __fname__ppname
  
let __proj__Mkbv__item__index : bv -> Prims.int =
  fun projectee  ->
    match projectee with
    | { ppname = __fname__ppname; index = __fname__index;
        sort = __fname__sort;_} -> __fname__index
  
let __proj__Mkbv__item__sort : bv -> term' syntax =
  fun projectee  ->
    match projectee with
    | { ppname = __fname__ppname; index = __fname__index;
        sort = __fname__sort;_} -> __fname__sort
  
let __proj__Mkfv__item__fv_name : fv -> var =
  fun projectee  ->
    match projectee with
    | { fv_name = __fname__fv_name; fv_delta = __fname__fv_delta;
        fv_qual = __fname__fv_qual;_} -> __fname__fv_name
  
let __proj__Mkfv__item__fv_delta : fv -> delta_depth =
  fun projectee  ->
    match projectee with
    | { fv_name = __fname__fv_name; fv_delta = __fname__fv_delta;
        fv_qual = __fname__fv_qual;_} -> __fname__fv_delta
  
let __proj__Mkfv__item__fv_qual :
  fv -> fv_qual FStar_Pervasives_Native.option =
  fun projectee  ->
    match projectee with
    | { fv_name = __fname__fv_name; fv_delta = __fname__fv_delta;
        fv_qual = __fname__fv_qual;_} -> __fname__fv_qual
  
let __proj__Mkfree_vars__item__free_names : free_vars -> bv FStar_Util.set =
  fun projectee  ->
    match projectee with
    | { free_names = __fname__free_names; free_uvars = __fname__free_uvars;
        free_univs = __fname__free_univs;
        free_univ_names = __fname__free_univ_names;_} -> __fname__free_names
  
let __proj__Mkfree_vars__item__free_uvars :
  free_vars ->
    ((term' syntax FStar_Pervasives_Native.option FStar_Unionfind.p_uvar,
       version) FStar_Pervasives_Native.tuple2,term' syntax)
      FStar_Pervasives_Native.tuple2 FStar_Util.set
  =
  fun projectee  ->
    match projectee with
    | { free_names = __fname__free_names; free_uvars = __fname__free_uvars;
        free_univs = __fname__free_univs;
        free_univ_names = __fname__free_univ_names;_} -> __fname__free_uvars
  
let __proj__Mkfree_vars__item__free_univs :
  free_vars -> universe_uvar FStar_Util.set =
  fun projectee  ->
    match projectee with
    | { free_names = __fname__free_names; free_uvars = __fname__free_uvars;
        free_univs = __fname__free_univs;
        free_univ_names = __fname__free_univ_names;_} -> __fname__free_univs
  
let __proj__Mkfree_vars__item__free_univ_names :
  free_vars -> univ_name FStar_Util.fifo_set =
  fun projectee  ->
    match projectee with
    | { free_names = __fname__free_names; free_uvars = __fname__free_uvars;
        free_univs = __fname__free_univs;
        free_univ_names = __fname__free_univ_names;_} ->
        __fname__free_univ_names
  
let __proj__Mklcomp__item__eff_name : lcomp -> FStar_Ident.lident =
  fun projectee  ->
    match projectee with
    | { eff_name = __fname__eff_name; res_typ = __fname__res_typ;
        cflags = __fname__cflags; comp = __fname__comp;_} ->
        __fname__eff_name
  
let __proj__Mklcomp__item__res_typ : lcomp -> term' syntax =
  fun projectee  ->
    match projectee with
    | { eff_name = __fname__eff_name; res_typ = __fname__res_typ;
        cflags = __fname__cflags; comp = __fname__comp;_} -> __fname__res_typ
  
let __proj__Mklcomp__item__cflags : lcomp -> cflags Prims.list =
  fun projectee  ->
    match projectee with
    | { eff_name = __fname__eff_name; res_typ = __fname__res_typ;
        cflags = __fname__cflags; comp = __fname__comp;_} -> __fname__cflags
  
let __proj__Mklcomp__item__comp : lcomp -> Prims.unit -> comp' syntax =
  fun projectee  ->
    match projectee with
    | { eff_name = __fname__eff_name; res_typ = __fname__res_typ;
        cflags = __fname__cflags; comp = __fname__comp;_} -> __fname__comp
  
let __proj__Mkresidual_comp__item__residual_effect :
  residual_comp -> FStar_Ident.lident =
  fun projectee  ->
    match projectee with
    | { residual_effect = __fname__residual_effect;
        residual_typ = __fname__residual_typ;
        residual_flags = __fname__residual_flags;_} ->
        __fname__residual_effect
  
let __proj__Mkresidual_comp__item__residual_typ :
  residual_comp -> term' syntax FStar_Pervasives_Native.option =
  fun projectee  ->
    match projectee with
    | { residual_effect = __fname__residual_effect;
        residual_typ = __fname__residual_typ;
        residual_flags = __fname__residual_flags;_} -> __fname__residual_typ
  
let __proj__Mkresidual_comp__item__residual_flags :
  residual_comp -> cflags Prims.list =
  fun projectee  ->
    match projectee with
    | { residual_effect = __fname__residual_effect;
        residual_typ = __fname__residual_typ;
        residual_flags = __fname__residual_flags;_} ->
        __fname__residual_flags
  
type pat = pat' withinfo_t
type term = term' syntax
type branch =
  (pat' withinfo_t,term' syntax FStar_Pervasives_Native.option,term' syntax)
    FStar_Pervasives_Native.tuple3
type comp = comp' syntax
type ascription =
  ((term' syntax,comp' syntax) FStar_Util.either,term' syntax
                                                   FStar_Pervasives_Native.option)
    FStar_Pervasives_Native.tuple2
type typ = term' syntax
type arg = (term' syntax,aqual) FStar_Pervasives_Native.tuple2
type args = (term' syntax,aqual) FStar_Pervasives_Native.tuple2 Prims.list
type binder = (bv,aqual) FStar_Pervasives_Native.tuple2
type binders = (bv,aqual) FStar_Pervasives_Native.tuple2 Prims.list
type uvar =
  (term' syntax FStar_Pervasives_Native.option FStar_Unionfind.p_uvar,
    version) FStar_Pervasives_Native.tuple2
type lbname = (bv,fv) FStar_Util.either
type letbindings =
  (Prims.bool,letbinding Prims.list) FStar_Pervasives_Native.tuple2
type subst_ts =
  (subst_elt Prims.list Prims.list,FStar_Range.range
                                     FStar_Pervasives_Native.option)
    FStar_Pervasives_Native.tuple2
type freenames = bv FStar_Util.set
type uvars =
  ((term' syntax FStar_Pervasives_Native.option FStar_Unionfind.p_uvar,
     version) FStar_Pervasives_Native.tuple2,term' syntax)
    FStar_Pervasives_Native.tuple2 FStar_Util.set
type tscheme = (univ_name Prims.list,typ) FStar_Pervasives_Native.tuple2
type freenames_l = bv Prims.list
type formula = typ
type formulae = typ Prims.list
type qualifier =
  | Assumption 
  | New 
  | Private 
  | Unfold_for_unification_and_vcgen 
  | Visible_default 
  | Irreducible 
  | Abstract 
  | Inline_for_extraction 
  | NoExtract 
  | Noeq 
  | Unopteq 
  | TotalEffect 
  | Logic 
  | Reifiable 
  | Reflectable of FStar_Ident.lident 
  | Discriminator of FStar_Ident.lident 
  | Projector of (FStar_Ident.lident,FStar_Ident.ident)
  FStar_Pervasives_Native.tuple2 
  | RecordType of (FStar_Ident.ident Prims.list,FStar_Ident.ident Prims.list)
  FStar_Pervasives_Native.tuple2 
  | RecordConstructor of
  (FStar_Ident.ident Prims.list,FStar_Ident.ident Prims.list)
  FStar_Pervasives_Native.tuple2 
  | Action of FStar_Ident.lident 
  | ExceptionConstructor 
  | HasMaskedEffect 
  | Effect 
  | OnlyName 
let uu___is_Assumption : qualifier -> Prims.bool =
  fun projectee  ->
<<<<<<< HEAD
    match projectee with | Assumption  -> true | uu____3525 -> false
  
let uu___is_New : qualifier -> Prims.bool =
  fun projectee  -> match projectee with | New  -> true | uu____3530 -> false 
let uu___is_Private : qualifier -> Prims.bool =
  fun projectee  ->
    match projectee with | Private  -> true | uu____3535 -> false
  
let uu___is_Unfold_for_unification_and_vcgen : qualifier -> Prims.bool =
  fun projectee  ->
    match projectee with
    | Unfold_for_unification_and_vcgen  -> true
    | uu____3540 -> false
  
let uu___is_Visible_default : qualifier -> Prims.bool =
  fun projectee  ->
    match projectee with | Visible_default  -> true | uu____3545 -> false
  
let uu___is_Irreducible : qualifier -> Prims.bool =
  fun projectee  ->
    match projectee with | Irreducible  -> true | uu____3550 -> false
  
let uu___is_Abstract : qualifier -> Prims.bool =
  fun projectee  ->
    match projectee with | Abstract  -> true | uu____3555 -> false
  
let uu___is_Inline_for_extraction : qualifier -> Prims.bool =
  fun projectee  ->
    match projectee with
    | Inline_for_extraction  -> true
    | uu____3560 -> false
  
let uu___is_NoExtract : qualifier -> Prims.bool =
  fun projectee  ->
    match projectee with | NoExtract  -> true | uu____3565 -> false
  
let uu___is_Noeq : qualifier -> Prims.bool =
  fun projectee  ->
    match projectee with | Noeq  -> true | uu____3570 -> false
  
let uu___is_Unopteq : qualifier -> Prims.bool =
  fun projectee  ->
    match projectee with | Unopteq  -> true | uu____3575 -> false
  
let uu___is_TotalEffect : qualifier -> Prims.bool =
  fun projectee  ->
    match projectee with | TotalEffect  -> true | uu____3580 -> false
  
let uu___is_Logic : qualifier -> Prims.bool =
  fun projectee  ->
    match projectee with | Logic  -> true | uu____3585 -> false
  
let uu___is_Reifiable : qualifier -> Prims.bool =
  fun projectee  ->
    match projectee with | Reifiable  -> true | uu____3590 -> false
  
let uu___is_Reflectable : qualifier -> Prims.bool =
  fun projectee  ->
    match projectee with | Reflectable _0 -> true | uu____3596 -> false
  
let __proj__Reflectable__item___0 : qualifier -> FStar_Ident.lident =
  fun projectee  -> match projectee with | Reflectable _0 -> _0 
let uu___is_Discriminator : qualifier -> Prims.bool =
  fun projectee  ->
    match projectee with | Discriminator _0 -> true | uu____3610 -> false
  
let __proj__Discriminator__item___0 : qualifier -> FStar_Ident.lident =
  fun projectee  -> match projectee with | Discriminator _0 -> _0 
let uu___is_Projector : qualifier -> Prims.bool =
  fun projectee  ->
    match projectee with | Projector _0 -> true | uu____3628 -> false
  
let __proj__Projector__item___0 :
=======
    match projectee with | Assumption  -> true | uu____3521 -> false
let uu___is_New: qualifier -> Prims.bool =
  fun projectee  -> match projectee with | New  -> true | uu____3526 -> false
let uu___is_Private: qualifier -> Prims.bool =
  fun projectee  ->
    match projectee with | Private  -> true | uu____3531 -> false
let uu___is_Unfold_for_unification_and_vcgen: qualifier -> Prims.bool =
  fun projectee  ->
    match projectee with
    | Unfold_for_unification_and_vcgen  -> true
    | uu____3536 -> false
let uu___is_Visible_default: qualifier -> Prims.bool =
  fun projectee  ->
    match projectee with | Visible_default  -> true | uu____3541 -> false
let uu___is_Irreducible: qualifier -> Prims.bool =
  fun projectee  ->
    match projectee with | Irreducible  -> true | uu____3546 -> false
let uu___is_Abstract: qualifier -> Prims.bool =
  fun projectee  ->
    match projectee with | Abstract  -> true | uu____3551 -> false
let uu___is_Inline_for_extraction: qualifier -> Prims.bool =
  fun projectee  ->
    match projectee with
    | Inline_for_extraction  -> true
    | uu____3556 -> false
let uu___is_NoExtract: qualifier -> Prims.bool =
  fun projectee  ->
    match projectee with | NoExtract  -> true | uu____3561 -> false
let uu___is_Noeq: qualifier -> Prims.bool =
  fun projectee  ->
    match projectee with | Noeq  -> true | uu____3566 -> false
let uu___is_Unopteq: qualifier -> Prims.bool =
  fun projectee  ->
    match projectee with | Unopteq  -> true | uu____3571 -> false
let uu___is_TotalEffect: qualifier -> Prims.bool =
  fun projectee  ->
    match projectee with | TotalEffect  -> true | uu____3576 -> false
let uu___is_Logic: qualifier -> Prims.bool =
  fun projectee  ->
    match projectee with | Logic  -> true | uu____3581 -> false
let uu___is_Reifiable: qualifier -> Prims.bool =
  fun projectee  ->
    match projectee with | Reifiable  -> true | uu____3586 -> false
let uu___is_Reflectable: qualifier -> Prims.bool =
  fun projectee  ->
    match projectee with | Reflectable _0 -> true | uu____3592 -> false
let __proj__Reflectable__item___0: qualifier -> FStar_Ident.lident =
  fun projectee  -> match projectee with | Reflectable _0 -> _0
let uu___is_Discriminator: qualifier -> Prims.bool =
  fun projectee  ->
    match projectee with | Discriminator _0 -> true | uu____3606 -> false
let __proj__Discriminator__item___0: qualifier -> FStar_Ident.lident =
  fun projectee  -> match projectee with | Discriminator _0 -> _0
let uu___is_Projector: qualifier -> Prims.bool =
  fun projectee  ->
    match projectee with | Projector _0 -> true | uu____3624 -> false
let __proj__Projector__item___0:
>>>>>>> 207b6569
  qualifier ->
    (FStar_Ident.lident,FStar_Ident.ident) FStar_Pervasives_Native.tuple2
  = fun projectee  -> match projectee with | Projector _0 -> _0 
let uu___is_RecordType : qualifier -> Prims.bool =
  fun projectee  ->
<<<<<<< HEAD
    match projectee with | RecordType _0 -> true | uu____3662 -> false
  
let __proj__RecordType__item___0 :
=======
    match projectee with | RecordType _0 -> true | uu____3658 -> false
let __proj__RecordType__item___0:
>>>>>>> 207b6569
  qualifier ->
    (FStar_Ident.ident Prims.list,FStar_Ident.ident Prims.list)
      FStar_Pervasives_Native.tuple2
  = fun projectee  -> match projectee with | RecordType _0 -> _0 
let uu___is_RecordConstructor : qualifier -> Prims.bool =
  fun projectee  ->
<<<<<<< HEAD
    match projectee with | RecordConstructor _0 -> true | uu____3708 -> false
  
let __proj__RecordConstructor__item___0 :
=======
    match projectee with | RecordConstructor _0 -> true | uu____3704 -> false
let __proj__RecordConstructor__item___0:
>>>>>>> 207b6569
  qualifier ->
    (FStar_Ident.ident Prims.list,FStar_Ident.ident Prims.list)
      FStar_Pervasives_Native.tuple2
  = fun projectee  -> match projectee with | RecordConstructor _0 -> _0 
let uu___is_Action : qualifier -> Prims.bool =
  fun projectee  ->
<<<<<<< HEAD
    match projectee with | Action _0 -> true | uu____3746 -> false
  
let __proj__Action__item___0 : qualifier -> FStar_Ident.lident =
  fun projectee  -> match projectee with | Action _0 -> _0 
let uu___is_ExceptionConstructor : qualifier -> Prims.bool =
  fun projectee  ->
    match projectee with
    | ExceptionConstructor  -> true
    | uu____3759 -> false
  
let uu___is_HasMaskedEffect : qualifier -> Prims.bool =
  fun projectee  ->
    match projectee with | HasMaskedEffect  -> true | uu____3764 -> false
  
let uu___is_Effect : qualifier -> Prims.bool =
  fun projectee  ->
    match projectee with | Effect  -> true | uu____3769 -> false
  
let uu___is_OnlyName : qualifier -> Prims.bool =
  fun projectee  ->
    match projectee with | OnlyName  -> true | uu____3774 -> false
  
=======
    match projectee with | Action _0 -> true | uu____3742 -> false
let __proj__Action__item___0: qualifier -> FStar_Ident.lident =
  fun projectee  -> match projectee with | Action _0 -> _0
let uu___is_ExceptionConstructor: qualifier -> Prims.bool =
  fun projectee  ->
    match projectee with
    | ExceptionConstructor  -> true
    | uu____3755 -> false
let uu___is_HasMaskedEffect: qualifier -> Prims.bool =
  fun projectee  ->
    match projectee with | HasMaskedEffect  -> true | uu____3760 -> false
let uu___is_Effect: qualifier -> Prims.bool =
  fun projectee  ->
    match projectee with | Effect  -> true | uu____3765 -> false
let uu___is_OnlyName: qualifier -> Prims.bool =
  fun projectee  ->
    match projectee with | OnlyName  -> true | uu____3770 -> false
>>>>>>> 207b6569
type attribute = term
type tycon = (FStar_Ident.lident,binders,typ) FStar_Pervasives_Native.tuple3
type monad_abbrev = {
  mabbrev: FStar_Ident.lident ;
  parms: binders ;
  def: typ }
let __proj__Mkmonad_abbrev__item__mabbrev :
  monad_abbrev -> FStar_Ident.lident =
  fun projectee  ->
    match projectee with
    | { mabbrev = __fname__mabbrev; parms = __fname__parms;
        def = __fname__def;_} -> __fname__mabbrev
  
let __proj__Mkmonad_abbrev__item__parms : monad_abbrev -> binders =
  fun projectee  ->
    match projectee with
    | { mabbrev = __fname__mabbrev; parms = __fname__parms;
        def = __fname__def;_} -> __fname__parms
  
let __proj__Mkmonad_abbrev__item__def : monad_abbrev -> typ =
  fun projectee  ->
    match projectee with
    | { mabbrev = __fname__mabbrev; parms = __fname__parms;
        def = __fname__def;_} -> __fname__def
  
type sub_eff =
  {
  source: FStar_Ident.lident ;
  target: FStar_Ident.lident ;
  lift_wp: tscheme FStar_Pervasives_Native.option ;
  lift: tscheme FStar_Pervasives_Native.option }
let __proj__Mksub_eff__item__source : sub_eff -> FStar_Ident.lident =
  fun projectee  ->
    match projectee with
    | { source = __fname__source; target = __fname__target;
        lift_wp = __fname__lift_wp; lift = __fname__lift;_} ->
        __fname__source
  
let __proj__Mksub_eff__item__target : sub_eff -> FStar_Ident.lident =
  fun projectee  ->
    match projectee with
    | { source = __fname__source; target = __fname__target;
        lift_wp = __fname__lift_wp; lift = __fname__lift;_} ->
        __fname__target
  
let __proj__Mksub_eff__item__lift_wp :
  sub_eff -> tscheme FStar_Pervasives_Native.option =
  fun projectee  ->
    match projectee with
    | { source = __fname__source; target = __fname__target;
        lift_wp = __fname__lift_wp; lift = __fname__lift;_} ->
        __fname__lift_wp
  
let __proj__Mksub_eff__item__lift :
  sub_eff -> tscheme FStar_Pervasives_Native.option =
  fun projectee  ->
    match projectee with
    | { source = __fname__source; target = __fname__target;
        lift_wp = __fname__lift_wp; lift = __fname__lift;_} -> __fname__lift
  
type action =
  {
  action_name: FStar_Ident.lident ;
  action_unqualified_name: FStar_Ident.ident ;
  action_univs: univ_names ;
  action_params: binders ;
  action_defn: term ;
  action_typ: typ }
let __proj__Mkaction__item__action_name : action -> FStar_Ident.lident =
  fun projectee  ->
    match projectee with
    | { action_name = __fname__action_name;
        action_unqualified_name = __fname__action_unqualified_name;
        action_univs = __fname__action_univs;
        action_params = __fname__action_params;
        action_defn = __fname__action_defn;
        action_typ = __fname__action_typ;_} -> __fname__action_name
  
let __proj__Mkaction__item__action_unqualified_name :
  action -> FStar_Ident.ident =
  fun projectee  ->
    match projectee with
    | { action_name = __fname__action_name;
        action_unqualified_name = __fname__action_unqualified_name;
        action_univs = __fname__action_univs;
        action_params = __fname__action_params;
        action_defn = __fname__action_defn;
        action_typ = __fname__action_typ;_} ->
        __fname__action_unqualified_name
  
let __proj__Mkaction__item__action_univs : action -> univ_names =
  fun projectee  ->
    match projectee with
    | { action_name = __fname__action_name;
        action_unqualified_name = __fname__action_unqualified_name;
        action_univs = __fname__action_univs;
        action_params = __fname__action_params;
        action_defn = __fname__action_defn;
        action_typ = __fname__action_typ;_} -> __fname__action_univs
  
let __proj__Mkaction__item__action_params : action -> binders =
  fun projectee  ->
    match projectee with
    | { action_name = __fname__action_name;
        action_unqualified_name = __fname__action_unqualified_name;
        action_univs = __fname__action_univs;
        action_params = __fname__action_params;
        action_defn = __fname__action_defn;
        action_typ = __fname__action_typ;_} -> __fname__action_params
  
let __proj__Mkaction__item__action_defn : action -> term =
  fun projectee  ->
    match projectee with
    | { action_name = __fname__action_name;
        action_unqualified_name = __fname__action_unqualified_name;
        action_univs = __fname__action_univs;
        action_params = __fname__action_params;
        action_defn = __fname__action_defn;
        action_typ = __fname__action_typ;_} -> __fname__action_defn
  
let __proj__Mkaction__item__action_typ : action -> typ =
  fun projectee  ->
    match projectee with
    | { action_name = __fname__action_name;
        action_unqualified_name = __fname__action_unqualified_name;
        action_univs = __fname__action_univs;
        action_params = __fname__action_params;
        action_defn = __fname__action_defn;
        action_typ = __fname__action_typ;_} -> __fname__action_typ
  
type eff_decl =
  {
  cattributes: cflags Prims.list ;
  mname: FStar_Ident.lident ;
  univs: univ_names ;
  binders: binders ;
  signature: term ;
  ret_wp: tscheme ;
  bind_wp: tscheme ;
  if_then_else: tscheme ;
  ite_wp: tscheme ;
  stronger: tscheme ;
  close_wp: tscheme ;
  assert_p: tscheme ;
  assume_p: tscheme ;
  null_wp: tscheme ;
  trivial: tscheme ;
  repr: term ;
  return_repr: tscheme ;
  bind_repr: tscheme ;
  actions: action Prims.list }
let __proj__Mkeff_decl__item__cattributes : eff_decl -> cflags Prims.list =
  fun projectee  ->
    match projectee with
    | { cattributes = __fname__cattributes; mname = __fname__mname;
        univs = __fname__univs; binders = __fname__binders;
        signature = __fname__signature; ret_wp = __fname__ret_wp;
        bind_wp = __fname__bind_wp; if_then_else = __fname__if_then_else;
        ite_wp = __fname__ite_wp; stronger = __fname__stronger;
        close_wp = __fname__close_wp; assert_p = __fname__assert_p;
        assume_p = __fname__assume_p; null_wp = __fname__null_wp;
        trivial = __fname__trivial; repr = __fname__repr;
        return_repr = __fname__return_repr; bind_repr = __fname__bind_repr;
        actions = __fname__actions;_} -> __fname__cattributes
  
let __proj__Mkeff_decl__item__mname : eff_decl -> FStar_Ident.lident =
  fun projectee  ->
    match projectee with
    | { cattributes = __fname__cattributes; mname = __fname__mname;
        univs = __fname__univs; binders = __fname__binders;
        signature = __fname__signature; ret_wp = __fname__ret_wp;
        bind_wp = __fname__bind_wp; if_then_else = __fname__if_then_else;
        ite_wp = __fname__ite_wp; stronger = __fname__stronger;
        close_wp = __fname__close_wp; assert_p = __fname__assert_p;
        assume_p = __fname__assume_p; null_wp = __fname__null_wp;
        trivial = __fname__trivial; repr = __fname__repr;
        return_repr = __fname__return_repr; bind_repr = __fname__bind_repr;
        actions = __fname__actions;_} -> __fname__mname
  
let __proj__Mkeff_decl__item__univs : eff_decl -> univ_names =
  fun projectee  ->
    match projectee with
    | { cattributes = __fname__cattributes; mname = __fname__mname;
        univs = __fname__univs; binders = __fname__binders;
        signature = __fname__signature; ret_wp = __fname__ret_wp;
        bind_wp = __fname__bind_wp; if_then_else = __fname__if_then_else;
        ite_wp = __fname__ite_wp; stronger = __fname__stronger;
        close_wp = __fname__close_wp; assert_p = __fname__assert_p;
        assume_p = __fname__assume_p; null_wp = __fname__null_wp;
        trivial = __fname__trivial; repr = __fname__repr;
        return_repr = __fname__return_repr; bind_repr = __fname__bind_repr;
        actions = __fname__actions;_} -> __fname__univs
  
let __proj__Mkeff_decl__item__binders : eff_decl -> binders =
  fun projectee  ->
    match projectee with
    | { cattributes = __fname__cattributes; mname = __fname__mname;
        univs = __fname__univs; binders = __fname__binders;
        signature = __fname__signature; ret_wp = __fname__ret_wp;
        bind_wp = __fname__bind_wp; if_then_else = __fname__if_then_else;
        ite_wp = __fname__ite_wp; stronger = __fname__stronger;
        close_wp = __fname__close_wp; assert_p = __fname__assert_p;
        assume_p = __fname__assume_p; null_wp = __fname__null_wp;
        trivial = __fname__trivial; repr = __fname__repr;
        return_repr = __fname__return_repr; bind_repr = __fname__bind_repr;
        actions = __fname__actions;_} -> __fname__binders
  
let __proj__Mkeff_decl__item__signature : eff_decl -> term =
  fun projectee  ->
    match projectee with
    | { cattributes = __fname__cattributes; mname = __fname__mname;
        univs = __fname__univs; binders = __fname__binders;
        signature = __fname__signature; ret_wp = __fname__ret_wp;
        bind_wp = __fname__bind_wp; if_then_else = __fname__if_then_else;
        ite_wp = __fname__ite_wp; stronger = __fname__stronger;
        close_wp = __fname__close_wp; assert_p = __fname__assert_p;
        assume_p = __fname__assume_p; null_wp = __fname__null_wp;
        trivial = __fname__trivial; repr = __fname__repr;
        return_repr = __fname__return_repr; bind_repr = __fname__bind_repr;
        actions = __fname__actions;_} -> __fname__signature
  
let __proj__Mkeff_decl__item__ret_wp : eff_decl -> tscheme =
  fun projectee  ->
    match projectee with
    | { cattributes = __fname__cattributes; mname = __fname__mname;
        univs = __fname__univs; binders = __fname__binders;
        signature = __fname__signature; ret_wp = __fname__ret_wp;
        bind_wp = __fname__bind_wp; if_then_else = __fname__if_then_else;
        ite_wp = __fname__ite_wp; stronger = __fname__stronger;
        close_wp = __fname__close_wp; assert_p = __fname__assert_p;
        assume_p = __fname__assume_p; null_wp = __fname__null_wp;
        trivial = __fname__trivial; repr = __fname__repr;
        return_repr = __fname__return_repr; bind_repr = __fname__bind_repr;
        actions = __fname__actions;_} -> __fname__ret_wp
  
let __proj__Mkeff_decl__item__bind_wp : eff_decl -> tscheme =
  fun projectee  ->
    match projectee with
    | { cattributes = __fname__cattributes; mname = __fname__mname;
        univs = __fname__univs; binders = __fname__binders;
        signature = __fname__signature; ret_wp = __fname__ret_wp;
        bind_wp = __fname__bind_wp; if_then_else = __fname__if_then_else;
        ite_wp = __fname__ite_wp; stronger = __fname__stronger;
        close_wp = __fname__close_wp; assert_p = __fname__assert_p;
        assume_p = __fname__assume_p; null_wp = __fname__null_wp;
        trivial = __fname__trivial; repr = __fname__repr;
        return_repr = __fname__return_repr; bind_repr = __fname__bind_repr;
        actions = __fname__actions;_} -> __fname__bind_wp
  
let __proj__Mkeff_decl__item__if_then_else : eff_decl -> tscheme =
  fun projectee  ->
    match projectee with
    | { cattributes = __fname__cattributes; mname = __fname__mname;
        univs = __fname__univs; binders = __fname__binders;
        signature = __fname__signature; ret_wp = __fname__ret_wp;
        bind_wp = __fname__bind_wp; if_then_else = __fname__if_then_else;
        ite_wp = __fname__ite_wp; stronger = __fname__stronger;
        close_wp = __fname__close_wp; assert_p = __fname__assert_p;
        assume_p = __fname__assume_p; null_wp = __fname__null_wp;
        trivial = __fname__trivial; repr = __fname__repr;
        return_repr = __fname__return_repr; bind_repr = __fname__bind_repr;
        actions = __fname__actions;_} -> __fname__if_then_else
  
let __proj__Mkeff_decl__item__ite_wp : eff_decl -> tscheme =
  fun projectee  ->
    match projectee with
    | { cattributes = __fname__cattributes; mname = __fname__mname;
        univs = __fname__univs; binders = __fname__binders;
        signature = __fname__signature; ret_wp = __fname__ret_wp;
        bind_wp = __fname__bind_wp; if_then_else = __fname__if_then_else;
        ite_wp = __fname__ite_wp; stronger = __fname__stronger;
        close_wp = __fname__close_wp; assert_p = __fname__assert_p;
        assume_p = __fname__assume_p; null_wp = __fname__null_wp;
        trivial = __fname__trivial; repr = __fname__repr;
        return_repr = __fname__return_repr; bind_repr = __fname__bind_repr;
        actions = __fname__actions;_} -> __fname__ite_wp
  
let __proj__Mkeff_decl__item__stronger : eff_decl -> tscheme =
  fun projectee  ->
    match projectee with
    | { cattributes = __fname__cattributes; mname = __fname__mname;
        univs = __fname__univs; binders = __fname__binders;
        signature = __fname__signature; ret_wp = __fname__ret_wp;
        bind_wp = __fname__bind_wp; if_then_else = __fname__if_then_else;
        ite_wp = __fname__ite_wp; stronger = __fname__stronger;
        close_wp = __fname__close_wp; assert_p = __fname__assert_p;
        assume_p = __fname__assume_p; null_wp = __fname__null_wp;
        trivial = __fname__trivial; repr = __fname__repr;
        return_repr = __fname__return_repr; bind_repr = __fname__bind_repr;
        actions = __fname__actions;_} -> __fname__stronger
  
let __proj__Mkeff_decl__item__close_wp : eff_decl -> tscheme =
  fun projectee  ->
    match projectee with
    | { cattributes = __fname__cattributes; mname = __fname__mname;
        univs = __fname__univs; binders = __fname__binders;
        signature = __fname__signature; ret_wp = __fname__ret_wp;
        bind_wp = __fname__bind_wp; if_then_else = __fname__if_then_else;
        ite_wp = __fname__ite_wp; stronger = __fname__stronger;
        close_wp = __fname__close_wp; assert_p = __fname__assert_p;
        assume_p = __fname__assume_p; null_wp = __fname__null_wp;
        trivial = __fname__trivial; repr = __fname__repr;
        return_repr = __fname__return_repr; bind_repr = __fname__bind_repr;
        actions = __fname__actions;_} -> __fname__close_wp
  
let __proj__Mkeff_decl__item__assert_p : eff_decl -> tscheme =
  fun projectee  ->
    match projectee with
    | { cattributes = __fname__cattributes; mname = __fname__mname;
        univs = __fname__univs; binders = __fname__binders;
        signature = __fname__signature; ret_wp = __fname__ret_wp;
        bind_wp = __fname__bind_wp; if_then_else = __fname__if_then_else;
        ite_wp = __fname__ite_wp; stronger = __fname__stronger;
        close_wp = __fname__close_wp; assert_p = __fname__assert_p;
        assume_p = __fname__assume_p; null_wp = __fname__null_wp;
        trivial = __fname__trivial; repr = __fname__repr;
        return_repr = __fname__return_repr; bind_repr = __fname__bind_repr;
        actions = __fname__actions;_} -> __fname__assert_p
  
let __proj__Mkeff_decl__item__assume_p : eff_decl -> tscheme =
  fun projectee  ->
    match projectee with
    | { cattributes = __fname__cattributes; mname = __fname__mname;
        univs = __fname__univs; binders = __fname__binders;
        signature = __fname__signature; ret_wp = __fname__ret_wp;
        bind_wp = __fname__bind_wp; if_then_else = __fname__if_then_else;
        ite_wp = __fname__ite_wp; stronger = __fname__stronger;
        close_wp = __fname__close_wp; assert_p = __fname__assert_p;
        assume_p = __fname__assume_p; null_wp = __fname__null_wp;
        trivial = __fname__trivial; repr = __fname__repr;
        return_repr = __fname__return_repr; bind_repr = __fname__bind_repr;
        actions = __fname__actions;_} -> __fname__assume_p
  
let __proj__Mkeff_decl__item__null_wp : eff_decl -> tscheme =
  fun projectee  ->
    match projectee with
    | { cattributes = __fname__cattributes; mname = __fname__mname;
        univs = __fname__univs; binders = __fname__binders;
        signature = __fname__signature; ret_wp = __fname__ret_wp;
        bind_wp = __fname__bind_wp; if_then_else = __fname__if_then_else;
        ite_wp = __fname__ite_wp; stronger = __fname__stronger;
        close_wp = __fname__close_wp; assert_p = __fname__assert_p;
        assume_p = __fname__assume_p; null_wp = __fname__null_wp;
        trivial = __fname__trivial; repr = __fname__repr;
        return_repr = __fname__return_repr; bind_repr = __fname__bind_repr;
        actions = __fname__actions;_} -> __fname__null_wp
  
let __proj__Mkeff_decl__item__trivial : eff_decl -> tscheme =
  fun projectee  ->
    match projectee with
    | { cattributes = __fname__cattributes; mname = __fname__mname;
        univs = __fname__univs; binders = __fname__binders;
        signature = __fname__signature; ret_wp = __fname__ret_wp;
        bind_wp = __fname__bind_wp; if_then_else = __fname__if_then_else;
        ite_wp = __fname__ite_wp; stronger = __fname__stronger;
        close_wp = __fname__close_wp; assert_p = __fname__assert_p;
        assume_p = __fname__assume_p; null_wp = __fname__null_wp;
        trivial = __fname__trivial; repr = __fname__repr;
        return_repr = __fname__return_repr; bind_repr = __fname__bind_repr;
        actions = __fname__actions;_} -> __fname__trivial
  
let __proj__Mkeff_decl__item__repr : eff_decl -> term =
  fun projectee  ->
    match projectee with
    | { cattributes = __fname__cattributes; mname = __fname__mname;
        univs = __fname__univs; binders = __fname__binders;
        signature = __fname__signature; ret_wp = __fname__ret_wp;
        bind_wp = __fname__bind_wp; if_then_else = __fname__if_then_else;
        ite_wp = __fname__ite_wp; stronger = __fname__stronger;
        close_wp = __fname__close_wp; assert_p = __fname__assert_p;
        assume_p = __fname__assume_p; null_wp = __fname__null_wp;
        trivial = __fname__trivial; repr = __fname__repr;
        return_repr = __fname__return_repr; bind_repr = __fname__bind_repr;
        actions = __fname__actions;_} -> __fname__repr
  
let __proj__Mkeff_decl__item__return_repr : eff_decl -> tscheme =
  fun projectee  ->
    match projectee with
    | { cattributes = __fname__cattributes; mname = __fname__mname;
        univs = __fname__univs; binders = __fname__binders;
        signature = __fname__signature; ret_wp = __fname__ret_wp;
        bind_wp = __fname__bind_wp; if_then_else = __fname__if_then_else;
        ite_wp = __fname__ite_wp; stronger = __fname__stronger;
        close_wp = __fname__close_wp; assert_p = __fname__assert_p;
        assume_p = __fname__assume_p; null_wp = __fname__null_wp;
        trivial = __fname__trivial; repr = __fname__repr;
        return_repr = __fname__return_repr; bind_repr = __fname__bind_repr;
        actions = __fname__actions;_} -> __fname__return_repr
  
let __proj__Mkeff_decl__item__bind_repr : eff_decl -> tscheme =
  fun projectee  ->
    match projectee with
    | { cattributes = __fname__cattributes; mname = __fname__mname;
        univs = __fname__univs; binders = __fname__binders;
        signature = __fname__signature; ret_wp = __fname__ret_wp;
        bind_wp = __fname__bind_wp; if_then_else = __fname__if_then_else;
        ite_wp = __fname__ite_wp; stronger = __fname__stronger;
        close_wp = __fname__close_wp; assert_p = __fname__assert_p;
        assume_p = __fname__assume_p; null_wp = __fname__null_wp;
        trivial = __fname__trivial; repr = __fname__repr;
        return_repr = __fname__return_repr; bind_repr = __fname__bind_repr;
        actions = __fname__actions;_} -> __fname__bind_repr
  
let __proj__Mkeff_decl__item__actions : eff_decl -> action Prims.list =
  fun projectee  ->
    match projectee with
    | { cattributes = __fname__cattributes; mname = __fname__mname;
        univs = __fname__univs; binders = __fname__binders;
        signature = __fname__signature; ret_wp = __fname__ret_wp;
        bind_wp = __fname__bind_wp; if_then_else = __fname__if_then_else;
        ite_wp = __fname__ite_wp; stronger = __fname__stronger;
        close_wp = __fname__close_wp; assert_p = __fname__assert_p;
        assume_p = __fname__assume_p; null_wp = __fname__null_wp;
        trivial = __fname__trivial; repr = __fname__repr;
        return_repr = __fname__return_repr; bind_repr = __fname__bind_repr;
        actions = __fname__actions;_} -> __fname__actions
  
type sig_metadata =
  {
  sigmeta_active: Prims.bool ;
  sigmeta_fact_db_ids: Prims.string Prims.list }
let __proj__Mksig_metadata__item__sigmeta_active : sig_metadata -> Prims.bool
  =
  fun projectee  ->
    match projectee with
    | { sigmeta_active = __fname__sigmeta_active;
        sigmeta_fact_db_ids = __fname__sigmeta_fact_db_ids;_} ->
        __fname__sigmeta_active
  
let __proj__Mksig_metadata__item__sigmeta_fact_db_ids :
  sig_metadata -> Prims.string Prims.list =
  fun projectee  ->
    match projectee with
    | { sigmeta_active = __fname__sigmeta_active;
        sigmeta_fact_db_ids = __fname__sigmeta_fact_db_ids;_} ->
        __fname__sigmeta_fact_db_ids
  
type sigelt' =
  | Sig_inductive_typ of
  (FStar_Ident.lident,univ_names,binders,typ,FStar_Ident.lident Prims.list,
  FStar_Ident.lident Prims.list) FStar_Pervasives_Native.tuple6 
  | Sig_bundle of (sigelt Prims.list,FStar_Ident.lident Prims.list)
  FStar_Pervasives_Native.tuple2 
  | Sig_datacon of
  (FStar_Ident.lident,univ_names,typ,FStar_Ident.lident,Prims.int,FStar_Ident.lident
                                                                    Prims.list)
  FStar_Pervasives_Native.tuple6 
  | Sig_declare_typ of (FStar_Ident.lident,univ_names,typ)
  FStar_Pervasives_Native.tuple3 
  | Sig_let of (letbindings,FStar_Ident.lident Prims.list)
  FStar_Pervasives_Native.tuple2 
  | Sig_main of term 
  | Sig_assume of (FStar_Ident.lident,univ_names,formula)
  FStar_Pervasives_Native.tuple3 
  | Sig_new_effect of eff_decl 
  | Sig_new_effect_for_free of eff_decl 
  | Sig_sub_effect of sub_eff 
  | Sig_effect_abbrev of
  (FStar_Ident.lident,univ_names,binders,comp,cflags Prims.list)
  FStar_Pervasives_Native.tuple5 
  | Sig_pragma of pragma 
and sigelt =
  {
  sigel: sigelt' ;
  sigrng: FStar_Range.range ;
  sigquals: qualifier Prims.list ;
  sigmeta: sig_metadata ;
  sigattrs: attribute Prims.list }
let uu___is_Sig_inductive_typ : sigelt' -> Prims.bool =
  fun projectee  ->
<<<<<<< HEAD
    match projectee with | Sig_inductive_typ _0 -> true | uu____4766 -> false
  
let __proj__Sig_inductive_typ__item___0 :
=======
    match projectee with | Sig_inductive_typ _0 -> true | uu____4762 -> false
let __proj__Sig_inductive_typ__item___0:
>>>>>>> 207b6569
  sigelt' ->
    (FStar_Ident.lident,univ_names,binders,typ,FStar_Ident.lident Prims.list,
      FStar_Ident.lident Prims.list) FStar_Pervasives_Native.tuple6
  = fun projectee  -> match projectee with | Sig_inductive_typ _0 -> _0 
let uu___is_Sig_bundle : sigelt' -> Prims.bool =
  fun projectee  ->
<<<<<<< HEAD
    match projectee with | Sig_bundle _0 -> true | uu____4836 -> false
  
let __proj__Sig_bundle__item___0 :
=======
    match projectee with | Sig_bundle _0 -> true | uu____4832 -> false
let __proj__Sig_bundle__item___0:
>>>>>>> 207b6569
  sigelt' ->
    (sigelt Prims.list,FStar_Ident.lident Prims.list)
      FStar_Pervasives_Native.tuple2
  = fun projectee  -> match projectee with | Sig_bundle _0 -> _0 
let uu___is_Sig_datacon : sigelt' -> Prims.bool =
  fun projectee  ->
<<<<<<< HEAD
    match projectee with | Sig_datacon _0 -> true | uu____4888 -> false
  
let __proj__Sig_datacon__item___0 :
=======
    match projectee with | Sig_datacon _0 -> true | uu____4884 -> false
let __proj__Sig_datacon__item___0:
>>>>>>> 207b6569
  sigelt' ->
    (FStar_Ident.lident,univ_names,typ,FStar_Ident.lident,Prims.int,FStar_Ident.lident
                                                                    Prims.list)
      FStar_Pervasives_Native.tuple6
  = fun projectee  -> match projectee with | Sig_datacon _0 -> _0 
let uu___is_Sig_declare_typ : sigelt' -> Prims.bool =
  fun projectee  ->
<<<<<<< HEAD
    match projectee with | Sig_declare_typ _0 -> true | uu____4950 -> false
  
let __proj__Sig_declare_typ__item___0 :
=======
    match projectee with | Sig_declare_typ _0 -> true | uu____4946 -> false
let __proj__Sig_declare_typ__item___0:
>>>>>>> 207b6569
  sigelt' ->
    (FStar_Ident.lident,univ_names,typ) FStar_Pervasives_Native.tuple3
  = fun projectee  -> match projectee with | Sig_declare_typ _0 -> _0 
let uu___is_Sig_let : sigelt' -> Prims.bool =
  fun projectee  ->
<<<<<<< HEAD
    match projectee with | Sig_let _0 -> true | uu____4988 -> false
  
let __proj__Sig_let__item___0 :
=======
    match projectee with | Sig_let _0 -> true | uu____4984 -> false
let __proj__Sig_let__item___0:
>>>>>>> 207b6569
  sigelt' ->
    (letbindings,FStar_Ident.lident Prims.list)
      FStar_Pervasives_Native.tuple2
  = fun projectee  -> match projectee with | Sig_let _0 -> _0 
let uu___is_Sig_main : sigelt' -> Prims.bool =
  fun projectee  ->
<<<<<<< HEAD
    match projectee with | Sig_main _0 -> true | uu____5020 -> false
  
let __proj__Sig_main__item___0 : sigelt' -> term =
  fun projectee  -> match projectee with | Sig_main _0 -> _0 
let uu___is_Sig_assume : sigelt' -> Prims.bool =
  fun projectee  ->
    match projectee with | Sig_assume _0 -> true | uu____5040 -> false
  
let __proj__Sig_assume__item___0 :
=======
    match projectee with | Sig_main _0 -> true | uu____5016 -> false
let __proj__Sig_main__item___0: sigelt' -> term =
  fun projectee  -> match projectee with | Sig_main _0 -> _0
let uu___is_Sig_assume: sigelt' -> Prims.bool =
  fun projectee  ->
    match projectee with | Sig_assume _0 -> true | uu____5036 -> false
let __proj__Sig_assume__item___0:
>>>>>>> 207b6569
  sigelt' ->
    (FStar_Ident.lident,univ_names,formula) FStar_Pervasives_Native.tuple3
  = fun projectee  -> match projectee with | Sig_assume _0 -> _0 
let uu___is_Sig_new_effect : sigelt' -> Prims.bool =
  fun projectee  ->
<<<<<<< HEAD
    match projectee with | Sig_new_effect _0 -> true | uu____5072 -> false
  
let __proj__Sig_new_effect__item___0 : sigelt' -> eff_decl =
  fun projectee  -> match projectee with | Sig_new_effect _0 -> _0 
let uu___is_Sig_new_effect_for_free : sigelt' -> Prims.bool =
  fun projectee  ->
    match projectee with
    | Sig_new_effect_for_free _0 -> true
    | uu____5086 -> false
  
let __proj__Sig_new_effect_for_free__item___0 : sigelt' -> eff_decl =
  fun projectee  -> match projectee with | Sig_new_effect_for_free _0 -> _0 
let uu___is_Sig_sub_effect : sigelt' -> Prims.bool =
  fun projectee  ->
    match projectee with | Sig_sub_effect _0 -> true | uu____5100 -> false
  
let __proj__Sig_sub_effect__item___0 : sigelt' -> sub_eff =
  fun projectee  -> match projectee with | Sig_sub_effect _0 -> _0 
let uu___is_Sig_effect_abbrev : sigelt' -> Prims.bool =
  fun projectee  ->
    match projectee with | Sig_effect_abbrev _0 -> true | uu____5126 -> false
  
let __proj__Sig_effect_abbrev__item___0 :
=======
    match projectee with | Sig_new_effect _0 -> true | uu____5068 -> false
let __proj__Sig_new_effect__item___0: sigelt' -> eff_decl =
  fun projectee  -> match projectee with | Sig_new_effect _0 -> _0
let uu___is_Sig_new_effect_for_free: sigelt' -> Prims.bool =
  fun projectee  ->
    match projectee with
    | Sig_new_effect_for_free _0 -> true
    | uu____5082 -> false
let __proj__Sig_new_effect_for_free__item___0: sigelt' -> eff_decl =
  fun projectee  -> match projectee with | Sig_new_effect_for_free _0 -> _0
let uu___is_Sig_sub_effect: sigelt' -> Prims.bool =
  fun projectee  ->
    match projectee with | Sig_sub_effect _0 -> true | uu____5096 -> false
let __proj__Sig_sub_effect__item___0: sigelt' -> sub_eff =
  fun projectee  -> match projectee with | Sig_sub_effect _0 -> _0
let uu___is_Sig_effect_abbrev: sigelt' -> Prims.bool =
  fun projectee  ->
    match projectee with | Sig_effect_abbrev _0 -> true | uu____5122 -> false
let __proj__Sig_effect_abbrev__item___0:
>>>>>>> 207b6569
  sigelt' ->
    (FStar_Ident.lident,univ_names,binders,comp,cflags Prims.list)
      FStar_Pervasives_Native.tuple5
  = fun projectee  -> match projectee with | Sig_effect_abbrev _0 -> _0 
let uu___is_Sig_pragma : sigelt' -> Prims.bool =
  fun projectee  ->
<<<<<<< HEAD
    match projectee with | Sig_pragma _0 -> true | uu____5176 -> false
  
let __proj__Sig_pragma__item___0 : sigelt' -> pragma =
  fun projectee  -> match projectee with | Sig_pragma _0 -> _0 
let __proj__Mksigelt__item__sigel : sigelt -> sigelt' =
=======
    match projectee with | Sig_pragma _0 -> true | uu____5172 -> false
let __proj__Sig_pragma__item___0: sigelt' -> pragma =
  fun projectee  -> match projectee with | Sig_pragma _0 -> _0
let __proj__Mksigelt__item__sigel: sigelt -> sigelt' =
>>>>>>> 207b6569
  fun projectee  ->
    match projectee with
    | { sigel = __fname__sigel; sigrng = __fname__sigrng;
        sigquals = __fname__sigquals; sigmeta = __fname__sigmeta;
        sigattrs = __fname__sigattrs;_} -> __fname__sigel
  
let __proj__Mksigelt__item__sigrng : sigelt -> FStar_Range.range =
  fun projectee  ->
    match projectee with
    | { sigel = __fname__sigel; sigrng = __fname__sigrng;
        sigquals = __fname__sigquals; sigmeta = __fname__sigmeta;
        sigattrs = __fname__sigattrs;_} -> __fname__sigrng
  
let __proj__Mksigelt__item__sigquals : sigelt -> qualifier Prims.list =
  fun projectee  ->
    match projectee with
    | { sigel = __fname__sigel; sigrng = __fname__sigrng;
        sigquals = __fname__sigquals; sigmeta = __fname__sigmeta;
        sigattrs = __fname__sigattrs;_} -> __fname__sigquals
  
let __proj__Mksigelt__item__sigmeta : sigelt -> sig_metadata =
  fun projectee  ->
    match projectee with
    | { sigel = __fname__sigel; sigrng = __fname__sigrng;
        sigquals = __fname__sigquals; sigmeta = __fname__sigmeta;
        sigattrs = __fname__sigattrs;_} -> __fname__sigmeta
  
let __proj__Mksigelt__item__sigattrs : sigelt -> attribute Prims.list =
  fun projectee  ->
    match projectee with
    | { sigel = __fname__sigel; sigrng = __fname__sigrng;
        sigquals = __fname__sigquals; sigmeta = __fname__sigmeta;
        sigattrs = __fname__sigattrs;_} -> __fname__sigattrs
  
type sigelts = sigelt Prims.list
type modul =
  {
  name: FStar_Ident.lident ;
  declarations: sigelts ;
  exports: sigelts ;
  is_interface: Prims.bool }
let __proj__Mkmodul__item__name : modul -> FStar_Ident.lident =
  fun projectee  ->
    match projectee with
    | { name = __fname__name; declarations = __fname__declarations;
        exports = __fname__exports; is_interface = __fname__is_interface;_}
        -> __fname__name
  
let __proj__Mkmodul__item__declarations : modul -> sigelts =
  fun projectee  ->
    match projectee with
    | { name = __fname__name; declarations = __fname__declarations;
        exports = __fname__exports; is_interface = __fname__is_interface;_}
        -> __fname__declarations
  
let __proj__Mkmodul__item__exports : modul -> sigelts =
  fun projectee  ->
    match projectee with
    | { name = __fname__name; declarations = __fname__declarations;
        exports = __fname__exports; is_interface = __fname__is_interface;_}
        -> __fname__exports
  
let __proj__Mkmodul__item__is_interface : modul -> Prims.bool =
  fun projectee  ->
    match projectee with
    | { name = __fname__name; declarations = __fname__declarations;
        exports = __fname__exports; is_interface = __fname__is_interface;_}
        -> __fname__is_interface
  
type path = Prims.string Prims.list
type subst_t = subst_elt Prims.list
type 'a mk_t_a =
  Prims.unit FStar_Pervasives_Native.option -> FStar_Range.range -> 'a syntax
type mk_t = term' mk_t_a
let contains_reflectable : qualifier Prims.list -> Prims.bool =
  fun l  ->
    FStar_Util.for_some
<<<<<<< HEAD
      (fun uu___88_5336  ->
         match uu___88_5336 with
         | Reflectable uu____5337 -> true
         | uu____5338 -> false) l
  
let withinfo : 'a . 'a -> FStar_Range.range -> 'a withinfo_t =
  fun v1  -> fun r  -> { v = v1; p = r } 
let withsort : 'a . 'a -> 'a withinfo_t =
  fun v1  -> withinfo v1 FStar_Range.dummyRange 
let bv_eq : bv -> bv -> Prims.bool =
=======
      (fun uu___88_5332  ->
         match uu___88_5332 with
         | Reflectable uu____5333 -> true
         | uu____5334 -> false) l
let withinfo: 'a . 'a -> FStar_Range.range -> 'a withinfo_t =
  fun v1  -> fun r  -> { v = v1; p = r }
let withsort: 'a . 'a -> 'a withinfo_t =
  fun v1  -> withinfo v1 FStar_Range.dummyRange
let bv_eq: bv -> bv -> Prims.bool =
>>>>>>> 207b6569
  fun bv1  ->
    fun bv2  ->
      ((bv1.ppname).FStar_Ident.idText = (bv2.ppname).FStar_Ident.idText) &&
        (bv1.index = bv2.index)
  
let order_bv : bv -> bv -> Prims.int =
  fun x  ->
    fun y  ->
      let i =
        FStar_String.compare (x.ppname).FStar_Ident.idText
          (y.ppname).FStar_Ident.idText
         in
      if i = (Prims.parse_int "0") then x.index - y.index else i
  
let order_fv : FStar_Ident.lident -> FStar_Ident.lident -> Prims.int =
  fun x  ->
    fun y  -> FStar_String.compare x.FStar_Ident.str y.FStar_Ident.str
  
let range_of_lbname : lbname -> FStar_Range.range =
  fun l  ->
    match l with
    | FStar_Util.Inl x -> (x.ppname).FStar_Ident.idRange
    | FStar_Util.Inr fv -> FStar_Ident.range_of_lid (fv.fv_name).v
  
let range_of_bv : bv -> FStar_Range.range =
  fun x  -> (x.ppname).FStar_Ident.idRange 
let set_range_of_bv : bv -> FStar_Range.range -> bv =
  fun x  ->
    fun r  ->
<<<<<<< HEAD
      let uu___95_5411 = x  in
=======
      let uu___95_5407 = x in
>>>>>>> 207b6569
      {
        ppname = (FStar_Ident.mk_ident (((x.ppname).FStar_Ident.idText), r));
        index = (uu___95_5407.index);
        sort = (uu___95_5407.sort)
      }
<<<<<<< HEAD
  
let syn :
  'Auu____5424 'Auu____5425 'Auu____5426 .
    'Auu____5426 ->
      'Auu____5425 ->
        ('Auu____5425 -> 'Auu____5426 -> 'Auu____5424) -> 'Auu____5424
  = fun p  -> fun k  -> fun f  -> f k p 
let mk_fvs :
  'Auu____5460 .
    Prims.unit -> 'Auu____5460 FStar_Pervasives_Native.option FStar_ST.ref
  = fun uu____5468  -> FStar_Util.mk_ref FStar_Pervasives_Native.None 
let mk_uvs :
  'Auu____5482 .
    Prims.unit -> 'Auu____5482 FStar_Pervasives_Native.option FStar_ST.ref
  = fun uu____5490  -> FStar_Util.mk_ref FStar_Pervasives_Native.None 
let new_bv_set : Prims.unit -> bv FStar_Util.set =
  fun uu____5498  ->
    FStar_Util.new_set order_bv
      (fun x  ->
         x.index + (FStar_Util.hashcode (x.ppname).FStar_Ident.idText))
  
let new_fv_set : Prims.unit -> FStar_Ident.lident FStar_Util.set =
  fun uu____5508  ->
=======
let syn:
  'Auu____5420 'Auu____5421 'Auu____5422 .
    'Auu____5422 ->
      'Auu____5421 ->
        ('Auu____5421 -> 'Auu____5422 -> 'Auu____5420) -> 'Auu____5420
  = fun p  -> fun k  -> fun f  -> f k p
let mk_fvs:
  'Auu____5456 .
    Prims.unit -> 'Auu____5456 FStar_Pervasives_Native.option FStar_ST.ref
  = fun uu____5464  -> FStar_Util.mk_ref FStar_Pervasives_Native.None
let mk_uvs:
  'Auu____5478 .
    Prims.unit -> 'Auu____5478 FStar_Pervasives_Native.option FStar_ST.ref
  = fun uu____5486  -> FStar_Util.mk_ref FStar_Pervasives_Native.None
let new_bv_set: Prims.unit -> bv FStar_Util.set =
  fun uu____5494  ->
    FStar_Util.new_set order_bv
      (fun x  ->
         x.index + (FStar_Util.hashcode (x.ppname).FStar_Ident.idText))
let new_fv_set: Prims.unit -> FStar_Ident.lident FStar_Util.set =
  fun uu____5504  ->
>>>>>>> 207b6569
    FStar_Util.new_set order_fv
      (fun x  -> FStar_Util.hashcode x.FStar_Ident.str)
  
let new_universe_names_fifo_set : Prims.unit -> univ_name FStar_Util.fifo_set
  =
  fun uu____5514  ->
    FStar_Util.new_fifo_set
      (fun x  ->
         fun y  ->
           FStar_String.compare (FStar_Ident.text_of_id x)
             (FStar_Ident.text_of_id y))
      (fun x  -> FStar_Util.hashcode (FStar_Ident.text_of_id x))
  
let no_names : bv FStar_Util.set = new_bv_set () 
let no_fvars : FStar_Ident.lident FStar_Util.set = new_fv_set () 
let no_universe_names : univ_name FStar_Util.fifo_set =
  new_universe_names_fifo_set () 
let freenames_of_list : bv Prims.list -> freenames =
  fun l  -> FStar_List.fold_right FStar_Util.set_add l no_names 
let list_of_freenames : freenames -> bv Prims.list =
  fun fvs  -> FStar_Util.set_elements fvs 
let mk : 'a . 'a -> 'a mk_t_a =
  fun t  ->
    fun uu____5564  ->
      fun r  ->
<<<<<<< HEAD
        let uu____5576 = FStar_Util.mk_ref FStar_Pervasives_Native.None  in
        { n = t; pos = r; vars = uu____5576 }
  
let bv_to_tm : bv -> term =
  fun bv  ->
    let uu____5599 = range_of_bv bv  in
    mk (Tm_bvar bv) FStar_Pervasives_Native.None uu____5599
  
let bv_to_name : bv -> term =
  fun bv  ->
    let uu____5604 = range_of_bv bv  in
    mk (Tm_name bv) FStar_Pervasives_Native.None uu____5604
  
let mk_Tm_app : term -> args -> mk_t =
=======
        let uu____5568 = FStar_Util.mk_ref FStar_Pervasives_Native.None in
        { n = t; pos = r; vars = uu____5568 }
let bv_to_tm: bv -> term =
  fun bv  ->
    let uu____5591 = range_of_bv bv in
    mk (Tm_bvar bv) FStar_Pervasives_Native.None uu____5591
let bv_to_name: bv -> term =
  fun bv  ->
    let uu____5596 = range_of_bv bv in
    mk (Tm_name bv) FStar_Pervasives_Native.None uu____5596
let mk_Tm_app: term -> args -> mk_t =
>>>>>>> 207b6569
  fun t1  ->
    fun args  ->
      fun k  ->
        fun p  ->
          match args with
          | [] -> t1
          | uu____5617 ->
              mk (Tm_app (t1, args)) FStar_Pervasives_Native.None p
  
let mk_Tm_uinst : term -> universes -> term =
  fun t  ->
    fun uu___89_5629  ->
      match uu___89_5629 with
      | [] -> t
      | us ->
          (match t.n with
           | Tm_fvar uu____5631 ->
               mk (Tm_uinst (t, us)) FStar_Pervasives_Native.None t.pos
<<<<<<< HEAD
           | uu____5640 -> failwith "Unexpected universe instantiation")
  
let extend_app_n : term -> args -> mk_t =
=======
           | uu____5632 -> failwith "Unexpected universe instantiation")
let extend_app_n: term -> args -> mk_t =
>>>>>>> 207b6569
  fun t  ->
    fun args'  ->
      fun kopt  ->
        fun r  ->
          match t.n with
          | Tm_app (head1,args) ->
              mk_Tm_app head1 (FStar_List.append args args') kopt r
<<<<<<< HEAD
          | uu____5687 -> mk_Tm_app t args' kopt r
  
let extend_app : term -> arg -> mk_t =
  fun t  -> fun arg  -> fun kopt  -> fun r  -> extend_app_n t [arg] kopt r 
let mk_Tm_delayed :
=======
          | uu____5679 -> mk_Tm_app t args' kopt r
let extend_app: term -> arg -> mk_t =
  fun t  -> fun arg  -> fun kopt  -> fun r  -> extend_app_n t [arg] kopt r
let mk_Tm_delayed:
>>>>>>> 207b6569
  (term,subst_ts) FStar_Pervasives_Native.tuple2 -> FStar_Range.range -> term
  =
  fun lr  ->
    fun pos  ->
<<<<<<< HEAD
      let uu____5720 =
        let uu____5723 =
          let uu____5724 =
            let uu____5749 = FStar_Util.mk_ref FStar_Pervasives_Native.None
               in
            (lr, uu____5749)  in
          Tm_delayed uu____5724  in
        mk uu____5723  in
      uu____5720 FStar_Pervasives_Native.None pos
  
let mk_Total' : typ -> universe FStar_Pervasives_Native.option -> comp =
  fun t  -> fun u  -> mk (Total (t, u)) FStar_Pervasives_Native.None t.pos 
let mk_GTotal' : typ -> universe FStar_Pervasives_Native.option -> comp =
  fun t  -> fun u  -> mk (GTotal (t, u)) FStar_Pervasives_Native.None t.pos 
let mk_Total : typ -> comp =
  fun t  -> mk_Total' t FStar_Pervasives_Native.None 
let mk_GTotal : typ -> comp =
  fun t  -> mk_GTotal' t FStar_Pervasives_Native.None 
let mk_Comp : comp_typ -> comp =
  fun ct  -> mk (Comp ct) FStar_Pervasives_Native.None (ct.result_typ).pos 
let mk_lb :
=======
      let uu____5712 =
        let uu____5715 =
          let uu____5716 =
            let uu____5741 = FStar_Util.mk_ref FStar_Pervasives_Native.None in
            (lr, uu____5741) in
          Tm_delayed uu____5716 in
        mk uu____5715 in
      uu____5712 FStar_Pervasives_Native.None pos
let mk_Total': typ -> universe FStar_Pervasives_Native.option -> comp =
  fun t  -> fun u  -> mk (Total (t, u)) FStar_Pervasives_Native.None t.pos
let mk_GTotal': typ -> universe FStar_Pervasives_Native.option -> comp =
  fun t  -> fun u  -> mk (GTotal (t, u)) FStar_Pervasives_Native.None t.pos
let mk_Total: typ -> comp =
  fun t  -> mk_Total' t FStar_Pervasives_Native.None
let mk_GTotal: typ -> comp =
  fun t  -> mk_GTotal' t FStar_Pervasives_Native.None
let mk_Comp: comp_typ -> comp =
  fun ct  -> mk (Comp ct) FStar_Pervasives_Native.None (ct.result_typ).pos
let mk_lb:
>>>>>>> 207b6569
  (lbname,univ_name Prims.list,FStar_Ident.lident,typ,term)
    FStar_Pervasives_Native.tuple5 -> letbinding
  =
  fun uu____5836  ->
    match uu____5836 with
    | (x,univs,eff,t,e) ->
        { lbname = x; lbunivs = univs; lbtyp = t; lbeff = eff; lbdef = e }
  
let default_sigmeta : sig_metadata =
  { sigmeta_active = true; sigmeta_fact_db_ids = [] } 
let mk_sigelt : sigelt' -> sigelt =
  fun e  ->
    {
      sigel = e;
      sigrng = FStar_Range.dummyRange;
      sigquals = [];
      sigmeta = default_sigmeta;
      sigattrs = []
    }
  
let mk_subst : subst_t -> subst_t = fun s  -> s 
let extend_subst : subst_elt -> subst_elt Prims.list -> subst_t =
  fun x  -> fun s  -> x :: s 
let argpos : arg -> FStar_Range.range =
  fun x  -> (FStar_Pervasives_Native.fst x).pos 
let tun : term' syntax =
  mk Tm_unknown FStar_Pervasives_Native.None FStar_Range.dummyRange 
let teff : term' syntax =
  mk (Tm_constant FStar_Const.Const_effect) FStar_Pervasives_Native.None
    FStar_Range.dummyRange
  
let is_teff : term -> Prims.bool =
  fun t  ->
    match t.n with
    | Tm_constant (FStar_Const.Const_effect ) -> true
<<<<<<< HEAD
    | uu____5900 -> false
  
let is_type : term -> Prims.bool =
  fun t  -> match t.n with | Tm_type uu____5905 -> true | uu____5906 -> false 
let null_id : FStar_Ident.ident =
  FStar_Ident.mk_ident ("_", FStar_Range.dummyRange) 
let null_bv : term -> bv =
  fun k  -> { ppname = null_id; index = (Prims.parse_int "0"); sort = k } 
let mk_binder : bv -> binder = fun a  -> (a, FStar_Pervasives_Native.None) 
let null_binder : term -> binder =
  fun t  ->
    let uu____5921 = null_bv t  in (uu____5921, FStar_Pervasives_Native.None)
  
let imp_tag : arg_qualifier = Implicit false 
let iarg : term -> arg =
  fun t  -> (t, (FStar_Pervasives_Native.Some imp_tag)) 
let as_arg : term -> arg = fun t  -> (t, FStar_Pervasives_Native.None) 
let is_null_bv : bv -> Prims.bool =
  fun b  -> (b.ppname).FStar_Ident.idText = null_id.FStar_Ident.idText 
let is_null_binder : binder -> Prims.bool =
  fun b  -> is_null_bv (FStar_Pervasives_Native.fst b) 
let is_top_level : letbinding Prims.list -> Prims.bool =
  fun uu___90_5949  ->
    match uu___90_5949 with
    | { lbname = FStar_Util.Inr uu____5952; lbunivs = uu____5953;
        lbtyp = uu____5954; lbeff = uu____5955; lbdef = uu____5956;_}::uu____5957
        -> true
    | uu____5966 -> false
  
let freenames_of_binders : binders -> freenames =
=======
    | uu____5892 -> false
let is_type: term -> Prims.bool =
  fun t  -> match t.n with | Tm_type uu____5897 -> true | uu____5898 -> false
let null_id: FStar_Ident.ident =
  FStar_Ident.mk_ident ("_", FStar_Range.dummyRange)
let null_bv: term -> bv =
  fun k  -> { ppname = null_id; index = (Prims.parse_int "0"); sort = k }
let mk_binder: bv -> binder = fun a  -> (a, FStar_Pervasives_Native.None)
let null_binder: term -> binder =
  fun t  ->
    let uu____5913 = null_bv t in (uu____5913, FStar_Pervasives_Native.None)
let imp_tag: arg_qualifier = Implicit false
let iarg: term -> arg = fun t  -> (t, (FStar_Pervasives_Native.Some imp_tag))
let as_arg: term -> arg = fun t  -> (t, FStar_Pervasives_Native.None)
let is_null_bv: bv -> Prims.bool =
  fun b  -> (b.ppname).FStar_Ident.idText = null_id.FStar_Ident.idText
let is_null_binder: binder -> Prims.bool =
  fun b  -> is_null_bv (FStar_Pervasives_Native.fst b)
let is_top_level: letbinding Prims.list -> Prims.bool =
  fun uu___90_5941  ->
    match uu___90_5941 with
    | { lbname = FStar_Util.Inr uu____5944; lbunivs = uu____5945;
        lbtyp = uu____5946; lbeff = uu____5947; lbdef = uu____5948;_}::uu____5949
        -> true
    | uu____5958 -> false
let freenames_of_binders: binders -> freenames =
>>>>>>> 207b6569
  fun bs  ->
    FStar_List.fold_right
      (fun uu____5975  ->
         fun out  ->
           match uu____5975 with | (x,uu____5986) -> FStar_Util.set_add x out)
      bs no_names
  
let binders_of_list : bv Prims.list -> binders =
  fun fvs  ->
    FStar_All.pipe_right fvs
      (FStar_List.map (fun t  -> (t, FStar_Pervasives_Native.None)))
  
let binders_of_freenames : freenames -> binders =
  fun fvs  ->
<<<<<<< HEAD
    let uu____6027 = FStar_Util.set_elements fvs  in
    FStar_All.pipe_right uu____6027 binders_of_list
  
let is_implicit : aqual -> Prims.bool =
  fun uu___91_6035  ->
    match uu___91_6035 with
    | FStar_Pervasives_Native.Some (Implicit uu____6036) -> true
    | uu____6037 -> false
  
let as_implicit : Prims.bool -> aqual =
  fun uu___92_6041  ->
    if uu___92_6041
=======
    let uu____6019 = FStar_Util.set_elements fvs in
    FStar_All.pipe_right uu____6019 binders_of_list
let is_implicit: aqual -> Prims.bool =
  fun uu___91_6027  ->
    match uu___91_6027 with
    | FStar_Pervasives_Native.Some (Implicit uu____6028) -> true
    | uu____6029 -> false
let as_implicit: Prims.bool -> aqual =
  fun uu___92_6033  ->
    if uu___92_6033
>>>>>>> 207b6569
    then FStar_Pervasives_Native.Some imp_tag
    else FStar_Pervasives_Native.None
  
let pat_bvs : pat -> bv Prims.list =
  fun p  ->
    let rec aux b p1 =
      match p1.v with
      | Pat_dot_term uu____6062 -> b
      | Pat_constant uu____6069 -> b
      | Pat_wild x -> x :: b
      | Pat_var x -> x :: b
      | Pat_cons (uu____6072,pats) ->
          FStar_List.fold_left
            (fun b1  ->
<<<<<<< HEAD
               fun uu____6111  ->
                 match uu____6111 with | (p2,uu____6123) -> aux b1 p2) b pats
       in
    let uu____6128 = aux [] p  in
    FStar_All.pipe_left FStar_List.rev uu____6128
  
let gen_reset :
  (Prims.unit -> Prims.int,Prims.unit -> Prims.unit)
    FStar_Pervasives_Native.tuple2
  =
  let x = FStar_Util.mk_ref (Prims.parse_int "0")  in
  let gen1 uu____6149 = FStar_Util.incr x; FStar_ST.op_Bang x  in
  let reset uu____6199 = FStar_ST.op_Colon_Equals x (Prims.parse_int "0")  in
  (gen1, reset) 
let next_id : Prims.unit -> Prims.int = FStar_Pervasives_Native.fst gen_reset 
let reset_gensym : Prims.unit -> Prims.unit =
  FStar_Pervasives_Native.snd gen_reset 
let range_of_ropt :
=======
               fun uu____6103  ->
                 match uu____6103 with | (p2,uu____6115) -> aux b1 p2) b pats in
    let uu____6120 = aux [] p in
    FStar_All.pipe_left FStar_List.rev uu____6120
let gen_reset:
  (Prims.unit -> Prims.int,Prims.unit -> Prims.unit)
    FStar_Pervasives_Native.tuple2
  =
  let x = FStar_Util.mk_ref (Prims.parse_int "0") in
  let gen1 uu____6141 = FStar_Util.incr x; FStar_ST.op_Bang x in
  let reset uu____6191 = FStar_ST.op_Colon_Equals x (Prims.parse_int "0") in
  (gen1, reset)
let next_id: Prims.unit -> Prims.int = FStar_Pervasives_Native.fst gen_reset
let reset_gensym: Prims.unit -> Prims.unit =
  FStar_Pervasives_Native.snd gen_reset
let range_of_ropt:
>>>>>>> 207b6569
  FStar_Range.range FStar_Pervasives_Native.option -> FStar_Range.range =
  fun uu___93_6239  ->
    match uu___93_6239 with
    | FStar_Pervasives_Native.None  -> FStar_Range.dummyRange
    | FStar_Pervasives_Native.Some r -> r
  
let gen_bv :
  Prims.string ->
    FStar_Range.range FStar_Pervasives_Native.option -> typ -> bv
  =
  fun s  ->
    fun r  ->
      fun t  ->
        let id = FStar_Ident.mk_ident (s, (range_of_ropt r))  in
        let uu____6268 = next_id ()  in
        { ppname = id; index = uu____6268; sort = t }
  
let new_bv : FStar_Range.range FStar_Pervasives_Native.option -> typ -> bv =
  fun ropt  -> fun t  -> gen_bv FStar_Ident.reserved_prefix ropt t 
let freshen_bv : bv -> bv =
  fun bv  ->
    let uu____6285 = is_null_bv bv  in
    if uu____6285
    then
      let uu____6286 =
        let uu____6289 = range_of_bv bv  in
        FStar_Pervasives_Native.Some uu____6289  in
      new_bv uu____6286 bv.sort
    else
      (let uu___96_6291 = bv  in
       let uu____6292 = next_id ()  in
       {
         ppname = (uu___96_6291.ppname);
         index = uu____6292;
         sort = (uu___96_6291.sort)
       })
  
let new_univ_name :
  FStar_Range.range FStar_Pervasives_Native.option -> univ_name =
  fun ropt  ->
    let id = next_id ()  in
    let uu____6302 =
      let uu____6307 =
        let uu____6308 = FStar_Util.string_of_int id  in
        Prims.strcat FStar_Ident.reserved_prefix uu____6308  in
      (uu____6307, (range_of_ropt ropt))  in
    FStar_Ident.mk_ident uu____6302
  
let mkbv : FStar_Ident.ident -> Prims.int -> term' syntax -> bv =
  fun x  -> fun y  -> fun t  -> { ppname = x; index = y; sort = t } 
let lbname_eq :
  (bv,FStar_Ident.lident) FStar_Util.either ->
    (bv,FStar_Ident.lident) FStar_Util.either -> Prims.bool
  =
  fun l1  ->
    fun l2  ->
      match (l1, l2) with
      | (FStar_Util.Inl x,FStar_Util.Inl y) -> bv_eq x y
      | (FStar_Util.Inr l,FStar_Util.Inr m) -> FStar_Ident.lid_equals l m
      | uu____6377 -> false
  
let fv_eq : fv -> fv -> Prims.bool =
  fun fv1  ->
    fun fv2  -> FStar_Ident.lid_equals (fv1.fv_name).v (fv2.fv_name).v
  
let fv_eq_lid : fv -> FStar_Ident.lident -> Prims.bool =
  fun fv  -> fun lid  -> FStar_Ident.lid_equals (fv.fv_name).v lid 
let set_bv_range : bv -> FStar_Range.range -> bv =
  fun bv  ->
    fun r  ->
      let uu___97_6414 = bv  in
      {
        ppname = (FStar_Ident.mk_ident (((bv.ppname).FStar_Ident.idText), r));
        index = (uu___97_6414.index);
        sort = (uu___97_6414.sort)
      }
  
let lid_as_fv :
  FStar_Ident.lident ->
    delta_depth -> fv_qual FStar_Pervasives_Native.option -> fv
  =
  fun l  ->
    fun dd  ->
      fun dq  ->
        let uu____6431 = withinfo l (FStar_Ident.range_of_lid l)  in
        { fv_name = uu____6431; fv_delta = dd; fv_qual = dq }
  
let fv_to_tm : fv -> term =
  fun fv  ->
    mk (Tm_fvar fv) FStar_Pervasives_Native.None
      (FStar_Ident.range_of_lid (fv.fv_name).v)
  
let fvar :
  FStar_Ident.lident ->
    delta_depth -> fv_qual FStar_Pervasives_Native.option -> term
  =
  fun l  ->
    fun dd  ->
      fun dq  -> let uu____6452 = lid_as_fv l dd dq  in fv_to_tm uu____6452
  
let lid_of_fv : fv -> FStar_Ident.lid = fun fv  -> (fv.fv_name).v 
let range_of_fv : fv -> FStar_Range.range =
  fun fv  ->
    let uu____6461 = lid_of_fv fv  in FStar_Ident.range_of_lid uu____6461
  
let set_range_of_fv : fv -> FStar_Range.range -> fv =
  fun fv  ->
    fun r  ->
      let uu___98_6470 = fv  in
      let uu____6471 =
        let uu___99_6472 = fv.fv_name  in
        let uu____6473 =
          let uu____6474 = lid_of_fv fv  in
          FStar_Ident.set_lid_range uu____6474 r  in
        { v = uu____6473; p = (uu___99_6472.p) }  in
      {
        fv_name = uu____6471;
        fv_delta = (uu___98_6470.fv_delta);
        fv_qual = (uu___98_6470.fv_qual)
      }
  
let has_simple_attribute : term Prims.list -> Prims.string -> Prims.bool =
  fun l  ->
    fun s  ->
      FStar_List.existsb
        (fun uu___94_6494  ->
           match uu___94_6494 with
           | { n = Tm_constant (FStar_Const.Const_string (data,uu____6498));
               pos = uu____6499; vars = uu____6500;_} when
               (FStar_Util.string_of_unicode data) = s -> true
           | uu____6507 -> false) l
  
let tconst : FStar_Ident.lident -> term =
  fun l  ->
    let uu____6514 =
      let uu____6517 =
        let uu____6518 =
          lid_as_fv l Delta_constant FStar_Pervasives_Native.None  in
        Tm_fvar uu____6518  in
      mk uu____6517  in
    uu____6514 FStar_Pervasives_Native.None FStar_Range.dummyRange
  
let tabbrev : FStar_Ident.lident -> term =
  fun l  ->
    let uu____6526 =
      let uu____6529 =
        let uu____6530 =
          lid_as_fv l (Delta_defined_at_level (Prims.parse_int "1"))
            FStar_Pervasives_Native.None
           in
        Tm_fvar uu____6530  in
      mk uu____6529  in
    uu____6526 FStar_Pervasives_Native.None FStar_Range.dummyRange
  
let tdataconstr : FStar_Ident.lident -> term =
  fun l  ->
    let uu____6538 =
      lid_as_fv l Delta_constant (FStar_Pervasives_Native.Some Data_ctor)  in
    fv_to_tm uu____6538
  
let t_unit : term = tconst FStar_Parser_Const.unit_lid 
let t_bool : term = tconst FStar_Parser_Const.bool_lid 
let t_int : term = tconst FStar_Parser_Const.int_lid 
let t_string : term = tconst FStar_Parser_Const.string_lid 
let t_float : term = tconst FStar_Parser_Const.float_lid 
let t_char : term = tabbrev FStar_Parser_Const.char_lid 
let t_range : term = tconst FStar_Parser_Const.range_lid 
let t_tactic_unit : term' syntax =
  let uu____6541 =
    let uu____6542 =
      let uu____6543 = tabbrev FStar_Parser_Const.tactic_lid  in
      mk_Tm_uinst uu____6543 [U_zero]  in
    let uu____6544 = let uu____6545 = as_arg t_unit  in [uu____6545]  in
    mk_Tm_app uu____6542 uu____6544  in
  uu____6541 FStar_Pervasives_Native.None FStar_Range.dummyRange 
let t_list_of : term -> term =
  fun t  ->
    let uu____6552 =
      let uu____6553 =
        let uu____6554 = tabbrev FStar_Parser_Const.list_lid  in
        mk_Tm_uinst uu____6554 [U_zero]  in
      let uu____6555 = let uu____6556 = as_arg t  in [uu____6556]  in
      mk_Tm_app uu____6553 uu____6555  in
    uu____6552 FStar_Pervasives_Native.None FStar_Range.dummyRange
  
let t_option_of : term -> term =
  fun t  ->
    let uu____6563 =
      let uu____6564 =
        let uu____6565 = tabbrev FStar_Parser_Const.option_lid  in
        mk_Tm_uinst uu____6565 [U_zero]  in
      let uu____6566 = let uu____6567 = as_arg t  in [uu____6567]  in
      mk_Tm_app uu____6564 uu____6566  in
    uu____6563 FStar_Pervasives_Native.None FStar_Range.dummyRange
  
let unit_const : term' syntax =
  mk (Tm_constant FStar_Const.Const_unit) FStar_Pervasives_Native.None
    FStar_Range.dummyRange
  <|MERGE_RESOLUTION|>--- conflicted
+++ resolved
@@ -295,81 +295,46 @@
   residual_flags: cflags Prims.list }
 let uu___is_Tm_bvar : term' -> Prims.bool =
   fun projectee  ->
-<<<<<<< HEAD
-    match projectee with | Tm_bvar _0 -> true | uu____992 -> false
+    match projectee with | Tm_bvar _0 -> true | uu____991 -> false
   
 let __proj__Tm_bvar__item___0 : term' -> bv =
   fun projectee  -> match projectee with | Tm_bvar _0 -> _0 
 let uu___is_Tm_name : term' -> Prims.bool =
   fun projectee  ->
-    match projectee with | Tm_name _0 -> true | uu____1006 -> false
+    match projectee with | Tm_name _0 -> true | uu____1005 -> false
   
 let __proj__Tm_name__item___0 : term' -> bv =
   fun projectee  -> match projectee with | Tm_name _0 -> _0 
 let uu___is_Tm_fvar : term' -> Prims.bool =
   fun projectee  ->
-    match projectee with | Tm_fvar _0 -> true | uu____1020 -> false
+    match projectee with | Tm_fvar _0 -> true | uu____1019 -> false
   
 let __proj__Tm_fvar__item___0 : term' -> fv =
   fun projectee  -> match projectee with | Tm_fvar _0 -> _0 
 let uu___is_Tm_uinst : term' -> Prims.bool =
   fun projectee  ->
-    match projectee with | Tm_uinst _0 -> true | uu____1040 -> false
+    match projectee with | Tm_uinst _0 -> true | uu____1039 -> false
   
 let __proj__Tm_uinst__item___0 :
-=======
-    match projectee with | Tm_bvar _0 -> true | uu____991 -> false
-let __proj__Tm_bvar__item___0: term' -> bv =
-  fun projectee  -> match projectee with | Tm_bvar _0 -> _0
-let uu___is_Tm_name: term' -> Prims.bool =
-  fun projectee  ->
-    match projectee with | Tm_name _0 -> true | uu____1005 -> false
-let __proj__Tm_name__item___0: term' -> bv =
-  fun projectee  -> match projectee with | Tm_name _0 -> _0
-let uu___is_Tm_fvar: term' -> Prims.bool =
-  fun projectee  ->
-    match projectee with | Tm_fvar _0 -> true | uu____1019 -> false
-let __proj__Tm_fvar__item___0: term' -> fv =
-  fun projectee  -> match projectee with | Tm_fvar _0 -> _0
-let uu___is_Tm_uinst: term' -> Prims.bool =
-  fun projectee  ->
-    match projectee with | Tm_uinst _0 -> true | uu____1039 -> false
-let __proj__Tm_uinst__item___0:
->>>>>>> 207b6569
   term' -> (term' syntax,universes) FStar_Pervasives_Native.tuple2 =
   fun projectee  -> match projectee with | Tm_uinst _0 -> _0 
 let uu___is_Tm_constant : term' -> Prims.bool =
   fun projectee  ->
-<<<<<<< HEAD
-    match projectee with | Tm_constant _0 -> true | uu____1072 -> false
+    match projectee with | Tm_constant _0 -> true | uu____1071 -> false
   
 let __proj__Tm_constant__item___0 : term' -> sconst =
   fun projectee  -> match projectee with | Tm_constant _0 -> _0 
 let uu___is_Tm_type : term' -> Prims.bool =
   fun projectee  ->
-    match projectee with | Tm_type _0 -> true | uu____1086 -> false
+    match projectee with | Tm_type _0 -> true | uu____1085 -> false
   
 let __proj__Tm_type__item___0 : term' -> universe =
   fun projectee  -> match projectee with | Tm_type _0 -> _0 
 let uu___is_Tm_abs : term' -> Prims.bool =
   fun projectee  ->
-    match projectee with | Tm_abs _0 -> true | uu____1116 -> false
+    match projectee with | Tm_abs _0 -> true | uu____1115 -> false
   
 let __proj__Tm_abs__item___0 :
-=======
-    match projectee with | Tm_constant _0 -> true | uu____1071 -> false
-let __proj__Tm_constant__item___0: term' -> sconst =
-  fun projectee  -> match projectee with | Tm_constant _0 -> _0
-let uu___is_Tm_type: term' -> Prims.bool =
-  fun projectee  ->
-    match projectee with | Tm_type _0 -> true | uu____1085 -> false
-let __proj__Tm_type__item___0: term' -> universe =
-  fun projectee  -> match projectee with | Tm_type _0 -> _0
-let uu___is_Tm_abs: term' -> Prims.bool =
-  fun projectee  ->
-    match projectee with | Tm_abs _0 -> true | uu____1115 -> false
-let __proj__Tm_abs__item___0:
->>>>>>> 207b6569
   term' ->
     ((bv,aqual) FStar_Pervasives_Native.tuple2 Prims.list,term' syntax,
       residual_comp FStar_Pervasives_Native.option)
@@ -377,40 +342,25 @@
   = fun projectee  -> match projectee with | Tm_abs _0 -> _0 
 let uu___is_Tm_arrow : term' -> Prims.bool =
   fun projectee  ->
-<<<<<<< HEAD
-    match projectee with | Tm_arrow _0 -> true | uu____1190 -> false
+    match projectee with | Tm_arrow _0 -> true | uu____1189 -> false
   
 let __proj__Tm_arrow__item___0 :
-=======
-    match projectee with | Tm_arrow _0 -> true | uu____1189 -> false
-let __proj__Tm_arrow__item___0:
->>>>>>> 207b6569
   term' ->
     ((bv,aqual) FStar_Pervasives_Native.tuple2 Prims.list,comp' syntax)
       FStar_Pervasives_Native.tuple2
   = fun projectee  -> match projectee with | Tm_arrow _0 -> _0 
 let uu___is_Tm_refine : term' -> Prims.bool =
   fun projectee  ->
-<<<<<<< HEAD
-    match projectee with | Tm_refine _0 -> true | uu____1246 -> false
+    match projectee with | Tm_refine _0 -> true | uu____1245 -> false
   
 let __proj__Tm_refine__item___0 :
-=======
-    match projectee with | Tm_refine _0 -> true | uu____1245 -> false
-let __proj__Tm_refine__item___0:
->>>>>>> 207b6569
   term' -> (bv,term' syntax) FStar_Pervasives_Native.tuple2 =
   fun projectee  -> match projectee with | Tm_refine _0 -> _0 
 let uu___is_Tm_app : term' -> Prims.bool =
   fun projectee  ->
-<<<<<<< HEAD
-    match projectee with | Tm_app _0 -> true | uu____1292 -> false
+    match projectee with | Tm_app _0 -> true | uu____1291 -> false
   
 let __proj__Tm_app__item___0 :
-=======
-    match projectee with | Tm_app _0 -> true | uu____1291 -> false
-let __proj__Tm_app__item___0:
->>>>>>> 207b6569
   term' ->
     (term' syntax,(term' syntax,aqual) FStar_Pervasives_Native.tuple2
                     Prims.list)
@@ -418,14 +368,9 @@
   = fun projectee  -> match projectee with | Tm_app _0 -> _0 
 let uu___is_Tm_match : term' -> Prims.bool =
   fun projectee  ->
-<<<<<<< HEAD
-    match projectee with | Tm_match _0 -> true | uu____1370 -> false
+    match projectee with | Tm_match _0 -> true | uu____1369 -> false
   
 let __proj__Tm_match__item___0 :
-=======
-    match projectee with | Tm_match _0 -> true | uu____1369 -> false
-let __proj__Tm_match__item___0:
->>>>>>> 207b6569
   term' ->
     (term' syntax,(pat' withinfo_t,term' syntax
                                      FStar_Pervasives_Native.option,term'
@@ -435,14 +380,9 @@
   = fun projectee  -> match projectee with | Tm_match _0 -> _0 
 let uu___is_Tm_ascribed : term' -> Prims.bool =
   fun projectee  ->
-<<<<<<< HEAD
-    match projectee with | Tm_ascribed _0 -> true | uu____1476 -> false
+    match projectee with | Tm_ascribed _0 -> true | uu____1475 -> false
   
 let __proj__Tm_ascribed__item___0 :
-=======
-    match projectee with | Tm_ascribed _0 -> true | uu____1475 -> false
-let __proj__Tm_ascribed__item___0:
->>>>>>> 207b6569
   term' ->
     (term' syntax,((term' syntax,comp' syntax) FStar_Util.either,term' syntax
                                                                    FStar_Pervasives_Native.option)
@@ -452,28 +392,18 @@
   = fun projectee  -> match projectee with | Tm_ascribed _0 -> _0 
 let uu___is_Tm_let : term' -> Prims.bool =
   fun projectee  ->
-<<<<<<< HEAD
-    match projectee with | Tm_let _0 -> true | uu____1580 -> false
+    match projectee with | Tm_let _0 -> true | uu____1579 -> false
   
 let __proj__Tm_let__item___0 :
-=======
-    match projectee with | Tm_let _0 -> true | uu____1579 -> false
-let __proj__Tm_let__item___0:
->>>>>>> 207b6569
   term' ->
     ((Prims.bool,letbinding Prims.list) FStar_Pervasives_Native.tuple2,
       term' syntax) FStar_Pervasives_Native.tuple2
   = fun projectee  -> match projectee with | Tm_let _0 -> _0 
 let uu___is_Tm_uvar : term' -> Prims.bool =
   fun projectee  ->
-<<<<<<< HEAD
-    match projectee with | Tm_uvar _0 -> true | uu____1646 -> false
+    match projectee with | Tm_uvar _0 -> true | uu____1645 -> false
   
 let __proj__Tm_uvar__item___0 :
-=======
-    match projectee with | Tm_uvar _0 -> true | uu____1645 -> false
-let __proj__Tm_uvar__item___0:
->>>>>>> 207b6569
   term' ->
     ((term' syntax FStar_Pervasives_Native.option FStar_Unionfind.p_uvar,
        version) FStar_Pervasives_Native.tuple2,term' syntax)
@@ -481,14 +411,9 @@
   = fun projectee  -> match projectee with | Tm_uvar _0 -> _0 
 let uu___is_Tm_delayed : term' -> Prims.bool =
   fun projectee  ->
-<<<<<<< HEAD
-    match projectee with | Tm_delayed _0 -> true | uu____1732 -> false
+    match projectee with | Tm_delayed _0 -> true | uu____1731 -> false
   
 let __proj__Tm_delayed__item___0 :
-=======
-    match projectee with | Tm_delayed _0 -> true | uu____1731 -> false
-let __proj__Tm_delayed__item___0:
->>>>>>> 207b6569
   term' ->
     ((term' syntax,(subst_elt Prims.list Prims.list,FStar_Range.range
                                                       FStar_Pervasives_Native.option)
@@ -498,44 +423,26 @@
   = fun projectee  -> match projectee with | Tm_delayed _0 -> _0 
 let uu___is_Tm_meta : term' -> Prims.bool =
   fun projectee  ->
-<<<<<<< HEAD
-    match projectee with | Tm_meta _0 -> true | uu____1824 -> false
+    match projectee with | Tm_meta _0 -> true | uu____1823 -> false
   
 let __proj__Tm_meta__item___0 :
-=======
-    match projectee with | Tm_meta _0 -> true | uu____1823 -> false
-let __proj__Tm_meta__item___0:
->>>>>>> 207b6569
   term' -> (term' syntax,metadata) FStar_Pervasives_Native.tuple2 =
   fun projectee  -> match projectee with | Tm_meta _0 -> _0 
 let uu___is_Tm_unknown : term' -> Prims.bool =
   fun projectee  ->
-<<<<<<< HEAD
-    match projectee with | Tm_unknown  -> true | uu____1855 -> false
+    match projectee with | Tm_unknown  -> true | uu____1854 -> false
   
 let uu___is_Pat_constant : pat' -> Prims.bool =
   fun projectee  ->
-    match projectee with | Pat_constant _0 -> true | uu____1861 -> false
+    match projectee with | Pat_constant _0 -> true | uu____1860 -> false
   
 let __proj__Pat_constant__item___0 : pat' -> sconst =
   fun projectee  -> match projectee with | Pat_constant _0 -> _0 
 let uu___is_Pat_cons : pat' -> Prims.bool =
   fun projectee  ->
-    match projectee with | Pat_cons _0 -> true | uu____1887 -> false
+    match projectee with | Pat_cons _0 -> true | uu____1886 -> false
   
 let __proj__Pat_cons__item___0 :
-=======
-    match projectee with | Tm_unknown  -> true | uu____1854 -> false
-let uu___is_Pat_constant: pat' -> Prims.bool =
-  fun projectee  ->
-    match projectee with | Pat_constant _0 -> true | uu____1860 -> false
-let __proj__Pat_constant__item___0: pat' -> sconst =
-  fun projectee  -> match projectee with | Pat_constant _0 -> _0
-let uu___is_Pat_cons: pat' -> Prims.bool =
-  fun projectee  ->
-    match projectee with | Pat_cons _0 -> true | uu____1886 -> false
-let __proj__Pat_cons__item___0:
->>>>>>> 207b6569
   pat' ->
     (fv,(pat' withinfo_t,Prims.bool) FStar_Pervasives_Native.tuple2
           Prims.list)
@@ -543,36 +450,21 @@
   = fun projectee  -> match projectee with | Pat_cons _0 -> _0 
 let uu___is_Pat_var : pat' -> Prims.bool =
   fun projectee  ->
-<<<<<<< HEAD
-    match projectee with | Pat_var _0 -> true | uu____1937 -> false
+    match projectee with | Pat_var _0 -> true | uu____1936 -> false
   
 let __proj__Pat_var__item___0 : pat' -> bv =
   fun projectee  -> match projectee with | Pat_var _0 -> _0 
 let uu___is_Pat_wild : pat' -> Prims.bool =
   fun projectee  ->
-    match projectee with | Pat_wild _0 -> true | uu____1951 -> false
+    match projectee with | Pat_wild _0 -> true | uu____1950 -> false
   
 let __proj__Pat_wild__item___0 : pat' -> bv =
   fun projectee  -> match projectee with | Pat_wild _0 -> _0 
 let uu___is_Pat_dot_term : pat' -> Prims.bool =
   fun projectee  ->
-    match projectee with | Pat_dot_term _0 -> true | uu____1971 -> false
+    match projectee with | Pat_dot_term _0 -> true | uu____1970 -> false
   
 let __proj__Pat_dot_term__item___0 :
-=======
-    match projectee with | Pat_var _0 -> true | uu____1936 -> false
-let __proj__Pat_var__item___0: pat' -> bv =
-  fun projectee  -> match projectee with | Pat_var _0 -> _0
-let uu___is_Pat_wild: pat' -> Prims.bool =
-  fun projectee  ->
-    match projectee with | Pat_wild _0 -> true | uu____1950 -> false
-let __proj__Pat_wild__item___0: pat' -> bv =
-  fun projectee  -> match projectee with | Pat_wild _0 -> _0
-let uu___is_Pat_dot_term: pat' -> Prims.bool =
-  fun projectee  ->
-    match projectee with | Pat_dot_term _0 -> true | uu____1970 -> false
-let __proj__Pat_dot_term__item___0:
->>>>>>> 207b6569
   pat' -> (bv,term' syntax) FStar_Pervasives_Native.tuple2 =
   fun projectee  -> match projectee with | Pat_dot_term _0 -> _0 
 let __proj__Mkletbinding__item__lbname :
@@ -651,327 +543,193 @@
   
 let uu___is_Total : comp' -> Prims.bool =
   fun projectee  ->
-<<<<<<< HEAD
-    match projectee with | Total _0 -> true | uu____2255 -> false
+    match projectee with | Total _0 -> true | uu____2254 -> false
   
 let __proj__Total__item___0 :
-=======
-    match projectee with | Total _0 -> true | uu____2254 -> false
-let __proj__Total__item___0:
->>>>>>> 207b6569
   comp' ->
     (term' syntax,universe FStar_Pervasives_Native.option)
       FStar_Pervasives_Native.tuple2
   = fun projectee  -> match projectee with | Total _0 -> _0 
 let uu___is_GTotal : comp' -> Prims.bool =
   fun projectee  ->
-<<<<<<< HEAD
-    match projectee with | GTotal _0 -> true | uu____2301 -> false
+    match projectee with | GTotal _0 -> true | uu____2300 -> false
   
 let __proj__GTotal__item___0 :
-=======
-    match projectee with | GTotal _0 -> true | uu____2300 -> false
-let __proj__GTotal__item___0:
->>>>>>> 207b6569
   comp' ->
     (term' syntax,universe FStar_Pervasives_Native.option)
       FStar_Pervasives_Native.tuple2
   = fun projectee  -> match projectee with | GTotal _0 -> _0 
 let uu___is_Comp : comp' -> Prims.bool =
   fun projectee  ->
-<<<<<<< HEAD
-    match projectee with | Comp _0 -> true | uu____2339 -> false
+    match projectee with | Comp _0 -> true | uu____2338 -> false
   
 let __proj__Comp__item___0 : comp' -> comp_typ =
   fun projectee  -> match projectee with | Comp _0 -> _0 
 let uu___is_TOTAL : cflags -> Prims.bool =
   fun projectee  ->
-    match projectee with | TOTAL  -> true | uu____2352 -> false
+    match projectee with | TOTAL  -> true | uu____2351 -> false
   
 let uu___is_MLEFFECT : cflags -> Prims.bool =
   fun projectee  ->
-    match projectee with | MLEFFECT  -> true | uu____2357 -> false
+    match projectee with | MLEFFECT  -> true | uu____2356 -> false
   
 let uu___is_RETURN : cflags -> Prims.bool =
   fun projectee  ->
-    match projectee with | RETURN  -> true | uu____2362 -> false
+    match projectee with | RETURN  -> true | uu____2361 -> false
   
 let uu___is_PARTIAL_RETURN : cflags -> Prims.bool =
   fun projectee  ->
-    match projectee with | PARTIAL_RETURN  -> true | uu____2367 -> false
+    match projectee with | PARTIAL_RETURN  -> true | uu____2366 -> false
   
 let uu___is_SOMETRIVIAL : cflags -> Prims.bool =
   fun projectee  ->
-    match projectee with | SOMETRIVIAL  -> true | uu____2372 -> false
+    match projectee with | SOMETRIVIAL  -> true | uu____2371 -> false
   
 let uu___is_LEMMA : cflags -> Prims.bool =
   fun projectee  ->
-    match projectee with | LEMMA  -> true | uu____2377 -> false
+    match projectee with | LEMMA  -> true | uu____2376 -> false
   
 let uu___is_CPS : cflags -> Prims.bool =
-  fun projectee  -> match projectee with | CPS  -> true | uu____2382 -> false 
+  fun projectee  -> match projectee with | CPS  -> true | uu____2381 -> false 
 let uu___is_DECREASES : cflags -> Prims.bool =
   fun projectee  ->
-    match projectee with | DECREASES _0 -> true | uu____2390 -> false
+    match projectee with | DECREASES _0 -> true | uu____2389 -> false
   
 let __proj__DECREASES__item___0 : cflags -> term' syntax =
   fun projectee  -> match projectee with | DECREASES _0 -> _0 
 let uu___is_Meta_pattern : metadata -> Prims.bool =
   fun projectee  ->
-    match projectee with | Meta_pattern _0 -> true | uu____2420 -> false
+    match projectee with | Meta_pattern _0 -> true | uu____2419 -> false
   
 let __proj__Meta_pattern__item___0 :
-=======
-    match projectee with | Comp _0 -> true | uu____2338 -> false
-let __proj__Comp__item___0: comp' -> comp_typ =
-  fun projectee  -> match projectee with | Comp _0 -> _0
-let uu___is_TOTAL: cflags -> Prims.bool =
-  fun projectee  ->
-    match projectee with | TOTAL  -> true | uu____2351 -> false
-let uu___is_MLEFFECT: cflags -> Prims.bool =
-  fun projectee  ->
-    match projectee with | MLEFFECT  -> true | uu____2356 -> false
-let uu___is_RETURN: cflags -> Prims.bool =
-  fun projectee  ->
-    match projectee with | RETURN  -> true | uu____2361 -> false
-let uu___is_PARTIAL_RETURN: cflags -> Prims.bool =
-  fun projectee  ->
-    match projectee with | PARTIAL_RETURN  -> true | uu____2366 -> false
-let uu___is_SOMETRIVIAL: cflags -> Prims.bool =
-  fun projectee  ->
-    match projectee with | SOMETRIVIAL  -> true | uu____2371 -> false
-let uu___is_LEMMA: cflags -> Prims.bool =
-  fun projectee  ->
-    match projectee with | LEMMA  -> true | uu____2376 -> false
-let uu___is_CPS: cflags -> Prims.bool =
-  fun projectee  -> match projectee with | CPS  -> true | uu____2381 -> false
-let uu___is_DECREASES: cflags -> Prims.bool =
-  fun projectee  ->
-    match projectee with | DECREASES _0 -> true | uu____2389 -> false
-let __proj__DECREASES__item___0: cflags -> term' syntax =
-  fun projectee  -> match projectee with | DECREASES _0 -> _0
-let uu___is_Meta_pattern: metadata -> Prims.bool =
-  fun projectee  ->
-    match projectee with | Meta_pattern _0 -> true | uu____2419 -> false
-let __proj__Meta_pattern__item___0:
->>>>>>> 207b6569
   metadata ->
     (term' syntax,aqual) FStar_Pervasives_Native.tuple2 Prims.list Prims.list
   = fun projectee  -> match projectee with | Meta_pattern _0 -> _0 
 let uu___is_Meta_named : metadata -> Prims.bool =
   fun projectee  ->
-<<<<<<< HEAD
-    match projectee with | Meta_named _0 -> true | uu____2464 -> false
+    match projectee with | Meta_named _0 -> true | uu____2463 -> false
   
 let __proj__Meta_named__item___0 : metadata -> FStar_Ident.lident =
   fun projectee  -> match projectee with | Meta_named _0 -> _0 
 let uu___is_Meta_labeled : metadata -> Prims.bool =
   fun projectee  ->
-    match projectee with | Meta_labeled _0 -> true | uu____2484 -> false
+    match projectee with | Meta_labeled _0 -> true | uu____2483 -> false
   
 let __proj__Meta_labeled__item___0 :
-=======
-    match projectee with | Meta_named _0 -> true | uu____2463 -> false
-let __proj__Meta_named__item___0: metadata -> FStar_Ident.lident =
-  fun projectee  -> match projectee with | Meta_named _0 -> _0
-let uu___is_Meta_labeled: metadata -> Prims.bool =
-  fun projectee  ->
-    match projectee with | Meta_labeled _0 -> true | uu____2483 -> false
-let __proj__Meta_labeled__item___0:
->>>>>>> 207b6569
   metadata ->
     (Prims.string,FStar_Range.range,Prims.bool)
       FStar_Pervasives_Native.tuple3
   = fun projectee  -> match projectee with | Meta_labeled _0 -> _0 
 let uu___is_Meta_desugared : metadata -> Prims.bool =
   fun projectee  ->
-<<<<<<< HEAD
-    match projectee with | Meta_desugared _0 -> true | uu____2516 -> false
+    match projectee with | Meta_desugared _0 -> true | uu____2515 -> false
   
 let __proj__Meta_desugared__item___0 : metadata -> meta_source_info =
   fun projectee  -> match projectee with | Meta_desugared _0 -> _0 
 let uu___is_Meta_monadic : metadata -> Prims.bool =
   fun projectee  ->
-    match projectee with | Meta_monadic _0 -> true | uu____2536 -> false
+    match projectee with | Meta_monadic _0 -> true | uu____2535 -> false
   
 let __proj__Meta_monadic__item___0 :
-=======
-    match projectee with | Meta_desugared _0 -> true | uu____2515 -> false
-let __proj__Meta_desugared__item___0: metadata -> meta_source_info =
-  fun projectee  -> match projectee with | Meta_desugared _0 -> _0
-let uu___is_Meta_monadic: metadata -> Prims.bool =
-  fun projectee  ->
-    match projectee with | Meta_monadic _0 -> true | uu____2535 -> false
-let __proj__Meta_monadic__item___0:
->>>>>>> 207b6569
   metadata -> (monad_name,term' syntax) FStar_Pervasives_Native.tuple2 =
   fun projectee  -> match projectee with | Meta_monadic _0 -> _0 
 let uu___is_Meta_monadic_lift : metadata -> Prims.bool =
   fun projectee  ->
-<<<<<<< HEAD
-    match projectee with | Meta_monadic_lift _0 -> true | uu____2576 -> false
+    match projectee with | Meta_monadic_lift _0 -> true | uu____2575 -> false
   
 let __proj__Meta_monadic_lift__item___0 :
-=======
-    match projectee with | Meta_monadic_lift _0 -> true | uu____2575 -> false
-let __proj__Meta_monadic_lift__item___0:
->>>>>>> 207b6569
   metadata ->
     (monad_name,monad_name,term' syntax) FStar_Pervasives_Native.tuple3
   = fun projectee  -> match projectee with | Meta_monadic_lift _0 -> _0 
 let uu___is_Meta_alien : metadata -> Prims.bool =
   fun projectee  ->
-<<<<<<< HEAD
-    match projectee with | Meta_alien _0 -> true | uu____2618 -> false
+    match projectee with | Meta_alien _0 -> true | uu____2617 -> false
   
 let __proj__Meta_alien__item___0 :
-=======
-    match projectee with | Meta_alien _0 -> true | uu____2617 -> false
-let __proj__Meta_alien__item___0:
->>>>>>> 207b6569
   metadata -> (FStar_Dyn.dyn,Prims.string) FStar_Pervasives_Native.tuple2 =
   fun projectee  -> match projectee with | Meta_alien _0 -> _0 
 let uu___is_Data_app : meta_source_info -> Prims.bool =
   fun projectee  ->
-<<<<<<< HEAD
-    match projectee with | Data_app  -> true | uu____2643 -> false
+    match projectee with | Data_app  -> true | uu____2642 -> false
   
 let uu___is_Sequence : meta_source_info -> Prims.bool =
   fun projectee  ->
-    match projectee with | Sequence  -> true | uu____2648 -> false
+    match projectee with | Sequence  -> true | uu____2647 -> false
   
 let uu___is_Primop : meta_source_info -> Prims.bool =
   fun projectee  ->
-    match projectee with | Primop  -> true | uu____2653 -> false
+    match projectee with | Primop  -> true | uu____2652 -> false
   
 let uu___is_Masked_effect : meta_source_info -> Prims.bool =
   fun projectee  ->
-    match projectee with | Masked_effect  -> true | uu____2658 -> false
+    match projectee with | Masked_effect  -> true | uu____2657 -> false
   
 let uu___is_Meta_smt_pat : meta_source_info -> Prims.bool =
   fun projectee  ->
-    match projectee with | Meta_smt_pat  -> true | uu____2663 -> false
+    match projectee with | Meta_smt_pat  -> true | uu____2662 -> false
   
 let uu___is_Mutable_alloc : meta_source_info -> Prims.bool =
   fun projectee  ->
-    match projectee with | Mutable_alloc  -> true | uu____2668 -> false
+    match projectee with | Mutable_alloc  -> true | uu____2667 -> false
   
 let uu___is_Mutable_rval : meta_source_info -> Prims.bool =
   fun projectee  ->
-    match projectee with | Mutable_rval  -> true | uu____2673 -> false
+    match projectee with | Mutable_rval  -> true | uu____2672 -> false
   
 let uu___is_Data_ctor : fv_qual -> Prims.bool =
   fun projectee  ->
-    match projectee with | Data_ctor  -> true | uu____2678 -> false
+    match projectee with | Data_ctor  -> true | uu____2677 -> false
   
 let uu___is_Record_projector : fv_qual -> Prims.bool =
   fun projectee  ->
-    match projectee with | Record_projector _0 -> true | uu____2688 -> false
+    match projectee with | Record_projector _0 -> true | uu____2687 -> false
   
 let __proj__Record_projector__item___0 :
-=======
-    match projectee with | Data_app  -> true | uu____2642 -> false
-let uu___is_Sequence: meta_source_info -> Prims.bool =
-  fun projectee  ->
-    match projectee with | Sequence  -> true | uu____2647 -> false
-let uu___is_Primop: meta_source_info -> Prims.bool =
-  fun projectee  ->
-    match projectee with | Primop  -> true | uu____2652 -> false
-let uu___is_Masked_effect: meta_source_info -> Prims.bool =
-  fun projectee  ->
-    match projectee with | Masked_effect  -> true | uu____2657 -> false
-let uu___is_Meta_smt_pat: meta_source_info -> Prims.bool =
-  fun projectee  ->
-    match projectee with | Meta_smt_pat  -> true | uu____2662 -> false
-let uu___is_Mutable_alloc: meta_source_info -> Prims.bool =
-  fun projectee  ->
-    match projectee with | Mutable_alloc  -> true | uu____2667 -> false
-let uu___is_Mutable_rval: meta_source_info -> Prims.bool =
-  fun projectee  ->
-    match projectee with | Mutable_rval  -> true | uu____2672 -> false
-let uu___is_Data_ctor: fv_qual -> Prims.bool =
-  fun projectee  ->
-    match projectee with | Data_ctor  -> true | uu____2677 -> false
-let uu___is_Record_projector: fv_qual -> Prims.bool =
-  fun projectee  ->
-    match projectee with | Record_projector _0 -> true | uu____2687 -> false
-let __proj__Record_projector__item___0:
->>>>>>> 207b6569
   fv_qual ->
     (FStar_Ident.lident,FStar_Ident.ident) FStar_Pervasives_Native.tuple2
   = fun projectee  -> match projectee with | Record_projector _0 -> _0 
 let uu___is_Record_ctor : fv_qual -> Prims.bool =
   fun projectee  ->
-<<<<<<< HEAD
-    match projectee with | Record_ctor _0 -> true | uu____2720 -> false
+    match projectee with | Record_ctor _0 -> true | uu____2719 -> false
   
 let __proj__Record_ctor__item___0 :
-=======
-    match projectee with | Record_ctor _0 -> true | uu____2719 -> false
-let __proj__Record_ctor__item___0:
->>>>>>> 207b6569
   fv_qual ->
     (FStar_Ident.lident,FStar_Ident.ident Prims.list)
       FStar_Pervasives_Native.tuple2
   = fun projectee  -> match projectee with | Record_ctor _0 -> _0 
 let uu___is_DB : subst_elt -> Prims.bool =
   fun projectee  ->
-<<<<<<< HEAD
-    match projectee with | DB _0 -> true | uu____2756 -> false
+    match projectee with | DB _0 -> true | uu____2755 -> false
   
 let __proj__DB__item___0 :
-=======
-    match projectee with | DB _0 -> true | uu____2755 -> false
-let __proj__DB__item___0:
->>>>>>> 207b6569
   subst_elt -> (Prims.int,bv) FStar_Pervasives_Native.tuple2 =
   fun projectee  -> match projectee with | DB _0 -> _0 
 let uu___is_NM : subst_elt -> Prims.bool =
   fun projectee  ->
-<<<<<<< HEAD
-    match projectee with | NM _0 -> true | uu____2786 -> false
+    match projectee with | NM _0 -> true | uu____2785 -> false
   
 let __proj__NM__item___0 :
-=======
-    match projectee with | NM _0 -> true | uu____2785 -> false
-let __proj__NM__item___0:
->>>>>>> 207b6569
   subst_elt -> (bv,Prims.int) FStar_Pervasives_Native.tuple2 =
   fun projectee  -> match projectee with | NM _0 -> _0 
 let uu___is_NT : subst_elt -> Prims.bool =
   fun projectee  ->
-<<<<<<< HEAD
-    match projectee with | NT _0 -> true | uu____2818 -> false
+    match projectee with | NT _0 -> true | uu____2817 -> false
   
 let __proj__NT__item___0 :
-=======
-    match projectee with | NT _0 -> true | uu____2817 -> false
-let __proj__NT__item___0:
->>>>>>> 207b6569
   subst_elt -> (bv,term' syntax) FStar_Pervasives_Native.tuple2 =
   fun projectee  -> match projectee with | NT _0 -> _0 
 let uu___is_UN : subst_elt -> Prims.bool =
   fun projectee  ->
-<<<<<<< HEAD
-    match projectee with | UN _0 -> true | uu____2854 -> false
+    match projectee with | UN _0 -> true | uu____2853 -> false
   
 let __proj__UN__item___0 :
-=======
-    match projectee with | UN _0 -> true | uu____2853 -> false
-let __proj__UN__item___0:
->>>>>>> 207b6569
   subst_elt -> (Prims.int,universe) FStar_Pervasives_Native.tuple2 =
   fun projectee  -> match projectee with | UN _0 -> _0 
 let uu___is_UD : subst_elt -> Prims.bool =
   fun projectee  ->
-<<<<<<< HEAD
-    match projectee with | UD _0 -> true | uu____2884 -> false
+    match projectee with | UD _0 -> true | uu____2883 -> false
   
 let __proj__UD__item___0 :
-=======
-    match projectee with | UD _0 -> true | uu____2883 -> false
-let __proj__UD__item___0:
->>>>>>> 207b6569
   subst_elt -> (univ_name,Prims.int) FStar_Pervasives_Native.tuple2 =
   fun projectee  -> match projectee with | UD _0 -> _0 
 let __proj__Mksyntax__item__n : 'a . 'a syntax -> 'a =
@@ -1181,174 +939,103 @@
   | OnlyName 
 let uu___is_Assumption : qualifier -> Prims.bool =
   fun projectee  ->
-<<<<<<< HEAD
-    match projectee with | Assumption  -> true | uu____3525 -> false
+    match projectee with | Assumption  -> true | uu____3521 -> false
   
 let uu___is_New : qualifier -> Prims.bool =
-  fun projectee  -> match projectee with | New  -> true | uu____3530 -> false 
+  fun projectee  -> match projectee with | New  -> true | uu____3526 -> false 
 let uu___is_Private : qualifier -> Prims.bool =
   fun projectee  ->
-    match projectee with | Private  -> true | uu____3535 -> false
+    match projectee with | Private  -> true | uu____3531 -> false
   
 let uu___is_Unfold_for_unification_and_vcgen : qualifier -> Prims.bool =
   fun projectee  ->
     match projectee with
     | Unfold_for_unification_and_vcgen  -> true
-    | uu____3540 -> false
+    | uu____3536 -> false
   
 let uu___is_Visible_default : qualifier -> Prims.bool =
   fun projectee  ->
-    match projectee with | Visible_default  -> true | uu____3545 -> false
+    match projectee with | Visible_default  -> true | uu____3541 -> false
   
 let uu___is_Irreducible : qualifier -> Prims.bool =
   fun projectee  ->
-    match projectee with | Irreducible  -> true | uu____3550 -> false
+    match projectee with | Irreducible  -> true | uu____3546 -> false
   
 let uu___is_Abstract : qualifier -> Prims.bool =
   fun projectee  ->
-    match projectee with | Abstract  -> true | uu____3555 -> false
+    match projectee with | Abstract  -> true | uu____3551 -> false
   
 let uu___is_Inline_for_extraction : qualifier -> Prims.bool =
   fun projectee  ->
     match projectee with
     | Inline_for_extraction  -> true
-    | uu____3560 -> false
+    | uu____3556 -> false
   
 let uu___is_NoExtract : qualifier -> Prims.bool =
   fun projectee  ->
-    match projectee with | NoExtract  -> true | uu____3565 -> false
+    match projectee with | NoExtract  -> true | uu____3561 -> false
   
 let uu___is_Noeq : qualifier -> Prims.bool =
   fun projectee  ->
-    match projectee with | Noeq  -> true | uu____3570 -> false
+    match projectee with | Noeq  -> true | uu____3566 -> false
   
 let uu___is_Unopteq : qualifier -> Prims.bool =
   fun projectee  ->
-    match projectee with | Unopteq  -> true | uu____3575 -> false
+    match projectee with | Unopteq  -> true | uu____3571 -> false
   
 let uu___is_TotalEffect : qualifier -> Prims.bool =
   fun projectee  ->
-    match projectee with | TotalEffect  -> true | uu____3580 -> false
+    match projectee with | TotalEffect  -> true | uu____3576 -> false
   
 let uu___is_Logic : qualifier -> Prims.bool =
   fun projectee  ->
-    match projectee with | Logic  -> true | uu____3585 -> false
+    match projectee with | Logic  -> true | uu____3581 -> false
   
 let uu___is_Reifiable : qualifier -> Prims.bool =
   fun projectee  ->
-    match projectee with | Reifiable  -> true | uu____3590 -> false
+    match projectee with | Reifiable  -> true | uu____3586 -> false
   
 let uu___is_Reflectable : qualifier -> Prims.bool =
   fun projectee  ->
-    match projectee with | Reflectable _0 -> true | uu____3596 -> false
+    match projectee with | Reflectable _0 -> true | uu____3592 -> false
   
 let __proj__Reflectable__item___0 : qualifier -> FStar_Ident.lident =
   fun projectee  -> match projectee with | Reflectable _0 -> _0 
 let uu___is_Discriminator : qualifier -> Prims.bool =
   fun projectee  ->
-    match projectee with | Discriminator _0 -> true | uu____3610 -> false
+    match projectee with | Discriminator _0 -> true | uu____3606 -> false
   
 let __proj__Discriminator__item___0 : qualifier -> FStar_Ident.lident =
   fun projectee  -> match projectee with | Discriminator _0 -> _0 
 let uu___is_Projector : qualifier -> Prims.bool =
   fun projectee  ->
-    match projectee with | Projector _0 -> true | uu____3628 -> false
+    match projectee with | Projector _0 -> true | uu____3624 -> false
   
 let __proj__Projector__item___0 :
-=======
-    match projectee with | Assumption  -> true | uu____3521 -> false
-let uu___is_New: qualifier -> Prims.bool =
-  fun projectee  -> match projectee with | New  -> true | uu____3526 -> false
-let uu___is_Private: qualifier -> Prims.bool =
-  fun projectee  ->
-    match projectee with | Private  -> true | uu____3531 -> false
-let uu___is_Unfold_for_unification_and_vcgen: qualifier -> Prims.bool =
-  fun projectee  ->
-    match projectee with
-    | Unfold_for_unification_and_vcgen  -> true
-    | uu____3536 -> false
-let uu___is_Visible_default: qualifier -> Prims.bool =
-  fun projectee  ->
-    match projectee with | Visible_default  -> true | uu____3541 -> false
-let uu___is_Irreducible: qualifier -> Prims.bool =
-  fun projectee  ->
-    match projectee with | Irreducible  -> true | uu____3546 -> false
-let uu___is_Abstract: qualifier -> Prims.bool =
-  fun projectee  ->
-    match projectee with | Abstract  -> true | uu____3551 -> false
-let uu___is_Inline_for_extraction: qualifier -> Prims.bool =
-  fun projectee  ->
-    match projectee with
-    | Inline_for_extraction  -> true
-    | uu____3556 -> false
-let uu___is_NoExtract: qualifier -> Prims.bool =
-  fun projectee  ->
-    match projectee with | NoExtract  -> true | uu____3561 -> false
-let uu___is_Noeq: qualifier -> Prims.bool =
-  fun projectee  ->
-    match projectee with | Noeq  -> true | uu____3566 -> false
-let uu___is_Unopteq: qualifier -> Prims.bool =
-  fun projectee  ->
-    match projectee with | Unopteq  -> true | uu____3571 -> false
-let uu___is_TotalEffect: qualifier -> Prims.bool =
-  fun projectee  ->
-    match projectee with | TotalEffect  -> true | uu____3576 -> false
-let uu___is_Logic: qualifier -> Prims.bool =
-  fun projectee  ->
-    match projectee with | Logic  -> true | uu____3581 -> false
-let uu___is_Reifiable: qualifier -> Prims.bool =
-  fun projectee  ->
-    match projectee with | Reifiable  -> true | uu____3586 -> false
-let uu___is_Reflectable: qualifier -> Prims.bool =
-  fun projectee  ->
-    match projectee with | Reflectable _0 -> true | uu____3592 -> false
-let __proj__Reflectable__item___0: qualifier -> FStar_Ident.lident =
-  fun projectee  -> match projectee with | Reflectable _0 -> _0
-let uu___is_Discriminator: qualifier -> Prims.bool =
-  fun projectee  ->
-    match projectee with | Discriminator _0 -> true | uu____3606 -> false
-let __proj__Discriminator__item___0: qualifier -> FStar_Ident.lident =
-  fun projectee  -> match projectee with | Discriminator _0 -> _0
-let uu___is_Projector: qualifier -> Prims.bool =
-  fun projectee  ->
-    match projectee with | Projector _0 -> true | uu____3624 -> false
-let __proj__Projector__item___0:
->>>>>>> 207b6569
   qualifier ->
     (FStar_Ident.lident,FStar_Ident.ident) FStar_Pervasives_Native.tuple2
   = fun projectee  -> match projectee with | Projector _0 -> _0 
 let uu___is_RecordType : qualifier -> Prims.bool =
   fun projectee  ->
-<<<<<<< HEAD
-    match projectee with | RecordType _0 -> true | uu____3662 -> false
+    match projectee with | RecordType _0 -> true | uu____3658 -> false
   
 let __proj__RecordType__item___0 :
-=======
-    match projectee with | RecordType _0 -> true | uu____3658 -> false
-let __proj__RecordType__item___0:
->>>>>>> 207b6569
   qualifier ->
     (FStar_Ident.ident Prims.list,FStar_Ident.ident Prims.list)
       FStar_Pervasives_Native.tuple2
   = fun projectee  -> match projectee with | RecordType _0 -> _0 
 let uu___is_RecordConstructor : qualifier -> Prims.bool =
   fun projectee  ->
-<<<<<<< HEAD
-    match projectee with | RecordConstructor _0 -> true | uu____3708 -> false
+    match projectee with | RecordConstructor _0 -> true | uu____3704 -> false
   
 let __proj__RecordConstructor__item___0 :
-=======
-    match projectee with | RecordConstructor _0 -> true | uu____3704 -> false
-let __proj__RecordConstructor__item___0:
->>>>>>> 207b6569
   qualifier ->
     (FStar_Ident.ident Prims.list,FStar_Ident.ident Prims.list)
       FStar_Pervasives_Native.tuple2
   = fun projectee  -> match projectee with | RecordConstructor _0 -> _0 
 let uu___is_Action : qualifier -> Prims.bool =
   fun projectee  ->
-<<<<<<< HEAD
-    match projectee with | Action _0 -> true | uu____3746 -> false
+    match projectee with | Action _0 -> true | uu____3742 -> false
   
 let __proj__Action__item___0 : qualifier -> FStar_Ident.lident =
   fun projectee  -> match projectee with | Action _0 -> _0 
@@ -1356,39 +1043,20 @@
   fun projectee  ->
     match projectee with
     | ExceptionConstructor  -> true
-    | uu____3759 -> false
+    | uu____3755 -> false
   
 let uu___is_HasMaskedEffect : qualifier -> Prims.bool =
   fun projectee  ->
-    match projectee with | HasMaskedEffect  -> true | uu____3764 -> false
+    match projectee with | HasMaskedEffect  -> true | uu____3760 -> false
   
 let uu___is_Effect : qualifier -> Prims.bool =
   fun projectee  ->
-    match projectee with | Effect  -> true | uu____3769 -> false
+    match projectee with | Effect  -> true | uu____3765 -> false
   
 let uu___is_OnlyName : qualifier -> Prims.bool =
   fun projectee  ->
-    match projectee with | OnlyName  -> true | uu____3774 -> false
-  
-=======
-    match projectee with | Action _0 -> true | uu____3742 -> false
-let __proj__Action__item___0: qualifier -> FStar_Ident.lident =
-  fun projectee  -> match projectee with | Action _0 -> _0
-let uu___is_ExceptionConstructor: qualifier -> Prims.bool =
-  fun projectee  ->
-    match projectee with
-    | ExceptionConstructor  -> true
-    | uu____3755 -> false
-let uu___is_HasMaskedEffect: qualifier -> Prims.bool =
-  fun projectee  ->
-    match projectee with | HasMaskedEffect  -> true | uu____3760 -> false
-let uu___is_Effect: qualifier -> Prims.bool =
-  fun projectee  ->
-    match projectee with | Effect  -> true | uu____3765 -> false
-let uu___is_OnlyName: qualifier -> Prims.bool =
-  fun projectee  ->
     match projectee with | OnlyName  -> true | uu____3770 -> false
->>>>>>> 207b6569
+  
 type attribute = term
 type tycon = (FStar_Ident.lident,binders,typ) FStar_Pervasives_Native.tuple3
 type monad_abbrev = {
@@ -1859,42 +1527,27 @@
   sigattrs: attribute Prims.list }
 let uu___is_Sig_inductive_typ : sigelt' -> Prims.bool =
   fun projectee  ->
-<<<<<<< HEAD
-    match projectee with | Sig_inductive_typ _0 -> true | uu____4766 -> false
+    match projectee with | Sig_inductive_typ _0 -> true | uu____4762 -> false
   
 let __proj__Sig_inductive_typ__item___0 :
-=======
-    match projectee with | Sig_inductive_typ _0 -> true | uu____4762 -> false
-let __proj__Sig_inductive_typ__item___0:
->>>>>>> 207b6569
   sigelt' ->
     (FStar_Ident.lident,univ_names,binders,typ,FStar_Ident.lident Prims.list,
       FStar_Ident.lident Prims.list) FStar_Pervasives_Native.tuple6
   = fun projectee  -> match projectee with | Sig_inductive_typ _0 -> _0 
 let uu___is_Sig_bundle : sigelt' -> Prims.bool =
   fun projectee  ->
-<<<<<<< HEAD
-    match projectee with | Sig_bundle _0 -> true | uu____4836 -> false
+    match projectee with | Sig_bundle _0 -> true | uu____4832 -> false
   
 let __proj__Sig_bundle__item___0 :
-=======
-    match projectee with | Sig_bundle _0 -> true | uu____4832 -> false
-let __proj__Sig_bundle__item___0:
->>>>>>> 207b6569
   sigelt' ->
     (sigelt Prims.list,FStar_Ident.lident Prims.list)
       FStar_Pervasives_Native.tuple2
   = fun projectee  -> match projectee with | Sig_bundle _0 -> _0 
 let uu___is_Sig_datacon : sigelt' -> Prims.bool =
   fun projectee  ->
-<<<<<<< HEAD
-    match projectee with | Sig_datacon _0 -> true | uu____4888 -> false
+    match projectee with | Sig_datacon _0 -> true | uu____4884 -> false
   
 let __proj__Sig_datacon__item___0 :
-=======
-    match projectee with | Sig_datacon _0 -> true | uu____4884 -> false
-let __proj__Sig_datacon__item___0:
->>>>>>> 207b6569
   sigelt' ->
     (FStar_Ident.lident,univ_names,typ,FStar_Ident.lident,Prims.int,FStar_Ident.lident
                                                                     Prims.list)
@@ -1902,59 +1555,38 @@
   = fun projectee  -> match projectee with | Sig_datacon _0 -> _0 
 let uu___is_Sig_declare_typ : sigelt' -> Prims.bool =
   fun projectee  ->
-<<<<<<< HEAD
-    match projectee with | Sig_declare_typ _0 -> true | uu____4950 -> false
+    match projectee with | Sig_declare_typ _0 -> true | uu____4946 -> false
   
 let __proj__Sig_declare_typ__item___0 :
-=======
-    match projectee with | Sig_declare_typ _0 -> true | uu____4946 -> false
-let __proj__Sig_declare_typ__item___0:
->>>>>>> 207b6569
   sigelt' ->
     (FStar_Ident.lident,univ_names,typ) FStar_Pervasives_Native.tuple3
   = fun projectee  -> match projectee with | Sig_declare_typ _0 -> _0 
 let uu___is_Sig_let : sigelt' -> Prims.bool =
   fun projectee  ->
-<<<<<<< HEAD
-    match projectee with | Sig_let _0 -> true | uu____4988 -> false
+    match projectee with | Sig_let _0 -> true | uu____4984 -> false
   
 let __proj__Sig_let__item___0 :
-=======
-    match projectee with | Sig_let _0 -> true | uu____4984 -> false
-let __proj__Sig_let__item___0:
->>>>>>> 207b6569
   sigelt' ->
     (letbindings,FStar_Ident.lident Prims.list)
       FStar_Pervasives_Native.tuple2
   = fun projectee  -> match projectee with | Sig_let _0 -> _0 
 let uu___is_Sig_main : sigelt' -> Prims.bool =
   fun projectee  ->
-<<<<<<< HEAD
-    match projectee with | Sig_main _0 -> true | uu____5020 -> false
+    match projectee with | Sig_main _0 -> true | uu____5016 -> false
   
 let __proj__Sig_main__item___0 : sigelt' -> term =
   fun projectee  -> match projectee with | Sig_main _0 -> _0 
 let uu___is_Sig_assume : sigelt' -> Prims.bool =
   fun projectee  ->
-    match projectee with | Sig_assume _0 -> true | uu____5040 -> false
+    match projectee with | Sig_assume _0 -> true | uu____5036 -> false
   
 let __proj__Sig_assume__item___0 :
-=======
-    match projectee with | Sig_main _0 -> true | uu____5016 -> false
-let __proj__Sig_main__item___0: sigelt' -> term =
-  fun projectee  -> match projectee with | Sig_main _0 -> _0
-let uu___is_Sig_assume: sigelt' -> Prims.bool =
-  fun projectee  ->
-    match projectee with | Sig_assume _0 -> true | uu____5036 -> false
-let __proj__Sig_assume__item___0:
->>>>>>> 207b6569
   sigelt' ->
     (FStar_Ident.lident,univ_names,formula) FStar_Pervasives_Native.tuple3
   = fun projectee  -> match projectee with | Sig_assume _0 -> _0 
 let uu___is_Sig_new_effect : sigelt' -> Prims.bool =
   fun projectee  ->
-<<<<<<< HEAD
-    match projectee with | Sig_new_effect _0 -> true | uu____5072 -> false
+    match projectee with | Sig_new_effect _0 -> true | uu____5068 -> false
   
 let __proj__Sig_new_effect__item___0 : sigelt' -> eff_decl =
   fun projectee  -> match projectee with | Sig_new_effect _0 -> _0 
@@ -1962,60 +1594,32 @@
   fun projectee  ->
     match projectee with
     | Sig_new_effect_for_free _0 -> true
-    | uu____5086 -> false
+    | uu____5082 -> false
   
 let __proj__Sig_new_effect_for_free__item___0 : sigelt' -> eff_decl =
   fun projectee  -> match projectee with | Sig_new_effect_for_free _0 -> _0 
 let uu___is_Sig_sub_effect : sigelt' -> Prims.bool =
   fun projectee  ->
-    match projectee with | Sig_sub_effect _0 -> true | uu____5100 -> false
+    match projectee with | Sig_sub_effect _0 -> true | uu____5096 -> false
   
 let __proj__Sig_sub_effect__item___0 : sigelt' -> sub_eff =
   fun projectee  -> match projectee with | Sig_sub_effect _0 -> _0 
 let uu___is_Sig_effect_abbrev : sigelt' -> Prims.bool =
   fun projectee  ->
-    match projectee with | Sig_effect_abbrev _0 -> true | uu____5126 -> false
+    match projectee with | Sig_effect_abbrev _0 -> true | uu____5122 -> false
   
 let __proj__Sig_effect_abbrev__item___0 :
-=======
-    match projectee with | Sig_new_effect _0 -> true | uu____5068 -> false
-let __proj__Sig_new_effect__item___0: sigelt' -> eff_decl =
-  fun projectee  -> match projectee with | Sig_new_effect _0 -> _0
-let uu___is_Sig_new_effect_for_free: sigelt' -> Prims.bool =
-  fun projectee  ->
-    match projectee with
-    | Sig_new_effect_for_free _0 -> true
-    | uu____5082 -> false
-let __proj__Sig_new_effect_for_free__item___0: sigelt' -> eff_decl =
-  fun projectee  -> match projectee with | Sig_new_effect_for_free _0 -> _0
-let uu___is_Sig_sub_effect: sigelt' -> Prims.bool =
-  fun projectee  ->
-    match projectee with | Sig_sub_effect _0 -> true | uu____5096 -> false
-let __proj__Sig_sub_effect__item___0: sigelt' -> sub_eff =
-  fun projectee  -> match projectee with | Sig_sub_effect _0 -> _0
-let uu___is_Sig_effect_abbrev: sigelt' -> Prims.bool =
-  fun projectee  ->
-    match projectee with | Sig_effect_abbrev _0 -> true | uu____5122 -> false
-let __proj__Sig_effect_abbrev__item___0:
->>>>>>> 207b6569
   sigelt' ->
     (FStar_Ident.lident,univ_names,binders,comp,cflags Prims.list)
       FStar_Pervasives_Native.tuple5
   = fun projectee  -> match projectee with | Sig_effect_abbrev _0 -> _0 
 let uu___is_Sig_pragma : sigelt' -> Prims.bool =
   fun projectee  ->
-<<<<<<< HEAD
-    match projectee with | Sig_pragma _0 -> true | uu____5176 -> false
+    match projectee with | Sig_pragma _0 -> true | uu____5172 -> false
   
 let __proj__Sig_pragma__item___0 : sigelt' -> pragma =
   fun projectee  -> match projectee with | Sig_pragma _0 -> _0 
 let __proj__Mksigelt__item__sigel : sigelt -> sigelt' =
-=======
-    match projectee with | Sig_pragma _0 -> true | uu____5172 -> false
-let __proj__Sig_pragma__item___0: sigelt' -> pragma =
-  fun projectee  -> match projectee with | Sig_pragma _0 -> _0
-let __proj__Mksigelt__item__sigel: sigelt -> sigelt' =
->>>>>>> 207b6569
   fun projectee  ->
     match projectee with
     | { sigel = __fname__sigel; sigrng = __fname__sigrng;
@@ -2093,28 +1697,16 @@
 let contains_reflectable : qualifier Prims.list -> Prims.bool =
   fun l  ->
     FStar_Util.for_some
-<<<<<<< HEAD
-      (fun uu___88_5336  ->
-         match uu___88_5336 with
-         | Reflectable uu____5337 -> true
-         | uu____5338 -> false) l
+      (fun uu___88_5332  ->
+         match uu___88_5332 with
+         | Reflectable uu____5333 -> true
+         | uu____5334 -> false) l
   
 let withinfo : 'a . 'a -> FStar_Range.range -> 'a withinfo_t =
   fun v1  -> fun r  -> { v = v1; p = r } 
 let withsort : 'a . 'a -> 'a withinfo_t =
   fun v1  -> withinfo v1 FStar_Range.dummyRange 
 let bv_eq : bv -> bv -> Prims.bool =
-=======
-      (fun uu___88_5332  ->
-         match uu___88_5332 with
-         | Reflectable uu____5333 -> true
-         | uu____5334 -> false) l
-let withinfo: 'a . 'a -> FStar_Range.range -> 'a withinfo_t =
-  fun v1  -> fun r  -> { v = v1; p = r }
-let withsort: 'a . 'a -> 'a withinfo_t =
-  fun v1  -> withinfo v1 FStar_Range.dummyRange
-let bv_eq: bv -> bv -> Prims.bool =
->>>>>>> 207b6569
   fun bv1  ->
     fun bv2  ->
       ((bv1.ppname).FStar_Ident.idText = (bv2.ppname).FStar_Ident.idText) &&
@@ -2144,63 +1736,35 @@
 let set_range_of_bv : bv -> FStar_Range.range -> bv =
   fun x  ->
     fun r  ->
-<<<<<<< HEAD
-      let uu___95_5411 = x  in
-=======
-      let uu___95_5407 = x in
->>>>>>> 207b6569
+      let uu___95_5407 = x  in
       {
         ppname = (FStar_Ident.mk_ident (((x.ppname).FStar_Ident.idText), r));
         index = (uu___95_5407.index);
         sort = (uu___95_5407.sort)
       }
-<<<<<<< HEAD
   
 let syn :
-  'Auu____5424 'Auu____5425 'Auu____5426 .
-    'Auu____5426 ->
-      'Auu____5425 ->
-        ('Auu____5425 -> 'Auu____5426 -> 'Auu____5424) -> 'Auu____5424
-  = fun p  -> fun k  -> fun f  -> f k p 
-let mk_fvs :
-  'Auu____5460 .
-    Prims.unit -> 'Auu____5460 FStar_Pervasives_Native.option FStar_ST.ref
-  = fun uu____5468  -> FStar_Util.mk_ref FStar_Pervasives_Native.None 
-let mk_uvs :
-  'Auu____5482 .
-    Prims.unit -> 'Auu____5482 FStar_Pervasives_Native.option FStar_ST.ref
-  = fun uu____5490  -> FStar_Util.mk_ref FStar_Pervasives_Native.None 
-let new_bv_set : Prims.unit -> bv FStar_Util.set =
-  fun uu____5498  ->
-    FStar_Util.new_set order_bv
-      (fun x  ->
-         x.index + (FStar_Util.hashcode (x.ppname).FStar_Ident.idText))
-  
-let new_fv_set : Prims.unit -> FStar_Ident.lident FStar_Util.set =
-  fun uu____5508  ->
-=======
-let syn:
   'Auu____5420 'Auu____5421 'Auu____5422 .
     'Auu____5422 ->
       'Auu____5421 ->
         ('Auu____5421 -> 'Auu____5422 -> 'Auu____5420) -> 'Auu____5420
-  = fun p  -> fun k  -> fun f  -> f k p
-let mk_fvs:
+  = fun p  -> fun k  -> fun f  -> f k p 
+let mk_fvs :
   'Auu____5456 .
     Prims.unit -> 'Auu____5456 FStar_Pervasives_Native.option FStar_ST.ref
-  = fun uu____5464  -> FStar_Util.mk_ref FStar_Pervasives_Native.None
-let mk_uvs:
+  = fun uu____5464  -> FStar_Util.mk_ref FStar_Pervasives_Native.None 
+let mk_uvs :
   'Auu____5478 .
     Prims.unit -> 'Auu____5478 FStar_Pervasives_Native.option FStar_ST.ref
-  = fun uu____5486  -> FStar_Util.mk_ref FStar_Pervasives_Native.None
-let new_bv_set: Prims.unit -> bv FStar_Util.set =
+  = fun uu____5486  -> FStar_Util.mk_ref FStar_Pervasives_Native.None 
+let new_bv_set : Prims.unit -> bv FStar_Util.set =
   fun uu____5494  ->
     FStar_Util.new_set order_bv
       (fun x  ->
          x.index + (FStar_Util.hashcode (x.ppname).FStar_Ident.idText))
-let new_fv_set: Prims.unit -> FStar_Ident.lident FStar_Util.set =
+  
+let new_fv_set : Prims.unit -> FStar_Ident.lident FStar_Util.set =
   fun uu____5504  ->
->>>>>>> 207b6569
     FStar_Util.new_set order_fv
       (fun x  -> FStar_Util.hashcode x.FStar_Ident.str)
   
@@ -2226,34 +1790,20 @@
   fun t  ->
     fun uu____5564  ->
       fun r  ->
-<<<<<<< HEAD
-        let uu____5576 = FStar_Util.mk_ref FStar_Pervasives_Native.None  in
-        { n = t; pos = r; vars = uu____5576 }
+        let uu____5568 = FStar_Util.mk_ref FStar_Pervasives_Native.None  in
+        { n = t; pos = r; vars = uu____5568 }
   
 let bv_to_tm : bv -> term =
   fun bv  ->
-    let uu____5599 = range_of_bv bv  in
-    mk (Tm_bvar bv) FStar_Pervasives_Native.None uu____5599
+    let uu____5591 = range_of_bv bv  in
+    mk (Tm_bvar bv) FStar_Pervasives_Native.None uu____5591
   
 let bv_to_name : bv -> term =
   fun bv  ->
-    let uu____5604 = range_of_bv bv  in
-    mk (Tm_name bv) FStar_Pervasives_Native.None uu____5604
+    let uu____5596 = range_of_bv bv  in
+    mk (Tm_name bv) FStar_Pervasives_Native.None uu____5596
   
 let mk_Tm_app : term -> args -> mk_t =
-=======
-        let uu____5568 = FStar_Util.mk_ref FStar_Pervasives_Native.None in
-        { n = t; pos = r; vars = uu____5568 }
-let bv_to_tm: bv -> term =
-  fun bv  ->
-    let uu____5591 = range_of_bv bv in
-    mk (Tm_bvar bv) FStar_Pervasives_Native.None uu____5591
-let bv_to_name: bv -> term =
-  fun bv  ->
-    let uu____5596 = range_of_bv bv in
-    mk (Tm_name bv) FStar_Pervasives_Native.None uu____5596
-let mk_Tm_app: term -> args -> mk_t =
->>>>>>> 207b6569
   fun t1  ->
     fun args  ->
       fun k  ->
@@ -2272,14 +1822,9 @@
           (match t.n with
            | Tm_fvar uu____5631 ->
                mk (Tm_uinst (t, us)) FStar_Pervasives_Native.None t.pos
-<<<<<<< HEAD
-           | uu____5640 -> failwith "Unexpected universe instantiation")
+           | uu____5632 -> failwith "Unexpected universe instantiation")
   
 let extend_app_n : term -> args -> mk_t =
-=======
-           | uu____5632 -> failwith "Unexpected universe instantiation")
-let extend_app_n: term -> args -> mk_t =
->>>>>>> 207b6569
   fun t  ->
     fun args'  ->
       fun kopt  ->
@@ -2287,32 +1832,24 @@
           match t.n with
           | Tm_app (head1,args) ->
               mk_Tm_app head1 (FStar_List.append args args') kopt r
-<<<<<<< HEAD
-          | uu____5687 -> mk_Tm_app t args' kopt r
+          | uu____5679 -> mk_Tm_app t args' kopt r
   
 let extend_app : term -> arg -> mk_t =
   fun t  -> fun arg  -> fun kopt  -> fun r  -> extend_app_n t [arg] kopt r 
 let mk_Tm_delayed :
-=======
-          | uu____5679 -> mk_Tm_app t args' kopt r
-let extend_app: term -> arg -> mk_t =
-  fun t  -> fun arg  -> fun kopt  -> fun r  -> extend_app_n t [arg] kopt r
-let mk_Tm_delayed:
->>>>>>> 207b6569
   (term,subst_ts) FStar_Pervasives_Native.tuple2 -> FStar_Range.range -> term
   =
   fun lr  ->
     fun pos  ->
-<<<<<<< HEAD
-      let uu____5720 =
-        let uu____5723 =
-          let uu____5724 =
-            let uu____5749 = FStar_Util.mk_ref FStar_Pervasives_Native.None
+      let uu____5712 =
+        let uu____5715 =
+          let uu____5716 =
+            let uu____5741 = FStar_Util.mk_ref FStar_Pervasives_Native.None
                in
-            (lr, uu____5749)  in
-          Tm_delayed uu____5724  in
-        mk uu____5723  in
-      uu____5720 FStar_Pervasives_Native.None pos
+            (lr, uu____5741)  in
+          Tm_delayed uu____5716  in
+        mk uu____5715  in
+      uu____5712 FStar_Pervasives_Native.None pos
   
 let mk_Total' : typ -> universe FStar_Pervasives_Native.option -> comp =
   fun t  -> fun u  -> mk (Total (t, u)) FStar_Pervasives_Native.None t.pos 
@@ -2325,27 +1862,6 @@
 let mk_Comp : comp_typ -> comp =
   fun ct  -> mk (Comp ct) FStar_Pervasives_Native.None (ct.result_typ).pos 
 let mk_lb :
-=======
-      let uu____5712 =
-        let uu____5715 =
-          let uu____5716 =
-            let uu____5741 = FStar_Util.mk_ref FStar_Pervasives_Native.None in
-            (lr, uu____5741) in
-          Tm_delayed uu____5716 in
-        mk uu____5715 in
-      uu____5712 FStar_Pervasives_Native.None pos
-let mk_Total': typ -> universe FStar_Pervasives_Native.option -> comp =
-  fun t  -> fun u  -> mk (Total (t, u)) FStar_Pervasives_Native.None t.pos
-let mk_GTotal': typ -> universe FStar_Pervasives_Native.option -> comp =
-  fun t  -> fun u  -> mk (GTotal (t, u)) FStar_Pervasives_Native.None t.pos
-let mk_Total: typ -> comp =
-  fun t  -> mk_Total' t FStar_Pervasives_Native.None
-let mk_GTotal: typ -> comp =
-  fun t  -> mk_GTotal' t FStar_Pervasives_Native.None
-let mk_Comp: comp_typ -> comp =
-  fun ct  -> mk (Comp ct) FStar_Pervasives_Native.None (ct.result_typ).pos
-let mk_lb:
->>>>>>> 207b6569
   (lbname,univ_name Prims.list,FStar_Ident.lident,typ,term)
     FStar_Pervasives_Native.tuple5 -> letbinding
   =
@@ -2381,11 +1897,10 @@
   fun t  ->
     match t.n with
     | Tm_constant (FStar_Const.Const_effect ) -> true
-<<<<<<< HEAD
-    | uu____5900 -> false
+    | uu____5892 -> false
   
 let is_type : term -> Prims.bool =
-  fun t  -> match t.n with | Tm_type uu____5905 -> true | uu____5906 -> false 
+  fun t  -> match t.n with | Tm_type uu____5897 -> true | uu____5898 -> false 
 let null_id : FStar_Ident.ident =
   FStar_Ident.mk_ident ("_", FStar_Range.dummyRange) 
 let null_bv : term -> bv =
@@ -2393,7 +1908,7 @@
 let mk_binder : bv -> binder = fun a  -> (a, FStar_Pervasives_Native.None) 
 let null_binder : term -> binder =
   fun t  ->
-    let uu____5921 = null_bv t  in (uu____5921, FStar_Pervasives_Native.None)
+    let uu____5913 = null_bv t  in (uu____5913, FStar_Pervasives_Native.None)
   
 let imp_tag : arg_qualifier = Implicit false 
 let iarg : term -> arg =
@@ -2404,42 +1919,14 @@
 let is_null_binder : binder -> Prims.bool =
   fun b  -> is_null_bv (FStar_Pervasives_Native.fst b) 
 let is_top_level : letbinding Prims.list -> Prims.bool =
-  fun uu___90_5949  ->
-    match uu___90_5949 with
-    | { lbname = FStar_Util.Inr uu____5952; lbunivs = uu____5953;
-        lbtyp = uu____5954; lbeff = uu____5955; lbdef = uu____5956;_}::uu____5957
-        -> true
-    | uu____5966 -> false
-  
-let freenames_of_binders : binders -> freenames =
-=======
-    | uu____5892 -> false
-let is_type: term -> Prims.bool =
-  fun t  -> match t.n with | Tm_type uu____5897 -> true | uu____5898 -> false
-let null_id: FStar_Ident.ident =
-  FStar_Ident.mk_ident ("_", FStar_Range.dummyRange)
-let null_bv: term -> bv =
-  fun k  -> { ppname = null_id; index = (Prims.parse_int "0"); sort = k }
-let mk_binder: bv -> binder = fun a  -> (a, FStar_Pervasives_Native.None)
-let null_binder: term -> binder =
-  fun t  ->
-    let uu____5913 = null_bv t in (uu____5913, FStar_Pervasives_Native.None)
-let imp_tag: arg_qualifier = Implicit false
-let iarg: term -> arg = fun t  -> (t, (FStar_Pervasives_Native.Some imp_tag))
-let as_arg: term -> arg = fun t  -> (t, FStar_Pervasives_Native.None)
-let is_null_bv: bv -> Prims.bool =
-  fun b  -> (b.ppname).FStar_Ident.idText = null_id.FStar_Ident.idText
-let is_null_binder: binder -> Prims.bool =
-  fun b  -> is_null_bv (FStar_Pervasives_Native.fst b)
-let is_top_level: letbinding Prims.list -> Prims.bool =
   fun uu___90_5941  ->
     match uu___90_5941 with
     | { lbname = FStar_Util.Inr uu____5944; lbunivs = uu____5945;
         lbtyp = uu____5946; lbeff = uu____5947; lbdef = uu____5948;_}::uu____5949
         -> true
     | uu____5958 -> false
-let freenames_of_binders: binders -> freenames =
->>>>>>> 207b6569
+  
+let freenames_of_binders : binders -> freenames =
   fun bs  ->
     FStar_List.fold_right
       (fun uu____5975  ->
@@ -2454,31 +1941,18 @@
   
 let binders_of_freenames : freenames -> binders =
   fun fvs  ->
-<<<<<<< HEAD
-    let uu____6027 = FStar_Util.set_elements fvs  in
-    FStar_All.pipe_right uu____6027 binders_of_list
+    let uu____6019 = FStar_Util.set_elements fvs  in
+    FStar_All.pipe_right uu____6019 binders_of_list
   
 let is_implicit : aqual -> Prims.bool =
-  fun uu___91_6035  ->
-    match uu___91_6035 with
-    | FStar_Pervasives_Native.Some (Implicit uu____6036) -> true
-    | uu____6037 -> false
-  
-let as_implicit : Prims.bool -> aqual =
-  fun uu___92_6041  ->
-    if uu___92_6041
-=======
-    let uu____6019 = FStar_Util.set_elements fvs in
-    FStar_All.pipe_right uu____6019 binders_of_list
-let is_implicit: aqual -> Prims.bool =
   fun uu___91_6027  ->
     match uu___91_6027 with
     | FStar_Pervasives_Native.Some (Implicit uu____6028) -> true
     | uu____6029 -> false
-let as_implicit: Prims.bool -> aqual =
+  
+let as_implicit : Prims.bool -> aqual =
   fun uu___92_6033  ->
     if uu___92_6033
->>>>>>> 207b6569
     then FStar_Pervasives_Native.Some imp_tag
     else FStar_Pervasives_Native.None
   
@@ -2493,43 +1967,24 @@
       | Pat_cons (uu____6072,pats) ->
           FStar_List.fold_left
             (fun b1  ->
-<<<<<<< HEAD
-               fun uu____6111  ->
-                 match uu____6111 with | (p2,uu____6123) -> aux b1 p2) b pats
+               fun uu____6103  ->
+                 match uu____6103 with | (p2,uu____6115) -> aux b1 p2) b pats
        in
-    let uu____6128 = aux [] p  in
-    FStar_All.pipe_left FStar_List.rev uu____6128
+    let uu____6120 = aux [] p  in
+    FStar_All.pipe_left FStar_List.rev uu____6120
   
 let gen_reset :
   (Prims.unit -> Prims.int,Prims.unit -> Prims.unit)
     FStar_Pervasives_Native.tuple2
   =
   let x = FStar_Util.mk_ref (Prims.parse_int "0")  in
-  let gen1 uu____6149 = FStar_Util.incr x; FStar_ST.op_Bang x  in
-  let reset uu____6199 = FStar_ST.op_Colon_Equals x (Prims.parse_int "0")  in
+  let gen1 uu____6141 = FStar_Util.incr x; FStar_ST.op_Bang x  in
+  let reset uu____6191 = FStar_ST.op_Colon_Equals x (Prims.parse_int "0")  in
   (gen1, reset) 
 let next_id : Prims.unit -> Prims.int = FStar_Pervasives_Native.fst gen_reset 
 let reset_gensym : Prims.unit -> Prims.unit =
   FStar_Pervasives_Native.snd gen_reset 
 let range_of_ropt :
-=======
-               fun uu____6103  ->
-                 match uu____6103 with | (p2,uu____6115) -> aux b1 p2) b pats in
-    let uu____6120 = aux [] p in
-    FStar_All.pipe_left FStar_List.rev uu____6120
-let gen_reset:
-  (Prims.unit -> Prims.int,Prims.unit -> Prims.unit)
-    FStar_Pervasives_Native.tuple2
-  =
-  let x = FStar_Util.mk_ref (Prims.parse_int "0") in
-  let gen1 uu____6141 = FStar_Util.incr x; FStar_ST.op_Bang x in
-  let reset uu____6191 = FStar_ST.op_Colon_Equals x (Prims.parse_int "0") in
-  (gen1, reset)
-let next_id: Prims.unit -> Prims.int = FStar_Pervasives_Native.fst gen_reset
-let reset_gensym: Prims.unit -> Prims.unit =
-  FStar_Pervasives_Native.snd gen_reset
-let range_of_ropt:
->>>>>>> 207b6569
   FStar_Range.range FStar_Pervasives_Native.option -> FStar_Range.range =
   fun uu___93_6239  ->
     match uu___93_6239 with
