--- conflicted
+++ resolved
@@ -103,15 +103,12 @@
 end))
 
 # 47 "FStar.Syntax.Syntax.fst"
-<<<<<<< HEAD
-=======
 let ___ResetOptions____0 = (fun projectee -> (match (projectee) with
 | ResetOptions (_29_24) -> begin
 _29_24
 end))
 
 # 49 "FStar.Syntax.Syntax.fst"
->>>>>>> 36ae9018
 type 'a memo =
 'a Prims.option FStar_ST.ref
 
@@ -1632,46 +1629,26 @@
 # 386 "FStar.Syntax.Syntax.fst"
 let syn = (fun p k f -> (f k p))
 
-<<<<<<< HEAD
-# 388 "FStar.Syntax.Syntax.fst"
-let mk_fvs = (fun _29_308 -> (match (()) with
-=======
 # 389 "FStar.Syntax.Syntax.fst"
 let mk_fvs = (fun _29_311 -> (match (()) with
->>>>>>> 36ae9018
 | () -> begin
 (FStar_Util.mk_ref None)
 end))
 
-<<<<<<< HEAD
-# 389 "FStar.Syntax.Syntax.fst"
-let mk_uvs = (fun _29_309 -> (match (()) with
-=======
 # 390 "FStar.Syntax.Syntax.fst"
 let mk_uvs = (fun _29_312 -> (match (()) with
->>>>>>> 36ae9018
 | () -> begin
 (FStar_Util.mk_ref None)
 end))
 
-<<<<<<< HEAD
-# 390 "FStar.Syntax.Syntax.fst"
-let new_bv_set : Prims.unit  ->  bv FStar_Util.set = (fun _29_310 -> (match (()) with
-=======
 # 391 "FStar.Syntax.Syntax.fst"
 let new_bv_set : Prims.unit  ->  bv FStar_Util.set = (fun _29_313 -> (match (()) with
->>>>>>> 36ae9018
 | () -> begin
 (FStar_Util.new_set order_bv (fun x -> (x.index + (FStar_Util.hashcode x.ppname.FStar_Ident.idText))))
 end))
 
-<<<<<<< HEAD
-# 391 "FStar.Syntax.Syntax.fst"
-let new_uv_set : Prims.unit  ->  uvars = (fun _29_312 -> (match (()) with
-=======
 # 392 "FStar.Syntax.Syntax.fst"
 let new_uv_set : Prims.unit  ->  uvars = (fun _29_315 -> (match (()) with
->>>>>>> 36ae9018
 | () -> begin
 (FStar_Util.new_set (fun _29_323 _29_327 -> (match ((_29_323, _29_327)) with
 | ((x, _29_322), (y, _29_326)) -> begin
@@ -1682,13 +1659,8 @@
 end)))
 end))
 
-<<<<<<< HEAD
-# 393 "FStar.Syntax.Syntax.fst"
-let new_universe_uvar_set : Prims.unit  ->  universe_uvar FStar_Util.set = (fun _29_325 -> (match (()) with
-=======
 # 394 "FStar.Syntax.Syntax.fst"
 let new_universe_uvar_set : Prims.unit  ->  universe_uvar FStar_Util.set = (fun _29_328 -> (match (()) with
->>>>>>> 36ae9018
 | () -> begin
 (FStar_Util.new_set (fun x y -> ((FStar_Unionfind.uvar_id x) - (FStar_Unionfind.uvar_id y))) (fun x -> (FStar_Unionfind.uvar_id x)))
 end))
@@ -1717,20 +1689,6 @@
 # 407 "FStar.Syntax.Syntax.fst"
 let list_of_freenames : freenames  ->  bv Prims.list = (fun fvs -> (FStar_Util.set_elements fvs))
 
-<<<<<<< HEAD
-# 408 "FStar.Syntax.Syntax.fst"
-let mk = (fun t topt r -> (let _114_1206 = (FStar_Util.mk_ref topt)
-in (let _114_1205 = (FStar_Util.mk_ref None)
-in {n = t; tk = _114_1206; pos = r; vars = _114_1205})))
-
-# 416 "FStar.Syntax.Syntax.fst"
-let bv_to_tm : bv  ->  term = (fun bv -> (let _114_1209 = (range_of_bv bv)
-in (mk (Tm_bvar (bv)) (Some (bv.sort.n)) _114_1209)))
-
-# 417 "FStar.Syntax.Syntax.fst"
-let bv_to_name : bv  ->  term = (fun bv -> (let _114_1212 = (range_of_bv bv)
-in (mk (Tm_name (bv)) (Some (bv.sort.n)) _114_1212)))
-=======
 # 411 "FStar.Syntax.Syntax.fst"
 let mk = (fun t topt r -> (let _114_1219 = (FStar_Util.mk_ref topt)
 in (let _114_1218 = (FStar_Util.mk_ref None)
@@ -1743,7 +1701,6 @@
 # 418 "FStar.Syntax.Syntax.fst"
 let bv_to_name : bv  ->  term = (fun bv -> (let _114_1225 = (range_of_bv bv)
 in (mk (Tm_name (bv)) (Some (bv.sort.n)) _114_1225)))
->>>>>>> 36ae9018
 
 # 418 "FStar.Syntax.Syntax.fst"
 let mk_Tm_app : term  ->  args  ->  mk_t = (fun t1 args k p -> (match (args) with
@@ -1781,19 +1738,11 @@
 # 432 "FStar.Syntax.Syntax.fst"
 let extend_app : term  ->  arg  ->  mk_t = (fun t arg kopt r -> (extend_app_n t ((arg)::[]) kopt r))
 
-<<<<<<< HEAD
-# 433 "FStar.Syntax.Syntax.fst"
-let mk_Tm_delayed : ((term * subst_ts), Prims.unit  ->  term) FStar_Util.either  ->  FStar_Range.range  ->  term = (fun lr pos -> (let _114_1247 = (let _114_1246 = (let _114_1245 = (FStar_Util.mk_ref None)
-in (lr, _114_1245))
-in Tm_delayed (_114_1246))
-in (mk _114_1247 None pos)))
-=======
 # 434 "FStar.Syntax.Syntax.fst"
 let mk_Tm_delayed : ((term * subst_ts), Prims.unit  ->  term) FStar_Util.either  ->  FStar_Range.range  ->  term = (fun lr pos -> (let _114_1260 = (let _114_1259 = (let _114_1258 = (FStar_Util.mk_ref None)
 in (lr, _114_1258))
 in Tm_delayed (_114_1259))
 in (mk _114_1260 None pos)))
->>>>>>> 36ae9018
 
 # 434 "FStar.Syntax.Syntax.fst"
 let mk_Total : typ  ->  comp = (fun t -> (mk (Total (t)) None t.pos))
@@ -1804,13 +1753,8 @@
 # 436 "FStar.Syntax.Syntax.fst"
 let mk_Comp : comp_typ  ->  comp = (fun ct -> (mk (Comp (ct)) None ct.result_typ.pos))
 
-<<<<<<< HEAD
-# 437 "FStar.Syntax.Syntax.fst"
-let mk_lb : (lbname * univ_name Prims.list * FStar_Ident.lident * typ * term)  ->  letbinding = (fun _29_378 -> (match (_29_378) with
-=======
 # 438 "FStar.Syntax.Syntax.fst"
 let mk_lb : (lbname * univ_name Prims.list * FStar_Ident.lident * typ * term)  ->  letbinding = (fun _29_381 -> (match (_29_381) with
->>>>>>> 36ae9018
 | (x, univs, eff, t, e) -> begin
 {lbname = x; lbunivs = univs; lbtyp = t; lbeff = eff; lbdef = e}
 end))
@@ -1857,15 +1801,9 @@
 # 452 "FStar.Syntax.Syntax.fst"
 let mk_binder : bv  ->  binder = (fun a -> (a, None))
 
-<<<<<<< HEAD
-# 453 "FStar.Syntax.Syntax.fst"
-let null_binder : term  ->  binder = (fun t -> (let _114_1274 = (null_bv t)
-in (_114_1274, None)))
-=======
 # 454 "FStar.Syntax.Syntax.fst"
 let null_binder : term  ->  binder = (fun t -> (let _114_1287 = (null_bv t)
 in (_114_1287, None)))
->>>>>>> 36ae9018
 
 # 454 "FStar.Syntax.Syntax.fst"
 let imp_tag : arg_qualifier = Implicit (false)
@@ -1891,30 +1829,18 @@
 false
 end))
 
-<<<<<<< HEAD
-# 463 "FStar.Syntax.Syntax.fst"
-let freenames_of_binders : binders  ->  freenames = (fun bs -> (FStar_List.fold_right (fun _29_423 out -> (match (_29_423) with
-| (x, _29_422) -> begin
-=======
 # 465 "FStar.Syntax.Syntax.fst"
 let freenames_of_binders : binders  ->  freenames = (fun bs -> (FStar_List.fold_right (fun _29_426 out -> (match (_29_426) with
 | (x, _29_425) -> begin
->>>>>>> 36ae9018
 (FStar_Util.set_add x out)
 end)) bs no_names))
 
 # 466 "FStar.Syntax.Syntax.fst"
 let binders_of_list : bv Prims.list  ->  binders = (fun fvs -> (FStar_All.pipe_right fvs (FStar_List.map (fun t -> (t, None)))))
 
-<<<<<<< HEAD
-# 468 "FStar.Syntax.Syntax.fst"
-let binders_of_freenames : freenames  ->  binders = (fun fvs -> (let _114_1294 = (FStar_Util.set_elements fvs)
-in (FStar_All.pipe_right _114_1294 binders_of_list)))
-=======
 # 469 "FStar.Syntax.Syntax.fst"
 let binders_of_freenames : freenames  ->  binders = (fun fvs -> (let _114_1307 = (FStar_Util.set_elements fvs)
 in (FStar_All.pipe_right _114_1307 binders_of_list)))
->>>>>>> 36ae9018
 
 # 469 "FStar.Syntax.Syntax.fst"
 let is_implicit : aqual  ->  Prims.bool = (fun _29_3 -> (match (_29_3) with
@@ -2047,28 +1973,16 @@
 let _29_517 = bv
 in {ppname = (FStar_Ident.mk_ident (bv.ppname.FStar_Ident.idText, r)); index = _29_517.index; sort = _29_517.sort}))
 
-<<<<<<< HEAD
-# 510 "FStar.Syntax.Syntax.fst"
-let lid_as_fv : FStar_Ident.lident  ->  delta_depth  ->  fv_qual Prims.option  ->  fv = (fun l dd dq -> (let _114_1372 = (withinfo l tun (FStar_Ident.range_of_lid l))
-in {fv_name = _114_1372; fv_delta = dd; fv_qual = dq}))
-=======
 # 511 "FStar.Syntax.Syntax.fst"
 let lid_as_fv : FStar_Ident.lident  ->  delta_depth  ->  fv_qual Prims.option  ->  fv = (fun l dd dq -> (let _114_1385 = (withinfo l tun (FStar_Ident.range_of_lid l))
 in {fv_name = _114_1385; fv_delta = dd; fv_qual = dq}))
->>>>>>> 36ae9018
 
 # 515 "FStar.Syntax.Syntax.fst"
 let fv_to_tm : fv  ->  term = (fun fv -> (mk (Tm_fvar (fv)) None (FStar_Ident.range_of_lid fv.fv_name.v)))
 
-<<<<<<< HEAD
-# 516 "FStar.Syntax.Syntax.fst"
-let fvar : FStar_Ident.lident  ->  delta_depth  ->  fv_qual Prims.option  ->  term = (fun l dd dq -> (let _114_1381 = (lid_as_fv l dd dq)
-in (fv_to_tm _114_1381)))
-=======
 # 517 "FStar.Syntax.Syntax.fst"
 let fvar : FStar_Ident.lident  ->  delta_depth  ->  fv_qual Prims.option  ->  term = (fun l dd dq -> (let _114_1394 = (lid_as_fv l dd dq)
 in (fv_to_tm _114_1394)))
->>>>>>> 36ae9018
-
-
-
+
+
+
