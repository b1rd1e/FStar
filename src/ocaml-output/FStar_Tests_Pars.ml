open Prims
let (test_lid : FStar_Ident.lident) =
  FStar_Ident.lid_of_path ["Test"] FStar_Range.dummyRange 
let (tcenv_ref :
  FStar_TypeChecker_Env.env FStar_Pervasives_Native.option FStar_ST.ref) =
  FStar_Util.mk_ref FStar_Pervasives_Native.None 
let (test_mod_ref :
  FStar_Syntax_Syntax.modul FStar_Pervasives_Native.option FStar_ST.ref) =
  FStar_Util.mk_ref
    (FStar_Pervasives_Native.Some
       {
         FStar_Syntax_Syntax.name = test_lid;
         FStar_Syntax_Syntax.declarations = [];
         FStar_Syntax_Syntax.exports = [];
         FStar_Syntax_Syntax.is_interface = false
       })
  
let (parse_mod :
  FStar_Parser_ParseIt.filename ->
    FStar_ToSyntax_Env.env ->
      (FStar_ToSyntax_Env.env,FStar_Syntax_Syntax.modul)
        FStar_Pervasives_Native.tuple2)
  =
  fun mod_name1  ->
    fun dsenv  ->
      let uu____45 =
        FStar_Parser_ParseIt.parse (FStar_Parser_ParseIt.Filename mod_name1)
         in
      match uu____45 with
      | FStar_Parser_ParseIt.ASTFragment (FStar_Util.Inl m,uu____51) ->
          let uu____72 =
            let uu____77 = FStar_ToSyntax_ToSyntax.ast_modul_to_modul m  in
            uu____77 dsenv  in
          (match uu____72 with
           | (m1,env') ->
               let uu____88 =
                 let uu____93 =
                   FStar_Ident.lid_of_path ["Test"] FStar_Range.dummyRange
                    in
                 FStar_ToSyntax_Env.prepare_module_or_interface false false
                   env' uu____93 FStar_ToSyntax_Env.default_mii
                  in
               (match uu____88 with | (env'1,uu____99) -> (env'1, m1)))
      | FStar_Parser_ParseIt.ParseError (err,msg,r) ->
          FStar_Exn.raise (FStar_Errors.Error (err, msg, r))
      | FStar_Parser_ParseIt.ASTFragment (FStar_Util.Inr uu____107,uu____108)
          ->
          let msg = FStar_Util.format1 "%s: expected a module\n" mod_name1
             in
          FStar_Errors.raise_error (FStar_Errors.Fatal_ModuleExpected, msg)
            FStar_Range.dummyRange
      | FStar_Parser_ParseIt.Term uu____136 ->
          failwith
            "Impossible: parsing a Filename always results in an ASTFragment"
  
let (add_mods :
  FStar_Parser_ParseIt.filename Prims.list ->
    FStar_ToSyntax_Env.env ->
      FStar_TypeChecker_Env.env ->
        (FStar_ToSyntax_Env.env,FStar_TypeChecker_Env.env)
          FStar_Pervasives_Native.tuple2)
  =
  fun mod_names  ->
    fun dsenv  ->
      fun env  ->
        FStar_List.fold_left
          (fun uu____172  ->
             fun mod_name1  ->
               match uu____172 with
               | (dsenv1,env1) ->
                   let uu____184 = parse_mod mod_name1 dsenv1  in
                   (match uu____184 with
                    | (dsenv2,string_mod) ->
                        let uu____195 =
                          FStar_TypeChecker_Tc.check_module env1 string_mod
                           in
                        (match uu____195 with | (_mod,env2) -> (dsenv2, env2))))
          (dsenv, env) mod_names
  
let (init_once : Prims.unit -> Prims.unit) =
  fun uu____208  ->
    let solver1 = FStar_SMTEncoding_Solver.dummy  in
    let env =
      FStar_TypeChecker_Env.initial_env FStar_Parser_Dep.empty_deps
        FStar_TypeChecker_TcTerm.tc_term
        FStar_TypeChecker_TcTerm.type_of_tot_term
        FStar_TypeChecker_TcTerm.universe_of solver1
        FStar_Parser_Const.prims_lid
       in
    (env.FStar_TypeChecker_Env.solver).FStar_TypeChecker_Env.init env;
    (let uu____212 =
       let uu____217 = FStar_Options.prims ()  in
       let uu____218 = FStar_ToSyntax_Env.empty_env ()  in
       parse_mod uu____217 uu____218  in
     match uu____212 with
     | (dsenv,prims_mod) ->
         let env1 =
<<<<<<< HEAD
           let uu___55_222 = env  in
=======
           let uu___56_222 = env in
>>>>>>> 5b12fe7d
           {
             FStar_TypeChecker_Env.solver =
               (uu___56_222.FStar_TypeChecker_Env.solver);
             FStar_TypeChecker_Env.range =
               (uu___56_222.FStar_TypeChecker_Env.range);
             FStar_TypeChecker_Env.curmodule =
               (uu___56_222.FStar_TypeChecker_Env.curmodule);
             FStar_TypeChecker_Env.gamma =
               (uu___56_222.FStar_TypeChecker_Env.gamma);
             FStar_TypeChecker_Env.gamma_cache =
               (uu___56_222.FStar_TypeChecker_Env.gamma_cache);
             FStar_TypeChecker_Env.modules =
               (uu___56_222.FStar_TypeChecker_Env.modules);
             FStar_TypeChecker_Env.expected_typ =
               (uu___56_222.FStar_TypeChecker_Env.expected_typ);
             FStar_TypeChecker_Env.sigtab =
               (uu___56_222.FStar_TypeChecker_Env.sigtab);
             FStar_TypeChecker_Env.is_pattern =
               (uu___56_222.FStar_TypeChecker_Env.is_pattern);
             FStar_TypeChecker_Env.instantiate_imp =
               (uu___56_222.FStar_TypeChecker_Env.instantiate_imp);
             FStar_TypeChecker_Env.effects =
               (uu___56_222.FStar_TypeChecker_Env.effects);
             FStar_TypeChecker_Env.generalize =
               (uu___56_222.FStar_TypeChecker_Env.generalize);
             FStar_TypeChecker_Env.letrecs =
               (uu___56_222.FStar_TypeChecker_Env.letrecs);
             FStar_TypeChecker_Env.top_level =
               (uu___56_222.FStar_TypeChecker_Env.top_level);
             FStar_TypeChecker_Env.check_uvars =
               (uu___56_222.FStar_TypeChecker_Env.check_uvars);
             FStar_TypeChecker_Env.use_eq =
               (uu___56_222.FStar_TypeChecker_Env.use_eq);
             FStar_TypeChecker_Env.is_iface =
               (uu___56_222.FStar_TypeChecker_Env.is_iface);
             FStar_TypeChecker_Env.admit =
               (uu___56_222.FStar_TypeChecker_Env.admit);
             FStar_TypeChecker_Env.lax =
               (uu___56_222.FStar_TypeChecker_Env.lax);
             FStar_TypeChecker_Env.lax_universes =
               (uu___56_222.FStar_TypeChecker_Env.lax_universes);
             FStar_TypeChecker_Env.failhard =
               (uu___56_222.FStar_TypeChecker_Env.failhard);
             FStar_TypeChecker_Env.nosynth =
               (uu___56_222.FStar_TypeChecker_Env.nosynth);
             FStar_TypeChecker_Env.tc_term =
               (uu___56_222.FStar_TypeChecker_Env.tc_term);
             FStar_TypeChecker_Env.type_of =
               (uu___56_222.FStar_TypeChecker_Env.type_of);
             FStar_TypeChecker_Env.universe_of =
               (uu___56_222.FStar_TypeChecker_Env.universe_of);
             FStar_TypeChecker_Env.use_bv_sorts =
               (uu___56_222.FStar_TypeChecker_Env.use_bv_sorts);
             FStar_TypeChecker_Env.qname_and_index =
               (uu___56_222.FStar_TypeChecker_Env.qname_and_index);
             FStar_TypeChecker_Env.proof_ns =
               (uu___56_222.FStar_TypeChecker_Env.proof_ns);
             FStar_TypeChecker_Env.synth =
               (uu___56_222.FStar_TypeChecker_Env.synth);
             FStar_TypeChecker_Env.is_native_tactic =
               (uu___56_222.FStar_TypeChecker_Env.is_native_tactic);
             FStar_TypeChecker_Env.identifier_info =
               (uu___56_222.FStar_TypeChecker_Env.identifier_info);
             FStar_TypeChecker_Env.tc_hooks =
               (uu___56_222.FStar_TypeChecker_Env.tc_hooks);
             FStar_TypeChecker_Env.dsenv = dsenv;
             FStar_TypeChecker_Env.dep_graph =
<<<<<<< HEAD
               (uu___55_222.FStar_TypeChecker_Env.dep_graph)
           }  in
         let uu____223 = FStar_TypeChecker_Tc.check_module env1 prims_mod  in
=======
               (uu___56_222.FStar_TypeChecker_Env.dep_graph)
           } in
         let uu____223 = FStar_TypeChecker_Tc.check_module env1 prims_mod in
>>>>>>> 5b12fe7d
         (match uu____223 with
          | (_prims_mod,env2) ->
              let env3 =
                FStar_TypeChecker_Env.set_current_module env2 test_lid  in
              FStar_ST.op_Colon_Equals tcenv_ref
                (FStar_Pervasives_Native.Some env3)))
  
let rec (init : Prims.unit -> FStar_TypeChecker_Env.env) =
  fun uu____256  ->
    let uu____257 = FStar_ST.op_Bang tcenv_ref  in
    match uu____257 with
    | FStar_Pervasives_Native.Some f -> f
    | uu____284 -> (init_once (); init ())
  
let (frag_of_text : Prims.string -> FStar_Parser_ParseIt.input_frag) =
  fun s  ->
    {
      FStar_Parser_ParseIt.frag_text = s;
      FStar_Parser_ParseIt.frag_line = (Prims.parse_int "1");
      FStar_Parser_ParseIt.frag_col = (Prims.parse_int "0")
    }
  
let (pars : Prims.string -> FStar_Syntax_Syntax.term) =
  fun s  ->
    try
      let tcenv = init ()  in
      let uu____300 =
        let uu____301 =
          FStar_All.pipe_left
            (fun _0_64  -> FStar_Parser_ParseIt.Fragment _0_64)
            (frag_of_text s)
           in
        FStar_Parser_ParseIt.parse uu____301  in
      match uu____300 with
      | FStar_Parser_ParseIt.Term t ->
          FStar_ToSyntax_ToSyntax.desugar_term
            tcenv.FStar_TypeChecker_Env.dsenv t
      | FStar_Parser_ParseIt.ParseError (e,msg,r) ->
          FStar_Errors.raise_error (e, msg) r
      | FStar_Parser_ParseIt.ASTFragment uu____306 ->
          failwith "Impossible: parsing a Fragment always results in a Term"
    with
    | e when
        let uu____321 = FStar_Options.trace_error ()  in
        Prims.op_Negation uu____321 -> FStar_Exn.raise e
  
let (tc : Prims.string -> FStar_Syntax_Syntax.term) =
  fun s  ->
    let tm = pars s  in
    let tcenv = init ()  in
    let tcenv1 =
<<<<<<< HEAD
      let uu___58_328 = tcenv  in
=======
      let uu___59_328 = tcenv in
>>>>>>> 5b12fe7d
      {
        FStar_TypeChecker_Env.solver =
          (uu___59_328.FStar_TypeChecker_Env.solver);
        FStar_TypeChecker_Env.range =
          (uu___59_328.FStar_TypeChecker_Env.range);
        FStar_TypeChecker_Env.curmodule =
          (uu___59_328.FStar_TypeChecker_Env.curmodule);
        FStar_TypeChecker_Env.gamma =
          (uu___59_328.FStar_TypeChecker_Env.gamma);
        FStar_TypeChecker_Env.gamma_cache =
          (uu___59_328.FStar_TypeChecker_Env.gamma_cache);
        FStar_TypeChecker_Env.modules =
          (uu___59_328.FStar_TypeChecker_Env.modules);
        FStar_TypeChecker_Env.expected_typ =
          (uu___59_328.FStar_TypeChecker_Env.expected_typ);
        FStar_TypeChecker_Env.sigtab =
          (uu___59_328.FStar_TypeChecker_Env.sigtab);
        FStar_TypeChecker_Env.is_pattern =
          (uu___59_328.FStar_TypeChecker_Env.is_pattern);
        FStar_TypeChecker_Env.instantiate_imp =
          (uu___59_328.FStar_TypeChecker_Env.instantiate_imp);
        FStar_TypeChecker_Env.effects =
          (uu___59_328.FStar_TypeChecker_Env.effects);
        FStar_TypeChecker_Env.generalize =
          (uu___59_328.FStar_TypeChecker_Env.generalize);
        FStar_TypeChecker_Env.letrecs =
          (uu___59_328.FStar_TypeChecker_Env.letrecs);
        FStar_TypeChecker_Env.top_level = false;
        FStar_TypeChecker_Env.check_uvars =
          (uu___59_328.FStar_TypeChecker_Env.check_uvars);
        FStar_TypeChecker_Env.use_eq =
          (uu___59_328.FStar_TypeChecker_Env.use_eq);
        FStar_TypeChecker_Env.is_iface =
          (uu___59_328.FStar_TypeChecker_Env.is_iface);
        FStar_TypeChecker_Env.admit =
          (uu___59_328.FStar_TypeChecker_Env.admit);
        FStar_TypeChecker_Env.lax = (uu___59_328.FStar_TypeChecker_Env.lax);
        FStar_TypeChecker_Env.lax_universes =
          (uu___59_328.FStar_TypeChecker_Env.lax_universes);
        FStar_TypeChecker_Env.failhard =
          (uu___59_328.FStar_TypeChecker_Env.failhard);
        FStar_TypeChecker_Env.nosynth =
          (uu___59_328.FStar_TypeChecker_Env.nosynth);
        FStar_TypeChecker_Env.tc_term =
          (uu___59_328.FStar_TypeChecker_Env.tc_term);
        FStar_TypeChecker_Env.type_of =
          (uu___59_328.FStar_TypeChecker_Env.type_of);
        FStar_TypeChecker_Env.universe_of =
          (uu___59_328.FStar_TypeChecker_Env.universe_of);
        FStar_TypeChecker_Env.use_bv_sorts =
          (uu___59_328.FStar_TypeChecker_Env.use_bv_sorts);
        FStar_TypeChecker_Env.qname_and_index =
          (uu___59_328.FStar_TypeChecker_Env.qname_and_index);
        FStar_TypeChecker_Env.proof_ns =
          (uu___59_328.FStar_TypeChecker_Env.proof_ns);
        FStar_TypeChecker_Env.synth =
          (uu___59_328.FStar_TypeChecker_Env.synth);
        FStar_TypeChecker_Env.is_native_tactic =
          (uu___59_328.FStar_TypeChecker_Env.is_native_tactic);
        FStar_TypeChecker_Env.identifier_info =
          (uu___59_328.FStar_TypeChecker_Env.identifier_info);
        FStar_TypeChecker_Env.tc_hooks =
          (uu___59_328.FStar_TypeChecker_Env.tc_hooks);
        FStar_TypeChecker_Env.dsenv =
          (uu___59_328.FStar_TypeChecker_Env.dsenv);
        FStar_TypeChecker_Env.dep_graph =
<<<<<<< HEAD
          (uu___58_328.FStar_TypeChecker_Env.dep_graph)
      }  in
    let uu____329 = FStar_TypeChecker_TcTerm.tc_tot_or_gtot_term tcenv1 tm
       in
=======
          (uu___59_328.FStar_TypeChecker_Env.dep_graph)
      } in
    let uu____329 = FStar_TypeChecker_TcTerm.tc_tot_or_gtot_term tcenv1 tm in
>>>>>>> 5b12fe7d
    match uu____329 with | (tm1,uu____337,uu____338) -> tm1
  
let (pars_and_tc_fragment : Prims.string -> Prims.unit) =
  fun s  ->
    FStar_Options.set_option "trace_error" (FStar_Options.Bool true);
    (let report1 uu____346 =
       let uu____347 = FStar_Errors.report_all ()  in
       FStar_All.pipe_right uu____347 FStar_Pervasives.ignore  in
     try
       let tcenv = init ()  in
       let frag = frag_of_text s  in
       try
         let uu____370 =
           let uu____377 = FStar_ST.op_Bang test_mod_ref  in
           FStar_Universal.tc_one_fragment uu____377 tcenv frag  in
         match uu____370 with
         | (test_mod',tcenv') ->
             (FStar_ST.op_Colon_Equals test_mod_ref test_mod';
              FStar_ST.op_Colon_Equals tcenv_ref
                (FStar_Pervasives_Native.Some tcenv');
              (let n1 = FStar_Errors.get_err_count ()  in
               if n1 <> (Prims.parse_int "0")
               then
                 (report1 ();
                  (let uu____459 =
                     let uu____464 =
                       let uu____465 = FStar_Util.string_of_int n1  in
                       FStar_Util.format1 "%s errors were reported" uu____465
                        in
                     (FStar_Errors.Fatal_ErrorsReported, uu____464)  in
                   FStar_Errors.raise_err uu____459))
               else ()))
       with
       | e ->
           (report1 ();
            FStar_Errors.raise_err
              (FStar_Errors.Fatal_TcOneFragmentFailed,
                (Prims.strcat "tc_one_fragment failed: " s)))
     with
     | e when
         let uu____477 = FStar_Options.trace_error ()  in
         Prims.op_Negation uu____477 -> FStar_Exn.raise e)
  <|MERGE_RESOLUTION|>--- conflicted
+++ resolved
@@ -1,11 +1,11 @@
 open Prims
-let (test_lid : FStar_Ident.lident) =
-  FStar_Ident.lid_of_path ["Test"] FStar_Range.dummyRange 
-let (tcenv_ref :
-  FStar_TypeChecker_Env.env FStar_Pervasives_Native.option FStar_ST.ref) =
-  FStar_Util.mk_ref FStar_Pervasives_Native.None 
-let (test_mod_ref :
-  FStar_Syntax_Syntax.modul FStar_Pervasives_Native.option FStar_ST.ref) =
+let test_lid: FStar_Ident.lident =
+  FStar_Ident.lid_of_path ["Test"] FStar_Range.dummyRange
+let tcenv_ref:
+  FStar_TypeChecker_Env.env FStar_Pervasives_Native.option FStar_ST.ref =
+  FStar_Util.mk_ref FStar_Pervasives_Native.None
+let test_mod_ref:
+  FStar_Syntax_Syntax.modul FStar_Pervasives_Native.option FStar_ST.ref =
   FStar_Util.mk_ref
     (FStar_Pervasives_Native.Some
        {
@@ -14,51 +14,45 @@
          FStar_Syntax_Syntax.exports = [];
          FStar_Syntax_Syntax.is_interface = false
        })
-  
-let (parse_mod :
+let parse_mod:
   FStar_Parser_ParseIt.filename ->
     FStar_ToSyntax_Env.env ->
       (FStar_ToSyntax_Env.env,FStar_Syntax_Syntax.modul)
-        FStar_Pervasives_Native.tuple2)
+        FStar_Pervasives_Native.tuple2
   =
   fun mod_name1  ->
     fun dsenv  ->
       let uu____45 =
-        FStar_Parser_ParseIt.parse (FStar_Parser_ParseIt.Filename mod_name1)
-         in
+        FStar_Parser_ParseIt.parse (FStar_Parser_ParseIt.Filename mod_name1) in
       match uu____45 with
       | FStar_Parser_ParseIt.ASTFragment (FStar_Util.Inl m,uu____51) ->
           let uu____72 =
-            let uu____77 = FStar_ToSyntax_ToSyntax.ast_modul_to_modul m  in
-            uu____77 dsenv  in
+            let uu____77 = FStar_ToSyntax_ToSyntax.ast_modul_to_modul m in
+            uu____77 dsenv in
           (match uu____72 with
            | (m1,env') ->
                let uu____88 =
                  let uu____93 =
-                   FStar_Ident.lid_of_path ["Test"] FStar_Range.dummyRange
-                    in
+                   FStar_Ident.lid_of_path ["Test"] FStar_Range.dummyRange in
                  FStar_ToSyntax_Env.prepare_module_or_interface false false
-                   env' uu____93 FStar_ToSyntax_Env.default_mii
-                  in
+                   env' uu____93 FStar_ToSyntax_Env.default_mii in
                (match uu____88 with | (env'1,uu____99) -> (env'1, m1)))
       | FStar_Parser_ParseIt.ParseError (err,msg,r) ->
           FStar_Exn.raise (FStar_Errors.Error (err, msg, r))
       | FStar_Parser_ParseIt.ASTFragment (FStar_Util.Inr uu____107,uu____108)
           ->
-          let msg = FStar_Util.format1 "%s: expected a module\n" mod_name1
-             in
+          let msg = FStar_Util.format1 "%s: expected a module\n" mod_name1 in
           FStar_Errors.raise_error (FStar_Errors.Fatal_ModuleExpected, msg)
             FStar_Range.dummyRange
       | FStar_Parser_ParseIt.Term uu____136 ->
           failwith
             "Impossible: parsing a Filename always results in an ASTFragment"
-  
-let (add_mods :
+let add_mods:
   FStar_Parser_ParseIt.filename Prims.list ->
     FStar_ToSyntax_Env.env ->
       FStar_TypeChecker_Env.env ->
         (FStar_ToSyntax_Env.env,FStar_TypeChecker_Env.env)
-          FStar_Pervasives_Native.tuple2)
+          FStar_Pervasives_Native.tuple2
   =
   fun mod_names  ->
     fun dsenv  ->
@@ -68,38 +62,31 @@
              fun mod_name1  ->
                match uu____172 with
                | (dsenv1,env1) ->
-                   let uu____184 = parse_mod mod_name1 dsenv1  in
+                   let uu____184 = parse_mod mod_name1 dsenv1 in
                    (match uu____184 with
                     | (dsenv2,string_mod) ->
                         let uu____195 =
-                          FStar_TypeChecker_Tc.check_module env1 string_mod
-                           in
+                          FStar_TypeChecker_Tc.check_module env1 string_mod in
                         (match uu____195 with | (_mod,env2) -> (dsenv2, env2))))
           (dsenv, env) mod_names
-  
-let (init_once : Prims.unit -> Prims.unit) =
+let init_once: Prims.unit -> Prims.unit =
   fun uu____208  ->
-    let solver1 = FStar_SMTEncoding_Solver.dummy  in
+    let solver1 = FStar_SMTEncoding_Solver.dummy in
     let env =
       FStar_TypeChecker_Env.initial_env FStar_Parser_Dep.empty_deps
         FStar_TypeChecker_TcTerm.tc_term
         FStar_TypeChecker_TcTerm.type_of_tot_term
         FStar_TypeChecker_TcTerm.universe_of solver1
-        FStar_Parser_Const.prims_lid
-       in
+        FStar_Parser_Const.prims_lid in
     (env.FStar_TypeChecker_Env.solver).FStar_TypeChecker_Env.init env;
     (let uu____212 =
-       let uu____217 = FStar_Options.prims ()  in
-       let uu____218 = FStar_ToSyntax_Env.empty_env ()  in
-       parse_mod uu____217 uu____218  in
+       let uu____217 = FStar_Options.prims () in
+       let uu____218 = FStar_ToSyntax_Env.empty_env () in
+       parse_mod uu____217 uu____218 in
      match uu____212 with
      | (dsenv,prims_mod) ->
          let env1 =
-<<<<<<< HEAD
-           let uu___55_222 = env  in
-=======
            let uu___56_222 = env in
->>>>>>> 5b12fe7d
            {
              FStar_TypeChecker_Env.solver =
                (uu___56_222.FStar_TypeChecker_Env.solver);
@@ -167,48 +154,38 @@
                (uu___56_222.FStar_TypeChecker_Env.tc_hooks);
              FStar_TypeChecker_Env.dsenv = dsenv;
              FStar_TypeChecker_Env.dep_graph =
-<<<<<<< HEAD
-               (uu___55_222.FStar_TypeChecker_Env.dep_graph)
-           }  in
-         let uu____223 = FStar_TypeChecker_Tc.check_module env1 prims_mod  in
-=======
                (uu___56_222.FStar_TypeChecker_Env.dep_graph)
            } in
          let uu____223 = FStar_TypeChecker_Tc.check_module env1 prims_mod in
->>>>>>> 5b12fe7d
          (match uu____223 with
           | (_prims_mod,env2) ->
               let env3 =
-                FStar_TypeChecker_Env.set_current_module env2 test_lid  in
+                FStar_TypeChecker_Env.set_current_module env2 test_lid in
               FStar_ST.op_Colon_Equals tcenv_ref
                 (FStar_Pervasives_Native.Some env3)))
-  
-let rec (init : Prims.unit -> FStar_TypeChecker_Env.env) =
+let rec init: Prims.unit -> FStar_TypeChecker_Env.env =
   fun uu____256  ->
-    let uu____257 = FStar_ST.op_Bang tcenv_ref  in
+    let uu____257 = FStar_ST.op_Bang tcenv_ref in
     match uu____257 with
     | FStar_Pervasives_Native.Some f -> f
     | uu____284 -> (init_once (); init ())
-  
-let (frag_of_text : Prims.string -> FStar_Parser_ParseIt.input_frag) =
+let frag_of_text: Prims.string -> FStar_Parser_ParseIt.input_frag =
   fun s  ->
     {
       FStar_Parser_ParseIt.frag_text = s;
       FStar_Parser_ParseIt.frag_line = (Prims.parse_int "1");
       FStar_Parser_ParseIt.frag_col = (Prims.parse_int "0")
     }
-  
-let (pars : Prims.string -> FStar_Syntax_Syntax.term) =
+let pars: Prims.string -> FStar_Syntax_Syntax.term =
   fun s  ->
     try
-      let tcenv = init ()  in
+      let tcenv = init () in
       let uu____300 =
         let uu____301 =
           FStar_All.pipe_left
             (fun _0_64  -> FStar_Parser_ParseIt.Fragment _0_64)
-            (frag_of_text s)
-           in
-        FStar_Parser_ParseIt.parse uu____301  in
+            (frag_of_text s) in
+        FStar_Parser_ParseIt.parse uu____301 in
       match uu____300 with
       | FStar_Parser_ParseIt.Term t ->
           FStar_ToSyntax_ToSyntax.desugar_term
@@ -219,19 +196,14 @@
           failwith "Impossible: parsing a Fragment always results in a Term"
     with
     | e when
-        let uu____321 = FStar_Options.trace_error ()  in
+        let uu____321 = FStar_Options.trace_error () in
         Prims.op_Negation uu____321 -> FStar_Exn.raise e
-  
-let (tc : Prims.string -> FStar_Syntax_Syntax.term) =
+let tc: Prims.string -> FStar_Syntax_Syntax.term =
   fun s  ->
-    let tm = pars s  in
-    let tcenv = init ()  in
+    let tm = pars s in
+    let tcenv = init () in
     let tcenv1 =
-<<<<<<< HEAD
-      let uu___58_328 = tcenv  in
-=======
       let uu___59_328 = tcenv in
->>>>>>> 5b12fe7d
       {
         FStar_TypeChecker_Env.solver =
           (uu___59_328.FStar_TypeChecker_Env.solver);
@@ -298,46 +270,37 @@
         FStar_TypeChecker_Env.dsenv =
           (uu___59_328.FStar_TypeChecker_Env.dsenv);
         FStar_TypeChecker_Env.dep_graph =
-<<<<<<< HEAD
-          (uu___58_328.FStar_TypeChecker_Env.dep_graph)
-      }  in
-    let uu____329 = FStar_TypeChecker_TcTerm.tc_tot_or_gtot_term tcenv1 tm
-       in
-=======
           (uu___59_328.FStar_TypeChecker_Env.dep_graph)
       } in
     let uu____329 = FStar_TypeChecker_TcTerm.tc_tot_or_gtot_term tcenv1 tm in
->>>>>>> 5b12fe7d
     match uu____329 with | (tm1,uu____337,uu____338) -> tm1
-  
-let (pars_and_tc_fragment : Prims.string -> Prims.unit) =
+let pars_and_tc_fragment: Prims.string -> Prims.unit =
   fun s  ->
     FStar_Options.set_option "trace_error" (FStar_Options.Bool true);
     (let report1 uu____346 =
-       let uu____347 = FStar_Errors.report_all ()  in
-       FStar_All.pipe_right uu____347 FStar_Pervasives.ignore  in
+       let uu____347 = FStar_Errors.report_all () in
+       FStar_All.pipe_right uu____347 FStar_Pervasives.ignore in
      try
-       let tcenv = init ()  in
-       let frag = frag_of_text s  in
+       let tcenv = init () in
+       let frag = frag_of_text s in
        try
          let uu____370 =
-           let uu____377 = FStar_ST.op_Bang test_mod_ref  in
-           FStar_Universal.tc_one_fragment uu____377 tcenv frag  in
+           let uu____377 = FStar_ST.op_Bang test_mod_ref in
+           FStar_Universal.tc_one_fragment uu____377 tcenv frag in
          match uu____370 with
          | (test_mod',tcenv') ->
              (FStar_ST.op_Colon_Equals test_mod_ref test_mod';
               FStar_ST.op_Colon_Equals tcenv_ref
                 (FStar_Pervasives_Native.Some tcenv');
-              (let n1 = FStar_Errors.get_err_count ()  in
+              (let n1 = FStar_Errors.get_err_count () in
                if n1 <> (Prims.parse_int "0")
                then
                  (report1 ();
                   (let uu____459 =
                      let uu____464 =
-                       let uu____465 = FStar_Util.string_of_int n1  in
-                       FStar_Util.format1 "%s errors were reported" uu____465
-                        in
-                     (FStar_Errors.Fatal_ErrorsReported, uu____464)  in
+                       let uu____465 = FStar_Util.string_of_int n1 in
+                       FStar_Util.format1 "%s errors were reported" uu____465 in
+                     (FStar_Errors.Fatal_ErrorsReported, uu____464) in
                    FStar_Errors.raise_err uu____459))
                else ()))
        with
@@ -348,6 +311,5 @@
                 (Prims.strcat "tc_one_fragment failed: " s)))
      with
      | e when
-         let uu____477 = FStar_Options.trace_error ()  in
-         Prims.op_Negation uu____477 -> FStar_Exn.raise e)
-  +         let uu____477 = FStar_Options.trace_error () in
+         Prims.op_Negation uu____477 -> FStar_Exn.raise e)