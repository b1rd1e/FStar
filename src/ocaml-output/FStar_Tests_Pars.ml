open Prims
let (test_lid : FStar_Ident.lident) =
  FStar_Ident.lid_of_path ["Test"] FStar_Range.dummyRange 
let (tcenv_ref :
  FStar_TypeChecker_Env.env FStar_Pervasives_Native.option FStar_ST.ref) =
  FStar_Util.mk_ref FStar_Pervasives_Native.None 
let (test_mod_ref :
  FStar_Syntax_Syntax.modul FStar_Pervasives_Native.option FStar_ST.ref) =
  FStar_Util.mk_ref
    (FStar_Pervasives_Native.Some
       {
         FStar_Syntax_Syntax.name = test_lid;
         FStar_Syntax_Syntax.declarations = [];
         FStar_Syntax_Syntax.exports = [];
         FStar_Syntax_Syntax.is_interface = false
       })
  
let (parse_mod :
  FStar_Parser_ParseIt.filename ->
    FStar_Syntax_DsEnv.env ->
      (FStar_Syntax_DsEnv.env,FStar_Syntax_Syntax.modul)
        FStar_Pervasives_Native.tuple2)
  =
  fun mod_name1  ->
    fun dsenv1  ->
      let uu____49 =
        FStar_Parser_ParseIt.parse (FStar_Parser_ParseIt.Filename mod_name1)
         in
      match uu____49 with
      | FStar_Parser_ParseIt.ASTFragment (FStar_Util.Inl m,uu____55) ->
          let uu____76 =
            let uu____81 = FStar_ToSyntax_ToSyntax.ast_modul_to_modul m  in
            uu____81 dsenv1  in
          (match uu____76 with
           | (m1,env') ->
               let uu____94 =
                 let uu____99 =
                   FStar_Ident.lid_of_path ["Test"] FStar_Range.dummyRange
                    in
                 FStar_Syntax_DsEnv.prepare_module_or_interface false false
                   env' uu____99 FStar_Syntax_DsEnv.default_mii
                  in
               (match uu____94 with | (env'1,uu____105) -> (env'1, m1)))
      | FStar_Parser_ParseIt.ParseError (err,msg,r) ->
          FStar_Exn.raise (FStar_Errors.Error (err, msg, r))
      | FStar_Parser_ParseIt.ASTFragment (FStar_Util.Inr uu____113,uu____114)
          ->
          let msg = FStar_Util.format1 "%s: expected a module\n" mod_name1
             in
          FStar_Errors.raise_error (FStar_Errors.Fatal_ModuleExpected, msg)
            FStar_Range.dummyRange
      | FStar_Parser_ParseIt.Term uu____142 ->
          failwith
            "Impossible: parsing a Filename always results in an ASTFragment"
  
let (add_mods :
  FStar_Parser_ParseIt.filename Prims.list ->
    FStar_Syntax_DsEnv.env ->
      FStar_TypeChecker_Env.env ->
        (FStar_Syntax_DsEnv.env,FStar_TypeChecker_Env.env)
          FStar_Pervasives_Native.tuple2)
  =
  fun mod_names  ->
    fun dsenv1  ->
      fun env  ->
        FStar_List.fold_left
          (fun uu____185  ->
             fun mod_name1  ->
               match uu____185 with
               | (dsenv2,env1) ->
                   let uu____197 = parse_mod mod_name1 dsenv2  in
                   (match uu____197 with
                    | (dsenv3,string_mod) ->
                        let uu____208 =
                          FStar_TypeChecker_Tc.check_module env1 string_mod
                            false
                           in
                        (match uu____208 with
                         | (_mod,uu____222,env2) -> (dsenv3, env2))))
          (dsenv1, env) mod_names
  
let (init_once : unit -> unit) =
  fun uu____232  ->
    let solver1 = FStar_SMTEncoding_Solver.dummy  in
    let env =
      FStar_TypeChecker_Env.initial_env FStar_Parser_Dep.empty_deps
        FStar_TypeChecker_TcTerm.tc_term
        FStar_TypeChecker_TcTerm.type_of_tot_term
        FStar_TypeChecker_TcTerm.universe_of
        FStar_TypeChecker_TcTerm.check_type_of_well_typed_term solver1
        FStar_Parser_Const.prims_lid
       in
    (env.FStar_TypeChecker_Env.solver).FStar_TypeChecker_Env.init env;
    (let uu____236 =
       let uu____241 = FStar_Options.prims ()  in
       let uu____242 = FStar_Syntax_DsEnv.empty_env ()  in
       parse_mod uu____241 uu____242  in
     match uu____236 with
     | (dsenv1,prims_mod) ->
         let env1 =
<<<<<<< HEAD
           let uu___51_232 = env  in
           {
             FStar_TypeChecker_Env.solver =
               (uu___51_232.FStar_TypeChecker_Env.solver);
             FStar_TypeChecker_Env.range =
               (uu___51_232.FStar_TypeChecker_Env.range);
             FStar_TypeChecker_Env.curmodule =
               (uu___51_232.FStar_TypeChecker_Env.curmodule);
             FStar_TypeChecker_Env.gamma =
               (uu___51_232.FStar_TypeChecker_Env.gamma);
             FStar_TypeChecker_Env.gamma_cache =
               (uu___51_232.FStar_TypeChecker_Env.gamma_cache);
             FStar_TypeChecker_Env.modules =
               (uu___51_232.FStar_TypeChecker_Env.modules);
             FStar_TypeChecker_Env.expected_typ =
               (uu___51_232.FStar_TypeChecker_Env.expected_typ);
             FStar_TypeChecker_Env.sigtab =
               (uu___51_232.FStar_TypeChecker_Env.sigtab);
             FStar_TypeChecker_Env.is_pattern =
               (uu___51_232.FStar_TypeChecker_Env.is_pattern);
             FStar_TypeChecker_Env.instantiate_imp =
               (uu___51_232.FStar_TypeChecker_Env.instantiate_imp);
             FStar_TypeChecker_Env.effects =
               (uu___51_232.FStar_TypeChecker_Env.effects);
             FStar_TypeChecker_Env.generalize =
               (uu___51_232.FStar_TypeChecker_Env.generalize);
             FStar_TypeChecker_Env.letrecs =
               (uu___51_232.FStar_TypeChecker_Env.letrecs);
             FStar_TypeChecker_Env.top_level =
               (uu___51_232.FStar_TypeChecker_Env.top_level);
             FStar_TypeChecker_Env.check_uvars =
               (uu___51_232.FStar_TypeChecker_Env.check_uvars);
             FStar_TypeChecker_Env.use_eq =
               (uu___51_232.FStar_TypeChecker_Env.use_eq);
             FStar_TypeChecker_Env.is_iface =
               (uu___51_232.FStar_TypeChecker_Env.is_iface);
             FStar_TypeChecker_Env.admit =
               (uu___51_232.FStar_TypeChecker_Env.admit);
             FStar_TypeChecker_Env.lax =
               (uu___51_232.FStar_TypeChecker_Env.lax);
             FStar_TypeChecker_Env.lax_universes =
               (uu___51_232.FStar_TypeChecker_Env.lax_universes);
             FStar_TypeChecker_Env.failhard =
               (uu___51_232.FStar_TypeChecker_Env.failhard);
             FStar_TypeChecker_Env.nosynth =
               (uu___51_232.FStar_TypeChecker_Env.nosynth);
             FStar_TypeChecker_Env.tc_term =
               (uu___51_232.FStar_TypeChecker_Env.tc_term);
             FStar_TypeChecker_Env.type_of =
               (uu___51_232.FStar_TypeChecker_Env.type_of);
             FStar_TypeChecker_Env.universe_of =
               (uu___51_232.FStar_TypeChecker_Env.universe_of);
             FStar_TypeChecker_Env.check_type_of =
               (uu___51_232.FStar_TypeChecker_Env.check_type_of);
             FStar_TypeChecker_Env.use_bv_sorts =
               (uu___51_232.FStar_TypeChecker_Env.use_bv_sorts);
             FStar_TypeChecker_Env.qtbl_name_and_index =
               (uu___51_232.FStar_TypeChecker_Env.qtbl_name_and_index);
             FStar_TypeChecker_Env.proof_ns =
               (uu___51_232.FStar_TypeChecker_Env.proof_ns);
             FStar_TypeChecker_Env.synth_hook =
               (uu___51_232.FStar_TypeChecker_Env.synth_hook);
             FStar_TypeChecker_Env.splice =
               (uu___51_232.FStar_TypeChecker_Env.splice);
             FStar_TypeChecker_Env.is_native_tactic =
               (uu___51_232.FStar_TypeChecker_Env.is_native_tactic);
             FStar_TypeChecker_Env.identifier_info =
               (uu___51_232.FStar_TypeChecker_Env.identifier_info);
             FStar_TypeChecker_Env.tc_hooks =
               (uu___51_232.FStar_TypeChecker_Env.tc_hooks);
             FStar_TypeChecker_Env.dsenv = dsenv1;
             FStar_TypeChecker_Env.dep_graph =
               (uu___51_232.FStar_TypeChecker_Env.dep_graph)
=======
           let uu___53_246 = env  in
           {
             FStar_TypeChecker_Env.solver =
               (uu___53_246.FStar_TypeChecker_Env.solver);
             FStar_TypeChecker_Env.range =
               (uu___53_246.FStar_TypeChecker_Env.range);
             FStar_TypeChecker_Env.curmodule =
               (uu___53_246.FStar_TypeChecker_Env.curmodule);
             FStar_TypeChecker_Env.gamma =
               (uu___53_246.FStar_TypeChecker_Env.gamma);
             FStar_TypeChecker_Env.gamma_cache =
               (uu___53_246.FStar_TypeChecker_Env.gamma_cache);
             FStar_TypeChecker_Env.modules =
               (uu___53_246.FStar_TypeChecker_Env.modules);
             FStar_TypeChecker_Env.expected_typ =
               (uu___53_246.FStar_TypeChecker_Env.expected_typ);
             FStar_TypeChecker_Env.sigtab =
               (uu___53_246.FStar_TypeChecker_Env.sigtab);
             FStar_TypeChecker_Env.is_pattern =
               (uu___53_246.FStar_TypeChecker_Env.is_pattern);
             FStar_TypeChecker_Env.instantiate_imp =
               (uu___53_246.FStar_TypeChecker_Env.instantiate_imp);
             FStar_TypeChecker_Env.effects =
               (uu___53_246.FStar_TypeChecker_Env.effects);
             FStar_TypeChecker_Env.generalize =
               (uu___53_246.FStar_TypeChecker_Env.generalize);
             FStar_TypeChecker_Env.letrecs =
               (uu___53_246.FStar_TypeChecker_Env.letrecs);
             FStar_TypeChecker_Env.top_level =
               (uu___53_246.FStar_TypeChecker_Env.top_level);
             FStar_TypeChecker_Env.check_uvars =
               (uu___53_246.FStar_TypeChecker_Env.check_uvars);
             FStar_TypeChecker_Env.use_eq =
               (uu___53_246.FStar_TypeChecker_Env.use_eq);
             FStar_TypeChecker_Env.is_iface =
               (uu___53_246.FStar_TypeChecker_Env.is_iface);
             FStar_TypeChecker_Env.admit =
               (uu___53_246.FStar_TypeChecker_Env.admit);
             FStar_TypeChecker_Env.lax =
               (uu___53_246.FStar_TypeChecker_Env.lax);
             FStar_TypeChecker_Env.lax_universes =
               (uu___53_246.FStar_TypeChecker_Env.lax_universes);
             FStar_TypeChecker_Env.failhard =
               (uu___53_246.FStar_TypeChecker_Env.failhard);
             FStar_TypeChecker_Env.nosynth =
               (uu___53_246.FStar_TypeChecker_Env.nosynth);
             FStar_TypeChecker_Env.tc_term =
               (uu___53_246.FStar_TypeChecker_Env.tc_term);
             FStar_TypeChecker_Env.type_of =
               (uu___53_246.FStar_TypeChecker_Env.type_of);
             FStar_TypeChecker_Env.universe_of =
               (uu___53_246.FStar_TypeChecker_Env.universe_of);
             FStar_TypeChecker_Env.check_type_of =
               (uu___53_246.FStar_TypeChecker_Env.check_type_of);
             FStar_TypeChecker_Env.use_bv_sorts =
               (uu___53_246.FStar_TypeChecker_Env.use_bv_sorts);
             FStar_TypeChecker_Env.qtbl_name_and_index =
               (uu___53_246.FStar_TypeChecker_Env.qtbl_name_and_index);
             FStar_TypeChecker_Env.normalized_eff_names =
               (uu___53_246.FStar_TypeChecker_Env.normalized_eff_names);
             FStar_TypeChecker_Env.proof_ns =
               (uu___53_246.FStar_TypeChecker_Env.proof_ns);
             FStar_TypeChecker_Env.synth_hook =
               (uu___53_246.FStar_TypeChecker_Env.synth_hook);
             FStar_TypeChecker_Env.splice =
               (uu___53_246.FStar_TypeChecker_Env.splice);
             FStar_TypeChecker_Env.is_native_tactic =
               (uu___53_246.FStar_TypeChecker_Env.is_native_tactic);
             FStar_TypeChecker_Env.identifier_info =
               (uu___53_246.FStar_TypeChecker_Env.identifier_info);
             FStar_TypeChecker_Env.tc_hooks =
               (uu___53_246.FStar_TypeChecker_Env.tc_hooks);
             FStar_TypeChecker_Env.dsenv = dsenv1;
             FStar_TypeChecker_Env.dep_graph =
               (uu___53_246.FStar_TypeChecker_Env.dep_graph)
>>>>>>> 8280654d
           }  in
         let uu____247 =
           FStar_TypeChecker_Tc.check_module env1 prims_mod false  in
         (match uu____247 with
          | (_prims_mod,uu____257,env2) ->
              let env3 =
                FStar_TypeChecker_Env.set_current_module env2 test_lid  in
              FStar_ST.op_Colon_Equals tcenv_ref
                (FStar_Pervasives_Native.Some env3)))
  
let rec (init : unit -> FStar_TypeChecker_Env.env) =
  fun uu____295  ->
    let uu____296 = FStar_ST.op_Bang tcenv_ref  in
    match uu____296 with
    | FStar_Pervasives_Native.Some f -> f
    | uu____327 -> (init_once (); init ())
  
let (frag_of_text : Prims.string -> FStar_Parser_ParseIt.input_frag) =
  fun s  ->
    {
      FStar_Parser_ParseIt.frag_text = s;
      FStar_Parser_ParseIt.frag_line = (Prims.parse_int "1");
      FStar_Parser_ParseIt.frag_col = (Prims.parse_int "0")
    }
  
let (pars : Prims.string -> FStar_Syntax_Syntax.term) =
  fun s  ->
    try
      let tcenv = init ()  in
      let uu____347 =
        let uu____348 =
          FStar_All.pipe_left
            (fun _0_17  -> FStar_Parser_ParseIt.Fragment _0_17)
            (frag_of_text s)
           in
        FStar_Parser_ParseIt.parse uu____348  in
      match uu____347 with
      | FStar_Parser_ParseIt.Term t ->
          FStar_ToSyntax_ToSyntax.desugar_term
            tcenv.FStar_TypeChecker_Env.dsenv t
      | FStar_Parser_ParseIt.ParseError (e,msg,r) ->
          FStar_Errors.raise_error (e, msg) r
      | FStar_Parser_ParseIt.ASTFragment uu____353 ->
          failwith "Impossible: parsing a Fragment always results in a Term"
    with
    | e when
        let uu____368 = FStar_Options.trace_error ()  in
        Prims.op_Negation uu____368 -> FStar_Exn.raise e
  
let (tc : Prims.string -> FStar_Syntax_Syntax.term) =
  fun s  ->
    let tm = pars s  in
    let tcenv = init ()  in
    let tcenv1 =
<<<<<<< HEAD
      let uu___54_347 = tcenv  in
      {
        FStar_TypeChecker_Env.solver =
          (uu___54_347.FStar_TypeChecker_Env.solver);
        FStar_TypeChecker_Env.range =
          (uu___54_347.FStar_TypeChecker_Env.range);
        FStar_TypeChecker_Env.curmodule =
          (uu___54_347.FStar_TypeChecker_Env.curmodule);
        FStar_TypeChecker_Env.gamma =
          (uu___54_347.FStar_TypeChecker_Env.gamma);
        FStar_TypeChecker_Env.gamma_cache =
          (uu___54_347.FStar_TypeChecker_Env.gamma_cache);
        FStar_TypeChecker_Env.modules =
          (uu___54_347.FStar_TypeChecker_Env.modules);
        FStar_TypeChecker_Env.expected_typ =
          (uu___54_347.FStar_TypeChecker_Env.expected_typ);
        FStar_TypeChecker_Env.sigtab =
          (uu___54_347.FStar_TypeChecker_Env.sigtab);
        FStar_TypeChecker_Env.is_pattern =
          (uu___54_347.FStar_TypeChecker_Env.is_pattern);
        FStar_TypeChecker_Env.instantiate_imp =
          (uu___54_347.FStar_TypeChecker_Env.instantiate_imp);
        FStar_TypeChecker_Env.effects =
          (uu___54_347.FStar_TypeChecker_Env.effects);
        FStar_TypeChecker_Env.generalize =
          (uu___54_347.FStar_TypeChecker_Env.generalize);
        FStar_TypeChecker_Env.letrecs =
          (uu___54_347.FStar_TypeChecker_Env.letrecs);
        FStar_TypeChecker_Env.top_level = false;
        FStar_TypeChecker_Env.check_uvars =
          (uu___54_347.FStar_TypeChecker_Env.check_uvars);
        FStar_TypeChecker_Env.use_eq =
          (uu___54_347.FStar_TypeChecker_Env.use_eq);
        FStar_TypeChecker_Env.is_iface =
          (uu___54_347.FStar_TypeChecker_Env.is_iface);
        FStar_TypeChecker_Env.admit =
          (uu___54_347.FStar_TypeChecker_Env.admit);
        FStar_TypeChecker_Env.lax = (uu___54_347.FStar_TypeChecker_Env.lax);
        FStar_TypeChecker_Env.lax_universes =
          (uu___54_347.FStar_TypeChecker_Env.lax_universes);
        FStar_TypeChecker_Env.failhard =
          (uu___54_347.FStar_TypeChecker_Env.failhard);
        FStar_TypeChecker_Env.nosynth =
          (uu___54_347.FStar_TypeChecker_Env.nosynth);
        FStar_TypeChecker_Env.tc_term =
          (uu___54_347.FStar_TypeChecker_Env.tc_term);
        FStar_TypeChecker_Env.type_of =
          (uu___54_347.FStar_TypeChecker_Env.type_of);
        FStar_TypeChecker_Env.universe_of =
          (uu___54_347.FStar_TypeChecker_Env.universe_of);
        FStar_TypeChecker_Env.check_type_of =
          (uu___54_347.FStar_TypeChecker_Env.check_type_of);
        FStar_TypeChecker_Env.use_bv_sorts =
          (uu___54_347.FStar_TypeChecker_Env.use_bv_sorts);
        FStar_TypeChecker_Env.qtbl_name_and_index =
          (uu___54_347.FStar_TypeChecker_Env.qtbl_name_and_index);
        FStar_TypeChecker_Env.proof_ns =
          (uu___54_347.FStar_TypeChecker_Env.proof_ns);
        FStar_TypeChecker_Env.synth_hook =
          (uu___54_347.FStar_TypeChecker_Env.synth_hook);
        FStar_TypeChecker_Env.splice =
          (uu___54_347.FStar_TypeChecker_Env.splice);
        FStar_TypeChecker_Env.is_native_tactic =
          (uu___54_347.FStar_TypeChecker_Env.is_native_tactic);
        FStar_TypeChecker_Env.identifier_info =
          (uu___54_347.FStar_TypeChecker_Env.identifier_info);
        FStar_TypeChecker_Env.tc_hooks =
          (uu___54_347.FStar_TypeChecker_Env.tc_hooks);
        FStar_TypeChecker_Env.dsenv =
          (uu___54_347.FStar_TypeChecker_Env.dsenv);
        FStar_TypeChecker_Env.dep_graph =
          (uu___54_347.FStar_TypeChecker_Env.dep_graph)
=======
      let uu___56_377 = tcenv  in
      {
        FStar_TypeChecker_Env.solver =
          (uu___56_377.FStar_TypeChecker_Env.solver);
        FStar_TypeChecker_Env.range =
          (uu___56_377.FStar_TypeChecker_Env.range);
        FStar_TypeChecker_Env.curmodule =
          (uu___56_377.FStar_TypeChecker_Env.curmodule);
        FStar_TypeChecker_Env.gamma =
          (uu___56_377.FStar_TypeChecker_Env.gamma);
        FStar_TypeChecker_Env.gamma_cache =
          (uu___56_377.FStar_TypeChecker_Env.gamma_cache);
        FStar_TypeChecker_Env.modules =
          (uu___56_377.FStar_TypeChecker_Env.modules);
        FStar_TypeChecker_Env.expected_typ =
          (uu___56_377.FStar_TypeChecker_Env.expected_typ);
        FStar_TypeChecker_Env.sigtab =
          (uu___56_377.FStar_TypeChecker_Env.sigtab);
        FStar_TypeChecker_Env.is_pattern =
          (uu___56_377.FStar_TypeChecker_Env.is_pattern);
        FStar_TypeChecker_Env.instantiate_imp =
          (uu___56_377.FStar_TypeChecker_Env.instantiate_imp);
        FStar_TypeChecker_Env.effects =
          (uu___56_377.FStar_TypeChecker_Env.effects);
        FStar_TypeChecker_Env.generalize =
          (uu___56_377.FStar_TypeChecker_Env.generalize);
        FStar_TypeChecker_Env.letrecs =
          (uu___56_377.FStar_TypeChecker_Env.letrecs);
        FStar_TypeChecker_Env.top_level = false;
        FStar_TypeChecker_Env.check_uvars =
          (uu___56_377.FStar_TypeChecker_Env.check_uvars);
        FStar_TypeChecker_Env.use_eq =
          (uu___56_377.FStar_TypeChecker_Env.use_eq);
        FStar_TypeChecker_Env.is_iface =
          (uu___56_377.FStar_TypeChecker_Env.is_iface);
        FStar_TypeChecker_Env.admit =
          (uu___56_377.FStar_TypeChecker_Env.admit);
        FStar_TypeChecker_Env.lax = (uu___56_377.FStar_TypeChecker_Env.lax);
        FStar_TypeChecker_Env.lax_universes =
          (uu___56_377.FStar_TypeChecker_Env.lax_universes);
        FStar_TypeChecker_Env.failhard =
          (uu___56_377.FStar_TypeChecker_Env.failhard);
        FStar_TypeChecker_Env.nosynth =
          (uu___56_377.FStar_TypeChecker_Env.nosynth);
        FStar_TypeChecker_Env.tc_term =
          (uu___56_377.FStar_TypeChecker_Env.tc_term);
        FStar_TypeChecker_Env.type_of =
          (uu___56_377.FStar_TypeChecker_Env.type_of);
        FStar_TypeChecker_Env.universe_of =
          (uu___56_377.FStar_TypeChecker_Env.universe_of);
        FStar_TypeChecker_Env.check_type_of =
          (uu___56_377.FStar_TypeChecker_Env.check_type_of);
        FStar_TypeChecker_Env.use_bv_sorts =
          (uu___56_377.FStar_TypeChecker_Env.use_bv_sorts);
        FStar_TypeChecker_Env.qtbl_name_and_index =
          (uu___56_377.FStar_TypeChecker_Env.qtbl_name_and_index);
        FStar_TypeChecker_Env.normalized_eff_names =
          (uu___56_377.FStar_TypeChecker_Env.normalized_eff_names);
        FStar_TypeChecker_Env.proof_ns =
          (uu___56_377.FStar_TypeChecker_Env.proof_ns);
        FStar_TypeChecker_Env.synth_hook =
          (uu___56_377.FStar_TypeChecker_Env.synth_hook);
        FStar_TypeChecker_Env.splice =
          (uu___56_377.FStar_TypeChecker_Env.splice);
        FStar_TypeChecker_Env.is_native_tactic =
          (uu___56_377.FStar_TypeChecker_Env.is_native_tactic);
        FStar_TypeChecker_Env.identifier_info =
          (uu___56_377.FStar_TypeChecker_Env.identifier_info);
        FStar_TypeChecker_Env.tc_hooks =
          (uu___56_377.FStar_TypeChecker_Env.tc_hooks);
        FStar_TypeChecker_Env.dsenv =
          (uu___56_377.FStar_TypeChecker_Env.dsenv);
        FStar_TypeChecker_Env.dep_graph =
          (uu___56_377.FStar_TypeChecker_Env.dep_graph)
>>>>>>> 8280654d
      }  in
    let uu____378 = FStar_TypeChecker_TcTerm.tc_tot_or_gtot_term tcenv1 tm
       in
    match uu____378 with | (tm1,uu____386,uu____387) -> tm1
  
let (pars_and_tc_fragment : Prims.string -> unit) =
  fun s  ->
    FStar_Options.set_option "trace_error" (FStar_Options.Bool true);
    (let report uu____399 =
       let uu____400 = FStar_Errors.report_all ()  in
       FStar_All.pipe_right uu____400 (fun a240  -> ())  in
     try
       let tcenv = init ()  in
       let frag = frag_of_text s  in
       try
         let uu____421 =
           let uu____428 = FStar_ST.op_Bang test_mod_ref  in
           FStar_Universal.tc_one_fragment uu____428 tcenv frag  in
         match uu____421 with
         | (test_mod',tcenv') ->
             (FStar_ST.op_Colon_Equals test_mod_ref test_mod';
              FStar_ST.op_Colon_Equals tcenv_ref
                (FStar_Pervasives_Native.Some tcenv');
              (let n1 = FStar_Errors.get_err_count ()  in
               if n1 <> (Prims.parse_int "0")
               then
                 (report ();
                  (let uu____522 =
                     let uu____527 =
                       let uu____528 = FStar_Util.string_of_int n1  in
                       FStar_Util.format1 "%s errors were reported" uu____528
                        in
                     (FStar_Errors.Fatal_ErrorsReported, uu____527)  in
                   FStar_Errors.raise_err uu____522))
               else ()))
       with
       | e ->
           (report ();
            FStar_Errors.raise_err
              (FStar_Errors.Fatal_TcOneFragmentFailed,
                (Prims.strcat "tc_one_fragment failed: " s)))
     with
     | e when
         let uu____540 = FStar_Options.trace_error ()  in
         Prims.op_Negation uu____540 -> FStar_Exn.raise e)
  <|MERGE_RESOLUTION|>--- conflicted
+++ resolved
@@ -23,33 +23,33 @@
   =
   fun mod_name1  ->
     fun dsenv1  ->
-      let uu____49 =
+      let uu____45 =
         FStar_Parser_ParseIt.parse (FStar_Parser_ParseIt.Filename mod_name1)
          in
-      match uu____49 with
-      | FStar_Parser_ParseIt.ASTFragment (FStar_Util.Inl m,uu____55) ->
-          let uu____76 =
-            let uu____81 = FStar_ToSyntax_ToSyntax.ast_modul_to_modul m  in
-            uu____81 dsenv1  in
-          (match uu____76 with
+      match uu____45 with
+      | FStar_Parser_ParseIt.ASTFragment (FStar_Util.Inl m,uu____51) ->
+          let uu____72 =
+            let uu____77 = FStar_ToSyntax_ToSyntax.ast_modul_to_modul m  in
+            uu____77 dsenv1  in
+          (match uu____72 with
            | (m1,env') ->
-               let uu____94 =
-                 let uu____99 =
+               let uu____88 =
+                 let uu____93 =
                    FStar_Ident.lid_of_path ["Test"] FStar_Range.dummyRange
                     in
                  FStar_Syntax_DsEnv.prepare_module_or_interface false false
-                   env' uu____99 FStar_Syntax_DsEnv.default_mii
+                   env' uu____93 FStar_Syntax_DsEnv.default_mii
                   in
-               (match uu____94 with | (env'1,uu____105) -> (env'1, m1)))
+               (match uu____88 with | (env'1,uu____99) -> (env'1, m1)))
       | FStar_Parser_ParseIt.ParseError (err,msg,r) ->
           FStar_Exn.raise (FStar_Errors.Error (err, msg, r))
-      | FStar_Parser_ParseIt.ASTFragment (FStar_Util.Inr uu____113,uu____114)
+      | FStar_Parser_ParseIt.ASTFragment (FStar_Util.Inr uu____107,uu____108)
           ->
           let msg = FStar_Util.format1 "%s: expected a module\n" mod_name1
              in
           FStar_Errors.raise_error (FStar_Errors.Fatal_ModuleExpected, msg)
             FStar_Range.dummyRange
-      | FStar_Parser_ParseIt.Term uu____142 ->
+      | FStar_Parser_ParseIt.Term uu____136 ->
           failwith
             "Impossible: parsing a Filename always results in an ASTFragment"
   
@@ -64,23 +64,23 @@
     fun dsenv1  ->
       fun env  ->
         FStar_List.fold_left
-          (fun uu____185  ->
+          (fun uu____173  ->
              fun mod_name1  ->
-               match uu____185 with
+               match uu____173 with
                | (dsenv2,env1) ->
-                   let uu____197 = parse_mod mod_name1 dsenv2  in
-                   (match uu____197 with
+                   let uu____185 = parse_mod mod_name1 dsenv2  in
+                   (match uu____185 with
                     | (dsenv3,string_mod) ->
-                        let uu____208 =
+                        let uu____196 =
                           FStar_TypeChecker_Tc.check_module env1 string_mod
                             false
                            in
-                        (match uu____208 with
-                         | (_mod,uu____222,env2) -> (dsenv3, env2))))
+                        (match uu____196 with
+                         | (_mod,uu____210,env2) -> (dsenv3, env2))))
           (dsenv1, env) mod_names
   
-let (init_once : unit -> unit) =
-  fun uu____232  ->
+let (init_once : Prims.unit -> Prims.unit) =
+  fun uu____218  ->
     let solver1 = FStar_SMTEncoding_Solver.dummy  in
     let env =
       FStar_TypeChecker_Env.initial_env FStar_Parser_Dep.empty_deps
@@ -91,180 +91,104 @@
         FStar_Parser_Const.prims_lid
        in
     (env.FStar_TypeChecker_Env.solver).FStar_TypeChecker_Env.init env;
-    (let uu____236 =
-       let uu____241 = FStar_Options.prims ()  in
-       let uu____242 = FStar_Syntax_DsEnv.empty_env ()  in
-       parse_mod uu____241 uu____242  in
-     match uu____236 with
+    (let uu____222 =
+       let uu____227 = FStar_Options.prims ()  in
+       let uu____228 = FStar_Syntax_DsEnv.empty_env ()  in
+       parse_mod uu____227 uu____228  in
+     match uu____222 with
      | (dsenv1,prims_mod) ->
          let env1 =
-<<<<<<< HEAD
-           let uu___51_232 = env  in
+           let uu___53_232 = env  in
            {
              FStar_TypeChecker_Env.solver =
-               (uu___51_232.FStar_TypeChecker_Env.solver);
+               (uu___53_232.FStar_TypeChecker_Env.solver);
              FStar_TypeChecker_Env.range =
-               (uu___51_232.FStar_TypeChecker_Env.range);
+               (uu___53_232.FStar_TypeChecker_Env.range);
              FStar_TypeChecker_Env.curmodule =
-               (uu___51_232.FStar_TypeChecker_Env.curmodule);
+               (uu___53_232.FStar_TypeChecker_Env.curmodule);
              FStar_TypeChecker_Env.gamma =
-               (uu___51_232.FStar_TypeChecker_Env.gamma);
+               (uu___53_232.FStar_TypeChecker_Env.gamma);
              FStar_TypeChecker_Env.gamma_cache =
-               (uu___51_232.FStar_TypeChecker_Env.gamma_cache);
+               (uu___53_232.FStar_TypeChecker_Env.gamma_cache);
              FStar_TypeChecker_Env.modules =
-               (uu___51_232.FStar_TypeChecker_Env.modules);
+               (uu___53_232.FStar_TypeChecker_Env.modules);
              FStar_TypeChecker_Env.expected_typ =
-               (uu___51_232.FStar_TypeChecker_Env.expected_typ);
+               (uu___53_232.FStar_TypeChecker_Env.expected_typ);
              FStar_TypeChecker_Env.sigtab =
-               (uu___51_232.FStar_TypeChecker_Env.sigtab);
+               (uu___53_232.FStar_TypeChecker_Env.sigtab);
              FStar_TypeChecker_Env.is_pattern =
-               (uu___51_232.FStar_TypeChecker_Env.is_pattern);
+               (uu___53_232.FStar_TypeChecker_Env.is_pattern);
              FStar_TypeChecker_Env.instantiate_imp =
-               (uu___51_232.FStar_TypeChecker_Env.instantiate_imp);
+               (uu___53_232.FStar_TypeChecker_Env.instantiate_imp);
              FStar_TypeChecker_Env.effects =
-               (uu___51_232.FStar_TypeChecker_Env.effects);
+               (uu___53_232.FStar_TypeChecker_Env.effects);
              FStar_TypeChecker_Env.generalize =
-               (uu___51_232.FStar_TypeChecker_Env.generalize);
+               (uu___53_232.FStar_TypeChecker_Env.generalize);
              FStar_TypeChecker_Env.letrecs =
-               (uu___51_232.FStar_TypeChecker_Env.letrecs);
+               (uu___53_232.FStar_TypeChecker_Env.letrecs);
              FStar_TypeChecker_Env.top_level =
-               (uu___51_232.FStar_TypeChecker_Env.top_level);
+               (uu___53_232.FStar_TypeChecker_Env.top_level);
              FStar_TypeChecker_Env.check_uvars =
-               (uu___51_232.FStar_TypeChecker_Env.check_uvars);
+               (uu___53_232.FStar_TypeChecker_Env.check_uvars);
              FStar_TypeChecker_Env.use_eq =
-               (uu___51_232.FStar_TypeChecker_Env.use_eq);
+               (uu___53_232.FStar_TypeChecker_Env.use_eq);
              FStar_TypeChecker_Env.is_iface =
-               (uu___51_232.FStar_TypeChecker_Env.is_iface);
+               (uu___53_232.FStar_TypeChecker_Env.is_iface);
              FStar_TypeChecker_Env.admit =
-               (uu___51_232.FStar_TypeChecker_Env.admit);
+               (uu___53_232.FStar_TypeChecker_Env.admit);
              FStar_TypeChecker_Env.lax =
-               (uu___51_232.FStar_TypeChecker_Env.lax);
+               (uu___53_232.FStar_TypeChecker_Env.lax);
              FStar_TypeChecker_Env.lax_universes =
-               (uu___51_232.FStar_TypeChecker_Env.lax_universes);
+               (uu___53_232.FStar_TypeChecker_Env.lax_universes);
              FStar_TypeChecker_Env.failhard =
-               (uu___51_232.FStar_TypeChecker_Env.failhard);
+               (uu___53_232.FStar_TypeChecker_Env.failhard);
              FStar_TypeChecker_Env.nosynth =
-               (uu___51_232.FStar_TypeChecker_Env.nosynth);
+               (uu___53_232.FStar_TypeChecker_Env.nosynth);
              FStar_TypeChecker_Env.tc_term =
-               (uu___51_232.FStar_TypeChecker_Env.tc_term);
+               (uu___53_232.FStar_TypeChecker_Env.tc_term);
              FStar_TypeChecker_Env.type_of =
-               (uu___51_232.FStar_TypeChecker_Env.type_of);
+               (uu___53_232.FStar_TypeChecker_Env.type_of);
              FStar_TypeChecker_Env.universe_of =
-               (uu___51_232.FStar_TypeChecker_Env.universe_of);
+               (uu___53_232.FStar_TypeChecker_Env.universe_of);
              FStar_TypeChecker_Env.check_type_of =
-               (uu___51_232.FStar_TypeChecker_Env.check_type_of);
+               (uu___53_232.FStar_TypeChecker_Env.check_type_of);
              FStar_TypeChecker_Env.use_bv_sorts =
-               (uu___51_232.FStar_TypeChecker_Env.use_bv_sorts);
+               (uu___53_232.FStar_TypeChecker_Env.use_bv_sorts);
              FStar_TypeChecker_Env.qtbl_name_and_index =
-               (uu___51_232.FStar_TypeChecker_Env.qtbl_name_and_index);
+               (uu___53_232.FStar_TypeChecker_Env.qtbl_name_and_index);
+             FStar_TypeChecker_Env.normalized_eff_names =
+               (uu___53_232.FStar_TypeChecker_Env.normalized_eff_names);
              FStar_TypeChecker_Env.proof_ns =
-               (uu___51_232.FStar_TypeChecker_Env.proof_ns);
+               (uu___53_232.FStar_TypeChecker_Env.proof_ns);
              FStar_TypeChecker_Env.synth_hook =
-               (uu___51_232.FStar_TypeChecker_Env.synth_hook);
+               (uu___53_232.FStar_TypeChecker_Env.synth_hook);
              FStar_TypeChecker_Env.splice =
-               (uu___51_232.FStar_TypeChecker_Env.splice);
+               (uu___53_232.FStar_TypeChecker_Env.splice);
              FStar_TypeChecker_Env.is_native_tactic =
-               (uu___51_232.FStar_TypeChecker_Env.is_native_tactic);
+               (uu___53_232.FStar_TypeChecker_Env.is_native_tactic);
              FStar_TypeChecker_Env.identifier_info =
-               (uu___51_232.FStar_TypeChecker_Env.identifier_info);
+               (uu___53_232.FStar_TypeChecker_Env.identifier_info);
              FStar_TypeChecker_Env.tc_hooks =
-               (uu___51_232.FStar_TypeChecker_Env.tc_hooks);
+               (uu___53_232.FStar_TypeChecker_Env.tc_hooks);
              FStar_TypeChecker_Env.dsenv = dsenv1;
              FStar_TypeChecker_Env.dep_graph =
-               (uu___51_232.FStar_TypeChecker_Env.dep_graph)
-=======
-           let uu___53_246 = env  in
-           {
-             FStar_TypeChecker_Env.solver =
-               (uu___53_246.FStar_TypeChecker_Env.solver);
-             FStar_TypeChecker_Env.range =
-               (uu___53_246.FStar_TypeChecker_Env.range);
-             FStar_TypeChecker_Env.curmodule =
-               (uu___53_246.FStar_TypeChecker_Env.curmodule);
-             FStar_TypeChecker_Env.gamma =
-               (uu___53_246.FStar_TypeChecker_Env.gamma);
-             FStar_TypeChecker_Env.gamma_cache =
-               (uu___53_246.FStar_TypeChecker_Env.gamma_cache);
-             FStar_TypeChecker_Env.modules =
-               (uu___53_246.FStar_TypeChecker_Env.modules);
-             FStar_TypeChecker_Env.expected_typ =
-               (uu___53_246.FStar_TypeChecker_Env.expected_typ);
-             FStar_TypeChecker_Env.sigtab =
-               (uu___53_246.FStar_TypeChecker_Env.sigtab);
-             FStar_TypeChecker_Env.is_pattern =
-               (uu___53_246.FStar_TypeChecker_Env.is_pattern);
-             FStar_TypeChecker_Env.instantiate_imp =
-               (uu___53_246.FStar_TypeChecker_Env.instantiate_imp);
-             FStar_TypeChecker_Env.effects =
-               (uu___53_246.FStar_TypeChecker_Env.effects);
-             FStar_TypeChecker_Env.generalize =
-               (uu___53_246.FStar_TypeChecker_Env.generalize);
-             FStar_TypeChecker_Env.letrecs =
-               (uu___53_246.FStar_TypeChecker_Env.letrecs);
-             FStar_TypeChecker_Env.top_level =
-               (uu___53_246.FStar_TypeChecker_Env.top_level);
-             FStar_TypeChecker_Env.check_uvars =
-               (uu___53_246.FStar_TypeChecker_Env.check_uvars);
-             FStar_TypeChecker_Env.use_eq =
-               (uu___53_246.FStar_TypeChecker_Env.use_eq);
-             FStar_TypeChecker_Env.is_iface =
-               (uu___53_246.FStar_TypeChecker_Env.is_iface);
-             FStar_TypeChecker_Env.admit =
-               (uu___53_246.FStar_TypeChecker_Env.admit);
-             FStar_TypeChecker_Env.lax =
-               (uu___53_246.FStar_TypeChecker_Env.lax);
-             FStar_TypeChecker_Env.lax_universes =
-               (uu___53_246.FStar_TypeChecker_Env.lax_universes);
-             FStar_TypeChecker_Env.failhard =
-               (uu___53_246.FStar_TypeChecker_Env.failhard);
-             FStar_TypeChecker_Env.nosynth =
-               (uu___53_246.FStar_TypeChecker_Env.nosynth);
-             FStar_TypeChecker_Env.tc_term =
-               (uu___53_246.FStar_TypeChecker_Env.tc_term);
-             FStar_TypeChecker_Env.type_of =
-               (uu___53_246.FStar_TypeChecker_Env.type_of);
-             FStar_TypeChecker_Env.universe_of =
-               (uu___53_246.FStar_TypeChecker_Env.universe_of);
-             FStar_TypeChecker_Env.check_type_of =
-               (uu___53_246.FStar_TypeChecker_Env.check_type_of);
-             FStar_TypeChecker_Env.use_bv_sorts =
-               (uu___53_246.FStar_TypeChecker_Env.use_bv_sorts);
-             FStar_TypeChecker_Env.qtbl_name_and_index =
-               (uu___53_246.FStar_TypeChecker_Env.qtbl_name_and_index);
-             FStar_TypeChecker_Env.normalized_eff_names =
-               (uu___53_246.FStar_TypeChecker_Env.normalized_eff_names);
-             FStar_TypeChecker_Env.proof_ns =
-               (uu___53_246.FStar_TypeChecker_Env.proof_ns);
-             FStar_TypeChecker_Env.synth_hook =
-               (uu___53_246.FStar_TypeChecker_Env.synth_hook);
-             FStar_TypeChecker_Env.splice =
-               (uu___53_246.FStar_TypeChecker_Env.splice);
-             FStar_TypeChecker_Env.is_native_tactic =
-               (uu___53_246.FStar_TypeChecker_Env.is_native_tactic);
-             FStar_TypeChecker_Env.identifier_info =
-               (uu___53_246.FStar_TypeChecker_Env.identifier_info);
-             FStar_TypeChecker_Env.tc_hooks =
-               (uu___53_246.FStar_TypeChecker_Env.tc_hooks);
-             FStar_TypeChecker_Env.dsenv = dsenv1;
-             FStar_TypeChecker_Env.dep_graph =
-               (uu___53_246.FStar_TypeChecker_Env.dep_graph)
->>>>>>> 8280654d
+               (uu___53_232.FStar_TypeChecker_Env.dep_graph)
            }  in
-         let uu____247 =
+         let uu____233 =
            FStar_TypeChecker_Tc.check_module env1 prims_mod false  in
-         (match uu____247 with
-          | (_prims_mod,uu____257,env2) ->
+         (match uu____233 with
+          | (_prims_mod,uu____243,env2) ->
               let env3 =
                 FStar_TypeChecker_Env.set_current_module env2 test_lid  in
               FStar_ST.op_Colon_Equals tcenv_ref
                 (FStar_Pervasives_Native.Some env3)))
   
-let rec (init : unit -> FStar_TypeChecker_Env.env) =
-  fun uu____295  ->
-    let uu____296 = FStar_ST.op_Bang tcenv_ref  in
-    match uu____296 with
+let rec (init : Prims.unit -> FStar_TypeChecker_Env.env) =
+  fun uu____275  ->
+    let uu____276 = FStar_ST.op_Bang tcenv_ref  in
+    match uu____276 with
     | FStar_Pervasives_Native.Some f -> f
-    | uu____327 -> (init_once (); init ())
+    | uu____303 -> (init_once (); init ())
   
 let (frag_of_text : Prims.string -> FStar_Parser_ParseIt.input_frag) =
   fun s  ->
@@ -278,199 +202,124 @@
   fun s  ->
     try
       let tcenv = init ()  in
-      let uu____347 =
-        let uu____348 =
+      let uu____319 =
+        let uu____320 =
           FStar_All.pipe_left
-            (fun _0_17  -> FStar_Parser_ParseIt.Fragment _0_17)
+            (fun _0_40  -> FStar_Parser_ParseIt.Fragment _0_40)
             (frag_of_text s)
            in
-        FStar_Parser_ParseIt.parse uu____348  in
-      match uu____347 with
+        FStar_Parser_ParseIt.parse uu____320  in
+      match uu____319 with
       | FStar_Parser_ParseIt.Term t ->
           FStar_ToSyntax_ToSyntax.desugar_term
             tcenv.FStar_TypeChecker_Env.dsenv t
       | FStar_Parser_ParseIt.ParseError (e,msg,r) ->
           FStar_Errors.raise_error (e, msg) r
-      | FStar_Parser_ParseIt.ASTFragment uu____353 ->
+      | FStar_Parser_ParseIt.ASTFragment uu____325 ->
           failwith "Impossible: parsing a Fragment always results in a Term"
     with
     | e when
-        let uu____368 = FStar_Options.trace_error ()  in
-        Prims.op_Negation uu____368 -> FStar_Exn.raise e
+        let uu____340 = FStar_Options.trace_error ()  in
+        Prims.op_Negation uu____340 -> FStar_Exn.raise e
   
 let (tc : Prims.string -> FStar_Syntax_Syntax.term) =
   fun s  ->
     let tm = pars s  in
     let tcenv = init ()  in
     let tcenv1 =
-<<<<<<< HEAD
-      let uu___54_347 = tcenv  in
+      let uu___56_347 = tcenv  in
       {
         FStar_TypeChecker_Env.solver =
-          (uu___54_347.FStar_TypeChecker_Env.solver);
+          (uu___56_347.FStar_TypeChecker_Env.solver);
         FStar_TypeChecker_Env.range =
-          (uu___54_347.FStar_TypeChecker_Env.range);
+          (uu___56_347.FStar_TypeChecker_Env.range);
         FStar_TypeChecker_Env.curmodule =
-          (uu___54_347.FStar_TypeChecker_Env.curmodule);
+          (uu___56_347.FStar_TypeChecker_Env.curmodule);
         FStar_TypeChecker_Env.gamma =
-          (uu___54_347.FStar_TypeChecker_Env.gamma);
+          (uu___56_347.FStar_TypeChecker_Env.gamma);
         FStar_TypeChecker_Env.gamma_cache =
-          (uu___54_347.FStar_TypeChecker_Env.gamma_cache);
+          (uu___56_347.FStar_TypeChecker_Env.gamma_cache);
         FStar_TypeChecker_Env.modules =
-          (uu___54_347.FStar_TypeChecker_Env.modules);
+          (uu___56_347.FStar_TypeChecker_Env.modules);
         FStar_TypeChecker_Env.expected_typ =
-          (uu___54_347.FStar_TypeChecker_Env.expected_typ);
+          (uu___56_347.FStar_TypeChecker_Env.expected_typ);
         FStar_TypeChecker_Env.sigtab =
-          (uu___54_347.FStar_TypeChecker_Env.sigtab);
+          (uu___56_347.FStar_TypeChecker_Env.sigtab);
         FStar_TypeChecker_Env.is_pattern =
-          (uu___54_347.FStar_TypeChecker_Env.is_pattern);
+          (uu___56_347.FStar_TypeChecker_Env.is_pattern);
         FStar_TypeChecker_Env.instantiate_imp =
-          (uu___54_347.FStar_TypeChecker_Env.instantiate_imp);
+          (uu___56_347.FStar_TypeChecker_Env.instantiate_imp);
         FStar_TypeChecker_Env.effects =
-          (uu___54_347.FStar_TypeChecker_Env.effects);
+          (uu___56_347.FStar_TypeChecker_Env.effects);
         FStar_TypeChecker_Env.generalize =
-          (uu___54_347.FStar_TypeChecker_Env.generalize);
+          (uu___56_347.FStar_TypeChecker_Env.generalize);
         FStar_TypeChecker_Env.letrecs =
-          (uu___54_347.FStar_TypeChecker_Env.letrecs);
+          (uu___56_347.FStar_TypeChecker_Env.letrecs);
         FStar_TypeChecker_Env.top_level = false;
         FStar_TypeChecker_Env.check_uvars =
-          (uu___54_347.FStar_TypeChecker_Env.check_uvars);
+          (uu___56_347.FStar_TypeChecker_Env.check_uvars);
         FStar_TypeChecker_Env.use_eq =
-          (uu___54_347.FStar_TypeChecker_Env.use_eq);
+          (uu___56_347.FStar_TypeChecker_Env.use_eq);
         FStar_TypeChecker_Env.is_iface =
-          (uu___54_347.FStar_TypeChecker_Env.is_iface);
+          (uu___56_347.FStar_TypeChecker_Env.is_iface);
         FStar_TypeChecker_Env.admit =
-          (uu___54_347.FStar_TypeChecker_Env.admit);
-        FStar_TypeChecker_Env.lax = (uu___54_347.FStar_TypeChecker_Env.lax);
+          (uu___56_347.FStar_TypeChecker_Env.admit);
+        FStar_TypeChecker_Env.lax = (uu___56_347.FStar_TypeChecker_Env.lax);
         FStar_TypeChecker_Env.lax_universes =
-          (uu___54_347.FStar_TypeChecker_Env.lax_universes);
+          (uu___56_347.FStar_TypeChecker_Env.lax_universes);
         FStar_TypeChecker_Env.failhard =
-          (uu___54_347.FStar_TypeChecker_Env.failhard);
+          (uu___56_347.FStar_TypeChecker_Env.failhard);
         FStar_TypeChecker_Env.nosynth =
-          (uu___54_347.FStar_TypeChecker_Env.nosynth);
+          (uu___56_347.FStar_TypeChecker_Env.nosynth);
         FStar_TypeChecker_Env.tc_term =
-          (uu___54_347.FStar_TypeChecker_Env.tc_term);
+          (uu___56_347.FStar_TypeChecker_Env.tc_term);
         FStar_TypeChecker_Env.type_of =
-          (uu___54_347.FStar_TypeChecker_Env.type_of);
+          (uu___56_347.FStar_TypeChecker_Env.type_of);
         FStar_TypeChecker_Env.universe_of =
-          (uu___54_347.FStar_TypeChecker_Env.universe_of);
+          (uu___56_347.FStar_TypeChecker_Env.universe_of);
         FStar_TypeChecker_Env.check_type_of =
-          (uu___54_347.FStar_TypeChecker_Env.check_type_of);
+          (uu___56_347.FStar_TypeChecker_Env.check_type_of);
         FStar_TypeChecker_Env.use_bv_sorts =
-          (uu___54_347.FStar_TypeChecker_Env.use_bv_sorts);
+          (uu___56_347.FStar_TypeChecker_Env.use_bv_sorts);
         FStar_TypeChecker_Env.qtbl_name_and_index =
-          (uu___54_347.FStar_TypeChecker_Env.qtbl_name_and_index);
+          (uu___56_347.FStar_TypeChecker_Env.qtbl_name_and_index);
+        FStar_TypeChecker_Env.normalized_eff_names =
+          (uu___56_347.FStar_TypeChecker_Env.normalized_eff_names);
         FStar_TypeChecker_Env.proof_ns =
-          (uu___54_347.FStar_TypeChecker_Env.proof_ns);
+          (uu___56_347.FStar_TypeChecker_Env.proof_ns);
         FStar_TypeChecker_Env.synth_hook =
-          (uu___54_347.FStar_TypeChecker_Env.synth_hook);
+          (uu___56_347.FStar_TypeChecker_Env.synth_hook);
         FStar_TypeChecker_Env.splice =
-          (uu___54_347.FStar_TypeChecker_Env.splice);
+          (uu___56_347.FStar_TypeChecker_Env.splice);
         FStar_TypeChecker_Env.is_native_tactic =
-          (uu___54_347.FStar_TypeChecker_Env.is_native_tactic);
+          (uu___56_347.FStar_TypeChecker_Env.is_native_tactic);
         FStar_TypeChecker_Env.identifier_info =
-          (uu___54_347.FStar_TypeChecker_Env.identifier_info);
+          (uu___56_347.FStar_TypeChecker_Env.identifier_info);
         FStar_TypeChecker_Env.tc_hooks =
-          (uu___54_347.FStar_TypeChecker_Env.tc_hooks);
+          (uu___56_347.FStar_TypeChecker_Env.tc_hooks);
         FStar_TypeChecker_Env.dsenv =
-          (uu___54_347.FStar_TypeChecker_Env.dsenv);
+          (uu___56_347.FStar_TypeChecker_Env.dsenv);
         FStar_TypeChecker_Env.dep_graph =
-          (uu___54_347.FStar_TypeChecker_Env.dep_graph)
-=======
-      let uu___56_377 = tcenv  in
-      {
-        FStar_TypeChecker_Env.solver =
-          (uu___56_377.FStar_TypeChecker_Env.solver);
-        FStar_TypeChecker_Env.range =
-          (uu___56_377.FStar_TypeChecker_Env.range);
-        FStar_TypeChecker_Env.curmodule =
-          (uu___56_377.FStar_TypeChecker_Env.curmodule);
-        FStar_TypeChecker_Env.gamma =
-          (uu___56_377.FStar_TypeChecker_Env.gamma);
-        FStar_TypeChecker_Env.gamma_cache =
-          (uu___56_377.FStar_TypeChecker_Env.gamma_cache);
-        FStar_TypeChecker_Env.modules =
-          (uu___56_377.FStar_TypeChecker_Env.modules);
-        FStar_TypeChecker_Env.expected_typ =
-          (uu___56_377.FStar_TypeChecker_Env.expected_typ);
-        FStar_TypeChecker_Env.sigtab =
-          (uu___56_377.FStar_TypeChecker_Env.sigtab);
-        FStar_TypeChecker_Env.is_pattern =
-          (uu___56_377.FStar_TypeChecker_Env.is_pattern);
-        FStar_TypeChecker_Env.instantiate_imp =
-          (uu___56_377.FStar_TypeChecker_Env.instantiate_imp);
-        FStar_TypeChecker_Env.effects =
-          (uu___56_377.FStar_TypeChecker_Env.effects);
-        FStar_TypeChecker_Env.generalize =
-          (uu___56_377.FStar_TypeChecker_Env.generalize);
-        FStar_TypeChecker_Env.letrecs =
-          (uu___56_377.FStar_TypeChecker_Env.letrecs);
-        FStar_TypeChecker_Env.top_level = false;
-        FStar_TypeChecker_Env.check_uvars =
-          (uu___56_377.FStar_TypeChecker_Env.check_uvars);
-        FStar_TypeChecker_Env.use_eq =
-          (uu___56_377.FStar_TypeChecker_Env.use_eq);
-        FStar_TypeChecker_Env.is_iface =
-          (uu___56_377.FStar_TypeChecker_Env.is_iface);
-        FStar_TypeChecker_Env.admit =
-          (uu___56_377.FStar_TypeChecker_Env.admit);
-        FStar_TypeChecker_Env.lax = (uu___56_377.FStar_TypeChecker_Env.lax);
-        FStar_TypeChecker_Env.lax_universes =
-          (uu___56_377.FStar_TypeChecker_Env.lax_universes);
-        FStar_TypeChecker_Env.failhard =
-          (uu___56_377.FStar_TypeChecker_Env.failhard);
-        FStar_TypeChecker_Env.nosynth =
-          (uu___56_377.FStar_TypeChecker_Env.nosynth);
-        FStar_TypeChecker_Env.tc_term =
-          (uu___56_377.FStar_TypeChecker_Env.tc_term);
-        FStar_TypeChecker_Env.type_of =
-          (uu___56_377.FStar_TypeChecker_Env.type_of);
-        FStar_TypeChecker_Env.universe_of =
-          (uu___56_377.FStar_TypeChecker_Env.universe_of);
-        FStar_TypeChecker_Env.check_type_of =
-          (uu___56_377.FStar_TypeChecker_Env.check_type_of);
-        FStar_TypeChecker_Env.use_bv_sorts =
-          (uu___56_377.FStar_TypeChecker_Env.use_bv_sorts);
-        FStar_TypeChecker_Env.qtbl_name_and_index =
-          (uu___56_377.FStar_TypeChecker_Env.qtbl_name_and_index);
-        FStar_TypeChecker_Env.normalized_eff_names =
-          (uu___56_377.FStar_TypeChecker_Env.normalized_eff_names);
-        FStar_TypeChecker_Env.proof_ns =
-          (uu___56_377.FStar_TypeChecker_Env.proof_ns);
-        FStar_TypeChecker_Env.synth_hook =
-          (uu___56_377.FStar_TypeChecker_Env.synth_hook);
-        FStar_TypeChecker_Env.splice =
-          (uu___56_377.FStar_TypeChecker_Env.splice);
-        FStar_TypeChecker_Env.is_native_tactic =
-          (uu___56_377.FStar_TypeChecker_Env.is_native_tactic);
-        FStar_TypeChecker_Env.identifier_info =
-          (uu___56_377.FStar_TypeChecker_Env.identifier_info);
-        FStar_TypeChecker_Env.tc_hooks =
-          (uu___56_377.FStar_TypeChecker_Env.tc_hooks);
-        FStar_TypeChecker_Env.dsenv =
-          (uu___56_377.FStar_TypeChecker_Env.dsenv);
-        FStar_TypeChecker_Env.dep_graph =
-          (uu___56_377.FStar_TypeChecker_Env.dep_graph)
->>>>>>> 8280654d
+          (uu___56_347.FStar_TypeChecker_Env.dep_graph)
       }  in
-    let uu____378 = FStar_TypeChecker_TcTerm.tc_tot_or_gtot_term tcenv1 tm
+    let uu____348 = FStar_TypeChecker_TcTerm.tc_tot_or_gtot_term tcenv1 tm
        in
-    match uu____378 with | (tm1,uu____386,uu____387) -> tm1
-  
-let (pars_and_tc_fragment : Prims.string -> unit) =
+    match uu____348 with | (tm1,uu____356,uu____357) -> tm1
+  
+let (pars_and_tc_fragment : Prims.string -> Prims.unit) =
   fun s  ->
     FStar_Options.set_option "trace_error" (FStar_Options.Bool true);
-    (let report uu____399 =
-       let uu____400 = FStar_Errors.report_all ()  in
-       FStar_All.pipe_right uu____400 (fun a240  -> ())  in
+    (let report uu____365 =
+       let uu____366 = FStar_Errors.report_all ()  in
+       FStar_All.pipe_right uu____366 FStar_Pervasives.ignore  in
      try
        let tcenv = init ()  in
        let frag = frag_of_text s  in
        try
-         let uu____421 =
-           let uu____428 = FStar_ST.op_Bang test_mod_ref  in
-           FStar_Universal.tc_one_fragment uu____428 tcenv frag  in
-         match uu____421 with
+         let uu____389 =
+           let uu____396 = FStar_ST.op_Bang test_mod_ref  in
+           FStar_Universal.tc_one_fragment uu____396 tcenv frag  in
+         match uu____389 with
          | (test_mod',tcenv') ->
              (FStar_ST.op_Colon_Equals test_mod_ref test_mod';
               FStar_ST.op_Colon_Equals tcenv_ref
@@ -479,13 +328,13 @@
                if n1 <> (Prims.parse_int "0")
                then
                  (report ();
-                  (let uu____522 =
-                     let uu____527 =
-                       let uu____528 = FStar_Util.string_of_int n1  in
-                       FStar_Util.format1 "%s errors were reported" uu____528
+                  (let uu____478 =
+                     let uu____483 =
+                       let uu____484 = FStar_Util.string_of_int n1  in
+                       FStar_Util.format1 "%s errors were reported" uu____484
                         in
-                     (FStar_Errors.Fatal_ErrorsReported, uu____527)  in
-                   FStar_Errors.raise_err uu____522))
+                     (FStar_Errors.Fatal_ErrorsReported, uu____483)  in
+                   FStar_Errors.raise_err uu____478))
                else ()))
        with
        | e ->
@@ -495,6 +344,6 @@
                 (Prims.strcat "tc_one_fragment failed: " s)))
      with
      | e when
-         let uu____540 = FStar_Options.trace_error ()  in
-         Prims.op_Negation uu____540 -> FStar_Exn.raise e)
+         let uu____496 = FStar_Options.trace_error ()  in
+         Prims.op_Negation uu____496 -> FStar_Exn.raise e)
   