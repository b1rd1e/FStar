--- conflicted
+++ resolved
@@ -1,9 +1,5 @@
 open Prims
-<<<<<<< HEAD
-let uu___274: Prims.unit = FStar_Version.dummy ()
-=======
 let uu___285: Prims.unit = FStar_Version.dummy ()
->>>>>>> ccdfeca0
 let process_args:
   Prims.unit ->
     (FStar_Getopt.parse_cmdline_res,Prims.string Prims.list)
