--- conflicted
+++ resolved
@@ -1,251 +1,5 @@
 
 open Prims
-<<<<<<< HEAD
-let uu___220: Prims.unit = FStar_Version.dummy ()
-let process_args:
-  Prims.unit -> (FStar_Getopt.parse_cmdline_res* Prims.string Prims.list) =
-  fun uu____6  -> FStar_Options.parse_cmd_line ()
-let cleanup: Prims.unit -> Prims.unit =
-  fun uu____12  -> FStar_Util.kill_all ()
-let finished_message:
-  ((Prims.bool* FStar_Ident.lident)* Prims.int) Prims.list ->
-    Prims.int -> Prims.unit
-  =
-  fun fmods  ->
-    fun errs  ->
-      let print_to =
-        if errs > (Prims.parse_int "0")
-        then FStar_Util.print_error
-        else FStar_Util.print_string in
-      let uu____35 =
-        let uu____36 = FStar_Options.silent () in Prims.op_Negation uu____36 in
-      if uu____35
-      then
-        (FStar_All.pipe_right fmods
-           (FStar_List.iter
-              (fun uu____47  ->
-                 match uu____47 with
-                 | ((iface,name),time) ->
-                     let tag =
-                       if iface then "i'face (or impl+i'face)" else "module" in
-                     let uu____59 =
-                       FStar_Options.should_print_message
-                         name.FStar_Ident.str in
-                     if uu____59
-                     then
-                       (if time >= (Prims.parse_int "0")
-                        then
-                          let uu____60 =
-                            let uu____61 = FStar_Util.string_of_int time in
-                            FStar_Util.format3
-                              "Verified %s: %s (%s milliseconds)\n" tag
-                              (FStar_Ident.text_of_lid name) uu____61 in
-                          print_to uu____60
-                        else
-                          (let uu____63 =
-                             FStar_Util.format2 "Verified %s: %s\n" tag
-                               (FStar_Ident.text_of_lid name) in
-                           print_to uu____63))
-                     else ()));
-         if errs > (Prims.parse_int "0")
-         then
-           (if errs = (Prims.parse_int "1")
-            then FStar_Util.print_error "1 error was reported (see above)\n"
-            else
-              (let uu____66 = FStar_Util.string_of_int errs in
-               FStar_Util.print1_error
-                 "%s errors were reported (see above)\n" uu____66))
-         else
-           (let uu____68 =
-              let uu____69 =
-                FStar_Util.colorize_bold
-                  "All verification conditions discharged successfully" in
-              FStar_Util.format1 "%s\n" uu____69 in
-            FStar_Util.print_string uu____68))
-      else ()
-let report_errors:
-  ((Prims.bool* FStar_Ident.lident)* Prims.int) Prims.list -> Prims.unit =
-  fun fmods  ->
-    let errs = FStar_Errors.get_err_count () in
-    if errs > (Prims.parse_int "0")
-    then (finished_message fmods errs; FStar_All.exit (Prims.parse_int "1"))
-    else ()
-let codegen:
-  (FStar_Syntax_Syntax.modul Prims.list* FStar_TypeChecker_Env.env) ->
-    Prims.unit
-  =
-  fun uu____92  ->
-    match uu____92 with
-    | (umods,env) ->
-        let opt = FStar_Options.codegen () in
-        if opt <> None
-        then
-          let mllibs =
-            let uu____106 =
-              let uu____111 = FStar_Extraction_ML_UEnv.mkContext env in
-              FStar_Util.fold_map FStar_Extraction_ML_Modul.extract uu____111
-                umods in
-            FStar_All.pipe_left Prims.snd uu____106 in
-          let mllibs1 = FStar_List.flatten mllibs in
-          let ext =
-            match opt with
-            | Some "FSharp" -> ".fs"
-            | Some "OCaml" -> ".ml"
-            | Some "Kremlin" -> ".krml"
-            | uu____124 -> failwith "Unrecognized option" in
-          (match opt with
-           | Some "FSharp"|Some "OCaml" ->
-               let outdir = FStar_Options.output_dir () in
-               FStar_List.iter (FStar_Extraction_ML_PrintML.print outdir ext)
-                 mllibs1
-           | Some "Kremlin" ->
-               let programs =
-                 let uu____130 =
-                   FStar_List.map FStar_Extraction_Kremlin.translate mllibs1 in
-                 FStar_List.flatten uu____130 in
-               let bin = (FStar_Extraction_Kremlin.current_version, programs) in
-               let uu____136 = FStar_Options.prepend_output_dir "out.krml" in
-               FStar_Util.save_value_to_file uu____136 bin
-           | uu____137 -> failwith "Unrecognized option")
-        else ()
-let go uu____146 =
-  let uu____147 = process_args () in
-  match uu____147 with
-  | (res,filenames) ->
-      (match res with
-       | FStar_Getopt.Help  ->
-           (FStar_Options.display_usage ();
-            FStar_All.exit (Prims.parse_int "0"))
-       | FStar_Getopt.Error msg -> FStar_Util.print_string msg
-       | FStar_Getopt.Success  ->
-           let uu____157 =
-             let uu____158 = FStar_Options.dep () in uu____158 <> None in
-           if uu____157
-           then
-             let uu____161 =
-               FStar_Parser_Dep.collect FStar_Parser_Dep.VerifyAll filenames in
-             FStar_Parser_Dep.print uu____161
-           else
-             (let uu____176 = FStar_Options.interactive () in
-              if uu____176
-              then
-                ((let uu____178 = FStar_Options.explicit_deps () in
-                  if uu____178
-                  then
-                    (FStar_Util.print_error
-                       "--explicit_deps incompatible with --in|n";
-                     FStar_All.exit (Prims.parse_int "1"))
-                  else ());
-                 if (FStar_List.length filenames) <> (Prims.parse_int "1")
-                 then
-                   (FStar_Util.print_error
-                      "fstar-mode.el should pass the current filename to F*\n";
-                    FStar_All.exit (Prims.parse_int "1"))
-                 else ();
-                 (let filename = FStar_List.hd filenames in
-                  (let uu____188 =
-                     let uu____189 = FStar_Options.verify_module () in
-                     uu____189 <> [] in
-                   if uu____188
-                   then
-                     FStar_Util.print_warning
-                       "Interactive mode; ignoring --verify_module"
-                   else ());
-                  FStar_Interactive.interactive_mode filename))
-              else
-                (let uu____194 = FStar_Options.doc () in
-                 if uu____194
-                 then FStar_Fsdoc_Generator.generate filenames
-                 else
-                   (let uu____196 = FStar_Options.indent () in
-                    if uu____196
-                    then
-                      (if FStar_Platform.is_fstar_compiler_using_ocaml
-                       then FStar_Indent.generate filenames
-                       else
-                         failwith
-                           "You seem to be using the F#-generated version ofthe compiler ; reindenting is not known to work yet with this version")
-                    else
-                      if
-                        (FStar_List.length filenames) >=
-                          (Prims.parse_int "1")
-                      then
-                        (let verify_mode =
-                           let uu____203 = FStar_Options.verify_all () in
-                           if uu____203
-                           then
-                             ((let uu____205 =
-                                 let uu____206 =
-                                   FStar_Options.verify_module () in
-                                 uu____206 <> [] in
-                               if uu____205
-                               then
-                                 (FStar_Util.print_error
-                                    "--verify_module is incompatible with --verify_all";
-                                  FStar_All.exit (Prims.parse_int "1"))
-                               else ());
-                              FStar_Parser_Dep.VerifyAll)
-                           else
-                             (let uu____212 =
-                                let uu____213 =
-                                  FStar_Options.verify_module () in
-                                uu____213 <> [] in
-                              if uu____212
-                              then FStar_Parser_Dep.VerifyUserList
-                              else FStar_Parser_Dep.VerifyFigureItOut) in
-                         let filenames1 =
-                           FStar_Dependencies.find_deps_if_needed verify_mode
-                             filenames in
-                         let uu____219 =
-                           FStar_Universal.batch_mode_tc filenames1 in
-                         match uu____219 with
-                         | (fmods,dsenv,env) ->
-                             let module_names_and_times =
-                               FStar_All.pipe_right fmods
-                                 (FStar_List.map
-                                    (fun uu____255  ->
-                                       match uu____255 with
-                                       | (x,t) ->
-                                           ((FStar_Universal.module_or_interface_name
-                                               x), t))) in
-                             (report_errors module_names_and_times;
-                              (let uu____268 =
-                                 let uu____272 =
-                                   FStar_All.pipe_right fmods
-                                     (FStar_List.map Prims.fst) in
-                                 (uu____272, env) in
-                               codegen uu____268);
-                              finished_message module_names_and_times
-                                (Prims.parse_int "0")))
-                      else FStar_Util.print_error "no file provided\n"))))
-let main uu____288 =
-  try go (); cleanup (); FStar_All.exit (Prims.parse_int "0")
-  with
-  | e ->
-      let trace = FStar_Util.trace_of_exn e in
-      (if FStar_Errors.handleable e
-       then FStar_Errors.handle_err false e
-       else ();
-       (let uu____298 = FStar_Options.trace_error () in
-        if uu____298
-        then
-          let uu____299 = FStar_Util.message_of_exn e in
-          FStar_Util.print2_error "Unexpected error\n%s\n%s\n" uu____299
-            trace
-        else
-          if Prims.op_Negation (FStar_Errors.handleable e)
-          then
-            (let uu____301 = FStar_Util.message_of_exn e in
-             FStar_Util.print1_error
-               "Unexpected error; please file a bug report, ideally with a minimized version of the source program that triggered the error.\n%s\n"
-               uu____301)
-          else ());
-       cleanup ();
-       (let uu____305 = FStar_Errors.report_all () in
-        FStar_All.pipe_right uu____305 Prims.ignore);
-       report_errors [];
-       FStar_All.exit (Prims.parse_int "1"))
-=======
 
 let uu___220 : Prims.unit = (FStar_Version.dummy ())
 
@@ -650,4 +404,3 @@
 
 
 
->>>>>>> 54787939
