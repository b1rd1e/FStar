open Prims
let rec (delta_depth_to_string :
  FStar_Syntax_Syntax.delta_depth -> Prims.string) =
<<<<<<< HEAD
  fun uu___429_56074  ->
    match uu___429_56074 with
=======
  fun uu___37_6  ->
    match uu___37_6 with
>>>>>>> fd51a1b6
    | FStar_Syntax_Syntax.Delta_constant_at_level i ->
        let uu____56078 = FStar_Util.string_of_int i  in
        Prims.op_Hat "Delta_constant_at_level " uu____56078
    | FStar_Syntax_Syntax.Delta_equational_at_level i ->
        let uu____56083 = FStar_Util.string_of_int i  in
        Prims.op_Hat "Delta_equational_at_level " uu____56083
    | FStar_Syntax_Syntax.Delta_abstract d ->
        let uu____56087 =
          let uu____56089 = delta_depth_to_string d  in
          Prims.op_Hat uu____56089 ")"  in
        Prims.op_Hat "Delta_abstract (" uu____56087
  
let (sli : FStar_Ident.lident -> Prims.string) =
  fun l  ->
    let uu____56101 = FStar_Options.print_real_names ()  in
    if uu____56101
    then l.FStar_Ident.str
    else (l.FStar_Ident.ident).FStar_Ident.idText
  
let (lid_to_string : FStar_Ident.lid -> Prims.string) = fun l  -> sli l 
let (fv_to_string : FStar_Syntax_Syntax.fv -> Prims.string) =
  fun fv  ->
    lid_to_string (fv.FStar_Syntax_Syntax.fv_name).FStar_Syntax_Syntax.v
  
let (bv_to_string : FStar_Syntax_Syntax.bv -> Prims.string) =
  fun bv  ->
    let uu____56128 =
      let uu____56130 = FStar_Util.string_of_int bv.FStar_Syntax_Syntax.index
         in
      Prims.op_Hat "#" uu____56130  in
    Prims.op_Hat (bv.FStar_Syntax_Syntax.ppname).FStar_Ident.idText
      uu____56128
  
let (nm_to_string : FStar_Syntax_Syntax.bv -> Prims.string) =
  fun bv  ->
    let uu____56140 = FStar_Options.print_real_names ()  in
    if uu____56140
    then bv_to_string bv
    else (bv.FStar_Syntax_Syntax.ppname).FStar_Ident.idText
  
let (db_to_string : FStar_Syntax_Syntax.bv -> Prims.string) =
  fun bv  ->
    let uu____56153 =
      let uu____56155 = FStar_Util.string_of_int bv.FStar_Syntax_Syntax.index
         in
      Prims.op_Hat "@" uu____56155  in
    Prims.op_Hat (bv.FStar_Syntax_Syntax.ppname).FStar_Ident.idText
      uu____56153
  
let (infix_prim_ops : (FStar_Ident.lident * Prims.string) Prims.list) =
  [(FStar_Parser_Const.op_Addition, "+");
  (FStar_Parser_Const.op_Subtraction, "-");
  (FStar_Parser_Const.op_Multiply, "*");
  (FStar_Parser_Const.op_Division, "/");
  (FStar_Parser_Const.op_Eq, "=");
  (FStar_Parser_Const.op_ColonEq, ":=");
  (FStar_Parser_Const.op_notEq, "<>");
  (FStar_Parser_Const.op_And, "&&");
  (FStar_Parser_Const.op_Or, "||");
  (FStar_Parser_Const.op_LTE, "<=");
  (FStar_Parser_Const.op_GTE, ">=");
  (FStar_Parser_Const.op_LT, "<");
  (FStar_Parser_Const.op_GT, ">");
  (FStar_Parser_Const.op_Modulus, "mod");
  (FStar_Parser_Const.and_lid, "/\\");
  (FStar_Parser_Const.or_lid, "\\/");
  (FStar_Parser_Const.imp_lid, "==>");
  (FStar_Parser_Const.iff_lid, "<==>");
  (FStar_Parser_Const.precedes_lid, "<<");
  (FStar_Parser_Const.eq2_lid, "==");
  (FStar_Parser_Const.eq3_lid, "===")] 
let (unary_prim_ops : (FStar_Ident.lident * Prims.string) Prims.list) =
  [(FStar_Parser_Const.op_Negation, "not");
  (FStar_Parser_Const.op_Minus, "-");
  (FStar_Parser_Const.not_lid, "~")] 
let (is_prim_op :
  FStar_Ident.lident Prims.list ->
    FStar_Syntax_Syntax.term' FStar_Syntax_Syntax.syntax -> Prims.bool)
  =
  fun ps  ->
    fun f  ->
      match f.FStar_Syntax_Syntax.n with
      | FStar_Syntax_Syntax.Tm_fvar fv ->
          FStar_All.pipe_right ps
            (FStar_Util.for_some (FStar_Syntax_Syntax.fv_eq_lid fv))
      | uu____56377 -> false
  
let (get_lid :
  FStar_Syntax_Syntax.term' FStar_Syntax_Syntax.syntax -> FStar_Ident.lident)
  =
  fun f  ->
    match f.FStar_Syntax_Syntax.n with
    | FStar_Syntax_Syntax.Tm_fvar fv ->
        (fv.FStar_Syntax_Syntax.fv_name).FStar_Syntax_Syntax.v
    | uu____56390 -> failwith "get_lid"
  
let (is_infix_prim_op : FStar_Syntax_Syntax.term -> Prims.bool) =
  fun e  ->
    is_prim_op
      (FStar_Pervasives_Native.fst (FStar_List.split infix_prim_ops)) e
  
let (is_unary_prim_op : FStar_Syntax_Syntax.term -> Prims.bool) =
  fun e  ->
    is_prim_op
      (FStar_Pervasives_Native.fst (FStar_List.split unary_prim_ops)) e
  
let (quants : (FStar_Ident.lident * Prims.string) Prims.list) =
  [(FStar_Parser_Const.forall_lid, "forall");
  (FStar_Parser_Const.exists_lid, "exists")] 
type exp = FStar_Syntax_Syntax.term
let (is_b2t : FStar_Syntax_Syntax.typ -> Prims.bool) =
  fun t  -> is_prim_op [FStar_Parser_Const.b2t_lid] t 
let (is_quant : FStar_Syntax_Syntax.typ -> Prims.bool) =
  fun t  ->
    is_prim_op (FStar_Pervasives_Native.fst (FStar_List.split quants)) t
  
let (is_ite : FStar_Syntax_Syntax.typ -> Prims.bool) =
  fun t  -> is_prim_op [FStar_Parser_Const.ite_lid] t 
let (is_lex_cons : exp -> Prims.bool) =
  fun f  -> is_prim_op [FStar_Parser_Const.lexcons_lid] f 
let (is_lex_top : exp -> Prims.bool) =
  fun f  -> is_prim_op [FStar_Parser_Const.lextop_lid] f 
let is_inr :
  'Auu____56493 'Auu____56494 .
    ('Auu____56493,'Auu____56494) FStar_Util.either -> Prims.bool
  =
<<<<<<< HEAD
  fun uu___430_56504  ->
    match uu___430_56504 with
    | FStar_Util.Inl uu____56509 -> false
    | FStar_Util.Inr uu____56511 -> true
=======
  fun uu___38_436  ->
    match uu___38_436 with
    | FStar_Util.Inl uu____441 -> false
    | FStar_Util.Inr uu____443 -> true
>>>>>>> fd51a1b6
  
let filter_imp :
  'Auu____56518 .
    ('Auu____56518 * FStar_Syntax_Syntax.arg_qualifier
      FStar_Pervasives_Native.option) Prims.list ->
      ('Auu____56518 * FStar_Syntax_Syntax.arg_qualifier
        FStar_Pervasives_Native.option) Prims.list
  =
  fun a  ->
    FStar_All.pipe_right a
      (FStar_List.filter
<<<<<<< HEAD
         (fun uu___431_56573  ->
            match uu___431_56573 with
            | (uu____56581,FStar_Pervasives_Native.Some
=======
         (fun uu___39_505  ->
            match uu___39_505 with
            | (uu____513,FStar_Pervasives_Native.Some
>>>>>>> fd51a1b6
               (FStar_Syntax_Syntax.Meta t)) when
                FStar_Syntax_Util.is_fvar FStar_Parser_Const.tcresolve_lid t
                -> true
            | (uu____56588,FStar_Pervasives_Native.Some
               (FStar_Syntax_Syntax.Implicit uu____56589)) -> false
            | (uu____56594,FStar_Pervasives_Native.Some
               (FStar_Syntax_Syntax.Meta uu____56595)) -> false
            | uu____56601 -> true))
  
let rec (reconstruct_lex :
  exp -> exp Prims.list FStar_Pervasives_Native.option) =
  fun e  ->
    let uu____56619 =
      let uu____56620 = FStar_Syntax_Subst.compress e  in
      uu____56620.FStar_Syntax_Syntax.n  in
    match uu____56619 with
    | FStar_Syntax_Syntax.Tm_app (f,args) ->
        let args1 = filter_imp args  in
        let exps = FStar_List.map FStar_Pervasives_Native.fst args1  in
        let uu____56681 =
          (is_lex_cons f) &&
            ((FStar_List.length exps) = (Prims.parse_int "2"))
           in
        if uu____56681
        then
          let uu____56690 =
            let uu____56695 = FStar_List.nth exps (Prims.parse_int "1")  in
            reconstruct_lex uu____56695  in
          (match uu____56690 with
           | FStar_Pervasives_Native.Some xs ->
               let uu____56706 =
                 let uu____56709 = FStar_List.nth exps (Prims.parse_int "0")
                    in
                 uu____56709 :: xs  in
               FStar_Pervasives_Native.Some uu____56706
           | FStar_Pervasives_Native.None  -> FStar_Pervasives_Native.None)
        else FStar_Pervasives_Native.None
    | uu____56721 ->
        let uu____56722 = is_lex_top e  in
        if uu____56722
        then FStar_Pervasives_Native.Some []
        else FStar_Pervasives_Native.None
  
let rec find : 'a . ('a -> Prims.bool) -> 'a Prims.list -> 'a =
  fun f  ->
    fun l  ->
      match l with
      | [] -> failwith "blah"
      | hd1::tl1 ->
          let uu____56770 = f hd1  in if uu____56770 then hd1 else find f tl1
  
let (find_lid :
  FStar_Ident.lident ->
    (FStar_Ident.lident * Prims.string) Prims.list -> Prims.string)
  =
  fun x  ->
    fun xs  ->
      let uu____56802 =
        find
          (fun p  -> FStar_Ident.lid_equals x (FStar_Pervasives_Native.fst p))
          xs
         in
      FStar_Pervasives_Native.snd uu____56802
  
let (infix_prim_op_to_string :
  FStar_Syntax_Syntax.term' FStar_Syntax_Syntax.syntax -> Prims.string) =
  fun e  ->
    let uu____56833 = get_lid e  in find_lid uu____56833 infix_prim_ops
  
let (unary_prim_op_to_string :
  FStar_Syntax_Syntax.term' FStar_Syntax_Syntax.syntax -> Prims.string) =
  fun e  ->
    let uu____56845 = get_lid e  in find_lid uu____56845 unary_prim_ops
  
let (quant_to_string :
  FStar_Syntax_Syntax.term' FStar_Syntax_Syntax.syntax -> Prims.string) =
  fun t  -> let uu____56857 = get_lid t  in find_lid uu____56857 quants 
let (const_to_string : FStar_Const.sconst -> Prims.string) =
  fun x  -> FStar_Parser_Const.const_to_string x 
let (lbname_to_string : FStar_Syntax_Syntax.lbname -> Prims.string) =
<<<<<<< HEAD
  fun uu___432_56871  ->
    match uu___432_56871 with
=======
  fun uu___40_803  ->
    match uu___40_803 with
>>>>>>> fd51a1b6
    | FStar_Util.Inl l -> bv_to_string l
    | FStar_Util.Inr l ->
        lid_to_string (l.FStar_Syntax_Syntax.fv_name).FStar_Syntax_Syntax.v
  
let (uvar_to_string : FStar_Syntax_Syntax.uvar -> Prims.string) =
  fun u  ->
    let uu____56882 = FStar_Options.hide_uvar_nums ()  in
    if uu____56882
    then "?"
    else
      (let uu____56889 =
         let uu____56891 = FStar_Syntax_Unionfind.uvar_id u  in
         FStar_All.pipe_right uu____56891 FStar_Util.string_of_int  in
       Prims.op_Hat "?" uu____56889)
  
let (version_to_string : FStar_Syntax_Syntax.version -> Prims.string) =
  fun v1  ->
    let uu____56903 = FStar_Util.string_of_int v1.FStar_Syntax_Syntax.major
       in
    let uu____56905 = FStar_Util.string_of_int v1.FStar_Syntax_Syntax.minor
       in
    FStar_Util.format2 "%s.%s" uu____56903 uu____56905
  
let (univ_uvar_to_string :
  (FStar_Syntax_Syntax.universe FStar_Pervasives_Native.option
    FStar_Unionfind.p_uvar * FStar_Syntax_Syntax.version) -> Prims.string)
  =
  fun u  ->
    let uu____56931 = FStar_Options.hide_uvar_nums ()  in
    if uu____56931
    then "?"
    else
      (let uu____56938 =
         let uu____56940 =
           let uu____56942 = FStar_Syntax_Unionfind.univ_uvar_id u  in
           FStar_All.pipe_right uu____56942 FStar_Util.string_of_int  in
         let uu____56946 =
           let uu____56948 =
             version_to_string (FStar_Pervasives_Native.snd u)  in
           Prims.op_Hat ":" uu____56948  in
         Prims.op_Hat uu____56940 uu____56946  in
       Prims.op_Hat "?" uu____56938)
  
let rec (int_of_univ :
  Prims.int ->
    FStar_Syntax_Syntax.universe ->
      (Prims.int * FStar_Syntax_Syntax.universe
        FStar_Pervasives_Native.option))
  =
  fun n1  ->
    fun u  ->
      let uu____56976 = FStar_Syntax_Subst.compress_univ u  in
      match uu____56976 with
      | FStar_Syntax_Syntax.U_zero  -> (n1, FStar_Pervasives_Native.None)
      | FStar_Syntax_Syntax.U_succ u1 ->
          int_of_univ (n1 + (Prims.parse_int "1")) u1
      | uu____56989 -> (n1, (FStar_Pervasives_Native.Some u))
  
let rec (univ_to_string : FStar_Syntax_Syntax.universe -> Prims.string) =
  fun u  ->
    let uu____57000 = FStar_Syntax_Subst.compress_univ u  in
    match uu____57000 with
    | FStar_Syntax_Syntax.U_unif u1 ->
        let uu____57011 = univ_uvar_to_string u1  in
        Prims.op_Hat "U_unif " uu____57011
    | FStar_Syntax_Syntax.U_name x ->
        Prims.op_Hat "U_name " x.FStar_Ident.idText
    | FStar_Syntax_Syntax.U_bvar x ->
        let uu____57018 = FStar_Util.string_of_int x  in
        Prims.op_Hat "@" uu____57018
    | FStar_Syntax_Syntax.U_zero  -> "0"
    | FStar_Syntax_Syntax.U_succ u1 ->
        let uu____57023 = int_of_univ (Prims.parse_int "1") u1  in
        (match uu____57023 with
         | (n1,FStar_Pervasives_Native.None ) -> FStar_Util.string_of_int n1
         | (n1,FStar_Pervasives_Native.Some u2) ->
             let uu____57044 = univ_to_string u2  in
             let uu____57046 = FStar_Util.string_of_int n1  in
             FStar_Util.format2 "(%s + %s)" uu____57044 uu____57046)
    | FStar_Syntax_Syntax.U_max us ->
        let uu____57052 =
          let uu____57054 = FStar_List.map univ_to_string us  in
          FStar_All.pipe_right uu____57054 (FStar_String.concat ", ")  in
        FStar_Util.format1 "(max %s)" uu____57052
    | FStar_Syntax_Syntax.U_unknown  -> "unknown"
  
let (univs_to_string : FStar_Syntax_Syntax.universes -> Prims.string) =
  fun us  ->
    let uu____57073 = FStar_List.map univ_to_string us  in
    FStar_All.pipe_right uu____57073 (FStar_String.concat ", ")
  
let (univ_names_to_string : FStar_Syntax_Syntax.univ_names -> Prims.string) =
  fun us  ->
    let uu____57090 = FStar_List.map (fun x  -> x.FStar_Ident.idText) us  in
    FStar_All.pipe_right uu____57090 (FStar_String.concat ", ")
  
let (qual_to_string : FStar_Syntax_Syntax.qualifier -> Prims.string) =
<<<<<<< HEAD
  fun uu___433_57108  ->
    match uu___433_57108 with
=======
  fun uu___41_1040  ->
    match uu___41_1040 with
>>>>>>> fd51a1b6
    | FStar_Syntax_Syntax.Assumption  -> "assume"
    | FStar_Syntax_Syntax.New  -> "new"
    | FStar_Syntax_Syntax.Private  -> "private"
    | FStar_Syntax_Syntax.Unfold_for_unification_and_vcgen  -> "unfold"
    | FStar_Syntax_Syntax.Inline_for_extraction  -> "inline"
    | FStar_Syntax_Syntax.NoExtract  -> "noextract"
    | FStar_Syntax_Syntax.Visible_default  -> "visible"
    | FStar_Syntax_Syntax.Irreducible  -> "irreducible"
    | FStar_Syntax_Syntax.Abstract  -> "abstract"
    | FStar_Syntax_Syntax.Noeq  -> "noeq"
    | FStar_Syntax_Syntax.Unopteq  -> "unopteq"
    | FStar_Syntax_Syntax.Logic  -> "logic"
    | FStar_Syntax_Syntax.TotalEffect  -> "total"
    | FStar_Syntax_Syntax.Discriminator l ->
        let uu____57124 = lid_to_string l  in
        FStar_Util.format1 "(Discriminator %s)" uu____57124
    | FStar_Syntax_Syntax.Projector (l,x) ->
        let uu____57129 = lid_to_string l  in
        FStar_Util.format2 "(Projector %s %s)" uu____57129
          x.FStar_Ident.idText
    | FStar_Syntax_Syntax.RecordType (ns,fns) ->
        let uu____57142 =
          let uu____57144 = FStar_Ident.path_of_ns ns  in
          FStar_Ident.text_of_path uu____57144  in
        let uu____57145 =
          let uu____57147 =
            FStar_All.pipe_right fns (FStar_List.map FStar_Ident.text_of_id)
             in
          FStar_All.pipe_right uu____57147 (FStar_String.concat ", ")  in
        FStar_Util.format2 "(RecordType %s %s)" uu____57142 uu____57145
    | FStar_Syntax_Syntax.RecordConstructor (ns,fns) ->
        let uu____57173 =
          let uu____57175 = FStar_Ident.path_of_ns ns  in
          FStar_Ident.text_of_path uu____57175  in
        let uu____57176 =
          let uu____57178 =
            FStar_All.pipe_right fns (FStar_List.map FStar_Ident.text_of_id)
             in
          FStar_All.pipe_right uu____57178 (FStar_String.concat ", ")  in
        FStar_Util.format2 "(RecordConstructor %s %s)" uu____57173
          uu____57176
    | FStar_Syntax_Syntax.Action eff_lid ->
        let uu____57195 = lid_to_string eff_lid  in
        FStar_Util.format1 "(Action %s)" uu____57195
    | FStar_Syntax_Syntax.ExceptionConstructor  -> "ExceptionConstructor"
    | FStar_Syntax_Syntax.HasMaskedEffect  -> "HasMaskedEffect"
    | FStar_Syntax_Syntax.Effect  -> "Effect"
    | FStar_Syntax_Syntax.Reifiable  -> "reify"
    | FStar_Syntax_Syntax.Reflectable l ->
        FStar_Util.format1 "(reflect %s)" l.FStar_Ident.str
    | FStar_Syntax_Syntax.OnlyName  -> "OnlyName"
  
let (quals_to_string :
  FStar_Syntax_Syntax.qualifier Prims.list -> Prims.string) =
  fun quals  ->
    match quals with
    | [] -> ""
    | uu____57218 ->
        let uu____57221 =
          FStar_All.pipe_right quals (FStar_List.map qual_to_string)  in
        FStar_All.pipe_right uu____57221 (FStar_String.concat " ")
  
let (quals_to_string' :
  FStar_Syntax_Syntax.qualifier Prims.list -> Prims.string) =
  fun quals  ->
    match quals with
    | [] -> ""
    | uu____57249 ->
        let uu____57252 = quals_to_string quals  in
        Prims.op_Hat uu____57252 " "
  
let (paren : Prims.string -> Prims.string) =
  fun s  -> Prims.op_Hat "(" (Prims.op_Hat s ")") 
let rec (tag_of_term : FStar_Syntax_Syntax.term -> Prims.string) =
  fun t  ->
    match t.FStar_Syntax_Syntax.n with
    | FStar_Syntax_Syntax.Tm_bvar x ->
        let uu____57448 = db_to_string x  in
        Prims.op_Hat "Tm_bvar: " uu____57448
    | FStar_Syntax_Syntax.Tm_name x ->
        let uu____57452 = nm_to_string x  in
        Prims.op_Hat "Tm_name: " uu____57452
    | FStar_Syntax_Syntax.Tm_fvar x ->
        let uu____57456 =
          lid_to_string (x.FStar_Syntax_Syntax.fv_name).FStar_Syntax_Syntax.v
           in
        Prims.op_Hat "Tm_fvar: " uu____57456
    | FStar_Syntax_Syntax.Tm_uinst uu____57459 -> "Tm_uinst"
    | FStar_Syntax_Syntax.Tm_constant uu____57467 -> "Tm_constant"
    | FStar_Syntax_Syntax.Tm_type uu____57469 -> "Tm_type"
    | FStar_Syntax_Syntax.Tm_quoted
        (uu____57471,{
                       FStar_Syntax_Syntax.qkind =
                         FStar_Syntax_Syntax.Quote_static ;
                       FStar_Syntax_Syntax.antiquotes = uu____57472;_})
        -> "Tm_quoted (static)"
    | FStar_Syntax_Syntax.Tm_quoted
        (uu____57486,{
                       FStar_Syntax_Syntax.qkind =
                         FStar_Syntax_Syntax.Quote_dynamic ;
                       FStar_Syntax_Syntax.antiquotes = uu____57487;_})
        -> "Tm_quoted (dynamic)"
    | FStar_Syntax_Syntax.Tm_abs uu____57501 -> "Tm_abs"
    | FStar_Syntax_Syntax.Tm_arrow uu____57521 -> "Tm_arrow"
    | FStar_Syntax_Syntax.Tm_refine uu____57537 -> "Tm_refine"
    | FStar_Syntax_Syntax.Tm_app uu____57545 -> "Tm_app"
    | FStar_Syntax_Syntax.Tm_match uu____57563 -> "Tm_match"
    | FStar_Syntax_Syntax.Tm_ascribed uu____57587 -> "Tm_ascribed"
    | FStar_Syntax_Syntax.Tm_let uu____57615 -> "Tm_let"
    | FStar_Syntax_Syntax.Tm_uvar uu____57630 -> "Tm_uvar"
    | FStar_Syntax_Syntax.Tm_delayed (uu____57644,m) ->
        let uu____57682 = FStar_ST.op_Bang m  in
        (match uu____57682 with
         | FStar_Pervasives_Native.None  -> "Tm_delayed"
         | FStar_Pervasives_Native.Some uu____57740 -> "Tm_delayed-resolved")
    | FStar_Syntax_Syntax.Tm_meta (uu____57746,m) ->
        let uu____57752 = metadata_to_string m  in
        Prims.op_Hat "Tm_meta:" uu____57752
    | FStar_Syntax_Syntax.Tm_unknown  -> "Tm_unknown"
    | FStar_Syntax_Syntax.Tm_lazy uu____57756 -> "Tm_lazy"

and (term_to_string : FStar_Syntax_Syntax.term -> Prims.string) =
  fun x  ->
    let uu____57759 =
      let uu____57761 = FStar_Options.ugly ()  in
      Prims.op_Negation uu____57761  in
    if uu____57759
    then
      let e = FStar_Syntax_Resugar.resugar_term x  in
      let d = FStar_Parser_ToDocument.term_to_document e  in
      FStar_Pprint.pretty_string (FStar_Util.float_of_string "1.0")
        (Prims.parse_int "100") d
    else
      (let x1 = FStar_Syntax_Subst.compress x  in
       let x2 =
         let uu____57775 = FStar_Options.print_implicits ()  in
         if uu____57775 then x1 else FStar_Syntax_Util.unmeta x1  in
       match x2.FStar_Syntax_Syntax.n with
       | FStar_Syntax_Syntax.Tm_delayed uu____57783 -> failwith "impossible"
       | FStar_Syntax_Syntax.Tm_app (uu____57808,[]) ->
           failwith "Empty args!"
       | FStar_Syntax_Syntax.Tm_lazy
           { FStar_Syntax_Syntax.blob = b;
             FStar_Syntax_Syntax.lkind = FStar_Syntax_Syntax.Lazy_embedding
               (uu____57834,thunk1);
             FStar_Syntax_Syntax.ltyp = uu____57836;
             FStar_Syntax_Syntax.rng = uu____57837;_}
           ->
           let uu____57848 =
             let uu____57850 =
               let uu____57852 = FStar_Common.force_thunk thunk1  in
               term_to_string uu____57852  in
             Prims.op_Hat uu____57850 "]"  in
           Prims.op_Hat "[LAZYEMB:" uu____57848
       | FStar_Syntax_Syntax.Tm_lazy i ->
           let uu____57898 =
             let uu____57900 =
               let uu____57902 =
                 let uu____57903 =
                   let uu____57912 =
                     FStar_ST.op_Bang FStar_Syntax_Syntax.lazy_chooser  in
                   FStar_Util.must uu____57912  in
                 uu____57903 i.FStar_Syntax_Syntax.lkind i  in
               term_to_string uu____57902  in
             Prims.op_Hat uu____57900 "]"  in
           Prims.op_Hat "[lazy:" uu____57898
       | FStar_Syntax_Syntax.Tm_quoted (tm,qi) ->
           (match qi.FStar_Syntax_Syntax.qkind with
            | FStar_Syntax_Syntax.Quote_static  ->
                let print_aq uu____57981 =
                  match uu____57981 with
                  | (bv,t) ->
                      let uu____57989 = bv_to_string bv  in
                      let uu____57991 = term_to_string t  in
                      FStar_Util.format2 "%s -> %s" uu____57989 uu____57991
                   in
                let uu____57994 = term_to_string tm  in
                let uu____57996 =
                  FStar_Common.string_of_list print_aq
                    qi.FStar_Syntax_Syntax.antiquotes
                   in
                FStar_Util.format2 "`(%s)%s" uu____57994 uu____57996
            | FStar_Syntax_Syntax.Quote_dynamic  ->
                let uu____58005 = term_to_string tm  in
                FStar_Util.format1 "quote (%s)" uu____58005)
       | FStar_Syntax_Syntax.Tm_meta (t,FStar_Syntax_Syntax.Meta_pattern ps)
           ->
           let pats =
             let uu____58028 =
               FStar_All.pipe_right ps
                 (FStar_List.map
                    (fun args  ->
                       let uu____58065 =
                         FStar_All.pipe_right args
                           (FStar_List.map
                              (fun uu____58090  ->
                                 match uu____58090 with
                                 | (t1,uu____58099) -> term_to_string t1))
                          in
                       FStar_All.pipe_right uu____58065
                         (FStar_String.concat "; ")))
                in
             FStar_All.pipe_right uu____58028 (FStar_String.concat "\\/")  in
           let uu____58114 = term_to_string t  in
           FStar_Util.format2 "{:pattern %s} %s" pats uu____58114
       | FStar_Syntax_Syntax.Tm_meta
           (t,FStar_Syntax_Syntax.Meta_monadic (m,t')) ->
           let uu____58128 = tag_of_term t  in
           let uu____58130 = sli m  in
           let uu____58132 = term_to_string t'  in
           let uu____58134 = term_to_string t  in
           FStar_Util.format4 "(Monadic-%s{%s %s} %s)" uu____58128
             uu____58130 uu____58132 uu____58134
       | FStar_Syntax_Syntax.Tm_meta
           (t,FStar_Syntax_Syntax.Meta_monadic_lift (m0,m1,t')) ->
           let uu____58149 = tag_of_term t  in
           let uu____58151 = term_to_string t'  in
           let uu____58153 = sli m0  in
           let uu____58155 = sli m1  in
           let uu____58157 = term_to_string t  in
           FStar_Util.format5 "(MonadicLift-%s{%s : %s -> %s} %s)"
             uu____58149 uu____58151 uu____58153 uu____58155 uu____58157
       | FStar_Syntax_Syntax.Tm_meta
           (t,FStar_Syntax_Syntax.Meta_labeled (l,r,b)) ->
           let uu____58172 = FStar_Range.string_of_range r  in
           let uu____58174 = term_to_string t  in
           FStar_Util.format3 "Meta_labeled(%s, %s){%s}" l uu____58172
             uu____58174
       | FStar_Syntax_Syntax.Tm_meta (t,FStar_Syntax_Syntax.Meta_named l) ->
           let uu____58183 = lid_to_string l  in
           let uu____58185 =
             FStar_Range.string_of_range t.FStar_Syntax_Syntax.pos  in
           let uu____58187 = term_to_string t  in
           FStar_Util.format3 "Meta_named(%s, %s){%s}" uu____58183
             uu____58185 uu____58187
       | FStar_Syntax_Syntax.Tm_meta
           (t,FStar_Syntax_Syntax.Meta_desugared uu____58191) ->
           let uu____58196 = term_to_string t  in
           FStar_Util.format1 "Meta_desugared{%s}" uu____58196
       | FStar_Syntax_Syntax.Tm_bvar x3 ->
           let uu____58200 = db_to_string x3  in
           let uu____58202 =
             let uu____58204 =
               let uu____58206 = tag_of_term x3.FStar_Syntax_Syntax.sort  in
               Prims.op_Hat uu____58206 ")"  in
             Prims.op_Hat ":(" uu____58204  in
           Prims.op_Hat uu____58200 uu____58202
       | FStar_Syntax_Syntax.Tm_name x3 -> nm_to_string x3
       | FStar_Syntax_Syntax.Tm_fvar f -> fv_to_string f
       | FStar_Syntax_Syntax.Tm_uvar (u,([],uu____58213)) ->
           let uu____58228 =
             (FStar_Options.print_bound_var_types ()) &&
               (FStar_Options.print_effect_args ())
              in
           if uu____58228
           then ctx_uvar_to_string u
           else
             (let uu____58234 =
                let uu____58236 =
                  FStar_Syntax_Unionfind.uvar_id
                    u.FStar_Syntax_Syntax.ctx_uvar_head
                   in
                FStar_All.pipe_left FStar_Util.string_of_int uu____58236  in
              Prims.op_Hat "?" uu____58234)
       | FStar_Syntax_Syntax.Tm_uvar (u,s) ->
           let uu____58259 =
             (FStar_Options.print_bound_var_types ()) &&
               (FStar_Options.print_effect_args ())
              in
           if uu____58259
           then
             let uu____58263 = ctx_uvar_to_string u  in
             let uu____58265 =
               let uu____58267 =
                 FStar_List.map subst_to_string
                   (FStar_Pervasives_Native.fst s)
                  in
               FStar_All.pipe_right uu____58267 (FStar_String.concat "; ")
                in
             FStar_Util.format2 "(%s @ %s)" uu____58263 uu____58265
           else
             (let uu____58286 =
                let uu____58288 =
                  FStar_Syntax_Unionfind.uvar_id
                    u.FStar_Syntax_Syntax.ctx_uvar_head
                   in
                FStar_All.pipe_left FStar_Util.string_of_int uu____58288  in
              Prims.op_Hat "?" uu____58286)
       | FStar_Syntax_Syntax.Tm_constant c -> const_to_string c
       | FStar_Syntax_Syntax.Tm_type u ->
           let uu____58295 = FStar_Options.print_universes ()  in
           if uu____58295
           then
             let uu____58299 = univ_to_string u  in
             FStar_Util.format1 "Type u#(%s)" uu____58299
           else "Type"
       | FStar_Syntax_Syntax.Tm_arrow (bs,c) ->
           let uu____58327 = binders_to_string " -> " bs  in
           let uu____58330 = comp_to_string c  in
           FStar_Util.format2 "(%s -> %s)" uu____58327 uu____58330
       | FStar_Syntax_Syntax.Tm_abs (bs,t2,lc) ->
           (match lc with
            | FStar_Pervasives_Native.Some rc when
                FStar_Options.print_implicits () ->
                let uu____58362 = binders_to_string " " bs  in
                let uu____58365 = term_to_string t2  in
                let uu____58367 =
                  if FStar_Option.isNone rc.FStar_Syntax_Syntax.residual_typ
                  then "None"
                  else
                    (let uu____58376 =
                       FStar_Option.get rc.FStar_Syntax_Syntax.residual_typ
                        in
                     term_to_string uu____58376)
                   in
                FStar_Util.format4 "(fun %s -> (%s $$ (residual) %s %s))"
                  uu____58362 uu____58365
                  (rc.FStar_Syntax_Syntax.residual_effect).FStar_Ident.str
                  uu____58367
            | uu____58380 ->
                let uu____58383 = binders_to_string " " bs  in
                let uu____58386 = term_to_string t2  in
                FStar_Util.format2 "(fun %s -> %s)" uu____58383 uu____58386)
       | FStar_Syntax_Syntax.Tm_refine (xt,f) ->
           let uu____58395 = bv_to_string xt  in
           let uu____58397 =
             FStar_All.pipe_right xt.FStar_Syntax_Syntax.sort term_to_string
              in
           let uu____58400 = FStar_All.pipe_right f formula_to_string  in
           FStar_Util.format3 "(%s:%s{%s})" uu____58395 uu____58397
             uu____58400
       | FStar_Syntax_Syntax.Tm_app (t,args) ->
           let uu____58432 = term_to_string t  in
           let uu____58434 = args_to_string args  in
           FStar_Util.format2 "(%s %s)" uu____58432 uu____58434
       | FStar_Syntax_Syntax.Tm_let (lbs,e) ->
           let uu____58457 = lbs_to_string [] lbs  in
           let uu____58459 = term_to_string e  in
           FStar_Util.format2 "%s\nin\n%s" uu____58457 uu____58459
       | FStar_Syntax_Syntax.Tm_ascribed (e,(annot,topt),eff_name) ->
           let annot1 =
             match annot with
             | FStar_Util.Inl t ->
                 let uu____58524 =
                   let uu____58526 =
                     FStar_Util.map_opt eff_name FStar_Ident.text_of_lid  in
                   FStar_All.pipe_right uu____58526
                     (FStar_Util.dflt "default")
                    in
                 let uu____58537 = term_to_string t  in
                 FStar_Util.format2 "[%s] %s" uu____58524 uu____58537
             | FStar_Util.Inr c -> comp_to_string c  in
           let topt1 =
             match topt with
             | FStar_Pervasives_Native.None  -> ""
             | FStar_Pervasives_Native.Some t ->
                 let uu____58558 = term_to_string t  in
                 FStar_Util.format1 "by %s" uu____58558
              in
           let uu____58561 = term_to_string e  in
           FStar_Util.format3 "(%s <ascribed: %s %s)" uu____58561 annot1
             topt1
       | FStar_Syntax_Syntax.Tm_match (head1,branches) ->
           let uu____58602 = term_to_string head1  in
           let uu____58604 =
             let uu____58606 =
               FStar_All.pipe_right branches
                 (FStar_List.map
                    (fun uu____58639  ->
                       match uu____58639 with
                       | (p,wopt,e) ->
                           let uu____58656 =
                             FStar_All.pipe_right p pat_to_string  in
                           let uu____58659 =
                             match wopt with
                             | FStar_Pervasives_Native.None  -> ""
                             | FStar_Pervasives_Native.Some w ->
                                 let uu____58664 =
                                   FStar_All.pipe_right w term_to_string  in
                                 FStar_Util.format1 "when %s" uu____58664
                              in
                           let uu____58668 =
                             FStar_All.pipe_right e term_to_string  in
                           FStar_Util.format3 "%s %s -> %s" uu____58656
                             uu____58659 uu____58668))
                in
             FStar_Util.concat_l "\n\t|" uu____58606  in
           FStar_Util.format2 "(match %s with\n\t| %s)" uu____58602
             uu____58604
       | FStar_Syntax_Syntax.Tm_uinst (t,us) ->
           let uu____58680 = FStar_Options.print_universes ()  in
           if uu____58680
           then
             let uu____58684 = term_to_string t  in
             let uu____58686 = univs_to_string us  in
             FStar_Util.format2 "%s<%s>" uu____58684 uu____58686
           else term_to_string t
       | FStar_Syntax_Syntax.Tm_unknown  -> "_")

and (ctx_uvar_to_string : FStar_Syntax_Syntax.ctx_uvar -> Prims.string) =
  fun ctx_uvar  ->
    let uu____58693 =
      binders_to_string ", " ctx_uvar.FStar_Syntax_Syntax.ctx_uvar_binders
       in
    let uu____58696 =
      uvar_to_string ctx_uvar.FStar_Syntax_Syntax.ctx_uvar_head  in
    let uu____58698 =
      term_to_string ctx_uvar.FStar_Syntax_Syntax.ctx_uvar_typ  in
    FStar_Util.format4 "(* %s *)\n(%s |- %s : %s)"
      ctx_uvar.FStar_Syntax_Syntax.ctx_uvar_reason uu____58693 uu____58696
      uu____58698

and (subst_elt_to_string : FStar_Syntax_Syntax.subst_elt -> Prims.string) =
<<<<<<< HEAD
  fun uu___434_58701  ->
    match uu___434_58701 with
=======
  fun uu___42_2633  ->
    match uu___42_2633 with
>>>>>>> fd51a1b6
    | FStar_Syntax_Syntax.DB (i,x) ->
        let uu____58707 = FStar_Util.string_of_int i  in
        let uu____58709 = bv_to_string x  in
        FStar_Util.format2 "DB (%s, %s)" uu____58707 uu____58709
    | FStar_Syntax_Syntax.NM (x,i) ->
        let uu____58716 = bv_to_string x  in
        let uu____58718 = FStar_Util.string_of_int i  in
        FStar_Util.format2 "NM (%s, %s)" uu____58716 uu____58718
    | FStar_Syntax_Syntax.NT (x,t) ->
        let uu____58727 = bv_to_string x  in
        let uu____58729 = term_to_string t  in
        FStar_Util.format2 "NT (%s, %s)" uu____58727 uu____58729
    | FStar_Syntax_Syntax.UN (i,u) ->
        let uu____58736 = FStar_Util.string_of_int i  in
        let uu____58738 = univ_to_string u  in
        FStar_Util.format2 "UN (%s, %s)" uu____58736 uu____58738
    | FStar_Syntax_Syntax.UD (u,i) ->
        let uu____58745 = FStar_Util.string_of_int i  in
        FStar_Util.format2 "UD (%s, %s)" u.FStar_Ident.idText uu____58745

and (subst_to_string : FStar_Syntax_Syntax.subst_t -> Prims.string) =
  fun s  ->
    let uu____58749 =
      FStar_All.pipe_right s (FStar_List.map subst_elt_to_string)  in
    FStar_All.pipe_right uu____58749 (FStar_String.concat "; ")

and (pat_to_string : FStar_Syntax_Syntax.pat -> Prims.string) =
  fun x  ->
    let uu____58765 =
      let uu____58767 = FStar_Options.ugly ()  in
      Prims.op_Negation uu____58767  in
    if uu____58765
    then
      let e =
        let uu____58772 = FStar_Syntax_Syntax.new_bv_set ()  in
        FStar_Syntax_Resugar.resugar_pat x uu____58772  in
      let d = FStar_Parser_ToDocument.pat_to_document e  in
      FStar_Pprint.pretty_string (FStar_Util.float_of_string "1.0")
        (Prims.parse_int "100") d
    else
      (match x.FStar_Syntax_Syntax.v with
       | FStar_Syntax_Syntax.Pat_cons (l,pats) ->
           let uu____58801 = fv_to_string l  in
           let uu____58803 =
             let uu____58805 =
               FStar_List.map
                 (fun uu____58819  ->
                    match uu____58819 with
                    | (x1,b) ->
                        let p = pat_to_string x1  in
                        if b then Prims.op_Hat "#" p else p) pats
                in
             FStar_All.pipe_right uu____58805 (FStar_String.concat " ")  in
           FStar_Util.format2 "(%s %s)" uu____58801 uu____58803
       | FStar_Syntax_Syntax.Pat_dot_term (x1,uu____58844) ->
           let uu____58849 = FStar_Options.print_bound_var_types ()  in
           if uu____58849
           then
             let uu____58853 = bv_to_string x1  in
             let uu____58855 = term_to_string x1.FStar_Syntax_Syntax.sort  in
             FStar_Util.format2 ".%s:%s" uu____58853 uu____58855
           else
             (let uu____58860 = bv_to_string x1  in
              FStar_Util.format1 ".%s" uu____58860)
       | FStar_Syntax_Syntax.Pat_var x1 ->
           let uu____58864 = FStar_Options.print_bound_var_types ()  in
           if uu____58864
           then
             let uu____58868 = bv_to_string x1  in
             let uu____58870 = term_to_string x1.FStar_Syntax_Syntax.sort  in
             FStar_Util.format2 "%s:%s" uu____58868 uu____58870
           else bv_to_string x1
       | FStar_Syntax_Syntax.Pat_constant c -> const_to_string c
       | FStar_Syntax_Syntax.Pat_wild x1 ->
           let uu____58877 = FStar_Options.print_bound_var_types ()  in
           if uu____58877
           then
             let uu____58881 = bv_to_string x1  in
             let uu____58883 = term_to_string x1.FStar_Syntax_Syntax.sort  in
             FStar_Util.format2 "_wild_%s:%s" uu____58881 uu____58883
           else bv_to_string x1)

and (lbs_to_string :
  FStar_Syntax_Syntax.qualifier Prims.list ->
    FStar_Syntax_Syntax.letbindings -> Prims.string)
  =
  fun quals  ->
    fun lbs  ->
      let uu____58892 = quals_to_string' quals  in
      let uu____58894 =
        let uu____58896 =
          FStar_All.pipe_right (FStar_Pervasives_Native.snd lbs)
            (FStar_List.map
               (fun lb  ->
                  let uu____58916 =
                    attrs_to_string lb.FStar_Syntax_Syntax.lbattrs  in
                  let uu____58918 =
                    lbname_to_string lb.FStar_Syntax_Syntax.lbname  in
                  let uu____58920 =
                    let uu____58922 = FStar_Options.print_universes ()  in
                    if uu____58922
                    then
                      let uu____58926 =
                        let uu____58928 =
                          univ_names_to_string lb.FStar_Syntax_Syntax.lbunivs
                           in
                        Prims.op_Hat uu____58928 ">"  in
                      Prims.op_Hat "<" uu____58926
                    else ""  in
                  let uu____58935 =
                    term_to_string lb.FStar_Syntax_Syntax.lbtyp  in
                  let uu____58937 =
                    FStar_All.pipe_right lb.FStar_Syntax_Syntax.lbdef
                      term_to_string
                     in
                  FStar_Util.format5 "%s%s %s : %s = %s" uu____58916
                    uu____58918 uu____58920 uu____58935 uu____58937))
           in
        FStar_Util.concat_l "\n and " uu____58896  in
      FStar_Util.format3 "%slet %s %s" uu____58892
        (if FStar_Pervasives_Native.fst lbs then "rec" else "") uu____58894

and (attrs_to_string :
  FStar_Syntax_Syntax.attribute Prims.list -> Prims.string) =
<<<<<<< HEAD
  fun uu___435_58952  ->
    match uu___435_58952 with
=======
  fun uu___43_2884  ->
    match uu___43_2884 with
>>>>>>> fd51a1b6
    | [] -> ""
    | tms ->
        let uu____58960 =
          let uu____58962 =
            FStar_List.map
              (fun t  ->
                 let uu____58970 = term_to_string t  in paren uu____58970)
              tms
             in
          FStar_All.pipe_right uu____58962 (FStar_String.concat "; ")  in
        FStar_Util.format1 "[@ %s]" uu____58960

and (lcomp_to_string : FStar_Syntax_Syntax.lcomp -> Prims.string) =
  fun lc  ->
    let uu____58979 = FStar_Options.print_effect_args ()  in
    if uu____58979
    then
      let uu____58983 = FStar_Syntax_Syntax.lcomp_comp lc  in
      comp_to_string uu____58983
    else
      (let uu____58986 = sli lc.FStar_Syntax_Syntax.eff_name  in
       let uu____58988 = term_to_string lc.FStar_Syntax_Syntax.res_typ  in
       FStar_Util.format2 "%s %s" uu____58986 uu____58988)

and (aqual_to_string' :
  Prims.string ->
    FStar_Syntax_Syntax.arg_qualifier FStar_Pervasives_Native.option ->
      Prims.string)
  =
  fun s  ->
<<<<<<< HEAD
    fun uu___436_58992  ->
      match uu___436_58992 with
=======
    fun uu___44_2924  ->
      match uu___44_2924 with
>>>>>>> fd51a1b6
      | FStar_Pervasives_Native.Some (FStar_Syntax_Syntax.Implicit (false ))
          -> Prims.op_Hat "#" s
      | FStar_Pervasives_Native.Some (FStar_Syntax_Syntax.Implicit (true ))
          -> Prims.op_Hat "#." s
      | FStar_Pervasives_Native.Some (FStar_Syntax_Syntax.Equality ) ->
          Prims.op_Hat "$" s
      | FStar_Pervasives_Native.Some (FStar_Syntax_Syntax.Meta t) when
          FStar_Syntax_Util.is_fvar FStar_Parser_Const.tcresolve_lid t ->
          Prims.op_Hat "[|" (Prims.op_Hat s "|]")
      | FStar_Pervasives_Native.Some (FStar_Syntax_Syntax.Meta t) ->
          let uu____59010 =
            let uu____59012 = term_to_string t  in
            Prims.op_Hat uu____59012 (Prims.op_Hat "]" s)  in
          Prims.op_Hat "#[" uu____59010
      | FStar_Pervasives_Native.None  -> s

and (aqual_to_string : FStar_Syntax_Syntax.aqual -> Prims.string) =
  fun aq  -> aqual_to_string' "" aq

and (imp_to_string :
  Prims.string ->
    FStar_Syntax_Syntax.arg_qualifier FStar_Pervasives_Native.option ->
      Prims.string)
  = fun s  -> fun aq  -> aqual_to_string' s aq

and (binder_to_string' :
  Prims.bool ->
    (FStar_Syntax_Syntax.bv * FStar_Syntax_Syntax.arg_qualifier
      FStar_Pervasives_Native.option) -> Prims.string)
  =
  fun is_arrow  ->
    fun b  ->
      let uu____59032 =
        let uu____59034 = FStar_Options.ugly ()  in
        Prims.op_Negation uu____59034  in
      if uu____59032
      then
        let uu____59038 =
          FStar_Syntax_Resugar.resugar_binder b FStar_Range.dummyRange  in
        match uu____59038 with
        | FStar_Pervasives_Native.None  -> ""
        | FStar_Pervasives_Native.Some e ->
            let d = FStar_Parser_ToDocument.binder_to_document e  in
            FStar_Pprint.pretty_string (FStar_Util.float_of_string "1.0")
              (Prims.parse_int "100") d
      else
        (let uu____59049 = b  in
         match uu____59049 with
         | (a,imp) ->
             let uu____59063 = FStar_Syntax_Syntax.is_null_binder b  in
             if uu____59063
             then
               let uu____59067 = term_to_string a.FStar_Syntax_Syntax.sort
                  in
               Prims.op_Hat "_:" uu____59067
             else
               (let uu____59072 =
                  (Prims.op_Negation is_arrow) &&
                    (let uu____59075 = FStar_Options.print_bound_var_types ()
                        in
                     Prims.op_Negation uu____59075)
                   in
                if uu____59072
                then
                  let uu____59079 = nm_to_string a  in
                  imp_to_string uu____59079 imp
                else
                  (let uu____59083 =
                     let uu____59085 = nm_to_string a  in
                     let uu____59087 =
                       let uu____59089 =
                         term_to_string a.FStar_Syntax_Syntax.sort  in
                       Prims.op_Hat ":" uu____59089  in
                     Prims.op_Hat uu____59085 uu____59087  in
                   imp_to_string uu____59083 imp)))

and (binder_to_string : FStar_Syntax_Syntax.binder -> Prims.string) =
  fun b  -> binder_to_string' false b

and (arrow_binder_to_string :
  (FStar_Syntax_Syntax.bv * FStar_Syntax_Syntax.arg_qualifier
    FStar_Pervasives_Native.option) -> Prims.string)
  = fun b  -> binder_to_string' true b

and (binders_to_string :
  Prims.string -> FStar_Syntax_Syntax.binders -> Prims.string) =
  fun sep  ->
    fun bs  ->
      let bs1 =
        let uu____59108 = FStar_Options.print_implicits ()  in
        if uu____59108 then bs else filter_imp bs  in
      if sep = " -> "
      then
        let uu____59119 =
          FStar_All.pipe_right bs1 (FStar_List.map arrow_binder_to_string)
           in
        FStar_All.pipe_right uu____59119 (FStar_String.concat sep)
      else
        (let uu____59147 =
           FStar_All.pipe_right bs1 (FStar_List.map binder_to_string)  in
         FStar_All.pipe_right uu____59147 (FStar_String.concat sep))

and (arg_to_string :
  (FStar_Syntax_Syntax.term * FStar_Syntax_Syntax.arg_qualifier
    FStar_Pervasives_Native.option) -> Prims.string)
  =
<<<<<<< HEAD
  fun uu___437_59161  ->
    match uu___437_59161 with
=======
  fun uu___45_3093  ->
    match uu___45_3093 with
>>>>>>> fd51a1b6
    | (a,imp) ->
        let uu____59175 = term_to_string a  in imp_to_string uu____59175 imp

and (args_to_string : FStar_Syntax_Syntax.args -> Prims.string) =
  fun args  ->
    let args1 =
      let uu____59187 = FStar_Options.print_implicits ()  in
      if uu____59187 then args else filter_imp args  in
    let uu____59202 =
      FStar_All.pipe_right args1 (FStar_List.map arg_to_string)  in
    FStar_All.pipe_right uu____59202 (FStar_String.concat " ")

and (comp_to_string' :
  FStar_Syntax_DsEnv.env -> FStar_Syntax_Syntax.comp -> Prims.string) =
  fun env  ->
    fun c  ->
      let uu____59231 = FStar_Options.ugly ()  in
      if uu____59231
      then comp_to_string c
      else
        (let e = FStar_Syntax_Resugar.resugar_comp' env c  in
         let d = FStar_Parser_ToDocument.term_to_document e  in
         FStar_Pprint.pretty_string (FStar_Util.float_of_string "1.0")
           (Prims.parse_int "100") d)

and (comp_to_string : FStar_Syntax_Syntax.comp -> Prims.string) =
  fun c  ->
    let uu____59242 =
      let uu____59244 = FStar_Options.ugly ()  in
      Prims.op_Negation uu____59244  in
    if uu____59242
    then
      let e = FStar_Syntax_Resugar.resugar_comp c  in
      let d = FStar_Parser_ToDocument.term_to_document e  in
      FStar_Pprint.pretty_string (FStar_Util.float_of_string "1.0")
        (Prims.parse_int "100") d
    else
      (match c.FStar_Syntax_Syntax.n with
       | FStar_Syntax_Syntax.Total (t,uopt) ->
           let uu____59265 =
             let uu____59266 = FStar_Syntax_Subst.compress t  in
             uu____59266.FStar_Syntax_Syntax.n  in
           (match uu____59265 with
            | FStar_Syntax_Syntax.Tm_type uu____59270 when
                let uu____59271 =
                  (FStar_Options.print_implicits ()) ||
                    (FStar_Options.print_universes ())
                   in
                Prims.op_Negation uu____59271 -> term_to_string t
            | uu____59273 ->
                (match uopt with
                 | FStar_Pervasives_Native.Some u when
                     FStar_Options.print_universes () ->
                     let uu____59276 = univ_to_string u  in
                     let uu____59278 = term_to_string t  in
                     FStar_Util.format2 "Tot<%s> %s" uu____59276 uu____59278
                 | uu____59281 ->
                     let uu____59284 = term_to_string t  in
                     FStar_Util.format1 "Tot %s" uu____59284))
       | FStar_Syntax_Syntax.GTotal (t,uopt) ->
           let uu____59297 =
             let uu____59298 = FStar_Syntax_Subst.compress t  in
             uu____59298.FStar_Syntax_Syntax.n  in
           (match uu____59297 with
            | FStar_Syntax_Syntax.Tm_type uu____59302 when
                let uu____59303 =
                  (FStar_Options.print_implicits ()) ||
                    (FStar_Options.print_universes ())
                   in
                Prims.op_Negation uu____59303 -> term_to_string t
            | uu____59305 ->
                (match uopt with
                 | FStar_Pervasives_Native.Some u when
                     FStar_Options.print_universes () ->
                     let uu____59308 = univ_to_string u  in
                     let uu____59310 = term_to_string t  in
                     FStar_Util.format2 "GTot<%s> %s" uu____59308 uu____59310
                 | uu____59313 ->
                     let uu____59316 = term_to_string t  in
                     FStar_Util.format1 "GTot %s" uu____59316))
       | FStar_Syntax_Syntax.Comp c1 ->
           let basic =
             let uu____59322 = FStar_Options.print_effect_args ()  in
             if uu____59322
             then
               let uu____59326 = sli c1.FStar_Syntax_Syntax.effect_name  in
               let uu____59328 =
                 let uu____59330 =
                   FStar_All.pipe_right c1.FStar_Syntax_Syntax.comp_univs
                     (FStar_List.map univ_to_string)
                    in
                 FStar_All.pipe_right uu____59330 (FStar_String.concat ", ")
                  in
               let uu____59345 =
                 term_to_string c1.FStar_Syntax_Syntax.result_typ  in
               let uu____59347 =
                 let uu____59349 =
                   FStar_All.pipe_right c1.FStar_Syntax_Syntax.effect_args
                     (FStar_List.map arg_to_string)
                    in
                 FStar_All.pipe_right uu____59349 (FStar_String.concat ", ")
                  in
               let uu____59376 =
                 cflags_to_string c1.FStar_Syntax_Syntax.flags  in
               FStar_Util.format5 "%s<%s> (%s) %s (attributes %s)"
                 uu____59326 uu____59328 uu____59345 uu____59347 uu____59376
             else
               (let uu____59381 =
                  (FStar_All.pipe_right c1.FStar_Syntax_Syntax.flags
                     (FStar_Util.for_some
<<<<<<< HEAD
                        (fun uu___438_59387  ->
                           match uu___438_59387 with
=======
                        (fun uu___46_3319  ->
                           match uu___46_3319 with
>>>>>>> fd51a1b6
                           | FStar_Syntax_Syntax.TOTAL  -> true
                           | uu____59390 -> false)))
                    &&
                    (let uu____59393 = FStar_Options.print_effect_args ()  in
                     Prims.op_Negation uu____59393)
                   in
                if uu____59381
                then
                  let uu____59397 =
                    term_to_string c1.FStar_Syntax_Syntax.result_typ  in
                  FStar_Util.format1 "Tot %s" uu____59397
                else
                  (let uu____59402 =
                     ((let uu____59406 = FStar_Options.print_effect_args ()
                          in
                       Prims.op_Negation uu____59406) &&
                        (let uu____59409 = FStar_Options.print_implicits ()
                            in
                         Prims.op_Negation uu____59409))
                       &&
                       (FStar_Ident.lid_equals
                          c1.FStar_Syntax_Syntax.effect_name
                          FStar_Parser_Const.effect_ML_lid)
                      in
                   if uu____59402
                   then term_to_string c1.FStar_Syntax_Syntax.result_typ
                   else
                     (let uu____59415 =
                        (let uu____59419 = FStar_Options.print_effect_args ()
                            in
                         Prims.op_Negation uu____59419) &&
                          (FStar_All.pipe_right c1.FStar_Syntax_Syntax.flags
                             (FStar_Util.for_some
<<<<<<< HEAD
                                (fun uu___439_59425  ->
                                   match uu___439_59425 with
=======
                                (fun uu___47_3357  ->
                                   match uu___47_3357 with
>>>>>>> fd51a1b6
                                   | FStar_Syntax_Syntax.MLEFFECT  -> true
                                   | uu____59428 -> false)))
                         in
                      if uu____59415
                      then
                        let uu____59432 =
                          term_to_string c1.FStar_Syntax_Syntax.result_typ
                           in
                        FStar_Util.format1 "ALL %s" uu____59432
                      else
                        (let uu____59437 =
                           sli c1.FStar_Syntax_Syntax.effect_name  in
                         let uu____59439 =
                           term_to_string c1.FStar_Syntax_Syntax.result_typ
                            in
                         FStar_Util.format2 "%s (%s)" uu____59437 uu____59439))))
              in
           let dec =
             let uu____59444 =
               FStar_All.pipe_right c1.FStar_Syntax_Syntax.flags
                 (FStar_List.collect
<<<<<<< HEAD
                    (fun uu___440_59457  ->
                       match uu___440_59457 with
=======
                    (fun uu___48_3389  ->
                       match uu___48_3389 with
>>>>>>> fd51a1b6
                       | FStar_Syntax_Syntax.DECREASES e ->
                           let uu____59464 =
                             let uu____59466 = term_to_string e  in
                             FStar_Util.format1 " (decreases %s)" uu____59466
                              in
                           [uu____59464]
                       | uu____59471 -> []))
                in
             FStar_All.pipe_right uu____59444 (FStar_String.concat " ")  in
           FStar_Util.format2 "%s%s" basic dec)

and (cflag_to_string : FStar_Syntax_Syntax.cflag -> Prims.string) =
  fun c  ->
    match c with
    | FStar_Syntax_Syntax.TOTAL  -> "total"
    | FStar_Syntax_Syntax.MLEFFECT  -> "ml"
    | FStar_Syntax_Syntax.RETURN  -> "return"
    | FStar_Syntax_Syntax.PARTIAL_RETURN  -> "partial_return"
    | FStar_Syntax_Syntax.SOMETRIVIAL  -> "sometrivial"
    | FStar_Syntax_Syntax.TRIVIAL_POSTCONDITION  -> "trivial_postcondition"
    | FStar_Syntax_Syntax.SHOULD_NOT_INLINE  -> "should_not_inline"
    | FStar_Syntax_Syntax.LEMMA  -> "lemma"
    | FStar_Syntax_Syntax.CPS  -> "cps"
    | FStar_Syntax_Syntax.DECREASES uu____59490 -> ""

and (cflags_to_string : FStar_Syntax_Syntax.cflag Prims.list -> Prims.string)
  = fun fs  -> FStar_Common.string_of_list cflag_to_string fs

and (formula_to_string :
  FStar_Syntax_Syntax.term' FStar_Syntax_Syntax.syntax -> Prims.string) =
  fun phi  -> term_to_string phi

and (metadata_to_string : FStar_Syntax_Syntax.metadata -> Prims.string) =
<<<<<<< HEAD
  fun uu___441_59500  ->
    match uu___441_59500 with
=======
  fun uu___49_3432  ->
    match uu___49_3432 with
>>>>>>> fd51a1b6
    | FStar_Syntax_Syntax.Meta_pattern ps ->
        let pats =
          let uu____59517 =
            FStar_All.pipe_right ps
              (FStar_List.map
                 (fun args  ->
                    let uu____59554 =
                      FStar_All.pipe_right args
                        (FStar_List.map
                           (fun uu____59579  ->
                              match uu____59579 with
                              | (t,uu____59588) -> term_to_string t))
                       in
                    FStar_All.pipe_right uu____59554
                      (FStar_String.concat "; ")))
             in
          FStar_All.pipe_right uu____59517 (FStar_String.concat "\\/")  in
        FStar_Util.format1 "{Meta_pattern %s}" pats
    | FStar_Syntax_Syntax.Meta_named lid ->
        let uu____59605 = sli lid  in
        FStar_Util.format1 "{Meta_named %s}" uu____59605
    | FStar_Syntax_Syntax.Meta_labeled (l,r,uu____59610) ->
        let uu____59615 = FStar_Range.string_of_range r  in
        FStar_Util.format2 "{Meta_labeled (%s, %s)}" l uu____59615
    | FStar_Syntax_Syntax.Meta_desugared msi -> "{Meta_desugared}"
    | FStar_Syntax_Syntax.Meta_monadic (m,t) ->
        let uu____59626 = sli m  in
        let uu____59628 = term_to_string t  in
        FStar_Util.format2 "{Meta_monadic(%s @ %s)}" uu____59626 uu____59628
    | FStar_Syntax_Syntax.Meta_monadic_lift (m,m',t) ->
        let uu____59638 = sli m  in
        let uu____59640 = sli m'  in
        let uu____59642 = term_to_string t  in
        FStar_Util.format3 "{Meta_monadic_lift(%s -> %s @ %s)}" uu____59638
          uu____59640 uu____59642

let (term_to_string' :
  FStar_Syntax_DsEnv.env -> FStar_Syntax_Syntax.term -> Prims.string) =
  fun env  ->
    fun x  ->
      let uu____59657 = FStar_Options.ugly ()  in
      if uu____59657
      then term_to_string x
      else
        (let e = FStar_Syntax_Resugar.resugar_term' env x  in
         let d = FStar_Parser_ToDocument.term_to_document e  in
         FStar_Pprint.pretty_string (FStar_Util.float_of_string "1.0")
           (Prims.parse_int "100") d)
  
let (binder_to_json :
  FStar_Syntax_DsEnv.env -> FStar_Syntax_Syntax.binder -> FStar_Util.json) =
  fun env  ->
    fun b  ->
      let uu____59678 = b  in
      match uu____59678 with
      | (a,imp) ->
          let n1 =
            let uu____59686 = FStar_Syntax_Syntax.is_null_binder b  in
            if uu____59686
            then FStar_Util.JsonNull
            else
              (let uu____59691 =
                 let uu____59693 = nm_to_string a  in
                 imp_to_string uu____59693 imp  in
               FStar_Util.JsonStr uu____59691)
             in
          let t =
            let uu____59696 = term_to_string' env a.FStar_Syntax_Syntax.sort
               in
            FStar_Util.JsonStr uu____59696  in
          FStar_Util.JsonAssoc [("name", n1); ("type", t)]
  
let (binders_to_json :
  FStar_Syntax_DsEnv.env -> FStar_Syntax_Syntax.binders -> FStar_Util.json) =
  fun env  ->
    fun bs  ->
      let uu____59728 = FStar_List.map (binder_to_json env) bs  in
      FStar_Util.JsonList uu____59728
  
let (enclose_universes : Prims.string -> Prims.string) =
  fun s  ->
    let uu____59746 = FStar_Options.print_universes ()  in
    if uu____59746 then Prims.op_Hat "<" (Prims.op_Hat s ">") else ""
  
let (tscheme_to_string : FStar_Syntax_Syntax.tscheme -> Prims.string) =
  fun s  ->
    let uu____59762 =
      let uu____59764 = FStar_Options.ugly ()  in
      Prims.op_Negation uu____59764  in
    if uu____59762
    then
      let d = FStar_Syntax_Resugar.resugar_tscheme s  in
      let d1 = FStar_Parser_ToDocument.decl_to_document d  in
      FStar_Pprint.pretty_string (FStar_Util.float_of_string "1.0")
        (Prims.parse_int "100") d1
    else
      (let uu____59774 = s  in
       match uu____59774 with
       | (us,t) ->
           let uu____59786 =
             let uu____59788 = univ_names_to_string us  in
             FStar_All.pipe_left enclose_universes uu____59788  in
           let uu____59792 = term_to_string t  in
           FStar_Util.format2 "%s%s" uu____59786 uu____59792)
  
let (action_to_string : FStar_Syntax_Syntax.action -> Prims.string) =
  fun a  ->
    let uu____59802 = sli a.FStar_Syntax_Syntax.action_name  in
    let uu____59804 =
      binders_to_string " " a.FStar_Syntax_Syntax.action_params  in
    let uu____59807 =
      let uu____59809 =
        univ_names_to_string a.FStar_Syntax_Syntax.action_univs  in
      FStar_All.pipe_left enclose_universes uu____59809  in
    let uu____59813 = term_to_string a.FStar_Syntax_Syntax.action_typ  in
    let uu____59815 = term_to_string a.FStar_Syntax_Syntax.action_defn  in
    FStar_Util.format5 "%s%s %s : %s = %s" uu____59802 uu____59804
      uu____59807 uu____59813 uu____59815
  
let (eff_decl_to_string' :
  Prims.bool ->
    FStar_Range.range ->
      FStar_Syntax_Syntax.qualifier Prims.list ->
        FStar_Syntax_Syntax.eff_decl -> Prims.string)
  =
  fun for_free  ->
    fun r  ->
      fun q  ->
        fun ed  ->
          let uu____59846 =
            let uu____59848 = FStar_Options.ugly ()  in
            Prims.op_Negation uu____59848  in
          if uu____59846
          then
            let d = FStar_Syntax_Resugar.resugar_eff_decl for_free r q ed  in
            let d1 = FStar_Parser_ToDocument.decl_to_document d  in
            FStar_Pprint.pretty_string (FStar_Util.float_of_string "1.0")
              (Prims.parse_int "100") d1
          else
            (let actions_to_string actions =
               let uu____59869 =
                 FStar_All.pipe_right actions
                   (FStar_List.map action_to_string)
                  in
               FStar_All.pipe_right uu____59869 (FStar_String.concat ",\n\t")
                in
             let uu____59884 =
               let uu____59888 =
                 let uu____59892 = lid_to_string ed.FStar_Syntax_Syntax.mname
                    in
                 let uu____59894 =
                   let uu____59898 =
                     let uu____59900 =
                       univ_names_to_string ed.FStar_Syntax_Syntax.univs  in
                     FStar_All.pipe_left enclose_universes uu____59900  in
                   let uu____59904 =
                     let uu____59908 =
                       binders_to_string " " ed.FStar_Syntax_Syntax.binders
                        in
                     let uu____59911 =
                       let uu____59915 =
                         term_to_string ed.FStar_Syntax_Syntax.signature  in
                       let uu____59917 =
                         let uu____59921 =
                           tscheme_to_string ed.FStar_Syntax_Syntax.ret_wp
                            in
                         let uu____59923 =
                           let uu____59927 =
                             tscheme_to_string ed.FStar_Syntax_Syntax.bind_wp
                              in
                           let uu____59929 =
                             let uu____59933 =
                               tscheme_to_string
                                 ed.FStar_Syntax_Syntax.if_then_else
                                in
                             let uu____59935 =
                               let uu____59939 =
                                 tscheme_to_string
                                   ed.FStar_Syntax_Syntax.ite_wp
                                  in
                               let uu____59941 =
                                 let uu____59945 =
                                   tscheme_to_string
                                     ed.FStar_Syntax_Syntax.stronger
                                    in
                                 let uu____59947 =
                                   let uu____59951 =
                                     tscheme_to_string
                                       ed.FStar_Syntax_Syntax.close_wp
                                      in
                                   let uu____59953 =
                                     let uu____59957 =
                                       tscheme_to_string
                                         ed.FStar_Syntax_Syntax.assert_p
                                        in
                                     let uu____59959 =
                                       let uu____59963 =
                                         tscheme_to_string
                                           ed.FStar_Syntax_Syntax.assume_p
                                          in
                                       let uu____59965 =
                                         let uu____59969 =
                                           tscheme_to_string
                                             ed.FStar_Syntax_Syntax.null_wp
                                            in
                                         let uu____59971 =
                                           let uu____59975 =
                                             tscheme_to_string
                                               ed.FStar_Syntax_Syntax.trivial
                                              in
                                           let uu____59977 =
                                             let uu____59981 =
                                               term_to_string
                                                 ed.FStar_Syntax_Syntax.repr
                                                in
                                             let uu____59983 =
                                               let uu____59987 =
                                                 tscheme_to_string
                                                   ed.FStar_Syntax_Syntax.bind_repr
                                                  in
                                               let uu____59989 =
                                                 let uu____59993 =
                                                   tscheme_to_string
                                                     ed.FStar_Syntax_Syntax.return_repr
                                                    in
                                                 let uu____59995 =
                                                   let uu____59999 =
                                                     actions_to_string
                                                       ed.FStar_Syntax_Syntax.actions
                                                      in
                                                   [uu____59999]  in
                                                 uu____59993 :: uu____59995
                                                  in
                                               uu____59987 :: uu____59989  in
                                             uu____59981 :: uu____59983  in
                                           uu____59975 :: uu____59977  in
                                         uu____59969 :: uu____59971  in
                                       uu____59963 :: uu____59965  in
                                     uu____59957 :: uu____59959  in
                                   uu____59951 :: uu____59953  in
                                 uu____59945 :: uu____59947  in
                               uu____59939 :: uu____59941  in
                             uu____59933 :: uu____59935  in
                           uu____59927 :: uu____59929  in
                         uu____59921 :: uu____59923  in
                       uu____59915 :: uu____59917  in
                     uu____59908 :: uu____59911  in
                   uu____59898 :: uu____59904  in
                 uu____59892 :: uu____59894  in
               (if for_free then "_for_free " else "") :: uu____59888  in
             FStar_Util.format
               "new_effect%s { %s%s %s : %s \n  return_wp   = %s\n; bind_wp     = %s\n; if_then_else= %s\n; ite_wp      = %s\n; stronger    = %s\n; close_wp    = %s\n; assert_p    = %s\n; assume_p    = %s\n; null_wp     = %s\n; trivial     = %s\n; repr        = %s\n; bind_repr   = %s\n; return_repr = %s\nand effect_actions\n\t%s\n}\n"
               uu____59884)
  
let (eff_decl_to_string :
  Prims.bool -> FStar_Syntax_Syntax.eff_decl -> Prims.string) =
  fun for_free  ->
    fun ed  -> eff_decl_to_string' for_free FStar_Range.dummyRange [] ed
  
let rec (sigelt_to_string : FStar_Syntax_Syntax.sigelt -> Prims.string) =
  fun x  ->
    let basic =
      match x.FStar_Syntax_Syntax.sigel with
      | FStar_Syntax_Syntax.Sig_pragma (FStar_Syntax_Syntax.LightOff ) ->
          "#light \"off\""
      | FStar_Syntax_Syntax.Sig_pragma (FStar_Syntax_Syntax.ResetOptions
          (FStar_Pervasives_Native.None )) -> "#reset-options"
      | FStar_Syntax_Syntax.Sig_pragma (FStar_Syntax_Syntax.ResetOptions
          (FStar_Pervasives_Native.Some s)) ->
          FStar_Util.format1 "#reset-options \"%s\"" s
      | FStar_Syntax_Syntax.Sig_pragma (FStar_Syntax_Syntax.SetOptions s) ->
          FStar_Util.format1 "#set-options \"%s\"" s
      | FStar_Syntax_Syntax.Sig_pragma (FStar_Syntax_Syntax.PushOptions
          (FStar_Pervasives_Native.None )) -> "#push-options"
      | FStar_Syntax_Syntax.Sig_pragma (FStar_Syntax_Syntax.PushOptions
          (FStar_Pervasives_Native.Some s)) ->
          FStar_Util.format1 "#push-options \"%s\"" s
      | FStar_Syntax_Syntax.Sig_pragma (FStar_Syntax_Syntax.PopOptions ) ->
          "#pop-options"
      | FStar_Syntax_Syntax.Sig_inductive_typ
          (lid,univs1,tps,k,uu____60073,uu____60074) ->
          let quals_str = quals_to_string' x.FStar_Syntax_Syntax.sigquals  in
          let binders_str = binders_to_string " " tps  in
          let term_str = term_to_string k  in
          let uu____60090 = FStar_Options.print_universes ()  in
          if uu____60090
          then
            let uu____60094 = univ_names_to_string univs1  in
            FStar_Util.format5 "%stype %s<%s> %s : %s" quals_str
              lid.FStar_Ident.str uu____60094 binders_str term_str
          else
            FStar_Util.format4 "%stype %s %s : %s" quals_str
              lid.FStar_Ident.str binders_str term_str
      | FStar_Syntax_Syntax.Sig_datacon
          (lid,univs1,t,uu____60103,uu____60104,uu____60105) ->
          let uu____60112 = FStar_Options.print_universes ()  in
          if uu____60112
          then
            let uu____60116 = univ_names_to_string univs1  in
            let uu____60118 = term_to_string t  in
            FStar_Util.format3 "datacon<%s> %s : %s" uu____60116
              lid.FStar_Ident.str uu____60118
          else
            (let uu____60123 = term_to_string t  in
             FStar_Util.format2 "datacon %s : %s" lid.FStar_Ident.str
               uu____60123)
      | FStar_Syntax_Syntax.Sig_declare_typ (lid,univs1,t) ->
          let uu____60129 = quals_to_string' x.FStar_Syntax_Syntax.sigquals
             in
          let uu____60131 =
            let uu____60133 = FStar_Options.print_universes ()  in
            if uu____60133
            then
              let uu____60137 = univ_names_to_string univs1  in
              FStar_Util.format1 "<%s>" uu____60137
            else ""  in
          let uu____60143 = term_to_string t  in
          FStar_Util.format4 "%sval %s %s : %s" uu____60129
            lid.FStar_Ident.str uu____60131 uu____60143
      | FStar_Syntax_Syntax.Sig_assume (lid,us,f) ->
          let uu____60149 = FStar_Options.print_universes ()  in
          if uu____60149
          then
            let uu____60153 = univ_names_to_string us  in
            let uu____60155 = term_to_string f  in
            FStar_Util.format3 "val %s<%s> : %s" lid.FStar_Ident.str
              uu____60153 uu____60155
          else
            (let uu____60160 = term_to_string f  in
             FStar_Util.format2 "val %s : %s" lid.FStar_Ident.str uu____60160)
      | FStar_Syntax_Syntax.Sig_let (lbs,uu____60164) ->
          lbs_to_string x.FStar_Syntax_Syntax.sigquals lbs
      | FStar_Syntax_Syntax.Sig_main e ->
          let uu____60170 = term_to_string e  in
          FStar_Util.format1 "let _ = %s" uu____60170
      | FStar_Syntax_Syntax.Sig_bundle (ses,uu____60174) ->
          let uu____60183 =
            let uu____60185 = FStar_List.map sigelt_to_string ses  in
            FStar_All.pipe_right uu____60185 (FStar_String.concat "\n")  in
          Prims.op_Hat "(* Sig_bundle *)" uu____60183
      | FStar_Syntax_Syntax.Sig_new_effect ed ->
          eff_decl_to_string' false x.FStar_Syntax_Syntax.sigrng
            x.FStar_Syntax_Syntax.sigquals ed
      | FStar_Syntax_Syntax.Sig_new_effect_for_free ed ->
          eff_decl_to_string' true x.FStar_Syntax_Syntax.sigrng
            x.FStar_Syntax_Syntax.sigquals ed
      | FStar_Syntax_Syntax.Sig_sub_effect se ->
          let lift_wp =
            match ((se.FStar_Syntax_Syntax.lift_wp),
                    (se.FStar_Syntax_Syntax.lift))
            with
            | (FStar_Pervasives_Native.None ,FStar_Pervasives_Native.None )
                -> failwith "impossible"
            | (FStar_Pervasives_Native.Some lift_wp,uu____60230) -> lift_wp
            | (uu____60237,FStar_Pervasives_Native.Some lift) -> lift  in
          let uu____60245 =
            FStar_Syntax_Subst.open_univ_vars
              (FStar_Pervasives_Native.fst lift_wp)
              (FStar_Pervasives_Native.snd lift_wp)
             in
          (match uu____60245 with
           | (us,t) ->
               let uu____60257 = lid_to_string se.FStar_Syntax_Syntax.source
                  in
               let uu____60259 = lid_to_string se.FStar_Syntax_Syntax.target
                  in
               let uu____60261 = univ_names_to_string us  in
               let uu____60263 = term_to_string t  in
               FStar_Util.format4 "sub_effect %s ~> %s : <%s> %s" uu____60257
                 uu____60259 uu____60261 uu____60263)
      | FStar_Syntax_Syntax.Sig_effect_abbrev (l,univs1,tps,c,flags) ->
          let uu____60275 = FStar_Options.print_universes ()  in
          if uu____60275
          then
            let uu____60279 =
              let uu____60284 =
                FStar_Syntax_Syntax.mk
                  (FStar_Syntax_Syntax.Tm_arrow (tps, c))
                  FStar_Pervasives_Native.None FStar_Range.dummyRange
                 in
              FStar_Syntax_Subst.open_univ_vars univs1 uu____60284  in
            (match uu____60279 with
             | (univs2,t) ->
                 let uu____60298 =
                   let uu____60303 =
                     let uu____60304 = FStar_Syntax_Subst.compress t  in
                     uu____60304.FStar_Syntax_Syntax.n  in
                   match uu____60303 with
                   | FStar_Syntax_Syntax.Tm_arrow (bs,c1) -> (bs, c1)
                   | uu____60333 -> failwith "impossible"  in
                 (match uu____60298 with
                  | (tps1,c1) ->
                      let uu____60342 = sli l  in
                      let uu____60344 = univ_names_to_string univs2  in
                      let uu____60346 = binders_to_string " " tps1  in
                      let uu____60349 = comp_to_string c1  in
                      FStar_Util.format4 "effect %s<%s> %s = %s" uu____60342
                        uu____60344 uu____60346 uu____60349))
          else
            (let uu____60354 = sli l  in
             let uu____60356 = binders_to_string " " tps  in
             let uu____60359 = comp_to_string c  in
             FStar_Util.format3 "effect %s %s = %s" uu____60354 uu____60356
               uu____60359)
      | FStar_Syntax_Syntax.Sig_splice (lids,t) ->
          let uu____60368 =
            let uu____60370 = FStar_List.map FStar_Ident.string_of_lid lids
               in
            FStar_All.pipe_left (FStar_String.concat "; ") uu____60370  in
          let uu____60380 = term_to_string t  in
          FStar_Util.format2 "splice[%s] (%s)" uu____60368 uu____60380
       in
    match x.FStar_Syntax_Syntax.sigattrs with
    | [] -> basic
    | uu____60384 ->
        let uu____60387 = attrs_to_string x.FStar_Syntax_Syntax.sigattrs  in
        Prims.op_Hat uu____60387 (Prims.op_Hat "\n" basic)
  
let (format_error : FStar_Range.range -> Prims.string -> Prims.string) =
  fun r  ->
    fun msg  ->
      let uu____60404 = FStar_Range.string_of_range r  in
      FStar_Util.format2 "%s: %s\n" uu____60404 msg
  
let rec (sigelt_to_string_short : FStar_Syntax_Syntax.sigelt -> Prims.string)
  =
  fun x  ->
    match x.FStar_Syntax_Syntax.sigel with
    | FStar_Syntax_Syntax.Sig_let
        ((uu____60415,{ FStar_Syntax_Syntax.lbname = lb;
                        FStar_Syntax_Syntax.lbunivs = uu____60417;
                        FStar_Syntax_Syntax.lbtyp = t;
                        FStar_Syntax_Syntax.lbeff = uu____60419;
                        FStar_Syntax_Syntax.lbdef = uu____60420;
                        FStar_Syntax_Syntax.lbattrs = uu____60421;
                        FStar_Syntax_Syntax.lbpos = uu____60422;_}::[]),uu____60423)
        ->
        let uu____60446 = lbname_to_string lb  in
        let uu____60448 = term_to_string t  in
        FStar_Util.format2 "let %s : %s" uu____60446 uu____60448
    | uu____60451 ->
        let uu____60452 =
          FStar_All.pipe_right (FStar_Syntax_Util.lids_of_sigelt x)
            (FStar_List.map (fun l  -> l.FStar_Ident.str))
           in
        FStar_All.pipe_right uu____60452 (FStar_String.concat ", ")
  
let rec (modul_to_string : FStar_Syntax_Syntax.modul -> Prims.string) =
  fun m  ->
    let uu____60476 = sli m.FStar_Syntax_Syntax.name  in
    let uu____60478 =
      let uu____60480 =
        FStar_List.map sigelt_to_string m.FStar_Syntax_Syntax.declarations
         in
      FStar_All.pipe_right uu____60480 (FStar_String.concat "\n")  in
    let uu____60490 =
      let uu____60492 =
        FStar_List.map sigelt_to_string m.FStar_Syntax_Syntax.exports  in
      FStar_All.pipe_right uu____60492 (FStar_String.concat "\n")  in
    FStar_Util.format3
      "module %s\nDeclarations: [\n%s\n]\nExports: [\n%s\n]\n" uu____60476
      uu____60478 uu____60490
  
let (abs_ascription_to_string :
  (FStar_Syntax_Syntax.lcomp,FStar_Ident.lident) FStar_Util.either
    FStar_Pervasives_Native.option -> Prims.string)
  =
  fun ascription  ->
    let strb = FStar_Util.new_string_builder ()  in
    (match ascription with
     | FStar_Pervasives_Native.None  ->
         FStar_Util.string_builder_append strb "None"
     | FStar_Pervasives_Native.Some (FStar_Util.Inl lc) ->
         (FStar_Util.string_builder_append strb "Some Inr ";
          (let uu____60536 =
             FStar_Ident.text_of_lid lc.FStar_Syntax_Syntax.eff_name  in
           FStar_Util.string_builder_append strb uu____60536))
     | FStar_Pervasives_Native.Some (FStar_Util.Inr lid) ->
         (FStar_Util.string_builder_append strb "Some Inr ";
          (let uu____60545 = FStar_Ident.text_of_lid lid  in
           FStar_Util.string_builder_append strb uu____60545)));
    FStar_Util.string_of_string_builder strb
  
let list_to_string :
  'a . ('a -> Prims.string) -> 'a Prims.list -> Prims.string =
  fun f  ->
    fun elts  ->
      match elts with
      | [] -> "[]"
      | x::xs ->
          let strb = FStar_Util.new_string_builder ()  in
          (FStar_Util.string_builder_append strb "[";
           (let uu____60586 = f x  in
            FStar_Util.string_builder_append strb uu____60586);
           FStar_List.iter
             (fun x1  ->
                FStar_Util.string_builder_append strb "; ";
                (let uu____60595 = f x1  in
                 FStar_Util.string_builder_append strb uu____60595)) xs;
           FStar_Util.string_builder_append strb "]";
           FStar_Util.string_of_string_builder strb)
  
let set_to_string :
  'a . ('a -> Prims.string) -> 'a FStar_Util.set -> Prims.string =
  fun f  ->
    fun s  ->
      let elts = FStar_Util.set_elements s  in
      match elts with
      | [] -> "{}"
      | x::xs ->
          let strb = FStar_Util.new_string_builder ()  in
          (FStar_Util.string_builder_append strb "{";
           (let uu____60642 = f x  in
            FStar_Util.string_builder_append strb uu____60642);
           FStar_List.iter
             (fun x1  ->
                FStar_Util.string_builder_append strb ", ";
                (let uu____60651 = f x1  in
                 FStar_Util.string_builder_append strb uu____60651)) xs;
           FStar_Util.string_builder_append strb "}";
           FStar_Util.string_of_string_builder strb)
  
let (bvs_to_string :
  Prims.string -> FStar_Syntax_Syntax.bv Prims.list -> Prims.string) =
  fun sep  ->
    fun bvs  ->
      let uu____60673 = FStar_List.map FStar_Syntax_Syntax.mk_binder bvs  in
      binders_to_string sep uu____60673
  
let rec (emb_typ_to_string : FStar_Syntax_Syntax.emb_typ -> Prims.string) =
<<<<<<< HEAD
  fun uu___442_60686  ->
    match uu___442_60686 with
=======
  fun uu___50_4618  ->
    match uu___50_4618 with
>>>>>>> fd51a1b6
    | FStar_Syntax_Syntax.ET_abstract  -> "abstract"
    | FStar_Syntax_Syntax.ET_app (h,[]) -> h
    | FStar_Syntax_Syntax.ET_app (h,args) ->
        let uu____60702 =
          let uu____60704 =
            let uu____60706 =
              let uu____60708 =
                let uu____60710 = FStar_List.map emb_typ_to_string args  in
                FStar_All.pipe_right uu____60710 (FStar_String.concat " ")
                 in
              Prims.op_Hat uu____60708 ")"  in
            Prims.op_Hat " " uu____60706  in
          Prims.op_Hat h uu____60704  in
        Prims.op_Hat "(" uu____60702
    | FStar_Syntax_Syntax.ET_fun (a,b) ->
        let uu____60725 =
          let uu____60727 = emb_typ_to_string a  in
          let uu____60729 =
            let uu____60731 = emb_typ_to_string b  in
            Prims.op_Hat ") -> " uu____60731  in
          Prims.op_Hat uu____60727 uu____60729  in
        Prims.op_Hat "(" uu____60725
  <|MERGE_RESOLUTION|>--- conflicted
+++ resolved
@@ -1,29 +1,24 @@
 open Prims
 let rec (delta_depth_to_string :
   FStar_Syntax_Syntax.delta_depth -> Prims.string) =
-<<<<<<< HEAD
-  fun uu___429_56074  ->
-    match uu___429_56074 with
-=======
   fun uu___37_6  ->
     match uu___37_6 with
->>>>>>> fd51a1b6
     | FStar_Syntax_Syntax.Delta_constant_at_level i ->
-        let uu____56078 = FStar_Util.string_of_int i  in
-        Prims.op_Hat "Delta_constant_at_level " uu____56078
+        let uu____10 = FStar_Util.string_of_int i  in
+        Prims.op_Hat "Delta_constant_at_level " uu____10
     | FStar_Syntax_Syntax.Delta_equational_at_level i ->
-        let uu____56083 = FStar_Util.string_of_int i  in
-        Prims.op_Hat "Delta_equational_at_level " uu____56083
+        let uu____15 = FStar_Util.string_of_int i  in
+        Prims.op_Hat "Delta_equational_at_level " uu____15
     | FStar_Syntax_Syntax.Delta_abstract d ->
-        let uu____56087 =
-          let uu____56089 = delta_depth_to_string d  in
-          Prims.op_Hat uu____56089 ")"  in
-        Prims.op_Hat "Delta_abstract (" uu____56087
+        let uu____19 =
+          let uu____21 = delta_depth_to_string d  in
+          Prims.op_Hat uu____21 ")"  in
+        Prims.op_Hat "Delta_abstract (" uu____19
   
 let (sli : FStar_Ident.lident -> Prims.string) =
   fun l  ->
-    let uu____56101 = FStar_Options.print_real_names ()  in
-    if uu____56101
+    let uu____33 = FStar_Options.print_real_names ()  in
+    if uu____33
     then l.FStar_Ident.str
     else (l.FStar_Ident.ident).FStar_Ident.idText
   
@@ -34,28 +29,26 @@
   
 let (bv_to_string : FStar_Syntax_Syntax.bv -> Prims.string) =
   fun bv  ->
-    let uu____56128 =
-      let uu____56130 = FStar_Util.string_of_int bv.FStar_Syntax_Syntax.index
+    let uu____60 =
+      let uu____62 = FStar_Util.string_of_int bv.FStar_Syntax_Syntax.index
          in
-      Prims.op_Hat "#" uu____56130  in
-    Prims.op_Hat (bv.FStar_Syntax_Syntax.ppname).FStar_Ident.idText
-      uu____56128
+      Prims.op_Hat "#" uu____62  in
+    Prims.op_Hat (bv.FStar_Syntax_Syntax.ppname).FStar_Ident.idText uu____60
   
 let (nm_to_string : FStar_Syntax_Syntax.bv -> Prims.string) =
   fun bv  ->
-    let uu____56140 = FStar_Options.print_real_names ()  in
-    if uu____56140
+    let uu____72 = FStar_Options.print_real_names ()  in
+    if uu____72
     then bv_to_string bv
     else (bv.FStar_Syntax_Syntax.ppname).FStar_Ident.idText
   
 let (db_to_string : FStar_Syntax_Syntax.bv -> Prims.string) =
   fun bv  ->
-    let uu____56153 =
-      let uu____56155 = FStar_Util.string_of_int bv.FStar_Syntax_Syntax.index
+    let uu____85 =
+      let uu____87 = FStar_Util.string_of_int bv.FStar_Syntax_Syntax.index
          in
-      Prims.op_Hat "@" uu____56155  in
-    Prims.op_Hat (bv.FStar_Syntax_Syntax.ppname).FStar_Ident.idText
-      uu____56153
+      Prims.op_Hat "@" uu____87  in
+    Prims.op_Hat (bv.FStar_Syntax_Syntax.ppname).FStar_Ident.idText uu____85
   
 let (infix_prim_ops : (FStar_Ident.lident * Prims.string) Prims.list) =
   [(FStar_Parser_Const.op_Addition, "+");
@@ -93,7 +86,7 @@
       | FStar_Syntax_Syntax.Tm_fvar fv ->
           FStar_All.pipe_right ps
             (FStar_Util.for_some (FStar_Syntax_Syntax.fv_eq_lid fv))
-      | uu____56377 -> false
+      | uu____309 -> false
   
 let (get_lid :
   FStar_Syntax_Syntax.term' FStar_Syntax_Syntax.syntax -> FStar_Ident.lident)
@@ -102,7 +95,7 @@
     match f.FStar_Syntax_Syntax.n with
     | FStar_Syntax_Syntax.Tm_fvar fv ->
         (fv.FStar_Syntax_Syntax.fv_name).FStar_Syntax_Syntax.v
-    | uu____56390 -> failwith "get_lid"
+    | uu____322 -> failwith "get_lid"
   
 let (is_infix_prim_op : FStar_Syntax_Syntax.term -> Prims.bool) =
   fun e  ->
@@ -131,80 +124,67 @@
 let (is_lex_top : exp -> Prims.bool) =
   fun f  -> is_prim_op [FStar_Parser_Const.lextop_lid] f 
 let is_inr :
-  'Auu____56493 'Auu____56494 .
-    ('Auu____56493,'Auu____56494) FStar_Util.either -> Prims.bool
+  'Auu____425 'Auu____426 .
+    ('Auu____425,'Auu____426) FStar_Util.either -> Prims.bool
   =
-<<<<<<< HEAD
-  fun uu___430_56504  ->
-    match uu___430_56504 with
-    | FStar_Util.Inl uu____56509 -> false
-    | FStar_Util.Inr uu____56511 -> true
-=======
   fun uu___38_436  ->
     match uu___38_436 with
     | FStar_Util.Inl uu____441 -> false
     | FStar_Util.Inr uu____443 -> true
->>>>>>> fd51a1b6
   
 let filter_imp :
-  'Auu____56518 .
-    ('Auu____56518 * FStar_Syntax_Syntax.arg_qualifier
+  'Auu____450 .
+    ('Auu____450 * FStar_Syntax_Syntax.arg_qualifier
       FStar_Pervasives_Native.option) Prims.list ->
-      ('Auu____56518 * FStar_Syntax_Syntax.arg_qualifier
+      ('Auu____450 * FStar_Syntax_Syntax.arg_qualifier
         FStar_Pervasives_Native.option) Prims.list
   =
   fun a  ->
     FStar_All.pipe_right a
       (FStar_List.filter
-<<<<<<< HEAD
-         (fun uu___431_56573  ->
-            match uu___431_56573 with
-            | (uu____56581,FStar_Pervasives_Native.Some
-=======
          (fun uu___39_505  ->
             match uu___39_505 with
             | (uu____513,FStar_Pervasives_Native.Some
->>>>>>> fd51a1b6
                (FStar_Syntax_Syntax.Meta t)) when
                 FStar_Syntax_Util.is_fvar FStar_Parser_Const.tcresolve_lid t
                 -> true
-            | (uu____56588,FStar_Pervasives_Native.Some
-               (FStar_Syntax_Syntax.Implicit uu____56589)) -> false
-            | (uu____56594,FStar_Pervasives_Native.Some
-               (FStar_Syntax_Syntax.Meta uu____56595)) -> false
-            | uu____56601 -> true))
+            | (uu____520,FStar_Pervasives_Native.Some
+               (FStar_Syntax_Syntax.Implicit uu____521)) -> false
+            | (uu____526,FStar_Pervasives_Native.Some
+               (FStar_Syntax_Syntax.Meta uu____527)) -> false
+            | uu____533 -> true))
   
 let rec (reconstruct_lex :
   exp -> exp Prims.list FStar_Pervasives_Native.option) =
   fun e  ->
-    let uu____56619 =
-      let uu____56620 = FStar_Syntax_Subst.compress e  in
-      uu____56620.FStar_Syntax_Syntax.n  in
-    match uu____56619 with
+    let uu____551 =
+      let uu____552 = FStar_Syntax_Subst.compress e  in
+      uu____552.FStar_Syntax_Syntax.n  in
+    match uu____551 with
     | FStar_Syntax_Syntax.Tm_app (f,args) ->
         let args1 = filter_imp args  in
         let exps = FStar_List.map FStar_Pervasives_Native.fst args1  in
-        let uu____56681 =
+        let uu____613 =
           (is_lex_cons f) &&
             ((FStar_List.length exps) = (Prims.parse_int "2"))
            in
-        if uu____56681
+        if uu____613
         then
-          let uu____56690 =
-            let uu____56695 = FStar_List.nth exps (Prims.parse_int "1")  in
-            reconstruct_lex uu____56695  in
-          (match uu____56690 with
+          let uu____622 =
+            let uu____627 = FStar_List.nth exps (Prims.parse_int "1")  in
+            reconstruct_lex uu____627  in
+          (match uu____622 with
            | FStar_Pervasives_Native.Some xs ->
-               let uu____56706 =
-                 let uu____56709 = FStar_List.nth exps (Prims.parse_int "0")
+               let uu____638 =
+                 let uu____641 = FStar_List.nth exps (Prims.parse_int "0")
                     in
-                 uu____56709 :: xs  in
-               FStar_Pervasives_Native.Some uu____56706
+                 uu____641 :: xs  in
+               FStar_Pervasives_Native.Some uu____638
            | FStar_Pervasives_Native.None  -> FStar_Pervasives_Native.None)
         else FStar_Pervasives_Native.None
-    | uu____56721 ->
-        let uu____56722 = is_lex_top e  in
-        if uu____56722
+    | uu____653 ->
+        let uu____654 = is_lex_top e  in
+        if uu____654
         then FStar_Pervasives_Native.Some []
         else FStar_Pervasives_Native.None
   
@@ -214,7 +194,7 @@
       match l with
       | [] -> failwith "blah"
       | hd1::tl1 ->
-          let uu____56770 = f hd1  in if uu____56770 then hd1 else find f tl1
+          let uu____702 = f hd1  in if uu____702 then hd1 else find f tl1
   
 let (find_lid :
   FStar_Ident.lident ->
@@ -222,78 +202,67 @@
   =
   fun x  ->
     fun xs  ->
-      let uu____56802 =
+      let uu____734 =
         find
           (fun p  -> FStar_Ident.lid_equals x (FStar_Pervasives_Native.fst p))
           xs
          in
-      FStar_Pervasives_Native.snd uu____56802
+      FStar_Pervasives_Native.snd uu____734
   
 let (infix_prim_op_to_string :
   FStar_Syntax_Syntax.term' FStar_Syntax_Syntax.syntax -> Prims.string) =
-  fun e  ->
-    let uu____56833 = get_lid e  in find_lid uu____56833 infix_prim_ops
-  
+  fun e  -> let uu____765 = get_lid e  in find_lid uu____765 infix_prim_ops 
 let (unary_prim_op_to_string :
   FStar_Syntax_Syntax.term' FStar_Syntax_Syntax.syntax -> Prims.string) =
-  fun e  ->
-    let uu____56845 = get_lid e  in find_lid uu____56845 unary_prim_ops
-  
+  fun e  -> let uu____777 = get_lid e  in find_lid uu____777 unary_prim_ops 
 let (quant_to_string :
   FStar_Syntax_Syntax.term' FStar_Syntax_Syntax.syntax -> Prims.string) =
-  fun t  -> let uu____56857 = get_lid t  in find_lid uu____56857 quants 
+  fun t  -> let uu____789 = get_lid t  in find_lid uu____789 quants 
 let (const_to_string : FStar_Const.sconst -> Prims.string) =
   fun x  -> FStar_Parser_Const.const_to_string x 
 let (lbname_to_string : FStar_Syntax_Syntax.lbname -> Prims.string) =
-<<<<<<< HEAD
-  fun uu___432_56871  ->
-    match uu___432_56871 with
-=======
   fun uu___40_803  ->
     match uu___40_803 with
->>>>>>> fd51a1b6
     | FStar_Util.Inl l -> bv_to_string l
     | FStar_Util.Inr l ->
         lid_to_string (l.FStar_Syntax_Syntax.fv_name).FStar_Syntax_Syntax.v
   
 let (uvar_to_string : FStar_Syntax_Syntax.uvar -> Prims.string) =
   fun u  ->
-    let uu____56882 = FStar_Options.hide_uvar_nums ()  in
-    if uu____56882
+    let uu____814 = FStar_Options.hide_uvar_nums ()  in
+    if uu____814
     then "?"
     else
-      (let uu____56889 =
-         let uu____56891 = FStar_Syntax_Unionfind.uvar_id u  in
-         FStar_All.pipe_right uu____56891 FStar_Util.string_of_int  in
-       Prims.op_Hat "?" uu____56889)
+      (let uu____821 =
+         let uu____823 = FStar_Syntax_Unionfind.uvar_id u  in
+         FStar_All.pipe_right uu____823 FStar_Util.string_of_int  in
+       Prims.op_Hat "?" uu____821)
   
 let (version_to_string : FStar_Syntax_Syntax.version -> Prims.string) =
   fun v1  ->
-    let uu____56903 = FStar_Util.string_of_int v1.FStar_Syntax_Syntax.major
-       in
-    let uu____56905 = FStar_Util.string_of_int v1.FStar_Syntax_Syntax.minor
-       in
-    FStar_Util.format2 "%s.%s" uu____56903 uu____56905
+    let uu____835 = FStar_Util.string_of_int v1.FStar_Syntax_Syntax.major  in
+    let uu____837 = FStar_Util.string_of_int v1.FStar_Syntax_Syntax.minor  in
+    FStar_Util.format2 "%s.%s" uu____835 uu____837
   
 let (univ_uvar_to_string :
   (FStar_Syntax_Syntax.universe FStar_Pervasives_Native.option
     FStar_Unionfind.p_uvar * FStar_Syntax_Syntax.version) -> Prims.string)
   =
   fun u  ->
-    let uu____56931 = FStar_Options.hide_uvar_nums ()  in
-    if uu____56931
+    let uu____863 = FStar_Options.hide_uvar_nums ()  in
+    if uu____863
     then "?"
     else
-      (let uu____56938 =
-         let uu____56940 =
-           let uu____56942 = FStar_Syntax_Unionfind.univ_uvar_id u  in
-           FStar_All.pipe_right uu____56942 FStar_Util.string_of_int  in
-         let uu____56946 =
-           let uu____56948 =
-             version_to_string (FStar_Pervasives_Native.snd u)  in
-           Prims.op_Hat ":" uu____56948  in
-         Prims.op_Hat uu____56940 uu____56946  in
-       Prims.op_Hat "?" uu____56938)
+      (let uu____870 =
+         let uu____872 =
+           let uu____874 = FStar_Syntax_Unionfind.univ_uvar_id u  in
+           FStar_All.pipe_right uu____874 FStar_Util.string_of_int  in
+         let uu____878 =
+           let uu____880 = version_to_string (FStar_Pervasives_Native.snd u)
+              in
+           Prims.op_Hat ":" uu____880  in
+         Prims.op_Hat uu____872 uu____878  in
+       Prims.op_Hat "?" uu____870)
   
 let rec (int_of_univ :
   Prims.int ->
@@ -303,59 +272,54 @@
   =
   fun n1  ->
     fun u  ->
-      let uu____56976 = FStar_Syntax_Subst.compress_univ u  in
-      match uu____56976 with
+      let uu____908 = FStar_Syntax_Subst.compress_univ u  in
+      match uu____908 with
       | FStar_Syntax_Syntax.U_zero  -> (n1, FStar_Pervasives_Native.None)
       | FStar_Syntax_Syntax.U_succ u1 ->
           int_of_univ (n1 + (Prims.parse_int "1")) u1
-      | uu____56989 -> (n1, (FStar_Pervasives_Native.Some u))
+      | uu____921 -> (n1, (FStar_Pervasives_Native.Some u))
   
 let rec (univ_to_string : FStar_Syntax_Syntax.universe -> Prims.string) =
   fun u  ->
-    let uu____57000 = FStar_Syntax_Subst.compress_univ u  in
-    match uu____57000 with
+    let uu____932 = FStar_Syntax_Subst.compress_univ u  in
+    match uu____932 with
     | FStar_Syntax_Syntax.U_unif u1 ->
-        let uu____57011 = univ_uvar_to_string u1  in
-        Prims.op_Hat "U_unif " uu____57011
+        let uu____943 = univ_uvar_to_string u1  in
+        Prims.op_Hat "U_unif " uu____943
     | FStar_Syntax_Syntax.U_name x ->
         Prims.op_Hat "U_name " x.FStar_Ident.idText
     | FStar_Syntax_Syntax.U_bvar x ->
-        let uu____57018 = FStar_Util.string_of_int x  in
-        Prims.op_Hat "@" uu____57018
+        let uu____950 = FStar_Util.string_of_int x  in
+        Prims.op_Hat "@" uu____950
     | FStar_Syntax_Syntax.U_zero  -> "0"
     | FStar_Syntax_Syntax.U_succ u1 ->
-        let uu____57023 = int_of_univ (Prims.parse_int "1") u1  in
-        (match uu____57023 with
+        let uu____955 = int_of_univ (Prims.parse_int "1") u1  in
+        (match uu____955 with
          | (n1,FStar_Pervasives_Native.None ) -> FStar_Util.string_of_int n1
          | (n1,FStar_Pervasives_Native.Some u2) ->
-             let uu____57044 = univ_to_string u2  in
-             let uu____57046 = FStar_Util.string_of_int n1  in
-             FStar_Util.format2 "(%s + %s)" uu____57044 uu____57046)
+             let uu____976 = univ_to_string u2  in
+             let uu____978 = FStar_Util.string_of_int n1  in
+             FStar_Util.format2 "(%s + %s)" uu____976 uu____978)
     | FStar_Syntax_Syntax.U_max us ->
-        let uu____57052 =
-          let uu____57054 = FStar_List.map univ_to_string us  in
-          FStar_All.pipe_right uu____57054 (FStar_String.concat ", ")  in
-        FStar_Util.format1 "(max %s)" uu____57052
+        let uu____984 =
+          let uu____986 = FStar_List.map univ_to_string us  in
+          FStar_All.pipe_right uu____986 (FStar_String.concat ", ")  in
+        FStar_Util.format1 "(max %s)" uu____984
     | FStar_Syntax_Syntax.U_unknown  -> "unknown"
   
 let (univs_to_string : FStar_Syntax_Syntax.universes -> Prims.string) =
   fun us  ->
-    let uu____57073 = FStar_List.map univ_to_string us  in
-    FStar_All.pipe_right uu____57073 (FStar_String.concat ", ")
+    let uu____1005 = FStar_List.map univ_to_string us  in
+    FStar_All.pipe_right uu____1005 (FStar_String.concat ", ")
   
 let (univ_names_to_string : FStar_Syntax_Syntax.univ_names -> Prims.string) =
   fun us  ->
-    let uu____57090 = FStar_List.map (fun x  -> x.FStar_Ident.idText) us  in
-    FStar_All.pipe_right uu____57090 (FStar_String.concat ", ")
+    let uu____1022 = FStar_List.map (fun x  -> x.FStar_Ident.idText) us  in
+    FStar_All.pipe_right uu____1022 (FStar_String.concat ", ")
   
 let (qual_to_string : FStar_Syntax_Syntax.qualifier -> Prims.string) =
-<<<<<<< HEAD
-  fun uu___433_57108  ->
-    match uu___433_57108 with
-=======
   fun uu___41_1040  ->
     match uu___41_1040 with
->>>>>>> fd51a1b6
     | FStar_Syntax_Syntax.Assumption  -> "assume"
     | FStar_Syntax_Syntax.New  -> "new"
     | FStar_Syntax_Syntax.Private  -> "private"
@@ -370,36 +334,35 @@
     | FStar_Syntax_Syntax.Logic  -> "logic"
     | FStar_Syntax_Syntax.TotalEffect  -> "total"
     | FStar_Syntax_Syntax.Discriminator l ->
-        let uu____57124 = lid_to_string l  in
-        FStar_Util.format1 "(Discriminator %s)" uu____57124
+        let uu____1056 = lid_to_string l  in
+        FStar_Util.format1 "(Discriminator %s)" uu____1056
     | FStar_Syntax_Syntax.Projector (l,x) ->
-        let uu____57129 = lid_to_string l  in
-        FStar_Util.format2 "(Projector %s %s)" uu____57129
+        let uu____1061 = lid_to_string l  in
+        FStar_Util.format2 "(Projector %s %s)" uu____1061
           x.FStar_Ident.idText
     | FStar_Syntax_Syntax.RecordType (ns,fns) ->
-        let uu____57142 =
-          let uu____57144 = FStar_Ident.path_of_ns ns  in
-          FStar_Ident.text_of_path uu____57144  in
-        let uu____57145 =
-          let uu____57147 =
+        let uu____1074 =
+          let uu____1076 = FStar_Ident.path_of_ns ns  in
+          FStar_Ident.text_of_path uu____1076  in
+        let uu____1077 =
+          let uu____1079 =
             FStar_All.pipe_right fns (FStar_List.map FStar_Ident.text_of_id)
              in
-          FStar_All.pipe_right uu____57147 (FStar_String.concat ", ")  in
-        FStar_Util.format2 "(RecordType %s %s)" uu____57142 uu____57145
+          FStar_All.pipe_right uu____1079 (FStar_String.concat ", ")  in
+        FStar_Util.format2 "(RecordType %s %s)" uu____1074 uu____1077
     | FStar_Syntax_Syntax.RecordConstructor (ns,fns) ->
-        let uu____57173 =
-          let uu____57175 = FStar_Ident.path_of_ns ns  in
-          FStar_Ident.text_of_path uu____57175  in
-        let uu____57176 =
-          let uu____57178 =
+        let uu____1105 =
+          let uu____1107 = FStar_Ident.path_of_ns ns  in
+          FStar_Ident.text_of_path uu____1107  in
+        let uu____1108 =
+          let uu____1110 =
             FStar_All.pipe_right fns (FStar_List.map FStar_Ident.text_of_id)
              in
-          FStar_All.pipe_right uu____57178 (FStar_String.concat ", ")  in
-        FStar_Util.format2 "(RecordConstructor %s %s)" uu____57173
-          uu____57176
+          FStar_All.pipe_right uu____1110 (FStar_String.concat ", ")  in
+        FStar_Util.format2 "(RecordConstructor %s %s)" uu____1105 uu____1108
     | FStar_Syntax_Syntax.Action eff_lid ->
-        let uu____57195 = lid_to_string eff_lid  in
-        FStar_Util.format1 "(Action %s)" uu____57195
+        let uu____1127 = lid_to_string eff_lid  in
+        FStar_Util.format1 "(Action %s)" uu____1127
     | FStar_Syntax_Syntax.ExceptionConstructor  -> "ExceptionConstructor"
     | FStar_Syntax_Syntax.HasMaskedEffect  -> "HasMaskedEffect"
     | FStar_Syntax_Syntax.Effect  -> "Effect"
@@ -413,19 +376,19 @@
   fun quals  ->
     match quals with
     | [] -> ""
-    | uu____57218 ->
-        let uu____57221 =
+    | uu____1150 ->
+        let uu____1153 =
           FStar_All.pipe_right quals (FStar_List.map qual_to_string)  in
-        FStar_All.pipe_right uu____57221 (FStar_String.concat " ")
+        FStar_All.pipe_right uu____1153 (FStar_String.concat " ")
   
 let (quals_to_string' :
   FStar_Syntax_Syntax.qualifier Prims.list -> Prims.string) =
   fun quals  ->
     match quals with
     | [] -> ""
-    | uu____57249 ->
-        let uu____57252 = quals_to_string quals  in
-        Prims.op_Hat uu____57252 " "
+    | uu____1181 ->
+        let uu____1184 = quals_to_string quals  in
+        Prims.op_Hat uu____1184 " "
   
 let (paren : Prims.string -> Prims.string) =
   fun s  -> Prims.op_Hat "(" (Prims.op_Hat s ")") 
@@ -433,56 +396,56 @@
   fun t  ->
     match t.FStar_Syntax_Syntax.n with
     | FStar_Syntax_Syntax.Tm_bvar x ->
-        let uu____57448 = db_to_string x  in
-        Prims.op_Hat "Tm_bvar: " uu____57448
+        let uu____1380 = db_to_string x  in
+        Prims.op_Hat "Tm_bvar: " uu____1380
     | FStar_Syntax_Syntax.Tm_name x ->
-        let uu____57452 = nm_to_string x  in
-        Prims.op_Hat "Tm_name: " uu____57452
+        let uu____1384 = nm_to_string x  in
+        Prims.op_Hat "Tm_name: " uu____1384
     | FStar_Syntax_Syntax.Tm_fvar x ->
-        let uu____57456 =
+        let uu____1388 =
           lid_to_string (x.FStar_Syntax_Syntax.fv_name).FStar_Syntax_Syntax.v
            in
-        Prims.op_Hat "Tm_fvar: " uu____57456
-    | FStar_Syntax_Syntax.Tm_uinst uu____57459 -> "Tm_uinst"
-    | FStar_Syntax_Syntax.Tm_constant uu____57467 -> "Tm_constant"
-    | FStar_Syntax_Syntax.Tm_type uu____57469 -> "Tm_type"
+        Prims.op_Hat "Tm_fvar: " uu____1388
+    | FStar_Syntax_Syntax.Tm_uinst uu____1391 -> "Tm_uinst"
+    | FStar_Syntax_Syntax.Tm_constant uu____1399 -> "Tm_constant"
+    | FStar_Syntax_Syntax.Tm_type uu____1401 -> "Tm_type"
     | FStar_Syntax_Syntax.Tm_quoted
-        (uu____57471,{
-                       FStar_Syntax_Syntax.qkind =
-                         FStar_Syntax_Syntax.Quote_static ;
-                       FStar_Syntax_Syntax.antiquotes = uu____57472;_})
+        (uu____1403,{
+                      FStar_Syntax_Syntax.qkind =
+                        FStar_Syntax_Syntax.Quote_static ;
+                      FStar_Syntax_Syntax.antiquotes = uu____1404;_})
         -> "Tm_quoted (static)"
     | FStar_Syntax_Syntax.Tm_quoted
-        (uu____57486,{
-                       FStar_Syntax_Syntax.qkind =
-                         FStar_Syntax_Syntax.Quote_dynamic ;
-                       FStar_Syntax_Syntax.antiquotes = uu____57487;_})
+        (uu____1418,{
+                      FStar_Syntax_Syntax.qkind =
+                        FStar_Syntax_Syntax.Quote_dynamic ;
+                      FStar_Syntax_Syntax.antiquotes = uu____1419;_})
         -> "Tm_quoted (dynamic)"
-    | FStar_Syntax_Syntax.Tm_abs uu____57501 -> "Tm_abs"
-    | FStar_Syntax_Syntax.Tm_arrow uu____57521 -> "Tm_arrow"
-    | FStar_Syntax_Syntax.Tm_refine uu____57537 -> "Tm_refine"
-    | FStar_Syntax_Syntax.Tm_app uu____57545 -> "Tm_app"
-    | FStar_Syntax_Syntax.Tm_match uu____57563 -> "Tm_match"
-    | FStar_Syntax_Syntax.Tm_ascribed uu____57587 -> "Tm_ascribed"
-    | FStar_Syntax_Syntax.Tm_let uu____57615 -> "Tm_let"
-    | FStar_Syntax_Syntax.Tm_uvar uu____57630 -> "Tm_uvar"
-    | FStar_Syntax_Syntax.Tm_delayed (uu____57644,m) ->
-        let uu____57682 = FStar_ST.op_Bang m  in
-        (match uu____57682 with
+    | FStar_Syntax_Syntax.Tm_abs uu____1433 -> "Tm_abs"
+    | FStar_Syntax_Syntax.Tm_arrow uu____1453 -> "Tm_arrow"
+    | FStar_Syntax_Syntax.Tm_refine uu____1469 -> "Tm_refine"
+    | FStar_Syntax_Syntax.Tm_app uu____1477 -> "Tm_app"
+    | FStar_Syntax_Syntax.Tm_match uu____1495 -> "Tm_match"
+    | FStar_Syntax_Syntax.Tm_ascribed uu____1519 -> "Tm_ascribed"
+    | FStar_Syntax_Syntax.Tm_let uu____1547 -> "Tm_let"
+    | FStar_Syntax_Syntax.Tm_uvar uu____1562 -> "Tm_uvar"
+    | FStar_Syntax_Syntax.Tm_delayed (uu____1576,m) ->
+        let uu____1614 = FStar_ST.op_Bang m  in
+        (match uu____1614 with
          | FStar_Pervasives_Native.None  -> "Tm_delayed"
-         | FStar_Pervasives_Native.Some uu____57740 -> "Tm_delayed-resolved")
-    | FStar_Syntax_Syntax.Tm_meta (uu____57746,m) ->
-        let uu____57752 = metadata_to_string m  in
-        Prims.op_Hat "Tm_meta:" uu____57752
+         | FStar_Pervasives_Native.Some uu____1672 -> "Tm_delayed-resolved")
+    | FStar_Syntax_Syntax.Tm_meta (uu____1678,m) ->
+        let uu____1684 = metadata_to_string m  in
+        Prims.op_Hat "Tm_meta:" uu____1684
     | FStar_Syntax_Syntax.Tm_unknown  -> "Tm_unknown"
-    | FStar_Syntax_Syntax.Tm_lazy uu____57756 -> "Tm_lazy"
+    | FStar_Syntax_Syntax.Tm_lazy uu____1688 -> "Tm_lazy"
 
 and (term_to_string : FStar_Syntax_Syntax.term -> Prims.string) =
   fun x  ->
-    let uu____57759 =
-      let uu____57761 = FStar_Options.ugly ()  in
-      Prims.op_Negation uu____57761  in
-    if uu____57759
+    let uu____1691 =
+      let uu____1693 = FStar_Options.ugly ()  in Prims.op_Negation uu____1693
+       in
+    if uu____1691
     then
       let e = FStar_Syntax_Resugar.resugar_term x  in
       let d = FStar_Parser_ToDocument.term_to_document e  in
@@ -491,371 +454,361 @@
     else
       (let x1 = FStar_Syntax_Subst.compress x  in
        let x2 =
-         let uu____57775 = FStar_Options.print_implicits ()  in
-         if uu____57775 then x1 else FStar_Syntax_Util.unmeta x1  in
+         let uu____1707 = FStar_Options.print_implicits ()  in
+         if uu____1707 then x1 else FStar_Syntax_Util.unmeta x1  in
        match x2.FStar_Syntax_Syntax.n with
-       | FStar_Syntax_Syntax.Tm_delayed uu____57783 -> failwith "impossible"
-       | FStar_Syntax_Syntax.Tm_app (uu____57808,[]) ->
-           failwith "Empty args!"
+       | FStar_Syntax_Syntax.Tm_delayed uu____1715 -> failwith "impossible"
+       | FStar_Syntax_Syntax.Tm_app (uu____1740,[]) -> failwith "Empty args!"
        | FStar_Syntax_Syntax.Tm_lazy
            { FStar_Syntax_Syntax.blob = b;
              FStar_Syntax_Syntax.lkind = FStar_Syntax_Syntax.Lazy_embedding
-               (uu____57834,thunk1);
-             FStar_Syntax_Syntax.ltyp = uu____57836;
-             FStar_Syntax_Syntax.rng = uu____57837;_}
+               (uu____1766,thunk1);
+             FStar_Syntax_Syntax.ltyp = uu____1768;
+             FStar_Syntax_Syntax.rng = uu____1769;_}
            ->
-           let uu____57848 =
-             let uu____57850 =
-               let uu____57852 = FStar_Common.force_thunk thunk1  in
-               term_to_string uu____57852  in
-             Prims.op_Hat uu____57850 "]"  in
-           Prims.op_Hat "[LAZYEMB:" uu____57848
+           let uu____1780 =
+             let uu____1782 =
+               let uu____1784 = FStar_Common.force_thunk thunk1  in
+               term_to_string uu____1784  in
+             Prims.op_Hat uu____1782 "]"  in
+           Prims.op_Hat "[LAZYEMB:" uu____1780
        | FStar_Syntax_Syntax.Tm_lazy i ->
-           let uu____57898 =
-             let uu____57900 =
-               let uu____57902 =
-                 let uu____57903 =
-                   let uu____57912 =
+           let uu____1830 =
+             let uu____1832 =
+               let uu____1834 =
+                 let uu____1835 =
+                   let uu____1844 =
                      FStar_ST.op_Bang FStar_Syntax_Syntax.lazy_chooser  in
-                   FStar_Util.must uu____57912  in
-                 uu____57903 i.FStar_Syntax_Syntax.lkind i  in
-               term_to_string uu____57902  in
-             Prims.op_Hat uu____57900 "]"  in
-           Prims.op_Hat "[lazy:" uu____57898
+                   FStar_Util.must uu____1844  in
+                 uu____1835 i.FStar_Syntax_Syntax.lkind i  in
+               term_to_string uu____1834  in
+             Prims.op_Hat uu____1832 "]"  in
+           Prims.op_Hat "[lazy:" uu____1830
        | FStar_Syntax_Syntax.Tm_quoted (tm,qi) ->
            (match qi.FStar_Syntax_Syntax.qkind with
             | FStar_Syntax_Syntax.Quote_static  ->
-                let print_aq uu____57981 =
-                  match uu____57981 with
+                let print_aq uu____1913 =
+                  match uu____1913 with
                   | (bv,t) ->
-                      let uu____57989 = bv_to_string bv  in
-                      let uu____57991 = term_to_string t  in
-                      FStar_Util.format2 "%s -> %s" uu____57989 uu____57991
+                      let uu____1921 = bv_to_string bv  in
+                      let uu____1923 = term_to_string t  in
+                      FStar_Util.format2 "%s -> %s" uu____1921 uu____1923
                    in
-                let uu____57994 = term_to_string tm  in
-                let uu____57996 =
+                let uu____1926 = term_to_string tm  in
+                let uu____1928 =
                   FStar_Common.string_of_list print_aq
                     qi.FStar_Syntax_Syntax.antiquotes
                    in
-                FStar_Util.format2 "`(%s)%s" uu____57994 uu____57996
+                FStar_Util.format2 "`(%s)%s" uu____1926 uu____1928
             | FStar_Syntax_Syntax.Quote_dynamic  ->
-                let uu____58005 = term_to_string tm  in
-                FStar_Util.format1 "quote (%s)" uu____58005)
+                let uu____1937 = term_to_string tm  in
+                FStar_Util.format1 "quote (%s)" uu____1937)
        | FStar_Syntax_Syntax.Tm_meta (t,FStar_Syntax_Syntax.Meta_pattern ps)
            ->
            let pats =
-             let uu____58028 =
+             let uu____1960 =
                FStar_All.pipe_right ps
                  (FStar_List.map
                     (fun args  ->
-                       let uu____58065 =
+                       let uu____1997 =
                          FStar_All.pipe_right args
                            (FStar_List.map
-                              (fun uu____58090  ->
-                                 match uu____58090 with
-                                 | (t1,uu____58099) -> term_to_string t1))
+                              (fun uu____2022  ->
+                                 match uu____2022 with
+                                 | (t1,uu____2031) -> term_to_string t1))
                           in
-                       FStar_All.pipe_right uu____58065
+                       FStar_All.pipe_right uu____1997
                          (FStar_String.concat "; ")))
                 in
-             FStar_All.pipe_right uu____58028 (FStar_String.concat "\\/")  in
-           let uu____58114 = term_to_string t  in
-           FStar_Util.format2 "{:pattern %s} %s" pats uu____58114
+             FStar_All.pipe_right uu____1960 (FStar_String.concat "\\/")  in
+           let uu____2046 = term_to_string t  in
+           FStar_Util.format2 "{:pattern %s} %s" pats uu____2046
        | FStar_Syntax_Syntax.Tm_meta
            (t,FStar_Syntax_Syntax.Meta_monadic (m,t')) ->
-           let uu____58128 = tag_of_term t  in
-           let uu____58130 = sli m  in
-           let uu____58132 = term_to_string t'  in
-           let uu____58134 = term_to_string t  in
-           FStar_Util.format4 "(Monadic-%s{%s %s} %s)" uu____58128
-             uu____58130 uu____58132 uu____58134
+           let uu____2060 = tag_of_term t  in
+           let uu____2062 = sli m  in
+           let uu____2064 = term_to_string t'  in
+           let uu____2066 = term_to_string t  in
+           FStar_Util.format4 "(Monadic-%s{%s %s} %s)" uu____2060 uu____2062
+             uu____2064 uu____2066
        | FStar_Syntax_Syntax.Tm_meta
            (t,FStar_Syntax_Syntax.Meta_monadic_lift (m0,m1,t')) ->
-           let uu____58149 = tag_of_term t  in
-           let uu____58151 = term_to_string t'  in
-           let uu____58153 = sli m0  in
-           let uu____58155 = sli m1  in
-           let uu____58157 = term_to_string t  in
-           FStar_Util.format5 "(MonadicLift-%s{%s : %s -> %s} %s)"
-             uu____58149 uu____58151 uu____58153 uu____58155 uu____58157
+           let uu____2081 = tag_of_term t  in
+           let uu____2083 = term_to_string t'  in
+           let uu____2085 = sli m0  in
+           let uu____2087 = sli m1  in
+           let uu____2089 = term_to_string t  in
+           FStar_Util.format5 "(MonadicLift-%s{%s : %s -> %s} %s)" uu____2081
+             uu____2083 uu____2085 uu____2087 uu____2089
        | FStar_Syntax_Syntax.Tm_meta
            (t,FStar_Syntax_Syntax.Meta_labeled (l,r,b)) ->
-           let uu____58172 = FStar_Range.string_of_range r  in
-           let uu____58174 = term_to_string t  in
-           FStar_Util.format3 "Meta_labeled(%s, %s){%s}" l uu____58172
-             uu____58174
+           let uu____2104 = FStar_Range.string_of_range r  in
+           let uu____2106 = term_to_string t  in
+           FStar_Util.format3 "Meta_labeled(%s, %s){%s}" l uu____2104
+             uu____2106
        | FStar_Syntax_Syntax.Tm_meta (t,FStar_Syntax_Syntax.Meta_named l) ->
-           let uu____58183 = lid_to_string l  in
-           let uu____58185 =
+           let uu____2115 = lid_to_string l  in
+           let uu____2117 =
              FStar_Range.string_of_range t.FStar_Syntax_Syntax.pos  in
-           let uu____58187 = term_to_string t  in
-           FStar_Util.format3 "Meta_named(%s, %s){%s}" uu____58183
-             uu____58185 uu____58187
+           let uu____2119 = term_to_string t  in
+           FStar_Util.format3 "Meta_named(%s, %s){%s}" uu____2115 uu____2117
+             uu____2119
        | FStar_Syntax_Syntax.Tm_meta
-           (t,FStar_Syntax_Syntax.Meta_desugared uu____58191) ->
-           let uu____58196 = term_to_string t  in
-           FStar_Util.format1 "Meta_desugared{%s}" uu____58196
+           (t,FStar_Syntax_Syntax.Meta_desugared uu____2123) ->
+           let uu____2128 = term_to_string t  in
+           FStar_Util.format1 "Meta_desugared{%s}" uu____2128
        | FStar_Syntax_Syntax.Tm_bvar x3 ->
-           let uu____58200 = db_to_string x3  in
-           let uu____58202 =
-             let uu____58204 =
-               let uu____58206 = tag_of_term x3.FStar_Syntax_Syntax.sort  in
-               Prims.op_Hat uu____58206 ")"  in
-             Prims.op_Hat ":(" uu____58204  in
-           Prims.op_Hat uu____58200 uu____58202
+           let uu____2132 = db_to_string x3  in
+           let uu____2134 =
+             let uu____2136 =
+               let uu____2138 = tag_of_term x3.FStar_Syntax_Syntax.sort  in
+               Prims.op_Hat uu____2138 ")"  in
+             Prims.op_Hat ":(" uu____2136  in
+           Prims.op_Hat uu____2132 uu____2134
        | FStar_Syntax_Syntax.Tm_name x3 -> nm_to_string x3
        | FStar_Syntax_Syntax.Tm_fvar f -> fv_to_string f
-       | FStar_Syntax_Syntax.Tm_uvar (u,([],uu____58213)) ->
-           let uu____58228 =
+       | FStar_Syntax_Syntax.Tm_uvar (u,([],uu____2145)) ->
+           let uu____2160 =
              (FStar_Options.print_bound_var_types ()) &&
                (FStar_Options.print_effect_args ())
               in
-           if uu____58228
+           if uu____2160
            then ctx_uvar_to_string u
            else
-             (let uu____58234 =
-                let uu____58236 =
+             (let uu____2166 =
+                let uu____2168 =
                   FStar_Syntax_Unionfind.uvar_id
                     u.FStar_Syntax_Syntax.ctx_uvar_head
                    in
-                FStar_All.pipe_left FStar_Util.string_of_int uu____58236  in
-              Prims.op_Hat "?" uu____58234)
+                FStar_All.pipe_left FStar_Util.string_of_int uu____2168  in
+              Prims.op_Hat "?" uu____2166)
        | FStar_Syntax_Syntax.Tm_uvar (u,s) ->
-           let uu____58259 =
+           let uu____2191 =
              (FStar_Options.print_bound_var_types ()) &&
                (FStar_Options.print_effect_args ())
               in
-           if uu____58259
+           if uu____2191
            then
-             let uu____58263 = ctx_uvar_to_string u  in
-             let uu____58265 =
-               let uu____58267 =
+             let uu____2195 = ctx_uvar_to_string u  in
+             let uu____2197 =
+               let uu____2199 =
                  FStar_List.map subst_to_string
                    (FStar_Pervasives_Native.fst s)
                   in
-               FStar_All.pipe_right uu____58267 (FStar_String.concat "; ")
-                in
-             FStar_Util.format2 "(%s @ %s)" uu____58263 uu____58265
+               FStar_All.pipe_right uu____2199 (FStar_String.concat "; ")  in
+             FStar_Util.format2 "(%s @ %s)" uu____2195 uu____2197
            else
-             (let uu____58286 =
-                let uu____58288 =
+             (let uu____2218 =
+                let uu____2220 =
                   FStar_Syntax_Unionfind.uvar_id
                     u.FStar_Syntax_Syntax.ctx_uvar_head
                    in
-                FStar_All.pipe_left FStar_Util.string_of_int uu____58288  in
-              Prims.op_Hat "?" uu____58286)
+                FStar_All.pipe_left FStar_Util.string_of_int uu____2220  in
+              Prims.op_Hat "?" uu____2218)
        | FStar_Syntax_Syntax.Tm_constant c -> const_to_string c
        | FStar_Syntax_Syntax.Tm_type u ->
-           let uu____58295 = FStar_Options.print_universes ()  in
-           if uu____58295
+           let uu____2227 = FStar_Options.print_universes ()  in
+           if uu____2227
            then
-             let uu____58299 = univ_to_string u  in
-             FStar_Util.format1 "Type u#(%s)" uu____58299
+             let uu____2231 = univ_to_string u  in
+             FStar_Util.format1 "Type u#(%s)" uu____2231
            else "Type"
        | FStar_Syntax_Syntax.Tm_arrow (bs,c) ->
-           let uu____58327 = binders_to_string " -> " bs  in
-           let uu____58330 = comp_to_string c  in
-           FStar_Util.format2 "(%s -> %s)" uu____58327 uu____58330
+           let uu____2259 = binders_to_string " -> " bs  in
+           let uu____2262 = comp_to_string c  in
+           FStar_Util.format2 "(%s -> %s)" uu____2259 uu____2262
        | FStar_Syntax_Syntax.Tm_abs (bs,t2,lc) ->
            (match lc with
             | FStar_Pervasives_Native.Some rc when
                 FStar_Options.print_implicits () ->
-                let uu____58362 = binders_to_string " " bs  in
-                let uu____58365 = term_to_string t2  in
-                let uu____58367 =
+                let uu____2294 = binders_to_string " " bs  in
+                let uu____2297 = term_to_string t2  in
+                let uu____2299 =
                   if FStar_Option.isNone rc.FStar_Syntax_Syntax.residual_typ
                   then "None"
                   else
-                    (let uu____58376 =
+                    (let uu____2308 =
                        FStar_Option.get rc.FStar_Syntax_Syntax.residual_typ
                         in
-                     term_to_string uu____58376)
+                     term_to_string uu____2308)
                    in
                 FStar_Util.format4 "(fun %s -> (%s $$ (residual) %s %s))"
-                  uu____58362 uu____58365
+                  uu____2294 uu____2297
                   (rc.FStar_Syntax_Syntax.residual_effect).FStar_Ident.str
-                  uu____58367
-            | uu____58380 ->
-                let uu____58383 = binders_to_string " " bs  in
-                let uu____58386 = term_to_string t2  in
-                FStar_Util.format2 "(fun %s -> %s)" uu____58383 uu____58386)
+                  uu____2299
+            | uu____2312 ->
+                let uu____2315 = binders_to_string " " bs  in
+                let uu____2318 = term_to_string t2  in
+                FStar_Util.format2 "(fun %s -> %s)" uu____2315 uu____2318)
        | FStar_Syntax_Syntax.Tm_refine (xt,f) ->
-           let uu____58395 = bv_to_string xt  in
-           let uu____58397 =
+           let uu____2327 = bv_to_string xt  in
+           let uu____2329 =
              FStar_All.pipe_right xt.FStar_Syntax_Syntax.sort term_to_string
               in
-           let uu____58400 = FStar_All.pipe_right f formula_to_string  in
-           FStar_Util.format3 "(%s:%s{%s})" uu____58395 uu____58397
-             uu____58400
+           let uu____2332 = FStar_All.pipe_right f formula_to_string  in
+           FStar_Util.format3 "(%s:%s{%s})" uu____2327 uu____2329 uu____2332
        | FStar_Syntax_Syntax.Tm_app (t,args) ->
-           let uu____58432 = term_to_string t  in
-           let uu____58434 = args_to_string args  in
-           FStar_Util.format2 "(%s %s)" uu____58432 uu____58434
+           let uu____2364 = term_to_string t  in
+           let uu____2366 = args_to_string args  in
+           FStar_Util.format2 "(%s %s)" uu____2364 uu____2366
        | FStar_Syntax_Syntax.Tm_let (lbs,e) ->
-           let uu____58457 = lbs_to_string [] lbs  in
-           let uu____58459 = term_to_string e  in
-           FStar_Util.format2 "%s\nin\n%s" uu____58457 uu____58459
+           let uu____2389 = lbs_to_string [] lbs  in
+           let uu____2391 = term_to_string e  in
+           FStar_Util.format2 "%s\nin\n%s" uu____2389 uu____2391
        | FStar_Syntax_Syntax.Tm_ascribed (e,(annot,topt),eff_name) ->
            let annot1 =
              match annot with
              | FStar_Util.Inl t ->
-                 let uu____58524 =
-                   let uu____58526 =
+                 let uu____2456 =
+                   let uu____2458 =
                      FStar_Util.map_opt eff_name FStar_Ident.text_of_lid  in
-                   FStar_All.pipe_right uu____58526
+                   FStar_All.pipe_right uu____2458
                      (FStar_Util.dflt "default")
                     in
-                 let uu____58537 = term_to_string t  in
-                 FStar_Util.format2 "[%s] %s" uu____58524 uu____58537
+                 let uu____2469 = term_to_string t  in
+                 FStar_Util.format2 "[%s] %s" uu____2456 uu____2469
              | FStar_Util.Inr c -> comp_to_string c  in
            let topt1 =
              match topt with
              | FStar_Pervasives_Native.None  -> ""
              | FStar_Pervasives_Native.Some t ->
-                 let uu____58558 = term_to_string t  in
-                 FStar_Util.format1 "by %s" uu____58558
+                 let uu____2490 = term_to_string t  in
+                 FStar_Util.format1 "by %s" uu____2490
               in
-           let uu____58561 = term_to_string e  in
-           FStar_Util.format3 "(%s <ascribed: %s %s)" uu____58561 annot1
-             topt1
+           let uu____2493 = term_to_string e  in
+           FStar_Util.format3 "(%s <ascribed: %s %s)" uu____2493 annot1 topt1
        | FStar_Syntax_Syntax.Tm_match (head1,branches) ->
-           let uu____58602 = term_to_string head1  in
-           let uu____58604 =
-             let uu____58606 =
+           let uu____2534 = term_to_string head1  in
+           let uu____2536 =
+             let uu____2538 =
                FStar_All.pipe_right branches
                  (FStar_List.map
-                    (fun uu____58639  ->
-                       match uu____58639 with
+                    (fun uu____2571  ->
+                       match uu____2571 with
                        | (p,wopt,e) ->
-                           let uu____58656 =
+                           let uu____2588 =
                              FStar_All.pipe_right p pat_to_string  in
-                           let uu____58659 =
+                           let uu____2591 =
                              match wopt with
                              | FStar_Pervasives_Native.None  -> ""
                              | FStar_Pervasives_Native.Some w ->
-                                 let uu____58664 =
+                                 let uu____2596 =
                                    FStar_All.pipe_right w term_to_string  in
-                                 FStar_Util.format1 "when %s" uu____58664
+                                 FStar_Util.format1 "when %s" uu____2596
                               in
-                           let uu____58668 =
+                           let uu____2600 =
                              FStar_All.pipe_right e term_to_string  in
-                           FStar_Util.format3 "%s %s -> %s" uu____58656
-                             uu____58659 uu____58668))
+                           FStar_Util.format3 "%s %s -> %s" uu____2588
+                             uu____2591 uu____2600))
                 in
-             FStar_Util.concat_l "\n\t|" uu____58606  in
-           FStar_Util.format2 "(match %s with\n\t| %s)" uu____58602
-             uu____58604
+             FStar_Util.concat_l "\n\t|" uu____2538  in
+           FStar_Util.format2 "(match %s with\n\t| %s)" uu____2534 uu____2536
        | FStar_Syntax_Syntax.Tm_uinst (t,us) ->
-           let uu____58680 = FStar_Options.print_universes ()  in
-           if uu____58680
+           let uu____2612 = FStar_Options.print_universes ()  in
+           if uu____2612
            then
-             let uu____58684 = term_to_string t  in
-             let uu____58686 = univs_to_string us  in
-             FStar_Util.format2 "%s<%s>" uu____58684 uu____58686
+             let uu____2616 = term_to_string t  in
+             let uu____2618 = univs_to_string us  in
+             FStar_Util.format2 "%s<%s>" uu____2616 uu____2618
            else term_to_string t
        | FStar_Syntax_Syntax.Tm_unknown  -> "_")
 
 and (ctx_uvar_to_string : FStar_Syntax_Syntax.ctx_uvar -> Prims.string) =
   fun ctx_uvar  ->
-    let uu____58693 =
+    let uu____2625 =
       binders_to_string ", " ctx_uvar.FStar_Syntax_Syntax.ctx_uvar_binders
        in
-    let uu____58696 =
+    let uu____2628 =
       uvar_to_string ctx_uvar.FStar_Syntax_Syntax.ctx_uvar_head  in
-    let uu____58698 =
-      term_to_string ctx_uvar.FStar_Syntax_Syntax.ctx_uvar_typ  in
+    let uu____2630 = term_to_string ctx_uvar.FStar_Syntax_Syntax.ctx_uvar_typ
+       in
     FStar_Util.format4 "(* %s *)\n(%s |- %s : %s)"
-      ctx_uvar.FStar_Syntax_Syntax.ctx_uvar_reason uu____58693 uu____58696
-      uu____58698
+      ctx_uvar.FStar_Syntax_Syntax.ctx_uvar_reason uu____2625 uu____2628
+      uu____2630
 
 and (subst_elt_to_string : FStar_Syntax_Syntax.subst_elt -> Prims.string) =
-<<<<<<< HEAD
-  fun uu___434_58701  ->
-    match uu___434_58701 with
-=======
   fun uu___42_2633  ->
     match uu___42_2633 with
->>>>>>> fd51a1b6
     | FStar_Syntax_Syntax.DB (i,x) ->
-        let uu____58707 = FStar_Util.string_of_int i  in
-        let uu____58709 = bv_to_string x  in
-        FStar_Util.format2 "DB (%s, %s)" uu____58707 uu____58709
+        let uu____2639 = FStar_Util.string_of_int i  in
+        let uu____2641 = bv_to_string x  in
+        FStar_Util.format2 "DB (%s, %s)" uu____2639 uu____2641
     | FStar_Syntax_Syntax.NM (x,i) ->
-        let uu____58716 = bv_to_string x  in
-        let uu____58718 = FStar_Util.string_of_int i  in
-        FStar_Util.format2 "NM (%s, %s)" uu____58716 uu____58718
+        let uu____2648 = bv_to_string x  in
+        let uu____2650 = FStar_Util.string_of_int i  in
+        FStar_Util.format2 "NM (%s, %s)" uu____2648 uu____2650
     | FStar_Syntax_Syntax.NT (x,t) ->
-        let uu____58727 = bv_to_string x  in
-        let uu____58729 = term_to_string t  in
-        FStar_Util.format2 "NT (%s, %s)" uu____58727 uu____58729
+        let uu____2659 = bv_to_string x  in
+        let uu____2661 = term_to_string t  in
+        FStar_Util.format2 "NT (%s, %s)" uu____2659 uu____2661
     | FStar_Syntax_Syntax.UN (i,u) ->
-        let uu____58736 = FStar_Util.string_of_int i  in
-        let uu____58738 = univ_to_string u  in
-        FStar_Util.format2 "UN (%s, %s)" uu____58736 uu____58738
+        let uu____2668 = FStar_Util.string_of_int i  in
+        let uu____2670 = univ_to_string u  in
+        FStar_Util.format2 "UN (%s, %s)" uu____2668 uu____2670
     | FStar_Syntax_Syntax.UD (u,i) ->
-        let uu____58745 = FStar_Util.string_of_int i  in
-        FStar_Util.format2 "UD (%s, %s)" u.FStar_Ident.idText uu____58745
+        let uu____2677 = FStar_Util.string_of_int i  in
+        FStar_Util.format2 "UD (%s, %s)" u.FStar_Ident.idText uu____2677
 
 and (subst_to_string : FStar_Syntax_Syntax.subst_t -> Prims.string) =
   fun s  ->
-    let uu____58749 =
+    let uu____2681 =
       FStar_All.pipe_right s (FStar_List.map subst_elt_to_string)  in
-    FStar_All.pipe_right uu____58749 (FStar_String.concat "; ")
+    FStar_All.pipe_right uu____2681 (FStar_String.concat "; ")
 
 and (pat_to_string : FStar_Syntax_Syntax.pat -> Prims.string) =
   fun x  ->
-    let uu____58765 =
-      let uu____58767 = FStar_Options.ugly ()  in
-      Prims.op_Negation uu____58767  in
-    if uu____58765
+    let uu____2697 =
+      let uu____2699 = FStar_Options.ugly ()  in Prims.op_Negation uu____2699
+       in
+    if uu____2697
     then
       let e =
-        let uu____58772 = FStar_Syntax_Syntax.new_bv_set ()  in
-        FStar_Syntax_Resugar.resugar_pat x uu____58772  in
+        let uu____2704 = FStar_Syntax_Syntax.new_bv_set ()  in
+        FStar_Syntax_Resugar.resugar_pat x uu____2704  in
       let d = FStar_Parser_ToDocument.pat_to_document e  in
       FStar_Pprint.pretty_string (FStar_Util.float_of_string "1.0")
         (Prims.parse_int "100") d
     else
       (match x.FStar_Syntax_Syntax.v with
        | FStar_Syntax_Syntax.Pat_cons (l,pats) ->
-           let uu____58801 = fv_to_string l  in
-           let uu____58803 =
-             let uu____58805 =
+           let uu____2733 = fv_to_string l  in
+           let uu____2735 =
+             let uu____2737 =
                FStar_List.map
-                 (fun uu____58819  ->
-                    match uu____58819 with
+                 (fun uu____2751  ->
+                    match uu____2751 with
                     | (x1,b) ->
                         let p = pat_to_string x1  in
                         if b then Prims.op_Hat "#" p else p) pats
                 in
-             FStar_All.pipe_right uu____58805 (FStar_String.concat " ")  in
-           FStar_Util.format2 "(%s %s)" uu____58801 uu____58803
-       | FStar_Syntax_Syntax.Pat_dot_term (x1,uu____58844) ->
-           let uu____58849 = FStar_Options.print_bound_var_types ()  in
-           if uu____58849
+             FStar_All.pipe_right uu____2737 (FStar_String.concat " ")  in
+           FStar_Util.format2 "(%s %s)" uu____2733 uu____2735
+       | FStar_Syntax_Syntax.Pat_dot_term (x1,uu____2776) ->
+           let uu____2781 = FStar_Options.print_bound_var_types ()  in
+           if uu____2781
            then
-             let uu____58853 = bv_to_string x1  in
-             let uu____58855 = term_to_string x1.FStar_Syntax_Syntax.sort  in
-             FStar_Util.format2 ".%s:%s" uu____58853 uu____58855
+             let uu____2785 = bv_to_string x1  in
+             let uu____2787 = term_to_string x1.FStar_Syntax_Syntax.sort  in
+             FStar_Util.format2 ".%s:%s" uu____2785 uu____2787
            else
-             (let uu____58860 = bv_to_string x1  in
-              FStar_Util.format1 ".%s" uu____58860)
+             (let uu____2792 = bv_to_string x1  in
+              FStar_Util.format1 ".%s" uu____2792)
        | FStar_Syntax_Syntax.Pat_var x1 ->
-           let uu____58864 = FStar_Options.print_bound_var_types ()  in
-           if uu____58864
+           let uu____2796 = FStar_Options.print_bound_var_types ()  in
+           if uu____2796
            then
-             let uu____58868 = bv_to_string x1  in
-             let uu____58870 = term_to_string x1.FStar_Syntax_Syntax.sort  in
-             FStar_Util.format2 "%s:%s" uu____58868 uu____58870
+             let uu____2800 = bv_to_string x1  in
+             let uu____2802 = term_to_string x1.FStar_Syntax_Syntax.sort  in
+             FStar_Util.format2 "%s:%s" uu____2800 uu____2802
            else bv_to_string x1
        | FStar_Syntax_Syntax.Pat_constant c -> const_to_string c
        | FStar_Syntax_Syntax.Pat_wild x1 ->
-           let uu____58877 = FStar_Options.print_bound_var_types ()  in
-           if uu____58877
+           let uu____2809 = FStar_Options.print_bound_var_types ()  in
+           if uu____2809
            then
-             let uu____58881 = bv_to_string x1  in
-             let uu____58883 = term_to_string x1.FStar_Syntax_Syntax.sort  in
-             FStar_Util.format2 "_wild_%s:%s" uu____58881 uu____58883
+             let uu____2813 = bv_to_string x1  in
+             let uu____2815 = term_to_string x1.FStar_Syntax_Syntax.sort  in
+             FStar_Util.format2 "_wild_%s:%s" uu____2813 uu____2815
            else bv_to_string x1)
 
 and (lbs_to_string :
@@ -864,72 +817,66 @@
   =
   fun quals  ->
     fun lbs  ->
-      let uu____58892 = quals_to_string' quals  in
-      let uu____58894 =
-        let uu____58896 =
+      let uu____2824 = quals_to_string' quals  in
+      let uu____2826 =
+        let uu____2828 =
           FStar_All.pipe_right (FStar_Pervasives_Native.snd lbs)
             (FStar_List.map
                (fun lb  ->
-                  let uu____58916 =
+                  let uu____2848 =
                     attrs_to_string lb.FStar_Syntax_Syntax.lbattrs  in
-                  let uu____58918 =
+                  let uu____2850 =
                     lbname_to_string lb.FStar_Syntax_Syntax.lbname  in
-                  let uu____58920 =
-                    let uu____58922 = FStar_Options.print_universes ()  in
-                    if uu____58922
+                  let uu____2852 =
+                    let uu____2854 = FStar_Options.print_universes ()  in
+                    if uu____2854
                     then
-                      let uu____58926 =
-                        let uu____58928 =
+                      let uu____2858 =
+                        let uu____2860 =
                           univ_names_to_string lb.FStar_Syntax_Syntax.lbunivs
                            in
-                        Prims.op_Hat uu____58928 ">"  in
-                      Prims.op_Hat "<" uu____58926
+                        Prims.op_Hat uu____2860 ">"  in
+                      Prims.op_Hat "<" uu____2858
                     else ""  in
-                  let uu____58935 =
+                  let uu____2867 =
                     term_to_string lb.FStar_Syntax_Syntax.lbtyp  in
-                  let uu____58937 =
+                  let uu____2869 =
                     FStar_All.pipe_right lb.FStar_Syntax_Syntax.lbdef
                       term_to_string
                      in
-                  FStar_Util.format5 "%s%s %s : %s = %s" uu____58916
-                    uu____58918 uu____58920 uu____58935 uu____58937))
+                  FStar_Util.format5 "%s%s %s : %s = %s" uu____2848
+                    uu____2850 uu____2852 uu____2867 uu____2869))
            in
-        FStar_Util.concat_l "\n and " uu____58896  in
-      FStar_Util.format3 "%slet %s %s" uu____58892
-        (if FStar_Pervasives_Native.fst lbs then "rec" else "") uu____58894
+        FStar_Util.concat_l "\n and " uu____2828  in
+      FStar_Util.format3 "%slet %s %s" uu____2824
+        (if FStar_Pervasives_Native.fst lbs then "rec" else "") uu____2826
 
 and (attrs_to_string :
   FStar_Syntax_Syntax.attribute Prims.list -> Prims.string) =
-<<<<<<< HEAD
-  fun uu___435_58952  ->
-    match uu___435_58952 with
-=======
   fun uu___43_2884  ->
     match uu___43_2884 with
->>>>>>> fd51a1b6
     | [] -> ""
     | tms ->
-        let uu____58960 =
-          let uu____58962 =
+        let uu____2892 =
+          let uu____2894 =
             FStar_List.map
               (fun t  ->
-                 let uu____58970 = term_to_string t  in paren uu____58970)
-              tms
+                 let uu____2902 = term_to_string t  in paren uu____2902) tms
              in
-          FStar_All.pipe_right uu____58962 (FStar_String.concat "; ")  in
-        FStar_Util.format1 "[@ %s]" uu____58960
+          FStar_All.pipe_right uu____2894 (FStar_String.concat "; ")  in
+        FStar_Util.format1 "[@ %s]" uu____2892
 
 and (lcomp_to_string : FStar_Syntax_Syntax.lcomp -> Prims.string) =
   fun lc  ->
-    let uu____58979 = FStar_Options.print_effect_args ()  in
-    if uu____58979
+    let uu____2911 = FStar_Options.print_effect_args ()  in
+    if uu____2911
     then
-      let uu____58983 = FStar_Syntax_Syntax.lcomp_comp lc  in
-      comp_to_string uu____58983
+      let uu____2915 = FStar_Syntax_Syntax.lcomp_comp lc  in
+      comp_to_string uu____2915
     else
-      (let uu____58986 = sli lc.FStar_Syntax_Syntax.eff_name  in
-       let uu____58988 = term_to_string lc.FStar_Syntax_Syntax.res_typ  in
-       FStar_Util.format2 "%s %s" uu____58986 uu____58988)
+      (let uu____2918 = sli lc.FStar_Syntax_Syntax.eff_name  in
+       let uu____2920 = term_to_string lc.FStar_Syntax_Syntax.res_typ  in
+       FStar_Util.format2 "%s %s" uu____2918 uu____2920)
 
 and (aqual_to_string' :
   Prims.string ->
@@ -937,13 +884,8 @@
       Prims.string)
   =
   fun s  ->
-<<<<<<< HEAD
-    fun uu___436_58992  ->
-      match uu___436_58992 with
-=======
     fun uu___44_2924  ->
       match uu___44_2924 with
->>>>>>> fd51a1b6
       | FStar_Pervasives_Native.Some (FStar_Syntax_Syntax.Implicit (false ))
           -> Prims.op_Hat "#" s
       | FStar_Pervasives_Native.Some (FStar_Syntax_Syntax.Implicit (true ))
@@ -954,10 +896,10 @@
           FStar_Syntax_Util.is_fvar FStar_Parser_Const.tcresolve_lid t ->
           Prims.op_Hat "[|" (Prims.op_Hat s "|]")
       | FStar_Pervasives_Native.Some (FStar_Syntax_Syntax.Meta t) ->
-          let uu____59010 =
-            let uu____59012 = term_to_string t  in
-            Prims.op_Hat uu____59012 (Prims.op_Hat "]" s)  in
-          Prims.op_Hat "#[" uu____59010
+          let uu____2942 =
+            let uu____2944 = term_to_string t  in
+            Prims.op_Hat uu____2944 (Prims.op_Hat "]" s)  in
+          Prims.op_Hat "#[" uu____2942
       | FStar_Pervasives_Native.None  -> s
 
 and (aqual_to_string : FStar_Syntax_Syntax.aqual -> Prims.string) =
@@ -976,49 +918,48 @@
   =
   fun is_arrow  ->
     fun b  ->
-      let uu____59032 =
-        let uu____59034 = FStar_Options.ugly ()  in
-        Prims.op_Negation uu____59034  in
-      if uu____59032
+      let uu____2964 =
+        let uu____2966 = FStar_Options.ugly ()  in
+        Prims.op_Negation uu____2966  in
+      if uu____2964
       then
-        let uu____59038 =
+        let uu____2970 =
           FStar_Syntax_Resugar.resugar_binder b FStar_Range.dummyRange  in
-        match uu____59038 with
+        match uu____2970 with
         | FStar_Pervasives_Native.None  -> ""
         | FStar_Pervasives_Native.Some e ->
             let d = FStar_Parser_ToDocument.binder_to_document e  in
             FStar_Pprint.pretty_string (FStar_Util.float_of_string "1.0")
               (Prims.parse_int "100") d
       else
-        (let uu____59049 = b  in
-         match uu____59049 with
+        (let uu____2981 = b  in
+         match uu____2981 with
          | (a,imp) ->
-             let uu____59063 = FStar_Syntax_Syntax.is_null_binder b  in
-             if uu____59063
+             let uu____2995 = FStar_Syntax_Syntax.is_null_binder b  in
+             if uu____2995
              then
-               let uu____59067 = term_to_string a.FStar_Syntax_Syntax.sort
-                  in
-               Prims.op_Hat "_:" uu____59067
+               let uu____2999 = term_to_string a.FStar_Syntax_Syntax.sort  in
+               Prims.op_Hat "_:" uu____2999
              else
-               (let uu____59072 =
+               (let uu____3004 =
                   (Prims.op_Negation is_arrow) &&
-                    (let uu____59075 = FStar_Options.print_bound_var_types ()
+                    (let uu____3007 = FStar_Options.print_bound_var_types ()
                         in
-                     Prims.op_Negation uu____59075)
+                     Prims.op_Negation uu____3007)
                    in
-                if uu____59072
+                if uu____3004
                 then
-                  let uu____59079 = nm_to_string a  in
-                  imp_to_string uu____59079 imp
+                  let uu____3011 = nm_to_string a  in
+                  imp_to_string uu____3011 imp
                 else
-                  (let uu____59083 =
-                     let uu____59085 = nm_to_string a  in
-                     let uu____59087 =
-                       let uu____59089 =
+                  (let uu____3015 =
+                     let uu____3017 = nm_to_string a  in
+                     let uu____3019 =
+                       let uu____3021 =
                          term_to_string a.FStar_Syntax_Syntax.sort  in
-                       Prims.op_Hat ":" uu____59089  in
-                     Prims.op_Hat uu____59085 uu____59087  in
-                   imp_to_string uu____59083 imp)))
+                       Prims.op_Hat ":" uu____3021  in
+                     Prims.op_Hat uu____3017 uu____3019  in
+                   imp_to_string uu____3015 imp)))
 
 and (binder_to_string : FStar_Syntax_Syntax.binder -> Prims.string) =
   fun b  -> binder_to_string' false b
@@ -1033,48 +974,43 @@
   fun sep  ->
     fun bs  ->
       let bs1 =
-        let uu____59108 = FStar_Options.print_implicits ()  in
-        if uu____59108 then bs else filter_imp bs  in
+        let uu____3040 = FStar_Options.print_implicits ()  in
+        if uu____3040 then bs else filter_imp bs  in
       if sep = " -> "
       then
-        let uu____59119 =
+        let uu____3051 =
           FStar_All.pipe_right bs1 (FStar_List.map arrow_binder_to_string)
            in
-        FStar_All.pipe_right uu____59119 (FStar_String.concat sep)
+        FStar_All.pipe_right uu____3051 (FStar_String.concat sep)
       else
-        (let uu____59147 =
+        (let uu____3079 =
            FStar_All.pipe_right bs1 (FStar_List.map binder_to_string)  in
-         FStar_All.pipe_right uu____59147 (FStar_String.concat sep))
+         FStar_All.pipe_right uu____3079 (FStar_String.concat sep))
 
 and (arg_to_string :
   (FStar_Syntax_Syntax.term * FStar_Syntax_Syntax.arg_qualifier
     FStar_Pervasives_Native.option) -> Prims.string)
   =
-<<<<<<< HEAD
-  fun uu___437_59161  ->
-    match uu___437_59161 with
-=======
   fun uu___45_3093  ->
     match uu___45_3093 with
->>>>>>> fd51a1b6
     | (a,imp) ->
-        let uu____59175 = term_to_string a  in imp_to_string uu____59175 imp
+        let uu____3107 = term_to_string a  in imp_to_string uu____3107 imp
 
 and (args_to_string : FStar_Syntax_Syntax.args -> Prims.string) =
   fun args  ->
     let args1 =
-      let uu____59187 = FStar_Options.print_implicits ()  in
-      if uu____59187 then args else filter_imp args  in
-    let uu____59202 =
+      let uu____3119 = FStar_Options.print_implicits ()  in
+      if uu____3119 then args else filter_imp args  in
+    let uu____3134 =
       FStar_All.pipe_right args1 (FStar_List.map arg_to_string)  in
-    FStar_All.pipe_right uu____59202 (FStar_String.concat " ")
+    FStar_All.pipe_right uu____3134 (FStar_String.concat " ")
 
 and (comp_to_string' :
   FStar_Syntax_DsEnv.env -> FStar_Syntax_Syntax.comp -> Prims.string) =
   fun env  ->
     fun c  ->
-      let uu____59231 = FStar_Options.ugly ()  in
-      if uu____59231
+      let uu____3163 = FStar_Options.ugly ()  in
+      if uu____3163
       then comp_to_string c
       else
         (let e = FStar_Syntax_Resugar.resugar_comp' env c  in
@@ -1084,10 +1020,10 @@
 
 and (comp_to_string : FStar_Syntax_Syntax.comp -> Prims.string) =
   fun c  ->
-    let uu____59242 =
-      let uu____59244 = FStar_Options.ugly ()  in
-      Prims.op_Negation uu____59244  in
-    if uu____59242
+    let uu____3174 =
+      let uu____3176 = FStar_Options.ugly ()  in Prims.op_Negation uu____3176
+       in
+    if uu____3174
     then
       let e = FStar_Syntax_Resugar.resugar_comp c  in
       let d = FStar_Parser_ToDocument.term_to_document e  in
@@ -1096,161 +1032,146 @@
     else
       (match c.FStar_Syntax_Syntax.n with
        | FStar_Syntax_Syntax.Total (t,uopt) ->
-           let uu____59265 =
-             let uu____59266 = FStar_Syntax_Subst.compress t  in
-             uu____59266.FStar_Syntax_Syntax.n  in
-           (match uu____59265 with
-            | FStar_Syntax_Syntax.Tm_type uu____59270 when
-                let uu____59271 =
+           let uu____3197 =
+             let uu____3198 = FStar_Syntax_Subst.compress t  in
+             uu____3198.FStar_Syntax_Syntax.n  in
+           (match uu____3197 with
+            | FStar_Syntax_Syntax.Tm_type uu____3202 when
+                let uu____3203 =
                   (FStar_Options.print_implicits ()) ||
                     (FStar_Options.print_universes ())
                    in
-                Prims.op_Negation uu____59271 -> term_to_string t
-            | uu____59273 ->
+                Prims.op_Negation uu____3203 -> term_to_string t
+            | uu____3205 ->
                 (match uopt with
                  | FStar_Pervasives_Native.Some u when
                      FStar_Options.print_universes () ->
-                     let uu____59276 = univ_to_string u  in
-                     let uu____59278 = term_to_string t  in
-                     FStar_Util.format2 "Tot<%s> %s" uu____59276 uu____59278
-                 | uu____59281 ->
-                     let uu____59284 = term_to_string t  in
-                     FStar_Util.format1 "Tot %s" uu____59284))
+                     let uu____3208 = univ_to_string u  in
+                     let uu____3210 = term_to_string t  in
+                     FStar_Util.format2 "Tot<%s> %s" uu____3208 uu____3210
+                 | uu____3213 ->
+                     let uu____3216 = term_to_string t  in
+                     FStar_Util.format1 "Tot %s" uu____3216))
        | FStar_Syntax_Syntax.GTotal (t,uopt) ->
-           let uu____59297 =
-             let uu____59298 = FStar_Syntax_Subst.compress t  in
-             uu____59298.FStar_Syntax_Syntax.n  in
-           (match uu____59297 with
-            | FStar_Syntax_Syntax.Tm_type uu____59302 when
-                let uu____59303 =
+           let uu____3229 =
+             let uu____3230 = FStar_Syntax_Subst.compress t  in
+             uu____3230.FStar_Syntax_Syntax.n  in
+           (match uu____3229 with
+            | FStar_Syntax_Syntax.Tm_type uu____3234 when
+                let uu____3235 =
                   (FStar_Options.print_implicits ()) ||
                     (FStar_Options.print_universes ())
                    in
-                Prims.op_Negation uu____59303 -> term_to_string t
-            | uu____59305 ->
+                Prims.op_Negation uu____3235 -> term_to_string t
+            | uu____3237 ->
                 (match uopt with
                  | FStar_Pervasives_Native.Some u when
                      FStar_Options.print_universes () ->
-                     let uu____59308 = univ_to_string u  in
-                     let uu____59310 = term_to_string t  in
-                     FStar_Util.format2 "GTot<%s> %s" uu____59308 uu____59310
-                 | uu____59313 ->
-                     let uu____59316 = term_to_string t  in
-                     FStar_Util.format1 "GTot %s" uu____59316))
+                     let uu____3240 = univ_to_string u  in
+                     let uu____3242 = term_to_string t  in
+                     FStar_Util.format2 "GTot<%s> %s" uu____3240 uu____3242
+                 | uu____3245 ->
+                     let uu____3248 = term_to_string t  in
+                     FStar_Util.format1 "GTot %s" uu____3248))
        | FStar_Syntax_Syntax.Comp c1 ->
            let basic =
-             let uu____59322 = FStar_Options.print_effect_args ()  in
-             if uu____59322
+             let uu____3254 = FStar_Options.print_effect_args ()  in
+             if uu____3254
              then
-               let uu____59326 = sli c1.FStar_Syntax_Syntax.effect_name  in
-               let uu____59328 =
-                 let uu____59330 =
+               let uu____3258 = sli c1.FStar_Syntax_Syntax.effect_name  in
+               let uu____3260 =
+                 let uu____3262 =
                    FStar_All.pipe_right c1.FStar_Syntax_Syntax.comp_univs
                      (FStar_List.map univ_to_string)
                     in
-                 FStar_All.pipe_right uu____59330 (FStar_String.concat ", ")
+                 FStar_All.pipe_right uu____3262 (FStar_String.concat ", ")
                   in
-               let uu____59345 =
+               let uu____3277 =
                  term_to_string c1.FStar_Syntax_Syntax.result_typ  in
-               let uu____59347 =
-                 let uu____59349 =
+               let uu____3279 =
+                 let uu____3281 =
                    FStar_All.pipe_right c1.FStar_Syntax_Syntax.effect_args
                      (FStar_List.map arg_to_string)
                     in
-                 FStar_All.pipe_right uu____59349 (FStar_String.concat ", ")
+                 FStar_All.pipe_right uu____3281 (FStar_String.concat ", ")
                   in
-               let uu____59376 =
-                 cflags_to_string c1.FStar_Syntax_Syntax.flags  in
-               FStar_Util.format5 "%s<%s> (%s) %s (attributes %s)"
-                 uu____59326 uu____59328 uu____59345 uu____59347 uu____59376
+               let uu____3308 = cflags_to_string c1.FStar_Syntax_Syntax.flags
+                  in
+               FStar_Util.format5 "%s<%s> (%s) %s (attributes %s)" uu____3258
+                 uu____3260 uu____3277 uu____3279 uu____3308
              else
-               (let uu____59381 =
+               (let uu____3313 =
                   (FStar_All.pipe_right c1.FStar_Syntax_Syntax.flags
                      (FStar_Util.for_some
-<<<<<<< HEAD
-                        (fun uu___438_59387  ->
-                           match uu___438_59387 with
-=======
                         (fun uu___46_3319  ->
                            match uu___46_3319 with
->>>>>>> fd51a1b6
                            | FStar_Syntax_Syntax.TOTAL  -> true
-                           | uu____59390 -> false)))
+                           | uu____3322 -> false)))
                     &&
-                    (let uu____59393 = FStar_Options.print_effect_args ()  in
-                     Prims.op_Negation uu____59393)
+                    (let uu____3325 = FStar_Options.print_effect_args ()  in
+                     Prims.op_Negation uu____3325)
                    in
-                if uu____59381
+                if uu____3313
                 then
-                  let uu____59397 =
+                  let uu____3329 =
                     term_to_string c1.FStar_Syntax_Syntax.result_typ  in
-                  FStar_Util.format1 "Tot %s" uu____59397
+                  FStar_Util.format1 "Tot %s" uu____3329
                 else
-                  (let uu____59402 =
-                     ((let uu____59406 = FStar_Options.print_effect_args ()
+                  (let uu____3334 =
+                     ((let uu____3338 = FStar_Options.print_effect_args ()
                           in
-                       Prims.op_Negation uu____59406) &&
-                        (let uu____59409 = FStar_Options.print_implicits ()
+                       Prims.op_Negation uu____3338) &&
+                        (let uu____3341 = FStar_Options.print_implicits ()
                             in
-                         Prims.op_Negation uu____59409))
+                         Prims.op_Negation uu____3341))
                        &&
                        (FStar_Ident.lid_equals
                           c1.FStar_Syntax_Syntax.effect_name
                           FStar_Parser_Const.effect_ML_lid)
                       in
-                   if uu____59402
+                   if uu____3334
                    then term_to_string c1.FStar_Syntax_Syntax.result_typ
                    else
-                     (let uu____59415 =
-                        (let uu____59419 = FStar_Options.print_effect_args ()
+                     (let uu____3347 =
+                        (let uu____3351 = FStar_Options.print_effect_args ()
                             in
-                         Prims.op_Negation uu____59419) &&
+                         Prims.op_Negation uu____3351) &&
                           (FStar_All.pipe_right c1.FStar_Syntax_Syntax.flags
                              (FStar_Util.for_some
-<<<<<<< HEAD
-                                (fun uu___439_59425  ->
-                                   match uu___439_59425 with
-=======
                                 (fun uu___47_3357  ->
                                    match uu___47_3357 with
->>>>>>> fd51a1b6
                                    | FStar_Syntax_Syntax.MLEFFECT  -> true
-                                   | uu____59428 -> false)))
+                                   | uu____3360 -> false)))
                          in
-                      if uu____59415
+                      if uu____3347
                       then
-                        let uu____59432 =
+                        let uu____3364 =
                           term_to_string c1.FStar_Syntax_Syntax.result_typ
                            in
-                        FStar_Util.format1 "ALL %s" uu____59432
+                        FStar_Util.format1 "ALL %s" uu____3364
                       else
-                        (let uu____59437 =
+                        (let uu____3369 =
                            sli c1.FStar_Syntax_Syntax.effect_name  in
-                         let uu____59439 =
+                         let uu____3371 =
                            term_to_string c1.FStar_Syntax_Syntax.result_typ
                             in
-                         FStar_Util.format2 "%s (%s)" uu____59437 uu____59439))))
+                         FStar_Util.format2 "%s (%s)" uu____3369 uu____3371))))
               in
            let dec =
-             let uu____59444 =
+             let uu____3376 =
                FStar_All.pipe_right c1.FStar_Syntax_Syntax.flags
                  (FStar_List.collect
-<<<<<<< HEAD
-                    (fun uu___440_59457  ->
-                       match uu___440_59457 with
-=======
                     (fun uu___48_3389  ->
                        match uu___48_3389 with
->>>>>>> fd51a1b6
                        | FStar_Syntax_Syntax.DECREASES e ->
-                           let uu____59464 =
-                             let uu____59466 = term_to_string e  in
-                             FStar_Util.format1 " (decreases %s)" uu____59466
+                           let uu____3396 =
+                             let uu____3398 = term_to_string e  in
+                             FStar_Util.format1 " (decreases %s)" uu____3398
                               in
-                           [uu____59464]
-                       | uu____59471 -> []))
+                           [uu____3396]
+                       | uu____3403 -> []))
                 in
-             FStar_All.pipe_right uu____59444 (FStar_String.concat " ")  in
+             FStar_All.pipe_right uu____3376 (FStar_String.concat " ")  in
            FStar_Util.format2 "%s%s" basic dec)
 
 and (cflag_to_string : FStar_Syntax_Syntax.cflag -> Prims.string) =
@@ -1265,7 +1186,7 @@
     | FStar_Syntax_Syntax.SHOULD_NOT_INLINE  -> "should_not_inline"
     | FStar_Syntax_Syntax.LEMMA  -> "lemma"
     | FStar_Syntax_Syntax.CPS  -> "cps"
-    | FStar_Syntax_Syntax.DECREASES uu____59490 -> ""
+    | FStar_Syntax_Syntax.DECREASES uu____3422 -> ""
 
 and (cflags_to_string : FStar_Syntax_Syntax.cflag Prims.list -> Prims.string)
   = fun fs  -> FStar_Common.string_of_list cflag_to_string fs
@@ -1275,55 +1196,50 @@
   fun phi  -> term_to_string phi
 
 and (metadata_to_string : FStar_Syntax_Syntax.metadata -> Prims.string) =
-<<<<<<< HEAD
-  fun uu___441_59500  ->
-    match uu___441_59500 with
-=======
   fun uu___49_3432  ->
     match uu___49_3432 with
->>>>>>> fd51a1b6
     | FStar_Syntax_Syntax.Meta_pattern ps ->
         let pats =
-          let uu____59517 =
+          let uu____3449 =
             FStar_All.pipe_right ps
               (FStar_List.map
                  (fun args  ->
-                    let uu____59554 =
+                    let uu____3486 =
                       FStar_All.pipe_right args
                         (FStar_List.map
-                           (fun uu____59579  ->
-                              match uu____59579 with
-                              | (t,uu____59588) -> term_to_string t))
+                           (fun uu____3511  ->
+                              match uu____3511 with
+                              | (t,uu____3520) -> term_to_string t))
                        in
-                    FStar_All.pipe_right uu____59554
+                    FStar_All.pipe_right uu____3486
                       (FStar_String.concat "; ")))
              in
-          FStar_All.pipe_right uu____59517 (FStar_String.concat "\\/")  in
+          FStar_All.pipe_right uu____3449 (FStar_String.concat "\\/")  in
         FStar_Util.format1 "{Meta_pattern %s}" pats
     | FStar_Syntax_Syntax.Meta_named lid ->
-        let uu____59605 = sli lid  in
-        FStar_Util.format1 "{Meta_named %s}" uu____59605
-    | FStar_Syntax_Syntax.Meta_labeled (l,r,uu____59610) ->
-        let uu____59615 = FStar_Range.string_of_range r  in
-        FStar_Util.format2 "{Meta_labeled (%s, %s)}" l uu____59615
+        let uu____3537 = sli lid  in
+        FStar_Util.format1 "{Meta_named %s}" uu____3537
+    | FStar_Syntax_Syntax.Meta_labeled (l,r,uu____3542) ->
+        let uu____3547 = FStar_Range.string_of_range r  in
+        FStar_Util.format2 "{Meta_labeled (%s, %s)}" l uu____3547
     | FStar_Syntax_Syntax.Meta_desugared msi -> "{Meta_desugared}"
     | FStar_Syntax_Syntax.Meta_monadic (m,t) ->
-        let uu____59626 = sli m  in
-        let uu____59628 = term_to_string t  in
-        FStar_Util.format2 "{Meta_monadic(%s @ %s)}" uu____59626 uu____59628
+        let uu____3558 = sli m  in
+        let uu____3560 = term_to_string t  in
+        FStar_Util.format2 "{Meta_monadic(%s @ %s)}" uu____3558 uu____3560
     | FStar_Syntax_Syntax.Meta_monadic_lift (m,m',t) ->
-        let uu____59638 = sli m  in
-        let uu____59640 = sli m'  in
-        let uu____59642 = term_to_string t  in
-        FStar_Util.format3 "{Meta_monadic_lift(%s -> %s @ %s)}" uu____59638
-          uu____59640 uu____59642
+        let uu____3570 = sli m  in
+        let uu____3572 = sli m'  in
+        let uu____3574 = term_to_string t  in
+        FStar_Util.format3 "{Meta_monadic_lift(%s -> %s @ %s)}" uu____3570
+          uu____3572 uu____3574
 
 let (term_to_string' :
   FStar_Syntax_DsEnv.env -> FStar_Syntax_Syntax.term -> Prims.string) =
   fun env  ->
     fun x  ->
-      let uu____59657 = FStar_Options.ugly ()  in
-      if uu____59657
+      let uu____3589 = FStar_Options.ugly ()  in
+      if uu____3589
       then term_to_string x
       else
         (let e = FStar_Syntax_Resugar.resugar_term' env x  in
@@ -1335,71 +1251,71 @@
   FStar_Syntax_DsEnv.env -> FStar_Syntax_Syntax.binder -> FStar_Util.json) =
   fun env  ->
     fun b  ->
-      let uu____59678 = b  in
-      match uu____59678 with
+      let uu____3610 = b  in
+      match uu____3610 with
       | (a,imp) ->
           let n1 =
-            let uu____59686 = FStar_Syntax_Syntax.is_null_binder b  in
-            if uu____59686
+            let uu____3618 = FStar_Syntax_Syntax.is_null_binder b  in
+            if uu____3618
             then FStar_Util.JsonNull
             else
-              (let uu____59691 =
-                 let uu____59693 = nm_to_string a  in
-                 imp_to_string uu____59693 imp  in
-               FStar_Util.JsonStr uu____59691)
+              (let uu____3623 =
+                 let uu____3625 = nm_to_string a  in
+                 imp_to_string uu____3625 imp  in
+               FStar_Util.JsonStr uu____3623)
              in
           let t =
-            let uu____59696 = term_to_string' env a.FStar_Syntax_Syntax.sort
+            let uu____3628 = term_to_string' env a.FStar_Syntax_Syntax.sort
                in
-            FStar_Util.JsonStr uu____59696  in
+            FStar_Util.JsonStr uu____3628  in
           FStar_Util.JsonAssoc [("name", n1); ("type", t)]
   
 let (binders_to_json :
   FStar_Syntax_DsEnv.env -> FStar_Syntax_Syntax.binders -> FStar_Util.json) =
   fun env  ->
     fun bs  ->
-      let uu____59728 = FStar_List.map (binder_to_json env) bs  in
-      FStar_Util.JsonList uu____59728
+      let uu____3660 = FStar_List.map (binder_to_json env) bs  in
+      FStar_Util.JsonList uu____3660
   
 let (enclose_universes : Prims.string -> Prims.string) =
   fun s  ->
-    let uu____59746 = FStar_Options.print_universes ()  in
-    if uu____59746 then Prims.op_Hat "<" (Prims.op_Hat s ">") else ""
+    let uu____3678 = FStar_Options.print_universes ()  in
+    if uu____3678 then Prims.op_Hat "<" (Prims.op_Hat s ">") else ""
   
 let (tscheme_to_string : FStar_Syntax_Syntax.tscheme -> Prims.string) =
   fun s  ->
-    let uu____59762 =
-      let uu____59764 = FStar_Options.ugly ()  in
-      Prims.op_Negation uu____59764  in
-    if uu____59762
+    let uu____3694 =
+      let uu____3696 = FStar_Options.ugly ()  in Prims.op_Negation uu____3696
+       in
+    if uu____3694
     then
       let d = FStar_Syntax_Resugar.resugar_tscheme s  in
       let d1 = FStar_Parser_ToDocument.decl_to_document d  in
       FStar_Pprint.pretty_string (FStar_Util.float_of_string "1.0")
         (Prims.parse_int "100") d1
     else
-      (let uu____59774 = s  in
-       match uu____59774 with
+      (let uu____3706 = s  in
+       match uu____3706 with
        | (us,t) ->
-           let uu____59786 =
-             let uu____59788 = univ_names_to_string us  in
-             FStar_All.pipe_left enclose_universes uu____59788  in
-           let uu____59792 = term_to_string t  in
-           FStar_Util.format2 "%s%s" uu____59786 uu____59792)
+           let uu____3718 =
+             let uu____3720 = univ_names_to_string us  in
+             FStar_All.pipe_left enclose_universes uu____3720  in
+           let uu____3724 = term_to_string t  in
+           FStar_Util.format2 "%s%s" uu____3718 uu____3724)
   
 let (action_to_string : FStar_Syntax_Syntax.action -> Prims.string) =
   fun a  ->
-    let uu____59802 = sli a.FStar_Syntax_Syntax.action_name  in
-    let uu____59804 =
+    let uu____3734 = sli a.FStar_Syntax_Syntax.action_name  in
+    let uu____3736 =
       binders_to_string " " a.FStar_Syntax_Syntax.action_params  in
-    let uu____59807 =
-      let uu____59809 =
+    let uu____3739 =
+      let uu____3741 =
         univ_names_to_string a.FStar_Syntax_Syntax.action_univs  in
-      FStar_All.pipe_left enclose_universes uu____59809  in
-    let uu____59813 = term_to_string a.FStar_Syntax_Syntax.action_typ  in
-    let uu____59815 = term_to_string a.FStar_Syntax_Syntax.action_defn  in
-    FStar_Util.format5 "%s%s %s : %s = %s" uu____59802 uu____59804
-      uu____59807 uu____59813 uu____59815
+      FStar_All.pipe_left enclose_universes uu____3741  in
+    let uu____3745 = term_to_string a.FStar_Syntax_Syntax.action_typ  in
+    let uu____3747 = term_to_string a.FStar_Syntax_Syntax.action_defn  in
+    FStar_Util.format5 "%s%s %s : %s = %s" uu____3734 uu____3736 uu____3739
+      uu____3745 uu____3747
   
 let (eff_decl_to_string' :
   Prims.bool ->
@@ -1411,10 +1327,10 @@
     fun r  ->
       fun q  ->
         fun ed  ->
-          let uu____59846 =
-            let uu____59848 = FStar_Options.ugly ()  in
-            Prims.op_Negation uu____59848  in
-          if uu____59846
+          let uu____3778 =
+            let uu____3780 = FStar_Options.ugly ()  in
+            Prims.op_Negation uu____3780  in
+          if uu____3778
           then
             let d = FStar_Syntax_Resugar.resugar_eff_decl for_free r q ed  in
             let d1 = FStar_Parser_ToDocument.decl_to_document d  in
@@ -1422,119 +1338,118 @@
               (Prims.parse_int "100") d1
           else
             (let actions_to_string actions =
-               let uu____59869 =
+               let uu____3801 =
                  FStar_All.pipe_right actions
                    (FStar_List.map action_to_string)
                   in
-               FStar_All.pipe_right uu____59869 (FStar_String.concat ",\n\t")
+               FStar_All.pipe_right uu____3801 (FStar_String.concat ",\n\t")
                 in
-             let uu____59884 =
-               let uu____59888 =
-                 let uu____59892 = lid_to_string ed.FStar_Syntax_Syntax.mname
+             let uu____3816 =
+               let uu____3820 =
+                 let uu____3824 = lid_to_string ed.FStar_Syntax_Syntax.mname
                     in
-                 let uu____59894 =
-                   let uu____59898 =
-                     let uu____59900 =
+                 let uu____3826 =
+                   let uu____3830 =
+                     let uu____3832 =
                        univ_names_to_string ed.FStar_Syntax_Syntax.univs  in
-                     FStar_All.pipe_left enclose_universes uu____59900  in
-                   let uu____59904 =
-                     let uu____59908 =
+                     FStar_All.pipe_left enclose_universes uu____3832  in
+                   let uu____3836 =
+                     let uu____3840 =
                        binders_to_string " " ed.FStar_Syntax_Syntax.binders
                         in
-                     let uu____59911 =
-                       let uu____59915 =
+                     let uu____3843 =
+                       let uu____3847 =
                          term_to_string ed.FStar_Syntax_Syntax.signature  in
-                       let uu____59917 =
-                         let uu____59921 =
+                       let uu____3849 =
+                         let uu____3853 =
                            tscheme_to_string ed.FStar_Syntax_Syntax.ret_wp
                             in
-                         let uu____59923 =
-                           let uu____59927 =
+                         let uu____3855 =
+                           let uu____3859 =
                              tscheme_to_string ed.FStar_Syntax_Syntax.bind_wp
                               in
-                           let uu____59929 =
-                             let uu____59933 =
+                           let uu____3861 =
+                             let uu____3865 =
                                tscheme_to_string
                                  ed.FStar_Syntax_Syntax.if_then_else
                                 in
-                             let uu____59935 =
-                               let uu____59939 =
+                             let uu____3867 =
+                               let uu____3871 =
                                  tscheme_to_string
                                    ed.FStar_Syntax_Syntax.ite_wp
                                   in
-                               let uu____59941 =
-                                 let uu____59945 =
+                               let uu____3873 =
+                                 let uu____3877 =
                                    tscheme_to_string
                                      ed.FStar_Syntax_Syntax.stronger
                                     in
-                                 let uu____59947 =
-                                   let uu____59951 =
+                                 let uu____3879 =
+                                   let uu____3883 =
                                      tscheme_to_string
                                        ed.FStar_Syntax_Syntax.close_wp
                                       in
-                                   let uu____59953 =
-                                     let uu____59957 =
+                                   let uu____3885 =
+                                     let uu____3889 =
                                        tscheme_to_string
                                          ed.FStar_Syntax_Syntax.assert_p
                                         in
-                                     let uu____59959 =
-                                       let uu____59963 =
+                                     let uu____3891 =
+                                       let uu____3895 =
                                          tscheme_to_string
                                            ed.FStar_Syntax_Syntax.assume_p
                                           in
-                                       let uu____59965 =
-                                         let uu____59969 =
+                                       let uu____3897 =
+                                         let uu____3901 =
                                            tscheme_to_string
                                              ed.FStar_Syntax_Syntax.null_wp
                                             in
-                                         let uu____59971 =
-                                           let uu____59975 =
+                                         let uu____3903 =
+                                           let uu____3907 =
                                              tscheme_to_string
                                                ed.FStar_Syntax_Syntax.trivial
                                               in
-                                           let uu____59977 =
-                                             let uu____59981 =
+                                           let uu____3909 =
+                                             let uu____3913 =
                                                term_to_string
                                                  ed.FStar_Syntax_Syntax.repr
                                                 in
-                                             let uu____59983 =
-                                               let uu____59987 =
+                                             let uu____3915 =
+                                               let uu____3919 =
                                                  tscheme_to_string
                                                    ed.FStar_Syntax_Syntax.bind_repr
                                                   in
-                                               let uu____59989 =
-                                                 let uu____59993 =
+                                               let uu____3921 =
+                                                 let uu____3925 =
                                                    tscheme_to_string
                                                      ed.FStar_Syntax_Syntax.return_repr
                                                     in
-                                                 let uu____59995 =
-                                                   let uu____59999 =
+                                                 let uu____3927 =
+                                                   let uu____3931 =
                                                      actions_to_string
                                                        ed.FStar_Syntax_Syntax.actions
                                                       in
-                                                   [uu____59999]  in
-                                                 uu____59993 :: uu____59995
-                                                  in
-                                               uu____59987 :: uu____59989  in
-                                             uu____59981 :: uu____59983  in
-                                           uu____59975 :: uu____59977  in
-                                         uu____59969 :: uu____59971  in
-                                       uu____59963 :: uu____59965  in
-                                     uu____59957 :: uu____59959  in
-                                   uu____59951 :: uu____59953  in
-                                 uu____59945 :: uu____59947  in
-                               uu____59939 :: uu____59941  in
-                             uu____59933 :: uu____59935  in
-                           uu____59927 :: uu____59929  in
-                         uu____59921 :: uu____59923  in
-                       uu____59915 :: uu____59917  in
-                     uu____59908 :: uu____59911  in
-                   uu____59898 :: uu____59904  in
-                 uu____59892 :: uu____59894  in
-               (if for_free then "_for_free " else "") :: uu____59888  in
+                                                   [uu____3931]  in
+                                                 uu____3925 :: uu____3927  in
+                                               uu____3919 :: uu____3921  in
+                                             uu____3913 :: uu____3915  in
+                                           uu____3907 :: uu____3909  in
+                                         uu____3901 :: uu____3903  in
+                                       uu____3895 :: uu____3897  in
+                                     uu____3889 :: uu____3891  in
+                                   uu____3883 :: uu____3885  in
+                                 uu____3877 :: uu____3879  in
+                               uu____3871 :: uu____3873  in
+                             uu____3865 :: uu____3867  in
+                           uu____3859 :: uu____3861  in
+                         uu____3853 :: uu____3855  in
+                       uu____3847 :: uu____3849  in
+                     uu____3840 :: uu____3843  in
+                   uu____3830 :: uu____3836  in
+                 uu____3824 :: uu____3826  in
+               (if for_free then "_for_free " else "") :: uu____3820  in
              FStar_Util.format
                "new_effect%s { %s%s %s : %s \n  return_wp   = %s\n; bind_wp     = %s\n; if_then_else= %s\n; ite_wp      = %s\n; stronger    = %s\n; close_wp    = %s\n; assert_p    = %s\n; assume_p    = %s\n; null_wp     = %s\n; trivial     = %s\n; repr        = %s\n; bind_repr   = %s\n; return_repr = %s\nand effect_actions\n\t%s\n}\n"
-               uu____59884)
+               uu____3816)
   
 let (eff_decl_to_string :
   Prims.bool -> FStar_Syntax_Syntax.eff_decl -> Prims.string) =
@@ -1562,66 +1477,66 @@
       | FStar_Syntax_Syntax.Sig_pragma (FStar_Syntax_Syntax.PopOptions ) ->
           "#pop-options"
       | FStar_Syntax_Syntax.Sig_inductive_typ
-          (lid,univs1,tps,k,uu____60073,uu____60074) ->
+          (lid,univs1,tps,k,uu____4005,uu____4006) ->
           let quals_str = quals_to_string' x.FStar_Syntax_Syntax.sigquals  in
           let binders_str = binders_to_string " " tps  in
           let term_str = term_to_string k  in
-          let uu____60090 = FStar_Options.print_universes ()  in
-          if uu____60090
+          let uu____4022 = FStar_Options.print_universes ()  in
+          if uu____4022
           then
-            let uu____60094 = univ_names_to_string univs1  in
+            let uu____4026 = univ_names_to_string univs1  in
             FStar_Util.format5 "%stype %s<%s> %s : %s" quals_str
-              lid.FStar_Ident.str uu____60094 binders_str term_str
+              lid.FStar_Ident.str uu____4026 binders_str term_str
           else
             FStar_Util.format4 "%stype %s %s : %s" quals_str
               lid.FStar_Ident.str binders_str term_str
       | FStar_Syntax_Syntax.Sig_datacon
-          (lid,univs1,t,uu____60103,uu____60104,uu____60105) ->
-          let uu____60112 = FStar_Options.print_universes ()  in
-          if uu____60112
+          (lid,univs1,t,uu____4035,uu____4036,uu____4037) ->
+          let uu____4044 = FStar_Options.print_universes ()  in
+          if uu____4044
           then
-            let uu____60116 = univ_names_to_string univs1  in
-            let uu____60118 = term_to_string t  in
-            FStar_Util.format3 "datacon<%s> %s : %s" uu____60116
-              lid.FStar_Ident.str uu____60118
+            let uu____4048 = univ_names_to_string univs1  in
+            let uu____4050 = term_to_string t  in
+            FStar_Util.format3 "datacon<%s> %s : %s" uu____4048
+              lid.FStar_Ident.str uu____4050
           else
-            (let uu____60123 = term_to_string t  in
+            (let uu____4055 = term_to_string t  in
              FStar_Util.format2 "datacon %s : %s" lid.FStar_Ident.str
-               uu____60123)
+               uu____4055)
       | FStar_Syntax_Syntax.Sig_declare_typ (lid,univs1,t) ->
-          let uu____60129 = quals_to_string' x.FStar_Syntax_Syntax.sigquals
+          let uu____4061 = quals_to_string' x.FStar_Syntax_Syntax.sigquals
              in
-          let uu____60131 =
-            let uu____60133 = FStar_Options.print_universes ()  in
-            if uu____60133
+          let uu____4063 =
+            let uu____4065 = FStar_Options.print_universes ()  in
+            if uu____4065
             then
-              let uu____60137 = univ_names_to_string univs1  in
-              FStar_Util.format1 "<%s>" uu____60137
+              let uu____4069 = univ_names_to_string univs1  in
+              FStar_Util.format1 "<%s>" uu____4069
             else ""  in
-          let uu____60143 = term_to_string t  in
-          FStar_Util.format4 "%sval %s %s : %s" uu____60129
-            lid.FStar_Ident.str uu____60131 uu____60143
+          let uu____4075 = term_to_string t  in
+          FStar_Util.format4 "%sval %s %s : %s" uu____4061
+            lid.FStar_Ident.str uu____4063 uu____4075
       | FStar_Syntax_Syntax.Sig_assume (lid,us,f) ->
-          let uu____60149 = FStar_Options.print_universes ()  in
-          if uu____60149
+          let uu____4081 = FStar_Options.print_universes ()  in
+          if uu____4081
           then
-            let uu____60153 = univ_names_to_string us  in
-            let uu____60155 = term_to_string f  in
+            let uu____4085 = univ_names_to_string us  in
+            let uu____4087 = term_to_string f  in
             FStar_Util.format3 "val %s<%s> : %s" lid.FStar_Ident.str
-              uu____60153 uu____60155
+              uu____4085 uu____4087
           else
-            (let uu____60160 = term_to_string f  in
-             FStar_Util.format2 "val %s : %s" lid.FStar_Ident.str uu____60160)
-      | FStar_Syntax_Syntax.Sig_let (lbs,uu____60164) ->
+            (let uu____4092 = term_to_string f  in
+             FStar_Util.format2 "val %s : %s" lid.FStar_Ident.str uu____4092)
+      | FStar_Syntax_Syntax.Sig_let (lbs,uu____4096) ->
           lbs_to_string x.FStar_Syntax_Syntax.sigquals lbs
       | FStar_Syntax_Syntax.Sig_main e ->
-          let uu____60170 = term_to_string e  in
-          FStar_Util.format1 "let _ = %s" uu____60170
-      | FStar_Syntax_Syntax.Sig_bundle (ses,uu____60174) ->
-          let uu____60183 =
-            let uu____60185 = FStar_List.map sigelt_to_string ses  in
-            FStar_All.pipe_right uu____60185 (FStar_String.concat "\n")  in
-          Prims.op_Hat "(* Sig_bundle *)" uu____60183
+          let uu____4102 = term_to_string e  in
+          FStar_Util.format1 "let _ = %s" uu____4102
+      | FStar_Syntax_Syntax.Sig_bundle (ses,uu____4106) ->
+          let uu____4115 =
+            let uu____4117 = FStar_List.map sigelt_to_string ses  in
+            FStar_All.pipe_right uu____4117 (FStar_String.concat "\n")  in
+          Prims.op_Hat "(* Sig_bundle *)" uu____4115
       | FStar_Syntax_Syntax.Sig_new_effect ed ->
           eff_decl_to_string' false x.FStar_Syntax_Syntax.sigrng
             x.FStar_Syntax_Syntax.sigquals ed
@@ -1635,115 +1550,115 @@
             with
             | (FStar_Pervasives_Native.None ,FStar_Pervasives_Native.None )
                 -> failwith "impossible"
-            | (FStar_Pervasives_Native.Some lift_wp,uu____60230) -> lift_wp
-            | (uu____60237,FStar_Pervasives_Native.Some lift) -> lift  in
-          let uu____60245 =
+            | (FStar_Pervasives_Native.Some lift_wp,uu____4162) -> lift_wp
+            | (uu____4169,FStar_Pervasives_Native.Some lift) -> lift  in
+          let uu____4177 =
             FStar_Syntax_Subst.open_univ_vars
               (FStar_Pervasives_Native.fst lift_wp)
               (FStar_Pervasives_Native.snd lift_wp)
              in
-          (match uu____60245 with
+          (match uu____4177 with
            | (us,t) ->
-               let uu____60257 = lid_to_string se.FStar_Syntax_Syntax.source
+               let uu____4189 = lid_to_string se.FStar_Syntax_Syntax.source
                   in
-               let uu____60259 = lid_to_string se.FStar_Syntax_Syntax.target
+               let uu____4191 = lid_to_string se.FStar_Syntax_Syntax.target
                   in
-               let uu____60261 = univ_names_to_string us  in
-               let uu____60263 = term_to_string t  in
-               FStar_Util.format4 "sub_effect %s ~> %s : <%s> %s" uu____60257
-                 uu____60259 uu____60261 uu____60263)
+               let uu____4193 = univ_names_to_string us  in
+               let uu____4195 = term_to_string t  in
+               FStar_Util.format4 "sub_effect %s ~> %s : <%s> %s" uu____4189
+                 uu____4191 uu____4193 uu____4195)
       | FStar_Syntax_Syntax.Sig_effect_abbrev (l,univs1,tps,c,flags) ->
-          let uu____60275 = FStar_Options.print_universes ()  in
-          if uu____60275
+          let uu____4207 = FStar_Options.print_universes ()  in
+          if uu____4207
           then
-            let uu____60279 =
-              let uu____60284 =
+            let uu____4211 =
+              let uu____4216 =
                 FStar_Syntax_Syntax.mk
                   (FStar_Syntax_Syntax.Tm_arrow (tps, c))
                   FStar_Pervasives_Native.None FStar_Range.dummyRange
                  in
-              FStar_Syntax_Subst.open_univ_vars univs1 uu____60284  in
-            (match uu____60279 with
+              FStar_Syntax_Subst.open_univ_vars univs1 uu____4216  in
+            (match uu____4211 with
              | (univs2,t) ->
-                 let uu____60298 =
-                   let uu____60303 =
-                     let uu____60304 = FStar_Syntax_Subst.compress t  in
-                     uu____60304.FStar_Syntax_Syntax.n  in
-                   match uu____60303 with
+                 let uu____4230 =
+                   let uu____4235 =
+                     let uu____4236 = FStar_Syntax_Subst.compress t  in
+                     uu____4236.FStar_Syntax_Syntax.n  in
+                   match uu____4235 with
                    | FStar_Syntax_Syntax.Tm_arrow (bs,c1) -> (bs, c1)
-                   | uu____60333 -> failwith "impossible"  in
-                 (match uu____60298 with
+                   | uu____4265 -> failwith "impossible"  in
+                 (match uu____4230 with
                   | (tps1,c1) ->
-                      let uu____60342 = sli l  in
-                      let uu____60344 = univ_names_to_string univs2  in
-                      let uu____60346 = binders_to_string " " tps1  in
-                      let uu____60349 = comp_to_string c1  in
-                      FStar_Util.format4 "effect %s<%s> %s = %s" uu____60342
-                        uu____60344 uu____60346 uu____60349))
+                      let uu____4274 = sli l  in
+                      let uu____4276 = univ_names_to_string univs2  in
+                      let uu____4278 = binders_to_string " " tps1  in
+                      let uu____4281 = comp_to_string c1  in
+                      FStar_Util.format4 "effect %s<%s> %s = %s" uu____4274
+                        uu____4276 uu____4278 uu____4281))
           else
-            (let uu____60354 = sli l  in
-             let uu____60356 = binders_to_string " " tps  in
-             let uu____60359 = comp_to_string c  in
-             FStar_Util.format3 "effect %s %s = %s" uu____60354 uu____60356
-               uu____60359)
+            (let uu____4286 = sli l  in
+             let uu____4288 = binders_to_string " " tps  in
+             let uu____4291 = comp_to_string c  in
+             FStar_Util.format3 "effect %s %s = %s" uu____4286 uu____4288
+               uu____4291)
       | FStar_Syntax_Syntax.Sig_splice (lids,t) ->
-          let uu____60368 =
-            let uu____60370 = FStar_List.map FStar_Ident.string_of_lid lids
+          let uu____4300 =
+            let uu____4302 = FStar_List.map FStar_Ident.string_of_lid lids
                in
-            FStar_All.pipe_left (FStar_String.concat "; ") uu____60370  in
-          let uu____60380 = term_to_string t  in
-          FStar_Util.format2 "splice[%s] (%s)" uu____60368 uu____60380
+            FStar_All.pipe_left (FStar_String.concat "; ") uu____4302  in
+          let uu____4312 = term_to_string t  in
+          FStar_Util.format2 "splice[%s] (%s)" uu____4300 uu____4312
        in
     match x.FStar_Syntax_Syntax.sigattrs with
     | [] -> basic
-    | uu____60384 ->
-        let uu____60387 = attrs_to_string x.FStar_Syntax_Syntax.sigattrs  in
-        Prims.op_Hat uu____60387 (Prims.op_Hat "\n" basic)
+    | uu____4316 ->
+        let uu____4319 = attrs_to_string x.FStar_Syntax_Syntax.sigattrs  in
+        Prims.op_Hat uu____4319 (Prims.op_Hat "\n" basic)
   
 let (format_error : FStar_Range.range -> Prims.string -> Prims.string) =
   fun r  ->
     fun msg  ->
-      let uu____60404 = FStar_Range.string_of_range r  in
-      FStar_Util.format2 "%s: %s\n" uu____60404 msg
+      let uu____4336 = FStar_Range.string_of_range r  in
+      FStar_Util.format2 "%s: %s\n" uu____4336 msg
   
 let rec (sigelt_to_string_short : FStar_Syntax_Syntax.sigelt -> Prims.string)
   =
   fun x  ->
     match x.FStar_Syntax_Syntax.sigel with
     | FStar_Syntax_Syntax.Sig_let
-        ((uu____60415,{ FStar_Syntax_Syntax.lbname = lb;
-                        FStar_Syntax_Syntax.lbunivs = uu____60417;
-                        FStar_Syntax_Syntax.lbtyp = t;
-                        FStar_Syntax_Syntax.lbeff = uu____60419;
-                        FStar_Syntax_Syntax.lbdef = uu____60420;
-                        FStar_Syntax_Syntax.lbattrs = uu____60421;
-                        FStar_Syntax_Syntax.lbpos = uu____60422;_}::[]),uu____60423)
+        ((uu____4347,{ FStar_Syntax_Syntax.lbname = lb;
+                       FStar_Syntax_Syntax.lbunivs = uu____4349;
+                       FStar_Syntax_Syntax.lbtyp = t;
+                       FStar_Syntax_Syntax.lbeff = uu____4351;
+                       FStar_Syntax_Syntax.lbdef = uu____4352;
+                       FStar_Syntax_Syntax.lbattrs = uu____4353;
+                       FStar_Syntax_Syntax.lbpos = uu____4354;_}::[]),uu____4355)
         ->
-        let uu____60446 = lbname_to_string lb  in
-        let uu____60448 = term_to_string t  in
-        FStar_Util.format2 "let %s : %s" uu____60446 uu____60448
-    | uu____60451 ->
-        let uu____60452 =
+        let uu____4378 = lbname_to_string lb  in
+        let uu____4380 = term_to_string t  in
+        FStar_Util.format2 "let %s : %s" uu____4378 uu____4380
+    | uu____4383 ->
+        let uu____4384 =
           FStar_All.pipe_right (FStar_Syntax_Util.lids_of_sigelt x)
             (FStar_List.map (fun l  -> l.FStar_Ident.str))
            in
-        FStar_All.pipe_right uu____60452 (FStar_String.concat ", ")
+        FStar_All.pipe_right uu____4384 (FStar_String.concat ", ")
   
 let rec (modul_to_string : FStar_Syntax_Syntax.modul -> Prims.string) =
   fun m  ->
-    let uu____60476 = sli m.FStar_Syntax_Syntax.name  in
-    let uu____60478 =
-      let uu____60480 =
+    let uu____4408 = sli m.FStar_Syntax_Syntax.name  in
+    let uu____4410 =
+      let uu____4412 =
         FStar_List.map sigelt_to_string m.FStar_Syntax_Syntax.declarations
          in
-      FStar_All.pipe_right uu____60480 (FStar_String.concat "\n")  in
-    let uu____60490 =
-      let uu____60492 =
+      FStar_All.pipe_right uu____4412 (FStar_String.concat "\n")  in
+    let uu____4422 =
+      let uu____4424 =
         FStar_List.map sigelt_to_string m.FStar_Syntax_Syntax.exports  in
-      FStar_All.pipe_right uu____60492 (FStar_String.concat "\n")  in
+      FStar_All.pipe_right uu____4424 (FStar_String.concat "\n")  in
     FStar_Util.format3
-      "module %s\nDeclarations: [\n%s\n]\nExports: [\n%s\n]\n" uu____60476
-      uu____60478 uu____60490
+      "module %s\nDeclarations: [\n%s\n]\nExports: [\n%s\n]\n" uu____4408
+      uu____4410 uu____4422
   
 let (abs_ascription_to_string :
   (FStar_Syntax_Syntax.lcomp,FStar_Ident.lident) FStar_Util.either
@@ -1756,13 +1671,13 @@
          FStar_Util.string_builder_append strb "None"
      | FStar_Pervasives_Native.Some (FStar_Util.Inl lc) ->
          (FStar_Util.string_builder_append strb "Some Inr ";
-          (let uu____60536 =
+          (let uu____4468 =
              FStar_Ident.text_of_lid lc.FStar_Syntax_Syntax.eff_name  in
-           FStar_Util.string_builder_append strb uu____60536))
+           FStar_Util.string_builder_append strb uu____4468))
      | FStar_Pervasives_Native.Some (FStar_Util.Inr lid) ->
          (FStar_Util.string_builder_append strb "Some Inr ";
-          (let uu____60545 = FStar_Ident.text_of_lid lid  in
-           FStar_Util.string_builder_append strb uu____60545)));
+          (let uu____4477 = FStar_Ident.text_of_lid lid  in
+           FStar_Util.string_builder_append strb uu____4477)));
     FStar_Util.string_of_string_builder strb
   
 let list_to_string :
@@ -1774,13 +1689,13 @@
       | x::xs ->
           let strb = FStar_Util.new_string_builder ()  in
           (FStar_Util.string_builder_append strb "[";
-           (let uu____60586 = f x  in
-            FStar_Util.string_builder_append strb uu____60586);
+           (let uu____4518 = f x  in
+            FStar_Util.string_builder_append strb uu____4518);
            FStar_List.iter
              (fun x1  ->
                 FStar_Util.string_builder_append strb "; ";
-                (let uu____60595 = f x1  in
-                 FStar_Util.string_builder_append strb uu____60595)) xs;
+                (let uu____4527 = f x1  in
+                 FStar_Util.string_builder_append strb uu____4527)) xs;
            FStar_Util.string_builder_append strb "]";
            FStar_Util.string_of_string_builder strb)
   
@@ -1794,13 +1709,13 @@
       | x::xs ->
           let strb = FStar_Util.new_string_builder ()  in
           (FStar_Util.string_builder_append strb "{";
-           (let uu____60642 = f x  in
-            FStar_Util.string_builder_append strb uu____60642);
+           (let uu____4574 = f x  in
+            FStar_Util.string_builder_append strb uu____4574);
            FStar_List.iter
              (fun x1  ->
                 FStar_Util.string_builder_append strb ", ";
-                (let uu____60651 = f x1  in
-                 FStar_Util.string_builder_append strb uu____60651)) xs;
+                (let uu____4583 = f x1  in
+                 FStar_Util.string_builder_append strb uu____4583)) xs;
            FStar_Util.string_builder_append strb "}";
            FStar_Util.string_of_string_builder strb)
   
@@ -1808,37 +1723,31 @@
   Prims.string -> FStar_Syntax_Syntax.bv Prims.list -> Prims.string) =
   fun sep  ->
     fun bvs  ->
-      let uu____60673 = FStar_List.map FStar_Syntax_Syntax.mk_binder bvs  in
-      binders_to_string sep uu____60673
+      let uu____4605 = FStar_List.map FStar_Syntax_Syntax.mk_binder bvs  in
+      binders_to_string sep uu____4605
   
 let rec (emb_typ_to_string : FStar_Syntax_Syntax.emb_typ -> Prims.string) =
-<<<<<<< HEAD
-  fun uu___442_60686  ->
-    match uu___442_60686 with
-=======
   fun uu___50_4618  ->
     match uu___50_4618 with
->>>>>>> fd51a1b6
     | FStar_Syntax_Syntax.ET_abstract  -> "abstract"
     | FStar_Syntax_Syntax.ET_app (h,[]) -> h
     | FStar_Syntax_Syntax.ET_app (h,args) ->
-        let uu____60702 =
-          let uu____60704 =
-            let uu____60706 =
-              let uu____60708 =
-                let uu____60710 = FStar_List.map emb_typ_to_string args  in
-                FStar_All.pipe_right uu____60710 (FStar_String.concat " ")
-                 in
-              Prims.op_Hat uu____60708 ")"  in
-            Prims.op_Hat " " uu____60706  in
-          Prims.op_Hat h uu____60704  in
-        Prims.op_Hat "(" uu____60702
+        let uu____4634 =
+          let uu____4636 =
+            let uu____4638 =
+              let uu____4640 =
+                let uu____4642 = FStar_List.map emb_typ_to_string args  in
+                FStar_All.pipe_right uu____4642 (FStar_String.concat " ")  in
+              Prims.op_Hat uu____4640 ")"  in
+            Prims.op_Hat " " uu____4638  in
+          Prims.op_Hat h uu____4636  in
+        Prims.op_Hat "(" uu____4634
     | FStar_Syntax_Syntax.ET_fun (a,b) ->
-        let uu____60725 =
-          let uu____60727 = emb_typ_to_string a  in
-          let uu____60729 =
-            let uu____60731 = emb_typ_to_string b  in
-            Prims.op_Hat ") -> " uu____60731  in
-          Prims.op_Hat uu____60727 uu____60729  in
-        Prims.op_Hat "(" uu____60725
+        let uu____4657 =
+          let uu____4659 = emb_typ_to_string a  in
+          let uu____4661 =
+            let uu____4663 = emb_typ_to_string b  in
+            Prims.op_Hat ") -> " uu____4663  in
+          Prims.op_Hat uu____4659 uu____4661  in
+        Prims.op_Hat "(" uu____4657
   