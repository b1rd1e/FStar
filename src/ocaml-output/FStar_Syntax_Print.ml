open Prims
let rec delta_depth_to_string:
  FStar_Syntax_Syntax.delta_depth -> Prims.string =
  fun uu___250_3  ->
    match uu___250_3 with
    | FStar_Syntax_Syntax.Delta_constant  -> "Delta_constant"
    | FStar_Syntax_Syntax.Delta_defined_at_level i ->
        let uu____5 = FStar_Util.string_of_int i in
        Prims.strcat "Delta_defined_at_level " uu____5
    | FStar_Syntax_Syntax.Delta_equational  -> "Delta_equational"
    | FStar_Syntax_Syntax.Delta_abstract d ->
        let uu____7 =
          let uu____8 = delta_depth_to_string d in Prims.strcat uu____8 ")" in
        Prims.strcat "Delta_abstract (" uu____7
let sli: FStar_Ident.lident -> Prims.string =
  fun l  ->
    let uu____12 = FStar_Options.print_real_names () in
    if uu____12
    then l.FStar_Ident.str
    else (l.FStar_Ident.ident).FStar_Ident.idText
let lid_to_string: FStar_Ident.lid -> Prims.string = fun l  -> sli l
let fv_to_string: FStar_Syntax_Syntax.fv -> Prims.string =
  fun fv  ->
    lid_to_string (fv.FStar_Syntax_Syntax.fv_name).FStar_Syntax_Syntax.v
let bv_to_string: FStar_Syntax_Syntax.bv -> Prims.string =
  fun bv  ->
    let uu____23 =
      let uu____24 = FStar_Util.string_of_int bv.FStar_Syntax_Syntax.index in
      Prims.strcat "#" uu____24 in
    Prims.strcat (bv.FStar_Syntax_Syntax.ppname).FStar_Ident.idText uu____23
let nm_to_string: FStar_Syntax_Syntax.bv -> Prims.string =
  fun bv  ->
    let uu____28 = FStar_Options.print_real_names () in
    if uu____28
    then bv_to_string bv
    else (bv.FStar_Syntax_Syntax.ppname).FStar_Ident.idText
let db_to_string: FStar_Syntax_Syntax.bv -> Prims.string =
  fun bv  ->
    let uu____33 =
      let uu____34 = FStar_Util.string_of_int bv.FStar_Syntax_Syntax.index in
      Prims.strcat "@" uu____34 in
    Prims.strcat (bv.FStar_Syntax_Syntax.ppname).FStar_Ident.idText uu____33
let infix_prim_ops:
  (FStar_Ident.lident,Prims.string) FStar_Pervasives_Native.tuple2 Prims.list
  =
  [(FStar_Parser_Const.op_Addition, "+");
  (FStar_Parser_Const.op_Subtraction, "-");
  (FStar_Parser_Const.op_Multiply, "*");
  (FStar_Parser_Const.op_Division, "/");
  (FStar_Parser_Const.op_Eq, "=");
  (FStar_Parser_Const.op_ColonEq, ":=");
  (FStar_Parser_Const.op_notEq, "<>");
  (FStar_Parser_Const.op_And, "&&");
  (FStar_Parser_Const.op_Or, "||");
  (FStar_Parser_Const.op_LTE, "<=");
  (FStar_Parser_Const.op_GTE, ">=");
  (FStar_Parser_Const.op_LT, "<");
  (FStar_Parser_Const.op_GT, ">");
  (FStar_Parser_Const.op_Modulus, "mod");
  (FStar_Parser_Const.and_lid, "/\\");
  (FStar_Parser_Const.or_lid, "\\/");
  (FStar_Parser_Const.imp_lid, "==>");
  (FStar_Parser_Const.iff_lid, "<==>");
  (FStar_Parser_Const.precedes_lid, "<<");
  (FStar_Parser_Const.eq2_lid, "==");
  (FStar_Parser_Const.eq3_lid, "===")]
let unary_prim_ops:
  (FStar_Ident.lident,Prims.string) FStar_Pervasives_Native.tuple2 Prims.list
  =
  [(FStar_Parser_Const.op_Negation, "not");
  (FStar_Parser_Const.op_Minus, "-");
  (FStar_Parser_Const.not_lid, "~")]
let is_prim_op:
  FStar_Ident.lident Prims.list ->
    FStar_Syntax_Syntax.term' FStar_Syntax_Syntax.syntax -> Prims.bool
  =
  fun ps  ->
    fun f  ->
      match f.FStar_Syntax_Syntax.n with
      | FStar_Syntax_Syntax.Tm_fvar fv ->
          FStar_All.pipe_right ps
            (FStar_Util.for_some (FStar_Syntax_Syntax.fv_eq_lid fv))
      | uu____168 -> false
let get_lid:
  FStar_Syntax_Syntax.term' FStar_Syntax_Syntax.syntax -> FStar_Ident.lident
  =
  fun f  ->
    match f.FStar_Syntax_Syntax.n with
    | FStar_Syntax_Syntax.Tm_fvar fv ->
        (fv.FStar_Syntax_Syntax.fv_name).FStar_Syntax_Syntax.v
    | uu____177 -> failwith "get_lid"
let is_infix_prim_op: FStar_Syntax_Syntax.term -> Prims.bool =
  fun e  ->
    is_prim_op
      (FStar_Pervasives_Native.fst (FStar_List.split infix_prim_ops)) e
let is_unary_prim_op: FStar_Syntax_Syntax.term -> Prims.bool =
  fun e  ->
    is_prim_op
      (FStar_Pervasives_Native.fst (FStar_List.split unary_prim_ops)) e
let quants:
  (FStar_Ident.lident,Prims.string) FStar_Pervasives_Native.tuple2 Prims.list
  =
  [(FStar_Parser_Const.forall_lid, "forall");
  (FStar_Parser_Const.exists_lid, "exists")]
type exp = FStar_Syntax_Syntax.term[@@deriving show]
let is_b2t: FStar_Syntax_Syntax.typ -> Prims.bool =
  fun t  -> is_prim_op [FStar_Parser_Const.b2t_lid] t
let is_quant: FStar_Syntax_Syntax.typ -> Prims.bool =
  fun t  ->
    is_prim_op (FStar_Pervasives_Native.fst (FStar_List.split quants)) t
let is_ite: FStar_Syntax_Syntax.typ -> Prims.bool =
  fun t  -> is_prim_op [FStar_Parser_Const.ite_lid] t
let is_lex_cons: exp -> Prims.bool =
  fun f  -> is_prim_op [FStar_Parser_Const.lexcons_lid] f
let is_lex_top: exp -> Prims.bool =
  fun f  -> is_prim_op [FStar_Parser_Const.lextop_lid] f
let is_inr:
  'Auu____232 'Auu____233 .
    ('Auu____233,'Auu____232) FStar_Util.either -> Prims.bool
  =
  fun uu___251_241  ->
    match uu___251_241 with
    | FStar_Util.Inl uu____246 -> false
    | FStar_Util.Inr uu____247 -> true
let filter_imp:
  'Auu____250 .
    ('Auu____250,FStar_Syntax_Syntax.arg_qualifier
                   FStar_Pervasives_Native.option)
      FStar_Pervasives_Native.tuple2 Prims.list ->
      ('Auu____250,FStar_Syntax_Syntax.arg_qualifier
                     FStar_Pervasives_Native.option)
        FStar_Pervasives_Native.tuple2 Prims.list
  =
  fun a  ->
    FStar_All.pipe_right a
      (FStar_List.filter
         (fun uu___252_304  ->
            match uu___252_304 with
            | (uu____311,FStar_Pervasives_Native.Some
               (FStar_Syntax_Syntax.Implicit uu____312)) -> false
            | uu____315 -> true))
let rec reconstruct_lex:
  exp ->
    FStar_Syntax_Syntax.term' FStar_Syntax_Syntax.syntax Prims.list
      FStar_Pervasives_Native.option
  =
  fun e  ->
    let uu____331 =
      let uu____332 = FStar_Syntax_Subst.compress e in
      uu____332.FStar_Syntax_Syntax.n in
    match uu____331 with
    | FStar_Syntax_Syntax.Tm_app (f,args) ->
        let args1 = filter_imp args in
        let exps = FStar_List.map FStar_Pervasives_Native.fst args1 in
        let uu____395 =
          (is_lex_cons f) &&
            ((FStar_List.length exps) = (Prims.parse_int "2")) in
        if uu____395
        then
          let uu____404 =
            let uu____411 = FStar_List.nth exps (Prims.parse_int "1") in
            reconstruct_lex uu____411 in
          (match uu____404 with
           | FStar_Pervasives_Native.Some xs ->
               let uu____429 =
                 let uu____434 = FStar_List.nth exps (Prims.parse_int "0") in
                 uu____434 :: xs in
               FStar_Pervasives_Native.Some uu____429
           | FStar_Pervasives_Native.None  -> FStar_Pervasives_Native.None)
        else FStar_Pervasives_Native.None
    | uu____458 ->
        let uu____459 = is_lex_top e in
        if uu____459
        then FStar_Pervasives_Native.Some []
        else FStar_Pervasives_Native.None
let rec find: 'a . ('a -> Prims.bool) -> 'a Prims.list -> 'a =
  fun f  ->
    fun l  ->
      match l with
      | [] -> failwith "blah"
      | hd1::tl1 ->
          let uu____502 = f hd1 in if uu____502 then hd1 else find f tl1
let find_lid:
  FStar_Ident.lident ->
    (FStar_Ident.lident,Prims.string) FStar_Pervasives_Native.tuple2
      Prims.list -> Prims.string
  =
  fun x  ->
    fun xs  ->
      let uu____522 =
        find
          (fun p  -> FStar_Ident.lid_equals x (FStar_Pervasives_Native.fst p))
          xs in
      FStar_Pervasives_Native.snd uu____522
let infix_prim_op_to_string:
  FStar_Syntax_Syntax.term' FStar_Syntax_Syntax.syntax -> Prims.string =
  fun e  -> let uu____544 = get_lid e in find_lid uu____544 infix_prim_ops
let unary_prim_op_to_string:
  FStar_Syntax_Syntax.term' FStar_Syntax_Syntax.syntax -> Prims.string =
  fun e  -> let uu____552 = get_lid e in find_lid uu____552 unary_prim_ops
let quant_to_string:
  FStar_Syntax_Syntax.term' FStar_Syntax_Syntax.syntax -> Prims.string =
  fun t  -> let uu____560 = get_lid t in find_lid uu____560 quants
let const_to_string: FStar_Const.sconst -> Prims.string =
<<<<<<< HEAD
  fun x  ->
    match x with
    | FStar_Const.Const_effect  -> "Effect"
    | FStar_Const.Const_unit  -> "()"
    | FStar_Const.Const_bool b -> if b then "true" else "false"
    | FStar_Const.Const_float x1 -> FStar_Util.string_of_float x1
    | FStar_Const.Const_string (s,uu____600) -> FStar_Util.format1 "\"%s\"" s
    | FStar_Const.Const_bytearray uu____601 -> "<bytearray>"
    | FStar_Const.Const_int (x1,uu____609) -> x1
    | FStar_Const.Const_char c ->
        Prims.strcat "'" (Prims.strcat (FStar_Util.string_of_char c) "'")
    | FStar_Const.Const_range r -> FStar_Range.string_of_range r
    | FStar_Const.Const_reify  -> "reify"
    | FStar_Const.Const_reflect l ->
        let uu____634 = sli l in
        FStar_Util.format1 "[[%s.reflect]]" uu____634
let lbname_to_string: FStar_Syntax_Syntax.lbname -> Prims.string =
  fun uu___204_638  ->
    match uu___204_638 with
=======
  fun x  -> FStar_Parser_Const.const_to_string x
let lbname_to_string: FStar_Syntax_Syntax.lbname -> Prims.string =
  fun uu___253_566  ->
    match uu___253_566 with
>>>>>>> 58829485
    | FStar_Util.Inl l -> bv_to_string l
    | FStar_Util.Inr l ->
        lid_to_string (l.FStar_Syntax_Syntax.fv_name).FStar_Syntax_Syntax.v
let tag_of_term: FStar_Syntax_Syntax.term -> Prims.string =
  fun t  ->
    match t.FStar_Syntax_Syntax.n with
    | FStar_Syntax_Syntax.Tm_bvar x ->
<<<<<<< HEAD
        let uu____646 = db_to_string x in Prims.strcat "Tm_bvar: " uu____646
    | FStar_Syntax_Syntax.Tm_name x ->
        let uu____648 = nm_to_string x in Prims.strcat "Tm_name: " uu____648
    | FStar_Syntax_Syntax.Tm_fvar x ->
        let uu____650 =
          lid_to_string (x.FStar_Syntax_Syntax.fv_name).FStar_Syntax_Syntax.v in
        Prims.strcat "Tm_fvar: " uu____650
    | FStar_Syntax_Syntax.Tm_uinst uu____651 -> "Tm_uinst"
    | FStar_Syntax_Syntax.Tm_constant uu____658 -> "Tm_constant"
    | FStar_Syntax_Syntax.Tm_type uu____659 -> "Tm_type"
    | FStar_Syntax_Syntax.Tm_abs uu____660 -> "Tm_abs"
    | FStar_Syntax_Syntax.Tm_arrow uu____677 -> "Tm_arrow"
    | FStar_Syntax_Syntax.Tm_refine uu____690 -> "Tm_refine"
    | FStar_Syntax_Syntax.Tm_app uu____697 -> "Tm_app"
    | FStar_Syntax_Syntax.Tm_match uu____712 -> "Tm_match"
    | FStar_Syntax_Syntax.Tm_ascribed uu____735 -> "Tm_ascribed"
    | FStar_Syntax_Syntax.Tm_let uu____762 -> "Tm_let"
    | FStar_Syntax_Syntax.Tm_uvar uu____775 -> "Tm_uvar"
    | FStar_Syntax_Syntax.Tm_delayed (uu____792,m) ->
        let uu____834 = FStar_ST.op_Bang m in
        (match uu____834 with
         | FStar_Pervasives_Native.None  -> "Tm_delayed"
         | FStar_Pervasives_Native.Some uu____909 -> "Tm_delayed-resolved")
    | FStar_Syntax_Syntax.Tm_meta uu____914 -> "Tm_meta"
    | FStar_Syntax_Syntax.Tm_unknown  -> "Tm_unknown"
let uvar_to_string: FStar_Syntax_Syntax.uvar -> Prims.string =
  fun u  ->
    let uu____925 = FStar_Options.hide_uvar_nums () in
    if uu____925
    then "?"
    else
      (let uu____927 =
         let uu____928 = FStar_Syntax_Unionfind.uvar_id u in
         FStar_All.pipe_right uu____928 FStar_Util.string_of_int in
       Prims.strcat "?" uu____927)
let version_to_string: FStar_Syntax_Syntax.version -> Prims.string =
  fun v1  ->
    let uu____933 = FStar_Util.string_of_int v1.FStar_Syntax_Syntax.major in
    let uu____934 = FStar_Util.string_of_int v1.FStar_Syntax_Syntax.minor in
    FStar_Util.format2 "%s.%s" uu____933 uu____934
let univ_uvar_to_string: FStar_Syntax_Syntax.universe_uvar -> Prims.string =
  fun u  ->
    let uu____939 = FStar_Options.hide_uvar_nums () in
    if uu____939
    then "?"
    else
      (let uu____941 =
         let uu____942 =
           let uu____943 = FStar_Syntax_Unionfind.univ_uvar_id u in
           FStar_All.pipe_right uu____943 FStar_Util.string_of_int in
         let uu____944 =
           let uu____945 = version_to_string (FStar_Pervasives_Native.snd u) in
           Prims.strcat ":" uu____945 in
         Prims.strcat uu____942 uu____944 in
       Prims.strcat "?" uu____941)
=======
        let uu____573 = db_to_string x in Prims.strcat "Tm_bvar: " uu____573
    | FStar_Syntax_Syntax.Tm_name x ->
        let uu____575 = nm_to_string x in Prims.strcat "Tm_name: " uu____575
    | FStar_Syntax_Syntax.Tm_fvar x ->
        let uu____577 =
          lid_to_string (x.FStar_Syntax_Syntax.fv_name).FStar_Syntax_Syntax.v in
        Prims.strcat "Tm_fvar: " uu____577
    | FStar_Syntax_Syntax.Tm_uinst uu____578 -> "Tm_uinst"
    | FStar_Syntax_Syntax.Tm_constant uu____585 -> "Tm_constant"
    | FStar_Syntax_Syntax.Tm_type uu____586 -> "Tm_type"
    | FStar_Syntax_Syntax.Tm_abs uu____587 -> "Tm_abs"
    | FStar_Syntax_Syntax.Tm_arrow uu____604 -> "Tm_arrow"
    | FStar_Syntax_Syntax.Tm_refine uu____617 -> "Tm_refine"
    | FStar_Syntax_Syntax.Tm_app uu____624 -> "Tm_app"
    | FStar_Syntax_Syntax.Tm_match uu____639 -> "Tm_match"
    | FStar_Syntax_Syntax.Tm_ascribed uu____662 -> "Tm_ascribed"
    | FStar_Syntax_Syntax.Tm_let uu____689 -> "Tm_let"
    | FStar_Syntax_Syntax.Tm_uvar uu____702 -> "Tm_uvar"
    | FStar_Syntax_Syntax.Tm_delayed (uu____719,m) ->
        let uu____761 = FStar_ST.op_Bang m in
        (match uu____761 with
         | FStar_Pervasives_Native.None  -> "Tm_delayed"
         | FStar_Pervasives_Native.Some uu____836 -> "Tm_delayed-resolved")
    | FStar_Syntax_Syntax.Tm_meta uu____841 -> "Tm_meta"
    | FStar_Syntax_Syntax.Tm_unknown  -> "Tm_unknown"
let uvar_to_string: FStar_Syntax_Syntax.uvar -> Prims.string =
  fun u  ->
    let uu____851 = FStar_Options.hide_uvar_nums () in
    if uu____851
    then "?"
    else
      (let uu____853 =
         let uu____854 = FStar_Syntax_Unionfind.uvar_id u in
         FStar_All.pipe_right uu____854 FStar_Util.string_of_int in
       Prims.strcat "?" uu____853)
let version_to_string: FStar_Syntax_Syntax.version -> Prims.string =
  fun v1  ->
    let uu____858 = FStar_Util.string_of_int v1.FStar_Syntax_Syntax.major in
    let uu____859 = FStar_Util.string_of_int v1.FStar_Syntax_Syntax.minor in
    FStar_Util.format2 "%s.%s" uu____858 uu____859
let univ_uvar_to_string: FStar_Syntax_Syntax.universe_uvar -> Prims.string =
  fun u  ->
    let uu____863 = FStar_Options.hide_uvar_nums () in
    if uu____863
    then "?"
    else
      (let uu____865 =
         let uu____866 =
           let uu____867 = FStar_Syntax_Unionfind.univ_uvar_id u in
           FStar_All.pipe_right uu____867 FStar_Util.string_of_int in
         let uu____868 =
           let uu____869 = version_to_string (FStar_Pervasives_Native.snd u) in
           Prims.strcat ":" uu____869 in
         Prims.strcat uu____866 uu____868 in
       Prims.strcat "?" uu____865)
>>>>>>> 58829485
let rec int_of_univ:
  Prims.int ->
    FStar_Syntax_Syntax.universe ->
      (Prims.int,FStar_Syntax_Syntax.universe FStar_Pervasives_Native.option)
        FStar_Pervasives_Native.tuple2
  =
  fun n1  ->
    fun u  ->
<<<<<<< HEAD
      let uu____964 = FStar_Syntax_Subst.compress_univ u in
      match uu____964 with
      | FStar_Syntax_Syntax.U_zero  -> (n1, FStar_Pervasives_Native.None)
      | FStar_Syntax_Syntax.U_succ u1 ->
          int_of_univ (n1 + (Prims.parse_int "1")) u1
      | uu____974 -> (n1, (FStar_Pervasives_Native.Some u))
let rec univ_to_string: FStar_Syntax_Syntax.universe -> Prims.string =
  fun u  ->
    let uu____981 =
      let uu____982 = FStar_Options.ugly () in Prims.op_Negation uu____982 in
    if uu____981
=======
      let uu____886 = FStar_Syntax_Subst.compress_univ u in
      match uu____886 with
      | FStar_Syntax_Syntax.U_zero  -> (n1, FStar_Pervasives_Native.None)
      | FStar_Syntax_Syntax.U_succ u1 ->
          int_of_univ (n1 + (Prims.parse_int "1")) u1
      | uu____896 -> (n1, (FStar_Pervasives_Native.Some u))
let rec univ_to_string: FStar_Syntax_Syntax.universe -> Prims.string =
  fun u  ->
    let uu____902 =
      let uu____903 = FStar_Options.ugly () in Prims.op_Negation uu____903 in
    if uu____902
>>>>>>> 58829485
    then
      let e = FStar_Syntax_Resugar.resugar_universe u FStar_Range.dummyRange in
      let d = FStar_Parser_ToDocument.term_to_document e in
      FStar_Pprint.pretty_string (FStar_Util.float_of_string "1.0")
        (Prims.parse_int "100") d
    else
<<<<<<< HEAD
      (let uu____986 = FStar_Syntax_Subst.compress_univ u in
       match uu____986 with
       | FStar_Syntax_Syntax.U_unif u1 -> univ_uvar_to_string u1
       | FStar_Syntax_Syntax.U_name x -> x.FStar_Ident.idText
       | FStar_Syntax_Syntax.U_bvar x ->
           let uu____998 = FStar_Util.string_of_int x in
           Prims.strcat "@" uu____998
       | FStar_Syntax_Syntax.U_zero  -> "0"
       | FStar_Syntax_Syntax.U_succ u1 ->
           let uu____1000 = int_of_univ (Prims.parse_int "1") u1 in
           (match uu____1000 with
            | (n1,FStar_Pervasives_Native.None ) ->
                FStar_Util.string_of_int n1
            | (n1,FStar_Pervasives_Native.Some u2) ->
                let uu____1014 = univ_to_string u2 in
                let uu____1015 = FStar_Util.string_of_int n1 in
                FStar_Util.format2 "(%s + %s)" uu____1014 uu____1015)
       | FStar_Syntax_Syntax.U_max us ->
           let uu____1019 =
             let uu____1020 = FStar_List.map univ_to_string us in
             FStar_All.pipe_right uu____1020 (FStar_String.concat ", ") in
           FStar_Util.format1 "(max %s)" uu____1019
=======
      (let uu____907 = FStar_Syntax_Subst.compress_univ u in
       match uu____907 with
       | FStar_Syntax_Syntax.U_unif u1 -> univ_uvar_to_string u1
       | FStar_Syntax_Syntax.U_name x -> x.FStar_Ident.idText
       | FStar_Syntax_Syntax.U_bvar x ->
           let uu____919 = FStar_Util.string_of_int x in
           Prims.strcat "@" uu____919
       | FStar_Syntax_Syntax.U_zero  -> "0"
       | FStar_Syntax_Syntax.U_succ u1 ->
           let uu____921 = int_of_univ (Prims.parse_int "1") u1 in
           (match uu____921 with
            | (n1,FStar_Pervasives_Native.None ) ->
                FStar_Util.string_of_int n1
            | (n1,FStar_Pervasives_Native.Some u2) ->
                let uu____935 = univ_to_string u2 in
                let uu____936 = FStar_Util.string_of_int n1 in
                FStar_Util.format2 "(%s + %s)" uu____935 uu____936)
       | FStar_Syntax_Syntax.U_max us ->
           let uu____940 =
             let uu____941 = FStar_List.map univ_to_string us in
             FStar_All.pipe_right uu____941 (FStar_String.concat ", ") in
           FStar_Util.format1 "(max %s)" uu____940
>>>>>>> 58829485
       | FStar_Syntax_Syntax.U_unknown  -> "unknown")
let univs_to_string: FStar_Syntax_Syntax.universe Prims.list -> Prims.string
  =
  fun us  ->
<<<<<<< HEAD
    let uu____1033 = FStar_List.map univ_to_string us in
    FStar_All.pipe_right uu____1033 (FStar_String.concat ", ")
let univ_names_to_string: FStar_Ident.ident Prims.list -> Prims.string =
  fun us  ->
    let uu____1046 = FStar_List.map (fun x  -> x.FStar_Ident.idText) us in
    FStar_All.pipe_right uu____1046 (FStar_String.concat ", ")
let qual_to_string: FStar_Syntax_Syntax.qualifier -> Prims.string =
  fun uu___205_1056  ->
    match uu___205_1056 with
=======
    let uu____953 = FStar_List.map univ_to_string us in
    FStar_All.pipe_right uu____953 (FStar_String.concat ", ")
let univ_names_to_string: FStar_Ident.ident Prims.list -> Prims.string =
  fun us  ->
    let uu____965 = FStar_List.map (fun x  -> x.FStar_Ident.idText) us in
    FStar_All.pipe_right uu____965 (FStar_String.concat ", ")
let qual_to_string: FStar_Syntax_Syntax.qualifier -> Prims.string =
  fun uu___254_974  ->
    match uu___254_974 with
>>>>>>> 58829485
    | FStar_Syntax_Syntax.Assumption  -> "assume"
    | FStar_Syntax_Syntax.New  -> "new"
    | FStar_Syntax_Syntax.Private  -> "private"
    | FStar_Syntax_Syntax.Unfold_for_unification_and_vcgen  -> "unfold"
    | FStar_Syntax_Syntax.Inline_for_extraction  -> "inline"
    | FStar_Syntax_Syntax.NoExtract  -> "noextract"
    | FStar_Syntax_Syntax.Visible_default  -> "visible"
    | FStar_Syntax_Syntax.Irreducible  -> "irreducible"
    | FStar_Syntax_Syntax.Abstract  -> "abstract"
    | FStar_Syntax_Syntax.Noeq  -> "noeq"
    | FStar_Syntax_Syntax.Unopteq  -> "unopteq"
    | FStar_Syntax_Syntax.Logic  -> "logic"
    | FStar_Syntax_Syntax.TotalEffect  -> "total"
    | FStar_Syntax_Syntax.Discriminator l ->
<<<<<<< HEAD
        let uu____1058 = lid_to_string l in
        FStar_Util.format1 "(Discriminator %s)" uu____1058
    | FStar_Syntax_Syntax.Projector (l,x) ->
        let uu____1061 = lid_to_string l in
        FStar_Util.format2 "(Projector %s %s)" uu____1061
          x.FStar_Ident.idText
    | FStar_Syntax_Syntax.RecordType (ns,fns) ->
        let uu____1072 =
          let uu____1073 = FStar_Ident.path_of_ns ns in
          FStar_Ident.text_of_path uu____1073 in
        let uu____1076 =
          let uu____1077 =
            FStar_All.pipe_right fns (FStar_List.map FStar_Ident.text_of_id) in
          FStar_All.pipe_right uu____1077 (FStar_String.concat ", ") in
        FStar_Util.format2 "(RecordType %s %s)" uu____1072 uu____1076
    | FStar_Syntax_Syntax.RecordConstructor (ns,fns) ->
        let uu____1096 =
          let uu____1097 = FStar_Ident.path_of_ns ns in
          FStar_Ident.text_of_path uu____1097 in
        let uu____1100 =
          let uu____1101 =
            FStar_All.pipe_right fns (FStar_List.map FStar_Ident.text_of_id) in
          FStar_All.pipe_right uu____1101 (FStar_String.concat ", ") in
        FStar_Util.format2 "(RecordConstructor %s %s)" uu____1096 uu____1100
    | FStar_Syntax_Syntax.Action eff_lid ->
        let uu____1111 = lid_to_string eff_lid in
        FStar_Util.format1 "(Action %s)" uu____1111
=======
        let uu____976 = lid_to_string l in
        FStar_Util.format1 "(Discriminator %s)" uu____976
    | FStar_Syntax_Syntax.Projector (l,x) ->
        let uu____979 = lid_to_string l in
        FStar_Util.format2 "(Projector %s %s)" uu____979 x.FStar_Ident.idText
    | FStar_Syntax_Syntax.RecordType (ns,fns) ->
        let uu____990 =
          let uu____991 = FStar_Ident.path_of_ns ns in
          FStar_Ident.text_of_path uu____991 in
        let uu____994 =
          let uu____995 =
            FStar_All.pipe_right fns (FStar_List.map FStar_Ident.text_of_id) in
          FStar_All.pipe_right uu____995 (FStar_String.concat ", ") in
        FStar_Util.format2 "(RecordType %s %s)" uu____990 uu____994
    | FStar_Syntax_Syntax.RecordConstructor (ns,fns) ->
        let uu____1014 =
          let uu____1015 = FStar_Ident.path_of_ns ns in
          FStar_Ident.text_of_path uu____1015 in
        let uu____1018 =
          let uu____1019 =
            FStar_All.pipe_right fns (FStar_List.map FStar_Ident.text_of_id) in
          FStar_All.pipe_right uu____1019 (FStar_String.concat ", ") in
        FStar_Util.format2 "(RecordConstructor %s %s)" uu____1014 uu____1018
    | FStar_Syntax_Syntax.Action eff_lid ->
        let uu____1029 = lid_to_string eff_lid in
        FStar_Util.format1 "(Action %s)" uu____1029
>>>>>>> 58829485
    | FStar_Syntax_Syntax.ExceptionConstructor  -> "ExceptionConstructor"
    | FStar_Syntax_Syntax.HasMaskedEffect  -> "HasMaskedEffect"
    | FStar_Syntax_Syntax.Effect  -> "Effect"
    | FStar_Syntax_Syntax.Reifiable  -> "reify"
    | FStar_Syntax_Syntax.Reflectable l ->
        FStar_Util.format1 "(reflect %s)" l.FStar_Ident.str
    | FStar_Syntax_Syntax.OnlyName  -> "OnlyName"
let quals_to_string: FStar_Syntax_Syntax.qualifier Prims.list -> Prims.string
  =
  fun quals  ->
    match quals with
    | [] -> ""
<<<<<<< HEAD
    | uu____1121 ->
        let uu____1124 =
          FStar_All.pipe_right quals (FStar_List.map qual_to_string) in
        FStar_All.pipe_right uu____1124 (FStar_String.concat " ")
=======
    | uu____1038 ->
        let uu____1041 =
          FStar_All.pipe_right quals (FStar_List.map qual_to_string) in
        FStar_All.pipe_right uu____1041 (FStar_String.concat " ")
>>>>>>> 58829485
let quals_to_string':
  FStar_Syntax_Syntax.qualifier Prims.list -> Prims.string =
  fun quals  ->
    match quals with
    | [] -> ""
<<<<<<< HEAD
    | uu____1141 ->
        let uu____1144 = quals_to_string quals in Prims.strcat uu____1144 " "
let rec term_to_string: FStar_Syntax_Syntax.term -> Prims.string =
  fun x  ->
    let uu____1200 =
      let uu____1201 = FStar_Options.ugly () in Prims.op_Negation uu____1201 in
    if uu____1200
=======
    | uu____1057 ->
        let uu____1060 = quals_to_string quals in Prims.strcat uu____1060 " "
let rec term_to_string: FStar_Syntax_Syntax.term -> Prims.string =
  fun x  ->
    let uu____1116 =
      let uu____1117 = FStar_Options.ugly () in Prims.op_Negation uu____1117 in
    if uu____1116
>>>>>>> 58829485
    then
      let e = FStar_Syntax_Resugar.resugar_term x in
      let d = FStar_Parser_ToDocument.term_to_document e in
      FStar_Pprint.pretty_string (FStar_Util.float_of_string "1.0")
        (Prims.parse_int "100") d
    else
      (let x1 = FStar_Syntax_Subst.compress x in
       let x2 =
<<<<<<< HEAD
         let uu____1207 = FStar_Options.print_implicits () in
         if uu____1207 then x1 else FStar_Syntax_Util.unmeta x1 in
       match x2.FStar_Syntax_Syntax.n with
       | FStar_Syntax_Syntax.Tm_delayed uu____1209 -> failwith "impossible"
       | FStar_Syntax_Syntax.Tm_app (uu____1234,[]) -> failwith "Empty args!"
       | FStar_Syntax_Syntax.Tm_meta (t,FStar_Syntax_Syntax.Meta_pattern ps)
           ->
           let pats =
             let uu____1270 =
               FStar_All.pipe_right ps
                 (FStar_List.map
                    (fun args  ->
                       let uu____1300 =
                         FStar_All.pipe_right args
                           (FStar_List.map
                              (fun uu____1318  ->
                                 match uu____1318 with
                                 | (t1,uu____1324) -> term_to_string t1)) in
                       FStar_All.pipe_right uu____1300
                         (FStar_String.concat "; "))) in
             FStar_All.pipe_right uu____1270 (FStar_String.concat "\\/") in
           let uu____1329 = term_to_string t in
           FStar_Util.format2 "{:pattern %s} %s" pats uu____1329
       | FStar_Syntax_Syntax.Tm_meta
           (t,FStar_Syntax_Syntax.Meta_monadic (m,t')) ->
           let uu____1341 = tag_of_term t in
           let uu____1342 = sli m in
           let uu____1343 = term_to_string t' in
           let uu____1344 = term_to_string t in
           FStar_Util.format4 "(Monadic-%s{%s %s} %s)" uu____1341 uu____1342
             uu____1343 uu____1344
       | FStar_Syntax_Syntax.Tm_meta
           (t,FStar_Syntax_Syntax.Meta_monadic_lift (m0,m1,t')) ->
           let uu____1357 = tag_of_term t in
           let uu____1358 = term_to_string t' in
           let uu____1359 = sli m0 in
           let uu____1360 = sli m1 in
           let uu____1361 = term_to_string t in
           FStar_Util.format5 "(MonadicLift-%s{%s : %s -> %s} %s)" uu____1357
             uu____1358 uu____1359 uu____1360 uu____1361
       | FStar_Syntax_Syntax.Tm_meta
           (t,FStar_Syntax_Syntax.Meta_alien (uu____1363,s,uu____1365)) ->
           FStar_Util.format1 "(Meta_alien \"%s\")" s
       | FStar_Syntax_Syntax.Tm_meta
           (t,FStar_Syntax_Syntax.Meta_labeled (l,r,b)) when
           FStar_Options.print_implicits () ->
           let uu____1382 = FStar_Range.string_of_range r in
           let uu____1383 = term_to_string t in
           FStar_Util.format3 "Meta_labeled(%s, %s){%s}" l uu____1382
             uu____1383
       | FStar_Syntax_Syntax.Tm_meta (t,uu____1385) -> term_to_string t
       | FStar_Syntax_Syntax.Tm_bvar x3 ->
           let uu____1391 = db_to_string x3 in
           let uu____1392 =
             let uu____1393 = tag_of_term x3.FStar_Syntax_Syntax.sort in
             Prims.strcat ":" uu____1393 in
           Prims.strcat uu____1391 uu____1392
       | FStar_Syntax_Syntax.Tm_name x3 -> nm_to_string x3
       | FStar_Syntax_Syntax.Tm_fvar f -> fv_to_string f
       | FStar_Syntax_Syntax.Tm_uvar (u,uu____1397) -> uvar_to_string u
       | FStar_Syntax_Syntax.Tm_constant c -> const_to_string c
       | FStar_Syntax_Syntax.Tm_type u ->
           let uu____1424 = FStar_Options.print_universes () in
           if uu____1424
           then
             let uu____1425 = univ_to_string u in
             FStar_Util.format1 "Type u#(%s)" uu____1425
           else "Type"
       | FStar_Syntax_Syntax.Tm_arrow (bs,c) ->
           let uu____1445 = binders_to_string " -> " bs in
           let uu____1446 = comp_to_string c in
           FStar_Util.format2 "(%s -> %s)" uu____1445 uu____1446
=======
         let uu____1123 = FStar_Options.print_implicits () in
         if uu____1123 then x1 else FStar_Syntax_Util.unmeta x1 in
       match x2.FStar_Syntax_Syntax.n with
       | FStar_Syntax_Syntax.Tm_delayed uu____1125 -> failwith "impossible"
       | FStar_Syntax_Syntax.Tm_app (uu____1150,[]) -> failwith "Empty args!"
       | FStar_Syntax_Syntax.Tm_meta (t,FStar_Syntax_Syntax.Meta_pattern ps)
           ->
           let pats =
             let uu____1186 =
               FStar_All.pipe_right ps
                 (FStar_List.map
                    (fun args  ->
                       let uu____1216 =
                         FStar_All.pipe_right args
                           (FStar_List.map
                              (fun uu____1234  ->
                                 match uu____1234 with
                                 | (t1,uu____1240) -> term_to_string t1)) in
                       FStar_All.pipe_right uu____1216
                         (FStar_String.concat "; "))) in
             FStar_All.pipe_right uu____1186 (FStar_String.concat "\\/") in
           let uu____1245 = term_to_string t in
           FStar_Util.format2 "{:pattern %s} %s" pats uu____1245
       | FStar_Syntax_Syntax.Tm_meta
           (t,FStar_Syntax_Syntax.Meta_monadic (m,t')) ->
           let uu____1257 = tag_of_term t in
           let uu____1258 = sli m in
           let uu____1259 = term_to_string t' in
           let uu____1260 = term_to_string t in
           FStar_Util.format4 "(Monadic-%s{%s %s} %s)" uu____1257 uu____1258
             uu____1259 uu____1260
       | FStar_Syntax_Syntax.Tm_meta
           (t,FStar_Syntax_Syntax.Meta_monadic_lift (m0,m1,t')) ->
           let uu____1273 = tag_of_term t in
           let uu____1274 = term_to_string t' in
           let uu____1275 = sli m0 in
           let uu____1276 = sli m1 in
           let uu____1277 = term_to_string t in
           FStar_Util.format5 "(MonadicLift-%s{%s : %s -> %s} %s)" uu____1273
             uu____1274 uu____1275 uu____1276 uu____1277
       | FStar_Syntax_Syntax.Tm_meta
           (t,FStar_Syntax_Syntax.Meta_alien (uu____1279,s,uu____1281)) ->
           FStar_Util.format1 "(Meta_alien \"%s\")" s
       | FStar_Syntax_Syntax.Tm_meta
           (t,FStar_Syntax_Syntax.Meta_labeled (l,r,b)) ->
           let uu____1298 = FStar_Range.string_of_range r in
           let uu____1299 = term_to_string t in
           FStar_Util.format3 "Meta_labeled(%s, %s){%s}" l uu____1298
             uu____1299
       | FStar_Syntax_Syntax.Tm_meta (t,FStar_Syntax_Syntax.Meta_named l) ->
           let uu____1306 = lid_to_string l in
           let uu____1307 =
             FStar_Range.string_of_range t.FStar_Syntax_Syntax.pos in
           let uu____1308 = term_to_string t in
           FStar_Util.format3 "Meta_named(%s, %s){%s}" uu____1306 uu____1307
             uu____1308
       | FStar_Syntax_Syntax.Tm_meta
           (t,FStar_Syntax_Syntax.Meta_desugared uu____1310) ->
           let uu____1315 = term_to_string t in
           FStar_Util.format1 "Meta_desugared{%s}" uu____1315
       | FStar_Syntax_Syntax.Tm_bvar x3 ->
           let uu____1317 = db_to_string x3 in
           let uu____1318 =
             let uu____1319 = tag_of_term x3.FStar_Syntax_Syntax.sort in
             Prims.strcat ":" uu____1319 in
           Prims.strcat uu____1317 uu____1318
       | FStar_Syntax_Syntax.Tm_name x3 -> nm_to_string x3
       | FStar_Syntax_Syntax.Tm_fvar f -> fv_to_string f
       | FStar_Syntax_Syntax.Tm_uvar (u,uu____1323) -> uvar_to_string u
       | FStar_Syntax_Syntax.Tm_constant c -> const_to_string c
       | FStar_Syntax_Syntax.Tm_type u ->
           let uu____1350 = FStar_Options.print_universes () in
           if uu____1350
           then
             let uu____1351 = univ_to_string u in
             FStar_Util.format1 "Type u#(%s)" uu____1351
           else "Type"
       | FStar_Syntax_Syntax.Tm_arrow (bs,c) ->
           let uu____1371 = binders_to_string " -> " bs in
           let uu____1372 = comp_to_string c in
           FStar_Util.format2 "(%s -> %s)" uu____1371 uu____1372
>>>>>>> 58829485
       | FStar_Syntax_Syntax.Tm_abs (bs,t2,lc) ->
           (match lc with
            | FStar_Pervasives_Native.Some rc when
                FStar_Options.print_implicits () ->
<<<<<<< HEAD
                let uu____1471 = binders_to_string " " bs in
                let uu____1472 = term_to_string t2 in
                let uu____1473 =
                  if FStar_Option.isNone rc.FStar_Syntax_Syntax.residual_typ
                  then "None"
                  else
                    (let uu____1477 =
                       FStar_Option.get rc.FStar_Syntax_Syntax.residual_typ in
                     term_to_string uu____1477) in
                FStar_Util.format4 "(fun %s -> (%s $$ (residual) %s %s))"
                  uu____1471 uu____1472
                  (rc.FStar_Syntax_Syntax.residual_effect).FStar_Ident.str
                  uu____1473
            | uu____1480 ->
                let uu____1483 = binders_to_string " " bs in
                let uu____1484 = term_to_string t2 in
                FStar_Util.format2 "(fun %s -> %s)" uu____1483 uu____1484)
       | FStar_Syntax_Syntax.Tm_refine (xt,f) ->
           let uu____1491 = bv_to_string xt in
           let uu____1492 =
             FStar_All.pipe_right xt.FStar_Syntax_Syntax.sort term_to_string in
           let uu____1495 = FStar_All.pipe_right f formula_to_string in
           FStar_Util.format3 "(%s:%s{%s})" uu____1491 uu____1492 uu____1495
       | FStar_Syntax_Syntax.Tm_app (t,args) ->
           let uu____1520 = term_to_string t in
           let uu____1521 = args_to_string args in
           FStar_Util.format2 "(%s %s)" uu____1520 uu____1521
       | FStar_Syntax_Syntax.Tm_let (lbs,e) ->
           let uu____1540 = lbs_to_string [] lbs in
           let uu____1541 = term_to_string e in
           FStar_Util.format2 "%s\nin\n%s" uu____1540 uu____1541
=======
                let uu____1397 = binders_to_string " " bs in
                let uu____1398 = term_to_string t2 in
                let uu____1399 =
                  if FStar_Option.isNone rc.FStar_Syntax_Syntax.residual_typ
                  then "None"
                  else
                    (let uu____1403 =
                       FStar_Option.get rc.FStar_Syntax_Syntax.residual_typ in
                     term_to_string uu____1403) in
                FStar_Util.format4 "(fun %s -> (%s $$ (residual) %s %s))"
                  uu____1397 uu____1398
                  (rc.FStar_Syntax_Syntax.residual_effect).FStar_Ident.str
                  uu____1399
            | uu____1406 ->
                let uu____1409 = binders_to_string " " bs in
                let uu____1410 = term_to_string t2 in
                FStar_Util.format2 "(fun %s -> %s)" uu____1409 uu____1410)
       | FStar_Syntax_Syntax.Tm_refine (xt,f) ->
           let uu____1417 = bv_to_string xt in
           let uu____1418 =
             FStar_All.pipe_right xt.FStar_Syntax_Syntax.sort term_to_string in
           let uu____1421 = FStar_All.pipe_right f formula_to_string in
           FStar_Util.format3 "(%s:%s{%s})" uu____1417 uu____1418 uu____1421
       | FStar_Syntax_Syntax.Tm_app (t,args) ->
           let uu____1446 = term_to_string t in
           let uu____1447 = args_to_string args in
           FStar_Util.format2 "(%s %s)" uu____1446 uu____1447
       | FStar_Syntax_Syntax.Tm_let (lbs,e) ->
           let uu____1466 = lbs_to_string [] lbs in
           let uu____1467 = term_to_string e in
           FStar_Util.format2 "%s\nin\n%s" uu____1466 uu____1467
>>>>>>> 58829485
       | FStar_Syntax_Syntax.Tm_ascribed (e,(annot,topt),eff_name) ->
           let annot1 =
             match annot with
             | FStar_Util.Inl t ->
<<<<<<< HEAD
                 let uu____1602 =
                   let uu____1603 =
                     FStar_Util.map_opt eff_name FStar_Ident.text_of_lid in
                   FStar_All.pipe_right uu____1603
                     (FStar_Util.dflt "default") in
                 let uu____1608 = term_to_string t in
                 FStar_Util.format2 "[%s] %s" uu____1602 uu____1608
=======
                 let uu____1528 =
                   let uu____1529 =
                     FStar_Util.map_opt eff_name FStar_Ident.text_of_lid in
                   FStar_All.pipe_right uu____1529
                     (FStar_Util.dflt "default") in
                 let uu____1534 = term_to_string t in
                 FStar_Util.format2 "[%s] %s" uu____1528 uu____1534
>>>>>>> 58829485
             | FStar_Util.Inr c -> comp_to_string c in
           let topt1 =
             match topt with
             | FStar_Pervasives_Native.None  -> ""
             | FStar_Pervasives_Native.Some t ->
<<<<<<< HEAD
                 let uu____1624 = term_to_string t in
                 FStar_Util.format1 "by %s" uu____1624 in
           let uu____1625 = term_to_string e in
           FStar_Util.format3 "(%s <ascribed: %s %s)" uu____1625 annot1 topt1
       | FStar_Syntax_Syntax.Tm_match (head1,branches) ->
           let uu____1664 = term_to_string head1 in
           let uu____1665 =
             let uu____1666 =
               FStar_All.pipe_right branches
                 (FStar_List.map
                    (fun uu____1702  ->
                       match uu____1702 with
                       | (p,wopt,e) ->
                           let uu____1718 =
                             FStar_All.pipe_right p pat_to_string in
                           let uu____1719 =
                             match wopt with
                             | FStar_Pervasives_Native.None  -> ""
                             | FStar_Pervasives_Native.Some w ->
                                 let uu____1721 =
                                   FStar_All.pipe_right w term_to_string in
                                 FStar_Util.format1 "when %s" uu____1721 in
                           let uu____1722 =
                             FStar_All.pipe_right e term_to_string in
                           FStar_Util.format3 "%s %s -> %s" uu____1718
                             uu____1719 uu____1722)) in
             FStar_Util.concat_l "\n\t|" uu____1666 in
           FStar_Util.format2 "(match %s with\n\t| %s)" uu____1664 uu____1665
       | FStar_Syntax_Syntax.Tm_uinst (t,us) ->
           let uu____1729 = FStar_Options.print_universes () in
           if uu____1729
           then
             let uu____1730 = term_to_string t in
             let uu____1731 = univs_to_string us in
             FStar_Util.format2 "%s<%s>" uu____1730 uu____1731
           else term_to_string t
       | uu____1733 -> tag_of_term x2)
and pat_to_string: FStar_Syntax_Syntax.pat -> Prims.string =
  fun x  ->
    let uu____1735 =
      let uu____1736 = FStar_Options.ugly () in Prims.op_Negation uu____1736 in
    if uu____1735
=======
                 let uu____1550 = term_to_string t in
                 FStar_Util.format1 "by %s" uu____1550 in
           let uu____1551 = term_to_string e in
           FStar_Util.format3 "(%s <ascribed: %s %s)" uu____1551 annot1 topt1
       | FStar_Syntax_Syntax.Tm_match (head1,branches) ->
           let uu____1590 = term_to_string head1 in
           let uu____1591 =
             let uu____1592 =
               FStar_All.pipe_right branches
                 (FStar_List.map
                    (fun uu____1628  ->
                       match uu____1628 with
                       | (p,wopt,e) ->
                           let uu____1644 =
                             FStar_All.pipe_right p pat_to_string in
                           let uu____1645 =
                             match wopt with
                             | FStar_Pervasives_Native.None  -> ""
                             | FStar_Pervasives_Native.Some w ->
                                 let uu____1647 =
                                   FStar_All.pipe_right w term_to_string in
                                 FStar_Util.format1 "when %s" uu____1647 in
                           let uu____1648 =
                             FStar_All.pipe_right e term_to_string in
                           FStar_Util.format3 "%s %s -> %s" uu____1644
                             uu____1645 uu____1648)) in
             FStar_Util.concat_l "\n\t|" uu____1592 in
           FStar_Util.format2 "(match %s with\n\t| %s)" uu____1590 uu____1591
       | FStar_Syntax_Syntax.Tm_uinst (t,us) ->
           let uu____1655 = FStar_Options.print_universes () in
           if uu____1655
           then
             let uu____1656 = term_to_string t in
             let uu____1657 = univs_to_string us in
             FStar_Util.format2 "%s<%s>" uu____1656 uu____1657
           else term_to_string t
       | uu____1659 -> tag_of_term x2)
and pat_to_string: FStar_Syntax_Syntax.pat -> Prims.string =
  fun x  ->
    let uu____1661 =
      let uu____1662 = FStar_Options.ugly () in Prims.op_Negation uu____1662 in
    if uu____1661
>>>>>>> 58829485
    then
      let e = FStar_Syntax_Resugar.resugar_pat x in
      let d = FStar_Parser_ToDocument.pat_to_document e in
      FStar_Pprint.pretty_string (FStar_Util.float_of_string "1.0")
        (Prims.parse_int "100") d
    else
      (match x.FStar_Syntax_Syntax.v with
       | FStar_Syntax_Syntax.Pat_cons (l,pats) ->
<<<<<<< HEAD
           let uu____1758 = fv_to_string l in
           let uu____1759 =
             let uu____1760 =
               FStar_List.map
                 (fun uu____1771  ->
                    match uu____1771 with
                    | (x1,b) ->
                        let p = pat_to_string x1 in
                        if b then Prims.strcat "#" p else p) pats in
             FStar_All.pipe_right uu____1760 (FStar_String.concat " ") in
           FStar_Util.format2 "(%s %s)" uu____1758 uu____1759
       | FStar_Syntax_Syntax.Pat_dot_term (x1,uu____1783) ->
           let uu____1788 = FStar_Options.print_bound_var_types () in
           if uu____1788
           then
             let uu____1789 = bv_to_string x1 in
             let uu____1790 = term_to_string x1.FStar_Syntax_Syntax.sort in
             FStar_Util.format2 ".%s:%s" uu____1789 uu____1790
           else
             (let uu____1792 = bv_to_string x1 in
              FStar_Util.format1 ".%s" uu____1792)
       | FStar_Syntax_Syntax.Pat_var x1 ->
           let uu____1794 = FStar_Options.print_bound_var_types () in
           if uu____1794
           then
             let uu____1795 = bv_to_string x1 in
             let uu____1796 = term_to_string x1.FStar_Syntax_Syntax.sort in
             FStar_Util.format2 "%s:%s" uu____1795 uu____1796
           else bv_to_string x1
       | FStar_Syntax_Syntax.Pat_constant c -> const_to_string c
       | FStar_Syntax_Syntax.Pat_wild x1 ->
           let uu____1800 = FStar_Options.print_real_names () in
           if uu____1800
           then
             let uu____1801 = bv_to_string x1 in
             Prims.strcat "Pat_wild " uu____1801
=======
           let uu____1684 = fv_to_string l in
           let uu____1685 =
             let uu____1686 =
               FStar_List.map
                 (fun uu____1697  ->
                    match uu____1697 with
                    | (x1,b) ->
                        let p = pat_to_string x1 in
                        if b then Prims.strcat "#" p else p) pats in
             FStar_All.pipe_right uu____1686 (FStar_String.concat " ") in
           FStar_Util.format2 "(%s %s)" uu____1684 uu____1685
       | FStar_Syntax_Syntax.Pat_dot_term (x1,uu____1709) ->
           let uu____1714 = FStar_Options.print_bound_var_types () in
           if uu____1714
           then
             let uu____1715 = bv_to_string x1 in
             let uu____1716 = term_to_string x1.FStar_Syntax_Syntax.sort in
             FStar_Util.format2 ".%s:%s" uu____1715 uu____1716
           else
             (let uu____1718 = bv_to_string x1 in
              FStar_Util.format1 ".%s" uu____1718)
       | FStar_Syntax_Syntax.Pat_var x1 ->
           let uu____1720 = FStar_Options.print_bound_var_types () in
           if uu____1720
           then
             let uu____1721 = bv_to_string x1 in
             let uu____1722 = term_to_string x1.FStar_Syntax_Syntax.sort in
             FStar_Util.format2 "%s:%s" uu____1721 uu____1722
           else bv_to_string x1
       | FStar_Syntax_Syntax.Pat_constant c -> const_to_string c
       | FStar_Syntax_Syntax.Pat_wild x1 ->
           let uu____1726 = FStar_Options.print_real_names () in
           if uu____1726
           then
             let uu____1727 = bv_to_string x1 in
             Prims.strcat "Pat_wild " uu____1727
>>>>>>> 58829485
           else "_")
and lbs_to_string:
  FStar_Syntax_Syntax.qualifier Prims.list ->
    (Prims.bool,FStar_Syntax_Syntax.letbinding Prims.list)
      FStar_Pervasives_Native.tuple2 -> Prims.string
  =
  fun quals  ->
    fun lbs  ->
      let lbs1 =
<<<<<<< HEAD
        let uu____1820 = FStar_Options.print_universes () in
        if uu____1820
        then
          let uu____1827 =
            FStar_All.pipe_right (FStar_Pervasives_Native.snd lbs)
              (FStar_List.map
                 (fun lb  ->
                    let uu____1845 =
                      let uu____1850 =
=======
        let uu____1746 = FStar_Options.print_universes () in
        if uu____1746
        then
          let uu____1753 =
            FStar_All.pipe_right (FStar_Pervasives_Native.snd lbs)
              (FStar_List.map
                 (fun lb  ->
                    let uu____1771 =
                      let uu____1776 =
>>>>>>> 58829485
                        FStar_Syntax_Util.mk_conj
                          lb.FStar_Syntax_Syntax.lbtyp
                          lb.FStar_Syntax_Syntax.lbdef in
                      FStar_Syntax_Subst.open_univ_vars
<<<<<<< HEAD
                        lb.FStar_Syntax_Syntax.lbunivs uu____1850 in
                    match uu____1845 with
                    | (us,td) ->
                        let uu____1853 =
                          let uu____1862 =
                            let uu____1863 = FStar_Syntax_Subst.compress td in
                            uu____1863.FStar_Syntax_Syntax.n in
                          match uu____1862 with
                          | FStar_Syntax_Syntax.Tm_app
                              (uu____1874,(t,uu____1876)::(d,uu____1878)::[])
                              -> (t, d)
                          | uu____1921 -> failwith "Impossibe" in
                        (match uu____1853 with
                         | (t,d) ->
                             let uu___212_1940 = lb in
                             {
                               FStar_Syntax_Syntax.lbname =
                                 (uu___212_1940.FStar_Syntax_Syntax.lbname);
                               FStar_Syntax_Syntax.lbunivs = us;
                               FStar_Syntax_Syntax.lbtyp = t;
                               FStar_Syntax_Syntax.lbeff =
                                 (uu___212_1940.FStar_Syntax_Syntax.lbeff);
                               FStar_Syntax_Syntax.lbdef = d
                             }))) in
          ((FStar_Pervasives_Native.fst lbs), uu____1827)
        else lbs in
      let uu____1946 = quals_to_string' quals in
      let uu____1947 =
        let uu____1948 =
          FStar_All.pipe_right (FStar_Pervasives_Native.snd lbs1)
            (FStar_List.map
               (fun lb  ->
                  let uu____1963 =
                    lbname_to_string lb.FStar_Syntax_Syntax.lbname in
                  let uu____1964 =
                    let uu____1965 = FStar_Options.print_universes () in
                    if uu____1965
                    then
                      let uu____1966 =
                        let uu____1967 =
                          univ_names_to_string lb.FStar_Syntax_Syntax.lbunivs in
                        Prims.strcat uu____1967 ">" in
                      Prims.strcat "<" uu____1966
                    else "" in
                  let uu____1969 =
                    term_to_string lb.FStar_Syntax_Syntax.lbtyp in
                  let uu____1970 =
                    FStar_All.pipe_right lb.FStar_Syntax_Syntax.lbdef
                      term_to_string in
                  FStar_Util.format4 "%s %s : %s = %s" uu____1963 uu____1964
                    uu____1969 uu____1970)) in
        FStar_Util.concat_l "\n and " uu____1948 in
      FStar_Util.format3 "%slet %s %s" uu____1946
        (if FStar_Pervasives_Native.fst lbs1 then "rec" else "") uu____1947
and lcomp_to_string: FStar_Syntax_Syntax.lcomp -> Prims.string =
  fun lc  ->
    let uu____1977 = FStar_Options.print_effect_args () in
    if uu____1977
    then
      let uu____1978 = lc.FStar_Syntax_Syntax.comp () in
      comp_to_string uu____1978
    else
      (let uu____1980 = sli lc.FStar_Syntax_Syntax.eff_name in
       let uu____1981 = term_to_string lc.FStar_Syntax_Syntax.res_typ in
       FStar_Util.format2 "%s %s" uu____1980 uu____1981)
=======
                        lb.FStar_Syntax_Syntax.lbunivs uu____1776 in
                    match uu____1771 with
                    | (us,td) ->
                        let uu____1779 =
                          let uu____1788 =
                            let uu____1789 = FStar_Syntax_Subst.compress td in
                            uu____1789.FStar_Syntax_Syntax.n in
                          match uu____1788 with
                          | FStar_Syntax_Syntax.Tm_app
                              (uu____1800,(t,uu____1802)::(d,uu____1804)::[])
                              -> (t, d)
                          | uu____1847 -> failwith "Impossibe" in
                        (match uu____1779 with
                         | (t,d) ->
                             let uu___261_1866 = lb in
                             {
                               FStar_Syntax_Syntax.lbname =
                                 (uu___261_1866.FStar_Syntax_Syntax.lbname);
                               FStar_Syntax_Syntax.lbunivs = us;
                               FStar_Syntax_Syntax.lbtyp = t;
                               FStar_Syntax_Syntax.lbeff =
                                 (uu___261_1866.FStar_Syntax_Syntax.lbeff);
                               FStar_Syntax_Syntax.lbdef = d
                             }))) in
          ((FStar_Pervasives_Native.fst lbs), uu____1753)
        else lbs in
      let uu____1872 = quals_to_string' quals in
      let uu____1873 =
        let uu____1874 =
          FStar_All.pipe_right (FStar_Pervasives_Native.snd lbs1)
            (FStar_List.map
               (fun lb  ->
                  let uu____1889 =
                    lbname_to_string lb.FStar_Syntax_Syntax.lbname in
                  let uu____1890 =
                    let uu____1891 = FStar_Options.print_universes () in
                    if uu____1891
                    then
                      let uu____1892 =
                        let uu____1893 =
                          univ_names_to_string lb.FStar_Syntax_Syntax.lbunivs in
                        Prims.strcat uu____1893 ">" in
                      Prims.strcat "<" uu____1892
                    else "" in
                  let uu____1895 =
                    term_to_string lb.FStar_Syntax_Syntax.lbtyp in
                  let uu____1896 =
                    FStar_All.pipe_right lb.FStar_Syntax_Syntax.lbdef
                      term_to_string in
                  FStar_Util.format4 "%s %s : %s = %s" uu____1889 uu____1890
                    uu____1895 uu____1896)) in
        FStar_Util.concat_l "\n and " uu____1874 in
      FStar_Util.format3 "%slet %s %s" uu____1872
        (if FStar_Pervasives_Native.fst lbs1 then "rec" else "") uu____1873
and lcomp_to_string: FStar_Syntax_Syntax.lcomp -> Prims.string =
  fun lc  ->
    let uu____1903 = FStar_Options.print_effect_args () in
    if uu____1903
    then
      let uu____1904 = lc.FStar_Syntax_Syntax.comp () in
      comp_to_string uu____1904
    else
      (let uu____1906 = sli lc.FStar_Syntax_Syntax.eff_name in
       let uu____1907 = term_to_string lc.FStar_Syntax_Syntax.res_typ in
       FStar_Util.format2 "%s %s" uu____1906 uu____1907)
>>>>>>> 58829485
and imp_to_string:
  Prims.string ->
    FStar_Syntax_Syntax.arg_qualifier FStar_Pervasives_Native.option ->
      Prims.string
  =
  fun s  ->
<<<<<<< HEAD
    fun uu___206_1983  ->
      match uu___206_1983 with
=======
    fun uu___255_1909  ->
      match uu___255_1909 with
>>>>>>> 58829485
      | FStar_Pervasives_Native.Some (FStar_Syntax_Syntax.Implicit (false ))
          -> Prims.strcat "#" s
      | FStar_Pervasives_Native.Some (FStar_Syntax_Syntax.Implicit (true ))
          -> Prims.strcat "#." s
      | FStar_Pervasives_Native.Some (FStar_Syntax_Syntax.Equality ) ->
          Prims.strcat "$" s
<<<<<<< HEAD
      | uu____1986 -> s
=======
      | uu____1912 -> s
>>>>>>> 58829485
and binder_to_string':
  Prims.bool -> FStar_Syntax_Syntax.binder -> Prims.string =
  fun is_arrow  ->
    fun b  ->
<<<<<<< HEAD
      let uu____1991 =
        let uu____1992 = FStar_Options.ugly () in
        Prims.op_Negation uu____1992 in
      if uu____1991
      then
        let uu____1993 =
          FStar_Syntax_Resugar.resugar_binder b FStar_Range.dummyRange in
        match uu____1993 with
=======
      let uu____1917 =
        let uu____1918 = FStar_Options.ugly () in
        Prims.op_Negation uu____1918 in
      if uu____1917
      then
        let uu____1919 =
          FStar_Syntax_Resugar.resugar_binder b FStar_Range.dummyRange in
        match uu____1919 with
>>>>>>> 58829485
        | FStar_Pervasives_Native.None  -> ""
        | FStar_Pervasives_Native.Some e ->
            let d = FStar_Parser_ToDocument.binder_to_document e in
            FStar_Pprint.pretty_string (FStar_Util.float_of_string "1.0")
              (Prims.parse_int "100") d
      else
<<<<<<< HEAD
        (let uu____1999 = b in
         match uu____1999 with
         | (a,imp) ->
             let uu____2002 = FStar_Syntax_Syntax.is_null_binder b in
             if uu____2002
             then
               let uu____2003 = term_to_string a.FStar_Syntax_Syntax.sort in
               Prims.strcat "_:" uu____2003
             else
               (let uu____2005 =
                  (Prims.op_Negation is_arrow) &&
                    (let uu____2007 = FStar_Options.print_bound_var_types () in
                     Prims.op_Negation uu____2007) in
                if uu____2005
                then
                  let uu____2008 = nm_to_string a in
                  imp_to_string uu____2008 imp
                else
                  (let uu____2010 =
                     let uu____2011 = nm_to_string a in
                     let uu____2012 =
                       let uu____2013 =
                         term_to_string a.FStar_Syntax_Syntax.sort in
                       Prims.strcat ":" uu____2013 in
                     Prims.strcat uu____2011 uu____2012 in
                   imp_to_string uu____2010 imp)))
=======
        (let uu____1925 = b in
         match uu____1925 with
         | (a,imp) ->
             let uu____1928 = FStar_Syntax_Syntax.is_null_binder b in
             if uu____1928
             then
               let uu____1929 = term_to_string a.FStar_Syntax_Syntax.sort in
               Prims.strcat "_:" uu____1929
             else
               (let uu____1931 =
                  (Prims.op_Negation is_arrow) &&
                    (let uu____1933 = FStar_Options.print_bound_var_types () in
                     Prims.op_Negation uu____1933) in
                if uu____1931
                then
                  let uu____1934 = nm_to_string a in
                  imp_to_string uu____1934 imp
                else
                  (let uu____1936 =
                     let uu____1937 = nm_to_string a in
                     let uu____1938 =
                       let uu____1939 =
                         term_to_string a.FStar_Syntax_Syntax.sort in
                       Prims.strcat ":" uu____1939 in
                     Prims.strcat uu____1937 uu____1938 in
                   imp_to_string uu____1936 imp)))
>>>>>>> 58829485
and binder_to_string: FStar_Syntax_Syntax.binder -> Prims.string =
  fun b  -> binder_to_string' false b
and arrow_binder_to_string: FStar_Syntax_Syntax.binder -> Prims.string =
  fun b  -> binder_to_string' true b
and binders_to_string:
  Prims.string -> FStar_Syntax_Syntax.binders -> Prims.string =
  fun sep  ->
    fun bs  ->
      let bs1 =
<<<<<<< HEAD
        let uu____2019 = FStar_Options.print_implicits () in
        if uu____2019 then bs else filter_imp bs in
      if sep = " -> "
      then
        let uu____2021 =
          FStar_All.pipe_right bs1 (FStar_List.map arrow_binder_to_string) in
        FStar_All.pipe_right uu____2021 (FStar_String.concat sep)
      else
        (let uu____2029 =
           FStar_All.pipe_right bs1 (FStar_List.map binder_to_string) in
         FStar_All.pipe_right uu____2029 (FStar_String.concat sep))
=======
        let uu____1945 = FStar_Options.print_implicits () in
        if uu____1945 then bs else filter_imp bs in
      if sep = " -> "
      then
        let uu____1947 =
          FStar_All.pipe_right bs1 (FStar_List.map arrow_binder_to_string) in
        FStar_All.pipe_right uu____1947 (FStar_String.concat sep)
      else
        (let uu____1955 =
           FStar_All.pipe_right bs1 (FStar_List.map binder_to_string) in
         FStar_All.pipe_right uu____1955 (FStar_String.concat sep))
>>>>>>> 58829485
and arg_to_string:
  (FStar_Syntax_Syntax.term,FStar_Syntax_Syntax.arg_qualifier
                              FStar_Pervasives_Native.option)
    FStar_Pervasives_Native.tuple2 -> Prims.string
  =
<<<<<<< HEAD
  fun uu___207_2036  ->
    match uu___207_2036 with
    | (a,imp) ->
        let uu____2049 = term_to_string a in imp_to_string uu____2049 imp
and args_to_string: FStar_Syntax_Syntax.args -> Prims.string =
  fun args  ->
    let args1 =
      let uu____2052 = FStar_Options.print_implicits () in
      if uu____2052 then args else filter_imp args in
    let uu____2056 =
      FStar_All.pipe_right args1 (FStar_List.map arg_to_string) in
    FStar_All.pipe_right uu____2056 (FStar_String.concat " ")
and comp_to_string: FStar_Syntax_Syntax.comp -> Prims.string =
  fun c  ->
    let uu____2070 =
      let uu____2071 = FStar_Options.ugly () in Prims.op_Negation uu____2071 in
    if uu____2070
=======
  fun uu___256_1962  ->
    match uu___256_1962 with
    | (a,imp) ->
        let uu____1975 = term_to_string a in imp_to_string uu____1975 imp
and args_to_string: FStar_Syntax_Syntax.args -> Prims.string =
  fun args  ->
    let args1 =
      let uu____1978 = FStar_Options.print_implicits () in
      if uu____1978 then args else filter_imp args in
    let uu____1982 =
      FStar_All.pipe_right args1 (FStar_List.map arg_to_string) in
    FStar_All.pipe_right uu____1982 (FStar_String.concat " ")
and comp_to_string: FStar_Syntax_Syntax.comp -> Prims.string =
  fun c  ->
    let uu____1996 =
      let uu____1997 = FStar_Options.ugly () in Prims.op_Negation uu____1997 in
    if uu____1996
>>>>>>> 58829485
    then
      let e = FStar_Syntax_Resugar.resugar_comp c in
      let d = FStar_Parser_ToDocument.term_to_document e in
      FStar_Pprint.pretty_string (FStar_Util.float_of_string "1.0")
        (Prims.parse_int "100") d
    else
      (match c.FStar_Syntax_Syntax.n with
       | FStar_Syntax_Syntax.Total (t,uopt) ->
<<<<<<< HEAD
           let uu____2085 =
             let uu____2086 = FStar_Syntax_Subst.compress t in
             uu____2086.FStar_Syntax_Syntax.n in
           (match uu____2085 with
            | FStar_Syntax_Syntax.Tm_type uu____2089 when
                let uu____2090 =
                  (FStar_Options.print_implicits ()) ||
                    (FStar_Options.print_universes ()) in
                Prims.op_Negation uu____2090 -> term_to_string t
            | uu____2091 ->
                (match uopt with
                 | FStar_Pervasives_Native.Some u when
                     FStar_Options.print_universes () ->
                     let uu____2093 = univ_to_string u in
                     let uu____2094 = term_to_string t in
                     FStar_Util.format2 "Tot<%s> %s" uu____2093 uu____2094
                 | uu____2095 ->
                     let uu____2098 = term_to_string t in
                     FStar_Util.format1 "Tot %s" uu____2098))
       | FStar_Syntax_Syntax.GTotal (t,uopt) ->
           let uu____2109 =
             let uu____2110 = FStar_Syntax_Subst.compress t in
             uu____2110.FStar_Syntax_Syntax.n in
           (match uu____2109 with
            | FStar_Syntax_Syntax.Tm_type uu____2113 when
                let uu____2114 =
                  (FStar_Options.print_implicits ()) ||
                    (FStar_Options.print_universes ()) in
                Prims.op_Negation uu____2114 -> term_to_string t
            | uu____2115 ->
                (match uopt with
                 | FStar_Pervasives_Native.Some u when
                     FStar_Options.print_universes () ->
                     let uu____2117 = univ_to_string u in
                     let uu____2118 = term_to_string t in
                     FStar_Util.format2 "GTot<%s> %s" uu____2117 uu____2118
                 | uu____2119 ->
                     let uu____2122 = term_to_string t in
                     FStar_Util.format1 "GTot %s" uu____2122))
       | FStar_Syntax_Syntax.Comp c1 ->
           let basic =
             let uu____2125 = FStar_Options.print_effect_args () in
             if uu____2125
             then
               let uu____2126 = sli c1.FStar_Syntax_Syntax.effect_name in
               let uu____2127 =
                 let uu____2128 =
                   FStar_All.pipe_right c1.FStar_Syntax_Syntax.comp_univs
                     (FStar_List.map univ_to_string) in
                 FStar_All.pipe_right uu____2128 (FStar_String.concat ", ") in
               let uu____2135 =
                 term_to_string c1.FStar_Syntax_Syntax.result_typ in
               let uu____2136 =
                 let uu____2137 =
                   FStar_All.pipe_right c1.FStar_Syntax_Syntax.effect_args
                     (FStar_List.map arg_to_string) in
                 FStar_All.pipe_right uu____2137 (FStar_String.concat ", ") in
               let uu____2158 =
                 let uu____2159 =
                   FStar_All.pipe_right c1.FStar_Syntax_Syntax.flags
                     (FStar_List.map cflags_to_string) in
                 FStar_All.pipe_right uu____2159 (FStar_String.concat " ") in
               FStar_Util.format5 "%s<%s> (%s) %s (attributes %s)" uu____2126
                 uu____2127 uu____2135 uu____2136 uu____2158
             else
               (let uu____2169 =
                  (FStar_All.pipe_right c1.FStar_Syntax_Syntax.flags
                     (FStar_Util.for_some
                        (fun uu___208_2173  ->
                           match uu___208_2173 with
                           | FStar_Syntax_Syntax.TOTAL  -> true
                           | uu____2174 -> false)))
                    &&
                    (let uu____2176 = FStar_Options.print_effect_args () in
                     Prims.op_Negation uu____2176) in
                if uu____2169
                then
                  let uu____2177 =
                    term_to_string c1.FStar_Syntax_Syntax.result_typ in
                  FStar_Util.format1 "Tot %s" uu____2177
                else
                  (let uu____2179 =
                     ((let uu____2182 = FStar_Options.print_effect_args () in
                       Prims.op_Negation uu____2182) &&
                        (let uu____2184 = FStar_Options.print_implicits () in
                         Prims.op_Negation uu____2184))
=======
           let uu____2011 =
             let uu____2012 = FStar_Syntax_Subst.compress t in
             uu____2012.FStar_Syntax_Syntax.n in
           (match uu____2011 with
            | FStar_Syntax_Syntax.Tm_type uu____2015 when
                let uu____2016 =
                  (FStar_Options.print_implicits ()) ||
                    (FStar_Options.print_universes ()) in
                Prims.op_Negation uu____2016 -> term_to_string t
            | uu____2017 ->
                (match uopt with
                 | FStar_Pervasives_Native.Some u when
                     FStar_Options.print_universes () ->
                     let uu____2019 = univ_to_string u in
                     let uu____2020 = term_to_string t in
                     FStar_Util.format2 "Tot<%s> %s" uu____2019 uu____2020
                 | uu____2021 ->
                     let uu____2024 = term_to_string t in
                     FStar_Util.format1 "Tot %s" uu____2024))
       | FStar_Syntax_Syntax.GTotal (t,uopt) ->
           let uu____2035 =
             let uu____2036 = FStar_Syntax_Subst.compress t in
             uu____2036.FStar_Syntax_Syntax.n in
           (match uu____2035 with
            | FStar_Syntax_Syntax.Tm_type uu____2039 when
                let uu____2040 =
                  (FStar_Options.print_implicits ()) ||
                    (FStar_Options.print_universes ()) in
                Prims.op_Negation uu____2040 -> term_to_string t
            | uu____2041 ->
                (match uopt with
                 | FStar_Pervasives_Native.Some u when
                     FStar_Options.print_universes () ->
                     let uu____2043 = univ_to_string u in
                     let uu____2044 = term_to_string t in
                     FStar_Util.format2 "GTot<%s> %s" uu____2043 uu____2044
                 | uu____2045 ->
                     let uu____2048 = term_to_string t in
                     FStar_Util.format1 "GTot %s" uu____2048))
       | FStar_Syntax_Syntax.Comp c1 ->
           let basic =
             let uu____2051 = FStar_Options.print_effect_args () in
             if uu____2051
             then
               let uu____2052 = sli c1.FStar_Syntax_Syntax.effect_name in
               let uu____2053 =
                 let uu____2054 =
                   FStar_All.pipe_right c1.FStar_Syntax_Syntax.comp_univs
                     (FStar_List.map univ_to_string) in
                 FStar_All.pipe_right uu____2054 (FStar_String.concat ", ") in
               let uu____2061 =
                 term_to_string c1.FStar_Syntax_Syntax.result_typ in
               let uu____2062 =
                 let uu____2063 =
                   FStar_All.pipe_right c1.FStar_Syntax_Syntax.effect_args
                     (FStar_List.map arg_to_string) in
                 FStar_All.pipe_right uu____2063 (FStar_String.concat ", ") in
               let uu____2084 =
                 let uu____2085 =
                   FStar_All.pipe_right c1.FStar_Syntax_Syntax.flags
                     (FStar_List.map cflags_to_string) in
                 FStar_All.pipe_right uu____2085 (FStar_String.concat " ") in
               FStar_Util.format5 "%s<%s> (%s) %s (attributes %s)" uu____2052
                 uu____2053 uu____2061 uu____2062 uu____2084
             else
               (let uu____2095 =
                  (FStar_All.pipe_right c1.FStar_Syntax_Syntax.flags
                     (FStar_Util.for_some
                        (fun uu___257_2099  ->
                           match uu___257_2099 with
                           | FStar_Syntax_Syntax.TOTAL  -> true
                           | uu____2100 -> false)))
                    &&
                    (let uu____2102 = FStar_Options.print_effect_args () in
                     Prims.op_Negation uu____2102) in
                if uu____2095
                then
                  let uu____2103 =
                    term_to_string c1.FStar_Syntax_Syntax.result_typ in
                  FStar_Util.format1 "Tot %s" uu____2103
                else
                  (let uu____2105 =
                     ((let uu____2108 = FStar_Options.print_effect_args () in
                       Prims.op_Negation uu____2108) &&
                        (let uu____2110 = FStar_Options.print_implicits () in
                         Prims.op_Negation uu____2110))
>>>>>>> 58829485
                       &&
                       (FStar_Ident.lid_equals
                          c1.FStar_Syntax_Syntax.effect_name
                          FStar_Parser_Const.effect_ML_lid) in
<<<<<<< HEAD
                   if uu____2179
                   then term_to_string c1.FStar_Syntax_Syntax.result_typ
                   else
                     (let uu____2186 =
                        (let uu____2189 = FStar_Options.print_effect_args () in
                         Prims.op_Negation uu____2189) &&
                          (FStar_All.pipe_right c1.FStar_Syntax_Syntax.flags
                             (FStar_Util.for_some
                                (fun uu___209_2193  ->
                                   match uu___209_2193 with
                                   | FStar_Syntax_Syntax.MLEFFECT  -> true
                                   | uu____2194 -> false))) in
                      if uu____2186
                      then
                        let uu____2195 =
                          term_to_string c1.FStar_Syntax_Syntax.result_typ in
                        FStar_Util.format1 "ALL %s" uu____2195
                      else
                        (let uu____2197 =
                           sli c1.FStar_Syntax_Syntax.effect_name in
                         let uu____2198 =
                           term_to_string c1.FStar_Syntax_Syntax.result_typ in
                         FStar_Util.format2 "%s (%s)" uu____2197 uu____2198)))) in
           let dec =
             let uu____2200 =
               FStar_All.pipe_right c1.FStar_Syntax_Syntax.flags
                 (FStar_List.collect
                    (fun uu___210_2210  ->
                       match uu___210_2210 with
                       | FStar_Syntax_Syntax.DECREASES e ->
                           let uu____2216 =
                             let uu____2217 = term_to_string e in
                             FStar_Util.format1 " (decreases %s)" uu____2217 in
                           [uu____2216]
                       | uu____2218 -> [])) in
             FStar_All.pipe_right uu____2200 (FStar_String.concat " ") in
=======
                   if uu____2105
                   then term_to_string c1.FStar_Syntax_Syntax.result_typ
                   else
                     (let uu____2112 =
                        (let uu____2115 = FStar_Options.print_effect_args () in
                         Prims.op_Negation uu____2115) &&
                          (FStar_All.pipe_right c1.FStar_Syntax_Syntax.flags
                             (FStar_Util.for_some
                                (fun uu___258_2119  ->
                                   match uu___258_2119 with
                                   | FStar_Syntax_Syntax.MLEFFECT  -> true
                                   | uu____2120 -> false))) in
                      if uu____2112
                      then
                        let uu____2121 =
                          term_to_string c1.FStar_Syntax_Syntax.result_typ in
                        FStar_Util.format1 "ALL %s" uu____2121
                      else
                        (let uu____2123 =
                           sli c1.FStar_Syntax_Syntax.effect_name in
                         let uu____2124 =
                           term_to_string c1.FStar_Syntax_Syntax.result_typ in
                         FStar_Util.format2 "%s (%s)" uu____2123 uu____2124)))) in
           let dec =
             let uu____2126 =
               FStar_All.pipe_right c1.FStar_Syntax_Syntax.flags
                 (FStar_List.collect
                    (fun uu___259_2136  ->
                       match uu___259_2136 with
                       | FStar_Syntax_Syntax.DECREASES e ->
                           let uu____2142 =
                             let uu____2143 = term_to_string e in
                             FStar_Util.format1 " (decreases %s)" uu____2143 in
                           [uu____2142]
                       | uu____2144 -> [])) in
             FStar_All.pipe_right uu____2126 (FStar_String.concat " ") in
>>>>>>> 58829485
           FStar_Util.format2 "%s%s" basic dec)
and cflags_to_string: FStar_Syntax_Syntax.cflags -> Prims.string =
  fun c  ->
    match c with
    | FStar_Syntax_Syntax.TOTAL  -> "total"
    | FStar_Syntax_Syntax.MLEFFECT  -> "ml"
    | FStar_Syntax_Syntax.RETURN  -> "return"
    | FStar_Syntax_Syntax.PARTIAL_RETURN  -> "partial_return"
    | FStar_Syntax_Syntax.SOMETRIVIAL  -> "sometrivial"
    | FStar_Syntax_Syntax.LEMMA  -> "lemma"
    | FStar_Syntax_Syntax.CPS  -> "cps"
<<<<<<< HEAD
    | FStar_Syntax_Syntax.DECREASES uu____2222 -> ""
=======
    | FStar_Syntax_Syntax.DECREASES uu____2148 -> ""
>>>>>>> 58829485
and formula_to_string:
  FStar_Syntax_Syntax.term' FStar_Syntax_Syntax.syntax -> Prims.string =
  fun phi  -> term_to_string phi
let binder_to_json: FStar_Syntax_Syntax.binder -> FStar_Util.json =
  fun b  ->
<<<<<<< HEAD
    let uu____2232 = b in
    match uu____2232 with
    | (a,imp) ->
        let n1 =
          let uu____2236 = FStar_Syntax_Syntax.is_null_binder b in
          if uu____2236
          then FStar_Util.JsonNull
          else
            (let uu____2238 =
               let uu____2239 = nm_to_string a in
               imp_to_string uu____2239 imp in
             FStar_Util.JsonStr uu____2238) in
        let t =
          let uu____2241 = term_to_string a.FStar_Syntax_Syntax.sort in
          FStar_Util.JsonStr uu____2241 in
        FStar_Util.JsonAssoc [("name", n1); ("type", t)]
let binders_to_json: FStar_Syntax_Syntax.binders -> FStar_Util.json =
  fun bs  ->
    let uu____2258 = FStar_List.map binder_to_json bs in
    FStar_Util.JsonList uu____2258
let enclose_universes: Prims.string -> Prims.string =
  fun s  ->
    let uu____2265 = FStar_Options.print_universes () in
    if uu____2265 then Prims.strcat "<" (Prims.strcat s ">") else ""
let tscheme_to_string: FStar_Syntax_Syntax.tscheme -> Prims.string =
  fun s  ->
    let uu____2271 =
      let uu____2272 = FStar_Options.ugly () in Prims.op_Negation uu____2272 in
    if uu____2271
=======
    let uu____2157 = b in
    match uu____2157 with
    | (a,imp) ->
        let n1 =
          let uu____2161 = FStar_Syntax_Syntax.is_null_binder b in
          if uu____2161
          then FStar_Util.JsonNull
          else
            (let uu____2163 =
               let uu____2164 = nm_to_string a in
               imp_to_string uu____2164 imp in
             FStar_Util.JsonStr uu____2163) in
        let t =
          let uu____2166 = term_to_string a.FStar_Syntax_Syntax.sort in
          FStar_Util.JsonStr uu____2166 in
        FStar_Util.JsonAssoc [("name", n1); ("type", t)]
let binders_to_json: FStar_Syntax_Syntax.binders -> FStar_Util.json =
  fun bs  ->
    let uu____2182 = FStar_List.map binder_to_json bs in
    FStar_Util.JsonList uu____2182
let enclose_universes: Prims.string -> Prims.string =
  fun s  ->
    let uu____2188 = FStar_Options.print_universes () in
    if uu____2188 then Prims.strcat "<" (Prims.strcat s ">") else ""
let tscheme_to_string: FStar_Syntax_Syntax.tscheme -> Prims.string =
  fun s  ->
    let uu____2193 =
      let uu____2194 = FStar_Options.ugly () in Prims.op_Negation uu____2194 in
    if uu____2193
>>>>>>> 58829485
    then
      let d = FStar_Syntax_Resugar.resugar_tscheme s in
      let d1 = FStar_Parser_ToDocument.decl_to_document d in
      FStar_Pprint.pretty_string (FStar_Util.float_of_string "1.0")
        (Prims.parse_int "100") d1
    else
<<<<<<< HEAD
      (let uu____2276 = s in
       match uu____2276 with
       | (us,t) ->
           let uu____2283 =
             let uu____2284 = univ_names_to_string us in
             FStar_All.pipe_left enclose_universes uu____2284 in
           let uu____2285 = term_to_string t in
           FStar_Util.format2 "%s%s" uu____2283 uu____2285)
let action_to_string: FStar_Syntax_Syntax.action -> Prims.string =
  fun a  ->
    let uu____2290 = sli a.FStar_Syntax_Syntax.action_name in
    let uu____2291 =
      binders_to_string " " a.FStar_Syntax_Syntax.action_params in
    let uu____2292 =
      let uu____2293 =
        univ_names_to_string a.FStar_Syntax_Syntax.action_univs in
      FStar_All.pipe_left enclose_universes uu____2293 in
    let uu____2294 = term_to_string a.FStar_Syntax_Syntax.action_typ in
    let uu____2295 = term_to_string a.FStar_Syntax_Syntax.action_defn in
    FStar_Util.format5 "%s%s %s : %s = %s" uu____2290 uu____2291 uu____2292
      uu____2294 uu____2295
=======
      (let uu____2198 = s in
       match uu____2198 with
       | (us,t) ->
           let uu____2205 =
             let uu____2206 = univ_names_to_string us in
             FStar_All.pipe_left enclose_universes uu____2206 in
           let uu____2207 = term_to_string t in
           FStar_Util.format2 "%s%s" uu____2205 uu____2207)
let action_to_string: FStar_Syntax_Syntax.action -> Prims.string =
  fun a  ->
    let uu____2211 = sli a.FStar_Syntax_Syntax.action_name in
    let uu____2212 =
      binders_to_string " " a.FStar_Syntax_Syntax.action_params in
    let uu____2213 =
      let uu____2214 =
        univ_names_to_string a.FStar_Syntax_Syntax.action_univs in
      FStar_All.pipe_left enclose_universes uu____2214 in
    let uu____2215 = term_to_string a.FStar_Syntax_Syntax.action_typ in
    let uu____2216 = term_to_string a.FStar_Syntax_Syntax.action_defn in
    FStar_Util.format5 "%s%s %s : %s = %s" uu____2211 uu____2212 uu____2213
      uu____2215 uu____2216
>>>>>>> 58829485
let eff_decl_to_string':
  Prims.bool ->
    FStar_Range.range ->
      FStar_Syntax_Syntax.qualifier Prims.list ->
        FStar_Syntax_Syntax.eff_decl -> Prims.string
  =
  fun for_free  ->
    fun r  ->
      fun q  ->
        fun ed  ->
<<<<<<< HEAD
          let uu____2316 =
            let uu____2317 = FStar_Options.ugly () in
            Prims.op_Negation uu____2317 in
          if uu____2316
=======
          let uu____2233 =
            let uu____2234 = FStar_Options.ugly () in
            Prims.op_Negation uu____2234 in
          if uu____2233
>>>>>>> 58829485
          then
            let d = FStar_Syntax_Resugar.resugar_eff_decl for_free r q ed in
            let d1 = FStar_Parser_ToDocument.decl_to_document d in
            FStar_Pprint.pretty_string (FStar_Util.float_of_string "1.0")
              (Prims.parse_int "100") d1
          else
            (let actions_to_string actions =
<<<<<<< HEAD
               let uu____2329 =
                 FStar_All.pipe_right actions
                   (FStar_List.map action_to_string) in
               FStar_All.pipe_right uu____2329 (FStar_String.concat ",\n\t") in
             let uu____2338 =
               let uu____2341 =
                 let uu____2344 = lid_to_string ed.FStar_Syntax_Syntax.mname in
                 let uu____2345 =
                   let uu____2348 =
                     let uu____2349 =
                       univ_names_to_string ed.FStar_Syntax_Syntax.univs in
                     FStar_All.pipe_left enclose_universes uu____2349 in
                   let uu____2350 =
                     let uu____2353 =
                       binders_to_string " " ed.FStar_Syntax_Syntax.binders in
                     let uu____2354 =
                       let uu____2357 =
                         term_to_string ed.FStar_Syntax_Syntax.signature in
                       let uu____2358 =
                         let uu____2361 =
                           tscheme_to_string ed.FStar_Syntax_Syntax.ret_wp in
                         let uu____2362 =
                           let uu____2365 =
                             tscheme_to_string ed.FStar_Syntax_Syntax.bind_wp in
                           let uu____2366 =
                             let uu____2369 =
                               tscheme_to_string
                                 ed.FStar_Syntax_Syntax.if_then_else in
                             let uu____2370 =
                               let uu____2373 =
                                 tscheme_to_string
                                   ed.FStar_Syntax_Syntax.ite_wp in
                               let uu____2374 =
                                 let uu____2377 =
                                   tscheme_to_string
                                     ed.FStar_Syntax_Syntax.stronger in
                                 let uu____2378 =
                                   let uu____2381 =
                                     tscheme_to_string
                                       ed.FStar_Syntax_Syntax.close_wp in
                                   let uu____2382 =
                                     let uu____2385 =
                                       tscheme_to_string
                                         ed.FStar_Syntax_Syntax.assert_p in
                                     let uu____2386 =
                                       let uu____2389 =
                                         tscheme_to_string
                                           ed.FStar_Syntax_Syntax.assume_p in
                                       let uu____2390 =
                                         let uu____2393 =
                                           tscheme_to_string
                                             ed.FStar_Syntax_Syntax.null_wp in
                                         let uu____2394 =
                                           let uu____2397 =
                                             tscheme_to_string
                                               ed.FStar_Syntax_Syntax.trivial in
                                           let uu____2398 =
                                             let uu____2401 =
                                               term_to_string
                                                 ed.FStar_Syntax_Syntax.repr in
                                             let uu____2402 =
                                               let uu____2405 =
                                                 tscheme_to_string
                                                   ed.FStar_Syntax_Syntax.bind_repr in
                                               let uu____2406 =
                                                 let uu____2409 =
                                                   tscheme_to_string
                                                     ed.FStar_Syntax_Syntax.return_repr in
                                                 let uu____2410 =
                                                   let uu____2413 =
                                                     actions_to_string
                                                       ed.FStar_Syntax_Syntax.actions in
                                                   [uu____2413] in
                                                 uu____2409 :: uu____2410 in
                                               uu____2405 :: uu____2406 in
                                             uu____2401 :: uu____2402 in
                                           uu____2397 :: uu____2398 in
                                         uu____2393 :: uu____2394 in
                                       uu____2389 :: uu____2390 in
                                     uu____2385 :: uu____2386 in
                                   uu____2381 :: uu____2382 in
                                 uu____2377 :: uu____2378 in
                               uu____2373 :: uu____2374 in
                             uu____2369 :: uu____2370 in
                           uu____2365 :: uu____2366 in
                         uu____2361 :: uu____2362 in
                       uu____2357 :: uu____2358 in
                     uu____2353 :: uu____2354 in
                   uu____2348 :: uu____2350 in
                 uu____2344 :: uu____2345 in
               (if for_free then "_for_free " else "") :: uu____2341 in
             FStar_Util.format
               "new_effect%s { %s%s %s : %s \n  return_wp   = %s\n; bind_wp     = %s\n; if_then_else= %s\n; ite_wp      = %s\n; stronger    = %s\n; close_wp    = %s\n; assert_p    = %s\n; assume_p    = %s\n; null_wp     = %s\n; trivial     = %s\n; repr        = %s\n; bind_repr   = %s\n; return_repr = %s\nand effect_actions\n\t%s\n}\n"
               uu____2338)
=======
               let uu____2246 =
                 FStar_All.pipe_right actions
                   (FStar_List.map action_to_string) in
               FStar_All.pipe_right uu____2246 (FStar_String.concat ",\n\t") in
             let uu____2255 =
               let uu____2258 =
                 let uu____2261 = lid_to_string ed.FStar_Syntax_Syntax.mname in
                 let uu____2262 =
                   let uu____2265 =
                     let uu____2266 =
                       univ_names_to_string ed.FStar_Syntax_Syntax.univs in
                     FStar_All.pipe_left enclose_universes uu____2266 in
                   let uu____2267 =
                     let uu____2270 =
                       binders_to_string " " ed.FStar_Syntax_Syntax.binders in
                     let uu____2271 =
                       let uu____2274 =
                         term_to_string ed.FStar_Syntax_Syntax.signature in
                       let uu____2275 =
                         let uu____2278 =
                           tscheme_to_string ed.FStar_Syntax_Syntax.ret_wp in
                         let uu____2279 =
                           let uu____2282 =
                             tscheme_to_string ed.FStar_Syntax_Syntax.bind_wp in
                           let uu____2283 =
                             let uu____2286 =
                               tscheme_to_string
                                 ed.FStar_Syntax_Syntax.if_then_else in
                             let uu____2287 =
                               let uu____2290 =
                                 tscheme_to_string
                                   ed.FStar_Syntax_Syntax.ite_wp in
                               let uu____2291 =
                                 let uu____2294 =
                                   tscheme_to_string
                                     ed.FStar_Syntax_Syntax.stronger in
                                 let uu____2295 =
                                   let uu____2298 =
                                     tscheme_to_string
                                       ed.FStar_Syntax_Syntax.close_wp in
                                   let uu____2299 =
                                     let uu____2302 =
                                       tscheme_to_string
                                         ed.FStar_Syntax_Syntax.assert_p in
                                     let uu____2303 =
                                       let uu____2306 =
                                         tscheme_to_string
                                           ed.FStar_Syntax_Syntax.assume_p in
                                       let uu____2307 =
                                         let uu____2310 =
                                           tscheme_to_string
                                             ed.FStar_Syntax_Syntax.null_wp in
                                         let uu____2311 =
                                           let uu____2314 =
                                             tscheme_to_string
                                               ed.FStar_Syntax_Syntax.trivial in
                                           let uu____2315 =
                                             let uu____2318 =
                                               term_to_string
                                                 ed.FStar_Syntax_Syntax.repr in
                                             let uu____2319 =
                                               let uu____2322 =
                                                 tscheme_to_string
                                                   ed.FStar_Syntax_Syntax.bind_repr in
                                               let uu____2323 =
                                                 let uu____2326 =
                                                   tscheme_to_string
                                                     ed.FStar_Syntax_Syntax.return_repr in
                                                 let uu____2327 =
                                                   let uu____2330 =
                                                     actions_to_string
                                                       ed.FStar_Syntax_Syntax.actions in
                                                   [uu____2330] in
                                                 uu____2326 :: uu____2327 in
                                               uu____2322 :: uu____2323 in
                                             uu____2318 :: uu____2319 in
                                           uu____2314 :: uu____2315 in
                                         uu____2310 :: uu____2311 in
                                       uu____2306 :: uu____2307 in
                                     uu____2302 :: uu____2303 in
                                   uu____2298 :: uu____2299 in
                                 uu____2294 :: uu____2295 in
                               uu____2290 :: uu____2291 in
                             uu____2286 :: uu____2287 in
                           uu____2282 :: uu____2283 in
                         uu____2278 :: uu____2279 in
                       uu____2274 :: uu____2275 in
                     uu____2270 :: uu____2271 in
                   uu____2265 :: uu____2267 in
                 uu____2261 :: uu____2262 in
               (if for_free then "_for_free " else "") :: uu____2258 in
             FStar_Util.format
               "new_effect%s { %s%s %s : %s \n  return_wp   = %s\n; bind_wp     = %s\n; if_then_else= %s\n; ite_wp      = %s\n; stronger    = %s\n; close_wp    = %s\n; assert_p    = %s\n; assume_p    = %s\n; null_wp     = %s\n; trivial     = %s\n; repr        = %s\n; bind_repr   = %s\n; return_repr = %s\nand effect_actions\n\t%s\n}\n"
               uu____2255)
>>>>>>> 58829485
let eff_decl_to_string:
  Prims.bool -> FStar_Syntax_Syntax.eff_decl -> Prims.string =
  fun for_free  ->
    fun ed  -> eff_decl_to_string' for_free FStar_Range.dummyRange [] ed
let rec sigelt_to_string: FStar_Syntax_Syntax.sigelt -> Prims.string =
  fun x  ->
<<<<<<< HEAD
    let uu____2427 =
      let uu____2428 = FStar_Options.ugly () in Prims.op_Negation uu____2428 in
    if uu____2427
=======
    let uu____2341 =
      let uu____2342 = FStar_Options.ugly () in Prims.op_Negation uu____2342 in
    if uu____2341
>>>>>>> 58829485
    then
      let e = FStar_Syntax_Resugar.resugar_sigelt x in
      match e with
      | FStar_Pervasives_Native.Some d ->
          let d1 = FStar_Parser_ToDocument.decl_to_document d in
          FStar_Pprint.pretty_string (FStar_Util.float_of_string "1.0")
            (Prims.parse_int "100") d1
<<<<<<< HEAD
      | uu____2434 -> ""
=======
      | uu____2348 -> ""
>>>>>>> 58829485
    else
      (match x.FStar_Syntax_Syntax.sigel with
       | FStar_Syntax_Syntax.Sig_pragma (FStar_Syntax_Syntax.LightOff ) ->
           "#light \"off\""
       | FStar_Syntax_Syntax.Sig_pragma (FStar_Syntax_Syntax.ResetOptions
           (FStar_Pervasives_Native.None )) -> "#reset-options"
       | FStar_Syntax_Syntax.Sig_pragma (FStar_Syntax_Syntax.ResetOptions
           (FStar_Pervasives_Native.Some s)) ->
           FStar_Util.format1 "#reset-options \"%s\"" s
       | FStar_Syntax_Syntax.Sig_pragma (FStar_Syntax_Syntax.SetOptions s) ->
           FStar_Util.format1 "#set-options \"%s\"" s
       | FStar_Syntax_Syntax.Sig_inductive_typ
<<<<<<< HEAD
           (lid,univs1,tps,k,uu____2444,uu____2445) ->
           let uu____2454 = quals_to_string' x.FStar_Syntax_Syntax.sigquals in
           let uu____2455 = binders_to_string " " tps in
           let uu____2456 = term_to_string k in
           FStar_Util.format4 "%stype %s %s : %s" uu____2454
             lid.FStar_Ident.str uu____2455 uu____2456
       | FStar_Syntax_Syntax.Sig_datacon
           (lid,univs1,t,uu____2460,uu____2461,uu____2462) ->
           let uu____2467 = FStar_Options.print_universes () in
           if uu____2467
           then
             let uu____2468 = FStar_Syntax_Subst.open_univ_vars univs1 t in
             (match uu____2468 with
              | (univs2,t1) ->
                  let uu____2475 = univ_names_to_string univs2 in
                  let uu____2476 = term_to_string t1 in
                  FStar_Util.format3 "datacon<%s> %s : %s" uu____2475
                    lid.FStar_Ident.str uu____2476)
           else
             (let uu____2478 = term_to_string t in
              FStar_Util.format2 "datacon %s : %s" lid.FStar_Ident.str
                uu____2478)
       | FStar_Syntax_Syntax.Sig_declare_typ (lid,univs1,t) ->
           let uu____2482 = FStar_Syntax_Subst.open_univ_vars univs1 t in
           (match uu____2482 with
            | (univs2,t1) ->
                let uu____2489 =
                  quals_to_string' x.FStar_Syntax_Syntax.sigquals in
                let uu____2490 =
                  let uu____2491 = FStar_Options.print_universes () in
                  if uu____2491
                  then
                    let uu____2492 = univ_names_to_string univs2 in
                    FStar_Util.format1 "<%s>" uu____2492
                  else "" in
                let uu____2494 = term_to_string t1 in
                FStar_Util.format4 "%sval %s %s : %s" uu____2489
                  lid.FStar_Ident.str uu____2490 uu____2494)
       | FStar_Syntax_Syntax.Sig_assume (lid,uu____2496,f) ->
           let uu____2498 = term_to_string f in
           FStar_Util.format2 "val %s : %s" lid.FStar_Ident.str uu____2498
       | FStar_Syntax_Syntax.Sig_let (lbs,uu____2500) ->
           lbs_to_string x.FStar_Syntax_Syntax.sigquals lbs
       | FStar_Syntax_Syntax.Sig_main e ->
           let uu____2506 = term_to_string e in
           FStar_Util.format1 "let _ = %s" uu____2506
       | FStar_Syntax_Syntax.Sig_bundle (ses,uu____2508) ->
           let uu____2517 = FStar_List.map sigelt_to_string ses in
           FStar_All.pipe_right uu____2517 (FStar_String.concat "\n")
=======
           (lid,univs1,tps,k,uu____2358,uu____2359) ->
           let uu____2368 = quals_to_string' x.FStar_Syntax_Syntax.sigquals in
           let uu____2369 = binders_to_string " " tps in
           let uu____2370 = term_to_string k in
           FStar_Util.format4 "%stype %s %s : %s" uu____2368
             lid.FStar_Ident.str uu____2369 uu____2370
       | FStar_Syntax_Syntax.Sig_datacon
           (lid,univs1,t,uu____2374,uu____2375,uu____2376) ->
           let uu____2381 = FStar_Options.print_universes () in
           if uu____2381
           then
             let uu____2382 = FStar_Syntax_Subst.open_univ_vars univs1 t in
             (match uu____2382 with
              | (univs2,t1) ->
                  let uu____2389 = univ_names_to_string univs2 in
                  let uu____2390 = term_to_string t1 in
                  FStar_Util.format3 "datacon<%s> %s : %s" uu____2389
                    lid.FStar_Ident.str uu____2390)
           else
             (let uu____2392 = term_to_string t in
              FStar_Util.format2 "datacon %s : %s" lid.FStar_Ident.str
                uu____2392)
       | FStar_Syntax_Syntax.Sig_declare_typ (lid,univs1,t) ->
           let uu____2396 = FStar_Syntax_Subst.open_univ_vars univs1 t in
           (match uu____2396 with
            | (univs2,t1) ->
                let uu____2403 =
                  quals_to_string' x.FStar_Syntax_Syntax.sigquals in
                let uu____2404 =
                  let uu____2405 = FStar_Options.print_universes () in
                  if uu____2405
                  then
                    let uu____2406 = univ_names_to_string univs2 in
                    FStar_Util.format1 "<%s>" uu____2406
                  else "" in
                let uu____2408 = term_to_string t1 in
                FStar_Util.format4 "%sval %s %s : %s" uu____2403
                  lid.FStar_Ident.str uu____2404 uu____2408)
       | FStar_Syntax_Syntax.Sig_assume (lid,uu____2410,f) ->
           let uu____2412 = term_to_string f in
           FStar_Util.format2 "val %s : %s" lid.FStar_Ident.str uu____2412
       | FStar_Syntax_Syntax.Sig_let (lbs,uu____2414) ->
           lbs_to_string x.FStar_Syntax_Syntax.sigquals lbs
       | FStar_Syntax_Syntax.Sig_main e ->
           let uu____2420 = term_to_string e in
           FStar_Util.format1 "let _ = %s" uu____2420
       | FStar_Syntax_Syntax.Sig_bundle (ses,uu____2422) ->
           let uu____2431 = FStar_List.map sigelt_to_string ses in
           FStar_All.pipe_right uu____2431 (FStar_String.concat "\n")
>>>>>>> 58829485
       | FStar_Syntax_Syntax.Sig_new_effect ed ->
           eff_decl_to_string' false x.FStar_Syntax_Syntax.sigrng
             x.FStar_Syntax_Syntax.sigquals ed
       | FStar_Syntax_Syntax.Sig_new_effect_for_free ed ->
           eff_decl_to_string' true x.FStar_Syntax_Syntax.sigrng
             x.FStar_Syntax_Syntax.sigquals ed
       | FStar_Syntax_Syntax.Sig_sub_effect se ->
           let lift_wp =
             match ((se.FStar_Syntax_Syntax.lift_wp),
                     (se.FStar_Syntax_Syntax.lift))
             with
             | (FStar_Pervasives_Native.None ,FStar_Pervasives_Native.None )
                 -> failwith "impossible"
<<<<<<< HEAD
             | (FStar_Pervasives_Native.Some lift_wp,uu____2535) -> lift_wp
             | (uu____2542,FStar_Pervasives_Native.Some lift) -> lift in
           let uu____2550 =
             FStar_Syntax_Subst.open_univ_vars
               (FStar_Pervasives_Native.fst lift_wp)
               (FStar_Pervasives_Native.snd lift_wp) in
           (match uu____2550 with
            | (us,t) ->
                let uu____2561 = lid_to_string se.FStar_Syntax_Syntax.source in
                let uu____2562 = lid_to_string se.FStar_Syntax_Syntax.target in
                let uu____2563 = univ_names_to_string us in
                let uu____2564 = term_to_string t in
                FStar_Util.format4 "sub_effect %s ~> %s : <%s> %s" uu____2561
                  uu____2562 uu____2563 uu____2564)
       | FStar_Syntax_Syntax.Sig_effect_abbrev (l,univs1,tps,c,flags) ->
           let uu____2574 = FStar_Options.print_universes () in
           if uu____2574
           then
             let uu____2575 =
               let uu____2580 =
                 FStar_Syntax_Syntax.mk
                   (FStar_Syntax_Syntax.Tm_arrow (tps, c))
                   FStar_Pervasives_Native.None FStar_Range.dummyRange in
               FStar_Syntax_Subst.open_univ_vars univs1 uu____2580 in
             (match uu____2575 with
              | (univs2,t) ->
                  let uu____2583 =
                    let uu____2596 =
                      let uu____2597 = FStar_Syntax_Subst.compress t in
                      uu____2597.FStar_Syntax_Syntax.n in
                    match uu____2596 with
                    | FStar_Syntax_Syntax.Tm_arrow (bs,c1) -> (bs, c1)
                    | uu____2638 -> failwith "impossible" in
                  (match uu____2583 with
                   | (tps1,c1) ->
                       let uu____2669 = sli l in
                       let uu____2670 = univ_names_to_string univs2 in
                       let uu____2671 = binders_to_string " " tps1 in
                       let uu____2672 = comp_to_string c1 in
                       FStar_Util.format4 "effect %s<%s> %s = %s" uu____2669
                         uu____2670 uu____2671 uu____2672))
           else
             (let uu____2674 = sli l in
              let uu____2675 = binders_to_string " " tps in
              let uu____2676 = comp_to_string c in
              FStar_Util.format3 "effect %s %s = %s" uu____2674 uu____2675
                uu____2676))
let format_error: FStar_Range.range -> Prims.string -> Prims.string =
  fun r  ->
    fun msg  ->
      let uu____2685 = FStar_Range.string_of_range r in
      FStar_Util.format2 "%s: %s\n" uu____2685 msg
=======
             | (FStar_Pervasives_Native.Some lift_wp,uu____2449) -> lift_wp
             | (uu____2456,FStar_Pervasives_Native.Some lift) -> lift in
           let uu____2464 =
             FStar_Syntax_Subst.open_univ_vars
               (FStar_Pervasives_Native.fst lift_wp)
               (FStar_Pervasives_Native.snd lift_wp) in
           (match uu____2464 with
            | (us,t) ->
                let uu____2475 = lid_to_string se.FStar_Syntax_Syntax.source in
                let uu____2476 = lid_to_string se.FStar_Syntax_Syntax.target in
                let uu____2477 = univ_names_to_string us in
                let uu____2478 = term_to_string t in
                FStar_Util.format4 "sub_effect %s ~> %s : <%s> %s" uu____2475
                  uu____2476 uu____2477 uu____2478)
       | FStar_Syntax_Syntax.Sig_effect_abbrev (l,univs1,tps,c,flags) ->
           let uu____2488 = FStar_Options.print_universes () in
           if uu____2488
           then
             let uu____2489 =
               let uu____2494 =
                 FStar_Syntax_Syntax.mk
                   (FStar_Syntax_Syntax.Tm_arrow (tps, c))
                   FStar_Pervasives_Native.None FStar_Range.dummyRange in
               FStar_Syntax_Subst.open_univ_vars univs1 uu____2494 in
             (match uu____2489 with
              | (univs2,t) ->
                  let uu____2497 =
                    let uu____2510 =
                      let uu____2511 = FStar_Syntax_Subst.compress t in
                      uu____2511.FStar_Syntax_Syntax.n in
                    match uu____2510 with
                    | FStar_Syntax_Syntax.Tm_arrow (bs,c1) -> (bs, c1)
                    | uu____2552 -> failwith "impossible" in
                  (match uu____2497 with
                   | (tps1,c1) ->
                       let uu____2583 = sli l in
                       let uu____2584 = univ_names_to_string univs2 in
                       let uu____2585 = binders_to_string " " tps1 in
                       let uu____2586 = comp_to_string c1 in
                       FStar_Util.format4 "effect %s<%s> %s = %s" uu____2583
                         uu____2584 uu____2585 uu____2586))
           else
             (let uu____2588 = sli l in
              let uu____2589 = binders_to_string " " tps in
              let uu____2590 = comp_to_string c in
              FStar_Util.format3 "effect %s %s = %s" uu____2588 uu____2589
                uu____2590))
let format_error: FStar_Range.range -> Prims.string -> Prims.string =
  fun r  ->
    fun msg  ->
      let uu____2597 = FStar_Range.string_of_range r in
      FStar_Util.format2 "%s: %s\n" uu____2597 msg
>>>>>>> 58829485
let rec sigelt_to_string_short: FStar_Syntax_Syntax.sigelt -> Prims.string =
  fun x  ->
    match x.FStar_Syntax_Syntax.sigel with
    | FStar_Syntax_Syntax.Sig_let
<<<<<<< HEAD
        ((uu____2690,{ FStar_Syntax_Syntax.lbname = lb;
                       FStar_Syntax_Syntax.lbunivs = uu____2692;
                       FStar_Syntax_Syntax.lbtyp = t;
                       FStar_Syntax_Syntax.lbeff = uu____2694;
                       FStar_Syntax_Syntax.lbdef = uu____2695;_}::[]),uu____2696)
        ->
        let uu____2719 = lbname_to_string lb in
        let uu____2720 = term_to_string t in
        FStar_Util.format2 "let %s : %s" uu____2719 uu____2720
    | uu____2721 ->
        let uu____2722 =
          FStar_All.pipe_right (FStar_Syntax_Util.lids_of_sigelt x)
            (FStar_List.map (fun l  -> l.FStar_Ident.str)) in
        FStar_All.pipe_right uu____2722 (FStar_String.concat ", ")
let rec modul_to_string: FStar_Syntax_Syntax.modul -> Prims.string =
  fun m  ->
    let uu____2737 = sli m.FStar_Syntax_Syntax.name in
    let uu____2738 =
      let uu____2739 =
        FStar_List.map sigelt_to_string m.FStar_Syntax_Syntax.declarations in
      FStar_All.pipe_right uu____2739 (FStar_String.concat "\n") in
    FStar_Util.format2 "module %s\n%s" uu____2737 uu____2738
let subst_elt_to_string: FStar_Syntax_Syntax.subst_elt -> Prims.string =
  fun uu___211_2747  ->
    match uu___211_2747 with
    | FStar_Syntax_Syntax.DB (i,x) ->
        let uu____2750 = FStar_Util.string_of_int i in
        let uu____2751 = bv_to_string x in
        FStar_Util.format2 "DB (%s, %s)" uu____2750 uu____2751
    | FStar_Syntax_Syntax.NM (x,i) ->
        let uu____2754 = bv_to_string x in
        let uu____2755 = FStar_Util.string_of_int i in
        FStar_Util.format2 "NM (%s, %s)" uu____2754 uu____2755
    | FStar_Syntax_Syntax.NT (x,t) ->
        let uu____2762 = bv_to_string x in
        let uu____2763 = term_to_string t in
        FStar_Util.format2 "DB (%s, %s)" uu____2762 uu____2763
    | FStar_Syntax_Syntax.UN (i,u) ->
        let uu____2766 = FStar_Util.string_of_int i in
        let uu____2767 = univ_to_string u in
        FStar_Util.format2 "UN (%s, %s)" uu____2766 uu____2767
    | FStar_Syntax_Syntax.UD (u,i) ->
        let uu____2770 = FStar_Util.string_of_int i in
        FStar_Util.format2 "UD (%s, %s)" u.FStar_Ident.idText uu____2770
let subst_to_string: FStar_Syntax_Syntax.subst_t -> Prims.string =
  fun s  ->
    let uu____2775 =
      FStar_All.pipe_right s (FStar_List.map subst_elt_to_string) in
    FStar_All.pipe_right uu____2775 (FStar_String.concat "; ")
=======
        ((uu____2601,{ FStar_Syntax_Syntax.lbname = lb;
                       FStar_Syntax_Syntax.lbunivs = uu____2603;
                       FStar_Syntax_Syntax.lbtyp = t;
                       FStar_Syntax_Syntax.lbeff = uu____2605;
                       FStar_Syntax_Syntax.lbdef = uu____2606;_}::[]),uu____2607)
        ->
        let uu____2630 = lbname_to_string lb in
        let uu____2631 = term_to_string t in
        FStar_Util.format2 "let %s : %s" uu____2630 uu____2631
    | uu____2632 ->
        let uu____2633 =
          FStar_All.pipe_right (FStar_Syntax_Util.lids_of_sigelt x)
            (FStar_List.map (fun l  -> l.FStar_Ident.str)) in
        FStar_All.pipe_right uu____2633 (FStar_String.concat ", ")
let rec modul_to_string: FStar_Syntax_Syntax.modul -> Prims.string =
  fun m  ->
    let uu____2647 = sli m.FStar_Syntax_Syntax.name in
    let uu____2648 =
      let uu____2649 =
        FStar_List.map sigelt_to_string m.FStar_Syntax_Syntax.declarations in
      FStar_All.pipe_right uu____2649 (FStar_String.concat "\n") in
    FStar_Util.format2 "module %s\n%s" uu____2647 uu____2648
let subst_elt_to_string: FStar_Syntax_Syntax.subst_elt -> Prims.string =
  fun uu___260_2656  ->
    match uu___260_2656 with
    | FStar_Syntax_Syntax.DB (i,x) ->
        let uu____2659 = FStar_Util.string_of_int i in
        let uu____2660 = bv_to_string x in
        FStar_Util.format2 "DB (%s, %s)" uu____2659 uu____2660
    | FStar_Syntax_Syntax.NM (x,i) ->
        let uu____2663 = bv_to_string x in
        let uu____2664 = FStar_Util.string_of_int i in
        FStar_Util.format2 "NM (%s, %s)" uu____2663 uu____2664
    | FStar_Syntax_Syntax.NT (x,t) ->
        let uu____2671 = bv_to_string x in
        let uu____2672 = term_to_string t in
        FStar_Util.format2 "DB (%s, %s)" uu____2671 uu____2672
    | FStar_Syntax_Syntax.UN (i,u) ->
        let uu____2675 = FStar_Util.string_of_int i in
        let uu____2676 = univ_to_string u in
        FStar_Util.format2 "UN (%s, %s)" uu____2675 uu____2676
    | FStar_Syntax_Syntax.UD (u,i) ->
        let uu____2679 = FStar_Util.string_of_int i in
        FStar_Util.format2 "UD (%s, %s)" u.FStar_Ident.idText uu____2679
let subst_to_string: FStar_Syntax_Syntax.subst_t -> Prims.string =
  fun s  ->
    let uu____2683 =
      FStar_All.pipe_right s (FStar_List.map subst_elt_to_string) in
    FStar_All.pipe_right uu____2683 (FStar_String.concat "; ")
>>>>>>> 58829485
let abs_ascription_to_string:
  (FStar_Syntax_Syntax.lcomp,FStar_Ident.lident) FStar_Util.either
    FStar_Pervasives_Native.option -> Prims.string
  =
  fun ascription  ->
    let strb = FStar_Util.new_string_builder () in
    (match ascription with
     | FStar_Pervasives_Native.None  ->
         FStar_Util.string_builder_append strb "None"
     | FStar_Pervasives_Native.Some (FStar_Util.Inl lc) ->
         (FStar_Util.string_builder_append strb "Some Inr ";
          FStar_Util.string_builder_append strb
            (FStar_Ident.text_of_lid lc.FStar_Syntax_Syntax.eff_name))
     | FStar_Pervasives_Native.Some (FStar_Util.Inr lid) ->
         (FStar_Util.string_builder_append strb "Some Inr ";
          FStar_Util.string_builder_append strb (FStar_Ident.text_of_lid lid)));
    FStar_Util.string_of_string_builder strb
let list_to_string:
  'a . ('a -> Prims.string) -> 'a Prims.list -> Prims.string =
  fun f  ->
    fun elts  ->
      match elts with
      | [] -> "[]"
      | x::xs ->
          let strb = FStar_Util.new_string_builder () in
          (FStar_Util.string_builder_append strb "[";
<<<<<<< HEAD
           (let uu____2847 = f x in
            FStar_Util.string_builder_append strb uu____2847);
           FStar_List.iter
             (fun x1  ->
                FStar_Util.string_builder_append strb "; ";
                (let uu____2854 = f x1 in
                 FStar_Util.string_builder_append strb uu____2854)) xs;
=======
           (let uu____2751 = f x in
            FStar_Util.string_builder_append strb uu____2751);
           FStar_List.iter
             (fun x1  ->
                FStar_Util.string_builder_append strb "; ";
                (let uu____2758 = f x1 in
                 FStar_Util.string_builder_append strb uu____2758)) xs;
>>>>>>> 58829485
           FStar_Util.string_builder_append strb "]";
           FStar_Util.string_of_string_builder strb)
let set_to_string:
  'a . ('a -> Prims.string) -> 'a FStar_Util.set -> Prims.string =
  fun f  ->
    fun s  ->
      let elts = FStar_Util.set_elements s in
      match elts with
      | [] -> "{}"
      | x::xs ->
          let strb = FStar_Util.new_string_builder () in
          (FStar_Util.string_builder_append strb "{";
<<<<<<< HEAD
           (let uu____2890 = f x in
            FStar_Util.string_builder_append strb uu____2890);
           FStar_List.iter
             (fun x1  ->
                FStar_Util.string_builder_append strb ", ";
                (let uu____2897 = f x1 in
                 FStar_Util.string_builder_append strb uu____2897)) xs;
=======
           (let uu____2791 = f x in
            FStar_Util.string_builder_append strb uu____2791);
           FStar_List.iter
             (fun x1  ->
                FStar_Util.string_builder_append strb ", ";
                (let uu____2798 = f x1 in
                 FStar_Util.string_builder_append strb uu____2798)) xs;
>>>>>>> 58829485
           FStar_Util.string_builder_append strb "}";
           FStar_Util.string_of_string_builder strb)<|MERGE_RESOLUTION|>--- conflicted
+++ resolved
@@ -202,32 +202,10 @@
   FStar_Syntax_Syntax.term' FStar_Syntax_Syntax.syntax -> Prims.string =
   fun t  -> let uu____560 = get_lid t in find_lid uu____560 quants
 let const_to_string: FStar_Const.sconst -> Prims.string =
-<<<<<<< HEAD
-  fun x  ->
-    match x with
-    | FStar_Const.Const_effect  -> "Effect"
-    | FStar_Const.Const_unit  -> "()"
-    | FStar_Const.Const_bool b -> if b then "true" else "false"
-    | FStar_Const.Const_float x1 -> FStar_Util.string_of_float x1
-    | FStar_Const.Const_string (s,uu____600) -> FStar_Util.format1 "\"%s\"" s
-    | FStar_Const.Const_bytearray uu____601 -> "<bytearray>"
-    | FStar_Const.Const_int (x1,uu____609) -> x1
-    | FStar_Const.Const_char c ->
-        Prims.strcat "'" (Prims.strcat (FStar_Util.string_of_char c) "'")
-    | FStar_Const.Const_range r -> FStar_Range.string_of_range r
-    | FStar_Const.Const_reify  -> "reify"
-    | FStar_Const.Const_reflect l ->
-        let uu____634 = sli l in
-        FStar_Util.format1 "[[%s.reflect]]" uu____634
-let lbname_to_string: FStar_Syntax_Syntax.lbname -> Prims.string =
-  fun uu___204_638  ->
-    match uu___204_638 with
-=======
   fun x  -> FStar_Parser_Const.const_to_string x
 let lbname_to_string: FStar_Syntax_Syntax.lbname -> Prims.string =
   fun uu___253_566  ->
     match uu___253_566 with
->>>>>>> 58829485
     | FStar_Util.Inl l -> bv_to_string l
     | FStar_Util.Inr l ->
         lid_to_string (l.FStar_Syntax_Syntax.fv_name).FStar_Syntax_Syntax.v
@@ -235,63 +213,6 @@
   fun t  ->
     match t.FStar_Syntax_Syntax.n with
     | FStar_Syntax_Syntax.Tm_bvar x ->
-<<<<<<< HEAD
-        let uu____646 = db_to_string x in Prims.strcat "Tm_bvar: " uu____646
-    | FStar_Syntax_Syntax.Tm_name x ->
-        let uu____648 = nm_to_string x in Prims.strcat "Tm_name: " uu____648
-    | FStar_Syntax_Syntax.Tm_fvar x ->
-        let uu____650 =
-          lid_to_string (x.FStar_Syntax_Syntax.fv_name).FStar_Syntax_Syntax.v in
-        Prims.strcat "Tm_fvar: " uu____650
-    | FStar_Syntax_Syntax.Tm_uinst uu____651 -> "Tm_uinst"
-    | FStar_Syntax_Syntax.Tm_constant uu____658 -> "Tm_constant"
-    | FStar_Syntax_Syntax.Tm_type uu____659 -> "Tm_type"
-    | FStar_Syntax_Syntax.Tm_abs uu____660 -> "Tm_abs"
-    | FStar_Syntax_Syntax.Tm_arrow uu____677 -> "Tm_arrow"
-    | FStar_Syntax_Syntax.Tm_refine uu____690 -> "Tm_refine"
-    | FStar_Syntax_Syntax.Tm_app uu____697 -> "Tm_app"
-    | FStar_Syntax_Syntax.Tm_match uu____712 -> "Tm_match"
-    | FStar_Syntax_Syntax.Tm_ascribed uu____735 -> "Tm_ascribed"
-    | FStar_Syntax_Syntax.Tm_let uu____762 -> "Tm_let"
-    | FStar_Syntax_Syntax.Tm_uvar uu____775 -> "Tm_uvar"
-    | FStar_Syntax_Syntax.Tm_delayed (uu____792,m) ->
-        let uu____834 = FStar_ST.op_Bang m in
-        (match uu____834 with
-         | FStar_Pervasives_Native.None  -> "Tm_delayed"
-         | FStar_Pervasives_Native.Some uu____909 -> "Tm_delayed-resolved")
-    | FStar_Syntax_Syntax.Tm_meta uu____914 -> "Tm_meta"
-    | FStar_Syntax_Syntax.Tm_unknown  -> "Tm_unknown"
-let uvar_to_string: FStar_Syntax_Syntax.uvar -> Prims.string =
-  fun u  ->
-    let uu____925 = FStar_Options.hide_uvar_nums () in
-    if uu____925
-    then "?"
-    else
-      (let uu____927 =
-         let uu____928 = FStar_Syntax_Unionfind.uvar_id u in
-         FStar_All.pipe_right uu____928 FStar_Util.string_of_int in
-       Prims.strcat "?" uu____927)
-let version_to_string: FStar_Syntax_Syntax.version -> Prims.string =
-  fun v1  ->
-    let uu____933 = FStar_Util.string_of_int v1.FStar_Syntax_Syntax.major in
-    let uu____934 = FStar_Util.string_of_int v1.FStar_Syntax_Syntax.minor in
-    FStar_Util.format2 "%s.%s" uu____933 uu____934
-let univ_uvar_to_string: FStar_Syntax_Syntax.universe_uvar -> Prims.string =
-  fun u  ->
-    let uu____939 = FStar_Options.hide_uvar_nums () in
-    if uu____939
-    then "?"
-    else
-      (let uu____941 =
-         let uu____942 =
-           let uu____943 = FStar_Syntax_Unionfind.univ_uvar_id u in
-           FStar_All.pipe_right uu____943 FStar_Util.string_of_int in
-         let uu____944 =
-           let uu____945 = version_to_string (FStar_Pervasives_Native.snd u) in
-           Prims.strcat ":" uu____945 in
-         Prims.strcat uu____942 uu____944 in
-       Prims.strcat "?" uu____941)
-=======
         let uu____573 = db_to_string x in Prims.strcat "Tm_bvar: " uu____573
     | FStar_Syntax_Syntax.Tm_name x ->
         let uu____575 = nm_to_string x in Prims.strcat "Tm_name: " uu____575
@@ -347,7 +268,6 @@
            Prims.strcat ":" uu____869 in
          Prims.strcat uu____866 uu____868 in
        Prims.strcat "?" uu____865)
->>>>>>> 58829485
 let rec int_of_univ:
   Prims.int ->
     FStar_Syntax_Syntax.universe ->
@@ -356,19 +276,6 @@
   =
   fun n1  ->
     fun u  ->
-<<<<<<< HEAD
-      let uu____964 = FStar_Syntax_Subst.compress_univ u in
-      match uu____964 with
-      | FStar_Syntax_Syntax.U_zero  -> (n1, FStar_Pervasives_Native.None)
-      | FStar_Syntax_Syntax.U_succ u1 ->
-          int_of_univ (n1 + (Prims.parse_int "1")) u1
-      | uu____974 -> (n1, (FStar_Pervasives_Native.Some u))
-let rec univ_to_string: FStar_Syntax_Syntax.universe -> Prims.string =
-  fun u  ->
-    let uu____981 =
-      let uu____982 = FStar_Options.ugly () in Prims.op_Negation uu____982 in
-    if uu____981
-=======
       let uu____886 = FStar_Syntax_Subst.compress_univ u in
       match uu____886 with
       | FStar_Syntax_Syntax.U_zero  -> (n1, FStar_Pervasives_Native.None)
@@ -380,37 +287,12 @@
     let uu____902 =
       let uu____903 = FStar_Options.ugly () in Prims.op_Negation uu____903 in
     if uu____902
->>>>>>> 58829485
     then
       let e = FStar_Syntax_Resugar.resugar_universe u FStar_Range.dummyRange in
       let d = FStar_Parser_ToDocument.term_to_document e in
       FStar_Pprint.pretty_string (FStar_Util.float_of_string "1.0")
         (Prims.parse_int "100") d
     else
-<<<<<<< HEAD
-      (let uu____986 = FStar_Syntax_Subst.compress_univ u in
-       match uu____986 with
-       | FStar_Syntax_Syntax.U_unif u1 -> univ_uvar_to_string u1
-       | FStar_Syntax_Syntax.U_name x -> x.FStar_Ident.idText
-       | FStar_Syntax_Syntax.U_bvar x ->
-           let uu____998 = FStar_Util.string_of_int x in
-           Prims.strcat "@" uu____998
-       | FStar_Syntax_Syntax.U_zero  -> "0"
-       | FStar_Syntax_Syntax.U_succ u1 ->
-           let uu____1000 = int_of_univ (Prims.parse_int "1") u1 in
-           (match uu____1000 with
-            | (n1,FStar_Pervasives_Native.None ) ->
-                FStar_Util.string_of_int n1
-            | (n1,FStar_Pervasives_Native.Some u2) ->
-                let uu____1014 = univ_to_string u2 in
-                let uu____1015 = FStar_Util.string_of_int n1 in
-                FStar_Util.format2 "(%s + %s)" uu____1014 uu____1015)
-       | FStar_Syntax_Syntax.U_max us ->
-           let uu____1019 =
-             let uu____1020 = FStar_List.map univ_to_string us in
-             FStar_All.pipe_right uu____1020 (FStar_String.concat ", ") in
-           FStar_Util.format1 "(max %s)" uu____1019
-=======
       (let uu____907 = FStar_Syntax_Subst.compress_univ u in
        match uu____907 with
        | FStar_Syntax_Syntax.U_unif u1 -> univ_uvar_to_string u1
@@ -433,22 +315,10 @@
              let uu____941 = FStar_List.map univ_to_string us in
              FStar_All.pipe_right uu____941 (FStar_String.concat ", ") in
            FStar_Util.format1 "(max %s)" uu____940
->>>>>>> 58829485
        | FStar_Syntax_Syntax.U_unknown  -> "unknown")
 let univs_to_string: FStar_Syntax_Syntax.universe Prims.list -> Prims.string
   =
   fun us  ->
-<<<<<<< HEAD
-    let uu____1033 = FStar_List.map univ_to_string us in
-    FStar_All.pipe_right uu____1033 (FStar_String.concat ", ")
-let univ_names_to_string: FStar_Ident.ident Prims.list -> Prims.string =
-  fun us  ->
-    let uu____1046 = FStar_List.map (fun x  -> x.FStar_Ident.idText) us in
-    FStar_All.pipe_right uu____1046 (FStar_String.concat ", ")
-let qual_to_string: FStar_Syntax_Syntax.qualifier -> Prims.string =
-  fun uu___205_1056  ->
-    match uu___205_1056 with
-=======
     let uu____953 = FStar_List.map univ_to_string us in
     FStar_All.pipe_right uu____953 (FStar_String.concat ", ")
 let univ_names_to_string: FStar_Ident.ident Prims.list -> Prims.string =
@@ -458,7 +328,6 @@
 let qual_to_string: FStar_Syntax_Syntax.qualifier -> Prims.string =
   fun uu___254_974  ->
     match uu___254_974 with
->>>>>>> 58829485
     | FStar_Syntax_Syntax.Assumption  -> "assume"
     | FStar_Syntax_Syntax.New  -> "new"
     | FStar_Syntax_Syntax.Private  -> "private"
@@ -473,35 +342,6 @@
     | FStar_Syntax_Syntax.Logic  -> "logic"
     | FStar_Syntax_Syntax.TotalEffect  -> "total"
     | FStar_Syntax_Syntax.Discriminator l ->
-<<<<<<< HEAD
-        let uu____1058 = lid_to_string l in
-        FStar_Util.format1 "(Discriminator %s)" uu____1058
-    | FStar_Syntax_Syntax.Projector (l,x) ->
-        let uu____1061 = lid_to_string l in
-        FStar_Util.format2 "(Projector %s %s)" uu____1061
-          x.FStar_Ident.idText
-    | FStar_Syntax_Syntax.RecordType (ns,fns) ->
-        let uu____1072 =
-          let uu____1073 = FStar_Ident.path_of_ns ns in
-          FStar_Ident.text_of_path uu____1073 in
-        let uu____1076 =
-          let uu____1077 =
-            FStar_All.pipe_right fns (FStar_List.map FStar_Ident.text_of_id) in
-          FStar_All.pipe_right uu____1077 (FStar_String.concat ", ") in
-        FStar_Util.format2 "(RecordType %s %s)" uu____1072 uu____1076
-    | FStar_Syntax_Syntax.RecordConstructor (ns,fns) ->
-        let uu____1096 =
-          let uu____1097 = FStar_Ident.path_of_ns ns in
-          FStar_Ident.text_of_path uu____1097 in
-        let uu____1100 =
-          let uu____1101 =
-            FStar_All.pipe_right fns (FStar_List.map FStar_Ident.text_of_id) in
-          FStar_All.pipe_right uu____1101 (FStar_String.concat ", ") in
-        FStar_Util.format2 "(RecordConstructor %s %s)" uu____1096 uu____1100
-    | FStar_Syntax_Syntax.Action eff_lid ->
-        let uu____1111 = lid_to_string eff_lid in
-        FStar_Util.format1 "(Action %s)" uu____1111
-=======
         let uu____976 = lid_to_string l in
         FStar_Util.format1 "(Discriminator %s)" uu____976
     | FStar_Syntax_Syntax.Projector (l,x) ->
@@ -528,7 +368,6 @@
     | FStar_Syntax_Syntax.Action eff_lid ->
         let uu____1029 = lid_to_string eff_lid in
         FStar_Util.format1 "(Action %s)" uu____1029
->>>>>>> 58829485
     | FStar_Syntax_Syntax.ExceptionConstructor  -> "ExceptionConstructor"
     | FStar_Syntax_Syntax.HasMaskedEffect  -> "HasMaskedEffect"
     | FStar_Syntax_Syntax.Effect  -> "Effect"
@@ -541,31 +380,15 @@
   fun quals  ->
     match quals with
     | [] -> ""
-<<<<<<< HEAD
-    | uu____1121 ->
-        let uu____1124 =
-          FStar_All.pipe_right quals (FStar_List.map qual_to_string) in
-        FStar_All.pipe_right uu____1124 (FStar_String.concat " ")
-=======
     | uu____1038 ->
         let uu____1041 =
           FStar_All.pipe_right quals (FStar_List.map qual_to_string) in
         FStar_All.pipe_right uu____1041 (FStar_String.concat " ")
->>>>>>> 58829485
 let quals_to_string':
   FStar_Syntax_Syntax.qualifier Prims.list -> Prims.string =
   fun quals  ->
     match quals with
     | [] -> ""
-<<<<<<< HEAD
-    | uu____1141 ->
-        let uu____1144 = quals_to_string quals in Prims.strcat uu____1144 " "
-let rec term_to_string: FStar_Syntax_Syntax.term -> Prims.string =
-  fun x  ->
-    let uu____1200 =
-      let uu____1201 = FStar_Options.ugly () in Prims.op_Negation uu____1201 in
-    if uu____1200
-=======
     | uu____1057 ->
         let uu____1060 = quals_to_string quals in Prims.strcat uu____1060 " "
 let rec term_to_string: FStar_Syntax_Syntax.term -> Prims.string =
@@ -573,7 +396,6 @@
     let uu____1116 =
       let uu____1117 = FStar_Options.ugly () in Prims.op_Negation uu____1117 in
     if uu____1116
->>>>>>> 58829485
     then
       let e = FStar_Syntax_Resugar.resugar_term x in
       let d = FStar_Parser_ToDocument.term_to_document e in
@@ -582,80 +404,6 @@
     else
       (let x1 = FStar_Syntax_Subst.compress x in
        let x2 =
-<<<<<<< HEAD
-         let uu____1207 = FStar_Options.print_implicits () in
-         if uu____1207 then x1 else FStar_Syntax_Util.unmeta x1 in
-       match x2.FStar_Syntax_Syntax.n with
-       | FStar_Syntax_Syntax.Tm_delayed uu____1209 -> failwith "impossible"
-       | FStar_Syntax_Syntax.Tm_app (uu____1234,[]) -> failwith "Empty args!"
-       | FStar_Syntax_Syntax.Tm_meta (t,FStar_Syntax_Syntax.Meta_pattern ps)
-           ->
-           let pats =
-             let uu____1270 =
-               FStar_All.pipe_right ps
-                 (FStar_List.map
-                    (fun args  ->
-                       let uu____1300 =
-                         FStar_All.pipe_right args
-                           (FStar_List.map
-                              (fun uu____1318  ->
-                                 match uu____1318 with
-                                 | (t1,uu____1324) -> term_to_string t1)) in
-                       FStar_All.pipe_right uu____1300
-                         (FStar_String.concat "; "))) in
-             FStar_All.pipe_right uu____1270 (FStar_String.concat "\\/") in
-           let uu____1329 = term_to_string t in
-           FStar_Util.format2 "{:pattern %s} %s" pats uu____1329
-       | FStar_Syntax_Syntax.Tm_meta
-           (t,FStar_Syntax_Syntax.Meta_monadic (m,t')) ->
-           let uu____1341 = tag_of_term t in
-           let uu____1342 = sli m in
-           let uu____1343 = term_to_string t' in
-           let uu____1344 = term_to_string t in
-           FStar_Util.format4 "(Monadic-%s{%s %s} %s)" uu____1341 uu____1342
-             uu____1343 uu____1344
-       | FStar_Syntax_Syntax.Tm_meta
-           (t,FStar_Syntax_Syntax.Meta_monadic_lift (m0,m1,t')) ->
-           let uu____1357 = tag_of_term t in
-           let uu____1358 = term_to_string t' in
-           let uu____1359 = sli m0 in
-           let uu____1360 = sli m1 in
-           let uu____1361 = term_to_string t in
-           FStar_Util.format5 "(MonadicLift-%s{%s : %s -> %s} %s)" uu____1357
-             uu____1358 uu____1359 uu____1360 uu____1361
-       | FStar_Syntax_Syntax.Tm_meta
-           (t,FStar_Syntax_Syntax.Meta_alien (uu____1363,s,uu____1365)) ->
-           FStar_Util.format1 "(Meta_alien \"%s\")" s
-       | FStar_Syntax_Syntax.Tm_meta
-           (t,FStar_Syntax_Syntax.Meta_labeled (l,r,b)) when
-           FStar_Options.print_implicits () ->
-           let uu____1382 = FStar_Range.string_of_range r in
-           let uu____1383 = term_to_string t in
-           FStar_Util.format3 "Meta_labeled(%s, %s){%s}" l uu____1382
-             uu____1383
-       | FStar_Syntax_Syntax.Tm_meta (t,uu____1385) -> term_to_string t
-       | FStar_Syntax_Syntax.Tm_bvar x3 ->
-           let uu____1391 = db_to_string x3 in
-           let uu____1392 =
-             let uu____1393 = tag_of_term x3.FStar_Syntax_Syntax.sort in
-             Prims.strcat ":" uu____1393 in
-           Prims.strcat uu____1391 uu____1392
-       | FStar_Syntax_Syntax.Tm_name x3 -> nm_to_string x3
-       | FStar_Syntax_Syntax.Tm_fvar f -> fv_to_string f
-       | FStar_Syntax_Syntax.Tm_uvar (u,uu____1397) -> uvar_to_string u
-       | FStar_Syntax_Syntax.Tm_constant c -> const_to_string c
-       | FStar_Syntax_Syntax.Tm_type u ->
-           let uu____1424 = FStar_Options.print_universes () in
-           if uu____1424
-           then
-             let uu____1425 = univ_to_string u in
-             FStar_Util.format1 "Type u#(%s)" uu____1425
-           else "Type"
-       | FStar_Syntax_Syntax.Tm_arrow (bs,c) ->
-           let uu____1445 = binders_to_string " -> " bs in
-           let uu____1446 = comp_to_string c in
-           FStar_Util.format2 "(%s -> %s)" uu____1445 uu____1446
-=======
          let uu____1123 = FStar_Options.print_implicits () in
          if uu____1123 then x1 else FStar_Syntax_Util.unmeta x1 in
        match x2.FStar_Syntax_Syntax.n with
@@ -737,44 +485,10 @@
            let uu____1371 = binders_to_string " -> " bs in
            let uu____1372 = comp_to_string c in
            FStar_Util.format2 "(%s -> %s)" uu____1371 uu____1372
->>>>>>> 58829485
        | FStar_Syntax_Syntax.Tm_abs (bs,t2,lc) ->
            (match lc with
             | FStar_Pervasives_Native.Some rc when
                 FStar_Options.print_implicits () ->
-<<<<<<< HEAD
-                let uu____1471 = binders_to_string " " bs in
-                let uu____1472 = term_to_string t2 in
-                let uu____1473 =
-                  if FStar_Option.isNone rc.FStar_Syntax_Syntax.residual_typ
-                  then "None"
-                  else
-                    (let uu____1477 =
-                       FStar_Option.get rc.FStar_Syntax_Syntax.residual_typ in
-                     term_to_string uu____1477) in
-                FStar_Util.format4 "(fun %s -> (%s $$ (residual) %s %s))"
-                  uu____1471 uu____1472
-                  (rc.FStar_Syntax_Syntax.residual_effect).FStar_Ident.str
-                  uu____1473
-            | uu____1480 ->
-                let uu____1483 = binders_to_string " " bs in
-                let uu____1484 = term_to_string t2 in
-                FStar_Util.format2 "(fun %s -> %s)" uu____1483 uu____1484)
-       | FStar_Syntax_Syntax.Tm_refine (xt,f) ->
-           let uu____1491 = bv_to_string xt in
-           let uu____1492 =
-             FStar_All.pipe_right xt.FStar_Syntax_Syntax.sort term_to_string in
-           let uu____1495 = FStar_All.pipe_right f formula_to_string in
-           FStar_Util.format3 "(%s:%s{%s})" uu____1491 uu____1492 uu____1495
-       | FStar_Syntax_Syntax.Tm_app (t,args) ->
-           let uu____1520 = term_to_string t in
-           let uu____1521 = args_to_string args in
-           FStar_Util.format2 "(%s %s)" uu____1520 uu____1521
-       | FStar_Syntax_Syntax.Tm_let (lbs,e) ->
-           let uu____1540 = lbs_to_string [] lbs in
-           let uu____1541 = term_to_string e in
-           FStar_Util.format2 "%s\nin\n%s" uu____1540 uu____1541
-=======
                 let uu____1397 = binders_to_string " " bs in
                 let uu____1398 = term_to_string t2 in
                 let uu____1399 =
@@ -806,20 +520,10 @@
            let uu____1466 = lbs_to_string [] lbs in
            let uu____1467 = term_to_string e in
            FStar_Util.format2 "%s\nin\n%s" uu____1466 uu____1467
->>>>>>> 58829485
        | FStar_Syntax_Syntax.Tm_ascribed (e,(annot,topt),eff_name) ->
            let annot1 =
              match annot with
              | FStar_Util.Inl t ->
-<<<<<<< HEAD
-                 let uu____1602 =
-                   let uu____1603 =
-                     FStar_Util.map_opt eff_name FStar_Ident.text_of_lid in
-                   FStar_All.pipe_right uu____1603
-                     (FStar_Util.dflt "default") in
-                 let uu____1608 = term_to_string t in
-                 FStar_Util.format2 "[%s] %s" uu____1602 uu____1608
-=======
                  let uu____1528 =
                    let uu____1529 =
                      FStar_Util.map_opt eff_name FStar_Ident.text_of_lid in
@@ -827,56 +531,11 @@
                      (FStar_Util.dflt "default") in
                  let uu____1534 = term_to_string t in
                  FStar_Util.format2 "[%s] %s" uu____1528 uu____1534
->>>>>>> 58829485
              | FStar_Util.Inr c -> comp_to_string c in
            let topt1 =
              match topt with
              | FStar_Pervasives_Native.None  -> ""
              | FStar_Pervasives_Native.Some t ->
-<<<<<<< HEAD
-                 let uu____1624 = term_to_string t in
-                 FStar_Util.format1 "by %s" uu____1624 in
-           let uu____1625 = term_to_string e in
-           FStar_Util.format3 "(%s <ascribed: %s %s)" uu____1625 annot1 topt1
-       | FStar_Syntax_Syntax.Tm_match (head1,branches) ->
-           let uu____1664 = term_to_string head1 in
-           let uu____1665 =
-             let uu____1666 =
-               FStar_All.pipe_right branches
-                 (FStar_List.map
-                    (fun uu____1702  ->
-                       match uu____1702 with
-                       | (p,wopt,e) ->
-                           let uu____1718 =
-                             FStar_All.pipe_right p pat_to_string in
-                           let uu____1719 =
-                             match wopt with
-                             | FStar_Pervasives_Native.None  -> ""
-                             | FStar_Pervasives_Native.Some w ->
-                                 let uu____1721 =
-                                   FStar_All.pipe_right w term_to_string in
-                                 FStar_Util.format1 "when %s" uu____1721 in
-                           let uu____1722 =
-                             FStar_All.pipe_right e term_to_string in
-                           FStar_Util.format3 "%s %s -> %s" uu____1718
-                             uu____1719 uu____1722)) in
-             FStar_Util.concat_l "\n\t|" uu____1666 in
-           FStar_Util.format2 "(match %s with\n\t| %s)" uu____1664 uu____1665
-       | FStar_Syntax_Syntax.Tm_uinst (t,us) ->
-           let uu____1729 = FStar_Options.print_universes () in
-           if uu____1729
-           then
-             let uu____1730 = term_to_string t in
-             let uu____1731 = univs_to_string us in
-             FStar_Util.format2 "%s<%s>" uu____1730 uu____1731
-           else term_to_string t
-       | uu____1733 -> tag_of_term x2)
-and pat_to_string: FStar_Syntax_Syntax.pat -> Prims.string =
-  fun x  ->
-    let uu____1735 =
-      let uu____1736 = FStar_Options.ugly () in Prims.op_Negation uu____1736 in
-    if uu____1735
-=======
                  let uu____1550 = term_to_string t in
                  FStar_Util.format1 "by %s" uu____1550 in
            let uu____1551 = term_to_string e in
@@ -919,7 +578,6 @@
     let uu____1661 =
       let uu____1662 = FStar_Options.ugly () in Prims.op_Negation uu____1662 in
     if uu____1661
->>>>>>> 58829485
     then
       let e = FStar_Syntax_Resugar.resugar_pat x in
       let d = FStar_Parser_ToDocument.pat_to_document e in
@@ -928,44 +586,6 @@
     else
       (match x.FStar_Syntax_Syntax.v with
        | FStar_Syntax_Syntax.Pat_cons (l,pats) ->
-<<<<<<< HEAD
-           let uu____1758 = fv_to_string l in
-           let uu____1759 =
-             let uu____1760 =
-               FStar_List.map
-                 (fun uu____1771  ->
-                    match uu____1771 with
-                    | (x1,b) ->
-                        let p = pat_to_string x1 in
-                        if b then Prims.strcat "#" p else p) pats in
-             FStar_All.pipe_right uu____1760 (FStar_String.concat " ") in
-           FStar_Util.format2 "(%s %s)" uu____1758 uu____1759
-       | FStar_Syntax_Syntax.Pat_dot_term (x1,uu____1783) ->
-           let uu____1788 = FStar_Options.print_bound_var_types () in
-           if uu____1788
-           then
-             let uu____1789 = bv_to_string x1 in
-             let uu____1790 = term_to_string x1.FStar_Syntax_Syntax.sort in
-             FStar_Util.format2 ".%s:%s" uu____1789 uu____1790
-           else
-             (let uu____1792 = bv_to_string x1 in
-              FStar_Util.format1 ".%s" uu____1792)
-       | FStar_Syntax_Syntax.Pat_var x1 ->
-           let uu____1794 = FStar_Options.print_bound_var_types () in
-           if uu____1794
-           then
-             let uu____1795 = bv_to_string x1 in
-             let uu____1796 = term_to_string x1.FStar_Syntax_Syntax.sort in
-             FStar_Util.format2 "%s:%s" uu____1795 uu____1796
-           else bv_to_string x1
-       | FStar_Syntax_Syntax.Pat_constant c -> const_to_string c
-       | FStar_Syntax_Syntax.Pat_wild x1 ->
-           let uu____1800 = FStar_Options.print_real_names () in
-           if uu____1800
-           then
-             let uu____1801 = bv_to_string x1 in
-             Prims.strcat "Pat_wild " uu____1801
-=======
            let uu____1684 = fv_to_string l in
            let uu____1685 =
              let uu____1686 =
@@ -1002,7 +622,6 @@
            then
              let uu____1727 = bv_to_string x1 in
              Prims.strcat "Pat_wild " uu____1727
->>>>>>> 58829485
            else "_")
 and lbs_to_string:
   FStar_Syntax_Syntax.qualifier Prims.list ->
@@ -1012,17 +631,6 @@
   fun quals  ->
     fun lbs  ->
       let lbs1 =
-<<<<<<< HEAD
-        let uu____1820 = FStar_Options.print_universes () in
-        if uu____1820
-        then
-          let uu____1827 =
-            FStar_All.pipe_right (FStar_Pervasives_Native.snd lbs)
-              (FStar_List.map
-                 (fun lb  ->
-                    let uu____1845 =
-                      let uu____1850 =
-=======
         let uu____1746 = FStar_Options.print_universes () in
         if uu____1746
         then
@@ -1032,78 +640,10 @@
                  (fun lb  ->
                     let uu____1771 =
                       let uu____1776 =
->>>>>>> 58829485
                         FStar_Syntax_Util.mk_conj
                           lb.FStar_Syntax_Syntax.lbtyp
                           lb.FStar_Syntax_Syntax.lbdef in
                       FStar_Syntax_Subst.open_univ_vars
-<<<<<<< HEAD
-                        lb.FStar_Syntax_Syntax.lbunivs uu____1850 in
-                    match uu____1845 with
-                    | (us,td) ->
-                        let uu____1853 =
-                          let uu____1862 =
-                            let uu____1863 = FStar_Syntax_Subst.compress td in
-                            uu____1863.FStar_Syntax_Syntax.n in
-                          match uu____1862 with
-                          | FStar_Syntax_Syntax.Tm_app
-                              (uu____1874,(t,uu____1876)::(d,uu____1878)::[])
-                              -> (t, d)
-                          | uu____1921 -> failwith "Impossibe" in
-                        (match uu____1853 with
-                         | (t,d) ->
-                             let uu___212_1940 = lb in
-                             {
-                               FStar_Syntax_Syntax.lbname =
-                                 (uu___212_1940.FStar_Syntax_Syntax.lbname);
-                               FStar_Syntax_Syntax.lbunivs = us;
-                               FStar_Syntax_Syntax.lbtyp = t;
-                               FStar_Syntax_Syntax.lbeff =
-                                 (uu___212_1940.FStar_Syntax_Syntax.lbeff);
-                               FStar_Syntax_Syntax.lbdef = d
-                             }))) in
-          ((FStar_Pervasives_Native.fst lbs), uu____1827)
-        else lbs in
-      let uu____1946 = quals_to_string' quals in
-      let uu____1947 =
-        let uu____1948 =
-          FStar_All.pipe_right (FStar_Pervasives_Native.snd lbs1)
-            (FStar_List.map
-               (fun lb  ->
-                  let uu____1963 =
-                    lbname_to_string lb.FStar_Syntax_Syntax.lbname in
-                  let uu____1964 =
-                    let uu____1965 = FStar_Options.print_universes () in
-                    if uu____1965
-                    then
-                      let uu____1966 =
-                        let uu____1967 =
-                          univ_names_to_string lb.FStar_Syntax_Syntax.lbunivs in
-                        Prims.strcat uu____1967 ">" in
-                      Prims.strcat "<" uu____1966
-                    else "" in
-                  let uu____1969 =
-                    term_to_string lb.FStar_Syntax_Syntax.lbtyp in
-                  let uu____1970 =
-                    FStar_All.pipe_right lb.FStar_Syntax_Syntax.lbdef
-                      term_to_string in
-                  FStar_Util.format4 "%s %s : %s = %s" uu____1963 uu____1964
-                    uu____1969 uu____1970)) in
-        FStar_Util.concat_l "\n and " uu____1948 in
-      FStar_Util.format3 "%slet %s %s" uu____1946
-        (if FStar_Pervasives_Native.fst lbs1 then "rec" else "") uu____1947
-and lcomp_to_string: FStar_Syntax_Syntax.lcomp -> Prims.string =
-  fun lc  ->
-    let uu____1977 = FStar_Options.print_effect_args () in
-    if uu____1977
-    then
-      let uu____1978 = lc.FStar_Syntax_Syntax.comp () in
-      comp_to_string uu____1978
-    else
-      (let uu____1980 = sli lc.FStar_Syntax_Syntax.eff_name in
-       let uu____1981 = term_to_string lc.FStar_Syntax_Syntax.res_typ in
-       FStar_Util.format2 "%s %s" uu____1980 uu____1981)
-=======
                         lb.FStar_Syntax_Syntax.lbunivs uu____1776 in
                     match uu____1771 with
                     | (us,td) ->
@@ -1169,45 +709,25 @@
       (let uu____1906 = sli lc.FStar_Syntax_Syntax.eff_name in
        let uu____1907 = term_to_string lc.FStar_Syntax_Syntax.res_typ in
        FStar_Util.format2 "%s %s" uu____1906 uu____1907)
->>>>>>> 58829485
 and imp_to_string:
   Prims.string ->
     FStar_Syntax_Syntax.arg_qualifier FStar_Pervasives_Native.option ->
       Prims.string
   =
   fun s  ->
-<<<<<<< HEAD
-    fun uu___206_1983  ->
-      match uu___206_1983 with
-=======
     fun uu___255_1909  ->
       match uu___255_1909 with
->>>>>>> 58829485
       | FStar_Pervasives_Native.Some (FStar_Syntax_Syntax.Implicit (false ))
           -> Prims.strcat "#" s
       | FStar_Pervasives_Native.Some (FStar_Syntax_Syntax.Implicit (true ))
           -> Prims.strcat "#." s
       | FStar_Pervasives_Native.Some (FStar_Syntax_Syntax.Equality ) ->
           Prims.strcat "$" s
-<<<<<<< HEAD
-      | uu____1986 -> s
-=======
       | uu____1912 -> s
->>>>>>> 58829485
 and binder_to_string':
   Prims.bool -> FStar_Syntax_Syntax.binder -> Prims.string =
   fun is_arrow  ->
     fun b  ->
-<<<<<<< HEAD
-      let uu____1991 =
-        let uu____1992 = FStar_Options.ugly () in
-        Prims.op_Negation uu____1992 in
-      if uu____1991
-      then
-        let uu____1993 =
-          FStar_Syntax_Resugar.resugar_binder b FStar_Range.dummyRange in
-        match uu____1993 with
-=======
       let uu____1917 =
         let uu____1918 = FStar_Options.ugly () in
         Prims.op_Negation uu____1918 in
@@ -1216,41 +736,12 @@
         let uu____1919 =
           FStar_Syntax_Resugar.resugar_binder b FStar_Range.dummyRange in
         match uu____1919 with
->>>>>>> 58829485
         | FStar_Pervasives_Native.None  -> ""
         | FStar_Pervasives_Native.Some e ->
             let d = FStar_Parser_ToDocument.binder_to_document e in
             FStar_Pprint.pretty_string (FStar_Util.float_of_string "1.0")
               (Prims.parse_int "100") d
       else
-<<<<<<< HEAD
-        (let uu____1999 = b in
-         match uu____1999 with
-         | (a,imp) ->
-             let uu____2002 = FStar_Syntax_Syntax.is_null_binder b in
-             if uu____2002
-             then
-               let uu____2003 = term_to_string a.FStar_Syntax_Syntax.sort in
-               Prims.strcat "_:" uu____2003
-             else
-               (let uu____2005 =
-                  (Prims.op_Negation is_arrow) &&
-                    (let uu____2007 = FStar_Options.print_bound_var_types () in
-                     Prims.op_Negation uu____2007) in
-                if uu____2005
-                then
-                  let uu____2008 = nm_to_string a in
-                  imp_to_string uu____2008 imp
-                else
-                  (let uu____2010 =
-                     let uu____2011 = nm_to_string a in
-                     let uu____2012 =
-                       let uu____2013 =
-                         term_to_string a.FStar_Syntax_Syntax.sort in
-                       Prims.strcat ":" uu____2013 in
-                     Prims.strcat uu____2011 uu____2012 in
-                   imp_to_string uu____2010 imp)))
-=======
         (let uu____1925 = b in
          match uu____1925 with
          | (a,imp) ->
@@ -1277,7 +768,6 @@
                        Prims.strcat ":" uu____1939 in
                      Prims.strcat uu____1937 uu____1938 in
                    imp_to_string uu____1936 imp)))
->>>>>>> 58829485
 and binder_to_string: FStar_Syntax_Syntax.binder -> Prims.string =
   fun b  -> binder_to_string' false b
 and arrow_binder_to_string: FStar_Syntax_Syntax.binder -> Prims.string =
@@ -1287,19 +777,6 @@
   fun sep  ->
     fun bs  ->
       let bs1 =
-<<<<<<< HEAD
-        let uu____2019 = FStar_Options.print_implicits () in
-        if uu____2019 then bs else filter_imp bs in
-      if sep = " -> "
-      then
-        let uu____2021 =
-          FStar_All.pipe_right bs1 (FStar_List.map arrow_binder_to_string) in
-        FStar_All.pipe_right uu____2021 (FStar_String.concat sep)
-      else
-        (let uu____2029 =
-           FStar_All.pipe_right bs1 (FStar_List.map binder_to_string) in
-         FStar_All.pipe_right uu____2029 (FStar_String.concat sep))
-=======
         let uu____1945 = FStar_Options.print_implicits () in
         if uu____1945 then bs else filter_imp bs in
       if sep = " -> "
@@ -1311,31 +788,11 @@
         (let uu____1955 =
            FStar_All.pipe_right bs1 (FStar_List.map binder_to_string) in
          FStar_All.pipe_right uu____1955 (FStar_String.concat sep))
->>>>>>> 58829485
 and arg_to_string:
   (FStar_Syntax_Syntax.term,FStar_Syntax_Syntax.arg_qualifier
                               FStar_Pervasives_Native.option)
     FStar_Pervasives_Native.tuple2 -> Prims.string
   =
-<<<<<<< HEAD
-  fun uu___207_2036  ->
-    match uu___207_2036 with
-    | (a,imp) ->
-        let uu____2049 = term_to_string a in imp_to_string uu____2049 imp
-and args_to_string: FStar_Syntax_Syntax.args -> Prims.string =
-  fun args  ->
-    let args1 =
-      let uu____2052 = FStar_Options.print_implicits () in
-      if uu____2052 then args else filter_imp args in
-    let uu____2056 =
-      FStar_All.pipe_right args1 (FStar_List.map arg_to_string) in
-    FStar_All.pipe_right uu____2056 (FStar_String.concat " ")
-and comp_to_string: FStar_Syntax_Syntax.comp -> Prims.string =
-  fun c  ->
-    let uu____2070 =
-      let uu____2071 = FStar_Options.ugly () in Prims.op_Negation uu____2071 in
-    if uu____2070
-=======
   fun uu___256_1962  ->
     match uu___256_1962 with
     | (a,imp) ->
@@ -1353,7 +810,6 @@
     let uu____1996 =
       let uu____1997 = FStar_Options.ugly () in Prims.op_Negation uu____1997 in
     if uu____1996
->>>>>>> 58829485
     then
       let e = FStar_Syntax_Resugar.resugar_comp c in
       let d = FStar_Parser_ToDocument.term_to_document e in
@@ -1362,94 +818,6 @@
     else
       (match c.FStar_Syntax_Syntax.n with
        | FStar_Syntax_Syntax.Total (t,uopt) ->
-<<<<<<< HEAD
-           let uu____2085 =
-             let uu____2086 = FStar_Syntax_Subst.compress t in
-             uu____2086.FStar_Syntax_Syntax.n in
-           (match uu____2085 with
-            | FStar_Syntax_Syntax.Tm_type uu____2089 when
-                let uu____2090 =
-                  (FStar_Options.print_implicits ()) ||
-                    (FStar_Options.print_universes ()) in
-                Prims.op_Negation uu____2090 -> term_to_string t
-            | uu____2091 ->
-                (match uopt with
-                 | FStar_Pervasives_Native.Some u when
-                     FStar_Options.print_universes () ->
-                     let uu____2093 = univ_to_string u in
-                     let uu____2094 = term_to_string t in
-                     FStar_Util.format2 "Tot<%s> %s" uu____2093 uu____2094
-                 | uu____2095 ->
-                     let uu____2098 = term_to_string t in
-                     FStar_Util.format1 "Tot %s" uu____2098))
-       | FStar_Syntax_Syntax.GTotal (t,uopt) ->
-           let uu____2109 =
-             let uu____2110 = FStar_Syntax_Subst.compress t in
-             uu____2110.FStar_Syntax_Syntax.n in
-           (match uu____2109 with
-            | FStar_Syntax_Syntax.Tm_type uu____2113 when
-                let uu____2114 =
-                  (FStar_Options.print_implicits ()) ||
-                    (FStar_Options.print_universes ()) in
-                Prims.op_Negation uu____2114 -> term_to_string t
-            | uu____2115 ->
-                (match uopt with
-                 | FStar_Pervasives_Native.Some u when
-                     FStar_Options.print_universes () ->
-                     let uu____2117 = univ_to_string u in
-                     let uu____2118 = term_to_string t in
-                     FStar_Util.format2 "GTot<%s> %s" uu____2117 uu____2118
-                 | uu____2119 ->
-                     let uu____2122 = term_to_string t in
-                     FStar_Util.format1 "GTot %s" uu____2122))
-       | FStar_Syntax_Syntax.Comp c1 ->
-           let basic =
-             let uu____2125 = FStar_Options.print_effect_args () in
-             if uu____2125
-             then
-               let uu____2126 = sli c1.FStar_Syntax_Syntax.effect_name in
-               let uu____2127 =
-                 let uu____2128 =
-                   FStar_All.pipe_right c1.FStar_Syntax_Syntax.comp_univs
-                     (FStar_List.map univ_to_string) in
-                 FStar_All.pipe_right uu____2128 (FStar_String.concat ", ") in
-               let uu____2135 =
-                 term_to_string c1.FStar_Syntax_Syntax.result_typ in
-               let uu____2136 =
-                 let uu____2137 =
-                   FStar_All.pipe_right c1.FStar_Syntax_Syntax.effect_args
-                     (FStar_List.map arg_to_string) in
-                 FStar_All.pipe_right uu____2137 (FStar_String.concat ", ") in
-               let uu____2158 =
-                 let uu____2159 =
-                   FStar_All.pipe_right c1.FStar_Syntax_Syntax.flags
-                     (FStar_List.map cflags_to_string) in
-                 FStar_All.pipe_right uu____2159 (FStar_String.concat " ") in
-               FStar_Util.format5 "%s<%s> (%s) %s (attributes %s)" uu____2126
-                 uu____2127 uu____2135 uu____2136 uu____2158
-             else
-               (let uu____2169 =
-                  (FStar_All.pipe_right c1.FStar_Syntax_Syntax.flags
-                     (FStar_Util.for_some
-                        (fun uu___208_2173  ->
-                           match uu___208_2173 with
-                           | FStar_Syntax_Syntax.TOTAL  -> true
-                           | uu____2174 -> false)))
-                    &&
-                    (let uu____2176 = FStar_Options.print_effect_args () in
-                     Prims.op_Negation uu____2176) in
-                if uu____2169
-                then
-                  let uu____2177 =
-                    term_to_string c1.FStar_Syntax_Syntax.result_typ in
-                  FStar_Util.format1 "Tot %s" uu____2177
-                else
-                  (let uu____2179 =
-                     ((let uu____2182 = FStar_Options.print_effect_args () in
-                       Prims.op_Negation uu____2182) &&
-                        (let uu____2184 = FStar_Options.print_implicits () in
-                         Prims.op_Negation uu____2184))
-=======
            let uu____2011 =
              let uu____2012 = FStar_Syntax_Subst.compress t in
              uu____2012.FStar_Syntax_Syntax.n in
@@ -1536,49 +904,10 @@
                        Prims.op_Negation uu____2108) &&
                         (let uu____2110 = FStar_Options.print_implicits () in
                          Prims.op_Negation uu____2110))
->>>>>>> 58829485
                        &&
                        (FStar_Ident.lid_equals
                           c1.FStar_Syntax_Syntax.effect_name
                           FStar_Parser_Const.effect_ML_lid) in
-<<<<<<< HEAD
-                   if uu____2179
-                   then term_to_string c1.FStar_Syntax_Syntax.result_typ
-                   else
-                     (let uu____2186 =
-                        (let uu____2189 = FStar_Options.print_effect_args () in
-                         Prims.op_Negation uu____2189) &&
-                          (FStar_All.pipe_right c1.FStar_Syntax_Syntax.flags
-                             (FStar_Util.for_some
-                                (fun uu___209_2193  ->
-                                   match uu___209_2193 with
-                                   | FStar_Syntax_Syntax.MLEFFECT  -> true
-                                   | uu____2194 -> false))) in
-                      if uu____2186
-                      then
-                        let uu____2195 =
-                          term_to_string c1.FStar_Syntax_Syntax.result_typ in
-                        FStar_Util.format1 "ALL %s" uu____2195
-                      else
-                        (let uu____2197 =
-                           sli c1.FStar_Syntax_Syntax.effect_name in
-                         let uu____2198 =
-                           term_to_string c1.FStar_Syntax_Syntax.result_typ in
-                         FStar_Util.format2 "%s (%s)" uu____2197 uu____2198)))) in
-           let dec =
-             let uu____2200 =
-               FStar_All.pipe_right c1.FStar_Syntax_Syntax.flags
-                 (FStar_List.collect
-                    (fun uu___210_2210  ->
-                       match uu___210_2210 with
-                       | FStar_Syntax_Syntax.DECREASES e ->
-                           let uu____2216 =
-                             let uu____2217 = term_to_string e in
-                             FStar_Util.format1 " (decreases %s)" uu____2217 in
-                           [uu____2216]
-                       | uu____2218 -> [])) in
-             FStar_All.pipe_right uu____2200 (FStar_String.concat " ") in
-=======
                    if uu____2105
                    then term_to_string c1.FStar_Syntax_Syntax.result_typ
                    else
@@ -1615,7 +944,6 @@
                            [uu____2142]
                        | uu____2144 -> [])) in
              FStar_All.pipe_right uu____2126 (FStar_String.concat " ") in
->>>>>>> 58829485
            FStar_Util.format2 "%s%s" basic dec)
 and cflags_to_string: FStar_Syntax_Syntax.cflags -> Prims.string =
   fun c  ->
@@ -1627,47 +955,12 @@
     | FStar_Syntax_Syntax.SOMETRIVIAL  -> "sometrivial"
     | FStar_Syntax_Syntax.LEMMA  -> "lemma"
     | FStar_Syntax_Syntax.CPS  -> "cps"
-<<<<<<< HEAD
-    | FStar_Syntax_Syntax.DECREASES uu____2222 -> ""
-=======
     | FStar_Syntax_Syntax.DECREASES uu____2148 -> ""
->>>>>>> 58829485
 and formula_to_string:
   FStar_Syntax_Syntax.term' FStar_Syntax_Syntax.syntax -> Prims.string =
   fun phi  -> term_to_string phi
 let binder_to_json: FStar_Syntax_Syntax.binder -> FStar_Util.json =
   fun b  ->
-<<<<<<< HEAD
-    let uu____2232 = b in
-    match uu____2232 with
-    | (a,imp) ->
-        let n1 =
-          let uu____2236 = FStar_Syntax_Syntax.is_null_binder b in
-          if uu____2236
-          then FStar_Util.JsonNull
-          else
-            (let uu____2238 =
-               let uu____2239 = nm_to_string a in
-               imp_to_string uu____2239 imp in
-             FStar_Util.JsonStr uu____2238) in
-        let t =
-          let uu____2241 = term_to_string a.FStar_Syntax_Syntax.sort in
-          FStar_Util.JsonStr uu____2241 in
-        FStar_Util.JsonAssoc [("name", n1); ("type", t)]
-let binders_to_json: FStar_Syntax_Syntax.binders -> FStar_Util.json =
-  fun bs  ->
-    let uu____2258 = FStar_List.map binder_to_json bs in
-    FStar_Util.JsonList uu____2258
-let enclose_universes: Prims.string -> Prims.string =
-  fun s  ->
-    let uu____2265 = FStar_Options.print_universes () in
-    if uu____2265 then Prims.strcat "<" (Prims.strcat s ">") else ""
-let tscheme_to_string: FStar_Syntax_Syntax.tscheme -> Prims.string =
-  fun s  ->
-    let uu____2271 =
-      let uu____2272 = FStar_Options.ugly () in Prims.op_Negation uu____2272 in
-    if uu____2271
-=======
     let uu____2157 = b in
     match uu____2157 with
     | (a,imp) ->
@@ -1697,36 +990,12 @@
     let uu____2193 =
       let uu____2194 = FStar_Options.ugly () in Prims.op_Negation uu____2194 in
     if uu____2193
->>>>>>> 58829485
     then
       let d = FStar_Syntax_Resugar.resugar_tscheme s in
       let d1 = FStar_Parser_ToDocument.decl_to_document d in
       FStar_Pprint.pretty_string (FStar_Util.float_of_string "1.0")
         (Prims.parse_int "100") d1
     else
-<<<<<<< HEAD
-      (let uu____2276 = s in
-       match uu____2276 with
-       | (us,t) ->
-           let uu____2283 =
-             let uu____2284 = univ_names_to_string us in
-             FStar_All.pipe_left enclose_universes uu____2284 in
-           let uu____2285 = term_to_string t in
-           FStar_Util.format2 "%s%s" uu____2283 uu____2285)
-let action_to_string: FStar_Syntax_Syntax.action -> Prims.string =
-  fun a  ->
-    let uu____2290 = sli a.FStar_Syntax_Syntax.action_name in
-    let uu____2291 =
-      binders_to_string " " a.FStar_Syntax_Syntax.action_params in
-    let uu____2292 =
-      let uu____2293 =
-        univ_names_to_string a.FStar_Syntax_Syntax.action_univs in
-      FStar_All.pipe_left enclose_universes uu____2293 in
-    let uu____2294 = term_to_string a.FStar_Syntax_Syntax.action_typ in
-    let uu____2295 = term_to_string a.FStar_Syntax_Syntax.action_defn in
-    FStar_Util.format5 "%s%s %s : %s = %s" uu____2290 uu____2291 uu____2292
-      uu____2294 uu____2295
-=======
       (let uu____2198 = s in
        match uu____2198 with
        | (us,t) ->
@@ -1748,7 +1017,6 @@
     let uu____2216 = term_to_string a.FStar_Syntax_Syntax.action_defn in
     FStar_Util.format5 "%s%s %s : %s = %s" uu____2211 uu____2212 uu____2213
       uu____2215 uu____2216
->>>>>>> 58829485
 let eff_decl_to_string':
   Prims.bool ->
     FStar_Range.range ->
@@ -1759,17 +1027,10 @@
     fun r  ->
       fun q  ->
         fun ed  ->
-<<<<<<< HEAD
-          let uu____2316 =
-            let uu____2317 = FStar_Options.ugly () in
-            Prims.op_Negation uu____2317 in
-          if uu____2316
-=======
           let uu____2233 =
             let uu____2234 = FStar_Options.ugly () in
             Prims.op_Negation uu____2234 in
           if uu____2233
->>>>>>> 58829485
           then
             let d = FStar_Syntax_Resugar.resugar_eff_decl for_free r q ed in
             let d1 = FStar_Parser_ToDocument.decl_to_document d in
@@ -1777,102 +1038,6 @@
               (Prims.parse_int "100") d1
           else
             (let actions_to_string actions =
-<<<<<<< HEAD
-               let uu____2329 =
-                 FStar_All.pipe_right actions
-                   (FStar_List.map action_to_string) in
-               FStar_All.pipe_right uu____2329 (FStar_String.concat ",\n\t") in
-             let uu____2338 =
-               let uu____2341 =
-                 let uu____2344 = lid_to_string ed.FStar_Syntax_Syntax.mname in
-                 let uu____2345 =
-                   let uu____2348 =
-                     let uu____2349 =
-                       univ_names_to_string ed.FStar_Syntax_Syntax.univs in
-                     FStar_All.pipe_left enclose_universes uu____2349 in
-                   let uu____2350 =
-                     let uu____2353 =
-                       binders_to_string " " ed.FStar_Syntax_Syntax.binders in
-                     let uu____2354 =
-                       let uu____2357 =
-                         term_to_string ed.FStar_Syntax_Syntax.signature in
-                       let uu____2358 =
-                         let uu____2361 =
-                           tscheme_to_string ed.FStar_Syntax_Syntax.ret_wp in
-                         let uu____2362 =
-                           let uu____2365 =
-                             tscheme_to_string ed.FStar_Syntax_Syntax.bind_wp in
-                           let uu____2366 =
-                             let uu____2369 =
-                               tscheme_to_string
-                                 ed.FStar_Syntax_Syntax.if_then_else in
-                             let uu____2370 =
-                               let uu____2373 =
-                                 tscheme_to_string
-                                   ed.FStar_Syntax_Syntax.ite_wp in
-                               let uu____2374 =
-                                 let uu____2377 =
-                                   tscheme_to_string
-                                     ed.FStar_Syntax_Syntax.stronger in
-                                 let uu____2378 =
-                                   let uu____2381 =
-                                     tscheme_to_string
-                                       ed.FStar_Syntax_Syntax.close_wp in
-                                   let uu____2382 =
-                                     let uu____2385 =
-                                       tscheme_to_string
-                                         ed.FStar_Syntax_Syntax.assert_p in
-                                     let uu____2386 =
-                                       let uu____2389 =
-                                         tscheme_to_string
-                                           ed.FStar_Syntax_Syntax.assume_p in
-                                       let uu____2390 =
-                                         let uu____2393 =
-                                           tscheme_to_string
-                                             ed.FStar_Syntax_Syntax.null_wp in
-                                         let uu____2394 =
-                                           let uu____2397 =
-                                             tscheme_to_string
-                                               ed.FStar_Syntax_Syntax.trivial in
-                                           let uu____2398 =
-                                             let uu____2401 =
-                                               term_to_string
-                                                 ed.FStar_Syntax_Syntax.repr in
-                                             let uu____2402 =
-                                               let uu____2405 =
-                                                 tscheme_to_string
-                                                   ed.FStar_Syntax_Syntax.bind_repr in
-                                               let uu____2406 =
-                                                 let uu____2409 =
-                                                   tscheme_to_string
-                                                     ed.FStar_Syntax_Syntax.return_repr in
-                                                 let uu____2410 =
-                                                   let uu____2413 =
-                                                     actions_to_string
-                                                       ed.FStar_Syntax_Syntax.actions in
-                                                   [uu____2413] in
-                                                 uu____2409 :: uu____2410 in
-                                               uu____2405 :: uu____2406 in
-                                             uu____2401 :: uu____2402 in
-                                           uu____2397 :: uu____2398 in
-                                         uu____2393 :: uu____2394 in
-                                       uu____2389 :: uu____2390 in
-                                     uu____2385 :: uu____2386 in
-                                   uu____2381 :: uu____2382 in
-                                 uu____2377 :: uu____2378 in
-                               uu____2373 :: uu____2374 in
-                             uu____2369 :: uu____2370 in
-                           uu____2365 :: uu____2366 in
-                         uu____2361 :: uu____2362 in
-                       uu____2357 :: uu____2358 in
-                     uu____2353 :: uu____2354 in
-                   uu____2348 :: uu____2350 in
-                 uu____2344 :: uu____2345 in
-               (if for_free then "_for_free " else "") :: uu____2341 in
-             FStar_Util.format
-               "new_effect%s { %s%s %s : %s \n  return_wp   = %s\n; bind_wp     = %s\n; if_then_else= %s\n; ite_wp      = %s\n; stronger    = %s\n; close_wp    = %s\n; assert_p    = %s\n; assume_p    = %s\n; null_wp     = %s\n; trivial     = %s\n; repr        = %s\n; bind_repr   = %s\n; return_repr = %s\nand effect_actions\n\t%s\n}\n"
-               uu____2338)
-=======
                let uu____2246 =
                  FStar_All.pipe_right actions
                    (FStar_List.map action_to_string) in
@@ -1967,22 +1132,15 @@
              FStar_Util.format
                "new_effect%s { %s%s %s : %s \n  return_wp   = %s\n; bind_wp     = %s\n; if_then_else= %s\n; ite_wp      = %s\n; stronger    = %s\n; close_wp    = %s\n; assert_p    = %s\n; assume_p    = %s\n; null_wp     = %s\n; trivial     = %s\n; repr        = %s\n; bind_repr   = %s\n; return_repr = %s\nand effect_actions\n\t%s\n}\n"
                uu____2255)
->>>>>>> 58829485
 let eff_decl_to_string:
   Prims.bool -> FStar_Syntax_Syntax.eff_decl -> Prims.string =
   fun for_free  ->
     fun ed  -> eff_decl_to_string' for_free FStar_Range.dummyRange [] ed
 let rec sigelt_to_string: FStar_Syntax_Syntax.sigelt -> Prims.string =
   fun x  ->
-<<<<<<< HEAD
-    let uu____2427 =
-      let uu____2428 = FStar_Options.ugly () in Prims.op_Negation uu____2428 in
-    if uu____2427
-=======
     let uu____2341 =
       let uu____2342 = FStar_Options.ugly () in Prims.op_Negation uu____2342 in
     if uu____2341
->>>>>>> 58829485
     then
       let e = FStar_Syntax_Resugar.resugar_sigelt x in
       match e with
@@ -1990,11 +1148,7 @@
           let d1 = FStar_Parser_ToDocument.decl_to_document d in
           FStar_Pprint.pretty_string (FStar_Util.float_of_string "1.0")
             (Prims.parse_int "100") d1
-<<<<<<< HEAD
-      | uu____2434 -> ""
-=======
       | uu____2348 -> ""
->>>>>>> 58829485
     else
       (match x.FStar_Syntax_Syntax.sigel with
        | FStar_Syntax_Syntax.Sig_pragma (FStar_Syntax_Syntax.LightOff ) ->
@@ -2007,57 +1161,6 @@
        | FStar_Syntax_Syntax.Sig_pragma (FStar_Syntax_Syntax.SetOptions s) ->
            FStar_Util.format1 "#set-options \"%s\"" s
        | FStar_Syntax_Syntax.Sig_inductive_typ
-<<<<<<< HEAD
-           (lid,univs1,tps,k,uu____2444,uu____2445) ->
-           let uu____2454 = quals_to_string' x.FStar_Syntax_Syntax.sigquals in
-           let uu____2455 = binders_to_string " " tps in
-           let uu____2456 = term_to_string k in
-           FStar_Util.format4 "%stype %s %s : %s" uu____2454
-             lid.FStar_Ident.str uu____2455 uu____2456
-       | FStar_Syntax_Syntax.Sig_datacon
-           (lid,univs1,t,uu____2460,uu____2461,uu____2462) ->
-           let uu____2467 = FStar_Options.print_universes () in
-           if uu____2467
-           then
-             let uu____2468 = FStar_Syntax_Subst.open_univ_vars univs1 t in
-             (match uu____2468 with
-              | (univs2,t1) ->
-                  let uu____2475 = univ_names_to_string univs2 in
-                  let uu____2476 = term_to_string t1 in
-                  FStar_Util.format3 "datacon<%s> %s : %s" uu____2475
-                    lid.FStar_Ident.str uu____2476)
-           else
-             (let uu____2478 = term_to_string t in
-              FStar_Util.format2 "datacon %s : %s" lid.FStar_Ident.str
-                uu____2478)
-       | FStar_Syntax_Syntax.Sig_declare_typ (lid,univs1,t) ->
-           let uu____2482 = FStar_Syntax_Subst.open_univ_vars univs1 t in
-           (match uu____2482 with
-            | (univs2,t1) ->
-                let uu____2489 =
-                  quals_to_string' x.FStar_Syntax_Syntax.sigquals in
-                let uu____2490 =
-                  let uu____2491 = FStar_Options.print_universes () in
-                  if uu____2491
-                  then
-                    let uu____2492 = univ_names_to_string univs2 in
-                    FStar_Util.format1 "<%s>" uu____2492
-                  else "" in
-                let uu____2494 = term_to_string t1 in
-                FStar_Util.format4 "%sval %s %s : %s" uu____2489
-                  lid.FStar_Ident.str uu____2490 uu____2494)
-       | FStar_Syntax_Syntax.Sig_assume (lid,uu____2496,f) ->
-           let uu____2498 = term_to_string f in
-           FStar_Util.format2 "val %s : %s" lid.FStar_Ident.str uu____2498
-       | FStar_Syntax_Syntax.Sig_let (lbs,uu____2500) ->
-           lbs_to_string x.FStar_Syntax_Syntax.sigquals lbs
-       | FStar_Syntax_Syntax.Sig_main e ->
-           let uu____2506 = term_to_string e in
-           FStar_Util.format1 "let _ = %s" uu____2506
-       | FStar_Syntax_Syntax.Sig_bundle (ses,uu____2508) ->
-           let uu____2517 = FStar_List.map sigelt_to_string ses in
-           FStar_All.pipe_right uu____2517 (FStar_String.concat "\n")
-=======
            (lid,univs1,tps,k,uu____2358,uu____2359) ->
            let uu____2368 = quals_to_string' x.FStar_Syntax_Syntax.sigquals in
            let uu____2369 = binders_to_string " " tps in
@@ -2107,7 +1210,6 @@
        | FStar_Syntax_Syntax.Sig_bundle (ses,uu____2422) ->
            let uu____2431 = FStar_List.map sigelt_to_string ses in
            FStar_All.pipe_right uu____2431 (FStar_String.concat "\n")
->>>>>>> 58829485
        | FStar_Syntax_Syntax.Sig_new_effect ed ->
            eff_decl_to_string' false x.FStar_Syntax_Syntax.sigrng
              x.FStar_Syntax_Syntax.sigquals ed
@@ -2121,60 +1223,6 @@
              with
              | (FStar_Pervasives_Native.None ,FStar_Pervasives_Native.None )
                  -> failwith "impossible"
-<<<<<<< HEAD
-             | (FStar_Pervasives_Native.Some lift_wp,uu____2535) -> lift_wp
-             | (uu____2542,FStar_Pervasives_Native.Some lift) -> lift in
-           let uu____2550 =
-             FStar_Syntax_Subst.open_univ_vars
-               (FStar_Pervasives_Native.fst lift_wp)
-               (FStar_Pervasives_Native.snd lift_wp) in
-           (match uu____2550 with
-            | (us,t) ->
-                let uu____2561 = lid_to_string se.FStar_Syntax_Syntax.source in
-                let uu____2562 = lid_to_string se.FStar_Syntax_Syntax.target in
-                let uu____2563 = univ_names_to_string us in
-                let uu____2564 = term_to_string t in
-                FStar_Util.format4 "sub_effect %s ~> %s : <%s> %s" uu____2561
-                  uu____2562 uu____2563 uu____2564)
-       | FStar_Syntax_Syntax.Sig_effect_abbrev (l,univs1,tps,c,flags) ->
-           let uu____2574 = FStar_Options.print_universes () in
-           if uu____2574
-           then
-             let uu____2575 =
-               let uu____2580 =
-                 FStar_Syntax_Syntax.mk
-                   (FStar_Syntax_Syntax.Tm_arrow (tps, c))
-                   FStar_Pervasives_Native.None FStar_Range.dummyRange in
-               FStar_Syntax_Subst.open_univ_vars univs1 uu____2580 in
-             (match uu____2575 with
-              | (univs2,t) ->
-                  let uu____2583 =
-                    let uu____2596 =
-                      let uu____2597 = FStar_Syntax_Subst.compress t in
-                      uu____2597.FStar_Syntax_Syntax.n in
-                    match uu____2596 with
-                    | FStar_Syntax_Syntax.Tm_arrow (bs,c1) -> (bs, c1)
-                    | uu____2638 -> failwith "impossible" in
-                  (match uu____2583 with
-                   | (tps1,c1) ->
-                       let uu____2669 = sli l in
-                       let uu____2670 = univ_names_to_string univs2 in
-                       let uu____2671 = binders_to_string " " tps1 in
-                       let uu____2672 = comp_to_string c1 in
-                       FStar_Util.format4 "effect %s<%s> %s = %s" uu____2669
-                         uu____2670 uu____2671 uu____2672))
-           else
-             (let uu____2674 = sli l in
-              let uu____2675 = binders_to_string " " tps in
-              let uu____2676 = comp_to_string c in
-              FStar_Util.format3 "effect %s %s = %s" uu____2674 uu____2675
-                uu____2676))
-let format_error: FStar_Range.range -> Prims.string -> Prims.string =
-  fun r  ->
-    fun msg  ->
-      let uu____2685 = FStar_Range.string_of_range r in
-      FStar_Util.format2 "%s: %s\n" uu____2685 msg
-=======
              | (FStar_Pervasives_Native.Some lift_wp,uu____2449) -> lift_wp
              | (uu____2456,FStar_Pervasives_Native.Some lift) -> lift in
            let uu____2464 =
@@ -2227,62 +1275,10 @@
     fun msg  ->
       let uu____2597 = FStar_Range.string_of_range r in
       FStar_Util.format2 "%s: %s\n" uu____2597 msg
->>>>>>> 58829485
 let rec sigelt_to_string_short: FStar_Syntax_Syntax.sigelt -> Prims.string =
   fun x  ->
     match x.FStar_Syntax_Syntax.sigel with
     | FStar_Syntax_Syntax.Sig_let
-<<<<<<< HEAD
-        ((uu____2690,{ FStar_Syntax_Syntax.lbname = lb;
-                       FStar_Syntax_Syntax.lbunivs = uu____2692;
-                       FStar_Syntax_Syntax.lbtyp = t;
-                       FStar_Syntax_Syntax.lbeff = uu____2694;
-                       FStar_Syntax_Syntax.lbdef = uu____2695;_}::[]),uu____2696)
-        ->
-        let uu____2719 = lbname_to_string lb in
-        let uu____2720 = term_to_string t in
-        FStar_Util.format2 "let %s : %s" uu____2719 uu____2720
-    | uu____2721 ->
-        let uu____2722 =
-          FStar_All.pipe_right (FStar_Syntax_Util.lids_of_sigelt x)
-            (FStar_List.map (fun l  -> l.FStar_Ident.str)) in
-        FStar_All.pipe_right uu____2722 (FStar_String.concat ", ")
-let rec modul_to_string: FStar_Syntax_Syntax.modul -> Prims.string =
-  fun m  ->
-    let uu____2737 = sli m.FStar_Syntax_Syntax.name in
-    let uu____2738 =
-      let uu____2739 =
-        FStar_List.map sigelt_to_string m.FStar_Syntax_Syntax.declarations in
-      FStar_All.pipe_right uu____2739 (FStar_String.concat "\n") in
-    FStar_Util.format2 "module %s\n%s" uu____2737 uu____2738
-let subst_elt_to_string: FStar_Syntax_Syntax.subst_elt -> Prims.string =
-  fun uu___211_2747  ->
-    match uu___211_2747 with
-    | FStar_Syntax_Syntax.DB (i,x) ->
-        let uu____2750 = FStar_Util.string_of_int i in
-        let uu____2751 = bv_to_string x in
-        FStar_Util.format2 "DB (%s, %s)" uu____2750 uu____2751
-    | FStar_Syntax_Syntax.NM (x,i) ->
-        let uu____2754 = bv_to_string x in
-        let uu____2755 = FStar_Util.string_of_int i in
-        FStar_Util.format2 "NM (%s, %s)" uu____2754 uu____2755
-    | FStar_Syntax_Syntax.NT (x,t) ->
-        let uu____2762 = bv_to_string x in
-        let uu____2763 = term_to_string t in
-        FStar_Util.format2 "DB (%s, %s)" uu____2762 uu____2763
-    | FStar_Syntax_Syntax.UN (i,u) ->
-        let uu____2766 = FStar_Util.string_of_int i in
-        let uu____2767 = univ_to_string u in
-        FStar_Util.format2 "UN (%s, %s)" uu____2766 uu____2767
-    | FStar_Syntax_Syntax.UD (u,i) ->
-        let uu____2770 = FStar_Util.string_of_int i in
-        FStar_Util.format2 "UD (%s, %s)" u.FStar_Ident.idText uu____2770
-let subst_to_string: FStar_Syntax_Syntax.subst_t -> Prims.string =
-  fun s  ->
-    let uu____2775 =
-      FStar_All.pipe_right s (FStar_List.map subst_elt_to_string) in
-    FStar_All.pipe_right uu____2775 (FStar_String.concat "; ")
-=======
         ((uu____2601,{ FStar_Syntax_Syntax.lbname = lb;
                        FStar_Syntax_Syntax.lbunivs = uu____2603;
                        FStar_Syntax_Syntax.lbtyp = t;
@@ -2332,7 +1328,6 @@
     let uu____2683 =
       FStar_All.pipe_right s (FStar_List.map subst_elt_to_string) in
     FStar_All.pipe_right uu____2683 (FStar_String.concat "; ")
->>>>>>> 58829485
 let abs_ascription_to_string:
   (FStar_Syntax_Syntax.lcomp,FStar_Ident.lident) FStar_Util.either
     FStar_Pervasives_Native.option -> Prims.string
@@ -2359,15 +1354,6 @@
       | x::xs ->
           let strb = FStar_Util.new_string_builder () in
           (FStar_Util.string_builder_append strb "[";
-<<<<<<< HEAD
-           (let uu____2847 = f x in
-            FStar_Util.string_builder_append strb uu____2847);
-           FStar_List.iter
-             (fun x1  ->
-                FStar_Util.string_builder_append strb "; ";
-                (let uu____2854 = f x1 in
-                 FStar_Util.string_builder_append strb uu____2854)) xs;
-=======
            (let uu____2751 = f x in
             FStar_Util.string_builder_append strb uu____2751);
            FStar_List.iter
@@ -2375,7 +1361,6 @@
                 FStar_Util.string_builder_append strb "; ";
                 (let uu____2758 = f x1 in
                  FStar_Util.string_builder_append strb uu____2758)) xs;
->>>>>>> 58829485
            FStar_Util.string_builder_append strb "]";
            FStar_Util.string_of_string_builder strb)
 let set_to_string:
@@ -2388,15 +1373,6 @@
       | x::xs ->
           let strb = FStar_Util.new_string_builder () in
           (FStar_Util.string_builder_append strb "{";
-<<<<<<< HEAD
-           (let uu____2890 = f x in
-            FStar_Util.string_builder_append strb uu____2890);
-           FStar_List.iter
-             (fun x1  ->
-                FStar_Util.string_builder_append strb ", ";
-                (let uu____2897 = f x1 in
-                 FStar_Util.string_builder_append strb uu____2897)) xs;
-=======
            (let uu____2791 = f x in
             FStar_Util.string_builder_append strb uu____2791);
            FStar_List.iter
@@ -2404,6 +1380,5 @@
                 FStar_Util.string_builder_append strb ", ";
                 (let uu____2798 = f x1 in
                  FStar_Util.string_builder_append strb uu____2798)) xs;
->>>>>>> 58829485
            FStar_Util.string_builder_append strb "}";
            FStar_Util.string_of_string_builder strb)