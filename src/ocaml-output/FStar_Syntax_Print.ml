--- conflicted
+++ resolved
@@ -1,1888 +1,5 @@
 
 open Prims
-<<<<<<< HEAD
-
-let sli : FStar_Ident.lident  ->  Prims.string = (fun l -> (
-
-let uu____4 = (FStar_Options.print_real_names ())
-in (match (uu____4) with
-| true -> begin
-l.FStar_Ident.str
-end
-| uu____5 -> begin
-l.FStar_Ident.ident.FStar_Ident.idText
-end)))
-
-
-let lid_to_string : FStar_Ident.lid  ->  Prims.string = (fun l -> (sli l))
-
-
-let fv_to_string : FStar_Syntax_Syntax.fv  ->  Prims.string = (fun fv -> (lid_to_string fv.FStar_Syntax_Syntax.fv_name.FStar_Syntax_Syntax.v))
-
-
-let bv_to_string : FStar_Syntax_Syntax.bv  ->  Prims.string = (fun bv -> (
-
-let uu____19 = (
-
-let uu____20 = (FStar_Util.string_of_int bv.FStar_Syntax_Syntax.index)
-in (Prims.strcat "#" uu____20))
-in (Prims.strcat bv.FStar_Syntax_Syntax.ppname.FStar_Ident.idText uu____19)))
-
-
-let nm_to_string : FStar_Syntax_Syntax.bv  ->  Prims.string = (fun bv -> (
-
-let uu____24 = (FStar_Options.print_real_names ())
-in (match (uu____24) with
-| true -> begin
-(bv_to_string bv)
-end
-| uu____25 -> begin
-bv.FStar_Syntax_Syntax.ppname.FStar_Ident.idText
-end)))
-
-
-let db_to_string : FStar_Syntax_Syntax.bv  ->  Prims.string = (fun bv -> (
-
-let uu____29 = (
-
-let uu____30 = (FStar_Util.string_of_int bv.FStar_Syntax_Syntax.index)
-in (Prims.strcat "@" uu____30))
-in (Prims.strcat bv.FStar_Syntax_Syntax.ppname.FStar_Ident.idText uu____29)))
-
-
-let infix_prim_ops : (FStar_Ident.lident * Prims.string) Prims.list = (((FStar_Syntax_Const.op_Addition), ("+")))::(((FStar_Syntax_Const.op_Subtraction), ("-")))::(((FStar_Syntax_Const.op_Multiply), ("*")))::(((FStar_Syntax_Const.op_Division), ("/")))::(((FStar_Syntax_Const.op_Eq), ("=")))::(((FStar_Syntax_Const.op_ColonEq), (":=")))::(((FStar_Syntax_Const.op_notEq), ("<>")))::(((FStar_Syntax_Const.op_And), ("&&")))::(((FStar_Syntax_Const.op_Or), ("||")))::(((FStar_Syntax_Const.op_LTE), ("<=")))::(((FStar_Syntax_Const.op_GTE), (">=")))::(((FStar_Syntax_Const.op_LT), ("<")))::(((FStar_Syntax_Const.op_GT), (">")))::(((FStar_Syntax_Const.op_Modulus), ("mod")))::(((FStar_Syntax_Const.and_lid), ("/\\")))::(((FStar_Syntax_Const.or_lid), ("\\/")))::(((FStar_Syntax_Const.imp_lid), ("==>")))::(((FStar_Syntax_Const.iff_lid), ("<==>")))::(((FStar_Syntax_Const.precedes_lid), ("<<")))::(((FStar_Syntax_Const.eq2_lid), ("==")))::(((FStar_Syntax_Const.eq3_lid), ("===")))::[]
-
-
-let unary_prim_ops : (FStar_Ident.lident * Prims.string) Prims.list = (((FStar_Syntax_Const.op_Negation), ("not")))::(((FStar_Syntax_Const.op_Minus), ("-")))::(((FStar_Syntax_Const.not_lid), ("~")))::[]
-
-
-let is_prim_op = (fun ps f -> (match (f.FStar_Syntax_Syntax.n) with
-| FStar_Syntax_Syntax.Tm_fvar (fv) -> begin
-(FStar_All.pipe_right ps (FStar_Util.for_some (FStar_Syntax_Syntax.fv_eq_lid fv)))
-end
-| uu____109 -> begin
-false
-end))
-
-
-let get_lid = (fun f -> (match (f.FStar_Syntax_Syntax.n) with
-| FStar_Syntax_Syntax.Tm_fvar (fv) -> begin
-fv.FStar_Syntax_Syntax.fv_name.FStar_Syntax_Syntax.v
-end
-| uu____126 -> begin
-(failwith "get_lid")
-end))
-
-
-let is_infix_prim_op : FStar_Syntax_Syntax.term  ->  Prims.bool = (fun e -> (is_prim_op (Prims.fst (FStar_List.split infix_prim_ops)) e))
-
-
-let is_unary_prim_op : FStar_Syntax_Syntax.term  ->  Prims.bool = (fun e -> (is_prim_op (Prims.fst (FStar_List.split unary_prim_ops)) e))
-
-
-let quants : (FStar_Ident.lident * Prims.string) Prims.list = (((FStar_Syntax_Const.forall_lid), ("forall")))::(((FStar_Syntax_Const.exists_lid), ("exists")))::[]
-
-
-type exp =
-FStar_Syntax_Syntax.term
-
-
-let is_b2t : FStar_Syntax_Syntax.typ  ->  Prims.bool = (fun t -> (is_prim_op ((FStar_Syntax_Const.b2t_lid)::[]) t))
-
-
-let is_quant : FStar_Syntax_Syntax.typ  ->  Prims.bool = (fun t -> (is_prim_op (Prims.fst (FStar_List.split quants)) t))
-
-
-let is_ite : FStar_Syntax_Syntax.typ  ->  Prims.bool = (fun t -> (is_prim_op ((FStar_Syntax_Const.ite_lid)::[]) t))
-
-
-let is_lex_cons : exp  ->  Prims.bool = (fun f -> (is_prim_op ((FStar_Syntax_Const.lexcons_lid)::[]) f))
-
-
-let is_lex_top : exp  ->  Prims.bool = (fun f -> (is_prim_op ((FStar_Syntax_Const.lextop_lid)::[]) f))
-
-
-let is_inr = (fun uu___178_173 -> (match (uu___178_173) with
-| FStar_Util.Inl (uu____176) -> begin
-false
-end
-| FStar_Util.Inr (uu____177) -> begin
-true
-end))
-
-
-let filter_imp = (fun a -> (FStar_All.pipe_right a (FStar_List.filter (fun uu___179_208 -> (match (uu___179_208) with
-| (uu____212, Some (FStar_Syntax_Syntax.Implicit (uu____213))) -> begin
-false
-end
-| uu____215 -> begin
-true
-end)))))
-
-
-let rec reconstruct_lex : exp  ->  (FStar_Syntax_Syntax.term', FStar_Syntax_Syntax.term') FStar_Syntax_Syntax.syntax Prims.list Prims.option = (fun e -> (
-
-let uu____226 = (
-
-let uu____227 = (FStar_Syntax_Subst.compress e)
-in uu____227.FStar_Syntax_Syntax.n)
-in (match (uu____226) with
-| FStar_Syntax_Syntax.Tm_app (f, args) -> begin
-(
-
-let args1 = (filter_imp args)
-in (
-
-let exps = (FStar_List.map Prims.fst args1)
-in (
-
-let uu____273 = ((is_lex_cons f) && ((FStar_List.length exps) = (Prims.parse_int "2")))
-in (match (uu____273) with
-| true -> begin
-(
-
-let uu____282 = (
-
-let uu____287 = (FStar_List.nth exps (Prims.parse_int "1"))
-in (reconstruct_lex uu____287))
-in (match (uu____282) with
-| Some (xs) -> begin
-(
-
-let uu____301 = (
-
-let uu____305 = (FStar_List.nth exps (Prims.parse_int "0"))
-in (uu____305)::xs)
-in Some (uu____301))
-end
-| None -> begin
-None
-end))
-end
-| uu____321 -> begin
-None
-end))))
-end
-| uu____325 -> begin
-(
-
-let uu____326 = (is_lex_top e)
-in (match (uu____326) with
-| true -> begin
-Some ([])
-end
-| uu____336 -> begin
-None
-end))
-end)))
-
-
-let rec find = (fun f l -> (match (l) with
-| [] -> begin
-(failwith "blah")
-end
-| (hd1)::tl1 -> begin
-(
-
-let uu____362 = (f hd1)
-in (match (uu____362) with
-| true -> begin
-hd1
-end
-| uu____363 -> begin
-(find f tl1)
-end))
-end))
-
-
-let find_lid : FStar_Ident.lident  ->  (FStar_Ident.lident * Prims.string) Prims.list  ->  Prims.string = (fun x xs -> (
-
-let uu____376 = (find (fun p -> (FStar_Ident.lid_equals x (Prims.fst p))) xs)
-in (Prims.snd uu____376)))
-
-
-let infix_prim_op_to_string = (fun e -> (
-
-let uu____395 = (get_lid e)
-in (find_lid uu____395 infix_prim_ops)))
-
-
-let unary_prim_op_to_string = (fun e -> (
-
-let uu____407 = (get_lid e)
-in (find_lid uu____407 unary_prim_ops)))
-
-
-let quant_to_string = (fun t -> (
-
-let uu____419 = (get_lid t)
-in (find_lid uu____419 quants)))
-
-
-let const_to_string : FStar_Const.sconst  ->  Prims.string = (fun x -> (match (x) with
-| FStar_Const.Const_effect -> begin
-"Effect"
-end
-| FStar_Const.Const_unit -> begin
-"()"
-end
-| FStar_Const.Const_bool (b) -> begin
-(match (b) with
-| true -> begin
-"true"
-end
-| uu____424 -> begin
-"false"
-end)
-end
-| FStar_Const.Const_float (x1) -> begin
-(FStar_Util.string_of_float x1)
-end
-| FStar_Const.Const_string (bytes, uu____427) -> begin
-(FStar_Util.format1 "\"%s\"" (FStar_Util.string_of_bytes bytes))
-end
-| FStar_Const.Const_bytearray (uu____430) -> begin
-"<bytearray>"
-end
-| FStar_Const.Const_int (x1, uu____435) -> begin
-x1
-end
-| FStar_Const.Const_char (c) -> begin
-(Prims.strcat "\'" (Prims.strcat (FStar_Util.string_of_char c) "\'"))
-end
-| FStar_Const.Const_range (r) -> begin
-(FStar_Range.string_of_range r)
-end
-| FStar_Const.Const_reify -> begin
-"reify"
-end
-| FStar_Const.Const_reflect (l) -> begin
-(
-
-let uu____445 = (sli l)
-in (FStar_Util.format1 "[[%s.reflect]]" uu____445))
-end))
-
-
-let lbname_to_string : FStar_Syntax_Syntax.lbname  ->  Prims.string = (fun uu___180_448 -> (match (uu___180_448) with
-| FStar_Util.Inl (l) -> begin
-(bv_to_string l)
-end
-| FStar_Util.Inr (l) -> begin
-(lid_to_string l.FStar_Syntax_Syntax.fv_name.FStar_Syntax_Syntax.v)
-end))
-
-
-let tag_of_term : FStar_Syntax_Syntax.term  ->  Prims.string = (fun t -> (match (t.FStar_Syntax_Syntax.n) with
-| FStar_Syntax_Syntax.Tm_bvar (x) -> begin
-(
-
-let uu____459 = (db_to_string x)
-in (Prims.strcat "Tm_bvar: " uu____459))
-end
-| FStar_Syntax_Syntax.Tm_name (x) -> begin
-(
-
-let uu____461 = (nm_to_string x)
-in (Prims.strcat "Tm_name: " uu____461))
-end
-| FStar_Syntax_Syntax.Tm_fvar (x) -> begin
-(
-
-let uu____463 = (lid_to_string x.FStar_Syntax_Syntax.fv_name.FStar_Syntax_Syntax.v)
-in (Prims.strcat "Tm_fvar: " uu____463))
-end
-| FStar_Syntax_Syntax.Tm_uinst (uu____468) -> begin
-"Tm_uinst"
-end
-| FStar_Syntax_Syntax.Tm_constant (uu____473) -> begin
-"Tm_constant"
-end
-| FStar_Syntax_Syntax.Tm_type (uu____474) -> begin
-"Tm_type"
-end
-| FStar_Syntax_Syntax.Tm_abs (uu____475) -> begin
-"Tm_abs"
-end
-| FStar_Syntax_Syntax.Tm_arrow (uu____490) -> begin
-"Tm_arrow"
-end
-| FStar_Syntax_Syntax.Tm_refine (uu____498) -> begin
-"Tm_refine"
-end
-| FStar_Syntax_Syntax.Tm_app (uu____503) -> begin
-"Tm_app"
-end
-| FStar_Syntax_Syntax.Tm_match (uu____513) -> begin
-"Tm_match"
-end
-| FStar_Syntax_Syntax.Tm_ascribed (uu____529) -> begin
-"Tm_ascribed"
-end
-| FStar_Syntax_Syntax.Tm_let (uu____547) -> begin
-"Tm_let"
-end
-| FStar_Syntax_Syntax.Tm_uvar (uu____555) -> begin
-"Tm_uvar"
-end
-| FStar_Syntax_Syntax.Tm_delayed (uu____564, m) -> begin
-(
-
-let uu____602 = (FStar_ST.read m)
-in (match (uu____602) with
-| None -> begin
-"Tm_delayed"
-end
-| Some (uu____613) -> begin
-"Tm_delayed-resolved"
-end))
-end
-| FStar_Syntax_Syntax.Tm_meta (uu____618) -> begin
-"Tm_meta"
-end
-| FStar_Syntax_Syntax.Tm_unknown -> begin
-"Tm_unknown"
-end))
-
-
-let uvar_to_string = (fun u -> (
-
-let uu____632 = (FStar_Options.hide_uvar_nums ())
-in (match (uu____632) with
-| true -> begin
-"?"
-end
-| uu____633 -> begin
-(
-
-let uu____634 = (
-
-let uu____635 = (FStar_Unionfind.uvar_id u)
-in (FStar_All.pipe_right uu____635 FStar_Util.string_of_int))
-in (Prims.strcat "?" uu____634))
-end)))
-
-
-let rec int_of_univ : Prims.int  ->  FStar_Syntax_Syntax.universe  ->  (Prims.int * FStar_Syntax_Syntax.universe Prims.option) = (fun n1 u -> (
-
-let uu____645 = (FStar_Syntax_Subst.compress_univ u)
-in (match (uu____645) with
-| FStar_Syntax_Syntax.U_zero -> begin
-((n1), (None))
-end
-| FStar_Syntax_Syntax.U_succ (u1) -> begin
-(int_of_univ (n1 + (Prims.parse_int "1")) u1)
-end
-| uu____651 -> begin
-((n1), (Some (u)))
-end)))
-
-
-let rec univ_to_string : FStar_Syntax_Syntax.universe  ->  Prims.string = (fun u -> (
-
-let uu____656 = (FStar_Syntax_Subst.compress_univ u)
-in (match (uu____656) with
-| FStar_Syntax_Syntax.U_unif (u1) -> begin
-(uvar_to_string u1)
-end
-| FStar_Syntax_Syntax.U_name (x) -> begin
-x.FStar_Ident.idText
-end
-| FStar_Syntax_Syntax.U_bvar (x) -> begin
-(
-
-let uu____663 = (FStar_Util.string_of_int x)
-in (Prims.strcat "@" uu____663))
-end
-| FStar_Syntax_Syntax.U_zero -> begin
-"0"
-end
-| FStar_Syntax_Syntax.U_succ (u1) -> begin
-(
-
-let uu____665 = (int_of_univ (Prims.parse_int "1") u1)
-in (match (uu____665) with
-| (n1, None) -> begin
-(FStar_Util.string_of_int n1)
-end
-| (n1, Some (u2)) -> begin
-(
-
-let uu____674 = (univ_to_string u2)
-in (
-
-let uu____675 = (FStar_Util.string_of_int n1)
-in (FStar_Util.format2 "(%s + %s)" uu____674 uu____675)))
-end))
-end
-| FStar_Syntax_Syntax.U_max (us) -> begin
-(
-
-let uu____678 = (
-
-let uu____679 = (FStar_List.map univ_to_string us)
-in (FStar_All.pipe_right uu____679 (FStar_String.concat ", ")))
-in (FStar_Util.format1 "(max %s)" uu____678))
-end
-| FStar_Syntax_Syntax.U_unknown -> begin
-"unknown"
-end)))
-
-
-let univs_to_string : FStar_Syntax_Syntax.universe Prims.list  ->  Prims.string = (fun us -> (
-
-let uu____687 = (FStar_List.map univ_to_string us)
-in (FStar_All.pipe_right uu____687 (FStar_String.concat ", "))))
-
-
-let univ_names_to_string : FStar_Ident.ident Prims.list  ->  Prims.string = (fun us -> (
-
-let uu____695 = (FStar_List.map (fun x -> x.FStar_Ident.idText) us)
-in (FStar_All.pipe_right uu____695 (FStar_String.concat ", "))))
-
-
-let qual_to_string : FStar_Syntax_Syntax.qualifier  ->  Prims.string = (fun uu___181_701 -> (match (uu___181_701) with
-| FStar_Syntax_Syntax.Assumption -> begin
-"assume"
-end
-| FStar_Syntax_Syntax.New -> begin
-"new"
-end
-| FStar_Syntax_Syntax.Private -> begin
-"private"
-end
-| FStar_Syntax_Syntax.Unfold_for_unification_and_vcgen -> begin
-"unfold"
-end
-| FStar_Syntax_Syntax.Inline_for_extraction -> begin
-"inline"
-end
-| FStar_Syntax_Syntax.NoExtract -> begin
-"noextract"
-end
-| FStar_Syntax_Syntax.Visible_default -> begin
-"visible"
-end
-| FStar_Syntax_Syntax.Irreducible -> begin
-"irreducible"
-end
-| FStar_Syntax_Syntax.Abstract -> begin
-"abstract"
-end
-| FStar_Syntax_Syntax.Noeq -> begin
-"noeq"
-end
-| FStar_Syntax_Syntax.Unopteq -> begin
-"unopteq"
-end
-| FStar_Syntax_Syntax.Logic -> begin
-"logic"
-end
-| FStar_Syntax_Syntax.TotalEffect -> begin
-"total"
-end
-| FStar_Syntax_Syntax.Discriminator (l) -> begin
-(
-
-let uu____703 = (lid_to_string l)
-in (FStar_Util.format1 "(Discriminator %s)" uu____703))
-end
-| FStar_Syntax_Syntax.Projector (l, x) -> begin
-(
-
-let uu____706 = (lid_to_string l)
-in (FStar_Util.format2 "(Projector %s %s)" uu____706 x.FStar_Ident.idText))
-end
-| FStar_Syntax_Syntax.RecordType (ns, fns) -> begin
-(
-
-let uu____713 = (
-
-let uu____714 = (FStar_Ident.path_of_ns ns)
-in (FStar_Ident.text_of_path uu____714))
-in (
-
-let uu____716 = (
-
-let uu____717 = (FStar_All.pipe_right fns (FStar_List.map FStar_Ident.text_of_id))
-in (FStar_All.pipe_right uu____717 (FStar_String.concat ", ")))
-in (FStar_Util.format2 "(RecordType %s %s)" uu____713 uu____716)))
-end
-| FStar_Syntax_Syntax.RecordConstructor (ns, fns) -> begin
-(
-
-let uu____728 = (
-
-let uu____729 = (FStar_Ident.path_of_ns ns)
-in (FStar_Ident.text_of_path uu____729))
-in (
-
-let uu____731 = (
-
-let uu____732 = (FStar_All.pipe_right fns (FStar_List.map FStar_Ident.text_of_id))
-in (FStar_All.pipe_right uu____732 (FStar_String.concat ", ")))
-in (FStar_Util.format2 "(RecordConstructor %s %s)" uu____728 uu____731)))
-end
-| FStar_Syntax_Syntax.Action (eff_lid) -> begin
-(
-
-let uu____738 = (lid_to_string eff_lid)
-in (FStar_Util.format1 "(Action %s)" uu____738))
-end
-| FStar_Syntax_Syntax.ExceptionConstructor -> begin
-"ExceptionConstructor"
-end
-| FStar_Syntax_Syntax.HasMaskedEffect -> begin
-"HasMaskedEffect"
-end
-| FStar_Syntax_Syntax.Effect -> begin
-"Effect"
-end
-| FStar_Syntax_Syntax.Reifiable -> begin
-"reify"
-end
-| FStar_Syntax_Syntax.Reflectable (l) -> begin
-(FStar_Util.format1 "(reflect %s)" l.FStar_Ident.str)
-end
-| FStar_Syntax_Syntax.OnlyName -> begin
-"OnlyName"
-end))
-
-
-let quals_to_string : FStar_Syntax_Syntax.qualifier Prims.list  ->  Prims.string = (fun quals -> (match (quals) with
-| [] -> begin
-""
-end
-| uu____745 -> begin
-(
-
-let uu____747 = (FStar_All.pipe_right quals (FStar_List.map qual_to_string))
-in (FStar_All.pipe_right uu____747 (FStar_String.concat " ")))
-end))
-
-
-let quals_to_string' : FStar_Syntax_Syntax.qualifier Prims.list  ->  Prims.string = (fun quals -> (match (quals) with
-| [] -> begin
-""
-end
-| uu____757 -> begin
-(
-
-let uu____759 = (quals_to_string quals)
-in (Prims.strcat uu____759 " "))
-end))
-
-
-let rec term_to_string : FStar_Syntax_Syntax.term  ->  Prims.string = (fun x -> (
-
-let x1 = (FStar_Syntax_Subst.compress x)
-in (
-
-let x2 = (
-
-let uu____815 = (FStar_Options.print_implicits ())
-in (match (uu____815) with
-| true -> begin
-x1
-end
-| uu____816 -> begin
-(FStar_Syntax_Util.unmeta x1)
-end))
-in (match (x2.FStar_Syntax_Syntax.n) with
-| FStar_Syntax_Syntax.Tm_delayed (uu____817) -> begin
-(failwith "impossible")
-end
-| FStar_Syntax_Syntax.Tm_app (uu____838, []) -> begin
-(failwith "Empty args!")
-end
-| FStar_Syntax_Syntax.Tm_meta (t, FStar_Syntax_Syntax.Meta_pattern (ps)) -> begin
-(
-
-let pats = (
-
-let uu____865 = (FStar_All.pipe_right ps (FStar_List.map (fun args -> (
-
-let uu____881 = (FStar_All.pipe_right args (FStar_List.map (fun uu____889 -> (match (uu____889) with
-| (t1, uu____893) -> begin
-(term_to_string t1)
-end))))
-in (FStar_All.pipe_right uu____881 (FStar_String.concat "; "))))))
-in (FStar_All.pipe_right uu____865 (FStar_String.concat "\\/")))
-in (
-
-let uu____896 = (term_to_string t)
-in (FStar_Util.format2 "{:pattern %s} %s" pats uu____896)))
-end
-| FStar_Syntax_Syntax.Tm_meta (t, FStar_Syntax_Syntax.Meta_monadic (m, t')) -> begin
-(
-
-let uu____908 = (tag_of_term t)
-in (
-
-let uu____909 = (sli m)
-in (
-
-let uu____910 = (term_to_string t')
-in (
-
-let uu____911 = (term_to_string t)
-in (FStar_Util.format4 "(Monadic-%s{%s %s} %s)" uu____908 uu____909 uu____910 uu____911)))))
-end
-| FStar_Syntax_Syntax.Tm_meta (t, FStar_Syntax_Syntax.Meta_monadic_lift (m0, m1, t')) -> begin
-(
-
-let uu____924 = (tag_of_term t)
-in (
-
-let uu____925 = (term_to_string t')
-in (
-
-let uu____926 = (sli m0)
-in (
-
-let uu____927 = (sli m1)
-in (
-
-let uu____928 = (term_to_string t)
-in (FStar_Util.format5 "(MonadicLift-%s{%s : %s -> %s} %s)" uu____924 uu____925 uu____926 uu____927 uu____928))))))
-end
-| FStar_Syntax_Syntax.Tm_meta (t, FStar_Syntax_Syntax.Meta_labeled (l, r, b)) when (FStar_Options.print_implicits ()) -> begin
-(
-
-let uu____937 = (FStar_Range.string_of_range r)
-in (
-
-let uu____938 = (term_to_string t)
-in (FStar_Util.format3 "Meta_labeled(%s, %s){%s}" l uu____937 uu____938)))
-end
-| FStar_Syntax_Syntax.Tm_meta (t, uu____940) -> begin
-(term_to_string t)
-end
-| FStar_Syntax_Syntax.Tm_bvar (x3) -> begin
-(db_to_string x3)
-end
-| FStar_Syntax_Syntax.Tm_name (x3) -> begin
-(nm_to_string x3)
-end
-| FStar_Syntax_Syntax.Tm_fvar (f) -> begin
-(fv_to_string f)
-end
-| FStar_Syntax_Syntax.Tm_uvar (u, uu____949) -> begin
-(uvar_to_string u)
-end
-| FStar_Syntax_Syntax.Tm_constant (c) -> begin
-(const_to_string c)
-end
-| FStar_Syntax_Syntax.Tm_type (u) -> begin
-(
-
-let uu____967 = (FStar_Options.print_universes ())
-in (match (uu____967) with
-| true -> begin
-(
-
-let uu____968 = (univ_to_string u)
-in (FStar_Util.format1 "Type u#(%s)" uu____968))
-end
-| uu____969 -> begin
-"Type"
-end))
-end
-| FStar_Syntax_Syntax.Tm_arrow (bs, c) -> begin
-(
-
-let uu____982 = (binders_to_string " -> " bs)
-in (
-
-let uu____983 = (comp_to_string c)
-in (FStar_Util.format2 "(%s -> %s)" uu____982 uu____983)))
-end
-| FStar_Syntax_Syntax.Tm_abs (bs, t2, lc) -> begin
-(match (lc) with
-| Some (FStar_Util.Inl (l)) when (FStar_Options.print_implicits ()) -> begin
-(
-
-let uu____1018 = (binders_to_string " " bs)
-in (
-
-let uu____1019 = (term_to_string t2)
-in (
-
-let uu____1020 = (
-
-let uu____1021 = (l.FStar_Syntax_Syntax.comp ())
-in (FStar_All.pipe_left comp_to_string uu____1021))
-in (FStar_Util.format3 "(fun %s -> (%s $$ %s))" uu____1018 uu____1019 uu____1020))))
-end
-| Some (FStar_Util.Inr (l, flags)) when (FStar_Options.print_implicits ()) -> begin
-(
-
-let uu____1034 = (binders_to_string " " bs)
-in (
-
-let uu____1035 = (term_to_string t2)
-in (FStar_Util.format3 "(fun %s -> (%s $$ (name only) %s))" uu____1034 uu____1035 l.FStar_Ident.str)))
-end
-| uu____1036 -> begin
-(
-
-let uu____1043 = (binders_to_string " " bs)
-in (
-
-let uu____1044 = (term_to_string t2)
-in (FStar_Util.format2 "(fun %s -> %s)" uu____1043 uu____1044)))
-end)
-end
-| FStar_Syntax_Syntax.Tm_refine (xt, f) -> begin
-(
-
-let uu____1051 = (bv_to_string xt)
-in (
-
-let uu____1052 = (FStar_All.pipe_right xt.FStar_Syntax_Syntax.sort term_to_string)
-in (
-
-let uu____1055 = (FStar_All.pipe_right f formula_to_string)
-in (FStar_Util.format3 "(%s:%s{%s})" uu____1051 uu____1052 uu____1055))))
-end
-| FStar_Syntax_Syntax.Tm_app (t, args) -> begin
-(
-
-let uu____1074 = (term_to_string t)
-in (
-
-let uu____1075 = (args_to_string args)
-in (FStar_Util.format2 "(%s %s)" uu____1074 uu____1075)))
-end
-| FStar_Syntax_Syntax.Tm_let (lbs, e) -> begin
-(
-
-let uu____1088 = (lbs_to_string [] lbs)
-in (
-
-let uu____1089 = (term_to_string e)
-in (FStar_Util.format2 "%s\nin\n%s" uu____1088 uu____1089)))
-end
-| FStar_Syntax_Syntax.Tm_ascribed (e, (annot, topt), eff_name) -> begin
-(
-
-let annot1 = (match (annot) with
-| FStar_Util.Inl (t) -> begin
-(
-
-let uu____1137 = (
-
-let uu____1138 = (FStar_Util.map_opt eff_name FStar_Ident.text_of_lid)
-in (FStar_All.pipe_right uu____1138 (FStar_Util.dflt "default")))
-in (
-
-let uu____1141 = (term_to_string t)
-in (FStar_Util.format2 "[%s] %s" uu____1137 uu____1141)))
-end
-| FStar_Util.Inr (c) -> begin
-(comp_to_string c)
-end)
-in (
-
-let topt1 = (match (topt) with
-| None -> begin
-""
-end
-| Some (t) -> begin
-(
-
-let uu____1157 = (term_to_string t)
-in (FStar_Util.format1 "by %s" uu____1157))
-end)
-in (
-
-let uu____1158 = (term_to_string e)
-in (FStar_Util.format3 "(%s <: %s %s)" uu____1158 annot1 topt1))))
-end
-| FStar_Syntax_Syntax.Tm_match (head1, branches) -> begin
-(
-
-let uu____1187 = (term_to_string head1)
-in (
-
-let uu____1188 = (
-
-let uu____1189 = (FStar_All.pipe_right branches (FStar_List.map (fun uu____1207 -> (match (uu____1207) with
-| (p, wopt, e) -> begin
-(
-
-let uu____1217 = (FStar_All.pipe_right p pat_to_string)
-in (
-
-let uu____1218 = (match (wopt) with
-| None -> begin
-""
-end
-| Some (w) -> begin
-(
-
-let uu____1220 = (FStar_All.pipe_right w term_to_string)
-in (FStar_Util.format1 "when %s" uu____1220))
-end)
-in (
-
-let uu____1221 = (FStar_All.pipe_right e term_to_string)
-in (FStar_Util.format3 "%s %s -> %s" uu____1217 uu____1218 uu____1221))))
-end))))
-in (FStar_Util.concat_l "\n\t|" uu____1189))
-in (FStar_Util.format2 "(match %s with\n\t| %s)" uu____1187 uu____1188)))
-end
-| FStar_Syntax_Syntax.Tm_uinst (t, us) -> begin
-(
-
-let uu____1228 = (FStar_Options.print_universes ())
-in (match (uu____1228) with
-| true -> begin
-(
-
-let uu____1229 = (term_to_string t)
-in (
-
-let uu____1230 = (univs_to_string us)
-in (FStar_Util.format2 "%s<%s>" uu____1229 uu____1230)))
-end
-| uu____1231 -> begin
-(term_to_string t)
-end))
-end
-| uu____1232 -> begin
-(tag_of_term x2)
-end))))
-and pat_to_string : FStar_Syntax_Syntax.pat  ->  Prims.string = (fun x -> (match (x.FStar_Syntax_Syntax.v) with
-| FStar_Syntax_Syntax.Pat_cons (l, pats) -> begin
-(
-
-let uu____1246 = (fv_to_string l)
-in (
-
-let uu____1247 = (
-
-let uu____1248 = (FStar_List.map (fun uu____1252 -> (match (uu____1252) with
-| (x1, b) -> begin
-(
-
-let p = (pat_to_string x1)
-in (match (b) with
-| true -> begin
-(Prims.strcat "#" p)
-end
-| uu____1258 -> begin
-p
-end))
-end)) pats)
-in (FStar_All.pipe_right uu____1248 (FStar_String.concat " ")))
-in (FStar_Util.format2 "(%s %s)" uu____1246 uu____1247)))
-end
-| FStar_Syntax_Syntax.Pat_dot_term (x1, uu____1261) -> begin
-(
-
-let uu____1266 = (FStar_Options.print_bound_var_types ())
-in (match (uu____1266) with
-| true -> begin
-(
-
-let uu____1267 = (bv_to_string x1)
-in (
-
-let uu____1268 = (term_to_string x1.FStar_Syntax_Syntax.sort)
-in (FStar_Util.format2 ".%s:%s" uu____1267 uu____1268)))
-end
-| uu____1269 -> begin
-(
-
-let uu____1270 = (bv_to_string x1)
-in (FStar_Util.format1 ".%s" uu____1270))
-end))
-end
-| FStar_Syntax_Syntax.Pat_var (x1) -> begin
-(
-
-let uu____1272 = (FStar_Options.print_bound_var_types ())
-in (match (uu____1272) with
-| true -> begin
-(
-
-let uu____1273 = (bv_to_string x1)
-in (
-
-let uu____1274 = (term_to_string x1.FStar_Syntax_Syntax.sort)
-in (FStar_Util.format2 "%s:%s" uu____1273 uu____1274)))
-end
-| uu____1275 -> begin
-(bv_to_string x1)
-end))
-end
-| FStar_Syntax_Syntax.Pat_constant (c) -> begin
-(const_to_string c)
-end
-| FStar_Syntax_Syntax.Pat_wild (x1) -> begin
-(
-
-let uu____1278 = (FStar_Options.print_real_names ())
-in (match (uu____1278) with
-| true -> begin
-(
-
-let uu____1279 = (bv_to_string x1)
-in (Prims.strcat "Pat_wild " uu____1279))
-end
-| uu____1280 -> begin
-"_"
-end))
-end
-| FStar_Syntax_Syntax.Pat_disj (ps) -> begin
-(
-
-let uu____1285 = (FStar_List.map pat_to_string ps)
-in (FStar_Util.concat_l " | " uu____1285))
-end))
-and lbs_to_string : FStar_Syntax_Syntax.qualifier Prims.list  ->  (Prims.bool * FStar_Syntax_Syntax.letbinding Prims.list)  ->  Prims.string = (fun quals lbs -> (
-
-let lbs1 = (
-
-let uu____1297 = (FStar_Options.print_universes ())
-in (match (uu____1297) with
-| true -> begin
-(
-
-let uu____1301 = (FStar_All.pipe_right (Prims.snd lbs) (FStar_List.map (fun lb -> (
-
-let uu____1307 = (
-
-let uu____1310 = (FStar_Syntax_Util.mk_conj lb.FStar_Syntax_Syntax.lbtyp lb.FStar_Syntax_Syntax.lbdef)
-in (FStar_Syntax_Subst.open_univ_vars lb.FStar_Syntax_Syntax.lbunivs uu____1310))
-in (match (uu____1307) with
-| (us, td) -> begin
-(
-
-let uu____1313 = (
-
-let uu____1320 = (
-
-let uu____1321 = (FStar_Syntax_Subst.compress td)
-in uu____1321.FStar_Syntax_Syntax.n)
-in (match (uu____1320) with
-| FStar_Syntax_Syntax.Tm_app (uu____1330, ((t, uu____1332))::((d, uu____1334))::[]) -> begin
-((t), (d))
-end
-| uu____1368 -> begin
-(failwith "Impossibe")
-end))
-in (match (uu____1313) with
-| (t, d) -> begin
-(
-
-let uu___188_1385 = lb
-in {FStar_Syntax_Syntax.lbname = uu___188_1385.FStar_Syntax_Syntax.lbname; FStar_Syntax_Syntax.lbunivs = us; FStar_Syntax_Syntax.lbtyp = t; FStar_Syntax_Syntax.lbeff = uu___188_1385.FStar_Syntax_Syntax.lbeff; FStar_Syntax_Syntax.lbdef = d})
-end))
-end)))))
-in (((Prims.fst lbs)), (uu____1301)))
-end
-| uu____1388 -> begin
-lbs
-end))
-in (
-
-let uu____1389 = (quals_to_string' quals)
-in (
-
-let uu____1390 = (
-
-let uu____1391 = (FStar_All.pipe_right (Prims.snd lbs1) (FStar_List.map (fun lb -> (
-
-let uu____1397 = (lbname_to_string lb.FStar_Syntax_Syntax.lbname)
-in (
-
-let uu____1398 = (
-
-let uu____1399 = (FStar_Options.print_universes ())
-in (match (uu____1399) with
-| true -> begin
-(
-
-let uu____1400 = (
-
-let uu____1401 = (univ_names_to_string lb.FStar_Syntax_Syntax.lbunivs)
-in (Prims.strcat uu____1401 ">"))
-in (Prims.strcat "<" uu____1400))
-end
-| uu____1402 -> begin
-""
-end))
-in (
-
-let uu____1403 = (term_to_string lb.FStar_Syntax_Syntax.lbtyp)
-in (
-
-let uu____1404 = (FStar_All.pipe_right lb.FStar_Syntax_Syntax.lbdef term_to_string)
-in (FStar_Util.format4 "%s %s : %s = %s" uu____1397 uu____1398 uu____1403 uu____1404))))))))
-in (FStar_Util.concat_l "\n and " uu____1391))
-in (FStar_Util.format3 "%slet %s %s" uu____1389 (match ((Prims.fst lbs1)) with
-| true -> begin
-"rec"
-end
-| uu____1408 -> begin
-""
-end) uu____1390)))))
-and lcomp_to_string : FStar_Syntax_Syntax.lcomp  ->  Prims.string = (fun lc -> (
-
-let uu____1410 = (FStar_Options.print_effect_args ())
-in (match (uu____1410) with
-| true -> begin
-(
-
-let uu____1411 = (lc.FStar_Syntax_Syntax.comp ())
-in (comp_to_string uu____1411))
-end
-| uu____1412 -> begin
-(
-
-let uu____1413 = (sli lc.FStar_Syntax_Syntax.eff_name)
-in (
-
-let uu____1414 = (term_to_string lc.FStar_Syntax_Syntax.res_typ)
-in (FStar_Util.format2 "%s %s" uu____1413 uu____1414)))
-end)))
-and imp_to_string : Prims.string  ->  FStar_Syntax_Syntax.arg_qualifier Prims.option  ->  Prims.string = (fun s uu___182_1416 -> (match (uu___182_1416) with
-| Some (FStar_Syntax_Syntax.Implicit (false)) -> begin
-(Prims.strcat "#" s)
-end
-| Some (FStar_Syntax_Syntax.Implicit (true)) -> begin
-(Prims.strcat "#." s)
-end
-| Some (FStar_Syntax_Syntax.Equality) -> begin
-(Prims.strcat "$" s)
-end
-| uu____1418 -> begin
-s
-end))
-and binder_to_string' : Prims.bool  ->  (FStar_Syntax_Syntax.bv * FStar_Syntax_Syntax.aqual)  ->  Prims.string = (fun is_arrow b -> (
-
-let uu____1424 = b
-in (match (uu____1424) with
-| (a, imp) -> begin
-(
-
-let uu____1429 = (FStar_Syntax_Syntax.is_null_binder b)
-in (match (uu____1429) with
-| true -> begin
-(
-
-let uu____1430 = (term_to_string a.FStar_Syntax_Syntax.sort)
-in (Prims.strcat "_:" uu____1430))
-end
-| uu____1431 -> begin
-(
-
-let uu____1432 = ((not (is_arrow)) && (
-
-let uu____1433 = (FStar_Options.print_bound_var_types ())
-in (not (uu____1433))))
-in (match (uu____1432) with
-| true -> begin
-(
-
-let uu____1434 = (nm_to_string a)
-in (imp_to_string uu____1434 imp))
-end
-| uu____1435 -> begin
-(
-
-let uu____1436 = (
-
-let uu____1437 = (nm_to_string a)
-in (
-
-let uu____1438 = (
-
-let uu____1439 = (term_to_string a.FStar_Syntax_Syntax.sort)
-in (Prims.strcat ":" uu____1439))
-in (Prims.strcat uu____1437 uu____1438)))
-in (imp_to_string uu____1436 imp))
-end))
-end))
-end)))
-and binder_to_string : (FStar_Syntax_Syntax.bv * FStar_Syntax_Syntax.aqual)  ->  Prims.string = (fun b -> (binder_to_string' false b))
-and arrow_binder_to_string : (FStar_Syntax_Syntax.bv * FStar_Syntax_Syntax.aqual)  ->  Prims.string = (fun b -> (binder_to_string' true b))
-and binders_to_string : Prims.string  ->  FStar_Syntax_Syntax.binders  ->  Prims.string = (fun sep bs -> (
-
-let bs1 = (
-
-let uu____1449 = (FStar_Options.print_implicits ())
-in (match (uu____1449) with
-| true -> begin
-bs
-end
-| uu____1450 -> begin
-(filter_imp bs)
-end))
-in (match ((sep = " -> ")) with
-| true -> begin
-(
-
-let uu____1451 = (FStar_All.pipe_right bs1 (FStar_List.map arrow_binder_to_string))
-in (FStar_All.pipe_right uu____1451 (FStar_String.concat sep)))
-end
-| uu____1457 -> begin
-(
-
-let uu____1458 = (FStar_All.pipe_right bs1 (FStar_List.map binder_to_string))
-in (FStar_All.pipe_right uu____1458 (FStar_String.concat sep)))
-end)))
-and arg_to_string : (FStar_Syntax_Syntax.term * FStar_Syntax_Syntax.arg_qualifier Prims.option)  ->  Prims.string = (fun uu___183_1464 -> (match (uu___183_1464) with
-| (a, imp) -> begin
-(
-
-let uu____1472 = (term_to_string a)
-in (imp_to_string uu____1472 imp))
-end))
-and args_to_string : FStar_Syntax_Syntax.args  ->  Prims.string = (fun args -> (
-
-let args1 = (
-
-let uu____1475 = (FStar_Options.print_implicits ())
-in (match (uu____1475) with
-| true -> begin
-args
-end
-| uu____1476 -> begin
-(filter_imp args)
-end))
-in (
-
-let uu____1479 = (FStar_All.pipe_right args1 (FStar_List.map arg_to_string))
-in (FStar_All.pipe_right uu____1479 (FStar_String.concat " ")))))
-and comp_to_string : FStar_Syntax_Syntax.comp  ->  Prims.string = (fun c -> (match (c.FStar_Syntax_Syntax.n) with
-| FStar_Syntax_Syntax.Total (t, uu____1488) -> begin
-(
-
-let uu____1495 = (
-
-let uu____1496 = (FStar_Syntax_Subst.compress t)
-in uu____1496.FStar_Syntax_Syntax.n)
-in (match (uu____1495) with
-| FStar_Syntax_Syntax.Tm_type (uu____1499) when (
-
-let uu____1500 = (FStar_Options.print_implicits ())
-in (not (uu____1500))) -> begin
-(term_to_string t)
-end
-| uu____1501 -> begin
-(
-
-let uu____1502 = (term_to_string t)
-in (FStar_Util.format1 "Tot %s" uu____1502))
-end))
-end
-| FStar_Syntax_Syntax.GTotal (t, uu____1504) -> begin
-(
-
-let uu____1511 = (
-
-let uu____1512 = (FStar_Syntax_Subst.compress t)
-in uu____1512.FStar_Syntax_Syntax.n)
-in (match (uu____1511) with
-| FStar_Syntax_Syntax.Tm_type (uu____1515) when (
-
-let uu____1516 = (FStar_Options.print_implicits ())
-in (not (uu____1516))) -> begin
-(term_to_string t)
-end
-| uu____1517 -> begin
-(
-
-let uu____1518 = (term_to_string t)
-in (FStar_Util.format1 "GTot %s" uu____1518))
-end))
-end
-| FStar_Syntax_Syntax.Comp (c1) -> begin
-(
-
-let basic = (
-
-let uu____1521 = (FStar_Options.print_effect_args ())
-in (match (uu____1521) with
-| true -> begin
-(
-
-let uu____1522 = (sli c1.FStar_Syntax_Syntax.effect_name)
-in (
-
-let uu____1523 = (term_to_string c1.FStar_Syntax_Syntax.result_typ)
-in (
-
-let uu____1524 = (
-
-let uu____1525 = (FStar_All.pipe_right c1.FStar_Syntax_Syntax.effect_args (FStar_List.map arg_to_string))
-in (FStar_All.pipe_right uu____1525 (FStar_String.concat ", ")))
-in (
-
-let uu____1537 = (
-
-let uu____1538 = (FStar_All.pipe_right c1.FStar_Syntax_Syntax.flags (FStar_List.map cflags_to_string))
-in (FStar_All.pipe_right uu____1538 (FStar_String.concat " ")))
-in (FStar_Util.format4 "%s (%s) %s (attributes %s)" uu____1522 uu____1523 uu____1524 uu____1537)))))
-end
-| uu____1543 -> begin
-(
-
-let uu____1544 = ((FStar_All.pipe_right c1.FStar_Syntax_Syntax.flags (FStar_Util.for_some (fun uu___184_1546 -> (match (uu___184_1546) with
-| FStar_Syntax_Syntax.TOTAL -> begin
-true
-end
-| uu____1547 -> begin
-false
-end)))) && (
-
-let uu____1548 = (FStar_Options.print_effect_args ())
-in (not (uu____1548))))
-in (match (uu____1544) with
-| true -> begin
-(
-
-let uu____1549 = (term_to_string c1.FStar_Syntax_Syntax.result_typ)
-in (FStar_Util.format1 "Tot %s" uu____1549))
-end
-| uu____1550 -> begin
-(
-
-let uu____1551 = (((
-
-let uu____1552 = (FStar_Options.print_effect_args ())
-in (not (uu____1552))) && (
-
-let uu____1553 = (FStar_Options.print_implicits ())
-in (not (uu____1553)))) && (FStar_Ident.lid_equals c1.FStar_Syntax_Syntax.effect_name FStar_Syntax_Const.effect_ML_lid))
-in (match (uu____1551) with
-| true -> begin
-(term_to_string c1.FStar_Syntax_Syntax.result_typ)
-end
-| uu____1554 -> begin
-(
-
-let uu____1555 = ((
-
-let uu____1556 = (FStar_Options.print_effect_args ())
-in (not (uu____1556))) && (FStar_All.pipe_right c1.FStar_Syntax_Syntax.flags (FStar_Util.for_some (fun uu___185_1558 -> (match (uu___185_1558) with
-| FStar_Syntax_Syntax.MLEFFECT -> begin
-true
-end
-| uu____1559 -> begin
-false
-end)))))
-in (match (uu____1555) with
-| true -> begin
-(
-
-let uu____1560 = (term_to_string c1.FStar_Syntax_Syntax.result_typ)
-in (FStar_Util.format1 "ALL %s" uu____1560))
-end
-| uu____1561 -> begin
-(
-
-let uu____1562 = (sli c1.FStar_Syntax_Syntax.effect_name)
-in (
-
-let uu____1563 = (term_to_string c1.FStar_Syntax_Syntax.result_typ)
-in (FStar_Util.format2 "%s (%s)" uu____1562 uu____1563)))
-end))
-end))
-end))
-end))
-in (
-
-let dec = (
-
-let uu____1565 = (FStar_All.pipe_right c1.FStar_Syntax_Syntax.flags (FStar_List.collect (fun uu___186_1569 -> (match (uu___186_1569) with
-| FStar_Syntax_Syntax.DECREASES (e) -> begin
-(
-
-let uu____1574 = (
-
-let uu____1575 = (term_to_string e)
-in (FStar_Util.format1 " (decreases %s)" uu____1575))
-in (uu____1574)::[])
-end
-| uu____1576 -> begin
-[]
-end))))
-in (FStar_All.pipe_right uu____1565 (FStar_String.concat " ")))
-in (FStar_Util.format2 "%s%s" basic dec)))
-end))
-and cflags_to_string : FStar_Syntax_Syntax.cflags  ->  Prims.string = (fun c -> (match (c) with
-| FStar_Syntax_Syntax.TOTAL -> begin
-"total"
-end
-| FStar_Syntax_Syntax.MLEFFECT -> begin
-"ml"
-end
-| FStar_Syntax_Syntax.RETURN -> begin
-"return"
-end
-| FStar_Syntax_Syntax.PARTIAL_RETURN -> begin
-"partial_return"
-end
-| FStar_Syntax_Syntax.SOMETRIVIAL -> begin
-"sometrivial"
-end
-| FStar_Syntax_Syntax.LEMMA -> begin
-"lemma"
-end
-| FStar_Syntax_Syntax.CPS -> begin
-"cps"
-end
-| FStar_Syntax_Syntax.DECREASES (uu____1579) -> begin
-""
-end))
-and formula_to_string : (FStar_Syntax_Syntax.term', FStar_Syntax_Syntax.term') FStar_Syntax_Syntax.syntax  ->  Prims.string = (fun phi -> (term_to_string phi))
-
-
-let enclose_universes : Prims.string  ->  Prims.string = (fun s -> (
-
-let uu____1588 = (FStar_Options.print_universes ())
-in (match (uu____1588) with
-| true -> begin
-(Prims.strcat "<" (Prims.strcat s ">"))
-end
-| uu____1589 -> begin
-""
-end)))
-
-
-let tscheme_to_string : FStar_Syntax_Syntax.tscheme  ->  Prims.string = (fun uu____1592 -> (match (uu____1592) with
-| (us, t) -> begin
-(
-
-let uu____1597 = (
-
-let uu____1598 = (univ_names_to_string us)
-in (FStar_All.pipe_left enclose_universes uu____1598))
-in (
-
-let uu____1599 = (term_to_string t)
-in (FStar_Util.format2 "%s%s" uu____1597 uu____1599)))
-end))
-
-
-let eff_decl_to_string : Prims.bool  ->  FStar_Syntax_Syntax.eff_decl  ->  Prims.string = (fun for_free ed -> (
-
-let actions_to_string = (fun actions -> (
-
-let uu____1612 = (FStar_All.pipe_right actions (FStar_List.map (fun a -> (
-
-let uu____1617 = (sli a.FStar_Syntax_Syntax.action_name)
-in (
-
-let uu____1618 = (binders_to_string " " a.FStar_Syntax_Syntax.action_params)
-in (
-
-let uu____1619 = (
-
-let uu____1620 = (univ_names_to_string a.FStar_Syntax_Syntax.action_univs)
-in (FStar_All.pipe_left enclose_universes uu____1620))
-in (
-
-let uu____1621 = (term_to_string a.FStar_Syntax_Syntax.action_typ)
-in (
-
-let uu____1622 = (term_to_string a.FStar_Syntax_Syntax.action_defn)
-in (FStar_Util.format5 "%s%s %s : %s = %s" uu____1617 uu____1618 uu____1619 uu____1621 uu____1622)))))))))
-in (FStar_All.pipe_right uu____1612 (FStar_String.concat ",\n\t"))))
-in (
-
-let uu____1624 = (
-
-let uu____1626 = (
-
-let uu____1628 = (lid_to_string ed.FStar_Syntax_Syntax.mname)
-in (
-
-let uu____1629 = (
-
-let uu____1631 = (
-
-let uu____1632 = (univ_names_to_string ed.FStar_Syntax_Syntax.univs)
-in (FStar_All.pipe_left enclose_universes uu____1632))
-in (
-
-let uu____1633 = (
-
-let uu____1635 = (binders_to_string " " ed.FStar_Syntax_Syntax.binders)
-in (
-
-let uu____1636 = (
-
-let uu____1638 = (term_to_string ed.FStar_Syntax_Syntax.signature)
-in (
-
-let uu____1639 = (
-
-let uu____1641 = (tscheme_to_string ed.FStar_Syntax_Syntax.ret_wp)
-in (
-
-let uu____1642 = (
-
-let uu____1644 = (tscheme_to_string ed.FStar_Syntax_Syntax.bind_wp)
-in (
-
-let uu____1645 = (
-
-let uu____1647 = (tscheme_to_string ed.FStar_Syntax_Syntax.if_then_else)
-in (
-
-let uu____1648 = (
-
-let uu____1650 = (tscheme_to_string ed.FStar_Syntax_Syntax.ite_wp)
-in (
-
-let uu____1651 = (
-
-let uu____1653 = (tscheme_to_string ed.FStar_Syntax_Syntax.stronger)
-in (
-
-let uu____1654 = (
-
-let uu____1656 = (tscheme_to_string ed.FStar_Syntax_Syntax.close_wp)
-in (
-
-let uu____1657 = (
-
-let uu____1659 = (tscheme_to_string ed.FStar_Syntax_Syntax.assert_p)
-in (
-
-let uu____1660 = (
-
-let uu____1662 = (tscheme_to_string ed.FStar_Syntax_Syntax.assume_p)
-in (
-
-let uu____1663 = (
-
-let uu____1665 = (tscheme_to_string ed.FStar_Syntax_Syntax.null_wp)
-in (
-
-let uu____1666 = (
-
-let uu____1668 = (tscheme_to_string ed.FStar_Syntax_Syntax.trivial)
-in (
-
-let uu____1669 = (
-
-let uu____1671 = (term_to_string ed.FStar_Syntax_Syntax.repr)
-in (
-
-let uu____1672 = (
-
-let uu____1674 = (tscheme_to_string ed.FStar_Syntax_Syntax.bind_repr)
-in (
-
-let uu____1675 = (
-
-let uu____1677 = (tscheme_to_string ed.FStar_Syntax_Syntax.return_repr)
-in (
-
-let uu____1678 = (
-
-let uu____1680 = (actions_to_string ed.FStar_Syntax_Syntax.actions)
-in (uu____1680)::[])
-in (uu____1677)::uu____1678))
-in (uu____1674)::uu____1675))
-in (uu____1671)::uu____1672))
-in (uu____1668)::uu____1669))
-in (uu____1665)::uu____1666))
-in (uu____1662)::uu____1663))
-in (uu____1659)::uu____1660))
-in (uu____1656)::uu____1657))
-in (uu____1653)::uu____1654))
-in (uu____1650)::uu____1651))
-in (uu____1647)::uu____1648))
-in (uu____1644)::uu____1645))
-in (uu____1641)::uu____1642))
-in (uu____1638)::uu____1639))
-in (uu____1635)::uu____1636))
-in (uu____1631)::uu____1633))
-in (uu____1628)::uu____1629))
-in ((match (for_free) with
-| true -> begin
-"_for_free "
-end
-| uu____1681 -> begin
-""
-end))::uu____1626)
-in (FStar_Util.format "new_effect%s { %s%s %s : %s \n  return_wp   = %s\n; bind_wp     = %s\n; if_then_else= %s\n; ite_wp      = %s\n; stronger    = %s\n; close_wp    = %s\n; assert_p    = %s\n; assume_p    = %s\n; null_wp     = %s\n; trivial     = %s\n; repr        = %s\n; bind_repr   = %s\n; return_repr = %s\nand effect_actions\n\t%s\n}\n" uu____1624))))
-
-
-let rec sigelt_to_string : FStar_Syntax_Syntax.sigelt  ->  Prims.string = (fun x -> (match (x.FStar_Syntax_Syntax.sigel) with
-| FStar_Syntax_Syntax.Sig_pragma (FStar_Syntax_Syntax.LightOff) -> begin
-"#light \"off\""
-end
-| FStar_Syntax_Syntax.Sig_pragma (FStar_Syntax_Syntax.ResetOptions (None)) -> begin
-"#reset-options"
-end
-| FStar_Syntax_Syntax.Sig_pragma (FStar_Syntax_Syntax.ResetOptions (Some (s))) -> begin
-(FStar_Util.format1 "#reset-options \"%s\"" s)
-end
-| FStar_Syntax_Syntax.Sig_pragma (FStar_Syntax_Syntax.SetOptions (s)) -> begin
-(FStar_Util.format1 "#set-options \"%s\"" s)
-end
-| FStar_Syntax_Syntax.Sig_inductive_typ (lid, univs, tps, k, uu____1691, uu____1692, quals) -> begin
-(
-
-let uu____1700 = (quals_to_string' quals)
-in (
-
-let uu____1701 = (binders_to_string " " tps)
-in (
-
-let uu____1702 = (term_to_string k)
-in (FStar_Util.format4 "%stype %s %s : %s" uu____1700 lid.FStar_Ident.str uu____1701 uu____1702))))
-end
-| FStar_Syntax_Syntax.Sig_datacon (lid, univs, t, uu____1706, uu____1707, uu____1708, uu____1709) -> begin
-(
-
-let uu____1714 = (FStar_Options.print_universes ())
-in (match (uu____1714) with
-| true -> begin
-(
-
-let uu____1715 = (FStar_Syntax_Subst.open_univ_vars univs t)
-in (match (uu____1715) with
-| (univs1, t1) -> begin
-(
-
-let uu____1720 = (univ_names_to_string univs1)
-in (
-
-let uu____1721 = (term_to_string t1)
-in (FStar_Util.format3 "datacon<%s> %s : %s" uu____1720 lid.FStar_Ident.str uu____1721)))
-end))
-end
-| uu____1722 -> begin
-(
-
-let uu____1723 = (term_to_string t)
-in (FStar_Util.format2 "datacon %s : %s" lid.FStar_Ident.str uu____1723))
-end))
-end
-| FStar_Syntax_Syntax.Sig_declare_typ (lid, univs, t, quals) -> begin
-(
-
-let uu____1730 = (FStar_Syntax_Subst.open_univ_vars univs t)
-in (match (uu____1730) with
-| (univs1, t1) -> begin
-(
-
-let uu____1735 = (quals_to_string' quals)
-in (
-
-let uu____1736 = (
-
-let uu____1737 = (FStar_Options.print_universes ())
-in (match (uu____1737) with
-| true -> begin
-(
-
-let uu____1738 = (univ_names_to_string univs1)
-in (FStar_Util.format1 "<%s>" uu____1738))
-end
-| uu____1739 -> begin
-""
-end))
-in (
-
-let uu____1740 = (term_to_string t1)
-in (FStar_Util.format4 "%sval %s %s : %s" uu____1735 lid.FStar_Ident.str uu____1736 uu____1740))))
-end))
-end
-| FStar_Syntax_Syntax.Sig_assume (lid, f, uu____1743) -> begin
-(
-
-let uu____1746 = (term_to_string f)
-in (FStar_Util.format2 "val %s : %s" lid.FStar_Ident.str uu____1746))
-end
-| FStar_Syntax_Syntax.Sig_let (lbs, uu____1748, qs, uu____1750) -> begin
-(lbs_to_string qs lbs)
-end
-| FStar_Syntax_Syntax.Sig_main (e) -> begin
-(
-
-let uu____1758 = (term_to_string e)
-in (FStar_Util.format1 "let _ = %s" uu____1758))
-end
-| FStar_Syntax_Syntax.Sig_bundle (ses, uu____1760, uu____1761) -> begin
-(
-
-let uu____1768 = (FStar_List.map sigelt_to_string ses)
-in (FStar_All.pipe_right uu____1768 (FStar_String.concat "\n")))
-end
-| FStar_Syntax_Syntax.Sig_new_effect (ed) -> begin
-(eff_decl_to_string false ed)
-end
-| FStar_Syntax_Syntax.Sig_new_effect_for_free (ed) -> begin
-(eff_decl_to_string true ed)
-end
-| FStar_Syntax_Syntax.Sig_sub_effect (se) -> begin
-(
-
-let lift_wp = (match (((se.FStar_Syntax_Syntax.lift_wp), (se.FStar_Syntax_Syntax.lift))) with
-| (None, None) -> begin
-(failwith "impossible")
-end
-| (Some (lift_wp), uu____1780) -> begin
-lift_wp
-end
-| (uu____1784, Some (lift)) -> begin
-lift
-end)
-in (
-
-let uu____1789 = (FStar_Syntax_Subst.open_univ_vars (Prims.fst lift_wp) (Prims.snd lift_wp))
-in (match (uu____1789) with
-| (us, t) -> begin
-(
-
-let uu____1796 = (lid_to_string se.FStar_Syntax_Syntax.source)
-in (
-
-let uu____1797 = (lid_to_string se.FStar_Syntax_Syntax.target)
-in (
-
-let uu____1798 = (univ_names_to_string us)
-in (
-
-let uu____1799 = (term_to_string t)
-in (FStar_Util.format4 "sub_effect %s ~> %s : <%s> %s" uu____1796 uu____1797 uu____1798 uu____1799)))))
-end)))
-end
-| FStar_Syntax_Syntax.Sig_effect_abbrev (l, univs, tps, c, uu____1804, flags) -> begin
-(
-
-let uu____1810 = (FStar_Options.print_universes ())
-in (match (uu____1810) with
-| true -> begin
-(
-
-let uu____1811 = (
-
-let uu____1814 = ((FStar_Syntax_Syntax.mk (FStar_Syntax_Syntax.Tm_arrow (((tps), (c))))) None FStar_Range.dummyRange)
-in (FStar_Syntax_Subst.open_univ_vars univs uu____1814))
-in (match (uu____1811) with
-| (univs1, t) -> begin
-(
-
-let uu____1825 = (
-
-let uu____1833 = (
-
-let uu____1834 = (FStar_Syntax_Subst.compress t)
-in uu____1834.FStar_Syntax_Syntax.n)
-in (match (uu____1833) with
-| FStar_Syntax_Syntax.Tm_arrow (bs, c1) -> begin
-((bs), (c1))
-end
-| uu____1861 -> begin
-(failwith "impossible")
-end))
-in (match (uu____1825) with
-| (tps1, c1) -> begin
-(
-
-let uu____1881 = (sli l)
-in (
-
-let uu____1882 = (univ_names_to_string univs1)
-in (
-
-let uu____1883 = (binders_to_string " " tps1)
-in (
-
-let uu____1884 = (comp_to_string c1)
-in (FStar_Util.format4 "effect %s<%s> %s = %s" uu____1881 uu____1882 uu____1883 uu____1884)))))
-end))
-end))
-end
-| uu____1885 -> begin
-(
-
-let uu____1886 = (sli l)
-in (
-
-let uu____1887 = (binders_to_string " " tps)
-in (
-
-let uu____1888 = (comp_to_string c)
-in (FStar_Util.format3 "effect %s %s = %s" uu____1886 uu____1887 uu____1888))))
-end))
-end))
-
-
-let format_error : FStar_Range.range  ->  Prims.string  ->  Prims.string = (fun r msg -> (
-
-let uu____1895 = (FStar_Range.string_of_range r)
-in (FStar_Util.format2 "%s: %s\n" uu____1895 msg)))
-
-
-let rec sigelt_to_string_short : FStar_Syntax_Syntax.sigelt  ->  Prims.string = (fun x -> (match (x.FStar_Syntax_Syntax.sigel) with
-| FStar_Syntax_Syntax.Sig_let ((uu____1899, ({FStar_Syntax_Syntax.lbname = lb; FStar_Syntax_Syntax.lbunivs = uu____1901; FStar_Syntax_Syntax.lbtyp = t; FStar_Syntax_Syntax.lbeff = uu____1903; FStar_Syntax_Syntax.lbdef = uu____1904})::[]), uu____1905, uu____1906, uu____1907) -> begin
-(
-
-let uu____1925 = (lbname_to_string lb)
-in (
-
-let uu____1926 = (term_to_string t)
-in (FStar_Util.format2 "let %s : %s" uu____1925 uu____1926)))
-end
-| uu____1927 -> begin
-(
-
-let uu____1928 = (FStar_All.pipe_right (FStar_Syntax_Util.lids_of_sigelt x) (FStar_List.map (fun l -> l.FStar_Ident.str)))
-in (FStar_All.pipe_right uu____1928 (FStar_String.concat ", ")))
-end))
-
-
-let rec modul_to_string : FStar_Syntax_Syntax.modul  ->  Prims.string = (fun m -> (
-
-let uu____1937 = (sli m.FStar_Syntax_Syntax.name)
-in (
-
-let uu____1938 = (
-
-let uu____1939 = (FStar_List.map sigelt_to_string m.FStar_Syntax_Syntax.declarations)
-in (FStar_All.pipe_right uu____1939 (FStar_String.concat "\n")))
-in (FStar_Util.format2 "module %s\n%s" uu____1937 uu____1938))))
-
-
-let subst_elt_to_string : FStar_Syntax_Syntax.subst_elt  ->  Prims.string = (fun uu___187_1944 -> (match (uu___187_1944) with
-| FStar_Syntax_Syntax.DB (i, x) -> begin
-(
-
-let uu____1947 = (FStar_Util.string_of_int i)
-in (
-
-let uu____1948 = (bv_to_string x)
-in (FStar_Util.format2 "DB (%s, %s)" uu____1947 uu____1948)))
-end
-| FStar_Syntax_Syntax.NM (x, i) -> begin
-(
-
-let uu____1951 = (bv_to_string x)
-in (
-
-let uu____1952 = (FStar_Util.string_of_int i)
-in (FStar_Util.format2 "NM (%s, %s)" uu____1951 uu____1952)))
-end
-| FStar_Syntax_Syntax.NT (x, t) -> begin
-(
-
-let uu____1959 = (bv_to_string x)
-in (
-
-let uu____1960 = (term_to_string t)
-in (FStar_Util.format2 "DB (%s, %s)" uu____1959 uu____1960)))
-end
-| FStar_Syntax_Syntax.UN (i, u) -> begin
-(
-
-let uu____1963 = (FStar_Util.string_of_int i)
-in (
-
-let uu____1964 = (univ_to_string u)
-in (FStar_Util.format2 "UN (%s, %s)" uu____1963 uu____1964)))
-end
-| FStar_Syntax_Syntax.UD (u, i) -> begin
-(
-
-let uu____1967 = (FStar_Util.string_of_int i)
-in (FStar_Util.format2 "UD (%s, %s)" u.FStar_Ident.idText uu____1967))
-end))
-
-
-let subst_to_string : FStar_Syntax_Syntax.subst_t  ->  Prims.string = (fun s -> (
-
-let uu____1971 = (FStar_All.pipe_right s (FStar_List.map subst_elt_to_string))
-in (FStar_All.pipe_right uu____1971 (FStar_String.concat "; "))))
-
-
-let abs_ascription_to_string : (FStar_Syntax_Syntax.lcomp, FStar_Ident.lident) FStar_Util.either Prims.option  ->  Prims.string = (fun ascription -> (
-
-let strb = (FStar_Util.new_string_builder ())
-in ((match (ascription) with
-| None -> begin
-(FStar_Util.string_builder_append strb "None")
-end
-| Some (FStar_Util.Inl (lc)) -> begin
-((FStar_Util.string_builder_append strb "Some Inr ");
-(FStar_Util.string_builder_append strb (FStar_Ident.text_of_lid lc.FStar_Syntax_Syntax.eff_name));
-)
-end
-| Some (FStar_Util.Inr (lid)) -> begin
-((FStar_Util.string_builder_append strb "Some Inr ");
-(FStar_Util.string_builder_append strb (FStar_Ident.text_of_lid lid));
-)
-end);
-(FStar_Util.string_of_string_builder strb);
-)))
-
-
-let list_to_string = (fun f elts -> (match (elts) with
-| [] -> begin
-"[]"
-end
-| (x)::xs -> begin
-(
-
-let strb = (FStar_Util.new_string_builder ())
-in ((FStar_Util.string_builder_append strb "[");
-(
-
-let uu____2021 = (f x)
-in (FStar_Util.string_builder_append strb uu____2021));
-(FStar_List.iter (fun x1 -> ((FStar_Util.string_builder_append strb "; ");
-(
-
-let uu____2025 = (f x1)
-in (FStar_Util.string_builder_append strb uu____2025));
-)) xs);
-(FStar_Util.string_builder_append strb "]");
-(FStar_Util.string_of_string_builder strb);
-))
-end))
-
-
-let set_to_string = (fun f s -> (
-
-let elts = (FStar_Util.set_elements s)
-in (match (elts) with
-| [] -> begin
-"{}"
-end
-| (x)::xs -> begin
-(
-
-let strb = (FStar_Util.new_string_builder ())
-in ((FStar_Util.string_builder_append strb "{");
-(
-
-let uu____2054 = (f x)
-in (FStar_Util.string_builder_append strb uu____2054));
-(FStar_List.iter (fun x1 -> ((FStar_Util.string_builder_append strb ", ");
-(
-
-let uu____2058 = (f x1)
-in (FStar_Util.string_builder_append strb uu____2058));
-)) xs);
-(FStar_Util.string_builder_append strb "}");
-(FStar_Util.string_of_string_builder strb);
-))
-end)))
-
-
-
-=======
 let sli : FStar_Ident.lident -> Prims.string =
   fun l  ->
     let uu____4 = FStar_Options.print_real_names ()  in
@@ -3123,5 +1240,4 @@
              FStar_Util.string_builder_append strb uu____2058)) xs;
        FStar_Util.string_builder_append strb "}";
        FStar_Util.string_of_string_builder strb)
-  
->>>>>>> 210da3bf
+  