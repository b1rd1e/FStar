
open Prims

let lid_to_string : FStar_Ident.lid  ->  Prims.string = (fun l -> l.FStar_Ident.str)


let fv_to_string : FStar_Syntax_Syntax.fv  ->  Prims.string = (fun fv -> (lid_to_string fv.FStar_Syntax_Syntax.fv_name.FStar_Syntax_Syntax.v))


let bv_to_string : FStar_Syntax_Syntax.bv  ->  Prims.string = (fun bv -> (let _130_7 = (FStar_Util.string_of_int bv.FStar_Syntax_Syntax.index)
in (Prims.strcat (Prims.strcat bv.FStar_Syntax_Syntax.ppname.FStar_Ident.idText "#") _130_7)))


let nm_to_string : FStar_Syntax_Syntax.bv  ->  Prims.string = (fun bv -> if (FStar_Options.print_real_names ()) then begin
(bv_to_string bv)
end else begin
bv.FStar_Syntax_Syntax.ppname.FStar_Ident.idText
end)


let db_to_string : FStar_Syntax_Syntax.bv  ->  Prims.string = (fun bv -> (let _130_12 = (FStar_Util.string_of_int bv.FStar_Syntax_Syntax.index)
in (Prims.strcat (Prims.strcat bv.FStar_Syntax_Syntax.ppname.FStar_Ident.idText "!") _130_12)))


let infix_prim_ops : (FStar_Ident.lident * Prims.string) Prims.list = ((FStar_Syntax_Const.op_Addition, "+"))::((FStar_Syntax_Const.op_Subtraction, "-"))::((FStar_Syntax_Const.op_Multiply, "*"))::((FStar_Syntax_Const.op_Division, "/"))::((FStar_Syntax_Const.op_Eq, "="))::((FStar_Syntax_Const.op_ColonEq, ":="))::((FStar_Syntax_Const.op_notEq, "<>"))::((FStar_Syntax_Const.op_And, "&&"))::((FStar_Syntax_Const.op_Or, "||"))::((FStar_Syntax_Const.op_LTE, "<="))::((FStar_Syntax_Const.op_GTE, ">="))::((FStar_Syntax_Const.op_LT, "<"))::((FStar_Syntax_Const.op_GT, ">"))::((FStar_Syntax_Const.op_Modulus, "mod"))::((FStar_Syntax_Const.and_lid, "/\\"))::((FStar_Syntax_Const.or_lid, "\\/"))::((FStar_Syntax_Const.imp_lid, "==>"))::((FStar_Syntax_Const.iff_lid, "<==>"))::((FStar_Syntax_Const.precedes_lid, "<<"))::((FStar_Syntax_Const.eq2_lid, "=="))::((FStar_Syntax_Const.eq3_lid, "==="))::[]


let unary_prim_ops : (FStar_Ident.lident * Prims.string) Prims.list = ((FStar_Syntax_Const.op_Negation, "not"))::((FStar_Syntax_Const.op_Minus, "-"))::((FStar_Syntax_Const.not_lid, "~"))::[]


let is_prim_op = (fun ps f -> (match (f.FStar_Syntax_Syntax.n) with
| FStar_Syntax_Syntax.Tm_fvar (fv) -> begin
(FStar_All.pipe_right ps (FStar_Util.for_some (FStar_Syntax_Syntax.fv_eq_lid fv)))
end
| _39_22 -> begin
false
end))


let get_lid = (fun f -> (match (f.FStar_Syntax_Syntax.n) with
| FStar_Syntax_Syntax.Tm_fvar (fv) -> begin
fv.FStar_Syntax_Syntax.fv_name.FStar_Syntax_Syntax.v
end
| _39_27 -> begin
(FStar_All.failwith "get_lid")
end))


let is_infix_prim_op : FStar_Syntax_Syntax.term  ->  Prims.bool = (fun e -> (is_prim_op (Prims.fst (FStar_List.split infix_prim_ops)) e))


let is_unary_prim_op : FStar_Syntax_Syntax.term  ->  Prims.bool = (fun e -> (is_prim_op (Prims.fst (FStar_List.split unary_prim_ops)) e))


let quants : (FStar_Ident.lident * Prims.string) Prims.list = ((FStar_Syntax_Const.forall_lid, "forall"))::((FStar_Syntax_Const.exists_lid, "exists"))::[]


type exp =
FStar_Syntax_Syntax.term


let is_b2t : FStar_Syntax_Syntax.typ  ->  Prims.bool = (fun t -> (is_prim_op ((FStar_Syntax_Const.b2t_lid)::[]) t))


let is_quant : FStar_Syntax_Syntax.typ  ->  Prims.bool = (fun t -> (is_prim_op (Prims.fst (FStar_List.split quants)) t))


let is_ite : FStar_Syntax_Syntax.typ  ->  Prims.bool = (fun t -> (is_prim_op ((FStar_Syntax_Const.ite_lid)::[]) t))


let is_lex_cons : exp  ->  Prims.bool = (fun f -> (is_prim_op ((FStar_Syntax_Const.lexcons_lid)::[]) f))


let is_lex_top : exp  ->  Prims.bool = (fun f -> (is_prim_op ((FStar_Syntax_Const.lextop_lid)::[]) f))


let is_inr = (fun _39_1 -> (match (_39_1) with
| FStar_Util.Inl (_39_37) -> begin
false
end
| FStar_Util.Inr (_39_40) -> begin
true
end))


let filter_imp = (fun a -> (FStar_All.pipe_right a (FStar_List.filter (fun _39_2 -> (match (_39_2) with
| (_39_45, Some (FStar_Syntax_Syntax.Implicit (_39_47))) -> begin
false
end
| _39_52 -> begin
true
end)))))


let rec reconstruct_lex : exp  ->  (FStar_Syntax_Syntax.term', FStar_Syntax_Syntax.term') FStar_Syntax_Syntax.syntax Prims.list Prims.option = (fun e -> (match ((let _130_35 = (FStar_Syntax_Subst.compress e)
in _130_35.FStar_Syntax_Syntax.n)) with
| FStar_Syntax_Syntax.Tm_app (f, args) -> begin
(

let args = (filter_imp args)
in (

let exps = (FStar_List.map Prims.fst args)
in if ((is_lex_cons f) && ((FStar_List.length exps) = 2)) then begin
(match ((let _130_36 = (FStar_List.nth exps 1)
in (reconstruct_lex _130_36))) with
| Some (xs) -> begin
(let _130_38 = (let _130_37 = (FStar_List.nth exps 0)
in (_130_37)::xs)
in Some (_130_38))
end
| None -> begin
None
end)
end else begin
None
end))
end
| _39_64 -> begin
if (is_lex_top e) then begin
Some ([])
end else begin
None
end
end))


let rec find = (fun f l -> (match (l) with
| [] -> begin
(FStar_All.failwith "blah")
end
| (hd)::tl -> begin
if (f hd) then begin
hd
end else begin
(find f tl)
end
end))


let find_lid : FStar_Ident.lident  ->  (FStar_Ident.lident * Prims.string) Prims.list  ->  Prims.string = (fun x xs -> (let _130_52 = (find (fun p -> (FStar_Ident.lid_equals x (Prims.fst p))) xs)
in (Prims.snd _130_52)))


let infix_prim_op_to_string = (fun e -> (let _130_54 = (get_lid e)
in (find_lid _130_54 infix_prim_ops)))


let unary_prim_op_to_string = (fun e -> (let _130_56 = (get_lid e)
in (find_lid _130_56 unary_prim_ops)))


let quant_to_string = (fun t -> (let _130_58 = (get_lid t)
in (find_lid _130_58 quants)))


let rec sli : FStar_Ident.lident  ->  Prims.string = (fun l -> if (FStar_Options.print_real_names ()) then begin
l.FStar_Ident.str
end else begin
l.FStar_Ident.ident.FStar_Ident.idText
end)


let const_to_string : FStar_Const.sconst  ->  Prims.string = (fun x -> (match (x) with
| FStar_Const.Const_effect -> begin
"Effect"
end
| FStar_Const.Const_unit -> begin
"()"
end
| FStar_Const.Const_bool (b) -> begin
if b then begin
"true"
end else begin
"false"
end
end
| FStar_Const.Const_float (x) -> begin
(FStar_Util.string_of_float x)
end
| FStar_Const.Const_string (bytes, _39_88) -> begin
(FStar_Util.format1 "\"%s\"" (FStar_Util.string_of_bytes bytes))
end
| FStar_Const.Const_bytearray (_39_92) -> begin
"<bytearray>"
end
| FStar_Const.Const_int (x, _39_96) -> begin
x
end
| FStar_Const.Const_char (c) -> begin
(FStar_Util.string_of_char c)
end
| FStar_Const.Const_range (r) -> begin
(FStar_Range.string_of_range r)
end))


let lbname_to_string : FStar_Syntax_Syntax.lbname  ->  Prims.string = (fun _39_3 -> (match (_39_3) with
| FStar_Util.Inl (l) -> begin
(bv_to_string l)
end
| FStar_Util.Inr (l) -> begin
(lid_to_string l.FStar_Syntax_Syntax.fv_name.FStar_Syntax_Syntax.v)
end))


let tag_of_term : FStar_Syntax_Syntax.term  ->  Prims.string = (fun t -> (match (t.FStar_Syntax_Syntax.n) with
| FStar_Syntax_Syntax.Tm_bvar (x) -> begin
(let _130_67 = (db_to_string x)
in (Prims.strcat "Tm_bvar: " _130_67))
end
| FStar_Syntax_Syntax.Tm_name (x) -> begin
(let _130_68 = (nm_to_string x)
in (Prims.strcat "Tm_name: " _130_68))
end
| FStar_Syntax_Syntax.Tm_fvar (x) -> begin
(let _130_69 = (lid_to_string x.FStar_Syntax_Syntax.fv_name.FStar_Syntax_Syntax.v)
in (Prims.strcat "Tm_fvar: " _130_69))
end
| FStar_Syntax_Syntax.Tm_uinst (_39_116) -> begin
"Tm_uinst"
end
| FStar_Syntax_Syntax.Tm_constant (_39_119) -> begin
"Tm_constant"
end
| FStar_Syntax_Syntax.Tm_type (_39_122) -> begin
"Tm_type"
end
| FStar_Syntax_Syntax.Tm_abs (_39_125) -> begin
"Tm_abs"
end
| FStar_Syntax_Syntax.Tm_arrow (_39_128) -> begin
"Tm_arrow"
end
| FStar_Syntax_Syntax.Tm_refine (_39_131) -> begin
"Tm_refine"
end
| FStar_Syntax_Syntax.Tm_app (_39_134) -> begin
"Tm_app"
end
| FStar_Syntax_Syntax.Tm_match (_39_137) -> begin
"Tm_match"
end
| FStar_Syntax_Syntax.Tm_ascribed (_39_140) -> begin
"Tm_ascribed"
end
| FStar_Syntax_Syntax.Tm_let (_39_143) -> begin
"Tm_let"
end
| FStar_Syntax_Syntax.Tm_uvar (_39_146) -> begin
"Tm_uvar"
end
| FStar_Syntax_Syntax.Tm_delayed (_39_149, m) -> begin
(match ((FStar_ST.read m)) with
| None -> begin
"Tm_delayed"
end
| Some (_39_155) -> begin
"Tm_delayed-resolved"
end)
end
| FStar_Syntax_Syntax.Tm_meta (_39_158) -> begin
"Tm_meta"
end
| FStar_Syntax_Syntax.Tm_unknown -> begin
"Tm_unknown"
end))


let uvar_to_string = (fun u -> if (FStar_Options.hide_uvar_nums ()) then begin
"?"
end else begin
(let _130_74 = (let _130_73 = (FStar_Unionfind.uvar_id u)
in (FStar_All.pipe_right _130_73 FStar_Util.string_of_int))
in (Prims.strcat "?" _130_74))
end)


let rec univ_to_string : FStar_Syntax_Syntax.universe  ->  Prims.string = (fun u -> (match ((FStar_Syntax_Subst.compress_univ u)) with
| FStar_Syntax_Syntax.U_unif (u) -> begin
(uvar_to_string u)
end
| FStar_Syntax_Syntax.U_name (x) -> begin
(FStar_Util.format1 "U_name<%s>" x.FStar_Ident.idText)
end
| FStar_Syntax_Syntax.U_bvar (x) -> begin
(let _130_77 = (FStar_Util.string_of_int x)
in (Prims.strcat "@" _130_77))
end
| FStar_Syntax_Syntax.U_zero -> begin
"0"
end
| FStar_Syntax_Syntax.U_succ (u) -> begin
(let _130_78 = (univ_to_string u)
in (FStar_Util.format1 "(S %s)" _130_78))
end
| FStar_Syntax_Syntax.U_max (us) -> begin
(let _130_80 = (let _130_79 = (FStar_List.map univ_to_string us)
in (FStar_All.pipe_right _130_79 (FStar_String.concat ", ")))
in (FStar_Util.format1 "(max %s)" _130_80))
end
| FStar_Syntax_Syntax.U_unknown -> begin
"unknown"
end))


let univs_to_string : FStar_Syntax_Syntax.universe Prims.list  ->  Prims.string = (fun us -> (let _130_83 = (FStar_List.map univ_to_string us)
in (FStar_All.pipe_right _130_83 (FStar_String.concat ", "))))


let univ_names_to_string : FStar_Ident.ident Prims.list  ->  Prims.string = (fun us -> (let _130_87 = (FStar_List.map (fun x -> x.FStar_Ident.idText) us)
in (FStar_All.pipe_right _130_87 (FStar_String.concat ", "))))


let qual_to_string : FStar_Syntax_Syntax.qualifier  ->  Prims.string = (fun _39_4 -> (match (_39_4) with
| FStar_Syntax_Syntax.Assumption -> begin
"assume"
end
| FStar_Syntax_Syntax.New -> begin
"new"
end
| FStar_Syntax_Syntax.Private -> begin
"private"
end
| FStar_Syntax_Syntax.Inline -> begin
"inline"
end
| FStar_Syntax_Syntax.Unfoldable -> begin
"unfoldable"
end
| FStar_Syntax_Syntax.Irreducible -> begin
"irreducible"
end
| FStar_Syntax_Syntax.Abstract -> begin
"abstract"
end
| FStar_Syntax_Syntax.Noeq -> begin
"noeq"
end
| FStar_Syntax_Syntax.Logic -> begin
"logic"
end
| FStar_Syntax_Syntax.TotalEffect -> begin
"total"
end
| FStar_Syntax_Syntax.Discriminator (l) -> begin
(let _130_90 = (lid_to_string l)
in (FStar_Util.format1 "(Discriminator %s)" _130_90))
end
| FStar_Syntax_Syntax.Projector (l, x) -> begin
(let _130_91 = (lid_to_string l)
in (FStar_Util.format2 "(Projector %s %s)" _130_91 x.FStar_Ident.idText))
end
| FStar_Syntax_Syntax.RecordType (fns) -> begin
(let _130_93 = (let _130_92 = (FStar_All.pipe_right fns (FStar_List.map lid_to_string))
in (FStar_All.pipe_right _130_92 (FStar_String.concat ", ")))
in (FStar_Util.format1 "(RecordType %s)" _130_93))
end
| FStar_Syntax_Syntax.RecordConstructor (fns) -> begin
(let _130_95 = (let _130_94 = (FStar_All.pipe_right fns (FStar_List.map lid_to_string))
in (FStar_All.pipe_right _130_94 (FStar_String.concat ", ")))
in (FStar_Util.format1 "(RecordConstructor %s)" _130_95))
end
| FStar_Syntax_Syntax.ExceptionConstructor -> begin
"ExceptionConstructor"
end
| FStar_Syntax_Syntax.HasMaskedEffect -> begin
"HasMaskedEffect"
end
| FStar_Syntax_Syntax.Effect -> begin
"Effect"
end))


let quals_to_string : FStar_Syntax_Syntax.qualifier Prims.list  ->  Prims.string = (fun quals -> (match (quals) with
| [] -> begin
""
end
| _39_205 -> begin
(let _130_99 = (let _130_98 = (FStar_All.pipe_right quals (FStar_List.map qual_to_string))
in (FStar_All.pipe_right _130_98 (FStar_String.concat " ")))
in (Prims.strcat _130_99 " "))
end))


let rec term_to_string : FStar_Syntax_Syntax.term  ->  Prims.string = (fun x -> (

let x = (FStar_Syntax_Subst.compress x)
in (match (x.FStar_Syntax_Syntax.n) with
| FStar_Syntax_Syntax.Tm_delayed (_39_209) -> begin
(FStar_All.failwith "impossible")
end
| FStar_Syntax_Syntax.Tm_app (_39_212, []) -> begin
(FStar_All.failwith "Empty args!")
end
| FStar_Syntax_Syntax.Tm_meta (t, FStar_Syntax_Syntax.Meta_pattern (ps)) -> begin
(

let pats = (let _130_124 = (FStar_All.pipe_right ps (FStar_List.map (fun args -> (let _130_123 = (FStar_All.pipe_right args (FStar_List.map (fun _39_225 -> (match (_39_225) with
| (t, _39_224) -> begin
(term_to_string t)
end))))
in (FStar_All.pipe_right _130_123 (FStar_String.concat "; "))))))
in (FStar_All.pipe_right _130_124 (FStar_String.concat "\\/")))
in (let _130_125 = (term_to_string t)
in (FStar_Util.format2 "{:pattern %s} %s" pats _130_125)))
end
| FStar_Syntax_Syntax.Tm_meta (t, _39_229) -> begin
(term_to_string t)
end
| FStar_Syntax_Syntax.Tm_bvar (x) -> begin
(let _130_126 = (db_to_string x)
in (FStar_Util.format1 "Tm_bvar:%s" _130_126))
end
| FStar_Syntax_Syntax.Tm_name (x) -> begin
(let _130_127 = (nm_to_string x)
in (FStar_Util.format1 "Tm_name:%s" _130_127))
end
| FStar_Syntax_Syntax.Tm_fvar (f) -> begin
(let _130_128 = (fv_to_string f)
in (FStar_Util.format1 "Tm_fvar:%s" _130_128))
end
| FStar_Syntax_Syntax.Tm_uvar (u, _39_240) -> begin
(uvar_to_string u)
end
| FStar_Syntax_Syntax.Tm_constant (c) -> begin
(const_to_string c)
end
| FStar_Syntax_Syntax.Tm_type (u) -> begin
if (FStar_Options.print_universes ()) then begin
(let _130_129 = (univ_to_string u)
in (FStar_Util.format1 "Type(%s)" _130_129))
end else begin
"Type"
end
end
| FStar_Syntax_Syntax.Tm_arrow (bs, c) -> begin
(let _130_131 = (binders_to_string " -> " bs)
in (let _130_130 = (comp_to_string c)
in (FStar_Util.format2 "(%s -> %s)" _130_131 _130_130)))
end
| FStar_Syntax_Syntax.Tm_abs (bs, t2, lc) -> begin
(match (lc) with
| Some (FStar_Util.Inl (l)) when (FStar_Options.print_implicits ()) -> begin
(let _130_135 = (binders_to_string " " bs)
in (let _130_134 = (term_to_string t2)
in (let _130_133 = (let _130_132 = (l.FStar_Syntax_Syntax.comp ())
in (FStar_All.pipe_left comp_to_string _130_132))
in (FStar_Util.format3 "(fun %s -> (%s $$ %s))" _130_135 _130_134 _130_133))))
end
| Some (FStar_Util.Inr (l)) when (FStar_Options.print_implicits ()) -> begin
(let _130_137 = (binders_to_string " " bs)
in (let _130_136 = (term_to_string t2)
in (FStar_Util.format3 "(fun %s -> (%s $$ %s))" _130_137 _130_136 l.FStar_Ident.str)))
end
| _39_263 -> begin
(let _130_139 = (binders_to_string " " bs)
in (let _130_138 = (term_to_string t2)
in (FStar_Util.format2 "(fun %s -> %s)" _130_139 _130_138)))
end)
end
| FStar_Syntax_Syntax.Tm_refine (xt, f) -> begin
(let _130_142 = (bv_to_string xt)
in (let _130_141 = (FStar_All.pipe_right xt.FStar_Syntax_Syntax.sort term_to_string)
in (let _130_140 = (FStar_All.pipe_right f formula_to_string)
in (FStar_Util.format3 "(%s:%s{%s})" _130_142 _130_141 _130_140))))
end
| FStar_Syntax_Syntax.Tm_app (t, args) -> begin
(let _130_144 = (term_to_string t)
in (let _130_143 = (args_to_string args)
in (FStar_Util.format2 "(%s %s)" _130_144 _130_143)))
end
| FStar_Syntax_Syntax.Tm_let (lbs, e) -> begin
(let _130_146 = (lbs_to_string [] lbs)
in (let _130_145 = (term_to_string e)
in (FStar_Util.format2 "%s\nin\n%s" _130_146 _130_145)))
end
| FStar_Syntax_Syntax.Tm_ascribed (e, FStar_Util.Inl (t), _39_280) -> begin
(let _130_148 = (term_to_string e)
in (let _130_147 = (term_to_string t)
in (FStar_Util.format2 "(%s : %s)" _130_148 _130_147)))
end
| FStar_Syntax_Syntax.Tm_ascribed (e, FStar_Util.Inr (c), _39_287) -> begin
(let _130_150 = (term_to_string e)
in (let _130_149 = (comp_to_string c)
in (FStar_Util.format2 "(%s : %s)" _130_150 _130_149)))
end
| FStar_Syntax_Syntax.Tm_match (head, branches) -> begin
(let _130_158 = (term_to_string head)
in (let _130_157 = (let _130_156 = (FStar_All.pipe_right branches (FStar_List.map (fun _39_297 -> (match (_39_297) with
| (p, wopt, e) -> begin
(let _130_155 = (FStar_All.pipe_right p pat_to_string)
in (let _130_154 = (match (wopt) with
| None -> begin
""
end
| Some (w) -> begin
(let _130_152 = (FStar_All.pipe_right w term_to_string)
in (FStar_Util.format1 "when %s" _130_152))
end)
in (let _130_153 = (FStar_All.pipe_right e term_to_string)
in (FStar_Util.format3 "%s %s -> %s" _130_155 _130_154 _130_153))))
end))))
in (FStar_Util.concat_l "\n\t|" _130_156))
in (FStar_Util.format2 "(match %s with\n\t| %s)" _130_158 _130_157)))
end
| FStar_Syntax_Syntax.Tm_uinst (t, us) -> begin
if (FStar_Options.print_universes ()) then begin
(let _130_160 = (term_to_string t)
in (let _130_159 = (univs_to_string us)
in (FStar_Util.format2 "%s<%s>" _130_160 _130_159)))
end else begin
(term_to_string t)
end
end
| _39_306 -> begin
(tag_of_term x)
end)))
and pat_to_string : FStar_Syntax_Syntax.pat  ->  Prims.string = (fun x -> (match (x.FStar_Syntax_Syntax.v) with
| FStar_Syntax_Syntax.Pat_cons (l, pats) -> begin
(let _130_165 = (fv_to_string l)
in (let _130_164 = (let _130_163 = (FStar_List.map (fun _39_314 -> (match (_39_314) with
| (x, b) -> begin
(

let p = (pat_to_string x)
in if b then begin
(Prims.strcat "#" p)
end else begin
p
end)
end)) pats)
in (FStar_All.pipe_right _130_163 (FStar_String.concat " ")))
in (FStar_Util.format2 "(%s %s)" _130_165 _130_164)))
end
<<<<<<< HEAD
| FStar_Syntax_Syntax.Pat_dot_term (x, _39_318) -> begin
(let _130_166 = (bv_to_string x)
in (FStar_Util.format1 ".%s" _130_166))
=======
| FStar_Syntax_Syntax.Pat_dot_term (x, _39_317) -> begin
if (FStar_Options.print_bound_var_types ()) then begin
(let _130_164 = (bv_to_string x)
in (let _130_163 = (term_to_string x.FStar_Syntax_Syntax.sort)
in (FStar_Util.format2 ".%s:%s" _130_164 _130_163)))
end else begin
(let _130_165 = (bv_to_string x)
in (FStar_Util.format1 ".%s" _130_165))
end
>>>>>>> c8083690
end
| FStar_Syntax_Syntax.Pat_var (x) -> begin
if (FStar_Options.print_bound_var_types ()) then begin
(let _130_167 = (bv_to_string x)
in (let _130_166 = (term_to_string x.FStar_Syntax_Syntax.sort)
in (FStar_Util.format2 "%s:%s" _130_167 _130_166)))
end else begin
(bv_to_string x)
end
end
| FStar_Syntax_Syntax.Pat_constant (c) -> begin
(const_to_string c)
end
| FStar_Syntax_Syntax.Pat_wild (x) -> begin
if (FStar_Options.print_real_names ()) then begin
<<<<<<< HEAD
(let _130_167 = (bv_to_string x)
in (Prims.strcat "Pat_wild " _130_167))
=======
(let _130_168 = (bv_to_string x)
in (Prims.strcat "Pat_wild " _130_168))
>>>>>>> c8083690
end else begin
"_"
end
end
| FStar_Syntax_Syntax.Pat_disj (ps) -> begin
<<<<<<< HEAD
(let _130_168 = (FStar_List.map pat_to_string ps)
in (FStar_Util.concat_l " | " _130_168))
=======
(let _130_169 = (FStar_List.map pat_to_string ps)
in (FStar_Util.concat_l " | " _130_169))
>>>>>>> c8083690
end))
and lbs_to_string : FStar_Syntax_Syntax.qualifier Prims.list  ->  FStar_Syntax_Syntax.letbindings  ->  Prims.string = (fun quals lbs -> (

let lbs = if (FStar_Options.print_universes ()) then begin
<<<<<<< HEAD
(let _130_174 = (FStar_All.pipe_right (Prims.snd lbs) (FStar_List.map (fun lb -> (

let _39_334 = (let _130_172 = (FStar_Syntax_Util.mk_conj lb.FStar_Syntax_Syntax.lbtyp lb.FStar_Syntax_Syntax.lbdef)
in (FStar_Syntax_Subst.open_univ_vars lb.FStar_Syntax_Syntax.lbunivs _130_172))
in (match (_39_334) with
| (us, td) -> begin
(

let _39_352 = (match ((let _130_173 = (FStar_Syntax_Subst.compress td)
in _130_173.FStar_Syntax_Syntax.n)) with
| FStar_Syntax_Syntax.Tm_app (_39_336, ((t, _39_343))::((d, _39_339))::[]) -> begin
=======
(let _130_175 = (FStar_All.pipe_right (Prims.snd lbs) (FStar_List.map (fun lb -> (

let _39_333 = (let _130_173 = (FStar_Syntax_Util.mk_conj lb.FStar_Syntax_Syntax.lbtyp lb.FStar_Syntax_Syntax.lbdef)
in (FStar_Syntax_Subst.open_univ_vars lb.FStar_Syntax_Syntax.lbunivs _130_173))
in (match (_39_333) with
| (us, td) -> begin
(

let _39_351 = (match ((let _130_174 = (FStar_Syntax_Subst.compress td)
in _130_174.FStar_Syntax_Syntax.n)) with
| FStar_Syntax_Syntax.Tm_app (_39_335, ((t, _39_342))::((d, _39_338))::[]) -> begin
>>>>>>> c8083690
(t, d)
end
| _39_349 -> begin
(FStar_All.failwith "Impossibe")
end)
in (match (_39_352) with
| (t, d) -> begin
(

let _39_353 = lb
in {FStar_Syntax_Syntax.lbname = _39_353.FStar_Syntax_Syntax.lbname; FStar_Syntax_Syntax.lbunivs = us; FStar_Syntax_Syntax.lbtyp = t; FStar_Syntax_Syntax.lbeff = _39_353.FStar_Syntax_Syntax.lbeff; FStar_Syntax_Syntax.lbdef = d})
end))
end)))))
<<<<<<< HEAD
in ((Prims.fst lbs), _130_174))
end else begin
lbs
end
in (let _130_184 = (quals_to_string quals)
in (let _130_183 = (let _130_182 = (FStar_All.pipe_right (Prims.snd lbs) (FStar_List.map (fun lb -> (let _130_181 = (lbname_to_string lb.FStar_Syntax_Syntax.lbname)
in (let _130_180 = if (FStar_Options.print_universes ()) then begin
(let _130_177 = (let _130_176 = (univ_names_to_string lb.FStar_Syntax_Syntax.lbunivs)
in (Prims.strcat "<" _130_176))
in (Prims.strcat _130_177 ">"))
end else begin
""
end
in (let _130_179 = (term_to_string lb.FStar_Syntax_Syntax.lbtyp)
in (let _130_178 = (FStar_All.pipe_right lb.FStar_Syntax_Syntax.lbdef term_to_string)
in (FStar_Util.format4 "%s %s : %s = %s" _130_181 _130_180 _130_179 _130_178))))))))
in (FStar_Util.concat_l "\n and " _130_182))
in (FStar_Util.format3 "%slet %s %s" _130_184 (if (Prims.fst lbs) then begin
"rec"
end else begin
""
end) _130_183)))))
and lcomp_to_string : FStar_Syntax_Syntax.lcomp  ->  Prims.string = (fun lc -> (let _130_187 = (sli lc.FStar_Syntax_Syntax.eff_name)
in (let _130_186 = (term_to_string lc.FStar_Syntax_Syntax.res_typ)
in (FStar_Util.format2 "%s %s" _130_187 _130_186))))
=======
in ((Prims.fst lbs), _130_175))
end else begin
lbs
end
in (let _130_185 = (quals_to_string quals)
in (let _130_184 = (let _130_183 = (FStar_All.pipe_right (Prims.snd lbs) (FStar_List.map (fun lb -> (let _130_182 = (lbname_to_string lb.FStar_Syntax_Syntax.lbname)
in (let _130_181 = if (FStar_Options.print_universes ()) then begin
(let _130_178 = (let _130_177 = (univ_names_to_string lb.FStar_Syntax_Syntax.lbunivs)
in (Prims.strcat "<" _130_177))
in (Prims.strcat _130_178 ">"))
end else begin
""
end
in (let _130_180 = (term_to_string lb.FStar_Syntax_Syntax.lbtyp)
in (let _130_179 = (FStar_All.pipe_right lb.FStar_Syntax_Syntax.lbdef term_to_string)
in (FStar_Util.format4 "%s %s : %s = %s" _130_182 _130_181 _130_180 _130_179))))))))
in (FStar_Util.concat_l "\n and " _130_183))
in (FStar_Util.format3 "%slet %s %s" _130_185 (if (Prims.fst lbs) then begin
"rec"
end else begin
""
end) _130_184)))))
and lcomp_to_string : FStar_Syntax_Syntax.lcomp  ->  Prims.string = (fun lc -> (let _130_188 = (sli lc.FStar_Syntax_Syntax.eff_name)
in (let _130_187 = (term_to_string lc.FStar_Syntax_Syntax.res_typ)
in (FStar_Util.format2 "%s %s" _130_188 _130_187))))
>>>>>>> c8083690
and imp_to_string : Prims.string  ->  FStar_Syntax_Syntax.arg_qualifier Prims.option  ->  Prims.string = (fun s _39_5 -> (match (_39_5) with
| Some (FStar_Syntax_Syntax.Implicit (false)) -> begin
(Prims.strcat "#" s)
end
| Some (FStar_Syntax_Syntax.Implicit (true)) -> begin
(Prims.strcat "#." s)
end
| Some (FStar_Syntax_Syntax.Equality) -> begin
(Prims.strcat "$" s)
end
| _39_369 -> begin
s
end))
and binder_to_string' : Prims.bool  ->  (FStar_Syntax_Syntax.bv * FStar_Syntax_Syntax.arg_qualifier Prims.option)  ->  Prims.string = (fun is_arrow b -> (

let _39_374 = b
in (match (_39_374) with
| (a, imp) -> begin
if (FStar_Syntax_Syntax.is_null_binder b) then begin
<<<<<<< HEAD
(let _130_192 = (term_to_string a.FStar_Syntax_Syntax.sort)
in (Prims.strcat "_:" _130_192))
end else begin
if ((not (is_arrow)) && (not ((FStar_Options.print_bound_var_types ())))) then begin
(let _130_193 = (nm_to_string a)
in (imp_to_string _130_193 imp))
end else begin
(let _130_197 = (let _130_196 = (let _130_194 = (nm_to_string a)
in (Prims.strcat _130_194 ":"))
in (let _130_195 = (term_to_string a.FStar_Syntax_Syntax.sort)
in (Prims.strcat _130_196 _130_195)))
in (imp_to_string _130_197 imp))
=======
(let _130_193 = (term_to_string a.FStar_Syntax_Syntax.sort)
in (Prims.strcat "_:" _130_193))
end else begin
if ((not (is_arrow)) && (not ((FStar_Options.print_bound_var_types ())))) then begin
(let _130_194 = (nm_to_string a)
in (imp_to_string _130_194 imp))
end else begin
(let _130_198 = (let _130_197 = (let _130_195 = (nm_to_string a)
in (Prims.strcat _130_195 ":"))
in (let _130_196 = (term_to_string a.FStar_Syntax_Syntax.sort)
in (Prims.strcat _130_197 _130_196)))
in (imp_to_string _130_198 imp))
>>>>>>> c8083690
end
end
end)))
and binder_to_string : (FStar_Syntax_Syntax.bv * FStar_Syntax_Syntax.arg_qualifier Prims.option)  ->  Prims.string = (fun b -> (binder_to_string' false b))
and arrow_binder_to_string : (FStar_Syntax_Syntax.bv * FStar_Syntax_Syntax.arg_qualifier Prims.option)  ->  Prims.string = (fun b -> (binder_to_string' true b))
and binders_to_string : Prims.string  ->  FStar_Syntax_Syntax.binders  ->  Prims.string = (fun sep bs -> (

let bs = if (FStar_Options.print_implicits ()) then begin
bs
end else begin
(filter_imp bs)
end
in if (sep = " -> ") then begin
<<<<<<< HEAD
(let _130_202 = (FStar_All.pipe_right bs (FStar_List.map arrow_binder_to_string))
in (FStar_All.pipe_right _130_202 (FStar_String.concat sep)))
end else begin
(let _130_203 = (FStar_All.pipe_right bs (FStar_List.map binder_to_string))
in (FStar_All.pipe_right _130_203 (FStar_String.concat sep)))
end))
and arg_to_string : (FStar_Syntax_Syntax.term * FStar_Syntax_Syntax.arg_qualifier Prims.option)  ->  Prims.string = (fun _39_6 -> (match (_39_6) with
| (a, imp) -> begin
(let _130_205 = (term_to_string a)
in (imp_to_string _130_205 imp))
=======
(let _130_203 = (FStar_All.pipe_right bs (FStar_List.map arrow_binder_to_string))
in (FStar_All.pipe_right _130_203 (FStar_String.concat sep)))
end else begin
(let _130_204 = (FStar_All.pipe_right bs (FStar_List.map binder_to_string))
in (FStar_All.pipe_right _130_204 (FStar_String.concat sep)))
end))
and arg_to_string : (FStar_Syntax_Syntax.term * FStar_Syntax_Syntax.arg_qualifier Prims.option)  ->  Prims.string = (fun _39_6 -> (match (_39_6) with
| (a, imp) -> begin
(let _130_206 = (term_to_string a)
in (imp_to_string _130_206 imp))
>>>>>>> c8083690
end))
and args_to_string : FStar_Syntax_Syntax.args  ->  Prims.string = (fun args -> (

let args = if (FStar_Options.print_implicits ()) then begin
args
end else begin
(filter_imp args)
end
<<<<<<< HEAD
in (let _130_207 = (FStar_All.pipe_right args (FStar_List.map arg_to_string))
in (FStar_All.pipe_right _130_207 (FStar_String.concat " ")))))
and comp_to_string : FStar_Syntax_Syntax.comp  ->  Prims.string = (fun c -> (match (c.FStar_Syntax_Syntax.n) with
| FStar_Syntax_Syntax.Total (t) -> begin
(match ((let _130_209 = (FStar_Syntax_Subst.compress t)
in _130_209.FStar_Syntax_Syntax.n)) with
| FStar_Syntax_Syntax.Tm_type (_39_390) when (not ((FStar_Options.print_implicits ()))) -> begin
(term_to_string t)
end
| _39_393 -> begin
(let _130_210 = (term_to_string t)
in (FStar_Util.format1 "Tot %s" _130_210))
end)
end
| FStar_Syntax_Syntax.GTotal (t) -> begin
(match ((let _130_211 = (FStar_Syntax_Subst.compress t)
in _130_211.FStar_Syntax_Syntax.n)) with
| FStar_Syntax_Syntax.Tm_type (_39_397) when (not ((FStar_Options.print_implicits ()))) -> begin
(term_to_string t)
end
| _39_400 -> begin
(let _130_212 = (term_to_string t)
in (FStar_Util.format1 "GTot %s" _130_212))
=======
in (let _130_208 = (FStar_All.pipe_right args (FStar_List.map arg_to_string))
in (FStar_All.pipe_right _130_208 (FStar_String.concat " ")))))
and comp_to_string : FStar_Syntax_Syntax.comp  ->  Prims.string = (fun c -> (match (c.FStar_Syntax_Syntax.n) with
| FStar_Syntax_Syntax.Total (t) -> begin
(match ((let _130_210 = (FStar_Syntax_Subst.compress t)
in _130_210.FStar_Syntax_Syntax.n)) with
| FStar_Syntax_Syntax.Tm_type (_39_389) when (not ((FStar_Options.print_implicits ()))) -> begin
(term_to_string t)
end
| _39_392 -> begin
(let _130_211 = (term_to_string t)
in (FStar_Util.format1 "Tot %s" _130_211))
end)
end
| FStar_Syntax_Syntax.GTotal (t) -> begin
(match ((let _130_212 = (FStar_Syntax_Subst.compress t)
in _130_212.FStar_Syntax_Syntax.n)) with
| FStar_Syntax_Syntax.Tm_type (_39_396) when (not ((FStar_Options.print_implicits ()))) -> begin
(term_to_string t)
end
| _39_399 -> begin
(let _130_213 = (term_to_string t)
in (FStar_Util.format1 "GTot %s" _130_213))
>>>>>>> c8083690
end)
end
| FStar_Syntax_Syntax.Comp (c) -> begin
(

let basic = if ((FStar_All.pipe_right c.FStar_Syntax_Syntax.flags (FStar_Util.for_some (fun _39_7 -> (match (_39_7) with
| FStar_Syntax_Syntax.TOTAL -> begin
true
end
| _39_406 -> begin
false
end)))) && (not ((FStar_Options.print_effect_args ())))) then begin
<<<<<<< HEAD
(let _130_214 = (term_to_string c.FStar_Syntax_Syntax.result_typ)
in (FStar_Util.format1 "Tot %s" _130_214))
=======
(let _130_215 = (term_to_string c.FStar_Syntax_Syntax.result_typ)
in (FStar_Util.format1 "Tot %s" _130_215))
>>>>>>> c8083690
end else begin
if (((not ((FStar_Options.print_effect_args ()))) && (not ((FStar_Options.print_implicits ())))) && (FStar_Ident.lid_equals c.FStar_Syntax_Syntax.effect_name FStar_Syntax_Const.effect_ML_lid)) then begin
(term_to_string c.FStar_Syntax_Syntax.result_typ)
end else begin
if ((not ((FStar_Options.print_effect_args ()))) && (FStar_All.pipe_right c.FStar_Syntax_Syntax.flags (FStar_Util.for_some (fun _39_8 -> (match (_39_8) with
| FStar_Syntax_Syntax.MLEFFECT -> begin
true
end
| _39_410 -> begin
false
end))))) then begin
<<<<<<< HEAD
(let _130_216 = (term_to_string c.FStar_Syntax_Syntax.result_typ)
in (FStar_Util.format1 "ALL %s" _130_216))
end else begin
if (FStar_Options.print_effect_args ()) then begin
(let _130_220 = (sli c.FStar_Syntax_Syntax.effect_name)
in (let _130_219 = (term_to_string c.FStar_Syntax_Syntax.result_typ)
in (let _130_218 = (let _130_217 = (FStar_All.pipe_right c.FStar_Syntax_Syntax.effect_args (FStar_List.map arg_to_string))
in (FStar_All.pipe_right _130_217 (FStar_String.concat ", ")))
in (FStar_Util.format3 "%s (%s) %s" _130_220 _130_219 _130_218))))
end else begin
(let _130_222 = (sli c.FStar_Syntax_Syntax.effect_name)
in (let _130_221 = (term_to_string c.FStar_Syntax_Syntax.result_typ)
in (FStar_Util.format2 "%s (%s)" _130_222 _130_221)))
=======
(let _130_217 = (term_to_string c.FStar_Syntax_Syntax.result_typ)
in (FStar_Util.format1 "ALL %s" _130_217))
end else begin
if (FStar_Options.print_effect_args ()) then begin
(let _130_221 = (sli c.FStar_Syntax_Syntax.effect_name)
in (let _130_220 = (term_to_string c.FStar_Syntax_Syntax.result_typ)
in (let _130_219 = (let _130_218 = (FStar_All.pipe_right c.FStar_Syntax_Syntax.effect_args (FStar_List.map arg_to_string))
in (FStar_All.pipe_right _130_218 (FStar_String.concat ", ")))
in (FStar_Util.format3 "%s (%s) %s" _130_221 _130_220 _130_219))))
end else begin
(let _130_223 = (sli c.FStar_Syntax_Syntax.effect_name)
in (let _130_222 = (term_to_string c.FStar_Syntax_Syntax.result_typ)
in (FStar_Util.format2 "%s (%s)" _130_223 _130_222)))
>>>>>>> c8083690
end
end
end
end
in (

<<<<<<< HEAD
let dec = (let _130_226 = (FStar_All.pipe_right c.FStar_Syntax_Syntax.flags (FStar_List.collect (fun _39_9 -> (match (_39_9) with
| FStar_Syntax_Syntax.DECREASES (e) -> begin
(let _130_225 = (let _130_224 = (term_to_string e)
in (FStar_Util.format1 " (decreases %s)" _130_224))
in (_130_225)::[])
=======
let dec = (let _130_227 = (FStar_All.pipe_right c.FStar_Syntax_Syntax.flags (FStar_List.collect (fun _39_9 -> (match (_39_9) with
| FStar_Syntax_Syntax.DECREASES (e) -> begin
(let _130_226 = (let _130_225 = (term_to_string e)
in (FStar_Util.format1 " (decreases %s)" _130_225))
in (_130_226)::[])
>>>>>>> c8083690
end
| _39_416 -> begin
[]
end))))
<<<<<<< HEAD
in (FStar_All.pipe_right _130_226 (FStar_String.concat " ")))
=======
in (FStar_All.pipe_right _130_227 (FStar_String.concat " ")))
>>>>>>> c8083690
in (FStar_Util.format2 "%s%s" basic dec)))
end))
and formula_to_string : FStar_Syntax_Syntax.term  ->  Prims.string = (fun phi -> (term_to_string phi))


let tscheme_to_string : (FStar_Ident.ident Prims.list * FStar_Syntax_Syntax.term)  ->  Prims.string = (fun _39_421 -> (match (_39_421) with
| (us, t) -> begin
<<<<<<< HEAD
(let _130_231 = (univ_names_to_string us)
in (let _130_230 = (term_to_string t)
in (FStar_Util.format2 "<%s> %s" _130_231 _130_230)))
end))


let eff_decl_to_string : FStar_Syntax_Syntax.eff_decl  ->  Prims.string = (fun ed -> (let _130_261 = (let _130_260 = (lid_to_string ed.FStar_Syntax_Syntax.mname)
in (let _130_259 = (let _130_258 = (univ_names_to_string ed.FStar_Syntax_Syntax.univs)
in (let _130_257 = (let _130_256 = (binders_to_string " " ed.FStar_Syntax_Syntax.binders)
in (let _130_255 = (let _130_254 = (term_to_string ed.FStar_Syntax_Syntax.signature)
in (let _130_253 = (let _130_252 = (tscheme_to_string ed.FStar_Syntax_Syntax.ret)
in (let _130_251 = (let _130_250 = (tscheme_to_string ed.FStar_Syntax_Syntax.bind_wp)
in (let _130_249 = (let _130_248 = (tscheme_to_string ed.FStar_Syntax_Syntax.if_then_else)
in (let _130_247 = (let _130_246 = (tscheme_to_string ed.FStar_Syntax_Syntax.ite_wp)
in (let _130_245 = (let _130_244 = (tscheme_to_string ed.FStar_Syntax_Syntax.stronger)
in (let _130_243 = (let _130_242 = (tscheme_to_string ed.FStar_Syntax_Syntax.close_wp)
in (let _130_241 = (let _130_240 = (tscheme_to_string ed.FStar_Syntax_Syntax.assert_p)
in (let _130_239 = (let _130_238 = (tscheme_to_string ed.FStar_Syntax_Syntax.assume_p)
in (let _130_237 = (let _130_236 = (tscheme_to_string ed.FStar_Syntax_Syntax.null_wp)
in (let _130_235 = (let _130_234 = (tscheme_to_string ed.FStar_Syntax_Syntax.trivial)
in (_130_234)::[])
in (_130_236)::_130_235))
in (_130_238)::_130_237))
in (_130_240)::_130_239))
in (_130_242)::_130_241))
in (_130_244)::_130_243))
in (_130_246)::_130_245))
in (_130_248)::_130_247))
in (_130_250)::_130_249))
in (_130_252)::_130_251))
in (_130_254)::_130_253))
in (_130_256)::_130_255))
in (_130_258)::_130_257))
in (_130_260)::_130_259))
in (FStar_Util.format "new_effect { %s<%s> %s : %s \n\tret         = %s\n; bind_wp     = %s\n; if_then_else= %s\n; ite_wp      = %s\n; stronger    = %s\n; close_wp    = %s\n; assert_p    = %s\n; assume_p    = %s\n; null_wp     = %s\n; trivial     = %s}\n" _130_261)))
=======
(let _130_232 = (univ_names_to_string us)
in (let _130_231 = (term_to_string t)
in (FStar_Util.format2 "<%s> %s" _130_232 _130_231)))
end))


let eff_decl_to_string : FStar_Syntax_Syntax.eff_decl  ->  Prims.string = (fun ed -> (let _130_262 = (let _130_261 = (lid_to_string ed.FStar_Syntax_Syntax.mname)
in (let _130_260 = (let _130_259 = (univ_names_to_string ed.FStar_Syntax_Syntax.univs)
in (let _130_258 = (let _130_257 = (binders_to_string " " ed.FStar_Syntax_Syntax.binders)
in (let _130_256 = (let _130_255 = (term_to_string ed.FStar_Syntax_Syntax.signature)
in (let _130_254 = (let _130_253 = (tscheme_to_string ed.FStar_Syntax_Syntax.ret)
in (let _130_252 = (let _130_251 = (tscheme_to_string ed.FStar_Syntax_Syntax.bind_wp)
in (let _130_250 = (let _130_249 = (tscheme_to_string ed.FStar_Syntax_Syntax.if_then_else)
in (let _130_248 = (let _130_247 = (tscheme_to_string ed.FStar_Syntax_Syntax.ite_wp)
in (let _130_246 = (let _130_245 = (tscheme_to_string ed.FStar_Syntax_Syntax.stronger)
in (let _130_244 = (let _130_243 = (tscheme_to_string ed.FStar_Syntax_Syntax.close_wp)
in (let _130_242 = (let _130_241 = (tscheme_to_string ed.FStar_Syntax_Syntax.assert_p)
in (let _130_240 = (let _130_239 = (tscheme_to_string ed.FStar_Syntax_Syntax.assume_p)
in (let _130_238 = (let _130_237 = (tscheme_to_string ed.FStar_Syntax_Syntax.null_wp)
in (let _130_236 = (let _130_235 = (tscheme_to_string ed.FStar_Syntax_Syntax.trivial)
in (_130_235)::[])
in (_130_237)::_130_236))
in (_130_239)::_130_238))
in (_130_241)::_130_240))
in (_130_243)::_130_242))
in (_130_245)::_130_244))
in (_130_247)::_130_246))
in (_130_249)::_130_248))
in (_130_251)::_130_250))
in (_130_253)::_130_252))
in (_130_255)::_130_254))
in (_130_257)::_130_256))
in (_130_259)::_130_258))
in (_130_261)::_130_260))
in (FStar_Util.format "new_effect { %s<%s> %s : %s \n\tret         = %s\n; bind_wp     = %s\n; if_then_else= %s\n; ite_wp      = %s\n; stronger    = %s\n; close_wp    = %s\n; assert_p    = %s\n; assume_p    = %s\n; null_wp     = %s\n; trivial     = %s}\n" _130_262)))
>>>>>>> c8083690


let rec sigelt_to_string : FStar_Syntax_Syntax.sigelt  ->  Prims.string = (fun x -> (match (x) with
| FStar_Syntax_Syntax.Sig_pragma (FStar_Syntax_Syntax.ResetOptions (None), _39_427) -> begin
"#reset-options"
end
| FStar_Syntax_Syntax.Sig_pragma (FStar_Syntax_Syntax.ResetOptions (Some (s)), _39_434) -> begin
(FStar_Util.format1 "#reset-options \"%s\"" s)
end
| FStar_Syntax_Syntax.Sig_pragma (FStar_Syntax_Syntax.SetOptions (s), _39_440) -> begin
(FStar_Util.format1 "#set-options \"%s\"" s)
end
<<<<<<< HEAD
| FStar_Syntax_Syntax.Sig_inductive_typ (lid, univs, tps, k, _39_448, _39_450, quals, _39_453) -> begin
(let _130_267 = (quals_to_string quals)
in (let _130_266 = (univ_names_to_string univs)
in (let _130_265 = (binders_to_string " " tps)
in (let _130_264 = (term_to_string k)
in (FStar_Util.format5 "%s type %s<%s> %s : %s" _130_267 lid.FStar_Ident.str _130_266 _130_265 _130_264)))))
=======
| FStar_Syntax_Syntax.Sig_inductive_typ (lid, univs, tps, k, _39_447, _39_449, quals, _39_452) -> begin
(let _130_267 = (quals_to_string quals)
in (let _130_266 = (binders_to_string " " tps)
in (let _130_265 = (term_to_string k)
in (FStar_Util.format4 "%s type %s %s : %s" _130_267 lid.FStar_Ident.str _130_266 _130_265))))
>>>>>>> c8083690
end
| FStar_Syntax_Syntax.Sig_datacon (lid, univs, t, _39_460, _39_462, _39_464, _39_466, _39_468) -> begin
if (FStar_Options.print_universes ()) then begin
(

let _39_473 = (FStar_Syntax_Subst.open_univ_vars univs t)
in (match (_39_473) with
| (univs, t) -> begin
(let _130_269 = (univ_names_to_string univs)
in (let _130_268 = (term_to_string t)
in (FStar_Util.format3 "datacon<%s> %s : %s" _130_269 lid.FStar_Ident.str _130_268)))
end))
end else begin
(let _130_270 = (term_to_string t)
in (FStar_Util.format2 "datacon %s : %s" lid.FStar_Ident.str _130_270))
end
end
| FStar_Syntax_Syntax.Sig_declare_typ (lid, univs, t, quals, _39_479) -> begin
(

let _39_484 = (FStar_Syntax_Subst.open_univ_vars univs t)
in (match (_39_484) with
| (univs, t) -> begin
(let _130_274 = (quals_to_string quals)
in (let _130_273 = if (FStar_Options.print_universes ()) then begin
(let _130_271 = (univ_names_to_string univs)
in (FStar_Util.format1 "<%s>" _130_271))
end else begin
""
end
in (let _130_272 = (term_to_string t)
in (FStar_Util.format4 "%s val %s %s : %s" _130_274 lid.FStar_Ident.str _130_273 _130_272))))
end))
end
<<<<<<< HEAD
| FStar_Syntax_Syntax.Sig_assume (lid, f, _39_488, _39_490) -> begin
=======
| FStar_Syntax_Syntax.Sig_assume (lid, f, _39_487, _39_489) -> begin
>>>>>>> c8083690
(let _130_275 = (term_to_string f)
in (FStar_Util.format2 "val %s : %s" lid.FStar_Ident.str _130_275))
end
| FStar_Syntax_Syntax.Sig_let (lbs, _39_495, _39_497, qs) -> begin
(lbs_to_string qs lbs)
end
<<<<<<< HEAD
| FStar_Syntax_Syntax.Sig_main (e, _39_503) -> begin
(let _130_276 = (term_to_string e)
in (FStar_Util.format1 "let _ = %s" _130_276))
end
| FStar_Syntax_Syntax.Sig_bundle (ses, _39_508, _39_510, _39_512) -> begin
=======
| FStar_Syntax_Syntax.Sig_main (e, _39_502) -> begin
(let _130_276 = (term_to_string e)
in (FStar_Util.format1 "let _ = %s" _130_276))
end
| FStar_Syntax_Syntax.Sig_bundle (ses, _39_507, _39_509, _39_511) -> begin
>>>>>>> c8083690
(let _130_277 = (FStar_List.map sigelt_to_string ses)
in (FStar_All.pipe_right _130_277 (FStar_String.concat "\n")))
end
| FStar_Syntax_Syntax.Sig_new_effect (ed, _39_517) -> begin
(eff_decl_to_string ed)
end
| FStar_Syntax_Syntax.Sig_sub_effect (se, r) -> begin
(

let _39_526 = (FStar_Syntax_Subst.open_univ_vars (Prims.fst se.FStar_Syntax_Syntax.lift) (Prims.snd se.FStar_Syntax_Syntax.lift))
in (match (_39_526) with
| (us, t) -> begin
(let _130_281 = (lid_to_string se.FStar_Syntax_Syntax.source)
in (let _130_280 = (lid_to_string se.FStar_Syntax_Syntax.target)
in (let _130_279 = (univ_names_to_string us)
in (let _130_278 = (term_to_string t)
in (FStar_Util.format4 "sub_effect %s ~> %s : <%s> %s" _130_281 _130_280 _130_279 _130_278)))))
end))
end
| FStar_Syntax_Syntax.Sig_effect_abbrev (l, univs, tps, c, _39_532, _39_534) -> begin
if (FStar_Options.print_universes ()) then begin
(

<<<<<<< HEAD
let _39_539 = (let _130_282 = (FStar_Syntax_Syntax.mk (FStar_Syntax_Syntax.Tm_arrow ((tps, c))) None FStar_Range.dummyRange)
in (FStar_Syntax_Subst.open_univ_vars univs _130_282))
in (match (_39_539) with
| (univs, t) -> begin
(

let _39_548 = (match ((let _130_283 = (FStar_Syntax_Subst.compress t)
=======
let _39_538 = (let _130_282 = (FStar_Syntax_Syntax.mk (FStar_Syntax_Syntax.Tm_arrow ((tps, c))) None FStar_Range.dummyRange)
in (FStar_Syntax_Subst.open_univ_vars univs _130_282))
in (match (_39_538) with
| (univs, t) -> begin
(

let _39_547 = (match ((let _130_283 = (FStar_Syntax_Subst.compress t)
>>>>>>> c8083690
in _130_283.FStar_Syntax_Syntax.n)) with
| FStar_Syntax_Syntax.Tm_arrow (bs, c) -> begin
(bs, c)
end
| _39_545 -> begin
(FStar_All.failwith "impossible")
end)
in (match (_39_548) with
| (tps, c) -> begin
(let _130_287 = (sli l)
in (let _130_286 = (univ_names_to_string univs)
in (let _130_285 = (binders_to_string " " tps)
in (let _130_284 = (comp_to_string c)
in (FStar_Util.format4 "effect %s<%s> %s = %s" _130_287 _130_286 _130_285 _130_284)))))
end))
end))
end else begin
(let _130_290 = (sli l)
in (let _130_289 = (binders_to_string " " tps)
in (let _130_288 = (comp_to_string c)
in (FStar_Util.format3 "effect %s %s = %s" _130_290 _130_289 _130_288))))
end
end))


let format_error : FStar_Range.range  ->  Prims.string  ->  Prims.string = (fun r msg -> (let _130_295 = (FStar_Range.string_of_range r)
in (FStar_Util.format2 "%s: %s\n" _130_295 msg)))


let rec sigelt_to_string_short : FStar_Syntax_Syntax.sigelt  ->  Prims.string = (fun x -> (match (x) with
<<<<<<< HEAD
| FStar_Syntax_Syntax.Sig_let ((_39_553, ({FStar_Syntax_Syntax.lbname = lb; FStar_Syntax_Syntax.lbunivs = _39_560; FStar_Syntax_Syntax.lbtyp = t; FStar_Syntax_Syntax.lbeff = _39_557; FStar_Syntax_Syntax.lbdef = _39_555})::[]), _39_566, _39_568, _39_570) -> begin
=======
| FStar_Syntax_Syntax.Sig_let ((_39_552, ({FStar_Syntax_Syntax.lbname = lb; FStar_Syntax_Syntax.lbunivs = _39_559; FStar_Syntax_Syntax.lbtyp = t; FStar_Syntax_Syntax.lbeff = _39_556; FStar_Syntax_Syntax.lbdef = _39_554})::[]), _39_565, _39_567, _39_569) -> begin
>>>>>>> c8083690
(let _130_299 = (lbname_to_string lb)
in (let _130_298 = (term_to_string t)
in (FStar_Util.format2 "let %s : %s" _130_299 _130_298)))
end
<<<<<<< HEAD
| _39_574 -> begin
=======
| _39_573 -> begin
>>>>>>> c8083690
(let _130_302 = (let _130_301 = (FStar_Syntax_Util.lids_of_sigelt x)
in (FStar_All.pipe_right _130_301 (FStar_List.map (fun l -> l.FStar_Ident.str))))
in (FStar_All.pipe_right _130_302 (FStar_String.concat ", ")))
end))


let rec modul_to_string : FStar_Syntax_Syntax.modul  ->  Prims.string = (fun m -> (let _130_307 = (sli m.FStar_Syntax_Syntax.name)
in (let _130_306 = (let _130_305 = (FStar_List.map sigelt_to_string m.FStar_Syntax_Syntax.declarations)
in (FStar_All.pipe_right _130_305 (FStar_String.concat "\n")))
in (FStar_Util.format2 "module %s\n%s" _130_307 _130_306))))


let subst_elt_to_string : FStar_Syntax_Syntax.subst_elt  ->  Prims.string = (fun _39_10 -> (match (_39_10) with
| FStar_Syntax_Syntax.DB (i, x) -> begin
(let _130_311 = (FStar_Util.string_of_int i)
in (let _130_310 = (bv_to_string x)
in (FStar_Util.format2 "DB (%s, %s)" _130_311 _130_310)))
end
| FStar_Syntax_Syntax.NM (x, i) -> begin
(let _130_313 = (bv_to_string x)
in (let _130_312 = (FStar_Util.string_of_int i)
in (FStar_Util.format2 "NM (%s, %s)" _130_313 _130_312)))
end
| FStar_Syntax_Syntax.NT (x, t) -> begin
(let _130_315 = (bv_to_string x)
in (let _130_314 = (term_to_string t)
in (FStar_Util.format2 "DB (%s, %s)" _130_315 _130_314)))
end
| FStar_Syntax_Syntax.UN (i, u) -> begin
(let _130_317 = (FStar_Util.string_of_int i)
in (let _130_316 = (univ_to_string u)
in (FStar_Util.format2 "UN (%s, %s)" _130_317 _130_316)))
end
| FStar_Syntax_Syntax.UD (u, i) -> begin
(let _130_318 = (FStar_Util.string_of_int i)
in (FStar_Util.format2 "UD (%s, %s)" u.FStar_Ident.idText _130_318))
end))


let subst_to_string : FStar_Syntax_Syntax.subst_t  ->  Prims.string = (fun s -> (let _130_321 = (FStar_All.pipe_right s (FStar_List.map subst_elt_to_string))
in (FStar_All.pipe_right _130_321 (FStar_String.concat "; "))))



<|MERGE_RESOLUTION|>--- conflicted
+++ resolved
@@ -533,27 +533,21 @@
 in (FStar_All.pipe_right _130_163 (FStar_String.concat " ")))
 in (FStar_Util.format2 "(%s %s)" _130_165 _130_164)))
 end
-<<<<<<< HEAD
 | FStar_Syntax_Syntax.Pat_dot_term (x, _39_318) -> begin
-(let _130_166 = (bv_to_string x)
-in (FStar_Util.format1 ".%s" _130_166))
-=======
-| FStar_Syntax_Syntax.Pat_dot_term (x, _39_317) -> begin
-if (FStar_Options.print_bound_var_types ()) then begin
-(let _130_164 = (bv_to_string x)
-in (let _130_163 = (term_to_string x.FStar_Syntax_Syntax.sort)
-in (FStar_Util.format2 ".%s:%s" _130_164 _130_163)))
-end else begin
-(let _130_165 = (bv_to_string x)
-in (FStar_Util.format1 ".%s" _130_165))
-end
->>>>>>> c8083690
-end
-| FStar_Syntax_Syntax.Pat_var (x) -> begin
 if (FStar_Options.print_bound_var_types ()) then begin
 (let _130_167 = (bv_to_string x)
 in (let _130_166 = (term_to_string x.FStar_Syntax_Syntax.sort)
-in (FStar_Util.format2 "%s:%s" _130_167 _130_166)))
+in (FStar_Util.format2 ".%s:%s" _130_167 _130_166)))
+end else begin
+(let _130_168 = (bv_to_string x)
+in (FStar_Util.format1 ".%s" _130_168))
+end
+end
+| FStar_Syntax_Syntax.Pat_var (x) -> begin
+if (FStar_Options.print_bound_var_types ()) then begin
+(let _130_170 = (bv_to_string x)
+in (let _130_169 = (term_to_string x.FStar_Syntax_Syntax.sort)
+in (FStar_Util.format2 "%s:%s" _130_170 _130_169)))
 end else begin
 (bv_to_string x)
 end
@@ -563,54 +557,30 @@
 end
 | FStar_Syntax_Syntax.Pat_wild (x) -> begin
 if (FStar_Options.print_real_names ()) then begin
-<<<<<<< HEAD
-(let _130_167 = (bv_to_string x)
-in (Prims.strcat "Pat_wild " _130_167))
-=======
-(let _130_168 = (bv_to_string x)
-in (Prims.strcat "Pat_wild " _130_168))
->>>>>>> c8083690
+(let _130_171 = (bv_to_string x)
+in (Prims.strcat "Pat_wild " _130_171))
 end else begin
 "_"
 end
 end
 | FStar_Syntax_Syntax.Pat_disj (ps) -> begin
-<<<<<<< HEAD
-(let _130_168 = (FStar_List.map pat_to_string ps)
-in (FStar_Util.concat_l " | " _130_168))
-=======
-(let _130_169 = (FStar_List.map pat_to_string ps)
-in (FStar_Util.concat_l " | " _130_169))
->>>>>>> c8083690
+(let _130_172 = (FStar_List.map pat_to_string ps)
+in (FStar_Util.concat_l " | " _130_172))
 end))
 and lbs_to_string : FStar_Syntax_Syntax.qualifier Prims.list  ->  FStar_Syntax_Syntax.letbindings  ->  Prims.string = (fun quals lbs -> (
 
 let lbs = if (FStar_Options.print_universes ()) then begin
-<<<<<<< HEAD
-(let _130_174 = (FStar_All.pipe_right (Prims.snd lbs) (FStar_List.map (fun lb -> (
-
-let _39_334 = (let _130_172 = (FStar_Syntax_Util.mk_conj lb.FStar_Syntax_Syntax.lbtyp lb.FStar_Syntax_Syntax.lbdef)
-in (FStar_Syntax_Subst.open_univ_vars lb.FStar_Syntax_Syntax.lbunivs _130_172))
+(let _130_178 = (FStar_All.pipe_right (Prims.snd lbs) (FStar_List.map (fun lb -> (
+
+let _39_334 = (let _130_176 = (FStar_Syntax_Util.mk_conj lb.FStar_Syntax_Syntax.lbtyp lb.FStar_Syntax_Syntax.lbdef)
+in (FStar_Syntax_Subst.open_univ_vars lb.FStar_Syntax_Syntax.lbunivs _130_176))
 in (match (_39_334) with
 | (us, td) -> begin
 (
 
-let _39_352 = (match ((let _130_173 = (FStar_Syntax_Subst.compress td)
-in _130_173.FStar_Syntax_Syntax.n)) with
+let _39_352 = (match ((let _130_177 = (FStar_Syntax_Subst.compress td)
+in _130_177.FStar_Syntax_Syntax.n)) with
 | FStar_Syntax_Syntax.Tm_app (_39_336, ((t, _39_343))::((d, _39_339))::[]) -> begin
-=======
-(let _130_175 = (FStar_All.pipe_right (Prims.snd lbs) (FStar_List.map (fun lb -> (
-
-let _39_333 = (let _130_173 = (FStar_Syntax_Util.mk_conj lb.FStar_Syntax_Syntax.lbtyp lb.FStar_Syntax_Syntax.lbdef)
-in (FStar_Syntax_Subst.open_univ_vars lb.FStar_Syntax_Syntax.lbunivs _130_173))
-in (match (_39_333) with
-| (us, td) -> begin
-(
-
-let _39_351 = (match ((let _130_174 = (FStar_Syntax_Subst.compress td)
-in _130_174.FStar_Syntax_Syntax.n)) with
-| FStar_Syntax_Syntax.Tm_app (_39_335, ((t, _39_342))::((d, _39_338))::[]) -> begin
->>>>>>> c8083690
 (t, d)
 end
 | _39_349 -> begin
@@ -624,59 +594,31 @@
 in {FStar_Syntax_Syntax.lbname = _39_353.FStar_Syntax_Syntax.lbname; FStar_Syntax_Syntax.lbunivs = us; FStar_Syntax_Syntax.lbtyp = t; FStar_Syntax_Syntax.lbeff = _39_353.FStar_Syntax_Syntax.lbeff; FStar_Syntax_Syntax.lbdef = d})
 end))
 end)))))
-<<<<<<< HEAD
-in ((Prims.fst lbs), _130_174))
+in ((Prims.fst lbs), _130_178))
 end else begin
 lbs
 end
-in (let _130_184 = (quals_to_string quals)
-in (let _130_183 = (let _130_182 = (FStar_All.pipe_right (Prims.snd lbs) (FStar_List.map (fun lb -> (let _130_181 = (lbname_to_string lb.FStar_Syntax_Syntax.lbname)
-in (let _130_180 = if (FStar_Options.print_universes ()) then begin
-(let _130_177 = (let _130_176 = (univ_names_to_string lb.FStar_Syntax_Syntax.lbunivs)
-in (Prims.strcat "<" _130_176))
-in (Prims.strcat _130_177 ">"))
+in (let _130_188 = (quals_to_string quals)
+in (let _130_187 = (let _130_186 = (FStar_All.pipe_right (Prims.snd lbs) (FStar_List.map (fun lb -> (let _130_185 = (lbname_to_string lb.FStar_Syntax_Syntax.lbname)
+in (let _130_184 = if (FStar_Options.print_universes ()) then begin
+(let _130_181 = (let _130_180 = (univ_names_to_string lb.FStar_Syntax_Syntax.lbunivs)
+in (Prims.strcat "<" _130_180))
+in (Prims.strcat _130_181 ">"))
 end else begin
 ""
 end
-in (let _130_179 = (term_to_string lb.FStar_Syntax_Syntax.lbtyp)
-in (let _130_178 = (FStar_All.pipe_right lb.FStar_Syntax_Syntax.lbdef term_to_string)
-in (FStar_Util.format4 "%s %s : %s = %s" _130_181 _130_180 _130_179 _130_178))))))))
-in (FStar_Util.concat_l "\n and " _130_182))
-in (FStar_Util.format3 "%slet %s %s" _130_184 (if (Prims.fst lbs) then begin
+in (let _130_183 = (term_to_string lb.FStar_Syntax_Syntax.lbtyp)
+in (let _130_182 = (FStar_All.pipe_right lb.FStar_Syntax_Syntax.lbdef term_to_string)
+in (FStar_Util.format4 "%s %s : %s = %s" _130_185 _130_184 _130_183 _130_182))))))))
+in (FStar_Util.concat_l "\n and " _130_186))
+in (FStar_Util.format3 "%slet %s %s" _130_188 (if (Prims.fst lbs) then begin
 "rec"
 end else begin
 ""
-end) _130_183)))))
-and lcomp_to_string : FStar_Syntax_Syntax.lcomp  ->  Prims.string = (fun lc -> (let _130_187 = (sli lc.FStar_Syntax_Syntax.eff_name)
-in (let _130_186 = (term_to_string lc.FStar_Syntax_Syntax.res_typ)
-in (FStar_Util.format2 "%s %s" _130_187 _130_186))))
-=======
-in ((Prims.fst lbs), _130_175))
-end else begin
-lbs
-end
-in (let _130_185 = (quals_to_string quals)
-in (let _130_184 = (let _130_183 = (FStar_All.pipe_right (Prims.snd lbs) (FStar_List.map (fun lb -> (let _130_182 = (lbname_to_string lb.FStar_Syntax_Syntax.lbname)
-in (let _130_181 = if (FStar_Options.print_universes ()) then begin
-(let _130_178 = (let _130_177 = (univ_names_to_string lb.FStar_Syntax_Syntax.lbunivs)
-in (Prims.strcat "<" _130_177))
-in (Prims.strcat _130_178 ">"))
-end else begin
-""
-end
-in (let _130_180 = (term_to_string lb.FStar_Syntax_Syntax.lbtyp)
-in (let _130_179 = (FStar_All.pipe_right lb.FStar_Syntax_Syntax.lbdef term_to_string)
-in (FStar_Util.format4 "%s %s : %s = %s" _130_182 _130_181 _130_180 _130_179))))))))
-in (FStar_Util.concat_l "\n and " _130_183))
-in (FStar_Util.format3 "%slet %s %s" _130_185 (if (Prims.fst lbs) then begin
-"rec"
-end else begin
-""
-end) _130_184)))))
-and lcomp_to_string : FStar_Syntax_Syntax.lcomp  ->  Prims.string = (fun lc -> (let _130_188 = (sli lc.FStar_Syntax_Syntax.eff_name)
-in (let _130_187 = (term_to_string lc.FStar_Syntax_Syntax.res_typ)
-in (FStar_Util.format2 "%s %s" _130_188 _130_187))))
->>>>>>> c8083690
+end) _130_187)))))
+and lcomp_to_string : FStar_Syntax_Syntax.lcomp  ->  Prims.string = (fun lc -> (let _130_191 = (sli lc.FStar_Syntax_Syntax.eff_name)
+in (let _130_190 = (term_to_string lc.FStar_Syntax_Syntax.res_typ)
+in (FStar_Util.format2 "%s %s" _130_191 _130_190))))
 and imp_to_string : Prims.string  ->  FStar_Syntax_Syntax.arg_qualifier Prims.option  ->  Prims.string = (fun s _39_5 -> (match (_39_5) with
 | Some (FStar_Syntax_Syntax.Implicit (false)) -> begin
 (Prims.strcat "#" s)
@@ -696,33 +638,18 @@
 in (match (_39_374) with
 | (a, imp) -> begin
 if (FStar_Syntax_Syntax.is_null_binder b) then begin
-<<<<<<< HEAD
-(let _130_192 = (term_to_string a.FStar_Syntax_Syntax.sort)
-in (Prims.strcat "_:" _130_192))
+(let _130_196 = (term_to_string a.FStar_Syntax_Syntax.sort)
+in (Prims.strcat "_:" _130_196))
 end else begin
 if ((not (is_arrow)) && (not ((FStar_Options.print_bound_var_types ())))) then begin
-(let _130_193 = (nm_to_string a)
-in (imp_to_string _130_193 imp))
-end else begin
-(let _130_197 = (let _130_196 = (let _130_194 = (nm_to_string a)
-in (Prims.strcat _130_194 ":"))
-in (let _130_195 = (term_to_string a.FStar_Syntax_Syntax.sort)
-in (Prims.strcat _130_196 _130_195)))
+(let _130_197 = (nm_to_string a)
 in (imp_to_string _130_197 imp))
-=======
-(let _130_193 = (term_to_string a.FStar_Syntax_Syntax.sort)
-in (Prims.strcat "_:" _130_193))
-end else begin
-if ((not (is_arrow)) && (not ((FStar_Options.print_bound_var_types ())))) then begin
-(let _130_194 = (nm_to_string a)
-in (imp_to_string _130_194 imp))
-end else begin
-(let _130_198 = (let _130_197 = (let _130_195 = (nm_to_string a)
-in (Prims.strcat _130_195 ":"))
-in (let _130_196 = (term_to_string a.FStar_Syntax_Syntax.sort)
-in (Prims.strcat _130_197 _130_196)))
-in (imp_to_string _130_198 imp))
->>>>>>> c8083690
+end else begin
+(let _130_201 = (let _130_200 = (let _130_198 = (nm_to_string a)
+in (Prims.strcat _130_198 ":"))
+in (let _130_199 = (term_to_string a.FStar_Syntax_Syntax.sort)
+in (Prims.strcat _130_200 _130_199)))
+in (imp_to_string _130_201 imp))
 end
 end
 end)))
@@ -736,29 +663,16 @@
 (filter_imp bs)
 end
 in if (sep = " -> ") then begin
-<<<<<<< HEAD
-(let _130_202 = (FStar_All.pipe_right bs (FStar_List.map arrow_binder_to_string))
-in (FStar_All.pipe_right _130_202 (FStar_String.concat sep)))
-end else begin
-(let _130_203 = (FStar_All.pipe_right bs (FStar_List.map binder_to_string))
-in (FStar_All.pipe_right _130_203 (FStar_String.concat sep)))
+(let _130_206 = (FStar_All.pipe_right bs (FStar_List.map arrow_binder_to_string))
+in (FStar_All.pipe_right _130_206 (FStar_String.concat sep)))
+end else begin
+(let _130_207 = (FStar_All.pipe_right bs (FStar_List.map binder_to_string))
+in (FStar_All.pipe_right _130_207 (FStar_String.concat sep)))
 end))
 and arg_to_string : (FStar_Syntax_Syntax.term * FStar_Syntax_Syntax.arg_qualifier Prims.option)  ->  Prims.string = (fun _39_6 -> (match (_39_6) with
 | (a, imp) -> begin
-(let _130_205 = (term_to_string a)
-in (imp_to_string _130_205 imp))
-=======
-(let _130_203 = (FStar_All.pipe_right bs (FStar_List.map arrow_binder_to_string))
-in (FStar_All.pipe_right _130_203 (FStar_String.concat sep)))
-end else begin
-(let _130_204 = (FStar_All.pipe_right bs (FStar_List.map binder_to_string))
-in (FStar_All.pipe_right _130_204 (FStar_String.concat sep)))
-end))
-and arg_to_string : (FStar_Syntax_Syntax.term * FStar_Syntax_Syntax.arg_qualifier Prims.option)  ->  Prims.string = (fun _39_6 -> (match (_39_6) with
-| (a, imp) -> begin
-(let _130_206 = (term_to_string a)
-in (imp_to_string _130_206 imp))
->>>>>>> c8083690
+(let _130_209 = (term_to_string a)
+in (imp_to_string _130_209 imp))
 end))
 and args_to_string : FStar_Syntax_Syntax.args  ->  Prims.string = (fun args -> (
 
@@ -767,55 +681,29 @@
 end else begin
 (filter_imp args)
 end
-<<<<<<< HEAD
-in (let _130_207 = (FStar_All.pipe_right args (FStar_List.map arg_to_string))
-in (FStar_All.pipe_right _130_207 (FStar_String.concat " ")))))
+in (let _130_211 = (FStar_All.pipe_right args (FStar_List.map arg_to_string))
+in (FStar_All.pipe_right _130_211 (FStar_String.concat " ")))))
 and comp_to_string : FStar_Syntax_Syntax.comp  ->  Prims.string = (fun c -> (match (c.FStar_Syntax_Syntax.n) with
 | FStar_Syntax_Syntax.Total (t) -> begin
-(match ((let _130_209 = (FStar_Syntax_Subst.compress t)
-in _130_209.FStar_Syntax_Syntax.n)) with
+(match ((let _130_213 = (FStar_Syntax_Subst.compress t)
+in _130_213.FStar_Syntax_Syntax.n)) with
 | FStar_Syntax_Syntax.Tm_type (_39_390) when (not ((FStar_Options.print_implicits ()))) -> begin
 (term_to_string t)
 end
 | _39_393 -> begin
-(let _130_210 = (term_to_string t)
-in (FStar_Util.format1 "Tot %s" _130_210))
+(let _130_214 = (term_to_string t)
+in (FStar_Util.format1 "Tot %s" _130_214))
 end)
 end
 | FStar_Syntax_Syntax.GTotal (t) -> begin
-(match ((let _130_211 = (FStar_Syntax_Subst.compress t)
-in _130_211.FStar_Syntax_Syntax.n)) with
+(match ((let _130_215 = (FStar_Syntax_Subst.compress t)
+in _130_215.FStar_Syntax_Syntax.n)) with
 | FStar_Syntax_Syntax.Tm_type (_39_397) when (not ((FStar_Options.print_implicits ()))) -> begin
 (term_to_string t)
 end
 | _39_400 -> begin
-(let _130_212 = (term_to_string t)
-in (FStar_Util.format1 "GTot %s" _130_212))
-=======
-in (let _130_208 = (FStar_All.pipe_right args (FStar_List.map arg_to_string))
-in (FStar_All.pipe_right _130_208 (FStar_String.concat " ")))))
-and comp_to_string : FStar_Syntax_Syntax.comp  ->  Prims.string = (fun c -> (match (c.FStar_Syntax_Syntax.n) with
-| FStar_Syntax_Syntax.Total (t) -> begin
-(match ((let _130_210 = (FStar_Syntax_Subst.compress t)
-in _130_210.FStar_Syntax_Syntax.n)) with
-| FStar_Syntax_Syntax.Tm_type (_39_389) when (not ((FStar_Options.print_implicits ()))) -> begin
-(term_to_string t)
-end
-| _39_392 -> begin
-(let _130_211 = (term_to_string t)
-in (FStar_Util.format1 "Tot %s" _130_211))
-end)
-end
-| FStar_Syntax_Syntax.GTotal (t) -> begin
-(match ((let _130_212 = (FStar_Syntax_Subst.compress t)
-in _130_212.FStar_Syntax_Syntax.n)) with
-| FStar_Syntax_Syntax.Tm_type (_39_396) when (not ((FStar_Options.print_implicits ()))) -> begin
-(term_to_string t)
-end
-| _39_399 -> begin
-(let _130_213 = (term_to_string t)
-in (FStar_Util.format1 "GTot %s" _130_213))
->>>>>>> c8083690
+(let _130_216 = (term_to_string t)
+in (FStar_Util.format1 "GTot %s" _130_216))
 end)
 end
 | FStar_Syntax_Syntax.Comp (c) -> begin
@@ -828,13 +716,8 @@
 | _39_406 -> begin
 false
 end)))) && (not ((FStar_Options.print_effect_args ())))) then begin
-<<<<<<< HEAD
-(let _130_214 = (term_to_string c.FStar_Syntax_Syntax.result_typ)
-in (FStar_Util.format1 "Tot %s" _130_214))
-=======
-(let _130_215 = (term_to_string c.FStar_Syntax_Syntax.result_typ)
-in (FStar_Util.format1 "Tot %s" _130_215))
->>>>>>> c8083690
+(let _130_218 = (term_to_string c.FStar_Syntax_Syntax.result_typ)
+in (FStar_Util.format1 "Tot %s" _130_218))
 end else begin
 if (((not ((FStar_Options.print_effect_args ()))) && (not ((FStar_Options.print_implicits ())))) && (FStar_Ident.lid_equals c.FStar_Syntax_Syntax.effect_name FStar_Syntax_Const.effect_ML_lid)) then begin
 (term_to_string c.FStar_Syntax_Syntax.result_typ)
@@ -846,63 +729,35 @@
 | _39_410 -> begin
 false
 end))))) then begin
-<<<<<<< HEAD
-(let _130_216 = (term_to_string c.FStar_Syntax_Syntax.result_typ)
-in (FStar_Util.format1 "ALL %s" _130_216))
+(let _130_220 = (term_to_string c.FStar_Syntax_Syntax.result_typ)
+in (FStar_Util.format1 "ALL %s" _130_220))
 end else begin
 if (FStar_Options.print_effect_args ()) then begin
-(let _130_220 = (sli c.FStar_Syntax_Syntax.effect_name)
-in (let _130_219 = (term_to_string c.FStar_Syntax_Syntax.result_typ)
-in (let _130_218 = (let _130_217 = (FStar_All.pipe_right c.FStar_Syntax_Syntax.effect_args (FStar_List.map arg_to_string))
-in (FStar_All.pipe_right _130_217 (FStar_String.concat ", ")))
-in (FStar_Util.format3 "%s (%s) %s" _130_220 _130_219 _130_218))))
-end else begin
-(let _130_222 = (sli c.FStar_Syntax_Syntax.effect_name)
-in (let _130_221 = (term_to_string c.FStar_Syntax_Syntax.result_typ)
-in (FStar_Util.format2 "%s (%s)" _130_222 _130_221)))
-=======
-(let _130_217 = (term_to_string c.FStar_Syntax_Syntax.result_typ)
-in (FStar_Util.format1 "ALL %s" _130_217))
-end else begin
-if (FStar_Options.print_effect_args ()) then begin
-(let _130_221 = (sli c.FStar_Syntax_Syntax.effect_name)
-in (let _130_220 = (term_to_string c.FStar_Syntax_Syntax.result_typ)
-in (let _130_219 = (let _130_218 = (FStar_All.pipe_right c.FStar_Syntax_Syntax.effect_args (FStar_List.map arg_to_string))
-in (FStar_All.pipe_right _130_218 (FStar_String.concat ", ")))
-in (FStar_Util.format3 "%s (%s) %s" _130_221 _130_220 _130_219))))
-end else begin
-(let _130_223 = (sli c.FStar_Syntax_Syntax.effect_name)
-in (let _130_222 = (term_to_string c.FStar_Syntax_Syntax.result_typ)
-in (FStar_Util.format2 "%s (%s)" _130_223 _130_222)))
->>>>>>> c8083690
+(let _130_224 = (sli c.FStar_Syntax_Syntax.effect_name)
+in (let _130_223 = (term_to_string c.FStar_Syntax_Syntax.result_typ)
+in (let _130_222 = (let _130_221 = (FStar_All.pipe_right c.FStar_Syntax_Syntax.effect_args (FStar_List.map arg_to_string))
+in (FStar_All.pipe_right _130_221 (FStar_String.concat ", ")))
+in (FStar_Util.format3 "%s (%s) %s" _130_224 _130_223 _130_222))))
+end else begin
+(let _130_226 = (sli c.FStar_Syntax_Syntax.effect_name)
+in (let _130_225 = (term_to_string c.FStar_Syntax_Syntax.result_typ)
+in (FStar_Util.format2 "%s (%s)" _130_226 _130_225)))
 end
 end
 end
 end
 in (
 
-<<<<<<< HEAD
-let dec = (let _130_226 = (FStar_All.pipe_right c.FStar_Syntax_Syntax.flags (FStar_List.collect (fun _39_9 -> (match (_39_9) with
+let dec = (let _130_230 = (FStar_All.pipe_right c.FStar_Syntax_Syntax.flags (FStar_List.collect (fun _39_9 -> (match (_39_9) with
 | FStar_Syntax_Syntax.DECREASES (e) -> begin
-(let _130_225 = (let _130_224 = (term_to_string e)
-in (FStar_Util.format1 " (decreases %s)" _130_224))
-in (_130_225)::[])
-=======
-let dec = (let _130_227 = (FStar_All.pipe_right c.FStar_Syntax_Syntax.flags (FStar_List.collect (fun _39_9 -> (match (_39_9) with
-| FStar_Syntax_Syntax.DECREASES (e) -> begin
-(let _130_226 = (let _130_225 = (term_to_string e)
-in (FStar_Util.format1 " (decreases %s)" _130_225))
-in (_130_226)::[])
->>>>>>> c8083690
+(let _130_229 = (let _130_228 = (term_to_string e)
+in (FStar_Util.format1 " (decreases %s)" _130_228))
+in (_130_229)::[])
 end
 | _39_416 -> begin
 []
 end))))
-<<<<<<< HEAD
-in (FStar_All.pipe_right _130_226 (FStar_String.concat " ")))
-=======
-in (FStar_All.pipe_right _130_227 (FStar_String.concat " ")))
->>>>>>> c8083690
+in (FStar_All.pipe_right _130_230 (FStar_String.concat " ")))
 in (FStar_Util.format2 "%s%s" basic dec)))
 end))
 and formula_to_string : FStar_Syntax_Syntax.term  ->  Prims.string = (fun phi -> (term_to_string phi))
@@ -910,30 +765,27 @@
 
 let tscheme_to_string : (FStar_Ident.ident Prims.list * FStar_Syntax_Syntax.term)  ->  Prims.string = (fun _39_421 -> (match (_39_421) with
 | (us, t) -> begin
-<<<<<<< HEAD
-(let _130_231 = (univ_names_to_string us)
-in (let _130_230 = (term_to_string t)
-in (FStar_Util.format2 "<%s> %s" _130_231 _130_230)))
-end))
-
-
-let eff_decl_to_string : FStar_Syntax_Syntax.eff_decl  ->  Prims.string = (fun ed -> (let _130_261 = (let _130_260 = (lid_to_string ed.FStar_Syntax_Syntax.mname)
-in (let _130_259 = (let _130_258 = (univ_names_to_string ed.FStar_Syntax_Syntax.univs)
-in (let _130_257 = (let _130_256 = (binders_to_string " " ed.FStar_Syntax_Syntax.binders)
-in (let _130_255 = (let _130_254 = (term_to_string ed.FStar_Syntax_Syntax.signature)
-in (let _130_253 = (let _130_252 = (tscheme_to_string ed.FStar_Syntax_Syntax.ret)
-in (let _130_251 = (let _130_250 = (tscheme_to_string ed.FStar_Syntax_Syntax.bind_wp)
-in (let _130_249 = (let _130_248 = (tscheme_to_string ed.FStar_Syntax_Syntax.if_then_else)
-in (let _130_247 = (let _130_246 = (tscheme_to_string ed.FStar_Syntax_Syntax.ite_wp)
-in (let _130_245 = (let _130_244 = (tscheme_to_string ed.FStar_Syntax_Syntax.stronger)
-in (let _130_243 = (let _130_242 = (tscheme_to_string ed.FStar_Syntax_Syntax.close_wp)
-in (let _130_241 = (let _130_240 = (tscheme_to_string ed.FStar_Syntax_Syntax.assert_p)
-in (let _130_239 = (let _130_238 = (tscheme_to_string ed.FStar_Syntax_Syntax.assume_p)
-in (let _130_237 = (let _130_236 = (tscheme_to_string ed.FStar_Syntax_Syntax.null_wp)
-in (let _130_235 = (let _130_234 = (tscheme_to_string ed.FStar_Syntax_Syntax.trivial)
-in (_130_234)::[])
-in (_130_236)::_130_235))
-in (_130_238)::_130_237))
+(let _130_235 = (univ_names_to_string us)
+in (let _130_234 = (term_to_string t)
+in (FStar_Util.format2 "<%s> %s" _130_235 _130_234)))
+end))
+
+
+let eff_decl_to_string : FStar_Syntax_Syntax.eff_decl  ->  Prims.string = (fun ed -> (let _130_265 = (let _130_264 = (lid_to_string ed.FStar_Syntax_Syntax.mname)
+in (let _130_263 = (let _130_262 = (univ_names_to_string ed.FStar_Syntax_Syntax.univs)
+in (let _130_261 = (let _130_260 = (binders_to_string " " ed.FStar_Syntax_Syntax.binders)
+in (let _130_259 = (let _130_258 = (term_to_string ed.FStar_Syntax_Syntax.signature)
+in (let _130_257 = (let _130_256 = (tscheme_to_string ed.FStar_Syntax_Syntax.ret)
+in (let _130_255 = (let _130_254 = (tscheme_to_string ed.FStar_Syntax_Syntax.bind_wp)
+in (let _130_253 = (let _130_252 = (tscheme_to_string ed.FStar_Syntax_Syntax.if_then_else)
+in (let _130_251 = (let _130_250 = (tscheme_to_string ed.FStar_Syntax_Syntax.ite_wp)
+in (let _130_249 = (let _130_248 = (tscheme_to_string ed.FStar_Syntax_Syntax.stronger)
+in (let _130_247 = (let _130_246 = (tscheme_to_string ed.FStar_Syntax_Syntax.close_wp)
+in (let _130_245 = (let _130_244 = (tscheme_to_string ed.FStar_Syntax_Syntax.assert_p)
+in (let _130_243 = (let _130_242 = (tscheme_to_string ed.FStar_Syntax_Syntax.assume_p)
+in (let _130_241 = (let _130_240 = (tscheme_to_string ed.FStar_Syntax_Syntax.null_wp)
+in (let _130_239 = (let _130_238 = (tscheme_to_string ed.FStar_Syntax_Syntax.trivial)
+in (_130_238)::[])
 in (_130_240)::_130_239))
 in (_130_242)::_130_241))
 in (_130_244)::_130_243))
@@ -945,44 +797,9 @@
 in (_130_256)::_130_255))
 in (_130_258)::_130_257))
 in (_130_260)::_130_259))
-in (FStar_Util.format "new_effect { %s<%s> %s : %s \n\tret         = %s\n; bind_wp     = %s\n; if_then_else= %s\n; ite_wp      = %s\n; stronger    = %s\n; close_wp    = %s\n; assert_p    = %s\n; assume_p    = %s\n; null_wp     = %s\n; trivial     = %s}\n" _130_261)))
-=======
-(let _130_232 = (univ_names_to_string us)
-in (let _130_231 = (term_to_string t)
-in (FStar_Util.format2 "<%s> %s" _130_232 _130_231)))
-end))
-
-
-let eff_decl_to_string : FStar_Syntax_Syntax.eff_decl  ->  Prims.string = (fun ed -> (let _130_262 = (let _130_261 = (lid_to_string ed.FStar_Syntax_Syntax.mname)
-in (let _130_260 = (let _130_259 = (univ_names_to_string ed.FStar_Syntax_Syntax.univs)
-in (let _130_258 = (let _130_257 = (binders_to_string " " ed.FStar_Syntax_Syntax.binders)
-in (let _130_256 = (let _130_255 = (term_to_string ed.FStar_Syntax_Syntax.signature)
-in (let _130_254 = (let _130_253 = (tscheme_to_string ed.FStar_Syntax_Syntax.ret)
-in (let _130_252 = (let _130_251 = (tscheme_to_string ed.FStar_Syntax_Syntax.bind_wp)
-in (let _130_250 = (let _130_249 = (tscheme_to_string ed.FStar_Syntax_Syntax.if_then_else)
-in (let _130_248 = (let _130_247 = (tscheme_to_string ed.FStar_Syntax_Syntax.ite_wp)
-in (let _130_246 = (let _130_245 = (tscheme_to_string ed.FStar_Syntax_Syntax.stronger)
-in (let _130_244 = (let _130_243 = (tscheme_to_string ed.FStar_Syntax_Syntax.close_wp)
-in (let _130_242 = (let _130_241 = (tscheme_to_string ed.FStar_Syntax_Syntax.assert_p)
-in (let _130_240 = (let _130_239 = (tscheme_to_string ed.FStar_Syntax_Syntax.assume_p)
-in (let _130_238 = (let _130_237 = (tscheme_to_string ed.FStar_Syntax_Syntax.null_wp)
-in (let _130_236 = (let _130_235 = (tscheme_to_string ed.FStar_Syntax_Syntax.trivial)
-in (_130_235)::[])
-in (_130_237)::_130_236))
-in (_130_239)::_130_238))
-in (_130_241)::_130_240))
-in (_130_243)::_130_242))
-in (_130_245)::_130_244))
-in (_130_247)::_130_246))
-in (_130_249)::_130_248))
-in (_130_251)::_130_250))
-in (_130_253)::_130_252))
-in (_130_255)::_130_254))
-in (_130_257)::_130_256))
-in (_130_259)::_130_258))
-in (_130_261)::_130_260))
-in (FStar_Util.format "new_effect { %s<%s> %s : %s \n\tret         = %s\n; bind_wp     = %s\n; if_then_else= %s\n; ite_wp      = %s\n; stronger    = %s\n; close_wp    = %s\n; assert_p    = %s\n; assume_p    = %s\n; null_wp     = %s\n; trivial     = %s}\n" _130_262)))
->>>>>>> c8083690
+in (_130_262)::_130_261))
+in (_130_264)::_130_263))
+in (FStar_Util.format "new_effect { %s<%s> %s : %s \n\tret         = %s\n; bind_wp     = %s\n; if_then_else= %s\n; ite_wp      = %s\n; stronger    = %s\n; close_wp    = %s\n; assert_p    = %s\n; assume_p    = %s\n; null_wp     = %s\n; trivial     = %s}\n" _130_265)))
 
 
 let rec sigelt_to_string : FStar_Syntax_Syntax.sigelt  ->  Prims.string = (fun x -> (match (x) with
@@ -995,20 +812,12 @@
 | FStar_Syntax_Syntax.Sig_pragma (FStar_Syntax_Syntax.SetOptions (s), _39_440) -> begin
 (FStar_Util.format1 "#set-options \"%s\"" s)
 end
-<<<<<<< HEAD
 | FStar_Syntax_Syntax.Sig_inductive_typ (lid, univs, tps, k, _39_448, _39_450, quals, _39_453) -> begin
-(let _130_267 = (quals_to_string quals)
-in (let _130_266 = (univ_names_to_string univs)
-in (let _130_265 = (binders_to_string " " tps)
-in (let _130_264 = (term_to_string k)
-in (FStar_Util.format5 "%s type %s<%s> %s : %s" _130_267 lid.FStar_Ident.str _130_266 _130_265 _130_264)))))
-=======
-| FStar_Syntax_Syntax.Sig_inductive_typ (lid, univs, tps, k, _39_447, _39_449, quals, _39_452) -> begin
-(let _130_267 = (quals_to_string quals)
-in (let _130_266 = (binders_to_string " " tps)
-in (let _130_265 = (term_to_string k)
-in (FStar_Util.format4 "%s type %s %s : %s" _130_267 lid.FStar_Ident.str _130_266 _130_265))))
->>>>>>> c8083690
+(let _130_271 = (quals_to_string quals)
+in (let _130_270 = (univ_names_to_string univs)
+in (let _130_269 = (binders_to_string " " tps)
+in (let _130_268 = (term_to_string k)
+in (FStar_Util.format5 "%s type %s<%s> %s : %s" _130_271 lid.FStar_Ident.str _130_270 _130_269 _130_268)))))
 end
 | FStar_Syntax_Syntax.Sig_datacon (lid, univs, t, _39_460, _39_462, _39_464, _39_466, _39_468) -> begin
 if (FStar_Options.print_universes ()) then begin
@@ -1017,13 +826,13 @@
 let _39_473 = (FStar_Syntax_Subst.open_univ_vars univs t)
 in (match (_39_473) with
 | (univs, t) -> begin
-(let _130_269 = (univ_names_to_string univs)
-in (let _130_268 = (term_to_string t)
-in (FStar_Util.format3 "datacon<%s> %s : %s" _130_269 lid.FStar_Ident.str _130_268)))
-end))
-end else begin
-(let _130_270 = (term_to_string t)
-in (FStar_Util.format2 "datacon %s : %s" lid.FStar_Ident.str _130_270))
+(let _130_273 = (univ_names_to_string univs)
+in (let _130_272 = (term_to_string t)
+in (FStar_Util.format3 "datacon<%s> %s : %s" _130_273 lid.FStar_Ident.str _130_272)))
+end))
+end else begin
+(let _130_274 = (term_to_string t)
+in (FStar_Util.format2 "datacon %s : %s" lid.FStar_Ident.str _130_274))
 end
 end
 | FStar_Syntax_Syntax.Sig_declare_typ (lid, univs, t, quals, _39_479) -> begin
@@ -1032,43 +841,31 @@
 let _39_484 = (FStar_Syntax_Subst.open_univ_vars univs t)
 in (match (_39_484) with
 | (univs, t) -> begin
-(let _130_274 = (quals_to_string quals)
-in (let _130_273 = if (FStar_Options.print_universes ()) then begin
-(let _130_271 = (univ_names_to_string univs)
-in (FStar_Util.format1 "<%s>" _130_271))
+(let _130_278 = (quals_to_string quals)
+in (let _130_277 = if (FStar_Options.print_universes ()) then begin
+(let _130_275 = (univ_names_to_string univs)
+in (FStar_Util.format1 "<%s>" _130_275))
 end else begin
 ""
 end
-in (let _130_272 = (term_to_string t)
-in (FStar_Util.format4 "%s val %s %s : %s" _130_274 lid.FStar_Ident.str _130_273 _130_272))))
-end))
-end
-<<<<<<< HEAD
+in (let _130_276 = (term_to_string t)
+in (FStar_Util.format4 "%s val %s %s : %s" _130_278 lid.FStar_Ident.str _130_277 _130_276))))
+end))
+end
 | FStar_Syntax_Syntax.Sig_assume (lid, f, _39_488, _39_490) -> begin
-=======
-| FStar_Syntax_Syntax.Sig_assume (lid, f, _39_487, _39_489) -> begin
->>>>>>> c8083690
-(let _130_275 = (term_to_string f)
-in (FStar_Util.format2 "val %s : %s" lid.FStar_Ident.str _130_275))
+(let _130_279 = (term_to_string f)
+in (FStar_Util.format2 "val %s : %s" lid.FStar_Ident.str _130_279))
 end
 | FStar_Syntax_Syntax.Sig_let (lbs, _39_495, _39_497, qs) -> begin
 (lbs_to_string qs lbs)
 end
-<<<<<<< HEAD
 | FStar_Syntax_Syntax.Sig_main (e, _39_503) -> begin
-(let _130_276 = (term_to_string e)
-in (FStar_Util.format1 "let _ = %s" _130_276))
+(let _130_280 = (term_to_string e)
+in (FStar_Util.format1 "let _ = %s" _130_280))
 end
 | FStar_Syntax_Syntax.Sig_bundle (ses, _39_508, _39_510, _39_512) -> begin
-=======
-| FStar_Syntax_Syntax.Sig_main (e, _39_502) -> begin
-(let _130_276 = (term_to_string e)
-in (FStar_Util.format1 "let _ = %s" _130_276))
-end
-| FStar_Syntax_Syntax.Sig_bundle (ses, _39_507, _39_509, _39_511) -> begin
->>>>>>> c8083690
-(let _130_277 = (FStar_List.map sigelt_to_string ses)
-in (FStar_All.pipe_right _130_277 (FStar_String.concat "\n")))
+(let _130_281 = (FStar_List.map sigelt_to_string ses)
+in (FStar_All.pipe_right _130_281 (FStar_String.concat "\n")))
 end
 | FStar_Syntax_Syntax.Sig_new_effect (ed, _39_517) -> begin
 (eff_decl_to_string ed)
@@ -1079,35 +876,25 @@
 let _39_526 = (FStar_Syntax_Subst.open_univ_vars (Prims.fst se.FStar_Syntax_Syntax.lift) (Prims.snd se.FStar_Syntax_Syntax.lift))
 in (match (_39_526) with
 | (us, t) -> begin
-(let _130_281 = (lid_to_string se.FStar_Syntax_Syntax.source)
-in (let _130_280 = (lid_to_string se.FStar_Syntax_Syntax.target)
-in (let _130_279 = (univ_names_to_string us)
-in (let _130_278 = (term_to_string t)
-in (FStar_Util.format4 "sub_effect %s ~> %s : <%s> %s" _130_281 _130_280 _130_279 _130_278)))))
+(let _130_285 = (lid_to_string se.FStar_Syntax_Syntax.source)
+in (let _130_284 = (lid_to_string se.FStar_Syntax_Syntax.target)
+in (let _130_283 = (univ_names_to_string us)
+in (let _130_282 = (term_to_string t)
+in (FStar_Util.format4 "sub_effect %s ~> %s : <%s> %s" _130_285 _130_284 _130_283 _130_282)))))
 end))
 end
 | FStar_Syntax_Syntax.Sig_effect_abbrev (l, univs, tps, c, _39_532, _39_534) -> begin
 if (FStar_Options.print_universes ()) then begin
 (
 
-<<<<<<< HEAD
-let _39_539 = (let _130_282 = (FStar_Syntax_Syntax.mk (FStar_Syntax_Syntax.Tm_arrow ((tps, c))) None FStar_Range.dummyRange)
-in (FStar_Syntax_Subst.open_univ_vars univs _130_282))
+let _39_539 = (let _130_286 = (FStar_Syntax_Syntax.mk (FStar_Syntax_Syntax.Tm_arrow ((tps, c))) None FStar_Range.dummyRange)
+in (FStar_Syntax_Subst.open_univ_vars univs _130_286))
 in (match (_39_539) with
 | (univs, t) -> begin
 (
 
-let _39_548 = (match ((let _130_283 = (FStar_Syntax_Subst.compress t)
-=======
-let _39_538 = (let _130_282 = (FStar_Syntax_Syntax.mk (FStar_Syntax_Syntax.Tm_arrow ((tps, c))) None FStar_Range.dummyRange)
-in (FStar_Syntax_Subst.open_univ_vars univs _130_282))
-in (match (_39_538) with
-| (univs, t) -> begin
-(
-
-let _39_547 = (match ((let _130_283 = (FStar_Syntax_Subst.compress t)
->>>>>>> c8083690
-in _130_283.FStar_Syntax_Syntax.n)) with
+let _39_548 = (match ((let _130_287 = (FStar_Syntax_Subst.compress t)
+in _130_287.FStar_Syntax_Syntax.n)) with
 | FStar_Syntax_Syntax.Tm_arrow (bs, c) -> begin
 (bs, c)
 end
@@ -1116,82 +903,74 @@
 end)
 in (match (_39_548) with
 | (tps, c) -> begin
-(let _130_287 = (sli l)
-in (let _130_286 = (univ_names_to_string univs)
-in (let _130_285 = (binders_to_string " " tps)
-in (let _130_284 = (comp_to_string c)
-in (FStar_Util.format4 "effect %s<%s> %s = %s" _130_287 _130_286 _130_285 _130_284)))))
-end))
-end))
-end else begin
-(let _130_290 = (sli l)
+(let _130_291 = (sli l)
+in (let _130_290 = (univ_names_to_string univs)
 in (let _130_289 = (binders_to_string " " tps)
 in (let _130_288 = (comp_to_string c)
-in (FStar_Util.format3 "effect %s %s = %s" _130_290 _130_289 _130_288))))
-end
-end))
-
-
-let format_error : FStar_Range.range  ->  Prims.string  ->  Prims.string = (fun r msg -> (let _130_295 = (FStar_Range.string_of_range r)
-in (FStar_Util.format2 "%s: %s\n" _130_295 msg)))
+in (FStar_Util.format4 "effect %s<%s> %s = %s" _130_291 _130_290 _130_289 _130_288)))))
+end))
+end))
+end else begin
+(let _130_294 = (sli l)
+in (let _130_293 = (binders_to_string " " tps)
+in (let _130_292 = (comp_to_string c)
+in (FStar_Util.format3 "effect %s %s = %s" _130_294 _130_293 _130_292))))
+end
+end))
+
+
+let format_error : FStar_Range.range  ->  Prims.string  ->  Prims.string = (fun r msg -> (let _130_299 = (FStar_Range.string_of_range r)
+in (FStar_Util.format2 "%s: %s\n" _130_299 msg)))
 
 
 let rec sigelt_to_string_short : FStar_Syntax_Syntax.sigelt  ->  Prims.string = (fun x -> (match (x) with
-<<<<<<< HEAD
 | FStar_Syntax_Syntax.Sig_let ((_39_553, ({FStar_Syntax_Syntax.lbname = lb; FStar_Syntax_Syntax.lbunivs = _39_560; FStar_Syntax_Syntax.lbtyp = t; FStar_Syntax_Syntax.lbeff = _39_557; FStar_Syntax_Syntax.lbdef = _39_555})::[]), _39_566, _39_568, _39_570) -> begin
-=======
-| FStar_Syntax_Syntax.Sig_let ((_39_552, ({FStar_Syntax_Syntax.lbname = lb; FStar_Syntax_Syntax.lbunivs = _39_559; FStar_Syntax_Syntax.lbtyp = t; FStar_Syntax_Syntax.lbeff = _39_556; FStar_Syntax_Syntax.lbdef = _39_554})::[]), _39_565, _39_567, _39_569) -> begin
->>>>>>> c8083690
-(let _130_299 = (lbname_to_string lb)
-in (let _130_298 = (term_to_string t)
-in (FStar_Util.format2 "let %s : %s" _130_299 _130_298)))
-end
-<<<<<<< HEAD
+(let _130_303 = (lbname_to_string lb)
+in (let _130_302 = (term_to_string t)
+in (FStar_Util.format2 "let %s : %s" _130_303 _130_302)))
+end
 | _39_574 -> begin
-=======
-| _39_573 -> begin
->>>>>>> c8083690
-(let _130_302 = (let _130_301 = (FStar_Syntax_Util.lids_of_sigelt x)
-in (FStar_All.pipe_right _130_301 (FStar_List.map (fun l -> l.FStar_Ident.str))))
-in (FStar_All.pipe_right _130_302 (FStar_String.concat ", ")))
-end))
-
-
-let rec modul_to_string : FStar_Syntax_Syntax.modul  ->  Prims.string = (fun m -> (let _130_307 = (sli m.FStar_Syntax_Syntax.name)
-in (let _130_306 = (let _130_305 = (FStar_List.map sigelt_to_string m.FStar_Syntax_Syntax.declarations)
-in (FStar_All.pipe_right _130_305 (FStar_String.concat "\n")))
-in (FStar_Util.format2 "module %s\n%s" _130_307 _130_306))))
+(let _130_306 = (let _130_305 = (FStar_Syntax_Util.lids_of_sigelt x)
+in (FStar_All.pipe_right _130_305 (FStar_List.map (fun l -> l.FStar_Ident.str))))
+in (FStar_All.pipe_right _130_306 (FStar_String.concat ", ")))
+end))
+
+
+let rec modul_to_string : FStar_Syntax_Syntax.modul  ->  Prims.string = (fun m -> (let _130_311 = (sli m.FStar_Syntax_Syntax.name)
+in (let _130_310 = (let _130_309 = (FStar_List.map sigelt_to_string m.FStar_Syntax_Syntax.declarations)
+in (FStar_All.pipe_right _130_309 (FStar_String.concat "\n")))
+in (FStar_Util.format2 "module %s\n%s" _130_311 _130_310))))
 
 
 let subst_elt_to_string : FStar_Syntax_Syntax.subst_elt  ->  Prims.string = (fun _39_10 -> (match (_39_10) with
 | FStar_Syntax_Syntax.DB (i, x) -> begin
-(let _130_311 = (FStar_Util.string_of_int i)
-in (let _130_310 = (bv_to_string x)
-in (FStar_Util.format2 "DB (%s, %s)" _130_311 _130_310)))
+(let _130_315 = (FStar_Util.string_of_int i)
+in (let _130_314 = (bv_to_string x)
+in (FStar_Util.format2 "DB (%s, %s)" _130_315 _130_314)))
 end
 | FStar_Syntax_Syntax.NM (x, i) -> begin
-(let _130_313 = (bv_to_string x)
-in (let _130_312 = (FStar_Util.string_of_int i)
-in (FStar_Util.format2 "NM (%s, %s)" _130_313 _130_312)))
+(let _130_317 = (bv_to_string x)
+in (let _130_316 = (FStar_Util.string_of_int i)
+in (FStar_Util.format2 "NM (%s, %s)" _130_317 _130_316)))
 end
 | FStar_Syntax_Syntax.NT (x, t) -> begin
-(let _130_315 = (bv_to_string x)
-in (let _130_314 = (term_to_string t)
-in (FStar_Util.format2 "DB (%s, %s)" _130_315 _130_314)))
+(let _130_319 = (bv_to_string x)
+in (let _130_318 = (term_to_string t)
+in (FStar_Util.format2 "DB (%s, %s)" _130_319 _130_318)))
 end
 | FStar_Syntax_Syntax.UN (i, u) -> begin
-(let _130_317 = (FStar_Util.string_of_int i)
-in (let _130_316 = (univ_to_string u)
-in (FStar_Util.format2 "UN (%s, %s)" _130_317 _130_316)))
+(let _130_321 = (FStar_Util.string_of_int i)
+in (let _130_320 = (univ_to_string u)
+in (FStar_Util.format2 "UN (%s, %s)" _130_321 _130_320)))
 end
 | FStar_Syntax_Syntax.UD (u, i) -> begin
-(let _130_318 = (FStar_Util.string_of_int i)
-in (FStar_Util.format2 "UD (%s, %s)" u.FStar_Ident.idText _130_318))
-end))
-
-
-let subst_to_string : FStar_Syntax_Syntax.subst_t  ->  Prims.string = (fun s -> (let _130_321 = (FStar_All.pipe_right s (FStar_List.map subst_elt_to_string))
-in (FStar_All.pipe_right _130_321 (FStar_String.concat "; "))))
-
-
-
+(let _130_322 = (FStar_Util.string_of_int i)
+in (FStar_Util.format2 "UD (%s, %s)" u.FStar_Ident.idText _130_322))
+end))
+
+
+let subst_to_string : FStar_Syntax_Syntax.subst_t  ->  Prims.string = (fun s -> (let _130_325 = (FStar_All.pipe_right s (FStar_List.map subst_elt_to_string))
+in (FStar_All.pipe_right _130_325 (FStar_String.concat "; "))))
+
+
+
