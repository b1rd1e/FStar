--- conflicted
+++ resolved
@@ -292,7 +292,7 @@
 | FStar_Syntax_Syntax.U_succ (u) -> begin
 (int_of_univ (n + (Prims.parse_int "1")) u)
 end
-| _39_173 -> begin
+| _40_173 -> begin
 ((n), (Some (u)))
 end))
 
@@ -305,63 +305,39 @@
 x.FStar_Ident.idText
 end
 | FStar_Syntax_Syntax.U_bvar (x) -> begin
-<<<<<<< HEAD
-(let _134_84 = (FStar_Util.string_of_int x)
-in (Prims.strcat "@" _134_84))
-=======
-(let _137_80 = (FStar_Util.string_of_int x)
-in (Prims.strcat "@" _137_80))
->>>>>>> 2c6838fb
+(let _137_84 = (FStar_Util.string_of_int x)
+in (Prims.strcat "@" _137_84))
 end
 | FStar_Syntax_Syntax.U_zero -> begin
 "0"
 end
 | FStar_Syntax_Syntax.U_succ (u) -> begin
-<<<<<<< HEAD
 (match ((int_of_univ (Prims.parse_int "1") u)) with
 | (n, None) -> begin
 (FStar_Util.string_of_int n)
 end
 | (n, Some (u)) -> begin
-(let _134_86 = (univ_to_string u)
-in (let _134_85 = (FStar_Util.string_of_int n)
-in (FStar_Util.format2 "(%s + %s)" _134_86 _134_85)))
+(let _137_86 = (univ_to_string u)
+in (let _137_85 = (FStar_Util.string_of_int n)
+in (FStar_Util.format2 "(%s + %s)" _137_86 _137_85)))
 end)
 end
 | FStar_Syntax_Syntax.U_max (us) -> begin
-(let _134_88 = (let _134_87 = (FStar_List.map univ_to_string us)
-in (FStar_All.pipe_right _134_87 (FStar_String.concat ", ")))
-in (FStar_Util.format1 "(max %s)" _134_88))
-=======
-(let _137_81 = (univ_to_string u)
-in (FStar_Util.format1 "(S %s)" _137_81))
-end
-| FStar_Syntax_Syntax.U_max (us) -> begin
-(let _137_83 = (let _137_82 = (FStar_List.map univ_to_string us)
-in (FStar_All.pipe_right _137_82 (FStar_String.concat ", ")))
-in (FStar_Util.format1 "(max %s)" _137_83))
->>>>>>> 2c6838fb
+(let _137_88 = (let _137_87 = (FStar_List.map univ_to_string us)
+in (FStar_All.pipe_right _137_87 (FStar_String.concat ", ")))
+in (FStar_Util.format1 "(max %s)" _137_88))
 end
 | FStar_Syntax_Syntax.U_unknown -> begin
 "unknown"
 end))
 
 
-<<<<<<< HEAD
-let univs_to_string : FStar_Syntax_Syntax.universe Prims.list  ->  Prims.string = (fun us -> (let _134_91 = (FStar_List.map univ_to_string us)
-in (FStar_All.pipe_right _134_91 (FStar_String.concat ", "))))
-
-
-let univ_names_to_string : FStar_Ident.ident Prims.list  ->  Prims.string = (fun us -> (let _134_95 = (FStar_List.map (fun x -> x.FStar_Ident.idText) us)
-in (FStar_All.pipe_right _134_95 (FStar_String.concat ", "))))
-=======
-let univs_to_string : FStar_Syntax_Syntax.universe Prims.list  ->  Prims.string = (fun us -> (let _137_86 = (FStar_List.map univ_to_string us)
-in (FStar_All.pipe_right _137_86 (FStar_String.concat ", "))))
-
-
-let univ_names_to_string : FStar_Ident.ident Prims.list  ->  Prims.string = (fun us -> (let _137_90 = (FStar_List.map (fun x -> x.FStar_Ident.idText) us)
-in (FStar_All.pipe_right _137_90 (FStar_String.concat ", "))))
->>>>>>> 2c6838fb
+let univs_to_string : FStar_Syntax_Syntax.universe Prims.list  ->  Prims.string = (fun us -> (let _137_91 = (FStar_List.map univ_to_string us)
+in (FStar_All.pipe_right _137_91 (FStar_String.concat ", "))))
+
+
+let univ_names_to_string : FStar_Ident.ident Prims.list  ->  Prims.string = (fun us -> (let _137_95 = (FStar_List.map (fun x -> x.FStar_Ident.idText) us)
+in (FStar_All.pipe_right _137_95 (FStar_String.concat ", "))))
 
 
 let qual_to_string : FStar_Syntax_Syntax.qualifier  ->  Prims.string = (fun _40_4 -> (match (_40_4) with
@@ -405,49 +381,26 @@
 "total"
 end
 | FStar_Syntax_Syntax.Discriminator (l) -> begin
-<<<<<<< HEAD
-(let _134_98 = (lid_to_string l)
-in (FStar_Util.format1 "(Discriminator %s)" _134_98))
+(let _137_98 = (lid_to_string l)
+in (FStar_Util.format1 "(Discriminator %s)" _137_98))
 end
 | FStar_Syntax_Syntax.Projector (l, x) -> begin
-(let _134_99 = (lid_to_string l)
-in (FStar_Util.format2 "(Projector %s %s)" _134_99 x.FStar_Ident.idText))
+(let _137_99 = (lid_to_string l)
+in (FStar_Util.format2 "(Projector %s %s)" _137_99 x.FStar_Ident.idText))
 end
 | FStar_Syntax_Syntax.RecordType (ns, fns) -> begin
-(let _134_103 = (let _134_100 = (FStar_Ident.path_of_ns ns)
-in (FStar_Ident.text_of_path _134_100))
-in (let _134_102 = (let _134_101 = (FStar_All.pipe_right fns (FStar_List.map FStar_Ident.text_of_id))
-in (FStar_All.pipe_right _134_101 (FStar_String.concat ", ")))
-in (FStar_Util.format2 "(RecordType %s %s)" _134_103 _134_102)))
+(let _137_103 = (let _137_100 = (FStar_Ident.path_of_ns ns)
+in (FStar_Ident.text_of_path _137_100))
+in (let _137_102 = (let _137_101 = (FStar_All.pipe_right fns (FStar_List.map FStar_Ident.text_of_id))
+in (FStar_All.pipe_right _137_101 (FStar_String.concat ", ")))
+in (FStar_Util.format2 "(RecordType %s %s)" _137_103 _137_102)))
 end
 | FStar_Syntax_Syntax.RecordConstructor (ns, fns) -> begin
-(let _134_107 = (let _134_104 = (FStar_Ident.path_of_ns ns)
-in (FStar_Ident.text_of_path _134_104))
-in (let _134_106 = (let _134_105 = (FStar_All.pipe_right fns (FStar_List.map FStar_Ident.text_of_id))
-in (FStar_All.pipe_right _134_105 (FStar_String.concat ", ")))
-in (FStar_Util.format2 "(RecordConstructor %s %s)" _134_107 _134_106)))
-=======
-(let _137_93 = (lid_to_string l)
-in (FStar_Util.format1 "(Discriminator %s)" _137_93))
-end
-| FStar_Syntax_Syntax.Projector (l, x) -> begin
-(let _137_94 = (lid_to_string l)
-in (FStar_Util.format2 "(Projector %s %s)" _137_94 x.FStar_Ident.idText))
-end
-| FStar_Syntax_Syntax.RecordType (ns, fns) -> begin
-(let _137_98 = (let _137_95 = (FStar_Ident.path_of_ns ns)
-in (FStar_Ident.text_of_path _137_95))
-in (let _137_97 = (let _137_96 = (FStar_All.pipe_right fns (FStar_List.map FStar_Ident.text_of_id))
-in (FStar_All.pipe_right _137_96 (FStar_String.concat ", ")))
-in (FStar_Util.format2 "(RecordType %s %s)" _137_98 _137_97)))
-end
-| FStar_Syntax_Syntax.RecordConstructor (ns, fns) -> begin
-(let _137_102 = (let _137_99 = (FStar_Ident.path_of_ns ns)
-in (FStar_Ident.text_of_path _137_99))
-in (let _137_101 = (let _137_100 = (FStar_All.pipe_right fns (FStar_List.map FStar_Ident.text_of_id))
-in (FStar_All.pipe_right _137_100 (FStar_String.concat ", ")))
-in (FStar_Util.format2 "(RecordConstructor %s %s)" _137_102 _137_101)))
->>>>>>> 2c6838fb
+(let _137_107 = (let _137_104 = (FStar_Ident.path_of_ns ns)
+in (FStar_Ident.text_of_path _137_104))
+in (let _137_106 = (let _137_105 = (FStar_All.pipe_right fns (FStar_List.map FStar_Ident.text_of_id))
+in (FStar_All.pipe_right _137_105 (FStar_String.concat ", ")))
+in (FStar_Util.format2 "(RecordConstructor %s %s)" _137_107 _137_106)))
 end
 | FStar_Syntax_Syntax.ExceptionConstructor -> begin
 "ExceptionConstructor"
@@ -473,15 +426,9 @@
 | [] -> begin
 ""
 end
-<<<<<<< HEAD
-| _39_235 -> begin
-(let _134_110 = (FStar_All.pipe_right quals (FStar_List.map qual_to_string))
-in (FStar_All.pipe_right _134_110 (FStar_String.concat " ")))
-=======
-| _40_220 -> begin
-(let _137_105 = (FStar_All.pipe_right quals (FStar_List.map qual_to_string))
-in (FStar_All.pipe_right _137_105 (FStar_String.concat " ")))
->>>>>>> 2c6838fb
+| _40_235 -> begin
+(let _137_110 = (FStar_All.pipe_right quals (FStar_List.map qual_to_string))
+in (FStar_All.pipe_right _137_110 (FStar_String.concat " ")))
 end))
 
 
@@ -489,15 +436,9 @@
 | [] -> begin
 ""
 end
-<<<<<<< HEAD
-| _39_239 -> begin
-(let _134_113 = (quals_to_string quals)
-in (Prims.strcat _134_113 " "))
-=======
-| _40_224 -> begin
-(let _137_108 = (quals_to_string quals)
-in (Prims.strcat _137_108 " "))
->>>>>>> 2c6838fb
+| _40_239 -> begin
+(let _137_113 = (quals_to_string quals)
+in (Prims.strcat _137_113 " "))
 end))
 
 
@@ -505,83 +446,44 @@
 
 let x = (FStar_Syntax_Subst.compress x)
 in (match (x.FStar_Syntax_Syntax.n) with
-<<<<<<< HEAD
-| FStar_Syntax_Syntax.Tm_delayed (_39_243) -> begin
+| FStar_Syntax_Syntax.Tm_delayed (_40_243) -> begin
 (FStar_All.failwith "impossible")
 end
-| FStar_Syntax_Syntax.Tm_app (_39_246, []) -> begin
-=======
-| FStar_Syntax_Syntax.Tm_delayed (_40_228) -> begin
-(FStar_All.failwith "impossible")
-end
-| FStar_Syntax_Syntax.Tm_app (_40_231, []) -> begin
->>>>>>> 2c6838fb
+| FStar_Syntax_Syntax.Tm_app (_40_246, []) -> begin
 (FStar_All.failwith "Empty args!")
 end
 | FStar_Syntax_Syntax.Tm_meta (t, FStar_Syntax_Syntax.Meta_pattern (ps)) -> begin
 (
 
-<<<<<<< HEAD
-let pats = (let _134_139 = (FStar_All.pipe_right ps (FStar_List.map (fun args -> (let _134_138 = (FStar_All.pipe_right args (FStar_List.map (fun _39_259 -> (match (_39_259) with
-| (t, _39_258) -> begin
+let pats = (let _137_139 = (FStar_All.pipe_right ps (FStar_List.map (fun args -> (let _137_138 = (FStar_All.pipe_right args (FStar_List.map (fun _40_259 -> (match (_40_259) with
+| (t, _40_258) -> begin
 (term_to_string t)
 end))))
-in (FStar_All.pipe_right _134_138 (FStar_String.concat "; "))))))
-in (FStar_All.pipe_right _134_139 (FStar_String.concat "\\/")))
-in (let _134_140 = (term_to_string t)
-in (FStar_Util.format2 "{:pattern %s} %s" pats _134_140)))
+in (FStar_All.pipe_right _137_138 (FStar_String.concat "; "))))))
+in (FStar_All.pipe_right _137_139 (FStar_String.concat "\\/")))
+in (let _137_140 = (term_to_string t)
+in (FStar_Util.format2 "{:pattern %s} %s" pats _137_140)))
 end
 | FStar_Syntax_Syntax.Tm_meta (t, FStar_Syntax_Syntax.Meta_monadic (m, t')) -> begin
-(let _134_144 = (tag_of_term t)
-in (let _134_143 = (sli m)
-in (let _134_142 = (term_to_string t')
-in (let _134_141 = (term_to_string t)
-in (FStar_Util.format4 "(Monadic-%s{%s %s} %s )" _134_144 _134_143 _134_142 _134_141)))))
+(let _137_144 = (tag_of_term t)
+in (let _137_143 = (sli m)
+in (let _137_142 = (term_to_string t')
+in (let _137_141 = (term_to_string t)
+in (FStar_Util.format4 "(Monadic-%s{%s %s} %s )" _137_144 _137_143 _137_142 _137_141)))))
 end
 | FStar_Syntax_Syntax.Tm_meta (t, FStar_Syntax_Syntax.Meta_monadic_lift (m0, m1)) -> begin
-(let _134_148 = (tag_of_term t)
-in (let _134_147 = (term_to_string t)
-in (let _134_146 = (sli m0)
-in (let _134_145 = (sli m1)
-in (FStar_Util.format4 "(MonadicLift-%s{%s} %s -> %s)" _134_148 _134_147 _134_146 _134_145)))))
+(let _137_148 = (tag_of_term t)
+in (let _137_147 = (term_to_string t)
+in (let _137_146 = (sli m0)
+in (let _137_145 = (sli m1)
+in (FStar_Util.format4 "(MonadicLift-%s{%s} %s -> %s)" _137_148 _137_147 _137_146 _137_145)))))
 end
 | FStar_Syntax_Syntax.Tm_meta (t, FStar_Syntax_Syntax.Meta_labeled (l, r, b)) when (FStar_Options.print_implicits ()) -> begin
-(let _134_150 = (FStar_Range.string_of_range r)
-in (let _134_149 = (term_to_string t)
-in (FStar_Util.format3 "Meta_labeled(%s, %s){%s}" l _134_150 _134_149)))
-end
-| FStar_Syntax_Syntax.Tm_meta (t, _39_285) -> begin
-=======
-let pats = (let _137_134 = (FStar_All.pipe_right ps (FStar_List.map (fun args -> (let _137_133 = (FStar_All.pipe_right args (FStar_List.map (fun _40_244 -> (match (_40_244) with
-| (t, _40_243) -> begin
-(term_to_string t)
-end))))
-in (FStar_All.pipe_right _137_133 (FStar_String.concat "; "))))))
-in (FStar_All.pipe_right _137_134 (FStar_String.concat "\\/")))
-in (let _137_135 = (term_to_string t)
-in (FStar_Util.format2 "{:pattern %s} %s" pats _137_135)))
-end
-| FStar_Syntax_Syntax.Tm_meta (t, FStar_Syntax_Syntax.Meta_monadic (m, t')) -> begin
-(let _137_139 = (tag_of_term t)
-in (let _137_138 = (sli m)
-in (let _137_137 = (term_to_string t')
-in (let _137_136 = (term_to_string t)
-in (FStar_Util.format4 "(Monadic-%s{%s %s} %s )" _137_139 _137_138 _137_137 _137_136)))))
-end
-| FStar_Syntax_Syntax.Tm_meta (t, FStar_Syntax_Syntax.Meta_monadic_lift (m0, m1)) -> begin
-(let _137_143 = (tag_of_term t)
-in (let _137_142 = (term_to_string t)
-in (let _137_141 = (sli m0)
-in (let _137_140 = (sli m1)
-in (FStar_Util.format4 "(MonadicLift-%s{%s} %s -> %s)" _137_143 _137_142 _137_141 _137_140)))))
-end
-| FStar_Syntax_Syntax.Tm_meta (t, FStar_Syntax_Syntax.Meta_labeled (l, r, b)) when (FStar_Options.print_implicits ()) -> begin
-(let _137_145 = (FStar_Range.string_of_range r)
-in (let _137_144 = (term_to_string t)
-in (FStar_Util.format3 "Meta_labeled(%s, %s){%s}" l _137_145 _137_144)))
-end
-| FStar_Syntax_Syntax.Tm_meta (t, _40_270) -> begin
->>>>>>> 2c6838fb
+(let _137_150 = (FStar_Range.string_of_range r)
+in (let _137_149 = (term_to_string t)
+in (FStar_Util.format3 "Meta_labeled(%s, %s){%s}" l _137_150 _137_149)))
+end
+| FStar_Syntax_Syntax.Tm_meta (t, _40_285) -> begin
 (term_to_string t)
 end
 | FStar_Syntax_Syntax.Tm_bvar (x) -> begin
@@ -593,11 +495,7 @@
 | FStar_Syntax_Syntax.Tm_fvar (f) -> begin
 (fv_to_string f)
 end
-<<<<<<< HEAD
-| FStar_Syntax_Syntax.Tm_uvar (u, _39_296) -> begin
-=======
-| FStar_Syntax_Syntax.Tm_uvar (u, _40_281) -> begin
->>>>>>> 2c6838fb
+| FStar_Syntax_Syntax.Tm_uvar (u, _40_296) -> begin
 (uvar_to_string u)
 end
 | FStar_Syntax_Syntax.Tm_constant (c) -> begin
@@ -605,191 +503,100 @@
 end
 | FStar_Syntax_Syntax.Tm_type (u) -> begin
 if (FStar_Options.print_universes ()) then begin
-<<<<<<< HEAD
-(let _134_151 = (univ_to_string u)
-in (FStar_Util.format1 "Type(%s)" _134_151))
-=======
-(let _137_146 = (univ_to_string u)
-in (FStar_Util.format1 "Type(%s)" _137_146))
->>>>>>> 2c6838fb
+(let _137_151 = (univ_to_string u)
+in (FStar_Util.format1 "Type(%s)" _137_151))
 end else begin
 "Type"
 end
 end
 | FStar_Syntax_Syntax.Tm_arrow (bs, c) -> begin
-<<<<<<< HEAD
-(let _134_153 = (binders_to_string " -> " bs)
-in (let _134_152 = (comp_to_string c)
-in (FStar_Util.format2 "(%s -> %s)" _134_153 _134_152)))
-=======
-(let _137_148 = (binders_to_string " -> " bs)
-in (let _137_147 = (comp_to_string c)
-in (FStar_Util.format2 "(%s -> %s)" _137_148 _137_147)))
->>>>>>> 2c6838fb
+(let _137_153 = (binders_to_string " -> " bs)
+in (let _137_152 = (comp_to_string c)
+in (FStar_Util.format2 "(%s -> %s)" _137_153 _137_152)))
 end
 | FStar_Syntax_Syntax.Tm_abs (bs, t2, lc) -> begin
 (match (lc) with
 | Some (FStar_Util.Inl (l)) when (FStar_Options.print_implicits ()) -> begin
-<<<<<<< HEAD
-(let _134_157 = (binders_to_string " " bs)
-in (let _134_156 = (term_to_string t2)
-in (let _134_155 = (let _134_154 = (l.FStar_Syntax_Syntax.comp ())
-in (FStar_All.pipe_left comp_to_string _134_154))
-in (FStar_Util.format3 "(fun %s -> (%s $$ %s))" _134_157 _134_156 _134_155))))
+(let _137_157 = (binders_to_string " " bs)
+in (let _137_156 = (term_to_string t2)
+in (let _137_155 = (let _137_154 = (l.FStar_Syntax_Syntax.comp ())
+in (FStar_All.pipe_left comp_to_string _137_154))
+in (FStar_Util.format3 "(fun %s -> (%s $$ %s))" _137_157 _137_156 _137_155))))
 end
 | Some (FStar_Util.Inr (l, flags)) when (FStar_Options.print_implicits ()) -> begin
-(let _134_159 = (binders_to_string " " bs)
-in (let _134_158 = (term_to_string t2)
-in (FStar_Util.format3 "(fun %s -> (%s $$ (name only) %s))" _134_159 _134_158 l.FStar_Ident.str)))
-end
-| _39_321 -> begin
-(let _134_161 = (binders_to_string " " bs)
-in (let _134_160 = (term_to_string t2)
-in (FStar_Util.format2 "(fun %s -> %s)" _134_161 _134_160)))
+(let _137_159 = (binders_to_string " " bs)
+in (let _137_158 = (term_to_string t2)
+in (FStar_Util.format3 "(fun %s -> (%s $$ (name only) %s))" _137_159 _137_158 l.FStar_Ident.str)))
+end
+| _40_321 -> begin
+(let _137_161 = (binders_to_string " " bs)
+in (let _137_160 = (term_to_string t2)
+in (FStar_Util.format2 "(fun %s -> %s)" _137_161 _137_160)))
 end)
 end
 | FStar_Syntax_Syntax.Tm_refine (xt, f) -> begin
-(let _134_164 = (bv_to_string xt)
-in (let _134_163 = (FStar_All.pipe_right xt.FStar_Syntax_Syntax.sort term_to_string)
-in (let _134_162 = (FStar_All.pipe_right f formula_to_string)
-in (FStar_Util.format3 "(%s:%s{%s})" _134_164 _134_163 _134_162))))
+(let _137_164 = (bv_to_string xt)
+in (let _137_163 = (FStar_All.pipe_right xt.FStar_Syntax_Syntax.sort term_to_string)
+in (let _137_162 = (FStar_All.pipe_right f formula_to_string)
+in (FStar_Util.format3 "(%s:%s{%s})" _137_164 _137_163 _137_162))))
 end
 | FStar_Syntax_Syntax.Tm_app (t, args) -> begin
-(let _134_166 = (term_to_string t)
-in (let _134_165 = (args_to_string args)
-in (FStar_Util.format2 "(%s %s)" _134_166 _134_165)))
+(let _137_166 = (term_to_string t)
+in (let _137_165 = (args_to_string args)
+in (FStar_Util.format2 "(%s %s)" _137_166 _137_165)))
 end
 | FStar_Syntax_Syntax.Tm_let (lbs, e) -> begin
-(let _134_168 = (lbs_to_string [] lbs)
-in (let _134_167 = (term_to_string e)
-in (FStar_Util.format2 "%s\nin\n%s" _134_168 _134_167)))
+(let _137_168 = (lbs_to_string [] lbs)
+in (let _137_167 = (term_to_string e)
+in (FStar_Util.format2 "%s\nin\n%s" _137_168 _137_167)))
 end
 | FStar_Syntax_Syntax.Tm_ascribed (e, FStar_Util.Inl (t), eff_name) -> begin
-(let _134_172 = (term_to_string e)
-in (let _134_171 = (let _134_169 = (FStar_Util.map_opt eff_name FStar_Ident.text_of_lid)
-in (FStar_All.pipe_right _134_169 (FStar_Util.dflt "default")))
-in (let _134_170 = (term_to_string t)
-in (FStar_Util.format3 "(%s <: [%s] %s)" _134_172 _134_171 _134_170))))
-end
-| FStar_Syntax_Syntax.Tm_ascribed (e, FStar_Util.Inr (c), _39_344) -> begin
-(let _134_174 = (term_to_string e)
-in (let _134_173 = (comp_to_string c)
-in (FStar_Util.format2 "(%s <: %s)" _134_174 _134_173)))
+(let _137_172 = (term_to_string e)
+in (let _137_171 = (let _137_169 = (FStar_Util.map_opt eff_name FStar_Ident.text_of_lid)
+in (FStar_All.pipe_right _137_169 (FStar_Util.dflt "default")))
+in (let _137_170 = (term_to_string t)
+in (FStar_Util.format3 "(%s <: [%s] %s)" _137_172 _137_171 _137_170))))
+end
+| FStar_Syntax_Syntax.Tm_ascribed (e, FStar_Util.Inr (c), _40_344) -> begin
+(let _137_174 = (term_to_string e)
+in (let _137_173 = (comp_to_string c)
+in (FStar_Util.format2 "(%s <: %s)" _137_174 _137_173)))
 end
 | FStar_Syntax_Syntax.Tm_match (head, branches) -> begin
-(let _134_182 = (term_to_string head)
-in (let _134_181 = (let _134_180 = (FStar_All.pipe_right branches (FStar_List.map (fun _39_354 -> (match (_39_354) with
+(let _137_182 = (term_to_string head)
+in (let _137_181 = (let _137_180 = (FStar_All.pipe_right branches (FStar_List.map (fun _40_354 -> (match (_40_354) with
 | (p, wopt, e) -> begin
-(let _134_179 = (FStar_All.pipe_right p pat_to_string)
-in (let _134_178 = (match (wopt) with
-=======
-(let _137_152 = (binders_to_string " " bs)
-in (let _137_151 = (term_to_string t2)
-in (let _137_150 = (let _137_149 = (l.FStar_Syntax_Syntax.comp ())
-in (FStar_All.pipe_left comp_to_string _137_149))
-in (FStar_Util.format3 "(fun %s -> (%s $$ %s))" _137_152 _137_151 _137_150))))
-end
-| Some (FStar_Util.Inr (l, flags)) when (FStar_Options.print_implicits ()) -> begin
-(let _137_154 = (binders_to_string " " bs)
-in (let _137_153 = (term_to_string t2)
-in (FStar_Util.format3 "(fun %s -> (%s $$ (name only) %s))" _137_154 _137_153 l.FStar_Ident.str)))
-end
-| _40_306 -> begin
-(let _137_156 = (binders_to_string " " bs)
-in (let _137_155 = (term_to_string t2)
-in (FStar_Util.format2 "(fun %s -> %s)" _137_156 _137_155)))
-end)
-end
-| FStar_Syntax_Syntax.Tm_refine (xt, f) -> begin
-(let _137_159 = (bv_to_string xt)
-in (let _137_158 = (FStar_All.pipe_right xt.FStar_Syntax_Syntax.sort term_to_string)
-in (let _137_157 = (FStar_All.pipe_right f formula_to_string)
-in (FStar_Util.format3 "(%s:%s{%s})" _137_159 _137_158 _137_157))))
-end
-| FStar_Syntax_Syntax.Tm_app (t, args) -> begin
-(let _137_161 = (term_to_string t)
-in (let _137_160 = (args_to_string args)
-in (FStar_Util.format2 "(%s %s)" _137_161 _137_160)))
-end
-| FStar_Syntax_Syntax.Tm_let (lbs, e) -> begin
-(let _137_163 = (lbs_to_string [] lbs)
-in (let _137_162 = (term_to_string e)
-in (FStar_Util.format2 "%s\nin\n%s" _137_163 _137_162)))
-end
-| FStar_Syntax_Syntax.Tm_ascribed (e, FStar_Util.Inl (t), eff_name) -> begin
-(let _137_167 = (term_to_string e)
-in (let _137_166 = (let _137_164 = (FStar_Util.map_opt eff_name FStar_Ident.text_of_lid)
-in (FStar_All.pipe_right _137_164 (FStar_Util.dflt "default")))
-in (let _137_165 = (term_to_string t)
-in (FStar_Util.format3 "(%s <: [%s] %s)" _137_167 _137_166 _137_165))))
-end
-| FStar_Syntax_Syntax.Tm_ascribed (e, FStar_Util.Inr (c), _40_329) -> begin
-(let _137_169 = (term_to_string e)
-in (let _137_168 = (comp_to_string c)
-in (FStar_Util.format2 "(%s <: %s)" _137_169 _137_168)))
-end
-| FStar_Syntax_Syntax.Tm_match (head, branches) -> begin
-(let _137_177 = (term_to_string head)
-in (let _137_176 = (let _137_175 = (FStar_All.pipe_right branches (FStar_List.map (fun _40_339 -> (match (_40_339) with
-| (p, wopt, e) -> begin
-(let _137_174 = (FStar_All.pipe_right p pat_to_string)
-in (let _137_173 = (match (wopt) with
->>>>>>> 2c6838fb
+(let _137_179 = (FStar_All.pipe_right p pat_to_string)
+in (let _137_178 = (match (wopt) with
 | None -> begin
 ""
 end
 | Some (w) -> begin
-<<<<<<< HEAD
-(let _134_176 = (FStar_All.pipe_right w term_to_string)
-in (FStar_Util.format1 "when %s" _134_176))
-end)
-in (let _134_177 = (FStar_All.pipe_right e term_to_string)
-in (FStar_Util.format3 "%s %s -> %s" _134_179 _134_178 _134_177))))
+(let _137_176 = (FStar_All.pipe_right w term_to_string)
+in (FStar_Util.format1 "when %s" _137_176))
+end)
+in (let _137_177 = (FStar_All.pipe_right e term_to_string)
+in (FStar_Util.format3 "%s %s -> %s" _137_179 _137_178 _137_177))))
 end))))
-in (FStar_Util.concat_l "\n\t|" _134_180))
-in (FStar_Util.format2 "(match %s with\n\t| %s)" _134_182 _134_181)))
+in (FStar_Util.concat_l "\n\t|" _137_180))
+in (FStar_Util.format2 "(match %s with\n\t| %s)" _137_182 _137_181)))
 end
 | FStar_Syntax_Syntax.Tm_uinst (t, us) -> begin
 if (FStar_Options.print_universes ()) then begin
-(let _134_184 = (term_to_string t)
-in (let _134_183 = (univs_to_string us)
-in (FStar_Util.format2 "%s<%s>" _134_184 _134_183)))
-=======
-(let _137_171 = (FStar_All.pipe_right w term_to_string)
-in (FStar_Util.format1 "when %s" _137_171))
-end)
-in (let _137_172 = (FStar_All.pipe_right e term_to_string)
-in (FStar_Util.format3 "%s %s -> %s" _137_174 _137_173 _137_172))))
-end))))
-in (FStar_Util.concat_l "\n\t|" _137_175))
-in (FStar_Util.format2 "(match %s with\n\t| %s)" _137_177 _137_176)))
-end
-| FStar_Syntax_Syntax.Tm_uinst (t, us) -> begin
-if (FStar_Options.print_universes ()) then begin
-(let _137_179 = (term_to_string t)
-in (let _137_178 = (univs_to_string us)
-in (FStar_Util.format2 "%s<%s>" _137_179 _137_178)))
->>>>>>> 2c6838fb
+(let _137_184 = (term_to_string t)
+in (let _137_183 = (univs_to_string us)
+in (FStar_Util.format2 "%s<%s>" _137_184 _137_183)))
 end else begin
 (term_to_string t)
 end
 end
-<<<<<<< HEAD
-| _39_363 -> begin
-=======
-| _40_348 -> begin
->>>>>>> 2c6838fb
+| _40_363 -> begin
 (tag_of_term x)
 end)))
 and pat_to_string : FStar_Syntax_Syntax.pat  ->  Prims.string = (fun x -> (match (x.FStar_Syntax_Syntax.v) with
 | FStar_Syntax_Syntax.Pat_cons (l, pats) -> begin
-<<<<<<< HEAD
-(let _134_189 = (fv_to_string l)
-in (let _134_188 = (let _134_187 = (FStar_List.map (fun _39_371 -> (match (_39_371) with
-=======
-(let _137_184 = (fv_to_string l)
-in (let _137_183 = (let _137_182 = (FStar_List.map (fun _40_356 -> (match (_40_356) with
->>>>>>> 2c6838fb
+(let _137_189 = (fv_to_string l)
+in (let _137_188 = (let _137_187 = (FStar_List.map (fun _40_371 -> (match (_40_371) with
 | (x, b) -> begin
 (
 
@@ -800,44 +607,24 @@
 p
 end)
 end)) pats)
-<<<<<<< HEAD
-in (FStar_All.pipe_right _134_187 (FStar_String.concat " ")))
-in (FStar_Util.format2 "(%s %s)" _134_189 _134_188)))
-end
-| FStar_Syntax_Syntax.Pat_dot_term (x, _39_375) -> begin
+in (FStar_All.pipe_right _137_187 (FStar_String.concat " ")))
+in (FStar_Util.format2 "(%s %s)" _137_189 _137_188)))
+end
+| FStar_Syntax_Syntax.Pat_dot_term (x, _40_375) -> begin
 if (FStar_Options.print_bound_var_types ()) then begin
-(let _134_191 = (bv_to_string x)
-in (let _134_190 = (term_to_string x.FStar_Syntax_Syntax.sort)
-in (FStar_Util.format2 ".%s:%s" _134_191 _134_190)))
-end else begin
-(let _134_192 = (bv_to_string x)
-in (FStar_Util.format1 ".%s" _134_192))
-=======
-in (FStar_All.pipe_right _137_182 (FStar_String.concat " ")))
-in (FStar_Util.format2 "(%s %s)" _137_184 _137_183)))
-end
-| FStar_Syntax_Syntax.Pat_dot_term (x, _40_360) -> begin
-if (FStar_Options.print_bound_var_types ()) then begin
-(let _137_186 = (bv_to_string x)
-in (let _137_185 = (term_to_string x.FStar_Syntax_Syntax.sort)
-in (FStar_Util.format2 ".%s:%s" _137_186 _137_185)))
-end else begin
-(let _137_187 = (bv_to_string x)
-in (FStar_Util.format1 ".%s" _137_187))
->>>>>>> 2c6838fb
+(let _137_191 = (bv_to_string x)
+in (let _137_190 = (term_to_string x.FStar_Syntax_Syntax.sort)
+in (FStar_Util.format2 ".%s:%s" _137_191 _137_190)))
+end else begin
+(let _137_192 = (bv_to_string x)
+in (FStar_Util.format1 ".%s" _137_192))
 end
 end
 | FStar_Syntax_Syntax.Pat_var (x) -> begin
 if (FStar_Options.print_bound_var_types ()) then begin
-<<<<<<< HEAD
-(let _134_194 = (bv_to_string x)
-in (let _134_193 = (term_to_string x.FStar_Syntax_Syntax.sort)
-in (FStar_Util.format2 "%s:%s" _134_194 _134_193)))
-=======
-(let _137_189 = (bv_to_string x)
-in (let _137_188 = (term_to_string x.FStar_Syntax_Syntax.sort)
-in (FStar_Util.format2 "%s:%s" _137_189 _137_188)))
->>>>>>> 2c6838fb
+(let _137_194 = (bv_to_string x)
+in (let _137_193 = (term_to_string x.FStar_Syntax_Syntax.sort)
+in (FStar_Util.format2 "%s:%s" _137_194 _137_193)))
 end else begin
 (bv_to_string x)
 end
@@ -847,138 +634,72 @@
 end
 | FStar_Syntax_Syntax.Pat_wild (x) -> begin
 if (FStar_Options.print_real_names ()) then begin
-<<<<<<< HEAD
-(let _134_195 = (bv_to_string x)
-in (Prims.strcat "Pat_wild " _134_195))
-=======
-(let _137_190 = (bv_to_string x)
-in (Prims.strcat "Pat_wild " _137_190))
->>>>>>> 2c6838fb
+(let _137_195 = (bv_to_string x)
+in (Prims.strcat "Pat_wild " _137_195))
 end else begin
 "_"
 end
 end
 | FStar_Syntax_Syntax.Pat_disj (ps) -> begin
-<<<<<<< HEAD
-(let _134_196 = (FStar_List.map pat_to_string ps)
-in (FStar_Util.concat_l " | " _134_196))
-=======
-(let _137_191 = (FStar_List.map pat_to_string ps)
-in (FStar_Util.concat_l " | " _137_191))
->>>>>>> 2c6838fb
+(let _137_196 = (FStar_List.map pat_to_string ps)
+in (FStar_Util.concat_l " | " _137_196))
 end))
 and lbs_to_string : FStar_Syntax_Syntax.qualifier Prims.list  ->  FStar_Syntax_Syntax.letbindings  ->  Prims.string = (fun quals lbs -> (
 
 let lbs = if (FStar_Options.print_universes ()) then begin
-<<<<<<< HEAD
-(let _134_202 = (FStar_All.pipe_right (Prims.snd lbs) (FStar_List.map (fun lb -> (
-
-let _39_391 = (let _134_200 = (FStar_Syntax_Util.mk_conj lb.FStar_Syntax_Syntax.lbtyp lb.FStar_Syntax_Syntax.lbdef)
-in (FStar_Syntax_Subst.open_univ_vars lb.FStar_Syntax_Syntax.lbunivs _134_200))
-in (match (_39_391) with
+(let _137_202 = (FStar_All.pipe_right (Prims.snd lbs) (FStar_List.map (fun lb -> (
+
+let _40_391 = (let _137_200 = (FStar_Syntax_Util.mk_conj lb.FStar_Syntax_Syntax.lbtyp lb.FStar_Syntax_Syntax.lbdef)
+in (FStar_Syntax_Subst.open_univ_vars lb.FStar_Syntax_Syntax.lbunivs _137_200))
+in (match (_40_391) with
 | (us, td) -> begin
 (
 
-let _39_409 = (match ((let _134_201 = (FStar_Syntax_Subst.compress td)
-in _134_201.FStar_Syntax_Syntax.n)) with
-| FStar_Syntax_Syntax.Tm_app (_39_393, ((t, _39_400))::((d, _39_396))::[]) -> begin
+let _40_409 = (match ((let _137_201 = (FStar_Syntax_Subst.compress td)
+in _137_201.FStar_Syntax_Syntax.n)) with
+| FStar_Syntax_Syntax.Tm_app (_40_393, ((t, _40_400))::((d, _40_396))::[]) -> begin
 ((t), (d))
 end
-| _39_406 -> begin
+| _40_406 -> begin
 (FStar_All.failwith "Impossibe")
 end)
-in (match (_39_409) with
+in (match (_40_409) with
 | (t, d) -> begin
 (
 
-let _39_410 = lb
-in {FStar_Syntax_Syntax.lbname = _39_410.FStar_Syntax_Syntax.lbname; FStar_Syntax_Syntax.lbunivs = us; FStar_Syntax_Syntax.lbtyp = t; FStar_Syntax_Syntax.lbeff = _39_410.FStar_Syntax_Syntax.lbeff; FStar_Syntax_Syntax.lbdef = d})
+let _40_410 = lb
+in {FStar_Syntax_Syntax.lbname = _40_410.FStar_Syntax_Syntax.lbname; FStar_Syntax_Syntax.lbunivs = us; FStar_Syntax_Syntax.lbtyp = t; FStar_Syntax_Syntax.lbeff = _40_410.FStar_Syntax_Syntax.lbeff; FStar_Syntax_Syntax.lbdef = d})
 end))
 end)))))
-in (((Prims.fst lbs)), (_134_202)))
+in (((Prims.fst lbs)), (_137_202)))
 end else begin
 lbs
 end
-in (let _134_212 = (quals_to_string' quals)
-in (let _134_211 = (let _134_210 = (FStar_All.pipe_right (Prims.snd lbs) (FStar_List.map (fun lb -> (let _134_209 = (lbname_to_string lb.FStar_Syntax_Syntax.lbname)
-in (let _134_208 = if (FStar_Options.print_universes ()) then begin
-(let _134_205 = (let _134_204 = (univ_names_to_string lb.FStar_Syntax_Syntax.lbunivs)
-in (Prims.strcat _134_204 ">"))
-in (Prims.strcat "<" _134_205))
+in (let _137_212 = (quals_to_string' quals)
+in (let _137_211 = (let _137_210 = (FStar_All.pipe_right (Prims.snd lbs) (FStar_List.map (fun lb -> (let _137_209 = (lbname_to_string lb.FStar_Syntax_Syntax.lbname)
+in (let _137_208 = if (FStar_Options.print_universes ()) then begin
+(let _137_205 = (let _137_204 = (univ_names_to_string lb.FStar_Syntax_Syntax.lbunivs)
+in (Prims.strcat _137_204 ">"))
+in (Prims.strcat "<" _137_205))
 end else begin
 ""
 end
-in (let _134_207 = (term_to_string lb.FStar_Syntax_Syntax.lbtyp)
-in (let _134_206 = (FStar_All.pipe_right lb.FStar_Syntax_Syntax.lbdef term_to_string)
-in (FStar_Util.format4 "%s %s : %s = %s" _134_209 _134_208 _134_207 _134_206))))))))
-in (FStar_Util.concat_l "\n and " _134_210))
-in (FStar_Util.format3 "%slet %s %s" _134_212 (if (Prims.fst lbs) then begin
+in (let _137_207 = (term_to_string lb.FStar_Syntax_Syntax.lbtyp)
+in (let _137_206 = (FStar_All.pipe_right lb.FStar_Syntax_Syntax.lbdef term_to_string)
+in (FStar_Util.format4 "%s %s : %s = %s" _137_209 _137_208 _137_207 _137_206))))))))
+in (FStar_Util.concat_l "\n and " _137_210))
+in (FStar_Util.format3 "%slet %s %s" _137_212 (if (Prims.fst lbs) then begin
 "rec"
 end else begin
 ""
-end) _134_211)))))
+end) _137_211)))))
 and lcomp_to_string : FStar_Syntax_Syntax.lcomp  ->  Prims.string = (fun lc -> if (FStar_Options.print_effect_args ()) then begin
-(let _134_214 = (lc.FStar_Syntax_Syntax.comp ())
-in (comp_to_string _134_214))
-end else begin
-(let _134_216 = (sli lc.FStar_Syntax_Syntax.eff_name)
-in (let _134_215 = (term_to_string lc.FStar_Syntax_Syntax.res_typ)
-in (FStar_Util.format2 "%s %s" _134_216 _134_215)))
-=======
-(let _137_197 = (FStar_All.pipe_right (Prims.snd lbs) (FStar_List.map (fun lb -> (
-
-let _40_376 = (let _137_195 = (FStar_Syntax_Util.mk_conj lb.FStar_Syntax_Syntax.lbtyp lb.FStar_Syntax_Syntax.lbdef)
-in (FStar_Syntax_Subst.open_univ_vars lb.FStar_Syntax_Syntax.lbunivs _137_195))
-in (match (_40_376) with
-| (us, td) -> begin
-(
-
-let _40_394 = (match ((let _137_196 = (FStar_Syntax_Subst.compress td)
-in _137_196.FStar_Syntax_Syntax.n)) with
-| FStar_Syntax_Syntax.Tm_app (_40_378, ((t, _40_385))::((d, _40_381))::[]) -> begin
-((t), (d))
-end
-| _40_391 -> begin
-(FStar_All.failwith "Impossibe")
-end)
-in (match (_40_394) with
-| (t, d) -> begin
-(
-
-let _40_395 = lb
-in {FStar_Syntax_Syntax.lbname = _40_395.FStar_Syntax_Syntax.lbname; FStar_Syntax_Syntax.lbunivs = us; FStar_Syntax_Syntax.lbtyp = t; FStar_Syntax_Syntax.lbeff = _40_395.FStar_Syntax_Syntax.lbeff; FStar_Syntax_Syntax.lbdef = d})
-end))
-end)))))
-in (((Prims.fst lbs)), (_137_197)))
-end else begin
-lbs
-end
-in (let _137_207 = (quals_to_string' quals)
-in (let _137_206 = (let _137_205 = (FStar_All.pipe_right (Prims.snd lbs) (FStar_List.map (fun lb -> (let _137_204 = (lbname_to_string lb.FStar_Syntax_Syntax.lbname)
-in (let _137_203 = if (FStar_Options.print_universes ()) then begin
-(let _137_200 = (let _137_199 = (univ_names_to_string lb.FStar_Syntax_Syntax.lbunivs)
-in (Prims.strcat _137_199 ">"))
-in (Prims.strcat "<" _137_200))
-end else begin
-""
-end
-in (let _137_202 = (term_to_string lb.FStar_Syntax_Syntax.lbtyp)
-in (let _137_201 = (FStar_All.pipe_right lb.FStar_Syntax_Syntax.lbdef term_to_string)
-in (FStar_Util.format4 "%s %s : %s = %s" _137_204 _137_203 _137_202 _137_201))))))))
-in (FStar_Util.concat_l "\n and " _137_205))
-in (FStar_Util.format3 "%slet %s %s" _137_207 (if (Prims.fst lbs) then begin
-"rec"
-end else begin
-""
-end) _137_206)))))
-and lcomp_to_string : FStar_Syntax_Syntax.lcomp  ->  Prims.string = (fun lc -> if (FStar_Options.print_effect_args ()) then begin
-(let _137_209 = (lc.FStar_Syntax_Syntax.comp ())
-in (comp_to_string _137_209))
-end else begin
-(let _137_211 = (sli lc.FStar_Syntax_Syntax.eff_name)
-in (let _137_210 = (term_to_string lc.FStar_Syntax_Syntax.res_typ)
-in (FStar_Util.format2 "%s %s" _137_211 _137_210)))
->>>>>>> 2c6838fb
+(let _137_214 = (lc.FStar_Syntax_Syntax.comp ())
+in (comp_to_string _137_214))
+end else begin
+(let _137_216 = (sli lc.FStar_Syntax_Syntax.eff_name)
+in (let _137_215 = (term_to_string lc.FStar_Syntax_Syntax.res_typ)
+in (FStar_Util.format2 "%s %s" _137_216 _137_215)))
 end)
 and imp_to_string : Prims.string  ->  FStar_Syntax_Syntax.arg_qualifier Prims.option  ->  Prims.string = (fun s _40_5 -> (match (_40_5) with
 | Some (FStar_Syntax_Syntax.Implicit (false)) -> begin
@@ -990,50 +711,27 @@
 | Some (FStar_Syntax_Syntax.Equality) -> begin
 (Prims.strcat "$" s)
 end
-<<<<<<< HEAD
-| _39_426 -> begin
-=======
-| _40_411 -> begin
->>>>>>> 2c6838fb
+| _40_426 -> begin
 s
 end))
 and binder_to_string' : Prims.bool  ->  (FStar_Syntax_Syntax.bv * FStar_Syntax_Syntax.arg_qualifier Prims.option)  ->  Prims.string = (fun is_arrow b -> (
 
-<<<<<<< HEAD
-let _39_431 = b
-in (match (_39_431) with
+let _40_431 = b
+in (match (_40_431) with
 | (a, imp) -> begin
 if (FStar_Syntax_Syntax.is_null_binder b) then begin
-(let _134_221 = (term_to_string a.FStar_Syntax_Syntax.sort)
-in (Prims.strcat "_:" _134_221))
+(let _137_221 = (term_to_string a.FStar_Syntax_Syntax.sort)
+in (Prims.strcat "_:" _137_221))
 end else begin
 if ((not (is_arrow)) && (not ((FStar_Options.print_bound_var_types ())))) then begin
-(let _134_222 = (nm_to_string a)
-in (imp_to_string _134_222 imp))
-end else begin
-(let _134_226 = (let _134_225 = (nm_to_string a)
-in (let _134_224 = (let _134_223 = (term_to_string a.FStar_Syntax_Syntax.sort)
-in (Prims.strcat ":" _134_223))
-in (Prims.strcat _134_225 _134_224)))
-in (imp_to_string _134_226 imp))
-=======
-let _40_416 = b
-in (match (_40_416) with
-| (a, imp) -> begin
-if (FStar_Syntax_Syntax.is_null_binder b) then begin
-(let _137_216 = (term_to_string a.FStar_Syntax_Syntax.sort)
-in (Prims.strcat "_:" _137_216))
-end else begin
-if ((not (is_arrow)) && (not ((FStar_Options.print_bound_var_types ())))) then begin
-(let _137_217 = (nm_to_string a)
-in (imp_to_string _137_217 imp))
-end else begin
-(let _137_221 = (let _137_220 = (nm_to_string a)
-in (let _137_219 = (let _137_218 = (term_to_string a.FStar_Syntax_Syntax.sort)
-in (Prims.strcat ":" _137_218))
-in (Prims.strcat _137_220 _137_219)))
-in (imp_to_string _137_221 imp))
->>>>>>> 2c6838fb
+(let _137_222 = (nm_to_string a)
+in (imp_to_string _137_222 imp))
+end else begin
+(let _137_226 = (let _137_225 = (nm_to_string a)
+in (let _137_224 = (let _137_223 = (term_to_string a.FStar_Syntax_Syntax.sort)
+in (Prims.strcat ":" _137_223))
+in (Prims.strcat _137_225 _137_224)))
+in (imp_to_string _137_226 imp))
 end
 end
 end)))
@@ -1047,29 +745,16 @@
 (filter_imp bs)
 end
 in if (sep = " -> ") then begin
-<<<<<<< HEAD
-(let _134_231 = (FStar_All.pipe_right bs (FStar_List.map arrow_binder_to_string))
-in (FStar_All.pipe_right _134_231 (FStar_String.concat sep)))
-end else begin
-(let _134_232 = (FStar_All.pipe_right bs (FStar_List.map binder_to_string))
-in (FStar_All.pipe_right _134_232 (FStar_String.concat sep)))
-=======
-(let _137_226 = (FStar_All.pipe_right bs (FStar_List.map arrow_binder_to_string))
-in (FStar_All.pipe_right _137_226 (FStar_String.concat sep)))
-end else begin
-(let _137_227 = (FStar_All.pipe_right bs (FStar_List.map binder_to_string))
-in (FStar_All.pipe_right _137_227 (FStar_String.concat sep)))
->>>>>>> 2c6838fb
+(let _137_231 = (FStar_All.pipe_right bs (FStar_List.map arrow_binder_to_string))
+in (FStar_All.pipe_right _137_231 (FStar_String.concat sep)))
+end else begin
+(let _137_232 = (FStar_All.pipe_right bs (FStar_List.map binder_to_string))
+in (FStar_All.pipe_right _137_232 (FStar_String.concat sep)))
 end))
 and arg_to_string : (FStar_Syntax_Syntax.term * FStar_Syntax_Syntax.arg_qualifier Prims.option)  ->  Prims.string = (fun _40_6 -> (match (_40_6) with
 | (a, imp) -> begin
-<<<<<<< HEAD
-(let _134_234 = (term_to_string a)
-in (imp_to_string _134_234 imp))
-=======
-(let _137_229 = (term_to_string a)
-in (imp_to_string _137_229 imp))
->>>>>>> 2c6838fb
+(let _137_234 = (term_to_string a)
+in (imp_to_string _137_234 imp))
 end))
 and args_to_string : FStar_Syntax_Syntax.args  ->  Prims.string = (fun args -> (
 
@@ -1078,96 +763,52 @@
 end else begin
 (filter_imp args)
 end
-<<<<<<< HEAD
-in (let _134_236 = (FStar_All.pipe_right args (FStar_List.map arg_to_string))
-in (FStar_All.pipe_right _134_236 (FStar_String.concat " ")))))
+in (let _137_236 = (FStar_All.pipe_right args (FStar_List.map arg_to_string))
+in (FStar_All.pipe_right _137_236 (FStar_String.concat " ")))))
 and comp_to_string : FStar_Syntax_Syntax.comp  ->  Prims.string = (fun c -> (match (c.FStar_Syntax_Syntax.n) with
-| FStar_Syntax_Syntax.Total (t, _39_446) -> begin
-(match ((let _134_238 = (FStar_Syntax_Subst.compress t)
-in _134_238.FStar_Syntax_Syntax.n)) with
-| FStar_Syntax_Syntax.Tm_type (_39_450) when (not ((FStar_Options.print_implicits ()))) -> begin
+| FStar_Syntax_Syntax.Total (t, _40_446) -> begin
+(match ((let _137_238 = (FStar_Syntax_Subst.compress t)
+in _137_238.FStar_Syntax_Syntax.n)) with
+| FStar_Syntax_Syntax.Tm_type (_40_450) when (not ((FStar_Options.print_implicits ()))) -> begin
 (term_to_string t)
 end
-| _39_453 -> begin
-(let _134_239 = (term_to_string t)
-in (FStar_Util.format1 "Tot %s" _134_239))
-end)
-end
-| FStar_Syntax_Syntax.GTotal (t, _39_456) -> begin
-(match ((let _134_240 = (FStar_Syntax_Subst.compress t)
-in _134_240.FStar_Syntax_Syntax.n)) with
-| FStar_Syntax_Syntax.Tm_type (_39_460) when (not ((FStar_Options.print_implicits ()))) -> begin
+| _40_453 -> begin
+(let _137_239 = (term_to_string t)
+in (FStar_Util.format1 "Tot %s" _137_239))
+end)
+end
+| FStar_Syntax_Syntax.GTotal (t, _40_456) -> begin
+(match ((let _137_240 = (FStar_Syntax_Subst.compress t)
+in _137_240.FStar_Syntax_Syntax.n)) with
+| FStar_Syntax_Syntax.Tm_type (_40_460) when (not ((FStar_Options.print_implicits ()))) -> begin
 (term_to_string t)
 end
-| _39_463 -> begin
-(let _134_241 = (term_to_string t)
-in (FStar_Util.format1 "GTot %s" _134_241))
-=======
-in (let _137_231 = (FStar_All.pipe_right args (FStar_List.map arg_to_string))
-in (FStar_All.pipe_right _137_231 (FStar_String.concat " ")))))
-and comp_to_string : FStar_Syntax_Syntax.comp  ->  Prims.string = (fun c -> (match (c.FStar_Syntax_Syntax.n) with
-| FStar_Syntax_Syntax.Total (t, _40_431) -> begin
-(match ((let _137_233 = (FStar_Syntax_Subst.compress t)
-in _137_233.FStar_Syntax_Syntax.n)) with
-| FStar_Syntax_Syntax.Tm_type (_40_435) when (not ((FStar_Options.print_implicits ()))) -> begin
-(term_to_string t)
-end
-| _40_438 -> begin
-(let _137_234 = (term_to_string t)
-in (FStar_Util.format1 "Tot %s" _137_234))
-end)
-end
-| FStar_Syntax_Syntax.GTotal (t, _40_441) -> begin
-(match ((let _137_235 = (FStar_Syntax_Subst.compress t)
-in _137_235.FStar_Syntax_Syntax.n)) with
-| FStar_Syntax_Syntax.Tm_type (_40_445) when (not ((FStar_Options.print_implicits ()))) -> begin
-(term_to_string t)
-end
-| _40_448 -> begin
-(let _137_236 = (term_to_string t)
-in (FStar_Util.format1 "GTot %s" _137_236))
->>>>>>> 2c6838fb
+| _40_463 -> begin
+(let _137_241 = (term_to_string t)
+in (FStar_Util.format1 "GTot %s" _137_241))
 end)
 end
 | FStar_Syntax_Syntax.Comp (c) -> begin
 (
 
 let basic = if (FStar_Options.print_effect_args ()) then begin
-<<<<<<< HEAD
-(let _134_247 = (sli c.FStar_Syntax_Syntax.effect_name)
-in (let _134_246 = (term_to_string c.FStar_Syntax_Syntax.result_typ)
-in (let _134_245 = (let _134_242 = (FStar_All.pipe_right c.FStar_Syntax_Syntax.effect_args (FStar_List.map arg_to_string))
-in (FStar_All.pipe_right _134_242 (FStar_String.concat ", ")))
-in (let _134_244 = (let _134_243 = (FStar_All.pipe_right c.FStar_Syntax_Syntax.flags (FStar_List.map cflags_to_string))
-in (FStar_All.pipe_right _134_243 (FStar_String.concat " ")))
-in (FStar_Util.format4 "%s (%s) %s (attributes %s)" _134_247 _134_246 _134_245 _134_244)))))
-=======
-(let _137_242 = (sli c.FStar_Syntax_Syntax.effect_name)
-in (let _137_241 = (term_to_string c.FStar_Syntax_Syntax.result_typ)
-in (let _137_240 = (let _137_237 = (FStar_All.pipe_right c.FStar_Syntax_Syntax.effect_args (FStar_List.map arg_to_string))
-in (FStar_All.pipe_right _137_237 (FStar_String.concat ", ")))
-in (let _137_239 = (let _137_238 = (FStar_All.pipe_right c.FStar_Syntax_Syntax.flags (FStar_List.map cflags_to_string))
-in (FStar_All.pipe_right _137_238 (FStar_String.concat " ")))
-in (FStar_Util.format4 "%s (%s) %s (attributes %s)" _137_242 _137_241 _137_240 _137_239)))))
->>>>>>> 2c6838fb
+(let _137_247 = (sli c.FStar_Syntax_Syntax.effect_name)
+in (let _137_246 = (term_to_string c.FStar_Syntax_Syntax.result_typ)
+in (let _137_245 = (let _137_242 = (FStar_All.pipe_right c.FStar_Syntax_Syntax.effect_args (FStar_List.map arg_to_string))
+in (FStar_All.pipe_right _137_242 (FStar_String.concat ", ")))
+in (let _137_244 = (let _137_243 = (FStar_All.pipe_right c.FStar_Syntax_Syntax.flags (FStar_List.map cflags_to_string))
+in (FStar_All.pipe_right _137_243 (FStar_String.concat " ")))
+in (FStar_Util.format4 "%s (%s) %s (attributes %s)" _137_247 _137_246 _137_245 _137_244)))))
 end else begin
 if ((FStar_All.pipe_right c.FStar_Syntax_Syntax.flags (FStar_Util.for_some (fun _40_7 -> (match (_40_7) with
 | FStar_Syntax_Syntax.TOTAL -> begin
 true
 end
-<<<<<<< HEAD
-| _39_469 -> begin
+| _40_469 -> begin
 false
 end)))) && (not ((FStar_Options.print_effect_args ())))) then begin
-(let _134_249 = (term_to_string c.FStar_Syntax_Syntax.result_typ)
-in (FStar_Util.format1 "Tot %s" _134_249))
-=======
-| _40_454 -> begin
-false
-end)))) && (not ((FStar_Options.print_effect_args ())))) then begin
-(let _137_244 = (term_to_string c.FStar_Syntax_Syntax.result_typ)
-in (FStar_Util.format1 "Tot %s" _137_244))
->>>>>>> 2c6838fb
+(let _137_249 = (term_to_string c.FStar_Syntax_Syntax.result_typ)
+in (FStar_Util.format1 "Tot %s" _137_249))
 end else begin
 if (((not ((FStar_Options.print_effect_args ()))) && (not ((FStar_Options.print_implicits ())))) && (FStar_Ident.lid_equals c.FStar_Syntax_Syntax.effect_name FStar_Syntax_Const.effect_ML_lid)) then begin
 (term_to_string c.FStar_Syntax_Syntax.result_typ)
@@ -1176,56 +817,31 @@
 | FStar_Syntax_Syntax.MLEFFECT -> begin
 true
 end
-<<<<<<< HEAD
-| _39_473 -> begin
+| _40_473 -> begin
 false
 end))))) then begin
-(let _134_251 = (term_to_string c.FStar_Syntax_Syntax.result_typ)
-in (FStar_Util.format1 "ALL %s" _134_251))
-end else begin
-(let _134_253 = (sli c.FStar_Syntax_Syntax.effect_name)
-in (let _134_252 = (term_to_string c.FStar_Syntax_Syntax.result_typ)
-in (FStar_Util.format2 "%s (%s)" _134_253 _134_252)))
-=======
-| _40_458 -> begin
-false
-end))))) then begin
-(let _137_246 = (term_to_string c.FStar_Syntax_Syntax.result_typ)
-in (FStar_Util.format1 "ALL %s" _137_246))
-end else begin
-(let _137_248 = (sli c.FStar_Syntax_Syntax.effect_name)
-in (let _137_247 = (term_to_string c.FStar_Syntax_Syntax.result_typ)
-in (FStar_Util.format2 "%s (%s)" _137_248 _137_247)))
->>>>>>> 2c6838fb
+(let _137_251 = (term_to_string c.FStar_Syntax_Syntax.result_typ)
+in (FStar_Util.format1 "ALL %s" _137_251))
+end else begin
+(let _137_253 = (sli c.FStar_Syntax_Syntax.effect_name)
+in (let _137_252 = (term_to_string c.FStar_Syntax_Syntax.result_typ)
+in (FStar_Util.format2 "%s (%s)" _137_253 _137_252)))
 end
 end
 end
 end
 in (
 
-<<<<<<< HEAD
-let dec = (let _134_257 = (FStar_All.pipe_right c.FStar_Syntax_Syntax.flags (FStar_List.collect (fun _39_9 -> (match (_39_9) with
+let dec = (let _137_257 = (FStar_All.pipe_right c.FStar_Syntax_Syntax.flags (FStar_List.collect (fun _40_9 -> (match (_40_9) with
 | FStar_Syntax_Syntax.DECREASES (e) -> begin
-(let _134_256 = (let _134_255 = (term_to_string e)
-in (FStar_Util.format1 " (decreases %s)" _134_255))
-in (_134_256)::[])
-end
-| _39_479 -> begin
+(let _137_256 = (let _137_255 = (term_to_string e)
+in (FStar_Util.format1 " (decreases %s)" _137_255))
+in (_137_256)::[])
+end
+| _40_479 -> begin
 []
 end))))
-in (FStar_All.pipe_right _134_257 (FStar_String.concat " ")))
-=======
-let dec = (let _137_252 = (FStar_All.pipe_right c.FStar_Syntax_Syntax.flags (FStar_List.collect (fun _40_9 -> (match (_40_9) with
-| FStar_Syntax_Syntax.DECREASES (e) -> begin
-(let _137_251 = (let _137_250 = (term_to_string e)
-in (FStar_Util.format1 " (decreases %s)" _137_250))
-in (_137_251)::[])
-end
-| _40_464 -> begin
-[]
-end))))
-in (FStar_All.pipe_right _137_252 (FStar_String.concat " ")))
->>>>>>> 2c6838fb
+in (FStar_All.pipe_right _137_257 (FStar_String.concat " ")))
 in (FStar_Util.format2 "%s%s" basic dec)))
 end))
 and cflags_to_string : FStar_Syntax_Syntax.cflags  ->  Prims.string = (fun c -> (match (c) with
@@ -1250,11 +866,7 @@
 | FStar_Syntax_Syntax.CPS -> begin
 "cps"
 end
-<<<<<<< HEAD
-| FStar_Syntax_Syntax.DECREASES (_39_490) -> begin
-=======
-| FStar_Syntax_Syntax.DECREASES (_40_475) -> begin
->>>>>>> 2c6838fb
+| FStar_Syntax_Syntax.DECREASES (_40_490) -> begin
 ""
 end))
 and formula_to_string : FStar_Syntax_Syntax.term  ->  Prims.string = (fun phi -> (term_to_string phi))
@@ -1267,268 +879,137 @@
 end)
 
 
-<<<<<<< HEAD
-let tscheme_to_string : FStar_Syntax_Syntax.tscheme  ->  Prims.string = (fun _39_496 -> (match (_39_496) with
+let tscheme_to_string : FStar_Syntax_Syntax.tscheme  ->  Prims.string = (fun _40_496 -> (match (_40_496) with
 | (us, t) -> begin
-(let _134_266 = (let _134_264 = (univ_names_to_string us)
-in (FStar_All.pipe_left enclose_universes _134_264))
-in (let _134_265 = (term_to_string t)
-in (FStar_Util.format2 "%s%s" _134_266 _134_265)))
-=======
-let tscheme_to_string : FStar_Syntax_Syntax.tscheme  ->  Prims.string = (fun _40_481 -> (match (_40_481) with
-| (us, t) -> begin
-(let _137_261 = (let _137_259 = (univ_names_to_string us)
-in (FStar_All.pipe_left enclose_universes _137_259))
-in (let _137_260 = (term_to_string t)
-in (FStar_Util.format2 "%s%s" _137_261 _137_260)))
->>>>>>> 2c6838fb
+(let _137_266 = (let _137_264 = (univ_names_to_string us)
+in (FStar_All.pipe_left enclose_universes _137_264))
+in (let _137_265 = (term_to_string t)
+in (FStar_Util.format2 "%s%s" _137_266 _137_265)))
 end))
 
 
 let eff_decl_to_string : Prims.bool  ->  FStar_Syntax_Syntax.eff_decl  ->  Prims.string = (fun for_free ed -> (
 
-<<<<<<< HEAD
-let actions_to_string = (fun actions -> (let _134_279 = (FStar_All.pipe_right actions (FStar_List.map (fun a -> (let _134_278 = (sli a.FStar_Syntax_Syntax.action_name)
-in (let _134_277 = (let _134_274 = (univ_names_to_string a.FStar_Syntax_Syntax.action_univs)
-in (FStar_All.pipe_left enclose_universes _134_274))
-in (let _134_276 = (term_to_string a.FStar_Syntax_Syntax.action_typ)
-in (let _134_275 = (term_to_string a.FStar_Syntax_Syntax.action_defn)
-in (FStar_Util.format4 "%s%s : %s = %s" _134_278 _134_277 _134_276 _134_275))))))))
-in (FStar_All.pipe_right _134_279 (FStar_String.concat ",\n\t"))))
-in (let _134_317 = (let _134_316 = (let _134_315 = (lid_to_string ed.FStar_Syntax_Syntax.mname)
-in (let _134_314 = (let _134_313 = (let _134_280 = (univ_names_to_string ed.FStar_Syntax_Syntax.univs)
-in (FStar_All.pipe_left enclose_universes _134_280))
-in (let _134_312 = (let _134_311 = (binders_to_string " " ed.FStar_Syntax_Syntax.binders)
-in (let _134_310 = (let _134_309 = (term_to_string ed.FStar_Syntax_Syntax.signature)
-in (let _134_308 = (let _134_307 = (tscheme_to_string ed.FStar_Syntax_Syntax.ret_wp)
-in (let _134_306 = (let _134_305 = (tscheme_to_string ed.FStar_Syntax_Syntax.bind_wp)
-in (let _134_304 = (let _134_303 = (tscheme_to_string ed.FStar_Syntax_Syntax.if_then_else)
-in (let _134_302 = (let _134_301 = (tscheme_to_string ed.FStar_Syntax_Syntax.ite_wp)
-in (let _134_300 = (let _134_299 = (tscheme_to_string ed.FStar_Syntax_Syntax.stronger)
-in (let _134_298 = (let _134_297 = (tscheme_to_string ed.FStar_Syntax_Syntax.close_wp)
-in (let _134_296 = (let _134_295 = (tscheme_to_string ed.FStar_Syntax_Syntax.assert_p)
-in (let _134_294 = (let _134_293 = (tscheme_to_string ed.FStar_Syntax_Syntax.assume_p)
-in (let _134_292 = (let _134_291 = (tscheme_to_string ed.FStar_Syntax_Syntax.null_wp)
-in (let _134_290 = (let _134_289 = (tscheme_to_string ed.FStar_Syntax_Syntax.trivial)
-in (let _134_288 = (let _134_287 = (term_to_string ed.FStar_Syntax_Syntax.repr)
-in (let _134_286 = (let _134_285 = (tscheme_to_string ed.FStar_Syntax_Syntax.bind_repr)
-in (let _134_284 = (let _134_283 = (tscheme_to_string ed.FStar_Syntax_Syntax.return_repr)
-in (let _134_282 = (let _134_281 = (actions_to_string ed.FStar_Syntax_Syntax.actions)
-in (_134_281)::[])
-in (_134_283)::_134_282))
-in (_134_285)::_134_284))
-in (_134_287)::_134_286))
-in (_134_289)::_134_288))
-in (_134_291)::_134_290))
-in (_134_293)::_134_292))
-in (_134_295)::_134_294))
-in (_134_297)::_134_296))
-in (_134_299)::_134_298))
-in (_134_301)::_134_300))
-in (_134_303)::_134_302))
-in (_134_305)::_134_304))
-in (_134_307)::_134_306))
-in (_134_309)::_134_308))
-in (_134_311)::_134_310))
-in (_134_313)::_134_312))
-in (_134_315)::_134_314))
-=======
-let actions_to_string = (fun actions -> (let _137_274 = (FStar_All.pipe_right actions (FStar_List.map (fun a -> (let _137_273 = (sli a.FStar_Syntax_Syntax.action_name)
-in (let _137_272 = (let _137_269 = (univ_names_to_string a.FStar_Syntax_Syntax.action_univs)
-in (FStar_All.pipe_left enclose_universes _137_269))
-in (let _137_271 = (term_to_string a.FStar_Syntax_Syntax.action_typ)
-in (let _137_270 = (term_to_string a.FStar_Syntax_Syntax.action_defn)
-in (FStar_Util.format4 "%s%s : %s = %s" _137_273 _137_272 _137_271 _137_270))))))))
-in (FStar_All.pipe_right _137_274 (FStar_String.concat ",\n\t"))))
-in (let _137_312 = (let _137_311 = (let _137_310 = (lid_to_string ed.FStar_Syntax_Syntax.mname)
-in (let _137_309 = (let _137_308 = (let _137_275 = (univ_names_to_string ed.FStar_Syntax_Syntax.univs)
-in (FStar_All.pipe_left enclose_universes _137_275))
-in (let _137_307 = (let _137_306 = (binders_to_string " " ed.FStar_Syntax_Syntax.binders)
-in (let _137_305 = (let _137_304 = (term_to_string ed.FStar_Syntax_Syntax.signature)
-in (let _137_303 = (let _137_302 = (tscheme_to_string ed.FStar_Syntax_Syntax.ret_wp)
-in (let _137_301 = (let _137_300 = (tscheme_to_string ed.FStar_Syntax_Syntax.bind_wp)
-in (let _137_299 = (let _137_298 = (tscheme_to_string ed.FStar_Syntax_Syntax.if_then_else)
-in (let _137_297 = (let _137_296 = (tscheme_to_string ed.FStar_Syntax_Syntax.ite_wp)
-in (let _137_295 = (let _137_294 = (tscheme_to_string ed.FStar_Syntax_Syntax.stronger)
-in (let _137_293 = (let _137_292 = (tscheme_to_string ed.FStar_Syntax_Syntax.close_wp)
-in (let _137_291 = (let _137_290 = (tscheme_to_string ed.FStar_Syntax_Syntax.assert_p)
-in (let _137_289 = (let _137_288 = (tscheme_to_string ed.FStar_Syntax_Syntax.assume_p)
-in (let _137_287 = (let _137_286 = (tscheme_to_string ed.FStar_Syntax_Syntax.null_wp)
-in (let _137_285 = (let _137_284 = (tscheme_to_string ed.FStar_Syntax_Syntax.trivial)
-in (let _137_283 = (let _137_282 = (term_to_string ed.FStar_Syntax_Syntax.repr)
-in (let _137_281 = (let _137_280 = (tscheme_to_string ed.FStar_Syntax_Syntax.bind_repr)
-in (let _137_279 = (let _137_278 = (tscheme_to_string ed.FStar_Syntax_Syntax.return_repr)
-in (let _137_277 = (let _137_276 = (actions_to_string ed.FStar_Syntax_Syntax.actions)
-in (_137_276)::[])
-in (_137_278)::_137_277))
-in (_137_280)::_137_279))
-in (_137_282)::_137_281))
-in (_137_284)::_137_283))
-in (_137_286)::_137_285))
-in (_137_288)::_137_287))
-in (_137_290)::_137_289))
-in (_137_292)::_137_291))
-in (_137_294)::_137_293))
-in (_137_296)::_137_295))
-in (_137_298)::_137_297))
-in (_137_300)::_137_299))
-in (_137_302)::_137_301))
-in (_137_304)::_137_303))
-in (_137_306)::_137_305))
-in (_137_308)::_137_307))
-in (_137_310)::_137_309))
->>>>>>> 2c6838fb
+let actions_to_string = (fun actions -> (let _137_279 = (FStar_All.pipe_right actions (FStar_List.map (fun a -> (let _137_278 = (sli a.FStar_Syntax_Syntax.action_name)
+in (let _137_277 = (let _137_274 = (univ_names_to_string a.FStar_Syntax_Syntax.action_univs)
+in (FStar_All.pipe_left enclose_universes _137_274))
+in (let _137_276 = (term_to_string a.FStar_Syntax_Syntax.action_typ)
+in (let _137_275 = (term_to_string a.FStar_Syntax_Syntax.action_defn)
+in (FStar_Util.format4 "%s%s : %s = %s" _137_278 _137_277 _137_276 _137_275))))))))
+in (FStar_All.pipe_right _137_279 (FStar_String.concat ",\n\t"))))
+in (let _137_317 = (let _137_316 = (let _137_315 = (lid_to_string ed.FStar_Syntax_Syntax.mname)
+in (let _137_314 = (let _137_313 = (let _137_280 = (univ_names_to_string ed.FStar_Syntax_Syntax.univs)
+in (FStar_All.pipe_left enclose_universes _137_280))
+in (let _137_312 = (let _137_311 = (binders_to_string " " ed.FStar_Syntax_Syntax.binders)
+in (let _137_310 = (let _137_309 = (term_to_string ed.FStar_Syntax_Syntax.signature)
+in (let _137_308 = (let _137_307 = (tscheme_to_string ed.FStar_Syntax_Syntax.ret_wp)
+in (let _137_306 = (let _137_305 = (tscheme_to_string ed.FStar_Syntax_Syntax.bind_wp)
+in (let _137_304 = (let _137_303 = (tscheme_to_string ed.FStar_Syntax_Syntax.if_then_else)
+in (let _137_302 = (let _137_301 = (tscheme_to_string ed.FStar_Syntax_Syntax.ite_wp)
+in (let _137_300 = (let _137_299 = (tscheme_to_string ed.FStar_Syntax_Syntax.stronger)
+in (let _137_298 = (let _137_297 = (tscheme_to_string ed.FStar_Syntax_Syntax.close_wp)
+in (let _137_296 = (let _137_295 = (tscheme_to_string ed.FStar_Syntax_Syntax.assert_p)
+in (let _137_294 = (let _137_293 = (tscheme_to_string ed.FStar_Syntax_Syntax.assume_p)
+in (let _137_292 = (let _137_291 = (tscheme_to_string ed.FStar_Syntax_Syntax.null_wp)
+in (let _137_290 = (let _137_289 = (tscheme_to_string ed.FStar_Syntax_Syntax.trivial)
+in (let _137_288 = (let _137_287 = (term_to_string ed.FStar_Syntax_Syntax.repr)
+in (let _137_286 = (let _137_285 = (tscheme_to_string ed.FStar_Syntax_Syntax.bind_repr)
+in (let _137_284 = (let _137_283 = (tscheme_to_string ed.FStar_Syntax_Syntax.return_repr)
+in (let _137_282 = (let _137_281 = (actions_to_string ed.FStar_Syntax_Syntax.actions)
+in (_137_281)::[])
+in (_137_283)::_137_282))
+in (_137_285)::_137_284))
+in (_137_287)::_137_286))
+in (_137_289)::_137_288))
+in (_137_291)::_137_290))
+in (_137_293)::_137_292))
+in (_137_295)::_137_294))
+in (_137_297)::_137_296))
+in (_137_299)::_137_298))
+in (_137_301)::_137_300))
+in (_137_303)::_137_302))
+in (_137_305)::_137_304))
+in (_137_307)::_137_306))
+in (_137_309)::_137_308))
+in (_137_311)::_137_310))
+in (_137_313)::_137_312))
+in (_137_315)::_137_314))
 in (if for_free then begin
 "_for_free "
 end else begin
 ""
-<<<<<<< HEAD
-end)::_134_316)
-in (FStar_Util.format "new_effect%s { %s%s %s : %s \n  return_wp   = %s\n; bind_wp     = %s\n; if_then_else= %s\n; ite_wp      = %s\n; stronger    = %s\n; close_wp    = %s\n; assert_p    = %s\n; assume_p    = %s\n; null_wp     = %s\n; trivial     = %s\n; repr        = %s\n; bind_repr   = %s\n; return_repr = %s\nand effect_actions\n\t%s\n}\n" _134_317))))
+end)::_137_316)
+in (FStar_Util.format "new_effect%s { %s%s %s : %s \n  return_wp   = %s\n; bind_wp     = %s\n; if_then_else= %s\n; ite_wp      = %s\n; stronger    = %s\n; close_wp    = %s\n; assert_p    = %s\n; assume_p    = %s\n; null_wp     = %s\n; trivial     = %s\n; repr        = %s\n; bind_repr   = %s\n; return_repr = %s\nand effect_actions\n\t%s\n}\n" _137_317))))
 
 
 let rec sigelt_to_string : FStar_Syntax_Syntax.sigelt  ->  Prims.string = (fun x -> (match (x) with
-| FStar_Syntax_Syntax.Sig_pragma (FStar_Syntax_Syntax.ResetOptions (None), _39_506) -> begin
+| FStar_Syntax_Syntax.Sig_pragma (FStar_Syntax_Syntax.ResetOptions (None), _40_506) -> begin
 "#reset-options"
 end
-| FStar_Syntax_Syntax.Sig_pragma (FStar_Syntax_Syntax.ResetOptions (Some (s)), _39_513) -> begin
+| FStar_Syntax_Syntax.Sig_pragma (FStar_Syntax_Syntax.ResetOptions (Some (s)), _40_513) -> begin
 (FStar_Util.format1 "#reset-options \"%s\"" s)
 end
-| FStar_Syntax_Syntax.Sig_pragma (FStar_Syntax_Syntax.SetOptions (s), _39_519) -> begin
+| FStar_Syntax_Syntax.Sig_pragma (FStar_Syntax_Syntax.SetOptions (s), _40_519) -> begin
 (FStar_Util.format1 "#set-options \"%s\"" s)
 end
-| FStar_Syntax_Syntax.Sig_inductive_typ (lid, univs, tps, k, _39_527, _39_529, quals, _39_532) -> begin
-(let _134_322 = (quals_to_string' quals)
-in (let _134_321 = (binders_to_string " " tps)
-in (let _134_320 = (term_to_string k)
-in (FStar_Util.format4 "%stype %s %s : %s" _134_322 lid.FStar_Ident.str _134_321 _134_320))))
-end
-| FStar_Syntax_Syntax.Sig_datacon (lid, univs, t, _39_539, _39_541, _39_543, _39_545, _39_547) -> begin
+| FStar_Syntax_Syntax.Sig_inductive_typ (lid, univs, tps, k, _40_527, _40_529, quals, _40_532) -> begin
+(let _137_322 = (quals_to_string' quals)
+in (let _137_321 = (binders_to_string " " tps)
+in (let _137_320 = (term_to_string k)
+in (FStar_Util.format4 "%stype %s %s : %s" _137_322 lid.FStar_Ident.str _137_321 _137_320))))
+end
+| FStar_Syntax_Syntax.Sig_datacon (lid, univs, t, _40_539, _40_541, _40_543, _40_545, _40_547) -> begin
 if (FStar_Options.print_universes ()) then begin
 (
 
-let _39_552 = (FStar_Syntax_Subst.open_univ_vars univs t)
-in (match (_39_552) with
+let _40_552 = (FStar_Syntax_Subst.open_univ_vars univs t)
+in (match (_40_552) with
 | (univs, t) -> begin
-(let _134_324 = (univ_names_to_string univs)
-in (let _134_323 = (term_to_string t)
-in (FStar_Util.format3 "datacon<%s> %s : %s" _134_324 lid.FStar_Ident.str _134_323)))
-end))
-end else begin
-(let _134_325 = (term_to_string t)
-in (FStar_Util.format2 "datacon %s : %s" lid.FStar_Ident.str _134_325))
-end
-end
-| FStar_Syntax_Syntax.Sig_declare_typ (lid, univs, t, quals, _39_558) -> begin
-(
-
-let _39_563 = (FStar_Syntax_Subst.open_univ_vars univs t)
-in (match (_39_563) with
+(let _137_324 = (univ_names_to_string univs)
+in (let _137_323 = (term_to_string t)
+in (FStar_Util.format3 "datacon<%s> %s : %s" _137_324 lid.FStar_Ident.str _137_323)))
+end))
+end else begin
+(let _137_325 = (term_to_string t)
+in (FStar_Util.format2 "datacon %s : %s" lid.FStar_Ident.str _137_325))
+end
+end
+| FStar_Syntax_Syntax.Sig_declare_typ (lid, univs, t, quals, _40_558) -> begin
+(
+
+let _40_563 = (FStar_Syntax_Subst.open_univ_vars univs t)
+in (match (_40_563) with
 | (univs, t) -> begin
-(let _134_329 = (quals_to_string' quals)
-in (let _134_328 = if (FStar_Options.print_universes ()) then begin
-(let _134_326 = (univ_names_to_string univs)
-in (FStar_Util.format1 "<%s>" _134_326))
+(let _137_329 = (quals_to_string' quals)
+in (let _137_328 = if (FStar_Options.print_universes ()) then begin
+(let _137_326 = (univ_names_to_string univs)
+in (FStar_Util.format1 "<%s>" _137_326))
 end else begin
 ""
 end
-in (let _134_327 = (term_to_string t)
-in (FStar_Util.format4 "%sval %s %s : %s" _134_329 lid.FStar_Ident.str _134_328 _134_327))))
-end))
-end
-| FStar_Syntax_Syntax.Sig_assume (lid, f, _39_567, _39_569) -> begin
-(let _134_330 = (term_to_string f)
-in (FStar_Util.format2 "val %s : %s" lid.FStar_Ident.str _134_330))
-end
-| FStar_Syntax_Syntax.Sig_let (lbs, _39_574, _39_576, qs) -> begin
+in (let _137_327 = (term_to_string t)
+in (FStar_Util.format4 "%sval %s %s : %s" _137_329 lid.FStar_Ident.str _137_328 _137_327))))
+end))
+end
+| FStar_Syntax_Syntax.Sig_assume (lid, f, _40_567, _40_569) -> begin
+(let _137_330 = (term_to_string f)
+in (FStar_Util.format2 "val %s : %s" lid.FStar_Ident.str _137_330))
+end
+| FStar_Syntax_Syntax.Sig_let (lbs, _40_574, _40_576, qs) -> begin
 (lbs_to_string qs lbs)
 end
-| FStar_Syntax_Syntax.Sig_main (e, _39_582) -> begin
-(let _134_331 = (term_to_string e)
-in (FStar_Util.format1 "let _ = %s" _134_331))
-end
-| FStar_Syntax_Syntax.Sig_bundle (ses, _39_587, _39_589, _39_591) -> begin
-(let _134_332 = (FStar_List.map sigelt_to_string ses)
-in (FStar_All.pipe_right _134_332 (FStar_String.concat "\n")))
-end
-| FStar_Syntax_Syntax.Sig_new_effect (ed, _39_596) -> begin
+| FStar_Syntax_Syntax.Sig_main (e, _40_582) -> begin
+(let _137_331 = (term_to_string e)
+in (FStar_Util.format1 "let _ = %s" _137_331))
+end
+| FStar_Syntax_Syntax.Sig_bundle (ses, _40_587, _40_589, _40_591) -> begin
+(let _137_332 = (FStar_List.map sigelt_to_string ses)
+in (FStar_All.pipe_right _137_332 (FStar_String.concat "\n")))
+end
+| FStar_Syntax_Syntax.Sig_new_effect (ed, _40_596) -> begin
 (eff_decl_to_string false ed)
 end
-| FStar_Syntax_Syntax.Sig_new_effect_for_free (ed, _39_601) -> begin
-=======
-end)::_137_311)
-in (FStar_Util.format "new_effect%s { %s%s %s : %s \n  return_wp   = %s\n; bind_wp     = %s\n; if_then_else= %s\n; ite_wp      = %s\n; stronger    = %s\n; close_wp    = %s\n; assert_p    = %s\n; assume_p    = %s\n; null_wp     = %s\n; trivial     = %s\n; repr        = %s\n; bind_repr   = %s\n; return_repr = %s\nand effect_actions\n\t%s\n}\n" _137_312))))
-
-
-let rec sigelt_to_string : FStar_Syntax_Syntax.sigelt  ->  Prims.string = (fun x -> (match (x) with
-| FStar_Syntax_Syntax.Sig_pragma (FStar_Syntax_Syntax.ResetOptions (None), _40_491) -> begin
-"#reset-options"
-end
-| FStar_Syntax_Syntax.Sig_pragma (FStar_Syntax_Syntax.ResetOptions (Some (s)), _40_498) -> begin
-(FStar_Util.format1 "#reset-options \"%s\"" s)
-end
-| FStar_Syntax_Syntax.Sig_pragma (FStar_Syntax_Syntax.SetOptions (s), _40_504) -> begin
-(FStar_Util.format1 "#set-options \"%s\"" s)
-end
-| FStar_Syntax_Syntax.Sig_inductive_typ (lid, univs, tps, k, _40_512, _40_514, quals, _40_517) -> begin
-(let _137_317 = (quals_to_string' quals)
-in (let _137_316 = (binders_to_string " " tps)
-in (let _137_315 = (term_to_string k)
-in (FStar_Util.format4 "%stype %s %s : %s" _137_317 lid.FStar_Ident.str _137_316 _137_315))))
-end
-| FStar_Syntax_Syntax.Sig_datacon (lid, univs, t, _40_524, _40_526, _40_528, _40_530, _40_532) -> begin
-if (FStar_Options.print_universes ()) then begin
-(
-
-let _40_537 = (FStar_Syntax_Subst.open_univ_vars univs t)
-in (match (_40_537) with
-| (univs, t) -> begin
-(let _137_319 = (univ_names_to_string univs)
-in (let _137_318 = (term_to_string t)
-in (FStar_Util.format3 "datacon<%s> %s : %s" _137_319 lid.FStar_Ident.str _137_318)))
-end))
-end else begin
-(let _137_320 = (term_to_string t)
-in (FStar_Util.format2 "datacon %s : %s" lid.FStar_Ident.str _137_320))
-end
-end
-| FStar_Syntax_Syntax.Sig_declare_typ (lid, univs, t, quals, _40_543) -> begin
-(
-
-let _40_548 = (FStar_Syntax_Subst.open_univ_vars univs t)
-in (match (_40_548) with
-| (univs, t) -> begin
-(let _137_324 = (quals_to_string' quals)
-in (let _137_323 = if (FStar_Options.print_universes ()) then begin
-(let _137_321 = (univ_names_to_string univs)
-in (FStar_Util.format1 "<%s>" _137_321))
-end else begin
-""
-end
-in (let _137_322 = (term_to_string t)
-in (FStar_Util.format4 "%sval %s %s : %s" _137_324 lid.FStar_Ident.str _137_323 _137_322))))
-end))
-end
-| FStar_Syntax_Syntax.Sig_assume (lid, f, _40_552, _40_554) -> begin
-(let _137_325 = (term_to_string f)
-in (FStar_Util.format2 "val %s : %s" lid.FStar_Ident.str _137_325))
-end
-| FStar_Syntax_Syntax.Sig_let (lbs, _40_559, _40_561, qs) -> begin
-(lbs_to_string qs lbs)
-end
-| FStar_Syntax_Syntax.Sig_main (e, _40_567) -> begin
-(let _137_326 = (term_to_string e)
-in (FStar_Util.format1 "let _ = %s" _137_326))
-end
-| FStar_Syntax_Syntax.Sig_bundle (ses, _40_572, _40_574, _40_576) -> begin
-(let _137_327 = (FStar_List.map sigelt_to_string ses)
-in (FStar_All.pipe_right _137_327 (FStar_String.concat "\n")))
-end
-| FStar_Syntax_Syntax.Sig_new_effect (ed, _40_581) -> begin
-(eff_decl_to_string false ed)
-end
-| FStar_Syntax_Syntax.Sig_new_effect_for_free (ed, _40_586) -> begin
->>>>>>> 2c6838fb
+| FStar_Syntax_Syntax.Sig_new_effect_for_free (ed, _40_601) -> begin
 (eff_decl_to_string true ed)
 end
 | FStar_Syntax_Syntax.Sig_sub_effect (se, r) -> begin
@@ -1538,218 +1019,112 @@
 | (None, None) -> begin
 (FStar_All.failwith "impossible")
 end
-<<<<<<< HEAD
-| (Some (lift_wp), _39_614) -> begin
+| (Some (lift_wp), _40_614) -> begin
 lift_wp
 end
-| (_39_617, Some (lift)) -> begin
-=======
-| (Some (lift_wp), _40_599) -> begin
-lift_wp
-end
-| (_40_602, Some (lift)) -> begin
->>>>>>> 2c6838fb
+| (_40_617, Some (lift)) -> begin
 lift
 end)
 in (
 
-<<<<<<< HEAD
-let _39_624 = (FStar_Syntax_Subst.open_univ_vars (Prims.fst lift_wp) (Prims.snd lift_wp))
-in (match (_39_624) with
+let _40_624 = (FStar_Syntax_Subst.open_univ_vars (Prims.fst lift_wp) (Prims.snd lift_wp))
+in (match (_40_624) with
 | (us, t) -> begin
-(let _134_336 = (lid_to_string se.FStar_Syntax_Syntax.source)
-in (let _134_335 = (lid_to_string se.FStar_Syntax_Syntax.target)
-in (let _134_334 = (univ_names_to_string us)
-in (let _134_333 = (term_to_string t)
-in (FStar_Util.format4 "sub_effect %s ~> %s : <%s> %s" _134_336 _134_335 _134_334 _134_333)))))
+(let _137_336 = (lid_to_string se.FStar_Syntax_Syntax.source)
+in (let _137_335 = (lid_to_string se.FStar_Syntax_Syntax.target)
+in (let _137_334 = (univ_names_to_string us)
+in (let _137_333 = (term_to_string t)
+in (FStar_Util.format4 "sub_effect %s ~> %s : <%s> %s" _137_336 _137_335 _137_334 _137_333)))))
 end)))
 end
-| FStar_Syntax_Syntax.Sig_effect_abbrev (l, univs, tps, c, _39_630, flags, _39_633) -> begin
+| FStar_Syntax_Syntax.Sig_effect_abbrev (l, univs, tps, c, _40_630, flags, _40_633) -> begin
 if (FStar_Options.print_universes ()) then begin
 (
 
-let _39_638 = (let _134_337 = (FStar_Syntax_Syntax.mk (FStar_Syntax_Syntax.Tm_arrow (((tps), (c)))) None FStar_Range.dummyRange)
-in (FStar_Syntax_Subst.open_univ_vars univs _134_337))
-in (match (_39_638) with
+let _40_638 = (let _137_337 = (FStar_Syntax_Syntax.mk (FStar_Syntax_Syntax.Tm_arrow (((tps), (c)))) None FStar_Range.dummyRange)
+in (FStar_Syntax_Subst.open_univ_vars univs _137_337))
+in (match (_40_638) with
 | (univs, t) -> begin
 (
 
-let _39_647 = (match ((let _134_338 = (FStar_Syntax_Subst.compress t)
-in _134_338.FStar_Syntax_Syntax.n)) with
+let _40_647 = (match ((let _137_338 = (FStar_Syntax_Subst.compress t)
+in _137_338.FStar_Syntax_Syntax.n)) with
 | FStar_Syntax_Syntax.Tm_arrow (bs, c) -> begin
 ((bs), (c))
 end
-| _39_644 -> begin
+| _40_644 -> begin
 (FStar_All.failwith "impossible")
 end)
-in (match (_39_647) with
+in (match (_40_647) with
 | (tps, c) -> begin
-(let _134_342 = (sli l)
-in (let _134_341 = (univ_names_to_string univs)
-in (let _134_340 = (binders_to_string " " tps)
-in (let _134_339 = (comp_to_string c)
-in (FStar_Util.format4 "effect %s<%s> %s = %s" _134_342 _134_341 _134_340 _134_339)))))
-end))
-end))
-end else begin
-(let _134_345 = (sli l)
-in (let _134_344 = (binders_to_string " " tps)
-in (let _134_343 = (comp_to_string c)
-in (FStar_Util.format3 "effect %s %s = %s" _134_345 _134_344 _134_343))))
-=======
-let _40_609 = (FStar_Syntax_Subst.open_univ_vars (Prims.fst lift_wp) (Prims.snd lift_wp))
-in (match (_40_609) with
-| (us, t) -> begin
-(let _137_331 = (lid_to_string se.FStar_Syntax_Syntax.source)
-in (let _137_330 = (lid_to_string se.FStar_Syntax_Syntax.target)
-in (let _137_329 = (univ_names_to_string us)
-in (let _137_328 = (term_to_string t)
-in (FStar_Util.format4 "sub_effect %s ~> %s : <%s> %s" _137_331 _137_330 _137_329 _137_328)))))
-end)))
-end
-| FStar_Syntax_Syntax.Sig_effect_abbrev (l, univs, tps, c, _40_615, flags, _40_618) -> begin
-if (FStar_Options.print_universes ()) then begin
-(
-
-let _40_623 = (let _137_332 = (FStar_Syntax_Syntax.mk (FStar_Syntax_Syntax.Tm_arrow (((tps), (c)))) None FStar_Range.dummyRange)
-in (FStar_Syntax_Subst.open_univ_vars univs _137_332))
-in (match (_40_623) with
-| (univs, t) -> begin
-(
-
-let _40_632 = (match ((let _137_333 = (FStar_Syntax_Subst.compress t)
-in _137_333.FStar_Syntax_Syntax.n)) with
-| FStar_Syntax_Syntax.Tm_arrow (bs, c) -> begin
-((bs), (c))
-end
-| _40_629 -> begin
-(FStar_All.failwith "impossible")
-end)
-in (match (_40_632) with
-| (tps, c) -> begin
-(let _137_337 = (sli l)
-in (let _137_336 = (univ_names_to_string univs)
-in (let _137_335 = (binders_to_string " " tps)
-in (let _137_334 = (comp_to_string c)
-in (FStar_Util.format4 "effect %s<%s> %s = %s" _137_337 _137_336 _137_335 _137_334)))))
-end))
-end))
-end else begin
-(let _137_340 = (sli l)
-in (let _137_339 = (binders_to_string " " tps)
-in (let _137_338 = (comp_to_string c)
-in (FStar_Util.format3 "effect %s %s = %s" _137_340 _137_339 _137_338))))
->>>>>>> 2c6838fb
-end
-end))
-
-
-<<<<<<< HEAD
-let format_error : FStar_Range.range  ->  Prims.string  ->  Prims.string = (fun r msg -> (let _134_350 = (FStar_Range.string_of_range r)
-in (FStar_Util.format2 "%s: %s\n" _134_350 msg)))
+(let _137_342 = (sli l)
+in (let _137_341 = (univ_names_to_string univs)
+in (let _137_340 = (binders_to_string " " tps)
+in (let _137_339 = (comp_to_string c)
+in (FStar_Util.format4 "effect %s<%s> %s = %s" _137_342 _137_341 _137_340 _137_339)))))
+end))
+end))
+end else begin
+(let _137_345 = (sli l)
+in (let _137_344 = (binders_to_string " " tps)
+in (let _137_343 = (comp_to_string c)
+in (FStar_Util.format3 "effect %s %s = %s" _137_345 _137_344 _137_343))))
+end
+end))
+
+
+let format_error : FStar_Range.range  ->  Prims.string  ->  Prims.string = (fun r msg -> (let _137_350 = (FStar_Range.string_of_range r)
+in (FStar_Util.format2 "%s: %s\n" _137_350 msg)))
 
 
 let rec sigelt_to_string_short : FStar_Syntax_Syntax.sigelt  ->  Prims.string = (fun x -> (match (x) with
-| FStar_Syntax_Syntax.Sig_let ((_39_652, ({FStar_Syntax_Syntax.lbname = lb; FStar_Syntax_Syntax.lbunivs = _39_659; FStar_Syntax_Syntax.lbtyp = t; FStar_Syntax_Syntax.lbeff = _39_656; FStar_Syntax_Syntax.lbdef = _39_654})::[]), _39_665, _39_667, _39_669) -> begin
-(let _134_354 = (lbname_to_string lb)
-in (let _134_353 = (term_to_string t)
-in (FStar_Util.format2 "let %s : %s" _134_354 _134_353)))
-end
-| _39_673 -> begin
-(let _134_357 = (let _134_356 = (FStar_Syntax_Util.lids_of_sigelt x)
-in (FStar_All.pipe_right _134_356 (FStar_List.map (fun l -> l.FStar_Ident.str))))
-in (FStar_All.pipe_right _134_357 (FStar_String.concat ", ")))
-end))
-
-
-let rec modul_to_string : FStar_Syntax_Syntax.modul  ->  Prims.string = (fun m -> (let _134_362 = (sli m.FStar_Syntax_Syntax.name)
-in (let _134_361 = (let _134_360 = (FStar_List.map sigelt_to_string m.FStar_Syntax_Syntax.declarations)
-in (FStar_All.pipe_right _134_360 (FStar_String.concat "\n")))
-in (FStar_Util.format2 "module %s\n%s" _134_362 _134_361))))
-=======
-let format_error : FStar_Range.range  ->  Prims.string  ->  Prims.string = (fun r msg -> (let _137_345 = (FStar_Range.string_of_range r)
-in (FStar_Util.format2 "%s: %s\n" _137_345 msg)))
-
-
-let rec sigelt_to_string_short : FStar_Syntax_Syntax.sigelt  ->  Prims.string = (fun x -> (match (x) with
-| FStar_Syntax_Syntax.Sig_let ((_40_637, ({FStar_Syntax_Syntax.lbname = lb; FStar_Syntax_Syntax.lbunivs = _40_644; FStar_Syntax_Syntax.lbtyp = t; FStar_Syntax_Syntax.lbeff = _40_641; FStar_Syntax_Syntax.lbdef = _40_639})::[]), _40_650, _40_652, _40_654) -> begin
-(let _137_349 = (lbname_to_string lb)
-in (let _137_348 = (term_to_string t)
-in (FStar_Util.format2 "let %s : %s" _137_349 _137_348)))
-end
-| _40_658 -> begin
-(let _137_352 = (let _137_351 = (FStar_Syntax_Util.lids_of_sigelt x)
-in (FStar_All.pipe_right _137_351 (FStar_List.map (fun l -> l.FStar_Ident.str))))
-in (FStar_All.pipe_right _137_352 (FStar_String.concat ", ")))
-end))
-
-
-let rec modul_to_string : FStar_Syntax_Syntax.modul  ->  Prims.string = (fun m -> (let _137_357 = (sli m.FStar_Syntax_Syntax.name)
-in (let _137_356 = (let _137_355 = (FStar_List.map sigelt_to_string m.FStar_Syntax_Syntax.declarations)
-in (FStar_All.pipe_right _137_355 (FStar_String.concat "\n")))
-in (FStar_Util.format2 "module %s\n%s" _137_357 _137_356))))
->>>>>>> 2c6838fb
+| FStar_Syntax_Syntax.Sig_let ((_40_652, ({FStar_Syntax_Syntax.lbname = lb; FStar_Syntax_Syntax.lbunivs = _40_659; FStar_Syntax_Syntax.lbtyp = t; FStar_Syntax_Syntax.lbeff = _40_656; FStar_Syntax_Syntax.lbdef = _40_654})::[]), _40_665, _40_667, _40_669) -> begin
+(let _137_354 = (lbname_to_string lb)
+in (let _137_353 = (term_to_string t)
+in (FStar_Util.format2 "let %s : %s" _137_354 _137_353)))
+end
+| _40_673 -> begin
+(let _137_357 = (let _137_356 = (FStar_Syntax_Util.lids_of_sigelt x)
+in (FStar_All.pipe_right _137_356 (FStar_List.map (fun l -> l.FStar_Ident.str))))
+in (FStar_All.pipe_right _137_357 (FStar_String.concat ", ")))
+end))
+
+
+let rec modul_to_string : FStar_Syntax_Syntax.modul  ->  Prims.string = (fun m -> (let _137_362 = (sli m.FStar_Syntax_Syntax.name)
+in (let _137_361 = (let _137_360 = (FStar_List.map sigelt_to_string m.FStar_Syntax_Syntax.declarations)
+in (FStar_All.pipe_right _137_360 (FStar_String.concat "\n")))
+in (FStar_Util.format2 "module %s\n%s" _137_362 _137_361))))
 
 
 let subst_elt_to_string : FStar_Syntax_Syntax.subst_elt  ->  Prims.string = (fun _40_10 -> (match (_40_10) with
 | FStar_Syntax_Syntax.DB (i, x) -> begin
-<<<<<<< HEAD
-(let _134_366 = (FStar_Util.string_of_int i)
-in (let _134_365 = (bv_to_string x)
-in (FStar_Util.format2 "DB (%s, %s)" _134_366 _134_365)))
+(let _137_366 = (FStar_Util.string_of_int i)
+in (let _137_365 = (bv_to_string x)
+in (FStar_Util.format2 "DB (%s, %s)" _137_366 _137_365)))
 end
 | FStar_Syntax_Syntax.NM (x, i) -> begin
-(let _134_368 = (bv_to_string x)
-in (let _134_367 = (FStar_Util.string_of_int i)
-in (FStar_Util.format2 "NM (%s, %s)" _134_368 _134_367)))
+(let _137_368 = (bv_to_string x)
+in (let _137_367 = (FStar_Util.string_of_int i)
+in (FStar_Util.format2 "NM (%s, %s)" _137_368 _137_367)))
 end
 | FStar_Syntax_Syntax.NT (x, t) -> begin
-(let _134_370 = (bv_to_string x)
-in (let _134_369 = (term_to_string t)
-in (FStar_Util.format2 "DB (%s, %s)" _134_370 _134_369)))
+(let _137_370 = (bv_to_string x)
+in (let _137_369 = (term_to_string t)
+in (FStar_Util.format2 "DB (%s, %s)" _137_370 _137_369)))
 end
 | FStar_Syntax_Syntax.UN (i, u) -> begin
-(let _134_372 = (FStar_Util.string_of_int i)
-in (let _134_371 = (univ_to_string u)
-in (FStar_Util.format2 "UN (%s, %s)" _134_372 _134_371)))
+(let _137_372 = (FStar_Util.string_of_int i)
+in (let _137_371 = (univ_to_string u)
+in (FStar_Util.format2 "UN (%s, %s)" _137_372 _137_371)))
 end
 | FStar_Syntax_Syntax.UD (u, i) -> begin
-(let _134_373 = (FStar_Util.string_of_int i)
-in (FStar_Util.format2 "UD (%s, %s)" u.FStar_Ident.idText _134_373))
-end))
-
-
-let subst_to_string : FStar_Syntax_Syntax.subst_t  ->  Prims.string = (fun s -> (let _134_376 = (FStar_All.pipe_right s (FStar_List.map subst_elt_to_string))
-in (FStar_All.pipe_right _134_376 (FStar_String.concat "; "))))
-=======
-(let _137_361 = (FStar_Util.string_of_int i)
-in (let _137_360 = (bv_to_string x)
-in (FStar_Util.format2 "DB (%s, %s)" _137_361 _137_360)))
-end
-| FStar_Syntax_Syntax.NM (x, i) -> begin
-(let _137_363 = (bv_to_string x)
-in (let _137_362 = (FStar_Util.string_of_int i)
-in (FStar_Util.format2 "NM (%s, %s)" _137_363 _137_362)))
-end
-| FStar_Syntax_Syntax.NT (x, t) -> begin
-(let _137_365 = (bv_to_string x)
-in (let _137_364 = (term_to_string t)
-in (FStar_Util.format2 "DB (%s, %s)" _137_365 _137_364)))
-end
-| FStar_Syntax_Syntax.UN (i, u) -> begin
-(let _137_367 = (FStar_Util.string_of_int i)
-in (let _137_366 = (univ_to_string u)
-in (FStar_Util.format2 "UN (%s, %s)" _137_367 _137_366)))
-end
-| FStar_Syntax_Syntax.UD (u, i) -> begin
-(let _137_368 = (FStar_Util.string_of_int i)
-in (FStar_Util.format2 "UD (%s, %s)" u.FStar_Ident.idText _137_368))
-end))
-
-
-let subst_to_string : FStar_Syntax_Syntax.subst_t  ->  Prims.string = (fun s -> (let _137_371 = (FStar_All.pipe_right s (FStar_List.map subst_elt_to_string))
-in (FStar_All.pipe_right _137_371 (FStar_String.concat "; "))))
->>>>>>> 2c6838fb
+(let _137_373 = (FStar_Util.string_of_int i)
+in (FStar_Util.format2 "UD (%s, %s)" u.FStar_Ident.idText _137_373))
+end))
+
+
+let subst_to_string : FStar_Syntax_Syntax.subst_t  ->  Prims.string = (fun s -> (let _137_376 = (FStar_All.pipe_right s (FStar_List.map subst_elt_to_string))
+in (FStar_All.pipe_right _137_376 (FStar_String.concat "; "))))
 
 
 let abs_ascription_to_string : (FStar_Syntax_Syntax.lcomp, FStar_Ident.lident) FStar_Util.either Prims.option  ->  Prims.string = (fun ascription -> (
@@ -1757,32 +1132,20 @@
 let strb = (FStar_Util.new_string_builder ())
 in (
 
-<<<<<<< HEAD
-let _39_711 = (match (ascription) with
-=======
-let _40_696 = (match (ascription) with
->>>>>>> 2c6838fb
+let _40_711 = (match (ascription) with
 | None -> begin
 (FStar_Util.string_builder_append strb "None")
 end
 | Some (FStar_Util.Inl (lc)) -> begin
 (
 
-<<<<<<< HEAD
-let _39_704 = (FStar_Util.string_builder_append strb "Some Inr ")
-=======
-let _40_689 = (FStar_Util.string_builder_append strb "Some Inr ")
->>>>>>> 2c6838fb
+let _40_704 = (FStar_Util.string_builder_append strb "Some Inr ")
 in (FStar_Util.string_builder_append strb (FStar_Ident.text_of_lid lc.FStar_Syntax_Syntax.eff_name)))
 end
 | Some (FStar_Util.Inr (lid)) -> begin
 (
 
-<<<<<<< HEAD
-let _39_709 = (FStar_Util.string_builder_append strb "Some Inr ")
-=======
-let _40_694 = (FStar_Util.string_builder_append strb "Some Inr ")
->>>>>>> 2c6838fb
+let _40_709 = (FStar_Util.string_builder_append strb "Some Inr ")
 in (FStar_Util.string_builder_append strb (FStar_Ident.text_of_lid lid)))
 end)
 in (FStar_Util.string_of_string_builder strb))))
@@ -1801,39 +1164,21 @@
 let strb = (FStar_Util.new_string_builder ())
 in (
 
-<<<<<<< HEAD
-let _39_721 = (FStar_Util.string_builder_append strb "{")
+let _40_721 = (FStar_Util.string_builder_append strb "{")
 in (
 
-let _39_723 = (let _134_384 = (f x)
-in (FStar_Util.string_builder_append strb _134_384))
+let _40_723 = (let _137_384 = (f x)
+in (FStar_Util.string_builder_append strb _137_384))
 in (
 
-let _39_728 = (FStar_List.iter (fun x -> (
-
-let _39_726 = (FStar_Util.string_builder_append strb ", ")
-in (let _134_386 = (f x)
-in (FStar_Util.string_builder_append strb _134_386)))) xs)
+let _40_728 = (FStar_List.iter (fun x -> (
+
+let _40_726 = (FStar_Util.string_builder_append strb ", ")
+in (let _137_386 = (f x)
+in (FStar_Util.string_builder_append strb _137_386)))) xs)
 in (
 
-let _39_730 = (FStar_Util.string_builder_append strb "}")
-=======
-let _40_706 = (FStar_Util.string_builder_append strb "{")
-in (
-
-let _40_708 = (let _137_379 = (f x)
-in (FStar_Util.string_builder_append strb _137_379))
-in (
-
-let _40_713 = (FStar_List.iter (fun x -> (
-
-let _40_711 = (FStar_Util.string_builder_append strb ", ")
-in (let _137_381 = (f x)
-in (FStar_Util.string_builder_append strb _137_381)))) xs)
-in (
-
-let _40_715 = (FStar_Util.string_builder_append strb "}")
->>>>>>> 2c6838fb
+let _40_730 = (FStar_Util.string_builder_append strb "}")
 in (FStar_Util.string_of_string_builder strb))))))
 end)))
 
@@ -1848,39 +1193,21 @@
 let strb = (FStar_Util.new_string_builder ())
 in (
 
-<<<<<<< HEAD
-let _39_739 = (FStar_Util.string_builder_append strb "[")
+let _40_739 = (FStar_Util.string_builder_append strb "[")
 in (
 
-let _39_741 = (let _134_392 = (f x)
-in (FStar_Util.string_builder_append strb _134_392))
+let _40_741 = (let _137_392 = (f x)
+in (FStar_Util.string_builder_append strb _137_392))
 in (
 
-let _39_746 = (FStar_List.iter (fun x -> (
-
-let _39_744 = (FStar_Util.string_builder_append strb "; ")
-in (let _134_394 = (f x)
-in (FStar_Util.string_builder_append strb _134_394)))) xs)
+let _40_746 = (FStar_List.iter (fun x -> (
+
+let _40_744 = (FStar_Util.string_builder_append strb "; ")
+in (let _137_394 = (f x)
+in (FStar_Util.string_builder_append strb _137_394)))) xs)
 in (
 
-let _39_748 = (FStar_Util.string_builder_append strb "]")
-=======
-let _40_724 = (FStar_Util.string_builder_append strb "[")
-in (
-
-let _40_726 = (let _137_387 = (f x)
-in (FStar_Util.string_builder_append strb _137_387))
-in (
-
-let _40_731 = (FStar_List.iter (fun x -> (
-
-let _40_729 = (FStar_Util.string_builder_append strb "; ")
-in (let _137_389 = (f x)
-in (FStar_Util.string_builder_append strb _137_389)))) xs)
-in (
-
-let _40_733 = (FStar_Util.string_builder_append strb "]")
->>>>>>> 2c6838fb
+let _40_748 = (FStar_Util.string_builder_append strb "]")
 in (FStar_Util.string_of_string_builder strb))))))
 end))
 
