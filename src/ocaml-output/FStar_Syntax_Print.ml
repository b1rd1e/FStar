--- conflicted
+++ resolved
@@ -1,45 +1,24 @@
 open Prims
 let rec (delta_depth_to_string :
   FStar_Syntax_Syntax.delta_depth -> Prims.string) =
-<<<<<<< HEAD
-  fun uu___429_51516  ->
-    match uu___429_51516 with
+  fun uu___0_5  ->
+    match uu___0_5 with
     | FStar_Syntax_Syntax.Delta_constant_at_level i ->
-        let uu____51520 = FStar_Util.string_of_int i  in
-        Prims.op_Hat "Delta_constant_at_level " uu____51520
+        let uu____9 = FStar_Util.string_of_int i  in
+        Prims.op_Hat "Delta_constant_at_level " uu____9
     | FStar_Syntax_Syntax.Delta_equational_at_level i ->
-        let uu____51525 = FStar_Util.string_of_int i  in
-        Prims.op_Hat "Delta_equational_at_level " uu____51525
+        let uu____14 = FStar_Util.string_of_int i  in
+        Prims.op_Hat "Delta_equational_at_level " uu____14
     | FStar_Syntax_Syntax.Delta_abstract d ->
-        let uu____51529 =
-          let uu____51531 = delta_depth_to_string d  in
-          Prims.op_Hat uu____51531 ")"  in
-        Prims.op_Hat "Delta_abstract (" uu____51529
+        let uu____18 =
+          let uu____20 = delta_depth_to_string d  in
+          Prims.op_Hat uu____20 ")"  in
+        Prims.op_Hat "Delta_abstract (" uu____18
   
 let (sli : FStar_Ident.lident -> Prims.string) =
   fun l  ->
-    let uu____51543 = FStar_Options.print_real_names ()  in
-    if uu____51543
-=======
-  fun uu___429_51550  ->
-    match uu___429_51550 with
-    | FStar_Syntax_Syntax.Delta_constant_at_level i ->
-        let uu____51554 = FStar_Util.string_of_int i  in
-        Prims.op_Hat "Delta_constant_at_level " uu____51554
-    | FStar_Syntax_Syntax.Delta_equational_at_level i ->
-        let uu____51559 = FStar_Util.string_of_int i  in
-        Prims.op_Hat "Delta_equational_at_level " uu____51559
-    | FStar_Syntax_Syntax.Delta_abstract d ->
-        let uu____51563 =
-          let uu____51565 = delta_depth_to_string d  in
-          Prims.op_Hat uu____51565 ")"  in
-        Prims.op_Hat "Delta_abstract (" uu____51563
-  
-let (sli : FStar_Ident.lident -> Prims.string) =
-  fun l  ->
-    let uu____51577 = FStar_Options.print_real_names ()  in
-    if uu____51577
->>>>>>> 183df463
+    let uu____32 = FStar_Options.print_real_names ()  in
+    if uu____32
     then l.FStar_Ident.str
     else (l.FStar_Ident.ident).FStar_Ident.idText
   
@@ -50,51 +29,26 @@
   
 let (bv_to_string : FStar_Syntax_Syntax.bv -> Prims.string) =
   fun bv  ->
-<<<<<<< HEAD
-    let uu____51570 =
-      let uu____51572 = FStar_Util.string_of_int bv.FStar_Syntax_Syntax.index
+    let uu____59 =
+      let uu____61 = FStar_Util.string_of_int bv.FStar_Syntax_Syntax.index
          in
-      Prims.op_Hat "#" uu____51572  in
-    Prims.op_Hat (bv.FStar_Syntax_Syntax.ppname).FStar_Ident.idText
-      uu____51570
+      Prims.op_Hat "#" uu____61  in
+    Prims.op_Hat (bv.FStar_Syntax_Syntax.ppname).FStar_Ident.idText uu____59
   
 let (nm_to_string : FStar_Syntax_Syntax.bv -> Prims.string) =
   fun bv  ->
-    let uu____51582 = FStar_Options.print_real_names ()  in
-    if uu____51582
-=======
-    let uu____51604 =
-      let uu____51606 = FStar_Util.string_of_int bv.FStar_Syntax_Syntax.index
-         in
-      Prims.op_Hat "#" uu____51606  in
-    Prims.op_Hat (bv.FStar_Syntax_Syntax.ppname).FStar_Ident.idText
-      uu____51604
-  
-let (nm_to_string : FStar_Syntax_Syntax.bv -> Prims.string) =
-  fun bv  ->
-    let uu____51616 = FStar_Options.print_real_names ()  in
-    if uu____51616
->>>>>>> 183df463
+    let uu____71 = FStar_Options.print_real_names ()  in
+    if uu____71
     then bv_to_string bv
     else (bv.FStar_Syntax_Syntax.ppname).FStar_Ident.idText
   
 let (db_to_string : FStar_Syntax_Syntax.bv -> Prims.string) =
   fun bv  ->
-<<<<<<< HEAD
-    let uu____51595 =
-      let uu____51597 = FStar_Util.string_of_int bv.FStar_Syntax_Syntax.index
+    let uu____84 =
+      let uu____86 = FStar_Util.string_of_int bv.FStar_Syntax_Syntax.index
          in
-      Prims.op_Hat "@" uu____51597  in
-    Prims.op_Hat (bv.FStar_Syntax_Syntax.ppname).FStar_Ident.idText
-      uu____51595
-=======
-    let uu____51629 =
-      let uu____51631 = FStar_Util.string_of_int bv.FStar_Syntax_Syntax.index
-         in
-      Prims.op_Hat "@" uu____51631  in
-    Prims.op_Hat (bv.FStar_Syntax_Syntax.ppname).FStar_Ident.idText
-      uu____51629
->>>>>>> 183df463
+      Prims.op_Hat "@" uu____86  in
+    Prims.op_Hat (bv.FStar_Syntax_Syntax.ppname).FStar_Ident.idText uu____84
   
 let (infix_prim_ops : (FStar_Ident.lident * Prims.string) Prims.list) =
   [(FStar_Parser_Const.op_Addition, "+");
@@ -132,11 +86,7 @@
       | FStar_Syntax_Syntax.Tm_fvar fv ->
           FStar_All.pipe_right ps
             (FStar_Util.for_some (FStar_Syntax_Syntax.fv_eq_lid fv))
-<<<<<<< HEAD
-      | uu____51819 -> false
-=======
-      | uu____51853 -> false
->>>>>>> 183df463
+      | uu____308 -> false
   
 let (get_lid :
   FStar_Syntax_Syntax.term' FStar_Syntax_Syntax.syntax -> FStar_Ident.lident)
@@ -145,11 +95,7 @@
     match f.FStar_Syntax_Syntax.n with
     | FStar_Syntax_Syntax.Tm_fvar fv ->
         (fv.FStar_Syntax_Syntax.fv_name).FStar_Syntax_Syntax.v
-<<<<<<< HEAD
-    | uu____51832 -> failwith "get_lid"
-=======
-    | uu____51866 -> failwith "get_lid"
->>>>>>> 183df463
+    | uu____321 -> failwith "get_lid"
   
 let (is_infix_prim_op : FStar_Syntax_Syntax.term -> Prims.bool) =
   fun e  ->
@@ -178,128 +124,67 @@
 let (is_lex_top : exp -> Prims.bool) =
   fun f  -> is_prim_op [FStar_Parser_Const.lextop_lid] f 
 let is_inr :
-<<<<<<< HEAD
-  'Auu____51935 'Auu____51936 .
-    ('Auu____51935,'Auu____51936) FStar_Util.either -> Prims.bool
+  'Auu____424 'Auu____425 .
+    ('Auu____424,'Auu____425) FStar_Util.either -> Prims.bool
   =
-  fun uu___430_51946  ->
-    match uu___430_51946 with
-    | FStar_Util.Inl uu____51951 -> false
-    | FStar_Util.Inr uu____51953 -> true
+  fun uu___1_435  ->
+    match uu___1_435 with
+    | FStar_Util.Inl uu____440 -> false
+    | FStar_Util.Inr uu____442 -> true
   
 let filter_imp :
-  'Auu____51960 .
-    ('Auu____51960 * FStar_Syntax_Syntax.arg_qualifier
+  'Auu____449 .
+    ('Auu____449 * FStar_Syntax_Syntax.arg_qualifier
       FStar_Pervasives_Native.option) Prims.list ->
-      ('Auu____51960 * FStar_Syntax_Syntax.arg_qualifier
-=======
-  'Auu____51969 'Auu____51970 .
-    ('Auu____51969,'Auu____51970) FStar_Util.either -> Prims.bool
-  =
-  fun uu___430_51980  ->
-    match uu___430_51980 with
-    | FStar_Util.Inl uu____51985 -> false
-    | FStar_Util.Inr uu____51987 -> true
-  
-let filter_imp :
-  'Auu____51994 .
-    ('Auu____51994 * FStar_Syntax_Syntax.arg_qualifier
-      FStar_Pervasives_Native.option) Prims.list ->
-      ('Auu____51994 * FStar_Syntax_Syntax.arg_qualifier
->>>>>>> 183df463
+      ('Auu____449 * FStar_Syntax_Syntax.arg_qualifier
         FStar_Pervasives_Native.option) Prims.list
   =
   fun a  ->
     FStar_All.pipe_right a
       (FStar_List.filter
-<<<<<<< HEAD
-         (fun uu___431_52015  ->
-            match uu___431_52015 with
-            | (uu____52023,FStar_Pervasives_Native.Some
+         (fun uu___2_504  ->
+            match uu___2_504 with
+            | (uu____512,FStar_Pervasives_Native.Some
                (FStar_Syntax_Syntax.Meta t)) when
                 FStar_Syntax_Util.is_fvar FStar_Parser_Const.tcresolve_lid t
                 -> true
-            | (uu____52030,FStar_Pervasives_Native.Some
-               (FStar_Syntax_Syntax.Implicit uu____52031)) -> false
-            | (uu____52036,FStar_Pervasives_Native.Some
-               (FStar_Syntax_Syntax.Meta uu____52037)) -> false
-            | uu____52043 -> true))
-=======
-         (fun uu___431_52049  ->
-            match uu___431_52049 with
-            | (uu____52057,FStar_Pervasives_Native.Some
-               (FStar_Syntax_Syntax.Meta t)) when
-                FStar_Syntax_Util.is_fvar FStar_Parser_Const.tcresolve_lid t
-                -> true
-            | (uu____52064,FStar_Pervasives_Native.Some
-               (FStar_Syntax_Syntax.Implicit uu____52065)) -> false
-            | (uu____52070,FStar_Pervasives_Native.Some
-               (FStar_Syntax_Syntax.Meta uu____52071)) -> false
-            | uu____52077 -> true))
->>>>>>> 183df463
+            | (uu____519,FStar_Pervasives_Native.Some
+               (FStar_Syntax_Syntax.Implicit uu____520)) -> false
+            | (uu____525,FStar_Pervasives_Native.Some
+               (FStar_Syntax_Syntax.Meta uu____526)) -> false
+            | uu____532 -> true))
   
 let rec (reconstruct_lex :
   exp -> exp Prims.list FStar_Pervasives_Native.option) =
   fun e  ->
-<<<<<<< HEAD
-    let uu____52061 =
-      let uu____52062 = FStar_Syntax_Subst.compress e  in
-      uu____52062.FStar_Syntax_Syntax.n  in
-    match uu____52061 with
+    let uu____550 =
+      let uu____551 = FStar_Syntax_Subst.compress e  in
+      uu____551.FStar_Syntax_Syntax.n  in
+    match uu____550 with
     | FStar_Syntax_Syntax.Tm_app (f,args) ->
         let args1 = filter_imp args  in
         let exps = FStar_List.map FStar_Pervasives_Native.fst args1  in
-        let uu____52123 =
+        let uu____612 =
           (is_lex_cons f) &&
             ((FStar_List.length exps) = (Prims.parse_int "2"))
            in
-        if uu____52123
+        if uu____612
         then
-          let uu____52132 =
-            let uu____52137 = FStar_List.nth exps (Prims.parse_int "1")  in
-            reconstruct_lex uu____52137  in
-          (match uu____52132 with
+          let uu____621 =
+            let uu____626 = FStar_List.nth exps (Prims.parse_int "1")  in
+            reconstruct_lex uu____626  in
+          (match uu____621 with
            | FStar_Pervasives_Native.Some xs ->
-               let uu____52148 =
-                 let uu____52151 = FStar_List.nth exps (Prims.parse_int "0")
+               let uu____637 =
+                 let uu____640 = FStar_List.nth exps (Prims.parse_int "0")
                     in
-                 uu____52151 :: xs  in
-               FStar_Pervasives_Native.Some uu____52148
+                 uu____640 :: xs  in
+               FStar_Pervasives_Native.Some uu____637
            | FStar_Pervasives_Native.None  -> FStar_Pervasives_Native.None)
         else FStar_Pervasives_Native.None
-    | uu____52163 ->
-        let uu____52164 = is_lex_top e  in
-        if uu____52164
-=======
-    let uu____52095 =
-      let uu____52096 = FStar_Syntax_Subst.compress e  in
-      uu____52096.FStar_Syntax_Syntax.n  in
-    match uu____52095 with
-    | FStar_Syntax_Syntax.Tm_app (f,args) ->
-        let args1 = filter_imp args  in
-        let exps = FStar_List.map FStar_Pervasives_Native.fst args1  in
-        let uu____52157 =
-          (is_lex_cons f) &&
-            ((FStar_List.length exps) = (Prims.parse_int "2"))
-           in
-        if uu____52157
-        then
-          let uu____52166 =
-            let uu____52171 = FStar_List.nth exps (Prims.parse_int "1")  in
-            reconstruct_lex uu____52171  in
-          (match uu____52166 with
-           | FStar_Pervasives_Native.Some xs ->
-               let uu____52182 =
-                 let uu____52185 = FStar_List.nth exps (Prims.parse_int "0")
-                    in
-                 uu____52185 :: xs  in
-               FStar_Pervasives_Native.Some uu____52182
-           | FStar_Pervasives_Native.None  -> FStar_Pervasives_Native.None)
-        else FStar_Pervasives_Native.None
-    | uu____52197 ->
-        let uu____52198 = is_lex_top e  in
-        if uu____52198
->>>>>>> 183df463
+    | uu____652 ->
+        let uu____653 = is_lex_top e  in
+        if uu____653
         then FStar_Pervasives_Native.Some []
         else FStar_Pervasives_Native.None
   
@@ -309,11 +194,7 @@
       match l with
       | [] -> failwith "blah"
       | hd1::tl1 ->
-<<<<<<< HEAD
-          let uu____52212 = f hd1  in if uu____52212 then hd1 else find f tl1
-=======
-          let uu____52246 = f hd1  in if uu____52246 then hd1 else find f tl1
->>>>>>> 183df463
+          let uu____701 = f hd1  in if uu____701 then hd1 else find f tl1
   
 let (find_lid :
   FStar_Ident.lident ->
@@ -321,134 +202,67 @@
   =
   fun x  ->
     fun xs  ->
-<<<<<<< HEAD
-      let uu____52244 =
-=======
-      let uu____52278 =
->>>>>>> 183df463
+      let uu____733 =
         find
           (fun p  -> FStar_Ident.lid_equals x (FStar_Pervasives_Native.fst p))
           xs
          in
-<<<<<<< HEAD
-      FStar_Pervasives_Native.snd uu____52244
-=======
-      FStar_Pervasives_Native.snd uu____52278
->>>>>>> 183df463
+      FStar_Pervasives_Native.snd uu____733
   
 let (infix_prim_op_to_string :
   FStar_Syntax_Syntax.term' FStar_Syntax_Syntax.syntax -> Prims.string) =
-  fun e  ->
-<<<<<<< HEAD
-    let uu____52275 = get_lid e  in find_lid uu____52275 infix_prim_ops
-=======
-    let uu____52309 = get_lid e  in find_lid uu____52309 infix_prim_ops
->>>>>>> 183df463
-  
+  fun e  -> let uu____764 = get_lid e  in find_lid uu____764 infix_prim_ops 
 let (unary_prim_op_to_string :
   FStar_Syntax_Syntax.term' FStar_Syntax_Syntax.syntax -> Prims.string) =
-  fun e  ->
-<<<<<<< HEAD
-    let uu____52287 = get_lid e  in find_lid uu____52287 unary_prim_ops
-  
+  fun e  -> let uu____776 = get_lid e  in find_lid uu____776 unary_prim_ops 
 let (quant_to_string :
   FStar_Syntax_Syntax.term' FStar_Syntax_Syntax.syntax -> Prims.string) =
-  fun t  -> let uu____52299 = get_lid t  in find_lid uu____52299 quants 
+  fun t  -> let uu____788 = get_lid t  in find_lid uu____788 quants 
 let (const_to_string : FStar_Const.sconst -> Prims.string) =
   fun x  -> FStar_Parser_Const.const_to_string x 
 let (lbname_to_string : FStar_Syntax_Syntax.lbname -> Prims.string) =
-  fun uu___432_52313  ->
-    match uu___432_52313 with
-=======
-    let uu____52321 = get_lid e  in find_lid uu____52321 unary_prim_ops
-  
-let (quant_to_string :
-  FStar_Syntax_Syntax.term' FStar_Syntax_Syntax.syntax -> Prims.string) =
-  fun t  -> let uu____52333 = get_lid t  in find_lid uu____52333 quants 
-let (const_to_string : FStar_Const.sconst -> Prims.string) =
-  fun x  -> FStar_Parser_Const.const_to_string x 
-let (lbname_to_string : FStar_Syntax_Syntax.lbname -> Prims.string) =
-  fun uu___432_52347  ->
-    match uu___432_52347 with
->>>>>>> 183df463
+  fun uu___3_802  ->
+    match uu___3_802 with
     | FStar_Util.Inl l -> bv_to_string l
     | FStar_Util.Inr l ->
         lid_to_string (l.FStar_Syntax_Syntax.fv_name).FStar_Syntax_Syntax.v
   
 let (uvar_to_string : FStar_Syntax_Syntax.uvar -> Prims.string) =
   fun u  ->
-<<<<<<< HEAD
-    let uu____52324 = FStar_Options.hide_uvar_nums ()  in
-    if uu____52324
+    let uu____813 = FStar_Options.hide_uvar_nums ()  in
+    if uu____813
     then "?"
     else
-      (let uu____52331 =
-         let uu____52333 = FStar_Syntax_Unionfind.uvar_id u  in
-         FStar_All.pipe_right uu____52333 FStar_Util.string_of_int  in
-       Prims.op_Hat "?" uu____52331)
+      (let uu____820 =
+         let uu____822 = FStar_Syntax_Unionfind.uvar_id u  in
+         FStar_All.pipe_right uu____822 FStar_Util.string_of_int  in
+       Prims.op_Hat "?" uu____820)
   
 let (version_to_string : FStar_Syntax_Syntax.version -> Prims.string) =
   fun v1  ->
-    let uu____52345 = FStar_Util.string_of_int v1.FStar_Syntax_Syntax.major
-       in
-    let uu____52347 = FStar_Util.string_of_int v1.FStar_Syntax_Syntax.minor
-       in
-    FStar_Util.format2 "%s.%s" uu____52345 uu____52347
-=======
-    let uu____52358 = FStar_Options.hide_uvar_nums ()  in
-    if uu____52358
-    then "?"
-    else
-      (let uu____52365 =
-         let uu____52367 = FStar_Syntax_Unionfind.uvar_id u  in
-         FStar_All.pipe_right uu____52367 FStar_Util.string_of_int  in
-       Prims.op_Hat "?" uu____52365)
-  
-let (version_to_string : FStar_Syntax_Syntax.version -> Prims.string) =
-  fun v1  ->
-    let uu____52379 = FStar_Util.string_of_int v1.FStar_Syntax_Syntax.major
-       in
-    let uu____52381 = FStar_Util.string_of_int v1.FStar_Syntax_Syntax.minor
-       in
-    FStar_Util.format2 "%s.%s" uu____52379 uu____52381
->>>>>>> 183df463
+    let uu____834 = FStar_Util.string_of_int v1.FStar_Syntax_Syntax.major  in
+    let uu____836 = FStar_Util.string_of_int v1.FStar_Syntax_Syntax.minor  in
+    FStar_Util.format2 "%s.%s" uu____834 uu____836
   
 let (univ_uvar_to_string :
   (FStar_Syntax_Syntax.universe FStar_Pervasives_Native.option
     FStar_Unionfind.p_uvar * FStar_Syntax_Syntax.version) -> Prims.string)
   =
   fun u  ->
-<<<<<<< HEAD
-    let uu____52373 = FStar_Options.hide_uvar_nums ()  in
-    if uu____52373
+    let uu____862 = FStar_Options.hide_uvar_nums ()  in
+    if uu____862
     then "?"
     else
-      (let uu____52380 =
-         let uu____52382 =
-           let uu____52384 = FStar_Syntax_Unionfind.univ_uvar_id u  in
-           FStar_All.pipe_right uu____52384 FStar_Util.string_of_int  in
-         let uu____52388 =
-           let uu____52390 =
-             version_to_string (FStar_Pervasives_Native.snd u)  in
-           Prims.op_Hat ":" uu____52390  in
-         Prims.op_Hat uu____52382 uu____52388  in
-       Prims.op_Hat "?" uu____52380)
-=======
-    let uu____52407 = FStar_Options.hide_uvar_nums ()  in
-    if uu____52407
-    then "?"
-    else
-      (let uu____52414 =
-         let uu____52416 =
-           let uu____52418 = FStar_Syntax_Unionfind.univ_uvar_id u  in
-           FStar_All.pipe_right uu____52418 FStar_Util.string_of_int  in
-         let uu____52422 =
-           let uu____52424 =
-             version_to_string (FStar_Pervasives_Native.snd u)  in
-           Prims.op_Hat ":" uu____52424  in
-         Prims.op_Hat uu____52416 uu____52422  in
-       Prims.op_Hat "?" uu____52414)
->>>>>>> 183df463
+      (let uu____869 =
+         let uu____871 =
+           let uu____873 = FStar_Syntax_Unionfind.univ_uvar_id u  in
+           FStar_All.pipe_right uu____873 FStar_Util.string_of_int  in
+         let uu____877 =
+           let uu____879 = version_to_string (FStar_Pervasives_Native.snd u)
+              in
+           Prims.op_Hat ":" uu____879  in
+         Prims.op_Hat uu____871 uu____877  in
+       Prims.op_Hat "?" uu____869)
   
 let rec (int_of_univ :
   Prims.int ->
@@ -458,104 +272,54 @@
   =
   fun n1  ->
     fun u  ->
-<<<<<<< HEAD
-      let uu____52418 = FStar_Syntax_Subst.compress_univ u  in
-      match uu____52418 with
+      let uu____907 = FStar_Syntax_Subst.compress_univ u  in
+      match uu____907 with
       | FStar_Syntax_Syntax.U_zero  -> (n1, FStar_Pervasives_Native.None)
       | FStar_Syntax_Syntax.U_succ u1 ->
           int_of_univ (n1 + (Prims.parse_int "1")) u1
-      | uu____52431 -> (n1, (FStar_Pervasives_Native.Some u))
+      | uu____920 -> (n1, (FStar_Pervasives_Native.Some u))
   
 let rec (univ_to_string : FStar_Syntax_Syntax.universe -> Prims.string) =
   fun u  ->
-    let uu____52442 = FStar_Syntax_Subst.compress_univ u  in
-    match uu____52442 with
+    let uu____931 = FStar_Syntax_Subst.compress_univ u  in
+    match uu____931 with
     | FStar_Syntax_Syntax.U_unif u1 ->
-        let uu____52453 = univ_uvar_to_string u1  in
-        Prims.op_Hat "U_unif " uu____52453
+        let uu____942 = univ_uvar_to_string u1  in
+        Prims.op_Hat "U_unif " uu____942
     | FStar_Syntax_Syntax.U_name x ->
         Prims.op_Hat "U_name " x.FStar_Ident.idText
     | FStar_Syntax_Syntax.U_bvar x ->
-        let uu____52460 = FStar_Util.string_of_int x  in
-        Prims.op_Hat "@" uu____52460
+        let uu____949 = FStar_Util.string_of_int x  in
+        Prims.op_Hat "@" uu____949
     | FStar_Syntax_Syntax.U_zero  -> "0"
     | FStar_Syntax_Syntax.U_succ u1 ->
-        let uu____52465 = int_of_univ (Prims.parse_int "1") u1  in
-        (match uu____52465 with
+        let uu____954 = int_of_univ (Prims.parse_int "1") u1  in
+        (match uu____954 with
          | (n1,FStar_Pervasives_Native.None ) -> FStar_Util.string_of_int n1
          | (n1,FStar_Pervasives_Native.Some u2) ->
-             let uu____52486 = univ_to_string u2  in
-             let uu____52488 = FStar_Util.string_of_int n1  in
-             FStar_Util.format2 "(%s + %s)" uu____52486 uu____52488)
+             let uu____975 = univ_to_string u2  in
+             let uu____977 = FStar_Util.string_of_int n1  in
+             FStar_Util.format2 "(%s + %s)" uu____975 uu____977)
     | FStar_Syntax_Syntax.U_max us ->
-        let uu____52494 =
-          let uu____52496 = FStar_List.map univ_to_string us  in
-          FStar_All.pipe_right uu____52496 (FStar_String.concat ", ")  in
-        FStar_Util.format1 "(max %s)" uu____52494
-=======
-      let uu____52452 = FStar_Syntax_Subst.compress_univ u  in
-      match uu____52452 with
-      | FStar_Syntax_Syntax.U_zero  -> (n1, FStar_Pervasives_Native.None)
-      | FStar_Syntax_Syntax.U_succ u1 ->
-          int_of_univ (n1 + (Prims.parse_int "1")) u1
-      | uu____52465 -> (n1, (FStar_Pervasives_Native.Some u))
-  
-let rec (univ_to_string : FStar_Syntax_Syntax.universe -> Prims.string) =
-  fun u  ->
-    let uu____52476 = FStar_Syntax_Subst.compress_univ u  in
-    match uu____52476 with
-    | FStar_Syntax_Syntax.U_unif u1 ->
-        let uu____52487 = univ_uvar_to_string u1  in
-        Prims.op_Hat "U_unif " uu____52487
-    | FStar_Syntax_Syntax.U_name x ->
-        Prims.op_Hat "U_name " x.FStar_Ident.idText
-    | FStar_Syntax_Syntax.U_bvar x ->
-        let uu____52494 = FStar_Util.string_of_int x  in
-        Prims.op_Hat "@" uu____52494
-    | FStar_Syntax_Syntax.U_zero  -> "0"
-    | FStar_Syntax_Syntax.U_succ u1 ->
-        let uu____52499 = int_of_univ (Prims.parse_int "1") u1  in
-        (match uu____52499 with
-         | (n1,FStar_Pervasives_Native.None ) -> FStar_Util.string_of_int n1
-         | (n1,FStar_Pervasives_Native.Some u2) ->
-             let uu____52520 = univ_to_string u2  in
-             let uu____52522 = FStar_Util.string_of_int n1  in
-             FStar_Util.format2 "(%s + %s)" uu____52520 uu____52522)
-    | FStar_Syntax_Syntax.U_max us ->
-        let uu____52528 =
-          let uu____52530 = FStar_List.map univ_to_string us  in
-          FStar_All.pipe_right uu____52530 (FStar_String.concat ", ")  in
-        FStar_Util.format1 "(max %s)" uu____52528
->>>>>>> 183df463
+        let uu____983 =
+          let uu____985 = FStar_List.map univ_to_string us  in
+          FStar_All.pipe_right uu____985 (FStar_String.concat ", ")  in
+        FStar_Util.format1 "(max %s)" uu____983
     | FStar_Syntax_Syntax.U_unknown  -> "unknown"
   
 let (univs_to_string : FStar_Syntax_Syntax.universes -> Prims.string) =
   fun us  ->
-<<<<<<< HEAD
-    let uu____52515 = FStar_List.map univ_to_string us  in
-    FStar_All.pipe_right uu____52515 (FStar_String.concat ", ")
+    let uu____1004 = FStar_List.map univ_to_string us  in
+    FStar_All.pipe_right uu____1004 (FStar_String.concat ", ")
   
 let (univ_names_to_string : FStar_Syntax_Syntax.univ_names -> Prims.string) =
   fun us  ->
-    let uu____52532 = FStar_List.map (fun x  -> x.FStar_Ident.idText) us  in
-    FStar_All.pipe_right uu____52532 (FStar_String.concat ", ")
+    let uu____1021 = FStar_List.map (fun x  -> x.FStar_Ident.idText) us  in
+    FStar_All.pipe_right uu____1021 (FStar_String.concat ", ")
   
 let (qual_to_string : FStar_Syntax_Syntax.qualifier -> Prims.string) =
-  fun uu___433_52550  ->
-    match uu___433_52550 with
-=======
-    let uu____52549 = FStar_List.map univ_to_string us  in
-    FStar_All.pipe_right uu____52549 (FStar_String.concat ", ")
-  
-let (univ_names_to_string : FStar_Syntax_Syntax.univ_names -> Prims.string) =
-  fun us  ->
-    let uu____52566 = FStar_List.map (fun x  -> x.FStar_Ident.idText) us  in
-    FStar_All.pipe_right uu____52566 (FStar_String.concat ", ")
-  
-let (qual_to_string : FStar_Syntax_Syntax.qualifier -> Prims.string) =
-  fun uu___433_52584  ->
-    match uu___433_52584 with
->>>>>>> 183df463
+  fun uu___4_1039  ->
+    match uu___4_1039 with
     | FStar_Syntax_Syntax.Assumption  -> "assume"
     | FStar_Syntax_Syntax.New  -> "new"
     | FStar_Syntax_Syntax.Private  -> "private"
@@ -570,69 +334,35 @@
     | FStar_Syntax_Syntax.Logic  -> "logic"
     | FStar_Syntax_Syntax.TotalEffect  -> "total"
     | FStar_Syntax_Syntax.Discriminator l ->
-<<<<<<< HEAD
-        let uu____52566 = lid_to_string l  in
-        FStar_Util.format1 "(Discriminator %s)" uu____52566
+        let uu____1055 = lid_to_string l  in
+        FStar_Util.format1 "(Discriminator %s)" uu____1055
     | FStar_Syntax_Syntax.Projector (l,x) ->
-        let uu____52571 = lid_to_string l  in
-        FStar_Util.format2 "(Projector %s %s)" uu____52571
+        let uu____1060 = lid_to_string l  in
+        FStar_Util.format2 "(Projector %s %s)" uu____1060
           x.FStar_Ident.idText
     | FStar_Syntax_Syntax.RecordType (ns,fns) ->
-        let uu____52584 =
-          let uu____52586 = FStar_Ident.path_of_ns ns  in
-          FStar_Ident.text_of_path uu____52586  in
-        let uu____52587 =
-          let uu____52589 =
+        let uu____1073 =
+          let uu____1075 = FStar_Ident.path_of_ns ns  in
+          FStar_Ident.text_of_path uu____1075  in
+        let uu____1076 =
+          let uu____1078 =
             FStar_All.pipe_right fns (FStar_List.map FStar_Ident.text_of_id)
              in
-          FStar_All.pipe_right uu____52589 (FStar_String.concat ", ")  in
-        FStar_Util.format2 "(RecordType %s %s)" uu____52584 uu____52587
+          FStar_All.pipe_right uu____1078 (FStar_String.concat ", ")  in
+        FStar_Util.format2 "(RecordType %s %s)" uu____1073 uu____1076
     | FStar_Syntax_Syntax.RecordConstructor (ns,fns) ->
-        let uu____52615 =
-          let uu____52617 = FStar_Ident.path_of_ns ns  in
-          FStar_Ident.text_of_path uu____52617  in
-        let uu____52618 =
-          let uu____52620 =
+        let uu____1104 =
+          let uu____1106 = FStar_Ident.path_of_ns ns  in
+          FStar_Ident.text_of_path uu____1106  in
+        let uu____1107 =
+          let uu____1109 =
             FStar_All.pipe_right fns (FStar_List.map FStar_Ident.text_of_id)
              in
-          FStar_All.pipe_right uu____52620 (FStar_String.concat ", ")  in
-        FStar_Util.format2 "(RecordConstructor %s %s)" uu____52615
-          uu____52618
+          FStar_All.pipe_right uu____1109 (FStar_String.concat ", ")  in
+        FStar_Util.format2 "(RecordConstructor %s %s)" uu____1104 uu____1107
     | FStar_Syntax_Syntax.Action eff_lid ->
-        let uu____52637 = lid_to_string eff_lid  in
-        FStar_Util.format1 "(Action %s)" uu____52637
-=======
-        let uu____52600 = lid_to_string l  in
-        FStar_Util.format1 "(Discriminator %s)" uu____52600
-    | FStar_Syntax_Syntax.Projector (l,x) ->
-        let uu____52605 = lid_to_string l  in
-        FStar_Util.format2 "(Projector %s %s)" uu____52605
-          x.FStar_Ident.idText
-    | FStar_Syntax_Syntax.RecordType (ns,fns) ->
-        let uu____52618 =
-          let uu____52620 = FStar_Ident.path_of_ns ns  in
-          FStar_Ident.text_of_path uu____52620  in
-        let uu____52621 =
-          let uu____52623 =
-            FStar_All.pipe_right fns (FStar_List.map FStar_Ident.text_of_id)
-             in
-          FStar_All.pipe_right uu____52623 (FStar_String.concat ", ")  in
-        FStar_Util.format2 "(RecordType %s %s)" uu____52618 uu____52621
-    | FStar_Syntax_Syntax.RecordConstructor (ns,fns) ->
-        let uu____52649 =
-          let uu____52651 = FStar_Ident.path_of_ns ns  in
-          FStar_Ident.text_of_path uu____52651  in
-        let uu____52652 =
-          let uu____52654 =
-            FStar_All.pipe_right fns (FStar_List.map FStar_Ident.text_of_id)
-             in
-          FStar_All.pipe_right uu____52654 (FStar_String.concat ", ")  in
-        FStar_Util.format2 "(RecordConstructor %s %s)" uu____52649
-          uu____52652
-    | FStar_Syntax_Syntax.Action eff_lid ->
-        let uu____52671 = lid_to_string eff_lid  in
-        FStar_Util.format1 "(Action %s)" uu____52671
->>>>>>> 183df463
+        let uu____1126 = lid_to_string eff_lid  in
+        FStar_Util.format1 "(Action %s)" uu____1126
     | FStar_Syntax_Syntax.ExceptionConstructor  -> "ExceptionConstructor"
     | FStar_Syntax_Syntax.HasMaskedEffect  -> "HasMaskedEffect"
     | FStar_Syntax_Syntax.Effect  -> "Effect"
@@ -646,32 +376,19 @@
   fun quals  ->
     match quals with
     | [] -> ""
-<<<<<<< HEAD
-    | uu____52660 ->
-        let uu____52663 =
+    | uu____1149 ->
+        let uu____1152 =
           FStar_All.pipe_right quals (FStar_List.map qual_to_string)  in
-        FStar_All.pipe_right uu____52663 (FStar_String.concat " ")
-=======
-    | uu____52694 ->
-        let uu____52697 =
-          FStar_All.pipe_right quals (FStar_List.map qual_to_string)  in
-        FStar_All.pipe_right uu____52697 (FStar_String.concat " ")
->>>>>>> 183df463
+        FStar_All.pipe_right uu____1152 (FStar_String.concat " ")
   
 let (quals_to_string' :
   FStar_Syntax_Syntax.qualifier Prims.list -> Prims.string) =
   fun quals  ->
     match quals with
     | [] -> ""
-<<<<<<< HEAD
-    | uu____52691 ->
-        let uu____52694 = quals_to_string quals  in
-        Prims.op_Hat uu____52694 " "
-=======
-    | uu____52725 ->
-        let uu____52728 = quals_to_string quals  in
-        Prims.op_Hat uu____52728 " "
->>>>>>> 183df463
+    | uu____1180 ->
+        let uu____1183 = quals_to_string quals  in
+        Prims.op_Hat uu____1183 " "
   
 let (paren : Prims.string -> Prims.string) =
   fun s  -> Prims.op_Hat "(" (Prims.op_Hat s ")") 
@@ -679,109 +396,56 @@
   fun t  ->
     match t.FStar_Syntax_Syntax.n with
     | FStar_Syntax_Syntax.Tm_bvar x ->
-<<<<<<< HEAD
-        let uu____52890 = db_to_string x  in
-        Prims.op_Hat "Tm_bvar: " uu____52890
+        let uu____1379 = db_to_string x  in
+        Prims.op_Hat "Tm_bvar: " uu____1379
     | FStar_Syntax_Syntax.Tm_name x ->
-        let uu____52894 = nm_to_string x  in
-        Prims.op_Hat "Tm_name: " uu____52894
+        let uu____1383 = nm_to_string x  in
+        Prims.op_Hat "Tm_name: " uu____1383
     | FStar_Syntax_Syntax.Tm_fvar x ->
-        let uu____52898 =
+        let uu____1387 =
           lid_to_string (x.FStar_Syntax_Syntax.fv_name).FStar_Syntax_Syntax.v
            in
-        Prims.op_Hat "Tm_fvar: " uu____52898
-    | FStar_Syntax_Syntax.Tm_uinst uu____52901 -> "Tm_uinst"
-    | FStar_Syntax_Syntax.Tm_constant uu____52909 -> "Tm_constant"
-    | FStar_Syntax_Syntax.Tm_type uu____52911 -> "Tm_type"
+        Prims.op_Hat "Tm_fvar: " uu____1387
+    | FStar_Syntax_Syntax.Tm_uinst uu____1390 -> "Tm_uinst"
+    | FStar_Syntax_Syntax.Tm_constant uu____1398 -> "Tm_constant"
+    | FStar_Syntax_Syntax.Tm_type uu____1400 -> "Tm_type"
     | FStar_Syntax_Syntax.Tm_quoted
-        (uu____52913,{
-                       FStar_Syntax_Syntax.qkind =
-                         FStar_Syntax_Syntax.Quote_static ;
-                       FStar_Syntax_Syntax.antiquotes = uu____52914;_})
+        (uu____1402,{
+                      FStar_Syntax_Syntax.qkind =
+                        FStar_Syntax_Syntax.Quote_static ;
+                      FStar_Syntax_Syntax.antiquotes = uu____1403;_})
         -> "Tm_quoted (static)"
     | FStar_Syntax_Syntax.Tm_quoted
-        (uu____52928,{
-                       FStar_Syntax_Syntax.qkind =
-                         FStar_Syntax_Syntax.Quote_dynamic ;
-                       FStar_Syntax_Syntax.antiquotes = uu____52929;_})
+        (uu____1417,{
+                      FStar_Syntax_Syntax.qkind =
+                        FStar_Syntax_Syntax.Quote_dynamic ;
+                      FStar_Syntax_Syntax.antiquotes = uu____1418;_})
         -> "Tm_quoted (dynamic)"
-    | FStar_Syntax_Syntax.Tm_abs uu____52943 -> "Tm_abs"
-    | FStar_Syntax_Syntax.Tm_arrow uu____52963 -> "Tm_arrow"
-    | FStar_Syntax_Syntax.Tm_refine uu____52979 -> "Tm_refine"
-    | FStar_Syntax_Syntax.Tm_app uu____52987 -> "Tm_app"
-    | FStar_Syntax_Syntax.Tm_match uu____53005 -> "Tm_match"
-    | FStar_Syntax_Syntax.Tm_ascribed uu____53029 -> "Tm_ascribed"
-    | FStar_Syntax_Syntax.Tm_let uu____53057 -> "Tm_let"
-    | FStar_Syntax_Syntax.Tm_uvar uu____53072 -> "Tm_uvar"
-    | FStar_Syntax_Syntax.Tm_delayed (uu____53086,m) ->
-        let uu____53124 = FStar_ST.op_Bang m  in
-        (match uu____53124 with
+    | FStar_Syntax_Syntax.Tm_abs uu____1432 -> "Tm_abs"
+    | FStar_Syntax_Syntax.Tm_arrow uu____1452 -> "Tm_arrow"
+    | FStar_Syntax_Syntax.Tm_refine uu____1468 -> "Tm_refine"
+    | FStar_Syntax_Syntax.Tm_app uu____1476 -> "Tm_app"
+    | FStar_Syntax_Syntax.Tm_match uu____1494 -> "Tm_match"
+    | FStar_Syntax_Syntax.Tm_ascribed uu____1518 -> "Tm_ascribed"
+    | FStar_Syntax_Syntax.Tm_let uu____1546 -> "Tm_let"
+    | FStar_Syntax_Syntax.Tm_uvar uu____1561 -> "Tm_uvar"
+    | FStar_Syntax_Syntax.Tm_delayed (uu____1575,m) ->
+        let uu____1613 = FStar_ST.op_Bang m  in
+        (match uu____1613 with
          | FStar_Pervasives_Native.None  -> "Tm_delayed"
-         | FStar_Pervasives_Native.Some uu____53160 -> "Tm_delayed-resolved")
-    | FStar_Syntax_Syntax.Tm_meta (uu____53166,m) ->
-        let uu____53172 = metadata_to_string m  in
-        Prims.op_Hat "Tm_meta:" uu____53172
+         | FStar_Pervasives_Native.Some uu____1649 -> "Tm_delayed-resolved")
+    | FStar_Syntax_Syntax.Tm_meta (uu____1655,m) ->
+        let uu____1661 = metadata_to_string m  in
+        Prims.op_Hat "Tm_meta:" uu____1661
     | FStar_Syntax_Syntax.Tm_unknown  -> "Tm_unknown"
-    | FStar_Syntax_Syntax.Tm_lazy uu____53176 -> "Tm_lazy"
+    | FStar_Syntax_Syntax.Tm_lazy uu____1665 -> "Tm_lazy"
 
 and (term_to_string : FStar_Syntax_Syntax.term -> Prims.string) =
   fun x  ->
-    let uu____53179 =
-      let uu____53181 = FStar_Options.ugly ()  in
-      Prims.op_Negation uu____53181  in
-    if uu____53179
-=======
-        let uu____52924 = db_to_string x  in
-        Prims.op_Hat "Tm_bvar: " uu____52924
-    | FStar_Syntax_Syntax.Tm_name x ->
-        let uu____52928 = nm_to_string x  in
-        Prims.op_Hat "Tm_name: " uu____52928
-    | FStar_Syntax_Syntax.Tm_fvar x ->
-        let uu____52932 =
-          lid_to_string (x.FStar_Syntax_Syntax.fv_name).FStar_Syntax_Syntax.v
-           in
-        Prims.op_Hat "Tm_fvar: " uu____52932
-    | FStar_Syntax_Syntax.Tm_uinst uu____52935 -> "Tm_uinst"
-    | FStar_Syntax_Syntax.Tm_constant uu____52943 -> "Tm_constant"
-    | FStar_Syntax_Syntax.Tm_type uu____52945 -> "Tm_type"
-    | FStar_Syntax_Syntax.Tm_quoted
-        (uu____52947,{
-                       FStar_Syntax_Syntax.qkind =
-                         FStar_Syntax_Syntax.Quote_static ;
-                       FStar_Syntax_Syntax.antiquotes = uu____52948;_})
-        -> "Tm_quoted (static)"
-    | FStar_Syntax_Syntax.Tm_quoted
-        (uu____52962,{
-                       FStar_Syntax_Syntax.qkind =
-                         FStar_Syntax_Syntax.Quote_dynamic ;
-                       FStar_Syntax_Syntax.antiquotes = uu____52963;_})
-        -> "Tm_quoted (dynamic)"
-    | FStar_Syntax_Syntax.Tm_abs uu____52977 -> "Tm_abs"
-    | FStar_Syntax_Syntax.Tm_arrow uu____52997 -> "Tm_arrow"
-    | FStar_Syntax_Syntax.Tm_refine uu____53013 -> "Tm_refine"
-    | FStar_Syntax_Syntax.Tm_app uu____53021 -> "Tm_app"
-    | FStar_Syntax_Syntax.Tm_match uu____53039 -> "Tm_match"
-    | FStar_Syntax_Syntax.Tm_ascribed uu____53063 -> "Tm_ascribed"
-    | FStar_Syntax_Syntax.Tm_let uu____53091 -> "Tm_let"
-    | FStar_Syntax_Syntax.Tm_uvar uu____53106 -> "Tm_uvar"
-    | FStar_Syntax_Syntax.Tm_delayed (uu____53120,m) ->
-        let uu____53158 = FStar_ST.op_Bang m  in
-        (match uu____53158 with
-         | FStar_Pervasives_Native.None  -> "Tm_delayed"
-         | FStar_Pervasives_Native.Some uu____53194 -> "Tm_delayed-resolved")
-    | FStar_Syntax_Syntax.Tm_meta (uu____53200,m) ->
-        let uu____53206 = metadata_to_string m  in
-        Prims.op_Hat "Tm_meta:" uu____53206
-    | FStar_Syntax_Syntax.Tm_unknown  -> "Tm_unknown"
-    | FStar_Syntax_Syntax.Tm_lazy uu____53210 -> "Tm_lazy"
-
-and (term_to_string : FStar_Syntax_Syntax.term -> Prims.string) =
-  fun x  ->
-    let uu____53213 =
-      let uu____53215 = FStar_Options.ugly ()  in
-      Prims.op_Negation uu____53215  in
-    if uu____53213
->>>>>>> 183df463
+    let uu____1668 =
+      let uu____1670 = FStar_Options.ugly ()  in Prims.op_Negation uu____1670
+       in
+    if uu____1668
     then
       let e = FStar_Syntax_Resugar.resugar_term x  in
       let d = FStar_Parser_ToDocument.term_to_document e  in
@@ -790,718 +454,361 @@
     else
       (let x1 = FStar_Syntax_Subst.compress x  in
        let x2 =
-<<<<<<< HEAD
-         let uu____53195 = FStar_Options.print_implicits ()  in
-         if uu____53195 then x1 else FStar_Syntax_Util.unmeta x1  in
+         let uu____1684 = FStar_Options.print_implicits ()  in
+         if uu____1684 then x1 else FStar_Syntax_Util.unmeta x1  in
        match x2.FStar_Syntax_Syntax.n with
-       | FStar_Syntax_Syntax.Tm_delayed uu____53203 -> failwith "impossible"
-       | FStar_Syntax_Syntax.Tm_app (uu____53228,[]) ->
-=======
-         let uu____53229 = FStar_Options.print_implicits ()  in
-         if uu____53229 then x1 else FStar_Syntax_Util.unmeta x1  in
-       match x2.FStar_Syntax_Syntax.n with
-       | FStar_Syntax_Syntax.Tm_delayed uu____53237 -> failwith "impossible"
-       | FStar_Syntax_Syntax.Tm_app (uu____53262,[]) ->
->>>>>>> 183df463
-           failwith "Empty args!"
+       | FStar_Syntax_Syntax.Tm_delayed uu____1692 -> failwith "impossible"
+       | FStar_Syntax_Syntax.Tm_app (uu____1717,[]) -> failwith "Empty args!"
        | FStar_Syntax_Syntax.Tm_lazy
            { FStar_Syntax_Syntax.blob = b;
              FStar_Syntax_Syntax.lkind = FStar_Syntax_Syntax.Lazy_embedding
-<<<<<<< HEAD
-               (uu____53254,thunk1);
-             FStar_Syntax_Syntax.ltyp = uu____53256;
-             FStar_Syntax_Syntax.rng = uu____53257;_}
+               (uu____1743,thunk1);
+             FStar_Syntax_Syntax.ltyp = uu____1745;
+             FStar_Syntax_Syntax.rng = uu____1746;_}
            ->
-           let uu____53268 =
-             let uu____53270 =
-               let uu____53272 = FStar_Common.force_thunk thunk1  in
-               term_to_string uu____53272  in
-             Prims.op_Hat uu____53270 "]"  in
-           Prims.op_Hat "[LAZYEMB:" uu____53268
+           let uu____1757 =
+             let uu____1759 =
+               let uu____1761 = FStar_Common.force_thunk thunk1  in
+               term_to_string uu____1761  in
+             Prims.op_Hat uu____1759 "]"  in
+           Prims.op_Hat "[LAZYEMB:" uu____1757
        | FStar_Syntax_Syntax.Tm_lazy i ->
-           let uu____53278 =
-             let uu____53280 =
-               let uu____53282 =
-                 let uu____53283 =
-                   let uu____53292 =
+           let uu____1767 =
+             let uu____1769 =
+               let uu____1771 =
+                 let uu____1772 =
+                   let uu____1781 =
                      FStar_ST.op_Bang FStar_Syntax_Syntax.lazy_chooser  in
-                   FStar_Util.must uu____53292  in
-                 uu____53283 i.FStar_Syntax_Syntax.lkind i  in
-               term_to_string uu____53282  in
-             Prims.op_Hat uu____53280 "]"  in
-           Prims.op_Hat "[lazy:" uu____53278
+                   FStar_Util.must uu____1781  in
+                 uu____1772 i.FStar_Syntax_Syntax.lkind i  in
+               term_to_string uu____1771  in
+             Prims.op_Hat uu____1769 "]"  in
+           Prims.op_Hat "[lazy:" uu____1767
        | FStar_Syntax_Syntax.Tm_quoted (tm,qi) ->
            (match qi.FStar_Syntax_Syntax.qkind with
             | FStar_Syntax_Syntax.Quote_static  ->
-                let print_aq uu____53361 =
-                  match uu____53361 with
+                let print_aq uu____1850 =
+                  match uu____1850 with
                   | (bv,t) ->
-                      let uu____53369 = bv_to_string bv  in
-                      let uu____53371 = term_to_string t  in
-                      FStar_Util.format2 "%s -> %s" uu____53369 uu____53371
+                      let uu____1858 = bv_to_string bv  in
+                      let uu____1860 = term_to_string t  in
+                      FStar_Util.format2 "%s -> %s" uu____1858 uu____1860
                    in
-                let uu____53374 = term_to_string tm  in
-                let uu____53376 =
+                let uu____1863 = term_to_string tm  in
+                let uu____1865 =
                   FStar_Common.string_of_list print_aq
                     qi.FStar_Syntax_Syntax.antiquotes
                    in
-                FStar_Util.format2 "`(%s)%s" uu____53374 uu____53376
+                FStar_Util.format2 "`(%s)%s" uu____1863 uu____1865
             | FStar_Syntax_Syntax.Quote_dynamic  ->
-                let uu____53385 = term_to_string tm  in
-                FStar_Util.format1 "quote (%s)" uu____53385)
+                let uu____1874 = term_to_string tm  in
+                FStar_Util.format1 "quote (%s)" uu____1874)
        | FStar_Syntax_Syntax.Tm_meta (t,FStar_Syntax_Syntax.Meta_pattern ps)
            ->
            let pats =
-             let uu____53408 =
+             let uu____1897 =
                FStar_All.pipe_right ps
                  (FStar_List.map
                     (fun args  ->
-                       let uu____53445 =
+                       let uu____1934 =
                          FStar_All.pipe_right args
                            (FStar_List.map
-                              (fun uu____53470  ->
-                                 match uu____53470 with
-                                 | (t1,uu____53479) -> term_to_string t1))
+                              (fun uu____1959  ->
+                                 match uu____1959 with
+                                 | (t1,uu____1968) -> term_to_string t1))
                           in
-                       FStar_All.pipe_right uu____53445
+                       FStar_All.pipe_right uu____1934
                          (FStar_String.concat "; ")))
                 in
-             FStar_All.pipe_right uu____53408 (FStar_String.concat "\\/")  in
-           let uu____53494 = term_to_string t  in
-           FStar_Util.format2 "{:pattern %s} %s" pats uu____53494
+             FStar_All.pipe_right uu____1897 (FStar_String.concat "\\/")  in
+           let uu____1983 = term_to_string t  in
+           FStar_Util.format2 "{:pattern %s} %s" pats uu____1983
        | FStar_Syntax_Syntax.Tm_meta
            (t,FStar_Syntax_Syntax.Meta_monadic (m,t')) ->
-           let uu____53508 = tag_of_term t  in
-           let uu____53510 = sli m  in
-           let uu____53512 = term_to_string t'  in
-           let uu____53514 = term_to_string t  in
-           FStar_Util.format4 "(Monadic-%s{%s %s} %s)" uu____53508
-             uu____53510 uu____53512 uu____53514
+           let uu____1997 = tag_of_term t  in
+           let uu____1999 = sli m  in
+           let uu____2001 = term_to_string t'  in
+           let uu____2003 = term_to_string t  in
+           FStar_Util.format4 "(Monadic-%s{%s %s} %s)" uu____1997 uu____1999
+             uu____2001 uu____2003
        | FStar_Syntax_Syntax.Tm_meta
            (t,FStar_Syntax_Syntax.Meta_monadic_lift (m0,m1,t')) ->
-           let uu____53529 = tag_of_term t  in
-           let uu____53531 = term_to_string t'  in
-           let uu____53533 = sli m0  in
-           let uu____53535 = sli m1  in
-           let uu____53537 = term_to_string t  in
-           FStar_Util.format5 "(MonadicLift-%s{%s : %s -> %s} %s)"
-             uu____53529 uu____53531 uu____53533 uu____53535 uu____53537
+           let uu____2018 = tag_of_term t  in
+           let uu____2020 = term_to_string t'  in
+           let uu____2022 = sli m0  in
+           let uu____2024 = sli m1  in
+           let uu____2026 = term_to_string t  in
+           FStar_Util.format5 "(MonadicLift-%s{%s : %s -> %s} %s)" uu____2018
+             uu____2020 uu____2022 uu____2024 uu____2026
        | FStar_Syntax_Syntax.Tm_meta
            (t,FStar_Syntax_Syntax.Meta_labeled (l,r,b)) ->
-           let uu____53552 = FStar_Range.string_of_range r  in
-           let uu____53554 = term_to_string t  in
-           FStar_Util.format3 "Meta_labeled(%s, %s){%s}" l uu____53552
-             uu____53554
+           let uu____2041 = FStar_Range.string_of_range r  in
+           let uu____2043 = term_to_string t  in
+           FStar_Util.format3 "Meta_labeled(%s, %s){%s}" l uu____2041
+             uu____2043
        | FStar_Syntax_Syntax.Tm_meta (t,FStar_Syntax_Syntax.Meta_named l) ->
-           let uu____53563 = lid_to_string l  in
-           let uu____53565 =
+           let uu____2052 = lid_to_string l  in
+           let uu____2054 =
              FStar_Range.string_of_range t.FStar_Syntax_Syntax.pos  in
-           let uu____53567 = term_to_string t  in
-           FStar_Util.format3 "Meta_named(%s, %s){%s}" uu____53563
-             uu____53565 uu____53567
+           let uu____2056 = term_to_string t  in
+           FStar_Util.format3 "Meta_named(%s, %s){%s}" uu____2052 uu____2054
+             uu____2056
        | FStar_Syntax_Syntax.Tm_meta
-           (t,FStar_Syntax_Syntax.Meta_desugared uu____53571) ->
-           let uu____53576 = term_to_string t  in
-           FStar_Util.format1 "Meta_desugared{%s}" uu____53576
+           (t,FStar_Syntax_Syntax.Meta_desugared uu____2060) ->
+           let uu____2065 = term_to_string t  in
+           FStar_Util.format1 "Meta_desugared{%s}" uu____2065
        | FStar_Syntax_Syntax.Tm_bvar x3 ->
-           let uu____53580 = db_to_string x3  in
-           let uu____53582 =
-             let uu____53584 =
-               let uu____53586 = tag_of_term x3.FStar_Syntax_Syntax.sort  in
-               Prims.op_Hat uu____53586 ")"  in
-             Prims.op_Hat ":(" uu____53584  in
-           Prims.op_Hat uu____53580 uu____53582
+           let uu____2069 = db_to_string x3  in
+           let uu____2071 =
+             let uu____2073 =
+               let uu____2075 = tag_of_term x3.FStar_Syntax_Syntax.sort  in
+               Prims.op_Hat uu____2075 ")"  in
+             Prims.op_Hat ":(" uu____2073  in
+           Prims.op_Hat uu____2069 uu____2071
        | FStar_Syntax_Syntax.Tm_name x3 -> nm_to_string x3
        | FStar_Syntax_Syntax.Tm_fvar f -> fv_to_string f
-       | FStar_Syntax_Syntax.Tm_uvar (u,([],uu____53593)) ->
-           let uu____53608 =
+       | FStar_Syntax_Syntax.Tm_uvar (u,([],uu____2082)) ->
+           let uu____2097 =
              (FStar_Options.print_bound_var_types ()) &&
                (FStar_Options.print_effect_args ())
               in
-           if uu____53608
+           if uu____2097
            then ctx_uvar_to_string u
            else
-             (let uu____53614 =
-                let uu____53616 =
+             (let uu____2103 =
+                let uu____2105 =
                   FStar_Syntax_Unionfind.uvar_id
                     u.FStar_Syntax_Syntax.ctx_uvar_head
                    in
-                FStar_All.pipe_left FStar_Util.string_of_int uu____53616  in
-              Prims.op_Hat "?" uu____53614)
+                FStar_All.pipe_left FStar_Util.string_of_int uu____2105  in
+              Prims.op_Hat "?" uu____2103)
        | FStar_Syntax_Syntax.Tm_uvar (u,s) ->
-           let uu____53639 =
+           let uu____2128 =
              (FStar_Options.print_bound_var_types ()) &&
                (FStar_Options.print_effect_args ())
               in
-           if uu____53639
+           if uu____2128
            then
-             let uu____53643 = ctx_uvar_to_string u  in
-             let uu____53645 =
-               let uu____53647 =
+             let uu____2132 = ctx_uvar_to_string u  in
+             let uu____2134 =
+               let uu____2136 =
                  FStar_List.map subst_to_string
                    (FStar_Pervasives_Native.fst s)
                   in
-               FStar_All.pipe_right uu____53647 (FStar_String.concat "; ")
-                in
-             FStar_Util.format2 "(%s @ %s)" uu____53643 uu____53645
+               FStar_All.pipe_right uu____2136 (FStar_String.concat "; ")  in
+             FStar_Util.format2 "(%s @ %s)" uu____2132 uu____2134
            else
-             (let uu____53666 =
-                let uu____53668 =
+             (let uu____2155 =
+                let uu____2157 =
                   FStar_Syntax_Unionfind.uvar_id
                     u.FStar_Syntax_Syntax.ctx_uvar_head
                    in
-                FStar_All.pipe_left FStar_Util.string_of_int uu____53668  in
-              Prims.op_Hat "?" uu____53666)
+                FStar_All.pipe_left FStar_Util.string_of_int uu____2157  in
+              Prims.op_Hat "?" uu____2155)
        | FStar_Syntax_Syntax.Tm_constant c -> const_to_string c
        | FStar_Syntax_Syntax.Tm_type u ->
-           let uu____53675 = FStar_Options.print_universes ()  in
-           if uu____53675
+           let uu____2164 = FStar_Options.print_universes ()  in
+           if uu____2164
            then
-             let uu____53679 = univ_to_string u  in
-             FStar_Util.format1 "Type u#(%s)" uu____53679
+             let uu____2168 = univ_to_string u  in
+             FStar_Util.format1 "Type u#(%s)" uu____2168
            else "Type"
        | FStar_Syntax_Syntax.Tm_arrow (bs,c) ->
-           let uu____53707 = binders_to_string " -> " bs  in
-           let uu____53710 = comp_to_string c  in
-           FStar_Util.format2 "(%s -> %s)" uu____53707 uu____53710
-=======
-               (uu____53288,thunk1);
-             FStar_Syntax_Syntax.ltyp = uu____53290;
-             FStar_Syntax_Syntax.rng = uu____53291;_}
-           ->
-           let uu____53302 =
-             let uu____53304 =
-               let uu____53306 = FStar_Common.force_thunk thunk1  in
-               term_to_string uu____53306  in
-             Prims.op_Hat uu____53304 "]"  in
-           Prims.op_Hat "[LAZYEMB:" uu____53302
-       | FStar_Syntax_Syntax.Tm_lazy i ->
-           let uu____53312 =
-             let uu____53314 =
-               let uu____53316 =
-                 let uu____53317 =
-                   let uu____53326 =
-                     FStar_ST.op_Bang FStar_Syntax_Syntax.lazy_chooser  in
-                   FStar_Util.must uu____53326  in
-                 uu____53317 i.FStar_Syntax_Syntax.lkind i  in
-               term_to_string uu____53316  in
-             Prims.op_Hat uu____53314 "]"  in
-           Prims.op_Hat "[lazy:" uu____53312
-       | FStar_Syntax_Syntax.Tm_quoted (tm,qi) ->
-           (match qi.FStar_Syntax_Syntax.qkind with
-            | FStar_Syntax_Syntax.Quote_static  ->
-                let print_aq uu____53395 =
-                  match uu____53395 with
-                  | (bv,t) ->
-                      let uu____53403 = bv_to_string bv  in
-                      let uu____53405 = term_to_string t  in
-                      FStar_Util.format2 "%s -> %s" uu____53403 uu____53405
-                   in
-                let uu____53408 = term_to_string tm  in
-                let uu____53410 =
-                  FStar_Common.string_of_list print_aq
-                    qi.FStar_Syntax_Syntax.antiquotes
-                   in
-                FStar_Util.format2 "`(%s)%s" uu____53408 uu____53410
-            | FStar_Syntax_Syntax.Quote_dynamic  ->
-                let uu____53419 = term_to_string tm  in
-                FStar_Util.format1 "quote (%s)" uu____53419)
-       | FStar_Syntax_Syntax.Tm_meta (t,FStar_Syntax_Syntax.Meta_pattern ps)
-           ->
-           let pats =
-             let uu____53442 =
-               FStar_All.pipe_right ps
-                 (FStar_List.map
-                    (fun args  ->
-                       let uu____53479 =
-                         FStar_All.pipe_right args
-                           (FStar_List.map
-                              (fun uu____53504  ->
-                                 match uu____53504 with
-                                 | (t1,uu____53513) -> term_to_string t1))
-                          in
-                       FStar_All.pipe_right uu____53479
-                         (FStar_String.concat "; ")))
-                in
-             FStar_All.pipe_right uu____53442 (FStar_String.concat "\\/")  in
-           let uu____53528 = term_to_string t  in
-           FStar_Util.format2 "{:pattern %s} %s" pats uu____53528
-       | FStar_Syntax_Syntax.Tm_meta
-           (t,FStar_Syntax_Syntax.Meta_monadic (m,t')) ->
-           let uu____53542 = tag_of_term t  in
-           let uu____53544 = sli m  in
-           let uu____53546 = term_to_string t'  in
-           let uu____53548 = term_to_string t  in
-           FStar_Util.format4 "(Monadic-%s{%s %s} %s)" uu____53542
-             uu____53544 uu____53546 uu____53548
-       | FStar_Syntax_Syntax.Tm_meta
-           (t,FStar_Syntax_Syntax.Meta_monadic_lift (m0,m1,t')) ->
-           let uu____53563 = tag_of_term t  in
-           let uu____53565 = term_to_string t'  in
-           let uu____53567 = sli m0  in
-           let uu____53569 = sli m1  in
-           let uu____53571 = term_to_string t  in
-           FStar_Util.format5 "(MonadicLift-%s{%s : %s -> %s} %s)"
-             uu____53563 uu____53565 uu____53567 uu____53569 uu____53571
-       | FStar_Syntax_Syntax.Tm_meta
-           (t,FStar_Syntax_Syntax.Meta_labeled (l,r,b)) ->
-           let uu____53586 = FStar_Range.string_of_range r  in
-           let uu____53588 = term_to_string t  in
-           FStar_Util.format3 "Meta_labeled(%s, %s){%s}" l uu____53586
-             uu____53588
-       | FStar_Syntax_Syntax.Tm_meta (t,FStar_Syntax_Syntax.Meta_named l) ->
-           let uu____53597 = lid_to_string l  in
-           let uu____53599 =
-             FStar_Range.string_of_range t.FStar_Syntax_Syntax.pos  in
-           let uu____53601 = term_to_string t  in
-           FStar_Util.format3 "Meta_named(%s, %s){%s}" uu____53597
-             uu____53599 uu____53601
-       | FStar_Syntax_Syntax.Tm_meta
-           (t,FStar_Syntax_Syntax.Meta_desugared uu____53605) ->
-           let uu____53610 = term_to_string t  in
-           FStar_Util.format1 "Meta_desugared{%s}" uu____53610
-       | FStar_Syntax_Syntax.Tm_bvar x3 ->
-           let uu____53614 = db_to_string x3  in
-           let uu____53616 =
-             let uu____53618 =
-               let uu____53620 = tag_of_term x3.FStar_Syntax_Syntax.sort  in
-               Prims.op_Hat uu____53620 ")"  in
-             Prims.op_Hat ":(" uu____53618  in
-           Prims.op_Hat uu____53614 uu____53616
-       | FStar_Syntax_Syntax.Tm_name x3 -> nm_to_string x3
-       | FStar_Syntax_Syntax.Tm_fvar f -> fv_to_string f
-       | FStar_Syntax_Syntax.Tm_uvar (u,([],uu____53627)) ->
-           let uu____53642 =
-             (FStar_Options.print_bound_var_types ()) &&
-               (FStar_Options.print_effect_args ())
-              in
-           if uu____53642
-           then ctx_uvar_to_string u
-           else
-             (let uu____53648 =
-                let uu____53650 =
-                  FStar_Syntax_Unionfind.uvar_id
-                    u.FStar_Syntax_Syntax.ctx_uvar_head
-                   in
-                FStar_All.pipe_left FStar_Util.string_of_int uu____53650  in
-              Prims.op_Hat "?" uu____53648)
-       | FStar_Syntax_Syntax.Tm_uvar (u,s) ->
-           let uu____53673 =
-             (FStar_Options.print_bound_var_types ()) &&
-               (FStar_Options.print_effect_args ())
-              in
-           if uu____53673
-           then
-             let uu____53677 = ctx_uvar_to_string u  in
-             let uu____53679 =
-               let uu____53681 =
-                 FStar_List.map subst_to_string
-                   (FStar_Pervasives_Native.fst s)
-                  in
-               FStar_All.pipe_right uu____53681 (FStar_String.concat "; ")
-                in
-             FStar_Util.format2 "(%s @ %s)" uu____53677 uu____53679
-           else
-             (let uu____53700 =
-                let uu____53702 =
-                  FStar_Syntax_Unionfind.uvar_id
-                    u.FStar_Syntax_Syntax.ctx_uvar_head
-                   in
-                FStar_All.pipe_left FStar_Util.string_of_int uu____53702  in
-              Prims.op_Hat "?" uu____53700)
-       | FStar_Syntax_Syntax.Tm_constant c -> const_to_string c
-       | FStar_Syntax_Syntax.Tm_type u ->
-           let uu____53709 = FStar_Options.print_universes ()  in
-           if uu____53709
-           then
-             let uu____53713 = univ_to_string u  in
-             FStar_Util.format1 "Type u#(%s)" uu____53713
-           else "Type"
-       | FStar_Syntax_Syntax.Tm_arrow (bs,c) ->
-           let uu____53741 = binders_to_string " -> " bs  in
-           let uu____53744 = comp_to_string c  in
-           FStar_Util.format2 "(%s -> %s)" uu____53741 uu____53744
->>>>>>> 183df463
+           let uu____2196 = binders_to_string " -> " bs  in
+           let uu____2199 = comp_to_string c  in
+           FStar_Util.format2 "(%s -> %s)" uu____2196 uu____2199
        | FStar_Syntax_Syntax.Tm_abs (bs,t2,lc) ->
            (match lc with
             | FStar_Pervasives_Native.Some rc when
                 FStar_Options.print_implicits () ->
-<<<<<<< HEAD
-                let uu____53742 = binders_to_string " " bs  in
-                let uu____53745 = term_to_string t2  in
-                let uu____53747 =
+                let uu____2231 = binders_to_string " " bs  in
+                let uu____2234 = term_to_string t2  in
+                let uu____2236 =
                   if FStar_Option.isNone rc.FStar_Syntax_Syntax.residual_typ
                   then "None"
                   else
-                    (let uu____53756 =
+                    (let uu____2245 =
                        FStar_Option.get rc.FStar_Syntax_Syntax.residual_typ
                         in
-                     term_to_string uu____53756)
+                     term_to_string uu____2245)
                    in
                 FStar_Util.format4 "(fun %s -> (%s $$ (residual) %s %s))"
-                  uu____53742 uu____53745
+                  uu____2231 uu____2234
                   (rc.FStar_Syntax_Syntax.residual_effect).FStar_Ident.str
-                  uu____53747
-            | uu____53760 ->
-                let uu____53763 = binders_to_string " " bs  in
-                let uu____53766 = term_to_string t2  in
-                FStar_Util.format2 "(fun %s -> %s)" uu____53763 uu____53766)
+                  uu____2236
+            | uu____2249 ->
+                let uu____2252 = binders_to_string " " bs  in
+                let uu____2255 = term_to_string t2  in
+                FStar_Util.format2 "(fun %s -> %s)" uu____2252 uu____2255)
        | FStar_Syntax_Syntax.Tm_refine (xt,f) ->
-           let uu____53775 = bv_to_string xt  in
-           let uu____53777 =
+           let uu____2264 = bv_to_string xt  in
+           let uu____2266 =
              FStar_All.pipe_right xt.FStar_Syntax_Syntax.sort term_to_string
               in
-           let uu____53780 = FStar_All.pipe_right f formula_to_string  in
-           FStar_Util.format3 "(%s:%s{%s})" uu____53775 uu____53777
-             uu____53780
+           let uu____2269 = FStar_All.pipe_right f formula_to_string  in
+           FStar_Util.format3 "(%s:%s{%s})" uu____2264 uu____2266 uu____2269
        | FStar_Syntax_Syntax.Tm_app (t,args) ->
-           let uu____53812 = term_to_string t  in
-           let uu____53814 = args_to_string args  in
-           FStar_Util.format2 "(%s %s)" uu____53812 uu____53814
+           let uu____2301 = term_to_string t  in
+           let uu____2303 = args_to_string args  in
+           FStar_Util.format2 "(%s %s)" uu____2301 uu____2303
        | FStar_Syntax_Syntax.Tm_let (lbs,e) ->
-           let uu____53837 = lbs_to_string [] lbs  in
-           let uu____53839 = term_to_string e  in
-           FStar_Util.format2 "%s\nin\n%s" uu____53837 uu____53839
-=======
-                let uu____53776 = binders_to_string " " bs  in
-                let uu____53779 = term_to_string t2  in
-                let uu____53781 =
-                  if FStar_Option.isNone rc.FStar_Syntax_Syntax.residual_typ
-                  then "None"
-                  else
-                    (let uu____53790 =
-                       FStar_Option.get rc.FStar_Syntax_Syntax.residual_typ
-                        in
-                     term_to_string uu____53790)
-                   in
-                FStar_Util.format4 "(fun %s -> (%s $$ (residual) %s %s))"
-                  uu____53776 uu____53779
-                  (rc.FStar_Syntax_Syntax.residual_effect).FStar_Ident.str
-                  uu____53781
-            | uu____53794 ->
-                let uu____53797 = binders_to_string " " bs  in
-                let uu____53800 = term_to_string t2  in
-                FStar_Util.format2 "(fun %s -> %s)" uu____53797 uu____53800)
-       | FStar_Syntax_Syntax.Tm_refine (xt,f) ->
-           let uu____53809 = bv_to_string xt  in
-           let uu____53811 =
-             FStar_All.pipe_right xt.FStar_Syntax_Syntax.sort term_to_string
-              in
-           let uu____53814 = FStar_All.pipe_right f formula_to_string  in
-           FStar_Util.format3 "(%s:%s{%s})" uu____53809 uu____53811
-             uu____53814
-       | FStar_Syntax_Syntax.Tm_app (t,args) ->
-           let uu____53846 = term_to_string t  in
-           let uu____53848 = args_to_string args  in
-           FStar_Util.format2 "(%s %s)" uu____53846 uu____53848
-       | FStar_Syntax_Syntax.Tm_let (lbs,e) ->
-           let uu____53871 = lbs_to_string [] lbs  in
-           let uu____53873 = term_to_string e  in
-           FStar_Util.format2 "%s\nin\n%s" uu____53871 uu____53873
->>>>>>> 183df463
+           let uu____2326 = lbs_to_string [] lbs  in
+           let uu____2328 = term_to_string e  in
+           FStar_Util.format2 "%s\nin\n%s" uu____2326 uu____2328
        | FStar_Syntax_Syntax.Tm_ascribed (e,(annot,topt),eff_name) ->
            let annot1 =
              match annot with
              | FStar_Util.Inl t ->
-<<<<<<< HEAD
-                 let uu____53904 =
-                   let uu____53906 =
+                 let uu____2393 =
+                   let uu____2395 =
                      FStar_Util.map_opt eff_name FStar_Ident.text_of_lid  in
-                   FStar_All.pipe_right uu____53906
+                   FStar_All.pipe_right uu____2395
                      (FStar_Util.dflt "default")
                     in
-                 let uu____53917 = term_to_string t  in
-                 FStar_Util.format2 "[%s] %s" uu____53904 uu____53917
-=======
-                 let uu____53938 =
-                   let uu____53940 =
-                     FStar_Util.map_opt eff_name FStar_Ident.text_of_lid  in
-                   FStar_All.pipe_right uu____53940
-                     (FStar_Util.dflt "default")
-                    in
-                 let uu____53951 = term_to_string t  in
-                 FStar_Util.format2 "[%s] %s" uu____53938 uu____53951
->>>>>>> 183df463
+                 let uu____2406 = term_to_string t  in
+                 FStar_Util.format2 "[%s] %s" uu____2393 uu____2406
              | FStar_Util.Inr c -> comp_to_string c  in
            let topt1 =
              match topt with
              | FStar_Pervasives_Native.None  -> ""
              | FStar_Pervasives_Native.Some t ->
-<<<<<<< HEAD
-                 let uu____53938 = term_to_string t  in
-                 FStar_Util.format1 "by %s" uu____53938
+                 let uu____2427 = term_to_string t  in
+                 FStar_Util.format1 "by %s" uu____2427
               in
-           let uu____53941 = term_to_string e  in
-           FStar_Util.format3 "(%s <ascribed: %s %s)" uu____53941 annot1
-             topt1
+           let uu____2430 = term_to_string e  in
+           FStar_Util.format3 "(%s <ascribed: %s %s)" uu____2430 annot1 topt1
        | FStar_Syntax_Syntax.Tm_match (head1,branches) ->
-           let uu____53982 = term_to_string head1  in
-           let uu____53984 =
-             let uu____53986 =
+           let uu____2471 = term_to_string head1  in
+           let uu____2473 =
+             let uu____2475 =
                FStar_All.pipe_right branches
                  (FStar_List.map
-                    (fun uu____54019  ->
-                       match uu____54019 with
+                    (fun uu____2508  ->
+                       match uu____2508 with
                        | (p,wopt,e) ->
-                           let uu____54036 =
+                           let uu____2525 =
                              FStar_All.pipe_right p pat_to_string  in
-                           let uu____54039 =
+                           let uu____2528 =
                              match wopt with
                              | FStar_Pervasives_Native.None  -> ""
                              | FStar_Pervasives_Native.Some w ->
-                                 let uu____54044 =
+                                 let uu____2533 =
                                    FStar_All.pipe_right w term_to_string  in
-                                 FStar_Util.format1 "when %s" uu____54044
+                                 FStar_Util.format1 "when %s" uu____2533
                               in
-                           let uu____54048 =
+                           let uu____2537 =
                              FStar_All.pipe_right e term_to_string  in
-                           FStar_Util.format3 "%s %s -> %s" uu____54036
-                             uu____54039 uu____54048))
+                           FStar_Util.format3 "%s %s -> %s" uu____2525
+                             uu____2528 uu____2537))
                 in
-             FStar_Util.concat_l "\n\t|" uu____53986  in
-           FStar_Util.format2 "(match %s with\n\t| %s)" uu____53982
-             uu____53984
+             FStar_Util.concat_l "\n\t|" uu____2475  in
+           FStar_Util.format2 "(match %s with\n\t| %s)" uu____2471 uu____2473
        | FStar_Syntax_Syntax.Tm_uinst (t,us) ->
-           let uu____54060 = FStar_Options.print_universes ()  in
-           if uu____54060
+           let uu____2549 = FStar_Options.print_universes ()  in
+           if uu____2549
            then
-             let uu____54064 = term_to_string t  in
-             let uu____54066 = univs_to_string us  in
-             FStar_Util.format2 "%s<%s>" uu____54064 uu____54066
-=======
-                 let uu____53972 = term_to_string t  in
-                 FStar_Util.format1 "by %s" uu____53972
-              in
-           let uu____53975 = term_to_string e  in
-           FStar_Util.format3 "(%s <ascribed: %s %s)" uu____53975 annot1
-             topt1
-       | FStar_Syntax_Syntax.Tm_match (head1,branches) ->
-           let uu____54016 = term_to_string head1  in
-           let uu____54018 =
-             let uu____54020 =
-               FStar_All.pipe_right branches
-                 (FStar_List.map
-                    (fun uu____54053  ->
-                       match uu____54053 with
-                       | (p,wopt,e) ->
-                           let uu____54070 =
-                             FStar_All.pipe_right p pat_to_string  in
-                           let uu____54073 =
-                             match wopt with
-                             | FStar_Pervasives_Native.None  -> ""
-                             | FStar_Pervasives_Native.Some w ->
-                                 let uu____54078 =
-                                   FStar_All.pipe_right w term_to_string  in
-                                 FStar_Util.format1 "when %s" uu____54078
-                              in
-                           let uu____54082 =
-                             FStar_All.pipe_right e term_to_string  in
-                           FStar_Util.format3 "%s %s -> %s" uu____54070
-                             uu____54073 uu____54082))
-                in
-             FStar_Util.concat_l "\n\t|" uu____54020  in
-           FStar_Util.format2 "(match %s with\n\t| %s)" uu____54016
-             uu____54018
-       | FStar_Syntax_Syntax.Tm_uinst (t,us) ->
-           let uu____54094 = FStar_Options.print_universes ()  in
-           if uu____54094
-           then
-             let uu____54098 = term_to_string t  in
-             let uu____54100 = univs_to_string us  in
-             FStar_Util.format2 "%s<%s>" uu____54098 uu____54100
->>>>>>> 183df463
+             let uu____2553 = term_to_string t  in
+             let uu____2555 = univs_to_string us  in
+             FStar_Util.format2 "%s<%s>" uu____2553 uu____2555
            else term_to_string t
        | FStar_Syntax_Syntax.Tm_unknown  -> "_")
 
 and (ctx_uvar_to_string : FStar_Syntax_Syntax.ctx_uvar -> Prims.string) =
   fun ctx_uvar  ->
-<<<<<<< HEAD
-    let uu____54073 =
+    let uu____2562 =
       binders_to_string ", " ctx_uvar.FStar_Syntax_Syntax.ctx_uvar_binders
        in
-    let uu____54076 =
+    let uu____2565 =
       uvar_to_string ctx_uvar.FStar_Syntax_Syntax.ctx_uvar_head  in
-    let uu____54078 =
-      term_to_string ctx_uvar.FStar_Syntax_Syntax.ctx_uvar_typ  in
+    let uu____2567 = term_to_string ctx_uvar.FStar_Syntax_Syntax.ctx_uvar_typ
+       in
     FStar_Util.format4 "(* %s *)\n(%s |- %s : %s)"
-      ctx_uvar.FStar_Syntax_Syntax.ctx_uvar_reason uu____54073 uu____54076
-      uu____54078
+      ctx_uvar.FStar_Syntax_Syntax.ctx_uvar_reason uu____2562 uu____2565
+      uu____2567
 
 and (subst_elt_to_string : FStar_Syntax_Syntax.subst_elt -> Prims.string) =
-  fun uu___434_54081  ->
-    match uu___434_54081 with
+  fun uu___5_2570  ->
+    match uu___5_2570 with
     | FStar_Syntax_Syntax.DB (i,x) ->
-        let uu____54087 = FStar_Util.string_of_int i  in
-        let uu____54089 = bv_to_string x  in
-        FStar_Util.format2 "DB (%s, %s)" uu____54087 uu____54089
+        let uu____2576 = FStar_Util.string_of_int i  in
+        let uu____2578 = bv_to_string x  in
+        FStar_Util.format2 "DB (%s, %s)" uu____2576 uu____2578
     | FStar_Syntax_Syntax.NM (x,i) ->
-        let uu____54096 = bv_to_string x  in
-        let uu____54098 = FStar_Util.string_of_int i  in
-        FStar_Util.format2 "NM (%s, %s)" uu____54096 uu____54098
+        let uu____2585 = bv_to_string x  in
+        let uu____2587 = FStar_Util.string_of_int i  in
+        FStar_Util.format2 "NM (%s, %s)" uu____2585 uu____2587
     | FStar_Syntax_Syntax.NT (x,t) ->
-        let uu____54107 = bv_to_string x  in
-        let uu____54109 = term_to_string t  in
-        FStar_Util.format2 "NT (%s, %s)" uu____54107 uu____54109
+        let uu____2596 = bv_to_string x  in
+        let uu____2598 = term_to_string t  in
+        FStar_Util.format2 "NT (%s, %s)" uu____2596 uu____2598
     | FStar_Syntax_Syntax.UN (i,u) ->
-        let uu____54116 = FStar_Util.string_of_int i  in
-        let uu____54118 = univ_to_string u  in
-        FStar_Util.format2 "UN (%s, %s)" uu____54116 uu____54118
+        let uu____2605 = FStar_Util.string_of_int i  in
+        let uu____2607 = univ_to_string u  in
+        FStar_Util.format2 "UN (%s, %s)" uu____2605 uu____2607
     | FStar_Syntax_Syntax.UD (u,i) ->
-        let uu____54125 = FStar_Util.string_of_int i  in
-        FStar_Util.format2 "UD (%s, %s)" u.FStar_Ident.idText uu____54125
+        let uu____2614 = FStar_Util.string_of_int i  in
+        FStar_Util.format2 "UD (%s, %s)" u.FStar_Ident.idText uu____2614
 
 and (subst_to_string : FStar_Syntax_Syntax.subst_t -> Prims.string) =
   fun s  ->
-    let uu____54129 =
+    let uu____2618 =
       FStar_All.pipe_right s (FStar_List.map subst_elt_to_string)  in
-    FStar_All.pipe_right uu____54129 (FStar_String.concat "; ")
+    FStar_All.pipe_right uu____2618 (FStar_String.concat "; ")
 
 and (pat_to_string : FStar_Syntax_Syntax.pat -> Prims.string) =
   fun x  ->
-    let uu____54145 =
-      let uu____54147 = FStar_Options.ugly ()  in
-      Prims.op_Negation uu____54147  in
-    if uu____54145
+    let uu____2634 =
+      let uu____2636 = FStar_Options.ugly ()  in Prims.op_Negation uu____2636
+       in
+    if uu____2634
     then
       let e =
-        let uu____54152 = FStar_Syntax_Syntax.new_bv_set ()  in
-        FStar_Syntax_Resugar.resugar_pat x uu____54152  in
-=======
-    let uu____54107 =
-      binders_to_string ", " ctx_uvar.FStar_Syntax_Syntax.ctx_uvar_binders
-       in
-    let uu____54110 =
-      uvar_to_string ctx_uvar.FStar_Syntax_Syntax.ctx_uvar_head  in
-    let uu____54112 =
-      term_to_string ctx_uvar.FStar_Syntax_Syntax.ctx_uvar_typ  in
-    FStar_Util.format4 "(* %s *)\n(%s |- %s : %s)"
-      ctx_uvar.FStar_Syntax_Syntax.ctx_uvar_reason uu____54107 uu____54110
-      uu____54112
-
-and (subst_elt_to_string : FStar_Syntax_Syntax.subst_elt -> Prims.string) =
-  fun uu___434_54115  ->
-    match uu___434_54115 with
-    | FStar_Syntax_Syntax.DB (i,x) ->
-        let uu____54121 = FStar_Util.string_of_int i  in
-        let uu____54123 = bv_to_string x  in
-        FStar_Util.format2 "DB (%s, %s)" uu____54121 uu____54123
-    | FStar_Syntax_Syntax.NM (x,i) ->
-        let uu____54130 = bv_to_string x  in
-        let uu____54132 = FStar_Util.string_of_int i  in
-        FStar_Util.format2 "NM (%s, %s)" uu____54130 uu____54132
-    | FStar_Syntax_Syntax.NT (x,t) ->
-        let uu____54141 = bv_to_string x  in
-        let uu____54143 = term_to_string t  in
-        FStar_Util.format2 "NT (%s, %s)" uu____54141 uu____54143
-    | FStar_Syntax_Syntax.UN (i,u) ->
-        let uu____54150 = FStar_Util.string_of_int i  in
-        let uu____54152 = univ_to_string u  in
-        FStar_Util.format2 "UN (%s, %s)" uu____54150 uu____54152
-    | FStar_Syntax_Syntax.UD (u,i) ->
-        let uu____54159 = FStar_Util.string_of_int i  in
-        FStar_Util.format2 "UD (%s, %s)" u.FStar_Ident.idText uu____54159
-
-and (subst_to_string : FStar_Syntax_Syntax.subst_t -> Prims.string) =
-  fun s  ->
-    let uu____54163 =
-      FStar_All.pipe_right s (FStar_List.map subst_elt_to_string)  in
-    FStar_All.pipe_right uu____54163 (FStar_String.concat "; ")
-
-and (pat_to_string : FStar_Syntax_Syntax.pat -> Prims.string) =
-  fun x  ->
-    let uu____54179 =
-      let uu____54181 = FStar_Options.ugly ()  in
-      Prims.op_Negation uu____54181  in
-    if uu____54179
-    then
-      let e =
-        let uu____54186 = FStar_Syntax_Syntax.new_bv_set ()  in
-        FStar_Syntax_Resugar.resugar_pat x uu____54186  in
->>>>>>> 183df463
+        let uu____2641 = FStar_Syntax_Syntax.new_bv_set ()  in
+        FStar_Syntax_Resugar.resugar_pat x uu____2641  in
       let d = FStar_Parser_ToDocument.pat_to_document e  in
       FStar_Pprint.pretty_string (FStar_Util.float_of_string "1.0")
         (Prims.parse_int "100") d
     else
       (match x.FStar_Syntax_Syntax.v with
        | FStar_Syntax_Syntax.Pat_cons (l,pats) ->
-<<<<<<< HEAD
-           let uu____54181 = fv_to_string l  in
-           let uu____54183 =
-             let uu____54185 =
+           let uu____2670 = fv_to_string l  in
+           let uu____2672 =
+             let uu____2674 =
                FStar_List.map
-                 (fun uu____54199  ->
-                    match uu____54199 with
-=======
-           let uu____54215 = fv_to_string l  in
-           let uu____54217 =
-             let uu____54219 =
-               FStar_List.map
-                 (fun uu____54233  ->
-                    match uu____54233 with
->>>>>>> 183df463
+                 (fun uu____2688  ->
+                    match uu____2688 with
                     | (x1,b) ->
                         let p = pat_to_string x1  in
                         if b then Prims.op_Hat "#" p else p) pats
                 in
-<<<<<<< HEAD
-             FStar_All.pipe_right uu____54185 (FStar_String.concat " ")  in
-           FStar_Util.format2 "(%s %s)" uu____54181 uu____54183
-       | FStar_Syntax_Syntax.Pat_dot_term (x1,uu____54224) ->
-           let uu____54229 = FStar_Options.print_bound_var_types ()  in
-           if uu____54229
+             FStar_All.pipe_right uu____2674 (FStar_String.concat " ")  in
+           FStar_Util.format2 "(%s %s)" uu____2670 uu____2672
+       | FStar_Syntax_Syntax.Pat_dot_term (x1,uu____2713) ->
+           let uu____2718 = FStar_Options.print_bound_var_types ()  in
+           if uu____2718
            then
-             let uu____54233 = bv_to_string x1  in
-             let uu____54235 = term_to_string x1.FStar_Syntax_Syntax.sort  in
-             FStar_Util.format2 ".%s:%s" uu____54233 uu____54235
+             let uu____2722 = bv_to_string x1  in
+             let uu____2724 = term_to_string x1.FStar_Syntax_Syntax.sort  in
+             FStar_Util.format2 ".%s:%s" uu____2722 uu____2724
            else
-             (let uu____54240 = bv_to_string x1  in
-              FStar_Util.format1 ".%s" uu____54240)
+             (let uu____2729 = bv_to_string x1  in
+              FStar_Util.format1 ".%s" uu____2729)
        | FStar_Syntax_Syntax.Pat_var x1 ->
-           let uu____54244 = FStar_Options.print_bound_var_types ()  in
-           if uu____54244
+           let uu____2733 = FStar_Options.print_bound_var_types ()  in
+           if uu____2733
            then
-             let uu____54248 = bv_to_string x1  in
-             let uu____54250 = term_to_string x1.FStar_Syntax_Syntax.sort  in
-             FStar_Util.format2 "%s:%s" uu____54248 uu____54250
+             let uu____2737 = bv_to_string x1  in
+             let uu____2739 = term_to_string x1.FStar_Syntax_Syntax.sort  in
+             FStar_Util.format2 "%s:%s" uu____2737 uu____2739
            else bv_to_string x1
        | FStar_Syntax_Syntax.Pat_constant c -> const_to_string c
        | FStar_Syntax_Syntax.Pat_wild x1 ->
-           let uu____54257 = FStar_Options.print_bound_var_types ()  in
-           if uu____54257
+           let uu____2746 = FStar_Options.print_bound_var_types ()  in
+           if uu____2746
            then
-             let uu____54261 = bv_to_string x1  in
-             let uu____54263 = term_to_string x1.FStar_Syntax_Syntax.sort  in
-             FStar_Util.format2 "_wild_%s:%s" uu____54261 uu____54263
-=======
-             FStar_All.pipe_right uu____54219 (FStar_String.concat " ")  in
-           FStar_Util.format2 "(%s %s)" uu____54215 uu____54217
-       | FStar_Syntax_Syntax.Pat_dot_term (x1,uu____54258) ->
-           let uu____54263 = FStar_Options.print_bound_var_types ()  in
-           if uu____54263
-           then
-             let uu____54267 = bv_to_string x1  in
-             let uu____54269 = term_to_string x1.FStar_Syntax_Syntax.sort  in
-             FStar_Util.format2 ".%s:%s" uu____54267 uu____54269
-           else
-             (let uu____54274 = bv_to_string x1  in
-              FStar_Util.format1 ".%s" uu____54274)
-       | FStar_Syntax_Syntax.Pat_var x1 ->
-           let uu____54278 = FStar_Options.print_bound_var_types ()  in
-           if uu____54278
-           then
-             let uu____54282 = bv_to_string x1  in
-             let uu____54284 = term_to_string x1.FStar_Syntax_Syntax.sort  in
-             FStar_Util.format2 "%s:%s" uu____54282 uu____54284
-           else bv_to_string x1
-       | FStar_Syntax_Syntax.Pat_constant c -> const_to_string c
-       | FStar_Syntax_Syntax.Pat_wild x1 ->
-           let uu____54291 = FStar_Options.print_bound_var_types ()  in
-           if uu____54291
-           then
-             let uu____54295 = bv_to_string x1  in
-             let uu____54297 = term_to_string x1.FStar_Syntax_Syntax.sort  in
-             FStar_Util.format2 "_wild_%s:%s" uu____54295 uu____54297
->>>>>>> 183df463
+             let uu____2750 = bv_to_string x1  in
+             let uu____2752 = term_to_string x1.FStar_Syntax_Syntax.sort  in
+             FStar_Util.format2 "_wild_%s:%s" uu____2750 uu____2752
            else bv_to_string x1)
 
 and (lbs_to_string :
@@ -1510,131 +817,66 @@
   =
   fun quals  ->
     fun lbs  ->
-<<<<<<< HEAD
-      let uu____54272 = quals_to_string' quals  in
-      let uu____54274 =
-        let uu____54276 =
+      let uu____2761 = quals_to_string' quals  in
+      let uu____2763 =
+        let uu____2765 =
           FStar_All.pipe_right (FStar_Pervasives_Native.snd lbs)
             (FStar_List.map
                (fun lb  ->
-                  let uu____54296 =
+                  let uu____2785 =
                     attrs_to_string lb.FStar_Syntax_Syntax.lbattrs  in
-                  let uu____54298 =
+                  let uu____2787 =
                     lbname_to_string lb.FStar_Syntax_Syntax.lbname  in
-                  let uu____54300 =
-                    let uu____54302 = FStar_Options.print_universes ()  in
-                    if uu____54302
+                  let uu____2789 =
+                    let uu____2791 = FStar_Options.print_universes ()  in
+                    if uu____2791
                     then
-                      let uu____54306 =
-                        let uu____54308 =
+                      let uu____2795 =
+                        let uu____2797 =
                           univ_names_to_string lb.FStar_Syntax_Syntax.lbunivs
                            in
-                        Prims.op_Hat uu____54308 ">"  in
-                      Prims.op_Hat "<" uu____54306
+                        Prims.op_Hat uu____2797 ">"  in
+                      Prims.op_Hat "<" uu____2795
                     else ""  in
-                  let uu____54315 =
+                  let uu____2804 =
                     term_to_string lb.FStar_Syntax_Syntax.lbtyp  in
-                  let uu____54317 =
+                  let uu____2806 =
                     FStar_All.pipe_right lb.FStar_Syntax_Syntax.lbdef
                       term_to_string
                      in
-                  FStar_Util.format5 "%s%s %s : %s = %s" uu____54296
-                    uu____54298 uu____54300 uu____54315 uu____54317))
+                  FStar_Util.format5 "%s%s %s : %s = %s" uu____2785
+                    uu____2787 uu____2789 uu____2804 uu____2806))
            in
-        FStar_Util.concat_l "\n and " uu____54276  in
-      FStar_Util.format3 "%slet %s %s" uu____54272
-        (if FStar_Pervasives_Native.fst lbs then "rec" else "") uu____54274
+        FStar_Util.concat_l "\n and " uu____2765  in
+      FStar_Util.format3 "%slet %s %s" uu____2761
+        (if FStar_Pervasives_Native.fst lbs then "rec" else "") uu____2763
 
 and (attrs_to_string :
   FStar_Syntax_Syntax.attribute Prims.list -> Prims.string) =
-  fun uu___435_54332  ->
-    match uu___435_54332 with
+  fun uu___6_2821  ->
+    match uu___6_2821 with
     | [] -> ""
     | tms ->
-        let uu____54340 =
-          let uu____54342 =
+        let uu____2829 =
+          let uu____2831 =
             FStar_List.map
               (fun t  ->
-                 let uu____54350 = term_to_string t  in paren uu____54350)
-              tms
+                 let uu____2839 = term_to_string t  in paren uu____2839) tms
              in
-          FStar_All.pipe_right uu____54342 (FStar_String.concat "; ")  in
-        FStar_Util.format1 "[@ %s]" uu____54340
+          FStar_All.pipe_right uu____2831 (FStar_String.concat "; ")  in
+        FStar_Util.format1 "[@ %s]" uu____2829
 
 and (lcomp_to_string : FStar_Syntax_Syntax.lcomp -> Prims.string) =
   fun lc  ->
-    let uu____54359 = FStar_Options.print_effect_args ()  in
-    if uu____54359
+    let uu____2848 = FStar_Options.print_effect_args ()  in
+    if uu____2848
     then
-      let uu____54363 = FStar_Syntax_Syntax.lcomp_comp lc  in
-      comp_to_string uu____54363
+      let uu____2852 = FStar_Syntax_Syntax.lcomp_comp lc  in
+      comp_to_string uu____2852
     else
-      (let uu____54366 = sli lc.FStar_Syntax_Syntax.eff_name  in
-       let uu____54368 = term_to_string lc.FStar_Syntax_Syntax.res_typ  in
-       FStar_Util.format2 "%s %s" uu____54366 uu____54368)
-=======
-      let uu____54306 = quals_to_string' quals  in
-      let uu____54308 =
-        let uu____54310 =
-          FStar_All.pipe_right (FStar_Pervasives_Native.snd lbs)
-            (FStar_List.map
-               (fun lb  ->
-                  let uu____54330 =
-                    attrs_to_string lb.FStar_Syntax_Syntax.lbattrs  in
-                  let uu____54332 =
-                    lbname_to_string lb.FStar_Syntax_Syntax.lbname  in
-                  let uu____54334 =
-                    let uu____54336 = FStar_Options.print_universes ()  in
-                    if uu____54336
-                    then
-                      let uu____54340 =
-                        let uu____54342 =
-                          univ_names_to_string lb.FStar_Syntax_Syntax.lbunivs
-                           in
-                        Prims.op_Hat uu____54342 ">"  in
-                      Prims.op_Hat "<" uu____54340
-                    else ""  in
-                  let uu____54349 =
-                    term_to_string lb.FStar_Syntax_Syntax.lbtyp  in
-                  let uu____54351 =
-                    FStar_All.pipe_right lb.FStar_Syntax_Syntax.lbdef
-                      term_to_string
-                     in
-                  FStar_Util.format5 "%s%s %s : %s = %s" uu____54330
-                    uu____54332 uu____54334 uu____54349 uu____54351))
-           in
-        FStar_Util.concat_l "\n and " uu____54310  in
-      FStar_Util.format3 "%slet %s %s" uu____54306
-        (if FStar_Pervasives_Native.fst lbs then "rec" else "") uu____54308
-
-and (attrs_to_string :
-  FStar_Syntax_Syntax.attribute Prims.list -> Prims.string) =
-  fun uu___435_54366  ->
-    match uu___435_54366 with
-    | [] -> ""
-    | tms ->
-        let uu____54374 =
-          let uu____54376 =
-            FStar_List.map
-              (fun t  ->
-                 let uu____54384 = term_to_string t  in paren uu____54384)
-              tms
-             in
-          FStar_All.pipe_right uu____54376 (FStar_String.concat "; ")  in
-        FStar_Util.format1 "[@ %s]" uu____54374
-
-and (lcomp_to_string : FStar_Syntax_Syntax.lcomp -> Prims.string) =
-  fun lc  ->
-    let uu____54393 = FStar_Options.print_effect_args ()  in
-    if uu____54393
-    then
-      let uu____54397 = FStar_Syntax_Syntax.lcomp_comp lc  in
-      comp_to_string uu____54397
-    else
-      (let uu____54400 = sli lc.FStar_Syntax_Syntax.eff_name  in
-       let uu____54402 = term_to_string lc.FStar_Syntax_Syntax.res_typ  in
-       FStar_Util.format2 "%s %s" uu____54400 uu____54402)
->>>>>>> 183df463
+      (let uu____2855 = sli lc.FStar_Syntax_Syntax.eff_name  in
+       let uu____2857 = term_to_string lc.FStar_Syntax_Syntax.res_typ  in
+       FStar_Util.format2 "%s %s" uu____2855 uu____2857)
 
 and (aqual_to_string' :
   Prims.string ->
@@ -1642,13 +884,8 @@
       Prims.string)
   =
   fun s  ->
-<<<<<<< HEAD
-    fun uu___436_54372  ->
-      match uu___436_54372 with
-=======
-    fun uu___436_54406  ->
-      match uu___436_54406 with
->>>>>>> 183df463
+    fun uu___7_2861  ->
+      match uu___7_2861 with
       | FStar_Pervasives_Native.Some (FStar_Syntax_Syntax.Implicit (false ))
           -> Prims.op_Hat "#" s
       | FStar_Pervasives_Native.Some (FStar_Syntax_Syntax.Implicit (true ))
@@ -1659,17 +896,10 @@
           FStar_Syntax_Util.is_fvar FStar_Parser_Const.tcresolve_lid t ->
           Prims.op_Hat "[|" (Prims.op_Hat s "|]")
       | FStar_Pervasives_Native.Some (FStar_Syntax_Syntax.Meta t) ->
-<<<<<<< HEAD
-          let uu____54390 =
-            let uu____54392 = term_to_string t  in
-            Prims.op_Hat uu____54392 (Prims.op_Hat "]" s)  in
-          Prims.op_Hat "#[" uu____54390
-=======
-          let uu____54424 =
-            let uu____54426 = term_to_string t  in
-            Prims.op_Hat uu____54426 (Prims.op_Hat "]" s)  in
-          Prims.op_Hat "#[" uu____54424
->>>>>>> 183df463
+          let uu____2879 =
+            let uu____2881 = term_to_string t  in
+            Prims.op_Hat uu____2881 (Prims.op_Hat "]" s)  in
+          Prims.op_Hat "#[" uu____2879
       | FStar_Pervasives_Native.None  -> s
 
 and (aqual_to_string : FStar_Syntax_Syntax.aqual -> Prims.string) =
@@ -1688,92 +918,48 @@
   =
   fun is_arrow  ->
     fun b  ->
-<<<<<<< HEAD
-      let uu____54412 =
-        let uu____54414 = FStar_Options.ugly ()  in
-        Prims.op_Negation uu____54414  in
-      if uu____54412
+      let uu____2901 =
+        let uu____2903 = FStar_Options.ugly ()  in
+        Prims.op_Negation uu____2903  in
+      if uu____2901
       then
-        let uu____54418 =
+        let uu____2907 =
           FStar_Syntax_Resugar.resugar_binder b FStar_Range.dummyRange  in
-        match uu____54418 with
-=======
-      let uu____54446 =
-        let uu____54448 = FStar_Options.ugly ()  in
-        Prims.op_Negation uu____54448  in
-      if uu____54446
-      then
-        let uu____54452 =
-          FStar_Syntax_Resugar.resugar_binder b FStar_Range.dummyRange  in
-        match uu____54452 with
->>>>>>> 183df463
+        match uu____2907 with
         | FStar_Pervasives_Native.None  -> ""
         | FStar_Pervasives_Native.Some e ->
             let d = FStar_Parser_ToDocument.binder_to_document e  in
             FStar_Pprint.pretty_string (FStar_Util.float_of_string "1.0")
               (Prims.parse_int "100") d
       else
-<<<<<<< HEAD
-        (let uu____54429 = b  in
-         match uu____54429 with
+        (let uu____2918 = b  in
+         match uu____2918 with
          | (a,imp) ->
-             let uu____54443 = FStar_Syntax_Syntax.is_null_binder b  in
-             if uu____54443
+             let uu____2932 = FStar_Syntax_Syntax.is_null_binder b  in
+             if uu____2932
              then
-               let uu____54447 = term_to_string a.FStar_Syntax_Syntax.sort
-                  in
-               Prims.op_Hat "_:" uu____54447
+               let uu____2936 = term_to_string a.FStar_Syntax_Syntax.sort  in
+               Prims.op_Hat "_:" uu____2936
              else
-               (let uu____54452 =
+               (let uu____2941 =
                   (Prims.op_Negation is_arrow) &&
-                    (let uu____54455 = FStar_Options.print_bound_var_types ()
+                    (let uu____2944 = FStar_Options.print_bound_var_types ()
                         in
-                     Prims.op_Negation uu____54455)
+                     Prims.op_Negation uu____2944)
                    in
-                if uu____54452
+                if uu____2941
                 then
-                  let uu____54459 = nm_to_string a  in
-                  imp_to_string uu____54459 imp
+                  let uu____2948 = nm_to_string a  in
+                  imp_to_string uu____2948 imp
                 else
-                  (let uu____54463 =
-                     let uu____54465 = nm_to_string a  in
-                     let uu____54467 =
-                       let uu____54469 =
+                  (let uu____2952 =
+                     let uu____2954 = nm_to_string a  in
+                     let uu____2956 =
+                       let uu____2958 =
                          term_to_string a.FStar_Syntax_Syntax.sort  in
-                       Prims.op_Hat ":" uu____54469  in
-                     Prims.op_Hat uu____54465 uu____54467  in
-                   imp_to_string uu____54463 imp)))
-=======
-        (let uu____54463 = b  in
-         match uu____54463 with
-         | (a,imp) ->
-             let uu____54477 = FStar_Syntax_Syntax.is_null_binder b  in
-             if uu____54477
-             then
-               let uu____54481 = term_to_string a.FStar_Syntax_Syntax.sort
-                  in
-               Prims.op_Hat "_:" uu____54481
-             else
-               (let uu____54486 =
-                  (Prims.op_Negation is_arrow) &&
-                    (let uu____54489 = FStar_Options.print_bound_var_types ()
-                        in
-                     Prims.op_Negation uu____54489)
-                   in
-                if uu____54486
-                then
-                  let uu____54493 = nm_to_string a  in
-                  imp_to_string uu____54493 imp
-                else
-                  (let uu____54497 =
-                     let uu____54499 = nm_to_string a  in
-                     let uu____54501 =
-                       let uu____54503 =
-                         term_to_string a.FStar_Syntax_Syntax.sort  in
-                       Prims.op_Hat ":" uu____54503  in
-                     Prims.op_Hat uu____54499 uu____54501  in
-                   imp_to_string uu____54497 imp)))
->>>>>>> 183df463
+                       Prims.op_Hat ":" uu____2958  in
+                     Prims.op_Hat uu____2954 uu____2956  in
+                   imp_to_string uu____2952 imp)))
 
 and (binder_to_string : FStar_Syntax_Syntax.binder -> Prims.string) =
   fun b  -> binder_to_string' false b
@@ -1788,78 +974,43 @@
   fun sep  ->
     fun bs  ->
       let bs1 =
-<<<<<<< HEAD
-        let uu____54488 = FStar_Options.print_implicits ()  in
-        if uu____54488 then bs else filter_imp bs  in
+        let uu____2977 = FStar_Options.print_implicits ()  in
+        if uu____2977 then bs else filter_imp bs  in
       if sep = " -> "
       then
-        let uu____54499 =
+        let uu____2988 =
           FStar_All.pipe_right bs1 (FStar_List.map arrow_binder_to_string)
            in
-        FStar_All.pipe_right uu____54499 (FStar_String.concat sep)
+        FStar_All.pipe_right uu____2988 (FStar_String.concat sep)
       else
-        (let uu____54527 =
+        (let uu____3016 =
            FStar_All.pipe_right bs1 (FStar_List.map binder_to_string)  in
-         FStar_All.pipe_right uu____54527 (FStar_String.concat sep))
-=======
-        let uu____54522 = FStar_Options.print_implicits ()  in
-        if uu____54522 then bs else filter_imp bs  in
-      if sep = " -> "
-      then
-        let uu____54533 =
-          FStar_All.pipe_right bs1 (FStar_List.map arrow_binder_to_string)
-           in
-        FStar_All.pipe_right uu____54533 (FStar_String.concat sep)
-      else
-        (let uu____54561 =
-           FStar_All.pipe_right bs1 (FStar_List.map binder_to_string)  in
-         FStar_All.pipe_right uu____54561 (FStar_String.concat sep))
->>>>>>> 183df463
+         FStar_All.pipe_right uu____3016 (FStar_String.concat sep))
 
 and (arg_to_string :
   (FStar_Syntax_Syntax.term * FStar_Syntax_Syntax.arg_qualifier
     FStar_Pervasives_Native.option) -> Prims.string)
   =
-<<<<<<< HEAD
-  fun uu___437_54541  ->
-    match uu___437_54541 with
+  fun uu___8_3030  ->
+    match uu___8_3030 with
     | (a,imp) ->
-        let uu____54555 = term_to_string a  in imp_to_string uu____54555 imp
-=======
-  fun uu___437_54575  ->
-    match uu___437_54575 with
-    | (a,imp) ->
-        let uu____54589 = term_to_string a  in imp_to_string uu____54589 imp
->>>>>>> 183df463
+        let uu____3044 = term_to_string a  in imp_to_string uu____3044 imp
 
 and (args_to_string : FStar_Syntax_Syntax.args -> Prims.string) =
   fun args  ->
     let args1 =
-<<<<<<< HEAD
-      let uu____54567 = FStar_Options.print_implicits ()  in
-      if uu____54567 then args else filter_imp args  in
-    let uu____54582 =
+      let uu____3056 = FStar_Options.print_implicits ()  in
+      if uu____3056 then args else filter_imp args  in
+    let uu____3071 =
       FStar_All.pipe_right args1 (FStar_List.map arg_to_string)  in
-    FStar_All.pipe_right uu____54582 (FStar_String.concat " ")
-=======
-      let uu____54601 = FStar_Options.print_implicits ()  in
-      if uu____54601 then args else filter_imp args  in
-    let uu____54616 =
-      FStar_All.pipe_right args1 (FStar_List.map arg_to_string)  in
-    FStar_All.pipe_right uu____54616 (FStar_String.concat " ")
->>>>>>> 183df463
+    FStar_All.pipe_right uu____3071 (FStar_String.concat " ")
 
 and (comp_to_string' :
   FStar_Syntax_DsEnv.env -> FStar_Syntax_Syntax.comp -> Prims.string) =
   fun env  ->
     fun c  ->
-<<<<<<< HEAD
-      let uu____54611 = FStar_Options.ugly ()  in
-      if uu____54611
-=======
-      let uu____54645 = FStar_Options.ugly ()  in
-      if uu____54645
->>>>>>> 183df463
+      let uu____3100 = FStar_Options.ugly ()  in
+      if uu____3100
       then comp_to_string c
       else
         (let e = FStar_Syntax_Resugar.resugar_comp' env c  in
@@ -1869,17 +1020,10 @@
 
 and (comp_to_string : FStar_Syntax_Syntax.comp -> Prims.string) =
   fun c  ->
-<<<<<<< HEAD
-    let uu____54622 =
-      let uu____54624 = FStar_Options.ugly ()  in
-      Prims.op_Negation uu____54624  in
-    if uu____54622
-=======
-    let uu____54656 =
-      let uu____54658 = FStar_Options.ugly ()  in
-      Prims.op_Negation uu____54658  in
-    if uu____54656
->>>>>>> 183df463
+    let uu____3111 =
+      let uu____3113 = FStar_Options.ugly ()  in Prims.op_Negation uu____3113
+       in
+    if uu____3111
     then
       let e = FStar_Syntax_Resugar.resugar_comp c  in
       let d = FStar_Parser_ToDocument.term_to_document e  in
@@ -1888,287 +1032,146 @@
     else
       (match c.FStar_Syntax_Syntax.n with
        | FStar_Syntax_Syntax.Total (t,uopt) ->
-<<<<<<< HEAD
-           let uu____54645 =
-             let uu____54646 = FStar_Syntax_Subst.compress t  in
-             uu____54646.FStar_Syntax_Syntax.n  in
-           (match uu____54645 with
-            | FStar_Syntax_Syntax.Tm_type uu____54650 when
-                let uu____54651 =
+           let uu____3134 =
+             let uu____3135 = FStar_Syntax_Subst.compress t  in
+             uu____3135.FStar_Syntax_Syntax.n  in
+           (match uu____3134 with
+            | FStar_Syntax_Syntax.Tm_type uu____3139 when
+                let uu____3140 =
                   (FStar_Options.print_implicits ()) ||
                     (FStar_Options.print_universes ())
                    in
-                Prims.op_Negation uu____54651 -> term_to_string t
-            | uu____54653 ->
+                Prims.op_Negation uu____3140 -> term_to_string t
+            | uu____3142 ->
                 (match uopt with
                  | FStar_Pervasives_Native.Some u when
                      FStar_Options.print_universes () ->
-                     let uu____54656 = univ_to_string u  in
-                     let uu____54658 = term_to_string t  in
-                     FStar_Util.format2 "Tot<%s> %s" uu____54656 uu____54658
-                 | uu____54661 ->
-                     let uu____54664 = term_to_string t  in
-                     FStar_Util.format1 "Tot %s" uu____54664))
+                     let uu____3145 = univ_to_string u  in
+                     let uu____3147 = term_to_string t  in
+                     FStar_Util.format2 "Tot<%s> %s" uu____3145 uu____3147
+                 | uu____3150 ->
+                     let uu____3153 = term_to_string t  in
+                     FStar_Util.format1 "Tot %s" uu____3153))
        | FStar_Syntax_Syntax.GTotal (t,uopt) ->
-           let uu____54677 =
-             let uu____54678 = FStar_Syntax_Subst.compress t  in
-             uu____54678.FStar_Syntax_Syntax.n  in
-           (match uu____54677 with
-            | FStar_Syntax_Syntax.Tm_type uu____54682 when
-                let uu____54683 =
+           let uu____3166 =
+             let uu____3167 = FStar_Syntax_Subst.compress t  in
+             uu____3167.FStar_Syntax_Syntax.n  in
+           (match uu____3166 with
+            | FStar_Syntax_Syntax.Tm_type uu____3171 when
+                let uu____3172 =
                   (FStar_Options.print_implicits ()) ||
                     (FStar_Options.print_universes ())
                    in
-                Prims.op_Negation uu____54683 -> term_to_string t
-            | uu____54685 ->
+                Prims.op_Negation uu____3172 -> term_to_string t
+            | uu____3174 ->
                 (match uopt with
                  | FStar_Pervasives_Native.Some u when
                      FStar_Options.print_universes () ->
-                     let uu____54688 = univ_to_string u  in
-                     let uu____54690 = term_to_string t  in
-                     FStar_Util.format2 "GTot<%s> %s" uu____54688 uu____54690
-                 | uu____54693 ->
-                     let uu____54696 = term_to_string t  in
-                     FStar_Util.format1 "GTot %s" uu____54696))
+                     let uu____3177 = univ_to_string u  in
+                     let uu____3179 = term_to_string t  in
+                     FStar_Util.format2 "GTot<%s> %s" uu____3177 uu____3179
+                 | uu____3182 ->
+                     let uu____3185 = term_to_string t  in
+                     FStar_Util.format1 "GTot %s" uu____3185))
        | FStar_Syntax_Syntax.Comp c1 ->
            let basic =
-             let uu____54702 = FStar_Options.print_effect_args ()  in
-             if uu____54702
+             let uu____3191 = FStar_Options.print_effect_args ()  in
+             if uu____3191
              then
-               let uu____54706 = sli c1.FStar_Syntax_Syntax.effect_name  in
-               let uu____54708 =
-                 let uu____54710 =
+               let uu____3195 = sli c1.FStar_Syntax_Syntax.effect_name  in
+               let uu____3197 =
+                 let uu____3199 =
                    FStar_All.pipe_right c1.FStar_Syntax_Syntax.comp_univs
                      (FStar_List.map univ_to_string)
                     in
-                 FStar_All.pipe_right uu____54710 (FStar_String.concat ", ")
+                 FStar_All.pipe_right uu____3199 (FStar_String.concat ", ")
                   in
-               let uu____54725 =
+               let uu____3214 =
                  term_to_string c1.FStar_Syntax_Syntax.result_typ  in
-               let uu____54727 =
-                 let uu____54729 =
+               let uu____3216 =
+                 let uu____3218 =
                    FStar_All.pipe_right c1.FStar_Syntax_Syntax.effect_args
                      (FStar_List.map arg_to_string)
                     in
-                 FStar_All.pipe_right uu____54729 (FStar_String.concat ", ")
+                 FStar_All.pipe_right uu____3218 (FStar_String.concat ", ")
                   in
-               let uu____54756 =
-                 cflags_to_string c1.FStar_Syntax_Syntax.flags  in
-               FStar_Util.format5 "%s<%s> (%s) %s (attributes %s)"
-                 uu____54706 uu____54708 uu____54725 uu____54727 uu____54756
+               let uu____3245 = cflags_to_string c1.FStar_Syntax_Syntax.flags
+                  in
+               FStar_Util.format5 "%s<%s> (%s) %s (attributes %s)" uu____3195
+                 uu____3197 uu____3214 uu____3216 uu____3245
              else
-               (let uu____54761 =
+               (let uu____3250 =
                   (FStar_All.pipe_right c1.FStar_Syntax_Syntax.flags
                      (FStar_Util.for_some
-                        (fun uu___438_54767  ->
-                           match uu___438_54767 with
+                        (fun uu___9_3256  ->
+                           match uu___9_3256 with
                            | FStar_Syntax_Syntax.TOTAL  -> true
-                           | uu____54770 -> false)))
+                           | uu____3259 -> false)))
                     &&
-                    (let uu____54773 = FStar_Options.print_effect_args ()  in
-                     Prims.op_Negation uu____54773)
+                    (let uu____3262 = FStar_Options.print_effect_args ()  in
+                     Prims.op_Negation uu____3262)
                    in
-                if uu____54761
+                if uu____3250
                 then
-                  let uu____54777 =
+                  let uu____3266 =
                     term_to_string c1.FStar_Syntax_Syntax.result_typ  in
-                  FStar_Util.format1 "Tot %s" uu____54777
+                  FStar_Util.format1 "Tot %s" uu____3266
                 else
-                  (let uu____54782 =
-                     ((let uu____54786 = FStar_Options.print_effect_args ()
+                  (let uu____3271 =
+                     ((let uu____3275 = FStar_Options.print_effect_args ()
                           in
-                       Prims.op_Negation uu____54786) &&
-                        (let uu____54789 = FStar_Options.print_implicits ()
+                       Prims.op_Negation uu____3275) &&
+                        (let uu____3278 = FStar_Options.print_implicits ()
                             in
-                         Prims.op_Negation uu____54789))
-=======
-           let uu____54679 =
-             let uu____54680 = FStar_Syntax_Subst.compress t  in
-             uu____54680.FStar_Syntax_Syntax.n  in
-           (match uu____54679 with
-            | FStar_Syntax_Syntax.Tm_type uu____54684 when
-                let uu____54685 =
-                  (FStar_Options.print_implicits ()) ||
-                    (FStar_Options.print_universes ())
-                   in
-                Prims.op_Negation uu____54685 -> term_to_string t
-            | uu____54687 ->
-                (match uopt with
-                 | FStar_Pervasives_Native.Some u when
-                     FStar_Options.print_universes () ->
-                     let uu____54690 = univ_to_string u  in
-                     let uu____54692 = term_to_string t  in
-                     FStar_Util.format2 "Tot<%s> %s" uu____54690 uu____54692
-                 | uu____54695 ->
-                     let uu____54698 = term_to_string t  in
-                     FStar_Util.format1 "Tot %s" uu____54698))
-       | FStar_Syntax_Syntax.GTotal (t,uopt) ->
-           let uu____54711 =
-             let uu____54712 = FStar_Syntax_Subst.compress t  in
-             uu____54712.FStar_Syntax_Syntax.n  in
-           (match uu____54711 with
-            | FStar_Syntax_Syntax.Tm_type uu____54716 when
-                let uu____54717 =
-                  (FStar_Options.print_implicits ()) ||
-                    (FStar_Options.print_universes ())
-                   in
-                Prims.op_Negation uu____54717 -> term_to_string t
-            | uu____54719 ->
-                (match uopt with
-                 | FStar_Pervasives_Native.Some u when
-                     FStar_Options.print_universes () ->
-                     let uu____54722 = univ_to_string u  in
-                     let uu____54724 = term_to_string t  in
-                     FStar_Util.format2 "GTot<%s> %s" uu____54722 uu____54724
-                 | uu____54727 ->
-                     let uu____54730 = term_to_string t  in
-                     FStar_Util.format1 "GTot %s" uu____54730))
-       | FStar_Syntax_Syntax.Comp c1 ->
-           let basic =
-             let uu____54736 = FStar_Options.print_effect_args ()  in
-             if uu____54736
-             then
-               let uu____54740 = sli c1.FStar_Syntax_Syntax.effect_name  in
-               let uu____54742 =
-                 let uu____54744 =
-                   FStar_All.pipe_right c1.FStar_Syntax_Syntax.comp_univs
-                     (FStar_List.map univ_to_string)
-                    in
-                 FStar_All.pipe_right uu____54744 (FStar_String.concat ", ")
-                  in
-               let uu____54759 =
-                 term_to_string c1.FStar_Syntax_Syntax.result_typ  in
-               let uu____54761 =
-                 let uu____54763 =
-                   FStar_All.pipe_right c1.FStar_Syntax_Syntax.effect_args
-                     (FStar_List.map arg_to_string)
-                    in
-                 FStar_All.pipe_right uu____54763 (FStar_String.concat ", ")
-                  in
-               let uu____54790 =
-                 cflags_to_string c1.FStar_Syntax_Syntax.flags  in
-               FStar_Util.format5 "%s<%s> (%s) %s (attributes %s)"
-                 uu____54740 uu____54742 uu____54759 uu____54761 uu____54790
-             else
-               (let uu____54795 =
-                  (FStar_All.pipe_right c1.FStar_Syntax_Syntax.flags
-                     (FStar_Util.for_some
-                        (fun uu___438_54801  ->
-                           match uu___438_54801 with
-                           | FStar_Syntax_Syntax.TOTAL  -> true
-                           | uu____54804 -> false)))
-                    &&
-                    (let uu____54807 = FStar_Options.print_effect_args ()  in
-                     Prims.op_Negation uu____54807)
-                   in
-                if uu____54795
-                then
-                  let uu____54811 =
-                    term_to_string c1.FStar_Syntax_Syntax.result_typ  in
-                  FStar_Util.format1 "Tot %s" uu____54811
-                else
-                  (let uu____54816 =
-                     ((let uu____54820 = FStar_Options.print_effect_args ()
-                          in
-                       Prims.op_Negation uu____54820) &&
-                        (let uu____54823 = FStar_Options.print_implicits ()
-                            in
-                         Prims.op_Negation uu____54823))
->>>>>>> 183df463
+                         Prims.op_Negation uu____3278))
                        &&
                        (FStar_Ident.lid_equals
                           c1.FStar_Syntax_Syntax.effect_name
                           FStar_Parser_Const.effect_ML_lid)
                       in
-<<<<<<< HEAD
-                   if uu____54782
+                   if uu____3271
                    then term_to_string c1.FStar_Syntax_Syntax.result_typ
                    else
-                     (let uu____54795 =
-                        (let uu____54799 = FStar_Options.print_effect_args ()
+                     (let uu____3284 =
+                        (let uu____3288 = FStar_Options.print_effect_args ()
                             in
-                         Prims.op_Negation uu____54799) &&
+                         Prims.op_Negation uu____3288) &&
                           (FStar_All.pipe_right c1.FStar_Syntax_Syntax.flags
                              (FStar_Util.for_some
-                                (fun uu___439_54805  ->
-                                   match uu___439_54805 with
+                                (fun uu___10_3294  ->
+                                   match uu___10_3294 with
                                    | FStar_Syntax_Syntax.MLEFFECT  -> true
-                                   | uu____54808 -> false)))
+                                   | uu____3297 -> false)))
                          in
-                      if uu____54795
+                      if uu____3284
                       then
-                        let uu____54812 =
+                        let uu____3301 =
                           term_to_string c1.FStar_Syntax_Syntax.result_typ
                            in
-                        FStar_Util.format1 "ALL %s" uu____54812
+                        FStar_Util.format1 "ALL %s" uu____3301
                       else
-                        (let uu____54817 =
+                        (let uu____3306 =
                            sli c1.FStar_Syntax_Syntax.effect_name  in
-                         let uu____54819 =
+                         let uu____3308 =
                            term_to_string c1.FStar_Syntax_Syntax.result_typ
                             in
-                         FStar_Util.format2 "%s (%s)" uu____54817 uu____54819))))
+                         FStar_Util.format2 "%s (%s)" uu____3306 uu____3308))))
               in
            let dec =
-             let uu____54824 =
+             let uu____3313 =
                FStar_All.pipe_right c1.FStar_Syntax_Syntax.flags
                  (FStar_List.collect
-                    (fun uu___440_54837  ->
-                       match uu___440_54837 with
+                    (fun uu___11_3326  ->
+                       match uu___11_3326 with
                        | FStar_Syntax_Syntax.DECREASES e ->
-                           let uu____54844 =
-                             let uu____54846 = term_to_string e  in
-                             FStar_Util.format1 " (decreases %s)" uu____54846
+                           let uu____3333 =
+                             let uu____3335 = term_to_string e  in
+                             FStar_Util.format1 " (decreases %s)" uu____3335
                               in
-                           [uu____54844]
-                       | uu____54851 -> []))
+                           [uu____3333]
+                       | uu____3340 -> []))
                 in
-             FStar_All.pipe_right uu____54824 (FStar_String.concat " ")  in
-=======
-                   if uu____54816
-                   then term_to_string c1.FStar_Syntax_Syntax.result_typ
-                   else
-                     (let uu____54829 =
-                        (let uu____54833 = FStar_Options.print_effect_args ()
-                            in
-                         Prims.op_Negation uu____54833) &&
-                          (FStar_All.pipe_right c1.FStar_Syntax_Syntax.flags
-                             (FStar_Util.for_some
-                                (fun uu___439_54839  ->
-                                   match uu___439_54839 with
-                                   | FStar_Syntax_Syntax.MLEFFECT  -> true
-                                   | uu____54842 -> false)))
-                         in
-                      if uu____54829
-                      then
-                        let uu____54846 =
-                          term_to_string c1.FStar_Syntax_Syntax.result_typ
-                           in
-                        FStar_Util.format1 "ALL %s" uu____54846
-                      else
-                        (let uu____54851 =
-                           sli c1.FStar_Syntax_Syntax.effect_name  in
-                         let uu____54853 =
-                           term_to_string c1.FStar_Syntax_Syntax.result_typ
-                            in
-                         FStar_Util.format2 "%s (%s)" uu____54851 uu____54853))))
-              in
-           let dec =
-             let uu____54858 =
-               FStar_All.pipe_right c1.FStar_Syntax_Syntax.flags
-                 (FStar_List.collect
-                    (fun uu___440_54871  ->
-                       match uu___440_54871 with
-                       | FStar_Syntax_Syntax.DECREASES e ->
-                           let uu____54878 =
-                             let uu____54880 = term_to_string e  in
-                             FStar_Util.format1 " (decreases %s)" uu____54880
-                              in
-                           [uu____54878]
-                       | uu____54885 -> []))
-                in
-             FStar_All.pipe_right uu____54858 (FStar_String.concat " ")  in
->>>>>>> 183df463
+             FStar_All.pipe_right uu____3313 (FStar_String.concat " ")  in
            FStar_Util.format2 "%s%s" basic dec)
 
 and (cflag_to_string : FStar_Syntax_Syntax.cflag -> Prims.string) =
@@ -2183,11 +1186,7 @@
     | FStar_Syntax_Syntax.SHOULD_NOT_INLINE  -> "should_not_inline"
     | FStar_Syntax_Syntax.LEMMA  -> "lemma"
     | FStar_Syntax_Syntax.CPS  -> "cps"
-<<<<<<< HEAD
-    | FStar_Syntax_Syntax.DECREASES uu____54870 -> ""
-=======
-    | FStar_Syntax_Syntax.DECREASES uu____54904 -> ""
->>>>>>> 183df463
+    | FStar_Syntax_Syntax.DECREASES uu____3359 -> ""
 
 and (cflags_to_string : FStar_Syntax_Syntax.cflag Prims.list -> Prims.string)
   = fun fs  -> FStar_Common.string_of_list cflag_to_string fs
@@ -2197,95 +1196,50 @@
   fun phi  -> term_to_string phi
 
 and (metadata_to_string : FStar_Syntax_Syntax.metadata -> Prims.string) =
-<<<<<<< HEAD
-  fun uu___441_54880  ->
-    match uu___441_54880 with
+  fun uu___12_3369  ->
+    match uu___12_3369 with
     | FStar_Syntax_Syntax.Meta_pattern ps ->
         let pats =
-          let uu____54897 =
+          let uu____3386 =
             FStar_All.pipe_right ps
               (FStar_List.map
                  (fun args  ->
-                    let uu____54934 =
+                    let uu____3423 =
                       FStar_All.pipe_right args
                         (FStar_List.map
-                           (fun uu____54959  ->
-                              match uu____54959 with
-                              | (t,uu____54968) -> term_to_string t))
+                           (fun uu____3448  ->
+                              match uu____3448 with
+                              | (t,uu____3457) -> term_to_string t))
                        in
-                    FStar_All.pipe_right uu____54934
+                    FStar_All.pipe_right uu____3423
                       (FStar_String.concat "; ")))
              in
-          FStar_All.pipe_right uu____54897 (FStar_String.concat "\\/")  in
+          FStar_All.pipe_right uu____3386 (FStar_String.concat "\\/")  in
         FStar_Util.format1 "{Meta_pattern %s}" pats
     | FStar_Syntax_Syntax.Meta_named lid ->
-        let uu____54985 = sli lid  in
-        FStar_Util.format1 "{Meta_named %s}" uu____54985
-    | FStar_Syntax_Syntax.Meta_labeled (l,r,uu____54990) ->
-        let uu____54995 = FStar_Range.string_of_range r  in
-        FStar_Util.format2 "{Meta_labeled (%s, %s)}" l uu____54995
+        let uu____3474 = sli lid  in
+        FStar_Util.format1 "{Meta_named %s}" uu____3474
+    | FStar_Syntax_Syntax.Meta_labeled (l,r,uu____3479) ->
+        let uu____3484 = FStar_Range.string_of_range r  in
+        FStar_Util.format2 "{Meta_labeled (%s, %s)}" l uu____3484
     | FStar_Syntax_Syntax.Meta_desugared msi -> "{Meta_desugared}"
     | FStar_Syntax_Syntax.Meta_monadic (m,t) ->
-        let uu____55006 = sli m  in
-        let uu____55008 = term_to_string t  in
-        FStar_Util.format2 "{Meta_monadic(%s @ %s)}" uu____55006 uu____55008
+        let uu____3495 = sli m  in
+        let uu____3497 = term_to_string t  in
+        FStar_Util.format2 "{Meta_monadic(%s @ %s)}" uu____3495 uu____3497
     | FStar_Syntax_Syntax.Meta_monadic_lift (m,m',t) ->
-        let uu____55018 = sli m  in
-        let uu____55020 = sli m'  in
-        let uu____55022 = term_to_string t  in
-        FStar_Util.format3 "{Meta_monadic_lift(%s -> %s @ %s)}" uu____55018
-          uu____55020 uu____55022
-=======
-  fun uu___441_54914  ->
-    match uu___441_54914 with
-    | FStar_Syntax_Syntax.Meta_pattern ps ->
-        let pats =
-          let uu____54931 =
-            FStar_All.pipe_right ps
-              (FStar_List.map
-                 (fun args  ->
-                    let uu____54968 =
-                      FStar_All.pipe_right args
-                        (FStar_List.map
-                           (fun uu____54993  ->
-                              match uu____54993 with
-                              | (t,uu____55002) -> term_to_string t))
-                       in
-                    FStar_All.pipe_right uu____54968
-                      (FStar_String.concat "; ")))
-             in
-          FStar_All.pipe_right uu____54931 (FStar_String.concat "\\/")  in
-        FStar_Util.format1 "{Meta_pattern %s}" pats
-    | FStar_Syntax_Syntax.Meta_named lid ->
-        let uu____55019 = sli lid  in
-        FStar_Util.format1 "{Meta_named %s}" uu____55019
-    | FStar_Syntax_Syntax.Meta_labeled (l,r,uu____55024) ->
-        let uu____55029 = FStar_Range.string_of_range r  in
-        FStar_Util.format2 "{Meta_labeled (%s, %s)}" l uu____55029
-    | FStar_Syntax_Syntax.Meta_desugared msi -> "{Meta_desugared}"
-    | FStar_Syntax_Syntax.Meta_monadic (m,t) ->
-        let uu____55040 = sli m  in
-        let uu____55042 = term_to_string t  in
-        FStar_Util.format2 "{Meta_monadic(%s @ %s)}" uu____55040 uu____55042
-    | FStar_Syntax_Syntax.Meta_monadic_lift (m,m',t) ->
-        let uu____55052 = sli m  in
-        let uu____55054 = sli m'  in
-        let uu____55056 = term_to_string t  in
-        FStar_Util.format3 "{Meta_monadic_lift(%s -> %s @ %s)}" uu____55052
-          uu____55054 uu____55056
->>>>>>> 183df463
+        let uu____3507 = sli m  in
+        let uu____3509 = sli m'  in
+        let uu____3511 = term_to_string t  in
+        FStar_Util.format3 "{Meta_monadic_lift(%s -> %s @ %s)}" uu____3507
+          uu____3509 uu____3511
 
 let (term_to_string' :
   FStar_Syntax_DsEnv.env -> FStar_Syntax_Syntax.term -> Prims.string) =
   fun env  ->
     fun x  ->
-<<<<<<< HEAD
-      let uu____55037 = FStar_Options.ugly ()  in
-      if uu____55037
-=======
-      let uu____55071 = FStar_Options.ugly ()  in
-      if uu____55071
->>>>>>> 183df463
+      let uu____3526 = FStar_Options.ugly ()  in
+      if uu____3526
       then term_to_string x
       else
         (let e = FStar_Syntax_Resugar.resugar_term' env x  in
@@ -2297,133 +1251,71 @@
   FStar_Syntax_DsEnv.env -> FStar_Syntax_Syntax.binder -> FStar_Util.json) =
   fun env  ->
     fun b  ->
-<<<<<<< HEAD
-      let uu____55058 = b  in
-      match uu____55058 with
+      let uu____3547 = b  in
+      match uu____3547 with
       | (a,imp) ->
           let n1 =
-            let uu____55066 = FStar_Syntax_Syntax.is_null_binder b  in
-            if uu____55066
+            let uu____3555 = FStar_Syntax_Syntax.is_null_binder b  in
+            if uu____3555
             then FStar_Util.JsonNull
             else
-              (let uu____55071 =
-                 let uu____55073 = nm_to_string a  in
-                 imp_to_string uu____55073 imp  in
-               FStar_Util.JsonStr uu____55071)
+              (let uu____3560 =
+                 let uu____3562 = nm_to_string a  in
+                 imp_to_string uu____3562 imp  in
+               FStar_Util.JsonStr uu____3560)
              in
           let t =
-            let uu____55076 = term_to_string' env a.FStar_Syntax_Syntax.sort
+            let uu____3565 = term_to_string' env a.FStar_Syntax_Syntax.sort
                in
-            FStar_Util.JsonStr uu____55076  in
-=======
-      let uu____55092 = b  in
-      match uu____55092 with
-      | (a,imp) ->
-          let n1 =
-            let uu____55100 = FStar_Syntax_Syntax.is_null_binder b  in
-            if uu____55100
-            then FStar_Util.JsonNull
-            else
-              (let uu____55105 =
-                 let uu____55107 = nm_to_string a  in
-                 imp_to_string uu____55107 imp  in
-               FStar_Util.JsonStr uu____55105)
-             in
-          let t =
-            let uu____55110 = term_to_string' env a.FStar_Syntax_Syntax.sort
-               in
-            FStar_Util.JsonStr uu____55110  in
->>>>>>> 183df463
+            FStar_Util.JsonStr uu____3565  in
           FStar_Util.JsonAssoc [("name", n1); ("type", t)]
   
 let (binders_to_json :
   FStar_Syntax_DsEnv.env -> FStar_Syntax_Syntax.binders -> FStar_Util.json) =
   fun env  ->
     fun bs  ->
-<<<<<<< HEAD
-      let uu____55108 = FStar_List.map (binder_to_json env) bs  in
-      FStar_Util.JsonList uu____55108
+      let uu____3597 = FStar_List.map (binder_to_json env) bs  in
+      FStar_Util.JsonList uu____3597
   
 let (enclose_universes : Prims.string -> Prims.string) =
   fun s  ->
-    let uu____55126 = FStar_Options.print_universes ()  in
-    if uu____55126 then Prims.op_Hat "<" (Prims.op_Hat s ">") else ""
+    let uu____3615 = FStar_Options.print_universes ()  in
+    if uu____3615 then Prims.op_Hat "<" (Prims.op_Hat s ">") else ""
   
 let (tscheme_to_string : FStar_Syntax_Syntax.tscheme -> Prims.string) =
   fun s  ->
-    let uu____55142 =
-      let uu____55144 = FStar_Options.ugly ()  in
-      Prims.op_Negation uu____55144  in
-    if uu____55142
-=======
-      let uu____55142 = FStar_List.map (binder_to_json env) bs  in
-      FStar_Util.JsonList uu____55142
-  
-let (enclose_universes : Prims.string -> Prims.string) =
-  fun s  ->
-    let uu____55160 = FStar_Options.print_universes ()  in
-    if uu____55160 then Prims.op_Hat "<" (Prims.op_Hat s ">") else ""
-  
-let (tscheme_to_string : FStar_Syntax_Syntax.tscheme -> Prims.string) =
-  fun s  ->
-    let uu____55176 =
-      let uu____55178 = FStar_Options.ugly ()  in
-      Prims.op_Negation uu____55178  in
-    if uu____55176
->>>>>>> 183df463
+    let uu____3631 =
+      let uu____3633 = FStar_Options.ugly ()  in Prims.op_Negation uu____3633
+       in
+    if uu____3631
     then
       let d = FStar_Syntax_Resugar.resugar_tscheme s  in
       let d1 = FStar_Parser_ToDocument.decl_to_document d  in
       FStar_Pprint.pretty_string (FStar_Util.float_of_string "1.0")
         (Prims.parse_int "100") d1
     else
-<<<<<<< HEAD
-      (let uu____55154 = s  in
-       match uu____55154 with
+      (let uu____3643 = s  in
+       match uu____3643 with
        | (us,t) ->
-           let uu____55166 =
-             let uu____55168 = univ_names_to_string us  in
-             FStar_All.pipe_left enclose_universes uu____55168  in
-           let uu____55172 = term_to_string t  in
-           FStar_Util.format2 "%s%s" uu____55166 uu____55172)
+           let uu____3655 =
+             let uu____3657 = univ_names_to_string us  in
+             FStar_All.pipe_left enclose_universes uu____3657  in
+           let uu____3661 = term_to_string t  in
+           FStar_Util.format2 "%s%s" uu____3655 uu____3661)
   
 let (action_to_string : FStar_Syntax_Syntax.action -> Prims.string) =
   fun a  ->
-    let uu____55182 = sli a.FStar_Syntax_Syntax.action_name  in
-    let uu____55184 =
+    let uu____3671 = sli a.FStar_Syntax_Syntax.action_name  in
+    let uu____3673 =
       binders_to_string " " a.FStar_Syntax_Syntax.action_params  in
-    let uu____55187 =
-      let uu____55189 =
+    let uu____3676 =
+      let uu____3678 =
         univ_names_to_string a.FStar_Syntax_Syntax.action_univs  in
-      FStar_All.pipe_left enclose_universes uu____55189  in
-    let uu____55193 = term_to_string a.FStar_Syntax_Syntax.action_typ  in
-    let uu____55195 = term_to_string a.FStar_Syntax_Syntax.action_defn  in
-    FStar_Util.format5 "%s%s %s : %s = %s" uu____55182 uu____55184
-      uu____55187 uu____55193 uu____55195
-=======
-      (let uu____55188 = s  in
-       match uu____55188 with
-       | (us,t) ->
-           let uu____55200 =
-             let uu____55202 = univ_names_to_string us  in
-             FStar_All.pipe_left enclose_universes uu____55202  in
-           let uu____55206 = term_to_string t  in
-           FStar_Util.format2 "%s%s" uu____55200 uu____55206)
-  
-let (action_to_string : FStar_Syntax_Syntax.action -> Prims.string) =
-  fun a  ->
-    let uu____55216 = sli a.FStar_Syntax_Syntax.action_name  in
-    let uu____55218 =
-      binders_to_string " " a.FStar_Syntax_Syntax.action_params  in
-    let uu____55221 =
-      let uu____55223 =
-        univ_names_to_string a.FStar_Syntax_Syntax.action_univs  in
-      FStar_All.pipe_left enclose_universes uu____55223  in
-    let uu____55227 = term_to_string a.FStar_Syntax_Syntax.action_typ  in
-    let uu____55229 = term_to_string a.FStar_Syntax_Syntax.action_defn  in
-    FStar_Util.format5 "%s%s %s : %s = %s" uu____55216 uu____55218
-      uu____55221 uu____55227 uu____55229
->>>>>>> 183df463
+      FStar_All.pipe_left enclose_universes uu____3678  in
+    let uu____3682 = term_to_string a.FStar_Syntax_Syntax.action_typ  in
+    let uu____3684 = term_to_string a.FStar_Syntax_Syntax.action_defn  in
+    FStar_Util.format5 "%s%s %s : %s = %s" uu____3671 uu____3673 uu____3676
+      uu____3682 uu____3684
   
 let (eff_decl_to_string' :
   Prims.bool ->
@@ -2435,17 +1327,10 @@
     fun r  ->
       fun q  ->
         fun ed  ->
-<<<<<<< HEAD
-          let uu____55226 =
-            let uu____55228 = FStar_Options.ugly ()  in
-            Prims.op_Negation uu____55228  in
-          if uu____55226
-=======
-          let uu____55260 =
-            let uu____55262 = FStar_Options.ugly ()  in
-            Prims.op_Negation uu____55262  in
-          if uu____55260
->>>>>>> 183df463
+          let uu____3715 =
+            let uu____3717 = FStar_Options.ugly ()  in
+            Prims.op_Negation uu____3717  in
+          if uu____3715
           then
             let d = FStar_Syntax_Resugar.resugar_eff_decl for_free r q ed  in
             let d1 = FStar_Parser_ToDocument.decl_to_document d  in
@@ -2453,235 +1338,118 @@
               (Prims.parse_int "100") d1
           else
             (let actions_to_string actions =
-<<<<<<< HEAD
-               let uu____55249 =
+               let uu____3738 =
                  FStar_All.pipe_right actions
                    (FStar_List.map action_to_string)
                   in
-               FStar_All.pipe_right uu____55249 (FStar_String.concat ",\n\t")
+               FStar_All.pipe_right uu____3738 (FStar_String.concat ",\n\t")
                 in
-             let uu____55264 =
-               let uu____55268 =
-                 let uu____55272 = lid_to_string ed.FStar_Syntax_Syntax.mname
+             let uu____3753 =
+               let uu____3757 =
+                 let uu____3761 = lid_to_string ed.FStar_Syntax_Syntax.mname
                     in
-                 let uu____55274 =
-                   let uu____55278 =
-                     let uu____55280 =
+                 let uu____3763 =
+                   let uu____3767 =
+                     let uu____3769 =
                        univ_names_to_string ed.FStar_Syntax_Syntax.univs  in
-                     FStar_All.pipe_left enclose_universes uu____55280  in
-                   let uu____55284 =
-                     let uu____55288 =
+                     FStar_All.pipe_left enclose_universes uu____3769  in
+                   let uu____3773 =
+                     let uu____3777 =
                        binders_to_string " " ed.FStar_Syntax_Syntax.binders
                         in
-                     let uu____55291 =
-                       let uu____55295 =
+                     let uu____3780 =
+                       let uu____3784 =
                          term_to_string ed.FStar_Syntax_Syntax.signature  in
-                       let uu____55297 =
-                         let uu____55301 =
+                       let uu____3786 =
+                         let uu____3790 =
                            tscheme_to_string ed.FStar_Syntax_Syntax.ret_wp
                             in
-                         let uu____55303 =
-                           let uu____55307 =
+                         let uu____3792 =
+                           let uu____3796 =
                              tscheme_to_string ed.FStar_Syntax_Syntax.bind_wp
                               in
-                           let uu____55309 =
-                             let uu____55313 =
+                           let uu____3798 =
+                             let uu____3802 =
                                tscheme_to_string
                                  ed.FStar_Syntax_Syntax.if_then_else
                                 in
-                             let uu____55315 =
-                               let uu____55319 =
+                             let uu____3804 =
+                               let uu____3808 =
                                  tscheme_to_string
                                    ed.FStar_Syntax_Syntax.ite_wp
                                   in
-                               let uu____55321 =
-                                 let uu____55325 =
+                               let uu____3810 =
+                                 let uu____3814 =
                                    tscheme_to_string
                                      ed.FStar_Syntax_Syntax.stronger
                                     in
-                                 let uu____55327 =
-                                   let uu____55331 =
+                                 let uu____3816 =
+                                   let uu____3820 =
                                      tscheme_to_string
                                        ed.FStar_Syntax_Syntax.close_wp
                                       in
-                                   let uu____55333 =
-                                     let uu____55337 =
+                                   let uu____3822 =
+                                     let uu____3826 =
                                        tscheme_to_string
                                          ed.FStar_Syntax_Syntax.assert_p
                                         in
-                                     let uu____55339 =
-                                       let uu____55343 =
+                                     let uu____3828 =
+                                       let uu____3832 =
                                          tscheme_to_string
                                            ed.FStar_Syntax_Syntax.assume_p
                                           in
-                                       let uu____55345 =
-                                         let uu____55349 =
+                                       let uu____3834 =
+                                         let uu____3838 =
                                            tscheme_to_string
                                              ed.FStar_Syntax_Syntax.null_wp
                                             in
-                                         let uu____55351 =
-                                           let uu____55355 =
+                                         let uu____3840 =
+                                           let uu____3844 =
                                              tscheme_to_string
                                                ed.FStar_Syntax_Syntax.trivial
                                               in
-                                           let uu____55357 =
-                                             let uu____55361 =
+                                           let uu____3846 =
+                                             let uu____3850 =
                                                term_to_string
                                                  ed.FStar_Syntax_Syntax.repr
                                                 in
-                                             let uu____55363 =
-                                               let uu____55367 =
+                                             let uu____3852 =
+                                               let uu____3856 =
                                                  tscheme_to_string
                                                    ed.FStar_Syntax_Syntax.bind_repr
                                                   in
-                                               let uu____55369 =
-                                                 let uu____55373 =
+                                               let uu____3858 =
+                                                 let uu____3862 =
                                                    tscheme_to_string
                                                      ed.FStar_Syntax_Syntax.return_repr
                                                     in
-                                                 let uu____55375 =
-                                                   let uu____55379 =
+                                                 let uu____3864 =
+                                                   let uu____3868 =
                                                      actions_to_string
                                                        ed.FStar_Syntax_Syntax.actions
                                                       in
-                                                   [uu____55379]  in
-                                                 uu____55373 :: uu____55375
-                                                  in
-                                               uu____55367 :: uu____55369  in
-                                             uu____55361 :: uu____55363  in
-                                           uu____55355 :: uu____55357  in
-                                         uu____55349 :: uu____55351  in
-                                       uu____55343 :: uu____55345  in
-                                     uu____55337 :: uu____55339  in
-                                   uu____55331 :: uu____55333  in
-                                 uu____55325 :: uu____55327  in
-                               uu____55319 :: uu____55321  in
-                             uu____55313 :: uu____55315  in
-                           uu____55307 :: uu____55309  in
-                         uu____55301 :: uu____55303  in
-                       uu____55295 :: uu____55297  in
-                     uu____55288 :: uu____55291  in
-                   uu____55278 :: uu____55284  in
-                 uu____55272 :: uu____55274  in
-               (if for_free then "_for_free " else "") :: uu____55268  in
+                                                   [uu____3868]  in
+                                                 uu____3862 :: uu____3864  in
+                                               uu____3856 :: uu____3858  in
+                                             uu____3850 :: uu____3852  in
+                                           uu____3844 :: uu____3846  in
+                                         uu____3838 :: uu____3840  in
+                                       uu____3832 :: uu____3834  in
+                                     uu____3826 :: uu____3828  in
+                                   uu____3820 :: uu____3822  in
+                                 uu____3814 :: uu____3816  in
+                               uu____3808 :: uu____3810  in
+                             uu____3802 :: uu____3804  in
+                           uu____3796 :: uu____3798  in
+                         uu____3790 :: uu____3792  in
+                       uu____3784 :: uu____3786  in
+                     uu____3777 :: uu____3780  in
+                   uu____3767 :: uu____3773  in
+                 uu____3761 :: uu____3763  in
+               (if for_free then "_for_free " else "") :: uu____3757  in
              FStar_Util.format
                "new_effect%s { %s%s %s : %s \n  return_wp   = %s\n; bind_wp     = %s\n; if_then_else= %s\n; ite_wp      = %s\n; stronger    = %s\n; close_wp    = %s\n; assert_p    = %s\n; assume_p    = %s\n; null_wp     = %s\n; trivial     = %s\n; repr        = %s\n; bind_repr   = %s\n; return_repr = %s\nand effect_actions\n\t%s\n}\n"
-               uu____55264)
-=======
-               let uu____55283 =
-                 FStar_All.pipe_right actions
-                   (FStar_List.map action_to_string)
-                  in
-               FStar_All.pipe_right uu____55283 (FStar_String.concat ",\n\t")
-                in
-             let uu____55298 =
-               let uu____55302 =
-                 let uu____55306 = lid_to_string ed.FStar_Syntax_Syntax.mname
-                    in
-                 let uu____55308 =
-                   let uu____55312 =
-                     let uu____55314 =
-                       univ_names_to_string ed.FStar_Syntax_Syntax.univs  in
-                     FStar_All.pipe_left enclose_universes uu____55314  in
-                   let uu____55318 =
-                     let uu____55322 =
-                       binders_to_string " " ed.FStar_Syntax_Syntax.binders
-                        in
-                     let uu____55325 =
-                       let uu____55329 =
-                         term_to_string ed.FStar_Syntax_Syntax.signature  in
-                       let uu____55331 =
-                         let uu____55335 =
-                           tscheme_to_string ed.FStar_Syntax_Syntax.ret_wp
-                            in
-                         let uu____55337 =
-                           let uu____55341 =
-                             tscheme_to_string ed.FStar_Syntax_Syntax.bind_wp
-                              in
-                           let uu____55343 =
-                             let uu____55347 =
-                               tscheme_to_string
-                                 ed.FStar_Syntax_Syntax.if_then_else
-                                in
-                             let uu____55349 =
-                               let uu____55353 =
-                                 tscheme_to_string
-                                   ed.FStar_Syntax_Syntax.ite_wp
-                                  in
-                               let uu____55355 =
-                                 let uu____55359 =
-                                   tscheme_to_string
-                                     ed.FStar_Syntax_Syntax.stronger
-                                    in
-                                 let uu____55361 =
-                                   let uu____55365 =
-                                     tscheme_to_string
-                                       ed.FStar_Syntax_Syntax.close_wp
-                                      in
-                                   let uu____55367 =
-                                     let uu____55371 =
-                                       tscheme_to_string
-                                         ed.FStar_Syntax_Syntax.assert_p
-                                        in
-                                     let uu____55373 =
-                                       let uu____55377 =
-                                         tscheme_to_string
-                                           ed.FStar_Syntax_Syntax.assume_p
-                                          in
-                                       let uu____55379 =
-                                         let uu____55383 =
-                                           tscheme_to_string
-                                             ed.FStar_Syntax_Syntax.null_wp
-                                            in
-                                         let uu____55385 =
-                                           let uu____55389 =
-                                             tscheme_to_string
-                                               ed.FStar_Syntax_Syntax.trivial
-                                              in
-                                           let uu____55391 =
-                                             let uu____55395 =
-                                               term_to_string
-                                                 ed.FStar_Syntax_Syntax.repr
-                                                in
-                                             let uu____55397 =
-                                               let uu____55401 =
-                                                 tscheme_to_string
-                                                   ed.FStar_Syntax_Syntax.bind_repr
-                                                  in
-                                               let uu____55403 =
-                                                 let uu____55407 =
-                                                   tscheme_to_string
-                                                     ed.FStar_Syntax_Syntax.return_repr
-                                                    in
-                                                 let uu____55409 =
-                                                   let uu____55413 =
-                                                     actions_to_string
-                                                       ed.FStar_Syntax_Syntax.actions
-                                                      in
-                                                   [uu____55413]  in
-                                                 uu____55407 :: uu____55409
-                                                  in
-                                               uu____55401 :: uu____55403  in
-                                             uu____55395 :: uu____55397  in
-                                           uu____55389 :: uu____55391  in
-                                         uu____55383 :: uu____55385  in
-                                       uu____55377 :: uu____55379  in
-                                     uu____55371 :: uu____55373  in
-                                   uu____55365 :: uu____55367  in
-                                 uu____55359 :: uu____55361  in
-                               uu____55353 :: uu____55355  in
-                             uu____55347 :: uu____55349  in
-                           uu____55341 :: uu____55343  in
-                         uu____55335 :: uu____55337  in
-                       uu____55329 :: uu____55331  in
-                     uu____55322 :: uu____55325  in
-                   uu____55312 :: uu____55318  in
-                 uu____55306 :: uu____55308  in
-               (if for_free then "_for_free " else "") :: uu____55302  in
-             FStar_Util.format
-               "new_effect%s { %s%s %s : %s \n  return_wp   = %s\n; bind_wp     = %s\n; if_then_else= %s\n; ite_wp      = %s\n; stronger    = %s\n; close_wp    = %s\n; assert_p    = %s\n; assume_p    = %s\n; null_wp     = %s\n; trivial     = %s\n; repr        = %s\n; bind_repr   = %s\n; return_repr = %s\nand effect_actions\n\t%s\n}\n"
-               uu____55298)
->>>>>>> 183df463
+               uu____3753)
   
 let (eff_decl_to_string :
   Prims.bool -> FStar_Syntax_Syntax.eff_decl -> Prims.string) =
@@ -2709,128 +1477,66 @@
       | FStar_Syntax_Syntax.Sig_pragma (FStar_Syntax_Syntax.PopOptions ) ->
           "#pop-options"
       | FStar_Syntax_Syntax.Sig_inductive_typ
-<<<<<<< HEAD
-          (lid,univs1,tps,k,uu____55453,uu____55454) ->
+          (lid,univs1,tps,k,uu____3942,uu____3943) ->
           let quals_str = quals_to_string' x.FStar_Syntax_Syntax.sigquals  in
           let binders_str = binders_to_string " " tps  in
           let term_str = term_to_string k  in
-          let uu____55470 = FStar_Options.print_universes ()  in
-          if uu____55470
+          let uu____3959 = FStar_Options.print_universes ()  in
+          if uu____3959
           then
-            let uu____55474 = univ_names_to_string univs1  in
+            let uu____3963 = univ_names_to_string univs1  in
             FStar_Util.format5 "%stype %s<%s> %s : %s" quals_str
-              lid.FStar_Ident.str uu____55474 binders_str term_str
-=======
-          (lid,univs1,tps,k,uu____55487,uu____55488) ->
-          let quals_str = quals_to_string' x.FStar_Syntax_Syntax.sigquals  in
-          let binders_str = binders_to_string " " tps  in
-          let term_str = term_to_string k  in
-          let uu____55504 = FStar_Options.print_universes ()  in
-          if uu____55504
-          then
-            let uu____55508 = univ_names_to_string univs1  in
-            FStar_Util.format5 "%stype %s<%s> %s : %s" quals_str
-              lid.FStar_Ident.str uu____55508 binders_str term_str
->>>>>>> 183df463
+              lid.FStar_Ident.str uu____3963 binders_str term_str
           else
             FStar_Util.format4 "%stype %s %s : %s" quals_str
               lid.FStar_Ident.str binders_str term_str
       | FStar_Syntax_Syntax.Sig_datacon
-<<<<<<< HEAD
-          (lid,univs1,t,uu____55483,uu____55484,uu____55485) ->
-          let uu____55492 = FStar_Options.print_universes ()  in
-          if uu____55492
+          (lid,univs1,t,uu____3972,uu____3973,uu____3974) ->
+          let uu____3981 = FStar_Options.print_universes ()  in
+          if uu____3981
           then
-            let uu____55496 = univ_names_to_string univs1  in
-            let uu____55498 = term_to_string t  in
-            FStar_Util.format3 "datacon<%s> %s : %s" uu____55496
-              lid.FStar_Ident.str uu____55498
+            let uu____3985 = univ_names_to_string univs1  in
+            let uu____3987 = term_to_string t  in
+            FStar_Util.format3 "datacon<%s> %s : %s" uu____3985
+              lid.FStar_Ident.str uu____3987
           else
-            (let uu____55503 = term_to_string t  in
+            (let uu____3992 = term_to_string t  in
              FStar_Util.format2 "datacon %s : %s" lid.FStar_Ident.str
-               uu____55503)
+               uu____3992)
       | FStar_Syntax_Syntax.Sig_declare_typ (lid,univs1,t) ->
-          let uu____55509 = quals_to_string' x.FStar_Syntax_Syntax.sigquals
+          let uu____3998 = quals_to_string' x.FStar_Syntax_Syntax.sigquals
              in
-          let uu____55511 =
-            let uu____55513 = FStar_Options.print_universes ()  in
-            if uu____55513
+          let uu____4000 =
+            let uu____4002 = FStar_Options.print_universes ()  in
+            if uu____4002
             then
-              let uu____55517 = univ_names_to_string univs1  in
-              FStar_Util.format1 "<%s>" uu____55517
+              let uu____4006 = univ_names_to_string univs1  in
+              FStar_Util.format1 "<%s>" uu____4006
             else ""  in
-          let uu____55523 = term_to_string t  in
-          FStar_Util.format4 "%sval %s %s : %s" uu____55509
-            lid.FStar_Ident.str uu____55511 uu____55523
+          let uu____4012 = term_to_string t  in
+          FStar_Util.format4 "%sval %s %s : %s" uu____3998
+            lid.FStar_Ident.str uu____4000 uu____4012
       | FStar_Syntax_Syntax.Sig_assume (lid,us,f) ->
-          let uu____55529 = FStar_Options.print_universes ()  in
-          if uu____55529
+          let uu____4018 = FStar_Options.print_universes ()  in
+          if uu____4018
           then
-            let uu____55533 = univ_names_to_string us  in
-            let uu____55535 = term_to_string f  in
+            let uu____4022 = univ_names_to_string us  in
+            let uu____4024 = term_to_string f  in
             FStar_Util.format3 "val %s<%s> : %s" lid.FStar_Ident.str
-              uu____55533 uu____55535
+              uu____4022 uu____4024
           else
-            (let uu____55540 = term_to_string f  in
-             FStar_Util.format2 "val %s : %s" lid.FStar_Ident.str uu____55540)
-      | FStar_Syntax_Syntax.Sig_let (lbs,uu____55544) ->
+            (let uu____4029 = term_to_string f  in
+             FStar_Util.format2 "val %s : %s" lid.FStar_Ident.str uu____4029)
+      | FStar_Syntax_Syntax.Sig_let (lbs,uu____4033) ->
           lbs_to_string x.FStar_Syntax_Syntax.sigquals lbs
       | FStar_Syntax_Syntax.Sig_main e ->
-          let uu____55550 = term_to_string e  in
-          FStar_Util.format1 "let _ = %s" uu____55550
-      | FStar_Syntax_Syntax.Sig_bundle (ses,uu____55554) ->
-          let uu____55563 =
-            let uu____55565 = FStar_List.map sigelt_to_string ses  in
-            FStar_All.pipe_right uu____55565 (FStar_String.concat "\n")  in
-          Prims.op_Hat "(* Sig_bundle *)" uu____55563
-=======
-          (lid,univs1,t,uu____55517,uu____55518,uu____55519) ->
-          let uu____55526 = FStar_Options.print_universes ()  in
-          if uu____55526
-          then
-            let uu____55530 = univ_names_to_string univs1  in
-            let uu____55532 = term_to_string t  in
-            FStar_Util.format3 "datacon<%s> %s : %s" uu____55530
-              lid.FStar_Ident.str uu____55532
-          else
-            (let uu____55537 = term_to_string t  in
-             FStar_Util.format2 "datacon %s : %s" lid.FStar_Ident.str
-               uu____55537)
-      | FStar_Syntax_Syntax.Sig_declare_typ (lid,univs1,t) ->
-          let uu____55543 = quals_to_string' x.FStar_Syntax_Syntax.sigquals
-             in
-          let uu____55545 =
-            let uu____55547 = FStar_Options.print_universes ()  in
-            if uu____55547
-            then
-              let uu____55551 = univ_names_to_string univs1  in
-              FStar_Util.format1 "<%s>" uu____55551
-            else ""  in
-          let uu____55557 = term_to_string t  in
-          FStar_Util.format4 "%sval %s %s : %s" uu____55543
-            lid.FStar_Ident.str uu____55545 uu____55557
-      | FStar_Syntax_Syntax.Sig_assume (lid,us,f) ->
-          let uu____55563 = FStar_Options.print_universes ()  in
-          if uu____55563
-          then
-            let uu____55567 = univ_names_to_string us  in
-            let uu____55569 = term_to_string f  in
-            FStar_Util.format3 "val %s<%s> : %s" lid.FStar_Ident.str
-              uu____55567 uu____55569
-          else
-            (let uu____55574 = term_to_string f  in
-             FStar_Util.format2 "val %s : %s" lid.FStar_Ident.str uu____55574)
-      | FStar_Syntax_Syntax.Sig_let (lbs,uu____55578) ->
-          lbs_to_string x.FStar_Syntax_Syntax.sigquals lbs
-      | FStar_Syntax_Syntax.Sig_main e ->
-          let uu____55584 = term_to_string e  in
-          FStar_Util.format1 "let _ = %s" uu____55584
-      | FStar_Syntax_Syntax.Sig_bundle (ses,uu____55588) ->
-          let uu____55597 =
-            let uu____55599 = FStar_List.map sigelt_to_string ses  in
-            FStar_All.pipe_right uu____55599 (FStar_String.concat "\n")  in
-          Prims.op_Hat "(* Sig_bundle *)" uu____55597
->>>>>>> 183df463
+          let uu____4039 = term_to_string e  in
+          FStar_Util.format1 "let _ = %s" uu____4039
+      | FStar_Syntax_Syntax.Sig_bundle (ses,uu____4043) ->
+          let uu____4052 =
+            let uu____4054 = FStar_List.map sigelt_to_string ses  in
+            FStar_All.pipe_right uu____4054 (FStar_String.concat "\n")  in
+          Prims.op_Hat "(* Sig_bundle *)" uu____4052
       | FStar_Syntax_Syntax.Sig_new_effect ed ->
           eff_decl_to_string' false x.FStar_Syntax_Syntax.sigrng
             x.FStar_Syntax_Syntax.sigquals ed
@@ -2844,221 +1550,115 @@
             with
             | (FStar_Pervasives_Native.None ,FStar_Pervasives_Native.None )
                 -> failwith "impossible"
-<<<<<<< HEAD
-            | (FStar_Pervasives_Native.Some lift_wp,uu____55610) -> lift_wp
-            | (uu____55617,FStar_Pervasives_Native.Some lift) -> lift  in
-          let uu____55625 =
-=======
-            | (FStar_Pervasives_Native.Some lift_wp,uu____55644) -> lift_wp
-            | (uu____55651,FStar_Pervasives_Native.Some lift) -> lift  in
-          let uu____55659 =
->>>>>>> 183df463
+            | (FStar_Pervasives_Native.Some lift_wp,uu____4099) -> lift_wp
+            | (uu____4106,FStar_Pervasives_Native.Some lift) -> lift  in
+          let uu____4114 =
             FStar_Syntax_Subst.open_univ_vars
               (FStar_Pervasives_Native.fst lift_wp)
               (FStar_Pervasives_Native.snd lift_wp)
              in
-<<<<<<< HEAD
-          (match uu____55625 with
+          (match uu____4114 with
            | (us,t) ->
-               let uu____55637 = lid_to_string se.FStar_Syntax_Syntax.source
+               let uu____4126 = lid_to_string se.FStar_Syntax_Syntax.source
                   in
-               let uu____55639 = lid_to_string se.FStar_Syntax_Syntax.target
+               let uu____4128 = lid_to_string se.FStar_Syntax_Syntax.target
                   in
-               let uu____55641 = univ_names_to_string us  in
-               let uu____55643 = term_to_string t  in
-               FStar_Util.format4 "sub_effect %s ~> %s : <%s> %s" uu____55637
-                 uu____55639 uu____55641 uu____55643)
+               let uu____4130 = univ_names_to_string us  in
+               let uu____4132 = term_to_string t  in
+               FStar_Util.format4 "sub_effect %s ~> %s : <%s> %s" uu____4126
+                 uu____4128 uu____4130 uu____4132)
       | FStar_Syntax_Syntax.Sig_effect_abbrev (l,univs1,tps,c,flags) ->
-          let uu____55655 = FStar_Options.print_universes ()  in
-          if uu____55655
+          let uu____4144 = FStar_Options.print_universes ()  in
+          if uu____4144
           then
-            let uu____55659 =
-              let uu____55664 =
-=======
-          (match uu____55659 with
-           | (us,t) ->
-               let uu____55671 = lid_to_string se.FStar_Syntax_Syntax.source
-                  in
-               let uu____55673 = lid_to_string se.FStar_Syntax_Syntax.target
-                  in
-               let uu____55675 = univ_names_to_string us  in
-               let uu____55677 = term_to_string t  in
-               FStar_Util.format4 "sub_effect %s ~> %s : <%s> %s" uu____55671
-                 uu____55673 uu____55675 uu____55677)
-      | FStar_Syntax_Syntax.Sig_effect_abbrev (l,univs1,tps,c,flags) ->
-          let uu____55689 = FStar_Options.print_universes ()  in
-          if uu____55689
-          then
-            let uu____55693 =
-              let uu____55698 =
->>>>>>> 183df463
+            let uu____4148 =
+              let uu____4153 =
                 FStar_Syntax_Syntax.mk
                   (FStar_Syntax_Syntax.Tm_arrow (tps, c))
                   FStar_Pervasives_Native.None FStar_Range.dummyRange
                  in
-<<<<<<< HEAD
-              FStar_Syntax_Subst.open_univ_vars univs1 uu____55664  in
-            (match uu____55659 with
+              FStar_Syntax_Subst.open_univ_vars univs1 uu____4153  in
+            (match uu____4148 with
              | (univs2,t) ->
-                 let uu____55678 =
-                   let uu____55683 =
-                     let uu____55684 = FStar_Syntax_Subst.compress t  in
-                     uu____55684.FStar_Syntax_Syntax.n  in
-                   match uu____55683 with
+                 let uu____4167 =
+                   let uu____4172 =
+                     let uu____4173 = FStar_Syntax_Subst.compress t  in
+                     uu____4173.FStar_Syntax_Syntax.n  in
+                   match uu____4172 with
                    | FStar_Syntax_Syntax.Tm_arrow (bs,c1) -> (bs, c1)
-                   | uu____55713 -> failwith "impossible"  in
-                 (match uu____55678 with
+                   | uu____4202 -> failwith "impossible"  in
+                 (match uu____4167 with
                   | (tps1,c1) ->
-                      let uu____55722 = sli l  in
-                      let uu____55724 = univ_names_to_string univs2  in
-                      let uu____55726 = binders_to_string " " tps1  in
-                      let uu____55729 = comp_to_string c1  in
-                      FStar_Util.format4 "effect %s<%s> %s = %s" uu____55722
-                        uu____55724 uu____55726 uu____55729))
+                      let uu____4211 = sli l  in
+                      let uu____4213 = univ_names_to_string univs2  in
+                      let uu____4215 = binders_to_string " " tps1  in
+                      let uu____4218 = comp_to_string c1  in
+                      FStar_Util.format4 "effect %s<%s> %s = %s" uu____4211
+                        uu____4213 uu____4215 uu____4218))
           else
-            (let uu____55734 = sli l  in
-             let uu____55736 = binders_to_string " " tps  in
-             let uu____55739 = comp_to_string c  in
-             FStar_Util.format3 "effect %s %s = %s" uu____55734 uu____55736
-               uu____55739)
+            (let uu____4223 = sli l  in
+             let uu____4225 = binders_to_string " " tps  in
+             let uu____4228 = comp_to_string c  in
+             FStar_Util.format3 "effect %s %s = %s" uu____4223 uu____4225
+               uu____4228)
       | FStar_Syntax_Syntax.Sig_splice (lids,t) ->
-          let uu____55748 =
-            let uu____55750 = FStar_List.map FStar_Ident.string_of_lid lids
+          let uu____4237 =
+            let uu____4239 = FStar_List.map FStar_Ident.string_of_lid lids
                in
-            FStar_All.pipe_left (FStar_String.concat "; ") uu____55750  in
-          let uu____55760 = term_to_string t  in
-          FStar_Util.format2 "splice[%s] (%s)" uu____55748 uu____55760
+            FStar_All.pipe_left (FStar_String.concat "; ") uu____4239  in
+          let uu____4249 = term_to_string t  in
+          FStar_Util.format2 "splice[%s] (%s)" uu____4237 uu____4249
        in
     match x.FStar_Syntax_Syntax.sigattrs with
     | [] -> basic
-    | uu____55764 ->
-        let uu____55767 = attrs_to_string x.FStar_Syntax_Syntax.sigattrs  in
-        Prims.op_Hat uu____55767 (Prims.op_Hat "\n" basic)
-=======
-              FStar_Syntax_Subst.open_univ_vars univs1 uu____55698  in
-            (match uu____55693 with
-             | (univs2,t) ->
-                 let uu____55712 =
-                   let uu____55717 =
-                     let uu____55718 = FStar_Syntax_Subst.compress t  in
-                     uu____55718.FStar_Syntax_Syntax.n  in
-                   match uu____55717 with
-                   | FStar_Syntax_Syntax.Tm_arrow (bs,c1) -> (bs, c1)
-                   | uu____55747 -> failwith "impossible"  in
-                 (match uu____55712 with
-                  | (tps1,c1) ->
-                      let uu____55756 = sli l  in
-                      let uu____55758 = univ_names_to_string univs2  in
-                      let uu____55760 = binders_to_string " " tps1  in
-                      let uu____55763 = comp_to_string c1  in
-                      FStar_Util.format4 "effect %s<%s> %s = %s" uu____55756
-                        uu____55758 uu____55760 uu____55763))
-          else
-            (let uu____55768 = sli l  in
-             let uu____55770 = binders_to_string " " tps  in
-             let uu____55773 = comp_to_string c  in
-             FStar_Util.format3 "effect %s %s = %s" uu____55768 uu____55770
-               uu____55773)
-      | FStar_Syntax_Syntax.Sig_splice (lids,t) ->
-          let uu____55782 =
-            let uu____55784 = FStar_List.map FStar_Ident.string_of_lid lids
-               in
-            FStar_All.pipe_left (FStar_String.concat "; ") uu____55784  in
-          let uu____55794 = term_to_string t  in
-          FStar_Util.format2 "splice[%s] (%s)" uu____55782 uu____55794
-       in
-    match x.FStar_Syntax_Syntax.sigattrs with
-    | [] -> basic
-    | uu____55798 ->
-        let uu____55801 = attrs_to_string x.FStar_Syntax_Syntax.sigattrs  in
-        Prims.op_Hat uu____55801 (Prims.op_Hat "\n" basic)
->>>>>>> 183df463
+    | uu____4253 ->
+        let uu____4256 = attrs_to_string x.FStar_Syntax_Syntax.sigattrs  in
+        Prims.op_Hat uu____4256 (Prims.op_Hat "\n" basic)
   
 let (format_error : FStar_Range.range -> Prims.string -> Prims.string) =
   fun r  ->
     fun msg  ->
-<<<<<<< HEAD
-      let uu____55784 = FStar_Range.string_of_range r  in
-      FStar_Util.format2 "%s: %s\n" uu____55784 msg
-=======
-      let uu____55818 = FStar_Range.string_of_range r  in
-      FStar_Util.format2 "%s: %s\n" uu____55818 msg
->>>>>>> 183df463
+      let uu____4273 = FStar_Range.string_of_range r  in
+      FStar_Util.format2 "%s: %s\n" uu____4273 msg
   
 let rec (sigelt_to_string_short : FStar_Syntax_Syntax.sigelt -> Prims.string)
   =
   fun x  ->
     match x.FStar_Syntax_Syntax.sigel with
     | FStar_Syntax_Syntax.Sig_let
-<<<<<<< HEAD
-        ((uu____55795,{ FStar_Syntax_Syntax.lbname = lb;
-                        FStar_Syntax_Syntax.lbunivs = uu____55797;
-                        FStar_Syntax_Syntax.lbtyp = t;
-                        FStar_Syntax_Syntax.lbeff = uu____55799;
-                        FStar_Syntax_Syntax.lbdef = uu____55800;
-                        FStar_Syntax_Syntax.lbattrs = uu____55801;
-                        FStar_Syntax_Syntax.lbpos = uu____55802;_}::[]),uu____55803)
+        ((uu____4284,{ FStar_Syntax_Syntax.lbname = lb;
+                       FStar_Syntax_Syntax.lbunivs = uu____4286;
+                       FStar_Syntax_Syntax.lbtyp = t;
+                       FStar_Syntax_Syntax.lbeff = uu____4288;
+                       FStar_Syntax_Syntax.lbdef = uu____4289;
+                       FStar_Syntax_Syntax.lbattrs = uu____4290;
+                       FStar_Syntax_Syntax.lbpos = uu____4291;_}::[]),uu____4292)
         ->
-        let uu____55826 = lbname_to_string lb  in
-        let uu____55828 = term_to_string t  in
-        FStar_Util.format2 "let %s : %s" uu____55826 uu____55828
-    | uu____55831 ->
-        let uu____55832 =
+        let uu____4315 = lbname_to_string lb  in
+        let uu____4317 = term_to_string t  in
+        FStar_Util.format2 "let %s : %s" uu____4315 uu____4317
+    | uu____4320 ->
+        let uu____4321 =
           FStar_All.pipe_right (FStar_Syntax_Util.lids_of_sigelt x)
             (FStar_List.map (fun l  -> l.FStar_Ident.str))
            in
-        FStar_All.pipe_right uu____55832 (FStar_String.concat ", ")
+        FStar_All.pipe_right uu____4321 (FStar_String.concat ", ")
   
 let rec (modul_to_string : FStar_Syntax_Syntax.modul -> Prims.string) =
   fun m  ->
-    let uu____55856 = sli m.FStar_Syntax_Syntax.name  in
-    let uu____55858 =
-      let uu____55860 =
+    let uu____4345 = sli m.FStar_Syntax_Syntax.name  in
+    let uu____4347 =
+      let uu____4349 =
         FStar_List.map sigelt_to_string m.FStar_Syntax_Syntax.declarations
          in
-      FStar_All.pipe_right uu____55860 (FStar_String.concat "\n")  in
-    let uu____55870 =
-      let uu____55872 =
+      FStar_All.pipe_right uu____4349 (FStar_String.concat "\n")  in
+    let uu____4359 =
+      let uu____4361 =
         FStar_List.map sigelt_to_string m.FStar_Syntax_Syntax.exports  in
-      FStar_All.pipe_right uu____55872 (FStar_String.concat "\n")  in
+      FStar_All.pipe_right uu____4361 (FStar_String.concat "\n")  in
     FStar_Util.format3
-      "module %s\nDeclarations: [\n%s\n]\nExports: [\n%s\n]\n" uu____55856
-      uu____55858 uu____55870
-=======
-        ((uu____55829,{ FStar_Syntax_Syntax.lbname = lb;
-                        FStar_Syntax_Syntax.lbunivs = uu____55831;
-                        FStar_Syntax_Syntax.lbtyp = t;
-                        FStar_Syntax_Syntax.lbeff = uu____55833;
-                        FStar_Syntax_Syntax.lbdef = uu____55834;
-                        FStar_Syntax_Syntax.lbattrs = uu____55835;
-                        FStar_Syntax_Syntax.lbpos = uu____55836;_}::[]),uu____55837)
-        ->
-        let uu____55860 = lbname_to_string lb  in
-        let uu____55862 = term_to_string t  in
-        FStar_Util.format2 "let %s : %s" uu____55860 uu____55862
-    | uu____55865 ->
-        let uu____55866 =
-          FStar_All.pipe_right (FStar_Syntax_Util.lids_of_sigelt x)
-            (FStar_List.map (fun l  -> l.FStar_Ident.str))
-           in
-        FStar_All.pipe_right uu____55866 (FStar_String.concat ", ")
-  
-let rec (modul_to_string : FStar_Syntax_Syntax.modul -> Prims.string) =
-  fun m  ->
-    let uu____55890 = sli m.FStar_Syntax_Syntax.name  in
-    let uu____55892 =
-      let uu____55894 =
-        FStar_List.map sigelt_to_string m.FStar_Syntax_Syntax.declarations
-         in
-      FStar_All.pipe_right uu____55894 (FStar_String.concat "\n")  in
-    let uu____55904 =
-      let uu____55906 =
-        FStar_List.map sigelt_to_string m.FStar_Syntax_Syntax.exports  in
-      FStar_All.pipe_right uu____55906 (FStar_String.concat "\n")  in
-    FStar_Util.format3
-      "module %s\nDeclarations: [\n%s\n]\nExports: [\n%s\n]\n" uu____55890
-      uu____55892 uu____55904
->>>>>>> 183df463
+      "module %s\nDeclarations: [\n%s\n]\nExports: [\n%s\n]\n" uu____4345
+      uu____4347 uu____4359
   
 let (abs_ascription_to_string :
   (FStar_Syntax_Syntax.lcomp,FStar_Ident.lident) FStar_Util.either
@@ -3071,23 +1671,13 @@
          FStar_Util.string_builder_append strb "None"
      | FStar_Pervasives_Native.Some (FStar_Util.Inl lc) ->
          (FStar_Util.string_builder_append strb "Some Inr ";
-<<<<<<< HEAD
-          (let uu____55916 =
+          (let uu____4405 =
              FStar_Ident.text_of_lid lc.FStar_Syntax_Syntax.eff_name  in
-           FStar_Util.string_builder_append strb uu____55916))
+           FStar_Util.string_builder_append strb uu____4405))
      | FStar_Pervasives_Native.Some (FStar_Util.Inr lid) ->
          (FStar_Util.string_builder_append strb "Some Inr ";
-          (let uu____55925 = FStar_Ident.text_of_lid lid  in
-           FStar_Util.string_builder_append strb uu____55925)));
-=======
-          (let uu____55950 =
-             FStar_Ident.text_of_lid lc.FStar_Syntax_Syntax.eff_name  in
-           FStar_Util.string_builder_append strb uu____55950))
-     | FStar_Pervasives_Native.Some (FStar_Util.Inr lid) ->
-         (FStar_Util.string_builder_append strb "Some Inr ";
-          (let uu____55959 = FStar_Ident.text_of_lid lid  in
-           FStar_Util.string_builder_append strb uu____55959)));
->>>>>>> 183df463
+          (let uu____4414 = FStar_Ident.text_of_lid lid  in
+           FStar_Util.string_builder_append strb uu____4414)));
     FStar_Util.string_of_string_builder strb
   
 let list_to_string :
@@ -3099,23 +1689,13 @@
       | x::xs ->
           let strb = FStar_Util.new_string_builder ()  in
           (FStar_Util.string_builder_append strb "[";
-<<<<<<< HEAD
-           (let uu____55966 = f x  in
-            FStar_Util.string_builder_append strb uu____55966);
+           (let uu____4455 = f x  in
+            FStar_Util.string_builder_append strb uu____4455);
            FStar_List.iter
              (fun x1  ->
                 FStar_Util.string_builder_append strb "; ";
-                (let uu____55975 = f x1  in
-                 FStar_Util.string_builder_append strb uu____55975)) xs;
-=======
-           (let uu____56000 = f x  in
-            FStar_Util.string_builder_append strb uu____56000);
-           FStar_List.iter
-             (fun x1  ->
-                FStar_Util.string_builder_append strb "; ";
-                (let uu____56009 = f x1  in
-                 FStar_Util.string_builder_append strb uu____56009)) xs;
->>>>>>> 183df463
+                (let uu____4464 = f x1  in
+                 FStar_Util.string_builder_append strb uu____4464)) xs;
            FStar_Util.string_builder_append strb "]";
            FStar_Util.string_of_string_builder strb)
   
@@ -3129,23 +1709,13 @@
       | x::xs ->
           let strb = FStar_Util.new_string_builder ()  in
           (FStar_Util.string_builder_append strb "{";
-<<<<<<< HEAD
-           (let uu____56022 = f x  in
-            FStar_Util.string_builder_append strb uu____56022);
+           (let uu____4511 = f x  in
+            FStar_Util.string_builder_append strb uu____4511);
            FStar_List.iter
              (fun x1  ->
                 FStar_Util.string_builder_append strb ", ";
-                (let uu____56031 = f x1  in
-                 FStar_Util.string_builder_append strb uu____56031)) xs;
-=======
-           (let uu____56056 = f x  in
-            FStar_Util.string_builder_append strb uu____56056);
-           FStar_List.iter
-             (fun x1  ->
-                FStar_Util.string_builder_append strb ", ";
-                (let uu____56065 = f x1  in
-                 FStar_Util.string_builder_append strb uu____56065)) xs;
->>>>>>> 183df463
+                (let uu____4520 = f x1  in
+                 FStar_Util.string_builder_append strb uu____4520)) xs;
            FStar_Util.string_builder_append strb "}";
            FStar_Util.string_of_string_builder strb)
   
@@ -3153,63 +1723,31 @@
   Prims.string -> FStar_Syntax_Syntax.bv Prims.list -> Prims.string) =
   fun sep  ->
     fun bvs  ->
-<<<<<<< HEAD
-      let uu____56053 = FStar_List.map FStar_Syntax_Syntax.mk_binder bvs  in
-      binders_to_string sep uu____56053
+      let uu____4542 = FStar_List.map FStar_Syntax_Syntax.mk_binder bvs  in
+      binders_to_string sep uu____4542
   
 let rec (emb_typ_to_string : FStar_Syntax_Syntax.emb_typ -> Prims.string) =
-  fun uu___442_56066  ->
-    match uu___442_56066 with
+  fun uu___13_4555  ->
+    match uu___13_4555 with
     | FStar_Syntax_Syntax.ET_abstract  -> "abstract"
     | FStar_Syntax_Syntax.ET_app (h,[]) -> h
     | FStar_Syntax_Syntax.ET_app (h,args) ->
-        let uu____56082 =
-          let uu____56084 =
-            let uu____56086 =
-              let uu____56088 =
-                let uu____56090 = FStar_List.map emb_typ_to_string args  in
-                FStar_All.pipe_right uu____56090 (FStar_String.concat " ")
-                 in
-              Prims.op_Hat uu____56088 ")"  in
-            Prims.op_Hat " " uu____56086  in
-          Prims.op_Hat h uu____56084  in
-        Prims.op_Hat "(" uu____56082
+        let uu____4571 =
+          let uu____4573 =
+            let uu____4575 =
+              let uu____4577 =
+                let uu____4579 = FStar_List.map emb_typ_to_string args  in
+                FStar_All.pipe_right uu____4579 (FStar_String.concat " ")  in
+              Prims.op_Hat uu____4577 ")"  in
+            Prims.op_Hat " " uu____4575  in
+          Prims.op_Hat h uu____4573  in
+        Prims.op_Hat "(" uu____4571
     | FStar_Syntax_Syntax.ET_fun (a,b) ->
-        let uu____56105 =
-          let uu____56107 = emb_typ_to_string a  in
-          let uu____56109 =
-            let uu____56111 = emb_typ_to_string b  in
-            Prims.op_Hat ") -> " uu____56111  in
-          Prims.op_Hat uu____56107 uu____56109  in
-        Prims.op_Hat "(" uu____56105
-=======
-      let uu____56087 = FStar_List.map FStar_Syntax_Syntax.mk_binder bvs  in
-      binders_to_string sep uu____56087
-  
-let rec (emb_typ_to_string : FStar_Syntax_Syntax.emb_typ -> Prims.string) =
-  fun uu___442_56100  ->
-    match uu___442_56100 with
-    | FStar_Syntax_Syntax.ET_abstract  -> "abstract"
-    | FStar_Syntax_Syntax.ET_app (h,[]) -> h
-    | FStar_Syntax_Syntax.ET_app (h,args) ->
-        let uu____56116 =
-          let uu____56118 =
-            let uu____56120 =
-              let uu____56122 =
-                let uu____56124 = FStar_List.map emb_typ_to_string args  in
-                FStar_All.pipe_right uu____56124 (FStar_String.concat " ")
-                 in
-              Prims.op_Hat uu____56122 ")"  in
-            Prims.op_Hat " " uu____56120  in
-          Prims.op_Hat h uu____56118  in
-        Prims.op_Hat "(" uu____56116
-    | FStar_Syntax_Syntax.ET_fun (a,b) ->
-        let uu____56139 =
-          let uu____56141 = emb_typ_to_string a  in
-          let uu____56143 =
-            let uu____56145 = emb_typ_to_string b  in
-            Prims.op_Hat ") -> " uu____56145  in
-          Prims.op_Hat uu____56141 uu____56143  in
-        Prims.op_Hat "(" uu____56139
->>>>>>> 183df463
+        let uu____4594 =
+          let uu____4596 = emb_typ_to_string a  in
+          let uu____4598 =
+            let uu____4600 = emb_typ_to_string b  in
+            Prims.op_Hat ") -> " uu____4600  in
+          Prims.op_Hat uu____4596 uu____4598  in
+        Prims.op_Hat "(" uu____4594
   