<<<<<<< HEAD

open Prims
let process_args = (fun _65_1 -> (match (()) with
| () -> begin
(let file_list = (FStar_Util.mk_ref [])
in (let res = (let _131_6 = (FStar_Options.specs ())
in (FStar_Getopt.parse_cmdline _131_6 (fun i -> (let _131_5 = (let _131_4 = (FStar_ST.read file_list)
in (FStar_List.append _131_4 ((i)::[])))
in (FStar_ST.op_Colon_Equals file_list _131_5)))))
in (let _65_8 = (match (res) with
| FStar_Getopt.GoOn -> begin
(let _131_7 = (FStar_Options.set_fstar_home ())
in (Prims.ignore _131_7))
end
| _65_7 -> begin
()
end)
in (let _131_8 = (FStar_ST.read file_list)
in (res, _131_8)))))
end))

let cleanup = (fun _65_10 -> (match (()) with
| () -> begin
(FStar_Util.kill_all ())
end))

let has_prims_cache = (fun l -> (FStar_List.mem "Prims.cache" l))

let tc_prims = (fun _65_12 -> (match (()) with
| () -> begin
(let solver = if (FStar_ST.read FStar_Options.verify) then begin
FStar_ToSMT_Encode.solver
end else begin
FStar_ToSMT_Encode.dummy
end
in (let env = (FStar_Tc_Env.initial_env solver FStar_Absyn_Const.prims_lid)
in (let _65_15 = (env.FStar_Tc_Env.solver.FStar_Tc_Env.init env)
in (let p = (FStar_Options.prims ())
in (let _65_20 = (let _131_15 = (FStar_Parser_DesugarEnv.empty_env ())
in (FStar_Parser_Driver.parse_file _131_15 p))
in (match (_65_20) with
| (dsenv, prims_mod) -> begin
(let _65_23 = (let _131_16 = (FStar_List.hd prims_mod)
in (FStar_Tc_Tc.check_module env _131_16))
in (match (_65_23) with
| (prims_mod, env) -> begin
(prims_mod, dsenv, env)
end))
end))))))
end))

let report_errors = (fun nopt -> (let errs = (match (nopt) with
| None -> begin
(FStar_Tc_Errors.get_err_count ())
end
| Some (n) -> begin
n
end)
in if (errs > 0) then begin
(let _65_29 = (let _131_19 = (FStar_Util.string_of_int errs)
in (FStar_Util.fprint1 "Error: %s errors were reported (see above)\n" _131_19))
in (FStar_All.exit 1))
end else begin
()
end))

let tc_one_file = (fun dsenv env fn -> (let _65_36 = (FStar_Parser_Driver.parse_file dsenv fn)
in (match (_65_36) with
| (dsenv, fmods) -> begin
(let _65_46 = (FStar_All.pipe_right fmods (FStar_List.fold_left (fun _65_39 m -> (match (_65_39) with
| (env, all_mods) -> begin
(let _65_43 = (FStar_Tc_Tc.check_module env m)
in (match (_65_43) with
| (ms, env) -> begin
(env, (FStar_List.append ms all_mods))
end))
end)) (env, [])))
in (match (_65_46) with
| (env, all_mods) -> begin
(dsenv, env, (FStar_List.rev all_mods))
end))
end)))

let tc_one_fragment = (fun curmod dsenv env frag -> (FStar_All.try_with (fun _65_52 -> (match (()) with
| () -> begin
(match ((FStar_Parser_Driver.parse_fragment curmod dsenv frag)) with
| FStar_Parser_Driver.Empty -> begin
Some ((None, dsenv, env))
end
| FStar_Parser_Driver.Modul (dsenv, modul) -> begin
(let env = (match (curmod) with
| None -> begin
env
end
| Some (_65_74) -> begin
(Prims.raise (FStar_Absyn_Syntax.Err ("Interactive mode only supports a single module at the top-level")))
end)
in (let _65_80 = (FStar_Tc_Tc.tc_partial_modul env modul)
in (match (_65_80) with
| (modul, npds, env) -> begin
Some ((Some ((modul, npds)), dsenv, env))
end)))
end
| FStar_Parser_Driver.Decls (dsenv, decls) -> begin
(match (curmod) with
| None -> begin
(FStar_All.failwith "Fragment without an enclosing module")
end
| Some (modul, npds) -> begin
(let _65_93 = (FStar_Tc_Tc.tc_more_partial_modul env modul decls)
in (match (_65_93) with
| (modul, npds', env) -> begin
Some ((Some ((modul, (FStar_List.append npds npds'))), dsenv, env))
end))
end)
end)
end)) (fun _65_51 -> (match (_65_51) with
| FStar_Absyn_Syntax.Error (msg, r) -> begin
(let _65_58 = (FStar_Tc_Errors.add_errors env (((msg, r))::[]))
in None)
end
| FStar_Absyn_Syntax.Err (msg) -> begin
(let _65_62 = (FStar_Tc_Errors.add_errors env (((msg, FStar_Absyn_Syntax.dummyRange))::[]))
in None)
end
| e -> begin
(Prims.raise e)
end))))

type input_chunks =
| Push of Prims.string
| Pop of Prims.string
| Code of (Prims.string * (Prims.string * Prims.string))

let is_Push = (fun _discr_ -> (match (_discr_) with
| Push (_) -> begin
true
end
| _ -> begin
false
end))

let is_Pop = (fun _discr_ -> (match (_discr_) with
| Pop (_) -> begin
true
end
| _ -> begin
false
end))

let is_Code = (fun _discr_ -> (match (_discr_) with
| Code (_) -> begin
true
end
| _ -> begin
false
end))

let ___Push____0 = (fun projectee -> (match (projectee) with
| Push (_65_96) -> begin
_65_96
end))

let ___Pop____0 = (fun projectee -> (match (projectee) with
| Pop (_65_99) -> begin
_65_99
end))

let ___Code____0 = (fun projectee -> (match (projectee) with
| Code (_65_102) -> begin
_65_102
end))

type stack_elt =
((FStar_Absyn_Syntax.modul * FStar_Absyn_Syntax.sigelt Prims.list) Prims.option * FStar_Parser_DesugarEnv.env * FStar_Tc_Env.env)

type stack =
stack_elt Prims.list

let batch_mode_tc_no_prims = (fun dsenv env filenames -> (let _65_120 = (FStar_All.pipe_right filenames (FStar_List.fold_left (fun _65_109 f -> (match (_65_109) with
| (all_mods, dsenv, env) -> begin
(let _65_111 = (FStar_Absyn_Util.reset_gensym ())
in (let _65_116 = (tc_one_file dsenv env f)
in (match (_65_116) with
| (dsenv, env, ms) -> begin
((FStar_List.append all_mods ms), dsenv, env)
end)))
end)) ([], dsenv, env)))
in (match (_65_120) with
| (all_mods, dsenv, env) -> begin
(let _65_121 = if ((FStar_ST.read FStar_Options.interactive) && ((FStar_Tc_Errors.get_err_count ()) = 0)) then begin
(env.FStar_Tc_Env.solver.FStar_Tc_Env.refresh ())
end else begin
(env.FStar_Tc_Env.solver.FStar_Tc_Env.finish ())
end
in (all_mods, dsenv, env))
end)))

let batch_mode_tc = (fun filenames -> (let _65_127 = (tc_prims ())
in (match (_65_127) with
| (prims_mod, dsenv, env) -> begin
(let _65_131 = (batch_mode_tc_no_prims dsenv env filenames)
in (match (_65_131) with
| (all_mods, dsenv, env) -> begin
((FStar_List.append prims_mod all_mods), dsenv, env)
end))
end)))

let finished_message = (fun fmods -> if (not ((FStar_ST.read FStar_Options.silent))) then begin
(let msg = if (FStar_ST.read FStar_Options.verify) then begin
"Verifying"
end else begin
if (FStar_ST.read FStar_Options.pretype) then begin
"Lax type-checked"
end else begin
"Parsed and desugared"
end
end
in (let _65_136 = (FStar_All.pipe_right fmods (FStar_List.iter (fun m -> (let tag = if m.FStar_Absyn_Syntax.is_interface then begin
"i\'face"
end else begin
"module"
end
in if (FStar_Options.should_print_message m.FStar_Absyn_Syntax.name.FStar_Absyn_Syntax.str) then begin
(let _131_94 = (let _131_93 = (FStar_Absyn_Syntax.text_of_lid m.FStar_Absyn_Syntax.name)
in (FStar_Util.format3 "%s %s: %s\n" msg tag _131_93))
in (FStar_Util.print_string _131_94))
end else begin
()
end))))
in (FStar_Util.print_string "All verification conditions discharged successfully\n")))
end else begin
()
end)

let interactive_mode = (fun dsenv env -> (let should_read_build_config = (FStar_ST.alloc true)
in (let should_log = ((FStar_ST.read FStar_Options.debug) <> [])
in (let log = if should_log then begin
(let transcript = (FStar_Util.open_file_for_writing "transcript")
in (fun line -> (let _65_144 = (FStar_Util.append_to_file transcript line)
in (FStar_Util.flush_file transcript))))
end else begin
(fun line -> ())
end
in (let _65_148 = if (let _131_102 = (FStar_ST.read FStar_Options.codegen)
in (FStar_Option.isSome _131_102)) then begin
(FStar_Util.print_string "Warning: Code-generation is not supported in interactive mode, ignoring the codegen flag")
end else begin
()
end
in (let chunk = (FStar_Util.new_string_builder ())
in (let stdin = (FStar_Util.open_stdin ())
in (let rec fill_chunk = (fun _65_153 -> (match (()) with
| () -> begin
(let line = (match ((FStar_Util.read_line stdin)) with
| None -> begin
(FStar_All.exit 0)
end
| Some (l) -> begin
l
end)
in (let _65_158 = (log line)
in (let l = (FStar_Util.trim_string line)
in if (FStar_Util.starts_with l "#end") then begin
(let responses = (match ((FStar_Util.split l " ")) with
| _65_164::ok::fail::[] -> begin
(ok, fail)
end
| _65_167 -> begin
("ok", "fail")
end)
in (let str = (FStar_Util.string_of_string_builder chunk)
in (let _65_170 = (FStar_Util.clear_string_builder chunk)
in Code ((str, responses)))))
end else begin
if (FStar_Util.starts_with l "#pop") then begin
(let _65_172 = (FStar_Util.clear_string_builder chunk)
in Pop (l))
end else begin
if (FStar_Util.starts_with l "#push") then begin
(let _65_174 = (FStar_Util.clear_string_builder chunk)
in Push (l))
end else begin
if (l = "#finish") then begin
(FStar_All.exit 0)
end else begin
(let _65_176 = (FStar_Util.string_builder_append chunk line)
in (let _65_178 = (FStar_Util.string_builder_append chunk "\n")
in (fill_chunk ())))
end
end
end
end)))
end))
in (let rec go = (fun stack curmod dsenv env -> (match ((fill_chunk ())) with
| Pop (msg) -> begin
(let _65_187 = (let _131_113 = (FStar_Parser_DesugarEnv.pop dsenv)
in (FStar_All.pipe_right _131_113 Prims.ignore))
in (let _65_189 = (let _131_114 = (FStar_Tc_Env.pop env msg)
in (FStar_All.pipe_right _131_114 Prims.ignore))
in (let _65_191 = (env.FStar_Tc_Env.solver.FStar_Tc_Env.refresh ())
in (let _65_193 = (let _131_115 = (FStar_Options.reset_options ())
in (FStar_All.pipe_right _131_115 Prims.ignore))
in (let _65_204 = (match (stack) with
| [] -> begin
(FStar_All.failwith "Too many pops")
end
| hd::tl -> begin
(hd, tl)
end)
in (match (_65_204) with
| ((curmod, dsenv, env), stack) -> begin
(go stack curmod dsenv env)
end))))))
end
| Push (msg) -> begin
(let stack = ((curmod, dsenv, env))::stack
in (let dsenv = (FStar_Parser_DesugarEnv.push dsenv)
in (let env = (FStar_Tc_Env.push env msg)
in (go stack curmod dsenv env))))
end
| Code (text, (ok, fail)) -> begin
(let mark = (fun dsenv env -> (let dsenv = (FStar_Parser_DesugarEnv.mark dsenv)
in (let env = (FStar_Tc_Env.mark env)
in (dsenv, env))))
in (let reset_mark = (fun dsenv env -> (let dsenv = (FStar_Parser_DesugarEnv.reset_mark dsenv)
in (let env = (FStar_Tc_Env.reset_mark env)
in (dsenv, env))))
in (let commit_mark = (fun dsenv env -> (let dsenv = (FStar_Parser_DesugarEnv.commit_mark dsenv)
in (let env = (FStar_Tc_Env.commit_mark env)
in (dsenv, env))))
in (let fail = (fun curmod dsenv_mark env_mark -> (let _65_235 = (let _131_134 = (FStar_Tc_Errors.report_all ())
in (FStar_All.pipe_right _131_134 Prims.ignore))
in (let _65_237 = (FStar_ST.op_Colon_Equals FStar_Tc_Errors.num_errs 0)
in (let _65_239 = (FStar_Util.fprint1 "%s\n" fail)
in (let _65_243 = (reset_mark dsenv_mark env_mark)
in (match (_65_243) with
| (dsenv, env) -> begin
(go stack curmod dsenv env)
end))))))
<<<<<<< HEAD
in (let _65_256 = if (FStar_ST.read should_read_build_config) then begin
if (let _131_135 = (FStar_Parser_ParseIt.get_bc_start_string ())
in (FStar_Util.starts_with text _131_135)) then begin
(let filenames = (FStar_Parser_ParseIt.read_build_config_from_string "" false text)
in (let _65_249 = (batch_mode_tc_no_prims dsenv env filenames)
in (match (_65_249) with
| (_65_246, dsenv, env) -> begin
(let _65_250 = (FStar_ST.op_Colon_Equals should_read_build_config false)
=======
in (let _64_256 = if (FStar_ST.read should_read_build_config) then begin
if (let _129_135 = (FStar_Parser_ParseIt.get_bc_start_string ())
in (FStar_Util.starts_with text _129_135)) then begin
(let filenames = (FStar_Parser_ParseIt.read_build_config_from_string "" false text true)
in (let _64_249 = (batch_mode_tc_no_prims dsenv env filenames)
in (match (_64_249) with
| (_64_246, dsenv, env) -> begin
(let _64_250 = (FStar_ST.op_Colon_Equals should_read_build_config false)
>>>>>>> master
in (dsenv, env))
end)))
end else begin
(let _65_252 = (FStar_ST.op_Colon_Equals should_read_build_config false)
in (dsenv, env))
end
end else begin
(dsenv, env)
end
in (match (_65_256) with
| (dsenv, env) -> begin
(let _65_259 = (mark dsenv env)
in (match (_65_259) with
| (dsenv_mark, env_mark) -> begin
(let res = (tc_one_fragment curmod dsenv_mark env_mark text)
in (match (res) with
| Some (curmod, dsenv, env) -> begin
if ((FStar_ST.read FStar_Tc_Errors.num_errs) = 0) then begin
(let _65_266 = (FStar_Util.fprint1 "\n%s\n" ok)
in (let _65_270 = (commit_mark dsenv env)
in (match (_65_270) with
| (dsenv, env) -> begin
(go stack curmod dsenv env)
end)))
end else begin
(fail curmod dsenv_mark env_mark)
end
end
| _65_272 -> begin
(fail curmod dsenv_mark env_mark)
end))
end))
end))))))
end))
in (go [] None dsenv env))))))))))

let codegen = (fun fmods env -> if (((FStar_ST.read FStar_Options.codegen) = Some ("OCaml")) || ((FStar_ST.read FStar_Options.codegen) = Some ("FSharp"))) then begin
(let _65_277 = (let _131_140 = (FStar_Extraction_ML_Env.mkContext env)
in (FStar_Util.fold_map FStar_Extraction_ML_ExtractMod.extract _131_140 fmods))
in (match (_65_277) with
| (c, mllibs) -> begin
(let mllibs = (FStar_List.flatten mllibs)
in (let ext = if ((FStar_ST.read FStar_Options.codegen) = Some ("FSharp")) then begin
".fs"
end else begin
".ml"
end
in (let newDocs = (FStar_List.collect FStar_Extraction_ML_Code.doc_of_mllib mllibs)
in (FStar_List.iter (fun _65_283 -> (match (_65_283) with
| (n, d) -> begin
(let _131_143 = (FStar_Options.prependOutputDir (Prims.strcat n ext))
in (let _131_142 = (FSharp_Format.pretty 120 d)
in (FStar_Util.write_file _131_143 _131_142)))
end)) newDocs))))
end))
end else begin
if ((FStar_ST.read FStar_Options.codegen) = Some ("Wysteria")) then begin
(FStar_Extraction_Wysteria_Extract.extract fmods env)
end else begin
()
end
end)

let go = (fun _65_284 -> (let _65_288 = (process_args ())
in (match (_65_288) with
| (res, filenames) -> begin
(match (res) with
| FStar_Getopt.Help -> begin
(let _131_145 = (FStar_Options.specs ())
in (FStar_Options.display_usage _131_145))
end
| FStar_Getopt.Die (msg) -> begin
(FStar_Util.print_string msg)
end
| FStar_Getopt.GoOn -> begin
(let filenames = if ((FStar_ST.read FStar_Options.use_build_config) || ((not ((FStar_ST.read FStar_Options.interactive))) && ((FStar_List.length filenames) = 1))) then begin
(match (filenames) with
| f::[] -> begin
(FStar_Parser_Driver.read_build_config f)
end
| _65_296 -> begin
(let _65_297 = (FStar_Util.print_string "--use_build_config expects just a single file on the command line and no other arguments")
in (FStar_All.exit 1))
end)
end else begin
filenames
end
<<<<<<< HEAD
in (let _65_303 = (batch_mode_tc filenames)
in (match (_65_303) with
=======
in if (FStar_ST.read FStar_Options.find_deps) then begin
(let _129_147 = (let _129_146 = (FStar_Util.concat_l "\n" filenames)
in (FStar_Util.format1 "%s\n" _129_146))
in (FStar_Util.print_string _129_147))
end else begin
(let _64_303 = (batch_mode_tc filenames)
in (match (_64_303) with
>>>>>>> master
| (fmods, dsenv, env) -> begin
(let _65_304 = (report_errors None)
in if (FStar_ST.read FStar_Options.interactive) then begin
(interactive_mode dsenv env)
end else begin
(let _65_306 = (codegen fmods env)
in (finished_message fmods))
end)
end))
end)
end)
end)))

let main = (fun _65_308 -> (match (()) with
| () -> begin
(FStar_All.try_with (fun _65_310 -> (match (()) with
| () -> begin
(let _65_321 = (go ())
in (let _65_323 = (cleanup ())
in (FStar_All.exit 0)))
end)) (fun _65_309 -> (match (_65_309) with
| e -> begin
(let _65_313 = if (FStar_Absyn_Util.handleable e) then begin
(FStar_Absyn_Util.handle_err false () e)
end else begin
()
end
<<<<<<< HEAD
in (let _65_315 = if (FStar_ST.read FStar_Options.trace_error) then begin
(let _131_150 = (FStar_Util.message_of_exn e)
in (let _131_149 = (FStar_Util.trace_of_exn e)
in (FStar_Util.fprint2 "\nUnexpected error\n%s\n%s\n" _131_150 _131_149)))
end else begin
if (not ((FStar_Absyn_Util.handleable e))) then begin
(let _131_151 = (FStar_Util.message_of_exn e)
in (FStar_Util.fprint1 "\nUnexpected error; please file a bug report, ideally with a minimized version of the source program that triggered the error.\n%s\n" _131_151))
=======
in (let _64_315 = if (FStar_ST.read FStar_Options.trace_error) then begin
(let _129_152 = (FStar_Util.message_of_exn e)
in (let _129_151 = (FStar_Util.trace_of_exn e)
in (FStar_Util.fprint2 "\nUnexpected error\n%s\n%s\n" _129_152 _129_151)))
end else begin
if (not ((FStar_Absyn_Util.handleable e))) then begin
(let _129_153 = (FStar_Util.message_of_exn e)
in (FStar_Util.fprint1 "\nUnexpected error; please file a bug report, ideally with a minimized version of the source program that triggered the error.\n%s\n" _129_153))
>>>>>>> master
end else begin
()
end
end
in (let _65_317 = (cleanup ())
in (FStar_All.exit 1))))
end)))
end))



=======

open Prims
let process_args = (fun _65_1 -> (match (()) with
| () -> begin
(let file_list = (FStar_Util.mk_ref [])
in (let res = (let _131_6 = (FStar_Options.specs ())
in (FStar_Getopt.parse_cmdline _131_6 (fun i -> (let _131_5 = (let _131_4 = (FStar_ST.read file_list)
in (FStar_List.append _131_4 ((i)::[])))
in (FStar_ST.op_Colon_Equals file_list _131_5)))))
in (let _65_8 = (match (res) with
| FStar_Getopt.GoOn -> begin
(let _131_7 = (FStar_Options.set_fstar_home ())
in (Prims.ignore _131_7))
end
| _65_7 -> begin
()
end)
in (let _131_8 = (FStar_ST.read file_list)
in (res, _131_8)))))
end))

let cleanup = (fun _65_10 -> (match (()) with
| () -> begin
(FStar_Util.kill_all ())
end))

let has_prims_cache = (fun l -> (FStar_List.mem "Prims.cache" l))

let tc_prims = (fun _65_12 -> (match (()) with
| () -> begin
(let solver = if (FStar_ST.read FStar_Options.verify) then begin
FStar_ToSMT_Encode.solver
end else begin
FStar_ToSMT_Encode.dummy
end
in (let env = (FStar_Tc_Env.initial_env solver FStar_Absyn_Const.prims_lid)
in (let _65_15 = (env.FStar_Tc_Env.solver.FStar_Tc_Env.init env)
in (let p = (FStar_Options.prims ())
in (let _65_20 = (let _131_15 = (FStar_Parser_DesugarEnv.empty_env ())
in (FStar_Parser_Driver.parse_file _131_15 p))
in (match (_65_20) with
| (dsenv, prims_mod) -> begin
(let _65_23 = (let _131_16 = (FStar_List.hd prims_mod)
in (FStar_Tc_Tc.check_module env _131_16))
in (match (_65_23) with
| (prims_mod, env) -> begin
(prims_mod, dsenv, env)
end))
end))))))
end))

let report_errors = (fun nopt -> (let errs = (match (nopt) with
| None -> begin
(FStar_Tc_Errors.get_err_count ())
end
| Some (n) -> begin
n
end)
in if (errs > 0) then begin
(let _65_29 = (let _131_19 = (FStar_Util.string_of_int errs)
in (FStar_Util.print1 "Error: %s errors were reported (see above)\n" _131_19))
in (FStar_All.exit 1))
end else begin
()
end))

let tc_one_file = (fun dsenv env fn -> (let _65_36 = (FStar_Parser_Driver.parse_file dsenv fn)
in (match (_65_36) with
| (dsenv, fmods) -> begin
(let _65_46 = (FStar_All.pipe_right fmods (FStar_List.fold_left (fun _65_39 m -> (match (_65_39) with
| (env, all_mods) -> begin
(let _65_43 = (FStar_Tc_Tc.check_module env m)
in (match (_65_43) with
| (ms, env) -> begin
(env, (FStar_List.append ms all_mods))
end))
end)) (env, [])))
in (match (_65_46) with
| (env, all_mods) -> begin
(dsenv, env, (FStar_List.rev all_mods))
end))
end)))

let tc_one_fragment = (fun curmod dsenv env frag -> (FStar_All.try_with (fun _65_52 -> (match (()) with
| () -> begin
(match ((FStar_Parser_Driver.parse_fragment curmod dsenv frag)) with
| FStar_Parser_Driver.Empty -> begin
Some ((curmod, dsenv, env))
end
| FStar_Parser_Driver.Modul (dsenv, modul) -> begin
(let env = (match (curmod) with
| None -> begin
env
end
| Some (_65_74) -> begin
(Prims.raise (FStar_Absyn_Syntax.Err ("Interactive mode only supports a single module at the top-level")))
end)
in (let _65_80 = (FStar_Tc_Tc.tc_partial_modul env modul)
in (match (_65_80) with
| (modul, npds, env) -> begin
Some ((Some ((modul, npds)), dsenv, env))
end)))
end
| FStar_Parser_Driver.Decls (dsenv, decls) -> begin
(match (curmod) with
| None -> begin
(FStar_All.failwith "Fragment without an enclosing module")
end
| Some (modul, npds) -> begin
(let _65_93 = (FStar_Tc_Tc.tc_more_partial_modul env modul decls)
in (match (_65_93) with
| (modul, npds', env) -> begin
Some ((Some ((modul, (FStar_List.append npds npds'))), dsenv, env))
end))
end)
end)
end)) (fun _65_51 -> (match (_65_51) with
| FStar_Absyn_Syntax.Error (msg, r) -> begin
(let _65_58 = (FStar_Tc_Errors.add_errors env (((msg, r))::[]))
in None)
end
| FStar_Absyn_Syntax.Err (msg) -> begin
(let _65_62 = (FStar_Tc_Errors.add_errors env (((msg, FStar_Absyn_Syntax.dummyRange))::[]))
in None)
end
| e -> begin
(Prims.raise e)
end))))

type input_chunks =
| Push of Prims.string
| Pop of Prims.string
| Code of (Prims.string * (Prims.string * Prims.string))

let is_Push = (fun _discr_ -> (match (_discr_) with
| Push (_) -> begin
true
end
| _ -> begin
false
end))

let is_Pop = (fun _discr_ -> (match (_discr_) with
| Pop (_) -> begin
true
end
| _ -> begin
false
end))

let is_Code = (fun _discr_ -> (match (_discr_) with
| Code (_) -> begin
true
end
| _ -> begin
false
end))

let ___Push____0 = (fun projectee -> (match (projectee) with
| Push (_65_96) -> begin
_65_96
end))

let ___Pop____0 = (fun projectee -> (match (projectee) with
| Pop (_65_99) -> begin
_65_99
end))

let ___Code____0 = (fun projectee -> (match (projectee) with
| Code (_65_102) -> begin
_65_102
end))

type stack_elt =
((FStar_Absyn_Syntax.modul * FStar_Absyn_Syntax.sigelt Prims.list) Prims.option * FStar_Parser_DesugarEnv.env * FStar_Tc_Env.env)

type stack =
stack_elt Prims.list

let batch_mode_tc_no_prims = (fun dsenv env filenames -> (let _65_120 = (FStar_All.pipe_right filenames (FStar_List.fold_left (fun _65_109 f -> (match (_65_109) with
| (all_mods, dsenv, env) -> begin
(let _65_111 = (FStar_Absyn_Util.reset_gensym ())
in (let _65_116 = (tc_one_file dsenv env f)
in (match (_65_116) with
| (dsenv, env, ms) -> begin
((FStar_List.append all_mods ms), dsenv, env)
end)))
end)) ([], dsenv, env)))
in (match (_65_120) with
| (all_mods, dsenv, env) -> begin
(let _65_121 = if ((FStar_ST.read FStar_Options.interactive) && ((FStar_Tc_Errors.get_err_count ()) = 0)) then begin
(env.FStar_Tc_Env.solver.FStar_Tc_Env.refresh ())
end else begin
(env.FStar_Tc_Env.solver.FStar_Tc_Env.finish ())
end
in (all_mods, dsenv, env))
end)))

let batch_mode_tc = (fun filenames -> (let _65_127 = (tc_prims ())
in (match (_65_127) with
| (prims_mod, dsenv, env) -> begin
(let _65_131 = (batch_mode_tc_no_prims dsenv env filenames)
in (match (_65_131) with
| (all_mods, dsenv, env) -> begin
((FStar_List.append prims_mod all_mods), dsenv, env)
end))
end)))

let finished_message = (fun fmods -> if (not ((FStar_ST.read FStar_Options.silent))) then begin
(let msg = if (FStar_ST.read FStar_Options.verify) then begin
"Verifying"
end else begin
if (FStar_ST.read FStar_Options.pretype) then begin
"Lax type-checked"
end else begin
"Parsed and desugared"
end
end
in (let _65_136 = (FStar_All.pipe_right fmods (FStar_List.iter (fun m -> (let tag = if m.FStar_Absyn_Syntax.is_interface then begin
"i\'face"
end else begin
"module"
end
in if (FStar_Options.should_print_message m.FStar_Absyn_Syntax.name.FStar_Absyn_Syntax.str) then begin
(let _131_94 = (let _131_93 = (FStar_Absyn_Syntax.text_of_lid m.FStar_Absyn_Syntax.name)
in (FStar_Util.format3 "%s %s: %s\n" msg tag _131_93))
in (FStar_Util.print_string _131_94))
end else begin
()
end))))
in (FStar_Util.print_string "All verification conditions discharged successfully\n")))
end else begin
()
end)

let interactive_mode = (fun dsenv env -> (let should_read_build_config = (FStar_ST.alloc true)
in (let should_log = ((FStar_ST.read FStar_Options.debug) <> [])
in (let log = if should_log then begin
(let transcript = (FStar_Util.open_file_for_writing "transcript")
in (fun line -> (let _65_144 = (FStar_Util.append_to_file transcript line)
in (FStar_Util.flush_file transcript))))
end else begin
(fun line -> ())
end
in (let _65_148 = if (let _131_102 = (FStar_ST.read FStar_Options.codegen)
in (FStar_Option.isSome _131_102)) then begin
(FStar_Util.print_string "Warning: Code-generation is not supported in interactive mode, ignoring the codegen flag")
end else begin
()
end
in (let chunk = (FStar_Util.new_string_builder ())
in (let stdin = (FStar_Util.open_stdin ())
in (let rec fill_chunk = (fun _65_153 -> (match (()) with
| () -> begin
(let line = (match ((FStar_Util.read_line stdin)) with
| None -> begin
(FStar_All.exit 0)
end
| Some (l) -> begin
l
end)
in (let _65_158 = (log line)
in (let l = (FStar_Util.trim_string line)
in if (FStar_Util.starts_with l "#end") then begin
(let responses = (match ((FStar_Util.split l " ")) with
| _65_164::ok::fail::[] -> begin
(ok, fail)
end
| _65_167 -> begin
("ok", "fail")
end)
in (let str = (FStar_Util.string_of_string_builder chunk)
in (let _65_170 = (FStar_Util.clear_string_builder chunk)
in Code ((str, responses)))))
end else begin
if (FStar_Util.starts_with l "#pop") then begin
(let _65_172 = (FStar_Util.clear_string_builder chunk)
in Pop (l))
end else begin
if (FStar_Util.starts_with l "#push") then begin
(let _65_174 = (FStar_Util.clear_string_builder chunk)
in Push (l))
end else begin
if (l = "#finish") then begin
(FStar_All.exit 0)
end else begin
(let _65_176 = (FStar_Util.string_builder_append chunk line)
in (let _65_178 = (FStar_Util.string_builder_append chunk "\n")
in (fill_chunk ())))
end
end
end
end)))
end))
in (let rec go = (fun stack curmod dsenv env -> (match ((fill_chunk ())) with
| Pop (msg) -> begin
(let _65_187 = (let _131_113 = (FStar_Parser_DesugarEnv.pop dsenv)
in (FStar_All.pipe_right _131_113 Prims.ignore))
in (let _65_189 = (let _131_114 = (FStar_Tc_Env.pop env msg)
in (FStar_All.pipe_right _131_114 Prims.ignore))
in (let _65_191 = (env.FStar_Tc_Env.solver.FStar_Tc_Env.refresh ())
in (let _65_193 = (let _131_115 = (FStar_Options.reset_options ())
in (FStar_All.pipe_right _131_115 Prims.ignore))
in (let _65_204 = (match (stack) with
| [] -> begin
(FStar_All.failwith "Too many pops")
end
| hd::tl -> begin
(hd, tl)
end)
in (match (_65_204) with
| ((curmod, dsenv, env), stack) -> begin
(go stack curmod dsenv env)
end))))))
end
| Push (msg) -> begin
(let stack = ((curmod, dsenv, env))::stack
in (let dsenv = (FStar_Parser_DesugarEnv.push dsenv)
in (let env = (FStar_Tc_Env.push env msg)
in (go stack curmod dsenv env))))
end
| Code (text, (ok, fail)) -> begin
(let mark = (fun dsenv env -> (let dsenv = (FStar_Parser_DesugarEnv.mark dsenv)
in (let env = (FStar_Tc_Env.mark env)
in (dsenv, env))))
in (let reset_mark = (fun dsenv env -> (let dsenv = (FStar_Parser_DesugarEnv.reset_mark dsenv)
in (let env = (FStar_Tc_Env.reset_mark env)
in (dsenv, env))))
in (let commit_mark = (fun dsenv env -> (let dsenv = (FStar_Parser_DesugarEnv.commit_mark dsenv)
in (let env = (FStar_Tc_Env.commit_mark env)
in (dsenv, env))))
in (let fail = (fun curmod dsenv_mark env_mark -> (let _65_235 = (let _131_134 = (FStar_Tc_Errors.report_all ())
in (FStar_All.pipe_right _131_134 Prims.ignore))
in (let _65_237 = (FStar_ST.op_Colon_Equals FStar_Tc_Errors.num_errs 0)
in (let _65_239 = (FStar_Util.print1 "%s\n" fail)
in (let _65_243 = (reset_mark dsenv_mark env_mark)
in (match (_65_243) with
| (dsenv, env) -> begin
(go stack curmod dsenv env)
end))))))
in (let _65_259 = if (FStar_ST.read should_read_build_config) then begin
if (let _131_135 = (FStar_Parser_ParseIt.get_bc_start_string ())
in (FStar_Util.starts_with text _131_135)) then begin
(let filenames = (match ((FStar_ST.read FStar_Options.interactive_context)) with
| Some (s) -> begin
(FStar_Parser_ParseIt.read_build_config_from_string s false text true)
end
| None -> begin
(FStar_Parser_ParseIt.read_build_config_from_string "" false text true)
end)
in (let _65_252 = (batch_mode_tc_no_prims dsenv env filenames)
in (match (_65_252) with
| (_65_249, dsenv, env) -> begin
(let _65_253 = (FStar_ST.op_Colon_Equals should_read_build_config false)
in (dsenv, env))
end)))
end else begin
(let _65_255 = (FStar_ST.op_Colon_Equals should_read_build_config false)
in (dsenv, env))
end
end else begin
(dsenv, env)
end
in (match (_65_259) with
| (dsenv, env) -> begin
(let _65_262 = (mark dsenv env)
in (match (_65_262) with
| (dsenv_mark, env_mark) -> begin
(let res = (tc_one_fragment curmod dsenv_mark env_mark text)
in (match (res) with
| Some (curmod, dsenv, env) -> begin
if ((FStar_ST.read FStar_Tc_Errors.num_errs) = 0) then begin
(let _65_269 = (FStar_Util.print1 "\n%s\n" ok)
in (let _65_273 = (commit_mark dsenv env)
in (match (_65_273) with
| (dsenv, env) -> begin
(go stack curmod dsenv env)
end)))
end else begin
(fail curmod dsenv_mark env_mark)
end
end
| _65_275 -> begin
(fail curmod dsenv_mark env_mark)
end))
end))
end))))))
end))
in (go [] None dsenv env))))))))))

let codegen = (fun fmods env -> if (((FStar_ST.read FStar_Options.codegen) = Some ("OCaml")) || ((FStar_ST.read FStar_Options.codegen) = Some ("FSharp"))) then begin
(let _65_280 = (let _131_140 = (FStar_Extraction_ML_Env.mkContext env)
in (FStar_Util.fold_map FStar_Extraction_ML_ExtractMod.extract _131_140 fmods))
in (match (_65_280) with
| (c, mllibs) -> begin
(let mllibs = (FStar_List.flatten mllibs)
in (let ext = if ((FStar_ST.read FStar_Options.codegen) = Some ("FSharp")) then begin
".fs"
end else begin
".ml"
end
in (let newDocs = (FStar_List.collect FStar_Extraction_ML_Code.doc_of_mllib mllibs)
in (FStar_List.iter (fun _65_286 -> (match (_65_286) with
| (n, d) -> begin
(let _131_143 = (FStar_Options.prependOutputDir (Prims.strcat n ext))
in (let _131_142 = (FSharp_Format.pretty 120 d)
in (FStar_Util.write_file _131_143 _131_142)))
end)) newDocs))))
end))
end else begin
()
end)

let go = (fun _65_287 -> (let _65_291 = (process_args ())
in (match (_65_291) with
| (res, filenames) -> begin
(match (res) with
| FStar_Getopt.Help -> begin
(let _131_145 = (FStar_Options.specs ())
in (FStar_Options.display_usage _131_145))
end
| FStar_Getopt.Die (msg) -> begin
(FStar_Util.print_string msg)
end
| FStar_Getopt.GoOn -> begin
(let filenames = if ((FStar_ST.read FStar_Options.use_build_config) || ((not ((FStar_ST.read FStar_Options.interactive))) && ((FStar_List.length filenames) = 1))) then begin
(match (filenames) with
| f::[] -> begin
(FStar_Parser_Driver.read_build_config f)
end
| _65_299 -> begin
(let _65_300 = (FStar_Util.print_string "--use_build_config expects just a single file on the command line and no other arguments")
in (FStar_All.exit 1))
end)
end else begin
filenames
end
in if (FStar_ST.read FStar_Options.find_deps) then begin
(let _131_148 = (let _131_147 = (let _131_146 = (FStar_List.map FStar_Util.normalize_file_path filenames)
in (FStar_Util.concat_l "\n" _131_146))
in (FStar_Util.format1 "%s\n" _131_147))
in (FStar_Util.print_string _131_148))
end else begin
if ((FStar_ST.read FStar_Options.dep) <> None) then begin
(let _131_149 = (FStar_Parser_Dep.collect filenames)
in (FStar_Parser_Dep.print _131_149))
end else begin
(let _65_306 = (batch_mode_tc filenames)
in (match (_65_306) with
| (fmods, dsenv, env) -> begin
(let _65_307 = (report_errors None)
in if (FStar_ST.read FStar_Options.interactive) then begin
(interactive_mode dsenv env)
end else begin
(let _65_309 = (codegen fmods env)
in (finished_message fmods))
end)
end))
end
end)
end)
end)))

let main = (fun _65_311 -> (match (()) with
| () -> begin
(FStar_All.try_with (fun _65_313 -> (match (()) with
| () -> begin
(let _65_324 = (go ())
in (let _65_326 = (cleanup ())
in (FStar_All.exit 0)))
end)) (fun _65_312 -> (match (_65_312) with
| e -> begin
(let _65_316 = if (FStar_Absyn_Util.handleable e) then begin
(FStar_Absyn_Util.handle_err false () e)
end else begin
()
end
in (let _65_318 = if (FStar_ST.read FStar_Options.trace_error) then begin
(let _131_154 = (FStar_Util.message_of_exn e)
in (let _131_153 = (FStar_Util.trace_of_exn e)
in (FStar_Util.print2 "\nUnexpected error\n%s\n%s\n" _131_154 _131_153)))
end else begin
if (not ((FStar_Absyn_Util.handleable e))) then begin
(let _131_155 = (FStar_Util.message_of_exn e)
in (FStar_Util.print1 "\nUnexpected error; please file a bug report, ideally with a minimized version of the source program that triggered the error.\n%s\n" _131_155))
end else begin
()
end
end
in (let _65_320 = (cleanup ())
in (FStar_All.exit 1))))
end)))
end))




>>>>>>> bbfa8f20
<|MERGE_RESOLUTION|>--- conflicted
+++ resolved
@@ -1,33 +1,32 @@
-<<<<<<< HEAD
 
 open Prims
-let process_args = (fun _65_1 -> (match (()) with
+let process_args = (fun _66_1 -> (match (()) with
 | () -> begin
 (let file_list = (FStar_Util.mk_ref [])
-in (let res = (let _131_6 = (FStar_Options.specs ())
-in (FStar_Getopt.parse_cmdline _131_6 (fun i -> (let _131_5 = (let _131_4 = (FStar_ST.read file_list)
-in (FStar_List.append _131_4 ((i)::[])))
-in (FStar_ST.op_Colon_Equals file_list _131_5)))))
-in (let _65_8 = (match (res) with
+in (let res = (let _133_6 = (FStar_Options.specs ())
+in (FStar_Getopt.parse_cmdline _133_6 (fun i -> (let _133_5 = (let _133_4 = (FStar_ST.read file_list)
+in (FStar_List.append _133_4 ((i)::[])))
+in (FStar_ST.op_Colon_Equals file_list _133_5)))))
+in (let _66_8 = (match (res) with
 | FStar_Getopt.GoOn -> begin
-(let _131_7 = (FStar_Options.set_fstar_home ())
-in (Prims.ignore _131_7))
-end
-| _65_7 -> begin
-()
-end)
-in (let _131_8 = (FStar_ST.read file_list)
-in (res, _131_8)))))
-end))
-
-let cleanup = (fun _65_10 -> (match (()) with
+(let _133_7 = (FStar_Options.set_fstar_home ())
+in (Prims.ignore _133_7))
+end
+| _66_7 -> begin
+()
+end)
+in (let _133_8 = (FStar_ST.read file_list)
+in (res, _133_8)))))
+end))
+
+let cleanup = (fun _66_10 -> (match (()) with
 | () -> begin
 (FStar_Util.kill_all ())
 end))
 
 let has_prims_cache = (fun l -> (FStar_List.mem "Prims.cache" l))
 
-let tc_prims = (fun _65_12 -> (match (()) with
+let tc_prims = (fun _66_12 -> (match (()) with
 | () -> begin
 (let solver = if (FStar_ST.read FStar_Options.verify) then begin
 FStar_ToSMT_Encode.solver
@@ -35,15 +34,15 @@
 FStar_ToSMT_Encode.dummy
 end
 in (let env = (FStar_Tc_Env.initial_env solver FStar_Absyn_Const.prims_lid)
-in (let _65_15 = (env.FStar_Tc_Env.solver.FStar_Tc_Env.init env)
+in (let _66_15 = (env.FStar_Tc_Env.solver.FStar_Tc_Env.init env)
 in (let p = (FStar_Options.prims ())
-in (let _65_20 = (let _131_15 = (FStar_Parser_DesugarEnv.empty_env ())
-in (FStar_Parser_Driver.parse_file _131_15 p))
-in (match (_65_20) with
+in (let _66_20 = (let _133_15 = (FStar_Parser_DesugarEnv.empty_env ())
+in (FStar_Parser_Driver.parse_file _133_15 p))
+in (match (_66_20) with
 | (dsenv, prims_mod) -> begin
-(let _65_23 = (let _131_16 = (FStar_List.hd prims_mod)
-in (FStar_Tc_Tc.check_module env _131_16))
-in (match (_65_23) with
+(let _66_23 = (let _133_16 = (FStar_List.hd prims_mod)
+in (FStar_Tc_Tc.check_module env _133_16))
+in (match (_66_23) with
 | (prims_mod, env) -> begin
 (prims_mod, dsenv, env)
 end))
@@ -58,46 +57,46 @@
 n
 end)
 in if (errs > 0) then begin
-(let _65_29 = (let _131_19 = (FStar_Util.string_of_int errs)
-in (FStar_Util.fprint1 "Error: %s errors were reported (see above)\n" _131_19))
+(let _66_29 = (let _133_19 = (FStar_Util.string_of_int errs)
+in (FStar_Util.print1 "Error: %s errors were reported (see above)\n" _133_19))
 in (FStar_All.exit 1))
 end else begin
 ()
 end))
 
-let tc_one_file = (fun dsenv env fn -> (let _65_36 = (FStar_Parser_Driver.parse_file dsenv fn)
-in (match (_65_36) with
+let tc_one_file = (fun dsenv env fn -> (let _66_36 = (FStar_Parser_Driver.parse_file dsenv fn)
+in (match (_66_36) with
 | (dsenv, fmods) -> begin
-(let _65_46 = (FStar_All.pipe_right fmods (FStar_List.fold_left (fun _65_39 m -> (match (_65_39) with
+(let _66_46 = (FStar_All.pipe_right fmods (FStar_List.fold_left (fun _66_39 m -> (match (_66_39) with
 | (env, all_mods) -> begin
-(let _65_43 = (FStar_Tc_Tc.check_module env m)
-in (match (_65_43) with
+(let _66_43 = (FStar_Tc_Tc.check_module env m)
+in (match (_66_43) with
 | (ms, env) -> begin
 (env, (FStar_List.append ms all_mods))
 end))
 end)) (env, [])))
-in (match (_65_46) with
+in (match (_66_46) with
 | (env, all_mods) -> begin
 (dsenv, env, (FStar_List.rev all_mods))
 end))
 end)))
 
-let tc_one_fragment = (fun curmod dsenv env frag -> (FStar_All.try_with (fun _65_52 -> (match (()) with
+let tc_one_fragment = (fun curmod dsenv env frag -> (FStar_All.try_with (fun _66_52 -> (match (()) with
 | () -> begin
 (match ((FStar_Parser_Driver.parse_fragment curmod dsenv frag)) with
 | FStar_Parser_Driver.Empty -> begin
-Some ((None, dsenv, env))
+Some ((curmod, dsenv, env))
 end
 | FStar_Parser_Driver.Modul (dsenv, modul) -> begin
 (let env = (match (curmod) with
 | None -> begin
 env
 end
-| Some (_65_74) -> begin
+| Some (_66_74) -> begin
 (Prims.raise (FStar_Absyn_Syntax.Err ("Interactive mode only supports a single module at the top-level")))
 end)
-in (let _65_80 = (FStar_Tc_Tc.tc_partial_modul env modul)
-in (match (_65_80) with
+in (let _66_80 = (FStar_Tc_Tc.tc_partial_modul env modul)
+in (match (_66_80) with
 | (modul, npds, env) -> begin
 Some ((Some ((modul, npds)), dsenv, env))
 end)))
@@ -108,20 +107,20 @@
 (FStar_All.failwith "Fragment without an enclosing module")
 end
 | Some (modul, npds) -> begin
-(let _65_93 = (FStar_Tc_Tc.tc_more_partial_modul env modul decls)
-in (match (_65_93) with
+(let _66_93 = (FStar_Tc_Tc.tc_more_partial_modul env modul decls)
+in (match (_66_93) with
 | (modul, npds', env) -> begin
 Some ((Some ((modul, (FStar_List.append npds npds'))), dsenv, env))
 end))
 end)
 end)
-end)) (fun _65_51 -> (match (_65_51) with
+end)) (fun _66_51 -> (match (_66_51) with
 | FStar_Absyn_Syntax.Error (msg, r) -> begin
-(let _65_58 = (FStar_Tc_Errors.add_errors env (((msg, r))::[]))
+(let _66_58 = (FStar_Tc_Errors.add_errors env (((msg, r))::[]))
 in None)
 end
 | FStar_Absyn_Syntax.Err (msg) -> begin
-(let _65_62 = (FStar_Tc_Errors.add_errors env (((msg, FStar_Absyn_Syntax.dummyRange))::[]))
+(let _66_62 = (FStar_Tc_Errors.add_errors env (((msg, FStar_Absyn_Syntax.dummyRange))::[]))
 in None)
 end
 | e -> begin
@@ -158,18 +157,18 @@
 end))
 
 let ___Push____0 = (fun projectee -> (match (projectee) with
-| Push (_65_96) -> begin
-_65_96
+| Push (_66_96) -> begin
+_66_96
 end))
 
 let ___Pop____0 = (fun projectee -> (match (projectee) with
-| Pop (_65_99) -> begin
-_65_99
+| Pop (_66_99) -> begin
+_66_99
 end))
 
 let ___Code____0 = (fun projectee -> (match (projectee) with
-| Code (_65_102) -> begin
-_65_102
+| Code (_66_102) -> begin
+_66_102
 end))
 
 type stack_elt =
@@ -178,18 +177,18 @@
 type stack =
 stack_elt Prims.list
 
-let batch_mode_tc_no_prims = (fun dsenv env filenames -> (let _65_120 = (FStar_All.pipe_right filenames (FStar_List.fold_left (fun _65_109 f -> (match (_65_109) with
+let batch_mode_tc_no_prims = (fun dsenv env filenames -> (let _66_120 = (FStar_All.pipe_right filenames (FStar_List.fold_left (fun _66_109 f -> (match (_66_109) with
 | (all_mods, dsenv, env) -> begin
-(let _65_111 = (FStar_Absyn_Util.reset_gensym ())
-in (let _65_116 = (tc_one_file dsenv env f)
-in (match (_65_116) with
+(let _66_111 = (FStar_Absyn_Util.reset_gensym ())
+in (let _66_116 = (tc_one_file dsenv env f)
+in (match (_66_116) with
 | (dsenv, env, ms) -> begin
 ((FStar_List.append all_mods ms), dsenv, env)
 end)))
 end)) ([], dsenv, env)))
-in (match (_65_120) with
+in (match (_66_120) with
 | (all_mods, dsenv, env) -> begin
-(let _65_121 = if ((FStar_ST.read FStar_Options.interactive) && ((FStar_Tc_Errors.get_err_count ()) = 0)) then begin
+(let _66_121 = if ((FStar_ST.read FStar_Options.interactive) && ((FStar_Tc_Errors.get_err_count ()) = 0)) then begin
 (env.FStar_Tc_Env.solver.FStar_Tc_Env.refresh ())
 end else begin
 (env.FStar_Tc_Env.solver.FStar_Tc_Env.finish ())
@@ -197,11 +196,11 @@
 in (all_mods, dsenv, env))
 end)))
 
-let batch_mode_tc = (fun filenames -> (let _65_127 = (tc_prims ())
-in (match (_65_127) with
+let batch_mode_tc = (fun filenames -> (let _66_127 = (tc_prims ())
+in (match (_66_127) with
 | (prims_mod, dsenv, env) -> begin
-(let _65_131 = (batch_mode_tc_no_prims dsenv env filenames)
-in (match (_65_131) with
+(let _66_131 = (batch_mode_tc_no_prims dsenv env filenames)
+in (match (_66_131) with
 | (all_mods, dsenv, env) -> begin
 ((FStar_List.append prims_mod all_mods), dsenv, env)
 end))
@@ -217,15 +216,15 @@
 "Parsed and desugared"
 end
 end
-in (let _65_136 = (FStar_All.pipe_right fmods (FStar_List.iter (fun m -> (let tag = if m.FStar_Absyn_Syntax.is_interface then begin
+in (let _66_136 = (FStar_All.pipe_right fmods (FStar_List.iter (fun m -> (let tag = if m.FStar_Absyn_Syntax.is_interface then begin
 "i\'face"
 end else begin
 "module"
 end
 in if (FStar_Options.should_print_message m.FStar_Absyn_Syntax.name.FStar_Absyn_Syntax.str) then begin
-(let _131_94 = (let _131_93 = (FStar_Absyn_Syntax.text_of_lid m.FStar_Absyn_Syntax.name)
-in (FStar_Util.format3 "%s %s: %s\n" msg tag _131_93))
-in (FStar_Util.print_string _131_94))
+(let _133_94 = (let _133_93 = (FStar_Absyn_Syntax.text_of_lid m.FStar_Absyn_Syntax.name)
+in (FStar_Util.format3 "%s %s: %s\n" msg tag _133_93))
+in (FStar_Util.print_string _133_94))
 end else begin
 ()
 end))))
@@ -238,20 +237,20 @@
 in (let should_log = ((FStar_ST.read FStar_Options.debug) <> [])
 in (let log = if should_log then begin
 (let transcript = (FStar_Util.open_file_for_writing "transcript")
-in (fun line -> (let _65_144 = (FStar_Util.append_to_file transcript line)
+in (fun line -> (let _66_144 = (FStar_Util.append_to_file transcript line)
 in (FStar_Util.flush_file transcript))))
 end else begin
 (fun line -> ())
 end
-in (let _65_148 = if (let _131_102 = (FStar_ST.read FStar_Options.codegen)
-in (FStar_Option.isSome _131_102)) then begin
+in (let _66_148 = if (let _133_102 = (FStar_ST.read FStar_Options.codegen)
+in (FStar_Option.isSome _133_102)) then begin
 (FStar_Util.print_string "Warning: Code-generation is not supported in interactive mode, ignoring the codegen flag")
 end else begin
 ()
 end
 in (let chunk = (FStar_Util.new_string_builder ())
 in (let stdin = (FStar_Util.open_stdin ())
-in (let rec fill_chunk = (fun _65_153 -> (match (()) with
+in (let rec fill_chunk = (fun _66_153 -> (match (()) with
 | () -> begin
 (let line = (match ((FStar_Util.read_line stdin)) with
 | None -> begin
@@ -260,33 +259,33 @@
 | Some (l) -> begin
 l
 end)
-in (let _65_158 = (log line)
+in (let _66_158 = (log line)
 in (let l = (FStar_Util.trim_string line)
 in if (FStar_Util.starts_with l "#end") then begin
 (let responses = (match ((FStar_Util.split l " ")) with
-| _65_164::ok::fail::[] -> begin
+| _66_164::ok::fail::[] -> begin
 (ok, fail)
 end
-| _65_167 -> begin
+| _66_167 -> begin
 ("ok", "fail")
 end)
 in (let str = (FStar_Util.string_of_string_builder chunk)
-in (let _65_170 = (FStar_Util.clear_string_builder chunk)
+in (let _66_170 = (FStar_Util.clear_string_builder chunk)
 in Code ((str, responses)))))
 end else begin
 if (FStar_Util.starts_with l "#pop") then begin
-(let _65_172 = (FStar_Util.clear_string_builder chunk)
+(let _66_172 = (FStar_Util.clear_string_builder chunk)
 in Pop (l))
 end else begin
 if (FStar_Util.starts_with l "#push") then begin
-(let _65_174 = (FStar_Util.clear_string_builder chunk)
+(let _66_174 = (FStar_Util.clear_string_builder chunk)
 in Push (l))
 end else begin
 if (l = "#finish") then begin
 (FStar_All.exit 0)
 end else begin
-(let _65_176 = (FStar_Util.string_builder_append chunk line)
-in (let _65_178 = (FStar_Util.string_builder_append chunk "\n")
+(let _66_176 = (FStar_Util.string_builder_append chunk line)
+in (let _66_178 = (FStar_Util.string_builder_append chunk "\n")
 in (fill_chunk ())))
 end
 end
@@ -295,21 +294,21 @@
 end))
 in (let rec go = (fun stack curmod dsenv env -> (match ((fill_chunk ())) with
 | Pop (msg) -> begin
-(let _65_187 = (let _131_113 = (FStar_Parser_DesugarEnv.pop dsenv)
-in (FStar_All.pipe_right _131_113 Prims.ignore))
-in (let _65_189 = (let _131_114 = (FStar_Tc_Env.pop env msg)
-in (FStar_All.pipe_right _131_114 Prims.ignore))
-in (let _65_191 = (env.FStar_Tc_Env.solver.FStar_Tc_Env.refresh ())
-in (let _65_193 = (let _131_115 = (FStar_Options.reset_options ())
-in (FStar_All.pipe_right _131_115 Prims.ignore))
-in (let _65_204 = (match (stack) with
+(let _66_187 = (let _133_113 = (FStar_Parser_DesugarEnv.pop dsenv)
+in (FStar_All.pipe_right _133_113 Prims.ignore))
+in (let _66_189 = (let _133_114 = (FStar_Tc_Env.pop env msg)
+in (FStar_All.pipe_right _133_114 Prims.ignore))
+in (let _66_191 = (env.FStar_Tc_Env.solver.FStar_Tc_Env.refresh ())
+in (let _66_193 = (let _133_115 = (FStar_Options.reset_options ())
+in (FStar_All.pipe_right _133_115 Prims.ignore))
+in (let _66_204 = (match (stack) with
 | [] -> begin
 (FStar_All.failwith "Too many pops")
 end
 | hd::tl -> begin
 (hd, tl)
 end)
-in (match (_65_204) with
+in (match (_66_204) with
 | ((curmod, dsenv, env), stack) -> begin
 (go stack curmod dsenv env)
 end))))))
@@ -330,55 +329,50 @@
 in (let commit_mark = (fun dsenv env -> (let dsenv = (FStar_Parser_DesugarEnv.commit_mark dsenv)
 in (let env = (FStar_Tc_Env.commit_mark env)
 in (dsenv, env))))
-in (let fail = (fun curmod dsenv_mark env_mark -> (let _65_235 = (let _131_134 = (FStar_Tc_Errors.report_all ())
-in (FStar_All.pipe_right _131_134 Prims.ignore))
-in (let _65_237 = (FStar_ST.op_Colon_Equals FStar_Tc_Errors.num_errs 0)
-in (let _65_239 = (FStar_Util.fprint1 "%s\n" fail)
-in (let _65_243 = (reset_mark dsenv_mark env_mark)
-in (match (_65_243) with
+in (let fail = (fun curmod dsenv_mark env_mark -> (let _66_235 = (let _133_134 = (FStar_Tc_Errors.report_all ())
+in (FStar_All.pipe_right _133_134 Prims.ignore))
+in (let _66_237 = (FStar_ST.op_Colon_Equals FStar_Tc_Errors.num_errs 0)
+in (let _66_239 = (FStar_Util.print1 "%s\n" fail)
+in (let _66_243 = (reset_mark dsenv_mark env_mark)
+in (match (_66_243) with
 | (dsenv, env) -> begin
 (go stack curmod dsenv env)
 end))))))
-<<<<<<< HEAD
-in (let _65_256 = if (FStar_ST.read should_read_build_config) then begin
-if (let _131_135 = (FStar_Parser_ParseIt.get_bc_start_string ())
-in (FStar_Util.starts_with text _131_135)) then begin
-(let filenames = (FStar_Parser_ParseIt.read_build_config_from_string "" false text)
-in (let _65_249 = (batch_mode_tc_no_prims dsenv env filenames)
-in (match (_65_249) with
-| (_65_246, dsenv, env) -> begin
-(let _65_250 = (FStar_ST.op_Colon_Equals should_read_build_config false)
-=======
-in (let _64_256 = if (FStar_ST.read should_read_build_config) then begin
-if (let _129_135 = (FStar_Parser_ParseIt.get_bc_start_string ())
-in (FStar_Util.starts_with text _129_135)) then begin
-(let filenames = (FStar_Parser_ParseIt.read_build_config_from_string "" false text true)
-in (let _64_249 = (batch_mode_tc_no_prims dsenv env filenames)
-in (match (_64_249) with
-| (_64_246, dsenv, env) -> begin
-(let _64_250 = (FStar_ST.op_Colon_Equals should_read_build_config false)
->>>>>>> master
+in (let _66_259 = if (FStar_ST.read should_read_build_config) then begin
+if (let _133_135 = (FStar_Parser_ParseIt.get_bc_start_string ())
+in (FStar_Util.starts_with text _133_135)) then begin
+(let filenames = (match ((FStar_ST.read FStar_Options.interactive_context)) with
+| Some (s) -> begin
+(FStar_Parser_ParseIt.read_build_config_from_string s false text true)
+end
+| None -> begin
+(FStar_Parser_ParseIt.read_build_config_from_string "" false text true)
+end)
+in (let _66_252 = (batch_mode_tc_no_prims dsenv env filenames)
+in (match (_66_252) with
+| (_66_249, dsenv, env) -> begin
+(let _66_253 = (FStar_ST.op_Colon_Equals should_read_build_config false)
 in (dsenv, env))
 end)))
 end else begin
-(let _65_252 = (FStar_ST.op_Colon_Equals should_read_build_config false)
+(let _66_255 = (FStar_ST.op_Colon_Equals should_read_build_config false)
 in (dsenv, env))
 end
 end else begin
 (dsenv, env)
 end
-in (match (_65_256) with
+in (match (_66_259) with
 | (dsenv, env) -> begin
-(let _65_259 = (mark dsenv env)
-in (match (_65_259) with
+(let _66_262 = (mark dsenv env)
+in (match (_66_262) with
 | (dsenv_mark, env_mark) -> begin
 (let res = (tc_one_fragment curmod dsenv_mark env_mark text)
 in (match (res) with
 | Some (curmod, dsenv, env) -> begin
 if ((FStar_ST.read FStar_Tc_Errors.num_errs) = 0) then begin
-(let _65_266 = (FStar_Util.fprint1 "\n%s\n" ok)
-in (let _65_270 = (commit_mark dsenv env)
-in (match (_65_270) with
+(let _66_269 = (FStar_Util.print1 "\n%s\n" ok)
+in (let _66_273 = (commit_mark dsenv env)
+in (match (_66_273) with
 | (dsenv, env) -> begin
 (go stack curmod dsenv env)
 end)))
@@ -386,7 +380,7 @@
 (fail curmod dsenv_mark env_mark)
 end
 end
-| _65_272 -> begin
+| _66_275 -> begin
 (fail curmod dsenv_mark env_mark)
 end))
 end))
@@ -395,9 +389,9 @@
 in (go [] None dsenv env))))))))))
 
 let codegen = (fun fmods env -> if (((FStar_ST.read FStar_Options.codegen) = Some ("OCaml")) || ((FStar_ST.read FStar_Options.codegen) = Some ("FSharp"))) then begin
-(let _65_277 = (let _131_140 = (FStar_Extraction_ML_Env.mkContext env)
-in (FStar_Util.fold_map FStar_Extraction_ML_ExtractMod.extract _131_140 fmods))
-in (match (_65_277) with
+(let _66_280 = (let _133_140 = (FStar_Extraction_ML_Env.mkContext env)
+in (FStar_Util.fold_map FStar_Extraction_ML_ExtractMod.extract _133_140 fmods))
+in (match (_66_280) with
 | (c, mllibs) -> begin
 (let mllibs = (FStar_List.flatten mllibs)
 in (let ext = if ((FStar_ST.read FStar_Options.codegen) = Some ("FSharp")) then begin
@@ -406,11 +400,11 @@
 ".ml"
 end
 in (let newDocs = (FStar_List.collect FStar_Extraction_ML_Code.doc_of_mllib mllibs)
-in (FStar_List.iter (fun _65_283 -> (match (_65_283) with
+in (FStar_List.iter (fun _66_286 -> (match (_66_286) with
 | (n, d) -> begin
-(let _131_143 = (FStar_Options.prependOutputDir (Prims.strcat n ext))
-in (let _131_142 = (FSharp_Format.pretty 120 d)
-in (FStar_Util.write_file _131_143 _131_142)))
+(let _133_143 = (FStar_Options.prependOutputDir (Prims.strcat n ext))
+in (let _133_142 = (FSharp_Format.pretty 120 d)
+in (FStar_Util.write_file _133_143 _133_142)))
 end)) newDocs))))
 end))
 end else begin
@@ -421,13 +415,13 @@
 end
 end)
 
-let go = (fun _65_284 -> (let _65_288 = (process_args ())
-in (match (_65_288) with
+let go = (fun _66_287 -> (let _66_291 = (process_args ())
+in (match (_66_291) with
 | (res, filenames) -> begin
 (match (res) with
 | FStar_Getopt.Help -> begin
-(let _131_145 = (FStar_Options.specs ())
-in (FStar_Options.display_usage _131_145))
+(let _133_145 = (FStar_Options.specs ())
+in (FStar_Options.display_usage _133_145))
 end
 | FStar_Getopt.Die (msg) -> begin
 (FStar_Util.print_string msg)
@@ -438,578 +432,69 @@
 | f::[] -> begin
 (FStar_Parser_Driver.read_build_config f)
 end
-| _65_296 -> begin
-(let _65_297 = (FStar_Util.print_string "--use_build_config expects just a single file on the command line and no other arguments")
+| _66_299 -> begin
+(let _66_300 = (FStar_Util.print_string "--use_build_config expects just a single file on the command line and no other arguments")
 in (FStar_All.exit 1))
 end)
 end else begin
 filenames
 end
-<<<<<<< HEAD
-in (let _65_303 = (batch_mode_tc filenames)
-in (match (_65_303) with
-=======
 in if (FStar_ST.read FStar_Options.find_deps) then begin
-(let _129_147 = (let _129_146 = (FStar_Util.concat_l "\n" filenames)
-in (FStar_Util.format1 "%s\n" _129_146))
-in (FStar_Util.print_string _129_147))
-end else begin
-(let _64_303 = (batch_mode_tc filenames)
-in (match (_64_303) with
->>>>>>> master
+(let _133_148 = (let _133_147 = (let _133_146 = (FStar_List.map FStar_Util.normalize_file_path filenames)
+in (FStar_Util.concat_l "\n" _133_146))
+in (FStar_Util.format1 "%s\n" _133_147))
+in (FStar_Util.print_string _133_148))
+end else begin
+if ((FStar_ST.read FStar_Options.dep) <> None) then begin
+(let _133_149 = (FStar_Parser_Dep.collect filenames)
+in (FStar_Parser_Dep.print _133_149))
+end else begin
+(let _66_306 = (batch_mode_tc filenames)
+in (match (_66_306) with
 | (fmods, dsenv, env) -> begin
-(let _65_304 = (report_errors None)
+(let _66_307 = (report_errors None)
 in if (FStar_ST.read FStar_Options.interactive) then begin
 (interactive_mode dsenv env)
 end else begin
-(let _65_306 = (codegen fmods env)
+(let _66_309 = (codegen fmods env)
 in (finished_message fmods))
 end)
 end))
-end)
-end)
-end)))
-
-let main = (fun _65_308 -> (match (()) with
-| () -> begin
-(FStar_All.try_with (fun _65_310 -> (match (()) with
-| () -> begin
-(let _65_321 = (go ())
-in (let _65_323 = (cleanup ())
+end
+end)
+end)
+end)))
+
+let main = (fun _66_311 -> (match (()) with
+| () -> begin
+(FStar_All.try_with (fun _66_313 -> (match (()) with
+| () -> begin
+(let _66_324 = (go ())
+in (let _66_326 = (cleanup ())
 in (FStar_All.exit 0)))
-end)) (fun _65_309 -> (match (_65_309) with
+end)) (fun _66_312 -> (match (_66_312) with
 | e -> begin
-(let _65_313 = if (FStar_Absyn_Util.handleable e) then begin
+(let _66_316 = if (FStar_Absyn_Util.handleable e) then begin
 (FStar_Absyn_Util.handle_err false () e)
 end else begin
 ()
 end
-<<<<<<< HEAD
-in (let _65_315 = if (FStar_ST.read FStar_Options.trace_error) then begin
-(let _131_150 = (FStar_Util.message_of_exn e)
-in (let _131_149 = (FStar_Util.trace_of_exn e)
-in (FStar_Util.fprint2 "\nUnexpected error\n%s\n%s\n" _131_150 _131_149)))
+in (let _66_318 = if (FStar_ST.read FStar_Options.trace_error) then begin
+(let _133_154 = (FStar_Util.message_of_exn e)
+in (let _133_153 = (FStar_Util.trace_of_exn e)
+in (FStar_Util.print2 "\nUnexpected error\n%s\n%s\n" _133_154 _133_153)))
 end else begin
 if (not ((FStar_Absyn_Util.handleable e))) then begin
-(let _131_151 = (FStar_Util.message_of_exn e)
-in (FStar_Util.fprint1 "\nUnexpected error; please file a bug report, ideally with a minimized version of the source program that triggered the error.\n%s\n" _131_151))
-=======
-in (let _64_315 = if (FStar_ST.read FStar_Options.trace_error) then begin
-(let _129_152 = (FStar_Util.message_of_exn e)
-in (let _129_151 = (FStar_Util.trace_of_exn e)
-in (FStar_Util.fprint2 "\nUnexpected error\n%s\n%s\n" _129_152 _129_151)))
-end else begin
-if (not ((FStar_Absyn_Util.handleable e))) then begin
-(let _129_153 = (FStar_Util.message_of_exn e)
-in (FStar_Util.fprint1 "\nUnexpected error; please file a bug report, ideally with a minimized version of the source program that triggered the error.\n%s\n" _129_153))
->>>>>>> master
-end else begin
-()
-end
-end
-in (let _65_317 = (cleanup ())
+(let _133_155 = (FStar_Util.message_of_exn e)
+in (FStar_Util.print1 "\nUnexpected error; please file a bug report, ideally with a minimized version of the source program that triggered the error.\n%s\n" _133_155))
+end else begin
+()
+end
+end
+in (let _66_320 = (cleanup ())
 in (FStar_All.exit 1))))
 end)))
 end))
 
 
 
-=======
-
-open Prims
-let process_args = (fun _65_1 -> (match (()) with
-| () -> begin
-(let file_list = (FStar_Util.mk_ref [])
-in (let res = (let _131_6 = (FStar_Options.specs ())
-in (FStar_Getopt.parse_cmdline _131_6 (fun i -> (let _131_5 = (let _131_4 = (FStar_ST.read file_list)
-in (FStar_List.append _131_4 ((i)::[])))
-in (FStar_ST.op_Colon_Equals file_list _131_5)))))
-in (let _65_8 = (match (res) with
-| FStar_Getopt.GoOn -> begin
-(let _131_7 = (FStar_Options.set_fstar_home ())
-in (Prims.ignore _131_7))
-end
-| _65_7 -> begin
-()
-end)
-in (let _131_8 = (FStar_ST.read file_list)
-in (res, _131_8)))))
-end))
-
-let cleanup = (fun _65_10 -> (match (()) with
-| () -> begin
-(FStar_Util.kill_all ())
-end))
-
-let has_prims_cache = (fun l -> (FStar_List.mem "Prims.cache" l))
-
-let tc_prims = (fun _65_12 -> (match (()) with
-| () -> begin
-(let solver = if (FStar_ST.read FStar_Options.verify) then begin
-FStar_ToSMT_Encode.solver
-end else begin
-FStar_ToSMT_Encode.dummy
-end
-in (let env = (FStar_Tc_Env.initial_env solver FStar_Absyn_Const.prims_lid)
-in (let _65_15 = (env.FStar_Tc_Env.solver.FStar_Tc_Env.init env)
-in (let p = (FStar_Options.prims ())
-in (let _65_20 = (let _131_15 = (FStar_Parser_DesugarEnv.empty_env ())
-in (FStar_Parser_Driver.parse_file _131_15 p))
-in (match (_65_20) with
-| (dsenv, prims_mod) -> begin
-(let _65_23 = (let _131_16 = (FStar_List.hd prims_mod)
-in (FStar_Tc_Tc.check_module env _131_16))
-in (match (_65_23) with
-| (prims_mod, env) -> begin
-(prims_mod, dsenv, env)
-end))
-end))))))
-end))
-
-let report_errors = (fun nopt -> (let errs = (match (nopt) with
-| None -> begin
-(FStar_Tc_Errors.get_err_count ())
-end
-| Some (n) -> begin
-n
-end)
-in if (errs > 0) then begin
-(let _65_29 = (let _131_19 = (FStar_Util.string_of_int errs)
-in (FStar_Util.print1 "Error: %s errors were reported (see above)\n" _131_19))
-in (FStar_All.exit 1))
-end else begin
-()
-end))
-
-let tc_one_file = (fun dsenv env fn -> (let _65_36 = (FStar_Parser_Driver.parse_file dsenv fn)
-in (match (_65_36) with
-| (dsenv, fmods) -> begin
-(let _65_46 = (FStar_All.pipe_right fmods (FStar_List.fold_left (fun _65_39 m -> (match (_65_39) with
-| (env, all_mods) -> begin
-(let _65_43 = (FStar_Tc_Tc.check_module env m)
-in (match (_65_43) with
-| (ms, env) -> begin
-(env, (FStar_List.append ms all_mods))
-end))
-end)) (env, [])))
-in (match (_65_46) with
-| (env, all_mods) -> begin
-(dsenv, env, (FStar_List.rev all_mods))
-end))
-end)))
-
-let tc_one_fragment = (fun curmod dsenv env frag -> (FStar_All.try_with (fun _65_52 -> (match (()) with
-| () -> begin
-(match ((FStar_Parser_Driver.parse_fragment curmod dsenv frag)) with
-| FStar_Parser_Driver.Empty -> begin
-Some ((curmod, dsenv, env))
-end
-| FStar_Parser_Driver.Modul (dsenv, modul) -> begin
-(let env = (match (curmod) with
-| None -> begin
-env
-end
-| Some (_65_74) -> begin
-(Prims.raise (FStar_Absyn_Syntax.Err ("Interactive mode only supports a single module at the top-level")))
-end)
-in (let _65_80 = (FStar_Tc_Tc.tc_partial_modul env modul)
-in (match (_65_80) with
-| (modul, npds, env) -> begin
-Some ((Some ((modul, npds)), dsenv, env))
-end)))
-end
-| FStar_Parser_Driver.Decls (dsenv, decls) -> begin
-(match (curmod) with
-| None -> begin
-(FStar_All.failwith "Fragment without an enclosing module")
-end
-| Some (modul, npds) -> begin
-(let _65_93 = (FStar_Tc_Tc.tc_more_partial_modul env modul decls)
-in (match (_65_93) with
-| (modul, npds', env) -> begin
-Some ((Some ((modul, (FStar_List.append npds npds'))), dsenv, env))
-end))
-end)
-end)
-end)) (fun _65_51 -> (match (_65_51) with
-| FStar_Absyn_Syntax.Error (msg, r) -> begin
-(let _65_58 = (FStar_Tc_Errors.add_errors env (((msg, r))::[]))
-in None)
-end
-| FStar_Absyn_Syntax.Err (msg) -> begin
-(let _65_62 = (FStar_Tc_Errors.add_errors env (((msg, FStar_Absyn_Syntax.dummyRange))::[]))
-in None)
-end
-| e -> begin
-(Prims.raise e)
-end))))
-
-type input_chunks =
-| Push of Prims.string
-| Pop of Prims.string
-| Code of (Prims.string * (Prims.string * Prims.string))
-
-let is_Push = (fun _discr_ -> (match (_discr_) with
-| Push (_) -> begin
-true
-end
-| _ -> begin
-false
-end))
-
-let is_Pop = (fun _discr_ -> (match (_discr_) with
-| Pop (_) -> begin
-true
-end
-| _ -> begin
-false
-end))
-
-let is_Code = (fun _discr_ -> (match (_discr_) with
-| Code (_) -> begin
-true
-end
-| _ -> begin
-false
-end))
-
-let ___Push____0 = (fun projectee -> (match (projectee) with
-| Push (_65_96) -> begin
-_65_96
-end))
-
-let ___Pop____0 = (fun projectee -> (match (projectee) with
-| Pop (_65_99) -> begin
-_65_99
-end))
-
-let ___Code____0 = (fun projectee -> (match (projectee) with
-| Code (_65_102) -> begin
-_65_102
-end))
-
-type stack_elt =
-((FStar_Absyn_Syntax.modul * FStar_Absyn_Syntax.sigelt Prims.list) Prims.option * FStar_Parser_DesugarEnv.env * FStar_Tc_Env.env)
-
-type stack =
-stack_elt Prims.list
-
-let batch_mode_tc_no_prims = (fun dsenv env filenames -> (let _65_120 = (FStar_All.pipe_right filenames (FStar_List.fold_left (fun _65_109 f -> (match (_65_109) with
-| (all_mods, dsenv, env) -> begin
-(let _65_111 = (FStar_Absyn_Util.reset_gensym ())
-in (let _65_116 = (tc_one_file dsenv env f)
-in (match (_65_116) with
-| (dsenv, env, ms) -> begin
-((FStar_List.append all_mods ms), dsenv, env)
-end)))
-end)) ([], dsenv, env)))
-in (match (_65_120) with
-| (all_mods, dsenv, env) -> begin
-(let _65_121 = if ((FStar_ST.read FStar_Options.interactive) && ((FStar_Tc_Errors.get_err_count ()) = 0)) then begin
-(env.FStar_Tc_Env.solver.FStar_Tc_Env.refresh ())
-end else begin
-(env.FStar_Tc_Env.solver.FStar_Tc_Env.finish ())
-end
-in (all_mods, dsenv, env))
-end)))
-
-let batch_mode_tc = (fun filenames -> (let _65_127 = (tc_prims ())
-in (match (_65_127) with
-| (prims_mod, dsenv, env) -> begin
-(let _65_131 = (batch_mode_tc_no_prims dsenv env filenames)
-in (match (_65_131) with
-| (all_mods, dsenv, env) -> begin
-((FStar_List.append prims_mod all_mods), dsenv, env)
-end))
-end)))
-
-let finished_message = (fun fmods -> if (not ((FStar_ST.read FStar_Options.silent))) then begin
-(let msg = if (FStar_ST.read FStar_Options.verify) then begin
-"Verifying"
-end else begin
-if (FStar_ST.read FStar_Options.pretype) then begin
-"Lax type-checked"
-end else begin
-"Parsed and desugared"
-end
-end
-in (let _65_136 = (FStar_All.pipe_right fmods (FStar_List.iter (fun m -> (let tag = if m.FStar_Absyn_Syntax.is_interface then begin
-"i\'face"
-end else begin
-"module"
-end
-in if (FStar_Options.should_print_message m.FStar_Absyn_Syntax.name.FStar_Absyn_Syntax.str) then begin
-(let _131_94 = (let _131_93 = (FStar_Absyn_Syntax.text_of_lid m.FStar_Absyn_Syntax.name)
-in (FStar_Util.format3 "%s %s: %s\n" msg tag _131_93))
-in (FStar_Util.print_string _131_94))
-end else begin
-()
-end))))
-in (FStar_Util.print_string "All verification conditions discharged successfully\n")))
-end else begin
-()
-end)
-
-let interactive_mode = (fun dsenv env -> (let should_read_build_config = (FStar_ST.alloc true)
-in (let should_log = ((FStar_ST.read FStar_Options.debug) <> [])
-in (let log = if should_log then begin
-(let transcript = (FStar_Util.open_file_for_writing "transcript")
-in (fun line -> (let _65_144 = (FStar_Util.append_to_file transcript line)
-in (FStar_Util.flush_file transcript))))
-end else begin
-(fun line -> ())
-end
-in (let _65_148 = if (let _131_102 = (FStar_ST.read FStar_Options.codegen)
-in (FStar_Option.isSome _131_102)) then begin
-(FStar_Util.print_string "Warning: Code-generation is not supported in interactive mode, ignoring the codegen flag")
-end else begin
-()
-end
-in (let chunk = (FStar_Util.new_string_builder ())
-in (let stdin = (FStar_Util.open_stdin ())
-in (let rec fill_chunk = (fun _65_153 -> (match (()) with
-| () -> begin
-(let line = (match ((FStar_Util.read_line stdin)) with
-| None -> begin
-(FStar_All.exit 0)
-end
-| Some (l) -> begin
-l
-end)
-in (let _65_158 = (log line)
-in (let l = (FStar_Util.trim_string line)
-in if (FStar_Util.starts_with l "#end") then begin
-(let responses = (match ((FStar_Util.split l " ")) with
-| _65_164::ok::fail::[] -> begin
-(ok, fail)
-end
-| _65_167 -> begin
-("ok", "fail")
-end)
-in (let str = (FStar_Util.string_of_string_builder chunk)
-in (let _65_170 = (FStar_Util.clear_string_builder chunk)
-in Code ((str, responses)))))
-end else begin
-if (FStar_Util.starts_with l "#pop") then begin
-(let _65_172 = (FStar_Util.clear_string_builder chunk)
-in Pop (l))
-end else begin
-if (FStar_Util.starts_with l "#push") then begin
-(let _65_174 = (FStar_Util.clear_string_builder chunk)
-in Push (l))
-end else begin
-if (l = "#finish") then begin
-(FStar_All.exit 0)
-end else begin
-(let _65_176 = (FStar_Util.string_builder_append chunk line)
-in (let _65_178 = (FStar_Util.string_builder_append chunk "\n")
-in (fill_chunk ())))
-end
-end
-end
-end)))
-end))
-in (let rec go = (fun stack curmod dsenv env -> (match ((fill_chunk ())) with
-| Pop (msg) -> begin
-(let _65_187 = (let _131_113 = (FStar_Parser_DesugarEnv.pop dsenv)
-in (FStar_All.pipe_right _131_113 Prims.ignore))
-in (let _65_189 = (let _131_114 = (FStar_Tc_Env.pop env msg)
-in (FStar_All.pipe_right _131_114 Prims.ignore))
-in (let _65_191 = (env.FStar_Tc_Env.solver.FStar_Tc_Env.refresh ())
-in (let _65_193 = (let _131_115 = (FStar_Options.reset_options ())
-in (FStar_All.pipe_right _131_115 Prims.ignore))
-in (let _65_204 = (match (stack) with
-| [] -> begin
-(FStar_All.failwith "Too many pops")
-end
-| hd::tl -> begin
-(hd, tl)
-end)
-in (match (_65_204) with
-| ((curmod, dsenv, env), stack) -> begin
-(go stack curmod dsenv env)
-end))))))
-end
-| Push (msg) -> begin
-(let stack = ((curmod, dsenv, env))::stack
-in (let dsenv = (FStar_Parser_DesugarEnv.push dsenv)
-in (let env = (FStar_Tc_Env.push env msg)
-in (go stack curmod dsenv env))))
-end
-| Code (text, (ok, fail)) -> begin
-(let mark = (fun dsenv env -> (let dsenv = (FStar_Parser_DesugarEnv.mark dsenv)
-in (let env = (FStar_Tc_Env.mark env)
-in (dsenv, env))))
-in (let reset_mark = (fun dsenv env -> (let dsenv = (FStar_Parser_DesugarEnv.reset_mark dsenv)
-in (let env = (FStar_Tc_Env.reset_mark env)
-in (dsenv, env))))
-in (let commit_mark = (fun dsenv env -> (let dsenv = (FStar_Parser_DesugarEnv.commit_mark dsenv)
-in (let env = (FStar_Tc_Env.commit_mark env)
-in (dsenv, env))))
-in (let fail = (fun curmod dsenv_mark env_mark -> (let _65_235 = (let _131_134 = (FStar_Tc_Errors.report_all ())
-in (FStar_All.pipe_right _131_134 Prims.ignore))
-in (let _65_237 = (FStar_ST.op_Colon_Equals FStar_Tc_Errors.num_errs 0)
-in (let _65_239 = (FStar_Util.print1 "%s\n" fail)
-in (let _65_243 = (reset_mark dsenv_mark env_mark)
-in (match (_65_243) with
-| (dsenv, env) -> begin
-(go stack curmod dsenv env)
-end))))))
-in (let _65_259 = if (FStar_ST.read should_read_build_config) then begin
-if (let _131_135 = (FStar_Parser_ParseIt.get_bc_start_string ())
-in (FStar_Util.starts_with text _131_135)) then begin
-(let filenames = (match ((FStar_ST.read FStar_Options.interactive_context)) with
-| Some (s) -> begin
-(FStar_Parser_ParseIt.read_build_config_from_string s false text true)
-end
-| None -> begin
-(FStar_Parser_ParseIt.read_build_config_from_string "" false text true)
-end)
-in (let _65_252 = (batch_mode_tc_no_prims dsenv env filenames)
-in (match (_65_252) with
-| (_65_249, dsenv, env) -> begin
-(let _65_253 = (FStar_ST.op_Colon_Equals should_read_build_config false)
-in (dsenv, env))
-end)))
-end else begin
-(let _65_255 = (FStar_ST.op_Colon_Equals should_read_build_config false)
-in (dsenv, env))
-end
-end else begin
-(dsenv, env)
-end
-in (match (_65_259) with
-| (dsenv, env) -> begin
-(let _65_262 = (mark dsenv env)
-in (match (_65_262) with
-| (dsenv_mark, env_mark) -> begin
-(let res = (tc_one_fragment curmod dsenv_mark env_mark text)
-in (match (res) with
-| Some (curmod, dsenv, env) -> begin
-if ((FStar_ST.read FStar_Tc_Errors.num_errs) = 0) then begin
-(let _65_269 = (FStar_Util.print1 "\n%s\n" ok)
-in (let _65_273 = (commit_mark dsenv env)
-in (match (_65_273) with
-| (dsenv, env) -> begin
-(go stack curmod dsenv env)
-end)))
-end else begin
-(fail curmod dsenv_mark env_mark)
-end
-end
-| _65_275 -> begin
-(fail curmod dsenv_mark env_mark)
-end))
-end))
-end))))))
-end))
-in (go [] None dsenv env))))))))))
-
-let codegen = (fun fmods env -> if (((FStar_ST.read FStar_Options.codegen) = Some ("OCaml")) || ((FStar_ST.read FStar_Options.codegen) = Some ("FSharp"))) then begin
-(let _65_280 = (let _131_140 = (FStar_Extraction_ML_Env.mkContext env)
-in (FStar_Util.fold_map FStar_Extraction_ML_ExtractMod.extract _131_140 fmods))
-in (match (_65_280) with
-| (c, mllibs) -> begin
-(let mllibs = (FStar_List.flatten mllibs)
-in (let ext = if ((FStar_ST.read FStar_Options.codegen) = Some ("FSharp")) then begin
-".fs"
-end else begin
-".ml"
-end
-in (let newDocs = (FStar_List.collect FStar_Extraction_ML_Code.doc_of_mllib mllibs)
-in (FStar_List.iter (fun _65_286 -> (match (_65_286) with
-| (n, d) -> begin
-(let _131_143 = (FStar_Options.prependOutputDir (Prims.strcat n ext))
-in (let _131_142 = (FSharp_Format.pretty 120 d)
-in (FStar_Util.write_file _131_143 _131_142)))
-end)) newDocs))))
-end))
-end else begin
-()
-end)
-
-let go = (fun _65_287 -> (let _65_291 = (process_args ())
-in (match (_65_291) with
-| (res, filenames) -> begin
-(match (res) with
-| FStar_Getopt.Help -> begin
-(let _131_145 = (FStar_Options.specs ())
-in (FStar_Options.display_usage _131_145))
-end
-| FStar_Getopt.Die (msg) -> begin
-(FStar_Util.print_string msg)
-end
-| FStar_Getopt.GoOn -> begin
-(let filenames = if ((FStar_ST.read FStar_Options.use_build_config) || ((not ((FStar_ST.read FStar_Options.interactive))) && ((FStar_List.length filenames) = 1))) then begin
-(match (filenames) with
-| f::[] -> begin
-(FStar_Parser_Driver.read_build_config f)
-end
-| _65_299 -> begin
-(let _65_300 = (FStar_Util.print_string "--use_build_config expects just a single file on the command line and no other arguments")
-in (FStar_All.exit 1))
-end)
-end else begin
-filenames
-end
-in if (FStar_ST.read FStar_Options.find_deps) then begin
-(let _131_148 = (let _131_147 = (let _131_146 = (FStar_List.map FStar_Util.normalize_file_path filenames)
-in (FStar_Util.concat_l "\n" _131_146))
-in (FStar_Util.format1 "%s\n" _131_147))
-in (FStar_Util.print_string _131_148))
-end else begin
-if ((FStar_ST.read FStar_Options.dep) <> None) then begin
-(let _131_149 = (FStar_Parser_Dep.collect filenames)
-in (FStar_Parser_Dep.print _131_149))
-end else begin
-(let _65_306 = (batch_mode_tc filenames)
-in (match (_65_306) with
-| (fmods, dsenv, env) -> begin
-(let _65_307 = (report_errors None)
-in if (FStar_ST.read FStar_Options.interactive) then begin
-(interactive_mode dsenv env)
-end else begin
-(let _65_309 = (codegen fmods env)
-in (finished_message fmods))
-end)
-end))
-end
-end)
-end)
-end)))
-
-let main = (fun _65_311 -> (match (()) with
-| () -> begin
-(FStar_All.try_with (fun _65_313 -> (match (()) with
-| () -> begin
-(let _65_324 = (go ())
-in (let _65_326 = (cleanup ())
-in (FStar_All.exit 0)))
-end)) (fun _65_312 -> (match (_65_312) with
-| e -> begin
-(let _65_316 = if (FStar_Absyn_Util.handleable e) then begin
-(FStar_Absyn_Util.handle_err false () e)
-end else begin
-()
-end
-in (let _65_318 = if (FStar_ST.read FStar_Options.trace_error) then begin
-(let _131_154 = (FStar_Util.message_of_exn e)
-in (let _131_153 = (FStar_Util.trace_of_exn e)
-in (FStar_Util.print2 "\nUnexpected error\n%s\n%s\n" _131_154 _131_153)))
-end else begin
-if (not ((FStar_Absyn_Util.handleable e))) then begin
-(let _131_155 = (FStar_Util.message_of_exn e)
-in (FStar_Util.print1 "\nUnexpected error; please file a bug report, ideally with a minimized version of the source program that triggered the error.\n%s\n" _131_155))
-end else begin
-()
-end
-end
-in (let _65_320 = (cleanup ())
-in (FStar_All.exit 1))))
-end)))
-end))
-
-
-
-
->>>>>>> bbfa8f20
