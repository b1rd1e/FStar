--- conflicted
+++ resolved
@@ -1,21 +1,13 @@
 
 open Prims
 
-<<<<<<< HEAD
-let process_args : Prims.unit  ->  (FStar_Getopt.parse_cmdline_res * Prims.string Prims.list) = (fun _99_1 -> (match (()) with
-=======
 let process_args : Prims.unit  ->  (FStar_Getopt.parse_cmdline_res * Prims.string Prims.list) = (fun _98_1 -> (match (()) with
->>>>>>> 1915064d
 | () -> begin
 (FStar_Options.parse_cmd_line ())
 end))
 
 
-<<<<<<< HEAD
-let cleanup : Prims.unit  ->  Prims.unit = (fun _99_2 -> (match (()) with
-=======
 let cleanup : Prims.unit  ->  Prims.unit = (fun _98_2 -> (match (()) with
->>>>>>> 1915064d
 | () -> begin
 (FStar_Util.kill_all ())
 end))
@@ -31,11 +23,7 @@
 in if (not ((FStar_Options.silent ()))) then begin
 (
 
-<<<<<<< HEAD
-let _99_12 = (FStar_All.pipe_right fmods (FStar_List.iter (fun _99_10 -> (match (_99_10) with
-=======
 let _98_12 = (FStar_All.pipe_right fmods (FStar_List.iter (fun _98_10 -> (match (_98_10) with
->>>>>>> 1915064d
 | ((iface, name), time) -> begin
 (
 
@@ -46,21 +34,12 @@
 end
 in if (FStar_Options.should_print_message name.FStar_Ident.str) then begin
 if (time >= (Prims.parse_int "0")) then begin
-<<<<<<< HEAD
-(let _199_13 = (let _199_12 = (FStar_Util.string_of_int time)
-in (FStar_Util.format3 "Verified %s: %s (%s milliseconds)\n" tag (FStar_Ident.text_of_lid name) _199_12))
-in (print_to _199_13))
-end else begin
-(let _199_14 = (FStar_Util.format2 "Verified %s: %s\n" tag (FStar_Ident.text_of_lid name))
-in (print_to _199_14))
-=======
 (let _197_13 = (let _197_12 = (FStar_Util.string_of_int time)
 in (FStar_Util.format3 "Verified %s: %s (%s milliseconds)\n" tag (FStar_Ident.text_of_lid name) _197_12))
 in (print_to _197_13))
 end else begin
 (let _197_14 = (FStar_Util.format2 "Verified %s: %s\n" tag (FStar_Ident.text_of_lid name))
 in (print_to _197_14))
->>>>>>> 1915064d
 end
 end else begin
 ()
@@ -70,15 +49,6 @@
 if (errs = (Prims.parse_int "1")) then begin
 (FStar_Util.print_error "1 error was reported (see above)\n")
 end else begin
-<<<<<<< HEAD
-(let _199_15 = (FStar_Util.string_of_int errs)
-in (FStar_Util.print1_error "%s errors were reported (see above)\n" _199_15))
-end
-end else begin
-(let _199_17 = (let _199_16 = (FStar_Util.colorize_bold "All verification conditions discharged successfully")
-in (FStar_Util.format1 "%s\n" _199_16))
-in (FStar_Util.print_string _199_17))
-=======
 (let _197_15 = (FStar_Util.string_of_int errs)
 in (FStar_Util.print1_error "%s errors were reported (see above)\n" _197_15))
 end
@@ -86,7 +56,6 @@
 (let _197_17 = (let _197_16 = (FStar_Util.colorize_bold "All verification conditions discharged successfully")
 in (FStar_Util.format1 "%s\n" _197_16))
 in (FStar_Util.print_string _197_17))
->>>>>>> 1915064d
 end)
 end else begin
 ()
@@ -103,11 +72,7 @@
 in if (errs > (Prims.parse_int "0")) then begin
 (
 
-<<<<<<< HEAD
-let _99_16 = (finished_message fmods errs)
-=======
 let _98_16 = (finished_message fmods errs)
->>>>>>> 1915064d
 in (FStar_All.exit (Prims.parse_int "1")))
 end else begin
 ()
@@ -122,16 +87,6 @@
 
 let mllibs = (match (uf_mods_env) with
 | FStar_Util.Inl (fmods, env) -> begin
-<<<<<<< HEAD
-(let _199_23 = (let _199_22 = (FStar_Extraction_ML_Env.mkContext env)
-in (FStar_Util.fold_map FStar_Extraction_ML_ExtractMod.extract _199_22 fmods))
-in (FStar_All.pipe_left Prims.snd _199_23))
-end
-| FStar_Util.Inr (umods, env) -> begin
-(let _199_25 = (let _199_24 = (FStar_Extraction_ML_UEnv.mkContext env)
-in (FStar_Util.fold_map FStar_Extraction_ML_Modul.extract _199_24 umods))
-in (FStar_All.pipe_left Prims.snd _199_25))
-=======
 (let _197_23 = (let _197_22 = (FStar_Extraction_ML_Env.mkContext env)
 in (FStar_Util.fold_map FStar_Extraction_ML_ExtractMod.extract _197_22 fmods))
 in (FStar_All.pipe_left Prims.snd _197_23))
@@ -140,7 +95,6 @@
 (let _197_25 = (let _197_24 = (FStar_Extraction_ML_UEnv.mkContext env)
 in (FStar_Util.fold_map FStar_Extraction_ML_Modul.extract _197_24 umods))
 in (FStar_All.pipe_left Prims.snd _197_25))
->>>>>>> 1915064d
 end)
 in (
 
@@ -157,14 +111,7 @@
 | Some ("Kremlin") -> begin
 ".krml"
 end
-<<<<<<< HEAD
-| Some ("JavaScript") -> begin
-".flow"
-end
-| _99_39 -> begin
-=======
 | _98_37 -> begin
->>>>>>> 1915064d
 (failwith "Unrecognized option")
 end)
 in (match (opt) with
@@ -172,46 +119,15 @@
 (
 
 let newDocs = (FStar_List.collect FStar_Extraction_ML_Code.doc_of_mllib mllibs)
-<<<<<<< HEAD
-in (FStar_List.iter (fun _99_48 -> (match (_99_48) with
-| (n, d) -> begin
-(let _199_27 = (FStar_Options.prepend_output_dir (Prims.strcat n ext))
-in (FStar_Util.write_file _199_27 (FStar_Format.pretty (Prims.parse_int "120") d)))
-end)) newDocs))
-end
-| Some ("JavaScript") -> begin
-(
-
-let newDocs = (FStar_List.collect FStar_Extraction_JavaScript_Translate.translate mllibs)
-in (FStar_List.iter (fun _99_54 -> (match (_99_54) with
-| (n, d) -> begin
-(
-
-let res = (FStar_Extraction_JavaScript_PrintAst.pretty_print d)
-in (let _199_29 = (FStar_Options.prepend_output_dir (Prims.strcat n ext))
-in (FStar_Util.write_file _199_29 (FStar_Format.pretty (Prims.parse_int "120") res))))
-=======
 in (FStar_List.iter (fun _98_46 -> (match (_98_46) with
 | (n, d) -> begin
 (let _197_27 = (FStar_Options.prepend_output_dir (Prims.strcat n ext))
 in (FStar_Util.write_file _197_27 (FStar_Format.pretty (Prims.parse_int "120") d)))
->>>>>>> 1915064d
 end)) newDocs))
 end
 | Some ("Kremlin") -> begin
 (
 
-<<<<<<< HEAD
-let programs = (let _199_30 = (FStar_List.map FStar_Extraction_Kremlin.translate mllibs)
-in (FStar_List.flatten _199_30))
-in (
-
-let bin = ((FStar_Extraction_Kremlin.current_version), (programs))
-in (let _199_31 = (FStar_Options.prepend_output_dir "out.krml")
-in (FStar_Util.save_value_to_file _199_31 bin))))
-end
-| _99_61 -> begin
-=======
 let programs = (let _197_28 = (FStar_List.map FStar_Extraction_Kremlin.translate mllibs)
 in (FStar_List.flatten _197_28))
 in (
@@ -221,7 +137,6 @@
 in (FStar_Util.save_value_to_file _197_29 bin))))
 end
 | _98_52 -> begin
->>>>>>> 1915064d
 (failwith "Unrecognized option")
 end))))
 end else begin
@@ -229,27 +144,16 @@
 end))
 
 
-<<<<<<< HEAD
-let go = (fun _99_62 -> (
-
-let _99_66 = (process_args ())
-in (match (_99_66) with
-=======
 let go = (fun _98_53 -> (
 
 let _98_57 = (process_args ())
 in (match (_98_57) with
->>>>>>> 1915064d
 | (res, filenames) -> begin
 (match (res) with
 | FStar_Getopt.Help -> begin
 (
 
-<<<<<<< HEAD
-let _99_68 = (FStar_Options.display_usage ())
-=======
 let _98_59 = (FStar_Options.display_usage ())
->>>>>>> 1915064d
 in (FStar_All.exit (Prims.parse_int "0")))
 end
 | FStar_Getopt.Error (msg) -> begin
@@ -257,30 +161,17 @@
 end
 | FStar_Getopt.Success -> begin
 if ((FStar_Options.dep ()) <> None) then begin
-<<<<<<< HEAD
-(let _199_33 = (FStar_Parser_Dep.collect FStar_Parser_Dep.VerifyAll filenames)
-in (FStar_Parser_Dep.print _199_33))
-=======
 (let _197_31 = (FStar_Parser_Dep.collect FStar_Parser_Dep.VerifyAll filenames)
 in (FStar_Parser_Dep.print _197_31))
->>>>>>> 1915064d
 end else begin
 if (FStar_Options.interactive ()) then begin
 (
 
-<<<<<<< HEAD
-let _99_84 = if (FStar_Options.explicit_deps ()) then begin
-(
-
-let _99_73 = if ((FStar_List.length filenames) = (Prims.parse_int "0")) then begin
-(FStar_Util.print_error "--explicit_deps was provided without a file list!\n")
-=======
 let _98_66 = if (FStar_Options.explicit_deps ()) then begin
 (
 
 let _98_64 = (FStar_Util.print_error "--explicit_deps incompatible with --in|n")
 in (FStar_All.exit (Prims.parse_int "1")))
->>>>>>> 1915064d
 end else begin
 ()
 end
@@ -289,30 +180,13 @@
 let _98_70 = if ((FStar_List.length filenames) <> (Prims.parse_int "1")) then begin
 (
 
-<<<<<<< HEAD
-let _99_75 = if ((FStar_List.length filenames) > (Prims.parse_int "0")) then begin
-(FStar_Util.print_warning "ignoring the file list (no --explicit_deps)\n")
-=======
 let _98_68 = (FStar_Util.print_error "fstar-mode.el should pass the current filename to F*\n")
 in (FStar_All.exit (Prims.parse_int "1")))
->>>>>>> 1915064d
-end else begin
-()
-end
-in (
-
-<<<<<<< HEAD
-let _99_80 = (FStar_Interactive.detect_dependencies_with_first_interactive_chunk ())
-in (match (_99_80) with
-| (fn, mn, deps) -> begin
-((Some (fn)), (Some (mn)), (deps))
-end)))
-end
-in (match (_99_84) with
-| (main_buffer_filename_opt, main_buffer_mod_name_opt, filenames) -> begin
-if (FStar_Options.universes ()) then begin
-(FStar_Interactive.interactive_mode main_buffer_filename_opt main_buffer_mod_name_opt FStar_Parser_Dep.VerifyUserList filenames None FStar_Universal.interactive_tc)
-=======
+end else begin
+()
+end
+in (
+
 let filename = (FStar_List.hd filenames)
 in (
 
@@ -326,7 +200,6 @@
 | (_98_83, t_out, _98_86) -> begin
 if (not (((FStar_Util.trim_string t_out) = "/usr/bin/cygpath"))) then begin
 s
->>>>>>> 1915064d
 end else begin
 (
 
@@ -370,17 +243,10 @@
 let verify_mode = if (FStar_Options.verify_all ()) then begin
 (
 
-<<<<<<< HEAD
-let _99_87 = if ((FStar_Options.verify_module ()) <> []) then begin
-(
-
-let _99_85 = (FStar_Util.print_error "--verify_module is incompatible with --verify_all")
-=======
 let _98_99 = if ((FStar_Options.verify_module ()) <> []) then begin
 (
 
 let _98_97 = (FStar_Util.print_error "--verify_module is incompatible with --verify_all")
->>>>>>> 1915064d
 in (FStar_All.exit (Prims.parse_int "1")))
 end else begin
 ()
@@ -399,35 +265,17 @@
 let filenames = (FStar_Dependencies.find_deps_if_needed verify_mode filenames)
 in (
 
-<<<<<<< HEAD
-let _99_94 = (FStar_Universal.batch_mode_tc filenames)
-in (match (_99_94) with
-| (fmods, dsenv, env) -> begin
-(
-
-let module_names_and_times = (FStar_All.pipe_right fmods (FStar_List.map (fun _99_97 -> (match (_99_97) with
-=======
 let _98_106 = (FStar_Universal.batch_mode_tc filenames)
 in (match (_98_106) with
 | (fmods, dsenv, env) -> begin
 (
 
 let module_names_and_times = (FStar_All.pipe_right fmods (FStar_List.map (fun _98_109 -> (match (_98_109) with
->>>>>>> 1915064d
 | (x, t) -> begin
 (((FStar_Universal.module_or_interface_name x)), (t))
 end))))
 in (
 
-<<<<<<< HEAD
-let _99_99 = (report_errors module_names_and_times)
-in (
-
-let _99_101 = (let _199_37 = (let _199_36 = (let _199_35 = (FStar_All.pipe_right fmods (FStar_List.map Prims.fst))
-in ((_199_35), (env)))
-in FStar_Util.Inr (_199_36))
-in (codegen _199_37))
-=======
 let _98_111 = (report_errors module_names_and_times)
 in (
 
@@ -435,41 +283,22 @@
 in ((_197_37), (env)))
 in FStar_Util.Inr (_197_38))
 in (codegen _197_39))
->>>>>>> 1915064d
 in (finished_message module_names_and_times (Prims.parse_int "0")))))
 end)))
 end else begin
 (
 
-<<<<<<< HEAD
-let _99_106 = (FStar_Stratified.batch_mode_tc verify_mode filenames)
-in (match (_99_106) with
-| (fmods, dsenv, env) -> begin
-(
-
-let module_names_and_times = (FStar_All.pipe_right fmods (FStar_List.map (fun _99_109 -> (match (_99_109) with
-=======
 let _98_118 = (FStar_Stratified.batch_mode_tc verify_mode filenames)
 in (match (_98_118) with
 | (fmods, dsenv, env) -> begin
 (
 
 let module_names_and_times = (FStar_All.pipe_right fmods (FStar_List.map (fun _98_121 -> (match (_98_121) with
->>>>>>> 1915064d
 | (x, t) -> begin
 (((FStar_Stratified.module_or_interface_name x)), (t))
 end))))
 in (
 
-<<<<<<< HEAD
-let _99_111 = (report_errors module_names_and_times)
-in (
-
-let _99_113 = (let _199_41 = (let _199_40 = (let _199_39 = (FStar_All.pipe_right fmods (FStar_List.map Prims.fst))
-in ((_199_39), (env)))
-in FStar_Util.Inl (_199_40))
-in (codegen _199_41))
-=======
 let _98_123 = (report_errors module_names_and_times)
 in (
 
@@ -477,7 +306,6 @@
 in ((_197_41), (env)))
 in FStar_Util.Inl (_197_42))
 in (codegen _197_43))
->>>>>>> 1915064d
 in (finished_message module_names_and_times (Prims.parse_int "0")))))
 end))
 end)
@@ -492,68 +320,38 @@
 end)))
 
 
-<<<<<<< HEAD
-let main = (fun _99_115 -> (match (()) with
-=======
 let main = (fun _98_127 -> (match (()) with
->>>>>>> 1915064d
 | () -> begin
 try
 (match (()) with
 | () -> begin
 (
 
-<<<<<<< HEAD
-let _99_134 = (go ())
-in (
-
-let _99_136 = (cleanup ())
-=======
 let _98_146 = (go ())
 in (
 
 let _98_148 = (cleanup ())
->>>>>>> 1915064d
 in (FStar_All.exit (Prims.parse_int "0"))))
 end)
 with
 | e -> begin
 (
 
-<<<<<<< HEAD
-let _99_124 = (
-
-let _99_120 = if (FStar_Absyn_Util.handleable e) then begin
-=======
 let _98_136 = (
 
 let _98_132 = if (FStar_Absyn_Util.handleable e) then begin
->>>>>>> 1915064d
 (FStar_Absyn_Util.handle_err false () e)
 end else begin
 ()
 end
 in (
 
-<<<<<<< HEAD
-let _99_122 = if (FStar_TypeChecker_Errors.handleable e) then begin
-=======
 let _98_134 = if (FStar_TypeChecker_Errors.handleable e) then begin
->>>>>>> 1915064d
 (FStar_TypeChecker_Errors.handle_err false e)
 end else begin
 ()
 end
 in if (FStar_Options.trace_error ()) then begin
-<<<<<<< HEAD
-(let _199_46 = (FStar_Util.message_of_exn e)
-in (let _199_45 = (FStar_Util.trace_of_exn e)
-in (FStar_Util.print2_error "Unexpected error\n%s\n%s\n" _199_46 _199_45)))
-end else begin
-if (not (((FStar_Absyn_Util.handleable e) || (FStar_TypeChecker_Errors.handleable e)))) then begin
-(let _199_47 = (FStar_Util.message_of_exn e)
-in (FStar_Util.print1_error "Unexpected error; please file a bug report, ideally with a minimized version of the source program that triggered the error.\n%s\n" _199_47))
-=======
 (let _197_48 = (FStar_Util.message_of_exn e)
 in (let _197_47 = (FStar_Util.trace_of_exn e)
 in (FStar_Util.print2_error "Unexpected error\n%s\n%s\n" _197_48 _197_47)))
@@ -561,23 +359,12 @@
 if (not (((FStar_Absyn_Util.handleable e) || (FStar_TypeChecker_Errors.handleable e)))) then begin
 (let _197_49 = (FStar_Util.message_of_exn e)
 in (FStar_Util.print1_error "Unexpected error; please file a bug report, ideally with a minimized version of the source program that triggered the error.\n%s\n" _197_49))
->>>>>>> 1915064d
-end else begin
-()
-end
-end))
-in (
-
-<<<<<<< HEAD
-let _99_126 = (cleanup ())
-in (
-
-let _99_128 = (let _199_48 = (FStar_TypeChecker_Errors.report_all ())
-in (FStar_All.pipe_right _199_48 Prims.ignore))
-in (
-
-let _99_130 = (report_errors [])
-=======
+end else begin
+()
+end
+end))
+in (
+
 let _98_138 = (cleanup ())
 in (
 
@@ -586,7 +373,6 @@
 in (
 
 let _98_142 = (report_errors [])
->>>>>>> 1915064d
 in (FStar_All.exit (Prims.parse_int "1"))))))
 end
 end))
