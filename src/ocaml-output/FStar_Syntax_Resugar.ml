open Prims
let (doc_to_string :FStar_Pprint.document -> Prims.string)=
  fun doc1  ->
    FStar_Pprint.pretty_string (FStar_Util.float_of_string "1.0")
      (Prims.parse_int "100") doc1
let (parser_term_to_string :FStar_Parser_AST.term -> Prims.string)=
  fun t  ->
    let uu____9 = FStar_Parser_ToDocument.term_to_document t in
    doc_to_string uu____9
let map_opt :
  'a 'b .
    ('a -> 'b FStar_Pervasives_Native.option) ->
      'a Prims.list -> 'b Prims.list=
  fun f  ->
    fun l  ->
      let uu____43 =
        FStar_Util.choose_map
          (fun uu____53  -> fun x  -> let uu____55 = f x in ((), uu____55))
          () l in
      FStar_Pervasives_Native.snd uu____43
let (bv_as_unique_ident :FStar_Syntax_Syntax.bv -> FStar_Ident.ident)=
  fun x  ->
    let unique_name =
      if
        FStar_Util.starts_with FStar_Ident.reserved_prefix
          (x.FStar_Syntax_Syntax.ppname).FStar_Ident.idText
      then
        let uu____67 = FStar_Util.string_of_int x.FStar_Syntax_Syntax.index in
        Prims.strcat (x.FStar_Syntax_Syntax.ppname).FStar_Ident.idText
          uu____67
      else (x.FStar_Syntax_Syntax.ppname).FStar_Ident.idText in
    FStar_Ident.mk_ident
      (unique_name, ((x.FStar_Syntax_Syntax.ppname).FStar_Ident.idRange))
let filter_imp :
  'Auu____73 .
    ('Auu____73,FStar_Syntax_Syntax.arg_qualifier
                  FStar_Pervasives_Native.option)
      FStar_Pervasives_Native.tuple2 Prims.list ->
      ('Auu____73,FStar_Syntax_Syntax.arg_qualifier
                    FStar_Pervasives_Native.option)
        FStar_Pervasives_Native.tuple2 Prims.list=
  fun a  ->
    FStar_All.pipe_right a
      (FStar_List.filter
         (fun uu___186_127  ->
            match uu___186_127 with
            | (uu____134,FStar_Pervasives_Native.Some
               (FStar_Syntax_Syntax.Implicit uu____135)) -> false
            | uu____138 -> true))
let (label :Prims.string -> FStar_Parser_AST.term -> FStar_Parser_AST.term)=
  fun s  ->
    fun t  ->
      if s = ""
      then t
      else
        FStar_Parser_AST.mk_term (FStar_Parser_AST.Labeled (t, s, true))
          t.FStar_Parser_AST.range FStar_Parser_AST.Un
let (resugar_arg_qual
  :FStar_Syntax_Syntax.arg_qualifier FStar_Pervasives_Native.option ->
     FStar_Parser_AST.arg_qualifier FStar_Pervasives_Native.option
       FStar_Pervasives_Native.option)=
  fun q  ->
    match q with
    | FStar_Pervasives_Native.None  ->
        FStar_Pervasives_Native.Some FStar_Pervasives_Native.None
    | FStar_Pervasives_Native.Some (FStar_Syntax_Syntax.Implicit b) ->
        if b
        then FStar_Pervasives_Native.None
        else
          FStar_Pervasives_Native.Some
            (FStar_Pervasives_Native.Some FStar_Parser_AST.Implicit)
    | FStar_Pervasives_Native.Some (FStar_Syntax_Syntax.Equality ) ->
        FStar_Pervasives_Native.Some
          (FStar_Pervasives_Native.Some FStar_Parser_AST.Equality)
let (resugar_imp
  :FStar_Syntax_Syntax.arg_qualifier FStar_Pervasives_Native.option ->
     FStar_Parser_AST.imp)=
  fun q  ->
    match q with
    | FStar_Pervasives_Native.None  -> FStar_Parser_AST.Nothing
    | FStar_Pervasives_Native.Some (FStar_Syntax_Syntax.Implicit (false )) ->
        FStar_Parser_AST.Hash
    | FStar_Pervasives_Native.Some (FStar_Syntax_Syntax.Equality ) ->
        failwith "Not an imp"
    | FStar_Pervasives_Native.Some (FStar_Syntax_Syntax.Implicit (true )) ->
        failwith "Not an imp"
let rec (universe_to_int
  :Prims.int ->
     FStar_Syntax_Syntax.universe ->
       (Prims.int,FStar_Syntax_Syntax.universe)
         FStar_Pervasives_Native.tuple2)=
  fun n1  ->
    fun u  ->
      match u with
      | FStar_Syntax_Syntax.U_succ u1 ->
          universe_to_int (n1 + (Prims.parse_int "1")) u1
      | uu____213 -> (n1, u)
let (universe_to_string :FStar_Ident.ident Prims.list -> Prims.string)=
  fun univs1  ->
    let uu____222 = FStar_Options.print_universes () in
    if uu____222
    then
      let uu____223 = FStar_List.map (fun x  -> x.FStar_Ident.idText) univs1 in
      FStar_All.pipe_right uu____223 (FStar_String.concat ", ")
    else ""
let rec (resugar_universe
  :FStar_Syntax_Syntax.universe -> FStar_Range.range -> FStar_Parser_AST.term)=
  fun u  ->
    fun r  ->
      let mk1 a r1 = FStar_Parser_AST.mk_term a r1 FStar_Parser_AST.Un in
      match u with
      | FStar_Syntax_Syntax.U_zero  ->
          mk1
            (FStar_Parser_AST.Const
               (FStar_Const.Const_int ("0", FStar_Pervasives_Native.None))) r
      | FStar_Syntax_Syntax.U_succ uu____256 ->
          let uu____257 = universe_to_int (Prims.parse_int "0") u in
          (match uu____257 with
           | (n1,u1) ->
               (match u1 with
                | FStar_Syntax_Syntax.U_zero  ->
                    let uu____264 =
                      let uu____265 =
                        let uu____266 =
                          let uu____277 = FStar_Util.string_of_int n1 in
                          (uu____277, FStar_Pervasives_Native.None) in
                        FStar_Const.Const_int uu____266 in
                      FStar_Parser_AST.Const uu____265 in
                    mk1 uu____264 r
                | uu____288 ->
                    let e1 =
                      let uu____290 =
                        let uu____291 =
                          let uu____292 =
                            let uu____303 = FStar_Util.string_of_int n1 in
                            (uu____303, FStar_Pervasives_Native.None) in
                          FStar_Const.Const_int uu____292 in
                        FStar_Parser_AST.Const uu____291 in
                      mk1 uu____290 r in
                    let e2 = resugar_universe u1 r in
                    mk1
                      (FStar_Parser_AST.Op
                         ((FStar_Ident.id_of_text "+"), [e1; e2])) r))
      | FStar_Syntax_Syntax.U_max l ->
          (match l with
           | [] -> failwith "Impossible: U_max without arguments"
           | uu____320 ->
               let t =
                 let uu____324 =
                   let uu____325 = FStar_Ident.lid_of_path ["max"] r in
                   FStar_Parser_AST.Var uu____325 in
                 mk1 uu____324 r in
               FStar_List.fold_left
                 (fun acc  ->
                    fun x  ->
                      let uu____331 =
                        let uu____332 =
                          let uu____339 = resugar_universe x r in
                          (acc, uu____339, FStar_Parser_AST.Nothing) in
                        FStar_Parser_AST.App uu____332 in
                      mk1 uu____331 r) t l)
      | FStar_Syntax_Syntax.U_name u1 -> mk1 (FStar_Parser_AST.Uvar u1) r
      | FStar_Syntax_Syntax.U_unif uu____341 -> mk1 FStar_Parser_AST.Wild r
      | FStar_Syntax_Syntax.U_bvar x ->
          let id =
            let uu____352 =
              let uu____357 =
                let uu____358 = FStar_Util.string_of_int x in
                FStar_Util.strcat "uu__univ_bvar_" uu____358 in
              (uu____357, r) in
            FStar_Ident.mk_ident uu____352 in
          mk1 (FStar_Parser_AST.Uvar id) r
      | FStar_Syntax_Syntax.U_unknown  -> mk1 FStar_Parser_AST.Wild r
let (string_to_op
  :Prims.string ->
     (Prims.string,Prims.int) FStar_Pervasives_Native.tuple2
       FStar_Pervasives_Native.option)=
  fun s  ->
    let name_of_op uu___187_378 =
      match uu___187_378 with
      | "Amp" -> FStar_Pervasives_Native.Some ("&", (Prims.parse_int "0"))
      | "At" -> FStar_Pervasives_Native.Some ("@", (Prims.parse_int "0"))
      | "Plus" -> FStar_Pervasives_Native.Some ("+", (Prims.parse_int "0"))
      | "Minus" -> FStar_Pervasives_Native.Some ("-", (Prims.parse_int "0"))
      | "Subtraction" ->
          FStar_Pervasives_Native.Some ("-", (Prims.parse_int "2"))
      | "Tilde" -> FStar_Pervasives_Native.Some ("~", (Prims.parse_int "0"))
      | "Slash" -> FStar_Pervasives_Native.Some ("/", (Prims.parse_int "0"))
      | "Backslash" ->
          FStar_Pervasives_Native.Some ("\\", (Prims.parse_int "0"))
      | "Less" -> FStar_Pervasives_Native.Some ("<", (Prims.parse_int "0"))
      | "Equals" -> FStar_Pervasives_Native.Some ("=", (Prims.parse_int "0"))
      | "Greater" ->
          FStar_Pervasives_Native.Some (">", (Prims.parse_int "0"))
      | "Underscore" ->
          FStar_Pervasives_Native.Some ("_", (Prims.parse_int "0"))
      | "Bar" -> FStar_Pervasives_Native.Some ("|", (Prims.parse_int "0"))
      | "Bang" -> FStar_Pervasives_Native.Some ("!", (Prims.parse_int "0"))
      | "Hat" -> FStar_Pervasives_Native.Some ("^", (Prims.parse_int "0"))
      | "Percent" ->
          FStar_Pervasives_Native.Some ("%", (Prims.parse_int "0"))
      | "Star" -> FStar_Pervasives_Native.Some ("*", (Prims.parse_int "0"))
      | "Question" ->
          FStar_Pervasives_Native.Some ("?", (Prims.parse_int "0"))
      | "Colon" -> FStar_Pervasives_Native.Some (":", (Prims.parse_int "0"))
      | "Dollar" -> FStar_Pervasives_Native.Some ("$", (Prims.parse_int "0"))
      | "Dot" -> FStar_Pervasives_Native.Some (".", (Prims.parse_int "0"))
      | uu____469 -> FStar_Pervasives_Native.None in
    match s with
    | "op_String_Assignment" ->
        FStar_Pervasives_Native.Some (".[]<-", (Prims.parse_int "0"))
    | "op_Array_Assignment" ->
        FStar_Pervasives_Native.Some (".()<-", (Prims.parse_int "0"))
    | "op_String_Access" ->
        FStar_Pervasives_Native.Some (".[]", (Prims.parse_int "0"))
    | "op_Array_Access" ->
        FStar_Pervasives_Native.Some (".()", (Prims.parse_int "0"))
    | uu____496 ->
        if FStar_Util.starts_with s "op_"
        then
          let s1 =
            let uu____506 =
              FStar_Util.substring_from s (FStar_String.length "op_") in
            FStar_Util.split uu____506 "_" in
          (match s1 with
           | op::[] -> name_of_op op
           | uu____514 ->
               let op =
                 let uu____518 = FStar_List.map name_of_op s1 in
                 FStar_List.fold_left
                   (fun acc  ->
                      fun x  ->
                        match x with
                        | FStar_Pervasives_Native.Some (op,uu____552) ->
                            Prims.strcat acc op
                        | FStar_Pervasives_Native.None  ->
                            failwith "wrong composed operator format") ""
                   uu____518 in
               FStar_Pervasives_Native.Some (op, (Prims.parse_int "0")))
        else FStar_Pervasives_Native.None
let rec (resugar_term_as_op
  :FStar_Syntax_Syntax.term ->
     (Prims.string,Prims.int) FStar_Pervasives_Native.tuple2
       FStar_Pervasives_Native.option)=
  fun t  ->
    let infix_prim_ops =
      [(FStar_Parser_Const.op_Addition, "+");
      (FStar_Parser_Const.op_Subtraction, "-");
      (FStar_Parser_Const.op_Minus, "-");
      (FStar_Parser_Const.op_Multiply, "*");
      (FStar_Parser_Const.op_Division, "/");
      (FStar_Parser_Const.op_Modulus, "%");
      (FStar_Parser_Const.read_lid, "!");
      (FStar_Parser_Const.list_append_lid, "@");
      (FStar_Parser_Const.list_tot_append_lid, "@");
      (FStar_Parser_Const.strcat_lid, "^");
      (FStar_Parser_Const.pipe_right_lid, "|>");
      (FStar_Parser_Const.pipe_left_lid, "<|");
      (FStar_Parser_Const.op_Eq, "=");
      (FStar_Parser_Const.op_ColonEq, ":=");
      (FStar_Parser_Const.op_notEq, "<>");
      (FStar_Parser_Const.not_lid, "~");
      (FStar_Parser_Const.op_And, "&&");
      (FStar_Parser_Const.op_Or, "||");
      (FStar_Parser_Const.op_LTE, "<=");
      (FStar_Parser_Const.op_GTE, ">=");
      (FStar_Parser_Const.op_LT, "<");
      (FStar_Parser_Const.op_GT, ">");
      (FStar_Parser_Const.op_Modulus, "mod");
      (FStar_Parser_Const.and_lid, "/\\");
      (FStar_Parser_Const.or_lid, "\\/");
      (FStar_Parser_Const.imp_lid, "==>");
      (FStar_Parser_Const.iff_lid, "<==>");
      (FStar_Parser_Const.precedes_lid, "<<");
      (FStar_Parser_Const.eq2_lid, "==");
      (FStar_Parser_Const.eq3_lid, "===");
      (FStar_Parser_Const.forall_lid, "forall");
      (FStar_Parser_Const.exists_lid, "exists");
      (FStar_Parser_Const.salloc_lid, "alloc")] in
    let fallback fv =
      let uu____739 =
        FStar_All.pipe_right infix_prim_ops
          (FStar_Util.find_opt
             (fun d  ->
                FStar_Syntax_Syntax.fv_eq_lid fv
                  (FStar_Pervasives_Native.fst d))) in
      match uu____739 with
      | FStar_Pervasives_Native.Some op ->
          FStar_Pervasives_Native.Some
            ((FStar_Pervasives_Native.snd op), (Prims.parse_int "0"))
      | uu____787 ->
          let length1 =
            FStar_String.length
              ((fv.FStar_Syntax_Syntax.fv_name).FStar_Syntax_Syntax.v).FStar_Ident.nsstr in
          let str =
            if length1 = (Prims.parse_int "0")
            then
              ((fv.FStar_Syntax_Syntax.fv_name).FStar_Syntax_Syntax.v).FStar_Ident.str
            else
              FStar_Util.substring_from
                ((fv.FStar_Syntax_Syntax.fv_name).FStar_Syntax_Syntax.v).FStar_Ident.str
                (length1 + (Prims.parse_int "1")) in
          if FStar_Util.starts_with str "dtuple"
          then FStar_Pervasives_Native.Some ("dtuple", (Prims.parse_int "0"))
          else
            if FStar_Util.starts_with str "tuple"
            then
              FStar_Pervasives_Native.Some ("tuple", (Prims.parse_int "0"))
            else
              if FStar_Util.starts_with str "try_with"
              then
                FStar_Pervasives_Native.Some
                  ("try_with", (Prims.parse_int "0"))
              else
                (let uu____840 =
                   FStar_Syntax_Syntax.fv_eq_lid fv
                     FStar_Parser_Const.sread_lid in
                 if uu____840
                 then
                   FStar_Pervasives_Native.Some
                     ((((fv.FStar_Syntax_Syntax.fv_name).FStar_Syntax_Syntax.v).FStar_Ident.str),
                       (Prims.parse_int "0"))
                 else FStar_Pervasives_Native.None) in
    let uu____856 =
      let uu____857 = FStar_Syntax_Subst.compress t in
      uu____857.FStar_Syntax_Syntax.n in
    match uu____856 with
    | FStar_Syntax_Syntax.Tm_fvar fv ->
        let length1 =
          FStar_String.length
            ((fv.FStar_Syntax_Syntax.fv_name).FStar_Syntax_Syntax.v).FStar_Ident.nsstr in
        let s =
          if length1 = (Prims.parse_int "0")
          then
            ((fv.FStar_Syntax_Syntax.fv_name).FStar_Syntax_Syntax.v).FStar_Ident.str
          else
            FStar_Util.substring_from
              ((fv.FStar_Syntax_Syntax.fv_name).FStar_Syntax_Syntax.v).FStar_Ident.str
              (length1 + (Prims.parse_int "1")) in
        let uu____880 = string_to_op s in
        (match uu____880 with
         | FStar_Pervasives_Native.Some t1 -> FStar_Pervasives_Native.Some t1
         | uu____906 -> fallback fv)
    | FStar_Syntax_Syntax.Tm_uinst (e,us) -> resugar_term_as_op e
    | uu____919 -> FStar_Pervasives_Native.None
let (is_true_pat :FStar_Syntax_Syntax.pat -> Prims.bool)=
  fun p  ->
    match p.FStar_Syntax_Syntax.v with
    | FStar_Syntax_Syntax.Pat_constant (FStar_Const.Const_bool (true )) ->
        true
    | uu____928 -> false
let (is_wild_pat :FStar_Syntax_Syntax.pat -> Prims.bool)=
  fun p  ->
    match p.FStar_Syntax_Syntax.v with
    | FStar_Syntax_Syntax.Pat_wild uu____933 -> true
    | uu____934 -> false
let rec (resugar_term :FStar_Syntax_Syntax.term -> FStar_Parser_AST.term)=
  fun t  ->
    let mk1 a =
      FStar_Parser_AST.mk_term a t.FStar_Syntax_Syntax.pos
        FStar_Parser_AST.Un in
    let name a r =
      let uu____965 = FStar_Ident.lid_of_path [a] r in
      FStar_Parser_AST.Name uu____965 in
    let var a r =
      let uu____973 = FStar_Ident.lid_of_path [a] r in
      FStar_Parser_AST.Var uu____973 in
    let uu____974 =
      let uu____975 = FStar_Syntax_Subst.compress t in
      uu____975.FStar_Syntax_Syntax.n in
    match uu____974 with
    | FStar_Syntax_Syntax.Tm_delayed uu____978 ->
        failwith "Tm_delayed is impossible after compress"
    | FStar_Syntax_Syntax.Tm_bvar x ->
        let l =
          let uu____1005 =
            let uu____1008 = bv_as_unique_ident x in [uu____1008] in
          FStar_Ident.lid_of_ids uu____1005 in
        mk1 (FStar_Parser_AST.Var l)
    | FStar_Syntax_Syntax.Tm_name x ->
        let l =
          let uu____1011 =
            let uu____1014 = bv_as_unique_ident x in [uu____1014] in
          FStar_Ident.lid_of_ids uu____1011 in
        mk1 (FStar_Parser_AST.Var l)
    | FStar_Syntax_Syntax.Tm_fvar fv ->
        let a = (fv.FStar_Syntax_Syntax.fv_name).FStar_Syntax_Syntax.v in
        let length1 =
          FStar_String.length
            ((fv.FStar_Syntax_Syntax.fv_name).FStar_Syntax_Syntax.v).FStar_Ident.nsstr in
        let s =
          if length1 = (Prims.parse_int "0")
          then a.FStar_Ident.str
          else
            FStar_Util.substring_from a.FStar_Ident.str
              (length1 + (Prims.parse_int "1")) in
        let is_prefix = Prims.strcat FStar_Ident.reserved_prefix "is_" in
        if FStar_Util.starts_with s is_prefix
        then
          let rest =
            FStar_Util.substring_from s (FStar_String.length is_prefix) in
          let uu____1032 =
            let uu____1033 =
              FStar_Ident.lid_of_path [rest] t.FStar_Syntax_Syntax.pos in
            FStar_Parser_AST.Discrim uu____1033 in
          mk1 uu____1032
        else
          if
            FStar_Util.starts_with s FStar_Syntax_Util.field_projector_prefix
          then
            (let rest =
               FStar_Util.substring_from s
                 (FStar_String.length
                    FStar_Syntax_Util.field_projector_prefix) in
             let r =
               FStar_Util.split rest FStar_Syntax_Util.field_projector_sep in
             match r with
             | fst1::snd1::[] ->
                 let l =
                   FStar_Ident.lid_of_path [fst1] t.FStar_Syntax_Syntax.pos in
                 let r1 =
                   FStar_Ident.mk_ident (snd1, (t.FStar_Syntax_Syntax.pos)) in
                 mk1 (FStar_Parser_AST.Projector (l, r1))
             | uu____1043 -> failwith "wrong projector format")
          else
            (let uu____1047 =
               ((FStar_Ident.lid_equals a FStar_Parser_Const.assert_lid) ||
                  (FStar_Ident.lid_equals a FStar_Parser_Const.assume_lid))
                 ||
                 (let uu____1050 =
                    let uu____1051 = FStar_String.get s (Prims.parse_int "0") in
                    FStar_Char.uppercase uu____1051 in
                  let uu____1052 = FStar_String.get s (Prims.parse_int "0") in
                  uu____1050 <> uu____1052) in
             if uu____1047
             then
               let uu____1053 =
                 var a.FStar_Ident.str t.FStar_Syntax_Syntax.pos in
               mk1 uu____1053
             else
               (let uu____1055 =
                  name a.FStar_Ident.str t.FStar_Syntax_Syntax.pos in
                mk1 uu____1055))
    | FStar_Syntax_Syntax.Tm_uinst (e,universes) ->
        let uu____1062 = FStar_Options.print_universes () in
        if uu____1062
        then
          let e1 = resugar_term e in
          FStar_List.fold_left
            (fun acc  ->
               fun x  ->
                 let uu____1069 =
                   let uu____1070 =
                     let uu____1077 =
                       resugar_universe x t.FStar_Syntax_Syntax.pos in
                     (acc, uu____1077, FStar_Parser_AST.UnivApp) in
                   FStar_Parser_AST.App uu____1070 in
                 mk1 uu____1069) e1 universes
        else resugar_term e
    | FStar_Syntax_Syntax.Tm_constant c ->
        let uu____1080 = FStar_Syntax_Syntax.is_teff t in
        if uu____1080
        then
          let uu____1081 = name "Effect" t.FStar_Syntax_Syntax.pos in
          mk1 uu____1081
        else mk1 (FStar_Parser_AST.Const c)
    | FStar_Syntax_Syntax.Tm_type u ->
        (match u with
         | FStar_Syntax_Syntax.U_zero  ->
             let uu____1084 = name "Type0" t.FStar_Syntax_Syntax.pos in
             mk1 uu____1084
         | FStar_Syntax_Syntax.U_unknown  ->
             let uu____1085 = name "Type" t.FStar_Syntax_Syntax.pos in
             mk1 uu____1085
         | uu____1086 ->
             let uu____1087 = FStar_Options.print_universes () in
             if uu____1087
             then
               let u1 = resugar_universe u t.FStar_Syntax_Syntax.pos in
               let l =
                 FStar_Ident.lid_of_path ["Type"] t.FStar_Syntax_Syntax.pos in
               mk1
                 (FStar_Parser_AST.Construct
                    (l, [(u1, FStar_Parser_AST.UnivApp)]))
             else
               (let uu____1105 = name "Type" t.FStar_Syntax_Syntax.pos in
                mk1 uu____1105))
    | FStar_Syntax_Syntax.Tm_abs (xs,body,uu____1108) ->
        let uu____1129 = FStar_Syntax_Subst.open_term xs body in
        (match uu____1129 with
         | (xs1,body1) ->
             let xs2 =
               let uu____1137 = FStar_Options.print_implicits () in
               if uu____1137 then xs1 else filter_imp xs1 in
             let patterns =
               FStar_All.pipe_right xs2
                 (FStar_List.choose
                    (fun uu____1151  ->
                       match uu____1151 with
                       | (x,qual) -> resugar_bv_as_pat x qual)) in
             let body2 = resugar_term body1 in
             mk1 (FStar_Parser_AST.Abs (patterns, body2)))
    | FStar_Syntax_Syntax.Tm_arrow (xs,body) ->
        let uu____1181 = FStar_Syntax_Subst.open_comp xs body in
        (match uu____1181 with
         | (xs1,body1) ->
             let xs2 =
               let uu____1189 = FStar_Options.print_implicits () in
               if uu____1189 then xs1 else filter_imp xs1 in
             let body2 = resugar_comp body1 in
             let xs3 =
               let uu____1195 =
                 FStar_All.pipe_right xs2
                   (map_opt
                      (fun b  -> resugar_binder b t.FStar_Syntax_Syntax.pos)) in
               FStar_All.pipe_right uu____1195 FStar_List.rev in
             let rec aux body3 uu___188_1214 =
               match uu___188_1214 with
               | [] -> body3
               | hd1::tl1 ->
                   let body4 = mk1 (FStar_Parser_AST.Product ([hd1], body3)) in
                   aux body4 tl1 in
             aux body2 xs3)
    | FStar_Syntax_Syntax.Tm_refine (x,phi) ->
        let uu____1230 =
          let uu____1235 =
            let uu____1236 = FStar_Syntax_Syntax.mk_binder x in [uu____1236] in
          FStar_Syntax_Subst.open_term uu____1235 phi in
        (match uu____1230 with
         | (x1,phi1) ->
             let b =
               let uu____1240 =
                 let uu____1243 = FStar_List.hd x1 in
                 resugar_binder uu____1243 t.FStar_Syntax_Syntax.pos in
               FStar_Util.must uu____1240 in
             let uu____1248 =
               let uu____1249 =
                 let uu____1254 = resugar_term phi1 in (b, uu____1254) in
               FStar_Parser_AST.Refine uu____1249 in
             mk1 uu____1248)
    | FStar_Syntax_Syntax.Tm_app (e,args) ->
        let rec last1 uu___189_1296 =
          match uu___189_1296 with
          | hd1::[] -> [hd1]
          | hd1::tl1 -> last1 tl1
          | uu____1366 -> failwith "last of an empty list" in
        let rec last_two uu___190_1402 =
          match uu___190_1402 with
          | [] ->
              failwith
                "last two elements of a list with less than two elements "
          | uu____1433::[] ->
              failwith
                "last two elements of a list with less than two elements "
          | a1::a2::[] -> [a1; a2]
          | uu____1510::t1 -> last_two t1 in
        let rec last_three uu___191_1551 =
          match uu___191_1551 with
          | [] ->
              failwith
                "last three elements of a list with less than three elements "
          | uu____1582::[] ->
              failwith
                "last three elements of a list with less than three elements "
          | uu____1609::uu____1610::[] ->
              failwith
                "last three elements of a list with less than three elements "
          | a1::a2::a3::[] -> [a1; a2; a3]
          | uu____1718::t1 -> last_three t1 in
        let resugar_as_app e1 args1 =
          let args2 =
            FStar_All.pipe_right args1
              (FStar_List.map
                 (fun uu____1804  ->
                    match uu____1804 with
                    | (e2,qual) ->
                        let uu____1823 = resugar_term e2 in
                        (uu____1823, qual))) in
          let e2 = resugar_term e1 in
          FStar_List.fold_left
            (fun acc  ->
               fun uu____1839  ->
                 match uu____1839 with
                 | (x,qual) ->
                     let uu____1852 =
                       let uu____1853 =
                         let uu____1860 = resugar_imp qual in
                         (acc, x, uu____1860) in
                       FStar_Parser_AST.App uu____1853 in
                     mk1 uu____1852) e2 args2 in
        let args1 =
          let uu____1870 = FStar_Options.print_implicits () in
          if uu____1870 then args else filter_imp args in
        let uu____1882 = resugar_term_as_op e in
        (match uu____1882 with
         | FStar_Pervasives_Native.None  -> resugar_as_app e args1
         | FStar_Pervasives_Native.Some ("tuple",uu____1893) ->
             (match args1 with
              | (fst1,uu____1899)::(snd1,uu____1901)::rest ->
                  let e1 =
                    let uu____1932 =
                      let uu____1933 =
                        let uu____1940 =
                          let uu____1943 = resugar_term fst1 in
                          let uu____1944 =
                            let uu____1947 = resugar_term snd1 in
                            [uu____1947] in
                          uu____1943 :: uu____1944 in
                        ((FStar_Ident.id_of_text "*"), uu____1940) in
                      FStar_Parser_AST.Op uu____1933 in
                    mk1 uu____1932 in
                  FStar_List.fold_left
                    (fun acc  ->
                       fun uu____1960  ->
                         match uu____1960 with
                         | (x,uu____1966) ->
                             let uu____1967 =
                               let uu____1968 =
                                 let uu____1975 =
                                   let uu____1978 =
                                     let uu____1981 = resugar_term x in
                                     [uu____1981] in
                                   e1 :: uu____1978 in
                                 ((FStar_Ident.id_of_text "*"), uu____1975) in
                               FStar_Parser_AST.Op uu____1968 in
                             mk1 uu____1967) e1 rest
              | uu____1984 -> resugar_as_app e args1)
         | FStar_Pervasives_Native.Some ("dtuple",uu____1993) when
             (FStar_List.length args1) > (Prims.parse_int "0") ->
             let args2 = last1 args1 in
             let body =
               match args2 with
               | (b,uu____2019)::[] -> b
               | uu____2036 -> failwith "wrong arguments to dtuple" in
             let uu____2047 =
               let uu____2048 = FStar_Syntax_Subst.compress body in
               uu____2048.FStar_Syntax_Syntax.n in
             (match uu____2047 with
              | FStar_Syntax_Syntax.Tm_abs (xs,body1,uu____2053) ->
                  let uu____2074 = FStar_Syntax_Subst.open_term xs body1 in
                  (match uu____2074 with
                   | (xs1,body2) ->
                       let xs2 =
                         let uu____2082 = FStar_Options.print_implicits () in
                         if uu____2082 then xs1 else filter_imp xs1 in
                       let xs3 =
                         FStar_All.pipe_right xs2
                           (map_opt
                              (fun b  ->
                                 resugar_binder b t.FStar_Syntax_Syntax.pos)) in
                       let body3 = resugar_term body2 in
                       mk1 (FStar_Parser_AST.Sum (xs3, body3)))
              | uu____2094 ->
                  let args3 =
                    FStar_All.pipe_right args2
                      (FStar_List.map
                         (fun uu____2115  ->
                            match uu____2115 with
                            | (e1,qual) -> resugar_term e1)) in
                  let e1 = resugar_term e in
                  FStar_List.fold_left
                    (fun acc  ->
                       fun x  ->
                         mk1
                           (FStar_Parser_AST.App
                              (acc, x, FStar_Parser_AST.Nothing))) e1 args3)
         | FStar_Pervasives_Native.Some ("dtuple",uu____2127) ->
             resugar_as_app e args1
         | FStar_Pervasives_Native.Some (ref_read,uu____2133) when
             ref_read = FStar_Parser_Const.sread_lid.FStar_Ident.str ->
             let uu____2138 = FStar_List.hd args1 in
             (match uu____2138 with
              | (t1,uu____2152) ->
                  let uu____2157 =
                    let uu____2158 = FStar_Syntax_Subst.compress t1 in
                    uu____2158.FStar_Syntax_Syntax.n in
                  (match uu____2157 with
                   | FStar_Syntax_Syntax.Tm_fvar fv when
                       FStar_Syntax_Util.field_projector_contains_constructor
                         ((fv.FStar_Syntax_Syntax.fv_name).FStar_Syntax_Syntax.v).FStar_Ident.str
                       ->
                       let f =
                         FStar_Ident.lid_of_path
                           [((fv.FStar_Syntax_Syntax.fv_name).FStar_Syntax_Syntax.v).FStar_Ident.str]
                           t1.FStar_Syntax_Syntax.pos in
                       let uu____2163 =
                         let uu____2164 =
                           let uu____2169 = resugar_term t1 in
                           (uu____2169, f) in
                         FStar_Parser_AST.Project uu____2164 in
                       mk1 uu____2163
                   | uu____2170 -> resugar_term t1))
         | FStar_Pervasives_Native.Some ("try_with",uu____2171) when
             (FStar_List.length args1) > (Prims.parse_int "1") ->
             let new_args = last_two args1 in
             let uu____2191 =
               match new_args with
               | (a1,uu____2209)::(a2,uu____2211)::[] -> (a1, a2)
               | uu____2242 -> failwith "wrong arguments to try_with" in
             (match uu____2191 with
              | (body,handler) ->
                  let decomp term =
                    let uu____2273 =
                      let uu____2274 = FStar_Syntax_Subst.compress term in
                      uu____2274.FStar_Syntax_Syntax.n in
                    match uu____2273 with
                    | FStar_Syntax_Syntax.Tm_abs (x,e1,uu____2279) ->
                        let uu____2300 = FStar_Syntax_Subst.open_term x e1 in
                        (match uu____2300 with | (x1,e2) -> e2)
                    | uu____2307 ->
                        failwith "wrong argument format to try_with" in
                  let body1 =
                    let uu____2309 = decomp body in resugar_term uu____2309 in
                  let handler1 =
                    let uu____2311 = decomp handler in
                    resugar_term uu____2311 in
                  let rec resugar_body t1 =
                    match t1.FStar_Parser_AST.tm with
                    | FStar_Parser_AST.Match
                        (e1,(uu____2317,uu____2318,b)::[]) -> b
                    | FStar_Parser_AST.Let (uu____2350,uu____2351,b) -> b
                    | FStar_Parser_AST.Ascribed (t11,t2,t3) ->
                        let uu____2372 =
                          let uu____2373 =
                            let uu____2382 = resugar_body t11 in
                            (uu____2382, t2, t3) in
                          FStar_Parser_AST.Ascribed uu____2373 in
                        mk1 uu____2372
                    | uu____2385 ->
                        failwith "unexpected body format to try_with" in
                  let e1 = resugar_body body1 in
                  let rec resugar_branches t1 =
                    match t1.FStar_Parser_AST.tm with
                    | FStar_Parser_AST.Match (e2,branches) -> branches
                    | FStar_Parser_AST.Ascribed (t11,t2,t3) ->
                        resugar_branches t11
                    | uu____2440 -> [] in
                  let branches = resugar_branches handler1 in
                  mk1 (FStar_Parser_AST.TryWith (e1, branches)))
         | FStar_Pervasives_Native.Some ("try_with",uu____2470) ->
             resugar_as_app e args1
         | FStar_Pervasives_Native.Some (op,uu____2476) when
             (op = "forall") || (op = "exists") ->
             let rec uncurry xs pat t1 =
               match t1.FStar_Parser_AST.tm with
               | FStar_Parser_AST.QExists (x,p,body) ->
                   uncurry (FStar_List.append x xs) (FStar_List.append p pat)
                     body
               | FStar_Parser_AST.QForall (x,p,body) ->
                   uncurry (FStar_List.append x xs) (FStar_List.append p pat)
                     body
               | uu____2561 -> (xs, pat, t1) in
             let resugar body =
               let uu____2572 =
                 let uu____2573 = FStar_Syntax_Subst.compress body in
                 uu____2573.FStar_Syntax_Syntax.n in
               match uu____2572 with
               | FStar_Syntax_Syntax.Tm_abs (xs,body1,uu____2578) ->
                   let uu____2599 = FStar_Syntax_Subst.open_term xs body1 in
                   (match uu____2599 with
                    | (xs1,body2) ->
                        let xs2 =
                          let uu____2607 = FStar_Options.print_implicits () in
                          if uu____2607 then xs1 else filter_imp xs1 in
                        let xs3 =
                          FStar_All.pipe_right xs2
                            (map_opt
                               (fun b  ->
                                  resugar_binder b t.FStar_Syntax_Syntax.pos)) in
                        let uu____2616 =
                          let uu____2625 =
                            let uu____2626 =
                              FStar_Syntax_Subst.compress body2 in
                            uu____2626.FStar_Syntax_Syntax.n in
                          match uu____2625 with
                          | FStar_Syntax_Syntax.Tm_meta (e1,m) ->
                              let body3 = resugar_term e1 in
                              let pats =
                                match m with
                                | FStar_Syntax_Syntax.Meta_pattern pats ->
                                    FStar_List.map
                                      (fun es  ->
                                         FStar_All.pipe_right es
                                           (FStar_List.map
                                              (fun uu____2695  ->
                                                 match uu____2695 with
                                                 | (e2,uu____2701) ->
                                                     resugar_term e2))) pats
                                | FStar_Syntax_Syntax.Meta_labeled
                                    (s,r,uu____2704) ->
                                    let uu____2705 =
                                      let uu____2708 =
                                        let uu____2709 = name s r in
                                        mk1 uu____2709 in
                                      [uu____2708] in
                                    [uu____2705]
                                | uu____2714 ->
                                    failwith
                                      "wrong pattern format for QForall/QExists" in
                              (pats, body3)
                          | uu____2723 ->
                              let uu____2724 = resugar_term body2 in
                              ([], uu____2724) in
                        (match uu____2616 with
                         | (pats,body3) ->
                             let uu____2741 = uncurry xs3 pats body3 in
                             (match uu____2741 with
                              | (xs4,pats1,body4) ->
                                  let xs5 =
                                    FStar_All.pipe_right xs4 FStar_List.rev in
                                  if op = "forall"
                                  then
                                    mk1
                                      (FStar_Parser_AST.QForall
                                         (xs5, pats1, body4))
                                  else
                                    mk1
                                      (FStar_Parser_AST.QExists
                                         (xs5, pats1, body4)))))
               | uu____2789 ->
                   if op = "forall"
                   then
                     let uu____2790 =
                       let uu____2791 =
                         let uu____2804 = resugar_term body in
                         ([], [[]], uu____2804) in
                       FStar_Parser_AST.QForall uu____2791 in
                     mk1 uu____2790
                   else
                     (let uu____2816 =
                        let uu____2817 =
                          let uu____2830 = resugar_term body in
                          ([], [[]], uu____2830) in
                        FStar_Parser_AST.QExists uu____2817 in
                      mk1 uu____2816) in
             if (FStar_List.length args1) > (Prims.parse_int "0")
             then
               let args2 = last1 args1 in
               (match args2 with
                | (b,uu____2857)::[] -> resugar b
                | uu____2874 -> failwith "wrong args format to QForall")
             else resugar_as_app e args1
         | FStar_Pervasives_Native.Some ("alloc",uu____2884) ->
             let uu____2889 = FStar_List.hd args1 in
             (match uu____2889 with | (e1,uu____2903) -> resugar_term e1)
         | FStar_Pervasives_Native.Some (op,arity) ->
             let op1 = FStar_Ident.id_of_text op in
             let resugar args2 =
               FStar_All.pipe_right args2
                 (FStar_List.map
                    (fun uu____2948  ->
                       match uu____2948 with | (e1,qual) -> resugar_term e1)) in
             (match arity with
              | _0_40 when _0_40 = (Prims.parse_int "0") ->
                  let uu____2955 =
                    FStar_Parser_ToDocument.handleable_args_length op1 in
                  (match uu____2955 with
                   | _0_41 when
                       (_0_41 = (Prims.parse_int "1")) &&
                         ((FStar_List.length args1) > (Prims.parse_int "0"))
                       ->
                       let uu____2962 =
                         let uu____2963 =
                           let uu____2970 =
                             let uu____2973 = last1 args1 in
                             resugar uu____2973 in
                           (op1, uu____2970) in
                         FStar_Parser_AST.Op uu____2963 in
                       mk1 uu____2962
                   | _0_42 when
                       (_0_42 = (Prims.parse_int "2")) &&
                         ((FStar_List.length args1) > (Prims.parse_int "1"))
                       ->
                       let uu____2988 =
                         let uu____2989 =
                           let uu____2996 =
                             let uu____2999 = last_two args1 in
                             resugar uu____2999 in
                           (op1, uu____2996) in
                         FStar_Parser_AST.Op uu____2989 in
                       mk1 uu____2988
                   | _0_43 when
                       (_0_43 = (Prims.parse_int "3")) &&
                         ((FStar_List.length args1) > (Prims.parse_int "2"))
                       ->
                       let uu____3014 =
                         let uu____3015 =
                           let uu____3022 =
                             let uu____3025 = last_three args1 in
                             resugar uu____3025 in
                           (op1, uu____3022) in
                         FStar_Parser_AST.Op uu____3015 in
                       mk1 uu____3014
                   | uu____3034 -> resugar_as_app e args1)
              | _0_44 when
                  (_0_44 = (Prims.parse_int "2")) &&
                    ((FStar_List.length args1) > (Prims.parse_int "1"))
                  ->
                  let uu____3041 =
                    let uu____3042 =
                      let uu____3049 =
                        let uu____3052 = last_two args1 in resugar uu____3052 in
                      (op1, uu____3049) in
                    FStar_Parser_AST.Op uu____3042 in
                  mk1 uu____3041
              | uu____3061 -> resugar_as_app e args1))
    | FStar_Syntax_Syntax.Tm_match (e,(pat,uu____3064,t1)::[]) ->
        let bnds =
          let uu____3137 =
            let uu____3142 = resugar_pat pat in
            let uu____3143 = resugar_term e in (uu____3142, uu____3143) in
          [uu____3137] in
        let body = resugar_term t1 in
        mk1
          (FStar_Parser_AST.Let (FStar_Parser_AST.NoLetQualifier, bnds, body))
    | FStar_Syntax_Syntax.Tm_match
        (e,(pat1,uu____3161,t1)::(pat2,uu____3164,t2)::[]) when
        (is_true_pat pat1) && (is_wild_pat pat2) ->
        let uu____3260 =
          let uu____3261 =
            let uu____3268 = resugar_term e in
            let uu____3269 = resugar_term t1 in
            let uu____3270 = resugar_term t2 in
            (uu____3268, uu____3269, uu____3270) in
          FStar_Parser_AST.If uu____3261 in
        mk1 uu____3260
    | FStar_Syntax_Syntax.Tm_match (e,branches) ->
        let resugar_branch uu____3328 =
          match uu____3328 with
          | (pat,wopt,b) ->
              let pat1 = resugar_pat pat in
              let wopt1 =
                match wopt with
                | FStar_Pervasives_Native.None  ->
                    FStar_Pervasives_Native.None
                | FStar_Pervasives_Native.Some e1 ->
                    let uu____3359 = resugar_term e1 in
                    FStar_Pervasives_Native.Some uu____3359 in
              let b1 = resugar_term b in (pat1, wopt1, b1) in
        let uu____3363 =
          let uu____3364 =
            let uu____3379 = resugar_term e in
            let uu____3380 = FStar_List.map resugar_branch branches in
            (uu____3379, uu____3380) in
          FStar_Parser_AST.Match uu____3364 in
        mk1 uu____3363
    | FStar_Syntax_Syntax.Tm_ascribed (e,(asc,tac_opt),uu____3420) ->
        let term =
          match asc with
          | FStar_Util.Inl n1 -> resugar_term n1
          | FStar_Util.Inr n1 -> resugar_comp n1 in
        let tac_opt1 = FStar_Option.map resugar_term tac_opt in
        let uu____3487 =
          let uu____3488 =
            let uu____3497 = resugar_term e in (uu____3497, term, tac_opt1) in
          FStar_Parser_AST.Ascribed uu____3488 in
        mk1 uu____3487
    | FStar_Syntax_Syntax.Tm_let ((is_rec,bnds),body) ->
        let mk_pat a =
          FStar_Parser_AST.mk_pattern a t.FStar_Syntax_Syntax.pos in
        let uu____3521 = FStar_Syntax_Subst.open_let_rec bnds body in
        (match uu____3521 with
         | (bnds1,body1) ->
             let resugar_one_binding bnd =
               let uu____3546 =
                 let uu____3551 =
                   FStar_Syntax_Util.mk_conj bnd.FStar_Syntax_Syntax.lbtyp
                     bnd.FStar_Syntax_Syntax.lbdef in
                 FStar_Syntax_Subst.open_univ_vars
                   bnd.FStar_Syntax_Syntax.lbunivs uu____3551 in
               match uu____3546 with
               | (univs1,td) ->
                   let uu____3562 =
                     let uu____3571 =
                       let uu____3572 = FStar_Syntax_Subst.compress td in
                       uu____3572.FStar_Syntax_Syntax.n in
                     match uu____3571 with
                     | FStar_Syntax_Syntax.Tm_app
                         (uu____3583,(t1,uu____3585)::(d,uu____3587)::[]) ->
                         (t1, d)
                     | uu____3630 -> failwith "wrong let binding format" in
                   (match uu____3562 with
                    | (typ,def) ->
                        let uu____3657 =
                          let uu____3664 =
                            let uu____3665 = FStar_Syntax_Subst.compress def in
                            uu____3665.FStar_Syntax_Syntax.n in
                          match uu____3664 with
                          | FStar_Syntax_Syntax.Tm_abs (b,t1,uu____3676) ->
                              let uu____3697 =
                                FStar_Syntax_Subst.open_term b t1 in
                              (match uu____3697 with
                               | (b1,t2) ->
                                   let b2 =
                                     let uu____3711 =
                                       FStar_Options.print_implicits () in
                                     if uu____3711 then b1 else filter_imp b1 in
                                   (b2, t2, true))
                          | uu____3713 -> ([], def, false) in
                        (match uu____3657 with
                         | (binders,term,is_pat_app) ->
                             let uu____3737 =
                               match bnd.FStar_Syntax_Syntax.lbname with
                               | FStar_Util.Inr fv ->
                                   ((mk_pat
                                       (FStar_Parser_AST.PatName
                                          ((fv.FStar_Syntax_Syntax.fv_name).FStar_Syntax_Syntax.v))),
                                     term)
                               | FStar_Util.Inl bv ->
                                   let uu____3748 =
                                     let uu____3749 =
                                       let uu____3750 =
                                         let uu____3757 =
                                           bv_as_unique_ident bv in
                                         (uu____3757,
                                           FStar_Pervasives_Native.None) in
                                       FStar_Parser_AST.PatVar uu____3750 in
                                     mk_pat uu____3749 in
                                   (uu____3748, term) in
                             (match uu____3737 with
                              | (pat,term1) ->
                                  if is_pat_app
                                  then
                                    let args =
                                      FStar_All.pipe_right binders
                                        (map_opt
                                           (fun uu____3793  ->
                                              match uu____3793 with
                                              | (bv,q) ->
                                                  let uu____3808 =
                                                    resugar_arg_qual q in
                                                  FStar_Util.map_opt
                                                    uu____3808
                                                    (fun q1  ->
                                                       let uu____3820 =
                                                         let uu____3821 =
                                                           let uu____3828 =
                                                             bv_as_unique_ident
                                                               bv in
                                                           (uu____3828, q1) in
                                                         FStar_Parser_AST.PatVar
                                                           uu____3821 in
                                                       mk_pat uu____3820))) in
                                    let uu____3831 =
                                      let uu____3836 = resugar_term term1 in
                                      ((mk_pat
                                          (FStar_Parser_AST.PatApp
                                             (pat, args))), uu____3836) in
                                    let uu____3839 =
                                      universe_to_string univs1 in
                                    (uu____3831, uu____3839)
                                  else
                                    (let uu____3845 =
                                       let uu____3850 = resugar_term term1 in
                                       (pat, uu____3850) in
                                     let uu____3851 =
                                       universe_to_string univs1 in
                                     (uu____3845, uu____3851))))) in
             let r = FStar_List.map resugar_one_binding bnds1 in
             let bnds2 =
               let f =
                 let uu____3897 =
                   let uu____3898 = FStar_Options.print_universes () in
                   Prims.op_Negation uu____3898 in
                 if uu____3897
                 then FStar_Pervasives_Native.fst
                 else
                   (fun uu___192_3918  ->
                      match uu___192_3918 with
                      | ((pat,body2),univs1) -> (pat, (label univs1 body2))) in
               FStar_List.map f r in
             let body2 = resugar_term body1 in
             mk1
               (FStar_Parser_AST.Let
                  ((if is_rec
                    then FStar_Parser_AST.Rec
                    else FStar_Parser_AST.NoLetQualifier), bnds2, body2)))
    | FStar_Syntax_Syntax.Tm_uvar (u,uu____3959) ->
        let s =
          let uu____3985 =
            let uu____3986 = FStar_Syntax_Unionfind.uvar_id u in
            FStar_All.pipe_right uu____3986 FStar_Util.string_of_int in
          Prims.strcat "?u" uu____3985 in
        let uu____3987 = mk1 FStar_Parser_AST.Wild in label s uu____3987
    | FStar_Syntax_Syntax.Tm_meta (e,m) ->
        let resugar_meta_desugared uu___193_3997 =
          match uu___193_3997 with
          | FStar_Syntax_Syntax.Data_app  ->
              let rec head_fv_universes_args h =
                let uu____4018 =
                  let uu____4019 = FStar_Syntax_Subst.compress h in
                  uu____4019.FStar_Syntax_Syntax.n in
                match uu____4018 with
                | FStar_Syntax_Syntax.Tm_fvar fv ->
                    let uu____4039 = FStar_Syntax_Syntax.lid_of_fv fv in
                    (uu____4039, [], [])
                | FStar_Syntax_Syntax.Tm_uinst (h1,u) ->
                    let uu____4062 = head_fv_universes_args h1 in
                    (match uu____4062 with
                     | (h2,uvs,args) -> (h2, (FStar_List.append uvs u), args))
                | FStar_Syntax_Syntax.Tm_app (head1,args) ->
                    let uu____4150 = head_fv_universes_args head1 in
                    (match uu____4150 with
                     | (h1,uvs,args') ->
                         (h1, uvs, (FStar_List.append args' args)))
                | uu____4222 ->
                    let uu____4223 =
                      let uu____4224 =
                        let uu____4225 =
                          let uu____4226 = resugar_term h in
                          parser_term_to_string uu____4226 in
                        FStar_Util.format1 "Not an application or a fv %s"
                          uu____4225 in
                      FStar_Errors.Err uu____4224 in
                    FStar_Exn.raise uu____4223 in
              let uu____4243 =
                try
                  let uu____4295 = FStar_Syntax_Util.unmeta e in
                  head_fv_universes_args uu____4295
                with
                | FStar_Errors.Err uu____4316 ->
                    let uu____4317 =
                      let uu____4318 =
                        let uu____4323 =
                          let uu____4324 =
                            let uu____4325 = resugar_term e in
                            parser_term_to_string uu____4325 in
                          FStar_Util.format1 "wrong Data_app head format %s"
                            uu____4324 in
                        (uu____4323, (e.FStar_Syntax_Syntax.pos)) in
                      FStar_Errors.Error uu____4318 in
                    FStar_Exn.raise uu____4317 in
              (match uu____4243 with
               | (head1,universes,args) ->
                   let universes1 =
                     FStar_List.map
                       (fun u  ->
                          let uu____4379 =
                            resugar_universe u t.FStar_Syntax_Syntax.pos in
                          (uu____4379, FStar_Parser_AST.UnivApp)) universes in
                   let args1 =
                     FStar_List.map
                       (fun uu____4402  ->
                          match uu____4402 with
                          | (t1,q) ->
                              let uu____4419 = resugar_term t1 in
                              let uu____4420 = resugar_imp q in
                              (uu____4419, uu____4420)) args in
                   let args2 =
                     let uu____4428 =
                       (FStar_Parser_Const.is_tuple_data_lid' head1) ||
                         (let uu____4430 = FStar_Options.print_universes () in
                          Prims.op_Negation uu____4430) in
                     if uu____4428
                     then args1
                     else FStar_List.append universes1 args1 in
                   mk1 (FStar_Parser_AST.Construct (head1, args2)))
          | FStar_Syntax_Syntax.Sequence  ->
              let term = resugar_term e in
              let rec resugar_seq t1 =
                match t1.FStar_Parser_AST.tm with
                | FStar_Parser_AST.Let (uu____4453,(p,t11)::[],t2) ->
                    mk1 (FStar_Parser_AST.Seq (t11, t2))
                | FStar_Parser_AST.Ascribed (t11,t2,t3) ->
                    let uu____4478 =
                      let uu____4479 =
                        let uu____4488 = resugar_seq t11 in
                        (uu____4488, t2, t3) in
                      FStar_Parser_AST.Ascribed uu____4479 in
                    mk1 uu____4478
                | uu____4491 -> t1 in
              resugar_seq term
          | FStar_Syntax_Syntax.Primop  -> resugar_term e
          | FStar_Syntax_Syntax.Masked_effect  -> resugar_term e
          | FStar_Syntax_Syntax.Meta_smt_pat  -> resugar_term e
          | FStar_Syntax_Syntax.Mutable_alloc  ->
              let term = resugar_term e in
              (match term.FStar_Parser_AST.tm with
               | FStar_Parser_AST.Let (FStar_Parser_AST.NoLetQualifier ,l,t1)
                   ->
                   mk1
                     (FStar_Parser_AST.Let (FStar_Parser_AST.Mutable, l, t1))
               | uu____4513 ->
                   failwith
                     "mutable_alloc should have let term with no qualifier")
          | FStar_Syntax_Syntax.Mutable_rval  ->
              let fv =
                FStar_Syntax_Syntax.lid_as_fv FStar_Parser_Const.sread_lid
                  FStar_Syntax_Syntax.Delta_constant
                  FStar_Pervasives_Native.None in
              let uu____4515 =
                let uu____4516 = FStar_Syntax_Subst.compress e in
                uu____4516.FStar_Syntax_Syntax.n in
              (match uu____4515 with
               | FStar_Syntax_Syntax.Tm_app
                   ({
                      FStar_Syntax_Syntax.n = FStar_Syntax_Syntax.Tm_fvar fv1;
                      FStar_Syntax_Syntax.pos = uu____4520;
                      FStar_Syntax_Syntax.vars = uu____4521;_},(term,uu____4523)::[])
                   -> resugar_term term
               | uu____4552 -> failwith "mutable_rval should have app term") in
        (match m with
         | FStar_Syntax_Syntax.Meta_pattern pats ->
             let pats1 =
               FStar_All.pipe_right (FStar_List.flatten pats)
                 (FStar_List.map
                    (fun uu____4590  ->
                       match uu____4590 with
                       | (x,uu____4596) -> resugar_term x)) in
             mk1 (FStar_Parser_AST.Attributes pats1)
         | FStar_Syntax_Syntax.Meta_labeled (l,uu____4598,p) ->
             let uu____4600 =
               let uu____4601 =
                 let uu____4608 = resugar_term e in (uu____4608, l, p) in
               FStar_Parser_AST.Labeled uu____4601 in
             mk1 uu____4600
         | FStar_Syntax_Syntax.Meta_desugared i -> resugar_meta_desugared i
         | FStar_Syntax_Syntax.Meta_alien (uu____4610,s) -> resugar_term e
         | FStar_Syntax_Syntax.Meta_named t1 ->
             mk1 (FStar_Parser_AST.Name t1)
         | FStar_Syntax_Syntax.Meta_monadic (name1,t1) ->
             let uu____4619 =
               let uu____4620 =
                 let uu____4629 = resugar_term e in
                 let uu____4630 =
                   let uu____4631 =
                     let uu____4632 =
                       let uu____4643 =
                         let uu____4650 =
                           let uu____4655 = resugar_term t1 in
                           (uu____4655, FStar_Parser_AST.Nothing) in
                         [uu____4650] in
                       (name1, uu____4643) in
                     FStar_Parser_AST.Construct uu____4632 in
                   mk1 uu____4631 in
                 (uu____4629, uu____4630, FStar_Pervasives_Native.None) in
               FStar_Parser_AST.Ascribed uu____4620 in
             mk1 uu____4619
         | FStar_Syntax_Syntax.Meta_monadic_lift (name1,uu____4673,t1) ->
             let uu____4679 =
               let uu____4680 =
                 let uu____4689 = resugar_term e in
                 let uu____4690 =
                   let uu____4691 =
                     let uu____4692 =
                       let uu____4703 =
                         let uu____4710 =
                           let uu____4715 = resugar_term t1 in
                           (uu____4715, FStar_Parser_AST.Nothing) in
                         [uu____4710] in
                       (name1, uu____4703) in
                     FStar_Parser_AST.Construct uu____4692 in
                   mk1 uu____4691 in
                 (uu____4689, uu____4690, FStar_Pervasives_Native.None) in
               FStar_Parser_AST.Ascribed uu____4680 in
             mk1 uu____4679)
    | FStar_Syntax_Syntax.Tm_unknown  -> mk1 FStar_Parser_AST.Wild
and (resugar_comp :FStar_Syntax_Syntax.comp -> FStar_Parser_AST.term)=
  fun c  ->
    let mk1 a =
      FStar_Parser_AST.mk_term a c.FStar_Syntax_Syntax.pos
        FStar_Parser_AST.Un in
    match c.FStar_Syntax_Syntax.n with
    | FStar_Syntax_Syntax.Total (typ,u) ->
        let t = resugar_term typ in
        (match u with
         | FStar_Pervasives_Native.None  ->
             mk1
               (FStar_Parser_AST.Construct
                  (FStar_Parser_Const.effect_Tot_lid,
                    [(t, FStar_Parser_AST.Nothing)]))
         | FStar_Pervasives_Native.Some u1 ->
             let uu____4763 = FStar_Options.print_universes () in
             if uu____4763
             then
               let u2 = resugar_universe u1 c.FStar_Syntax_Syntax.pos in
               mk1
                 (FStar_Parser_AST.Construct
                    (FStar_Parser_Const.effect_Tot_lid,
                      [(u2, FStar_Parser_AST.UnivApp);
                      (t, FStar_Parser_AST.Nothing)]))
             else
               mk1
                 (FStar_Parser_AST.Construct
                    (FStar_Parser_Const.effect_Tot_lid,
                      [(t, FStar_Parser_AST.Nothing)])))
    | FStar_Syntax_Syntax.GTotal (typ,u) ->
        let t = resugar_term typ in
        (match u with
         | FStar_Pervasives_Native.None  ->
             mk1
               (FStar_Parser_AST.Construct
                  (FStar_Parser_Const.effect_GTot_lid,
                    [(t, FStar_Parser_AST.Nothing)]))
         | FStar_Pervasives_Native.Some u1 ->
             let uu____4824 = FStar_Options.print_universes () in
             if uu____4824
             then
               let u2 = resugar_universe u1 c.FStar_Syntax_Syntax.pos in
               mk1
                 (FStar_Parser_AST.Construct
                    (FStar_Parser_Const.effect_GTot_lid,
                      [(u2, FStar_Parser_AST.UnivApp);
                      (t, FStar_Parser_AST.Nothing)]))
             else
               mk1
                 (FStar_Parser_AST.Construct
                    (FStar_Parser_Const.effect_GTot_lid,
                      [(t, FStar_Parser_AST.Nothing)])))
    | FStar_Syntax_Syntax.Comp c1 ->
        let result =
          let uu____4865 = resugar_term c1.FStar_Syntax_Syntax.result_typ in
          (uu____4865, FStar_Parser_AST.Nothing) in
        let uu____4866 = FStar_Options.print_effect_args () in
        if uu____4866
        then
          let universe =
            FStar_List.map (fun u  -> resugar_universe u)
              c1.FStar_Syntax_Syntax.comp_univs in
          let args =
            if
              FStar_Ident.lid_equals c1.FStar_Syntax_Syntax.effect_name
                FStar_Parser_Const.effect_Lemma_lid
            then
              let rec aux l uu___194_4923 =
                match uu___194_4923 with
                | [] -> l
                | (t,aq)::tl1 ->
                    (match t.FStar_Syntax_Syntax.n with
                     | FStar_Syntax_Syntax.Tm_fvar fv when
                         FStar_Syntax_Syntax.fv_eq_lid fv
                           FStar_Parser_Const.true_lid
                         -> aux l tl1
                     | FStar_Syntax_Syntax.Tm_meta uu____4984 -> aux l tl1
                     | uu____4991 -> aux ((t, aq) :: l) tl1) in
              aux [] c1.FStar_Syntax_Syntax.effect_args
            else c1.FStar_Syntax_Syntax.effect_args in
          let args1 =
            FStar_List.map
              (fun uu____5026  ->
                 match uu____5026 with
                 | (e,uu____5036) ->
                     let uu____5037 = resugar_term e in
                     (uu____5037, FStar_Parser_AST.Nothing)) args in
          let rec aux l uu___195_5058 =
            match uu___195_5058 with
            | [] -> l
            | hd1::tl1 ->
                (match hd1 with
                 | FStar_Syntax_Syntax.DECREASES e ->
                     let e1 =
                       let uu____5091 = resugar_term e in
                       (uu____5091, FStar_Parser_AST.Nothing) in
                     aux (e1 :: l) tl1
                 | uu____5096 -> aux l tl1) in
          let decrease = aux [] c1.FStar_Syntax_Syntax.flags in
          mk1
            (FStar_Parser_AST.Construct
               ((c1.FStar_Syntax_Syntax.effect_name),
                 (FStar_List.append (result :: decrease) args1)))
        else
          mk1
            (FStar_Parser_AST.Construct
               ((c1.FStar_Syntax_Syntax.effect_name), [result]))
and (resugar_binder
  :FStar_Syntax_Syntax.binder ->
     FStar_Range.range ->
       FStar_Parser_AST.binder FStar_Pervasives_Native.option)=
  fun b  ->
    fun r  ->
      let uu____5141 = b in
      match uu____5141 with
      | (x,aq) ->
          let uu____5146 = resugar_arg_qual aq in
          FStar_Util.map_opt uu____5146
            (fun imp  ->
               let e = resugar_term x.FStar_Syntax_Syntax.sort in
               match e.FStar_Parser_AST.tm with
               | FStar_Parser_AST.Wild  ->
                   let uu____5160 =
                     let uu____5161 = bv_as_unique_ident x in
                     FStar_Parser_AST.Variable uu____5161 in
                   FStar_Parser_AST.mk_binder uu____5160 r
                     FStar_Parser_AST.Type_level imp
               | uu____5162 ->
                   let uu____5163 = FStar_Syntax_Syntax.is_null_bv x in
                   if uu____5163
                   then
                     FStar_Parser_AST.mk_binder (FStar_Parser_AST.NoName e) r
                       FStar_Parser_AST.Type_level imp
                   else
                     (let uu____5165 =
                        let uu____5166 =
                          let uu____5171 = bv_as_unique_ident x in
                          (uu____5171, e) in
                        FStar_Parser_AST.Annotated uu____5166 in
                      FStar_Parser_AST.mk_binder uu____5165 r
                        FStar_Parser_AST.Type_level imp))
and (resugar_bv_as_pat
  :FStar_Syntax_Syntax.bv ->
     FStar_Syntax_Syntax.aqual ->
       FStar_Parser_AST.pattern FStar_Pervasives_Native.option)=
  fun x  ->
    fun qual  ->
      let mk1 a =
        let uu____5180 = FStar_Syntax_Syntax.range_of_bv x in
        FStar_Parser_AST.mk_pattern a uu____5180 in
      let uu____5181 =
        let uu____5182 =
          FStar_Syntax_Subst.compress x.FStar_Syntax_Syntax.sort in
        uu____5182.FStar_Syntax_Syntax.n in
      match uu____5181 with
      | FStar_Syntax_Syntax.Tm_unknown  ->
          let i =
            FStar_String.compare
              (x.FStar_Syntax_Syntax.ppname).FStar_Ident.idText
              FStar_Ident.reserved_prefix in
          if i = (Prims.parse_int "0")
          then
            let uu____5190 = mk1 FStar_Parser_AST.PatWild in
            FStar_Pervasives_Native.Some uu____5190
          else
            (let uu____5192 = resugar_arg_qual qual in
             FStar_Util.bind_opt uu____5192
               (fun aq  ->
                  let uu____5204 =
                    let uu____5205 =
                      let uu____5206 =
                        let uu____5213 = bv_as_unique_ident x in
                        (uu____5213, aq) in
                      FStar_Parser_AST.PatVar uu____5206 in
                    mk1 uu____5205 in
                  FStar_Pervasives_Native.Some uu____5204))
      | uu____5216 ->
          let uu____5217 = resugar_arg_qual qual in
          FStar_Util.bind_opt uu____5217
            (fun aq  ->
               let pat =
                 let uu____5232 =
                   let uu____5233 =
                     let uu____5240 = bv_as_unique_ident x in
                     (uu____5240, aq) in
                   FStar_Parser_AST.PatVar uu____5233 in
                 mk1 uu____5232 in
               let uu____5243 = FStar_Options.print_bound_var_types () in
               if uu____5243
               then
                 let uu____5246 =
                   let uu____5247 =
                     let uu____5248 =
                       let uu____5253 =
                         resugar_term x.FStar_Syntax_Syntax.sort in
                       (pat, uu____5253) in
                     FStar_Parser_AST.PatAscribed uu____5248 in
                   mk1 uu____5247 in
                 FStar_Pervasives_Native.Some uu____5246
               else FStar_Pervasives_Native.Some pat)
and (resugar_pat :FStar_Syntax_Syntax.pat -> FStar_Parser_AST.pattern)=
  fun p  ->
    let mk1 a = FStar_Parser_AST.mk_pattern a p.FStar_Syntax_Syntax.p in
    let to_arg_qual bopt =
      FStar_Util.bind_opt bopt
        (fun b  ->
           if true
           then FStar_Pervasives_Native.Some FStar_Parser_AST.Implicit
           else FStar_Pervasives_Native.None) in
    let rec aux p1 imp_opt =
      match p1.FStar_Syntax_Syntax.v with
      | FStar_Syntax_Syntax.Pat_constant c ->
          mk1 (FStar_Parser_AST.PatConst c)
      | FStar_Syntax_Syntax.Pat_cons (fv,[]) ->
          mk1
            (FStar_Parser_AST.PatName
               ((fv.FStar_Syntax_Syntax.fv_name).FStar_Syntax_Syntax.v))
      | FStar_Syntax_Syntax.Pat_cons (fv,args) when
          FStar_Ident.lid_equals
            (fv.FStar_Syntax_Syntax.fv_name).FStar_Syntax_Syntax.v
            FStar_Parser_Const.cons_lid
          ->
          let args1 =
            FStar_List.map
              (fun uu____5330  ->
                 match uu____5330 with
                 | (p2,b) -> aux p2 (FStar_Pervasives_Native.Some b)) args in
          mk1 (FStar_Parser_AST.PatList args1)
      | FStar_Syntax_Syntax.Pat_cons (fv,args) when
          (FStar_Parser_Const.is_tuple_data_lid'
             (fv.FStar_Syntax_Syntax.fv_name).FStar_Syntax_Syntax.v)
            ||
            (FStar_Parser_Const.is_dtuple_data_lid'
               (fv.FStar_Syntax_Syntax.fv_name).FStar_Syntax_Syntax.v)
          ->
          let args1 =
            FStar_List.map
              (fun uu____5365  ->
                 match uu____5365 with
                 | (p2,b) -> aux p2 (FStar_Pervasives_Native.Some b)) args in
          let uu____5372 =
            FStar_Parser_Const.is_dtuple_data_lid'
              (fv.FStar_Syntax_Syntax.fv_name).FStar_Syntax_Syntax.v in
          if uu____5372
          then mk1 (FStar_Parser_AST.PatTuple (args1, true))
          else mk1 (FStar_Parser_AST.PatTuple (args1, false))
      | FStar_Syntax_Syntax.Pat_cons
          ({ FStar_Syntax_Syntax.fv_name = uu____5378;
             FStar_Syntax_Syntax.fv_delta = uu____5379;
             FStar_Syntax_Syntax.fv_qual = FStar_Pervasives_Native.Some
               (FStar_Syntax_Syntax.Record_ctor (name,fields));_},args)
          ->
          let fields1 =
            let uu____5406 =
              FStar_All.pipe_right fields
                (FStar_List.map (fun f  -> FStar_Ident.lid_of_ids [f])) in
            FStar_All.pipe_right uu____5406 FStar_List.rev in
          let args1 =
            let uu____5422 =
              FStar_All.pipe_right args
                (FStar_List.map
                   (fun uu____5442  ->
                      match uu____5442 with
                      | (p2,b) -> aux p2 (FStar_Pervasives_Native.Some b))) in
            FStar_All.pipe_right uu____5422 FStar_List.rev in
          let rec map21 l1 l2 =
            match (l1, l2) with
            | ([],[]) -> []
            | ([],hd1::tl1) -> []
            | (hd1::tl1,[]) ->
                let uu____5512 = map21 tl1 [] in
                (hd1, (mk1 FStar_Parser_AST.PatWild)) :: uu____5512
            | (hd1::tl1,hd2::tl2) ->
                let uu____5535 = map21 tl1 tl2 in (hd1, hd2) :: uu____5535 in
          let args2 =
            let uu____5553 = map21 fields1 args1 in
            FStar_All.pipe_right uu____5553 FStar_List.rev in
          mk1 (FStar_Parser_AST.PatRecord args2)
      | FStar_Syntax_Syntax.Pat_cons (fv,args) ->
          let args1 =
            FStar_List.map
              (fun uu____5604  ->
                 match uu____5604 with
                 | (p2,b) -> aux p2 (FStar_Pervasives_Native.Some b)) args in
          mk1
            (FStar_Parser_AST.PatApp
               ((mk1
                   (FStar_Parser_AST.PatName
                      ((fv.FStar_Syntax_Syntax.fv_name).FStar_Syntax_Syntax.v))),
                 args1))
      | FStar_Syntax_Syntax.Pat_var v1 ->
          let uu____5614 =
            string_to_op (v1.FStar_Syntax_Syntax.ppname).FStar_Ident.idText in
          (match uu____5614 with
           | FStar_Pervasives_Native.Some (op,uu____5622) ->
               mk1
                 (FStar_Parser_AST.PatOp
                    (FStar_Ident.mk_ident
                       (op,
                         ((v1.FStar_Syntax_Syntax.ppname).FStar_Ident.idRange))))
           | FStar_Pervasives_Native.None  ->
               let uu____5631 =
                 let uu____5632 =
                   let uu____5639 = bv_as_unique_ident v1 in
                   let uu____5640 = to_arg_qual imp_opt in
                   (uu____5639, uu____5640) in
                 FStar_Parser_AST.PatVar uu____5632 in
               mk1 uu____5631)
      | FStar_Syntax_Syntax.Pat_wild uu____5645 ->
          mk1 FStar_Parser_AST.PatWild
      | FStar_Syntax_Syntax.Pat_dot_term (bv,term) ->
          let pat =
            let uu____5653 =
              let uu____5654 =
                let uu____5661 = bv_as_unique_ident bv in
                (uu____5661,
                  (FStar_Pervasives_Native.Some FStar_Parser_AST.Implicit)) in
              FStar_Parser_AST.PatVar uu____5654 in
            mk1 uu____5653 in
          let uu____5664 = FStar_Options.print_bound_var_types () in
          if uu____5664
          then
            let uu____5665 =
              let uu____5666 =
                let uu____5671 = resugar_term term in (pat, uu____5671) in
              FStar_Parser_AST.PatAscribed uu____5666 in
            mk1 uu____5665
          else pat in
    aux p FStar_Pervasives_Native.None
let (resugar_qualifier
  :FStar_Syntax_Syntax.qualifier ->
     FStar_Parser_AST.qualifier FStar_Pervasives_Native.option)=
<<<<<<< HEAD
  fun uu___196_5678  ->
    match uu___196_5678 with
=======
  fun uu___192_5678  ->
    match uu___192_5678 with
>>>>>>> d76249f4
    | FStar_Syntax_Syntax.Assumption  ->
        FStar_Pervasives_Native.Some FStar_Parser_AST.Assumption
    | FStar_Syntax_Syntax.New  ->
        FStar_Pervasives_Native.Some FStar_Parser_AST.New
    | FStar_Syntax_Syntax.Private  ->
        FStar_Pervasives_Native.Some FStar_Parser_AST.Private
    | FStar_Syntax_Syntax.Unfold_for_unification_and_vcgen  ->
        FStar_Pervasives_Native.Some
          FStar_Parser_AST.Unfold_for_unification_and_vcgen
    | FStar_Syntax_Syntax.Visible_default  ->
        if true
        then FStar_Pervasives_Native.None
        else FStar_Pervasives_Native.Some FStar_Parser_AST.Visible
    | FStar_Syntax_Syntax.Irreducible  ->
        FStar_Pervasives_Native.Some FStar_Parser_AST.Irreducible
    | FStar_Syntax_Syntax.Abstract  ->
        FStar_Pervasives_Native.Some FStar_Parser_AST.Abstract
    | FStar_Syntax_Syntax.Inline_for_extraction  ->
        FStar_Pervasives_Native.Some FStar_Parser_AST.Inline_for_extraction
    | FStar_Syntax_Syntax.NoExtract  ->
        FStar_Pervasives_Native.Some FStar_Parser_AST.NoExtract
    | FStar_Syntax_Syntax.Noeq  ->
        FStar_Pervasives_Native.Some FStar_Parser_AST.Noeq
    | FStar_Syntax_Syntax.Unopteq  ->
        FStar_Pervasives_Native.Some FStar_Parser_AST.Unopteq
    | FStar_Syntax_Syntax.TotalEffect  ->
        FStar_Pervasives_Native.Some FStar_Parser_AST.TotalEffect
    | FStar_Syntax_Syntax.Logic  ->
        if true
        then FStar_Pervasives_Native.None
        else FStar_Pervasives_Native.Some FStar_Parser_AST.Logic
    | FStar_Syntax_Syntax.Reifiable  ->
        FStar_Pervasives_Native.Some FStar_Parser_AST.Reifiable
    | FStar_Syntax_Syntax.Reflectable uu____5687 ->
        FStar_Pervasives_Native.Some FStar_Parser_AST.Reflectable
    | FStar_Syntax_Syntax.Discriminator uu____5688 ->
        FStar_Pervasives_Native.None
    | FStar_Syntax_Syntax.Projector uu____5689 ->
        FStar_Pervasives_Native.None
    | FStar_Syntax_Syntax.RecordType uu____5694 ->
        FStar_Pervasives_Native.None
    | FStar_Syntax_Syntax.RecordConstructor uu____5703 ->
        FStar_Pervasives_Native.None
    | FStar_Syntax_Syntax.Action uu____5712 -> FStar_Pervasives_Native.None
    | FStar_Syntax_Syntax.ExceptionConstructor  ->
        FStar_Pervasives_Native.None
    | FStar_Syntax_Syntax.HasMaskedEffect  -> FStar_Pervasives_Native.None
    | FStar_Syntax_Syntax.Effect  ->
        FStar_Pervasives_Native.Some FStar_Parser_AST.Effect_qual
    | FStar_Syntax_Syntax.OnlyName  -> FStar_Pervasives_Native.None
let (resugar_pragma :FStar_Syntax_Syntax.pragma -> FStar_Parser_AST.pragma)=
<<<<<<< HEAD
  fun uu___197_5716  ->
    match uu___197_5716 with
=======
  fun uu___193_5716  ->
    match uu___193_5716 with
>>>>>>> d76249f4
    | FStar_Syntax_Syntax.SetOptions s -> FStar_Parser_AST.SetOptions s
    | FStar_Syntax_Syntax.ResetOptions s -> FStar_Parser_AST.ResetOptions s
    | FStar_Syntax_Syntax.LightOff  -> FStar_Parser_AST.LightOff
let (resugar_typ
  :FStar_Syntax_Syntax.sigelt Prims.list ->
     FStar_Syntax_Syntax.sigelt ->
       (FStar_Syntax_Syntax.sigelts,FStar_Parser_AST.tycon)
         FStar_Pervasives_Native.tuple2)=
  fun datacon_ses  ->
    fun se  ->
      match se.FStar_Syntax_Syntax.sigel with
      | FStar_Syntax_Syntax.Sig_inductive_typ
          (tylid,uvs,bs,t,uu____5745,datacons) ->
          let uu____5755 =
            FStar_All.pipe_right datacon_ses
              (FStar_List.partition
                 (fun se1  ->
                    match se1.FStar_Syntax_Syntax.sigel with
                    | FStar_Syntax_Syntax.Sig_datacon
                        (uu____5782,uu____5783,uu____5784,inductive_lid,uu____5786,uu____5787)
                        -> FStar_Ident.lid_equals inductive_lid tylid
                    | uu____5792 -> failwith "unexpected")) in
          (match uu____5755 with
           | (current_datacons,other_datacons) ->
               let bs1 =
                 let uu____5811 = FStar_Options.print_implicits () in
                 if uu____5811 then bs else filter_imp bs in
               let bs2 =
                 FStar_All.pipe_right bs1
                   (map_opt
                      (fun b  -> resugar_binder b t.FStar_Syntax_Syntax.pos)) in
               let tyc =
                 let uu____5821 =
                   FStar_All.pipe_right se.FStar_Syntax_Syntax.sigquals
                     (FStar_Util.for_some
                        (fun uu___198_5826  ->
                           match uu___198_5826 with
                           | FStar_Syntax_Syntax.RecordType uu____5827 ->
                               true
                           | uu____5836 -> false)) in
                 if uu____5821
                 then
                   let resugar_datacon_as_fields fields se1 =
                     match se1.FStar_Syntax_Syntax.sigel with
                     | FStar_Syntax_Syntax.Sig_datacon
                         (uu____5884,univs1,term,uu____5887,num,uu____5889)
                         ->
                         let uu____5894 =
                           let uu____5895 = FStar_Syntax_Subst.compress term in
                           uu____5895.FStar_Syntax_Syntax.n in
                         (match uu____5894 with
                          | FStar_Syntax_Syntax.Tm_arrow (bs3,uu____5909) ->
                              let mfields =
                                FStar_All.pipe_right bs3
                                  (FStar_List.map
                                     (fun uu____5970  ->
                                        match uu____5970 with
                                        | (b,qual) ->
                                            let uu____5985 =
                                              let uu____5986 =
                                                bv_as_unique_ident b in
                                              FStar_Syntax_Util.unmangle_field_name
                                                uu____5986 in
                                            let uu____5987 =
                                              resugar_term
                                                b.FStar_Syntax_Syntax.sort in
                                            (uu____5985, uu____5987,
                                              FStar_Pervasives_Native.None))) in
                              FStar_List.append mfields fields
                          | uu____5998 -> failwith "unexpected")
                     | uu____6009 -> failwith "unexpected" in
                   let fields =
                     FStar_List.fold_left resugar_datacon_as_fields []
                       current_datacons in
                   FStar_Parser_AST.TyconRecord
                     ((tylid.FStar_Ident.ident), bs2,
                       FStar_Pervasives_Native.None, fields)
                 else
                   (let resugar_datacon constructors se1 =
                      match se1.FStar_Syntax_Syntax.sigel with
                      | FStar_Syntax_Syntax.Sig_datacon
                          (l,univs1,term,uu____6130,num,uu____6132) ->
                          let c =
                            let uu____6150 =
                              let uu____6153 = resugar_term term in
                              FStar_Pervasives_Native.Some uu____6153 in
                            ((l.FStar_Ident.ident), uu____6150,
                              FStar_Pervasives_Native.None, false) in
                          c :: constructors
                      | uu____6170 -> failwith "unexpected" in
                    let constructors =
                      FStar_List.fold_left resugar_datacon []
                        current_datacons in
                    FStar_Parser_AST.TyconVariant
                      ((tylid.FStar_Ident.ident), bs2,
                        FStar_Pervasives_Native.None, constructors)) in
               (other_datacons, tyc))
      | uu____6246 ->
          failwith
            "Impossible : only Sig_inductive_typ can be resugared as types"
let (mk_decl
  :FStar_Range.range ->
     FStar_Syntax_Syntax.qualifier Prims.list ->
       FStar_Parser_AST.decl' -> FStar_Parser_AST.decl)=
  fun r  ->
    fun q  ->
      fun d'  ->
        let uu____6267 = FStar_List.choose resugar_qualifier q in
        {
          FStar_Parser_AST.d = d';
          FStar_Parser_AST.drange = r;
          FStar_Parser_AST.doc = FStar_Pervasives_Native.None;
          FStar_Parser_AST.quals = uu____6267;
          FStar_Parser_AST.attrs = []
        }
let (decl'_to_decl
  :FStar_Syntax_Syntax.sigelt ->
     FStar_Parser_AST.decl' -> FStar_Parser_AST.decl)=
  fun se  ->
    fun d'  ->
      mk_decl se.FStar_Syntax_Syntax.sigrng se.FStar_Syntax_Syntax.sigquals
        d'
let (resugar_tscheme'
  :Prims.string -> FStar_Syntax_Syntax.tscheme -> FStar_Parser_AST.decl)=
  fun name  ->
    fun ts  ->
      let uu____6284 = ts in
      match uu____6284 with
      | (univs1,typ) ->
          let name1 =
            FStar_Ident.mk_ident (name, (typ.FStar_Syntax_Syntax.pos)) in
          let uu____6292 =
            let uu____6293 =
              let uu____6306 =
                let uu____6315 =
                  let uu____6322 =
                    let uu____6323 =
                      let uu____6336 = resugar_term typ in
                      (name1, [], FStar_Pervasives_Native.None, uu____6336) in
                    FStar_Parser_AST.TyconAbbrev uu____6323 in
                  (uu____6322, FStar_Pervasives_Native.None) in
                [uu____6315] in
              (false, uu____6306) in
            FStar_Parser_AST.Tycon uu____6293 in
          mk_decl typ.FStar_Syntax_Syntax.pos [] uu____6292
let (resugar_tscheme :FStar_Syntax_Syntax.tscheme -> FStar_Parser_AST.decl)=
  fun ts  -> resugar_tscheme' "tsheme" ts
let (resugar_eff_decl
  :Prims.bool ->
     FStar_Range.range ->
       FStar_Syntax_Syntax.qualifier Prims.list ->
         FStar_Syntax_Syntax.eff_decl -> FStar_Parser_AST.decl)=
  fun for_free  ->
    fun r  ->
      fun q  ->
        fun ed  ->
          let resugar_action d for_free1 =
            let action_params =
              FStar_Syntax_Subst.open_binders
                d.FStar_Syntax_Syntax.action_params in
            let uu____6395 =
              FStar_Syntax_Subst.open_term action_params
                d.FStar_Syntax_Syntax.action_defn in
            match uu____6395 with
            | (bs,action_defn) ->
                let uu____6402 =
                  FStar_Syntax_Subst.open_term action_params
                    d.FStar_Syntax_Syntax.action_typ in
                (match uu____6402 with
                 | (bs1,action_typ) ->
                     let action_params1 =
                       let uu____6410 = FStar_Options.print_implicits () in
                       if uu____6410
                       then action_params
                       else filter_imp action_params in
                     let action_params2 =
                       let uu____6415 =
                         FStar_All.pipe_right action_params1
                           (map_opt (fun b  -> resugar_binder b r)) in
                       FStar_All.pipe_right uu____6415 FStar_List.rev in
                     let action_defn1 = resugar_term action_defn in
                     let action_typ1 = resugar_term action_typ in
                     if for_free1
                     then
                       let a =
                         let uu____6429 =
                           let uu____6440 =
                             FStar_Ident.lid_of_str "construct" in
                           (uu____6440,
                             [(action_defn1, FStar_Parser_AST.Nothing);
                             (action_typ1, FStar_Parser_AST.Nothing)]) in
                         FStar_Parser_AST.Construct uu____6429 in
                       let t =
                         FStar_Parser_AST.mk_term a r FStar_Parser_AST.Un in
                       mk_decl r q
                         (FStar_Parser_AST.Tycon
                            (false,
                              [((FStar_Parser_AST.TyconAbbrev
                                   (((d.FStar_Syntax_Syntax.action_name).FStar_Ident.ident),
                                     action_params2,
                                     FStar_Pervasives_Native.None, t)),
                                 FStar_Pervasives_Native.None)]))
                     else
                       mk_decl r q
                         (FStar_Parser_AST.Tycon
                            (false,
                              [((FStar_Parser_AST.TyconAbbrev
                                   (((d.FStar_Syntax_Syntax.action_name).FStar_Ident.ident),
                                     action_params2,
                                     FStar_Pervasives_Native.None,
                                     action_defn1)),
                                 FStar_Pervasives_Native.None)]))) in
          let eff_name = (ed.FStar_Syntax_Syntax.mname).FStar_Ident.ident in
          let uu____6514 =
            FStar_Syntax_Subst.open_term ed.FStar_Syntax_Syntax.binders
              ed.FStar_Syntax_Syntax.signature in
          match uu____6514 with
          | (eff_binders,eff_typ) ->
              let eff_binders1 =
                let uu____6522 = FStar_Options.print_implicits () in
                if uu____6522 then eff_binders else filter_imp eff_binders in
              let eff_binders2 =
                let uu____6527 =
                  FStar_All.pipe_right eff_binders1
                    (map_opt (fun b  -> resugar_binder b r)) in
                FStar_All.pipe_right uu____6527 FStar_List.rev in
              let eff_typ1 = resugar_term eff_typ in
              let ret_wp =
                resugar_tscheme' "ret_wp" ed.FStar_Syntax_Syntax.ret_wp in
              let bind_wp =
                resugar_tscheme' "bind_wp" ed.FStar_Syntax_Syntax.ret_wp in
              let if_then_else1 =
                resugar_tscheme' "if_then_else"
                  ed.FStar_Syntax_Syntax.if_then_else in
              let ite_wp =
                resugar_tscheme' "ite_wp" ed.FStar_Syntax_Syntax.ite_wp in
              let stronger =
                resugar_tscheme' "stronger" ed.FStar_Syntax_Syntax.stronger in
              let close_wp =
                resugar_tscheme' "close_wp" ed.FStar_Syntax_Syntax.close_wp in
              let assert_p =
                resugar_tscheme' "assert_p" ed.FStar_Syntax_Syntax.assert_p in
              let assume_p =
                resugar_tscheme' "assume_p" ed.FStar_Syntax_Syntax.assume_p in
              let null_wp =
                resugar_tscheme' "null_wp" ed.FStar_Syntax_Syntax.null_wp in
              let trivial =
                resugar_tscheme' "trivial" ed.FStar_Syntax_Syntax.trivial in
              let repr =
                resugar_tscheme' "repr" ([], (ed.FStar_Syntax_Syntax.repr)) in
              let return_repr =
                resugar_tscheme' "return_repr"
                  ed.FStar_Syntax_Syntax.return_repr in
              let bind_repr =
                resugar_tscheme' "bind_repr" ed.FStar_Syntax_Syntax.bind_repr in
              let mandatory_members_decls =
                if for_free
                then [repr; return_repr; bind_repr]
                else
                  [repr;
                  return_repr;
                  bind_repr;
                  ret_wp;
                  bind_wp;
                  if_then_else1;
                  ite_wp;
                  stronger;
                  close_wp;
                  assert_p;
                  assume_p;
                  null_wp;
                  trivial] in
              let actions =
                FStar_All.pipe_right ed.FStar_Syntax_Syntax.actions
                  (FStar_List.map (fun a  -> resugar_action a false)) in
              let decls = FStar_List.append mandatory_members_decls actions in
              mk_decl r q
                (FStar_Parser_AST.NewEffect
                   (FStar_Parser_AST.DefineEffect
                      (eff_name, eff_binders2, eff_typ1, decls)))
let (resugar_sigelt
  :FStar_Syntax_Syntax.sigelt ->
     FStar_Parser_AST.decl FStar_Pervasives_Native.option)=
  fun se  ->
    match se.FStar_Syntax_Syntax.sigel with
    | FStar_Syntax_Syntax.Sig_bundle (ses,uu____6585) ->
        let uu____6594 =
          FStar_All.pipe_right ses
            (FStar_List.partition
               (fun se1  ->
                  match se1.FStar_Syntax_Syntax.sigel with
                  | FStar_Syntax_Syntax.Sig_inductive_typ uu____6616 -> true
                  | FStar_Syntax_Syntax.Sig_declare_typ uu____6633 -> true
                  | FStar_Syntax_Syntax.Sig_datacon uu____6640 -> false
                  | uu____6655 ->
                      failwith
                        "Found a sigelt which is neither a type declaration or a data constructor in a sigelt")) in
        (match uu____6594 with
         | (decl_typ_ses,datacon_ses) ->
             let retrieve_datacons_and_resugar uu____6687 se1 =
               match uu____6687 with
               | (datacon_ses1,tycons) ->
                   let uu____6713 = resugar_typ datacon_ses1 se1 in
                   (match uu____6713 with
                    | (datacon_ses2,tyc) -> (datacon_ses2, (tyc :: tycons))) in
             let uu____6728 =
               FStar_List.fold_left retrieve_datacons_and_resugar
                 (datacon_ses, []) decl_typ_ses in
             (match uu____6728 with
              | (leftover_datacons,tycons) ->
                  (match leftover_datacons with
                   | [] ->
                       let uu____6763 =
                         let uu____6764 =
                           let uu____6765 =
                             let uu____6778 =
                               FStar_List.map
                                 (fun tyc  ->
                                    (tyc, FStar_Pervasives_Native.None))
                                 tycons in
                             (false, uu____6778) in
                           FStar_Parser_AST.Tycon uu____6765 in
                         decl'_to_decl se uu____6764 in
                       FStar_Pervasives_Native.Some uu____6763
                   | se1::[] ->
                       (match se1.FStar_Syntax_Syntax.sigel with
                        | FStar_Syntax_Syntax.Sig_datacon
                            (l,uu____6809,uu____6810,uu____6811,uu____6812,uu____6813)
                            ->
                            let uu____6818 =
                              decl'_to_decl se1
                                (FStar_Parser_AST.Exception
                                   ((l.FStar_Ident.ident),
                                     FStar_Pervasives_Native.None)) in
                            FStar_Pervasives_Native.Some uu____6818
                        | uu____6821 ->
                            failwith "wrong format for resguar to Exception")
                   | uu____6824 -> failwith "Should not happen hopefully")))
    | FStar_Syntax_Syntax.Sig_let (lbs,uu____6830) ->
        let uu____6835 =
          FStar_All.pipe_right se.FStar_Syntax_Syntax.sigquals
            (FStar_Util.for_some
               (fun uu___199_6841  ->
                  match uu___199_6841 with
                  | FStar_Syntax_Syntax.Projector (uu____6842,uu____6843) ->
                      true
                  | FStar_Syntax_Syntax.Discriminator uu____6844 -> true
                  | uu____6845 -> false)) in
        if uu____6835
        then FStar_Pervasives_Native.None
        else
          (let mk1 e =
             FStar_Syntax_Syntax.mk e FStar_Pervasives_Native.None
               se.FStar_Syntax_Syntax.sigrng in
           let dummy = mk1 FStar_Syntax_Syntax.Tm_unknown in
           let desugared_let = mk1 (FStar_Syntax_Syntax.Tm_let (lbs, dummy)) in
           let t = resugar_term desugared_let in
           match t.FStar_Parser_AST.tm with
           | FStar_Parser_AST.Let (isrec,lets,uu____6868) ->
               let uu____6881 =
                 decl'_to_decl se
                   (FStar_Parser_AST.TopLevelLet (isrec, lets)) in
               FStar_Pervasives_Native.Some uu____6881
           | uu____6888 -> failwith "Should not happen hopefully")
    | FStar_Syntax_Syntax.Sig_assume (lid,uu____6892,fml) ->
        let uu____6894 =
          let uu____6895 =
            let uu____6896 =
              let uu____6901 = resugar_term fml in
              ((lid.FStar_Ident.ident), uu____6901) in
            FStar_Parser_AST.Assume uu____6896 in
          decl'_to_decl se uu____6895 in
        FStar_Pervasives_Native.Some uu____6894
    | FStar_Syntax_Syntax.Sig_new_effect ed ->
        let uu____6903 =
          resugar_eff_decl false se.FStar_Syntax_Syntax.sigrng
            se.FStar_Syntax_Syntax.sigquals ed in
        FStar_Pervasives_Native.Some uu____6903
    | FStar_Syntax_Syntax.Sig_new_effect_for_free ed ->
        let uu____6905 =
          resugar_eff_decl true se.FStar_Syntax_Syntax.sigrng
            se.FStar_Syntax_Syntax.sigquals ed in
        FStar_Pervasives_Native.Some uu____6905
    | FStar_Syntax_Syntax.Sig_sub_effect e ->
        let src = e.FStar_Syntax_Syntax.source in
        let dst = e.FStar_Syntax_Syntax.target in
        let lift_wp =
          match e.FStar_Syntax_Syntax.lift_wp with
          | FStar_Pervasives_Native.Some (uu____6914,t) ->
              let uu____6926 = resugar_term t in
              FStar_Pervasives_Native.Some uu____6926
          | uu____6927 -> FStar_Pervasives_Native.None in
        let lift =
          match e.FStar_Syntax_Syntax.lift with
          | FStar_Pervasives_Native.Some (uu____6935,t) ->
              let uu____6947 = resugar_term t in
              FStar_Pervasives_Native.Some uu____6947
          | uu____6948 -> FStar_Pervasives_Native.None in
        let op =
          match (lift_wp, lift) with
          | (FStar_Pervasives_Native.Some t,FStar_Pervasives_Native.None ) ->
              FStar_Parser_AST.NonReifiableLift t
          | (FStar_Pervasives_Native.Some wp,FStar_Pervasives_Native.Some t)
              -> FStar_Parser_AST.ReifiableLift (wp, t)
          | (FStar_Pervasives_Native.None ,FStar_Pervasives_Native.Some t) ->
              FStar_Parser_AST.LiftForFree t
          | uu____6972 -> failwith "Should not happen hopefully" in
        let uu____6981 =
          decl'_to_decl se
            (FStar_Parser_AST.SubEffect
               {
                 FStar_Parser_AST.msource = src;
                 FStar_Parser_AST.mdest = dst;
                 FStar_Parser_AST.lift_op = op
               }) in
        FStar_Pervasives_Native.Some uu____6981
    | FStar_Syntax_Syntax.Sig_effect_abbrev (lid,vs,bs,c,flags) ->
        let uu____6991 = FStar_Syntax_Subst.open_comp bs c in
        (match uu____6991 with
         | (bs1,c1) ->
             let bs2 =
               let uu____7001 = FStar_Options.print_implicits () in
               if uu____7001 then bs1 else filter_imp bs1 in
             let bs3 =
               FStar_All.pipe_right bs2
                 (map_opt
                    (fun b  -> resugar_binder b se.FStar_Syntax_Syntax.sigrng)) in
             let uu____7010 =
               let uu____7011 =
                 let uu____7012 =
                   let uu____7025 =
                     let uu____7034 =
                       let uu____7041 =
                         let uu____7042 =
                           let uu____7055 = resugar_comp c1 in
                           ((lid.FStar_Ident.ident), bs3,
                             FStar_Pervasives_Native.None, uu____7055) in
                         FStar_Parser_AST.TyconAbbrev uu____7042 in
                       (uu____7041, FStar_Pervasives_Native.None) in
                     [uu____7034] in
                   (false, uu____7025) in
                 FStar_Parser_AST.Tycon uu____7012 in
               decl'_to_decl se uu____7011 in
             FStar_Pervasives_Native.Some uu____7010)
    | FStar_Syntax_Syntax.Sig_pragma p ->
        let uu____7083 =
          decl'_to_decl se (FStar_Parser_AST.Pragma (resugar_pragma p)) in
        FStar_Pervasives_Native.Some uu____7083
    | FStar_Syntax_Syntax.Sig_declare_typ (lid,uvs,t) ->
        let uu____7087 =
          FStar_All.pipe_right se.FStar_Syntax_Syntax.sigquals
            (FStar_Util.for_some
               (fun uu___200_7093  ->
                  match uu___200_7093 with
                  | FStar_Syntax_Syntax.Projector (uu____7094,uu____7095) ->
                      true
                  | FStar_Syntax_Syntax.Discriminator uu____7096 -> true
                  | uu____7097 -> false)) in
        if uu____7087
        then FStar_Pervasives_Native.None
        else
          (let t' =
             let uu____7102 =
               (let uu____7105 = FStar_Options.print_universes () in
                Prims.op_Negation uu____7105) || (FStar_List.isEmpty uvs) in
             if uu____7102
             then resugar_term t
             else
               (let uu____7107 = FStar_Syntax_Subst.open_univ_vars uvs t in
                match uu____7107 with
                | (uvs1,t1) ->
                    let universes = universe_to_string uvs1 in
                    let uu____7115 = resugar_term t1 in
                    label universes uu____7115) in
           let uu____7116 =
             decl'_to_decl se
               (FStar_Parser_AST.Val ((lid.FStar_Ident.ident), t')) in
           FStar_Pervasives_Native.Some uu____7116)
    | FStar_Syntax_Syntax.Sig_inductive_typ uu____7117 ->
        FStar_Pervasives_Native.None
    | FStar_Syntax_Syntax.Sig_datacon uu____7134 ->
        FStar_Pervasives_Native.None
    | FStar_Syntax_Syntax.Sig_main uu____7149 -> FStar_Pervasives_Native.None<|MERGE_RESOLUTION|>--- conflicted
+++ resolved
@@ -42,8 +42,8 @@
   fun a  ->
     FStar_All.pipe_right a
       (FStar_List.filter
-         (fun uu___186_127  ->
-            match uu___186_127 with
+         (fun uu___182_127  ->
+            match uu___182_127 with
             | (uu____134,FStar_Pervasives_Native.Some
                (FStar_Syntax_Syntax.Implicit uu____135)) -> false
             | uu____138 -> true))
@@ -176,8 +176,8 @@
      (Prims.string,Prims.int) FStar_Pervasives_Native.tuple2
        FStar_Pervasives_Native.option)=
   fun s  ->
-    let name_of_op uu___187_378 =
-      match uu___187_378 with
+    let name_of_op uu___183_378 =
+      match uu___183_378 with
       | "Amp" -> FStar_Pervasives_Native.Some ("&", (Prims.parse_int "0"))
       | "At" -> FStar_Pervasives_Native.Some ("@", (Prims.parse_int "0"))
       | "Plus" -> FStar_Pervasives_Native.Some ("+", (Prims.parse_int "0"))
@@ -514,8 +514,8 @@
                    (map_opt
                       (fun b  -> resugar_binder b t.FStar_Syntax_Syntax.pos)) in
                FStar_All.pipe_right uu____1195 FStar_List.rev in
-             let rec aux body3 uu___188_1214 =
-               match uu___188_1214 with
+             let rec aux body3 uu___184_1214 =
+               match uu___184_1214 with
                | [] -> body3
                | hd1::tl1 ->
                    let body4 = mk1 (FStar_Parser_AST.Product ([hd1], body3)) in
@@ -539,13 +539,13 @@
                FStar_Parser_AST.Refine uu____1249 in
              mk1 uu____1248)
     | FStar_Syntax_Syntax.Tm_app (e,args) ->
-        let rec last1 uu___189_1296 =
-          match uu___189_1296 with
+        let rec last1 uu___185_1296 =
+          match uu___185_1296 with
           | hd1::[] -> [hd1]
           | hd1::tl1 -> last1 tl1
           | uu____1366 -> failwith "last of an empty list" in
-        let rec last_two uu___190_1402 =
-          match uu___190_1402 with
+        let rec last_two uu___186_1402 =
+          match uu___186_1402 with
           | [] ->
               failwith
                 "last two elements of a list with less than two elements "
@@ -554,8 +554,8 @@
                 "last two elements of a list with less than two elements "
           | a1::a2::[] -> [a1; a2]
           | uu____1510::t1 -> last_two t1 in
-        let rec last_three uu___191_1551 =
-          match uu___191_1551 with
+        let rec last_three uu___187_1551 =
+          match uu___187_1551 with
           | [] ->
               failwith
                 "last three elements of a list with less than three elements "
@@ -1065,8 +1065,8 @@
                  if uu____3897
                  then FStar_Pervasives_Native.fst
                  else
-                   (fun uu___192_3918  ->
-                      match uu___192_3918 with
+                   (fun uu___188_3918  ->
+                      match uu___188_3918 with
                       | ((pat,body2),univs1) -> (pat, (label univs1 body2))) in
                FStar_List.map f r in
              let body2 = resugar_term body1 in
@@ -1083,8 +1083,8 @@
           Prims.strcat "?u" uu____3985 in
         let uu____3987 = mk1 FStar_Parser_AST.Wild in label s uu____3987
     | FStar_Syntax_Syntax.Tm_meta (e,m) ->
-        let resugar_meta_desugared uu___193_3997 =
-          match uu___193_3997 with
+        let resugar_meta_desugared uu___189_3997 =
+          match uu___189_3997 with
           | FStar_Syntax_Syntax.Data_app  ->
               let rec head_fv_universes_args h =
                 let uu____4018 =
@@ -1322,8 +1322,8 @@
               FStar_Ident.lid_equals c1.FStar_Syntax_Syntax.effect_name
                 FStar_Parser_Const.effect_Lemma_lid
             then
-              let rec aux l uu___194_4923 =
-                match uu___194_4923 with
+              let rec aux l uu___190_4923 =
+                match uu___190_4923 with
                 | [] -> l
                 | (t,aq)::tl1 ->
                     (match t.FStar_Syntax_Syntax.n with
@@ -1342,8 +1342,8 @@
                  | (e,uu____5036) ->
                      let uu____5037 = resugar_term e in
                      (uu____5037, FStar_Parser_AST.Nothing)) args in
-          let rec aux l uu___195_5058 =
-            match uu___195_5058 with
+          let rec aux l uu___191_5058 =
+            match uu___191_5058 with
             | [] -> l
             | hd1::tl1 ->
                 (match hd1 with
@@ -1587,13 +1587,8 @@
 let (resugar_qualifier
   :FStar_Syntax_Syntax.qualifier ->
      FStar_Parser_AST.qualifier FStar_Pervasives_Native.option)=
-<<<<<<< HEAD
-  fun uu___196_5678  ->
-    match uu___196_5678 with
-=======
   fun uu___192_5678  ->
     match uu___192_5678 with
->>>>>>> d76249f4
     | FStar_Syntax_Syntax.Assumption  ->
         FStar_Pervasives_Native.Some FStar_Parser_AST.Assumption
     | FStar_Syntax_Syntax.New  ->
@@ -1645,13 +1640,8 @@
         FStar_Pervasives_Native.Some FStar_Parser_AST.Effect_qual
     | FStar_Syntax_Syntax.OnlyName  -> FStar_Pervasives_Native.None
 let (resugar_pragma :FStar_Syntax_Syntax.pragma -> FStar_Parser_AST.pragma)=
-<<<<<<< HEAD
-  fun uu___197_5716  ->
-    match uu___197_5716 with
-=======
   fun uu___193_5716  ->
     match uu___193_5716 with
->>>>>>> d76249f4
     | FStar_Syntax_Syntax.SetOptions s -> FStar_Parser_AST.SetOptions s
     | FStar_Syntax_Syntax.ResetOptions s -> FStar_Parser_AST.ResetOptions s
     | FStar_Syntax_Syntax.LightOff  -> FStar_Parser_AST.LightOff
@@ -1687,8 +1677,8 @@
                  let uu____5821 =
                    FStar_All.pipe_right se.FStar_Syntax_Syntax.sigquals
                      (FStar_Util.for_some
-                        (fun uu___198_5826  ->
-                           match uu___198_5826 with
+                        (fun uu___194_5826  ->
+                           match uu___194_5826 with
                            | FStar_Syntax_Syntax.RecordType uu____5827 ->
                                true
                            | uu____5836 -> false)) in
@@ -1994,8 +1984,8 @@
         let uu____6835 =
           FStar_All.pipe_right se.FStar_Syntax_Syntax.sigquals
             (FStar_Util.for_some
-               (fun uu___199_6841  ->
-                  match uu___199_6841 with
+               (fun uu___195_6841  ->
+                  match uu___195_6841 with
                   | FStar_Syntax_Syntax.Projector (uu____6842,uu____6843) ->
                       true
                   | FStar_Syntax_Syntax.Discriminator uu____6844 -> true
@@ -2104,8 +2094,8 @@
         let uu____7087 =
           FStar_All.pipe_right se.FStar_Syntax_Syntax.sigquals
             (FStar_Util.for_some
-               (fun uu___200_7093  ->
-                  match uu___200_7093 with
+               (fun uu___196_7093  ->
+                  match uu___196_7093 with
                   | FStar_Syntax_Syntax.Projector (uu____7094,uu____7095) ->
                       true
                   | FStar_Syntax_Syntax.Discriminator uu____7096 -> true
