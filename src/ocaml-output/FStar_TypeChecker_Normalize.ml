
open Prims
open FStar_Pervasives
type step =
<<<<<<< HEAD
| Beta
| Iota
| Zeta
| Exclude of step
| Weak
| HNF
| Primops
| Eager_unfolding
| Inlining
| NoDeltaSteps
| UnfoldUntil of FStar_Syntax_Syntax.delta_depth
| UnfoldOnly of FStar_Ident.lid Prims.list
| UnfoldTac
| PureSubtermsWithinComputations
| Simplify
| EraseUniverses
| AllowUnboundUniverses
| Reify
| CompressUvars
| NoFullNorm
| CheckNoUvars
| Unmeta


let uu___is_Beta : step  ->  Prims.bool = (fun projectee -> (match (projectee) with
| Beta -> begin
true
end
| uu____19 -> begin
false
end))


let uu___is_Iota : step  ->  Prims.bool = (fun projectee -> (match (projectee) with
| Iota -> begin
true
end
| uu____24 -> begin
false
end))


let uu___is_Zeta : step  ->  Prims.bool = (fun projectee -> (match (projectee) with
| Zeta -> begin
true
end
| uu____29 -> begin
false
end))


let uu___is_Exclude : step  ->  Prims.bool = (fun projectee -> (match (projectee) with
| Exclude (_0) -> begin
true
end
| uu____35 -> begin
false
end))


let __proj__Exclude__item___0 : step  ->  step = (fun projectee -> (match (projectee) with
| Exclude (_0) -> begin
_0
end))


let uu___is_Weak : step  ->  Prims.bool = (fun projectee -> (match (projectee) with
| Weak -> begin
true
end
| uu____48 -> begin
false
end))


let uu___is_HNF : step  ->  Prims.bool = (fun projectee -> (match (projectee) with
| HNF -> begin
true
end
| uu____53 -> begin
false
end))


let uu___is_Primops : step  ->  Prims.bool = (fun projectee -> (match (projectee) with
| Primops -> begin
true
end
| uu____58 -> begin
false
end))


let uu___is_Eager_unfolding : step  ->  Prims.bool = (fun projectee -> (match (projectee) with
| Eager_unfolding -> begin
true
end
| uu____63 -> begin
false
end))


let uu___is_Inlining : step  ->  Prims.bool = (fun projectee -> (match (projectee) with
| Inlining -> begin
true
end
| uu____68 -> begin
false
end))


let uu___is_NoDeltaSteps : step  ->  Prims.bool = (fun projectee -> (match (projectee) with
| NoDeltaSteps -> begin
true
end
| uu____73 -> begin
false
end))


let uu___is_UnfoldUntil : step  ->  Prims.bool = (fun projectee -> (match (projectee) with
| UnfoldUntil (_0) -> begin
true
end
| uu____79 -> begin
false
end))


let __proj__UnfoldUntil__item___0 : step  ->  FStar_Syntax_Syntax.delta_depth = (fun projectee -> (match (projectee) with
| UnfoldUntil (_0) -> begin
_0
end))


let uu___is_UnfoldOnly : step  ->  Prims.bool = (fun projectee -> (match (projectee) with
| UnfoldOnly (_0) -> begin
true
end
| uu____95 -> begin
false
end))


let __proj__UnfoldOnly__item___0 : step  ->  FStar_Ident.lid Prims.list = (fun projectee -> (match (projectee) with
| UnfoldOnly (_0) -> begin
_0
end))


let uu___is_UnfoldTac : step  ->  Prims.bool = (fun projectee -> (match (projectee) with
| UnfoldTac -> begin
true
end
| uu____114 -> begin
false
end))


let uu___is_PureSubtermsWithinComputations : step  ->  Prims.bool = (fun projectee -> (match (projectee) with
| PureSubtermsWithinComputations -> begin
true
end
| uu____119 -> begin
false
end))


let uu___is_Simplify : step  ->  Prims.bool = (fun projectee -> (match (projectee) with
| Simplify -> begin
true
end
| uu____124 -> begin
false
end))


let uu___is_EraseUniverses : step  ->  Prims.bool = (fun projectee -> (match (projectee) with
| EraseUniverses -> begin
true
end
| uu____129 -> begin
false
end))


let uu___is_AllowUnboundUniverses : step  ->  Prims.bool = (fun projectee -> (match (projectee) with
| AllowUnboundUniverses -> begin
true
end
| uu____134 -> begin
false
end))


let uu___is_Reify : step  ->  Prims.bool = (fun projectee -> (match (projectee) with
| Reify -> begin
true
end
| uu____139 -> begin
false
end))


let uu___is_CompressUvars : step  ->  Prims.bool = (fun projectee -> (match (projectee) with
| CompressUvars -> begin
true
end
| uu____144 -> begin
false
end))


let uu___is_NoFullNorm : step  ->  Prims.bool = (fun projectee -> (match (projectee) with
| NoFullNorm -> begin
true
end
| uu____149 -> begin
false
end))


let uu___is_CheckNoUvars : step  ->  Prims.bool = (fun projectee -> (match (projectee) with
| CheckNoUvars -> begin
true
end
| uu____154 -> begin
false
end))


let uu___is_Unmeta : step  ->  Prims.bool = (fun projectee -> (match (projectee) with
| Unmeta -> begin
true
end
| uu____159 -> begin
false
end))


type steps =
step Prims.list

type psc =
{psc_range : FStar_Range.range; psc_subst : Prims.unit  ->  FStar_Syntax_Syntax.subst_t}


let __proj__Mkpsc__item__psc_range : psc  ->  FStar_Range.range = (fun projectee -> (match (projectee) with
| {psc_range = __fname__psc_range; psc_subst = __fname__psc_subst} -> begin
__fname__psc_range
end))


let __proj__Mkpsc__item__psc_subst : psc  ->  Prims.unit  ->  FStar_Syntax_Syntax.subst_t = (fun projectee -> (match (projectee) with
| {psc_range = __fname__psc_range; psc_subst = __fname__psc_subst} -> begin
__fname__psc_subst
end))


let null_psc : psc = {psc_range = FStar_Range.dummyRange; psc_subst = (fun uu____196 -> [])}


let psc_range : psc  ->  FStar_Range.range = (fun psc -> psc.psc_range)


let psc_subst : psc  ->  FStar_Syntax_Syntax.subst_t = (fun psc -> (psc.psc_subst ()))

=======
  | Beta
  | Iota
  | Zeta
  | Exclude of step
  | Weak
  | HNF
  | Primops
  | Eager_unfolding
  | Inlining
  | NoDeltaSteps
  | UnfoldUntil of FStar_Syntax_Syntax.delta_depth
  | UnfoldOnly of FStar_Ident.lid Prims.list
  | UnfoldTac
  | PureSubtermsWithinComputations
  | Simplify
  | EraseUniverses
  | AllowUnboundUniverses
  | Reify
  | CompressUvars
  | NoFullNorm
  | CheckNoUvars
  | Unmeta[@@deriving show]
let uu___is_Beta: step -> Prims.bool =
  fun projectee  -> match projectee with | Beta  -> true | uu____18 -> false
let uu___is_Iota: step -> Prims.bool =
  fun projectee  -> match projectee with | Iota  -> true | uu____22 -> false
let uu___is_Zeta: step -> Prims.bool =
  fun projectee  -> match projectee with | Zeta  -> true | uu____26 -> false
let uu___is_Exclude: step -> Prims.bool =
  fun projectee  ->
    match projectee with | Exclude _0 -> true | uu____31 -> false
let __proj__Exclude__item___0: step -> step =
  fun projectee  -> match projectee with | Exclude _0 -> _0
let uu___is_Weak: step -> Prims.bool =
  fun projectee  -> match projectee with | Weak  -> true | uu____42 -> false
let uu___is_HNF: step -> Prims.bool =
  fun projectee  -> match projectee with | HNF  -> true | uu____46 -> false
let uu___is_Primops: step -> Prims.bool =
  fun projectee  ->
    match projectee with | Primops  -> true | uu____50 -> false
let uu___is_Eager_unfolding: step -> Prims.bool =
  fun projectee  ->
    match projectee with | Eager_unfolding  -> true | uu____54 -> false
let uu___is_Inlining: step -> Prims.bool =
  fun projectee  ->
    match projectee with | Inlining  -> true | uu____58 -> false
let uu___is_NoDeltaSteps: step -> Prims.bool =
  fun projectee  ->
    match projectee with | NoDeltaSteps  -> true | uu____62 -> false
let uu___is_UnfoldUntil: step -> Prims.bool =
  fun projectee  ->
    match projectee with | UnfoldUntil _0 -> true | uu____67 -> false
let __proj__UnfoldUntil__item___0: step -> FStar_Syntax_Syntax.delta_depth =
  fun projectee  -> match projectee with | UnfoldUntil _0 -> _0
let uu___is_UnfoldOnly: step -> Prims.bool =
  fun projectee  ->
    match projectee with | UnfoldOnly _0 -> true | uu____81 -> false
let __proj__UnfoldOnly__item___0: step -> FStar_Ident.lid Prims.list =
  fun projectee  -> match projectee with | UnfoldOnly _0 -> _0
let uu___is_UnfoldTac: step -> Prims.bool =
  fun projectee  ->
    match projectee with | UnfoldTac  -> true | uu____98 -> false
let uu___is_PureSubtermsWithinComputations: step -> Prims.bool =
  fun projectee  ->
    match projectee with
    | PureSubtermsWithinComputations  -> true
    | uu____102 -> false
let uu___is_Simplify: step -> Prims.bool =
  fun projectee  ->
    match projectee with | Simplify  -> true | uu____106 -> false
let uu___is_EraseUniverses: step -> Prims.bool =
  fun projectee  ->
    match projectee with | EraseUniverses  -> true | uu____110 -> false
let uu___is_AllowUnboundUniverses: step -> Prims.bool =
  fun projectee  ->
    match projectee with
    | AllowUnboundUniverses  -> true
    | uu____114 -> false
let uu___is_Reify: step -> Prims.bool =
  fun projectee  ->
    match projectee with | Reify  -> true | uu____118 -> false
let uu___is_CompressUvars: step -> Prims.bool =
  fun projectee  ->
    match projectee with | CompressUvars  -> true | uu____122 -> false
let uu___is_NoFullNorm: step -> Prims.bool =
  fun projectee  ->
    match projectee with | NoFullNorm  -> true | uu____126 -> false
let uu___is_CheckNoUvars: step -> Prims.bool =
  fun projectee  ->
    match projectee with | CheckNoUvars  -> true | uu____130 -> false
let uu___is_Unmeta: step -> Prims.bool =
  fun projectee  ->
    match projectee with | Unmeta  -> true | uu____134 -> false
type steps = step Prims.list[@@deriving show]
type psc =
  {
  psc_range: FStar_Range.range;
  psc_subst: Prims.unit -> FStar_Syntax_Syntax.subst_t;}[@@deriving show]
let __proj__Mkpsc__item__psc_range: psc -> FStar_Range.range =
  fun projectee  ->
    match projectee with
    | { psc_range = __fname__psc_range; psc_subst = __fname__psc_subst;_} ->
        __fname__psc_range
let __proj__Mkpsc__item__psc_subst:
  psc -> Prims.unit -> FStar_Syntax_Syntax.subst_t =
  fun projectee  ->
    match projectee with
    | { psc_range = __fname__psc_range; psc_subst = __fname__psc_subst;_} ->
        __fname__psc_subst
let null_psc: psc =
  { psc_range = FStar_Range.dummyRange; psc_subst = (fun uu____168  -> []) }
let psc_range: psc -> FStar_Range.range = fun psc  -> psc.psc_range
let psc_subst: psc -> FStar_Syntax_Syntax.subst_t =
  fun psc  -> psc.psc_subst ()
>>>>>>> 484a43b6
type primitive_step =
{name : FStar_Ident.lid; arity : Prims.int; strong_reduction_ok : Prims.bool; requires_binder_substitution : Prims.bool; interpretation : psc  ->  FStar_Syntax_Syntax.args  ->  FStar_Syntax_Syntax.term FStar_Pervasives_Native.option}


let __proj__Mkprimitive_step__item__name : primitive_step  ->  FStar_Ident.lid = (fun projectee -> (match (projectee) with
| {name = __fname__name; arity = __fname__arity; strong_reduction_ok = __fname__strong_reduction_ok; requires_binder_substitution = __fname__requires_binder_substitution; interpretation = __fname__interpretation} -> begin
__fname__name
end))


let __proj__Mkprimitive_step__item__arity : primitive_step  ->  Prims.int = (fun projectee -> (match (projectee) with
| {name = __fname__name; arity = __fname__arity; strong_reduction_ok = __fname__strong_reduction_ok; requires_binder_substitution = __fname__requires_binder_substitution; interpretation = __fname__interpretation} -> begin
__fname__arity
end))


let __proj__Mkprimitive_step__item__strong_reduction_ok : primitive_step  ->  Prims.bool = (fun projectee -> (match (projectee) with
| {name = __fname__name; arity = __fname__arity; strong_reduction_ok = __fname__strong_reduction_ok; requires_binder_substitution = __fname__requires_binder_substitution; interpretation = __fname__interpretation} -> begin
__fname__strong_reduction_ok
end))


let __proj__Mkprimitive_step__item__requires_binder_substitution : primitive_step  ->  Prims.bool = (fun projectee -> (match (projectee) with
| {name = __fname__name; arity = __fname__arity; strong_reduction_ok = __fname__strong_reduction_ok; requires_binder_substitution = __fname__requires_binder_substitution; interpretation = __fname__interpretation} -> begin
__fname__requires_binder_substitution
end))


let __proj__Mkprimitive_step__item__interpretation : primitive_step  ->  psc  ->  FStar_Syntax_Syntax.args  ->  FStar_Syntax_Syntax.term FStar_Pervasives_Native.option = (fun projectee -> (match (projectee) with
| {name = __fname__name; arity = __fname__arity; strong_reduction_ok = __fname__strong_reduction_ok; requires_binder_substitution = __fname__requires_binder_substitution; interpretation = __fname__interpretation} -> begin
__fname__interpretation
end))

type closure =
<<<<<<< HEAD
| Clos of ((FStar_Syntax_Syntax.binder FStar_Pervasives_Native.option * closure) Prims.list * FStar_Syntax_Syntax.term * ((FStar_Syntax_Syntax.binder FStar_Pervasives_Native.option * closure) Prims.list * FStar_Syntax_Syntax.term) FStar_Syntax_Syntax.memo * Prims.bool)
| Univ of FStar_Syntax_Syntax.universe
| Dummy


let uu___is_Clos : closure  ->  Prims.bool = (fun projectee -> (match (projectee) with
| Clos (_0) -> begin
true
end
| uu____403 -> begin
false
end))


let __proj__Clos__item___0 : closure  ->  ((FStar_Syntax_Syntax.binder FStar_Pervasives_Native.option * closure) Prims.list * FStar_Syntax_Syntax.term * ((FStar_Syntax_Syntax.binder FStar_Pervasives_Native.option * closure) Prims.list * FStar_Syntax_Syntax.term) FStar_Syntax_Syntax.memo * Prims.bool) = (fun projectee -> (match (projectee) with
| Clos (_0) -> begin
_0
end))


let uu___is_Univ : closure  ->  Prims.bool = (fun projectee -> (match (projectee) with
| Univ (_0) -> begin
true
end
| uu____507 -> begin
false
end))


let __proj__Univ__item___0 : closure  ->  FStar_Syntax_Syntax.universe = (fun projectee -> (match (projectee) with
| Univ (_0) -> begin
_0
end))


let uu___is_Dummy : closure  ->  Prims.bool = (fun projectee -> (match (projectee) with
| Dummy -> begin
true
end
| uu____520 -> begin
false
end))


type env =
(FStar_Syntax_Syntax.binder FStar_Pervasives_Native.option * closure) Prims.list


let dummy : (FStar_Syntax_Syntax.binder FStar_Pervasives_Native.option * closure) = ((FStar_Pervasives_Native.None), (Dummy))


let closure_to_string : closure  ->  Prims.string = (fun uu___178_540 -> (match (uu___178_540) with
| Clos (uu____541, t, uu____543, uu____544) -> begin
(FStar_Syntax_Print.term_to_string t)
end
| Univ (uu____589) -> begin
"Univ"
end
| Dummy -> begin
"dummy"
end))

type cfg =
{steps : steps; tcenv : FStar_TypeChecker_Env.env; delta_level : FStar_TypeChecker_Env.delta_level Prims.list; primitive_steps : primitive_step Prims.list}


let __proj__Mkcfg__item__steps : cfg  ->  steps = (fun projectee -> (match (projectee) with
| {steps = __fname__steps; tcenv = __fname__tcenv; delta_level = __fname__delta_level; primitive_steps = __fname__primitive_steps} -> begin
__fname__steps
end))


let __proj__Mkcfg__item__tcenv : cfg  ->  FStar_TypeChecker_Env.env = (fun projectee -> (match (projectee) with
| {steps = __fname__steps; tcenv = __fname__tcenv; delta_level = __fname__delta_level; primitive_steps = __fname__primitive_steps} -> begin
__fname__tcenv
end))


let __proj__Mkcfg__item__delta_level : cfg  ->  FStar_TypeChecker_Env.delta_level Prims.list = (fun projectee -> (match (projectee) with
| {steps = __fname__steps; tcenv = __fname__tcenv; delta_level = __fname__delta_level; primitive_steps = __fname__primitive_steps} -> begin
__fname__delta_level
end))


let __proj__Mkcfg__item__primitive_steps : cfg  ->  primitive_step Prims.list = (fun projectee -> (match (projectee) with
| {steps = __fname__steps; tcenv = __fname__tcenv; delta_level = __fname__delta_level; primitive_steps = __fname__primitive_steps} -> begin
__fname__primitive_steps
end))


let only_strong_steps' : primitive_step Prims.list  ->  primitive_step Prims.list = (fun steps -> (FStar_List.filter (fun ps -> ps.strong_reduction_ok) steps))


let only_strong_steps : cfg  ->  cfg = (fun cfg -> (

let uu___195_682 = cfg
in (

let uu____683 = (only_strong_steps' cfg.primitive_steps)
in {steps = uu___195_682.steps; tcenv = uu___195_682.tcenv; delta_level = uu___195_682.delta_level; primitive_steps = uu____683})))


=======
  | Clos of
  ((FStar_Syntax_Syntax.binder FStar_Pervasives_Native.option,closure)
     FStar_Pervasives_Native.tuple2 Prims.list,FStar_Syntax_Syntax.term,
  ((FStar_Syntax_Syntax.binder FStar_Pervasives_Native.option,closure)
     FStar_Pervasives_Native.tuple2 Prims.list,FStar_Syntax_Syntax.term)
    FStar_Pervasives_Native.tuple2 FStar_Syntax_Syntax.memo,Prims.bool)
  FStar_Pervasives_Native.tuple4
  | Univ of FStar_Syntax_Syntax.universe
  | Dummy[@@deriving show]
let uu___is_Clos: closure -> Prims.bool =
  fun projectee  ->
    match projectee with | Clos _0 -> true | uu____365 -> false
let __proj__Clos__item___0:
  closure ->
    ((FStar_Syntax_Syntax.binder FStar_Pervasives_Native.option,closure)
       FStar_Pervasives_Native.tuple2 Prims.list,FStar_Syntax_Syntax.term,
      ((FStar_Syntax_Syntax.binder FStar_Pervasives_Native.option,closure)
         FStar_Pervasives_Native.tuple2 Prims.list,FStar_Syntax_Syntax.term)
        FStar_Pervasives_Native.tuple2 FStar_Syntax_Syntax.memo,Prims.bool)
      FStar_Pervasives_Native.tuple4
  = fun projectee  -> match projectee with | Clos _0 -> _0
let uu___is_Univ: closure -> Prims.bool =
  fun projectee  ->
    match projectee with | Univ _0 -> true | uu____467 -> false
let __proj__Univ__item___0: closure -> FStar_Syntax_Syntax.universe =
  fun projectee  -> match projectee with | Univ _0 -> _0
let uu___is_Dummy: closure -> Prims.bool =
  fun projectee  ->
    match projectee with | Dummy  -> true | uu____478 -> false
type env =
  (FStar_Syntax_Syntax.binder FStar_Pervasives_Native.option,closure)
    FStar_Pervasives_Native.tuple2 Prims.list[@@deriving show]
let dummy:
  (FStar_Syntax_Syntax.binder FStar_Pervasives_Native.option,closure)
    FStar_Pervasives_Native.tuple2
  = (FStar_Pervasives_Native.None, Dummy)
let closure_to_string: closure -> Prims.string =
  fun uu___188_497  ->
    match uu___188_497 with
    | Clos (uu____498,t,uu____500,uu____501) ->
        FStar_Syntax_Print.term_to_string t
    | Univ uu____546 -> "Univ"
    | Dummy  -> "dummy"
type cfg =
  {
  steps: steps;
  tcenv: FStar_TypeChecker_Env.env;
  delta_level: FStar_TypeChecker_Env.delta_level Prims.list;
  primitive_steps: primitive_step Prims.list;
  strong: Prims.bool;}[@@deriving show]
let __proj__Mkcfg__item__steps: cfg -> steps =
  fun projectee  ->
    match projectee with
    | { steps = __fname__steps; tcenv = __fname__tcenv;
        delta_level = __fname__delta_level;
        primitive_steps = __fname__primitive_steps;
        strong = __fname__strong;_} -> __fname__steps
let __proj__Mkcfg__item__tcenv: cfg -> FStar_TypeChecker_Env.env =
  fun projectee  ->
    match projectee with
    | { steps = __fname__steps; tcenv = __fname__tcenv;
        delta_level = __fname__delta_level;
        primitive_steps = __fname__primitive_steps;
        strong = __fname__strong;_} -> __fname__tcenv
let __proj__Mkcfg__item__delta_level:
  cfg -> FStar_TypeChecker_Env.delta_level Prims.list =
  fun projectee  ->
    match projectee with
    | { steps = __fname__steps; tcenv = __fname__tcenv;
        delta_level = __fname__delta_level;
        primitive_steps = __fname__primitive_steps;
        strong = __fname__strong;_} -> __fname__delta_level
let __proj__Mkcfg__item__primitive_steps: cfg -> primitive_step Prims.list =
  fun projectee  ->
    match projectee with
    | { steps = __fname__steps; tcenv = __fname__tcenv;
        delta_level = __fname__delta_level;
        primitive_steps = __fname__primitive_steps;
        strong = __fname__strong;_} -> __fname__primitive_steps
let __proj__Mkcfg__item__strong: cfg -> Prims.bool =
  fun projectee  ->
    match projectee with
    | { steps = __fname__steps; tcenv = __fname__tcenv;
        delta_level = __fname__delta_level;
        primitive_steps = __fname__primitive_steps;
        strong = __fname__strong;_} -> __fname__strong
>>>>>>> 484a43b6
type branches =
(FStar_Syntax_Syntax.pat * FStar_Syntax_Syntax.term FStar_Pervasives_Native.option * FStar_Syntax_Syntax.term) Prims.list

type stack_elt =
<<<<<<< HEAD
| Arg of (closure * FStar_Syntax_Syntax.aqual * FStar_Range.range)
| UnivArgs of (FStar_Syntax_Syntax.universe Prims.list * FStar_Range.range)
| MemoLazy of (env * FStar_Syntax_Syntax.term) FStar_Syntax_Syntax.memo
| Match of (env * branches * FStar_Range.range)
| Abs of (env * FStar_Syntax_Syntax.binders * env * FStar_Syntax_Syntax.residual_comp FStar_Pervasives_Native.option * FStar_Range.range)
| App of (env * FStar_Syntax_Syntax.term * FStar_Syntax_Syntax.aqual * FStar_Range.range)
| Meta of (FStar_Syntax_Syntax.metadata * FStar_Range.range)
| Let of (env * FStar_Syntax_Syntax.binders * FStar_Syntax_Syntax.letbinding * FStar_Range.range)
| Steps of (steps * primitive_step Prims.list * FStar_TypeChecker_Env.delta_level Prims.list)
| Debug of (FStar_Syntax_Syntax.term * FStar_Util.time)


let uu___is_Arg : stack_elt  ->  Prims.bool = (fun projectee -> (match (projectee) with
| Arg (_0) -> begin
true
end
| uu____830 -> begin
false
end))


let __proj__Arg__item___0 : stack_elt  ->  (closure * FStar_Syntax_Syntax.aqual * FStar_Range.range) = (fun projectee -> (match (projectee) with
| Arg (_0) -> begin
_0
end))


let uu___is_UnivArgs : stack_elt  ->  Prims.bool = (fun projectee -> (match (projectee) with
| UnivArgs (_0) -> begin
true
end
| uu____868 -> begin
false
end))


let __proj__UnivArgs__item___0 : stack_elt  ->  (FStar_Syntax_Syntax.universe Prims.list * FStar_Range.range) = (fun projectee -> (match (projectee) with
| UnivArgs (_0) -> begin
_0
end))


let uu___is_MemoLazy : stack_elt  ->  Prims.bool = (fun projectee -> (match (projectee) with
| MemoLazy (_0) -> begin
true
end
| uu____906 -> begin
false
end))


let __proj__MemoLazy__item___0 : stack_elt  ->  (env * FStar_Syntax_Syntax.term) FStar_Syntax_Syntax.memo = (fun projectee -> (match (projectee) with
| MemoLazy (_0) -> begin
_0
end))


let uu___is_Match : stack_elt  ->  Prims.bool = (fun projectee -> (match (projectee) with
| Match (_0) -> begin
true
end
| uu____965 -> begin
false
end))


let __proj__Match__item___0 : stack_elt  ->  (env * branches * FStar_Range.range) = (fun projectee -> (match (projectee) with
| Match (_0) -> begin
_0
end))


let uu___is_Abs : stack_elt  ->  Prims.bool = (fun projectee -> (match (projectee) with
| Abs (_0) -> begin
true
end
| uu____1009 -> begin
false
end))


let __proj__Abs__item___0 : stack_elt  ->  (env * FStar_Syntax_Syntax.binders * env * FStar_Syntax_Syntax.residual_comp FStar_Pervasives_Native.option * FStar_Range.range) = (fun projectee -> (match (projectee) with
| Abs (_0) -> begin
_0
end))


let uu___is_App : stack_elt  ->  Prims.bool = (fun projectee -> (match (projectee) with
| App (_0) -> begin
true
end
| uu____1067 -> begin
false
end))


let __proj__App__item___0 : stack_elt  ->  (env * FStar_Syntax_Syntax.term * FStar_Syntax_Syntax.aqual * FStar_Range.range) = (fun projectee -> (match (projectee) with
| App (_0) -> begin
_0
end))


let uu___is_Meta : stack_elt  ->  Prims.bool = (fun projectee -> (match (projectee) with
| Meta (_0) -> begin
true
end
| uu____1109 -> begin
false
end))


let __proj__Meta__item___0 : stack_elt  ->  (FStar_Syntax_Syntax.metadata * FStar_Range.range) = (fun projectee -> (match (projectee) with
| Meta (_0) -> begin
_0
end))


let uu___is_Let : stack_elt  ->  Prims.bool = (fun projectee -> (match (projectee) with
| Let (_0) -> begin
true
end
| uu____1143 -> begin
false
end))


let __proj__Let__item___0 : stack_elt  ->  (env * FStar_Syntax_Syntax.binders * FStar_Syntax_Syntax.letbinding * FStar_Range.range) = (fun projectee -> (match (projectee) with
| Let (_0) -> begin
_0
end))


let uu___is_Steps : stack_elt  ->  Prims.bool = (fun projectee -> (match (projectee) with
| Steps (_0) -> begin
true
end
| uu____1191 -> begin
false
end))


let __proj__Steps__item___0 : stack_elt  ->  (steps * primitive_step Prims.list * FStar_TypeChecker_Env.delta_level Prims.list) = (fun projectee -> (match (projectee) with
| Steps (_0) -> begin
_0
end))


let uu___is_Debug : stack_elt  ->  Prims.bool = (fun projectee -> (match (projectee) with
| Debug (_0) -> begin
true
end
| uu____1239 -> begin
false
end))


let __proj__Debug__item___0 : stack_elt  ->  (FStar_Syntax_Syntax.term * FStar_Util.time) = (fun projectee -> (match (projectee) with
| Debug (_0) -> begin
_0
end))


type stack =
stack_elt Prims.list


let mk : 'Auu____1268 . 'Auu____1268  ->  FStar_Range.range  ->  'Auu____1268 FStar_Syntax_Syntax.syntax = (fun t r -> (FStar_Syntax_Syntax.mk t FStar_Pervasives_Native.None r))


let set_memo : 'a . 'a FStar_Syntax_Syntax.memo  ->  'a  ->  Prims.unit = (fun r t -> (

let uu____1319 = (FStar_ST.op_Bang r)
in (match (uu____1319) with
| FStar_Pervasives_Native.Some (uu____1386) -> begin
(failwith "Unexpected set_memo: thunk already evaluated")
end
| FStar_Pervasives_Native.None -> begin
(FStar_ST.op_Colon_Equals r (FStar_Pervasives_Native.Some (t)))
end)))


let env_to_string : closure Prims.list  ->  Prims.string = (fun env -> (

let uu____1459 = (FStar_List.map closure_to_string env)
in (FStar_All.pipe_right uu____1459 (FStar_String.concat "; "))))


let stack_elt_to_string : stack_elt  ->  Prims.string = (fun uu___179_1467 -> (match (uu___179_1467) with
| Arg (c, uu____1469, uu____1470) -> begin
(

let uu____1471 = (closure_to_string c)
in (FStar_Util.format1 "Closure %s" uu____1471))
end
| MemoLazy (uu____1472) -> begin
"MemoLazy"
end
| Abs (uu____1479, bs, uu____1481, uu____1482, uu____1483) -> begin
(

let uu____1488 = (FStar_All.pipe_left FStar_Util.string_of_int (FStar_List.length bs))
in (FStar_Util.format1 "Abs %s" uu____1488))
end
| UnivArgs (uu____1493) -> begin
"UnivArgs"
end
| Match (uu____1500) -> begin
"Match"
end
| App (uu____1507, t, uu____1509, uu____1510) -> begin
(

let uu____1511 = (FStar_Syntax_Print.term_to_string t)
in (FStar_Util.format1 "App %s" uu____1511))
end
| Meta (m, uu____1513) -> begin
"Meta"
end
| Let (uu____1514) -> begin
"Let"
end
| Steps (uu____1523, uu____1524, uu____1525) -> begin
"Steps"
end
| Debug (t, uu____1535) -> begin
(

let uu____1536 = (FStar_Syntax_Print.term_to_string t)
in (FStar_Util.format1 "Debug %s" uu____1536))
end))


let stack_to_string : stack_elt Prims.list  ->  Prims.string = (fun s -> (

let uu____1545 = (FStar_List.map stack_elt_to_string s)
in (FStar_All.pipe_right uu____1545 (FStar_String.concat "; "))))


let log : cfg  ->  (Prims.unit  ->  Prims.unit)  ->  Prims.unit = (fun cfg f -> (

let uu____1563 = (FStar_TypeChecker_Env.debug cfg.tcenv (FStar_Options.Other ("Norm")))
in (match (uu____1563) with
| true -> begin
(f ())
end
| uu____1564 -> begin
()
end)))


let log_primops : cfg  ->  (Prims.unit  ->  Prims.unit)  ->  Prims.unit = (fun cfg f -> (

let uu____1578 = ((FStar_TypeChecker_Env.debug cfg.tcenv (FStar_Options.Other ("Norm"))) || (FStar_TypeChecker_Env.debug cfg.tcenv (FStar_Options.Other ("Primops"))))
in (match (uu____1578) with
| true -> begin
(f ())
end
| uu____1579 -> begin
()
end)))


let is_empty : 'Auu____1584 . 'Auu____1584 Prims.list  ->  Prims.bool = (fun uu___180_1590 -> (match (uu___180_1590) with
| [] -> begin
true
end
| uu____1593 -> begin
false
end))


let lookup_bvar : 'Auu____1604 'Auu____1605 . ('Auu____1605 * 'Auu____1604) Prims.list  ->  FStar_Syntax_Syntax.bv  ->  'Auu____1604 = (fun env x -> (FStar_All.try_with (fun uu___197_1628 -> (match (()) with
| () -> begin
(

let uu____1629 = (FStar_List.nth env x.FStar_Syntax_Syntax.index)
in (FStar_Pervasives_Native.snd uu____1629))
end)) (fun uu___196_1641 -> (match (uu___196_1641) with
| uu____1642 -> begin
(

let uu____1643 = (

let uu____1644 = (FStar_Syntax_Print.db_to_string x)
in (FStar_Util.format1 "Failed to find %s\n" uu____1644))
in (failwith uu____1643))
end))))


let downgrade_ghost_effect_name : FStar_Ident.lident  ->  FStar_Ident.lident FStar_Pervasives_Native.option = (fun l -> (match ((FStar_Ident.lid_equals l FStar_Parser_Const.effect_Ghost_lid)) with
| true -> begin
FStar_Pervasives_Native.Some (FStar_Parser_Const.effect_Pure_lid)
end
| uu____1653 -> begin
(match ((FStar_Ident.lid_equals l FStar_Parser_Const.effect_GTot_lid)) with
| true -> begin
FStar_Pervasives_Native.Some (FStar_Parser_Const.effect_Tot_lid)
end
| uu____1656 -> begin
(match ((FStar_Ident.lid_equals l FStar_Parser_Const.effect_GHOST_lid)) with
| true -> begin
FStar_Pervasives_Native.Some (FStar_Parser_Const.effect_PURE_lid)
end
| uu____1659 -> begin
FStar_Pervasives_Native.None
end)
end)
end))


let norm_universe : cfg  ->  env  ->  FStar_Syntax_Syntax.universe  ->  FStar_Syntax_Syntax.universe = (fun cfg env u -> (

let norm_univs = (fun us -> (

let us1 = (FStar_Util.sort_with FStar_Syntax_Util.compare_univs us)
in (

let uu____1685 = (FStar_List.fold_left (fun uu____1711 u1 -> (match (uu____1711) with
| (cur_kernel, cur_max, out) -> begin
(

let uu____1736 = (FStar_Syntax_Util.univ_kernel u1)
in (match (uu____1736) with
| (k_u, n1) -> begin
(

let uu____1751 = (FStar_Syntax_Util.eq_univs cur_kernel k_u)
in (match (uu____1751) with
| true -> begin
((cur_kernel), (u1), (out))
end
| uu____1762 -> begin
((k_u), (u1), ((cur_max)::out))
end))
end))
end)) ((FStar_Syntax_Syntax.U_zero), (FStar_Syntax_Syntax.U_zero), ([])) us1)
in (match (uu____1685) with
| (uu____1769, u1, out) -> begin
(FStar_List.rev ((u1)::out))
end))))
in (

let rec aux = (fun u1 -> (

let u2 = (FStar_Syntax_Subst.compress_univ u1)
in (match (u2) with
| FStar_Syntax_Syntax.U_bvar (x) -> begin
(FStar_All.try_with (fun uu___199_1791 -> (match (()) with
| () -> begin
(

let uu____1794 = (

let uu____1795 = (FStar_List.nth env x)
in (FStar_Pervasives_Native.snd uu____1795))
in (match (uu____1794) with
| Univ (u3) -> begin
(aux u3)
end
| Dummy -> begin
(u2)::[]
end
| uu____1813 -> begin
(failwith "Impossible: universe variable bound to a term")
end))
end)) (fun uu___198_1819 -> (match (uu___198_1819) with
| uu____1822 -> begin
(

let uu____1823 = (FStar_All.pipe_right cfg.steps (FStar_List.contains AllowUnboundUniverses))
in (match (uu____1823) with
| true -> begin
(FStar_Syntax_Syntax.U_unknown)::[]
end
| uu____1826 -> begin
(failwith "Universe variable not found")
end))
end)))
end
| FStar_Syntax_Syntax.U_unif (uu____1829) when (FStar_All.pipe_right cfg.steps (FStar_List.contains CheckNoUvars)) -> begin
(FStar_Syntax_Syntax.U_zero)::[]
end
| FStar_Syntax_Syntax.U_zero -> begin
(u2)::[]
end
| FStar_Syntax_Syntax.U_unif (uu____1838) -> begin
(u2)::[]
end
| FStar_Syntax_Syntax.U_name (uu____1847) -> begin
(u2)::[]
end
| FStar_Syntax_Syntax.U_unknown -> begin
(u2)::[]
end
| FStar_Syntax_Syntax.U_max ([]) -> begin
(FStar_Syntax_Syntax.U_zero)::[]
end
| FStar_Syntax_Syntax.U_max (us) -> begin
(

let us1 = (

let uu____1854 = (FStar_List.collect aux us)
in (FStar_All.pipe_right uu____1854 norm_univs))
in (match (us1) with
| (u_k)::(hd1)::rest -> begin
(

let rest1 = (hd1)::rest
in (

let uu____1871 = (FStar_Syntax_Util.univ_kernel u_k)
in (match (uu____1871) with
| (FStar_Syntax_Syntax.U_zero, n1) -> begin
(

let uu____1879 = (FStar_All.pipe_right rest1 (FStar_List.for_all (fun u3 -> (

let uu____1887 = (FStar_Syntax_Util.univ_kernel u3)
in (match (uu____1887) with
| (uu____1892, m) -> begin
(n1 <= m)
end)))))
in (match (uu____1879) with
| true -> begin
rest1
end
| uu____1896 -> begin
us1
end))
end
| uu____1897 -> begin
us1
end)))
end
| uu____1902 -> begin
us1
end))
end
| FStar_Syntax_Syntax.U_succ (u3) -> begin
(

let uu____1906 = (aux u3)
in (FStar_List.map (fun _0_41 -> FStar_Syntax_Syntax.U_succ (_0_41)) uu____1906))
end)))
in (

let uu____1909 = (FStar_All.pipe_right cfg.steps (FStar_List.contains EraseUniverses))
in (match (uu____1909) with
| true -> begin
FStar_Syntax_Syntax.U_unknown
end
| uu____1910 -> begin
(

let uu____1911 = (aux u)
in (match (uu____1911) with
| [] -> begin
FStar_Syntax_Syntax.U_zero
end
| (FStar_Syntax_Syntax.U_zero)::[] -> begin
FStar_Syntax_Syntax.U_zero
end
| (FStar_Syntax_Syntax.U_zero)::(u1)::[] -> begin
u1
end
| (FStar_Syntax_Syntax.U_zero)::us -> begin
FStar_Syntax_Syntax.U_max (us)
end
| (u1)::[] -> begin
u1
end
| us -> begin
FStar_Syntax_Syntax.U_max (us)
end))
end)))))


let rec closure_as_term : cfg  ->  env  ->  FStar_Syntax_Syntax.term  ->  FStar_Syntax_Syntax.term = (fun cfg env t -> ((log cfg (fun uu____2015 -> (

let uu____2016 = (FStar_Syntax_Print.tag_of_term t)
in (

let uu____2017 = (FStar_Syntax_Print.term_to_string t)
in (FStar_Util.print2 ">>> %s Closure_as_term %s\n" uu____2016 uu____2017)))));
(match (env) with
| [] when (FStar_All.pipe_left Prims.op_Negation (FStar_List.contains CompressUvars cfg.steps)) -> begin
t
end
| uu____2024 -> begin
(

let t1 = (FStar_Syntax_Subst.compress t)
in (match (t1.FStar_Syntax_Syntax.n) with
| FStar_Syntax_Syntax.Tm_delayed (uu____2026) -> begin
(failwith "Impossible")
end
| FStar_Syntax_Syntax.Tm_unknown -> begin
t1
end
| FStar_Syntax_Syntax.Tm_constant (uu____2051) -> begin
t1
end
| FStar_Syntax_Syntax.Tm_name (uu____2052) -> begin
t1
end
| FStar_Syntax_Syntax.Tm_fvar (uu____2053) -> begin
t1
end
| FStar_Syntax_Syntax.Tm_uvar (uu____2054) -> begin
(

let uu____2071 = (FStar_All.pipe_right cfg.steps (FStar_List.contains CheckNoUvars))
in (match (uu____2071) with
| true -> begin
(

let uu____2072 = (

let uu____2073 = (FStar_Range.string_of_range t1.FStar_Syntax_Syntax.pos)
in (

let uu____2074 = (FStar_Syntax_Print.term_to_string t1)
in (FStar_Util.format2 "(%s): CheckNoUvars: Unexpected unification variable remains: %s" uu____2073 uu____2074)))
in (failwith uu____2072))
end
| uu____2075 -> begin
t1
end))
end
| FStar_Syntax_Syntax.Tm_type (u) -> begin
(

let uu____2077 = (

let uu____2078 = (norm_universe cfg env u)
in FStar_Syntax_Syntax.Tm_type (uu____2078))
in (mk uu____2077 t1.FStar_Syntax_Syntax.pos))
end
| FStar_Syntax_Syntax.Tm_uinst (t', us) -> begin
(

let uu____2085 = (FStar_List.map (norm_universe cfg env) us)
in (FStar_Syntax_Syntax.mk_Tm_uinst t' uu____2085))
end
| FStar_Syntax_Syntax.Tm_bvar (x) -> begin
(

let uu____2087 = (lookup_bvar env x)
in (match (uu____2087) with
| Univ (uu____2090) -> begin
(failwith "Impossible: term variable is bound to a universe")
end
| Dummy -> begin
t1
end
| Clos (env1, t0, r, uu____2094) -> begin
(closure_as_term cfg env1 t0)
end))
end
| FStar_Syntax_Syntax.Tm_app (head1, args) -> begin
(

let head2 = (closure_as_term_delayed cfg env head1)
in (

let args1 = (closures_as_args_delayed cfg env args)
in (mk (FStar_Syntax_Syntax.Tm_app (((head2), (args1)))) t1.FStar_Syntax_Syntax.pos)))
end
| FStar_Syntax_Syntax.Tm_abs (bs, body, lopt) -> begin
(

let uu____2206 = (closures_as_binders_delayed cfg env bs)
in (match (uu____2206) with
| (bs1, env1) -> begin
(

let body1 = (closure_as_term_delayed cfg env1 body)
in (

let uu____2234 = (

let uu____2235 = (

let uu____2252 = (close_lcomp_opt cfg env1 lopt)
in ((bs1), (body1), (uu____2252)))
in FStar_Syntax_Syntax.Tm_abs (uu____2235))
in (mk uu____2234 t1.FStar_Syntax_Syntax.pos)))
end))
end
| FStar_Syntax_Syntax.Tm_arrow (bs, c) -> begin
(

let uu____2283 = (closures_as_binders_delayed cfg env bs)
in (match (uu____2283) with
| (bs1, env1) -> begin
(

let c1 = (close_comp cfg env1 c)
in (mk (FStar_Syntax_Syntax.Tm_arrow (((bs1), (c1)))) t1.FStar_Syntax_Syntax.pos))
end))
end
| FStar_Syntax_Syntax.Tm_refine (x, phi) -> begin
(

let uu____2325 = (

let uu____2336 = (

let uu____2343 = (FStar_Syntax_Syntax.mk_binder x)
in (uu____2343)::[])
in (closures_as_binders_delayed cfg env uu____2336))
in (match (uu____2325) with
| (x1, env1) -> begin
(

let phi1 = (closure_as_term_delayed cfg env1 phi)
in (

let uu____2361 = (

let uu____2362 = (

let uu____2369 = (

let uu____2370 = (FStar_List.hd x1)
in (FStar_All.pipe_right uu____2370 FStar_Pervasives_Native.fst))
in ((uu____2369), (phi1)))
in FStar_Syntax_Syntax.Tm_refine (uu____2362))
in (mk uu____2361 t1.FStar_Syntax_Syntax.pos)))
end))
end
| FStar_Syntax_Syntax.Tm_ascribed (t11, (annot, tacopt), lopt) -> begin
(

let annot1 = (match (annot) with
| FStar_Util.Inl (t2) -> begin
(

let uu____2461 = (closure_as_term_delayed cfg env t2)
in FStar_Util.Inl (uu____2461))
end
| FStar_Util.Inr (c) -> begin
(

let uu____2475 = (close_comp cfg env c)
in FStar_Util.Inr (uu____2475))
end)
in (

let tacopt1 = (FStar_Util.map_opt tacopt (closure_as_term_delayed cfg env))
in (

let uu____2491 = (

let uu____2492 = (

let uu____2519 = (closure_as_term_delayed cfg env t11)
in ((uu____2519), (((annot1), (tacopt1))), (lopt)))
in FStar_Syntax_Syntax.Tm_ascribed (uu____2492))
in (mk uu____2491 t1.FStar_Syntax_Syntax.pos))))
end
| FStar_Syntax_Syntax.Tm_meta (t', FStar_Syntax_Syntax.Meta_pattern (args)) -> begin
(

let uu____2570 = (

let uu____2571 = (

let uu____2578 = (closure_as_term_delayed cfg env t')
in (

let uu____2581 = (

let uu____2582 = (FStar_All.pipe_right args (FStar_List.map (closures_as_args_delayed cfg env)))
in FStar_Syntax_Syntax.Meta_pattern (uu____2582))
in ((uu____2578), (uu____2581))))
in FStar_Syntax_Syntax.Tm_meta (uu____2571))
in (mk uu____2570 t1.FStar_Syntax_Syntax.pos))
end
| FStar_Syntax_Syntax.Tm_meta (t', FStar_Syntax_Syntax.Meta_monadic (m, tbody)) -> begin
(

let uu____2642 = (

let uu____2643 = (

let uu____2650 = (closure_as_term_delayed cfg env t')
in (

let uu____2653 = (

let uu____2654 = (

let uu____2661 = (closure_as_term_delayed cfg env tbody)
in ((m), (uu____2661)))
in FStar_Syntax_Syntax.Meta_monadic (uu____2654))
in ((uu____2650), (uu____2653))))
in FStar_Syntax_Syntax.Tm_meta (uu____2643))
in (mk uu____2642 t1.FStar_Syntax_Syntax.pos))
end
| FStar_Syntax_Syntax.Tm_meta (t', FStar_Syntax_Syntax.Meta_monadic_lift (m1, m2, tbody)) -> begin
(

let uu____2680 = (

let uu____2681 = (

let uu____2688 = (closure_as_term_delayed cfg env t')
in (

let uu____2691 = (

let uu____2692 = (

let uu____2701 = (closure_as_term_delayed cfg env tbody)
in ((m1), (m2), (uu____2701)))
in FStar_Syntax_Syntax.Meta_monadic_lift (uu____2692))
in ((uu____2688), (uu____2691))))
in FStar_Syntax_Syntax.Tm_meta (uu____2681))
in (mk uu____2680 t1.FStar_Syntax_Syntax.pos))
end
| FStar_Syntax_Syntax.Tm_meta (t', m) -> begin
(

let uu____2714 = (

let uu____2715 = (

let uu____2722 = (closure_as_term_delayed cfg env t')
in ((uu____2722), (m)))
in FStar_Syntax_Syntax.Tm_meta (uu____2715))
in (mk uu____2714 t1.FStar_Syntax_Syntax.pos))
end
| FStar_Syntax_Syntax.Tm_let ((false, (lb)::[]), body) -> begin
(

let env0 = env
in (

let env1 = (FStar_List.fold_left (fun env1 uu____2762 -> (dummy)::env1) env lb.FStar_Syntax_Syntax.lbunivs)
in (

let typ = (closure_as_term_delayed cfg env1 lb.FStar_Syntax_Syntax.lbtyp)
in (

let def = (closure_as_term cfg env1 lb.FStar_Syntax_Syntax.lbdef)
in (

let uu____2781 = (

let uu____2792 = (FStar_Syntax_Syntax.is_top_level ((lb)::[]))
in (match (uu____2792) with
| true -> begin
((lb.FStar_Syntax_Syntax.lbname), (body))
end
| uu____2809 -> begin
(

let x = (FStar_Util.left lb.FStar_Syntax_Syntax.lbname)
in (

let uu____2811 = (closure_as_term cfg ((dummy)::env0) body)
in ((FStar_Util.Inl ((

let uu___200_2823 = x
in {FStar_Syntax_Syntax.ppname = uu___200_2823.FStar_Syntax_Syntax.ppname; FStar_Syntax_Syntax.index = uu___200_2823.FStar_Syntax_Syntax.index; FStar_Syntax_Syntax.sort = typ}))), (uu____2811))))
end))
in (match (uu____2781) with
| (nm, body1) -> begin
(

let lb1 = (

let uu___201_2839 = lb
in {FStar_Syntax_Syntax.lbname = nm; FStar_Syntax_Syntax.lbunivs = uu___201_2839.FStar_Syntax_Syntax.lbunivs; FStar_Syntax_Syntax.lbtyp = typ; FStar_Syntax_Syntax.lbeff = uu___201_2839.FStar_Syntax_Syntax.lbeff; FStar_Syntax_Syntax.lbdef = def})
in (mk (FStar_Syntax_Syntax.Tm_let (((((false), ((lb1)::[]))), (body1)))) t1.FStar_Syntax_Syntax.pos))
end))))))
end
| FStar_Syntax_Syntax.Tm_let ((uu____2850, lbs), body) -> begin
(

let norm_one_lb = (fun env1 lb -> (

let env_univs = (FStar_List.fold_right (fun uu____2909 env2 -> (dummy)::env2) lb.FStar_Syntax_Syntax.lbunivs env1)
in (

let env2 = (

let uu____2934 = (FStar_Syntax_Syntax.is_top_level lbs)
in (match (uu____2934) with
| true -> begin
env_univs
end
| uu____2943 -> begin
(FStar_List.fold_right (fun uu____2954 env2 -> (dummy)::env2) lbs env_univs)
end))
in (

let ty = (closure_as_term cfg env_univs lb.FStar_Syntax_Syntax.lbtyp)
in (

let nm = (

let uu____2976 = (FStar_Syntax_Syntax.is_top_level lbs)
in (match (uu____2976) with
| true -> begin
lb.FStar_Syntax_Syntax.lbname
end
| uu____2981 -> begin
(

let x = (FStar_Util.left lb.FStar_Syntax_Syntax.lbname)
in (FStar_All.pipe_right (

let uu___202_2988 = x
in {FStar_Syntax_Syntax.ppname = uu___202_2988.FStar_Syntax_Syntax.ppname; FStar_Syntax_Syntax.index = uu___202_2988.FStar_Syntax_Syntax.index; FStar_Syntax_Syntax.sort = ty}) (fun _0_42 -> FStar_Util.Inl (_0_42))))
end))
in (

let uu___203_2989 = lb
in (

let uu____2990 = (closure_as_term cfg env2 lb.FStar_Syntax_Syntax.lbdef)
in {FStar_Syntax_Syntax.lbname = nm; FStar_Syntax_Syntax.lbunivs = uu___203_2989.FStar_Syntax_Syntax.lbunivs; FStar_Syntax_Syntax.lbtyp = ty; FStar_Syntax_Syntax.lbeff = uu___203_2989.FStar_Syntax_Syntax.lbeff; FStar_Syntax_Syntax.lbdef = uu____2990})))))))
in (

let lbs1 = (FStar_All.pipe_right lbs (FStar_List.map (norm_one_lb env)))
in (

let body1 = (

let body_env = (FStar_List.fold_right (fun uu____3020 env1 -> (dummy)::env1) lbs1 env)
in (closure_as_term cfg body_env body))
in (mk (FStar_Syntax_Syntax.Tm_let (((((true), (lbs1))), (body1)))) t1.FStar_Syntax_Syntax.pos))))
end
| FStar_Syntax_Syntax.Tm_match (head1, branches) -> begin
(

let head2 = (closure_as_term cfg env head1)
in (

let norm_one_branch = (fun env1 uu____3109 -> (match (uu____3109) with
| (pat, w_opt, tm) -> begin
(

let rec norm_pat = (fun env2 p -> (match (p.FStar_Syntax_Syntax.v) with
| FStar_Syntax_Syntax.Pat_constant (uu____3164) -> begin
((p), (env2))
end
| FStar_Syntax_Syntax.Pat_cons (fv, pats) -> begin
(

let uu____3185 = (FStar_All.pipe_right pats (FStar_List.fold_left (fun uu____3245 uu____3246 -> (match (((uu____3245), (uu____3246))) with
| ((pats1, env3), (p1, b)) -> begin
(

let uu____3337 = (norm_pat env3 p1)
in (match (uu____3337) with
| (p2, env4) -> begin
(((((p2), (b)))::pats1), (env4))
end))
end)) (([]), (env2))))
in (match (uu____3185) with
| (pats1, env3) -> begin
(((

let uu___204_3419 = p
in {FStar_Syntax_Syntax.v = FStar_Syntax_Syntax.Pat_cons (((fv), ((FStar_List.rev pats1)))); FStar_Syntax_Syntax.p = uu___204_3419.FStar_Syntax_Syntax.p})), (env3))
end))
end
| FStar_Syntax_Syntax.Pat_var (x) -> begin
(

let x1 = (

let uu___205_3438 = x
in (

let uu____3439 = (closure_as_term cfg env2 x.FStar_Syntax_Syntax.sort)
in {FStar_Syntax_Syntax.ppname = uu___205_3438.FStar_Syntax_Syntax.ppname; FStar_Syntax_Syntax.index = uu___205_3438.FStar_Syntax_Syntax.index; FStar_Syntax_Syntax.sort = uu____3439}))
in (((

let uu___206_3453 = p
in {FStar_Syntax_Syntax.v = FStar_Syntax_Syntax.Pat_var (x1); FStar_Syntax_Syntax.p = uu___206_3453.FStar_Syntax_Syntax.p})), ((dummy)::env2)))
end
| FStar_Syntax_Syntax.Pat_wild (x) -> begin
(

let x1 = (

let uu___207_3464 = x
in (

let uu____3465 = (closure_as_term cfg env2 x.FStar_Syntax_Syntax.sort)
in {FStar_Syntax_Syntax.ppname = uu___207_3464.FStar_Syntax_Syntax.ppname; FStar_Syntax_Syntax.index = uu___207_3464.FStar_Syntax_Syntax.index; FStar_Syntax_Syntax.sort = uu____3465}))
in (((

let uu___208_3479 = p
in {FStar_Syntax_Syntax.v = FStar_Syntax_Syntax.Pat_wild (x1); FStar_Syntax_Syntax.p = uu___208_3479.FStar_Syntax_Syntax.p})), ((dummy)::env2)))
end
| FStar_Syntax_Syntax.Pat_dot_term (x, t2) -> begin
(

let x1 = (

let uu___209_3495 = x
in (

let uu____3496 = (closure_as_term cfg env2 x.FStar_Syntax_Syntax.sort)
in {FStar_Syntax_Syntax.ppname = uu___209_3495.FStar_Syntax_Syntax.ppname; FStar_Syntax_Syntax.index = uu___209_3495.FStar_Syntax_Syntax.index; FStar_Syntax_Syntax.sort = uu____3496}))
in (

let t3 = (closure_as_term cfg env2 t2)
in (((

let uu___210_3503 = p
in {FStar_Syntax_Syntax.v = FStar_Syntax_Syntax.Pat_dot_term (((x1), (t3))); FStar_Syntax_Syntax.p = uu___210_3503.FStar_Syntax_Syntax.p})), (env2))))
end))
in (

let uu____3506 = (norm_pat env1 pat)
in (match (uu____3506) with
| (pat1, env2) -> begin
(

let w_opt1 = (match (w_opt) with
| FStar_Pervasives_Native.None -> begin
FStar_Pervasives_Native.None
end
| FStar_Pervasives_Native.Some (w) -> begin
(

let uu____3535 = (closure_as_term cfg env2 w)
in FStar_Pervasives_Native.Some (uu____3535))
end)
in (

let tm1 = (closure_as_term cfg env2 tm)
in ((pat1), (w_opt1), (tm1))))
end)))
end))
in (

let uu____3541 = (

let uu____3542 = (

let uu____3565 = (FStar_All.pipe_right branches (FStar_List.map (norm_one_branch env)))
in ((head2), (uu____3565)))
in FStar_Syntax_Syntax.Tm_match (uu____3542))
in (mk uu____3541 t1.FStar_Syntax_Syntax.pos))))
end))
end);
))
and closure_as_term_delayed : cfg  ->  env  ->  FStar_Syntax_Syntax.term' FStar_Syntax_Syntax.syntax  ->  FStar_Syntax_Syntax.term' FStar_Syntax_Syntax.syntax = (fun cfg env t -> (match (env) with
| [] when (FStar_All.pipe_left Prims.op_Negation (FStar_List.contains CompressUvars cfg.steps)) -> begin
t
end
| uu____3651 -> begin
(closure_as_term cfg env t)
end))
and closures_as_args_delayed : cfg  ->  env  ->  (FStar_Syntax_Syntax.term' FStar_Syntax_Syntax.syntax * FStar_Syntax_Syntax.aqual) Prims.list  ->  (FStar_Syntax_Syntax.term' FStar_Syntax_Syntax.syntax * FStar_Syntax_Syntax.aqual) Prims.list = (fun cfg env args -> (match (env) with
| [] when (FStar_All.pipe_left Prims.op_Negation (FStar_List.contains CompressUvars cfg.steps)) -> begin
args
end
| uu____3677 -> begin
(FStar_List.map (fun uu____3694 -> (match (uu____3694) with
| (x, imp) -> begin
(

let uu____3713 = (closure_as_term_delayed cfg env x)
in ((uu____3713), (imp)))
end)) args)
end))
and closures_as_binders_delayed : cfg  ->  env  ->  (FStar_Syntax_Syntax.bv * FStar_Syntax_Syntax.aqual) Prims.list  ->  ((FStar_Syntax_Syntax.bv * FStar_Syntax_Syntax.aqual) Prims.list * env) = (fun cfg env bs -> (

let uu____3727 = (FStar_All.pipe_right bs (FStar_List.fold_left (fun uu____3776 uu____3777 -> (match (((uu____3776), (uu____3777))) with
| ((env1, out), (b, imp)) -> begin
(

let b1 = (

let uu___211_3847 = b
in (

let uu____3848 = (closure_as_term_delayed cfg env1 b.FStar_Syntax_Syntax.sort)
in {FStar_Syntax_Syntax.ppname = uu___211_3847.FStar_Syntax_Syntax.ppname; FStar_Syntax_Syntax.index = uu___211_3847.FStar_Syntax_Syntax.index; FStar_Syntax_Syntax.sort = uu____3848}))
in (

let env2 = (dummy)::env1
in ((env2), ((((b1), (imp)))::out))))
end)) ((env), ([]))))
in (match (uu____3727) with
| (env1, bs1) -> begin
(((FStar_List.rev bs1)), (env1))
end)))
and close_comp : cfg  ->  env  ->  FStar_Syntax_Syntax.comp' FStar_Syntax_Syntax.syntax  ->  FStar_Syntax_Syntax.comp' FStar_Syntax_Syntax.syntax = (fun cfg env c -> (match (env) with
| [] when (FStar_All.pipe_left Prims.op_Negation (FStar_List.contains CompressUvars cfg.steps)) -> begin
c
end
| uu____3941 -> begin
(match (c.FStar_Syntax_Syntax.n) with
| FStar_Syntax_Syntax.Total (t, uopt) -> begin
(

let uu____3954 = (closure_as_term_delayed cfg env t)
in (

let uu____3955 = (FStar_Option.map (norm_universe cfg env) uopt)
in (FStar_Syntax_Syntax.mk_Total' uu____3954 uu____3955)))
end
| FStar_Syntax_Syntax.GTotal (t, uopt) -> begin
(

let uu____3968 = (closure_as_term_delayed cfg env t)
in (

let uu____3969 = (FStar_Option.map (norm_universe cfg env) uopt)
in (FStar_Syntax_Syntax.mk_GTotal' uu____3968 uu____3969)))
end
| FStar_Syntax_Syntax.Comp (c1) -> begin
(

let rt = (closure_as_term_delayed cfg env c1.FStar_Syntax_Syntax.result_typ)
in (

let args = (closures_as_args_delayed cfg env c1.FStar_Syntax_Syntax.effect_args)
in (

let flags = (FStar_All.pipe_right c1.FStar_Syntax_Syntax.flags (FStar_List.map (fun uu___181_3995 -> (match (uu___181_3995) with
| FStar_Syntax_Syntax.DECREASES (t) -> begin
(

let uu____3999 = (closure_as_term_delayed cfg env t)
in FStar_Syntax_Syntax.DECREASES (uu____3999))
end
| f -> begin
f
end))))
in (

let uu____4003 = (

let uu___212_4004 = c1
in (

let uu____4005 = (FStar_List.map (norm_universe cfg env) c1.FStar_Syntax_Syntax.comp_univs)
in {FStar_Syntax_Syntax.comp_univs = uu____4005; FStar_Syntax_Syntax.effect_name = uu___212_4004.FStar_Syntax_Syntax.effect_name; FStar_Syntax_Syntax.result_typ = rt; FStar_Syntax_Syntax.effect_args = args; FStar_Syntax_Syntax.flags = flags}))
in (FStar_Syntax_Syntax.mk_Comp uu____4003)))))
end)
end))
and filter_out_lcomp_cflags : FStar_Syntax_Syntax.cflags Prims.list  ->  FStar_Syntax_Syntax.cflags Prims.list = (fun flags -> (FStar_All.pipe_right flags (FStar_List.filter (fun uu___182_4015 -> (match (uu___182_4015) with
| FStar_Syntax_Syntax.DECREASES (uu____4016) -> begin
false
end
| uu____4019 -> begin
true
end)))))
and close_lcomp_opt : cfg  ->  env  ->  FStar_Syntax_Syntax.residual_comp FStar_Pervasives_Native.option  ->  FStar_Syntax_Syntax.residual_comp FStar_Pervasives_Native.option = (fun cfg env lopt -> (match (lopt) with
| FStar_Pervasives_Native.Some (rc) -> begin
(

let flags = (FStar_All.pipe_right rc.FStar_Syntax_Syntax.residual_flags (FStar_List.filter (fun uu___183_4037 -> (match (uu___183_4037) with
| FStar_Syntax_Syntax.DECREASES (uu____4038) -> begin
false
end
| uu____4041 -> begin
true
end))))
in (

let rc1 = (

let uu___213_4043 = rc
in (

let uu____4044 = (FStar_Util.map_opt rc.FStar_Syntax_Syntax.residual_typ (closure_as_term cfg env))
in {FStar_Syntax_Syntax.residual_effect = uu___213_4043.FStar_Syntax_Syntax.residual_effect; FStar_Syntax_Syntax.residual_typ = uu____4044; FStar_Syntax_Syntax.residual_flags = flags}))
in FStar_Pervasives_Native.Some (rc1)))
end
| uu____4051 -> begin
lopt
end))


let built_in_primitive_steps : primitive_step Prims.list = (

let arg_as_int = (fun a -> (FStar_All.pipe_right (FStar_Pervasives_Native.fst a) FStar_Syntax_Embeddings.unembed_int_safe))
in (

let arg_as_bool = (fun a -> (FStar_All.pipe_right (FStar_Pervasives_Native.fst a) FStar_Syntax_Embeddings.unembed_bool_safe))
in (

let arg_as_char = (fun a -> (FStar_All.pipe_right (FStar_Pervasives_Native.fst a) FStar_Syntax_Embeddings.unembed_char_safe))
in (

let arg_as_string = (fun a -> (FStar_All.pipe_right (FStar_Pervasives_Native.fst a) FStar_Syntax_Embeddings.unembed_string_safe))
in (

let arg_as_list = (fun u a -> (

let uu____4139 = (FStar_Syntax_Embeddings.unembed_list_safe u)
in (FStar_All.pipe_right (FStar_Pervasives_Native.fst a) uu____4139)))
in (

let arg_as_bounded_int = (fun uu____4167 -> (match (uu____4167) with
| (a, uu____4179) -> begin
(

let uu____4186 = (

let uu____4187 = (FStar_Syntax_Subst.compress a)
in uu____4187.FStar_Syntax_Syntax.n)
in (match (uu____4186) with
| FStar_Syntax_Syntax.Tm_app ({FStar_Syntax_Syntax.n = FStar_Syntax_Syntax.Tm_fvar (fv1); FStar_Syntax_Syntax.pos = uu____4197; FStar_Syntax_Syntax.vars = uu____4198}, (({FStar_Syntax_Syntax.n = FStar_Syntax_Syntax.Tm_constant (FStar_Const.Const_int (i, FStar_Pervasives_Native.None)); FStar_Syntax_Syntax.pos = uu____4200; FStar_Syntax_Syntax.vars = uu____4201}, uu____4202))::[]) when (FStar_Util.ends_with (FStar_Ident.text_of_lid fv1.FStar_Syntax_Syntax.fv_name.FStar_Syntax_Syntax.v) "int_to_t") -> begin
(

let uu____4241 = (

let uu____4246 = (FStar_BigInt.big_int_of_string i)
in ((fv1), (uu____4246)))
in FStar_Pervasives_Native.Some (uu____4241))
end
| uu____4251 -> begin
FStar_Pervasives_Native.None
end))
end))
in (

let lift_unary = (fun f aopts -> (match (aopts) with
| (FStar_Pervasives_Native.Some (a))::[] -> begin
(

let uu____4293 = (f a)
in FStar_Pervasives_Native.Some (uu____4293))
end
| uu____4294 -> begin
FStar_Pervasives_Native.None
end))
in (

let lift_binary = (fun f aopts -> (match (aopts) with
| (FStar_Pervasives_Native.Some (a0))::(FStar_Pervasives_Native.Some (a1))::[] -> begin
(

let uu____4344 = (f a0 a1)
in FStar_Pervasives_Native.Some (uu____4344))
end
| uu____4345 -> begin
FStar_Pervasives_Native.None
end))
in (

let unary_op = (fun as_a f res args -> (

let uu____4394 = (FStar_List.map as_a args)
in (lift_unary (f res.psc_range) uu____4394)))
in (

let binary_op = (fun as_a f res args -> (

let uu____4450 = (FStar_List.map as_a args)
in (lift_binary (f res.psc_range) uu____4450)))
in (

let as_primitive_step = (fun uu____4474 -> (match (uu____4474) with
| (l, arity, f) -> begin
{name = l; arity = arity; strong_reduction_ok = true; requires_binder_substitution = false; interpretation = f}
end))
in (

let unary_int_op = (fun f -> (unary_op arg_as_int (fun r x -> (

let uu____4522 = (f x)
in (FStar_Syntax_Embeddings.embed_int r uu____4522)))))
in (

let binary_int_op = (fun f -> (binary_op arg_as_int (fun r x y -> (

let uu____4550 = (f x y)
in (FStar_Syntax_Embeddings.embed_int r uu____4550)))))
in (

let unary_bool_op = (fun f -> (unary_op arg_as_bool (fun r x -> (

let uu____4571 = (f x)
in (FStar_Syntax_Embeddings.embed_bool r uu____4571)))))
in (

let binary_bool_op = (fun f -> (binary_op arg_as_bool (fun r x y -> (

let uu____4599 = (f x y)
in (FStar_Syntax_Embeddings.embed_bool r uu____4599)))))
in (

let binary_string_op = (fun f -> (binary_op arg_as_string (fun r x y -> (

let uu____4627 = (f x y)
in (FStar_Syntax_Embeddings.embed_string r uu____4627)))))
in (

let list_of_string' = (fun rng s -> (

let name = (fun l -> (

let uu____4641 = (

let uu____4642 = (FStar_Syntax_Syntax.lid_as_fv l FStar_Syntax_Syntax.Delta_constant FStar_Pervasives_Native.None)
in FStar_Syntax_Syntax.Tm_fvar (uu____4642))
in (mk uu____4641 rng)))
in (

let char_t = (name FStar_Parser_Const.char_lid)
in (

let charterm = (fun c -> (mk (FStar_Syntax_Syntax.Tm_constant (FStar_Const.Const_char (c))) rng))
in (

let uu____4652 = (

let uu____4655 = (FStar_String.list_of_string s)
in (FStar_List.map charterm uu____4655))
in (FStar_All.pipe_left (FStar_Syntax_Util.mk_list char_t rng) uu____4652))))))
in (

let string_of_list' = (fun rng l -> (

let s = (FStar_String.string_of_list l)
in (FStar_Syntax_Util.exp_string s)))
in (

let string_compare' = (fun rng s1 s2 -> (

let r = (FStar_String.compare s1 s2)
in (

let uu____4685 = (

let uu____4686 = (FStar_Util.string_of_int r)
in (FStar_BigInt.big_int_of_string uu____4686))
in (FStar_Syntax_Embeddings.embed_int rng uu____4685))))
in (

let string_concat' = (fun psc args -> (match (args) with
| (a1)::(a2)::[] -> begin
(

let uu____4704 = (arg_as_string a1)
in (match (uu____4704) with
| FStar_Pervasives_Native.Some (s1) -> begin
(

let uu____4710 = (arg_as_list FStar_Syntax_Embeddings.unembed_string_safe a2)
in (match (uu____4710) with
| FStar_Pervasives_Native.Some (s2) -> begin
(

let r = (FStar_String.concat s1 s2)
in (

let uu____4723 = (FStar_Syntax_Embeddings.embed_string psc.psc_range r)
in FStar_Pervasives_Native.Some (uu____4723)))
end
| uu____4724 -> begin
FStar_Pervasives_Native.None
end))
end
| uu____4729 -> begin
FStar_Pervasives_Native.None
end))
end
| uu____4732 -> begin
FStar_Pervasives_Native.None
end))
in (

let string_of_int1 = (fun rng i -> (

let uu____4742 = (FStar_BigInt.string_of_big_int i)
in (FStar_Syntax_Embeddings.embed_string rng uu____4742)))
in (

let string_of_bool1 = (fun rng b -> (FStar_Syntax_Embeddings.embed_string rng (match (b) with
| true -> begin
"true"
end
| uu____4750 -> begin
"false"
end)))
in (

let term_of_range = (fun r -> (FStar_Syntax_Syntax.mk (FStar_Syntax_Syntax.Tm_constant (FStar_Const.Const_range (r))) FStar_Pervasives_Native.None r))
in (

let range_of1 = (fun uu____4772 args -> (match (args) with
| (uu____4784)::((t, uu____4786))::[] -> begin
(

let uu____4815 = (term_of_range t.FStar_Syntax_Syntax.pos)
in FStar_Pervasives_Native.Some (uu____4815))
end
| uu____4820 -> begin
FStar_Pervasives_Native.None
end))
in (

let set_range_of1 = (fun uu____4842 args -> (match (args) with
| (uu____4852)::((t, uu____4854))::((r, uu____4856))::[] -> begin
(

let uu____4877 = (FStar_Syntax_Embeddings.unembed_range_safe r)
in (FStar_Util.bind_opt uu____4877 (fun r1 -> FStar_Pervasives_Native.Some ((

let uu___214_4887 = t
in {FStar_Syntax_Syntax.n = uu___214_4887.FStar_Syntax_Syntax.n; FStar_Syntax_Syntax.pos = r1; FStar_Syntax_Syntax.vars = uu___214_4887.FStar_Syntax_Syntax.vars})))))
end
| uu____4888 -> begin
FStar_Pervasives_Native.None
end))
in (

let mk_range1 = (fun uu____4904 args -> (match (args) with
| (fn)::(from_line)::(from_col)::(to_line)::(to_col)::[] -> begin
(

let uu____4915 = (

let uu____4936 = (arg_as_string fn)
in (

let uu____4939 = (arg_as_int from_line)
in (

let uu____4942 = (arg_as_int from_col)
in (

let uu____4945 = (arg_as_int to_line)
in (

let uu____4948 = (arg_as_int to_col)
in ((uu____4936), (uu____4939), (uu____4942), (uu____4945), (uu____4948)))))))
in (match (uu____4915) with
| (FStar_Pervasives_Native.Some (fn1), FStar_Pervasives_Native.Some (from_l), FStar_Pervasives_Native.Some (from_c), FStar_Pervasives_Native.Some (to_l), FStar_Pervasives_Native.Some (to_c)) -> begin
(

let r = (

let uu____4979 = (

let uu____4980 = (FStar_BigInt.to_int_fs from_l)
in (

let uu____4981 = (FStar_BigInt.to_int_fs from_c)
in (FStar_Range.mk_pos uu____4980 uu____4981)))
in (

let uu____4982 = (

let uu____4983 = (FStar_BigInt.to_int_fs to_l)
in (

let uu____4984 = (FStar_BigInt.to_int_fs to_c)
in (FStar_Range.mk_pos uu____4983 uu____4984)))
in (FStar_Range.mk_range fn1 uu____4979 uu____4982)))
in (

let uu____4985 = (term_of_range r)
in FStar_Pervasives_Native.Some (uu____4985)))
end
| uu____4990 -> begin
FStar_Pervasives_Native.None
end))
end
| uu____5011 -> begin
FStar_Pervasives_Native.None
end))
in (

let decidable_eq = (fun neg psc args -> (

let r = psc.psc_range
in (

let tru = (mk (FStar_Syntax_Syntax.Tm_constant (FStar_Const.Const_bool (true))) r)
in (

let fal = (mk (FStar_Syntax_Syntax.Tm_constant (FStar_Const.Const_bool (false))) r)
in (match (args) with
| ((_typ, uu____5038))::((a1, uu____5040))::((a2, uu____5042))::[] -> begin
(

let uu____5079 = (FStar_Syntax_Util.eq_tm a1 a2)
in (match (uu____5079) with
| FStar_Syntax_Util.Equal -> begin
FStar_Pervasives_Native.Some ((match (neg) with
| true -> begin
fal
end
| uu____5086 -> begin
tru
end))
end
| FStar_Syntax_Util.NotEqual -> begin
FStar_Pervasives_Native.Some ((match (neg) with
| true -> begin
tru
end
| uu____5091 -> begin
fal
end))
end
| uu____5092 -> begin
FStar_Pervasives_Native.None
end))
end
| uu____5093 -> begin
(failwith "Unexpected number of arguments")
end)))))
in (

let basic_ops = (

let uu____5111 = (

let uu____5126 = (

let uu____5141 = (

let uu____5156 = (

let uu____5171 = (

let uu____5186 = (

let uu____5201 = (

let uu____5216 = (

let uu____5231 = (

let uu____5246 = (

let uu____5261 = (

let uu____5276 = (

let uu____5291 = (

let uu____5306 = (

let uu____5321 = (

let uu____5336 = (

let uu____5351 = (

let uu____5366 = (

let uu____5381 = (

let uu____5396 = (

let uu____5409 = (FStar_Parser_Const.p2l (("FStar")::("String")::("list_of_string")::[]))
in ((uu____5409), ((Prims.parse_int "1")), ((unary_op arg_as_string list_of_string'))))
in (

let uu____5416 = (

let uu____5431 = (

let uu____5444 = (FStar_Parser_Const.p2l (("FStar")::("String")::("string_of_list")::[]))
in ((uu____5444), ((Prims.parse_int "1")), ((unary_op (arg_as_list FStar_Syntax_Embeddings.unembed_char_safe) string_of_list'))))
in (

let uu____5453 = (

let uu____5468 = (

let uu____5483 = (FStar_Parser_Const.p2l (("FStar")::("String")::("concat")::[]))
in ((uu____5483), ((Prims.parse_int "2")), (string_concat')))
in (

let uu____5492 = (

let uu____5509 = (

let uu____5530 = (FStar_Parser_Const.p2l (("Prims")::("range_of")::[]))
in ((uu____5530), ((Prims.parse_int "2")), (range_of1)))
in (

let uu____5545 = (

let uu____5568 = (

let uu____5587 = (FStar_Parser_Const.p2l (("Prims")::("set_range_of")::[]))
in ((uu____5587), ((Prims.parse_int "3")), (set_range_of1)))
in (

let uu____5600 = (

let uu____5621 = (

let uu____5636 = (FStar_Parser_Const.p2l (("Prims")::("mk_range")::[]))
in ((uu____5636), ((Prims.parse_int "5")), (mk_range1)))
in (uu____5621)::[])
in (uu____5568)::uu____5600))
in (uu____5509)::uu____5545))
in (uu____5468)::uu____5492))
in (uu____5431)::uu____5453))
in (uu____5396)::uu____5416))
in (((FStar_Parser_Const.op_notEq), ((Prims.parse_int "3")), ((decidable_eq true))))::uu____5381)
in (((FStar_Parser_Const.op_Eq), ((Prims.parse_int "3")), ((decidable_eq false))))::uu____5366)
in (((FStar_Parser_Const.string_compare), ((Prims.parse_int "2")), ((binary_op arg_as_string string_compare'))))::uu____5351)
in (((FStar_Parser_Const.string_of_bool_lid), ((Prims.parse_int "1")), ((unary_op arg_as_bool string_of_bool1))))::uu____5336)
in (((FStar_Parser_Const.string_of_int_lid), ((Prims.parse_int "1")), ((unary_op arg_as_int string_of_int1))))::uu____5321)
in (((FStar_Parser_Const.strcat_lid'), ((Prims.parse_int "2")), ((binary_string_op (fun x y -> (Prims.strcat x y))))))::uu____5306)
in (((FStar_Parser_Const.strcat_lid), ((Prims.parse_int "2")), ((binary_string_op (fun x y -> (Prims.strcat x y))))))::uu____5291)
in (((FStar_Parser_Const.op_Or), ((Prims.parse_int "2")), ((binary_bool_op (fun x y -> (x || y))))))::uu____5276)
in (((FStar_Parser_Const.op_And), ((Prims.parse_int "2")), ((binary_bool_op (fun x y -> (x && y))))))::uu____5261)
in (((FStar_Parser_Const.op_Modulus), ((Prims.parse_int "2")), ((binary_int_op (fun x y -> (FStar_BigInt.mod_big_int x y))))))::uu____5246)
in (((FStar_Parser_Const.op_GTE), ((Prims.parse_int "2")), ((binary_op arg_as_int (fun r x y -> (

let uu____5984 = (FStar_BigInt.ge_big_int x y)
in (FStar_Syntax_Embeddings.embed_bool r uu____5984)))))))::uu____5231)
in (((FStar_Parser_Const.op_GT), ((Prims.parse_int "2")), ((binary_op arg_as_int (fun r x y -> (

let uu____6010 = (FStar_BigInt.gt_big_int x y)
in (FStar_Syntax_Embeddings.embed_bool r uu____6010)))))))::uu____5216)
in (((FStar_Parser_Const.op_LTE), ((Prims.parse_int "2")), ((binary_op arg_as_int (fun r x y -> (

let uu____6036 = (FStar_BigInt.le_big_int x y)
in (FStar_Syntax_Embeddings.embed_bool r uu____6036)))))))::uu____5201)
in (((FStar_Parser_Const.op_LT), ((Prims.parse_int "2")), ((binary_op arg_as_int (fun r x y -> (

let uu____6062 = (FStar_BigInt.lt_big_int x y)
in (FStar_Syntax_Embeddings.embed_bool r uu____6062)))))))::uu____5186)
in (((FStar_Parser_Const.op_Division), ((Prims.parse_int "2")), ((binary_int_op (fun x y -> (FStar_BigInt.div_big_int x y))))))::uu____5171)
in (((FStar_Parser_Const.op_Multiply), ((Prims.parse_int "2")), ((binary_int_op (fun x y -> (FStar_BigInt.mult_big_int x y))))))::uu____5156)
in (((FStar_Parser_Const.op_Subtraction), ((Prims.parse_int "2")), ((binary_int_op (fun x y -> (FStar_BigInt.sub_big_int x y))))))::uu____5141)
in (((FStar_Parser_Const.op_Addition), ((Prims.parse_int "2")), ((binary_int_op (fun x y -> (FStar_BigInt.add_big_int x y))))))::uu____5126)
in (((FStar_Parser_Const.op_Minus), ((Prims.parse_int "1")), ((unary_int_op (fun x -> (FStar_BigInt.minus_big_int x))))))::uu____5111)
in (

let bounded_arith_ops = (

let bounded_int_types = ("Int8")::("UInt8")::("Int16")::("UInt16")::("Int32")::("UInt32")::("Int64")::("UInt64")::("UInt128")::[]
in (

let int_as_bounded = (fun r int_to_t1 n1 -> (

let c = (FStar_Syntax_Embeddings.embed_int r n1)
in (

let int_to_t2 = (FStar_Syntax_Syntax.fv_to_tm int_to_t1)
in (

let uu____6212 = (

let uu____6213 = (

let uu____6214 = (FStar_Syntax_Syntax.as_arg c)
in (uu____6214)::[])
in (FStar_Syntax_Syntax.mk_Tm_app int_to_t2 uu____6213))
in (uu____6212 FStar_Pervasives_Native.None r)))))
in (FStar_All.pipe_right bounded_int_types (FStar_List.collect (fun m -> (

let uu____6249 = (

let uu____6262 = (FStar_Parser_Const.p2l (("FStar")::(m)::("add")::[]))
in ((uu____6262), ((Prims.parse_int "2")), ((binary_op arg_as_bounded_int (fun r uu____6282 uu____6283 -> (match (((uu____6282), (uu____6283))) with
| ((int_to_t1, x), (uu____6302, y)) -> begin
(

let uu____6312 = (FStar_BigInt.add_big_int x y)
in (int_as_bounded r int_to_t1 uu____6312))
end))))))
in (

let uu____6313 = (

let uu____6328 = (

let uu____6341 = (FStar_Parser_Const.p2l (("FStar")::(m)::("sub")::[]))
in ((uu____6341), ((Prims.parse_int "2")), ((binary_op arg_as_bounded_int (fun r uu____6361 uu____6362 -> (match (((uu____6361), (uu____6362))) with
| ((int_to_t1, x), (uu____6381, y)) -> begin
(

let uu____6391 = (FStar_BigInt.sub_big_int x y)
in (int_as_bounded r int_to_t1 uu____6391))
end))))))
in (

let uu____6392 = (

let uu____6407 = (

let uu____6420 = (FStar_Parser_Const.p2l (("FStar")::(m)::("mul")::[]))
in ((uu____6420), ((Prims.parse_int "2")), ((binary_op arg_as_bounded_int (fun r uu____6440 uu____6441 -> (match (((uu____6440), (uu____6441))) with
| ((int_to_t1, x), (uu____6460, y)) -> begin
(

let uu____6470 = (FStar_BigInt.mult_big_int x y)
in (int_as_bounded r int_to_t1 uu____6470))
end))))))
in (uu____6407)::[])
in (uu____6328)::uu____6392))
in (uu____6249)::uu____6313)))))))
in (FStar_List.map as_primitive_step (FStar_List.append basic_ops bounded_arith_ops)))))))))))))))))))))))))))))))


let equality_ops : primitive_step Prims.list = (

let interp_prop = (fun psc args -> (

let r = psc.psc_range
in (match (args) with
| ((_typ, uu____6560))::((a1, uu____6562))::((a2, uu____6564))::[] -> begin
(

let uu____6601 = (FStar_Syntax_Util.eq_tm a1 a2)
in (match (uu____6601) with
| FStar_Syntax_Util.Equal -> begin
FStar_Pervasives_Native.Some ((

let uu___215_6607 = FStar_Syntax_Util.t_true
in {FStar_Syntax_Syntax.n = uu___215_6607.FStar_Syntax_Syntax.n; FStar_Syntax_Syntax.pos = r; FStar_Syntax_Syntax.vars = uu___215_6607.FStar_Syntax_Syntax.vars}))
end
| FStar_Syntax_Util.NotEqual -> begin
FStar_Pervasives_Native.Some ((

let uu___216_6611 = FStar_Syntax_Util.t_false
in {FStar_Syntax_Syntax.n = uu___216_6611.FStar_Syntax_Syntax.n; FStar_Syntax_Syntax.pos = r; FStar_Syntax_Syntax.vars = uu___216_6611.FStar_Syntax_Syntax.vars}))
end
| uu____6612 -> begin
FStar_Pervasives_Native.None
end))
end
| ((_typ, uu____6614))::(uu____6615)::((a1, uu____6617))::((a2, uu____6619))::[] -> begin
(

let uu____6668 = (FStar_Syntax_Util.eq_tm a1 a2)
in (match (uu____6668) with
| FStar_Syntax_Util.Equal -> begin
FStar_Pervasives_Native.Some ((

let uu___215_6674 = FStar_Syntax_Util.t_true
in {FStar_Syntax_Syntax.n = uu___215_6674.FStar_Syntax_Syntax.n; FStar_Syntax_Syntax.pos = r; FStar_Syntax_Syntax.vars = uu___215_6674.FStar_Syntax_Syntax.vars}))
end
| FStar_Syntax_Util.NotEqual -> begin
FStar_Pervasives_Native.Some ((

let uu___216_6678 = FStar_Syntax_Util.t_false
in {FStar_Syntax_Syntax.n = uu___216_6678.FStar_Syntax_Syntax.n; FStar_Syntax_Syntax.pos = r; FStar_Syntax_Syntax.vars = uu___216_6678.FStar_Syntax_Syntax.vars}))
end
| uu____6679 -> begin
FStar_Pervasives_Native.None
end))
end
| uu____6680 -> begin
(failwith "Unexpected number of arguments")
end)))
in (

let propositional_equality = {name = FStar_Parser_Const.eq2_lid; arity = (Prims.parse_int "3"); strong_reduction_ok = true; requires_binder_substitution = false; interpretation = interp_prop}
in (

let hetero_propositional_equality = {name = FStar_Parser_Const.eq3_lid; arity = (Prims.parse_int "4"); strong_reduction_ok = true; requires_binder_substitution = false; interpretation = interp_prop}
in (propositional_equality)::(hetero_propositional_equality)::[])))


let unembed_binder : FStar_Syntax_Syntax.term  ->  FStar_Syntax_Syntax.binder FStar_Pervasives_Native.option = (fun t -> (FStar_All.try_with (fun uu___218_6697 -> (match (()) with
| () -> begin
(

let uu____6700 = (

let uu____6701 = (FStar_Syntax_Util.un_alien t)
in (FStar_All.pipe_right uu____6701 FStar_Dyn.undyn))
in FStar_Pervasives_Native.Some (uu____6700))
end)) (fun uu___217_6704 -> (match (uu___217_6704) with
| uu____6707 -> begin
FStar_Pervasives_Native.None
end))))


let mk_psc_subst : 'Auu____6714 . cfg  ->  ((FStar_Syntax_Syntax.bv * 'Auu____6714) FStar_Pervasives_Native.option * closure) Prims.list  ->  FStar_Syntax_Syntax.subst_elt Prims.list = (fun cfg env -> (FStar_List.fold_right (fun uu____6774 subst1 -> (match (uu____6774) with
| (binder_opt, closure) -> begin
(match (((binder_opt), (closure))) with
| (FStar_Pervasives_Native.Some (b), Clos (env1, term, memo, uu____6816)) -> begin
(

let uu____6875 = b
in (match (uu____6875) with
| (bv, uu____6883) -> begin
(

let uu____6884 = (

let uu____6885 = (FStar_Syntax_Util.is_constructed_typ bv.FStar_Syntax_Syntax.sort FStar_Parser_Const.fstar_reflection_types_binder_lid)
in (not (uu____6885)))
in (match (uu____6884) with
| true -> begin
subst1
end
| uu____6888 -> begin
(

let term1 = (closure_as_term cfg env1 term)
in (

let uu____6890 = (unembed_binder term1)
in (match (uu____6890) with
| FStar_Pervasives_Native.None -> begin
subst1
end
| FStar_Pervasives_Native.Some (x) -> begin
(

let b1 = (

let uu____6897 = (

let uu___219_6898 = bv
in (

let uu____6899 = (FStar_Syntax_Subst.subst subst1 (FStar_Pervasives_Native.fst x).FStar_Syntax_Syntax.sort)
in {FStar_Syntax_Syntax.ppname = uu___219_6898.FStar_Syntax_Syntax.ppname; FStar_Syntax_Syntax.index = uu___219_6898.FStar_Syntax_Syntax.index; FStar_Syntax_Syntax.sort = uu____6899}))
in (FStar_Syntax_Syntax.freshen_bv uu____6897))
in (

let b_for_x = (

let uu____6903 = (

let uu____6910 = (FStar_Syntax_Syntax.bv_to_name b1)
in (((FStar_Pervasives_Native.fst x)), (uu____6910)))
in FStar_Syntax_Syntax.NT (uu____6903))
in (

let subst2 = (FStar_List.filter (fun uu___184_6919 -> (match (uu___184_6919) with
| FStar_Syntax_Syntax.NT (uu____6920, {FStar_Syntax_Syntax.n = FStar_Syntax_Syntax.Tm_name (b'); FStar_Syntax_Syntax.pos = uu____6922; FStar_Syntax_Syntax.vars = uu____6923}) -> begin
(not ((FStar_Ident.ident_equals b1.FStar_Syntax_Syntax.ppname b'.FStar_Syntax_Syntax.ppname)))
end
| uu____6928 -> begin
true
end)) subst1)
in (b_for_x)::subst2)))
end)))
end))
end))
end
| uu____6929 -> begin
subst1
end)
end)) env []))


let reduce_primops : 'Auu____6952 'Auu____6953 . cfg  ->  ((FStar_Syntax_Syntax.bv * 'Auu____6953) FStar_Pervasives_Native.option * closure) Prims.list  ->  'Auu____6952  ->  FStar_Syntax_Syntax.term  ->  FStar_Syntax_Syntax.term = (fun cfg env stack1 tm -> (

let uu____6994 = (FStar_All.pipe_left Prims.op_Negation (FStar_List.contains Primops cfg.steps))
in (match (uu____6994) with
| true -> begin
tm
end
| uu____6995 -> begin
(

let uu____6996 = (FStar_Syntax_Util.head_and_args tm)
in (match (uu____6996) with
| (head1, args) -> begin
(

let uu____7033 = (

let uu____7034 = (FStar_Syntax_Util.un_uinst head1)
in uu____7034.FStar_Syntax_Syntax.n)
in (match (uu____7033) with
| FStar_Syntax_Syntax.Tm_fvar (fv) -> begin
(

let uu____7038 = (FStar_List.tryFind (fun ps -> (FStar_Syntax_Syntax.fv_eq_lid fv ps.name)) cfg.primitive_steps)
in (match (uu____7038) with
| FStar_Pervasives_Native.None -> begin
tm
end
| FStar_Pervasives_Native.Some (prim_step) -> begin
(match (((FStar_List.length args) < prim_step.arity)) with
| true -> begin
((log_primops cfg (fun uu____7055 -> (

let uu____7056 = (FStar_Syntax_Print.lid_to_string prim_step.name)
in (

let uu____7057 = (FStar_Util.string_of_int (FStar_List.length args))
in (

let uu____7064 = (FStar_Util.string_of_int prim_step.arity)
in (FStar_Util.print3 "primop: found partially applied %s (%s/%s args)\n" uu____7056 uu____7057 uu____7064))))));
tm;
)
end
| uu____7065 -> begin
((log_primops cfg (fun uu____7069 -> (

let uu____7070 = (FStar_Syntax_Print.term_to_string tm)
in (FStar_Util.print1 "primop: trying to reduce <%s>\n" uu____7070))));
(

let psc = {psc_range = head1.FStar_Syntax_Syntax.pos; psc_subst = (fun uu____7073 -> (match (prim_step.requires_binder_substitution) with
| true -> begin
(mk_psc_subst cfg env)
end
| uu____7074 -> begin
[]
end))}
in (

let uu____7075 = (prim_step.interpretation psc args)
in (match (uu____7075) with
| FStar_Pervasives_Native.None -> begin
((log_primops cfg (fun uu____7081 -> (

let uu____7082 = (FStar_Syntax_Print.term_to_string tm)
in (FStar_Util.print1 "primop: <%s> did not reduce\n" uu____7082))));
tm;
)
end
| FStar_Pervasives_Native.Some (reduced) -> begin
((log_primops cfg (fun uu____7088 -> (

let uu____7089 = (FStar_Syntax_Print.term_to_string tm)
in (

let uu____7090 = (FStar_Syntax_Print.term_to_string reduced)
in (FStar_Util.print2 "primop: <%s> reduced to <%s>\n" uu____7089 uu____7090)))));
reduced;
)
end)));
)
end)
end))
end
| uu____7091 -> begin
tm
end))
end))
end)))


let reduce_equality : 'Auu____7102 'Auu____7103 . cfg  ->  ((FStar_Syntax_Syntax.bv * 'Auu____7103) FStar_Pervasives_Native.option * closure) Prims.list  ->  'Auu____7102  ->  FStar_Syntax_Syntax.term  ->  FStar_Syntax_Syntax.term = (fun cfg tm -> (reduce_primops (

let uu___220_7141 = cfg
in {steps = (Primops)::[]; tcenv = uu___220_7141.tcenv; delta_level = uu___220_7141.delta_level; primitive_steps = equality_ops}) tm))


let maybe_simplify : 'Auu____7154 'Auu____7155 . cfg  ->  ((FStar_Syntax_Syntax.bv * 'Auu____7155) FStar_Pervasives_Native.option * closure) Prims.list  ->  'Auu____7154  ->  FStar_Syntax_Syntax.term  ->  FStar_Syntax_Syntax.term = (fun cfg env stack1 tm -> (

let tm1 = (reduce_primops cfg env stack1 tm)
in (

let uu____7197 = (FStar_All.pipe_left Prims.op_Negation (FStar_List.contains Simplify cfg.steps))
in (match (uu____7197) with
| true -> begin
tm1
end
| uu____7198 -> begin
(

let w = (fun t -> (

let uu___221_7209 = t
in {FStar_Syntax_Syntax.n = uu___221_7209.FStar_Syntax_Syntax.n; FStar_Syntax_Syntax.pos = tm1.FStar_Syntax_Syntax.pos; FStar_Syntax_Syntax.vars = uu___221_7209.FStar_Syntax_Syntax.vars}))
in (

let simp_t = (fun t -> (match (t.FStar_Syntax_Syntax.n) with
| FStar_Syntax_Syntax.Tm_fvar (fv) when (FStar_Syntax_Syntax.fv_eq_lid fv FStar_Parser_Const.true_lid) -> begin
FStar_Pervasives_Native.Some (true)
end
| FStar_Syntax_Syntax.Tm_fvar (fv) when (FStar_Syntax_Syntax.fv_eq_lid fv FStar_Parser_Const.false_lid) -> begin
FStar_Pervasives_Native.Some (false)
end
| uu____7226 -> begin
FStar_Pervasives_Native.None
end))
in (

let simplify1 = (fun arg -> (((simp_t (FStar_Pervasives_Native.fst arg))), (arg)))
in (match (tm1.FStar_Syntax_Syntax.n) with
| FStar_Syntax_Syntax.Tm_app ({FStar_Syntax_Syntax.n = FStar_Syntax_Syntax.Tm_uinst ({FStar_Syntax_Syntax.n = FStar_Syntax_Syntax.Tm_fvar (fv); FStar_Syntax_Syntax.pos = uu____7266; FStar_Syntax_Syntax.vars = uu____7267}, uu____7268); FStar_Syntax_Syntax.pos = uu____7269; FStar_Syntax_Syntax.vars = uu____7270}, args) -> begin
(

let uu____7296 = (FStar_Syntax_Syntax.fv_eq_lid fv FStar_Parser_Const.and_lid)
in (match (uu____7296) with
| true -> begin
(

let uu____7297 = (FStar_All.pipe_right args (FStar_List.map simplify1))
in (match (uu____7297) with
| ((FStar_Pervasives_Native.Some (true), uu____7352))::((uu____7353, (arg, uu____7355)))::[] -> begin
arg
end
| ((uu____7420, (arg, uu____7422)))::((FStar_Pervasives_Native.Some (true), uu____7423))::[] -> begin
arg
end
| ((FStar_Pervasives_Native.Some (false), uu____7488))::(uu____7489)::[] -> begin
(w FStar_Syntax_Util.t_false)
end
| (uu____7552)::((FStar_Pervasives_Native.Some (false), uu____7553))::[] -> begin
(w FStar_Syntax_Util.t_false)
end
| uu____7616 -> begin
tm1
end))
end
| uu____7631 -> begin
(

let uu____7632 = (FStar_Syntax_Syntax.fv_eq_lid fv FStar_Parser_Const.or_lid)
in (match (uu____7632) with
| true -> begin
(

let uu____7633 = (FStar_All.pipe_right args (FStar_List.map simplify1))
in (match (uu____7633) with
| ((FStar_Pervasives_Native.Some (true), uu____7688))::(uu____7689)::[] -> begin
(w FStar_Syntax_Util.t_true)
end
| (uu____7752)::((FStar_Pervasives_Native.Some (true), uu____7753))::[] -> begin
(w FStar_Syntax_Util.t_true)
end
| ((FStar_Pervasives_Native.Some (false), uu____7816))::((uu____7817, (arg, uu____7819)))::[] -> begin
arg
end
| ((uu____7884, (arg, uu____7886)))::((FStar_Pervasives_Native.Some (false), uu____7887))::[] -> begin
arg
end
| uu____7952 -> begin
tm1
end))
end
| uu____7967 -> begin
(

let uu____7968 = (FStar_Syntax_Syntax.fv_eq_lid fv FStar_Parser_Const.imp_lid)
in (match (uu____7968) with
| true -> begin
(

let uu____7969 = (FStar_All.pipe_right args (FStar_List.map simplify1))
in (match (uu____7969) with
| (uu____8024)::((FStar_Pervasives_Native.Some (true), uu____8025))::[] -> begin
(w FStar_Syntax_Util.t_true)
end
| ((FStar_Pervasives_Native.Some (false), uu____8088))::(uu____8089)::[] -> begin
(w FStar_Syntax_Util.t_true)
end
| ((FStar_Pervasives_Native.Some (true), uu____8152))::((uu____8153, (arg, uu____8155)))::[] -> begin
arg
end
| ((uu____8220, (p, uu____8222)))::((uu____8223, (q, uu____8225)))::[] -> begin
(

let uu____8290 = (FStar_Syntax_Util.term_eq p q)
in (match (uu____8290) with
| true -> begin
(w FStar_Syntax_Util.t_true)
end
| uu____8291 -> begin
tm1
end))
end
| uu____8292 -> begin
tm1
end))
end
| uu____8307 -> begin
(

let uu____8308 = (FStar_Syntax_Syntax.fv_eq_lid fv FStar_Parser_Const.not_lid)
in (match (uu____8308) with
| true -> begin
(

let uu____8309 = (FStar_All.pipe_right args (FStar_List.map simplify1))
in (match (uu____8309) with
| ((FStar_Pervasives_Native.Some (true), uu____8364))::[] -> begin
(w FStar_Syntax_Util.t_false)
end
| ((FStar_Pervasives_Native.Some (false), uu____8403))::[] -> begin
(w FStar_Syntax_Util.t_true)
end
| uu____8442 -> begin
tm1
end))
end
| uu____8457 -> begin
(

let uu____8458 = (FStar_Syntax_Syntax.fv_eq_lid fv FStar_Parser_Const.forall_lid)
in (match (uu____8458) with
| true -> begin
(match (args) with
| ((t, uu____8460))::[] -> begin
(

let uu____8477 = (

let uu____8478 = (FStar_Syntax_Subst.compress t)
in uu____8478.FStar_Syntax_Syntax.n)
in (match (uu____8477) with
| FStar_Syntax_Syntax.Tm_abs ((uu____8481)::[], body, uu____8483) -> begin
(match ((simp_t body)) with
| FStar_Pervasives_Native.Some (true) -> begin
(w FStar_Syntax_Util.t_true)
end
| uu____8510 -> begin
tm1
end)
end
| uu____8513 -> begin
tm1
end))
end
| ((uu____8514, FStar_Pervasives_Native.Some (FStar_Syntax_Syntax.Implicit (uu____8515))))::((t, uu____8517))::[] -> begin
(

let uu____8556 = (

let uu____8557 = (FStar_Syntax_Subst.compress t)
in uu____8557.FStar_Syntax_Syntax.n)
in (match (uu____8556) with
| FStar_Syntax_Syntax.Tm_abs ((uu____8560)::[], body, uu____8562) -> begin
(match ((simp_t body)) with
| FStar_Pervasives_Native.Some (true) -> begin
(w FStar_Syntax_Util.t_true)
end
| uu____8589 -> begin
tm1
end)
end
| uu____8592 -> begin
tm1
end))
end
| uu____8593 -> begin
tm1
end)
end
| uu____8602 -> begin
(

let uu____8603 = (FStar_Syntax_Syntax.fv_eq_lid fv FStar_Parser_Const.exists_lid)
in (match (uu____8603) with
| true -> begin
(match (args) with
| ((t, uu____8605))::[] -> begin
(

let uu____8622 = (

let uu____8623 = (FStar_Syntax_Subst.compress t)
in uu____8623.FStar_Syntax_Syntax.n)
in (match (uu____8622) with
| FStar_Syntax_Syntax.Tm_abs ((uu____8626)::[], body, uu____8628) -> begin
(match ((simp_t body)) with
| FStar_Pervasives_Native.Some (false) -> begin
(w FStar_Syntax_Util.t_false)
end
| uu____8655 -> begin
tm1
end)
end
| uu____8658 -> begin
tm1
end))
end
| ((uu____8659, FStar_Pervasives_Native.Some (FStar_Syntax_Syntax.Implicit (uu____8660))))::((t, uu____8662))::[] -> begin
(

let uu____8701 = (

let uu____8702 = (FStar_Syntax_Subst.compress t)
in uu____8702.FStar_Syntax_Syntax.n)
in (match (uu____8701) with
| FStar_Syntax_Syntax.Tm_abs ((uu____8705)::[], body, uu____8707) -> begin
(match ((simp_t body)) with
| FStar_Pervasives_Native.Some (false) -> begin
(w FStar_Syntax_Util.t_false)
end
| uu____8734 -> begin
tm1
end)
end
| uu____8737 -> begin
tm1
end))
end
| uu____8738 -> begin
tm1
end)
end
| uu____8747 -> begin
(

let uu____8748 = (FStar_Syntax_Syntax.fv_eq_lid fv FStar_Parser_Const.b2t_lid)
in (match (uu____8748) with
| true -> begin
(match (args) with
| (({FStar_Syntax_Syntax.n = FStar_Syntax_Syntax.Tm_constant (FStar_Const.Const_bool (true)); FStar_Syntax_Syntax.pos = uu____8749; FStar_Syntax_Syntax.vars = uu____8750}, uu____8751))::[] -> begin
(w FStar_Syntax_Util.t_true)
end
| (({FStar_Syntax_Syntax.n = FStar_Syntax_Syntax.Tm_constant (FStar_Const.Const_bool (false)); FStar_Syntax_Syntax.pos = uu____8768; FStar_Syntax_Syntax.vars = uu____8769}, uu____8770))::[] -> begin
(w FStar_Syntax_Util.t_false)
end
| uu____8787 -> begin
tm1
end)
end
| uu____8796 -> begin
(reduce_equality cfg env stack1 tm1)
end))
end))
end))
end))
end))
end))
end))
end
| FStar_Syntax_Syntax.Tm_app ({FStar_Syntax_Syntax.n = FStar_Syntax_Syntax.Tm_fvar (fv); FStar_Syntax_Syntax.pos = uu____8798; FStar_Syntax_Syntax.vars = uu____8799}, args) -> begin
(

let uu____8821 = (FStar_Syntax_Syntax.fv_eq_lid fv FStar_Parser_Const.and_lid)
in (match (uu____8821) with
| true -> begin
(

let uu____8822 = (FStar_All.pipe_right args (FStar_List.map simplify1))
in (match (uu____8822) with
| ((FStar_Pervasives_Native.Some (true), uu____8877))::((uu____8878, (arg, uu____8880)))::[] -> begin
arg
end
| ((uu____8945, (arg, uu____8947)))::((FStar_Pervasives_Native.Some (true), uu____8948))::[] -> begin
arg
end
| ((FStar_Pervasives_Native.Some (false), uu____9013))::(uu____9014)::[] -> begin
(w FStar_Syntax_Util.t_false)
end
| (uu____9077)::((FStar_Pervasives_Native.Some (false), uu____9078))::[] -> begin
(w FStar_Syntax_Util.t_false)
end
| uu____9141 -> begin
tm1
end))
end
| uu____9156 -> begin
(

let uu____9157 = (FStar_Syntax_Syntax.fv_eq_lid fv FStar_Parser_Const.or_lid)
in (match (uu____9157) with
| true -> begin
(

let uu____9158 = (FStar_All.pipe_right args (FStar_List.map simplify1))
in (match (uu____9158) with
| ((FStar_Pervasives_Native.Some (true), uu____9213))::(uu____9214)::[] -> begin
(w FStar_Syntax_Util.t_true)
end
| (uu____9277)::((FStar_Pervasives_Native.Some (true), uu____9278))::[] -> begin
(w FStar_Syntax_Util.t_true)
end
| ((FStar_Pervasives_Native.Some (false), uu____9341))::((uu____9342, (arg, uu____9344)))::[] -> begin
arg
end
| ((uu____9409, (arg, uu____9411)))::((FStar_Pervasives_Native.Some (false), uu____9412))::[] -> begin
arg
end
| uu____9477 -> begin
tm1
end))
end
| uu____9492 -> begin
(

let uu____9493 = (FStar_Syntax_Syntax.fv_eq_lid fv FStar_Parser_Const.imp_lid)
in (match (uu____9493) with
| true -> begin
(

let uu____9494 = (FStar_All.pipe_right args (FStar_List.map simplify1))
in (match (uu____9494) with
| (uu____9549)::((FStar_Pervasives_Native.Some (true), uu____9550))::[] -> begin
(w FStar_Syntax_Util.t_true)
end
| ((FStar_Pervasives_Native.Some (false), uu____9613))::(uu____9614)::[] -> begin
(w FStar_Syntax_Util.t_true)
end
| ((FStar_Pervasives_Native.Some (true), uu____9677))::((uu____9678, (arg, uu____9680)))::[] -> begin
arg
end
| ((uu____9745, (p, uu____9747)))::((uu____9748, (q, uu____9750)))::[] -> begin
(

let uu____9815 = (FStar_Syntax_Util.term_eq p q)
in (match (uu____9815) with
| true -> begin
(w FStar_Syntax_Util.t_true)
end
| uu____9816 -> begin
tm1
end))
end
| uu____9817 -> begin
tm1
end))
end
| uu____9832 -> begin
(

let uu____9833 = (FStar_Syntax_Syntax.fv_eq_lid fv FStar_Parser_Const.not_lid)
in (match (uu____9833) with
| true -> begin
(

let uu____9834 = (FStar_All.pipe_right args (FStar_List.map simplify1))
in (match (uu____9834) with
| ((FStar_Pervasives_Native.Some (true), uu____9889))::[] -> begin
(w FStar_Syntax_Util.t_false)
end
| ((FStar_Pervasives_Native.Some (false), uu____9928))::[] -> begin
(w FStar_Syntax_Util.t_true)
end
| uu____9967 -> begin
tm1
end))
end
| uu____9982 -> begin
(

let uu____9983 = (FStar_Syntax_Syntax.fv_eq_lid fv FStar_Parser_Const.forall_lid)
in (match (uu____9983) with
| true -> begin
(match (args) with
| ((t, uu____9985))::[] -> begin
(

let uu____10002 = (

let uu____10003 = (FStar_Syntax_Subst.compress t)
in uu____10003.FStar_Syntax_Syntax.n)
in (match (uu____10002) with
| FStar_Syntax_Syntax.Tm_abs ((uu____10006)::[], body, uu____10008) -> begin
(match ((simp_t body)) with
| FStar_Pervasives_Native.Some (true) -> begin
(w FStar_Syntax_Util.t_true)
end
| uu____10035 -> begin
tm1
end)
end
| uu____10038 -> begin
tm1
end))
end
| ((uu____10039, FStar_Pervasives_Native.Some (FStar_Syntax_Syntax.Implicit (uu____10040))))::((t, uu____10042))::[] -> begin
(

let uu____10081 = (

let uu____10082 = (FStar_Syntax_Subst.compress t)
in uu____10082.FStar_Syntax_Syntax.n)
in (match (uu____10081) with
| FStar_Syntax_Syntax.Tm_abs ((uu____10085)::[], body, uu____10087) -> begin
(match ((simp_t body)) with
| FStar_Pervasives_Native.Some (true) -> begin
(w FStar_Syntax_Util.t_true)
end
| uu____10114 -> begin
tm1
end)
end
| uu____10117 -> begin
tm1
end))
end
| uu____10118 -> begin
tm1
end)
end
| uu____10127 -> begin
(

let uu____10128 = (FStar_Syntax_Syntax.fv_eq_lid fv FStar_Parser_Const.exists_lid)
in (match (uu____10128) with
| true -> begin
(match (args) with
| ((t, uu____10130))::[] -> begin
(

let uu____10147 = (

let uu____10148 = (FStar_Syntax_Subst.compress t)
in uu____10148.FStar_Syntax_Syntax.n)
in (match (uu____10147) with
| FStar_Syntax_Syntax.Tm_abs ((uu____10151)::[], body, uu____10153) -> begin
(match ((simp_t body)) with
| FStar_Pervasives_Native.Some (false) -> begin
(w FStar_Syntax_Util.t_false)
end
| uu____10180 -> begin
tm1
end)
end
| uu____10183 -> begin
tm1
end))
end
| ((uu____10184, FStar_Pervasives_Native.Some (FStar_Syntax_Syntax.Implicit (uu____10185))))::((t, uu____10187))::[] -> begin
(

let uu____10226 = (

let uu____10227 = (FStar_Syntax_Subst.compress t)
in uu____10227.FStar_Syntax_Syntax.n)
in (match (uu____10226) with
| FStar_Syntax_Syntax.Tm_abs ((uu____10230)::[], body, uu____10232) -> begin
(match ((simp_t body)) with
| FStar_Pervasives_Native.Some (false) -> begin
(w FStar_Syntax_Util.t_false)
end
| uu____10259 -> begin
tm1
end)
end
| uu____10262 -> begin
tm1
end))
end
| uu____10263 -> begin
tm1
end)
end
| uu____10272 -> begin
(

let uu____10273 = (FStar_Syntax_Syntax.fv_eq_lid fv FStar_Parser_Const.b2t_lid)
in (match (uu____10273) with
| true -> begin
(match (args) with
| (({FStar_Syntax_Syntax.n = FStar_Syntax_Syntax.Tm_constant (FStar_Const.Const_bool (true)); FStar_Syntax_Syntax.pos = uu____10274; FStar_Syntax_Syntax.vars = uu____10275}, uu____10276))::[] -> begin
(w FStar_Syntax_Util.t_true)
end
| (({FStar_Syntax_Syntax.n = FStar_Syntax_Syntax.Tm_constant (FStar_Const.Const_bool (false)); FStar_Syntax_Syntax.pos = uu____10293; FStar_Syntax_Syntax.vars = uu____10294}, uu____10295))::[] -> begin
(w FStar_Syntax_Util.t_false)
end
| uu____10312 -> begin
tm1
end)
end
| uu____10321 -> begin
(reduce_equality cfg env stack1 tm1)
end))
end))
end))
end))
end))
end))
end))
end
| uu____10322 -> begin
tm1
end))))
end))))


let is_norm_request : 'Auu____10329 . FStar_Syntax_Syntax.term  ->  'Auu____10329 Prims.list  ->  Prims.bool = (fun hd1 args -> (

let uu____10342 = (

let uu____10349 = (

let uu____10350 = (FStar_Syntax_Util.un_uinst hd1)
in uu____10350.FStar_Syntax_Syntax.n)
in ((uu____10349), (args)))
in (match (uu____10342) with
| (FStar_Syntax_Syntax.Tm_fvar (fv), (uu____10356)::(uu____10357)::[]) -> begin
(FStar_Syntax_Syntax.fv_eq_lid fv FStar_Parser_Const.normalize_term)
end
| (FStar_Syntax_Syntax.Tm_fvar (fv), (uu____10361)::[]) -> begin
(FStar_Syntax_Syntax.fv_eq_lid fv FStar_Parser_Const.normalize)
end
| (FStar_Syntax_Syntax.Tm_fvar (fv), (steps)::(uu____10366)::(uu____10367)::[]) -> begin
(FStar_Syntax_Syntax.fv_eq_lid fv FStar_Parser_Const.norm)
end
| uu____10370 -> begin
false
end)))


let tr_norm_step : FStar_Syntax_Embeddings.norm_step  ->  step Prims.list = (fun uu___185_10382 -> (match (uu___185_10382) with
| FStar_Syntax_Embeddings.Zeta -> begin
(Zeta)::[]
end
| FStar_Syntax_Embeddings.Iota -> begin
(Iota)::[]
end
| FStar_Syntax_Embeddings.Delta -> begin
(UnfoldUntil (FStar_Syntax_Syntax.Delta_constant))::[]
end
| FStar_Syntax_Embeddings.Simpl -> begin
(Simplify)::[]
end
| FStar_Syntax_Embeddings.Weak -> begin
(Weak)::[]
end
| FStar_Syntax_Embeddings.HNF -> begin
(HNF)::[]
end
| FStar_Syntax_Embeddings.Primops -> begin
(Primops)::[]
end
| FStar_Syntax_Embeddings.UnfoldOnly (names1) -> begin
(

let uu____10388 = (

let uu____10391 = (

let uu____10392 = (FStar_List.map FStar_Ident.lid_of_str names1)
in UnfoldOnly (uu____10392))
in (uu____10391)::[])
in (UnfoldUntil (FStar_Syntax_Syntax.Delta_constant))::uu____10388)
end))


let tr_norm_steps : FStar_Syntax_Embeddings.norm_step Prims.list  ->  step Prims.list = (fun s -> (FStar_List.concatMap tr_norm_step s))


let get_norm_request : 'Auu____10411 . (FStar_Syntax_Syntax.term  ->  FStar_Syntax_Syntax.term)  ->  (FStar_Syntax_Syntax.term * 'Auu____10411) Prims.list  ->  (step Prims.list * FStar_Syntax_Syntax.term) = (fun full_norm args -> (

let parse_steps = (fun s -> (

let uu____10449 = (

let uu____10452 = (

let uu____10457 = (FStar_Syntax_Embeddings.unembed_list FStar_Syntax_Embeddings.unembed_norm_step)
in (uu____10457 s))
in (FStar_All.pipe_right uu____10452 FStar_Util.must))
in (FStar_All.pipe_right uu____10449 tr_norm_steps)))
in (match (args) with
| (uu____10482)::((tm, uu____10484))::[] -> begin
(

let s = (Beta)::(Zeta)::(Iota)::(Primops)::(UnfoldUntil (FStar_Syntax_Syntax.Delta_constant))::(Reify)::[]
in ((s), (tm)))
end
| ((tm, uu____10507))::[] -> begin
(

let s = (Beta)::(Zeta)::(Iota)::(Primops)::(UnfoldUntil (FStar_Syntax_Syntax.Delta_constant))::(Reify)::[]
in ((s), (tm)))
end
| ((steps, uu____10522))::(uu____10523)::((tm, uu____10525))::[] -> begin
(

let add_exclude = (fun s z -> (match ((not ((FStar_List.contains z s)))) with
| true -> begin
(Exclude (z))::s
end
| uu____10561 -> begin
s
end))
in (

let s = (

let uu____10565 = (

let uu____10568 = (full_norm steps)
in (parse_steps uu____10568))
in (Beta)::uu____10565)
in (

let s1 = (add_exclude s Zeta)
in (

let s2 = (add_exclude s1 Iota)
in ((s2), (tm))))))
end
| uu____10577 -> begin
(failwith "Impossible")
end)))


let is_reify_head : stack_elt Prims.list  ->  Prims.bool = (fun uu___186_10595 -> (match (uu___186_10595) with
| (App (uu____10598, {FStar_Syntax_Syntax.n = FStar_Syntax_Syntax.Tm_constant (FStar_Const.Const_reify); FStar_Syntax_Syntax.pos = uu____10599; FStar_Syntax_Syntax.vars = uu____10600}, uu____10601, uu____10602))::uu____10603 -> begin
true
end
| uu____10610 -> begin
false
end))


let firstn : 'Auu____10619 . Prims.int  ->  'Auu____10619 Prims.list  ->  ('Auu____10619 Prims.list * 'Auu____10619 Prims.list) = (fun k l -> (match (((FStar_List.length l) < k)) with
| true -> begin
((l), ([]))
end
| uu____10644 -> begin
(FStar_Util.first_N k l)
end))


let should_reify : cfg  ->  stack_elt Prims.list  ->  Prims.bool = (fun cfg stack1 -> (match (stack1) with
| (App (uu____10657, {FStar_Syntax_Syntax.n = FStar_Syntax_Syntax.Tm_constant (FStar_Const.Const_reify); FStar_Syntax_Syntax.pos = uu____10658; FStar_Syntax_Syntax.vars = uu____10659}, uu____10660, uu____10661))::uu____10662 -> begin
(FStar_All.pipe_right cfg.steps (FStar_List.contains Reify))
end
| uu____10669 -> begin
false
end))


let rec norm : cfg  ->  env  ->  stack  ->  FStar_Syntax_Syntax.term  ->  FStar_Syntax_Syntax.term = (fun cfg env stack1 t -> (

let t1 = (FStar_Syntax_Subst.compress t)
in ((log cfg (fun uu____10785 -> (

let uu____10786 = (FStar_Syntax_Print.tag_of_term t1)
in (

let uu____10787 = (FStar_Syntax_Print.term_to_string t1)
in (

let uu____10788 = (FStar_Util.string_of_int (FStar_List.length env))
in (

let uu____10795 = (

let uu____10796 = (

let uu____10799 = (firstn (Prims.parse_int "4") stack1)
in (FStar_All.pipe_left FStar_Pervasives_Native.fst uu____10799))
in (stack_to_string uu____10796))
in (FStar_Util.print4 ">>> %s\nNorm %s with with %s env elements top of the stack %s \n" uu____10786 uu____10787 uu____10788 uu____10795)))))));
(match (t1.FStar_Syntax_Syntax.n) with
| FStar_Syntax_Syntax.Tm_delayed (uu____10822) -> begin
(failwith "Impossible: got a delayed substitution")
end
| FStar_Syntax_Syntax.Tm_uvar (uu____10847) when (FStar_All.pipe_right cfg.steps (FStar_List.contains CheckNoUvars)) -> begin
(

let uu____10864 = (

let uu____10865 = (FStar_Range.string_of_range t1.FStar_Syntax_Syntax.pos)
in (

let uu____10866 = (FStar_Syntax_Print.term_to_string t1)
in (FStar_Util.format2 "(%s) CheckNoUvars: Unexpected unification variable remains: %s" uu____10865 uu____10866)))
in (failwith uu____10864))
end
| FStar_Syntax_Syntax.Tm_unknown -> begin
(rebuild cfg env stack1 t1)
end
| FStar_Syntax_Syntax.Tm_uvar (uu____10867) -> begin
(rebuild cfg env stack1 t1)
end
| FStar_Syntax_Syntax.Tm_constant (uu____10884) -> begin
(rebuild cfg env stack1 t1)
end
| FStar_Syntax_Syntax.Tm_name (uu____10885) -> begin
(rebuild cfg env stack1 t1)
end
| FStar_Syntax_Syntax.Tm_fvar ({FStar_Syntax_Syntax.fv_name = uu____10886; FStar_Syntax_Syntax.fv_delta = FStar_Syntax_Syntax.Delta_constant; FStar_Syntax_Syntax.fv_qual = uu____10887}) -> begin
(rebuild cfg env stack1 t1)
end
| FStar_Syntax_Syntax.Tm_fvar ({FStar_Syntax_Syntax.fv_name = uu____10890; FStar_Syntax_Syntax.fv_delta = uu____10891; FStar_Syntax_Syntax.fv_qual = FStar_Pervasives_Native.Some (FStar_Syntax_Syntax.Data_ctor)}) -> begin
(rebuild cfg env stack1 t1)
end
| FStar_Syntax_Syntax.Tm_fvar ({FStar_Syntax_Syntax.fv_name = uu____10892; FStar_Syntax_Syntax.fv_delta = uu____10893; FStar_Syntax_Syntax.fv_qual = FStar_Pervasives_Native.Some (FStar_Syntax_Syntax.Record_ctor (uu____10894))}) -> begin
(rebuild cfg env stack1 t1)
end
| FStar_Syntax_Syntax.Tm_fvar (fv) when (

let uu____10902 = (FStar_Syntax_Syntax.lid_of_fv fv)
in (FStar_TypeChecker_Env.is_action cfg.tcenv uu____10902)) -> begin
(

let b = (should_reify cfg stack1)
in ((log cfg (fun uu____10908 -> (

let uu____10909 = (FStar_Syntax_Print.term_to_string t1)
in (

let uu____10910 = (FStar_Util.string_of_bool b)
in (FStar_Util.print2 ">>> For DM4F action %s, should_reify = %s\n" uu____10909 uu____10910)))));
(match (b) with
| true -> begin
(

let uu____10911 = (FStar_List.tl stack1)
in (do_unfold_fv cfg env uu____10911 t1 fv))
end
| uu____10914 -> begin
(rebuild cfg env stack1 t1)
end);
))
end
| FStar_Syntax_Syntax.Tm_app (hd1, args) when (((FStar_Syntax_Util.is_fstar_tactics_embed hd1) || ((FStar_Syntax_Util.is_fstar_tactics_quote hd1) && (FStar_List.contains NoDeltaSteps cfg.steps))) || (FStar_Syntax_Util.is_fstar_tactics_by_tactic hd1)) -> begin
(

let args1 = (closures_as_args_delayed cfg env args)
in (

let hd2 = (closure_as_term cfg env hd1)
in (

let t2 = (

let uu___222_10950 = t1
in {FStar_Syntax_Syntax.n = FStar_Syntax_Syntax.Tm_app (((hd2), (args1))); FStar_Syntax_Syntax.pos = uu___222_10950.FStar_Syntax_Syntax.pos; FStar_Syntax_Syntax.vars = uu___222_10950.FStar_Syntax_Syntax.vars})
in (rebuild cfg env stack1 t2))))
end
| FStar_Syntax_Syntax.Tm_app (hd1, args) when (((

let uu____10983 = (FStar_All.pipe_right cfg.steps (FStar_List.contains NoFullNorm))
in (not (uu____10983))) && (is_norm_request hd1 args)) && (not ((FStar_Ident.lid_equals cfg.tcenv.FStar_TypeChecker_Env.curmodule FStar_Parser_Const.prims_lid)))) -> begin
(

let cfg' = (

let uu___223_10991 = cfg
in (

let uu____10992 = (FStar_List.filter (fun uu___187_10995 -> (match (uu___187_10995) with
| UnfoldOnly (uu____10996) -> begin
false
end
| NoDeltaSteps -> begin
false
end
| uu____10999 -> begin
true
end)) cfg.steps)
in {steps = uu____10992; tcenv = uu___223_10991.tcenv; delta_level = (FStar_TypeChecker_Env.Unfold (FStar_Syntax_Syntax.Delta_constant))::[]; primitive_steps = uu___223_10991.primitive_steps}))
in (

let uu____11000 = (get_norm_request (norm cfg' env []) args)
in (match (uu____11000) with
| (s, tm) -> begin
(

let delta_level = (

let uu____11016 = (FStar_All.pipe_right s (FStar_Util.for_some (fun uu___188_11021 -> (match (uu___188_11021) with
| UnfoldUntil (uu____11022) -> begin
true
end
| UnfoldOnly (uu____11023) -> begin
true
end
| uu____11026 -> begin
false
end))))
in (match (uu____11016) with
| true -> begin
(FStar_TypeChecker_Env.Unfold (FStar_Syntax_Syntax.Delta_constant))::[]
end
| uu____11029 -> begin
(FStar_TypeChecker_Env.NoDelta)::[]
end))
in (

let cfg'1 = (

let uu___224_11031 = cfg
in {steps = s; tcenv = uu___224_11031.tcenv; delta_level = delta_level; primitive_steps = uu___224_11031.primitive_steps})
in (

let stack' = (

let tail1 = (Steps (((cfg.steps), (cfg.primitive_steps), (cfg.delta_level))))::stack1
in (

let uu____11042 = (FStar_All.pipe_left (FStar_TypeChecker_Env.debug cfg.tcenv) (FStar_Options.Other ("print_normalized_terms")))
in (match (uu____11042) with
| true -> begin
(

let uu____11045 = (

let uu____11046 = (

let uu____11051 = (FStar_Util.now ())
in ((t1), (uu____11051)))
in Debug (uu____11046))
in (uu____11045)::tail1)
end
| uu____11052 -> begin
tail1
end)))
in (norm cfg'1 env stack' tm))))
end)))
end
| FStar_Syntax_Syntax.Tm_app ({FStar_Syntax_Syntax.n = FStar_Syntax_Syntax.Tm_constant (FStar_Const.Const_reify); FStar_Syntax_Syntax.pos = uu____11053; FStar_Syntax_Syntax.vars = uu____11054}, (a1)::(a2)::rest) -> begin
(

let uu____11102 = (FStar_Syntax_Util.head_and_args t1)
in (match (uu____11102) with
| (hd1, uu____11118) -> begin
(

let t' = (FStar_Syntax_Syntax.mk (FStar_Syntax_Syntax.Tm_app (((hd1), ((a1)::[])))) FStar_Pervasives_Native.None t1.FStar_Syntax_Syntax.pos)
in (

let t2 = (FStar_Syntax_Syntax.mk (FStar_Syntax_Syntax.Tm_app (((t'), ((a2)::rest)))) FStar_Pervasives_Native.None t1.FStar_Syntax_Syntax.pos)
in (norm cfg env stack1 t2)))
end))
end
| FStar_Syntax_Syntax.Tm_app ({FStar_Syntax_Syntax.n = FStar_Syntax_Syntax.Tm_constant (FStar_Const.Const_reflect (uu____11183)); FStar_Syntax_Syntax.pos = uu____11184; FStar_Syntax_Syntax.vars = uu____11185}, (a)::[]) when ((FStar_All.pipe_right cfg.steps (FStar_List.contains Reify)) && (is_reify_head stack1)) -> begin
(

let uu____11217 = (FStar_List.tl stack1)
in (norm cfg env uu____11217 (FStar_Pervasives_Native.fst a)))
end
| FStar_Syntax_Syntax.Tm_app ({FStar_Syntax_Syntax.n = FStar_Syntax_Syntax.Tm_constant (FStar_Const.Const_reify); FStar_Syntax_Syntax.pos = uu____11220; FStar_Syntax_Syntax.vars = uu____11221}, (a)::[]) when (FStar_All.pipe_right cfg.steps (FStar_List.contains Reify)) -> begin
(

let uu____11253 = (FStar_Syntax_Util.head_and_args t1)
in (match (uu____11253) with
| (reify_head, uu____11269) -> begin
(

let a1 = (

let uu____11291 = (FStar_All.pipe_left FStar_Syntax_Util.unascribe (FStar_Pervasives_Native.fst a))
in (FStar_Syntax_Subst.compress uu____11291))
in (match (a1.FStar_Syntax_Syntax.n) with
| FStar_Syntax_Syntax.Tm_app ({FStar_Syntax_Syntax.n = FStar_Syntax_Syntax.Tm_constant (FStar_Const.Const_reflect (uu____11294)); FStar_Syntax_Syntax.pos = uu____11295; FStar_Syntax_Syntax.vars = uu____11296}, (a2)::[]) -> begin
(norm cfg env stack1 (FStar_Pervasives_Native.fst a2))
end
| uu____11330 -> begin
(

let stack2 = (App (((env), (reify_head), (FStar_Pervasives_Native.None), (t1.FStar_Syntax_Syntax.pos))))::stack1
in (norm cfg env stack2 a1))
end))
end))
end
| FStar_Syntax_Syntax.Tm_type (u) -> begin
(

let u1 = (norm_universe cfg env u)
in (

let uu____11340 = (mk (FStar_Syntax_Syntax.Tm_type (u1)) t1.FStar_Syntax_Syntax.pos)
in (rebuild cfg env stack1 uu____11340)))
end
| FStar_Syntax_Syntax.Tm_uinst (t', us) -> begin
(

let uu____11347 = (FStar_All.pipe_right cfg.steps (FStar_List.contains EraseUniverses))
in (match (uu____11347) with
| true -> begin
(norm cfg env stack1 t')
end
| uu____11348 -> begin
(

let us1 = (

let uu____11350 = (

let uu____11357 = (FStar_List.map (norm_universe cfg env) us)
in ((uu____11357), (t1.FStar_Syntax_Syntax.pos)))
in UnivArgs (uu____11350))
in (

let stack2 = (us1)::stack1
in (norm cfg env stack2 t')))
end))
end
| FStar_Syntax_Syntax.Tm_fvar (f) -> begin
(

let should_delta = (FStar_All.pipe_right cfg.delta_level (FStar_Util.for_some (fun uu___189_11370 -> (match (uu___189_11370) with
| FStar_TypeChecker_Env.UnfoldTac -> begin
false
end
| FStar_TypeChecker_Env.NoDelta -> begin
false
end
| FStar_TypeChecker_Env.Inlining -> begin
true
end
| FStar_TypeChecker_Env.Eager_unfolding_only -> begin
true
end
| FStar_TypeChecker_Env.Unfold (l) -> begin
(FStar_TypeChecker_Common.delta_depth_greater_than f.FStar_Syntax_Syntax.fv_delta l)
end))))
in (

let should_delta1 = (

let uu____11373 = ((FStar_List.mem FStar_TypeChecker_Env.UnfoldTac cfg.delta_level) && (((((((((FStar_Syntax_Syntax.fv_eq_lid f FStar_Parser_Const.and_lid) || (FStar_Syntax_Syntax.fv_eq_lid f FStar_Parser_Const.or_lid)) || (FStar_Syntax_Syntax.fv_eq_lid f FStar_Parser_Const.imp_lid)) || (FStar_Syntax_Syntax.fv_eq_lid f FStar_Parser_Const.forall_lid)) || (FStar_Syntax_Syntax.fv_eq_lid f FStar_Parser_Const.squash_lid)) || (FStar_Syntax_Syntax.fv_eq_lid f FStar_Parser_Const.exists_lid)) || (FStar_Syntax_Syntax.fv_eq_lid f FStar_Parser_Const.eq2_lid)) || (FStar_Syntax_Syntax.fv_eq_lid f FStar_Parser_Const.true_lid)) || (FStar_Syntax_Syntax.fv_eq_lid f FStar_Parser_Const.false_lid)))
in (match (uu____11373) with
| true -> begin
false
end
| uu____11374 -> begin
(

let uu____11375 = (FStar_All.pipe_right cfg.steps (FStar_List.tryFind (fun uu___190_11382 -> (match (uu___190_11382) with
| UnfoldOnly (uu____11383) -> begin
true
end
| uu____11386 -> begin
false
end))))
in (match (uu____11375) with
| FStar_Pervasives_Native.Some (UnfoldOnly (lids)) -> begin
(should_delta && (FStar_Util.for_some (FStar_Syntax_Syntax.fv_eq_lid f) lids))
end
| uu____11390 -> begin
should_delta
end))
end))
in ((log cfg (fun uu____11398 -> (

let uu____11399 = (FStar_Syntax_Print.term_to_string t1)
in (

let uu____11400 = (FStar_Range.string_of_range t1.FStar_Syntax_Syntax.pos)
in (

let uu____11401 = (FStar_Util.string_of_bool should_delta1)
in (FStar_Util.print3 ">>> For %s (%s), should_delta = %s\n" uu____11399 uu____11400 uu____11401))))));
(match ((not (should_delta1))) with
| true -> begin
(rebuild cfg env stack1 t1)
end
| uu____11402 -> begin
(do_unfold_fv cfg env stack1 t1 f)
end);
)))
end
| FStar_Syntax_Syntax.Tm_bvar (x) -> begin
(

let uu____11404 = (lookup_bvar env x)
in (match (uu____11404) with
| Univ (uu____11407) -> begin
(failwith "Impossible: term variable is bound to a universe")
end
| Dummy -> begin
(failwith "Term variable not found")
end
| Clos (env1, t0, r, fix) -> begin
(match (((not (fix)) || (not ((FStar_List.contains (Exclude (Zeta)) cfg.steps))))) with
| true -> begin
(

let uu____11456 = (FStar_ST.op_Bang r)
in (match (uu____11456) with
| FStar_Pervasives_Native.Some (env2, t') -> begin
((log cfg (fun uu____11593 -> (

let uu____11594 = (FStar_Syntax_Print.term_to_string t1)
in (

let uu____11595 = (FStar_Syntax_Print.term_to_string t')
in (FStar_Util.print2 "Lazy hit: %s cached to %s\n" uu____11594 uu____11595)))));
(

let uu____11596 = (

let uu____11597 = (FStar_Syntax_Subst.compress t')
in uu____11597.FStar_Syntax_Syntax.n)
in (match (uu____11596) with
| FStar_Syntax_Syntax.Tm_abs (uu____11600) -> begin
(norm cfg env2 stack1 t')
end
| uu____11617 -> begin
(rebuild cfg env2 stack1 t')
end));
)
end
| FStar_Pervasives_Native.None -> begin
(norm cfg env1 ((MemoLazy (r))::stack1) t0)
end))
end
| uu____11651 -> begin
(norm cfg env1 stack1 t0)
end)
end))
end
| FStar_Syntax_Syntax.Tm_abs (bs, body, lopt) -> begin
(match (stack1) with
| (UnivArgs (uu____11675))::uu____11676 -> begin
(failwith "Ill-typed term: universes cannot be applied to term abstraction")
end
| (Match (uu____11685))::uu____11686 -> begin
(failwith "Ill-typed term: cannot pattern match an abstraction")
end
| (Arg (c, uu____11696, uu____11697))::stack_rest -> begin
(match (c) with
| Univ (uu____11701) -> begin
(norm cfg ((((FStar_Pervasives_Native.None), (c)))::env) stack_rest t1)
end
| uu____11710 -> begin
(match (bs) with
| [] -> begin
(failwith "Impossible")
end
| (b)::[] -> begin
((log cfg (fun uu____11731 -> (

let uu____11732 = (closure_to_string c)
in (FStar_Util.print1 "\tShifted %s\n" uu____11732))));
(norm cfg ((((FStar_Pervasives_Native.Some (b)), (c)))::env) stack_rest body);
)
end
| (b)::tl1 -> begin
((log cfg (fun uu____11772 -> (

let uu____11773 = (closure_to_string c)
in (FStar_Util.print1 "\tShifted %s\n" uu____11773))));
(

let body1 = (mk (FStar_Syntax_Syntax.Tm_abs (((tl1), (body), (lopt)))) t1.FStar_Syntax_Syntax.pos)
in (norm cfg ((((FStar_Pervasives_Native.Some (b)), (c)))::env) stack_rest body1));
)
end)
end)
end
| (Steps (s, ps, dl))::stack2 -> begin
(norm (

let uu___225_11823 = cfg
in {steps = s; tcenv = uu___225_11823.tcenv; delta_level = dl; primitive_steps = ps}) env stack2 t1)
end
| (MemoLazy (r))::stack2 -> begin
((set_memo r ((env), (t1)));
(log cfg (fun uu____11856 -> (

let uu____11857 = (FStar_Syntax_Print.term_to_string t1)
in (FStar_Util.print1 "\tSet memo %s\n" uu____11857))));
(norm cfg env stack2 t1);
)
end
| (Debug (uu____11858))::uu____11859 -> begin
(match ((FStar_List.contains Weak cfg.steps)) with
| true -> begin
(

let uu____11866 = (closure_as_term cfg env t1)
in (rebuild cfg env stack1 uu____11866))
end
| uu____11867 -> begin
(

let uu____11868 = (FStar_Syntax_Subst.open_term' bs body)
in (match (uu____11868) with
| (bs1, body1, opening) -> begin
(

let env' = (FStar_All.pipe_right bs1 (FStar_List.fold_left (fun env1 uu____11910 -> (dummy)::env1) env))
in (

let lopt1 = (match (lopt) with
| FStar_Pervasives_Native.Some (rc) -> begin
(

let rct = (

let uu____11938 = (FStar_All.pipe_right cfg.steps (FStar_List.contains CheckNoUvars))
in (match (uu____11938) with
| true -> begin
(FStar_Util.map_opt rc.FStar_Syntax_Syntax.residual_typ (fun t2 -> (

let uu____11948 = (FStar_Syntax_Subst.subst opening t2)
in (norm cfg env' [] uu____11948))))
end
| uu____11949 -> begin
(FStar_Util.map_opt rc.FStar_Syntax_Syntax.residual_typ (FStar_Syntax_Subst.subst opening))
end))
in FStar_Pervasives_Native.Some ((

let uu___226_11953 = rc
in {FStar_Syntax_Syntax.residual_effect = uu___226_11953.FStar_Syntax_Syntax.residual_effect; FStar_Syntax_Syntax.residual_typ = rct; FStar_Syntax_Syntax.residual_flags = uu___226_11953.FStar_Syntax_Syntax.residual_flags})))
end
| uu____11954 -> begin
lopt
end)
in ((log cfg (fun uu____11960 -> (

let uu____11961 = (FStar_All.pipe_left FStar_Util.string_of_int (FStar_List.length bs1))
in (FStar_Util.print1 "\tShifted %s dummies\n" uu____11961))));
(

let stack2 = (Steps (((cfg.steps), (cfg.primitive_steps), (cfg.delta_level))))::stack1
in (

let cfg1 = (only_strong_steps cfg)
in (norm cfg1 env' ((Abs (((env), (bs1), (env'), (lopt1), (t1.FStar_Syntax_Syntax.pos))))::stack2) body1)));
)))
end))
end)
end
| (Meta (uu____11984))::uu____11985 -> begin
(match ((FStar_List.contains Weak cfg.steps)) with
| true -> begin
(

let uu____11992 = (closure_as_term cfg env t1)
in (rebuild cfg env stack1 uu____11992))
end
| uu____11993 -> begin
(

let uu____11994 = (FStar_Syntax_Subst.open_term' bs body)
in (match (uu____11994) with
| (bs1, body1, opening) -> begin
(

let env' = (FStar_All.pipe_right bs1 (FStar_List.fold_left (fun env1 uu____12036 -> (dummy)::env1) env))
in (

let lopt1 = (match (lopt) with
| FStar_Pervasives_Native.Some (rc) -> begin
(

let rct = (

let uu____12064 = (FStar_All.pipe_right cfg.steps (FStar_List.contains CheckNoUvars))
in (match (uu____12064) with
| true -> begin
(FStar_Util.map_opt rc.FStar_Syntax_Syntax.residual_typ (fun t2 -> (

let uu____12074 = (FStar_Syntax_Subst.subst opening t2)
in (norm cfg env' [] uu____12074))))
end
| uu____12075 -> begin
(FStar_Util.map_opt rc.FStar_Syntax_Syntax.residual_typ (FStar_Syntax_Subst.subst opening))
end))
in FStar_Pervasives_Native.Some ((

let uu___226_12079 = rc
in {FStar_Syntax_Syntax.residual_effect = uu___226_12079.FStar_Syntax_Syntax.residual_effect; FStar_Syntax_Syntax.residual_typ = rct; FStar_Syntax_Syntax.residual_flags = uu___226_12079.FStar_Syntax_Syntax.residual_flags})))
end
| uu____12080 -> begin
lopt
end)
in ((log cfg (fun uu____12086 -> (

let uu____12087 = (FStar_All.pipe_left FStar_Util.string_of_int (FStar_List.length bs1))
in (FStar_Util.print1 "\tShifted %s dummies\n" uu____12087))));
(

let stack2 = (Steps (((cfg.steps), (cfg.primitive_steps), (cfg.delta_level))))::stack1
in (

let cfg1 = (only_strong_steps cfg)
in (norm cfg1 env' ((Abs (((env), (bs1), (env'), (lopt1), (t1.FStar_Syntax_Syntax.pos))))::stack2) body1)));
)))
end))
end)
end
| (Let (uu____12110))::uu____12111 -> begin
(match ((FStar_List.contains Weak cfg.steps)) with
| true -> begin
(

let uu____12122 = (closure_as_term cfg env t1)
in (rebuild cfg env stack1 uu____12122))
end
| uu____12123 -> begin
(

let uu____12124 = (FStar_Syntax_Subst.open_term' bs body)
in (match (uu____12124) with
| (bs1, body1, opening) -> begin
(

let env' = (FStar_All.pipe_right bs1 (FStar_List.fold_left (fun env1 uu____12166 -> (dummy)::env1) env))
in (

let lopt1 = (match (lopt) with
| FStar_Pervasives_Native.Some (rc) -> begin
(

let rct = (

let uu____12194 = (FStar_All.pipe_right cfg.steps (FStar_List.contains CheckNoUvars))
in (match (uu____12194) with
| true -> begin
(FStar_Util.map_opt rc.FStar_Syntax_Syntax.residual_typ (fun t2 -> (

let uu____12204 = (FStar_Syntax_Subst.subst opening t2)
in (norm cfg env' [] uu____12204))))
end
| uu____12205 -> begin
(FStar_Util.map_opt rc.FStar_Syntax_Syntax.residual_typ (FStar_Syntax_Subst.subst opening))
end))
in FStar_Pervasives_Native.Some ((

let uu___226_12209 = rc
in {FStar_Syntax_Syntax.residual_effect = uu___226_12209.FStar_Syntax_Syntax.residual_effect; FStar_Syntax_Syntax.residual_typ = rct; FStar_Syntax_Syntax.residual_flags = uu___226_12209.FStar_Syntax_Syntax.residual_flags})))
end
| uu____12210 -> begin
lopt
end)
in ((log cfg (fun uu____12216 -> (

let uu____12217 = (FStar_All.pipe_left FStar_Util.string_of_int (FStar_List.length bs1))
in (FStar_Util.print1 "\tShifted %s dummies\n" uu____12217))));
(

let stack2 = (Steps (((cfg.steps), (cfg.primitive_steps), (cfg.delta_level))))::stack1
in (

let cfg1 = (only_strong_steps cfg)
in (norm cfg1 env' ((Abs (((env), (bs1), (env'), (lopt1), (t1.FStar_Syntax_Syntax.pos))))::stack2) body1)));
)))
end))
end)
end
| (App (uu____12240))::uu____12241 -> begin
(match ((FStar_List.contains Weak cfg.steps)) with
| true -> begin
(

let uu____12252 = (closure_as_term cfg env t1)
in (rebuild cfg env stack1 uu____12252))
end
| uu____12253 -> begin
(

let uu____12254 = (FStar_Syntax_Subst.open_term' bs body)
in (match (uu____12254) with
| (bs1, body1, opening) -> begin
(

let env' = (FStar_All.pipe_right bs1 (FStar_List.fold_left (fun env1 uu____12296 -> (dummy)::env1) env))
in (

let lopt1 = (match (lopt) with
| FStar_Pervasives_Native.Some (rc) -> begin
(

let rct = (

let uu____12324 = (FStar_All.pipe_right cfg.steps (FStar_List.contains CheckNoUvars))
in (match (uu____12324) with
| true -> begin
(FStar_Util.map_opt rc.FStar_Syntax_Syntax.residual_typ (fun t2 -> (

let uu____12334 = (FStar_Syntax_Subst.subst opening t2)
in (norm cfg env' [] uu____12334))))
end
| uu____12335 -> begin
(FStar_Util.map_opt rc.FStar_Syntax_Syntax.residual_typ (FStar_Syntax_Subst.subst opening))
end))
in FStar_Pervasives_Native.Some ((

let uu___226_12339 = rc
in {FStar_Syntax_Syntax.residual_effect = uu___226_12339.FStar_Syntax_Syntax.residual_effect; FStar_Syntax_Syntax.residual_typ = rct; FStar_Syntax_Syntax.residual_flags = uu___226_12339.FStar_Syntax_Syntax.residual_flags})))
end
| uu____12340 -> begin
lopt
end)
in ((log cfg (fun uu____12346 -> (

let uu____12347 = (FStar_All.pipe_left FStar_Util.string_of_int (FStar_List.length bs1))
in (FStar_Util.print1 "\tShifted %s dummies\n" uu____12347))));
(

let stack2 = (Steps (((cfg.steps), (cfg.primitive_steps), (cfg.delta_level))))::stack1
in (

let cfg1 = (only_strong_steps cfg)
in (norm cfg1 env' ((Abs (((env), (bs1), (env'), (lopt1), (t1.FStar_Syntax_Syntax.pos))))::stack2) body1)));
)))
end))
end)
end
| (Abs (uu____12370))::uu____12371 -> begin
(match ((FStar_List.contains Weak cfg.steps)) with
| true -> begin
(

let uu____12386 = (closure_as_term cfg env t1)
in (rebuild cfg env stack1 uu____12386))
end
| uu____12387 -> begin
(

let uu____12388 = (FStar_Syntax_Subst.open_term' bs body)
in (match (uu____12388) with
| (bs1, body1, opening) -> begin
(

let env' = (FStar_All.pipe_right bs1 (FStar_List.fold_left (fun env1 uu____12430 -> (dummy)::env1) env))
in (

let lopt1 = (match (lopt) with
| FStar_Pervasives_Native.Some (rc) -> begin
(

let rct = (

let uu____12458 = (FStar_All.pipe_right cfg.steps (FStar_List.contains CheckNoUvars))
in (match (uu____12458) with
| true -> begin
(FStar_Util.map_opt rc.FStar_Syntax_Syntax.residual_typ (fun t2 -> (

let uu____12468 = (FStar_Syntax_Subst.subst opening t2)
in (norm cfg env' [] uu____12468))))
end
| uu____12469 -> begin
(FStar_Util.map_opt rc.FStar_Syntax_Syntax.residual_typ (FStar_Syntax_Subst.subst opening))
end))
in FStar_Pervasives_Native.Some ((

let uu___226_12473 = rc
in {FStar_Syntax_Syntax.residual_effect = uu___226_12473.FStar_Syntax_Syntax.residual_effect; FStar_Syntax_Syntax.residual_typ = rct; FStar_Syntax_Syntax.residual_flags = uu___226_12473.FStar_Syntax_Syntax.residual_flags})))
end
| uu____12474 -> begin
lopt
end)
in ((log cfg (fun uu____12480 -> (

let uu____12481 = (FStar_All.pipe_left FStar_Util.string_of_int (FStar_List.length bs1))
in (FStar_Util.print1 "\tShifted %s dummies\n" uu____12481))));
(

let stack2 = (Steps (((cfg.steps), (cfg.primitive_steps), (cfg.delta_level))))::stack1
in (

let cfg1 = (only_strong_steps cfg)
in (norm cfg1 env' ((Abs (((env), (bs1), (env'), (lopt1), (t1.FStar_Syntax_Syntax.pos))))::stack2) body1)));
)))
end))
end)
end
| [] -> begin
(match ((FStar_List.contains Weak cfg.steps)) with
| true -> begin
(

let uu____12504 = (closure_as_term cfg env t1)
in (rebuild cfg env stack1 uu____12504))
end
| uu____12505 -> begin
(

let uu____12506 = (FStar_Syntax_Subst.open_term' bs body)
in (match (uu____12506) with
| (bs1, body1, opening) -> begin
(

let env' = (FStar_All.pipe_right bs1 (FStar_List.fold_left (fun env1 uu____12548 -> (dummy)::env1) env))
in (

let lopt1 = (match (lopt) with
| FStar_Pervasives_Native.Some (rc) -> begin
(

let rct = (

let uu____12576 = (FStar_All.pipe_right cfg.steps (FStar_List.contains CheckNoUvars))
in (match (uu____12576) with
| true -> begin
(FStar_Util.map_opt rc.FStar_Syntax_Syntax.residual_typ (fun t2 -> (

let uu____12586 = (FStar_Syntax_Subst.subst opening t2)
in (norm cfg env' [] uu____12586))))
end
| uu____12587 -> begin
(FStar_Util.map_opt rc.FStar_Syntax_Syntax.residual_typ (FStar_Syntax_Subst.subst opening))
end))
in FStar_Pervasives_Native.Some ((

let uu___226_12591 = rc
in {FStar_Syntax_Syntax.residual_effect = uu___226_12591.FStar_Syntax_Syntax.residual_effect; FStar_Syntax_Syntax.residual_typ = rct; FStar_Syntax_Syntax.residual_flags = uu___226_12591.FStar_Syntax_Syntax.residual_flags})))
end
| uu____12592 -> begin
lopt
end)
in ((log cfg (fun uu____12598 -> (

let uu____12599 = (FStar_All.pipe_left FStar_Util.string_of_int (FStar_List.length bs1))
in (FStar_Util.print1 "\tShifted %s dummies\n" uu____12599))));
(

let stack2 = (Steps (((cfg.steps), (cfg.primitive_steps), (cfg.delta_level))))::stack1
in (

let cfg1 = (only_strong_steps cfg)
in (norm cfg1 env' ((Abs (((env), (bs1), (env'), (lopt1), (t1.FStar_Syntax_Syntax.pos))))::stack2) body1)));
)))
end))
end)
end)
end
| FStar_Syntax_Syntax.Tm_app (head1, args) -> begin
(

let stack2 = (FStar_All.pipe_right stack1 (FStar_List.fold_right (fun uu____12660 stack2 -> (match (uu____12660) with
| (a, aq) -> begin
(

let uu____12672 = (

let uu____12673 = (

let uu____12680 = (

let uu____12681 = (

let uu____12712 = (FStar_Util.mk_ref FStar_Pervasives_Native.None)
in ((env), (a), (uu____12712), (false)))
in Clos (uu____12681))
in ((uu____12680), (aq), (t1.FStar_Syntax_Syntax.pos)))
in Arg (uu____12673))
in (uu____12672)::stack2)
end)) args))
in ((log cfg (fun uu____12788 -> (

let uu____12789 = (FStar_All.pipe_left FStar_Util.string_of_int (FStar_List.length args))
in (FStar_Util.print1 "\tPushed %s arguments\n" uu____12789))));
(norm cfg env stack2 head1);
))
end
| FStar_Syntax_Syntax.Tm_refine (x, f) -> begin
(match ((FStar_List.contains Weak cfg.steps)) with
| true -> begin
(match (((env), (stack1))) with
| ([], []) -> begin
(

let t_x = (norm cfg env [] x.FStar_Syntax_Syntax.sort)
in (

let t2 = (mk (FStar_Syntax_Syntax.Tm_refine ((((

let uu___227_12825 = x
in {FStar_Syntax_Syntax.ppname = uu___227_12825.FStar_Syntax_Syntax.ppname; FStar_Syntax_Syntax.index = uu___227_12825.FStar_Syntax_Syntax.index; FStar_Syntax_Syntax.sort = t_x})), (f)))) t1.FStar_Syntax_Syntax.pos)
in (rebuild cfg env stack1 t2)))
end
| uu____12826 -> begin
(

let uu____12831 = (closure_as_term cfg env t1)
in (rebuild cfg env stack1 uu____12831))
end)
end
| uu____12832 -> begin
(

let t_x = (norm cfg env [] x.FStar_Syntax_Syntax.sort)
in (

let uu____12834 = (FStar_Syntax_Subst.open_term ((((x), (FStar_Pervasives_Native.None)))::[]) f)
in (match (uu____12834) with
| (closing, f1) -> begin
(

let f2 = (norm cfg ((dummy)::env) [] f1)
in (

let t2 = (

let uu____12865 = (

let uu____12866 = (

let uu____12873 = (FStar_Syntax_Subst.close closing f2)
in (((

let uu___228_12875 = x
in {FStar_Syntax_Syntax.ppname = uu___228_12875.FStar_Syntax_Syntax.ppname; FStar_Syntax_Syntax.index = uu___228_12875.FStar_Syntax_Syntax.index; FStar_Syntax_Syntax.sort = t_x})), (uu____12873)))
in FStar_Syntax_Syntax.Tm_refine (uu____12866))
in (mk uu____12865 t1.FStar_Syntax_Syntax.pos))
in (rebuild cfg env stack1 t2)))
end)))
end)
end
| FStar_Syntax_Syntax.Tm_arrow (bs, c) -> begin
(match ((FStar_List.contains Weak cfg.steps)) with
| true -> begin
(

let uu____12894 = (closure_as_term cfg env t1)
in (rebuild cfg env stack1 uu____12894))
end
| uu____12895 -> begin
(

let uu____12896 = (FStar_Syntax_Subst.open_comp bs c)
in (match (uu____12896) with
| (bs1, c1) -> begin
(

let c2 = (

let uu____12904 = (FStar_All.pipe_right bs1 (FStar_List.fold_left (fun env1 uu____12928 -> (dummy)::env1) env))
in (norm_comp cfg uu____12904 c1))
in (

let t2 = (

let uu____12950 = (norm_binders cfg env bs1)
in (FStar_Syntax_Util.arrow uu____12950 c2))
in (rebuild cfg env stack1 t2)))
end))
end)
end
| FStar_Syntax_Syntax.Tm_ascribed (t11, (tc, tacopt), l) -> begin
(match (stack1) with
| (Match (uu____13009))::uu____13010 -> begin
((log cfg (fun uu____13021 -> (FStar_Util.print_string "+++ Dropping ascription \n")));
(norm cfg env stack1 t11);
)
end
| (Arg (uu____13022))::uu____13023 -> begin
((log cfg (fun uu____13034 -> (FStar_Util.print_string "+++ Dropping ascription \n")));
(norm cfg env stack1 t11);
)
end
| (App (uu____13035, {FStar_Syntax_Syntax.n = FStar_Syntax_Syntax.Tm_constant (FStar_Const.Const_reify); FStar_Syntax_Syntax.pos = uu____13036; FStar_Syntax_Syntax.vars = uu____13037}, uu____13038, uu____13039))::uu____13040 -> begin
((log cfg (fun uu____13049 -> (FStar_Util.print_string "+++ Dropping ascription \n")));
(norm cfg env stack1 t11);
)
end
| (MemoLazy (uu____13050))::uu____13051 -> begin
((log cfg (fun uu____13062 -> (FStar_Util.print_string "+++ Dropping ascription \n")));
(norm cfg env stack1 t11);
)
end
| uu____13063 -> begin
((log cfg (fun uu____13066 -> (FStar_Util.print_string "+++ Keeping ascription \n")));
(

let t12 = (norm cfg env [] t11)
in ((log cfg (fun uu____13070 -> (FStar_Util.print_string "+++ Normalizing ascription \n")));
(

let tc1 = (match (tc) with
| FStar_Util.Inl (t2) -> begin
(

let uu____13087 = (norm cfg env [] t2)
in FStar_Util.Inl (uu____13087))
end
| FStar_Util.Inr (c) -> begin
(

let uu____13095 = (norm_comp cfg env c)
in FStar_Util.Inr (uu____13095))
end)
in (

let tacopt1 = (FStar_Util.map_opt tacopt (norm cfg env []))
in (

let uu____13101 = (

let uu____13102 = (

let uu____13103 = (

let uu____13130 = (FStar_Syntax_Util.unascribe t12)
in ((uu____13130), (((tc1), (tacopt1))), (l)))
in FStar_Syntax_Syntax.Tm_ascribed (uu____13103))
in (mk uu____13102 t1.FStar_Syntax_Syntax.pos))
in (rebuild cfg env stack1 uu____13101))));
));
)
end)
end
| FStar_Syntax_Syntax.Tm_match (head1, branches) -> begin
(

let stack2 = (Match (((env), (branches), (t1.FStar_Syntax_Syntax.pos))))::stack1
in (norm cfg env stack2 head1))
end
| FStar_Syntax_Syntax.Tm_let ((uu____13206, ({FStar_Syntax_Syntax.lbname = FStar_Util.Inr (uu____13207); FStar_Syntax_Syntax.lbunivs = uu____13208; FStar_Syntax_Syntax.lbtyp = uu____13209; FStar_Syntax_Syntax.lbeff = uu____13210; FStar_Syntax_Syntax.lbdef = uu____13211})::uu____13212), uu____13213) -> begin
(rebuild cfg env stack1 t1)
end
| FStar_Syntax_Syntax.Tm_let ((false, (lb)::[]), body) -> begin
(

let n1 = (FStar_TypeChecker_Env.norm_eff_name cfg.tcenv lb.FStar_Syntax_Syntax.lbeff)
in (

let uu____13249 = ((

let uu____13252 = (FStar_All.pipe_right cfg.steps (FStar_List.contains NoDeltaSteps))
in (not (uu____13252))) && ((FStar_Syntax_Util.is_pure_effect n1) || ((FStar_Syntax_Util.is_ghost_effect n1) && (

let uu____13254 = (FStar_All.pipe_right cfg.steps (FStar_List.contains PureSubtermsWithinComputations))
in (not (uu____13254))))))
in (match (uu____13249) with
| true -> begin
(

let binder = (

let uu____13256 = (FStar_Util.left lb.FStar_Syntax_Syntax.lbname)
in (FStar_Syntax_Syntax.mk_binder uu____13256))
in (

let env1 = (

let uu____13266 = (

let uu____13273 = (

let uu____13274 = (

let uu____13305 = (FStar_Util.mk_ref FStar_Pervasives_Native.None)
in ((env), (lb.FStar_Syntax_Syntax.lbdef), (uu____13305), (false)))
in Clos (uu____13274))
in ((FStar_Pervasives_Native.Some (binder)), (uu____13273)))
in (uu____13266)::env)
in ((log cfg (fun uu____13390 -> (FStar_Util.print_string "+++ Reducing Tm_let\n")));
(norm cfg env1 stack1 body);
)))
end
| uu____13391 -> begin
(

let uu____13392 = (

let uu____13397 = (

let uu____13398 = (

let uu____13399 = (FStar_All.pipe_right lb.FStar_Syntax_Syntax.lbname FStar_Util.left)
in (FStar_All.pipe_right uu____13399 FStar_Syntax_Syntax.mk_binder))
in (uu____13398)::[])
in (FStar_Syntax_Subst.open_term uu____13397 body))
in (match (uu____13392) with
| (bs, body1) -> begin
((log cfg (fun uu____13408 -> (FStar_Util.print_string "+++ Normalizing Tm_let -- type\n")));
(

let ty = (norm cfg env [] lb.FStar_Syntax_Syntax.lbtyp)
in (

let lbname = (

let x = (

let uu____13416 = (FStar_List.hd bs)
in (FStar_Pervasives_Native.fst uu____13416))
in FStar_Util.Inl ((

let uu___229_13426 = x
in {FStar_Syntax_Syntax.ppname = uu___229_13426.FStar_Syntax_Syntax.ppname; FStar_Syntax_Syntax.index = uu___229_13426.FStar_Syntax_Syntax.index; FStar_Syntax_Syntax.sort = ty})))
in ((log cfg (fun uu____13429 -> (FStar_Util.print_string "+++ Normalizing Tm_let -- definiens\n")));
(

let lb1 = (

let uu___230_13431 = lb
in (

let uu____13432 = (norm cfg env [] lb.FStar_Syntax_Syntax.lbdef)
in {FStar_Syntax_Syntax.lbname = lbname; FStar_Syntax_Syntax.lbunivs = uu___230_13431.FStar_Syntax_Syntax.lbunivs; FStar_Syntax_Syntax.lbtyp = ty; FStar_Syntax_Syntax.lbeff = uu___230_13431.FStar_Syntax_Syntax.lbeff; FStar_Syntax_Syntax.lbdef = uu____13432}))
in (

let env' = (FStar_All.pipe_right bs (FStar_List.fold_left (fun env1 uu____13467 -> (dummy)::env1) env))
in (

let cfg1 = (only_strong_steps cfg)
in ((log cfg1 (fun uu____13489 -> (FStar_Util.print_string "+++ Normalizing Tm_let -- body\n")));
(norm cfg1 env' ((Let (((env), (bs), (lb1), (t1.FStar_Syntax_Syntax.pos))))::stack1) body1);
))));
)));
)
end))
end)))
end
| FStar_Syntax_Syntax.Tm_let ((true, lbs), body) when ((FStar_List.contains CompressUvars cfg.steps) || ((FStar_List.contains (Exclude (Zeta)) cfg.steps) && (FStar_List.contains PureSubtermsWithinComputations cfg.steps))) -> begin
(

let uu____13506 = (FStar_Syntax_Subst.open_let_rec lbs body)
in (match (uu____13506) with
| (lbs1, body1) -> begin
(

let lbs2 = (FStar_List.map (fun lb -> (

let ty = (norm cfg env [] lb.FStar_Syntax_Syntax.lbtyp)
in (

let lbname = (

let uu____13542 = (

let uu___231_13543 = (FStar_Util.left lb.FStar_Syntax_Syntax.lbname)
in {FStar_Syntax_Syntax.ppname = uu___231_13543.FStar_Syntax_Syntax.ppname; FStar_Syntax_Syntax.index = uu___231_13543.FStar_Syntax_Syntax.index; FStar_Syntax_Syntax.sort = ty})
in FStar_Util.Inl (uu____13542))
in (

let uu____13544 = (FStar_Syntax_Util.abs_formals lb.FStar_Syntax_Syntax.lbdef)
in (match (uu____13544) with
| (xs, def_body, lopt) -> begin
(

let xs1 = (norm_binders cfg env xs)
in (

let env1 = (

let uu____13570 = (FStar_List.map (fun uu____13586 -> dummy) lbs1)
in (

let uu____13587 = (

let uu____13596 = (FStar_List.map (fun uu____13616 -> dummy) xs1)
in (FStar_List.append uu____13596 env))
in (FStar_List.append uu____13570 uu____13587)))
in (

let def_body1 = (norm cfg env1 [] def_body)
in (

let lopt1 = (match (lopt) with
| FStar_Pervasives_Native.Some (rc) -> begin
(

let uu____13640 = (

let uu___232_13641 = rc
in (

let uu____13642 = (FStar_Util.map_opt rc.FStar_Syntax_Syntax.residual_typ (norm cfg env1 []))
in {FStar_Syntax_Syntax.residual_effect = uu___232_13641.FStar_Syntax_Syntax.residual_effect; FStar_Syntax_Syntax.residual_typ = uu____13642; FStar_Syntax_Syntax.residual_flags = uu___232_13641.FStar_Syntax_Syntax.residual_flags}))
in FStar_Pervasives_Native.Some (uu____13640))
end
| uu____13649 -> begin
lopt
end)
in (

let def = (FStar_Syntax_Util.abs xs1 def_body1 lopt1)
in (

let uu___233_13653 = lb
in {FStar_Syntax_Syntax.lbname = lbname; FStar_Syntax_Syntax.lbunivs = uu___233_13653.FStar_Syntax_Syntax.lbunivs; FStar_Syntax_Syntax.lbtyp = ty; FStar_Syntax_Syntax.lbeff = uu___233_13653.FStar_Syntax_Syntax.lbeff; FStar_Syntax_Syntax.lbdef = def}))))))
end))))) lbs1)
in (

let env' = (

let uu____13663 = (FStar_List.map (fun uu____13679 -> dummy) lbs2)
in (FStar_List.append uu____13663 env))
in (

let body2 = (norm cfg env' [] body1)
in (

let uu____13687 = (FStar_Syntax_Subst.close_let_rec lbs2 body2)
in (match (uu____13687) with
| (lbs3, body3) -> begin
(

let t2 = (

let uu___234_13703 = t1
in {FStar_Syntax_Syntax.n = FStar_Syntax_Syntax.Tm_let (((((true), (lbs3))), (body3))); FStar_Syntax_Syntax.pos = uu___234_13703.FStar_Syntax_Syntax.pos; FStar_Syntax_Syntax.vars = uu___234_13703.FStar_Syntax_Syntax.vars})
in (rebuild cfg env stack1 t2))
end)))))
end))
end
| FStar_Syntax_Syntax.Tm_let (lbs, body) when (FStar_List.contains (Exclude (Zeta)) cfg.steps) -> begin
(

let uu____13730 = (closure_as_term cfg env t1)
in (rebuild cfg env stack1 uu____13730))
end
| FStar_Syntax_Syntax.Tm_let (lbs, body) -> begin
(

let uu____13749 = (FStar_List.fold_right (fun lb uu____13825 -> (match (uu____13825) with
| (rec_env, memos, i) -> begin
(

let bv = (

let uu___235_13946 = (FStar_Util.left lb.FStar_Syntax_Syntax.lbname)
in {FStar_Syntax_Syntax.ppname = uu___235_13946.FStar_Syntax_Syntax.ppname; FStar_Syntax_Syntax.index = i; FStar_Syntax_Syntax.sort = uu___235_13946.FStar_Syntax_Syntax.sort})
in (

let f_i = (FStar_Syntax_Syntax.bv_to_tm bv)
in (

let fix_f_i = (mk (FStar_Syntax_Syntax.Tm_let (((lbs), (f_i)))) t1.FStar_Syntax_Syntax.pos)
in (

let memo = (FStar_Util.mk_ref FStar_Pervasives_Native.None)
in (

let rec_env1 = (((FStar_Pervasives_Native.None), (Clos (((env), (fix_f_i), (memo), (true))))))::rec_env
in ((rec_env1), ((memo)::memos), ((i + (Prims.parse_int "1")))))))))
end)) (FStar_Pervasives_Native.snd lbs) ((env), ([]), ((Prims.parse_int "0"))))
in (match (uu____13749) with
| (rec_env, memos, uu____14143) -> begin
(

let uu____14196 = (FStar_List.map2 (fun lb memo -> (FStar_ST.op_Colon_Equals memo (FStar_Pervasives_Native.Some (((rec_env), (lb.FStar_Syntax_Syntax.lbdef)))))) (FStar_Pervasives_Native.snd lbs) memos)
in (

let body_env = (FStar_List.fold_right (fun lb env1 -> (

let uu____14727 = (

let uu____14734 = (

let uu____14735 = (

let uu____14766 = (FStar_Util.mk_ref FStar_Pervasives_Native.None)
in ((rec_env), (lb.FStar_Syntax_Syntax.lbdef), (uu____14766), (false)))
in Clos (uu____14735))
in ((FStar_Pervasives_Native.None), (uu____14734)))
in (uu____14727)::env1)) (FStar_Pervasives_Native.snd lbs) env)
in (norm cfg body_env stack1 body)))
end))
end
| FStar_Syntax_Syntax.Tm_meta (head1, m) -> begin
(match (m) with
| FStar_Syntax_Syntax.Meta_monadic (m1, t2) -> begin
(

let uu____14871 = (

let uu____14872 = (should_reify cfg stack1)
in (not (uu____14872)))
in (match (uu____14871) with
| true -> begin
(

let t3 = (norm cfg env [] t2)
in (

let stack2 = (Steps (((cfg.steps), (cfg.primitive_steps), (cfg.delta_level))))::stack1
in (

let cfg1 = (

let uu____14882 = (FStar_All.pipe_right cfg.steps (FStar_List.contains PureSubtermsWithinComputations))
in (match (uu____14882) with
| true -> begin
(

let uu___236_14883 = cfg
in {steps = (PureSubtermsWithinComputations)::(Primops)::(AllowUnboundUniverses)::(EraseUniverses)::(Exclude (Zeta))::(NoDeltaSteps)::[]; tcenv = uu___236_14883.tcenv; delta_level = (FStar_TypeChecker_Env.Inlining)::(FStar_TypeChecker_Env.Eager_unfolding_only)::[]; primitive_steps = uu___236_14883.primitive_steps})
end
| uu____14884 -> begin
(

let uu___237_14885 = cfg
in {steps = (FStar_List.append ((Exclude (Zeta))::[]) cfg.steps); tcenv = uu___237_14885.tcenv; delta_level = uu___237_14885.delta_level; primitive_steps = uu___237_14885.primitive_steps})
end))
in (norm cfg1 env ((Meta (((FStar_Syntax_Syntax.Meta_monadic (((m1), (t3)))), (t3.FStar_Syntax_Syntax.pos))))::stack2) head1))))
end
| uu____14886 -> begin
(

let uu____14887 = (

let uu____14888 = (FStar_Syntax_Subst.compress head1)
in uu____14888.FStar_Syntax_Syntax.n)
in (match (uu____14887) with
| FStar_Syntax_Syntax.Tm_let ((false, (lb)::[]), body) -> begin
(

let ed = (FStar_TypeChecker_Env.get_effect_decl cfg.tcenv m1)
in (

let uu____14906 = ed.FStar_Syntax_Syntax.bind_repr
in (match (uu____14906) with
| (uu____14907, bind_repr) -> begin
(match (lb.FStar_Syntax_Syntax.lbname) with
| FStar_Util.Inr (uu____14913) -> begin
(failwith "Cannot reify a top-level let binding")
end
| FStar_Util.Inl (x) -> begin
(

let is_return = (fun e -> (

let uu____14921 = (

let uu____14922 = (FStar_Syntax_Subst.compress e)
in uu____14922.FStar_Syntax_Syntax.n)
in (match (uu____14921) with
| FStar_Syntax_Syntax.Tm_meta (e1, FStar_Syntax_Syntax.Meta_monadic (uu____14928, uu____14929)) -> begin
(

let uu____14938 = (

let uu____14939 = (FStar_Syntax_Subst.compress e1)
in uu____14939.FStar_Syntax_Syntax.n)
in (match (uu____14938) with
| FStar_Syntax_Syntax.Tm_meta (e2, FStar_Syntax_Syntax.Meta_monadic_lift (uu____14945, msrc, uu____14947)) when (FStar_Syntax_Util.is_pure_effect msrc) -> begin
(

let uu____14956 = (FStar_Syntax_Subst.compress e2)
in FStar_Pervasives_Native.Some (uu____14956))
end
| uu____14957 -> begin
FStar_Pervasives_Native.None
end))
end
| uu____14958 -> begin
FStar_Pervasives_Native.None
end)))
in (

let uu____14959 = (is_return lb.FStar_Syntax_Syntax.lbdef)
in (match (uu____14959) with
| FStar_Pervasives_Native.Some (e) -> begin
(

let lb1 = (

let uu___238_14964 = lb
in {FStar_Syntax_Syntax.lbname = uu___238_14964.FStar_Syntax_Syntax.lbname; FStar_Syntax_Syntax.lbunivs = uu___238_14964.FStar_Syntax_Syntax.lbunivs; FStar_Syntax_Syntax.lbtyp = uu___238_14964.FStar_Syntax_Syntax.lbtyp; FStar_Syntax_Syntax.lbeff = FStar_Parser_Const.effect_PURE_lid; FStar_Syntax_Syntax.lbdef = e})
in (

let uu____14965 = (FStar_List.tl stack1)
in (

let uu____14966 = (

let uu____14967 = (

let uu____14970 = (

let uu____14971 = (

let uu____14984 = (FStar_Syntax_Util.mk_reify body)
in ((((false), ((lb1)::[]))), (uu____14984)))
in FStar_Syntax_Syntax.Tm_let (uu____14971))
in (FStar_Syntax_Syntax.mk uu____14970))
in (uu____14967 FStar_Pervasives_Native.None head1.FStar_Syntax_Syntax.pos))
in (norm cfg env uu____14965 uu____14966))))
end
| FStar_Pervasives_Native.None -> begin
(

let uu____15000 = (

let uu____15001 = (is_return body)
in (match (uu____15001) with
| FStar_Pervasives_Native.Some ({FStar_Syntax_Syntax.n = FStar_Syntax_Syntax.Tm_bvar (y); FStar_Syntax_Syntax.pos = uu____15005; FStar_Syntax_Syntax.vars = uu____15006}) -> begin
(FStar_Syntax_Syntax.bv_eq x y)
end
| uu____15011 -> begin
false
end))
in (match (uu____15000) with
| true -> begin
(norm cfg env stack1 lb.FStar_Syntax_Syntax.lbdef)
end
| uu____15014 -> begin
(

let head2 = (FStar_All.pipe_left FStar_Syntax_Util.mk_reify lb.FStar_Syntax_Syntax.lbdef)
in (

let body1 = (FStar_All.pipe_left FStar_Syntax_Util.mk_reify body)
in (

let body_rc = {FStar_Syntax_Syntax.residual_effect = m1; FStar_Syntax_Syntax.residual_typ = FStar_Pervasives_Native.Some (t2); FStar_Syntax_Syntax.residual_flags = []}
in (

let body2 = (

let uu____15035 = (

let uu____15038 = (

let uu____15039 = (

let uu____15056 = (

let uu____15059 = (FStar_Syntax_Syntax.mk_binder x)
in (uu____15059)::[])
in ((uu____15056), (body1), (FStar_Pervasives_Native.Some (body_rc))))
in FStar_Syntax_Syntax.Tm_abs (uu____15039))
in (FStar_Syntax_Syntax.mk uu____15038))
in (uu____15035 FStar_Pervasives_Native.None body1.FStar_Syntax_Syntax.pos))
in (

let close1 = (closure_as_term cfg env)
in (

let bind_inst = (

let uu____15075 = (

let uu____15076 = (FStar_Syntax_Subst.compress bind_repr)
in uu____15076.FStar_Syntax_Syntax.n)
in (match (uu____15075) with
| FStar_Syntax_Syntax.Tm_uinst (bind1, (uu____15082)::(uu____15083)::[]) -> begin
(

let uu____15090 = (

let uu____15093 = (

let uu____15094 = (

let uu____15101 = (

let uu____15104 = (

let uu____15105 = (close1 lb.FStar_Syntax_Syntax.lbtyp)
in (cfg.tcenv.FStar_TypeChecker_Env.universe_of cfg.tcenv uu____15105))
in (

let uu____15106 = (

let uu____15109 = (

let uu____15110 = (close1 t2)
in (cfg.tcenv.FStar_TypeChecker_Env.universe_of cfg.tcenv uu____15110))
in (uu____15109)::[])
in (uu____15104)::uu____15106))
in ((bind1), (uu____15101)))
in FStar_Syntax_Syntax.Tm_uinst (uu____15094))
in (FStar_Syntax_Syntax.mk uu____15093))
in (uu____15090 FStar_Pervasives_Native.None t2.FStar_Syntax_Syntax.pos))
end
| uu____15118 -> begin
(failwith "NIY : Reification of indexed effects")
end))
in (

let reified = (

let uu____15124 = (

let uu____15127 = (

let uu____15128 = (

let uu____15143 = (

let uu____15146 = (FStar_Syntax_Syntax.as_arg lb.FStar_Syntax_Syntax.lbtyp)
in (

let uu____15147 = (

let uu____15150 = (FStar_Syntax_Syntax.as_arg t2)
in (

let uu____15151 = (

let uu____15154 = (FStar_Syntax_Syntax.as_arg FStar_Syntax_Syntax.tun)
in (

let uu____15155 = (

let uu____15158 = (FStar_Syntax_Syntax.as_arg head2)
in (

let uu____15159 = (

let uu____15162 = (FStar_Syntax_Syntax.as_arg FStar_Syntax_Syntax.tun)
in (

let uu____15163 = (

let uu____15166 = (FStar_Syntax_Syntax.as_arg body2)
in (uu____15166)::[])
in (uu____15162)::uu____15163))
in (uu____15158)::uu____15159))
in (uu____15154)::uu____15155))
in (uu____15150)::uu____15151))
in (uu____15146)::uu____15147))
in ((bind_inst), (uu____15143)))
in FStar_Syntax_Syntax.Tm_app (uu____15128))
in (FStar_Syntax_Syntax.mk uu____15127))
in (uu____15124 FStar_Pervasives_Native.None t2.FStar_Syntax_Syntax.pos))
in (

let uu____15174 = (FStar_List.tl stack1)
in (norm cfg env uu____15174 reified)))))))))
end))
end)))
end)
end)))
end
| FStar_Syntax_Syntax.Tm_app (head_app, args) -> begin
(

let ed = (FStar_TypeChecker_Env.get_effect_decl cfg.tcenv m1)
in (

let uu____15198 = ed.FStar_Syntax_Syntax.bind_repr
in (match (uu____15198) with
| (uu____15199, bind_repr) -> begin
(

let maybe_unfold_action = (fun head2 -> (

let maybe_extract_fv = (fun t3 -> (

let t4 = (

let uu____15234 = (

let uu____15235 = (FStar_Syntax_Subst.compress t3)
in uu____15235.FStar_Syntax_Syntax.n)
in (match (uu____15234) with
| FStar_Syntax_Syntax.Tm_uinst (t4, uu____15241) -> begin
t4
end
| uu____15246 -> begin
head2
end))
in (

let uu____15247 = (

let uu____15248 = (FStar_Syntax_Subst.compress t4)
in uu____15248.FStar_Syntax_Syntax.n)
in (match (uu____15247) with
| FStar_Syntax_Syntax.Tm_fvar (x) -> begin
FStar_Pervasives_Native.Some (x)
end
| uu____15254 -> begin
FStar_Pervasives_Native.None
end))))
in (

let uu____15255 = (maybe_extract_fv head2)
in (match (uu____15255) with
| FStar_Pervasives_Native.Some (x) when (

let uu____15265 = (FStar_Syntax_Syntax.lid_of_fv x)
in (FStar_TypeChecker_Env.is_action cfg.tcenv uu____15265)) -> begin
(

let head3 = (norm cfg env [] head2)
in (

let action_unfolded = (

let uu____15270 = (maybe_extract_fv head3)
in (match (uu____15270) with
| FStar_Pervasives_Native.Some (uu____15275) -> begin
FStar_Pervasives_Native.Some (true)
end
| uu____15276 -> begin
FStar_Pervasives_Native.Some (false)
end))
in ((head3), (action_unfolded))))
end
| uu____15281 -> begin
((head2), (FStar_Pervasives_Native.None))
end))))
in ((

let is_arg_impure = (fun uu____15296 -> (match (uu____15296) with
| (e, q) -> begin
(

let uu____15303 = (

let uu____15304 = (FStar_Syntax_Subst.compress e)
in uu____15304.FStar_Syntax_Syntax.n)
in (match (uu____15303) with
| FStar_Syntax_Syntax.Tm_meta (e0, FStar_Syntax_Syntax.Meta_monadic_lift (m11, m2, t')) -> begin
(not ((FStar_Syntax_Util.is_pure_effect m11)))
end
| uu____15319 -> begin
false
end))
end))
in (

let uu____15320 = (

let uu____15321 = (

let uu____15328 = (FStar_Syntax_Syntax.as_arg head_app)
in (uu____15328)::args)
in (FStar_Util.for_some is_arg_impure uu____15321))
in (match (uu____15320) with
| true -> begin
(

let uu____15333 = (

let uu____15334 = (FStar_Syntax_Print.term_to_string head1)
in (FStar_Util.format1 "Incompability between typechecker and normalizer; this monadic application contains impure terms %s\n" uu____15334))
in (failwith uu____15333))
end
| uu____15335 -> begin
()
end)));
(

let uu____15336 = (maybe_unfold_action head_app)
in (match (uu____15336) with
| (head_app1, found_action) -> begin
(

let mk1 = (fun tm -> (FStar_Syntax_Syntax.mk tm FStar_Pervasives_Native.None t2.FStar_Syntax_Syntax.pos))
in (

let body = (mk1 (FStar_Syntax_Syntax.Tm_app (((head_app1), (args)))))
in (

let body1 = (match (found_action) with
| FStar_Pervasives_Native.None -> begin
(FStar_Syntax_Util.mk_reify body)
end
| FStar_Pervasives_Native.Some (false) -> begin
(mk1 (FStar_Syntax_Syntax.Tm_meta (((body), (FStar_Syntax_Syntax.Meta_monadic (((m1), (t2))))))))
end
| FStar_Pervasives_Native.Some (true) -> begin
body
end)
in (

let uu____15375 = (FStar_List.tl stack1)
in (norm cfg env uu____15375 body1)))))
end));
))
end)))
end
| FStar_Syntax_Syntax.Tm_meta (e, FStar_Syntax_Syntax.Meta_monadic_lift (msrc, mtgt, t')) -> begin
(

let lifted = (

let uu____15389 = (closure_as_term cfg env t')
in (reify_lift cfg.tcenv e msrc mtgt uu____15389))
in (

let uu____15390 = (FStar_List.tl stack1)
in (norm cfg env uu____15390 lifted)))
end
| FStar_Syntax_Syntax.Tm_match (e, branches) -> begin
(

let branches1 = (FStar_All.pipe_right branches (FStar_List.map (fun uu____15511 -> (match (uu____15511) with
| (pat, wopt, tm) -> begin
(

let uu____15559 = (FStar_Syntax_Util.mk_reify tm)
in ((pat), (wopt), (uu____15559)))
end))))
in (

let tm = (mk (FStar_Syntax_Syntax.Tm_match (((e), (branches1)))) t2.FStar_Syntax_Syntax.pos)
in (

let uu____15591 = (FStar_List.tl stack1)
in (norm cfg env uu____15591 tm))))
end
| uu____15592 -> begin
(norm cfg env stack1 head1)
end))
end))
end
| FStar_Syntax_Syntax.Meta_monadic_lift (m1, m', t2) -> begin
(

let uu____15600 = (should_reify cfg stack1)
in (match (uu____15600) with
| true -> begin
(

let uu____15601 = (FStar_List.tl stack1)
in (

let uu____15602 = (

let uu____15603 = (closure_as_term cfg env t2)
in (reify_lift cfg.tcenv head1 m1 m' uu____15603))
in (norm cfg env uu____15601 uu____15602)))
end
| uu____15604 -> begin
(

let t3 = (norm cfg env [] t2)
in (

let uu____15606 = (((FStar_Syntax_Util.is_pure_effect m1) || (FStar_Syntax_Util.is_ghost_effect m1)) && (FStar_All.pipe_right cfg.steps (FStar_List.contains PureSubtermsWithinComputations)))
in (match (uu____15606) with
| true -> begin
(

let stack2 = (Steps (((cfg.steps), (cfg.primitive_steps), (cfg.delta_level))))::stack1
in (

let cfg1 = (

let uu___239_15615 = cfg
in {steps = (PureSubtermsWithinComputations)::(Primops)::(AllowUnboundUniverses)::(EraseUniverses)::(Exclude (Zeta))::[]; tcenv = uu___239_15615.tcenv; delta_level = (FStar_TypeChecker_Env.Inlining)::(FStar_TypeChecker_Env.Eager_unfolding_only)::[]; primitive_steps = uu___239_15615.primitive_steps})
in (norm cfg1 env ((Meta (((FStar_Syntax_Syntax.Meta_monadic_lift (((m1), (m'), (t3)))), (head1.FStar_Syntax_Syntax.pos))))::stack2) head1)))
end
| uu____15616 -> begin
(norm cfg env ((Meta (((FStar_Syntax_Syntax.Meta_monadic_lift (((m1), (m'), (t3)))), (head1.FStar_Syntax_Syntax.pos))))::stack1) head1)
end)))
end))
end
| uu____15617 -> begin
(match ((FStar_List.contains Unmeta cfg.steps)) with
| true -> begin
(norm cfg env stack1 head1)
end
| uu____15618 -> begin
(match (stack1) with
| (uu____15619)::uu____15620 -> begin
(match (m) with
| FStar_Syntax_Syntax.Meta_labeled (l, r, uu____15625) -> begin
(norm cfg env ((Meta (((m), (r))))::stack1) head1)
end
| FStar_Syntax_Syntax.Meta_alien (uu____15626) -> begin
(rebuild cfg env stack1 t1)
end
| FStar_Syntax_Syntax.Meta_pattern (args) -> begin
(

let args1 = (norm_pattern_args cfg env args)
in (norm cfg env ((Meta (((FStar_Syntax_Syntax.Meta_pattern (args1)), (t1.FStar_Syntax_Syntax.pos))))::stack1) head1))
end
| uu____15657 -> begin
(norm cfg env stack1 head1)
end)
end
| [] -> begin
(

let head2 = (norm cfg env [] head1)
in (

let m1 = (match (m) with
| FStar_Syntax_Syntax.Meta_pattern (args) -> begin
(

let uu____15671 = (norm_pattern_args cfg env args)
in FStar_Syntax_Syntax.Meta_pattern (uu____15671))
end
| uu____15682 -> begin
m
end)
in (

let t2 = (mk (FStar_Syntax_Syntax.Tm_meta (((head2), (m1)))) t1.FStar_Syntax_Syntax.pos)
in (rebuild cfg env stack1 t2))))
end)
end)
end)
end);
)))
and do_unfold_fv : cfg  ->  env  ->  stack_elt Prims.list  ->  FStar_Syntax_Syntax.term  ->  FStar_Syntax_Syntax.fv  ->  FStar_Syntax_Syntax.term = (fun cfg env stack1 t0 f -> (

let r_env = (

let uu____15694 = (FStar_Syntax_Syntax.range_of_fv f)
in (FStar_TypeChecker_Env.set_range cfg.tcenv uu____15694))
in (

let uu____15695 = (FStar_TypeChecker_Env.lookup_definition cfg.delta_level r_env f.FStar_Syntax_Syntax.fv_name.FStar_Syntax_Syntax.v)
in (match (uu____15695) with
| FStar_Pervasives_Native.None -> begin
((log cfg (fun uu____15708 -> (FStar_Util.print "Tm_fvar case 2\n" [])));
(rebuild cfg env stack1 t0);
)
end
| FStar_Pervasives_Native.Some (us, t) -> begin
((log cfg (fun uu____15719 -> (

let uu____15720 = (FStar_Syntax_Print.term_to_string t0)
in (

let uu____15721 = (FStar_Syntax_Print.term_to_string t)
in (FStar_Util.print2 ">>> Unfolded %s to %s\n" uu____15720 uu____15721)))));
(

let t1 = (

let uu____15723 = (FStar_All.pipe_right cfg.steps (FStar_List.contains (UnfoldUntil (FStar_Syntax_Syntax.Delta_constant))))
in (match (uu____15723) with
| true -> begin
t
end
| uu____15724 -> begin
(FStar_Syntax_Subst.set_use_range (FStar_Ident.range_of_lid f.FStar_Syntax_Syntax.fv_name.FStar_Syntax_Syntax.v) t)
end))
in (

let n1 = (FStar_List.length us)
in (match ((n1 > (Prims.parse_int "0"))) with
| true -> begin
(match (stack1) with
| (UnivArgs (us', uu____15733))::stack2 -> begin
(

let env1 = (FStar_All.pipe_right us' (FStar_List.fold_left (fun env1 u -> (((FStar_Pervasives_Native.None), (Univ (u))))::env1) env))
in (norm cfg env1 stack2 t1))
end
| uu____15788 when (FStar_All.pipe_right cfg.steps (FStar_List.contains EraseUniverses)) -> begin
(norm cfg env stack1 t1)
end
| uu____15791 -> begin
(

let uu____15794 = (

let uu____15795 = (FStar_Syntax_Print.lid_to_string f.FStar_Syntax_Syntax.fv_name.FStar_Syntax_Syntax.v)
in (FStar_Util.format1 "Impossible: missing universe instantiation on %s" uu____15795))
in (failwith uu____15794))
end)
end
| uu____15796 -> begin
(norm cfg env stack1 t1)
end)));
)
end))))
and reify_lift : FStar_TypeChecker_Env.env  ->  FStar_Syntax_Syntax.term' FStar_Syntax_Syntax.syntax  ->  FStar_Syntax_Syntax.monad_name  ->  FStar_Syntax_Syntax.monad_name  ->  FStar_Syntax_Syntax.term  ->  FStar_Syntax_Syntax.term = (fun env e msrc mtgt t -> (match ((FStar_Syntax_Util.is_pure_effect msrc)) with
| true -> begin
(

let ed = (FStar_TypeChecker_Env.get_effect_decl env mtgt)
in (

let uu____15805 = ed.FStar_Syntax_Syntax.return_repr
in (match (uu____15805) with
| (uu____15806, return_repr) -> begin
(

let return_inst = (

let uu____15815 = (

let uu____15816 = (FStar_Syntax_Subst.compress return_repr)
in uu____15816.FStar_Syntax_Syntax.n)
in (match (uu____15815) with
| FStar_Syntax_Syntax.Tm_uinst (return_tm, (uu____15822)::[]) -> begin
(

let uu____15829 = (

let uu____15832 = (

let uu____15833 = (

let uu____15840 = (

let uu____15843 = (env.FStar_TypeChecker_Env.universe_of env t)
in (uu____15843)::[])
in ((return_tm), (uu____15840)))
in FStar_Syntax_Syntax.Tm_uinst (uu____15833))
in (FStar_Syntax_Syntax.mk uu____15832))
in (uu____15829 FStar_Pervasives_Native.None e.FStar_Syntax_Syntax.pos))
end
| uu____15851 -> begin
(failwith "NIY : Reification of indexed effects")
end))
in (

let uu____15854 = (

let uu____15857 = (

let uu____15858 = (

let uu____15873 = (

let uu____15876 = (FStar_Syntax_Syntax.as_arg t)
in (

let uu____15877 = (

let uu____15880 = (FStar_Syntax_Syntax.as_arg e)
in (uu____15880)::[])
in (uu____15876)::uu____15877))
in ((return_inst), (uu____15873)))
in FStar_Syntax_Syntax.Tm_app (uu____15858))
in (FStar_Syntax_Syntax.mk uu____15857))
in (uu____15854 FStar_Pervasives_Native.None e.FStar_Syntax_Syntax.pos)))
end)))
end
| uu____15888 -> begin
(

let uu____15889 = (FStar_TypeChecker_Env.monad_leq env msrc mtgt)
in (match (uu____15889) with
| FStar_Pervasives_Native.None -> begin
(

let uu____15892 = (FStar_Util.format2 "Impossible : trying to reify a lift between unrelated effects (%s and %s)" (FStar_Ident.text_of_lid msrc) (FStar_Ident.text_of_lid mtgt))
in (failwith uu____15892))
end
| FStar_Pervasives_Native.Some ({FStar_TypeChecker_Env.msource = uu____15893; FStar_TypeChecker_Env.mtarget = uu____15894; FStar_TypeChecker_Env.mlift = {FStar_TypeChecker_Env.mlift_wp = uu____15895; FStar_TypeChecker_Env.mlift_term = FStar_Pervasives_Native.None}}) -> begin
(failwith "Impossible : trying to reify a non-reifiable lift (from %s to %s)")
end
| FStar_Pervasives_Native.Some ({FStar_TypeChecker_Env.msource = uu____15906; FStar_TypeChecker_Env.mtarget = uu____15907; FStar_TypeChecker_Env.mlift = {FStar_TypeChecker_Env.mlift_wp = uu____15908; FStar_TypeChecker_Env.mlift_term = FStar_Pervasives_Native.Some (lift)}}) -> begin
(

let uu____15926 = (FStar_Syntax_Util.mk_reify e)
in (lift t FStar_Syntax_Syntax.tun uu____15926))
end))
end))
and norm_pattern_args : cfg  ->  env  ->  (FStar_Syntax_Syntax.term' FStar_Syntax_Syntax.syntax * FStar_Syntax_Syntax.aqual) Prims.list Prims.list  ->  (FStar_Syntax_Syntax.term' FStar_Syntax_Syntax.syntax * FStar_Syntax_Syntax.aqual) Prims.list Prims.list = (fun cfg env args -> (FStar_All.pipe_right args (FStar_List.map (FStar_List.map (fun uu____15982 -> (match (uu____15982) with
| (a, imp) -> begin
(

let uu____15993 = (norm cfg env [] a)
in ((uu____15993), (imp)))
end))))))
and norm_comp : cfg  ->  env  ->  FStar_Syntax_Syntax.comp  ->  FStar_Syntax_Syntax.comp = (fun cfg env comp -> (

let comp1 = (ghost_to_pure_aux cfg env comp)
in (match (comp1.FStar_Syntax_Syntax.n) with
| FStar_Syntax_Syntax.Total (t, uopt) -> begin
(

let uu___240_16010 = comp1
in (

let uu____16013 = (

let uu____16014 = (

let uu____16023 = (norm cfg env [] t)
in (

let uu____16024 = (FStar_Option.map (norm_universe cfg env) uopt)
in ((uu____16023), (uu____16024))))
in FStar_Syntax_Syntax.Total (uu____16014))
in {FStar_Syntax_Syntax.n = uu____16013; FStar_Syntax_Syntax.pos = uu___240_16010.FStar_Syntax_Syntax.pos; FStar_Syntax_Syntax.vars = uu___240_16010.FStar_Syntax_Syntax.vars}))
end
| FStar_Syntax_Syntax.GTotal (t, uopt) -> begin
(

let uu___241_16039 = comp1
in (

let uu____16042 = (

let uu____16043 = (

let uu____16052 = (norm cfg env [] t)
in (

let uu____16053 = (FStar_Option.map (norm_universe cfg env) uopt)
in ((uu____16052), (uu____16053))))
in FStar_Syntax_Syntax.GTotal (uu____16043))
in {FStar_Syntax_Syntax.n = uu____16042; FStar_Syntax_Syntax.pos = uu___241_16039.FStar_Syntax_Syntax.pos; FStar_Syntax_Syntax.vars = uu___241_16039.FStar_Syntax_Syntax.vars}))
end
| FStar_Syntax_Syntax.Comp (ct) -> begin
(

let norm_args = (fun args -> (FStar_All.pipe_right args (FStar_List.map (fun uu____16105 -> (match (uu____16105) with
| (a, i) -> begin
(

let uu____16116 = (norm cfg env [] a)
in ((uu____16116), (i)))
end)))))
in (

let flags = (FStar_All.pipe_right ct.FStar_Syntax_Syntax.flags (FStar_List.map (fun uu___191_16127 -> (match (uu___191_16127) with
| FStar_Syntax_Syntax.DECREASES (t) -> begin
(

let uu____16131 = (norm cfg env [] t)
in FStar_Syntax_Syntax.DECREASES (uu____16131))
end
| f -> begin
f
end))))
in (

let uu___242_16135 = comp1
in (

let uu____16138 = (

let uu____16139 = (

let uu___243_16140 = ct
in (

let uu____16141 = (FStar_List.map (norm_universe cfg env) ct.FStar_Syntax_Syntax.comp_univs)
in (

let uu____16142 = (norm cfg env [] ct.FStar_Syntax_Syntax.result_typ)
in (

let uu____16145 = (norm_args ct.FStar_Syntax_Syntax.effect_args)
in {FStar_Syntax_Syntax.comp_univs = uu____16141; FStar_Syntax_Syntax.effect_name = uu___243_16140.FStar_Syntax_Syntax.effect_name; FStar_Syntax_Syntax.result_typ = uu____16142; FStar_Syntax_Syntax.effect_args = uu____16145; FStar_Syntax_Syntax.flags = flags}))))
in FStar_Syntax_Syntax.Comp (uu____16139))
in {FStar_Syntax_Syntax.n = uu____16138; FStar_Syntax_Syntax.pos = uu___242_16135.FStar_Syntax_Syntax.pos; FStar_Syntax_Syntax.vars = uu___242_16135.FStar_Syntax_Syntax.vars}))))
end)))
and ghost_to_pure_aux : cfg  ->  env  ->  FStar_Syntax_Syntax.comp  ->  FStar_Syntax_Syntax.comp' FStar_Syntax_Syntax.syntax = (fun cfg env c -> (

let norm1 = (fun t -> (norm (

let uu___244_16163 = cfg
in {steps = (Eager_unfolding)::(UnfoldUntil (FStar_Syntax_Syntax.Delta_constant))::(AllowUnboundUniverses)::[]; tcenv = uu___244_16163.tcenv; delta_level = uu___244_16163.delta_level; primitive_steps = uu___244_16163.primitive_steps}) env [] t))
in (

let non_info = (fun t -> (

let uu____16168 = (norm1 t)
in (FStar_Syntax_Util.non_informative uu____16168)))
in (match (c.FStar_Syntax_Syntax.n) with
| FStar_Syntax_Syntax.Total (uu____16171) -> begin
c
end
| FStar_Syntax_Syntax.GTotal (t, uopt) when (non_info t) -> begin
(

let uu___245_16190 = c
in {FStar_Syntax_Syntax.n = FStar_Syntax_Syntax.Total (((t), (uopt))); FStar_Syntax_Syntax.pos = uu___245_16190.FStar_Syntax_Syntax.pos; FStar_Syntax_Syntax.vars = uu___245_16190.FStar_Syntax_Syntax.vars})
end
| FStar_Syntax_Syntax.Comp (ct) -> begin
(

let l = (FStar_TypeChecker_Env.norm_eff_name cfg.tcenv ct.FStar_Syntax_Syntax.effect_name)
in (

let uu____16197 = ((FStar_Syntax_Util.is_ghost_effect l) && (non_info ct.FStar_Syntax_Syntax.result_typ))
in (match (uu____16197) with
| true -> begin
(

let ct1 = (match ((downgrade_ghost_effect_name ct.FStar_Syntax_Syntax.effect_name)) with
| FStar_Pervasives_Native.Some (pure_eff) -> begin
(

let flags = (match ((FStar_Ident.lid_equals pure_eff FStar_Parser_Const.effect_Tot_lid)) with
| true -> begin
(FStar_Syntax_Syntax.TOTAL)::ct.FStar_Syntax_Syntax.flags
end
| uu____16207 -> begin
ct.FStar_Syntax_Syntax.flags
end)
in (

let uu___246_16208 = ct
in {FStar_Syntax_Syntax.comp_univs = uu___246_16208.FStar_Syntax_Syntax.comp_univs; FStar_Syntax_Syntax.effect_name = pure_eff; FStar_Syntax_Syntax.result_typ = uu___246_16208.FStar_Syntax_Syntax.result_typ; FStar_Syntax_Syntax.effect_args = uu___246_16208.FStar_Syntax_Syntax.effect_args; FStar_Syntax_Syntax.flags = flags}))
end
| FStar_Pervasives_Native.None -> begin
(

let ct1 = (FStar_TypeChecker_Env.unfold_effect_abbrev cfg.tcenv c)
in (

let uu___247_16210 = ct1
in {FStar_Syntax_Syntax.comp_univs = uu___247_16210.FStar_Syntax_Syntax.comp_univs; FStar_Syntax_Syntax.effect_name = FStar_Parser_Const.effect_PURE_lid; FStar_Syntax_Syntax.result_typ = uu___247_16210.FStar_Syntax_Syntax.result_typ; FStar_Syntax_Syntax.effect_args = uu___247_16210.FStar_Syntax_Syntax.effect_args; FStar_Syntax_Syntax.flags = uu___247_16210.FStar_Syntax_Syntax.flags}))
end)
in (

let uu___248_16211 = c
in {FStar_Syntax_Syntax.n = FStar_Syntax_Syntax.Comp (ct1); FStar_Syntax_Syntax.pos = uu___248_16211.FStar_Syntax_Syntax.pos; FStar_Syntax_Syntax.vars = uu___248_16211.FStar_Syntax_Syntax.vars}))
end
| uu____16212 -> begin
c
end)))
end
| uu____16213 -> begin
c
end))))
and norm_binder : cfg  ->  env  ->  FStar_Syntax_Syntax.binder  ->  FStar_Syntax_Syntax.binder = (fun cfg env uu____16216 -> (match (uu____16216) with
| (x, imp) -> begin
(

let uu____16219 = (

let uu___249_16220 = x
in (

let uu____16221 = (norm cfg env [] x.FStar_Syntax_Syntax.sort)
in {FStar_Syntax_Syntax.ppname = uu___249_16220.FStar_Syntax_Syntax.ppname; FStar_Syntax_Syntax.index = uu___249_16220.FStar_Syntax_Syntax.index; FStar_Syntax_Syntax.sort = uu____16221}))
in ((uu____16219), (imp)))
end))
and norm_binders : cfg  ->  env  ->  FStar_Syntax_Syntax.binders  ->  FStar_Syntax_Syntax.binders = (fun cfg env bs -> (

let uu____16227 = (FStar_List.fold_left (fun uu____16245 b -> (match (uu____16245) with
| (nbs', env1) -> begin
(

let b1 = (norm_binder cfg env1 b)
in (((b1)::nbs'), ((dummy)::env1)))
end)) (([]), (env)) bs)
in (match (uu____16227) with
| (nbs, uu____16285) -> begin
(FStar_List.rev nbs)
end)))
and norm_lcomp_opt : cfg  ->  env  ->  FStar_Syntax_Syntax.residual_comp FStar_Pervasives_Native.option  ->  FStar_Syntax_Syntax.residual_comp FStar_Pervasives_Native.option = (fun cfg env lopt -> (match (lopt) with
| FStar_Pervasives_Native.Some (rc) -> begin
(

let flags = (filter_out_lcomp_cflags rc.FStar_Syntax_Syntax.residual_flags)
in (

let uu____16301 = (

let uu___250_16302 = rc
in (

let uu____16303 = (FStar_Util.map_opt rc.FStar_Syntax_Syntax.residual_typ (norm cfg env []))
in {FStar_Syntax_Syntax.residual_effect = uu___250_16302.FStar_Syntax_Syntax.residual_effect; FStar_Syntax_Syntax.residual_typ = uu____16303; FStar_Syntax_Syntax.residual_flags = uu___250_16302.FStar_Syntax_Syntax.residual_flags}))
in FStar_Pervasives_Native.Some (uu____16301)))
end
| uu____16310 -> begin
lopt
end))
and rebuild : cfg  ->  env  ->  stack  ->  FStar_Syntax_Syntax.term  ->  FStar_Syntax_Syntax.term = (fun cfg env stack1 t -> ((log cfg (fun uu____16323 -> (

let uu____16324 = (FStar_Syntax_Print.tag_of_term t)
in (

let uu____16325 = (FStar_Syntax_Print.term_to_string t)
in (

let uu____16326 = (FStar_Util.string_of_int (FStar_List.length env))
in (

let uu____16333 = (

let uu____16334 = (

let uu____16337 = (firstn (Prims.parse_int "4") stack1)
in (FStar_All.pipe_left FStar_Pervasives_Native.fst uu____16337))
in (stack_to_string uu____16334))
in (FStar_Util.print4 ">>> %s\\Rebuild %s with %s env elements and top of the stack %s \n" uu____16324 uu____16325 uu____16326 uu____16333)))))));
(match (stack1) with
| [] -> begin
t
end
| (Debug (tm, time_then))::stack2 -> begin
((

let uu____16366 = (FStar_All.pipe_left (FStar_TypeChecker_Env.debug cfg.tcenv) (FStar_Options.Other ("print_normalized_terms")))
in (match (uu____16366) with
| true -> begin
(

let time_now = (FStar_Util.now ())
in (

let uu____16368 = (

let uu____16369 = (

let uu____16370 = (FStar_Util.time_diff time_then time_now)
in (FStar_Pervasives_Native.snd uu____16370))
in (FStar_Util.string_of_int uu____16369))
in (

let uu____16375 = (FStar_Syntax_Print.term_to_string tm)
in (

let uu____16376 = (FStar_Syntax_Print.term_to_string t)
in (FStar_Util.print3 "Normalized (%s ms) %s\n\tto %s\n" uu____16368 uu____16375 uu____16376)))))
end
| uu____16377 -> begin
()
end));
(rebuild cfg env stack2 t);
)
end
| (Steps (s, ps, dl))::stack2 -> begin
(rebuild (

let uu___251_16394 = cfg
in {steps = s; tcenv = uu___251_16394.tcenv; delta_level = dl; primitive_steps = ps}) env stack2 t)
end
| (Meta (m, r))::stack2 -> begin
(

let t1 = (mk (FStar_Syntax_Syntax.Tm_meta (((t), (m)))) r)
in (rebuild cfg env stack2 t1))
end
| (MemoLazy (r))::stack2 -> begin
((set_memo r ((env), (t)));
(log cfg (fun uu____16435 -> (

let uu____16436 = (FStar_Syntax_Print.term_to_string t)
in (FStar_Util.print1 "\tSet memo %s\n" uu____16436))));
(rebuild cfg env stack2 t);
)
end
| (Let (env', bs, lb, r))::stack2 -> begin
(

let body = (FStar_Syntax_Subst.close bs t)
in (

let t1 = (FStar_Syntax_Syntax.mk (FStar_Syntax_Syntax.Tm_let (((((false), ((lb)::[]))), (body)))) FStar_Pervasives_Native.None r)
in (rebuild cfg env' stack2 t1)))
end
| (Abs (env', bs, env'', lopt, r))::stack2 -> begin
(

let bs1 = (norm_binders cfg env' bs)
in (

let lopt1 = (norm_lcomp_opt cfg env'' lopt)
in (

let uu____16472 = (

let uu___252_16473 = (FStar_Syntax_Util.abs bs1 t lopt1)
in {FStar_Syntax_Syntax.n = uu___252_16473.FStar_Syntax_Syntax.n; FStar_Syntax_Syntax.pos = r; FStar_Syntax_Syntax.vars = uu___252_16473.FStar_Syntax_Syntax.vars})
in (rebuild cfg env stack2 uu____16472))))
end
| (Arg (Univ (uu____16474), uu____16475, uu____16476))::uu____16477 -> begin
(failwith "Impossible")
end
| (Arg (Dummy, uu____16480, uu____16481))::uu____16482 -> begin
(failwith "Impossible")
end
| (UnivArgs (us, r))::stack2 -> begin
(

let t1 = (FStar_Syntax_Syntax.mk_Tm_uinst t us)
in (rebuild cfg env stack2 t1))
end
| (Arg (Clos (env_arg, tm, m, uu____16498), aq, r))::stack2 -> begin
((log cfg (fun uu____16551 -> (

let uu____16552 = (FStar_Syntax_Print.term_to_string tm)
in (FStar_Util.print1 "Rebuilding with arg %s\n" uu____16552))));
(match ((FStar_List.contains (Exclude (Iota)) cfg.steps)) with
| true -> begin
(match ((FStar_List.contains HNF cfg.steps)) with
| true -> begin
(

let arg = (closure_as_term cfg env_arg tm)
in (

let t1 = (FStar_Syntax_Syntax.extend_app t ((arg), (aq)) FStar_Pervasives_Native.None r)
in (rebuild cfg env_arg stack2 t1)))
end
| uu____16557 -> begin
(

let stack3 = (App (((env), (t), (aq), (r))))::stack2
in (norm cfg env_arg stack3 tm))
end)
end
| uu____16561 -> begin
(

let uu____16562 = (FStar_ST.op_Bang m)
in (match (uu____16562) with
| FStar_Pervasives_Native.None -> begin
(match ((FStar_List.contains HNF cfg.steps)) with
| true -> begin
(

let arg = (closure_as_term cfg env_arg tm)
in (

let t1 = (FStar_Syntax_Syntax.extend_app t ((arg), (aq)) FStar_Pervasives_Native.None r)
in (rebuild cfg env_arg stack2 t1)))
end
| uu____16681 -> begin
(

let stack3 = (MemoLazy (m))::(App (((env), (t), (aq), (r))))::stack2
in (norm cfg env_arg stack3 tm))
end)
end
| FStar_Pervasives_Native.Some (uu____16706, a) -> begin
(

let t1 = (FStar_Syntax_Syntax.extend_app t ((a), (aq)) FStar_Pervasives_Native.None r)
in (rebuild cfg env_arg stack2 t1))
end))
end);
)
end
| (App (env1, head1, aq, r))::stack2 -> begin
(

let t1 = (FStar_Syntax_Syntax.extend_app head1 ((t), (aq)) FStar_Pervasives_Native.None r)
in (

let uu____16749 = (maybe_simplify cfg env1 stack2 t1)
in (rebuild cfg env1 stack2 uu____16749)))
end
| (Match (env1, branches, r))::stack2 -> begin
((log cfg (fun uu____16761 -> (

let uu____16762 = (FStar_Syntax_Print.term_to_string t)
in (FStar_Util.print1 "Rebuilding with match, scrutinee is %s ...\n" uu____16762))));
(

let scrutinee = t
in (

let norm_and_rebuild_match = (fun uu____16767 -> ((log cfg (fun uu____16772 -> (

let uu____16773 = (FStar_Syntax_Print.term_to_string scrutinee)
in (

let uu____16774 = (

let uu____16775 = (FStar_All.pipe_right branches (FStar_List.map (fun uu____16792 -> (match (uu____16792) with
| (p, uu____16802, uu____16803) -> begin
(FStar_Syntax_Print.pat_to_string p)
end))))
in (FStar_All.pipe_right uu____16775 (FStar_String.concat "\n\t")))
in (FStar_Util.print2 "match is irreducible: scrutinee=%s\nbranches=%s\n" uu____16773 uu____16774)))));
(

let whnf = ((FStar_List.contains Weak cfg.steps) || (FStar_List.contains HNF cfg.steps))
in (

let cfg_exclude_iota_zeta = (

let new_delta = (FStar_All.pipe_right cfg.delta_level (FStar_List.filter (fun uu___192_16820 -> (match (uu___192_16820) with
| FStar_TypeChecker_Env.Inlining -> begin
true
end
| FStar_TypeChecker_Env.Eager_unfolding_only -> begin
true
end
| uu____16821 -> begin
false
end))))
in (

let steps' = (

let uu____16825 = (FStar_All.pipe_right cfg.steps (FStar_List.contains PureSubtermsWithinComputations))
in (match (uu____16825) with
| true -> begin
(Exclude (Zeta))::[]
end
| uu____16828 -> begin
(Exclude (Iota))::(Exclude (Zeta))::[]
end))
in (only_strong_steps (

let uu___253_16831 = cfg
in {steps = (FStar_List.append steps' cfg.steps); tcenv = uu___253_16831.tcenv; delta_level = new_delta; primitive_steps = uu___253_16831.primitive_steps}))))
in (

let norm_or_whnf = (fun env2 t1 -> (match (whnf) with
| true -> begin
(closure_as_term cfg_exclude_iota_zeta env2 t1)
end
| uu____16839 -> begin
(norm cfg_exclude_iota_zeta env2 [] t1)
end))
in (

let rec norm_pat = (fun env2 p -> (match (p.FStar_Syntax_Syntax.v) with
| FStar_Syntax_Syntax.Pat_constant (uu____16863) -> begin
((p), (env2))
end
| FStar_Syntax_Syntax.Pat_cons (fv, pats) -> begin
(

let uu____16884 = (FStar_All.pipe_right pats (FStar_List.fold_left (fun uu____16944 uu____16945 -> (match (((uu____16944), (uu____16945))) with
| ((pats1, env3), (p1, b)) -> begin
(

let uu____17036 = (norm_pat env3 p1)
in (match (uu____17036) with
| (p2, env4) -> begin
(((((p2), (b)))::pats1), (env4))
end))
end)) (([]), (env2))))
in (match (uu____16884) with
| (pats1, env3) -> begin
(((

let uu___254_17118 = p
in {FStar_Syntax_Syntax.v = FStar_Syntax_Syntax.Pat_cons (((fv), ((FStar_List.rev pats1)))); FStar_Syntax_Syntax.p = uu___254_17118.FStar_Syntax_Syntax.p})), (env3))
end))
end
| FStar_Syntax_Syntax.Pat_var (x) -> begin
(

let x1 = (

let uu___255_17137 = x
in (

let uu____17138 = (norm_or_whnf env2 x.FStar_Syntax_Syntax.sort)
in {FStar_Syntax_Syntax.ppname = uu___255_17137.FStar_Syntax_Syntax.ppname; FStar_Syntax_Syntax.index = uu___255_17137.FStar_Syntax_Syntax.index; FStar_Syntax_Syntax.sort = uu____17138}))
in (((

let uu___256_17152 = p
in {FStar_Syntax_Syntax.v = FStar_Syntax_Syntax.Pat_var (x1); FStar_Syntax_Syntax.p = uu___256_17152.FStar_Syntax_Syntax.p})), ((dummy)::env2)))
end
| FStar_Syntax_Syntax.Pat_wild (x) -> begin
(

let x1 = (

let uu___257_17163 = x
in (

let uu____17164 = (norm_or_whnf env2 x.FStar_Syntax_Syntax.sort)
in {FStar_Syntax_Syntax.ppname = uu___257_17163.FStar_Syntax_Syntax.ppname; FStar_Syntax_Syntax.index = uu___257_17163.FStar_Syntax_Syntax.index; FStar_Syntax_Syntax.sort = uu____17164}))
in (((

let uu___258_17178 = p
in {FStar_Syntax_Syntax.v = FStar_Syntax_Syntax.Pat_wild (x1); FStar_Syntax_Syntax.p = uu___258_17178.FStar_Syntax_Syntax.p})), ((dummy)::env2)))
end
| FStar_Syntax_Syntax.Pat_dot_term (x, t1) -> begin
(

let x1 = (

let uu___259_17194 = x
in (

let uu____17195 = (norm_or_whnf env2 x.FStar_Syntax_Syntax.sort)
in {FStar_Syntax_Syntax.ppname = uu___259_17194.FStar_Syntax_Syntax.ppname; FStar_Syntax_Syntax.index = uu___259_17194.FStar_Syntax_Syntax.index; FStar_Syntax_Syntax.sort = uu____17195}))
in (

let t2 = (norm_or_whnf env2 t1)
in (((

let uu___260_17202 = p
in {FStar_Syntax_Syntax.v = FStar_Syntax_Syntax.Pat_dot_term (((x1), (t2))); FStar_Syntax_Syntax.p = uu___260_17202.FStar_Syntax_Syntax.p})), (env2))))
end))
in (

let branches1 = (match (env1) with
| [] when whnf -> begin
branches
end
| uu____17212 -> begin
(FStar_All.pipe_right branches (FStar_List.map (fun branch1 -> (

let uu____17226 = (FStar_Syntax_Subst.open_branch branch1)
in (match (uu____17226) with
| (p, wopt, e) -> begin
(

let uu____17246 = (norm_pat env1 p)
in (match (uu____17246) with
| (p1, env2) -> begin
(

let wopt1 = (match (wopt) with
| FStar_Pervasives_Native.None -> begin
FStar_Pervasives_Native.None
end
| FStar_Pervasives_Native.Some (w) -> begin
(

let uu____17271 = (norm_or_whnf env2 w)
in FStar_Pervasives_Native.Some (uu____17271))
end)
in (

let e1 = (norm_or_whnf env2 e)
in (FStar_Syntax_Util.branch ((p1), (wopt1), (e1)))))
end))
end)))))
end)
in (

let uu____17277 = (mk (FStar_Syntax_Syntax.Tm_match (((scrutinee), (branches1)))) r)
in (rebuild cfg env1 stack2 uu____17277)))))));
))
in (

let rec is_cons = (fun head1 -> (match (head1.FStar_Syntax_Syntax.n) with
| FStar_Syntax_Syntax.Tm_uinst (h, uu____17287) -> begin
(is_cons h)
end
| FStar_Syntax_Syntax.Tm_constant (uu____17292) -> begin
true
end
| FStar_Syntax_Syntax.Tm_fvar ({FStar_Syntax_Syntax.fv_name = uu____17293; FStar_Syntax_Syntax.fv_delta = uu____17294; FStar_Syntax_Syntax.fv_qual = FStar_Pervasives_Native.Some (FStar_Syntax_Syntax.Data_ctor)}) -> begin
true
end
| FStar_Syntax_Syntax.Tm_fvar ({FStar_Syntax_Syntax.fv_name = uu____17295; FStar_Syntax_Syntax.fv_delta = uu____17296; FStar_Syntax_Syntax.fv_qual = FStar_Pervasives_Native.Some (FStar_Syntax_Syntax.Record_ctor (uu____17297))}) -> begin
true
end
| uu____17304 -> begin
false
end))
in (

let guard_when_clause = (fun wopt b rest -> (match (wopt) with
| FStar_Pervasives_Native.None -> begin
b
end
| FStar_Pervasives_Native.Some (w) -> begin
(

let then_branch = b
in (

let else_branch = (mk (FStar_Syntax_Syntax.Tm_match (((scrutinee), (rest)))) r)
in (FStar_Syntax_Util.if_then_else w then_branch else_branch)))
end))
in (

let rec matches_pat = (fun scrutinee_orig p -> (

let scrutinee1 = (FStar_Syntax_Util.unmeta scrutinee_orig)
in (

let uu____17449 = (FStar_Syntax_Util.head_and_args scrutinee1)
in (match (uu____17449) with
| (head1, args) -> begin
(match (p.FStar_Syntax_Syntax.v) with
| FStar_Syntax_Syntax.Pat_var (bv) -> begin
FStar_Util.Inl ((((bv), (scrutinee_orig)))::[])
end
| FStar_Syntax_Syntax.Pat_wild (bv) -> begin
FStar_Util.Inl ((((bv), (scrutinee_orig)))::[])
end
| FStar_Syntax_Syntax.Pat_dot_term (uu____17536) -> begin
FStar_Util.Inl ([])
end
| FStar_Syntax_Syntax.Pat_constant (s) -> begin
(match (scrutinee1.FStar_Syntax_Syntax.n) with
| FStar_Syntax_Syntax.Tm_constant (s') when (Prims.op_Equality s s') -> begin
FStar_Util.Inl ([])
end
| uu____17575 -> begin
(

let uu____17576 = (

let uu____17577 = (is_cons head1)
in (not (uu____17577)))
in FStar_Util.Inr (uu____17576))
end)
end
| FStar_Syntax_Syntax.Pat_cons (fv, arg_pats) -> begin
(

let uu____17602 = (

let uu____17603 = (FStar_Syntax_Util.un_uinst head1)
in uu____17603.FStar_Syntax_Syntax.n)
in (match (uu____17602) with
| FStar_Syntax_Syntax.Tm_fvar (fv') when (FStar_Syntax_Syntax.fv_eq fv fv') -> begin
(matches_args [] args arg_pats)
end
| uu____17621 -> begin
(

let uu____17622 = (

let uu____17623 = (is_cons head1)
in (not (uu____17623)))
in FStar_Util.Inr (uu____17622))
end))
end)
end))))
and matches_args = (fun out a p -> (match (((a), (p))) with
| ([], []) -> begin
FStar_Util.Inl (out)
end
| (((t1, uu____17692))::rest_a, ((p1, uu____17695))::rest_p) -> begin
(

let uu____17739 = (matches_pat t1 p1)
in (match (uu____17739) with
| FStar_Util.Inl (s) -> begin
(matches_args (FStar_List.append out s) rest_a rest_p)
end
| m -> begin
m
end))
end
| uu____17788 -> begin
FStar_Util.Inr (false)
end))
in (

let rec matches = (fun scrutinee1 p -> (match (p) with
| [] -> begin
(norm_and_rebuild_match ())
end
| ((p1, wopt, b))::rest -> begin
(

let uu____17894 = (matches_pat scrutinee1 p1)
in (match (uu____17894) with
| FStar_Util.Inr (false) -> begin
(matches scrutinee1 rest)
end
| FStar_Util.Inr (true) -> begin
(norm_and_rebuild_match ())
end
| FStar_Util.Inl (s) -> begin
((log cfg (fun uu____17934 -> (

let uu____17935 = (FStar_Syntax_Print.pat_to_string p1)
in (

let uu____17936 = (

let uu____17937 = (FStar_List.map (fun uu____17947 -> (match (uu____17947) with
| (uu____17952, t1) -> begin
(FStar_Syntax_Print.term_to_string t1)
end)) s)
in (FStar_All.pipe_right uu____17937 (FStar_String.concat "; ")))
in (FStar_Util.print2 "Matches pattern %s with subst = %s\n" uu____17935 uu____17936)))));
(

let env2 = (FStar_List.fold_left (fun env2 uu____17983 -> (match (uu____17983) with
| (bv, t1) -> begin
(

let uu____18006 = (

let uu____18013 = (

let uu____18016 = (FStar_Syntax_Syntax.mk_binder bv)
in FStar_Pervasives_Native.Some (uu____18016))
in (

let uu____18017 = (

let uu____18018 = (

let uu____18049 = (FStar_Util.mk_ref (FStar_Pervasives_Native.Some ((([]), (t1)))))
in (([]), (t1), (uu____18049), (false)))
in Clos (uu____18018))
in ((uu____18013), (uu____18017))))
in (uu____18006)::env2)
end)) env1 s)
in (

let uu____18158 = (guard_when_clause wopt b rest)
in (norm cfg env2 stack2 uu____18158)));
)
end))
end))
in (

let uu____18159 = (FStar_All.pipe_right cfg.steps (FStar_List.contains (Exclude (Iota))))
in (match (uu____18159) with
| true -> begin
(norm_and_rebuild_match ())
end
| uu____18160 -> begin
(matches scrutinee branches)
end))))))));
)
end);
))


let config : step Prims.list  ->  FStar_TypeChecker_Env.env  ->  cfg = (fun s e -> (

let d = (FStar_All.pipe_right s (FStar_List.collect (fun uu___193_18182 -> (match (uu___193_18182) with
| UnfoldUntil (k) -> begin
(FStar_TypeChecker_Env.Unfold (k))::[]
end
| Eager_unfolding -> begin
(FStar_TypeChecker_Env.Eager_unfolding_only)::[]
end
| Inlining -> begin
(FStar_TypeChecker_Env.Inlining)::[]
end
| UnfoldTac -> begin
(FStar_TypeChecker_Env.UnfoldTac)::[]
end
| uu____18186 -> begin
[]
end))))
in (

let d1 = (match (d) with
| [] -> begin
(FStar_TypeChecker_Env.NoDelta)::[]
end
| uu____18192 -> begin
d
end)
in {steps = s; tcenv = e; delta_level = d1; primitive_steps = built_in_primitive_steps})))


let normalize_with_primitive_steps : primitive_step Prims.list  ->  step Prims.list  ->  FStar_TypeChecker_Env.env  ->  FStar_Syntax_Syntax.term  ->  FStar_Syntax_Syntax.term = (fun ps s e t -> (

let c = (config s e)
in (

let c1 = (

let uu___261_18221 = (config s e)
in {steps = uu___261_18221.steps; tcenv = uu___261_18221.tcenv; delta_level = uu___261_18221.delta_level; primitive_steps = (FStar_List.append c.primitive_steps ps)})
in (norm c1 [] [] t))))


let normalize : steps  ->  FStar_TypeChecker_Env.env  ->  FStar_Syntax_Syntax.term  ->  FStar_Syntax_Syntax.term = (fun s e t -> (normalize_with_primitive_steps [] s e t))


let normalize_comp : steps  ->  FStar_TypeChecker_Env.env  ->  FStar_Syntax_Syntax.comp  ->  FStar_Syntax_Syntax.comp = (fun s e t -> (

let uu____18252 = (config s e)
in (norm_comp uu____18252 [] t)))


let normalize_universe : FStar_TypeChecker_Env.env  ->  FStar_Syntax_Syntax.universe  ->  FStar_Syntax_Syntax.universe = (fun env u -> (

let uu____18267 = (config [] env)
in (norm_universe uu____18267 [] u)))


let ghost_to_pure : FStar_TypeChecker_Env.env  ->  FStar_Syntax_Syntax.comp  ->  FStar_Syntax_Syntax.comp = (fun env c -> (

let uu____18282 = (config [] env)
in (ghost_to_pure_aux uu____18282 [] c)))


let ghost_to_pure_lcomp : FStar_TypeChecker_Env.env  ->  FStar_Syntax_Syntax.lcomp  ->  FStar_Syntax_Syntax.lcomp = (fun env lc -> (

let cfg = (config ((Eager_unfolding)::(UnfoldUntil (FStar_Syntax_Syntax.Delta_constant))::(EraseUniverses)::(AllowUnboundUniverses)::[]) env)
in (

let non_info = (fun t -> (

let uu____18302 = (norm cfg [] [] t)
in (FStar_Syntax_Util.non_informative uu____18302)))
in (

let uu____18309 = ((FStar_Syntax_Util.is_ghost_effect lc.FStar_Syntax_Syntax.eff_name) && (non_info lc.FStar_Syntax_Syntax.res_typ))
in (match (uu____18309) with
| true -> begin
(match ((downgrade_ghost_effect_name lc.FStar_Syntax_Syntax.eff_name)) with
| FStar_Pervasives_Native.Some (pure_eff) -> begin
(

let uu___262_18311 = lc
in {FStar_Syntax_Syntax.eff_name = pure_eff; FStar_Syntax_Syntax.res_typ = uu___262_18311.FStar_Syntax_Syntax.res_typ; FStar_Syntax_Syntax.cflags = uu___262_18311.FStar_Syntax_Syntax.cflags; FStar_Syntax_Syntax.comp = (fun uu____18314 -> (

let uu____18315 = (lc.FStar_Syntax_Syntax.comp ())
in (ghost_to_pure env uu____18315)))})
end
| FStar_Pervasives_Native.None -> begin
lc
end)
end
| uu____18316 -> begin
lc
end)))))


let term_to_string : FStar_TypeChecker_Env.env  ->  FStar_Syntax_Syntax.term  ->  Prims.string = (fun env t -> (

let t1 = (FStar_All.try_with (fun uu___264_18327 -> (match (()) with
| () -> begin
(normalize ((AllowUnboundUniverses)::[]) env t)
end)) (fun uu___263_18331 -> (match (uu___263_18331) with
| e -> begin
((

let uu____18334 = (FStar_Util.message_of_exn e)
in (FStar_Util.print1_warning "Normalization failed with error %s\n" uu____18334));
t;
)
end)))
in (FStar_Syntax_Print.term_to_string t1)))


let comp_to_string : FStar_TypeChecker_Env.env  ->  FStar_Syntax_Syntax.comp  ->  Prims.string = (fun env c -> (

let c1 = (FStar_All.try_with (fun uu___266_18346 -> (match (()) with
| () -> begin
(

let uu____18347 = (config ((AllowUnboundUniverses)::[]) env)
in (norm_comp uu____18347 [] c))
end)) (fun uu___265_18357 -> (match (uu___265_18357) with
| e -> begin
((

let uu____18360 = (FStar_Util.message_of_exn e)
in (FStar_Util.print1_warning "Normalization failed with error %s\n" uu____18360));
c;
)
end)))
in (FStar_Syntax_Print.comp_to_string c1)))


let normalize_refinement : steps  ->  FStar_TypeChecker_Env.env  ->  FStar_Syntax_Syntax.typ  ->  FStar_Syntax_Syntax.typ = (fun steps env t0 -> (

let t = (normalize (FStar_List.append steps ((Beta)::[])) env t0)
in (

let rec aux = (fun t1 -> (

let t2 = (FStar_Syntax_Subst.compress t1)
in (match (t2.FStar_Syntax_Syntax.n) with
| FStar_Syntax_Syntax.Tm_refine (x, phi) -> begin
(

let t01 = (aux x.FStar_Syntax_Syntax.sort)
in (match (t01.FStar_Syntax_Syntax.n) with
| FStar_Syntax_Syntax.Tm_refine (y, phi1) -> begin
(

let uu____18400 = (

let uu____18401 = (

let uu____18408 = (FStar_Syntax_Util.mk_conj phi1 phi)
in ((y), (uu____18408)))
in FStar_Syntax_Syntax.Tm_refine (uu____18401))
in (mk uu____18400 t01.FStar_Syntax_Syntax.pos))
end
| uu____18413 -> begin
t2
end))
end
| uu____18414 -> begin
t2
end)))
in (aux t))))


let unfold_whnf : FStar_TypeChecker_Env.env  ->  FStar_Syntax_Syntax.term  ->  FStar_Syntax_Syntax.term = (fun env t -> (normalize ((Weak)::(HNF)::(UnfoldUntil (FStar_Syntax_Syntax.Delta_constant))::(Beta)::[]) env t))


let reduce_or_remove_uvar_solutions : Prims.bool  ->  FStar_TypeChecker_Env.env  ->  FStar_Syntax_Syntax.term  ->  FStar_Syntax_Syntax.term = (fun remove env t -> (normalize (FStar_List.append (match (remove) with
| true -> begin
(CheckNoUvars)::[]
end
| uu____18437 -> begin
[]
end) ((Beta)::(NoDeltaSteps)::(CompressUvars)::(Exclude (Zeta))::(Exclude (Iota))::(NoFullNorm)::[])) env t))


let reduce_uvar_solutions : FStar_TypeChecker_Env.env  ->  FStar_Syntax_Syntax.term  ->  FStar_Syntax_Syntax.term = (fun env t -> (reduce_or_remove_uvar_solutions false env t))


let remove_uvar_solutions : FStar_TypeChecker_Env.env  ->  FStar_Syntax_Syntax.term  ->  FStar_Syntax_Syntax.term = (fun env t -> (reduce_or_remove_uvar_solutions true env t))


let eta_expand_with_type : FStar_TypeChecker_Env.env  ->  FStar_Syntax_Syntax.term  ->  FStar_Syntax_Syntax.typ  ->  FStar_Syntax_Syntax.term = (fun env e t_e -> (

let uu____18466 = (FStar_Syntax_Util.arrow_formals_comp t_e)
in (match (uu____18466) with
| (formals, c) -> begin
(match (formals) with
| [] -> begin
e
end
| uu____18495 -> begin
(

let uu____18502 = (FStar_Syntax_Util.abs_formals e)
in (match (uu____18502) with
| (actuals, uu____18512, uu____18513) -> begin
(match ((Prims.op_Equality (FStar_List.length actuals) (FStar_List.length formals))) with
| true -> begin
e
end
| uu____18526 -> begin
(

let uu____18527 = (FStar_All.pipe_right formals FStar_Syntax_Util.args_of_binders)
in (match (uu____18527) with
| (binders, args) -> begin
(

let uu____18544 = (FStar_Syntax_Syntax.mk_Tm_app e args FStar_Pervasives_Native.None e.FStar_Syntax_Syntax.pos)
in (FStar_Syntax_Util.abs binders uu____18544 (FStar_Pervasives_Native.Some ((FStar_Syntax_Util.residual_comp_of_comp c)))))
end))
end)
end))
end)
end)))


let eta_expand : FStar_TypeChecker_Env.env  ->  FStar_Syntax_Syntax.term  ->  FStar_Syntax_Syntax.term = (fun env t -> (match (t.FStar_Syntax_Syntax.n) with
| FStar_Syntax_Syntax.Tm_name (x) -> begin
(eta_expand_with_type env t x.FStar_Syntax_Syntax.sort)
end
| uu____18554 -> begin
(

let uu____18555 = (FStar_Syntax_Util.head_and_args t)
in (match (uu____18555) with
| (head1, args) -> begin
(

let uu____18592 = (

let uu____18593 = (FStar_Syntax_Subst.compress head1)
in uu____18593.FStar_Syntax_Syntax.n)
in (match (uu____18592) with
| FStar_Syntax_Syntax.Tm_uvar (uu____18596, thead) -> begin
(

let uu____18622 = (FStar_Syntax_Util.arrow_formals thead)
in (match (uu____18622) with
| (formals, tres) -> begin
(match ((Prims.op_Equality (FStar_List.length formals) (FStar_List.length args))) with
| true -> begin
t
end
| uu____18663 -> begin
(

let uu____18664 = (env.FStar_TypeChecker_Env.type_of (

let uu___267_18672 = env
in {FStar_TypeChecker_Env.solver = uu___267_18672.FStar_TypeChecker_Env.solver; FStar_TypeChecker_Env.range = uu___267_18672.FStar_TypeChecker_Env.range; FStar_TypeChecker_Env.curmodule = uu___267_18672.FStar_TypeChecker_Env.curmodule; FStar_TypeChecker_Env.gamma = uu___267_18672.FStar_TypeChecker_Env.gamma; FStar_TypeChecker_Env.gamma_cache = uu___267_18672.FStar_TypeChecker_Env.gamma_cache; FStar_TypeChecker_Env.modules = uu___267_18672.FStar_TypeChecker_Env.modules; FStar_TypeChecker_Env.expected_typ = FStar_Pervasives_Native.None; FStar_TypeChecker_Env.sigtab = uu___267_18672.FStar_TypeChecker_Env.sigtab; FStar_TypeChecker_Env.is_pattern = uu___267_18672.FStar_TypeChecker_Env.is_pattern; FStar_TypeChecker_Env.instantiate_imp = uu___267_18672.FStar_TypeChecker_Env.instantiate_imp; FStar_TypeChecker_Env.effects = uu___267_18672.FStar_TypeChecker_Env.effects; FStar_TypeChecker_Env.generalize = uu___267_18672.FStar_TypeChecker_Env.generalize; FStar_TypeChecker_Env.letrecs = uu___267_18672.FStar_TypeChecker_Env.letrecs; FStar_TypeChecker_Env.top_level = uu___267_18672.FStar_TypeChecker_Env.top_level; FStar_TypeChecker_Env.check_uvars = uu___267_18672.FStar_TypeChecker_Env.check_uvars; FStar_TypeChecker_Env.use_eq = uu___267_18672.FStar_TypeChecker_Env.use_eq; FStar_TypeChecker_Env.is_iface = uu___267_18672.FStar_TypeChecker_Env.is_iface; FStar_TypeChecker_Env.admit = uu___267_18672.FStar_TypeChecker_Env.admit; FStar_TypeChecker_Env.lax = true; FStar_TypeChecker_Env.lax_universes = uu___267_18672.FStar_TypeChecker_Env.lax_universes; FStar_TypeChecker_Env.failhard = uu___267_18672.FStar_TypeChecker_Env.failhard; FStar_TypeChecker_Env.nosynth = uu___267_18672.FStar_TypeChecker_Env.nosynth; FStar_TypeChecker_Env.tc_term = uu___267_18672.FStar_TypeChecker_Env.tc_term; FStar_TypeChecker_Env.type_of = uu___267_18672.FStar_TypeChecker_Env.type_of; FStar_TypeChecker_Env.universe_of = uu___267_18672.FStar_TypeChecker_Env.universe_of; FStar_TypeChecker_Env.use_bv_sorts = true; FStar_TypeChecker_Env.qname_and_index = uu___267_18672.FStar_TypeChecker_Env.qname_and_index; FStar_TypeChecker_Env.proof_ns = uu___267_18672.FStar_TypeChecker_Env.proof_ns; FStar_TypeChecker_Env.synth = uu___267_18672.FStar_TypeChecker_Env.synth; FStar_TypeChecker_Env.is_native_tactic = uu___267_18672.FStar_TypeChecker_Env.is_native_tactic; FStar_TypeChecker_Env.identifier_info = uu___267_18672.FStar_TypeChecker_Env.identifier_info; FStar_TypeChecker_Env.tc_hooks = uu___267_18672.FStar_TypeChecker_Env.tc_hooks; FStar_TypeChecker_Env.dsenv = uu___267_18672.FStar_TypeChecker_Env.dsenv}) t)
in (match (uu____18664) with
| (uu____18673, ty, uu____18675) -> begin
(eta_expand_with_type env t ty)
end))
end)
end))
end
| uu____18676 -> begin
(

let uu____18677 = (env.FStar_TypeChecker_Env.type_of (

let uu___268_18685 = env
in {FStar_TypeChecker_Env.solver = uu___268_18685.FStar_TypeChecker_Env.solver; FStar_TypeChecker_Env.range = uu___268_18685.FStar_TypeChecker_Env.range; FStar_TypeChecker_Env.curmodule = uu___268_18685.FStar_TypeChecker_Env.curmodule; FStar_TypeChecker_Env.gamma = uu___268_18685.FStar_TypeChecker_Env.gamma; FStar_TypeChecker_Env.gamma_cache = uu___268_18685.FStar_TypeChecker_Env.gamma_cache; FStar_TypeChecker_Env.modules = uu___268_18685.FStar_TypeChecker_Env.modules; FStar_TypeChecker_Env.expected_typ = FStar_Pervasives_Native.None; FStar_TypeChecker_Env.sigtab = uu___268_18685.FStar_TypeChecker_Env.sigtab; FStar_TypeChecker_Env.is_pattern = uu___268_18685.FStar_TypeChecker_Env.is_pattern; FStar_TypeChecker_Env.instantiate_imp = uu___268_18685.FStar_TypeChecker_Env.instantiate_imp; FStar_TypeChecker_Env.effects = uu___268_18685.FStar_TypeChecker_Env.effects; FStar_TypeChecker_Env.generalize = uu___268_18685.FStar_TypeChecker_Env.generalize; FStar_TypeChecker_Env.letrecs = uu___268_18685.FStar_TypeChecker_Env.letrecs; FStar_TypeChecker_Env.top_level = uu___268_18685.FStar_TypeChecker_Env.top_level; FStar_TypeChecker_Env.check_uvars = uu___268_18685.FStar_TypeChecker_Env.check_uvars; FStar_TypeChecker_Env.use_eq = uu___268_18685.FStar_TypeChecker_Env.use_eq; FStar_TypeChecker_Env.is_iface = uu___268_18685.FStar_TypeChecker_Env.is_iface; FStar_TypeChecker_Env.admit = uu___268_18685.FStar_TypeChecker_Env.admit; FStar_TypeChecker_Env.lax = true; FStar_TypeChecker_Env.lax_universes = uu___268_18685.FStar_TypeChecker_Env.lax_universes; FStar_TypeChecker_Env.failhard = uu___268_18685.FStar_TypeChecker_Env.failhard; FStar_TypeChecker_Env.nosynth = uu___268_18685.FStar_TypeChecker_Env.nosynth; FStar_TypeChecker_Env.tc_term = uu___268_18685.FStar_TypeChecker_Env.tc_term; FStar_TypeChecker_Env.type_of = uu___268_18685.FStar_TypeChecker_Env.type_of; FStar_TypeChecker_Env.universe_of = uu___268_18685.FStar_TypeChecker_Env.universe_of; FStar_TypeChecker_Env.use_bv_sorts = true; FStar_TypeChecker_Env.qname_and_index = uu___268_18685.FStar_TypeChecker_Env.qname_and_index; FStar_TypeChecker_Env.proof_ns = uu___268_18685.FStar_TypeChecker_Env.proof_ns; FStar_TypeChecker_Env.synth = uu___268_18685.FStar_TypeChecker_Env.synth; FStar_TypeChecker_Env.is_native_tactic = uu___268_18685.FStar_TypeChecker_Env.is_native_tactic; FStar_TypeChecker_Env.identifier_info = uu___268_18685.FStar_TypeChecker_Env.identifier_info; FStar_TypeChecker_Env.tc_hooks = uu___268_18685.FStar_TypeChecker_Env.tc_hooks; FStar_TypeChecker_Env.dsenv = uu___268_18685.FStar_TypeChecker_Env.dsenv}) t)
in (match (uu____18677) with
| (uu____18686, ty, uu____18688) -> begin
(eta_expand_with_type env t ty)
end))
end))
end))
end))


let elim_uvars_aux_tc : FStar_TypeChecker_Env.env  ->  FStar_Syntax_Syntax.univ_names  ->  FStar_Syntax_Syntax.binders  ->  (FStar_Syntax_Syntax.typ, FStar_Syntax_Syntax.comp) FStar_Util.either  ->  (FStar_Syntax_Syntax.univ_names * (FStar_Syntax_Syntax.bv * FStar_Syntax_Syntax.aqual) Prims.list * (FStar_Syntax_Syntax.term, FStar_Syntax_Syntax.comp' FStar_Syntax_Syntax.syntax) FStar_Util.either) = (fun env univ_names binders tc -> (

let t = (match (((binders), (tc))) with
| ([], FStar_Util.Inl (t)) -> begin
t
end
| ([], FStar_Util.Inr (c)) -> begin
(failwith "Impossible: empty bindes with a comp")
end
| (uu____18766, FStar_Util.Inr (c)) -> begin
(FStar_Syntax_Syntax.mk (FStar_Syntax_Syntax.Tm_arrow (((binders), (c)))) FStar_Pervasives_Native.None c.FStar_Syntax_Syntax.pos)
end
| (uu____18772, FStar_Util.Inl (t)) -> begin
(

let uu____18778 = (

let uu____18781 = (

let uu____18782 = (

let uu____18795 = (FStar_Syntax_Syntax.mk_Total t)
in ((binders), (uu____18795)))
in FStar_Syntax_Syntax.Tm_arrow (uu____18782))
in (FStar_Syntax_Syntax.mk uu____18781))
in (uu____18778 FStar_Pervasives_Native.None t.FStar_Syntax_Syntax.pos))
end)
in (

let uu____18799 = (FStar_Syntax_Subst.open_univ_vars univ_names t)
in (match (uu____18799) with
| (univ_names1, t1) -> begin
(

let t2 = (remove_uvar_solutions env t1)
in (

let t3 = (FStar_Syntax_Subst.close_univ_vars univ_names1 t2)
in (

let uu____18826 = (match (binders) with
| [] -> begin
(([]), (FStar_Util.Inl (t3)))
end
| uu____18881 -> begin
(

let uu____18882 = (

let uu____18891 = (

let uu____18892 = (FStar_Syntax_Subst.compress t3)
in uu____18892.FStar_Syntax_Syntax.n)
in ((uu____18891), (tc)))
in (match (uu____18882) with
| (FStar_Syntax_Syntax.Tm_arrow (binders1, c), FStar_Util.Inr (uu____18917)) -> begin
((binders1), (FStar_Util.Inr (c)))
end
| (FStar_Syntax_Syntax.Tm_arrow (binders1, c), FStar_Util.Inl (uu____18954)) -> begin
((binders1), (FStar_Util.Inl ((FStar_Syntax_Util.comp_result c))))
end
| (uu____18993, FStar_Util.Inl (uu____18994)) -> begin
(([]), (FStar_Util.Inl (t3)))
end
| uu____19017 -> begin
(failwith "Impossible")
end))
end)
in (match (uu____18826) with
| (binders1, tc1) -> begin
((univ_names1), (binders1), (tc1))
end))))
end))))


let elim_uvars_aux_t : FStar_TypeChecker_Env.env  ->  FStar_Syntax_Syntax.univ_names  ->  FStar_Syntax_Syntax.binders  ->  FStar_Syntax_Syntax.typ  ->  (FStar_Syntax_Syntax.univ_names * (FStar_Syntax_Syntax.bv * FStar_Syntax_Syntax.aqual) Prims.list * FStar_Syntax_Syntax.term) = (fun env univ_names binders t -> (

let uu____19126 = (elim_uvars_aux_tc env univ_names binders (FStar_Util.Inl (t)))
in (match (uu____19126) with
| (univ_names1, binders1, tc) -> begin
(

let uu____19184 = (FStar_Util.left tc)
in ((univ_names1), (binders1), (uu____19184)))
end)))


let elim_uvars_aux_c : FStar_TypeChecker_Env.env  ->  FStar_Syntax_Syntax.univ_names  ->  FStar_Syntax_Syntax.binders  ->  FStar_Syntax_Syntax.comp  ->  (FStar_Syntax_Syntax.univ_names * (FStar_Syntax_Syntax.bv * FStar_Syntax_Syntax.aqual) Prims.list * FStar_Syntax_Syntax.comp' FStar_Syntax_Syntax.syntax) = (fun env univ_names binders c -> (

let uu____19223 = (elim_uvars_aux_tc env univ_names binders (FStar_Util.Inr (c)))
in (match (uu____19223) with
| (univ_names1, binders1, tc) -> begin
(

let uu____19283 = (FStar_Util.right tc)
in ((univ_names1), (binders1), (uu____19283)))
end)))


let rec elim_uvars : FStar_TypeChecker_Env.env  ->  FStar_Syntax_Syntax.sigelt  ->  FStar_Syntax_Syntax.sigelt = (fun env s -> (match (s.FStar_Syntax_Syntax.sigel) with
| FStar_Syntax_Syntax.Sig_inductive_typ (lid, univ_names, binders, typ, lids, lids') -> begin
(

let uu____19318 = (elim_uvars_aux_t env univ_names binders typ)
in (match (uu____19318) with
| (univ_names1, binders1, typ1) -> begin
(

let uu___269_19346 = s
in {FStar_Syntax_Syntax.sigel = FStar_Syntax_Syntax.Sig_inductive_typ (((lid), (univ_names1), (binders1), (typ1), (lids), (lids'))); FStar_Syntax_Syntax.sigrng = uu___269_19346.FStar_Syntax_Syntax.sigrng; FStar_Syntax_Syntax.sigquals = uu___269_19346.FStar_Syntax_Syntax.sigquals; FStar_Syntax_Syntax.sigmeta = uu___269_19346.FStar_Syntax_Syntax.sigmeta; FStar_Syntax_Syntax.sigattrs = uu___269_19346.FStar_Syntax_Syntax.sigattrs})
end))
end
| FStar_Syntax_Syntax.Sig_bundle (sigs, lids) -> begin
(

let uu___270_19367 = s
in (

let uu____19368 = (

let uu____19369 = (

let uu____19378 = (FStar_List.map (elim_uvars env) sigs)
in ((uu____19378), (lids)))
in FStar_Syntax_Syntax.Sig_bundle (uu____19369))
in {FStar_Syntax_Syntax.sigel = uu____19368; FStar_Syntax_Syntax.sigrng = uu___270_19367.FStar_Syntax_Syntax.sigrng; FStar_Syntax_Syntax.sigquals = uu___270_19367.FStar_Syntax_Syntax.sigquals; FStar_Syntax_Syntax.sigmeta = uu___270_19367.FStar_Syntax_Syntax.sigmeta; FStar_Syntax_Syntax.sigattrs = uu___270_19367.FStar_Syntax_Syntax.sigattrs}))
end
| FStar_Syntax_Syntax.Sig_datacon (lid, univ_names, typ, lident, i, lids) -> begin
(

let uu____19395 = (elim_uvars_aux_t env univ_names [] typ)
in (match (uu____19395) with
| (univ_names1, uu____19413, typ1) -> begin
(

let uu___271_19427 = s
in {FStar_Syntax_Syntax.sigel = FStar_Syntax_Syntax.Sig_datacon (((lid), (univ_names1), (typ1), (lident), (i), (lids))); FStar_Syntax_Syntax.sigrng = uu___271_19427.FStar_Syntax_Syntax.sigrng; FStar_Syntax_Syntax.sigquals = uu___271_19427.FStar_Syntax_Syntax.sigquals; FStar_Syntax_Syntax.sigmeta = uu___271_19427.FStar_Syntax_Syntax.sigmeta; FStar_Syntax_Syntax.sigattrs = uu___271_19427.FStar_Syntax_Syntax.sigattrs})
end))
end
| FStar_Syntax_Syntax.Sig_declare_typ (lid, univ_names, typ) -> begin
(

let uu____19433 = (elim_uvars_aux_t env univ_names [] typ)
in (match (uu____19433) with
| (univ_names1, uu____19451, typ1) -> begin
(

let uu___272_19465 = s
in {FStar_Syntax_Syntax.sigel = FStar_Syntax_Syntax.Sig_declare_typ (((lid), (univ_names1), (typ1))); FStar_Syntax_Syntax.sigrng = uu___272_19465.FStar_Syntax_Syntax.sigrng; FStar_Syntax_Syntax.sigquals = uu___272_19465.FStar_Syntax_Syntax.sigquals; FStar_Syntax_Syntax.sigmeta = uu___272_19465.FStar_Syntax_Syntax.sigmeta; FStar_Syntax_Syntax.sigattrs = uu___272_19465.FStar_Syntax_Syntax.sigattrs})
end))
end
| FStar_Syntax_Syntax.Sig_let ((b, lbs), lids) -> begin
(

let lbs1 = (FStar_All.pipe_right lbs (FStar_List.map (fun lb -> (

let uu____19499 = (FStar_Syntax_Subst.univ_var_opening lb.FStar_Syntax_Syntax.lbunivs)
in (match (uu____19499) with
| (opening, lbunivs) -> begin
(

let elim = (fun t -> (

let uu____19522 = (

let uu____19523 = (FStar_Syntax_Subst.subst opening t)
in (remove_uvar_solutions env uu____19523))
in (FStar_Syntax_Subst.close_univ_vars lbunivs uu____19522)))
in (

let lbtyp = (elim lb.FStar_Syntax_Syntax.lbtyp)
in (

let lbdef = (elim lb.FStar_Syntax_Syntax.lbdef)
in (

let uu___273_19526 = lb
in {FStar_Syntax_Syntax.lbname = uu___273_19526.FStar_Syntax_Syntax.lbname; FStar_Syntax_Syntax.lbunivs = lbunivs; FStar_Syntax_Syntax.lbtyp = lbtyp; FStar_Syntax_Syntax.lbeff = uu___273_19526.FStar_Syntax_Syntax.lbeff; FStar_Syntax_Syntax.lbdef = lbdef}))))
end)))))
in (

let uu___274_19527 = s
in {FStar_Syntax_Syntax.sigel = FStar_Syntax_Syntax.Sig_let (((((b), (lbs1))), (lids))); FStar_Syntax_Syntax.sigrng = uu___274_19527.FStar_Syntax_Syntax.sigrng; FStar_Syntax_Syntax.sigquals = uu___274_19527.FStar_Syntax_Syntax.sigquals; FStar_Syntax_Syntax.sigmeta = uu___274_19527.FStar_Syntax_Syntax.sigmeta; FStar_Syntax_Syntax.sigattrs = uu___274_19527.FStar_Syntax_Syntax.sigattrs}))
end
| FStar_Syntax_Syntax.Sig_main (t) -> begin
(

let uu___275_19539 = s
in (

let uu____19540 = (

let uu____19541 = (remove_uvar_solutions env t)
in FStar_Syntax_Syntax.Sig_main (uu____19541))
in {FStar_Syntax_Syntax.sigel = uu____19540; FStar_Syntax_Syntax.sigrng = uu___275_19539.FStar_Syntax_Syntax.sigrng; FStar_Syntax_Syntax.sigquals = uu___275_19539.FStar_Syntax_Syntax.sigquals; FStar_Syntax_Syntax.sigmeta = uu___275_19539.FStar_Syntax_Syntax.sigmeta; FStar_Syntax_Syntax.sigattrs = uu___275_19539.FStar_Syntax_Syntax.sigattrs}))
end
| FStar_Syntax_Syntax.Sig_assume (l, us, t) -> begin
(

let uu____19545 = (elim_uvars_aux_t env us [] t)
in (match (uu____19545) with
| (us1, uu____19563, t1) -> begin
(

let uu___276_19577 = s
in {FStar_Syntax_Syntax.sigel = FStar_Syntax_Syntax.Sig_assume (((l), (us1), (t1))); FStar_Syntax_Syntax.sigrng = uu___276_19577.FStar_Syntax_Syntax.sigrng; FStar_Syntax_Syntax.sigquals = uu___276_19577.FStar_Syntax_Syntax.sigquals; FStar_Syntax_Syntax.sigmeta = uu___276_19577.FStar_Syntax_Syntax.sigmeta; FStar_Syntax_Syntax.sigattrs = uu___276_19577.FStar_Syntax_Syntax.sigattrs})
end))
end
| FStar_Syntax_Syntax.Sig_new_effect_for_free (uu____19578) -> begin
(failwith "Impossible: should have been desugared already")
end
| FStar_Syntax_Syntax.Sig_new_effect (ed) -> begin
(

let uu____19580 = (elim_uvars_aux_t env ed.FStar_Syntax_Syntax.univs ed.FStar_Syntax_Syntax.binders ed.FStar_Syntax_Syntax.signature)
in (match (uu____19580) with
| (univs1, binders, signature) -> begin
(

let uu____19608 = (

let uu____19617 = (FStar_Syntax_Subst.univ_var_opening univs1)
in (match (uu____19617) with
| (univs_opening, univs2) -> begin
(

let uu____19644 = (FStar_Syntax_Subst.univ_var_closing univs2)
in ((univs_opening), (uu____19644)))
end))
in (match (uu____19608) with
| (univs_opening, univs_closing) -> begin
(

let uu____19661 = (

let binders1 = (FStar_Syntax_Subst.open_binders binders)
in (

let uu____19667 = (FStar_Syntax_Subst.opening_of_binders binders1)
in (

let uu____19668 = (FStar_Syntax_Subst.closing_of_binders binders1)
in ((uu____19667), (uu____19668)))))
in (match (uu____19661) with
| (b_opening, b_closing) -> begin
(

let n1 = (FStar_List.length univs1)
in (

let n_binders = (FStar_List.length binders)
in (

let elim_tscheme = (fun uu____19690 -> (match (uu____19690) with
| (us, t) -> begin
(

let n_us = (FStar_List.length us)
in (

let uu____19708 = (FStar_Syntax_Subst.open_univ_vars us t)
in (match (uu____19708) with
| (us1, t1) -> begin
(

let uu____19719 = (

let uu____19724 = (FStar_All.pipe_right b_opening (FStar_Syntax_Subst.shift_subst n_us))
in (

let uu____19731 = (FStar_All.pipe_right b_closing (FStar_Syntax_Subst.shift_subst n_us))
in ((uu____19724), (uu____19731))))
in (match (uu____19719) with
| (b_opening1, b_closing1) -> begin
(

let uu____19744 = (

let uu____19749 = (FStar_All.pipe_right univs_opening (FStar_Syntax_Subst.shift_subst n_us))
in (

let uu____19758 = (FStar_All.pipe_right univs_closing (FStar_Syntax_Subst.shift_subst n_us))
in ((uu____19749), (uu____19758))))
in (match (uu____19744) with
| (univs_opening1, univs_closing1) -> begin
(

let t2 = (

let uu____19774 = (FStar_Syntax_Subst.subst b_opening1 t1)
in (FStar_Syntax_Subst.subst univs_opening1 uu____19774))
in (

let uu____19775 = (elim_uvars_aux_t env [] [] t2)
in (match (uu____19775) with
| (uu____19796, uu____19797, t3) -> begin
(

let t4 = (

let uu____19812 = (

let uu____19813 = (FStar_Syntax_Subst.close_univ_vars us1 t3)
in (FStar_Syntax_Subst.subst b_closing1 uu____19813))
in (FStar_Syntax_Subst.subst univs_closing1 uu____19812))
in ((us1), (t4)))
end)))
end))
end))
end)))
end))
in (

let elim_term = (fun t -> (

let uu____19818 = (elim_uvars_aux_t env univs1 binders t)
in (match (uu____19818) with
| (uu____19831, uu____19832, t1) -> begin
t1
end)))
in (

let elim_action = (fun a -> (

let action_typ_templ = (

let body = (FStar_Syntax_Syntax.mk (FStar_Syntax_Syntax.Tm_ascribed (((a.FStar_Syntax_Syntax.action_defn), (((FStar_Util.Inl (a.FStar_Syntax_Syntax.action_typ)), (FStar_Pervasives_Native.None))), (FStar_Pervasives_Native.None)))) FStar_Pervasives_Native.None a.FStar_Syntax_Syntax.action_defn.FStar_Syntax_Syntax.pos)
in (match (a.FStar_Syntax_Syntax.action_params) with
| [] -> begin
body
end
| uu____19892 -> begin
(FStar_Syntax_Syntax.mk (FStar_Syntax_Syntax.Tm_abs (((a.FStar_Syntax_Syntax.action_params), (body), (FStar_Pervasives_Native.None)))) FStar_Pervasives_Native.None a.FStar_Syntax_Syntax.action_defn.FStar_Syntax_Syntax.pos)
end))
in (

let destruct_action_body = (fun body -> (

let uu____19909 = (

let uu____19910 = (FStar_Syntax_Subst.compress body)
in uu____19910.FStar_Syntax_Syntax.n)
in (match (uu____19909) with
| FStar_Syntax_Syntax.Tm_ascribed (defn, (FStar_Util.Inl (typ), FStar_Pervasives_Native.None), FStar_Pervasives_Native.None) -> begin
((defn), (typ))
end
| uu____19969 -> begin
(failwith "Impossible")
end)))
in (

let destruct_action_typ_templ = (fun t -> (

let uu____19998 = (

let uu____19999 = (FStar_Syntax_Subst.compress t)
in uu____19999.FStar_Syntax_Syntax.n)
in (match (uu____19998) with
| FStar_Syntax_Syntax.Tm_abs (pars, body, uu____20020) -> begin
(

let uu____20041 = (destruct_action_body body)
in (match (uu____20041) with
| (defn, typ) -> begin
((pars), (defn), (typ))
end))
end
| uu____20086 -> begin
(

let uu____20087 = (destruct_action_body t)
in (match (uu____20087) with
| (defn, typ) -> begin
(([]), (defn), (typ))
end))
end)))
in (

let uu____20136 = (elim_tscheme ((a.FStar_Syntax_Syntax.action_univs), (action_typ_templ)))
in (match (uu____20136) with
| (action_univs, t) -> begin
(

let uu____20145 = (destruct_action_typ_templ t)
in (match (uu____20145) with
| (action_params, action_defn, action_typ) -> begin
(

let a' = (

let uu___277_20186 = a
in {FStar_Syntax_Syntax.action_name = uu___277_20186.FStar_Syntax_Syntax.action_name; FStar_Syntax_Syntax.action_unqualified_name = uu___277_20186.FStar_Syntax_Syntax.action_unqualified_name; FStar_Syntax_Syntax.action_univs = action_univs; FStar_Syntax_Syntax.action_params = action_params; FStar_Syntax_Syntax.action_defn = action_defn; FStar_Syntax_Syntax.action_typ = action_typ})
in a')
end))
end))))))
in (

let ed1 = (

let uu___278_20188 = ed
in (

let uu____20189 = (elim_tscheme ed.FStar_Syntax_Syntax.ret_wp)
in (

let uu____20190 = (elim_tscheme ed.FStar_Syntax_Syntax.bind_wp)
in (

let uu____20191 = (elim_tscheme ed.FStar_Syntax_Syntax.if_then_else)
in (

let uu____20192 = (elim_tscheme ed.FStar_Syntax_Syntax.ite_wp)
in (

let uu____20193 = (elim_tscheme ed.FStar_Syntax_Syntax.stronger)
in (

let uu____20194 = (elim_tscheme ed.FStar_Syntax_Syntax.close_wp)
in (

let uu____20195 = (elim_tscheme ed.FStar_Syntax_Syntax.assert_p)
in (

let uu____20196 = (elim_tscheme ed.FStar_Syntax_Syntax.assume_p)
in (

let uu____20197 = (elim_tscheme ed.FStar_Syntax_Syntax.null_wp)
in (

let uu____20198 = (elim_tscheme ed.FStar_Syntax_Syntax.trivial)
in (

let uu____20199 = (elim_term ed.FStar_Syntax_Syntax.repr)
in (

let uu____20200 = (elim_tscheme ed.FStar_Syntax_Syntax.return_repr)
in (

let uu____20201 = (elim_tscheme ed.FStar_Syntax_Syntax.bind_repr)
in (

let uu____20202 = (FStar_List.map elim_action ed.FStar_Syntax_Syntax.actions)
in {FStar_Syntax_Syntax.cattributes = uu___278_20188.FStar_Syntax_Syntax.cattributes; FStar_Syntax_Syntax.mname = uu___278_20188.FStar_Syntax_Syntax.mname; FStar_Syntax_Syntax.univs = univs1; FStar_Syntax_Syntax.binders = binders; FStar_Syntax_Syntax.signature = signature; FStar_Syntax_Syntax.ret_wp = uu____20189; FStar_Syntax_Syntax.bind_wp = uu____20190; FStar_Syntax_Syntax.if_then_else = uu____20191; FStar_Syntax_Syntax.ite_wp = uu____20192; FStar_Syntax_Syntax.stronger = uu____20193; FStar_Syntax_Syntax.close_wp = uu____20194; FStar_Syntax_Syntax.assert_p = uu____20195; FStar_Syntax_Syntax.assume_p = uu____20196; FStar_Syntax_Syntax.null_wp = uu____20197; FStar_Syntax_Syntax.trivial = uu____20198; FStar_Syntax_Syntax.repr = uu____20199; FStar_Syntax_Syntax.return_repr = uu____20200; FStar_Syntax_Syntax.bind_repr = uu____20201; FStar_Syntax_Syntax.actions = uu____20202})))))))))))))))
in (

let uu___279_20205 = s
in {FStar_Syntax_Syntax.sigel = FStar_Syntax_Syntax.Sig_new_effect (ed1); FStar_Syntax_Syntax.sigrng = uu___279_20205.FStar_Syntax_Syntax.sigrng; FStar_Syntax_Syntax.sigquals = uu___279_20205.FStar_Syntax_Syntax.sigquals; FStar_Syntax_Syntax.sigmeta = uu___279_20205.FStar_Syntax_Syntax.sigmeta; FStar_Syntax_Syntax.sigattrs = uu___279_20205.FStar_Syntax_Syntax.sigattrs})))))))
end))
end))
end))
end
| FStar_Syntax_Syntax.Sig_sub_effect (sub_eff) -> begin
(

let elim_tscheme_opt = (fun uu___194_20222 -> (match (uu___194_20222) with
| FStar_Pervasives_Native.None -> begin
FStar_Pervasives_Native.None
end
| FStar_Pervasives_Native.Some (us, t) -> begin
(

let uu____20249 = (elim_uvars_aux_t env us [] t)
in (match (uu____20249) with
| (us1, uu____20273, t1) -> begin
FStar_Pervasives_Native.Some (((us1), (t1)))
end))
end))
in (

let sub_eff1 = (

let uu___280_20292 = sub_eff
in (

let uu____20293 = (elim_tscheme_opt sub_eff.FStar_Syntax_Syntax.lift_wp)
in (

let uu____20296 = (elim_tscheme_opt sub_eff.FStar_Syntax_Syntax.lift)
in {FStar_Syntax_Syntax.source = uu___280_20292.FStar_Syntax_Syntax.source; FStar_Syntax_Syntax.target = uu___280_20292.FStar_Syntax_Syntax.target; FStar_Syntax_Syntax.lift_wp = uu____20293; FStar_Syntax_Syntax.lift = uu____20296})))
in (

let uu___281_20299 = s
in {FStar_Syntax_Syntax.sigel = FStar_Syntax_Syntax.Sig_sub_effect (sub_eff1); FStar_Syntax_Syntax.sigrng = uu___281_20299.FStar_Syntax_Syntax.sigrng; FStar_Syntax_Syntax.sigquals = uu___281_20299.FStar_Syntax_Syntax.sigquals; FStar_Syntax_Syntax.sigmeta = uu___281_20299.FStar_Syntax_Syntax.sigmeta; FStar_Syntax_Syntax.sigattrs = uu___281_20299.FStar_Syntax_Syntax.sigattrs})))
end
| FStar_Syntax_Syntax.Sig_effect_abbrev (lid, univ_names, binders, comp, flags) -> begin
(

let uu____20309 = (elim_uvars_aux_c env univ_names binders comp)
in (match (uu____20309) with
| (univ_names1, binders1, comp1) -> begin
(

let uu___282_20343 = s
in {FStar_Syntax_Syntax.sigel = FStar_Syntax_Syntax.Sig_effect_abbrev (((lid), (univ_names1), (binders1), (comp1), (flags))); FStar_Syntax_Syntax.sigrng = uu___282_20343.FStar_Syntax_Syntax.sigrng; FStar_Syntax_Syntax.sigquals = uu___282_20343.FStar_Syntax_Syntax.sigquals; FStar_Syntax_Syntax.sigmeta = uu___282_20343.FStar_Syntax_Syntax.sigmeta; FStar_Syntax_Syntax.sigattrs = uu___282_20343.FStar_Syntax_Syntax.sigattrs})
end))
end
| FStar_Syntax_Syntax.Sig_pragma (uu____20354) -> begin
s
end))



=======
  | Arg of (closure,FStar_Syntax_Syntax.aqual,FStar_Range.range)
  FStar_Pervasives_Native.tuple3
  | UnivArgs of (FStar_Syntax_Syntax.universe Prims.list,FStar_Range.range)
  FStar_Pervasives_Native.tuple2
  | MemoLazy of (env,FStar_Syntax_Syntax.term) FStar_Pervasives_Native.tuple2
  FStar_Syntax_Syntax.memo
  | Match of (env,branches,FStar_Range.range) FStar_Pervasives_Native.tuple3
  | Abs of
  (env,FStar_Syntax_Syntax.binders,env,FStar_Syntax_Syntax.residual_comp
                                         FStar_Pervasives_Native.option,
  FStar_Range.range) FStar_Pervasives_Native.tuple5
  | App of
  (env,FStar_Syntax_Syntax.term,FStar_Syntax_Syntax.aqual,FStar_Range.range)
  FStar_Pervasives_Native.tuple4
  | Meta of (FStar_Syntax_Syntax.metadata,FStar_Range.range)
  FStar_Pervasives_Native.tuple2
  | Let of
  (env,FStar_Syntax_Syntax.binders,FStar_Syntax_Syntax.letbinding,FStar_Range.range)
  FStar_Pervasives_Native.tuple4
  | Steps of
  (steps,primitive_step Prims.list,FStar_TypeChecker_Env.delta_level
                                     Prims.list)
  FStar_Pervasives_Native.tuple3
  | Debug of (FStar_Syntax_Syntax.term,FStar_Util.time)
  FStar_Pervasives_Native.tuple2[@@deriving show]
let uu___is_Arg: stack_elt -> Prims.bool =
  fun projectee  ->
    match projectee with | Arg _0 -> true | uu____782 -> false
let __proj__Arg__item___0:
  stack_elt ->
    (closure,FStar_Syntax_Syntax.aqual,FStar_Range.range)
      FStar_Pervasives_Native.tuple3
  = fun projectee  -> match projectee with | Arg _0 -> _0
let uu___is_UnivArgs: stack_elt -> Prims.bool =
  fun projectee  ->
    match projectee with | UnivArgs _0 -> true | uu____818 -> false
let __proj__UnivArgs__item___0:
  stack_elt ->
    (FStar_Syntax_Syntax.universe Prims.list,FStar_Range.range)
      FStar_Pervasives_Native.tuple2
  = fun projectee  -> match projectee with | UnivArgs _0 -> _0
let uu___is_MemoLazy: stack_elt -> Prims.bool =
  fun projectee  ->
    match projectee with | MemoLazy _0 -> true | uu____854 -> false
let __proj__MemoLazy__item___0:
  stack_elt ->
    (env,FStar_Syntax_Syntax.term) FStar_Pervasives_Native.tuple2
      FStar_Syntax_Syntax.memo
  = fun projectee  -> match projectee with | MemoLazy _0 -> _0
let uu___is_Match: stack_elt -> Prims.bool =
  fun projectee  ->
    match projectee with | Match _0 -> true | uu____911 -> false
let __proj__Match__item___0:
  stack_elt ->
    (env,branches,FStar_Range.range) FStar_Pervasives_Native.tuple3
  = fun projectee  -> match projectee with | Match _0 -> _0
let uu___is_Abs: stack_elt -> Prims.bool =
  fun projectee  ->
    match projectee with | Abs _0 -> true | uu____953 -> false
let __proj__Abs__item___0:
  stack_elt ->
    (env,FStar_Syntax_Syntax.binders,env,FStar_Syntax_Syntax.residual_comp
                                           FStar_Pervasives_Native.option,
      FStar_Range.range) FStar_Pervasives_Native.tuple5
  = fun projectee  -> match projectee with | Abs _0 -> _0
let uu___is_App: stack_elt -> Prims.bool =
  fun projectee  ->
    match projectee with | App _0 -> true | uu____1009 -> false
let __proj__App__item___0:
  stack_elt ->
    (env,FStar_Syntax_Syntax.term,FStar_Syntax_Syntax.aqual,FStar_Range.range)
      FStar_Pervasives_Native.tuple4
  = fun projectee  -> match projectee with | App _0 -> _0
let uu___is_Meta: stack_elt -> Prims.bool =
  fun projectee  ->
    match projectee with | Meta _0 -> true | uu____1049 -> false
let __proj__Meta__item___0:
  stack_elt ->
    (FStar_Syntax_Syntax.metadata,FStar_Range.range)
      FStar_Pervasives_Native.tuple2
  = fun projectee  -> match projectee with | Meta _0 -> _0
let uu___is_Let: stack_elt -> Prims.bool =
  fun projectee  ->
    match projectee with | Let _0 -> true | uu____1081 -> false
let __proj__Let__item___0:
  stack_elt ->
    (env,FStar_Syntax_Syntax.binders,FStar_Syntax_Syntax.letbinding,FStar_Range.range)
      FStar_Pervasives_Native.tuple4
  = fun projectee  -> match projectee with | Let _0 -> _0
let uu___is_Steps: stack_elt -> Prims.bool =
  fun projectee  ->
    match projectee with | Steps _0 -> true | uu____1127 -> false
let __proj__Steps__item___0:
  stack_elt ->
    (steps,primitive_step Prims.list,FStar_TypeChecker_Env.delta_level
                                       Prims.list)
      FStar_Pervasives_Native.tuple3
  = fun projectee  -> match projectee with | Steps _0 -> _0
let uu___is_Debug: stack_elt -> Prims.bool =
  fun projectee  ->
    match projectee with | Debug _0 -> true | uu____1173 -> false
let __proj__Debug__item___0:
  stack_elt ->
    (FStar_Syntax_Syntax.term,FStar_Util.time) FStar_Pervasives_Native.tuple2
  = fun projectee  -> match projectee with | Debug _0 -> _0
type stack = stack_elt Prims.list[@@deriving show]
let mk:
  'Auu____1198 .
    'Auu____1198 ->
      FStar_Range.range -> 'Auu____1198 FStar_Syntax_Syntax.syntax
  =
  fun t  -> fun r  -> FStar_Syntax_Syntax.mk t FStar_Pervasives_Native.None r
let set_memo: 'a . 'a FStar_Syntax_Syntax.memo -> 'a -> Prims.unit =
  fun r  ->
    fun t  ->
      let uu____1246 = FStar_ST.op_Bang r in
      match uu____1246 with
      | FStar_Pervasives_Native.Some uu____1313 ->
          failwith "Unexpected set_memo: thunk already evaluated"
      | FStar_Pervasives_Native.None  ->
          FStar_ST.op_Colon_Equals r (FStar_Pervasives_Native.Some t)
let env_to_string: closure Prims.list -> Prims.string =
  fun env  ->
    let uu____1385 = FStar_List.map closure_to_string env in
    FStar_All.pipe_right uu____1385 (FStar_String.concat "; ")
let stack_elt_to_string: stack_elt -> Prims.string =
  fun uu___189_1392  ->
    match uu___189_1392 with
    | Arg (c,uu____1394,uu____1395) ->
        let uu____1396 = closure_to_string c in
        FStar_Util.format1 "Closure %s" uu____1396
    | MemoLazy uu____1397 -> "MemoLazy"
    | Abs (uu____1404,bs,uu____1406,uu____1407,uu____1408) ->
        let uu____1413 =
          FStar_All.pipe_left FStar_Util.string_of_int (FStar_List.length bs) in
        FStar_Util.format1 "Abs %s" uu____1413
    | UnivArgs uu____1418 -> "UnivArgs"
    | Match uu____1425 -> "Match"
    | App (uu____1432,t,uu____1434,uu____1435) ->
        let uu____1436 = FStar_Syntax_Print.term_to_string t in
        FStar_Util.format1 "App %s" uu____1436
    | Meta (m,uu____1438) -> "Meta"
    | Let uu____1439 -> "Let"
    | Steps (uu____1448,uu____1449,uu____1450) -> "Steps"
    | Debug (t,uu____1460) ->
        let uu____1461 = FStar_Syntax_Print.term_to_string t in
        FStar_Util.format1 "Debug %s" uu____1461
let stack_to_string: stack_elt Prims.list -> Prims.string =
  fun s  ->
    let uu____1469 = FStar_List.map stack_elt_to_string s in
    FStar_All.pipe_right uu____1469 (FStar_String.concat "; ")
let log: cfg -> (Prims.unit -> Prims.unit) -> Prims.unit =
  fun cfg  ->
    fun f  ->
      let uu____1485 =
        FStar_TypeChecker_Env.debug cfg.tcenv (FStar_Options.Other "Norm") in
      if uu____1485 then f () else ()
let log_primops: cfg -> (Prims.unit -> Prims.unit) -> Prims.unit =
  fun cfg  ->
    fun f  ->
      let uu____1498 =
        (FStar_TypeChecker_Env.debug cfg.tcenv (FStar_Options.Other "Norm"))
          ||
          (FStar_TypeChecker_Env.debug cfg.tcenv
             (FStar_Options.Other "Primops")) in
      if uu____1498 then f () else ()
let is_empty: 'Auu____1502 . 'Auu____1502 Prims.list -> Prims.bool =
  fun uu___190_1508  ->
    match uu___190_1508 with | [] -> true | uu____1511 -> false
let lookup_bvar:
  'Auu____1518 'Auu____1519 .
    ('Auu____1519,'Auu____1518) FStar_Pervasives_Native.tuple2 Prims.list ->
      FStar_Syntax_Syntax.bv -> 'Auu____1518
  =
  fun env  ->
    fun x  ->
      try
        let uu____1543 = FStar_List.nth env x.FStar_Syntax_Syntax.index in
        FStar_Pervasives_Native.snd uu____1543
      with
      | uu____1556 ->
          let uu____1557 =
            let uu____1558 = FStar_Syntax_Print.db_to_string x in
            FStar_Util.format1 "Failed to find %s\n" uu____1558 in
          failwith uu____1557
let downgrade_ghost_effect_name:
  FStar_Ident.lident -> FStar_Ident.lident FStar_Pervasives_Native.option =
  fun l  ->
    if FStar_Ident.lid_equals l FStar_Parser_Const.effect_Ghost_lid
    then FStar_Pervasives_Native.Some FStar_Parser_Const.effect_Pure_lid
    else
      if FStar_Ident.lid_equals l FStar_Parser_Const.effect_GTot_lid
      then FStar_Pervasives_Native.Some FStar_Parser_Const.effect_Tot_lid
      else
        if FStar_Ident.lid_equals l FStar_Parser_Const.effect_GHOST_lid
        then FStar_Pervasives_Native.Some FStar_Parser_Const.effect_PURE_lid
        else FStar_Pervasives_Native.None
let norm_universe:
  cfg -> env -> FStar_Syntax_Syntax.universe -> FStar_Syntax_Syntax.universe
  =
  fun cfg  ->
    fun env  ->
      fun u  ->
        let norm_univs us =
          let us1 = FStar_Util.sort_with FStar_Syntax_Util.compare_univs us in
          let uu____1595 =
            FStar_List.fold_left
              (fun uu____1621  ->
                 fun u1  ->
                   match uu____1621 with
                   | (cur_kernel,cur_max,out) ->
                       let uu____1646 = FStar_Syntax_Util.univ_kernel u1 in
                       (match uu____1646 with
                        | (k_u,n1) ->
                            let uu____1661 =
                              FStar_Syntax_Util.eq_univs cur_kernel k_u in
                            if uu____1661
                            then (cur_kernel, u1, out)
                            else (k_u, u1, (cur_max :: out))))
              (FStar_Syntax_Syntax.U_zero, FStar_Syntax_Syntax.U_zero, [])
              us1 in
          match uu____1595 with
          | (uu____1679,u1,out) -> FStar_List.rev (u1 :: out) in
        let rec aux u1 =
          let u2 = FStar_Syntax_Subst.compress_univ u1 in
          match u2 with
          | FStar_Syntax_Syntax.U_bvar x ->
              (try
                 let uu____1704 =
                   let uu____1705 = FStar_List.nth env x in
                   FStar_Pervasives_Native.snd uu____1705 in
                 match uu____1704 with
                 | Univ u3 -> aux u3
                 | Dummy  -> [u2]
                 | uu____1723 ->
                     failwith "Impossible: universe variable bound to a term"
               with
               | uu____1732 ->
                   let uu____1733 =
                     FStar_All.pipe_right cfg.steps
                       (FStar_List.contains AllowUnboundUniverses) in
                   if uu____1733
                   then [FStar_Syntax_Syntax.U_unknown]
                   else failwith "Universe variable not found")
          | FStar_Syntax_Syntax.U_unif uu____1739 when
              FStar_All.pipe_right cfg.steps
                (FStar_List.contains CheckNoUvars)
              -> [FStar_Syntax_Syntax.U_zero]
          | FStar_Syntax_Syntax.U_zero  -> [u2]
          | FStar_Syntax_Syntax.U_unif uu____1748 -> [u2]
          | FStar_Syntax_Syntax.U_name uu____1757 -> [u2]
          | FStar_Syntax_Syntax.U_unknown  -> [u2]
          | FStar_Syntax_Syntax.U_max [] -> [FStar_Syntax_Syntax.U_zero]
          | FStar_Syntax_Syntax.U_max us ->
              let us1 =
                let uu____1764 = FStar_List.collect aux us in
                FStar_All.pipe_right uu____1764 norm_univs in
              (match us1 with
               | u_k::hd1::rest ->
                   let rest1 = hd1 :: rest in
                   let uu____1781 = FStar_Syntax_Util.univ_kernel u_k in
                   (match uu____1781 with
                    | (FStar_Syntax_Syntax.U_zero ,n1) ->
                        let uu____1789 =
                          FStar_All.pipe_right rest1
                            (FStar_List.for_all
                               (fun u3  ->
                                  let uu____1797 =
                                    FStar_Syntax_Util.univ_kernel u3 in
                                  match uu____1797 with
                                  | (uu____1802,m) -> n1 <= m)) in
                        if uu____1789 then rest1 else us1
                    | uu____1807 -> us1)
               | uu____1812 -> us1)
          | FStar_Syntax_Syntax.U_succ u3 ->
              let uu____1816 = aux u3 in
              FStar_List.map (fun _0_40  -> FStar_Syntax_Syntax.U_succ _0_40)
                uu____1816 in
        let uu____1819 =
          FStar_All.pipe_right cfg.steps (FStar_List.contains EraseUniverses) in
        if uu____1819
        then FStar_Syntax_Syntax.U_unknown
        else
          (let uu____1821 = aux u in
           match uu____1821 with
           | [] -> FStar_Syntax_Syntax.U_zero
           | (FStar_Syntax_Syntax.U_zero )::[] -> FStar_Syntax_Syntax.U_zero
           | (FStar_Syntax_Syntax.U_zero )::u1::[] -> u1
           | (FStar_Syntax_Syntax.U_zero )::us ->
               FStar_Syntax_Syntax.U_max us
           | u1::[] -> u1
           | us -> FStar_Syntax_Syntax.U_max us)
let rec closure_as_term:
  cfg -> env -> FStar_Syntax_Syntax.term -> FStar_Syntax_Syntax.term =
  fun cfg  ->
    fun env  ->
      fun t  ->
        log cfg
          (fun uu____1925  ->
             let uu____1926 = FStar_Syntax_Print.tag_of_term t in
             let uu____1927 = FStar_Syntax_Print.term_to_string t in
             FStar_Util.print2 ">>> %s Closure_as_term %s\n" uu____1926
               uu____1927);
        (match env with
         | [] when
             FStar_All.pipe_left Prims.op_Negation
               (FStar_List.contains CompressUvars cfg.steps)
             -> t
         | uu____1934 ->
             let t1 = FStar_Syntax_Subst.compress t in
             (match t1.FStar_Syntax_Syntax.n with
              | FStar_Syntax_Syntax.Tm_delayed uu____1936 ->
                  failwith "Impossible"
              | FStar_Syntax_Syntax.Tm_unknown  -> t1
              | FStar_Syntax_Syntax.Tm_constant uu____1961 -> t1
              | FStar_Syntax_Syntax.Tm_name uu____1962 -> t1
              | FStar_Syntax_Syntax.Tm_fvar uu____1963 -> t1
              | FStar_Syntax_Syntax.Tm_uvar uu____1964 ->
                  let uu____1981 =
                    FStar_All.pipe_right cfg.steps
                      (FStar_List.contains CheckNoUvars) in
                  if uu____1981
                  then
                    let uu____1982 =
                      let uu____1983 =
                        FStar_Range.string_of_range
                          t1.FStar_Syntax_Syntax.pos in
                      let uu____1984 = FStar_Syntax_Print.term_to_string t1 in
                      FStar_Util.format2
                        "(%s): CheckNoUvars: Unexpected unification variable remains: %s"
                        uu____1983 uu____1984 in
                    failwith uu____1982
                  else t1
              | FStar_Syntax_Syntax.Tm_type u ->
                  let uu____1987 =
                    let uu____1988 = norm_universe cfg env u in
                    FStar_Syntax_Syntax.Tm_type uu____1988 in
                  mk uu____1987 t1.FStar_Syntax_Syntax.pos
              | FStar_Syntax_Syntax.Tm_uinst (t',us) ->
                  let uu____1995 = FStar_List.map (norm_universe cfg env) us in
                  FStar_Syntax_Syntax.mk_Tm_uinst t' uu____1995
              | FStar_Syntax_Syntax.Tm_bvar x ->
                  let uu____1997 = lookup_bvar env x in
                  (match uu____1997 with
                   | Univ uu____2000 ->
                       failwith
                         "Impossible: term variable is bound to a universe"
                   | Dummy  -> t1
                   | Clos (env1,t0,r,uu____2004) ->
                       closure_as_term cfg env1 t0)
              | FStar_Syntax_Syntax.Tm_app (head1,args) ->
                  let head2 = closure_as_term_delayed cfg env head1 in
                  let args1 = closures_as_args_delayed cfg env args in
                  mk (FStar_Syntax_Syntax.Tm_app (head2, args1))
                    t1.FStar_Syntax_Syntax.pos
              | FStar_Syntax_Syntax.Tm_abs (bs,body,lopt) ->
                  let uu____2116 = closures_as_binders_delayed cfg env bs in
                  (match uu____2116 with
                   | (bs1,env1) ->
                       let body1 = closure_as_term_delayed cfg env1 body in
                       let uu____2144 =
                         let uu____2145 =
                           let uu____2162 = close_lcomp_opt cfg env1 lopt in
                           (bs1, body1, uu____2162) in
                         FStar_Syntax_Syntax.Tm_abs uu____2145 in
                       mk uu____2144 t1.FStar_Syntax_Syntax.pos)
              | FStar_Syntax_Syntax.Tm_arrow (bs,c) ->
                  let uu____2193 = closures_as_binders_delayed cfg env bs in
                  (match uu____2193 with
                   | (bs1,env1) ->
                       let c1 = close_comp cfg env1 c in
                       mk (FStar_Syntax_Syntax.Tm_arrow (bs1, c1))
                         t1.FStar_Syntax_Syntax.pos)
              | FStar_Syntax_Syntax.Tm_refine (x,phi) ->
                  let uu____2235 =
                    let uu____2246 =
                      let uu____2253 = FStar_Syntax_Syntax.mk_binder x in
                      [uu____2253] in
                    closures_as_binders_delayed cfg env uu____2246 in
                  (match uu____2235 with
                   | (x1,env1) ->
                       let phi1 = closure_as_term_delayed cfg env1 phi in
                       let uu____2271 =
                         let uu____2272 =
                           let uu____2279 =
                             let uu____2280 = FStar_List.hd x1 in
                             FStar_All.pipe_right uu____2280
                               FStar_Pervasives_Native.fst in
                           (uu____2279, phi1) in
                         FStar_Syntax_Syntax.Tm_refine uu____2272 in
                       mk uu____2271 t1.FStar_Syntax_Syntax.pos)
              | FStar_Syntax_Syntax.Tm_ascribed (t11,(annot,tacopt),lopt) ->
                  let annot1 =
                    match annot with
                    | FStar_Util.Inl t2 ->
                        let uu____2371 = closure_as_term_delayed cfg env t2 in
                        FStar_Util.Inl uu____2371
                    | FStar_Util.Inr c ->
                        let uu____2385 = close_comp cfg env c in
                        FStar_Util.Inr uu____2385 in
                  let tacopt1 =
                    FStar_Util.map_opt tacopt
                      (closure_as_term_delayed cfg env) in
                  let uu____2401 =
                    let uu____2402 =
                      let uu____2429 = closure_as_term_delayed cfg env t11 in
                      (uu____2429, (annot1, tacopt1), lopt) in
                    FStar_Syntax_Syntax.Tm_ascribed uu____2402 in
                  mk uu____2401 t1.FStar_Syntax_Syntax.pos
              | FStar_Syntax_Syntax.Tm_meta
                  (t',FStar_Syntax_Syntax.Meta_pattern args) ->
                  let uu____2480 =
                    let uu____2481 =
                      let uu____2488 = closure_as_term_delayed cfg env t' in
                      let uu____2491 =
                        let uu____2492 =
                          FStar_All.pipe_right args
                            (FStar_List.map
                               (closures_as_args_delayed cfg env)) in
                        FStar_Syntax_Syntax.Meta_pattern uu____2492 in
                      (uu____2488, uu____2491) in
                    FStar_Syntax_Syntax.Tm_meta uu____2481 in
                  mk uu____2480 t1.FStar_Syntax_Syntax.pos
              | FStar_Syntax_Syntax.Tm_meta
                  (t',FStar_Syntax_Syntax.Meta_monadic (m,tbody)) ->
                  let uu____2552 =
                    let uu____2553 =
                      let uu____2560 = closure_as_term_delayed cfg env t' in
                      let uu____2563 =
                        let uu____2564 =
                          let uu____2571 =
                            closure_as_term_delayed cfg env tbody in
                          (m, uu____2571) in
                        FStar_Syntax_Syntax.Meta_monadic uu____2564 in
                      (uu____2560, uu____2563) in
                    FStar_Syntax_Syntax.Tm_meta uu____2553 in
                  mk uu____2552 t1.FStar_Syntax_Syntax.pos
              | FStar_Syntax_Syntax.Tm_meta
                  (t',FStar_Syntax_Syntax.Meta_monadic_lift (m1,m2,tbody)) ->
                  let uu____2590 =
                    let uu____2591 =
                      let uu____2598 = closure_as_term_delayed cfg env t' in
                      let uu____2601 =
                        let uu____2602 =
                          let uu____2611 =
                            closure_as_term_delayed cfg env tbody in
                          (m1, m2, uu____2611) in
                        FStar_Syntax_Syntax.Meta_monadic_lift uu____2602 in
                      (uu____2598, uu____2601) in
                    FStar_Syntax_Syntax.Tm_meta uu____2591 in
                  mk uu____2590 t1.FStar_Syntax_Syntax.pos
              | FStar_Syntax_Syntax.Tm_meta (t',m) ->
                  let uu____2624 =
                    let uu____2625 =
                      let uu____2632 = closure_as_term_delayed cfg env t' in
                      (uu____2632, m) in
                    FStar_Syntax_Syntax.Tm_meta uu____2625 in
                  mk uu____2624 t1.FStar_Syntax_Syntax.pos
              | FStar_Syntax_Syntax.Tm_let ((false ,lb::[]),body) ->
                  let env0 = env in
                  let env1 =
                    FStar_List.fold_left
                      (fun env1  -> fun uu____2672  -> dummy :: env1) env
                      lb.FStar_Syntax_Syntax.lbunivs in
                  let typ =
                    closure_as_term_delayed cfg env1
                      lb.FStar_Syntax_Syntax.lbtyp in
                  let def =
                    closure_as_term cfg env1 lb.FStar_Syntax_Syntax.lbdef in
                  let uu____2691 =
                    let uu____2702 = FStar_Syntax_Syntax.is_top_level [lb] in
                    if uu____2702
                    then ((lb.FStar_Syntax_Syntax.lbname), body)
                    else
                      (let x = FStar_Util.left lb.FStar_Syntax_Syntax.lbname in
                       let uu____2721 =
                         closure_as_term cfg (dummy :: env0) body in
                       ((FStar_Util.Inl
                           (let uu___209_2733 = x in
                            {
                              FStar_Syntax_Syntax.ppname =
                                (uu___209_2733.FStar_Syntax_Syntax.ppname);
                              FStar_Syntax_Syntax.index =
                                (uu___209_2733.FStar_Syntax_Syntax.index);
                              FStar_Syntax_Syntax.sort = typ
                            })), uu____2721)) in
                  (match uu____2691 with
                   | (nm,body1) ->
                       let lb1 =
                         let uu___210_2749 = lb in
                         {
                           FStar_Syntax_Syntax.lbname = nm;
                           FStar_Syntax_Syntax.lbunivs =
                             (uu___210_2749.FStar_Syntax_Syntax.lbunivs);
                           FStar_Syntax_Syntax.lbtyp = typ;
                           FStar_Syntax_Syntax.lbeff =
                             (uu___210_2749.FStar_Syntax_Syntax.lbeff);
                           FStar_Syntax_Syntax.lbdef = def
                         } in
                       mk
                         (FStar_Syntax_Syntax.Tm_let ((false, [lb1]), body1))
                         t1.FStar_Syntax_Syntax.pos)
              | FStar_Syntax_Syntax.Tm_let ((uu____2760,lbs),body) ->
                  let norm_one_lb env1 lb =
                    let env_univs =
                      FStar_List.fold_right
                        (fun uu____2819  -> fun env2  -> dummy :: env2)
                        lb.FStar_Syntax_Syntax.lbunivs env1 in
                    let env2 =
                      let uu____2844 = FStar_Syntax_Syntax.is_top_level lbs in
                      if uu____2844
                      then env_univs
                      else
                        FStar_List.fold_right
                          (fun uu____2864  -> fun env2  -> dummy :: env2) lbs
                          env_univs in
                    let ty =
                      closure_as_term cfg env_univs
                        lb.FStar_Syntax_Syntax.lbtyp in
                    let nm =
                      let uu____2886 = FStar_Syntax_Syntax.is_top_level lbs in
                      if uu____2886
                      then lb.FStar_Syntax_Syntax.lbname
                      else
                        (let x =
                           FStar_Util.left lb.FStar_Syntax_Syntax.lbname in
                         FStar_All.pipe_right
                           (let uu___211_2898 = x in
                            {
                              FStar_Syntax_Syntax.ppname =
                                (uu___211_2898.FStar_Syntax_Syntax.ppname);
                              FStar_Syntax_Syntax.index =
                                (uu___211_2898.FStar_Syntax_Syntax.index);
                              FStar_Syntax_Syntax.sort = ty
                            }) (fun _0_41  -> FStar_Util.Inl _0_41)) in
                    let uu___212_2899 = lb in
                    let uu____2900 =
                      closure_as_term cfg env2 lb.FStar_Syntax_Syntax.lbdef in
                    {
                      FStar_Syntax_Syntax.lbname = nm;
                      FStar_Syntax_Syntax.lbunivs =
                        (uu___212_2899.FStar_Syntax_Syntax.lbunivs);
                      FStar_Syntax_Syntax.lbtyp = ty;
                      FStar_Syntax_Syntax.lbeff =
                        (uu___212_2899.FStar_Syntax_Syntax.lbeff);
                      FStar_Syntax_Syntax.lbdef = uu____2900
                    } in
                  let lbs1 =
                    FStar_All.pipe_right lbs
                      (FStar_List.map (norm_one_lb env)) in
                  let body1 =
                    let body_env =
                      FStar_List.fold_right
                        (fun uu____2930  -> fun env1  -> dummy :: env1) lbs1
                        env in
                    closure_as_term cfg body_env body in
                  mk (FStar_Syntax_Syntax.Tm_let ((true, lbs1), body1))
                    t1.FStar_Syntax_Syntax.pos
              | FStar_Syntax_Syntax.Tm_match (head1,branches) ->
                  let head2 = closure_as_term cfg env head1 in
                  let norm_one_branch env1 uu____3019 =
                    match uu____3019 with
                    | (pat,w_opt,tm) ->
                        let rec norm_pat env2 p =
                          match p.FStar_Syntax_Syntax.v with
                          | FStar_Syntax_Syntax.Pat_constant uu____3074 ->
                              (p, env2)
                          | FStar_Syntax_Syntax.Pat_cons (fv,pats) ->
                              let uu____3095 =
                                FStar_All.pipe_right pats
                                  (FStar_List.fold_left
                                     (fun uu____3155  ->
                                        fun uu____3156  ->
                                          match (uu____3155, uu____3156) with
                                          | ((pats1,env3),(p1,b)) ->
                                              let uu____3247 =
                                                norm_pat env3 p1 in
                                              (match uu____3247 with
                                               | (p2,env4) ->
                                                   (((p2, b) :: pats1), env4)))
                                     ([], env2)) in
                              (match uu____3095 with
                               | (pats1,env3) ->
                                   ((let uu___213_3329 = p in
                                     {
                                       FStar_Syntax_Syntax.v =
                                         (FStar_Syntax_Syntax.Pat_cons
                                            (fv, (FStar_List.rev pats1)));
                                       FStar_Syntax_Syntax.p =
                                         (uu___213_3329.FStar_Syntax_Syntax.p)
                                     }), env3))
                          | FStar_Syntax_Syntax.Pat_var x ->
                              let x1 =
                                let uu___214_3348 = x in
                                let uu____3349 =
                                  closure_as_term cfg env2
                                    x.FStar_Syntax_Syntax.sort in
                                {
                                  FStar_Syntax_Syntax.ppname =
                                    (uu___214_3348.FStar_Syntax_Syntax.ppname);
                                  FStar_Syntax_Syntax.index =
                                    (uu___214_3348.FStar_Syntax_Syntax.index);
                                  FStar_Syntax_Syntax.sort = uu____3349
                                } in
                              ((let uu___215_3363 = p in
                                {
                                  FStar_Syntax_Syntax.v =
                                    (FStar_Syntax_Syntax.Pat_var x1);
                                  FStar_Syntax_Syntax.p =
                                    (uu___215_3363.FStar_Syntax_Syntax.p)
                                }), (dummy :: env2))
                          | FStar_Syntax_Syntax.Pat_wild x ->
                              let x1 =
                                let uu___216_3374 = x in
                                let uu____3375 =
                                  closure_as_term cfg env2
                                    x.FStar_Syntax_Syntax.sort in
                                {
                                  FStar_Syntax_Syntax.ppname =
                                    (uu___216_3374.FStar_Syntax_Syntax.ppname);
                                  FStar_Syntax_Syntax.index =
                                    (uu___216_3374.FStar_Syntax_Syntax.index);
                                  FStar_Syntax_Syntax.sort = uu____3375
                                } in
                              ((let uu___217_3389 = p in
                                {
                                  FStar_Syntax_Syntax.v =
                                    (FStar_Syntax_Syntax.Pat_wild x1);
                                  FStar_Syntax_Syntax.p =
                                    (uu___217_3389.FStar_Syntax_Syntax.p)
                                }), (dummy :: env2))
                          | FStar_Syntax_Syntax.Pat_dot_term (x,t2) ->
                              let x1 =
                                let uu___218_3405 = x in
                                let uu____3406 =
                                  closure_as_term cfg env2
                                    x.FStar_Syntax_Syntax.sort in
                                {
                                  FStar_Syntax_Syntax.ppname =
                                    (uu___218_3405.FStar_Syntax_Syntax.ppname);
                                  FStar_Syntax_Syntax.index =
                                    (uu___218_3405.FStar_Syntax_Syntax.index);
                                  FStar_Syntax_Syntax.sort = uu____3406
                                } in
                              let t3 = closure_as_term cfg env2 t2 in
                              ((let uu___219_3413 = p in
                                {
                                  FStar_Syntax_Syntax.v =
                                    (FStar_Syntax_Syntax.Pat_dot_term
                                       (x1, t3));
                                  FStar_Syntax_Syntax.p =
                                    (uu___219_3413.FStar_Syntax_Syntax.p)
                                }), env2) in
                        let uu____3416 = norm_pat env1 pat in
                        (match uu____3416 with
                         | (pat1,env2) ->
                             let w_opt1 =
                               match w_opt with
                               | FStar_Pervasives_Native.None  ->
                                   FStar_Pervasives_Native.None
                               | FStar_Pervasives_Native.Some w ->
                                   let uu____3445 =
                                     closure_as_term cfg env2 w in
                                   FStar_Pervasives_Native.Some uu____3445 in
                             let tm1 = closure_as_term cfg env2 tm in
                             (pat1, w_opt1, tm1)) in
                  let uu____3451 =
                    let uu____3452 =
                      let uu____3475 =
                        FStar_All.pipe_right branches
                          (FStar_List.map (norm_one_branch env)) in
                      (head2, uu____3475) in
                    FStar_Syntax_Syntax.Tm_match uu____3452 in
                  mk uu____3451 t1.FStar_Syntax_Syntax.pos))
and closure_as_term_delayed:
  cfg ->
    env ->
      FStar_Syntax_Syntax.term' FStar_Syntax_Syntax.syntax ->
        FStar_Syntax_Syntax.term' FStar_Syntax_Syntax.syntax
  =
  fun cfg  ->
    fun env  ->
      fun t  ->
        match env with
        | [] when
            FStar_All.pipe_left Prims.op_Negation
              (FStar_List.contains CompressUvars cfg.steps)
            -> t
        | uu____3561 -> closure_as_term cfg env t
and closures_as_args_delayed:
  cfg ->
    env ->
      (FStar_Syntax_Syntax.term' FStar_Syntax_Syntax.syntax,FStar_Syntax_Syntax.aqual)
        FStar_Pervasives_Native.tuple2 Prims.list ->
        (FStar_Syntax_Syntax.term' FStar_Syntax_Syntax.syntax,FStar_Syntax_Syntax.aqual)
          FStar_Pervasives_Native.tuple2 Prims.list
  =
  fun cfg  ->
    fun env  ->
      fun args  ->
        match env with
        | [] when
            FStar_All.pipe_left Prims.op_Negation
              (FStar_List.contains CompressUvars cfg.steps)
            -> args
        | uu____3587 ->
            FStar_List.map
              (fun uu____3604  ->
                 match uu____3604 with
                 | (x,imp) ->
                     let uu____3623 = closure_as_term_delayed cfg env x in
                     (uu____3623, imp)) args
and closures_as_binders_delayed:
  cfg ->
    env ->
      (FStar_Syntax_Syntax.bv,FStar_Syntax_Syntax.aqual)
        FStar_Pervasives_Native.tuple2 Prims.list ->
        ((FStar_Syntax_Syntax.bv,FStar_Syntax_Syntax.aqual)
           FStar_Pervasives_Native.tuple2 Prims.list,env)
          FStar_Pervasives_Native.tuple2
  =
  fun cfg  ->
    fun env  ->
      fun bs  ->
        let uu____3637 =
          FStar_All.pipe_right bs
            (FStar_List.fold_left
               (fun uu____3686  ->
                  fun uu____3687  ->
                    match (uu____3686, uu____3687) with
                    | ((env1,out),(b,imp)) ->
                        let b1 =
                          let uu___220_3757 = b in
                          let uu____3758 =
                            closure_as_term_delayed cfg env1
                              b.FStar_Syntax_Syntax.sort in
                          {
                            FStar_Syntax_Syntax.ppname =
                              (uu___220_3757.FStar_Syntax_Syntax.ppname);
                            FStar_Syntax_Syntax.index =
                              (uu___220_3757.FStar_Syntax_Syntax.index);
                            FStar_Syntax_Syntax.sort = uu____3758
                          } in
                        let env2 = dummy :: env1 in
                        (env2, ((b1, imp) :: out))) (env, [])) in
        match uu____3637 with | (env1,bs1) -> ((FStar_List.rev bs1), env1)
and close_comp:
  cfg ->
    env ->
      FStar_Syntax_Syntax.comp' FStar_Syntax_Syntax.syntax ->
        FStar_Syntax_Syntax.comp' FStar_Syntax_Syntax.syntax
  =
  fun cfg  ->
    fun env  ->
      fun c  ->
        match env with
        | [] when
            FStar_All.pipe_left Prims.op_Negation
              (FStar_List.contains CompressUvars cfg.steps)
            -> c
        | uu____3851 ->
            (match c.FStar_Syntax_Syntax.n with
             | FStar_Syntax_Syntax.Total (t,uopt) ->
                 let uu____3864 = closure_as_term_delayed cfg env t in
                 let uu____3865 =
                   FStar_Option.map (norm_universe cfg env) uopt in
                 FStar_Syntax_Syntax.mk_Total' uu____3864 uu____3865
             | FStar_Syntax_Syntax.GTotal (t,uopt) ->
                 let uu____3878 = closure_as_term_delayed cfg env t in
                 let uu____3879 =
                   FStar_Option.map (norm_universe cfg env) uopt in
                 FStar_Syntax_Syntax.mk_GTotal' uu____3878 uu____3879
             | FStar_Syntax_Syntax.Comp c1 ->
                 let rt =
                   closure_as_term_delayed cfg env
                     c1.FStar_Syntax_Syntax.result_typ in
                 let args =
                   closures_as_args_delayed cfg env
                     c1.FStar_Syntax_Syntax.effect_args in
                 let flags =
                   FStar_All.pipe_right c1.FStar_Syntax_Syntax.flags
                     (FStar_List.map
                        (fun uu___191_3905  ->
                           match uu___191_3905 with
                           | FStar_Syntax_Syntax.DECREASES t ->
                               let uu____3909 =
                                 closure_as_term_delayed cfg env t in
                               FStar_Syntax_Syntax.DECREASES uu____3909
                           | f -> f)) in
                 let uu____3913 =
                   let uu___221_3914 = c1 in
                   let uu____3915 =
                     FStar_List.map (norm_universe cfg env)
                       c1.FStar_Syntax_Syntax.comp_univs in
                   {
                     FStar_Syntax_Syntax.comp_univs = uu____3915;
                     FStar_Syntax_Syntax.effect_name =
                       (uu___221_3914.FStar_Syntax_Syntax.effect_name);
                     FStar_Syntax_Syntax.result_typ = rt;
                     FStar_Syntax_Syntax.effect_args = args;
                     FStar_Syntax_Syntax.flags = flags
                   } in
                 FStar_Syntax_Syntax.mk_Comp uu____3913)
and filter_out_lcomp_cflags:
  FStar_Syntax_Syntax.cflags Prims.list ->
    FStar_Syntax_Syntax.cflags Prims.list
  =
  fun flags  ->
    FStar_All.pipe_right flags
      (FStar_List.filter
         (fun uu___192_3925  ->
            match uu___192_3925 with
            | FStar_Syntax_Syntax.DECREASES uu____3926 -> false
            | uu____3929 -> true))
and close_lcomp_opt:
  cfg ->
    env ->
      FStar_Syntax_Syntax.residual_comp FStar_Pervasives_Native.option ->
        FStar_Syntax_Syntax.residual_comp FStar_Pervasives_Native.option
  =
  fun cfg  ->
    fun env  ->
      fun lopt  ->
        match lopt with
        | FStar_Pervasives_Native.Some rc ->
            let flags =
              FStar_All.pipe_right rc.FStar_Syntax_Syntax.residual_flags
                (FStar_List.filter
                   (fun uu___193_3947  ->
                      match uu___193_3947 with
                      | FStar_Syntax_Syntax.DECREASES uu____3948 -> false
                      | uu____3951 -> true)) in
            let rc1 =
              let uu___222_3953 = rc in
              let uu____3954 =
                FStar_Util.map_opt rc.FStar_Syntax_Syntax.residual_typ
                  (closure_as_term cfg env) in
              {
                FStar_Syntax_Syntax.residual_effect =
                  (uu___222_3953.FStar_Syntax_Syntax.residual_effect);
                FStar_Syntax_Syntax.residual_typ = uu____3954;
                FStar_Syntax_Syntax.residual_flags = flags
              } in
            FStar_Pervasives_Native.Some rc1
        | uu____3961 -> lopt
let built_in_primitive_steps: primitive_step Prims.list =
  let arg_as_int a =
    FStar_All.pipe_right (FStar_Pervasives_Native.fst a)
      FStar_Syntax_Embeddings.unembed_int_safe in
  let arg_as_bool a =
    FStar_All.pipe_right (FStar_Pervasives_Native.fst a)
      FStar_Syntax_Embeddings.unembed_bool_safe in
  let arg_as_char a =
    FStar_All.pipe_right (FStar_Pervasives_Native.fst a)
      FStar_Syntax_Embeddings.unembed_char_safe in
  let arg_as_string a =
    FStar_All.pipe_right (FStar_Pervasives_Native.fst a)
      FStar_Syntax_Embeddings.unembed_string_safe in
  let arg_as_list u a =
    let uu____4051 = FStar_Syntax_Embeddings.unembed_list_safe u in
    FStar_All.pipe_right (FStar_Pervasives_Native.fst a) uu____4051 in
  let arg_as_bounded_int uu____4079 =
    match uu____4079 with
    | (a,uu____4091) ->
        let uu____4098 =
          let uu____4099 = FStar_Syntax_Subst.compress a in
          uu____4099.FStar_Syntax_Syntax.n in
        (match uu____4098 with
         | FStar_Syntax_Syntax.Tm_app
             ({ FStar_Syntax_Syntax.n = FStar_Syntax_Syntax.Tm_fvar fv1;
                FStar_Syntax_Syntax.pos = uu____4109;
                FStar_Syntax_Syntax.vars = uu____4110;_},({
                                                            FStar_Syntax_Syntax.n
                                                              =
                                                              FStar_Syntax_Syntax.Tm_constant
                                                              (FStar_Const.Const_int
                                                              (i,FStar_Pervasives_Native.None
                                                               ));
                                                            FStar_Syntax_Syntax.pos
                                                              = uu____4112;
                                                            FStar_Syntax_Syntax.vars
                                                              = uu____4113;_},uu____4114)::[])
             when
             FStar_Util.ends_with
               (FStar_Ident.text_of_lid
                  (fv1.FStar_Syntax_Syntax.fv_name).FStar_Syntax_Syntax.v)
               "int_to_t"
             ->
             let uu____4153 =
               let uu____4158 = FStar_BigInt.big_int_of_string i in
               (fv1, uu____4158) in
             FStar_Pervasives_Native.Some uu____4153
         | uu____4163 -> FStar_Pervasives_Native.None) in
  let lift_unary f aopts =
    match aopts with
    | (FStar_Pervasives_Native.Some a)::[] ->
        let uu____4205 = f a in FStar_Pervasives_Native.Some uu____4205
    | uu____4206 -> FStar_Pervasives_Native.None in
  let lift_binary f aopts =
    match aopts with
    | (FStar_Pervasives_Native.Some a0)::(FStar_Pervasives_Native.Some
        a1)::[] ->
        let uu____4256 = f a0 a1 in FStar_Pervasives_Native.Some uu____4256
    | uu____4257 -> FStar_Pervasives_Native.None in
  let unary_op as_a f res args =
    let uu____4306 = FStar_List.map as_a args in
    lift_unary (f res.psc_range) uu____4306 in
  let binary_op as_a f res args =
    let uu____4362 = FStar_List.map as_a args in
    lift_binary (f res.psc_range) uu____4362 in
  let as_primitive_step uu____4386 =
    match uu____4386 with
    | (l,arity,f) ->
        {
          name = l;
          arity;
          strong_reduction_ok = true;
          requires_binder_substitution = false;
          interpretation = f
        } in
  let unary_int_op f =
    unary_op arg_as_int
      (fun r  ->
         fun x  ->
           let uu____4434 = f x in
           FStar_Syntax_Embeddings.embed_int r uu____4434) in
  let binary_int_op f =
    binary_op arg_as_int
      (fun r  ->
         fun x  ->
           fun y  ->
             let uu____4462 = f x y in
             FStar_Syntax_Embeddings.embed_int r uu____4462) in
  let unary_bool_op f =
    unary_op arg_as_bool
      (fun r  ->
         fun x  ->
           let uu____4483 = f x in
           FStar_Syntax_Embeddings.embed_bool r uu____4483) in
  let binary_bool_op f =
    binary_op arg_as_bool
      (fun r  ->
         fun x  ->
           fun y  ->
             let uu____4511 = f x y in
             FStar_Syntax_Embeddings.embed_bool r uu____4511) in
  let binary_string_op f =
    binary_op arg_as_string
      (fun r  ->
         fun x  ->
           fun y  ->
             let uu____4539 = f x y in
             FStar_Syntax_Embeddings.embed_string r uu____4539) in
  let list_of_string' rng s =
    let name l =
      let uu____4553 =
        let uu____4554 =
          FStar_Syntax_Syntax.lid_as_fv l FStar_Syntax_Syntax.Delta_constant
            FStar_Pervasives_Native.None in
        FStar_Syntax_Syntax.Tm_fvar uu____4554 in
      mk uu____4553 rng in
    let char_t = name FStar_Parser_Const.char_lid in
    let charterm c =
      mk (FStar_Syntax_Syntax.Tm_constant (FStar_Const.Const_char c)) rng in
    let uu____4564 =
      let uu____4567 = FStar_String.list_of_string s in
      FStar_List.map charterm uu____4567 in
    FStar_All.pipe_left (FStar_Syntax_Util.mk_list char_t rng) uu____4564 in
  let string_of_list' rng l =
    let s = FStar_String.string_of_list l in FStar_Syntax_Util.exp_string s in
  let string_compare' rng s1 s2 =
    let r = FStar_String.compare s1 s2 in
    let uu____4599 =
      let uu____4600 = FStar_Util.string_of_int r in
      FStar_BigInt.big_int_of_string uu____4600 in
    FStar_Syntax_Embeddings.embed_int rng uu____4599 in
  let string_concat' psc args =
    match args with
    | a1::a2::[] ->
        let uu____4618 = arg_as_string a1 in
        (match uu____4618 with
         | FStar_Pervasives_Native.Some s1 ->
             let uu____4624 =
               arg_as_list FStar_Syntax_Embeddings.unembed_string_safe a2 in
             (match uu____4624 with
              | FStar_Pervasives_Native.Some s2 ->
                  let r = FStar_String.concat s1 s2 in
                  let uu____4637 =
                    FStar_Syntax_Embeddings.embed_string psc.psc_range r in
                  FStar_Pervasives_Native.Some uu____4637
              | uu____4638 -> FStar_Pervasives_Native.None)
         | uu____4643 -> FStar_Pervasives_Native.None)
    | uu____4646 -> FStar_Pervasives_Native.None in
  let string_of_int1 rng i =
    let uu____4656 = FStar_BigInt.string_of_big_int i in
    FStar_Syntax_Embeddings.embed_string rng uu____4656 in
  let string_of_bool1 rng b =
    FStar_Syntax_Embeddings.embed_string rng (if b then "true" else "false") in
  let term_of_range r =
    FStar_Syntax_Syntax.mk
      (FStar_Syntax_Syntax.Tm_constant (FStar_Const.Const_range r))
      FStar_Pervasives_Native.None r in
  let mk_range1 uu____4680 args =
    match args with
    | fn::from_line::from_col::to_line::to_col::[] ->
        let uu____4691 =
          let uu____4712 = arg_as_string fn in
          let uu____4715 = arg_as_int from_line in
          let uu____4718 = arg_as_int from_col in
          let uu____4721 = arg_as_int to_line in
          let uu____4724 = arg_as_int to_col in
          (uu____4712, uu____4715, uu____4718, uu____4721, uu____4724) in
        (match uu____4691 with
         | (FStar_Pervasives_Native.Some fn1,FStar_Pervasives_Native.Some
            from_l,FStar_Pervasives_Native.Some
            from_c,FStar_Pervasives_Native.Some
            to_l,FStar_Pervasives_Native.Some to_c) ->
             let r =
               let uu____4755 =
                 let uu____4756 = FStar_BigInt.to_int_fs from_l in
                 let uu____4757 = FStar_BigInt.to_int_fs from_c in
                 FStar_Range.mk_pos uu____4756 uu____4757 in
               let uu____4758 =
                 let uu____4759 = FStar_BigInt.to_int_fs to_l in
                 let uu____4760 = FStar_BigInt.to_int_fs to_c in
                 FStar_Range.mk_pos uu____4759 uu____4760 in
               FStar_Range.mk_range fn1 uu____4755 uu____4758 in
             let uu____4761 = term_of_range r in
             FStar_Pervasives_Native.Some uu____4761
         | uu____4766 -> FStar_Pervasives_Native.None)
    | uu____4787 -> FStar_Pervasives_Native.None in
  let decidable_eq neg psc args =
    let r = psc.psc_range in
    let tru =
      mk (FStar_Syntax_Syntax.Tm_constant (FStar_Const.Const_bool true)) r in
    let fal =
      mk (FStar_Syntax_Syntax.Tm_constant (FStar_Const.Const_bool false)) r in
    match args with
    | (_typ,uu____4814)::(a1,uu____4816)::(a2,uu____4818)::[] ->
        let uu____4855 = FStar_Syntax_Util.eq_tm a1 a2 in
        (match uu____4855 with
         | FStar_Syntax_Util.Equal  ->
             FStar_Pervasives_Native.Some (if neg then fal else tru)
         | FStar_Syntax_Util.NotEqual  ->
             FStar_Pervasives_Native.Some (if neg then tru else fal)
         | uu____4868 -> FStar_Pervasives_Native.None)
    | uu____4869 -> failwith "Unexpected number of arguments" in
  let idstep psc args =
    match args with
    | (a1,uu____4896)::[] -> FStar_Pervasives_Native.Some a1
    | uu____4905 -> failwith "Unexpected number of arguments" in
  let basic_ops =
    let uu____4929 =
      let uu____4944 =
        let uu____4959 =
          let uu____4974 =
            let uu____4989 =
              let uu____5004 =
                let uu____5019 =
                  let uu____5034 =
                    let uu____5049 =
                      let uu____5064 =
                        let uu____5079 =
                          let uu____5094 =
                            let uu____5109 =
                              let uu____5124 =
                                let uu____5139 =
                                  let uu____5154 =
                                    let uu____5169 =
                                      let uu____5184 =
                                        let uu____5199 =
                                          let uu____5214 =
                                            let uu____5227 =
                                              FStar_Parser_Const.p2l
                                                ["FStar";
                                                "String";
                                                "list_of_string"] in
                                            (uu____5227,
                                              (Prims.parse_int "1"),
                                              (unary_op arg_as_string
                                                 list_of_string')) in
                                          let uu____5234 =
                                            let uu____5249 =
                                              let uu____5262 =
                                                FStar_Parser_Const.p2l
                                                  ["FStar";
                                                  "String";
                                                  "string_of_list"] in
                                              (uu____5262,
                                                (Prims.parse_int "1"),
                                                (unary_op
                                                   (arg_as_list
                                                      FStar_Syntax_Embeddings.unembed_char_safe)
                                                   string_of_list')) in
                                            let uu____5273 =
                                              let uu____5288 =
                                                let uu____5303 =
                                                  FStar_Parser_Const.p2l
                                                    ["FStar";
                                                    "String";
                                                    "concat"] in
                                                (uu____5303,
                                                  (Prims.parse_int "2"),
                                                  string_concat') in
                                              let uu____5312 =
                                                let uu____5329 =
                                                  let uu____5344 =
                                                    FStar_Parser_Const.p2l
                                                      ["Prims"; "mk_range"] in
                                                  (uu____5344,
                                                    (Prims.parse_int "5"),
                                                    mk_range1) in
                                                let uu____5353 =
                                                  let uu____5370 =
                                                    let uu____5389 =
                                                      FStar_Parser_Const.p2l
                                                        ["FStar";
                                                        "Range";
                                                        "prims_to_fstar_range"] in
                                                    (uu____5389,
                                                      (Prims.parse_int "1"),
                                                      idstep) in
                                                  [uu____5370] in
                                                uu____5329 :: uu____5353 in
                                              uu____5288 :: uu____5312 in
                                            uu____5249 :: uu____5273 in
                                          uu____5214 :: uu____5234 in
                                        (FStar_Parser_Const.op_notEq,
                                          (Prims.parse_int "3"),
                                          (decidable_eq true)) :: uu____5199 in
                                      (FStar_Parser_Const.op_Eq,
                                        (Prims.parse_int "3"),
                                        (decidable_eq false)) :: uu____5184 in
                                    (FStar_Parser_Const.string_compare,
                                      (Prims.parse_int "2"),
                                      (binary_op arg_as_string
                                         string_compare'))
                                      :: uu____5169 in
                                  (FStar_Parser_Const.string_of_bool_lid,
                                    (Prims.parse_int "1"),
                                    (unary_op arg_as_bool string_of_bool1))
                                    :: uu____5154 in
                                (FStar_Parser_Const.string_of_int_lid,
                                  (Prims.parse_int "1"),
                                  (unary_op arg_as_int string_of_int1)) ::
                                  uu____5139 in
                              (FStar_Parser_Const.strcat_lid',
                                (Prims.parse_int "2"),
                                (binary_string_op
                                   (fun x  -> fun y  -> Prims.strcat x y)))
                                :: uu____5124 in
                            (FStar_Parser_Const.strcat_lid,
                              (Prims.parse_int "2"),
                              (binary_string_op
                                 (fun x  -> fun y  -> Prims.strcat x y)))
                              :: uu____5109 in
                          (FStar_Parser_Const.op_Or, (Prims.parse_int "2"),
                            (binary_bool_op (fun x  -> fun y  -> x || y))) ::
                            uu____5094 in
                        (FStar_Parser_Const.op_And, (Prims.parse_int "2"),
                          (binary_bool_op (fun x  -> fun y  -> x && y))) ::
                          uu____5079 in
                      (FStar_Parser_Const.op_Modulus, (Prims.parse_int "2"),
                        (binary_int_op
                           (fun x  -> fun y  -> FStar_BigInt.mod_big_int x y)))
                        :: uu____5064 in
                    (FStar_Parser_Const.op_GTE, (Prims.parse_int "2"),
                      (binary_op arg_as_int
                         (fun r  ->
                            fun x  ->
                              fun y  ->
                                let uu____5725 = FStar_BigInt.ge_big_int x y in
                                FStar_Syntax_Embeddings.embed_bool r
                                  uu____5725)))
                      :: uu____5049 in
                  (FStar_Parser_Const.op_GT, (Prims.parse_int "2"),
                    (binary_op arg_as_int
                       (fun r  ->
                          fun x  ->
                            fun y  ->
                              let uu____5751 = FStar_BigInt.gt_big_int x y in
                              FStar_Syntax_Embeddings.embed_bool r uu____5751)))
                    :: uu____5034 in
                (FStar_Parser_Const.op_LTE, (Prims.parse_int "2"),
                  (binary_op arg_as_int
                     (fun r  ->
                        fun x  ->
                          fun y  ->
                            let uu____5777 = FStar_BigInt.le_big_int x y in
                            FStar_Syntax_Embeddings.embed_bool r uu____5777)))
                  :: uu____5019 in
              (FStar_Parser_Const.op_LT, (Prims.parse_int "2"),
                (binary_op arg_as_int
                   (fun r  ->
                      fun x  ->
                        fun y  ->
                          let uu____5803 = FStar_BigInt.lt_big_int x y in
                          FStar_Syntax_Embeddings.embed_bool r uu____5803)))
                :: uu____5004 in
            (FStar_Parser_Const.op_Division, (Prims.parse_int "2"),
              (binary_int_op
                 (fun x  -> fun y  -> FStar_BigInt.div_big_int x y)))
              :: uu____4989 in
          (FStar_Parser_Const.op_Multiply, (Prims.parse_int "2"),
            (binary_int_op
               (fun x  -> fun y  -> FStar_BigInt.mult_big_int x y)))
            :: uu____4974 in
        (FStar_Parser_Const.op_Subtraction, (Prims.parse_int "2"),
          (binary_int_op (fun x  -> fun y  -> FStar_BigInt.sub_big_int x y)))
          :: uu____4959 in
      (FStar_Parser_Const.op_Addition, (Prims.parse_int "2"),
        (binary_int_op (fun x  -> fun y  -> FStar_BigInt.add_big_int x y)))
        :: uu____4944 in
    (FStar_Parser_Const.op_Minus, (Prims.parse_int "1"),
      (unary_int_op (fun x  -> FStar_BigInt.minus_big_int x))) :: uu____4929 in
  let bounded_arith_ops =
    let bounded_int_types =
      ["Int8";
      "UInt8";
      "Int16";
      "UInt16";
      "Int32";
      "UInt32";
      "Int64";
      "UInt64";
      "UInt128"] in
    let int_as_bounded r int_to_t1 n1 =
      let c = FStar_Syntax_Embeddings.embed_int r n1 in
      let int_to_t2 = FStar_Syntax_Syntax.fv_to_tm int_to_t1 in
      let uu____5953 =
        let uu____5954 =
          let uu____5955 = FStar_Syntax_Syntax.as_arg c in [uu____5955] in
        FStar_Syntax_Syntax.mk_Tm_app int_to_t2 uu____5954 in
      uu____5953 FStar_Pervasives_Native.None r in
    FStar_All.pipe_right bounded_int_types
      (FStar_List.collect
         (fun m  ->
            let uu____5990 =
              let uu____6003 = FStar_Parser_Const.p2l ["FStar"; m; "add"] in
              (uu____6003, (Prims.parse_int "2"),
                (binary_op arg_as_bounded_int
                   (fun r  ->
                      fun uu____6023  ->
                        fun uu____6024  ->
                          match (uu____6023, uu____6024) with
                          | ((int_to_t1,x),(uu____6043,y)) ->
                              let uu____6053 = FStar_BigInt.add_big_int x y in
                              int_as_bounded r int_to_t1 uu____6053))) in
            let uu____6054 =
              let uu____6069 =
                let uu____6082 = FStar_Parser_Const.p2l ["FStar"; m; "sub"] in
                (uu____6082, (Prims.parse_int "2"),
                  (binary_op arg_as_bounded_int
                     (fun r  ->
                        fun uu____6102  ->
                          fun uu____6103  ->
                            match (uu____6102, uu____6103) with
                            | ((int_to_t1,x),(uu____6122,y)) ->
                                let uu____6132 = FStar_BigInt.sub_big_int x y in
                                int_as_bounded r int_to_t1 uu____6132))) in
              let uu____6133 =
                let uu____6148 =
                  let uu____6161 = FStar_Parser_Const.p2l ["FStar"; m; "mul"] in
                  (uu____6161, (Prims.parse_int "2"),
                    (binary_op arg_as_bounded_int
                       (fun r  ->
                          fun uu____6181  ->
                            fun uu____6182  ->
                              match (uu____6181, uu____6182) with
                              | ((int_to_t1,x),(uu____6201,y)) ->
                                  let uu____6211 =
                                    FStar_BigInt.mult_big_int x y in
                                  int_as_bounded r int_to_t1 uu____6211))) in
                [uu____6148] in
              uu____6069 :: uu____6133 in
            uu____5990 :: uu____6054)) in
  FStar_List.map as_primitive_step
    (FStar_List.append basic_ops bounded_arith_ops)
let equality_ops: primitive_step Prims.list =
  let interp_prop psc args =
    let r = psc.psc_range in
    match args with
    | (_typ,uu____6301)::(a1,uu____6303)::(a2,uu____6305)::[] ->
        let uu____6342 = FStar_Syntax_Util.eq_tm a1 a2 in
        (match uu____6342 with
         | FStar_Syntax_Util.Equal  ->
             FStar_Pervasives_Native.Some
               (let uu___223_6348 = FStar_Syntax_Util.t_true in
                {
                  FStar_Syntax_Syntax.n =
                    (uu___223_6348.FStar_Syntax_Syntax.n);
                  FStar_Syntax_Syntax.pos = r;
                  FStar_Syntax_Syntax.vars =
                    (uu___223_6348.FStar_Syntax_Syntax.vars)
                })
         | FStar_Syntax_Util.NotEqual  ->
             FStar_Pervasives_Native.Some
               (let uu___224_6352 = FStar_Syntax_Util.t_false in
                {
                  FStar_Syntax_Syntax.n =
                    (uu___224_6352.FStar_Syntax_Syntax.n);
                  FStar_Syntax_Syntax.pos = r;
                  FStar_Syntax_Syntax.vars =
                    (uu___224_6352.FStar_Syntax_Syntax.vars)
                })
         | uu____6353 -> FStar_Pervasives_Native.None)
    | (_typ,uu____6355)::uu____6356::(a1,uu____6358)::(a2,uu____6360)::[] ->
        let uu____6409 = FStar_Syntax_Util.eq_tm a1 a2 in
        (match uu____6409 with
         | FStar_Syntax_Util.Equal  ->
             FStar_Pervasives_Native.Some
               (let uu___223_6415 = FStar_Syntax_Util.t_true in
                {
                  FStar_Syntax_Syntax.n =
                    (uu___223_6415.FStar_Syntax_Syntax.n);
                  FStar_Syntax_Syntax.pos = r;
                  FStar_Syntax_Syntax.vars =
                    (uu___223_6415.FStar_Syntax_Syntax.vars)
                })
         | FStar_Syntax_Util.NotEqual  ->
             FStar_Pervasives_Native.Some
               (let uu___224_6419 = FStar_Syntax_Util.t_false in
                {
                  FStar_Syntax_Syntax.n =
                    (uu___224_6419.FStar_Syntax_Syntax.n);
                  FStar_Syntax_Syntax.pos = r;
                  FStar_Syntax_Syntax.vars =
                    (uu___224_6419.FStar_Syntax_Syntax.vars)
                })
         | uu____6420 -> FStar_Pervasives_Native.None)
    | uu____6421 -> failwith "Unexpected number of arguments" in
  let propositional_equality =
    {
      name = FStar_Parser_Const.eq2_lid;
      arity = (Prims.parse_int "3");
      strong_reduction_ok = true;
      requires_binder_substitution = false;
      interpretation = interp_prop
    } in
  let hetero_propositional_equality =
    {
      name = FStar_Parser_Const.eq3_lid;
      arity = (Prims.parse_int "4");
      strong_reduction_ok = true;
      requires_binder_substitution = false;
      interpretation = interp_prop
    } in
  [propositional_equality; hetero_propositional_equality]
let unembed_binder:
  FStar_Syntax_Syntax.term ->
    FStar_Syntax_Syntax.binder FStar_Pervasives_Native.option
  =
  fun t  ->
    try
      let uu____6440 =
        let uu____6441 = FStar_Syntax_Util.un_alien t in
        FStar_All.pipe_right uu____6441 FStar_Dyn.undyn in
      FStar_Pervasives_Native.Some uu____6440
    with | uu____6447 -> FStar_Pervasives_Native.None
let mk_psc_subst:
  'Auu____6451 .
    cfg ->
      ((FStar_Syntax_Syntax.bv,'Auu____6451) FStar_Pervasives_Native.tuple2
         FStar_Pervasives_Native.option,closure)
        FStar_Pervasives_Native.tuple2 Prims.list ->
        FStar_Syntax_Syntax.subst_elt Prims.list
  =
  fun cfg  ->
    fun env  ->
      FStar_List.fold_right
        (fun uu____6511  ->
           fun subst1  ->
             match uu____6511 with
             | (binder_opt,closure) ->
                 (match (binder_opt, closure) with
                  | (FStar_Pervasives_Native.Some b,Clos
                     (env1,term,memo,uu____6553)) ->
                      let uu____6612 = b in
                      (match uu____6612 with
                       | (bv,uu____6620) ->
                           let uu____6621 =
                             let uu____6622 =
                               FStar_Syntax_Util.is_constructed_typ
                                 bv.FStar_Syntax_Syntax.sort
                                 FStar_Parser_Const.fstar_reflection_types_binder_lid in
                             Prims.op_Negation uu____6622 in
                           if uu____6621
                           then subst1
                           else
                             (let term1 = closure_as_term cfg env1 term in
                              let uu____6627 = unembed_binder term1 in
                              match uu____6627 with
                              | FStar_Pervasives_Native.None  -> subst1
                              | FStar_Pervasives_Native.Some x ->
                                  let b1 =
                                    let uu____6634 =
                                      let uu___227_6635 = bv in
                                      let uu____6636 =
                                        FStar_Syntax_Subst.subst subst1
                                          (FStar_Pervasives_Native.fst x).FStar_Syntax_Syntax.sort in
                                      {
                                        FStar_Syntax_Syntax.ppname =
                                          (uu___227_6635.FStar_Syntax_Syntax.ppname);
                                        FStar_Syntax_Syntax.index =
                                          (uu___227_6635.FStar_Syntax_Syntax.index);
                                        FStar_Syntax_Syntax.sort = uu____6636
                                      } in
                                    FStar_Syntax_Syntax.freshen_bv uu____6634 in
                                  let b_for_x =
                                    let uu____6640 =
                                      let uu____6647 =
                                        FStar_Syntax_Syntax.bv_to_name b1 in
                                      ((FStar_Pervasives_Native.fst x),
                                        uu____6647) in
                                    FStar_Syntax_Syntax.NT uu____6640 in
                                  let subst2 =
                                    FStar_List.filter
                                      (fun uu___194_6656  ->
                                         match uu___194_6656 with
                                         | FStar_Syntax_Syntax.NT
                                             (uu____6657,{
                                                           FStar_Syntax_Syntax.n
                                                             =
                                                             FStar_Syntax_Syntax.Tm_name
                                                             b';
                                                           FStar_Syntax_Syntax.pos
                                                             = uu____6659;
                                                           FStar_Syntax_Syntax.vars
                                                             = uu____6660;_})
                                             ->
                                             Prims.op_Negation
                                               (FStar_Ident.ident_equals
                                                  b1.FStar_Syntax_Syntax.ppname
                                                  b'.FStar_Syntax_Syntax.ppname)
                                         | uu____6665 -> true) subst1 in
                                  b_for_x :: subst2))
                  | uu____6666 -> subst1)) env []
let reduce_primops:
  'Auu____6683 'Auu____6684 .
    cfg ->
      ((FStar_Syntax_Syntax.bv,'Auu____6684) FStar_Pervasives_Native.tuple2
         FStar_Pervasives_Native.option,closure)
        FStar_Pervasives_Native.tuple2 Prims.list ->
        'Auu____6683 -> FStar_Syntax_Syntax.term -> FStar_Syntax_Syntax.term
  =
  fun cfg  ->
    fun env  ->
      fun stack  ->
        fun tm  ->
          let uu____6725 =
            FStar_All.pipe_left Prims.op_Negation
              (FStar_List.contains Primops cfg.steps) in
          if uu____6725
          then tm
          else
            (let uu____6727 = FStar_Syntax_Util.head_and_args tm in
             match uu____6727 with
             | (head1,args) ->
                 let uu____6764 =
                   let uu____6765 = FStar_Syntax_Util.un_uinst head1 in
                   uu____6765.FStar_Syntax_Syntax.n in
                 (match uu____6764 with
                  | FStar_Syntax_Syntax.Tm_fvar fv ->
                      let uu____6769 =
                        FStar_List.tryFind
                          (fun ps  ->
                             FStar_Syntax_Syntax.fv_eq_lid fv ps.name)
                          cfg.primitive_steps in
                      (match uu____6769 with
                       | FStar_Pervasives_Native.Some prim_step when
                           prim_step.strong_reduction_ok ||
                             (Prims.op_Negation cfg.strong)
                           ->
                           if (FStar_List.length args) < prim_step.arity
                           then
                             (log_primops cfg
                                (fun uu____6786  ->
                                   let uu____6787 =
                                     FStar_Syntax_Print.lid_to_string
                                       prim_step.name in
                                   let uu____6788 =
                                     FStar_Util.string_of_int
                                       (FStar_List.length args) in
                                   let uu____6795 =
                                     FStar_Util.string_of_int prim_step.arity in
                                   FStar_Util.print3
                                     "primop: found partially applied %s (%s/%s args)\n"
                                     uu____6787 uu____6788 uu____6795);
                              tm)
                           else
                             (log_primops cfg
                                (fun uu____6800  ->
                                   let uu____6801 =
                                     FStar_Syntax_Print.term_to_string tm in
                                   FStar_Util.print1
                                     "primop: trying to reduce <%s>\n"
                                     uu____6801);
                              (let psc =
                                 {
                                   psc_range =
                                     (head1.FStar_Syntax_Syntax.pos);
                                   psc_subst =
                                     (fun uu____6804  ->
                                        if
                                          prim_step.requires_binder_substitution
                                        then mk_psc_subst cfg env
                                        else [])
                                 } in
                               let uu____6806 =
                                 prim_step.interpretation psc args in
                               match uu____6806 with
                               | FStar_Pervasives_Native.None  ->
                                   (log_primops cfg
                                      (fun uu____6812  ->
                                         let uu____6813 =
                                           FStar_Syntax_Print.term_to_string
                                             tm in
                                         FStar_Util.print1
                                           "primop: <%s> did not reduce\n"
                                           uu____6813);
                                    tm)
                               | FStar_Pervasives_Native.Some reduced ->
                                   (log_primops cfg
                                      (fun uu____6819  ->
                                         let uu____6820 =
                                           FStar_Syntax_Print.term_to_string
                                             tm in
                                         let uu____6821 =
                                           FStar_Syntax_Print.term_to_string
                                             reduced in
                                         FStar_Util.print2
                                           "primop: <%s> reduced to <%s>\n"
                                           uu____6820 uu____6821);
                                    reduced)))
                       | FStar_Pervasives_Native.Some uu____6822 ->
                           (log_primops cfg
                              (fun uu____6826  ->
                                 let uu____6827 =
                                   FStar_Syntax_Print.term_to_string tm in
                                 FStar_Util.print1
                                   "primop: not reducing <%s> since we're doing strong reduction\n"
                                   uu____6827);
                            tm)
                       | FStar_Pervasives_Native.None  -> tm)
                  | FStar_Syntax_Syntax.Tm_constant
                      (FStar_Const.Const_range_of ) when
                      Prims.op_Negation cfg.strong ->
                      (log_primops cfg
                         (fun uu____6831  ->
                            let uu____6832 =
                              FStar_Syntax_Print.term_to_string tm in
                            FStar_Util.print1 "primop: reducing <%s>\n"
                              uu____6832);
                       (match args with
                        | (a1,uu____6834)::[] ->
                            FStar_Syntax_Embeddings.embed_range
                              tm.FStar_Syntax_Syntax.pos
                              a1.FStar_Syntax_Syntax.pos
                        | uu____6851 -> tm))
                  | FStar_Syntax_Syntax.Tm_constant
                      (FStar_Const.Const_set_range_of ) when
                      Prims.op_Negation cfg.strong ->
                      (log_primops cfg
                         (fun uu____6863  ->
                            let uu____6864 =
                              FStar_Syntax_Print.term_to_string tm in
                            FStar_Util.print1 "primop: reducing <%s>\n"
                              uu____6864);
                       (match args with
                        | (a1,uu____6866)::(a2,uu____6868)::[] ->
                            let uu____6895 =
                              FStar_Syntax_Embeddings.unembed_range a2 in
                            (match uu____6895 with
                             | FStar_Pervasives_Native.Some r ->
                                 let uu___228_6899 = a1 in
                                 {
                                   FStar_Syntax_Syntax.n =
                                     (uu___228_6899.FStar_Syntax_Syntax.n);
                                   FStar_Syntax_Syntax.pos = r;
                                   FStar_Syntax_Syntax.vars =
                                     (uu___228_6899.FStar_Syntax_Syntax.vars)
                                 }
                             | FStar_Pervasives_Native.None  -> tm)
                        | uu____6902 -> tm))
                  | uu____6911 -> tm))
let reduce_equality:
  'Auu____6916 'Auu____6917 .
    cfg ->
      ((FStar_Syntax_Syntax.bv,'Auu____6917) FStar_Pervasives_Native.tuple2
         FStar_Pervasives_Native.option,closure)
        FStar_Pervasives_Native.tuple2 Prims.list ->
        'Auu____6916 -> FStar_Syntax_Syntax.term -> FStar_Syntax_Syntax.term
  =
  fun cfg  ->
    fun tm  ->
      reduce_primops
        (let uu___229_6955 = cfg in
         {
           steps = [Primops];
           tcenv = (uu___229_6955.tcenv);
           delta_level = (uu___229_6955.delta_level);
           primitive_steps = equality_ops;
           strong = (uu___229_6955.strong)
         }) tm
let maybe_simplify:
  'Auu____6962 'Auu____6963 .
    cfg ->
      ((FStar_Syntax_Syntax.bv,'Auu____6963) FStar_Pervasives_Native.tuple2
         FStar_Pervasives_Native.option,closure)
        FStar_Pervasives_Native.tuple2 Prims.list ->
        'Auu____6962 -> FStar_Syntax_Syntax.term -> FStar_Syntax_Syntax.term
  =
  fun cfg  ->
    fun env  ->
      fun stack  ->
        fun tm  ->
          let tm1 = reduce_primops cfg env stack tm in
          let uu____7005 =
            FStar_All.pipe_left Prims.op_Negation
              (FStar_List.contains Simplify cfg.steps) in
          if uu____7005
          then tm1
          else
            (let w t =
               let uu___230_7017 = t in
               {
                 FStar_Syntax_Syntax.n =
                   (uu___230_7017.FStar_Syntax_Syntax.n);
                 FStar_Syntax_Syntax.pos = (tm1.FStar_Syntax_Syntax.pos);
                 FStar_Syntax_Syntax.vars =
                   (uu___230_7017.FStar_Syntax_Syntax.vars)
               } in
             let simp_t t =
               match t.FStar_Syntax_Syntax.n with
               | FStar_Syntax_Syntax.Tm_fvar fv when
                   FStar_Syntax_Syntax.fv_eq_lid fv
                     FStar_Parser_Const.true_lid
                   -> FStar_Pervasives_Native.Some true
               | FStar_Syntax_Syntax.Tm_fvar fv when
                   FStar_Syntax_Syntax.fv_eq_lid fv
                     FStar_Parser_Const.false_lid
                   -> FStar_Pervasives_Native.Some false
               | uu____7034 -> FStar_Pervasives_Native.None in
             let simplify1 arg =
               ((simp_t (FStar_Pervasives_Native.fst arg)), arg) in
             match tm1.FStar_Syntax_Syntax.n with
             | FStar_Syntax_Syntax.Tm_app
                 ({
                    FStar_Syntax_Syntax.n = FStar_Syntax_Syntax.Tm_uinst
                      ({
                         FStar_Syntax_Syntax.n = FStar_Syntax_Syntax.Tm_fvar
                           fv;
                         FStar_Syntax_Syntax.pos = uu____7074;
                         FStar_Syntax_Syntax.vars = uu____7075;_},uu____7076);
                    FStar_Syntax_Syntax.pos = uu____7077;
                    FStar_Syntax_Syntax.vars = uu____7078;_},args)
                 ->
                 let uu____7104 =
                   FStar_Syntax_Syntax.fv_eq_lid fv
                     FStar_Parser_Const.and_lid in
                 if uu____7104
                 then
                   let uu____7105 =
                     FStar_All.pipe_right args (FStar_List.map simplify1) in
                   (match uu____7105 with
                    | (FStar_Pervasives_Native.Some (true ),uu____7160)::
                        (uu____7161,(arg,uu____7163))::[] -> arg
                    | (uu____7228,(arg,uu____7230))::(FStar_Pervasives_Native.Some
                                                      (true ),uu____7231)::[]
                        -> arg
                    | (FStar_Pervasives_Native.Some (false ),uu____7296)::uu____7297::[]
                        -> w FStar_Syntax_Util.t_false
                    | uu____7360::(FStar_Pervasives_Native.Some (false
                                   ),uu____7361)::[]
                        -> w FStar_Syntax_Util.t_false
                    | uu____7424 -> tm1)
                 else
                   (let uu____7440 =
                      FStar_Syntax_Syntax.fv_eq_lid fv
                        FStar_Parser_Const.or_lid in
                    if uu____7440
                    then
                      let uu____7441 =
                        FStar_All.pipe_right args (FStar_List.map simplify1) in
                      match uu____7441 with
                      | (FStar_Pervasives_Native.Some (true ),uu____7496)::uu____7497::[]
                          -> w FStar_Syntax_Util.t_true
                      | uu____7560::(FStar_Pervasives_Native.Some (true
                                     ),uu____7561)::[]
                          -> w FStar_Syntax_Util.t_true
                      | (FStar_Pervasives_Native.Some (false ),uu____7624)::
                          (uu____7625,(arg,uu____7627))::[] -> arg
                      | (uu____7692,(arg,uu____7694))::(FStar_Pervasives_Native.Some
                                                        (false ),uu____7695)::[]
                          -> arg
                      | uu____7760 -> tm1
                    else
                      (let uu____7776 =
                         FStar_Syntax_Syntax.fv_eq_lid fv
                           FStar_Parser_Const.imp_lid in
                       if uu____7776
                       then
                         let uu____7777 =
                           FStar_All.pipe_right args
                             (FStar_List.map simplify1) in
                         match uu____7777 with
                         | uu____7832::(FStar_Pervasives_Native.Some (true
                                        ),uu____7833)::[]
                             -> w FStar_Syntax_Util.t_true
                         | (FStar_Pervasives_Native.Some (false ),uu____7896)::uu____7897::[]
                             -> w FStar_Syntax_Util.t_true
                         | (FStar_Pervasives_Native.Some (true ),uu____7960)::
                             (uu____7961,(arg,uu____7963))::[] -> arg
                         | (uu____8028,(p,uu____8030))::(uu____8031,(q,uu____8033))::[]
                             ->
                             let uu____8098 = FStar_Syntax_Util.term_eq p q in
                             (if uu____8098
                              then w FStar_Syntax_Util.t_true
                              else tm1)
                         | uu____8100 -> tm1
                       else
                         (let uu____8116 =
                            FStar_Syntax_Syntax.fv_eq_lid fv
                              FStar_Parser_Const.not_lid in
                          if uu____8116
                          then
                            let uu____8117 =
                              FStar_All.pipe_right args
                                (FStar_List.map simplify1) in
                            match uu____8117 with
                            | (FStar_Pervasives_Native.Some (true
                               ),uu____8172)::[] ->
                                w FStar_Syntax_Util.t_false
                            | (FStar_Pervasives_Native.Some (false
                               ),uu____8211)::[] ->
                                w FStar_Syntax_Util.t_true
                            | uu____8250 -> tm1
                          else
                            (let uu____8266 =
                               FStar_Syntax_Syntax.fv_eq_lid fv
                                 FStar_Parser_Const.forall_lid in
                             if uu____8266
                             then
                               match args with
                               | (t,uu____8268)::[] ->
                                   let uu____8285 =
                                     let uu____8286 =
                                       FStar_Syntax_Subst.compress t in
                                     uu____8286.FStar_Syntax_Syntax.n in
                                   (match uu____8285 with
                                    | FStar_Syntax_Syntax.Tm_abs
                                        (uu____8289::[],body,uu____8291) ->
                                        (match simp_t body with
                                         | FStar_Pervasives_Native.Some (true
                                             ) -> w FStar_Syntax_Util.t_true
                                         | uu____8318 -> tm1)
                                    | uu____8321 -> tm1)
                               | (uu____8322,FStar_Pervasives_Native.Some
                                  (FStar_Syntax_Syntax.Implicit uu____8323))::
                                   (t,uu____8325)::[] ->
                                   let uu____8364 =
                                     let uu____8365 =
                                       FStar_Syntax_Subst.compress t in
                                     uu____8365.FStar_Syntax_Syntax.n in
                                   (match uu____8364 with
                                    | FStar_Syntax_Syntax.Tm_abs
                                        (uu____8368::[],body,uu____8370) ->
                                        (match simp_t body with
                                         | FStar_Pervasives_Native.Some (true
                                             ) -> w FStar_Syntax_Util.t_true
                                         | uu____8397 -> tm1)
                                    | uu____8400 -> tm1)
                               | uu____8401 -> tm1
                             else
                               (let uu____8411 =
                                  FStar_Syntax_Syntax.fv_eq_lid fv
                                    FStar_Parser_Const.exists_lid in
                                if uu____8411
                                then
                                  match args with
                                  | (t,uu____8413)::[] ->
                                      let uu____8430 =
                                        let uu____8431 =
                                          FStar_Syntax_Subst.compress t in
                                        uu____8431.FStar_Syntax_Syntax.n in
                                      (match uu____8430 with
                                       | FStar_Syntax_Syntax.Tm_abs
                                           (uu____8434::[],body,uu____8436)
                                           ->
                                           (match simp_t body with
                                            | FStar_Pervasives_Native.Some
                                                (false ) ->
                                                w FStar_Syntax_Util.t_false
                                            | uu____8463 -> tm1)
                                       | uu____8466 -> tm1)
                                  | (uu____8467,FStar_Pervasives_Native.Some
                                     (FStar_Syntax_Syntax.Implicit
                                     uu____8468))::(t,uu____8470)::[] ->
                                      let uu____8509 =
                                        let uu____8510 =
                                          FStar_Syntax_Subst.compress t in
                                        uu____8510.FStar_Syntax_Syntax.n in
                                      (match uu____8509 with
                                       | FStar_Syntax_Syntax.Tm_abs
                                           (uu____8513::[],body,uu____8515)
                                           ->
                                           (match simp_t body with
                                            | FStar_Pervasives_Native.Some
                                                (false ) ->
                                                w FStar_Syntax_Util.t_false
                                            | uu____8542 -> tm1)
                                       | uu____8545 -> tm1)
                                  | uu____8546 -> tm1
                                else
                                  (let uu____8556 =
                                     FStar_Syntax_Syntax.fv_eq_lid fv
                                       FStar_Parser_Const.b2t_lid in
                                   if uu____8556
                                   then
                                     match args with
                                     | ({
                                          FStar_Syntax_Syntax.n =
                                            FStar_Syntax_Syntax.Tm_constant
                                            (FStar_Const.Const_bool (true ));
                                          FStar_Syntax_Syntax.pos =
                                            uu____8557;
                                          FStar_Syntax_Syntax.vars =
                                            uu____8558;_},uu____8559)::[]
                                         -> w FStar_Syntax_Util.t_true
                                     | ({
                                          FStar_Syntax_Syntax.n =
                                            FStar_Syntax_Syntax.Tm_constant
                                            (FStar_Const.Const_bool (false ));
                                          FStar_Syntax_Syntax.pos =
                                            uu____8576;
                                          FStar_Syntax_Syntax.vars =
                                            uu____8577;_},uu____8578)::[]
                                         -> w FStar_Syntax_Util.t_false
                                     | uu____8595 -> tm1
                                   else reduce_equality cfg env stack tm1))))))
             | FStar_Syntax_Syntax.Tm_app
                 ({ FStar_Syntax_Syntax.n = FStar_Syntax_Syntax.Tm_fvar fv;
                    FStar_Syntax_Syntax.pos = uu____8606;
                    FStar_Syntax_Syntax.vars = uu____8607;_},args)
                 ->
                 let uu____8629 =
                   FStar_Syntax_Syntax.fv_eq_lid fv
                     FStar_Parser_Const.and_lid in
                 if uu____8629
                 then
                   let uu____8630 =
                     FStar_All.pipe_right args (FStar_List.map simplify1) in
                   (match uu____8630 with
                    | (FStar_Pervasives_Native.Some (true ),uu____8685)::
                        (uu____8686,(arg,uu____8688))::[] -> arg
                    | (uu____8753,(arg,uu____8755))::(FStar_Pervasives_Native.Some
                                                      (true ),uu____8756)::[]
                        -> arg
                    | (FStar_Pervasives_Native.Some (false ),uu____8821)::uu____8822::[]
                        -> w FStar_Syntax_Util.t_false
                    | uu____8885::(FStar_Pervasives_Native.Some (false
                                   ),uu____8886)::[]
                        -> w FStar_Syntax_Util.t_false
                    | uu____8949 -> tm1)
                 else
                   (let uu____8965 =
                      FStar_Syntax_Syntax.fv_eq_lid fv
                        FStar_Parser_Const.or_lid in
                    if uu____8965
                    then
                      let uu____8966 =
                        FStar_All.pipe_right args (FStar_List.map simplify1) in
                      match uu____8966 with
                      | (FStar_Pervasives_Native.Some (true ),uu____9021)::uu____9022::[]
                          -> w FStar_Syntax_Util.t_true
                      | uu____9085::(FStar_Pervasives_Native.Some (true
                                     ),uu____9086)::[]
                          -> w FStar_Syntax_Util.t_true
                      | (FStar_Pervasives_Native.Some (false ),uu____9149)::
                          (uu____9150,(arg,uu____9152))::[] -> arg
                      | (uu____9217,(arg,uu____9219))::(FStar_Pervasives_Native.Some
                                                        (false ),uu____9220)::[]
                          -> arg
                      | uu____9285 -> tm1
                    else
                      (let uu____9301 =
                         FStar_Syntax_Syntax.fv_eq_lid fv
                           FStar_Parser_Const.imp_lid in
                       if uu____9301
                       then
                         let uu____9302 =
                           FStar_All.pipe_right args
                             (FStar_List.map simplify1) in
                         match uu____9302 with
                         | uu____9357::(FStar_Pervasives_Native.Some (true
                                        ),uu____9358)::[]
                             -> w FStar_Syntax_Util.t_true
                         | (FStar_Pervasives_Native.Some (false ),uu____9421)::uu____9422::[]
                             -> w FStar_Syntax_Util.t_true
                         | (FStar_Pervasives_Native.Some (true ),uu____9485)::
                             (uu____9486,(arg,uu____9488))::[] -> arg
                         | (uu____9553,(p,uu____9555))::(uu____9556,(q,uu____9558))::[]
                             ->
                             let uu____9623 = FStar_Syntax_Util.term_eq p q in
                             (if uu____9623
                              then w FStar_Syntax_Util.t_true
                              else tm1)
                         | uu____9625 -> tm1
                       else
                         (let uu____9641 =
                            FStar_Syntax_Syntax.fv_eq_lid fv
                              FStar_Parser_Const.not_lid in
                          if uu____9641
                          then
                            let uu____9642 =
                              FStar_All.pipe_right args
                                (FStar_List.map simplify1) in
                            match uu____9642 with
                            | (FStar_Pervasives_Native.Some (true
                               ),uu____9697)::[] ->
                                w FStar_Syntax_Util.t_false
                            | (FStar_Pervasives_Native.Some (false
                               ),uu____9736)::[] ->
                                w FStar_Syntax_Util.t_true
                            | uu____9775 -> tm1
                          else
                            (let uu____9791 =
                               FStar_Syntax_Syntax.fv_eq_lid fv
                                 FStar_Parser_Const.forall_lid in
                             if uu____9791
                             then
                               match args with
                               | (t,uu____9793)::[] ->
                                   let uu____9810 =
                                     let uu____9811 =
                                       FStar_Syntax_Subst.compress t in
                                     uu____9811.FStar_Syntax_Syntax.n in
                                   (match uu____9810 with
                                    | FStar_Syntax_Syntax.Tm_abs
                                        (uu____9814::[],body,uu____9816) ->
                                        (match simp_t body with
                                         | FStar_Pervasives_Native.Some (true
                                             ) -> w FStar_Syntax_Util.t_true
                                         | uu____9843 -> tm1)
                                    | uu____9846 -> tm1)
                               | (uu____9847,FStar_Pervasives_Native.Some
                                  (FStar_Syntax_Syntax.Implicit uu____9848))::
                                   (t,uu____9850)::[] ->
                                   let uu____9889 =
                                     let uu____9890 =
                                       FStar_Syntax_Subst.compress t in
                                     uu____9890.FStar_Syntax_Syntax.n in
                                   (match uu____9889 with
                                    | FStar_Syntax_Syntax.Tm_abs
                                        (uu____9893::[],body,uu____9895) ->
                                        (match simp_t body with
                                         | FStar_Pervasives_Native.Some (true
                                             ) -> w FStar_Syntax_Util.t_true
                                         | uu____9922 -> tm1)
                                    | uu____9925 -> tm1)
                               | uu____9926 -> tm1
                             else
                               (let uu____9936 =
                                  FStar_Syntax_Syntax.fv_eq_lid fv
                                    FStar_Parser_Const.exists_lid in
                                if uu____9936
                                then
                                  match args with
                                  | (t,uu____9938)::[] ->
                                      let uu____9955 =
                                        let uu____9956 =
                                          FStar_Syntax_Subst.compress t in
                                        uu____9956.FStar_Syntax_Syntax.n in
                                      (match uu____9955 with
                                       | FStar_Syntax_Syntax.Tm_abs
                                           (uu____9959::[],body,uu____9961)
                                           ->
                                           (match simp_t body with
                                            | FStar_Pervasives_Native.Some
                                                (false ) ->
                                                w FStar_Syntax_Util.t_false
                                            | uu____9988 -> tm1)
                                       | uu____9991 -> tm1)
                                  | (uu____9992,FStar_Pervasives_Native.Some
                                     (FStar_Syntax_Syntax.Implicit
                                     uu____9993))::(t,uu____9995)::[] ->
                                      let uu____10034 =
                                        let uu____10035 =
                                          FStar_Syntax_Subst.compress t in
                                        uu____10035.FStar_Syntax_Syntax.n in
                                      (match uu____10034 with
                                       | FStar_Syntax_Syntax.Tm_abs
                                           (uu____10038::[],body,uu____10040)
                                           ->
                                           (match simp_t body with
                                            | FStar_Pervasives_Native.Some
                                                (false ) ->
                                                w FStar_Syntax_Util.t_false
                                            | uu____10067 -> tm1)
                                       | uu____10070 -> tm1)
                                  | uu____10071 -> tm1
                                else
                                  (let uu____10081 =
                                     FStar_Syntax_Syntax.fv_eq_lid fv
                                       FStar_Parser_Const.b2t_lid in
                                   if uu____10081
                                   then
                                     match args with
                                     | ({
                                          FStar_Syntax_Syntax.n =
                                            FStar_Syntax_Syntax.Tm_constant
                                            (FStar_Const.Const_bool (true ));
                                          FStar_Syntax_Syntax.pos =
                                            uu____10082;
                                          FStar_Syntax_Syntax.vars =
                                            uu____10083;_},uu____10084)::[]
                                         -> w FStar_Syntax_Util.t_true
                                     | ({
                                          FStar_Syntax_Syntax.n =
                                            FStar_Syntax_Syntax.Tm_constant
                                            (FStar_Const.Const_bool (false ));
                                          FStar_Syntax_Syntax.pos =
                                            uu____10101;
                                          FStar_Syntax_Syntax.vars =
                                            uu____10102;_},uu____10103)::[]
                                         -> w FStar_Syntax_Util.t_false
                                     | uu____10120 -> tm1
                                   else reduce_equality cfg env stack tm1))))))
             | uu____10130 -> tm1)
let is_norm_request:
  'Auu____10134 .
    FStar_Syntax_Syntax.term -> 'Auu____10134 Prims.list -> Prims.bool
  =
  fun hd1  ->
    fun args  ->
      let uu____10147 =
        let uu____10154 =
          let uu____10155 = FStar_Syntax_Util.un_uinst hd1 in
          uu____10155.FStar_Syntax_Syntax.n in
        (uu____10154, args) in
      match uu____10147 with
      | (FStar_Syntax_Syntax.Tm_fvar fv,uu____10161::uu____10162::[]) ->
          FStar_Syntax_Syntax.fv_eq_lid fv FStar_Parser_Const.normalize_term
      | (FStar_Syntax_Syntax.Tm_fvar fv,uu____10166::[]) ->
          FStar_Syntax_Syntax.fv_eq_lid fv FStar_Parser_Const.normalize
      | (FStar_Syntax_Syntax.Tm_fvar fv,steps::uu____10171::uu____10172::[])
          -> FStar_Syntax_Syntax.fv_eq_lid fv FStar_Parser_Const.norm
      | uu____10175 -> false
let tr_norm_step: FStar_Syntax_Embeddings.norm_step -> step Prims.list =
  fun uu___195_10186  ->
    match uu___195_10186 with
    | FStar_Syntax_Embeddings.Zeta  -> [Zeta]
    | FStar_Syntax_Embeddings.Iota  -> [Iota]
    | FStar_Syntax_Embeddings.Delta  ->
        [UnfoldUntil FStar_Syntax_Syntax.Delta_constant]
    | FStar_Syntax_Embeddings.Simpl  -> [Simplify]
    | FStar_Syntax_Embeddings.Weak  -> [Weak]
    | FStar_Syntax_Embeddings.HNF  -> [HNF]
    | FStar_Syntax_Embeddings.Primops  -> [Primops]
    | FStar_Syntax_Embeddings.UnfoldOnly names1 ->
        let uu____10192 =
          let uu____10195 =
            let uu____10196 = FStar_List.map FStar_Ident.lid_of_str names1 in
            UnfoldOnly uu____10196 in
          [uu____10195] in
        (UnfoldUntil FStar_Syntax_Syntax.Delta_constant) :: uu____10192
let tr_norm_steps:
  FStar_Syntax_Embeddings.norm_step Prims.list -> step Prims.list =
  fun s  -> FStar_List.concatMap tr_norm_step s
let get_norm_request:
  'Auu____10211 .
    (FStar_Syntax_Syntax.term -> FStar_Syntax_Syntax.term) ->
      (FStar_Syntax_Syntax.term,'Auu____10211) FStar_Pervasives_Native.tuple2
        Prims.list ->
        (step Prims.list,FStar_Syntax_Syntax.term)
          FStar_Pervasives_Native.tuple2
  =
  fun full_norm  ->
    fun args  ->
      let parse_steps s =
        let uu____10249 =
          let uu____10252 =
            let uu____10257 =
              FStar_Syntax_Embeddings.unembed_list
                FStar_Syntax_Embeddings.unembed_norm_step in
            uu____10257 s in
          FStar_All.pipe_right uu____10252 FStar_Util.must in
        FStar_All.pipe_right uu____10249 tr_norm_steps in
      match args with
      | uu____10282::(tm,uu____10284)::[] ->
          let s =
            [Beta;
            Zeta;
            Iota;
            Primops;
            UnfoldUntil FStar_Syntax_Syntax.Delta_constant;
            Reify] in
          (s, tm)
      | (tm,uu____10307)::[] ->
          let s =
            [Beta;
            Zeta;
            Iota;
            Primops;
            UnfoldUntil FStar_Syntax_Syntax.Delta_constant;
            Reify] in
          (s, tm)
      | (steps,uu____10322)::uu____10323::(tm,uu____10325)::[] ->
          let add_exclude s z =
            if Prims.op_Negation (FStar_List.contains z s)
            then (Exclude z) :: s
            else s in
          let s =
            let uu____10365 =
              let uu____10368 = full_norm steps in parse_steps uu____10368 in
            Beta :: uu____10365 in
          let s1 = add_exclude s Zeta in
          let s2 = add_exclude s1 Iota in (s2, tm)
      | uu____10377 -> failwith "Impossible"
let is_reify_head: stack_elt Prims.list -> Prims.bool =
  fun uu___196_10394  ->
    match uu___196_10394 with
    | (App
        (uu____10397,{
                       FStar_Syntax_Syntax.n =
                         FStar_Syntax_Syntax.Tm_constant
                         (FStar_Const.Const_reify );
                       FStar_Syntax_Syntax.pos = uu____10398;
                       FStar_Syntax_Syntax.vars = uu____10399;_},uu____10400,uu____10401))::uu____10402
        -> true
    | uu____10409 -> false
let firstn:
  'Auu____10415 .
    Prims.int ->
      'Auu____10415 Prims.list ->
        ('Auu____10415 Prims.list,'Auu____10415 Prims.list)
          FStar_Pervasives_Native.tuple2
  =
  fun k  ->
    fun l  ->
      if (FStar_List.length l) < k then (l, []) else FStar_Util.first_N k l
let should_reify: cfg -> stack_elt Prims.list -> Prims.bool =
  fun cfg  ->
    fun stack  ->
      match stack with
      | (App
          (uu____10451,{
                         FStar_Syntax_Syntax.n =
                           FStar_Syntax_Syntax.Tm_constant
                           (FStar_Const.Const_reify );
                         FStar_Syntax_Syntax.pos = uu____10452;
                         FStar_Syntax_Syntax.vars = uu____10453;_},uu____10454,uu____10455))::uu____10456
          -> FStar_All.pipe_right cfg.steps (FStar_List.contains Reify)
      | uu____10463 -> false
let rec norm:
  cfg -> env -> stack -> FStar_Syntax_Syntax.term -> FStar_Syntax_Syntax.term
  =
  fun cfg  ->
    fun env  ->
      fun stack  ->
        fun t  ->
          let t1 = FStar_Syntax_Subst.compress t in
          log cfg
            (fun uu____10579  ->
               let uu____10580 = FStar_Syntax_Print.tag_of_term t1 in
               let uu____10581 = FStar_Syntax_Print.term_to_string t1 in
               let uu____10582 =
                 FStar_Util.string_of_int (FStar_List.length env) in
               let uu____10589 =
                 let uu____10590 =
                   let uu____10593 = firstn (Prims.parse_int "4") stack in
                   FStar_All.pipe_left FStar_Pervasives_Native.fst
                     uu____10593 in
                 stack_to_string uu____10590 in
               FStar_Util.print4
                 ">>> %s\nNorm %s with with %s env elements top of the stack %s \n"
                 uu____10580 uu____10581 uu____10582 uu____10589);
          (match t1.FStar_Syntax_Syntax.n with
           | FStar_Syntax_Syntax.Tm_delayed uu____10616 ->
               failwith "Impossible: got a delayed substitution"
           | FStar_Syntax_Syntax.Tm_uvar uu____10641 when
               FStar_All.pipe_right cfg.steps
                 (FStar_List.contains CheckNoUvars)
               ->
               let uu____10658 =
                 let uu____10659 =
                   FStar_Range.string_of_range t1.FStar_Syntax_Syntax.pos in
                 let uu____10660 = FStar_Syntax_Print.term_to_string t1 in
                 FStar_Util.format2
                   "(%s) CheckNoUvars: Unexpected unification variable remains: %s"
                   uu____10659 uu____10660 in
               failwith uu____10658
           | FStar_Syntax_Syntax.Tm_unknown  -> rebuild cfg env stack t1
           | FStar_Syntax_Syntax.Tm_uvar uu____10661 ->
               rebuild cfg env stack t1
           | FStar_Syntax_Syntax.Tm_constant uu____10678 ->
               rebuild cfg env stack t1
           | FStar_Syntax_Syntax.Tm_name uu____10679 ->
               rebuild cfg env stack t1
           | FStar_Syntax_Syntax.Tm_fvar
               { FStar_Syntax_Syntax.fv_name = uu____10680;
                 FStar_Syntax_Syntax.fv_delta =
                   FStar_Syntax_Syntax.Delta_constant ;
                 FStar_Syntax_Syntax.fv_qual = uu____10681;_}
               -> rebuild cfg env stack t1
           | FStar_Syntax_Syntax.Tm_fvar
               { FStar_Syntax_Syntax.fv_name = uu____10684;
                 FStar_Syntax_Syntax.fv_delta = uu____10685;
                 FStar_Syntax_Syntax.fv_qual = FStar_Pervasives_Native.Some
                   (FStar_Syntax_Syntax.Data_ctor );_}
               -> rebuild cfg env stack t1
           | FStar_Syntax_Syntax.Tm_fvar
               { FStar_Syntax_Syntax.fv_name = uu____10686;
                 FStar_Syntax_Syntax.fv_delta = uu____10687;
                 FStar_Syntax_Syntax.fv_qual = FStar_Pervasives_Native.Some
                   (FStar_Syntax_Syntax.Record_ctor uu____10688);_}
               -> rebuild cfg env stack t1
           | FStar_Syntax_Syntax.Tm_fvar fv when
               let uu____10696 = FStar_Syntax_Syntax.lid_of_fv fv in
               FStar_TypeChecker_Env.is_action cfg.tcenv uu____10696 ->
               let b = should_reify cfg stack in
               (log cfg
                  (fun uu____10702  ->
                     let uu____10703 = FStar_Syntax_Print.term_to_string t1 in
                     let uu____10704 = FStar_Util.string_of_bool b in
                     FStar_Util.print2
                       ">>> For DM4F action %s, should_reify = %s\n"
                       uu____10703 uu____10704);
                if b
                then
                  (let uu____10705 = FStar_List.tl stack in
                   do_unfold_fv cfg env uu____10705 t1 fv)
                else rebuild cfg env stack t1)
           | FStar_Syntax_Syntax.Tm_app (hd1,args) when
               ((FStar_Syntax_Util.is_fstar_tactics_embed hd1) ||
                  ((FStar_Syntax_Util.is_fstar_tactics_quote hd1) &&
                     (FStar_List.contains NoDeltaSteps cfg.steps)))
                 || (FStar_Syntax_Util.is_fstar_tactics_by_tactic hd1)
               ->
               let args1 = closures_as_args_delayed cfg env args in
               let hd2 = closure_as_term cfg env hd1 in
               let t2 =
                 let uu___231_10744 = t1 in
                 {
                   FStar_Syntax_Syntax.n =
                     (FStar_Syntax_Syntax.Tm_app (hd2, args1));
                   FStar_Syntax_Syntax.pos =
                     (uu___231_10744.FStar_Syntax_Syntax.pos);
                   FStar_Syntax_Syntax.vars =
                     (uu___231_10744.FStar_Syntax_Syntax.vars)
                 } in
               rebuild cfg env stack t2
           | FStar_Syntax_Syntax.Tm_app (hd1,args) when
               ((let uu____10777 =
                   FStar_All.pipe_right cfg.steps
                     (FStar_List.contains NoFullNorm) in
                 Prims.op_Negation uu____10777) && (is_norm_request hd1 args))
                 &&
                 (Prims.op_Negation
                    (FStar_Ident.lid_equals
                       (cfg.tcenv).FStar_TypeChecker_Env.curmodule
                       FStar_Parser_Const.prims_lid))
               ->
               let cfg' =
                 let uu___232_10785 = cfg in
                 let uu____10786 =
                   FStar_List.filter
                     (fun uu___197_10789  ->
                        match uu___197_10789 with
                        | UnfoldOnly uu____10790 -> false
                        | NoDeltaSteps  -> false
                        | uu____10793 -> true) cfg.steps in
                 {
                   steps = uu____10786;
                   tcenv = (uu___232_10785.tcenv);
                   delta_level =
                     [FStar_TypeChecker_Env.Unfold
                        FStar_Syntax_Syntax.Delta_constant];
                   primitive_steps = (uu___232_10785.primitive_steps);
                   strong = (uu___232_10785.strong)
                 } in
               let uu____10794 = get_norm_request (norm cfg' env []) args in
               (match uu____10794 with
                | (s,tm) ->
                    let delta_level =
                      let uu____10810 =
                        FStar_All.pipe_right s
                          (FStar_Util.for_some
                             (fun uu___198_10815  ->
                                match uu___198_10815 with
                                | UnfoldUntil uu____10816 -> true
                                | UnfoldOnly uu____10817 -> true
                                | uu____10820 -> false)) in
                      if uu____10810
                      then
                        [FStar_TypeChecker_Env.Unfold
                           FStar_Syntax_Syntax.Delta_constant]
                      else [FStar_TypeChecker_Env.NoDelta] in
                    let cfg'1 =
                      let uu___233_10825 = cfg in
                      {
                        steps = s;
                        tcenv = (uu___233_10825.tcenv);
                        delta_level;
                        primitive_steps = (uu___233_10825.primitive_steps);
                        strong = (uu___233_10825.strong)
                      } in
                    let stack' =
                      let tail1 =
                        (Steps
                           ((cfg.steps), (cfg.primitive_steps),
                             (cfg.delta_level)))
                        :: stack in
                      let uu____10836 =
                        FStar_All.pipe_left
                          (FStar_TypeChecker_Env.debug cfg.tcenv)
                          (FStar_Options.Other "print_normalized_terms") in
                      if uu____10836
                      then
                        let uu____10839 =
                          let uu____10840 =
                            let uu____10845 = FStar_Util.now () in
                            (t1, uu____10845) in
                          Debug uu____10840 in
                        uu____10839 :: tail1
                      else tail1 in
                    norm cfg'1 env stack' tm)
           | FStar_Syntax_Syntax.Tm_app
               ({
                  FStar_Syntax_Syntax.n = FStar_Syntax_Syntax.Tm_constant
                    (FStar_Const.Const_range_of );
                  FStar_Syntax_Syntax.pos = uu____10847;
                  FStar_Syntax_Syntax.vars = uu____10848;_},a1::a2::rest)
               ->
               let uu____10896 = FStar_Syntax_Util.head_and_args t1 in
               (match uu____10896 with
                | (hd1,uu____10912) ->
                    let t' =
                      FStar_Syntax_Syntax.mk
                        (FStar_Syntax_Syntax.Tm_app (hd1, [a1]))
                        FStar_Pervasives_Native.None
                        t1.FStar_Syntax_Syntax.pos in
                    let t2 =
                      FStar_Syntax_Syntax.mk
                        (FStar_Syntax_Syntax.Tm_app (t', (a2 :: rest)))
                        FStar_Pervasives_Native.None
                        t1.FStar_Syntax_Syntax.pos in
                    norm cfg env stack t2)
           | FStar_Syntax_Syntax.Tm_app
               ({
                  FStar_Syntax_Syntax.n = FStar_Syntax_Syntax.Tm_constant
                    (FStar_Const.Const_reify );
                  FStar_Syntax_Syntax.pos = uu____10977;
                  FStar_Syntax_Syntax.vars = uu____10978;_},a1::a2::rest)
               ->
               let uu____11026 = FStar_Syntax_Util.head_and_args t1 in
               (match uu____11026 with
                | (hd1,uu____11042) ->
                    let t' =
                      FStar_Syntax_Syntax.mk
                        (FStar_Syntax_Syntax.Tm_app (hd1, [a1]))
                        FStar_Pervasives_Native.None
                        t1.FStar_Syntax_Syntax.pos in
                    let t2 =
                      FStar_Syntax_Syntax.mk
                        (FStar_Syntax_Syntax.Tm_app (t', (a2 :: rest)))
                        FStar_Pervasives_Native.None
                        t1.FStar_Syntax_Syntax.pos in
                    norm cfg env stack t2)
           | FStar_Syntax_Syntax.Tm_app
               ({
                  FStar_Syntax_Syntax.n = FStar_Syntax_Syntax.Tm_constant
                    (FStar_Const.Const_set_range_of );
                  FStar_Syntax_Syntax.pos = uu____11107;
                  FStar_Syntax_Syntax.vars = uu____11108;_},a1::a2::a3::rest)
               ->
               let uu____11169 = FStar_Syntax_Util.head_and_args t1 in
               (match uu____11169 with
                | (hd1,uu____11185) ->
                    let t' =
                      FStar_Syntax_Syntax.mk
                        (FStar_Syntax_Syntax.Tm_app (hd1, [a1; a2]))
                        FStar_Pervasives_Native.None
                        t1.FStar_Syntax_Syntax.pos in
                    let t2 =
                      FStar_Syntax_Syntax.mk
                        (FStar_Syntax_Syntax.Tm_app (t', (a3 :: rest)))
                        FStar_Pervasives_Native.None
                        t1.FStar_Syntax_Syntax.pos in
                    norm cfg env stack t2)
           | FStar_Syntax_Syntax.Tm_app
               ({
                  FStar_Syntax_Syntax.n = FStar_Syntax_Syntax.Tm_constant
                    (FStar_Const.Const_reflect uu____11256);
                  FStar_Syntax_Syntax.pos = uu____11257;
                  FStar_Syntax_Syntax.vars = uu____11258;_},a::[])
               when
               (FStar_All.pipe_right cfg.steps (FStar_List.contains Reify))
                 && (is_reify_head stack)
               ->
               let uu____11290 = FStar_List.tl stack in
               norm cfg env uu____11290 (FStar_Pervasives_Native.fst a)
           | FStar_Syntax_Syntax.Tm_app
               ({
                  FStar_Syntax_Syntax.n = FStar_Syntax_Syntax.Tm_constant
                    (FStar_Const.Const_reify );
                  FStar_Syntax_Syntax.pos = uu____11293;
                  FStar_Syntax_Syntax.vars = uu____11294;_},a::[])
               when
               FStar_All.pipe_right cfg.steps (FStar_List.contains Reify) ->
               let uu____11326 = FStar_Syntax_Util.head_and_args t1 in
               (match uu____11326 with
                | (reify_head,uu____11342) ->
                    let a1 =
                      let uu____11364 =
                        FStar_All.pipe_left FStar_Syntax_Util.unascribe
                          (FStar_Pervasives_Native.fst a) in
                      FStar_Syntax_Subst.compress uu____11364 in
                    (match a1.FStar_Syntax_Syntax.n with
                     | FStar_Syntax_Syntax.Tm_app
                         ({
                            FStar_Syntax_Syntax.n =
                              FStar_Syntax_Syntax.Tm_constant
                              (FStar_Const.Const_reflect uu____11367);
                            FStar_Syntax_Syntax.pos = uu____11368;
                            FStar_Syntax_Syntax.vars = uu____11369;_},a2::[])
                         ->
                         norm cfg env stack (FStar_Pervasives_Native.fst a2)
                     | uu____11403 ->
                         let stack1 =
                           (App
                              (env, reify_head, FStar_Pervasives_Native.None,
                                (t1.FStar_Syntax_Syntax.pos)))
                           :: stack in
                         norm cfg env stack1 a1))
           | FStar_Syntax_Syntax.Tm_type u ->
               let u1 = norm_universe cfg env u in
               let uu____11413 =
                 mk (FStar_Syntax_Syntax.Tm_type u1)
                   t1.FStar_Syntax_Syntax.pos in
               rebuild cfg env stack uu____11413
           | FStar_Syntax_Syntax.Tm_uinst (t',us) ->
               let uu____11420 =
                 FStar_All.pipe_right cfg.steps
                   (FStar_List.contains EraseUniverses) in
               if uu____11420
               then norm cfg env stack t'
               else
                 (let us1 =
                    let uu____11423 =
                      let uu____11430 =
                        FStar_List.map (norm_universe cfg env) us in
                      (uu____11430, (t1.FStar_Syntax_Syntax.pos)) in
                    UnivArgs uu____11423 in
                  let stack1 = us1 :: stack in norm cfg env stack1 t')
           | FStar_Syntax_Syntax.Tm_fvar f ->
               let should_delta =
                 FStar_All.pipe_right cfg.delta_level
                   (FStar_Util.for_some
                      (fun uu___199_11443  ->
                         match uu___199_11443 with
                         | FStar_TypeChecker_Env.UnfoldTac  -> false
                         | FStar_TypeChecker_Env.NoDelta  -> false
                         | FStar_TypeChecker_Env.Inlining  -> true
                         | FStar_TypeChecker_Env.Eager_unfolding_only  ->
                             true
                         | FStar_TypeChecker_Env.Unfold l ->
                             FStar_TypeChecker_Common.delta_depth_greater_than
                               f.FStar_Syntax_Syntax.fv_delta l)) in
               let should_delta1 =
                 let uu____11446 =
                   (FStar_List.mem FStar_TypeChecker_Env.UnfoldTac
                      cfg.delta_level)
                     &&
                     (((((((((FStar_Syntax_Syntax.fv_eq_lid f
                                FStar_Parser_Const.and_lid)
                               ||
                               (FStar_Syntax_Syntax.fv_eq_lid f
                                  FStar_Parser_Const.or_lid))
                              ||
                              (FStar_Syntax_Syntax.fv_eq_lid f
                                 FStar_Parser_Const.imp_lid))
                             ||
                             (FStar_Syntax_Syntax.fv_eq_lid f
                                FStar_Parser_Const.forall_lid))
                            ||
                            (FStar_Syntax_Syntax.fv_eq_lid f
                               FStar_Parser_Const.squash_lid))
                           ||
                           (FStar_Syntax_Syntax.fv_eq_lid f
                              FStar_Parser_Const.exists_lid))
                          ||
                          (FStar_Syntax_Syntax.fv_eq_lid f
                             FStar_Parser_Const.eq2_lid))
                         ||
                         (FStar_Syntax_Syntax.fv_eq_lid f
                            FStar_Parser_Const.true_lid))
                        ||
                        (FStar_Syntax_Syntax.fv_eq_lid f
                           FStar_Parser_Const.false_lid)) in
                 if uu____11446
                 then false
                 else
                   (let uu____11448 =
                      FStar_All.pipe_right cfg.steps
                        (FStar_List.tryFind
                           (fun uu___200_11455  ->
                              match uu___200_11455 with
                              | UnfoldOnly uu____11456 -> true
                              | uu____11459 -> false)) in
                    match uu____11448 with
                    | FStar_Pervasives_Native.Some (UnfoldOnly lids) ->
                        should_delta &&
                          (FStar_Util.for_some
                             (FStar_Syntax_Syntax.fv_eq_lid f) lids)
                    | uu____11463 -> should_delta) in
               (log cfg
                  (fun uu____11471  ->
                     let uu____11472 = FStar_Syntax_Print.term_to_string t1 in
                     let uu____11473 =
                       FStar_Range.string_of_range t1.FStar_Syntax_Syntax.pos in
                     let uu____11474 =
                       FStar_Util.string_of_bool should_delta1 in
                     FStar_Util.print3 ">>> For %s (%s), should_delta = %s\n"
                       uu____11472 uu____11473 uu____11474);
                if Prims.op_Negation should_delta1
                then rebuild cfg env stack t1
                else do_unfold_fv cfg env stack t1 f)
           | FStar_Syntax_Syntax.Tm_bvar x ->
               let uu____11477 = lookup_bvar env x in
               (match uu____11477 with
                | Univ uu____11480 ->
                    failwith
                      "Impossible: term variable is bound to a universe"
                | Dummy  -> failwith "Term variable not found"
                | Clos (env1,t0,r,fix) ->
                    if
                      (Prims.op_Negation fix) ||
                        (Prims.op_Negation
                           (FStar_List.contains (Exclude Zeta) cfg.steps))
                    then
                      let uu____11529 = FStar_ST.op_Bang r in
                      (match uu____11529 with
                       | FStar_Pervasives_Native.Some (env2,t') ->
                           (log cfg
                              (fun uu____11666  ->
                                 let uu____11667 =
                                   FStar_Syntax_Print.term_to_string t1 in
                                 let uu____11668 =
                                   FStar_Syntax_Print.term_to_string t' in
                                 FStar_Util.print2
                                   "Lazy hit: %s cached to %s\n" uu____11667
                                   uu____11668);
                            (let uu____11669 =
                               let uu____11670 =
                                 FStar_Syntax_Subst.compress t' in
                               uu____11670.FStar_Syntax_Syntax.n in
                             match uu____11669 with
                             | FStar_Syntax_Syntax.Tm_abs uu____11673 ->
                                 norm cfg env2 stack t'
                             | uu____11690 -> rebuild cfg env2 stack t'))
                       | FStar_Pervasives_Native.None  ->
                           norm cfg env1 ((MemoLazy r) :: stack) t0)
                    else norm cfg env1 stack t0)
           | FStar_Syntax_Syntax.Tm_abs (bs,body,lopt) ->
               (match stack with
                | (UnivArgs uu____11748)::uu____11749 ->
                    failwith
                      "Ill-typed term: universes cannot be applied to term abstraction"
                | (Match uu____11758)::uu____11759 ->
                    failwith
                      "Ill-typed term: cannot pattern match an abstraction"
                | (Arg (c,uu____11769,uu____11770))::stack_rest ->
                    (match c with
                     | Univ uu____11774 ->
                         norm cfg ((FStar_Pervasives_Native.None, c) :: env)
                           stack_rest t1
                     | uu____11783 ->
                         (match bs with
                          | [] -> failwith "Impossible"
                          | b::[] ->
                              (log cfg
                                 (fun uu____11804  ->
                                    let uu____11805 = closure_to_string c in
                                    FStar_Util.print1 "\tShifted %s\n"
                                      uu____11805);
                               norm cfg
                                 (((FStar_Pervasives_Native.Some b), c) ::
                                 env) stack_rest body)
                          | b::tl1 ->
                              (log cfg
                                 (fun uu____11845  ->
                                    let uu____11846 = closure_to_string c in
                                    FStar_Util.print1 "\tShifted %s\n"
                                      uu____11846);
                               (let body1 =
                                  mk
                                    (FStar_Syntax_Syntax.Tm_abs
                                       (tl1, body, lopt))
                                    t1.FStar_Syntax_Syntax.pos in
                                norm cfg
                                  (((FStar_Pervasives_Native.Some b), c) ::
                                  env) stack_rest body1))))
                | (Steps (s,ps,dl))::stack1 ->
                    norm
                      (let uu___234_11896 = cfg in
                       {
                         steps = s;
                         tcenv = (uu___234_11896.tcenv);
                         delta_level = dl;
                         primitive_steps = ps;
                         strong = (uu___234_11896.strong)
                       }) env stack1 t1
                | (MemoLazy r)::stack1 ->
                    (set_memo r (env, t1);
                     log cfg
                       (fun uu____11929  ->
                          let uu____11930 =
                            FStar_Syntax_Print.term_to_string t1 in
                          FStar_Util.print1 "\tSet memo %s\n" uu____11930);
                     norm cfg env stack1 t1)
                | (Debug uu____11931)::uu____11932 ->
                    if FStar_List.contains Weak cfg.steps
                    then
                      let uu____11939 = closure_as_term cfg env t1 in
                      rebuild cfg env stack uu____11939
                    else
                      (let uu____11941 =
                         FStar_Syntax_Subst.open_term' bs body in
                       match uu____11941 with
                       | (bs1,body1,opening) ->
                           let env' =
                             FStar_All.pipe_right bs1
                               (FStar_List.fold_left
                                  (fun env1  ->
                                     fun uu____11983  -> dummy :: env1) env) in
                           let lopt1 =
                             match lopt with
                             | FStar_Pervasives_Native.Some rc ->
                                 let rct =
                                   let uu____12011 =
                                     FStar_All.pipe_right cfg.steps
                                       (FStar_List.contains CheckNoUvars) in
                                   if uu____12011
                                   then
                                     FStar_Util.map_opt
                                       rc.FStar_Syntax_Syntax.residual_typ
                                       (fun t2  ->
                                          let uu____12021 =
                                            FStar_Syntax_Subst.subst opening
                                              t2 in
                                          norm cfg env' [] uu____12021)
                                   else
                                     FStar_Util.map_opt
                                       rc.FStar_Syntax_Syntax.residual_typ
                                       (FStar_Syntax_Subst.subst opening) in
                                 FStar_Pervasives_Native.Some
                                   (let uu___235_12026 = rc in
                                    {
                                      FStar_Syntax_Syntax.residual_effect =
                                        (uu___235_12026.FStar_Syntax_Syntax.residual_effect);
                                      FStar_Syntax_Syntax.residual_typ = rct;
                                      FStar_Syntax_Syntax.residual_flags =
                                        (uu___235_12026.FStar_Syntax_Syntax.residual_flags)
                                    })
                             | uu____12027 -> lopt in
                           (log cfg
                              (fun uu____12033  ->
                                 let uu____12034 =
                                   FStar_All.pipe_left
                                     FStar_Util.string_of_int
                                     (FStar_List.length bs1) in
                                 FStar_Util.print1 "\tShifted %s dummies\n"
                                   uu____12034);
                            (let stack1 =
                               (Steps
                                  ((cfg.steps), (cfg.primitive_steps),
                                    (cfg.delta_level)))
                               :: stack in
                             let cfg1 =
                               let uu___236_12047 = cfg in
                               {
                                 steps = (uu___236_12047.steps);
                                 tcenv = (uu___236_12047.tcenv);
                                 delta_level = (uu___236_12047.delta_level);
                                 primitive_steps =
                                   (uu___236_12047.primitive_steps);
                                 strong = true
                               } in
                             norm cfg1 env'
                               ((Abs
                                   (env, bs1, env', lopt1,
                                     (t1.FStar_Syntax_Syntax.pos))) ::
                               stack1) body1)))
                | (Meta uu____12058)::uu____12059 ->
                    if FStar_List.contains Weak cfg.steps
                    then
                      let uu____12066 = closure_as_term cfg env t1 in
                      rebuild cfg env stack uu____12066
                    else
                      (let uu____12068 =
                         FStar_Syntax_Subst.open_term' bs body in
                       match uu____12068 with
                       | (bs1,body1,opening) ->
                           let env' =
                             FStar_All.pipe_right bs1
                               (FStar_List.fold_left
                                  (fun env1  ->
                                     fun uu____12110  -> dummy :: env1) env) in
                           let lopt1 =
                             match lopt with
                             | FStar_Pervasives_Native.Some rc ->
                                 let rct =
                                   let uu____12138 =
                                     FStar_All.pipe_right cfg.steps
                                       (FStar_List.contains CheckNoUvars) in
                                   if uu____12138
                                   then
                                     FStar_Util.map_opt
                                       rc.FStar_Syntax_Syntax.residual_typ
                                       (fun t2  ->
                                          let uu____12148 =
                                            FStar_Syntax_Subst.subst opening
                                              t2 in
                                          norm cfg env' [] uu____12148)
                                   else
                                     FStar_Util.map_opt
                                       rc.FStar_Syntax_Syntax.residual_typ
                                       (FStar_Syntax_Subst.subst opening) in
                                 FStar_Pervasives_Native.Some
                                   (let uu___235_12153 = rc in
                                    {
                                      FStar_Syntax_Syntax.residual_effect =
                                        (uu___235_12153.FStar_Syntax_Syntax.residual_effect);
                                      FStar_Syntax_Syntax.residual_typ = rct;
                                      FStar_Syntax_Syntax.residual_flags =
                                        (uu___235_12153.FStar_Syntax_Syntax.residual_flags)
                                    })
                             | uu____12154 -> lopt in
                           (log cfg
                              (fun uu____12160  ->
                                 let uu____12161 =
                                   FStar_All.pipe_left
                                     FStar_Util.string_of_int
                                     (FStar_List.length bs1) in
                                 FStar_Util.print1 "\tShifted %s dummies\n"
                                   uu____12161);
                            (let stack1 =
                               (Steps
                                  ((cfg.steps), (cfg.primitive_steps),
                                    (cfg.delta_level)))
                               :: stack in
                             let cfg1 =
                               let uu___236_12174 = cfg in
                               {
                                 steps = (uu___236_12174.steps);
                                 tcenv = (uu___236_12174.tcenv);
                                 delta_level = (uu___236_12174.delta_level);
                                 primitive_steps =
                                   (uu___236_12174.primitive_steps);
                                 strong = true
                               } in
                             norm cfg1 env'
                               ((Abs
                                   (env, bs1, env', lopt1,
                                     (t1.FStar_Syntax_Syntax.pos))) ::
                               stack1) body1)))
                | (Let uu____12185)::uu____12186 ->
                    if FStar_List.contains Weak cfg.steps
                    then
                      let uu____12197 = closure_as_term cfg env t1 in
                      rebuild cfg env stack uu____12197
                    else
                      (let uu____12199 =
                         FStar_Syntax_Subst.open_term' bs body in
                       match uu____12199 with
                       | (bs1,body1,opening) ->
                           let env' =
                             FStar_All.pipe_right bs1
                               (FStar_List.fold_left
                                  (fun env1  ->
                                     fun uu____12241  -> dummy :: env1) env) in
                           let lopt1 =
                             match lopt with
                             | FStar_Pervasives_Native.Some rc ->
                                 let rct =
                                   let uu____12269 =
                                     FStar_All.pipe_right cfg.steps
                                       (FStar_List.contains CheckNoUvars) in
                                   if uu____12269
                                   then
                                     FStar_Util.map_opt
                                       rc.FStar_Syntax_Syntax.residual_typ
                                       (fun t2  ->
                                          let uu____12279 =
                                            FStar_Syntax_Subst.subst opening
                                              t2 in
                                          norm cfg env' [] uu____12279)
                                   else
                                     FStar_Util.map_opt
                                       rc.FStar_Syntax_Syntax.residual_typ
                                       (FStar_Syntax_Subst.subst opening) in
                                 FStar_Pervasives_Native.Some
                                   (let uu___235_12284 = rc in
                                    {
                                      FStar_Syntax_Syntax.residual_effect =
                                        (uu___235_12284.FStar_Syntax_Syntax.residual_effect);
                                      FStar_Syntax_Syntax.residual_typ = rct;
                                      FStar_Syntax_Syntax.residual_flags =
                                        (uu___235_12284.FStar_Syntax_Syntax.residual_flags)
                                    })
                             | uu____12285 -> lopt in
                           (log cfg
                              (fun uu____12291  ->
                                 let uu____12292 =
                                   FStar_All.pipe_left
                                     FStar_Util.string_of_int
                                     (FStar_List.length bs1) in
                                 FStar_Util.print1 "\tShifted %s dummies\n"
                                   uu____12292);
                            (let stack1 =
                               (Steps
                                  ((cfg.steps), (cfg.primitive_steps),
                                    (cfg.delta_level)))
                               :: stack in
                             let cfg1 =
                               let uu___236_12305 = cfg in
                               {
                                 steps = (uu___236_12305.steps);
                                 tcenv = (uu___236_12305.tcenv);
                                 delta_level = (uu___236_12305.delta_level);
                                 primitive_steps =
                                   (uu___236_12305.primitive_steps);
                                 strong = true
                               } in
                             norm cfg1 env'
                               ((Abs
                                   (env, bs1, env', lopt1,
                                     (t1.FStar_Syntax_Syntax.pos))) ::
                               stack1) body1)))
                | (App uu____12316)::uu____12317 ->
                    if FStar_List.contains Weak cfg.steps
                    then
                      let uu____12328 = closure_as_term cfg env t1 in
                      rebuild cfg env stack uu____12328
                    else
                      (let uu____12330 =
                         FStar_Syntax_Subst.open_term' bs body in
                       match uu____12330 with
                       | (bs1,body1,opening) ->
                           let env' =
                             FStar_All.pipe_right bs1
                               (FStar_List.fold_left
                                  (fun env1  ->
                                     fun uu____12372  -> dummy :: env1) env) in
                           let lopt1 =
                             match lopt with
                             | FStar_Pervasives_Native.Some rc ->
                                 let rct =
                                   let uu____12400 =
                                     FStar_All.pipe_right cfg.steps
                                       (FStar_List.contains CheckNoUvars) in
                                   if uu____12400
                                   then
                                     FStar_Util.map_opt
                                       rc.FStar_Syntax_Syntax.residual_typ
                                       (fun t2  ->
                                          let uu____12410 =
                                            FStar_Syntax_Subst.subst opening
                                              t2 in
                                          norm cfg env' [] uu____12410)
                                   else
                                     FStar_Util.map_opt
                                       rc.FStar_Syntax_Syntax.residual_typ
                                       (FStar_Syntax_Subst.subst opening) in
                                 FStar_Pervasives_Native.Some
                                   (let uu___235_12415 = rc in
                                    {
                                      FStar_Syntax_Syntax.residual_effect =
                                        (uu___235_12415.FStar_Syntax_Syntax.residual_effect);
                                      FStar_Syntax_Syntax.residual_typ = rct;
                                      FStar_Syntax_Syntax.residual_flags =
                                        (uu___235_12415.FStar_Syntax_Syntax.residual_flags)
                                    })
                             | uu____12416 -> lopt in
                           (log cfg
                              (fun uu____12422  ->
                                 let uu____12423 =
                                   FStar_All.pipe_left
                                     FStar_Util.string_of_int
                                     (FStar_List.length bs1) in
                                 FStar_Util.print1 "\tShifted %s dummies\n"
                                   uu____12423);
                            (let stack1 =
                               (Steps
                                  ((cfg.steps), (cfg.primitive_steps),
                                    (cfg.delta_level)))
                               :: stack in
                             let cfg1 =
                               let uu___236_12436 = cfg in
                               {
                                 steps = (uu___236_12436.steps);
                                 tcenv = (uu___236_12436.tcenv);
                                 delta_level = (uu___236_12436.delta_level);
                                 primitive_steps =
                                   (uu___236_12436.primitive_steps);
                                 strong = true
                               } in
                             norm cfg1 env'
                               ((Abs
                                   (env, bs1, env', lopt1,
                                     (t1.FStar_Syntax_Syntax.pos))) ::
                               stack1) body1)))
                | (Abs uu____12447)::uu____12448 ->
                    if FStar_List.contains Weak cfg.steps
                    then
                      let uu____12463 = closure_as_term cfg env t1 in
                      rebuild cfg env stack uu____12463
                    else
                      (let uu____12465 =
                         FStar_Syntax_Subst.open_term' bs body in
                       match uu____12465 with
                       | (bs1,body1,opening) ->
                           let env' =
                             FStar_All.pipe_right bs1
                               (FStar_List.fold_left
                                  (fun env1  ->
                                     fun uu____12507  -> dummy :: env1) env) in
                           let lopt1 =
                             match lopt with
                             | FStar_Pervasives_Native.Some rc ->
                                 let rct =
                                   let uu____12535 =
                                     FStar_All.pipe_right cfg.steps
                                       (FStar_List.contains CheckNoUvars) in
                                   if uu____12535
                                   then
                                     FStar_Util.map_opt
                                       rc.FStar_Syntax_Syntax.residual_typ
                                       (fun t2  ->
                                          let uu____12545 =
                                            FStar_Syntax_Subst.subst opening
                                              t2 in
                                          norm cfg env' [] uu____12545)
                                   else
                                     FStar_Util.map_opt
                                       rc.FStar_Syntax_Syntax.residual_typ
                                       (FStar_Syntax_Subst.subst opening) in
                                 FStar_Pervasives_Native.Some
                                   (let uu___235_12550 = rc in
                                    {
                                      FStar_Syntax_Syntax.residual_effect =
                                        (uu___235_12550.FStar_Syntax_Syntax.residual_effect);
                                      FStar_Syntax_Syntax.residual_typ = rct;
                                      FStar_Syntax_Syntax.residual_flags =
                                        (uu___235_12550.FStar_Syntax_Syntax.residual_flags)
                                    })
                             | uu____12551 -> lopt in
                           (log cfg
                              (fun uu____12557  ->
                                 let uu____12558 =
                                   FStar_All.pipe_left
                                     FStar_Util.string_of_int
                                     (FStar_List.length bs1) in
                                 FStar_Util.print1 "\tShifted %s dummies\n"
                                   uu____12558);
                            (let stack1 =
                               (Steps
                                  ((cfg.steps), (cfg.primitive_steps),
                                    (cfg.delta_level)))
                               :: stack in
                             let cfg1 =
                               let uu___236_12571 = cfg in
                               {
                                 steps = (uu___236_12571.steps);
                                 tcenv = (uu___236_12571.tcenv);
                                 delta_level = (uu___236_12571.delta_level);
                                 primitive_steps =
                                   (uu___236_12571.primitive_steps);
                                 strong = true
                               } in
                             norm cfg1 env'
                               ((Abs
                                   (env, bs1, env', lopt1,
                                     (t1.FStar_Syntax_Syntax.pos))) ::
                               stack1) body1)))
                | [] ->
                    if FStar_List.contains Weak cfg.steps
                    then
                      let uu____12582 = closure_as_term cfg env t1 in
                      rebuild cfg env stack uu____12582
                    else
                      (let uu____12584 =
                         FStar_Syntax_Subst.open_term' bs body in
                       match uu____12584 with
                       | (bs1,body1,opening) ->
                           let env' =
                             FStar_All.pipe_right bs1
                               (FStar_List.fold_left
                                  (fun env1  ->
                                     fun uu____12626  -> dummy :: env1) env) in
                           let lopt1 =
                             match lopt with
                             | FStar_Pervasives_Native.Some rc ->
                                 let rct =
                                   let uu____12654 =
                                     FStar_All.pipe_right cfg.steps
                                       (FStar_List.contains CheckNoUvars) in
                                   if uu____12654
                                   then
                                     FStar_Util.map_opt
                                       rc.FStar_Syntax_Syntax.residual_typ
                                       (fun t2  ->
                                          let uu____12664 =
                                            FStar_Syntax_Subst.subst opening
                                              t2 in
                                          norm cfg env' [] uu____12664)
                                   else
                                     FStar_Util.map_opt
                                       rc.FStar_Syntax_Syntax.residual_typ
                                       (FStar_Syntax_Subst.subst opening) in
                                 FStar_Pervasives_Native.Some
                                   (let uu___235_12669 = rc in
                                    {
                                      FStar_Syntax_Syntax.residual_effect =
                                        (uu___235_12669.FStar_Syntax_Syntax.residual_effect);
                                      FStar_Syntax_Syntax.residual_typ = rct;
                                      FStar_Syntax_Syntax.residual_flags =
                                        (uu___235_12669.FStar_Syntax_Syntax.residual_flags)
                                    })
                             | uu____12670 -> lopt in
                           (log cfg
                              (fun uu____12676  ->
                                 let uu____12677 =
                                   FStar_All.pipe_left
                                     FStar_Util.string_of_int
                                     (FStar_List.length bs1) in
                                 FStar_Util.print1 "\tShifted %s dummies\n"
                                   uu____12677);
                            (let stack1 =
                               (Steps
                                  ((cfg.steps), (cfg.primitive_steps),
                                    (cfg.delta_level)))
                               :: stack in
                             let cfg1 =
                               let uu___236_12690 = cfg in
                               {
                                 steps = (uu___236_12690.steps);
                                 tcenv = (uu___236_12690.tcenv);
                                 delta_level = (uu___236_12690.delta_level);
                                 primitive_steps =
                                   (uu___236_12690.primitive_steps);
                                 strong = true
                               } in
                             norm cfg1 env'
                               ((Abs
                                   (env, bs1, env', lopt1,
                                     (t1.FStar_Syntax_Syntax.pos))) ::
                               stack1) body1))))
           | FStar_Syntax_Syntax.Tm_app (head1,args) ->
               let stack1 =
                 FStar_All.pipe_right stack
                   (FStar_List.fold_right
                      (fun uu____12739  ->
                         fun stack1  ->
                           match uu____12739 with
                           | (a,aq) ->
                               let uu____12751 =
                                 let uu____12752 =
                                   let uu____12759 =
                                     let uu____12760 =
                                       let uu____12791 =
                                         FStar_Util.mk_ref
                                           FStar_Pervasives_Native.None in
                                       (env, a, uu____12791, false) in
                                     Clos uu____12760 in
                                   (uu____12759, aq,
                                     (t1.FStar_Syntax_Syntax.pos)) in
                                 Arg uu____12752 in
                               uu____12751 :: stack1) args) in
               (log cfg
                  (fun uu____12867  ->
                     let uu____12868 =
                       FStar_All.pipe_left FStar_Util.string_of_int
                         (FStar_List.length args) in
                     FStar_Util.print1 "\tPushed %s arguments\n" uu____12868);
                norm cfg env stack1 head1)
           | FStar_Syntax_Syntax.Tm_refine (x,f) ->
               if FStar_List.contains Weak cfg.steps
               then
                 (match (env, stack) with
                  | ([],[]) ->
                      let t_x = norm cfg env [] x.FStar_Syntax_Syntax.sort in
                      let t2 =
                        mk
                          (FStar_Syntax_Syntax.Tm_refine
                             ((let uu___237_12904 = x in
                               {
                                 FStar_Syntax_Syntax.ppname =
                                   (uu___237_12904.FStar_Syntax_Syntax.ppname);
                                 FStar_Syntax_Syntax.index =
                                   (uu___237_12904.FStar_Syntax_Syntax.index);
                                 FStar_Syntax_Syntax.sort = t_x
                               }), f)) t1.FStar_Syntax_Syntax.pos in
                      rebuild cfg env stack t2
                  | uu____12905 ->
                      let uu____12910 = closure_as_term cfg env t1 in
                      rebuild cfg env stack uu____12910)
               else
                 (let t_x = norm cfg env [] x.FStar_Syntax_Syntax.sort in
                  let uu____12913 =
                    FStar_Syntax_Subst.open_term
                      [(x, FStar_Pervasives_Native.None)] f in
                  match uu____12913 with
                  | (closing,f1) ->
                      let f2 = norm cfg (dummy :: env) [] f1 in
                      let t2 =
                        let uu____12944 =
                          let uu____12945 =
                            let uu____12952 =
                              FStar_Syntax_Subst.close closing f2 in
                            ((let uu___238_12954 = x in
                              {
                                FStar_Syntax_Syntax.ppname =
                                  (uu___238_12954.FStar_Syntax_Syntax.ppname);
                                FStar_Syntax_Syntax.index =
                                  (uu___238_12954.FStar_Syntax_Syntax.index);
                                FStar_Syntax_Syntax.sort = t_x
                              }), uu____12952) in
                          FStar_Syntax_Syntax.Tm_refine uu____12945 in
                        mk uu____12944 t1.FStar_Syntax_Syntax.pos in
                      rebuild cfg env stack t2)
           | FStar_Syntax_Syntax.Tm_arrow (bs,c) ->
               if FStar_List.contains Weak cfg.steps
               then
                 let uu____12973 = closure_as_term cfg env t1 in
                 rebuild cfg env stack uu____12973
               else
                 (let uu____12975 = FStar_Syntax_Subst.open_comp bs c in
                  match uu____12975 with
                  | (bs1,c1) ->
                      let c2 =
                        let uu____12983 =
                          FStar_All.pipe_right bs1
                            (FStar_List.fold_left
                               (fun env1  ->
                                  fun uu____13007  -> dummy :: env1) env) in
                        norm_comp cfg uu____12983 c1 in
                      let t2 =
                        let uu____13029 = norm_binders cfg env bs1 in
                        FStar_Syntax_Util.arrow uu____13029 c2 in
                      rebuild cfg env stack t2)
           | FStar_Syntax_Syntax.Tm_ascribed (t11,(tc,tacopt),l) ->
               (match stack with
                | (Match uu____13088)::uu____13089 ->
                    (log cfg
                       (fun uu____13100  ->
                          FStar_Util.print_string
                            "+++ Dropping ascription \n");
                     norm cfg env stack t11)
                | (Arg uu____13101)::uu____13102 ->
                    (log cfg
                       (fun uu____13113  ->
                          FStar_Util.print_string
                            "+++ Dropping ascription \n");
                     norm cfg env stack t11)
                | (App
                    (uu____13114,{
                                   FStar_Syntax_Syntax.n =
                                     FStar_Syntax_Syntax.Tm_constant
                                     (FStar_Const.Const_reify );
                                   FStar_Syntax_Syntax.pos = uu____13115;
                                   FStar_Syntax_Syntax.vars = uu____13116;_},uu____13117,uu____13118))::uu____13119
                    ->
                    (log cfg
                       (fun uu____13128  ->
                          FStar_Util.print_string
                            "+++ Dropping ascription \n");
                     norm cfg env stack t11)
                | (MemoLazy uu____13129)::uu____13130 ->
                    (log cfg
                       (fun uu____13141  ->
                          FStar_Util.print_string
                            "+++ Dropping ascription \n");
                     norm cfg env stack t11)
                | uu____13142 ->
                    (log cfg
                       (fun uu____13145  ->
                          FStar_Util.print_string "+++ Keeping ascription \n");
                     (let t12 = norm cfg env [] t11 in
                      log cfg
                        (fun uu____13149  ->
                           FStar_Util.print_string
                             "+++ Normalizing ascription \n");
                      (let tc1 =
                         match tc with
                         | FStar_Util.Inl t2 ->
                             let uu____13166 = norm cfg env [] t2 in
                             FStar_Util.Inl uu____13166
                         | FStar_Util.Inr c ->
                             let uu____13174 = norm_comp cfg env c in
                             FStar_Util.Inr uu____13174 in
                       let tacopt1 =
                         FStar_Util.map_opt tacopt (norm cfg env []) in
                       let uu____13180 =
                         let uu____13181 =
                           let uu____13182 =
                             let uu____13209 =
                               FStar_Syntax_Util.unascribe t12 in
                             (uu____13209, (tc1, tacopt1), l) in
                           FStar_Syntax_Syntax.Tm_ascribed uu____13182 in
                         mk uu____13181 t1.FStar_Syntax_Syntax.pos in
                       rebuild cfg env stack uu____13180))))
           | FStar_Syntax_Syntax.Tm_match (head1,branches) ->
               let stack1 =
                 (Match (env, branches, (t1.FStar_Syntax_Syntax.pos))) ::
                 stack in
               norm cfg env stack1 head1
           | FStar_Syntax_Syntax.Tm_let ((b,lbs),lbody) when
               (FStar_Syntax_Syntax.is_top_level lbs) &&
                 (FStar_List.contains CompressUvars cfg.steps)
               ->
               let lbs1 =
                 FStar_All.pipe_right lbs
                   (FStar_List.map
                      (fun lb  ->
                         let uu____13319 =
                           FStar_Syntax_Subst.univ_var_opening
                             lb.FStar_Syntax_Syntax.lbunivs in
                         match uu____13319 with
                         | (openings,lbunivs) ->
                             let cfg1 =
                               let uu___239_13339 = cfg in
                               let uu____13340 =
                                 FStar_TypeChecker_Env.push_univ_vars
                                   cfg.tcenv lbunivs in
                               {
                                 steps = (uu___239_13339.steps);
                                 tcenv = uu____13340;
                                 delta_level = (uu___239_13339.delta_level);
                                 primitive_steps =
                                   (uu___239_13339.primitive_steps);
                                 strong = (uu___239_13339.strong)
                               } in
                             let norm1 t2 =
                               let uu____13345 =
                                 let uu____13346 =
                                   FStar_Syntax_Subst.subst openings t2 in
                                 norm cfg1 env [] uu____13346 in
                               FStar_Syntax_Subst.close_univ_vars lbunivs
                                 uu____13345 in
                             let lbtyp = norm1 lb.FStar_Syntax_Syntax.lbtyp in
                             let lbdef = norm1 lb.FStar_Syntax_Syntax.lbdef in
                             let uu___240_13349 = lb in
                             {
                               FStar_Syntax_Syntax.lbname =
                                 (uu___240_13349.FStar_Syntax_Syntax.lbname);
                               FStar_Syntax_Syntax.lbunivs = lbunivs;
                               FStar_Syntax_Syntax.lbtyp = lbtyp;
                               FStar_Syntax_Syntax.lbeff =
                                 (uu___240_13349.FStar_Syntax_Syntax.lbeff);
                               FStar_Syntax_Syntax.lbdef = lbdef
                             })) in
               let uu____13350 =
                 mk (FStar_Syntax_Syntax.Tm_let ((b, lbs1), lbody))
                   t1.FStar_Syntax_Syntax.pos in
               rebuild cfg env stack uu____13350
           | FStar_Syntax_Syntax.Tm_let
               ((uu____13361,{
                               FStar_Syntax_Syntax.lbname = FStar_Util.Inr
                                 uu____13362;
                               FStar_Syntax_Syntax.lbunivs = uu____13363;
                               FStar_Syntax_Syntax.lbtyp = uu____13364;
                               FStar_Syntax_Syntax.lbeff = uu____13365;
                               FStar_Syntax_Syntax.lbdef = uu____13366;_}::uu____13367),uu____13368)
               -> rebuild cfg env stack t1
           | FStar_Syntax_Syntax.Tm_let ((false ,lb::[]),body) ->
               let n1 =
                 FStar_TypeChecker_Env.norm_eff_name cfg.tcenv
                   lb.FStar_Syntax_Syntax.lbeff in
               let uu____13404 =
                 (let uu____13407 =
                    FStar_All.pipe_right cfg.steps
                      (FStar_List.contains NoDeltaSteps) in
                  Prims.op_Negation uu____13407) &&
                   ((FStar_Syntax_Util.is_pure_effect n1) ||
                      ((FStar_Syntax_Util.is_ghost_effect n1) &&
                         (let uu____13409 =
                            FStar_All.pipe_right cfg.steps
                              (FStar_List.contains
                                 PureSubtermsWithinComputations) in
                          Prims.op_Negation uu____13409))) in
               if uu____13404
               then
                 let binder =
                   let uu____13411 =
                     FStar_Util.left lb.FStar_Syntax_Syntax.lbname in
                   FStar_Syntax_Syntax.mk_binder uu____13411 in
                 let env1 =
                   let uu____13421 =
                     let uu____13428 =
                       let uu____13429 =
                         let uu____13460 =
                           FStar_Util.mk_ref FStar_Pervasives_Native.None in
                         (env, (lb.FStar_Syntax_Syntax.lbdef), uu____13460,
                           false) in
                       Clos uu____13429 in
                     ((FStar_Pervasives_Native.Some binder), uu____13428) in
                   uu____13421 :: env in
                 (log cfg
                    (fun uu____13545  ->
                       FStar_Util.print_string "+++ Reducing Tm_let\n");
                  norm cfg env1 stack body)
               else
                 (let uu____13547 =
                    let uu____13552 =
                      let uu____13553 =
                        let uu____13554 =
                          FStar_All.pipe_right lb.FStar_Syntax_Syntax.lbname
                            FStar_Util.left in
                        FStar_All.pipe_right uu____13554
                          FStar_Syntax_Syntax.mk_binder in
                      [uu____13553] in
                    FStar_Syntax_Subst.open_term uu____13552 body in
                  match uu____13547 with
                  | (bs,body1) ->
                      (log cfg
                         (fun uu____13563  ->
                            FStar_Util.print_string
                              "+++ Normalizing Tm_let -- type\n");
                       (let ty = norm cfg env [] lb.FStar_Syntax_Syntax.lbtyp in
                        let lbname =
                          let x =
                            let uu____13571 = FStar_List.hd bs in
                            FStar_Pervasives_Native.fst uu____13571 in
                          FStar_Util.Inl
                            (let uu___241_13581 = x in
                             {
                               FStar_Syntax_Syntax.ppname =
                                 (uu___241_13581.FStar_Syntax_Syntax.ppname);
                               FStar_Syntax_Syntax.index =
                                 (uu___241_13581.FStar_Syntax_Syntax.index);
                               FStar_Syntax_Syntax.sort = ty
                             }) in
                        log cfg
                          (fun uu____13584  ->
                             FStar_Util.print_string
                               "+++ Normalizing Tm_let -- definiens\n");
                        (let lb1 =
                           let uu___242_13586 = lb in
                           let uu____13587 =
                             norm cfg env [] lb.FStar_Syntax_Syntax.lbdef in
                           {
                             FStar_Syntax_Syntax.lbname = lbname;
                             FStar_Syntax_Syntax.lbunivs =
                               (uu___242_13586.FStar_Syntax_Syntax.lbunivs);
                             FStar_Syntax_Syntax.lbtyp = ty;
                             FStar_Syntax_Syntax.lbeff =
                               (uu___242_13586.FStar_Syntax_Syntax.lbeff);
                             FStar_Syntax_Syntax.lbdef = uu____13587
                           } in
                         let env' =
                           FStar_All.pipe_right bs
                             (FStar_List.fold_left
                                (fun env1  ->
                                   fun uu____13622  -> dummy :: env1) env) in
                         let cfg1 =
                           let uu___243_13642 = cfg in
                           {
                             steps = (uu___243_13642.steps);
                             tcenv = (uu___243_13642.tcenv);
                             delta_level = (uu___243_13642.delta_level);
                             primitive_steps =
                               (uu___243_13642.primitive_steps);
                             strong = true
                           } in
                         log cfg1
                           (fun uu____13645  ->
                              FStar_Util.print_string
                                "+++ Normalizing Tm_let -- body\n");
                         norm cfg1 env'
                           ((Let (env, bs, lb1, (t1.FStar_Syntax_Syntax.pos)))
                           :: stack) body1))))
           | FStar_Syntax_Syntax.Tm_let ((true ,lbs),body) when
               (FStar_List.contains CompressUvars cfg.steps) ||
                 ((FStar_List.contains (Exclude Zeta) cfg.steps) &&
                    (FStar_List.contains PureSubtermsWithinComputations
                       cfg.steps))
               ->
               let uu____13662 = FStar_Syntax_Subst.open_let_rec lbs body in
               (match uu____13662 with
                | (lbs1,body1) ->
                    let lbs2 =
                      FStar_List.map
                        (fun lb  ->
                           let ty =
                             norm cfg env [] lb.FStar_Syntax_Syntax.lbtyp in
                           let lbname =
                             let uu____13698 =
                               let uu___244_13699 =
                                 FStar_Util.left
                                   lb.FStar_Syntax_Syntax.lbname in
                               {
                                 FStar_Syntax_Syntax.ppname =
                                   (uu___244_13699.FStar_Syntax_Syntax.ppname);
                                 FStar_Syntax_Syntax.index =
                                   (uu___244_13699.FStar_Syntax_Syntax.index);
                                 FStar_Syntax_Syntax.sort = ty
                               } in
                             FStar_Util.Inl uu____13698 in
                           let uu____13700 =
                             FStar_Syntax_Util.abs_formals
                               lb.FStar_Syntax_Syntax.lbdef in
                           match uu____13700 with
                           | (xs,def_body,lopt) ->
                               let xs1 = norm_binders cfg env xs in
                               let env1 =
                                 let uu____13726 =
                                   FStar_List.map (fun uu____13742  -> dummy)
                                     lbs1 in
                                 let uu____13743 =
                                   let uu____13752 =
                                     FStar_List.map
                                       (fun uu____13772  -> dummy) xs1 in
                                   FStar_List.append uu____13752 env in
                                 FStar_List.append uu____13726 uu____13743 in
                               let def_body1 = norm cfg env1 [] def_body in
                               let lopt1 =
                                 match lopt with
                                 | FStar_Pervasives_Native.Some rc ->
                                     let uu____13796 =
                                       let uu___245_13797 = rc in
                                       let uu____13798 =
                                         FStar_Util.map_opt
                                           rc.FStar_Syntax_Syntax.residual_typ
                                           (norm cfg env1 []) in
                                       {
                                         FStar_Syntax_Syntax.residual_effect
                                           =
                                           (uu___245_13797.FStar_Syntax_Syntax.residual_effect);
                                         FStar_Syntax_Syntax.residual_typ =
                                           uu____13798;
                                         FStar_Syntax_Syntax.residual_flags =
                                           (uu___245_13797.FStar_Syntax_Syntax.residual_flags)
                                       } in
                                     FStar_Pervasives_Native.Some uu____13796
                                 | uu____13805 -> lopt in
                               let def =
                                 FStar_Syntax_Util.abs xs1 def_body1 lopt1 in
                               let uu___246_13809 = lb in
                               {
                                 FStar_Syntax_Syntax.lbname = lbname;
                                 FStar_Syntax_Syntax.lbunivs =
                                   (uu___246_13809.FStar_Syntax_Syntax.lbunivs);
                                 FStar_Syntax_Syntax.lbtyp = ty;
                                 FStar_Syntax_Syntax.lbeff =
                                   (uu___246_13809.FStar_Syntax_Syntax.lbeff);
                                 FStar_Syntax_Syntax.lbdef = def
                               }) lbs1 in
                    let env' =
                      let uu____13819 =
                        FStar_List.map (fun uu____13835  -> dummy) lbs2 in
                      FStar_List.append uu____13819 env in
                    let body2 = norm cfg env' [] body1 in
                    let uu____13843 =
                      FStar_Syntax_Subst.close_let_rec lbs2 body2 in
                    (match uu____13843 with
                     | (lbs3,body3) ->
                         let t2 =
                           let uu___247_13859 = t1 in
                           {
                             FStar_Syntax_Syntax.n =
                               (FStar_Syntax_Syntax.Tm_let
                                  ((true, lbs3), body3));
                             FStar_Syntax_Syntax.pos =
                               (uu___247_13859.FStar_Syntax_Syntax.pos);
                             FStar_Syntax_Syntax.vars =
                               (uu___247_13859.FStar_Syntax_Syntax.vars)
                           } in
                         rebuild cfg env stack t2))
           | FStar_Syntax_Syntax.Tm_let (lbs,body) when
               FStar_List.contains (Exclude Zeta) cfg.steps ->
               let uu____13886 = closure_as_term cfg env t1 in
               rebuild cfg env stack uu____13886
           | FStar_Syntax_Syntax.Tm_let (lbs,body) ->
               let uu____13905 =
                 FStar_List.fold_right
                   (fun lb  ->
                      fun uu____13981  ->
                        match uu____13981 with
                        | (rec_env,memos,i) ->
                            let bv =
                              let uu___248_14102 =
                                FStar_Util.left lb.FStar_Syntax_Syntax.lbname in
                              {
                                FStar_Syntax_Syntax.ppname =
                                  (uu___248_14102.FStar_Syntax_Syntax.ppname);
                                FStar_Syntax_Syntax.index = i;
                                FStar_Syntax_Syntax.sort =
                                  (uu___248_14102.FStar_Syntax_Syntax.sort)
                              } in
                            let f_i = FStar_Syntax_Syntax.bv_to_tm bv in
                            let fix_f_i =
                              mk (FStar_Syntax_Syntax.Tm_let (lbs, f_i))
                                t1.FStar_Syntax_Syntax.pos in
                            let memo =
                              FStar_Util.mk_ref FStar_Pervasives_Native.None in
                            let rec_env1 =
                              (FStar_Pervasives_Native.None,
                                (Clos (env, fix_f_i, memo, true)))
                              :: rec_env in
                            (rec_env1, (memo :: memos),
                              (i + (Prims.parse_int "1"))))
                   (FStar_Pervasives_Native.snd lbs)
                   (env, [], (Prims.parse_int "0")) in
               (match uu____13905 with
                | (rec_env,memos,uu____14299) ->
                    let uu____14352 =
                      FStar_List.map2
                        (fun lb  ->
                           fun memo  ->
                             FStar_ST.op_Colon_Equals memo
                               (FStar_Pervasives_Native.Some
                                  (rec_env, (lb.FStar_Syntax_Syntax.lbdef))))
                        (FStar_Pervasives_Native.snd lbs) memos in
                    let body_env =
                      FStar_List.fold_right
                        (fun lb  ->
                           fun env1  ->
                             let uu____14883 =
                               let uu____14890 =
                                 let uu____14891 =
                                   let uu____14922 =
                                     FStar_Util.mk_ref
                                       FStar_Pervasives_Native.None in
                                   (rec_env, (lb.FStar_Syntax_Syntax.lbdef),
                                     uu____14922, false) in
                                 Clos uu____14891 in
                               (FStar_Pervasives_Native.None, uu____14890) in
                             uu____14883 :: env1)
                        (FStar_Pervasives_Native.snd lbs) env in
                    norm cfg body_env stack body)
           | FStar_Syntax_Syntax.Tm_meta (head1,m) ->
               (match m with
                | FStar_Syntax_Syntax.Meta_monadic (m1,t2) ->
                    let uu____15027 =
                      let uu____15028 = should_reify cfg stack in
                      Prims.op_Negation uu____15028 in
                    if uu____15027
                    then
                      let t3 = norm cfg env [] t2 in
                      let stack1 =
                        (Steps
                           ((cfg.steps), (cfg.primitive_steps),
                             (cfg.delta_level)))
                        :: stack in
                      let cfg1 =
                        let uu____15038 =
                          FStar_All.pipe_right cfg.steps
                            (FStar_List.contains
                               PureSubtermsWithinComputations) in
                        if uu____15038
                        then
                          let uu___249_15039 = cfg in
                          {
                            steps =
                              [PureSubtermsWithinComputations;
                              Primops;
                              AllowUnboundUniverses;
                              EraseUniverses;
                              Exclude Zeta;
                              NoDeltaSteps];
                            tcenv = (uu___249_15039.tcenv);
                            delta_level =
                              [FStar_TypeChecker_Env.Inlining;
                              FStar_TypeChecker_Env.Eager_unfolding_only];
                            primitive_steps =
                              (uu___249_15039.primitive_steps);
                            strong = (uu___249_15039.strong)
                          }
                        else
                          (let uu___250_15041 = cfg in
                           {
                             steps =
                               (FStar_List.append [Exclude Zeta] cfg.steps);
                             tcenv = (uu___250_15041.tcenv);
                             delta_level = (uu___250_15041.delta_level);
                             primitive_steps =
                               (uu___250_15041.primitive_steps);
                             strong = (uu___250_15041.strong)
                           }) in
                      norm cfg1 env
                        ((Meta
                            ((FStar_Syntax_Syntax.Meta_monadic (m1, t3)),
                              (t3.FStar_Syntax_Syntax.pos))) :: stack1) head1
                    else
                      (let uu____15043 =
                         let uu____15044 = FStar_Syntax_Subst.compress head1 in
                         uu____15044.FStar_Syntax_Syntax.n in
                       match uu____15043 with
                       | FStar_Syntax_Syntax.Tm_let ((false ,lb::[]),body) ->
                           let ed =
                             FStar_TypeChecker_Env.get_effect_decl cfg.tcenv
                               m1 in
                           let uu____15062 = ed.FStar_Syntax_Syntax.bind_repr in
                           (match uu____15062 with
                            | (uu____15063,bind_repr) ->
                                (match lb.FStar_Syntax_Syntax.lbname with
                                 | FStar_Util.Inr uu____15069 ->
                                     failwith
                                       "Cannot reify a top-level let binding"
                                 | FStar_Util.Inl x ->
                                     let is_return e =
                                       let uu____15077 =
                                         let uu____15078 =
                                           FStar_Syntax_Subst.compress e in
                                         uu____15078.FStar_Syntax_Syntax.n in
                                       match uu____15077 with
                                       | FStar_Syntax_Syntax.Tm_meta
                                           (e1,FStar_Syntax_Syntax.Meta_monadic
                                            (uu____15084,uu____15085))
                                           ->
                                           let uu____15094 =
                                             let uu____15095 =
                                               FStar_Syntax_Subst.compress e1 in
                                             uu____15095.FStar_Syntax_Syntax.n in
                                           (match uu____15094 with
                                            | FStar_Syntax_Syntax.Tm_meta
                                                (e2,FStar_Syntax_Syntax.Meta_monadic_lift
                                                 (uu____15101,msrc,uu____15103))
                                                when
                                                FStar_Syntax_Util.is_pure_effect
                                                  msrc
                                                ->
                                                let uu____15112 =
                                                  FStar_Syntax_Subst.compress
                                                    e2 in
                                                FStar_Pervasives_Native.Some
                                                  uu____15112
                                            | uu____15113 ->
                                                FStar_Pervasives_Native.None)
                                       | uu____15114 ->
                                           FStar_Pervasives_Native.None in
                                     let uu____15115 =
                                       is_return lb.FStar_Syntax_Syntax.lbdef in
                                     (match uu____15115 with
                                      | FStar_Pervasives_Native.Some e ->
                                          let lb1 =
                                            let uu___251_15120 = lb in
                                            {
                                              FStar_Syntax_Syntax.lbname =
                                                (uu___251_15120.FStar_Syntax_Syntax.lbname);
                                              FStar_Syntax_Syntax.lbunivs =
                                                (uu___251_15120.FStar_Syntax_Syntax.lbunivs);
                                              FStar_Syntax_Syntax.lbtyp =
                                                (uu___251_15120.FStar_Syntax_Syntax.lbtyp);
                                              FStar_Syntax_Syntax.lbeff =
                                                FStar_Parser_Const.effect_PURE_lid;
                                              FStar_Syntax_Syntax.lbdef = e
                                            } in
                                          let uu____15121 =
                                            FStar_List.tl stack in
                                          let uu____15122 =
                                            let uu____15123 =
                                              let uu____15126 =
                                                let uu____15127 =
                                                  let uu____15140 =
                                                    FStar_Syntax_Util.mk_reify
                                                      body in
                                                  ((false, [lb1]),
                                                    uu____15140) in
                                                FStar_Syntax_Syntax.Tm_let
                                                  uu____15127 in
                                              FStar_Syntax_Syntax.mk
                                                uu____15126 in
                                            uu____15123
                                              FStar_Pervasives_Native.None
                                              head1.FStar_Syntax_Syntax.pos in
                                          norm cfg env uu____15121
                                            uu____15122
                                      | FStar_Pervasives_Native.None  ->
                                          let uu____15156 =
                                            let uu____15157 = is_return body in
                                            match uu____15157 with
                                            | FStar_Pervasives_Native.Some
                                                {
                                                  FStar_Syntax_Syntax.n =
                                                    FStar_Syntax_Syntax.Tm_bvar
                                                    y;
                                                  FStar_Syntax_Syntax.pos =
                                                    uu____15161;
                                                  FStar_Syntax_Syntax.vars =
                                                    uu____15162;_}
                                                ->
                                                FStar_Syntax_Syntax.bv_eq x y
                                            | uu____15167 -> false in
                                          if uu____15156
                                          then
                                            norm cfg env stack
                                              lb.FStar_Syntax_Syntax.lbdef
                                          else
                                            (let head2 =
                                               FStar_All.pipe_left
                                                 FStar_Syntax_Util.mk_reify
                                                 lb.FStar_Syntax_Syntax.lbdef in
                                             let body1 =
                                               FStar_All.pipe_left
                                                 FStar_Syntax_Util.mk_reify
                                                 body in
                                             let body_rc =
                                               {
                                                 FStar_Syntax_Syntax.residual_effect
                                                   = m1;
                                                 FStar_Syntax_Syntax.residual_typ
                                                   =
                                                   (FStar_Pervasives_Native.Some
                                                      t2);
                                                 FStar_Syntax_Syntax.residual_flags
                                                   = []
                                               } in
                                             let body2 =
                                               let uu____15191 =
                                                 let uu____15194 =
                                                   let uu____15195 =
                                                     let uu____15212 =
                                                       let uu____15215 =
                                                         FStar_Syntax_Syntax.mk_binder
                                                           x in
                                                       [uu____15215] in
                                                     (uu____15212, body1,
                                                       (FStar_Pervasives_Native.Some
                                                          body_rc)) in
                                                   FStar_Syntax_Syntax.Tm_abs
                                                     uu____15195 in
                                                 FStar_Syntax_Syntax.mk
                                                   uu____15194 in
                                               uu____15191
                                                 FStar_Pervasives_Native.None
                                                 body1.FStar_Syntax_Syntax.pos in
                                             let close1 =
                                               closure_as_term cfg env in
                                             let bind_inst =
                                               let uu____15231 =
                                                 let uu____15232 =
                                                   FStar_Syntax_Subst.compress
                                                     bind_repr in
                                                 uu____15232.FStar_Syntax_Syntax.n in
                                               match uu____15231 with
                                               | FStar_Syntax_Syntax.Tm_uinst
                                                   (bind1,uu____15238::uu____15239::[])
                                                   ->
                                                   let uu____15246 =
                                                     let uu____15249 =
                                                       let uu____15250 =
                                                         let uu____15257 =
                                                           let uu____15260 =
                                                             let uu____15261
                                                               =
                                                               close1
                                                                 lb.FStar_Syntax_Syntax.lbtyp in
                                                             (cfg.tcenv).FStar_TypeChecker_Env.universe_of
                                                               cfg.tcenv
                                                               uu____15261 in
                                                           let uu____15262 =
                                                             let uu____15265
                                                               =
                                                               let uu____15266
                                                                 = close1 t2 in
                                                               (cfg.tcenv).FStar_TypeChecker_Env.universe_of
                                                                 cfg.tcenv
                                                                 uu____15266 in
                                                             [uu____15265] in
                                                           uu____15260 ::
                                                             uu____15262 in
                                                         (bind1, uu____15257) in
                                                       FStar_Syntax_Syntax.Tm_uinst
                                                         uu____15250 in
                                                     FStar_Syntax_Syntax.mk
                                                       uu____15249 in
                                                   uu____15246
                                                     FStar_Pervasives_Native.None
                                                     t2.FStar_Syntax_Syntax.pos
                                               | uu____15274 ->
                                                   failwith
                                                     "NIY : Reification of indexed effects" in
                                             let reified =
                                               let uu____15280 =
                                                 let uu____15283 =
                                                   let uu____15284 =
                                                     let uu____15299 =
                                                       let uu____15302 =
                                                         FStar_Syntax_Syntax.as_arg
                                                           lb.FStar_Syntax_Syntax.lbtyp in
                                                       let uu____15303 =
                                                         let uu____15306 =
                                                           FStar_Syntax_Syntax.as_arg
                                                             t2 in
                                                         let uu____15307 =
                                                           let uu____15310 =
                                                             FStar_Syntax_Syntax.as_arg
                                                               FStar_Syntax_Syntax.tun in
                                                           let uu____15311 =
                                                             let uu____15314
                                                               =
                                                               FStar_Syntax_Syntax.as_arg
                                                                 head2 in
                                                             let uu____15315
                                                               =
                                                               let uu____15318
                                                                 =
                                                                 FStar_Syntax_Syntax.as_arg
                                                                   FStar_Syntax_Syntax.tun in
                                                               let uu____15319
                                                                 =
                                                                 let uu____15322
                                                                   =
                                                                   FStar_Syntax_Syntax.as_arg
                                                                    body2 in
                                                                 [uu____15322] in
                                                               uu____15318 ::
                                                                 uu____15319 in
                                                             uu____15314 ::
                                                               uu____15315 in
                                                           uu____15310 ::
                                                             uu____15311 in
                                                         uu____15306 ::
                                                           uu____15307 in
                                                       uu____15302 ::
                                                         uu____15303 in
                                                     (bind_inst, uu____15299) in
                                                   FStar_Syntax_Syntax.Tm_app
                                                     uu____15284 in
                                                 FStar_Syntax_Syntax.mk
                                                   uu____15283 in
                                               uu____15280
                                                 FStar_Pervasives_Native.None
                                                 t2.FStar_Syntax_Syntax.pos in
                                             let uu____15330 =
                                               FStar_List.tl stack in
                                             norm cfg env uu____15330 reified))))
                       | FStar_Syntax_Syntax.Tm_app (head_app,args) ->
                           let ed =
                             FStar_TypeChecker_Env.get_effect_decl cfg.tcenv
                               m1 in
                           let uu____15354 = ed.FStar_Syntax_Syntax.bind_repr in
                           (match uu____15354 with
                            | (uu____15355,bind_repr) ->
                                let maybe_unfold_action head2 =
                                  let maybe_extract_fv t3 =
                                    let t4 =
                                      let uu____15390 =
                                        let uu____15391 =
                                          FStar_Syntax_Subst.compress t3 in
                                        uu____15391.FStar_Syntax_Syntax.n in
                                      match uu____15390 with
                                      | FStar_Syntax_Syntax.Tm_uinst
                                          (t4,uu____15397) -> t4
                                      | uu____15402 -> head2 in
                                    let uu____15403 =
                                      let uu____15404 =
                                        FStar_Syntax_Subst.compress t4 in
                                      uu____15404.FStar_Syntax_Syntax.n in
                                    match uu____15403 with
                                    | FStar_Syntax_Syntax.Tm_fvar x ->
                                        FStar_Pervasives_Native.Some x
                                    | uu____15410 ->
                                        FStar_Pervasives_Native.None in
                                  let uu____15411 = maybe_extract_fv head2 in
                                  match uu____15411 with
                                  | FStar_Pervasives_Native.Some x when
                                      let uu____15421 =
                                        FStar_Syntax_Syntax.lid_of_fv x in
                                      FStar_TypeChecker_Env.is_action
                                        cfg.tcenv uu____15421
                                      ->
                                      let head3 = norm cfg env [] head2 in
                                      let action_unfolded =
                                        let uu____15426 =
                                          maybe_extract_fv head3 in
                                        match uu____15426 with
                                        | FStar_Pervasives_Native.Some
                                            uu____15431 ->
                                            FStar_Pervasives_Native.Some true
                                        | uu____15432 ->
                                            FStar_Pervasives_Native.Some
                                              false in
                                      (head3, action_unfolded)
                                  | uu____15437 ->
                                      (head2, FStar_Pervasives_Native.None) in
                                ((let is_arg_impure uu____15452 =
                                    match uu____15452 with
                                    | (e,q) ->
                                        let uu____15459 =
                                          let uu____15460 =
                                            FStar_Syntax_Subst.compress e in
                                          uu____15460.FStar_Syntax_Syntax.n in
                                        (match uu____15459 with
                                         | FStar_Syntax_Syntax.Tm_meta
                                             (e0,FStar_Syntax_Syntax.Meta_monadic_lift
                                              (m11,m2,t'))
                                             ->
                                             Prims.op_Negation
                                               (FStar_Syntax_Util.is_pure_effect
                                                  m11)
                                         | uu____15475 -> false) in
                                  let uu____15476 =
                                    let uu____15477 =
                                      let uu____15484 =
                                        FStar_Syntax_Syntax.as_arg head_app in
                                      uu____15484 :: args in
                                    FStar_Util.for_some is_arg_impure
                                      uu____15477 in
                                  if uu____15476
                                  then
                                    let uu____15489 =
                                      let uu____15490 =
                                        FStar_Syntax_Print.term_to_string
                                          head1 in
                                      FStar_Util.format1
                                        "Incompability between typechecker and normalizer; this monadic application contains impure terms %s\n"
                                        uu____15490 in
                                    failwith uu____15489
                                  else ());
                                 (let uu____15492 =
                                    maybe_unfold_action head_app in
                                  match uu____15492 with
                                  | (head_app1,found_action) ->
                                      let mk1 tm =
                                        FStar_Syntax_Syntax.mk tm
                                          FStar_Pervasives_Native.None
                                          t2.FStar_Syntax_Syntax.pos in
                                      let body =
                                        mk1
                                          (FStar_Syntax_Syntax.Tm_app
                                             (head_app1, args)) in
                                      let body1 =
                                        match found_action with
                                        | FStar_Pervasives_Native.None  ->
                                            FStar_Syntax_Util.mk_reify body
                                        | FStar_Pervasives_Native.Some (false
                                            ) ->
                                            mk1
                                              (FStar_Syntax_Syntax.Tm_meta
                                                 (body,
                                                   (FStar_Syntax_Syntax.Meta_monadic
                                                      (m1, t2))))
                                        | FStar_Pervasives_Native.Some (true
                                            ) -> body in
                                      let uu____15531 = FStar_List.tl stack in
                                      norm cfg env uu____15531 body1)))
                       | FStar_Syntax_Syntax.Tm_meta
                           (e,FStar_Syntax_Syntax.Meta_monadic_lift
                            (msrc,mtgt,t'))
                           ->
                           let lifted =
                             let uu____15545 = closure_as_term cfg env t' in
                             reify_lift cfg.tcenv e msrc mtgt uu____15545 in
                           let uu____15546 = FStar_List.tl stack in
                           norm cfg env uu____15546 lifted
                       | FStar_Syntax_Syntax.Tm_match (e,branches) ->
                           let branches1 =
                             FStar_All.pipe_right branches
                               (FStar_List.map
                                  (fun uu____15667  ->
                                     match uu____15667 with
                                     | (pat,wopt,tm) ->
                                         let uu____15715 =
                                           FStar_Syntax_Util.mk_reify tm in
                                         (pat, wopt, uu____15715))) in
                           let tm =
                             mk (FStar_Syntax_Syntax.Tm_match (e, branches1))
                               t2.FStar_Syntax_Syntax.pos in
                           let uu____15747 = FStar_List.tl stack in
                           norm cfg env uu____15747 tm
                       | uu____15748 -> norm cfg env stack head1)
                | FStar_Syntax_Syntax.Meta_monadic_lift (m1,m',t2) ->
                    let uu____15756 = should_reify cfg stack in
                    if uu____15756
                    then
                      let uu____15757 = FStar_List.tl stack in
                      let uu____15758 =
                        let uu____15759 = closure_as_term cfg env t2 in
                        reify_lift cfg.tcenv head1 m1 m' uu____15759 in
                      norm cfg env uu____15757 uu____15758
                    else
                      (let t3 = norm cfg env [] t2 in
                       let uu____15762 =
                         ((FStar_Syntax_Util.is_pure_effect m1) ||
                            (FStar_Syntax_Util.is_ghost_effect m1))
                           &&
                           (FStar_All.pipe_right cfg.steps
                              (FStar_List.contains
                                 PureSubtermsWithinComputations)) in
                       if uu____15762
                       then
                         let stack1 =
                           (Steps
                              ((cfg.steps), (cfg.primitive_steps),
                                (cfg.delta_level)))
                           :: stack in
                         let cfg1 =
                           let uu___252_15771 = cfg in
                           {
                             steps =
                               [PureSubtermsWithinComputations;
                               Primops;
                               AllowUnboundUniverses;
                               EraseUniverses;
                               Exclude Zeta];
                             tcenv = (uu___252_15771.tcenv);
                             delta_level =
                               [FStar_TypeChecker_Env.Inlining;
                               FStar_TypeChecker_Env.Eager_unfolding_only];
                             primitive_steps =
                               (uu___252_15771.primitive_steps);
                             strong = (uu___252_15771.strong)
                           } in
                         norm cfg1 env
                           ((Meta
                               ((FStar_Syntax_Syntax.Meta_monadic_lift
                                   (m1, m', t3)),
                                 (head1.FStar_Syntax_Syntax.pos))) :: stack1)
                           head1
                       else
                         norm cfg env
                           ((Meta
                               ((FStar_Syntax_Syntax.Meta_monadic_lift
                                   (m1, m', t3)),
                                 (head1.FStar_Syntax_Syntax.pos))) :: stack)
                           head1)
                | uu____15773 ->
                    if FStar_List.contains Unmeta cfg.steps
                    then norm cfg env stack head1
                    else
                      (match stack with
                       | uu____15775::uu____15776 ->
                           (match m with
                            | FStar_Syntax_Syntax.Meta_labeled
                                (l,r,uu____15781) ->
                                norm cfg env ((Meta (m, r)) :: stack) head1
                            | FStar_Syntax_Syntax.Meta_alien uu____15782 ->
                                rebuild cfg env stack t1
                            | FStar_Syntax_Syntax.Meta_pattern args ->
                                let args1 = norm_pattern_args cfg env args in
                                norm cfg env
                                  ((Meta
                                      ((FStar_Syntax_Syntax.Meta_pattern
                                          args1),
                                        (t1.FStar_Syntax_Syntax.pos))) ::
                                  stack) head1
                            | uu____15813 -> norm cfg env stack head1)
                       | [] ->
                           let head2 = norm cfg env [] head1 in
                           let m1 =
                             match m with
                             | FStar_Syntax_Syntax.Meta_pattern args ->
                                 let uu____15827 =
                                   norm_pattern_args cfg env args in
                                 FStar_Syntax_Syntax.Meta_pattern uu____15827
                             | uu____15838 -> m in
                           let t2 =
                             mk (FStar_Syntax_Syntax.Tm_meta (head2, m1))
                               t1.FStar_Syntax_Syntax.pos in
                           rebuild cfg env stack t2)))
and do_unfold_fv:
  cfg ->
    env ->
      stack_elt Prims.list ->
        FStar_Syntax_Syntax.term ->
          FStar_Syntax_Syntax.fv -> FStar_Syntax_Syntax.term
  =
  fun cfg  ->
    fun env  ->
      fun stack  ->
        fun t0  ->
          fun f  ->
            let r_env =
              let uu____15850 = FStar_Syntax_Syntax.range_of_fv f in
              FStar_TypeChecker_Env.set_range cfg.tcenv uu____15850 in
            let uu____15851 =
              FStar_TypeChecker_Env.lookup_definition cfg.delta_level r_env
                (f.FStar_Syntax_Syntax.fv_name).FStar_Syntax_Syntax.v in
            match uu____15851 with
            | FStar_Pervasives_Native.None  ->
                (log cfg
                   (fun uu____15864  ->
                      FStar_Util.print "Tm_fvar case 2\n" []);
                 rebuild cfg env stack t0)
            | FStar_Pervasives_Native.Some (us,t) ->
                (log cfg
                   (fun uu____15875  ->
                      let uu____15876 = FStar_Syntax_Print.term_to_string t0 in
                      let uu____15877 = FStar_Syntax_Print.term_to_string t in
                      FStar_Util.print2 ">>> Unfolded %s to %s\n" uu____15876
                        uu____15877);
                 (let t1 =
                    let uu____15879 =
                      FStar_All.pipe_right cfg.steps
                        (FStar_List.contains
                           (UnfoldUntil FStar_Syntax_Syntax.Delta_constant)) in
                    if uu____15879
                    then t
                    else
                      FStar_Syntax_Subst.set_use_range
                        (FStar_Ident.range_of_lid
                           (f.FStar_Syntax_Syntax.fv_name).FStar_Syntax_Syntax.v)
                        t in
                  let n1 = FStar_List.length us in
                  if n1 > (Prims.parse_int "0")
                  then
                    match stack with
                    | (UnivArgs (us',uu____15889))::stack1 ->
                        let env1 =
                          FStar_All.pipe_right us'
                            (FStar_List.fold_left
                               (fun env1  ->
                                  fun u  ->
                                    (FStar_Pervasives_Native.None, (Univ u))
                                    :: env1) env) in
                        norm cfg env1 stack1 t1
                    | uu____15944 when
                        FStar_All.pipe_right cfg.steps
                          (FStar_List.contains EraseUniverses)
                        -> norm cfg env stack t1
                    | uu____15947 ->
                        let uu____15950 =
                          let uu____15951 =
                            FStar_Syntax_Print.lid_to_string
                              (f.FStar_Syntax_Syntax.fv_name).FStar_Syntax_Syntax.v in
                          FStar_Util.format1
                            "Impossible: missing universe instantiation on %s"
                            uu____15951 in
                        failwith uu____15950
                  else norm cfg env stack t1))
and reify_lift:
  FStar_TypeChecker_Env.env ->
    FStar_Syntax_Syntax.term' FStar_Syntax_Syntax.syntax ->
      FStar_Syntax_Syntax.monad_name ->
        FStar_Syntax_Syntax.monad_name ->
          FStar_Syntax_Syntax.term -> FStar_Syntax_Syntax.term
  =
  fun env  ->
    fun e  ->
      fun msrc  ->
        fun mtgt  ->
          fun t  ->
            if FStar_Syntax_Util.is_pure_effect msrc
            then
              let ed = FStar_TypeChecker_Env.get_effect_decl env mtgt in
              let uu____15961 = ed.FStar_Syntax_Syntax.return_repr in
              match uu____15961 with
              | (uu____15962,return_repr) ->
                  let return_inst =
                    let uu____15971 =
                      let uu____15972 =
                        FStar_Syntax_Subst.compress return_repr in
                      uu____15972.FStar_Syntax_Syntax.n in
                    match uu____15971 with
                    | FStar_Syntax_Syntax.Tm_uinst
                        (return_tm,uu____15978::[]) ->
                        let uu____15985 =
                          let uu____15988 =
                            let uu____15989 =
                              let uu____15996 =
                                let uu____15999 =
                                  env.FStar_TypeChecker_Env.universe_of env t in
                                [uu____15999] in
                              (return_tm, uu____15996) in
                            FStar_Syntax_Syntax.Tm_uinst uu____15989 in
                          FStar_Syntax_Syntax.mk uu____15988 in
                        uu____15985 FStar_Pervasives_Native.None
                          e.FStar_Syntax_Syntax.pos
                    | uu____16007 ->
                        failwith "NIY : Reification of indexed effects" in
                  let uu____16010 =
                    let uu____16013 =
                      let uu____16014 =
                        let uu____16029 =
                          let uu____16032 = FStar_Syntax_Syntax.as_arg t in
                          let uu____16033 =
                            let uu____16036 = FStar_Syntax_Syntax.as_arg e in
                            [uu____16036] in
                          uu____16032 :: uu____16033 in
                        (return_inst, uu____16029) in
                      FStar_Syntax_Syntax.Tm_app uu____16014 in
                    FStar_Syntax_Syntax.mk uu____16013 in
                  uu____16010 FStar_Pervasives_Native.None
                    e.FStar_Syntax_Syntax.pos
            else
              (let uu____16045 =
                 FStar_TypeChecker_Env.monad_leq env msrc mtgt in
               match uu____16045 with
               | FStar_Pervasives_Native.None  ->
                   let uu____16048 =
                     FStar_Util.format2
                       "Impossible : trying to reify a lift between unrelated effects (%s and %s)"
                       (FStar_Ident.text_of_lid msrc)
                       (FStar_Ident.text_of_lid mtgt) in
                   failwith uu____16048
               | FStar_Pervasives_Native.Some
                   { FStar_TypeChecker_Env.msource = uu____16049;
                     FStar_TypeChecker_Env.mtarget = uu____16050;
                     FStar_TypeChecker_Env.mlift =
                       { FStar_TypeChecker_Env.mlift_wp = uu____16051;
                         FStar_TypeChecker_Env.mlift_term =
                           FStar_Pervasives_Native.None ;_};_}
                   ->
                   failwith
                     "Impossible : trying to reify a non-reifiable lift (from %s to %s)"
               | FStar_Pervasives_Native.Some
                   { FStar_TypeChecker_Env.msource = uu____16062;
                     FStar_TypeChecker_Env.mtarget = uu____16063;
                     FStar_TypeChecker_Env.mlift =
                       { FStar_TypeChecker_Env.mlift_wp = uu____16064;
                         FStar_TypeChecker_Env.mlift_term =
                           FStar_Pervasives_Native.Some lift;_};_}
                   ->
                   let uu____16082 = FStar_Syntax_Util.mk_reify e in
                   lift t FStar_Syntax_Syntax.tun uu____16082)
and norm_pattern_args:
  cfg ->
    env ->
      (FStar_Syntax_Syntax.term' FStar_Syntax_Syntax.syntax,FStar_Syntax_Syntax.aqual)
        FStar_Pervasives_Native.tuple2 Prims.list Prims.list ->
        (FStar_Syntax_Syntax.term' FStar_Syntax_Syntax.syntax,FStar_Syntax_Syntax.aqual)
          FStar_Pervasives_Native.tuple2 Prims.list Prims.list
  =
  fun cfg  ->
    fun env  ->
      fun args  ->
        FStar_All.pipe_right args
          (FStar_List.map
             (FStar_List.map
                (fun uu____16138  ->
                   match uu____16138 with
                   | (a,imp) ->
                       let uu____16149 = norm cfg env [] a in
                       (uu____16149, imp))))
and norm_comp:
  cfg -> env -> FStar_Syntax_Syntax.comp -> FStar_Syntax_Syntax.comp =
  fun cfg  ->
    fun env  ->
      fun comp  ->
        let comp1 = ghost_to_pure_aux cfg env comp in
        match comp1.FStar_Syntax_Syntax.n with
        | FStar_Syntax_Syntax.Total (t,uopt) ->
            let uu___253_16166 = comp1 in
            let uu____16169 =
              let uu____16170 =
                let uu____16179 = norm cfg env [] t in
                let uu____16180 =
                  FStar_Option.map (norm_universe cfg env) uopt in
                (uu____16179, uu____16180) in
              FStar_Syntax_Syntax.Total uu____16170 in
            {
              FStar_Syntax_Syntax.n = uu____16169;
              FStar_Syntax_Syntax.pos =
                (uu___253_16166.FStar_Syntax_Syntax.pos);
              FStar_Syntax_Syntax.vars =
                (uu___253_16166.FStar_Syntax_Syntax.vars)
            }
        | FStar_Syntax_Syntax.GTotal (t,uopt) ->
            let uu___254_16195 = comp1 in
            let uu____16198 =
              let uu____16199 =
                let uu____16208 = norm cfg env [] t in
                let uu____16209 =
                  FStar_Option.map (norm_universe cfg env) uopt in
                (uu____16208, uu____16209) in
              FStar_Syntax_Syntax.GTotal uu____16199 in
            {
              FStar_Syntax_Syntax.n = uu____16198;
              FStar_Syntax_Syntax.pos =
                (uu___254_16195.FStar_Syntax_Syntax.pos);
              FStar_Syntax_Syntax.vars =
                (uu___254_16195.FStar_Syntax_Syntax.vars)
            }
        | FStar_Syntax_Syntax.Comp ct ->
            let norm_args args =
              FStar_All.pipe_right args
                (FStar_List.map
                   (fun uu____16261  ->
                      match uu____16261 with
                      | (a,i) ->
                          let uu____16272 = norm cfg env [] a in
                          (uu____16272, i))) in
            let flags =
              FStar_All.pipe_right ct.FStar_Syntax_Syntax.flags
                (FStar_List.map
                   (fun uu___201_16283  ->
                      match uu___201_16283 with
                      | FStar_Syntax_Syntax.DECREASES t ->
                          let uu____16287 = norm cfg env [] t in
                          FStar_Syntax_Syntax.DECREASES uu____16287
                      | f -> f)) in
            let uu___255_16291 = comp1 in
            let uu____16294 =
              let uu____16295 =
                let uu___256_16296 = ct in
                let uu____16297 =
                  FStar_List.map (norm_universe cfg env)
                    ct.FStar_Syntax_Syntax.comp_univs in
                let uu____16298 =
                  norm cfg env [] ct.FStar_Syntax_Syntax.result_typ in
                let uu____16301 =
                  norm_args ct.FStar_Syntax_Syntax.effect_args in
                {
                  FStar_Syntax_Syntax.comp_univs = uu____16297;
                  FStar_Syntax_Syntax.effect_name =
                    (uu___256_16296.FStar_Syntax_Syntax.effect_name);
                  FStar_Syntax_Syntax.result_typ = uu____16298;
                  FStar_Syntax_Syntax.effect_args = uu____16301;
                  FStar_Syntax_Syntax.flags = flags
                } in
              FStar_Syntax_Syntax.Comp uu____16295 in
            {
              FStar_Syntax_Syntax.n = uu____16294;
              FStar_Syntax_Syntax.pos =
                (uu___255_16291.FStar_Syntax_Syntax.pos);
              FStar_Syntax_Syntax.vars =
                (uu___255_16291.FStar_Syntax_Syntax.vars)
            }
and ghost_to_pure_aux:
  cfg ->
    env ->
      FStar_Syntax_Syntax.comp ->
        FStar_Syntax_Syntax.comp' FStar_Syntax_Syntax.syntax
  =
  fun cfg  ->
    fun env  ->
      fun c  ->
        let norm1 t =
          norm
            (let uu___257_16319 = cfg in
             {
               steps =
                 [Eager_unfolding;
                 UnfoldUntil FStar_Syntax_Syntax.Delta_constant;
                 AllowUnboundUniverses];
               tcenv = (uu___257_16319.tcenv);
               delta_level = (uu___257_16319.delta_level);
               primitive_steps = (uu___257_16319.primitive_steps);
               strong = (uu___257_16319.strong)
             }) env [] t in
        let non_info t =
          let uu____16324 = norm1 t in
          FStar_Syntax_Util.non_informative uu____16324 in
        match c.FStar_Syntax_Syntax.n with
        | FStar_Syntax_Syntax.Total uu____16327 -> c
        | FStar_Syntax_Syntax.GTotal (t,uopt) when non_info t ->
            let uu___258_16346 = c in
            {
              FStar_Syntax_Syntax.n = (FStar_Syntax_Syntax.Total (t, uopt));
              FStar_Syntax_Syntax.pos =
                (uu___258_16346.FStar_Syntax_Syntax.pos);
              FStar_Syntax_Syntax.vars =
                (uu___258_16346.FStar_Syntax_Syntax.vars)
            }
        | FStar_Syntax_Syntax.Comp ct ->
            let l =
              FStar_TypeChecker_Env.norm_eff_name cfg.tcenv
                ct.FStar_Syntax_Syntax.effect_name in
            let uu____16353 =
              (FStar_Syntax_Util.is_ghost_effect l) &&
                (non_info ct.FStar_Syntax_Syntax.result_typ) in
            if uu____16353
            then
              let ct1 =
                match downgrade_ghost_effect_name
                        ct.FStar_Syntax_Syntax.effect_name
                with
                | FStar_Pervasives_Native.Some pure_eff ->
                    let flags =
                      if
                        FStar_Ident.lid_equals pure_eff
                          FStar_Parser_Const.effect_Tot_lid
                      then FStar_Syntax_Syntax.TOTAL ::
                        (ct.FStar_Syntax_Syntax.flags)
                      else ct.FStar_Syntax_Syntax.flags in
                    let uu___259_16364 = ct in
                    {
                      FStar_Syntax_Syntax.comp_univs =
                        (uu___259_16364.FStar_Syntax_Syntax.comp_univs);
                      FStar_Syntax_Syntax.effect_name = pure_eff;
                      FStar_Syntax_Syntax.result_typ =
                        (uu___259_16364.FStar_Syntax_Syntax.result_typ);
                      FStar_Syntax_Syntax.effect_args =
                        (uu___259_16364.FStar_Syntax_Syntax.effect_args);
                      FStar_Syntax_Syntax.flags = flags
                    }
                | FStar_Pervasives_Native.None  ->
                    let ct1 =
                      FStar_TypeChecker_Env.unfold_effect_abbrev cfg.tcenv c in
                    let uu___260_16366 = ct1 in
                    {
                      FStar_Syntax_Syntax.comp_univs =
                        (uu___260_16366.FStar_Syntax_Syntax.comp_univs);
                      FStar_Syntax_Syntax.effect_name =
                        FStar_Parser_Const.effect_PURE_lid;
                      FStar_Syntax_Syntax.result_typ =
                        (uu___260_16366.FStar_Syntax_Syntax.result_typ);
                      FStar_Syntax_Syntax.effect_args =
                        (uu___260_16366.FStar_Syntax_Syntax.effect_args);
                      FStar_Syntax_Syntax.flags =
                        (uu___260_16366.FStar_Syntax_Syntax.flags)
                    } in
              let uu___261_16367 = c in
              {
                FStar_Syntax_Syntax.n = (FStar_Syntax_Syntax.Comp ct1);
                FStar_Syntax_Syntax.pos =
                  (uu___261_16367.FStar_Syntax_Syntax.pos);
                FStar_Syntax_Syntax.vars =
                  (uu___261_16367.FStar_Syntax_Syntax.vars)
              }
            else c
        | uu____16369 -> c
and norm_binder:
  cfg -> env -> FStar_Syntax_Syntax.binder -> FStar_Syntax_Syntax.binder =
  fun cfg  ->
    fun env  ->
      fun uu____16372  ->
        match uu____16372 with
        | (x,imp) ->
            let uu____16375 =
              let uu___262_16376 = x in
              let uu____16377 = norm cfg env [] x.FStar_Syntax_Syntax.sort in
              {
                FStar_Syntax_Syntax.ppname =
                  (uu___262_16376.FStar_Syntax_Syntax.ppname);
                FStar_Syntax_Syntax.index =
                  (uu___262_16376.FStar_Syntax_Syntax.index);
                FStar_Syntax_Syntax.sort = uu____16377
              } in
            (uu____16375, imp)
and norm_binders:
  cfg -> env -> FStar_Syntax_Syntax.binders -> FStar_Syntax_Syntax.binders =
  fun cfg  ->
    fun env  ->
      fun bs  ->
        let uu____16383 =
          FStar_List.fold_left
            (fun uu____16401  ->
               fun b  ->
                 match uu____16401 with
                 | (nbs',env1) ->
                     let b1 = norm_binder cfg env1 b in
                     ((b1 :: nbs'), (dummy :: env1))) ([], env) bs in
        match uu____16383 with | (nbs,uu____16441) -> FStar_List.rev nbs
and norm_lcomp_opt:
  cfg ->
    env ->
      FStar_Syntax_Syntax.residual_comp FStar_Pervasives_Native.option ->
        FStar_Syntax_Syntax.residual_comp FStar_Pervasives_Native.option
  =
  fun cfg  ->
    fun env  ->
      fun lopt  ->
        match lopt with
        | FStar_Pervasives_Native.Some rc ->
            let flags =
              filter_out_lcomp_cflags rc.FStar_Syntax_Syntax.residual_flags in
            let uu____16457 =
              let uu___263_16458 = rc in
              let uu____16459 =
                FStar_Util.map_opt rc.FStar_Syntax_Syntax.residual_typ
                  (norm cfg env []) in
              {
                FStar_Syntax_Syntax.residual_effect =
                  (uu___263_16458.FStar_Syntax_Syntax.residual_effect);
                FStar_Syntax_Syntax.residual_typ = uu____16459;
                FStar_Syntax_Syntax.residual_flags =
                  (uu___263_16458.FStar_Syntax_Syntax.residual_flags)
              } in
            FStar_Pervasives_Native.Some uu____16457
        | uu____16466 -> lopt
and rebuild:
  cfg -> env -> stack -> FStar_Syntax_Syntax.term -> FStar_Syntax_Syntax.term
  =
  fun cfg  ->
    fun env  ->
      fun stack  ->
        fun t  ->
          log cfg
            (fun uu____16479  ->
               let uu____16480 = FStar_Syntax_Print.tag_of_term t in
               let uu____16481 = FStar_Syntax_Print.term_to_string t in
               let uu____16482 =
                 FStar_Util.string_of_int (FStar_List.length env) in
               let uu____16489 =
                 let uu____16490 =
                   let uu____16493 = firstn (Prims.parse_int "4") stack in
                   FStar_All.pipe_left FStar_Pervasives_Native.fst
                     uu____16493 in
                 stack_to_string uu____16490 in
               FStar_Util.print4
                 ">>> %s\\Rebuild %s with %s env elements and top of the stack %s \n"
                 uu____16480 uu____16481 uu____16482 uu____16489);
          (match stack with
           | [] -> t
           | (Debug (tm,time_then))::stack1 ->
               ((let uu____16522 =
                   FStar_All.pipe_left
                     (FStar_TypeChecker_Env.debug cfg.tcenv)
                     (FStar_Options.Other "print_normalized_terms") in
                 if uu____16522
                 then
                   let time_now = FStar_Util.now () in
                   let uu____16524 =
                     let uu____16525 =
                       let uu____16526 =
                         FStar_Util.time_diff time_then time_now in
                       FStar_Pervasives_Native.snd uu____16526 in
                     FStar_Util.string_of_int uu____16525 in
                   let uu____16531 = FStar_Syntax_Print.term_to_string tm in
                   let uu____16532 = FStar_Syntax_Print.term_to_string t in
                   FStar_Util.print3 "Normalized (%s ms) %s\n\tto %s\n"
                     uu____16524 uu____16531 uu____16532
                 else ());
                rebuild cfg env stack1 t)
           | (Steps (s,ps,dl))::stack1 ->
               rebuild
                 (let uu___264_16550 = cfg in
                  {
                    steps = s;
                    tcenv = (uu___264_16550.tcenv);
                    delta_level = dl;
                    primitive_steps = ps;
                    strong = (uu___264_16550.strong)
                  }) env stack1 t
           | (Meta (m,r))::stack1 ->
               let t1 = mk (FStar_Syntax_Syntax.Tm_meta (t, m)) r in
               rebuild cfg env stack1 t1
           | (MemoLazy r)::stack1 ->
               (set_memo r (env, t);
                log cfg
                  (fun uu____16591  ->
                     let uu____16592 = FStar_Syntax_Print.term_to_string t in
                     FStar_Util.print1 "\tSet memo %s\n" uu____16592);
                rebuild cfg env stack1 t)
           | (Let (env',bs,lb,r))::stack1 ->
               let body = FStar_Syntax_Subst.close bs t in
               let t1 =
                 FStar_Syntax_Syntax.mk
                   (FStar_Syntax_Syntax.Tm_let ((false, [lb]), body))
                   FStar_Pervasives_Native.None r in
               rebuild cfg env' stack1 t1
           | (Abs (env',bs,env'',lopt,r))::stack1 ->
               let bs1 = norm_binders cfg env' bs in
               let lopt1 = norm_lcomp_opt cfg env'' lopt in
               let uu____16628 =
                 let uu___265_16629 = FStar_Syntax_Util.abs bs1 t lopt1 in
                 {
                   FStar_Syntax_Syntax.n =
                     (uu___265_16629.FStar_Syntax_Syntax.n);
                   FStar_Syntax_Syntax.pos = r;
                   FStar_Syntax_Syntax.vars =
                     (uu___265_16629.FStar_Syntax_Syntax.vars)
                 } in
               rebuild cfg env stack1 uu____16628
           | (Arg (Univ uu____16630,uu____16631,uu____16632))::uu____16633 ->
               failwith "Impossible"
           | (Arg (Dummy ,uu____16636,uu____16637))::uu____16638 ->
               failwith "Impossible"
           | (UnivArgs (us,r))::stack1 ->
               let t1 = FStar_Syntax_Syntax.mk_Tm_uinst t us in
               rebuild cfg env stack1 t1
           | (Arg (Clos (env_arg,tm,m,uu____16654),aq,r))::stack1 ->
               (log cfg
                  (fun uu____16707  ->
                     let uu____16708 = FStar_Syntax_Print.term_to_string tm in
                     FStar_Util.print1 "Rebuilding with arg %s\n" uu____16708);
                if FStar_List.contains (Exclude Iota) cfg.steps
                then
                  (if FStar_List.contains HNF cfg.steps
                   then
                     let arg = closure_as_term cfg env_arg tm in
                     let t1 =
                       FStar_Syntax_Syntax.extend_app t (arg, aq)
                         FStar_Pervasives_Native.None r in
                     rebuild cfg env_arg stack1 t1
                   else
                     (let stack2 = (App (env, t, aq, r)) :: stack1 in
                      norm cfg env_arg stack2 tm))
                else
                  (let uu____16718 = FStar_ST.op_Bang m in
                   match uu____16718 with
                   | FStar_Pervasives_Native.None  ->
                       if FStar_List.contains HNF cfg.steps
                       then
                         let arg = closure_as_term cfg env_arg tm in
                         let t1 =
                           FStar_Syntax_Syntax.extend_app t (arg, aq)
                             FStar_Pervasives_Native.None r in
                         rebuild cfg env_arg stack1 t1
                       else
                         (let stack2 = (MemoLazy m) :: (App (env, t, aq, r))
                            :: stack1 in
                          norm cfg env_arg stack2 tm)
                   | FStar_Pervasives_Native.Some (uu____16862,a) ->
                       let t1 =
                         FStar_Syntax_Syntax.extend_app t (a, aq)
                           FStar_Pervasives_Native.None r in
                       rebuild cfg env_arg stack1 t1))
           | (App (env1,head1,aq,r))::stack1 ->
               let t1 =
                 FStar_Syntax_Syntax.extend_app head1 (t, aq)
                   FStar_Pervasives_Native.None r in
               let uu____16905 = maybe_simplify cfg env1 stack1 t1 in
               rebuild cfg env1 stack1 uu____16905
           | (Match (env1,branches,r))::stack1 ->
               (log cfg
                  (fun uu____16917  ->
                     let uu____16918 = FStar_Syntax_Print.term_to_string t in
                     FStar_Util.print1
                       "Rebuilding with match, scrutinee is %s ...\n"
                       uu____16918);
                (let scrutinee = t in
                 let norm_and_rebuild_match uu____16923 =
                   log cfg
                     (fun uu____16928  ->
                        let uu____16929 =
                          FStar_Syntax_Print.term_to_string scrutinee in
                        let uu____16930 =
                          let uu____16931 =
                            FStar_All.pipe_right branches
                              (FStar_List.map
                                 (fun uu____16948  ->
                                    match uu____16948 with
                                    | (p,uu____16958,uu____16959) ->
                                        FStar_Syntax_Print.pat_to_string p)) in
                          FStar_All.pipe_right uu____16931
                            (FStar_String.concat "\n\t") in
                        FStar_Util.print2
                          "match is irreducible: scrutinee=%s\nbranches=%s\n"
                          uu____16929 uu____16930);
                   (let whnf =
                      (FStar_List.contains Weak cfg.steps) ||
                        (FStar_List.contains HNF cfg.steps) in
                    let cfg_exclude_iota_zeta =
                      let new_delta =
                        FStar_All.pipe_right cfg.delta_level
                          (FStar_List.filter
                             (fun uu___202_16976  ->
                                match uu___202_16976 with
                                | FStar_TypeChecker_Env.Inlining  -> true
                                | FStar_TypeChecker_Env.Eager_unfolding_only 
                                    -> true
                                | uu____16977 -> false)) in
                      let steps' = [Exclude Zeta] in
                      let uu___266_16981 = cfg in
                      {
                        steps = (FStar_List.append steps' cfg.steps);
                        tcenv = (uu___266_16981.tcenv);
                        delta_level = new_delta;
                        primitive_steps = (uu___266_16981.primitive_steps);
                        strong = true
                      } in
                    let norm_or_whnf env2 t1 =
                      if whnf
                      then closure_as_term cfg_exclude_iota_zeta env2 t1
                      else norm cfg_exclude_iota_zeta env2 [] t1 in
                    let rec norm_pat env2 p =
                      match p.FStar_Syntax_Syntax.v with
                      | FStar_Syntax_Syntax.Pat_constant uu____17013 ->
                          (p, env2)
                      | FStar_Syntax_Syntax.Pat_cons (fv,pats) ->
                          let uu____17034 =
                            FStar_All.pipe_right pats
                              (FStar_List.fold_left
                                 (fun uu____17094  ->
                                    fun uu____17095  ->
                                      match (uu____17094, uu____17095) with
                                      | ((pats1,env3),(p1,b)) ->
                                          let uu____17186 = norm_pat env3 p1 in
                                          (match uu____17186 with
                                           | (p2,env4) ->
                                               (((p2, b) :: pats1), env4)))
                                 ([], env2)) in
                          (match uu____17034 with
                           | (pats1,env3) ->
                               ((let uu___267_17268 = p in
                                 {
                                   FStar_Syntax_Syntax.v =
                                     (FStar_Syntax_Syntax.Pat_cons
                                        (fv, (FStar_List.rev pats1)));
                                   FStar_Syntax_Syntax.p =
                                     (uu___267_17268.FStar_Syntax_Syntax.p)
                                 }), env3))
                      | FStar_Syntax_Syntax.Pat_var x ->
                          let x1 =
                            let uu___268_17287 = x in
                            let uu____17288 =
                              norm_or_whnf env2 x.FStar_Syntax_Syntax.sort in
                            {
                              FStar_Syntax_Syntax.ppname =
                                (uu___268_17287.FStar_Syntax_Syntax.ppname);
                              FStar_Syntax_Syntax.index =
                                (uu___268_17287.FStar_Syntax_Syntax.index);
                              FStar_Syntax_Syntax.sort = uu____17288
                            } in
                          ((let uu___269_17302 = p in
                            {
                              FStar_Syntax_Syntax.v =
                                (FStar_Syntax_Syntax.Pat_var x1);
                              FStar_Syntax_Syntax.p =
                                (uu___269_17302.FStar_Syntax_Syntax.p)
                            }), (dummy :: env2))
                      | FStar_Syntax_Syntax.Pat_wild x ->
                          let x1 =
                            let uu___270_17313 = x in
                            let uu____17314 =
                              norm_or_whnf env2 x.FStar_Syntax_Syntax.sort in
                            {
                              FStar_Syntax_Syntax.ppname =
                                (uu___270_17313.FStar_Syntax_Syntax.ppname);
                              FStar_Syntax_Syntax.index =
                                (uu___270_17313.FStar_Syntax_Syntax.index);
                              FStar_Syntax_Syntax.sort = uu____17314
                            } in
                          ((let uu___271_17328 = p in
                            {
                              FStar_Syntax_Syntax.v =
                                (FStar_Syntax_Syntax.Pat_wild x1);
                              FStar_Syntax_Syntax.p =
                                (uu___271_17328.FStar_Syntax_Syntax.p)
                            }), (dummy :: env2))
                      | FStar_Syntax_Syntax.Pat_dot_term (x,t1) ->
                          let x1 =
                            let uu___272_17344 = x in
                            let uu____17345 =
                              norm_or_whnf env2 x.FStar_Syntax_Syntax.sort in
                            {
                              FStar_Syntax_Syntax.ppname =
                                (uu___272_17344.FStar_Syntax_Syntax.ppname);
                              FStar_Syntax_Syntax.index =
                                (uu___272_17344.FStar_Syntax_Syntax.index);
                              FStar_Syntax_Syntax.sort = uu____17345
                            } in
                          let t2 = norm_or_whnf env2 t1 in
                          ((let uu___273_17352 = p in
                            {
                              FStar_Syntax_Syntax.v =
                                (FStar_Syntax_Syntax.Pat_dot_term (x1, t2));
                              FStar_Syntax_Syntax.p =
                                (uu___273_17352.FStar_Syntax_Syntax.p)
                            }), env2) in
                    let branches1 =
                      match env1 with
                      | [] when whnf -> branches
                      | uu____17362 ->
                          FStar_All.pipe_right branches
                            (FStar_List.map
                               (fun branch1  ->
                                  let uu____17376 =
                                    FStar_Syntax_Subst.open_branch branch1 in
                                  match uu____17376 with
                                  | (p,wopt,e) ->
                                      let uu____17396 = norm_pat env1 p in
                                      (match uu____17396 with
                                       | (p1,env2) ->
                                           let wopt1 =
                                             match wopt with
                                             | FStar_Pervasives_Native.None 
                                                 ->
                                                 FStar_Pervasives_Native.None
                                             | FStar_Pervasives_Native.Some w
                                                 ->
                                                 let uu____17421 =
                                                   norm_or_whnf env2 w in
                                                 FStar_Pervasives_Native.Some
                                                   uu____17421 in
                                           let e1 = norm_or_whnf env2 e in
                                           FStar_Syntax_Util.branch
                                             (p1, wopt1, e1)))) in
                    let uu____17427 =
                      mk
                        (FStar_Syntax_Syntax.Tm_match (scrutinee, branches1))
                        r in
                    rebuild cfg env1 stack1 uu____17427) in
                 let rec is_cons head1 =
                   match head1.FStar_Syntax_Syntax.n with
                   | FStar_Syntax_Syntax.Tm_uinst (h,uu____17437) ->
                       is_cons h
                   | FStar_Syntax_Syntax.Tm_constant uu____17442 -> true
                   | FStar_Syntax_Syntax.Tm_fvar
                       { FStar_Syntax_Syntax.fv_name = uu____17443;
                         FStar_Syntax_Syntax.fv_delta = uu____17444;
                         FStar_Syntax_Syntax.fv_qual =
                           FStar_Pervasives_Native.Some
                           (FStar_Syntax_Syntax.Data_ctor );_}
                       -> true
                   | FStar_Syntax_Syntax.Tm_fvar
                       { FStar_Syntax_Syntax.fv_name = uu____17445;
                         FStar_Syntax_Syntax.fv_delta = uu____17446;
                         FStar_Syntax_Syntax.fv_qual =
                           FStar_Pervasives_Native.Some
                           (FStar_Syntax_Syntax.Record_ctor uu____17447);_}
                       -> true
                   | uu____17454 -> false in
                 let guard_when_clause wopt b rest =
                   match wopt with
                   | FStar_Pervasives_Native.None  -> b
                   | FStar_Pervasives_Native.Some w ->
                       let then_branch = b in
                       let else_branch =
                         mk (FStar_Syntax_Syntax.Tm_match (scrutinee, rest))
                           r in
                       FStar_Syntax_Util.if_then_else w then_branch
                         else_branch in
                 let rec matches_pat scrutinee_orig p =
                   let scrutinee1 = FStar_Syntax_Util.unmeta scrutinee_orig in
                   let uu____17599 =
                     FStar_Syntax_Util.head_and_args scrutinee1 in
                   match uu____17599 with
                   | (head1,args) ->
                       (match p.FStar_Syntax_Syntax.v with
                        | FStar_Syntax_Syntax.Pat_var bv ->
                            FStar_Util.Inl [(bv, scrutinee_orig)]
                        | FStar_Syntax_Syntax.Pat_wild bv ->
                            FStar_Util.Inl [(bv, scrutinee_orig)]
                        | FStar_Syntax_Syntax.Pat_dot_term uu____17686 ->
                            FStar_Util.Inl []
                        | FStar_Syntax_Syntax.Pat_constant s ->
                            (match scrutinee1.FStar_Syntax_Syntax.n with
                             | FStar_Syntax_Syntax.Tm_constant s' when
                                 FStar_Const.eq_const s s' ->
                                 FStar_Util.Inl []
                             | uu____17725 ->
                                 let uu____17726 =
                                   let uu____17727 = is_cons head1 in
                                   Prims.op_Negation uu____17727 in
                                 FStar_Util.Inr uu____17726)
                        | FStar_Syntax_Syntax.Pat_cons (fv,arg_pats) ->
                            let uu____17752 =
                              let uu____17753 =
                                FStar_Syntax_Util.un_uinst head1 in
                              uu____17753.FStar_Syntax_Syntax.n in
                            (match uu____17752 with
                             | FStar_Syntax_Syntax.Tm_fvar fv' when
                                 FStar_Syntax_Syntax.fv_eq fv fv' ->
                                 matches_args [] args arg_pats
                             | uu____17771 ->
                                 let uu____17772 =
                                   let uu____17773 = is_cons head1 in
                                   Prims.op_Negation uu____17773 in
                                 FStar_Util.Inr uu____17772))
                 and matches_args out a p =
                   match (a, p) with
                   | ([],[]) -> FStar_Util.Inl out
                   | ((t1,uu____17842)::rest_a,(p1,uu____17845)::rest_p) ->
                       let uu____17889 = matches_pat t1 p1 in
                       (match uu____17889 with
                        | FStar_Util.Inl s ->
                            matches_args (FStar_List.append out s) rest_a
                              rest_p
                        | m -> m)
                   | uu____17938 -> FStar_Util.Inr false in
                 let rec matches scrutinee1 p =
                   match p with
                   | [] -> norm_and_rebuild_match ()
                   | (p1,wopt,b)::rest ->
                       let uu____18044 = matches_pat scrutinee1 p1 in
                       (match uu____18044 with
                        | FStar_Util.Inr (false ) -> matches scrutinee1 rest
                        | FStar_Util.Inr (true ) -> norm_and_rebuild_match ()
                        | FStar_Util.Inl s ->
                            (log cfg
                               (fun uu____18084  ->
                                  let uu____18085 =
                                    FStar_Syntax_Print.pat_to_string p1 in
                                  let uu____18086 =
                                    let uu____18087 =
                                      FStar_List.map
                                        (fun uu____18097  ->
                                           match uu____18097 with
                                           | (uu____18102,t1) ->
                                               FStar_Syntax_Print.term_to_string
                                                 t1) s in
                                    FStar_All.pipe_right uu____18087
                                      (FStar_String.concat "; ") in
                                  FStar_Util.print2
                                    "Matches pattern %s with subst = %s\n"
                                    uu____18085 uu____18086);
                             (let env2 =
                                FStar_List.fold_left
                                  (fun env2  ->
                                     fun uu____18133  ->
                                       match uu____18133 with
                                       | (bv,t1) ->
                                           let uu____18156 =
                                             let uu____18163 =
                                               let uu____18166 =
                                                 FStar_Syntax_Syntax.mk_binder
                                                   bv in
                                               FStar_Pervasives_Native.Some
                                                 uu____18166 in
                                             let uu____18167 =
                                               let uu____18168 =
                                                 let uu____18199 =
                                                   FStar_Util.mk_ref
                                                     (FStar_Pervasives_Native.Some
                                                        ([], t1)) in
                                                 ([], t1, uu____18199, false) in
                                               Clos uu____18168 in
                                             (uu____18163, uu____18167) in
                                           uu____18156 :: env2) env1 s in
                              let uu____18308 = guard_when_clause wopt b rest in
                              norm cfg env2 stack1 uu____18308))) in
                 let uu____18309 =
                   FStar_All.pipe_right cfg.steps
                     (FStar_List.contains (Exclude Iota)) in
                 if uu____18309
                 then norm_and_rebuild_match ()
                 else matches scrutinee branches)))
let config: step Prims.list -> FStar_TypeChecker_Env.env -> cfg =
  fun s  ->
    fun e  ->
      let d =
        FStar_All.pipe_right s
          (FStar_List.collect
             (fun uu___203_18330  ->
                match uu___203_18330 with
                | UnfoldUntil k -> [FStar_TypeChecker_Env.Unfold k]
                | Eager_unfolding  ->
                    [FStar_TypeChecker_Env.Eager_unfolding_only]
                | Inlining  -> [FStar_TypeChecker_Env.Inlining]
                | UnfoldTac  -> [FStar_TypeChecker_Env.UnfoldTac]
                | uu____18334 -> [])) in
      let d1 =
        match d with
        | [] -> [FStar_TypeChecker_Env.NoDelta]
        | uu____18340 -> d in
      {
        steps = s;
        tcenv = e;
        delta_level = d1;
        primitive_steps = built_in_primitive_steps;
        strong = false
      }
let normalize_with_primitive_steps:
  primitive_step Prims.list ->
    step Prims.list ->
      FStar_TypeChecker_Env.env ->
        FStar_Syntax_Syntax.term -> FStar_Syntax_Syntax.term
  =
  fun ps  ->
    fun s  ->
      fun e  ->
        fun t  ->
          let c = config s e in
          let c1 =
            let uu___274_18365 = config s e in
            {
              steps = (uu___274_18365.steps);
              tcenv = (uu___274_18365.tcenv);
              delta_level = (uu___274_18365.delta_level);
              primitive_steps = (FStar_List.append c.primitive_steps ps);
              strong = (uu___274_18365.strong)
            } in
          norm c1 [] [] t
let normalize:
  steps ->
    FStar_TypeChecker_Env.env ->
      FStar_Syntax_Syntax.term -> FStar_Syntax_Syntax.term
  = fun s  -> fun e  -> fun t  -> normalize_with_primitive_steps [] s e t
let normalize_comp:
  steps ->
    FStar_TypeChecker_Env.env ->
      FStar_Syntax_Syntax.comp -> FStar_Syntax_Syntax.comp
  =
  fun s  ->
    fun e  ->
      fun t  -> let uu____18390 = config s e in norm_comp uu____18390 [] t
let normalize_universe:
  FStar_TypeChecker_Env.env ->
    FStar_Syntax_Syntax.universe -> FStar_Syntax_Syntax.universe
  =
  fun env  ->
    fun u  ->
      let uu____18403 = config [] env in norm_universe uu____18403 [] u
let ghost_to_pure:
  FStar_TypeChecker_Env.env ->
    FStar_Syntax_Syntax.comp -> FStar_Syntax_Syntax.comp
  =
  fun env  ->
    fun c  ->
      let uu____18416 = config [] env in ghost_to_pure_aux uu____18416 [] c
let ghost_to_pure_lcomp:
  FStar_TypeChecker_Env.env ->
    FStar_Syntax_Syntax.lcomp -> FStar_Syntax_Syntax.lcomp
  =
  fun env  ->
    fun lc  ->
      let cfg =
        config
          [Eager_unfolding;
          UnfoldUntil FStar_Syntax_Syntax.Delta_constant;
          EraseUniverses;
          AllowUnboundUniverses] env in
      let non_info t =
        let uu____18434 = norm cfg [] [] t in
        FStar_Syntax_Util.non_informative uu____18434 in
      let uu____18441 =
        (FStar_Syntax_Util.is_ghost_effect lc.FStar_Syntax_Syntax.eff_name)
          && (non_info lc.FStar_Syntax_Syntax.res_typ) in
      if uu____18441
      then
        match downgrade_ghost_effect_name lc.FStar_Syntax_Syntax.eff_name
        with
        | FStar_Pervasives_Native.Some pure_eff ->
            let uu___275_18443 = lc in
            {
              FStar_Syntax_Syntax.eff_name = pure_eff;
              FStar_Syntax_Syntax.res_typ =
                (uu___275_18443.FStar_Syntax_Syntax.res_typ);
              FStar_Syntax_Syntax.cflags =
                (uu___275_18443.FStar_Syntax_Syntax.cflags);
              FStar_Syntax_Syntax.comp =
                ((fun uu____18446  ->
                    let uu____18447 = lc.FStar_Syntax_Syntax.comp () in
                    ghost_to_pure env uu____18447))
            }
        | FStar_Pervasives_Native.None  -> lc
      else lc
let term_to_string:
  FStar_TypeChecker_Env.env -> FStar_Syntax_Syntax.term -> Prims.string =
  fun env  ->
    fun t  ->
      let t1 =
        try normalize [AllowUnboundUniverses] env t
        with
        | e ->
            ((let uu____18464 = FStar_Util.message_of_exn e in
              FStar_Util.print1_warning
                "Normalization failed with error %s\n" uu____18464);
             t) in
      FStar_Syntax_Print.term_to_string t1
let comp_to_string:
  FStar_TypeChecker_Env.env -> FStar_Syntax_Syntax.comp -> Prims.string =
  fun env  ->
    fun c  ->
      let c1 =
        try
          let uu____18475 = config [AllowUnboundUniverses] env in
          norm_comp uu____18475 [] c
        with
        | e ->
            ((let uu____18488 = FStar_Util.message_of_exn e in
              FStar_Util.print1_warning
                "Normalization failed with error %s\n" uu____18488);
             c) in
      FStar_Syntax_Print.comp_to_string c1
let normalize_refinement:
  steps ->
    FStar_TypeChecker_Env.env ->
      FStar_Syntax_Syntax.typ -> FStar_Syntax_Syntax.typ
  =
  fun steps  ->
    fun env  ->
      fun t0  ->
        let t = normalize (FStar_List.append steps [Beta]) env t0 in
        let rec aux t1 =
          let t2 = FStar_Syntax_Subst.compress t1 in
          match t2.FStar_Syntax_Syntax.n with
          | FStar_Syntax_Syntax.Tm_refine (x,phi) ->
              let t01 = aux x.FStar_Syntax_Syntax.sort in
              (match t01.FStar_Syntax_Syntax.n with
               | FStar_Syntax_Syntax.Tm_refine (y,phi1) ->
                   let uu____18525 =
                     let uu____18526 =
                       let uu____18533 = FStar_Syntax_Util.mk_conj phi1 phi in
                       (y, uu____18533) in
                     FStar_Syntax_Syntax.Tm_refine uu____18526 in
                   mk uu____18525 t01.FStar_Syntax_Syntax.pos
               | uu____18538 -> t2)
          | uu____18539 -> t2 in
        aux t
let unfold_whnf:
  FStar_TypeChecker_Env.env ->
    FStar_Syntax_Syntax.term -> FStar_Syntax_Syntax.term
  =
  fun env  ->
    fun t  ->
      normalize
        [Weak; HNF; UnfoldUntil FStar_Syntax_Syntax.Delta_constant; Beta] env
        t
let reduce_or_remove_uvar_solutions:
  Prims.bool ->
    FStar_TypeChecker_Env.env ->
      FStar_Syntax_Syntax.term -> FStar_Syntax_Syntax.term
  =
  fun remove  ->
    fun env  ->
      fun t  ->
        normalize
          (FStar_List.append (if remove then [CheckNoUvars] else [])
             [Beta;
             NoDeltaSteps;
             CompressUvars;
             Exclude Zeta;
             Exclude Iota;
             NoFullNorm]) env t
let reduce_uvar_solutions:
  FStar_TypeChecker_Env.env ->
    FStar_Syntax_Syntax.term -> FStar_Syntax_Syntax.term
  = fun env  -> fun t  -> reduce_or_remove_uvar_solutions false env t
let remove_uvar_solutions:
  FStar_TypeChecker_Env.env ->
    FStar_Syntax_Syntax.term -> FStar_Syntax_Syntax.term
  = fun env  -> fun t  -> reduce_or_remove_uvar_solutions true env t
let eta_expand_with_type:
  FStar_TypeChecker_Env.env ->
    FStar_Syntax_Syntax.term ->
      FStar_Syntax_Syntax.typ -> FStar_Syntax_Syntax.term
  =
  fun env  ->
    fun e  ->
      fun t_e  ->
        let uu____18579 = FStar_Syntax_Util.arrow_formals_comp t_e in
        match uu____18579 with
        | (formals,c) ->
            (match formals with
             | [] -> e
             | uu____18608 ->
                 let uu____18615 = FStar_Syntax_Util.abs_formals e in
                 (match uu____18615 with
                  | (actuals,uu____18625,uu____18626) ->
                      if
                        (FStar_List.length actuals) =
                          (FStar_List.length formals)
                      then e
                      else
                        (let uu____18640 =
                           FStar_All.pipe_right formals
                             FStar_Syntax_Util.args_of_binders in
                         match uu____18640 with
                         | (binders,args) ->
                             let uu____18657 =
                               FStar_Syntax_Syntax.mk_Tm_app e args
                                 FStar_Pervasives_Native.None
                                 e.FStar_Syntax_Syntax.pos in
                             FStar_Syntax_Util.abs binders uu____18657
                               (FStar_Pervasives_Native.Some
                                  (FStar_Syntax_Util.residual_comp_of_comp c)))))
let eta_expand:
  FStar_TypeChecker_Env.env ->
    FStar_Syntax_Syntax.term -> FStar_Syntax_Syntax.term
  =
  fun env  ->
    fun t  ->
      match t.FStar_Syntax_Syntax.n with
      | FStar_Syntax_Syntax.Tm_name x ->
          eta_expand_with_type env t x.FStar_Syntax_Syntax.sort
      | uu____18665 ->
          let uu____18666 = FStar_Syntax_Util.head_and_args t in
          (match uu____18666 with
           | (head1,args) ->
               let uu____18703 =
                 let uu____18704 = FStar_Syntax_Subst.compress head1 in
                 uu____18704.FStar_Syntax_Syntax.n in
               (match uu____18703 with
                | FStar_Syntax_Syntax.Tm_uvar (uu____18707,thead) ->
                    let uu____18733 = FStar_Syntax_Util.arrow_formals thead in
                    (match uu____18733 with
                     | (formals,tres) ->
                         if
                           (FStar_List.length formals) =
                             (FStar_List.length args)
                         then t
                         else
                           (let uu____18775 =
                              env.FStar_TypeChecker_Env.type_of
                                (let uu___280_18783 = env in
                                 {
                                   FStar_TypeChecker_Env.solver =
                                     (uu___280_18783.FStar_TypeChecker_Env.solver);
                                   FStar_TypeChecker_Env.range =
                                     (uu___280_18783.FStar_TypeChecker_Env.range);
                                   FStar_TypeChecker_Env.curmodule =
                                     (uu___280_18783.FStar_TypeChecker_Env.curmodule);
                                   FStar_TypeChecker_Env.gamma =
                                     (uu___280_18783.FStar_TypeChecker_Env.gamma);
                                   FStar_TypeChecker_Env.gamma_cache =
                                     (uu___280_18783.FStar_TypeChecker_Env.gamma_cache);
                                   FStar_TypeChecker_Env.modules =
                                     (uu___280_18783.FStar_TypeChecker_Env.modules);
                                   FStar_TypeChecker_Env.expected_typ =
                                     FStar_Pervasives_Native.None;
                                   FStar_TypeChecker_Env.sigtab =
                                     (uu___280_18783.FStar_TypeChecker_Env.sigtab);
                                   FStar_TypeChecker_Env.is_pattern =
                                     (uu___280_18783.FStar_TypeChecker_Env.is_pattern);
                                   FStar_TypeChecker_Env.instantiate_imp =
                                     (uu___280_18783.FStar_TypeChecker_Env.instantiate_imp);
                                   FStar_TypeChecker_Env.effects =
                                     (uu___280_18783.FStar_TypeChecker_Env.effects);
                                   FStar_TypeChecker_Env.generalize =
                                     (uu___280_18783.FStar_TypeChecker_Env.generalize);
                                   FStar_TypeChecker_Env.letrecs =
                                     (uu___280_18783.FStar_TypeChecker_Env.letrecs);
                                   FStar_TypeChecker_Env.top_level =
                                     (uu___280_18783.FStar_TypeChecker_Env.top_level);
                                   FStar_TypeChecker_Env.check_uvars =
                                     (uu___280_18783.FStar_TypeChecker_Env.check_uvars);
                                   FStar_TypeChecker_Env.use_eq =
                                     (uu___280_18783.FStar_TypeChecker_Env.use_eq);
                                   FStar_TypeChecker_Env.is_iface =
                                     (uu___280_18783.FStar_TypeChecker_Env.is_iface);
                                   FStar_TypeChecker_Env.admit =
                                     (uu___280_18783.FStar_TypeChecker_Env.admit);
                                   FStar_TypeChecker_Env.lax = true;
                                   FStar_TypeChecker_Env.lax_universes =
                                     (uu___280_18783.FStar_TypeChecker_Env.lax_universes);
                                   FStar_TypeChecker_Env.failhard =
                                     (uu___280_18783.FStar_TypeChecker_Env.failhard);
                                   FStar_TypeChecker_Env.nosynth =
                                     (uu___280_18783.FStar_TypeChecker_Env.nosynth);
                                   FStar_TypeChecker_Env.tc_term =
                                     (uu___280_18783.FStar_TypeChecker_Env.tc_term);
                                   FStar_TypeChecker_Env.type_of =
                                     (uu___280_18783.FStar_TypeChecker_Env.type_of);
                                   FStar_TypeChecker_Env.universe_of =
                                     (uu___280_18783.FStar_TypeChecker_Env.universe_of);
                                   FStar_TypeChecker_Env.use_bv_sorts = true;
                                   FStar_TypeChecker_Env.qname_and_index =
                                     (uu___280_18783.FStar_TypeChecker_Env.qname_and_index);
                                   FStar_TypeChecker_Env.proof_ns =
                                     (uu___280_18783.FStar_TypeChecker_Env.proof_ns);
                                   FStar_TypeChecker_Env.synth =
                                     (uu___280_18783.FStar_TypeChecker_Env.synth);
                                   FStar_TypeChecker_Env.is_native_tactic =
                                     (uu___280_18783.FStar_TypeChecker_Env.is_native_tactic);
                                   FStar_TypeChecker_Env.identifier_info =
                                     (uu___280_18783.FStar_TypeChecker_Env.identifier_info);
                                   FStar_TypeChecker_Env.tc_hooks =
                                     (uu___280_18783.FStar_TypeChecker_Env.tc_hooks);
                                   FStar_TypeChecker_Env.dsenv =
                                     (uu___280_18783.FStar_TypeChecker_Env.dsenv);
                                   FStar_TypeChecker_Env.dep_graph =
                                     (uu___280_18783.FStar_TypeChecker_Env.dep_graph)
                                 }) t in
                            match uu____18775 with
                            | (uu____18784,ty,uu____18786) ->
                                eta_expand_with_type env t ty))
                | uu____18787 ->
                    let uu____18788 =
                      env.FStar_TypeChecker_Env.type_of
                        (let uu___281_18796 = env in
                         {
                           FStar_TypeChecker_Env.solver =
                             (uu___281_18796.FStar_TypeChecker_Env.solver);
                           FStar_TypeChecker_Env.range =
                             (uu___281_18796.FStar_TypeChecker_Env.range);
                           FStar_TypeChecker_Env.curmodule =
                             (uu___281_18796.FStar_TypeChecker_Env.curmodule);
                           FStar_TypeChecker_Env.gamma =
                             (uu___281_18796.FStar_TypeChecker_Env.gamma);
                           FStar_TypeChecker_Env.gamma_cache =
                             (uu___281_18796.FStar_TypeChecker_Env.gamma_cache);
                           FStar_TypeChecker_Env.modules =
                             (uu___281_18796.FStar_TypeChecker_Env.modules);
                           FStar_TypeChecker_Env.expected_typ =
                             FStar_Pervasives_Native.None;
                           FStar_TypeChecker_Env.sigtab =
                             (uu___281_18796.FStar_TypeChecker_Env.sigtab);
                           FStar_TypeChecker_Env.is_pattern =
                             (uu___281_18796.FStar_TypeChecker_Env.is_pattern);
                           FStar_TypeChecker_Env.instantiate_imp =
                             (uu___281_18796.FStar_TypeChecker_Env.instantiate_imp);
                           FStar_TypeChecker_Env.effects =
                             (uu___281_18796.FStar_TypeChecker_Env.effects);
                           FStar_TypeChecker_Env.generalize =
                             (uu___281_18796.FStar_TypeChecker_Env.generalize);
                           FStar_TypeChecker_Env.letrecs =
                             (uu___281_18796.FStar_TypeChecker_Env.letrecs);
                           FStar_TypeChecker_Env.top_level =
                             (uu___281_18796.FStar_TypeChecker_Env.top_level);
                           FStar_TypeChecker_Env.check_uvars =
                             (uu___281_18796.FStar_TypeChecker_Env.check_uvars);
                           FStar_TypeChecker_Env.use_eq =
                             (uu___281_18796.FStar_TypeChecker_Env.use_eq);
                           FStar_TypeChecker_Env.is_iface =
                             (uu___281_18796.FStar_TypeChecker_Env.is_iface);
                           FStar_TypeChecker_Env.admit =
                             (uu___281_18796.FStar_TypeChecker_Env.admit);
                           FStar_TypeChecker_Env.lax = true;
                           FStar_TypeChecker_Env.lax_universes =
                             (uu___281_18796.FStar_TypeChecker_Env.lax_universes);
                           FStar_TypeChecker_Env.failhard =
                             (uu___281_18796.FStar_TypeChecker_Env.failhard);
                           FStar_TypeChecker_Env.nosynth =
                             (uu___281_18796.FStar_TypeChecker_Env.nosynth);
                           FStar_TypeChecker_Env.tc_term =
                             (uu___281_18796.FStar_TypeChecker_Env.tc_term);
                           FStar_TypeChecker_Env.type_of =
                             (uu___281_18796.FStar_TypeChecker_Env.type_of);
                           FStar_TypeChecker_Env.universe_of =
                             (uu___281_18796.FStar_TypeChecker_Env.universe_of);
                           FStar_TypeChecker_Env.use_bv_sorts = true;
                           FStar_TypeChecker_Env.qname_and_index =
                             (uu___281_18796.FStar_TypeChecker_Env.qname_and_index);
                           FStar_TypeChecker_Env.proof_ns =
                             (uu___281_18796.FStar_TypeChecker_Env.proof_ns);
                           FStar_TypeChecker_Env.synth =
                             (uu___281_18796.FStar_TypeChecker_Env.synth);
                           FStar_TypeChecker_Env.is_native_tactic =
                             (uu___281_18796.FStar_TypeChecker_Env.is_native_tactic);
                           FStar_TypeChecker_Env.identifier_info =
                             (uu___281_18796.FStar_TypeChecker_Env.identifier_info);
                           FStar_TypeChecker_Env.tc_hooks =
                             (uu___281_18796.FStar_TypeChecker_Env.tc_hooks);
                           FStar_TypeChecker_Env.dsenv =
                             (uu___281_18796.FStar_TypeChecker_Env.dsenv);
                           FStar_TypeChecker_Env.dep_graph =
                             (uu___281_18796.FStar_TypeChecker_Env.dep_graph)
                         }) t in
                    (match uu____18788 with
                     | (uu____18797,ty,uu____18799) ->
                         eta_expand_with_type env t ty)))
let elim_uvars_aux_tc:
  FStar_TypeChecker_Env.env ->
    FStar_Syntax_Syntax.univ_names ->
      FStar_Syntax_Syntax.binders ->
        (FStar_Syntax_Syntax.typ,FStar_Syntax_Syntax.comp) FStar_Util.either
          ->
          (FStar_Syntax_Syntax.univ_names,(FStar_Syntax_Syntax.bv,FStar_Syntax_Syntax.aqual)
                                            FStar_Pervasives_Native.tuple2
                                            Prims.list,(FStar_Syntax_Syntax.term,
                                                         FStar_Syntax_Syntax.comp'
                                                           FStar_Syntax_Syntax.syntax)
                                                         FStar_Util.either)
            FStar_Pervasives_Native.tuple3
  =
  fun env  ->
    fun univ_names  ->
      fun binders  ->
        fun tc  ->
          let t =
            match (binders, tc) with
            | ([],FStar_Util.Inl t) -> t
            | ([],FStar_Util.Inr c) ->
                failwith "Impossible: empty bindes with a comp"
            | (uu____18873,FStar_Util.Inr c) ->
                FStar_Syntax_Syntax.mk
                  (FStar_Syntax_Syntax.Tm_arrow (binders, c))
                  FStar_Pervasives_Native.None c.FStar_Syntax_Syntax.pos
            | (uu____18879,FStar_Util.Inl t) ->
                let uu____18885 =
                  let uu____18888 =
                    let uu____18889 =
                      let uu____18902 = FStar_Syntax_Syntax.mk_Total t in
                      (binders, uu____18902) in
                    FStar_Syntax_Syntax.Tm_arrow uu____18889 in
                  FStar_Syntax_Syntax.mk uu____18888 in
                uu____18885 FStar_Pervasives_Native.None
                  t.FStar_Syntax_Syntax.pos in
          let uu____18906 = FStar_Syntax_Subst.open_univ_vars univ_names t in
          match uu____18906 with
          | (univ_names1,t1) ->
              let t2 = remove_uvar_solutions env t1 in
              let t3 = FStar_Syntax_Subst.close_univ_vars univ_names1 t2 in
              let uu____18933 =
                match binders with
                | [] -> ([], (FStar_Util.Inl t3))
                | uu____18988 ->
                    let uu____18989 =
                      let uu____18998 =
                        let uu____18999 = FStar_Syntax_Subst.compress t3 in
                        uu____18999.FStar_Syntax_Syntax.n in
                      (uu____18998, tc) in
                    (match uu____18989 with
                     | (FStar_Syntax_Syntax.Tm_arrow
                        (binders1,c),FStar_Util.Inr uu____19024) ->
                         (binders1, (FStar_Util.Inr c))
                     | (FStar_Syntax_Syntax.Tm_arrow
                        (binders1,c),FStar_Util.Inl uu____19061) ->
                         (binders1,
                           (FStar_Util.Inl (FStar_Syntax_Util.comp_result c)))
                     | (uu____19100,FStar_Util.Inl uu____19101) ->
                         ([], (FStar_Util.Inl t3))
                     | uu____19124 -> failwith "Impossible") in
              (match uu____18933 with
               | (binders1,tc1) -> (univ_names1, binders1, tc1))
let elim_uvars_aux_t:
  FStar_TypeChecker_Env.env ->
    FStar_Syntax_Syntax.univ_names ->
      FStar_Syntax_Syntax.binders ->
        FStar_Syntax_Syntax.typ ->
          (FStar_Syntax_Syntax.univ_names,(FStar_Syntax_Syntax.bv,FStar_Syntax_Syntax.aqual)
                                            FStar_Pervasives_Native.tuple2
                                            Prims.list,FStar_Syntax_Syntax.term)
            FStar_Pervasives_Native.tuple3
  =
  fun env  ->
    fun univ_names  ->
      fun binders  ->
        fun t  ->
          let uu____19229 =
            elim_uvars_aux_tc env univ_names binders (FStar_Util.Inl t) in
          match uu____19229 with
          | (univ_names1,binders1,tc) ->
              let uu____19287 = FStar_Util.left tc in
              (univ_names1, binders1, uu____19287)
let elim_uvars_aux_c:
  FStar_TypeChecker_Env.env ->
    FStar_Syntax_Syntax.univ_names ->
      FStar_Syntax_Syntax.binders ->
        FStar_Syntax_Syntax.comp ->
          (FStar_Syntax_Syntax.univ_names,(FStar_Syntax_Syntax.bv,FStar_Syntax_Syntax.aqual)
                                            FStar_Pervasives_Native.tuple2
                                            Prims.list,FStar_Syntax_Syntax.comp'
                                                         FStar_Syntax_Syntax.syntax)
            FStar_Pervasives_Native.tuple3
  =
  fun env  ->
    fun univ_names  ->
      fun binders  ->
        fun c  ->
          let uu____19322 =
            elim_uvars_aux_tc env univ_names binders (FStar_Util.Inr c) in
          match uu____19322 with
          | (univ_names1,binders1,tc) ->
              let uu____19382 = FStar_Util.right tc in
              (univ_names1, binders1, uu____19382)
let rec elim_uvars:
  FStar_TypeChecker_Env.env ->
    FStar_Syntax_Syntax.sigelt -> FStar_Syntax_Syntax.sigelt
  =
  fun env  ->
    fun s  ->
      match s.FStar_Syntax_Syntax.sigel with
      | FStar_Syntax_Syntax.Sig_inductive_typ
          (lid,univ_names,binders,typ,lids,lids') ->
          let uu____19415 = elim_uvars_aux_t env univ_names binders typ in
          (match uu____19415 with
           | (univ_names1,binders1,typ1) ->
               let uu___282_19443 = s in
               {
                 FStar_Syntax_Syntax.sigel =
                   (FStar_Syntax_Syntax.Sig_inductive_typ
                      (lid, univ_names1, binders1, typ1, lids, lids'));
                 FStar_Syntax_Syntax.sigrng =
                   (uu___282_19443.FStar_Syntax_Syntax.sigrng);
                 FStar_Syntax_Syntax.sigquals =
                   (uu___282_19443.FStar_Syntax_Syntax.sigquals);
                 FStar_Syntax_Syntax.sigmeta =
                   (uu___282_19443.FStar_Syntax_Syntax.sigmeta);
                 FStar_Syntax_Syntax.sigattrs =
                   (uu___282_19443.FStar_Syntax_Syntax.sigattrs)
               })
      | FStar_Syntax_Syntax.Sig_bundle (sigs,lids) ->
          let uu___283_19464 = s in
          let uu____19465 =
            let uu____19466 =
              let uu____19475 = FStar_List.map (elim_uvars env) sigs in
              (uu____19475, lids) in
            FStar_Syntax_Syntax.Sig_bundle uu____19466 in
          {
            FStar_Syntax_Syntax.sigel = uu____19465;
            FStar_Syntax_Syntax.sigrng =
              (uu___283_19464.FStar_Syntax_Syntax.sigrng);
            FStar_Syntax_Syntax.sigquals =
              (uu___283_19464.FStar_Syntax_Syntax.sigquals);
            FStar_Syntax_Syntax.sigmeta =
              (uu___283_19464.FStar_Syntax_Syntax.sigmeta);
            FStar_Syntax_Syntax.sigattrs =
              (uu___283_19464.FStar_Syntax_Syntax.sigattrs)
          }
      | FStar_Syntax_Syntax.Sig_datacon (lid,univ_names,typ,lident,i,lids) ->
          let uu____19492 = elim_uvars_aux_t env univ_names [] typ in
          (match uu____19492 with
           | (univ_names1,uu____19510,typ1) ->
               let uu___284_19524 = s in
               {
                 FStar_Syntax_Syntax.sigel =
                   (FStar_Syntax_Syntax.Sig_datacon
                      (lid, univ_names1, typ1, lident, i, lids));
                 FStar_Syntax_Syntax.sigrng =
                   (uu___284_19524.FStar_Syntax_Syntax.sigrng);
                 FStar_Syntax_Syntax.sigquals =
                   (uu___284_19524.FStar_Syntax_Syntax.sigquals);
                 FStar_Syntax_Syntax.sigmeta =
                   (uu___284_19524.FStar_Syntax_Syntax.sigmeta);
                 FStar_Syntax_Syntax.sigattrs =
                   (uu___284_19524.FStar_Syntax_Syntax.sigattrs)
               })
      | FStar_Syntax_Syntax.Sig_declare_typ (lid,univ_names,typ) ->
          let uu____19530 = elim_uvars_aux_t env univ_names [] typ in
          (match uu____19530 with
           | (univ_names1,uu____19548,typ1) ->
               let uu___285_19562 = s in
               {
                 FStar_Syntax_Syntax.sigel =
                   (FStar_Syntax_Syntax.Sig_declare_typ
                      (lid, univ_names1, typ1));
                 FStar_Syntax_Syntax.sigrng =
                   (uu___285_19562.FStar_Syntax_Syntax.sigrng);
                 FStar_Syntax_Syntax.sigquals =
                   (uu___285_19562.FStar_Syntax_Syntax.sigquals);
                 FStar_Syntax_Syntax.sigmeta =
                   (uu___285_19562.FStar_Syntax_Syntax.sigmeta);
                 FStar_Syntax_Syntax.sigattrs =
                   (uu___285_19562.FStar_Syntax_Syntax.sigattrs)
               })
      | FStar_Syntax_Syntax.Sig_let ((b,lbs),lids) ->
          let lbs1 =
            FStar_All.pipe_right lbs
              (FStar_List.map
                 (fun lb  ->
                    let uu____19596 =
                      FStar_Syntax_Subst.univ_var_opening
                        lb.FStar_Syntax_Syntax.lbunivs in
                    match uu____19596 with
                    | (opening,lbunivs) ->
                        let elim t =
                          let uu____19619 =
                            let uu____19620 =
                              FStar_Syntax_Subst.subst opening t in
                            remove_uvar_solutions env uu____19620 in
                          FStar_Syntax_Subst.close_univ_vars lbunivs
                            uu____19619 in
                        let lbtyp = elim lb.FStar_Syntax_Syntax.lbtyp in
                        let lbdef = elim lb.FStar_Syntax_Syntax.lbdef in
                        let uu___286_19623 = lb in
                        {
                          FStar_Syntax_Syntax.lbname =
                            (uu___286_19623.FStar_Syntax_Syntax.lbname);
                          FStar_Syntax_Syntax.lbunivs = lbunivs;
                          FStar_Syntax_Syntax.lbtyp = lbtyp;
                          FStar_Syntax_Syntax.lbeff =
                            (uu___286_19623.FStar_Syntax_Syntax.lbeff);
                          FStar_Syntax_Syntax.lbdef = lbdef
                        })) in
          let uu___287_19624 = s in
          {
            FStar_Syntax_Syntax.sigel =
              (FStar_Syntax_Syntax.Sig_let ((b, lbs1), lids));
            FStar_Syntax_Syntax.sigrng =
              (uu___287_19624.FStar_Syntax_Syntax.sigrng);
            FStar_Syntax_Syntax.sigquals =
              (uu___287_19624.FStar_Syntax_Syntax.sigquals);
            FStar_Syntax_Syntax.sigmeta =
              (uu___287_19624.FStar_Syntax_Syntax.sigmeta);
            FStar_Syntax_Syntax.sigattrs =
              (uu___287_19624.FStar_Syntax_Syntax.sigattrs)
          }
      | FStar_Syntax_Syntax.Sig_main t ->
          let uu___288_19636 = s in
          let uu____19637 =
            let uu____19638 = remove_uvar_solutions env t in
            FStar_Syntax_Syntax.Sig_main uu____19638 in
          {
            FStar_Syntax_Syntax.sigel = uu____19637;
            FStar_Syntax_Syntax.sigrng =
              (uu___288_19636.FStar_Syntax_Syntax.sigrng);
            FStar_Syntax_Syntax.sigquals =
              (uu___288_19636.FStar_Syntax_Syntax.sigquals);
            FStar_Syntax_Syntax.sigmeta =
              (uu___288_19636.FStar_Syntax_Syntax.sigmeta);
            FStar_Syntax_Syntax.sigattrs =
              (uu___288_19636.FStar_Syntax_Syntax.sigattrs)
          }
      | FStar_Syntax_Syntax.Sig_assume (l,us,t) ->
          let uu____19642 = elim_uvars_aux_t env us [] t in
          (match uu____19642 with
           | (us1,uu____19660,t1) ->
               let uu___289_19674 = s in
               {
                 FStar_Syntax_Syntax.sigel =
                   (FStar_Syntax_Syntax.Sig_assume (l, us1, t1));
                 FStar_Syntax_Syntax.sigrng =
                   (uu___289_19674.FStar_Syntax_Syntax.sigrng);
                 FStar_Syntax_Syntax.sigquals =
                   (uu___289_19674.FStar_Syntax_Syntax.sigquals);
                 FStar_Syntax_Syntax.sigmeta =
                   (uu___289_19674.FStar_Syntax_Syntax.sigmeta);
                 FStar_Syntax_Syntax.sigattrs =
                   (uu___289_19674.FStar_Syntax_Syntax.sigattrs)
               })
      | FStar_Syntax_Syntax.Sig_new_effect_for_free uu____19675 ->
          failwith "Impossible: should have been desugared already"
      | FStar_Syntax_Syntax.Sig_new_effect ed ->
          let uu____19677 =
            elim_uvars_aux_t env ed.FStar_Syntax_Syntax.univs
              ed.FStar_Syntax_Syntax.binders ed.FStar_Syntax_Syntax.signature in
          (match uu____19677 with
           | (univs1,binders,signature) ->
               let uu____19705 =
                 let uu____19714 = FStar_Syntax_Subst.univ_var_opening univs1 in
                 match uu____19714 with
                 | (univs_opening,univs2) ->
                     let uu____19741 =
                       FStar_Syntax_Subst.univ_var_closing univs2 in
                     (univs_opening, uu____19741) in
               (match uu____19705 with
                | (univs_opening,univs_closing) ->
                    let uu____19758 =
                      let binders1 = FStar_Syntax_Subst.open_binders binders in
                      let uu____19764 =
                        FStar_Syntax_Subst.opening_of_binders binders1 in
                      let uu____19765 =
                        FStar_Syntax_Subst.closing_of_binders binders1 in
                      (uu____19764, uu____19765) in
                    (match uu____19758 with
                     | (b_opening,b_closing) ->
                         let n1 = FStar_List.length univs1 in
                         let n_binders = FStar_List.length binders in
                         let elim_tscheme uu____19787 =
                           match uu____19787 with
                           | (us,t) ->
                               let n_us = FStar_List.length us in
                               let uu____19805 =
                                 FStar_Syntax_Subst.open_univ_vars us t in
                               (match uu____19805 with
                                | (us1,t1) ->
                                    let uu____19816 =
                                      let uu____19821 =
                                        FStar_All.pipe_right b_opening
                                          (FStar_Syntax_Subst.shift_subst
                                             n_us) in
                                      let uu____19828 =
                                        FStar_All.pipe_right b_closing
                                          (FStar_Syntax_Subst.shift_subst
                                             n_us) in
                                      (uu____19821, uu____19828) in
                                    (match uu____19816 with
                                     | (b_opening1,b_closing1) ->
                                         let uu____19841 =
                                           let uu____19846 =
                                             FStar_All.pipe_right
                                               univs_opening
                                               (FStar_Syntax_Subst.shift_subst
                                                  n_us) in
                                           let uu____19855 =
                                             FStar_All.pipe_right
                                               univs_closing
                                               (FStar_Syntax_Subst.shift_subst
                                                  n_us) in
                                           (uu____19846, uu____19855) in
                                         (match uu____19841 with
                                          | (univs_opening1,univs_closing1)
                                              ->
                                              let t2 =
                                                let uu____19871 =
                                                  FStar_Syntax_Subst.subst
                                                    b_opening1 t1 in
                                                FStar_Syntax_Subst.subst
                                                  univs_opening1 uu____19871 in
                                              let uu____19872 =
                                                elim_uvars_aux_t env [] [] t2 in
                                              (match uu____19872 with
                                               | (uu____19893,uu____19894,t3)
                                                   ->
                                                   let t4 =
                                                     let uu____19909 =
                                                       let uu____19910 =
                                                         FStar_Syntax_Subst.close_univ_vars
                                                           us1 t3 in
                                                       FStar_Syntax_Subst.subst
                                                         b_closing1
                                                         uu____19910 in
                                                     FStar_Syntax_Subst.subst
                                                       univs_closing1
                                                       uu____19909 in
                                                   (us1, t4))))) in
                         let elim_term t =
                           let uu____19915 =
                             elim_uvars_aux_t env univs1 binders t in
                           match uu____19915 with
                           | (uu____19928,uu____19929,t1) -> t1 in
                         let elim_action a =
                           let action_typ_templ =
                             let body =
                               FStar_Syntax_Syntax.mk
                                 (FStar_Syntax_Syntax.Tm_ascribed
                                    ((a.FStar_Syntax_Syntax.action_defn),
                                      ((FStar_Util.Inl
                                          (a.FStar_Syntax_Syntax.action_typ)),
                                        FStar_Pervasives_Native.None),
                                      FStar_Pervasives_Native.None))
                                 FStar_Pervasives_Native.None
                                 (a.FStar_Syntax_Syntax.action_defn).FStar_Syntax_Syntax.pos in
                             match a.FStar_Syntax_Syntax.action_params with
                             | [] -> body
                             | uu____19989 ->
                                 FStar_Syntax_Syntax.mk
                                   (FStar_Syntax_Syntax.Tm_abs
                                      ((a.FStar_Syntax_Syntax.action_params),
                                        body, FStar_Pervasives_Native.None))
                                   FStar_Pervasives_Native.None
                                   (a.FStar_Syntax_Syntax.action_defn).FStar_Syntax_Syntax.pos in
                           let destruct_action_body body =
                             let uu____20006 =
                               let uu____20007 =
                                 FStar_Syntax_Subst.compress body in
                               uu____20007.FStar_Syntax_Syntax.n in
                             match uu____20006 with
                             | FStar_Syntax_Syntax.Tm_ascribed
                                 (defn,(FStar_Util.Inl
                                        typ,FStar_Pervasives_Native.None ),FStar_Pervasives_Native.None
                                  )
                                 -> (defn, typ)
                             | uu____20066 -> failwith "Impossible" in
                           let destruct_action_typ_templ t =
                             let uu____20095 =
                               let uu____20096 =
                                 FStar_Syntax_Subst.compress t in
                               uu____20096.FStar_Syntax_Syntax.n in
                             match uu____20095 with
                             | FStar_Syntax_Syntax.Tm_abs
                                 (pars,body,uu____20117) ->
                                 let uu____20138 = destruct_action_body body in
                                 (match uu____20138 with
                                  | (defn,typ) -> (pars, defn, typ))
                             | uu____20183 ->
                                 let uu____20184 = destruct_action_body t in
                                 (match uu____20184 with
                                  | (defn,typ) -> ([], defn, typ)) in
                           let uu____20233 =
                             elim_tscheme
                               ((a.FStar_Syntax_Syntax.action_univs),
                                 action_typ_templ) in
                           match uu____20233 with
                           | (action_univs,t) ->
                               let uu____20242 = destruct_action_typ_templ t in
                               (match uu____20242 with
                                | (action_params,action_defn,action_typ) ->
                                    let a' =
                                      let uu___290_20283 = a in
                                      {
                                        FStar_Syntax_Syntax.action_name =
                                          (uu___290_20283.FStar_Syntax_Syntax.action_name);
                                        FStar_Syntax_Syntax.action_unqualified_name
                                          =
                                          (uu___290_20283.FStar_Syntax_Syntax.action_unqualified_name);
                                        FStar_Syntax_Syntax.action_univs =
                                          action_univs;
                                        FStar_Syntax_Syntax.action_params =
                                          action_params;
                                        FStar_Syntax_Syntax.action_defn =
                                          action_defn;
                                        FStar_Syntax_Syntax.action_typ =
                                          action_typ
                                      } in
                                    a') in
                         let ed1 =
                           let uu___291_20285 = ed in
                           let uu____20286 =
                             elim_tscheme ed.FStar_Syntax_Syntax.ret_wp in
                           let uu____20287 =
                             elim_tscheme ed.FStar_Syntax_Syntax.bind_wp in
                           let uu____20288 =
                             elim_tscheme ed.FStar_Syntax_Syntax.if_then_else in
                           let uu____20289 =
                             elim_tscheme ed.FStar_Syntax_Syntax.ite_wp in
                           let uu____20290 =
                             elim_tscheme ed.FStar_Syntax_Syntax.stronger in
                           let uu____20291 =
                             elim_tscheme ed.FStar_Syntax_Syntax.close_wp in
                           let uu____20292 =
                             elim_tscheme ed.FStar_Syntax_Syntax.assert_p in
                           let uu____20293 =
                             elim_tscheme ed.FStar_Syntax_Syntax.assume_p in
                           let uu____20294 =
                             elim_tscheme ed.FStar_Syntax_Syntax.null_wp in
                           let uu____20295 =
                             elim_tscheme ed.FStar_Syntax_Syntax.trivial in
                           let uu____20296 =
                             elim_term ed.FStar_Syntax_Syntax.repr in
                           let uu____20297 =
                             elim_tscheme ed.FStar_Syntax_Syntax.return_repr in
                           let uu____20298 =
                             elim_tscheme ed.FStar_Syntax_Syntax.bind_repr in
                           let uu____20299 =
                             FStar_List.map elim_action
                               ed.FStar_Syntax_Syntax.actions in
                           {
                             FStar_Syntax_Syntax.cattributes =
                               (uu___291_20285.FStar_Syntax_Syntax.cattributes);
                             FStar_Syntax_Syntax.mname =
                               (uu___291_20285.FStar_Syntax_Syntax.mname);
                             FStar_Syntax_Syntax.univs = univs1;
                             FStar_Syntax_Syntax.binders = binders;
                             FStar_Syntax_Syntax.signature = signature;
                             FStar_Syntax_Syntax.ret_wp = uu____20286;
                             FStar_Syntax_Syntax.bind_wp = uu____20287;
                             FStar_Syntax_Syntax.if_then_else = uu____20288;
                             FStar_Syntax_Syntax.ite_wp = uu____20289;
                             FStar_Syntax_Syntax.stronger = uu____20290;
                             FStar_Syntax_Syntax.close_wp = uu____20291;
                             FStar_Syntax_Syntax.assert_p = uu____20292;
                             FStar_Syntax_Syntax.assume_p = uu____20293;
                             FStar_Syntax_Syntax.null_wp = uu____20294;
                             FStar_Syntax_Syntax.trivial = uu____20295;
                             FStar_Syntax_Syntax.repr = uu____20296;
                             FStar_Syntax_Syntax.return_repr = uu____20297;
                             FStar_Syntax_Syntax.bind_repr = uu____20298;
                             FStar_Syntax_Syntax.actions = uu____20299
                           } in
                         let uu___292_20302 = s in
                         {
                           FStar_Syntax_Syntax.sigel =
                             (FStar_Syntax_Syntax.Sig_new_effect ed1);
                           FStar_Syntax_Syntax.sigrng =
                             (uu___292_20302.FStar_Syntax_Syntax.sigrng);
                           FStar_Syntax_Syntax.sigquals =
                             (uu___292_20302.FStar_Syntax_Syntax.sigquals);
                           FStar_Syntax_Syntax.sigmeta =
                             (uu___292_20302.FStar_Syntax_Syntax.sigmeta);
                           FStar_Syntax_Syntax.sigattrs =
                             (uu___292_20302.FStar_Syntax_Syntax.sigattrs)
                         })))
      | FStar_Syntax_Syntax.Sig_sub_effect sub_eff ->
          let elim_tscheme_opt uu___204_20319 =
            match uu___204_20319 with
            | FStar_Pervasives_Native.None  -> FStar_Pervasives_Native.None
            | FStar_Pervasives_Native.Some (us,t) ->
                let uu____20346 = elim_uvars_aux_t env us [] t in
                (match uu____20346 with
                 | (us1,uu____20370,t1) ->
                     FStar_Pervasives_Native.Some (us1, t1)) in
          let sub_eff1 =
            let uu___293_20389 = sub_eff in
            let uu____20390 =
              elim_tscheme_opt sub_eff.FStar_Syntax_Syntax.lift_wp in
            let uu____20393 =
              elim_tscheme_opt sub_eff.FStar_Syntax_Syntax.lift in
            {
              FStar_Syntax_Syntax.source =
                (uu___293_20389.FStar_Syntax_Syntax.source);
              FStar_Syntax_Syntax.target =
                (uu___293_20389.FStar_Syntax_Syntax.target);
              FStar_Syntax_Syntax.lift_wp = uu____20390;
              FStar_Syntax_Syntax.lift = uu____20393
            } in
          let uu___294_20396 = s in
          {
            FStar_Syntax_Syntax.sigel =
              (FStar_Syntax_Syntax.Sig_sub_effect sub_eff1);
            FStar_Syntax_Syntax.sigrng =
              (uu___294_20396.FStar_Syntax_Syntax.sigrng);
            FStar_Syntax_Syntax.sigquals =
              (uu___294_20396.FStar_Syntax_Syntax.sigquals);
            FStar_Syntax_Syntax.sigmeta =
              (uu___294_20396.FStar_Syntax_Syntax.sigmeta);
            FStar_Syntax_Syntax.sigattrs =
              (uu___294_20396.FStar_Syntax_Syntax.sigattrs)
          }
      | FStar_Syntax_Syntax.Sig_effect_abbrev
          (lid,univ_names,binders,comp,flags) ->
          let uu____20406 = elim_uvars_aux_c env univ_names binders comp in
          (match uu____20406 with
           | (univ_names1,binders1,comp1) ->
               let uu___295_20440 = s in
               {
                 FStar_Syntax_Syntax.sigel =
                   (FStar_Syntax_Syntax.Sig_effect_abbrev
                      (lid, univ_names1, binders1, comp1, flags));
                 FStar_Syntax_Syntax.sigrng =
                   (uu___295_20440.FStar_Syntax_Syntax.sigrng);
                 FStar_Syntax_Syntax.sigquals =
                   (uu___295_20440.FStar_Syntax_Syntax.sigquals);
                 FStar_Syntax_Syntax.sigmeta =
                   (uu___295_20440.FStar_Syntax_Syntax.sigmeta);
                 FStar_Syntax_Syntax.sigattrs =
                   (uu___295_20440.FStar_Syntax_Syntax.sigattrs)
               })
      | FStar_Syntax_Syntax.Sig_pragma uu____20451 -> s
let erase_universes:
  FStar_TypeChecker_Env.env ->
    FStar_Syntax_Syntax.term -> FStar_Syntax_Syntax.term
  =
  fun env  ->
    fun t  -> normalize [EraseUniverses; AllowUnboundUniverses] env t
>>>>>>> 484a43b6
<|MERGE_RESOLUTION|>--- conflicted
+++ resolved
@@ -2,275 +2,6 @@
 open Prims
 open FStar_Pervasives
 type step =
-<<<<<<< HEAD
-| Beta
-| Iota
-| Zeta
-| Exclude of step
-| Weak
-| HNF
-| Primops
-| Eager_unfolding
-| Inlining
-| NoDeltaSteps
-| UnfoldUntil of FStar_Syntax_Syntax.delta_depth
-| UnfoldOnly of FStar_Ident.lid Prims.list
-| UnfoldTac
-| PureSubtermsWithinComputations
-| Simplify
-| EraseUniverses
-| AllowUnboundUniverses
-| Reify
-| CompressUvars
-| NoFullNorm
-| CheckNoUvars
-| Unmeta
-
-
-let uu___is_Beta : step  ->  Prims.bool = (fun projectee -> (match (projectee) with
-| Beta -> begin
-true
-end
-| uu____19 -> begin
-false
-end))
-
-
-let uu___is_Iota : step  ->  Prims.bool = (fun projectee -> (match (projectee) with
-| Iota -> begin
-true
-end
-| uu____24 -> begin
-false
-end))
-
-
-let uu___is_Zeta : step  ->  Prims.bool = (fun projectee -> (match (projectee) with
-| Zeta -> begin
-true
-end
-| uu____29 -> begin
-false
-end))
-
-
-let uu___is_Exclude : step  ->  Prims.bool = (fun projectee -> (match (projectee) with
-| Exclude (_0) -> begin
-true
-end
-| uu____35 -> begin
-false
-end))
-
-
-let __proj__Exclude__item___0 : step  ->  step = (fun projectee -> (match (projectee) with
-| Exclude (_0) -> begin
-_0
-end))
-
-
-let uu___is_Weak : step  ->  Prims.bool = (fun projectee -> (match (projectee) with
-| Weak -> begin
-true
-end
-| uu____48 -> begin
-false
-end))
-
-
-let uu___is_HNF : step  ->  Prims.bool = (fun projectee -> (match (projectee) with
-| HNF -> begin
-true
-end
-| uu____53 -> begin
-false
-end))
-
-
-let uu___is_Primops : step  ->  Prims.bool = (fun projectee -> (match (projectee) with
-| Primops -> begin
-true
-end
-| uu____58 -> begin
-false
-end))
-
-
-let uu___is_Eager_unfolding : step  ->  Prims.bool = (fun projectee -> (match (projectee) with
-| Eager_unfolding -> begin
-true
-end
-| uu____63 -> begin
-false
-end))
-
-
-let uu___is_Inlining : step  ->  Prims.bool = (fun projectee -> (match (projectee) with
-| Inlining -> begin
-true
-end
-| uu____68 -> begin
-false
-end))
-
-
-let uu___is_NoDeltaSteps : step  ->  Prims.bool = (fun projectee -> (match (projectee) with
-| NoDeltaSteps -> begin
-true
-end
-| uu____73 -> begin
-false
-end))
-
-
-let uu___is_UnfoldUntil : step  ->  Prims.bool = (fun projectee -> (match (projectee) with
-| UnfoldUntil (_0) -> begin
-true
-end
-| uu____79 -> begin
-false
-end))
-
-
-let __proj__UnfoldUntil__item___0 : step  ->  FStar_Syntax_Syntax.delta_depth = (fun projectee -> (match (projectee) with
-| UnfoldUntil (_0) -> begin
-_0
-end))
-
-
-let uu___is_UnfoldOnly : step  ->  Prims.bool = (fun projectee -> (match (projectee) with
-| UnfoldOnly (_0) -> begin
-true
-end
-| uu____95 -> begin
-false
-end))
-
-
-let __proj__UnfoldOnly__item___0 : step  ->  FStar_Ident.lid Prims.list = (fun projectee -> (match (projectee) with
-| UnfoldOnly (_0) -> begin
-_0
-end))
-
-
-let uu___is_UnfoldTac : step  ->  Prims.bool = (fun projectee -> (match (projectee) with
-| UnfoldTac -> begin
-true
-end
-| uu____114 -> begin
-false
-end))
-
-
-let uu___is_PureSubtermsWithinComputations : step  ->  Prims.bool = (fun projectee -> (match (projectee) with
-| PureSubtermsWithinComputations -> begin
-true
-end
-| uu____119 -> begin
-false
-end))
-
-
-let uu___is_Simplify : step  ->  Prims.bool = (fun projectee -> (match (projectee) with
-| Simplify -> begin
-true
-end
-| uu____124 -> begin
-false
-end))
-
-
-let uu___is_EraseUniverses : step  ->  Prims.bool = (fun projectee -> (match (projectee) with
-| EraseUniverses -> begin
-true
-end
-| uu____129 -> begin
-false
-end))
-
-
-let uu___is_AllowUnboundUniverses : step  ->  Prims.bool = (fun projectee -> (match (projectee) with
-| AllowUnboundUniverses -> begin
-true
-end
-| uu____134 -> begin
-false
-end))
-
-
-let uu___is_Reify : step  ->  Prims.bool = (fun projectee -> (match (projectee) with
-| Reify -> begin
-true
-end
-| uu____139 -> begin
-false
-end))
-
-
-let uu___is_CompressUvars : step  ->  Prims.bool = (fun projectee -> (match (projectee) with
-| CompressUvars -> begin
-true
-end
-| uu____144 -> begin
-false
-end))
-
-
-let uu___is_NoFullNorm : step  ->  Prims.bool = (fun projectee -> (match (projectee) with
-| NoFullNorm -> begin
-true
-end
-| uu____149 -> begin
-false
-end))
-
-
-let uu___is_CheckNoUvars : step  ->  Prims.bool = (fun projectee -> (match (projectee) with
-| CheckNoUvars -> begin
-true
-end
-| uu____154 -> begin
-false
-end))
-
-
-let uu___is_Unmeta : step  ->  Prims.bool = (fun projectee -> (match (projectee) with
-| Unmeta -> begin
-true
-end
-| uu____159 -> begin
-false
-end))
-
-
-type steps =
-step Prims.list
-
-type psc =
-{psc_range : FStar_Range.range; psc_subst : Prims.unit  ->  FStar_Syntax_Syntax.subst_t}
-
-
-let __proj__Mkpsc__item__psc_range : psc  ->  FStar_Range.range = (fun projectee -> (match (projectee) with
-| {psc_range = __fname__psc_range; psc_subst = __fname__psc_subst} -> begin
-__fname__psc_range
-end))
-
-
-let __proj__Mkpsc__item__psc_subst : psc  ->  Prims.unit  ->  FStar_Syntax_Syntax.subst_t = (fun projectee -> (match (projectee) with
-| {psc_range = __fname__psc_range; psc_subst = __fname__psc_subst} -> begin
-__fname__psc_subst
-end))
-
-
-let null_psc : psc = {psc_range = FStar_Range.dummyRange; psc_subst = (fun uu____196 -> [])}
-
-
-let psc_range : psc  ->  FStar_Range.range = (fun psc -> psc.psc_range)
-
-
-let psc_subst : psc  ->  FStar_Syntax_Syntax.subst_t = (fun psc -> (psc.psc_subst ()))
-
-=======
   | Beta
   | Iota
   | Zeta
@@ -385,7 +116,6 @@
 let psc_range: psc -> FStar_Range.range = fun psc  -> psc.psc_range
 let psc_subst: psc -> FStar_Syntax_Syntax.subst_t =
   fun psc  -> psc.psc_subst ()
->>>>>>> 484a43b6
 type primitive_step =
 {name : FStar_Ident.lid; arity : Prims.int; strong_reduction_ok : Prims.bool; requires_binder_substitution : Prims.bool; interpretation : psc  ->  FStar_Syntax_Syntax.args  ->  FStar_Syntax_Syntax.term FStar_Pervasives_Native.option}
 
@@ -420,110 +150,6 @@
 end))
 
 type closure =
-<<<<<<< HEAD
-| Clos of ((FStar_Syntax_Syntax.binder FStar_Pervasives_Native.option * closure) Prims.list * FStar_Syntax_Syntax.term * ((FStar_Syntax_Syntax.binder FStar_Pervasives_Native.option * closure) Prims.list * FStar_Syntax_Syntax.term) FStar_Syntax_Syntax.memo * Prims.bool)
-| Univ of FStar_Syntax_Syntax.universe
-| Dummy
-
-
-let uu___is_Clos : closure  ->  Prims.bool = (fun projectee -> (match (projectee) with
-| Clos (_0) -> begin
-true
-end
-| uu____403 -> begin
-false
-end))
-
-
-let __proj__Clos__item___0 : closure  ->  ((FStar_Syntax_Syntax.binder FStar_Pervasives_Native.option * closure) Prims.list * FStar_Syntax_Syntax.term * ((FStar_Syntax_Syntax.binder FStar_Pervasives_Native.option * closure) Prims.list * FStar_Syntax_Syntax.term) FStar_Syntax_Syntax.memo * Prims.bool) = (fun projectee -> (match (projectee) with
-| Clos (_0) -> begin
-_0
-end))
-
-
-let uu___is_Univ : closure  ->  Prims.bool = (fun projectee -> (match (projectee) with
-| Univ (_0) -> begin
-true
-end
-| uu____507 -> begin
-false
-end))
-
-
-let __proj__Univ__item___0 : closure  ->  FStar_Syntax_Syntax.universe = (fun projectee -> (match (projectee) with
-| Univ (_0) -> begin
-_0
-end))
-
-
-let uu___is_Dummy : closure  ->  Prims.bool = (fun projectee -> (match (projectee) with
-| Dummy -> begin
-true
-end
-| uu____520 -> begin
-false
-end))
-
-
-type env =
-(FStar_Syntax_Syntax.binder FStar_Pervasives_Native.option * closure) Prims.list
-
-
-let dummy : (FStar_Syntax_Syntax.binder FStar_Pervasives_Native.option * closure) = ((FStar_Pervasives_Native.None), (Dummy))
-
-
-let closure_to_string : closure  ->  Prims.string = (fun uu___178_540 -> (match (uu___178_540) with
-| Clos (uu____541, t, uu____543, uu____544) -> begin
-(FStar_Syntax_Print.term_to_string t)
-end
-| Univ (uu____589) -> begin
-"Univ"
-end
-| Dummy -> begin
-"dummy"
-end))
-
-type cfg =
-{steps : steps; tcenv : FStar_TypeChecker_Env.env; delta_level : FStar_TypeChecker_Env.delta_level Prims.list; primitive_steps : primitive_step Prims.list}
-
-
-let __proj__Mkcfg__item__steps : cfg  ->  steps = (fun projectee -> (match (projectee) with
-| {steps = __fname__steps; tcenv = __fname__tcenv; delta_level = __fname__delta_level; primitive_steps = __fname__primitive_steps} -> begin
-__fname__steps
-end))
-
-
-let __proj__Mkcfg__item__tcenv : cfg  ->  FStar_TypeChecker_Env.env = (fun projectee -> (match (projectee) with
-| {steps = __fname__steps; tcenv = __fname__tcenv; delta_level = __fname__delta_level; primitive_steps = __fname__primitive_steps} -> begin
-__fname__tcenv
-end))
-
-
-let __proj__Mkcfg__item__delta_level : cfg  ->  FStar_TypeChecker_Env.delta_level Prims.list = (fun projectee -> (match (projectee) with
-| {steps = __fname__steps; tcenv = __fname__tcenv; delta_level = __fname__delta_level; primitive_steps = __fname__primitive_steps} -> begin
-__fname__delta_level
-end))
-
-
-let __proj__Mkcfg__item__primitive_steps : cfg  ->  primitive_step Prims.list = (fun projectee -> (match (projectee) with
-| {steps = __fname__steps; tcenv = __fname__tcenv; delta_level = __fname__delta_level; primitive_steps = __fname__primitive_steps} -> begin
-__fname__primitive_steps
-end))
-
-
-let only_strong_steps' : primitive_step Prims.list  ->  primitive_step Prims.list = (fun steps -> (FStar_List.filter (fun ps -> ps.strong_reduction_ok) steps))
-
-
-let only_strong_steps : cfg  ->  cfg = (fun cfg -> (
-
-let uu___195_682 = cfg
-in (
-
-let uu____683 = (only_strong_steps' cfg.primitive_steps)
-in {steps = uu___195_682.steps; tcenv = uu___195_682.tcenv; delta_level = uu___195_682.delta_level; primitive_steps = uu____683})))
-
-
-=======
   | Clos of
   ((FStar_Syntax_Syntax.binder FStar_Pervasives_Native.option,closure)
      FStar_Pervasives_Native.tuple2 Prims.list,FStar_Syntax_Syntax.term,
@@ -610,5962 +236,10 @@
         delta_level = __fname__delta_level;
         primitive_steps = __fname__primitive_steps;
         strong = __fname__strong;_} -> __fname__strong
->>>>>>> 484a43b6
 type branches =
 (FStar_Syntax_Syntax.pat * FStar_Syntax_Syntax.term FStar_Pervasives_Native.option * FStar_Syntax_Syntax.term) Prims.list
 
 type stack_elt =
-<<<<<<< HEAD
-| Arg of (closure * FStar_Syntax_Syntax.aqual * FStar_Range.range)
-| UnivArgs of (FStar_Syntax_Syntax.universe Prims.list * FStar_Range.range)
-| MemoLazy of (env * FStar_Syntax_Syntax.term) FStar_Syntax_Syntax.memo
-| Match of (env * branches * FStar_Range.range)
-| Abs of (env * FStar_Syntax_Syntax.binders * env * FStar_Syntax_Syntax.residual_comp FStar_Pervasives_Native.option * FStar_Range.range)
-| App of (env * FStar_Syntax_Syntax.term * FStar_Syntax_Syntax.aqual * FStar_Range.range)
-| Meta of (FStar_Syntax_Syntax.metadata * FStar_Range.range)
-| Let of (env * FStar_Syntax_Syntax.binders * FStar_Syntax_Syntax.letbinding * FStar_Range.range)
-| Steps of (steps * primitive_step Prims.list * FStar_TypeChecker_Env.delta_level Prims.list)
-| Debug of (FStar_Syntax_Syntax.term * FStar_Util.time)
-
-
-let uu___is_Arg : stack_elt  ->  Prims.bool = (fun projectee -> (match (projectee) with
-| Arg (_0) -> begin
-true
-end
-| uu____830 -> begin
-false
-end))
-
-
-let __proj__Arg__item___0 : stack_elt  ->  (closure * FStar_Syntax_Syntax.aqual * FStar_Range.range) = (fun projectee -> (match (projectee) with
-| Arg (_0) -> begin
-_0
-end))
-
-
-let uu___is_UnivArgs : stack_elt  ->  Prims.bool = (fun projectee -> (match (projectee) with
-| UnivArgs (_0) -> begin
-true
-end
-| uu____868 -> begin
-false
-end))
-
-
-let __proj__UnivArgs__item___0 : stack_elt  ->  (FStar_Syntax_Syntax.universe Prims.list * FStar_Range.range) = (fun projectee -> (match (projectee) with
-| UnivArgs (_0) -> begin
-_0
-end))
-
-
-let uu___is_MemoLazy : stack_elt  ->  Prims.bool = (fun projectee -> (match (projectee) with
-| MemoLazy (_0) -> begin
-true
-end
-| uu____906 -> begin
-false
-end))
-
-
-let __proj__MemoLazy__item___0 : stack_elt  ->  (env * FStar_Syntax_Syntax.term) FStar_Syntax_Syntax.memo = (fun projectee -> (match (projectee) with
-| MemoLazy (_0) -> begin
-_0
-end))
-
-
-let uu___is_Match : stack_elt  ->  Prims.bool = (fun projectee -> (match (projectee) with
-| Match (_0) -> begin
-true
-end
-| uu____965 -> begin
-false
-end))
-
-
-let __proj__Match__item___0 : stack_elt  ->  (env * branches * FStar_Range.range) = (fun projectee -> (match (projectee) with
-| Match (_0) -> begin
-_0
-end))
-
-
-let uu___is_Abs : stack_elt  ->  Prims.bool = (fun projectee -> (match (projectee) with
-| Abs (_0) -> begin
-true
-end
-| uu____1009 -> begin
-false
-end))
-
-
-let __proj__Abs__item___0 : stack_elt  ->  (env * FStar_Syntax_Syntax.binders * env * FStar_Syntax_Syntax.residual_comp FStar_Pervasives_Native.option * FStar_Range.range) = (fun projectee -> (match (projectee) with
-| Abs (_0) -> begin
-_0
-end))
-
-
-let uu___is_App : stack_elt  ->  Prims.bool = (fun projectee -> (match (projectee) with
-| App (_0) -> begin
-true
-end
-| uu____1067 -> begin
-false
-end))
-
-
-let __proj__App__item___0 : stack_elt  ->  (env * FStar_Syntax_Syntax.term * FStar_Syntax_Syntax.aqual * FStar_Range.range) = (fun projectee -> (match (projectee) with
-| App (_0) -> begin
-_0
-end))
-
-
-let uu___is_Meta : stack_elt  ->  Prims.bool = (fun projectee -> (match (projectee) with
-| Meta (_0) -> begin
-true
-end
-| uu____1109 -> begin
-false
-end))
-
-
-let __proj__Meta__item___0 : stack_elt  ->  (FStar_Syntax_Syntax.metadata * FStar_Range.range) = (fun projectee -> (match (projectee) with
-| Meta (_0) -> begin
-_0
-end))
-
-
-let uu___is_Let : stack_elt  ->  Prims.bool = (fun projectee -> (match (projectee) with
-| Let (_0) -> begin
-true
-end
-| uu____1143 -> begin
-false
-end))
-
-
-let __proj__Let__item___0 : stack_elt  ->  (env * FStar_Syntax_Syntax.binders * FStar_Syntax_Syntax.letbinding * FStar_Range.range) = (fun projectee -> (match (projectee) with
-| Let (_0) -> begin
-_0
-end))
-
-
-let uu___is_Steps : stack_elt  ->  Prims.bool = (fun projectee -> (match (projectee) with
-| Steps (_0) -> begin
-true
-end
-| uu____1191 -> begin
-false
-end))
-
-
-let __proj__Steps__item___0 : stack_elt  ->  (steps * primitive_step Prims.list * FStar_TypeChecker_Env.delta_level Prims.list) = (fun projectee -> (match (projectee) with
-| Steps (_0) -> begin
-_0
-end))
-
-
-let uu___is_Debug : stack_elt  ->  Prims.bool = (fun projectee -> (match (projectee) with
-| Debug (_0) -> begin
-true
-end
-| uu____1239 -> begin
-false
-end))
-
-
-let __proj__Debug__item___0 : stack_elt  ->  (FStar_Syntax_Syntax.term * FStar_Util.time) = (fun projectee -> (match (projectee) with
-| Debug (_0) -> begin
-_0
-end))
-
-
-type stack =
-stack_elt Prims.list
-
-
-let mk : 'Auu____1268 . 'Auu____1268  ->  FStar_Range.range  ->  'Auu____1268 FStar_Syntax_Syntax.syntax = (fun t r -> (FStar_Syntax_Syntax.mk t FStar_Pervasives_Native.None r))
-
-
-let set_memo : 'a . 'a FStar_Syntax_Syntax.memo  ->  'a  ->  Prims.unit = (fun r t -> (
-
-let uu____1319 = (FStar_ST.op_Bang r)
-in (match (uu____1319) with
-| FStar_Pervasives_Native.Some (uu____1386) -> begin
-(failwith "Unexpected set_memo: thunk already evaluated")
-end
-| FStar_Pervasives_Native.None -> begin
-(FStar_ST.op_Colon_Equals r (FStar_Pervasives_Native.Some (t)))
-end)))
-
-
-let env_to_string : closure Prims.list  ->  Prims.string = (fun env -> (
-
-let uu____1459 = (FStar_List.map closure_to_string env)
-in (FStar_All.pipe_right uu____1459 (FStar_String.concat "; "))))
-
-
-let stack_elt_to_string : stack_elt  ->  Prims.string = (fun uu___179_1467 -> (match (uu___179_1467) with
-| Arg (c, uu____1469, uu____1470) -> begin
-(
-
-let uu____1471 = (closure_to_string c)
-in (FStar_Util.format1 "Closure %s" uu____1471))
-end
-| MemoLazy (uu____1472) -> begin
-"MemoLazy"
-end
-| Abs (uu____1479, bs, uu____1481, uu____1482, uu____1483) -> begin
-(
-
-let uu____1488 = (FStar_All.pipe_left FStar_Util.string_of_int (FStar_List.length bs))
-in (FStar_Util.format1 "Abs %s" uu____1488))
-end
-| UnivArgs (uu____1493) -> begin
-"UnivArgs"
-end
-| Match (uu____1500) -> begin
-"Match"
-end
-| App (uu____1507, t, uu____1509, uu____1510) -> begin
-(
-
-let uu____1511 = (FStar_Syntax_Print.term_to_string t)
-in (FStar_Util.format1 "App %s" uu____1511))
-end
-| Meta (m, uu____1513) -> begin
-"Meta"
-end
-| Let (uu____1514) -> begin
-"Let"
-end
-| Steps (uu____1523, uu____1524, uu____1525) -> begin
-"Steps"
-end
-| Debug (t, uu____1535) -> begin
-(
-
-let uu____1536 = (FStar_Syntax_Print.term_to_string t)
-in (FStar_Util.format1 "Debug %s" uu____1536))
-end))
-
-
-let stack_to_string : stack_elt Prims.list  ->  Prims.string = (fun s -> (
-
-let uu____1545 = (FStar_List.map stack_elt_to_string s)
-in (FStar_All.pipe_right uu____1545 (FStar_String.concat "; "))))
-
-
-let log : cfg  ->  (Prims.unit  ->  Prims.unit)  ->  Prims.unit = (fun cfg f -> (
-
-let uu____1563 = (FStar_TypeChecker_Env.debug cfg.tcenv (FStar_Options.Other ("Norm")))
-in (match (uu____1563) with
-| true -> begin
-(f ())
-end
-| uu____1564 -> begin
-()
-end)))
-
-
-let log_primops : cfg  ->  (Prims.unit  ->  Prims.unit)  ->  Prims.unit = (fun cfg f -> (
-
-let uu____1578 = ((FStar_TypeChecker_Env.debug cfg.tcenv (FStar_Options.Other ("Norm"))) || (FStar_TypeChecker_Env.debug cfg.tcenv (FStar_Options.Other ("Primops"))))
-in (match (uu____1578) with
-| true -> begin
-(f ())
-end
-| uu____1579 -> begin
-()
-end)))
-
-
-let is_empty : 'Auu____1584 . 'Auu____1584 Prims.list  ->  Prims.bool = (fun uu___180_1590 -> (match (uu___180_1590) with
-| [] -> begin
-true
-end
-| uu____1593 -> begin
-false
-end))
-
-
-let lookup_bvar : 'Auu____1604 'Auu____1605 . ('Auu____1605 * 'Auu____1604) Prims.list  ->  FStar_Syntax_Syntax.bv  ->  'Auu____1604 = (fun env x -> (FStar_All.try_with (fun uu___197_1628 -> (match (()) with
-| () -> begin
-(
-
-let uu____1629 = (FStar_List.nth env x.FStar_Syntax_Syntax.index)
-in (FStar_Pervasives_Native.snd uu____1629))
-end)) (fun uu___196_1641 -> (match (uu___196_1641) with
-| uu____1642 -> begin
-(
-
-let uu____1643 = (
-
-let uu____1644 = (FStar_Syntax_Print.db_to_string x)
-in (FStar_Util.format1 "Failed to find %s\n" uu____1644))
-in (failwith uu____1643))
-end))))
-
-
-let downgrade_ghost_effect_name : FStar_Ident.lident  ->  FStar_Ident.lident FStar_Pervasives_Native.option = (fun l -> (match ((FStar_Ident.lid_equals l FStar_Parser_Const.effect_Ghost_lid)) with
-| true -> begin
-FStar_Pervasives_Native.Some (FStar_Parser_Const.effect_Pure_lid)
-end
-| uu____1653 -> begin
-(match ((FStar_Ident.lid_equals l FStar_Parser_Const.effect_GTot_lid)) with
-| true -> begin
-FStar_Pervasives_Native.Some (FStar_Parser_Const.effect_Tot_lid)
-end
-| uu____1656 -> begin
-(match ((FStar_Ident.lid_equals l FStar_Parser_Const.effect_GHOST_lid)) with
-| true -> begin
-FStar_Pervasives_Native.Some (FStar_Parser_Const.effect_PURE_lid)
-end
-| uu____1659 -> begin
-FStar_Pervasives_Native.None
-end)
-end)
-end))
-
-
-let norm_universe : cfg  ->  env  ->  FStar_Syntax_Syntax.universe  ->  FStar_Syntax_Syntax.universe = (fun cfg env u -> (
-
-let norm_univs = (fun us -> (
-
-let us1 = (FStar_Util.sort_with FStar_Syntax_Util.compare_univs us)
-in (
-
-let uu____1685 = (FStar_List.fold_left (fun uu____1711 u1 -> (match (uu____1711) with
-| (cur_kernel, cur_max, out) -> begin
-(
-
-let uu____1736 = (FStar_Syntax_Util.univ_kernel u1)
-in (match (uu____1736) with
-| (k_u, n1) -> begin
-(
-
-let uu____1751 = (FStar_Syntax_Util.eq_univs cur_kernel k_u)
-in (match (uu____1751) with
-| true -> begin
-((cur_kernel), (u1), (out))
-end
-| uu____1762 -> begin
-((k_u), (u1), ((cur_max)::out))
-end))
-end))
-end)) ((FStar_Syntax_Syntax.U_zero), (FStar_Syntax_Syntax.U_zero), ([])) us1)
-in (match (uu____1685) with
-| (uu____1769, u1, out) -> begin
-(FStar_List.rev ((u1)::out))
-end))))
-in (
-
-let rec aux = (fun u1 -> (
-
-let u2 = (FStar_Syntax_Subst.compress_univ u1)
-in (match (u2) with
-| FStar_Syntax_Syntax.U_bvar (x) -> begin
-(FStar_All.try_with (fun uu___199_1791 -> (match (()) with
-| () -> begin
-(
-
-let uu____1794 = (
-
-let uu____1795 = (FStar_List.nth env x)
-in (FStar_Pervasives_Native.snd uu____1795))
-in (match (uu____1794) with
-| Univ (u3) -> begin
-(aux u3)
-end
-| Dummy -> begin
-(u2)::[]
-end
-| uu____1813 -> begin
-(failwith "Impossible: universe variable bound to a term")
-end))
-end)) (fun uu___198_1819 -> (match (uu___198_1819) with
-| uu____1822 -> begin
-(
-
-let uu____1823 = (FStar_All.pipe_right cfg.steps (FStar_List.contains AllowUnboundUniverses))
-in (match (uu____1823) with
-| true -> begin
-(FStar_Syntax_Syntax.U_unknown)::[]
-end
-| uu____1826 -> begin
-(failwith "Universe variable not found")
-end))
-end)))
-end
-| FStar_Syntax_Syntax.U_unif (uu____1829) when (FStar_All.pipe_right cfg.steps (FStar_List.contains CheckNoUvars)) -> begin
-(FStar_Syntax_Syntax.U_zero)::[]
-end
-| FStar_Syntax_Syntax.U_zero -> begin
-(u2)::[]
-end
-| FStar_Syntax_Syntax.U_unif (uu____1838) -> begin
-(u2)::[]
-end
-| FStar_Syntax_Syntax.U_name (uu____1847) -> begin
-(u2)::[]
-end
-| FStar_Syntax_Syntax.U_unknown -> begin
-(u2)::[]
-end
-| FStar_Syntax_Syntax.U_max ([]) -> begin
-(FStar_Syntax_Syntax.U_zero)::[]
-end
-| FStar_Syntax_Syntax.U_max (us) -> begin
-(
-
-let us1 = (
-
-let uu____1854 = (FStar_List.collect aux us)
-in (FStar_All.pipe_right uu____1854 norm_univs))
-in (match (us1) with
-| (u_k)::(hd1)::rest -> begin
-(
-
-let rest1 = (hd1)::rest
-in (
-
-let uu____1871 = (FStar_Syntax_Util.univ_kernel u_k)
-in (match (uu____1871) with
-| (FStar_Syntax_Syntax.U_zero, n1) -> begin
-(
-
-let uu____1879 = (FStar_All.pipe_right rest1 (FStar_List.for_all (fun u3 -> (
-
-let uu____1887 = (FStar_Syntax_Util.univ_kernel u3)
-in (match (uu____1887) with
-| (uu____1892, m) -> begin
-(n1 <= m)
-end)))))
-in (match (uu____1879) with
-| true -> begin
-rest1
-end
-| uu____1896 -> begin
-us1
-end))
-end
-| uu____1897 -> begin
-us1
-end)))
-end
-| uu____1902 -> begin
-us1
-end))
-end
-| FStar_Syntax_Syntax.U_succ (u3) -> begin
-(
-
-let uu____1906 = (aux u3)
-in (FStar_List.map (fun _0_41 -> FStar_Syntax_Syntax.U_succ (_0_41)) uu____1906))
-end)))
-in (
-
-let uu____1909 = (FStar_All.pipe_right cfg.steps (FStar_List.contains EraseUniverses))
-in (match (uu____1909) with
-| true -> begin
-FStar_Syntax_Syntax.U_unknown
-end
-| uu____1910 -> begin
-(
-
-let uu____1911 = (aux u)
-in (match (uu____1911) with
-| [] -> begin
-FStar_Syntax_Syntax.U_zero
-end
-| (FStar_Syntax_Syntax.U_zero)::[] -> begin
-FStar_Syntax_Syntax.U_zero
-end
-| (FStar_Syntax_Syntax.U_zero)::(u1)::[] -> begin
-u1
-end
-| (FStar_Syntax_Syntax.U_zero)::us -> begin
-FStar_Syntax_Syntax.U_max (us)
-end
-| (u1)::[] -> begin
-u1
-end
-| us -> begin
-FStar_Syntax_Syntax.U_max (us)
-end))
-end)))))
-
-
-let rec closure_as_term : cfg  ->  env  ->  FStar_Syntax_Syntax.term  ->  FStar_Syntax_Syntax.term = (fun cfg env t -> ((log cfg (fun uu____2015 -> (
-
-let uu____2016 = (FStar_Syntax_Print.tag_of_term t)
-in (
-
-let uu____2017 = (FStar_Syntax_Print.term_to_string t)
-in (FStar_Util.print2 ">>> %s Closure_as_term %s\n" uu____2016 uu____2017)))));
-(match (env) with
-| [] when (FStar_All.pipe_left Prims.op_Negation (FStar_List.contains CompressUvars cfg.steps)) -> begin
-t
-end
-| uu____2024 -> begin
-(
-
-let t1 = (FStar_Syntax_Subst.compress t)
-in (match (t1.FStar_Syntax_Syntax.n) with
-| FStar_Syntax_Syntax.Tm_delayed (uu____2026) -> begin
-(failwith "Impossible")
-end
-| FStar_Syntax_Syntax.Tm_unknown -> begin
-t1
-end
-| FStar_Syntax_Syntax.Tm_constant (uu____2051) -> begin
-t1
-end
-| FStar_Syntax_Syntax.Tm_name (uu____2052) -> begin
-t1
-end
-| FStar_Syntax_Syntax.Tm_fvar (uu____2053) -> begin
-t1
-end
-| FStar_Syntax_Syntax.Tm_uvar (uu____2054) -> begin
-(
-
-let uu____2071 = (FStar_All.pipe_right cfg.steps (FStar_List.contains CheckNoUvars))
-in (match (uu____2071) with
-| true -> begin
-(
-
-let uu____2072 = (
-
-let uu____2073 = (FStar_Range.string_of_range t1.FStar_Syntax_Syntax.pos)
-in (
-
-let uu____2074 = (FStar_Syntax_Print.term_to_string t1)
-in (FStar_Util.format2 "(%s): CheckNoUvars: Unexpected unification variable remains: %s" uu____2073 uu____2074)))
-in (failwith uu____2072))
-end
-| uu____2075 -> begin
-t1
-end))
-end
-| FStar_Syntax_Syntax.Tm_type (u) -> begin
-(
-
-let uu____2077 = (
-
-let uu____2078 = (norm_universe cfg env u)
-in FStar_Syntax_Syntax.Tm_type (uu____2078))
-in (mk uu____2077 t1.FStar_Syntax_Syntax.pos))
-end
-| FStar_Syntax_Syntax.Tm_uinst (t', us) -> begin
-(
-
-let uu____2085 = (FStar_List.map (norm_universe cfg env) us)
-in (FStar_Syntax_Syntax.mk_Tm_uinst t' uu____2085))
-end
-| FStar_Syntax_Syntax.Tm_bvar (x) -> begin
-(
-
-let uu____2087 = (lookup_bvar env x)
-in (match (uu____2087) with
-| Univ (uu____2090) -> begin
-(failwith "Impossible: term variable is bound to a universe")
-end
-| Dummy -> begin
-t1
-end
-| Clos (env1, t0, r, uu____2094) -> begin
-(closure_as_term cfg env1 t0)
-end))
-end
-| FStar_Syntax_Syntax.Tm_app (head1, args) -> begin
-(
-
-let head2 = (closure_as_term_delayed cfg env head1)
-in (
-
-let args1 = (closures_as_args_delayed cfg env args)
-in (mk (FStar_Syntax_Syntax.Tm_app (((head2), (args1)))) t1.FStar_Syntax_Syntax.pos)))
-end
-| FStar_Syntax_Syntax.Tm_abs (bs, body, lopt) -> begin
-(
-
-let uu____2206 = (closures_as_binders_delayed cfg env bs)
-in (match (uu____2206) with
-| (bs1, env1) -> begin
-(
-
-let body1 = (closure_as_term_delayed cfg env1 body)
-in (
-
-let uu____2234 = (
-
-let uu____2235 = (
-
-let uu____2252 = (close_lcomp_opt cfg env1 lopt)
-in ((bs1), (body1), (uu____2252)))
-in FStar_Syntax_Syntax.Tm_abs (uu____2235))
-in (mk uu____2234 t1.FStar_Syntax_Syntax.pos)))
-end))
-end
-| FStar_Syntax_Syntax.Tm_arrow (bs, c) -> begin
-(
-
-let uu____2283 = (closures_as_binders_delayed cfg env bs)
-in (match (uu____2283) with
-| (bs1, env1) -> begin
-(
-
-let c1 = (close_comp cfg env1 c)
-in (mk (FStar_Syntax_Syntax.Tm_arrow (((bs1), (c1)))) t1.FStar_Syntax_Syntax.pos))
-end))
-end
-| FStar_Syntax_Syntax.Tm_refine (x, phi) -> begin
-(
-
-let uu____2325 = (
-
-let uu____2336 = (
-
-let uu____2343 = (FStar_Syntax_Syntax.mk_binder x)
-in (uu____2343)::[])
-in (closures_as_binders_delayed cfg env uu____2336))
-in (match (uu____2325) with
-| (x1, env1) -> begin
-(
-
-let phi1 = (closure_as_term_delayed cfg env1 phi)
-in (
-
-let uu____2361 = (
-
-let uu____2362 = (
-
-let uu____2369 = (
-
-let uu____2370 = (FStar_List.hd x1)
-in (FStar_All.pipe_right uu____2370 FStar_Pervasives_Native.fst))
-in ((uu____2369), (phi1)))
-in FStar_Syntax_Syntax.Tm_refine (uu____2362))
-in (mk uu____2361 t1.FStar_Syntax_Syntax.pos)))
-end))
-end
-| FStar_Syntax_Syntax.Tm_ascribed (t11, (annot, tacopt), lopt) -> begin
-(
-
-let annot1 = (match (annot) with
-| FStar_Util.Inl (t2) -> begin
-(
-
-let uu____2461 = (closure_as_term_delayed cfg env t2)
-in FStar_Util.Inl (uu____2461))
-end
-| FStar_Util.Inr (c) -> begin
-(
-
-let uu____2475 = (close_comp cfg env c)
-in FStar_Util.Inr (uu____2475))
-end)
-in (
-
-let tacopt1 = (FStar_Util.map_opt tacopt (closure_as_term_delayed cfg env))
-in (
-
-let uu____2491 = (
-
-let uu____2492 = (
-
-let uu____2519 = (closure_as_term_delayed cfg env t11)
-in ((uu____2519), (((annot1), (tacopt1))), (lopt)))
-in FStar_Syntax_Syntax.Tm_ascribed (uu____2492))
-in (mk uu____2491 t1.FStar_Syntax_Syntax.pos))))
-end
-| FStar_Syntax_Syntax.Tm_meta (t', FStar_Syntax_Syntax.Meta_pattern (args)) -> begin
-(
-
-let uu____2570 = (
-
-let uu____2571 = (
-
-let uu____2578 = (closure_as_term_delayed cfg env t')
-in (
-
-let uu____2581 = (
-
-let uu____2582 = (FStar_All.pipe_right args (FStar_List.map (closures_as_args_delayed cfg env)))
-in FStar_Syntax_Syntax.Meta_pattern (uu____2582))
-in ((uu____2578), (uu____2581))))
-in FStar_Syntax_Syntax.Tm_meta (uu____2571))
-in (mk uu____2570 t1.FStar_Syntax_Syntax.pos))
-end
-| FStar_Syntax_Syntax.Tm_meta (t', FStar_Syntax_Syntax.Meta_monadic (m, tbody)) -> begin
-(
-
-let uu____2642 = (
-
-let uu____2643 = (
-
-let uu____2650 = (closure_as_term_delayed cfg env t')
-in (
-
-let uu____2653 = (
-
-let uu____2654 = (
-
-let uu____2661 = (closure_as_term_delayed cfg env tbody)
-in ((m), (uu____2661)))
-in FStar_Syntax_Syntax.Meta_monadic (uu____2654))
-in ((uu____2650), (uu____2653))))
-in FStar_Syntax_Syntax.Tm_meta (uu____2643))
-in (mk uu____2642 t1.FStar_Syntax_Syntax.pos))
-end
-| FStar_Syntax_Syntax.Tm_meta (t', FStar_Syntax_Syntax.Meta_monadic_lift (m1, m2, tbody)) -> begin
-(
-
-let uu____2680 = (
-
-let uu____2681 = (
-
-let uu____2688 = (closure_as_term_delayed cfg env t')
-in (
-
-let uu____2691 = (
-
-let uu____2692 = (
-
-let uu____2701 = (closure_as_term_delayed cfg env tbody)
-in ((m1), (m2), (uu____2701)))
-in FStar_Syntax_Syntax.Meta_monadic_lift (uu____2692))
-in ((uu____2688), (uu____2691))))
-in FStar_Syntax_Syntax.Tm_meta (uu____2681))
-in (mk uu____2680 t1.FStar_Syntax_Syntax.pos))
-end
-| FStar_Syntax_Syntax.Tm_meta (t', m) -> begin
-(
-
-let uu____2714 = (
-
-let uu____2715 = (
-
-let uu____2722 = (closure_as_term_delayed cfg env t')
-in ((uu____2722), (m)))
-in FStar_Syntax_Syntax.Tm_meta (uu____2715))
-in (mk uu____2714 t1.FStar_Syntax_Syntax.pos))
-end
-| FStar_Syntax_Syntax.Tm_let ((false, (lb)::[]), body) -> begin
-(
-
-let env0 = env
-in (
-
-let env1 = (FStar_List.fold_left (fun env1 uu____2762 -> (dummy)::env1) env lb.FStar_Syntax_Syntax.lbunivs)
-in (
-
-let typ = (closure_as_term_delayed cfg env1 lb.FStar_Syntax_Syntax.lbtyp)
-in (
-
-let def = (closure_as_term cfg env1 lb.FStar_Syntax_Syntax.lbdef)
-in (
-
-let uu____2781 = (
-
-let uu____2792 = (FStar_Syntax_Syntax.is_top_level ((lb)::[]))
-in (match (uu____2792) with
-| true -> begin
-((lb.FStar_Syntax_Syntax.lbname), (body))
-end
-| uu____2809 -> begin
-(
-
-let x = (FStar_Util.left lb.FStar_Syntax_Syntax.lbname)
-in (
-
-let uu____2811 = (closure_as_term cfg ((dummy)::env0) body)
-in ((FStar_Util.Inl ((
-
-let uu___200_2823 = x
-in {FStar_Syntax_Syntax.ppname = uu___200_2823.FStar_Syntax_Syntax.ppname; FStar_Syntax_Syntax.index = uu___200_2823.FStar_Syntax_Syntax.index; FStar_Syntax_Syntax.sort = typ}))), (uu____2811))))
-end))
-in (match (uu____2781) with
-| (nm, body1) -> begin
-(
-
-let lb1 = (
-
-let uu___201_2839 = lb
-in {FStar_Syntax_Syntax.lbname = nm; FStar_Syntax_Syntax.lbunivs = uu___201_2839.FStar_Syntax_Syntax.lbunivs; FStar_Syntax_Syntax.lbtyp = typ; FStar_Syntax_Syntax.lbeff = uu___201_2839.FStar_Syntax_Syntax.lbeff; FStar_Syntax_Syntax.lbdef = def})
-in (mk (FStar_Syntax_Syntax.Tm_let (((((false), ((lb1)::[]))), (body1)))) t1.FStar_Syntax_Syntax.pos))
-end))))))
-end
-| FStar_Syntax_Syntax.Tm_let ((uu____2850, lbs), body) -> begin
-(
-
-let norm_one_lb = (fun env1 lb -> (
-
-let env_univs = (FStar_List.fold_right (fun uu____2909 env2 -> (dummy)::env2) lb.FStar_Syntax_Syntax.lbunivs env1)
-in (
-
-let env2 = (
-
-let uu____2934 = (FStar_Syntax_Syntax.is_top_level lbs)
-in (match (uu____2934) with
-| true -> begin
-env_univs
-end
-| uu____2943 -> begin
-(FStar_List.fold_right (fun uu____2954 env2 -> (dummy)::env2) lbs env_univs)
-end))
-in (
-
-let ty = (closure_as_term cfg env_univs lb.FStar_Syntax_Syntax.lbtyp)
-in (
-
-let nm = (
-
-let uu____2976 = (FStar_Syntax_Syntax.is_top_level lbs)
-in (match (uu____2976) with
-| true -> begin
-lb.FStar_Syntax_Syntax.lbname
-end
-| uu____2981 -> begin
-(
-
-let x = (FStar_Util.left lb.FStar_Syntax_Syntax.lbname)
-in (FStar_All.pipe_right (
-
-let uu___202_2988 = x
-in {FStar_Syntax_Syntax.ppname = uu___202_2988.FStar_Syntax_Syntax.ppname; FStar_Syntax_Syntax.index = uu___202_2988.FStar_Syntax_Syntax.index; FStar_Syntax_Syntax.sort = ty}) (fun _0_42 -> FStar_Util.Inl (_0_42))))
-end))
-in (
-
-let uu___203_2989 = lb
-in (
-
-let uu____2990 = (closure_as_term cfg env2 lb.FStar_Syntax_Syntax.lbdef)
-in {FStar_Syntax_Syntax.lbname = nm; FStar_Syntax_Syntax.lbunivs = uu___203_2989.FStar_Syntax_Syntax.lbunivs; FStar_Syntax_Syntax.lbtyp = ty; FStar_Syntax_Syntax.lbeff = uu___203_2989.FStar_Syntax_Syntax.lbeff; FStar_Syntax_Syntax.lbdef = uu____2990})))))))
-in (
-
-let lbs1 = (FStar_All.pipe_right lbs (FStar_List.map (norm_one_lb env)))
-in (
-
-let body1 = (
-
-let body_env = (FStar_List.fold_right (fun uu____3020 env1 -> (dummy)::env1) lbs1 env)
-in (closure_as_term cfg body_env body))
-in (mk (FStar_Syntax_Syntax.Tm_let (((((true), (lbs1))), (body1)))) t1.FStar_Syntax_Syntax.pos))))
-end
-| FStar_Syntax_Syntax.Tm_match (head1, branches) -> begin
-(
-
-let head2 = (closure_as_term cfg env head1)
-in (
-
-let norm_one_branch = (fun env1 uu____3109 -> (match (uu____3109) with
-| (pat, w_opt, tm) -> begin
-(
-
-let rec norm_pat = (fun env2 p -> (match (p.FStar_Syntax_Syntax.v) with
-| FStar_Syntax_Syntax.Pat_constant (uu____3164) -> begin
-((p), (env2))
-end
-| FStar_Syntax_Syntax.Pat_cons (fv, pats) -> begin
-(
-
-let uu____3185 = (FStar_All.pipe_right pats (FStar_List.fold_left (fun uu____3245 uu____3246 -> (match (((uu____3245), (uu____3246))) with
-| ((pats1, env3), (p1, b)) -> begin
-(
-
-let uu____3337 = (norm_pat env3 p1)
-in (match (uu____3337) with
-| (p2, env4) -> begin
-(((((p2), (b)))::pats1), (env4))
-end))
-end)) (([]), (env2))))
-in (match (uu____3185) with
-| (pats1, env3) -> begin
-(((
-
-let uu___204_3419 = p
-in {FStar_Syntax_Syntax.v = FStar_Syntax_Syntax.Pat_cons (((fv), ((FStar_List.rev pats1)))); FStar_Syntax_Syntax.p = uu___204_3419.FStar_Syntax_Syntax.p})), (env3))
-end))
-end
-| FStar_Syntax_Syntax.Pat_var (x) -> begin
-(
-
-let x1 = (
-
-let uu___205_3438 = x
-in (
-
-let uu____3439 = (closure_as_term cfg env2 x.FStar_Syntax_Syntax.sort)
-in {FStar_Syntax_Syntax.ppname = uu___205_3438.FStar_Syntax_Syntax.ppname; FStar_Syntax_Syntax.index = uu___205_3438.FStar_Syntax_Syntax.index; FStar_Syntax_Syntax.sort = uu____3439}))
-in (((
-
-let uu___206_3453 = p
-in {FStar_Syntax_Syntax.v = FStar_Syntax_Syntax.Pat_var (x1); FStar_Syntax_Syntax.p = uu___206_3453.FStar_Syntax_Syntax.p})), ((dummy)::env2)))
-end
-| FStar_Syntax_Syntax.Pat_wild (x) -> begin
-(
-
-let x1 = (
-
-let uu___207_3464 = x
-in (
-
-let uu____3465 = (closure_as_term cfg env2 x.FStar_Syntax_Syntax.sort)
-in {FStar_Syntax_Syntax.ppname = uu___207_3464.FStar_Syntax_Syntax.ppname; FStar_Syntax_Syntax.index = uu___207_3464.FStar_Syntax_Syntax.index; FStar_Syntax_Syntax.sort = uu____3465}))
-in (((
-
-let uu___208_3479 = p
-in {FStar_Syntax_Syntax.v = FStar_Syntax_Syntax.Pat_wild (x1); FStar_Syntax_Syntax.p = uu___208_3479.FStar_Syntax_Syntax.p})), ((dummy)::env2)))
-end
-| FStar_Syntax_Syntax.Pat_dot_term (x, t2) -> begin
-(
-
-let x1 = (
-
-let uu___209_3495 = x
-in (
-
-let uu____3496 = (closure_as_term cfg env2 x.FStar_Syntax_Syntax.sort)
-in {FStar_Syntax_Syntax.ppname = uu___209_3495.FStar_Syntax_Syntax.ppname; FStar_Syntax_Syntax.index = uu___209_3495.FStar_Syntax_Syntax.index; FStar_Syntax_Syntax.sort = uu____3496}))
-in (
-
-let t3 = (closure_as_term cfg env2 t2)
-in (((
-
-let uu___210_3503 = p
-in {FStar_Syntax_Syntax.v = FStar_Syntax_Syntax.Pat_dot_term (((x1), (t3))); FStar_Syntax_Syntax.p = uu___210_3503.FStar_Syntax_Syntax.p})), (env2))))
-end))
-in (
-
-let uu____3506 = (norm_pat env1 pat)
-in (match (uu____3506) with
-| (pat1, env2) -> begin
-(
-
-let w_opt1 = (match (w_opt) with
-| FStar_Pervasives_Native.None -> begin
-FStar_Pervasives_Native.None
-end
-| FStar_Pervasives_Native.Some (w) -> begin
-(
-
-let uu____3535 = (closure_as_term cfg env2 w)
-in FStar_Pervasives_Native.Some (uu____3535))
-end)
-in (
-
-let tm1 = (closure_as_term cfg env2 tm)
-in ((pat1), (w_opt1), (tm1))))
-end)))
-end))
-in (
-
-let uu____3541 = (
-
-let uu____3542 = (
-
-let uu____3565 = (FStar_All.pipe_right branches (FStar_List.map (norm_one_branch env)))
-in ((head2), (uu____3565)))
-in FStar_Syntax_Syntax.Tm_match (uu____3542))
-in (mk uu____3541 t1.FStar_Syntax_Syntax.pos))))
-end))
-end);
-))
-and closure_as_term_delayed : cfg  ->  env  ->  FStar_Syntax_Syntax.term' FStar_Syntax_Syntax.syntax  ->  FStar_Syntax_Syntax.term' FStar_Syntax_Syntax.syntax = (fun cfg env t -> (match (env) with
-| [] when (FStar_All.pipe_left Prims.op_Negation (FStar_List.contains CompressUvars cfg.steps)) -> begin
-t
-end
-| uu____3651 -> begin
-(closure_as_term cfg env t)
-end))
-and closures_as_args_delayed : cfg  ->  env  ->  (FStar_Syntax_Syntax.term' FStar_Syntax_Syntax.syntax * FStar_Syntax_Syntax.aqual) Prims.list  ->  (FStar_Syntax_Syntax.term' FStar_Syntax_Syntax.syntax * FStar_Syntax_Syntax.aqual) Prims.list = (fun cfg env args -> (match (env) with
-| [] when (FStar_All.pipe_left Prims.op_Negation (FStar_List.contains CompressUvars cfg.steps)) -> begin
-args
-end
-| uu____3677 -> begin
-(FStar_List.map (fun uu____3694 -> (match (uu____3694) with
-| (x, imp) -> begin
-(
-
-let uu____3713 = (closure_as_term_delayed cfg env x)
-in ((uu____3713), (imp)))
-end)) args)
-end))
-and closures_as_binders_delayed : cfg  ->  env  ->  (FStar_Syntax_Syntax.bv * FStar_Syntax_Syntax.aqual) Prims.list  ->  ((FStar_Syntax_Syntax.bv * FStar_Syntax_Syntax.aqual) Prims.list * env) = (fun cfg env bs -> (
-
-let uu____3727 = (FStar_All.pipe_right bs (FStar_List.fold_left (fun uu____3776 uu____3777 -> (match (((uu____3776), (uu____3777))) with
-| ((env1, out), (b, imp)) -> begin
-(
-
-let b1 = (
-
-let uu___211_3847 = b
-in (
-
-let uu____3848 = (closure_as_term_delayed cfg env1 b.FStar_Syntax_Syntax.sort)
-in {FStar_Syntax_Syntax.ppname = uu___211_3847.FStar_Syntax_Syntax.ppname; FStar_Syntax_Syntax.index = uu___211_3847.FStar_Syntax_Syntax.index; FStar_Syntax_Syntax.sort = uu____3848}))
-in (
-
-let env2 = (dummy)::env1
-in ((env2), ((((b1), (imp)))::out))))
-end)) ((env), ([]))))
-in (match (uu____3727) with
-| (env1, bs1) -> begin
-(((FStar_List.rev bs1)), (env1))
-end)))
-and close_comp : cfg  ->  env  ->  FStar_Syntax_Syntax.comp' FStar_Syntax_Syntax.syntax  ->  FStar_Syntax_Syntax.comp' FStar_Syntax_Syntax.syntax = (fun cfg env c -> (match (env) with
-| [] when (FStar_All.pipe_left Prims.op_Negation (FStar_List.contains CompressUvars cfg.steps)) -> begin
-c
-end
-| uu____3941 -> begin
-(match (c.FStar_Syntax_Syntax.n) with
-| FStar_Syntax_Syntax.Total (t, uopt) -> begin
-(
-
-let uu____3954 = (closure_as_term_delayed cfg env t)
-in (
-
-let uu____3955 = (FStar_Option.map (norm_universe cfg env) uopt)
-in (FStar_Syntax_Syntax.mk_Total' uu____3954 uu____3955)))
-end
-| FStar_Syntax_Syntax.GTotal (t, uopt) -> begin
-(
-
-let uu____3968 = (closure_as_term_delayed cfg env t)
-in (
-
-let uu____3969 = (FStar_Option.map (norm_universe cfg env) uopt)
-in (FStar_Syntax_Syntax.mk_GTotal' uu____3968 uu____3969)))
-end
-| FStar_Syntax_Syntax.Comp (c1) -> begin
-(
-
-let rt = (closure_as_term_delayed cfg env c1.FStar_Syntax_Syntax.result_typ)
-in (
-
-let args = (closures_as_args_delayed cfg env c1.FStar_Syntax_Syntax.effect_args)
-in (
-
-let flags = (FStar_All.pipe_right c1.FStar_Syntax_Syntax.flags (FStar_List.map (fun uu___181_3995 -> (match (uu___181_3995) with
-| FStar_Syntax_Syntax.DECREASES (t) -> begin
-(
-
-let uu____3999 = (closure_as_term_delayed cfg env t)
-in FStar_Syntax_Syntax.DECREASES (uu____3999))
-end
-| f -> begin
-f
-end))))
-in (
-
-let uu____4003 = (
-
-let uu___212_4004 = c1
-in (
-
-let uu____4005 = (FStar_List.map (norm_universe cfg env) c1.FStar_Syntax_Syntax.comp_univs)
-in {FStar_Syntax_Syntax.comp_univs = uu____4005; FStar_Syntax_Syntax.effect_name = uu___212_4004.FStar_Syntax_Syntax.effect_name; FStar_Syntax_Syntax.result_typ = rt; FStar_Syntax_Syntax.effect_args = args; FStar_Syntax_Syntax.flags = flags}))
-in (FStar_Syntax_Syntax.mk_Comp uu____4003)))))
-end)
-end))
-and filter_out_lcomp_cflags : FStar_Syntax_Syntax.cflags Prims.list  ->  FStar_Syntax_Syntax.cflags Prims.list = (fun flags -> (FStar_All.pipe_right flags (FStar_List.filter (fun uu___182_4015 -> (match (uu___182_4015) with
-| FStar_Syntax_Syntax.DECREASES (uu____4016) -> begin
-false
-end
-| uu____4019 -> begin
-true
-end)))))
-and close_lcomp_opt : cfg  ->  env  ->  FStar_Syntax_Syntax.residual_comp FStar_Pervasives_Native.option  ->  FStar_Syntax_Syntax.residual_comp FStar_Pervasives_Native.option = (fun cfg env lopt -> (match (lopt) with
-| FStar_Pervasives_Native.Some (rc) -> begin
-(
-
-let flags = (FStar_All.pipe_right rc.FStar_Syntax_Syntax.residual_flags (FStar_List.filter (fun uu___183_4037 -> (match (uu___183_4037) with
-| FStar_Syntax_Syntax.DECREASES (uu____4038) -> begin
-false
-end
-| uu____4041 -> begin
-true
-end))))
-in (
-
-let rc1 = (
-
-let uu___213_4043 = rc
-in (
-
-let uu____4044 = (FStar_Util.map_opt rc.FStar_Syntax_Syntax.residual_typ (closure_as_term cfg env))
-in {FStar_Syntax_Syntax.residual_effect = uu___213_4043.FStar_Syntax_Syntax.residual_effect; FStar_Syntax_Syntax.residual_typ = uu____4044; FStar_Syntax_Syntax.residual_flags = flags}))
-in FStar_Pervasives_Native.Some (rc1)))
-end
-| uu____4051 -> begin
-lopt
-end))
-
-
-let built_in_primitive_steps : primitive_step Prims.list = (
-
-let arg_as_int = (fun a -> (FStar_All.pipe_right (FStar_Pervasives_Native.fst a) FStar_Syntax_Embeddings.unembed_int_safe))
-in (
-
-let arg_as_bool = (fun a -> (FStar_All.pipe_right (FStar_Pervasives_Native.fst a) FStar_Syntax_Embeddings.unembed_bool_safe))
-in (
-
-let arg_as_char = (fun a -> (FStar_All.pipe_right (FStar_Pervasives_Native.fst a) FStar_Syntax_Embeddings.unembed_char_safe))
-in (
-
-let arg_as_string = (fun a -> (FStar_All.pipe_right (FStar_Pervasives_Native.fst a) FStar_Syntax_Embeddings.unembed_string_safe))
-in (
-
-let arg_as_list = (fun u a -> (
-
-let uu____4139 = (FStar_Syntax_Embeddings.unembed_list_safe u)
-in (FStar_All.pipe_right (FStar_Pervasives_Native.fst a) uu____4139)))
-in (
-
-let arg_as_bounded_int = (fun uu____4167 -> (match (uu____4167) with
-| (a, uu____4179) -> begin
-(
-
-let uu____4186 = (
-
-let uu____4187 = (FStar_Syntax_Subst.compress a)
-in uu____4187.FStar_Syntax_Syntax.n)
-in (match (uu____4186) with
-| FStar_Syntax_Syntax.Tm_app ({FStar_Syntax_Syntax.n = FStar_Syntax_Syntax.Tm_fvar (fv1); FStar_Syntax_Syntax.pos = uu____4197; FStar_Syntax_Syntax.vars = uu____4198}, (({FStar_Syntax_Syntax.n = FStar_Syntax_Syntax.Tm_constant (FStar_Const.Const_int (i, FStar_Pervasives_Native.None)); FStar_Syntax_Syntax.pos = uu____4200; FStar_Syntax_Syntax.vars = uu____4201}, uu____4202))::[]) when (FStar_Util.ends_with (FStar_Ident.text_of_lid fv1.FStar_Syntax_Syntax.fv_name.FStar_Syntax_Syntax.v) "int_to_t") -> begin
-(
-
-let uu____4241 = (
-
-let uu____4246 = (FStar_BigInt.big_int_of_string i)
-in ((fv1), (uu____4246)))
-in FStar_Pervasives_Native.Some (uu____4241))
-end
-| uu____4251 -> begin
-FStar_Pervasives_Native.None
-end))
-end))
-in (
-
-let lift_unary = (fun f aopts -> (match (aopts) with
-| (FStar_Pervasives_Native.Some (a))::[] -> begin
-(
-
-let uu____4293 = (f a)
-in FStar_Pervasives_Native.Some (uu____4293))
-end
-| uu____4294 -> begin
-FStar_Pervasives_Native.None
-end))
-in (
-
-let lift_binary = (fun f aopts -> (match (aopts) with
-| (FStar_Pervasives_Native.Some (a0))::(FStar_Pervasives_Native.Some (a1))::[] -> begin
-(
-
-let uu____4344 = (f a0 a1)
-in FStar_Pervasives_Native.Some (uu____4344))
-end
-| uu____4345 -> begin
-FStar_Pervasives_Native.None
-end))
-in (
-
-let unary_op = (fun as_a f res args -> (
-
-let uu____4394 = (FStar_List.map as_a args)
-in (lift_unary (f res.psc_range) uu____4394)))
-in (
-
-let binary_op = (fun as_a f res args -> (
-
-let uu____4450 = (FStar_List.map as_a args)
-in (lift_binary (f res.psc_range) uu____4450)))
-in (
-
-let as_primitive_step = (fun uu____4474 -> (match (uu____4474) with
-| (l, arity, f) -> begin
-{name = l; arity = arity; strong_reduction_ok = true; requires_binder_substitution = false; interpretation = f}
-end))
-in (
-
-let unary_int_op = (fun f -> (unary_op arg_as_int (fun r x -> (
-
-let uu____4522 = (f x)
-in (FStar_Syntax_Embeddings.embed_int r uu____4522)))))
-in (
-
-let binary_int_op = (fun f -> (binary_op arg_as_int (fun r x y -> (
-
-let uu____4550 = (f x y)
-in (FStar_Syntax_Embeddings.embed_int r uu____4550)))))
-in (
-
-let unary_bool_op = (fun f -> (unary_op arg_as_bool (fun r x -> (
-
-let uu____4571 = (f x)
-in (FStar_Syntax_Embeddings.embed_bool r uu____4571)))))
-in (
-
-let binary_bool_op = (fun f -> (binary_op arg_as_bool (fun r x y -> (
-
-let uu____4599 = (f x y)
-in (FStar_Syntax_Embeddings.embed_bool r uu____4599)))))
-in (
-
-let binary_string_op = (fun f -> (binary_op arg_as_string (fun r x y -> (
-
-let uu____4627 = (f x y)
-in (FStar_Syntax_Embeddings.embed_string r uu____4627)))))
-in (
-
-let list_of_string' = (fun rng s -> (
-
-let name = (fun l -> (
-
-let uu____4641 = (
-
-let uu____4642 = (FStar_Syntax_Syntax.lid_as_fv l FStar_Syntax_Syntax.Delta_constant FStar_Pervasives_Native.None)
-in FStar_Syntax_Syntax.Tm_fvar (uu____4642))
-in (mk uu____4641 rng)))
-in (
-
-let char_t = (name FStar_Parser_Const.char_lid)
-in (
-
-let charterm = (fun c -> (mk (FStar_Syntax_Syntax.Tm_constant (FStar_Const.Const_char (c))) rng))
-in (
-
-let uu____4652 = (
-
-let uu____4655 = (FStar_String.list_of_string s)
-in (FStar_List.map charterm uu____4655))
-in (FStar_All.pipe_left (FStar_Syntax_Util.mk_list char_t rng) uu____4652))))))
-in (
-
-let string_of_list' = (fun rng l -> (
-
-let s = (FStar_String.string_of_list l)
-in (FStar_Syntax_Util.exp_string s)))
-in (
-
-let string_compare' = (fun rng s1 s2 -> (
-
-let r = (FStar_String.compare s1 s2)
-in (
-
-let uu____4685 = (
-
-let uu____4686 = (FStar_Util.string_of_int r)
-in (FStar_BigInt.big_int_of_string uu____4686))
-in (FStar_Syntax_Embeddings.embed_int rng uu____4685))))
-in (
-
-let string_concat' = (fun psc args -> (match (args) with
-| (a1)::(a2)::[] -> begin
-(
-
-let uu____4704 = (arg_as_string a1)
-in (match (uu____4704) with
-| FStar_Pervasives_Native.Some (s1) -> begin
-(
-
-let uu____4710 = (arg_as_list FStar_Syntax_Embeddings.unembed_string_safe a2)
-in (match (uu____4710) with
-| FStar_Pervasives_Native.Some (s2) -> begin
-(
-
-let r = (FStar_String.concat s1 s2)
-in (
-
-let uu____4723 = (FStar_Syntax_Embeddings.embed_string psc.psc_range r)
-in FStar_Pervasives_Native.Some (uu____4723)))
-end
-| uu____4724 -> begin
-FStar_Pervasives_Native.None
-end))
-end
-| uu____4729 -> begin
-FStar_Pervasives_Native.None
-end))
-end
-| uu____4732 -> begin
-FStar_Pervasives_Native.None
-end))
-in (
-
-let string_of_int1 = (fun rng i -> (
-
-let uu____4742 = (FStar_BigInt.string_of_big_int i)
-in (FStar_Syntax_Embeddings.embed_string rng uu____4742)))
-in (
-
-let string_of_bool1 = (fun rng b -> (FStar_Syntax_Embeddings.embed_string rng (match (b) with
-| true -> begin
-"true"
-end
-| uu____4750 -> begin
-"false"
-end)))
-in (
-
-let term_of_range = (fun r -> (FStar_Syntax_Syntax.mk (FStar_Syntax_Syntax.Tm_constant (FStar_Const.Const_range (r))) FStar_Pervasives_Native.None r))
-in (
-
-let range_of1 = (fun uu____4772 args -> (match (args) with
-| (uu____4784)::((t, uu____4786))::[] -> begin
-(
-
-let uu____4815 = (term_of_range t.FStar_Syntax_Syntax.pos)
-in FStar_Pervasives_Native.Some (uu____4815))
-end
-| uu____4820 -> begin
-FStar_Pervasives_Native.None
-end))
-in (
-
-let set_range_of1 = (fun uu____4842 args -> (match (args) with
-| (uu____4852)::((t, uu____4854))::((r, uu____4856))::[] -> begin
-(
-
-let uu____4877 = (FStar_Syntax_Embeddings.unembed_range_safe r)
-in (FStar_Util.bind_opt uu____4877 (fun r1 -> FStar_Pervasives_Native.Some ((
-
-let uu___214_4887 = t
-in {FStar_Syntax_Syntax.n = uu___214_4887.FStar_Syntax_Syntax.n; FStar_Syntax_Syntax.pos = r1; FStar_Syntax_Syntax.vars = uu___214_4887.FStar_Syntax_Syntax.vars})))))
-end
-| uu____4888 -> begin
-FStar_Pervasives_Native.None
-end))
-in (
-
-let mk_range1 = (fun uu____4904 args -> (match (args) with
-| (fn)::(from_line)::(from_col)::(to_line)::(to_col)::[] -> begin
-(
-
-let uu____4915 = (
-
-let uu____4936 = (arg_as_string fn)
-in (
-
-let uu____4939 = (arg_as_int from_line)
-in (
-
-let uu____4942 = (arg_as_int from_col)
-in (
-
-let uu____4945 = (arg_as_int to_line)
-in (
-
-let uu____4948 = (arg_as_int to_col)
-in ((uu____4936), (uu____4939), (uu____4942), (uu____4945), (uu____4948)))))))
-in (match (uu____4915) with
-| (FStar_Pervasives_Native.Some (fn1), FStar_Pervasives_Native.Some (from_l), FStar_Pervasives_Native.Some (from_c), FStar_Pervasives_Native.Some (to_l), FStar_Pervasives_Native.Some (to_c)) -> begin
-(
-
-let r = (
-
-let uu____4979 = (
-
-let uu____4980 = (FStar_BigInt.to_int_fs from_l)
-in (
-
-let uu____4981 = (FStar_BigInt.to_int_fs from_c)
-in (FStar_Range.mk_pos uu____4980 uu____4981)))
-in (
-
-let uu____4982 = (
-
-let uu____4983 = (FStar_BigInt.to_int_fs to_l)
-in (
-
-let uu____4984 = (FStar_BigInt.to_int_fs to_c)
-in (FStar_Range.mk_pos uu____4983 uu____4984)))
-in (FStar_Range.mk_range fn1 uu____4979 uu____4982)))
-in (
-
-let uu____4985 = (term_of_range r)
-in FStar_Pervasives_Native.Some (uu____4985)))
-end
-| uu____4990 -> begin
-FStar_Pervasives_Native.None
-end))
-end
-| uu____5011 -> begin
-FStar_Pervasives_Native.None
-end))
-in (
-
-let decidable_eq = (fun neg psc args -> (
-
-let r = psc.psc_range
-in (
-
-let tru = (mk (FStar_Syntax_Syntax.Tm_constant (FStar_Const.Const_bool (true))) r)
-in (
-
-let fal = (mk (FStar_Syntax_Syntax.Tm_constant (FStar_Const.Const_bool (false))) r)
-in (match (args) with
-| ((_typ, uu____5038))::((a1, uu____5040))::((a2, uu____5042))::[] -> begin
-(
-
-let uu____5079 = (FStar_Syntax_Util.eq_tm a1 a2)
-in (match (uu____5079) with
-| FStar_Syntax_Util.Equal -> begin
-FStar_Pervasives_Native.Some ((match (neg) with
-| true -> begin
-fal
-end
-| uu____5086 -> begin
-tru
-end))
-end
-| FStar_Syntax_Util.NotEqual -> begin
-FStar_Pervasives_Native.Some ((match (neg) with
-| true -> begin
-tru
-end
-| uu____5091 -> begin
-fal
-end))
-end
-| uu____5092 -> begin
-FStar_Pervasives_Native.None
-end))
-end
-| uu____5093 -> begin
-(failwith "Unexpected number of arguments")
-end)))))
-in (
-
-let basic_ops = (
-
-let uu____5111 = (
-
-let uu____5126 = (
-
-let uu____5141 = (
-
-let uu____5156 = (
-
-let uu____5171 = (
-
-let uu____5186 = (
-
-let uu____5201 = (
-
-let uu____5216 = (
-
-let uu____5231 = (
-
-let uu____5246 = (
-
-let uu____5261 = (
-
-let uu____5276 = (
-
-let uu____5291 = (
-
-let uu____5306 = (
-
-let uu____5321 = (
-
-let uu____5336 = (
-
-let uu____5351 = (
-
-let uu____5366 = (
-
-let uu____5381 = (
-
-let uu____5396 = (
-
-let uu____5409 = (FStar_Parser_Const.p2l (("FStar")::("String")::("list_of_string")::[]))
-in ((uu____5409), ((Prims.parse_int "1")), ((unary_op arg_as_string list_of_string'))))
-in (
-
-let uu____5416 = (
-
-let uu____5431 = (
-
-let uu____5444 = (FStar_Parser_Const.p2l (("FStar")::("String")::("string_of_list")::[]))
-in ((uu____5444), ((Prims.parse_int "1")), ((unary_op (arg_as_list FStar_Syntax_Embeddings.unembed_char_safe) string_of_list'))))
-in (
-
-let uu____5453 = (
-
-let uu____5468 = (
-
-let uu____5483 = (FStar_Parser_Const.p2l (("FStar")::("String")::("concat")::[]))
-in ((uu____5483), ((Prims.parse_int "2")), (string_concat')))
-in (
-
-let uu____5492 = (
-
-let uu____5509 = (
-
-let uu____5530 = (FStar_Parser_Const.p2l (("Prims")::("range_of")::[]))
-in ((uu____5530), ((Prims.parse_int "2")), (range_of1)))
-in (
-
-let uu____5545 = (
-
-let uu____5568 = (
-
-let uu____5587 = (FStar_Parser_Const.p2l (("Prims")::("set_range_of")::[]))
-in ((uu____5587), ((Prims.parse_int "3")), (set_range_of1)))
-in (
-
-let uu____5600 = (
-
-let uu____5621 = (
-
-let uu____5636 = (FStar_Parser_Const.p2l (("Prims")::("mk_range")::[]))
-in ((uu____5636), ((Prims.parse_int "5")), (mk_range1)))
-in (uu____5621)::[])
-in (uu____5568)::uu____5600))
-in (uu____5509)::uu____5545))
-in (uu____5468)::uu____5492))
-in (uu____5431)::uu____5453))
-in (uu____5396)::uu____5416))
-in (((FStar_Parser_Const.op_notEq), ((Prims.parse_int "3")), ((decidable_eq true))))::uu____5381)
-in (((FStar_Parser_Const.op_Eq), ((Prims.parse_int "3")), ((decidable_eq false))))::uu____5366)
-in (((FStar_Parser_Const.string_compare), ((Prims.parse_int "2")), ((binary_op arg_as_string string_compare'))))::uu____5351)
-in (((FStar_Parser_Const.string_of_bool_lid), ((Prims.parse_int "1")), ((unary_op arg_as_bool string_of_bool1))))::uu____5336)
-in (((FStar_Parser_Const.string_of_int_lid), ((Prims.parse_int "1")), ((unary_op arg_as_int string_of_int1))))::uu____5321)
-in (((FStar_Parser_Const.strcat_lid'), ((Prims.parse_int "2")), ((binary_string_op (fun x y -> (Prims.strcat x y))))))::uu____5306)
-in (((FStar_Parser_Const.strcat_lid), ((Prims.parse_int "2")), ((binary_string_op (fun x y -> (Prims.strcat x y))))))::uu____5291)
-in (((FStar_Parser_Const.op_Or), ((Prims.parse_int "2")), ((binary_bool_op (fun x y -> (x || y))))))::uu____5276)
-in (((FStar_Parser_Const.op_And), ((Prims.parse_int "2")), ((binary_bool_op (fun x y -> (x && y))))))::uu____5261)
-in (((FStar_Parser_Const.op_Modulus), ((Prims.parse_int "2")), ((binary_int_op (fun x y -> (FStar_BigInt.mod_big_int x y))))))::uu____5246)
-in (((FStar_Parser_Const.op_GTE), ((Prims.parse_int "2")), ((binary_op arg_as_int (fun r x y -> (
-
-let uu____5984 = (FStar_BigInt.ge_big_int x y)
-in (FStar_Syntax_Embeddings.embed_bool r uu____5984)))))))::uu____5231)
-in (((FStar_Parser_Const.op_GT), ((Prims.parse_int "2")), ((binary_op arg_as_int (fun r x y -> (
-
-let uu____6010 = (FStar_BigInt.gt_big_int x y)
-in (FStar_Syntax_Embeddings.embed_bool r uu____6010)))))))::uu____5216)
-in (((FStar_Parser_Const.op_LTE), ((Prims.parse_int "2")), ((binary_op arg_as_int (fun r x y -> (
-
-let uu____6036 = (FStar_BigInt.le_big_int x y)
-in (FStar_Syntax_Embeddings.embed_bool r uu____6036)))))))::uu____5201)
-in (((FStar_Parser_Const.op_LT), ((Prims.parse_int "2")), ((binary_op arg_as_int (fun r x y -> (
-
-let uu____6062 = (FStar_BigInt.lt_big_int x y)
-in (FStar_Syntax_Embeddings.embed_bool r uu____6062)))))))::uu____5186)
-in (((FStar_Parser_Const.op_Division), ((Prims.parse_int "2")), ((binary_int_op (fun x y -> (FStar_BigInt.div_big_int x y))))))::uu____5171)
-in (((FStar_Parser_Const.op_Multiply), ((Prims.parse_int "2")), ((binary_int_op (fun x y -> (FStar_BigInt.mult_big_int x y))))))::uu____5156)
-in (((FStar_Parser_Const.op_Subtraction), ((Prims.parse_int "2")), ((binary_int_op (fun x y -> (FStar_BigInt.sub_big_int x y))))))::uu____5141)
-in (((FStar_Parser_Const.op_Addition), ((Prims.parse_int "2")), ((binary_int_op (fun x y -> (FStar_BigInt.add_big_int x y))))))::uu____5126)
-in (((FStar_Parser_Const.op_Minus), ((Prims.parse_int "1")), ((unary_int_op (fun x -> (FStar_BigInt.minus_big_int x))))))::uu____5111)
-in (
-
-let bounded_arith_ops = (
-
-let bounded_int_types = ("Int8")::("UInt8")::("Int16")::("UInt16")::("Int32")::("UInt32")::("Int64")::("UInt64")::("UInt128")::[]
-in (
-
-let int_as_bounded = (fun r int_to_t1 n1 -> (
-
-let c = (FStar_Syntax_Embeddings.embed_int r n1)
-in (
-
-let int_to_t2 = (FStar_Syntax_Syntax.fv_to_tm int_to_t1)
-in (
-
-let uu____6212 = (
-
-let uu____6213 = (
-
-let uu____6214 = (FStar_Syntax_Syntax.as_arg c)
-in (uu____6214)::[])
-in (FStar_Syntax_Syntax.mk_Tm_app int_to_t2 uu____6213))
-in (uu____6212 FStar_Pervasives_Native.None r)))))
-in (FStar_All.pipe_right bounded_int_types (FStar_List.collect (fun m -> (
-
-let uu____6249 = (
-
-let uu____6262 = (FStar_Parser_Const.p2l (("FStar")::(m)::("add")::[]))
-in ((uu____6262), ((Prims.parse_int "2")), ((binary_op arg_as_bounded_int (fun r uu____6282 uu____6283 -> (match (((uu____6282), (uu____6283))) with
-| ((int_to_t1, x), (uu____6302, y)) -> begin
-(
-
-let uu____6312 = (FStar_BigInt.add_big_int x y)
-in (int_as_bounded r int_to_t1 uu____6312))
-end))))))
-in (
-
-let uu____6313 = (
-
-let uu____6328 = (
-
-let uu____6341 = (FStar_Parser_Const.p2l (("FStar")::(m)::("sub")::[]))
-in ((uu____6341), ((Prims.parse_int "2")), ((binary_op arg_as_bounded_int (fun r uu____6361 uu____6362 -> (match (((uu____6361), (uu____6362))) with
-| ((int_to_t1, x), (uu____6381, y)) -> begin
-(
-
-let uu____6391 = (FStar_BigInt.sub_big_int x y)
-in (int_as_bounded r int_to_t1 uu____6391))
-end))))))
-in (
-
-let uu____6392 = (
-
-let uu____6407 = (
-
-let uu____6420 = (FStar_Parser_Const.p2l (("FStar")::(m)::("mul")::[]))
-in ((uu____6420), ((Prims.parse_int "2")), ((binary_op arg_as_bounded_int (fun r uu____6440 uu____6441 -> (match (((uu____6440), (uu____6441))) with
-| ((int_to_t1, x), (uu____6460, y)) -> begin
-(
-
-let uu____6470 = (FStar_BigInt.mult_big_int x y)
-in (int_as_bounded r int_to_t1 uu____6470))
-end))))))
-in (uu____6407)::[])
-in (uu____6328)::uu____6392))
-in (uu____6249)::uu____6313)))))))
-in (FStar_List.map as_primitive_step (FStar_List.append basic_ops bounded_arith_ops)))))))))))))))))))))))))))))))
-
-
-let equality_ops : primitive_step Prims.list = (
-
-let interp_prop = (fun psc args -> (
-
-let r = psc.psc_range
-in (match (args) with
-| ((_typ, uu____6560))::((a1, uu____6562))::((a2, uu____6564))::[] -> begin
-(
-
-let uu____6601 = (FStar_Syntax_Util.eq_tm a1 a2)
-in (match (uu____6601) with
-| FStar_Syntax_Util.Equal -> begin
-FStar_Pervasives_Native.Some ((
-
-let uu___215_6607 = FStar_Syntax_Util.t_true
-in {FStar_Syntax_Syntax.n = uu___215_6607.FStar_Syntax_Syntax.n; FStar_Syntax_Syntax.pos = r; FStar_Syntax_Syntax.vars = uu___215_6607.FStar_Syntax_Syntax.vars}))
-end
-| FStar_Syntax_Util.NotEqual -> begin
-FStar_Pervasives_Native.Some ((
-
-let uu___216_6611 = FStar_Syntax_Util.t_false
-in {FStar_Syntax_Syntax.n = uu___216_6611.FStar_Syntax_Syntax.n; FStar_Syntax_Syntax.pos = r; FStar_Syntax_Syntax.vars = uu___216_6611.FStar_Syntax_Syntax.vars}))
-end
-| uu____6612 -> begin
-FStar_Pervasives_Native.None
-end))
-end
-| ((_typ, uu____6614))::(uu____6615)::((a1, uu____6617))::((a2, uu____6619))::[] -> begin
-(
-
-let uu____6668 = (FStar_Syntax_Util.eq_tm a1 a2)
-in (match (uu____6668) with
-| FStar_Syntax_Util.Equal -> begin
-FStar_Pervasives_Native.Some ((
-
-let uu___215_6674 = FStar_Syntax_Util.t_true
-in {FStar_Syntax_Syntax.n = uu___215_6674.FStar_Syntax_Syntax.n; FStar_Syntax_Syntax.pos = r; FStar_Syntax_Syntax.vars = uu___215_6674.FStar_Syntax_Syntax.vars}))
-end
-| FStar_Syntax_Util.NotEqual -> begin
-FStar_Pervasives_Native.Some ((
-
-let uu___216_6678 = FStar_Syntax_Util.t_false
-in {FStar_Syntax_Syntax.n = uu___216_6678.FStar_Syntax_Syntax.n; FStar_Syntax_Syntax.pos = r; FStar_Syntax_Syntax.vars = uu___216_6678.FStar_Syntax_Syntax.vars}))
-end
-| uu____6679 -> begin
-FStar_Pervasives_Native.None
-end))
-end
-| uu____6680 -> begin
-(failwith "Unexpected number of arguments")
-end)))
-in (
-
-let propositional_equality = {name = FStar_Parser_Const.eq2_lid; arity = (Prims.parse_int "3"); strong_reduction_ok = true; requires_binder_substitution = false; interpretation = interp_prop}
-in (
-
-let hetero_propositional_equality = {name = FStar_Parser_Const.eq3_lid; arity = (Prims.parse_int "4"); strong_reduction_ok = true; requires_binder_substitution = false; interpretation = interp_prop}
-in (propositional_equality)::(hetero_propositional_equality)::[])))
-
-
-let unembed_binder : FStar_Syntax_Syntax.term  ->  FStar_Syntax_Syntax.binder FStar_Pervasives_Native.option = (fun t -> (FStar_All.try_with (fun uu___218_6697 -> (match (()) with
-| () -> begin
-(
-
-let uu____6700 = (
-
-let uu____6701 = (FStar_Syntax_Util.un_alien t)
-in (FStar_All.pipe_right uu____6701 FStar_Dyn.undyn))
-in FStar_Pervasives_Native.Some (uu____6700))
-end)) (fun uu___217_6704 -> (match (uu___217_6704) with
-| uu____6707 -> begin
-FStar_Pervasives_Native.None
-end))))
-
-
-let mk_psc_subst : 'Auu____6714 . cfg  ->  ((FStar_Syntax_Syntax.bv * 'Auu____6714) FStar_Pervasives_Native.option * closure) Prims.list  ->  FStar_Syntax_Syntax.subst_elt Prims.list = (fun cfg env -> (FStar_List.fold_right (fun uu____6774 subst1 -> (match (uu____6774) with
-| (binder_opt, closure) -> begin
-(match (((binder_opt), (closure))) with
-| (FStar_Pervasives_Native.Some (b), Clos (env1, term, memo, uu____6816)) -> begin
-(
-
-let uu____6875 = b
-in (match (uu____6875) with
-| (bv, uu____6883) -> begin
-(
-
-let uu____6884 = (
-
-let uu____6885 = (FStar_Syntax_Util.is_constructed_typ bv.FStar_Syntax_Syntax.sort FStar_Parser_Const.fstar_reflection_types_binder_lid)
-in (not (uu____6885)))
-in (match (uu____6884) with
-| true -> begin
-subst1
-end
-| uu____6888 -> begin
-(
-
-let term1 = (closure_as_term cfg env1 term)
-in (
-
-let uu____6890 = (unembed_binder term1)
-in (match (uu____6890) with
-| FStar_Pervasives_Native.None -> begin
-subst1
-end
-| FStar_Pervasives_Native.Some (x) -> begin
-(
-
-let b1 = (
-
-let uu____6897 = (
-
-let uu___219_6898 = bv
-in (
-
-let uu____6899 = (FStar_Syntax_Subst.subst subst1 (FStar_Pervasives_Native.fst x).FStar_Syntax_Syntax.sort)
-in {FStar_Syntax_Syntax.ppname = uu___219_6898.FStar_Syntax_Syntax.ppname; FStar_Syntax_Syntax.index = uu___219_6898.FStar_Syntax_Syntax.index; FStar_Syntax_Syntax.sort = uu____6899}))
-in (FStar_Syntax_Syntax.freshen_bv uu____6897))
-in (
-
-let b_for_x = (
-
-let uu____6903 = (
-
-let uu____6910 = (FStar_Syntax_Syntax.bv_to_name b1)
-in (((FStar_Pervasives_Native.fst x)), (uu____6910)))
-in FStar_Syntax_Syntax.NT (uu____6903))
-in (
-
-let subst2 = (FStar_List.filter (fun uu___184_6919 -> (match (uu___184_6919) with
-| FStar_Syntax_Syntax.NT (uu____6920, {FStar_Syntax_Syntax.n = FStar_Syntax_Syntax.Tm_name (b'); FStar_Syntax_Syntax.pos = uu____6922; FStar_Syntax_Syntax.vars = uu____6923}) -> begin
-(not ((FStar_Ident.ident_equals b1.FStar_Syntax_Syntax.ppname b'.FStar_Syntax_Syntax.ppname)))
-end
-| uu____6928 -> begin
-true
-end)) subst1)
-in (b_for_x)::subst2)))
-end)))
-end))
-end))
-end
-| uu____6929 -> begin
-subst1
-end)
-end)) env []))
-
-
-let reduce_primops : 'Auu____6952 'Auu____6953 . cfg  ->  ((FStar_Syntax_Syntax.bv * 'Auu____6953) FStar_Pervasives_Native.option * closure) Prims.list  ->  'Auu____6952  ->  FStar_Syntax_Syntax.term  ->  FStar_Syntax_Syntax.term = (fun cfg env stack1 tm -> (
-
-let uu____6994 = (FStar_All.pipe_left Prims.op_Negation (FStar_List.contains Primops cfg.steps))
-in (match (uu____6994) with
-| true -> begin
-tm
-end
-| uu____6995 -> begin
-(
-
-let uu____6996 = (FStar_Syntax_Util.head_and_args tm)
-in (match (uu____6996) with
-| (head1, args) -> begin
-(
-
-let uu____7033 = (
-
-let uu____7034 = (FStar_Syntax_Util.un_uinst head1)
-in uu____7034.FStar_Syntax_Syntax.n)
-in (match (uu____7033) with
-| FStar_Syntax_Syntax.Tm_fvar (fv) -> begin
-(
-
-let uu____7038 = (FStar_List.tryFind (fun ps -> (FStar_Syntax_Syntax.fv_eq_lid fv ps.name)) cfg.primitive_steps)
-in (match (uu____7038) with
-| FStar_Pervasives_Native.None -> begin
-tm
-end
-| FStar_Pervasives_Native.Some (prim_step) -> begin
-(match (((FStar_List.length args) < prim_step.arity)) with
-| true -> begin
-((log_primops cfg (fun uu____7055 -> (
-
-let uu____7056 = (FStar_Syntax_Print.lid_to_string prim_step.name)
-in (
-
-let uu____7057 = (FStar_Util.string_of_int (FStar_List.length args))
-in (
-
-let uu____7064 = (FStar_Util.string_of_int prim_step.arity)
-in (FStar_Util.print3 "primop: found partially applied %s (%s/%s args)\n" uu____7056 uu____7057 uu____7064))))));
-tm;
-)
-end
-| uu____7065 -> begin
-((log_primops cfg (fun uu____7069 -> (
-
-let uu____7070 = (FStar_Syntax_Print.term_to_string tm)
-in (FStar_Util.print1 "primop: trying to reduce <%s>\n" uu____7070))));
-(
-
-let psc = {psc_range = head1.FStar_Syntax_Syntax.pos; psc_subst = (fun uu____7073 -> (match (prim_step.requires_binder_substitution) with
-| true -> begin
-(mk_psc_subst cfg env)
-end
-| uu____7074 -> begin
-[]
-end))}
-in (
-
-let uu____7075 = (prim_step.interpretation psc args)
-in (match (uu____7075) with
-| FStar_Pervasives_Native.None -> begin
-((log_primops cfg (fun uu____7081 -> (
-
-let uu____7082 = (FStar_Syntax_Print.term_to_string tm)
-in (FStar_Util.print1 "primop: <%s> did not reduce\n" uu____7082))));
-tm;
-)
-end
-| FStar_Pervasives_Native.Some (reduced) -> begin
-((log_primops cfg (fun uu____7088 -> (
-
-let uu____7089 = (FStar_Syntax_Print.term_to_string tm)
-in (
-
-let uu____7090 = (FStar_Syntax_Print.term_to_string reduced)
-in (FStar_Util.print2 "primop: <%s> reduced to <%s>\n" uu____7089 uu____7090)))));
-reduced;
-)
-end)));
-)
-end)
-end))
-end
-| uu____7091 -> begin
-tm
-end))
-end))
-end)))
-
-
-let reduce_equality : 'Auu____7102 'Auu____7103 . cfg  ->  ((FStar_Syntax_Syntax.bv * 'Auu____7103) FStar_Pervasives_Native.option * closure) Prims.list  ->  'Auu____7102  ->  FStar_Syntax_Syntax.term  ->  FStar_Syntax_Syntax.term = (fun cfg tm -> (reduce_primops (
-
-let uu___220_7141 = cfg
-in {steps = (Primops)::[]; tcenv = uu___220_7141.tcenv; delta_level = uu___220_7141.delta_level; primitive_steps = equality_ops}) tm))
-
-
-let maybe_simplify : 'Auu____7154 'Auu____7155 . cfg  ->  ((FStar_Syntax_Syntax.bv * 'Auu____7155) FStar_Pervasives_Native.option * closure) Prims.list  ->  'Auu____7154  ->  FStar_Syntax_Syntax.term  ->  FStar_Syntax_Syntax.term = (fun cfg env stack1 tm -> (
-
-let tm1 = (reduce_primops cfg env stack1 tm)
-in (
-
-let uu____7197 = (FStar_All.pipe_left Prims.op_Negation (FStar_List.contains Simplify cfg.steps))
-in (match (uu____7197) with
-| true -> begin
-tm1
-end
-| uu____7198 -> begin
-(
-
-let w = (fun t -> (
-
-let uu___221_7209 = t
-in {FStar_Syntax_Syntax.n = uu___221_7209.FStar_Syntax_Syntax.n; FStar_Syntax_Syntax.pos = tm1.FStar_Syntax_Syntax.pos; FStar_Syntax_Syntax.vars = uu___221_7209.FStar_Syntax_Syntax.vars}))
-in (
-
-let simp_t = (fun t -> (match (t.FStar_Syntax_Syntax.n) with
-| FStar_Syntax_Syntax.Tm_fvar (fv) when (FStar_Syntax_Syntax.fv_eq_lid fv FStar_Parser_Const.true_lid) -> begin
-FStar_Pervasives_Native.Some (true)
-end
-| FStar_Syntax_Syntax.Tm_fvar (fv) when (FStar_Syntax_Syntax.fv_eq_lid fv FStar_Parser_Const.false_lid) -> begin
-FStar_Pervasives_Native.Some (false)
-end
-| uu____7226 -> begin
-FStar_Pervasives_Native.None
-end))
-in (
-
-let simplify1 = (fun arg -> (((simp_t (FStar_Pervasives_Native.fst arg))), (arg)))
-in (match (tm1.FStar_Syntax_Syntax.n) with
-| FStar_Syntax_Syntax.Tm_app ({FStar_Syntax_Syntax.n = FStar_Syntax_Syntax.Tm_uinst ({FStar_Syntax_Syntax.n = FStar_Syntax_Syntax.Tm_fvar (fv); FStar_Syntax_Syntax.pos = uu____7266; FStar_Syntax_Syntax.vars = uu____7267}, uu____7268); FStar_Syntax_Syntax.pos = uu____7269; FStar_Syntax_Syntax.vars = uu____7270}, args) -> begin
-(
-
-let uu____7296 = (FStar_Syntax_Syntax.fv_eq_lid fv FStar_Parser_Const.and_lid)
-in (match (uu____7296) with
-| true -> begin
-(
-
-let uu____7297 = (FStar_All.pipe_right args (FStar_List.map simplify1))
-in (match (uu____7297) with
-| ((FStar_Pervasives_Native.Some (true), uu____7352))::((uu____7353, (arg, uu____7355)))::[] -> begin
-arg
-end
-| ((uu____7420, (arg, uu____7422)))::((FStar_Pervasives_Native.Some (true), uu____7423))::[] -> begin
-arg
-end
-| ((FStar_Pervasives_Native.Some (false), uu____7488))::(uu____7489)::[] -> begin
-(w FStar_Syntax_Util.t_false)
-end
-| (uu____7552)::((FStar_Pervasives_Native.Some (false), uu____7553))::[] -> begin
-(w FStar_Syntax_Util.t_false)
-end
-| uu____7616 -> begin
-tm1
-end))
-end
-| uu____7631 -> begin
-(
-
-let uu____7632 = (FStar_Syntax_Syntax.fv_eq_lid fv FStar_Parser_Const.or_lid)
-in (match (uu____7632) with
-| true -> begin
-(
-
-let uu____7633 = (FStar_All.pipe_right args (FStar_List.map simplify1))
-in (match (uu____7633) with
-| ((FStar_Pervasives_Native.Some (true), uu____7688))::(uu____7689)::[] -> begin
-(w FStar_Syntax_Util.t_true)
-end
-| (uu____7752)::((FStar_Pervasives_Native.Some (true), uu____7753))::[] -> begin
-(w FStar_Syntax_Util.t_true)
-end
-| ((FStar_Pervasives_Native.Some (false), uu____7816))::((uu____7817, (arg, uu____7819)))::[] -> begin
-arg
-end
-| ((uu____7884, (arg, uu____7886)))::((FStar_Pervasives_Native.Some (false), uu____7887))::[] -> begin
-arg
-end
-| uu____7952 -> begin
-tm1
-end))
-end
-| uu____7967 -> begin
-(
-
-let uu____7968 = (FStar_Syntax_Syntax.fv_eq_lid fv FStar_Parser_Const.imp_lid)
-in (match (uu____7968) with
-| true -> begin
-(
-
-let uu____7969 = (FStar_All.pipe_right args (FStar_List.map simplify1))
-in (match (uu____7969) with
-| (uu____8024)::((FStar_Pervasives_Native.Some (true), uu____8025))::[] -> begin
-(w FStar_Syntax_Util.t_true)
-end
-| ((FStar_Pervasives_Native.Some (false), uu____8088))::(uu____8089)::[] -> begin
-(w FStar_Syntax_Util.t_true)
-end
-| ((FStar_Pervasives_Native.Some (true), uu____8152))::((uu____8153, (arg, uu____8155)))::[] -> begin
-arg
-end
-| ((uu____8220, (p, uu____8222)))::((uu____8223, (q, uu____8225)))::[] -> begin
-(
-
-let uu____8290 = (FStar_Syntax_Util.term_eq p q)
-in (match (uu____8290) with
-| true -> begin
-(w FStar_Syntax_Util.t_true)
-end
-| uu____8291 -> begin
-tm1
-end))
-end
-| uu____8292 -> begin
-tm1
-end))
-end
-| uu____8307 -> begin
-(
-
-let uu____8308 = (FStar_Syntax_Syntax.fv_eq_lid fv FStar_Parser_Const.not_lid)
-in (match (uu____8308) with
-| true -> begin
-(
-
-let uu____8309 = (FStar_All.pipe_right args (FStar_List.map simplify1))
-in (match (uu____8309) with
-| ((FStar_Pervasives_Native.Some (true), uu____8364))::[] -> begin
-(w FStar_Syntax_Util.t_false)
-end
-| ((FStar_Pervasives_Native.Some (false), uu____8403))::[] -> begin
-(w FStar_Syntax_Util.t_true)
-end
-| uu____8442 -> begin
-tm1
-end))
-end
-| uu____8457 -> begin
-(
-
-let uu____8458 = (FStar_Syntax_Syntax.fv_eq_lid fv FStar_Parser_Const.forall_lid)
-in (match (uu____8458) with
-| true -> begin
-(match (args) with
-| ((t, uu____8460))::[] -> begin
-(
-
-let uu____8477 = (
-
-let uu____8478 = (FStar_Syntax_Subst.compress t)
-in uu____8478.FStar_Syntax_Syntax.n)
-in (match (uu____8477) with
-| FStar_Syntax_Syntax.Tm_abs ((uu____8481)::[], body, uu____8483) -> begin
-(match ((simp_t body)) with
-| FStar_Pervasives_Native.Some (true) -> begin
-(w FStar_Syntax_Util.t_true)
-end
-| uu____8510 -> begin
-tm1
-end)
-end
-| uu____8513 -> begin
-tm1
-end))
-end
-| ((uu____8514, FStar_Pervasives_Native.Some (FStar_Syntax_Syntax.Implicit (uu____8515))))::((t, uu____8517))::[] -> begin
-(
-
-let uu____8556 = (
-
-let uu____8557 = (FStar_Syntax_Subst.compress t)
-in uu____8557.FStar_Syntax_Syntax.n)
-in (match (uu____8556) with
-| FStar_Syntax_Syntax.Tm_abs ((uu____8560)::[], body, uu____8562) -> begin
-(match ((simp_t body)) with
-| FStar_Pervasives_Native.Some (true) -> begin
-(w FStar_Syntax_Util.t_true)
-end
-| uu____8589 -> begin
-tm1
-end)
-end
-| uu____8592 -> begin
-tm1
-end))
-end
-| uu____8593 -> begin
-tm1
-end)
-end
-| uu____8602 -> begin
-(
-
-let uu____8603 = (FStar_Syntax_Syntax.fv_eq_lid fv FStar_Parser_Const.exists_lid)
-in (match (uu____8603) with
-| true -> begin
-(match (args) with
-| ((t, uu____8605))::[] -> begin
-(
-
-let uu____8622 = (
-
-let uu____8623 = (FStar_Syntax_Subst.compress t)
-in uu____8623.FStar_Syntax_Syntax.n)
-in (match (uu____8622) with
-| FStar_Syntax_Syntax.Tm_abs ((uu____8626)::[], body, uu____8628) -> begin
-(match ((simp_t body)) with
-| FStar_Pervasives_Native.Some (false) -> begin
-(w FStar_Syntax_Util.t_false)
-end
-| uu____8655 -> begin
-tm1
-end)
-end
-| uu____8658 -> begin
-tm1
-end))
-end
-| ((uu____8659, FStar_Pervasives_Native.Some (FStar_Syntax_Syntax.Implicit (uu____8660))))::((t, uu____8662))::[] -> begin
-(
-
-let uu____8701 = (
-
-let uu____8702 = (FStar_Syntax_Subst.compress t)
-in uu____8702.FStar_Syntax_Syntax.n)
-in (match (uu____8701) with
-| FStar_Syntax_Syntax.Tm_abs ((uu____8705)::[], body, uu____8707) -> begin
-(match ((simp_t body)) with
-| FStar_Pervasives_Native.Some (false) -> begin
-(w FStar_Syntax_Util.t_false)
-end
-| uu____8734 -> begin
-tm1
-end)
-end
-| uu____8737 -> begin
-tm1
-end))
-end
-| uu____8738 -> begin
-tm1
-end)
-end
-| uu____8747 -> begin
-(
-
-let uu____8748 = (FStar_Syntax_Syntax.fv_eq_lid fv FStar_Parser_Const.b2t_lid)
-in (match (uu____8748) with
-| true -> begin
-(match (args) with
-| (({FStar_Syntax_Syntax.n = FStar_Syntax_Syntax.Tm_constant (FStar_Const.Const_bool (true)); FStar_Syntax_Syntax.pos = uu____8749; FStar_Syntax_Syntax.vars = uu____8750}, uu____8751))::[] -> begin
-(w FStar_Syntax_Util.t_true)
-end
-| (({FStar_Syntax_Syntax.n = FStar_Syntax_Syntax.Tm_constant (FStar_Const.Const_bool (false)); FStar_Syntax_Syntax.pos = uu____8768; FStar_Syntax_Syntax.vars = uu____8769}, uu____8770))::[] -> begin
-(w FStar_Syntax_Util.t_false)
-end
-| uu____8787 -> begin
-tm1
-end)
-end
-| uu____8796 -> begin
-(reduce_equality cfg env stack1 tm1)
-end))
-end))
-end))
-end))
-end))
-end))
-end))
-end
-| FStar_Syntax_Syntax.Tm_app ({FStar_Syntax_Syntax.n = FStar_Syntax_Syntax.Tm_fvar (fv); FStar_Syntax_Syntax.pos = uu____8798; FStar_Syntax_Syntax.vars = uu____8799}, args) -> begin
-(
-
-let uu____8821 = (FStar_Syntax_Syntax.fv_eq_lid fv FStar_Parser_Const.and_lid)
-in (match (uu____8821) with
-| true -> begin
-(
-
-let uu____8822 = (FStar_All.pipe_right args (FStar_List.map simplify1))
-in (match (uu____8822) with
-| ((FStar_Pervasives_Native.Some (true), uu____8877))::((uu____8878, (arg, uu____8880)))::[] -> begin
-arg
-end
-| ((uu____8945, (arg, uu____8947)))::((FStar_Pervasives_Native.Some (true), uu____8948))::[] -> begin
-arg
-end
-| ((FStar_Pervasives_Native.Some (false), uu____9013))::(uu____9014)::[] -> begin
-(w FStar_Syntax_Util.t_false)
-end
-| (uu____9077)::((FStar_Pervasives_Native.Some (false), uu____9078))::[] -> begin
-(w FStar_Syntax_Util.t_false)
-end
-| uu____9141 -> begin
-tm1
-end))
-end
-| uu____9156 -> begin
-(
-
-let uu____9157 = (FStar_Syntax_Syntax.fv_eq_lid fv FStar_Parser_Const.or_lid)
-in (match (uu____9157) with
-| true -> begin
-(
-
-let uu____9158 = (FStar_All.pipe_right args (FStar_List.map simplify1))
-in (match (uu____9158) with
-| ((FStar_Pervasives_Native.Some (true), uu____9213))::(uu____9214)::[] -> begin
-(w FStar_Syntax_Util.t_true)
-end
-| (uu____9277)::((FStar_Pervasives_Native.Some (true), uu____9278))::[] -> begin
-(w FStar_Syntax_Util.t_true)
-end
-| ((FStar_Pervasives_Native.Some (false), uu____9341))::((uu____9342, (arg, uu____9344)))::[] -> begin
-arg
-end
-| ((uu____9409, (arg, uu____9411)))::((FStar_Pervasives_Native.Some (false), uu____9412))::[] -> begin
-arg
-end
-| uu____9477 -> begin
-tm1
-end))
-end
-| uu____9492 -> begin
-(
-
-let uu____9493 = (FStar_Syntax_Syntax.fv_eq_lid fv FStar_Parser_Const.imp_lid)
-in (match (uu____9493) with
-| true -> begin
-(
-
-let uu____9494 = (FStar_All.pipe_right args (FStar_List.map simplify1))
-in (match (uu____9494) with
-| (uu____9549)::((FStar_Pervasives_Native.Some (true), uu____9550))::[] -> begin
-(w FStar_Syntax_Util.t_true)
-end
-| ((FStar_Pervasives_Native.Some (false), uu____9613))::(uu____9614)::[] -> begin
-(w FStar_Syntax_Util.t_true)
-end
-| ((FStar_Pervasives_Native.Some (true), uu____9677))::((uu____9678, (arg, uu____9680)))::[] -> begin
-arg
-end
-| ((uu____9745, (p, uu____9747)))::((uu____9748, (q, uu____9750)))::[] -> begin
-(
-
-let uu____9815 = (FStar_Syntax_Util.term_eq p q)
-in (match (uu____9815) with
-| true -> begin
-(w FStar_Syntax_Util.t_true)
-end
-| uu____9816 -> begin
-tm1
-end))
-end
-| uu____9817 -> begin
-tm1
-end))
-end
-| uu____9832 -> begin
-(
-
-let uu____9833 = (FStar_Syntax_Syntax.fv_eq_lid fv FStar_Parser_Const.not_lid)
-in (match (uu____9833) with
-| true -> begin
-(
-
-let uu____9834 = (FStar_All.pipe_right args (FStar_List.map simplify1))
-in (match (uu____9834) with
-| ((FStar_Pervasives_Native.Some (true), uu____9889))::[] -> begin
-(w FStar_Syntax_Util.t_false)
-end
-| ((FStar_Pervasives_Native.Some (false), uu____9928))::[] -> begin
-(w FStar_Syntax_Util.t_true)
-end
-| uu____9967 -> begin
-tm1
-end))
-end
-| uu____9982 -> begin
-(
-
-let uu____9983 = (FStar_Syntax_Syntax.fv_eq_lid fv FStar_Parser_Const.forall_lid)
-in (match (uu____9983) with
-| true -> begin
-(match (args) with
-| ((t, uu____9985))::[] -> begin
-(
-
-let uu____10002 = (
-
-let uu____10003 = (FStar_Syntax_Subst.compress t)
-in uu____10003.FStar_Syntax_Syntax.n)
-in (match (uu____10002) with
-| FStar_Syntax_Syntax.Tm_abs ((uu____10006)::[], body, uu____10008) -> begin
-(match ((simp_t body)) with
-| FStar_Pervasives_Native.Some (true) -> begin
-(w FStar_Syntax_Util.t_true)
-end
-| uu____10035 -> begin
-tm1
-end)
-end
-| uu____10038 -> begin
-tm1
-end))
-end
-| ((uu____10039, FStar_Pervasives_Native.Some (FStar_Syntax_Syntax.Implicit (uu____10040))))::((t, uu____10042))::[] -> begin
-(
-
-let uu____10081 = (
-
-let uu____10082 = (FStar_Syntax_Subst.compress t)
-in uu____10082.FStar_Syntax_Syntax.n)
-in (match (uu____10081) with
-| FStar_Syntax_Syntax.Tm_abs ((uu____10085)::[], body, uu____10087) -> begin
-(match ((simp_t body)) with
-| FStar_Pervasives_Native.Some (true) -> begin
-(w FStar_Syntax_Util.t_true)
-end
-| uu____10114 -> begin
-tm1
-end)
-end
-| uu____10117 -> begin
-tm1
-end))
-end
-| uu____10118 -> begin
-tm1
-end)
-end
-| uu____10127 -> begin
-(
-
-let uu____10128 = (FStar_Syntax_Syntax.fv_eq_lid fv FStar_Parser_Const.exists_lid)
-in (match (uu____10128) with
-| true -> begin
-(match (args) with
-| ((t, uu____10130))::[] -> begin
-(
-
-let uu____10147 = (
-
-let uu____10148 = (FStar_Syntax_Subst.compress t)
-in uu____10148.FStar_Syntax_Syntax.n)
-in (match (uu____10147) with
-| FStar_Syntax_Syntax.Tm_abs ((uu____10151)::[], body, uu____10153) -> begin
-(match ((simp_t body)) with
-| FStar_Pervasives_Native.Some (false) -> begin
-(w FStar_Syntax_Util.t_false)
-end
-| uu____10180 -> begin
-tm1
-end)
-end
-| uu____10183 -> begin
-tm1
-end))
-end
-| ((uu____10184, FStar_Pervasives_Native.Some (FStar_Syntax_Syntax.Implicit (uu____10185))))::((t, uu____10187))::[] -> begin
-(
-
-let uu____10226 = (
-
-let uu____10227 = (FStar_Syntax_Subst.compress t)
-in uu____10227.FStar_Syntax_Syntax.n)
-in (match (uu____10226) with
-| FStar_Syntax_Syntax.Tm_abs ((uu____10230)::[], body, uu____10232) -> begin
-(match ((simp_t body)) with
-| FStar_Pervasives_Native.Some (false) -> begin
-(w FStar_Syntax_Util.t_false)
-end
-| uu____10259 -> begin
-tm1
-end)
-end
-| uu____10262 -> begin
-tm1
-end))
-end
-| uu____10263 -> begin
-tm1
-end)
-end
-| uu____10272 -> begin
-(
-
-let uu____10273 = (FStar_Syntax_Syntax.fv_eq_lid fv FStar_Parser_Const.b2t_lid)
-in (match (uu____10273) with
-| true -> begin
-(match (args) with
-| (({FStar_Syntax_Syntax.n = FStar_Syntax_Syntax.Tm_constant (FStar_Const.Const_bool (true)); FStar_Syntax_Syntax.pos = uu____10274; FStar_Syntax_Syntax.vars = uu____10275}, uu____10276))::[] -> begin
-(w FStar_Syntax_Util.t_true)
-end
-| (({FStar_Syntax_Syntax.n = FStar_Syntax_Syntax.Tm_constant (FStar_Const.Const_bool (false)); FStar_Syntax_Syntax.pos = uu____10293; FStar_Syntax_Syntax.vars = uu____10294}, uu____10295))::[] -> begin
-(w FStar_Syntax_Util.t_false)
-end
-| uu____10312 -> begin
-tm1
-end)
-end
-| uu____10321 -> begin
-(reduce_equality cfg env stack1 tm1)
-end))
-end))
-end))
-end))
-end))
-end))
-end))
-end
-| uu____10322 -> begin
-tm1
-end))))
-end))))
-
-
-let is_norm_request : 'Auu____10329 . FStar_Syntax_Syntax.term  ->  'Auu____10329 Prims.list  ->  Prims.bool = (fun hd1 args -> (
-
-let uu____10342 = (
-
-let uu____10349 = (
-
-let uu____10350 = (FStar_Syntax_Util.un_uinst hd1)
-in uu____10350.FStar_Syntax_Syntax.n)
-in ((uu____10349), (args)))
-in (match (uu____10342) with
-| (FStar_Syntax_Syntax.Tm_fvar (fv), (uu____10356)::(uu____10357)::[]) -> begin
-(FStar_Syntax_Syntax.fv_eq_lid fv FStar_Parser_Const.normalize_term)
-end
-| (FStar_Syntax_Syntax.Tm_fvar (fv), (uu____10361)::[]) -> begin
-(FStar_Syntax_Syntax.fv_eq_lid fv FStar_Parser_Const.normalize)
-end
-| (FStar_Syntax_Syntax.Tm_fvar (fv), (steps)::(uu____10366)::(uu____10367)::[]) -> begin
-(FStar_Syntax_Syntax.fv_eq_lid fv FStar_Parser_Const.norm)
-end
-| uu____10370 -> begin
-false
-end)))
-
-
-let tr_norm_step : FStar_Syntax_Embeddings.norm_step  ->  step Prims.list = (fun uu___185_10382 -> (match (uu___185_10382) with
-| FStar_Syntax_Embeddings.Zeta -> begin
-(Zeta)::[]
-end
-| FStar_Syntax_Embeddings.Iota -> begin
-(Iota)::[]
-end
-| FStar_Syntax_Embeddings.Delta -> begin
-(UnfoldUntil (FStar_Syntax_Syntax.Delta_constant))::[]
-end
-| FStar_Syntax_Embeddings.Simpl -> begin
-(Simplify)::[]
-end
-| FStar_Syntax_Embeddings.Weak -> begin
-(Weak)::[]
-end
-| FStar_Syntax_Embeddings.HNF -> begin
-(HNF)::[]
-end
-| FStar_Syntax_Embeddings.Primops -> begin
-(Primops)::[]
-end
-| FStar_Syntax_Embeddings.UnfoldOnly (names1) -> begin
-(
-
-let uu____10388 = (
-
-let uu____10391 = (
-
-let uu____10392 = (FStar_List.map FStar_Ident.lid_of_str names1)
-in UnfoldOnly (uu____10392))
-in (uu____10391)::[])
-in (UnfoldUntil (FStar_Syntax_Syntax.Delta_constant))::uu____10388)
-end))
-
-
-let tr_norm_steps : FStar_Syntax_Embeddings.norm_step Prims.list  ->  step Prims.list = (fun s -> (FStar_List.concatMap tr_norm_step s))
-
-
-let get_norm_request : 'Auu____10411 . (FStar_Syntax_Syntax.term  ->  FStar_Syntax_Syntax.term)  ->  (FStar_Syntax_Syntax.term * 'Auu____10411) Prims.list  ->  (step Prims.list * FStar_Syntax_Syntax.term) = (fun full_norm args -> (
-
-let parse_steps = (fun s -> (
-
-let uu____10449 = (
-
-let uu____10452 = (
-
-let uu____10457 = (FStar_Syntax_Embeddings.unembed_list FStar_Syntax_Embeddings.unembed_norm_step)
-in (uu____10457 s))
-in (FStar_All.pipe_right uu____10452 FStar_Util.must))
-in (FStar_All.pipe_right uu____10449 tr_norm_steps)))
-in (match (args) with
-| (uu____10482)::((tm, uu____10484))::[] -> begin
-(
-
-let s = (Beta)::(Zeta)::(Iota)::(Primops)::(UnfoldUntil (FStar_Syntax_Syntax.Delta_constant))::(Reify)::[]
-in ((s), (tm)))
-end
-| ((tm, uu____10507))::[] -> begin
-(
-
-let s = (Beta)::(Zeta)::(Iota)::(Primops)::(UnfoldUntil (FStar_Syntax_Syntax.Delta_constant))::(Reify)::[]
-in ((s), (tm)))
-end
-| ((steps, uu____10522))::(uu____10523)::((tm, uu____10525))::[] -> begin
-(
-
-let add_exclude = (fun s z -> (match ((not ((FStar_List.contains z s)))) with
-| true -> begin
-(Exclude (z))::s
-end
-| uu____10561 -> begin
-s
-end))
-in (
-
-let s = (
-
-let uu____10565 = (
-
-let uu____10568 = (full_norm steps)
-in (parse_steps uu____10568))
-in (Beta)::uu____10565)
-in (
-
-let s1 = (add_exclude s Zeta)
-in (
-
-let s2 = (add_exclude s1 Iota)
-in ((s2), (tm))))))
-end
-| uu____10577 -> begin
-(failwith "Impossible")
-end)))
-
-
-let is_reify_head : stack_elt Prims.list  ->  Prims.bool = (fun uu___186_10595 -> (match (uu___186_10595) with
-| (App (uu____10598, {FStar_Syntax_Syntax.n = FStar_Syntax_Syntax.Tm_constant (FStar_Const.Const_reify); FStar_Syntax_Syntax.pos = uu____10599; FStar_Syntax_Syntax.vars = uu____10600}, uu____10601, uu____10602))::uu____10603 -> begin
-true
-end
-| uu____10610 -> begin
-false
-end))
-
-
-let firstn : 'Auu____10619 . Prims.int  ->  'Auu____10619 Prims.list  ->  ('Auu____10619 Prims.list * 'Auu____10619 Prims.list) = (fun k l -> (match (((FStar_List.length l) < k)) with
-| true -> begin
-((l), ([]))
-end
-| uu____10644 -> begin
-(FStar_Util.first_N k l)
-end))
-
-
-let should_reify : cfg  ->  stack_elt Prims.list  ->  Prims.bool = (fun cfg stack1 -> (match (stack1) with
-| (App (uu____10657, {FStar_Syntax_Syntax.n = FStar_Syntax_Syntax.Tm_constant (FStar_Const.Const_reify); FStar_Syntax_Syntax.pos = uu____10658; FStar_Syntax_Syntax.vars = uu____10659}, uu____10660, uu____10661))::uu____10662 -> begin
-(FStar_All.pipe_right cfg.steps (FStar_List.contains Reify))
-end
-| uu____10669 -> begin
-false
-end))
-
-
-let rec norm : cfg  ->  env  ->  stack  ->  FStar_Syntax_Syntax.term  ->  FStar_Syntax_Syntax.term = (fun cfg env stack1 t -> (
-
-let t1 = (FStar_Syntax_Subst.compress t)
-in ((log cfg (fun uu____10785 -> (
-
-let uu____10786 = (FStar_Syntax_Print.tag_of_term t1)
-in (
-
-let uu____10787 = (FStar_Syntax_Print.term_to_string t1)
-in (
-
-let uu____10788 = (FStar_Util.string_of_int (FStar_List.length env))
-in (
-
-let uu____10795 = (
-
-let uu____10796 = (
-
-let uu____10799 = (firstn (Prims.parse_int "4") stack1)
-in (FStar_All.pipe_left FStar_Pervasives_Native.fst uu____10799))
-in (stack_to_string uu____10796))
-in (FStar_Util.print4 ">>> %s\nNorm %s with with %s env elements top of the stack %s \n" uu____10786 uu____10787 uu____10788 uu____10795)))))));
-(match (t1.FStar_Syntax_Syntax.n) with
-| FStar_Syntax_Syntax.Tm_delayed (uu____10822) -> begin
-(failwith "Impossible: got a delayed substitution")
-end
-| FStar_Syntax_Syntax.Tm_uvar (uu____10847) when (FStar_All.pipe_right cfg.steps (FStar_List.contains CheckNoUvars)) -> begin
-(
-
-let uu____10864 = (
-
-let uu____10865 = (FStar_Range.string_of_range t1.FStar_Syntax_Syntax.pos)
-in (
-
-let uu____10866 = (FStar_Syntax_Print.term_to_string t1)
-in (FStar_Util.format2 "(%s) CheckNoUvars: Unexpected unification variable remains: %s" uu____10865 uu____10866)))
-in (failwith uu____10864))
-end
-| FStar_Syntax_Syntax.Tm_unknown -> begin
-(rebuild cfg env stack1 t1)
-end
-| FStar_Syntax_Syntax.Tm_uvar (uu____10867) -> begin
-(rebuild cfg env stack1 t1)
-end
-| FStar_Syntax_Syntax.Tm_constant (uu____10884) -> begin
-(rebuild cfg env stack1 t1)
-end
-| FStar_Syntax_Syntax.Tm_name (uu____10885) -> begin
-(rebuild cfg env stack1 t1)
-end
-| FStar_Syntax_Syntax.Tm_fvar ({FStar_Syntax_Syntax.fv_name = uu____10886; FStar_Syntax_Syntax.fv_delta = FStar_Syntax_Syntax.Delta_constant; FStar_Syntax_Syntax.fv_qual = uu____10887}) -> begin
-(rebuild cfg env stack1 t1)
-end
-| FStar_Syntax_Syntax.Tm_fvar ({FStar_Syntax_Syntax.fv_name = uu____10890; FStar_Syntax_Syntax.fv_delta = uu____10891; FStar_Syntax_Syntax.fv_qual = FStar_Pervasives_Native.Some (FStar_Syntax_Syntax.Data_ctor)}) -> begin
-(rebuild cfg env stack1 t1)
-end
-| FStar_Syntax_Syntax.Tm_fvar ({FStar_Syntax_Syntax.fv_name = uu____10892; FStar_Syntax_Syntax.fv_delta = uu____10893; FStar_Syntax_Syntax.fv_qual = FStar_Pervasives_Native.Some (FStar_Syntax_Syntax.Record_ctor (uu____10894))}) -> begin
-(rebuild cfg env stack1 t1)
-end
-| FStar_Syntax_Syntax.Tm_fvar (fv) when (
-
-let uu____10902 = (FStar_Syntax_Syntax.lid_of_fv fv)
-in (FStar_TypeChecker_Env.is_action cfg.tcenv uu____10902)) -> begin
-(
-
-let b = (should_reify cfg stack1)
-in ((log cfg (fun uu____10908 -> (
-
-let uu____10909 = (FStar_Syntax_Print.term_to_string t1)
-in (
-
-let uu____10910 = (FStar_Util.string_of_bool b)
-in (FStar_Util.print2 ">>> For DM4F action %s, should_reify = %s\n" uu____10909 uu____10910)))));
-(match (b) with
-| true -> begin
-(
-
-let uu____10911 = (FStar_List.tl stack1)
-in (do_unfold_fv cfg env uu____10911 t1 fv))
-end
-| uu____10914 -> begin
-(rebuild cfg env stack1 t1)
-end);
-))
-end
-| FStar_Syntax_Syntax.Tm_app (hd1, args) when (((FStar_Syntax_Util.is_fstar_tactics_embed hd1) || ((FStar_Syntax_Util.is_fstar_tactics_quote hd1) && (FStar_List.contains NoDeltaSteps cfg.steps))) || (FStar_Syntax_Util.is_fstar_tactics_by_tactic hd1)) -> begin
-(
-
-let args1 = (closures_as_args_delayed cfg env args)
-in (
-
-let hd2 = (closure_as_term cfg env hd1)
-in (
-
-let t2 = (
-
-let uu___222_10950 = t1
-in {FStar_Syntax_Syntax.n = FStar_Syntax_Syntax.Tm_app (((hd2), (args1))); FStar_Syntax_Syntax.pos = uu___222_10950.FStar_Syntax_Syntax.pos; FStar_Syntax_Syntax.vars = uu___222_10950.FStar_Syntax_Syntax.vars})
-in (rebuild cfg env stack1 t2))))
-end
-| FStar_Syntax_Syntax.Tm_app (hd1, args) when (((
-
-let uu____10983 = (FStar_All.pipe_right cfg.steps (FStar_List.contains NoFullNorm))
-in (not (uu____10983))) && (is_norm_request hd1 args)) && (not ((FStar_Ident.lid_equals cfg.tcenv.FStar_TypeChecker_Env.curmodule FStar_Parser_Const.prims_lid)))) -> begin
-(
-
-let cfg' = (
-
-let uu___223_10991 = cfg
-in (
-
-let uu____10992 = (FStar_List.filter (fun uu___187_10995 -> (match (uu___187_10995) with
-| UnfoldOnly (uu____10996) -> begin
-false
-end
-| NoDeltaSteps -> begin
-false
-end
-| uu____10999 -> begin
-true
-end)) cfg.steps)
-in {steps = uu____10992; tcenv = uu___223_10991.tcenv; delta_level = (FStar_TypeChecker_Env.Unfold (FStar_Syntax_Syntax.Delta_constant))::[]; primitive_steps = uu___223_10991.primitive_steps}))
-in (
-
-let uu____11000 = (get_norm_request (norm cfg' env []) args)
-in (match (uu____11000) with
-| (s, tm) -> begin
-(
-
-let delta_level = (
-
-let uu____11016 = (FStar_All.pipe_right s (FStar_Util.for_some (fun uu___188_11021 -> (match (uu___188_11021) with
-| UnfoldUntil (uu____11022) -> begin
-true
-end
-| UnfoldOnly (uu____11023) -> begin
-true
-end
-| uu____11026 -> begin
-false
-end))))
-in (match (uu____11016) with
-| true -> begin
-(FStar_TypeChecker_Env.Unfold (FStar_Syntax_Syntax.Delta_constant))::[]
-end
-| uu____11029 -> begin
-(FStar_TypeChecker_Env.NoDelta)::[]
-end))
-in (
-
-let cfg'1 = (
-
-let uu___224_11031 = cfg
-in {steps = s; tcenv = uu___224_11031.tcenv; delta_level = delta_level; primitive_steps = uu___224_11031.primitive_steps})
-in (
-
-let stack' = (
-
-let tail1 = (Steps (((cfg.steps), (cfg.primitive_steps), (cfg.delta_level))))::stack1
-in (
-
-let uu____11042 = (FStar_All.pipe_left (FStar_TypeChecker_Env.debug cfg.tcenv) (FStar_Options.Other ("print_normalized_terms")))
-in (match (uu____11042) with
-| true -> begin
-(
-
-let uu____11045 = (
-
-let uu____11046 = (
-
-let uu____11051 = (FStar_Util.now ())
-in ((t1), (uu____11051)))
-in Debug (uu____11046))
-in (uu____11045)::tail1)
-end
-| uu____11052 -> begin
-tail1
-end)))
-in (norm cfg'1 env stack' tm))))
-end)))
-end
-| FStar_Syntax_Syntax.Tm_app ({FStar_Syntax_Syntax.n = FStar_Syntax_Syntax.Tm_constant (FStar_Const.Const_reify); FStar_Syntax_Syntax.pos = uu____11053; FStar_Syntax_Syntax.vars = uu____11054}, (a1)::(a2)::rest) -> begin
-(
-
-let uu____11102 = (FStar_Syntax_Util.head_and_args t1)
-in (match (uu____11102) with
-| (hd1, uu____11118) -> begin
-(
-
-let t' = (FStar_Syntax_Syntax.mk (FStar_Syntax_Syntax.Tm_app (((hd1), ((a1)::[])))) FStar_Pervasives_Native.None t1.FStar_Syntax_Syntax.pos)
-in (
-
-let t2 = (FStar_Syntax_Syntax.mk (FStar_Syntax_Syntax.Tm_app (((t'), ((a2)::rest)))) FStar_Pervasives_Native.None t1.FStar_Syntax_Syntax.pos)
-in (norm cfg env stack1 t2)))
-end))
-end
-| FStar_Syntax_Syntax.Tm_app ({FStar_Syntax_Syntax.n = FStar_Syntax_Syntax.Tm_constant (FStar_Const.Const_reflect (uu____11183)); FStar_Syntax_Syntax.pos = uu____11184; FStar_Syntax_Syntax.vars = uu____11185}, (a)::[]) when ((FStar_All.pipe_right cfg.steps (FStar_List.contains Reify)) && (is_reify_head stack1)) -> begin
-(
-
-let uu____11217 = (FStar_List.tl stack1)
-in (norm cfg env uu____11217 (FStar_Pervasives_Native.fst a)))
-end
-| FStar_Syntax_Syntax.Tm_app ({FStar_Syntax_Syntax.n = FStar_Syntax_Syntax.Tm_constant (FStar_Const.Const_reify); FStar_Syntax_Syntax.pos = uu____11220; FStar_Syntax_Syntax.vars = uu____11221}, (a)::[]) when (FStar_All.pipe_right cfg.steps (FStar_List.contains Reify)) -> begin
-(
-
-let uu____11253 = (FStar_Syntax_Util.head_and_args t1)
-in (match (uu____11253) with
-| (reify_head, uu____11269) -> begin
-(
-
-let a1 = (
-
-let uu____11291 = (FStar_All.pipe_left FStar_Syntax_Util.unascribe (FStar_Pervasives_Native.fst a))
-in (FStar_Syntax_Subst.compress uu____11291))
-in (match (a1.FStar_Syntax_Syntax.n) with
-| FStar_Syntax_Syntax.Tm_app ({FStar_Syntax_Syntax.n = FStar_Syntax_Syntax.Tm_constant (FStar_Const.Const_reflect (uu____11294)); FStar_Syntax_Syntax.pos = uu____11295; FStar_Syntax_Syntax.vars = uu____11296}, (a2)::[]) -> begin
-(norm cfg env stack1 (FStar_Pervasives_Native.fst a2))
-end
-| uu____11330 -> begin
-(
-
-let stack2 = (App (((env), (reify_head), (FStar_Pervasives_Native.None), (t1.FStar_Syntax_Syntax.pos))))::stack1
-in (norm cfg env stack2 a1))
-end))
-end))
-end
-| FStar_Syntax_Syntax.Tm_type (u) -> begin
-(
-
-let u1 = (norm_universe cfg env u)
-in (
-
-let uu____11340 = (mk (FStar_Syntax_Syntax.Tm_type (u1)) t1.FStar_Syntax_Syntax.pos)
-in (rebuild cfg env stack1 uu____11340)))
-end
-| FStar_Syntax_Syntax.Tm_uinst (t', us) -> begin
-(
-
-let uu____11347 = (FStar_All.pipe_right cfg.steps (FStar_List.contains EraseUniverses))
-in (match (uu____11347) with
-| true -> begin
-(norm cfg env stack1 t')
-end
-| uu____11348 -> begin
-(
-
-let us1 = (
-
-let uu____11350 = (
-
-let uu____11357 = (FStar_List.map (norm_universe cfg env) us)
-in ((uu____11357), (t1.FStar_Syntax_Syntax.pos)))
-in UnivArgs (uu____11350))
-in (
-
-let stack2 = (us1)::stack1
-in (norm cfg env stack2 t')))
-end))
-end
-| FStar_Syntax_Syntax.Tm_fvar (f) -> begin
-(
-
-let should_delta = (FStar_All.pipe_right cfg.delta_level (FStar_Util.for_some (fun uu___189_11370 -> (match (uu___189_11370) with
-| FStar_TypeChecker_Env.UnfoldTac -> begin
-false
-end
-| FStar_TypeChecker_Env.NoDelta -> begin
-false
-end
-| FStar_TypeChecker_Env.Inlining -> begin
-true
-end
-| FStar_TypeChecker_Env.Eager_unfolding_only -> begin
-true
-end
-| FStar_TypeChecker_Env.Unfold (l) -> begin
-(FStar_TypeChecker_Common.delta_depth_greater_than f.FStar_Syntax_Syntax.fv_delta l)
-end))))
-in (
-
-let should_delta1 = (
-
-let uu____11373 = ((FStar_List.mem FStar_TypeChecker_Env.UnfoldTac cfg.delta_level) && (((((((((FStar_Syntax_Syntax.fv_eq_lid f FStar_Parser_Const.and_lid) || (FStar_Syntax_Syntax.fv_eq_lid f FStar_Parser_Const.or_lid)) || (FStar_Syntax_Syntax.fv_eq_lid f FStar_Parser_Const.imp_lid)) || (FStar_Syntax_Syntax.fv_eq_lid f FStar_Parser_Const.forall_lid)) || (FStar_Syntax_Syntax.fv_eq_lid f FStar_Parser_Const.squash_lid)) || (FStar_Syntax_Syntax.fv_eq_lid f FStar_Parser_Const.exists_lid)) || (FStar_Syntax_Syntax.fv_eq_lid f FStar_Parser_Const.eq2_lid)) || (FStar_Syntax_Syntax.fv_eq_lid f FStar_Parser_Const.true_lid)) || (FStar_Syntax_Syntax.fv_eq_lid f FStar_Parser_Const.false_lid)))
-in (match (uu____11373) with
-| true -> begin
-false
-end
-| uu____11374 -> begin
-(
-
-let uu____11375 = (FStar_All.pipe_right cfg.steps (FStar_List.tryFind (fun uu___190_11382 -> (match (uu___190_11382) with
-| UnfoldOnly (uu____11383) -> begin
-true
-end
-| uu____11386 -> begin
-false
-end))))
-in (match (uu____11375) with
-| FStar_Pervasives_Native.Some (UnfoldOnly (lids)) -> begin
-(should_delta && (FStar_Util.for_some (FStar_Syntax_Syntax.fv_eq_lid f) lids))
-end
-| uu____11390 -> begin
-should_delta
-end))
-end))
-in ((log cfg (fun uu____11398 -> (
-
-let uu____11399 = (FStar_Syntax_Print.term_to_string t1)
-in (
-
-let uu____11400 = (FStar_Range.string_of_range t1.FStar_Syntax_Syntax.pos)
-in (
-
-let uu____11401 = (FStar_Util.string_of_bool should_delta1)
-in (FStar_Util.print3 ">>> For %s (%s), should_delta = %s\n" uu____11399 uu____11400 uu____11401))))));
-(match ((not (should_delta1))) with
-| true -> begin
-(rebuild cfg env stack1 t1)
-end
-| uu____11402 -> begin
-(do_unfold_fv cfg env stack1 t1 f)
-end);
-)))
-end
-| FStar_Syntax_Syntax.Tm_bvar (x) -> begin
-(
-
-let uu____11404 = (lookup_bvar env x)
-in (match (uu____11404) with
-| Univ (uu____11407) -> begin
-(failwith "Impossible: term variable is bound to a universe")
-end
-| Dummy -> begin
-(failwith "Term variable not found")
-end
-| Clos (env1, t0, r, fix) -> begin
-(match (((not (fix)) || (not ((FStar_List.contains (Exclude (Zeta)) cfg.steps))))) with
-| true -> begin
-(
-
-let uu____11456 = (FStar_ST.op_Bang r)
-in (match (uu____11456) with
-| FStar_Pervasives_Native.Some (env2, t') -> begin
-((log cfg (fun uu____11593 -> (
-
-let uu____11594 = (FStar_Syntax_Print.term_to_string t1)
-in (
-
-let uu____11595 = (FStar_Syntax_Print.term_to_string t')
-in (FStar_Util.print2 "Lazy hit: %s cached to %s\n" uu____11594 uu____11595)))));
-(
-
-let uu____11596 = (
-
-let uu____11597 = (FStar_Syntax_Subst.compress t')
-in uu____11597.FStar_Syntax_Syntax.n)
-in (match (uu____11596) with
-| FStar_Syntax_Syntax.Tm_abs (uu____11600) -> begin
-(norm cfg env2 stack1 t')
-end
-| uu____11617 -> begin
-(rebuild cfg env2 stack1 t')
-end));
-)
-end
-| FStar_Pervasives_Native.None -> begin
-(norm cfg env1 ((MemoLazy (r))::stack1) t0)
-end))
-end
-| uu____11651 -> begin
-(norm cfg env1 stack1 t0)
-end)
-end))
-end
-| FStar_Syntax_Syntax.Tm_abs (bs, body, lopt) -> begin
-(match (stack1) with
-| (UnivArgs (uu____11675))::uu____11676 -> begin
-(failwith "Ill-typed term: universes cannot be applied to term abstraction")
-end
-| (Match (uu____11685))::uu____11686 -> begin
-(failwith "Ill-typed term: cannot pattern match an abstraction")
-end
-| (Arg (c, uu____11696, uu____11697))::stack_rest -> begin
-(match (c) with
-| Univ (uu____11701) -> begin
-(norm cfg ((((FStar_Pervasives_Native.None), (c)))::env) stack_rest t1)
-end
-| uu____11710 -> begin
-(match (bs) with
-| [] -> begin
-(failwith "Impossible")
-end
-| (b)::[] -> begin
-((log cfg (fun uu____11731 -> (
-
-let uu____11732 = (closure_to_string c)
-in (FStar_Util.print1 "\tShifted %s\n" uu____11732))));
-(norm cfg ((((FStar_Pervasives_Native.Some (b)), (c)))::env) stack_rest body);
-)
-end
-| (b)::tl1 -> begin
-((log cfg (fun uu____11772 -> (
-
-let uu____11773 = (closure_to_string c)
-in (FStar_Util.print1 "\tShifted %s\n" uu____11773))));
-(
-
-let body1 = (mk (FStar_Syntax_Syntax.Tm_abs (((tl1), (body), (lopt)))) t1.FStar_Syntax_Syntax.pos)
-in (norm cfg ((((FStar_Pervasives_Native.Some (b)), (c)))::env) stack_rest body1));
-)
-end)
-end)
-end
-| (Steps (s, ps, dl))::stack2 -> begin
-(norm (
-
-let uu___225_11823 = cfg
-in {steps = s; tcenv = uu___225_11823.tcenv; delta_level = dl; primitive_steps = ps}) env stack2 t1)
-end
-| (MemoLazy (r))::stack2 -> begin
-((set_memo r ((env), (t1)));
-(log cfg (fun uu____11856 -> (
-
-let uu____11857 = (FStar_Syntax_Print.term_to_string t1)
-in (FStar_Util.print1 "\tSet memo %s\n" uu____11857))));
-(norm cfg env stack2 t1);
-)
-end
-| (Debug (uu____11858))::uu____11859 -> begin
-(match ((FStar_List.contains Weak cfg.steps)) with
-| true -> begin
-(
-
-let uu____11866 = (closure_as_term cfg env t1)
-in (rebuild cfg env stack1 uu____11866))
-end
-| uu____11867 -> begin
-(
-
-let uu____11868 = (FStar_Syntax_Subst.open_term' bs body)
-in (match (uu____11868) with
-| (bs1, body1, opening) -> begin
-(
-
-let env' = (FStar_All.pipe_right bs1 (FStar_List.fold_left (fun env1 uu____11910 -> (dummy)::env1) env))
-in (
-
-let lopt1 = (match (lopt) with
-| FStar_Pervasives_Native.Some (rc) -> begin
-(
-
-let rct = (
-
-let uu____11938 = (FStar_All.pipe_right cfg.steps (FStar_List.contains CheckNoUvars))
-in (match (uu____11938) with
-| true -> begin
-(FStar_Util.map_opt rc.FStar_Syntax_Syntax.residual_typ (fun t2 -> (
-
-let uu____11948 = (FStar_Syntax_Subst.subst opening t2)
-in (norm cfg env' [] uu____11948))))
-end
-| uu____11949 -> begin
-(FStar_Util.map_opt rc.FStar_Syntax_Syntax.residual_typ (FStar_Syntax_Subst.subst opening))
-end))
-in FStar_Pervasives_Native.Some ((
-
-let uu___226_11953 = rc
-in {FStar_Syntax_Syntax.residual_effect = uu___226_11953.FStar_Syntax_Syntax.residual_effect; FStar_Syntax_Syntax.residual_typ = rct; FStar_Syntax_Syntax.residual_flags = uu___226_11953.FStar_Syntax_Syntax.residual_flags})))
-end
-| uu____11954 -> begin
-lopt
-end)
-in ((log cfg (fun uu____11960 -> (
-
-let uu____11961 = (FStar_All.pipe_left FStar_Util.string_of_int (FStar_List.length bs1))
-in (FStar_Util.print1 "\tShifted %s dummies\n" uu____11961))));
-(
-
-let stack2 = (Steps (((cfg.steps), (cfg.primitive_steps), (cfg.delta_level))))::stack1
-in (
-
-let cfg1 = (only_strong_steps cfg)
-in (norm cfg1 env' ((Abs (((env), (bs1), (env'), (lopt1), (t1.FStar_Syntax_Syntax.pos))))::stack2) body1)));
-)))
-end))
-end)
-end
-| (Meta (uu____11984))::uu____11985 -> begin
-(match ((FStar_List.contains Weak cfg.steps)) with
-| true -> begin
-(
-
-let uu____11992 = (closure_as_term cfg env t1)
-in (rebuild cfg env stack1 uu____11992))
-end
-| uu____11993 -> begin
-(
-
-let uu____11994 = (FStar_Syntax_Subst.open_term' bs body)
-in (match (uu____11994) with
-| (bs1, body1, opening) -> begin
-(
-
-let env' = (FStar_All.pipe_right bs1 (FStar_List.fold_left (fun env1 uu____12036 -> (dummy)::env1) env))
-in (
-
-let lopt1 = (match (lopt) with
-| FStar_Pervasives_Native.Some (rc) -> begin
-(
-
-let rct = (
-
-let uu____12064 = (FStar_All.pipe_right cfg.steps (FStar_List.contains CheckNoUvars))
-in (match (uu____12064) with
-| true -> begin
-(FStar_Util.map_opt rc.FStar_Syntax_Syntax.residual_typ (fun t2 -> (
-
-let uu____12074 = (FStar_Syntax_Subst.subst opening t2)
-in (norm cfg env' [] uu____12074))))
-end
-| uu____12075 -> begin
-(FStar_Util.map_opt rc.FStar_Syntax_Syntax.residual_typ (FStar_Syntax_Subst.subst opening))
-end))
-in FStar_Pervasives_Native.Some ((
-
-let uu___226_12079 = rc
-in {FStar_Syntax_Syntax.residual_effect = uu___226_12079.FStar_Syntax_Syntax.residual_effect; FStar_Syntax_Syntax.residual_typ = rct; FStar_Syntax_Syntax.residual_flags = uu___226_12079.FStar_Syntax_Syntax.residual_flags})))
-end
-| uu____12080 -> begin
-lopt
-end)
-in ((log cfg (fun uu____12086 -> (
-
-let uu____12087 = (FStar_All.pipe_left FStar_Util.string_of_int (FStar_List.length bs1))
-in (FStar_Util.print1 "\tShifted %s dummies\n" uu____12087))));
-(
-
-let stack2 = (Steps (((cfg.steps), (cfg.primitive_steps), (cfg.delta_level))))::stack1
-in (
-
-let cfg1 = (only_strong_steps cfg)
-in (norm cfg1 env' ((Abs (((env), (bs1), (env'), (lopt1), (t1.FStar_Syntax_Syntax.pos))))::stack2) body1)));
-)))
-end))
-end)
-end
-| (Let (uu____12110))::uu____12111 -> begin
-(match ((FStar_List.contains Weak cfg.steps)) with
-| true -> begin
-(
-
-let uu____12122 = (closure_as_term cfg env t1)
-in (rebuild cfg env stack1 uu____12122))
-end
-| uu____12123 -> begin
-(
-
-let uu____12124 = (FStar_Syntax_Subst.open_term' bs body)
-in (match (uu____12124) with
-| (bs1, body1, opening) -> begin
-(
-
-let env' = (FStar_All.pipe_right bs1 (FStar_List.fold_left (fun env1 uu____12166 -> (dummy)::env1) env))
-in (
-
-let lopt1 = (match (lopt) with
-| FStar_Pervasives_Native.Some (rc) -> begin
-(
-
-let rct = (
-
-let uu____12194 = (FStar_All.pipe_right cfg.steps (FStar_List.contains CheckNoUvars))
-in (match (uu____12194) with
-| true -> begin
-(FStar_Util.map_opt rc.FStar_Syntax_Syntax.residual_typ (fun t2 -> (
-
-let uu____12204 = (FStar_Syntax_Subst.subst opening t2)
-in (norm cfg env' [] uu____12204))))
-end
-| uu____12205 -> begin
-(FStar_Util.map_opt rc.FStar_Syntax_Syntax.residual_typ (FStar_Syntax_Subst.subst opening))
-end))
-in FStar_Pervasives_Native.Some ((
-
-let uu___226_12209 = rc
-in {FStar_Syntax_Syntax.residual_effect = uu___226_12209.FStar_Syntax_Syntax.residual_effect; FStar_Syntax_Syntax.residual_typ = rct; FStar_Syntax_Syntax.residual_flags = uu___226_12209.FStar_Syntax_Syntax.residual_flags})))
-end
-| uu____12210 -> begin
-lopt
-end)
-in ((log cfg (fun uu____12216 -> (
-
-let uu____12217 = (FStar_All.pipe_left FStar_Util.string_of_int (FStar_List.length bs1))
-in (FStar_Util.print1 "\tShifted %s dummies\n" uu____12217))));
-(
-
-let stack2 = (Steps (((cfg.steps), (cfg.primitive_steps), (cfg.delta_level))))::stack1
-in (
-
-let cfg1 = (only_strong_steps cfg)
-in (norm cfg1 env' ((Abs (((env), (bs1), (env'), (lopt1), (t1.FStar_Syntax_Syntax.pos))))::stack2) body1)));
-)))
-end))
-end)
-end
-| (App (uu____12240))::uu____12241 -> begin
-(match ((FStar_List.contains Weak cfg.steps)) with
-| true -> begin
-(
-
-let uu____12252 = (closure_as_term cfg env t1)
-in (rebuild cfg env stack1 uu____12252))
-end
-| uu____12253 -> begin
-(
-
-let uu____12254 = (FStar_Syntax_Subst.open_term' bs body)
-in (match (uu____12254) with
-| (bs1, body1, opening) -> begin
-(
-
-let env' = (FStar_All.pipe_right bs1 (FStar_List.fold_left (fun env1 uu____12296 -> (dummy)::env1) env))
-in (
-
-let lopt1 = (match (lopt) with
-| FStar_Pervasives_Native.Some (rc) -> begin
-(
-
-let rct = (
-
-let uu____12324 = (FStar_All.pipe_right cfg.steps (FStar_List.contains CheckNoUvars))
-in (match (uu____12324) with
-| true -> begin
-(FStar_Util.map_opt rc.FStar_Syntax_Syntax.residual_typ (fun t2 -> (
-
-let uu____12334 = (FStar_Syntax_Subst.subst opening t2)
-in (norm cfg env' [] uu____12334))))
-end
-| uu____12335 -> begin
-(FStar_Util.map_opt rc.FStar_Syntax_Syntax.residual_typ (FStar_Syntax_Subst.subst opening))
-end))
-in FStar_Pervasives_Native.Some ((
-
-let uu___226_12339 = rc
-in {FStar_Syntax_Syntax.residual_effect = uu___226_12339.FStar_Syntax_Syntax.residual_effect; FStar_Syntax_Syntax.residual_typ = rct; FStar_Syntax_Syntax.residual_flags = uu___226_12339.FStar_Syntax_Syntax.residual_flags})))
-end
-| uu____12340 -> begin
-lopt
-end)
-in ((log cfg (fun uu____12346 -> (
-
-let uu____12347 = (FStar_All.pipe_left FStar_Util.string_of_int (FStar_List.length bs1))
-in (FStar_Util.print1 "\tShifted %s dummies\n" uu____12347))));
-(
-
-let stack2 = (Steps (((cfg.steps), (cfg.primitive_steps), (cfg.delta_level))))::stack1
-in (
-
-let cfg1 = (only_strong_steps cfg)
-in (norm cfg1 env' ((Abs (((env), (bs1), (env'), (lopt1), (t1.FStar_Syntax_Syntax.pos))))::stack2) body1)));
-)))
-end))
-end)
-end
-| (Abs (uu____12370))::uu____12371 -> begin
-(match ((FStar_List.contains Weak cfg.steps)) with
-| true -> begin
-(
-
-let uu____12386 = (closure_as_term cfg env t1)
-in (rebuild cfg env stack1 uu____12386))
-end
-| uu____12387 -> begin
-(
-
-let uu____12388 = (FStar_Syntax_Subst.open_term' bs body)
-in (match (uu____12388) with
-| (bs1, body1, opening) -> begin
-(
-
-let env' = (FStar_All.pipe_right bs1 (FStar_List.fold_left (fun env1 uu____12430 -> (dummy)::env1) env))
-in (
-
-let lopt1 = (match (lopt) with
-| FStar_Pervasives_Native.Some (rc) -> begin
-(
-
-let rct = (
-
-let uu____12458 = (FStar_All.pipe_right cfg.steps (FStar_List.contains CheckNoUvars))
-in (match (uu____12458) with
-| true -> begin
-(FStar_Util.map_opt rc.FStar_Syntax_Syntax.residual_typ (fun t2 -> (
-
-let uu____12468 = (FStar_Syntax_Subst.subst opening t2)
-in (norm cfg env' [] uu____12468))))
-end
-| uu____12469 -> begin
-(FStar_Util.map_opt rc.FStar_Syntax_Syntax.residual_typ (FStar_Syntax_Subst.subst opening))
-end))
-in FStar_Pervasives_Native.Some ((
-
-let uu___226_12473 = rc
-in {FStar_Syntax_Syntax.residual_effect = uu___226_12473.FStar_Syntax_Syntax.residual_effect; FStar_Syntax_Syntax.residual_typ = rct; FStar_Syntax_Syntax.residual_flags = uu___226_12473.FStar_Syntax_Syntax.residual_flags})))
-end
-| uu____12474 -> begin
-lopt
-end)
-in ((log cfg (fun uu____12480 -> (
-
-let uu____12481 = (FStar_All.pipe_left FStar_Util.string_of_int (FStar_List.length bs1))
-in (FStar_Util.print1 "\tShifted %s dummies\n" uu____12481))));
-(
-
-let stack2 = (Steps (((cfg.steps), (cfg.primitive_steps), (cfg.delta_level))))::stack1
-in (
-
-let cfg1 = (only_strong_steps cfg)
-in (norm cfg1 env' ((Abs (((env), (bs1), (env'), (lopt1), (t1.FStar_Syntax_Syntax.pos))))::stack2) body1)));
-)))
-end))
-end)
-end
-| [] -> begin
-(match ((FStar_List.contains Weak cfg.steps)) with
-| true -> begin
-(
-
-let uu____12504 = (closure_as_term cfg env t1)
-in (rebuild cfg env stack1 uu____12504))
-end
-| uu____12505 -> begin
-(
-
-let uu____12506 = (FStar_Syntax_Subst.open_term' bs body)
-in (match (uu____12506) with
-| (bs1, body1, opening) -> begin
-(
-
-let env' = (FStar_All.pipe_right bs1 (FStar_List.fold_left (fun env1 uu____12548 -> (dummy)::env1) env))
-in (
-
-let lopt1 = (match (lopt) with
-| FStar_Pervasives_Native.Some (rc) -> begin
-(
-
-let rct = (
-
-let uu____12576 = (FStar_All.pipe_right cfg.steps (FStar_List.contains CheckNoUvars))
-in (match (uu____12576) with
-| true -> begin
-(FStar_Util.map_opt rc.FStar_Syntax_Syntax.residual_typ (fun t2 -> (
-
-let uu____12586 = (FStar_Syntax_Subst.subst opening t2)
-in (norm cfg env' [] uu____12586))))
-end
-| uu____12587 -> begin
-(FStar_Util.map_opt rc.FStar_Syntax_Syntax.residual_typ (FStar_Syntax_Subst.subst opening))
-end))
-in FStar_Pervasives_Native.Some ((
-
-let uu___226_12591 = rc
-in {FStar_Syntax_Syntax.residual_effect = uu___226_12591.FStar_Syntax_Syntax.residual_effect; FStar_Syntax_Syntax.residual_typ = rct; FStar_Syntax_Syntax.residual_flags = uu___226_12591.FStar_Syntax_Syntax.residual_flags})))
-end
-| uu____12592 -> begin
-lopt
-end)
-in ((log cfg (fun uu____12598 -> (
-
-let uu____12599 = (FStar_All.pipe_left FStar_Util.string_of_int (FStar_List.length bs1))
-in (FStar_Util.print1 "\tShifted %s dummies\n" uu____12599))));
-(
-
-let stack2 = (Steps (((cfg.steps), (cfg.primitive_steps), (cfg.delta_level))))::stack1
-in (
-
-let cfg1 = (only_strong_steps cfg)
-in (norm cfg1 env' ((Abs (((env), (bs1), (env'), (lopt1), (t1.FStar_Syntax_Syntax.pos))))::stack2) body1)));
-)))
-end))
-end)
-end)
-end
-| FStar_Syntax_Syntax.Tm_app (head1, args) -> begin
-(
-
-let stack2 = (FStar_All.pipe_right stack1 (FStar_List.fold_right (fun uu____12660 stack2 -> (match (uu____12660) with
-| (a, aq) -> begin
-(
-
-let uu____12672 = (
-
-let uu____12673 = (
-
-let uu____12680 = (
-
-let uu____12681 = (
-
-let uu____12712 = (FStar_Util.mk_ref FStar_Pervasives_Native.None)
-in ((env), (a), (uu____12712), (false)))
-in Clos (uu____12681))
-in ((uu____12680), (aq), (t1.FStar_Syntax_Syntax.pos)))
-in Arg (uu____12673))
-in (uu____12672)::stack2)
-end)) args))
-in ((log cfg (fun uu____12788 -> (
-
-let uu____12789 = (FStar_All.pipe_left FStar_Util.string_of_int (FStar_List.length args))
-in (FStar_Util.print1 "\tPushed %s arguments\n" uu____12789))));
-(norm cfg env stack2 head1);
-))
-end
-| FStar_Syntax_Syntax.Tm_refine (x, f) -> begin
-(match ((FStar_List.contains Weak cfg.steps)) with
-| true -> begin
-(match (((env), (stack1))) with
-| ([], []) -> begin
-(
-
-let t_x = (norm cfg env [] x.FStar_Syntax_Syntax.sort)
-in (
-
-let t2 = (mk (FStar_Syntax_Syntax.Tm_refine ((((
-
-let uu___227_12825 = x
-in {FStar_Syntax_Syntax.ppname = uu___227_12825.FStar_Syntax_Syntax.ppname; FStar_Syntax_Syntax.index = uu___227_12825.FStar_Syntax_Syntax.index; FStar_Syntax_Syntax.sort = t_x})), (f)))) t1.FStar_Syntax_Syntax.pos)
-in (rebuild cfg env stack1 t2)))
-end
-| uu____12826 -> begin
-(
-
-let uu____12831 = (closure_as_term cfg env t1)
-in (rebuild cfg env stack1 uu____12831))
-end)
-end
-| uu____12832 -> begin
-(
-
-let t_x = (norm cfg env [] x.FStar_Syntax_Syntax.sort)
-in (
-
-let uu____12834 = (FStar_Syntax_Subst.open_term ((((x), (FStar_Pervasives_Native.None)))::[]) f)
-in (match (uu____12834) with
-| (closing, f1) -> begin
-(
-
-let f2 = (norm cfg ((dummy)::env) [] f1)
-in (
-
-let t2 = (
-
-let uu____12865 = (
-
-let uu____12866 = (
-
-let uu____12873 = (FStar_Syntax_Subst.close closing f2)
-in (((
-
-let uu___228_12875 = x
-in {FStar_Syntax_Syntax.ppname = uu___228_12875.FStar_Syntax_Syntax.ppname; FStar_Syntax_Syntax.index = uu___228_12875.FStar_Syntax_Syntax.index; FStar_Syntax_Syntax.sort = t_x})), (uu____12873)))
-in FStar_Syntax_Syntax.Tm_refine (uu____12866))
-in (mk uu____12865 t1.FStar_Syntax_Syntax.pos))
-in (rebuild cfg env stack1 t2)))
-end)))
-end)
-end
-| FStar_Syntax_Syntax.Tm_arrow (bs, c) -> begin
-(match ((FStar_List.contains Weak cfg.steps)) with
-| true -> begin
-(
-
-let uu____12894 = (closure_as_term cfg env t1)
-in (rebuild cfg env stack1 uu____12894))
-end
-| uu____12895 -> begin
-(
-
-let uu____12896 = (FStar_Syntax_Subst.open_comp bs c)
-in (match (uu____12896) with
-| (bs1, c1) -> begin
-(
-
-let c2 = (
-
-let uu____12904 = (FStar_All.pipe_right bs1 (FStar_List.fold_left (fun env1 uu____12928 -> (dummy)::env1) env))
-in (norm_comp cfg uu____12904 c1))
-in (
-
-let t2 = (
-
-let uu____12950 = (norm_binders cfg env bs1)
-in (FStar_Syntax_Util.arrow uu____12950 c2))
-in (rebuild cfg env stack1 t2)))
-end))
-end)
-end
-| FStar_Syntax_Syntax.Tm_ascribed (t11, (tc, tacopt), l) -> begin
-(match (stack1) with
-| (Match (uu____13009))::uu____13010 -> begin
-((log cfg (fun uu____13021 -> (FStar_Util.print_string "+++ Dropping ascription \n")));
-(norm cfg env stack1 t11);
-)
-end
-| (Arg (uu____13022))::uu____13023 -> begin
-((log cfg (fun uu____13034 -> (FStar_Util.print_string "+++ Dropping ascription \n")));
-(norm cfg env stack1 t11);
-)
-end
-| (App (uu____13035, {FStar_Syntax_Syntax.n = FStar_Syntax_Syntax.Tm_constant (FStar_Const.Const_reify); FStar_Syntax_Syntax.pos = uu____13036; FStar_Syntax_Syntax.vars = uu____13037}, uu____13038, uu____13039))::uu____13040 -> begin
-((log cfg (fun uu____13049 -> (FStar_Util.print_string "+++ Dropping ascription \n")));
-(norm cfg env stack1 t11);
-)
-end
-| (MemoLazy (uu____13050))::uu____13051 -> begin
-((log cfg (fun uu____13062 -> (FStar_Util.print_string "+++ Dropping ascription \n")));
-(norm cfg env stack1 t11);
-)
-end
-| uu____13063 -> begin
-((log cfg (fun uu____13066 -> (FStar_Util.print_string "+++ Keeping ascription \n")));
-(
-
-let t12 = (norm cfg env [] t11)
-in ((log cfg (fun uu____13070 -> (FStar_Util.print_string "+++ Normalizing ascription \n")));
-(
-
-let tc1 = (match (tc) with
-| FStar_Util.Inl (t2) -> begin
-(
-
-let uu____13087 = (norm cfg env [] t2)
-in FStar_Util.Inl (uu____13087))
-end
-| FStar_Util.Inr (c) -> begin
-(
-
-let uu____13095 = (norm_comp cfg env c)
-in FStar_Util.Inr (uu____13095))
-end)
-in (
-
-let tacopt1 = (FStar_Util.map_opt tacopt (norm cfg env []))
-in (
-
-let uu____13101 = (
-
-let uu____13102 = (
-
-let uu____13103 = (
-
-let uu____13130 = (FStar_Syntax_Util.unascribe t12)
-in ((uu____13130), (((tc1), (tacopt1))), (l)))
-in FStar_Syntax_Syntax.Tm_ascribed (uu____13103))
-in (mk uu____13102 t1.FStar_Syntax_Syntax.pos))
-in (rebuild cfg env stack1 uu____13101))));
-));
-)
-end)
-end
-| FStar_Syntax_Syntax.Tm_match (head1, branches) -> begin
-(
-
-let stack2 = (Match (((env), (branches), (t1.FStar_Syntax_Syntax.pos))))::stack1
-in (norm cfg env stack2 head1))
-end
-| FStar_Syntax_Syntax.Tm_let ((uu____13206, ({FStar_Syntax_Syntax.lbname = FStar_Util.Inr (uu____13207); FStar_Syntax_Syntax.lbunivs = uu____13208; FStar_Syntax_Syntax.lbtyp = uu____13209; FStar_Syntax_Syntax.lbeff = uu____13210; FStar_Syntax_Syntax.lbdef = uu____13211})::uu____13212), uu____13213) -> begin
-(rebuild cfg env stack1 t1)
-end
-| FStar_Syntax_Syntax.Tm_let ((false, (lb)::[]), body) -> begin
-(
-
-let n1 = (FStar_TypeChecker_Env.norm_eff_name cfg.tcenv lb.FStar_Syntax_Syntax.lbeff)
-in (
-
-let uu____13249 = ((
-
-let uu____13252 = (FStar_All.pipe_right cfg.steps (FStar_List.contains NoDeltaSteps))
-in (not (uu____13252))) && ((FStar_Syntax_Util.is_pure_effect n1) || ((FStar_Syntax_Util.is_ghost_effect n1) && (
-
-let uu____13254 = (FStar_All.pipe_right cfg.steps (FStar_List.contains PureSubtermsWithinComputations))
-in (not (uu____13254))))))
-in (match (uu____13249) with
-| true -> begin
-(
-
-let binder = (
-
-let uu____13256 = (FStar_Util.left lb.FStar_Syntax_Syntax.lbname)
-in (FStar_Syntax_Syntax.mk_binder uu____13256))
-in (
-
-let env1 = (
-
-let uu____13266 = (
-
-let uu____13273 = (
-
-let uu____13274 = (
-
-let uu____13305 = (FStar_Util.mk_ref FStar_Pervasives_Native.None)
-in ((env), (lb.FStar_Syntax_Syntax.lbdef), (uu____13305), (false)))
-in Clos (uu____13274))
-in ((FStar_Pervasives_Native.Some (binder)), (uu____13273)))
-in (uu____13266)::env)
-in ((log cfg (fun uu____13390 -> (FStar_Util.print_string "+++ Reducing Tm_let\n")));
-(norm cfg env1 stack1 body);
-)))
-end
-| uu____13391 -> begin
-(
-
-let uu____13392 = (
-
-let uu____13397 = (
-
-let uu____13398 = (
-
-let uu____13399 = (FStar_All.pipe_right lb.FStar_Syntax_Syntax.lbname FStar_Util.left)
-in (FStar_All.pipe_right uu____13399 FStar_Syntax_Syntax.mk_binder))
-in (uu____13398)::[])
-in (FStar_Syntax_Subst.open_term uu____13397 body))
-in (match (uu____13392) with
-| (bs, body1) -> begin
-((log cfg (fun uu____13408 -> (FStar_Util.print_string "+++ Normalizing Tm_let -- type\n")));
-(
-
-let ty = (norm cfg env [] lb.FStar_Syntax_Syntax.lbtyp)
-in (
-
-let lbname = (
-
-let x = (
-
-let uu____13416 = (FStar_List.hd bs)
-in (FStar_Pervasives_Native.fst uu____13416))
-in FStar_Util.Inl ((
-
-let uu___229_13426 = x
-in {FStar_Syntax_Syntax.ppname = uu___229_13426.FStar_Syntax_Syntax.ppname; FStar_Syntax_Syntax.index = uu___229_13426.FStar_Syntax_Syntax.index; FStar_Syntax_Syntax.sort = ty})))
-in ((log cfg (fun uu____13429 -> (FStar_Util.print_string "+++ Normalizing Tm_let -- definiens\n")));
-(
-
-let lb1 = (
-
-let uu___230_13431 = lb
-in (
-
-let uu____13432 = (norm cfg env [] lb.FStar_Syntax_Syntax.lbdef)
-in {FStar_Syntax_Syntax.lbname = lbname; FStar_Syntax_Syntax.lbunivs = uu___230_13431.FStar_Syntax_Syntax.lbunivs; FStar_Syntax_Syntax.lbtyp = ty; FStar_Syntax_Syntax.lbeff = uu___230_13431.FStar_Syntax_Syntax.lbeff; FStar_Syntax_Syntax.lbdef = uu____13432}))
-in (
-
-let env' = (FStar_All.pipe_right bs (FStar_List.fold_left (fun env1 uu____13467 -> (dummy)::env1) env))
-in (
-
-let cfg1 = (only_strong_steps cfg)
-in ((log cfg1 (fun uu____13489 -> (FStar_Util.print_string "+++ Normalizing Tm_let -- body\n")));
-(norm cfg1 env' ((Let (((env), (bs), (lb1), (t1.FStar_Syntax_Syntax.pos))))::stack1) body1);
-))));
-)));
-)
-end))
-end)))
-end
-| FStar_Syntax_Syntax.Tm_let ((true, lbs), body) when ((FStar_List.contains CompressUvars cfg.steps) || ((FStar_List.contains (Exclude (Zeta)) cfg.steps) && (FStar_List.contains PureSubtermsWithinComputations cfg.steps))) -> begin
-(
-
-let uu____13506 = (FStar_Syntax_Subst.open_let_rec lbs body)
-in (match (uu____13506) with
-| (lbs1, body1) -> begin
-(
-
-let lbs2 = (FStar_List.map (fun lb -> (
-
-let ty = (norm cfg env [] lb.FStar_Syntax_Syntax.lbtyp)
-in (
-
-let lbname = (
-
-let uu____13542 = (
-
-let uu___231_13543 = (FStar_Util.left lb.FStar_Syntax_Syntax.lbname)
-in {FStar_Syntax_Syntax.ppname = uu___231_13543.FStar_Syntax_Syntax.ppname; FStar_Syntax_Syntax.index = uu___231_13543.FStar_Syntax_Syntax.index; FStar_Syntax_Syntax.sort = ty})
-in FStar_Util.Inl (uu____13542))
-in (
-
-let uu____13544 = (FStar_Syntax_Util.abs_formals lb.FStar_Syntax_Syntax.lbdef)
-in (match (uu____13544) with
-| (xs, def_body, lopt) -> begin
-(
-
-let xs1 = (norm_binders cfg env xs)
-in (
-
-let env1 = (
-
-let uu____13570 = (FStar_List.map (fun uu____13586 -> dummy) lbs1)
-in (
-
-let uu____13587 = (
-
-let uu____13596 = (FStar_List.map (fun uu____13616 -> dummy) xs1)
-in (FStar_List.append uu____13596 env))
-in (FStar_List.append uu____13570 uu____13587)))
-in (
-
-let def_body1 = (norm cfg env1 [] def_body)
-in (
-
-let lopt1 = (match (lopt) with
-| FStar_Pervasives_Native.Some (rc) -> begin
-(
-
-let uu____13640 = (
-
-let uu___232_13641 = rc
-in (
-
-let uu____13642 = (FStar_Util.map_opt rc.FStar_Syntax_Syntax.residual_typ (norm cfg env1 []))
-in {FStar_Syntax_Syntax.residual_effect = uu___232_13641.FStar_Syntax_Syntax.residual_effect; FStar_Syntax_Syntax.residual_typ = uu____13642; FStar_Syntax_Syntax.residual_flags = uu___232_13641.FStar_Syntax_Syntax.residual_flags}))
-in FStar_Pervasives_Native.Some (uu____13640))
-end
-| uu____13649 -> begin
-lopt
-end)
-in (
-
-let def = (FStar_Syntax_Util.abs xs1 def_body1 lopt1)
-in (
-
-let uu___233_13653 = lb
-in {FStar_Syntax_Syntax.lbname = lbname; FStar_Syntax_Syntax.lbunivs = uu___233_13653.FStar_Syntax_Syntax.lbunivs; FStar_Syntax_Syntax.lbtyp = ty; FStar_Syntax_Syntax.lbeff = uu___233_13653.FStar_Syntax_Syntax.lbeff; FStar_Syntax_Syntax.lbdef = def}))))))
-end))))) lbs1)
-in (
-
-let env' = (
-
-let uu____13663 = (FStar_List.map (fun uu____13679 -> dummy) lbs2)
-in (FStar_List.append uu____13663 env))
-in (
-
-let body2 = (norm cfg env' [] body1)
-in (
-
-let uu____13687 = (FStar_Syntax_Subst.close_let_rec lbs2 body2)
-in (match (uu____13687) with
-| (lbs3, body3) -> begin
-(
-
-let t2 = (
-
-let uu___234_13703 = t1
-in {FStar_Syntax_Syntax.n = FStar_Syntax_Syntax.Tm_let (((((true), (lbs3))), (body3))); FStar_Syntax_Syntax.pos = uu___234_13703.FStar_Syntax_Syntax.pos; FStar_Syntax_Syntax.vars = uu___234_13703.FStar_Syntax_Syntax.vars})
-in (rebuild cfg env stack1 t2))
-end)))))
-end))
-end
-| FStar_Syntax_Syntax.Tm_let (lbs, body) when (FStar_List.contains (Exclude (Zeta)) cfg.steps) -> begin
-(
-
-let uu____13730 = (closure_as_term cfg env t1)
-in (rebuild cfg env stack1 uu____13730))
-end
-| FStar_Syntax_Syntax.Tm_let (lbs, body) -> begin
-(
-
-let uu____13749 = (FStar_List.fold_right (fun lb uu____13825 -> (match (uu____13825) with
-| (rec_env, memos, i) -> begin
-(
-
-let bv = (
-
-let uu___235_13946 = (FStar_Util.left lb.FStar_Syntax_Syntax.lbname)
-in {FStar_Syntax_Syntax.ppname = uu___235_13946.FStar_Syntax_Syntax.ppname; FStar_Syntax_Syntax.index = i; FStar_Syntax_Syntax.sort = uu___235_13946.FStar_Syntax_Syntax.sort})
-in (
-
-let f_i = (FStar_Syntax_Syntax.bv_to_tm bv)
-in (
-
-let fix_f_i = (mk (FStar_Syntax_Syntax.Tm_let (((lbs), (f_i)))) t1.FStar_Syntax_Syntax.pos)
-in (
-
-let memo = (FStar_Util.mk_ref FStar_Pervasives_Native.None)
-in (
-
-let rec_env1 = (((FStar_Pervasives_Native.None), (Clos (((env), (fix_f_i), (memo), (true))))))::rec_env
-in ((rec_env1), ((memo)::memos), ((i + (Prims.parse_int "1")))))))))
-end)) (FStar_Pervasives_Native.snd lbs) ((env), ([]), ((Prims.parse_int "0"))))
-in (match (uu____13749) with
-| (rec_env, memos, uu____14143) -> begin
-(
-
-let uu____14196 = (FStar_List.map2 (fun lb memo -> (FStar_ST.op_Colon_Equals memo (FStar_Pervasives_Native.Some (((rec_env), (lb.FStar_Syntax_Syntax.lbdef)))))) (FStar_Pervasives_Native.snd lbs) memos)
-in (
-
-let body_env = (FStar_List.fold_right (fun lb env1 -> (
-
-let uu____14727 = (
-
-let uu____14734 = (
-
-let uu____14735 = (
-
-let uu____14766 = (FStar_Util.mk_ref FStar_Pervasives_Native.None)
-in ((rec_env), (lb.FStar_Syntax_Syntax.lbdef), (uu____14766), (false)))
-in Clos (uu____14735))
-in ((FStar_Pervasives_Native.None), (uu____14734)))
-in (uu____14727)::env1)) (FStar_Pervasives_Native.snd lbs) env)
-in (norm cfg body_env stack1 body)))
-end))
-end
-| FStar_Syntax_Syntax.Tm_meta (head1, m) -> begin
-(match (m) with
-| FStar_Syntax_Syntax.Meta_monadic (m1, t2) -> begin
-(
-
-let uu____14871 = (
-
-let uu____14872 = (should_reify cfg stack1)
-in (not (uu____14872)))
-in (match (uu____14871) with
-| true -> begin
-(
-
-let t3 = (norm cfg env [] t2)
-in (
-
-let stack2 = (Steps (((cfg.steps), (cfg.primitive_steps), (cfg.delta_level))))::stack1
-in (
-
-let cfg1 = (
-
-let uu____14882 = (FStar_All.pipe_right cfg.steps (FStar_List.contains PureSubtermsWithinComputations))
-in (match (uu____14882) with
-| true -> begin
-(
-
-let uu___236_14883 = cfg
-in {steps = (PureSubtermsWithinComputations)::(Primops)::(AllowUnboundUniverses)::(EraseUniverses)::(Exclude (Zeta))::(NoDeltaSteps)::[]; tcenv = uu___236_14883.tcenv; delta_level = (FStar_TypeChecker_Env.Inlining)::(FStar_TypeChecker_Env.Eager_unfolding_only)::[]; primitive_steps = uu___236_14883.primitive_steps})
-end
-| uu____14884 -> begin
-(
-
-let uu___237_14885 = cfg
-in {steps = (FStar_List.append ((Exclude (Zeta))::[]) cfg.steps); tcenv = uu___237_14885.tcenv; delta_level = uu___237_14885.delta_level; primitive_steps = uu___237_14885.primitive_steps})
-end))
-in (norm cfg1 env ((Meta (((FStar_Syntax_Syntax.Meta_monadic (((m1), (t3)))), (t3.FStar_Syntax_Syntax.pos))))::stack2) head1))))
-end
-| uu____14886 -> begin
-(
-
-let uu____14887 = (
-
-let uu____14888 = (FStar_Syntax_Subst.compress head1)
-in uu____14888.FStar_Syntax_Syntax.n)
-in (match (uu____14887) with
-| FStar_Syntax_Syntax.Tm_let ((false, (lb)::[]), body) -> begin
-(
-
-let ed = (FStar_TypeChecker_Env.get_effect_decl cfg.tcenv m1)
-in (
-
-let uu____14906 = ed.FStar_Syntax_Syntax.bind_repr
-in (match (uu____14906) with
-| (uu____14907, bind_repr) -> begin
-(match (lb.FStar_Syntax_Syntax.lbname) with
-| FStar_Util.Inr (uu____14913) -> begin
-(failwith "Cannot reify a top-level let binding")
-end
-| FStar_Util.Inl (x) -> begin
-(
-
-let is_return = (fun e -> (
-
-let uu____14921 = (
-
-let uu____14922 = (FStar_Syntax_Subst.compress e)
-in uu____14922.FStar_Syntax_Syntax.n)
-in (match (uu____14921) with
-| FStar_Syntax_Syntax.Tm_meta (e1, FStar_Syntax_Syntax.Meta_monadic (uu____14928, uu____14929)) -> begin
-(
-
-let uu____14938 = (
-
-let uu____14939 = (FStar_Syntax_Subst.compress e1)
-in uu____14939.FStar_Syntax_Syntax.n)
-in (match (uu____14938) with
-| FStar_Syntax_Syntax.Tm_meta (e2, FStar_Syntax_Syntax.Meta_monadic_lift (uu____14945, msrc, uu____14947)) when (FStar_Syntax_Util.is_pure_effect msrc) -> begin
-(
-
-let uu____14956 = (FStar_Syntax_Subst.compress e2)
-in FStar_Pervasives_Native.Some (uu____14956))
-end
-| uu____14957 -> begin
-FStar_Pervasives_Native.None
-end))
-end
-| uu____14958 -> begin
-FStar_Pervasives_Native.None
-end)))
-in (
-
-let uu____14959 = (is_return lb.FStar_Syntax_Syntax.lbdef)
-in (match (uu____14959) with
-| FStar_Pervasives_Native.Some (e) -> begin
-(
-
-let lb1 = (
-
-let uu___238_14964 = lb
-in {FStar_Syntax_Syntax.lbname = uu___238_14964.FStar_Syntax_Syntax.lbname; FStar_Syntax_Syntax.lbunivs = uu___238_14964.FStar_Syntax_Syntax.lbunivs; FStar_Syntax_Syntax.lbtyp = uu___238_14964.FStar_Syntax_Syntax.lbtyp; FStar_Syntax_Syntax.lbeff = FStar_Parser_Const.effect_PURE_lid; FStar_Syntax_Syntax.lbdef = e})
-in (
-
-let uu____14965 = (FStar_List.tl stack1)
-in (
-
-let uu____14966 = (
-
-let uu____14967 = (
-
-let uu____14970 = (
-
-let uu____14971 = (
-
-let uu____14984 = (FStar_Syntax_Util.mk_reify body)
-in ((((false), ((lb1)::[]))), (uu____14984)))
-in FStar_Syntax_Syntax.Tm_let (uu____14971))
-in (FStar_Syntax_Syntax.mk uu____14970))
-in (uu____14967 FStar_Pervasives_Native.None head1.FStar_Syntax_Syntax.pos))
-in (norm cfg env uu____14965 uu____14966))))
-end
-| FStar_Pervasives_Native.None -> begin
-(
-
-let uu____15000 = (
-
-let uu____15001 = (is_return body)
-in (match (uu____15001) with
-| FStar_Pervasives_Native.Some ({FStar_Syntax_Syntax.n = FStar_Syntax_Syntax.Tm_bvar (y); FStar_Syntax_Syntax.pos = uu____15005; FStar_Syntax_Syntax.vars = uu____15006}) -> begin
-(FStar_Syntax_Syntax.bv_eq x y)
-end
-| uu____15011 -> begin
-false
-end))
-in (match (uu____15000) with
-| true -> begin
-(norm cfg env stack1 lb.FStar_Syntax_Syntax.lbdef)
-end
-| uu____15014 -> begin
-(
-
-let head2 = (FStar_All.pipe_left FStar_Syntax_Util.mk_reify lb.FStar_Syntax_Syntax.lbdef)
-in (
-
-let body1 = (FStar_All.pipe_left FStar_Syntax_Util.mk_reify body)
-in (
-
-let body_rc = {FStar_Syntax_Syntax.residual_effect = m1; FStar_Syntax_Syntax.residual_typ = FStar_Pervasives_Native.Some (t2); FStar_Syntax_Syntax.residual_flags = []}
-in (
-
-let body2 = (
-
-let uu____15035 = (
-
-let uu____15038 = (
-
-let uu____15039 = (
-
-let uu____15056 = (
-
-let uu____15059 = (FStar_Syntax_Syntax.mk_binder x)
-in (uu____15059)::[])
-in ((uu____15056), (body1), (FStar_Pervasives_Native.Some (body_rc))))
-in FStar_Syntax_Syntax.Tm_abs (uu____15039))
-in (FStar_Syntax_Syntax.mk uu____15038))
-in (uu____15035 FStar_Pervasives_Native.None body1.FStar_Syntax_Syntax.pos))
-in (
-
-let close1 = (closure_as_term cfg env)
-in (
-
-let bind_inst = (
-
-let uu____15075 = (
-
-let uu____15076 = (FStar_Syntax_Subst.compress bind_repr)
-in uu____15076.FStar_Syntax_Syntax.n)
-in (match (uu____15075) with
-| FStar_Syntax_Syntax.Tm_uinst (bind1, (uu____15082)::(uu____15083)::[]) -> begin
-(
-
-let uu____15090 = (
-
-let uu____15093 = (
-
-let uu____15094 = (
-
-let uu____15101 = (
-
-let uu____15104 = (
-
-let uu____15105 = (close1 lb.FStar_Syntax_Syntax.lbtyp)
-in (cfg.tcenv.FStar_TypeChecker_Env.universe_of cfg.tcenv uu____15105))
-in (
-
-let uu____15106 = (
-
-let uu____15109 = (
-
-let uu____15110 = (close1 t2)
-in (cfg.tcenv.FStar_TypeChecker_Env.universe_of cfg.tcenv uu____15110))
-in (uu____15109)::[])
-in (uu____15104)::uu____15106))
-in ((bind1), (uu____15101)))
-in FStar_Syntax_Syntax.Tm_uinst (uu____15094))
-in (FStar_Syntax_Syntax.mk uu____15093))
-in (uu____15090 FStar_Pervasives_Native.None t2.FStar_Syntax_Syntax.pos))
-end
-| uu____15118 -> begin
-(failwith "NIY : Reification of indexed effects")
-end))
-in (
-
-let reified = (
-
-let uu____15124 = (
-
-let uu____15127 = (
-
-let uu____15128 = (
-
-let uu____15143 = (
-
-let uu____15146 = (FStar_Syntax_Syntax.as_arg lb.FStar_Syntax_Syntax.lbtyp)
-in (
-
-let uu____15147 = (
-
-let uu____15150 = (FStar_Syntax_Syntax.as_arg t2)
-in (
-
-let uu____15151 = (
-
-let uu____15154 = (FStar_Syntax_Syntax.as_arg FStar_Syntax_Syntax.tun)
-in (
-
-let uu____15155 = (
-
-let uu____15158 = (FStar_Syntax_Syntax.as_arg head2)
-in (
-
-let uu____15159 = (
-
-let uu____15162 = (FStar_Syntax_Syntax.as_arg FStar_Syntax_Syntax.tun)
-in (
-
-let uu____15163 = (
-
-let uu____15166 = (FStar_Syntax_Syntax.as_arg body2)
-in (uu____15166)::[])
-in (uu____15162)::uu____15163))
-in (uu____15158)::uu____15159))
-in (uu____15154)::uu____15155))
-in (uu____15150)::uu____15151))
-in (uu____15146)::uu____15147))
-in ((bind_inst), (uu____15143)))
-in FStar_Syntax_Syntax.Tm_app (uu____15128))
-in (FStar_Syntax_Syntax.mk uu____15127))
-in (uu____15124 FStar_Pervasives_Native.None t2.FStar_Syntax_Syntax.pos))
-in (
-
-let uu____15174 = (FStar_List.tl stack1)
-in (norm cfg env uu____15174 reified)))))))))
-end))
-end)))
-end)
-end)))
-end
-| FStar_Syntax_Syntax.Tm_app (head_app, args) -> begin
-(
-
-let ed = (FStar_TypeChecker_Env.get_effect_decl cfg.tcenv m1)
-in (
-
-let uu____15198 = ed.FStar_Syntax_Syntax.bind_repr
-in (match (uu____15198) with
-| (uu____15199, bind_repr) -> begin
-(
-
-let maybe_unfold_action = (fun head2 -> (
-
-let maybe_extract_fv = (fun t3 -> (
-
-let t4 = (
-
-let uu____15234 = (
-
-let uu____15235 = (FStar_Syntax_Subst.compress t3)
-in uu____15235.FStar_Syntax_Syntax.n)
-in (match (uu____15234) with
-| FStar_Syntax_Syntax.Tm_uinst (t4, uu____15241) -> begin
-t4
-end
-| uu____15246 -> begin
-head2
-end))
-in (
-
-let uu____15247 = (
-
-let uu____15248 = (FStar_Syntax_Subst.compress t4)
-in uu____15248.FStar_Syntax_Syntax.n)
-in (match (uu____15247) with
-| FStar_Syntax_Syntax.Tm_fvar (x) -> begin
-FStar_Pervasives_Native.Some (x)
-end
-| uu____15254 -> begin
-FStar_Pervasives_Native.None
-end))))
-in (
-
-let uu____15255 = (maybe_extract_fv head2)
-in (match (uu____15255) with
-| FStar_Pervasives_Native.Some (x) when (
-
-let uu____15265 = (FStar_Syntax_Syntax.lid_of_fv x)
-in (FStar_TypeChecker_Env.is_action cfg.tcenv uu____15265)) -> begin
-(
-
-let head3 = (norm cfg env [] head2)
-in (
-
-let action_unfolded = (
-
-let uu____15270 = (maybe_extract_fv head3)
-in (match (uu____15270) with
-| FStar_Pervasives_Native.Some (uu____15275) -> begin
-FStar_Pervasives_Native.Some (true)
-end
-| uu____15276 -> begin
-FStar_Pervasives_Native.Some (false)
-end))
-in ((head3), (action_unfolded))))
-end
-| uu____15281 -> begin
-((head2), (FStar_Pervasives_Native.None))
-end))))
-in ((
-
-let is_arg_impure = (fun uu____15296 -> (match (uu____15296) with
-| (e, q) -> begin
-(
-
-let uu____15303 = (
-
-let uu____15304 = (FStar_Syntax_Subst.compress e)
-in uu____15304.FStar_Syntax_Syntax.n)
-in (match (uu____15303) with
-| FStar_Syntax_Syntax.Tm_meta (e0, FStar_Syntax_Syntax.Meta_monadic_lift (m11, m2, t')) -> begin
-(not ((FStar_Syntax_Util.is_pure_effect m11)))
-end
-| uu____15319 -> begin
-false
-end))
-end))
-in (
-
-let uu____15320 = (
-
-let uu____15321 = (
-
-let uu____15328 = (FStar_Syntax_Syntax.as_arg head_app)
-in (uu____15328)::args)
-in (FStar_Util.for_some is_arg_impure uu____15321))
-in (match (uu____15320) with
-| true -> begin
-(
-
-let uu____15333 = (
-
-let uu____15334 = (FStar_Syntax_Print.term_to_string head1)
-in (FStar_Util.format1 "Incompability between typechecker and normalizer; this monadic application contains impure terms %s\n" uu____15334))
-in (failwith uu____15333))
-end
-| uu____15335 -> begin
-()
-end)));
-(
-
-let uu____15336 = (maybe_unfold_action head_app)
-in (match (uu____15336) with
-| (head_app1, found_action) -> begin
-(
-
-let mk1 = (fun tm -> (FStar_Syntax_Syntax.mk tm FStar_Pervasives_Native.None t2.FStar_Syntax_Syntax.pos))
-in (
-
-let body = (mk1 (FStar_Syntax_Syntax.Tm_app (((head_app1), (args)))))
-in (
-
-let body1 = (match (found_action) with
-| FStar_Pervasives_Native.None -> begin
-(FStar_Syntax_Util.mk_reify body)
-end
-| FStar_Pervasives_Native.Some (false) -> begin
-(mk1 (FStar_Syntax_Syntax.Tm_meta (((body), (FStar_Syntax_Syntax.Meta_monadic (((m1), (t2))))))))
-end
-| FStar_Pervasives_Native.Some (true) -> begin
-body
-end)
-in (
-
-let uu____15375 = (FStar_List.tl stack1)
-in (norm cfg env uu____15375 body1)))))
-end));
-))
-end)))
-end
-| FStar_Syntax_Syntax.Tm_meta (e, FStar_Syntax_Syntax.Meta_monadic_lift (msrc, mtgt, t')) -> begin
-(
-
-let lifted = (
-
-let uu____15389 = (closure_as_term cfg env t')
-in (reify_lift cfg.tcenv e msrc mtgt uu____15389))
-in (
-
-let uu____15390 = (FStar_List.tl stack1)
-in (norm cfg env uu____15390 lifted)))
-end
-| FStar_Syntax_Syntax.Tm_match (e, branches) -> begin
-(
-
-let branches1 = (FStar_All.pipe_right branches (FStar_List.map (fun uu____15511 -> (match (uu____15511) with
-| (pat, wopt, tm) -> begin
-(
-
-let uu____15559 = (FStar_Syntax_Util.mk_reify tm)
-in ((pat), (wopt), (uu____15559)))
-end))))
-in (
-
-let tm = (mk (FStar_Syntax_Syntax.Tm_match (((e), (branches1)))) t2.FStar_Syntax_Syntax.pos)
-in (
-
-let uu____15591 = (FStar_List.tl stack1)
-in (norm cfg env uu____15591 tm))))
-end
-| uu____15592 -> begin
-(norm cfg env stack1 head1)
-end))
-end))
-end
-| FStar_Syntax_Syntax.Meta_monadic_lift (m1, m', t2) -> begin
-(
-
-let uu____15600 = (should_reify cfg stack1)
-in (match (uu____15600) with
-| true -> begin
-(
-
-let uu____15601 = (FStar_List.tl stack1)
-in (
-
-let uu____15602 = (
-
-let uu____15603 = (closure_as_term cfg env t2)
-in (reify_lift cfg.tcenv head1 m1 m' uu____15603))
-in (norm cfg env uu____15601 uu____15602)))
-end
-| uu____15604 -> begin
-(
-
-let t3 = (norm cfg env [] t2)
-in (
-
-let uu____15606 = (((FStar_Syntax_Util.is_pure_effect m1) || (FStar_Syntax_Util.is_ghost_effect m1)) && (FStar_All.pipe_right cfg.steps (FStar_List.contains PureSubtermsWithinComputations)))
-in (match (uu____15606) with
-| true -> begin
-(
-
-let stack2 = (Steps (((cfg.steps), (cfg.primitive_steps), (cfg.delta_level))))::stack1
-in (
-
-let cfg1 = (
-
-let uu___239_15615 = cfg
-in {steps = (PureSubtermsWithinComputations)::(Primops)::(AllowUnboundUniverses)::(EraseUniverses)::(Exclude (Zeta))::[]; tcenv = uu___239_15615.tcenv; delta_level = (FStar_TypeChecker_Env.Inlining)::(FStar_TypeChecker_Env.Eager_unfolding_only)::[]; primitive_steps = uu___239_15615.primitive_steps})
-in (norm cfg1 env ((Meta (((FStar_Syntax_Syntax.Meta_monadic_lift (((m1), (m'), (t3)))), (head1.FStar_Syntax_Syntax.pos))))::stack2) head1)))
-end
-| uu____15616 -> begin
-(norm cfg env ((Meta (((FStar_Syntax_Syntax.Meta_monadic_lift (((m1), (m'), (t3)))), (head1.FStar_Syntax_Syntax.pos))))::stack1) head1)
-end)))
-end))
-end
-| uu____15617 -> begin
-(match ((FStar_List.contains Unmeta cfg.steps)) with
-| true -> begin
-(norm cfg env stack1 head1)
-end
-| uu____15618 -> begin
-(match (stack1) with
-| (uu____15619)::uu____15620 -> begin
-(match (m) with
-| FStar_Syntax_Syntax.Meta_labeled (l, r, uu____15625) -> begin
-(norm cfg env ((Meta (((m), (r))))::stack1) head1)
-end
-| FStar_Syntax_Syntax.Meta_alien (uu____15626) -> begin
-(rebuild cfg env stack1 t1)
-end
-| FStar_Syntax_Syntax.Meta_pattern (args) -> begin
-(
-
-let args1 = (norm_pattern_args cfg env args)
-in (norm cfg env ((Meta (((FStar_Syntax_Syntax.Meta_pattern (args1)), (t1.FStar_Syntax_Syntax.pos))))::stack1) head1))
-end
-| uu____15657 -> begin
-(norm cfg env stack1 head1)
-end)
-end
-| [] -> begin
-(
-
-let head2 = (norm cfg env [] head1)
-in (
-
-let m1 = (match (m) with
-| FStar_Syntax_Syntax.Meta_pattern (args) -> begin
-(
-
-let uu____15671 = (norm_pattern_args cfg env args)
-in FStar_Syntax_Syntax.Meta_pattern (uu____15671))
-end
-| uu____15682 -> begin
-m
-end)
-in (
-
-let t2 = (mk (FStar_Syntax_Syntax.Tm_meta (((head2), (m1)))) t1.FStar_Syntax_Syntax.pos)
-in (rebuild cfg env stack1 t2))))
-end)
-end)
-end)
-end);
-)))
-and do_unfold_fv : cfg  ->  env  ->  stack_elt Prims.list  ->  FStar_Syntax_Syntax.term  ->  FStar_Syntax_Syntax.fv  ->  FStar_Syntax_Syntax.term = (fun cfg env stack1 t0 f -> (
-
-let r_env = (
-
-let uu____15694 = (FStar_Syntax_Syntax.range_of_fv f)
-in (FStar_TypeChecker_Env.set_range cfg.tcenv uu____15694))
-in (
-
-let uu____15695 = (FStar_TypeChecker_Env.lookup_definition cfg.delta_level r_env f.FStar_Syntax_Syntax.fv_name.FStar_Syntax_Syntax.v)
-in (match (uu____15695) with
-| FStar_Pervasives_Native.None -> begin
-((log cfg (fun uu____15708 -> (FStar_Util.print "Tm_fvar case 2\n" [])));
-(rebuild cfg env stack1 t0);
-)
-end
-| FStar_Pervasives_Native.Some (us, t) -> begin
-((log cfg (fun uu____15719 -> (
-
-let uu____15720 = (FStar_Syntax_Print.term_to_string t0)
-in (
-
-let uu____15721 = (FStar_Syntax_Print.term_to_string t)
-in (FStar_Util.print2 ">>> Unfolded %s to %s\n" uu____15720 uu____15721)))));
-(
-
-let t1 = (
-
-let uu____15723 = (FStar_All.pipe_right cfg.steps (FStar_List.contains (UnfoldUntil (FStar_Syntax_Syntax.Delta_constant))))
-in (match (uu____15723) with
-| true -> begin
-t
-end
-| uu____15724 -> begin
-(FStar_Syntax_Subst.set_use_range (FStar_Ident.range_of_lid f.FStar_Syntax_Syntax.fv_name.FStar_Syntax_Syntax.v) t)
-end))
-in (
-
-let n1 = (FStar_List.length us)
-in (match ((n1 > (Prims.parse_int "0"))) with
-| true -> begin
-(match (stack1) with
-| (UnivArgs (us', uu____15733))::stack2 -> begin
-(
-
-let env1 = (FStar_All.pipe_right us' (FStar_List.fold_left (fun env1 u -> (((FStar_Pervasives_Native.None), (Univ (u))))::env1) env))
-in (norm cfg env1 stack2 t1))
-end
-| uu____15788 when (FStar_All.pipe_right cfg.steps (FStar_List.contains EraseUniverses)) -> begin
-(norm cfg env stack1 t1)
-end
-| uu____15791 -> begin
-(
-
-let uu____15794 = (
-
-let uu____15795 = (FStar_Syntax_Print.lid_to_string f.FStar_Syntax_Syntax.fv_name.FStar_Syntax_Syntax.v)
-in (FStar_Util.format1 "Impossible: missing universe instantiation on %s" uu____15795))
-in (failwith uu____15794))
-end)
-end
-| uu____15796 -> begin
-(norm cfg env stack1 t1)
-end)));
-)
-end))))
-and reify_lift : FStar_TypeChecker_Env.env  ->  FStar_Syntax_Syntax.term' FStar_Syntax_Syntax.syntax  ->  FStar_Syntax_Syntax.monad_name  ->  FStar_Syntax_Syntax.monad_name  ->  FStar_Syntax_Syntax.term  ->  FStar_Syntax_Syntax.term = (fun env e msrc mtgt t -> (match ((FStar_Syntax_Util.is_pure_effect msrc)) with
-| true -> begin
-(
-
-let ed = (FStar_TypeChecker_Env.get_effect_decl env mtgt)
-in (
-
-let uu____15805 = ed.FStar_Syntax_Syntax.return_repr
-in (match (uu____15805) with
-| (uu____15806, return_repr) -> begin
-(
-
-let return_inst = (
-
-let uu____15815 = (
-
-let uu____15816 = (FStar_Syntax_Subst.compress return_repr)
-in uu____15816.FStar_Syntax_Syntax.n)
-in (match (uu____15815) with
-| FStar_Syntax_Syntax.Tm_uinst (return_tm, (uu____15822)::[]) -> begin
-(
-
-let uu____15829 = (
-
-let uu____15832 = (
-
-let uu____15833 = (
-
-let uu____15840 = (
-
-let uu____15843 = (env.FStar_TypeChecker_Env.universe_of env t)
-in (uu____15843)::[])
-in ((return_tm), (uu____15840)))
-in FStar_Syntax_Syntax.Tm_uinst (uu____15833))
-in (FStar_Syntax_Syntax.mk uu____15832))
-in (uu____15829 FStar_Pervasives_Native.None e.FStar_Syntax_Syntax.pos))
-end
-| uu____15851 -> begin
-(failwith "NIY : Reification of indexed effects")
-end))
-in (
-
-let uu____15854 = (
-
-let uu____15857 = (
-
-let uu____15858 = (
-
-let uu____15873 = (
-
-let uu____15876 = (FStar_Syntax_Syntax.as_arg t)
-in (
-
-let uu____15877 = (
-
-let uu____15880 = (FStar_Syntax_Syntax.as_arg e)
-in (uu____15880)::[])
-in (uu____15876)::uu____15877))
-in ((return_inst), (uu____15873)))
-in FStar_Syntax_Syntax.Tm_app (uu____15858))
-in (FStar_Syntax_Syntax.mk uu____15857))
-in (uu____15854 FStar_Pervasives_Native.None e.FStar_Syntax_Syntax.pos)))
-end)))
-end
-| uu____15888 -> begin
-(
-
-let uu____15889 = (FStar_TypeChecker_Env.monad_leq env msrc mtgt)
-in (match (uu____15889) with
-| FStar_Pervasives_Native.None -> begin
-(
-
-let uu____15892 = (FStar_Util.format2 "Impossible : trying to reify a lift between unrelated effects (%s and %s)" (FStar_Ident.text_of_lid msrc) (FStar_Ident.text_of_lid mtgt))
-in (failwith uu____15892))
-end
-| FStar_Pervasives_Native.Some ({FStar_TypeChecker_Env.msource = uu____15893; FStar_TypeChecker_Env.mtarget = uu____15894; FStar_TypeChecker_Env.mlift = {FStar_TypeChecker_Env.mlift_wp = uu____15895; FStar_TypeChecker_Env.mlift_term = FStar_Pervasives_Native.None}}) -> begin
-(failwith "Impossible : trying to reify a non-reifiable lift (from %s to %s)")
-end
-| FStar_Pervasives_Native.Some ({FStar_TypeChecker_Env.msource = uu____15906; FStar_TypeChecker_Env.mtarget = uu____15907; FStar_TypeChecker_Env.mlift = {FStar_TypeChecker_Env.mlift_wp = uu____15908; FStar_TypeChecker_Env.mlift_term = FStar_Pervasives_Native.Some (lift)}}) -> begin
-(
-
-let uu____15926 = (FStar_Syntax_Util.mk_reify e)
-in (lift t FStar_Syntax_Syntax.tun uu____15926))
-end))
-end))
-and norm_pattern_args : cfg  ->  env  ->  (FStar_Syntax_Syntax.term' FStar_Syntax_Syntax.syntax * FStar_Syntax_Syntax.aqual) Prims.list Prims.list  ->  (FStar_Syntax_Syntax.term' FStar_Syntax_Syntax.syntax * FStar_Syntax_Syntax.aqual) Prims.list Prims.list = (fun cfg env args -> (FStar_All.pipe_right args (FStar_List.map (FStar_List.map (fun uu____15982 -> (match (uu____15982) with
-| (a, imp) -> begin
-(
-
-let uu____15993 = (norm cfg env [] a)
-in ((uu____15993), (imp)))
-end))))))
-and norm_comp : cfg  ->  env  ->  FStar_Syntax_Syntax.comp  ->  FStar_Syntax_Syntax.comp = (fun cfg env comp -> (
-
-let comp1 = (ghost_to_pure_aux cfg env comp)
-in (match (comp1.FStar_Syntax_Syntax.n) with
-| FStar_Syntax_Syntax.Total (t, uopt) -> begin
-(
-
-let uu___240_16010 = comp1
-in (
-
-let uu____16013 = (
-
-let uu____16014 = (
-
-let uu____16023 = (norm cfg env [] t)
-in (
-
-let uu____16024 = (FStar_Option.map (norm_universe cfg env) uopt)
-in ((uu____16023), (uu____16024))))
-in FStar_Syntax_Syntax.Total (uu____16014))
-in {FStar_Syntax_Syntax.n = uu____16013; FStar_Syntax_Syntax.pos = uu___240_16010.FStar_Syntax_Syntax.pos; FStar_Syntax_Syntax.vars = uu___240_16010.FStar_Syntax_Syntax.vars}))
-end
-| FStar_Syntax_Syntax.GTotal (t, uopt) -> begin
-(
-
-let uu___241_16039 = comp1
-in (
-
-let uu____16042 = (
-
-let uu____16043 = (
-
-let uu____16052 = (norm cfg env [] t)
-in (
-
-let uu____16053 = (FStar_Option.map (norm_universe cfg env) uopt)
-in ((uu____16052), (uu____16053))))
-in FStar_Syntax_Syntax.GTotal (uu____16043))
-in {FStar_Syntax_Syntax.n = uu____16042; FStar_Syntax_Syntax.pos = uu___241_16039.FStar_Syntax_Syntax.pos; FStar_Syntax_Syntax.vars = uu___241_16039.FStar_Syntax_Syntax.vars}))
-end
-| FStar_Syntax_Syntax.Comp (ct) -> begin
-(
-
-let norm_args = (fun args -> (FStar_All.pipe_right args (FStar_List.map (fun uu____16105 -> (match (uu____16105) with
-| (a, i) -> begin
-(
-
-let uu____16116 = (norm cfg env [] a)
-in ((uu____16116), (i)))
-end)))))
-in (
-
-let flags = (FStar_All.pipe_right ct.FStar_Syntax_Syntax.flags (FStar_List.map (fun uu___191_16127 -> (match (uu___191_16127) with
-| FStar_Syntax_Syntax.DECREASES (t) -> begin
-(
-
-let uu____16131 = (norm cfg env [] t)
-in FStar_Syntax_Syntax.DECREASES (uu____16131))
-end
-| f -> begin
-f
-end))))
-in (
-
-let uu___242_16135 = comp1
-in (
-
-let uu____16138 = (
-
-let uu____16139 = (
-
-let uu___243_16140 = ct
-in (
-
-let uu____16141 = (FStar_List.map (norm_universe cfg env) ct.FStar_Syntax_Syntax.comp_univs)
-in (
-
-let uu____16142 = (norm cfg env [] ct.FStar_Syntax_Syntax.result_typ)
-in (
-
-let uu____16145 = (norm_args ct.FStar_Syntax_Syntax.effect_args)
-in {FStar_Syntax_Syntax.comp_univs = uu____16141; FStar_Syntax_Syntax.effect_name = uu___243_16140.FStar_Syntax_Syntax.effect_name; FStar_Syntax_Syntax.result_typ = uu____16142; FStar_Syntax_Syntax.effect_args = uu____16145; FStar_Syntax_Syntax.flags = flags}))))
-in FStar_Syntax_Syntax.Comp (uu____16139))
-in {FStar_Syntax_Syntax.n = uu____16138; FStar_Syntax_Syntax.pos = uu___242_16135.FStar_Syntax_Syntax.pos; FStar_Syntax_Syntax.vars = uu___242_16135.FStar_Syntax_Syntax.vars}))))
-end)))
-and ghost_to_pure_aux : cfg  ->  env  ->  FStar_Syntax_Syntax.comp  ->  FStar_Syntax_Syntax.comp' FStar_Syntax_Syntax.syntax = (fun cfg env c -> (
-
-let norm1 = (fun t -> (norm (
-
-let uu___244_16163 = cfg
-in {steps = (Eager_unfolding)::(UnfoldUntil (FStar_Syntax_Syntax.Delta_constant))::(AllowUnboundUniverses)::[]; tcenv = uu___244_16163.tcenv; delta_level = uu___244_16163.delta_level; primitive_steps = uu___244_16163.primitive_steps}) env [] t))
-in (
-
-let non_info = (fun t -> (
-
-let uu____16168 = (norm1 t)
-in (FStar_Syntax_Util.non_informative uu____16168)))
-in (match (c.FStar_Syntax_Syntax.n) with
-| FStar_Syntax_Syntax.Total (uu____16171) -> begin
-c
-end
-| FStar_Syntax_Syntax.GTotal (t, uopt) when (non_info t) -> begin
-(
-
-let uu___245_16190 = c
-in {FStar_Syntax_Syntax.n = FStar_Syntax_Syntax.Total (((t), (uopt))); FStar_Syntax_Syntax.pos = uu___245_16190.FStar_Syntax_Syntax.pos; FStar_Syntax_Syntax.vars = uu___245_16190.FStar_Syntax_Syntax.vars})
-end
-| FStar_Syntax_Syntax.Comp (ct) -> begin
-(
-
-let l = (FStar_TypeChecker_Env.norm_eff_name cfg.tcenv ct.FStar_Syntax_Syntax.effect_name)
-in (
-
-let uu____16197 = ((FStar_Syntax_Util.is_ghost_effect l) && (non_info ct.FStar_Syntax_Syntax.result_typ))
-in (match (uu____16197) with
-| true -> begin
-(
-
-let ct1 = (match ((downgrade_ghost_effect_name ct.FStar_Syntax_Syntax.effect_name)) with
-| FStar_Pervasives_Native.Some (pure_eff) -> begin
-(
-
-let flags = (match ((FStar_Ident.lid_equals pure_eff FStar_Parser_Const.effect_Tot_lid)) with
-| true -> begin
-(FStar_Syntax_Syntax.TOTAL)::ct.FStar_Syntax_Syntax.flags
-end
-| uu____16207 -> begin
-ct.FStar_Syntax_Syntax.flags
-end)
-in (
-
-let uu___246_16208 = ct
-in {FStar_Syntax_Syntax.comp_univs = uu___246_16208.FStar_Syntax_Syntax.comp_univs; FStar_Syntax_Syntax.effect_name = pure_eff; FStar_Syntax_Syntax.result_typ = uu___246_16208.FStar_Syntax_Syntax.result_typ; FStar_Syntax_Syntax.effect_args = uu___246_16208.FStar_Syntax_Syntax.effect_args; FStar_Syntax_Syntax.flags = flags}))
-end
-| FStar_Pervasives_Native.None -> begin
-(
-
-let ct1 = (FStar_TypeChecker_Env.unfold_effect_abbrev cfg.tcenv c)
-in (
-
-let uu___247_16210 = ct1
-in {FStar_Syntax_Syntax.comp_univs = uu___247_16210.FStar_Syntax_Syntax.comp_univs; FStar_Syntax_Syntax.effect_name = FStar_Parser_Const.effect_PURE_lid; FStar_Syntax_Syntax.result_typ = uu___247_16210.FStar_Syntax_Syntax.result_typ; FStar_Syntax_Syntax.effect_args = uu___247_16210.FStar_Syntax_Syntax.effect_args; FStar_Syntax_Syntax.flags = uu___247_16210.FStar_Syntax_Syntax.flags}))
-end)
-in (
-
-let uu___248_16211 = c
-in {FStar_Syntax_Syntax.n = FStar_Syntax_Syntax.Comp (ct1); FStar_Syntax_Syntax.pos = uu___248_16211.FStar_Syntax_Syntax.pos; FStar_Syntax_Syntax.vars = uu___248_16211.FStar_Syntax_Syntax.vars}))
-end
-| uu____16212 -> begin
-c
-end)))
-end
-| uu____16213 -> begin
-c
-end))))
-and norm_binder : cfg  ->  env  ->  FStar_Syntax_Syntax.binder  ->  FStar_Syntax_Syntax.binder = (fun cfg env uu____16216 -> (match (uu____16216) with
-| (x, imp) -> begin
-(
-
-let uu____16219 = (
-
-let uu___249_16220 = x
-in (
-
-let uu____16221 = (norm cfg env [] x.FStar_Syntax_Syntax.sort)
-in {FStar_Syntax_Syntax.ppname = uu___249_16220.FStar_Syntax_Syntax.ppname; FStar_Syntax_Syntax.index = uu___249_16220.FStar_Syntax_Syntax.index; FStar_Syntax_Syntax.sort = uu____16221}))
-in ((uu____16219), (imp)))
-end))
-and norm_binders : cfg  ->  env  ->  FStar_Syntax_Syntax.binders  ->  FStar_Syntax_Syntax.binders = (fun cfg env bs -> (
-
-let uu____16227 = (FStar_List.fold_left (fun uu____16245 b -> (match (uu____16245) with
-| (nbs', env1) -> begin
-(
-
-let b1 = (norm_binder cfg env1 b)
-in (((b1)::nbs'), ((dummy)::env1)))
-end)) (([]), (env)) bs)
-in (match (uu____16227) with
-| (nbs, uu____16285) -> begin
-(FStar_List.rev nbs)
-end)))
-and norm_lcomp_opt : cfg  ->  env  ->  FStar_Syntax_Syntax.residual_comp FStar_Pervasives_Native.option  ->  FStar_Syntax_Syntax.residual_comp FStar_Pervasives_Native.option = (fun cfg env lopt -> (match (lopt) with
-| FStar_Pervasives_Native.Some (rc) -> begin
-(
-
-let flags = (filter_out_lcomp_cflags rc.FStar_Syntax_Syntax.residual_flags)
-in (
-
-let uu____16301 = (
-
-let uu___250_16302 = rc
-in (
-
-let uu____16303 = (FStar_Util.map_opt rc.FStar_Syntax_Syntax.residual_typ (norm cfg env []))
-in {FStar_Syntax_Syntax.residual_effect = uu___250_16302.FStar_Syntax_Syntax.residual_effect; FStar_Syntax_Syntax.residual_typ = uu____16303; FStar_Syntax_Syntax.residual_flags = uu___250_16302.FStar_Syntax_Syntax.residual_flags}))
-in FStar_Pervasives_Native.Some (uu____16301)))
-end
-| uu____16310 -> begin
-lopt
-end))
-and rebuild : cfg  ->  env  ->  stack  ->  FStar_Syntax_Syntax.term  ->  FStar_Syntax_Syntax.term = (fun cfg env stack1 t -> ((log cfg (fun uu____16323 -> (
-
-let uu____16324 = (FStar_Syntax_Print.tag_of_term t)
-in (
-
-let uu____16325 = (FStar_Syntax_Print.term_to_string t)
-in (
-
-let uu____16326 = (FStar_Util.string_of_int (FStar_List.length env))
-in (
-
-let uu____16333 = (
-
-let uu____16334 = (
-
-let uu____16337 = (firstn (Prims.parse_int "4") stack1)
-in (FStar_All.pipe_left FStar_Pervasives_Native.fst uu____16337))
-in (stack_to_string uu____16334))
-in (FStar_Util.print4 ">>> %s\\Rebuild %s with %s env elements and top of the stack %s \n" uu____16324 uu____16325 uu____16326 uu____16333)))))));
-(match (stack1) with
-| [] -> begin
-t
-end
-| (Debug (tm, time_then))::stack2 -> begin
-((
-
-let uu____16366 = (FStar_All.pipe_left (FStar_TypeChecker_Env.debug cfg.tcenv) (FStar_Options.Other ("print_normalized_terms")))
-in (match (uu____16366) with
-| true -> begin
-(
-
-let time_now = (FStar_Util.now ())
-in (
-
-let uu____16368 = (
-
-let uu____16369 = (
-
-let uu____16370 = (FStar_Util.time_diff time_then time_now)
-in (FStar_Pervasives_Native.snd uu____16370))
-in (FStar_Util.string_of_int uu____16369))
-in (
-
-let uu____16375 = (FStar_Syntax_Print.term_to_string tm)
-in (
-
-let uu____16376 = (FStar_Syntax_Print.term_to_string t)
-in (FStar_Util.print3 "Normalized (%s ms) %s\n\tto %s\n" uu____16368 uu____16375 uu____16376)))))
-end
-| uu____16377 -> begin
-()
-end));
-(rebuild cfg env stack2 t);
-)
-end
-| (Steps (s, ps, dl))::stack2 -> begin
-(rebuild (
-
-let uu___251_16394 = cfg
-in {steps = s; tcenv = uu___251_16394.tcenv; delta_level = dl; primitive_steps = ps}) env stack2 t)
-end
-| (Meta (m, r))::stack2 -> begin
-(
-
-let t1 = (mk (FStar_Syntax_Syntax.Tm_meta (((t), (m)))) r)
-in (rebuild cfg env stack2 t1))
-end
-| (MemoLazy (r))::stack2 -> begin
-((set_memo r ((env), (t)));
-(log cfg (fun uu____16435 -> (
-
-let uu____16436 = (FStar_Syntax_Print.term_to_string t)
-in (FStar_Util.print1 "\tSet memo %s\n" uu____16436))));
-(rebuild cfg env stack2 t);
-)
-end
-| (Let (env', bs, lb, r))::stack2 -> begin
-(
-
-let body = (FStar_Syntax_Subst.close bs t)
-in (
-
-let t1 = (FStar_Syntax_Syntax.mk (FStar_Syntax_Syntax.Tm_let (((((false), ((lb)::[]))), (body)))) FStar_Pervasives_Native.None r)
-in (rebuild cfg env' stack2 t1)))
-end
-| (Abs (env', bs, env'', lopt, r))::stack2 -> begin
-(
-
-let bs1 = (norm_binders cfg env' bs)
-in (
-
-let lopt1 = (norm_lcomp_opt cfg env'' lopt)
-in (
-
-let uu____16472 = (
-
-let uu___252_16473 = (FStar_Syntax_Util.abs bs1 t lopt1)
-in {FStar_Syntax_Syntax.n = uu___252_16473.FStar_Syntax_Syntax.n; FStar_Syntax_Syntax.pos = r; FStar_Syntax_Syntax.vars = uu___252_16473.FStar_Syntax_Syntax.vars})
-in (rebuild cfg env stack2 uu____16472))))
-end
-| (Arg (Univ (uu____16474), uu____16475, uu____16476))::uu____16477 -> begin
-(failwith "Impossible")
-end
-| (Arg (Dummy, uu____16480, uu____16481))::uu____16482 -> begin
-(failwith "Impossible")
-end
-| (UnivArgs (us, r))::stack2 -> begin
-(
-
-let t1 = (FStar_Syntax_Syntax.mk_Tm_uinst t us)
-in (rebuild cfg env stack2 t1))
-end
-| (Arg (Clos (env_arg, tm, m, uu____16498), aq, r))::stack2 -> begin
-((log cfg (fun uu____16551 -> (
-
-let uu____16552 = (FStar_Syntax_Print.term_to_string tm)
-in (FStar_Util.print1 "Rebuilding with arg %s\n" uu____16552))));
-(match ((FStar_List.contains (Exclude (Iota)) cfg.steps)) with
-| true -> begin
-(match ((FStar_List.contains HNF cfg.steps)) with
-| true -> begin
-(
-
-let arg = (closure_as_term cfg env_arg tm)
-in (
-
-let t1 = (FStar_Syntax_Syntax.extend_app t ((arg), (aq)) FStar_Pervasives_Native.None r)
-in (rebuild cfg env_arg stack2 t1)))
-end
-| uu____16557 -> begin
-(
-
-let stack3 = (App (((env), (t), (aq), (r))))::stack2
-in (norm cfg env_arg stack3 tm))
-end)
-end
-| uu____16561 -> begin
-(
-
-let uu____16562 = (FStar_ST.op_Bang m)
-in (match (uu____16562) with
-| FStar_Pervasives_Native.None -> begin
-(match ((FStar_List.contains HNF cfg.steps)) with
-| true -> begin
-(
-
-let arg = (closure_as_term cfg env_arg tm)
-in (
-
-let t1 = (FStar_Syntax_Syntax.extend_app t ((arg), (aq)) FStar_Pervasives_Native.None r)
-in (rebuild cfg env_arg stack2 t1)))
-end
-| uu____16681 -> begin
-(
-
-let stack3 = (MemoLazy (m))::(App (((env), (t), (aq), (r))))::stack2
-in (norm cfg env_arg stack3 tm))
-end)
-end
-| FStar_Pervasives_Native.Some (uu____16706, a) -> begin
-(
-
-let t1 = (FStar_Syntax_Syntax.extend_app t ((a), (aq)) FStar_Pervasives_Native.None r)
-in (rebuild cfg env_arg stack2 t1))
-end))
-end);
-)
-end
-| (App (env1, head1, aq, r))::stack2 -> begin
-(
-
-let t1 = (FStar_Syntax_Syntax.extend_app head1 ((t), (aq)) FStar_Pervasives_Native.None r)
-in (
-
-let uu____16749 = (maybe_simplify cfg env1 stack2 t1)
-in (rebuild cfg env1 stack2 uu____16749)))
-end
-| (Match (env1, branches, r))::stack2 -> begin
-((log cfg (fun uu____16761 -> (
-
-let uu____16762 = (FStar_Syntax_Print.term_to_string t)
-in (FStar_Util.print1 "Rebuilding with match, scrutinee is %s ...\n" uu____16762))));
-(
-
-let scrutinee = t
-in (
-
-let norm_and_rebuild_match = (fun uu____16767 -> ((log cfg (fun uu____16772 -> (
-
-let uu____16773 = (FStar_Syntax_Print.term_to_string scrutinee)
-in (
-
-let uu____16774 = (
-
-let uu____16775 = (FStar_All.pipe_right branches (FStar_List.map (fun uu____16792 -> (match (uu____16792) with
-| (p, uu____16802, uu____16803) -> begin
-(FStar_Syntax_Print.pat_to_string p)
-end))))
-in (FStar_All.pipe_right uu____16775 (FStar_String.concat "\n\t")))
-in (FStar_Util.print2 "match is irreducible: scrutinee=%s\nbranches=%s\n" uu____16773 uu____16774)))));
-(
-
-let whnf = ((FStar_List.contains Weak cfg.steps) || (FStar_List.contains HNF cfg.steps))
-in (
-
-let cfg_exclude_iota_zeta = (
-
-let new_delta = (FStar_All.pipe_right cfg.delta_level (FStar_List.filter (fun uu___192_16820 -> (match (uu___192_16820) with
-| FStar_TypeChecker_Env.Inlining -> begin
-true
-end
-| FStar_TypeChecker_Env.Eager_unfolding_only -> begin
-true
-end
-| uu____16821 -> begin
-false
-end))))
-in (
-
-let steps' = (
-
-let uu____16825 = (FStar_All.pipe_right cfg.steps (FStar_List.contains PureSubtermsWithinComputations))
-in (match (uu____16825) with
-| true -> begin
-(Exclude (Zeta))::[]
-end
-| uu____16828 -> begin
-(Exclude (Iota))::(Exclude (Zeta))::[]
-end))
-in (only_strong_steps (
-
-let uu___253_16831 = cfg
-in {steps = (FStar_List.append steps' cfg.steps); tcenv = uu___253_16831.tcenv; delta_level = new_delta; primitive_steps = uu___253_16831.primitive_steps}))))
-in (
-
-let norm_or_whnf = (fun env2 t1 -> (match (whnf) with
-| true -> begin
-(closure_as_term cfg_exclude_iota_zeta env2 t1)
-end
-| uu____16839 -> begin
-(norm cfg_exclude_iota_zeta env2 [] t1)
-end))
-in (
-
-let rec norm_pat = (fun env2 p -> (match (p.FStar_Syntax_Syntax.v) with
-| FStar_Syntax_Syntax.Pat_constant (uu____16863) -> begin
-((p), (env2))
-end
-| FStar_Syntax_Syntax.Pat_cons (fv, pats) -> begin
-(
-
-let uu____16884 = (FStar_All.pipe_right pats (FStar_List.fold_left (fun uu____16944 uu____16945 -> (match (((uu____16944), (uu____16945))) with
-| ((pats1, env3), (p1, b)) -> begin
-(
-
-let uu____17036 = (norm_pat env3 p1)
-in (match (uu____17036) with
-| (p2, env4) -> begin
-(((((p2), (b)))::pats1), (env4))
-end))
-end)) (([]), (env2))))
-in (match (uu____16884) with
-| (pats1, env3) -> begin
-(((
-
-let uu___254_17118 = p
-in {FStar_Syntax_Syntax.v = FStar_Syntax_Syntax.Pat_cons (((fv), ((FStar_List.rev pats1)))); FStar_Syntax_Syntax.p = uu___254_17118.FStar_Syntax_Syntax.p})), (env3))
-end))
-end
-| FStar_Syntax_Syntax.Pat_var (x) -> begin
-(
-
-let x1 = (
-
-let uu___255_17137 = x
-in (
-
-let uu____17138 = (norm_or_whnf env2 x.FStar_Syntax_Syntax.sort)
-in {FStar_Syntax_Syntax.ppname = uu___255_17137.FStar_Syntax_Syntax.ppname; FStar_Syntax_Syntax.index = uu___255_17137.FStar_Syntax_Syntax.index; FStar_Syntax_Syntax.sort = uu____17138}))
-in (((
-
-let uu___256_17152 = p
-in {FStar_Syntax_Syntax.v = FStar_Syntax_Syntax.Pat_var (x1); FStar_Syntax_Syntax.p = uu___256_17152.FStar_Syntax_Syntax.p})), ((dummy)::env2)))
-end
-| FStar_Syntax_Syntax.Pat_wild (x) -> begin
-(
-
-let x1 = (
-
-let uu___257_17163 = x
-in (
-
-let uu____17164 = (norm_or_whnf env2 x.FStar_Syntax_Syntax.sort)
-in {FStar_Syntax_Syntax.ppname = uu___257_17163.FStar_Syntax_Syntax.ppname; FStar_Syntax_Syntax.index = uu___257_17163.FStar_Syntax_Syntax.index; FStar_Syntax_Syntax.sort = uu____17164}))
-in (((
-
-let uu___258_17178 = p
-in {FStar_Syntax_Syntax.v = FStar_Syntax_Syntax.Pat_wild (x1); FStar_Syntax_Syntax.p = uu___258_17178.FStar_Syntax_Syntax.p})), ((dummy)::env2)))
-end
-| FStar_Syntax_Syntax.Pat_dot_term (x, t1) -> begin
-(
-
-let x1 = (
-
-let uu___259_17194 = x
-in (
-
-let uu____17195 = (norm_or_whnf env2 x.FStar_Syntax_Syntax.sort)
-in {FStar_Syntax_Syntax.ppname = uu___259_17194.FStar_Syntax_Syntax.ppname; FStar_Syntax_Syntax.index = uu___259_17194.FStar_Syntax_Syntax.index; FStar_Syntax_Syntax.sort = uu____17195}))
-in (
-
-let t2 = (norm_or_whnf env2 t1)
-in (((
-
-let uu___260_17202 = p
-in {FStar_Syntax_Syntax.v = FStar_Syntax_Syntax.Pat_dot_term (((x1), (t2))); FStar_Syntax_Syntax.p = uu___260_17202.FStar_Syntax_Syntax.p})), (env2))))
-end))
-in (
-
-let branches1 = (match (env1) with
-| [] when whnf -> begin
-branches
-end
-| uu____17212 -> begin
-(FStar_All.pipe_right branches (FStar_List.map (fun branch1 -> (
-
-let uu____17226 = (FStar_Syntax_Subst.open_branch branch1)
-in (match (uu____17226) with
-| (p, wopt, e) -> begin
-(
-
-let uu____17246 = (norm_pat env1 p)
-in (match (uu____17246) with
-| (p1, env2) -> begin
-(
-
-let wopt1 = (match (wopt) with
-| FStar_Pervasives_Native.None -> begin
-FStar_Pervasives_Native.None
-end
-| FStar_Pervasives_Native.Some (w) -> begin
-(
-
-let uu____17271 = (norm_or_whnf env2 w)
-in FStar_Pervasives_Native.Some (uu____17271))
-end)
-in (
-
-let e1 = (norm_or_whnf env2 e)
-in (FStar_Syntax_Util.branch ((p1), (wopt1), (e1)))))
-end))
-end)))))
-end)
-in (
-
-let uu____17277 = (mk (FStar_Syntax_Syntax.Tm_match (((scrutinee), (branches1)))) r)
-in (rebuild cfg env1 stack2 uu____17277)))))));
-))
-in (
-
-let rec is_cons = (fun head1 -> (match (head1.FStar_Syntax_Syntax.n) with
-| FStar_Syntax_Syntax.Tm_uinst (h, uu____17287) -> begin
-(is_cons h)
-end
-| FStar_Syntax_Syntax.Tm_constant (uu____17292) -> begin
-true
-end
-| FStar_Syntax_Syntax.Tm_fvar ({FStar_Syntax_Syntax.fv_name = uu____17293; FStar_Syntax_Syntax.fv_delta = uu____17294; FStar_Syntax_Syntax.fv_qual = FStar_Pervasives_Native.Some (FStar_Syntax_Syntax.Data_ctor)}) -> begin
-true
-end
-| FStar_Syntax_Syntax.Tm_fvar ({FStar_Syntax_Syntax.fv_name = uu____17295; FStar_Syntax_Syntax.fv_delta = uu____17296; FStar_Syntax_Syntax.fv_qual = FStar_Pervasives_Native.Some (FStar_Syntax_Syntax.Record_ctor (uu____17297))}) -> begin
-true
-end
-| uu____17304 -> begin
-false
-end))
-in (
-
-let guard_when_clause = (fun wopt b rest -> (match (wopt) with
-| FStar_Pervasives_Native.None -> begin
-b
-end
-| FStar_Pervasives_Native.Some (w) -> begin
-(
-
-let then_branch = b
-in (
-
-let else_branch = (mk (FStar_Syntax_Syntax.Tm_match (((scrutinee), (rest)))) r)
-in (FStar_Syntax_Util.if_then_else w then_branch else_branch)))
-end))
-in (
-
-let rec matches_pat = (fun scrutinee_orig p -> (
-
-let scrutinee1 = (FStar_Syntax_Util.unmeta scrutinee_orig)
-in (
-
-let uu____17449 = (FStar_Syntax_Util.head_and_args scrutinee1)
-in (match (uu____17449) with
-| (head1, args) -> begin
-(match (p.FStar_Syntax_Syntax.v) with
-| FStar_Syntax_Syntax.Pat_var (bv) -> begin
-FStar_Util.Inl ((((bv), (scrutinee_orig)))::[])
-end
-| FStar_Syntax_Syntax.Pat_wild (bv) -> begin
-FStar_Util.Inl ((((bv), (scrutinee_orig)))::[])
-end
-| FStar_Syntax_Syntax.Pat_dot_term (uu____17536) -> begin
-FStar_Util.Inl ([])
-end
-| FStar_Syntax_Syntax.Pat_constant (s) -> begin
-(match (scrutinee1.FStar_Syntax_Syntax.n) with
-| FStar_Syntax_Syntax.Tm_constant (s') when (Prims.op_Equality s s') -> begin
-FStar_Util.Inl ([])
-end
-| uu____17575 -> begin
-(
-
-let uu____17576 = (
-
-let uu____17577 = (is_cons head1)
-in (not (uu____17577)))
-in FStar_Util.Inr (uu____17576))
-end)
-end
-| FStar_Syntax_Syntax.Pat_cons (fv, arg_pats) -> begin
-(
-
-let uu____17602 = (
-
-let uu____17603 = (FStar_Syntax_Util.un_uinst head1)
-in uu____17603.FStar_Syntax_Syntax.n)
-in (match (uu____17602) with
-| FStar_Syntax_Syntax.Tm_fvar (fv') when (FStar_Syntax_Syntax.fv_eq fv fv') -> begin
-(matches_args [] args arg_pats)
-end
-| uu____17621 -> begin
-(
-
-let uu____17622 = (
-
-let uu____17623 = (is_cons head1)
-in (not (uu____17623)))
-in FStar_Util.Inr (uu____17622))
-end))
-end)
-end))))
-and matches_args = (fun out a p -> (match (((a), (p))) with
-| ([], []) -> begin
-FStar_Util.Inl (out)
-end
-| (((t1, uu____17692))::rest_a, ((p1, uu____17695))::rest_p) -> begin
-(
-
-let uu____17739 = (matches_pat t1 p1)
-in (match (uu____17739) with
-| FStar_Util.Inl (s) -> begin
-(matches_args (FStar_List.append out s) rest_a rest_p)
-end
-| m -> begin
-m
-end))
-end
-| uu____17788 -> begin
-FStar_Util.Inr (false)
-end))
-in (
-
-let rec matches = (fun scrutinee1 p -> (match (p) with
-| [] -> begin
-(norm_and_rebuild_match ())
-end
-| ((p1, wopt, b))::rest -> begin
-(
-
-let uu____17894 = (matches_pat scrutinee1 p1)
-in (match (uu____17894) with
-| FStar_Util.Inr (false) -> begin
-(matches scrutinee1 rest)
-end
-| FStar_Util.Inr (true) -> begin
-(norm_and_rebuild_match ())
-end
-| FStar_Util.Inl (s) -> begin
-((log cfg (fun uu____17934 -> (
-
-let uu____17935 = (FStar_Syntax_Print.pat_to_string p1)
-in (
-
-let uu____17936 = (
-
-let uu____17937 = (FStar_List.map (fun uu____17947 -> (match (uu____17947) with
-| (uu____17952, t1) -> begin
-(FStar_Syntax_Print.term_to_string t1)
-end)) s)
-in (FStar_All.pipe_right uu____17937 (FStar_String.concat "; ")))
-in (FStar_Util.print2 "Matches pattern %s with subst = %s\n" uu____17935 uu____17936)))));
-(
-
-let env2 = (FStar_List.fold_left (fun env2 uu____17983 -> (match (uu____17983) with
-| (bv, t1) -> begin
-(
-
-let uu____18006 = (
-
-let uu____18013 = (
-
-let uu____18016 = (FStar_Syntax_Syntax.mk_binder bv)
-in FStar_Pervasives_Native.Some (uu____18016))
-in (
-
-let uu____18017 = (
-
-let uu____18018 = (
-
-let uu____18049 = (FStar_Util.mk_ref (FStar_Pervasives_Native.Some ((([]), (t1)))))
-in (([]), (t1), (uu____18049), (false)))
-in Clos (uu____18018))
-in ((uu____18013), (uu____18017))))
-in (uu____18006)::env2)
-end)) env1 s)
-in (
-
-let uu____18158 = (guard_when_clause wopt b rest)
-in (norm cfg env2 stack2 uu____18158)));
-)
-end))
-end))
-in (
-
-let uu____18159 = (FStar_All.pipe_right cfg.steps (FStar_List.contains (Exclude (Iota))))
-in (match (uu____18159) with
-| true -> begin
-(norm_and_rebuild_match ())
-end
-| uu____18160 -> begin
-(matches scrutinee branches)
-end))))))));
-)
-end);
-))
-
-
-let config : step Prims.list  ->  FStar_TypeChecker_Env.env  ->  cfg = (fun s e -> (
-
-let d = (FStar_All.pipe_right s (FStar_List.collect (fun uu___193_18182 -> (match (uu___193_18182) with
-| UnfoldUntil (k) -> begin
-(FStar_TypeChecker_Env.Unfold (k))::[]
-end
-| Eager_unfolding -> begin
-(FStar_TypeChecker_Env.Eager_unfolding_only)::[]
-end
-| Inlining -> begin
-(FStar_TypeChecker_Env.Inlining)::[]
-end
-| UnfoldTac -> begin
-(FStar_TypeChecker_Env.UnfoldTac)::[]
-end
-| uu____18186 -> begin
-[]
-end))))
-in (
-
-let d1 = (match (d) with
-| [] -> begin
-(FStar_TypeChecker_Env.NoDelta)::[]
-end
-| uu____18192 -> begin
-d
-end)
-in {steps = s; tcenv = e; delta_level = d1; primitive_steps = built_in_primitive_steps})))
-
-
-let normalize_with_primitive_steps : primitive_step Prims.list  ->  step Prims.list  ->  FStar_TypeChecker_Env.env  ->  FStar_Syntax_Syntax.term  ->  FStar_Syntax_Syntax.term = (fun ps s e t -> (
-
-let c = (config s e)
-in (
-
-let c1 = (
-
-let uu___261_18221 = (config s e)
-in {steps = uu___261_18221.steps; tcenv = uu___261_18221.tcenv; delta_level = uu___261_18221.delta_level; primitive_steps = (FStar_List.append c.primitive_steps ps)})
-in (norm c1 [] [] t))))
-
-
-let normalize : steps  ->  FStar_TypeChecker_Env.env  ->  FStar_Syntax_Syntax.term  ->  FStar_Syntax_Syntax.term = (fun s e t -> (normalize_with_primitive_steps [] s e t))
-
-
-let normalize_comp : steps  ->  FStar_TypeChecker_Env.env  ->  FStar_Syntax_Syntax.comp  ->  FStar_Syntax_Syntax.comp = (fun s e t -> (
-
-let uu____18252 = (config s e)
-in (norm_comp uu____18252 [] t)))
-
-
-let normalize_universe : FStar_TypeChecker_Env.env  ->  FStar_Syntax_Syntax.universe  ->  FStar_Syntax_Syntax.universe = (fun env u -> (
-
-let uu____18267 = (config [] env)
-in (norm_universe uu____18267 [] u)))
-
-
-let ghost_to_pure : FStar_TypeChecker_Env.env  ->  FStar_Syntax_Syntax.comp  ->  FStar_Syntax_Syntax.comp = (fun env c -> (
-
-let uu____18282 = (config [] env)
-in (ghost_to_pure_aux uu____18282 [] c)))
-
-
-let ghost_to_pure_lcomp : FStar_TypeChecker_Env.env  ->  FStar_Syntax_Syntax.lcomp  ->  FStar_Syntax_Syntax.lcomp = (fun env lc -> (
-
-let cfg = (config ((Eager_unfolding)::(UnfoldUntil (FStar_Syntax_Syntax.Delta_constant))::(EraseUniverses)::(AllowUnboundUniverses)::[]) env)
-in (
-
-let non_info = (fun t -> (
-
-let uu____18302 = (norm cfg [] [] t)
-in (FStar_Syntax_Util.non_informative uu____18302)))
-in (
-
-let uu____18309 = ((FStar_Syntax_Util.is_ghost_effect lc.FStar_Syntax_Syntax.eff_name) && (non_info lc.FStar_Syntax_Syntax.res_typ))
-in (match (uu____18309) with
-| true -> begin
-(match ((downgrade_ghost_effect_name lc.FStar_Syntax_Syntax.eff_name)) with
-| FStar_Pervasives_Native.Some (pure_eff) -> begin
-(
-
-let uu___262_18311 = lc
-in {FStar_Syntax_Syntax.eff_name = pure_eff; FStar_Syntax_Syntax.res_typ = uu___262_18311.FStar_Syntax_Syntax.res_typ; FStar_Syntax_Syntax.cflags = uu___262_18311.FStar_Syntax_Syntax.cflags; FStar_Syntax_Syntax.comp = (fun uu____18314 -> (
-
-let uu____18315 = (lc.FStar_Syntax_Syntax.comp ())
-in (ghost_to_pure env uu____18315)))})
-end
-| FStar_Pervasives_Native.None -> begin
-lc
-end)
-end
-| uu____18316 -> begin
-lc
-end)))))
-
-
-let term_to_string : FStar_TypeChecker_Env.env  ->  FStar_Syntax_Syntax.term  ->  Prims.string = (fun env t -> (
-
-let t1 = (FStar_All.try_with (fun uu___264_18327 -> (match (()) with
-| () -> begin
-(normalize ((AllowUnboundUniverses)::[]) env t)
-end)) (fun uu___263_18331 -> (match (uu___263_18331) with
-| e -> begin
-((
-
-let uu____18334 = (FStar_Util.message_of_exn e)
-in (FStar_Util.print1_warning "Normalization failed with error %s\n" uu____18334));
-t;
-)
-end)))
-in (FStar_Syntax_Print.term_to_string t1)))
-
-
-let comp_to_string : FStar_TypeChecker_Env.env  ->  FStar_Syntax_Syntax.comp  ->  Prims.string = (fun env c -> (
-
-let c1 = (FStar_All.try_with (fun uu___266_18346 -> (match (()) with
-| () -> begin
-(
-
-let uu____18347 = (config ((AllowUnboundUniverses)::[]) env)
-in (norm_comp uu____18347 [] c))
-end)) (fun uu___265_18357 -> (match (uu___265_18357) with
-| e -> begin
-((
-
-let uu____18360 = (FStar_Util.message_of_exn e)
-in (FStar_Util.print1_warning "Normalization failed with error %s\n" uu____18360));
-c;
-)
-end)))
-in (FStar_Syntax_Print.comp_to_string c1)))
-
-
-let normalize_refinement : steps  ->  FStar_TypeChecker_Env.env  ->  FStar_Syntax_Syntax.typ  ->  FStar_Syntax_Syntax.typ = (fun steps env t0 -> (
-
-let t = (normalize (FStar_List.append steps ((Beta)::[])) env t0)
-in (
-
-let rec aux = (fun t1 -> (
-
-let t2 = (FStar_Syntax_Subst.compress t1)
-in (match (t2.FStar_Syntax_Syntax.n) with
-| FStar_Syntax_Syntax.Tm_refine (x, phi) -> begin
-(
-
-let t01 = (aux x.FStar_Syntax_Syntax.sort)
-in (match (t01.FStar_Syntax_Syntax.n) with
-| FStar_Syntax_Syntax.Tm_refine (y, phi1) -> begin
-(
-
-let uu____18400 = (
-
-let uu____18401 = (
-
-let uu____18408 = (FStar_Syntax_Util.mk_conj phi1 phi)
-in ((y), (uu____18408)))
-in FStar_Syntax_Syntax.Tm_refine (uu____18401))
-in (mk uu____18400 t01.FStar_Syntax_Syntax.pos))
-end
-| uu____18413 -> begin
-t2
-end))
-end
-| uu____18414 -> begin
-t2
-end)))
-in (aux t))))
-
-
-let unfold_whnf : FStar_TypeChecker_Env.env  ->  FStar_Syntax_Syntax.term  ->  FStar_Syntax_Syntax.term = (fun env t -> (normalize ((Weak)::(HNF)::(UnfoldUntil (FStar_Syntax_Syntax.Delta_constant))::(Beta)::[]) env t))
-
-
-let reduce_or_remove_uvar_solutions : Prims.bool  ->  FStar_TypeChecker_Env.env  ->  FStar_Syntax_Syntax.term  ->  FStar_Syntax_Syntax.term = (fun remove env t -> (normalize (FStar_List.append (match (remove) with
-| true -> begin
-(CheckNoUvars)::[]
-end
-| uu____18437 -> begin
-[]
-end) ((Beta)::(NoDeltaSteps)::(CompressUvars)::(Exclude (Zeta))::(Exclude (Iota))::(NoFullNorm)::[])) env t))
-
-
-let reduce_uvar_solutions : FStar_TypeChecker_Env.env  ->  FStar_Syntax_Syntax.term  ->  FStar_Syntax_Syntax.term = (fun env t -> (reduce_or_remove_uvar_solutions false env t))
-
-
-let remove_uvar_solutions : FStar_TypeChecker_Env.env  ->  FStar_Syntax_Syntax.term  ->  FStar_Syntax_Syntax.term = (fun env t -> (reduce_or_remove_uvar_solutions true env t))
-
-
-let eta_expand_with_type : FStar_TypeChecker_Env.env  ->  FStar_Syntax_Syntax.term  ->  FStar_Syntax_Syntax.typ  ->  FStar_Syntax_Syntax.term = (fun env e t_e -> (
-
-let uu____18466 = (FStar_Syntax_Util.arrow_formals_comp t_e)
-in (match (uu____18466) with
-| (formals, c) -> begin
-(match (formals) with
-| [] -> begin
-e
-end
-| uu____18495 -> begin
-(
-
-let uu____18502 = (FStar_Syntax_Util.abs_formals e)
-in (match (uu____18502) with
-| (actuals, uu____18512, uu____18513) -> begin
-(match ((Prims.op_Equality (FStar_List.length actuals) (FStar_List.length formals))) with
-| true -> begin
-e
-end
-| uu____18526 -> begin
-(
-
-let uu____18527 = (FStar_All.pipe_right formals FStar_Syntax_Util.args_of_binders)
-in (match (uu____18527) with
-| (binders, args) -> begin
-(
-
-let uu____18544 = (FStar_Syntax_Syntax.mk_Tm_app e args FStar_Pervasives_Native.None e.FStar_Syntax_Syntax.pos)
-in (FStar_Syntax_Util.abs binders uu____18544 (FStar_Pervasives_Native.Some ((FStar_Syntax_Util.residual_comp_of_comp c)))))
-end))
-end)
-end))
-end)
-end)))
-
-
-let eta_expand : FStar_TypeChecker_Env.env  ->  FStar_Syntax_Syntax.term  ->  FStar_Syntax_Syntax.term = (fun env t -> (match (t.FStar_Syntax_Syntax.n) with
-| FStar_Syntax_Syntax.Tm_name (x) -> begin
-(eta_expand_with_type env t x.FStar_Syntax_Syntax.sort)
-end
-| uu____18554 -> begin
-(
-
-let uu____18555 = (FStar_Syntax_Util.head_and_args t)
-in (match (uu____18555) with
-| (head1, args) -> begin
-(
-
-let uu____18592 = (
-
-let uu____18593 = (FStar_Syntax_Subst.compress head1)
-in uu____18593.FStar_Syntax_Syntax.n)
-in (match (uu____18592) with
-| FStar_Syntax_Syntax.Tm_uvar (uu____18596, thead) -> begin
-(
-
-let uu____18622 = (FStar_Syntax_Util.arrow_formals thead)
-in (match (uu____18622) with
-| (formals, tres) -> begin
-(match ((Prims.op_Equality (FStar_List.length formals) (FStar_List.length args))) with
-| true -> begin
-t
-end
-| uu____18663 -> begin
-(
-
-let uu____18664 = (env.FStar_TypeChecker_Env.type_of (
-
-let uu___267_18672 = env
-in {FStar_TypeChecker_Env.solver = uu___267_18672.FStar_TypeChecker_Env.solver; FStar_TypeChecker_Env.range = uu___267_18672.FStar_TypeChecker_Env.range; FStar_TypeChecker_Env.curmodule = uu___267_18672.FStar_TypeChecker_Env.curmodule; FStar_TypeChecker_Env.gamma = uu___267_18672.FStar_TypeChecker_Env.gamma; FStar_TypeChecker_Env.gamma_cache = uu___267_18672.FStar_TypeChecker_Env.gamma_cache; FStar_TypeChecker_Env.modules = uu___267_18672.FStar_TypeChecker_Env.modules; FStar_TypeChecker_Env.expected_typ = FStar_Pervasives_Native.None; FStar_TypeChecker_Env.sigtab = uu___267_18672.FStar_TypeChecker_Env.sigtab; FStar_TypeChecker_Env.is_pattern = uu___267_18672.FStar_TypeChecker_Env.is_pattern; FStar_TypeChecker_Env.instantiate_imp = uu___267_18672.FStar_TypeChecker_Env.instantiate_imp; FStar_TypeChecker_Env.effects = uu___267_18672.FStar_TypeChecker_Env.effects; FStar_TypeChecker_Env.generalize = uu___267_18672.FStar_TypeChecker_Env.generalize; FStar_TypeChecker_Env.letrecs = uu___267_18672.FStar_TypeChecker_Env.letrecs; FStar_TypeChecker_Env.top_level = uu___267_18672.FStar_TypeChecker_Env.top_level; FStar_TypeChecker_Env.check_uvars = uu___267_18672.FStar_TypeChecker_Env.check_uvars; FStar_TypeChecker_Env.use_eq = uu___267_18672.FStar_TypeChecker_Env.use_eq; FStar_TypeChecker_Env.is_iface = uu___267_18672.FStar_TypeChecker_Env.is_iface; FStar_TypeChecker_Env.admit = uu___267_18672.FStar_TypeChecker_Env.admit; FStar_TypeChecker_Env.lax = true; FStar_TypeChecker_Env.lax_universes = uu___267_18672.FStar_TypeChecker_Env.lax_universes; FStar_TypeChecker_Env.failhard = uu___267_18672.FStar_TypeChecker_Env.failhard; FStar_TypeChecker_Env.nosynth = uu___267_18672.FStar_TypeChecker_Env.nosynth; FStar_TypeChecker_Env.tc_term = uu___267_18672.FStar_TypeChecker_Env.tc_term; FStar_TypeChecker_Env.type_of = uu___267_18672.FStar_TypeChecker_Env.type_of; FStar_TypeChecker_Env.universe_of = uu___267_18672.FStar_TypeChecker_Env.universe_of; FStar_TypeChecker_Env.use_bv_sorts = true; FStar_TypeChecker_Env.qname_and_index = uu___267_18672.FStar_TypeChecker_Env.qname_and_index; FStar_TypeChecker_Env.proof_ns = uu___267_18672.FStar_TypeChecker_Env.proof_ns; FStar_TypeChecker_Env.synth = uu___267_18672.FStar_TypeChecker_Env.synth; FStar_TypeChecker_Env.is_native_tactic = uu___267_18672.FStar_TypeChecker_Env.is_native_tactic; FStar_TypeChecker_Env.identifier_info = uu___267_18672.FStar_TypeChecker_Env.identifier_info; FStar_TypeChecker_Env.tc_hooks = uu___267_18672.FStar_TypeChecker_Env.tc_hooks; FStar_TypeChecker_Env.dsenv = uu___267_18672.FStar_TypeChecker_Env.dsenv}) t)
-in (match (uu____18664) with
-| (uu____18673, ty, uu____18675) -> begin
-(eta_expand_with_type env t ty)
-end))
-end)
-end))
-end
-| uu____18676 -> begin
-(
-
-let uu____18677 = (env.FStar_TypeChecker_Env.type_of (
-
-let uu___268_18685 = env
-in {FStar_TypeChecker_Env.solver = uu___268_18685.FStar_TypeChecker_Env.solver; FStar_TypeChecker_Env.range = uu___268_18685.FStar_TypeChecker_Env.range; FStar_TypeChecker_Env.curmodule = uu___268_18685.FStar_TypeChecker_Env.curmodule; FStar_TypeChecker_Env.gamma = uu___268_18685.FStar_TypeChecker_Env.gamma; FStar_TypeChecker_Env.gamma_cache = uu___268_18685.FStar_TypeChecker_Env.gamma_cache; FStar_TypeChecker_Env.modules = uu___268_18685.FStar_TypeChecker_Env.modules; FStar_TypeChecker_Env.expected_typ = FStar_Pervasives_Native.None; FStar_TypeChecker_Env.sigtab = uu___268_18685.FStar_TypeChecker_Env.sigtab; FStar_TypeChecker_Env.is_pattern = uu___268_18685.FStar_TypeChecker_Env.is_pattern; FStar_TypeChecker_Env.instantiate_imp = uu___268_18685.FStar_TypeChecker_Env.instantiate_imp; FStar_TypeChecker_Env.effects = uu___268_18685.FStar_TypeChecker_Env.effects; FStar_TypeChecker_Env.generalize = uu___268_18685.FStar_TypeChecker_Env.generalize; FStar_TypeChecker_Env.letrecs = uu___268_18685.FStar_TypeChecker_Env.letrecs; FStar_TypeChecker_Env.top_level = uu___268_18685.FStar_TypeChecker_Env.top_level; FStar_TypeChecker_Env.check_uvars = uu___268_18685.FStar_TypeChecker_Env.check_uvars; FStar_TypeChecker_Env.use_eq = uu___268_18685.FStar_TypeChecker_Env.use_eq; FStar_TypeChecker_Env.is_iface = uu___268_18685.FStar_TypeChecker_Env.is_iface; FStar_TypeChecker_Env.admit = uu___268_18685.FStar_TypeChecker_Env.admit; FStar_TypeChecker_Env.lax = true; FStar_TypeChecker_Env.lax_universes = uu___268_18685.FStar_TypeChecker_Env.lax_universes; FStar_TypeChecker_Env.failhard = uu___268_18685.FStar_TypeChecker_Env.failhard; FStar_TypeChecker_Env.nosynth = uu___268_18685.FStar_TypeChecker_Env.nosynth; FStar_TypeChecker_Env.tc_term = uu___268_18685.FStar_TypeChecker_Env.tc_term; FStar_TypeChecker_Env.type_of = uu___268_18685.FStar_TypeChecker_Env.type_of; FStar_TypeChecker_Env.universe_of = uu___268_18685.FStar_TypeChecker_Env.universe_of; FStar_TypeChecker_Env.use_bv_sorts = true; FStar_TypeChecker_Env.qname_and_index = uu___268_18685.FStar_TypeChecker_Env.qname_and_index; FStar_TypeChecker_Env.proof_ns = uu___268_18685.FStar_TypeChecker_Env.proof_ns; FStar_TypeChecker_Env.synth = uu___268_18685.FStar_TypeChecker_Env.synth; FStar_TypeChecker_Env.is_native_tactic = uu___268_18685.FStar_TypeChecker_Env.is_native_tactic; FStar_TypeChecker_Env.identifier_info = uu___268_18685.FStar_TypeChecker_Env.identifier_info; FStar_TypeChecker_Env.tc_hooks = uu___268_18685.FStar_TypeChecker_Env.tc_hooks; FStar_TypeChecker_Env.dsenv = uu___268_18685.FStar_TypeChecker_Env.dsenv}) t)
-in (match (uu____18677) with
-| (uu____18686, ty, uu____18688) -> begin
-(eta_expand_with_type env t ty)
-end))
-end))
-end))
-end))
-
-
-let elim_uvars_aux_tc : FStar_TypeChecker_Env.env  ->  FStar_Syntax_Syntax.univ_names  ->  FStar_Syntax_Syntax.binders  ->  (FStar_Syntax_Syntax.typ, FStar_Syntax_Syntax.comp) FStar_Util.either  ->  (FStar_Syntax_Syntax.univ_names * (FStar_Syntax_Syntax.bv * FStar_Syntax_Syntax.aqual) Prims.list * (FStar_Syntax_Syntax.term, FStar_Syntax_Syntax.comp' FStar_Syntax_Syntax.syntax) FStar_Util.either) = (fun env univ_names binders tc -> (
-
-let t = (match (((binders), (tc))) with
-| ([], FStar_Util.Inl (t)) -> begin
-t
-end
-| ([], FStar_Util.Inr (c)) -> begin
-(failwith "Impossible: empty bindes with a comp")
-end
-| (uu____18766, FStar_Util.Inr (c)) -> begin
-(FStar_Syntax_Syntax.mk (FStar_Syntax_Syntax.Tm_arrow (((binders), (c)))) FStar_Pervasives_Native.None c.FStar_Syntax_Syntax.pos)
-end
-| (uu____18772, FStar_Util.Inl (t)) -> begin
-(
-
-let uu____18778 = (
-
-let uu____18781 = (
-
-let uu____18782 = (
-
-let uu____18795 = (FStar_Syntax_Syntax.mk_Total t)
-in ((binders), (uu____18795)))
-in FStar_Syntax_Syntax.Tm_arrow (uu____18782))
-in (FStar_Syntax_Syntax.mk uu____18781))
-in (uu____18778 FStar_Pervasives_Native.None t.FStar_Syntax_Syntax.pos))
-end)
-in (
-
-let uu____18799 = (FStar_Syntax_Subst.open_univ_vars univ_names t)
-in (match (uu____18799) with
-| (univ_names1, t1) -> begin
-(
-
-let t2 = (remove_uvar_solutions env t1)
-in (
-
-let t3 = (FStar_Syntax_Subst.close_univ_vars univ_names1 t2)
-in (
-
-let uu____18826 = (match (binders) with
-| [] -> begin
-(([]), (FStar_Util.Inl (t3)))
-end
-| uu____18881 -> begin
-(
-
-let uu____18882 = (
-
-let uu____18891 = (
-
-let uu____18892 = (FStar_Syntax_Subst.compress t3)
-in uu____18892.FStar_Syntax_Syntax.n)
-in ((uu____18891), (tc)))
-in (match (uu____18882) with
-| (FStar_Syntax_Syntax.Tm_arrow (binders1, c), FStar_Util.Inr (uu____18917)) -> begin
-((binders1), (FStar_Util.Inr (c)))
-end
-| (FStar_Syntax_Syntax.Tm_arrow (binders1, c), FStar_Util.Inl (uu____18954)) -> begin
-((binders1), (FStar_Util.Inl ((FStar_Syntax_Util.comp_result c))))
-end
-| (uu____18993, FStar_Util.Inl (uu____18994)) -> begin
-(([]), (FStar_Util.Inl (t3)))
-end
-| uu____19017 -> begin
-(failwith "Impossible")
-end))
-end)
-in (match (uu____18826) with
-| (binders1, tc1) -> begin
-((univ_names1), (binders1), (tc1))
-end))))
-end))))
-
-
-let elim_uvars_aux_t : FStar_TypeChecker_Env.env  ->  FStar_Syntax_Syntax.univ_names  ->  FStar_Syntax_Syntax.binders  ->  FStar_Syntax_Syntax.typ  ->  (FStar_Syntax_Syntax.univ_names * (FStar_Syntax_Syntax.bv * FStar_Syntax_Syntax.aqual) Prims.list * FStar_Syntax_Syntax.term) = (fun env univ_names binders t -> (
-
-let uu____19126 = (elim_uvars_aux_tc env univ_names binders (FStar_Util.Inl (t)))
-in (match (uu____19126) with
-| (univ_names1, binders1, tc) -> begin
-(
-
-let uu____19184 = (FStar_Util.left tc)
-in ((univ_names1), (binders1), (uu____19184)))
-end)))
-
-
-let elim_uvars_aux_c : FStar_TypeChecker_Env.env  ->  FStar_Syntax_Syntax.univ_names  ->  FStar_Syntax_Syntax.binders  ->  FStar_Syntax_Syntax.comp  ->  (FStar_Syntax_Syntax.univ_names * (FStar_Syntax_Syntax.bv * FStar_Syntax_Syntax.aqual) Prims.list * FStar_Syntax_Syntax.comp' FStar_Syntax_Syntax.syntax) = (fun env univ_names binders c -> (
-
-let uu____19223 = (elim_uvars_aux_tc env univ_names binders (FStar_Util.Inr (c)))
-in (match (uu____19223) with
-| (univ_names1, binders1, tc) -> begin
-(
-
-let uu____19283 = (FStar_Util.right tc)
-in ((univ_names1), (binders1), (uu____19283)))
-end)))
-
-
-let rec elim_uvars : FStar_TypeChecker_Env.env  ->  FStar_Syntax_Syntax.sigelt  ->  FStar_Syntax_Syntax.sigelt = (fun env s -> (match (s.FStar_Syntax_Syntax.sigel) with
-| FStar_Syntax_Syntax.Sig_inductive_typ (lid, univ_names, binders, typ, lids, lids') -> begin
-(
-
-let uu____19318 = (elim_uvars_aux_t env univ_names binders typ)
-in (match (uu____19318) with
-| (univ_names1, binders1, typ1) -> begin
-(
-
-let uu___269_19346 = s
-in {FStar_Syntax_Syntax.sigel = FStar_Syntax_Syntax.Sig_inductive_typ (((lid), (univ_names1), (binders1), (typ1), (lids), (lids'))); FStar_Syntax_Syntax.sigrng = uu___269_19346.FStar_Syntax_Syntax.sigrng; FStar_Syntax_Syntax.sigquals = uu___269_19346.FStar_Syntax_Syntax.sigquals; FStar_Syntax_Syntax.sigmeta = uu___269_19346.FStar_Syntax_Syntax.sigmeta; FStar_Syntax_Syntax.sigattrs = uu___269_19346.FStar_Syntax_Syntax.sigattrs})
-end))
-end
-| FStar_Syntax_Syntax.Sig_bundle (sigs, lids) -> begin
-(
-
-let uu___270_19367 = s
-in (
-
-let uu____19368 = (
-
-let uu____19369 = (
-
-let uu____19378 = (FStar_List.map (elim_uvars env) sigs)
-in ((uu____19378), (lids)))
-in FStar_Syntax_Syntax.Sig_bundle (uu____19369))
-in {FStar_Syntax_Syntax.sigel = uu____19368; FStar_Syntax_Syntax.sigrng = uu___270_19367.FStar_Syntax_Syntax.sigrng; FStar_Syntax_Syntax.sigquals = uu___270_19367.FStar_Syntax_Syntax.sigquals; FStar_Syntax_Syntax.sigmeta = uu___270_19367.FStar_Syntax_Syntax.sigmeta; FStar_Syntax_Syntax.sigattrs = uu___270_19367.FStar_Syntax_Syntax.sigattrs}))
-end
-| FStar_Syntax_Syntax.Sig_datacon (lid, univ_names, typ, lident, i, lids) -> begin
-(
-
-let uu____19395 = (elim_uvars_aux_t env univ_names [] typ)
-in (match (uu____19395) with
-| (univ_names1, uu____19413, typ1) -> begin
-(
-
-let uu___271_19427 = s
-in {FStar_Syntax_Syntax.sigel = FStar_Syntax_Syntax.Sig_datacon (((lid), (univ_names1), (typ1), (lident), (i), (lids))); FStar_Syntax_Syntax.sigrng = uu___271_19427.FStar_Syntax_Syntax.sigrng; FStar_Syntax_Syntax.sigquals = uu___271_19427.FStar_Syntax_Syntax.sigquals; FStar_Syntax_Syntax.sigmeta = uu___271_19427.FStar_Syntax_Syntax.sigmeta; FStar_Syntax_Syntax.sigattrs = uu___271_19427.FStar_Syntax_Syntax.sigattrs})
-end))
-end
-| FStar_Syntax_Syntax.Sig_declare_typ (lid, univ_names, typ) -> begin
-(
-
-let uu____19433 = (elim_uvars_aux_t env univ_names [] typ)
-in (match (uu____19433) with
-| (univ_names1, uu____19451, typ1) -> begin
-(
-
-let uu___272_19465 = s
-in {FStar_Syntax_Syntax.sigel = FStar_Syntax_Syntax.Sig_declare_typ (((lid), (univ_names1), (typ1))); FStar_Syntax_Syntax.sigrng = uu___272_19465.FStar_Syntax_Syntax.sigrng; FStar_Syntax_Syntax.sigquals = uu___272_19465.FStar_Syntax_Syntax.sigquals; FStar_Syntax_Syntax.sigmeta = uu___272_19465.FStar_Syntax_Syntax.sigmeta; FStar_Syntax_Syntax.sigattrs = uu___272_19465.FStar_Syntax_Syntax.sigattrs})
-end))
-end
-| FStar_Syntax_Syntax.Sig_let ((b, lbs), lids) -> begin
-(
-
-let lbs1 = (FStar_All.pipe_right lbs (FStar_List.map (fun lb -> (
-
-let uu____19499 = (FStar_Syntax_Subst.univ_var_opening lb.FStar_Syntax_Syntax.lbunivs)
-in (match (uu____19499) with
-| (opening, lbunivs) -> begin
-(
-
-let elim = (fun t -> (
-
-let uu____19522 = (
-
-let uu____19523 = (FStar_Syntax_Subst.subst opening t)
-in (remove_uvar_solutions env uu____19523))
-in (FStar_Syntax_Subst.close_univ_vars lbunivs uu____19522)))
-in (
-
-let lbtyp = (elim lb.FStar_Syntax_Syntax.lbtyp)
-in (
-
-let lbdef = (elim lb.FStar_Syntax_Syntax.lbdef)
-in (
-
-let uu___273_19526 = lb
-in {FStar_Syntax_Syntax.lbname = uu___273_19526.FStar_Syntax_Syntax.lbname; FStar_Syntax_Syntax.lbunivs = lbunivs; FStar_Syntax_Syntax.lbtyp = lbtyp; FStar_Syntax_Syntax.lbeff = uu___273_19526.FStar_Syntax_Syntax.lbeff; FStar_Syntax_Syntax.lbdef = lbdef}))))
-end)))))
-in (
-
-let uu___274_19527 = s
-in {FStar_Syntax_Syntax.sigel = FStar_Syntax_Syntax.Sig_let (((((b), (lbs1))), (lids))); FStar_Syntax_Syntax.sigrng = uu___274_19527.FStar_Syntax_Syntax.sigrng; FStar_Syntax_Syntax.sigquals = uu___274_19527.FStar_Syntax_Syntax.sigquals; FStar_Syntax_Syntax.sigmeta = uu___274_19527.FStar_Syntax_Syntax.sigmeta; FStar_Syntax_Syntax.sigattrs = uu___274_19527.FStar_Syntax_Syntax.sigattrs}))
-end
-| FStar_Syntax_Syntax.Sig_main (t) -> begin
-(
-
-let uu___275_19539 = s
-in (
-
-let uu____19540 = (
-
-let uu____19541 = (remove_uvar_solutions env t)
-in FStar_Syntax_Syntax.Sig_main (uu____19541))
-in {FStar_Syntax_Syntax.sigel = uu____19540; FStar_Syntax_Syntax.sigrng = uu___275_19539.FStar_Syntax_Syntax.sigrng; FStar_Syntax_Syntax.sigquals = uu___275_19539.FStar_Syntax_Syntax.sigquals; FStar_Syntax_Syntax.sigmeta = uu___275_19539.FStar_Syntax_Syntax.sigmeta; FStar_Syntax_Syntax.sigattrs = uu___275_19539.FStar_Syntax_Syntax.sigattrs}))
-end
-| FStar_Syntax_Syntax.Sig_assume (l, us, t) -> begin
-(
-
-let uu____19545 = (elim_uvars_aux_t env us [] t)
-in (match (uu____19545) with
-| (us1, uu____19563, t1) -> begin
-(
-
-let uu___276_19577 = s
-in {FStar_Syntax_Syntax.sigel = FStar_Syntax_Syntax.Sig_assume (((l), (us1), (t1))); FStar_Syntax_Syntax.sigrng = uu___276_19577.FStar_Syntax_Syntax.sigrng; FStar_Syntax_Syntax.sigquals = uu___276_19577.FStar_Syntax_Syntax.sigquals; FStar_Syntax_Syntax.sigmeta = uu___276_19577.FStar_Syntax_Syntax.sigmeta; FStar_Syntax_Syntax.sigattrs = uu___276_19577.FStar_Syntax_Syntax.sigattrs})
-end))
-end
-| FStar_Syntax_Syntax.Sig_new_effect_for_free (uu____19578) -> begin
-(failwith "Impossible: should have been desugared already")
-end
-| FStar_Syntax_Syntax.Sig_new_effect (ed) -> begin
-(
-
-let uu____19580 = (elim_uvars_aux_t env ed.FStar_Syntax_Syntax.univs ed.FStar_Syntax_Syntax.binders ed.FStar_Syntax_Syntax.signature)
-in (match (uu____19580) with
-| (univs1, binders, signature) -> begin
-(
-
-let uu____19608 = (
-
-let uu____19617 = (FStar_Syntax_Subst.univ_var_opening univs1)
-in (match (uu____19617) with
-| (univs_opening, univs2) -> begin
-(
-
-let uu____19644 = (FStar_Syntax_Subst.univ_var_closing univs2)
-in ((univs_opening), (uu____19644)))
-end))
-in (match (uu____19608) with
-| (univs_opening, univs_closing) -> begin
-(
-
-let uu____19661 = (
-
-let binders1 = (FStar_Syntax_Subst.open_binders binders)
-in (
-
-let uu____19667 = (FStar_Syntax_Subst.opening_of_binders binders1)
-in (
-
-let uu____19668 = (FStar_Syntax_Subst.closing_of_binders binders1)
-in ((uu____19667), (uu____19668)))))
-in (match (uu____19661) with
-| (b_opening, b_closing) -> begin
-(
-
-let n1 = (FStar_List.length univs1)
-in (
-
-let n_binders = (FStar_List.length binders)
-in (
-
-let elim_tscheme = (fun uu____19690 -> (match (uu____19690) with
-| (us, t) -> begin
-(
-
-let n_us = (FStar_List.length us)
-in (
-
-let uu____19708 = (FStar_Syntax_Subst.open_univ_vars us t)
-in (match (uu____19708) with
-| (us1, t1) -> begin
-(
-
-let uu____19719 = (
-
-let uu____19724 = (FStar_All.pipe_right b_opening (FStar_Syntax_Subst.shift_subst n_us))
-in (
-
-let uu____19731 = (FStar_All.pipe_right b_closing (FStar_Syntax_Subst.shift_subst n_us))
-in ((uu____19724), (uu____19731))))
-in (match (uu____19719) with
-| (b_opening1, b_closing1) -> begin
-(
-
-let uu____19744 = (
-
-let uu____19749 = (FStar_All.pipe_right univs_opening (FStar_Syntax_Subst.shift_subst n_us))
-in (
-
-let uu____19758 = (FStar_All.pipe_right univs_closing (FStar_Syntax_Subst.shift_subst n_us))
-in ((uu____19749), (uu____19758))))
-in (match (uu____19744) with
-| (univs_opening1, univs_closing1) -> begin
-(
-
-let t2 = (
-
-let uu____19774 = (FStar_Syntax_Subst.subst b_opening1 t1)
-in (FStar_Syntax_Subst.subst univs_opening1 uu____19774))
-in (
-
-let uu____19775 = (elim_uvars_aux_t env [] [] t2)
-in (match (uu____19775) with
-| (uu____19796, uu____19797, t3) -> begin
-(
-
-let t4 = (
-
-let uu____19812 = (
-
-let uu____19813 = (FStar_Syntax_Subst.close_univ_vars us1 t3)
-in (FStar_Syntax_Subst.subst b_closing1 uu____19813))
-in (FStar_Syntax_Subst.subst univs_closing1 uu____19812))
-in ((us1), (t4)))
-end)))
-end))
-end))
-end)))
-end))
-in (
-
-let elim_term = (fun t -> (
-
-let uu____19818 = (elim_uvars_aux_t env univs1 binders t)
-in (match (uu____19818) with
-| (uu____19831, uu____19832, t1) -> begin
-t1
-end)))
-in (
-
-let elim_action = (fun a -> (
-
-let action_typ_templ = (
-
-let body = (FStar_Syntax_Syntax.mk (FStar_Syntax_Syntax.Tm_ascribed (((a.FStar_Syntax_Syntax.action_defn), (((FStar_Util.Inl (a.FStar_Syntax_Syntax.action_typ)), (FStar_Pervasives_Native.None))), (FStar_Pervasives_Native.None)))) FStar_Pervasives_Native.None a.FStar_Syntax_Syntax.action_defn.FStar_Syntax_Syntax.pos)
-in (match (a.FStar_Syntax_Syntax.action_params) with
-| [] -> begin
-body
-end
-| uu____19892 -> begin
-(FStar_Syntax_Syntax.mk (FStar_Syntax_Syntax.Tm_abs (((a.FStar_Syntax_Syntax.action_params), (body), (FStar_Pervasives_Native.None)))) FStar_Pervasives_Native.None a.FStar_Syntax_Syntax.action_defn.FStar_Syntax_Syntax.pos)
-end))
-in (
-
-let destruct_action_body = (fun body -> (
-
-let uu____19909 = (
-
-let uu____19910 = (FStar_Syntax_Subst.compress body)
-in uu____19910.FStar_Syntax_Syntax.n)
-in (match (uu____19909) with
-| FStar_Syntax_Syntax.Tm_ascribed (defn, (FStar_Util.Inl (typ), FStar_Pervasives_Native.None), FStar_Pervasives_Native.None) -> begin
-((defn), (typ))
-end
-| uu____19969 -> begin
-(failwith "Impossible")
-end)))
-in (
-
-let destruct_action_typ_templ = (fun t -> (
-
-let uu____19998 = (
-
-let uu____19999 = (FStar_Syntax_Subst.compress t)
-in uu____19999.FStar_Syntax_Syntax.n)
-in (match (uu____19998) with
-| FStar_Syntax_Syntax.Tm_abs (pars, body, uu____20020) -> begin
-(
-
-let uu____20041 = (destruct_action_body body)
-in (match (uu____20041) with
-| (defn, typ) -> begin
-((pars), (defn), (typ))
-end))
-end
-| uu____20086 -> begin
-(
-
-let uu____20087 = (destruct_action_body t)
-in (match (uu____20087) with
-| (defn, typ) -> begin
-(([]), (defn), (typ))
-end))
-end)))
-in (
-
-let uu____20136 = (elim_tscheme ((a.FStar_Syntax_Syntax.action_univs), (action_typ_templ)))
-in (match (uu____20136) with
-| (action_univs, t) -> begin
-(
-
-let uu____20145 = (destruct_action_typ_templ t)
-in (match (uu____20145) with
-| (action_params, action_defn, action_typ) -> begin
-(
-
-let a' = (
-
-let uu___277_20186 = a
-in {FStar_Syntax_Syntax.action_name = uu___277_20186.FStar_Syntax_Syntax.action_name; FStar_Syntax_Syntax.action_unqualified_name = uu___277_20186.FStar_Syntax_Syntax.action_unqualified_name; FStar_Syntax_Syntax.action_univs = action_univs; FStar_Syntax_Syntax.action_params = action_params; FStar_Syntax_Syntax.action_defn = action_defn; FStar_Syntax_Syntax.action_typ = action_typ})
-in a')
-end))
-end))))))
-in (
-
-let ed1 = (
-
-let uu___278_20188 = ed
-in (
-
-let uu____20189 = (elim_tscheme ed.FStar_Syntax_Syntax.ret_wp)
-in (
-
-let uu____20190 = (elim_tscheme ed.FStar_Syntax_Syntax.bind_wp)
-in (
-
-let uu____20191 = (elim_tscheme ed.FStar_Syntax_Syntax.if_then_else)
-in (
-
-let uu____20192 = (elim_tscheme ed.FStar_Syntax_Syntax.ite_wp)
-in (
-
-let uu____20193 = (elim_tscheme ed.FStar_Syntax_Syntax.stronger)
-in (
-
-let uu____20194 = (elim_tscheme ed.FStar_Syntax_Syntax.close_wp)
-in (
-
-let uu____20195 = (elim_tscheme ed.FStar_Syntax_Syntax.assert_p)
-in (
-
-let uu____20196 = (elim_tscheme ed.FStar_Syntax_Syntax.assume_p)
-in (
-
-let uu____20197 = (elim_tscheme ed.FStar_Syntax_Syntax.null_wp)
-in (
-
-let uu____20198 = (elim_tscheme ed.FStar_Syntax_Syntax.trivial)
-in (
-
-let uu____20199 = (elim_term ed.FStar_Syntax_Syntax.repr)
-in (
-
-let uu____20200 = (elim_tscheme ed.FStar_Syntax_Syntax.return_repr)
-in (
-
-let uu____20201 = (elim_tscheme ed.FStar_Syntax_Syntax.bind_repr)
-in (
-
-let uu____20202 = (FStar_List.map elim_action ed.FStar_Syntax_Syntax.actions)
-in {FStar_Syntax_Syntax.cattributes = uu___278_20188.FStar_Syntax_Syntax.cattributes; FStar_Syntax_Syntax.mname = uu___278_20188.FStar_Syntax_Syntax.mname; FStar_Syntax_Syntax.univs = univs1; FStar_Syntax_Syntax.binders = binders; FStar_Syntax_Syntax.signature = signature; FStar_Syntax_Syntax.ret_wp = uu____20189; FStar_Syntax_Syntax.bind_wp = uu____20190; FStar_Syntax_Syntax.if_then_else = uu____20191; FStar_Syntax_Syntax.ite_wp = uu____20192; FStar_Syntax_Syntax.stronger = uu____20193; FStar_Syntax_Syntax.close_wp = uu____20194; FStar_Syntax_Syntax.assert_p = uu____20195; FStar_Syntax_Syntax.assume_p = uu____20196; FStar_Syntax_Syntax.null_wp = uu____20197; FStar_Syntax_Syntax.trivial = uu____20198; FStar_Syntax_Syntax.repr = uu____20199; FStar_Syntax_Syntax.return_repr = uu____20200; FStar_Syntax_Syntax.bind_repr = uu____20201; FStar_Syntax_Syntax.actions = uu____20202})))))))))))))))
-in (
-
-let uu___279_20205 = s
-in {FStar_Syntax_Syntax.sigel = FStar_Syntax_Syntax.Sig_new_effect (ed1); FStar_Syntax_Syntax.sigrng = uu___279_20205.FStar_Syntax_Syntax.sigrng; FStar_Syntax_Syntax.sigquals = uu___279_20205.FStar_Syntax_Syntax.sigquals; FStar_Syntax_Syntax.sigmeta = uu___279_20205.FStar_Syntax_Syntax.sigmeta; FStar_Syntax_Syntax.sigattrs = uu___279_20205.FStar_Syntax_Syntax.sigattrs})))))))
-end))
-end))
-end))
-end
-| FStar_Syntax_Syntax.Sig_sub_effect (sub_eff) -> begin
-(
-
-let elim_tscheme_opt = (fun uu___194_20222 -> (match (uu___194_20222) with
-| FStar_Pervasives_Native.None -> begin
-FStar_Pervasives_Native.None
-end
-| FStar_Pervasives_Native.Some (us, t) -> begin
-(
-
-let uu____20249 = (elim_uvars_aux_t env us [] t)
-in (match (uu____20249) with
-| (us1, uu____20273, t1) -> begin
-FStar_Pervasives_Native.Some (((us1), (t1)))
-end))
-end))
-in (
-
-let sub_eff1 = (
-
-let uu___280_20292 = sub_eff
-in (
-
-let uu____20293 = (elim_tscheme_opt sub_eff.FStar_Syntax_Syntax.lift_wp)
-in (
-
-let uu____20296 = (elim_tscheme_opt sub_eff.FStar_Syntax_Syntax.lift)
-in {FStar_Syntax_Syntax.source = uu___280_20292.FStar_Syntax_Syntax.source; FStar_Syntax_Syntax.target = uu___280_20292.FStar_Syntax_Syntax.target; FStar_Syntax_Syntax.lift_wp = uu____20293; FStar_Syntax_Syntax.lift = uu____20296})))
-in (
-
-let uu___281_20299 = s
-in {FStar_Syntax_Syntax.sigel = FStar_Syntax_Syntax.Sig_sub_effect (sub_eff1); FStar_Syntax_Syntax.sigrng = uu___281_20299.FStar_Syntax_Syntax.sigrng; FStar_Syntax_Syntax.sigquals = uu___281_20299.FStar_Syntax_Syntax.sigquals; FStar_Syntax_Syntax.sigmeta = uu___281_20299.FStar_Syntax_Syntax.sigmeta; FStar_Syntax_Syntax.sigattrs = uu___281_20299.FStar_Syntax_Syntax.sigattrs})))
-end
-| FStar_Syntax_Syntax.Sig_effect_abbrev (lid, univ_names, binders, comp, flags) -> begin
-(
-
-let uu____20309 = (elim_uvars_aux_c env univ_names binders comp)
-in (match (uu____20309) with
-| (univ_names1, binders1, comp1) -> begin
-(
-
-let uu___282_20343 = s
-in {FStar_Syntax_Syntax.sigel = FStar_Syntax_Syntax.Sig_effect_abbrev (((lid), (univ_names1), (binders1), (comp1), (flags))); FStar_Syntax_Syntax.sigrng = uu___282_20343.FStar_Syntax_Syntax.sigrng; FStar_Syntax_Syntax.sigquals = uu___282_20343.FStar_Syntax_Syntax.sigquals; FStar_Syntax_Syntax.sigmeta = uu___282_20343.FStar_Syntax_Syntax.sigmeta; FStar_Syntax_Syntax.sigattrs = uu___282_20343.FStar_Syntax_Syntax.sigattrs})
-end))
-end
-| FStar_Syntax_Syntax.Sig_pragma (uu____20354) -> begin
-s
-end))
-
-
-
-=======
   | Arg of (closure,FStar_Syntax_Syntax.aqual,FStar_Range.range)
   FStar_Pervasives_Native.tuple3
   | UnivArgs of (FStar_Syntax_Syntax.universe Prims.list,FStar_Range.range)
@@ -12439,5 +6113,4 @@
     FStar_Syntax_Syntax.term -> FStar_Syntax_Syntax.term
   =
   fun env  ->
-    fun t  -> normalize [EraseUniverses; AllowUnboundUniverses] env t
->>>>>>> 484a43b6
+    fun t  -> normalize [EraseUniverses; AllowUnboundUniverses] env t