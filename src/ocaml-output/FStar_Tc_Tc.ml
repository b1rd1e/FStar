--- conflicted
+++ resolved
@@ -5036,11 +5036,7 @@
 ((FStar_List.rev ses), env)
 end))))
 
-<<<<<<< HEAD
-# 1783 "FStar.Tc.Tc.fst"
-=======
 # 1789 "FStar.Tc.Tc.fst"
->>>>>>> 36ae9018
 let rec for_export : FStar_Tc_Env.env  ->  FStar_Ident.lident Prims.list  ->  FStar_Absyn_Syntax.sigelt  ->  (FStar_Absyn_Syntax.sigelt Prims.list * FStar_Ident.lident Prims.list) = (fun env hidden se -> (
 # 1811 "FStar.Tc.Tc.fst"
 let is_abstract = (fun quals -> (FStar_All.pipe_right quals (FStar_Util.for_some (fun _42_17 -> (match (_42_17) with
@@ -5161,11 +5157,7 @@
 end
 end))))
 
-<<<<<<< HEAD
-# 1874 "FStar.Tc.Tc.fst"
-=======
 # 1880 "FStar.Tc.Tc.fst"
->>>>>>> 36ae9018
 let get_exports : FStar_Tc_Env.env  ->  FStar_Absyn_Syntax.modul  ->  FStar_Absyn_Syntax.sigelt Prims.list = (fun env modul -> (
 # 1881 "FStar.Tc.Tc.fst"
 let _42_3273 = (FStar_All.pipe_right modul.FStar_Absyn_Syntax.declarations (FStar_List.fold_left (fun _42_3265 se -> (match (_42_3265) with
@@ -5183,11 +5175,7 @@
 (FStar_All.pipe_right (FStar_List.rev exports) FStar_List.flatten)
 end)))
 
-<<<<<<< HEAD
-# 1880 "FStar.Tc.Tc.fst"
-=======
 # 1886 "FStar.Tc.Tc.fst"
->>>>>>> 36ae9018
 let tc_partial_modul : FStar_Tc_Env.env  ->  FStar_Absyn_Syntax.modul  ->  (FStar_Absyn_Syntax.modul * FStar_Tc_Env.env) = (fun env modul -> (
 # 1887 "FStar.Tc.Tc.fst"
 let name = (FStar_Util.format2 "%s %s" (if modul.FStar_Absyn_Syntax.is_interface then begin
@@ -5226,11 +5214,7 @@
 in {FStar_Absyn_Syntax.name = _42_3287.FStar_Absyn_Syntax.name; FStar_Absyn_Syntax.declarations = ses; FStar_Absyn_Syntax.exports = _42_3287.FStar_Absyn_Syntax.exports; FStar_Absyn_Syntax.is_interface = _42_3287.FStar_Absyn_Syntax.is_interface; FStar_Absyn_Syntax.is_deserialized = _42_3287.FStar_Absyn_Syntax.is_deserialized}), env)
 end))))))))
 
-<<<<<<< HEAD
-# 1889 "FStar.Tc.Tc.fst"
-=======
 # 1895 "FStar.Tc.Tc.fst"
->>>>>>> 36ae9018
 let tc_more_partial_modul : FStar_Tc_Env.env  ->  FStar_Absyn_Syntax.modul  ->  FStar_Absyn_Syntax.sigelt Prims.list  ->  (FStar_Absyn_Syntax.modul * FStar_Tc_Env.env) = (fun env modul decls -> (
 # 1896 "FStar.Tc.Tc.fst"
 let _42_3294 = (tc_decls env decls false)
@@ -5245,11 +5229,7 @@
 in (modul, env))
 end)))
 
-<<<<<<< HEAD
-# 1894 "FStar.Tc.Tc.fst"
-=======
 # 1900 "FStar.Tc.Tc.fst"
->>>>>>> 36ae9018
 let finish_partial_modul : FStar_Tc_Env.env  ->  FStar_Absyn_Syntax.modul  ->  (FStar_Absyn_Syntax.modul * FStar_Tc_Env.env) = (fun env modul -> (
 # 1901 "FStar.Tc.Tc.fst"
 let exports = (get_exports env modul)
@@ -5281,11 +5261,7 @@
 end
 in (modul, env))))))
 
-<<<<<<< HEAD
-# 1907 "FStar.Tc.Tc.fst"
-=======
 # 1913 "FStar.Tc.Tc.fst"
->>>>>>> 36ae9018
 let tc_modul : FStar_Tc_Env.env  ->  FStar_Absyn_Syntax.modul  ->  (FStar_Absyn_Syntax.modul * FStar_Tc_Env.env) = (fun env modul -> (
 # 1914 "FStar.Tc.Tc.fst"
 let _42_3317 = (tc_partial_modul env modul)
@@ -5294,11 +5270,7 @@
 (finish_partial_modul env modul)
 end)))
 
-<<<<<<< HEAD
-# 1911 "FStar.Tc.Tc.fst"
-=======
 # 1917 "FStar.Tc.Tc.fst"
->>>>>>> 36ae9018
 let add_modul_to_tcenv : FStar_Tc_Env.env  ->  FStar_Absyn_Syntax.modul  ->  FStar_Tc_Env.env = (fun en m -> (
 # 1918 "FStar.Tc.Tc.fst"
 let do_sigelt = (fun en elt -> (
@@ -5314,11 +5286,7 @@
 in (let _127_1349 = (FStar_List.fold_left do_sigelt en m.FStar_Absyn_Syntax.exports)
 in (FStar_Tc_Env.finish_module _127_1349 m)))))
 
-<<<<<<< HEAD
-# 1920 "FStar.Tc.Tc.fst"
-=======
 # 1926 "FStar.Tc.Tc.fst"
->>>>>>> 36ae9018
 let check_module : FStar_Tc_Env.env  ->  FStar_Absyn_Syntax.modul  ->  (FStar_Absyn_Syntax.modul Prims.list * FStar_Tc_Env.env) = (fun env m -> (
 # 1927 "FStar.Tc.Tc.fst"
 let _42_3329 = if ((let _127_1354 = (FStar_ST.read FStar_Options.debug)
