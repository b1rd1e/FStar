--- conflicted
+++ resolved
@@ -244,21 +244,12 @@
     fun t  ->
       match t with
       | FStar_Reflection_Data.Tv_FVar fv ->
-<<<<<<< HEAD
-          let uu____211 =
-            let uu____212 =
-              let uu____213 =
-                let uu____214 = embed_fv rng fv  in
-                FStar_Syntax_Syntax.as_arg uu____214  in
-              [uu____213]  in
-=======
           let uu____224 =
             let uu____225 =
               let uu____226 =
-                let uu____227 = embed_fvar rng fv  in
+                let uu____227 = embed_fv rng fv  in
                 FStar_Syntax_Syntax.as_arg uu____227  in
               [uu____226]  in
->>>>>>> a3f6b0c5
             FStar_Syntax_Syntax.mk_Tm_app
               FStar_Reflection_Data.ref_Tv_FVar.FStar_Reflection_Data.t
               uu____225
@@ -631,29 +622,6 @@
     fun sev  ->
       match sev with
       | FStar_Reflection_Data.Sg_Let (r,fv,ty,t) ->
-<<<<<<< HEAD
-          let uu____470 =
-            let uu____471 =
-              let uu____472 =
-                let uu____473 = FStar_Syntax_Embeddings.embed_bool rng r  in
-                FStar_Syntax_Syntax.as_arg uu____473  in
-              let uu____474 =
-                let uu____477 =
-                  let uu____478 = embed_fv rng fv  in
-                  FStar_Syntax_Syntax.as_arg uu____478  in
-                let uu____479 =
-                  let uu____482 =
-                    let uu____483 = embed_term rng ty  in
-                    FStar_Syntax_Syntax.as_arg uu____483  in
-                  let uu____484 =
-                    let uu____487 =
-                      let uu____488 = embed_term rng t  in
-                      FStar_Syntax_Syntax.as_arg uu____488  in
-                    [uu____487]  in
-                  uu____482 :: uu____484  in
-                uu____477 :: uu____479  in
-              uu____472 :: uu____474  in
-=======
           let uu____545 =
             let uu____546 =
               let uu____547 =
@@ -661,7 +629,7 @@
                 FStar_Syntax_Syntax.as_arg uu____548  in
               let uu____549 =
                 let uu____552 =
-                  let uu____553 = embed_fvar rng fv  in
+                  let uu____553 = embed_fv rng fv  in
                   FStar_Syntax_Syntax.as_arg uu____553  in
                 let uu____554 =
                   let uu____557 =
@@ -675,7 +643,6 @@
                   uu____557 :: uu____559  in
                 uu____552 :: uu____554  in
               uu____547 :: uu____549  in
->>>>>>> a3f6b0c5
             FStar_Syntax_Syntax.mk_Tm_app
               FStar_Reflection_Data.ref_Sg_Let.FStar_Reflection_Data.t
               uu____546
@@ -1002,13 +969,8 @@
              FStar_Syntax_Syntax.fv_eq_lid fv
                FStar_Reflection_Data.ref_Pat_Cons.FStar_Reflection_Data.lid
              ->
-<<<<<<< HEAD
-             let uu____1213 = unembed_fv f  in
-             FStar_Util.bind_opt uu____1213
-=======
-             let uu____1288 = unembed_fvar f  in
+             let uu____1288 = unembed_fv f  in
              FStar_Util.bind_opt uu____1288
->>>>>>> a3f6b0c5
                (fun f1  ->
                   let uu____1294 =
                     let uu____1299 =
@@ -1111,13 +1073,8 @@
              FStar_Syntax_Syntax.fv_eq_lid fv
                FStar_Reflection_Data.ref_Tv_FVar.FStar_Reflection_Data.lid
              ->
-<<<<<<< HEAD
-             let uu____1521 = unembed_fv f  in
-             FStar_Util.bind_opt uu____1521
-=======
-             let uu____1647 = unembed_fvar f  in
+             let uu____1647 = unembed_fv f  in
              FStar_Util.bind_opt uu____1647
->>>>>>> a3f6b0c5
                (fun f1  ->
                   FStar_All.pipe_left
                     (fun _0_49  -> FStar_Pervasives_Native.Some _0_49)
@@ -1547,13 +1504,8 @@
              let uu____3224 = FStar_Syntax_Embeddings.unembed_bool r  in
              FStar_Util.bind_opt uu____3224
                (fun r1  ->
-<<<<<<< HEAD
-                  let uu____2934 = unembed_fv fvar1  in
-                  FStar_Util.bind_opt uu____2934
-=======
-                  let uu____3230 = unembed_fvar fvar1  in
+                  let uu____3230 = unembed_fv fvar1  in
                   FStar_Util.bind_opt uu____3230
->>>>>>> a3f6b0c5
                     (fun fvar2  ->
                        let uu____3236 = unembed_term ty  in
                        FStar_Util.bind_opt uu____3236
