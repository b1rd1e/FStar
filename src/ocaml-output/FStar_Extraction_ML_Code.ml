--- conflicted
+++ resolved
@@ -2,1973 +2,6 @@
 open Prims
 open FStar_Pervasives
 type assoc =
-<<<<<<< HEAD
-| ILeft
-| IRight
-| Left
-| Right
-| NonAssoc
-
-
-let uu___is_ILeft : assoc  ->  Prims.bool = (fun projectee -> (match (projectee) with
-| ILeft -> begin
-true
-end
-| uu____5 -> begin
-false
-end))
-
-
-let uu___is_IRight : assoc  ->  Prims.bool = (fun projectee -> (match (projectee) with
-| IRight -> begin
-true
-end
-| uu____10 -> begin
-false
-end))
-
-
-let uu___is_Left : assoc  ->  Prims.bool = (fun projectee -> (match (projectee) with
-| Left -> begin
-true
-end
-| uu____15 -> begin
-false
-end))
-
-
-let uu___is_Right : assoc  ->  Prims.bool = (fun projectee -> (match (projectee) with
-| Right -> begin
-true
-end
-| uu____20 -> begin
-false
-end))
-
-
-let uu___is_NonAssoc : assoc  ->  Prims.bool = (fun projectee -> (match (projectee) with
-| NonAssoc -> begin
-true
-end
-| uu____25 -> begin
-false
-end))
-
-type fixity =
-| Prefix
-| Postfix
-| Infix of assoc
-
-
-let uu___is_Prefix : fixity  ->  Prims.bool = (fun projectee -> (match (projectee) with
-| Prefix -> begin
-true
-end
-| uu____34 -> begin
-false
-end))
-
-
-let uu___is_Postfix : fixity  ->  Prims.bool = (fun projectee -> (match (projectee) with
-| Postfix -> begin
-true
-end
-| uu____39 -> begin
-false
-end))
-
-
-let uu___is_Infix : fixity  ->  Prims.bool = (fun projectee -> (match (projectee) with
-| Infix (_0) -> begin
-true
-end
-| uu____45 -> begin
-false
-end))
-
-
-let __proj__Infix__item___0 : fixity  ->  assoc = (fun projectee -> (match (projectee) with
-| Infix (_0) -> begin
-_0
-end))
-
-
-type opprec =
-(Prims.int * fixity)
-
-
-type level =
-(opprec * assoc)
-
-
-let t_prio_fun : (Prims.int * fixity) = (((Prims.parse_int "10")), (Infix (Right)))
-
-
-let t_prio_tpl : (Prims.int * fixity) = (((Prims.parse_int "20")), (Infix (NonAssoc)))
-
-
-let t_prio_name : (Prims.int * fixity) = (((Prims.parse_int "30")), (Postfix))
-
-
-let e_bin_prio_lambda : (Prims.int * fixity) = (((Prims.parse_int "5")), (Prefix))
-
-
-let e_bin_prio_if : (Prims.int * fixity) = (((Prims.parse_int "15")), (Prefix))
-
-
-let e_bin_prio_letin : (Prims.int * fixity) = (((Prims.parse_int "19")), (Prefix))
-
-
-let e_bin_prio_or : (Prims.int * fixity) = (((Prims.parse_int "20")), (Infix (Left)))
-
-
-let e_bin_prio_and : (Prims.int * fixity) = (((Prims.parse_int "25")), (Infix (Left)))
-
-
-let e_bin_prio_eq : (Prims.int * fixity) = (((Prims.parse_int "27")), (Infix (NonAssoc)))
-
-
-let e_bin_prio_order : (Prims.int * fixity) = (((Prims.parse_int "29")), (Infix (NonAssoc)))
-
-
-let e_bin_prio_op1 : (Prims.int * fixity) = (((Prims.parse_int "30")), (Infix (Left)))
-
-
-let e_bin_prio_op2 : (Prims.int * fixity) = (((Prims.parse_int "40")), (Infix (Left)))
-
-
-let e_bin_prio_op3 : (Prims.int * fixity) = (((Prims.parse_int "50")), (Infix (Left)))
-
-
-let e_bin_prio_op4 : (Prims.int * fixity) = (((Prims.parse_int "60")), (Infix (Left)))
-
-
-let e_bin_prio_comb : (Prims.int * fixity) = (((Prims.parse_int "70")), (Infix (Left)))
-
-
-let e_bin_prio_seq : (Prims.int * fixity) = (((Prims.parse_int "100")), (Infix (Left)))
-
-
-let e_app_prio : (Prims.int * fixity) = (((Prims.parse_int "10000")), (Infix (Left)))
-
-
-let min_op_prec : (Prims.int * fixity) = (((~- ((Prims.parse_int "1")))), (Infix (NonAssoc)))
-
-
-let max_op_prec : (Prims.int * fixity) = ((FStar_Util.max_int), (Infix (NonAssoc)))
-
-
-let rec in_ns : 'a . ('a Prims.list * 'a Prims.list)  ->  Prims.bool = (fun x -> (match (x) with
-| ([], uu____163) -> begin
-true
-end
-| ((x1)::t1, (x2)::t2) when (Prims.op_Equality x1 x2) -> begin
-(in_ns ((t1), (t2)))
-end
-| (uu____186, uu____187) -> begin
-false
-end))
-
-
-let path_of_ns : FStar_Extraction_ML_Syntax.mlsymbol  ->  Prims.string Prims.list  ->  Prims.string Prims.list = (fun currentModule ns -> (
-
-let ns' = (FStar_Extraction_ML_Util.flatten_ns ns)
-in (match ((Prims.op_Equality ns' currentModule)) with
-| true -> begin
-[]
-end
-| uu____213 -> begin
-(
-
-let cg_libs = (FStar_Options.codegen_libs ())
-in (
-
-let ns_len = (FStar_List.length ns)
-in (
-
-let found = (FStar_Util.find_map cg_libs (fun cg_path -> (
-
-let cg_len = (FStar_List.length cg_path)
-in (match (((FStar_List.length cg_path) < ns_len)) with
-| true -> begin
-(
-
-let uu____247 = (FStar_Util.first_N cg_len ns)
-in (match (uu____247) with
-| (pfx, sfx) -> begin
-(match ((Prims.op_Equality pfx cg_path)) with
-| true -> begin
-(
-
-let uu____280 = (
-
-let uu____283 = (
-
-let uu____286 = (FStar_Extraction_ML_Util.flatten_ns sfx)
-in (uu____286)::[])
-in (FStar_List.append pfx uu____283))
-in FStar_Pervasives_Native.Some (uu____280))
-end
-| uu____289 -> begin
-FStar_Pervasives_Native.None
-end)
-end))
-end
-| uu____292 -> begin
-FStar_Pervasives_Native.None
-end))))
-in (match (found) with
-| FStar_Pervasives_Native.None -> begin
-(ns')::[]
-end
-| FStar_Pervasives_Native.Some (x) -> begin
-x
-end))))
-end)))
-
-
-let mlpath_of_mlpath : FStar_Extraction_ML_Syntax.mlsymbol  ->  FStar_Extraction_ML_Syntax.mlpath  ->  FStar_Extraction_ML_Syntax.mlpath = (fun currentModule x -> (
-
-let uu____312 = (FStar_Extraction_ML_Syntax.string_of_mlpath x)
-in (match (uu____312) with
-| "Prims.Some" -> begin
-(([]), ("Some"))
-end
-| "Prims.None" -> begin
-(([]), ("None"))
-end
-| uu____317 -> begin
-(
-
-let uu____318 = x
-in (match (uu____318) with
-| (ns, x1) -> begin
-(
-
-let uu____325 = (path_of_ns currentModule ns)
-in ((uu____325), (x1)))
-end))
-end)))
-
-
-let ptsym_of_symbol : FStar_Extraction_ML_Syntax.mlsymbol  ->  FStar_Extraction_ML_Syntax.mlsymbol = (fun s -> (
-
-let uu____334 = (
-
-let uu____335 = (
-
-let uu____336 = (FStar_String.get s (Prims.parse_int "0"))
-in (FStar_Char.lowercase uu____336))
-in (
-
-let uu____337 = (FStar_String.get s (Prims.parse_int "0"))
-in (Prims.op_disEquality uu____335 uu____337)))
-in (match (uu____334) with
-| true -> begin
-(Prims.strcat "l__" s)
-end
-| uu____338 -> begin
-s
-end)))
-
-
-let ptsym : FStar_Extraction_ML_Syntax.mlsymbol  ->  FStar_Extraction_ML_Syntax.mlpath  ->  FStar_Extraction_ML_Syntax.mlsymbol = (fun currentModule mlp -> (match ((FStar_List.isEmpty (FStar_Pervasives_Native.fst mlp))) with
-| true -> begin
-(ptsym_of_symbol (FStar_Pervasives_Native.snd mlp))
-end
-| uu____351 -> begin
-(
-
-let uu____352 = (mlpath_of_mlpath currentModule mlp)
-in (match (uu____352) with
-| (p, s) -> begin
-(
-
-let uu____359 = (
-
-let uu____362 = (
-
-let uu____365 = (ptsym_of_symbol s)
-in (uu____365)::[])
-in (FStar_List.append p uu____362))
-in (FStar_String.concat "." uu____359))
-end))
-end))
-
-
-let ptctor : FStar_Extraction_ML_Syntax.mlsymbol  ->  FStar_Extraction_ML_Syntax.mlpath  ->  FStar_Extraction_ML_Syntax.mlsymbol = (fun currentModule mlp -> (
-
-let uu____374 = (mlpath_of_mlpath currentModule mlp)
-in (match (uu____374) with
-| (p, s) -> begin
-(
-
-let s1 = (
-
-let uu____382 = (
-
-let uu____383 = (
-
-let uu____384 = (FStar_String.get s (Prims.parse_int "0"))
-in (FStar_Char.uppercase uu____384))
-in (
-
-let uu____385 = (FStar_String.get s (Prims.parse_int "0"))
-in (Prims.op_disEquality uu____383 uu____385)))
-in (match (uu____382) with
-| true -> begin
-(Prims.strcat "U__" s)
-end
-| uu____386 -> begin
-s
-end))
-in (FStar_String.concat "." (FStar_List.append p ((s1)::[]))))
-end)))
-
-
-let infix_prim_ops : (Prims.string * (Prims.int * fixity) * Prims.string) Prims.list = ((("op_Addition"), (e_bin_prio_op1), ("+")))::((("op_Subtraction"), (e_bin_prio_op1), ("-")))::((("op_Multiply"), (e_bin_prio_op1), ("*")))::((("op_Division"), (e_bin_prio_op1), ("/")))::((("op_Equality"), (e_bin_prio_eq), ("=")))::((("op_Colon_Equals"), (e_bin_prio_eq), (":=")))::((("op_disEquality"), (e_bin_prio_eq), ("<>")))::((("op_AmpAmp"), (e_bin_prio_and), ("&&")))::((("op_BarBar"), (e_bin_prio_or), ("||")))::((("op_LessThanOrEqual"), (e_bin_prio_order), ("<=")))::((("op_GreaterThanOrEqual"), (e_bin_prio_order), (">=")))::((("op_LessThan"), (e_bin_prio_order), ("<")))::((("op_GreaterThan"), (e_bin_prio_order), (">")))::((("op_Modulus"), (e_bin_prio_order), ("mod")))::[]
-
-
-let prim_uni_ops : Prims.unit  ->  (Prims.string * Prims.string) Prims.list = (fun uu____614 -> (
-
-let op_minus = (
-
-let uu____616 = (FStar_Options.codegen_fsharp ())
-in (match (uu____616) with
-| true -> begin
-"-"
-end
-| uu____617 -> begin
-"~-"
-end))
-in ((("op_Negation"), ("not")))::((("op_Minus"), (op_minus)))::((("op_Bang"), ("Support.ST.read")))::[]))
-
-
-let prim_types : 'Auu____636 . Prims.unit  ->  'Auu____636 Prims.list = (fun uu____639 -> [])
-
-
-let prim_constructors : (Prims.string * Prims.string) Prims.list = ((("Some"), ("Some")))::((("None"), ("None")))::((("Nil"), ("[]")))::((("Cons"), ("::")))::[]
-
-
-let is_prims_ns : FStar_Extraction_ML_Syntax.mlsymbol Prims.list  ->  Prims.bool = (fun ns -> (Prims.op_Equality ns (("Prims")::[])))
-
-
-let as_bin_op : FStar_Extraction_ML_Syntax.mlpath  ->  (FStar_Extraction_ML_Syntax.mlsymbol * (Prims.int * fixity) * Prims.string) FStar_Pervasives_Native.option = (fun uu____691 -> (match (uu____691) with
-| (ns, x) -> begin
-(match ((is_prims_ns ns)) with
-| true -> begin
-(FStar_List.tryFind (fun uu____736 -> (match (uu____736) with
-| (y, uu____748, uu____749) -> begin
-(Prims.op_Equality x y)
-end)) infix_prim_ops)
-end
-| uu____758 -> begin
-FStar_Pervasives_Native.None
-end)
-end))
-
-
-let is_bin_op : FStar_Extraction_ML_Syntax.mlpath  ->  Prims.bool = (fun p -> (
-
-let uu____773 = (as_bin_op p)
-in (Prims.op_disEquality uu____773 FStar_Pervasives_Native.None)))
-
-
-let as_uni_op : FStar_Extraction_ML_Syntax.mlpath  ->  (FStar_Extraction_ML_Syntax.mlsymbol * Prims.string) FStar_Pervasives_Native.option = (fun uu____817 -> (match (uu____817) with
-| (ns, x) -> begin
-(match ((is_prims_ns ns)) with
-| true -> begin
-(
-
-let uu____836 = (prim_uni_ops ())
-in (FStar_List.tryFind (fun uu____850 -> (match (uu____850) with
-| (y, uu____856) -> begin
-(Prims.op_Equality x y)
-end)) uu____836))
-end
-| uu____857 -> begin
-FStar_Pervasives_Native.None
-end)
-end))
-
-
-let is_uni_op : FStar_Extraction_ML_Syntax.mlpath  ->  Prims.bool = (fun p -> (
-
-let uu____866 = (as_uni_op p)
-in (Prims.op_disEquality uu____866 FStar_Pervasives_Native.None)))
-
-
-let is_standard_type : FStar_Extraction_ML_Syntax.mlpath  ->  Prims.bool = (fun p -> false)
-
-
-let as_standard_constructor : FStar_Extraction_ML_Syntax.mlpath  ->  (FStar_Extraction_ML_Syntax.mlsymbol * Prims.string) FStar_Pervasives_Native.option = (fun uu____896 -> (match (uu____896) with
-| (ns, x) -> begin
-(match ((is_prims_ns ns)) with
-| true -> begin
-(FStar_List.tryFind (fun uu____922 -> (match (uu____922) with
-| (y, uu____928) -> begin
-(Prims.op_Equality x y)
-end)) prim_constructors)
-end
-| uu____929 -> begin
-FStar_Pervasives_Native.None
-end)
-end))
-
-
-let is_standard_constructor : FStar_Extraction_ML_Syntax.mlpath  ->  Prims.bool = (fun p -> (
-
-let uu____938 = (as_standard_constructor p)
-in (Prims.op_disEquality uu____938 FStar_Pervasives_Native.None)))
-
-
-let maybe_paren : ((Prims.int * fixity) * assoc)  ->  (Prims.int * fixity)  ->  FStar_Format.doc  ->  FStar_Format.doc = (fun uu____976 inner doc1 -> (match (uu____976) with
-| (outer, side) -> begin
-(
-
-let noparens = (fun _inner _outer side1 -> (
-
-let uu____1027 = _inner
-in (match (uu____1027) with
-| (pi, fi) -> begin
-(
-
-let uu____1034 = _outer
-in (match (uu____1034) with
-| (po, fo) -> begin
-((pi > po) || (match (((fi), (side1))) with
-| (Postfix, Left) -> begin
-true
-end
-| (Prefix, Right) -> begin
-true
-end
-| (Infix (Left), Left) -> begin
-((Prims.op_Equality pi po) && (Prims.op_Equality fo (Infix (Left))))
-end
-| (Infix (Right), Right) -> begin
-((Prims.op_Equality pi po) && (Prims.op_Equality fo (Infix (Right))))
-end
-| (Infix (Left), ILeft) -> begin
-((Prims.op_Equality pi po) && (Prims.op_Equality fo (Infix (Left))))
-end
-| (Infix (Right), IRight) -> begin
-((Prims.op_Equality pi po) && (Prims.op_Equality fo (Infix (Right))))
-end
-| (uu____1041, NonAssoc) -> begin
-((Prims.op_Equality pi po) && (Prims.op_Equality fi fo))
-end
-| (uu____1042, uu____1043) -> begin
-false
-end))
-end))
-end)))
-in (match ((noparens inner outer side)) with
-| true -> begin
-doc1
-end
-| uu____1044 -> begin
-(FStar_Format.parens doc1)
-end))
-end))
-
-
-let escape_byte_hex : FStar_BaseTypes.byte  ->  Prims.string = (fun x -> (Prims.strcat "\\x" (FStar_Util.hex_string_of_byte x)))
-
-
-let escape_char_hex : FStar_BaseTypes.char  ->  Prims.string = (fun x -> (escape_byte_hex (FStar_Util.byte_of_char x)))
-
-
-let escape_or : (FStar_Char.char  ->  Prims.string)  ->  FStar_Char.char  ->  Prims.string = (fun fallback uu___155_1063 -> (match (uu___155_1063) with
-| c when (Prims.op_Equality c 92 (*\*)) -> begin
-"\\\\"
-end
-| c when (Prims.op_Equality c 32 (* *)) -> begin
-" "
-end
-| c when (Prims.op_Equality c 8) -> begin
-"\\b"
-end
-| c when (Prims.op_Equality c 9) -> begin
-"\\t"
-end
-| c when (Prims.op_Equality c 13) -> begin
-"\\r"
-end
-| c when (Prims.op_Equality c 10) -> begin
-"\\n"
-end
-| c when (Prims.op_Equality c 39 (*'*)) -> begin
-"\\\'"
-end
-| c when (Prims.op_Equality c 34) -> begin
-"\\\""
-end
-| c when (FStar_Util.is_letter_or_digit c) -> begin
-(FStar_Util.string_of_char c)
-end
-| c when (FStar_Util.is_punctuation c) -> begin
-(FStar_Util.string_of_char c)
-end
-| c when (FStar_Util.is_symbol c) -> begin
-(FStar_Util.string_of_char c)
-end
-| c -> begin
-(fallback c)
-end))
-
-
-let string_of_mlconstant : FStar_Extraction_ML_Syntax.mlconstant  ->  Prims.string = (fun sctt -> (match (sctt) with
-| FStar_Extraction_ML_Syntax.MLC_Unit -> begin
-"()"
-end
-| FStar_Extraction_ML_Syntax.MLC_Bool (true) -> begin
-"true"
-end
-| FStar_Extraction_ML_Syntax.MLC_Bool (false) -> begin
-"false"
-end
-| FStar_Extraction_ML_Syntax.MLC_Char (c) -> begin
-(
-
-let nc = (FStar_Char.int_of_char c)
-in (
-
-let uu____1084 = (FStar_Util.string_of_int nc)
-in (Prims.strcat uu____1084 (match ((((nc >= (Prims.parse_int "32")) && (nc <= (Prims.parse_int "127"))) && (Prims.op_disEquality nc (Prims.parse_int "34")))) with
-| true -> begin
-(Prims.strcat " (*" (Prims.strcat (FStar_Util.string_of_char c) "*)"))
-end
-| uu____1129 -> begin
-""
-end))))
-end
-| FStar_Extraction_ML_Syntax.MLC_Int (s, FStar_Pervasives_Native.Some (FStar_Const.Signed, FStar_Const.Int32)) -> begin
-(Prims.strcat s "l")
-end
-| FStar_Extraction_ML_Syntax.MLC_Int (s, FStar_Pervasives_Native.Some (FStar_Const.Signed, FStar_Const.Int64)) -> begin
-(Prims.strcat s "L")
-end
-| FStar_Extraction_ML_Syntax.MLC_Int (s, FStar_Pervasives_Native.Some (uu____1153, FStar_Const.Int8)) -> begin
-s
-end
-| FStar_Extraction_ML_Syntax.MLC_Int (s, FStar_Pervasives_Native.Some (uu____1165, FStar_Const.Int16)) -> begin
-s
-end
-| FStar_Extraction_ML_Syntax.MLC_Int (s, FStar_Pervasives_Native.None) -> begin
-(Prims.strcat "(Prims.parse_int \"" (Prims.strcat s "\")"))
-end
-| FStar_Extraction_ML_Syntax.MLC_Float (d) -> begin
-(FStar_Util.string_of_float d)
-end
-| FStar_Extraction_ML_Syntax.MLC_Bytes (bytes) -> begin
-(
-
-let uu____1191 = (
-
-let uu____1192 = (FStar_Bytes.f_encode escape_byte_hex bytes)
-in (Prims.strcat uu____1192 "\""))
-in (Prims.strcat "\"" uu____1191))
-end
-| FStar_Extraction_ML_Syntax.MLC_String (chars) -> begin
-(
-
-let uu____1194 = (
-
-let uu____1195 = (FStar_String.collect (escape_or FStar_Util.string_of_char) chars)
-in (Prims.strcat uu____1195 "\""))
-in (Prims.strcat "\"" uu____1194))
-end
-| uu____1196 -> begin
-(failwith "TODO: extract integer constants properly into OCaml")
-end))
-
-
-let rec doc_of_mltype' : FStar_Extraction_ML_Syntax.mlsymbol  ->  level  ->  FStar_Extraction_ML_Syntax.mlty  ->  FStar_Format.doc = (fun currentModule outer ty -> (match (ty) with
-| FStar_Extraction_ML_Syntax.MLTY_Var (x) -> begin
-(
-
-let escape_tyvar = (fun s -> (match ((FStar_Util.starts_with s "\'_")) with
-| true -> begin
-(FStar_Util.replace_char s 95 (*_*) 117 (*u*))
-end
-| uu____1217 -> begin
-s
-end))
-in (FStar_Format.text (escape_tyvar x)))
-end
-| FStar_Extraction_ML_Syntax.MLTY_Tuple (tys) -> begin
-(
-
-let doc1 = (FStar_List.map (doc_of_mltype currentModule ((t_prio_tpl), (Left))) tys)
-in (
-
-let doc2 = (
-
-let uu____1229 = (
-
-let uu____1230 = (FStar_Format.combine (FStar_Format.text " * ") doc1)
-in (FStar_Format.hbox uu____1230))
-in (FStar_Format.parens uu____1229))
-in doc2))
-end
-| FStar_Extraction_ML_Syntax.MLTY_Named (args, name) -> begin
-(
-
-let args1 = (match (args) with
-| [] -> begin
-FStar_Format.empty
-end
-| (arg)::[] -> begin
-(doc_of_mltype currentModule ((t_prio_name), (Left)) arg)
-end
-| uu____1243 -> begin
-(
-
-let args1 = (FStar_List.map (doc_of_mltype currentModule ((min_op_prec), (NonAssoc))) args)
-in (
-
-let uu____1253 = (
-
-let uu____1254 = (FStar_Format.combine (FStar_Format.text ", ") args1)
-in (FStar_Format.hbox uu____1254))
-in (FStar_Format.parens uu____1253)))
-end)
-in (
-
-let name1 = (ptsym currentModule name)
-in (
-
-let uu____1256 = (FStar_Format.reduce1 ((args1)::((FStar_Format.text name1))::[]))
-in (FStar_Format.hbox uu____1256))))
-end
-| FStar_Extraction_ML_Syntax.MLTY_Fun (t1, uu____1258, t2) -> begin
-(
-
-let d1 = (doc_of_mltype currentModule ((t_prio_fun), (Left)) t1)
-in (
-
-let d2 = (doc_of_mltype currentModule ((t_prio_fun), (Right)) t2)
-in (
-
-let uu____1270 = (
-
-let uu____1271 = (FStar_Format.reduce1 ((d1)::((FStar_Format.text " -> "))::(d2)::[]))
-in (FStar_Format.hbox uu____1271))
-in (maybe_paren outer t_prio_fun uu____1270))))
-end
-| FStar_Extraction_ML_Syntax.MLTY_Top -> begin
-(
-
-let uu____1272 = (FStar_Options.codegen_fsharp ())
-in (match (uu____1272) with
-| true -> begin
-(FStar_Format.text "obj")
-end
-| uu____1273 -> begin
-(FStar_Format.text "Obj.t")
-end))
-end))
-and doc_of_mltype : FStar_Extraction_ML_Syntax.mlsymbol  ->  level  ->  FStar_Extraction_ML_Syntax.mlty  ->  FStar_Format.doc = (fun currentModule outer ty -> (
-
-let uu____1277 = (FStar_Extraction_ML_Util.resugar_mlty ty)
-in (doc_of_mltype' currentModule outer uu____1277)))
-
-
-let rec doc_of_expr : FStar_Extraction_ML_Syntax.mlsymbol  ->  level  ->  FStar_Extraction_ML_Syntax.mlexpr  ->  FStar_Format.doc = (fun currentModule outer e -> (match (e.FStar_Extraction_ML_Syntax.expr) with
-| FStar_Extraction_ML_Syntax.MLE_Coerce (e1, t, t') -> begin
-(
-
-let doc1 = (doc_of_expr currentModule ((min_op_prec), (NonAssoc)) e1)
-in (
-
-let uu____1331 = (FStar_Options.codegen_fsharp ())
-in (match (uu____1331) with
-| true -> begin
-(
-
-let uu____1332 = (FStar_Format.reduce (((FStar_Format.text "Prims.unsafe_coerce "))::(doc1)::[]))
-in (FStar_Format.parens uu____1332))
-end
-| uu____1333 -> begin
-(
-
-let uu____1334 = (FStar_Format.reduce (((FStar_Format.text "Obj.magic "))::((FStar_Format.parens doc1))::[]))
-in (FStar_Format.parens uu____1334))
-end)))
-end
-| FStar_Extraction_ML_Syntax.MLE_Seq (es) -> begin
-(
-
-let docs = (FStar_List.map (doc_of_expr currentModule ((min_op_prec), (NonAssoc))) es)
-in (
-
-let docs1 = (FStar_List.map (fun d -> (FStar_Format.reduce ((d)::((FStar_Format.text ";"))::(FStar_Format.hardline)::[]))) docs)
-in (
-
-let uu____1350 = (FStar_Format.reduce docs1)
-in (FStar_Format.parens uu____1350))))
-end
-| FStar_Extraction_ML_Syntax.MLE_Const (c) -> begin
-(
-
-let uu____1352 = (string_of_mlconstant c)
-in (FStar_Format.text uu____1352))
-end
-| FStar_Extraction_ML_Syntax.MLE_Var (x) -> begin
-(FStar_Format.text x)
-end
-| FStar_Extraction_ML_Syntax.MLE_Name (path) -> begin
-(
-
-let uu____1355 = (ptsym currentModule path)
-in (FStar_Format.text uu____1355))
-end
-| FStar_Extraction_ML_Syntax.MLE_Record (path, fields) -> begin
-(
-
-let for1 = (fun uu____1381 -> (match (uu____1381) with
-| (name, e1) -> begin
-(
-
-let doc1 = (doc_of_expr currentModule ((min_op_prec), (NonAssoc)) e1)
-in (
-
-let uu____1393 = (
-
-let uu____1396 = (
-
-let uu____1397 = (ptsym currentModule ((path), (name)))
-in (FStar_Format.text uu____1397))
-in (uu____1396)::((FStar_Format.text "="))::(doc1)::[])
-in (FStar_Format.reduce1 uu____1393)))
-end))
-in (
-
-let uu____1400 = (
-
-let uu____1401 = (FStar_List.map for1 fields)
-in (FStar_Format.combine (FStar_Format.text "; ") uu____1401))
-in (FStar_Format.cbrackets uu____1400)))
-end
-| FStar_Extraction_ML_Syntax.MLE_CTor (ctor, []) -> begin
-(
-
-let name = (
-
-let uu____1412 = (is_standard_constructor ctor)
-in (match (uu____1412) with
-| true -> begin
-(
-
-let uu____1413 = (
-
-let uu____1418 = (as_standard_constructor ctor)
-in (FStar_Option.get uu____1418))
-in (FStar_Pervasives_Native.snd uu____1413))
-end
-| uu____1429 -> begin
-(ptctor currentModule ctor)
-end))
-in (FStar_Format.text name))
-end
-| FStar_Extraction_ML_Syntax.MLE_CTor (ctor, args) -> begin
-(
-
-let name = (
-
-let uu____1437 = (is_standard_constructor ctor)
-in (match (uu____1437) with
-| true -> begin
-(
-
-let uu____1438 = (
-
-let uu____1443 = (as_standard_constructor ctor)
-in (FStar_Option.get uu____1443))
-in (FStar_Pervasives_Native.snd uu____1438))
-end
-| uu____1454 -> begin
-(ptctor currentModule ctor)
-end))
-in (
-
-let args1 = (FStar_List.map (doc_of_expr currentModule ((min_op_prec), (NonAssoc))) args)
-in (
-
-let doc1 = (match (((name), (args1))) with
-| ("::", (x)::(xs)::[]) -> begin
-(FStar_Format.reduce (((FStar_Format.parens x))::((FStar_Format.text "::"))::(xs)::[]))
-end
-| (uu____1469, uu____1470) -> begin
-(
-
-let uu____1475 = (
-
-let uu____1478 = (
-
-let uu____1481 = (
-
-let uu____1482 = (FStar_Format.combine (FStar_Format.text ", ") args1)
-in (FStar_Format.parens uu____1482))
-in (uu____1481)::[])
-in ((FStar_Format.text name))::uu____1478)
-in (FStar_Format.reduce1 uu____1475))
-end)
-in (maybe_paren outer e_app_prio doc1))))
-end
-| FStar_Extraction_ML_Syntax.MLE_Tuple (es) -> begin
-(
-
-let docs = (FStar_List.map (fun x -> (
-
-let uu____1492 = (doc_of_expr currentModule ((min_op_prec), (NonAssoc)) x)
-in (FStar_Format.parens uu____1492))) es)
-in (
-
-let docs1 = (
-
-let uu____1498 = (FStar_Format.combine (FStar_Format.text ", ") docs)
-in (FStar_Format.parens uu____1498))
-in docs1))
-end
-| FStar_Extraction_ML_Syntax.MLE_Let ((rec_, uu____1500, lets), body) -> begin
-(
-
-let pre = (match ((Prims.op_disEquality e.FStar_Extraction_ML_Syntax.loc FStar_Extraction_ML_Syntax.dummy_loc)) with
-| true -> begin
-(
-
-let uu____1516 = (
-
-let uu____1519 = (
-
-let uu____1522 = (doc_of_loc e.FStar_Extraction_ML_Syntax.loc)
-in (uu____1522)::[])
-in (FStar_Format.hardline)::uu____1519)
-in (FStar_Format.reduce uu____1516))
-end
-| uu____1523 -> begin
-FStar_Format.empty
-end)
-in (
-
-let doc1 = (doc_of_lets currentModule ((rec_), (false), (lets)))
-in (
-
-let body1 = (doc_of_expr currentModule ((min_op_prec), (NonAssoc)) body)
-in (
-
-let uu____1532 = (
-
-let uu____1533 = (
-
-let uu____1536 = (
-
-let uu____1539 = (
-
-let uu____1542 = (FStar_Format.reduce1 (((FStar_Format.text "in"))::(body1)::[]))
-in (uu____1542)::[])
-in (doc1)::uu____1539)
-in (pre)::uu____1536)
-in (FStar_Format.combine FStar_Format.hardline uu____1533))
-in (FStar_Format.parens uu____1532)))))
-end
-| FStar_Extraction_ML_Syntax.MLE_App (e1, args) -> begin
-(match (((e1.FStar_Extraction_ML_Syntax.expr), (args))) with
-| (FStar_Extraction_ML_Syntax.MLE_Name (p), ({FStar_Extraction_ML_Syntax.expr = FStar_Extraction_ML_Syntax.MLE_Fun ((uu____1552)::[], scrutinee); FStar_Extraction_ML_Syntax.mlty = uu____1554; FStar_Extraction_ML_Syntax.loc = uu____1555})::({FStar_Extraction_ML_Syntax.expr = FStar_Extraction_ML_Syntax.MLE_Fun (((arg, uu____1557))::[], possible_match); FStar_Extraction_ML_Syntax.mlty = uu____1559; FStar_Extraction_ML_Syntax.loc = uu____1560})::[]) when (
-
-let uu____1595 = (FStar_Extraction_ML_Syntax.string_of_mlpath p)
-in (Prims.op_Equality uu____1595 "FStar.All.try_with")) -> begin
-(
-
-let branches = (match (possible_match) with
-| {FStar_Extraction_ML_Syntax.expr = FStar_Extraction_ML_Syntax.MLE_Match ({FStar_Extraction_ML_Syntax.expr = FStar_Extraction_ML_Syntax.MLE_Var (arg'); FStar_Extraction_ML_Syntax.mlty = uu____1618; FStar_Extraction_ML_Syntax.loc = uu____1619}, branches); FStar_Extraction_ML_Syntax.mlty = uu____1621; FStar_Extraction_ML_Syntax.loc = uu____1622} when (Prims.op_Equality arg arg') -> begin
-branches
-end
-| e2 -> begin
-(((FStar_Extraction_ML_Syntax.MLP_Wild), (FStar_Pervasives_Native.None), (e2)))::[]
-end)
-in (doc_of_expr currentModule outer {FStar_Extraction_ML_Syntax.expr = FStar_Extraction_ML_Syntax.MLE_Try (((scrutinee), (branches))); FStar_Extraction_ML_Syntax.mlty = possible_match.FStar_Extraction_ML_Syntax.mlty; FStar_Extraction_ML_Syntax.loc = possible_match.FStar_Extraction_ML_Syntax.loc}))
-end
-| (FStar_Extraction_ML_Syntax.MLE_Name (p), (e11)::(e2)::[]) when (is_bin_op p) -> begin
-(doc_of_binop currentModule p e11 e2)
-end
-| (FStar_Extraction_ML_Syntax.MLE_App ({FStar_Extraction_ML_Syntax.expr = FStar_Extraction_ML_Syntax.MLE_Name (p); FStar_Extraction_ML_Syntax.mlty = uu____1678; FStar_Extraction_ML_Syntax.loc = uu____1679}, (unitVal)::[]), (e11)::(e2)::[]) when ((is_bin_op p) && (Prims.op_Equality unitVal FStar_Extraction_ML_Syntax.ml_unit)) -> begin
-(doc_of_binop currentModule p e11 e2)
-end
-| (FStar_Extraction_ML_Syntax.MLE_Name (p), (e11)::[]) when (is_uni_op p) -> begin
-(doc_of_uniop currentModule p e11)
-end
-| (FStar_Extraction_ML_Syntax.MLE_App ({FStar_Extraction_ML_Syntax.expr = FStar_Extraction_ML_Syntax.MLE_Name (p); FStar_Extraction_ML_Syntax.mlty = uu____1692; FStar_Extraction_ML_Syntax.loc = uu____1693}, (unitVal)::[]), (e11)::[]) when ((is_uni_op p) && (Prims.op_Equality unitVal FStar_Extraction_ML_Syntax.ml_unit)) -> begin
-(doc_of_uniop currentModule p e11)
-end
-| uu____1700 -> begin
-(
-
-let e2 = (doc_of_expr currentModule ((e_app_prio), (ILeft)) e1)
-in (
-
-let args1 = (FStar_List.map (doc_of_expr currentModule ((e_app_prio), (IRight))) args)
-in (
-
-let uu____1719 = (FStar_Format.reduce1 ((e2)::args1))
-in (FStar_Format.parens uu____1719))))
-end)
-end
-| FStar_Extraction_ML_Syntax.MLE_Proj (e1, f) -> begin
-(
-
-let e2 = (doc_of_expr currentModule ((min_op_prec), (NonAssoc)) e1)
-in (
-
-let doc1 = (
-
-let uu____1728 = (FStar_Options.codegen_fsharp ())
-in (match (uu____1728) with
-| true -> begin
-(FStar_Format.reduce ((e2)::((FStar_Format.text "."))::((FStar_Format.text (FStar_Pervasives_Native.snd f)))::[]))
-end
-| uu____1731 -> begin
-(
-
-let uu____1732 = (
-
-let uu____1735 = (
-
-let uu____1738 = (
-
-let uu____1741 = (
-
-let uu____1742 = (ptsym currentModule f)
-in (FStar_Format.text uu____1742))
-in (uu____1741)::[])
-in ((FStar_Format.text "."))::uu____1738)
-in (e2)::uu____1735)
-in (FStar_Format.reduce uu____1732))
-end))
-in doc1))
-end
-| FStar_Extraction_ML_Syntax.MLE_Fun (ids, body) -> begin
-(
-
-let bvar_annot = (fun x xt -> (
-
-let uu____1768 = (FStar_Options.codegen_fsharp ())
-in (match (uu____1768) with
-| true -> begin
-(
-
-let uu____1769 = (
-
-let uu____1772 = (
-
-let uu____1775 = (
-
-let uu____1778 = (match (xt) with
-| FStar_Pervasives_Native.Some (xxt) -> begin
-(
-
-let uu____1780 = (
-
-let uu____1783 = (
-
-let uu____1786 = (doc_of_mltype currentModule outer xxt)
-in (uu____1786)::[])
-in ((FStar_Format.text " : "))::uu____1783)
-in (FStar_Format.reduce1 uu____1780))
-end
-| uu____1787 -> begin
-(FStar_Format.text "")
-end)
-in (uu____1778)::((FStar_Format.text ")"))::[])
-in ((FStar_Format.text x))::uu____1775)
-in ((FStar_Format.text "("))::uu____1772)
-in (FStar_Format.reduce1 uu____1769))
-end
-| uu____1790 -> begin
-(FStar_Format.text x)
-end)))
-in (
-
-let ids1 = (FStar_List.map (fun uu____1801 -> (match (uu____1801) with
-| (x, xt) -> begin
-(bvar_annot x (FStar_Pervasives_Native.Some (xt)))
-end)) ids)
-in (
-
-let body1 = (doc_of_expr currentModule ((min_op_prec), (NonAssoc)) body)
-in (
-
-let doc1 = (
-
-let uu____1814 = (
-
-let uu____1817 = (
-
-let uu____1820 = (FStar_Format.reduce1 ids1)
-in (uu____1820)::((FStar_Format.text "->"))::(body1)::[])
-in ((FStar_Format.text "fun"))::uu____1817)
-in (FStar_Format.reduce1 uu____1814))
-in (FStar_Format.parens doc1)))))
-end
-| FStar_Extraction_ML_Syntax.MLE_If (cond, e1, FStar_Pervasives_Native.None) -> begin
-(
-
-let cond1 = (doc_of_expr currentModule ((min_op_prec), (NonAssoc)) cond)
-in (
-
-let doc1 = (
-
-let uu____1831 = (
-
-let uu____1834 = (FStar_Format.reduce1 (((FStar_Format.text "if"))::(cond1)::((FStar_Format.text "then"))::((FStar_Format.text "begin"))::[]))
-in (
-
-let uu____1835 = (
-
-let uu____1838 = (doc_of_expr currentModule ((min_op_prec), (NonAssoc)) e1)
-in (uu____1838)::((FStar_Format.text "end"))::[])
-in (uu____1834)::uu____1835))
-in (FStar_Format.combine FStar_Format.hardline uu____1831))
-in (maybe_paren outer e_bin_prio_if doc1)))
-end
-| FStar_Extraction_ML_Syntax.MLE_If (cond, e1, FStar_Pervasives_Native.Some (e2)) -> begin
-(
-
-let cond1 = (doc_of_expr currentModule ((min_op_prec), (NonAssoc)) cond)
-in (
-
-let doc1 = (
-
-let uu____1854 = (
-
-let uu____1857 = (FStar_Format.reduce1 (((FStar_Format.text "if"))::(cond1)::((FStar_Format.text "then"))::((FStar_Format.text "begin"))::[]))
-in (
-
-let uu____1858 = (
-
-let uu____1861 = (doc_of_expr currentModule ((min_op_prec), (NonAssoc)) e1)
-in (
-
-let uu____1866 = (
-
-let uu____1869 = (FStar_Format.reduce1 (((FStar_Format.text "end"))::((FStar_Format.text "else"))::((FStar_Format.text "begin"))::[]))
-in (
-
-let uu____1870 = (
-
-let uu____1873 = (doc_of_expr currentModule ((min_op_prec), (NonAssoc)) e2)
-in (uu____1873)::((FStar_Format.text "end"))::[])
-in (uu____1869)::uu____1870))
-in (uu____1861)::uu____1866))
-in (uu____1857)::uu____1858))
-in (FStar_Format.combine FStar_Format.hardline uu____1854))
-in (maybe_paren outer e_bin_prio_if doc1)))
-end
-| FStar_Extraction_ML_Syntax.MLE_Match (cond, pats) -> begin
-(
-
-let cond1 = (doc_of_expr currentModule ((min_op_prec), (NonAssoc)) cond)
-in (
-
-let pats1 = (FStar_List.map (doc_of_branch currentModule) pats)
-in (
-
-let doc1 = (
-
-let uu____1911 = (FStar_Format.reduce1 (((FStar_Format.text "match"))::((FStar_Format.parens cond1))::((FStar_Format.text "with"))::[]))
-in (uu____1911)::pats1)
-in (
-
-let doc2 = (FStar_Format.combine FStar_Format.hardline doc1)
-in (FStar_Format.parens doc2)))))
-end
-| FStar_Extraction_ML_Syntax.MLE_Raise (exn, []) -> begin
-(
-
-let uu____1916 = (
-
-let uu____1919 = (
-
-let uu____1922 = (
-
-let uu____1923 = (ptctor currentModule exn)
-in (FStar_Format.text uu____1923))
-in (uu____1922)::[])
-in ((FStar_Format.text "raise"))::uu____1919)
-in (FStar_Format.reduce1 uu____1916))
-end
-| FStar_Extraction_ML_Syntax.MLE_Raise (exn, args) -> begin
-(
-
-let args1 = (FStar_List.map (doc_of_expr currentModule ((min_op_prec), (NonAssoc))) args)
-in (
-
-let uu____1937 = (
-
-let uu____1940 = (
-
-let uu____1943 = (
-
-let uu____1944 = (ptctor currentModule exn)
-in (FStar_Format.text uu____1944))
-in (
-
-let uu____1945 = (
-
-let uu____1948 = (
-
-let uu____1949 = (FStar_Format.combine (FStar_Format.text ", ") args1)
-in (FStar_Format.parens uu____1949))
-in (uu____1948)::[])
-in (uu____1943)::uu____1945))
-in ((FStar_Format.text "raise"))::uu____1940)
-in (FStar_Format.reduce1 uu____1937)))
-end
-| FStar_Extraction_ML_Syntax.MLE_Try (e1, pats) -> begin
-(
-
-let uu____1972 = (
-
-let uu____1975 = (
-
-let uu____1978 = (doc_of_expr currentModule ((min_op_prec), (NonAssoc)) e1)
-in (
-
-let uu____1983 = (
-
-let uu____1986 = (
-
-let uu____1989 = (
-
-let uu____1990 = (FStar_List.map (doc_of_branch currentModule) pats)
-in (FStar_Format.combine FStar_Format.hardline uu____1990))
-in (uu____1989)::[])
-in ((FStar_Format.text "with"))::uu____1986)
-in (uu____1978)::uu____1983))
-in ((FStar_Format.text "try"))::uu____1975)
-in (FStar_Format.combine FStar_Format.hardline uu____1972))
-end
-| FStar_Extraction_ML_Syntax.MLE_TApp (head1, ty_args) -> begin
-(doc_of_expr currentModule outer head1)
-end))
-and doc_of_binop : FStar_Extraction_ML_Syntax.mlsymbol  ->  FStar_Extraction_ML_Syntax.mlpath  ->  FStar_Extraction_ML_Syntax.mlexpr  ->  FStar_Extraction_ML_Syntax.mlexpr  ->  FStar_Format.doc = (fun currentModule p e1 e2 -> (
-
-let uu____2003 = (
-
-let uu____2014 = (as_bin_op p)
-in (FStar_Option.get uu____2014))
-in (match (uu____2003) with
-| (uu____2037, prio, txt) -> begin
-(
-
-let e11 = (doc_of_expr currentModule ((prio), (Left)) e1)
-in (
-
-let e21 = (doc_of_expr currentModule ((prio), (Right)) e2)
-in (
-
-let doc1 = (FStar_Format.reduce1 ((e11)::((FStar_Format.text txt))::(e21)::[]))
-in (FStar_Format.parens doc1))))
-end)))
-and doc_of_uniop : FStar_Extraction_ML_Syntax.mlsymbol  ->  FStar_Extraction_ML_Syntax.mlpath  ->  FStar_Extraction_ML_Syntax.mlexpr  ->  FStar_Format.doc = (fun currentModule p e1 -> (
-
-let uu____2062 = (
-
-let uu____2067 = (as_uni_op p)
-in (FStar_Option.get uu____2067))
-in (match (uu____2062) with
-| (uu____2078, txt) -> begin
-(
-
-let e11 = (doc_of_expr currentModule ((min_op_prec), (NonAssoc)) e1)
-in (
-
-let doc1 = (FStar_Format.reduce1 (((FStar_Format.text txt))::((FStar_Format.parens e11))::[]))
-in (FStar_Format.parens doc1)))
-end)))
-and doc_of_pattern : FStar_Extraction_ML_Syntax.mlsymbol  ->  FStar_Extraction_ML_Syntax.mlpattern  ->  FStar_Format.doc = (fun currentModule pattern -> (match (pattern) with
-| FStar_Extraction_ML_Syntax.MLP_Wild -> begin
-(FStar_Format.text "_")
-end
-| FStar_Extraction_ML_Syntax.MLP_Const (c) -> begin
-(
-
-let uu____2089 = (string_of_mlconstant c)
-in (FStar_Format.text uu____2089))
-end
-| FStar_Extraction_ML_Syntax.MLP_Var (x) -> begin
-(FStar_Format.text x)
-end
-| FStar_Extraction_ML_Syntax.MLP_Record (path, fields) -> begin
-(
-
-let for1 = (fun uu____2116 -> (match (uu____2116) with
-| (name, p) -> begin
-(
-
-let uu____2123 = (
-
-let uu____2126 = (
-
-let uu____2127 = (ptsym currentModule ((path), (name)))
-in (FStar_Format.text uu____2127))
-in (
-
-let uu____2130 = (
-
-let uu____2133 = (
-
-let uu____2136 = (doc_of_pattern currentModule p)
-in (uu____2136)::[])
-in ((FStar_Format.text "="))::uu____2133)
-in (uu____2126)::uu____2130))
-in (FStar_Format.reduce1 uu____2123))
-end))
-in (
-
-let uu____2137 = (
-
-let uu____2138 = (FStar_List.map for1 fields)
-in (FStar_Format.combine (FStar_Format.text "; ") uu____2138))
-in (FStar_Format.cbrackets uu____2137)))
-end
-| FStar_Extraction_ML_Syntax.MLP_CTor (ctor, []) -> begin
-(
-
-let name = (
-
-let uu____2149 = (is_standard_constructor ctor)
-in (match (uu____2149) with
-| true -> begin
-(
-
-let uu____2150 = (
-
-let uu____2155 = (as_standard_constructor ctor)
-in (FStar_Option.get uu____2155))
-in (FStar_Pervasives_Native.snd uu____2150))
-end
-| uu____2166 -> begin
-(ptctor currentModule ctor)
-end))
-in (FStar_Format.text name))
-end
-| FStar_Extraction_ML_Syntax.MLP_CTor (ctor, pats) -> begin
-(
-
-let name = (
-
-let uu____2174 = (is_standard_constructor ctor)
-in (match (uu____2174) with
-| true -> begin
-(
-
-let uu____2175 = (
-
-let uu____2180 = (as_standard_constructor ctor)
-in (FStar_Option.get uu____2180))
-in (FStar_Pervasives_Native.snd uu____2175))
-end
-| uu____2191 -> begin
-(ptctor currentModule ctor)
-end))
-in (
-
-let doc1 = (match (((name), (pats))) with
-| ("::", (x)::(xs)::[]) -> begin
-(
-
-let uu____2199 = (
-
-let uu____2202 = (
-
-let uu____2203 = (doc_of_pattern currentModule x)
-in (FStar_Format.parens uu____2203))
-in (
-
-let uu____2204 = (
-
-let uu____2207 = (
-
-let uu____2210 = (doc_of_pattern currentModule xs)
-in (uu____2210)::[])
-in ((FStar_Format.text "::"))::uu____2207)
-in (uu____2202)::uu____2204))
-in (FStar_Format.reduce uu____2199))
-end
-| (uu____2211, (FStar_Extraction_ML_Syntax.MLP_Tuple (uu____2212))::[]) -> begin
-(
-
-let uu____2217 = (
-
-let uu____2220 = (
-
-let uu____2223 = (
-
-let uu____2224 = (FStar_List.hd pats)
-in (doc_of_pattern currentModule uu____2224))
-in (uu____2223)::[])
-in ((FStar_Format.text name))::uu____2220)
-in (FStar_Format.reduce1 uu____2217))
-end
-| uu____2225 -> begin
-(
-
-let uu____2232 = (
-
-let uu____2235 = (
-
-let uu____2238 = (
-
-let uu____2239 = (
-
-let uu____2240 = (FStar_List.map (doc_of_pattern currentModule) pats)
-in (FStar_Format.combine (FStar_Format.text ", ") uu____2240))
-in (FStar_Format.parens uu____2239))
-in (uu____2238)::[])
-in ((FStar_Format.text name))::uu____2235)
-in (FStar_Format.reduce1 uu____2232))
-end)
-in (maybe_paren ((min_op_prec), (NonAssoc)) e_app_prio doc1)))
-end
-| FStar_Extraction_ML_Syntax.MLP_Tuple (ps) -> begin
-(
-
-let ps1 = (FStar_List.map (doc_of_pattern currentModule) ps)
-in (
-
-let uu____2253 = (FStar_Format.combine (FStar_Format.text ", ") ps1)
-in (FStar_Format.parens uu____2253)))
-end
-| FStar_Extraction_ML_Syntax.MLP_Branch (ps) -> begin
-(
-
-let ps1 = (FStar_List.map (doc_of_pattern currentModule) ps)
-in (
-
-let ps2 = (FStar_List.map FStar_Format.parens ps1)
-in (FStar_Format.combine (FStar_Format.text " | ") ps2)))
-end))
-and doc_of_branch : FStar_Extraction_ML_Syntax.mlsymbol  ->  FStar_Extraction_ML_Syntax.mlbranch  ->  FStar_Format.doc = (fun currentModule uu____2264 -> (match (uu____2264) with
-| (p, cond, e) -> begin
-(
-
-let case = (match (cond) with
-| FStar_Pervasives_Native.None -> begin
-(
-
-let uu____2273 = (
-
-let uu____2276 = (
-
-let uu____2279 = (doc_of_pattern currentModule p)
-in (uu____2279)::[])
-in ((FStar_Format.text "|"))::uu____2276)
-in (FStar_Format.reduce1 uu____2273))
-end
-| FStar_Pervasives_Native.Some (c) -> begin
-(
-
-let c1 = (doc_of_expr currentModule ((min_op_prec), (NonAssoc)) c)
-in (
-
-let uu____2286 = (
-
-let uu____2289 = (
-
-let uu____2292 = (doc_of_pattern currentModule p)
-in (uu____2292)::((FStar_Format.text "when"))::(c1)::[])
-in ((FStar_Format.text "|"))::uu____2289)
-in (FStar_Format.reduce1 uu____2286)))
-end)
-in (
-
-let uu____2293 = (
-
-let uu____2296 = (FStar_Format.reduce1 ((case)::((FStar_Format.text "->"))::((FStar_Format.text "begin"))::[]))
-in (
-
-let uu____2297 = (
-
-let uu____2300 = (doc_of_expr currentModule ((min_op_prec), (NonAssoc)) e)
-in (uu____2300)::((FStar_Format.text "end"))::[])
-in (uu____2296)::uu____2297))
-in (FStar_Format.combine FStar_Format.hardline uu____2293)))
-end))
-and doc_of_lets : FStar_Extraction_ML_Syntax.mlsymbol  ->  (FStar_Extraction_ML_Syntax.mlletflavor * Prims.bool * FStar_Extraction_ML_Syntax.mllb Prims.list)  ->  FStar_Format.doc = (fun currentModule uu____2306 -> (match (uu____2306) with
-| (rec_, top_level, lets) -> begin
-(
-
-let for1 = (fun uu____2325 -> (match (uu____2325) with
-| {FStar_Extraction_ML_Syntax.mllb_name = name; FStar_Extraction_ML_Syntax.mllb_tysc = tys; FStar_Extraction_ML_Syntax.mllb_add_unit = uu____2328; FStar_Extraction_ML_Syntax.mllb_def = e; FStar_Extraction_ML_Syntax.print_typ = pt} -> begin
-(
-
-let e1 = (doc_of_expr currentModule ((min_op_prec), (NonAssoc)) e)
-in (
-
-let ids = []
-in (
-
-let ty_annot = (match ((not (pt))) with
-| true -> begin
-(FStar_Format.text "")
-end
-| uu____2342 -> begin
-(
-
-let uu____2343 = ((FStar_Options.codegen_fsharp ()) && ((Prims.op_Equality rec_ FStar_Extraction_ML_Syntax.Rec) || top_level))
-in (match (uu____2343) with
-| true -> begin
-(match (tys) with
-| FStar_Pervasives_Native.Some ((uu____2344)::uu____2345, uu____2346) -> begin
-(FStar_Format.text "")
-end
-| FStar_Pervasives_Native.None -> begin
-(FStar_Format.text "")
-end
-| FStar_Pervasives_Native.Some ([], ty) -> begin
-(
-
-let ty1 = (doc_of_mltype currentModule ((min_op_prec), (NonAssoc)) ty)
-in (FStar_Format.reduce1 (((FStar_Format.text ":"))::(ty1)::[])))
-end)
-end
-| uu____2371 -> begin
-(match (top_level) with
-| true -> begin
-(match (tys) with
-| FStar_Pervasives_Native.None -> begin
-(FStar_Format.text "")
-end
-| FStar_Pervasives_Native.Some ([], ty) -> begin
-(
-
-let ty1 = (doc_of_mltype currentModule ((min_op_prec), (NonAssoc)) ty)
-in (FStar_Format.reduce1 (((FStar_Format.text ":"))::(ty1)::[])))
-end
-| FStar_Pervasives_Native.Some (vs, ty) -> begin
-(
-
-let ty1 = (doc_of_mltype currentModule ((min_op_prec), (NonAssoc)) ty)
-in (
-
-let vars = (
-
-let uu____2398 = (FStar_All.pipe_right vs (FStar_List.map (fun x -> (doc_of_mltype currentModule ((min_op_prec), (NonAssoc)) (FStar_Extraction_ML_Syntax.MLTY_Var (x))))))
-in (FStar_All.pipe_right uu____2398 FStar_Format.reduce1))
-in (FStar_Format.reduce1 (((FStar_Format.text ":"))::(vars)::((FStar_Format.text "."))::(ty1)::[]))))
-end)
-end
-| uu____2411 -> begin
-(FStar_Format.text "")
-end)
-end))
-end)
-in (
-
-let uu____2412 = (
-
-let uu____2415 = (
-
-let uu____2418 = (FStar_Format.reduce1 ids)
-in (uu____2418)::(ty_annot)::((FStar_Format.text "="))::(e1)::[])
-in ((FStar_Format.text name))::uu____2415)
-in (FStar_Format.reduce1 uu____2412)))))
-end))
-in (
-
-let letdoc = (match ((Prims.op_Equality rec_ FStar_Extraction_ML_Syntax.Rec)) with
-| true -> begin
-(FStar_Format.reduce1 (((FStar_Format.text "let"))::((FStar_Format.text "rec"))::[]))
-end
-| uu____2420 -> begin
-(FStar_Format.text "let")
-end)
-in (
-
-let lets1 = (FStar_List.map for1 lets)
-in (
-
-let lets2 = (FStar_List.mapi (fun i doc1 -> (FStar_Format.reduce1 (((match ((Prims.op_Equality i (Prims.parse_int "0"))) with
-| true -> begin
-letdoc
-end
-| uu____2431 -> begin
-(FStar_Format.text "and")
-end))::(doc1)::[]))) lets1)
-in (FStar_Format.combine FStar_Format.hardline lets2)))))
-end))
-and doc_of_loc : FStar_Extraction_ML_Syntax.mlloc  ->  FStar_Format.doc = (fun uu____2432 -> (match (uu____2432) with
-| (lineno, file) -> begin
-(
-
-let uu____2435 = ((FStar_Options.no_location_info ()) || (FStar_Options.codegen_fsharp ()))
-in (match (uu____2435) with
-| true -> begin
-FStar_Format.empty
-end
-| uu____2436 -> begin
-(
-
-let file1 = (FStar_Util.basename file)
-in (FStar_Format.reduce1 (((FStar_Format.text "#"))::((FStar_Format.num lineno))::((FStar_Format.text (Prims.strcat "\"" (Prims.strcat file1 "\""))))::[])))
-end))
-end))
-
-
-let doc_of_mltydecl : FStar_Extraction_ML_Syntax.mlsymbol  ->  FStar_Extraction_ML_Syntax.mltydecl  ->  FStar_Format.doc = (fun currentModule decls -> (
-
-let for1 = (fun uu____2467 -> (match (uu____2467) with
-| (uu____2486, x, mangle_opt, tparams, uu____2490, body) -> begin
-(
-
-let x1 = (match (mangle_opt) with
-| FStar_Pervasives_Native.None -> begin
-x
-end
-| FStar_Pervasives_Native.Some (y) -> begin
-y
-end)
-in (
-
-let tparams1 = (match (tparams) with
-| [] -> begin
-FStar_Format.empty
-end
-| (x2)::[] -> begin
-(FStar_Format.text x2)
-end
-| uu____2508 -> begin
-(
-
-let doc1 = (FStar_List.map (fun x2 -> (FStar_Format.text x2)) tparams)
-in (
-
-let uu____2516 = (FStar_Format.combine (FStar_Format.text ", ") doc1)
-in (FStar_Format.parens uu____2516)))
-end)
-in (
-
-let forbody = (fun body1 -> (match (body1) with
-| FStar_Extraction_ML_Syntax.MLTD_Abbrev (ty) -> begin
-(doc_of_mltype currentModule ((min_op_prec), (NonAssoc)) ty)
-end
-| FStar_Extraction_ML_Syntax.MLTD_Record (fields) -> begin
-(
-
-let forfield = (fun uu____2540 -> (match (uu____2540) with
-| (name, ty) -> begin
-(
-
-let name1 = (FStar_Format.text name)
-in (
-
-let ty1 = (doc_of_mltype currentModule ((min_op_prec), (NonAssoc)) ty)
-in (FStar_Format.reduce1 ((name1)::((FStar_Format.text ":"))::(ty1)::[]))))
-end))
-in (
-
-let uu____2553 = (
-
-let uu____2554 = (FStar_List.map forfield fields)
-in (FStar_Format.combine (FStar_Format.text "; ") uu____2554))
-in (FStar_Format.cbrackets uu____2553)))
-end
-| FStar_Extraction_ML_Syntax.MLTD_DType (ctors) -> begin
-(
-
-let forctor = (fun uu____2587 -> (match (uu____2587) with
-| (name, tys) -> begin
-(
-
-let uu____2612 = (FStar_List.split tys)
-in (match (uu____2612) with
-| (_names, tys1) -> begin
-(match (tys1) with
-| [] -> begin
-(FStar_Format.text name)
-end
-| uu____2631 -> begin
-(
-
-let tys2 = (FStar_List.map (doc_of_mltype currentModule ((t_prio_tpl), (Left))) tys1)
-in (
-
-let tys3 = (FStar_Format.combine (FStar_Format.text " * ") tys2)
-in (FStar_Format.reduce1 (((FStar_Format.text name))::((FStar_Format.text "of"))::(tys3)::[]))))
-end)
-end))
-end))
-in (
-
-let ctors1 = (FStar_List.map forctor ctors)
-in (
-
-let ctors2 = (FStar_List.map (fun d -> (FStar_Format.reduce1 (((FStar_Format.text "|"))::(d)::[]))) ctors1)
-in (FStar_Format.combine FStar_Format.hardline ctors2))))
-end))
-in (
-
-let doc1 = (
-
-let uu____2661 = (
-
-let uu____2664 = (
-
-let uu____2667 = (
-
-let uu____2668 = (ptsym currentModule (([]), (x1)))
-in (FStar_Format.text uu____2668))
-in (uu____2667)::[])
-in (tparams1)::uu____2664)
-in (FStar_Format.reduce1 uu____2661))
-in (match (body) with
-| FStar_Pervasives_Native.None -> begin
-doc1
-end
-| FStar_Pervasives_Native.Some (body1) -> begin
-(
-
-let body2 = (forbody body1)
-in (
-
-let uu____2673 = (
-
-let uu____2676 = (FStar_Format.reduce1 ((doc1)::((FStar_Format.text "="))::[]))
-in (uu____2676)::(body2)::[])
-in (FStar_Format.combine FStar_Format.hardline uu____2673)))
-end)))))
-end))
-in (
-
-let doc1 = (FStar_List.map for1 decls)
-in (
-
-let doc2 = (match (((FStar_List.length doc1) > (Prims.parse_int "0"))) with
-| true -> begin
-(
-
-let uu____2699 = (
-
-let uu____2702 = (
-
-let uu____2705 = (FStar_Format.combine (FStar_Format.text " \n and ") doc1)
-in (uu____2705)::[])
-in ((FStar_Format.text "type"))::uu____2702)
-in (FStar_Format.reduce1 uu____2699))
-end
-| uu____2706 -> begin
-(FStar_Format.text "")
-end)
-in doc2))))
-
-
-let rec doc_of_sig1 : FStar_Extraction_ML_Syntax.mlsymbol  ->  FStar_Extraction_ML_Syntax.mlsig1  ->  FStar_Format.doc = (fun currentModule s -> (match (s) with
-| FStar_Extraction_ML_Syntax.MLS_Mod (x, subsig) -> begin
-(
-
-let uu____2723 = (
-
-let uu____2726 = (FStar_Format.reduce1 (((FStar_Format.text "module"))::((FStar_Format.text x))::((FStar_Format.text "="))::[]))
-in (
-
-let uu____2727 = (
-
-let uu____2730 = (doc_of_sig currentModule subsig)
-in (
-
-let uu____2731 = (
-
-let uu____2734 = (FStar_Format.reduce1 (((FStar_Format.text "end"))::[]))
-in (uu____2734)::[])
-in (uu____2730)::uu____2731))
-in (uu____2726)::uu____2727))
-in (FStar_Format.combine FStar_Format.hardline uu____2723))
-end
-| FStar_Extraction_ML_Syntax.MLS_Exn (x, []) -> begin
-(FStar_Format.reduce1 (((FStar_Format.text "exception"))::((FStar_Format.text x))::[]))
-end
-| FStar_Extraction_ML_Syntax.MLS_Exn (x, args) -> begin
-(
-
-let args1 = (FStar_List.map (doc_of_mltype currentModule ((min_op_prec), (NonAssoc))) args)
-in (
-
-let args2 = (
-
-let uu____2752 = (FStar_Format.combine (FStar_Format.text " * ") args1)
-in (FStar_Format.parens uu____2752))
-in (FStar_Format.reduce1 (((FStar_Format.text "exception"))::((FStar_Format.text x))::((FStar_Format.text "of"))::(args2)::[]))))
-end
-| FStar_Extraction_ML_Syntax.MLS_Val (x, (uu____2754, ty)) -> begin
-(
-
-let ty1 = (doc_of_mltype currentModule ((min_op_prec), (NonAssoc)) ty)
-in (FStar_Format.reduce1 (((FStar_Format.text "val"))::((FStar_Format.text x))::((FStar_Format.text ": "))::(ty1)::[])))
-end
-| FStar_Extraction_ML_Syntax.MLS_Ty (decls) -> begin
-(doc_of_mltydecl currentModule decls)
-end))
-and doc_of_sig : FStar_Extraction_ML_Syntax.mlsymbol  ->  FStar_Extraction_ML_Syntax.mlsig  ->  FStar_Format.doc = (fun currentModule s -> (
-
-let docs = (FStar_List.map (doc_of_sig1 currentModule) s)
-in (
-
-let docs1 = (FStar_List.map (fun x -> (FStar_Format.reduce ((x)::(FStar_Format.hardline)::(FStar_Format.hardline)::[]))) docs)
-in (FStar_Format.reduce docs1))))
-
-
-let doc_of_mod1 : FStar_Extraction_ML_Syntax.mlsymbol  ->  FStar_Extraction_ML_Syntax.mlmodule1  ->  FStar_Format.doc = (fun currentModule m -> (match (m) with
-| FStar_Extraction_ML_Syntax.MLM_Exn (x, []) -> begin
-(FStar_Format.reduce1 (((FStar_Format.text "exception"))::((FStar_Format.text x))::[]))
-end
-| FStar_Extraction_ML_Syntax.MLM_Exn (x, args) -> begin
-(
-
-let args1 = (FStar_List.map FStar_Pervasives_Native.snd args)
-in (
-
-let args2 = (FStar_List.map (doc_of_mltype currentModule ((min_op_prec), (NonAssoc))) args1)
-in (
-
-let args3 = (
-
-let uu____2824 = (FStar_Format.combine (FStar_Format.text " * ") args2)
-in (FStar_Format.parens uu____2824))
-in (FStar_Format.reduce1 (((FStar_Format.text "exception"))::((FStar_Format.text x))::((FStar_Format.text "of"))::(args3)::[])))))
-end
-| FStar_Extraction_ML_Syntax.MLM_Ty (decls) -> begin
-(doc_of_mltydecl currentModule decls)
-end
-| FStar_Extraction_ML_Syntax.MLM_Let (rec_, uu____2827, lets) -> begin
-(doc_of_lets currentModule ((rec_), (true), (lets)))
-end
-| FStar_Extraction_ML_Syntax.MLM_Top (e) -> begin
-(
-
-let uu____2836 = (
-
-let uu____2839 = (
-
-let uu____2842 = (
-
-let uu____2845 = (
-
-let uu____2848 = (doc_of_expr currentModule ((min_op_prec), (NonAssoc)) e)
-in (uu____2848)::[])
-in ((FStar_Format.text "="))::uu____2845)
-in ((FStar_Format.text "_"))::uu____2842)
-in ((FStar_Format.text "let"))::uu____2839)
-in (FStar_Format.reduce1 uu____2836))
-end
-| FStar_Extraction_ML_Syntax.MLM_Loc (loc) -> begin
-(doc_of_loc loc)
-end))
-
-
-let doc_of_mod : FStar_Extraction_ML_Syntax.mlsymbol  ->  FStar_Extraction_ML_Syntax.mlmodule  ->  FStar_Format.doc = (fun currentModule m -> (
-
-let docs = (FStar_List.map (fun x -> (
-
-let doc1 = (doc_of_mod1 currentModule x)
-in (doc1)::((match (x) with
-| FStar_Extraction_ML_Syntax.MLM_Loc (uu____2874) -> begin
-FStar_Format.empty
-end
-| uu____2875 -> begin
-FStar_Format.hardline
-end))::(FStar_Format.hardline)::[])) m)
-in (FStar_Format.reduce (FStar_List.flatten docs))))
-
-
-let rec doc_of_mllib_r : FStar_Extraction_ML_Syntax.mllib  ->  (Prims.string * FStar_Format.doc) Prims.list = (fun uu____2885 -> (match (uu____2885) with
-| FStar_Extraction_ML_Syntax.MLLib (mllib) -> begin
-(
-
-let rec for1_sig = (fun uu____2951 -> (match (uu____2951) with
-| (x, sigmod, FStar_Extraction_ML_Syntax.MLLib (sub1)) -> begin
-(
-
-let x1 = (FStar_Extraction_ML_Util.flatten_mlpath x)
-in (
-
-let head1 = (FStar_Format.reduce1 (((FStar_Format.text "module"))::((FStar_Format.text x1))::((FStar_Format.text ":"))::((FStar_Format.text "sig"))::[]))
-in (
-
-let tail1 = (FStar_Format.reduce1 (((FStar_Format.text "end"))::[]))
-in (
-
-let doc1 = (FStar_Option.map (fun uu____3024 -> (match (uu____3024) with
-| (s, uu____3030) -> begin
-(doc_of_sig x1 s)
-end)) sigmod)
-in (
-
-let sub2 = (FStar_List.map for1_sig sub1)
-in (
-
-let sub3 = (FStar_List.map (fun x2 -> (FStar_Format.reduce ((x2)::(FStar_Format.hardline)::(FStar_Format.hardline)::[]))) sub2)
-in (
-
-let uu____3057 = (
-
-let uu____3060 = (
-
-let uu____3063 = (
-
-let uu____3066 = (FStar_Format.reduce sub3)
-in (uu____3066)::((FStar_Format.cat tail1 FStar_Format.hardline))::[])
-in ((match (doc1) with
-| FStar_Pervasives_Native.None -> begin
-FStar_Format.empty
-end
-| FStar_Pervasives_Native.Some (s) -> begin
-(FStar_Format.cat s FStar_Format.hardline)
-end))::uu____3063)
-in ((FStar_Format.cat head1 FStar_Format.hardline))::uu____3060)
-in (FStar_Format.reduce uu____3057))))))))
-end))
-and for1_mod = (fun istop uu____3069 -> (match (uu____3069) with
-| (mod_name1, sigmod, FStar_Extraction_ML_Syntax.MLLib (sub1)) -> begin
-(
-
-let target_mod_name = (FStar_Extraction_ML_Util.flatten_mlpath mod_name1)
-in (
-
-let maybe_open_pervasives = (match (mod_name1) with
-| (("FStar")::[], "Pervasives") -> begin
-[]
-end
-| uu____3137 -> begin
-(
-
-let pervasives1 = (FStar_Extraction_ML_Util.flatten_mlpath ((("FStar")::[]), ("Pervasives")))
-in (FStar_Format.hardline)::((FStar_Format.text (Prims.strcat "open " pervasives1)))::[])
-end)
-in (
-
-let head1 = (
-
-let uu____3148 = (
-
-let uu____3151 = (FStar_Options.codegen_fsharp ())
-in (match (uu____3151) with
-| true -> begin
-((FStar_Format.text "module"))::((FStar_Format.text target_mod_name))::[]
-end
-| uu____3154 -> begin
-(match ((not (istop))) with
-| true -> begin
-((FStar_Format.text "module"))::((FStar_Format.text target_mod_name))::((FStar_Format.text "="))::((FStar_Format.text "struct"))::[]
-end
-| uu____3157 -> begin
-[]
-end)
-end))
-in (FStar_Format.reduce1 uu____3148))
-in (
-
-let tail1 = (match ((not (istop))) with
-| true -> begin
-(FStar_Format.reduce1 (((FStar_Format.text "end"))::[]))
-end
-| uu____3159 -> begin
-(FStar_Format.reduce1 [])
-end)
-in (
-
-let doc1 = (FStar_Option.map (fun uu____3170 -> (match (uu____3170) with
-| (uu____3175, m) -> begin
-(doc_of_mod target_mod_name m)
-end)) sigmod)
-in (
-
-let sub2 = (FStar_List.map (for1_mod false) sub1)
-in (
-
-let sub3 = (FStar_List.map (fun x -> (FStar_Format.reduce ((x)::(FStar_Format.hardline)::(FStar_Format.hardline)::[]))) sub2)
-in (
-
-let prefix1 = (
-
-let uu____3206 = (FStar_Options.codegen_fsharp ())
-in (match (uu____3206) with
-| true -> begin
-((FStar_Format.cat (FStar_Format.text "#light \"off\"") FStar_Format.hardline))::[]
-end
-| uu____3209 -> begin
-[]
-end))
-in (
-
-let uu____3210 = (
-
-let uu____3213 = (
-
-let uu____3216 = (
-
-let uu____3219 = (
-
-let uu____3222 = (
-
-let uu____3225 = (
-
-let uu____3228 = (FStar_Format.reduce sub3)
-in (uu____3228)::((FStar_Format.cat tail1 FStar_Format.hardline))::[])
-in ((match (doc1) with
-| FStar_Pervasives_Native.None -> begin
-FStar_Format.empty
-end
-| FStar_Pervasives_Native.Some (s) -> begin
-(FStar_Format.cat s FStar_Format.hardline)
-end))::uu____3225)
-in (FStar_Format.hardline)::uu____3222)
-in (FStar_List.append maybe_open_pervasives uu____3219))
-in (FStar_List.append ((head1)::(FStar_Format.hardline)::((FStar_Format.text "open Prims"))::[]) uu____3216))
-in (FStar_List.append prefix1 uu____3213))
-in (FStar_All.pipe_left FStar_Format.reduce uu____3210))))))))))
-end))
-in (
-
-let docs = (FStar_List.map (fun uu____3267 -> (match (uu____3267) with
-| (x, s, m) -> begin
-(
-
-let uu____3317 = (FStar_Extraction_ML_Util.flatten_mlpath x)
-in (
-
-let uu____3318 = (for1_mod true ((x), (s), (m)))
-in ((uu____3317), (uu____3318))))
-end)) mllib)
-in docs))
-end))
-
-
-let doc_of_mllib : FStar_Extraction_ML_Syntax.mllib  ->  (Prims.string * FStar_Format.doc) Prims.list = (fun mllib -> (doc_of_mllib_r mllib))
-
-
-let string_of_mlexpr : FStar_Extraction_ML_Syntax.mlpath  ->  FStar_Extraction_ML_Syntax.mlexpr  ->  Prims.string = (fun cmod e -> (
-
-let doc1 = (
-
-let uu____3350 = (FStar_Extraction_ML_Util.flatten_mlpath cmod)
-in (doc_of_expr uu____3350 ((min_op_prec), (NonAssoc)) e))
-in (FStar_Format.pretty (Prims.parse_int "0") doc1)))
-
-
-let string_of_mlty : FStar_Extraction_ML_Syntax.mlpath  ->  FStar_Extraction_ML_Syntax.mlty  ->  Prims.string = (fun cmod e -> (
-
-let doc1 = (
-
-let uu____3364 = (FStar_Extraction_ML_Util.flatten_mlpath cmod)
-in (doc_of_mltype uu____3364 ((min_op_prec), (NonAssoc)) e))
-in (FStar_Format.pretty (Prims.parse_int "0") doc1)))
-
-
-
-=======
   | ILeft
   | IRight
   | Left
@@ -3448,5 +1481,4 @@
       let doc1 =
         let uu____3335 = FStar_Extraction_ML_Util.flatten_mlpath cmod in
         doc_of_mltype uu____3335 (min_op_prec, NonAssoc) e in
-      FStar_Format.pretty (Prims.parse_int "0") doc1
->>>>>>> 484a43b6
+      FStar_Format.pretty (Prims.parse_int "0") doc1