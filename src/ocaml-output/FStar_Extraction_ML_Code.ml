--- conflicted
+++ resolved
@@ -18,1888 +18,6 @@
     match projectee with | NonAssoc  -> true | uu____20 -> false
   
 type fixity =
-<<<<<<< HEAD
-| Prefix
-| Postfix
-| Infix of assoc
-
-
-let uu___is_Prefix : fixity  ->  Prims.bool = (fun projectee -> (match (projectee) with
-| Prefix -> begin
-true
-end
-| uu____27 -> begin
-false
-end))
-
-
-let uu___is_Postfix : fixity  ->  Prims.bool = (fun projectee -> (match (projectee) with
-| Postfix -> begin
-true
-end
-| uu____31 -> begin
-false
-end))
-
-
-let uu___is_Infix : fixity  ->  Prims.bool = (fun projectee -> (match (projectee) with
-| Infix (_0) -> begin
-true
-end
-| uu____36 -> begin
-false
-end))
-
-
-let __proj__Infix__item___0 : fixity  ->  assoc = (fun projectee -> (match (projectee) with
-| Infix (_0) -> begin
-_0
-end))
-
-
-type opprec =
-(Prims.int * fixity)
-
-
-type level =
-(opprec * assoc)
-
-
-let t_prio_fun : (Prims.int * fixity) = (((Prims.parse_int "10")), (Infix (Right)))
-
-
-let t_prio_tpl : (Prims.int * fixity) = (((Prims.parse_int "20")), (Infix (NonAssoc)))
-
-
-let t_prio_name : (Prims.int * fixity) = (((Prims.parse_int "30")), (Postfix))
-
-
-let e_bin_prio_lambda : (Prims.int * fixity) = (((Prims.parse_int "5")), (Prefix))
-
-
-let e_bin_prio_if : (Prims.int * fixity) = (((Prims.parse_int "15")), (Prefix))
-
-
-let e_bin_prio_letin : (Prims.int * fixity) = (((Prims.parse_int "19")), (Prefix))
-
-
-let e_bin_prio_or : (Prims.int * fixity) = (((Prims.parse_int "20")), (Infix (Left)))
-
-
-let e_bin_prio_and : (Prims.int * fixity) = (((Prims.parse_int "25")), (Infix (Left)))
-
-
-let e_bin_prio_eq : (Prims.int * fixity) = (((Prims.parse_int "27")), (Infix (NonAssoc)))
-
-
-let e_bin_prio_order : (Prims.int * fixity) = (((Prims.parse_int "29")), (Infix (NonAssoc)))
-
-
-let e_bin_prio_op1 : (Prims.int * fixity) = (((Prims.parse_int "30")), (Infix (Left)))
-
-
-let e_bin_prio_op2 : (Prims.int * fixity) = (((Prims.parse_int "40")), (Infix (Left)))
-
-
-let e_bin_prio_op3 : (Prims.int * fixity) = (((Prims.parse_int "50")), (Infix (Left)))
-
-
-let e_bin_prio_op4 : (Prims.int * fixity) = (((Prims.parse_int "60")), (Infix (Left)))
-
-
-let e_bin_prio_comb : (Prims.int * fixity) = (((Prims.parse_int "70")), (Infix (Left)))
-
-
-let e_bin_prio_seq : (Prims.int * fixity) = (((Prims.parse_int "100")), (Infix (Left)))
-
-
-let e_app_prio : (Prims.int * fixity) = (((Prims.parse_int "10000")), (Infix (Left)))
-
-
-let min_op_prec : (Prims.int * fixity) = (((~- ((Prims.parse_int "1")))), (Infix (NonAssoc)))
-
-
-let max_op_prec : (Prims.int * fixity) = ((FStar_Util.max_int), (Infix (NonAssoc)))
-
-
-let rec in_ns = (fun x -> (match (x) with
-| ([], uu____101) -> begin
-true
-end
-| ((x1)::t1, (x2)::t2) when (x1 = x2) -> begin
-(in_ns ((t1), (t2)))
-end
-| (uu____115, uu____116) -> begin
-false
-end))
-
-
-let path_of_ns : FStar_Extraction_ML_Syntax.mlsymbol  ->  Prims.string Prims.list  ->  Prims.string Prims.list = (fun currentModule ns -> (
-
-let ns' = (FStar_Extraction_ML_Util.flatten_ns ns)
-in (match ((ns' = currentModule)) with
-| true -> begin
-[]
-end
-| uu____132 -> begin
-(
-
-let cg_libs = (FStar_Options.codegen_libs ())
-in (
-
-let ns_len = (FStar_List.length ns)
-in (
-
-let found = (FStar_Util.find_map cg_libs (fun cg_path -> (
-
-let cg_len = (FStar_List.length cg_path)
-in (match (((FStar_List.length cg_path) < ns_len)) with
-| true -> begin
-(
-
-let uu____154 = (FStar_Util.first_N cg_len ns)
-in (match (uu____154) with
-| (pfx, sfx) -> begin
-(match ((pfx = cg_path)) with
-| true -> begin
-(
-
-let uu____172 = (
-
-let uu____174 = (
-
-let uu____176 = (FStar_Extraction_ML_Util.flatten_ns sfx)
-in (uu____176)::[])
-in (FStar_List.append pfx uu____174))
-in Some (uu____172))
-end
-| uu____178 -> begin
-None
-end)
-end))
-end
-| uu____180 -> begin
-None
-end))))
-in (match (found) with
-| None -> begin
-(ns')::[]
-end
-| Some (x) -> begin
-x
-end))))
-end)))
-
-
-let mlpath_of_mlpath : FStar_Extraction_ML_Syntax.mlsymbol  ->  FStar_Extraction_ML_Syntax.mlpath  ->  FStar_Extraction_ML_Syntax.mlpath = (fun currentModule x -> (
-
-let uu____193 = (FStar_Extraction_ML_Syntax.string_of_mlpath x)
-in (match (uu____193) with
-| "Prims.Some" -> begin
-(([]), ("Some"))
-end
-| "Prims.None" -> begin
-(([]), ("None"))
-end
-| uu____196 -> begin
-(
-
-let uu____197 = x
-in (match (uu____197) with
-| (ns, x) -> begin
-(
-
-let uu____202 = (path_of_ns currentModule ns)
-in ((uu____202), (x)))
-end))
-end)))
-
-
-let ptsym_of_symbol : FStar_Extraction_ML_Syntax.mlsymbol  ->  FStar_Extraction_ML_Syntax.mlsymbol = (fun s -> (
-
-let uu____208 = (
-
-let uu____209 = (
-
-let uu____210 = (FStar_String.get s (Prims.parse_int "0"))
-in (FStar_Char.lowercase uu____210))
-in (
-
-let uu____211 = (FStar_String.get s (Prims.parse_int "0"))
-in (uu____209 <> uu____211)))
-in (match (uu____208) with
-| true -> begin
-(Prims.strcat "l__" s)
-end
-| uu____212 -> begin
-s
-end)))
-
-
-let ptsym : FStar_Extraction_ML_Syntax.mlsymbol  ->  FStar_Extraction_ML_Syntax.mlpath  ->  FStar_Extraction_ML_Syntax.mlsymbol = (fun currentModule mlp -> (match ((FStar_List.isEmpty (Prims.fst mlp))) with
-| true -> begin
-(ptsym_of_symbol (Prims.snd mlp))
-end
-| uu____221 -> begin
-(
-
-let uu____222 = (mlpath_of_mlpath currentModule mlp)
-in (match (uu____222) with
-| (p, s) -> begin
-(
-
-let uu____227 = (
-
-let uu____229 = (
-
-let uu____231 = (ptsym_of_symbol s)
-in (uu____231)::[])
-in (FStar_List.append p uu____229))
-in (FStar_String.concat "." uu____227))
-end))
-end))
-
-
-let ptctor : FStar_Extraction_ML_Syntax.mlsymbol  ->  FStar_Extraction_ML_Syntax.mlpath  ->  FStar_Extraction_ML_Syntax.mlsymbol = (fun currentModule mlp -> (
-
-let uu____238 = (mlpath_of_mlpath currentModule mlp)
-in (match (uu____238) with
-| (p, s) -> begin
-(
-
-let s = (
-
-let uu____244 = (
-
-let uu____245 = (
-
-let uu____246 = (FStar_String.get s (Prims.parse_int "0"))
-in (FStar_Char.uppercase uu____246))
-in (
-
-let uu____247 = (FStar_String.get s (Prims.parse_int "0"))
-in (uu____245 <> uu____247)))
-in (match (uu____244) with
-| true -> begin
-(Prims.strcat "U__" s)
-end
-| uu____248 -> begin
-s
-end))
-in (FStar_String.concat "." (FStar_List.append p ((s)::[]))))
-end)))
-
-
-let infix_prim_ops : (Prims.string * (Prims.int * fixity) * Prims.string) Prims.list = ((("op_Addition"), (e_bin_prio_op1), ("+")))::((("op_Subtraction"), (e_bin_prio_op1), ("-")))::((("op_Multiply"), (e_bin_prio_op1), ("*")))::((("op_Division"), (e_bin_prio_op1), ("/")))::((("op_Equality"), (e_bin_prio_eq), ("=")))::((("op_Colon_Equals"), (e_bin_prio_eq), (":=")))::((("op_disEquality"), (e_bin_prio_eq), ("<>")))::((("op_AmpAmp"), (e_bin_prio_and), ("&&")))::((("op_BarBar"), (e_bin_prio_or), ("||")))::((("op_LessThanOrEqual"), (e_bin_prio_order), ("<=")))::((("op_GreaterThanOrEqual"), (e_bin_prio_order), (">=")))::((("op_LessThan"), (e_bin_prio_order), ("<")))::((("op_GreaterThan"), (e_bin_prio_order), (">")))::((("op_Modulus"), (e_bin_prio_order), ("mod")))::[]
-
-
-let prim_uni_ops : (Prims.string * Prims.string) Prims.list = ((("op_Negation"), ("not")))::((("op_Minus"), ("~-")))::((("op_Bang"), ("Support.ST.read")))::[]
-
-
-let prim_types = (fun uu____372 -> [])
-
-
-let prim_constructors : (Prims.string * Prims.string) Prims.list = ((("Some"), ("Some")))::((("None"), ("None")))::((("Nil"), ("[]")))::((("Cons"), ("::")))::[]
-
-
-let is_prims_ns : FStar_Extraction_ML_Syntax.mlsymbol Prims.list  ->  Prims.bool = (fun ns -> (ns = ("Prims")::[]))
-
-
-let as_bin_op : FStar_Extraction_ML_Syntax.mlpath  ->  (FStar_Extraction_ML_Syntax.mlsymbol * (Prims.int * fixity) * Prims.string) Prims.option = (fun uu____400 -> (match (uu____400) with
-| (ns, x) -> begin
-(match ((is_prims_ns ns)) with
-| true -> begin
-(FStar_List.tryFind (fun uu____422 -> (match (uu____422) with
-| (y, uu____429, uu____430) -> begin
-(x = y)
-end)) infix_prim_ops)
-end
-| uu____435 -> begin
-None
-end)
-end))
-
-
-let is_bin_op : FStar_Extraction_ML_Syntax.mlpath  ->  Prims.bool = (fun p -> (
-
-let uu____444 = (as_bin_op p)
-in (uu____444 <> None)))
-
-
-let as_uni_op : FStar_Extraction_ML_Syntax.mlpath  ->  (FStar_Extraction_ML_Syntax.mlsymbol * Prims.string) Prims.option = (fun uu____467 -> (match (uu____467) with
-| (ns, x) -> begin
-(match ((is_prims_ns ns)) with
-| true -> begin
-(FStar_List.tryFind (fun uu____480 -> (match (uu____480) with
-| (y, uu____484) -> begin
-(x = y)
-end)) prim_uni_ops)
-end
-| uu____485 -> begin
-None
-end)
-end))
-
-
-let is_uni_op : FStar_Extraction_ML_Syntax.mlpath  ->  Prims.bool = (fun p -> (
-
-let uu____491 = (as_uni_op p)
-in (uu____491 <> None)))
-
-
-let is_standard_type : FStar_Extraction_ML_Syntax.mlpath  ->  Prims.bool = (fun p -> false)
-
-
-let as_standard_constructor : FStar_Extraction_ML_Syntax.mlpath  ->  (FStar_Extraction_ML_Syntax.mlsymbol * Prims.string) Prims.option = (fun uu____508 -> (match (uu____508) with
-| (ns, x) -> begin
-(match ((is_prims_ns ns)) with
-| true -> begin
-(FStar_List.tryFind (fun uu____521 -> (match (uu____521) with
-| (y, uu____525) -> begin
-(x = y)
-end)) prim_constructors)
-end
-| uu____526 -> begin
-None
-end)
-end))
-
-
-let is_standard_constructor : FStar_Extraction_ML_Syntax.mlpath  ->  Prims.bool = (fun p -> (
-
-let uu____532 = (as_standard_constructor p)
-in (uu____532 <> None)))
-
-
-let maybe_paren : ((Prims.int * fixity) * assoc)  ->  (Prims.int * fixity)  ->  FStar_Format.doc  ->  FStar_Format.doc = (fun uu____553 inner doc -> (match (uu____553) with
-| (outer, side) -> begin
-(
-
-let noparens = (fun _inner _outer side -> (
-
-let uu____586 = _inner
-in (match (uu____586) with
-| (pi, fi) -> begin
-(
-
-let uu____591 = _outer
-in (match (uu____591) with
-| (po, fo) -> begin
-((pi > po) || (match (((fi), (side))) with
-| (Postfix, Left) -> begin
-true
-end
-| (Prefix, Right) -> begin
-true
-end
-| (Infix (Left), Left) -> begin
-((pi = po) && (fo = Infix (Left)))
-end
-| (Infix (Right), Right) -> begin
-((pi = po) && (fo = Infix (Right)))
-end
-| (Infix (Left), ILeft) -> begin
-((pi = po) && (fo = Infix (Left)))
-end
-| (Infix (Right), IRight) -> begin
-((pi = po) && (fo = Infix (Right)))
-end
-| (uu____596, NonAssoc) -> begin
-((pi = po) && (fi = fo))
-end
-| (uu____597, uu____598) -> begin
-false
-end))
-end))
-end)))
-in (match ((noparens inner outer side)) with
-| true -> begin
-doc
-end
-| uu____599 -> begin
-(FStar_Format.parens doc)
-end))
-end))
-
-
-let escape_byte_hex : FStar_BaseTypes.byte  ->  Prims.string = (fun x -> (Prims.strcat "\\x" (FStar_Util.hex_string_of_byte x)))
-
-
-let escape_char_hex : FStar_BaseTypes.char  ->  Prims.string = (fun x -> (escape_byte_hex (FStar_Util.byte_of_char x)))
-
-
-let escape_or : (FStar_Char.char  ->  Prims.string)  ->  FStar_Char.char  ->  Prims.string = (fun fallback uu___113_614 -> (match (uu___113_614) with
-| c when (c = '\\') -> begin
-"\\\\"
-end
-| c when (c = ' ') -> begin
-" "
-end
-| c when (c = '\b') -> begin
-"\\b"
-end
-| c when (c = '\t') -> begin
-"\\t"
-end
-| c when (c = '\r') -> begin
-"\\r"
-end
-| c when (c = '\n') -> begin
-"\\n"
-end
-| c when (c = '\'') -> begin
-"\\\'"
-end
-| c when (c = '\"') -> begin
-"\\\""
-end
-| c when (FStar_Util.is_letter_or_digit c) -> begin
-(FStar_Util.string_of_char c)
-end
-| c when (FStar_Util.is_punctuation c) -> begin
-(FStar_Util.string_of_char c)
-end
-| c when (FStar_Util.is_symbol c) -> begin
-(FStar_Util.string_of_char c)
-end
-| c -> begin
-(fallback c)
-end))
-
-
-let string_of_mlconstant : FStar_Extraction_ML_Syntax.mlconstant  ->  Prims.string = (fun sctt -> (match (sctt) with
-| FStar_Extraction_ML_Syntax.MLC_Unit -> begin
-"()"
-end
-| FStar_Extraction_ML_Syntax.MLC_Bool (true) -> begin
-"true"
-end
-| FStar_Extraction_ML_Syntax.MLC_Bool (false) -> begin
-"false"
-end
-| FStar_Extraction_ML_Syntax.MLC_Char (c) -> begin
-(
-
-let uu____633 = (
-
-let uu____634 = (escape_or escape_char_hex c)
-in (Prims.strcat uu____634 "\'"))
-in (Prims.strcat "\'" uu____633))
-end
-| FStar_Extraction_ML_Syntax.MLC_Int (s, Some (FStar_Const.Signed, FStar_Const.Int32)) -> begin
-(Prims.strcat s "l")
-end
-| FStar_Extraction_ML_Syntax.MLC_Int (s, Some (FStar_Const.Signed, FStar_Const.Int64)) -> begin
-(Prims.strcat s "L")
-end
-| (FStar_Extraction_ML_Syntax.MLC_Int (s, Some (_, FStar_Const.Int8))) | (FStar_Extraction_ML_Syntax.MLC_Int (s, Some (_, FStar_Const.Int16))) -> begin
-s
-end
-| FStar_Extraction_ML_Syntax.MLC_Int (s, None) -> begin
-(Prims.strcat "(Prims.parse_int \"" (Prims.strcat s "\")"))
-end
-| FStar_Extraction_ML_Syntax.MLC_Float (d) -> begin
-(FStar_Util.string_of_float d)
-end
-| FStar_Extraction_ML_Syntax.MLC_Bytes (bytes) -> begin
-(
-
-let uu____669 = (
-
-let uu____670 = (FStar_Bytes.f_encode escape_byte_hex bytes)
-in (Prims.strcat uu____670 "\""))
-in (Prims.strcat "\"" uu____669))
-end
-| FStar_Extraction_ML_Syntax.MLC_String (chars) -> begin
-(
-
-let uu____672 = (
-
-let uu____673 = (FStar_String.collect (escape_or FStar_Util.string_of_char) chars)
-in (Prims.strcat uu____673 "\""))
-in (Prims.strcat "\"" uu____672))
-end
-| uu____674 -> begin
-(failwith "TODO: extract integer constants properly into OCaml")
-end))
-
-
-let rec doc_of_mltype' : FStar_Extraction_ML_Syntax.mlsymbol  ->  level  ->  FStar_Extraction_ML_Syntax.mlty  ->  FStar_Format.doc = (fun currentModule outer ty -> (match (ty) with
-| FStar_Extraction_ML_Syntax.MLTY_Var (x) -> begin
-(
-
-let escape_tyvar = (fun s -> (match ((FStar_Util.starts_with s "\'_")) with
-| true -> begin
-(FStar_Util.replace_char s '_' 'u')
-end
-| uu____695 -> begin
-s
-end))
-in (
-
-let uu____696 = (
-
-let uu____697 = (FStar_Extraction_ML_Syntax.idsym x)
-in (FStar_All.pipe_left escape_tyvar uu____697))
-in (FStar_Format.text uu____696)))
-end
-| FStar_Extraction_ML_Syntax.MLTY_Tuple (tys) -> begin
-(
-
-let doc = (FStar_List.map (doc_of_mltype currentModule ((t_prio_tpl), (Left))) tys)
-in (
-
-let doc = (
-
-let uu____705 = (
-
-let uu____706 = (FStar_Format.combine (FStar_Format.text " * ") doc)
-in (FStar_Format.hbox uu____706))
-in (FStar_Format.parens uu____705))
-in doc))
-end
-| FStar_Extraction_ML_Syntax.MLTY_Named (args, name) -> begin
-(
-
-let args = (match (args) with
-| [] -> begin
-FStar_Format.empty
-end
-| (arg)::[] -> begin
-(doc_of_mltype currentModule ((t_prio_name), (Left)) arg)
-end
-| uu____715 -> begin
-(
-
-let args = (FStar_List.map (doc_of_mltype currentModule ((min_op_prec), (NonAssoc))) args)
-in (
-
-let uu____721 = (
-
-let uu____722 = (FStar_Format.combine (FStar_Format.text ", ") args)
-in (FStar_Format.hbox uu____722))
-in (FStar_Format.parens uu____721)))
-end)
-in (
-
-let name = (ptsym currentModule name)
-in (
-
-let uu____724 = (FStar_Format.reduce1 ((args)::((FStar_Format.text name))::[]))
-in (FStar_Format.hbox uu____724))))
-end
-| FStar_Extraction_ML_Syntax.MLTY_Fun (t1, uu____726, t2) -> begin
-(
-
-let d1 = (doc_of_mltype currentModule ((t_prio_fun), (Left)) t1)
-in (
-
-let d2 = (doc_of_mltype currentModule ((t_prio_fun), (Right)) t2)
-in (
-
-let uu____734 = (
-
-let uu____735 = (FStar_Format.reduce1 ((d1)::((FStar_Format.text " -> "))::(d2)::[]))
-in (FStar_Format.hbox uu____735))
-in (maybe_paren outer t_prio_fun uu____734))))
-end
-| FStar_Extraction_ML_Syntax.MLTY_Top -> begin
-(
-
-let uu____736 = (FStar_Extraction_ML_Util.codegen_fsharp ())
-in (match (uu____736) with
-| true -> begin
-(FStar_Format.text "obj")
-end
-| uu____737 -> begin
-(FStar_Format.text "Obj.t")
-end))
-end))
-and doc_of_mltype : FStar_Extraction_ML_Syntax.mlsymbol  ->  level  ->  FStar_Extraction_ML_Syntax.mlty  ->  FStar_Format.doc = (fun currentModule outer ty -> (doc_of_mltype' currentModule outer (FStar_Extraction_ML_Util.resugar_mlty ty)))
-
-
-let rec doc_of_expr : FStar_Extraction_ML_Syntax.mlsymbol  ->  level  ->  FStar_Extraction_ML_Syntax.mlexpr  ->  FStar_Format.doc = (fun currentModule outer e -> (match (e.FStar_Extraction_ML_Syntax.expr) with
-| FStar_Extraction_ML_Syntax.MLE_Coerce (e, t, t') -> begin
-(
-
-let doc = (doc_of_expr currentModule ((min_op_prec), (NonAssoc)) e)
-in (
-
-let uu____788 = (FStar_Extraction_ML_Util.codegen_fsharp ())
-in (match (uu____788) with
-| true -> begin
-(
-
-let uu____789 = (FStar_Format.reduce (((FStar_Format.text "Prims.checked_cast"))::(doc)::[]))
-in (FStar_Format.parens uu____789))
-end
-| uu____790 -> begin
-(
-
-let uu____791 = (FStar_Format.reduce (((FStar_Format.text "Obj.magic "))::((FStar_Format.parens doc))::[]))
-in (FStar_Format.parens uu____791))
-end)))
-end
-| FStar_Extraction_ML_Syntax.MLE_Seq (es) -> begin
-(
-
-let docs = (FStar_List.map (doc_of_expr currentModule ((min_op_prec), (NonAssoc))) es)
-in (
-
-let docs = (FStar_List.map (fun d -> (FStar_Format.reduce ((d)::((FStar_Format.text ";"))::(FStar_Format.hardline)::[]))) docs)
-in (
-
-let uu____801 = (FStar_Format.reduce docs)
-in (FStar_Format.parens uu____801))))
-end
-| FStar_Extraction_ML_Syntax.MLE_Const (c) -> begin
-(
-
-let uu____803 = (string_of_mlconstant c)
-in (FStar_Format.text uu____803))
-end
-| FStar_Extraction_ML_Syntax.MLE_Var (x, uu____805) -> begin
-(FStar_Format.text x)
-end
-| FStar_Extraction_ML_Syntax.MLE_Name (path) -> begin
-(
-
-let uu____807 = (ptsym currentModule path)
-in (FStar_Format.text uu____807))
-end
-| FStar_Extraction_ML_Syntax.MLE_Record (path, fields) -> begin
-(
-
-let for1 = (fun uu____823 -> (match (uu____823) with
-| (name, e) -> begin
-(
-
-let doc = (doc_of_expr currentModule ((min_op_prec), (NonAssoc)) e)
-in (
-
-let uu____831 = (
-
-let uu____833 = (
-
-let uu____834 = (ptsym currentModule ((path), (name)))
-in (FStar_Format.text uu____834))
-in (uu____833)::((FStar_Format.text "="))::(doc)::[])
-in (FStar_Format.reduce1 uu____831)))
-end))
-in (
-
-let uu____836 = (
-
-let uu____837 = (FStar_List.map for1 fields)
-in (FStar_Format.combine (FStar_Format.text "; ") uu____837))
-in (FStar_Format.cbrackets uu____836)))
-end
-| FStar_Extraction_ML_Syntax.MLE_CTor (ctor, []) -> begin
-(
-
-let name = (
-
-let uu____844 = (is_standard_constructor ctor)
-in (match (uu____844) with
-| true -> begin
-(
-
-let uu____845 = (
-
-let uu____848 = (as_standard_constructor ctor)
-in (FStar_Option.get uu____848))
-in (Prims.snd uu____845))
-end
-| uu____854 -> begin
-(ptctor currentModule ctor)
-end))
-in (FStar_Format.text name))
-end
-| FStar_Extraction_ML_Syntax.MLE_CTor (ctor, args) -> begin
-(
-
-let name = (
-
-let uu____860 = (is_standard_constructor ctor)
-in (match (uu____860) with
-| true -> begin
-(
-
-let uu____861 = (
-
-let uu____864 = (as_standard_constructor ctor)
-in (FStar_Option.get uu____864))
-in (Prims.snd uu____861))
-end
-| uu____870 -> begin
-(ptctor currentModule ctor)
-end))
-in (
-
-let args = (FStar_List.map (doc_of_expr currentModule ((min_op_prec), (NonAssoc))) args)
-in (
-
-let doc = (match (((name), (args))) with
-| ("::", (x)::(xs)::[]) -> begin
-(FStar_Format.reduce (((FStar_Format.parens x))::((FStar_Format.text "::"))::(xs)::[]))
-end
-| (uu____880, uu____881) -> begin
-(
-
-let uu____884 = (
-
-let uu____886 = (
-
-let uu____888 = (
-
-let uu____889 = (FStar_Format.combine (FStar_Format.text ", ") args)
-in (FStar_Format.parens uu____889))
-in (uu____888)::[])
-in ((FStar_Format.text name))::uu____886)
-in (FStar_Format.reduce1 uu____884))
-end)
-in (maybe_paren outer e_app_prio doc))))
-end
-| FStar_Extraction_ML_Syntax.MLE_Tuple (es) -> begin
-(
-
-let docs = (FStar_List.map (fun x -> (
-
-let uu____895 = (doc_of_expr currentModule ((min_op_prec), (NonAssoc)) x)
-in (FStar_Format.parens uu____895))) es)
-in (
-
-let docs = (
-
-let uu____899 = (FStar_Format.combine (FStar_Format.text ", ") docs)
-in (FStar_Format.parens uu____899))
-in docs))
-end
-| FStar_Extraction_ML_Syntax.MLE_Let ((rec_, uu____901, lets), body) -> begin
-(
-
-let pre = (match ((e.FStar_Extraction_ML_Syntax.loc <> FStar_Extraction_ML_Syntax.dummy_loc)) with
-| true -> begin
-(
-
-let uu____911 = (
-
-let uu____913 = (
-
-let uu____915 = (doc_of_loc e.FStar_Extraction_ML_Syntax.loc)
-in (uu____915)::[])
-in (FStar_Format.hardline)::uu____913)
-in (FStar_Format.reduce uu____911))
-end
-| uu____916 -> begin
-FStar_Format.empty
-end)
-in (
-
-let doc = (doc_of_lets currentModule ((rec_), (false), (lets)))
-in (
-
-let body = (doc_of_expr currentModule ((min_op_prec), (NonAssoc)) body)
-in (
-
-let uu____922 = (
-
-let uu____923 = (
-
-let uu____925 = (
-
-let uu____927 = (
-
-let uu____929 = (FStar_Format.reduce1 (((FStar_Format.text "in"))::(body)::[]))
-in (uu____929)::[])
-in (doc)::uu____927)
-in (pre)::uu____925)
-in (FStar_Format.combine FStar_Format.hardline uu____923))
-in (FStar_Format.parens uu____922)))))
-end
-| FStar_Extraction_ML_Syntax.MLE_App (e, args) -> begin
-(match (((e.FStar_Extraction_ML_Syntax.expr), (args))) with
-| (FStar_Extraction_ML_Syntax.MLE_Name (p), ({FStar_Extraction_ML_Syntax.expr = FStar_Extraction_ML_Syntax.MLE_Fun ((uu____936)::[], scrutinee); FStar_Extraction_ML_Syntax.mlty = uu____938; FStar_Extraction_ML_Syntax.loc = uu____939})::({FStar_Extraction_ML_Syntax.expr = FStar_Extraction_ML_Syntax.MLE_Fun (((arg, uu____941))::[], possible_match); FStar_Extraction_ML_Syntax.mlty = uu____943; FStar_Extraction_ML_Syntax.loc = uu____944})::[]) when (
-
-let uu____962 = (FStar_Extraction_ML_Syntax.string_of_mlpath p)
-in (uu____962 = "FStar.All.try_with")) -> begin
-(
-
-let branches = (match (possible_match) with
-| {FStar_Extraction_ML_Syntax.expr = FStar_Extraction_ML_Syntax.MLE_Match ({FStar_Extraction_ML_Syntax.expr = FStar_Extraction_ML_Syntax.MLE_Var (arg'); FStar_Extraction_ML_Syntax.mlty = uu____975; FStar_Extraction_ML_Syntax.loc = uu____976}, branches); FStar_Extraction_ML_Syntax.mlty = uu____978; FStar_Extraction_ML_Syntax.loc = uu____979} when (
-
-let uu____990 = (FStar_Extraction_ML_Syntax.idsym arg)
-in (
-
-let uu____991 = (FStar_Extraction_ML_Syntax.idsym arg')
-in (uu____990 = uu____991))) -> begin
-branches
-end
-| e -> begin
-(((FStar_Extraction_ML_Syntax.MLP_Wild), (None), (e)))::[]
-end)
-in (doc_of_expr currentModule outer {FStar_Extraction_ML_Syntax.expr = FStar_Extraction_ML_Syntax.MLE_Try (((scrutinee), (branches))); FStar_Extraction_ML_Syntax.mlty = possible_match.FStar_Extraction_ML_Syntax.mlty; FStar_Extraction_ML_Syntax.loc = possible_match.FStar_Extraction_ML_Syntax.loc}))
-end
-| (FStar_Extraction_ML_Syntax.MLE_Name (p), (e1)::(e2)::[]) when (is_bin_op p) -> begin
-(doc_of_binop currentModule p e1 e2)
-end
-| (FStar_Extraction_ML_Syntax.MLE_App ({FStar_Extraction_ML_Syntax.expr = FStar_Extraction_ML_Syntax.MLE_Name (p); FStar_Extraction_ML_Syntax.mlty = uu____1012; FStar_Extraction_ML_Syntax.loc = uu____1013}, (unitVal)::[]), (e1)::(e2)::[]) when ((is_bin_op p) && (unitVal = FStar_Extraction_ML_Syntax.ml_unit)) -> begin
-(doc_of_binop currentModule p e1 e2)
-end
-| (FStar_Extraction_ML_Syntax.MLE_Name (p), (e1)::[]) when (is_uni_op p) -> begin
-(doc_of_uniop currentModule p e1)
-end
-| (FStar_Extraction_ML_Syntax.MLE_App ({FStar_Extraction_ML_Syntax.expr = FStar_Extraction_ML_Syntax.MLE_Name (p); FStar_Extraction_ML_Syntax.mlty = uu____1023; FStar_Extraction_ML_Syntax.loc = uu____1024}, (unitVal)::[]), (e1)::[]) when ((is_uni_op p) && (unitVal = FStar_Extraction_ML_Syntax.ml_unit)) -> begin
-(doc_of_uniop currentModule p e1)
-end
-| uu____1029 -> begin
-(
-
-let e = (doc_of_expr currentModule ((e_app_prio), (ILeft)) e)
-in (
-
-let args = (FStar_List.map (doc_of_expr currentModule ((e_app_prio), (IRight))) args)
-in (
-
-let uu____1040 = (FStar_Format.reduce1 ((e)::args))
-in (FStar_Format.parens uu____1040))))
-end)
-end
-| FStar_Extraction_ML_Syntax.MLE_Proj (e, f) -> begin
-(
-
-let e = (doc_of_expr currentModule ((min_op_prec), (NonAssoc)) e)
-in (
-
-let doc = (
-
-let uu____1047 = (FStar_Extraction_ML_Util.codegen_fsharp ())
-in (match (uu____1047) with
-| true -> begin
-(FStar_Format.reduce ((e)::((FStar_Format.text "."))::((FStar_Format.text (Prims.snd f)))::[]))
-end
-| uu____1049 -> begin
-(
-
-let uu____1050 = (
-
-let uu____1052 = (
-
-let uu____1054 = (
-
-let uu____1056 = (
-
-let uu____1057 = (ptsym currentModule f)
-in (FStar_Format.text uu____1057))
-in (uu____1056)::[])
-in ((FStar_Format.text "."))::uu____1054)
-in (e)::uu____1052)
-in (FStar_Format.reduce uu____1050))
-end))
-in doc))
-end
-| FStar_Extraction_ML_Syntax.MLE_Fun (ids, body) -> begin
-(
-
-let bvar_annot = (fun x xt -> (
-
-let uu____1075 = (FStar_Extraction_ML_Util.codegen_fsharp ())
-in (match (uu____1075) with
-| true -> begin
-(
-
-let uu____1076 = (
-
-let uu____1078 = (
-
-let uu____1080 = (
-
-let uu____1082 = (match (xt) with
-| Some (xxt) -> begin
-(
-
-let uu____1084 = (
-
-let uu____1086 = (
-
-let uu____1088 = (doc_of_mltype currentModule outer xxt)
-in (uu____1088)::[])
-in ((FStar_Format.text " : "))::uu____1086)
-in (FStar_Format.reduce1 uu____1084))
-end
-| uu____1089 -> begin
-(FStar_Format.text "")
-end)
-in (uu____1082)::((FStar_Format.text ")"))::[])
-in ((FStar_Format.text x))::uu____1080)
-in ((FStar_Format.text "("))::uu____1078)
-in (FStar_Format.reduce1 uu____1076))
-end
-| uu____1091 -> begin
-(FStar_Format.text x)
-end)))
-in (
-
-let ids = (FStar_List.map (fun uu____1098 -> (match (uu____1098) with
-| ((x, uu____1104), xt) -> begin
-(bvar_annot x (Some (xt)))
-end)) ids)
-in (
-
-let body = (doc_of_expr currentModule ((min_op_prec), (NonAssoc)) body)
-in (
-
-let doc = (
-
-let uu____1112 = (
-
-let uu____1114 = (
-
-let uu____1116 = (FStar_Format.reduce1 ids)
-in (uu____1116)::((FStar_Format.text "->"))::(body)::[])
-in ((FStar_Format.text "fun"))::uu____1114)
-in (FStar_Format.reduce1 uu____1112))
-in (FStar_Format.parens doc)))))
-end
-| FStar_Extraction_ML_Syntax.MLE_If (cond, e1, None) -> begin
-(
-
-let cond = (doc_of_expr currentModule ((min_op_prec), (NonAssoc)) cond)
-in (
-
-let doc = (
-
-let uu____1124 = (
-
-let uu____1126 = (FStar_Format.reduce1 (((FStar_Format.text "if"))::(cond)::((FStar_Format.text "then"))::((FStar_Format.text "begin"))::[]))
-in (
-
-let uu____1127 = (
-
-let uu____1129 = (doc_of_expr currentModule ((min_op_prec), (NonAssoc)) e1)
-in (uu____1129)::((FStar_Format.text "end"))::[])
-in (uu____1126)::uu____1127))
-in (FStar_Format.combine FStar_Format.hardline uu____1124))
-in (maybe_paren outer e_bin_prio_if doc)))
-end
-| FStar_Extraction_ML_Syntax.MLE_If (cond, e1, Some (e2)) -> begin
-(
-
-let cond = (doc_of_expr currentModule ((min_op_prec), (NonAssoc)) cond)
-in (
-
-let doc = (
-
-let uu____1140 = (
-
-let uu____1142 = (FStar_Format.reduce1 (((FStar_Format.text "if"))::(cond)::((FStar_Format.text "then"))::((FStar_Format.text "begin"))::[]))
-in (
-
-let uu____1143 = (
-
-let uu____1145 = (doc_of_expr currentModule ((min_op_prec), (NonAssoc)) e1)
-in (
-
-let uu____1148 = (
-
-let uu____1150 = (FStar_Format.reduce1 (((FStar_Format.text "end"))::((FStar_Format.text "else"))::((FStar_Format.text "begin"))::[]))
-in (
-
-let uu____1151 = (
-
-let uu____1153 = (doc_of_expr currentModule ((min_op_prec), (NonAssoc)) e2)
-in (uu____1153)::((FStar_Format.text "end"))::[])
-in (uu____1150)::uu____1151))
-in (uu____1145)::uu____1148))
-in (uu____1142)::uu____1143))
-in (FStar_Format.combine FStar_Format.hardline uu____1140))
-in (maybe_paren outer e_bin_prio_if doc)))
-end
-| FStar_Extraction_ML_Syntax.MLE_Match (cond, pats) -> begin
-(
-
-let cond = (doc_of_expr currentModule ((min_op_prec), (NonAssoc)) cond)
-in (
-
-let pats = (FStar_List.map (doc_of_branch currentModule) pats)
-in (
-
-let doc = (
-
-let uu____1175 = (FStar_Format.reduce1 (((FStar_Format.text "match"))::((FStar_Format.parens cond))::((FStar_Format.text "with"))::[]))
-in (uu____1175)::pats)
-in (
-
-let doc = (FStar_Format.combine FStar_Format.hardline doc)
-in (FStar_Format.parens doc)))))
-end
-| FStar_Extraction_ML_Syntax.MLE_Raise (exn, []) -> begin
-(
-
-let uu____1179 = (
-
-let uu____1181 = (
-
-let uu____1183 = (
-
-let uu____1184 = (ptctor currentModule exn)
-in (FStar_Format.text uu____1184))
-in (uu____1183)::[])
-in ((FStar_Format.text "raise"))::uu____1181)
-in (FStar_Format.reduce1 uu____1179))
-end
-| FStar_Extraction_ML_Syntax.MLE_Raise (exn, args) -> begin
-(
-
-let args = (FStar_List.map (doc_of_expr currentModule ((min_op_prec), (NonAssoc))) args)
-in (
-
-let uu____1193 = (
-
-let uu____1195 = (
-
-let uu____1197 = (
-
-let uu____1198 = (ptctor currentModule exn)
-in (FStar_Format.text uu____1198))
-in (
-
-let uu____1199 = (
-
-let uu____1201 = (
-
-let uu____1202 = (FStar_Format.combine (FStar_Format.text ", ") args)
-in (FStar_Format.parens uu____1202))
-in (uu____1201)::[])
-in (uu____1197)::uu____1199))
-in ((FStar_Format.text "raise"))::uu____1195)
-in (FStar_Format.reduce1 uu____1193)))
-end
-| FStar_Extraction_ML_Syntax.MLE_Try (e, pats) -> begin
-(
-
-let uu____1215 = (
-
-let uu____1217 = (
-
-let uu____1219 = (doc_of_expr currentModule ((min_op_prec), (NonAssoc)) e)
-in (
-
-let uu____1222 = (
-
-let uu____1224 = (
-
-let uu____1226 = (
-
-let uu____1227 = (FStar_List.map (doc_of_branch currentModule) pats)
-in (FStar_Format.combine FStar_Format.hardline uu____1227))
-in (uu____1226)::[])
-in ((FStar_Format.text "with"))::uu____1224)
-in (uu____1219)::uu____1222))
-in ((FStar_Format.text "try"))::uu____1217)
-in (FStar_Format.combine FStar_Format.hardline uu____1215))
-end))
-and doc_of_binop : FStar_Extraction_ML_Syntax.mlsymbol  ->  FStar_Extraction_ML_Syntax.mlpath  ->  FStar_Extraction_ML_Syntax.mlexpr  ->  FStar_Extraction_ML_Syntax.mlexpr  ->  FStar_Format.doc = (fun currentModule p e1 e2 -> (
-
-let uu____1233 = (
-
-let uu____1239 = (as_bin_op p)
-in (FStar_Option.get uu____1239))
-in (match (uu____1233) with
-| (uu____1251, prio, txt) -> begin
-(
-
-let e1 = (doc_of_expr currentModule ((prio), (Left)) e1)
-in (
-
-let e2 = (doc_of_expr currentModule ((prio), (Right)) e2)
-in (
-
-let doc = (FStar_Format.reduce1 ((e1)::((FStar_Format.text txt))::(e2)::[]))
-in (FStar_Format.parens doc))))
-end)))
-and doc_of_uniop : FStar_Extraction_ML_Syntax.mlsymbol  ->  FStar_Extraction_ML_Syntax.mlpath  ->  FStar_Extraction_ML_Syntax.mlexpr  ->  FStar_Format.doc = (fun currentModule p e1 -> (
-
-let uu____1268 = (
-
-let uu____1271 = (as_uni_op p)
-in (FStar_Option.get uu____1271))
-in (match (uu____1268) with
-| (uu____1277, txt) -> begin
-(
-
-let e1 = (doc_of_expr currentModule ((min_op_prec), (NonAssoc)) e1)
-in (
-
-let doc = (FStar_Format.reduce1 (((FStar_Format.text txt))::((FStar_Format.parens e1))::[]))
-in (FStar_Format.parens doc)))
-end)))
-and doc_of_pattern : FStar_Extraction_ML_Syntax.mlsymbol  ->  FStar_Extraction_ML_Syntax.mlpattern  ->  FStar_Format.doc = (fun currentModule pattern -> (match (pattern) with
-| FStar_Extraction_ML_Syntax.MLP_Wild -> begin
-(FStar_Format.text "_")
-end
-| FStar_Extraction_ML_Syntax.MLP_Const (c) -> begin
-(
-
-let uu____1286 = (string_of_mlconstant c)
-in (FStar_Format.text uu____1286))
-end
-| FStar_Extraction_ML_Syntax.MLP_Var (x) -> begin
-(FStar_Format.text (Prims.fst x))
-end
-| FStar_Extraction_ML_Syntax.MLP_Record (path, fields) -> begin
-(
-
-let for1 = (fun uu____1303 -> (match (uu____1303) with
-| (name, p) -> begin
-(
-
-let uu____1308 = (
-
-let uu____1310 = (
-
-let uu____1311 = (ptsym currentModule ((path), (name)))
-in (FStar_Format.text uu____1311))
-in (
-
-let uu____1313 = (
-
-let uu____1315 = (
-
-let uu____1317 = (doc_of_pattern currentModule p)
-in (uu____1317)::[])
-in ((FStar_Format.text "="))::uu____1315)
-in (uu____1310)::uu____1313))
-in (FStar_Format.reduce1 uu____1308))
-end))
-in (
-
-let uu____1318 = (
-
-let uu____1319 = (FStar_List.map for1 fields)
-in (FStar_Format.combine (FStar_Format.text "; ") uu____1319))
-in (FStar_Format.cbrackets uu____1318)))
-end
-| FStar_Extraction_ML_Syntax.MLP_CTor (ctor, []) -> begin
-(
-
-let name = (
-
-let uu____1326 = (is_standard_constructor ctor)
-in (match (uu____1326) with
-| true -> begin
-(
-
-let uu____1327 = (
-
-let uu____1330 = (as_standard_constructor ctor)
-in (FStar_Option.get uu____1330))
-in (Prims.snd uu____1327))
-end
-| uu____1336 -> begin
-(ptctor currentModule ctor)
-end))
-in (FStar_Format.text name))
-end
-| FStar_Extraction_ML_Syntax.MLP_CTor (ctor, pats) -> begin
-(
-
-let name = (
-
-let uu____1342 = (is_standard_constructor ctor)
-in (match (uu____1342) with
-| true -> begin
-(
-
-let uu____1343 = (
-
-let uu____1346 = (as_standard_constructor ctor)
-in (FStar_Option.get uu____1346))
-in (Prims.snd uu____1343))
-end
-| uu____1352 -> begin
-(ptctor currentModule ctor)
-end))
-in (
-
-let doc = (match (((name), (pats))) with
-| ("::", (x)::(xs)::[]) -> begin
-(
-
-let uu____1358 = (
-
-let uu____1360 = (
-
-let uu____1361 = (doc_of_pattern currentModule x)
-in (FStar_Format.parens uu____1361))
-in (
-
-let uu____1362 = (
-
-let uu____1364 = (
-
-let uu____1366 = (doc_of_pattern currentModule xs)
-in (uu____1366)::[])
-in ((FStar_Format.text "::"))::uu____1364)
-in (uu____1360)::uu____1362))
-in (FStar_Format.reduce uu____1358))
-end
-| (uu____1367, (FStar_Extraction_ML_Syntax.MLP_Tuple (uu____1368))::[]) -> begin
-(
-
-let uu____1371 = (
-
-let uu____1373 = (
-
-let uu____1375 = (
-
-let uu____1376 = (FStar_List.hd pats)
-in (doc_of_pattern currentModule uu____1376))
-in (uu____1375)::[])
-in ((FStar_Format.text name))::uu____1373)
-in (FStar_Format.reduce1 uu____1371))
-end
-| uu____1377 -> begin
-(
-
-let uu____1381 = (
-
-let uu____1383 = (
-
-let uu____1385 = (
-
-let uu____1386 = (
-
-let uu____1387 = (FStar_List.map (doc_of_pattern currentModule) pats)
-in (FStar_Format.combine (FStar_Format.text ", ") uu____1387))
-in (FStar_Format.parens uu____1386))
-in (uu____1385)::[])
-in ((FStar_Format.text name))::uu____1383)
-in (FStar_Format.reduce1 uu____1381))
-end)
-in (maybe_paren ((min_op_prec), (NonAssoc)) e_app_prio doc)))
-end
-| FStar_Extraction_ML_Syntax.MLP_Tuple (ps) -> begin
-(
-
-let ps = (FStar_List.map (doc_of_pattern currentModule) ps)
-in (
-
-let uu____1395 = (FStar_Format.combine (FStar_Format.text ", ") ps)
-in (FStar_Format.parens uu____1395)))
-end
-| FStar_Extraction_ML_Syntax.MLP_Branch (ps) -> begin
-(
-
-let ps = (FStar_List.map (doc_of_pattern currentModule) ps)
-in (
-
-let ps = (FStar_List.map FStar_Format.parens ps)
-in (FStar_Format.combine (FStar_Format.text " | ") ps)))
-end))
-and doc_of_branch : FStar_Extraction_ML_Syntax.mlsymbol  ->  FStar_Extraction_ML_Syntax.mlbranch  ->  FStar_Format.doc = (fun currentModule uu____1403 -> (match (uu____1403) with
-| (p, cond, e) -> begin
-(
-
-let case = (match (cond) with
-| None -> begin
-(
-
-let uu____1410 = (
-
-let uu____1412 = (
-
-let uu____1414 = (doc_of_pattern currentModule p)
-in (uu____1414)::[])
-in ((FStar_Format.text "|"))::uu____1412)
-in (FStar_Format.reduce1 uu____1410))
-end
-| Some (c) -> begin
-(
-
-let c = (doc_of_expr currentModule ((min_op_prec), (NonAssoc)) c)
-in (
-
-let uu____1419 = (
-
-let uu____1421 = (
-
-let uu____1423 = (doc_of_pattern currentModule p)
-in (uu____1423)::((FStar_Format.text "when"))::(c)::[])
-in ((FStar_Format.text "|"))::uu____1421)
-in (FStar_Format.reduce1 uu____1419)))
-end)
-in (
-
-let uu____1424 = (
-
-let uu____1426 = (FStar_Format.reduce1 ((case)::((FStar_Format.text "->"))::((FStar_Format.text "begin"))::[]))
-in (
-
-let uu____1427 = (
-
-let uu____1429 = (doc_of_expr currentModule ((min_op_prec), (NonAssoc)) e)
-in (uu____1429)::((FStar_Format.text "end"))::[])
-in (uu____1426)::uu____1427))
-in (FStar_Format.combine FStar_Format.hardline uu____1424)))
-end))
-and doc_of_lets : FStar_Extraction_ML_Syntax.mlsymbol  ->  (FStar_Extraction_ML_Syntax.mlletflavor * Prims.bool * FStar_Extraction_ML_Syntax.mllb Prims.list)  ->  FStar_Format.doc = (fun currentModule uu____1433 -> (match (uu____1433) with
-| (rec_, top_level, lets) -> begin
-(
-
-let for1 = (fun uu____1446 -> (match (uu____1446) with
-| {FStar_Extraction_ML_Syntax.mllb_name = name; FStar_Extraction_ML_Syntax.mllb_tysc = tys; FStar_Extraction_ML_Syntax.mllb_add_unit = uu____1449; FStar_Extraction_ML_Syntax.mllb_def = e; FStar_Extraction_ML_Syntax.print_typ = pt} -> begin
-(
-
-let e = (doc_of_expr currentModule ((min_op_prec), (NonAssoc)) e)
-in (
-
-let ids = []
-in (
-
-let ids = (FStar_List.map (fun uu____1466 -> (match (uu____1466) with
-| (x, uu____1470) -> begin
-(FStar_Format.text x)
-end)) ids)
-in (
-
-let ty_annot = (match ((not (pt))) with
-| true -> begin
-(FStar_Format.text "")
-end
-| uu____1472 -> begin
-(
-
-let uu____1473 = ((FStar_Extraction_ML_Util.codegen_fsharp ()) && ((rec_ = FStar_Extraction_ML_Syntax.Rec) || top_level))
-in (match (uu____1473) with
-| true -> begin
-(match (tys) with
-| (Some ((_)::_, _)) | (None) -> begin
-(FStar_Format.text "")
-end
-| Some ([], ty) -> begin
-(
-
-let ty = (doc_of_mltype currentModule ((min_op_prec), (NonAssoc)) ty)
-in (FStar_Format.reduce1 (((FStar_Format.text ":"))::(ty)::[])))
-end)
-end
-| uu____1489 -> begin
-(match (top_level) with
-| true -> begin
-(match (tys) with
-| (None) | (Some ((_)::_, _)) -> begin
-(FStar_Format.text "")
-end
-| Some ([], ty) -> begin
-(
-
-let ty = (doc_of_mltype currentModule ((min_op_prec), (NonAssoc)) ty)
-in (FStar_Format.reduce1 (((FStar_Format.text ":"))::(ty)::[])))
-end)
-end
-| uu____1505 -> begin
-(FStar_Format.text "")
-end)
-end))
-end)
-in (
-
-let uu____1506 = (
-
-let uu____1508 = (
-
-let uu____1509 = (FStar_Extraction_ML_Syntax.idsym name)
-in (FStar_Format.text uu____1509))
-in (
-
-let uu____1510 = (
-
-let uu____1512 = (FStar_Format.reduce1 ids)
-in (uu____1512)::(ty_annot)::((FStar_Format.text "="))::(e)::[])
-in (uu____1508)::uu____1510))
-in (FStar_Format.reduce1 uu____1506))))))
-end))
-in (
-
-let letdoc = (match ((rec_ = FStar_Extraction_ML_Syntax.Rec)) with
-| true -> begin
-(FStar_Format.reduce1 (((FStar_Format.text "let"))::((FStar_Format.text "rec"))::[]))
-end
-| uu____1514 -> begin
-(FStar_Format.text "let")
-end)
-in (
-
-let lets = (FStar_List.map for1 lets)
-in (
-
-let lets = (FStar_List.mapi (fun i doc -> (FStar_Format.reduce1 (((match ((i = (Prims.parse_int "0"))) with
-| true -> begin
-letdoc
-end
-| uu____1521 -> begin
-(FStar_Format.text "and")
-end))::(doc)::[]))) lets)
-in (FStar_Format.combine FStar_Format.hardline lets)))))
-end))
-and doc_of_loc : FStar_Extraction_ML_Syntax.mlloc  ->  FStar_Format.doc = (fun uu____1522 -> (match (uu____1522) with
-| (lineno, file) -> begin
-(
-
-let uu____1525 = ((FStar_Options.no_location_info ()) || (FStar_Extraction_ML_Util.codegen_fsharp ()))
-in (match (uu____1525) with
-| true -> begin
-FStar_Format.empty
-end
-| uu____1526 -> begin
-(
-
-let file = (FStar_Util.basename file)
-in (FStar_Format.reduce1 (((FStar_Format.text "#"))::((FStar_Format.num lineno))::((FStar_Format.text (Prims.strcat "\"" (Prims.strcat file "\""))))::[])))
-end))
-end))
-
-
-let doc_of_mltydecl : FStar_Extraction_ML_Syntax.mlsymbol  ->  FStar_Extraction_ML_Syntax.mltydecl  ->  FStar_Format.doc = (fun currentModule decls -> (
-
-let for1 = (fun uu____1545 -> (match (uu____1545) with
-| (uu____1554, x, mangle_opt, tparams, body) -> begin
-(
-
-let x = (match (mangle_opt) with
-| None -> begin
-x
-end
-| Some (y) -> begin
-y
-end)
-in (
-
-let tparams = (match (tparams) with
-| [] -> begin
-FStar_Format.empty
-end
-| (x)::[] -> begin
-(
-
-let uu____1569 = (FStar_Extraction_ML_Syntax.idsym x)
-in (FStar_Format.text uu____1569))
-end
-| uu____1570 -> begin
-(
-
-let doc = (FStar_List.map (fun x -> (
-
-let uu____1575 = (FStar_Extraction_ML_Syntax.idsym x)
-in (FStar_Format.text uu____1575))) tparams)
-in (
-
-let uu____1576 = (FStar_Format.combine (FStar_Format.text ", ") doc)
-in (FStar_Format.parens uu____1576)))
-end)
-in (
-
-let forbody = (fun body -> (match (body) with
-| FStar_Extraction_ML_Syntax.MLTD_Abbrev (ty) -> begin
-(doc_of_mltype currentModule ((min_op_prec), (NonAssoc)) ty)
-end
-| FStar_Extraction_ML_Syntax.MLTD_Record (fields) -> begin
-(
-
-let forfield = (fun uu____1593 -> (match (uu____1593) with
-| (name, ty) -> begin
-(
-
-let name = (FStar_Format.text name)
-in (
-
-let ty = (doc_of_mltype currentModule ((min_op_prec), (NonAssoc)) ty)
-in (FStar_Format.reduce1 ((name)::((FStar_Format.text ":"))::(ty)::[]))))
-end))
-in (
-
-let uu____1602 = (
-
-let uu____1603 = (FStar_List.map forfield fields)
-in (FStar_Format.combine (FStar_Format.text "; ") uu____1603))
-in (FStar_Format.cbrackets uu____1602)))
-end
-| FStar_Extraction_ML_Syntax.MLTD_DType (ctors) -> begin
-(
-
-let forctor = (fun uu____1618 -> (match (uu____1618) with
-| (name, tys) -> begin
-(match (tys) with
-| [] -> begin
-(FStar_Format.text name)
-end
-| uu____1626 -> begin
-(
-
-let tys = (FStar_List.map (doc_of_mltype currentModule ((t_prio_tpl), (Left))) tys)
-in (
-
-let tys = (FStar_Format.combine (FStar_Format.text " * ") tys)
-in (FStar_Format.reduce1 (((FStar_Format.text name))::((FStar_Format.text "of"))::(tys)::[]))))
-end)
-end))
-in (
-
-let ctors = (FStar_List.map forctor ctors)
-in (
-
-let ctors = (FStar_List.map (fun d -> (FStar_Format.reduce1 (((FStar_Format.text "|"))::(d)::[]))) ctors)
-in (FStar_Format.combine FStar_Format.hardline ctors))))
-end))
-in (
-
-let doc = (
-
-let uu____1642 = (
-
-let uu____1644 = (
-
-let uu____1646 = (
-
-let uu____1647 = (ptsym currentModule (([]), (x)))
-in (FStar_Format.text uu____1647))
-in (uu____1646)::[])
-in (tparams)::uu____1644)
-in (FStar_Format.reduce1 uu____1642))
-in (match (body) with
-| None -> begin
-doc
-end
-| Some (body) -> begin
-(
-
-let body = (forbody body)
-in (
-
-let uu____1651 = (
-
-let uu____1653 = (FStar_Format.reduce1 ((doc)::((FStar_Format.text "="))::[]))
-in (uu____1653)::(body)::[])
-in (FStar_Format.combine FStar_Format.hardline uu____1651)))
-end)))))
-end))
-in (
-
-let doc = (FStar_List.map for1 decls)
-in (
-
-let doc = (match (((FStar_List.length doc) > (Prims.parse_int "0"))) with
-| true -> begin
-(
-
-let uu____1668 = (
-
-let uu____1670 = (
-
-let uu____1672 = (FStar_Format.combine (FStar_Format.text " \n and ") doc)
-in (uu____1672)::[])
-in ((FStar_Format.text "type"))::uu____1670)
-in (FStar_Format.reduce1 uu____1668))
-end
-| uu____1673 -> begin
-(FStar_Format.text "")
-end)
-in doc))))
-
-
-let rec doc_of_sig1 : FStar_Extraction_ML_Syntax.mlsymbol  ->  FStar_Extraction_ML_Syntax.mlsig1  ->  FStar_Format.doc = (fun currentModule s -> (match (s) with
-| FStar_Extraction_ML_Syntax.MLS_Mod (x, subsig) -> begin
-(
-
-let uu____1688 = (
-
-let uu____1690 = (FStar_Format.reduce1 (((FStar_Format.text "module"))::((FStar_Format.text x))::((FStar_Format.text "="))::[]))
-in (
-
-let uu____1691 = (
-
-let uu____1693 = (doc_of_sig currentModule subsig)
-in (
-
-let uu____1694 = (
-
-let uu____1696 = (FStar_Format.reduce1 (((FStar_Format.text "end"))::[]))
-in (uu____1696)::[])
-in (uu____1693)::uu____1694))
-in (uu____1690)::uu____1691))
-in (FStar_Format.combine FStar_Format.hardline uu____1688))
-end
-| FStar_Extraction_ML_Syntax.MLS_Exn (x, []) -> begin
-(FStar_Format.reduce1 (((FStar_Format.text "exception"))::((FStar_Format.text x))::[]))
-end
-| FStar_Extraction_ML_Syntax.MLS_Exn (x, args) -> begin
-(
-
-let args = (FStar_List.map (doc_of_mltype currentModule ((min_op_prec), (NonAssoc))) args)
-in (
-
-let args = (
-
-let uu____1708 = (FStar_Format.combine (FStar_Format.text " * ") args)
-in (FStar_Format.parens uu____1708))
-in (FStar_Format.reduce1 (((FStar_Format.text "exception"))::((FStar_Format.text x))::((FStar_Format.text "of"))::(args)::[]))))
-end
-| FStar_Extraction_ML_Syntax.MLS_Val (x, (uu____1710, ty)) -> begin
-(
-
-let ty = (doc_of_mltype currentModule ((min_op_prec), (NonAssoc)) ty)
-in (FStar_Format.reduce1 (((FStar_Format.text "val"))::((FStar_Format.text x))::((FStar_Format.text ": "))::(ty)::[])))
-end
-| FStar_Extraction_ML_Syntax.MLS_Ty (decls) -> begin
-(doc_of_mltydecl currentModule decls)
-end))
-and doc_of_sig : FStar_Extraction_ML_Syntax.mlsymbol  ->  FStar_Extraction_ML_Syntax.mlsig  ->  FStar_Format.doc = (fun currentModule s -> (
-
-let docs = (FStar_List.map (doc_of_sig1 currentModule) s)
-in (
-
-let docs = (FStar_List.map (fun x -> (FStar_Format.reduce ((x)::(FStar_Format.hardline)::(FStar_Format.hardline)::[]))) docs)
-in (FStar_Format.reduce docs))))
-
-
-let doc_of_mod1 : FStar_Extraction_ML_Syntax.mlsymbol  ->  FStar_Extraction_ML_Syntax.mlmodule1  ->  FStar_Format.doc = (fun currentModule m -> (match (m) with
-| FStar_Extraction_ML_Syntax.MLM_Exn (x, []) -> begin
-(FStar_Format.reduce1 (((FStar_Format.text "exception"))::((FStar_Format.text x))::[]))
-end
-| FStar_Extraction_ML_Syntax.MLM_Exn (x, args) -> begin
-(
-
-let args = (FStar_List.map (doc_of_mltype currentModule ((min_op_prec), (NonAssoc))) args)
-in (
-
-let args = (
-
-let uu____1742 = (FStar_Format.combine (FStar_Format.text " * ") args)
-in (FStar_Format.parens uu____1742))
-in (FStar_Format.reduce1 (((FStar_Format.text "exception"))::((FStar_Format.text x))::((FStar_Format.text "of"))::(args)::[]))))
-end
-| FStar_Extraction_ML_Syntax.MLM_Ty (decls) -> begin
-(doc_of_mltydecl currentModule decls)
-end
-| FStar_Extraction_ML_Syntax.MLM_Let (rec_, uu____1745, lets) -> begin
-(doc_of_lets currentModule ((rec_), (true), (lets)))
-end
-| FStar_Extraction_ML_Syntax.MLM_Top (e) -> begin
-(
-
-let uu____1751 = (
-
-let uu____1753 = (
-
-let uu____1755 = (
-
-let uu____1757 = (
-
-let uu____1759 = (doc_of_expr currentModule ((min_op_prec), (NonAssoc)) e)
-in (uu____1759)::[])
-in ((FStar_Format.text "="))::uu____1757)
-in ((FStar_Format.text "_"))::uu____1755)
-in ((FStar_Format.text "let"))::uu____1753)
-in (FStar_Format.reduce1 uu____1751))
-end
-| FStar_Extraction_ML_Syntax.MLM_Loc (loc) -> begin
-(doc_of_loc loc)
-end))
-
-
-let doc_of_mod : FStar_Extraction_ML_Syntax.mlsymbol  ->  FStar_Extraction_ML_Syntax.mlmodule  ->  FStar_Format.doc = (fun currentModule m -> (
-
-let docs = (FStar_List.map (fun x -> (
-
-let doc = (doc_of_mod1 currentModule x)
-in (doc)::((match (x) with
-| FStar_Extraction_ML_Syntax.MLM_Loc (uu____1775) -> begin
-FStar_Format.empty
-end
-| uu____1776 -> begin
-FStar_Format.hardline
-end))::(FStar_Format.hardline)::[])) m)
-in (FStar_Format.reduce (FStar_List.flatten docs))))
-
-
-let rec doc_of_mllib_r : FStar_Extraction_ML_Syntax.mllib  ->  (Prims.string * FStar_Format.doc) Prims.list = (fun uu____1782 -> (match (uu____1782) with
-| FStar_Extraction_ML_Syntax.MLLib (mllib) -> begin
-(
-
-let rec for1_sig = (fun uu____1820 -> (match (uu____1820) with
-| (x, sigmod, FStar_Extraction_ML_Syntax.MLLib (sub)) -> begin
-(
-
-let x = (FStar_Extraction_ML_Util.flatten_mlpath x)
-in (
-
-let head = (FStar_Format.reduce1 (((FStar_Format.text "module"))::((FStar_Format.text x))::((FStar_Format.text ":"))::((FStar_Format.text "sig"))::[]))
-in (
-
-let tail = (FStar_Format.reduce1 (((FStar_Format.text "end"))::[]))
-in (
-
-let doc = (FStar_Option.map (fun uu____1859 -> (match (uu____1859) with
-| (s, uu____1863) -> begin
-(doc_of_sig x s)
-end)) sigmod)
-in (
-
-let sub = (FStar_List.map for1_sig sub)
-in (
-
-let sub = (FStar_List.map (fun x -> (FStar_Format.reduce ((x)::(FStar_Format.hardline)::(FStar_Format.hardline)::[]))) sub)
-in (
-
-let uu____1878 = (
-
-let uu____1880 = (
-
-let uu____1882 = (
-
-let uu____1884 = (FStar_Format.reduce sub)
-in (uu____1884)::((FStar_Format.cat tail FStar_Format.hardline))::[])
-in ((match (doc) with
-| None -> begin
-FStar_Format.empty
-end
-| Some (s) -> begin
-(FStar_Format.cat s FStar_Format.hardline)
-end))::uu____1882)
-in ((FStar_Format.cat head FStar_Format.hardline))::uu____1880)
-in (FStar_Format.reduce uu____1878))))))))
-end))
-and for1_mod = (fun istop uu____1887 -> (match (uu____1887) with
-| (x, sigmod, FStar_Extraction_ML_Syntax.MLLib (sub)) -> begin
-(
-
-let x = (FStar_Extraction_ML_Util.flatten_mlpath x)
-in (
-
-let head = (
-
-let uu____1921 = (
-
-let uu____1923 = (FStar_Extraction_ML_Util.codegen_fsharp ())
-in (match (uu____1923) with
-| true -> begin
-((FStar_Format.text "module"))::((FStar_Format.text x))::[]
-end
-| uu____1925 -> begin
-(match ((not (istop))) with
-| true -> begin
-((FStar_Format.text "module"))::((FStar_Format.text x))::((FStar_Format.text "="))::((FStar_Format.text "struct"))::[]
-end
-| uu____1927 -> begin
-[]
-end)
-end))
-in (FStar_Format.reduce1 uu____1921))
-in (
-
-let tail = (match ((not (istop))) with
-| true -> begin
-(FStar_Format.reduce1 (((FStar_Format.text "end"))::[]))
-end
-| uu____1929 -> begin
-(FStar_Format.reduce1 [])
-end)
-in (
-
-let doc = (FStar_Option.map (fun uu____1934 -> (match (uu____1934) with
-| (uu____1937, m) -> begin
-(doc_of_mod x m)
-end)) sigmod)
-in (
-
-let sub = (FStar_List.map (for1_mod false) sub)
-in (
-
-let sub = (FStar_List.map (fun x -> (FStar_Format.reduce ((x)::(FStar_Format.hardline)::(FStar_Format.hardline)::[]))) sub)
-in (
-
-let prefix = (
-
-let uu____1955 = (FStar_Extraction_ML_Util.codegen_fsharp ())
-in (match (uu____1955) with
-| true -> begin
-((FStar_Format.cat (FStar_Format.text "#light \"off\"") FStar_Format.hardline))::[]
-end
-| uu____1957 -> begin
-[]
-end))
-in (
-
-let uu____1958 = (
-
-let uu____1960 = (
-
-let uu____1962 = (
-
-let uu____1964 = (
-
-let uu____1966 = (
-
-let uu____1968 = (
-
-let uu____1970 = (
-
-let uu____1972 = (FStar_Format.reduce sub)
-in (uu____1972)::((FStar_Format.cat tail FStar_Format.hardline))::[])
-in ((match (doc) with
-| None -> begin
-FStar_Format.empty
-end
-| Some (s) -> begin
-(FStar_Format.cat s FStar_Format.hardline)
-end))::uu____1970)
-in (FStar_Format.hardline)::uu____1968)
-in ((FStar_Format.text "open Prims"))::uu____1966)
-in (FStar_Format.hardline)::uu____1964)
-in (head)::uu____1962)
-in (FStar_List.append prefix uu____1960))
-in (FStar_All.pipe_left FStar_Format.reduce uu____1958)))))))))
-end))
-in (
-
-let docs = (FStar_List.map (fun uu____1990 -> (match (uu____1990) with
-| (x, s, m) -> begin
-(
-
-let uu____2017 = (FStar_Extraction_ML_Util.flatten_mlpath x)
-in (
-
-let uu____2018 = (for1_mod true ((x), (s), (m)))
-in ((uu____2017), (uu____2018))))
-end)) mllib)
-in docs))
-end))
-
-
-let doc_of_mllib : FStar_Extraction_ML_Syntax.mllib  ->  (Prims.string * FStar_Format.doc) Prims.list = (fun mllib -> (doc_of_mllib_r mllib))
-
-
-let string_of_mlexpr : FStar_Extraction_ML_Syntax.mlpath  ->  FStar_Extraction_ML_Syntax.mlexpr  ->  Prims.string = (fun cmod e -> (
-
-let doc = (
-
-let uu____2038 = (FStar_Extraction_ML_Util.flatten_mlpath cmod)
-in (doc_of_expr uu____2038 ((min_op_prec), (NonAssoc)) e))
-in (FStar_Format.pretty (Prims.parse_int "0") doc)))
-
-
-let string_of_mlty : FStar_Extraction_ML_Syntax.mlpath  ->  FStar_Extraction_ML_Syntax.mlty  ->  Prims.string = (fun cmod e -> (
-
-let doc = (
-
-let uu____2048 = (FStar_Extraction_ML_Util.flatten_mlpath cmod)
-in (doc_of_mltype uu____2048 ((min_op_prec), (NonAssoc)) e))
-in (FStar_Format.pretty (Prims.parse_int "0") doc)))
-
-
-
-=======
   | Prefix 
   | Postfix 
   | Infix of assoc 
@@ -3334,5 +1452,4 @@
         let _0_336 = FStar_Extraction_ML_Util.flatten_mlpath cmod  in
         doc_of_mltype _0_336 (min_op_prec, NonAssoc) e  in
       FStar_Format.pretty (Prims.parse_int "0") doc
-  
->>>>>>> cb49b421
+  