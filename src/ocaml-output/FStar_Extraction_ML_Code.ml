open Prims
type assoc =
  | ILeft
  | IRight
  | Left
  | Right
  | NonAssoc
let uu___is_ILeft: assoc -> Prims.bool =
  fun projectee  -> match projectee with | ILeft  -> true | uu____5 -> false
let uu___is_IRight: assoc -> Prims.bool =
  fun projectee  ->
    match projectee with | IRight  -> true | uu____10 -> false
let uu___is_Left: assoc -> Prims.bool =
  fun projectee  -> match projectee with | Left  -> true | uu____15 -> false
let uu___is_Right: assoc -> Prims.bool =
  fun projectee  -> match projectee with | Right  -> true | uu____20 -> false
let uu___is_NonAssoc: assoc -> Prims.bool =
  fun projectee  ->
    match projectee with | NonAssoc  -> true | uu____25 -> false
type fixity =
  | Prefix
  | Postfix
  | Infix of assoc
let uu___is_Prefix: fixity -> Prims.bool =
  fun projectee  ->
    match projectee with | Prefix  -> true | uu____34 -> false
let uu___is_Postfix: fixity -> Prims.bool =
  fun projectee  ->
    match projectee with | Postfix  -> true | uu____39 -> false
let uu___is_Infix: fixity -> Prims.bool =
  fun projectee  ->
    match projectee with | Infix _0 -> true | uu____45 -> false
let __proj__Infix__item___0: fixity -> assoc =
  fun projectee  -> match projectee with | Infix _0 -> _0
type opprec = (Prims.int,fixity) FStar_Pervasives_Native.tuple2
type level = (opprec,assoc) FStar_Pervasives_Native.tuple2
let t_prio_fun: (Prims.int,fixity) FStar_Pervasives_Native.tuple2 =
  ((Prims.parse_int "10"), (Infix Right))
let t_prio_tpl: (Prims.int,fixity) FStar_Pervasives_Native.tuple2 =
  ((Prims.parse_int "20"), (Infix NonAssoc))
let t_prio_name: (Prims.int,fixity) FStar_Pervasives_Native.tuple2 =
  ((Prims.parse_int "30"), Postfix)
let e_bin_prio_lambda: (Prims.int,fixity) FStar_Pervasives_Native.tuple2 =
  ((Prims.parse_int "5"), Prefix)
let e_bin_prio_if: (Prims.int,fixity) FStar_Pervasives_Native.tuple2 =
  ((Prims.parse_int "15"), Prefix)
let e_bin_prio_letin: (Prims.int,fixity) FStar_Pervasives_Native.tuple2 =
  ((Prims.parse_int "19"), Prefix)
let e_bin_prio_or: (Prims.int,fixity) FStar_Pervasives_Native.tuple2 =
  ((Prims.parse_int "20"), (Infix Left))
let e_bin_prio_and: (Prims.int,fixity) FStar_Pervasives_Native.tuple2 =
  ((Prims.parse_int "25"), (Infix Left))
let e_bin_prio_eq: (Prims.int,fixity) FStar_Pervasives_Native.tuple2 =
  ((Prims.parse_int "27"), (Infix NonAssoc))
let e_bin_prio_order: (Prims.int,fixity) FStar_Pervasives_Native.tuple2 =
  ((Prims.parse_int "29"), (Infix NonAssoc))
let e_bin_prio_op1: (Prims.int,fixity) FStar_Pervasives_Native.tuple2 =
  ((Prims.parse_int "30"), (Infix Left))
let e_bin_prio_op2: (Prims.int,fixity) FStar_Pervasives_Native.tuple2 =
  ((Prims.parse_int "40"), (Infix Left))
let e_bin_prio_op3: (Prims.int,fixity) FStar_Pervasives_Native.tuple2 =
  ((Prims.parse_int "50"), (Infix Left))
let e_bin_prio_op4: (Prims.int,fixity) FStar_Pervasives_Native.tuple2 =
  ((Prims.parse_int "60"), (Infix Left))
let e_bin_prio_comb: (Prims.int,fixity) FStar_Pervasives_Native.tuple2 =
  ((Prims.parse_int "70"), (Infix Left))
let e_bin_prio_seq: (Prims.int,fixity) FStar_Pervasives_Native.tuple2 =
  ((Prims.parse_int "100"), (Infix Left))
let e_app_prio: (Prims.int,fixity) FStar_Pervasives_Native.tuple2 =
  ((Prims.parse_int "10000"), (Infix Left))
let min_op_prec: (Prims.int,fixity) FStar_Pervasives_Native.tuple2 =
  ((- (Prims.parse_int "1")), (Infix NonAssoc))
let max_op_prec: (Prims.int,fixity) FStar_Pervasives_Native.tuple2 =
  (FStar_Util.max_int, (Infix NonAssoc))
let rec in_ns:
  'a .
    ('a Prims.list,'a Prims.list) FStar_Pervasives_Native.tuple2 ->
      Prims.bool
  =
  fun x  ->
    match x with
    | ([],uu____163) -> true
    | (x1::t1,x2::t2) when x1 = x2 -> in_ns (t1, t2)
    | (uu____186,uu____187) -> false
let path_of_ns:
  FStar_Extraction_ML_Syntax.mlsymbol ->
    Prims.string Prims.list -> Prims.string Prims.list
  =
  fun currentModule  ->
    fun ns  ->
      let ns' = FStar_Extraction_ML_Util.flatten_ns ns in
      if ns' = currentModule
      then []
      else
        (let cg_libs = FStar_Options.codegen_libs () in
         let ns_len = FStar_List.length ns in
         let found =
           FStar_Util.find_map cg_libs
             (fun cg_path  ->
                let cg_len = FStar_List.length cg_path in
                if (FStar_List.length cg_path) < ns_len
                then
                  let uu____247 = FStar_Util.first_N cg_len ns in
                  match uu____247 with
                  | (pfx,sfx) ->
                      (if pfx = cg_path
                       then
                         let uu____280 =
                           let uu____283 =
                             let uu____286 =
                               FStar_Extraction_ML_Util.flatten_ns sfx in
                             [uu____286] in
                           FStar_List.append pfx uu____283 in
                         FStar_Pervasives_Native.Some uu____280
                       else FStar_Pervasives_Native.None)
                else FStar_Pervasives_Native.None) in
         match found with
         | FStar_Pervasives_Native.None  -> [ns']
         | FStar_Pervasives_Native.Some x -> x)
let mlpath_of_mlpath:
  FStar_Extraction_ML_Syntax.mlsymbol ->
    FStar_Extraction_ML_Syntax.mlpath -> FStar_Extraction_ML_Syntax.mlpath
  =
  fun currentModule  ->
    fun x  ->
      let uu____312 = FStar_Extraction_ML_Syntax.string_of_mlpath x in
      match uu____312 with
      | "Prims.Some" -> ([], "Some")
      | "Prims.None" -> ([], "None")
      | uu____317 ->
          let uu____318 = x in
          (match uu____318 with
           | (ns,x1) ->
               let uu____325 = path_of_ns currentModule ns in (uu____325, x1))
let ptsym_of_symbol:
  FStar_Extraction_ML_Syntax.mlsymbol -> FStar_Extraction_ML_Syntax.mlsymbol
  =
  fun s  ->
    let uu____334 =
      let uu____335 =
        let uu____336 = FStar_String.get s (Prims.parse_int "0") in
        FStar_Char.lowercase uu____336 in
      let uu____337 = FStar_String.get s (Prims.parse_int "0") in
      uu____335 <> uu____337 in
    if uu____334 then Prims.strcat "l__" s else s
let ptsym:
  FStar_Extraction_ML_Syntax.mlsymbol ->
    FStar_Extraction_ML_Syntax.mlpath -> FStar_Extraction_ML_Syntax.mlsymbol
  =
  fun currentModule  ->
    fun mlp  ->
      if FStar_List.isEmpty (FStar_Pervasives_Native.fst mlp)
      then ptsym_of_symbol (FStar_Pervasives_Native.snd mlp)
      else
        (let uu____352 = mlpath_of_mlpath currentModule mlp in
         match uu____352 with
         | (p,s) ->
             let uu____359 =
               let uu____362 =
                 let uu____365 = ptsym_of_symbol s in [uu____365] in
               FStar_List.append p uu____362 in
             FStar_String.concat "." uu____359)
let ptctor:
  FStar_Extraction_ML_Syntax.mlsymbol ->
    FStar_Extraction_ML_Syntax.mlpath -> FStar_Extraction_ML_Syntax.mlsymbol
  =
  fun currentModule  ->
    fun mlp  ->
      let uu____374 = mlpath_of_mlpath currentModule mlp in
      match uu____374 with
      | (p,s) ->
          let s1 =
            let uu____382 =
              let uu____383 =
                let uu____384 = FStar_String.get s (Prims.parse_int "0") in
                FStar_Char.uppercase uu____384 in
              let uu____385 = FStar_String.get s (Prims.parse_int "0") in
              uu____383 <> uu____385 in
            if uu____382 then Prims.strcat "U__" s else s in
          FStar_String.concat "." (FStar_List.append p [s1])
let infix_prim_ops:
  (Prims.string,(Prims.int,fixity) FStar_Pervasives_Native.tuple2,Prims.string)
    FStar_Pervasives_Native.tuple3 Prims.list
  =
  [("op_Addition", e_bin_prio_op1, "+");
  ("op_Subtraction", e_bin_prio_op1, "-");
  ("op_Multiply", e_bin_prio_op1, "*");
  ("op_Division", e_bin_prio_op1, "/");
  ("op_Equality", e_bin_prio_eq, "=");
  ("op_Colon_Equals", e_bin_prio_eq, ":=");
  ("op_disEquality", e_bin_prio_eq, "<>");
  ("op_AmpAmp", e_bin_prio_and, "&&");
  ("op_BarBar", e_bin_prio_or, "||");
  ("op_LessThanOrEqual", e_bin_prio_order, "<=");
  ("op_GreaterThanOrEqual", e_bin_prio_order, ">=");
  ("op_LessThan", e_bin_prio_order, "<");
  ("op_GreaterThan", e_bin_prio_order, ">");
  ("op_Modulus", e_bin_prio_order, "mod")]
let prim_uni_ops:
  (Prims.string,Prims.string) FStar_Pervasives_Native.tuple2 Prims.list =
  [("op_Negation", "not");
  ("op_Minus", "~-");
  ("op_Bang", "Support.ST.read")]
let prim_types: 'Auu____629 . Prims.unit -> 'Auu____629 Prims.list =
  fun uu____632  -> []
let prim_constructors:
  (Prims.string,Prims.string) FStar_Pervasives_Native.tuple2 Prims.list =
  [("Some", "Some"); ("None", "None"); ("Nil", "[]"); ("Cons", "::")]
let is_prims_ns: FStar_Extraction_ML_Syntax.mlsymbol Prims.list -> Prims.bool
  = fun ns  -> ns = ["Prims"]
let as_bin_op:
  FStar_Extraction_ML_Syntax.mlpath ->
    (FStar_Extraction_ML_Syntax.mlsymbol,(Prims.int,fixity)
                                           FStar_Pervasives_Native.tuple2,
      Prims.string) FStar_Pervasives_Native.tuple3
      FStar_Pervasives_Native.option
  =
  fun uu____684  ->
    match uu____684 with
    | (ns,x) ->
        if is_prims_ns ns
        then
          FStar_List.tryFind
            (fun uu____729  ->
               match uu____729 with | (y,uu____741,uu____742) -> x = y)
            infix_prim_ops
        else FStar_Pervasives_Native.None
let is_bin_op: FStar_Extraction_ML_Syntax.mlpath -> Prims.bool =
  fun p  ->
    let uu____766 = as_bin_op p in uu____766 <> FStar_Pervasives_Native.None
let as_uni_op:
  FStar_Extraction_ML_Syntax.mlpath ->
    (FStar_Extraction_ML_Syntax.mlsymbol,Prims.string)
      FStar_Pervasives_Native.tuple2 FStar_Pervasives_Native.option
  =
  fun uu____810  ->
    match uu____810 with
    | (ns,x) ->
        if is_prims_ns ns
        then
          FStar_List.tryFind
            (fun uu____836  -> match uu____836 with | (y,uu____842) -> x = y)
            prim_uni_ops
        else FStar_Pervasives_Native.None
let is_uni_op: FStar_Extraction_ML_Syntax.mlpath -> Prims.bool =
  fun p  ->
    let uu____852 = as_uni_op p in uu____852 <> FStar_Pervasives_Native.None
let is_standard_type: FStar_Extraction_ML_Syntax.mlpath -> Prims.bool =
  fun p  -> false
let as_standard_constructor:
  FStar_Extraction_ML_Syntax.mlpath ->
    (FStar_Extraction_ML_Syntax.mlsymbol,Prims.string)
      FStar_Pervasives_Native.tuple2 FStar_Pervasives_Native.option
  =
  fun uu____882  ->
    match uu____882 with
    | (ns,x) ->
        if is_prims_ns ns
        then
          FStar_List.tryFind
            (fun uu____908  -> match uu____908 with | (y,uu____914) -> x = y)
            prim_constructors
        else FStar_Pervasives_Native.None
let is_standard_constructor: FStar_Extraction_ML_Syntax.mlpath -> Prims.bool
  =
  fun p  ->
    let uu____924 = as_standard_constructor p in
    uu____924 <> FStar_Pervasives_Native.None
let maybe_paren:
  ((Prims.int,fixity) FStar_Pervasives_Native.tuple2,assoc)
    FStar_Pervasives_Native.tuple2 ->
    (Prims.int,fixity) FStar_Pervasives_Native.tuple2 ->
      FStar_Format.doc -> FStar_Format.doc
  =
  fun uu____962  ->
    fun inner  ->
      fun doc1  ->
        match uu____962 with
        | (outer,side) ->
            let noparens _inner _outer side1 =
              let uu____1013 = _inner in
              match uu____1013 with
              | (pi,fi) ->
                  let uu____1020 = _outer in
                  (match uu____1020 with
                   | (po,fo) ->
                       (pi > po) ||
                         ((match (fi, side1) with
                           | (Postfix ,Left ) -> true
                           | (Prefix ,Right ) -> true
                           | (Infix (Left ),Left ) ->
                               (pi = po) && (fo = (Infix Left))
                           | (Infix (Right ),Right ) ->
                               (pi = po) && (fo = (Infix Right))
                           | (Infix (Left ),ILeft ) ->
                               (pi = po) && (fo = (Infix Left))
                           | (Infix (Right ),IRight ) ->
                               (pi = po) && (fo = (Infix Right))
                           | (uu____1027,NonAssoc ) -> (pi = po) && (fi = fo)
                           | (uu____1028,uu____1029) -> false))) in
            if noparens inner outer side
            then doc1
            else FStar_Format.parens doc1
let escape_byte_hex: FStar_BaseTypes.byte -> Prims.string =
  fun x  -> Prims.strcat "\\x" (FStar_Util.hex_string_of_byte x)
let escape_char_hex: FStar_BaseTypes.char -> Prims.string =
  fun x  -> escape_byte_hex (FStar_Util.byte_of_char x)
let escape_or:
  (FStar_Char.char -> Prims.string) -> FStar_Char.char -> Prims.string =
  fun fallback  ->
<<<<<<< HEAD
    fun uu___160_614  ->
      match uu___160_614 with
      | c when c = '\\' -> "\\\\"
      | c when c = ' ' -> " "
      | c when c = '\b' -> "\\b"
      | c when c = '\t' -> "\\t"
      | c when c = '\r' -> "\\r"
      | c when c = '\n' -> "\\n"
      | c when c = '\'' -> "\\'"
      | c when c = '"' -> "\\\""
=======
    fun uu___123_1049  ->
      match uu___123_1049 with
      | c when c = 92 -> "\\\\"
      | c when c = 32 -> " "
      | c when c = 8 -> "\\b"
      | c when c = 9 -> "\\t"
      | c when c = 13 -> "\\r"
      | c when c = 10 -> "\\n"
      | c when c = 39 -> "\\'"
      | c when c = 34 -> "\\\""
>>>>>>> ba3d1149
      | c when FStar_Util.is_letter_or_digit c -> FStar_Util.string_of_char c
      | c when FStar_Util.is_punctuation c -> FStar_Util.string_of_char c
      | c when FStar_Util.is_symbol c -> FStar_Util.string_of_char c
      | c -> fallback c
let string_of_mlconstant:
  FStar_Extraction_ML_Syntax.mlconstant -> Prims.string =
  fun sctt  ->
    match sctt with
    | FStar_Extraction_ML_Syntax.MLC_Unit  -> "()"
    | FStar_Extraction_ML_Syntax.MLC_Bool (true ) -> "true"
    | FStar_Extraction_ML_Syntax.MLC_Bool (false ) -> "false"
    | FStar_Extraction_ML_Syntax.MLC_Char c ->
        let nc = FStar_Char.int_of_char c in
        let uu____1070 = FStar_Util.string_of_int nc in
        Prims.strcat uu____1070
          (if
             ((nc >= (Prims.parse_int "32")) &&
                (nc <= (Prims.parse_int "127")))
               && (nc <> (Prims.parse_int "34"))
           then
             Prims.strcat " (*"
               (Prims.strcat (FStar_Util.string_of_char c) "*)")
           else "")
    | FStar_Extraction_ML_Syntax.MLC_Int
        (s,FStar_Pervasives_Native.Some
         (FStar_Const.Signed ,FStar_Const.Int32 ))
        -> Prims.strcat s "l"
    | FStar_Extraction_ML_Syntax.MLC_Int
        (s,FStar_Pervasives_Native.Some
         (FStar_Const.Signed ,FStar_Const.Int64 ))
        -> Prims.strcat s "L"
    | FStar_Extraction_ML_Syntax.MLC_Int
        (s,FStar_Pervasives_Native.Some (uu____1139,FStar_Const.Int8 )) -> s
    | FStar_Extraction_ML_Syntax.MLC_Int
        (s,FStar_Pervasives_Native.Some (uu____1151,FStar_Const.Int16 )) -> s
    | FStar_Extraction_ML_Syntax.MLC_Int (s,FStar_Pervasives_Native.None ) ->
        Prims.strcat "(Prims.parse_int \"" (Prims.strcat s "\")")
    | FStar_Extraction_ML_Syntax.MLC_Float d -> FStar_Util.string_of_float d
    | FStar_Extraction_ML_Syntax.MLC_Bytes bytes ->
        let uu____1177 =
          let uu____1178 = FStar_Bytes.f_encode escape_byte_hex bytes in
          Prims.strcat uu____1178 "\"" in
        Prims.strcat "\"" uu____1177
    | FStar_Extraction_ML_Syntax.MLC_String chars ->
        let uu____1180 =
          let uu____1181 =
            FStar_String.collect (escape_or FStar_Util.string_of_char) chars in
          Prims.strcat uu____1181 "\"" in
        Prims.strcat "\"" uu____1180
    | uu____1182 ->
        failwith "TODO: extract integer constants properly into OCaml"
let rec doc_of_mltype':
  FStar_Extraction_ML_Syntax.mlsymbol ->
    level -> FStar_Extraction_ML_Syntax.mlty -> FStar_Format.doc
  =
  fun currentModule  ->
    fun outer  ->
      fun ty  ->
        match ty with
        | FStar_Extraction_ML_Syntax.MLTY_Var x ->
            let escape_tyvar s =
              if FStar_Util.starts_with s "'_"
              then FStar_Util.replace_char s 95 117
              else s in
            let uu____1204 =
              let uu____1205 = FStar_Extraction_ML_Syntax.idsym x in
              FStar_All.pipe_left escape_tyvar uu____1205 in
            FStar_Format.text uu____1204
        | FStar_Extraction_ML_Syntax.MLTY_Tuple tys ->
            let doc1 =
              FStar_List.map (doc_of_mltype currentModule (t_prio_tpl, Left))
                tys in
            let doc2 =
              let uu____1217 =
                let uu____1218 =
                  FStar_Format.combine (FStar_Format.text " * ") doc1 in
                FStar_Format.hbox uu____1218 in
              FStar_Format.parens uu____1217 in
            doc2
        | FStar_Extraction_ML_Syntax.MLTY_Named (args,name) ->
            let args1 =
              match args with
              | [] -> FStar_Format.empty
              | arg::[] ->
                  doc_of_mltype currentModule (t_prio_name, Left) arg
              | uu____1231 ->
                  let args1 =
                    FStar_List.map
                      (doc_of_mltype currentModule (min_op_prec, NonAssoc))
                      args in
                  let uu____1241 =
                    let uu____1242 =
                      FStar_Format.combine (FStar_Format.text ", ") args1 in
                    FStar_Format.hbox uu____1242 in
                  FStar_Format.parens uu____1241 in
            let name1 = ptsym currentModule name in
            let uu____1244 =
              FStar_Format.reduce1 [args1; FStar_Format.text name1] in
            FStar_Format.hbox uu____1244
        | FStar_Extraction_ML_Syntax.MLTY_Fun (t1,uu____1246,t2) ->
            let d1 = doc_of_mltype currentModule (t_prio_fun, Left) t1 in
            let d2 = doc_of_mltype currentModule (t_prio_fun, Right) t2 in
            let uu____1258 =
              let uu____1259 =
                FStar_Format.reduce1 [d1; FStar_Format.text " -> "; d2] in
              FStar_Format.hbox uu____1259 in
            maybe_paren outer t_prio_fun uu____1258
        | FStar_Extraction_ML_Syntax.MLTY_Top  ->
            let uu____1260 = FStar_Extraction_ML_Util.codegen_fsharp () in
            if uu____1260
            then FStar_Format.text "obj"
            else FStar_Format.text "Obj.t"
and doc_of_mltype:
  FStar_Extraction_ML_Syntax.mlsymbol ->
    level -> FStar_Extraction_ML_Syntax.mlty -> FStar_Format.doc
  =
  fun currentModule  ->
    fun outer  ->
      fun ty  ->
        let uu____1265 = FStar_Extraction_ML_Util.resugar_mlty ty in
        doc_of_mltype' currentModule outer uu____1265
let rec doc_of_expr:
  FStar_Extraction_ML_Syntax.mlsymbol ->
    level -> FStar_Extraction_ML_Syntax.mlexpr -> FStar_Format.doc
  =
  fun currentModule  ->
    fun outer  ->
      fun e  ->
        match e.FStar_Extraction_ML_Syntax.expr with
        | FStar_Extraction_ML_Syntax.MLE_Coerce (e1,t,t') ->
            let doc1 = doc_of_expr currentModule (min_op_prec, NonAssoc) e1 in
            let uu____1319 = FStar_Extraction_ML_Util.codegen_fsharp () in
            if uu____1319
            then
              let uu____1320 =
                FStar_Format.reduce
                  [FStar_Format.text "Prims.checked_cast"; doc1] in
              FStar_Format.parens uu____1320
            else
              (let uu____1322 =
                 FStar_Format.reduce
                   [FStar_Format.text "Obj.magic "; FStar_Format.parens doc1] in
               FStar_Format.parens uu____1322)
        | FStar_Extraction_ML_Syntax.MLE_Seq es ->
            let docs1 =
              FStar_List.map
                (doc_of_expr currentModule (min_op_prec, NonAssoc)) es in
            let docs2 =
              FStar_List.map
                (fun d  ->
                   FStar_Format.reduce
                     [d; FStar_Format.text ";"; FStar_Format.hardline]) docs1 in
            let uu____1338 = FStar_Format.reduce docs2 in
            FStar_Format.parens uu____1338
        | FStar_Extraction_ML_Syntax.MLE_Const c ->
            let uu____1340 = string_of_mlconstant c in
            FStar_Format.text uu____1340
        | FStar_Extraction_ML_Syntax.MLE_Var (x,uu____1342) ->
            FStar_Format.text x
        | FStar_Extraction_ML_Syntax.MLE_Name path ->
            let uu____1344 = ptsym currentModule path in
            FStar_Format.text uu____1344
        | FStar_Extraction_ML_Syntax.MLE_Record (path,fields) ->
            let for1 uu____1370 =
              match uu____1370 with
              | (name,e1) ->
                  let doc1 =
                    doc_of_expr currentModule (min_op_prec, NonAssoc) e1 in
                  let uu____1382 =
                    let uu____1385 =
                      let uu____1386 = ptsym currentModule (path, name) in
                      FStar_Format.text uu____1386 in
                    [uu____1385; FStar_Format.text "="; doc1] in
                  FStar_Format.reduce1 uu____1382 in
            let uu____1389 =
              let uu____1390 = FStar_List.map for1 fields in
              FStar_Format.combine (FStar_Format.text "; ") uu____1390 in
            FStar_Format.cbrackets uu____1389
        | FStar_Extraction_ML_Syntax.MLE_CTor (ctor,[]) ->
            let name =
              let uu____1401 = is_standard_constructor ctor in
              if uu____1401
              then
                let uu____1402 =
                  let uu____1407 = as_standard_constructor ctor in
                  FStar_Option.get uu____1407 in
                FStar_Pervasives_Native.snd uu____1402
              else ptctor currentModule ctor in
            FStar_Format.text name
        | FStar_Extraction_ML_Syntax.MLE_CTor (ctor,args) ->
            let name =
              let uu____1426 = is_standard_constructor ctor in
              if uu____1426
              then
                let uu____1427 =
                  let uu____1432 = as_standard_constructor ctor in
                  FStar_Option.get uu____1432 in
                FStar_Pervasives_Native.snd uu____1427
              else ptctor currentModule ctor in
            let args1 =
              FStar_List.map
                (doc_of_expr currentModule (min_op_prec, NonAssoc)) args in
            let doc1 =
              match (name, args1) with
              | ("::",x::xs::[]) ->
                  FStar_Format.reduce
                    [FStar_Format.parens x; FStar_Format.text "::"; xs]
              | (uu____1458,uu____1459) ->
                  let uu____1464 =
                    let uu____1467 =
                      let uu____1470 =
                        let uu____1471 =
                          FStar_Format.combine (FStar_Format.text ", ") args1 in
                        FStar_Format.parens uu____1471 in
                      [uu____1470] in
                    (FStar_Format.text name) :: uu____1467 in
                  FStar_Format.reduce1 uu____1464 in
            maybe_paren outer e_app_prio doc1
        | FStar_Extraction_ML_Syntax.MLE_Tuple es ->
            let docs1 =
              FStar_List.map
                (fun x  ->
                   let uu____1481 =
                     doc_of_expr currentModule (min_op_prec, NonAssoc) x in
                   FStar_Format.parens uu____1481) es in
            let docs2 =
              let uu____1487 =
                FStar_Format.combine (FStar_Format.text ", ") docs1 in
              FStar_Format.parens uu____1487 in
            docs2
        | FStar_Extraction_ML_Syntax.MLE_Let ((rec_,uu____1489,lets),body) ->
            let pre =
              if
                e.FStar_Extraction_ML_Syntax.loc <>
                  FStar_Extraction_ML_Syntax.dummy_loc
              then
                let uu____1505 =
                  let uu____1508 =
                    let uu____1511 =
                      doc_of_loc e.FStar_Extraction_ML_Syntax.loc in
                    [uu____1511] in
                  FStar_Format.hardline :: uu____1508 in
                FStar_Format.reduce uu____1505
              else FStar_Format.empty in
            let doc1 = doc_of_lets currentModule (rec_, false, lets) in
            let body1 =
              doc_of_expr currentModule (min_op_prec, NonAssoc) body in
            let uu____1521 =
              let uu____1522 =
                let uu____1525 =
                  let uu____1528 =
                    let uu____1531 =
                      FStar_Format.reduce1 [FStar_Format.text "in"; body1] in
                    [uu____1531] in
                  doc1 :: uu____1528 in
                pre :: uu____1525 in
              FStar_Format.combine FStar_Format.hardline uu____1522 in
            FStar_Format.parens uu____1521
        | FStar_Extraction_ML_Syntax.MLE_App (e1,args) ->
            (match ((e1.FStar_Extraction_ML_Syntax.expr), args) with
             | (FStar_Extraction_ML_Syntax.MLE_Name
                p,{
                    FStar_Extraction_ML_Syntax.expr =
                      FStar_Extraction_ML_Syntax.MLE_Fun
                      (uu____1541::[],scrutinee);
                    FStar_Extraction_ML_Syntax.mlty = uu____1543;
                    FStar_Extraction_ML_Syntax.loc = uu____1544;_}::{
                                                                    FStar_Extraction_ML_Syntax.expr
                                                                    =
                                                                    FStar_Extraction_ML_Syntax.MLE_Fun
                                                                    ((arg,uu____1546)::[],possible_match);
                                                                    FStar_Extraction_ML_Syntax.mlty
                                                                    =
                                                                    uu____1548;
                                                                    FStar_Extraction_ML_Syntax.loc
                                                                    =
                                                                    uu____1549;_}::[])
                 when
                 let uu____1584 =
                   FStar_Extraction_ML_Syntax.string_of_mlpath p in
                 uu____1584 = "FStar.All.try_with" ->
                 let branches =
                   match possible_match with
                   | {
                       FStar_Extraction_ML_Syntax.expr =
                         FStar_Extraction_ML_Syntax.MLE_Match
                         ({
                            FStar_Extraction_ML_Syntax.expr =
                              FStar_Extraction_ML_Syntax.MLE_Var arg';
                            FStar_Extraction_ML_Syntax.mlty = uu____1607;
                            FStar_Extraction_ML_Syntax.loc = uu____1608;_},branches);
                       FStar_Extraction_ML_Syntax.mlty = uu____1610;
                       FStar_Extraction_ML_Syntax.loc = uu____1611;_} when
                       let uu____1632 = FStar_Extraction_ML_Syntax.idsym arg in
                       let uu____1633 = FStar_Extraction_ML_Syntax.idsym arg' in
                       uu____1632 = uu____1633 -> branches
                   | e2 ->
                       [(FStar_Extraction_ML_Syntax.MLP_Wild,
                          FStar_Pervasives_Native.None, e2)] in
                 doc_of_expr currentModule outer
                   {
                     FStar_Extraction_ML_Syntax.expr =
                       (FStar_Extraction_ML_Syntax.MLE_Try
                          (scrutinee, branches));
                     FStar_Extraction_ML_Syntax.mlty =
                       (possible_match.FStar_Extraction_ML_Syntax.mlty);
                     FStar_Extraction_ML_Syntax.loc =
                       (possible_match.FStar_Extraction_ML_Syntax.loc)
                   }
             | (FStar_Extraction_ML_Syntax.MLE_Name p,e11::e2::[]) when
                 is_bin_op p -> doc_of_binop currentModule p e11 e2
             | (FStar_Extraction_ML_Syntax.MLE_App
                ({
                   FStar_Extraction_ML_Syntax.expr =
                     FStar_Extraction_ML_Syntax.MLE_Name p;
                   FStar_Extraction_ML_Syntax.mlty = uu____1669;
                   FStar_Extraction_ML_Syntax.loc = uu____1670;_},unitVal::[]),e11::e2::[])
                 when
                 (is_bin_op p) &&
                   (unitVal = FStar_Extraction_ML_Syntax.ml_unit)
                 -> doc_of_binop currentModule p e11 e2
             | (FStar_Extraction_ML_Syntax.MLE_Name p,e11::[]) when
                 is_uni_op p -> doc_of_uniop currentModule p e11
             | (FStar_Extraction_ML_Syntax.MLE_App
                ({
                   FStar_Extraction_ML_Syntax.expr =
                     FStar_Extraction_ML_Syntax.MLE_Name p;
                   FStar_Extraction_ML_Syntax.mlty = uu____1683;
                   FStar_Extraction_ML_Syntax.loc = uu____1684;_},unitVal::[]),e11::[])
                 when
                 (is_uni_op p) &&
                   (unitVal = FStar_Extraction_ML_Syntax.ml_unit)
                 -> doc_of_uniop currentModule p e11
             | uu____1691 ->
                 let e2 = doc_of_expr currentModule (e_app_prio, ILeft) e1 in
                 let args1 =
                   FStar_List.map
                     (doc_of_expr currentModule (e_app_prio, IRight)) args in
                 let uu____1710 = FStar_Format.reduce1 (e2 :: args1) in
                 FStar_Format.parens uu____1710)
        | FStar_Extraction_ML_Syntax.MLE_Proj (e1,f) ->
            let e2 = doc_of_expr currentModule (min_op_prec, NonAssoc) e1 in
            let doc1 =
              let uu____1719 = FStar_Extraction_ML_Util.codegen_fsharp () in
              if uu____1719
              then
                FStar_Format.reduce
                  [e2;
                  FStar_Format.text ".";
                  FStar_Format.text (FStar_Pervasives_Native.snd f)]
              else
                (let uu____1723 =
                   let uu____1726 =
                     let uu____1729 =
                       let uu____1732 =
                         let uu____1733 = ptsym currentModule f in
                         FStar_Format.text uu____1733 in
                       [uu____1732] in
                     (FStar_Format.text ".") :: uu____1729 in
                   e2 :: uu____1726 in
                 FStar_Format.reduce uu____1723) in
            doc1
        | FStar_Extraction_ML_Syntax.MLE_Fun (ids,body) ->
            let bvar_annot x xt =
              let uu____1759 = FStar_Extraction_ML_Util.codegen_fsharp () in
              if uu____1759
              then
                let uu____1760 =
                  let uu____1763 =
                    let uu____1766 =
                      let uu____1769 =
                        match xt with
                        | FStar_Pervasives_Native.Some xxt ->
                            let uu____1771 =
                              let uu____1774 =
                                let uu____1777 =
                                  doc_of_mltype currentModule outer xxt in
                                [uu____1777] in
                              (FStar_Format.text " : ") :: uu____1774 in
                            FStar_Format.reduce1 uu____1771
                        | uu____1778 -> FStar_Format.text "" in
                      [uu____1769; FStar_Format.text ")"] in
                    (FStar_Format.text x) :: uu____1766 in
                  (FStar_Format.text "(") :: uu____1763 in
                FStar_Format.reduce1 uu____1760
              else FStar_Format.text x in
            let ids1 =
              FStar_List.map
                (fun uu____1797  ->
                   match uu____1797 with
                   | ((x,uu____1807),xt) ->
                       bvar_annot x (FStar_Pervasives_Native.Some xt)) ids in
            let body1 =
              doc_of_expr currentModule (min_op_prec, NonAssoc) body in
            let doc1 =
              let uu____1819 =
                let uu____1822 =
                  let uu____1825 = FStar_Format.reduce1 ids1 in
                  [uu____1825; FStar_Format.text "->"; body1] in
                (FStar_Format.text "fun") :: uu____1822 in
              FStar_Format.reduce1 uu____1819 in
            FStar_Format.parens doc1
        | FStar_Extraction_ML_Syntax.MLE_If
            (cond,e1,FStar_Pervasives_Native.None ) ->
            let cond1 =
              doc_of_expr currentModule (min_op_prec, NonAssoc) cond in
            let doc1 =
              let uu____1836 =
                let uu____1839 =
                  FStar_Format.reduce1
                    [FStar_Format.text "if";
                    cond1;
                    FStar_Format.text "then";
                    FStar_Format.text "begin"] in
                let uu____1840 =
                  let uu____1843 =
                    doc_of_expr currentModule (min_op_prec, NonAssoc) e1 in
                  [uu____1843; FStar_Format.text "end"] in
                uu____1839 :: uu____1840 in
              FStar_Format.combine FStar_Format.hardline uu____1836 in
            maybe_paren outer e_bin_prio_if doc1
        | FStar_Extraction_ML_Syntax.MLE_If
            (cond,e1,FStar_Pervasives_Native.Some e2) ->
            let cond1 =
              doc_of_expr currentModule (min_op_prec, NonAssoc) cond in
            let doc1 =
              let uu____1859 =
                let uu____1862 =
                  FStar_Format.reduce1
                    [FStar_Format.text "if";
                    cond1;
                    FStar_Format.text "then";
                    FStar_Format.text "begin"] in
                let uu____1863 =
                  let uu____1866 =
                    doc_of_expr currentModule (min_op_prec, NonAssoc) e1 in
                  let uu____1871 =
                    let uu____1874 =
                      FStar_Format.reduce1
                        [FStar_Format.text "end";
                        FStar_Format.text "else";
                        FStar_Format.text "begin"] in
                    let uu____1875 =
                      let uu____1878 =
                        doc_of_expr currentModule (min_op_prec, NonAssoc) e2 in
                      [uu____1878; FStar_Format.text "end"] in
                    uu____1874 :: uu____1875 in
                  uu____1866 :: uu____1871 in
                uu____1862 :: uu____1863 in
              FStar_Format.combine FStar_Format.hardline uu____1859 in
            maybe_paren outer e_bin_prio_if doc1
        | FStar_Extraction_ML_Syntax.MLE_Match (cond,pats) ->
            let cond1 =
              doc_of_expr currentModule (min_op_prec, NonAssoc) cond in
            let pats1 = FStar_List.map (doc_of_branch currentModule) pats in
            let doc1 =
              let uu____1916 =
                FStar_Format.reduce1
                  [FStar_Format.text "match";
                  FStar_Format.parens cond1;
                  FStar_Format.text "with"] in
              uu____1916 :: pats1 in
            let doc2 = FStar_Format.combine FStar_Format.hardline doc1 in
            FStar_Format.parens doc2
        | FStar_Extraction_ML_Syntax.MLE_Raise (exn,[]) ->
            let uu____1921 =
              let uu____1924 =
                let uu____1927 =
                  let uu____1928 = ptctor currentModule exn in
                  FStar_Format.text uu____1928 in
                [uu____1927] in
              (FStar_Format.text "raise") :: uu____1924 in
            FStar_Format.reduce1 uu____1921
        | FStar_Extraction_ML_Syntax.MLE_Raise (exn,args) ->
            let args1 =
              FStar_List.map
                (doc_of_expr currentModule (min_op_prec, NonAssoc)) args in
            let uu____1942 =
              let uu____1945 =
                let uu____1948 =
                  let uu____1949 = ptctor currentModule exn in
                  FStar_Format.text uu____1949 in
                let uu____1950 =
                  let uu____1953 =
                    let uu____1954 =
                      FStar_Format.combine (FStar_Format.text ", ") args1 in
                    FStar_Format.parens uu____1954 in
                  [uu____1953] in
                uu____1948 :: uu____1950 in
              (FStar_Format.text "raise") :: uu____1945 in
            FStar_Format.reduce1 uu____1942
        | FStar_Extraction_ML_Syntax.MLE_Try (e1,pats) ->
            let uu____1977 =
              let uu____1980 =
                let uu____1983 =
                  doc_of_expr currentModule (min_op_prec, NonAssoc) e1 in
                let uu____1988 =
                  let uu____1991 =
                    let uu____1994 =
                      let uu____1995 =
                        FStar_List.map (doc_of_branch currentModule) pats in
                      FStar_Format.combine FStar_Format.hardline uu____1995 in
                    [uu____1994] in
                  (FStar_Format.text "with") :: uu____1991 in
                uu____1983 :: uu____1988 in
              (FStar_Format.text "try") :: uu____1980 in
            FStar_Format.combine FStar_Format.hardline uu____1977
and doc_of_binop:
  FStar_Extraction_ML_Syntax.mlsymbol ->
    FStar_Extraction_ML_Syntax.mlpath ->
      FStar_Extraction_ML_Syntax.mlexpr ->
        FStar_Extraction_ML_Syntax.mlexpr -> FStar_Format.doc
  =
  fun currentModule  ->
    fun p  ->
      fun e1  ->
        fun e2  ->
          let uu____2002 =
            let uu____2013 = as_bin_op p in FStar_Option.get uu____2013 in
          match uu____2002 with
          | (uu____2036,prio,txt) ->
              let e11 = doc_of_expr currentModule (prio, Left) e1 in
              let e21 = doc_of_expr currentModule (prio, Right) e2 in
              let doc1 =
                FStar_Format.reduce1 [e11; FStar_Format.text txt; e21] in
              FStar_Format.parens doc1
and doc_of_uniop:
  FStar_Extraction_ML_Syntax.mlsymbol ->
    FStar_Extraction_ML_Syntax.mlpath ->
      FStar_Extraction_ML_Syntax.mlexpr -> FStar_Format.doc
  =
  fun currentModule  ->
    fun p  ->
      fun e1  ->
        let uu____2061 =
          let uu____2066 = as_uni_op p in FStar_Option.get uu____2066 in
        match uu____2061 with
        | (uu____2077,txt) ->
            let e11 = doc_of_expr currentModule (min_op_prec, NonAssoc) e1 in
            let doc1 =
              FStar_Format.reduce1
                [FStar_Format.text txt; FStar_Format.parens e11] in
            FStar_Format.parens doc1
and doc_of_pattern:
  FStar_Extraction_ML_Syntax.mlsymbol ->
    FStar_Extraction_ML_Syntax.mlpattern -> FStar_Format.doc
  =
  fun currentModule  ->
    fun pattern  ->
      match pattern with
      | FStar_Extraction_ML_Syntax.MLP_Wild  -> FStar_Format.text "_"
      | FStar_Extraction_ML_Syntax.MLP_Const c ->
          let uu____2088 = string_of_mlconstant c in
          FStar_Format.text uu____2088
      | FStar_Extraction_ML_Syntax.MLP_Var x ->
          FStar_Format.text (FStar_Pervasives_Native.fst x)
      | FStar_Extraction_ML_Syntax.MLP_Record (path,fields) ->
          let for1 uu____2115 =
            match uu____2115 with
            | (name,p) ->
                let uu____2122 =
                  let uu____2125 =
                    let uu____2126 = ptsym currentModule (path, name) in
                    FStar_Format.text uu____2126 in
                  let uu____2129 =
                    let uu____2132 =
                      let uu____2135 = doc_of_pattern currentModule p in
                      [uu____2135] in
                    (FStar_Format.text "=") :: uu____2132 in
                  uu____2125 :: uu____2129 in
                FStar_Format.reduce1 uu____2122 in
          let uu____2136 =
            let uu____2137 = FStar_List.map for1 fields in
            FStar_Format.combine (FStar_Format.text "; ") uu____2137 in
          FStar_Format.cbrackets uu____2136
      | FStar_Extraction_ML_Syntax.MLP_CTor (ctor,[]) ->
          let name =
            let uu____2148 = is_standard_constructor ctor in
            if uu____2148
            then
              let uu____2149 =
                let uu____2154 = as_standard_constructor ctor in
                FStar_Option.get uu____2154 in
              FStar_Pervasives_Native.snd uu____2149
            else ptctor currentModule ctor in
          FStar_Format.text name
      | FStar_Extraction_ML_Syntax.MLP_CTor (ctor,pats) ->
          let name =
            let uu____2173 = is_standard_constructor ctor in
            if uu____2173
            then
              let uu____2174 =
                let uu____2179 = as_standard_constructor ctor in
                FStar_Option.get uu____2179 in
              FStar_Pervasives_Native.snd uu____2174
            else ptctor currentModule ctor in
          let doc1 =
            match (name, pats) with
            | ("::",x::xs::[]) ->
                let uu____2198 =
                  let uu____2201 =
                    let uu____2202 = doc_of_pattern currentModule x in
                    FStar_Format.parens uu____2202 in
                  let uu____2203 =
                    let uu____2206 =
                      let uu____2209 = doc_of_pattern currentModule xs in
                      [uu____2209] in
                    (FStar_Format.text "::") :: uu____2206 in
                  uu____2201 :: uu____2203 in
                FStar_Format.reduce uu____2198
            | (uu____2210,(FStar_Extraction_ML_Syntax.MLP_Tuple
               uu____2211)::[]) ->
                let uu____2216 =
                  let uu____2219 =
                    let uu____2222 =
                      let uu____2223 = FStar_List.hd pats in
                      doc_of_pattern currentModule uu____2223 in
                    [uu____2222] in
                  (FStar_Format.text name) :: uu____2219 in
                FStar_Format.reduce1 uu____2216
            | uu____2224 ->
                let uu____2231 =
                  let uu____2234 =
                    let uu____2237 =
                      let uu____2238 =
                        let uu____2239 =
                          FStar_List.map (doc_of_pattern currentModule) pats in
                        FStar_Format.combine (FStar_Format.text ", ")
                          uu____2239 in
                      FStar_Format.parens uu____2238 in
                    [uu____2237] in
                  (FStar_Format.text name) :: uu____2234 in
                FStar_Format.reduce1 uu____2231 in
          maybe_paren (min_op_prec, NonAssoc) e_app_prio doc1
      | FStar_Extraction_ML_Syntax.MLP_Tuple ps ->
          let ps1 = FStar_List.map (doc_of_pattern currentModule) ps in
          let uu____2252 = FStar_Format.combine (FStar_Format.text ", ") ps1 in
          FStar_Format.parens uu____2252
      | FStar_Extraction_ML_Syntax.MLP_Branch ps ->
          let ps1 = FStar_List.map (doc_of_pattern currentModule) ps in
          let ps2 = FStar_List.map FStar_Format.parens ps1 in
          FStar_Format.combine (FStar_Format.text " | ") ps2
and doc_of_branch:
  FStar_Extraction_ML_Syntax.mlsymbol ->
    FStar_Extraction_ML_Syntax.mlbranch -> FStar_Format.doc
  =
  fun currentModule  ->
    fun uu____2263  ->
      match uu____2263 with
      | (p,cond,e) ->
          let case =
            match cond with
            | FStar_Pervasives_Native.None  ->
                let uu____2272 =
                  let uu____2275 =
                    let uu____2278 = doc_of_pattern currentModule p in
                    [uu____2278] in
                  (FStar_Format.text "|") :: uu____2275 in
                FStar_Format.reduce1 uu____2272
            | FStar_Pervasives_Native.Some c ->
                let c1 = doc_of_expr currentModule (min_op_prec, NonAssoc) c in
                let uu____2285 =
                  let uu____2288 =
                    let uu____2291 = doc_of_pattern currentModule p in
                    [uu____2291; FStar_Format.text "when"; c1] in
                  (FStar_Format.text "|") :: uu____2288 in
                FStar_Format.reduce1 uu____2285 in
          let uu____2292 =
            let uu____2295 =
              FStar_Format.reduce1
                [case; FStar_Format.text "->"; FStar_Format.text "begin"] in
            let uu____2296 =
              let uu____2299 =
                doc_of_expr currentModule (min_op_prec, NonAssoc) e in
              [uu____2299; FStar_Format.text "end"] in
            uu____2295 :: uu____2296 in
          FStar_Format.combine FStar_Format.hardline uu____2292
and doc_of_lets:
  FStar_Extraction_ML_Syntax.mlsymbol ->
    (FStar_Extraction_ML_Syntax.mlletflavor,Prims.bool,FStar_Extraction_ML_Syntax.mllb
                                                         Prims.list)
      FStar_Pervasives_Native.tuple3 -> FStar_Format.doc
  =
  fun currentModule  ->
    fun uu____2305  ->
      match uu____2305 with
      | (rec_,top_level,lets) ->
          let for1 uu____2324 =
            match uu____2324 with
            | { FStar_Extraction_ML_Syntax.mllb_name = name;
                FStar_Extraction_ML_Syntax.mllb_tysc = tys;
                FStar_Extraction_ML_Syntax.mllb_add_unit = uu____2327;
                FStar_Extraction_ML_Syntax.mllb_def = e;
                FStar_Extraction_ML_Syntax.print_typ = pt;_} ->
                let e1 = doc_of_expr currentModule (min_op_prec, NonAssoc) e in
                let ids = [] in
                let ty_annot =
                  if Prims.op_Negation pt
                  then FStar_Format.text ""
                  else
                    (let uu____2342 =
                       (FStar_Extraction_ML_Util.codegen_fsharp ()) &&
                         ((rec_ = FStar_Extraction_ML_Syntax.Rec) ||
                            top_level) in
                     if uu____2342
                     then
                       match tys with
                       | FStar_Pervasives_Native.Some
                           (uu____2343::uu____2344,uu____2345) ->
                           FStar_Format.text ""
                       | FStar_Pervasives_Native.None  ->
                           FStar_Format.text ""
                       | FStar_Pervasives_Native.Some ([],ty) ->
                           let ty1 =
                             doc_of_mltype currentModule
                               (min_op_prec, NonAssoc) ty in
                           FStar_Format.reduce1 [FStar_Format.text ":"; ty1]
                     else
                       if top_level
                       then
                         (match tys with
                          | FStar_Pervasives_Native.None  ->
                              FStar_Format.text ""
                          | FStar_Pervasives_Native.Some ([],ty) ->
                              let ty1 =
                                doc_of_mltype currentModule
                                  (min_op_prec, NonAssoc) ty in
                              FStar_Format.reduce1
                                [FStar_Format.text ":"; ty1]
                          | FStar_Pervasives_Native.Some (vs,ty) ->
                              let ty1 =
                                doc_of_mltype currentModule
                                  (min_op_prec, NonAssoc) ty in
                              let vars =
                                let uu____2397 =
                                  FStar_All.pipe_right vs
                                    (FStar_List.map
                                       (fun x  ->
                                          doc_of_mltype currentModule
                                            (min_op_prec, NonAssoc)
                                            (FStar_Extraction_ML_Syntax.MLTY_Var
                                               x))) in
                                FStar_All.pipe_right uu____2397
                                  FStar_Format.reduce1 in
                              FStar_Format.reduce1
                                [FStar_Format.text ":";
                                vars;
                                FStar_Format.text ".";
                                ty1])
                       else FStar_Format.text "") in
                let uu____2411 =
                  let uu____2414 =
                    let uu____2415 = FStar_Extraction_ML_Syntax.idsym name in
                    FStar_Format.text uu____2415 in
                  let uu____2416 =
                    let uu____2419 = FStar_Format.reduce1 ids in
                    [uu____2419; ty_annot; FStar_Format.text "="; e1] in
                  uu____2414 :: uu____2416 in
                FStar_Format.reduce1 uu____2411 in
          let letdoc =
            if rec_ = FStar_Extraction_ML_Syntax.Rec
            then
              FStar_Format.reduce1
                [FStar_Format.text "let"; FStar_Format.text "rec"]
            else FStar_Format.text "let" in
          let lets1 = FStar_List.map for1 lets in
          let lets2 =
            FStar_List.mapi
              (fun i  ->
                 fun doc1  ->
                   FStar_Format.reduce1
                     [if i = (Prims.parse_int "0")
                      then letdoc
                      else FStar_Format.text "and";
                     doc1]) lets1 in
          FStar_Format.combine FStar_Format.hardline lets2
and doc_of_loc: FStar_Extraction_ML_Syntax.mlloc -> FStar_Format.doc =
  fun uu____2433  ->
    match uu____2433 with
    | (lineno,file) ->
        let uu____2436 =
          (FStar_Options.no_location_info ()) ||
            (FStar_Extraction_ML_Util.codegen_fsharp ()) in
        if uu____2436
        then FStar_Format.empty
        else
          (let file1 = FStar_Util.basename file in
           FStar_Format.reduce1
             [FStar_Format.text "#";
             FStar_Format.num lineno;
             FStar_Format.text (Prims.strcat "\"" (Prims.strcat file1 "\""))])
let doc_of_mltydecl:
  FStar_Extraction_ML_Syntax.mlsymbol ->
    FStar_Extraction_ML_Syntax.mltydecl -> FStar_Format.doc
  =
  fun currentModule  ->
    fun decls  ->
      let for1 uu____2468 =
        match uu____2468 with
        | (uu____2487,x,mangle_opt,tparams,uu____2491,body) ->
            let x1 =
              match mangle_opt with
              | FStar_Pervasives_Native.None  -> x
              | FStar_Pervasives_Native.Some y -> y in
            let tparams1 =
              match tparams with
              | [] -> FStar_Format.empty
              | x2::[] ->
                  let uu____2509 = FStar_Extraction_ML_Syntax.idsym x2 in
                  FStar_Format.text uu____2509
              | uu____2510 ->
                  let doc1 =
                    FStar_List.map
                      (fun x2  ->
                         let uu____2519 = FStar_Extraction_ML_Syntax.idsym x2 in
                         FStar_Format.text uu____2519) tparams in
                  let uu____2520 =
                    FStar_Format.combine (FStar_Format.text ", ") doc1 in
                  FStar_Format.parens uu____2520 in
            let forbody body1 =
              match body1 with
              | FStar_Extraction_ML_Syntax.MLTD_Abbrev ty ->
                  doc_of_mltype currentModule (min_op_prec, NonAssoc) ty
              | FStar_Extraction_ML_Syntax.MLTD_Record fields ->
                  let forfield uu____2544 =
                    match uu____2544 with
                    | (name,ty) ->
                        let name1 = FStar_Format.text name in
                        let ty1 =
                          doc_of_mltype currentModule (min_op_prec, NonAssoc)
                            ty in
                        FStar_Format.reduce1
                          [name1; FStar_Format.text ":"; ty1] in
                  let uu____2557 =
                    let uu____2558 = FStar_List.map forfield fields in
                    FStar_Format.combine (FStar_Format.text "; ") uu____2558 in
                  FStar_Format.cbrackets uu____2557
              | FStar_Extraction_ML_Syntax.MLTD_DType ctors ->
                  let forctor uu____2591 =
                    match uu____2591 with
                    | (name,tys) ->
                        let uu____2616 = FStar_List.split tys in
                        (match uu____2616 with
                         | (_names,tys1) ->
                             (match tys1 with
                              | [] -> FStar_Format.text name
                              | uu____2635 ->
                                  let tys2 =
                                    FStar_List.map
                                      (doc_of_mltype currentModule
                                         (t_prio_tpl, Left)) tys1 in
                                  let tys3 =
                                    FStar_Format.combine
                                      (FStar_Format.text " * ") tys2 in
                                  FStar_Format.reduce1
                                    [FStar_Format.text name;
                                    FStar_Format.text "of";
                                    tys3])) in
                  let ctors1 = FStar_List.map forctor ctors in
                  let ctors2 =
                    FStar_List.map
                      (fun d  ->
                         FStar_Format.reduce1 [FStar_Format.text "|"; d])
                      ctors1 in
                  FStar_Format.combine FStar_Format.hardline ctors2 in
            let doc1 =
              let uu____2665 =
                let uu____2668 =
                  let uu____2671 =
                    let uu____2672 = ptsym currentModule ([], x1) in
                    FStar_Format.text uu____2672 in
                  [uu____2671] in
                tparams1 :: uu____2668 in
              FStar_Format.reduce1 uu____2665 in
            (match body with
             | FStar_Pervasives_Native.None  -> doc1
             | FStar_Pervasives_Native.Some body1 ->
                 let body2 = forbody body1 in
                 let uu____2677 =
                   let uu____2680 =
                     FStar_Format.reduce1 [doc1; FStar_Format.text "="] in
                   [uu____2680; body2] in
                 FStar_Format.combine FStar_Format.hardline uu____2677) in
      let doc1 = FStar_List.map for1 decls in
      let doc2 =
        if (FStar_List.length doc1) > (Prims.parse_int "0")
        then
          let uu____2703 =
            let uu____2706 =
              let uu____2709 =
                FStar_Format.combine (FStar_Format.text " \n and ") doc1 in
              [uu____2709] in
            (FStar_Format.text "type") :: uu____2706 in
          FStar_Format.reduce1 uu____2703
        else FStar_Format.text "" in
      doc2
let rec doc_of_sig1:
  FStar_Extraction_ML_Syntax.mlsymbol ->
    FStar_Extraction_ML_Syntax.mlsig1 -> FStar_Format.doc
  =
  fun currentModule  ->
    fun s  ->
      match s with
      | FStar_Extraction_ML_Syntax.MLS_Mod (x,subsig) ->
          let uu____2727 =
            let uu____2730 =
              FStar_Format.reduce1
                [FStar_Format.text "module";
                FStar_Format.text x;
                FStar_Format.text "="] in
            let uu____2731 =
              let uu____2734 = doc_of_sig currentModule subsig in
              let uu____2735 =
                let uu____2738 =
                  FStar_Format.reduce1 [FStar_Format.text "end"] in
                [uu____2738] in
              uu____2734 :: uu____2735 in
            uu____2730 :: uu____2731 in
          FStar_Format.combine FStar_Format.hardline uu____2727
      | FStar_Extraction_ML_Syntax.MLS_Exn (x,[]) ->
          FStar_Format.reduce1
            [FStar_Format.text "exception"; FStar_Format.text x]
      | FStar_Extraction_ML_Syntax.MLS_Exn (x,args) ->
          let args1 =
            FStar_List.map
              (doc_of_mltype currentModule (min_op_prec, NonAssoc)) args in
          let args2 =
            let uu____2756 =
              FStar_Format.combine (FStar_Format.text " * ") args1 in
            FStar_Format.parens uu____2756 in
          FStar_Format.reduce1
            [FStar_Format.text "exception";
            FStar_Format.text x;
            FStar_Format.text "of";
            args2]
      | FStar_Extraction_ML_Syntax.MLS_Val (x,(uu____2758,ty)) ->
          let ty1 = doc_of_mltype currentModule (min_op_prec, NonAssoc) ty in
          FStar_Format.reduce1
            [FStar_Format.text "val";
            FStar_Format.text x;
            FStar_Format.text ": ";
            ty1]
      | FStar_Extraction_ML_Syntax.MLS_Ty decls ->
          doc_of_mltydecl currentModule decls
and doc_of_sig:
  FStar_Extraction_ML_Syntax.mlsymbol ->
    FStar_Extraction_ML_Syntax.mlsig -> FStar_Format.doc
  =
  fun currentModule  ->
    fun s  ->
      let docs1 = FStar_List.map (doc_of_sig1 currentModule) s in
      let docs2 =
        FStar_List.map
          (fun x  ->
             FStar_Format.reduce
               [x; FStar_Format.hardline; FStar_Format.hardline]) docs1 in
      FStar_Format.reduce docs2
let doc_of_mod1:
  FStar_Extraction_ML_Syntax.mlsymbol ->
    FStar_Extraction_ML_Syntax.mlmodule1 -> FStar_Format.doc
  =
  fun currentModule  ->
    fun m  ->
      match m with
      | FStar_Extraction_ML_Syntax.MLM_Exn (x,[]) ->
          FStar_Format.reduce1
            [FStar_Format.text "exception"; FStar_Format.text x]
      | FStar_Extraction_ML_Syntax.MLM_Exn (x,args) ->
          let args1 = FStar_List.map FStar_Pervasives_Native.snd args in
          let args2 =
            FStar_List.map
              (doc_of_mltype currentModule (min_op_prec, NonAssoc)) args1 in
          let args3 =
            let uu____2828 =
              FStar_Format.combine (FStar_Format.text " * ") args2 in
            FStar_Format.parens uu____2828 in
          FStar_Format.reduce1
            [FStar_Format.text "exception";
            FStar_Format.text x;
            FStar_Format.text "of";
            args3]
      | FStar_Extraction_ML_Syntax.MLM_Ty decls ->
          doc_of_mltydecl currentModule decls
      | FStar_Extraction_ML_Syntax.MLM_Let (rec_,uu____2831,lets) ->
          doc_of_lets currentModule (rec_, true, lets)
      | FStar_Extraction_ML_Syntax.MLM_Top e ->
          let uu____2840 =
            let uu____2843 =
              let uu____2846 =
                let uu____2849 =
                  let uu____2852 =
                    doc_of_expr currentModule (min_op_prec, NonAssoc) e in
                  [uu____2852] in
                (FStar_Format.text "=") :: uu____2849 in
              (FStar_Format.text "_") :: uu____2846 in
            (FStar_Format.text "let") :: uu____2843 in
          FStar_Format.reduce1 uu____2840
      | FStar_Extraction_ML_Syntax.MLM_Loc loc -> doc_of_loc loc
let doc_of_mod:
  FStar_Extraction_ML_Syntax.mlsymbol ->
    FStar_Extraction_ML_Syntax.mlmodule -> FStar_Format.doc
  =
  fun currentModule  ->
    fun m  ->
      let docs1 =
        FStar_List.map
          (fun x  ->
             let doc1 = doc_of_mod1 currentModule x in
             [doc1;
             (match x with
              | FStar_Extraction_ML_Syntax.MLM_Loc uu____2878 ->
                  FStar_Format.empty
              | uu____2879 -> FStar_Format.hardline);
             FStar_Format.hardline]) m in
      FStar_Format.reduce (FStar_List.flatten docs1)
let rec doc_of_mllib_r:
  FStar_Extraction_ML_Syntax.mllib ->
    (Prims.string,FStar_Format.doc) FStar_Pervasives_Native.tuple2 Prims.list
  =
  fun uu____2889  ->
    match uu____2889 with
    | FStar_Extraction_ML_Syntax.MLLib mllib ->
        let rec for1_sig uu____2955 =
          match uu____2955 with
          | (x,sigmod,FStar_Extraction_ML_Syntax.MLLib sub1) ->
              let x1 = FStar_Extraction_ML_Util.flatten_mlpath x in
              let head1 =
                FStar_Format.reduce1
                  [FStar_Format.text "module";
                  FStar_Format.text x1;
                  FStar_Format.text ":";
                  FStar_Format.text "sig"] in
              let tail1 = FStar_Format.reduce1 [FStar_Format.text "end"] in
              let doc1 =
                FStar_Option.map
                  (fun uu____3028  ->
                     match uu____3028 with
                     | (s,uu____3034) -> doc_of_sig x1 s) sigmod in
              let sub2 = FStar_List.map for1_sig sub1 in
              let sub3 =
                FStar_List.map
                  (fun x2  ->
                     FStar_Format.reduce
                       [x2; FStar_Format.hardline; FStar_Format.hardline])
                  sub2 in
              let uu____3061 =
                let uu____3064 =
                  let uu____3067 =
                    let uu____3070 = FStar_Format.reduce sub3 in
                    [uu____3070;
                    FStar_Format.cat tail1 FStar_Format.hardline] in
                  (match doc1 with
                   | FStar_Pervasives_Native.None  -> FStar_Format.empty
                   | FStar_Pervasives_Native.Some s ->
                       FStar_Format.cat s FStar_Format.hardline)
                    :: uu____3067 in
                (FStar_Format.cat head1 FStar_Format.hardline) :: uu____3064 in
              FStar_Format.reduce uu____3061
        and for1_mod istop uu____3073 =
          match uu____3073 with
          | (mod_name,sigmod,FStar_Extraction_ML_Syntax.MLLib sub1) ->
              let target_mod_name =
                FStar_Extraction_ML_Util.flatten_mlpath mod_name in
              let maybe_open_pervasives =
                match mod_name with
                | ("FStar"::[],"Pervasives") -> []
                | uu____3141 ->
                    let pervasives1 =
                      FStar_Extraction_ML_Util.flatten_mlpath
                        (["FStar"], "Pervasives") in
                    [FStar_Format.hardline;
                    FStar_Format.text (Prims.strcat "open " pervasives1)] in
              let head1 =
                let uu____3152 =
                  let uu____3155 = FStar_Extraction_ML_Util.codegen_fsharp () in
                  if uu____3155
                  then
                    [FStar_Format.text "module";
                    FStar_Format.text target_mod_name]
                  else
                    if Prims.op_Negation istop
                    then
                      [FStar_Format.text "module";
                      FStar_Format.text target_mod_name;
                      FStar_Format.text "=";
                      FStar_Format.text "struct"]
                    else [] in
                FStar_Format.reduce1 uu____3152 in
              let tail1 =
                if Prims.op_Negation istop
                then FStar_Format.reduce1 [FStar_Format.text "end"]
                else FStar_Format.reduce1 [] in
              let doc1 =
                FStar_Option.map
                  (fun uu____3174  ->
                     match uu____3174 with
                     | (uu____3179,m) -> doc_of_mod target_mod_name m) sigmod in
              let sub2 = FStar_List.map (for1_mod false) sub1 in
              let sub3 =
                FStar_List.map
                  (fun x  ->
                     FStar_Format.reduce
                       [x; FStar_Format.hardline; FStar_Format.hardline])
                  sub2 in
              let prefix1 =
                let uu____3210 = FStar_Extraction_ML_Util.codegen_fsharp () in
                if uu____3210
                then
                  [FStar_Format.cat (FStar_Format.text "#light \"off\"")
                     FStar_Format.hardline]
                else [] in
              let uu____3214 =
                let uu____3217 =
                  let uu____3220 =
                    let uu____3223 =
                      let uu____3226 =
                        let uu____3229 =
                          let uu____3232 = FStar_Format.reduce sub3 in
                          [uu____3232;
                          FStar_Format.cat tail1 FStar_Format.hardline] in
                        (match doc1 with
                         | FStar_Pervasives_Native.None  ->
                             FStar_Format.empty
                         | FStar_Pervasives_Native.Some s ->
                             FStar_Format.cat s FStar_Format.hardline)
                          :: uu____3229 in
                      FStar_Format.hardline :: uu____3226 in
                    FStar_List.append maybe_open_pervasives uu____3223 in
                  FStar_List.append
                    [head1;
                    FStar_Format.hardline;
                    FStar_Format.text "open Prims"] uu____3220 in
                FStar_List.append prefix1 uu____3217 in
              FStar_All.pipe_left FStar_Format.reduce uu____3214 in
        let docs1 =
          FStar_List.map
            (fun uu____3271  ->
               match uu____3271 with
               | (x,s,m) ->
                   let uu____3321 = FStar_Extraction_ML_Util.flatten_mlpath x in
                   let uu____3322 = for1_mod true (x, s, m) in
                   (uu____3321, uu____3322)) mllib in
        docs1
let doc_of_mllib:
  FStar_Extraction_ML_Syntax.mllib ->
    (Prims.string,FStar_Format.doc) FStar_Pervasives_Native.tuple2 Prims.list
  = fun mllib  -> doc_of_mllib_r mllib
let string_of_mlexpr:
  FStar_Extraction_ML_Syntax.mlpath ->
    FStar_Extraction_ML_Syntax.mlexpr -> Prims.string
  =
  fun cmod  ->
    fun e  ->
      let doc1 =
        let uu____3354 = FStar_Extraction_ML_Util.flatten_mlpath cmod in
        doc_of_expr uu____3354 (min_op_prec, NonAssoc) e in
      FStar_Format.pretty (Prims.parse_int "0") doc1
let string_of_mlty:
  FStar_Extraction_ML_Syntax.mlpath ->
    FStar_Extraction_ML_Syntax.mlty -> Prims.string
  =
  fun cmod  ->
    fun e  ->
      let doc1 =
        let uu____3368 = FStar_Extraction_ML_Util.flatten_mlpath cmod in
        doc_of_mltype uu____3368 (min_op_prec, NonAssoc) e in
      FStar_Format.pretty (Prims.parse_int "0") doc1<|MERGE_RESOLUTION|>--- conflicted
+++ resolved
@@ -308,18 +308,6 @@
 let escape_or:
   (FStar_Char.char -> Prims.string) -> FStar_Char.char -> Prims.string =
   fun fallback  ->
-<<<<<<< HEAD
-    fun uu___160_614  ->
-      match uu___160_614 with
-      | c when c = '\\' -> "\\\\"
-      | c when c = ' ' -> " "
-      | c when c = '\b' -> "\\b"
-      | c when c = '\t' -> "\\t"
-      | c when c = '\r' -> "\\r"
-      | c when c = '\n' -> "\\n"
-      | c when c = '\'' -> "\\'"
-      | c when c = '"' -> "\\\""
-=======
     fun uu___123_1049  ->
       match uu___123_1049 with
       | c when c = 92 -> "\\\\"
@@ -330,7 +318,6 @@
       | c when c = 10 -> "\\n"
       | c when c = 39 -> "\\'"
       | c when c = 34 -> "\\\""
->>>>>>> ba3d1149
       | c when FStar_Util.is_letter_or_digit c -> FStar_Util.string_of_char c
       | c when FStar_Util.is_punctuation c -> FStar_Util.string_of_char c
       | c when FStar_Util.is_symbol c -> FStar_Util.string_of_char c
