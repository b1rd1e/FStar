--- conflicted
+++ resolved
@@ -95,35 +95,20 @@
 
 
 let ___Array____0 = (fun projectee -> (match (projectee) with
-<<<<<<< HEAD
-| Array (_86_10) -> begin
-_86_10
-=======
-| Array (_85_10) -> begin
-_85_10
->>>>>>> bae9872c
+| Array (_88_10) -> begin
+_88_10
 end))
 
 
 let ___Arrow____0 = (fun projectee -> (match (projectee) with
-<<<<<<< HEAD
-| Arrow (_86_13) -> begin
-_86_13
-=======
-| Arrow (_85_13) -> begin
-_85_13
->>>>>>> bae9872c
+| Arrow (_88_13) -> begin
+_88_13
 end))
 
 
 let ___Sort____0 = (fun projectee -> (match (projectee) with
-<<<<<<< HEAD
-| Sort (_86_16) -> begin
-_86_16
-=======
-| Sort (_85_16) -> begin
-_85_16
->>>>>>> bae9872c
+| Sort (_88_16) -> begin
+_88_16
 end))
 
 
@@ -147,25 +132,14 @@
 "Fuel"
 end
 | Array (s1, s2) -> begin
-<<<<<<< HEAD
-(let _183_52 = (strSort s1)
-in (let _183_51 = (strSort s2)
-in (FStar_Util.format2 "(Array %s %s)" _183_52 _183_51)))
+(let _188_52 = (strSort s1)
+in (let _188_51 = (strSort s2)
+in (FStar_Util.format2 "(Array %s %s)" _188_52 _188_51)))
 end
 | Arrow (s1, s2) -> begin
-(let _183_54 = (strSort s1)
-in (let _183_53 = (strSort s2)
-in (FStar_Util.format2 "(%s -> %s)" _183_54 _183_53)))
-=======
-(let _182_52 = (strSort s1)
-in (let _182_51 = (strSort s2)
-in (FStar_Util.format2 "(Array %s %s)" _182_52 _182_51)))
-end
-| Arrow (s1, s2) -> begin
-(let _182_54 = (strSort s1)
-in (let _182_53 = (strSort s2)
-in (FStar_Util.format2 "(%s -> %s)" _182_54 _182_53)))
->>>>>>> bae9872c
+(let _188_54 = (strSort s1)
+in (let _188_53 = (strSort s2)
+in (FStar_Util.format2 "(%s -> %s)" _188_54 _188_53)))
 end
 | Sort (s) -> begin
 s
@@ -376,13 +350,8 @@
 
 
 let ___Var____0 = (fun projectee -> (match (projectee) with
-<<<<<<< HEAD
-| Var (_86_36) -> begin
-_86_36
-=======
-| Var (_85_36) -> begin
-_85_36
->>>>>>> bae9872c
+| Var (_88_36) -> begin
+_88_36
 end))
 
 
@@ -494,74 +463,44 @@
 
 
 let ___Integer____0 = (fun projectee -> (match (projectee) with
-<<<<<<< HEAD
-| Integer (_86_41) -> begin
-_86_41
-=======
-| Integer (_85_42) -> begin
-_85_42
->>>>>>> bae9872c
+| Integer (_88_42) -> begin
+_88_42
 end))
 
 
 let ___BoundV____0 = (fun projectee -> (match (projectee) with
-<<<<<<< HEAD
-| BoundV (_86_44) -> begin
-_86_44
-=======
-| BoundV (_85_45) -> begin
-_85_45
->>>>>>> bae9872c
+| BoundV (_88_45) -> begin
+_88_45
 end))
 
 
 let ___FreeV____0 = (fun projectee -> (match (projectee) with
-<<<<<<< HEAD
-| FreeV (_86_47) -> begin
-_86_47
-=======
-| FreeV (_85_48) -> begin
-_85_48
->>>>>>> bae9872c
+| FreeV (_88_48) -> begin
+_88_48
 end))
 
 
 let ___App____0 = (fun projectee -> (match (projectee) with
-<<<<<<< HEAD
-| App (_86_50) -> begin
-_86_50
-=======
-| App (_85_51) -> begin
-_85_51
->>>>>>> bae9872c
+| App (_88_51) -> begin
+_88_51
 end))
 
 
 let ___Quant____0 = (fun projectee -> (match (projectee) with
-<<<<<<< HEAD
-| Quant (_86_53) -> begin
-_86_53
-=======
-| Quant (_85_54) -> begin
-_85_54
->>>>>>> bae9872c
+| Quant (_88_54) -> begin
+_88_54
 end))
 
 
 let ___Labeled____0 = (fun projectee -> (match (projectee) with
-<<<<<<< HEAD
-| Labeled (_86_56) -> begin
-_86_56
-=======
-| Labeled (_85_57) -> begin
-_85_57
+| Labeled (_88_57) -> begin
+_88_57
 end))
 
 
 let ___LblPos____0 = (fun projectee -> (match (projectee) with
-| LblPos (_85_60) -> begin
-_85_60
->>>>>>> bae9872c
+| LblPos (_88_60) -> begin
+_88_60
 end))
 
 
@@ -719,79 +658,44 @@
 
 
 let ___DeclFun____0 = (fun projectee -> (match (projectee) with
-<<<<<<< HEAD
-| DeclFun (_86_60) -> begin
-_86_60
-=======
-| DeclFun (_85_64) -> begin
-_85_64
->>>>>>> bae9872c
+| DeclFun (_88_64) -> begin
+_88_64
 end))
 
 
 let ___DefineFun____0 = (fun projectee -> (match (projectee) with
-<<<<<<< HEAD
-| DefineFun (_86_63) -> begin
-_86_63
-=======
-| DefineFun (_85_67) -> begin
-_85_67
->>>>>>> bae9872c
+| DefineFun (_88_67) -> begin
+_88_67
 end))
 
 
 let ___Assume____0 = (fun projectee -> (match (projectee) with
-<<<<<<< HEAD
-| Assume (_86_66) -> begin
-_86_66
-=======
-| Assume (_85_70) -> begin
-_85_70
->>>>>>> bae9872c
+| Assume (_88_70) -> begin
+_88_70
 end))
 
 
 let ___Caption____0 = (fun projectee -> (match (projectee) with
-<<<<<<< HEAD
-| Caption (_86_69) -> begin
-_86_69
-=======
-| Caption (_85_73) -> begin
-_85_73
->>>>>>> bae9872c
+| Caption (_88_73) -> begin
+_88_73
 end))
 
 
 let ___Eval____0 = (fun projectee -> (match (projectee) with
-<<<<<<< HEAD
-| Eval (_86_72) -> begin
-_86_72
-=======
-| Eval (_85_76) -> begin
-_85_76
->>>>>>> bae9872c
+| Eval (_88_76) -> begin
+_88_76
 end))
 
 
 let ___Echo____0 = (fun projectee -> (match (projectee) with
-<<<<<<< HEAD
-| Echo (_86_75) -> begin
-_86_75
-=======
-| Echo (_85_79) -> begin
-_85_79
->>>>>>> bae9872c
+| Echo (_88_79) -> begin
+_88_79
 end))
 
 
 let ___SetOption____0 = (fun projectee -> (match (projectee) with
-<<<<<<< HEAD
-| SetOption (_86_78) -> begin
-_86_78
-=======
-| SetOption (_85_82) -> begin
-_85_82
->>>>>>> bae9872c
+| SetOption (_88_82) -> begin
+_88_82
 end))
 
 
@@ -817,48 +721,26 @@
 | (FreeV (x), FreeV (y)) -> begin
 (fv_eq x y)
 end
-<<<<<<< HEAD
-| _86_90 -> begin
-=======
-| _85_94 -> begin
->>>>>>> bae9872c
-false
-end))
-
-
-<<<<<<< HEAD
-let freevar_sort : term  ->  sort = (fun _86_1 -> (match (_86_1) with
-| {tm = FreeV (x); freevars = _86_93} -> begin
+| _88_94 -> begin
+false
+end))
+
+
+let freevar_sort : term  ->  sort = (fun _88_1 -> (match (_88_1) with
+| {tm = FreeV (x); freevars = _88_99; rng = _88_97} -> begin
 (fv_sort x)
 end
-| _86_98 -> begin
-(FStar_All.failwith "impossible")
-end))
-
-
-let fv_of_term : term  ->  fv = (fun _86_2 -> (match (_86_2) with
-| {tm = FreeV (fv); freevars = _86_101} -> begin
+| _88_104 -> begin
+(failwith "impossible")
+end))
+
+
+let fv_of_term : term  ->  fv = (fun _88_2 -> (match (_88_2) with
+| {tm = FreeV (fv); freevars = _88_109; rng = _88_107} -> begin
 fv
 end
-| _86_106 -> begin
-(FStar_All.failwith "impossible")
-=======
-let freevar_sort : term  ->  sort = (fun _85_1 -> (match (_85_1) with
-| {tm = FreeV (x); freevars = _85_99; rng = _85_97} -> begin
-(fv_sort x)
-end
-| _85_104 -> begin
+| _88_114 -> begin
 (failwith "impossible")
-end))
-
-
-let fv_of_term : term  ->  fv = (fun _85_2 -> (match (_85_2) with
-| {tm = FreeV (fv); freevars = _85_109; rng = _85_107} -> begin
-fv
-end
-| _85_114 -> begin
-(failwith "impossible")
->>>>>>> bae9872c
 end))
 
 
@@ -869,11 +751,7 @@
 | FreeV (fv) -> begin
 (fv)::[]
 end
-<<<<<<< HEAD
-| App (_86_117, tms) -> begin
-=======
-| App (_85_125, tms) -> begin
->>>>>>> bae9872c
+| App (_88_125, tms) -> begin
 (FStar_List.collect freevars tms)
 end
 | (Quant (_, _, _, _, t)) | (Labeled (t, _, _)) | (LblPos (t, _)) -> begin
@@ -888,28 +766,16 @@
 | None -> begin
 (
 
-<<<<<<< HEAD
-let fvs = (let _183_301 = (freevars t)
-in (FStar_Util.remove_dups fv_eq _183_301))
-in (
-
-let _86_143 = (FStar_ST.op_Colon_Equals t.freevars (Some (fvs)))
-=======
-let fvs = (let _182_319 = (freevars t)
-in (FStar_Util.remove_dups fv_eq _182_319))
-in (
-
-let _85_155 = (FStar_ST.op_Colon_Equals t.freevars (Some (fvs)))
->>>>>>> bae9872c
+let fvs = (let _188_319 = (freevars t)
+in (FStar_Util.remove_dups fv_eq _188_319))
+in (
+
+let _88_155 = (FStar_ST.op_Colon_Equals t.freevars (Some (fvs)))
 in fvs))
 end))
 
 
-<<<<<<< HEAD
-let qop_to_string : qop  ->  Prims.string = (fun _86_3 -> (match (_86_3) with
-=======
-let qop_to_string : qop  ->  Prims.string = (fun _85_3 -> (match (_85_3) with
->>>>>>> bae9872c
+let qop_to_string : qop  ->  Prims.string = (fun _88_3 -> (match (_88_3) with
 | Forall -> begin
 "forall"
 end
@@ -918,11 +784,7 @@
 end))
 
 
-<<<<<<< HEAD
-let op_to_string : op  ->  Prims.string = (fun _86_4 -> (match (_86_4) with
-=======
-let op_to_string : op  ->  Prims.string = (fun _85_4 -> (match (_85_4) with
->>>>>>> bae9872c
+let op_to_string : op  ->  Prims.string = (fun _88_4 -> (match (_88_4) with
 | True -> begin
 "true"
 end
@@ -985,22 +847,13 @@
 end))
 
 
-<<<<<<< HEAD
-let weightToSmt : Prims.int Prims.option  ->  Prims.string = (fun _86_5 -> (match (_86_5) with
-=======
-let weightToSmt : Prims.int Prims.option  ->  Prims.string = (fun _85_5 -> (match (_85_5) with
->>>>>>> bae9872c
+let weightToSmt : Prims.int Prims.option  ->  Prims.string = (fun _88_5 -> (match (_88_5) with
 | None -> begin
 ""
 end
 | Some (i) -> begin
-<<<<<<< HEAD
-(let _183_308 = (FStar_Util.string_of_int i)
-in (FStar_Util.format1 ":weight %s\n" _183_308))
-=======
-(let _182_326 = (FStar_Util.string_of_int i)
-in (FStar_Util.format1 ":weight %s\n" _182_326))
->>>>>>> bae9872c
+(let _188_326 = (FStar_Util.string_of_int i)
+in (FStar_Util.format1 ":weight %s\n" _188_326))
 end))
 
 
@@ -1009,104 +862,57 @@
 i
 end
 | BoundV (i) -> begin
-<<<<<<< HEAD
-(let _183_312 = (FStar_Util.string_of_int i)
-in (Prims.strcat "@" _183_312))
+(let _188_330 = (FStar_Util.string_of_int i)
+in (Prims.strcat "@" _188_330))
 end
 | FreeV (x) -> begin
-(let _183_314 = (let _183_313 = (strSort (Prims.snd x))
-in (Prims.strcat ":" _183_313))
-in (Prims.strcat (Prims.fst x) _183_314))
+(let _188_332 = (let _188_331 = (strSort (Prims.snd x))
+in (Prims.strcat ":" _188_331))
+in (Prims.strcat (Prims.fst x) _188_332))
 end
 | App (op, tms) -> begin
-(let _183_318 = (let _183_317 = (let _183_316 = (let _183_315 = (FStar_List.map hash_of_term tms)
-in (FStar_All.pipe_right _183_315 (FStar_String.concat " ")))
-in (Prims.strcat _183_316 ")"))
-in (Prims.strcat (op_to_string op) _183_317))
-in (Prims.strcat "(" _183_318))
+(let _188_336 = (let _188_335 = (let _188_334 = (let _188_333 = (FStar_List.map hash_of_term tms)
+in (FStar_All.pipe_right _188_333 (FStar_String.concat " ")))
+in (Prims.strcat _188_334 ")"))
+in (Prims.strcat (op_to_string op) _188_335))
+in (Prims.strcat "(" _188_336))
 end
 | Labeled (t, r1, r2) -> begin
-(let _183_321 = (hash_of_term t)
-in (let _183_320 = (let _183_319 = (FStar_Range.string_of_range r2)
-in (Prims.strcat r1 _183_319))
-in (Prims.strcat _183_321 _183_320)))
+(let _188_339 = (hash_of_term t)
+in (let _188_338 = (let _188_337 = (FStar_Range.string_of_range r2)
+in (Prims.strcat r1 _188_337))
+in (Prims.strcat _188_339 _188_338)))
+end
+| LblPos (t, r) -> begin
+(let _188_341 = (let _188_340 = (hash_of_term t)
+in (Prims.strcat _188_340 (Prims.strcat " :lblpos " (Prims.strcat r ")"))))
+in (Prims.strcat "(! " _188_341))
 end
 | Quant (qop, pats, wopt, sorts, body) -> begin
-(let _183_338 = (let _183_337 = (let _183_336 = (let _183_335 = (let _183_322 = (FStar_List.map strSort sorts)
-in (FStar_All.pipe_right _183_322 (FStar_String.concat " ")))
-in (let _183_334 = (let _183_333 = (let _183_332 = (hash_of_term body)
-in (let _183_331 = (let _183_330 = (let _183_329 = (weightToSmt wopt)
-in (let _183_328 = (let _183_327 = (let _183_326 = (let _183_325 = (FStar_All.pipe_right pats (FStar_List.map (fun pats -> (let _183_324 = (FStar_List.map hash_of_term pats)
-in (FStar_All.pipe_right _183_324 (FStar_String.concat " "))))))
-in (FStar_All.pipe_right _183_325 (FStar_String.concat "; ")))
-in (Prims.strcat _183_326 "))"))
-in (Prims.strcat " " _183_327))
-in (Prims.strcat _183_329 _183_328)))
-in (Prims.strcat " " _183_330))
-in (Prims.strcat _183_332 _183_331)))
-in (Prims.strcat ")(! " _183_333))
-in (Prims.strcat _183_335 _183_334)))
-in (Prims.strcat " (" _183_336))
-in (Prims.strcat (qop_to_string qop) _183_337))
-in (Prims.strcat "(" _183_338))
-=======
-(let _182_330 = (FStar_Util.string_of_int i)
-in (Prims.strcat "@" _182_330))
-end
-| FreeV (x) -> begin
-(let _182_332 = (let _182_331 = (strSort (Prims.snd x))
-in (Prims.strcat ":" _182_331))
-in (Prims.strcat (Prims.fst x) _182_332))
-end
-| App (op, tms) -> begin
-(let _182_336 = (let _182_335 = (let _182_334 = (let _182_333 = (FStar_List.map hash_of_term tms)
-in (FStar_All.pipe_right _182_333 (FStar_String.concat " ")))
-in (Prims.strcat _182_334 ")"))
-in (Prims.strcat (op_to_string op) _182_335))
-in (Prims.strcat "(" _182_336))
-end
-| Labeled (t, r1, r2) -> begin
-(let _182_339 = (hash_of_term t)
-in (let _182_338 = (let _182_337 = (FStar_Range.string_of_range r2)
-in (Prims.strcat r1 _182_337))
-in (Prims.strcat _182_339 _182_338)))
-end
-| LblPos (t, r) -> begin
-(let _182_341 = (let _182_340 = (hash_of_term t)
-in (Prims.strcat _182_340 (Prims.strcat " :lblpos " (Prims.strcat r ")"))))
-in (Prims.strcat "(! " _182_341))
-end
-| Quant (qop, pats, wopt, sorts, body) -> begin
-(let _182_358 = (let _182_357 = (let _182_356 = (let _182_355 = (let _182_342 = (FStar_List.map strSort sorts)
-in (FStar_All.pipe_right _182_342 (FStar_String.concat " ")))
-in (let _182_354 = (let _182_353 = (let _182_352 = (hash_of_term body)
-in (let _182_351 = (let _182_350 = (let _182_349 = (weightToSmt wopt)
-in (let _182_348 = (let _182_347 = (let _182_346 = (let _182_345 = (FStar_All.pipe_right pats (FStar_List.map (fun pats -> (let _182_344 = (FStar_List.map hash_of_term pats)
-in (FStar_All.pipe_right _182_344 (FStar_String.concat " "))))))
-in (FStar_All.pipe_right _182_345 (FStar_String.concat "; ")))
-in (Prims.strcat _182_346 "))"))
-in (Prims.strcat " " _182_347))
-in (Prims.strcat _182_349 _182_348)))
-in (Prims.strcat " " _182_350))
-in (Prims.strcat _182_352 _182_351)))
-in (Prims.strcat ")(! " _182_353))
-in (Prims.strcat _182_355 _182_354)))
-in (Prims.strcat " (" _182_356))
-in (Prims.strcat (qop_to_string qop) _182_357))
-in (Prims.strcat "(" _182_358))
->>>>>>> bae9872c
+(let _188_358 = (let _188_357 = (let _188_356 = (let _188_355 = (let _188_342 = (FStar_List.map strSort sorts)
+in (FStar_All.pipe_right _188_342 (FStar_String.concat " ")))
+in (let _188_354 = (let _188_353 = (let _188_352 = (hash_of_term body)
+in (let _188_351 = (let _188_350 = (let _188_349 = (weightToSmt wopt)
+in (let _188_348 = (let _188_347 = (let _188_346 = (let _188_345 = (FStar_All.pipe_right pats (FStar_List.map (fun pats -> (let _188_344 = (FStar_List.map hash_of_term pats)
+in (FStar_All.pipe_right _188_344 (FStar_String.concat " "))))))
+in (FStar_All.pipe_right _188_345 (FStar_String.concat "; ")))
+in (Prims.strcat _188_346 "))"))
+in (Prims.strcat " " _188_347))
+in (Prims.strcat _188_349 _188_348)))
+in (Prims.strcat " " _188_350))
+in (Prims.strcat _188_352 _188_351)))
+in (Prims.strcat ")(! " _188_353))
+in (Prims.strcat _188_355 _188_354)))
+in (Prims.strcat " (" _188_356))
+in (Prims.strcat (qop_to_string qop) _188_357))
+in (Prims.strcat "(" _188_358))
 end))
 and hash_of_term : term  ->  Prims.string = (fun tm -> (hash_of_term' tm.tm))
 
 
-let mk : term'  ->  FStar_Range.range  ->  term = (fun t r -> (let _182_364 = (FStar_Util.mk_ref None)
-in {tm = t; freevars = _182_364; rng = r}))
-
-<<<<<<< HEAD
-let mk : term'  ->  term = (fun t -> (let _183_370 = (FStar_Util.mk_ref None)
-in {tm = t; freevars = _183_370}))
-=======
->>>>>>> bae9872c
+let mk : term'  ->  FStar_Range.range  ->  term = (fun t r -> (let _188_364 = (FStar_Util.mk_ref None)
+in {tm = t; freevars = _188_364; rng = r}))
+
 
 let mkTrue : FStar_Range.range  ->  term = (fun r -> (mk (App (((True), ([])))) r))
 
@@ -1114,25 +920,14 @@
 let mkFalse : FStar_Range.range  ->  term = (fun r -> (mk (App (((False), ([])))) r))
 
 
-let mkInteger : Prims.string  ->  FStar_Range.range  ->  term = (fun i r -> (let _182_374 = (let _182_373 = (FStar_Util.ensure_decimal i)
-in Integer (_182_373))
-in (mk _182_374 r)))
-
-<<<<<<< HEAD
-let mkInteger : Prims.string  ->  term = (fun i -> (let _183_374 = (let _183_373 = (FStar_Util.ensure_decimal i)
-in Integer (_183_373))
-in (mk _183_374)))
-=======
->>>>>>> bae9872c
-
-let mkInteger' : Prims.int  ->  FStar_Range.range  ->  term = (fun i r -> (let _182_379 = (FStar_Util.string_of_int i)
-in (mkInteger _182_379 r)))
-
-<<<<<<< HEAD
-let mkInteger' : Prims.int  ->  term = (fun i -> (let _183_377 = (FStar_Util.string_of_int i)
-in (mkInteger _183_377)))
-=======
->>>>>>> bae9872c
+let mkInteger : Prims.string  ->  FStar_Range.range  ->  term = (fun i r -> (let _188_374 = (let _188_373 = (FStar_Util.ensure_decimal i)
+in Integer (_188_373))
+in (mk _188_374 r)))
+
+
+let mkInteger' : Prims.int  ->  FStar_Range.range  ->  term = (fun i r -> (let _188_379 = (FStar_Util.string_of_int i)
+in (mkInteger _188_379 r)))
+
 
 let mkBoundV : Prims.int  ->  FStar_Range.range  ->  term = (fun i r -> (mk (BoundV (i)) r))
 
@@ -1143,58 +938,31 @@
 let mkApp' : (op * term Prims.list)  ->  FStar_Range.range  ->  term = (fun f r -> (mk (App (f)) r))
 
 
-<<<<<<< HEAD
-
-let mkApp : (Prims.string * term Prims.list)  ->  term = (fun _86_211 -> (match (_86_211) with
-=======
-let mkApp : (Prims.string * term Prims.list)  ->  FStar_Range.range  ->  term = (fun _85_231 r -> (match (_85_231) with
->>>>>>> bae9872c
+let mkApp : (Prims.string * term Prims.list)  ->  FStar_Range.range  ->  term = (fun _88_231 r -> (match (_88_231) with
 | (s, args) -> begin
 (mk (App (((Var (s)), (args)))) r)
 end))
 
 
-<<<<<<< HEAD
-let mkNot : term  ->  term = (fun t -> (match (t.tm) with
-| App (True, _86_215) -> begin
-mkFalse
-end
-| App (False, _86_220) -> begin
-mkTrue
-end
-| _86_224 -> begin
-(mkApp' ((Not), ((t)::[])))
-end))
-
-
-let mkAnd : (term * term)  ->  term = (fun _86_227 -> (match (_86_227) with
+let mkNot : term  ->  FStar_Range.range  ->  term = (fun t r -> (match (t.tm) with
+| App (True, _88_237) -> begin
+(mkFalse r)
+end
+| App (False, _88_242) -> begin
+(mkTrue r)
+end
+| _88_246 -> begin
+(mkApp' ((Not), ((t)::[])) r)
+end))
+
+
+let mkAnd : (term * term)  ->  FStar_Range.range  ->  term = (fun _88_249 r -> (match (_88_249) with
 | (t1, t2) -> begin
 (match (((t1.tm), (t2.tm))) with
-| (App (True, _86_230), _86_234) -> begin
+| (App (True, _88_253), _88_257) -> begin
 t2
 end
-| (_86_237, App (True, _86_240)) -> begin
-=======
-let mkNot : term  ->  FStar_Range.range  ->  term = (fun t r -> (match (t.tm) with
-| App (True, _85_237) -> begin
-(mkFalse r)
-end
-| App (False, _85_242) -> begin
-(mkTrue r)
-end
-| _85_246 -> begin
-(mkApp' ((Not), ((t)::[])) r)
-end))
-
-
-let mkAnd : (term * term)  ->  FStar_Range.range  ->  term = (fun _85_249 r -> (match (_85_249) with
-| (t1, t2) -> begin
-(match (((t1.tm), (t2.tm))) with
-| (App (True, _85_253), _85_257) -> begin
-t2
-end
-| (_85_260, App (True, _85_263)) -> begin
->>>>>>> bae9872c
+| (_88_260, App (True, _88_263)) -> begin
 t1
 end
 | ((App (False, _), _)) | ((_, App (False, _))) -> begin
@@ -1203,122 +971,67 @@
 | (App (And, ts1), App (And, ts2)) -> begin
 (mkApp' ((And), ((FStar_List.append ts1 ts2))) r)
 end
-<<<<<<< HEAD
-| (_86_270, App (And, ts2)) -> begin
-(mkApp' ((And), ((t1)::ts2)))
-end
-| (App (And, ts1), _86_281) -> begin
-(mkApp' ((And), ((FStar_List.append ts1 ((t2)::[])))))
-end
-| _86_284 -> begin
-(mkApp' ((And), ((t1)::(t2)::[])))
-=======
-| (_85_293, App (And, ts2)) -> begin
+| (_88_293, App (And, ts2)) -> begin
 (mkApp' ((And), ((t1)::ts2)) r)
 end
-| (App (And, ts1), _85_304) -> begin
+| (App (And, ts1), _88_304) -> begin
 (mkApp' ((And), ((FStar_List.append ts1 ((t2)::[])))) r)
 end
-| _85_307 -> begin
+| _88_307 -> begin
 (mkApp' ((And), ((t1)::(t2)::[])) r)
->>>>>>> bae9872c
 end)
 end))
 
 
-<<<<<<< HEAD
-let mkOr : (term * term)  ->  term = (fun _86_287 -> (match (_86_287) with
-=======
-let mkOr : (term * term)  ->  FStar_Range.range  ->  term = (fun _85_310 r -> (match (_85_310) with
->>>>>>> bae9872c
+let mkOr : (term * term)  ->  FStar_Range.range  ->  term = (fun _88_310 r -> (match (_88_310) with
 | (t1, t2) -> begin
 (match (((t1.tm), (t2.tm))) with
 | ((App (True, _), _)) | ((_, App (True, _))) -> begin
 (mkTrue r)
 end
-<<<<<<< HEAD
-| (App (False, _86_306), _86_310) -> begin
+| (App (False, _88_330), _88_334) -> begin
 t2
 end
-| (_86_313, App (False, _86_316)) -> begin
-=======
-| (App (False, _85_330), _85_334) -> begin
-t2
-end
-| (_85_337, App (False, _85_340)) -> begin
->>>>>>> bae9872c
+| (_88_337, App (False, _88_340)) -> begin
 t1
 end
 | (App (Or, ts1), App (Or, ts2)) -> begin
 (mkApp' ((Or), ((FStar_List.append ts1 ts2))) r)
 end
-<<<<<<< HEAD
-| (_86_330, App (Or, ts2)) -> begin
-(mkApp' ((Or), ((t1)::ts2)))
-end
-| (App (Or, ts1), _86_341) -> begin
-(mkApp' ((Or), ((FStar_List.append ts1 ((t2)::[])))))
-end
-| _86_344 -> begin
-(mkApp' ((Or), ((t1)::(t2)::[])))
-=======
-| (_85_354, App (Or, ts2)) -> begin
+| (_88_354, App (Or, ts2)) -> begin
 (mkApp' ((Or), ((t1)::ts2)) r)
 end
-| (App (Or, ts1), _85_365) -> begin
+| (App (Or, ts1), _88_365) -> begin
 (mkApp' ((Or), ((FStar_List.append ts1 ((t2)::[])))) r)
 end
-| _85_368 -> begin
+| _88_368 -> begin
 (mkApp' ((Or), ((t1)::(t2)::[])) r)
->>>>>>> bae9872c
 end)
 end))
 
 
-<<<<<<< HEAD
-let mkImp : (term * term)  ->  term = (fun _86_347 -> (match (_86_347) with
-=======
-let mkImp : (term * term)  ->  FStar_Range.range  ->  term = (fun _85_371 r -> (match (_85_371) with
->>>>>>> bae9872c
+let mkImp : (term * term)  ->  FStar_Range.range  ->  term = (fun _88_371 r -> (match (_88_371) with
 | (t1, t2) -> begin
 (match (((t1.tm), (t2.tm))) with
 | ((_, App (True, _))) | ((App (False, _), _)) -> begin
 (mkTrue r)
 end
-<<<<<<< HEAD
-| (App (True, _86_366), _86_370) -> begin
+| (App (True, _88_391), _88_395) -> begin
 t2
 end
-| (_86_373, App (Imp, (t1')::(t2')::[])) -> begin
-(let _183_396 = (let _183_395 = (let _183_394 = (mkAnd ((t1), (t1')))
-in (_183_394)::(t2')::[])
-in ((Imp), (_183_395)))
-in (mkApp' _183_396))
-end
-| _86_382 -> begin
-(mkApp' ((Imp), ((t1)::(t2)::[])))
-=======
-| (App (True, _85_391), _85_395) -> begin
-t2
-end
-| (_85_398, App (Imp, (t1')::(t2')::[])) -> begin
-(let _182_414 = (let _182_413 = (let _182_412 = (mkAnd ((t1), (t1')) r)
-in (_182_412)::(t2')::[])
-in ((Imp), (_182_413)))
-in (mkApp' _182_414 r))
-end
-| _85_407 -> begin
+| (_88_398, App (Imp, (t1')::(t2')::[])) -> begin
+(let _188_414 = (let _188_413 = (let _188_412 = (mkAnd ((t1), (t1')) r)
+in (_188_412)::(t2')::[])
+in ((Imp), (_188_413)))
+in (mkApp' _188_414 r))
+end
+| _88_407 -> begin
 (mkApp' ((Imp), ((t1)::(t2)::[])) r)
->>>>>>> bae9872c
 end)
 end))
 
 
-<<<<<<< HEAD
-let mk_bin_op : op  ->  (term * term)  ->  term = (fun op _86_386 -> (match (_86_386) with
-=======
-let mk_bin_op : op  ->  (term * term)  ->  FStar_Range.range  ->  term = (fun op _85_411 r -> (match (_85_411) with
->>>>>>> bae9872c
+let mk_bin_op : op  ->  (term * term)  ->  FStar_Range.range  ->  term = (fun op _88_411 r -> (match (_88_411) with
 | (t1, t2) -> begin
 (mkApp' ((op), ((t1)::(t2)::[])) r)
 end))
@@ -1360,41 +1073,22 @@
 let mkMod : (term * term)  ->  FStar_Range.range  ->  term = (mk_bin_op Mod)
 
 
-<<<<<<< HEAD
-let mkITE : (term * term * term)  ->  term = (fun _86_391 -> (match (_86_391) with
+let mkITE : (term * term * term)  ->  FStar_Range.range  ->  term = (fun _88_418 r -> (match (_88_418) with
 | (t1, t2, t3) -> begin
 (match (((t2.tm), (t3.tm))) with
-| (App (True, _86_394), App (True, _86_399)) -> begin
-mkTrue
-end
-| (App (True, _86_405), _86_409) -> begin
-(let _183_417 = (let _183_416 = (mkNot t1)
-in ((_183_416), (t3)))
-in (mkImp _183_417))
-end
-| (_86_412, App (True, _86_415)) -> begin
-(mkImp ((t1), (t2)))
-end
-| (_86_420, _86_422) -> begin
-(mkApp' ((ITE), ((t1)::(t2)::(t3)::[])))
-=======
-let mkITE : (term * term * term)  ->  FStar_Range.range  ->  term = (fun _85_418 r -> (match (_85_418) with
-| (t1, t2, t3) -> begin
-(match (((t2.tm), (t3.tm))) with
-| (App (True, _85_422), App (True, _85_427)) -> begin
+| (App (True, _88_422), App (True, _88_427)) -> begin
 (mkTrue r)
 end
-| (App (True, _85_433), _85_437) -> begin
-(let _182_452 = (let _182_451 = (mkNot t1 t1.rng)
-in ((_182_451), (t3)))
-in (mkImp _182_452 r))
-end
-| (_85_440, App (True, _85_443)) -> begin
+| (App (True, _88_433), _88_437) -> begin
+(let _188_452 = (let _188_451 = (mkNot t1 t1.rng)
+in ((_188_451), (t3)))
+in (mkImp _188_452 r))
+end
+| (_88_440, App (True, _88_443)) -> begin
 (mkImp ((t1), (t2)) r)
 end
-| (_85_448, _85_450) -> begin
+| (_88_448, _88_450) -> begin
 (mkApp' ((ITE), ((t1)::(t2)::(t3)::[])) r)
->>>>>>> bae9872c
 end)
 end))
 
@@ -1408,29 +1102,17 @@
 end))
 
 
-<<<<<<< HEAD
-let mkQuant : (qop * pat Prims.list Prims.list * Prims.int Prims.option * sort Prims.list * term)  ->  term = (fun _86_436 -> (match (_86_436) with
-=======
-let mkQuant : (qop * pat Prims.list Prims.list * Prims.int Prims.option * sort Prims.list * term)  ->  FStar_Range.range  ->  term = (fun _85_465 r -> (match (_85_465) with
->>>>>>> bae9872c
+let mkQuant : (qop * pat Prims.list Prims.list * Prims.int Prims.option * sort Prims.list * term)  ->  FStar_Range.range  ->  term = (fun _88_465 r -> (match (_88_465) with
 | (qop, pats, wopt, vars, body) -> begin
 if ((FStar_List.length vars) = (Prims.parse_int "0")) then begin
 body
 end else begin
 (match (body.tm) with
-<<<<<<< HEAD
-| App (True, _86_439) -> begin
+| App (True, _88_469) -> begin
 body
 end
-| _86_443 -> begin
-(mk (Quant (((qop), (pats), (wopt), (vars), (body)))))
-=======
-| App (True, _85_469) -> begin
-body
-end
-| _85_473 -> begin
+| _88_473 -> begin
 (mk (Quant (((qop), (pats), (wopt), (vars), (body)))) r)
->>>>>>> bae9872c
 end)
 end
 end))
@@ -1454,11 +1136,7 @@
 | Some ([]) -> begin
 t
 end
-<<<<<<< HEAD
-| _86_458 -> begin
-=======
-| _85_488 -> begin
->>>>>>> bae9872c
+| _88_488 -> begin
 (match (t.tm) with
 | (Integer (_)) | (BoundV (_)) -> begin
 t
@@ -1473,49 +1151,30 @@
 end)
 end
 | App (op, tms) -> begin
-<<<<<<< HEAD
-(let _183_435 = (let _183_434 = (FStar_List.map (aux ix) tms)
-in ((op), (_183_434)))
-in (mkApp' _183_435))
+(let _188_474 = (let _188_473 = (FStar_List.map (aux ix) tms)
+in ((op), (_188_473)))
+in (mkApp' _188_474 t.rng))
 end
 | Labeled (t, r1, r2) -> begin
-(let _183_438 = (let _183_437 = (let _183_436 = (aux ix t)
-in ((_183_436), (r1), (r2)))
-in Labeled (_183_437))
-in (mk _183_438))
-=======
-(let _182_474 = (let _182_473 = (FStar_List.map (aux ix) tms)
-in ((op), (_182_473)))
-in (mkApp' _182_474 t.rng))
-end
-| Labeled (t, r1, r2) -> begin
-(let _182_477 = (let _182_476 = (let _182_475 = (aux ix t)
-in ((_182_475), (r1), (r2)))
-in Labeled (_182_476))
-in (mk _182_477 t.rng))
+(let _188_477 = (let _188_476 = (let _188_475 = (aux ix t)
+in ((_188_475), (r1), (r2)))
+in Labeled (_188_476))
+in (mk _188_477 t.rng))
 end
 | LblPos (t, r) -> begin
-(let _182_480 = (let _182_479 = (let _182_478 = (aux ix t)
-in ((_182_478), (r)))
-in LblPos (_182_479))
-in (mk _182_480 t.rng))
->>>>>>> bae9872c
+(let _188_480 = (let _188_479 = (let _188_478 = (aux ix t)
+in ((_188_478), (r)))
+in LblPos (_188_479))
+in (mk _188_480 t.rng))
 end
 | Quant (qop, pats, wopt, vars, body) -> begin
 (
 
 let n = (FStar_List.length vars)
-<<<<<<< HEAD
-in (let _183_441 = (let _183_440 = (FStar_All.pipe_right pats (FStar_List.map (FStar_List.map (aux (ix + n)))))
-in (let _183_439 = (aux (ix + n) body)
-in ((qop), (_183_440), (wopt), (vars), (_183_439))))
-in (mkQuant _183_441)))
-=======
-in (let _182_483 = (let _182_482 = (FStar_All.pipe_right pats (FStar_List.map (FStar_List.map (aux (ix + n)))))
-in (let _182_481 = (aux (ix + n) body)
-in ((qop), (_182_482), (wopt), (vars), (_182_481))))
-in (mkQuant _182_483 t.rng)))
->>>>>>> bae9872c
+in (let _188_483 = (let _188_482 = (FStar_All.pipe_right pats (FStar_List.map (FStar_List.map (aux (ix + n)))))
+in (let _188_481 = (aux (ix + n) body)
+in ((qop), (_188_482), (wopt), (vars), (_188_481))))
+in (mkQuant _188_483 t.rng)))
 end)
 end))
 in (aux (Prims.parse_int "0") t)))))
@@ -1541,33 +1200,21 @@
 end
 end
 | App (op, tms) -> begin
-<<<<<<< HEAD
-(let _183_451 = (let _183_450 = (FStar_List.map (aux shift) tms)
-in ((op), (_183_450)))
-in (mkApp' _183_451))
+(let _188_493 = (let _188_492 = (FStar_List.map (aux shift) tms)
+in ((op), (_188_492)))
+in (mkApp' _188_493 t.rng))
 end
 | Labeled (t, r1, r2) -> begin
-(let _183_454 = (let _183_453 = (let _183_452 = (aux shift t)
-in ((_183_452), (r1), (r2)))
-in Labeled (_183_453))
-in (mk _183_454))
-=======
-(let _182_493 = (let _182_492 = (FStar_List.map (aux shift) tms)
-in ((op), (_182_492)))
-in (mkApp' _182_493 t.rng))
-end
-| Labeled (t, r1, r2) -> begin
-(let _182_496 = (let _182_495 = (let _182_494 = (aux shift t)
-in ((_182_494), (r1), (r2)))
-in Labeled (_182_495))
-in (mk _182_496 t.rng))
+(let _188_496 = (let _188_495 = (let _188_494 = (aux shift t)
+in ((_188_494), (r1), (r2)))
+in Labeled (_188_495))
+in (mk _188_496 t.rng))
 end
 | LblPos (t, r) -> begin
-(let _182_499 = (let _182_498 = (let _182_497 = (aux shift t)
-in ((_182_497), (r)))
-in LblPos (_182_498))
-in (mk _182_499 t.rng))
->>>>>>> bae9872c
+(let _188_499 = (let _188_498 = (let _188_497 = (aux shift t)
+in ((_188_497), (r)))
+in LblPos (_188_498))
+in (mk _188_499 t.rng))
 end
 | Quant (qop, pats, wopt, vars, body) -> begin
 (
@@ -1576,167 +1223,93 @@
 in (
 
 let shift = (shift + m)
-<<<<<<< HEAD
-in (let _183_457 = (let _183_456 = (FStar_All.pipe_right pats (FStar_List.map (FStar_List.map (aux shift))))
-in (let _183_455 = (aux shift body)
-in ((qop), (_183_456), (wopt), (vars), (_183_455))))
-in (mkQuant _183_457))))
-=======
-in (let _182_502 = (let _182_501 = (FStar_All.pipe_right pats (FStar_List.map (FStar_List.map (aux shift))))
-in (let _182_500 = (aux shift body)
-in ((qop), (_182_501), (wopt), (vars), (_182_500))))
-in (mkQuant _182_502 t.rng))))
->>>>>>> bae9872c
+in (let _188_502 = (let _188_501 = (FStar_All.pipe_right pats (FStar_List.map (FStar_List.map (aux shift))))
+in (let _188_500 = (aux shift body)
+in ((qop), (_188_501), (wopt), (vars), (_188_500))))
+in (mkQuant _188_502 t.rng))))
 end))
 in (aux (Prims.parse_int "0") t)))))
 
 
-<<<<<<< HEAD
-let mkQuant' : (qop * term Prims.list Prims.list * Prims.int Prims.option * fv Prims.list * term)  ->  term = (fun _86_524 -> (match (_86_524) with
+let mkQuant' : (qop * term Prims.list Prims.list * Prims.int Prims.option * fv Prims.list * term)  ->  FStar_Range.range  ->  term = (fun _88_563 -> (match (_88_563) with
 | (qop, pats, wopt, vars, body) -> begin
-(let _183_463 = (let _183_462 = (FStar_All.pipe_right pats (FStar_List.map (FStar_List.map (abstr vars))))
-in (let _183_461 = (FStar_List.map fv_sort vars)
-in (let _183_460 = (abstr vars body)
-in ((qop), (_183_462), (wopt), (_183_461), (_183_460)))))
-in (mkQuant _183_463))
-end))
-
-
-let mkForall'' : (pat Prims.list Prims.list * Prims.int Prims.option * sort Prims.list * term)  ->  term = (fun _86_529 -> (match (_86_529) with
-=======
-let mkQuant' : (qop * term Prims.list Prims.list * Prims.int Prims.option * fv Prims.list * term)  ->  FStar_Range.range  ->  term = (fun _85_563 -> (match (_85_563) with
-| (qop, pats, wopt, vars, body) -> begin
-(let _182_513 = (let _182_512 = (FStar_All.pipe_right pats (FStar_List.map (FStar_List.map (abstr vars))))
-in (let _182_511 = (FStar_List.map fv_sort vars)
-in (let _182_510 = (abstr vars body)
-in ((qop), (_182_512), (wopt), (_182_511), (_182_510)))))
-in (mkQuant _182_513))
-end))
-
-
-let mkForall'' : (pat Prims.list Prims.list * Prims.int Prims.option * sort Prims.list * term)  ->  FStar_Range.range  ->  term = (fun _85_568 r -> (match (_85_568) with
->>>>>>> bae9872c
+(let _188_513 = (let _188_512 = (FStar_All.pipe_right pats (FStar_List.map (FStar_List.map (abstr vars))))
+in (let _188_511 = (FStar_List.map fv_sort vars)
+in (let _188_510 = (abstr vars body)
+in ((qop), (_188_512), (wopt), (_188_511), (_188_510)))))
+in (mkQuant _188_513))
+end))
+
+
+let mkForall'' : (pat Prims.list Prims.list * Prims.int Prims.option * sort Prims.list * term)  ->  FStar_Range.range  ->  term = (fun _88_568 r -> (match (_88_568) with
 | (pats, wopt, sorts, body) -> begin
 (mkQuant ((Forall), (pats), (wopt), (sorts), (body)) r)
 end))
 
 
-<<<<<<< HEAD
-let mkForall' : (pat Prims.list Prims.list * Prims.int Prims.option * fvs * term)  ->  term = (fun _86_534 -> (match (_86_534) with
-=======
-let mkForall' : (pat Prims.list Prims.list * Prims.int Prims.option * fvs * term)  ->  FStar_Range.range  ->  term = (fun _85_574 r -> (match (_85_574) with
->>>>>>> bae9872c
+let mkForall' : (pat Prims.list Prims.list * Prims.int Prims.option * fvs * term)  ->  FStar_Range.range  ->  term = (fun _88_574 r -> (match (_88_574) with
 | (pats, wopt, vars, body) -> begin
 (mkQuant' ((Forall), (pats), (wopt), (vars), (body)) r)
 end))
 
 
-<<<<<<< HEAD
-let mkForall : (pat Prims.list Prims.list * fvs * term)  ->  term = (fun _86_538 -> (match (_86_538) with
-=======
-let mkForall : (pat Prims.list Prims.list * fvs * term)  ->  FStar_Range.range  ->  term = (fun _85_579 r -> (match (_85_579) with
->>>>>>> bae9872c
+let mkForall : (pat Prims.list Prims.list * fvs * term)  ->  FStar_Range.range  ->  term = (fun _88_579 r -> (match (_88_579) with
 | (pats, vars, body) -> begin
 (mkQuant' ((Forall), (pats), (None), (vars), (body)) r)
 end))
 
 
-<<<<<<< HEAD
-let mkExists : (pat Prims.list Prims.list * fvs * term)  ->  term = (fun _86_542 -> (match (_86_542) with
-=======
-let mkExists : (pat Prims.list Prims.list * fvs * term)  ->  FStar_Range.range  ->  term = (fun _85_584 r -> (match (_85_584) with
->>>>>>> bae9872c
+let mkExists : (pat Prims.list Prims.list * fvs * term)  ->  FStar_Range.range  ->  term = (fun _88_584 r -> (match (_88_584) with
 | (pats, vars, body) -> begin
 (mkQuant' ((Exists), (pats), (None), (vars), (body)) r)
 end))
 
 
-<<<<<<< HEAD
-let mkDefineFun : (Prims.string * (Prims.string * sort) Prims.list * sort * term * caption)  ->  decl = (fun _86_548 -> (match (_86_548) with
+let norng : FStar_Range.range = FStar_Range.dummyRange
+
+
+let mkDefineFun : (Prims.string * (Prims.string * sort) Prims.list * sort * term * caption)  ->  decl = (fun _88_591 -> (match (_88_591) with
 | (nm, vars, s, tm, c) -> begin
-(let _183_476 = (let _183_475 = (FStar_List.map fv_sort vars)
-in (let _183_474 = (abstr vars tm)
-in ((nm), (_183_475), (s), (_183_474), (c))))
-in DefineFun (_183_476))
-end))
-
-
-let constr_id_of_sort : sort  ->  Prims.string = (fun sort -> (let _183_479 = (strSort sort)
-in (FStar_Util.format1 "%s_constr_id" _183_479)))
-
-
-let fresh_token : (Prims.string * sort)  ->  Prims.int  ->  decl = (fun _86_552 id -> (match (_86_552) with
-=======
-let norng : FStar_Range.range = FStar_Range.dummyRange
-
-
-let mkDefineFun : (Prims.string * (Prims.string * sort) Prims.list * sort * term * caption)  ->  decl = (fun _85_591 -> (match (_85_591) with
-| (nm, vars, s, tm, c) -> begin
-(let _182_534 = (let _182_533 = (FStar_List.map fv_sort vars)
-in (let _182_532 = (abstr vars tm)
-in ((nm), (_182_533), (s), (_182_532), (c))))
-in DefineFun (_182_534))
-end))
-
-
-let constr_id_of_sort : sort  ->  Prims.string = (fun sort -> (let _182_537 = (strSort sort)
-in (FStar_Util.format1 "%s_constr_id" _182_537)))
-
-
-let fresh_token : (Prims.string * sort)  ->  Prims.int  ->  decl = (fun _85_595 id -> (match (_85_595) with
->>>>>>> bae9872c
+(let _188_534 = (let _188_533 = (FStar_List.map fv_sort vars)
+in (let _188_532 = (abstr vars tm)
+in ((nm), (_188_533), (s), (_188_532), (c))))
+in DefineFun (_188_534))
+end))
+
+
+let constr_id_of_sort : sort  ->  Prims.string = (fun sort -> (let _188_537 = (strSort sort)
+in (FStar_Util.format1 "%s_constr_id" _188_537)))
+
+
+let fresh_token : (Prims.string * sort)  ->  Prims.int  ->  decl = (fun _88_595 id -> (match (_88_595) with
 | (tok_name, sort) -> begin
 (
 
 let a_name = (Prims.strcat "fresh_token_" tok_name)
-<<<<<<< HEAD
-in (let _183_492 = (let _183_491 = (let _183_490 = (let _183_489 = (mkInteger' id)
-in (let _183_488 = (let _183_487 = (let _183_486 = (constr_id_of_sort sort)
-in (let _183_485 = (let _183_484 = (mkApp ((tok_name), ([])))
-in (_183_484)::[])
-in ((_183_486), (_183_485))))
-in (mkApp _183_487))
-in ((_183_489), (_183_488))))
-in (mkEq _183_490))
-in ((_183_491), (Some ("fresh token")), (Some (a_name))))
-in Assume (_183_492)))
-end))
-
-
-let fresh_constructor : (Prims.string * sort Prims.list * sort * Prims.int)  ->  decl = (fun _86_559 -> (match (_86_559) with
-=======
-in (let _182_550 = (let _182_549 = (let _182_548 = (let _182_547 = (mkInteger' id norng)
-in (let _182_546 = (let _182_545 = (let _182_544 = (constr_id_of_sort sort)
-in (let _182_543 = (let _182_542 = (mkApp ((tok_name), ([])) norng)
-in (_182_542)::[])
-in ((_182_544), (_182_543))))
-in (mkApp _182_545 norng))
-in ((_182_547), (_182_546))))
-in (mkEq _182_548 norng))
-in ((_182_549), (Some ("fresh token")), (Some (a_name))))
-in Assume (_182_550)))
-end))
-
-
-let fresh_constructor : (Prims.string * sort Prims.list * sort * Prims.int)  ->  decl = (fun _85_602 -> (match (_85_602) with
->>>>>>> bae9872c
+in (let _188_550 = (let _188_549 = (let _188_548 = (let _188_547 = (mkInteger' id norng)
+in (let _188_546 = (let _188_545 = (let _188_544 = (constr_id_of_sort sort)
+in (let _188_543 = (let _188_542 = (mkApp ((tok_name), ([])) norng)
+in (_188_542)::[])
+in ((_188_544), (_188_543))))
+in (mkApp _188_545 norng))
+in ((_188_547), (_188_546))))
+in (mkEq _188_548 norng))
+in ((_188_549), (Some ("fresh token")), (Some (a_name))))
+in Assume (_188_550)))
+end))
+
+
+let fresh_constructor : (Prims.string * sort Prims.list * sort * Prims.int)  ->  decl = (fun _88_602 -> (match (_88_602) with
 | (name, arg_sorts, sort, id) -> begin
 (
 
 let id = (FStar_Util.string_of_int id)
 in (
 
-<<<<<<< HEAD
-let bvars = (FStar_All.pipe_right arg_sorts (FStar_List.mapi (fun i s -> (let _183_499 = (let _183_498 = (let _183_497 = (FStar_Util.string_of_int i)
-in (Prims.strcat "x_" _183_497))
-in ((_183_498), (s)))
-in (mkFreeV _183_499)))))
-=======
-let bvars = (FStar_All.pipe_right arg_sorts (FStar_List.mapi (fun i s -> (let _182_557 = (let _182_556 = (let _182_555 = (FStar_Util.string_of_int i)
-in (Prims.strcat "x_" _182_555))
-in ((_182_556), (s)))
-in (mkFreeV _182_557 norng)))))
->>>>>>> bae9872c
+let bvars = (FStar_All.pipe_right arg_sorts (FStar_List.mapi (fun i s -> (let _188_557 = (let _188_556 = (let _188_555 = (FStar_Util.string_of_int i)
+in (Prims.strcat "x_" _188_555))
+in ((_188_556), (s)))
+in (mkFreeV _188_557 norng)))))
 in (
 
 let bvar_names = (FStar_List.map fv_of_term bvars)
@@ -1745,93 +1318,52 @@
 let capp = (mkApp ((name), (bvars)) norng)
 in (
 
-<<<<<<< HEAD
-let cid_app = (let _183_501 = (let _183_500 = (constr_id_of_sort sort)
-in ((_183_500), ((capp)::[])))
-in (mkApp _183_501))
+let cid_app = (let _188_559 = (let _188_558 = (constr_id_of_sort sort)
+in ((_188_558), ((capp)::[])))
+in (mkApp _188_559 norng))
 in (
 
 let a_name = (Prims.strcat "constructor_distinct_" name)
-in (let _183_507 = (let _183_506 = (let _183_505 = (let _183_504 = (let _183_503 = (let _183_502 = (mkInteger id)
-in ((_183_502), (cid_app)))
-in (mkEq _183_503))
-in ((((capp)::[])::[]), (bvar_names), (_183_504)))
-in (mkForall _183_505))
-in ((_183_506), (Some ("Constructor distinct")), (Some (a_name))))
-in Assume (_183_507))))))))
-end))
-
-
-let injective_constructor : (Prims.string * (Prims.string * sort) Prims.list * sort)  ->  decls_t = (fun _86_571 -> (match (_86_571) with
-=======
-let cid_app = (let _182_559 = (let _182_558 = (constr_id_of_sort sort)
-in ((_182_558), ((capp)::[])))
-in (mkApp _182_559 norng))
-in (
-
-let a_name = (Prims.strcat "constructor_distinct_" name)
-in (let _182_565 = (let _182_564 = (let _182_563 = (let _182_562 = (let _182_561 = (let _182_560 = (mkInteger id norng)
-in ((_182_560), (cid_app)))
-in (mkEq _182_561 norng))
-in ((((capp)::[])::[]), (bvar_names), (_182_562)))
-in (mkForall _182_563 norng))
-in ((_182_564), (Some ("Constructor distinct")), (Some (a_name))))
-in Assume (_182_565))))))))
-end))
-
-
-let injective_constructor : (Prims.string * (Prims.string * sort) Prims.list * sort)  ->  decls_t = (fun _85_614 -> (match (_85_614) with
->>>>>>> bae9872c
+in (let _188_565 = (let _188_564 = (let _188_563 = (let _188_562 = (let _188_561 = (let _188_560 = (mkInteger id norng)
+in ((_188_560), (cid_app)))
+in (mkEq _188_561 norng))
+in ((((capp)::[])::[]), (bvar_names), (_188_562)))
+in (mkForall _188_563 norng))
+in ((_188_564), (Some ("Constructor distinct")), (Some (a_name))))
+in Assume (_188_565))))))))
+end))
+
+
+let injective_constructor : (Prims.string * (Prims.string * sort) Prims.list * sort)  ->  decls_t = (fun _88_614 -> (match (_88_614) with
 | (name, projectors, sort) -> begin
 (
 
 let n_bvars = (FStar_List.length projectors)
 in (
 
-<<<<<<< HEAD
-let bvar_name = (fun i -> (let _183_512 = (FStar_Util.string_of_int i)
-in (Prims.strcat "x_" _183_512)))
-=======
-let bvar_name = (fun i -> (let _182_570 = (FStar_Util.string_of_int i)
-in (Prims.strcat "x_" _182_570)))
->>>>>>> bae9872c
+let bvar_name = (fun i -> (let _188_570 = (FStar_Util.string_of_int i)
+in (Prims.strcat "x_" _188_570)))
 in (
 
 let bvar_index = (fun i -> (n_bvars - (i + (Prims.parse_int "1"))))
 in (
 
-<<<<<<< HEAD
-let bvar = (fun i s -> (let _183_520 = (let _183_519 = (bvar_name i)
-in ((_183_519), (s)))
-in (mkFreeV _183_520)))
-in (
-
-let bvars = (FStar_All.pipe_right projectors (FStar_List.mapi (fun i _86_584 -> (match (_86_584) with
-| (_86_582, s) -> begin
-(bvar i s)
-=======
-let bvar = (fun i s -> (let _182_582 = (let _182_581 = (bvar_name i)
-in ((_182_581), (s)))
-in (mkFreeV _182_582)))
-in (
-
-let bvars = (FStar_All.pipe_right projectors (FStar_List.mapi (fun i _85_627 -> (match (_85_627) with
-| (_85_625, s) -> begin
+let bvar = (fun i s -> (let _188_582 = (let _188_581 = (bvar_name i)
+in ((_188_581), (s)))
+in (mkFreeV _188_582)))
+in (
+
+let bvars = (FStar_All.pipe_right projectors (FStar_List.mapi (fun i _88_627 -> (match (_88_627) with
+| (_88_625, s) -> begin
 (bvar i s norng)
->>>>>>> bae9872c
 end))))
 in (
 
 let bvar_names = (FStar_List.map fv_of_term bvars)
 in (
 
-<<<<<<< HEAD
-let capp = (mkApp ((name), (bvars)))
-in (let _183_533 = (FStar_All.pipe_right projectors (FStar_List.mapi (fun i _86_591 -> (match (_86_591) with
-=======
 let capp = (mkApp ((name), (bvars)) norng)
-in (let _182_595 = (FStar_All.pipe_right projectors (FStar_List.mapi (fun i _85_634 -> (match (_85_634) with
->>>>>>> bae9872c
+in (let _188_595 = (FStar_All.pipe_right projectors (FStar_List.mapi (fun i _88_634 -> (match (_88_634) with
 | (name, s) -> begin
 (
 
@@ -1842,64 +1374,35 @@
 in (
 
 let a_name = (Prims.strcat "projection_inverse_" name)
-<<<<<<< HEAD
-in (let _183_532 = (let _183_531 = (let _183_530 = (let _183_529 = (let _183_528 = (let _183_527 = (let _183_526 = (let _183_525 = (bvar i s)
-in ((cproj_app), (_183_525)))
-in (mkEq _183_526))
-in ((((capp)::[])::[]), (bvar_names), (_183_527)))
-in (mkForall _183_528))
-in ((_183_529), (Some ("Projection inverse")), (Some (a_name))))
-in Assume (_183_530))
-in (_183_531)::[])
-in (proj_name)::_183_532))))
+in (let _188_594 = (let _188_593 = (let _188_592 = (let _188_591 = (let _188_590 = (let _188_589 = (let _188_588 = (let _188_587 = (bvar i s norng)
+in ((cproj_app), (_188_587)))
+in (mkEq _188_588 norng))
+in ((((capp)::[])::[]), (bvar_names), (_188_589)))
+in (mkForall _188_590 norng))
+in ((_188_591), (Some ("Projection inverse")), (Some (a_name))))
+in Assume (_188_592))
+in (_188_593)::[])
+in (proj_name)::_188_594))))
 end))))
-in (FStar_All.pipe_right _183_533 FStar_List.flatten)))))))))
-end))
-
-
-let constructor_to_decl : constructor_t  ->  decls_t = (fun _86_600 -> (match (_86_600) with
-=======
-in (let _182_594 = (let _182_593 = (let _182_592 = (let _182_591 = (let _182_590 = (let _182_589 = (let _182_588 = (let _182_587 = (bvar i s norng)
-in ((cproj_app), (_182_587)))
-in (mkEq _182_588 norng))
-in ((((capp)::[])::[]), (bvar_names), (_182_589)))
-in (mkForall _182_590 norng))
-in ((_182_591), (Some ("Projection inverse")), (Some (a_name))))
-in Assume (_182_592))
-in (_182_593)::[])
-in (proj_name)::_182_594))))
-end))))
-in (FStar_All.pipe_right _182_595 FStar_List.flatten)))))))))
-end))
-
-
-let constructor_to_decl : constructor_t  ->  decls_t = (fun _85_643 -> (match (_85_643) with
->>>>>>> bae9872c
+in (FStar_All.pipe_right _188_595 FStar_List.flatten)))))))))
+end))
+
+
+let constructor_to_decl : constructor_t  ->  decls_t = (fun _88_643 -> (match (_88_643) with
 | (name, projectors, sort, id, injective) -> begin
 (
 
 let injective = (injective || true)
 in (
 
-<<<<<<< HEAD
-let cdecl = (let _183_537 = (let _183_536 = (FStar_All.pipe_right projectors (FStar_List.map Prims.snd))
-in ((name), (_183_536), (sort), (Some ("Constructor"))))
-in DeclFun (_183_537))
-in (
-
-let cid = (let _183_539 = (let _183_538 = (FStar_All.pipe_right projectors (FStar_List.map Prims.snd))
-in ((name), (_183_538), (sort), (id)))
-in (fresh_constructor _183_539))
-=======
-let cdecl = (let _182_599 = (let _182_598 = (FStar_All.pipe_right projectors (FStar_List.map Prims.snd))
-in ((name), (_182_598), (sort), (Some ("Constructor"))))
-in DeclFun (_182_599))
-in (
-
-let cid = (let _182_601 = (let _182_600 = (FStar_All.pipe_right projectors (FStar_List.map Prims.snd))
-in ((name), (_182_600), (sort), (id)))
-in (fresh_constructor _182_601))
->>>>>>> bae9872c
+let cdecl = (let _188_599 = (let _188_598 = (FStar_All.pipe_right projectors (FStar_List.map Prims.snd))
+in ((name), (_188_598), (sort), (Some ("Constructor"))))
+in DeclFun (_188_599))
+in (
+
+let cid = (let _188_601 = (let _188_600 = (FStar_All.pipe_right projectors (FStar_List.map Prims.snd))
+in ((name), (_188_600), (sort), (id)))
+in (fresh_constructor _188_601))
 in (
 
 let disc = (
@@ -1913,43 +1416,24 @@
 let xx = (mkFreeV xfv norng)
 in (
 
-<<<<<<< HEAD
-let disc_eq = (let _183_545 = (let _183_544 = (let _183_541 = (let _183_540 = (constr_id_of_sort sort)
-in ((_183_540), ((xx)::[])))
-in (mkApp _183_541))
-in (let _183_543 = (let _183_542 = (FStar_Util.string_of_int id)
-in (mkInteger _183_542))
-in ((_183_544), (_183_543))))
-in (mkEq _183_545))
-in (
-
-let proj_terms = (FStar_All.pipe_right projectors (FStar_List.map (fun _86_610 -> (match (_86_610) with
-=======
-let disc_eq = (let _182_607 = (let _182_606 = (let _182_603 = (let _182_602 = (constr_id_of_sort sort)
-in ((_182_602), ((xx)::[])))
-in (mkApp _182_603 norng))
-in (let _182_605 = (let _182_604 = (FStar_Util.string_of_int id)
-in (mkInteger _182_604 norng))
-in ((_182_606), (_182_605))))
-in (mkEq _182_607 norng))
-in (
-
-let proj_terms = (FStar_All.pipe_right projectors (FStar_List.map (fun _85_653 -> (match (_85_653) with
->>>>>>> bae9872c
+let disc_eq = (let _188_607 = (let _188_606 = (let _188_603 = (let _188_602 = (constr_id_of_sort sort)
+in ((_188_602), ((xx)::[])))
+in (mkApp _188_603 norng))
+in (let _188_605 = (let _188_604 = (FStar_Util.string_of_int id)
+in (mkInteger _188_604 norng))
+in ((_188_606), (_188_605))))
+in (mkEq _188_607 norng))
+in (
+
+let proj_terms = (FStar_All.pipe_right projectors (FStar_List.map (fun _88_653 -> (match (_88_653) with
 | (proj, s) -> begin
 (mkApp ((proj), ((xx)::[])) norng)
 end))))
 in (
 
-<<<<<<< HEAD
-let disc_inv_body = (let _183_548 = (let _183_547 = (mkApp ((name), (proj_terms)))
-in ((xx), (_183_547)))
-in (mkEq _183_548))
-=======
-let disc_inv_body = (let _182_610 = (let _182_609 = (mkApp ((name), (proj_terms)) norng)
-in ((xx), (_182_609)))
-in (mkEq _182_610 norng))
->>>>>>> bae9872c
+let disc_inv_body = (let _188_610 = (let _188_609 = (mkApp ((name), (proj_terms)) norng)
+in ((xx), (_188_609)))
+in (mkEq _188_610 norng))
 in (
 
 let disc_ax = (mkAnd ((disc_eq), (disc_inv_body)) norng)
@@ -1961,35 +1445,20 @@
 end else begin
 []
 end
-<<<<<<< HEAD
-in (let _183_555 = (let _183_550 = (let _183_549 = (FStar_Util.format1 "<start constructor %s>" name)
-in Caption (_183_549))
-in (_183_550)::(cdecl)::(cid)::projs)
-in (let _183_554 = (let _183_553 = (let _183_552 = (let _183_551 = (FStar_Util.format1 "</end constructor %s>" name)
-in Caption (_183_551))
-in (_183_552)::[])
-in (FStar_List.append ((disc)::[]) _183_553))
-in (FStar_List.append _183_555 _183_554))))))))
-=======
-in (let _182_617 = (let _182_612 = (let _182_611 = (FStar_Util.format1 "<start constructor %s>" name)
-in Caption (_182_611))
-in (_182_612)::(cdecl)::(cid)::projs)
-in (let _182_616 = (let _182_615 = (let _182_614 = (let _182_613 = (FStar_Util.format1 "</end constructor %s>" name)
-in Caption (_182_613))
-in (_182_614)::[])
-in (FStar_List.append ((disc)::[]) _182_615))
-in (FStar_List.append _182_617 _182_616))))))))
->>>>>>> bae9872c
+in (let _188_617 = (let _188_612 = (let _188_611 = (FStar_Util.format1 "<start constructor %s>" name)
+in Caption (_188_611))
+in (_188_612)::(cdecl)::(cid)::projs)
+in (let _188_616 = (let _188_615 = (let _188_614 = (let _188_613 = (FStar_Util.format1 "</end constructor %s>" name)
+in Caption (_188_613))
+in (_188_614)::[])
+in (FStar_List.append ((disc)::[]) _188_615))
+in (FStar_List.append _188_617 _188_616))))))))
 end))
 
 
 let name_binders_inner : (Prims.string * sort) Prims.list  ->  Prims.int  ->  sort Prims.list  ->  ((Prims.string * sort) Prims.list * Prims.string Prims.list * Prims.int) = (fun outer_names start sorts -> (
 
-<<<<<<< HEAD
-let _86_634 = (FStar_All.pipe_right sorts (FStar_List.fold_left (fun _86_622 s -> (match (_86_622) with
-=======
-let _85_677 = (FStar_All.pipe_right sorts (FStar_List.fold_left (fun _85_665 s -> (match (_85_665) with
->>>>>>> bae9872c
+let _88_677 = (FStar_All.pipe_right sorts (FStar_List.fold_left (fun _88_665 s -> (match (_88_665) with
 | (names, binders, n) -> begin
 (
 
@@ -1997,40 +1466,23 @@
 | Term_sort -> begin
 "@x"
 end
-<<<<<<< HEAD
-| _86_626 -> begin
-=======
-| _85_669 -> begin
->>>>>>> bae9872c
+| _88_669 -> begin
 "@u"
 end)
 in (
 
-<<<<<<< HEAD
-let nm = (let _183_564 = (FStar_Util.string_of_int n)
-in (Prims.strcat prefix _183_564))
-=======
-let nm = (let _182_626 = (FStar_Util.string_of_int n)
-in (Prims.strcat prefix _182_626))
->>>>>>> bae9872c
+let nm = (let _188_626 = (FStar_Util.string_of_int n)
+in (Prims.strcat prefix _188_626))
 in (
 
 let names = (((nm), (s)))::names
 in (
 
-<<<<<<< HEAD
-let b = (let _183_565 = (strSort s)
-in (FStar_Util.format2 "(%s %s)" nm _183_565))
+let b = (let _188_627 = (strSort s)
+in (FStar_Util.format2 "(%s %s)" nm _188_627))
 in ((names), ((b)::binders), ((n + (Prims.parse_int "1"))))))))
 end)) ((outer_names), ([]), (start))))
-in (match (_86_634) with
-=======
-let b = (let _182_627 = (strSort s)
-in (FStar_Util.format2 "(%s %s)" nm _182_627))
-in ((names), ((b)::binders), ((n + (Prims.parse_int "1"))))))))
-end)) ((outer_names), ([]), (start))))
-in (match (_85_677) with
->>>>>>> bae9872c
+in (match (_88_677) with
 | (names, binders, n) -> begin
 ((names), ((FStar_List.rev binders)), (n))
 end)))
@@ -2038,13 +1490,8 @@
 
 let name_binders : sort Prims.list  ->  ((Prims.string * sort) Prims.list * Prims.string Prims.list) = (fun sorts -> (
 
-<<<<<<< HEAD
-let _86_639 = (name_binders_inner [] (Prims.parse_int "0") sorts)
-in (match (_86_639) with
-=======
-let _85_682 = (name_binders_inner [] (Prims.parse_int "0") sorts)
-in (match (_85_682) with
->>>>>>> bae9872c
+let _88_682 = (name_binders_inner [] (Prims.parse_int "0") sorts)
+in (match (_88_682) with
 | (names, binders, n) -> begin
 (((FStar_List.rev names)), (binders))
 end)))
@@ -2053,13 +1500,13 @@
 let termToSmt : term  ->  Prims.string = (fun t -> (
 
 let remove_guard_free = (fun pats -> (FStar_All.pipe_right pats (FStar_List.map (fun ps -> (FStar_All.pipe_right ps (FStar_List.map (fun tm -> (match (tm.tm) with
-| App (Var ("Prims.guard_free"), ({tm = BoundV (_85_695); freevars = _85_693; rng = _85_691})::[]) -> begin
+| App (Var ("Prims.guard_free"), ({tm = BoundV (_88_695); freevars = _88_693; rng = _88_691})::[]) -> begin
 tm
 end
 | App (Var ("Prims.guard_free"), (p)::[]) -> begin
 p
 end
-| _85_708 -> begin
+| _88_708 -> begin
 tm
 end))))))))
 in (
@@ -2069,13 +1516,8 @@
 i
 end
 | BoundV (i) -> begin
-<<<<<<< HEAD
-(let _183_576 = (FStar_List.nth names i)
-in (FStar_All.pipe_right _183_576 Prims.fst))
-=======
-(let _182_645 = (FStar_List.nth names i)
-in (FStar_All.pipe_right _182_645 Prims.fst))
->>>>>>> bae9872c
+(let _188_645 = (FStar_List.nth names i)
+in (FStar_All.pipe_right _188_645 Prims.fst))
 end
 | FreeV (x) -> begin
 (Prims.fst x)
@@ -2084,35 +1526,22 @@
 (op_to_string op)
 end
 | App (op, tms) -> begin
-<<<<<<< HEAD
-(let _183_578 = (let _183_577 = (FStar_List.map (aux n names) tms)
-in (FStar_All.pipe_right _183_577 (FStar_String.concat "\n")))
-in (FStar_Util.format2 "(%s %s)" (op_to_string op) _183_578))
-end
-| Labeled (t, _86_661, _86_663) -> begin
-=======
-(let _182_647 = (let _182_646 = (FStar_List.map (aux n names) tms)
-in (FStar_All.pipe_right _182_646 (FStar_String.concat "\n")))
-in (FStar_Util.format2 "(%s %s)" (op_to_string op) _182_647))
-end
-| Labeled (t, _85_730, _85_732) -> begin
->>>>>>> bae9872c
+(let _188_647 = (let _188_646 = (FStar_List.map (aux n names) tms)
+in (FStar_All.pipe_right _188_646 (FStar_String.concat "\n")))
+in (FStar_Util.format2 "(%s %s)" (op_to_string op) _188_647))
+end
+| Labeled (t, _88_730, _88_732) -> begin
 (aux n names t)
 end
 | LblPos (t, s) -> begin
-(let _182_648 = (aux n names t)
-in (FStar_Util.format2 "(! %s :lblpos %s)" _182_648 s))
+(let _188_648 = (aux n names t)
+in (FStar_Util.format2 "(! %s :lblpos %s)" _188_648 s))
 end
 | Quant (qop, pats, wopt, sorts, body) -> begin
 (
 
-<<<<<<< HEAD
-let _86_676 = (name_binders_inner names n sorts)
-in (match (_86_676) with
-=======
-let _85_749 = (name_binders_inner names n sorts)
-in (match (_85_749) with
->>>>>>> bae9872c
+let _88_749 = (name_binders_inner names n sorts)
+in (match (_88_749) with
 | (names, binders, n) -> begin
 (
 
@@ -2126,91 +1555,56 @@
 | (([])::[]) | ([]) -> begin
 ""
 end
-<<<<<<< HEAD
-| _86_682 -> begin
-(let _183_584 = (FStar_All.pipe_right pats (FStar_List.map (fun pats -> (let _183_583 = (let _183_582 = (FStar_List.map (fun p -> (let _183_581 = (aux n names p)
-in (FStar_Util.format1 "%s" _183_581))) pats)
-in (FStar_String.concat " " _183_582))
-in (FStar_Util.format1 "\n:pattern (%s)" _183_583)))))
-in (FStar_All.pipe_right _183_584 (FStar_String.concat "\n")))
+| _88_756 -> begin
+(let _188_654 = (FStar_All.pipe_right pats (FStar_List.map (fun pats -> (let _188_653 = (let _188_652 = (FStar_List.map (fun p -> (let _188_651 = (aux n names p)
+in (FStar_Util.format1 "%s" _188_651))) pats)
+in (FStar_String.concat " " _188_652))
+in (FStar_Util.format1 "\n:pattern (%s)" _188_653)))))
+in (FStar_All.pipe_right _188_654 (FStar_String.concat "\n")))
 end)
 in (match (((pats), (wopt))) with
 | ((([])::[], None)) | (([], None)) -> begin
-(let _183_585 = (aux n names body)
-in (FStar_Util.format3 "(%s (%s)\n %s);;no pats\n" (qop_to_string qop) binders _183_585))
-end
-| _86_694 -> begin
-(let _183_587 = (aux n names body)
-in (let _183_586 = (weightToSmt wopt)
-in (FStar_Util.format5 "(%s (%s)\n (! %s\n %s %s))" (qop_to_string qop) binders _183_587 _183_586 pats_str)))
-end)))
-=======
-| _85_756 -> begin
-(let _182_654 = (FStar_All.pipe_right pats (FStar_List.map (fun pats -> (let _182_653 = (let _182_652 = (FStar_List.map (fun p -> (let _182_651 = (aux n names p)
-in (FStar_Util.format1 "%s" _182_651))) pats)
-in (FStar_String.concat " " _182_652))
-in (FStar_Util.format1 "\n:pattern (%s)" _182_653)))))
-in (FStar_All.pipe_right _182_654 (FStar_String.concat "\n")))
-end)
-in (match (((pats), (wopt))) with
-| ((([])::[], None)) | (([], None)) -> begin
-(let _182_655 = (aux n names body)
-in (FStar_Util.format3 "(%s (%s)\n %s);;no pats\n" (qop_to_string qop) binders _182_655))
-end
-| _85_768 -> begin
-(let _182_657 = (aux n names body)
-in (let _182_656 = (weightToSmt wopt)
-in (FStar_Util.format5 "(%s (%s)\n (! %s\n %s %s))" (qop_to_string qop) binders _182_657 _182_656 pats_str)))
+(let _188_655 = (aux n names body)
+in (FStar_Util.format3 "(%s (%s)\n %s);;no pats\n" (qop_to_string qop) binders _188_655))
+end
+| _88_768 -> begin
+(let _188_657 = (aux n names body)
+in (let _188_656 = (weightToSmt wopt)
+in (FStar_Util.format5 "(%s (%s)\n (! %s\n %s %s))" (qop_to_string qop) binders _188_657 _188_656 pats_str)))
 end))))
->>>>>>> bae9872c
 end))
 end))
 and aux = (fun n names t -> (
 
 let s = (aux' n names t)
 in if (t.rng <> norng) then begin
-(let _182_662 = (FStar_Range.string_of_range t.rng)
-in (let _182_661 = (FStar_Range.string_of_use_range t.rng)
-in (FStar_Util.format3 "\n;; def=%s; use=%s\n%s\n" _182_662 _182_661 s)))
+(let _188_662 = (FStar_Range.string_of_range t.rng)
+in (let _188_661 = (FStar_Range.string_of_use_range t.rng)
+in (FStar_Util.format3 "\n;; def=%s; use=%s\n%s\n" _188_662 _188_661 s)))
 end else begin
 s
 end))
 in (aux (Prims.parse_int "0") [] t))))
 
-<<<<<<< HEAD
-let caption_to_string : Prims.string Prims.option  ->  Prims.string = (fun _86_6 -> (match (_86_6) with
-=======
-
-let caption_to_string : Prims.string Prims.option  ->  Prims.string = (fun _85_6 -> (match (_85_6) with
->>>>>>> bae9872c
+
+let caption_to_string : Prims.string Prims.option  ->  Prims.string = (fun _88_6 -> (match (_88_6) with
 | None -> begin
 ""
 end
 | Some (c) -> begin
 (
 
-<<<<<<< HEAD
-let _86_708 = (match ((FStar_Util.splitlines c)) with
-=======
-let _85_786 = (match ((FStar_Util.splitlines c)) with
->>>>>>> bae9872c
+let _88_786 = (match ((FStar_Util.splitlines c)) with
 | [] -> begin
 (failwith "Impossible")
 end
 | (hd)::[] -> begin
 ((hd), (""))
 end
-<<<<<<< HEAD
-| (hd)::_86_703 -> begin
+| (hd)::_88_781 -> begin
 ((hd), ("..."))
 end)
-in (match (_86_708) with
-=======
-| (hd)::_85_781 -> begin
-((hd), ("..."))
-end)
-in (match (_85_786) with
->>>>>>> bae9872c
+in (match (_88_786) with
 | (hd, suffix) -> begin
 (FStar_Util.format2 ";;;;;;;;;;;;;;;;%s%s\n" hd suffix)
 end))
@@ -2225,95 +1619,52 @@
 (mkPrelude z3options)
 end
 | Caption (c) -> begin
-<<<<<<< HEAD
-(let _183_598 = (FStar_All.pipe_right (FStar_Util.splitlines c) (fun _86_7 -> (match (_86_7) with
-=======
-(let _182_673 = (FStar_All.pipe_right (FStar_Util.splitlines c) (fun _85_7 -> (match (_85_7) with
->>>>>>> bae9872c
+(let _188_673 = (FStar_All.pipe_right (FStar_Util.splitlines c) (fun _88_7 -> (match (_88_7) with
 | [] -> begin
 ""
 end
 | (h)::t -> begin
 h
 end)))
-<<<<<<< HEAD
-in (FStar_Util.format1 "\n; %s" _183_598))
-=======
-in (FStar_Util.format1 "\n; %s" _182_673))
->>>>>>> bae9872c
+in (FStar_Util.format1 "\n; %s" _188_673))
 end
 | DeclFun (f, argsorts, retsort, c) -> begin
 (
 
 let l = (FStar_List.map strSort argsorts)
-<<<<<<< HEAD
-in (let _183_600 = (caption_to_string c)
-in (let _183_599 = (strSort retsort)
-in (FStar_Util.format4 "%s(declare-fun %s (%s) %s)" _183_600 f (FStar_String.concat " " l) _183_599))))
-=======
-in (let _182_675 = (caption_to_string c)
-in (let _182_674 = (strSort retsort)
-in (FStar_Util.format4 "%s(declare-fun %s (%s) %s)" _182_675 f (FStar_String.concat " " l) _182_674))))
->>>>>>> bae9872c
+in (let _188_675 = (caption_to_string c)
+in (let _188_674 = (strSort retsort)
+in (FStar_Util.format4 "%s(declare-fun %s (%s) %s)" _188_675 f (FStar_String.concat " " l) _188_674))))
 end
 | DefineFun (f, arg_sorts, retsort, body, c) -> begin
 (
 
-<<<<<<< HEAD
-let _86_737 = (name_binders arg_sorts)
-in (match (_86_737) with
+let _88_815 = (name_binders arg_sorts)
+in (match (_88_815) with
 | (names, binders) -> begin
 (
 
-let body = (let _183_601 = (FStar_List.map mkFreeV names)
-in (inst _183_601 body))
-in (let _183_604 = (caption_to_string c)
-in (let _183_603 = (strSort retsort)
-in (let _183_602 = (termToSmt body)
-in (FStar_Util.format5 "%s(define-fun %s (%s) %s\n %s)" _183_604 f (FStar_String.concat " " binders) _183_603 _183_602)))))
+let body = (let _188_677 = (FStar_List.map (fun x -> (mkFreeV x norng)) names)
+in (inst _188_677 body))
+in (let _188_680 = (caption_to_string c)
+in (let _188_679 = (strSort retsort)
+in (let _188_678 = (termToSmt body)
+in (FStar_Util.format5 "%s(define-fun %s (%s) %s\n %s)" _188_680 f (FStar_String.concat " " binders) _188_679 _188_678)))))
 end))
 end
 | Assume (t, c, Some (n)) -> begin
-(let _183_606 = (caption_to_string c)
-in (let _183_605 = (termToSmt t)
-in (FStar_Util.format3 "%s(assert (!\n%s\n:named %s))" _183_606 _183_605 (escape n))))
+(let _188_682 = (caption_to_string c)
+in (let _188_681 = (termToSmt t)
+in (FStar_Util.format3 "%s(assert (!\n%s\n:named %s))" _188_682 _188_681 (escape n))))
 end
 | Assume (t, c, None) -> begin
-(let _183_608 = (caption_to_string c)
-in (let _183_607 = (termToSmt t)
-in (FStar_Util.format2 "%s(assert %s)" _183_608 _183_607)))
+(let _188_684 = (caption_to_string c)
+in (let _188_683 = (termToSmt t)
+in (FStar_Util.format2 "%s(assert %s)" _188_684 _188_683)))
 end
 | Eval (t) -> begin
-(let _183_609 = (termToSmt t)
-in (FStar_Util.format1 "(eval %s)" _183_609))
-=======
-let _85_815 = (name_binders arg_sorts)
-in (match (_85_815) with
-| (names, binders) -> begin
-(
-
-let body = (let _182_677 = (FStar_List.map (fun x -> (mkFreeV x norng)) names)
-in (inst _182_677 body))
-in (let _182_680 = (caption_to_string c)
-in (let _182_679 = (strSort retsort)
-in (let _182_678 = (termToSmt body)
-in (FStar_Util.format5 "%s(define-fun %s (%s) %s\n %s)" _182_680 f (FStar_String.concat " " binders) _182_679 _182_678)))))
-end))
-end
-| Assume (t, c, Some (n)) -> begin
-(let _182_682 = (caption_to_string c)
-in (let _182_681 = (termToSmt t)
-in (FStar_Util.format3 "%s(assert (!\n%s\n:named %s))" _182_682 _182_681 (escape n))))
-end
-| Assume (t, c, None) -> begin
-(let _182_684 = (caption_to_string c)
-in (let _182_683 = (termToSmt t)
-in (FStar_Util.format2 "%s(assert %s)" _182_684 _182_683)))
-end
-| Eval (t) -> begin
-(let _182_685 = (termToSmt t)
-in (FStar_Util.format1 "(eval %s)" _182_685))
->>>>>>> bae9872c
+(let _188_685 = (termToSmt t)
+in (FStar_Util.format1 "(eval %s)" _188_685))
 end
 | Echo (s) -> begin
 (FStar_Util.format1 "(echo \"%s\")" s)
@@ -2344,15 +1695,9 @@
 let constrs = ((("FString_const"), (((("FString_const_proj_0"), (Int_sort)))::[]), (String_sort), ((Prims.parse_int "0")), (true)))::((("Tm_type"), ([]), (Term_sort), ((Prims.parse_int "2")), (true)))::((("Tm_arrow"), (((("Tm_arrow_id"), (Int_sort)))::[]), (Term_sort), ((Prims.parse_int "3")), (false)))::((("Tm_uvar"), (((("Tm_uvar_fst"), (Int_sort)))::[]), (Term_sort), ((Prims.parse_int "5")), (true)))::((("Tm_unit"), ([]), (Term_sort), ((Prims.parse_int "6")), (true)))::((("BoxInt"), (((("BoxInt_proj_0"), (Int_sort)))::[]), (Term_sort), ((Prims.parse_int "7")), (true)))::((("BoxBool"), (((("BoxBool_proj_0"), (Bool_sort)))::[]), (Term_sort), ((Prims.parse_int "8")), (true)))::((("BoxString"), (((("BoxString_proj_0"), (String_sort)))::[]), (Term_sort), ((Prims.parse_int "9")), (true)))::((("BoxRef"), (((("BoxRef_proj_0"), (Ref_sort)))::[]), (Term_sort), ((Prims.parse_int "10")), (true)))::((("LexCons"), (((("LexCons_0"), (Term_sort)))::((("LexCons_1"), (Term_sort)))::[]), (Term_sort), ((Prims.parse_int "11")), (true)))::[]
 in (
 
-<<<<<<< HEAD
-let bcons = (let _183_612 = (let _183_611 = (FStar_All.pipe_right constrs (FStar_List.collect constructor_to_decl))
-in (FStar_All.pipe_right _183_611 (FStar_List.map (declToSmt z3options))))
-in (FStar_All.pipe_right _183_612 (FStar_String.concat "\n")))
-=======
-let bcons = (let _182_688 = (let _182_687 = (FStar_All.pipe_right constrs (FStar_List.collect constructor_to_decl))
-in (FStar_All.pipe_right _182_687 (FStar_List.map (declToSmt z3options))))
-in (FStar_All.pipe_right _182_688 (FStar_String.concat "\n")))
->>>>>>> bae9872c
+let bcons = (let _188_688 = (let _188_687 = (FStar_All.pipe_right constrs (FStar_List.collect constructor_to_decl))
+in (FStar_All.pipe_right _188_687 (FStar_List.map (declToSmt z3options))))
+in (FStar_All.pipe_right _188_688 (FStar_String.concat "\n")))
 in (
 
 let lex_ordering = "\n(define-fun is-Prims.LexCons ((t Term)) Bool \n(is-LexCons t))\n(assert (forall ((x1 Term) (x2 Term) (y1 Term) (y2 Term))\n(iff (Valid (Precedes (LexCons x1 x2) (LexCons y1 y2)))\n(or (Valid (Precedes x1 y1))\n(and (= x1 y1)\n(Valid (Precedes x2 y2)))))))\n"
@@ -2368,17 +1713,10 @@
 let mk_Term_app : term  ->  term  ->  FStar_Range.range  ->  term = (fun t1 t2 r -> (mkApp (("Tm_app"), ((t1)::(t2)::[])) r))
 
 
-<<<<<<< HEAD
-let mk_Term_uvar : Prims.int  ->  term = (fun i -> (let _183_621 = (let _183_620 = (let _183_619 = (mkInteger' i)
-in (_183_619)::[])
-in (("Tm_uvar"), (_183_620)))
-in (mkApp _183_621)))
-=======
-let mk_Term_uvar : Prims.int  ->  FStar_Range.range  ->  term = (fun i r -> (let _182_701 = (let _182_700 = (let _182_699 = (mkInteger' i norng)
-in (_182_699)::[])
-in (("Tm_uvar"), (_182_700)))
-in (mkApp _182_701 r)))
->>>>>>> bae9872c
+let mk_Term_uvar : Prims.int  ->  FStar_Range.range  ->  term = (fun i r -> (let _188_701 = (let _188_700 = (let _188_699 = (mkInteger' i norng)
+in (_188_699)::[])
+in (("Tm_uvar"), (_188_700)))
+in (mkApp _188_701 r)))
 
 
 let mk_Term_unit : term = (mkApp (("Tm_unit"), ([])) norng)
@@ -2421,11 +1759,7 @@
 | Ref_sort -> begin
 (boxRef t)
 end
-<<<<<<< HEAD
-| _86_785 -> begin
-=======
-| _85_867 -> begin
->>>>>>> bae9872c
+| _88_867 -> begin
 (Prims.raise FStar_Util.Impos)
 end))
 
@@ -2443,11 +1777,7 @@
 | Ref_sort -> begin
 (unboxRef t)
 end
-<<<<<<< HEAD
-| _86_793 -> begin
-=======
-| _85_875 -> begin
->>>>>>> bae9872c
+| _88_875 -> begin
 (Prims.raise FStar_Util.Impos)
 end))
 
@@ -2456,116 +1786,61 @@
 
 
 let mk_Valid : term  ->  term = (fun t -> (match (t.tm) with
-<<<<<<< HEAD
-| App (Var ("Prims.b2t"), ({tm = App (Var ("Prims.op_Equality"), (_86_805)::(t1)::(t2)::[]); freevars = _86_799})::[]) -> begin
-(mkEq ((t1), (t2)))
-end
-| App (Var ("Prims.b2t"), ({tm = App (Var ("Prims.op_disEquality"), (_86_822)::(t1)::(t2)::[]); freevars = _86_816})::[]) -> begin
-(let _183_650 = (mkEq ((t1), (t2)))
-in (mkNot _183_650))
-end
-| App (Var ("Prims.b2t"), ({tm = App (Var ("Prims.op_LessThanOrEqual"), (t1)::(t2)::[]); freevars = _86_833})::[]) -> begin
-(let _183_653 = (let _183_652 = (unboxInt t1)
-in (let _183_651 = (unboxInt t2)
-in ((_183_652), (_183_651))))
-in (mkLTE _183_653))
-end
-| App (Var ("Prims.b2t"), ({tm = App (Var ("Prims.op_LessThan"), (t1)::(t2)::[]); freevars = _86_848})::[]) -> begin
-(let _183_656 = (let _183_655 = (unboxInt t1)
-in (let _183_654 = (unboxInt t2)
-in ((_183_655), (_183_654))))
-in (mkLT _183_656))
-end
-| App (Var ("Prims.b2t"), ({tm = App (Var ("Prims.op_GreaterThanOrEqual"), (t1)::(t2)::[]); freevars = _86_863})::[]) -> begin
-(let _183_659 = (let _183_658 = (unboxInt t1)
-in (let _183_657 = (unboxInt t2)
-in ((_183_658), (_183_657))))
-in (mkGTE _183_659))
-end
-| App (Var ("Prims.b2t"), ({tm = App (Var ("Prims.op_GreaterThan"), (t1)::(t2)::[]); freevars = _86_878})::[]) -> begin
-(let _183_662 = (let _183_661 = (unboxInt t1)
-in (let _183_660 = (unboxInt t2)
-in ((_183_661), (_183_660))))
-in (mkGT _183_662))
-end
-| App (Var ("Prims.b2t"), ({tm = App (Var ("Prims.op_AmpAmp"), (t1)::(t2)::[]); freevars = _86_893})::[]) -> begin
-(let _183_665 = (let _183_664 = (unboxBool t1)
-in (let _183_663 = (unboxBool t2)
-in ((_183_664), (_183_663))))
-in (mkAnd _183_665))
-end
-| App (Var ("Prims.b2t"), ({tm = App (Var ("Prims.op_BarBar"), (t1)::(t2)::[]); freevars = _86_908})::[]) -> begin
-(let _183_668 = (let _183_667 = (unboxBool t1)
-in (let _183_666 = (unboxBool t2)
-in ((_183_667), (_183_666))))
-in (mkOr _183_668))
-end
-| App (Var ("Prims.b2t"), ({tm = App (Var ("Prims.op_Negation"), (t)::[]); freevars = _86_923})::[]) -> begin
-(let _183_669 = (unboxBool t)
-in (mkNot _183_669))
-end
-| App (Var ("Prims.b2t"), (t)::[]) -> begin
-(unboxBool t)
-end
-| _86_941 -> begin
-(mkApp (("Valid"), ((t)::[])))
-=======
-| App (Var ("Prims.b2t"), ({tm = App (Var ("Prims.op_Equality"), (_85_889)::(t1)::(t2)::[]); freevars = _85_883; rng = _85_881})::[]) -> begin
+| App (Var ("Prims.b2t"), ({tm = App (Var ("Prims.op_Equality"), (_88_889)::(t1)::(t2)::[]); freevars = _88_883; rng = _88_881})::[]) -> begin
 (mkEq ((t1), (t2)) t.rng)
 end
-| App (Var ("Prims.b2t"), ({tm = App (Var ("Prims.op_disEquality"), (_85_908)::(t1)::(t2)::[]); freevars = _85_902; rng = _85_900})::[]) -> begin
-(let _182_730 = (mkEq ((t1), (t2)) norng)
-in (mkNot _182_730 t.rng))
-end
-| App (Var ("Prims.b2t"), ({tm = App (Var ("Prims.op_LessThanOrEqual"), (t1)::(t2)::[]); freevars = _85_921; rng = _85_919})::[]) -> begin
-(let _182_733 = (let _182_732 = (unboxInt t1)
-in (let _182_731 = (unboxInt t2)
-in ((_182_732), (_182_731))))
-in (mkLTE _182_733 t.rng))
-end
-| App (Var ("Prims.b2t"), ({tm = App (Var ("Prims.op_LessThan"), (t1)::(t2)::[]); freevars = _85_938; rng = _85_936})::[]) -> begin
-(let _182_736 = (let _182_735 = (unboxInt t1)
-in (let _182_734 = (unboxInt t2)
-in ((_182_735), (_182_734))))
-in (mkLT _182_736 t.rng))
-end
-| App (Var ("Prims.b2t"), ({tm = App (Var ("Prims.op_GreaterThanOrEqual"), (t1)::(t2)::[]); freevars = _85_955; rng = _85_953})::[]) -> begin
-(let _182_739 = (let _182_738 = (unboxInt t1)
-in (let _182_737 = (unboxInt t2)
-in ((_182_738), (_182_737))))
-in (mkGTE _182_739 t.rng))
-end
-| App (Var ("Prims.b2t"), ({tm = App (Var ("Prims.op_GreaterThan"), (t1)::(t2)::[]); freevars = _85_972; rng = _85_970})::[]) -> begin
-(let _182_742 = (let _182_741 = (unboxInt t1)
-in (let _182_740 = (unboxInt t2)
-in ((_182_741), (_182_740))))
-in (mkGT _182_742 t.rng))
-end
-| App (Var ("Prims.b2t"), ({tm = App (Var ("Prims.op_AmpAmp"), (t1)::(t2)::[]); freevars = _85_989; rng = _85_987})::[]) -> begin
-(let _182_745 = (let _182_744 = (unboxBool t1)
-in (let _182_743 = (unboxBool t2)
-in ((_182_744), (_182_743))))
-in (mkAnd _182_745 t.rng))
-end
-| App (Var ("Prims.b2t"), ({tm = App (Var ("Prims.op_BarBar"), (t1)::(t2)::[]); freevars = _85_1006; rng = _85_1004})::[]) -> begin
-(let _182_748 = (let _182_747 = (unboxBool t1)
-in (let _182_746 = (unboxBool t2)
-in ((_182_747), (_182_746))))
-in (mkOr _182_748 t.rng))
-end
-| App (Var ("Prims.b2t"), ({tm = App (Var ("Prims.op_Negation"), (t)::[]); freevars = _85_1023; rng = _85_1021})::[]) -> begin
-(let _182_749 = (unboxBool t)
-in (mkNot _182_749 t.rng))
+| App (Var ("Prims.b2t"), ({tm = App (Var ("Prims.op_disEquality"), (_88_908)::(t1)::(t2)::[]); freevars = _88_902; rng = _88_900})::[]) -> begin
+(let _188_730 = (mkEq ((t1), (t2)) norng)
+in (mkNot _188_730 t.rng))
+end
+| App (Var ("Prims.b2t"), ({tm = App (Var ("Prims.op_LessThanOrEqual"), (t1)::(t2)::[]); freevars = _88_921; rng = _88_919})::[]) -> begin
+(let _188_733 = (let _188_732 = (unboxInt t1)
+in (let _188_731 = (unboxInt t2)
+in ((_188_732), (_188_731))))
+in (mkLTE _188_733 t.rng))
+end
+| App (Var ("Prims.b2t"), ({tm = App (Var ("Prims.op_LessThan"), (t1)::(t2)::[]); freevars = _88_938; rng = _88_936})::[]) -> begin
+(let _188_736 = (let _188_735 = (unboxInt t1)
+in (let _188_734 = (unboxInt t2)
+in ((_188_735), (_188_734))))
+in (mkLT _188_736 t.rng))
+end
+| App (Var ("Prims.b2t"), ({tm = App (Var ("Prims.op_GreaterThanOrEqual"), (t1)::(t2)::[]); freevars = _88_955; rng = _88_953})::[]) -> begin
+(let _188_739 = (let _188_738 = (unboxInt t1)
+in (let _188_737 = (unboxInt t2)
+in ((_188_738), (_188_737))))
+in (mkGTE _188_739 t.rng))
+end
+| App (Var ("Prims.b2t"), ({tm = App (Var ("Prims.op_GreaterThan"), (t1)::(t2)::[]); freevars = _88_972; rng = _88_970})::[]) -> begin
+(let _188_742 = (let _188_741 = (unboxInt t1)
+in (let _188_740 = (unboxInt t2)
+in ((_188_741), (_188_740))))
+in (mkGT _188_742 t.rng))
+end
+| App (Var ("Prims.b2t"), ({tm = App (Var ("Prims.op_AmpAmp"), (t1)::(t2)::[]); freevars = _88_989; rng = _88_987})::[]) -> begin
+(let _188_745 = (let _188_744 = (unboxBool t1)
+in (let _188_743 = (unboxBool t2)
+in ((_188_744), (_188_743))))
+in (mkAnd _188_745 t.rng))
+end
+| App (Var ("Prims.b2t"), ({tm = App (Var ("Prims.op_BarBar"), (t1)::(t2)::[]); freevars = _88_1006; rng = _88_1004})::[]) -> begin
+(let _188_748 = (let _188_747 = (unboxBool t1)
+in (let _188_746 = (unboxBool t2)
+in ((_188_747), (_188_746))))
+in (mkOr _188_748 t.rng))
+end
+| App (Var ("Prims.b2t"), ({tm = App (Var ("Prims.op_Negation"), (t)::[]); freevars = _88_1023; rng = _88_1021})::[]) -> begin
+(let _188_749 = (unboxBool t)
+in (mkNot _188_749 t.rng))
 end
 | App (Var ("Prims.b2t"), (t1)::[]) -> begin
 (
 
-let _85_1040 = (unboxBool t1)
-in {tm = _85_1040.tm; freevars = _85_1040.freevars; rng = t.rng})
-end
-| _85_1043 -> begin
+let _88_1040 = (unboxBool t1)
+in {tm = _88_1040.tm; freevars = _88_1040.freevars; rng = t.rng})
+end
+| _88_1043 -> begin
 (mkApp (("Valid"), ((t)::[])) t.rng)
->>>>>>> bae9872c
 end))
 
 
@@ -2609,25 +1884,14 @@
 let mk_ApplyTT : term  ->  term  ->  FStar_Range.range  ->  term = (fun t t' r -> (mkApp (("ApplyTT"), ((t)::(t')::[])) r))
 
 
-<<<<<<< HEAD
-let mk_String_const : Prims.int  ->  term = (fun i -> (let _183_712 = (let _183_711 = (let _183_710 = (mkInteger' i)
-in (_183_710)::[])
-in (("FString_const"), (_183_711)))
-in (mkApp _183_712)))
-
-
-let mk_Precedes : term  ->  term  ->  term = (fun x1 x2 -> (let _183_717 = (mkApp (("Precedes"), ((x1)::(x2)::[])))
-in (FStar_All.pipe_right _183_717 mk_Valid)))
-=======
-let mk_String_const : Prims.int  ->  FStar_Range.range  ->  term = (fun i r -> (let _182_804 = (let _182_803 = (let _182_802 = (mkInteger' i norng)
-in (_182_802)::[])
-in (("FString_const"), (_182_803)))
-in (mkApp _182_804 r)))
-
-
-let mk_Precedes : term  ->  term  ->  FStar_Range.range  ->  term = (fun x1 x2 r -> (let _182_811 = (mkApp (("Precedes"), ((x1)::(x2)::[])) r)
-in (FStar_All.pipe_right _182_811 mk_Valid)))
->>>>>>> bae9872c
+let mk_String_const : Prims.int  ->  FStar_Range.range  ->  term = (fun i r -> (let _188_804 = (let _188_803 = (let _188_802 = (mkInteger' i norng)
+in (_188_802)::[])
+in (("FString_const"), (_188_803)))
+in (mkApp _188_804 r)))
+
+
+let mk_Precedes : term  ->  term  ->  FStar_Range.range  ->  term = (fun x1 x2 r -> (let _188_811 = (mkApp (("Precedes"), ((x1)::(x2)::[])) r)
+in (FStar_All.pipe_right _188_811 mk_Valid)))
 
 
 let mk_LexCons : term  ->  term  ->  FStar_Range.range  ->  term = (fun x1 x2 r -> (mkApp (("LexCons"), ((x1)::(x2)::[])) r))
@@ -2636,17 +1900,10 @@
 let rec n_fuel : Prims.int  ->  term = (fun n -> if (n = (Prims.parse_int "0")) then begin
 (mkApp (("ZFuel"), ([])) norng)
 end else begin
-<<<<<<< HEAD
-(let _183_726 = (let _183_725 = (let _183_724 = (n_fuel (n - (Prims.parse_int "1")))
-in (_183_724)::[])
-in (("SFuel"), (_183_725)))
-in (mkApp _183_726))
-=======
-(let _182_822 = (let _182_821 = (let _182_820 = (n_fuel (n - (Prims.parse_int "1")))
-in (_182_820)::[])
-in (("SFuel"), (_182_821)))
-in (mkApp _182_822 norng))
->>>>>>> bae9872c
+(let _188_822 = (let _188_821 = (let _188_820 = (n_fuel (n - (Prims.parse_int "1")))
+in (_188_820)::[])
+in (("SFuel"), (_188_821)))
+in (mkApp _188_822 norng))
 end)
 
 
@@ -2658,13 +1915,8 @@
 
 let mk_and_opt : term Prims.option  ->  term Prims.option  ->  FStar_Range.range  ->  term Prims.option = (fun p1 p2 r -> (match (((p1), (p2))) with
 | (Some (p1), Some (p2)) -> begin
-<<<<<<< HEAD
-(let _183_731 = (mkAnd ((p1), (p2)))
-in Some (_183_731))
-=======
-(let _182_829 = (mkAnd ((p1), (p2)) r)
-in Some (_182_829))
->>>>>>> bae9872c
+(let _188_829 = (mkAnd ((p1), (p2)) r)
+in Some (_188_829))
 end
 | ((Some (p), None)) | ((None, Some (p))) -> begin
 Some (p)
@@ -2677,21 +1929,16 @@
 let mk_and_opt_l : term Prims.option Prims.list  ->  FStar_Range.range  ->  term Prims.option = (fun pl r -> (FStar_List.fold_right (fun p out -> (mk_and_opt p out r)) pl None))
 
 
-let mk_and_l : term Prims.list  ->  FStar_Range.range  ->  term = (fun l r -> (let _182_842 = (mkTrue r)
-in (FStar_List.fold_right (fun p1 p2 -> (mkAnd ((p1), (p2)) r)) l _182_842)))
-
-
-let mk_or_l : term Prims.list  ->  FStar_Range.range  ->  term = (fun l r -> (let _182_849 = (mkFalse r)
-in (FStar_List.fold_right (fun p1 p2 -> (mkOr ((p1), (p2)) r)) l _182_849)))
-
-
-<<<<<<< HEAD
-let mk_haseq : term  ->  term = (fun t -> (let _183_746 = (mkApp (("Prims.hasEq"), ((t)::[])))
-in (mk_Valid _183_746)))
-=======
-let mk_haseq : term  ->  term = (fun t -> (let _182_852 = (mkApp (("Prims.hasEq"), ((t)::[])) t.rng)
-in (mk_Valid _182_852)))
->>>>>>> bae9872c
+let mk_and_l : term Prims.list  ->  FStar_Range.range  ->  term = (fun l r -> (let _188_842 = (mkTrue r)
+in (FStar_List.fold_right (fun p1 p2 -> (mkAnd ((p1), (p2)) r)) l _188_842)))
+
+
+let mk_or_l : term Prims.list  ->  FStar_Range.range  ->  term = (fun l r -> (let _188_849 = (mkFalse r)
+in (FStar_List.fold_right (fun p1 p2 -> (mkOr ((p1), (p2)) r)) l _188_849)))
+
+
+let mk_haseq : term  ->  term = (fun t -> (let _188_852 = (mkApp (("Prims.hasEq"), ((t)::[])) t.rng)
+in (mk_Valid _188_852)))
 
 
 let rec print_smt_term : term  ->  Prims.string = (fun t -> (match (t.tm) with
@@ -2699,61 +1946,35 @@
 (FStar_Util.format1 "(Integer %s)" n)
 end
 | BoundV (n) -> begin
-<<<<<<< HEAD
-(let _183_751 = (FStar_Util.string_of_int n)
-in (FStar_Util.format1 "(BoundV %s)" _183_751))
-=======
-(let _182_857 = (FStar_Util.string_of_int n)
-in (FStar_Util.format1 "(BoundV %s)" _182_857))
->>>>>>> bae9872c
+(let _188_857 = (FStar_Util.string_of_int n)
+in (FStar_Util.format1 "(BoundV %s)" _188_857))
 end
 | FreeV (fv) -> begin
 (FStar_Util.format1 "(FreeV %s)" (Prims.fst fv))
 end
 | App (op, l) -> begin
-<<<<<<< HEAD
-(let _183_752 = (print_smt_term_list l)
-in (FStar_Util.format2 "(%s %s)" (op_to_string op) _183_752))
+(let _188_858 = (print_smt_term_list l)
+in (FStar_Util.format2 "(%s %s)" (op_to_string op) _188_858))
 end
 | Labeled (t, r1, r2) -> begin
-(let _183_753 = (print_smt_term t)
-in (FStar_Util.format2 "(Labeled \'%s\' %s)" r1 _183_753))
-end
-| Quant (qop, l, _86_1024, _86_1026, t) -> begin
-(let _183_755 = (print_smt_term_list_list l)
-in (let _183_754 = (print_smt_term t)
-in (FStar_Util.format3 "(%s %s %s)" (qop_to_string qop) _183_755 _183_754)))
-end))
-and print_smt_term_list : term Prims.list  ->  Prims.string = (fun l -> (let _183_757 = (FStar_List.map print_smt_term l)
-in (FStar_All.pipe_right _183_757 (FStar_String.concat " "))))
-and print_smt_term_list_list : term Prims.list Prims.list  ->  Prims.string = (fun l -> (FStar_List.fold_left (fun s l -> (let _183_763 = (let _183_762 = (let _183_761 = (print_smt_term_list l)
-in (Prims.strcat _183_761 " ] "))
-in (Prims.strcat "; [ " _183_762))
-in (Prims.strcat s _183_763))) "" l))
-=======
-(let _182_858 = (print_smt_term_list l)
-in (FStar_Util.format2 "(%s %s)" (op_to_string op) _182_858))
-end
-| Labeled (t, r1, r2) -> begin
-(let _182_859 = (print_smt_term t)
-in (FStar_Util.format2 "(Labeled \'%s\' %s)" r1 _182_859))
+(let _188_859 = (print_smt_term t)
+in (FStar_Util.format2 "(Labeled \'%s\' %s)" r1 _188_859))
 end
 | LblPos (t, s) -> begin
-(let _182_860 = (print_smt_term t)
-in (FStar_Util.format2 "(LblPos %s %s)" s _182_860))
-end
-| Quant (qop, l, _85_1130, _85_1132, t) -> begin
-(let _182_862 = (print_smt_term_list_list l)
-in (let _182_861 = (print_smt_term t)
-in (FStar_Util.format3 "(%s %s %s)" (qop_to_string qop) _182_862 _182_861)))
-end))
-and print_smt_term_list : term Prims.list  ->  Prims.string = (fun l -> (let _182_864 = (FStar_List.map print_smt_term l)
-in (FStar_All.pipe_right _182_864 (FStar_String.concat " "))))
-and print_smt_term_list_list : term Prims.list Prims.list  ->  Prims.string = (fun l -> (FStar_List.fold_left (fun s l -> (let _182_870 = (let _182_869 = (let _182_868 = (print_smt_term_list l)
-in (Prims.strcat _182_868 " ] "))
-in (Prims.strcat "; [ " _182_869))
-in (Prims.strcat s _182_870))) "" l))
->>>>>>> bae9872c
-
-
-
+(let _188_860 = (print_smt_term t)
+in (FStar_Util.format2 "(LblPos %s %s)" s _188_860))
+end
+| Quant (qop, l, _88_1130, _88_1132, t) -> begin
+(let _188_862 = (print_smt_term_list_list l)
+in (let _188_861 = (print_smt_term t)
+in (FStar_Util.format3 "(%s %s %s)" (qop_to_string qop) _188_862 _188_861)))
+end))
+and print_smt_term_list : term Prims.list  ->  Prims.string = (fun l -> (let _188_864 = (FStar_List.map print_smt_term l)
+in (FStar_All.pipe_right _188_864 (FStar_String.concat " "))))
+and print_smt_term_list_list : term Prims.list Prims.list  ->  Prims.string = (fun l -> (FStar_List.fold_left (fun s l -> (let _188_870 = (let _188_869 = (let _188_868 = (print_smt_term_list l)
+in (Prims.strcat _188_868 " ] "))
+in (Prims.strcat "; [ " _188_869))
+in (Prims.strcat s _188_870))) "" l))
+
+
+
