
open Prims
open FStar_Pervasives

type name =
Prims.string Prims.list


type typ =
FStar_Syntax_Syntax.term


type binders =
FStar_Syntax_Syntax.binder Prims.list

type vconst =
<<<<<<< HEAD
| C_Unit
| C_Int of FStar_BigInt.t
| C_True
| C_False
| C_String of Prims.string


let uu___is_C_Unit : vconst  ->  Prims.bool = (fun projectee -> (match (projectee) with
| C_Unit -> begin
true
end
| uu____17 -> begin
false
end))


let uu___is_C_Int : vconst  ->  Prims.bool = (fun projectee -> (match (projectee) with
| C_Int (_0) -> begin
true
end
| uu____23 -> begin
false
end))


let __proj__C_Int__item___0 : vconst  ->  FStar_BigInt.t = (fun projectee -> (match (projectee) with
| C_Int (_0) -> begin
_0
end))


let uu___is_C_True : vconst  ->  Prims.bool = (fun projectee -> (match (projectee) with
| C_True -> begin
true
end
| uu____36 -> begin
false
end))


let uu___is_C_False : vconst  ->  Prims.bool = (fun projectee -> (match (projectee) with
| C_False -> begin
true
end
| uu____41 -> begin
false
end))


let uu___is_C_String : vconst  ->  Prims.bool = (fun projectee -> (match (projectee) with
| C_String (_0) -> begin
true
end
| uu____47 -> begin
false
end))


let __proj__C_String__item___0 : vconst  ->  Prims.string = (fun projectee -> (match (projectee) with
| C_String (_0) -> begin
_0
end))

type pattern =
| Pat_Constant of vconst
| Pat_Cons of (FStar_Syntax_Syntax.fv * pattern Prims.list)
| Pat_Var of FStar_Syntax_Syntax.bv
| Pat_Wild of FStar_Syntax_Syntax.bv


let uu___is_Pat_Constant : pattern  ->  Prims.bool = (fun projectee -> (match (projectee) with
| Pat_Constant (_0) -> begin
true
end
| uu____83 -> begin
false
end))


let __proj__Pat_Constant__item___0 : pattern  ->  vconst = (fun projectee -> (match (projectee) with
| Pat_Constant (_0) -> begin
_0
end))


let uu___is_Pat_Cons : pattern  ->  Prims.bool = (fun projectee -> (match (projectee) with
| Pat_Cons (_0) -> begin
true
end
| uu____103 -> begin
false
end))


let __proj__Pat_Cons__item___0 : pattern  ->  (FStar_Syntax_Syntax.fv * pattern Prims.list) = (fun projectee -> (match (projectee) with
| Pat_Cons (_0) -> begin
_0
end))


let uu___is_Pat_Var : pattern  ->  Prims.bool = (fun projectee -> (match (projectee) with
| Pat_Var (_0) -> begin
true
end
| uu____135 -> begin
false
end))


let __proj__Pat_Var__item___0 : pattern  ->  FStar_Syntax_Syntax.bv = (fun projectee -> (match (projectee) with
| Pat_Var (_0) -> begin
_0
end))


let uu___is_Pat_Wild : pattern  ->  Prims.bool = (fun projectee -> (match (projectee) with
| Pat_Wild (_0) -> begin
true
end
| uu____149 -> begin
false
end))


let __proj__Pat_Wild__item___0 : pattern  ->  FStar_Syntax_Syntax.bv = (fun projectee -> (match (projectee) with
| Pat_Wild (_0) -> begin
_0
end))


=======
  | C_Unit
  | C_Int of FStar_BigInt.t
  | C_True
  | C_False
  | C_String of Prims.string[@@deriving show]
let uu___is_C_Unit: vconst -> Prims.bool =
  fun projectee  ->
    match projectee with | C_Unit  -> true | uu____16 -> false
let uu___is_C_Int: vconst -> Prims.bool =
  fun projectee  ->
    match projectee with | C_Int _0 -> true | uu____21 -> false
let __proj__C_Int__item___0: vconst -> FStar_BigInt.t =
  fun projectee  -> match projectee with | C_Int _0 -> _0
let uu___is_C_True: vconst -> Prims.bool =
  fun projectee  ->
    match projectee with | C_True  -> true | uu____32 -> false
let uu___is_C_False: vconst -> Prims.bool =
  fun projectee  ->
    match projectee with | C_False  -> true | uu____36 -> false
let uu___is_C_String: vconst -> Prims.bool =
  fun projectee  ->
    match projectee with | C_String _0 -> true | uu____41 -> false
let __proj__C_String__item___0: vconst -> Prims.string =
  fun projectee  -> match projectee with | C_String _0 -> _0
type pattern =
  | Pat_Constant of vconst
  | Pat_Cons of (FStar_Syntax_Syntax.fv,pattern Prims.list)
  FStar_Pervasives_Native.tuple2
  | Pat_Var of FStar_Syntax_Syntax.bv
  | Pat_Wild of FStar_Syntax_Syntax.bv[@@deriving show]
let uu___is_Pat_Constant: pattern -> Prims.bool =
  fun projectee  ->
    match projectee with | Pat_Constant _0 -> true | uu____75 -> false
let __proj__Pat_Constant__item___0: pattern -> vconst =
  fun projectee  -> match projectee with | Pat_Constant _0 -> _0
let uu___is_Pat_Cons: pattern -> Prims.bool =
  fun projectee  ->
    match projectee with | Pat_Cons _0 -> true | uu____93 -> false
let __proj__Pat_Cons__item___0:
  pattern ->
    (FStar_Syntax_Syntax.fv,pattern Prims.list)
      FStar_Pervasives_Native.tuple2
  = fun projectee  -> match projectee with | Pat_Cons _0 -> _0
let uu___is_Pat_Var: pattern -> Prims.bool =
  fun projectee  ->
    match projectee with | Pat_Var _0 -> true | uu____123 -> false
let __proj__Pat_Var__item___0: pattern -> FStar_Syntax_Syntax.bv =
  fun projectee  -> match projectee with | Pat_Var _0 -> _0
let uu___is_Pat_Wild: pattern -> Prims.bool =
  fun projectee  ->
    match projectee with | Pat_Wild _0 -> true | uu____135 -> false
let __proj__Pat_Wild__item___0: pattern -> FStar_Syntax_Syntax.bv =
  fun projectee  -> match projectee with | Pat_Wild _0 -> _0
>>>>>>> 484a43b6
type branch =
(pattern * FStar_Syntax_Syntax.term)

type aqualv =
<<<<<<< HEAD
| Q_Implicit
| Q_Explicit


let uu___is_Q_Implicit : aqualv  ->  Prims.bool = (fun projectee -> (match (projectee) with
| Q_Implicit -> begin
true
end
| uu____166 -> begin
false
end))


let uu___is_Q_Explicit : aqualv  ->  Prims.bool = (fun projectee -> (match (projectee) with
| Q_Explicit -> begin
true
end
| uu____171 -> begin
false
end))


type argv =
(FStar_Syntax_Syntax.term * aqualv)

type term_view =
| Tv_Var of FStar_Syntax_Syntax.binder
| Tv_FVar of FStar_Syntax_Syntax.fv
| Tv_App of (FStar_Syntax_Syntax.term * argv)
| Tv_Abs of (FStar_Syntax_Syntax.binder * FStar_Syntax_Syntax.term)
| Tv_Arrow of (FStar_Syntax_Syntax.binder * FStar_Syntax_Syntax.comp)
| Tv_Type of Prims.unit
| Tv_Refine of (FStar_Syntax_Syntax.binder * FStar_Syntax_Syntax.term)
| Tv_Const of vconst
| Tv_Uvar of (FStar_BigInt.t * typ)
| Tv_Let of (FStar_Syntax_Syntax.binder * FStar_Syntax_Syntax.term * FStar_Syntax_Syntax.term)
| Tv_Match of (FStar_Syntax_Syntax.term * branch Prims.list)
| Tv_Unknown


let uu___is_Tv_Var : term_view  ->  Prims.bool = (fun projectee -> (match (projectee) with
| Tv_Var (_0) -> begin
true
end
| uu____257 -> begin
false
end))


let __proj__Tv_Var__item___0 : term_view  ->  FStar_Syntax_Syntax.binder = (fun projectee -> (match (projectee) with
| Tv_Var (_0) -> begin
_0
end))


let uu___is_Tv_FVar : term_view  ->  Prims.bool = (fun projectee -> (match (projectee) with
| Tv_FVar (_0) -> begin
true
end
| uu____271 -> begin
false
end))


let __proj__Tv_FVar__item___0 : term_view  ->  FStar_Syntax_Syntax.fv = (fun projectee -> (match (projectee) with
| Tv_FVar (_0) -> begin
_0
end))


let uu___is_Tv_App : term_view  ->  Prims.bool = (fun projectee -> (match (projectee) with
| Tv_App (_0) -> begin
true
end
| uu____289 -> begin
false
end))


let __proj__Tv_App__item___0 : term_view  ->  (FStar_Syntax_Syntax.term * argv) = (fun projectee -> (match (projectee) with
| Tv_App (_0) -> begin
_0
end))


let uu___is_Tv_Abs : term_view  ->  Prims.bool = (fun projectee -> (match (projectee) with
| Tv_Abs (_0) -> begin
true
end
| uu____319 -> begin
false
end))


let __proj__Tv_Abs__item___0 : term_view  ->  (FStar_Syntax_Syntax.binder * FStar_Syntax_Syntax.term) = (fun projectee -> (match (projectee) with
| Tv_Abs (_0) -> begin
_0
end))


let uu___is_Tv_Arrow : term_view  ->  Prims.bool = (fun projectee -> (match (projectee) with
| Tv_Arrow (_0) -> begin
true
end
| uu____349 -> begin
false
end))


let __proj__Tv_Arrow__item___0 : term_view  ->  (FStar_Syntax_Syntax.binder * FStar_Syntax_Syntax.comp) = (fun projectee -> (match (projectee) with
| Tv_Arrow (_0) -> begin
_0
end))


let uu___is_Tv_Type : term_view  ->  Prims.bool = (fun projectee -> (match (projectee) with
| Tv_Type (_0) -> begin
true
end
| uu____375 -> begin
false
end))


let __proj__Tv_Type__item___0 : term_view  ->  Prims.unit = (fun projectee -> ())


let uu___is_Tv_Refine : term_view  ->  Prims.bool = (fun projectee -> (match (projectee) with
| Tv_Refine (_0) -> begin
true
end
| uu____393 -> begin
false
end))


let __proj__Tv_Refine__item___0 : term_view  ->  (FStar_Syntax_Syntax.binder * FStar_Syntax_Syntax.term) = (fun projectee -> (match (projectee) with
| Tv_Refine (_0) -> begin
_0
end))


let uu___is_Tv_Const : term_view  ->  Prims.bool = (fun projectee -> (match (projectee) with
| Tv_Const (_0) -> begin
true
end
| uu____419 -> begin
false
end))


let __proj__Tv_Const__item___0 : term_view  ->  vconst = (fun projectee -> (match (projectee) with
| Tv_Const (_0) -> begin
_0
end))


let uu___is_Tv_Uvar : term_view  ->  Prims.bool = (fun projectee -> (match (projectee) with
| Tv_Uvar (_0) -> begin
true
end
| uu____437 -> begin
false
end))


let __proj__Tv_Uvar__item___0 : term_view  ->  (FStar_BigInt.t * typ) = (fun projectee -> (match (projectee) with
| Tv_Uvar (_0) -> begin
_0
end))


let uu___is_Tv_Let : term_view  ->  Prims.bool = (fun projectee -> (match (projectee) with
| Tv_Let (_0) -> begin
true
end
| uu____469 -> begin
false
end))


let __proj__Tv_Let__item___0 : term_view  ->  (FStar_Syntax_Syntax.binder * FStar_Syntax_Syntax.term * FStar_Syntax_Syntax.term) = (fun projectee -> (match (projectee) with
| Tv_Let (_0) -> begin
_0
end))


let uu___is_Tv_Match : term_view  ->  Prims.bool = (fun projectee -> (match (projectee) with
| Tv_Match (_0) -> begin
true
end
| uu____507 -> begin
false
end))


let __proj__Tv_Match__item___0 : term_view  ->  (FStar_Syntax_Syntax.term * branch Prims.list) = (fun projectee -> (match (projectee) with
| Tv_Match (_0) -> begin
_0
end))


let uu___is_Tv_Unknown : term_view  ->  Prims.bool = (fun projectee -> (match (projectee) with
| Tv_Unknown -> begin
true
end
| uu____538 -> begin
false
end))

type comp_view =
| C_Total of typ
| C_Lemma of (FStar_Syntax_Syntax.term * FStar_Syntax_Syntax.term)
| C_Unknown


let uu___is_C_Total : comp_view  ->  Prims.bool = (fun projectee -> (match (projectee) with
| C_Total (_0) -> begin
true
end
| uu____556 -> begin
false
end))


let __proj__C_Total__item___0 : comp_view  ->  typ = (fun projectee -> (match (projectee) with
| C_Total (_0) -> begin
_0
end))


let uu___is_C_Lemma : comp_view  ->  Prims.bool = (fun projectee -> (match (projectee) with
| C_Lemma (_0) -> begin
true
end
| uu____574 -> begin
false
end))


let __proj__C_Lemma__item___0 : comp_view  ->  (FStar_Syntax_Syntax.term * FStar_Syntax_Syntax.term) = (fun projectee -> (match (projectee) with
| C_Lemma (_0) -> begin
_0
end))


let uu___is_C_Unknown : comp_view  ->  Prims.bool = (fun projectee -> (match (projectee) with
| C_Unknown -> begin
true
end
| uu____599 -> begin
false
end))

=======
  | Q_Implicit
  | Q_Explicit[@@deriving show]
let uu___is_Q_Implicit: aqualv -> Prims.bool =
  fun projectee  ->
    match projectee with | Q_Implicit  -> true | uu____150 -> false
let uu___is_Q_Explicit: aqualv -> Prims.bool =
  fun projectee  ->
    match projectee with | Q_Explicit  -> true | uu____154 -> false
type argv = (FStar_Syntax_Syntax.term,aqualv) FStar_Pervasives_Native.tuple2
[@@deriving show]
type term_view =
  | Tv_Var of FStar_Syntax_Syntax.binder
  | Tv_FVar of FStar_Syntax_Syntax.fv
  | Tv_App of (FStar_Syntax_Syntax.term,argv) FStar_Pervasives_Native.tuple2
  | Tv_Abs of (FStar_Syntax_Syntax.binder,FStar_Syntax_Syntax.term)
  FStar_Pervasives_Native.tuple2
  | Tv_Arrow of (FStar_Syntax_Syntax.binder,FStar_Syntax_Syntax.comp)
  FStar_Pervasives_Native.tuple2
  | Tv_Type of Prims.unit
  | Tv_Refine of (FStar_Syntax_Syntax.binder,FStar_Syntax_Syntax.term)
  FStar_Pervasives_Native.tuple2
  | Tv_Const of vconst
  | Tv_Uvar of (FStar_BigInt.t,typ) FStar_Pervasives_Native.tuple2
  | Tv_Let of
  (FStar_Syntax_Syntax.binder,FStar_Syntax_Syntax.term,FStar_Syntax_Syntax.term)
  FStar_Pervasives_Native.tuple3
  | Tv_Match of (FStar_Syntax_Syntax.term,branch Prims.list)
  FStar_Pervasives_Native.tuple2
  | Tv_Unknown[@@deriving show]
let uu___is_Tv_Var: term_view -> Prims.bool =
  fun projectee  ->
    match projectee with | Tv_Var _0 -> true | uu____239 -> false
let __proj__Tv_Var__item___0: term_view -> FStar_Syntax_Syntax.binder =
  fun projectee  -> match projectee with | Tv_Var _0 -> _0
let uu___is_Tv_FVar: term_view -> Prims.bool =
  fun projectee  ->
    match projectee with | Tv_FVar _0 -> true | uu____251 -> false
let __proj__Tv_FVar__item___0: term_view -> FStar_Syntax_Syntax.fv =
  fun projectee  -> match projectee with | Tv_FVar _0 -> _0
let uu___is_Tv_App: term_view -> Prims.bool =
  fun projectee  ->
    match projectee with | Tv_App _0 -> true | uu____267 -> false
let __proj__Tv_App__item___0:
  term_view -> (FStar_Syntax_Syntax.term,argv) FStar_Pervasives_Native.tuple2
  = fun projectee  -> match projectee with | Tv_App _0 -> _0
let uu___is_Tv_Abs: term_view -> Prims.bool =
  fun projectee  ->
    match projectee with | Tv_Abs _0 -> true | uu____295 -> false
let __proj__Tv_Abs__item___0:
  term_view ->
    (FStar_Syntax_Syntax.binder,FStar_Syntax_Syntax.term)
      FStar_Pervasives_Native.tuple2
  = fun projectee  -> match projectee with | Tv_Abs _0 -> _0
let uu___is_Tv_Arrow: term_view -> Prims.bool =
  fun projectee  ->
    match projectee with | Tv_Arrow _0 -> true | uu____323 -> false
let __proj__Tv_Arrow__item___0:
  term_view ->
    (FStar_Syntax_Syntax.binder,FStar_Syntax_Syntax.comp)
      FStar_Pervasives_Native.tuple2
  = fun projectee  -> match projectee with | Tv_Arrow _0 -> _0
let uu___is_Tv_Type: term_view -> Prims.bool =
  fun projectee  ->
    match projectee with | Tv_Type _0 -> true | uu____347 -> false
let __proj__Tv_Type__item___0: term_view -> Prims.unit = fun projectee  -> ()
let uu___is_Tv_Refine: term_view -> Prims.bool =
  fun projectee  ->
    match projectee with | Tv_Refine _0 -> true | uu____363 -> false
let __proj__Tv_Refine__item___0:
  term_view ->
    (FStar_Syntax_Syntax.binder,FStar_Syntax_Syntax.term)
      FStar_Pervasives_Native.tuple2
  = fun projectee  -> match projectee with | Tv_Refine _0 -> _0
let uu___is_Tv_Const: term_view -> Prims.bool =
  fun projectee  ->
    match projectee with | Tv_Const _0 -> true | uu____387 -> false
let __proj__Tv_Const__item___0: term_view -> vconst =
  fun projectee  -> match projectee with | Tv_Const _0 -> _0
let uu___is_Tv_Uvar: term_view -> Prims.bool =
  fun projectee  ->
    match projectee with | Tv_Uvar _0 -> true | uu____403 -> false
let __proj__Tv_Uvar__item___0:
  term_view -> (FStar_BigInt.t,typ) FStar_Pervasives_Native.tuple2 =
  fun projectee  -> match projectee with | Tv_Uvar _0 -> _0
let uu___is_Tv_Let: term_view -> Prims.bool =
  fun projectee  ->
    match projectee with | Tv_Let _0 -> true | uu____433 -> false
let __proj__Tv_Let__item___0:
  term_view ->
    (FStar_Syntax_Syntax.binder,FStar_Syntax_Syntax.term,FStar_Syntax_Syntax.term)
      FStar_Pervasives_Native.tuple3
  = fun projectee  -> match projectee with | Tv_Let _0 -> _0
let uu___is_Tv_Match: term_view -> Prims.bool =
  fun projectee  ->
    match projectee with | Tv_Match _0 -> true | uu____469 -> false
let __proj__Tv_Match__item___0:
  term_view ->
    (FStar_Syntax_Syntax.term,branch Prims.list)
      FStar_Pervasives_Native.tuple2
  = fun projectee  -> match projectee with | Tv_Match _0 -> _0
let uu___is_Tv_Unknown: term_view -> Prims.bool =
  fun projectee  ->
    match projectee with | Tv_Unknown  -> true | uu____498 -> false
type comp_view =
  | C_Total of typ
  | C_Lemma of (FStar_Syntax_Syntax.term,FStar_Syntax_Syntax.term)
  FStar_Pervasives_Native.tuple2
  | C_Unknown[@@deriving show]
let uu___is_C_Total: comp_view -> Prims.bool =
  fun projectee  ->
    match projectee with | C_Total _0 -> true | uu____515 -> false
let __proj__C_Total__item___0: comp_view -> typ =
  fun projectee  -> match projectee with | C_Total _0 -> _0
let uu___is_C_Lemma: comp_view -> Prims.bool =
  fun projectee  ->
    match projectee with | C_Lemma _0 -> true | uu____531 -> false
let __proj__C_Lemma__item___0:
  comp_view ->
    (FStar_Syntax_Syntax.term,FStar_Syntax_Syntax.term)
      FStar_Pervasives_Native.tuple2
  = fun projectee  -> match projectee with | C_Lemma _0 -> _0
let uu___is_C_Unknown: comp_view -> Prims.bool =
  fun projectee  ->
    match projectee with | C_Unknown  -> true | uu____554 -> false
>>>>>>> 484a43b6
type ctor =
| Ctor of (name * typ)


let uu___is_Ctor : ctor  ->  Prims.bool = (fun projectee -> true)


let __proj__Ctor__item___0 : ctor  ->  (name * typ) = (fun projectee -> (match (projectee) with
| Ctor (_0) -> begin
_0
end))

type sigelt_view =
<<<<<<< HEAD
| Sg_Inductive of (name * FStar_Syntax_Syntax.binder Prims.list * typ * ctor Prims.list)
| Sg_Let of (FStar_Syntax_Syntax.fv * typ * FStar_Syntax_Syntax.term)
| Unk


let uu___is_Sg_Inductive : sigelt_view  ->  Prims.bool = (fun projectee -> (match (projectee) with
| Sg_Inductive (_0) -> begin
true
end
| uu____672 -> begin
false
end))


let __proj__Sg_Inductive__item___0 : sigelt_view  ->  (name * FStar_Syntax_Syntax.binder Prims.list * typ * ctor Prims.list) = (fun projectee -> (match (projectee) with
| Sg_Inductive (_0) -> begin
_0
end))


let uu___is_Sg_Let : sigelt_view  ->  Prims.bool = (fun projectee -> (match (projectee) with
| Sg_Let (_0) -> begin
true
end
| uu____728 -> begin
false
end))


let __proj__Sg_Let__item___0 : sigelt_view  ->  (FStar_Syntax_Syntax.fv * typ * FStar_Syntax_Syntax.term) = (fun projectee -> (match (projectee) with
| Sg_Let (_0) -> begin
_0
end))


let uu___is_Unk : sigelt_view  ->  Prims.bool = (fun projectee -> (match (projectee) with
| Unk -> begin
true
end
| uu____759 -> begin
false
end))


let fstar_refl_lid : Prims.string Prims.list  ->  FStar_Ident.lident = (fun s -> (FStar_Ident.lid_of_path (FStar_List.append (("FStar")::("Reflection")::[]) s) FStar_Range.dummyRange))


let fstar_refl_basic_lid : Prims.string  ->  FStar_Ident.lident = (fun s -> (fstar_refl_lid (("Basic")::(s)::[])))


let fstar_refl_types_lid : Prims.string  ->  FStar_Ident.lident = (fun s -> (fstar_refl_lid (("Types")::(s)::[])))


let fstar_refl_syntax_lid : Prims.string  ->  FStar_Ident.lident = (fun s -> (fstar_refl_lid (("Syntax")::(s)::[])))


let fstar_refl_data_lid : Prims.string  ->  FStar_Ident.lident = (fun s -> (fstar_refl_lid (("Data")::(s)::[])))


let mk_refl_types_lid_as_term : Prims.string  ->  FStar_Syntax_Syntax.term = (fun s -> (

let uu____788 = (fstar_refl_types_lid s)
in (FStar_Syntax_Syntax.tconst uu____788)))


let mk_refl_syntax_lid_as_term : Prims.string  ->  FStar_Syntax_Syntax.term = (fun s -> (

let uu____793 = (fstar_refl_syntax_lid s)
in (FStar_Syntax_Syntax.tconst uu____793)))


let mk_refl_data_lid_as_term : Prims.string  ->  FStar_Syntax_Syntax.term = (fun s -> (

let uu____798 = (fstar_refl_data_lid s)
in (FStar_Syntax_Syntax.tconst uu____798)))


let fstar_refl_tdataconstr : Prims.string Prims.list  ->  FStar_Syntax_Syntax.term = (fun s -> (

let uu____807 = (fstar_refl_lid s)
in (FStar_Syntax_Syntax.tdataconstr uu____807)))


let fstar_refl_aqualv : FStar_Syntax_Syntax.term = (mk_refl_data_lid_as_term "aqualv")


let fstar_refl_env : FStar_Syntax_Syntax.term = (mk_refl_types_lid_as_term "env")


let fstar_refl_fvar : FStar_Syntax_Syntax.term = (mk_refl_types_lid_as_term "fv")


let fstar_refl_comp : FStar_Syntax_Syntax.term = (mk_refl_types_lid_as_term "comp")


let fstar_refl_comp_view : FStar_Syntax_Syntax.term = (mk_refl_types_lid_as_term "comp_view")


let fstar_refl_binder : FStar_Syntax_Syntax.term = (mk_refl_types_lid_as_term "binder")


let fstar_refl_binders : FStar_Syntax_Syntax.term = (mk_refl_types_lid_as_term "binders")


let fstar_refl_term_view : FStar_Syntax_Syntax.term = (mk_refl_types_lid_as_term "term_view")


let fstar_refl_sigelt : FStar_Syntax_Syntax.term = (mk_refl_types_lid_as_term "sigelt")


let fstar_refl_ctor : FStar_Syntax_Syntax.term = (mk_refl_types_lid_as_term "ctor")


let fstar_refl_pattern : FStar_Syntax_Syntax.term = (mk_refl_syntax_lid_as_term "pattern")


let fstar_refl_branch : FStar_Syntax_Syntax.term = (mk_refl_types_lid_as_term "branch")


let ref_Q_Explicit_lid : FStar_Ident.lident = (fstar_refl_data_lid "Q_Explicit")


let ref_Q_Implicit_lid : FStar_Ident.lident = (fstar_refl_data_lid "Q_Implicit")


let ref_Q_Explicit : FStar_Syntax_Syntax.term = (FStar_Syntax_Syntax.tdataconstr ref_Q_Explicit_lid)


let ref_Q_Implicit : FStar_Syntax_Syntax.term = (FStar_Syntax_Syntax.tdataconstr ref_Q_Implicit_lid)


let ref_C_Unit_lid : FStar_Ident.lident = (fstar_refl_data_lid "C_Unit")


let ref_C_True_lid : FStar_Ident.lident = (fstar_refl_data_lid "C_True")


let ref_C_False_lid : FStar_Ident.lident = (fstar_refl_data_lid "C_False")


let ref_C_Int_lid : FStar_Ident.lident = (fstar_refl_data_lid "C_Int")


let ref_C_String_lid : FStar_Ident.lident = (fstar_refl_data_lid "C_String")


let ref_C_Unit : FStar_Syntax_Syntax.term = (FStar_Syntax_Syntax.tdataconstr ref_C_Unit_lid)


let ref_C_True : FStar_Syntax_Syntax.term = (FStar_Syntax_Syntax.tdataconstr ref_C_True_lid)


let ref_C_False : FStar_Syntax_Syntax.term = (FStar_Syntax_Syntax.tdataconstr ref_C_False_lid)


let ref_C_Int : FStar_Syntax_Syntax.term = (FStar_Syntax_Syntax.tdataconstr ref_C_Int_lid)


let ref_C_String : FStar_Syntax_Syntax.term = (FStar_Syntax_Syntax.tdataconstr ref_C_String_lid)


let ref_Pat_Constant_lid : FStar_Ident.lident = (fstar_refl_data_lid "Pat_Constant")


let ref_Pat_Cons_lid : FStar_Ident.lident = (fstar_refl_data_lid "Pat_Cons")


let ref_Pat_Var_lid : FStar_Ident.lident = (fstar_refl_data_lid "Pat_Var")


let ref_Pat_Wild_lid : FStar_Ident.lident = (fstar_refl_data_lid "Pat_Wild")


let ref_Pat_Constant : FStar_Syntax_Syntax.term = (FStar_Syntax_Syntax.tdataconstr ref_Pat_Constant_lid)


let ref_Pat_Cons : FStar_Syntax_Syntax.term = (FStar_Syntax_Syntax.tdataconstr ref_Pat_Cons_lid)


let ref_Pat_Var : FStar_Syntax_Syntax.term = (FStar_Syntax_Syntax.tdataconstr ref_Pat_Var_lid)


let ref_Pat_Wild : FStar_Syntax_Syntax.term = (FStar_Syntax_Syntax.tdataconstr ref_Pat_Wild_lid)


let ref_Tv_Var_lid : FStar_Ident.lident = (fstar_refl_data_lid "Tv_Var")


let ref_Tv_FVar_lid : FStar_Ident.lident = (fstar_refl_data_lid "Tv_FVar")


let ref_Tv_App_lid : FStar_Ident.lident = (fstar_refl_data_lid "Tv_App")


let ref_Tv_Abs_lid : FStar_Ident.lident = (fstar_refl_data_lid "Tv_Abs")


let ref_Tv_Arrow_lid : FStar_Ident.lident = (fstar_refl_data_lid "Tv_Arrow")


let ref_Tv_Type_lid : FStar_Ident.lident = (fstar_refl_data_lid "Tv_Type")


let ref_Tv_Refine_lid : FStar_Ident.lident = (fstar_refl_data_lid "Tv_Refine")


let ref_Tv_Const_lid : FStar_Ident.lident = (fstar_refl_data_lid "Tv_Const")


let ref_Tv_Uvar_lid : FStar_Ident.lident = (fstar_refl_data_lid "Tv_Uvar")


let ref_Tv_Let_lid : FStar_Ident.lident = (fstar_refl_data_lid "Tv_Let")


let ref_Tv_Match_lid : FStar_Ident.lident = (fstar_refl_data_lid "Tv_Match")


let ref_Tv_Unknown_lid : FStar_Ident.lident = (fstar_refl_data_lid "Tv_Unknown")


let ref_Tv_Var : FStar_Syntax_Syntax.term = (FStar_Syntax_Syntax.tdataconstr ref_Tv_Var_lid)


let ref_Tv_FVar : FStar_Syntax_Syntax.term = (FStar_Syntax_Syntax.tdataconstr ref_Tv_FVar_lid)


let ref_Tv_App : FStar_Syntax_Syntax.term = (FStar_Syntax_Syntax.tdataconstr ref_Tv_App_lid)


let ref_Tv_Abs : FStar_Syntax_Syntax.term = (FStar_Syntax_Syntax.tdataconstr ref_Tv_Abs_lid)


let ref_Tv_Arrow : FStar_Syntax_Syntax.term = (FStar_Syntax_Syntax.tdataconstr ref_Tv_Arrow_lid)


let ref_Tv_Type : FStar_Syntax_Syntax.term = (FStar_Syntax_Syntax.tdataconstr ref_Tv_Type_lid)


let ref_Tv_Refine : FStar_Syntax_Syntax.term = (FStar_Syntax_Syntax.tdataconstr ref_Tv_Refine_lid)


let ref_Tv_Const : FStar_Syntax_Syntax.term = (FStar_Syntax_Syntax.tdataconstr ref_Tv_Const_lid)


let ref_Tv_Uvar : FStar_Syntax_Syntax.term = (FStar_Syntax_Syntax.tdataconstr ref_Tv_Uvar_lid)


let ref_Tv_Let : FStar_Syntax_Syntax.term = (FStar_Syntax_Syntax.tdataconstr ref_Tv_Let_lid)


let ref_Tv_Match : FStar_Syntax_Syntax.term = (FStar_Syntax_Syntax.tdataconstr ref_Tv_Match_lid)


let ref_Tv_Unknown : FStar_Syntax_Syntax.term = (FStar_Syntax_Syntax.tdataconstr ref_Tv_Unknown_lid)


let ref_C_Total_lid : FStar_Ident.lident = (fstar_refl_data_lid "C_Total")


let ref_C_Lemma_lid : FStar_Ident.lident = (fstar_refl_data_lid "C_Lemma")


let ref_C_Unknown_lid : FStar_Ident.lident = (fstar_refl_data_lid "C_Unknown")


let ref_C_Total : FStar_Syntax_Syntax.term = (FStar_Syntax_Syntax.tdataconstr ref_C_Total_lid)


let ref_C_Lemma : FStar_Syntax_Syntax.term = (FStar_Syntax_Syntax.tdataconstr ref_C_Lemma_lid)


let ref_C_Unknown : FStar_Syntax_Syntax.term = (FStar_Syntax_Syntax.tdataconstr ref_C_Unknown_lid)


let ref_Sg_Inductive_lid : FStar_Ident.lident = (fstar_refl_data_lid "Sg_Inductive")


let ref_Sg_Let_lid : FStar_Ident.lident = (fstar_refl_data_lid "Sg_Let")


let ref_Unk_lid : FStar_Ident.lident = (fstar_refl_data_lid "Unk")


let ref_Ctor_lid : FStar_Ident.lident = (fstar_refl_data_lid "Ctor")


let ref_Sg_Inductive : FStar_Syntax_Syntax.term = (FStar_Syntax_Syntax.tdataconstr ref_Sg_Inductive_lid)


let ref_Sg_Let : FStar_Syntax_Syntax.term = (FStar_Syntax_Syntax.tdataconstr ref_Sg_Let_lid)


let ref_Unk : FStar_Syntax_Syntax.term = (FStar_Syntax_Syntax.tdataconstr ref_Unk_lid)


let ref_Ctor : FStar_Syntax_Syntax.term = (FStar_Syntax_Syntax.tdataconstr ref_Ctor_lid)


let t_binder : FStar_Syntax_Syntax.term = (

let uu____808 = (fstar_refl_types_lid "binder")
in (FStar_All.pipe_left FStar_Syntax_Syntax.tabbrev uu____808))


let t_term : FStar_Syntax_Syntax.term = (

let uu____809 = (fstar_refl_types_lid "term")
in (FStar_All.pipe_left FStar_Syntax_Syntax.tabbrev uu____809))


let t_fv : FStar_Syntax_Syntax.term = (

let uu____810 = (fstar_refl_types_lid "fv")
in (FStar_All.pipe_left FStar_Syntax_Syntax.tabbrev uu____810))


let t_binders : FStar_Syntax_Syntax.term = (

let uu____811 = (fstar_refl_types_lid "binders")
in (FStar_All.pipe_left FStar_Syntax_Syntax.tabbrev uu____811))


let ord_Lt_lid : FStar_Ident.lident = (FStar_Ident.lid_of_path (("FStar")::("Order")::("Lt")::[]) FStar_Range.dummyRange)


let ord_Eq_lid : FStar_Ident.lident = (FStar_Ident.lid_of_path (("FStar")::("Order")::("Eq")::[]) FStar_Range.dummyRange)


let ord_Gt_lid : FStar_Ident.lident = (FStar_Ident.lid_of_path (("FStar")::("Order")::("Gt")::[]) FStar_Range.dummyRange)


let ord_Lt : FStar_Syntax_Syntax.term = (FStar_Syntax_Syntax.tdataconstr ord_Lt_lid)


let ord_Eq : FStar_Syntax_Syntax.term = (FStar_Syntax_Syntax.tdataconstr ord_Eq_lid)


let ord_Gt : FStar_Syntax_Syntax.term = (FStar_Syntax_Syntax.tdataconstr ord_Gt_lid)



=======
  | Sg_Inductive of
  (name,FStar_Syntax_Syntax.binder Prims.list,typ,ctor Prims.list)
  FStar_Pervasives_Native.tuple4
  | Sg_Let of (FStar_Syntax_Syntax.fv,typ,FStar_Syntax_Syntax.term)
  FStar_Pervasives_Native.tuple3
  | Unk[@@deriving show]
let uu___is_Sg_Inductive: sigelt_view -> Prims.bool =
  fun projectee  ->
    match projectee with | Sg_Inductive _0 -> true | uu____624 -> false
let __proj__Sg_Inductive__item___0:
  sigelt_view ->
    (name,FStar_Syntax_Syntax.binder Prims.list,typ,ctor Prims.list)
      FStar_Pervasives_Native.tuple4
  = fun projectee  -> match projectee with | Sg_Inductive _0 -> _0
let uu___is_Sg_Let: sigelt_view -> Prims.bool =
  fun projectee  ->
    match projectee with | Sg_Let _0 -> true | uu____678 -> false
let __proj__Sg_Let__item___0:
  sigelt_view ->
    (FStar_Syntax_Syntax.fv,typ,FStar_Syntax_Syntax.term)
      FStar_Pervasives_Native.tuple3
  = fun projectee  -> match projectee with | Sg_Let _0 -> _0
let uu___is_Unk: sigelt_view -> Prims.bool =
  fun projectee  -> match projectee with | Unk  -> true | uu____707 -> false
let fstar_refl_lid: Prims.string Prims.list -> FStar_Ident.lident =
  fun s  ->
    FStar_Ident.lid_of_path (FStar_List.append ["FStar"; "Reflection"] s)
      FStar_Range.dummyRange
let fstar_refl_basic_lid: Prims.string -> FStar_Ident.lident =
  fun s  -> fstar_refl_lid ["Basic"; s]
let fstar_refl_types_lid: Prims.string -> FStar_Ident.lident =
  fun s  -> fstar_refl_lid ["Types"; s]
let fstar_refl_syntax_lid: Prims.string -> FStar_Ident.lident =
  fun s  -> fstar_refl_lid ["Syntax"; s]
let fstar_refl_data_lid: Prims.string -> FStar_Ident.lident =
  fun s  -> fstar_refl_lid ["Data"; s]
let mk_refl_types_lid_as_term: Prims.string -> FStar_Syntax_Syntax.term =
  fun s  ->
    let uu____730 = fstar_refl_types_lid s in
    FStar_Syntax_Syntax.tconst uu____730
let mk_refl_syntax_lid_as_term: Prims.string -> FStar_Syntax_Syntax.term =
  fun s  ->
    let uu____734 = fstar_refl_syntax_lid s in
    FStar_Syntax_Syntax.tconst uu____734
let mk_refl_data_lid_as_term: Prims.string -> FStar_Syntax_Syntax.term =
  fun s  ->
    let uu____738 = fstar_refl_data_lid s in
    FStar_Syntax_Syntax.tconst uu____738
let fstar_refl_tdataconstr:
  Prims.string Prims.list -> FStar_Syntax_Syntax.term =
  fun s  ->
    let uu____746 = fstar_refl_lid s in
    FStar_Syntax_Syntax.tdataconstr uu____746
let fstar_refl_aqualv: FStar_Syntax_Syntax.term =
  mk_refl_data_lid_as_term "aqualv"
let fstar_refl_env: FStar_Syntax_Syntax.term =
  mk_refl_types_lid_as_term "env"
let fstar_refl_fvar: FStar_Syntax_Syntax.term =
  mk_refl_types_lid_as_term "fv"
let fstar_refl_comp: FStar_Syntax_Syntax.term =
  mk_refl_types_lid_as_term "comp"
let fstar_refl_comp_view: FStar_Syntax_Syntax.term =
  mk_refl_types_lid_as_term "comp_view"
let fstar_refl_binder: FStar_Syntax_Syntax.term =
  mk_refl_types_lid_as_term "binder"
let fstar_refl_binders: FStar_Syntax_Syntax.term =
  mk_refl_types_lid_as_term "binders"
let fstar_refl_term_view: FStar_Syntax_Syntax.term =
  mk_refl_types_lid_as_term "term_view"
let fstar_refl_sigelt: FStar_Syntax_Syntax.term =
  mk_refl_types_lid_as_term "sigelt"
let fstar_refl_ctor: FStar_Syntax_Syntax.term =
  mk_refl_types_lid_as_term "ctor"
let fstar_refl_pattern: FStar_Syntax_Syntax.term =
  mk_refl_syntax_lid_as_term "pattern"
let fstar_refl_branch: FStar_Syntax_Syntax.term =
  mk_refl_types_lid_as_term "branch"
let ref_Q_Explicit_lid: FStar_Ident.lident = fstar_refl_data_lid "Q_Explicit"
let ref_Q_Implicit_lid: FStar_Ident.lident = fstar_refl_data_lid "Q_Implicit"
let ref_Q_Explicit: FStar_Syntax_Syntax.term =
  FStar_Syntax_Syntax.tdataconstr ref_Q_Explicit_lid
let ref_Q_Implicit: FStar_Syntax_Syntax.term =
  FStar_Syntax_Syntax.tdataconstr ref_Q_Implicit_lid
let ref_C_Unit_lid: FStar_Ident.lident = fstar_refl_data_lid "C_Unit"
let ref_C_True_lid: FStar_Ident.lident = fstar_refl_data_lid "C_True"
let ref_C_False_lid: FStar_Ident.lident = fstar_refl_data_lid "C_False"
let ref_C_Int_lid: FStar_Ident.lident = fstar_refl_data_lid "C_Int"
let ref_C_String_lid: FStar_Ident.lident = fstar_refl_data_lid "C_String"
let ref_C_Unit: FStar_Syntax_Syntax.term =
  FStar_Syntax_Syntax.tdataconstr ref_C_Unit_lid
let ref_C_True: FStar_Syntax_Syntax.term =
  FStar_Syntax_Syntax.tdataconstr ref_C_True_lid
let ref_C_False: FStar_Syntax_Syntax.term =
  FStar_Syntax_Syntax.tdataconstr ref_C_False_lid
let ref_C_Int: FStar_Syntax_Syntax.term =
  FStar_Syntax_Syntax.tdataconstr ref_C_Int_lid
let ref_C_String: FStar_Syntax_Syntax.term =
  FStar_Syntax_Syntax.tdataconstr ref_C_String_lid
let ref_Pat_Constant_lid: FStar_Ident.lident =
  fstar_refl_data_lid "Pat_Constant"
let ref_Pat_Cons_lid: FStar_Ident.lident = fstar_refl_data_lid "Pat_Cons"
let ref_Pat_Var_lid: FStar_Ident.lident = fstar_refl_data_lid "Pat_Var"
let ref_Pat_Wild_lid: FStar_Ident.lident = fstar_refl_data_lid "Pat_Wild"
let ref_Pat_Constant: FStar_Syntax_Syntax.term =
  FStar_Syntax_Syntax.tdataconstr ref_Pat_Constant_lid
let ref_Pat_Cons: FStar_Syntax_Syntax.term =
  FStar_Syntax_Syntax.tdataconstr ref_Pat_Cons_lid
let ref_Pat_Var: FStar_Syntax_Syntax.term =
  FStar_Syntax_Syntax.tdataconstr ref_Pat_Var_lid
let ref_Pat_Wild: FStar_Syntax_Syntax.term =
  FStar_Syntax_Syntax.tdataconstr ref_Pat_Wild_lid
let ref_Tv_Var_lid: FStar_Ident.lident = fstar_refl_data_lid "Tv_Var"
let ref_Tv_FVar_lid: FStar_Ident.lident = fstar_refl_data_lid "Tv_FVar"
let ref_Tv_App_lid: FStar_Ident.lident = fstar_refl_data_lid "Tv_App"
let ref_Tv_Abs_lid: FStar_Ident.lident = fstar_refl_data_lid "Tv_Abs"
let ref_Tv_Arrow_lid: FStar_Ident.lident = fstar_refl_data_lid "Tv_Arrow"
let ref_Tv_Type_lid: FStar_Ident.lident = fstar_refl_data_lid "Tv_Type"
let ref_Tv_Refine_lid: FStar_Ident.lident = fstar_refl_data_lid "Tv_Refine"
let ref_Tv_Const_lid: FStar_Ident.lident = fstar_refl_data_lid "Tv_Const"
let ref_Tv_Uvar_lid: FStar_Ident.lident = fstar_refl_data_lid "Tv_Uvar"
let ref_Tv_Let_lid: FStar_Ident.lident = fstar_refl_data_lid "Tv_Let"
let ref_Tv_Match_lid: FStar_Ident.lident = fstar_refl_data_lid "Tv_Match"
let ref_Tv_Unknown_lid: FStar_Ident.lident = fstar_refl_data_lid "Tv_Unknown"
let ref_Tv_Var: FStar_Syntax_Syntax.term =
  FStar_Syntax_Syntax.tdataconstr ref_Tv_Var_lid
let ref_Tv_FVar: FStar_Syntax_Syntax.term =
  FStar_Syntax_Syntax.tdataconstr ref_Tv_FVar_lid
let ref_Tv_App: FStar_Syntax_Syntax.term =
  FStar_Syntax_Syntax.tdataconstr ref_Tv_App_lid
let ref_Tv_Abs: FStar_Syntax_Syntax.term =
  FStar_Syntax_Syntax.tdataconstr ref_Tv_Abs_lid
let ref_Tv_Arrow: FStar_Syntax_Syntax.term =
  FStar_Syntax_Syntax.tdataconstr ref_Tv_Arrow_lid
let ref_Tv_Type: FStar_Syntax_Syntax.term =
  FStar_Syntax_Syntax.tdataconstr ref_Tv_Type_lid
let ref_Tv_Refine: FStar_Syntax_Syntax.term =
  FStar_Syntax_Syntax.tdataconstr ref_Tv_Refine_lid
let ref_Tv_Const: FStar_Syntax_Syntax.term =
  FStar_Syntax_Syntax.tdataconstr ref_Tv_Const_lid
let ref_Tv_Uvar: FStar_Syntax_Syntax.term =
  FStar_Syntax_Syntax.tdataconstr ref_Tv_Uvar_lid
let ref_Tv_Let: FStar_Syntax_Syntax.term =
  FStar_Syntax_Syntax.tdataconstr ref_Tv_Let_lid
let ref_Tv_Match: FStar_Syntax_Syntax.term =
  FStar_Syntax_Syntax.tdataconstr ref_Tv_Match_lid
let ref_Tv_Unknown: FStar_Syntax_Syntax.term =
  FStar_Syntax_Syntax.tdataconstr ref_Tv_Unknown_lid
let ref_C_Total_lid: FStar_Ident.lident = fstar_refl_data_lid "C_Total"
let ref_C_Lemma_lid: FStar_Ident.lident = fstar_refl_data_lid "C_Lemma"
let ref_C_Unknown_lid: FStar_Ident.lident = fstar_refl_data_lid "C_Unknown"
let ref_C_Total: FStar_Syntax_Syntax.term =
  FStar_Syntax_Syntax.tdataconstr ref_C_Total_lid
let ref_C_Lemma: FStar_Syntax_Syntax.term =
  FStar_Syntax_Syntax.tdataconstr ref_C_Lemma_lid
let ref_C_Unknown: FStar_Syntax_Syntax.term =
  FStar_Syntax_Syntax.tdataconstr ref_C_Unknown_lid
let ref_Sg_Inductive_lid: FStar_Ident.lident =
  fstar_refl_data_lid "Sg_Inductive"
let ref_Sg_Let_lid: FStar_Ident.lident = fstar_refl_data_lid "Sg_Let"
let ref_Unk_lid: FStar_Ident.lident = fstar_refl_data_lid "Unk"
let ref_Ctor_lid: FStar_Ident.lident = fstar_refl_data_lid "Ctor"
let ref_Sg_Inductive: FStar_Syntax_Syntax.term =
  FStar_Syntax_Syntax.tdataconstr ref_Sg_Inductive_lid
let ref_Sg_Let: FStar_Syntax_Syntax.term =
  FStar_Syntax_Syntax.tdataconstr ref_Sg_Let_lid
let ref_Unk: FStar_Syntax_Syntax.term =
  FStar_Syntax_Syntax.tdataconstr ref_Unk_lid
let ref_Ctor: FStar_Syntax_Syntax.term =
  FStar_Syntax_Syntax.tdataconstr ref_Ctor_lid
let t_binder: FStar_Syntax_Syntax.term =
  let uu____747 = fstar_refl_types_lid "binder" in
  FStar_All.pipe_left FStar_Syntax_Syntax.tabbrev uu____747
let t_term: FStar_Syntax_Syntax.term =
  let uu____748 = fstar_refl_types_lid "term" in
  FStar_All.pipe_left FStar_Syntax_Syntax.tabbrev uu____748
let t_fv: FStar_Syntax_Syntax.term =
  let uu____749 = fstar_refl_types_lid "fv" in
  FStar_All.pipe_left FStar_Syntax_Syntax.tabbrev uu____749
let t_binders: FStar_Syntax_Syntax.term =
  let uu____750 = fstar_refl_types_lid "binders" in
  FStar_All.pipe_left FStar_Syntax_Syntax.tabbrev uu____750
let ord_Lt_lid: FStar_Ident.lident =
  FStar_Ident.lid_of_path ["FStar"; "Order"; "Lt"] FStar_Range.dummyRange
let ord_Eq_lid: FStar_Ident.lident =
  FStar_Ident.lid_of_path ["FStar"; "Order"; "Eq"] FStar_Range.dummyRange
let ord_Gt_lid: FStar_Ident.lident =
  FStar_Ident.lid_of_path ["FStar"; "Order"; "Gt"] FStar_Range.dummyRange
let ord_Lt: FStar_Syntax_Syntax.term =
  FStar_Syntax_Syntax.tdataconstr ord_Lt_lid
let ord_Eq: FStar_Syntax_Syntax.term =
  FStar_Syntax_Syntax.tdataconstr ord_Eq_lid
let ord_Gt: FStar_Syntax_Syntax.term =
  FStar_Syntax_Syntax.tdataconstr ord_Gt_lid
>>>>>>> 484a43b6
<|MERGE_RESOLUTION|>--- conflicted
+++ resolved
@@ -14,138 +14,6 @@
 FStar_Syntax_Syntax.binder Prims.list
 
 type vconst =
-<<<<<<< HEAD
-| C_Unit
-| C_Int of FStar_BigInt.t
-| C_True
-| C_False
-| C_String of Prims.string
-
-
-let uu___is_C_Unit : vconst  ->  Prims.bool = (fun projectee -> (match (projectee) with
-| C_Unit -> begin
-true
-end
-| uu____17 -> begin
-false
-end))
-
-
-let uu___is_C_Int : vconst  ->  Prims.bool = (fun projectee -> (match (projectee) with
-| C_Int (_0) -> begin
-true
-end
-| uu____23 -> begin
-false
-end))
-
-
-let __proj__C_Int__item___0 : vconst  ->  FStar_BigInt.t = (fun projectee -> (match (projectee) with
-| C_Int (_0) -> begin
-_0
-end))
-
-
-let uu___is_C_True : vconst  ->  Prims.bool = (fun projectee -> (match (projectee) with
-| C_True -> begin
-true
-end
-| uu____36 -> begin
-false
-end))
-
-
-let uu___is_C_False : vconst  ->  Prims.bool = (fun projectee -> (match (projectee) with
-| C_False -> begin
-true
-end
-| uu____41 -> begin
-false
-end))
-
-
-let uu___is_C_String : vconst  ->  Prims.bool = (fun projectee -> (match (projectee) with
-| C_String (_0) -> begin
-true
-end
-| uu____47 -> begin
-false
-end))
-
-
-let __proj__C_String__item___0 : vconst  ->  Prims.string = (fun projectee -> (match (projectee) with
-| C_String (_0) -> begin
-_0
-end))
-
-type pattern =
-| Pat_Constant of vconst
-| Pat_Cons of (FStar_Syntax_Syntax.fv * pattern Prims.list)
-| Pat_Var of FStar_Syntax_Syntax.bv
-| Pat_Wild of FStar_Syntax_Syntax.bv
-
-
-let uu___is_Pat_Constant : pattern  ->  Prims.bool = (fun projectee -> (match (projectee) with
-| Pat_Constant (_0) -> begin
-true
-end
-| uu____83 -> begin
-false
-end))
-
-
-let __proj__Pat_Constant__item___0 : pattern  ->  vconst = (fun projectee -> (match (projectee) with
-| Pat_Constant (_0) -> begin
-_0
-end))
-
-
-let uu___is_Pat_Cons : pattern  ->  Prims.bool = (fun projectee -> (match (projectee) with
-| Pat_Cons (_0) -> begin
-true
-end
-| uu____103 -> begin
-false
-end))
-
-
-let __proj__Pat_Cons__item___0 : pattern  ->  (FStar_Syntax_Syntax.fv * pattern Prims.list) = (fun projectee -> (match (projectee) with
-| Pat_Cons (_0) -> begin
-_0
-end))
-
-
-let uu___is_Pat_Var : pattern  ->  Prims.bool = (fun projectee -> (match (projectee) with
-| Pat_Var (_0) -> begin
-true
-end
-| uu____135 -> begin
-false
-end))
-
-
-let __proj__Pat_Var__item___0 : pattern  ->  FStar_Syntax_Syntax.bv = (fun projectee -> (match (projectee) with
-| Pat_Var (_0) -> begin
-_0
-end))
-
-
-let uu___is_Pat_Wild : pattern  ->  Prims.bool = (fun projectee -> (match (projectee) with
-| Pat_Wild (_0) -> begin
-true
-end
-| uu____149 -> begin
-false
-end))
-
-
-let __proj__Pat_Wild__item___0 : pattern  ->  FStar_Syntax_Syntax.bv = (fun projectee -> (match (projectee) with
-| Pat_Wild (_0) -> begin
-_0
-end))
-
-
-=======
   | C_Unit
   | C_Int of FStar_BigInt.t
   | C_True
@@ -199,267 +67,10 @@
     match projectee with | Pat_Wild _0 -> true | uu____135 -> false
 let __proj__Pat_Wild__item___0: pattern -> FStar_Syntax_Syntax.bv =
   fun projectee  -> match projectee with | Pat_Wild _0 -> _0
->>>>>>> 484a43b6
 type branch =
 (pattern * FStar_Syntax_Syntax.term)
 
 type aqualv =
-<<<<<<< HEAD
-| Q_Implicit
-| Q_Explicit
-
-
-let uu___is_Q_Implicit : aqualv  ->  Prims.bool = (fun projectee -> (match (projectee) with
-| Q_Implicit -> begin
-true
-end
-| uu____166 -> begin
-false
-end))
-
-
-let uu___is_Q_Explicit : aqualv  ->  Prims.bool = (fun projectee -> (match (projectee) with
-| Q_Explicit -> begin
-true
-end
-| uu____171 -> begin
-false
-end))
-
-
-type argv =
-(FStar_Syntax_Syntax.term * aqualv)
-
-type term_view =
-| Tv_Var of FStar_Syntax_Syntax.binder
-| Tv_FVar of FStar_Syntax_Syntax.fv
-| Tv_App of (FStar_Syntax_Syntax.term * argv)
-| Tv_Abs of (FStar_Syntax_Syntax.binder * FStar_Syntax_Syntax.term)
-| Tv_Arrow of (FStar_Syntax_Syntax.binder * FStar_Syntax_Syntax.comp)
-| Tv_Type of Prims.unit
-| Tv_Refine of (FStar_Syntax_Syntax.binder * FStar_Syntax_Syntax.term)
-| Tv_Const of vconst
-| Tv_Uvar of (FStar_BigInt.t * typ)
-| Tv_Let of (FStar_Syntax_Syntax.binder * FStar_Syntax_Syntax.term * FStar_Syntax_Syntax.term)
-| Tv_Match of (FStar_Syntax_Syntax.term * branch Prims.list)
-| Tv_Unknown
-
-
-let uu___is_Tv_Var : term_view  ->  Prims.bool = (fun projectee -> (match (projectee) with
-| Tv_Var (_0) -> begin
-true
-end
-| uu____257 -> begin
-false
-end))
-
-
-let __proj__Tv_Var__item___0 : term_view  ->  FStar_Syntax_Syntax.binder = (fun projectee -> (match (projectee) with
-| Tv_Var (_0) -> begin
-_0
-end))
-
-
-let uu___is_Tv_FVar : term_view  ->  Prims.bool = (fun projectee -> (match (projectee) with
-| Tv_FVar (_0) -> begin
-true
-end
-| uu____271 -> begin
-false
-end))
-
-
-let __proj__Tv_FVar__item___0 : term_view  ->  FStar_Syntax_Syntax.fv = (fun projectee -> (match (projectee) with
-| Tv_FVar (_0) -> begin
-_0
-end))
-
-
-let uu___is_Tv_App : term_view  ->  Prims.bool = (fun projectee -> (match (projectee) with
-| Tv_App (_0) -> begin
-true
-end
-| uu____289 -> begin
-false
-end))
-
-
-let __proj__Tv_App__item___0 : term_view  ->  (FStar_Syntax_Syntax.term * argv) = (fun projectee -> (match (projectee) with
-| Tv_App (_0) -> begin
-_0
-end))
-
-
-let uu___is_Tv_Abs : term_view  ->  Prims.bool = (fun projectee -> (match (projectee) with
-| Tv_Abs (_0) -> begin
-true
-end
-| uu____319 -> begin
-false
-end))
-
-
-let __proj__Tv_Abs__item___0 : term_view  ->  (FStar_Syntax_Syntax.binder * FStar_Syntax_Syntax.term) = (fun projectee -> (match (projectee) with
-| Tv_Abs (_0) -> begin
-_0
-end))
-
-
-let uu___is_Tv_Arrow : term_view  ->  Prims.bool = (fun projectee -> (match (projectee) with
-| Tv_Arrow (_0) -> begin
-true
-end
-| uu____349 -> begin
-false
-end))
-
-
-let __proj__Tv_Arrow__item___0 : term_view  ->  (FStar_Syntax_Syntax.binder * FStar_Syntax_Syntax.comp) = (fun projectee -> (match (projectee) with
-| Tv_Arrow (_0) -> begin
-_0
-end))
-
-
-let uu___is_Tv_Type : term_view  ->  Prims.bool = (fun projectee -> (match (projectee) with
-| Tv_Type (_0) -> begin
-true
-end
-| uu____375 -> begin
-false
-end))
-
-
-let __proj__Tv_Type__item___0 : term_view  ->  Prims.unit = (fun projectee -> ())
-
-
-let uu___is_Tv_Refine : term_view  ->  Prims.bool = (fun projectee -> (match (projectee) with
-| Tv_Refine (_0) -> begin
-true
-end
-| uu____393 -> begin
-false
-end))
-
-
-let __proj__Tv_Refine__item___0 : term_view  ->  (FStar_Syntax_Syntax.binder * FStar_Syntax_Syntax.term) = (fun projectee -> (match (projectee) with
-| Tv_Refine (_0) -> begin
-_0
-end))
-
-
-let uu___is_Tv_Const : term_view  ->  Prims.bool = (fun projectee -> (match (projectee) with
-| Tv_Const (_0) -> begin
-true
-end
-| uu____419 -> begin
-false
-end))
-
-
-let __proj__Tv_Const__item___0 : term_view  ->  vconst = (fun projectee -> (match (projectee) with
-| Tv_Const (_0) -> begin
-_0
-end))
-
-
-let uu___is_Tv_Uvar : term_view  ->  Prims.bool = (fun projectee -> (match (projectee) with
-| Tv_Uvar (_0) -> begin
-true
-end
-| uu____437 -> begin
-false
-end))
-
-
-let __proj__Tv_Uvar__item___0 : term_view  ->  (FStar_BigInt.t * typ) = (fun projectee -> (match (projectee) with
-| Tv_Uvar (_0) -> begin
-_0
-end))
-
-
-let uu___is_Tv_Let : term_view  ->  Prims.bool = (fun projectee -> (match (projectee) with
-| Tv_Let (_0) -> begin
-true
-end
-| uu____469 -> begin
-false
-end))
-
-
-let __proj__Tv_Let__item___0 : term_view  ->  (FStar_Syntax_Syntax.binder * FStar_Syntax_Syntax.term * FStar_Syntax_Syntax.term) = (fun projectee -> (match (projectee) with
-| Tv_Let (_0) -> begin
-_0
-end))
-
-
-let uu___is_Tv_Match : term_view  ->  Prims.bool = (fun projectee -> (match (projectee) with
-| Tv_Match (_0) -> begin
-true
-end
-| uu____507 -> begin
-false
-end))
-
-
-let __proj__Tv_Match__item___0 : term_view  ->  (FStar_Syntax_Syntax.term * branch Prims.list) = (fun projectee -> (match (projectee) with
-| Tv_Match (_0) -> begin
-_0
-end))
-
-
-let uu___is_Tv_Unknown : term_view  ->  Prims.bool = (fun projectee -> (match (projectee) with
-| Tv_Unknown -> begin
-true
-end
-| uu____538 -> begin
-false
-end))
-
-type comp_view =
-| C_Total of typ
-| C_Lemma of (FStar_Syntax_Syntax.term * FStar_Syntax_Syntax.term)
-| C_Unknown
-
-
-let uu___is_C_Total : comp_view  ->  Prims.bool = (fun projectee -> (match (projectee) with
-| C_Total (_0) -> begin
-true
-end
-| uu____556 -> begin
-false
-end))
-
-
-let __proj__C_Total__item___0 : comp_view  ->  typ = (fun projectee -> (match (projectee) with
-| C_Total (_0) -> begin
-_0
-end))
-
-
-let uu___is_C_Lemma : comp_view  ->  Prims.bool = (fun projectee -> (match (projectee) with
-| C_Lemma (_0) -> begin
-true
-end
-| uu____574 -> begin
-false
-end))
-
-
-let __proj__C_Lemma__item___0 : comp_view  ->  (FStar_Syntax_Syntax.term * FStar_Syntax_Syntax.term) = (fun projectee -> (match (projectee) with
-| C_Lemma (_0) -> begin
-_0
-end))
-
-
-let uu___is_C_Unknown : comp_view  ->  Prims.bool = (fun projectee -> (match (projectee) with
-| C_Unknown -> begin
-true
-end
-| uu____599 -> begin
-false
-end))
-
-=======
   | Q_Implicit
   | Q_Explicit[@@deriving show]
 let uu___is_Q_Implicit: aqualv -> Prims.bool =
@@ -584,7 +195,6 @@
 let uu___is_C_Unknown: comp_view -> Prims.bool =
   fun projectee  ->
     match projectee with | C_Unknown  -> true | uu____554 -> false
->>>>>>> 484a43b6
 type ctor =
 | Ctor of (name * typ)
 
@@ -598,350 +208,6 @@
 end))
 
 type sigelt_view =
-<<<<<<< HEAD
-| Sg_Inductive of (name * FStar_Syntax_Syntax.binder Prims.list * typ * ctor Prims.list)
-| Sg_Let of (FStar_Syntax_Syntax.fv * typ * FStar_Syntax_Syntax.term)
-| Unk
-
-
-let uu___is_Sg_Inductive : sigelt_view  ->  Prims.bool = (fun projectee -> (match (projectee) with
-| Sg_Inductive (_0) -> begin
-true
-end
-| uu____672 -> begin
-false
-end))
-
-
-let __proj__Sg_Inductive__item___0 : sigelt_view  ->  (name * FStar_Syntax_Syntax.binder Prims.list * typ * ctor Prims.list) = (fun projectee -> (match (projectee) with
-| Sg_Inductive (_0) -> begin
-_0
-end))
-
-
-let uu___is_Sg_Let : sigelt_view  ->  Prims.bool = (fun projectee -> (match (projectee) with
-| Sg_Let (_0) -> begin
-true
-end
-| uu____728 -> begin
-false
-end))
-
-
-let __proj__Sg_Let__item___0 : sigelt_view  ->  (FStar_Syntax_Syntax.fv * typ * FStar_Syntax_Syntax.term) = (fun projectee -> (match (projectee) with
-| Sg_Let (_0) -> begin
-_0
-end))
-
-
-let uu___is_Unk : sigelt_view  ->  Prims.bool = (fun projectee -> (match (projectee) with
-| Unk -> begin
-true
-end
-| uu____759 -> begin
-false
-end))
-
-
-let fstar_refl_lid : Prims.string Prims.list  ->  FStar_Ident.lident = (fun s -> (FStar_Ident.lid_of_path (FStar_List.append (("FStar")::("Reflection")::[]) s) FStar_Range.dummyRange))
-
-
-let fstar_refl_basic_lid : Prims.string  ->  FStar_Ident.lident = (fun s -> (fstar_refl_lid (("Basic")::(s)::[])))
-
-
-let fstar_refl_types_lid : Prims.string  ->  FStar_Ident.lident = (fun s -> (fstar_refl_lid (("Types")::(s)::[])))
-
-
-let fstar_refl_syntax_lid : Prims.string  ->  FStar_Ident.lident = (fun s -> (fstar_refl_lid (("Syntax")::(s)::[])))
-
-
-let fstar_refl_data_lid : Prims.string  ->  FStar_Ident.lident = (fun s -> (fstar_refl_lid (("Data")::(s)::[])))
-
-
-let mk_refl_types_lid_as_term : Prims.string  ->  FStar_Syntax_Syntax.term = (fun s -> (
-
-let uu____788 = (fstar_refl_types_lid s)
-in (FStar_Syntax_Syntax.tconst uu____788)))
-
-
-let mk_refl_syntax_lid_as_term : Prims.string  ->  FStar_Syntax_Syntax.term = (fun s -> (
-
-let uu____793 = (fstar_refl_syntax_lid s)
-in (FStar_Syntax_Syntax.tconst uu____793)))
-
-
-let mk_refl_data_lid_as_term : Prims.string  ->  FStar_Syntax_Syntax.term = (fun s -> (
-
-let uu____798 = (fstar_refl_data_lid s)
-in (FStar_Syntax_Syntax.tconst uu____798)))
-
-
-let fstar_refl_tdataconstr : Prims.string Prims.list  ->  FStar_Syntax_Syntax.term = (fun s -> (
-
-let uu____807 = (fstar_refl_lid s)
-in (FStar_Syntax_Syntax.tdataconstr uu____807)))
-
-
-let fstar_refl_aqualv : FStar_Syntax_Syntax.term = (mk_refl_data_lid_as_term "aqualv")
-
-
-let fstar_refl_env : FStar_Syntax_Syntax.term = (mk_refl_types_lid_as_term "env")
-
-
-let fstar_refl_fvar : FStar_Syntax_Syntax.term = (mk_refl_types_lid_as_term "fv")
-
-
-let fstar_refl_comp : FStar_Syntax_Syntax.term = (mk_refl_types_lid_as_term "comp")
-
-
-let fstar_refl_comp_view : FStar_Syntax_Syntax.term = (mk_refl_types_lid_as_term "comp_view")
-
-
-let fstar_refl_binder : FStar_Syntax_Syntax.term = (mk_refl_types_lid_as_term "binder")
-
-
-let fstar_refl_binders : FStar_Syntax_Syntax.term = (mk_refl_types_lid_as_term "binders")
-
-
-let fstar_refl_term_view : FStar_Syntax_Syntax.term = (mk_refl_types_lid_as_term "term_view")
-
-
-let fstar_refl_sigelt : FStar_Syntax_Syntax.term = (mk_refl_types_lid_as_term "sigelt")
-
-
-let fstar_refl_ctor : FStar_Syntax_Syntax.term = (mk_refl_types_lid_as_term "ctor")
-
-
-let fstar_refl_pattern : FStar_Syntax_Syntax.term = (mk_refl_syntax_lid_as_term "pattern")
-
-
-let fstar_refl_branch : FStar_Syntax_Syntax.term = (mk_refl_types_lid_as_term "branch")
-
-
-let ref_Q_Explicit_lid : FStar_Ident.lident = (fstar_refl_data_lid "Q_Explicit")
-
-
-let ref_Q_Implicit_lid : FStar_Ident.lident = (fstar_refl_data_lid "Q_Implicit")
-
-
-let ref_Q_Explicit : FStar_Syntax_Syntax.term = (FStar_Syntax_Syntax.tdataconstr ref_Q_Explicit_lid)
-
-
-let ref_Q_Implicit : FStar_Syntax_Syntax.term = (FStar_Syntax_Syntax.tdataconstr ref_Q_Implicit_lid)
-
-
-let ref_C_Unit_lid : FStar_Ident.lident = (fstar_refl_data_lid "C_Unit")
-
-
-let ref_C_True_lid : FStar_Ident.lident = (fstar_refl_data_lid "C_True")
-
-
-let ref_C_False_lid : FStar_Ident.lident = (fstar_refl_data_lid "C_False")
-
-
-let ref_C_Int_lid : FStar_Ident.lident = (fstar_refl_data_lid "C_Int")
-
-
-let ref_C_String_lid : FStar_Ident.lident = (fstar_refl_data_lid "C_String")
-
-
-let ref_C_Unit : FStar_Syntax_Syntax.term = (FStar_Syntax_Syntax.tdataconstr ref_C_Unit_lid)
-
-
-let ref_C_True : FStar_Syntax_Syntax.term = (FStar_Syntax_Syntax.tdataconstr ref_C_True_lid)
-
-
-let ref_C_False : FStar_Syntax_Syntax.term = (FStar_Syntax_Syntax.tdataconstr ref_C_False_lid)
-
-
-let ref_C_Int : FStar_Syntax_Syntax.term = (FStar_Syntax_Syntax.tdataconstr ref_C_Int_lid)
-
-
-let ref_C_String : FStar_Syntax_Syntax.term = (FStar_Syntax_Syntax.tdataconstr ref_C_String_lid)
-
-
-let ref_Pat_Constant_lid : FStar_Ident.lident = (fstar_refl_data_lid "Pat_Constant")
-
-
-let ref_Pat_Cons_lid : FStar_Ident.lident = (fstar_refl_data_lid "Pat_Cons")
-
-
-let ref_Pat_Var_lid : FStar_Ident.lident = (fstar_refl_data_lid "Pat_Var")
-
-
-let ref_Pat_Wild_lid : FStar_Ident.lident = (fstar_refl_data_lid "Pat_Wild")
-
-
-let ref_Pat_Constant : FStar_Syntax_Syntax.term = (FStar_Syntax_Syntax.tdataconstr ref_Pat_Constant_lid)
-
-
-let ref_Pat_Cons : FStar_Syntax_Syntax.term = (FStar_Syntax_Syntax.tdataconstr ref_Pat_Cons_lid)
-
-
-let ref_Pat_Var : FStar_Syntax_Syntax.term = (FStar_Syntax_Syntax.tdataconstr ref_Pat_Var_lid)
-
-
-let ref_Pat_Wild : FStar_Syntax_Syntax.term = (FStar_Syntax_Syntax.tdataconstr ref_Pat_Wild_lid)
-
-
-let ref_Tv_Var_lid : FStar_Ident.lident = (fstar_refl_data_lid "Tv_Var")
-
-
-let ref_Tv_FVar_lid : FStar_Ident.lident = (fstar_refl_data_lid "Tv_FVar")
-
-
-let ref_Tv_App_lid : FStar_Ident.lident = (fstar_refl_data_lid "Tv_App")
-
-
-let ref_Tv_Abs_lid : FStar_Ident.lident = (fstar_refl_data_lid "Tv_Abs")
-
-
-let ref_Tv_Arrow_lid : FStar_Ident.lident = (fstar_refl_data_lid "Tv_Arrow")
-
-
-let ref_Tv_Type_lid : FStar_Ident.lident = (fstar_refl_data_lid "Tv_Type")
-
-
-let ref_Tv_Refine_lid : FStar_Ident.lident = (fstar_refl_data_lid "Tv_Refine")
-
-
-let ref_Tv_Const_lid : FStar_Ident.lident = (fstar_refl_data_lid "Tv_Const")
-
-
-let ref_Tv_Uvar_lid : FStar_Ident.lident = (fstar_refl_data_lid "Tv_Uvar")
-
-
-let ref_Tv_Let_lid : FStar_Ident.lident = (fstar_refl_data_lid "Tv_Let")
-
-
-let ref_Tv_Match_lid : FStar_Ident.lident = (fstar_refl_data_lid "Tv_Match")
-
-
-let ref_Tv_Unknown_lid : FStar_Ident.lident = (fstar_refl_data_lid "Tv_Unknown")
-
-
-let ref_Tv_Var : FStar_Syntax_Syntax.term = (FStar_Syntax_Syntax.tdataconstr ref_Tv_Var_lid)
-
-
-let ref_Tv_FVar : FStar_Syntax_Syntax.term = (FStar_Syntax_Syntax.tdataconstr ref_Tv_FVar_lid)
-
-
-let ref_Tv_App : FStar_Syntax_Syntax.term = (FStar_Syntax_Syntax.tdataconstr ref_Tv_App_lid)
-
-
-let ref_Tv_Abs : FStar_Syntax_Syntax.term = (FStar_Syntax_Syntax.tdataconstr ref_Tv_Abs_lid)
-
-
-let ref_Tv_Arrow : FStar_Syntax_Syntax.term = (FStar_Syntax_Syntax.tdataconstr ref_Tv_Arrow_lid)
-
-
-let ref_Tv_Type : FStar_Syntax_Syntax.term = (FStar_Syntax_Syntax.tdataconstr ref_Tv_Type_lid)
-
-
-let ref_Tv_Refine : FStar_Syntax_Syntax.term = (FStar_Syntax_Syntax.tdataconstr ref_Tv_Refine_lid)
-
-
-let ref_Tv_Const : FStar_Syntax_Syntax.term = (FStar_Syntax_Syntax.tdataconstr ref_Tv_Const_lid)
-
-
-let ref_Tv_Uvar : FStar_Syntax_Syntax.term = (FStar_Syntax_Syntax.tdataconstr ref_Tv_Uvar_lid)
-
-
-let ref_Tv_Let : FStar_Syntax_Syntax.term = (FStar_Syntax_Syntax.tdataconstr ref_Tv_Let_lid)
-
-
-let ref_Tv_Match : FStar_Syntax_Syntax.term = (FStar_Syntax_Syntax.tdataconstr ref_Tv_Match_lid)
-
-
-let ref_Tv_Unknown : FStar_Syntax_Syntax.term = (FStar_Syntax_Syntax.tdataconstr ref_Tv_Unknown_lid)
-
-
-let ref_C_Total_lid : FStar_Ident.lident = (fstar_refl_data_lid "C_Total")
-
-
-let ref_C_Lemma_lid : FStar_Ident.lident = (fstar_refl_data_lid "C_Lemma")
-
-
-let ref_C_Unknown_lid : FStar_Ident.lident = (fstar_refl_data_lid "C_Unknown")
-
-
-let ref_C_Total : FStar_Syntax_Syntax.term = (FStar_Syntax_Syntax.tdataconstr ref_C_Total_lid)
-
-
-let ref_C_Lemma : FStar_Syntax_Syntax.term = (FStar_Syntax_Syntax.tdataconstr ref_C_Lemma_lid)
-
-
-let ref_C_Unknown : FStar_Syntax_Syntax.term = (FStar_Syntax_Syntax.tdataconstr ref_C_Unknown_lid)
-
-
-let ref_Sg_Inductive_lid : FStar_Ident.lident = (fstar_refl_data_lid "Sg_Inductive")
-
-
-let ref_Sg_Let_lid : FStar_Ident.lident = (fstar_refl_data_lid "Sg_Let")
-
-
-let ref_Unk_lid : FStar_Ident.lident = (fstar_refl_data_lid "Unk")
-
-
-let ref_Ctor_lid : FStar_Ident.lident = (fstar_refl_data_lid "Ctor")
-
-
-let ref_Sg_Inductive : FStar_Syntax_Syntax.term = (FStar_Syntax_Syntax.tdataconstr ref_Sg_Inductive_lid)
-
-
-let ref_Sg_Let : FStar_Syntax_Syntax.term = (FStar_Syntax_Syntax.tdataconstr ref_Sg_Let_lid)
-
-
-let ref_Unk : FStar_Syntax_Syntax.term = (FStar_Syntax_Syntax.tdataconstr ref_Unk_lid)
-
-
-let ref_Ctor : FStar_Syntax_Syntax.term = (FStar_Syntax_Syntax.tdataconstr ref_Ctor_lid)
-
-
-let t_binder : FStar_Syntax_Syntax.term = (
-
-let uu____808 = (fstar_refl_types_lid "binder")
-in (FStar_All.pipe_left FStar_Syntax_Syntax.tabbrev uu____808))
-
-
-let t_term : FStar_Syntax_Syntax.term = (
-
-let uu____809 = (fstar_refl_types_lid "term")
-in (FStar_All.pipe_left FStar_Syntax_Syntax.tabbrev uu____809))
-
-
-let t_fv : FStar_Syntax_Syntax.term = (
-
-let uu____810 = (fstar_refl_types_lid "fv")
-in (FStar_All.pipe_left FStar_Syntax_Syntax.tabbrev uu____810))
-
-
-let t_binders : FStar_Syntax_Syntax.term = (
-
-let uu____811 = (fstar_refl_types_lid "binders")
-in (FStar_All.pipe_left FStar_Syntax_Syntax.tabbrev uu____811))
-
-
-let ord_Lt_lid : FStar_Ident.lident = (FStar_Ident.lid_of_path (("FStar")::("Order")::("Lt")::[]) FStar_Range.dummyRange)
-
-
-let ord_Eq_lid : FStar_Ident.lident = (FStar_Ident.lid_of_path (("FStar")::("Order")::("Eq")::[]) FStar_Range.dummyRange)
-
-
-let ord_Gt_lid : FStar_Ident.lident = (FStar_Ident.lid_of_path (("FStar")::("Order")::("Gt")::[]) FStar_Range.dummyRange)
-
-
-let ord_Lt : FStar_Syntax_Syntax.term = (FStar_Syntax_Syntax.tdataconstr ord_Lt_lid)
-
-
-let ord_Eq : FStar_Syntax_Syntax.term = (FStar_Syntax_Syntax.tdataconstr ord_Eq_lid)
-
-
-let ord_Gt : FStar_Syntax_Syntax.term = (FStar_Syntax_Syntax.tdataconstr ord_Gt_lid)
-
-
-
-=======
   | Sg_Inductive of
   (name,FStar_Syntax_Syntax.binder Prims.list,typ,ctor Prims.list)
   FStar_Pervasives_Native.tuple4
@@ -1134,5 +400,4 @@
 let ord_Eq: FStar_Syntax_Syntax.term =
   FStar_Syntax_Syntax.tdataconstr ord_Eq_lid
 let ord_Gt: FStar_Syntax_Syntax.term =
-  FStar_Syntax_Syntax.tdataconstr ord_Gt_lid
->>>>>>> 484a43b6
+  FStar_Syntax_Syntax.tdataconstr ord_Gt_lid