--- conflicted
+++ resolved
@@ -1,54 +1,4 @@
-
 open Prims
-<<<<<<< HEAD
-open FStar_Pervasives
-
-let has_cygpath : Prims.bool = (FStar_All.try_with (fun uu___29_3 -> (match (()) with
-| () -> begin
-(
-
-let t_out = (FStar_Util.run_process "has_cygpath" "which" (("cygpath")::[]) FStar_Pervasives_Native.None)
-in (Prims.op_Equality (FStar_Util.trim_string t_out) "/usr/bin/cygpath"))
-end)) (fun uu___28_7 -> (match (uu___28_7) with
-| uu____8 -> begin
-false
-end)))
-
-
-let try_convert_file_name_to_mixed : Prims.string  ->  Prims.string = (
-
-let cache = (FStar_Util.smap_create (Prims.parse_int "20"))
-in (fun s -> (match ((has_cygpath && (FStar_Util.starts_with s "/"))) with
-| true -> begin
-(
-
-let uu____17 = (FStar_Util.smap_try_find cache s)
-in (match (uu____17) with
-| FStar_Pervasives_Native.Some (s1) -> begin
-s1
-end
-| FStar_Pervasives_Native.None -> begin
-(
-
-let label = "try_convert_file_name_to_mixed"
-in (
-
-let out = (
-
-let uu____23 = (FStar_Util.run_process label "cygpath" (("-m")::(s)::[]) FStar_Pervasives_Native.None)
-in (FStar_All.pipe_right uu____23 FStar_Util.trim_string))
-in ((FStar_Util.smap_add cache s out);
-out;
-)))
-end))
-end
-| uu____25 -> begin
-s
-end)))
-
-
-
-=======
 let (has_cygpath : Prims.bool) =
   try
     let t_out =
@@ -129,5 +79,4 @@
   fun b  ->
     fun msg  ->
       if Prims.op_Negation b then raise_failed_assertion msg else ()
-  
->>>>>>> ca297a09
+  