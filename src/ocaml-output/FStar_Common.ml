--- conflicted
+++ resolved
@@ -1,57 +1,5 @@
 
 open Prims
-<<<<<<< HEAD
-open FStar_Pervasives
-
-let has_cygpath : Prims.bool = (FStar_All.try_with (fun uu___53_6 -> (match (()) with
-| () -> begin
-(
-
-let uu____7 = (FStar_Util.run_proc "which" "cygpath" "")
-in (match (uu____7) with
-| (uu____14, t_out, uu____16) -> begin
-(Prims.op_Equality (FStar_Util.trim_string t_out) "/usr/bin/cygpath")
-end))
-end)) (fun uu___52_19 -> (match (uu___52_19) with
-| uu____20 -> begin
-false
-end)))
-
-
-let try_convert_file_name_to_mixed : Prims.string  ->  Prims.string = (
-
-let cache = (FStar_Util.smap_create (Prims.parse_int "20"))
-in (fun s -> (match (has_cygpath) with
-| true -> begin
-(
-
-let uu____28 = (FStar_Util.smap_try_find cache s)
-in (match (uu____28) with
-| FStar_Pervasives_Native.Some (s1) -> begin
-s1
-end
-| FStar_Pervasives_Native.None -> begin
-(
-
-let uu____32 = (FStar_Util.run_proc "cygpath" (Prims.strcat "-m " s) "")
-in (match (uu____32) with
-| (uu____39, out, uu____41) -> begin
-(
-
-let out1 = (FStar_Util.trim_string out)
-in ((FStar_Util.smap_add cache s out1);
-out1;
-))
-end))
-end))
-end
-| uu____44 -> begin
-s
-end)))
-
-
-
-=======
 let has_cygpath: Prims.bool =
   try
     let uu____7 = FStar_Util.run_proc "which" "cygpath" "" in
@@ -74,5 +22,4 @@
            | (uu____38,out,uu____40) ->
                let out1 = FStar_Util.trim_string out in
                (FStar_Util.smap_add cache s out1; out1))
-    else s
->>>>>>> 484a43b6
+    else s