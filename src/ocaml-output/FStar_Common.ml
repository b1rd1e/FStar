--- conflicted
+++ resolved
@@ -1,58 +1,5 @@
 
 open Prims
-<<<<<<< HEAD
-
-let has_cygpath : Prims.bool = try
-(match (()) with
-| () -> begin
-(
-
-let uu____2 = (FStar_Util.run_proc "which" "cygpath" "")
-in (match (uu____2) with
-| (uu____6, t_out, uu____8) -> begin
-((FStar_Util.trim_string t_out) = "/usr/bin/cygpath")
-end))
-end)
-with
-| uu____10 -> begin
-false
-end
-
-
-let try_convert_file_name_to_mixed : Prims.string  ->  Prims.string = (
-
-let cache = (FStar_Util.smap_create (Prims.parse_int "20"))
-in (fun s -> (match (has_cygpath) with
-| true -> begin
-(
-
-let uu____16 = (FStar_Util.smap_try_find cache s)
-in (match (uu____16) with
-| Some (s1) -> begin
-s1
-end
-| None -> begin
-(
-
-let uu____19 = (FStar_Util.run_proc "cygpath" (Prims.strcat "-m " s) "")
-in (match (uu____19) with
-| (uu____23, out, uu____25) -> begin
-(
-
-let out1 = (FStar_Util.trim_string out)
-in ((FStar_Util.smap_add cache s out1);
-out1;
-))
-end))
-end))
-end
-| uu____28 -> begin
-s
-end)))
-
-
-
-=======
 let has_cygpath : Prims.bool =
   try
     let uu____2 = FStar_Util.run_proc "which" "cygpath" ""  in
@@ -76,5 +23,4 @@
                let out1 = FStar_Util.trim_string out  in
                (FStar_Util.smap_add cache s out1; out1))
     else s
-  
->>>>>>> 210da3bf
+  