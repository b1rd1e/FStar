--- conflicted
+++ resolved
@@ -1,122 +1,4 @@
 open Prims
-<<<<<<< HEAD
-type z3version =
-  | Z3V_Unknown of Prims.string
-  | Z3V of (Prims.int,Prims.int,Prims.int) FStar_Pervasives_Native.tuple3
-[@@deriving show]
-let uu___is_Z3V_Unknown: z3version -> Prims.bool =
-  fun projectee  ->
-    match projectee with | Z3V_Unknown _0 -> true | uu____20 -> false
-let __proj__Z3V_Unknown__item___0: z3version -> Prims.string =
-  fun projectee  -> match projectee with | Z3V_Unknown _0 -> _0
-let uu___is_Z3V: z3version -> Prims.bool =
-  fun projectee  -> match projectee with | Z3V _0 -> true | uu____40 -> false
-let __proj__Z3V__item___0:
-  z3version -> (Prims.int,Prims.int,Prims.int) FStar_Pervasives_Native.tuple3
-  = fun projectee  -> match projectee with | Z3V _0 -> _0
-let z3version_as_string: z3version -> Prims.string =
-  fun uu___96_70  ->
-    match uu___96_70 with
-    | Z3V_Unknown s -> FStar_Util.format1 "unknown version: %s" s
-    | Z3V (i,j,k) ->
-        let uu____75 = FStar_Util.string_of_int i in
-        let uu____76 = FStar_Util.string_of_int j in
-        let uu____77 = FStar_Util.string_of_int k in
-        FStar_Util.format3 "%s.%s.%s" uu____75 uu____76 uu____77
-let z3v_compare:
-  z3version ->
-    (Prims.int,Prims.int,Prims.int) FStar_Pervasives_Native.tuple3 ->
-      Prims.int FStar_Pervasives_Native.option
-  =
-  fun known  ->
-    fun uu____93  ->
-      match uu____93 with
-      | (w1,w2,w3) ->
-          (match known with
-           | Z3V_Unknown uu____107 -> FStar_Pervasives_Native.None
-           | Z3V (k1,k2,k3) ->
-               FStar_Pervasives_Native.Some
-                 (if k1 <> w1
-                  then w1 - k1
-                  else if k2 <> w2 then w2 - k2 else w3 - k3))
-let z3v_le:
-  z3version ->
-    (Prims.int,Prims.int,Prims.int) FStar_Pervasives_Native.tuple3 ->
-      Prims.bool
-  =
-  fun known  ->
-    fun wanted  ->
-      match z3v_compare known wanted with
-      | FStar_Pervasives_Native.None  -> false
-      | FStar_Pervasives_Native.Some i -> i >= (Prims.parse_int "0")
-let _z3version: z3version FStar_Pervasives_Native.option FStar_ST.ref =
-  FStar_Util.mk_ref FStar_Pervasives_Native.None
-let get_z3version: Prims.unit -> z3version =
-  fun uu____150  ->
-    let prefix1 = "Z3 version " in
-    let uu____152 = FStar_ST.op_Bang _z3version in
-    match uu____152 with
-    | FStar_Pervasives_Native.Some version -> version
-    | FStar_Pervasives_Native.None  ->
-        let uu____174 =
-          let uu____181 = FStar_Options.z3_exe () in
-          FStar_Util.run_proc uu____181 "-version" "" in
-        (match uu____174 with
-         | (uu____182,out,uu____184) ->
-             let out1 =
-               match FStar_Util.splitlines out with
-               | x::uu____187 when FStar_Util.starts_with x prefix1 ->
-                   let x1 =
-                     let uu____191 =
-                       FStar_Util.substring_from x
-                         (FStar_String.length prefix1) in
-                     FStar_Util.trim_string uu____191 in
-                   let x2 =
-                     try
-                       FStar_List.map FStar_Util.int_of_string
-                         (FStar_Util.split x1 ".")
-                     with | uu____206 -> [] in
-                   (match x2 with
-                    | i1::i2::i3::[] -> Z3V (i1, i2, i3)
-                    | uu____210 -> Z3V_Unknown out)
-               | uu____213 -> Z3V_Unknown out in
-             (FStar_ST.op_Colon_Equals _z3version
-                (FStar_Pervasives_Native.Some out1);
-              out1))
-let ini_params: Prims.unit -> Prims.string =
-  fun uu____238  ->
-    let z3_v = get_z3version () in
-    (let uu____241 =
-       let uu____242 = get_z3version () in
-       z3v_le uu____242
-         ((Prims.parse_int "4"), (Prims.parse_int "4"),
-           (Prims.parse_int "0")) in
-     if uu____241
-     then
-       let uu____243 =
-         let uu____244 =
-           let uu____245 = z3version_as_string z3_v in
-           FStar_Util.format1
-             "Z3 4.5.0 recommended; at least Z3 v4.4.1 required; got %s\n"
-             uu____245 in
-         FStar_Util.HardError uu____244 in
-       FStar_Exn.raise uu____243
-     else ());
-    (let uu____247 =
-       let uu____250 =
-         let uu____253 =
-           let uu____256 =
-             let uu____257 =
-               let uu____258 = FStar_Options.z3_seed () in
-               FStar_Util.string_of_int uu____258 in
-             FStar_Util.format1 "smt.random_seed=%s" uu____257 in
-           [uu____256] in
-         "-smt2 -in auto_config=false model=true smt.relevancy=2" ::
-           uu____253 in
-       let uu____259 = FStar_Options.z3_cliopt () in
-       FStar_List.append uu____250 uu____259 in
-     FStar_String.concat " " uu____247)
-=======
 let _z3hash_checked: Prims.bool FStar_ST.ref = FStar_Util.mk_ref false
 let _z3hash_expected: Prims.string = "1f29cebd4df6"
 let _z3url: Prims.string =
@@ -218,7 +100,6 @@
        let uu____303 = FStar_Options.z3_cliopt () in
        FStar_List.append uu____294 uu____303 in
      FStar_String.concat " " uu____291)
->>>>>>> 8e4e5b5b
 type label = Prims.string[@@deriving show]
 type unsat_core = Prims.string Prims.list FStar_Pervasives_Native.option
 [@@deriving show]
@@ -239,20 +120,12 @@
   | KILLED[@@deriving show]
 let uu___is_UNSAT: z3status -> Prims.bool =
   fun projectee  ->
-<<<<<<< HEAD
-    match projectee with | UNSAT _0 -> true | uu____305 -> false
-=======
     match projectee with | UNSAT _0 -> true | uu____348 -> false
->>>>>>> 8e4e5b5b
 let __proj__UNSAT__item___0: z3status -> unsat_core =
   fun projectee  -> match projectee with | UNSAT _0 -> _0
 let uu___is_SAT: z3status -> Prims.bool =
   fun projectee  ->
-<<<<<<< HEAD
-    match projectee with | SAT _0 -> true | uu____325 -> false
-=======
     match projectee with | SAT _0 -> true | uu____366 -> false
->>>>>>> 8e4e5b5b
 let __proj__SAT__item___0:
   z3status ->
     (FStar_SMTEncoding_Term.error_labels,Prims.string
@@ -261,11 +134,7 @@
   = fun projectee  -> match projectee with | SAT _0 -> _0
 let uu___is_UNKNOWN: z3status -> Prims.bool =
   fun projectee  ->
-<<<<<<< HEAD
-    match projectee with | UNKNOWN _0 -> true | uu____363 -> false
-=======
     match projectee with | UNKNOWN _0 -> true | uu____402 -> false
->>>>>>> 8e4e5b5b
 let __proj__UNKNOWN__item___0:
   z3status ->
     (FStar_SMTEncoding_Term.error_labels,Prims.string
@@ -274,11 +143,7 @@
   = fun projectee  -> match projectee with | UNKNOWN _0 -> _0
 let uu___is_TIMEOUT: z3status -> Prims.bool =
   fun projectee  ->
-<<<<<<< HEAD
-    match projectee with | TIMEOUT _0 -> true | uu____401 -> false
-=======
     match projectee with | TIMEOUT _0 -> true | uu____438 -> false
->>>>>>> 8e4e5b5b
 let __proj__TIMEOUT__item___0:
   z3status ->
     (FStar_SMTEncoding_Term.error_labels,Prims.string
@@ -287,17 +152,6 @@
   = fun projectee  -> match projectee with | TIMEOUT _0 -> _0
 let uu___is_KILLED: z3status -> Prims.bool =
   fun projectee  ->
-<<<<<<< HEAD
-    match projectee with | KILLED  -> true | uu____432 -> false
-type z3statistics = Prims.string FStar_Util.smap[@@deriving show]
-let status_tag: z3status -> Prims.string =
-  fun uu___97_438  ->
-    match uu___97_438 with
-    | SAT uu____439 -> "sat"
-    | UNSAT uu____446 -> "unsat"
-    | UNKNOWN uu____447 -> "unknown"
-    | TIMEOUT uu____454 -> "timeout"
-=======
     match projectee with | KILLED  -> true | uu____467 -> false
 type z3statistics = Prims.string FStar_Util.smap[@@deriving show]
 let status_tag: z3status -> Prims.string =
@@ -307,7 +161,6 @@
     | UNSAT uu____480 -> "unsat"
     | UNKNOWN uu____481 -> "unknown"
     | TIMEOUT uu____488 -> "timeout"
->>>>>>> 8e4e5b5b
     | KILLED  -> "killed"
 let status_string_and_errors:
   z3status ->
@@ -325,11 +178,7 @@
              | FStar_Pervasives_Native.None  -> ""
              | FStar_Pervasives_Native.Some msg1 ->
                  Prims.strcat " because " msg1) in
-<<<<<<< HEAD
-        (uu____484, errs)
-=======
         (uu____517, errs)
->>>>>>> 8e4e5b5b
     | UNKNOWN (errs,msg) ->
         let uu____525 =
           FStar_Util.format2 "%s%s" (status_tag s)
@@ -337,11 +186,7 @@
              | FStar_Pervasives_Native.None  -> ""
              | FStar_Pervasives_Native.Some msg1 ->
                  Prims.strcat " because " msg1) in
-<<<<<<< HEAD
-        (uu____492, errs)
-=======
         (uu____525, errs)
->>>>>>> 8e4e5b5b
     | TIMEOUT (errs,msg) ->
         let uu____533 =
           FStar_Util.format2 "%s%s" (status_tag s)
@@ -349,19 +194,6 @@
              | FStar_Pervasives_Native.None  -> ""
              | FStar_Pervasives_Native.Some msg1 ->
                  Prims.strcat " because " msg1) in
-<<<<<<< HEAD
-        (uu____500, errs)
-let tid: Prims.unit -> Prims.string =
-  fun uu____505  ->
-    let uu____506 = FStar_Util.current_tid () in
-    FStar_All.pipe_right uu____506 FStar_Util.string_of_int
-let new_z3proc: Prims.string -> FStar_Util.proc =
-  fun id  ->
-    let cond pid s = let x = (FStar_Util.trim_string s) = "Done!" in x in
-    let uu____519 = FStar_Options.z3_exe () in
-    let uu____520 = ini_params () in
-    FStar_Util.start_process false id uu____519 uu____520 cond
-=======
         (uu____533, errs)
 let tid: Prims.unit -> Prims.string =
   fun uu____537  ->
@@ -373,7 +205,6 @@
     let uu____550 = FStar_Options.z3_exe () in
     let uu____551 = ini_params () in
     FStar_Util.start_process false id uu____550 uu____551 cond
->>>>>>> 8e4e5b5b
 type bgproc =
   {
   grab: Prims.unit -> FStar_Util.proc;
@@ -460,39 +291,6 @@
   let set_module_name n1 =
     FStar_ST.op_Colon_Equals current_module_name
       (FStar_Pervasives_Native.Some n1) in
-<<<<<<< HEAD
-  let get_module_name uu____879 =
-    let uu____880 = FStar_ST.op_Bang current_module_name in
-    match uu____880 with
-    | FStar_Pervasives_Native.None  -> failwith "Module name not set"
-    | FStar_Pervasives_Native.Some n1 -> n1 in
-  let new_log_file uu____919 =
-    let uu____920 = FStar_ST.op_Bang current_module_name in
-    match uu____920 with
-    | FStar_Pervasives_Native.None  -> failwith "current module not set"
-    | FStar_Pervasives_Native.Some n1 ->
-        let file_name =
-          let uu____957 =
-            let uu____964 = FStar_ST.op_Bang used_file_names in
-            FStar_List.tryFind
-              (fun uu____1026  ->
-                 match uu____1026 with | (m,uu____1032) -> n1 = m) uu____964 in
-          match uu____957 with
-          | FStar_Pervasives_Native.None  ->
-              ((let uu____1038 =
-                  let uu____1045 = FStar_ST.op_Bang used_file_names in
-                  (n1, (Prims.parse_int "0")) :: uu____1045 in
-                FStar_ST.op_Colon_Equals used_file_names uu____1038);
-               n1)
-          | FStar_Pervasives_Native.Some (uu____1152,k) ->
-              ((let uu____1159 =
-                  let uu____1166 = FStar_ST.op_Bang used_file_names in
-                  (n1, (k + (Prims.parse_int "1"))) :: uu____1166 in
-                FStar_ST.op_Colon_Equals used_file_names uu____1159);
-               (let uu____1273 =
-                  FStar_Util.string_of_int (k + (Prims.parse_int "1")) in
-                FStar_Util.format2 "%s-%s" n1 uu____1273)) in
-=======
   let get_module_name uu____924 =
     let uu____925 = FStar_ST.op_Bang current_module_name in
     match uu____925 with
@@ -524,7 +322,6 @@
                (let uu____1502 =
                   FStar_Util.string_of_int (k + (Prims.parse_int "1")) in
                 FStar_Util.format2 "%s-%s" n1 uu____1502)) in
->>>>>>> 8e4e5b5b
         let file_name1 = FStar_Util.format1 "queries-%s.smt2" file_name in
         (FStar_ST.op_Colon_Equals current_file_name
            (FStar_Pervasives_Native.Some file_name1);
@@ -532,24 +329,6 @@
           FStar_ST.op_Colon_Equals log_file_opt
             (FStar_Pervasives_Native.Some fh);
           fh)) in
-<<<<<<< HEAD
-  let get_log_file uu____1345 =
-    let uu____1346 = FStar_ST.op_Bang log_file_opt in
-    match uu____1346 with
-    | FStar_Pervasives_Native.None  -> new_log_file ()
-    | FStar_Pervasives_Native.Some fh -> fh in
-  let append_to_log str =
-    let uu____1386 = get_log_file () in
-    FStar_Util.append_to_file uu____1386 str in
-  let write_to_new_log str =
-    let dir_name =
-      let uu____1392 = FStar_ST.op_Bang current_file_name in
-      match uu____1392 with
-      | FStar_Pervasives_Native.None  ->
-          let dir_name =
-            let uu____1428 = FStar_ST.op_Bang current_module_name in
-            match uu____1428 with
-=======
   let get_log_file uu____1638 =
     let uu____1639 = FStar_ST.op_Bang log_file_opt in
     match uu____1639 with
@@ -566,7 +345,6 @@
           let dir_name =
             let uu____1785 = FStar_ST.op_Bang current_module_name in
             match uu____1785 with
->>>>>>> 8e4e5b5b
             | FStar_Pervasives_Native.None  ->
                 failwith "current module not set"
             | FStar_Pervasives_Native.Some n1 ->
@@ -577,25 +355,6 @@
            dir_name)
       | FStar_Pervasives_Native.Some n1 -> n1 in
     let qnum = FStar_ST.op_Bang query_number in
-<<<<<<< HEAD
-    (let uu____1525 =
-       let uu____1526 = FStar_ST.op_Bang query_number in
-       uu____1526 + (Prims.parse_int "1") in
-     FStar_ST.op_Colon_Equals query_number uu____1525);
-    (let file_name =
-       let uu____1576 = FStar_Util.string_of_int qnum in
-       FStar_Util.format1 "query-%s.smt2" uu____1576 in
-     let file_name1 = FStar_Util.concat_dir_filename dir_name file_name in
-     FStar_Util.write_file file_name1 str) in
-  let write_to_log str =
-    let uu____1582 =
-      let uu____1583 = FStar_Options.n_cores () in
-      uu____1583 > (Prims.parse_int "1") in
-    if uu____1582 then write_to_new_log str else append_to_log str in
-  let close_log uu____1588 =
-    let uu____1589 = FStar_ST.op_Bang log_file_opt in
-    match uu____1589 with
-=======
     (let uu____1982 =
        let uu____1983 = FStar_ST.op_Bang query_number in
        uu____1983 + (Prims.parse_int "1") in
@@ -613,20 +372,13 @@
   let close_log uu____2117 =
     let uu____2118 = FStar_ST.op_Bang log_file_opt in
     match uu____2118 with
->>>>>>> 8e4e5b5b
     | FStar_Pervasives_Native.None  -> ()
     | FStar_Pervasives_Native.Some fh ->
         (FStar_Util.close_file fh;
          FStar_ST.op_Colon_Equals log_file_opt FStar_Pervasives_Native.None) in
-<<<<<<< HEAD
-  let log_file_name uu____1661 =
-    let uu____1662 = FStar_ST.op_Bang current_file_name in
-    match uu____1662 with
-=======
   let log_file_name uu____2254 =
     let uu____2255 = FStar_ST.op_Bang current_file_name in
     match uu____2255 with
->>>>>>> 8e4e5b5b
     | FStar_Pervasives_Native.None  -> failwith "no log file"
     | FStar_Pervasives_Native.Some n1 -> n1 in
   { get_module_name; set_module_name; write_to_log; close_log; log_file_name
@@ -635,58 +387,6 @@
   let the_z3proc = FStar_Util.mk_ref FStar_Pervasives_Native.None in
   let new_proc =
     let ctr = FStar_Util.mk_ref (- (Prims.parse_int "1")) in
-<<<<<<< HEAD
-    fun uu____1711  ->
-      let uu____1712 =
-        let uu____1713 =
-          FStar_Util.incr ctr;
-          (let uu____1736 = FStar_ST.op_Bang ctr in
-           FStar_All.pipe_right uu____1736 FStar_Util.string_of_int) in
-        FStar_Util.format1 "bg-%s" uu____1713 in
-      new_z3proc uu____1712 in
-  let z3proc uu____1764 =
-    (let uu____1766 =
-       let uu____1767 = FStar_ST.op_Bang the_z3proc in
-       uu____1767 = FStar_Pervasives_Native.None in
-     if uu____1766
-     then
-       let uu____1804 =
-         let uu____1807 = new_proc () in
-         FStar_Pervasives_Native.Some uu____1807 in
-       FStar_ST.op_Colon_Equals the_z3proc uu____1804
-     else ());
-    (let uu____1841 = FStar_ST.op_Bang the_z3proc in
-     FStar_Util.must uu____1841) in
-  let x = [] in
-  let grab uu____1882 = FStar_Util.monitor_enter x; z3proc () in
-  let release uu____1889 = FStar_Util.monitor_exit x in
-  let refresh uu____1895 =
-    let proc = grab () in
-    FStar_Util.kill_process proc;
-    (let uu____1899 =
-       let uu____1902 = new_proc () in
-       FStar_Pervasives_Native.Some uu____1902 in
-     FStar_ST.op_Colon_Equals the_z3proc uu____1899);
-    query_logging.close_log ();
-    release () in
-  let restart uu____1939 =
-    FStar_Util.monitor_enter ();
-    query_logging.close_log ();
-    FStar_ST.op_Colon_Equals the_z3proc FStar_Pervasives_Native.None;
-    (let uu____1976 =
-       let uu____1979 = new_proc () in
-       FStar_Pervasives_Native.Some uu____1979 in
-     FStar_ST.op_Colon_Equals the_z3proc uu____1976);
-    FStar_Util.monitor_exit () in
-  { grab; release; refresh; restart }
-let at_log_file: Prims.unit -> Prims.string =
-  fun uu____2015  ->
-    let uu____2016 = FStar_Options.log_queries () in
-    if uu____2016
-    then
-      let uu____2017 = query_logging.log_file_name () in
-      Prims.strcat "@" uu____2017
-=======
     fun uu____2336  ->
       let uu____2337 =
         let uu____2338 =
@@ -737,7 +437,6 @@
     then
       let uu____2869 = query_logging.log_file_name () in
       Prims.strcat "@" uu____2869
->>>>>>> 8e4e5b5b
     else ""
 type smt_output_section = Prims.string Prims.list[@@deriving show]
 type smt_output =
@@ -802,30 +501,14 @@
           if tag = l
           then FStar_Pervasives_Native.Some ([], lines2)
           else
-<<<<<<< HEAD
-            (let uu____2224 = until tag lines2 in
-             FStar_Util.map_opt uu____2224
-               (fun uu____2254  ->
-                  match uu____2254 with
-=======
             (let uu____3070 = until tag lines2 in
              FStar_Util.map_opt uu____3070
                (fun uu____3100  ->
                   match uu____3100 with
->>>>>>> 8e4e5b5b
                   | (until_tag,rest) -> ((l :: until_tag), rest))) in
     let start_tag tag = Prims.strcat "<" (Prims.strcat tag ">") in
     let end_tag tag = Prims.strcat "</" (Prims.strcat tag ">") in
     let find_section tag lines1 =
-<<<<<<< HEAD
-      let uu____2324 = until (start_tag tag) lines1 in
-      match uu____2324 with
-      | FStar_Pervasives_Native.None  ->
-          (FStar_Pervasives_Native.None, lines1)
-      | FStar_Pervasives_Native.Some (prefix1,suffix) ->
-          let uu____2379 = until (end_tag tag) suffix in
-          (match uu____2379 with
-=======
       let uu____3170 = until (start_tag tag) lines1 in
       match uu____3170 with
       | FStar_Pervasives_Native.None  ->
@@ -833,7 +516,6 @@
       | FStar_Pervasives_Native.Some (prefix1,suffix) ->
           let uu____3225 = until (end_tag tag) suffix in
           (match uu____3225 with
->>>>>>> 8e4e5b5b
            | FStar_Pervasives_Native.None  ->
                failwith
                  (Prims.strcat "Parse error: "
@@ -841,27 +523,6 @@
            | FStar_Pervasives_Native.Some (section,suffix1) ->
                ((FStar_Pervasives_Native.Some section),
                  (FStar_List.append prefix1 suffix1))) in
-<<<<<<< HEAD
-    let uu____2444 = find_section "result" lines in
-    match uu____2444 with
-    | (result_opt,lines1) ->
-        let result = FStar_Util.must result_opt in
-        let uu____2474 = find_section "reason-unknown" lines1 in
-        (match uu____2474 with
-         | (reason_unknown,lines2) ->
-             let uu____2499 = find_section "unsat-core" lines2 in
-             (match uu____2499 with
-              | (unsat_core,lines3) ->
-                  let uu____2524 = find_section "statistics" lines3 in
-                  (match uu____2524 with
-                   | (statistics,lines4) ->
-                       let uu____2549 = find_section "labels" lines4 in
-                       (match uu____2549 with
-                        | (labels,lines5) ->
-                            let remaining =
-                              let uu____2577 = until "Done!" lines5 in
-                              match uu____2577 with
-=======
     let uu____3290 = find_section "result" lines in
     match uu____3290 with
     | (result_opt,lines1) ->
@@ -881,25 +542,11 @@
                             let remaining =
                               let uu____3423 = until "Done!" lines5 in
                               match uu____3423 with
->>>>>>> 8e4e5b5b
                               | FStar_Pervasives_Native.None  -> lines5
                               | FStar_Pervasives_Native.Some (prefix1,suffix)
                                   -> FStar_List.append prefix1 suffix in
                             ((match remaining with
                               | [] -> ()
-<<<<<<< HEAD
-                              | uu____2617 ->
-                                  let uu____2620 =
-                                    let uu____2621 =
-                                      query_logging.get_module_name () in
-                                    FStar_Util.format2
-                                      "%s: Unexpected output from Z3: %s\n"
-                                      uu____2621
-                                      (FStar_String.concat "\n" remaining) in
-                                  FStar_Errors.warn FStar_Range.dummyRange
-                                    uu____2620);
-                             (let uu____2622 = FStar_Util.must result_opt in
-=======
                               | uu____3463 ->
                                   let uu____3466 =
                                     let uu____3467 =
@@ -911,7 +558,6 @@
                                   FStar_Errors.warn FStar_Range.dummyRange
                                     uu____3466);
                              (let uu____3468 = FStar_Util.must result_opt in
->>>>>>> 8e4e5b5b
                               {
                                 smt_result = uu____3468;
                                 smt_reason_unknown = reason_unknown;
@@ -947,11 +593,7 @@
                   (let uu____3525 =
                      FStar_All.pipe_right (FStar_Util.split s2 " ")
                        (FStar_Util.sort_with FStar_String.compare) in
-<<<<<<< HEAD
-                   FStar_Pervasives_Native.Some uu____2682) in
-=======
                    FStar_Pervasives_Native.Some uu____3525) in
->>>>>>> 8e4e5b5b
           let labels =
             match smt_output.smt_labels with
             | FStar_Pervasives_Native.None  -> []
@@ -960,17 +602,10 @@
                   match lines2 with
                   | lname::"false"::rest when
                       FStar_Util.starts_with lname "label_" ->
-<<<<<<< HEAD
-                      let uu____2743 = lblnegs rest in lname :: uu____2743
-                  | lname::uu____2747::rest when
-                      FStar_Util.starts_with lname "label_" -> lblnegs rest
-                  | uu____2751 -> [] in
-=======
                       let uu____3586 = lblnegs rest in lname :: uu____3586
                   | lname::uu____3590::rest when
                       FStar_Util.starts_with lname "label_" -> lblnegs rest
                   | uu____3594 -> [] in
->>>>>>> 8e4e5b5b
                 let lblnegs1 = lblnegs lines1 in
                 FStar_All.pipe_right lblnegs1
                   (FStar_List.collect
@@ -978,19 +613,11 @@
                         let uu____3627 =
                           FStar_All.pipe_right label_messages
                             (FStar_List.tryFind
-<<<<<<< HEAD
-                               (fun uu____2823  ->
-                                  match uu____2823 with
-                                  | (m,uu____2835,uu____2836) ->
-                                      (FStar_Pervasives_Native.fst m) = l)) in
-                        match uu____2784 with
-=======
                                (fun uu____3666  ->
                                   match uu____3666 with
                                   | (m,uu____3678,uu____3679) ->
                                       (FStar_Pervasives_Native.fst m) = l)) in
                         match uu____3627 with
->>>>>>> 8e4e5b5b
                         | FStar_Pervasives_Native.None  -> []
                         | FStar_Pervasives_Native.Some (lbl,msg,r) ->
                             [(lbl, msg, r)])) in
@@ -1031,11 +658,7 @@
                                (Prims.parse_int "1"))
                         else ltok in
                       FStar_Util.smap_add statistics key value
-<<<<<<< HEAD
-                  | uu____2948 -> () in
-=======
                   | uu____3791 -> () in
->>>>>>> 8e4e5b5b
                 (FStar_List.iter parse_line lines1; statistics) in
           let reason_unknown =
             FStar_Util.map_opt smt_output.smt_reason_unknown
@@ -1052,22 +675,13 @@
                    res
                  else ru) in
           let status =
-<<<<<<< HEAD
-            (let uu____2966 = FStar_Options.debug_any () in
-             if uu____2966
-=======
             (let uu____3809 = FStar_Options.debug_any () in
              if uu____3809
->>>>>>> 8e4e5b5b
              then
                let uu____3810 =
                  FStar_Util.format1 "Z3 says: %s\n"
                    (FStar_String.concat "\n" smt_output.smt_result) in
-<<<<<<< HEAD
-               FStar_All.pipe_left FStar_Util.print_string uu____2967
-=======
                FStar_All.pipe_left FStar_Util.print_string uu____3810
->>>>>>> 8e4e5b5b
              else ());
             (match smt_output.smt_result with
              | "unsat"::[] -> UNSAT unsat_core
@@ -1080,27 +694,16 @@
                    FStar_Util.format1
                      "Unexpected output from Z3: got output result: %s\n"
                      (FStar_String.concat "\n" smt_output.smt_result) in
-<<<<<<< HEAD
-                 failwith uu____3013) in
-=======
                  failwith uu____3856) in
->>>>>>> 8e4e5b5b
           (status, statistics) in
         let cond pid s = let x = (FStar_Util.trim_string s) = "Done!" in x in
         let stdout1 =
           if fresh1
           then
-<<<<<<< HEAD
-            let uu____3023 = tid () in
-            let uu____3024 = FStar_Options.z3_exe () in
-            let uu____3025 = ini_params () in
-            FStar_Util.launch_process false uu____3023 uu____3024 uu____3025
-=======
             let uu____3866 = tid () in
             let uu____3867 = FStar_Options.z3_exe () in
             let uu____3868 = ini_params () in
             FStar_Util.launch_process false uu____3866 uu____3867 uu____3868
->>>>>>> 8e4e5b5b
               input cond
           else
             (let proc = bg_z3_proc.grab () in
@@ -1108,11 +711,7 @@
              bg_z3_proc.release (); stdout1) in
         parse (FStar_Util.trim_string stdout1)
 let z3_options: Prims.unit -> Prims.string =
-<<<<<<< HEAD
-  fun uu____3033  ->
-=======
   fun uu____3875  ->
->>>>>>> 8e4e5b5b
     "(set-option :global-decls false)\n(set-option :smt.mbqi false)\n(set-option :auto_config false)\n(set-option :produce-unsat-cores true)\n"
 type 'a job = {
   job: Prims.unit -> 'a;
@@ -1126,11 +725,6 @@
     match projectee with
     | { job = __fname__job; callback = __fname__callback;_} ->
         __fname__callback
-<<<<<<< HEAD
-type z3job =
-  (z3status,Prims.int,z3statistics) FStar_Pervasives_Native.tuple3 job
-[@@deriving show]
-=======
 type z3result =
   {
   z3result_status: z3status;
@@ -1172,18 +766,12 @@
         z3result_query_hash = __fname__z3result_query_hash;_} ->
         __fname__z3result_query_hash
 type z3job = z3result job[@@deriving show]
->>>>>>> 8e4e5b5b
 let job_queue: z3job Prims.list FStar_ST.ref = FStar_Util.mk_ref []
 let pending_jobs: Prims.int FStar_ST.ref =
   FStar_Util.mk_ref (Prims.parse_int "0")
 let with_monitor:
-<<<<<<< HEAD
-  'Auu____3136 'Auu____3137 .
-    'Auu____3137 -> (Prims.unit -> 'Auu____3136) -> 'Auu____3136
-=======
   'Auu____4020 'Auu____4021 .
     'Auu____4021 -> (Prims.unit -> 'Auu____4020) -> 'Auu____4020
->>>>>>> 8e4e5b5b
   =
   fun m  ->
     fun f  ->
@@ -1198,25 +786,6 @@
   fun fresh1  ->
     fun label_messages  ->
       fun input  ->
-<<<<<<< HEAD
-        fun uu____3175  ->
-          let start = FStar_Util.now () in
-          let uu____3183 = doZ3Exe fresh1 input label_messages in
-          match uu____3183 with
-          | (status,statistics) ->
-              let uu____3196 =
-                let uu____3201 = FStar_Util.now () in
-                FStar_Util.time_diff start uu____3201 in
-              (match uu____3196 with
-               | (uu____3208,elapsed_time) ->
-                   (status, elapsed_time, statistics))
-let running: Prims.bool FStar_ST.ref = FStar_Util.mk_ref false
-let rec dequeue': Prims.unit -> Prims.unit =
-  fun uu____3225  ->
-    let j =
-      let uu____3227 = FStar_ST.op_Bang job_queue in
-      match uu____3227 with
-=======
         fun qhash  ->
           fun uu____4054  ->
             let start = FStar_Util.now () in
@@ -1252,7 +821,6 @@
     let j =
       let uu____4121 = FStar_ST.op_Bang job_queue in
       match uu____4121 with
->>>>>>> 8e4e5b5b
       | [] -> failwith "Impossible"
       | hd1::tl1 -> (FStar_ST.op_Colon_Equals job_queue tl1; hd1) in
     FStar_Util.incr pending_jobs;
@@ -1261,47 +829,26 @@
     with_monitor job_queue (fun uu____4242  -> FStar_Util.decr pending_jobs);
     dequeue ()
 and dequeue: Prims.unit -> Prims.unit =
-<<<<<<< HEAD
-  fun uu____3286  ->
-    let uu____3287 = FStar_ST.op_Bang running in
-    if uu____3287
-=======
   fun uu____4244  ->
     let uu____4245 = FStar_ST.op_Bang running in
     if uu____4245
->>>>>>> 8e4e5b5b
     then
       let rec aux uu____4295 =
         FStar_Util.monitor_enter job_queue;
-<<<<<<< HEAD
-        (let uu____3307 = FStar_ST.op_Bang job_queue in
-         match uu____3307 with
-=======
         (let uu____4301 = FStar_ST.op_Bang job_queue in
          match uu____4301 with
->>>>>>> 8e4e5b5b
          | [] ->
              (FStar_Util.monitor_exit job_queue;
               FStar_Util.sleep (Prims.parse_int "50");
               aux ())
-<<<<<<< HEAD
-         | uu____3334 -> dequeue' ()) in
-=======
          | uu____4360 -> dequeue' ()) in
->>>>>>> 8e4e5b5b
       aux ()
     else ()
 and run_job: z3job -> Prims.unit =
   fun j  ->
-<<<<<<< HEAD
-    let uu____3338 = j.job () in FStar_All.pipe_left j.callback uu____3338
-let init: Prims.unit -> Prims.unit =
-  fun uu____3366  ->
-=======
     let uu____4364 = j.job () in FStar_All.pipe_left j.callback uu____4364
 let init: Prims.unit -> Prims.unit =
   fun uu____4367  ->
->>>>>>> 8e4e5b5b
     FStar_ST.op_Colon_Equals running true;
     (let n_cores1 = FStar_Options.n_cores () in
      if n_cores1 > (Prims.parse_int "1")
@@ -1315,26 +862,6 @@
 let enqueue: z3job -> Prims.unit =
   fun j  ->
     FStar_Util.monitor_enter job_queue;
-<<<<<<< HEAD
-    (let uu____3396 =
-       let uu____3399 = FStar_ST.op_Bang job_queue in
-       FStar_List.append uu____3399 [j] in
-     FStar_ST.op_Colon_Equals job_queue uu____3396);
-    FStar_Util.monitor_pulse job_queue;
-    FStar_Util.monitor_exit job_queue
-let finish: Prims.unit -> Prims.unit =
-  fun uu____3450  ->
-    let rec aux uu____3454 =
-      let uu____3455 =
-        with_monitor job_queue
-          (fun uu____3471  ->
-             let uu____3472 = FStar_ST.op_Bang pending_jobs in
-             let uu____3483 =
-               let uu____3484 = FStar_ST.op_Bang job_queue in
-               FStar_List.length uu____3484 in
-             (uu____3472, uu____3483)) in
-      match uu____3455 with
-=======
     (let uu____4432 =
        let uu____4435 = FStar_ST.op_Bang job_queue in
        FStar_List.append uu____4435 [j] in
@@ -1353,7 +880,6 @@
                FStar_List.length uu____4619 in
              (uu____4571, uu____4618)) in
       match uu____4554 with
->>>>>>> 8e4e5b5b
       | (n1,m) ->
           if (n1 + m) = (Prims.parse_int "0")
           then FStar_ST.op_Colon_Equals running false
@@ -1365,38 +891,11 @@
   FStar_SMTEncoding_Term.decl Prims.list Prims.list FStar_ST.ref =
   FStar_Util.mk_ref [[]]
 let mk_fresh_scope: Prims.unit -> scope_t =
-<<<<<<< HEAD
-  fun uu____3555  -> FStar_ST.op_Bang fresh_scope
-=======
   fun uu____4757  -> FStar_ST.op_Bang fresh_scope
->>>>>>> 8e4e5b5b
 let bg_scope: FStar_SMTEncoding_Term.decl Prims.list FStar_ST.ref =
   FStar_Util.mk_ref []
 let push: Prims.string -> Prims.unit =
   fun msg  ->
-<<<<<<< HEAD
-    (let uu____3600 =
-       let uu____3605 = FStar_ST.op_Bang fresh_scope in
-       [FStar_SMTEncoding_Term.Caption msg; FStar_SMTEncoding_Term.Push] ::
-         uu____3605 in
-     FStar_ST.op_Colon_Equals fresh_scope uu____3600);
-    (let uu____3664 =
-       let uu____3667 = FStar_ST.op_Bang bg_scope in
-       FStar_List.append uu____3667
-         [FStar_SMTEncoding_Term.Push; FStar_SMTEncoding_Term.Caption msg] in
-     FStar_ST.op_Colon_Equals bg_scope uu____3664)
-let pop: Prims.string -> Prims.unit =
-  fun msg  ->
-    (let uu____3711 =
-       let uu____3716 = FStar_ST.op_Bang fresh_scope in
-       FStar_List.tl uu____3716 in
-     FStar_ST.op_Colon_Equals fresh_scope uu____3711);
-    (let uu____3775 =
-       let uu____3778 = FStar_ST.op_Bang bg_scope in
-       FStar_List.append uu____3778
-         [FStar_SMTEncoding_Term.Caption msg; FStar_SMTEncoding_Term.Pop] in
-     FStar_ST.op_Colon_Equals bg_scope uu____3775)
-=======
     (let uu____4829 =
        let uu____4834 = FStar_ST.op_Bang fresh_scope in
        [FStar_SMTEncoding_Term.Caption msg; FStar_SMTEncoding_Term.Push] ::
@@ -1418,7 +917,6 @@
        FStar_List.append uu____5182
          [FStar_SMTEncoding_Term.Caption msg; FStar_SMTEncoding_Term.Pop] in
      FStar_ST.op_Colon_Equals bg_scope uu____5179)
->>>>>>> 8e4e5b5b
 let giveZ3: FStar_SMTEncoding_Term.decl Prims.list -> Prims.unit =
   fun decls  ->
     FStar_All.pipe_right decls
@@ -1427,55 +925,6 @@
             match uu___256_5296 with
             | FStar_SMTEncoding_Term.Push  -> failwith "Unexpected push/pop"
             | FStar_SMTEncoding_Term.Pop  -> failwith "Unexpected push/pop"
-<<<<<<< HEAD
-            | uu____3830 -> ()));
-    (let uu____3832 = FStar_ST.op_Bang fresh_scope in
-     match uu____3832 with
-     | hd1::tl1 ->
-         FStar_ST.op_Colon_Equals fresh_scope ((FStar_List.append hd1 decls)
-           :: tl1)
-     | uu____3901 -> failwith "Impossible");
-    (let uu____3906 =
-       let uu____3909 = FStar_ST.op_Bang bg_scope in
-       FStar_List.append uu____3909 decls in
-     FStar_ST.op_Colon_Equals bg_scope uu____3906)
-let refresh: Prims.unit -> Prims.unit =
-  fun uu____3951  ->
-    (let uu____3953 =
-       let uu____3954 = FStar_Options.n_cores () in
-       uu____3954 < (Prims.parse_int "2") in
-     if uu____3953 then bg_z3_proc.refresh () else ());
-    (let uu____3956 =
-       let uu____3959 =
-         let uu____3964 = FStar_ST.op_Bang fresh_scope in
-         FStar_List.rev uu____3964 in
-       FStar_List.flatten uu____3959 in
-     FStar_ST.op_Colon_Equals bg_scope uu____3956)
-let mark: Prims.string -> Prims.unit = fun msg  -> push msg
-let reset_mark: Prims.string -> Prims.unit = fun msg  -> pop msg; refresh ()
-let commit_mark: Prims.string -> Prims.unit =
-  fun msg  ->
-    let uu____4028 = FStar_ST.op_Bang fresh_scope in
-    match uu____4028 with
-    | hd1::s::tl1 ->
-        FStar_ST.op_Colon_Equals fresh_scope ((FStar_List.append hd1 s) ::
-          tl1)
-    | uu____4102 -> failwith "Impossible"
-let mk_input: FStar_SMTEncoding_Term.decl Prims.list -> Prims.string =
-  fun theory  ->
-    let r =
-      let uu____4116 =
-        FStar_List.map (FStar_SMTEncoding_Term.declToSmt (z3_options ()))
-          theory in
-      FStar_All.pipe_right uu____4116 (FStar_String.concat "\n") in
-    (let uu____4122 = FStar_Options.log_queries () in
-     if uu____4122 then query_logging.write_to_log r else ());
-    r
-type z3result =
-  (z3status,Prims.int,z3statistics) FStar_Pervasives_Native.tuple3[@@deriving
-                                                                    show]
-type cb = z3result -> Prims.unit[@@deriving show]
-=======
             | uu____5297 -> ()));
     (let uu____5299 = FStar_ST.op_Bang fresh_scope in
      match uu____5299 with
@@ -1607,7 +1056,6 @@
                 cb result; true))
           | uu____5929 -> false
         else false
->>>>>>> 8e4e5b5b
 let ask_1_core:
   (FStar_SMTEncoding_Term.decls_t ->
      (FStar_SMTEncoding_Term.decls_t,Prims.bool)
@@ -1618,23 +1066,6 @@
         FStar_SMTEncoding_Term.decls_t -> cb -> Prims.unit
   =
   fun filter_theory  ->
-<<<<<<< HEAD
-    fun label_messages  ->
-      fun qry  ->
-        fun cb  ->
-          let theory =
-            let uu____4166 = FStar_ST.op_Bang bg_scope in
-            FStar_List.append uu____4166
-              (FStar_List.append [FStar_SMTEncoding_Term.Push]
-                 (FStar_List.append qry [FStar_SMTEncoding_Term.Pop])) in
-          let uu____4187 = filter_theory theory in
-          match uu____4187 with
-          | (theory1,used_unsat_core) ->
-              let input = mk_input theory1 in
-              (FStar_ST.op_Colon_Equals bg_scope [];
-               run_job
-                 { job = (z3_job false label_messages input); callback = cb })
-=======
     fun cache  ->
       fun label_messages  ->
         fun qry  ->
@@ -1662,7 +1093,6 @@
                              callback = cb
                            }
                        else ())))
->>>>>>> 8e4e5b5b
 let ask_n_cores:
   (FStar_SMTEncoding_Term.decls_t ->
      (FStar_SMTEncoding_Term.decls_t,Prims.bool)
@@ -1674,31 +1104,6 @@
           scope_t FStar_Pervasives_Native.option -> cb -> Prims.unit
   =
   fun filter_theory  ->
-<<<<<<< HEAD
-    fun label_messages  ->
-      fun qry  ->
-        fun scope  ->
-          fun cb  ->
-            let theory =
-              let uu____4264 =
-                match scope with
-                | FStar_Pervasives_Native.Some s -> FStar_List.rev s
-                | FStar_Pervasives_Native.None  ->
-                    (FStar_ST.op_Colon_Equals bg_scope [];
-                     (let uu____4295 = FStar_ST.op_Bang fresh_scope in
-                      FStar_List.rev uu____4295)) in
-              FStar_List.flatten uu____4264 in
-            let theory1 =
-              FStar_List.append theory
-                (FStar_List.append [FStar_SMTEncoding_Term.Push]
-                   (FStar_List.append qry [FStar_SMTEncoding_Term.Pop])) in
-            let uu____4331 = filter_theory theory1 in
-            match uu____4331 with
-            | (theory2,used_unsat_core) ->
-                let input = mk_input theory2 in
-                enqueue
-                  { job = (z3_job true label_messages input); callback = cb }
-=======
     fun cache  ->
       fun label_messages  ->
         fun qry  ->
@@ -1734,7 +1139,6 @@
                              callback = cb
                            }
                        else ())
->>>>>>> 8e4e5b5b
 let ask:
   (FStar_SMTEncoding_Term.decls_t ->
      (FStar_SMTEncoding_Term.decls_t,Prims.bool)
@@ -1746,18 +1150,6 @@
           scope_t FStar_Pervasives_Native.option -> cb -> Prims.unit
   =
   fun filter1  ->
-<<<<<<< HEAD
-    fun label_messages  ->
-      fun qry  ->
-        fun scope  ->
-          fun cb  ->
-            let uu____4388 =
-              let uu____4389 = FStar_Options.n_cores () in
-              uu____4389 = (Prims.parse_int "1") in
-            if uu____4388
-            then ask_1_core filter1 label_messages qry cb
-            else ask_n_cores filter1 label_messages qry scope cb
-=======
     fun cache  ->
       fun label_messages  ->
         fun qry  ->
@@ -1768,5 +1160,4 @@
                 uu____6343 = (Prims.parse_int "1") in
               if uu____6342
               then ask_1_core filter1 cache label_messages qry cb
-              else ask_n_cores filter1 cache label_messages qry scope cb
->>>>>>> 8e4e5b5b
+              else ask_n_cores filter1 cache label_messages qry scope cb