open Prims
type z3version =
  | Z3V_Unknown of Prims.string
  | Z3V of (Prims.int,Prims.int,Prims.int) FStar_Pervasives_Native.tuple3
let uu___is_Z3V_Unknown: z3version -> Prims.bool =
  fun projectee  ->
    match projectee with | Z3V_Unknown _0 -> true | uu____16 -> false
let __proj__Z3V_Unknown__item___0: z3version -> Prims.string =
  fun projectee  -> match projectee with | Z3V_Unknown _0 -> _0
let uu___is_Z3V: z3version -> Prims.bool =
  fun projectee  -> match projectee with | Z3V _0 -> true | uu____31 -> false
let __proj__Z3V__item___0:
  z3version -> (Prims.int,Prims.int,Prims.int) FStar_Pervasives_Native.tuple3
  = fun projectee  -> match projectee with | Z3V _0 -> _0
let z3version_as_string: z3version -> Prims.string =
  fun uu___94_50  ->
    match uu___94_50 with
    | Z3V_Unknown s -> FStar_Util.format1 "unknown version: %s" s
    | Z3V (i,j,k) ->
        let uu____55 = FStar_Util.string_of_int i in
        let uu____56 = FStar_Util.string_of_int j in
        let uu____57 = FStar_Util.string_of_int k in
        FStar_Util.format3 "%s.%s.%s" uu____55 uu____56 uu____57
let z3v_compare:
  z3version ->
    (Prims.int,Prims.int,Prims.int) FStar_Pervasives_Native.tuple3 ->
      Prims.int FStar_Pervasives_Native.option
  =
  fun known  ->
    fun uu____67  ->
      match uu____67 with
      | (w1,w2,w3) ->
          (match known with
           | Z3V_Unknown uu____76 -> FStar_Pervasives_Native.None
           | Z3V (k1,k2,k3) ->
               FStar_Pervasives_Native.Some
                 (if k1 <> w1
                  then w1 - k1
                  else if k2 <> w2 then w2 - k2 else w3 - k3))
let z3v_le:
  z3version ->
    (Prims.int,Prims.int,Prims.int) FStar_Pervasives_Native.tuple3 ->
      Prims.bool
  =
  fun known  ->
    fun wanted  ->
      match z3v_compare known wanted with
      | FStar_Pervasives_Native.None  -> false
      | FStar_Pervasives_Native.Some i -> i >= (Prims.parse_int "0")
let _z3version: z3version FStar_Pervasives_Native.option FStar_ST.ref =
  FStar_Util.mk_ref FStar_Pervasives_Native.None
let get_z3version: Prims.unit -> z3version =
<<<<<<< HEAD
  fun uu____102  ->
    let prefix1 = "Z3 version " in
    let uu____104 = FStar_ST.read _z3version in
    match uu____104 with
    | FStar_Pervasives_Native.Some version -> version
    | FStar_Pervasives_Native.None  ->
        let uu____110 =
          let uu____114 = FStar_Options.z3_exe () in
          FStar_Util.run_proc uu____114 "-version" "" in
        (match uu____110 with
         | (uu____115,out,uu____117) ->
             let out1 =
               match FStar_Util.splitlines out with
               | x::uu____120 when FStar_Util.starts_with x prefix1 ->
                   let x1 =
                     let uu____123 =
                       FStar_Util.substring_from x
                         (FStar_String.length prefix1) in
                     FStar_Util.trim_string uu____123 in
=======
  fun uu____150  ->
    let prefix1 = "Z3 version " in
    let uu____152 = FStar_ST.op_Bang _z3version in
    match uu____152 with
    | FStar_Pervasives_Native.Some version -> version
    | FStar_Pervasives_Native.None  ->
        let uu____174 =
          let uu____181 = FStar_Options.z3_exe () in
          FStar_Util.run_proc uu____181 "-version" "" in
        (match uu____174 with
         | (uu____182,out,uu____184) ->
             let out1 =
               match FStar_Util.splitlines out with
               | x::uu____187 when FStar_Util.starts_with x prefix1 ->
                   let x1 =
                     let uu____191 =
                       FStar_Util.substring_from x
                         (FStar_String.length prefix1) in
                     FStar_Util.trim_string uu____191 in
>>>>>>> c7d62a0b
                   let x2 =
                     try
                       FStar_List.map FStar_Util.int_of_string
                         (FStar_Util.split x1 ".")
<<<<<<< HEAD
                     with | uu____133 -> [] in
                   (match x2 with
                    | i1::i2::i3::[] -> Z3V (i1, i2, i3)
                    | uu____137 -> Z3V_Unknown out)
               | uu____139 -> Z3V_Unknown out in
             (FStar_ST.write _z3version (FStar_Pervasives_Native.Some out1);
              out1))
let ini_params: Prims.unit -> Prims.string =
  fun uu____147  ->
    let z3_v = get_z3version () in
    (let uu____150 =
       let uu____151 = get_z3version () in
       z3v_le uu____151
         ((Prims.parse_int "4"), (Prims.parse_int "4"),
           (Prims.parse_int "0")) in
     if uu____150
     then
       let uu____152 =
         let uu____153 =
           let uu____154 = z3version_as_string z3_v in
           FStar_Util.format1
             "Z3 4.5.0 recommended; at least Z3 v4.4.1 required; got %s\n"
             uu____154 in
         FStar_Util.Failure uu____153 in
       FStar_All.pipe_left FStar_Pervasives.raise uu____152
     else ());
    (let uu____156 =
       let uu____158 =
         let uu____160 =
           let uu____162 =
             let uu____163 =
               let uu____164 = FStar_Options.z3_seed () in
               FStar_Util.string_of_int uu____164 in
             FStar_Util.format1 "smt.random_seed=%s" uu____163 in
           [uu____162] in
         "-smt2 -in auto_config=false model=true smt.relevancy=2" ::
           uu____160 in
       let uu____165 = FStar_Options.z3_cliopt () in
       FStar_List.append uu____158 uu____165 in
     FStar_String.concat " " uu____156)
=======
                     with | uu____206 -> [] in
                   (match x2 with
                    | i1::i2::i3::[] -> Z3V (i1, i2, i3)
                    | uu____210 -> Z3V_Unknown out)
               | uu____213 -> Z3V_Unknown out in
             (FStar_ST.op_Colon_Equals _z3version
                (FStar_Pervasives_Native.Some out1);
              out1))
let ini_params: Prims.unit -> Prims.string =
  fun uu____238  ->
    let z3_v = get_z3version () in
    (let uu____241 =
       let uu____242 = get_z3version () in
       z3v_le uu____242
         ((Prims.parse_int "4"), (Prims.parse_int "4"),
           (Prims.parse_int "0")) in
     if uu____241
     then
       let uu____243 =
         let uu____244 =
           let uu____245 = z3version_as_string z3_v in
           FStar_Util.format1
             "Z3 4.5.0 recommended; at least Z3 v4.4.1 required; got %s\n"
             uu____245 in
         FStar_Util.Failure uu____244 in
       FStar_All.pipe_left FStar_Exn.raise uu____243
     else ());
    (let uu____247 =
       let uu____250 =
         let uu____253 =
           let uu____256 =
             let uu____257 =
               let uu____258 = FStar_Options.z3_seed () in
               FStar_Util.string_of_int uu____258 in
             FStar_Util.format1 "smt.random_seed=%s" uu____257 in
           [uu____256] in
         "-smt2 -in auto_config=false model=true smt.relevancy=2" ::
           uu____253 in
       let uu____259 = FStar_Options.z3_cliopt () in
       FStar_List.append uu____250 uu____259 in
     FStar_String.concat " " uu____247)
>>>>>>> c7d62a0b
type label = Prims.string
type unsat_core = Prims.string Prims.list FStar_Pervasives_Native.option
type z3status =
  | UNSAT of unsat_core
  | SAT of label Prims.list
  | UNKNOWN of label Prims.list
  | TIMEOUT of label Prims.list
  | KILLED
let uu___is_UNSAT: z3status -> Prims.bool =
  fun projectee  ->
<<<<<<< HEAD
    match projectee with | UNSAT _0 -> true | uu____192 -> false
=======
    match projectee with | UNSAT _0 -> true | uu____293 -> false
>>>>>>> c7d62a0b
let __proj__UNSAT__item___0: z3status -> unsat_core =
  fun projectee  -> match projectee with | UNSAT _0 -> _0
let uu___is_SAT: z3status -> Prims.bool =
  fun projectee  ->
<<<<<<< HEAD
    match projectee with | SAT _0 -> true | uu____205 -> false
=======
    match projectee with | SAT _0 -> true | uu____309 -> false
>>>>>>> c7d62a0b
let __proj__SAT__item___0: z3status -> label Prims.list =
  fun projectee  -> match projectee with | SAT _0 -> _0
let uu___is_UNKNOWN: z3status -> Prims.bool =
  fun projectee  ->
<<<<<<< HEAD
    match projectee with | UNKNOWN _0 -> true | uu____221 -> false
=======
    match projectee with | UNKNOWN _0 -> true | uu____331 -> false
>>>>>>> c7d62a0b
let __proj__UNKNOWN__item___0: z3status -> label Prims.list =
  fun projectee  -> match projectee with | UNKNOWN _0 -> _0
let uu___is_TIMEOUT: z3status -> Prims.bool =
  fun projectee  ->
<<<<<<< HEAD
    match projectee with | TIMEOUT _0 -> true | uu____237 -> false
=======
    match projectee with | TIMEOUT _0 -> true | uu____353 -> false
>>>>>>> c7d62a0b
let __proj__TIMEOUT__item___0: z3status -> label Prims.list =
  fun projectee  -> match projectee with | TIMEOUT _0 -> _0
let uu___is_KILLED: z3status -> Prims.bool =
  fun projectee  ->
<<<<<<< HEAD
    match projectee with | KILLED  -> true | uu____251 -> false
type z3statistics = Prims.string FStar_Util.smap
let status_to_string: z3status -> Prims.string =
  fun uu___95_255  ->
    match uu___95_255 with
    | SAT uu____256 -> "sat"
    | UNSAT uu____258 -> "unsat"
    | UNKNOWN uu____259 -> "unknown"
    | TIMEOUT uu____261 -> "timeout"
    | KILLED  -> "killed"
let tid: Prims.unit -> Prims.string =
  fun uu____265  ->
    let uu____266 = FStar_Util.current_tid () in
    FStar_All.pipe_right uu____266 FStar_Util.string_of_int
let new_z3proc: Prims.string -> FStar_Util.proc =
  fun id  ->
    let cond pid s = let x = (FStar_Util.trim_string s) = "Done!" in x in
    let uu____278 = FStar_Options.z3_exe () in
    let uu____279 = ini_params () in
    FStar_Util.start_process id uu____278 uu____279 cond
=======
    match projectee with | KILLED  -> true | uu____372 -> false
type z3statistics = Prims.string FStar_Util.smap
let status_to_string: z3status -> Prims.string =
  fun uu___97_378  ->
    match uu___97_378 with
    | SAT uu____379 -> "sat"
    | UNSAT uu____382 -> "unsat"
    | UNKNOWN uu____383 -> "unknown"
    | TIMEOUT uu____386 -> "timeout"
    | KILLED  -> "killed"
let tid: Prims.unit -> Prims.string =
  fun uu____392  ->
    let uu____393 = FStar_Util.current_tid () in
    FStar_All.pipe_right uu____393 FStar_Util.string_of_int
let new_z3proc: Prims.string -> FStar_Util.proc =
  fun id  ->
    let cond pid s = let x = (FStar_Util.trim_string s) = "Done!" in x in
    let uu____406 = FStar_Options.z3_exe () in
    let uu____407 = ini_params () in
    FStar_Util.start_process id uu____406 uu____407 cond
>>>>>>> c7d62a0b
type bgproc =
  {
  grab: Prims.unit -> FStar_Util.proc;
  release: Prims.unit -> Prims.unit;
  refresh: Prims.unit -> Prims.unit;
  restart: Prims.unit -> Prims.unit;}
type query_log =
  {
  get_module_name: Prims.unit -> Prims.string;
  set_module_name: Prims.string -> Prims.unit;
  write_to_log: Prims.string -> Prims.unit;
  close_log: Prims.unit -> Prims.unit;
  log_file_name: Prims.unit -> Prims.string;}
let query_logging: query_log =
  let query_number = FStar_Util.mk_ref (Prims.parse_int "0") in
  let log_file_opt = FStar_Util.mk_ref FStar_Pervasives_Native.None in
  let used_file_names = FStar_Util.mk_ref [] in
  let current_module_name = FStar_Util.mk_ref FStar_Pervasives_Native.None in
  let current_file_name = FStar_Util.mk_ref FStar_Pervasives_Native.None in
  let set_module_name n1 =
<<<<<<< HEAD
    FStar_ST.write current_module_name (FStar_Pervasives_Native.Some n1) in
  let get_module_name uu____463 =
    let uu____464 = FStar_ST.read current_module_name in
    match uu____464 with
    | FStar_Pervasives_Native.None  -> failwith "Module name not set"
    | FStar_Pervasives_Native.Some n1 -> n1 in
  let new_log_file uu____473 =
    let uu____474 = FStar_ST.read current_module_name in
    match uu____474 with
    | FStar_Pervasives_Native.None  -> failwith "current module not set"
    | FStar_Pervasives_Native.Some n1 ->
        let file_name =
          let uu____481 =
            let uu____485 = FStar_ST.read used_file_names in
            FStar_List.tryFind
              (fun uu____496  ->
                 match uu____496 with | (m,uu____500) -> n1 = m) uu____485 in
          match uu____481 with
          | FStar_Pervasives_Native.None  ->
              ((let uu____504 =
                  let uu____508 = FStar_ST.read used_file_names in
                  (n1, (Prims.parse_int "0")) :: uu____508 in
                FStar_ST.write used_file_names uu____504);
               n1)
          | FStar_Pervasives_Native.Some (uu____524,k) ->
              ((let uu____529 =
                  let uu____533 = FStar_ST.read used_file_names in
                  (n1, (k + (Prims.parse_int "1"))) :: uu____533 in
                FStar_ST.write used_file_names uu____529);
               (let uu____549 =
                  FStar_Util.string_of_int (k + (Prims.parse_int "1")) in
                FStar_Util.format2 "%s-%s" n1 uu____549)) in
=======
    FStar_ST.op_Colon_Equals current_module_name
      (FStar_Pervasives_Native.Some n1) in
  let get_module_name uu____766 =
    let uu____767 = FStar_ST.op_Bang current_module_name in
    match uu____767 with
    | FStar_Pervasives_Native.None  -> failwith "Module name not set"
    | FStar_Pervasives_Native.Some n1 -> n1 in
  let new_log_file uu____806 =
    let uu____807 = FStar_ST.op_Bang current_module_name in
    match uu____807 with
    | FStar_Pervasives_Native.None  -> failwith "current module not set"
    | FStar_Pervasives_Native.Some n1 ->
        let file_name =
          let uu____844 =
            let uu____851 = FStar_ST.op_Bang used_file_names in
            FStar_List.tryFind
              (fun uu____913  ->
                 match uu____913 with | (m,uu____919) -> n1 = m) uu____851 in
          match uu____844 with
          | FStar_Pervasives_Native.None  ->
              ((let uu____925 =
                  let uu____932 = FStar_ST.op_Bang used_file_names in
                  (n1, (Prims.parse_int "0")) :: uu____932 in
                FStar_ST.op_Colon_Equals used_file_names uu____925);
               n1)
          | FStar_Pervasives_Native.Some (uu____1039,k) ->
              ((let uu____1046 =
                  let uu____1053 = FStar_ST.op_Bang used_file_names in
                  (n1, (k + (Prims.parse_int "1"))) :: uu____1053 in
                FStar_ST.op_Colon_Equals used_file_names uu____1046);
               (let uu____1160 =
                  FStar_Util.string_of_int (k + (Prims.parse_int "1")) in
                FStar_Util.format2 "%s-%s" n1 uu____1160)) in
>>>>>>> c7d62a0b
        let file_name1 = FStar_Util.format1 "queries-%s.smt2" file_name in
        (FStar_ST.op_Colon_Equals current_file_name
           (FStar_Pervasives_Native.Some file_name1);
         (let fh = FStar_Util.open_file_for_writing file_name1 in
<<<<<<< HEAD
          FStar_ST.write log_file_opt (FStar_Pervasives_Native.Some fh); fh)) in
  let get_log_file uu____563 =
    let uu____564 = FStar_ST.read log_file_opt in
    match uu____564 with
    | FStar_Pervasives_Native.None  -> new_log_file ()
    | FStar_Pervasives_Native.Some fh -> fh in
  let append_to_log str =
    let uu____574 = get_log_file () in
    FStar_Util.append_to_file uu____574 str in
  let write_to_new_log str =
    let dir_name =
      let uu____580 = FStar_ST.read current_file_name in
      match uu____580 with
      | FStar_Pervasives_Native.None  ->
          let dir_name =
            let uu____586 = FStar_ST.read current_module_name in
            match uu____586 with
=======
          FStar_ST.op_Colon_Equals log_file_opt
            (FStar_Pervasives_Native.Some fh);
          fh)) in
  let get_log_file uu____1232 =
    let uu____1233 = FStar_ST.op_Bang log_file_opt in
    match uu____1233 with
    | FStar_Pervasives_Native.None  -> new_log_file ()
    | FStar_Pervasives_Native.Some fh -> fh in
  let append_to_log str =
    let uu____1273 = get_log_file () in
    FStar_Util.append_to_file uu____1273 str in
  let write_to_new_log str =
    let dir_name =
      let uu____1279 = FStar_ST.op_Bang current_file_name in
      match uu____1279 with
      | FStar_Pervasives_Native.None  ->
          let dir_name =
            let uu____1315 = FStar_ST.op_Bang current_module_name in
            match uu____1315 with
>>>>>>> c7d62a0b
            | FStar_Pervasives_Native.None  ->
                failwith "current module not set"
            | FStar_Pervasives_Native.Some n1 ->
                FStar_Util.format1 "queries-%s" n1 in
          (FStar_Util.mkdir true dir_name;
           FStar_ST.op_Colon_Equals current_file_name
             (FStar_Pervasives_Native.Some dir_name);
           dir_name)
      | FStar_Pervasives_Native.Some n1 -> n1 in
<<<<<<< HEAD
    let qnum = FStar_ST.read query_number in
    (let uu____602 =
       let uu____603 = FStar_ST.read query_number in
       uu____603 + (Prims.parse_int "1") in
     FStar_ST.write query_number uu____602);
    (let file_name =
       let uu____609 = FStar_Util.string_of_int qnum in
       FStar_Util.format1 "query-%s.smt2" uu____609 in
     let file_name1 = FStar_Util.concat_dir_filename dir_name file_name in
     FStar_Util.write_file file_name1 str) in
  let write_to_log str =
    let uu____615 =
      let uu____616 = FStar_Options.n_cores () in
      uu____616 > (Prims.parse_int "1") in
    if uu____615 then write_to_new_log str else append_to_log str in
  let close_log uu____621 =
    let uu____622 = FStar_ST.read log_file_opt in
    match uu____622 with
    | FStar_Pervasives_Native.None  -> ()
    | FStar_Pervasives_Native.Some fh ->
        (FStar_Util.close_file fh;
         FStar_ST.write log_file_opt FStar_Pervasives_Native.None) in
  let log_file_name uu____635 =
    let uu____636 = FStar_ST.read current_file_name in
    match uu____636 with
=======
    let qnum = FStar_ST.op_Bang query_number in
    (let uu____1412 =
       let uu____1413 = FStar_ST.op_Bang query_number in
       uu____1413 + (Prims.parse_int "1") in
     FStar_ST.op_Colon_Equals query_number uu____1412);
    (let file_name =
       let uu____1463 = FStar_Util.string_of_int qnum in
       FStar_Util.format1 "query-%s.smt2" uu____1463 in
     let file_name1 = FStar_Util.concat_dir_filename dir_name file_name in
     FStar_Util.write_file file_name1 str) in
  let write_to_log str =
    let uu____1469 =
      let uu____1470 = FStar_Options.n_cores () in
      uu____1470 > (Prims.parse_int "1") in
    if uu____1469 then write_to_new_log str else append_to_log str in
  let close_log uu____1475 =
    let uu____1476 = FStar_ST.op_Bang log_file_opt in
    match uu____1476 with
    | FStar_Pervasives_Native.None  -> ()
    | FStar_Pervasives_Native.Some fh ->
        (FStar_Util.close_file fh;
         FStar_ST.op_Colon_Equals log_file_opt FStar_Pervasives_Native.None) in
  let log_file_name uu____1548 =
    let uu____1549 = FStar_ST.op_Bang current_file_name in
    match uu____1549 with
>>>>>>> c7d62a0b
    | FStar_Pervasives_Native.None  -> failwith "no log file"
    | FStar_Pervasives_Native.Some n1 -> n1 in
  { get_module_name; set_module_name; write_to_log; close_log; log_file_name
  }
let bg_z3_proc: bgproc =
  let the_z3proc = FStar_Util.mk_ref FStar_Pervasives_Native.None in
  let new_proc =
    let ctr = FStar_Util.mk_ref (- (Prims.parse_int "1")) in
<<<<<<< HEAD
    fun uu____653  ->
      let uu____654 =
        let uu____655 =
          FStar_Util.incr ctr;
          (let uu____660 = FStar_ST.read ctr in
           FStar_All.pipe_right uu____660 FStar_Util.string_of_int) in
        FStar_Util.format1 "bg-%s" uu____655 in
      new_z3proc uu____654 in
  let z3proc uu____666 =
    (let uu____668 =
       let uu____669 = FStar_ST.read the_z3proc in
       uu____669 = FStar_Pervasives_Native.None in
     if uu____668
     then
       let uu____675 =
         let uu____677 = new_proc () in
         FStar_Pervasives_Native.Some uu____677 in
       FStar_ST.write the_z3proc uu____675
     else ());
    (let uu____682 = FStar_ST.read the_z3proc in FStar_Util.must uu____682) in
  let x = [] in
  let grab uu____692 = FStar_Util.monitor_enter x; z3proc () in
  let release uu____698 = FStar_Util.monitor_exit x in
  let refresh uu____703 =
    let proc = grab () in
    FStar_Util.kill_process proc;
    (let uu____707 =
       let uu____709 = new_proc () in FStar_Pervasives_Native.Some uu____709 in
     FStar_ST.write the_z3proc uu____707);
    query_logging.close_log ();
    release () in
  let restart uu____717 =
    FStar_Util.monitor_enter ();
    query_logging.close_log ();
    FStar_ST.write the_z3proc FStar_Pervasives_Native.None;
    (let uu____725 =
       let uu____727 = new_proc () in FStar_Pervasives_Native.Some uu____727 in
     FStar_ST.write the_z3proc uu____725);
    FStar_Util.monitor_exit () in
  { grab; release; refresh; restart }
let at_log_file: Prims.unit -> Prims.string =
  fun uu____733  ->
    let uu____734 = FStar_Options.log_queries () in
    if uu____734
    then
      let uu____735 = query_logging.log_file_name () in
      Prims.strcat "@" uu____735
=======
    fun uu____1598  ->
      let uu____1599 =
        let uu____1600 =
          FStar_Util.incr ctr;
          (let uu____1623 = FStar_ST.op_Bang ctr in
           FStar_All.pipe_right uu____1623 FStar_Util.string_of_int) in
        FStar_Util.format1 "bg-%s" uu____1600 in
      new_z3proc uu____1599 in
  let z3proc uu____1651 =
    (let uu____1653 =
       let uu____1654 = FStar_ST.op_Bang the_z3proc in
       uu____1654 = FStar_Pervasives_Native.None in
     if uu____1653
     then
       let uu____1691 =
         let uu____1694 = new_proc () in
         FStar_Pervasives_Native.Some uu____1694 in
       FStar_ST.op_Colon_Equals the_z3proc uu____1691
     else ());
    (let uu____1728 = FStar_ST.op_Bang the_z3proc in
     FStar_Util.must uu____1728) in
  let x = [] in
  let grab uu____1769 = FStar_Util.monitor_enter x; z3proc () in
  let release uu____1776 = FStar_Util.monitor_exit x in
  let refresh uu____1782 =
    let proc = grab () in
    FStar_Util.kill_process proc;
    (let uu____1786 =
       let uu____1789 = new_proc () in
       FStar_Pervasives_Native.Some uu____1789 in
     FStar_ST.op_Colon_Equals the_z3proc uu____1786);
    query_logging.close_log ();
    release () in
  let restart uu____1826 =
    FStar_Util.monitor_enter ();
    query_logging.close_log ();
    FStar_ST.op_Colon_Equals the_z3proc FStar_Pervasives_Native.None;
    (let uu____1863 =
       let uu____1866 = new_proc () in
       FStar_Pervasives_Native.Some uu____1866 in
     FStar_ST.op_Colon_Equals the_z3proc uu____1863);
    FStar_Util.monitor_exit () in
  { grab; release; refresh; restart }
let at_log_file: Prims.unit -> Prims.string =
  fun uu____1902  ->
    let uu____1903 = FStar_Options.log_queries () in
    if uu____1903
    then
      let uu____1904 = query_logging.log_file_name () in
      Prims.strcat "@" uu____1904
>>>>>>> c7d62a0b
    else ""
let doZ3Exe':
  Prims.bool ->
    Prims.string -> (z3status,z3statistics) FStar_Pervasives_Native.tuple2
  =
  fun fresh1  ->
    fun input  ->
      let parse z3out =
        let lines =
          FStar_All.pipe_right (FStar_String.split ['\n'] z3out)
            (FStar_List.map FStar_Util.trim_string) in
        let get_data lines1 =
          let parse_core s =
            let s1 = FStar_Util.trim_string s in
            let s2 =
              FStar_Util.substring s1 (Prims.parse_int "1")
                ((FStar_String.length s1) - (Prims.parse_int "2")) in
            if FStar_Util.starts_with s2 "error"
            then FStar_Pervasives_Native.None
            else
<<<<<<< HEAD
              (let uu____779 =
                 FStar_All.pipe_right (FStar_Util.split s2 " ")
                   (FStar_Util.sort_with FStar_String.compare) in
               FStar_All.pipe_right uu____779
                 (fun _0_28  -> FStar_Pervasives_Native.Some _0_28)) in
=======
              (let uu____1964 =
                 FStar_All.pipe_right (FStar_Util.split s2 " ")
                   (FStar_Util.sort_with FStar_String.compare) in
               FStar_All.pipe_right uu____1964
                 (fun _0_38  -> FStar_Pervasives_Native.Some _0_38)) in
>>>>>>> c7d62a0b
          let core = FStar_Util.mk_ref FStar_Pervasives_Native.None in
          let statistics = FStar_Util.smap_create (Prims.parse_int "0") in
          let reason_unknown = FStar_Util.mk_ref "" in
          let in_core = FStar_Util.mk_ref false in
          let in_statistics = FStar_Util.mk_ref false in
          let in_reason_unknown = FStar_Util.mk_ref false in
          let parse line =
            match line with
<<<<<<< HEAD
            | "<unsat-core>" -> FStar_ST.write in_core true
            | "<statistics>" -> FStar_ST.write in_statistics true
            | "<reason-unknown>" -> FStar_ST.write in_reason_unknown true
            | "</unsat-core>" -> FStar_ST.write in_core false
            | "</statistics>" -> FStar_ST.write in_statistics false
            | "</reason-unknown>" -> FStar_ST.write in_reason_unknown false
            | uu____824 ->
                let uu____825 = FStar_ST.read in_core in
                if uu____825
                then
                  let uu____828 = parse_core line in
                  FStar_ST.write core uu____828
                else
                  (let uu____836 = FStar_ST.read in_statistics in
                   if uu____836
=======
            | "<unsat-core>" -> FStar_ST.op_Colon_Equals in_core true
            | "<statistics>" -> FStar_ST.op_Colon_Equals in_statistics true
            | "<reason-unknown>" ->
                FStar_ST.op_Colon_Equals in_reason_unknown true
            | "</unsat-core>" -> FStar_ST.op_Colon_Equals in_core false
            | "</statistics>" -> FStar_ST.op_Colon_Equals in_statistics false
            | "</reason-unknown>" ->
                FStar_ST.op_Colon_Equals in_reason_unknown false
            | uu____2153 ->
                let uu____2154 = FStar_ST.op_Bang in_core in
                if uu____2154
                then
                  let uu____2179 = parse_core line in
                  FStar_ST.op_Colon_Equals core uu____2179
                else
                  (let uu____2225 = FStar_ST.op_Bang in_statistics in
                   if uu____2225
>>>>>>> c7d62a0b
                   then
                     let pline =
                       FStar_Util.split (FStar_Util.trim_string line) ":" in
                     match pline with
                     | "("::entry::[] ->
                         let tokens = FStar_Util.split entry " " in
                         let key = FStar_List.hd tokens in
                         let ltok =
                           FStar_List.nth tokens
                             ((FStar_List.length tokens) -
                                (Prims.parse_int "1")) in
                         let value =
                           if FStar_Util.ends_with ltok ")"
                           then
                             FStar_Util.substring ltok (Prims.parse_int "0")
                               ((FStar_String.length ltok) -
                                  (Prims.parse_int "1"))
                           else ltok in
                         FStar_Util.smap_add statistics key value
                     | ""::entry::[] ->
                         let tokens = FStar_Util.split entry " " in
                         let key = FStar_List.hd tokens in
                         let ltok =
                           FStar_List.nth tokens
                             ((FStar_List.length tokens) -
                                (Prims.parse_int "1")) in
                         let value =
                           if FStar_Util.ends_with ltok ")"
                           then
                             FStar_Util.substring ltok (Prims.parse_int "0")
                               ((FStar_String.length ltok) -
                                  (Prims.parse_int "1"))
                           else ltok in
                         FStar_Util.smap_add statistics key value
<<<<<<< HEAD
                     | uu____867 -> ()
                   else
                     (let uu____870 = FStar_ST.read in_reason_unknown in
                      if uu____870
=======
                     | uu____2269 -> ()
                   else
                     (let uu____2273 = FStar_ST.op_Bang in_reason_unknown in
                      if uu____2273
>>>>>>> c7d62a0b
                      then
                        let tkns = FStar_Util.split line "\"" in
                        let rsn =
                          match tkns with
<<<<<<< HEAD
                          | uu____876::txt::uu____878::[] -> txt
                          | uu____879 -> line in
=======
                          | uu____2302::txt::uu____2304::[] -> txt
                          | uu____2305 -> line in
>>>>>>> c7d62a0b
                        (if rsn <> "unknown"
                         then
                           FStar_Util.smap_add statistics "reason-unknown"
                             (Prims.strcat "\"" (Prims.strcat rsn "\""))
                         else ())
                      else ())) in
          FStar_List.iter (fun line  -> parse line) lines1;
<<<<<<< HEAD
          (let uu____885 = FStar_ST.read core in
           let uu____892 = FStar_ST.read reason_unknown in
           (uu____885, statistics, uu____892)) in
        let rec lblnegs lines1 =
          match lines1 with
          | lname::"false"::rest when FStar_Util.starts_with lname "label_"
              -> let uu____908 = lblnegs rest in lname :: uu____908
          | lname::uu____911::rest when FStar_Util.starts_with lname "label_"
              -> lblnegs rest
          | uu____914 -> [] in
=======
          (let uu____2313 = FStar_ST.op_Bang core in
           let uu____2358 = FStar_ST.op_Bang reason_unknown in
           (uu____2313, statistics, uu____2358)) in
        let rec lblnegs lines1 =
          match lines1 with
          | lname::"false"::rest when FStar_Util.starts_with lname "label_"
              -> let uu____2403 = lblnegs rest in lname :: uu____2403
          | lname::uu____2407::rest when
              FStar_Util.starts_with lname "label_" -> lblnegs rest
          | uu____2411 -> [] in
>>>>>>> c7d62a0b
        let rec result lines1 core =
          match lines1 with
          | "timeout"::tl1 -> TIMEOUT []
          | "unknown"::tl1 ->
<<<<<<< HEAD
              let uu____929 = lblnegs tl1 in UNKNOWN uu____929
          | "sat"::tl1 -> let uu____933 = lblnegs tl1 in SAT uu____933
          | "unsat"::tl1 -> UNSAT core
          | "killed"::tl1 -> (bg_z3_proc.restart (); KILLED)
          | hd1::tl1 ->
              ((let uu____944 =
                  let uu____945 = query_logging.get_module_name () in
                  FStar_Util.format2 "%s: Unexpected output from Z3: %s\n"
                    uu____945 hd1 in
                FStar_Errors.warn FStar_Range.dummyRange uu____944);
               result tl1 core)
          | uu____946 ->
              let uu____948 =
                let uu____949 =
                  let uu____950 =
=======
              let uu____2431 = lblnegs tl1 in UNKNOWN uu____2431
          | "sat"::tl1 -> let uu____2437 = lblnegs tl1 in SAT uu____2437
          | "unsat"::tl1 -> UNSAT core
          | "killed"::tl1 -> (bg_z3_proc.restart (); KILLED)
          | hd1::tl1 ->
              ((let uu____2452 =
                  let uu____2453 = query_logging.get_module_name () in
                  FStar_Util.format2 "%s: Unexpected output from Z3: %s\n"
                    uu____2453 hd1 in
                FStar_Errors.warn FStar_Range.dummyRange uu____2452);
               result tl1 core)
          | uu____2454 ->
              let uu____2457 =
                let uu____2458 =
                  let uu____2459 =
>>>>>>> c7d62a0b
                    FStar_List.map
                      (fun l  ->
                         FStar_Util.format1 "<%s>" (FStar_Util.trim_string l))
                      lines1 in
<<<<<<< HEAD
                  FStar_String.concat "\n" uu____950 in
                FStar_Util.format1
                  "Unexpected output from Z3: got output lines: %s\n"
                  uu____949 in
              FStar_All.pipe_left failwith uu____948 in
        let uu____953 = get_data lines in
        match uu____953 with
        | (core,statistics,reason_unknown) ->
            let uu____968 = result lines core in (uu____968, statistics) in
=======
                  FStar_String.concat "\n" uu____2459 in
                FStar_Util.format1
                  "Unexpected output from Z3: got output lines: %s\n"
                  uu____2458 in
              FStar_All.pipe_left failwith uu____2457 in
        let uu____2464 = get_data lines in
        match uu____2464 with
        | (core,statistics,reason_unknown) ->
            let uu____2490 = result lines core in (uu____2490, statistics) in
>>>>>>> c7d62a0b
      let cond pid s = let x = (FStar_Util.trim_string s) = "Done!" in x in
      let stdout1 =
        if fresh1
        then
<<<<<<< HEAD
          let uu____978 = tid () in
          let uu____979 = FStar_Options.z3_exe () in
          let uu____980 = ini_params () in
          FStar_Util.launch_process uu____978 uu____979 uu____980 input cond
=======
          let uu____2500 = tid () in
          let uu____2501 = FStar_Options.z3_exe () in
          let uu____2502 = ini_params () in
          FStar_Util.launch_process uu____2500 uu____2501 uu____2502 input
            cond
>>>>>>> c7d62a0b
        else
          (let proc = bg_z3_proc.grab () in
           let stdout1 = FStar_Util.ask_process proc input in
           bg_z3_proc.release (); stdout1) in
      parse (FStar_Util.trim_string stdout1)
let doZ3Exe:
  Prims.bool ->
    Prims.string -> (z3status,z3statistics) FStar_Pervasives_Native.tuple2
  = fun fresh1  -> fun input  -> doZ3Exe' fresh1 input
let z3_options: Prims.unit -> Prims.string =
<<<<<<< HEAD
  fun uu____995  ->
=======
  fun uu____2522  ->
>>>>>>> c7d62a0b
    "(set-option :global-decls false)\n(set-option :smt.mbqi false)\n(set-option :auto_config false)\n(set-option :produce-unsat-cores true)\n"
type 'a job = {
  job: Prims.unit -> 'a;
  callback: 'a -> Prims.unit;}
type error_kind =
  | Timeout
  | Kill
  | Default
let uu___is_Timeout: error_kind -> Prims.bool =
  fun projectee  ->
<<<<<<< HEAD
    match projectee with | Timeout  -> true | uu____1050 -> false
let uu___is_Kill: error_kind -> Prims.bool =
  fun projectee  ->
    match projectee with | Kill  -> true | uu____1054 -> false
let uu___is_Default: error_kind -> Prims.bool =
  fun projectee  ->
    match projectee with | Default  -> true | uu____1058 -> false
=======
    match projectee with | Timeout  -> true | uu____2591 -> false
let uu___is_Kill: error_kind -> Prims.bool =
  fun projectee  ->
    match projectee with | Kill  -> true | uu____2596 -> false
let uu___is_Default: error_kind -> Prims.bool =
  fun projectee  ->
    match projectee with | Default  -> true | uu____2601 -> false
>>>>>>> c7d62a0b
type z3job =
  ((unsat_core,(FStar_SMTEncoding_Term.error_labels,error_kind)
                 FStar_Pervasives_Native.tuple2)
     FStar_Util.either,Prims.int,z3statistics)
    FStar_Pervasives_Native.tuple3 job
let job_queue: z3job Prims.list FStar_ST.ref = FStar_Util.mk_ref []
let pending_jobs: Prims.int FStar_ST.ref =
  FStar_Util.mk_ref (Prims.parse_int "0")
<<<<<<< HEAD
let with_monitor m f =
  FStar_Util.monitor_enter m;
  (let res = f () in FStar_Util.monitor_exit m; res)
=======
let with_monitor:
  'Auu____2648 'Auu____2649 .
    'Auu____2649 -> (Prims.unit -> 'Auu____2648) -> 'Auu____2648
  =
  fun m  ->
    fun f  ->
      FStar_Util.monitor_enter m;
      (let res = f () in FStar_Util.monitor_exit m; res)
>>>>>>> c7d62a0b
let z3_job:
  Prims.bool ->
    FStar_SMTEncoding_Term.error_labels ->
      Prims.string ->
        Prims.unit ->
          ((unsat_core,(FStar_SMTEncoding_Term.error_labels,error_kind)
                         FStar_Pervasives_Native.tuple2)
             FStar_Util.either,Prims.int,z3statistics)
            FStar_Pervasives_Native.tuple3
  =
  fun fresh1  ->
    fun label_messages  ->
      fun input  ->
<<<<<<< HEAD
        fun uu____1115  ->
          let ekind uu___96_1126 =
            match uu___96_1126 with
            | TIMEOUT uu____1127 -> Timeout
            | SAT uu____1129 -> Default
            | UNKNOWN uu____1131 -> Default
            | KILLED  -> Kill
            | uu____1133 -> failwith "Impossible" in
          let start = FStar_Util.now () in
          let uu____1135 = doZ3Exe fresh1 input in
          match uu____1135 with
          | (status,statistics) ->
              let uu____1147 =
                let uu____1150 = FStar_Util.now () in
                FStar_Util.time_diff start uu____1150 in
              (match uu____1147 with
               | (uu____1158,elapsed_time) ->
=======
        fun uu____2695  ->
          let ekind uu___98_2713 =
            match uu___98_2713 with
            | TIMEOUT uu____2714 -> Timeout
            | SAT uu____2717 -> Default
            | UNKNOWN uu____2720 -> Default
            | KILLED  -> Kill
            | uu____2723 -> failwith "Impossible" in
          let start = FStar_Util.now () in
          let uu____2725 = doZ3Exe fresh1 input in
          match uu____2725 with
          | (status,statistics) ->
              let uu____2746 =
                let uu____2751 = FStar_Util.now () in
                FStar_Util.time_diff start uu____2751 in
              (match uu____2746 with
               | (uu____2766,elapsed_time) ->
>>>>>>> c7d62a0b
                   let result =
                     match status with
                     | UNSAT core ->
                         ((FStar_Util.Inl core), elapsed_time, statistics)
                     | KILLED  ->
                         ((FStar_Util.Inr ([], Kill)), elapsed_time,
                           statistics)
                     | TIMEOUT lblnegs ->
<<<<<<< HEAD
                         ((let uu____1238 = FStar_Options.debug_any () in
                           if uu____1238
                           then
                             let uu____1239 =
                               FStar_Util.format1 "Z3 says: %s\n"
                                 (status_to_string status) in
                             FStar_All.pipe_left FStar_Util.print_string
                               uu____1239
=======
                         ((let uu____2920 = FStar_Options.debug_any () in
                           if uu____2920
                           then
                             let uu____2921 =
                               FStar_Util.format1 "Z3 says: %s\n"
                                 (status_to_string status) in
                             FStar_All.pipe_left FStar_Util.print_string
                               uu____2921
>>>>>>> c7d62a0b
                           else ());
                          (let failing_assertions =
                             FStar_All.pipe_right lblnegs
                               (FStar_List.collect
                                  (fun l  ->
<<<<<<< HEAD
                                     let uu____1261 =
                                       FStar_All.pipe_right label_messages
                                         (FStar_List.tryFind
                                            (fun uu____1279  ->
                                               match uu____1279 with
                                               | (m,uu____1286,uu____1287) ->
                                                   (FStar_Pervasives_Native.fst
                                                      m)
                                                     = l)) in
                                     match uu____1261 with
                                     | FStar_Pervasives_Native.None  -> []
                                     | FStar_Pervasives_Native.Some
                                         (lbl,msg,r) -> [(lbl, msg, r)])) in
                           let uu____1332 =
                             let uu____1343 =
                               let uu____1352 = ekind status in
                               (failing_assertions, uu____1352) in
                             FStar_Util.Inr uu____1343 in
                           (uu____1332, elapsed_time, statistics)))
                     | SAT lblnegs ->
                         ((let uu____1380 = FStar_Options.debug_any () in
                           if uu____1380
                           then
                             let uu____1381 =
                               FStar_Util.format1 "Z3 says: %s\n"
                                 (status_to_string status) in
                             FStar_All.pipe_left FStar_Util.print_string
                               uu____1381
=======
                                     let uu____2963 =
                                       FStar_All.pipe_right label_messages
                                         (FStar_List.tryFind
                                            (fun uu____3002  ->
                                               match uu____3002 with
                                               | (m,uu____3014,uu____3015) ->
                                                   (FStar_Pervasives_Native.fst
                                                      m)
                                                     = l)) in
                                     match uu____2963 with
                                     | FStar_Pervasives_Native.None  -> []
                                     | FStar_Pervasives_Native.Some
                                         (lbl,msg,r) -> [(lbl, msg, r)])) in
                           let uu____3101 =
                             let uu____3122 =
                               let uu____3139 = ekind status in
                               (failing_assertions, uu____3139) in
                             FStar_Util.Inr uu____3122 in
                           (uu____3101, elapsed_time, statistics)))
                     | SAT lblnegs ->
                         ((let uu____3192 = FStar_Options.debug_any () in
                           if uu____3192
                           then
                             let uu____3193 =
                               FStar_Util.format1 "Z3 says: %s\n"
                                 (status_to_string status) in
                             FStar_All.pipe_left FStar_Util.print_string
                               uu____3193
>>>>>>> c7d62a0b
                           else ());
                          (let failing_assertions =
                             FStar_All.pipe_right lblnegs
                               (FStar_List.collect
                                  (fun l  ->
<<<<<<< HEAD
                                     let uu____1403 =
                                       FStar_All.pipe_right label_messages
                                         (FStar_List.tryFind
                                            (fun uu____1421  ->
                                               match uu____1421 with
                                               | (m,uu____1428,uu____1429) ->
                                                   (FStar_Pervasives_Native.fst
                                                      m)
                                                     = l)) in
                                     match uu____1403 with
                                     | FStar_Pervasives_Native.None  -> []
                                     | FStar_Pervasives_Native.Some
                                         (lbl,msg,r) -> [(lbl, msg, r)])) in
                           let uu____1474 =
                             let uu____1485 =
                               let uu____1494 = ekind status in
                               (failing_assertions, uu____1494) in
                             FStar_Util.Inr uu____1485 in
                           (uu____1474, elapsed_time, statistics)))
                     | UNKNOWN lblnegs ->
                         ((let uu____1522 = FStar_Options.debug_any () in
                           if uu____1522
                           then
                             let uu____1523 =
                               FStar_Util.format1 "Z3 says: %s\n"
                                 (status_to_string status) in
                             FStar_All.pipe_left FStar_Util.print_string
                               uu____1523
=======
                                     let uu____3235 =
                                       FStar_All.pipe_right label_messages
                                         (FStar_List.tryFind
                                            (fun uu____3274  ->
                                               match uu____3274 with
                                               | (m,uu____3286,uu____3287) ->
                                                   (FStar_Pervasives_Native.fst
                                                      m)
                                                     = l)) in
                                     match uu____3235 with
                                     | FStar_Pervasives_Native.None  -> []
                                     | FStar_Pervasives_Native.Some
                                         (lbl,msg,r) -> [(lbl, msg, r)])) in
                           let uu____3373 =
                             let uu____3394 =
                               let uu____3411 = ekind status in
                               (failing_assertions, uu____3411) in
                             FStar_Util.Inr uu____3394 in
                           (uu____3373, elapsed_time, statistics)))
                     | UNKNOWN lblnegs ->
                         ((let uu____3464 = FStar_Options.debug_any () in
                           if uu____3464
                           then
                             let uu____3465 =
                               FStar_Util.format1 "Z3 says: %s\n"
                                 (status_to_string status) in
                             FStar_All.pipe_left FStar_Util.print_string
                               uu____3465
>>>>>>> c7d62a0b
                           else ());
                          (let failing_assertions =
                             FStar_All.pipe_right lblnegs
                               (FStar_List.collect
                                  (fun l  ->
<<<<<<< HEAD
                                     let uu____1545 =
                                       FStar_All.pipe_right label_messages
                                         (FStar_List.tryFind
                                            (fun uu____1563  ->
                                               match uu____1563 with
                                               | (m,uu____1570,uu____1571) ->
                                                   (FStar_Pervasives_Native.fst
                                                      m)
                                                     = l)) in
                                     match uu____1545 with
                                     | FStar_Pervasives_Native.None  -> []
                                     | FStar_Pervasives_Native.Some
                                         (lbl,msg,r) -> [(lbl, msg, r)])) in
                           let uu____1616 =
                             let uu____1627 =
                               let uu____1636 = ekind status in
                               (failing_assertions, uu____1636) in
                             FStar_Util.Inr uu____1627 in
                           (uu____1616, elapsed_time, statistics))) in
                   result)
let running: Prims.bool FStar_ST.ref = FStar_Util.mk_ref false
let rec dequeue': Prims.unit -> Prims.unit =
  fun uu____1670  ->
    let j =
      let uu____1672 = FStar_ST.read job_queue in
      match uu____1672 with
=======
                                     let uu____3507 =
                                       FStar_All.pipe_right label_messages
                                         (FStar_List.tryFind
                                            (fun uu____3546  ->
                                               match uu____3546 with
                                               | (m,uu____3558,uu____3559) ->
                                                   (FStar_Pervasives_Native.fst
                                                      m)
                                                     = l)) in
                                     match uu____3507 with
                                     | FStar_Pervasives_Native.None  -> []
                                     | FStar_Pervasives_Native.Some
                                         (lbl,msg,r) -> [(lbl, msg, r)])) in
                           let uu____3645 =
                             let uu____3666 =
                               let uu____3683 = ekind status in
                               (failing_assertions, uu____3683) in
                             FStar_Util.Inr uu____3666 in
                           (uu____3645, elapsed_time, statistics))) in
                   result)
let running: Prims.bool FStar_ST.ref = FStar_Util.mk_ref false
let rec dequeue': Prims.unit -> Prims.unit =
  fun uu____3747  ->
    let j =
      let uu____3749 = FStar_ST.op_Bang job_queue in
      match uu____3749 with
>>>>>>> c7d62a0b
      | [] -> failwith "Impossible"
      | hd1::tl1 -> (FStar_ST.op_Colon_Equals job_queue tl1; hd1) in
    FStar_Util.incr pending_jobs;
    FStar_Util.monitor_exit job_queue;
    run_job j;
<<<<<<< HEAD
    with_monitor job_queue (fun uu____1699  -> FStar_Util.decr pending_jobs);
    dequeue ()
and dequeue: Prims.unit -> Prims.unit =
  fun uu____1704  ->
    let uu____1705 = FStar_ST.read running in
    if uu____1705
    then
      let rec aux uu____1711 =
        FStar_Util.monitor_enter job_queue;
        (let uu____1717 = FStar_ST.read job_queue in
         match uu____1717 with
=======
    with_monitor job_queue (fun uu____3806  -> FStar_Util.decr pending_jobs);
    dequeue ()
and dequeue: Prims.unit -> Prims.unit =
  fun uu____3808  ->
    let uu____3809 = FStar_ST.op_Bang running in
    if uu____3809
    then
      let rec aux uu____3823 =
        FStar_Util.monitor_enter job_queue;
        (let uu____3829 = FStar_ST.op_Bang job_queue in
         match uu____3829 with
>>>>>>> c7d62a0b
         | [] ->
             (FStar_Util.monitor_exit job_queue;
              FStar_Util.sleep (Prims.parse_int "50");
              aux ())
<<<<<<< HEAD
         | uu____1728 -> dequeue' ()) in
=======
         | uu____3856 -> dequeue' ()) in
>>>>>>> c7d62a0b
      aux ()
    else ()
and run_job: z3job -> Prims.unit =
  fun j  ->
<<<<<<< HEAD
    let uu____1731 = j.job () in FStar_All.pipe_left j.callback uu____1731
let init: Prims.unit -> Prims.unit =
  fun uu____1762  ->
    FStar_ST.write running true;
=======
    let uu____3860 = j.job () in FStar_All.pipe_left j.callback uu____3860
let init: Prims.unit -> Prims.unit =
  fun uu____3920  ->
    FStar_ST.op_Colon_Equals running true;
>>>>>>> c7d62a0b
    (let n_cores1 = FStar_Options.n_cores () in
     if n_cores1 > (Prims.parse_int "1")
     then
       let rec aux n1 =
         if n1 = (Prims.parse_int "0")
         then ()
         else (FStar_Util.spawn dequeue; aux (n1 - (Prims.parse_int "1"))) in
       aux n_cores1
     else ())
let enqueue: z3job -> Prims.unit =
  fun j  ->
    FStar_Util.monitor_enter job_queue;
<<<<<<< HEAD
    (let uu____1783 =
       let uu____1785 = FStar_ST.read job_queue in
       FStar_List.append uu____1785 [j] in
     FStar_ST.write job_queue uu____1783);
    FStar_Util.monitor_pulse job_queue;
    FStar_Util.monitor_exit job_queue
let finish: Prims.unit -> Prims.unit =
  fun uu____1804  ->
    let rec aux uu____1808 =
      let uu____1809 =
        with_monitor job_queue
          (fun uu____1818  ->
             let uu____1819 = FStar_ST.read pending_jobs in
             let uu____1822 =
               let uu____1823 = FStar_ST.read job_queue in
               FStar_List.length uu____1823 in
             (uu____1819, uu____1822)) in
      match uu____1809 with
=======
    (let uu____3950 =
       let uu____3953 = FStar_ST.op_Bang job_queue in
       FStar_List.append uu____3953 [j] in
     FStar_ST.op_Colon_Equals job_queue uu____3950);
    FStar_Util.monitor_pulse job_queue;
    FStar_Util.monitor_exit job_queue
let finish: Prims.unit -> Prims.unit =
  fun uu____4004  ->
    let rec aux uu____4008 =
      let uu____4009 =
        with_monitor job_queue
          (fun uu____4025  ->
             let uu____4026 = FStar_ST.op_Bang pending_jobs in
             let uu____4037 =
               let uu____4038 = FStar_ST.op_Bang job_queue in
               FStar_List.length uu____4038 in
             (uu____4026, uu____4037)) in
      match uu____4009 with
>>>>>>> c7d62a0b
      | (n1,m) ->
          if (n1 + m) = (Prims.parse_int "0")
          then FStar_ST.op_Colon_Equals running false
          else (FStar_Util.sleep (Prims.parse_int "500"); aux ()) in
    aux ()
type scope_t = FStar_SMTEncoding_Term.decl Prims.list Prims.list
let fresh_scope:
  FStar_SMTEncoding_Term.decl Prims.list Prims.list FStar_ST.ref =
  FStar_Util.mk_ref [[]]
<<<<<<< HEAD
let mk_fresh_scope:
  Prims.unit -> FStar_SMTEncoding_Term.decl Prims.list Prims.list =
  fun uu____1852  -> FStar_ST.read fresh_scope
=======
let mk_fresh_scope: Prims.unit -> scope_t =
  fun uu____4109  -> FStar_ST.op_Bang fresh_scope
>>>>>>> c7d62a0b
let bg_scope: FStar_SMTEncoding_Term.decl Prims.list FStar_ST.ref =
  FStar_Util.mk_ref []
let push: Prims.string -> Prims.unit =
  fun msg  ->
<<<<<<< HEAD
    (let uu____1866 =
       let uu____1869 = FStar_ST.read fresh_scope in
       [FStar_SMTEncoding_Term.Caption msg; FStar_SMTEncoding_Term.Push] ::
         uu____1869 in
     FStar_ST.write fresh_scope uu____1866);
    (let uu____1881 =
       let uu____1883 = FStar_ST.read bg_scope in
       FStar_List.append uu____1883
         [FStar_SMTEncoding_Term.Push; FStar_SMTEncoding_Term.Caption msg] in
     FStar_ST.write bg_scope uu____1881)
let pop: Prims.string -> Prims.unit =
  fun msg  ->
    (let uu____1895 =
       let uu____1898 = FStar_ST.read fresh_scope in FStar_List.tl uu____1898 in
     FStar_ST.write fresh_scope uu____1895);
    (let uu____1910 =
       let uu____1912 = FStar_ST.read bg_scope in
       FStar_List.append uu____1912
         [FStar_SMTEncoding_Term.Caption msg; FStar_SMTEncoding_Term.Pop] in
     FStar_ST.write bg_scope uu____1910)
=======
    (let uu____4154 =
       let uu____4159 = FStar_ST.op_Bang fresh_scope in
       [FStar_SMTEncoding_Term.Caption msg; FStar_SMTEncoding_Term.Push] ::
         uu____4159 in
     FStar_ST.op_Colon_Equals fresh_scope uu____4154);
    (let uu____4218 =
       let uu____4221 = FStar_ST.op_Bang bg_scope in
       FStar_List.append uu____4221
         [FStar_SMTEncoding_Term.Push; FStar_SMTEncoding_Term.Caption msg] in
     FStar_ST.op_Colon_Equals bg_scope uu____4218)
let pop: Prims.string -> Prims.unit =
  fun msg  ->
    (let uu____4265 =
       let uu____4270 = FStar_ST.op_Bang fresh_scope in
       FStar_List.tl uu____4270 in
     FStar_ST.op_Colon_Equals fresh_scope uu____4265);
    (let uu____4329 =
       let uu____4332 = FStar_ST.op_Bang bg_scope in
       FStar_List.append uu____4332
         [FStar_SMTEncoding_Term.Caption msg; FStar_SMTEncoding_Term.Pop] in
     FStar_ST.op_Colon_Equals bg_scope uu____4329)
>>>>>>> c7d62a0b
let giveZ3: FStar_SMTEncoding_Term.decl Prims.list -> Prims.unit =
  fun decls  ->
    FStar_All.pipe_right decls
      (FStar_List.iter
<<<<<<< HEAD
         (fun uu___97_1927  ->
            match uu___97_1927 with
            | FStar_SMTEncoding_Term.Push  -> failwith "Unexpected push/pop"
            | FStar_SMTEncoding_Term.Pop  -> failwith "Unexpected push/pop"
            | uu____1928 -> ()));
    (let uu____1930 = FStar_ST.read fresh_scope in
     match uu____1930 with
     | hd1::tl1 ->
         FStar_ST.write fresh_scope ((FStar_List.append hd1 decls) :: tl1)
     | uu____1948 -> failwith "Impossible");
    (let uu____1951 =
       let uu____1953 = FStar_ST.read bg_scope in
       FStar_List.append uu____1953 decls in
     FStar_ST.write bg_scope uu____1951)
let refresh: Prims.unit -> Prims.unit =
  fun uu____1963  ->
    (let uu____1965 =
       let uu____1966 = FStar_Options.n_cores () in
       uu____1966 < (Prims.parse_int "2") in
     if uu____1965 then bg_z3_proc.refresh () else ());
    (let uu____1968 =
       let uu____1970 =
         let uu____1973 = FStar_ST.read fresh_scope in
         FStar_List.rev uu____1973 in
       FStar_List.flatten uu____1970 in
     FStar_ST.write bg_scope uu____1968)
=======
         (fun uu___99_4383  ->
            match uu___99_4383 with
            | FStar_SMTEncoding_Term.Push  -> failwith "Unexpected push/pop"
            | FStar_SMTEncoding_Term.Pop  -> failwith "Unexpected push/pop"
            | uu____4384 -> ()));
    (let uu____4386 = FStar_ST.op_Bang fresh_scope in
     match uu____4386 with
     | hd1::tl1 ->
         FStar_ST.op_Colon_Equals fresh_scope ((FStar_List.append hd1 decls)
           :: tl1)
     | uu____4455 -> failwith "Impossible");
    (let uu____4460 =
       let uu____4463 = FStar_ST.op_Bang bg_scope in
       FStar_List.append uu____4463 decls in
     FStar_ST.op_Colon_Equals bg_scope uu____4460)
let refresh: Prims.unit -> Prims.unit =
  fun uu____4505  ->
    (let uu____4507 =
       let uu____4508 = FStar_Options.n_cores () in
       uu____4508 < (Prims.parse_int "2") in
     if uu____4507 then bg_z3_proc.refresh () else ());
    (let uu____4510 =
       let uu____4513 =
         let uu____4518 = FStar_ST.op_Bang fresh_scope in
         FStar_List.rev uu____4518 in
       FStar_List.flatten uu____4513 in
     FStar_ST.op_Colon_Equals bg_scope uu____4510)
>>>>>>> c7d62a0b
let mark: Prims.string -> Prims.unit = fun msg  -> push msg
let reset_mark: Prims.string -> Prims.unit = fun msg  -> pop msg; refresh ()
let commit_mark: Prims.string -> Prims.unit =
  fun msg  ->
<<<<<<< HEAD
    let uu____1994 = FStar_ST.read fresh_scope in
    match uu____1994 with
    | hd1::s::tl1 ->
        FStar_ST.write fresh_scope ((FStar_List.append hd1 s) :: tl1)
    | uu____2015 -> failwith "Impossible"
let mk_cb used_unsat_core cb uu____2063 =
  match uu____2063 with
  | (uc_errs,time,statistics) ->
      if used_unsat_core
      then
        (match uc_errs with
         | FStar_Util.Inl uu____2095 -> cb (uc_errs, time, statistics)
         | FStar_Util.Inr (uu____2104,ek) ->
             cb ((FStar_Util.Inr ([], ek)), time, statistics))
      else cb (uc_errs, time, statistics)
let mk_input: FStar_SMTEncoding_Term.decl Prims.list -> Prims.string =
  fun theory  ->
    let r =
      let uu____2132 =
        FStar_List.map (FStar_SMTEncoding_Term.declToSmt (z3_options ()))
          theory in
      FStar_All.pipe_right uu____2132 (FStar_String.concat "\n") in
    (let uu____2136 = FStar_Options.log_queries () in
     if uu____2136 then query_logging.write_to_log r else ());
=======
    let uu____4582 = FStar_ST.op_Bang fresh_scope in
    match uu____4582 with
    | hd1::s::tl1 ->
        FStar_ST.op_Colon_Equals fresh_scope ((FStar_List.append hd1 s) ::
          tl1)
    | uu____4656 -> failwith "Impossible"
let mk_cb:
  'Auu____4679 'Auu____4680 'Auu____4681 'Auu____4682 'Auu____4683
    'Auu____4684 .
    Prims.bool ->
      ((('Auu____4684,('Auu____4683 Prims.list,'Auu____4682)
                        FStar_Pervasives_Native.tuple2)
          FStar_Util.either,'Auu____4681,'Auu____4680)
         FStar_Pervasives_Native.tuple3 -> 'Auu____4679)
        ->
        (('Auu____4684,('Auu____4683 Prims.list,'Auu____4682)
                         FStar_Pervasives_Native.tuple2)
           FStar_Util.either,'Auu____4681,'Auu____4680)
          FStar_Pervasives_Native.tuple3 -> 'Auu____4679
  =
  fun used_unsat_core  ->
    fun cb  ->
      fun uu____4731  ->
        match uu____4731 with
        | (uc_errs,time,statistics) ->
            if used_unsat_core
            then
              (match uc_errs with
               | FStar_Util.Inl uu____4789 -> cb (uc_errs, time, statistics)
               | FStar_Util.Inr (uu____4806,ek) ->
                   cb ((FStar_Util.Inr ([], ek)), time, statistics))
            else cb (uc_errs, time, statistics)
let mk_input: FStar_SMTEncoding_Term.decl Prims.list -> Prims.string =
  fun theory  ->
    let r =
      let uu____4856 =
        FStar_List.map (FStar_SMTEncoding_Term.declToSmt (z3_options ()))
          theory in
      FStar_All.pipe_right uu____4856 (FStar_String.concat "\n") in
    (let uu____4862 = FStar_Options.log_queries () in
     if uu____4862 then query_logging.write_to_log r else ());
>>>>>>> c7d62a0b
    r
type z3result =
  ((unsat_core,(FStar_SMTEncoding_Term.error_labels,error_kind)
                 FStar_Pervasives_Native.tuple2)
     FStar_Util.either,Prims.int,z3statistics)
    FStar_Pervasives_Native.tuple3
type cb = z3result -> Prims.unit
let ask_1_core:
  (FStar_SMTEncoding_Term.decls_t ->
     (FStar_SMTEncoding_Term.decls_t,Prims.bool)
       FStar_Pervasives_Native.tuple2)
    ->
    FStar_SMTEncoding_Term.error_labels ->
      FStar_SMTEncoding_Term.decls_t -> cb -> Prims.unit
  =
  fun filter_theory  ->
    fun label_messages  ->
      fun qry  ->
        fun cb  ->
          let theory =
<<<<<<< HEAD
            let uu____2172 = FStar_ST.read bg_scope in
            FStar_List.append uu____2172
              (FStar_List.append [FStar_SMTEncoding_Term.Push]
                 (FStar_List.append qry [FStar_SMTEncoding_Term.Pop])) in
          let uu____2177 = filter_theory theory in
          match uu____2177 with
=======
            let uu____4914 = FStar_ST.op_Bang bg_scope in
            FStar_List.append uu____4914
              (FStar_List.append [FStar_SMTEncoding_Term.Push]
                 (FStar_List.append qry [FStar_SMTEncoding_Term.Pop])) in
          let uu____4935 = filter_theory theory in
          match uu____4935 with
>>>>>>> c7d62a0b
          | (theory1,used_unsat_core) ->
              let cb1 = mk_cb used_unsat_core cb in
              let input = mk_input theory1 in
              (FStar_ST.op_Colon_Equals bg_scope [];
               run_job
                 { job = (z3_job false label_messages input); callback = cb1
                 })
let ask_n_cores:
  (FStar_SMTEncoding_Term.decls_t ->
     (FStar_SMTEncoding_Term.decls_t,Prims.bool)
       FStar_Pervasives_Native.tuple2)
    ->
    FStar_SMTEncoding_Term.error_labels ->
      FStar_SMTEncoding_Term.decls_t ->
        scope_t FStar_Pervasives_Native.option -> cb -> Prims.unit
  =
  fun filter_theory  ->
    fun label_messages  ->
      fun qry  ->
        fun scope  ->
          fun cb  ->
            let theory =
<<<<<<< HEAD
              let uu____2237 =
                match scope with
                | FStar_Pervasives_Native.Some s -> FStar_List.rev s
                | FStar_Pervasives_Native.None  ->
                    (FStar_ST.write bg_scope [];
                     (let uu____2248 = FStar_ST.read fresh_scope in
                      FStar_List.rev uu____2248)) in
              FStar_List.flatten uu____2237 in
=======
              let uu____5039 =
                match scope with
                | FStar_Pervasives_Native.Some s -> FStar_List.rev s
                | FStar_Pervasives_Native.None  ->
                    (FStar_ST.op_Colon_Equals bg_scope [];
                     (let uu____5070 = FStar_ST.op_Bang fresh_scope in
                      FStar_List.rev uu____5070)) in
              FStar_List.flatten uu____5039 in
>>>>>>> c7d62a0b
            let theory1 =
              FStar_List.append theory
                (FStar_List.append [FStar_SMTEncoding_Term.Push]
                   (FStar_List.append qry [FStar_SMTEncoding_Term.Pop])) in
<<<<<<< HEAD
            let uu____2258 = filter_theory theory1 in
            match uu____2258 with
=======
            let uu____5106 = filter_theory theory1 in
            match uu____5106 with
>>>>>>> c7d62a0b
            | (theory2,used_unsat_core) ->
                let cb1 = mk_cb used_unsat_core cb in
                let input = mk_input theory2 in
                enqueue
                  { job = (z3_job true label_messages input); callback = cb1
                  }
let ask:
  (FStar_SMTEncoding_Term.decls_t ->
     (FStar_SMTEncoding_Term.decls_t,Prims.bool)
       FStar_Pervasives_Native.tuple2)
    ->
    FStar_SMTEncoding_Term.error_labels ->
      FStar_SMTEncoding_Term.decls_t ->
        scope_t FStar_Pervasives_Native.option -> cb -> Prims.unit
  =
  fun filter1  ->
    fun label_messages  ->
      fun qry  ->
        fun scope  ->
          fun cb  ->
<<<<<<< HEAD
            let uu____2313 =
              let uu____2314 = FStar_Options.n_cores () in
              uu____2314 = (Prims.parse_int "1") in
            if uu____2313
=======
            let uu____5190 =
              let uu____5191 = FStar_Options.n_cores () in
              uu____5191 = (Prims.parse_int "1") in
            if uu____5190
>>>>>>> c7d62a0b
            then ask_1_core filter1 label_messages qry cb
            else ask_n_cores filter1 label_messages qry scope cb<|MERGE_RESOLUTION|>--- conflicted
+++ resolved
@@ -4,34 +4,34 @@
   | Z3V of (Prims.int,Prims.int,Prims.int) FStar_Pervasives_Native.tuple3
 let uu___is_Z3V_Unknown: z3version -> Prims.bool =
   fun projectee  ->
-    match projectee with | Z3V_Unknown _0 -> true | uu____16 -> false
+    match projectee with | Z3V_Unknown _0 -> true | uu____20 -> false
 let __proj__Z3V_Unknown__item___0: z3version -> Prims.string =
   fun projectee  -> match projectee with | Z3V_Unknown _0 -> _0
 let uu___is_Z3V: z3version -> Prims.bool =
-  fun projectee  -> match projectee with | Z3V _0 -> true | uu____31 -> false
+  fun projectee  -> match projectee with | Z3V _0 -> true | uu____40 -> false
 let __proj__Z3V__item___0:
   z3version -> (Prims.int,Prims.int,Prims.int) FStar_Pervasives_Native.tuple3
   = fun projectee  -> match projectee with | Z3V _0 -> _0
 let z3version_as_string: z3version -> Prims.string =
-  fun uu___94_50  ->
-    match uu___94_50 with
+  fun uu___96_70  ->
+    match uu___96_70 with
     | Z3V_Unknown s -> FStar_Util.format1 "unknown version: %s" s
     | Z3V (i,j,k) ->
-        let uu____55 = FStar_Util.string_of_int i in
-        let uu____56 = FStar_Util.string_of_int j in
-        let uu____57 = FStar_Util.string_of_int k in
-        FStar_Util.format3 "%s.%s.%s" uu____55 uu____56 uu____57
+        let uu____75 = FStar_Util.string_of_int i in
+        let uu____76 = FStar_Util.string_of_int j in
+        let uu____77 = FStar_Util.string_of_int k in
+        FStar_Util.format3 "%s.%s.%s" uu____75 uu____76 uu____77
 let z3v_compare:
   z3version ->
     (Prims.int,Prims.int,Prims.int) FStar_Pervasives_Native.tuple3 ->
       Prims.int FStar_Pervasives_Native.option
   =
   fun known  ->
-    fun uu____67  ->
-      match uu____67 with
+    fun uu____93  ->
+      match uu____93 with
       | (w1,w2,w3) ->
           (match known with
-           | Z3V_Unknown uu____76 -> FStar_Pervasives_Native.None
+           | Z3V_Unknown uu____107 -> FStar_Pervasives_Native.None
            | Z3V (k1,k2,k3) ->
                FStar_Pervasives_Native.Some
                  (if k1 <> w1
@@ -50,27 +50,6 @@
 let _z3version: z3version FStar_Pervasives_Native.option FStar_ST.ref =
   FStar_Util.mk_ref FStar_Pervasives_Native.None
 let get_z3version: Prims.unit -> z3version =
-<<<<<<< HEAD
-  fun uu____102  ->
-    let prefix1 = "Z3 version " in
-    let uu____104 = FStar_ST.read _z3version in
-    match uu____104 with
-    | FStar_Pervasives_Native.Some version -> version
-    | FStar_Pervasives_Native.None  ->
-        let uu____110 =
-          let uu____114 = FStar_Options.z3_exe () in
-          FStar_Util.run_proc uu____114 "-version" "" in
-        (match uu____110 with
-         | (uu____115,out,uu____117) ->
-             let out1 =
-               match FStar_Util.splitlines out with
-               | x::uu____120 when FStar_Util.starts_with x prefix1 ->
-                   let x1 =
-                     let uu____123 =
-                       FStar_Util.substring_from x
-                         (FStar_String.length prefix1) in
-                     FStar_Util.trim_string uu____123 in
-=======
   fun uu____150  ->
     let prefix1 = "Z3 version " in
     let uu____152 = FStar_ST.op_Bang _z3version in
@@ -90,53 +69,10 @@
                        FStar_Util.substring_from x
                          (FStar_String.length prefix1) in
                      FStar_Util.trim_string uu____191 in
->>>>>>> c7d62a0b
                    let x2 =
                      try
                        FStar_List.map FStar_Util.int_of_string
                          (FStar_Util.split x1 ".")
-<<<<<<< HEAD
-                     with | uu____133 -> [] in
-                   (match x2 with
-                    | i1::i2::i3::[] -> Z3V (i1, i2, i3)
-                    | uu____137 -> Z3V_Unknown out)
-               | uu____139 -> Z3V_Unknown out in
-             (FStar_ST.write _z3version (FStar_Pervasives_Native.Some out1);
-              out1))
-let ini_params: Prims.unit -> Prims.string =
-  fun uu____147  ->
-    let z3_v = get_z3version () in
-    (let uu____150 =
-       let uu____151 = get_z3version () in
-       z3v_le uu____151
-         ((Prims.parse_int "4"), (Prims.parse_int "4"),
-           (Prims.parse_int "0")) in
-     if uu____150
-     then
-       let uu____152 =
-         let uu____153 =
-           let uu____154 = z3version_as_string z3_v in
-           FStar_Util.format1
-             "Z3 4.5.0 recommended; at least Z3 v4.4.1 required; got %s\n"
-             uu____154 in
-         FStar_Util.Failure uu____153 in
-       FStar_All.pipe_left FStar_Pervasives.raise uu____152
-     else ());
-    (let uu____156 =
-       let uu____158 =
-         let uu____160 =
-           let uu____162 =
-             let uu____163 =
-               let uu____164 = FStar_Options.z3_seed () in
-               FStar_Util.string_of_int uu____164 in
-             FStar_Util.format1 "smt.random_seed=%s" uu____163 in
-           [uu____162] in
-         "-smt2 -in auto_config=false model=true smt.relevancy=2" ::
-           uu____160 in
-       let uu____165 = FStar_Options.z3_cliopt () in
-       FStar_List.append uu____158 uu____165 in
-     FStar_String.concat " " uu____156)
-=======
                      with | uu____206 -> [] in
                    (match x2 with
                     | i1::i2::i3::[] -> Z3V (i1, i2, i3)
@@ -178,7 +114,6 @@
        let uu____259 = FStar_Options.z3_cliopt () in
        FStar_List.append uu____250 uu____259 in
      FStar_String.concat " " uu____247)
->>>>>>> c7d62a0b
 type label = Prims.string
 type unsat_core = Prims.string Prims.list FStar_Pervasives_Native.option
 type z3status =
@@ -189,64 +124,26 @@
   | KILLED
 let uu___is_UNSAT: z3status -> Prims.bool =
   fun projectee  ->
-<<<<<<< HEAD
-    match projectee with | UNSAT _0 -> true | uu____192 -> false
-=======
     match projectee with | UNSAT _0 -> true | uu____293 -> false
->>>>>>> c7d62a0b
 let __proj__UNSAT__item___0: z3status -> unsat_core =
   fun projectee  -> match projectee with | UNSAT _0 -> _0
 let uu___is_SAT: z3status -> Prims.bool =
   fun projectee  ->
-<<<<<<< HEAD
-    match projectee with | SAT _0 -> true | uu____205 -> false
-=======
     match projectee with | SAT _0 -> true | uu____309 -> false
->>>>>>> c7d62a0b
 let __proj__SAT__item___0: z3status -> label Prims.list =
   fun projectee  -> match projectee with | SAT _0 -> _0
 let uu___is_UNKNOWN: z3status -> Prims.bool =
   fun projectee  ->
-<<<<<<< HEAD
-    match projectee with | UNKNOWN _0 -> true | uu____221 -> false
-=======
     match projectee with | UNKNOWN _0 -> true | uu____331 -> false
->>>>>>> c7d62a0b
 let __proj__UNKNOWN__item___0: z3status -> label Prims.list =
   fun projectee  -> match projectee with | UNKNOWN _0 -> _0
 let uu___is_TIMEOUT: z3status -> Prims.bool =
   fun projectee  ->
-<<<<<<< HEAD
-    match projectee with | TIMEOUT _0 -> true | uu____237 -> false
-=======
     match projectee with | TIMEOUT _0 -> true | uu____353 -> false
->>>>>>> c7d62a0b
 let __proj__TIMEOUT__item___0: z3status -> label Prims.list =
   fun projectee  -> match projectee with | TIMEOUT _0 -> _0
 let uu___is_KILLED: z3status -> Prims.bool =
   fun projectee  ->
-<<<<<<< HEAD
-    match projectee with | KILLED  -> true | uu____251 -> false
-type z3statistics = Prims.string FStar_Util.smap
-let status_to_string: z3status -> Prims.string =
-  fun uu___95_255  ->
-    match uu___95_255 with
-    | SAT uu____256 -> "sat"
-    | UNSAT uu____258 -> "unsat"
-    | UNKNOWN uu____259 -> "unknown"
-    | TIMEOUT uu____261 -> "timeout"
-    | KILLED  -> "killed"
-let tid: Prims.unit -> Prims.string =
-  fun uu____265  ->
-    let uu____266 = FStar_Util.current_tid () in
-    FStar_All.pipe_right uu____266 FStar_Util.string_of_int
-let new_z3proc: Prims.string -> FStar_Util.proc =
-  fun id  ->
-    let cond pid s = let x = (FStar_Util.trim_string s) = "Done!" in x in
-    let uu____278 = FStar_Options.z3_exe () in
-    let uu____279 = ini_params () in
-    FStar_Util.start_process id uu____278 uu____279 cond
-=======
     match projectee with | KILLED  -> true | uu____372 -> false
 type z3statistics = Prims.string FStar_Util.smap
 let status_to_string: z3status -> Prims.string =
@@ -267,13 +164,36 @@
     let uu____406 = FStar_Options.z3_exe () in
     let uu____407 = ini_params () in
     FStar_Util.start_process id uu____406 uu____407 cond
->>>>>>> c7d62a0b
 type bgproc =
   {
   grab: Prims.unit -> FStar_Util.proc;
   release: Prims.unit -> Prims.unit;
   refresh: Prims.unit -> Prims.unit;
   restart: Prims.unit -> Prims.unit;}
+let __proj__Mkbgproc__item__grab: bgproc -> Prims.unit -> FStar_Util.proc =
+  fun projectee  ->
+    match projectee with
+    | { grab = __fname__grab; release = __fname__release;
+        refresh = __fname__refresh; restart = __fname__restart;_} ->
+        __fname__grab
+let __proj__Mkbgproc__item__release: bgproc -> Prims.unit -> Prims.unit =
+  fun projectee  ->
+    match projectee with
+    | { grab = __fname__grab; release = __fname__release;
+        refresh = __fname__refresh; restart = __fname__restart;_} ->
+        __fname__release
+let __proj__Mkbgproc__item__refresh: bgproc -> Prims.unit -> Prims.unit =
+  fun projectee  ->
+    match projectee with
+    | { grab = __fname__grab; release = __fname__release;
+        refresh = __fname__refresh; restart = __fname__restart;_} ->
+        __fname__refresh
+let __proj__Mkbgproc__item__restart: bgproc -> Prims.unit -> Prims.unit =
+  fun projectee  ->
+    match projectee with
+    | { grab = __fname__grab; release = __fname__release;
+        refresh = __fname__refresh; restart = __fname__restart;_} ->
+        __fname__restart
 type query_log =
   {
   get_module_name: Prims.unit -> Prims.string;
@@ -281,6 +201,46 @@
   write_to_log: Prims.string -> Prims.unit;
   close_log: Prims.unit -> Prims.unit;
   log_file_name: Prims.unit -> Prims.string;}
+let __proj__Mkquery_log__item__get_module_name:
+  query_log -> Prims.unit -> Prims.string =
+  fun projectee  ->
+    match projectee with
+    | { get_module_name = __fname__get_module_name;
+        set_module_name = __fname__set_module_name;
+        write_to_log = __fname__write_to_log; close_log = __fname__close_log;
+        log_file_name = __fname__log_file_name;_} -> __fname__get_module_name
+let __proj__Mkquery_log__item__set_module_name:
+  query_log -> Prims.string -> Prims.unit =
+  fun projectee  ->
+    match projectee with
+    | { get_module_name = __fname__get_module_name;
+        set_module_name = __fname__set_module_name;
+        write_to_log = __fname__write_to_log; close_log = __fname__close_log;
+        log_file_name = __fname__log_file_name;_} -> __fname__set_module_name
+let __proj__Mkquery_log__item__write_to_log:
+  query_log -> Prims.string -> Prims.unit =
+  fun projectee  ->
+    match projectee with
+    | { get_module_name = __fname__get_module_name;
+        set_module_name = __fname__set_module_name;
+        write_to_log = __fname__write_to_log; close_log = __fname__close_log;
+        log_file_name = __fname__log_file_name;_} -> __fname__write_to_log
+let __proj__Mkquery_log__item__close_log:
+  query_log -> Prims.unit -> Prims.unit =
+  fun projectee  ->
+    match projectee with
+    | { get_module_name = __fname__get_module_name;
+        set_module_name = __fname__set_module_name;
+        write_to_log = __fname__write_to_log; close_log = __fname__close_log;
+        log_file_name = __fname__log_file_name;_} -> __fname__close_log
+let __proj__Mkquery_log__item__log_file_name:
+  query_log -> Prims.unit -> Prims.string =
+  fun projectee  ->
+    match projectee with
+    | { get_module_name = __fname__get_module_name;
+        set_module_name = __fname__set_module_name;
+        write_to_log = __fname__write_to_log; close_log = __fname__close_log;
+        log_file_name = __fname__log_file_name;_} -> __fname__log_file_name
 let query_logging: query_log =
   let query_number = FStar_Util.mk_ref (Prims.parse_int "0") in
   let log_file_opt = FStar_Util.mk_ref FStar_Pervasives_Native.None in
@@ -288,40 +248,6 @@
   let current_module_name = FStar_Util.mk_ref FStar_Pervasives_Native.None in
   let current_file_name = FStar_Util.mk_ref FStar_Pervasives_Native.None in
   let set_module_name n1 =
-<<<<<<< HEAD
-    FStar_ST.write current_module_name (FStar_Pervasives_Native.Some n1) in
-  let get_module_name uu____463 =
-    let uu____464 = FStar_ST.read current_module_name in
-    match uu____464 with
-    | FStar_Pervasives_Native.None  -> failwith "Module name not set"
-    | FStar_Pervasives_Native.Some n1 -> n1 in
-  let new_log_file uu____473 =
-    let uu____474 = FStar_ST.read current_module_name in
-    match uu____474 with
-    | FStar_Pervasives_Native.None  -> failwith "current module not set"
-    | FStar_Pervasives_Native.Some n1 ->
-        let file_name =
-          let uu____481 =
-            let uu____485 = FStar_ST.read used_file_names in
-            FStar_List.tryFind
-              (fun uu____496  ->
-                 match uu____496 with | (m,uu____500) -> n1 = m) uu____485 in
-          match uu____481 with
-          | FStar_Pervasives_Native.None  ->
-              ((let uu____504 =
-                  let uu____508 = FStar_ST.read used_file_names in
-                  (n1, (Prims.parse_int "0")) :: uu____508 in
-                FStar_ST.write used_file_names uu____504);
-               n1)
-          | FStar_Pervasives_Native.Some (uu____524,k) ->
-              ((let uu____529 =
-                  let uu____533 = FStar_ST.read used_file_names in
-                  (n1, (k + (Prims.parse_int "1"))) :: uu____533 in
-                FStar_ST.write used_file_names uu____529);
-               (let uu____549 =
-                  FStar_Util.string_of_int (k + (Prims.parse_int "1")) in
-                FStar_Util.format2 "%s-%s" n1 uu____549)) in
-=======
     FStar_ST.op_Colon_Equals current_module_name
       (FStar_Pervasives_Native.Some n1) in
   let get_module_name uu____766 =
@@ -355,30 +281,10 @@
                (let uu____1160 =
                   FStar_Util.string_of_int (k + (Prims.parse_int "1")) in
                 FStar_Util.format2 "%s-%s" n1 uu____1160)) in
->>>>>>> c7d62a0b
         let file_name1 = FStar_Util.format1 "queries-%s.smt2" file_name in
         (FStar_ST.op_Colon_Equals current_file_name
            (FStar_Pervasives_Native.Some file_name1);
          (let fh = FStar_Util.open_file_for_writing file_name1 in
-<<<<<<< HEAD
-          FStar_ST.write log_file_opt (FStar_Pervasives_Native.Some fh); fh)) in
-  let get_log_file uu____563 =
-    let uu____564 = FStar_ST.read log_file_opt in
-    match uu____564 with
-    | FStar_Pervasives_Native.None  -> new_log_file ()
-    | FStar_Pervasives_Native.Some fh -> fh in
-  let append_to_log str =
-    let uu____574 = get_log_file () in
-    FStar_Util.append_to_file uu____574 str in
-  let write_to_new_log str =
-    let dir_name =
-      let uu____580 = FStar_ST.read current_file_name in
-      match uu____580 with
-      | FStar_Pervasives_Native.None  ->
-          let dir_name =
-            let uu____586 = FStar_ST.read current_module_name in
-            match uu____586 with
-=======
           FStar_ST.op_Colon_Equals log_file_opt
             (FStar_Pervasives_Native.Some fh);
           fh)) in
@@ -398,7 +304,6 @@
           let dir_name =
             let uu____1315 = FStar_ST.op_Bang current_module_name in
             match uu____1315 with
->>>>>>> c7d62a0b
             | FStar_Pervasives_Native.None  ->
                 failwith "current module not set"
             | FStar_Pervasives_Native.Some n1 ->
@@ -408,33 +313,6 @@
              (FStar_Pervasives_Native.Some dir_name);
            dir_name)
       | FStar_Pervasives_Native.Some n1 -> n1 in
-<<<<<<< HEAD
-    let qnum = FStar_ST.read query_number in
-    (let uu____602 =
-       let uu____603 = FStar_ST.read query_number in
-       uu____603 + (Prims.parse_int "1") in
-     FStar_ST.write query_number uu____602);
-    (let file_name =
-       let uu____609 = FStar_Util.string_of_int qnum in
-       FStar_Util.format1 "query-%s.smt2" uu____609 in
-     let file_name1 = FStar_Util.concat_dir_filename dir_name file_name in
-     FStar_Util.write_file file_name1 str) in
-  let write_to_log str =
-    let uu____615 =
-      let uu____616 = FStar_Options.n_cores () in
-      uu____616 > (Prims.parse_int "1") in
-    if uu____615 then write_to_new_log str else append_to_log str in
-  let close_log uu____621 =
-    let uu____622 = FStar_ST.read log_file_opt in
-    match uu____622 with
-    | FStar_Pervasives_Native.None  -> ()
-    | FStar_Pervasives_Native.Some fh ->
-        (FStar_Util.close_file fh;
-         FStar_ST.write log_file_opt FStar_Pervasives_Native.None) in
-  let log_file_name uu____635 =
-    let uu____636 = FStar_ST.read current_file_name in
-    match uu____636 with
-=======
     let qnum = FStar_ST.op_Bang query_number in
     (let uu____1412 =
        let uu____1413 = FStar_ST.op_Bang query_number in
@@ -460,7 +338,6 @@
   let log_file_name uu____1548 =
     let uu____1549 = FStar_ST.op_Bang current_file_name in
     match uu____1549 with
->>>>>>> c7d62a0b
     | FStar_Pervasives_Native.None  -> failwith "no log file"
     | FStar_Pervasives_Native.Some n1 -> n1 in
   { get_module_name; set_module_name; write_to_log; close_log; log_file_name
@@ -469,55 +346,6 @@
   let the_z3proc = FStar_Util.mk_ref FStar_Pervasives_Native.None in
   let new_proc =
     let ctr = FStar_Util.mk_ref (- (Prims.parse_int "1")) in
-<<<<<<< HEAD
-    fun uu____653  ->
-      let uu____654 =
-        let uu____655 =
-          FStar_Util.incr ctr;
-          (let uu____660 = FStar_ST.read ctr in
-           FStar_All.pipe_right uu____660 FStar_Util.string_of_int) in
-        FStar_Util.format1 "bg-%s" uu____655 in
-      new_z3proc uu____654 in
-  let z3proc uu____666 =
-    (let uu____668 =
-       let uu____669 = FStar_ST.read the_z3proc in
-       uu____669 = FStar_Pervasives_Native.None in
-     if uu____668
-     then
-       let uu____675 =
-         let uu____677 = new_proc () in
-         FStar_Pervasives_Native.Some uu____677 in
-       FStar_ST.write the_z3proc uu____675
-     else ());
-    (let uu____682 = FStar_ST.read the_z3proc in FStar_Util.must uu____682) in
-  let x = [] in
-  let grab uu____692 = FStar_Util.monitor_enter x; z3proc () in
-  let release uu____698 = FStar_Util.monitor_exit x in
-  let refresh uu____703 =
-    let proc = grab () in
-    FStar_Util.kill_process proc;
-    (let uu____707 =
-       let uu____709 = new_proc () in FStar_Pervasives_Native.Some uu____709 in
-     FStar_ST.write the_z3proc uu____707);
-    query_logging.close_log ();
-    release () in
-  let restart uu____717 =
-    FStar_Util.monitor_enter ();
-    query_logging.close_log ();
-    FStar_ST.write the_z3proc FStar_Pervasives_Native.None;
-    (let uu____725 =
-       let uu____727 = new_proc () in FStar_Pervasives_Native.Some uu____727 in
-     FStar_ST.write the_z3proc uu____725);
-    FStar_Util.monitor_exit () in
-  { grab; release; refresh; restart }
-let at_log_file: Prims.unit -> Prims.string =
-  fun uu____733  ->
-    let uu____734 = FStar_Options.log_queries () in
-    if uu____734
-    then
-      let uu____735 = query_logging.log_file_name () in
-      Prims.strcat "@" uu____735
-=======
     fun uu____1598  ->
       let uu____1599 =
         let uu____1600 =
@@ -568,7 +396,6 @@
     then
       let uu____1904 = query_logging.log_file_name () in
       Prims.strcat "@" uu____1904
->>>>>>> c7d62a0b
     else ""
 let doZ3Exe':
   Prims.bool ->
@@ -589,19 +416,11 @@
             if FStar_Util.starts_with s2 "error"
             then FStar_Pervasives_Native.None
             else
-<<<<<<< HEAD
-              (let uu____779 =
-                 FStar_All.pipe_right (FStar_Util.split s2 " ")
-                   (FStar_Util.sort_with FStar_String.compare) in
-               FStar_All.pipe_right uu____779
-                 (fun _0_28  -> FStar_Pervasives_Native.Some _0_28)) in
-=======
               (let uu____1964 =
                  FStar_All.pipe_right (FStar_Util.split s2 " ")
                    (FStar_Util.sort_with FStar_String.compare) in
                FStar_All.pipe_right uu____1964
                  (fun _0_38  -> FStar_Pervasives_Native.Some _0_38)) in
->>>>>>> c7d62a0b
           let core = FStar_Util.mk_ref FStar_Pervasives_Native.None in
           let statistics = FStar_Util.smap_create (Prims.parse_int "0") in
           let reason_unknown = FStar_Util.mk_ref "" in
@@ -610,23 +429,6 @@
           let in_reason_unknown = FStar_Util.mk_ref false in
           let parse line =
             match line with
-<<<<<<< HEAD
-            | "<unsat-core>" -> FStar_ST.write in_core true
-            | "<statistics>" -> FStar_ST.write in_statistics true
-            | "<reason-unknown>" -> FStar_ST.write in_reason_unknown true
-            | "</unsat-core>" -> FStar_ST.write in_core false
-            | "</statistics>" -> FStar_ST.write in_statistics false
-            | "</reason-unknown>" -> FStar_ST.write in_reason_unknown false
-            | uu____824 ->
-                let uu____825 = FStar_ST.read in_core in
-                if uu____825
-                then
-                  let uu____828 = parse_core line in
-                  FStar_ST.write core uu____828
-                else
-                  (let uu____836 = FStar_ST.read in_statistics in
-                   if uu____836
-=======
             | "<unsat-core>" -> FStar_ST.op_Colon_Equals in_core true
             | "<statistics>" -> FStar_ST.op_Colon_Equals in_statistics true
             | "<reason-unknown>" ->
@@ -644,7 +446,6 @@
                 else
                   (let uu____2225 = FStar_ST.op_Bang in_statistics in
                    if uu____2225
->>>>>>> c7d62a0b
                    then
                      let pline =
                        FStar_Util.split (FStar_Util.trim_string line) ":" in
@@ -679,28 +480,16 @@
                                   (Prims.parse_int "1"))
                            else ltok in
                          FStar_Util.smap_add statistics key value
-<<<<<<< HEAD
-                     | uu____867 -> ()
-                   else
-                     (let uu____870 = FStar_ST.read in_reason_unknown in
-                      if uu____870
-=======
                      | uu____2269 -> ()
                    else
                      (let uu____2273 = FStar_ST.op_Bang in_reason_unknown in
                       if uu____2273
->>>>>>> c7d62a0b
                       then
                         let tkns = FStar_Util.split line "\"" in
                         let rsn =
                           match tkns with
-<<<<<<< HEAD
-                          | uu____876::txt::uu____878::[] -> txt
-                          | uu____879 -> line in
-=======
                           | uu____2302::txt::uu____2304::[] -> txt
                           | uu____2305 -> line in
->>>>>>> c7d62a0b
                         (if rsn <> "unknown"
                          then
                            FStar_Util.smap_add statistics "reason-unknown"
@@ -708,18 +497,6 @@
                          else ())
                       else ())) in
           FStar_List.iter (fun line  -> parse line) lines1;
-<<<<<<< HEAD
-          (let uu____885 = FStar_ST.read core in
-           let uu____892 = FStar_ST.read reason_unknown in
-           (uu____885, statistics, uu____892)) in
-        let rec lblnegs lines1 =
-          match lines1 with
-          | lname::"false"::rest when FStar_Util.starts_with lname "label_"
-              -> let uu____908 = lblnegs rest in lname :: uu____908
-          | lname::uu____911::rest when FStar_Util.starts_with lname "label_"
-              -> lblnegs rest
-          | uu____914 -> [] in
-=======
           (let uu____2313 = FStar_ST.op_Bang core in
            let uu____2358 = FStar_ST.op_Bang reason_unknown in
            (uu____2313, statistics, uu____2358)) in
@@ -730,28 +507,10 @@
           | lname::uu____2407::rest when
               FStar_Util.starts_with lname "label_" -> lblnegs rest
           | uu____2411 -> [] in
->>>>>>> c7d62a0b
         let rec result lines1 core =
           match lines1 with
           | "timeout"::tl1 -> TIMEOUT []
           | "unknown"::tl1 ->
-<<<<<<< HEAD
-              let uu____929 = lblnegs tl1 in UNKNOWN uu____929
-          | "sat"::tl1 -> let uu____933 = lblnegs tl1 in SAT uu____933
-          | "unsat"::tl1 -> UNSAT core
-          | "killed"::tl1 -> (bg_z3_proc.restart (); KILLED)
-          | hd1::tl1 ->
-              ((let uu____944 =
-                  let uu____945 = query_logging.get_module_name () in
-                  FStar_Util.format2 "%s: Unexpected output from Z3: %s\n"
-                    uu____945 hd1 in
-                FStar_Errors.warn FStar_Range.dummyRange uu____944);
-               result tl1 core)
-          | uu____946 ->
-              let uu____948 =
-                let uu____949 =
-                  let uu____950 =
-=======
               let uu____2431 = lblnegs tl1 in UNKNOWN uu____2431
           | "sat"::tl1 -> let uu____2437 = lblnegs tl1 in SAT uu____2437
           | "unsat"::tl1 -> UNSAT core
@@ -767,22 +526,10 @@
               let uu____2457 =
                 let uu____2458 =
                   let uu____2459 =
->>>>>>> c7d62a0b
                     FStar_List.map
                       (fun l  ->
                          FStar_Util.format1 "<%s>" (FStar_Util.trim_string l))
                       lines1 in
-<<<<<<< HEAD
-                  FStar_String.concat "\n" uu____950 in
-                FStar_Util.format1
-                  "Unexpected output from Z3: got output lines: %s\n"
-                  uu____949 in
-              FStar_All.pipe_left failwith uu____948 in
-        let uu____953 = get_data lines in
-        match uu____953 with
-        | (core,statistics,reason_unknown) ->
-            let uu____968 = result lines core in (uu____968, statistics) in
-=======
                   FStar_String.concat "\n" uu____2459 in
                 FStar_Util.format1
                   "Unexpected output from Z3: got output lines: %s\n"
@@ -792,23 +539,15 @@
         match uu____2464 with
         | (core,statistics,reason_unknown) ->
             let uu____2490 = result lines core in (uu____2490, statistics) in
->>>>>>> c7d62a0b
       let cond pid s = let x = (FStar_Util.trim_string s) = "Done!" in x in
       let stdout1 =
         if fresh1
         then
-<<<<<<< HEAD
-          let uu____978 = tid () in
-          let uu____979 = FStar_Options.z3_exe () in
-          let uu____980 = ini_params () in
-          FStar_Util.launch_process uu____978 uu____979 uu____980 input cond
-=======
           let uu____2500 = tid () in
           let uu____2501 = FStar_Options.z3_exe () in
           let uu____2502 = ini_params () in
           FStar_Util.launch_process uu____2500 uu____2501 uu____2502 input
             cond
->>>>>>> c7d62a0b
         else
           (let proc = bg_z3_proc.grab () in
            let stdout1 = FStar_Util.ask_process proc input in
@@ -819,30 +558,26 @@
     Prims.string -> (z3status,z3statistics) FStar_Pervasives_Native.tuple2
   = fun fresh1  -> fun input  -> doZ3Exe' fresh1 input
 let z3_options: Prims.unit -> Prims.string =
-<<<<<<< HEAD
-  fun uu____995  ->
-=======
   fun uu____2522  ->
->>>>>>> c7d62a0b
     "(set-option :global-decls false)\n(set-option :smt.mbqi false)\n(set-option :auto_config false)\n(set-option :produce-unsat-cores true)\n"
 type 'a job = {
   job: Prims.unit -> 'a;
   callback: 'a -> Prims.unit;}
+let __proj__Mkjob__item__job: 'a . 'a job -> Prims.unit -> 'a =
+  fun projectee  ->
+    match projectee with
+    | { job = __fname__job; callback = __fname__callback;_} -> __fname__job
+let __proj__Mkjob__item__callback: 'a . 'a job -> 'a -> Prims.unit =
+  fun projectee  ->
+    match projectee with
+    | { job = __fname__job; callback = __fname__callback;_} ->
+        __fname__callback
 type error_kind =
   | Timeout
   | Kill
   | Default
 let uu___is_Timeout: error_kind -> Prims.bool =
   fun projectee  ->
-<<<<<<< HEAD
-    match projectee with | Timeout  -> true | uu____1050 -> false
-let uu___is_Kill: error_kind -> Prims.bool =
-  fun projectee  ->
-    match projectee with | Kill  -> true | uu____1054 -> false
-let uu___is_Default: error_kind -> Prims.bool =
-  fun projectee  ->
-    match projectee with | Default  -> true | uu____1058 -> false
-=======
     match projectee with | Timeout  -> true | uu____2591 -> false
 let uu___is_Kill: error_kind -> Prims.bool =
   fun projectee  ->
@@ -850,7 +585,6 @@
 let uu___is_Default: error_kind -> Prims.bool =
   fun projectee  ->
     match projectee with | Default  -> true | uu____2601 -> false
->>>>>>> c7d62a0b
 type z3job =
   ((unsat_core,(FStar_SMTEncoding_Term.error_labels,error_kind)
                  FStar_Pervasives_Native.tuple2)
@@ -859,11 +593,6 @@
 let job_queue: z3job Prims.list FStar_ST.ref = FStar_Util.mk_ref []
 let pending_jobs: Prims.int FStar_ST.ref =
   FStar_Util.mk_ref (Prims.parse_int "0")
-<<<<<<< HEAD
-let with_monitor m f =
-  FStar_Util.monitor_enter m;
-  (let res = f () in FStar_Util.monitor_exit m; res)
-=======
 let with_monitor:
   'Auu____2648 'Auu____2649 .
     'Auu____2649 -> (Prims.unit -> 'Auu____2648) -> 'Auu____2648
@@ -872,7 +601,6 @@
     fun f  ->
       FStar_Util.monitor_enter m;
       (let res = f () in FStar_Util.monitor_exit m; res)
->>>>>>> c7d62a0b
 let z3_job:
   Prims.bool ->
     FStar_SMTEncoding_Term.error_labels ->
@@ -886,25 +614,6 @@
   fun fresh1  ->
     fun label_messages  ->
       fun input  ->
-<<<<<<< HEAD
-        fun uu____1115  ->
-          let ekind uu___96_1126 =
-            match uu___96_1126 with
-            | TIMEOUT uu____1127 -> Timeout
-            | SAT uu____1129 -> Default
-            | UNKNOWN uu____1131 -> Default
-            | KILLED  -> Kill
-            | uu____1133 -> failwith "Impossible" in
-          let start = FStar_Util.now () in
-          let uu____1135 = doZ3Exe fresh1 input in
-          match uu____1135 with
-          | (status,statistics) ->
-              let uu____1147 =
-                let uu____1150 = FStar_Util.now () in
-                FStar_Util.time_diff start uu____1150 in
-              (match uu____1147 with
-               | (uu____1158,elapsed_time) ->
-=======
         fun uu____2695  ->
           let ekind uu___98_2713 =
             match uu___98_2713 with
@@ -922,7 +631,6 @@
                 FStar_Util.time_diff start uu____2751 in
               (match uu____2746 with
                | (uu____2766,elapsed_time) ->
->>>>>>> c7d62a0b
                    let result =
                      match status with
                      | UNSAT core ->
@@ -931,16 +639,6 @@
                          ((FStar_Util.Inr ([], Kill)), elapsed_time,
                            statistics)
                      | TIMEOUT lblnegs ->
-<<<<<<< HEAD
-                         ((let uu____1238 = FStar_Options.debug_any () in
-                           if uu____1238
-                           then
-                             let uu____1239 =
-                               FStar_Util.format1 "Z3 says: %s\n"
-                                 (status_to_string status) in
-                             FStar_All.pipe_left FStar_Util.print_string
-                               uu____1239
-=======
                          ((let uu____2920 = FStar_Options.debug_any () in
                            if uu____2920
                            then
@@ -949,42 +647,11 @@
                                  (status_to_string status) in
                              FStar_All.pipe_left FStar_Util.print_string
                                uu____2921
->>>>>>> c7d62a0b
                            else ());
                           (let failing_assertions =
                              FStar_All.pipe_right lblnegs
                                (FStar_List.collect
                                   (fun l  ->
-<<<<<<< HEAD
-                                     let uu____1261 =
-                                       FStar_All.pipe_right label_messages
-                                         (FStar_List.tryFind
-                                            (fun uu____1279  ->
-                                               match uu____1279 with
-                                               | (m,uu____1286,uu____1287) ->
-                                                   (FStar_Pervasives_Native.fst
-                                                      m)
-                                                     = l)) in
-                                     match uu____1261 with
-                                     | FStar_Pervasives_Native.None  -> []
-                                     | FStar_Pervasives_Native.Some
-                                         (lbl,msg,r) -> [(lbl, msg, r)])) in
-                           let uu____1332 =
-                             let uu____1343 =
-                               let uu____1352 = ekind status in
-                               (failing_assertions, uu____1352) in
-                             FStar_Util.Inr uu____1343 in
-                           (uu____1332, elapsed_time, statistics)))
-                     | SAT lblnegs ->
-                         ((let uu____1380 = FStar_Options.debug_any () in
-                           if uu____1380
-                           then
-                             let uu____1381 =
-                               FStar_Util.format1 "Z3 says: %s\n"
-                                 (status_to_string status) in
-                             FStar_All.pipe_left FStar_Util.print_string
-                               uu____1381
-=======
                                      let uu____2963 =
                                        FStar_All.pipe_right label_messages
                                          (FStar_List.tryFind
@@ -1013,42 +680,11 @@
                                  (status_to_string status) in
                              FStar_All.pipe_left FStar_Util.print_string
                                uu____3193
->>>>>>> c7d62a0b
                            else ());
                           (let failing_assertions =
                              FStar_All.pipe_right lblnegs
                                (FStar_List.collect
                                   (fun l  ->
-<<<<<<< HEAD
-                                     let uu____1403 =
-                                       FStar_All.pipe_right label_messages
-                                         (FStar_List.tryFind
-                                            (fun uu____1421  ->
-                                               match uu____1421 with
-                                               | (m,uu____1428,uu____1429) ->
-                                                   (FStar_Pervasives_Native.fst
-                                                      m)
-                                                     = l)) in
-                                     match uu____1403 with
-                                     | FStar_Pervasives_Native.None  -> []
-                                     | FStar_Pervasives_Native.Some
-                                         (lbl,msg,r) -> [(lbl, msg, r)])) in
-                           let uu____1474 =
-                             let uu____1485 =
-                               let uu____1494 = ekind status in
-                               (failing_assertions, uu____1494) in
-                             FStar_Util.Inr uu____1485 in
-                           (uu____1474, elapsed_time, statistics)))
-                     | UNKNOWN lblnegs ->
-                         ((let uu____1522 = FStar_Options.debug_any () in
-                           if uu____1522
-                           then
-                             let uu____1523 =
-                               FStar_Util.format1 "Z3 says: %s\n"
-                                 (status_to_string status) in
-                             FStar_All.pipe_left FStar_Util.print_string
-                               uu____1523
-=======
                                      let uu____3235 =
                                        FStar_All.pipe_right label_messages
                                          (FStar_List.tryFind
@@ -1077,40 +713,11 @@
                                  (status_to_string status) in
                              FStar_All.pipe_left FStar_Util.print_string
                                uu____3465
->>>>>>> c7d62a0b
                            else ());
                           (let failing_assertions =
                              FStar_All.pipe_right lblnegs
                                (FStar_List.collect
                                   (fun l  ->
-<<<<<<< HEAD
-                                     let uu____1545 =
-                                       FStar_All.pipe_right label_messages
-                                         (FStar_List.tryFind
-                                            (fun uu____1563  ->
-                                               match uu____1563 with
-                                               | (m,uu____1570,uu____1571) ->
-                                                   (FStar_Pervasives_Native.fst
-                                                      m)
-                                                     = l)) in
-                                     match uu____1545 with
-                                     | FStar_Pervasives_Native.None  -> []
-                                     | FStar_Pervasives_Native.Some
-                                         (lbl,msg,r) -> [(lbl, msg, r)])) in
-                           let uu____1616 =
-                             let uu____1627 =
-                               let uu____1636 = ekind status in
-                               (failing_assertions, uu____1636) in
-                             FStar_Util.Inr uu____1627 in
-                           (uu____1616, elapsed_time, statistics))) in
-                   result)
-let running: Prims.bool FStar_ST.ref = FStar_Util.mk_ref false
-let rec dequeue': Prims.unit -> Prims.unit =
-  fun uu____1670  ->
-    let j =
-      let uu____1672 = FStar_ST.read job_queue in
-      match uu____1672 with
-=======
                                      let uu____3507 =
                                        FStar_All.pipe_right label_messages
                                          (FStar_List.tryFind
@@ -1137,25 +744,11 @@
     let j =
       let uu____3749 = FStar_ST.op_Bang job_queue in
       match uu____3749 with
->>>>>>> c7d62a0b
       | [] -> failwith "Impossible"
       | hd1::tl1 -> (FStar_ST.op_Colon_Equals job_queue tl1; hd1) in
     FStar_Util.incr pending_jobs;
     FStar_Util.monitor_exit job_queue;
     run_job j;
-<<<<<<< HEAD
-    with_monitor job_queue (fun uu____1699  -> FStar_Util.decr pending_jobs);
-    dequeue ()
-and dequeue: Prims.unit -> Prims.unit =
-  fun uu____1704  ->
-    let uu____1705 = FStar_ST.read running in
-    if uu____1705
-    then
-      let rec aux uu____1711 =
-        FStar_Util.monitor_enter job_queue;
-        (let uu____1717 = FStar_ST.read job_queue in
-         match uu____1717 with
-=======
     with_monitor job_queue (fun uu____3806  -> FStar_Util.decr pending_jobs);
     dequeue ()
 and dequeue: Prims.unit -> Prims.unit =
@@ -1167,31 +760,19 @@
         FStar_Util.monitor_enter job_queue;
         (let uu____3829 = FStar_ST.op_Bang job_queue in
          match uu____3829 with
->>>>>>> c7d62a0b
          | [] ->
              (FStar_Util.monitor_exit job_queue;
               FStar_Util.sleep (Prims.parse_int "50");
               aux ())
-<<<<<<< HEAD
-         | uu____1728 -> dequeue' ()) in
-=======
          | uu____3856 -> dequeue' ()) in
->>>>>>> c7d62a0b
       aux ()
     else ()
 and run_job: z3job -> Prims.unit =
   fun j  ->
-<<<<<<< HEAD
-    let uu____1731 = j.job () in FStar_All.pipe_left j.callback uu____1731
-let init: Prims.unit -> Prims.unit =
-  fun uu____1762  ->
-    FStar_ST.write running true;
-=======
     let uu____3860 = j.job () in FStar_All.pipe_left j.callback uu____3860
 let init: Prims.unit -> Prims.unit =
   fun uu____3920  ->
     FStar_ST.op_Colon_Equals running true;
->>>>>>> c7d62a0b
     (let n_cores1 = FStar_Options.n_cores () in
      if n_cores1 > (Prims.parse_int "1")
      then
@@ -1204,26 +785,6 @@
 let enqueue: z3job -> Prims.unit =
   fun j  ->
     FStar_Util.monitor_enter job_queue;
-<<<<<<< HEAD
-    (let uu____1783 =
-       let uu____1785 = FStar_ST.read job_queue in
-       FStar_List.append uu____1785 [j] in
-     FStar_ST.write job_queue uu____1783);
-    FStar_Util.monitor_pulse job_queue;
-    FStar_Util.monitor_exit job_queue
-let finish: Prims.unit -> Prims.unit =
-  fun uu____1804  ->
-    let rec aux uu____1808 =
-      let uu____1809 =
-        with_monitor job_queue
-          (fun uu____1818  ->
-             let uu____1819 = FStar_ST.read pending_jobs in
-             let uu____1822 =
-               let uu____1823 = FStar_ST.read job_queue in
-               FStar_List.length uu____1823 in
-             (uu____1819, uu____1822)) in
-      match uu____1809 with
-=======
     (let uu____3950 =
        let uu____3953 = FStar_ST.op_Bang job_queue in
        FStar_List.append uu____3953 [j] in
@@ -1242,7 +803,6 @@
                FStar_List.length uu____4038 in
              (uu____4026, uu____4037)) in
       match uu____4009 with
->>>>>>> c7d62a0b
       | (n1,m) ->
           if (n1 + m) = (Prims.parse_int "0")
           then FStar_ST.op_Colon_Equals running false
@@ -1252,40 +812,12 @@
 let fresh_scope:
   FStar_SMTEncoding_Term.decl Prims.list Prims.list FStar_ST.ref =
   FStar_Util.mk_ref [[]]
-<<<<<<< HEAD
-let mk_fresh_scope:
-  Prims.unit -> FStar_SMTEncoding_Term.decl Prims.list Prims.list =
-  fun uu____1852  -> FStar_ST.read fresh_scope
-=======
 let mk_fresh_scope: Prims.unit -> scope_t =
   fun uu____4109  -> FStar_ST.op_Bang fresh_scope
->>>>>>> c7d62a0b
 let bg_scope: FStar_SMTEncoding_Term.decl Prims.list FStar_ST.ref =
   FStar_Util.mk_ref []
 let push: Prims.string -> Prims.unit =
   fun msg  ->
-<<<<<<< HEAD
-    (let uu____1866 =
-       let uu____1869 = FStar_ST.read fresh_scope in
-       [FStar_SMTEncoding_Term.Caption msg; FStar_SMTEncoding_Term.Push] ::
-         uu____1869 in
-     FStar_ST.write fresh_scope uu____1866);
-    (let uu____1881 =
-       let uu____1883 = FStar_ST.read bg_scope in
-       FStar_List.append uu____1883
-         [FStar_SMTEncoding_Term.Push; FStar_SMTEncoding_Term.Caption msg] in
-     FStar_ST.write bg_scope uu____1881)
-let pop: Prims.string -> Prims.unit =
-  fun msg  ->
-    (let uu____1895 =
-       let uu____1898 = FStar_ST.read fresh_scope in FStar_List.tl uu____1898 in
-     FStar_ST.write fresh_scope uu____1895);
-    (let uu____1910 =
-       let uu____1912 = FStar_ST.read bg_scope in
-       FStar_List.append uu____1912
-         [FStar_SMTEncoding_Term.Caption msg; FStar_SMTEncoding_Term.Pop] in
-     FStar_ST.write bg_scope uu____1910)
-=======
     (let uu____4154 =
        let uu____4159 = FStar_ST.op_Bang fresh_scope in
        [FStar_SMTEncoding_Term.Caption msg; FStar_SMTEncoding_Term.Push] ::
@@ -1307,39 +839,10 @@
        FStar_List.append uu____4332
          [FStar_SMTEncoding_Term.Caption msg; FStar_SMTEncoding_Term.Pop] in
      FStar_ST.op_Colon_Equals bg_scope uu____4329)
->>>>>>> c7d62a0b
 let giveZ3: FStar_SMTEncoding_Term.decl Prims.list -> Prims.unit =
   fun decls  ->
     FStar_All.pipe_right decls
       (FStar_List.iter
-<<<<<<< HEAD
-         (fun uu___97_1927  ->
-            match uu___97_1927 with
-            | FStar_SMTEncoding_Term.Push  -> failwith "Unexpected push/pop"
-            | FStar_SMTEncoding_Term.Pop  -> failwith "Unexpected push/pop"
-            | uu____1928 -> ()));
-    (let uu____1930 = FStar_ST.read fresh_scope in
-     match uu____1930 with
-     | hd1::tl1 ->
-         FStar_ST.write fresh_scope ((FStar_List.append hd1 decls) :: tl1)
-     | uu____1948 -> failwith "Impossible");
-    (let uu____1951 =
-       let uu____1953 = FStar_ST.read bg_scope in
-       FStar_List.append uu____1953 decls in
-     FStar_ST.write bg_scope uu____1951)
-let refresh: Prims.unit -> Prims.unit =
-  fun uu____1963  ->
-    (let uu____1965 =
-       let uu____1966 = FStar_Options.n_cores () in
-       uu____1966 < (Prims.parse_int "2") in
-     if uu____1965 then bg_z3_proc.refresh () else ());
-    (let uu____1968 =
-       let uu____1970 =
-         let uu____1973 = FStar_ST.read fresh_scope in
-         FStar_List.rev uu____1973 in
-       FStar_List.flatten uu____1970 in
-     FStar_ST.write bg_scope uu____1968)
-=======
          (fun uu___99_4383  ->
             match uu___99_4383 with
             | FStar_SMTEncoding_Term.Push  -> failwith "Unexpected push/pop"
@@ -1367,37 +870,10 @@
          FStar_List.rev uu____4518 in
        FStar_List.flatten uu____4513 in
      FStar_ST.op_Colon_Equals bg_scope uu____4510)
->>>>>>> c7d62a0b
 let mark: Prims.string -> Prims.unit = fun msg  -> push msg
 let reset_mark: Prims.string -> Prims.unit = fun msg  -> pop msg; refresh ()
 let commit_mark: Prims.string -> Prims.unit =
   fun msg  ->
-<<<<<<< HEAD
-    let uu____1994 = FStar_ST.read fresh_scope in
-    match uu____1994 with
-    | hd1::s::tl1 ->
-        FStar_ST.write fresh_scope ((FStar_List.append hd1 s) :: tl1)
-    | uu____2015 -> failwith "Impossible"
-let mk_cb used_unsat_core cb uu____2063 =
-  match uu____2063 with
-  | (uc_errs,time,statistics) ->
-      if used_unsat_core
-      then
-        (match uc_errs with
-         | FStar_Util.Inl uu____2095 -> cb (uc_errs, time, statistics)
-         | FStar_Util.Inr (uu____2104,ek) ->
-             cb ((FStar_Util.Inr ([], ek)), time, statistics))
-      else cb (uc_errs, time, statistics)
-let mk_input: FStar_SMTEncoding_Term.decl Prims.list -> Prims.string =
-  fun theory  ->
-    let r =
-      let uu____2132 =
-        FStar_List.map (FStar_SMTEncoding_Term.declToSmt (z3_options ()))
-          theory in
-      FStar_All.pipe_right uu____2132 (FStar_String.concat "\n") in
-    (let uu____2136 = FStar_Options.log_queries () in
-     if uu____2136 then query_logging.write_to_log r else ());
-=======
     let uu____4582 = FStar_ST.op_Bang fresh_scope in
     match uu____4582 with
     | hd1::s::tl1 ->
@@ -1439,7 +915,6 @@
       FStar_All.pipe_right uu____4856 (FStar_String.concat "\n") in
     (let uu____4862 = FStar_Options.log_queries () in
      if uu____4862 then query_logging.write_to_log r else ());
->>>>>>> c7d62a0b
     r
 type z3result =
   ((unsat_core,(FStar_SMTEncoding_Term.error_labels,error_kind)
@@ -1460,21 +935,12 @@
       fun qry  ->
         fun cb  ->
           let theory =
-<<<<<<< HEAD
-            let uu____2172 = FStar_ST.read bg_scope in
-            FStar_List.append uu____2172
-              (FStar_List.append [FStar_SMTEncoding_Term.Push]
-                 (FStar_List.append qry [FStar_SMTEncoding_Term.Pop])) in
-          let uu____2177 = filter_theory theory in
-          match uu____2177 with
-=======
             let uu____4914 = FStar_ST.op_Bang bg_scope in
             FStar_List.append uu____4914
               (FStar_List.append [FStar_SMTEncoding_Term.Push]
                  (FStar_List.append qry [FStar_SMTEncoding_Term.Pop])) in
           let uu____4935 = filter_theory theory in
           match uu____4935 with
->>>>>>> c7d62a0b
           | (theory1,used_unsat_core) ->
               let cb1 = mk_cb used_unsat_core cb in
               let input = mk_input theory1 in
@@ -1497,16 +963,6 @@
         fun scope  ->
           fun cb  ->
             let theory =
-<<<<<<< HEAD
-              let uu____2237 =
-                match scope with
-                | FStar_Pervasives_Native.Some s -> FStar_List.rev s
-                | FStar_Pervasives_Native.None  ->
-                    (FStar_ST.write bg_scope [];
-                     (let uu____2248 = FStar_ST.read fresh_scope in
-                      FStar_List.rev uu____2248)) in
-              FStar_List.flatten uu____2237 in
-=======
               let uu____5039 =
                 match scope with
                 | FStar_Pervasives_Native.Some s -> FStar_List.rev s
@@ -1515,18 +971,12 @@
                      (let uu____5070 = FStar_ST.op_Bang fresh_scope in
                       FStar_List.rev uu____5070)) in
               FStar_List.flatten uu____5039 in
->>>>>>> c7d62a0b
             let theory1 =
               FStar_List.append theory
                 (FStar_List.append [FStar_SMTEncoding_Term.Push]
                    (FStar_List.append qry [FStar_SMTEncoding_Term.Pop])) in
-<<<<<<< HEAD
-            let uu____2258 = filter_theory theory1 in
-            match uu____2258 with
-=======
             let uu____5106 = filter_theory theory1 in
             match uu____5106 with
->>>>>>> c7d62a0b
             | (theory2,used_unsat_core) ->
                 let cb1 = mk_cb used_unsat_core cb in
                 let input = mk_input theory2 in
@@ -1539,7 +989,7 @@
        FStar_Pervasives_Native.tuple2)
     ->
     FStar_SMTEncoding_Term.error_labels ->
-      FStar_SMTEncoding_Term.decls_t ->
+      FStar_SMTEncoding_Term.decl Prims.list ->
         scope_t FStar_Pervasives_Native.option -> cb -> Prims.unit
   =
   fun filter1  ->
@@ -1547,16 +997,9 @@
       fun qry  ->
         fun scope  ->
           fun cb  ->
-<<<<<<< HEAD
-            let uu____2313 =
-              let uu____2314 = FStar_Options.n_cores () in
-              uu____2314 = (Prims.parse_int "1") in
-            if uu____2313
-=======
             let uu____5190 =
               let uu____5191 = FStar_Options.n_cores () in
               uu____5191 = (Prims.parse_int "1") in
             if uu____5190
->>>>>>> c7d62a0b
             then ask_1_core filter1 label_messages qry cb
             else ask_n_cores filter1 label_messages qry scope cb