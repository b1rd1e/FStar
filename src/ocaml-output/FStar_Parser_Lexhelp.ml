
open Prims

let intern_string : Prims.string  ->  Prims.string = (

let strings = (FStar_Util.smap_create (Prims.parse_int "100"))
in (fun s -> (

let uu____6 = (FStar_Util.smap_try_find strings s)
in (match (uu____6) with
| Some (res) -> begin
res
end
| None -> begin
((FStar_Util.smap_add strings s s);
s;
)
end))))


let default_string_finish = (fun endm b s -> FStar_Parser_Parse.STRING (s))


<<<<<<< HEAD
let call_string_finish = (fun fin buf endm b -> (let _169_19 = (FStar_Bytes.close buf)
in (fin endm b _169_19)))


let add_string : FStar_Bytes.bytebuf  ->  Prims.string  ->  Prims.unit = (fun buf x -> (let _169_24 = (FStar_Bytes.string_as_unicode_bytes x)
in (FStar_Bytes.emit_bytes buf _169_24)))
=======
let call_string_finish = (fun fin buf endm b -> (let _0_286 = (FStar_Bytes.close buf)
in (fin endm b _0_286)))

>>>>>>> 1915064d

let add_string : FStar_Bytes.bytebuf  ->  Prims.string  ->  Prims.unit = (fun buf x -> (let _0_287 = (FStar_Bytes.string_as_unicode_bytes x)
in (FStar_Bytes.emit_bytes buf _0_287)))


let add_int_char : FStar_Bytes.bytebuf  ->  Prims.int  ->  Prims.unit = (fun buf c -> ((FStar_Bytes.emit_int_as_byte buf (c mod (Prims.parse_int "256")));
(FStar_Bytes.emit_int_as_byte buf (c / (Prims.parse_int "256")));
))


let add_unichar : FStar_Bytes.bytebuf  ->  Prims.int  ->  Prims.unit = (fun buf c -> (add_int_char buf c))


let add_byte_char : FStar_Bytes.bytebuf  ->  FStar_BaseTypes.char  ->  Prims.unit = (fun buf c -> (add_int_char buf ((FStar_Util.int_of_char c) mod (Prims.parse_int "256"))))


let stringbuf_as_bytes : FStar_Bytes.bytebuf  ->  FStar_Bytes.bytes = (fun buf -> (

let bytes = (FStar_Bytes.close buf)
<<<<<<< HEAD
in (let _169_40 = ((FStar_Bytes.length bytes) / (Prims.parse_int "2"))
in (FStar_Bytes.make (fun i -> (FStar_Bytes.get bytes (i * (Prims.parse_int "2")))) _169_40))))
=======
in (let _0_289 = (let _0_288 = (FStar_Bytes.length bytes)
in (_0_288 / (Prims.parse_int "2")))
in (FStar_Bytes.make (fun i -> (FStar_Bytes.get bytes (FStar_Mul.op_Star i (Prims.parse_int "2")))) _0_289))))
>>>>>>> 1915064d


let stringbuf_is_bytes : FStar_Bytes.bytebuf  ->  Prims.bool = (fun buf -> (

let bytes = (FStar_Bytes.close buf)
in (

let ok = (FStar_Util.mk_ref true)
<<<<<<< HEAD
in (

let _69_32 = (let _169_44 = (((FStar_Bytes.length bytes) / (Prims.parse_int "2")) - (Prims.parse_int "1"))
in (FStar_Util.for_range (Prims.parse_int "0") _169_44 (fun i -> if ((FStar_Bytes.get bytes ((i * (Prims.parse_int "2")) + (Prims.parse_int "1"))) <> (Prims.parse_int "0")) then begin
(FStar_ST.op_Colon_Equals ok false)
end else begin
=======
in ((let _0_293 = (let _0_291 = (let _0_290 = (FStar_Bytes.length bytes)
in (_0_290 / (Prims.parse_int "2")))
in (_0_291 - (Prims.parse_int "1")))
in (FStar_Util.for_range (Prims.parse_int "0") _0_293 (fun i -> (

let uu____109 = (let _0_292 = (FStar_Bytes.get bytes ((FStar_Mul.op_Star i (Prims.parse_int "2")) + (Prims.parse_int "1")))
in (_0_292 <> (Prims.parse_int "0")))
in (match (uu____109) with
| true -> begin
(FStar_ST.write ok false)
end
| uu____112 -> begin
>>>>>>> 1915064d
()
end)))));
(FStar_ST.read ok);
))))


let trigraph : FStar_BaseTypes.char  ->  FStar_BaseTypes.char  ->  FStar_BaseTypes.char  ->  FStar_BaseTypes.char = (fun c1 c2 c3 -> (

let digit = (fun c -> ((FStar_Util.int_of_char c) - (FStar_Util.int_of_char '0')))
in (FStar_Util.char_of_int (((FStar_Mul.op_Star (digit c1) (Prims.parse_int "100")) + (FStar_Mul.op_Star (digit c2) (Prims.parse_int "10"))) + (digit c3)))))


let digit : FStar_BaseTypes.char  ->  Prims.int = (fun d -> (

let dd = (FStar_Util.int_of_char d)
in (match (((dd >= (FStar_Util.int_of_char '0')) && (dd <= (FStar_Util.int_of_char '9')))) with
| true -> begin
((FStar_Util.int_of_char d) - (FStar_Util.int_of_char '0'))
end
| uu____132 -> begin
(failwith "digit")
end)))


let hexdigit : FStar_BaseTypes.char  ->  Prims.int = (fun d -> (

let dd = (FStar_Util.int_of_char d)
in (match (((dd >= (FStar_Util.int_of_char '0')) && (dd <= (FStar_Util.int_of_char '9')))) with
| true -> begin
(digit d)
end
| uu____137 -> begin
(match (((dd >= (FStar_Util.int_of_char 'a')) && (dd <= (FStar_Util.int_of_char 'f')))) with
| true -> begin
((dd - (FStar_Util.int_of_char 'a')) + (Prims.parse_int "10"))
end
| uu____138 -> begin
(match (((dd >= (FStar_Util.int_of_char 'A')) && (dd <= (FStar_Util.int_of_char 'F')))) with
| true -> begin
((dd - (FStar_Util.int_of_char 'A')) + (Prims.parse_int "10"))
end
| uu____139 -> begin
(failwith "hexdigit")
end)
end)
end)))


let unicodegraph_short : Prims.string  ->  FStar_BaseTypes.uint16 = (fun s -> (match (((FStar_String.length s) <> (Prims.parse_int "4"))) with
| true -> begin
(failwith "unicodegraph")
<<<<<<< HEAD
end else begin
(let _169_63 = (((((let _169_59 = (FStar_Util.char_at s (Prims.parse_int "0"))
in (hexdigit _169_59)) * (Prims.parse_int "4096")) + ((let _169_60 = (FStar_Util.char_at s (Prims.parse_int "1"))
in (hexdigit _169_60)) * (Prims.parse_int "256"))) + ((let _169_61 = (FStar_Util.char_at s (Prims.parse_int "2"))
in (hexdigit _169_61)) * (Prims.parse_int "16"))) + (let _169_62 = (FStar_Util.char_at s (Prims.parse_int "3"))
in (hexdigit _169_62)))
in (FStar_Util.uint16_of_int _169_63))
end)
=======
end
| uu____145 -> begin
(FStar_Util.uint16_of_int (let _0_302 = (let _0_300 = (let _0_297 = (let _0_294 = (hexdigit (FStar_Util.char_at s (Prims.parse_int "0")))
in (FStar_Mul.op_Star _0_294 (Prims.parse_int "4096")))
in (let _0_296 = (let _0_295 = (hexdigit (FStar_Util.char_at s (Prims.parse_int "1")))
in (FStar_Mul.op_Star _0_295 (Prims.parse_int "256")))
in (_0_297 + _0_296)))
in (let _0_299 = (let _0_298 = (hexdigit (FStar_Util.char_at s (Prims.parse_int "2")))
in (FStar_Mul.op_Star _0_298 (Prims.parse_int "16")))
in (_0_300 + _0_299)))
in (let _0_301 = (hexdigit (FStar_Util.char_at s (Prims.parse_int "3")))
in (_0_302 + _0_301))))
end))
>>>>>>> 1915064d


let hexgraph_short : Prims.string  ->  FStar_BaseTypes.uint16 = (fun s -> (match (((FStar_String.length s) <> (Prims.parse_int "2"))) with
| true -> begin
(failwith "hexgraph")
<<<<<<< HEAD
end else begin
(let _169_68 = (((let _169_66 = (FStar_Util.char_at s (Prims.parse_int "0"))
in (hexdigit _169_66)) * (Prims.parse_int "16")) + (let _169_67 = (FStar_Util.char_at s (Prims.parse_int "1"))
in (hexdigit _169_67)))
in (FStar_Util.uint16_of_int _169_68))
end)
=======
end
| uu____151 -> begin
(FStar_Util.uint16_of_int (let _0_305 = (let _0_303 = (hexdigit (FStar_Util.char_at s (Prims.parse_int "0")))
in (FStar_Mul.op_Star _0_303 (Prims.parse_int "16")))
in (let _0_304 = (hexdigit (FStar_Util.char_at s (Prims.parse_int "1")))
in (_0_305 + _0_304))))
end))
>>>>>>> 1915064d


let unicodegraph_long : Prims.string  ->  (FStar_BaseTypes.uint16 Prims.option * FStar_BaseTypes.uint16) = (fun s -> (match (((FStar_String.length s) <> (Prims.parse_int "8"))) with
| true -> begin
(failwith "unicodegraph_long")
end
| uu____166 -> begin
(

<<<<<<< HEAD
let high = (((((let _169_71 = (FStar_Util.char_at s (Prims.parse_int "0"))
in (hexdigit _169_71)) * (Prims.parse_int "4096")) + ((let _169_72 = (FStar_Util.char_at s (Prims.parse_int "1"))
in (hexdigit _169_72)) * (Prims.parse_int "256"))) + ((let _169_73 = (FStar_Util.char_at s (Prims.parse_int "2"))
in (hexdigit _169_73)) * (Prims.parse_int "16"))) + (let _169_74 = (FStar_Util.char_at s (Prims.parse_int "3"))
in (hexdigit _169_74)))
in (

let low = (((((let _169_75 = (FStar_Util.char_at s (Prims.parse_int "4"))
in (hexdigit _169_75)) * (Prims.parse_int "4096")) + ((let _169_76 = (FStar_Util.char_at s (Prims.parse_int "5"))
in (hexdigit _169_76)) * (Prims.parse_int "256"))) + ((let _169_77 = (FStar_Util.char_at s (Prims.parse_int "6"))
in (hexdigit _169_77)) * (Prims.parse_int "16"))) + (let _169_78 = (FStar_Util.char_at s (Prims.parse_int "7"))
in (hexdigit _169_78)))
in if (high = (Prims.parse_int "0")) then begin
=======
let high = (let _0_314 = (let _0_312 = (let _0_309 = (let _0_306 = (hexdigit (FStar_Util.char_at s (Prims.parse_int "0")))
in (FStar_Mul.op_Star _0_306 (Prims.parse_int "4096")))
in (let _0_308 = (let _0_307 = (hexdigit (FStar_Util.char_at s (Prims.parse_int "1")))
in (FStar_Mul.op_Star _0_307 (Prims.parse_int "256")))
in (_0_309 + _0_308)))
in (let _0_311 = (let _0_310 = (hexdigit (FStar_Util.char_at s (Prims.parse_int "2")))
in (FStar_Mul.op_Star _0_310 (Prims.parse_int "16")))
in (_0_312 + _0_311)))
in (let _0_313 = (hexdigit (FStar_Util.char_at s (Prims.parse_int "3")))
in (_0_314 + _0_313)))
in (

let low = (let _0_323 = (let _0_321 = (let _0_318 = (let _0_315 = (hexdigit (FStar_Util.char_at s (Prims.parse_int "4")))
in (FStar_Mul.op_Star _0_315 (Prims.parse_int "4096")))
in (let _0_317 = (let _0_316 = (hexdigit (FStar_Util.char_at s (Prims.parse_int "5")))
in (FStar_Mul.op_Star _0_316 (Prims.parse_int "256")))
in (_0_318 + _0_317)))
in (let _0_320 = (let _0_319 = (hexdigit (FStar_Util.char_at s (Prims.parse_int "6")))
in (FStar_Mul.op_Star _0_319 (Prims.parse_int "16")))
in (_0_321 + _0_320)))
in (let _0_322 = (hexdigit (FStar_Util.char_at s (Prims.parse_int "7")))
in (_0_323 + _0_322)))
in (match ((high = (Prims.parse_int "0"))) with
| true -> begin
>>>>>>> 1915064d
((None), ((FStar_Util.uint16_of_int low)))
end
| uu____173 -> begin
((Some ((FStar_Util.uint16_of_int ((Prims.parse_int "0xD800") + (((FStar_Mul.op_Star high (Prims.parse_int "0x10000")) + (low - (Prims.parse_int "0x10000"))) / (Prims.parse_int "0x400")))))), ((FStar_Util.uint16_of_int ((Prims.parse_int "0xDF30") + (((FStar_Mul.op_Star high (Prims.parse_int "0x10000")) + (low - (Prims.parse_int "0x10000"))) mod (Prims.parse_int "0x400"))))))
end)))
end))


let escape : FStar_Char.char  ->  FStar_Char.char = (fun c -> (match (c) with
| '\\' -> begin
'\\'
end
| '\'' -> begin
'\''
end
| 'n' -> begin
'\n'
end
| 't' -> begin
'\t'
end
| 'b' -> begin
'\b'
end
| 'r' -> begin
'\r'
end
| c -> begin
c
end))

type compatibilityMode =
| ALWAYS
| FSHARP


let uu___is_ALWAYS : compatibilityMode  ->  Prims.bool = (fun projectee -> (match (projectee) with
| ALWAYS -> begin
true
end
| uu____182 -> begin
false
end))


let uu___is_FSHARP : compatibilityMode  ->  Prims.bool = (fun projectee -> (match (projectee) with
| FSHARP -> begin
true
end
| uu____186 -> begin
false
end))


let keywords : (compatibilityMode * Prims.string * FStar_Parser_Parse.token) Prims.list = (((ALWAYS), ("abstract"), (FStar_Parser_Parse.ABSTRACT)))::(((ALWAYS), ("attributes"), (FStar_Parser_Parse.ATTRIBUTES)))::(((ALWAYS), ("noeq"), (FStar_Parser_Parse.NOEQUALITY)))::(((ALWAYS), ("unopteq"), (FStar_Parser_Parse.UNOPTEQUALITY)))::(((ALWAYS), ("and"), (FStar_Parser_Parse.AND)))::(((ALWAYS), ("assert"), (FStar_Parser_Parse.ASSERT)))::(((ALWAYS), ("assume"), (FStar_Parser_Parse.ASSUME)))::(((ALWAYS), ("begin"), (FStar_Parser_Parse.BEGIN)))::(((FSHARP), ("default"), (FStar_Parser_Parse.DEFAULT)))::(((ALWAYS), ("effect"), (FStar_Parser_Parse.EFFECT)))::(((ALWAYS), ("effect_actions"), (FStar_Parser_Parse.ACTIONS)))::(((ALWAYS), ("else"), (FStar_Parser_Parse.ELSE)))::(((ALWAYS), ("end"), (FStar_Parser_Parse.END)))::(((ALWAYS), ("ensures"), (FStar_Parser_Parse.ENSURES)))::(((ALWAYS), ("exception"), (FStar_Parser_Parse.EXCEPTION)))::(((ALWAYS), ("exists"), (FStar_Parser_Parse.EXISTS)))::(((ALWAYS), ("false"), (FStar_Parser_Parse.FALSE)))::(((ALWAYS), ("False"), (FStar_Parser_Parse.L_FALSE)))::(((ALWAYS), ("forall"), (FStar_Parser_Parse.FORALL)))::(((ALWAYS), ("fun"), (FStar_Parser_Parse.FUN)))::(((ALWAYS), ("function"), (FStar_Parser_Parse.FUNCTION)))::(((ALWAYS), ("if"), (FStar_Parser_Parse.IF)))::(((ALWAYS), ("kind"), (FStar_Parser_Parse.KIND)))::(((ALWAYS), ("in"), (FStar_Parser_Parse.IN)))::(((ALWAYS), ("include"), (FStar_Parser_Parse.INCLUDE)))::(((ALWAYS), ("inline"), (FStar_Parser_Parse.INLINE)))::(((ALWAYS), ("inline_for_extraction"), (FStar_Parser_Parse.INLINE_FOR_EXTRACTION)))::(((ALWAYS), ("irreducible"), (FStar_Parser_Parse.IRREDUCIBLE)))::(((ALWAYS), ("let"), (FStar_Parser_Parse.LET (false))))::(((ALWAYS), ("logic"), (FStar_Parser_Parse.LOGIC)))::(((ALWAYS), ("match"), (FStar_Parser_Parse.MATCH)))::(((ALWAYS), ("module"), (FStar_Parser_Parse.MODULE)))::(((ALWAYS), ("mutable"), (FStar_Parser_Parse.MUTABLE)))::(((ALWAYS), ("new"), (FStar_Parser_Parse.NEW)))::(((ALWAYS), ("new_effect"), (FStar_Parser_Parse.NEW_EFFECT)))::(((ALWAYS), ("new_effect_for_free"), (FStar_Parser_Parse.NEW_EFFECT_FOR_FREE)))::(((ALWAYS), ("noextract"), (FStar_Parser_Parse.NOEXTRACT)))::(((ALWAYS), ("of"), (FStar_Parser_Parse.OF)))::(((ALWAYS), ("open"), (FStar_Parser_Parse.OPEN)))::(((ALWAYS), ("opaque"), (FStar_Parser_Parse.OPAQUE)))::(((ALWAYS), ("private"), (FStar_Parser_Parse.PRIVATE)))::(((ALWAYS), ("rec"), (FStar_Parser_Parse.REC)))::(((ALWAYS), ("reifiable"), (FStar_Parser_Parse.REIFIABLE)))::(((ALWAYS), ("reify"), (FStar_Parser_Parse.REIFY)))::(((ALWAYS), ("reflectable"), (FStar_Parser_Parse.REFLECTABLE)))::(((ALWAYS), ("requires"), (FStar_Parser_Parse.REQUIRES)))::(((ALWAYS), ("sub_effect"), (FStar_Parser_Parse.SUB_EFFECT)))::(((ALWAYS), ("then"), (FStar_Parser_Parse.THEN)))::(((ALWAYS), ("total"), (FStar_Parser_Parse.TOTAL)))::(((ALWAYS), ("true"), (FStar_Parser_Parse.TRUE)))::(((ALWAYS), ("True"), (FStar_Parser_Parse.L_TRUE)))::(((ALWAYS), ("try"), (FStar_Parser_Parse.TRY)))::(((ALWAYS), ("type"), (FStar_Parser_Parse.TYPE)))::(((ALWAYS), ("unfold"), (FStar_Parser_Parse.UNFOLD)))::(((ALWAYS), ("unfoldable"), (FStar_Parser_Parse.UNFOLDABLE)))::(((ALWAYS), ("val"), (FStar_Parser_Parse.VAL)))::(((ALWAYS), ("when"), (FStar_Parser_Parse.WHEN)))::(((ALWAYS), ("with"), (FStar_Parser_Parse.WITH)))::(((ALWAYS), ("_"), (FStar_Parser_Parse.UNDERSCORE)))::[]


let stringKeywords : Prims.string Prims.list = (FStar_List.map (fun uu____375 -> (match (uu____375) with
| (uu____379, w, uu____381) -> begin
w
end)) keywords)


let unreserve_words : Prims.string Prims.list = (FStar_List.choose (fun uu____386 -> (match (uu____386) with
| (mode, keyword, uu____393) -> begin
(match ((mode = FSHARP)) with
| true -> begin
Some (keyword)
end
| uu____395 -> begin
None
end)
end)) keywords)


let kwd_table : FStar_Parser_Parse.token FStar_Util.smap = (

let tab = (FStar_Util.smap_create (Prims.parse_int "1000"))
in ((FStar_List.iter (fun uu____403 -> (match (uu____403) with
| (mode, keyword, token) -> begin
(FStar_Util.smap_add tab keyword token)
end)) keywords);
tab;
))


let kwd : Prims.string  ->  FStar_Parser_Parse.token Prims.option = (fun s -> (FStar_Util.smap_try_find kwd_table s))

type lexargs =
{getSourceDirectory : Prims.unit  ->  Prims.string; filename : Prims.string; contents : Prims.string}


let mkLexargs : ((Prims.unit  ->  Prims.string) * Prims.string * Prims.string)  ->  lexargs = (fun uu____450 -> (match (uu____450) with
| (srcdir, filename, contents) -> begin
{getSourceDirectory = srcdir; filename = filename; contents = contents}
end))


let kwd_or_id : lexargs  ->  FStar_Range.range  ->  Prims.string  ->  FStar_Parser_Parse.token = (fun args r s -> (

let uu____472 = (kwd s)
in (match (uu____472) with
| Some (v) -> begin
v
end
| None -> begin
(match (s) with
| "__SOURCE_DIRECTORY__" -> begin
<<<<<<< HEAD
(let _169_115 = (let _169_114 = (args.getSourceDirectory ())
in (FStar_Bytes.string_as_unicode_bytes _169_114))
in FStar_Parser_Parse.STRING (_169_115))
end
| "__SOURCE_FILE__" -> begin
(let _169_117 = (let _169_116 = (FStar_Range.file_of_range r)
in (FStar_Bytes.string_as_unicode_bytes _169_116))
in FStar_Parser_Parse.STRING (_169_117))
end
| "__LINE__" -> begin
(let _169_121 = (let _169_120 = (let _169_119 = (let _169_118 = (FStar_Range.start_of_range r)
in (FStar_Range.line_of_pos _169_118))
in (FStar_All.pipe_left FStar_Util.string_of_int _169_119))
in ((_169_120), (false)))
in FStar_Parser_Parse.INT (_169_121))
end
| _69_92 -> begin
if (FStar_Util.starts_with s FStar_Ident.reserved_prefix) then begin
(Prims.raise (FStar_Syntax_Syntax.Error ((((Prims.strcat FStar_Ident.reserved_prefix " is a reserved prefix for an identifier")), (r)))))
end else begin
(let _169_122 = (intern_string s)
in FStar_Parser_Parse.IDENT (_169_122))
=======
FStar_Parser_Parse.STRING ((FStar_Bytes.string_as_unicode_bytes (args.getSourceDirectory ())))
end
| "__SOURCE_FILE__" -> begin
FStar_Parser_Parse.STRING ((FStar_Bytes.string_as_unicode_bytes (FStar_Range.file_of_range r)))
end
| "__LINE__" -> begin
FStar_Parser_Parse.INT ((let _0_325 = (let _0_324 = (FStar_Range.line_of_pos (FStar_Range.start_of_range r))
in (FStar_All.pipe_left FStar_Util.string_of_int _0_324))
in ((_0_325), (false))))
end
| uu____475 -> begin
(match ((FStar_Util.starts_with s FStar_Ident.reserved_prefix)) with
| true -> begin
(Prims.raise (FStar_Errors.Error ((((Prims.strcat FStar_Ident.reserved_prefix " is a reserved prefix for an identifier")), (r)))))
>>>>>>> 1915064d
end
| uu____476 -> begin
FStar_Parser_Parse.IDENT ((intern_string s))
end)
end)
end)))



<|MERGE_RESOLUTION|>--- conflicted
+++ resolved
@@ -21,21 +21,12 @@
 let default_string_finish = (fun endm b s -> FStar_Parser_Parse.STRING (s))
 
 
-<<<<<<< HEAD
-let call_string_finish = (fun fin buf endm b -> (let _169_19 = (FStar_Bytes.close buf)
-in (fin endm b _169_19)))
-
-
-let add_string : FStar_Bytes.bytebuf  ->  Prims.string  ->  Prims.unit = (fun buf x -> (let _169_24 = (FStar_Bytes.string_as_unicode_bytes x)
-in (FStar_Bytes.emit_bytes buf _169_24)))
-=======
-let call_string_finish = (fun fin buf endm b -> (let _0_286 = (FStar_Bytes.close buf)
-in (fin endm b _0_286)))
-
->>>>>>> 1915064d
-
-let add_string : FStar_Bytes.bytebuf  ->  Prims.string  ->  Prims.unit = (fun buf x -> (let _0_287 = (FStar_Bytes.string_as_unicode_bytes x)
-in (FStar_Bytes.emit_bytes buf _0_287)))
+let call_string_finish = (fun fin buf endm b -> (let _0_839 = (FStar_Bytes.close buf)
+in (fin endm b _0_839)))
+
+
+let add_string : FStar_Bytes.bytebuf  ->  Prims.string  ->  Prims.unit = (fun buf x -> (let _0_840 = (FStar_Bytes.string_as_unicode_bytes x)
+in (FStar_Bytes.emit_bytes buf _0_840)))
 
 
 let add_int_char : FStar_Bytes.bytebuf  ->  Prims.int  ->  Prims.unit = (fun buf c -> ((FStar_Bytes.emit_int_as_byte buf (c mod (Prims.parse_int "256")));
@@ -52,14 +43,9 @@
 let stringbuf_as_bytes : FStar_Bytes.bytebuf  ->  FStar_Bytes.bytes = (fun buf -> (
 
 let bytes = (FStar_Bytes.close buf)
-<<<<<<< HEAD
-in (let _169_40 = ((FStar_Bytes.length bytes) / (Prims.parse_int "2"))
-in (FStar_Bytes.make (fun i -> (FStar_Bytes.get bytes (i * (Prims.parse_int "2")))) _169_40))))
-=======
-in (let _0_289 = (let _0_288 = (FStar_Bytes.length bytes)
-in (_0_288 / (Prims.parse_int "2")))
-in (FStar_Bytes.make (fun i -> (FStar_Bytes.get bytes (FStar_Mul.op_Star i (Prims.parse_int "2")))) _0_289))))
->>>>>>> 1915064d
+in (let _0_842 = (let _0_841 = (FStar_Bytes.length bytes)
+in (_0_841 / (Prims.parse_int "2")))
+in (FStar_Bytes.make (fun i -> (FStar_Bytes.get bytes (FStar_Mul.op_Star i (Prims.parse_int "2")))) _0_842))))
 
 
 let stringbuf_is_bytes : FStar_Bytes.bytebuf  ->  Prims.bool = (fun buf -> (
@@ -68,27 +54,18 @@
 in (
 
 let ok = (FStar_Util.mk_ref true)
-<<<<<<< HEAD
-in (
-
-let _69_32 = (let _169_44 = (((FStar_Bytes.length bytes) / (Prims.parse_int "2")) - (Prims.parse_int "1"))
-in (FStar_Util.for_range (Prims.parse_int "0") _169_44 (fun i -> if ((FStar_Bytes.get bytes ((i * (Prims.parse_int "2")) + (Prims.parse_int "1"))) <> (Prims.parse_int "0")) then begin
-(FStar_ST.op_Colon_Equals ok false)
-end else begin
-=======
-in ((let _0_293 = (let _0_291 = (let _0_290 = (FStar_Bytes.length bytes)
-in (_0_290 / (Prims.parse_int "2")))
-in (_0_291 - (Prims.parse_int "1")))
-in (FStar_Util.for_range (Prims.parse_int "0") _0_293 (fun i -> (
-
-let uu____109 = (let _0_292 = (FStar_Bytes.get bytes ((FStar_Mul.op_Star i (Prims.parse_int "2")) + (Prims.parse_int "1")))
-in (_0_292 <> (Prims.parse_int "0")))
+in ((let _0_846 = (let _0_844 = (let _0_843 = (FStar_Bytes.length bytes)
+in (_0_843 / (Prims.parse_int "2")))
+in (_0_844 - (Prims.parse_int "1")))
+in (FStar_Util.for_range (Prims.parse_int "0") _0_846 (fun i -> (
+
+let uu____109 = (let _0_845 = (FStar_Bytes.get bytes ((FStar_Mul.op_Star i (Prims.parse_int "2")) + (Prims.parse_int "1")))
+in (_0_845 <> (Prims.parse_int "0")))
 in (match (uu____109) with
 | true -> begin
 (FStar_ST.write ok false)
 end
 | uu____112 -> begin
->>>>>>> 1915064d
 ()
 end)))));
 (FStar_ST.read ok);
@@ -140,51 +117,31 @@
 let unicodegraph_short : Prims.string  ->  FStar_BaseTypes.uint16 = (fun s -> (match (((FStar_String.length s) <> (Prims.parse_int "4"))) with
 | true -> begin
 (failwith "unicodegraph")
-<<<<<<< HEAD
-end else begin
-(let _169_63 = (((((let _169_59 = (FStar_Util.char_at s (Prims.parse_int "0"))
-in (hexdigit _169_59)) * (Prims.parse_int "4096")) + ((let _169_60 = (FStar_Util.char_at s (Prims.parse_int "1"))
-in (hexdigit _169_60)) * (Prims.parse_int "256"))) + ((let _169_61 = (FStar_Util.char_at s (Prims.parse_int "2"))
-in (hexdigit _169_61)) * (Prims.parse_int "16"))) + (let _169_62 = (FStar_Util.char_at s (Prims.parse_int "3"))
-in (hexdigit _169_62)))
-in (FStar_Util.uint16_of_int _169_63))
-end)
-=======
 end
 | uu____145 -> begin
-(FStar_Util.uint16_of_int (let _0_302 = (let _0_300 = (let _0_297 = (let _0_294 = (hexdigit (FStar_Util.char_at s (Prims.parse_int "0")))
-in (FStar_Mul.op_Star _0_294 (Prims.parse_int "4096")))
-in (let _0_296 = (let _0_295 = (hexdigit (FStar_Util.char_at s (Prims.parse_int "1")))
-in (FStar_Mul.op_Star _0_295 (Prims.parse_int "256")))
-in (_0_297 + _0_296)))
-in (let _0_299 = (let _0_298 = (hexdigit (FStar_Util.char_at s (Prims.parse_int "2")))
-in (FStar_Mul.op_Star _0_298 (Prims.parse_int "16")))
-in (_0_300 + _0_299)))
-in (let _0_301 = (hexdigit (FStar_Util.char_at s (Prims.parse_int "3")))
-in (_0_302 + _0_301))))
-end))
->>>>>>> 1915064d
+(FStar_Util.uint16_of_int (let _0_855 = (let _0_853 = (let _0_850 = (let _0_847 = (hexdigit (FStar_Util.char_at s (Prims.parse_int "0")))
+in (FStar_Mul.op_Star _0_847 (Prims.parse_int "4096")))
+in (let _0_849 = (let _0_848 = (hexdigit (FStar_Util.char_at s (Prims.parse_int "1")))
+in (FStar_Mul.op_Star _0_848 (Prims.parse_int "256")))
+in (_0_850 + _0_849)))
+in (let _0_852 = (let _0_851 = (hexdigit (FStar_Util.char_at s (Prims.parse_int "2")))
+in (FStar_Mul.op_Star _0_851 (Prims.parse_int "16")))
+in (_0_853 + _0_852)))
+in (let _0_854 = (hexdigit (FStar_Util.char_at s (Prims.parse_int "3")))
+in (_0_855 + _0_854))))
+end))
 
 
 let hexgraph_short : Prims.string  ->  FStar_BaseTypes.uint16 = (fun s -> (match (((FStar_String.length s) <> (Prims.parse_int "2"))) with
 | true -> begin
 (failwith "hexgraph")
-<<<<<<< HEAD
-end else begin
-(let _169_68 = (((let _169_66 = (FStar_Util.char_at s (Prims.parse_int "0"))
-in (hexdigit _169_66)) * (Prims.parse_int "16")) + (let _169_67 = (FStar_Util.char_at s (Prims.parse_int "1"))
-in (hexdigit _169_67)))
-in (FStar_Util.uint16_of_int _169_68))
-end)
-=======
 end
 | uu____151 -> begin
-(FStar_Util.uint16_of_int (let _0_305 = (let _0_303 = (hexdigit (FStar_Util.char_at s (Prims.parse_int "0")))
-in (FStar_Mul.op_Star _0_303 (Prims.parse_int "16")))
-in (let _0_304 = (hexdigit (FStar_Util.char_at s (Prims.parse_int "1")))
-in (_0_305 + _0_304))))
-end))
->>>>>>> 1915064d
+(FStar_Util.uint16_of_int (let _0_858 = (let _0_856 = (hexdigit (FStar_Util.char_at s (Prims.parse_int "0")))
+in (FStar_Mul.op_Star _0_856 (Prims.parse_int "16")))
+in (let _0_857 = (hexdigit (FStar_Util.char_at s (Prims.parse_int "1")))
+in (_0_858 + _0_857))))
+end))
 
 
 let unicodegraph_long : Prims.string  ->  (FStar_BaseTypes.uint16 Prims.option * FStar_BaseTypes.uint16) = (fun s -> (match (((FStar_String.length s) <> (Prims.parse_int "8"))) with
@@ -194,46 +151,30 @@
 | uu____166 -> begin
 (
 
-<<<<<<< HEAD
-let high = (((((let _169_71 = (FStar_Util.char_at s (Prims.parse_int "0"))
-in (hexdigit _169_71)) * (Prims.parse_int "4096")) + ((let _169_72 = (FStar_Util.char_at s (Prims.parse_int "1"))
-in (hexdigit _169_72)) * (Prims.parse_int "256"))) + ((let _169_73 = (FStar_Util.char_at s (Prims.parse_int "2"))
-in (hexdigit _169_73)) * (Prims.parse_int "16"))) + (let _169_74 = (FStar_Util.char_at s (Prims.parse_int "3"))
-in (hexdigit _169_74)))
+let high = (let _0_867 = (let _0_865 = (let _0_862 = (let _0_859 = (hexdigit (FStar_Util.char_at s (Prims.parse_int "0")))
+in (FStar_Mul.op_Star _0_859 (Prims.parse_int "4096")))
+in (let _0_861 = (let _0_860 = (hexdigit (FStar_Util.char_at s (Prims.parse_int "1")))
+in (FStar_Mul.op_Star _0_860 (Prims.parse_int "256")))
+in (_0_862 + _0_861)))
+in (let _0_864 = (let _0_863 = (hexdigit (FStar_Util.char_at s (Prims.parse_int "2")))
+in (FStar_Mul.op_Star _0_863 (Prims.parse_int "16")))
+in (_0_865 + _0_864)))
+in (let _0_866 = (hexdigit (FStar_Util.char_at s (Prims.parse_int "3")))
+in (_0_867 + _0_866)))
 in (
 
-let low = (((((let _169_75 = (FStar_Util.char_at s (Prims.parse_int "4"))
-in (hexdigit _169_75)) * (Prims.parse_int "4096")) + ((let _169_76 = (FStar_Util.char_at s (Prims.parse_int "5"))
-in (hexdigit _169_76)) * (Prims.parse_int "256"))) + ((let _169_77 = (FStar_Util.char_at s (Prims.parse_int "6"))
-in (hexdigit _169_77)) * (Prims.parse_int "16"))) + (let _169_78 = (FStar_Util.char_at s (Prims.parse_int "7"))
-in (hexdigit _169_78)))
-in if (high = (Prims.parse_int "0")) then begin
-=======
-let high = (let _0_314 = (let _0_312 = (let _0_309 = (let _0_306 = (hexdigit (FStar_Util.char_at s (Prims.parse_int "0")))
-in (FStar_Mul.op_Star _0_306 (Prims.parse_int "4096")))
-in (let _0_308 = (let _0_307 = (hexdigit (FStar_Util.char_at s (Prims.parse_int "1")))
-in (FStar_Mul.op_Star _0_307 (Prims.parse_int "256")))
-in (_0_309 + _0_308)))
-in (let _0_311 = (let _0_310 = (hexdigit (FStar_Util.char_at s (Prims.parse_int "2")))
-in (FStar_Mul.op_Star _0_310 (Prims.parse_int "16")))
-in (_0_312 + _0_311)))
-in (let _0_313 = (hexdigit (FStar_Util.char_at s (Prims.parse_int "3")))
-in (_0_314 + _0_313)))
-in (
-
-let low = (let _0_323 = (let _0_321 = (let _0_318 = (let _0_315 = (hexdigit (FStar_Util.char_at s (Prims.parse_int "4")))
-in (FStar_Mul.op_Star _0_315 (Prims.parse_int "4096")))
-in (let _0_317 = (let _0_316 = (hexdigit (FStar_Util.char_at s (Prims.parse_int "5")))
-in (FStar_Mul.op_Star _0_316 (Prims.parse_int "256")))
-in (_0_318 + _0_317)))
-in (let _0_320 = (let _0_319 = (hexdigit (FStar_Util.char_at s (Prims.parse_int "6")))
-in (FStar_Mul.op_Star _0_319 (Prims.parse_int "16")))
-in (_0_321 + _0_320)))
-in (let _0_322 = (hexdigit (FStar_Util.char_at s (Prims.parse_int "7")))
-in (_0_323 + _0_322)))
+let low = (let _0_876 = (let _0_874 = (let _0_871 = (let _0_868 = (hexdigit (FStar_Util.char_at s (Prims.parse_int "4")))
+in (FStar_Mul.op_Star _0_868 (Prims.parse_int "4096")))
+in (let _0_870 = (let _0_869 = (hexdigit (FStar_Util.char_at s (Prims.parse_int "5")))
+in (FStar_Mul.op_Star _0_869 (Prims.parse_int "256")))
+in (_0_871 + _0_870)))
+in (let _0_873 = (let _0_872 = (hexdigit (FStar_Util.char_at s (Prims.parse_int "6")))
+in (FStar_Mul.op_Star _0_872 (Prims.parse_int "16")))
+in (_0_874 + _0_873)))
+in (let _0_875 = (hexdigit (FStar_Util.char_at s (Prims.parse_int "7")))
+in (_0_876 + _0_875)))
 in (match ((high = (Prims.parse_int "0"))) with
 | true -> begin
->>>>>>> 1915064d
 ((None), ((FStar_Util.uint16_of_int low)))
 end
 | uu____173 -> begin
@@ -342,45 +283,20 @@
 | None -> begin
 (match (s) with
 | "__SOURCE_DIRECTORY__" -> begin
-<<<<<<< HEAD
-(let _169_115 = (let _169_114 = (args.getSourceDirectory ())
-in (FStar_Bytes.string_as_unicode_bytes _169_114))
-in FStar_Parser_Parse.STRING (_169_115))
-end
-| "__SOURCE_FILE__" -> begin
-(let _169_117 = (let _169_116 = (FStar_Range.file_of_range r)
-in (FStar_Bytes.string_as_unicode_bytes _169_116))
-in FStar_Parser_Parse.STRING (_169_117))
-end
-| "__LINE__" -> begin
-(let _169_121 = (let _169_120 = (let _169_119 = (let _169_118 = (FStar_Range.start_of_range r)
-in (FStar_Range.line_of_pos _169_118))
-in (FStar_All.pipe_left FStar_Util.string_of_int _169_119))
-in ((_169_120), (false)))
-in FStar_Parser_Parse.INT (_169_121))
-end
-| _69_92 -> begin
-if (FStar_Util.starts_with s FStar_Ident.reserved_prefix) then begin
-(Prims.raise (FStar_Syntax_Syntax.Error ((((Prims.strcat FStar_Ident.reserved_prefix " is a reserved prefix for an identifier")), (r)))))
-end else begin
-(let _169_122 = (intern_string s)
-in FStar_Parser_Parse.IDENT (_169_122))
-=======
 FStar_Parser_Parse.STRING ((FStar_Bytes.string_as_unicode_bytes (args.getSourceDirectory ())))
 end
 | "__SOURCE_FILE__" -> begin
 FStar_Parser_Parse.STRING ((FStar_Bytes.string_as_unicode_bytes (FStar_Range.file_of_range r)))
 end
 | "__LINE__" -> begin
-FStar_Parser_Parse.INT ((let _0_325 = (let _0_324 = (FStar_Range.line_of_pos (FStar_Range.start_of_range r))
-in (FStar_All.pipe_left FStar_Util.string_of_int _0_324))
-in ((_0_325), (false))))
+FStar_Parser_Parse.INT ((let _0_878 = (let _0_877 = (FStar_Range.line_of_pos (FStar_Range.start_of_range r))
+in (FStar_All.pipe_left FStar_Util.string_of_int _0_877))
+in ((_0_878), (false))))
 end
 | uu____475 -> begin
 (match ((FStar_Util.starts_with s FStar_Ident.reserved_prefix)) with
 | true -> begin
 (Prims.raise (FStar_Errors.Error ((((Prims.strcat FStar_Ident.reserved_prefix " is a reserved prefix for an identifier")), (r)))))
->>>>>>> 1915064d
 end
 | uu____476 -> begin
 FStar_Parser_Parse.IDENT ((intern_string s))
