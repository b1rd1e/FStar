--- conflicted
+++ resolved
@@ -26,19 +26,12 @@
                  let _0_705 =
                    let _0_704 =
                      FStar_Parser_ToDocument.comments_to_document
-<<<<<<< HEAD
-                       leftover_comments in
-                   [_0_704] in
-                 FStar_Pprint.hardline :: _0_705 in
-               FStar_Pprint.hardline :: _0_706) in
-=======
                        leftover_comments
                       in
                    [_0_704]  in
                  FStar_Pprint.hardline :: _0_705  in
                FStar_Pprint.hardline :: _0_706)
              in
->>>>>>> 3e2e4220
           FStar_Pprint.pretty_out_channel (FStar_Util.float_of_string "1.0")
             (Prims.parse_int "100") left_over_doc FStar_Util.stdout
        in
