open Prims
let (codegen_fsharp : unit -> Prims.bool) =
  fun uu____5  ->
    let uu____6 = FStar_Options.codegen ()  in
    uu____6 = (FStar_Pervasives_Native.Some FStar_Options.FSharp)
  
let pruneNones :
  'a . 'a FStar_Pervasives_Native.option Prims.list -> 'a Prims.list =
  fun l  ->
    FStar_List.fold_right
      (fun x  ->
         fun ll  ->
           match x with
           | FStar_Pervasives_Native.Some xs -> xs :: ll
           | FStar_Pervasives_Native.None  -> ll) l []
  
let (mk_range_mle : FStar_Extraction_ML_Syntax.mlexpr) =
  FStar_All.pipe_left
    (FStar_Extraction_ML_Syntax.with_ty FStar_Extraction_ML_Syntax.MLTY_Top)
    (FStar_Extraction_ML_Syntax.MLE_Name (["Prims"], "mk_range"))
  
let (dummy_range_mle : FStar_Extraction_ML_Syntax.mlexpr) =
  FStar_All.pipe_left
    (FStar_Extraction_ML_Syntax.with_ty FStar_Extraction_ML_Syntax.MLTY_Top)
    (FStar_Extraction_ML_Syntax.MLE_Name (["FStar"; "Range"], "dummyRange"))
  
let (mlconst_of_const' :
  FStar_Const.sconst -> FStar_Extraction_ML_Syntax.mlconstant) =
  fun sctt  ->
    match sctt with
    | FStar_Const.Const_effect  -> failwith "Unsupported constant"
    | FStar_Const.Const_range uu____56 -> FStar_Extraction_ML_Syntax.MLC_Unit
    | FStar_Const.Const_unit  -> FStar_Extraction_ML_Syntax.MLC_Unit
    | FStar_Const.Const_char c -> FStar_Extraction_ML_Syntax.MLC_Char c
    | FStar_Const.Const_int (s,i) ->
        FStar_Extraction_ML_Syntax.MLC_Int (s, i)
    | FStar_Const.Const_bool b -> FStar_Extraction_ML_Syntax.MLC_Bool b
    | FStar_Const.Const_float d -> FStar_Extraction_ML_Syntax.MLC_Float d
    | FStar_Const.Const_bytearray (bytes,uu____82) ->
        FStar_Extraction_ML_Syntax.MLC_Bytes bytes
    | FStar_Const.Const_string (s,uu____90) ->
        FStar_Extraction_ML_Syntax.MLC_String s
    | FStar_Const.Const_range_of  ->
        failwith "Unhandled constant: range_of/set_range_of"
    | FStar_Const.Const_set_range_of  ->
        failwith "Unhandled constant: range_of/set_range_of"
    | FStar_Const.Const_reify  ->
        failwith "Unhandled constant: reify/reflect"
    | FStar_Const.Const_reflect uu____91 ->
        failwith "Unhandled constant: reify/reflect"
  
let (mlconst_of_const :
  FStar_Range.range ->
    FStar_Const.sconst -> FStar_Extraction_ML_Syntax.mlconstant)
  =
  fun p  ->
    fun c  ->
      try mlconst_of_const' c
      with
      | uu____108 ->
          let uu____109 =
            let uu____110 = FStar_Range.string_of_range p  in
            let uu____111 = FStar_Syntax_Print.const_to_string c  in
            FStar_Util.format2 "(%s) Failed to translate constant %s "
              uu____110 uu____111
             in
          failwith uu____109
  
let (mlexpr_of_range :
  FStar_Range.range -> FStar_Extraction_ML_Syntax.mlexpr') =
  fun r  ->
    let cint i =
      let uu____123 =
        let uu____124 =
          let uu____125 =
            let uu____136 = FStar_Util.string_of_int i  in
            (uu____136, FStar_Pervasives_Native.None)  in
          FStar_Extraction_ML_Syntax.MLC_Int uu____125  in
        FStar_All.pipe_right uu____124
          (fun _0_17  -> FStar_Extraction_ML_Syntax.MLE_Const _0_17)
         in
      FStar_All.pipe_right uu____123
        (FStar_Extraction_ML_Syntax.with_ty
           FStar_Extraction_ML_Syntax.ml_int_ty)
       in
    let cstr s =
      let uu____153 =
        FStar_All.pipe_right (FStar_Extraction_ML_Syntax.MLC_String s)
          (fun _0_18  -> FStar_Extraction_ML_Syntax.MLE_Const _0_18)
         in
      FStar_All.pipe_right uu____153
        (FStar_Extraction_ML_Syntax.with_ty
           FStar_Extraction_ML_Syntax.ml_string_ty)
       in
    let uu____154 =
      let uu____161 =
        let uu____164 =
          let uu____165 = FStar_Range.file_of_range r  in
          FStar_All.pipe_right uu____165 cstr  in
        let uu____166 =
          let uu____169 =
            let uu____170 =
              let uu____171 = FStar_Range.start_of_range r  in
              FStar_All.pipe_right uu____171 FStar_Range.line_of_pos  in
            FStar_All.pipe_right uu____170 cint  in
          let uu____172 =
            let uu____175 =
              let uu____176 =
                let uu____177 = FStar_Range.start_of_range r  in
                FStar_All.pipe_right uu____177 FStar_Range.col_of_pos  in
              FStar_All.pipe_right uu____176 cint  in
            let uu____178 =
              let uu____181 =
                let uu____182 =
                  let uu____183 = FStar_Range.end_of_range r  in
                  FStar_All.pipe_right uu____183 FStar_Range.line_of_pos  in
                FStar_All.pipe_right uu____182 cint  in
              let uu____184 =
                let uu____187 =
                  let uu____188 =
                    let uu____189 = FStar_Range.end_of_range r  in
                    FStar_All.pipe_right uu____189 FStar_Range.col_of_pos  in
                  FStar_All.pipe_right uu____188 cint  in
                [uu____187]  in
              uu____181 :: uu____184  in
            uu____175 :: uu____178  in
          uu____169 :: uu____172  in
        uu____164 :: uu____166  in
      (mk_range_mle, uu____161)  in
    FStar_Extraction_ML_Syntax.MLE_App uu____154
  
let (mlexpr_of_const :
  FStar_Range.range ->
    FStar_Const.sconst -> FStar_Extraction_ML_Syntax.mlexpr')
  =
  fun p  ->
    fun c  ->
      match c with
      | FStar_Const.Const_range r -> mlexpr_of_range r
      | uu____203 ->
          let uu____204 = mlconst_of_const p c  in
          FStar_Extraction_ML_Syntax.MLE_Const uu____204
  
let rec (subst_aux :
  (FStar_Extraction_ML_Syntax.mlident,FStar_Extraction_ML_Syntax.mlty)
    FStar_Pervasives_Native.tuple2 Prims.list ->
    FStar_Extraction_ML_Syntax.mlty -> FStar_Extraction_ML_Syntax.mlty)
  =
  fun subst1  ->
    fun t  ->
      match t with
      | FStar_Extraction_ML_Syntax.MLTY_Var x ->
          let uu____228 =
            FStar_Util.find_opt
              (fun uu____242  ->
                 match uu____242 with | (y,uu____248) -> y = x) subst1
             in
          (match uu____228 with
           | FStar_Pervasives_Native.Some ts ->
               FStar_Pervasives_Native.snd ts
           | FStar_Pervasives_Native.None  -> t)
      | FStar_Extraction_ML_Syntax.MLTY_Fun (t1,f,t2) ->
          let uu____265 =
            let uu____272 = subst_aux subst1 t1  in
            let uu____273 = subst_aux subst1 t2  in (uu____272, f, uu____273)
             in
          FStar_Extraction_ML_Syntax.MLTY_Fun uu____265
      | FStar_Extraction_ML_Syntax.MLTY_Named (args,path) ->
          let uu____280 =
            let uu____287 = FStar_List.map (subst_aux subst1) args  in
            (uu____287, path)  in
          FStar_Extraction_ML_Syntax.MLTY_Named uu____280
      | FStar_Extraction_ML_Syntax.MLTY_Tuple ts ->
          let uu____295 = FStar_List.map (subst_aux subst1) ts  in
          FStar_Extraction_ML_Syntax.MLTY_Tuple uu____295
      | FStar_Extraction_ML_Syntax.MLTY_Top  -> t
      | FStar_Extraction_ML_Syntax.MLTY_Erased  -> t
  
let (try_subst :
  FStar_Extraction_ML_Syntax.mltyscheme ->
    FStar_Extraction_ML_Syntax.mlty Prims.list ->
      FStar_Extraction_ML_Syntax.mlty FStar_Pervasives_Native.option)
  =
  fun uu____310  ->
    fun args  ->
      match uu____310 with
      | (formals,t) ->
          if (FStar_List.length formals) <> (FStar_List.length args)
          then FStar_Pervasives_Native.None
          else
            (let uu____321 =
               let uu____322 = FStar_List.zip formals args  in
               subst_aux uu____322 t  in
             FStar_Pervasives_Native.Some uu____321)
  
let (subst :
  (FStar_Extraction_ML_Syntax.mlidents,FStar_Extraction_ML_Syntax.mlty)
    FStar_Pervasives_Native.tuple2 ->
    FStar_Extraction_ML_Syntax.mlty Prims.list ->
      FStar_Extraction_ML_Syntax.mlty)
  =
  fun ts  ->
    fun args  ->
      let uu____351 = try_subst ts args  in
      match uu____351 with
      | FStar_Pervasives_Native.None  ->
          failwith
            "Substitution must be fully applied (see GitHub issue #490)"
      | FStar_Pervasives_Native.Some t -> t
  
let (udelta_unfold :
  FStar_Extraction_ML_UEnv.env ->
    FStar_Extraction_ML_Syntax.mlty ->
      FStar_Extraction_ML_Syntax.mlty FStar_Pervasives_Native.option)
  =
  fun g  ->
    fun uu___259_366  ->
      match uu___259_366 with
      | FStar_Extraction_ML_Syntax.MLTY_Named (args,n1) ->
          let uu____375 = FStar_Extraction_ML_UEnv.lookup_ty_const g n1  in
          (match uu____375 with
           | FStar_Pervasives_Native.Some ts ->
               let uu____381 = try_subst ts args  in
               (match uu____381 with
                | FStar_Pervasives_Native.None  ->
                    let uu____386 =
                      let uu____387 =
                        FStar_Extraction_ML_Syntax.string_of_mlpath n1  in
                      let uu____388 =
                        FStar_Util.string_of_int (FStar_List.length args)  in
                      let uu____389 =
                        FStar_Util.string_of_int
                          (FStar_List.length (FStar_Pervasives_Native.fst ts))
                         in
                      FStar_Util.format3
                        "Substitution must be fully applied; got an application of %s with %s args whereas %s were expected (see GitHub issue #490)"
                        uu____387 uu____388 uu____389
                       in
                    failwith uu____386
                | FStar_Pervasives_Native.Some r ->
                    FStar_Pervasives_Native.Some r)
           | uu____393 -> FStar_Pervasives_Native.None)
      | uu____396 -> FStar_Pervasives_Native.None
  
let (eff_leq :
  FStar_Extraction_ML_Syntax.e_tag ->
    FStar_Extraction_ML_Syntax.e_tag -> Prims.bool)
  =
  fun f  ->
    fun f'  ->
      match (f, f') with
      | (FStar_Extraction_ML_Syntax.E_PURE ,uu____407) -> true
      | (FStar_Extraction_ML_Syntax.E_GHOST
         ,FStar_Extraction_ML_Syntax.E_GHOST ) -> true
      | (FStar_Extraction_ML_Syntax.E_IMPURE
         ,FStar_Extraction_ML_Syntax.E_IMPURE ) -> true
      | uu____408 -> false
  
let (eff_to_string : FStar_Extraction_ML_Syntax.e_tag -> Prims.string) =
  fun uu___260_417  ->
    match uu___260_417 with
    | FStar_Extraction_ML_Syntax.E_PURE  -> "Pure"
    | FStar_Extraction_ML_Syntax.E_GHOST  -> "Ghost"
    | FStar_Extraction_ML_Syntax.E_IMPURE  -> "Impure"
  
let (join :
  FStar_Range.range ->
    FStar_Extraction_ML_Syntax.e_tag ->
      FStar_Extraction_ML_Syntax.e_tag -> FStar_Extraction_ML_Syntax.e_tag)
  =
  fun r  ->
    fun f  ->
      fun f'  ->
        match (f, f') with
        | (FStar_Extraction_ML_Syntax.E_IMPURE
           ,FStar_Extraction_ML_Syntax.E_PURE ) ->
            FStar_Extraction_ML_Syntax.E_IMPURE
        | (FStar_Extraction_ML_Syntax.E_PURE
           ,FStar_Extraction_ML_Syntax.E_IMPURE ) ->
            FStar_Extraction_ML_Syntax.E_IMPURE
        | (FStar_Extraction_ML_Syntax.E_IMPURE
           ,FStar_Extraction_ML_Syntax.E_IMPURE ) ->
            FStar_Extraction_ML_Syntax.E_IMPURE
        | (FStar_Extraction_ML_Syntax.E_GHOST
           ,FStar_Extraction_ML_Syntax.E_GHOST ) ->
            FStar_Extraction_ML_Syntax.E_GHOST
        | (FStar_Extraction_ML_Syntax.E_PURE
           ,FStar_Extraction_ML_Syntax.E_GHOST ) ->
            FStar_Extraction_ML_Syntax.E_GHOST
        | (FStar_Extraction_ML_Syntax.E_GHOST
           ,FStar_Extraction_ML_Syntax.E_PURE ) ->
            FStar_Extraction_ML_Syntax.E_GHOST
        | (FStar_Extraction_ML_Syntax.E_PURE
           ,FStar_Extraction_ML_Syntax.E_PURE ) ->
            FStar_Extraction_ML_Syntax.E_PURE
        | uu____433 ->
            let uu____438 =
              let uu____439 = FStar_Range.string_of_range r  in
              let uu____440 = eff_to_string f  in
              let uu____441 = eff_to_string f'  in
              FStar_Util.format3
                "Impossible (%s): Inconsistent effects %s and %s" uu____439
                uu____440 uu____441
               in
            failwith uu____438
  
let (join_l :
  FStar_Range.range ->
    FStar_Extraction_ML_Syntax.e_tag Prims.list ->
      FStar_Extraction_ML_Syntax.e_tag)
  =
  fun r  ->
    fun fs  ->
      FStar_List.fold_left (join r) FStar_Extraction_ML_Syntax.E_PURE fs
  
let (mk_ty_fun :
  (FStar_Extraction_ML_Syntax.mlident,FStar_Extraction_ML_Syntax.mlty)
    FStar_Pervasives_Native.tuple2 Prims.list ->
    FStar_Extraction_ML_Syntax.mlty -> FStar_Extraction_ML_Syntax.mlty)
  =
  FStar_List.fold_right
    (fun uu____478  ->
       fun t  ->
         match uu____478 with
         | (uu____484,t0) ->
             FStar_Extraction_ML_Syntax.MLTY_Fun
               (t0, FStar_Extraction_ML_Syntax.E_PURE, t))
  
type unfold_t =
  FStar_Extraction_ML_Syntax.mlty ->
    FStar_Extraction_ML_Syntax.mlty FStar_Pervasives_Native.option
let rec (type_leq_c :
  unfold_t ->
    FStar_Extraction_ML_Syntax.mlexpr FStar_Pervasives_Native.option ->
      FStar_Extraction_ML_Syntax.mlty ->
        FStar_Extraction_ML_Syntax.mlty ->
          (Prims.bool,FStar_Extraction_ML_Syntax.mlexpr
                        FStar_Pervasives_Native.option)
            FStar_Pervasives_Native.tuple2)
  =
  fun unfold_ty  ->
    fun e  ->
      fun t  ->
        fun t'  ->
          match (t, t') with
          | (FStar_Extraction_ML_Syntax.MLTY_Var
             x,FStar_Extraction_ML_Syntax.MLTY_Var y) ->
              if x = y
              then (true, e)
              else (false, FStar_Pervasives_Native.None)
          | (FStar_Extraction_ML_Syntax.MLTY_Fun
             (t1,f,t2),FStar_Extraction_ML_Syntax.MLTY_Fun (t1',f',t2')) ->
              let mk_fun xs body =
                match xs with
                | [] -> body
                | uu____593 ->
                    let e1 =
                      match body.FStar_Extraction_ML_Syntax.expr with
                      | FStar_Extraction_ML_Syntax.MLE_Fun (ys,body1) ->
                          FStar_Extraction_ML_Syntax.MLE_Fun
                            ((FStar_List.append xs ys), body1)
                      | uu____625 ->
                          FStar_Extraction_ML_Syntax.MLE_Fun (xs, body)
                       in
                    let uu____632 =
                      mk_ty_fun xs body.FStar_Extraction_ML_Syntax.mlty  in
                    FStar_Extraction_ML_Syntax.with_ty uu____632 e1
                 in
              (match e with
               | FStar_Pervasives_Native.Some
                   {
                     FStar_Extraction_ML_Syntax.expr =
                       FStar_Extraction_ML_Syntax.MLE_Fun (x::xs,body);
                     FStar_Extraction_ML_Syntax.mlty = uu____642;
                     FStar_Extraction_ML_Syntax.loc = uu____643;_}
                   ->
                   let uu____664 =
                     (type_leq unfold_ty t1' t1) && (eff_leq f f')  in
                   if uu____664
                   then
                     (if
                        (f = FStar_Extraction_ML_Syntax.E_PURE) &&
                          (f' = FStar_Extraction_ML_Syntax.E_GHOST)
                      then
                        let uu____680 = type_leq unfold_ty t2 t2'  in
                        (if uu____680
                         then
                           let body1 =
                             let uu____691 =
                               type_leq unfold_ty t2
                                 FStar_Extraction_ML_Syntax.ml_unit_ty
                                in
                             if uu____691
                             then FStar_Extraction_ML_Syntax.ml_unit
                             else
                               FStar_All.pipe_left
                                 (FStar_Extraction_ML_Syntax.with_ty t2')
                                 (FStar_Extraction_ML_Syntax.MLE_Coerce
                                    (FStar_Extraction_ML_Syntax.ml_unit,
                                      FStar_Extraction_ML_Syntax.ml_unit_ty,
                                      t2'))
                              in
                           let uu____696 =
                             let uu____699 =
                               let uu____700 =
                                 let uu____705 =
                                   mk_ty_fun [x]
                                     body1.FStar_Extraction_ML_Syntax.mlty
                                    in
                                 FStar_Extraction_ML_Syntax.with_ty uu____705
                                  in
                               FStar_All.pipe_left uu____700
                                 (FStar_Extraction_ML_Syntax.MLE_Fun
                                    ([x], body1))
                                in
                             FStar_Pervasives_Native.Some uu____699  in
                           (true, uu____696)
                         else (false, FStar_Pervasives_Native.None))
                      else
                        (let uu____734 =
                           let uu____741 =
                             let uu____744 = mk_fun xs body  in
                             FStar_All.pipe_left
                               (fun _0_19  ->
                                  FStar_Pervasives_Native.Some _0_19)
                               uu____744
                              in
                           type_leq_c unfold_ty uu____741 t2 t2'  in
                         match uu____734 with
                         | (ok,body1) ->
                             let res =
                               match body1 with
                               | FStar_Pervasives_Native.Some body2 ->
                                   let uu____768 = mk_fun [x] body2  in
                                   FStar_Pervasives_Native.Some uu____768
                               | uu____777 -> FStar_Pervasives_Native.None
                                in
                             (ok, res)))
                   else (false, FStar_Pervasives_Native.None)
               | uu____785 ->
                   let uu____788 =
                     ((type_leq unfold_ty t1' t1) && (eff_leq f f')) &&
                       (type_leq unfold_ty t2 t2')
                      in
                   if uu____788
                   then (true, e)
                   else (false, FStar_Pervasives_Native.None))
          | (FStar_Extraction_ML_Syntax.MLTY_Named
             (args,path),FStar_Extraction_ML_Syntax.MLTY_Named (args',path'))
              ->
              if path = path'
              then
                let uu____824 =
                  FStar_List.forall2 (type_leq unfold_ty) args args'  in
                (if uu____824
                 then (true, e)
                 else (false, FStar_Pervasives_Native.None))
              else
                (let uu____840 = unfold_ty t  in
                 match uu____840 with
                 | FStar_Pervasives_Native.Some t1 ->
                     type_leq_c unfold_ty e t1 t'
                 | FStar_Pervasives_Native.None  ->
                     let uu____854 = unfold_ty t'  in
                     (match uu____854 with
                      | FStar_Pervasives_Native.None  ->
                          (false, FStar_Pervasives_Native.None)
                      | FStar_Pervasives_Native.Some t'1 ->
                          type_leq_c unfold_ty e t t'1))
          | (FStar_Extraction_ML_Syntax.MLTY_Tuple
             ts,FStar_Extraction_ML_Syntax.MLTY_Tuple ts') ->
              let uu____876 = FStar_List.forall2 (type_leq unfold_ty) ts ts'
                 in
              if uu____876
              then (true, e)
              else (false, FStar_Pervasives_Native.None)
          | (FStar_Extraction_ML_Syntax.MLTY_Top
             ,FStar_Extraction_ML_Syntax.MLTY_Top ) -> (true, e)
          | (FStar_Extraction_ML_Syntax.MLTY_Named uu____893,uu____894) ->
              let uu____901 = unfold_ty t  in
              (match uu____901 with
               | FStar_Pervasives_Native.Some t1 ->
                   type_leq_c unfold_ty e t1 t'
               | uu____915 -> (false, FStar_Pervasives_Native.None))
          | (uu____920,FStar_Extraction_ML_Syntax.MLTY_Named uu____921) ->
              let uu____928 = unfold_ty t'  in
              (match uu____928 with
               | FStar_Pervasives_Native.Some t'1 ->
                   type_leq_c unfold_ty e t t'1
               | uu____942 -> (false, FStar_Pervasives_Native.None))
          | (FStar_Extraction_ML_Syntax.MLTY_Erased
             ,FStar_Extraction_ML_Syntax.MLTY_Erased ) -> (true, e)
          | uu____949 -> (false, FStar_Pervasives_Native.None)

and (type_leq :
  unfold_t ->
    FStar_Extraction_ML_Syntax.mlty ->
      FStar_Extraction_ML_Syntax.mlty -> Prims.bool)
  =
  fun g  ->
    fun t1  ->
      fun t2  ->
        let uu____961 = type_leq_c g FStar_Pervasives_Native.None t1 t2  in
        FStar_All.pipe_right uu____961 FStar_Pervasives_Native.fst

let is_type_abstraction :
  'a 'b 'c .
    (('a,'b) FStar_Util.either,'c) FStar_Pervasives_Native.tuple2 Prims.list
      -> Prims.bool
  =
  fun uu___261_1004  ->
    match uu___261_1004 with
    | (FStar_Util.Inl uu____1015,uu____1016)::uu____1017 -> true
    | uu____1040 -> false
  
let (is_xtuple :
  (Prims.string Prims.list,Prims.string) FStar_Pervasives_Native.tuple2 ->
    Prims.int FStar_Pervasives_Native.option)
  =
  fun uu____1063  ->
    match uu____1063 with
    | (ns,n1) ->
        let uu____1078 =
          let uu____1079 =
            FStar_Util.concat_l "." (FStar_List.append ns [n1])  in
          FStar_Parser_Const.is_tuple_datacon_string uu____1079  in
        if uu____1078
        then
          let uu____1082 =
            let uu____1083 = FStar_Util.char_at n1 (Prims.parse_int "7")  in
            FStar_Util.int_of_char uu____1083  in
          FStar_Pervasives_Native.Some uu____1082
        else FStar_Pervasives_Native.None
  
let (resugar_exp :
  FStar_Extraction_ML_Syntax.mlexpr -> FStar_Extraction_ML_Syntax.mlexpr) =
  fun e  ->
    match e.FStar_Extraction_ML_Syntax.expr with
    | FStar_Extraction_ML_Syntax.MLE_CTor (mlp,args) ->
        let uu____1097 = is_xtuple mlp  in
        (match uu____1097 with
         | FStar_Pervasives_Native.Some n1 ->
             FStar_All.pipe_left
               (FStar_Extraction_ML_Syntax.with_ty
                  e.FStar_Extraction_ML_Syntax.mlty)
               (FStar_Extraction_ML_Syntax.MLE_Tuple args)
         | uu____1101 -> e)
    | uu____1104 -> e
  
let (record_field_path :
  FStar_Ident.lident Prims.list -> Prims.string Prims.list) =
  fun uu___262_1113  ->
    match uu___262_1113 with
    | f::uu____1119 ->
        let uu____1122 = FStar_Util.prefix f.FStar_Ident.ns  in
        (match uu____1122 with
         | (ns,uu____1132) ->
             FStar_All.pipe_right ns
               (FStar_List.map (fun id1  -> id1.FStar_Ident.idText)))
    | uu____1143 -> failwith "impos"
  
let record_fields :
  'a .
    FStar_Ident.lident Prims.list ->
      'a Prims.list ->
        (Prims.string,'a) FStar_Pervasives_Native.tuple2 Prims.list
  =
  fun fs  ->
    fun vs  ->
      FStar_List.map2
        (fun f  -> fun e  -> (((f.FStar_Ident.ident).FStar_Ident.idText), e))
        fs vs
  
let (is_xtuple_ty :
  (Prims.string Prims.list,Prims.string) FStar_Pervasives_Native.tuple2 ->
    Prims.int FStar_Pervasives_Native.option)
  =
  fun uu____1199  ->
    match uu____1199 with
    | (ns,n1) ->
        let uu____1214 =
          let uu____1215 =
            FStar_Util.concat_l "." (FStar_List.append ns [n1])  in
          FStar_Parser_Const.is_tuple_constructor_string uu____1215  in
        if uu____1214
        then
          let uu____1218 =
            let uu____1219 = FStar_Util.char_at n1 (Prims.parse_int "5")  in
            FStar_Util.int_of_char uu____1219  in
          FStar_Pervasives_Native.Some uu____1218
        else FStar_Pervasives_Native.None
  
let (resugar_mlty :
  FStar_Extraction_ML_Syntax.mlty -> FStar_Extraction_ML_Syntax.mlty) =
  fun t  ->
    match t with
    | FStar_Extraction_ML_Syntax.MLTY_Named (args,mlp) ->
        let uu____1233 = is_xtuple_ty mlp  in
        (match uu____1233 with
         | FStar_Pervasives_Native.Some n1 ->
             FStar_Extraction_ML_Syntax.MLTY_Tuple args
         | uu____1237 -> t)
    | uu____1240 -> t
  
let (flatten_ns : Prims.string Prims.list -> Prims.string) =
  fun ns  ->
    let uu____1250 = codegen_fsharp ()  in
    if uu____1250
    then FStar_String.concat "." ns
    else FStar_String.concat "_" ns
  
let (flatten_mlpath :
  (Prims.string Prims.list,Prims.string) FStar_Pervasives_Native.tuple2 ->
    Prims.string)
  =
  fun uu____1262  ->
    match uu____1262 with
    | (ns,n1) ->
        let uu____1275 = codegen_fsharp ()  in
        if uu____1275
        then FStar_String.concat "." (FStar_List.append ns [n1])
        else FStar_String.concat "_" (FStar_List.append ns [n1])
  
let (mlpath_of_lid :
  FStar_Ident.lident ->
    (Prims.string Prims.list,Prims.string) FStar_Pervasives_Native.tuple2)
  =
  fun l  ->
    let uu____1288 =
      FStar_All.pipe_right l.FStar_Ident.ns
        (FStar_List.map (fun i  -> i.FStar_Ident.idText))
       in
    (uu____1288, ((l.FStar_Ident.ident).FStar_Ident.idText))
  
let rec (erasableType :
  unfold_t -> FStar_Extraction_ML_Syntax.mlty -> Prims.bool) =
  fun unfold_ty  ->
    fun t  ->
      let uu____1314 = FStar_Extraction_ML_UEnv.erasableTypeNoDelta t  in
      if uu____1314
      then true
      else
        (let uu____1316 = unfold_ty t  in
         match uu____1316 with
         | FStar_Pervasives_Native.Some t1 -> erasableType unfold_ty t1
         | FStar_Pervasives_Native.None  -> false)
  
let rec (eraseTypeDeep :
  unfold_t ->
    FStar_Extraction_ML_Syntax.mlty -> FStar_Extraction_ML_Syntax.mlty)
  =
  fun unfold_ty  ->
    fun t  ->
      match t with
      | FStar_Extraction_ML_Syntax.MLTY_Fun (tyd,etag,tycd) ->
          if etag = FStar_Extraction_ML_Syntax.E_PURE
          then
            let uu____1342 =
              let uu____1349 = eraseTypeDeep unfold_ty tyd  in
              let uu____1353 = eraseTypeDeep unfold_ty tycd  in
              (uu____1349, etag, uu____1353)  in
            FStar_Extraction_ML_Syntax.MLTY_Fun uu____1342
          else t
      | FStar_Extraction_ML_Syntax.MLTY_Named (lty,mlp) ->
          let uu____1364 = erasableType unfold_ty t  in
          if uu____1364
          then FStar_Extraction_ML_UEnv.erasedContent
          else
            (let uu____1369 =
               let uu____1376 = FStar_List.map (eraseTypeDeep unfold_ty) lty
                  in
               (uu____1376, mlp)  in
             FStar_Extraction_ML_Syntax.MLTY_Named uu____1369)
      | FStar_Extraction_ML_Syntax.MLTY_Tuple lty ->
          let uu____1387 = FStar_List.map (eraseTypeDeep unfold_ty) lty  in
          FStar_Extraction_ML_Syntax.MLTY_Tuple uu____1387
      | uu____1393 -> t
  
let (prims_op_equality : FStar_Extraction_ML_Syntax.mlexpr) =
  FStar_All.pipe_left
    (FStar_Extraction_ML_Syntax.with_ty FStar_Extraction_ML_Syntax.MLTY_Top)
    (FStar_Extraction_ML_Syntax.MLE_Name (["Prims"], "op_Equality"))
  
let (prims_op_amp_amp : FStar_Extraction_ML_Syntax.mlexpr) =
  let uu____1396 =
    let uu____1401 =
      mk_ty_fun
        [("x", FStar_Extraction_ML_Syntax.ml_bool_ty);
        ("y", FStar_Extraction_ML_Syntax.ml_bool_ty)]
        FStar_Extraction_ML_Syntax.ml_bool_ty
       in
    FStar_Extraction_ML_Syntax.with_ty uu____1401  in
  FStar_All.pipe_left uu____1396
    (FStar_Extraction_ML_Syntax.MLE_Name (["Prims"], "op_AmpAmp"))
  
let (conjoin :
  FStar_Extraction_ML_Syntax.mlexpr ->
    FStar_Extraction_ML_Syntax.mlexpr -> FStar_Extraction_ML_Syntax.mlexpr)
  =
  fun e1  ->
    fun e2  ->
      FStar_All.pipe_left
        (FStar_Extraction_ML_Syntax.with_ty
           FStar_Extraction_ML_Syntax.ml_bool_ty)
        (FStar_Extraction_ML_Syntax.MLE_App (prims_op_amp_amp, [e1; e2]))
  
let (conjoin_opt :
  FStar_Extraction_ML_Syntax.mlexpr FStar_Pervasives_Native.option ->
    FStar_Extraction_ML_Syntax.mlexpr FStar_Pervasives_Native.option ->
      FStar_Extraction_ML_Syntax.mlexpr FStar_Pervasives_Native.option)
  =
  fun e1  ->
    fun e2  ->
      match (e1, e2) with
      | (FStar_Pervasives_Native.None ,FStar_Pervasives_Native.None ) ->
          FStar_Pervasives_Native.None
      | (FStar_Pervasives_Native.Some x,FStar_Pervasives_Native.None ) ->
          FStar_Pervasives_Native.Some x
      | (FStar_Pervasives_Native.None ,FStar_Pervasives_Native.Some x) ->
          FStar_Pervasives_Native.Some x
      | (FStar_Pervasives_Native.Some x,FStar_Pervasives_Native.Some y) ->
          let uu____1474 = conjoin x y  in
          FStar_Pervasives_Native.Some uu____1474
  
let (mlloc_of_range :
  FStar_Range.range ->
    (Prims.int,Prims.string) FStar_Pervasives_Native.tuple2)
  =
  fun r  ->
    let pos = FStar_Range.start_of_range r  in
    let line = FStar_Range.line_of_pos pos  in
    let uu____1486 = FStar_Range.file_of_range r  in (line, uu____1486)
  
let rec (doms_and_cod :
  FStar_Extraction_ML_Syntax.mlty ->
    (FStar_Extraction_ML_Syntax.mlty Prims.list,FStar_Extraction_ML_Syntax.mlty)
      FStar_Pervasives_Native.tuple2)
  =
  fun t  ->
    match t with
    | FStar_Extraction_ML_Syntax.MLTY_Fun (a,uu____1505,b) ->
        let uu____1507 = doms_and_cod b  in
        (match uu____1507 with | (ds,c) -> ((a :: ds), c))
    | uu____1528 -> ([], t)
  
let (argTypes :
  FStar_Extraction_ML_Syntax.mlty ->
    FStar_Extraction_ML_Syntax.mlty Prims.list)
  =
  fun t  ->
    let uu____1540 = doms_and_cod t  in
    FStar_Pervasives_Native.fst uu____1540
  
let rec (uncurry_mlty_fun :
  FStar_Extraction_ML_Syntax.mlty ->
    (FStar_Extraction_ML_Syntax.mlty Prims.list,FStar_Extraction_ML_Syntax.mlty)
      FStar_Pervasives_Native.tuple2)
  =
  fun t  ->
    match t with
    | FStar_Extraction_ML_Syntax.MLTY_Fun (a,uu____1567,b) ->
        let uu____1569 = uncurry_mlty_fun b  in
        (match uu____1569 with | (args,res) -> ((a :: args), res))
    | uu____1590 -> ([], t)
  
exception NoTacticEmbedding of Prims.string 
let (uu___is_NoTacticEmbedding : Prims.exn -> Prims.bool) =
  fun projectee  ->
    match projectee with
    | NoTacticEmbedding uu____1602 -> true
    | uu____1603 -> false
  
let (__proj__NoTacticEmbedding__item__uu___ : Prims.exn -> Prims.string) =
  fun projectee  ->
    match projectee with | NoTacticEmbedding uu____1610 -> uu____1610
  
let (not_implemented_warning :
  FStar_Range.range -> Prims.string -> Prims.string -> unit) =
  fun r  ->
    fun t  ->
      fun msg  ->
        let uu____1626 =
          let uu____1631 =
            FStar_Util.format2
              "Plugin %s will not run natively because %s.\n" t msg
             in
          (FStar_Errors.Warning_CallNotImplementedAsWarning, uu____1631)  in
        FStar_Errors.log_issue r uu____1626
  
type emb_loc =
  | S 
  | R 
let (uu___is_S : emb_loc -> Prims.bool) =
  fun projectee  -> match projectee with | S  -> true | uu____1637 -> false 
let (uu___is_R : emb_loc -> Prims.bool) =
  fun projectee  -> match projectee with | R  -> true | uu____1643 -> false 
let (interpret_plugin_as_term_fun :
  FStar_TypeChecker_Env.env ->
    FStar_Syntax_Syntax.fv ->
      FStar_Syntax_Syntax.typ ->
        Prims.int FStar_Pervasives_Native.option ->
          FStar_Extraction_ML_Syntax.mlexpr' ->
            (FStar_Extraction_ML_Syntax.mlexpr,Prims.int,Prims.bool)
              FStar_Pervasives_Native.tuple3 FStar_Pervasives_Native.option)
  =
  fun tcenv  ->
    fun fv  ->
      fun t  ->
        fun arity_opt  ->
          fun ml_fv  ->
            let fv_lid1 =
              (fv.FStar_Syntax_Syntax.fv_name).FStar_Syntax_Syntax.v  in
            let t1 =
              FStar_TypeChecker_Normalize.normalize
                [FStar_TypeChecker_Env.EraseUniverses;
                FStar_TypeChecker_Env.AllowUnboundUniverses;
                FStar_TypeChecker_Env.UnfoldUntil
                  FStar_Syntax_Syntax.delta_constant] tcenv t
               in
            let w =
              FStar_Extraction_ML_Syntax.with_ty
                FStar_Extraction_ML_Syntax.MLTY_Top
               in
            let lid_to_name l =
              let uu____1694 =
                let uu____1695 =
                  FStar_Extraction_ML_Syntax.mlpath_of_lident l  in
                FStar_Extraction_ML_Syntax.MLE_Name uu____1695  in
              FStar_All.pipe_left
                (FStar_Extraction_ML_Syntax.with_ty
                   FStar_Extraction_ML_Syntax.MLTY_Top) uu____1694
               in
            let lid_to_top_name l =
              let uu____1702 =
                let uu____1703 =
                  FStar_Extraction_ML_Syntax.mlpath_of_lident l  in
                FStar_Extraction_ML_Syntax.MLE_Name uu____1703  in
              FStar_All.pipe_left
                (FStar_Extraction_ML_Syntax.with_ty
                   FStar_Extraction_ML_Syntax.MLTY_Top) uu____1702
               in
            let str_to_name s =
              let uu____1710 = FStar_Ident.lid_of_str s  in
              lid_to_name uu____1710  in
            let str_to_top_name s =
              let uu____1717 = FStar_Ident.lid_of_str s  in
              lid_to_top_name uu____1717  in
            let fstar_syn_emb_prefix s =
              str_to_name (Prims.strcat "FStar_Syntax_Embeddings." s)  in
            let fstar_refl_emb_prefix s =
              str_to_name (Prims.strcat "FStar_Reflection_Embeddings." s)  in
            let fv_lid_embedded =
              let uu____1731 =
                let uu____1732 =
                  let uu____1739 = str_to_name "FStar_Ident.lid_of_str"  in
                  let uu____1740 =
                    let uu____1743 =
                      let uu____1744 =
                        let uu____1745 =
                          let uu____1746 = FStar_Ident.string_of_lid fv_lid1
                             in
                          FStar_Extraction_ML_Syntax.MLC_String uu____1746
                           in
                        FStar_Extraction_ML_Syntax.MLE_Const uu____1745  in
                      FStar_All.pipe_left
                        (FStar_Extraction_ML_Syntax.with_ty
                           FStar_Extraction_ML_Syntax.MLTY_Top) uu____1744
                       in
                    [uu____1743]  in
                  (uu____1739, uu____1740)  in
                FStar_Extraction_ML_Syntax.MLE_App uu____1732  in
              FStar_All.pipe_left
                (FStar_Extraction_ML_Syntax.with_ty
                   FStar_Extraction_ML_Syntax.MLTY_Top) uu____1731
               in
            let mk_basic_embedding l s =
              let emb_prefix =
                match l with
                | S  -> fstar_syn_emb_prefix
                | R  -> fstar_refl_emb_prefix  in
              emb_prefix (Prims.strcat "e_" s)  in
            let mk_arrow_as_prim_step arity =
              let uu____1774 =
                let uu____1775 = FStar_Util.string_of_int arity  in
                Prims.strcat "arrow_as_prim_step_" uu____1775  in
              fstar_syn_emb_prefix uu____1774  in
            let mk_any_embedding s =
              let uu____1782 =
                let uu____1783 =
                  let uu____1790 = fstar_syn_emb_prefix "mk_any_emb"  in
                  let uu____1791 =
                    let uu____1794 = str_to_name s  in [uu____1794]  in
                  (uu____1790, uu____1791)  in
                FStar_Extraction_ML_Syntax.MLE_App uu____1783  in
              FStar_All.pipe_left w uu____1782  in
            let mk_lam nm e =
              FStar_All.pipe_left w
                (FStar_Extraction_ML_Syntax.MLE_Fun
                   ([(nm, FStar_Extraction_ML_Syntax.MLTY_Top)], e))
               in
            let emb_arrow e1 e2 =
              let uu____1833 =
                let uu____1834 =
                  let uu____1841 = fstar_syn_emb_prefix "e_arrow"  in
                  (uu____1841, [e1; e2])  in
                FStar_Extraction_ML_Syntax.MLE_App uu____1834  in
              FStar_All.pipe_left w uu____1833  in
            let known_type_constructors =
              let uu____1855 =
                let uu____1866 =
                  let uu____1877 =
                    let uu____1888 =
                      let uu____1899 =
                        let uu____1908 =
                          FStar_Reflection_Data.fstar_refl_types_lid "term"
                           in
                        (uu____1908, (Prims.parse_int "0"), "term", R)  in
                      let uu____1909 =
                        let uu____1920 =
                          let uu____1929 =
                            FStar_Reflection_Data.fstar_refl_types_lid "fv"
                             in
                          (uu____1929, (Prims.parse_int "0"), "fv", R)  in
                        let uu____1930 =
                          let uu____1941 =
                            let uu____1950 =
                              FStar_Reflection_Data.fstar_refl_types_lid
                                "binder"
                               in
                            (uu____1950, (Prims.parse_int "0"), "binder", R)
                             in
                          let uu____1951 =
                            let uu____1962 =
                              let uu____1971 =
                                FStar_Reflection_Data.fstar_refl_syntax_lid
                                  "binders"
                                 in
                              (uu____1971, (Prims.parse_int "0"), "binders",
                                R)
                               in
                            let uu____1972 =
                              let uu____1983 =
                                let uu____1994 =
                                  let uu____2005 =
                                    let uu____2016 =
                                      let uu____2025 =
                                        FStar_Parser_Const.mk_tuple_lid
                                          (Prims.parse_int "2")
                                          FStar_Range.dummyRange
                                         in
                                      (uu____2025, (Prims.parse_int "2"),
                                        "tuple2", S)
                                       in
                                    let uu____2026 =
                                      let uu____2037 =
                                        let uu____2046 =
                                          FStar_Reflection_Data.fstar_refl_data_lid
                                            "exp"
                                           in
                                        (uu____2046, (Prims.parse_int "0"),
                                          "exp", R)
                                         in
                                      [uu____2037]  in
                                    uu____2016 :: uu____2026  in
                                  (FStar_Parser_Const.option_lid,
                                    (Prims.parse_int "1"), "option", S) ::
                                    uu____2005
                                   in
                                (FStar_Parser_Const.list_lid,
                                  (Prims.parse_int "1"), "list", S) ::
                                  uu____1994
                                 in
                              (FStar_Parser_Const.norm_step_lid,
                                (Prims.parse_int "0"), "norm_step", S) ::
                                uu____1983
                               in
                            uu____1962 :: uu____1972  in
                          uu____1941 :: uu____1951  in
                        uu____1920 :: uu____1930  in
                      uu____1899 :: uu____1909  in
                    (FStar_Parser_Const.string_lid, (Prims.parse_int "0"),
                      "string", S) :: uu____1888
                     in
                  (FStar_Parser_Const.unit_lid, (Prims.parse_int "0"),
                    "unit", S) :: uu____1877
                   in
                (FStar_Parser_Const.bool_lid, (Prims.parse_int "0"), "bool",
                  S) :: uu____1866
                 in
              (FStar_Parser_Const.int_lid, (Prims.parse_int "0"), "int", S)
                :: uu____1855
               in
            let is_known_type_constructor fv1 n1 =
              FStar_Util.for_some
                (fun uu____2183  ->
                   match uu____2183 with
                   | (x,args,uu____2194,uu____2195) ->
                       (FStar_Syntax_Syntax.fv_eq_lid fv1 x) && (n1 = args))
                known_type_constructors
               in
            let find_env_entry bv uu____2210 =
              match uu____2210 with
              | (bv',uu____2216) -> FStar_Syntax_Syntax.bv_eq bv bv'  in
            let rec mk_embedding env t2 =
              let t3 = FStar_TypeChecker_Normalize.unfold_whnf tcenv t2  in
              let uu____2241 =
                let uu____2242 = FStar_Syntax_Subst.compress t3  in
                uu____2242.FStar_Syntax_Syntax.n  in
              match uu____2241 with
              | FStar_Syntax_Syntax.Tm_name bv when
                  FStar_Util.for_some (find_env_entry bv) env ->
                  let uu____2250 =
                    let uu____2251 =
                      let uu____2256 =
                        FStar_Util.find_opt (find_env_entry bv) env  in
                      FStar_Util.must uu____2256  in
                    FStar_Pervasives_Native.snd uu____2251  in
                  FStar_All.pipe_left mk_any_embedding uu____2250
              | FStar_Syntax_Syntax.Tm_refine (x,uu____2272) ->
                  mk_embedding env x.FStar_Syntax_Syntax.sort
              | FStar_Syntax_Syntax.Tm_ascribed (t4,uu____2278,uu____2279) ->
                  mk_embedding env t4
              | FStar_Syntax_Syntax.Tm_arrow (b::[],c) when
                  FStar_Syntax_Util.is_pure_comp c ->
                  let uu____2352 = FStar_Syntax_Subst.open_comp [b] c  in
                  (match uu____2352 with
                   | (bs,c1) ->
                       let t0 =
                         let uu____2374 =
                           let uu____2375 = FStar_List.hd bs  in
                           FStar_Pervasives_Native.fst uu____2375  in
                         uu____2374.FStar_Syntax_Syntax.sort  in
                       let t11 = FStar_Syntax_Util.comp_result c1  in
                       let uu____2393 = mk_embedding env t0  in
                       let uu____2394 = mk_embedding env t11  in
                       emb_arrow uu____2393 uu____2394)
              | FStar_Syntax_Syntax.Tm_arrow (b::more::bs,c) ->
                  let tail1 =
                    FStar_Syntax_Syntax.mk
                      (FStar_Syntax_Syntax.Tm_arrow ((more :: bs), c))
                      FStar_Pervasives_Native.None t3.FStar_Syntax_Syntax.pos
                     in
                  let t4 =
                    let uu____2465 =
                      let uu____2472 =
                        let uu____2473 =
                          let uu____2488 = FStar_Syntax_Syntax.mk_Total tail1
                             in
                          ([b], uu____2488)  in
                        FStar_Syntax_Syntax.Tm_arrow uu____2473  in
                      FStar_Syntax_Syntax.mk uu____2472  in
                    uu____2465 FStar_Pervasives_Native.None
                      t3.FStar_Syntax_Syntax.pos
                     in
                  mk_embedding env t4
              | FStar_Syntax_Syntax.Tm_fvar uu____2516 ->
                  let uu____2517 = FStar_Syntax_Util.head_and_args t3  in
                  (match uu____2517 with
                   | (head1,args) ->
                       let n_args = FStar_List.length args  in
                       let uu____2569 =
                         let uu____2570 = FStar_Syntax_Util.un_uinst head1
                            in
                         uu____2570.FStar_Syntax_Syntax.n  in
                       (match uu____2569 with
                        | FStar_Syntax_Syntax.Tm_fvar fv1 when
                            is_known_type_constructor fv1 n_args ->
                            let arg_embeddings =
                              FStar_List.map
                                (fun uu____2590  ->
                                   match uu____2590 with
                                   | (t4,uu____2598) -> mk_embedding env t4)
                                args
                               in
                            let nm =
                              (((fv1.FStar_Syntax_Syntax.fv_name).FStar_Syntax_Syntax.v).FStar_Ident.ident).FStar_Ident.idText
                               in
                            let uu____2604 =
                              let uu____2613 =
                                FStar_Util.find_opt
                                  (fun uu____2637  ->
                                     match uu____2637 with
                                     | (x,uu____2647,uu____2648,uu____2649)
                                         ->
                                         FStar_Syntax_Syntax.fv_eq_lid fv1 x)
                                  known_type_constructors
                                 in
                              FStar_All.pipe_right uu____2613 FStar_Util.must
                               in
                            (match uu____2604 with
                             | (uu____2676,t_arity,_trepr_head,loc_embedding)
                                 ->
                                 let head2 =
                                   mk_basic_embedding loc_embedding nm  in
                                 (match t_arity with
                                  | _0_20 when _0_20 = (Prims.parse_int "0")
                                      -> head2
                                  | n1 ->
                                      FStar_All.pipe_left w
                                        (FStar_Extraction_ML_Syntax.MLE_App
                                           (head2, arg_embeddings))))
                        | uu____2684 ->
                            let uu____2685 =
                              let uu____2686 =
                                let uu____2687 =
                                  FStar_Syntax_Print.term_to_string t3  in
                                Prims.strcat
                                  "Embedding not defined for type "
                                  uu____2687
                                 in
                              NoTacticEmbedding uu____2686  in
                            FStar_Exn.raise uu____2685))
              | FStar_Syntax_Syntax.Tm_uinst uu____2688 ->
                  let uu____2695 = FStar_Syntax_Util.head_and_args t3  in
                  (match uu____2695 with
                   | (head1,args) ->
                       let n_args = FStar_List.length args  in
                       let uu____2747 =
                         let uu____2748 = FStar_Syntax_Util.un_uinst head1
                            in
                         uu____2748.FStar_Syntax_Syntax.n  in
                       (match uu____2747 with
                        | FStar_Syntax_Syntax.Tm_fvar fv1 when
                            is_known_type_constructor fv1 n_args ->
                            let arg_embeddings =
                              FStar_List.map
                                (fun uu____2768  ->
                                   match uu____2768 with
                                   | (t4,uu____2776) -> mk_embedding env t4)
                                args
                               in
                            let nm =
                              (((fv1.FStar_Syntax_Syntax.fv_name).FStar_Syntax_Syntax.v).FStar_Ident.ident).FStar_Ident.idText
                               in
                            let uu____2782 =
                              let uu____2791 =
                                FStar_Util.find_opt
                                  (fun uu____2815  ->
                                     match uu____2815 with
                                     | (x,uu____2825,uu____2826,uu____2827)
                                         ->
                                         FStar_Syntax_Syntax.fv_eq_lid fv1 x)
                                  known_type_constructors
                                 in
                              FStar_All.pipe_right uu____2791 FStar_Util.must
                               in
                            (match uu____2782 with
                             | (uu____2854,t_arity,_trepr_head,loc_embedding)
                                 ->
                                 let head2 =
                                   mk_basic_embedding loc_embedding nm  in
                                 (match t_arity with
                                  | _0_21 when _0_21 = (Prims.parse_int "0")
                                      -> head2
                                  | n1 ->
                                      FStar_All.pipe_left w
                                        (FStar_Extraction_ML_Syntax.MLE_App
                                           (head2, arg_embeddings))))
                        | uu____2862 ->
                            let uu____2863 =
                              let uu____2864 =
                                let uu____2865 =
                                  FStar_Syntax_Print.term_to_string t3  in
                                Prims.strcat
                                  "Embedding not defined for type "
                                  uu____2865
                                 in
                              NoTacticEmbedding uu____2864  in
                            FStar_Exn.raise uu____2863))
              | FStar_Syntax_Syntax.Tm_app uu____2866 ->
                  let uu____2883 = FStar_Syntax_Util.head_and_args t3  in
                  (match uu____2883 with
                   | (head1,args) ->
                       let n_args = FStar_List.length args  in
                       let uu____2935 =
                         let uu____2936 = FStar_Syntax_Util.un_uinst head1
                            in
                         uu____2936.FStar_Syntax_Syntax.n  in
                       (match uu____2935 with
                        | FStar_Syntax_Syntax.Tm_fvar fv1 when
                            is_known_type_constructor fv1 n_args ->
                            let arg_embeddings =
                              FStar_List.map
                                (fun uu____2956  ->
                                   match uu____2956 with
                                   | (t4,uu____2964) -> mk_embedding env t4)
                                args
                               in
                            let nm =
                              (((fv1.FStar_Syntax_Syntax.fv_name).FStar_Syntax_Syntax.v).FStar_Ident.ident).FStar_Ident.idText
                               in
                            let uu____2970 =
                              let uu____2979 =
                                FStar_Util.find_opt
                                  (fun uu____3003  ->
                                     match uu____3003 with
                                     | (x,uu____3013,uu____3014,uu____3015)
                                         ->
                                         FStar_Syntax_Syntax.fv_eq_lid fv1 x)
                                  known_type_constructors
                                 in
                              FStar_All.pipe_right uu____2979 FStar_Util.must
                               in
                            (match uu____2970 with
                             | (uu____3042,t_arity,_trepr_head,loc_embedding)
                                 ->
                                 let head2 =
                                   mk_basic_embedding loc_embedding nm  in
                                 (match t_arity with
                                  | _0_22 when _0_22 = (Prims.parse_int "0")
                                      -> head2
                                  | n1 ->
                                      FStar_All.pipe_left w
                                        (FStar_Extraction_ML_Syntax.MLE_App
                                           (head2, arg_embeddings))))
                        | uu____3050 ->
                            let uu____3051 =
                              let uu____3052 =
                                let uu____3053 =
                                  FStar_Syntax_Print.term_to_string t3  in
                                Prims.strcat
                                  "Embedding not defined for type "
                                  uu____3053
                                 in
                              NoTacticEmbedding uu____3052  in
                            FStar_Exn.raise uu____3051))
              | uu____3054 ->
                  let uu____3055 =
                    let uu____3056 =
                      let uu____3057 = FStar_Syntax_Print.term_to_string t3
                         in
                      Prims.strcat "Embedding not defined for type "
                        uu____3057
                       in
                    NoTacticEmbedding uu____3056  in
                  FStar_Exn.raise uu____3055
               in
            let abstract_tvars tvar_names body =
              match tvar_names with
              | [] -> body
              | uu____3073 ->
                  let args_tail =
                    FStar_Extraction_ML_Syntax.MLP_Var "args_tail"  in
                  let mk_cons hd_pat tail_pat =
                    FStar_Extraction_ML_Syntax.MLP_CTor
                      ((["Prims"], "Cons"), [hd_pat; tail_pat])
                     in
                  let fst_pat v1 =
                    FStar_Extraction_ML_Syntax.MLP_Tuple
                      [FStar_Extraction_ML_Syntax.MLP_Var v1;
                      FStar_Extraction_ML_Syntax.MLP_Wild]
                     in
                  let pattern =
                    FStar_List.fold_right
                      (fun hd_var  -> mk_cons (fst_pat hd_var)) tvar_names
                      args_tail
                     in
                  let branch1 =
                    let uu____3110 =
                      let uu____3111 =
                        let uu____3112 =
                          let uu____3119 =
                            let uu____3122 = str_to_name "args"  in
                            [uu____3122]  in
                          (body, uu____3119)  in
                        FStar_Extraction_ML_Syntax.MLE_App uu____3112  in
                      FStar_All.pipe_left w uu____3111  in
                    (pattern, FStar_Pervasives_Native.None, uu____3110)  in
                  let default_branch =
                    let uu____3136 =
                      let uu____3137 =
                        let uu____3138 =
                          let uu____3145 = str_to_name "failwith"  in
                          let uu____3146 =
                            let uu____3149 =
                              let uu____3150 =
                                mlexpr_of_const FStar_Range.dummyRange
                                  (FStar_Const.Const_string
                                     ("arity mismatch",
                                       FStar_Range.dummyRange))
                                 in
                              FStar_All.pipe_left w uu____3150  in
                            [uu____3149]  in
                          (uu____3145, uu____3146)  in
                        FStar_Extraction_ML_Syntax.MLE_App uu____3138  in
                      FStar_All.pipe_left w uu____3137  in
                    (FStar_Extraction_ML_Syntax.MLP_Wild,
                      FStar_Pervasives_Native.None, uu____3136)
                     in
                  let body1 =
                    let uu____3156 =
                      let uu____3157 =
                        let uu____3172 = str_to_name "args"  in
                        (uu____3172, [branch1; default_branch])  in
                      FStar_Extraction_ML_Syntax.MLE_Match uu____3157  in
                    FStar_All.pipe_left w uu____3156  in
                  mk_lam "args" body1
               in
            let uu____3207 = FStar_Syntax_Util.arrow_formals_comp t1  in
            match uu____3207 with
            | (bs,c) ->
                let uu____3246 =
                  match arity_opt with
                  | FStar_Pervasives_Native.None  -> (bs, c)
                  | FStar_Pervasives_Native.Some n1 ->
                      let n_bs = FStar_List.length bs  in
                      if n1 = n_bs
                      then (bs, c)
                      else
                        if n1 < n_bs
                        then
                          (let uu____3340 = FStar_Util.first_N n1 bs  in
                           match uu____3340 with
                           | (bs1,rest) ->
                               ((let uu____3416 =
                                   FStar_Ident.string_of_lid fv_lid1  in
                                 let uu____3417 = FStar_Util.string_of_int n1
                                    in
                                 FStar_Util.print2
                                   "Restricting arity of %s to %s\n"
                                   uu____3416 uu____3417);
                                (let c1 =
                                   let uu____3421 =
                                     FStar_Syntax_Util.arrow rest c  in
                                   FStar_All.pipe_left
                                     FStar_Syntax_Syntax.mk_Total uu____3421
                                    in
                                 (bs1, c1))))
                        else
                          (let msg =
                             let uu____3436 =
                               FStar_Ident.string_of_lid fv_lid1  in
                             let uu____3437 = FStar_Util.string_of_int n1  in
                             let uu____3438 = FStar_Util.string_of_int n_bs
                                in
                             FStar_Util.format3
                               "Embedding not defined for %s; expected arity at least %s; got %s"
                               uu____3436 uu____3437 uu____3438
                              in
                           FStar_Exn.raise (NoTacticEmbedding msg))
                   in
                (match uu____3246 with
                 | (bs1,c1) ->
                     let result_typ = FStar_Syntax_Util.comp_result c1  in
                     let arity = FStar_List.length bs1  in
                     let uu____3499 =
                       let uu____3520 =
                         FStar_Util.prefix_until
                           (fun uu____3562  ->
                              match uu____3562 with
                              | (b,uu____3570) ->
                                  let uu____3575 =
                                    let uu____3576 =
                                      FStar_Syntax_Subst.compress
                                        b.FStar_Syntax_Syntax.sort
                                       in
                                    uu____3576.FStar_Syntax_Syntax.n  in
                                  (match uu____3575 with
                                   | FStar_Syntax_Syntax.Tm_type uu____3579
                                       -> false
                                   | uu____3580 -> true)) bs1
                          in
                       match uu____3520 with
                       | FStar_Pervasives_Native.None  -> (bs1, [])
                       | FStar_Pervasives_Native.Some (tvars,x,rest) ->
                           (tvars, (x :: rest))
                        in
                     (match uu____3499 with
                      | (type_vars,bs2) ->
                          let tvar_arity = FStar_List.length type_vars  in
                          let non_tvar_arity = FStar_List.length bs2  in
                          let tvar_names =
                            FStar_List.mapi
                              (fun i  ->
                                 fun tv  ->
                                   let uu____3824 =
                                     FStar_Util.string_of_int i  in
                                   Prims.strcat "tv_" uu____3824) type_vars
                             in
                          let tvar_context =
                            FStar_List.map2
                              (fun b  ->
                                 fun nm  ->
                                   ((FStar_Pervasives_Native.fst b), nm))
                              type_vars tvar_names
                             in
                          let rec aux accum_embeddings bs3 =
                            match bs3 with
                            | [] ->
                                let arg_unembeddings =
                                  FStar_List.rev accum_embeddings  in
                                let res_embedding =
                                  mk_embedding tvar_context result_typ  in
                                let fv_lid2 =
                                  (fv.FStar_Syntax_Syntax.fv_name).FStar_Syntax_Syntax.v
                                   in
                                let uu____3908 =
                                  FStar_Syntax_Util.is_pure_comp c1  in
                                if uu____3908
                                then
                                  let ncb = str_to_name "ncb"  in
                                  let embed_fun_N =
                                    mk_arrow_as_prim_step non_tvar_arity  in
                                  let args =
                                    let uu____3926 =
                                      let uu____3929 =
                                        let uu____3932 =
                                          lid_to_top_name fv_lid2  in
                                        let uu____3933 =
                                          let uu____3936 =
                                            let uu____3937 =
                                              let uu____3938 =
                                                let uu____3939 =
                                                  let uu____3950 =
                                                    FStar_Util.string_of_int
                                                      tvar_arity
                                                     in
                                                  (uu____3950,
                                                    FStar_Pervasives_Native.None)
                                                   in
                                                FStar_Extraction_ML_Syntax.MLC_Int
                                                  uu____3939
                                                 in
                                              FStar_Extraction_ML_Syntax.MLE_Const
                                                uu____3938
                                               in
                                            FStar_All.pipe_left
                                              (FStar_Extraction_ML_Syntax.with_ty
                                                 FStar_Extraction_ML_Syntax.MLTY_Top)
                                              uu____3937
                                             in
                                          [uu____3936; fv_lid_embedded; ncb]
                                           in
                                        uu____3932 :: uu____3933  in
                                      res_embedding :: uu____3929  in
                                    FStar_List.append arg_unembeddings
                                      uu____3926
                                     in
                                  let fun_embedding =
                                    FStar_All.pipe_left w
                                      (FStar_Extraction_ML_Syntax.MLE_App
                                         (embed_fun_N, args))
                                     in
                                  let tabs =
                                    abstract_tvars tvar_names fun_embedding
                                     in
                                  let uu____3971 =
                                    let uu____3972 = mk_lam "ncb" tabs  in
                                    mk_lam "_psc" uu____3972  in
                                  (uu____3971, arity, true)
                                else
                                  (let uu____3978 =
                                     let uu____3979 =
                                       FStar_TypeChecker_Env.norm_eff_name
                                         tcenv
                                         (FStar_Syntax_Util.comp_effect_name
                                            c1)
                                        in
                                     FStar_Ident.lid_equals uu____3979
                                       FStar_Parser_Const.effect_TAC_lid
                                      in
                                   if uu____3978
                                   then
                                     let h =
                                       let uu____3987 =
                                         let uu____3988 =
                                           FStar_Util.string_of_int
                                             non_tvar_arity
                                            in
                                         Prims.strcat
                                           "FStar_Tactics_InterpFuns.mk_tactic_interpretation_"
                                           uu____3988
                                          in
                                       str_to_top_name uu____3987  in
                                     let tac_fun =
                                       let uu____3996 =
                                         let uu____3997 =
                                           let uu____4004 =
                                             let uu____4005 =
                                               let uu____4006 =
                                                 FStar_Util.string_of_int
                                                   non_tvar_arity
                                                  in
                                               Prims.strcat
                                                 "FStar_Tactics_Native.from_tactic_"
                                                 uu____4006
                                                in
                                             str_to_top_name uu____4005  in
                                           let uu____4013 =
                                             let uu____4016 =
                                               lid_to_top_name fv_lid2  in
                                             [uu____4016]  in
                                           (uu____4004, uu____4013)  in
                                         FStar_Extraction_ML_Syntax.MLE_App
                                           uu____3997
                                          in
                                       FStar_All.pipe_left w uu____3996  in
                                     let tac_lid_app =
                                       let uu____4020 =
                                         let uu____4021 =
                                           let uu____4028 =
                                             str_to_top_name
                                               "FStar_Ident.lid_of_str"
                                              in
                                           (uu____4028, [w ml_fv])  in
                                         FStar_Extraction_ML_Syntax.MLE_App
                                           uu____4021
                                          in
                                       FStar_All.pipe_left w uu____4020  in
                                     let psc = str_to_name "psc"  in
                                     let ncb = str_to_name "ncb"  in
                                     let all_args = str_to_name "args"  in
                                     let args =
                                       FStar_List.append [tac_fun]
                                         (FStar_List.append arg_unembeddings
                                            [res_embedding;
                                            tac_lid_app;
                                            psc;
                                            ncb])
                                        in
                                     let tabs =
                                       match tvar_names with
                                       | [] ->
                                           let uu____4038 =
                                             FStar_All.pipe_left w
                                               (FStar_Extraction_ML_Syntax.MLE_App
                                                  (h,
                                                    (FStar_List.append args
                                                       [all_args])))
                                              in
                                           mk_lam "args" uu____4038
                                       | uu____4041 ->
                                           let uu____4044 =
                                             FStar_All.pipe_left w
                                               (FStar_Extraction_ML_Syntax.MLE_App
                                                  (h, args))
                                              in
                                           abstract_tvars tvar_names
                                             uu____4044
                                        in
                                     let uu____4047 =
                                       let uu____4048 = mk_lam "ncb" tabs  in
                                       mk_lam "psc" uu____4048  in
                                     (uu____4047,
                                       (arity + (Prims.parse_int "1")),
                                       false)
                                   else
                                     (let uu____4056 =
                                        let uu____4057 =
                                          let uu____4058 =
                                            FStar_Syntax_Print.term_to_string
                                              t1
                                             in
                                          Prims.strcat
                                            "Plugins not defined for type "
                                            uu____4058
                                           in
<<<<<<< HEAD
                                        NoTacticEmbedding uu____4057  in
                                      FStar_Exn.raise uu____4056))
                            | (b,uu____4066)::bs4 ->
                                let uu____4086 =
                                  let uu____4089 =
                                    mk_embedding tvar_context
                                      b.FStar_Syntax_Syntax.sort
                                     in
                                  uu____4089 :: accum_embeddings  in
                                aux uu____4086 bs4
                             in
                          (try
                             let uu____4109 = aux [] bs2  in
                             FStar_Pervasives_Native.Some uu____4109
                           with
                           | NoTacticEmbedding msg ->
                               ((let uu____4136 =
                                   FStar_Syntax_Print.fv_to_string fv  in
                                 not_implemented_warning
                                   t1.FStar_Syntax_Syntax.pos uu____4136 msg);
                                FStar_Pervasives_Native.None))))
=======
                                        Prims.strcat
                                          "FStar_Tactics_Native.from_tactic_"
                                          uu____3754
                                         in
                                      str_to_top_name uu____3753  in
                                    let uu____3761 =
                                      let uu____3764 =
                                        lid_to_top_name fv_lid2  in
                                      [uu____3764]  in
                                    (uu____3752, uu____3761)  in
                                  FStar_Extraction_ML_Syntax.MLE_App
                                    uu____3745
                                   in
                                FStar_All.pipe_left w uu____3744  in
                              let psc = str_to_name "psc"  in
                              let ncb = str_to_name "ncb"  in
                              let all_args = str_to_name "args"  in
                              let args =
                                FStar_List.append [tac_fun]
                                  (FStar_List.append arg_unembeddings
                                     [res_embedding; psc; ncb])
                                 in
                              let tabs =
                                match tvar_names with
                                | [] ->
                                    let uu____3774 =
                                      FStar_All.pipe_left w
                                        (FStar_Extraction_ML_Syntax.MLE_App
                                           (h,
                                             (FStar_List.append args
                                                [all_args])))
                                       in
                                    mk_lam "args" uu____3774
                                | uu____3777 ->
                                    let uu____3780 =
                                      FStar_All.pipe_left w
                                        (FStar_Extraction_ML_Syntax.MLE_App
                                           (h, args))
                                       in
                                    abstract_tvars tvar_names uu____3780
                                 in
                              let uu____3783 =
                                let uu____3784 = mk_lam "ncb" tabs  in
                                mk_lam "psc" uu____3784  in
                              (uu____3783, (arity + (Prims.parse_int "1")),
                                false)
                            else
                              (let uu____3792 =
                                 let uu____3793 =
                                   let uu____3794 =
                                     FStar_Syntax_Print.term_to_string t1  in
                                   Prims.strcat
                                     "Plugins not defined for type "
                                     uu____3794
                                    in
                                 NoTacticEmbedding uu____3793  in
                               FStar_Exn.raise uu____3792))
                     | (b,uu____3802)::bs3 ->
                         let uu____3822 =
                           let uu____3825 =
                             mk_embedding tvar_context
                               b.FStar_Syntax_Syntax.sort
                              in
                           uu____3825 :: accum_embeddings  in
                         aux uu____3822 bs3
                      in
                   (try
                      let uu____3845 = aux [] bs1  in
                      FStar_Pervasives_Native.Some uu____3845
                    with
                    | NoTacticEmbedding msg ->
                        ((let uu____3872 = FStar_Syntax_Print.fv_to_string fv
                             in
                          not_implemented_warning t1.FStar_Syntax_Syntax.pos
                            uu____3872 msg);
                         FStar_Pervasives_Native.None)))
>>>>>>> 6448dc4b
  <|MERGE_RESOLUTION|>--- conflicted
+++ resolved
@@ -214,8 +214,8 @@
       FStar_Extraction_ML_Syntax.mlty FStar_Pervasives_Native.option)
   =
   fun g  ->
-    fun uu___259_366  ->
-      match uu___259_366 with
+    fun uu___258_366  ->
+      match uu___258_366 with
       | FStar_Extraction_ML_Syntax.MLTY_Named (args,n1) ->
           let uu____375 = FStar_Extraction_ML_UEnv.lookup_ty_const g n1  in
           (match uu____375 with
@@ -257,8 +257,8 @@
       | uu____408 -> false
   
 let (eff_to_string : FStar_Extraction_ML_Syntax.e_tag -> Prims.string) =
-  fun uu___260_417  ->
-    match uu___260_417 with
+  fun uu___259_417  ->
+    match uu___259_417 with
     | FStar_Extraction_ML_Syntax.E_PURE  -> "Pure"
     | FStar_Extraction_ML_Syntax.E_GHOST  -> "Ghost"
     | FStar_Extraction_ML_Syntax.E_IMPURE  -> "Impure"
@@ -508,8 +508,8 @@
     (('a,'b) FStar_Util.either,'c) FStar_Pervasives_Native.tuple2 Prims.list
       -> Prims.bool
   =
-  fun uu___261_1004  ->
-    match uu___261_1004 with
+  fun uu___260_1004  ->
+    match uu___260_1004 with
     | (FStar_Util.Inl uu____1015,uu____1016)::uu____1017 -> true
     | uu____1040 -> false
   
@@ -549,8 +549,8 @@
   
 let (record_field_path :
   FStar_Ident.lident Prims.list -> Prims.string Prims.list) =
-  fun uu___262_1113  ->
-    match uu___262_1113 with
+  fun uu___261_1113  ->
+    match uu___261_1113 with
     | f::uu____1119 ->
         let uu____1122 = FStar_Util.prefix f.FStar_Ident.ns  in
         (match uu____1122 with
@@ -798,786 +798,619 @@
   FStar_TypeChecker_Env.env ->
     FStar_Syntax_Syntax.fv ->
       FStar_Syntax_Syntax.typ ->
-        Prims.int FStar_Pervasives_Native.option ->
-          FStar_Extraction_ML_Syntax.mlexpr' ->
-            (FStar_Extraction_ML_Syntax.mlexpr,Prims.int,Prims.bool)
-              FStar_Pervasives_Native.tuple3 FStar_Pervasives_Native.option)
+        FStar_Extraction_ML_Syntax.mlexpr' ->
+          (FStar_Extraction_ML_Syntax.mlexpr,Prims.int,Prims.bool)
+            FStar_Pervasives_Native.tuple3 FStar_Pervasives_Native.option)
   =
   fun tcenv  ->
     fun fv  ->
       fun t  ->
-        fun arity_opt  ->
-          fun ml_fv  ->
-            let fv_lid1 =
-              (fv.FStar_Syntax_Syntax.fv_name).FStar_Syntax_Syntax.v  in
-            let t1 =
-              FStar_TypeChecker_Normalize.normalize
-                [FStar_TypeChecker_Env.EraseUniverses;
-                FStar_TypeChecker_Env.AllowUnboundUniverses;
-                FStar_TypeChecker_Env.UnfoldUntil
-                  FStar_Syntax_Syntax.delta_constant] tcenv t
+        fun ml_fv  ->
+          let fv_lid1 =
+            (fv.FStar_Syntax_Syntax.fv_name).FStar_Syntax_Syntax.v  in
+          let t1 =
+            FStar_TypeChecker_Normalize.normalize
+              [FStar_TypeChecker_Env.EraseUniverses;
+              FStar_TypeChecker_Env.AllowUnboundUniverses;
+              FStar_TypeChecker_Env.UnfoldUntil
+                FStar_Syntax_Syntax.delta_constant] tcenv t
+             in
+          let w =
+            FStar_Extraction_ML_Syntax.with_ty
+              FStar_Extraction_ML_Syntax.MLTY_Top
+             in
+          let lid_to_name l =
+            let uu____1685 =
+              let uu____1686 = FStar_Extraction_ML_Syntax.mlpath_of_lident l
+                 in
+              FStar_Extraction_ML_Syntax.MLE_Name uu____1686  in
+            FStar_All.pipe_left
+              (FStar_Extraction_ML_Syntax.with_ty
+                 FStar_Extraction_ML_Syntax.MLTY_Top) uu____1685
+             in
+          let lid_to_top_name l =
+            let uu____1693 =
+              let uu____1694 = FStar_Extraction_ML_Syntax.mlpath_of_lident l
+                 in
+              FStar_Extraction_ML_Syntax.MLE_Name uu____1694  in
+            FStar_All.pipe_left
+              (FStar_Extraction_ML_Syntax.with_ty
+                 FStar_Extraction_ML_Syntax.MLTY_Top) uu____1693
+             in
+          let str_to_name s =
+            let uu____1701 = FStar_Ident.lid_of_str s  in
+            lid_to_name uu____1701  in
+          let str_to_top_name s =
+            let uu____1708 = FStar_Ident.lid_of_str s  in
+            lid_to_top_name uu____1708  in
+          let fstar_syn_emb_prefix s =
+            str_to_name (Prims.strcat "FStar_Syntax_Embeddings." s)  in
+          let fstar_refl_emb_prefix s =
+            str_to_name (Prims.strcat "FStar_Reflection_Embeddings." s)  in
+          let fv_lid_embedded =
+            let uu____1722 =
+              let uu____1723 =
+                let uu____1730 = str_to_name "FStar_Ident.lid_of_str"  in
+                let uu____1731 =
+                  let uu____1734 =
+                    let uu____1735 =
+                      let uu____1736 =
+                        let uu____1737 = FStar_Ident.string_of_lid fv_lid1
+                           in
+                        FStar_Extraction_ML_Syntax.MLC_String uu____1737  in
+                      FStar_Extraction_ML_Syntax.MLE_Const uu____1736  in
+                    FStar_All.pipe_left
+                      (FStar_Extraction_ML_Syntax.with_ty
+                         FStar_Extraction_ML_Syntax.MLTY_Top) uu____1735
+                     in
+                  [uu____1734]  in
+                (uu____1730, uu____1731)  in
+              FStar_Extraction_ML_Syntax.MLE_App uu____1723  in
+            FStar_All.pipe_left
+              (FStar_Extraction_ML_Syntax.with_ty
+                 FStar_Extraction_ML_Syntax.MLTY_Top) uu____1722
+             in
+          let mk_basic_embedding l s =
+            let emb_prefix =
+              match l with
+              | S  -> fstar_syn_emb_prefix
+              | R  -> fstar_refl_emb_prefix  in
+            emb_prefix (Prims.strcat "e_" s)  in
+          let mk_arrow_as_prim_step arity =
+            let uu____1765 =
+              let uu____1766 = FStar_Util.string_of_int arity  in
+              Prims.strcat "arrow_as_prim_step_" uu____1766  in
+            fstar_syn_emb_prefix uu____1765  in
+          let mk_any_embedding s =
+            let uu____1773 =
+              let uu____1774 =
+                let uu____1781 = fstar_syn_emb_prefix "mk_any_emb"  in
+                let uu____1782 =
+                  let uu____1785 = str_to_name s  in [uu____1785]  in
+                (uu____1781, uu____1782)  in
+              FStar_Extraction_ML_Syntax.MLE_App uu____1774  in
+            FStar_All.pipe_left w uu____1773  in
+          let mk_lam nm e =
+            FStar_All.pipe_left w
+              (FStar_Extraction_ML_Syntax.MLE_Fun
+                 ([(nm, FStar_Extraction_ML_Syntax.MLTY_Top)], e))
+             in
+          let emb_arrow e1 e2 =
+            let uu____1824 =
+              let uu____1825 =
+                let uu____1832 = fstar_syn_emb_prefix "e_arrow"  in
+                (uu____1832, [e1; e2])  in
+              FStar_Extraction_ML_Syntax.MLE_App uu____1825  in
+            FStar_All.pipe_left w uu____1824  in
+          let known_type_constructors =
+            let uu____1846 =
+              let uu____1857 =
+                let uu____1868 =
+                  let uu____1879 =
+                    let uu____1890 =
+                      let uu____1899 =
+                        FStar_Reflection_Data.fstar_refl_types_lid "term"  in
+                      (uu____1899, (Prims.parse_int "0"), "term", R)  in
+                    let uu____1900 =
+                      let uu____1911 =
+                        let uu____1920 =
+                          FStar_Reflection_Data.fstar_refl_types_lid "fv"  in
+                        (uu____1920, (Prims.parse_int "0"), "fv", R)  in
+                      let uu____1921 =
+                        let uu____1932 =
+                          let uu____1941 =
+                            FStar_Reflection_Data.fstar_refl_types_lid
+                              "binder"
+                             in
+                          (uu____1941, (Prims.parse_int "0"), "binder", R)
+                           in
+                        let uu____1942 =
+                          let uu____1953 =
+                            let uu____1962 =
+                              FStar_Reflection_Data.fstar_refl_syntax_lid
+                                "binders"
+                               in
+                            (uu____1962, (Prims.parse_int "0"), "binders", R)
+                             in
+                          let uu____1963 =
+                            let uu____1974 =
+                              let uu____1985 =
+                                let uu____1996 =
+                                  let uu____2007 =
+                                    let uu____2016 =
+                                      FStar_Parser_Const.mk_tuple_lid
+                                        (Prims.parse_int "2")
+                                        FStar_Range.dummyRange
+                                       in
+                                    (uu____2016, (Prims.parse_int "2"),
+                                      "tuple2", S)
+                                     in
+                                  let uu____2017 =
+                                    let uu____2028 =
+                                      let uu____2037 =
+                                        FStar_Reflection_Data.fstar_refl_data_lid
+                                          "exp"
+                                         in
+                                      (uu____2037, (Prims.parse_int "0"),
+                                        "exp", R)
+                                       in
+                                    [uu____2028]  in
+                                  uu____2007 :: uu____2017  in
+                                (FStar_Parser_Const.option_lid,
+                                  (Prims.parse_int "1"), "option", S) ::
+                                  uu____1996
+                                 in
+                              (FStar_Parser_Const.list_lid,
+                                (Prims.parse_int "1"), "list", S) ::
+                                uu____1985
+                               in
+                            (FStar_Parser_Const.norm_step_lid,
+                              (Prims.parse_int "0"), "norm_step", S) ::
+                              uu____1974
+                             in
+                          uu____1953 :: uu____1963  in
+                        uu____1932 :: uu____1942  in
+                      uu____1911 :: uu____1921  in
+                    uu____1890 :: uu____1900  in
+                  (FStar_Parser_Const.string_lid, (Prims.parse_int "0"),
+                    "string", S) :: uu____1879
+                   in
+                (FStar_Parser_Const.unit_lid, (Prims.parse_int "0"), "unit",
+                  S) :: uu____1868
+                 in
+              (FStar_Parser_Const.bool_lid, (Prims.parse_int "0"), "bool", S)
+                :: uu____1857
                in
-            let w =
-              FStar_Extraction_ML_Syntax.with_ty
-                FStar_Extraction_ML_Syntax.MLTY_Top
-               in
-            let lid_to_name l =
-              let uu____1694 =
-                let uu____1695 =
-                  FStar_Extraction_ML_Syntax.mlpath_of_lident l  in
-                FStar_Extraction_ML_Syntax.MLE_Name uu____1695  in
-              FStar_All.pipe_left
-                (FStar_Extraction_ML_Syntax.with_ty
-                   FStar_Extraction_ML_Syntax.MLTY_Top) uu____1694
-               in
-            let lid_to_top_name l =
-              let uu____1702 =
-                let uu____1703 =
-                  FStar_Extraction_ML_Syntax.mlpath_of_lident l  in
-                FStar_Extraction_ML_Syntax.MLE_Name uu____1703  in
-              FStar_All.pipe_left
-                (FStar_Extraction_ML_Syntax.with_ty
-                   FStar_Extraction_ML_Syntax.MLTY_Top) uu____1702
-               in
-            let str_to_name s =
-              let uu____1710 = FStar_Ident.lid_of_str s  in
-              lid_to_name uu____1710  in
-            let str_to_top_name s =
-              let uu____1717 = FStar_Ident.lid_of_str s  in
-              lid_to_top_name uu____1717  in
-            let fstar_syn_emb_prefix s =
-              str_to_name (Prims.strcat "FStar_Syntax_Embeddings." s)  in
-            let fstar_refl_emb_prefix s =
-              str_to_name (Prims.strcat "FStar_Reflection_Embeddings." s)  in
-            let fv_lid_embedded =
-              let uu____1731 =
-                let uu____1732 =
-                  let uu____1739 = str_to_name "FStar_Ident.lid_of_str"  in
-                  let uu____1740 =
-                    let uu____1743 =
-                      let uu____1744 =
-                        let uu____1745 =
-                          let uu____1746 = FStar_Ident.string_of_lid fv_lid1
+            (FStar_Parser_Const.int_lid, (Prims.parse_int "0"), "int", S) ::
+              uu____1846
+             in
+          let is_known_type_constructor fv1 n1 =
+            FStar_Util.for_some
+              (fun uu____2174  ->
+                 match uu____2174 with
+                 | (x,args,uu____2185,uu____2186) ->
+                     (FStar_Syntax_Syntax.fv_eq_lid fv1 x) && (n1 = args))
+              known_type_constructors
+             in
+          let find_env_entry bv uu____2201 =
+            match uu____2201 with
+            | (bv',uu____2207) -> FStar_Syntax_Syntax.bv_eq bv bv'  in
+          let rec mk_embedding env t2 =
+            let t3 = FStar_TypeChecker_Normalize.unfold_whnf tcenv t2  in
+            let uu____2232 =
+              let uu____2233 = FStar_Syntax_Subst.compress t3  in
+              uu____2233.FStar_Syntax_Syntax.n  in
+            match uu____2232 with
+            | FStar_Syntax_Syntax.Tm_name bv when
+                FStar_Util.for_some (find_env_entry bv) env ->
+                let uu____2241 =
+                  let uu____2242 =
+                    let uu____2247 =
+                      FStar_Util.find_opt (find_env_entry bv) env  in
+                    FStar_Util.must uu____2247  in
+                  FStar_Pervasives_Native.snd uu____2242  in
+                FStar_All.pipe_left mk_any_embedding uu____2241
+            | FStar_Syntax_Syntax.Tm_refine (x,uu____2263) ->
+                mk_embedding env x.FStar_Syntax_Syntax.sort
+            | FStar_Syntax_Syntax.Tm_ascribed (t4,uu____2269,uu____2270) ->
+                mk_embedding env t4
+            | FStar_Syntax_Syntax.Tm_arrow (b::[],c) when
+                FStar_Syntax_Util.is_pure_comp c ->
+                let uu____2343 = FStar_Syntax_Subst.open_comp [b] c  in
+                (match uu____2343 with
+                 | (bs,c1) ->
+                     let t0 =
+                       let uu____2365 =
+                         let uu____2366 = FStar_List.hd bs  in
+                         FStar_Pervasives_Native.fst uu____2366  in
+                       uu____2365.FStar_Syntax_Syntax.sort  in
+                     let t11 = FStar_Syntax_Util.comp_result c1  in
+                     let uu____2384 = mk_embedding env t0  in
+                     let uu____2385 = mk_embedding env t11  in
+                     emb_arrow uu____2384 uu____2385)
+            | FStar_Syntax_Syntax.Tm_arrow (b::more::bs,c) ->
+                let tail1 =
+                  FStar_Syntax_Syntax.mk
+                    (FStar_Syntax_Syntax.Tm_arrow ((more :: bs), c))
+                    FStar_Pervasives_Native.None t3.FStar_Syntax_Syntax.pos
+                   in
+                let t4 =
+                  let uu____2456 =
+                    let uu____2463 =
+                      let uu____2464 =
+                        let uu____2479 = FStar_Syntax_Syntax.mk_Total tail1
+                           in
+                        ([b], uu____2479)  in
+                      FStar_Syntax_Syntax.Tm_arrow uu____2464  in
+                    FStar_Syntax_Syntax.mk uu____2463  in
+                  uu____2456 FStar_Pervasives_Native.None
+                    t3.FStar_Syntax_Syntax.pos
+                   in
+                mk_embedding env t4
+            | FStar_Syntax_Syntax.Tm_fvar uu____2507 ->
+                let uu____2508 = FStar_Syntax_Util.head_and_args t3  in
+                (match uu____2508 with
+                 | (head1,args) ->
+                     let n_args = FStar_List.length args  in
+                     let uu____2560 =
+                       let uu____2561 = FStar_Syntax_Util.un_uinst head1  in
+                       uu____2561.FStar_Syntax_Syntax.n  in
+                     (match uu____2560 with
+                      | FStar_Syntax_Syntax.Tm_fvar fv1 when
+                          is_known_type_constructor fv1 n_args ->
+                          let arg_embeddings =
+                            FStar_List.map
+                              (fun uu____2581  ->
+                                 match uu____2581 with
+                                 | (t4,uu____2589) -> mk_embedding env t4)
+                              args
                              in
-                          FStar_Extraction_ML_Syntax.MLC_String uu____1746
-                           in
-                        FStar_Extraction_ML_Syntax.MLE_Const uu____1745  in
-                      FStar_All.pipe_left
-                        (FStar_Extraction_ML_Syntax.with_ty
-                           FStar_Extraction_ML_Syntax.MLTY_Top) uu____1744
-                       in
-                    [uu____1743]  in
-                  (uu____1739, uu____1740)  in
-                FStar_Extraction_ML_Syntax.MLE_App uu____1732  in
-              FStar_All.pipe_left
-                (FStar_Extraction_ML_Syntax.with_ty
-                   FStar_Extraction_ML_Syntax.MLTY_Top) uu____1731
-               in
-            let mk_basic_embedding l s =
-              let emb_prefix =
-                match l with
-                | S  -> fstar_syn_emb_prefix
-                | R  -> fstar_refl_emb_prefix  in
-              emb_prefix (Prims.strcat "e_" s)  in
-            let mk_arrow_as_prim_step arity =
-              let uu____1774 =
-                let uu____1775 = FStar_Util.string_of_int arity  in
-                Prims.strcat "arrow_as_prim_step_" uu____1775  in
-              fstar_syn_emb_prefix uu____1774  in
-            let mk_any_embedding s =
-              let uu____1782 =
-                let uu____1783 =
-                  let uu____1790 = fstar_syn_emb_prefix "mk_any_emb"  in
-                  let uu____1791 =
-                    let uu____1794 = str_to_name s  in [uu____1794]  in
-                  (uu____1790, uu____1791)  in
-                FStar_Extraction_ML_Syntax.MLE_App uu____1783  in
-              FStar_All.pipe_left w uu____1782  in
-            let mk_lam nm e =
-              FStar_All.pipe_left w
-                (FStar_Extraction_ML_Syntax.MLE_Fun
-                   ([(nm, FStar_Extraction_ML_Syntax.MLTY_Top)], e))
-               in
-            let emb_arrow e1 e2 =
-              let uu____1833 =
-                let uu____1834 =
-                  let uu____1841 = fstar_syn_emb_prefix "e_arrow"  in
-                  (uu____1841, [e1; e2])  in
-                FStar_Extraction_ML_Syntax.MLE_App uu____1834  in
-              FStar_All.pipe_left w uu____1833  in
-            let known_type_constructors =
-              let uu____1855 =
-                let uu____1866 =
-                  let uu____1877 =
-                    let uu____1888 =
-                      let uu____1899 =
-                        let uu____1908 =
-                          FStar_Reflection_Data.fstar_refl_types_lid "term"
-                           in
-                        (uu____1908, (Prims.parse_int "0"), "term", R)  in
-                      let uu____1909 =
-                        let uu____1920 =
-                          let uu____1929 =
-                            FStar_Reflection_Data.fstar_refl_types_lid "fv"
+                          let nm =
+                            (((fv1.FStar_Syntax_Syntax.fv_name).FStar_Syntax_Syntax.v).FStar_Ident.ident).FStar_Ident.idText
                              in
-                          (uu____1929, (Prims.parse_int "0"), "fv", R)  in
-                        let uu____1930 =
-                          let uu____1941 =
-                            let uu____1950 =
-                              FStar_Reflection_Data.fstar_refl_types_lid
-                                "binder"
+                          let uu____2595 =
+                            let uu____2604 =
+                              FStar_Util.find_opt
+                                (fun uu____2628  ->
+                                   match uu____2628 with
+                                   | (x,uu____2638,uu____2639,uu____2640) ->
+                                       FStar_Syntax_Syntax.fv_eq_lid fv1 x)
+                                known_type_constructors
                                in
-                            (uu____1950, (Prims.parse_int "0"), "binder", R)
+                            FStar_All.pipe_right uu____2604 FStar_Util.must
                              in
-                          let uu____1951 =
-                            let uu____1962 =
-                              let uu____1971 =
-                                FStar_Reflection_Data.fstar_refl_syntax_lid
-                                  "binders"
-                                 in
-                              (uu____1971, (Prims.parse_int "0"), "binders",
-                                R)
-                               in
-                            let uu____1972 =
-                              let uu____1983 =
-                                let uu____1994 =
-                                  let uu____2005 =
-                                    let uu____2016 =
-                                      let uu____2025 =
-                                        FStar_Parser_Const.mk_tuple_lid
-                                          (Prims.parse_int "2")
-                                          FStar_Range.dummyRange
-                                         in
-                                      (uu____2025, (Prims.parse_int "2"),
-                                        "tuple2", S)
-                                       in
-                                    let uu____2026 =
-                                      let uu____2037 =
-                                        let uu____2046 =
-                                          FStar_Reflection_Data.fstar_refl_data_lid
-                                            "exp"
-                                           in
-                                        (uu____2046, (Prims.parse_int "0"),
-                                          "exp", R)
-                                         in
-                                      [uu____2037]  in
-                                    uu____2016 :: uu____2026  in
-                                  (FStar_Parser_Const.option_lid,
-                                    (Prims.parse_int "1"), "option", S) ::
-                                    uu____2005
-                                   in
-                                (FStar_Parser_Const.list_lid,
-                                  (Prims.parse_int "1"), "list", S) ::
-                                  uu____1994
-                                 in
-                              (FStar_Parser_Const.norm_step_lid,
-                                (Prims.parse_int "0"), "norm_step", S) ::
-                                uu____1983
-                               in
-                            uu____1962 :: uu____1972  in
-                          uu____1941 :: uu____1951  in
-                        uu____1920 :: uu____1930  in
-                      uu____1899 :: uu____1909  in
-                    (FStar_Parser_Const.string_lid, (Prims.parse_int "0"),
-                      "string", S) :: uu____1888
-                     in
-                  (FStar_Parser_Const.unit_lid, (Prims.parse_int "0"),
-                    "unit", S) :: uu____1877
-                   in
-                (FStar_Parser_Const.bool_lid, (Prims.parse_int "0"), "bool",
-                  S) :: uu____1866
-                 in
-              (FStar_Parser_Const.int_lid, (Prims.parse_int "0"), "int", S)
-                :: uu____1855
-               in
-            let is_known_type_constructor fv1 n1 =
-              FStar_Util.for_some
-                (fun uu____2183  ->
-                   match uu____2183 with
-                   | (x,args,uu____2194,uu____2195) ->
-                       (FStar_Syntax_Syntax.fv_eq_lid fv1 x) && (n1 = args))
-                known_type_constructors
-               in
-            let find_env_entry bv uu____2210 =
-              match uu____2210 with
-              | (bv',uu____2216) -> FStar_Syntax_Syntax.bv_eq bv bv'  in
-            let rec mk_embedding env t2 =
-              let t3 = FStar_TypeChecker_Normalize.unfold_whnf tcenv t2  in
-              let uu____2241 =
-                let uu____2242 = FStar_Syntax_Subst.compress t3  in
-                uu____2242.FStar_Syntax_Syntax.n  in
-              match uu____2241 with
-              | FStar_Syntax_Syntax.Tm_name bv when
-                  FStar_Util.for_some (find_env_entry bv) env ->
-                  let uu____2250 =
-                    let uu____2251 =
-                      let uu____2256 =
-                        FStar_Util.find_opt (find_env_entry bv) env  in
-                      FStar_Util.must uu____2256  in
-                    FStar_Pervasives_Native.snd uu____2251  in
-                  FStar_All.pipe_left mk_any_embedding uu____2250
-              | FStar_Syntax_Syntax.Tm_refine (x,uu____2272) ->
-                  mk_embedding env x.FStar_Syntax_Syntax.sort
-              | FStar_Syntax_Syntax.Tm_ascribed (t4,uu____2278,uu____2279) ->
-                  mk_embedding env t4
-              | FStar_Syntax_Syntax.Tm_arrow (b::[],c) when
-                  FStar_Syntax_Util.is_pure_comp c ->
-                  let uu____2352 = FStar_Syntax_Subst.open_comp [b] c  in
-                  (match uu____2352 with
-                   | (bs,c1) ->
-                       let t0 =
-                         let uu____2374 =
-                           let uu____2375 = FStar_List.hd bs  in
-                           FStar_Pervasives_Native.fst uu____2375  in
-                         uu____2374.FStar_Syntax_Syntax.sort  in
-                       let t11 = FStar_Syntax_Util.comp_result c1  in
-                       let uu____2393 = mk_embedding env t0  in
-                       let uu____2394 = mk_embedding env t11  in
-                       emb_arrow uu____2393 uu____2394)
-              | FStar_Syntax_Syntax.Tm_arrow (b::more::bs,c) ->
-                  let tail1 =
-                    FStar_Syntax_Syntax.mk
-                      (FStar_Syntax_Syntax.Tm_arrow ((more :: bs), c))
-                      FStar_Pervasives_Native.None t3.FStar_Syntax_Syntax.pos
-                     in
-                  let t4 =
-                    let uu____2465 =
-                      let uu____2472 =
-                        let uu____2473 =
-                          let uu____2488 = FStar_Syntax_Syntax.mk_Total tail1
-                             in
-                          ([b], uu____2488)  in
-                        FStar_Syntax_Syntax.Tm_arrow uu____2473  in
-                      FStar_Syntax_Syntax.mk uu____2472  in
-                    uu____2465 FStar_Pervasives_Native.None
-                      t3.FStar_Syntax_Syntax.pos
-                     in
-                  mk_embedding env t4
-              | FStar_Syntax_Syntax.Tm_fvar uu____2516 ->
-                  let uu____2517 = FStar_Syntax_Util.head_and_args t3  in
-                  (match uu____2517 with
-                   | (head1,args) ->
-                       let n_args = FStar_List.length args  in
-                       let uu____2569 =
-                         let uu____2570 = FStar_Syntax_Util.un_uinst head1
-                            in
-                         uu____2570.FStar_Syntax_Syntax.n  in
-                       (match uu____2569 with
-                        | FStar_Syntax_Syntax.Tm_fvar fv1 when
-                            is_known_type_constructor fv1 n_args ->
-                            let arg_embeddings =
-                              FStar_List.map
-                                (fun uu____2590  ->
-                                   match uu____2590 with
-                                   | (t4,uu____2598) -> mk_embedding env t4)
-                                args
-                               in
-                            let nm =
-                              (((fv1.FStar_Syntax_Syntax.fv_name).FStar_Syntax_Syntax.v).FStar_Ident.ident).FStar_Ident.idText
-                               in
-                            let uu____2604 =
-                              let uu____2613 =
-                                FStar_Util.find_opt
-                                  (fun uu____2637  ->
-                                     match uu____2637 with
-                                     | (x,uu____2647,uu____2648,uu____2649)
-                                         ->
-                                         FStar_Syntax_Syntax.fv_eq_lid fv1 x)
-                                  known_type_constructors
-                                 in
-                              FStar_All.pipe_right uu____2613 FStar_Util.must
-                               in
-                            (match uu____2604 with
-                             | (uu____2676,t_arity,_trepr_head,loc_embedding)
-                                 ->
-                                 let head2 =
-                                   mk_basic_embedding loc_embedding nm  in
-                                 (match t_arity with
-                                  | _0_20 when _0_20 = (Prims.parse_int "0")
-                                      -> head2
-                                  | n1 ->
-                                      FStar_All.pipe_left w
-                                        (FStar_Extraction_ML_Syntax.MLE_App
-                                           (head2, arg_embeddings))))
-                        | uu____2684 ->
-                            let uu____2685 =
-                              let uu____2686 =
-                                let uu____2687 =
-                                  FStar_Syntax_Print.term_to_string t3  in
-                                Prims.strcat
-                                  "Embedding not defined for type "
-                                  uu____2687
-                                 in
-                              NoTacticEmbedding uu____2686  in
-                            FStar_Exn.raise uu____2685))
-              | FStar_Syntax_Syntax.Tm_uinst uu____2688 ->
-                  let uu____2695 = FStar_Syntax_Util.head_and_args t3  in
-                  (match uu____2695 with
-                   | (head1,args) ->
-                       let n_args = FStar_List.length args  in
-                       let uu____2747 =
-                         let uu____2748 = FStar_Syntax_Util.un_uinst head1
-                            in
-                         uu____2748.FStar_Syntax_Syntax.n  in
-                       (match uu____2747 with
-                        | FStar_Syntax_Syntax.Tm_fvar fv1 when
-                            is_known_type_constructor fv1 n_args ->
-                            let arg_embeddings =
-                              FStar_List.map
-                                (fun uu____2768  ->
-                                   match uu____2768 with
-                                   | (t4,uu____2776) -> mk_embedding env t4)
-                                args
-                               in
-                            let nm =
-                              (((fv1.FStar_Syntax_Syntax.fv_name).FStar_Syntax_Syntax.v).FStar_Ident.ident).FStar_Ident.idText
-                               in
-                            let uu____2782 =
-                              let uu____2791 =
-                                FStar_Util.find_opt
-                                  (fun uu____2815  ->
-                                     match uu____2815 with
-                                     | (x,uu____2825,uu____2826,uu____2827)
-                                         ->
-                                         FStar_Syntax_Syntax.fv_eq_lid fv1 x)
-                                  known_type_constructors
-                                 in
-                              FStar_All.pipe_right uu____2791 FStar_Util.must
-                               in
-                            (match uu____2782 with
-                             | (uu____2854,t_arity,_trepr_head,loc_embedding)
-                                 ->
-                                 let head2 =
-                                   mk_basic_embedding loc_embedding nm  in
-                                 (match t_arity with
-                                  | _0_21 when _0_21 = (Prims.parse_int "0")
-                                      -> head2
-                                  | n1 ->
-                                      FStar_All.pipe_left w
-                                        (FStar_Extraction_ML_Syntax.MLE_App
-                                           (head2, arg_embeddings))))
-                        | uu____2862 ->
-                            let uu____2863 =
-                              let uu____2864 =
-                                let uu____2865 =
-                                  FStar_Syntax_Print.term_to_string t3  in
-                                Prims.strcat
-                                  "Embedding not defined for type "
-                                  uu____2865
-                                 in
-                              NoTacticEmbedding uu____2864  in
-                            FStar_Exn.raise uu____2863))
-              | FStar_Syntax_Syntax.Tm_app uu____2866 ->
-                  let uu____2883 = FStar_Syntax_Util.head_and_args t3  in
-                  (match uu____2883 with
-                   | (head1,args) ->
-                       let n_args = FStar_List.length args  in
-                       let uu____2935 =
-                         let uu____2936 = FStar_Syntax_Util.un_uinst head1
-                            in
-                         uu____2936.FStar_Syntax_Syntax.n  in
-                       (match uu____2935 with
-                        | FStar_Syntax_Syntax.Tm_fvar fv1 when
-                            is_known_type_constructor fv1 n_args ->
-                            let arg_embeddings =
-                              FStar_List.map
-                                (fun uu____2956  ->
-                                   match uu____2956 with
-                                   | (t4,uu____2964) -> mk_embedding env t4)
-                                args
-                               in
-                            let nm =
-                              (((fv1.FStar_Syntax_Syntax.fv_name).FStar_Syntax_Syntax.v).FStar_Ident.ident).FStar_Ident.idText
-                               in
-                            let uu____2970 =
-                              let uu____2979 =
-                                FStar_Util.find_opt
-                                  (fun uu____3003  ->
-                                     match uu____3003 with
-                                     | (x,uu____3013,uu____3014,uu____3015)
-                                         ->
-                                         FStar_Syntax_Syntax.fv_eq_lid fv1 x)
-                                  known_type_constructors
-                                 in
-                              FStar_All.pipe_right uu____2979 FStar_Util.must
-                               in
-                            (match uu____2970 with
-                             | (uu____3042,t_arity,_trepr_head,loc_embedding)
-                                 ->
-                                 let head2 =
-                                   mk_basic_embedding loc_embedding nm  in
-                                 (match t_arity with
-                                  | _0_22 when _0_22 = (Prims.parse_int "0")
-                                      -> head2
-                                  | n1 ->
-                                      FStar_All.pipe_left w
-                                        (FStar_Extraction_ML_Syntax.MLE_App
-                                           (head2, arg_embeddings))))
-                        | uu____3050 ->
-                            let uu____3051 =
-                              let uu____3052 =
-                                let uu____3053 =
-                                  FStar_Syntax_Print.term_to_string t3  in
-                                Prims.strcat
-                                  "Embedding not defined for type "
-                                  uu____3053
-                                 in
-                              NoTacticEmbedding uu____3052  in
-                            FStar_Exn.raise uu____3051))
-              | uu____3054 ->
-                  let uu____3055 =
-                    let uu____3056 =
-                      let uu____3057 = FStar_Syntax_Print.term_to_string t3
-                         in
-                      Prims.strcat "Embedding not defined for type "
-                        uu____3057
-                       in
-                    NoTacticEmbedding uu____3056  in
-                  FStar_Exn.raise uu____3055
-               in
-            let abstract_tvars tvar_names body =
-              match tvar_names with
-              | [] -> body
-              | uu____3073 ->
-                  let args_tail =
-                    FStar_Extraction_ML_Syntax.MLP_Var "args_tail"  in
-                  let mk_cons hd_pat tail_pat =
-                    FStar_Extraction_ML_Syntax.MLP_CTor
-                      ((["Prims"], "Cons"), [hd_pat; tail_pat])
-                     in
-                  let fst_pat v1 =
-                    FStar_Extraction_ML_Syntax.MLP_Tuple
-                      [FStar_Extraction_ML_Syntax.MLP_Var v1;
-                      FStar_Extraction_ML_Syntax.MLP_Wild]
-                     in
-                  let pattern =
-                    FStar_List.fold_right
-                      (fun hd_var  -> mk_cons (fst_pat hd_var)) tvar_names
-                      args_tail
-                     in
-                  let branch1 =
-                    let uu____3110 =
-                      let uu____3111 =
-                        let uu____3112 =
-                          let uu____3119 =
-                            let uu____3122 = str_to_name "args"  in
-                            [uu____3122]  in
-                          (body, uu____3119)  in
-                        FStar_Extraction_ML_Syntax.MLE_App uu____3112  in
-                      FStar_All.pipe_left w uu____3111  in
-                    (pattern, FStar_Pervasives_Native.None, uu____3110)  in
-                  let default_branch =
-                    let uu____3136 =
-                      let uu____3137 =
-                        let uu____3138 =
-                          let uu____3145 = str_to_name "failwith"  in
-                          let uu____3146 =
-                            let uu____3149 =
-                              let uu____3150 =
-                                mlexpr_of_const FStar_Range.dummyRange
-                                  (FStar_Const.Const_string
-                                     ("arity mismatch",
-                                       FStar_Range.dummyRange))
-                                 in
-                              FStar_All.pipe_left w uu____3150  in
-                            [uu____3149]  in
-                          (uu____3145, uu____3146)  in
-                        FStar_Extraction_ML_Syntax.MLE_App uu____3138  in
-                      FStar_All.pipe_left w uu____3137  in
-                    (FStar_Extraction_ML_Syntax.MLP_Wild,
-                      FStar_Pervasives_Native.None, uu____3136)
-                     in
-                  let body1 =
-                    let uu____3156 =
-                      let uu____3157 =
-                        let uu____3172 = str_to_name "args"  in
-                        (uu____3172, [branch1; default_branch])  in
-                      FStar_Extraction_ML_Syntax.MLE_Match uu____3157  in
-                    FStar_All.pipe_left w uu____3156  in
-                  mk_lam "args" body1
-               in
-            let uu____3207 = FStar_Syntax_Util.arrow_formals_comp t1  in
-            match uu____3207 with
-            | (bs,c) ->
-                let uu____3246 =
-                  match arity_opt with
-                  | FStar_Pervasives_Native.None  -> (bs, c)
-                  | FStar_Pervasives_Native.Some n1 ->
-                      let n_bs = FStar_List.length bs  in
-                      if n1 = n_bs
-                      then (bs, c)
-                      else
-                        if n1 < n_bs
-                        then
-                          (let uu____3340 = FStar_Util.first_N n1 bs  in
-                           match uu____3340 with
-                           | (bs1,rest) ->
-                               ((let uu____3416 =
-                                   FStar_Ident.string_of_lid fv_lid1  in
-                                 let uu____3417 = FStar_Util.string_of_int n1
-                                    in
-                                 FStar_Util.print2
-                                   "Restricting arity of %s to %s\n"
-                                   uu____3416 uu____3417);
-                                (let c1 =
-                                   let uu____3421 =
-                                     FStar_Syntax_Util.arrow rest c  in
-                                   FStar_All.pipe_left
-                                     FStar_Syntax_Syntax.mk_Total uu____3421
-                                    in
-                                 (bs1, c1))))
-                        else
-                          (let msg =
-                             let uu____3436 =
-                               FStar_Ident.string_of_lid fv_lid1  in
-                             let uu____3437 = FStar_Util.string_of_int n1  in
-                             let uu____3438 = FStar_Util.string_of_int n_bs
-                                in
-                             FStar_Util.format3
-                               "Embedding not defined for %s; expected arity at least %s; got %s"
-                               uu____3436 uu____3437 uu____3438
-                              in
-                           FStar_Exn.raise (NoTacticEmbedding msg))
-                   in
-                (match uu____3246 with
-                 | (bs1,c1) ->
-                     let result_typ = FStar_Syntax_Util.comp_result c1  in
-                     let arity = FStar_List.length bs1  in
-                     let uu____3499 =
-                       let uu____3520 =
-                         FStar_Util.prefix_until
-                           (fun uu____3562  ->
-                              match uu____3562 with
-                              | (b,uu____3570) ->
-                                  let uu____3575 =
-                                    let uu____3576 =
-                                      FStar_Syntax_Subst.compress
-                                        b.FStar_Syntax_Syntax.sort
-                                       in
-                                    uu____3576.FStar_Syntax_Syntax.n  in
-                                  (match uu____3575 with
-                                   | FStar_Syntax_Syntax.Tm_type uu____3579
-                                       -> false
-                                   | uu____3580 -> true)) bs1
-                          in
-                       match uu____3520 with
-                       | FStar_Pervasives_Native.None  -> (bs1, [])
-                       | FStar_Pervasives_Native.Some (tvars,x,rest) ->
-                           (tvars, (x :: rest))
-                        in
-                     (match uu____3499 with
-                      | (type_vars,bs2) ->
-                          let tvar_arity = FStar_List.length type_vars  in
-                          let non_tvar_arity = FStar_List.length bs2  in
-                          let tvar_names =
-                            FStar_List.mapi
-                              (fun i  ->
-                                 fun tv  ->
-                                   let uu____3824 =
-                                     FStar_Util.string_of_int i  in
-                                   Prims.strcat "tv_" uu____3824) type_vars
-                             in
-                          let tvar_context =
-                            FStar_List.map2
-                              (fun b  ->
-                                 fun nm  ->
-                                   ((FStar_Pervasives_Native.fst b), nm))
-                              type_vars tvar_names
-                             in
-                          let rec aux accum_embeddings bs3 =
-                            match bs3 with
-                            | [] ->
-                                let arg_unembeddings =
-                                  FStar_List.rev accum_embeddings  in
-                                let res_embedding =
-                                  mk_embedding tvar_context result_typ  in
-                                let fv_lid2 =
-                                  (fv.FStar_Syntax_Syntax.fv_name).FStar_Syntax_Syntax.v
-                                   in
-                                let uu____3908 =
-                                  FStar_Syntax_Util.is_pure_comp c1  in
-                                if uu____3908
-                                then
-                                  let ncb = str_to_name "ncb"  in
-                                  let embed_fun_N =
-                                    mk_arrow_as_prim_step non_tvar_arity  in
-                                  let args =
-                                    let uu____3926 =
-                                      let uu____3929 =
-                                        let uu____3932 =
-                                          lid_to_top_name fv_lid2  in
-                                        let uu____3933 =
-                                          let uu____3936 =
-                                            let uu____3937 =
-                                              let uu____3938 =
-                                                let uu____3939 =
-                                                  let uu____3950 =
-                                                    FStar_Util.string_of_int
-                                                      tvar_arity
-                                                     in
-                                                  (uu____3950,
-                                                    FStar_Pervasives_Native.None)
-                                                   in
-                                                FStar_Extraction_ML_Syntax.MLC_Int
-                                                  uu____3939
-                                                 in
-                                              FStar_Extraction_ML_Syntax.MLE_Const
-                                                uu____3938
-                                               in
-                                            FStar_All.pipe_left
-                                              (FStar_Extraction_ML_Syntax.with_ty
-                                                 FStar_Extraction_ML_Syntax.MLTY_Top)
-                                              uu____3937
-                                             in
-                                          [uu____3936; fv_lid_embedded; ncb]
-                                           in
-                                        uu____3932 :: uu____3933  in
-                                      res_embedding :: uu____3929  in
-                                    FStar_List.append arg_unembeddings
-                                      uu____3926
-                                     in
-                                  let fun_embedding =
+                          (match uu____2595 with
+                           | (uu____2667,t_arity,_trepr_head,loc_embedding)
+                               ->
+                               let head2 =
+                                 mk_basic_embedding loc_embedding nm  in
+                               (match t_arity with
+                                | _0_20 when _0_20 = (Prims.parse_int "0") ->
+                                    head2
+                                | n1 ->
                                     FStar_All.pipe_left w
                                       (FStar_Extraction_ML_Syntax.MLE_App
-                                         (embed_fun_N, args))
+                                         (head2, arg_embeddings))))
+                      | uu____2675 ->
+                          let uu____2676 =
+                            let uu____2677 =
+                              let uu____2678 =
+                                FStar_Syntax_Print.term_to_string t3  in
+                              Prims.strcat "Embedding not defined for type "
+                                uu____2678
+                               in
+                            NoTacticEmbedding uu____2677  in
+                          FStar_Exn.raise uu____2676))
+            | FStar_Syntax_Syntax.Tm_uinst uu____2679 ->
+                let uu____2686 = FStar_Syntax_Util.head_and_args t3  in
+                (match uu____2686 with
+                 | (head1,args) ->
+                     let n_args = FStar_List.length args  in
+                     let uu____2738 =
+                       let uu____2739 = FStar_Syntax_Util.un_uinst head1  in
+                       uu____2739.FStar_Syntax_Syntax.n  in
+                     (match uu____2738 with
+                      | FStar_Syntax_Syntax.Tm_fvar fv1 when
+                          is_known_type_constructor fv1 n_args ->
+                          let arg_embeddings =
+                            FStar_List.map
+                              (fun uu____2759  ->
+                                 match uu____2759 with
+                                 | (t4,uu____2767) -> mk_embedding env t4)
+                              args
+                             in
+                          let nm =
+                            (((fv1.FStar_Syntax_Syntax.fv_name).FStar_Syntax_Syntax.v).FStar_Ident.ident).FStar_Ident.idText
+                             in
+                          let uu____2773 =
+                            let uu____2782 =
+                              FStar_Util.find_opt
+                                (fun uu____2806  ->
+                                   match uu____2806 with
+                                   | (x,uu____2816,uu____2817,uu____2818) ->
+                                       FStar_Syntax_Syntax.fv_eq_lid fv1 x)
+                                known_type_constructors
+                               in
+                            FStar_All.pipe_right uu____2782 FStar_Util.must
+                             in
+                          (match uu____2773 with
+                           | (uu____2845,t_arity,_trepr_head,loc_embedding)
+                               ->
+                               let head2 =
+                                 mk_basic_embedding loc_embedding nm  in
+                               (match t_arity with
+                                | _0_21 when _0_21 = (Prims.parse_int "0") ->
+                                    head2
+                                | n1 ->
+                                    FStar_All.pipe_left w
+                                      (FStar_Extraction_ML_Syntax.MLE_App
+                                         (head2, arg_embeddings))))
+                      | uu____2853 ->
+                          let uu____2854 =
+                            let uu____2855 =
+                              let uu____2856 =
+                                FStar_Syntax_Print.term_to_string t3  in
+                              Prims.strcat "Embedding not defined for type "
+                                uu____2856
+                               in
+                            NoTacticEmbedding uu____2855  in
+                          FStar_Exn.raise uu____2854))
+            | FStar_Syntax_Syntax.Tm_app uu____2857 ->
+                let uu____2874 = FStar_Syntax_Util.head_and_args t3  in
+                (match uu____2874 with
+                 | (head1,args) ->
+                     let n_args = FStar_List.length args  in
+                     let uu____2926 =
+                       let uu____2927 = FStar_Syntax_Util.un_uinst head1  in
+                       uu____2927.FStar_Syntax_Syntax.n  in
+                     (match uu____2926 with
+                      | FStar_Syntax_Syntax.Tm_fvar fv1 when
+                          is_known_type_constructor fv1 n_args ->
+                          let arg_embeddings =
+                            FStar_List.map
+                              (fun uu____2947  ->
+                                 match uu____2947 with
+                                 | (t4,uu____2955) -> mk_embedding env t4)
+                              args
+                             in
+                          let nm =
+                            (((fv1.FStar_Syntax_Syntax.fv_name).FStar_Syntax_Syntax.v).FStar_Ident.ident).FStar_Ident.idText
+                             in
+                          let uu____2961 =
+                            let uu____2970 =
+                              FStar_Util.find_opt
+                                (fun uu____2994  ->
+                                   match uu____2994 with
+                                   | (x,uu____3004,uu____3005,uu____3006) ->
+                                       FStar_Syntax_Syntax.fv_eq_lid fv1 x)
+                                known_type_constructors
+                               in
+                            FStar_All.pipe_right uu____2970 FStar_Util.must
+                             in
+                          (match uu____2961 with
+                           | (uu____3033,t_arity,_trepr_head,loc_embedding)
+                               ->
+                               let head2 =
+                                 mk_basic_embedding loc_embedding nm  in
+                               (match t_arity with
+                                | _0_22 when _0_22 = (Prims.parse_int "0") ->
+                                    head2
+                                | n1 ->
+                                    FStar_All.pipe_left w
+                                      (FStar_Extraction_ML_Syntax.MLE_App
+                                         (head2, arg_embeddings))))
+                      | uu____3041 ->
+                          let uu____3042 =
+                            let uu____3043 =
+                              let uu____3044 =
+                                FStar_Syntax_Print.term_to_string t3  in
+                              Prims.strcat "Embedding not defined for type "
+                                uu____3044
+                               in
+                            NoTacticEmbedding uu____3043  in
+                          FStar_Exn.raise uu____3042))
+            | uu____3045 ->
+                let uu____3046 =
+                  let uu____3047 =
+                    let uu____3048 = FStar_Syntax_Print.term_to_string t3  in
+                    Prims.strcat "Embedding not defined for type " uu____3048
+                     in
+                  NoTacticEmbedding uu____3047  in
+                FStar_Exn.raise uu____3046
+             in
+          let abstract_tvars tvar_names body =
+            match tvar_names with
+            | [] -> body
+            | uu____3064 ->
+                let args_tail =
+                  FStar_Extraction_ML_Syntax.MLP_Var "args_tail"  in
+                let mk_cons hd_pat tail_pat =
+                  FStar_Extraction_ML_Syntax.MLP_CTor
+                    ((["Prims"], "Cons"), [hd_pat; tail_pat])
+                   in
+                let fst_pat v1 =
+                  FStar_Extraction_ML_Syntax.MLP_Tuple
+                    [FStar_Extraction_ML_Syntax.MLP_Var v1;
+                    FStar_Extraction_ML_Syntax.MLP_Wild]
+                   in
+                let pattern =
+                  FStar_List.fold_right
+                    (fun hd_var  -> mk_cons (fst_pat hd_var)) tvar_names
+                    args_tail
+                   in
+                let branch1 =
+                  let uu____3101 =
+                    let uu____3102 =
+                      let uu____3103 =
+                        let uu____3110 =
+                          let uu____3113 = str_to_name "args"  in
+                          [uu____3113]  in
+                        (body, uu____3110)  in
+                      FStar_Extraction_ML_Syntax.MLE_App uu____3103  in
+                    FStar_All.pipe_left w uu____3102  in
+                  (pattern, FStar_Pervasives_Native.None, uu____3101)  in
+                let default_branch =
+                  let uu____3127 =
+                    let uu____3128 =
+                      let uu____3129 =
+                        let uu____3136 = str_to_name "failwith"  in
+                        let uu____3137 =
+                          let uu____3140 =
+                            let uu____3141 =
+                              mlexpr_of_const FStar_Range.dummyRange
+                                (FStar_Const.Const_string
+                                   ("arity mismatch", FStar_Range.dummyRange))
+                               in
+                            FStar_All.pipe_left w uu____3141  in
+                          [uu____3140]  in
+                        (uu____3136, uu____3137)  in
+                      FStar_Extraction_ML_Syntax.MLE_App uu____3129  in
+                    FStar_All.pipe_left w uu____3128  in
+                  (FStar_Extraction_ML_Syntax.MLP_Wild,
+                    FStar_Pervasives_Native.None, uu____3127)
+                   in
+                let body1 =
+                  let uu____3147 =
+                    let uu____3148 =
+                      let uu____3163 = str_to_name "args"  in
+                      (uu____3163, [branch1; default_branch])  in
+                    FStar_Extraction_ML_Syntax.MLE_Match uu____3148  in
+                  FStar_All.pipe_left w uu____3147  in
+                mk_lam "args" body1
+             in
+          let uu____3198 = FStar_Syntax_Util.arrow_formals_comp t1  in
+          match uu____3198 with
+          | (bs,c) ->
+              let result_typ = FStar_Syntax_Util.comp_result c  in
+              let arity = FStar_List.length bs  in
+              let uu____3247 =
+                let uu____3268 =
+                  FStar_Util.prefix_until
+                    (fun uu____3310  ->
+                       match uu____3310 with
+                       | (b,uu____3318) ->
+                           let uu____3323 =
+                             let uu____3324 =
+                               FStar_Syntax_Subst.compress
+                                 b.FStar_Syntax_Syntax.sort
+                                in
+                             uu____3324.FStar_Syntax_Syntax.n  in
+                           (match uu____3323 with
+                            | FStar_Syntax_Syntax.Tm_type uu____3327 -> false
+                            | uu____3328 -> true)) bs
+                   in
+                match uu____3268 with
+                | FStar_Pervasives_Native.None  -> (bs, [])
+                | FStar_Pervasives_Native.Some (tvars,x,rest) ->
+                    (tvars, (x :: rest))
+                 in
+              (match uu____3247 with
+               | (type_vars,bs1) ->
+                   let tvar_arity = FStar_List.length type_vars  in
+                   let non_tvar_arity = FStar_List.length bs1  in
+                   let tvar_names =
+                     FStar_List.mapi
+                       (fun i  ->
+                          fun tv  ->
+                            let uu____3572 = FStar_Util.string_of_int i  in
+                            Prims.strcat "tv_" uu____3572) type_vars
+                      in
+                   let tvar_context =
+                     FStar_List.map2
+                       (fun b  ->
+                          fun nm  -> ((FStar_Pervasives_Native.fst b), nm))
+                       type_vars tvar_names
+                      in
+                   let rec aux accum_embeddings bs2 =
+                     match bs2 with
+                     | [] ->
+                         let arg_unembeddings =
+                           FStar_List.rev accum_embeddings  in
+                         let res_embedding =
+                           mk_embedding tvar_context result_typ  in
+                         let fv_lid2 =
+                           (fv.FStar_Syntax_Syntax.fv_name).FStar_Syntax_Syntax.v
+                            in
+                         let uu____3656 = FStar_Syntax_Util.is_pure_comp c
+                            in
+                         if uu____3656
+                         then
+                           let ncb = str_to_name "ncb"  in
+                           let embed_fun_N =
+                             mk_arrow_as_prim_step non_tvar_arity  in
+                           let args =
+                             let uu____3674 =
+                               let uu____3677 =
+                                 let uu____3680 = lid_to_top_name fv_lid2  in
+                                 let uu____3681 =
+                                   let uu____3684 =
+                                     let uu____3685 =
+                                       let uu____3686 =
+                                         let uu____3687 =
+                                           let uu____3698 =
+                                             FStar_Util.string_of_int
+                                               tvar_arity
+                                              in
+                                           (uu____3698,
+                                             FStar_Pervasives_Native.None)
+                                            in
+                                         FStar_Extraction_ML_Syntax.MLC_Int
+                                           uu____3687
+                                          in
+                                       FStar_Extraction_ML_Syntax.MLE_Const
+                                         uu____3686
+                                        in
+                                     FStar_All.pipe_left
+                                       (FStar_Extraction_ML_Syntax.with_ty
+                                          FStar_Extraction_ML_Syntax.MLTY_Top)
+                                       uu____3685
+                                      in
+                                   [uu____3684; fv_lid_embedded; ncb]  in
+                                 uu____3680 :: uu____3681  in
+                               res_embedding :: uu____3677  in
+                             FStar_List.append arg_unembeddings uu____3674
+                              in
+                           let fun_embedding =
+                             FStar_All.pipe_left w
+                               (FStar_Extraction_ML_Syntax.MLE_App
+                                  (embed_fun_N, args))
+                              in
+                           let tabs = abstract_tvars tvar_names fun_embedding
+                              in
+                           let uu____3719 =
+                             let uu____3720 = mk_lam "ncb" tabs  in
+                             mk_lam "_psc" uu____3720  in
+                           (uu____3719, arity, true)
+                         else
+                           (let uu____3726 =
+                              let uu____3727 =
+                                FStar_TypeChecker_Env.norm_eff_name tcenv
+                                  (FStar_Syntax_Util.comp_effect_name c)
+                                 in
+                              FStar_Ident.lid_equals uu____3727
+                                FStar_Parser_Const.effect_TAC_lid
+                               in
+                            if uu____3726
+                            then
+                              let h =
+                                let uu____3735 =
+                                  let uu____3736 =
+                                    FStar_Util.string_of_int non_tvar_arity
                                      in
-                                  let tabs =
-                                    abstract_tvars tvar_names fun_embedding
-                                     in
-                                  let uu____3971 =
-                                    let uu____3972 = mk_lam "ncb" tabs  in
-                                    mk_lam "_psc" uu____3972  in
-                                  (uu____3971, arity, true)
-                                else
-                                  (let uu____3978 =
-                                     let uu____3979 =
-                                       FStar_TypeChecker_Env.norm_eff_name
-                                         tcenv
-                                         (FStar_Syntax_Util.comp_effect_name
-                                            c1)
-                                        in
-                                     FStar_Ident.lid_equals uu____3979
-                                       FStar_Parser_Const.effect_TAC_lid
-                                      in
-                                   if uu____3978
-                                   then
-                                     let h =
-                                       let uu____3987 =
-                                         let uu____3988 =
-                                           FStar_Util.string_of_int
-                                             non_tvar_arity
-                                            in
-                                         Prims.strcat
-                                           "FStar_Tactics_InterpFuns.mk_tactic_interpretation_"
-                                           uu____3988
-                                          in
-                                       str_to_top_name uu____3987  in
-                                     let tac_fun =
-                                       let uu____3996 =
-                                         let uu____3997 =
-                                           let uu____4004 =
-                                             let uu____4005 =
-                                               let uu____4006 =
-                                                 FStar_Util.string_of_int
-                                                   non_tvar_arity
-                                                  in
-                                               Prims.strcat
-                                                 "FStar_Tactics_Native.from_tactic_"
-                                                 uu____4006
-                                                in
-                                             str_to_top_name uu____4005  in
-                                           let uu____4013 =
-                                             let uu____4016 =
-                                               lid_to_top_name fv_lid2  in
-                                             [uu____4016]  in
-                                           (uu____4004, uu____4013)  in
-                                         FStar_Extraction_ML_Syntax.MLE_App
-                                           uu____3997
-                                          in
-                                       FStar_All.pipe_left w uu____3996  in
-                                     let tac_lid_app =
-                                       let uu____4020 =
-                                         let uu____4021 =
-                                           let uu____4028 =
-                                             str_to_top_name
-                                               "FStar_Ident.lid_of_str"
-                                              in
-                                           (uu____4028, [w ml_fv])  in
-                                         FStar_Extraction_ML_Syntax.MLE_App
-                                           uu____4021
-                                          in
-                                       FStar_All.pipe_left w uu____4020  in
-                                     let psc = str_to_name "psc"  in
-                                     let ncb = str_to_name "ncb"  in
-                                     let all_args = str_to_name "args"  in
-                                     let args =
-                                       FStar_List.append [tac_fun]
-                                         (FStar_List.append arg_unembeddings
-                                            [res_embedding;
-                                            tac_lid_app;
-                                            psc;
-                                            ncb])
-                                        in
-                                     let tabs =
-                                       match tvar_names with
-                                       | [] ->
-                                           let uu____4038 =
-                                             FStar_All.pipe_left w
-                                               (FStar_Extraction_ML_Syntax.MLE_App
-                                                  (h,
-                                                    (FStar_List.append args
-                                                       [all_args])))
-                                              in
-                                           mk_lam "args" uu____4038
-                                       | uu____4041 ->
-                                           let uu____4044 =
-                                             FStar_All.pipe_left w
-                                               (FStar_Extraction_ML_Syntax.MLE_App
-                                                  (h, args))
-                                              in
-                                           abstract_tvars tvar_names
-                                             uu____4044
-                                        in
-                                     let uu____4047 =
-                                       let uu____4048 = mk_lam "ncb" tabs  in
-                                       mk_lam "psc" uu____4048  in
-                                     (uu____4047,
-                                       (arity + (Prims.parse_int "1")),
-                                       false)
-                                   else
-                                     (let uu____4056 =
-                                        let uu____4057 =
-                                          let uu____4058 =
-                                            FStar_Syntax_Print.term_to_string
-                                              t1
-                                             in
-                                          Prims.strcat
-                                            "Plugins not defined for type "
-                                            uu____4058
+                                  Prims.strcat
+                                    "FStar_Tactics_InterpFuns.mk_tactic_interpretation_"
+                                    uu____3736
+                                   in
+                                str_to_top_name uu____3735  in
+                              let tac_fun =
+                                let uu____3744 =
+                                  let uu____3745 =
+                                    let uu____3752 =
+                                      let uu____3753 =
+                                        let uu____3754 =
+                                          FStar_Util.string_of_int
+                                            non_tvar_arity
                                            in
-<<<<<<< HEAD
-                                        NoTacticEmbedding uu____4057  in
-                                      FStar_Exn.raise uu____4056))
-                            | (b,uu____4066)::bs4 ->
-                                let uu____4086 =
-                                  let uu____4089 =
-                                    mk_embedding tvar_context
-                                      b.FStar_Syntax_Syntax.sort
-                                     in
-                                  uu____4089 :: accum_embeddings  in
-                                aux uu____4086 bs4
-                             in
-                          (try
-                             let uu____4109 = aux [] bs2  in
-                             FStar_Pervasives_Native.Some uu____4109
-                           with
-                           | NoTacticEmbedding msg ->
-                               ((let uu____4136 =
-                                   FStar_Syntax_Print.fv_to_string fv  in
-                                 not_implemented_warning
-                                   t1.FStar_Syntax_Syntax.pos uu____4136 msg);
-                                FStar_Pervasives_Native.None))))
-=======
                                         Prims.strcat
                                           "FStar_Tactics_Native.from_tactic_"
                                           uu____3754
@@ -1654,5 +1487,4 @@
                           not_implemented_warning t1.FStar_Syntax_Syntax.pos
                             uu____3872 msg);
                          FStar_Pervasives_Native.None)))
->>>>>>> 6448dc4b
   