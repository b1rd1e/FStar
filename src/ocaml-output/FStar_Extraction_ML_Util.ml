
open Prims
<<<<<<< HEAD
=======
# 26 "FStar.Extraction.ML.Util.fst"
>>>>>>> 4a6bd38d
let pruneNones = (fun l -> (FStar_List.fold_right (fun x ll -> (match (x) with
| Some (xs) -> begin
(xs)::ll
end
| None -> begin
ll
end)) l []))

<<<<<<< HEAD
let mlconst_of_const = (fun sctt -> (match (sctt) with
| FStar_Absyn_Syntax.Const_unit -> begin
FStar_Extraction_ML_Syntax.MLC_Unit
end
| FStar_Absyn_Syntax.Const_char (c) -> begin
FStar_Extraction_ML_Syntax.MLC_Char (c)
end
| FStar_Absyn_Syntax.Const_uint8 (c) -> begin
FStar_Extraction_ML_Syntax.MLC_Byte (c)
end
| FStar_Absyn_Syntax.Const_int (c) -> begin
FStar_Extraction_ML_Syntax.MLC_Int (c)
end
| FStar_Absyn_Syntax.Const_int32 (i) -> begin
FStar_Extraction_ML_Syntax.MLC_Int32 (i)
end
| FStar_Absyn_Syntax.Const_int64 (i) -> begin
FStar_Extraction_ML_Syntax.MLC_Int64 (i)
end
| FStar_Absyn_Syntax.Const_bool (b) -> begin
FStar_Extraction_ML_Syntax.MLC_Bool (b)
end
| FStar_Absyn_Syntax.Const_float (d) -> begin
FStar_Extraction_ML_Syntax.MLC_Float (d)
end
| FStar_Absyn_Syntax.Const_bytearray (bytes, _59_31) -> begin
FStar_Extraction_ML_Syntax.MLC_Bytes (bytes)
end
| FStar_Absyn_Syntax.Const_string (bytes, _59_36) -> begin
FStar_Extraction_ML_Syntax.MLC_String ((FStar_Util.string_of_unicode bytes))
end))

let mlconst_of_const' = (fun p c -> (FStar_All.try_with (fun _59_42 -> (match (()) with
| () -> begin
(mlconst_of_const c)
end)) (fun _59_41 -> (match (_59_41) with
| _59_45 -> begin
(let _126_14 = (let _126_13 = (FStar_Range.string_of_range p)
in (let _126_12 = (FStar_Absyn_Print.const_to_string c)
in (FStar_Util.format2 "(%s) Failed to translate constant %s " _126_13 _126_12)))
in (FStar_All.failwith _126_14))
end))))

let rec subst_aux = (fun subst t -> (match (t) with
| FStar_Extraction_ML_Syntax.MLTY_Var (x) -> begin
(match ((FStar_Util.find_opt (fun _59_55 -> (match (_59_55) with
| (y, _59_54) -> begin
=======
# 32 "FStar.Extraction.ML.Util.fst"
let mlconst_of_const : FStar_Const.sconst  ->  FStar_Extraction_ML_Syntax.mlconstant = (fun sctt -> (match (sctt) with
| (FStar_Const.Const_range (_)) | (FStar_Const.Const_effect) -> begin
(FStar_All.failwith "Unsupported constant")
end
| FStar_Const.Const_unit -> begin
FStar_Extraction_ML_Syntax.MLC_Unit
end
| FStar_Const.Const_char (c) -> begin
FStar_Extraction_ML_Syntax.MLC_Char (c)
end
| FStar_Const.Const_uint8 (c) -> begin
FStar_Extraction_ML_Syntax.MLC_Byte (c)
end
| FStar_Const.Const_int (c) -> begin
FStar_Extraction_ML_Syntax.MLC_Int (c)
end
| FStar_Const.Const_int32 (i) -> begin
FStar_Extraction_ML_Syntax.MLC_Int32 (i)
end
| FStar_Const.Const_int64 (i) -> begin
FStar_Extraction_ML_Syntax.MLC_Int64 (i)
end
| FStar_Const.Const_bool (b) -> begin
FStar_Extraction_ML_Syntax.MLC_Bool (b)
end
| FStar_Const.Const_float (d) -> begin
FStar_Extraction_ML_Syntax.MLC_Float (d)
end
| FStar_Const.Const_bytearray (bytes, _59_35) -> begin
FStar_Extraction_ML_Syntax.MLC_Bytes (bytes)
end
| FStar_Const.Const_string (bytes, _59_40) -> begin
FStar_Extraction_ML_Syntax.MLC_String ((FStar_Util.string_of_unicode bytes))
end))

# 51 "FStar.Extraction.ML.Util.fst"
let mlconst_of_const' : FStar_Range.range  ->  FStar_Const.sconst  ->  FStar_Extraction_ML_Syntax.mlconstant = (fun p c -> (FStar_All.try_with (fun _59_46 -> (match (()) with
| () -> begin
(mlconst_of_const c)
end)) (fun _59_45 -> (match (_59_45) with
| _59_49 -> begin
(let _140_14 = (let _140_13 = (FStar_Range.string_of_range p)
in (let _140_12 = (FStar_Absyn_Print.const_to_string c)
in (FStar_Util.format2 "(%s) Failed to translate constant %s " _140_13 _140_12)))
in (FStar_All.failwith _140_14))
end))))

# 55 "FStar.Extraction.ML.Util.fst"
let rec subst_aux : (FStar_Extraction_ML_Syntax.mlident * FStar_Extraction_ML_Syntax.mlty) Prims.list  ->  FStar_Extraction_ML_Syntax.mlty  ->  FStar_Extraction_ML_Syntax.mlty = (fun subst t -> (match (t) with
| FStar_Extraction_ML_Syntax.MLTY_Var (x) -> begin
(match ((FStar_Util.find_opt (fun _59_59 -> (match (_59_59) with
| (y, _59_58) -> begin
>>>>>>> 4a6bd38d
(y = x)
end)) subst)) with
| Some (ts) -> begin
(Prims.snd ts)
end
| None -> begin
t
end)
end
| FStar_Extraction_ML_Syntax.MLTY_Fun (t1, f, t2) -> begin
<<<<<<< HEAD
(let _126_22 = (let _126_21 = (subst_aux subst t1)
in (let _126_20 = (subst_aux subst t2)
in (_126_21, f, _126_20)))
in FStar_Extraction_ML_Syntax.MLTY_Fun (_126_22))
end
| FStar_Extraction_ML_Syntax.MLTY_Named (args, path) -> begin
(let _126_24 = (let _126_23 = (FStar_List.map (subst_aux subst) args)
in (_126_23, path))
in FStar_Extraction_ML_Syntax.MLTY_Named (_126_24))
end
| FStar_Extraction_ML_Syntax.MLTY_Tuple (ts) -> begin
(let _126_25 = (FStar_List.map (subst_aux subst) ts)
in FStar_Extraction_ML_Syntax.MLTY_Tuple (_126_25))
=======
(let _140_22 = (let _140_21 = (subst_aux subst t1)
in (let _140_20 = (subst_aux subst t2)
in (_140_21, f, _140_20)))
in FStar_Extraction_ML_Syntax.MLTY_Fun (_140_22))
end
| FStar_Extraction_ML_Syntax.MLTY_Named (args, path) -> begin
(let _140_24 = (let _140_23 = (FStar_List.map (subst_aux subst) args)
in (_140_23, path))
in FStar_Extraction_ML_Syntax.MLTY_Named (_140_24))
end
| FStar_Extraction_ML_Syntax.MLTY_Tuple (ts) -> begin
(let _140_25 = (FStar_List.map (subst_aux subst) ts)
in FStar_Extraction_ML_Syntax.MLTY_Tuple (_140_25))
>>>>>>> 4a6bd38d
end
| FStar_Extraction_ML_Syntax.MLTY_Top -> begin
FStar_Extraction_ML_Syntax.MLTY_Top
end))

<<<<<<< HEAD
let subst = (fun _59_73 args -> (match (_59_73) with
=======
# 65 "FStar.Extraction.ML.Util.fst"
let subst : FStar_Extraction_ML_Syntax.mltyscheme  ->  FStar_Extraction_ML_Syntax.mlty Prims.list  ->  FStar_Extraction_ML_Syntax.mlty = (fun _59_77 args -> (match (_59_77) with
>>>>>>> 4a6bd38d
| (formals, t) -> begin
if ((FStar_List.length formals) <> (FStar_List.length args)) then begin
(FStar_All.failwith "Substitution must be fully applied: instantiation of %A failed; got %A\n")
end else begin
<<<<<<< HEAD
(let _126_30 = (FStar_List.zip formals args)
in (subst_aux _126_30 t))
end
end))

let delta_unfold = (fun g _59_1 -> (match (_59_1) with
| FStar_Extraction_ML_Syntax.MLTY_Named (args, n) -> begin
(match ((FStar_Extraction_ML_Env.lookup_ty_const g n)) with
| Some (ts) -> begin
(let _126_35 = (subst ts args)
in Some (_126_35))
end
| _59_84 -> begin
None
end)
end
| _59_86 -> begin
None
end))

let eff_leq = (fun f f' -> (match ((f, f')) with
| (FStar_Extraction_ML_Syntax.E_PURE, _59_91) -> begin
=======
(let _140_30 = (FStar_List.zip formals args)
in (subst_aux _140_30 t))
end
end))

# 70 "FStar.Extraction.ML.Util.fst"
let delta_unfold : FStar_Extraction_ML_Env.env  ->  FStar_Extraction_ML_Syntax.mlty  ->  FStar_Extraction_ML_Syntax.mlty Prims.option = (fun g _59_1 -> (match (_59_1) with
| FStar_Extraction_ML_Syntax.MLTY_Named (args, n) -> begin
(match ((FStar_Extraction_ML_Env.lookup_ty_const g n)) with
| Some (ts) -> begin
(let _140_35 = (subst ts args)
in Some (_140_35))
end
| _59_88 -> begin
None
end)
end
| _59_90 -> begin
None
end))

# 78 "FStar.Extraction.ML.Util.fst"
let eff_leq : FStar_Extraction_ML_Syntax.e_tag  ->  FStar_Extraction_ML_Syntax.e_tag  ->  Prims.bool = (fun f f' -> (match ((f, f')) with
| (FStar_Extraction_ML_Syntax.E_PURE, _59_95) -> begin
>>>>>>> 4a6bd38d
true
end
| (FStar_Extraction_ML_Syntax.E_GHOST, FStar_Extraction_ML_Syntax.E_GHOST) -> begin
true
end
| (FStar_Extraction_ML_Syntax.E_IMPURE, FStar_Extraction_ML_Syntax.E_IMPURE) -> begin
true
end
<<<<<<< HEAD
| _59_100 -> begin
false
end))

let eff_to_string = (fun _59_2 -> (match (_59_2) with
=======
| _59_104 -> begin
false
end))

# 84 "FStar.Extraction.ML.Util.fst"
let eff_to_string : FStar_Extraction_ML_Syntax.e_tag  ->  Prims.string = (fun _59_2 -> (match (_59_2) with
>>>>>>> 4a6bd38d
| FStar_Extraction_ML_Syntax.E_PURE -> begin
"Pure"
end
| FStar_Extraction_ML_Syntax.E_GHOST -> begin
"Ghost"
end
| FStar_Extraction_ML_Syntax.E_IMPURE -> begin
"Impure"
end))

<<<<<<< HEAD
let join = (fun f f' -> (match ((f, f')) with
=======
# 89 "FStar.Extraction.ML.Util.fst"
let join : FStar_Extraction_ML_Syntax.e_tag  ->  FStar_Extraction_ML_Syntax.e_tag  ->  FStar_Extraction_ML_Syntax.e_tag = (fun f f' -> (match ((f, f')) with
>>>>>>> 4a6bd38d
| ((FStar_Extraction_ML_Syntax.E_IMPURE, FStar_Extraction_ML_Syntax.E_PURE)) | ((FStar_Extraction_ML_Syntax.E_PURE, FStar_Extraction_ML_Syntax.E_IMPURE)) | ((FStar_Extraction_ML_Syntax.E_IMPURE, FStar_Extraction_ML_Syntax.E_IMPURE)) -> begin
FStar_Extraction_ML_Syntax.E_IMPURE
end
| (FStar_Extraction_ML_Syntax.E_GHOST, FStar_Extraction_ML_Syntax.E_GHOST) -> begin
FStar_Extraction_ML_Syntax.E_GHOST
end
| (FStar_Extraction_ML_Syntax.E_PURE, FStar_Extraction_ML_Syntax.E_GHOST) -> begin
FStar_Extraction_ML_Syntax.E_GHOST
end
| (FStar_Extraction_ML_Syntax.E_GHOST, FStar_Extraction_ML_Syntax.E_PURE) -> begin
FStar_Extraction_ML_Syntax.E_GHOST
end
| (FStar_Extraction_ML_Syntax.E_PURE, FStar_Extraction_ML_Syntax.E_PURE) -> begin
FStar_Extraction_ML_Syntax.E_PURE
end
<<<<<<< HEAD
| _59_129 -> begin
(let _126_46 = (FStar_Util.format2 "Impossible: Inconsistent effects %s and %s" (eff_to_string f) (eff_to_string f'))
in (FStar_All.failwith _126_46))
end))

let join_l = (fun fs -> (FStar_List.fold_left join FStar_Extraction_ML_Syntax.E_PURE fs))

let mk_ty_fun = (fun _67_95 -> (FStar_List.fold_right (fun _59_134 t -> (match (_59_134) with
| (_59_132, t0) -> begin
FStar_Extraction_ML_Syntax.MLTY_Fun ((t0, FStar_Extraction_ML_Syntax.E_PURE, t))
end))))

let rec type_leq_c = (fun g e t t' -> (match ((t, t')) with
=======
| _59_133 -> begin
(let _140_46 = (FStar_Util.format2 "Impossible: Inconsistent effects %s and %s" (eff_to_string f) (eff_to_string f'))
in (FStar_All.failwith _140_46))
end))

# 99 "FStar.Extraction.ML.Util.fst"
let join_l : FStar_Extraction_ML_Syntax.e_tag Prims.list  ->  FStar_Extraction_ML_Syntax.e_tag = (fun fs -> (FStar_List.fold_left join FStar_Extraction_ML_Syntax.E_PURE fs))

# 101 "FStar.Extraction.ML.Util.fst"
let mk_ty_fun = (fun _81_95 -> (FStar_List.fold_right (fun _59_138 t -> (match (_59_138) with
| (_59_136, t0) -> begin
FStar_Extraction_ML_Syntax.MLTY_Fun ((t0, FStar_Extraction_ML_Syntax.E_PURE, t))
end))))

# 109 "FStar.Extraction.ML.Util.fst"
let rec type_leq_c : FStar_Extraction_ML_Env.env  ->  FStar_Extraction_ML_Syntax.mlexpr Prims.option  ->  FStar_Extraction_ML_Syntax.mlty  ->  FStar_Extraction_ML_Syntax.mlty  ->  (Prims.bool * FStar_Extraction_ML_Syntax.mlexpr Prims.option) = (fun g e t t' -> (match ((t, t')) with
>>>>>>> 4a6bd38d
| (FStar_Extraction_ML_Syntax.MLTY_Var (x), FStar_Extraction_ML_Syntax.MLTY_Var (y)) -> begin
if ((Prims.fst x) = (Prims.fst y)) then begin
(true, e)
end else begin
(false, None)
end
end
| (FStar_Extraction_ML_Syntax.MLTY_Fun (t1, f, t2), FStar_Extraction_ML_Syntax.MLTY_Fun (t1', f', t2')) -> begin
<<<<<<< HEAD
(let mk_fun = (fun xs body -> (match (xs) with
| [] -> begin
body
end
| _59_161 -> begin
(let e = (match (body.FStar_Extraction_ML_Syntax.expr) with
| FStar_Extraction_ML_Syntax.MLE_Fun (ys, body) -> begin
FStar_Extraction_ML_Syntax.MLE_Fun (((FStar_List.append xs ys), body))
end
| _59_167 -> begin
FStar_Extraction_ML_Syntax.MLE_Fun ((xs, body))
end)
in (let _126_68 = ((mk_ty_fun ()) xs body.FStar_Extraction_ML_Syntax.ty)
in (FStar_Extraction_ML_Syntax.with_ty _126_68 e)))
end))
in (match (e) with
| Some ({FStar_Extraction_ML_Syntax.expr = FStar_Extraction_ML_Syntax.MLE_Fun (x::xs, body); FStar_Extraction_ML_Syntax.ty = _59_170}) -> begin
if ((type_leq g t1' t1) && (eff_leq f f')) then begin
if ((f = FStar_Extraction_ML_Syntax.E_PURE) && (f' = FStar_Extraction_ML_Syntax.E_GHOST)) then begin
if (type_leq g t2 t2') then begin
(let body = if (type_leq g t2 FStar_Extraction_ML_Syntax.ml_unit_ty) then begin
=======
(
# 117 "FStar.Extraction.ML.Util.fst"
let mk_fun = (fun xs body -> (match (xs) with
| [] -> begin
body
end
| _59_165 -> begin
(
# 120 "FStar.Extraction.ML.Util.fst"
let e = (match (body.FStar_Extraction_ML_Syntax.expr) with
| FStar_Extraction_ML_Syntax.MLE_Fun (ys, body) -> begin
FStar_Extraction_ML_Syntax.MLE_Fun (((FStar_List.append xs ys), body))
end
| _59_171 -> begin
FStar_Extraction_ML_Syntax.MLE_Fun ((xs, body))
end)
in (let _140_68 = ((mk_ty_fun ()) xs body.FStar_Extraction_ML_Syntax.ty)
in (FStar_Extraction_ML_Syntax.with_ty _140_68 e)))
end))
in (match (e) with
| Some ({FStar_Extraction_ML_Syntax.expr = FStar_Extraction_ML_Syntax.MLE_Fun (x::xs, body); FStar_Extraction_ML_Syntax.ty = _59_176; FStar_Extraction_ML_Syntax.loc = _59_174}) -> begin
if ((type_leq g t1' t1) && (eff_leq f f')) then begin
if ((f = FStar_Extraction_ML_Syntax.E_PURE) && (f' = FStar_Extraction_ML_Syntax.E_GHOST)) then begin
if (type_leq g t2 t2') then begin
(
# 131 "FStar.Extraction.ML.Util.fst"
let body = if (type_leq g t2 FStar_Extraction_ML_Syntax.ml_unit_ty) then begin
>>>>>>> 4a6bd38d
FStar_Extraction_ML_Syntax.ml_unit
end else begin
(FStar_All.pipe_left (FStar_Extraction_ML_Syntax.with_ty t2') (FStar_Extraction_ML_Syntax.MLE_Coerce ((FStar_Extraction_ML_Syntax.ml_unit, FStar_Extraction_ML_Syntax.ml_unit_ty, t2'))))
end
<<<<<<< HEAD
in (let _126_72 = (let _126_71 = (let _126_70 = (let _126_69 = ((mk_ty_fun ()) ((x)::[]) body.FStar_Extraction_ML_Syntax.ty)
in (FStar_Extraction_ML_Syntax.with_ty _126_69))
in (FStar_All.pipe_left _126_70 (FStar_Extraction_ML_Syntax.MLE_Fun (((x)::[], body)))))
in Some (_126_71))
in (true, _126_72)))
=======
in (let _140_72 = (let _140_71 = (let _140_70 = (let _140_69 = ((mk_ty_fun ()) ((x)::[]) body.FStar_Extraction_ML_Syntax.ty)
in (FStar_Extraction_ML_Syntax.with_ty _140_69))
in (FStar_All.pipe_left _140_70 (FStar_Extraction_ML_Syntax.MLE_Fun (((x)::[], body)))))
in Some (_140_71))
in (true, _140_72)))
>>>>>>> 4a6bd38d
end else begin
(false, None)
end
end else begin
<<<<<<< HEAD
(let _59_182 = (let _126_75 = (let _126_74 = (mk_fun xs body)
in (FStar_All.pipe_left (fun _126_73 -> Some (_126_73)) _126_74))
in (type_leq_c g _126_75 t2 t2'))
in (match (_59_182) with
| (ok, body) -> begin
(let res = (match (body) with
| Some (body) -> begin
(let _126_76 = (mk_fun ((x)::[]) body)
in Some (_126_76))
end
| _59_186 -> begin
=======
(
# 136 "FStar.Extraction.ML.Util.fst"
let _59_188 = (let _140_75 = (let _140_74 = (mk_fun xs body)
in (FStar_All.pipe_left (fun _140_73 -> Some (_140_73)) _140_74))
in (type_leq_c g _140_75 t2 t2'))
in (match (_59_188) with
| (ok, body) -> begin
(
# 137 "FStar.Extraction.ML.Util.fst"
let res = (match (body) with
| Some (body) -> begin
(let _140_76 = (mk_fun ((x)::[]) body)
in Some (_140_76))
end
| _59_192 -> begin
>>>>>>> 4a6bd38d
None
end)
in (ok, res))
end))
end
end else begin
(false, None)
end
end
<<<<<<< HEAD
| _59_189 -> begin
=======
| _59_195 -> begin
>>>>>>> 4a6bd38d
if (((type_leq g t1' t1) && (eff_leq f f')) && (type_leq g t2 t2')) then begin
(true, e)
end else begin
(false, None)
end
end))
end
| (FStar_Extraction_ML_Syntax.MLTY_Named (args, path), FStar_Extraction_ML_Syntax.MLTY_Named (args', path')) -> begin
if (path = path') then begin
if (FStar_List.forall2 (type_leq g) args args') then begin
(true, e)
end else begin
(false, None)
end
end else begin
(match ((delta_unfold g t)) with
| Some (t) -> begin
(type_leq_c g e t t')
end
| None -> begin
(match ((delta_unfold g t')) with
| None -> begin
(false, None)
end
| Some (t') -> begin
(type_leq_c g e t t')
end)
end)
end
end
| (FStar_Extraction_ML_Syntax.MLTY_Tuple (ts), FStar_Extraction_ML_Syntax.MLTY_Tuple (ts')) -> begin
if (FStar_List.forall2 (type_leq g) ts ts') then begin
(true, e)
end else begin
(false, None)
end
end
| (FStar_Extraction_ML_Syntax.MLTY_Top, FStar_Extraction_ML_Syntax.MLTY_Top) -> begin
(true, e)
end
<<<<<<< HEAD
| (FStar_Extraction_ML_Syntax.MLTY_Named (_59_214), _59_217) -> begin
=======
| (FStar_Extraction_ML_Syntax.MLTY_Named (_59_220), _59_223) -> begin
>>>>>>> 4a6bd38d
(match ((delta_unfold g t)) with
| Some (t) -> begin
(type_leq_c g e t t')
end
<<<<<<< HEAD
| _59_222 -> begin
(false, None)
end)
end
| (_59_224, FStar_Extraction_ML_Syntax.MLTY_Named (_59_226)) -> begin
=======
| _59_228 -> begin
(false, None)
end)
end
| (_59_230, FStar_Extraction_ML_Syntax.MLTY_Named (_59_232)) -> begin
>>>>>>> 4a6bd38d
(match ((delta_unfold g t')) with
| Some (t') -> begin
(type_leq_c g e t t')
end
<<<<<<< HEAD
| _59_232 -> begin
(false, None)
end)
end
| _59_234 -> begin
(false, None)
end))
and type_leq = (fun g t1 t2 -> (let _126_80 = (type_leq_c g None t1 t2)
in (FStar_All.pipe_right _126_80 Prims.fst)))

let unit_binder = (let x = (FStar_Absyn_Util.gen_bvar FStar_Tc_Recheck.t_unit)
in (FStar_Absyn_Syntax.v_binder x))

let is_type_abstraction = (fun _59_3 -> (match (_59_3) with
| (FStar_Util.Inl (_59_243), _59_246)::_59_241 -> begin
true
end
| _59_250 -> begin
false
end))

let mkTypFun = (fun bs c original -> (FStar_Absyn_Syntax.mk_Typ_fun (bs, c) None original.FStar_Absyn_Syntax.pos))

let mkTypApp = (fun typ arrgs original -> (FStar_Absyn_Syntax.mk_Typ_app (typ, arrgs) None original.FStar_Absyn_Syntax.pos))

let tbinder_prefix = (fun t -> (match ((let _126_96 = (FStar_Absyn_Util.compress_typ t)
in _126_96.FStar_Absyn_Syntax.n)) with
| FStar_Absyn_Syntax.Typ_fun (bs, c) -> begin
(match ((FStar_Util.prefix_until (fun _59_4 -> (match (_59_4) with
| (FStar_Util.Inr (_59_264), _59_267) -> begin
true
end
| _59_270 -> begin
=======
| _59_238 -> begin
(false, None)
end)
end
| _59_240 -> begin
(false, None)
end))
and type_leq : FStar_Extraction_ML_Env.env  ->  FStar_Extraction_ML_Syntax.mlty  ->  FStar_Extraction_ML_Syntax.mlty  ->  Prims.bool = (fun g t1 t2 -> (let _140_80 = (type_leq_c g None t1 t2)
in (FStar_All.pipe_right _140_80 Prims.fst)))

# 186 "FStar.Extraction.ML.Util.fst"
let unit_binder : FStar_Absyn_Syntax.binder = (
# 187 "FStar.Extraction.ML.Util.fst"
let x = (FStar_Absyn_Util.gen_bvar FStar_Tc_Recheck.t_unit)
in (FStar_Absyn_Syntax.v_binder x))

# 190 "FStar.Extraction.ML.Util.fst"
let is_type_abstraction = (fun _59_3 -> (match (_59_3) with
| (FStar_Util.Inl (_59_249), _59_252)::_59_247 -> begin
true
end
| _59_256 -> begin
false
end))

# 194 "FStar.Extraction.ML.Util.fst"
let mkTypFun : FStar_Absyn_Syntax.binders  ->  FStar_Absyn_Syntax.comp  ->  FStar_Absyn_Syntax.typ  ->  FStar_Absyn_Syntax.typ = (fun bs c original -> (FStar_Absyn_Syntax.mk_Typ_fun (bs, c) None original.FStar_Absyn_Syntax.pos))

# 197 "FStar.Extraction.ML.Util.fst"
let mkTypApp : FStar_Absyn_Syntax.typ  ->  FStar_Absyn_Syntax.args  ->  FStar_Absyn_Syntax.typ  ->  FStar_Absyn_Syntax.typ = (fun typ arrgs original -> (FStar_Absyn_Syntax.mk_Typ_app (typ, arrgs) None original.FStar_Absyn_Syntax.pos))

# 202 "FStar.Extraction.ML.Util.fst"
let tbinder_prefix : (FStar_Absyn_Syntax.typ', (FStar_Absyn_Syntax.knd', Prims.unit) FStar_Absyn_Syntax.syntax) FStar_Absyn_Syntax.syntax  ->  (FStar_Absyn_Syntax.binders * (FStar_Absyn_Syntax.typ', (FStar_Absyn_Syntax.knd', Prims.unit) FStar_Absyn_Syntax.syntax) FStar_Absyn_Syntax.syntax) = (fun t -> (match ((let _140_96 = (FStar_Absyn_Util.compress_typ t)
in _140_96.FStar_Absyn_Syntax.n)) with
| FStar_Absyn_Syntax.Typ_fun (bs, c) -> begin
(match ((FStar_Util.prefix_until (fun _59_4 -> (match (_59_4) with
| (FStar_Util.Inr (_59_270), _59_273) -> begin
true
end
| _59_276 -> begin
>>>>>>> 4a6bd38d
false
end)) bs)) with
| None -> begin
(bs, t)
end
| Some (bs, b, rest) -> begin
<<<<<<< HEAD
(let _126_98 = (mkTypFun ((b)::rest) c t)
in (bs, _126_98))
end)
end
| _59_278 -> begin
([], t)
end))

let is_xtuple = (fun _59_281 -> (match (_59_281) with
=======
(let _140_98 = (mkTypFun ((b)::rest) c t)
in (bs, _140_98))
end)
end
| _59_284 -> begin
([], t)
end))

# 212 "FStar.Extraction.ML.Util.fst"
let is_xtuple : (Prims.string Prims.list * Prims.string)  ->  Prims.int Prims.option = (fun _59_287 -> (match (_59_287) with
>>>>>>> 4a6bd38d
| (ns, n) -> begin
if (ns = ("Prims")::[]) then begin
(match (n) with
| "MkTuple2" -> begin
Some (2)
end
| "MkTuple3" -> begin
Some (3)
end
| "MkTuple4" -> begin
Some (4)
end
| "MkTuple5" -> begin
Some (5)
end
| "MkTuple6" -> begin
Some (6)
end
| "MkTuple7" -> begin
Some (7)
end
<<<<<<< HEAD
| _59_289 -> begin
=======
| "MkTuple8" -> begin
Some (8)
end
| _59_296 -> begin
>>>>>>> 4a6bd38d
None
end)
end else begin
None
end
end))

<<<<<<< HEAD
let resugar_exp = (fun e -> (match (e.FStar_Extraction_ML_Syntax.expr) with
=======
# 225 "FStar.Extraction.ML.Util.fst"
let resugar_exp : FStar_Extraction_ML_Syntax.mlexpr  ->  FStar_Extraction_ML_Syntax.mlexpr = (fun e -> (match (e.FStar_Extraction_ML_Syntax.expr) with
>>>>>>> 4a6bd38d
| FStar_Extraction_ML_Syntax.MLE_CTor (mlp, args) -> begin
(match ((is_xtuple mlp)) with
| Some (n) -> begin
(FStar_All.pipe_left (FStar_Extraction_ML_Syntax.with_ty e.FStar_Extraction_ML_Syntax.ty) (FStar_Extraction_ML_Syntax.MLE_Tuple (args)))
end
<<<<<<< HEAD
| _59_298 -> begin
e
end)
end
| _59_300 -> begin
e
end))

let record_field_path = (fun _59_5 -> (match (_59_5) with
| f::_59_303 -> begin
(let _59_309 = (FStar_Util.prefix f.FStar_Absyn_Syntax.ns)
in (match (_59_309) with
| (ns, _59_308) -> begin
(FStar_All.pipe_right ns (FStar_List.map (fun id -> id.FStar_Absyn_Syntax.idText)))
end))
end
| _59_312 -> begin
(FStar_All.failwith "impos")
end))

let record_fields = (fun fs vs -> (FStar_List.map2 (fun f e -> (f.FStar_Absyn_Syntax.ident.FStar_Absyn_Syntax.idText, e)) fs vs))

let resugar_pat = (fun q p -> (match (p) with
=======
| _59_305 -> begin
e
end)
end
| _59_307 -> begin
e
end))

# 232 "FStar.Extraction.ML.Util.fst"
let record_field_path : FStar_Ident.lident Prims.list  ->  Prims.string Prims.list = (fun _59_5 -> (match (_59_5) with
| f::_59_310 -> begin
(
# 234 "FStar.Extraction.ML.Util.fst"
let _59_316 = (FStar_Util.prefix f.FStar_Ident.ns)
in (match (_59_316) with
| (ns, _59_315) -> begin
(FStar_All.pipe_right ns (FStar_List.map (fun id -> id.FStar_Ident.idText)))
end))
end
| _59_319 -> begin
(FStar_All.failwith "impos")
end))

# 238 "FStar.Extraction.ML.Util.fst"
let record_fields = (fun fs vs -> (FStar_List.map2 (fun f e -> (f.FStar_Ident.ident.FStar_Ident.idText, e)) fs vs))

# 240 "FStar.Extraction.ML.Util.fst"
let resugar_pat : FStar_Absyn_Syntax.fv_qual Prims.option  ->  FStar_Extraction_ML_Syntax.mlpattern  ->  FStar_Extraction_ML_Syntax.mlpattern = (fun q p -> (match (p) with
>>>>>>> 4a6bd38d
| FStar_Extraction_ML_Syntax.MLP_CTor (d, pats) -> begin
(match ((is_xtuple d)) with
| Some (n) -> begin
FStar_Extraction_ML_Syntax.MLP_Tuple (pats)
end
<<<<<<< HEAD
| _59_326 -> begin
(match (q) with
| Some (FStar_Absyn_Syntax.Record_ctor (_59_328, fns)) -> begin
(let p = (record_field_path fns)
in (let fs = (record_fields fns pats)
in FStar_Extraction_ML_Syntax.MLP_Record ((p, fs))))
end
| _59_336 -> begin
=======
| _59_333 -> begin
(match (q) with
| Some (FStar_Absyn_Syntax.Record_ctor (_59_335, fns)) -> begin
(
# 247 "FStar.Extraction.ML.Util.fst"
let p = (record_field_path fns)
in (
# 248 "FStar.Extraction.ML.Util.fst"
let fs = (record_fields fns pats)
in FStar_Extraction_ML_Syntax.MLP_Record ((p, fs))))
end
| _59_343 -> begin
>>>>>>> 4a6bd38d
p
end)
end)
end
<<<<<<< HEAD
| _59_338 -> begin
p
end))

let is_xtuple_ty = (fun _59_341 -> (match (_59_341) with
=======
| _59_345 -> begin
p
end))

# 255 "FStar.Extraction.ML.Util.fst"
let is_xtuple_ty : (Prims.string Prims.list * Prims.string)  ->  Prims.int Prims.option = (fun _59_348 -> (match (_59_348) with
>>>>>>> 4a6bd38d
| (ns, n) -> begin
if (ns = ("Prims")::[]) then begin
(match (n) with
| "Tuple2" -> begin
Some (2)
end
| "Tuple3" -> begin
Some (3)
end
| "Tuple4" -> begin
Some (4)
end
| "Tuple5" -> begin
Some (5)
end
| "Tuple6" -> begin
Some (6)
end
| "Tuple7" -> begin
Some (7)
end
<<<<<<< HEAD
| _59_349 -> begin
=======
| "Tuple8" -> begin
Some (8)
end
| _59_357 -> begin
>>>>>>> 4a6bd38d
None
end)
end else begin
None
end
end))

<<<<<<< HEAD
let resugar_mlty = (fun t -> (match (t) with
=======
# 268 "FStar.Extraction.ML.Util.fst"
let resugar_mlty : FStar_Extraction_ML_Syntax.mlty  ->  FStar_Extraction_ML_Syntax.mlty = (fun t -> (match (t) with
>>>>>>> 4a6bd38d
| FStar_Extraction_ML_Syntax.MLTY_Named (args, mlp) -> begin
(match ((is_xtuple_ty mlp)) with
| Some (n) -> begin
FStar_Extraction_ML_Syntax.MLTY_Tuple (args)
end
<<<<<<< HEAD
| _59_358 -> begin
t
end)
end
| _59_360 -> begin
t
end))

let codegen_fsharp = (fun _59_361 -> (match (()) with
| () -> begin
((let _126_120 = (FStar_ST.read FStar_Options.codegen)
in (FStar_Option.get _126_120)) = "FSharp")
end))

let flatten_ns = (fun ns -> if (codegen_fsharp ()) then begin
=======
| _59_366 -> begin
t
end)
end
| _59_368 -> begin
t
end))

# 276 "FStar.Extraction.ML.Util.fst"
let codegen_fsharp : Prims.unit  ->  Prims.bool = (fun _59_369 -> (match (()) with
| () -> begin
((let _140_120 = (FStar_ST.read FStar_Options.codegen)
in (FStar_Option.get _140_120)) = "FSharp")
end))

# 277 "FStar.Extraction.ML.Util.fst"
let flatten_ns : Prims.string Prims.list  ->  Prims.string = (fun ns -> if (codegen_fsharp ()) then begin
>>>>>>> 4a6bd38d
(FStar_String.concat "." ns)
end else begin
(FStar_String.concat "_" ns)
end)

<<<<<<< HEAD
let flatten_mlpath = (fun _59_365 -> (match (_59_365) with
=======
# 281 "FStar.Extraction.ML.Util.fst"
let flatten_mlpath : (Prims.string Prims.list * Prims.string)  ->  Prims.string = (fun _59_373 -> (match (_59_373) with
>>>>>>> 4a6bd38d
| (ns, n) -> begin
if (codegen_fsharp ()) then begin
(FStar_String.concat "." (FStar_List.append ns ((n)::[])))
end else begin
(FStar_String.concat "_" (FStar_List.append ns ((n)::[])))
end
end))

<<<<<<< HEAD
let mlpath_of_lid = (fun l -> (let _126_128 = (FStar_All.pipe_right l.FStar_Absyn_Syntax.ns (FStar_List.map (fun i -> i.FStar_Absyn_Syntax.idText)))
in (_126_128, l.FStar_Absyn_Syntax.ident.FStar_Absyn_Syntax.idText)))

let rec erasableType = (fun g t -> if (FStar_Extraction_ML_Env.erasableTypeNoDelta t) then begin
=======
# 285 "FStar.Extraction.ML.Util.fst"
let mlpath_of_lid : FStar_Ident.lident  ->  (Prims.string Prims.list * Prims.string) = (fun l -> (let _140_128 = (FStar_All.pipe_right l.FStar_Ident.ns (FStar_List.map (fun i -> i.FStar_Ident.idText)))
in (_140_128, l.FStar_Ident.ident.FStar_Ident.idText)))

# 287 "FStar.Extraction.ML.Util.fst"
let rec erasableType : FStar_Extraction_ML_Env.env  ->  FStar_Extraction_ML_Syntax.mlty  ->  Prims.bool = (fun g t -> if (FStar_Extraction_ML_Env.erasableTypeNoDelta t) then begin
>>>>>>> 4a6bd38d
true
end else begin
(match ((delta_unfold g t)) with
| Some (t) -> begin
(erasableType g t)
end
| None -> begin
false
end)
end)

<<<<<<< HEAD
let rec eraseTypeDeep = (fun g t -> (match (t) with
| FStar_Extraction_ML_Syntax.MLTY_Fun (tyd, etag, tycd) -> begin
if (etag = FStar_Extraction_ML_Syntax.E_PURE) then begin
(let _126_139 = (let _126_138 = (eraseTypeDeep g tyd)
in (let _126_137 = (eraseTypeDeep g tycd)
in (_126_138, etag, _126_137)))
in FStar_Extraction_ML_Syntax.MLTY_Fun (_126_139))
=======
# 295 "FStar.Extraction.ML.Util.fst"
let rec eraseTypeDeep : FStar_Extraction_ML_Env.env  ->  FStar_Extraction_ML_Syntax.mlty  ->  FStar_Extraction_ML_Syntax.mlty = (fun g t -> (match (t) with
| FStar_Extraction_ML_Syntax.MLTY_Fun (tyd, etag, tycd) -> begin
if (etag = FStar_Extraction_ML_Syntax.E_PURE) then begin
(let _140_139 = (let _140_138 = (eraseTypeDeep g tyd)
in (let _140_137 = (eraseTypeDeep g tycd)
in (_140_138, etag, _140_137)))
in FStar_Extraction_ML_Syntax.MLTY_Fun (_140_139))
>>>>>>> 4a6bd38d
end else begin
t
end
end
| FStar_Extraction_ML_Syntax.MLTY_Named (lty, mlp) -> begin
if (erasableType g t) then begin
FStar_Extraction_ML_Env.erasedContent
end else begin
<<<<<<< HEAD
(let _126_141 = (let _126_140 = (FStar_List.map (eraseTypeDeep g) lty)
in (_126_140, mlp))
in FStar_Extraction_ML_Syntax.MLTY_Named (_126_141))
end
end
| FStar_Extraction_ML_Syntax.MLTY_Tuple (lty) -> begin
(let _126_142 = (FStar_List.map (eraseTypeDeep g) lty)
in FStar_Extraction_ML_Syntax.MLTY_Tuple (_126_142))
end
| _59_387 -> begin
t
end))

let prims_op_equality = (FStar_All.pipe_left (FStar_Extraction_ML_Syntax.with_ty FStar_Extraction_ML_Syntax.MLTY_Top) (FStar_Extraction_ML_Syntax.MLE_Name ((("Prims")::[], "op_Equality"))))

let prims_op_amp_amp = (let _126_144 = (let _126_143 = ((mk_ty_fun ()) (((("x", 0), FStar_Extraction_ML_Syntax.ml_bool_ty))::((("y", 0), FStar_Extraction_ML_Syntax.ml_bool_ty))::[]) FStar_Extraction_ML_Syntax.ml_bool_ty)
in (FStar_Extraction_ML_Syntax.with_ty _126_143))
in (FStar_All.pipe_left _126_144 (FStar_Extraction_ML_Syntax.MLE_Name ((("Prims")::[], "op_AmpAmp")))))

let conjoin = (fun e1 e2 -> (FStar_All.pipe_left (FStar_Extraction_ML_Syntax.with_ty FStar_Extraction_ML_Syntax.ml_bool_ty) (FStar_Extraction_ML_Syntax.MLE_App ((prims_op_amp_amp, (e1)::(e2)::[])))))

let conjoin_opt = (fun e1 e2 -> (match ((e1, e2)) with
=======
(let _140_141 = (let _140_140 = (FStar_List.map (eraseTypeDeep g) lty)
in (_140_140, mlp))
in FStar_Extraction_ML_Syntax.MLTY_Named (_140_141))
end
end
| FStar_Extraction_ML_Syntax.MLTY_Tuple (lty) -> begin
(let _140_142 = (FStar_List.map (eraseTypeDeep g) lty)
in FStar_Extraction_ML_Syntax.MLTY_Tuple (_140_142))
end
| _59_395 -> begin
t
end))

# 302 "FStar.Extraction.ML.Util.fst"
let prims_op_equality : FStar_Extraction_ML_Syntax.mlexpr = (FStar_All.pipe_left (FStar_Extraction_ML_Syntax.with_ty FStar_Extraction_ML_Syntax.MLTY_Top) (FStar_Extraction_ML_Syntax.MLE_Name ((("Prims")::[], "op_Equality"))))

# 303 "FStar.Extraction.ML.Util.fst"
let prims_op_amp_amp : FStar_Extraction_ML_Syntax.mlexpr = (let _140_144 = (let _140_143 = ((mk_ty_fun ()) (((("x", 0), FStar_Extraction_ML_Syntax.ml_bool_ty))::((("y", 0), FStar_Extraction_ML_Syntax.ml_bool_ty))::[]) FStar_Extraction_ML_Syntax.ml_bool_ty)
in (FStar_Extraction_ML_Syntax.with_ty _140_143))
in (FStar_All.pipe_left _140_144 (FStar_Extraction_ML_Syntax.MLE_Name ((("Prims")::[], "op_AmpAmp")))))

# 304 "FStar.Extraction.ML.Util.fst"
let conjoin : FStar_Extraction_ML_Syntax.mlexpr  ->  FStar_Extraction_ML_Syntax.mlexpr  ->  FStar_Extraction_ML_Syntax.mlexpr = (fun e1 e2 -> (FStar_All.pipe_left (FStar_Extraction_ML_Syntax.with_ty FStar_Extraction_ML_Syntax.ml_bool_ty) (FStar_Extraction_ML_Syntax.MLE_App ((prims_op_amp_amp, (e1)::(e2)::[])))))

# 305 "FStar.Extraction.ML.Util.fst"
let conjoin_opt : FStar_Extraction_ML_Syntax.mlexpr Prims.option  ->  FStar_Extraction_ML_Syntax.mlexpr Prims.option  ->  FStar_Extraction_ML_Syntax.mlexpr Prims.option = (fun e1 e2 -> (match ((e1, e2)) with
>>>>>>> 4a6bd38d
| (None, None) -> begin
None
end
| ((Some (x), None)) | ((None, Some (x))) -> begin
Some (x)
end
| (Some (x), Some (y)) -> begin
<<<<<<< HEAD
(let _126_153 = (conjoin x y)
in Some (_126_153))
=======
(let _140_153 = (conjoin x y)
in Some (_140_153))
>>>>>>> 4a6bd38d
end))



<|MERGE_RESOLUTION|>--- conflicted
+++ resolved
@@ -1,9 +1,6 @@
 
 open Prims
-<<<<<<< HEAD
-=======
 # 26 "FStar.Extraction.ML.Util.fst"
->>>>>>> 4a6bd38d
 let pruneNones = (fun l -> (FStar_List.fold_right (fun x ll -> (match (x) with
 | Some (xs) -> begin
 (xs)::ll
@@ -12,55 +9,6 @@
 ll
 end)) l []))
 
-<<<<<<< HEAD
-let mlconst_of_const = (fun sctt -> (match (sctt) with
-| FStar_Absyn_Syntax.Const_unit -> begin
-FStar_Extraction_ML_Syntax.MLC_Unit
-end
-| FStar_Absyn_Syntax.Const_char (c) -> begin
-FStar_Extraction_ML_Syntax.MLC_Char (c)
-end
-| FStar_Absyn_Syntax.Const_uint8 (c) -> begin
-FStar_Extraction_ML_Syntax.MLC_Byte (c)
-end
-| FStar_Absyn_Syntax.Const_int (c) -> begin
-FStar_Extraction_ML_Syntax.MLC_Int (c)
-end
-| FStar_Absyn_Syntax.Const_int32 (i) -> begin
-FStar_Extraction_ML_Syntax.MLC_Int32 (i)
-end
-| FStar_Absyn_Syntax.Const_int64 (i) -> begin
-FStar_Extraction_ML_Syntax.MLC_Int64 (i)
-end
-| FStar_Absyn_Syntax.Const_bool (b) -> begin
-FStar_Extraction_ML_Syntax.MLC_Bool (b)
-end
-| FStar_Absyn_Syntax.Const_float (d) -> begin
-FStar_Extraction_ML_Syntax.MLC_Float (d)
-end
-| FStar_Absyn_Syntax.Const_bytearray (bytes, _59_31) -> begin
-FStar_Extraction_ML_Syntax.MLC_Bytes (bytes)
-end
-| FStar_Absyn_Syntax.Const_string (bytes, _59_36) -> begin
-FStar_Extraction_ML_Syntax.MLC_String ((FStar_Util.string_of_unicode bytes))
-end))
-
-let mlconst_of_const' = (fun p c -> (FStar_All.try_with (fun _59_42 -> (match (()) with
-| () -> begin
-(mlconst_of_const c)
-end)) (fun _59_41 -> (match (_59_41) with
-| _59_45 -> begin
-(let _126_14 = (let _126_13 = (FStar_Range.string_of_range p)
-in (let _126_12 = (FStar_Absyn_Print.const_to_string c)
-in (FStar_Util.format2 "(%s) Failed to translate constant %s " _126_13 _126_12)))
-in (FStar_All.failwith _126_14))
-end))))
-
-let rec subst_aux = (fun subst t -> (match (t) with
-| FStar_Extraction_ML_Syntax.MLTY_Var (x) -> begin
-(match ((FStar_Util.find_opt (fun _59_55 -> (match (_59_55) with
-| (y, _59_54) -> begin
-=======
 # 32 "FStar.Extraction.ML.Util.fst"
 let mlconst_of_const : FStar_Const.sconst  ->  FStar_Extraction_ML_Syntax.mlconstant = (fun sctt -> (match (sctt) with
 | (FStar_Const.Const_range (_)) | (FStar_Const.Const_effect) -> begin
@@ -103,10 +51,10 @@
 (mlconst_of_const c)
 end)) (fun _59_45 -> (match (_59_45) with
 | _59_49 -> begin
-(let _140_14 = (let _140_13 = (FStar_Range.string_of_range p)
-in (let _140_12 = (FStar_Absyn_Print.const_to_string c)
-in (FStar_Util.format2 "(%s) Failed to translate constant %s " _140_13 _140_12)))
-in (FStar_All.failwith _140_14))
+(let _141_14 = (let _141_13 = (FStar_Range.string_of_range p)
+in (let _141_12 = (FStar_Absyn_Print.const_to_string c)
+in (FStar_Util.format2 "(%s) Failed to translate constant %s " _141_13 _141_12)))
+in (FStar_All.failwith _141_14))
 end))))
 
 # 55 "FStar.Extraction.ML.Util.fst"
@@ -114,7 +62,6 @@
 | FStar_Extraction_ML_Syntax.MLTY_Var (x) -> begin
 (match ((FStar_Util.find_opt (fun _59_59 -> (match (_59_59) with
 | (y, _59_58) -> begin
->>>>>>> 4a6bd38d
 (y = x)
 end)) subst)) with
 | Some (ts) -> begin
@@ -125,76 +72,32 @@
 end)
 end
 | FStar_Extraction_ML_Syntax.MLTY_Fun (t1, f, t2) -> begin
-<<<<<<< HEAD
-(let _126_22 = (let _126_21 = (subst_aux subst t1)
-in (let _126_20 = (subst_aux subst t2)
-in (_126_21, f, _126_20)))
-in FStar_Extraction_ML_Syntax.MLTY_Fun (_126_22))
+(let _141_22 = (let _141_21 = (subst_aux subst t1)
+in (let _141_20 = (subst_aux subst t2)
+in (_141_21, f, _141_20)))
+in FStar_Extraction_ML_Syntax.MLTY_Fun (_141_22))
 end
 | FStar_Extraction_ML_Syntax.MLTY_Named (args, path) -> begin
-(let _126_24 = (let _126_23 = (FStar_List.map (subst_aux subst) args)
-in (_126_23, path))
-in FStar_Extraction_ML_Syntax.MLTY_Named (_126_24))
+(let _141_24 = (let _141_23 = (FStar_List.map (subst_aux subst) args)
+in (_141_23, path))
+in FStar_Extraction_ML_Syntax.MLTY_Named (_141_24))
 end
 | FStar_Extraction_ML_Syntax.MLTY_Tuple (ts) -> begin
-(let _126_25 = (FStar_List.map (subst_aux subst) ts)
-in FStar_Extraction_ML_Syntax.MLTY_Tuple (_126_25))
-=======
-(let _140_22 = (let _140_21 = (subst_aux subst t1)
-in (let _140_20 = (subst_aux subst t2)
-in (_140_21, f, _140_20)))
-in FStar_Extraction_ML_Syntax.MLTY_Fun (_140_22))
-end
-| FStar_Extraction_ML_Syntax.MLTY_Named (args, path) -> begin
-(let _140_24 = (let _140_23 = (FStar_List.map (subst_aux subst) args)
-in (_140_23, path))
-in FStar_Extraction_ML_Syntax.MLTY_Named (_140_24))
-end
-| FStar_Extraction_ML_Syntax.MLTY_Tuple (ts) -> begin
-(let _140_25 = (FStar_List.map (subst_aux subst) ts)
-in FStar_Extraction_ML_Syntax.MLTY_Tuple (_140_25))
->>>>>>> 4a6bd38d
+(let _141_25 = (FStar_List.map (subst_aux subst) ts)
+in FStar_Extraction_ML_Syntax.MLTY_Tuple (_141_25))
 end
 | FStar_Extraction_ML_Syntax.MLTY_Top -> begin
 FStar_Extraction_ML_Syntax.MLTY_Top
 end))
 
-<<<<<<< HEAD
-let subst = (fun _59_73 args -> (match (_59_73) with
-=======
 # 65 "FStar.Extraction.ML.Util.fst"
 let subst : FStar_Extraction_ML_Syntax.mltyscheme  ->  FStar_Extraction_ML_Syntax.mlty Prims.list  ->  FStar_Extraction_ML_Syntax.mlty = (fun _59_77 args -> (match (_59_77) with
->>>>>>> 4a6bd38d
 | (formals, t) -> begin
 if ((FStar_List.length formals) <> (FStar_List.length args)) then begin
 (FStar_All.failwith "Substitution must be fully applied: instantiation of %A failed; got %A\n")
 end else begin
-<<<<<<< HEAD
-(let _126_30 = (FStar_List.zip formals args)
-in (subst_aux _126_30 t))
-end
-end))
-
-let delta_unfold = (fun g _59_1 -> (match (_59_1) with
-| FStar_Extraction_ML_Syntax.MLTY_Named (args, n) -> begin
-(match ((FStar_Extraction_ML_Env.lookup_ty_const g n)) with
-| Some (ts) -> begin
-(let _126_35 = (subst ts args)
-in Some (_126_35))
-end
-| _59_84 -> begin
-None
-end)
-end
-| _59_86 -> begin
-None
-end))
-
-let eff_leq = (fun f f' -> (match ((f, f')) with
-| (FStar_Extraction_ML_Syntax.E_PURE, _59_91) -> begin
-=======
-(let _140_30 = (FStar_List.zip formals args)
-in (subst_aux _140_30 t))
+(let _141_30 = (FStar_List.zip formals args)
+in (subst_aux _141_30 t))
 end
 end))
 
@@ -203,8 +106,8 @@
 | FStar_Extraction_ML_Syntax.MLTY_Named (args, n) -> begin
 (match ((FStar_Extraction_ML_Env.lookup_ty_const g n)) with
 | Some (ts) -> begin
-(let _140_35 = (subst ts args)
-in Some (_140_35))
+(let _141_35 = (subst ts args)
+in Some (_141_35))
 end
 | _59_88 -> begin
 None
@@ -217,7 +120,6 @@
 # 78 "FStar.Extraction.ML.Util.fst"
 let eff_leq : FStar_Extraction_ML_Syntax.e_tag  ->  FStar_Extraction_ML_Syntax.e_tag  ->  Prims.bool = (fun f f' -> (match ((f, f')) with
 | (FStar_Extraction_ML_Syntax.E_PURE, _59_95) -> begin
->>>>>>> 4a6bd38d
 true
 end
 | (FStar_Extraction_ML_Syntax.E_GHOST, FStar_Extraction_ML_Syntax.E_GHOST) -> begin
@@ -226,20 +128,12 @@
 | (FStar_Extraction_ML_Syntax.E_IMPURE, FStar_Extraction_ML_Syntax.E_IMPURE) -> begin
 true
 end
-<<<<<<< HEAD
-| _59_100 -> begin
-false
-end))
-
-let eff_to_string = (fun _59_2 -> (match (_59_2) with
-=======
 | _59_104 -> begin
 false
 end))
 
 # 84 "FStar.Extraction.ML.Util.fst"
 let eff_to_string : FStar_Extraction_ML_Syntax.e_tag  ->  Prims.string = (fun _59_2 -> (match (_59_2) with
->>>>>>> 4a6bd38d
 | FStar_Extraction_ML_Syntax.E_PURE -> begin
 "Pure"
 end
@@ -250,12 +144,8 @@
 "Impure"
 end))
 
-<<<<<<< HEAD
-let join = (fun f f' -> (match ((f, f')) with
-=======
 # 89 "FStar.Extraction.ML.Util.fst"
 let join : FStar_Extraction_ML_Syntax.e_tag  ->  FStar_Extraction_ML_Syntax.e_tag  ->  FStar_Extraction_ML_Syntax.e_tag = (fun f f' -> (match ((f, f')) with
->>>>>>> 4a6bd38d
 | ((FStar_Extraction_ML_Syntax.E_IMPURE, FStar_Extraction_ML_Syntax.E_PURE)) | ((FStar_Extraction_ML_Syntax.E_PURE, FStar_Extraction_ML_Syntax.E_IMPURE)) | ((FStar_Extraction_ML_Syntax.E_IMPURE, FStar_Extraction_ML_Syntax.E_IMPURE)) -> begin
 FStar_Extraction_ML_Syntax.E_IMPURE
 end
@@ -271,38 +161,22 @@
 | (FStar_Extraction_ML_Syntax.E_PURE, FStar_Extraction_ML_Syntax.E_PURE) -> begin
 FStar_Extraction_ML_Syntax.E_PURE
 end
-<<<<<<< HEAD
-| _59_129 -> begin
-(let _126_46 = (FStar_Util.format2 "Impossible: Inconsistent effects %s and %s" (eff_to_string f) (eff_to_string f'))
-in (FStar_All.failwith _126_46))
-end))
-
-let join_l = (fun fs -> (FStar_List.fold_left join FStar_Extraction_ML_Syntax.E_PURE fs))
-
-let mk_ty_fun = (fun _67_95 -> (FStar_List.fold_right (fun _59_134 t -> (match (_59_134) with
-| (_59_132, t0) -> begin
-FStar_Extraction_ML_Syntax.MLTY_Fun ((t0, FStar_Extraction_ML_Syntax.E_PURE, t))
-end))))
-
-let rec type_leq_c = (fun g e t t' -> (match ((t, t')) with
-=======
 | _59_133 -> begin
-(let _140_46 = (FStar_Util.format2 "Impossible: Inconsistent effects %s and %s" (eff_to_string f) (eff_to_string f'))
-in (FStar_All.failwith _140_46))
+(let _141_46 = (FStar_Util.format2 "Impossible: Inconsistent effects %s and %s" (eff_to_string f) (eff_to_string f'))
+in (FStar_All.failwith _141_46))
 end))
 
 # 99 "FStar.Extraction.ML.Util.fst"
 let join_l : FStar_Extraction_ML_Syntax.e_tag Prims.list  ->  FStar_Extraction_ML_Syntax.e_tag = (fun fs -> (FStar_List.fold_left join FStar_Extraction_ML_Syntax.E_PURE fs))
 
 # 101 "FStar.Extraction.ML.Util.fst"
-let mk_ty_fun = (fun _81_95 -> (FStar_List.fold_right (fun _59_138 t -> (match (_59_138) with
+let mk_ty_fun = (fun _82_95 -> (FStar_List.fold_right (fun _59_138 t -> (match (_59_138) with
 | (_59_136, t0) -> begin
 FStar_Extraction_ML_Syntax.MLTY_Fun ((t0, FStar_Extraction_ML_Syntax.E_PURE, t))
 end))))
 
 # 109 "FStar.Extraction.ML.Util.fst"
 let rec type_leq_c : FStar_Extraction_ML_Env.env  ->  FStar_Extraction_ML_Syntax.mlexpr Prims.option  ->  FStar_Extraction_ML_Syntax.mlty  ->  FStar_Extraction_ML_Syntax.mlty  ->  (Prims.bool * FStar_Extraction_ML_Syntax.mlexpr Prims.option) = (fun g e t t' -> (match ((t, t')) with
->>>>>>> 4a6bd38d
 | (FStar_Extraction_ML_Syntax.MLTY_Var (x), FStar_Extraction_ML_Syntax.MLTY_Var (y)) -> begin
 if ((Prims.fst x) = (Prims.fst y)) then begin
 (true, e)
@@ -311,29 +185,6 @@
 end
 end
 | (FStar_Extraction_ML_Syntax.MLTY_Fun (t1, f, t2), FStar_Extraction_ML_Syntax.MLTY_Fun (t1', f', t2')) -> begin
-<<<<<<< HEAD
-(let mk_fun = (fun xs body -> (match (xs) with
-| [] -> begin
-body
-end
-| _59_161 -> begin
-(let e = (match (body.FStar_Extraction_ML_Syntax.expr) with
-| FStar_Extraction_ML_Syntax.MLE_Fun (ys, body) -> begin
-FStar_Extraction_ML_Syntax.MLE_Fun (((FStar_List.append xs ys), body))
-end
-| _59_167 -> begin
-FStar_Extraction_ML_Syntax.MLE_Fun ((xs, body))
-end)
-in (let _126_68 = ((mk_ty_fun ()) xs body.FStar_Extraction_ML_Syntax.ty)
-in (FStar_Extraction_ML_Syntax.with_ty _126_68 e)))
-end))
-in (match (e) with
-| Some ({FStar_Extraction_ML_Syntax.expr = FStar_Extraction_ML_Syntax.MLE_Fun (x::xs, body); FStar_Extraction_ML_Syntax.ty = _59_170}) -> begin
-if ((type_leq g t1' t1) && (eff_leq f f')) then begin
-if ((f = FStar_Extraction_ML_Syntax.E_PURE) && (f' = FStar_Extraction_ML_Syntax.E_GHOST)) then begin
-if (type_leq g t2 t2') then begin
-(let body = if (type_leq g t2 FStar_Extraction_ML_Syntax.ml_unit_ty) then begin
-=======
 (
 # 117 "FStar.Extraction.ML.Util.fst"
 let mk_fun = (fun xs body -> (match (xs) with
@@ -350,8 +201,8 @@
 | _59_171 -> begin
 FStar_Extraction_ML_Syntax.MLE_Fun ((xs, body))
 end)
-in (let _140_68 = ((mk_ty_fun ()) xs body.FStar_Extraction_ML_Syntax.ty)
-in (FStar_Extraction_ML_Syntax.with_ty _140_68 e)))
+in (let _141_68 = ((mk_ty_fun ()) xs body.FStar_Extraction_ML_Syntax.ty)
+in (FStar_Extraction_ML_Syntax.with_ty _141_68 e)))
 end))
 in (match (e) with
 | Some ({FStar_Extraction_ML_Syntax.expr = FStar_Extraction_ML_Syntax.MLE_Fun (x::xs, body); FStar_Extraction_ML_Syntax.ty = _59_176; FStar_Extraction_ML_Syntax.loc = _59_174}) -> begin
@@ -361,57 +212,34 @@
 (
 # 131 "FStar.Extraction.ML.Util.fst"
 let body = if (type_leq g t2 FStar_Extraction_ML_Syntax.ml_unit_ty) then begin
->>>>>>> 4a6bd38d
 FStar_Extraction_ML_Syntax.ml_unit
 end else begin
 (FStar_All.pipe_left (FStar_Extraction_ML_Syntax.with_ty t2') (FStar_Extraction_ML_Syntax.MLE_Coerce ((FStar_Extraction_ML_Syntax.ml_unit, FStar_Extraction_ML_Syntax.ml_unit_ty, t2'))))
 end
-<<<<<<< HEAD
-in (let _126_72 = (let _126_71 = (let _126_70 = (let _126_69 = ((mk_ty_fun ()) ((x)::[]) body.FStar_Extraction_ML_Syntax.ty)
-in (FStar_Extraction_ML_Syntax.with_ty _126_69))
-in (FStar_All.pipe_left _126_70 (FStar_Extraction_ML_Syntax.MLE_Fun (((x)::[], body)))))
-in Some (_126_71))
-in (true, _126_72)))
-=======
-in (let _140_72 = (let _140_71 = (let _140_70 = (let _140_69 = ((mk_ty_fun ()) ((x)::[]) body.FStar_Extraction_ML_Syntax.ty)
-in (FStar_Extraction_ML_Syntax.with_ty _140_69))
-in (FStar_All.pipe_left _140_70 (FStar_Extraction_ML_Syntax.MLE_Fun (((x)::[], body)))))
-in Some (_140_71))
-in (true, _140_72)))
->>>>>>> 4a6bd38d
-end else begin
-(false, None)
-end
-end else begin
-<<<<<<< HEAD
-(let _59_182 = (let _126_75 = (let _126_74 = (mk_fun xs body)
-in (FStar_All.pipe_left (fun _126_73 -> Some (_126_73)) _126_74))
-in (type_leq_c g _126_75 t2 t2'))
-in (match (_59_182) with
-| (ok, body) -> begin
-(let res = (match (body) with
-| Some (body) -> begin
-(let _126_76 = (mk_fun ((x)::[]) body)
-in Some (_126_76))
-end
-| _59_186 -> begin
-=======
+in (let _141_72 = (let _141_71 = (let _141_70 = (let _141_69 = ((mk_ty_fun ()) ((x)::[]) body.FStar_Extraction_ML_Syntax.ty)
+in (FStar_Extraction_ML_Syntax.with_ty _141_69))
+in (FStar_All.pipe_left _141_70 (FStar_Extraction_ML_Syntax.MLE_Fun (((x)::[], body)))))
+in Some (_141_71))
+in (true, _141_72)))
+end else begin
+(false, None)
+end
+end else begin
 (
 # 136 "FStar.Extraction.ML.Util.fst"
-let _59_188 = (let _140_75 = (let _140_74 = (mk_fun xs body)
-in (FStar_All.pipe_left (fun _140_73 -> Some (_140_73)) _140_74))
-in (type_leq_c g _140_75 t2 t2'))
+let _59_188 = (let _141_75 = (let _141_74 = (mk_fun xs body)
+in (FStar_All.pipe_left (fun _141_73 -> Some (_141_73)) _141_74))
+in (type_leq_c g _141_75 t2 t2'))
 in (match (_59_188) with
 | (ok, body) -> begin
 (
 # 137 "FStar.Extraction.ML.Util.fst"
 let res = (match (body) with
 | Some (body) -> begin
-(let _140_76 = (mk_fun ((x)::[]) body)
-in Some (_140_76))
+(let _141_76 = (mk_fun ((x)::[]) body)
+in Some (_141_76))
 end
 | _59_192 -> begin
->>>>>>> 4a6bd38d
 None
 end)
 in (ok, res))
@@ -421,11 +249,7 @@
 (false, None)
 end
 end
-<<<<<<< HEAD
-| _59_189 -> begin
-=======
 | _59_195 -> begin
->>>>>>> 4a6bd38d
 if (((type_leq g t1' t1) && (eff_leq f f')) && (type_leq g t2 t2')) then begin
 (true, e)
 end else begin
@@ -466,67 +290,20 @@
 | (FStar_Extraction_ML_Syntax.MLTY_Top, FStar_Extraction_ML_Syntax.MLTY_Top) -> begin
 (true, e)
 end
-<<<<<<< HEAD
-| (FStar_Extraction_ML_Syntax.MLTY_Named (_59_214), _59_217) -> begin
-=======
 | (FStar_Extraction_ML_Syntax.MLTY_Named (_59_220), _59_223) -> begin
->>>>>>> 4a6bd38d
 (match ((delta_unfold g t)) with
 | Some (t) -> begin
 (type_leq_c g e t t')
 end
-<<<<<<< HEAD
-| _59_222 -> begin
-(false, None)
-end)
-end
-| (_59_224, FStar_Extraction_ML_Syntax.MLTY_Named (_59_226)) -> begin
-=======
 | _59_228 -> begin
 (false, None)
 end)
 end
 | (_59_230, FStar_Extraction_ML_Syntax.MLTY_Named (_59_232)) -> begin
->>>>>>> 4a6bd38d
 (match ((delta_unfold g t')) with
 | Some (t') -> begin
 (type_leq_c g e t t')
 end
-<<<<<<< HEAD
-| _59_232 -> begin
-(false, None)
-end)
-end
-| _59_234 -> begin
-(false, None)
-end))
-and type_leq = (fun g t1 t2 -> (let _126_80 = (type_leq_c g None t1 t2)
-in (FStar_All.pipe_right _126_80 Prims.fst)))
-
-let unit_binder = (let x = (FStar_Absyn_Util.gen_bvar FStar_Tc_Recheck.t_unit)
-in (FStar_Absyn_Syntax.v_binder x))
-
-let is_type_abstraction = (fun _59_3 -> (match (_59_3) with
-| (FStar_Util.Inl (_59_243), _59_246)::_59_241 -> begin
-true
-end
-| _59_250 -> begin
-false
-end))
-
-let mkTypFun = (fun bs c original -> (FStar_Absyn_Syntax.mk_Typ_fun (bs, c) None original.FStar_Absyn_Syntax.pos))
-
-let mkTypApp = (fun typ arrgs original -> (FStar_Absyn_Syntax.mk_Typ_app (typ, arrgs) None original.FStar_Absyn_Syntax.pos))
-
-let tbinder_prefix = (fun t -> (match ((let _126_96 = (FStar_Absyn_Util.compress_typ t)
-in _126_96.FStar_Absyn_Syntax.n)) with
-| FStar_Absyn_Syntax.Typ_fun (bs, c) -> begin
-(match ((FStar_Util.prefix_until (fun _59_4 -> (match (_59_4) with
-| (FStar_Util.Inr (_59_264), _59_267) -> begin
-true
-end
-| _59_270 -> begin
-=======
 | _59_238 -> begin
 (false, None)
 end)
@@ -534,8 +311,8 @@
 | _59_240 -> begin
 (false, None)
 end))
-and type_leq : FStar_Extraction_ML_Env.env  ->  FStar_Extraction_ML_Syntax.mlty  ->  FStar_Extraction_ML_Syntax.mlty  ->  Prims.bool = (fun g t1 t2 -> (let _140_80 = (type_leq_c g None t1 t2)
-in (FStar_All.pipe_right _140_80 Prims.fst)))
+and type_leq : FStar_Extraction_ML_Env.env  ->  FStar_Extraction_ML_Syntax.mlty  ->  FStar_Extraction_ML_Syntax.mlty  ->  Prims.bool = (fun g t1 t2 -> (let _141_80 = (type_leq_c g None t1 t2)
+in (FStar_All.pipe_right _141_80 Prims.fst)))
 
 # 186 "FStar.Extraction.ML.Util.fst"
 let unit_binder : FStar_Absyn_Syntax.binder = (
@@ -559,34 +336,22 @@
 let mkTypApp : FStar_Absyn_Syntax.typ  ->  FStar_Absyn_Syntax.args  ->  FStar_Absyn_Syntax.typ  ->  FStar_Absyn_Syntax.typ = (fun typ arrgs original -> (FStar_Absyn_Syntax.mk_Typ_app (typ, arrgs) None original.FStar_Absyn_Syntax.pos))
 
 # 202 "FStar.Extraction.ML.Util.fst"
-let tbinder_prefix : (FStar_Absyn_Syntax.typ', (FStar_Absyn_Syntax.knd', Prims.unit) FStar_Absyn_Syntax.syntax) FStar_Absyn_Syntax.syntax  ->  (FStar_Absyn_Syntax.binders * (FStar_Absyn_Syntax.typ', (FStar_Absyn_Syntax.knd', Prims.unit) FStar_Absyn_Syntax.syntax) FStar_Absyn_Syntax.syntax) = (fun t -> (match ((let _140_96 = (FStar_Absyn_Util.compress_typ t)
-in _140_96.FStar_Absyn_Syntax.n)) with
+let tbinder_prefix : (FStar_Absyn_Syntax.typ', (FStar_Absyn_Syntax.knd', Prims.unit) FStar_Absyn_Syntax.syntax) FStar_Absyn_Syntax.syntax  ->  (FStar_Absyn_Syntax.binders * (FStar_Absyn_Syntax.typ', (FStar_Absyn_Syntax.knd', Prims.unit) FStar_Absyn_Syntax.syntax) FStar_Absyn_Syntax.syntax) = (fun t -> (match ((let _141_96 = (FStar_Absyn_Util.compress_typ t)
+in _141_96.FStar_Absyn_Syntax.n)) with
 | FStar_Absyn_Syntax.Typ_fun (bs, c) -> begin
 (match ((FStar_Util.prefix_until (fun _59_4 -> (match (_59_4) with
 | (FStar_Util.Inr (_59_270), _59_273) -> begin
 true
 end
 | _59_276 -> begin
->>>>>>> 4a6bd38d
 false
 end)) bs)) with
 | None -> begin
 (bs, t)
 end
 | Some (bs, b, rest) -> begin
-<<<<<<< HEAD
-(let _126_98 = (mkTypFun ((b)::rest) c t)
-in (bs, _126_98))
-end)
-end
-| _59_278 -> begin
-([], t)
-end))
-
-let is_xtuple = (fun _59_281 -> (match (_59_281) with
-=======
-(let _140_98 = (mkTypFun ((b)::rest) c t)
-in (bs, _140_98))
+(let _141_98 = (mkTypFun ((b)::rest) c t)
+in (bs, _141_98))
 end)
 end
 | _59_284 -> begin
@@ -595,7 +360,6 @@
 
 # 212 "FStar.Extraction.ML.Util.fst"
 let is_xtuple : (Prims.string Prims.list * Prims.string)  ->  Prims.int Prims.option = (fun _59_287 -> (match (_59_287) with
->>>>>>> 4a6bd38d
 | (ns, n) -> begin
 if (ns = ("Prims")::[]) then begin
 (match (n) with
@@ -617,57 +381,24 @@
 | "MkTuple7" -> begin
 Some (7)
 end
-<<<<<<< HEAD
-| _59_289 -> begin
-=======
 | "MkTuple8" -> begin
 Some (8)
 end
 | _59_296 -> begin
->>>>>>> 4a6bd38d
-None
-end)
-end else begin
-None
-end
-end))
-
-<<<<<<< HEAD
-let resugar_exp = (fun e -> (match (e.FStar_Extraction_ML_Syntax.expr) with
-=======
+None
+end)
+end else begin
+None
+end
+end))
+
 # 225 "FStar.Extraction.ML.Util.fst"
 let resugar_exp : FStar_Extraction_ML_Syntax.mlexpr  ->  FStar_Extraction_ML_Syntax.mlexpr = (fun e -> (match (e.FStar_Extraction_ML_Syntax.expr) with
->>>>>>> 4a6bd38d
 | FStar_Extraction_ML_Syntax.MLE_CTor (mlp, args) -> begin
 (match ((is_xtuple mlp)) with
 | Some (n) -> begin
 (FStar_All.pipe_left (FStar_Extraction_ML_Syntax.with_ty e.FStar_Extraction_ML_Syntax.ty) (FStar_Extraction_ML_Syntax.MLE_Tuple (args)))
 end
-<<<<<<< HEAD
-| _59_298 -> begin
-e
-end)
-end
-| _59_300 -> begin
-e
-end))
-
-let record_field_path = (fun _59_5 -> (match (_59_5) with
-| f::_59_303 -> begin
-(let _59_309 = (FStar_Util.prefix f.FStar_Absyn_Syntax.ns)
-in (match (_59_309) with
-| (ns, _59_308) -> begin
-(FStar_All.pipe_right ns (FStar_List.map (fun id -> id.FStar_Absyn_Syntax.idText)))
-end))
-end
-| _59_312 -> begin
-(FStar_All.failwith "impos")
-end))
-
-let record_fields = (fun fs vs -> (FStar_List.map2 (fun f e -> (f.FStar_Absyn_Syntax.ident.FStar_Absyn_Syntax.idText, e)) fs vs))
-
-let resugar_pat = (fun q p -> (match (p) with
-=======
 | _59_305 -> begin
 e
 end)
@@ -696,22 +427,11 @@
 
 # 240 "FStar.Extraction.ML.Util.fst"
 let resugar_pat : FStar_Absyn_Syntax.fv_qual Prims.option  ->  FStar_Extraction_ML_Syntax.mlpattern  ->  FStar_Extraction_ML_Syntax.mlpattern = (fun q p -> (match (p) with
->>>>>>> 4a6bd38d
 | FStar_Extraction_ML_Syntax.MLP_CTor (d, pats) -> begin
 (match ((is_xtuple d)) with
 | Some (n) -> begin
 FStar_Extraction_ML_Syntax.MLP_Tuple (pats)
 end
-<<<<<<< HEAD
-| _59_326 -> begin
-(match (q) with
-| Some (FStar_Absyn_Syntax.Record_ctor (_59_328, fns)) -> begin
-(let p = (record_field_path fns)
-in (let fs = (record_fields fns pats)
-in FStar_Extraction_ML_Syntax.MLP_Record ((p, fs))))
-end
-| _59_336 -> begin
-=======
 | _59_333 -> begin
 (match (q) with
 | Some (FStar_Absyn_Syntax.Record_ctor (_59_335, fns)) -> begin
@@ -724,25 +444,16 @@
 in FStar_Extraction_ML_Syntax.MLP_Record ((p, fs))))
 end
 | _59_343 -> begin
->>>>>>> 4a6bd38d
 p
 end)
 end)
 end
-<<<<<<< HEAD
-| _59_338 -> begin
-p
-end))
-
-let is_xtuple_ty = (fun _59_341 -> (match (_59_341) with
-=======
 | _59_345 -> begin
 p
 end))
 
 # 255 "FStar.Extraction.ML.Util.fst"
 let is_xtuple_ty : (Prims.string Prims.list * Prims.string)  ->  Prims.int Prims.option = (fun _59_348 -> (match (_59_348) with
->>>>>>> 4a6bd38d
 | (ns, n) -> begin
 if (ns = ("Prims")::[]) then begin
 (match (n) with
@@ -764,49 +475,24 @@
 | "Tuple7" -> begin
 Some (7)
 end
-<<<<<<< HEAD
-| _59_349 -> begin
-=======
 | "Tuple8" -> begin
 Some (8)
 end
 | _59_357 -> begin
->>>>>>> 4a6bd38d
-None
-end)
-end else begin
-None
-end
-end))
-
-<<<<<<< HEAD
-let resugar_mlty = (fun t -> (match (t) with
-=======
+None
+end)
+end else begin
+None
+end
+end))
+
 # 268 "FStar.Extraction.ML.Util.fst"
 let resugar_mlty : FStar_Extraction_ML_Syntax.mlty  ->  FStar_Extraction_ML_Syntax.mlty = (fun t -> (match (t) with
->>>>>>> 4a6bd38d
 | FStar_Extraction_ML_Syntax.MLTY_Named (args, mlp) -> begin
 (match ((is_xtuple_ty mlp)) with
 | Some (n) -> begin
 FStar_Extraction_ML_Syntax.MLTY_Tuple (args)
 end
-<<<<<<< HEAD
-| _59_358 -> begin
-t
-end)
-end
-| _59_360 -> begin
-t
-end))
-
-let codegen_fsharp = (fun _59_361 -> (match (()) with
-| () -> begin
-((let _126_120 = (FStar_ST.read FStar_Options.codegen)
-in (FStar_Option.get _126_120)) = "FSharp")
-end))
-
-let flatten_ns = (fun ns -> if (codegen_fsharp ()) then begin
-=======
 | _59_366 -> begin
 t
 end)
@@ -818,24 +504,19 @@
 # 276 "FStar.Extraction.ML.Util.fst"
 let codegen_fsharp : Prims.unit  ->  Prims.bool = (fun _59_369 -> (match (()) with
 | () -> begin
-((let _140_120 = (FStar_ST.read FStar_Options.codegen)
-in (FStar_Option.get _140_120)) = "FSharp")
+((let _141_120 = (FStar_ST.read FStar_Options.codegen)
+in (FStar_Option.get _141_120)) = "FSharp")
 end))
 
 # 277 "FStar.Extraction.ML.Util.fst"
 let flatten_ns : Prims.string Prims.list  ->  Prims.string = (fun ns -> if (codegen_fsharp ()) then begin
->>>>>>> 4a6bd38d
 (FStar_String.concat "." ns)
 end else begin
 (FStar_String.concat "_" ns)
 end)
 
-<<<<<<< HEAD
-let flatten_mlpath = (fun _59_365 -> (match (_59_365) with
-=======
 # 281 "FStar.Extraction.ML.Util.fst"
 let flatten_mlpath : (Prims.string Prims.list * Prims.string)  ->  Prims.string = (fun _59_373 -> (match (_59_373) with
->>>>>>> 4a6bd38d
 | (ns, n) -> begin
 if (codegen_fsharp ()) then begin
 (FStar_String.concat "." (FStar_List.append ns ((n)::[])))
@@ -844,19 +525,12 @@
 end
 end))
 
-<<<<<<< HEAD
-let mlpath_of_lid = (fun l -> (let _126_128 = (FStar_All.pipe_right l.FStar_Absyn_Syntax.ns (FStar_List.map (fun i -> i.FStar_Absyn_Syntax.idText)))
-in (_126_128, l.FStar_Absyn_Syntax.ident.FStar_Absyn_Syntax.idText)))
-
-let rec erasableType = (fun g t -> if (FStar_Extraction_ML_Env.erasableTypeNoDelta t) then begin
-=======
 # 285 "FStar.Extraction.ML.Util.fst"
-let mlpath_of_lid : FStar_Ident.lident  ->  (Prims.string Prims.list * Prims.string) = (fun l -> (let _140_128 = (FStar_All.pipe_right l.FStar_Ident.ns (FStar_List.map (fun i -> i.FStar_Ident.idText)))
-in (_140_128, l.FStar_Ident.ident.FStar_Ident.idText)))
+let mlpath_of_lid : FStar_Ident.lident  ->  (Prims.string Prims.list * Prims.string) = (fun l -> (let _141_128 = (FStar_All.pipe_right l.FStar_Ident.ns (FStar_List.map (fun i -> i.FStar_Ident.idText)))
+in (_141_128, l.FStar_Ident.ident.FStar_Ident.idText)))
 
 # 287 "FStar.Extraction.ML.Util.fst"
 let rec erasableType : FStar_Extraction_ML_Env.env  ->  FStar_Extraction_ML_Syntax.mlty  ->  Prims.bool = (fun g t -> if (FStar_Extraction_ML_Env.erasableTypeNoDelta t) then begin
->>>>>>> 4a6bd38d
 true
 end else begin
 (match ((delta_unfold g t)) with
@@ -868,24 +542,14 @@
 end)
 end)
 
-<<<<<<< HEAD
-let rec eraseTypeDeep = (fun g t -> (match (t) with
-| FStar_Extraction_ML_Syntax.MLTY_Fun (tyd, etag, tycd) -> begin
-if (etag = FStar_Extraction_ML_Syntax.E_PURE) then begin
-(let _126_139 = (let _126_138 = (eraseTypeDeep g tyd)
-in (let _126_137 = (eraseTypeDeep g tycd)
-in (_126_138, etag, _126_137)))
-in FStar_Extraction_ML_Syntax.MLTY_Fun (_126_139))
-=======
 # 295 "FStar.Extraction.ML.Util.fst"
 let rec eraseTypeDeep : FStar_Extraction_ML_Env.env  ->  FStar_Extraction_ML_Syntax.mlty  ->  FStar_Extraction_ML_Syntax.mlty = (fun g t -> (match (t) with
 | FStar_Extraction_ML_Syntax.MLTY_Fun (tyd, etag, tycd) -> begin
 if (etag = FStar_Extraction_ML_Syntax.E_PURE) then begin
-(let _140_139 = (let _140_138 = (eraseTypeDeep g tyd)
-in (let _140_137 = (eraseTypeDeep g tycd)
-in (_140_138, etag, _140_137)))
-in FStar_Extraction_ML_Syntax.MLTY_Fun (_140_139))
->>>>>>> 4a6bd38d
+(let _141_139 = (let _141_138 = (eraseTypeDeep g tyd)
+in (let _141_137 = (eraseTypeDeep g tycd)
+in (_141_138, etag, _141_137)))
+in FStar_Extraction_ML_Syntax.MLTY_Fun (_141_139))
 end else begin
 t
 end
@@ -894,38 +558,14 @@
 if (erasableType g t) then begin
 FStar_Extraction_ML_Env.erasedContent
 end else begin
-<<<<<<< HEAD
-(let _126_141 = (let _126_140 = (FStar_List.map (eraseTypeDeep g) lty)
-in (_126_140, mlp))
-in FStar_Extraction_ML_Syntax.MLTY_Named (_126_141))
+(let _141_141 = (let _141_140 = (FStar_List.map (eraseTypeDeep g) lty)
+in (_141_140, mlp))
+in FStar_Extraction_ML_Syntax.MLTY_Named (_141_141))
 end
 end
 | FStar_Extraction_ML_Syntax.MLTY_Tuple (lty) -> begin
-(let _126_142 = (FStar_List.map (eraseTypeDeep g) lty)
-in FStar_Extraction_ML_Syntax.MLTY_Tuple (_126_142))
-end
-| _59_387 -> begin
-t
-end))
-
-let prims_op_equality = (FStar_All.pipe_left (FStar_Extraction_ML_Syntax.with_ty FStar_Extraction_ML_Syntax.MLTY_Top) (FStar_Extraction_ML_Syntax.MLE_Name ((("Prims")::[], "op_Equality"))))
-
-let prims_op_amp_amp = (let _126_144 = (let _126_143 = ((mk_ty_fun ()) (((("x", 0), FStar_Extraction_ML_Syntax.ml_bool_ty))::((("y", 0), FStar_Extraction_ML_Syntax.ml_bool_ty))::[]) FStar_Extraction_ML_Syntax.ml_bool_ty)
-in (FStar_Extraction_ML_Syntax.with_ty _126_143))
-in (FStar_All.pipe_left _126_144 (FStar_Extraction_ML_Syntax.MLE_Name ((("Prims")::[], "op_AmpAmp")))))
-
-let conjoin = (fun e1 e2 -> (FStar_All.pipe_left (FStar_Extraction_ML_Syntax.with_ty FStar_Extraction_ML_Syntax.ml_bool_ty) (FStar_Extraction_ML_Syntax.MLE_App ((prims_op_amp_amp, (e1)::(e2)::[])))))
-
-let conjoin_opt = (fun e1 e2 -> (match ((e1, e2)) with
-=======
-(let _140_141 = (let _140_140 = (FStar_List.map (eraseTypeDeep g) lty)
-in (_140_140, mlp))
-in FStar_Extraction_ML_Syntax.MLTY_Named (_140_141))
-end
-end
-| FStar_Extraction_ML_Syntax.MLTY_Tuple (lty) -> begin
-(let _140_142 = (FStar_List.map (eraseTypeDeep g) lty)
-in FStar_Extraction_ML_Syntax.MLTY_Tuple (_140_142))
+(let _141_142 = (FStar_List.map (eraseTypeDeep g) lty)
+in FStar_Extraction_ML_Syntax.MLTY_Tuple (_141_142))
 end
 | _59_395 -> begin
 t
@@ -935,16 +575,15 @@
 let prims_op_equality : FStar_Extraction_ML_Syntax.mlexpr = (FStar_All.pipe_left (FStar_Extraction_ML_Syntax.with_ty FStar_Extraction_ML_Syntax.MLTY_Top) (FStar_Extraction_ML_Syntax.MLE_Name ((("Prims")::[], "op_Equality"))))
 
 # 303 "FStar.Extraction.ML.Util.fst"
-let prims_op_amp_amp : FStar_Extraction_ML_Syntax.mlexpr = (let _140_144 = (let _140_143 = ((mk_ty_fun ()) (((("x", 0), FStar_Extraction_ML_Syntax.ml_bool_ty))::((("y", 0), FStar_Extraction_ML_Syntax.ml_bool_ty))::[]) FStar_Extraction_ML_Syntax.ml_bool_ty)
-in (FStar_Extraction_ML_Syntax.with_ty _140_143))
-in (FStar_All.pipe_left _140_144 (FStar_Extraction_ML_Syntax.MLE_Name ((("Prims")::[], "op_AmpAmp")))))
+let prims_op_amp_amp : FStar_Extraction_ML_Syntax.mlexpr = (let _141_144 = (let _141_143 = ((mk_ty_fun ()) (((("x", 0), FStar_Extraction_ML_Syntax.ml_bool_ty))::((("y", 0), FStar_Extraction_ML_Syntax.ml_bool_ty))::[]) FStar_Extraction_ML_Syntax.ml_bool_ty)
+in (FStar_Extraction_ML_Syntax.with_ty _141_143))
+in (FStar_All.pipe_left _141_144 (FStar_Extraction_ML_Syntax.MLE_Name ((("Prims")::[], "op_AmpAmp")))))
 
 # 304 "FStar.Extraction.ML.Util.fst"
 let conjoin : FStar_Extraction_ML_Syntax.mlexpr  ->  FStar_Extraction_ML_Syntax.mlexpr  ->  FStar_Extraction_ML_Syntax.mlexpr = (fun e1 e2 -> (FStar_All.pipe_left (FStar_Extraction_ML_Syntax.with_ty FStar_Extraction_ML_Syntax.ml_bool_ty) (FStar_Extraction_ML_Syntax.MLE_App ((prims_op_amp_amp, (e1)::(e2)::[])))))
 
 # 305 "FStar.Extraction.ML.Util.fst"
 let conjoin_opt : FStar_Extraction_ML_Syntax.mlexpr Prims.option  ->  FStar_Extraction_ML_Syntax.mlexpr Prims.option  ->  FStar_Extraction_ML_Syntax.mlexpr Prims.option = (fun e1 e2 -> (match ((e1, e2)) with
->>>>>>> 4a6bd38d
 | (None, None) -> begin
 None
 end
@@ -952,14 +591,9 @@
 Some (x)
 end
 | (Some (x), Some (y)) -> begin
-<<<<<<< HEAD
-(let _126_153 = (conjoin x y)
-in Some (_126_153))
-=======
-(let _140_153 = (conjoin x y)
-in Some (_140_153))
->>>>>>> 4a6bd38d
-end))
-
-
-
+(let _141_153 = (conjoin x y)
+in Some (_141_153))
+end))
+
+
+
