--- conflicted
+++ resolved
@@ -10,11 +10,7 @@
   FStar_Const.sconst -> FStar_Extraction_ML_Syntax.mlconstant =
   fun sctt  ->
     match sctt with
-<<<<<<< HEAD
-    | FStar_Const.Const_range uu____30 -> failwith "Unsupported constant"
-=======
     | FStar_Const.Const_range uu____34 -> failwith "Unsupported constant"
->>>>>>> c7f1cc4d
     | FStar_Const.Const_effect  -> failwith "Unsupported constant"
     | FStar_Const.Const_unit  -> FStar_Extraction_ML_Syntax.MLC_Unit
     | FStar_Const.Const_char c -> FStar_Extraction_ML_Syntax.MLC_Char c
@@ -22,24 +18,14 @@
         FStar_Extraction_ML_Syntax.MLC_Int (s, i)
     | FStar_Const.Const_bool b -> FStar_Extraction_ML_Syntax.MLC_Bool b
     | FStar_Const.Const_float d -> FStar_Extraction_ML_Syntax.MLC_Float d
-<<<<<<< HEAD
-    | FStar_Const.Const_bytearray (bytes,uu____46) ->
-        FStar_Extraction_ML_Syntax.MLC_Bytes bytes
-    | FStar_Const.Const_string (bytes,uu____50) ->
-=======
     | FStar_Const.Const_bytearray (bytes,uu____59) ->
         FStar_Extraction_ML_Syntax.MLC_Bytes bytes
     | FStar_Const.Const_string (bytes,uu____65) ->
->>>>>>> c7f1cc4d
         FStar_Extraction_ML_Syntax.MLC_String
           (FStar_Util.string_of_unicode bytes)
     | FStar_Const.Const_reify  ->
         failwith "Unhandled constant: reify/reflect"
-<<<<<<< HEAD
-    | FStar_Const.Const_reflect uu____53 ->
-=======
     | FStar_Const.Const_reflect uu____70 ->
->>>>>>> c7f1cc4d
         failwith "Unhandled constant: reify/reflect"
 let mlconst_of_const':
   FStar_Range.range ->
@@ -49,15 +35,6 @@
     fun c  ->
       try mlconst_of_const c
       with
-<<<<<<< HEAD
-      | uu____68 ->
-          let uu____69 =
-            let uu____70 = FStar_Range.string_of_range p in
-            let uu____71 = FStar_Syntax_Print.const_to_string c in
-            FStar_Util.format2 "(%s) Failed to translate constant %s "
-              uu____70 uu____71 in
-          failwith uu____69
-=======
       | uu____79 ->
           let uu____80 =
             let uu____81 = FStar_Range.string_of_range p in
@@ -65,7 +42,6 @@
             FStar_Util.format2 "(%s) Failed to translate constant %s "
               uu____81 uu____82 in
           failwith uu____80
->>>>>>> c7f1cc4d
 let rec subst_aux:
   (FStar_Extraction_ML_Syntax.mlident,FStar_Extraction_ML_Syntax.mlty)
     FStar_Pervasives_Native.tuple2 Prims.list ->
@@ -75,37 +51,15 @@
     fun t  ->
       match t with
       | FStar_Extraction_ML_Syntax.MLTY_Var x ->
-<<<<<<< HEAD
-          let uu____87 =
-            FStar_Util.find_opt
-              (fun uu____96  -> match uu____96 with | (y,uu____100) -> y = x)
-              subst1 in
-          (match uu____87 with
-=======
           let uu____102 =
             FStar_Util.find_opt
               (fun uu____113  ->
                  match uu____113 with | (y,uu____119) -> y = x) subst1 in
           (match uu____102 with
->>>>>>> c7f1cc4d
            | FStar_Pervasives_Native.Some ts ->
                FStar_Pervasives_Native.snd ts
            | FStar_Pervasives_Native.None  -> t)
       | FStar_Extraction_ML_Syntax.MLTY_Fun (t1,f,t2) ->
-<<<<<<< HEAD
-          let uu____111 =
-            let uu____115 = subst_aux subst1 t1 in
-            let uu____116 = subst_aux subst1 t2 in (uu____115, f, uu____116) in
-          FStar_Extraction_ML_Syntax.MLTY_Fun uu____111
-      | FStar_Extraction_ML_Syntax.MLTY_Named (args,path) ->
-          let uu____121 =
-            let uu____125 = FStar_List.map (subst_aux subst1) args in
-            (uu____125, path) in
-          FStar_Extraction_ML_Syntax.MLTY_Named uu____121
-      | FStar_Extraction_ML_Syntax.MLTY_Tuple ts ->
-          let uu____130 = FStar_List.map (subst_aux subst1) ts in
-          FStar_Extraction_ML_Syntax.MLTY_Tuple uu____130
-=======
           let uu____136 =
             let uu____143 = subst_aux subst1 t1 in
             let uu____144 = subst_aux subst1 t2 in (uu____143, f, uu____144) in
@@ -118,7 +72,6 @@
       | FStar_Extraction_ML_Syntax.MLTY_Tuple ts ->
           let uu____166 = FStar_List.map (subst_aux subst1) ts in
           FStar_Extraction_ML_Syntax.MLTY_Tuple uu____166
->>>>>>> c7f1cc4d
       | FStar_Extraction_ML_Syntax.MLTY_Top  ->
           FStar_Extraction_ML_Syntax.MLTY_Top
 let try_subst:
@@ -126,23 +79,13 @@
     FStar_Extraction_ML_Syntax.mlty Prims.list ->
       FStar_Extraction_ML_Syntax.mlty FStar_Pervasives_Native.option
   =
-<<<<<<< HEAD
-  fun uu____139  ->
-    fun args  ->
-      match uu____139 with
-=======
   fun uu____177  ->
     fun args  ->
       match uu____177 with
->>>>>>> c7f1cc4d
       | (formals,t) ->
           if (FStar_List.length formals) <> (FStar_List.length args)
           then FStar_Pervasives_Native.None
           else
-<<<<<<< HEAD
-            (let uu____153 = FStar_List.zip formals args in
-             subst_aux uu____153 t)
-=======
             (let uu____190 =
                let uu____191 = FStar_List.zip formals args in
                subst_aux uu____191 t in
@@ -160,25 +103,12 @@
           failwith
             "Substitution must be fully applied (see GitHub issue #490)"
       | FStar_Pervasives_Native.Some t -> t
->>>>>>> c7f1cc4d
 let udelta_unfold:
   FStar_Extraction_ML_UEnv.env ->
     FStar_Extraction_ML_Syntax.mlty ->
       FStar_Extraction_ML_Syntax.mlty FStar_Pervasives_Native.option
   =
   fun g  ->
-<<<<<<< HEAD
-    fun uu___112_165  ->
-      match uu___112_165 with
-      | FStar_Extraction_ML_Syntax.MLTY_Named (args,n1) ->
-          let uu____171 = FStar_Extraction_ML_UEnv.lookup_ty_const g n1 in
-          (match uu____171 with
-           | FStar_Pervasives_Native.Some ts ->
-               let uu____175 = subst ts args in
-               FStar_Pervasives_Native.Some uu____175
-           | uu____176 -> FStar_Pervasives_Native.None)
-      | uu____178 -> FStar_Pervasives_Native.None
-=======
     fun uu___112_219  ->
       match uu___112_219 with
       | FStar_Extraction_ML_Syntax.MLTY_Named (args,n1) ->
@@ -204,7 +134,6 @@
                     FStar_Pervasives_Native.Some r)
            | uu____246 -> FStar_Pervasives_Native.None)
       | uu____249 -> FStar_Pervasives_Native.None
->>>>>>> c7f1cc4d
 let eff_leq:
   FStar_Extraction_ML_Syntax.e_tag ->
     FStar_Extraction_ML_Syntax.e_tag -> Prims.bool
@@ -212,26 +141,15 @@
   fun f  ->
     fun f'  ->
       match (f, f') with
-<<<<<<< HEAD
-      | (FStar_Extraction_ML_Syntax.E_PURE ,uu____187) -> true
-=======
       | (FStar_Extraction_ML_Syntax.E_PURE ,uu____256) -> true
->>>>>>> c7f1cc4d
       | (FStar_Extraction_ML_Syntax.E_GHOST
          ,FStar_Extraction_ML_Syntax.E_GHOST ) -> true
       | (FStar_Extraction_ML_Syntax.E_IMPURE
          ,FStar_Extraction_ML_Syntax.E_IMPURE ) -> true
-<<<<<<< HEAD
-      | uu____188 -> false
-let eff_to_string: FStar_Extraction_ML_Syntax.e_tag -> Prims.string =
-  fun uu___113_194  ->
-    match uu___113_194 with
-=======
       | uu____257 -> false
 let eff_to_string: FStar_Extraction_ML_Syntax.e_tag -> Prims.string =
   fun uu___113_264  ->
     match uu___113_264 with
->>>>>>> c7f1cc4d
     | FStar_Extraction_ML_Syntax.E_PURE  -> "Pure"
     | FStar_Extraction_ML_Syntax.E_GHOST  -> "Ghost"
     | FStar_Extraction_ML_Syntax.E_IMPURE  -> "Impure"
@@ -265,15 +183,6 @@
         | (FStar_Extraction_ML_Syntax.E_PURE
            ,FStar_Extraction_ML_Syntax.E_PURE ) ->
             FStar_Extraction_ML_Syntax.E_PURE
-<<<<<<< HEAD
-        | uu____207 ->
-            let uu____210 =
-              let uu____211 = FStar_Range.string_of_range r in
-              FStar_Util.format3
-                "Impossible (%s): Inconsistent effects %s and %s" uu____211
-                (eff_to_string f) (eff_to_string f') in
-            failwith uu____210
-=======
         | uu____274 ->
             let uu____279 =
               let uu____280 = FStar_Range.string_of_range r in
@@ -281,7 +190,6 @@
                 "Impossible (%s): Inconsistent effects %s and %s" uu____280
                 (eff_to_string f) (eff_to_string f') in
             failwith uu____279
->>>>>>> c7f1cc4d
 let join_l:
   FStar_Range.range ->
     FStar_Extraction_ML_Syntax.e_tag Prims.list ->
@@ -290,21 +198,12 @@
   fun r  ->
     fun fs  ->
       FStar_List.fold_left (join r) FStar_Extraction_ML_Syntax.E_PURE fs
-<<<<<<< HEAD
-let mk_ty_fun uu____236 =
-  FStar_List.fold_right
-    (fun uu____243  ->
-       fun t  ->
-         match uu____243 with
-         | (uu____247,t0) ->
-=======
 let mk_ty_fun uu____305 =
   FStar_List.fold_right
     (fun uu____310  ->
        fun t  ->
          match uu____310 with
          | (uu____316,t0) ->
->>>>>>> c7f1cc4d
              FStar_Extraction_ML_Syntax.MLTY_Fun
                (t0, FStar_Extraction_ML_Syntax.E_PURE, t))
 type unfold_t =
@@ -336,64 +235,33 @@
               let mk_fun xs body =
                 match xs with
                 | [] -> body
-<<<<<<< HEAD
-                | uu____312 ->
-=======
                 | uu____409 ->
->>>>>>> c7f1cc4d
                     let e1 =
                       match body.FStar_Extraction_ML_Syntax.expr with
                       | FStar_Extraction_ML_Syntax.MLE_Fun (ys,body1) ->
                           FStar_Extraction_ML_Syntax.MLE_Fun
                             ((FStar_List.append xs ys), body1)
-<<<<<<< HEAD
-                      | uu____330 ->
-                          FStar_Extraction_ML_Syntax.MLE_Fun (xs, body) in
-                    let uu____334 =
-                      (mk_ty_fun ()) xs body.FStar_Extraction_ML_Syntax.mlty in
-                    FStar_Extraction_ML_Syntax.with_ty uu____334 e1 in
-=======
                       | uu____441 ->
                           FStar_Extraction_ML_Syntax.MLE_Fun (xs, body) in
                     let uu____448 =
                       (mk_ty_fun ()) xs body.FStar_Extraction_ML_Syntax.mlty in
                     FStar_Extraction_ML_Syntax.with_ty uu____448 e1 in
->>>>>>> c7f1cc4d
               (match e with
                | FStar_Pervasives_Native.Some
                    {
                      FStar_Extraction_ML_Syntax.expr =
                        FStar_Extraction_ML_Syntax.MLE_Fun (x::xs,body);
-<<<<<<< HEAD
-                     FStar_Extraction_ML_Syntax.mlty = uu____341;
-                     FStar_Extraction_ML_Syntax.loc = uu____342;_}
-                   ->
-                   let uu____353 =
-                     (type_leq unfold_ty t1' t1) && (eff_leq f f') in
-                   if uu____353
-=======
                      FStar_Extraction_ML_Syntax.mlty = uu____458;
                      FStar_Extraction_ML_Syntax.loc = uu____459;_}
                    ->
                    let uu____480 =
                      (type_leq unfold_ty t1' t1) && (eff_leq f f') in
                    if uu____480
->>>>>>> c7f1cc4d
                    then
                      (if
                         (f = FStar_Extraction_ML_Syntax.E_PURE) &&
                           (f' = FStar_Extraction_ML_Syntax.E_GHOST)
                       then
-<<<<<<< HEAD
-                        let uu____363 = type_leq unfold_ty t2 t2' in
-                        (if uu____363
-                         then
-                           let body1 =
-                             let uu____371 =
-                               type_leq unfold_ty t2
-                                 FStar_Extraction_ML_Syntax.ml_unit_ty in
-                             if uu____371
-=======
                         let uu____496 = type_leq unfold_ty t2 t2' in
                         (if uu____496
                          then
@@ -402,7 +270,6 @@
                                type_leq unfold_ty t2
                                  FStar_Extraction_ML_Syntax.ml_unit_ty in
                              if uu____507
->>>>>>> c7f1cc4d
                              then FStar_Extraction_ML_Syntax.ml_unit
                              else
                                FStar_All.pipe_left
@@ -411,31 +278,6 @@
                                     (FStar_Extraction_ML_Syntax.ml_unit,
                                       FStar_Extraction_ML_Syntax.ml_unit_ty,
                                       t2')) in
-<<<<<<< HEAD
-                           let uu____376 =
-                             let uu____378 =
-                               let uu____379 =
-                                 let uu____382 =
-                                   (mk_ty_fun ()) [x]
-                                     body1.FStar_Extraction_ML_Syntax.mlty in
-                                 FStar_Extraction_ML_Syntax.with_ty uu____382 in
-                               FStar_All.pipe_left uu____379
-                                 (FStar_Extraction_ML_Syntax.MLE_Fun
-                                    ([x], body1)) in
-                             FStar_Pervasives_Native.Some uu____378 in
-                           (true, uu____376)
-                         else (false, FStar_Pervasives_Native.None))
-                      else
-                        (let uu____398 =
-                           let uu____402 =
-                             let uu____404 = mk_fun xs body in
-                             FStar_All.pipe_left
-                               (fun _0_40  ->
-                                  FStar_Pervasives_Native.Some _0_40)
-                               uu____404 in
-                           type_leq_c unfold_ty uu____402 t2 t2' in
-                         match uu____398 with
-=======
                            let uu____512 =
                              let uu____515 =
                                let uu____516 =
@@ -459,23 +301,10 @@
                                uu____558 in
                            type_leq_c unfold_ty uu____555 t2 t2' in
                          match uu____548 with
->>>>>>> c7f1cc4d
                          | (ok,body1) ->
                              let res =
                                match body1 with
                                | FStar_Pervasives_Native.Some body2 ->
-<<<<<<< HEAD
-                                   let uu____420 = mk_fun [x] body2 in
-                                   FStar_Pervasives_Native.Some uu____420
-                               | uu____425 -> FStar_Pervasives_Native.None in
-                             (ok, res)))
-                   else (false, FStar_Pervasives_Native.None)
-               | uu____430 ->
-                   let uu____432 =
-                     ((type_leq unfold_ty t1' t1) && (eff_leq f f')) &&
-                       (type_leq unfold_ty t2 t2') in
-                   if uu____432
-=======
                                    let uu____582 = mk_fun [x] body2 in
                                    FStar_Pervasives_Native.Some uu____582
                                | uu____591 -> FStar_Pervasives_Native.None in
@@ -486,7 +315,6 @@
                      ((type_leq unfold_ty t1' t1) && (eff_leq f f')) &&
                        (type_leq unfold_ty t2 t2') in
                    if uu____602
->>>>>>> c7f1cc4d
                    then (true, e)
                    else (false, FStar_Pervasives_Native.None))
           | (FStar_Extraction_ML_Syntax.MLTY_Named
@@ -494,21 +322,6 @@
               ->
               if path = path'
               then
-<<<<<<< HEAD
-                let uu____456 =
-                  FStar_List.forall2 (type_leq unfold_ty) args args' in
-                (if uu____456
-                 then (true, e)
-                 else (false, FStar_Pervasives_Native.None))
-              else
-                (let uu____467 = unfold_ty t in
-                 match uu____467 with
-                 | FStar_Pervasives_Native.Some t1 ->
-                     type_leq_c unfold_ty e t1 t'
-                 | FStar_Pervasives_Native.None  ->
-                     let uu____477 = unfold_ty t' in
-                     (match uu____477 with
-=======
                 let uu____638 =
                   FStar_List.forall2 (type_leq unfold_ty) args args' in
                 (if uu____638
@@ -522,39 +335,18 @@
                  | FStar_Pervasives_Native.None  ->
                      let uu____668 = unfold_ty t' in
                      (match uu____668 with
->>>>>>> c7f1cc4d
                       | FStar_Pervasives_Native.None  ->
                           (false, FStar_Pervasives_Native.None)
                       | FStar_Pervasives_Native.Some t'1 ->
                           type_leq_c unfold_ty e t t'1))
           | (FStar_Extraction_ML_Syntax.MLTY_Tuple
              ts,FStar_Extraction_ML_Syntax.MLTY_Tuple ts') ->
-<<<<<<< HEAD
-              let uu____492 = FStar_List.forall2 (type_leq unfold_ty) ts ts' in
-              if uu____492
-=======
               let uu____690 = FStar_List.forall2 (type_leq unfold_ty) ts ts' in
               if uu____690
->>>>>>> c7f1cc4d
               then (true, e)
               else (false, FStar_Pervasives_Native.None)
           | (FStar_Extraction_ML_Syntax.MLTY_Top
              ,FStar_Extraction_ML_Syntax.MLTY_Top ) -> (true, e)
-<<<<<<< HEAD
-          | (FStar_Extraction_ML_Syntax.MLTY_Named uu____503,uu____504) ->
-              let uu____508 = unfold_ty t in
-              (match uu____508 with
-               | FStar_Pervasives_Native.Some t1 ->
-                   type_leq_c unfold_ty e t1 t'
-               | uu____518 -> (false, FStar_Pervasives_Native.None))
-          | (uu____521,FStar_Extraction_ML_Syntax.MLTY_Named uu____522) ->
-              let uu____526 = unfold_ty t' in
-              (match uu____526 with
-               | FStar_Pervasives_Native.Some t'1 ->
-                   type_leq_c unfold_ty e t t'1
-               | uu____536 -> (false, FStar_Pervasives_Native.None))
-          | uu____539 -> (false, FStar_Pervasives_Native.None)
-=======
           | (FStar_Extraction_ML_Syntax.MLTY_Named uu____707,uu____708) ->
               let uu____715 = unfold_ty t in
               (match uu____715 with
@@ -568,7 +360,6 @@
                    type_leq_c unfold_ty e t t'1
                | uu____756 -> (false, FStar_Pervasives_Native.None))
           | uu____761 -> (false, FStar_Pervasives_Native.None)
->>>>>>> c7f1cc4d
 and type_leq:
   unfold_t ->
     FStar_Extraction_ML_Syntax.mlty ->
@@ -577,39 +368,16 @@
   fun g  ->
     fun t1  ->
       fun t2  ->
-<<<<<<< HEAD
-        let uu____547 = type_leq_c g FStar_Pervasives_Native.None t1 t2 in
-        FStar_All.pipe_right uu____547 FStar_Pervasives_Native.fst
-let is_type_abstraction uu___114_577 =
-  match uu___114_577 with
-  | (FStar_Util.Inl uu____583,uu____584)::uu____585 -> true
-  | uu____597 -> false
-=======
         let uu____772 = type_leq_c g FStar_Pervasives_Native.None t1 t2 in
         FStar_All.pipe_right uu____772 FStar_Pervasives_Native.fst
 let is_type_abstraction uu___114_810 =
   match uu___114_810 with
   | (FStar_Util.Inl uu____821,uu____822)::uu____823 -> true
   | uu____846 -> false
->>>>>>> c7f1cc4d
 let is_xtuple:
   (Prims.string Prims.list,Prims.string) FStar_Pervasives_Native.tuple2 ->
     Prims.int FStar_Pervasives_Native.option
   =
-<<<<<<< HEAD
-  fun uu____610  ->
-    match uu____610 with
-    | (ns,n1) ->
-        let uu____619 =
-          let uu____620 = FStar_Util.concat_l "." (FStar_List.append ns [n1]) in
-          FStar_Parser_Const.is_tuple_datacon_string uu____620 in
-        if uu____619
-        then
-          let uu____622 =
-            let uu____623 = FStar_Util.char_at n1 (Prims.parse_int "7") in
-            FStar_Util.int_of_char uu____623 in
-          FStar_Pervasives_Native.Some uu____622
-=======
   fun uu____867  ->
     match uu____867 with
     | (ns,n1) ->
@@ -622,40 +390,19 @@
             let uu____887 = FStar_Util.char_at n1 (Prims.parse_int "7") in
             FStar_Util.int_of_char uu____887 in
           FStar_Pervasives_Native.Some uu____886
->>>>>>> c7f1cc4d
         else FStar_Pervasives_Native.None
 let resugar_exp:
   FStar_Extraction_ML_Syntax.mlexpr -> FStar_Extraction_ML_Syntax.mlexpr =
   fun e  ->
     match e.FStar_Extraction_ML_Syntax.expr with
     | FStar_Extraction_ML_Syntax.MLE_CTor (mlp,args) ->
-<<<<<<< HEAD
-        let uu____633 = is_xtuple mlp in
-        (match uu____633 with
-=======
         let uu____898 = is_xtuple mlp in
         (match uu____898 with
->>>>>>> c7f1cc4d
          | FStar_Pervasives_Native.Some n1 ->
              FStar_All.pipe_left
                (FStar_Extraction_ML_Syntax.with_ty
                   e.FStar_Extraction_ML_Syntax.mlty)
                (FStar_Extraction_ML_Syntax.MLE_Tuple args)
-<<<<<<< HEAD
-         | uu____636 -> e)
-    | uu____638 -> e
-let record_field_path:
-  FStar_Ident.lident Prims.list -> Prims.string Prims.list =
-  fun uu___115_644  ->
-    match uu___115_644 with
-    | f::uu____648 ->
-        let uu____650 = FStar_Util.prefix f.FStar_Ident.ns in
-        (match uu____650 with
-         | (ns,uu____656) ->
-             FStar_All.pipe_right ns
-               (FStar_List.map (fun id  -> id.FStar_Ident.idText)))
-    | uu____663 -> failwith "impos"
-=======
          | uu____902 -> e)
     | uu____905 -> e
 let record_field_path:
@@ -669,7 +416,6 @@
              FStar_All.pipe_right ns
                (FStar_List.map (fun id  -> id.FStar_Ident.idText)))
     | uu____941 -> failwith "impos"
->>>>>>> c7f1cc4d
 let record_fields fs vs =
   FStar_List.map2
     (fun f  -> fun e  -> (((f.FStar_Ident.ident).FStar_Ident.idText), e)) fs
@@ -678,20 +424,6 @@
   (Prims.string Prims.list,Prims.string) FStar_Pervasives_Native.tuple2 ->
     Prims.int FStar_Pervasives_Native.option
   =
-<<<<<<< HEAD
-  fun uu____701  ->
-    match uu____701 with
-    | (ns,n1) ->
-        let uu____710 =
-          let uu____711 = FStar_Util.concat_l "." (FStar_List.append ns [n1]) in
-          FStar_Parser_Const.is_tuple_constructor_string uu____711 in
-        if uu____710
-        then
-          let uu____713 =
-            let uu____714 = FStar_Util.char_at n1 (Prims.parse_int "5") in
-            FStar_Util.int_of_char uu____714 in
-          FStar_Pervasives_Native.Some uu____713
-=======
   fun uu____988  ->
     match uu____988 with
     | (ns,n1) ->
@@ -705,30 +437,12 @@
             let uu____1008 = FStar_Util.char_at n1 (Prims.parse_int "5") in
             FStar_Util.int_of_char uu____1008 in
           FStar_Pervasives_Native.Some uu____1007
->>>>>>> c7f1cc4d
         else FStar_Pervasives_Native.None
 let resugar_mlty:
   FStar_Extraction_ML_Syntax.mlty -> FStar_Extraction_ML_Syntax.mlty =
   fun t  ->
     match t with
     | FStar_Extraction_ML_Syntax.MLTY_Named (args,mlp) ->
-<<<<<<< HEAD
-        let uu____724 = is_xtuple_ty mlp in
-        (match uu____724 with
-         | FStar_Pervasives_Native.Some n1 ->
-             FStar_Extraction_ML_Syntax.MLTY_Tuple args
-         | uu____727 -> t)
-    | uu____729 -> t
-let codegen_fsharp: Prims.unit -> Prims.bool =
-  fun uu____733  ->
-    let uu____734 =
-      let uu____735 = FStar_Options.codegen () in FStar_Option.get uu____735 in
-    uu____734 = "FSharp"
-let flatten_ns: Prims.string Prims.list -> Prims.string =
-  fun ns  ->
-    let uu____743 = codegen_fsharp () in
-    if uu____743
-=======
         let uu____1019 = is_xtuple_ty mlp in
         (match uu____1019 with
          | FStar_Pervasives_Native.Some n1 ->
@@ -745,26 +459,17 @@
   fun ns  ->
     let uu____1041 = codegen_fsharp () in
     if uu____1041
->>>>>>> c7f1cc4d
     then FStar_String.concat "." ns
     else FStar_String.concat "_" ns
 let flatten_mlpath:
   (Prims.string Prims.list,Prims.string) FStar_Pervasives_Native.tuple2 ->
     Prims.string
   =
-<<<<<<< HEAD
-  fun uu____751  ->
-    match uu____751 with
-    | (ns,n1) ->
-        let uu____759 = codegen_fsharp () in
-        if uu____759
-=======
   fun uu____1051  ->
     match uu____1051 with
     | (ns,n1) ->
         let uu____1064 = codegen_fsharp () in
         if uu____1064
->>>>>>> c7f1cc4d
         then FStar_String.concat "." (FStar_List.append ns [n1])
         else FStar_String.concat "_" (FStar_List.append ns [n1])
 let mlpath_of_lid:
@@ -772,17 +477,10 @@
     (Prims.string Prims.list,Prims.string) FStar_Pervasives_Native.tuple2
   =
   fun l  ->
-<<<<<<< HEAD
-    let uu____768 =
-      FStar_All.pipe_right l.FStar_Ident.ns
-        (FStar_List.map (fun i  -> i.FStar_Ident.idText)) in
-    (uu____768, ((l.FStar_Ident.ident).FStar_Ident.idText))
-=======
     let uu____1075 =
       FStar_All.pipe_right l.FStar_Ident.ns
         (FStar_List.map (fun i  -> i.FStar_Ident.idText)) in
     (uu____1075, ((l.FStar_Ident.ident).FStar_Ident.idText))
->>>>>>> c7f1cc4d
 let rec erasableType:
   unfold_t -> FStar_Extraction_ML_Syntax.mlty -> Prims.bool =
   fun unfold_ty  ->
@@ -790,13 +488,8 @@
       if FStar_Extraction_ML_UEnv.erasableTypeNoDelta t
       then true
       else
-<<<<<<< HEAD
-        (let uu____787 = unfold_ty t in
-         match uu____787 with
-=======
         (let uu____1095 = unfold_ty t in
          match uu____1095 with
->>>>>>> c7f1cc4d
          | FStar_Pervasives_Native.Some t1 -> erasableType unfold_ty t1
          | FStar_Pervasives_Native.None  -> false)
 let rec eraseTypeDeep:
@@ -809,27 +502,6 @@
       | FStar_Extraction_ML_Syntax.MLTY_Fun (tyd,etag,tycd) ->
           if etag = FStar_Extraction_ML_Syntax.E_PURE
           then
-<<<<<<< HEAD
-            let uu____808 =
-              let uu____812 = eraseTypeDeep unfold_ty tyd in
-              let uu____816 = eraseTypeDeep unfold_ty tycd in
-              (uu____812, etag, uu____816) in
-            FStar_Extraction_ML_Syntax.MLTY_Fun uu____808
-          else t
-      | FStar_Extraction_ML_Syntax.MLTY_Named (lty,mlp) ->
-          let uu____825 = erasableType unfold_ty t in
-          if uu____825
-          then FStar_Extraction_ML_UEnv.erasedContent
-          else
-            (let uu____830 =
-               let uu____834 = FStar_List.map (eraseTypeDeep unfold_ty) lty in
-               (uu____834, mlp) in
-             FStar_Extraction_ML_Syntax.MLTY_Named uu____830)
-      | FStar_Extraction_ML_Syntax.MLTY_Tuple lty ->
-          let uu____842 = FStar_List.map (eraseTypeDeep unfold_ty) lty in
-          FStar_Extraction_ML_Syntax.MLTY_Tuple uu____842
-      | uu____847 -> t
-=======
             let uu____1115 =
               let uu____1122 = eraseTypeDeep unfold_ty tyd in
               let uu____1126 = eraseTypeDeep unfold_ty tycd in
@@ -849,31 +521,20 @@
           let uu____1160 = FStar_List.map (eraseTypeDeep unfold_ty) lty in
           FStar_Extraction_ML_Syntax.MLTY_Tuple uu____1160
       | uu____1166 -> t
->>>>>>> c7f1cc4d
 let prims_op_equality: FStar_Extraction_ML_Syntax.mlexpr =
   FStar_All.pipe_left
     (FStar_Extraction_ML_Syntax.with_ty FStar_Extraction_ML_Syntax.MLTY_Top)
     (FStar_Extraction_ML_Syntax.MLE_Name (["Prims"], "op_Equality"))
 let prims_op_amp_amp: FStar_Extraction_ML_Syntax.mlexpr =
-<<<<<<< HEAD
-  let uu____849 =
-    let uu____852 =
-=======
   let uu____1169 =
     let uu____1172 =
->>>>>>> c7f1cc4d
       (mk_ty_fun ())
         [(("x", (Prims.parse_int "0")),
            FStar_Extraction_ML_Syntax.ml_bool_ty);
         (("y", (Prims.parse_int "0")), FStar_Extraction_ML_Syntax.ml_bool_ty)]
         FStar_Extraction_ML_Syntax.ml_bool_ty in
-<<<<<<< HEAD
-    FStar_Extraction_ML_Syntax.with_ty uu____852 in
-  FStar_All.pipe_left uu____849
-=======
     FStar_Extraction_ML_Syntax.with_ty uu____1172 in
   FStar_All.pipe_left uu____1169
->>>>>>> c7f1cc4d
     (FStar_Extraction_ML_Syntax.MLE_Name (["Prims"], "op_AmpAmp"))
 let conjoin:
   FStar_Extraction_ML_Syntax.mlexpr ->
@@ -900,13 +561,8 @@
       | (FStar_Pervasives_Native.None ,FStar_Pervasives_Native.Some x) ->
           FStar_Pervasives_Native.Some x
       | (FStar_Pervasives_Native.Some x,FStar_Pervasives_Native.Some y) ->
-<<<<<<< HEAD
-          let uu____909 = conjoin x y in
-          FStar_Pervasives_Native.Some uu____909
-=======
           let uu____1261 = conjoin x y in
           FStar_Pervasives_Native.Some uu____1261
->>>>>>> c7f1cc4d
 let mlloc_of_range:
   FStar_Range.range ->
     (Prims.int,Prims.string) FStar_Pervasives_Native.tuple2
@@ -914,26 +570,16 @@
   fun r  ->
     let pos = FStar_Range.start_of_range r in
     let line = FStar_Range.line_of_pos pos in
-<<<<<<< HEAD
-    let uu____918 = FStar_Range.file_of_range r in (line, uu____918)
-=======
     let uu____1271 = FStar_Range.file_of_range r in (line, uu____1271)
->>>>>>> c7f1cc4d
 let rec argTypes:
   FStar_Extraction_ML_Syntax.mlty ->
     FStar_Extraction_ML_Syntax.mlty Prims.list
   =
   fun t  ->
     match t with
-<<<<<<< HEAD
-    | FStar_Extraction_ML_Syntax.MLTY_Fun (a,uu____926,b) ->
-        let uu____928 = argTypes b in a :: uu____928
-    | uu____930 -> []
-=======
     | FStar_Extraction_ML_Syntax.MLTY_Fun (a,uu____1282,b) ->
         let uu____1284 = argTypes b in a :: uu____1284
     | uu____1287 -> []
->>>>>>> c7f1cc4d
 let rec uncurry_mlty_fun:
   FStar_Extraction_ML_Syntax.mlty ->
     (FStar_Extraction_ML_Syntax.mlty Prims.list,FStar_Extraction_ML_Syntax.mlty)
@@ -941,346 +587,7 @@
   =
   fun t  ->
     match t with
-<<<<<<< HEAD
-    | FStar_Extraction_ML_Syntax.MLTY_Fun (a,uu____942,b) ->
-        let uu____944 = uncurry_mlty_fun b in
-        (match uu____944 with | (args,res) -> ((a :: args), res))
-    | uu____956 -> ([], t)
-type emb_decl =
-  | Embed
-  | Unembed
-let uu___is_Embed: emb_decl -> Prims.bool =
-  fun projectee  ->
-    match projectee with | Embed  -> true | uu____962 -> false
-let uu___is_Unembed: emb_decl -> Prims.bool =
-  fun projectee  ->
-    match projectee with | Unembed  -> true | uu____967 -> false
-let lid_to_name: FStar_Ident.lident -> FStar_Extraction_ML_Syntax.mlexpr' =
-  fun l  ->
-    let uu____972 = FStar_Extraction_ML_Syntax.mlpath_of_lident l in
-    FStar_Extraction_ML_Syntax.MLE_Name uu____972
-let lid_to_top_name: FStar_Ident.lident -> FStar_Extraction_ML_Syntax.mlexpr
-  =
-  fun l  ->
-    let uu____977 =
-      let uu____978 = FStar_Extraction_ML_Syntax.mlpath_of_lident l in
-      FStar_Extraction_ML_Syntax.MLE_Name uu____978 in
-    FStar_All.pipe_left
-      (FStar_Extraction_ML_Syntax.with_ty FStar_Extraction_ML_Syntax.MLTY_Top)
-      uu____977
-let str_to_name: Prims.string -> FStar_Extraction_ML_Syntax.mlexpr' =
-  fun s  -> let uu____983 = FStar_Ident.lid_of_str s in lid_to_name uu____983
-let str_to_top_name: Prims.string -> FStar_Extraction_ML_Syntax.mlexpr =
-  fun s  ->
-    let uu____988 = FStar_Ident.lid_of_str s in lid_to_top_name uu____988
-let fstar_tc_common_prefix:
-  Prims.string -> FStar_Extraction_ML_Syntax.mlexpr' =
-  fun s  -> str_to_name (Prims.strcat "FStar_TypeChecker_Common." s)
-let fstar_refl_basic_prefix:
-  Prims.string -> FStar_Extraction_ML_Syntax.mlexpr' =
-  fun s  -> str_to_name (Prims.strcat "FStar_Reflection_Basic." s)
-let fstar_refl_data_prefix:
-  Prims.string -> FStar_Extraction_ML_Syntax.mlexpr' =
-  fun s  -> str_to_name (Prims.strcat "FStar_Reflection_Data." s)
-let mk_embedding:
-  emb_decl -> Prims.string -> FStar_Extraction_ML_Syntax.mlexpr' =
-  fun m  ->
-    fun s  ->
-      match m with
-      | Embed  -> fstar_refl_basic_prefix (Prims.strcat "embed_" s)
-      | Unembed  -> fstar_refl_basic_prefix (Prims.strcat "unembed_" s)
-let rec mk_tac_param_type:
-  FStar_Syntax_Syntax.term -> FStar_Extraction_ML_Syntax.mlexpr' =
-  fun t  ->
-    let uu____1013 =
-      let uu____1014 = FStar_Syntax_Subst.compress t in
-      uu____1014.FStar_Syntax_Syntax.n in
-    match uu____1013 with
-    | FStar_Syntax_Syntax.Tm_fvar fv when
-        FStar_Syntax_Syntax.fv_eq_lid fv FStar_Parser_Const.int_lid ->
-        fstar_tc_common_prefix "t_int"
-    | FStar_Syntax_Syntax.Tm_fvar fv when
-        FStar_Syntax_Syntax.fv_eq_lid fv FStar_Parser_Const.bool_lid ->
-        fstar_tc_common_prefix "t_bool"
-    | FStar_Syntax_Syntax.Tm_fvar fv when
-        FStar_Syntax_Syntax.fv_eq_lid fv FStar_Parser_Const.unit_lid ->
-        fstar_tc_common_prefix "t_unit"
-    | FStar_Syntax_Syntax.Tm_fvar fv when
-        FStar_Syntax_Syntax.fv_eq_lid fv FStar_Parser_Const.string_lid ->
-        fstar_tc_common_prefix "t_string"
-    | FStar_Syntax_Syntax.Tm_fvar fv when
-        let uu____1022 = FStar_Reflection_Data.fstar_refl_types_lid "binder" in
-        FStar_Syntax_Syntax.fv_eq_lid fv uu____1022 ->
-        fstar_refl_data_prefix "t_binder"
-    | FStar_Syntax_Syntax.Tm_fvar fv when
-        let uu____1024 = FStar_Reflection_Data.fstar_refl_types_lid "term" in
-        FStar_Syntax_Syntax.fv_eq_lid fv uu____1024 ->
-        fstar_refl_data_prefix "t_term"
-    | FStar_Syntax_Syntax.Tm_fvar fv when
-        let uu____1026 = FStar_Reflection_Data.fstar_refl_types_lid "fv" in
-        FStar_Syntax_Syntax.fv_eq_lid fv uu____1026 ->
-        fstar_refl_data_prefix "t_fv"
-    | FStar_Syntax_Syntax.Tm_fvar fv when
-        let uu____1028 = FStar_Reflection_Data.fstar_refl_syntax_lid "binder" in
-        FStar_Syntax_Syntax.fv_eq_lid fv uu____1028 ->
-        fstar_refl_data_prefix "t_binders"
-    | FStar_Syntax_Syntax.Tm_fvar fv when
-        let uu____1030 =
-          FStar_Reflection_Data.fstar_refl_syntax_lid "norm_step" in
-        FStar_Syntax_Syntax.fv_eq_lid fv uu____1030 ->
-        fstar_refl_data_prefix "t_norm_step"
-    | FStar_Syntax_Syntax.Tm_app (h,args) ->
-        let uu____1047 =
-          let uu____1048 = FStar_Syntax_Subst.compress h in
-          uu____1048.FStar_Syntax_Syntax.n in
-        (match uu____1047 with
-         | FStar_Syntax_Syntax.Tm_uinst (h',uu____1052) ->
-             let uu____1057 =
-               let uu____1058 = FStar_Syntax_Subst.compress h' in
-               uu____1058.FStar_Syntax_Syntax.n in
-             (match uu____1057 with
-              | FStar_Syntax_Syntax.Tm_fvar fv when
-                  FStar_Syntax_Syntax.fv_eq_lid fv
-                    FStar_Parser_Const.list_lid
-                  ->
-                  let arg_term =
-                    let uu____1065 = FStar_List.hd args in
-                    FStar_Pervasives_Native.fst uu____1065 in
-                  let uu____1076 =
-                    let uu____1080 =
-                      let uu____1081 = fstar_tc_common_prefix "t_list_of" in
-                      FStar_Extraction_ML_Syntax.with_ty
-                        FStar_Extraction_ML_Syntax.MLTY_Top uu____1081 in
-                    let uu____1082 =
-                      let uu____1084 =
-                        let uu____1086 = mk_tac_param_type arg_term in
-                        [uu____1086] in
-                      FStar_List.map
-                        (FStar_Extraction_ML_Syntax.with_ty
-                           FStar_Extraction_ML_Syntax.MLTY_Top) uu____1084 in
-                    (uu____1080, uu____1082) in
-                  FStar_Extraction_ML_Syntax.MLE_App uu____1076
-              | FStar_Syntax_Syntax.Tm_fvar fv when
-                  FStar_Syntax_Syntax.fv_eq_lid fv
-                    FStar_Parser_Const.option_lid
-                  ->
-                  let arg_term =
-                    let uu____1092 = FStar_List.hd args in
-                    FStar_Pervasives_Native.fst uu____1092 in
-                  let uu____1103 =
-                    let uu____1107 =
-                      let uu____1108 = fstar_tc_common_prefix "t_option_of" in
-                      FStar_Extraction_ML_Syntax.with_ty
-                        FStar_Extraction_ML_Syntax.MLTY_Top uu____1108 in
-                    let uu____1109 =
-                      let uu____1111 =
-                        let uu____1113 = mk_tac_param_type arg_term in
-                        [uu____1113] in
-                      FStar_List.map
-                        (FStar_Extraction_ML_Syntax.with_ty
-                           FStar_Extraction_ML_Syntax.MLTY_Top) uu____1111 in
-                    (uu____1107, uu____1109) in
-                  FStar_Extraction_ML_Syntax.MLE_App uu____1103
-              | uu____1115 ->
-                  let uu____1116 =
-                    let uu____1117 =
-                      let uu____1118 = FStar_Syntax_Subst.compress h' in
-                      FStar_Syntax_Print.term_to_string uu____1118 in
-                    Prims.strcat
-                      "Type term not defined for higher-order type "
-                      uu____1117 in
-                  failwith uu____1116)
-         | uu____1119 -> failwith "Impossible")
-    | uu____1120 ->
-        let uu____1121 =
-          let uu____1122 =
-            let uu____1123 = FStar_Syntax_Subst.compress t in
-            FStar_Syntax_Print.term_to_string uu____1123 in
-          Prims.strcat "Type term not defined for " uu____1122 in
-        failwith uu____1121
-let rec mk_tac_embedding_path:
-  emb_decl -> FStar_Syntax_Syntax.term -> FStar_Extraction_ML_Syntax.mlexpr'
-  =
-  fun m  ->
-    fun t  ->
-      let uu____1132 =
-        let uu____1133 = FStar_Syntax_Subst.compress t in
-        uu____1133.FStar_Syntax_Syntax.n in
-      match uu____1132 with
-      | FStar_Syntax_Syntax.Tm_fvar fv when
-          FStar_Syntax_Syntax.fv_eq_lid fv FStar_Parser_Const.int_lid ->
-          mk_embedding m "int"
-      | FStar_Syntax_Syntax.Tm_fvar fv when
-          FStar_Syntax_Syntax.fv_eq_lid fv FStar_Parser_Const.bool_lid ->
-          mk_embedding m "bool"
-      | FStar_Syntax_Syntax.Tm_fvar fv when
-          FStar_Syntax_Syntax.fv_eq_lid fv FStar_Parser_Const.unit_lid ->
-          mk_embedding m "unit"
-      | FStar_Syntax_Syntax.Tm_fvar fv when
-          FStar_Syntax_Syntax.fv_eq_lid fv FStar_Parser_Const.string_lid ->
-          mk_embedding m "string"
-      | FStar_Syntax_Syntax.Tm_fvar fv when
-          let uu____1141 =
-            FStar_Reflection_Data.fstar_refl_types_lid "binder" in
-          FStar_Syntax_Syntax.fv_eq_lid fv uu____1141 ->
-          mk_embedding m "binder"
-      | FStar_Syntax_Syntax.Tm_fvar fv when
-          let uu____1143 = FStar_Reflection_Data.fstar_refl_types_lid "term" in
-          FStar_Syntax_Syntax.fv_eq_lid fv uu____1143 ->
-          mk_embedding m "term"
-      | FStar_Syntax_Syntax.Tm_fvar fv when
-          let uu____1145 = FStar_Reflection_Data.fstar_refl_types_lid "fv" in
-          FStar_Syntax_Syntax.fv_eq_lid fv uu____1145 ->
-          mk_embedding m "fvar"
-      | FStar_Syntax_Syntax.Tm_fvar fv when
-          let uu____1147 =
-            FStar_Reflection_Data.fstar_refl_syntax_lid "binders" in
-          FStar_Syntax_Syntax.fv_eq_lid fv uu____1147 ->
-          mk_embedding m "binders"
-      | FStar_Syntax_Syntax.Tm_fvar fv when
-          let uu____1149 =
-            FStar_Reflection_Data.fstar_refl_syntax_lid "norm_step" in
-          FStar_Syntax_Syntax.fv_eq_lid fv uu____1149 ->
-          mk_embedding m "norm_step"
-      | FStar_Syntax_Syntax.Tm_app (h,args) ->
-          let uu____1166 =
-            let uu____1167 = FStar_Syntax_Subst.compress h in
-            uu____1167.FStar_Syntax_Syntax.n in
-          (match uu____1166 with
-           | FStar_Syntax_Syntax.Tm_uinst (h',uu____1171) ->
-               let uu____1176 =
-                 let uu____1181 =
-                   let uu____1182 = FStar_Syntax_Subst.compress h' in
-                   uu____1182.FStar_Syntax_Syntax.n in
-                 match uu____1181 with
-                 | FStar_Syntax_Syntax.Tm_fvar fv when
-                     FStar_Syntax_Syntax.fv_eq_lid fv
-                       FStar_Parser_Const.list_lid
-                     ->
-                     let arg_term =
-                       let uu____1193 = FStar_List.hd args in
-                       FStar_Pervasives_Native.fst uu____1193 in
-                     let uu____1204 =
-                       let uu____1206 = mk_tac_embedding_path m arg_term in
-                       [uu____1206] in
-                     let uu____1207 = mk_tac_param_type arg_term in
-                     ("list", uu____1204, uu____1207)
-                 | FStar_Syntax_Syntax.Tm_fvar fv when
-                     FStar_Syntax_Syntax.fv_eq_lid fv
-                       FStar_Parser_Const.option_lid
-                     ->
-                     let arg_term =
-                       let uu____1213 = FStar_List.hd args in
-                       FStar_Pervasives_Native.fst uu____1213 in
-                     let uu____1224 =
-                       let uu____1226 = mk_tac_embedding_path m arg_term in
-                       [uu____1226] in
-                     let uu____1227 = mk_tac_param_type arg_term in
-                     ("option", uu____1224, uu____1227)
-                 | FStar_Syntax_Syntax.Tm_fvar fv when
-                     FStar_Syntax_Syntax.fv_eq_lid fv
-                       FStar_Parser_Const.tactic_lid
-                     -> failwith "Embedding for tactics not defined"
-                 | uu____1234 ->
-                     let uu____1235 =
-                       let uu____1236 =
-                         let uu____1237 = FStar_Syntax_Subst.compress h' in
-                         FStar_Syntax_Print.term_to_string uu____1237 in
-                       Prims.strcat
-                         "Embedding not defined for higher-order type "
-                         uu____1236 in
-                     failwith uu____1235 in
-               (match uu____1176 with
-                | (ht,hargs,type_arg) ->
-                    let hargs1 =
-                      match m with
-                      | Embed  -> FStar_List.append hargs [type_arg]
-                      | Unembed  -> hargs in
-                    let uu____1250 =
-                      let uu____1254 =
-                        let uu____1255 = mk_embedding m ht in
-                        FStar_Extraction_ML_Syntax.with_ty
-                          FStar_Extraction_ML_Syntax.MLTY_Top uu____1255 in
-                      let uu____1256 =
-                        FStar_List.map
-                          (FStar_Extraction_ML_Syntax.with_ty
-                             FStar_Extraction_ML_Syntax.MLTY_Top) hargs1 in
-                      (uu____1254, uu____1256) in
-                    FStar_Extraction_ML_Syntax.MLE_App uu____1250)
-           | uu____1259 -> failwith "Impossible")
-      | uu____1260 ->
-          let uu____1261 =
-            let uu____1262 =
-              let uu____1263 = FStar_Syntax_Subst.compress t in
-              FStar_Syntax_Print.term_to_string uu____1263 in
-            Prims.strcat "Embedding not defined for type " uu____1262 in
-          failwith uu____1261
-let mk_interpretation_fun tac_lid assm_lid t bs =
-  let arg_types =
-    FStar_List.map
-      (fun x  -> (FStar_Pervasives_Native.fst x).FStar_Syntax_Syntax.sort) bs in
-  let arity = FStar_List.length bs in
-  let h =
-    let uu____1315 =
-      let uu____1316 = FStar_Util.string_of_int arity in
-      Prims.strcat "FStar_Tactics_Interpreter.mk_tactic_interpretation_"
-        uu____1316 in
-    str_to_top_name uu____1315 in
-  let tac_fun =
-    let uu____1324 =
-      let uu____1328 =
-        let uu____1329 =
-          let uu____1330 = FStar_Util.string_of_int arity in
-          Prims.strcat "FStar_Tactics_Native.from_tactic_" uu____1330 in
-        str_to_top_name uu____1329 in
-      let uu____1337 =
-        let uu____1339 = lid_to_top_name tac_lid in [uu____1339] in
-      (uu____1328, uu____1337) in
-    FStar_Extraction_ML_Syntax.MLE_App uu____1324 in
-  let tac_lid_app =
-    let uu____1342 =
-      let uu____1346 = str_to_top_name "FStar_Ident.lid_of_str" in
-      (uu____1346,
-        [FStar_Extraction_ML_Syntax.with_ty
-           FStar_Extraction_ML_Syntax.MLTY_Top assm_lid]) in
-    FStar_Extraction_ML_Syntax.MLE_App uu____1342 in
-  let args =
-    let uu____1350 =
-      let uu____1352 = str_to_name "ps" in [uu____1352; tac_fun] in
-    let uu____1353 =
-      let uu____1355 =
-        FStar_List.map (mk_tac_embedding_path Unembed) arg_types in
-      let uu____1357 =
-        let uu____1359 = mk_tac_embedding_path Embed t in
-        let uu____1360 =
-          let uu____1362 = mk_tac_param_type t in
-          let uu____1363 =
-            let uu____1365 =
-              let uu____1367 = str_to_name "args" in [uu____1367] in
-            tac_lid_app :: uu____1365 in
-          uu____1362 :: uu____1363 in
-        uu____1359 :: uu____1360 in
-      FStar_List.append uu____1355 uu____1357 in
-    FStar_List.append uu____1350 uu____1353 in
-  let app =
-    let uu____1369 =
-      let uu____1370 =
-        let uu____1374 =
-          FStar_List.map
-            (FStar_Extraction_ML_Syntax.with_ty
-               FStar_Extraction_ML_Syntax.MLTY_Top) args in
-        (h, uu____1374) in
-      FStar_Extraction_ML_Syntax.MLE_App uu____1370 in
-    FStar_All.pipe_left
-      (FStar_Extraction_ML_Syntax.with_ty FStar_Extraction_ML_Syntax.MLTY_Top)
-      uu____1369 in
-  FStar_Extraction_ML_Syntax.MLE_Fun
-    ([(("ps", (Prims.parse_int "0")), FStar_Extraction_ML_Syntax.MLTY_Top);
-     (("args", (Prims.parse_int "0")), FStar_Extraction_ML_Syntax.MLTY_Top)],
-      app)
-=======
     | FStar_Extraction_ML_Syntax.MLTY_Fun (a,uu____1304,b) ->
         let uu____1306 = uncurry_mlty_fun b in
         (match uu____1306 with | (args,res) -> ((a :: args), res))
-    | uu____1327 -> ([], t)
->>>>>>> c7f1cc4d
+    | uu____1327 -> ([], t)