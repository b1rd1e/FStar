open Prims
let pruneNones l =
  FStar_List.fold_right
    (fun x  -> fun ll  -> match x with | Some xs -> xs :: ll | None  -> ll) l
    []
let mlconst_of_const:
  FStar_Const.sconst -> FStar_Extraction_ML_Syntax.mlconstant =
  fun sctt  ->
    match sctt with
    | FStar_Const.Const_range uu____24 -> failwith "Unsupported constant"
    | FStar_Const.Const_effect  -> failwith "Unsupported constant"
    | FStar_Const.Const_unit  -> FStar_Extraction_ML_Syntax.MLC_Unit
    | FStar_Const.Const_char c -> FStar_Extraction_ML_Syntax.MLC_Char c
    | FStar_Const.Const_int (s,i) ->
        FStar_Extraction_ML_Syntax.MLC_Int (s, i)
    | FStar_Const.Const_bool b -> FStar_Extraction_ML_Syntax.MLC_Bool b
    | FStar_Const.Const_float d -> FStar_Extraction_ML_Syntax.MLC_Float d
    | FStar_Const.Const_bytearray (bytes,uu____40) ->
        FStar_Extraction_ML_Syntax.MLC_Bytes bytes
    | FStar_Const.Const_string (bytes,uu____44) ->
        FStar_Extraction_ML_Syntax.MLC_String
          (FStar_Util.string_of_unicode bytes)
    | FStar_Const.Const_reify  ->
        failwith "Unhandled constant: reify/reflect"
    | FStar_Const.Const_reflect uu____47 ->
        failwith "Unhandled constant: reify/reflect"
let mlconst_of_const':
  FStar_Range.range ->
    FStar_Const.sconst -> FStar_Extraction_ML_Syntax.mlconstant
  =
  fun p  ->
    fun c  ->
      try mlconst_of_const c
      with
      | uu____56 ->
          let uu____57 =
            let uu____58 = FStar_Range.string_of_range p in
            let uu____59 = FStar_Syntax_Print.const_to_string c in
            FStar_Util.format2 "(%s) Failed to translate constant %s "
              uu____58 uu____59 in
          failwith uu____57
let rec subst_aux:
  (FStar_Extraction_ML_Syntax.mlident* FStar_Extraction_ML_Syntax.mlty)
    Prims.list ->
    FStar_Extraction_ML_Syntax.mlty -> FStar_Extraction_ML_Syntax.mlty
  =
  fun subst1  ->
    fun t  ->
      match t with
      | FStar_Extraction_ML_Syntax.MLTY_Var x ->
          let uu____73 =
            FStar_Util.find_opt
              (fun uu____79  -> match uu____79 with | (y,uu____83) -> y = x)
              subst1 in
          (match uu____73 with | Some ts -> snd ts | None  -> t)
      | FStar_Extraction_ML_Syntax.MLTY_Fun (t1,f,t2) ->
          let uu____94 =
            let uu____98 = subst_aux subst1 t1 in
            let uu____99 = subst_aux subst1 t2 in (uu____98, f, uu____99) in
          FStar_Extraction_ML_Syntax.MLTY_Fun uu____94
      | FStar_Extraction_ML_Syntax.MLTY_Named (args,path) ->
          let uu____104 =
            let uu____108 = FStar_List.map (subst_aux subst1) args in
            (uu____108, path) in
          FStar_Extraction_ML_Syntax.MLTY_Named uu____104
      | FStar_Extraction_ML_Syntax.MLTY_Tuple ts ->
          let uu____113 = FStar_List.map (subst_aux subst1) ts in
          FStar_Extraction_ML_Syntax.MLTY_Tuple uu____113
      | FStar_Extraction_ML_Syntax.MLTY_Top  ->
          FStar_Extraction_ML_Syntax.MLTY_Top
let subst:
  FStar_Extraction_ML_Syntax.mltyscheme ->
    FStar_Extraction_ML_Syntax.mlty Prims.list ->
      FStar_Extraction_ML_Syntax.mlty
  =
  fun uu____120  ->
    fun args  ->
      match uu____120 with
      | (formals,t) ->
          if (FStar_List.length formals) <> (FStar_List.length args)
          then
            failwith
              "Substitution must be fully applied (see GitHub issue #490)"
          else
            (let uu____130 = FStar_List.zip formals args in
             subst_aux uu____130 t)
let udelta_unfold:
  FStar_Extraction_ML_UEnv.env ->
    FStar_Extraction_ML_Syntax.mlty -> FStar_Extraction_ML_Syntax.mlty option
  =
  fun g  ->
    fun uu___112_140  ->
      match uu___112_140 with
      | FStar_Extraction_ML_Syntax.MLTY_Named (args,n1) ->
          let uu____146 = FStar_Extraction_ML_UEnv.lookup_ty_const g n1 in
          (match uu____146 with
           | Some ts -> let uu____150 = subst ts args in Some uu____150
           | uu____151 -> None)
      | uu____153 -> None
let eff_leq:
  FStar_Extraction_ML_Syntax.e_tag ->
    FStar_Extraction_ML_Syntax.e_tag -> Prims.bool
  =
  fun f  ->
    fun f'  ->
      match (f, f') with
      | (FStar_Extraction_ML_Syntax.E_PURE ,uu____160) -> true
      | (FStar_Extraction_ML_Syntax.E_GHOST
         ,FStar_Extraction_ML_Syntax.E_GHOST ) -> true
      | (FStar_Extraction_ML_Syntax.E_IMPURE
         ,FStar_Extraction_ML_Syntax.E_IMPURE ) -> true
      | uu____161 -> false
<<<<<<< HEAD
let eff_to_string: FStar_Extraction_ML_Syntax.e_tag -> Prims.string =
  fun uu___112_166  ->
    match uu___112_166 with
=======
  
let eff_to_string : FStar_Extraction_ML_Syntax.e_tag -> Prims.string =
  fun uu___113_166  ->
    match uu___113_166 with
>>>>>>> 6bbccf15
    | FStar_Extraction_ML_Syntax.E_PURE  -> "Pure"
    | FStar_Extraction_ML_Syntax.E_GHOST  -> "Ghost"
    | FStar_Extraction_ML_Syntax.E_IMPURE  -> "Impure"
let join:
  FStar_Range.range ->
    FStar_Extraction_ML_Syntax.e_tag ->
      FStar_Extraction_ML_Syntax.e_tag -> FStar_Extraction_ML_Syntax.e_tag
  =
  fun r  ->
    fun f  ->
      fun f'  ->
        match (f, f') with
        | (FStar_Extraction_ML_Syntax.E_IMPURE
           ,FStar_Extraction_ML_Syntax.E_PURE ) ->
            FStar_Extraction_ML_Syntax.E_IMPURE
        | (FStar_Extraction_ML_Syntax.E_PURE
           ,FStar_Extraction_ML_Syntax.E_IMPURE ) ->
            FStar_Extraction_ML_Syntax.E_IMPURE
        | (FStar_Extraction_ML_Syntax.E_IMPURE
           ,FStar_Extraction_ML_Syntax.E_IMPURE ) ->
            FStar_Extraction_ML_Syntax.E_IMPURE
        | (FStar_Extraction_ML_Syntax.E_GHOST
           ,FStar_Extraction_ML_Syntax.E_GHOST ) ->
            FStar_Extraction_ML_Syntax.E_GHOST
        | (FStar_Extraction_ML_Syntax.E_PURE
           ,FStar_Extraction_ML_Syntax.E_GHOST ) ->
            FStar_Extraction_ML_Syntax.E_GHOST
        | (FStar_Extraction_ML_Syntax.E_GHOST
           ,FStar_Extraction_ML_Syntax.E_PURE ) ->
            FStar_Extraction_ML_Syntax.E_GHOST
        | (FStar_Extraction_ML_Syntax.E_PURE
           ,FStar_Extraction_ML_Syntax.E_PURE ) ->
            FStar_Extraction_ML_Syntax.E_PURE
        | uu____176 ->
            let uu____179 =
              let uu____180 = FStar_Range.string_of_range r in
              FStar_Util.format3
                "Impossible (%s): Inconsistent effects %s and %s" uu____180
                (eff_to_string f) (eff_to_string f') in
            failwith uu____179
let join_l:
  FStar_Range.range ->
    FStar_Extraction_ML_Syntax.e_tag Prims.list ->
      FStar_Extraction_ML_Syntax.e_tag
  =
  fun r  ->
    fun fs  ->
      FStar_List.fold_left (join r) FStar_Extraction_ML_Syntax.E_PURE fs
let mk_ty_fun uu____200 =
  FStar_List.fold_right
    (fun uu____203  ->
       fun t  ->
         match uu____203 with
         | (uu____207,t0) ->
             FStar_Extraction_ML_Syntax.MLTY_Fun
               (t0, FStar_Extraction_ML_Syntax.E_PURE, t))
type unfold_t =
  FStar_Extraction_ML_Syntax.mlty -> FStar_Extraction_ML_Syntax.mlty option
let rec type_leq_c:
  unfold_t ->
    FStar_Extraction_ML_Syntax.mlexpr option ->
      FStar_Extraction_ML_Syntax.mlty ->
        FStar_Extraction_ML_Syntax.mlty ->
          (Prims.bool* FStar_Extraction_ML_Syntax.mlexpr option)
  =
  fun unfold_ty  ->
    fun e  ->
      fun t  ->
        fun t'  ->
          match (t, t') with
          | (FStar_Extraction_ML_Syntax.MLTY_Var
             x,FStar_Extraction_ML_Syntax.MLTY_Var y) ->
              if (fst x) = (fst y) then (true, e) else (false, None)
          | (FStar_Extraction_ML_Syntax.MLTY_Fun
             (t1,f,t2),FStar_Extraction_ML_Syntax.MLTY_Fun (t1',f',t2')) ->
              let mk_fun xs body =
                match xs with
                | [] -> body
                | uu____275 ->
                    let e1 =
                      match body.FStar_Extraction_ML_Syntax.expr with
                      | FStar_Extraction_ML_Syntax.MLE_Fun (ys,body1) ->
                          FStar_Extraction_ML_Syntax.MLE_Fun
                            ((FStar_List.append xs ys), body1)
                      | uu____293 ->
                          FStar_Extraction_ML_Syntax.MLE_Fun (xs, body) in
                    let uu____297 =
                      (mk_ty_fun ()) xs body.FStar_Extraction_ML_Syntax.mlty in
                    FStar_Extraction_ML_Syntax.with_ty uu____297 e1 in
              (match e with
               | Some
                   {
                     FStar_Extraction_ML_Syntax.expr =
                       FStar_Extraction_ML_Syntax.MLE_Fun (x::xs,body);
                     FStar_Extraction_ML_Syntax.mlty = uu____304;
                     FStar_Extraction_ML_Syntax.loc = uu____305;_}
                   ->
                   let uu____316 =
                     (type_leq unfold_ty t1' t1) && (eff_leq f f') in
                   if uu____316
                   then
                     (if
                        (f = FStar_Extraction_ML_Syntax.E_PURE) &&
                          (f' = FStar_Extraction_ML_Syntax.E_GHOST)
                      then
                        let uu____326 = type_leq unfold_ty t2 t2' in
                        (if uu____326
                         then
                           let body1 =
                             let uu____334 =
                               type_leq unfold_ty t2
                                 FStar_Extraction_ML_Syntax.ml_unit_ty in
                             if uu____334
                             then FStar_Extraction_ML_Syntax.ml_unit
                             else
                               FStar_All.pipe_left
                                 (FStar_Extraction_ML_Syntax.with_ty t2')
                                 (FStar_Extraction_ML_Syntax.MLE_Coerce
                                    (FStar_Extraction_ML_Syntax.ml_unit,
                                      FStar_Extraction_ML_Syntax.ml_unit_ty,
                                      t2')) in
                           let uu____339 =
                             let uu____341 =
                               let uu____342 =
                                 let uu____345 =
                                   (mk_ty_fun ()) [x]
                                     body1.FStar_Extraction_ML_Syntax.mlty in
                                 FStar_Extraction_ML_Syntax.with_ty uu____345 in
                               FStar_All.pipe_left uu____342
                                 (FStar_Extraction_ML_Syntax.MLE_Fun
                                    ([x], body1)) in
                             Some uu____341 in
                           (true, uu____339)
                         else (false, None))
                      else
                        (let uu____361 =
                           let uu____365 =
                             let uu____367 = mk_fun xs body in
                             FStar_All.pipe_left (fun _0_30  -> Some _0_30)
                               uu____367 in
                           type_leq_c unfold_ty uu____365 t2 t2' in
                         match uu____361 with
                         | (ok,body1) ->
                             let res =
                               match body1 with
                               | Some body2 ->
                                   let uu____383 = mk_fun [x] body2 in
                                   Some uu____383
                               | uu____388 -> None in
                             (ok, res)))
                   else (false, None)
               | uu____393 ->
                   let uu____395 =
                     ((type_leq unfold_ty t1' t1) && (eff_leq f f')) &&
                       (type_leq unfold_ty t2 t2') in
                   if uu____395 then (true, e) else (false, None))
          | (FStar_Extraction_ML_Syntax.MLTY_Named
             (args,path),FStar_Extraction_ML_Syntax.MLTY_Named (args',path'))
              ->
              if path = path'
              then
                let uu____419 =
                  FStar_List.forall2 (type_leq unfold_ty) args args' in
                (if uu____419 then (true, e) else (false, None))
              else
                (let uu____430 = unfold_ty t in
                 match uu____430 with
                 | Some t1 -> type_leq_c unfold_ty e t1 t'
                 | None  ->
                     let uu____440 = unfold_ty t' in
                     (match uu____440 with
                      | None  -> (false, None)
                      | Some t'1 -> type_leq_c unfold_ty e t t'1))
          | (FStar_Extraction_ML_Syntax.MLTY_Tuple
             ts,FStar_Extraction_ML_Syntax.MLTY_Tuple ts') ->
              let uu____455 = FStar_List.forall2 (type_leq unfold_ty) ts ts' in
              if uu____455 then (true, e) else (false, None)
          | (FStar_Extraction_ML_Syntax.MLTY_Top
             ,FStar_Extraction_ML_Syntax.MLTY_Top ) -> (true, e)
          | (FStar_Extraction_ML_Syntax.MLTY_Named uu____466,uu____467) ->
              let uu____471 = unfold_ty t in
              (match uu____471 with
               | Some t1 -> type_leq_c unfold_ty e t1 t'
               | uu____481 -> (false, None))
          | (uu____484,FStar_Extraction_ML_Syntax.MLTY_Named uu____485) ->
              let uu____489 = unfold_ty t' in
              (match uu____489 with
               | Some t'1 -> type_leq_c unfold_ty e t t'1
               | uu____499 -> (false, None))
          | uu____502 -> (false, None)
and type_leq:
  unfold_t ->
    FStar_Extraction_ML_Syntax.mlty ->
      FStar_Extraction_ML_Syntax.mlty -> Prims.bool
  =
  fun g  ->
    fun t1  ->
      fun t2  ->
        let uu____510 = type_leq_c g None t1 t2 in
        FStar_All.pipe_right uu____510 FStar_Pervasives.fst
<<<<<<< HEAD
let is_type_abstraction uu___113_536 =
  match uu___113_536 with
=======

let is_type_abstraction uu___114_536 =
  match uu___114_536 with
>>>>>>> 6bbccf15
  | (FStar_Util.Inl uu____542,uu____543)::uu____544 -> true
  | uu____556 -> false
let is_xtuple: (Prims.string Prims.list* Prims.string) -> Prims.int option =
  fun uu____568  ->
    match uu____568 with
    | (ns,n1) ->
        if (ns = ["Prims"]) || (ns = ["FStar"; "Pervasives"])
        then
          (match n1 with
           | "Mktuple2" -> Some (Prims.parse_int "2")
           | "Mktuple3" -> Some (Prims.parse_int "3")
           | "Mktuple4" -> Some (Prims.parse_int "4")
           | "Mktuple5" -> Some (Prims.parse_int "5")
           | "Mktuple6" -> Some (Prims.parse_int "6")
           | "Mktuple7" -> Some (Prims.parse_int "7")
           | "Mktuple8" -> Some (Prims.parse_int "8")
           | uu____581 -> None)
        else None
let resugar_exp:
  FStar_Extraction_ML_Syntax.mlexpr -> FStar_Extraction_ML_Syntax.mlexpr =
  fun e  ->
    match e.FStar_Extraction_ML_Syntax.expr with
    | FStar_Extraction_ML_Syntax.MLE_CTor (mlp,args) ->
        (match is_xtuple mlp with
         | Some n1 ->
             FStar_All.pipe_left
               (FStar_Extraction_ML_Syntax.with_ty
                  e.FStar_Extraction_ML_Syntax.mlty)
               (FStar_Extraction_ML_Syntax.MLE_Tuple args)
         | uu____591 -> e)
    | uu____593 -> e
let record_field_path:
  FStar_Ident.lident Prims.list -> Prims.string Prims.list =
  fun uu___115_598  ->
    match uu___115_598 with
    | f::uu____602 ->
        let uu____604 = FStar_Util.prefix f.FStar_Ident.ns in
        (match uu____604 with
         | (ns,uu____610) ->
             FStar_All.pipe_right ns
               (FStar_List.map (fun id  -> id.FStar_Ident.idText)))
    | uu____616 -> failwith "impos"
let record_fields fs vs =
  FStar_List.map2
    (fun f  -> fun e  -> (((f.FStar_Ident.ident).FStar_Ident.idText), e)) fs
    vs
let is_xtuple_ty: (Prims.string Prims.list* Prims.string) -> Prims.int option
  =
  fun uu____648  ->
    match uu____648 with
    | (ns,n1) ->
        if ns = ["FStar"; "Pervasives"]
        then
          (match n1 with
           | "tuple2" -> Some (Prims.parse_int "2")
           | "tuple3" -> Some (Prims.parse_int "3")
           | "tuple4" -> Some (Prims.parse_int "4")
           | "tuple5" -> Some (Prims.parse_int "5")
           | "tuple6" -> Some (Prims.parse_int "6")
           | "tuple7" -> Some (Prims.parse_int "7")
           | "tuple8" -> Some (Prims.parse_int "8")
           | uu____660 -> None)
        else None
let resugar_mlty:
  FStar_Extraction_ML_Syntax.mlty -> FStar_Extraction_ML_Syntax.mlty =
  fun t  ->
    match t with
    | FStar_Extraction_ML_Syntax.MLTY_Named (args,mlp) ->
        (match is_xtuple_ty mlp with
         | Some n1 -> FStar_Extraction_ML_Syntax.MLTY_Tuple args
         | uu____670 -> t)
    | uu____672 -> t
let codegen_fsharp: Prims.unit -> Prims.bool =
  fun uu____675  ->
    let uu____676 =
      let uu____677 = FStar_Options.codegen () in FStar_Option.get uu____677 in
    uu____676 = "FSharp"
let flatten_ns: Prims.string Prims.list -> Prims.string =
  fun ns  ->
    let uu____684 = codegen_fsharp () in
    if uu____684
    then FStar_String.concat "." ns
    else FStar_String.concat "_" ns
let flatten_mlpath: (Prims.string Prims.list* Prims.string) -> Prims.string =
  fun uu____691  ->
    match uu____691 with
    | (ns,n1) ->
        let uu____699 = codegen_fsharp () in
        if uu____699
        then FStar_String.concat "." (FStar_List.append ns [n1])
        else FStar_String.concat "_" (FStar_List.append ns [n1])
let mlpath_of_lid:
  FStar_Ident.lident -> (Prims.string Prims.list* Prims.string) =
  fun l  ->
    let uu____707 =
      FStar_All.pipe_right l.FStar_Ident.ns
        (FStar_List.map (fun i  -> i.FStar_Ident.idText)) in
    (uu____707, ((l.FStar_Ident.ident).FStar_Ident.idText))
let rec erasableType:
  unfold_t -> FStar_Extraction_ML_Syntax.mlty -> Prims.bool =
  fun unfold_ty  ->
    fun t  ->
      if FStar_Extraction_ML_UEnv.erasableTypeNoDelta t
      then true
      else
        (let uu____723 = unfold_ty t in
         match uu____723 with
         | Some t1 -> erasableType unfold_ty t1
         | None  -> false)
let rec eraseTypeDeep:
  unfold_t ->
    FStar_Extraction_ML_Syntax.mlty -> FStar_Extraction_ML_Syntax.mlty
  =
  fun unfold_ty  ->
    fun t  ->
      match t with
      | FStar_Extraction_ML_Syntax.MLTY_Fun (tyd,etag,tycd) ->
          if etag = FStar_Extraction_ML_Syntax.E_PURE
          then
            let uu____742 =
              let uu____746 = eraseTypeDeep unfold_ty tyd in
              let uu____750 = eraseTypeDeep unfold_ty tycd in
              (uu____746, etag, uu____750) in
            FStar_Extraction_ML_Syntax.MLTY_Fun uu____742
          else t
      | FStar_Extraction_ML_Syntax.MLTY_Named (lty,mlp) ->
          let uu____759 = erasableType unfold_ty t in
          if uu____759
          then FStar_Extraction_ML_UEnv.erasedContent
          else
            (let uu____764 =
               let uu____768 = FStar_List.map (eraseTypeDeep unfold_ty) lty in
               (uu____768, mlp) in
             FStar_Extraction_ML_Syntax.MLTY_Named uu____764)
      | FStar_Extraction_ML_Syntax.MLTY_Tuple lty ->
          let uu____776 = FStar_List.map (eraseTypeDeep unfold_ty) lty in
          FStar_Extraction_ML_Syntax.MLTY_Tuple uu____776
      | uu____781 -> t
let prims_op_equality: FStar_Extraction_ML_Syntax.mlexpr =
  FStar_All.pipe_left
    (FStar_Extraction_ML_Syntax.with_ty FStar_Extraction_ML_Syntax.MLTY_Top)
    (FStar_Extraction_ML_Syntax.MLE_Name (["Prims"], "op_Equality"))
let prims_op_amp_amp: FStar_Extraction_ML_Syntax.mlexpr =
  let uu____783 =
    let uu____786 =
      (mk_ty_fun ())
        [(("x", (Prims.parse_int "0")),
           FStar_Extraction_ML_Syntax.ml_bool_ty);
        (("y", (Prims.parse_int "0")), FStar_Extraction_ML_Syntax.ml_bool_ty)]
        FStar_Extraction_ML_Syntax.ml_bool_ty in
    FStar_Extraction_ML_Syntax.with_ty uu____786 in
  FStar_All.pipe_left uu____783
    (FStar_Extraction_ML_Syntax.MLE_Name (["Prims"], "op_AmpAmp"))
let conjoin:
  FStar_Extraction_ML_Syntax.mlexpr ->
    FStar_Extraction_ML_Syntax.mlexpr -> FStar_Extraction_ML_Syntax.mlexpr
  =
  fun e1  ->
    fun e2  ->
      FStar_All.pipe_left
        (FStar_Extraction_ML_Syntax.with_ty
           FStar_Extraction_ML_Syntax.ml_bool_ty)
        (FStar_Extraction_ML_Syntax.MLE_App (prims_op_amp_amp, [e1; e2]))
let conjoin_opt:
  FStar_Extraction_ML_Syntax.mlexpr option ->
    FStar_Extraction_ML_Syntax.mlexpr option ->
      FStar_Extraction_ML_Syntax.mlexpr option
  =
  fun e1  ->
    fun e2  ->
      match (e1, e2) with
      | (None ,None ) -> None
      | (Some x,None ) -> Some x
      | (None ,Some x) -> Some x
      | (Some x,Some y) -> let uu____839 = conjoin x y in Some uu____839
let mlloc_of_range: FStar_Range.range -> (Prims.int* Prims.string) =
  fun r  ->
    let pos = FStar_Range.start_of_range r in
    let line = FStar_Range.line_of_pos pos in
    let uu____847 = FStar_Range.file_of_range r in (line, uu____847)
let rec argTypes:
  FStar_Extraction_ML_Syntax.mlty ->
    FStar_Extraction_ML_Syntax.mlty Prims.list
  =
  fun t  ->
    match t with
    | FStar_Extraction_ML_Syntax.MLTY_Fun (a,uu____855,b) ->
        let uu____857 = argTypes b in a :: uu____857
    | uu____859 -> []
let rec uncurry_mlty_fun:
  FStar_Extraction_ML_Syntax.mlty ->
    (FStar_Extraction_ML_Syntax.mlty Prims.list*
      FStar_Extraction_ML_Syntax.mlty)
  =
  fun t  ->
    match t with
    | FStar_Extraction_ML_Syntax.MLTY_Fun (a,uu____870,b) ->
        let uu____872 = uncurry_mlty_fun b in
        (match uu____872 with | (args,res) -> ((a :: args), res))
    | uu____884 -> ([], t)<|MERGE_RESOLUTION|>--- conflicted
+++ resolved
@@ -110,16 +110,10 @@
       | (FStar_Extraction_ML_Syntax.E_IMPURE
          ,FStar_Extraction_ML_Syntax.E_IMPURE ) -> true
       | uu____161 -> false
-<<<<<<< HEAD
-let eff_to_string: FStar_Extraction_ML_Syntax.e_tag -> Prims.string =
-  fun uu___112_166  ->
-    match uu___112_166 with
-=======
   
 let eff_to_string : FStar_Extraction_ML_Syntax.e_tag -> Prims.string =
   fun uu___113_166  ->
     match uu___113_166 with
->>>>>>> 6bbccf15
     | FStar_Extraction_ML_Syntax.E_PURE  -> "Pure"
     | FStar_Extraction_ML_Syntax.E_GHOST  -> "Ghost"
     | FStar_Extraction_ML_Syntax.E_IMPURE  -> "Impure"
@@ -320,14 +314,9 @@
       fun t2  ->
         let uu____510 = type_leq_c g None t1 t2 in
         FStar_All.pipe_right uu____510 FStar_Pervasives.fst
-<<<<<<< HEAD
-let is_type_abstraction uu___113_536 =
-  match uu___113_536 with
-=======
 
 let is_type_abstraction uu___114_536 =
   match uu___114_536 with
->>>>>>> 6bbccf15
   | (FStar_Util.Inl uu____542,uu____543)::uu____544 -> true
   | uu____556 -> false
 let is_xtuple: (Prims.string Prims.list* Prims.string) -> Prims.int option =
