--- conflicted
+++ resolved
@@ -110,13 +110,8 @@
       FStar_Extraction_ML_Syntax.mlty FStar_Pervasives_Native.option
   =
   fun g  ->
-<<<<<<< HEAD
-    fun uu___135_140  ->
-      match uu___135_140 with
-=======
     fun uu___117_236  ->
       match uu___117_236 with
->>>>>>> ba3d1149
       | FStar_Extraction_ML_Syntax.MLTY_Named (args,n1) ->
           let uu____245 = FStar_Extraction_ML_UEnv.lookup_ty_const g n1 in
           (match uu____245 with
@@ -154,13 +149,8 @@
          ,FStar_Extraction_ML_Syntax.E_IMPURE ) -> true
       | uu____276 -> false
 let eff_to_string: FStar_Extraction_ML_Syntax.e_tag -> Prims.string =
-<<<<<<< HEAD
-  fun uu___136_166  ->
-    match uu___136_166 with
-=======
   fun uu___118_284  ->
     match uu___118_284 with
->>>>>>> ba3d1149
     | FStar_Extraction_ML_Syntax.E_PURE  -> "Pure"
     | FStar_Extraction_ML_Syntax.E_GHOST  -> "Ghost"
     | FStar_Extraction_ML_Syntax.E_IMPURE  -> "Impure"
@@ -386,17 +376,6 @@
   fun g  ->
     fun t1  ->
       fun t2  ->
-<<<<<<< HEAD
-        let uu____510 = type_leq_c g None t1 t2 in
-        FStar_All.pipe_right uu____510 FStar_Pervasives.fst
-let is_type_abstraction uu___137_536 =
-  match uu___137_536 with
-  | (FStar_Util.Inl uu____542,uu____543)::uu____544 -> true
-  | uu____556 -> false
-let is_xtuple: (Prims.string Prims.list* Prims.string) -> Prims.int option =
-  fun uu____568  ->
-    match uu____568 with
-=======
         let uu____798 = type_leq_c g FStar_Pervasives_Native.None t1 t2 in
         FStar_All.pipe_right uu____798 FStar_Pervasives_Native.fst
 let is_type_abstraction:
@@ -414,7 +393,6 @@
   =
   fun uu____898  ->
     match uu____898 with
->>>>>>> ba3d1149
     | (ns,n1) ->
         let uu____913 =
           let uu____914 = FStar_Util.concat_l "." (FStar_List.append ns [n1]) in
@@ -442,21 +420,12 @@
     | uu____937 -> e
 let record_field_path:
   FStar_Ident.lident Prims.list -> Prims.string Prims.list =
-<<<<<<< HEAD
-  fun uu___138_598  ->
-    match uu___138_598 with
-    | f::uu____602 ->
-        let uu____604 = FStar_Util.prefix f.FStar_Ident.ns in
-        (match uu____604 with
-         | (ns,uu____610) ->
-=======
   fun uu___120_945  ->
     match uu___120_945 with
     | f::uu____951 ->
         let uu____954 = FStar_Util.prefix f.FStar_Ident.ns in
         (match uu____954 with
          | (ns,uu____964) ->
->>>>>>> ba3d1149
              FStar_All.pipe_right ns
                (FStar_List.map (fun id  -> id.FStar_Ident.idText)))
     | uu____975 -> failwith "impos"
