
open Prims
<<<<<<< HEAD
open FStar_Pervasives

let tcenv : unit  ->  FStar_TypeChecker_Env.env = (fun uu____5 -> (FStar_Tests_Pars.init ()))


let guard_to_string : FStar_TypeChecker_Common.guard_formula  ->  Prims.string = (fun g -> (match (g) with
| FStar_TypeChecker_Common.Trivial -> begin
"trivial"
end
| FStar_TypeChecker_Common.NonTrivial (f) -> begin
(

let uu____12 = (tcenv ())
in (FStar_TypeChecker_Normalize.term_to_string uu____12 f))
end))


let guard_eq : Prims.int  ->  FStar_TypeChecker_Common.guard_formula  ->  FStar_TypeChecker_Common.guard_formula  ->  unit = (fun i g g' -> (

let uu____28 = (match (((g), (g'))) with
| (FStar_TypeChecker_Common.Trivial, FStar_TypeChecker_Common.Trivial) -> begin
((true), (g), (g'))
end
| (FStar_TypeChecker_Common.NonTrivial (f), FStar_TypeChecker_Common.NonTrivial (f')) -> begin
(

let f1 = (

let uu____44 = (tcenv ())
in (FStar_TypeChecker_Normalize.normalize ((FStar_TypeChecker_Normalize.EraseUniverses)::[]) uu____44 f))
in (

let f'1 = (

let uu____46 = (tcenv ())
in (FStar_TypeChecker_Normalize.normalize ((FStar_TypeChecker_Normalize.EraseUniverses)::[]) uu____46 f'))
in (

let uu____47 = (FStar_Tests_Util.term_eq f1 f'1)
in ((uu____47), (FStar_TypeChecker_Common.NonTrivial (f1)), (FStar_TypeChecker_Common.NonTrivial (f'1))))))
end
| uu____48 -> begin
((false), (g), (g'))
end)
in (match (uu____28) with
| (b, g1, g'1) -> begin
(match ((not (b))) with
| true -> begin
(

let msg = (

let uu____57 = (FStar_Util.string_of_int i)
in (

let uu____58 = (guard_to_string g'1)
in (

let uu____59 = (guard_to_string g1)
in (FStar_Util.format3 "Test %s failed:\n\tExpected guard %s;\n\tGot guard      %s\n" uu____57 uu____58 uu____59))))
in (FStar_Errors.raise_error ((FStar_Errors.Fatal_UnexpectedGuard), (msg)) FStar_Range.dummyRange))
end
| uu____60 -> begin
()
end)
end)))


let unify : Prims.int  ->  FStar_Syntax_Syntax.term  ->  FStar_Syntax_Syntax.term  ->  FStar_TypeChecker_Common.guard_formula  ->  (unit  ->  unit)  ->  unit = (fun i x1 y1 g' check1 -> ((

let uu____92 = (FStar_Util.string_of_int i)
in (FStar_Util.print1 "%s ..." uu____92));
(

let uu____94 = (FStar_Main.process_args ())
in (FStar_All.pipe_right uu____94 (fun a246 -> ())));
(

let uu____108 = (FStar_Syntax_Print.term_to_string x1)
in (

let uu____109 = (FStar_Syntax_Print.term_to_string y1)
in (FStar_Util.print2 "Unify %s\nand %s\n" uu____108 uu____109)));
(

let g = (

let uu____111 = (

let uu____112 = (tcenv ())
in (FStar_TypeChecker_Rel.teq uu____112 x1 y1))
in (

let uu____113 = (

let uu____118 = (tcenv ())
in (FStar_TypeChecker_Rel.solve_deferred_constraints uu____118))
in (FStar_All.pipe_right uu____111 uu____113)))
in ((guard_eq i g.FStar_TypeChecker_Env.guard_f g');
(check1 ());
(FStar_Options.init ());
));
))


let should_fail : FStar_Syntax_Syntax.typ  ->  FStar_Syntax_Syntax.typ  ->  unit = (fun x1 y1 -> (FStar_All.try_with (fun uu___81_134 -> (match (()) with
| () -> begin
(

let g = (

let uu____136 = (

let uu____137 = (tcenv ())
in (FStar_TypeChecker_Rel.teq uu____137 x1 y1))
in (

let uu____138 = (

let uu____143 = (tcenv ())
in (FStar_TypeChecker_Rel.solve_deferred_constraints uu____143))
in (FStar_All.pipe_right uu____136 uu____138)))
in (match (g.FStar_TypeChecker_Env.guard_f) with
| FStar_TypeChecker_Common.Trivial -> begin
(

let uu____144 = (

let uu____145 = (FStar_Syntax_Print.term_to_string x1)
in (

let uu____146 = (FStar_Syntax_Print.term_to_string y1)
in (FStar_Util.format2 "%s and %s should not be unifiable\n" uu____145 uu____146)))
in (failwith uu____144))
end
| FStar_TypeChecker_Common.NonTrivial (f) -> begin
(

let uu____148 = (FStar_Syntax_Print.term_to_string x1)
in (

let uu____149 = (FStar_Syntax_Print.term_to_string y1)
in (

let uu____150 = (FStar_Syntax_Print.term_to_string f)
in (FStar_Util.print3 "%s and %s are unifiable if %s\n" uu____148 uu____149 uu____150))))
end))
end)) (fun uu___80_155 -> (match (uu___80_155) with
| FStar_Errors.Error (e, msg, r) -> begin
(FStar_Util.print1 "%s\n" msg)
end))))


let unify' : Prims.string  ->  Prims.string  ->  unit = (fun x1 y1 -> (

let x2 = (FStar_Tests_Pars.pars x1)
in (

let y2 = (FStar_Tests_Pars.pars y1)
in (

let g = (

let uu____172 = (

let uu____173 = (tcenv ())
in (FStar_TypeChecker_Rel.teq uu____173 x2 y2))
in (

let uu____174 = (

let uu____179 = (tcenv ())
in (FStar_TypeChecker_Rel.solve_deferred_constraints uu____179))
in (FStar_All.pipe_right uu____172 uu____174)))
in (

let uu____180 = (FStar_Syntax_Print.term_to_string x2)
in (

let uu____181 = (FStar_Syntax_Print.term_to_string y2)
in (

let uu____182 = (guard_to_string g.FStar_TypeChecker_Env.guard_f)
in (FStar_Util.print3 "%s and %s are unifiable with guard %s\n" uu____180 uu____181 uu____182))))))))


let norm : FStar_Syntax_Syntax.term  ->  FStar_Syntax_Syntax.term = (fun t -> (

let uu____188 = (tcenv ())
in (FStar_TypeChecker_Normalize.normalize [] uu____188 t)))


let inst : Prims.int  ->  FStar_Syntax_Syntax.term' FStar_Syntax_Syntax.syntax  ->  (FStar_Syntax_Syntax.term * FStar_Syntax_Syntax.typ Prims.list) = (fun n1 tm1 -> (

let rec aux = (fun out n2 -> (match ((Prims.op_Equality n2 (Prims.parse_int "0"))) with
| true -> begin
out
end
| uu____228 -> begin
(

let uu____229 = (FStar_TypeChecker_Rel.new_uvar FStar_Range.dummyRange [] FStar_Syntax_Util.ktype0)
in (match (uu____229) with
| (t, uu____241) -> begin
(

let uu____242 = (FStar_TypeChecker_Rel.new_uvar FStar_Range.dummyRange [] t)
in (match (uu____242) with
| (u, uu____254) -> begin
(aux ((u)::out) (n2 - (Prims.parse_int "1")))
end))
end))
end))
in (

let us = (aux [] n1)
in (

let uu____258 = (

let uu____259 = (FStar_Tests_Util.app tm1 us)
in (norm uu____259))
in ((uu____258), (us))))))


let run_all : unit  ->  unit = (fun uu____266 -> ((FStar_Util.print_string "Testing the unifier\n");
(FStar_Options.__set_unit_tests ());
(

let unify_check = (fun n1 x1 y1 g f -> (unify n1 x1 y1 g f))
in (

let unify1 = (fun n1 x1 y1 g -> (unify n1 x1 y1 g (fun uu____322 -> ())))
in (

let int_t = (FStar_Tests_Pars.tc "Prims.int")
in (

let x1 = (

let uu____325 = (FStar_Syntax_Syntax.gen_bv "x" FStar_Pervasives_Native.None int_t)
in (FStar_All.pipe_right uu____325 FStar_Syntax_Syntax.bv_to_name))
in (

let y1 = (

let uu____327 = (FStar_Syntax_Syntax.gen_bv "y" FStar_Pervasives_Native.None int_t)
in (FStar_All.pipe_right uu____327 FStar_Syntax_Syntax.bv_to_name))
in ((unify1 (Prims.parse_int "0") x1 x1 FStar_TypeChecker_Common.Trivial);
(

let uu____330 = (

let uu____331 = (FStar_Syntax_Util.mk_eq2 FStar_Syntax_Syntax.U_zero FStar_Syntax_Util.t_bool x1 y1)
in FStar_TypeChecker_Common.NonTrivial (uu____331))
in (unify1 (Prims.parse_int "1") x1 y1 uu____330));
(

let id1 = (FStar_Tests_Pars.tc "fun x -> x")
in ((

let uu____334 = (FStar_Tests_Util.app id1 ((x1)::[]))
in (unify1 (Prims.parse_int "2") x1 uu____334 FStar_TypeChecker_Common.Trivial));
(

let id2 = (FStar_Tests_Pars.tc "fun x -> x")
in ((unify1 (Prims.parse_int "3") id2 id2 FStar_TypeChecker_Common.Trivial);
(

let id3 = (FStar_Tests_Pars.tc "fun x -> x")
in (

let id' = (FStar_Tests_Pars.tc "fun y -> y")
in ((unify1 (Prims.parse_int "4") id3 id' FStar_TypeChecker_Common.Trivial);
(

let uu____341 = (FStar_Tests_Pars.tc "fun x y -> x")
in (

let uu____342 = (FStar_Tests_Pars.tc "fun a b -> a")
in (unify1 (Prims.parse_int "5") uu____341 uu____342 FStar_TypeChecker_Common.Trivial)));
(

let uu____344 = (FStar_Tests_Pars.tc "fun x y z -> y")
in (

let uu____345 = (FStar_Tests_Pars.tc "fun a b c -> b")
in (unify1 (Prims.parse_int "6") uu____344 uu____345 FStar_TypeChecker_Common.Trivial)));
(

let uu____347 = (FStar_Tests_Pars.tc "fun (x:int) (y:int) -> y")
in (

let uu____348 = (FStar_Tests_Pars.tc "fun (x:int) (y:int) -> x")
in (

let uu____349 = (

let uu____350 = (FStar_Tests_Pars.tc "(forall (x:int). (forall (y:int). y==x))")
in FStar_TypeChecker_Common.NonTrivial (uu____350))
in (unify1 (Prims.parse_int "7") uu____347 uu____348 uu____349))));
(

let uu____352 = (FStar_Tests_Pars.tc "fun (x:int) (y:int) (z:int) -> y")
in (

let uu____353 = (FStar_Tests_Pars.tc "fun (x:int) (y:int) (z:int) -> z")
in (

let uu____354 = (

let uu____355 = (FStar_Tests_Pars.tc "(forall (x:int). (forall (y:int). (forall (z:int). y==z)))")
in FStar_TypeChecker_Common.NonTrivial (uu____355))
in (unify1 (Prims.parse_int "8") uu____352 uu____353 uu____354))));
(

let uu____357 = (FStar_Main.process_args ())
in (FStar_All.pipe_right uu____357 (fun a247 -> ())));
(

let uu____370 = (

let uu____377 = (FStar_Tests_Pars.tc "fun u x -> u x")
in (inst (Prims.parse_int "1") uu____377))
in (match (uu____370) with
| (tm1, us) -> begin
(

let sol = (FStar_Tests_Pars.tc "fun x -> c_and x x")
in ((unify_check (Prims.parse_int "9") tm1 sol FStar_TypeChecker_Common.Trivial (fun uu____390 -> (

let uu____391 = (

let uu____392 = (

let uu____393 = (FStar_List.hd us)
in (norm uu____393))
in (

let uu____394 = (norm sol)
in (FStar_Tests_Util.term_eq uu____392 uu____394)))
in (FStar_Tests_Util.always (Prims.parse_int "9") uu____391))));
(

let uu____395 = (

let uu____402 = (FStar_Tests_Pars.tc "fun u x -> u x")
in (inst (Prims.parse_int "1") uu____402))
in (match (uu____395) with
| (tm2, us1) -> begin
(

let sol1 = (FStar_Tests_Pars.tc "fun x y -> x + y")
in ((unify_check (Prims.parse_int "10") tm2 sol1 FStar_TypeChecker_Common.Trivial (fun uu____415 -> (

let uu____416 = (

let uu____417 = (

let uu____418 = (FStar_List.hd us1)
in (norm uu____418))
in (

let uu____419 = (norm sol1)
in (FStar_Tests_Util.term_eq uu____417 uu____419)))
in (FStar_Tests_Util.always (Prims.parse_int "10") uu____416))));
(

let tm11 = (FStar_Tests_Pars.tc "x:int -> y:int{eq2 y x} -> bool")
in (

let tm21 = (FStar_Tests_Pars.tc "x:int -> y:int -> bool")
in ((

let uu____423 = (

let uu____424 = (FStar_Tests_Pars.tc "forall (x:int). (forall (y:int). y==x)")
in FStar_TypeChecker_Common.NonTrivial (uu____424))
in (unify1 (Prims.parse_int "11") tm11 tm21 uu____423));
(

let tm12 = (FStar_Tests_Pars.tc "a:Type0 -> b:(a -> Type0) -> x:a -> y:b x -> Tot Type0")
in (

let tm22 = (FStar_Tests_Pars.tc "a:Type0 -> b:(a -> Type0) -> x:a -> y:b x -> Tot Type0")
in ((unify1 (Prims.parse_int "12") tm12 tm22 FStar_TypeChecker_Common.Trivial);
(

let uu____428 = (

let int_typ = (FStar_Tests_Pars.tc "int")
in (

let x2 = (FStar_Syntax_Syntax.new_bv FStar_Pervasives_Native.None int_typ)
in (

let typ = (FStar_Tests_Pars.tc "unit -> Type0")
in (

let l = (FStar_Tests_Pars.tc "fun (q:(unit -> Type0)) -> q ()")
in (

let q = (FStar_Syntax_Syntax.new_bv FStar_Pervasives_Native.None typ)
in (

let tm13 = (

let uu____441 = (

let uu____442 = (

let uu____445 = (FStar_Syntax_Syntax.bv_to_name q)
in (uu____445)::[])
in (FStar_Tests_Util.app l uu____442))
in (norm uu____441))
in (

let l1 = (FStar_Tests_Pars.tc "fun (p:unit -> Type0) -> p")
in (

let unit = (FStar_Tests_Pars.tc "()")
in (

let uu____448 = (

let uu____453 = (

let uu____454 = (FStar_Syntax_Syntax.mk_binder x2)
in (

let uu____455 = (

let uu____458 = (FStar_Syntax_Syntax.mk_binder q)
in (uu____458)::[])
in (uu____454)::uu____455))
in (FStar_TypeChecker_Rel.new_uvar FStar_Range.dummyRange uu____453 typ))
in (match (uu____448) with
| (u_p, uu____466) -> begin
(

let tm23 = (

let uu____470 = (

let uu____473 = (FStar_Tests_Util.app l1 ((u_p)::[]))
in (norm uu____473))
in (FStar_Tests_Util.app uu____470 ((unit)::[])))
in ((tm13), (tm23)))
end))))))))))
in (match (uu____428) with
| (tm13, tm23) -> begin
((

let uu____483 = (

let uu____484 = (FStar_Tests_Pars.tc "Prims.l_True")
in FStar_TypeChecker_Common.NonTrivial (uu____484))
in (unify1 (Prims.parse_int "13") tm13 tm23 uu____483));
(

let uu____485 = (

let int_typ = (FStar_Tests_Pars.tc "int")
in (

let x2 = (FStar_Syntax_Syntax.new_bv FStar_Pervasives_Native.None int_typ)
in (

let typ = (FStar_Tests_Pars.tc "pure_post unit")
in (

let l = (FStar_Tests_Pars.tc "fun (q:pure_post unit) -> q ()")
in (

let q = (FStar_Syntax_Syntax.new_bv FStar_Pervasives_Native.None typ)
in (

let tm14 = (

let uu____498 = (

let uu____499 = (

let uu____502 = (FStar_Syntax_Syntax.bv_to_name q)
in (uu____502)::[])
in (FStar_Tests_Util.app l uu____499))
in (norm uu____498))
in (

let l1 = (FStar_Tests_Pars.tc "fun (p:pure_post unit) -> p")
in (

let unit = (FStar_Tests_Pars.tc "()")
in (

let uu____505 = (

let uu____510 = (

let uu____511 = (FStar_Syntax_Syntax.mk_binder x2)
in (

let uu____512 = (

let uu____515 = (FStar_Syntax_Syntax.mk_binder q)
in (uu____515)::[])
in (uu____511)::uu____512))
in (FStar_TypeChecker_Rel.new_uvar FStar_Range.dummyRange uu____510 typ))
in (match (uu____505) with
| (u_p, uu____523) -> begin
(

let tm24 = (

let uu____527 = (

let uu____530 = (FStar_Tests_Util.app l1 ((u_p)::[]))
in (norm uu____530))
in (FStar_Tests_Util.app uu____527 ((unit)::[])))
in ((tm14), (tm24)))
end))))))))))
in (match (uu____485) with
| (tm14, tm24) -> begin
((

let uu____540 = (

let uu____541 = (FStar_Tests_Pars.tc "Prims.l_True")
in FStar_TypeChecker_Common.NonTrivial (uu____541))
in (unify1 (Prims.parse_int "14") tm14 tm24 uu____540));
(FStar_Options.__clear_unit_tests ());
(FStar_Util.print_string "Unifier ok\n");
)
end));
)
end));
)));
)));
))
end));
))
end));
)));
));
));
))))));
))



=======
let (tcenv : unit -> FStar_TypeChecker_Env.env) =
  fun uu____5  -> FStar_Tests_Pars.init () 
let (guard_to_string :
  FStar_TypeChecker_Common.guard_formula -> Prims.string) =
  fun g  ->
    match g with
    | FStar_TypeChecker_Common.Trivial  -> "trivial"
    | FStar_TypeChecker_Common.NonTrivial f ->
        let uu____12 = tcenv ()  in
        FStar_TypeChecker_Normalize.term_to_string uu____12 f
  
let (guard_eq :
  Prims.int ->
    FStar_TypeChecker_Common.guard_formula ->
      FStar_TypeChecker_Common.guard_formula -> unit)
  =
  fun i  ->
    fun g  ->
      fun g'  ->
        let uu____28 =
          match (g, g') with
          | (FStar_TypeChecker_Common.Trivial
             ,FStar_TypeChecker_Common.Trivial ) -> (true, g, g')
          | (FStar_TypeChecker_Common.NonTrivial
             f,FStar_TypeChecker_Common.NonTrivial f') ->
              let f1 =
                let uu____44 = tcenv ()  in
                FStar_TypeChecker_Normalize.normalize
                  [FStar_TypeChecker_Normalize.EraseUniverses] uu____44 f
                 in
              let f'1 =
                let uu____46 = tcenv ()  in
                FStar_TypeChecker_Normalize.normalize
                  [FStar_TypeChecker_Normalize.EraseUniverses] uu____46 f'
                 in
              let uu____47 = FStar_Tests_Util.term_eq f1 f'1  in
              (uu____47, (FStar_TypeChecker_Common.NonTrivial f1),
                (FStar_TypeChecker_Common.NonTrivial f'1))
          | uu____48 -> (false, g, g')  in
        match uu____28 with
        | (b,g1,g'1) ->
            if Prims.op_Negation b
            then
              let msg =
                let uu____57 = FStar_Util.string_of_int i  in
                let uu____58 = guard_to_string g'1  in
                let uu____59 = guard_to_string g1  in
                FStar_Util.format3
                  "Test %s failed:\n\tExpected guard %s;\n\tGot guard      %s\n"
                  uu____57 uu____58 uu____59
                 in
              FStar_Errors.raise_error
                (FStar_Errors.Fatal_UnexpectedGuard, msg)
                FStar_Range.dummyRange
            else ()
  
let (unify :
  Prims.int ->
    FStar_Syntax_Syntax.term ->
      FStar_Syntax_Syntax.term ->
        FStar_TypeChecker_Common.guard_formula -> (unit -> unit) -> unit)
  =
  fun i  ->
    fun x1  ->
      fun y1  ->
        fun g'  ->
          fun check1  ->
            (let uu____92 = FStar_Util.string_of_int i  in
             FStar_Util.print1 "%s ..." uu____92);
            (let uu____94 = FStar_Main.process_args ()  in
             FStar_All.pipe_right uu____94 (fun a244  -> ()));
            (let uu____108 = FStar_Syntax_Print.term_to_string x1  in
             let uu____109 = FStar_Syntax_Print.term_to_string y1  in
             FStar_Util.print2 "Unify %s\nand %s\n" uu____108 uu____109);
            (let g =
               let uu____111 =
                 let uu____112 = tcenv ()  in
                 FStar_TypeChecker_Rel.teq uu____112 x1 y1  in
               let uu____113 =
                 let uu____118 = tcenv ()  in
                 FStar_TypeChecker_Rel.solve_deferred_constraints uu____118
                  in
               FStar_All.pipe_right uu____111 uu____113  in
             guard_eq i g.FStar_TypeChecker_Env.guard_f g';
             check1 ();
             FStar_Options.init ())
  
let (should_fail :
  FStar_Syntax_Syntax.typ -> FStar_Syntax_Syntax.typ -> unit) =
  fun x1  ->
    fun y1  ->
      try
        let g =
          let uu____136 =
            let uu____137 = tcenv ()  in
            FStar_TypeChecker_Rel.teq uu____137 x1 y1  in
          let uu____138 =
            let uu____143 = tcenv ()  in
            FStar_TypeChecker_Rel.solve_deferred_constraints uu____143  in
          FStar_All.pipe_right uu____136 uu____138  in
        match g.FStar_TypeChecker_Env.guard_f with
        | FStar_TypeChecker_Common.Trivial  ->
            let uu____144 =
              let uu____145 = FStar_Syntax_Print.term_to_string x1  in
              let uu____146 = FStar_Syntax_Print.term_to_string y1  in
              FStar_Util.format2 "%s and %s should not be unifiable\n"
                uu____145 uu____146
               in
            failwith uu____144
        | FStar_TypeChecker_Common.NonTrivial f ->
            let uu____148 = FStar_Syntax_Print.term_to_string x1  in
            let uu____149 = FStar_Syntax_Print.term_to_string y1  in
            let uu____150 = FStar_Syntax_Print.term_to_string f  in
            FStar_Util.print3 "%s and %s are unifiable if %s\n" uu____148
              uu____149 uu____150
      with | FStar_Errors.Error (e,msg,r) -> FStar_Util.print1 "%s\n" msg
  
let (unify' : Prims.string -> Prims.string -> unit) =
  fun x1  ->
    fun y1  ->
      let x2 = FStar_Tests_Pars.pars x1  in
      let y2 = FStar_Tests_Pars.pars y1  in
      let g =
        let uu____172 =
          let uu____173 = tcenv ()  in
          FStar_TypeChecker_Rel.teq uu____173 x2 y2  in
        let uu____174 =
          let uu____179 = tcenv ()  in
          FStar_TypeChecker_Rel.solve_deferred_constraints uu____179  in
        FStar_All.pipe_right uu____172 uu____174  in
      let uu____180 = FStar_Syntax_Print.term_to_string x2  in
      let uu____181 = FStar_Syntax_Print.term_to_string y2  in
      let uu____182 = guard_to_string g.FStar_TypeChecker_Env.guard_f  in
      FStar_Util.print3 "%s and %s are unifiable with guard %s\n" uu____180
        uu____181 uu____182
  
let (norm : FStar_Syntax_Syntax.term -> FStar_Syntax_Syntax.term) =
  fun t  ->
    let uu____188 = tcenv ()  in
    FStar_TypeChecker_Normalize.normalize [] uu____188 t
  
let (inst :
  Prims.int ->
    FStar_Syntax_Syntax.term' FStar_Syntax_Syntax.syntax ->
      (FStar_Syntax_Syntax.term,FStar_Syntax_Syntax.typ Prims.list)
        FStar_Pervasives_Native.tuple2)
  =
  fun n1  ->
    fun tm1  ->
      let rec aux out n2 =
        if n2 = (Prims.parse_int "0")
        then out
        else
          (let uu____229 =
             FStar_TypeChecker_Rel.new_uvar FStar_Range.dummyRange []
               FStar_Syntax_Util.ktype0
              in
           match uu____229 with
           | (t,uu____241) ->
               let uu____242 =
                 FStar_TypeChecker_Rel.new_uvar FStar_Range.dummyRange [] t
                  in
               (match uu____242 with
                | (u,uu____254) ->
                    aux (u :: out) (n2 - (Prims.parse_int "1"))))
         in
      let us = aux [] n1  in
      let uu____258 =
        let uu____259 = FStar_Tests_Util.app tm1 us  in norm uu____259  in
      (uu____258, us)
  
let (run_all : unit -> unit) =
  fun uu____266  ->
    FStar_Util.print_string "Testing the unifier\n";
    FStar_Options.__set_unit_tests ();
    (let unify_check n1 x1 y1 g f = unify n1 x1 y1 g f  in
     let unify1 n1 x1 y1 g = unify n1 x1 y1 g (fun uu____322  -> ())  in
     let int_t = FStar_Tests_Pars.tc "Prims.int"  in
     let x1 =
       let uu____325 =
         FStar_Syntax_Syntax.gen_bv "x" FStar_Pervasives_Native.None int_t
          in
       FStar_All.pipe_right uu____325 FStar_Syntax_Syntax.bv_to_name  in
     let y1 =
       let uu____327 =
         FStar_Syntax_Syntax.gen_bv "y" FStar_Pervasives_Native.None int_t
          in
       FStar_All.pipe_right uu____327 FStar_Syntax_Syntax.bv_to_name  in
     unify1 (Prims.parse_int "0") x1 x1 FStar_TypeChecker_Common.Trivial;
     (let uu____330 =
        let uu____331 =
          FStar_Syntax_Util.mk_eq2 FStar_Syntax_Syntax.U_zero
            FStar_Syntax_Util.t_bool x1 y1
           in
        FStar_TypeChecker_Common.NonTrivial uu____331  in
      unify1 (Prims.parse_int "1") x1 y1 uu____330);
     (let id1 = FStar_Tests_Pars.tc "fun x -> x"  in
      (let uu____334 = FStar_Tests_Util.app id1 [x1]  in
       unify1 (Prims.parse_int "2") x1 uu____334
         FStar_TypeChecker_Common.Trivial);
      (let id2 = FStar_Tests_Pars.tc "fun x -> x"  in
       unify1 (Prims.parse_int "3") id2 id2 FStar_TypeChecker_Common.Trivial;
       (let id3 = FStar_Tests_Pars.tc "fun x -> x"  in
        let id' = FStar_Tests_Pars.tc "fun y -> y"  in
        unify1 (Prims.parse_int "4") id3 id' FStar_TypeChecker_Common.Trivial;
        (let uu____341 = FStar_Tests_Pars.tc "fun x y -> x"  in
         let uu____342 = FStar_Tests_Pars.tc "fun a b -> a"  in
         unify1 (Prims.parse_int "5") uu____341 uu____342
           FStar_TypeChecker_Common.Trivial);
        (let uu____344 = FStar_Tests_Pars.tc "fun x y z -> y"  in
         let uu____345 = FStar_Tests_Pars.tc "fun a b c -> b"  in
         unify1 (Prims.parse_int "6") uu____344 uu____345
           FStar_TypeChecker_Common.Trivial);
        (let uu____347 = FStar_Tests_Pars.tc "fun (x:int) (y:int) -> y"  in
         let uu____348 = FStar_Tests_Pars.tc "fun (x:int) (y:int) -> x"  in
         let uu____349 =
           let uu____350 =
             FStar_Tests_Pars.tc "(forall (x:int). (forall (y:int). y==x))"
              in
           FStar_TypeChecker_Common.NonTrivial uu____350  in
         unify1 (Prims.parse_int "7") uu____347 uu____348 uu____349);
        (let uu____352 =
           FStar_Tests_Pars.tc "fun (x:int) (y:int) (z:int) -> y"  in
         let uu____353 =
           FStar_Tests_Pars.tc "fun (x:int) (y:int) (z:int) -> z"  in
         let uu____354 =
           let uu____355 =
             FStar_Tests_Pars.tc
               "(forall (x:int). (forall (y:int). (forall (z:int). y==z)))"
              in
           FStar_TypeChecker_Common.NonTrivial uu____355  in
         unify1 (Prims.parse_int "8") uu____352 uu____353 uu____354);
        (let uu____357 = FStar_Main.process_args ()  in
         FStar_All.pipe_right uu____357 (fun a245  -> ()));
        (let uu____370 =
           let uu____377 = FStar_Tests_Pars.tc "fun u x -> u x"  in
           inst (Prims.parse_int "1") uu____377  in
         match uu____370 with
         | (tm1,us) ->
             let sol = FStar_Tests_Pars.tc "fun x -> c_and x x"  in
             (unify_check (Prims.parse_int "9") tm1 sol
                FStar_TypeChecker_Common.Trivial
                (fun uu____390  ->
                   let uu____391 =
                     let uu____392 =
                       let uu____393 = FStar_List.hd us  in norm uu____393
                        in
                     let uu____394 = norm sol  in
                     FStar_Tests_Util.term_eq uu____392 uu____394  in
                   FStar_Tests_Util.always (Prims.parse_int "9") uu____391);
              (let uu____395 =
                 let uu____402 = FStar_Tests_Pars.tc "fun u x -> u x"  in
                 inst (Prims.parse_int "1") uu____402  in
               match uu____395 with
               | (tm2,us1) ->
                   let sol1 = FStar_Tests_Pars.tc "fun x y -> x + y"  in
                   (unify_check (Prims.parse_int "10") tm2 sol1
                      FStar_TypeChecker_Common.Trivial
                      (fun uu____415  ->
                         let uu____416 =
                           let uu____417 =
                             let uu____418 = FStar_List.hd us1  in
                             norm uu____418  in
                           let uu____419 = norm sol1  in
                           FStar_Tests_Util.term_eq uu____417 uu____419  in
                         FStar_Tests_Util.always (Prims.parse_int "10")
                           uu____416);
                    (let tm11 =
                       FStar_Tests_Pars.tc "x:int -> y:int{eq2 y x} -> bool"
                        in
                     let tm21 = FStar_Tests_Pars.tc "x:int -> y:int -> bool"
                        in
                     (let uu____423 =
                        let uu____424 =
                          FStar_Tests_Pars.tc
                            "forall (x:int). (forall (y:int). y==x)"
                           in
                        FStar_TypeChecker_Common.NonTrivial uu____424  in
                      unify1 (Prims.parse_int "11") tm11 tm21 uu____423);
                     (let tm12 =
                        FStar_Tests_Pars.tc
                          "a:Type0 -> b:(a -> Type0) -> x:a -> y:b x -> Tot Type0"
                         in
                      let tm22 =
                        FStar_Tests_Pars.tc
                          "a:Type0 -> b:(a -> Type0) -> x:a -> y:b x -> Tot Type0"
                         in
                      unify1 (Prims.parse_int "12") tm12 tm22
                        FStar_TypeChecker_Common.Trivial;
                      (let uu____428 =
                         let int_typ = FStar_Tests_Pars.tc "int"  in
                         let x2 =
                           FStar_Syntax_Syntax.new_bv
                             FStar_Pervasives_Native.None int_typ
                            in
                         let typ = FStar_Tests_Pars.tc "unit -> Type0"  in
                         let l =
                           FStar_Tests_Pars.tc
                             "fun (q:(unit -> Type0)) -> q ()"
                            in
                         let q =
                           FStar_Syntax_Syntax.new_bv
                             FStar_Pervasives_Native.None typ
                            in
                         let tm13 =
                           let uu____441 =
                             let uu____442 =
                               let uu____445 =
                                 FStar_Syntax_Syntax.bv_to_name q  in
                               [uu____445]  in
                             FStar_Tests_Util.app l uu____442  in
                           norm uu____441  in
                         let l1 =
                           FStar_Tests_Pars.tc "fun (p:unit -> Type0) -> p"
                            in
                         let unit = FStar_Tests_Pars.tc "()"  in
                         let uu____448 =
                           let uu____453 =
                             let uu____454 = FStar_Syntax_Syntax.mk_binder x2
                                in
                             let uu____455 =
                               let uu____458 =
                                 FStar_Syntax_Syntax.mk_binder q  in
                               [uu____458]  in
                             uu____454 :: uu____455  in
                           FStar_TypeChecker_Rel.new_uvar
                             FStar_Range.dummyRange uu____453 typ
                            in
                         match uu____448 with
                         | (u_p,uu____466) ->
                             let tm23 =
                               let uu____470 =
                                 let uu____473 =
                                   FStar_Tests_Util.app l1 [u_p]  in
                                 norm uu____473  in
                               FStar_Tests_Util.app uu____470 [unit]  in
                             (tm13, tm23)
                          in
                       match uu____428 with
                       | (tm13,tm23) ->
                           ((let uu____483 =
                               let uu____484 =
                                 FStar_Tests_Pars.tc "Prims.l_True"  in
                               FStar_TypeChecker_Common.NonTrivial uu____484
                                in
                             unify1 (Prims.parse_int "13") tm13 tm23
                               uu____483);
                            (let uu____485 =
                               let int_typ = FStar_Tests_Pars.tc "int"  in
                               let x2 =
                                 FStar_Syntax_Syntax.new_bv
                                   FStar_Pervasives_Native.None int_typ
                                  in
                               let typ = FStar_Tests_Pars.tc "pure_post unit"
                                  in
                               let l =
                                 FStar_Tests_Pars.tc
                                   "fun (q:pure_post unit) -> q ()"
                                  in
                               let q =
                                 FStar_Syntax_Syntax.new_bv
                                   FStar_Pervasives_Native.None typ
                                  in
                               let tm14 =
                                 let uu____498 =
                                   let uu____499 =
                                     let uu____502 =
                                       FStar_Syntax_Syntax.bv_to_name q  in
                                     [uu____502]  in
                                   FStar_Tests_Util.app l uu____499  in
                                 norm uu____498  in
                               let l1 =
                                 FStar_Tests_Pars.tc
                                   "fun (p:pure_post unit) -> p"
                                  in
                               let unit = FStar_Tests_Pars.tc "()"  in
                               let uu____505 =
                                 let uu____510 =
                                   let uu____511 =
                                     FStar_Syntax_Syntax.mk_binder x2  in
                                   let uu____512 =
                                     let uu____515 =
                                       FStar_Syntax_Syntax.mk_binder q  in
                                     [uu____515]  in
                                   uu____511 :: uu____512  in
                                 FStar_TypeChecker_Rel.new_uvar
                                   FStar_Range.dummyRange uu____510 typ
                                  in
                               match uu____505 with
                               | (u_p,uu____523) ->
                                   let tm24 =
                                     let uu____527 =
                                       let uu____530 =
                                         FStar_Tests_Util.app l1 [u_p]  in
                                       norm uu____530  in
                                     FStar_Tests_Util.app uu____527 [unit]
                                      in
                                   (tm14, tm24)
                                in
                             match uu____485 with
                             | (tm14,tm24) ->
                                 ((let uu____540 =
                                     let uu____541 =
                                       FStar_Tests_Pars.tc "Prims.l_True"  in
                                     FStar_TypeChecker_Common.NonTrivial
                                       uu____541
                                      in
                                   unify1 (Prims.parse_int "14") tm14 tm24
                                     uu____540);
                                  FStar_Options.__clear_unit_tests ();
                                  FStar_Util.print_string "Unifier ok\n"))))))))))))))
  
>>>>>>> ca297a09
<|MERGE_RESOLUTION|>--- conflicted
+++ resolved
@@ -1,557 +1,4 @@
-
 open Prims
-<<<<<<< HEAD
-open FStar_Pervasives
-
-let tcenv : unit  ->  FStar_TypeChecker_Env.env = (fun uu____5 -> (FStar_Tests_Pars.init ()))
-
-
-let guard_to_string : FStar_TypeChecker_Common.guard_formula  ->  Prims.string = (fun g -> (match (g) with
-| FStar_TypeChecker_Common.Trivial -> begin
-"trivial"
-end
-| FStar_TypeChecker_Common.NonTrivial (f) -> begin
-(
-
-let uu____12 = (tcenv ())
-in (FStar_TypeChecker_Normalize.term_to_string uu____12 f))
-end))
-
-
-let guard_eq : Prims.int  ->  FStar_TypeChecker_Common.guard_formula  ->  FStar_TypeChecker_Common.guard_formula  ->  unit = (fun i g g' -> (
-
-let uu____28 = (match (((g), (g'))) with
-| (FStar_TypeChecker_Common.Trivial, FStar_TypeChecker_Common.Trivial) -> begin
-((true), (g), (g'))
-end
-| (FStar_TypeChecker_Common.NonTrivial (f), FStar_TypeChecker_Common.NonTrivial (f')) -> begin
-(
-
-let f1 = (
-
-let uu____44 = (tcenv ())
-in (FStar_TypeChecker_Normalize.normalize ((FStar_TypeChecker_Normalize.EraseUniverses)::[]) uu____44 f))
-in (
-
-let f'1 = (
-
-let uu____46 = (tcenv ())
-in (FStar_TypeChecker_Normalize.normalize ((FStar_TypeChecker_Normalize.EraseUniverses)::[]) uu____46 f'))
-in (
-
-let uu____47 = (FStar_Tests_Util.term_eq f1 f'1)
-in ((uu____47), (FStar_TypeChecker_Common.NonTrivial (f1)), (FStar_TypeChecker_Common.NonTrivial (f'1))))))
-end
-| uu____48 -> begin
-((false), (g), (g'))
-end)
-in (match (uu____28) with
-| (b, g1, g'1) -> begin
-(match ((not (b))) with
-| true -> begin
-(
-
-let msg = (
-
-let uu____57 = (FStar_Util.string_of_int i)
-in (
-
-let uu____58 = (guard_to_string g'1)
-in (
-
-let uu____59 = (guard_to_string g1)
-in (FStar_Util.format3 "Test %s failed:\n\tExpected guard %s;\n\tGot guard      %s\n" uu____57 uu____58 uu____59))))
-in (FStar_Errors.raise_error ((FStar_Errors.Fatal_UnexpectedGuard), (msg)) FStar_Range.dummyRange))
-end
-| uu____60 -> begin
-()
-end)
-end)))
-
-
-let unify : Prims.int  ->  FStar_Syntax_Syntax.term  ->  FStar_Syntax_Syntax.term  ->  FStar_TypeChecker_Common.guard_formula  ->  (unit  ->  unit)  ->  unit = (fun i x1 y1 g' check1 -> ((
-
-let uu____92 = (FStar_Util.string_of_int i)
-in (FStar_Util.print1 "%s ..." uu____92));
-(
-
-let uu____94 = (FStar_Main.process_args ())
-in (FStar_All.pipe_right uu____94 (fun a246 -> ())));
-(
-
-let uu____108 = (FStar_Syntax_Print.term_to_string x1)
-in (
-
-let uu____109 = (FStar_Syntax_Print.term_to_string y1)
-in (FStar_Util.print2 "Unify %s\nand %s\n" uu____108 uu____109)));
-(
-
-let g = (
-
-let uu____111 = (
-
-let uu____112 = (tcenv ())
-in (FStar_TypeChecker_Rel.teq uu____112 x1 y1))
-in (
-
-let uu____113 = (
-
-let uu____118 = (tcenv ())
-in (FStar_TypeChecker_Rel.solve_deferred_constraints uu____118))
-in (FStar_All.pipe_right uu____111 uu____113)))
-in ((guard_eq i g.FStar_TypeChecker_Env.guard_f g');
-(check1 ());
-(FStar_Options.init ());
-));
-))
-
-
-let should_fail : FStar_Syntax_Syntax.typ  ->  FStar_Syntax_Syntax.typ  ->  unit = (fun x1 y1 -> (FStar_All.try_with (fun uu___81_134 -> (match (()) with
-| () -> begin
-(
-
-let g = (
-
-let uu____136 = (
-
-let uu____137 = (tcenv ())
-in (FStar_TypeChecker_Rel.teq uu____137 x1 y1))
-in (
-
-let uu____138 = (
-
-let uu____143 = (tcenv ())
-in (FStar_TypeChecker_Rel.solve_deferred_constraints uu____143))
-in (FStar_All.pipe_right uu____136 uu____138)))
-in (match (g.FStar_TypeChecker_Env.guard_f) with
-| FStar_TypeChecker_Common.Trivial -> begin
-(
-
-let uu____144 = (
-
-let uu____145 = (FStar_Syntax_Print.term_to_string x1)
-in (
-
-let uu____146 = (FStar_Syntax_Print.term_to_string y1)
-in (FStar_Util.format2 "%s and %s should not be unifiable\n" uu____145 uu____146)))
-in (failwith uu____144))
-end
-| FStar_TypeChecker_Common.NonTrivial (f) -> begin
-(
-
-let uu____148 = (FStar_Syntax_Print.term_to_string x1)
-in (
-
-let uu____149 = (FStar_Syntax_Print.term_to_string y1)
-in (
-
-let uu____150 = (FStar_Syntax_Print.term_to_string f)
-in (FStar_Util.print3 "%s and %s are unifiable if %s\n" uu____148 uu____149 uu____150))))
-end))
-end)) (fun uu___80_155 -> (match (uu___80_155) with
-| FStar_Errors.Error (e, msg, r) -> begin
-(FStar_Util.print1 "%s\n" msg)
-end))))
-
-
-let unify' : Prims.string  ->  Prims.string  ->  unit = (fun x1 y1 -> (
-
-let x2 = (FStar_Tests_Pars.pars x1)
-in (
-
-let y2 = (FStar_Tests_Pars.pars y1)
-in (
-
-let g = (
-
-let uu____172 = (
-
-let uu____173 = (tcenv ())
-in (FStar_TypeChecker_Rel.teq uu____173 x2 y2))
-in (
-
-let uu____174 = (
-
-let uu____179 = (tcenv ())
-in (FStar_TypeChecker_Rel.solve_deferred_constraints uu____179))
-in (FStar_All.pipe_right uu____172 uu____174)))
-in (
-
-let uu____180 = (FStar_Syntax_Print.term_to_string x2)
-in (
-
-let uu____181 = (FStar_Syntax_Print.term_to_string y2)
-in (
-
-let uu____182 = (guard_to_string g.FStar_TypeChecker_Env.guard_f)
-in (FStar_Util.print3 "%s and %s are unifiable with guard %s\n" uu____180 uu____181 uu____182))))))))
-
-
-let norm : FStar_Syntax_Syntax.term  ->  FStar_Syntax_Syntax.term = (fun t -> (
-
-let uu____188 = (tcenv ())
-in (FStar_TypeChecker_Normalize.normalize [] uu____188 t)))
-
-
-let inst : Prims.int  ->  FStar_Syntax_Syntax.term' FStar_Syntax_Syntax.syntax  ->  (FStar_Syntax_Syntax.term * FStar_Syntax_Syntax.typ Prims.list) = (fun n1 tm1 -> (
-
-let rec aux = (fun out n2 -> (match ((Prims.op_Equality n2 (Prims.parse_int "0"))) with
-| true -> begin
-out
-end
-| uu____228 -> begin
-(
-
-let uu____229 = (FStar_TypeChecker_Rel.new_uvar FStar_Range.dummyRange [] FStar_Syntax_Util.ktype0)
-in (match (uu____229) with
-| (t, uu____241) -> begin
-(
-
-let uu____242 = (FStar_TypeChecker_Rel.new_uvar FStar_Range.dummyRange [] t)
-in (match (uu____242) with
-| (u, uu____254) -> begin
-(aux ((u)::out) (n2 - (Prims.parse_int "1")))
-end))
-end))
-end))
-in (
-
-let us = (aux [] n1)
-in (
-
-let uu____258 = (
-
-let uu____259 = (FStar_Tests_Util.app tm1 us)
-in (norm uu____259))
-in ((uu____258), (us))))))
-
-
-let run_all : unit  ->  unit = (fun uu____266 -> ((FStar_Util.print_string "Testing the unifier\n");
-(FStar_Options.__set_unit_tests ());
-(
-
-let unify_check = (fun n1 x1 y1 g f -> (unify n1 x1 y1 g f))
-in (
-
-let unify1 = (fun n1 x1 y1 g -> (unify n1 x1 y1 g (fun uu____322 -> ())))
-in (
-
-let int_t = (FStar_Tests_Pars.tc "Prims.int")
-in (
-
-let x1 = (
-
-let uu____325 = (FStar_Syntax_Syntax.gen_bv "x" FStar_Pervasives_Native.None int_t)
-in (FStar_All.pipe_right uu____325 FStar_Syntax_Syntax.bv_to_name))
-in (
-
-let y1 = (
-
-let uu____327 = (FStar_Syntax_Syntax.gen_bv "y" FStar_Pervasives_Native.None int_t)
-in (FStar_All.pipe_right uu____327 FStar_Syntax_Syntax.bv_to_name))
-in ((unify1 (Prims.parse_int "0") x1 x1 FStar_TypeChecker_Common.Trivial);
-(
-
-let uu____330 = (
-
-let uu____331 = (FStar_Syntax_Util.mk_eq2 FStar_Syntax_Syntax.U_zero FStar_Syntax_Util.t_bool x1 y1)
-in FStar_TypeChecker_Common.NonTrivial (uu____331))
-in (unify1 (Prims.parse_int "1") x1 y1 uu____330));
-(
-
-let id1 = (FStar_Tests_Pars.tc "fun x -> x")
-in ((
-
-let uu____334 = (FStar_Tests_Util.app id1 ((x1)::[]))
-in (unify1 (Prims.parse_int "2") x1 uu____334 FStar_TypeChecker_Common.Trivial));
-(
-
-let id2 = (FStar_Tests_Pars.tc "fun x -> x")
-in ((unify1 (Prims.parse_int "3") id2 id2 FStar_TypeChecker_Common.Trivial);
-(
-
-let id3 = (FStar_Tests_Pars.tc "fun x -> x")
-in (
-
-let id' = (FStar_Tests_Pars.tc "fun y -> y")
-in ((unify1 (Prims.parse_int "4") id3 id' FStar_TypeChecker_Common.Trivial);
-(
-
-let uu____341 = (FStar_Tests_Pars.tc "fun x y -> x")
-in (
-
-let uu____342 = (FStar_Tests_Pars.tc "fun a b -> a")
-in (unify1 (Prims.parse_int "5") uu____341 uu____342 FStar_TypeChecker_Common.Trivial)));
-(
-
-let uu____344 = (FStar_Tests_Pars.tc "fun x y z -> y")
-in (
-
-let uu____345 = (FStar_Tests_Pars.tc "fun a b c -> b")
-in (unify1 (Prims.parse_int "6") uu____344 uu____345 FStar_TypeChecker_Common.Trivial)));
-(
-
-let uu____347 = (FStar_Tests_Pars.tc "fun (x:int) (y:int) -> y")
-in (
-
-let uu____348 = (FStar_Tests_Pars.tc "fun (x:int) (y:int) -> x")
-in (
-
-let uu____349 = (
-
-let uu____350 = (FStar_Tests_Pars.tc "(forall (x:int). (forall (y:int). y==x))")
-in FStar_TypeChecker_Common.NonTrivial (uu____350))
-in (unify1 (Prims.parse_int "7") uu____347 uu____348 uu____349))));
-(
-
-let uu____352 = (FStar_Tests_Pars.tc "fun (x:int) (y:int) (z:int) -> y")
-in (
-
-let uu____353 = (FStar_Tests_Pars.tc "fun (x:int) (y:int) (z:int) -> z")
-in (
-
-let uu____354 = (
-
-let uu____355 = (FStar_Tests_Pars.tc "(forall (x:int). (forall (y:int). (forall (z:int). y==z)))")
-in FStar_TypeChecker_Common.NonTrivial (uu____355))
-in (unify1 (Prims.parse_int "8") uu____352 uu____353 uu____354))));
-(
-
-let uu____357 = (FStar_Main.process_args ())
-in (FStar_All.pipe_right uu____357 (fun a247 -> ())));
-(
-
-let uu____370 = (
-
-let uu____377 = (FStar_Tests_Pars.tc "fun u x -> u x")
-in (inst (Prims.parse_int "1") uu____377))
-in (match (uu____370) with
-| (tm1, us) -> begin
-(
-
-let sol = (FStar_Tests_Pars.tc "fun x -> c_and x x")
-in ((unify_check (Prims.parse_int "9") tm1 sol FStar_TypeChecker_Common.Trivial (fun uu____390 -> (
-
-let uu____391 = (
-
-let uu____392 = (
-
-let uu____393 = (FStar_List.hd us)
-in (norm uu____393))
-in (
-
-let uu____394 = (norm sol)
-in (FStar_Tests_Util.term_eq uu____392 uu____394)))
-in (FStar_Tests_Util.always (Prims.parse_int "9") uu____391))));
-(
-
-let uu____395 = (
-
-let uu____402 = (FStar_Tests_Pars.tc "fun u x -> u x")
-in (inst (Prims.parse_int "1") uu____402))
-in (match (uu____395) with
-| (tm2, us1) -> begin
-(
-
-let sol1 = (FStar_Tests_Pars.tc "fun x y -> x + y")
-in ((unify_check (Prims.parse_int "10") tm2 sol1 FStar_TypeChecker_Common.Trivial (fun uu____415 -> (
-
-let uu____416 = (
-
-let uu____417 = (
-
-let uu____418 = (FStar_List.hd us1)
-in (norm uu____418))
-in (
-
-let uu____419 = (norm sol1)
-in (FStar_Tests_Util.term_eq uu____417 uu____419)))
-in (FStar_Tests_Util.always (Prims.parse_int "10") uu____416))));
-(
-
-let tm11 = (FStar_Tests_Pars.tc "x:int -> y:int{eq2 y x} -> bool")
-in (
-
-let tm21 = (FStar_Tests_Pars.tc "x:int -> y:int -> bool")
-in ((
-
-let uu____423 = (
-
-let uu____424 = (FStar_Tests_Pars.tc "forall (x:int). (forall (y:int). y==x)")
-in FStar_TypeChecker_Common.NonTrivial (uu____424))
-in (unify1 (Prims.parse_int "11") tm11 tm21 uu____423));
-(
-
-let tm12 = (FStar_Tests_Pars.tc "a:Type0 -> b:(a -> Type0) -> x:a -> y:b x -> Tot Type0")
-in (
-
-let tm22 = (FStar_Tests_Pars.tc "a:Type0 -> b:(a -> Type0) -> x:a -> y:b x -> Tot Type0")
-in ((unify1 (Prims.parse_int "12") tm12 tm22 FStar_TypeChecker_Common.Trivial);
-(
-
-let uu____428 = (
-
-let int_typ = (FStar_Tests_Pars.tc "int")
-in (
-
-let x2 = (FStar_Syntax_Syntax.new_bv FStar_Pervasives_Native.None int_typ)
-in (
-
-let typ = (FStar_Tests_Pars.tc "unit -> Type0")
-in (
-
-let l = (FStar_Tests_Pars.tc "fun (q:(unit -> Type0)) -> q ()")
-in (
-
-let q = (FStar_Syntax_Syntax.new_bv FStar_Pervasives_Native.None typ)
-in (
-
-let tm13 = (
-
-let uu____441 = (
-
-let uu____442 = (
-
-let uu____445 = (FStar_Syntax_Syntax.bv_to_name q)
-in (uu____445)::[])
-in (FStar_Tests_Util.app l uu____442))
-in (norm uu____441))
-in (
-
-let l1 = (FStar_Tests_Pars.tc "fun (p:unit -> Type0) -> p")
-in (
-
-let unit = (FStar_Tests_Pars.tc "()")
-in (
-
-let uu____448 = (
-
-let uu____453 = (
-
-let uu____454 = (FStar_Syntax_Syntax.mk_binder x2)
-in (
-
-let uu____455 = (
-
-let uu____458 = (FStar_Syntax_Syntax.mk_binder q)
-in (uu____458)::[])
-in (uu____454)::uu____455))
-in (FStar_TypeChecker_Rel.new_uvar FStar_Range.dummyRange uu____453 typ))
-in (match (uu____448) with
-| (u_p, uu____466) -> begin
-(
-
-let tm23 = (
-
-let uu____470 = (
-
-let uu____473 = (FStar_Tests_Util.app l1 ((u_p)::[]))
-in (norm uu____473))
-in (FStar_Tests_Util.app uu____470 ((unit)::[])))
-in ((tm13), (tm23)))
-end))))))))))
-in (match (uu____428) with
-| (tm13, tm23) -> begin
-((
-
-let uu____483 = (
-
-let uu____484 = (FStar_Tests_Pars.tc "Prims.l_True")
-in FStar_TypeChecker_Common.NonTrivial (uu____484))
-in (unify1 (Prims.parse_int "13") tm13 tm23 uu____483));
-(
-
-let uu____485 = (
-
-let int_typ = (FStar_Tests_Pars.tc "int")
-in (
-
-let x2 = (FStar_Syntax_Syntax.new_bv FStar_Pervasives_Native.None int_typ)
-in (
-
-let typ = (FStar_Tests_Pars.tc "pure_post unit")
-in (
-
-let l = (FStar_Tests_Pars.tc "fun (q:pure_post unit) -> q ()")
-in (
-
-let q = (FStar_Syntax_Syntax.new_bv FStar_Pervasives_Native.None typ)
-in (
-
-let tm14 = (
-
-let uu____498 = (
-
-let uu____499 = (
-
-let uu____502 = (FStar_Syntax_Syntax.bv_to_name q)
-in (uu____502)::[])
-in (FStar_Tests_Util.app l uu____499))
-in (norm uu____498))
-in (
-
-let l1 = (FStar_Tests_Pars.tc "fun (p:pure_post unit) -> p")
-in (
-
-let unit = (FStar_Tests_Pars.tc "()")
-in (
-
-let uu____505 = (
-
-let uu____510 = (
-
-let uu____511 = (FStar_Syntax_Syntax.mk_binder x2)
-in (
-
-let uu____512 = (
-
-let uu____515 = (FStar_Syntax_Syntax.mk_binder q)
-in (uu____515)::[])
-in (uu____511)::uu____512))
-in (FStar_TypeChecker_Rel.new_uvar FStar_Range.dummyRange uu____510 typ))
-in (match (uu____505) with
-| (u_p, uu____523) -> begin
-(
-
-let tm24 = (
-
-let uu____527 = (
-
-let uu____530 = (FStar_Tests_Util.app l1 ((u_p)::[]))
-in (norm uu____530))
-in (FStar_Tests_Util.app uu____527 ((unit)::[])))
-in ((tm14), (tm24)))
-end))))))))))
-in (match (uu____485) with
-| (tm14, tm24) -> begin
-((
-
-let uu____540 = (
-
-let uu____541 = (FStar_Tests_Pars.tc "Prims.l_True")
-in FStar_TypeChecker_Common.NonTrivial (uu____541))
-in (unify1 (Prims.parse_int "14") tm14 tm24 uu____540));
-(FStar_Options.__clear_unit_tests ());
-(FStar_Util.print_string "Unifier ok\n");
-)
-end));
-)
-end));
-)));
-)));
-))
-end));
-))
-end));
-)));
-));
-));
-))))));
-))
-
-
-
-=======
 let (tcenv : unit -> FStar_TypeChecker_Env.env) =
   fun uu____5  -> FStar_Tests_Pars.init () 
 let (guard_to_string :
@@ -963,5 +410,4 @@
                                      uu____540);
                                   FStar_Options.__clear_unit_tests ();
                                   FStar_Util.print_string "Unifier ok\n"))))))))))))))
-  
->>>>>>> ca297a09
+  