open Prims
let tc_one_file:
  Prims.string Prims.list ->
    FStar_Universal.uenv ->
      ((Prims.string FStar_Pervasives_Native.option,Prims.string)
         FStar_Pervasives_Native.tuple2,(FStar_ToSyntax_Env.env,FStar_TypeChecker_Env.env)
                                          FStar_Pervasives_Native.tuple2,
        Prims.string Prims.list) FStar_Pervasives_Native.tuple3
  =
  fun remaining  ->
    fun uenv  ->
      let uu____31 = uenv in
      match uu____31 with
      | (dsenv,env) ->
          let uu____52 =
            match remaining with
            | intf::impl::remaining1 when
                FStar_Universal.needs_interleaving intf impl ->
                let uu____90 =
                  FStar_Universal.tc_one_file dsenv env
                    (FStar_Pervasives_Native.Some intf) impl in
                (match uu____90 with
                 | (uu____117,dsenv1,env1) ->
                     (((FStar_Pervasives_Native.Some intf), impl), dsenv1,
                       env1, remaining1))
            | intf_or_impl::remaining1 ->
                let uu____142 =
                  FStar_Universal.tc_one_file dsenv env
                    FStar_Pervasives_Native.None intf_or_impl in
                (match uu____142 with
                 | (uu____169,dsenv1,env1) ->
                     ((FStar_Pervasives_Native.None, intf_or_impl), dsenv1,
                       env1, remaining1))
            | [] -> failwith "Impossible" in
          (match uu____52 with
           | ((intf,impl),dsenv1,env1,remaining1) ->
               ((intf, impl), (dsenv1, env1), remaining1))
let tc_prims:
  Prims.unit ->
    (FStar_ToSyntax_Env.env,FStar_TypeChecker_Env.env)
      FStar_Pervasives_Native.tuple2
  =
  fun uu____264  ->
    let uu____265 = FStar_Universal.tc_prims () in
    match uu____265 with | (uu____280,dsenv,env) -> (dsenv, env)
type env_t =
  (FStar_ToSyntax_Env.env,FStar_TypeChecker_Env.env)
    FStar_Pervasives_Native.tuple2
type modul_t = FStar_Syntax_Syntax.modul FStar_Pervasives_Native.option
type stack_t = (env_t,modul_t) FStar_Pervasives_Native.tuple2 Prims.list
let pop:
  'Auu____309 .
    ('Auu____309,FStar_TypeChecker_Env.env) FStar_Pervasives_Native.tuple2 ->
      Prims.string -> Prims.unit
  =
  fun uu____320  ->
    fun msg  ->
      match uu____320 with
      | (uu____326,env) ->
          (FStar_Universal.pop_context env msg; FStar_Options.pop ())
type push_kind =
  | SyntaxCheck
  | LaxCheck
  | FullCheck
let uu___is_SyntaxCheck: push_kind -> Prims.bool =
  fun projectee  ->
    match projectee with | SyntaxCheck  -> true | uu____333 -> false
let uu___is_LaxCheck: push_kind -> Prims.bool =
  fun projectee  ->
    match projectee with | LaxCheck  -> true | uu____338 -> false
let uu___is_FullCheck: push_kind -> Prims.bool =
  fun projectee  ->
    match projectee with | FullCheck  -> true | uu____343 -> false
let push:
  (FStar_ToSyntax_Env.env,FStar_TypeChecker_Env.env)
    FStar_Pervasives_Native.tuple2 ->
    push_kind ->
      Prims.bool ->
        Prims.string ->
          (FStar_ToSyntax_Env.env,FStar_TypeChecker_Env.env)
            FStar_Pervasives_Native.tuple2
  =
  fun uu____364  ->
    fun kind  ->
      fun restore_cmd_line_options1  ->
        fun msg  ->
          match uu____364 with
          | (dsenv,tcenv) ->
              let tcenv1 =
<<<<<<< HEAD
                let uu___250_241 = tcenv in
                {
                  FStar_TypeChecker_Env.solver =
                    (uu___250_241.FStar_TypeChecker_Env.solver);
                  FStar_TypeChecker_Env.range =
                    (uu___250_241.FStar_TypeChecker_Env.range);
                  FStar_TypeChecker_Env.curmodule =
                    (uu___250_241.FStar_TypeChecker_Env.curmodule);
                  FStar_TypeChecker_Env.gamma =
                    (uu___250_241.FStar_TypeChecker_Env.gamma);
                  FStar_TypeChecker_Env.gamma_cache =
                    (uu___250_241.FStar_TypeChecker_Env.gamma_cache);
                  FStar_TypeChecker_Env.modules =
                    (uu___250_241.FStar_TypeChecker_Env.modules);
                  FStar_TypeChecker_Env.expected_typ =
                    (uu___250_241.FStar_TypeChecker_Env.expected_typ);
                  FStar_TypeChecker_Env.sigtab =
                    (uu___250_241.FStar_TypeChecker_Env.sigtab);
                  FStar_TypeChecker_Env.is_pattern =
                    (uu___250_241.FStar_TypeChecker_Env.is_pattern);
                  FStar_TypeChecker_Env.instantiate_imp =
                    (uu___250_241.FStar_TypeChecker_Env.instantiate_imp);
                  FStar_TypeChecker_Env.effects =
                    (uu___250_241.FStar_TypeChecker_Env.effects);
                  FStar_TypeChecker_Env.generalize =
                    (uu___250_241.FStar_TypeChecker_Env.generalize);
                  FStar_TypeChecker_Env.letrecs =
                    (uu___250_241.FStar_TypeChecker_Env.letrecs);
                  FStar_TypeChecker_Env.top_level =
                    (uu___250_241.FStar_TypeChecker_Env.top_level);
                  FStar_TypeChecker_Env.check_uvars =
                    (uu___250_241.FStar_TypeChecker_Env.check_uvars);
                  FStar_TypeChecker_Env.use_eq =
                    (uu___250_241.FStar_TypeChecker_Env.use_eq);
                  FStar_TypeChecker_Env.is_iface =
                    (uu___250_241.FStar_TypeChecker_Env.is_iface);
                  FStar_TypeChecker_Env.admit =
                    (uu___250_241.FStar_TypeChecker_Env.admit);
                  FStar_TypeChecker_Env.lax = (kind = LaxCheck);
                  FStar_TypeChecker_Env.lax_universes =
                    (uu___250_241.FStar_TypeChecker_Env.lax_universes);
                  FStar_TypeChecker_Env.type_of =
                    (uu___250_241.FStar_TypeChecker_Env.type_of);
                  FStar_TypeChecker_Env.universe_of =
                    (uu___250_241.FStar_TypeChecker_Env.universe_of);
                  FStar_TypeChecker_Env.use_bv_sorts =
                    (uu___250_241.FStar_TypeChecker_Env.use_bv_sorts);
                  FStar_TypeChecker_Env.qname_and_index =
                    (uu___250_241.FStar_TypeChecker_Env.qname_and_index)
=======
                let uu___205_379 = tcenv in
                {
                  FStar_TypeChecker_Env.solver =
                    (uu___205_379.FStar_TypeChecker_Env.solver);
                  FStar_TypeChecker_Env.range =
                    (uu___205_379.FStar_TypeChecker_Env.range);
                  FStar_TypeChecker_Env.curmodule =
                    (uu___205_379.FStar_TypeChecker_Env.curmodule);
                  FStar_TypeChecker_Env.gamma =
                    (uu___205_379.FStar_TypeChecker_Env.gamma);
                  FStar_TypeChecker_Env.gamma_cache =
                    (uu___205_379.FStar_TypeChecker_Env.gamma_cache);
                  FStar_TypeChecker_Env.modules =
                    (uu___205_379.FStar_TypeChecker_Env.modules);
                  FStar_TypeChecker_Env.expected_typ =
                    (uu___205_379.FStar_TypeChecker_Env.expected_typ);
                  FStar_TypeChecker_Env.sigtab =
                    (uu___205_379.FStar_TypeChecker_Env.sigtab);
                  FStar_TypeChecker_Env.is_pattern =
                    (uu___205_379.FStar_TypeChecker_Env.is_pattern);
                  FStar_TypeChecker_Env.instantiate_imp =
                    (uu___205_379.FStar_TypeChecker_Env.instantiate_imp);
                  FStar_TypeChecker_Env.effects =
                    (uu___205_379.FStar_TypeChecker_Env.effects);
                  FStar_TypeChecker_Env.generalize =
                    (uu___205_379.FStar_TypeChecker_Env.generalize);
                  FStar_TypeChecker_Env.letrecs =
                    (uu___205_379.FStar_TypeChecker_Env.letrecs);
                  FStar_TypeChecker_Env.top_level =
                    (uu___205_379.FStar_TypeChecker_Env.top_level);
                  FStar_TypeChecker_Env.check_uvars =
                    (uu___205_379.FStar_TypeChecker_Env.check_uvars);
                  FStar_TypeChecker_Env.use_eq =
                    (uu___205_379.FStar_TypeChecker_Env.use_eq);
                  FStar_TypeChecker_Env.is_iface =
                    (uu___205_379.FStar_TypeChecker_Env.is_iface);
                  FStar_TypeChecker_Env.admit =
                    (uu___205_379.FStar_TypeChecker_Env.admit);
                  FStar_TypeChecker_Env.lax = (kind = LaxCheck);
                  FStar_TypeChecker_Env.lax_universes =
                    (uu___205_379.FStar_TypeChecker_Env.lax_universes);
                  FStar_TypeChecker_Env.failhard =
                    (uu___205_379.FStar_TypeChecker_Env.failhard);
                  FStar_TypeChecker_Env.nosynth =
                    (uu___205_379.FStar_TypeChecker_Env.nosynth);
                  FStar_TypeChecker_Env.type_of =
                    (uu___205_379.FStar_TypeChecker_Env.type_of);
                  FStar_TypeChecker_Env.universe_of =
                    (uu___205_379.FStar_TypeChecker_Env.universe_of);
                  FStar_TypeChecker_Env.use_bv_sorts =
                    (uu___205_379.FStar_TypeChecker_Env.use_bv_sorts);
                  FStar_TypeChecker_Env.qname_and_index =
                    (uu___205_379.FStar_TypeChecker_Env.qname_and_index);
                  FStar_TypeChecker_Env.proof_ns =
                    (uu___205_379.FStar_TypeChecker_Env.proof_ns);
                  FStar_TypeChecker_Env.synth =
                    (uu___205_379.FStar_TypeChecker_Env.synth);
                  FStar_TypeChecker_Env.is_native_tactic =
                    (uu___205_379.FStar_TypeChecker_Env.is_native_tactic);
                  FStar_TypeChecker_Env.identifier_info =
                    (uu___205_379.FStar_TypeChecker_Env.identifier_info)
>>>>>>> ba3d1149
                } in
              let dsenv1 =
                FStar_ToSyntax_Env.set_syntax_only dsenv (kind = SyntaxCheck) in
              let res = FStar_Universal.push_context (dsenv1, tcenv1) msg in
              (FStar_Options.push ();
               if restore_cmd_line_options1
               then
                 (let uu____388 =
                    FStar_Options.restore_cmd_line_options false in
                  FStar_All.pipe_right uu____388 FStar_Pervasives.ignore)
               else ();
               res)
let mark:
  (FStar_ToSyntax_Env.env,FStar_TypeChecker_Env.env)
    FStar_Pervasives_Native.tuple2 ->
    (FStar_ToSyntax_Env.env,FStar_TypeChecker_Env.env)
      FStar_Pervasives_Native.tuple2
  =
  fun uu____401  ->
    match uu____401 with
    | (dsenv,env) ->
        let dsenv1 = FStar_ToSyntax_Env.mark dsenv in
        let env1 = FStar_TypeChecker_Env.mark env in
        (FStar_Options.push (); (dsenv1, env1))
let reset_mark:
  'Auu____419 .
    ('Auu____419,FStar_TypeChecker_Env.env) FStar_Pervasives_Native.tuple2 ->
      (FStar_ToSyntax_Env.env,FStar_TypeChecker_Env.env)
        FStar_Pervasives_Native.tuple2
  =
  fun uu____431  ->
    match uu____431 with
    | (uu____436,env) ->
        let dsenv = FStar_ToSyntax_Env.reset_mark () in
        let env1 = FStar_TypeChecker_Env.reset_mark env in
        (FStar_Options.pop (); (dsenv, env1))
let cleanup:
  'Auu____445 .
    ('Auu____445,FStar_TypeChecker_Env.env) FStar_Pervasives_Native.tuple2 ->
      Prims.unit
  =
  fun uu____453  ->
    match uu____453 with
    | (dsenv,env) -> FStar_TypeChecker_Env.cleanup_interactive env
let commit_mark:
  (FStar_ToSyntax_Env.env,FStar_TypeChecker_Env.env)
    FStar_Pervasives_Native.tuple2 ->
    (FStar_ToSyntax_Env.env,FStar_TypeChecker_Env.env)
      FStar_Pervasives_Native.tuple2
  =
  fun uu____471  ->
    match uu____471 with
    | (dsenv,env) ->
        let dsenv1 = FStar_ToSyntax_Env.commit_mark dsenv in
        let env1 = FStar_TypeChecker_Env.commit_mark env in (dsenv1, env1)
let check_frag:
  (FStar_ToSyntax_Env.env,FStar_TypeChecker_Env.env)
    FStar_Pervasives_Native.tuple2 ->
    FStar_Syntax_Syntax.modul FStar_Pervasives_Native.option ->
      (FStar_Parser_ParseIt.input_frag,Prims.bool)
        FStar_Pervasives_Native.tuple2 ->
        (FStar_Syntax_Syntax.modul FStar_Pervasives_Native.option,(FStar_ToSyntax_Env.env,
                                                                    FStar_TypeChecker_Env.env)
                                                                    FStar_Pervasives_Native.tuple2,
          Prims.int) FStar_Pervasives_Native.tuple3
          FStar_Pervasives_Native.option
  =
  fun uu____517  ->
    fun curmod  ->
      fun frag  ->
        match uu____517 with
        | (dsenv,env) ->
            (try
               let uu____581 =
                 FStar_Universal.tc_one_fragment curmod dsenv env frag in
               match uu____581 with
               | FStar_Pervasives_Native.Some (m,dsenv1,env1) ->
                   let uu____621 =
                     let uu____634 = FStar_Errors.get_err_count () in
                     (m, (dsenv1, env1), uu____634) in
                   FStar_Pervasives_Native.Some uu____621
               | uu____653 -> FStar_Pervasives_Native.None
             with
             | FStar_Errors.Error (msg,r) when
                 let uu____697 = FStar_Options.trace_error () in
                 Prims.op_Negation uu____697 ->
                 (FStar_TypeChecker_Err.add_errors env [(msg, r)];
                  FStar_Pervasives_Native.None)
             | FStar_Errors.Err msg when
                 let uu____720 = FStar_Options.trace_error () in
                 Prims.op_Negation uu____720 ->
                 ((let uu____722 =
                     let uu____729 =
                       let uu____734 = FStar_TypeChecker_Env.get_range env in
                       (msg, uu____734) in
                     [uu____729] in
                   FStar_TypeChecker_Err.add_errors env uu____722);
                  FStar_Pervasives_Native.None))
let deps_of_our_file:
  Prims.string ->
    (Prims.string Prims.list,Prims.string FStar_Pervasives_Native.option)
      FStar_Pervasives_Native.tuple2
  =
  fun filename  ->
    let deps =
      FStar_Dependencies.find_deps_if_needed
        FStar_Parser_Dep.VerifyFigureItOut [filename] in
    let uu____770 =
      FStar_List.partition
        (fun x  ->
           let uu____783 = FStar_Parser_Dep.lowercase_module_name x in
           let uu____784 = FStar_Parser_Dep.lowercase_module_name filename in
           uu____783 <> uu____784) deps in
    match uu____770 with
    | (deps1,same_name) ->
        let maybe_intf =
          match same_name with
          | intf::impl::[] ->
              ((let uu____811 =
                  (let uu____814 = FStar_Parser_Dep.is_interface intf in
                   Prims.op_Negation uu____814) ||
                    (let uu____816 = FStar_Parser_Dep.is_implementation impl in
                     Prims.op_Negation uu____816) in
                if uu____811
                then
                  let uu____817 =
                    FStar_Util.format2
                      "Found %s and %s but not an interface + implementation"
                      intf impl in
                  FStar_Util.print_warning uu____817
                else ());
               FStar_Pervasives_Native.Some intf)
          | impl::[] -> FStar_Pervasives_Native.None
          | uu____820 ->
              ((let uu____824 =
                  FStar_Util.format1 "Unsupported: ended up with %s"
                    (FStar_String.concat " " same_name) in
                FStar_Util.print_warning uu____824);
               FStar_Pervasives_Native.None) in
        (deps1, maybe_intf)
type m_timestamps =
  (Prims.string FStar_Pervasives_Native.option,Prims.string,FStar_Util.time
                                                              FStar_Pervasives_Native.option,
    FStar_Util.time) FStar_Pervasives_Native.tuple4 Prims.list
let rec tc_deps:
  modul_t ->
    stack_t ->
      env_t ->
        Prims.string Prims.list ->
          m_timestamps ->
            (stack_t,env_t,m_timestamps) FStar_Pervasives_Native.tuple3
  =
  fun m  ->
    fun stack  ->
      fun env  ->
        fun remaining  ->
          fun ts  ->
            match remaining with
            | [] -> (stack, env, ts)
            | uu____879 ->
                let stack1 = (env, m) :: stack in
                let env1 =
                  let uu____898 =
                    let uu____899 = FStar_Options.lax () in
                    if uu____899 then LaxCheck else FullCheck in
                  push env uu____898 true "typecheck_modul" in
                let uu____901 = tc_one_file remaining env1 in
                (match uu____901 with
                 | ((intf,impl),env2,remaining1) ->
                     let uu____952 =
                       let intf_t =
                         match intf with
                         | FStar_Pervasives_Native.Some intf1 ->
                             let uu____965 =
                               FStar_Util.get_file_last_modification_time
                                 intf1 in
                             FStar_Pervasives_Native.Some uu____965
                         | FStar_Pervasives_Native.None  ->
                             FStar_Pervasives_Native.None in
                       let impl_t =
                         FStar_Util.get_file_last_modification_time impl in
                       (intf_t, impl_t) in
                     (match uu____952 with
                      | (intf_t,impl_t) ->
                          tc_deps m stack1 env2 remaining1
                            ((intf, impl, intf_t, impl_t) :: ts)))
let update_deps:
  Prims.string ->
    modul_t ->
      stack_t ->
        env_t ->
          m_timestamps ->
            (stack_t,env_t,m_timestamps) FStar_Pervasives_Native.tuple3
  =
  fun filename  ->
    fun m  ->
      fun stk  ->
        fun env  ->
          fun ts  ->
            let is_stale intf impl intf_t impl_t =
              let impl_mt = FStar_Util.get_file_last_modification_time impl in
              (FStar_Util.is_before impl_t impl_mt) ||
                (match (intf, intf_t) with
                 | (FStar_Pervasives_Native.Some
                    intf1,FStar_Pervasives_Native.Some intf_t1) ->
                     let intf_mt =
                       FStar_Util.get_file_last_modification_time intf1 in
                     FStar_Util.is_before intf_t1 intf_mt
                 | (FStar_Pervasives_Native.None
                    ,FStar_Pervasives_Native.None ) -> false
                 | (uu____1069,uu____1070) ->
                     failwith
                       "Impossible, if the interface is None, the timestamp entry should also be None") in
            let rec iterate depnames st env' ts1 good_stack good_ts =
              let match_dep depnames1 intf impl =
                match intf with
                | FStar_Pervasives_Native.None  ->
                    (match depnames1 with
                     | dep1::depnames' ->
                         if dep1 = impl
                         then (true, depnames')
                         else (false, depnames1)
                     | uu____1165 -> (false, depnames1))
                | FStar_Pervasives_Native.Some intf1 ->
                    (match depnames1 with
                     | depintf::dep1::depnames' ->
                         if (depintf = intf1) && (dep1 = impl)
                         then (true, depnames')
                         else (false, depnames1)
                     | uu____1193 -> (false, depnames1)) in
              let rec pop_tc_and_stack env1 stack ts2 =
                match ts2 with
                | [] -> env1
                | uu____1276::ts3 ->
                    (pop env1 "";
                     (let uu____1317 =
                        let uu____1332 = FStar_List.hd stack in
                        let uu____1341 = FStar_List.tl stack in
                        (uu____1332, uu____1341) in
                      match uu____1317 with
                      | ((env2,uu____1367),stack1) ->
                          pop_tc_and_stack env2 stack1 ts3)) in
              match ts1 with
              | ts_elt::ts' ->
                  let uu____1431 = ts_elt in
                  (match uu____1431 with
                   | (intf,impl,intf_t,impl_t) ->
                       let uu____1462 = match_dep depnames intf impl in
                       (match uu____1462 with
                        | (b,depnames') ->
                            let uu____1481 =
                              (Prims.op_Negation b) ||
                                (is_stale intf impl intf_t impl_t) in
                            if uu____1481
                            then
                              let env1 =
                                pop_tc_and_stack env'
                                  (FStar_List.rev_append st []) ts1 in
                              tc_deps m good_stack env1 depnames good_ts
                            else
                              (let uu____1502 =
                                 let uu____1517 = FStar_List.hd st in
                                 let uu____1526 = FStar_List.tl st in
                                 (uu____1517, uu____1526) in
                               match uu____1502 with
                               | (stack_elt,st') ->
                                   iterate depnames' st' env' ts' (stack_elt
                                     :: good_stack) (ts_elt :: good_ts))))
              | [] -> tc_deps m good_stack env' depnames good_ts in
            let uu____1603 = deps_of_our_file filename in
            match uu____1603 with
            | (filenames,uu____1619) ->
                iterate filenames (FStar_List.rev_append stk []) env
                  (FStar_List.rev_append ts []) [] []
let json_to_str: FStar_Util.json -> Prims.string =
<<<<<<< HEAD
  fun uu___240_998  ->
    match uu___240_998 with
=======
  fun uu___195_1679  ->
    match uu___195_1679 with
>>>>>>> ba3d1149
    | FStar_Util.JsonNull  -> "null"
    | FStar_Util.JsonBool b ->
        FStar_Util.format1 "bool (%s)" (if b then "true" else "false")
    | FStar_Util.JsonInt i ->
        let uu____1683 = FStar_Util.string_of_int i in
        FStar_Util.format1 "int (%s)" uu____1683
    | FStar_Util.JsonStr s -> FStar_Util.format1 "string (%s)" s
    | FStar_Util.JsonList uu____1685 -> "list (...)"
    | FStar_Util.JsonAssoc uu____1688 -> "dictionary (...)"
exception UnexpectedJsonType of (Prims.string,FStar_Util.json)
  FStar_Pervasives_Native.tuple2
let uu___is_UnexpectedJsonType: Prims.exn -> Prims.bool =
  fun projectee  ->
    match projectee with
    | UnexpectedJsonType uu____1706 -> true
    | uu____1711 -> false
let __proj__UnexpectedJsonType__item__uu___:
  Prims.exn -> (Prims.string,FStar_Util.json) FStar_Pervasives_Native.tuple2
  =
  fun projectee  ->
    match projectee with | UnexpectedJsonType uu____1727 -> uu____1727
let js_fail: 'Auu____1738 . Prims.string -> FStar_Util.json -> 'Auu____1738 =
  fun expected  ->
    fun got  -> FStar_Exn.raise (UnexpectedJsonType (expected, got))
let js_int: FStar_Util.json -> Prims.int =
<<<<<<< HEAD
  fun uu___241_1048  ->
    match uu___241_1048 with
    | FStar_Util.JsonInt i -> i
    | other -> js_fail "int" other
let js_str: FStar_Util.json -> Prims.string =
  fun uu___242_1053  ->
    match uu___242_1053 with
    | FStar_Util.JsonStr s -> s
    | other -> js_fail "string" other
let js_list k uu___243_1071 =
  match uu___243_1071 with
  | FStar_Util.JsonList l -> FStar_List.map k l
  | other -> js_fail "list" other
let js_assoc: FStar_Util.json -> (Prims.string* FStar_Util.json) Prims.list =
  fun uu___244_1083  ->
    match uu___244_1083 with
=======
  fun uu___196_1750  ->
    match uu___196_1750 with
    | FStar_Util.JsonInt i -> i
    | other -> js_fail "int" other
let js_str: FStar_Util.json -> Prims.string =
  fun uu___197_1756  ->
    match uu___197_1756 with
    | FStar_Util.JsonStr s -> s
    | other -> js_fail "string" other
let js_list:
  'Auu____1765 .
    (FStar_Util.json -> 'Auu____1765) ->
      FStar_Util.json -> 'Auu____1765 Prims.list
  =
  fun k  ->
    fun uu___198_1778  ->
      match uu___198_1778 with
      | FStar_Util.JsonList l -> FStar_List.map k l
      | other -> js_fail "list" other
let js_assoc:
  FStar_Util.json ->
    (Prims.string,FStar_Util.json) FStar_Pervasives_Native.tuple2 Prims.list
  =
  fun uu___199_1796  ->
    match uu___199_1796 with
>>>>>>> ba3d1149
    | FStar_Util.JsonAssoc a -> a
    | other -> js_fail "dictionary" other
let js_pushkind: FStar_Util.json -> push_kind =
  fun s  ->
    let uu____1821 = js_str s in
    match uu____1821 with
    | "syntax" -> SyntaxCheck
    | "lax" -> LaxCheck
    | "full" -> FullCheck
    | uu____1822 -> js_fail "push_kind" s
let js_reductionrule: FStar_Util.json -> FStar_TypeChecker_Normalize.step =
  fun s  ->
    let uu____1827 = js_str s in
    match uu____1827 with
    | "beta" -> FStar_TypeChecker_Normalize.Beta
    | "delta" ->
        FStar_TypeChecker_Normalize.UnfoldUntil
          FStar_Syntax_Syntax.Delta_constant
    | "iota" -> FStar_TypeChecker_Normalize.Iota
    | "zeta" -> FStar_TypeChecker_Normalize.Zeta
    | uu____1828 -> js_fail "reduction rule" s
type query' =
  | Exit
  | DescribeProtocol
  | DescribeRepl
  | Pop
  | Push of (push_kind,Prims.string,Prims.int,Prims.int,Prims.bool)
  FStar_Pervasives_Native.tuple5
  | AutoComplete of Prims.string
  | Lookup of
  (Prims.string,(Prims.string,Prims.int,Prims.int)
                  FStar_Pervasives_Native.tuple3
                  FStar_Pervasives_Native.option,Prims.string Prims.list)
  FStar_Pervasives_Native.tuple3
  | Compute of
  (Prims.string,FStar_TypeChecker_Normalize.step Prims.list
                  FStar_Pervasives_Native.option)
  FStar_Pervasives_Native.tuple2
  | Search of Prims.string
  | MissingCurrentModule
  | ProtocolViolation of Prims.string
and query = {
  qq: query';
  qid: Prims.string;}
let uu___is_Exit: query' -> Prims.bool =
  fun projectee  ->
    match projectee with | Exit  -> true | uu____1899 -> false
let uu___is_DescribeProtocol: query' -> Prims.bool =
  fun projectee  ->
    match projectee with | DescribeProtocol  -> true | uu____1904 -> false
let uu___is_DescribeRepl: query' -> Prims.bool =
  fun projectee  ->
    match projectee with | DescribeRepl  -> true | uu____1909 -> false
let uu___is_Pop: query' -> Prims.bool =
  fun projectee  -> match projectee with | Pop  -> true | uu____1914 -> false
let uu___is_Push: query' -> Prims.bool =
  fun projectee  ->
    match projectee with | Push _0 -> true | uu____1930 -> false
let __proj__Push__item___0:
  query' ->
    (push_kind,Prims.string,Prims.int,Prims.int,Prims.bool)
      FStar_Pervasives_Native.tuple5
  = fun projectee  -> match projectee with | Push _0 -> _0
let uu___is_AutoComplete: query' -> Prims.bool =
  fun projectee  ->
    match projectee with | AutoComplete _0 -> true | uu____1974 -> false
let __proj__AutoComplete__item___0: query' -> Prims.string =
  fun projectee  -> match projectee with | AutoComplete _0 -> _0
let uu___is_Lookup: query' -> Prims.bool =
  fun projectee  ->
    match projectee with | Lookup _0 -> true | uu____2004 -> false
let __proj__Lookup__item___0:
  query' ->
    (Prims.string,(Prims.string,Prims.int,Prims.int)
                    FStar_Pervasives_Native.tuple3
                    FStar_Pervasives_Native.option,Prims.string Prims.list)
      FStar_Pervasives_Native.tuple3
  = fun projectee  -> match projectee with | Lookup _0 -> _0
let uu___is_Compute: query' -> Prims.bool =
  fun projectee  ->
    match projectee with | Compute _0 -> true | uu____2074 -> false
let __proj__Compute__item___0:
  query' ->
    (Prims.string,FStar_TypeChecker_Normalize.step Prims.list
                    FStar_Pervasives_Native.option)
      FStar_Pervasives_Native.tuple2
  = fun projectee  -> match projectee with | Compute _0 -> _0
let uu___is_Search: query' -> Prims.bool =
  fun projectee  ->
    match projectee with | Search _0 -> true | uu____2112 -> false
let __proj__Search__item___0: query' -> Prims.string =
  fun projectee  -> match projectee with | Search _0 -> _0
let uu___is_MissingCurrentModule: query' -> Prims.bool =
  fun projectee  ->
    match projectee with
    | MissingCurrentModule  -> true
    | uu____2125 -> false
let uu___is_ProtocolViolation: query' -> Prims.bool =
  fun projectee  ->
    match projectee with | ProtocolViolation _0 -> true | uu____2131 -> false
let __proj__ProtocolViolation__item___0: query' -> Prims.string =
  fun projectee  -> match projectee with | ProtocolViolation _0 -> _0
let __proj__Mkquery__item__qq: query -> query' =
  fun projectee  ->
    match projectee with
    | { qq = __fname__qq; qid = __fname__qid;_} -> __fname__qq
let __proj__Mkquery__item__qid: query -> Prims.string =
  fun projectee  ->
    match projectee with
    | { qq = __fname__qq; qid = __fname__qid;_} -> __fname__qid
let query_needs_current_module: query' -> Prims.bool =
  fun uu___200_2155  ->
    match uu___200_2155 with
    | Exit  -> false
    | DescribeProtocol  -> false
    | DescribeRepl  -> false
    | Pop  -> false
    | Push uu____2156 -> false
    | MissingCurrentModule  -> false
    | ProtocolViolation uu____2167 -> false
    | AutoComplete uu____2168 -> true
    | Lookup uu____2169 -> true
    | Compute uu____2186 -> true
    | Search uu____2195 -> true
let interactive_protocol_vernum: Prims.int = Prims.parse_int "2"
let interactive_protocol_features: Prims.string Prims.list =
  ["autocomplete";
  "compute";
  "describe-protocol";
  "describe-repl";
  "exit";
  "lookup";
  "lookup/documentation";
  "lookup/definition";
  "pop";
  "peek";
  "push";
  "search"]
exception InvalidQuery of Prims.string
let uu___is_InvalidQuery: Prims.exn -> Prims.bool =
  fun projectee  ->
    match projectee with
    | InvalidQuery uu____2205 -> true
    | uu____2206 -> false
let __proj__InvalidQuery__item__uu___: Prims.exn -> Prims.string =
  fun projectee  ->
    match projectee with | InvalidQuery uu____2214 -> uu____2214
type query_status =
  | QueryOK
  | QueryNOK
  | QueryViolatesProtocol
let uu___is_QueryOK: query_status -> Prims.bool =
  fun projectee  ->
    match projectee with | QueryOK  -> true | uu____2219 -> false
let uu___is_QueryNOK: query_status -> Prims.bool =
  fun projectee  ->
    match projectee with | QueryNOK  -> true | uu____2224 -> false
let uu___is_QueryViolatesProtocol: query_status -> Prims.bool =
  fun projectee  ->
    match projectee with
    | QueryViolatesProtocol  -> true
    | uu____2229 -> false
let try_assoc:
  'Auu____2238 'Auu____2239 .
    'Auu____2239 ->
      ('Auu____2239,'Auu____2238) FStar_Pervasives_Native.tuple2 Prims.list
        -> 'Auu____2238 FStar_Pervasives_Native.option
  =
  fun key  ->
    fun a  ->
      let uu____2262 =
        FStar_Util.try_find
          (fun uu____2276  ->
             match uu____2276 with | (k,uu____2282) -> k = key) a in
      FStar_Util.map_option FStar_Pervasives_Native.snd uu____2262
let wrap_js_failure: Prims.string -> Prims.string -> FStar_Util.json -> query
  =
  fun qid  ->
    fun expected  ->
      fun got  ->
        let uu____2299 =
          let uu____2300 =
            let uu____2301 = json_to_str got in
            FStar_Util.format2 "JSON decoding failed: expected %s, got %s"
              expected uu____2301 in
          ProtocolViolation uu____2300 in
        { qq = uu____2299; qid }
let unpack_interactive_query: FStar_Util.json -> query =
  fun json  ->
    let assoc1 errloc key a =
      let uu____2328 = try_assoc key a in
      match uu____2328 with
      | FStar_Pervasives_Native.Some v1 -> v1
      | FStar_Pervasives_Native.None  ->
          let uu____2332 =
            let uu____2333 =
              FStar_Util.format2 "Missing key [%s] in %s." key errloc in
            InvalidQuery uu____2333 in
          FStar_Exn.raise uu____2332 in
    let request = FStar_All.pipe_right json js_assoc in
    let qid =
      let uu____2348 = assoc1 "query" "query-id" request in
      FStar_All.pipe_right uu____2348 js_str in
    try
      let query =
        let uu____2357 = assoc1 "query" "query" request in
        FStar_All.pipe_right uu____2357 js_str in
      let args =
        let uu____2365 = assoc1 "query" "args" request in
        FStar_All.pipe_right uu____2365 js_assoc in
      let arg k = assoc1 "[args]" k args in
      let try_arg k =
        let uu____2382 = try_assoc k args in
        match uu____2382 with
        | FStar_Pervasives_Native.Some (FStar_Util.JsonNull ) ->
            FStar_Pervasives_Native.None
        | other -> other in
      let uu____2390 =
        match query with
        | "exit" -> Exit
        | "pop" -> Pop
        | "describe-protocol" -> DescribeProtocol
        | "describe-repl" -> DescribeRepl
        | "peek" ->
            let uu____2391 =
              let uu____2402 =
                let uu____2403 = arg "kind" in
                FStar_All.pipe_right uu____2403 js_pushkind in
              let uu____2404 =
                let uu____2405 = arg "code" in
                FStar_All.pipe_right uu____2405 js_str in
              let uu____2406 =
                let uu____2407 = arg "line" in
                FStar_All.pipe_right uu____2407 js_int in
              let uu____2408 =
                let uu____2409 = arg "column" in
                FStar_All.pipe_right uu____2409 js_int in
              (uu____2402, uu____2404, uu____2406, uu____2408,
                (query = "peek")) in
            Push uu____2391
        | "push" ->
            let uu____2410 =
              let uu____2421 =
                let uu____2422 = arg "kind" in
                FStar_All.pipe_right uu____2422 js_pushkind in
              let uu____2423 =
                let uu____2424 = arg "code" in
                FStar_All.pipe_right uu____2424 js_str in
              let uu____2425 =
                let uu____2426 = arg "line" in
                FStar_All.pipe_right uu____2426 js_int in
              let uu____2427 =
                let uu____2428 = arg "column" in
                FStar_All.pipe_right uu____2428 js_int in
              (uu____2421, uu____2423, uu____2425, uu____2427,
                (query = "peek")) in
            Push uu____2410
        | "autocomplete" ->
            let uu____2429 =
              let uu____2430 = arg "partial-symbol" in
              FStar_All.pipe_right uu____2430 js_str in
            AutoComplete uu____2429
        | "lookup" ->
            let uu____2431 =
              let uu____2448 =
                let uu____2449 = arg "symbol" in
                FStar_All.pipe_right uu____2449 js_str in
              let uu____2450 =
                let uu____2459 =
                  let uu____2468 = try_arg "location" in
                  FStar_All.pipe_right uu____2468
                    (FStar_Util.map_option js_assoc) in
                FStar_All.pipe_right uu____2459
                  (FStar_Util.map_option
                     (fun loc  ->
                        let uu____2526 =
                          let uu____2527 = assoc1 "[location]" "filename" loc in
                          FStar_All.pipe_right uu____2527 js_str in
                        let uu____2528 =
                          let uu____2529 = assoc1 "[location]" "line" loc in
                          FStar_All.pipe_right uu____2529 js_int in
                        let uu____2530 =
                          let uu____2531 = assoc1 "[location]" "column" loc in
                          FStar_All.pipe_right uu____2531 js_int in
                        (uu____2526, uu____2528, uu____2530))) in
              let uu____2532 =
                let uu____2535 = arg "requested-info" in
                FStar_All.pipe_right uu____2535 (js_list js_str) in
              (uu____2448, uu____2450, uu____2532) in
            Lookup uu____2431
        | "compute" ->
            let uu____2548 =
              let uu____2557 =
                let uu____2558 = arg "term" in
                FStar_All.pipe_right uu____2558 js_str in
              let uu____2559 =
                let uu____2564 = try_arg "rules" in
                FStar_All.pipe_right uu____2564
                  (FStar_Util.map_option (js_list js_reductionrule)) in
              (uu____2557, uu____2559) in
            Compute uu____2548
        | "search" ->
            let uu____2579 =
              let uu____2580 = arg "terms" in
              FStar_All.pipe_right uu____2580 js_str in
            Search uu____2579
        | uu____2581 ->
            let uu____2582 = FStar_Util.format1 "Unknown query '%s'" query in
            ProtocolViolation uu____2582 in
      { qq = uu____2390; qid }
    with | InvalidQuery msg -> { qq = (ProtocolViolation msg); qid }
    | UnexpectedJsonType (expected,got) -> wrap_js_failure qid expected got
<<<<<<< HEAD
let validate_interactive_query: query -> query =
  fun uu___245_1564  ->
    match uu___245_1564 with
    | { qq = Push (SyntaxCheck ,uu____1565,uu____1566,uu____1567,false );
        qid;_} ->
        {
          qq =
            (ProtocolViolation
               "Cannot use 'kind': 'syntax' with 'query': 'push'");
          qid
        }
    | other -> other
=======
>>>>>>> ba3d1149
let read_interactive_query: FStar_Util.stream_reader -> query =
  fun stream  ->
    try
      let uu____2596 = FStar_Util.read_line stream in
      match uu____2596 with
      | FStar_Pervasives_Native.None  -> FStar_All.exit (Prims.parse_int "0")
      | FStar_Pervasives_Native.Some line ->
          let uu____2600 = FStar_Util.json_of_string line in
          (match uu____2600 with
           | FStar_Pervasives_Native.None  ->
               { qq = (ProtocolViolation "Json parsing failed."); qid = "?" }
           | FStar_Pervasives_Native.Some request ->
               unpack_interactive_query request)
    with | InvalidQuery msg -> { qq = (ProtocolViolation msg); qid = "?" }
    | UnexpectedJsonType (expected,got) -> wrap_js_failure "?" expected got
let rec json_of_fstar_option: FStar_Options.option_val -> FStar_Util.json =
<<<<<<< HEAD
  fun uu___246_1587  ->
    match uu___246_1587 with
=======
  fun uu___201_2613  ->
    match uu___201_2613 with
>>>>>>> ba3d1149
    | FStar_Options.Bool b -> FStar_Util.JsonBool b
    | FStar_Options.String s -> FStar_Util.JsonStr s
    | FStar_Options.Path s -> FStar_Util.JsonStr s
    | FStar_Options.Int n1 -> FStar_Util.JsonInt n1
    | FStar_Options.List vs ->
        let uu____2621 = FStar_List.map json_of_fstar_option vs in
        FStar_Util.JsonList uu____2621
    | FStar_Options.Unset  -> FStar_Util.JsonNull
let json_of_opt:
  'Auu____2630 .
    ('Auu____2630 -> FStar_Util.json) ->
      'Auu____2630 FStar_Pervasives_Native.option -> FStar_Util.json
  =
  fun json_of_a  ->
    fun opt_a  ->
      let uu____2648 = FStar_Util.map_option json_of_a opt_a in
      FStar_Util.dflt FStar_Util.JsonNull uu____2648
let json_of_pos: FStar_Range.pos -> FStar_Util.json =
  fun pos  ->
    let uu____2655 =
      let uu____2658 =
        let uu____2659 = FStar_Range.line_of_pos pos in
        FStar_Util.JsonInt uu____2659 in
      let uu____2660 =
        let uu____2663 =
          let uu____2664 = FStar_Range.col_of_pos pos in
          FStar_Util.JsonInt uu____2664 in
        [uu____2663] in
      uu____2658 :: uu____2660 in
    FStar_Util.JsonList uu____2655
let json_of_range_fields:
  Prims.string -> FStar_Range.pos -> FStar_Range.pos -> FStar_Util.json =
  fun file  ->
    fun b  ->
      fun e  ->
        let uu____2677 =
          let uu____2684 =
            let uu____2691 =
              let uu____2696 = json_of_pos b in ("beg", uu____2696) in
            let uu____2697 =
              let uu____2704 =
                let uu____2709 = json_of_pos e in ("end", uu____2709) in
              [uu____2704] in
            uu____2691 :: uu____2697 in
          ("fname", (FStar_Util.JsonStr file)) :: uu____2684 in
        FStar_Util.JsonAssoc uu____2677
let json_of_use_range: FStar_Range.range -> FStar_Util.json =
  fun r  ->
    let uu____2730 = FStar_Range.file_of_use_range r in
    let uu____2731 = FStar_Range.start_of_use_range r in
    let uu____2732 = FStar_Range.end_of_use_range r in
    json_of_range_fields uu____2730 uu____2731 uu____2732
let json_of_def_range: FStar_Range.range -> FStar_Util.json =
  fun r  ->
    let uu____2737 = FStar_Range.file_of_range r in
    let uu____2738 = FStar_Range.start_of_range r in
    let uu____2739 = FStar_Range.end_of_range r in
    json_of_range_fields uu____2737 uu____2738 uu____2739
let json_of_issue_level: FStar_Errors.issue_level -> FStar_Util.json =
  fun i  ->
    FStar_Util.JsonStr
      (match i with
       | FStar_Errors.ENotImplemented  -> "not-implemented"
       | FStar_Errors.EInfo  -> "info"
       | FStar_Errors.EWarning  -> "warning"
       | FStar_Errors.EError  -> "error")
let json_of_issue: FStar_Errors.issue -> FStar_Util.json =
  fun issue  ->
    let uu____2748 =
      let uu____2755 =
        let uu____2762 =
          let uu____2769 =
            let uu____2774 =
              let uu____2775 =
                let uu____2778 =
                  match issue.FStar_Errors.issue_range with
                  | FStar_Pervasives_Native.None  -> []
                  | FStar_Pervasives_Native.Some r ->
                      let uu____2784 = json_of_use_range r in [uu____2784] in
                let uu____2785 =
                  match issue.FStar_Errors.issue_range with
                  | FStar_Pervasives_Native.Some r when
                      r.FStar_Range.def_range <> r.FStar_Range.use_range ->
                      let uu____2791 = json_of_def_range r in [uu____2791]
                  | uu____2792 -> [] in
                FStar_List.append uu____2778 uu____2785 in
              FStar_Util.JsonList uu____2775 in
            ("ranges", uu____2774) in
          [uu____2769] in
        ("message", (FStar_Util.JsonStr (issue.FStar_Errors.issue_message)))
          :: uu____2762 in
      ("level", (json_of_issue_level issue.FStar_Errors.issue_level)) ::
        uu____2755 in
    FStar_Util.JsonAssoc uu____2748
type lookup_result =
  {
  lr_name: Prims.string;
  lr_def_range: FStar_Range.range FStar_Pervasives_Native.option;
  lr_typ: Prims.string FStar_Pervasives_Native.option;
  lr_doc: Prims.string FStar_Pervasives_Native.option;
  lr_def: Prims.string FStar_Pervasives_Native.option;}
let __proj__Mklookup_result__item__lr_name: lookup_result -> Prims.string =
  fun projectee  ->
    match projectee with
    | { lr_name = __fname__lr_name; lr_def_range = __fname__lr_def_range;
        lr_typ = __fname__lr_typ; lr_doc = __fname__lr_doc;
        lr_def = __fname__lr_def;_} -> __fname__lr_name
let __proj__Mklookup_result__item__lr_def_range:
  lookup_result -> FStar_Range.range FStar_Pervasives_Native.option =
  fun projectee  ->
    match projectee with
    | { lr_name = __fname__lr_name; lr_def_range = __fname__lr_def_range;
        lr_typ = __fname__lr_typ; lr_doc = __fname__lr_doc;
        lr_def = __fname__lr_def;_} -> __fname__lr_def_range
let __proj__Mklookup_result__item__lr_typ:
  lookup_result -> Prims.string FStar_Pervasives_Native.option =
  fun projectee  ->
    match projectee with
    | { lr_name = __fname__lr_name; lr_def_range = __fname__lr_def_range;
        lr_typ = __fname__lr_typ; lr_doc = __fname__lr_doc;
        lr_def = __fname__lr_def;_} -> __fname__lr_typ
let __proj__Mklookup_result__item__lr_doc:
  lookup_result -> Prims.string FStar_Pervasives_Native.option =
  fun projectee  ->
    match projectee with
    | { lr_name = __fname__lr_name; lr_def_range = __fname__lr_def_range;
        lr_typ = __fname__lr_typ; lr_doc = __fname__lr_doc;
        lr_def = __fname__lr_def;_} -> __fname__lr_doc
let __proj__Mklookup_result__item__lr_def:
  lookup_result -> Prims.string FStar_Pervasives_Native.option =
  fun projectee  ->
    match projectee with
    | { lr_name = __fname__lr_name; lr_def_range = __fname__lr_def_range;
        lr_typ = __fname__lr_typ; lr_doc = __fname__lr_doc;
        lr_def = __fname__lr_def;_} -> __fname__lr_def
let json_of_lookup_result: lookup_result -> FStar_Util.json =
  fun lr  ->
<<<<<<< HEAD
    let uu____1771 =
      let uu____1775 =
        let uu____1779 =
          let uu____1782 = json_of_opt json_of_def_range lr.lr_def_range in
          ("defined-at", uu____1782) in
        let uu____1783 =
          let uu____1787 =
            let uu____1790 =
              json_of_opt (fun _0_36  -> FStar_Util.JsonStr _0_36) lr.lr_typ in
            ("type", uu____1790) in
          let uu____1791 =
            let uu____1795 =
              let uu____1798 =
                json_of_opt (fun _0_37  -> FStar_Util.JsonStr _0_37)
                  lr.lr_doc in
              ("documentation", uu____1798) in
            let uu____1799 =
              let uu____1803 =
                let uu____1806 =
                  json_of_opt (fun _0_38  -> FStar_Util.JsonStr _0_38)
=======
    let uu____2944 =
      let uu____2951 =
        let uu____2958 =
          let uu____2963 = json_of_opt json_of_def_range lr.lr_def_range in
          ("defined-at", uu____2963) in
        let uu____2964 =
          let uu____2971 =
            let uu____2976 =
              json_of_opt (fun _0_42  -> FStar_Util.JsonStr _0_42) lr.lr_typ in
            ("type", uu____2976) in
          let uu____2977 =
            let uu____2984 =
              let uu____2989 =
                json_of_opt (fun _0_43  -> FStar_Util.JsonStr _0_43)
                  lr.lr_doc in
              ("documentation", uu____2989) in
            let uu____2990 =
              let uu____2997 =
                let uu____3002 =
                  json_of_opt (fun _0_44  -> FStar_Util.JsonStr _0_44)
>>>>>>> ba3d1149
                    lr.lr_def in
                ("definition", uu____3002) in
              [uu____2997] in
            uu____2984 :: uu____2990 in
          uu____2971 :: uu____2977 in
        uu____2958 :: uu____2964 in
      ("name", (FStar_Util.JsonStr (lr.lr_name))) :: uu____2951 in
    FStar_Util.JsonAssoc uu____2944
let json_of_protocol_info:
  (Prims.string,FStar_Util.json) FStar_Pervasives_Native.tuple2 Prims.list =
  let js_version = FStar_Util.JsonInt interactive_protocol_vernum in
  let js_features =
<<<<<<< HEAD
    let uu____1824 =
      FStar_List.map (fun _0_39  -> FStar_Util.JsonStr _0_39)
        interactive_protocol_features in
    FStar_All.pipe_left (fun _0_40  -> FStar_Util.JsonList _0_40) uu____1824 in
=======
    let uu____3035 =
      FStar_List.map (fun _0_45  -> FStar_Util.JsonStr _0_45)
        interactive_protocol_features in
    FStar_All.pipe_left (fun _0_46  -> FStar_Util.JsonList _0_46) uu____3035 in
>>>>>>> ba3d1149
  [("version", js_version); ("features", js_features)]
let write_json: FStar_Util.json -> Prims.unit =
  fun json  ->
    (let uu____3057 = FStar_Util.string_of_json json in
     FStar_Util.print_raw uu____3057);
    FStar_Util.print_raw "\n"
let write_response:
  Prims.string -> query_status -> FStar_Util.json -> Prims.unit =
  fun qid  ->
    fun status  ->
      fun response  ->
        let qid1 = FStar_Util.JsonStr qid in
        let status1 =
          match status with
          | QueryOK  -> FStar_Util.JsonStr "success"
          | QueryNOK  -> FStar_Util.JsonStr "failure"
          | QueryViolatesProtocol  -> FStar_Util.JsonStr "protocol-violation" in
        write_json
          (FStar_Util.JsonAssoc
             [("kind", (FStar_Util.JsonStr "response"));
             ("query-id", qid1);
             ("status", status1);
             ("response", response)])
let write_message: Prims.string -> FStar_Util.json -> Prims.unit =
  fun level  ->
    fun contents  ->
      write_json
        (FStar_Util.JsonAssoc
           [("kind", (FStar_Util.JsonStr "message"));
           ("level", (FStar_Util.JsonStr level));
           ("contents", contents)])
let write_hello: Prims.unit -> Prims.unit =
  fun uu____3119  ->
    let js_version = FStar_Util.JsonInt interactive_protocol_vernum in
    let js_features =
<<<<<<< HEAD
      let uu____1878 =
        FStar_List.map (fun _0_41  -> FStar_Util.JsonStr _0_41)
=======
      let uu____3122 =
        FStar_List.map (fun _0_47  -> FStar_Util.JsonStr _0_47)
>>>>>>> ba3d1149
          interactive_protocol_features in
      FStar_Util.JsonList uu____3122 in
    write_json
      (FStar_Util.JsonAssoc (("kind", (FStar_Util.JsonStr "protocol-info"))
         :: json_of_protocol_info))
type repl_state =
  {
  repl_line: Prims.int;
  repl_column: Prims.int;
  repl_fname: Prims.string;
  repl_stack: stack_t;
  repl_curmod: modul_t;
  repl_env: env_t;
  repl_ts: m_timestamps;
  repl_stdin: FStar_Util.stream_reader;}
let __proj__Mkrepl_state__item__repl_line: repl_state -> Prims.int =
  fun projectee  ->
    match projectee with
    | { repl_line = __fname__repl_line; repl_column = __fname__repl_column;
        repl_fname = __fname__repl_fname; repl_stack = __fname__repl_stack;
        repl_curmod = __fname__repl_curmod; repl_env = __fname__repl_env;
        repl_ts = __fname__repl_ts; repl_stdin = __fname__repl_stdin;_} ->
        __fname__repl_line
let __proj__Mkrepl_state__item__repl_column: repl_state -> Prims.int =
  fun projectee  ->
    match projectee with
    | { repl_line = __fname__repl_line; repl_column = __fname__repl_column;
        repl_fname = __fname__repl_fname; repl_stack = __fname__repl_stack;
        repl_curmod = __fname__repl_curmod; repl_env = __fname__repl_env;
        repl_ts = __fname__repl_ts; repl_stdin = __fname__repl_stdin;_} ->
        __fname__repl_column
let __proj__Mkrepl_state__item__repl_fname: repl_state -> Prims.string =
  fun projectee  ->
    match projectee with
    | { repl_line = __fname__repl_line; repl_column = __fname__repl_column;
        repl_fname = __fname__repl_fname; repl_stack = __fname__repl_stack;
        repl_curmod = __fname__repl_curmod; repl_env = __fname__repl_env;
        repl_ts = __fname__repl_ts; repl_stdin = __fname__repl_stdin;_} ->
        __fname__repl_fname
let __proj__Mkrepl_state__item__repl_stack: repl_state -> stack_t =
  fun projectee  ->
    match projectee with
    | { repl_line = __fname__repl_line; repl_column = __fname__repl_column;
        repl_fname = __fname__repl_fname; repl_stack = __fname__repl_stack;
        repl_curmod = __fname__repl_curmod; repl_env = __fname__repl_env;
        repl_ts = __fname__repl_ts; repl_stdin = __fname__repl_stdin;_} ->
        __fname__repl_stack
let __proj__Mkrepl_state__item__repl_curmod: repl_state -> modul_t =
  fun projectee  ->
    match projectee with
    | { repl_line = __fname__repl_line; repl_column = __fname__repl_column;
        repl_fname = __fname__repl_fname; repl_stack = __fname__repl_stack;
        repl_curmod = __fname__repl_curmod; repl_env = __fname__repl_env;
        repl_ts = __fname__repl_ts; repl_stdin = __fname__repl_stdin;_} ->
        __fname__repl_curmod
let __proj__Mkrepl_state__item__repl_env: repl_state -> env_t =
  fun projectee  ->
    match projectee with
    | { repl_line = __fname__repl_line; repl_column = __fname__repl_column;
        repl_fname = __fname__repl_fname; repl_stack = __fname__repl_stack;
        repl_curmod = __fname__repl_curmod; repl_env = __fname__repl_env;
        repl_ts = __fname__repl_ts; repl_stdin = __fname__repl_stdin;_} ->
        __fname__repl_env
let __proj__Mkrepl_state__item__repl_ts: repl_state -> m_timestamps =
  fun projectee  ->
    match projectee with
    | { repl_line = __fname__repl_line; repl_column = __fname__repl_column;
        repl_fname = __fname__repl_fname; repl_stack = __fname__repl_stack;
        repl_curmod = __fname__repl_curmod; repl_env = __fname__repl_env;
        repl_ts = __fname__repl_ts; repl_stdin = __fname__repl_stdin;_} ->
        __fname__repl_ts
let __proj__Mkrepl_state__item__repl_stdin:
  repl_state -> FStar_Util.stream_reader =
  fun projectee  ->
    match projectee with
    | { repl_line = __fname__repl_line; repl_column = __fname__repl_column;
        repl_fname = __fname__repl_fname; repl_stack = __fname__repl_stack;
        repl_curmod = __fname__repl_curmod; repl_env = __fname__repl_env;
        repl_ts = __fname__repl_ts; repl_stdin = __fname__repl_stdin;_} ->
        __fname__repl_stdin
let json_of_repl_state:
  repl_state ->
    (Prims.string,FStar_Util.json) FStar_Pervasives_Native.tuple2 Prims.list
  =
  fun st  ->
    let opts_and_defaults =
      let opt_docs =
        let uu____3283 = FStar_Options.docs () in
        FStar_Util.smap_of_list uu____3283 in
      let get_doc k = FStar_Util.smap_try_find opt_docs k in
      FStar_List.map
        (fun uu____3315  ->
           match uu____3315 with
           | (k,v1) ->
               let uu____3332 = FStar_Options.get_option k in
               let uu____3333 = get_doc k in (k, uu____3332, uu____3333, v1))
        FStar_Options.defaults in
    let uu____3338 =
      let uu____3343 =
        let uu____3344 =
          FStar_List.map
            (fun uu____3364  ->
               match uu____3364 with
               | (uu____3377,fstname,uu____3379,uu____3380) ->
                   FStar_Util.JsonStr fstname) st.repl_ts in
        FStar_Util.JsonList uu____3344 in
      ("loaded-dependencies", uu____3343) in
    let uu____3389 =
      let uu____3396 =
        let uu____3401 =
          let uu____3402 =
            FStar_List.map
              (fun uu____3421  ->
                 match uu____3421 with
                 | (name,value,doc1,dflt1) ->
                     let uu____3440 =
                       let uu____3447 =
                         let uu____3454 =
                           let uu____3459 = json_of_fstar_option value in
                           ("value", uu____3459) in
                         let uu____3460 =
                           let uu____3467 =
                             let uu____3472 = json_of_fstar_option dflt1 in
                             ("default", uu____3472) in
                           let uu____3473 =
                             let uu____3480 =
                               let uu____3485 =
                                 json_of_opt
<<<<<<< HEAD
                                   (fun _0_42  -> FStar_Util.JsonStr _0_42)
=======
                                   (fun _0_48  -> FStar_Util.JsonStr _0_48)
>>>>>>> ba3d1149
                                   doc1 in
                               ("documentation", uu____3485) in
                             [uu____3480] in
                           uu____3467 :: uu____3473 in
                         uu____3454 :: uu____3460 in
                       ("name", (FStar_Util.JsonStr name)) :: uu____3447 in
                     FStar_Util.JsonAssoc uu____3440) opts_and_defaults in
          FStar_Util.JsonList uu____3402 in
        ("options", uu____3401) in
      [uu____3396] in
    uu____3338 :: uu____3389
let with_printed_effect_args:
  'Auu____3522 . (Prims.unit -> 'Auu____3522) -> 'Auu____3522 =
  fun k  ->
    FStar_Options.with_saved_options
      (fun uu____3534  ->
         FStar_Options.set_option "print_effect_args"
           (FStar_Options.Bool true);
         k ())
let term_to_string:
  FStar_TypeChecker_Env.env -> FStar_Syntax_Syntax.term -> Prims.string =
  fun tcenv  ->
    fun t  ->
      with_printed_effect_args
        (fun uu____3545  ->
           FStar_TypeChecker_Normalize.term_to_string tcenv t)
let sigelt_to_string: FStar_Syntax_Syntax.sigelt -> Prims.string =
  fun se  ->
    with_printed_effect_args
      (fun uu____3551  -> FStar_Syntax_Print.sigelt_to_string se)
let run_exit:
  'Auu____3558 'Auu____3559 .
    'Auu____3559 ->
      ((query_status,FStar_Util.json) FStar_Pervasives_Native.tuple2,
        ('Auu____3558,Prims.int) FStar_Util.either)
        FStar_Pervasives_Native.tuple2
  =
  fun st  ->
    ((QueryOK, FStar_Util.JsonNull), (FStar_Util.Inr (Prims.parse_int "0")))
let run_describe_protocol:
  'Auu____3590 'Auu____3591 .
    'Auu____3591 ->
      ((query_status,FStar_Util.json) FStar_Pervasives_Native.tuple2,
        ('Auu____3591,'Auu____3590) FStar_Util.either)
        FStar_Pervasives_Native.tuple2
  =
  fun st  ->
    ((QueryOK, (FStar_Util.JsonAssoc json_of_protocol_info)),
      (FStar_Util.Inl st))
let run_describe_repl:
  'Auu____3620 .
    repl_state ->
      ((query_status,FStar_Util.json) FStar_Pervasives_Native.tuple2,
        (repl_state,'Auu____3620) FStar_Util.either)
        FStar_Pervasives_Native.tuple2
  =
  fun st  ->
    let uu____3637 =
      let uu____3642 =
        let uu____3643 = json_of_repl_state st in
        FStar_Util.JsonAssoc uu____3643 in
      (QueryOK, uu____3642) in
    (uu____3637, (FStar_Util.Inl st))
let run_protocol_violation:
  'Auu____3666 'Auu____3667 .
    'Auu____3667 ->
      Prims.string ->
        ((query_status,FStar_Util.json) FStar_Pervasives_Native.tuple2,
          ('Auu____3667,'Auu____3666) FStar_Util.either)
          FStar_Pervasives_Native.tuple2
  =
  fun st  ->
    fun message  ->
      ((QueryViolatesProtocol, (FStar_Util.JsonStr message)),
        (FStar_Util.Inl st))
let run_missing_current_module:
  'Auu____3706 'Auu____3707 'Auu____3708 .
    'Auu____3708 ->
      'Auu____3707 ->
        ((query_status,FStar_Util.json) FStar_Pervasives_Native.tuple2,
          ('Auu____3708,'Auu____3706) FStar_Util.either)
          FStar_Pervasives_Native.tuple2
  =
  fun st  ->
    fun message  ->
      ((QueryNOK, (FStar_Util.JsonStr "Current module unset")),
        (FStar_Util.Inl st))
let nothing_left_to_pop: repl_state -> Prims.bool =
  fun st  ->
    (FStar_List.length st.repl_stack) <= (FStar_List.length st.repl_ts)
let run_pop:
  'Auu____3761 .
    repl_state ->
      ((query_status,FStar_Util.json) FStar_Pervasives_Native.tuple2,
        (repl_state,'Auu____3761) FStar_Util.either)
        FStar_Pervasives_Native.tuple2
  =
  fun st  ->
    if nothing_left_to_pop st
    then
      ((QueryNOK, (FStar_Util.JsonStr "Too many pops")), (FStar_Util.Inl st))
<<<<<<< HEAD
  | (env,curmod)::stack ->
      (pop st.repl_env "#pop";
       if (FStar_List.length stack) = (FStar_List.length st.repl_ts)
       then cleanup env
       else ();
       ((QueryOK, FStar_Util.JsonNull),
         (FStar_Util.Inl
            ((let uu___257_2214 = st in
              {
                repl_line = (uu___257_2214.repl_line);
                repl_column = (uu___257_2214.repl_column);
                repl_fname = (uu___257_2214.repl_fname);
                repl_stack = stack;
                repl_curmod = curmod;
                repl_env = env;
                repl_ts = (uu___257_2214.repl_ts);
                repl_stdin = (uu___257_2214.repl_stdin)
              })))))
let run_push st kind text1 line column1 peek_only =
  let uu____2253 = ((st.repl_stack), (st.repl_env), (st.repl_ts)) in
  match uu____2253 with
  | (stack,env,ts) ->
      let uu____2266 =
        if (FStar_List.length stack) = (FStar_List.length ts)
        then
          let uu____2289 =
            update_deps st.repl_fname st.repl_curmod stack env ts in
          (true, uu____2289)
        else (false, (stack, env, ts)) in
      (match uu____2266 with
       | (restore_cmd_line_options1,(stack1,env1,ts1)) ->
           let stack2 = (env1, (st.repl_curmod)) :: stack1 in
           let env2 = push env1 kind restore_cmd_line_options1 "#push" in
           let env_mark = mark env2 in
           let frag =
             {
               FStar_Parser_ParseIt.frag_text = text1;
               FStar_Parser_ParseIt.frag_line = line;
               FStar_Parser_ParseIt.frag_col = column1
             } in
           let res = check_frag env_mark st.repl_curmod (frag, false) in
           let errors =
             let uu____2336 = FStar_Errors.report_all () in
             FStar_All.pipe_right uu____2336 (FStar_List.map json_of_issue) in
           (FStar_Errors.clear ();
            (let st' =
               let uu___258_2342 = st in
               {
                 repl_line = line;
                 repl_column = column1;
                 repl_fname = (uu___258_2342.repl_fname);
                 repl_stack = stack2;
                 repl_curmod = (uu___258_2342.repl_curmod);
                 repl_env = (uu___258_2342.repl_env);
                 repl_ts = ts1;
                 repl_stdin = (uu___258_2342.repl_stdin)
               } in
             match res with
             | Some (curmod,env3,nerrs) when
                 (nerrs = (Prims.parse_int "0")) && (peek_only = false) ->
                 let env4 = commit_mark env3 in
                 ((QueryOK, (FStar_Util.JsonList errors)),
                   (FStar_Util.Inl
                      (let uu___259_2371 = st' in
                       {
                         repl_line = (uu___259_2371.repl_line);
                         repl_column = (uu___259_2371.repl_column);
                         repl_fname = (uu___259_2371.repl_fname);
                         repl_stack = (uu___259_2371.repl_stack);
                         repl_curmod = curmod;
                         repl_env = env4;
                         repl_ts = (uu___259_2371.repl_ts);
                         repl_stdin = (uu___259_2371.repl_stdin)
                       })))
             | uu____2372 ->
                 let env3 = reset_mark env_mark in
                 let uu____2383 =
                   run_pop
                     (let uu___260_2390 = st' in
                      {
                        repl_line = (uu___260_2390.repl_line);
                        repl_column = (uu___260_2390.repl_column);
                        repl_fname = (uu___260_2390.repl_fname);
                        repl_stack = (uu___260_2390.repl_stack);
                        repl_curmod = (uu___260_2390.repl_curmod);
                        repl_env = env3;
                        repl_ts = (uu___260_2390.repl_ts);
                        repl_stdin = (uu___260_2390.repl_stdin)
                      }) in
                 (match uu____2383 with
                  | (uu____2397,st'') ->
                      let status = if peek_only then QueryOK else QueryNOK in
                      ((status, (FStar_Util.JsonList errors)), st'')))))
let run_lookup st symbol pos_opt requested_info =
  let uu____2451 = st.repl_env in
  match uu____2451 with
  | (dsenv,tcenv) ->
      let info_of_lid_str lid_str =
        let lid =
          let uu____2471 =
            FStar_List.map FStar_Ident.id_of_text
              (FStar_Util.split lid_str ".") in
          FStar_Ident.lid_of_ids uu____2471 in
        let lid1 =
          let uu____2474 =
            FStar_ToSyntax_Env.resolve_to_fully_qualified_name dsenv lid in
          FStar_All.pipe_left (FStar_Util.dflt lid) uu____2474 in
        let uu____2477 = FStar_TypeChecker_Env.try_lookup_lid tcenv lid1 in
        FStar_All.pipe_right uu____2477
          (FStar_Util.map_option
             (fun uu____2503  ->
                match uu____2503 with
                | ((uu____2513,typ),r) -> ((FStar_Util.Inr lid1), typ, r))) in
      let docs_of_lid lid =
        let uu____2525 = FStar_ToSyntax_Env.try_lookup_doc dsenv lid in
        FStar_All.pipe_right uu____2525
          (FStar_Util.map_option FStar_Pervasives.fst) in
      let def_of_lid lid =
        let uu____2542 = FStar_TypeChecker_Env.lookup_qname tcenv lid in
        FStar_Util.bind_opt uu____2542
          (fun uu___247_2562  ->
             match uu___247_2562 with
             | (FStar_Util.Inr (se,uu____2574),uu____2575) ->
                 let uu____2590 = FStar_Syntax_Print.sigelt_to_string se in
                 Some uu____2590
             | uu____2591 -> None) in
      let info_at_pos_opt =
        FStar_Util.bind_opt pos_opt
          (fun uu____2616  ->
             match uu____2616 with
             | (file,row,col) ->
                 FStar_TypeChecker_Err.info_at_pos tcenv file row col) in
      let info_opt =
        match info_at_pos_opt with
        | Some uu____2642 -> info_at_pos_opt
        | None  -> if symbol = "" then None else info_of_lid_str symbol in
      let response =
        match info_opt with
        | None  -> (QueryNOK, FStar_Util.JsonNull)
        | Some (name_or_lid,typ,rng) ->
            let name =
              match name_or_lid with
              | FStar_Util.Inl name -> name
              | FStar_Util.Inr lid -> FStar_Ident.string_of_lid lid in
            let typ_str =
              if FStar_List.mem "type" requested_info
              then
                let uu____2698 =
                  FStar_TypeChecker_Normalize.term_to_string tcenv typ in
                Some uu____2698
              else None in
            let doc_str =
              match name_or_lid with
              | FStar_Util.Inr lid when
                  FStar_List.mem "documentation" requested_info ->
                  docs_of_lid lid
              | uu____2704 -> None in
            let def_str =
              match name_or_lid with
              | FStar_Util.Inr lid when
                  FStar_List.mem "definition" requested_info ->
                  def_of_lid lid
              | uu____2711 -> None in
            let def_range =
              if FStar_List.mem "defined-at" requested_info
              then Some rng
              else None in
            let result =
              {
                lr_name = name;
                lr_def_range = def_range;
                lr_typ = typ_str;
                lr_doc = doc_str;
                lr_def = def_str
              } in
            let uu____2719 = json_of_lookup_result result in
            (QueryOK, uu____2719) in
      (response, (FStar_Util.Inl st))
let run_completions st search_term =
  let uu____2742 = st.repl_env in
  match uu____2742 with
  | (dsenv,tcenv) ->
      let rec measure_anchored_match search_term1 candidate =
        match (search_term1, candidate) with
        | ([],uu____2772) -> Some ([], (Prims.parse_int "0"))
        | (uu____2780,[]) -> None
        | (hs::ts,hc::tc) ->
            let hc_text = FStar_Ident.text_of_id hc in
            if FStar_Util.starts_with hc_text hs
            then
              (match ts with
               | [] -> Some (candidate, (FStar_String.length hs))
               | uu____2810 ->
                   let uu____2812 = measure_anchored_match ts tc in
                   FStar_All.pipe_right uu____2812
                     (FStar_Util.map_option
                        (fun uu____2831  ->
                           match uu____2831 with
                           | (matched,len) ->
                               ((hc :: matched),
                                 (((FStar_String.length hc_text) +
                                     (Prims.parse_int "1"))
                                    + len)))))
            else None in
      let rec locate_match needle candidate =
        let uu____2867 = measure_anchored_match needle candidate in
        match uu____2867 with
        | Some (matched,n1) -> Some ([], matched, n1)
        | None  ->
            (match candidate with
             | [] -> None
             | hc::tc ->
                 let uu____2909 = locate_match needle tc in
                 FStar_All.pipe_right uu____2909
                   (FStar_Util.map_option
                      (fun uu____2938  ->
                         match uu____2938 with
                         | (prefix1,matched,len) ->
                             ((hc :: prefix1), matched, len)))) in
      let str_of_ids ids =
        let uu____2964 = FStar_List.map FStar_Ident.text_of_id ids in
        FStar_Util.concat_l "." uu____2964 in
      let match_lident_against needle lident =
        locate_match needle
          (FStar_List.append lident.FStar_Ident.ns [lident.FStar_Ident.ident]) in
      let shorten_namespace uu____2993 =
        match uu____2993 with
        | (prefix1,matched,match_len) ->
            let naked_match =
              match matched with
              | uu____3011::[] -> true
              | uu____3012 -> false in
            let uu____3014 =
              FStar_ToSyntax_Env.shorten_module_path dsenv prefix1
                naked_match in
            (match uu____3014 with
             | (stripped_ns,shortened) ->
                 let uu____3029 = str_of_ids shortened in
                 let uu____3030 = str_of_ids matched in
                 let uu____3031 = str_of_ids stripped_ns in
                 (uu____3029, uu____3030, uu____3031, match_len)) in
      let prepare_candidate uu____3042 =
        match uu____3042 with
        | (prefix1,matched,stripped_ns,match_len) ->
            if prefix1 = ""
            then (matched, stripped_ns, match_len)
            else
              ((Prims.strcat prefix1 (Prims.strcat "." matched)),
                stripped_ns,
                (((FStar_String.length prefix1) + match_len) +
                   (Prims.parse_int "1"))) in
      let needle = FStar_Util.split search_term "." in
      let all_lidents_in_env = FStar_TypeChecker_Env.lidents tcenv in
      let matches =
        let case_a_find_transitive_includes orig_ns m id =
          let exported_names =
            FStar_ToSyntax_Env.transitive_exported_ids dsenv m in
          let matched_length =
            FStar_List.fold_left
              (fun out  ->
                 fun s  ->
                   ((FStar_String.length s) + out) + (Prims.parse_int "1"))
              (FStar_String.length id) orig_ns in
          FStar_All.pipe_right exported_names
            (FStar_List.filter_map
               (fun n1  ->
                  if FStar_Util.starts_with n1 id
                  then
                    let lid =
                      FStar_Ident.lid_of_ns_and_id (FStar_Ident.ids_of_lid m)
                        (FStar_Ident.id_of_text n1) in
                    let uu____3124 =
                      FStar_ToSyntax_Env.resolve_to_fully_qualified_name
                        dsenv lid in
                    FStar_Option.map
                      (fun fqn  ->
                         let uu____3132 =
                           let uu____3134 =
                             FStar_List.map FStar_Ident.id_of_text orig_ns in
                           FStar_List.append uu____3134
                             [fqn.FStar_Ident.ident] in
                         ([], uu____3132, matched_length)) uu____3124
                  else None)) in
        let case_b_find_matches_in_env uu____3153 =
          let matches =
            FStar_List.filter_map (match_lident_against needle)
              all_lidents_in_env in
          FStar_All.pipe_right matches
            (FStar_List.filter
               (fun uu____3189  ->
                  match uu____3189 with
                  | (ns,id,uu____3197) ->
                      let uu____3202 =
                        let uu____3204 = FStar_Ident.lid_of_ids id in
                        FStar_ToSyntax_Env.resolve_to_fully_qualified_name
                          dsenv uu____3204 in
                      (match uu____3202 with
                       | None  -> false
                       | Some l ->
                           let uu____3206 =
                             FStar_Ident.lid_of_ids (FStar_List.append ns id) in
                           FStar_Ident.lid_equals l uu____3206))) in
        let uu____3207 = FStar_Util.prefix needle in
        match uu____3207 with
        | (ns,id) ->
            let matched_ids =
              match ns with
              | [] -> case_b_find_matches_in_env ()
              | uu____3232 ->
                  let l = FStar_Ident.lid_of_path ns FStar_Range.dummyRange in
                  let uu____3235 =
                    FStar_ToSyntax_Env.resolve_module_name dsenv l true in
                  (match uu____3235 with
                   | None  -> case_b_find_matches_in_env ()
                   | Some m -> case_a_find_transitive_includes ns m id) in
            FStar_All.pipe_right matched_ids
              (FStar_List.map
                 (fun x  ->
                    let uu____3268 = shorten_namespace x in
                    prepare_candidate uu____3268)) in
      let json_candidates =
        let uu____3275 =
          FStar_Util.sort_with
            (fun uu____3283  ->
               fun uu____3284  ->
                 match (uu____3283, uu____3284) with
                 | ((cd1,ns1,uu____3299),(cd2,ns2,uu____3302)) ->
                     (match FStar_String.compare cd1 cd2 with
                      | _0_43 when _0_43 = (Prims.parse_int "0") ->
                          FStar_String.compare ns1 ns2
                      | n1 -> n1)) matches in
        FStar_List.map
          (fun uu____3313  ->
             match uu____3313 with
             | (candidate,ns,match_len) ->
                 FStar_Util.JsonList
                   [FStar_Util.JsonInt match_len;
                   FStar_Util.JsonStr ns;
                   FStar_Util.JsonStr candidate]) uu____3275 in
      ((QueryOK, (FStar_Util.JsonList json_candidates)), (FStar_Util.Inl st))
let run_compute st term rules =
  let run_and_rewind st1 task =
    let env_mark = mark st1.repl_env in
    let results = task st1 in
    let env = reset_mark env_mark in
    let st' =
      let uu___261_3383 = st1 in
      {
        repl_line = (uu___261_3383.repl_line);
        repl_column = (uu___261_3383.repl_column);
        repl_fname = (uu___261_3383.repl_fname);
        repl_stack = (uu___261_3383.repl_stack);
        repl_curmod = (uu___261_3383.repl_curmod);
        repl_env = env;
        repl_ts = (uu___261_3383.repl_ts);
        repl_stdin = (uu___261_3383.repl_stdin)
      } in
    (results, (FStar_Util.Inl st')) in
  let dummy_let_fragment term1 =
    let dummy_decl = FStar_Util.format1 "let __compute_dummy__ = (%s)" term1 in
    {
      FStar_Parser_ParseIt.frag_text = dummy_decl;
      FStar_Parser_ParseIt.frag_line = (Prims.parse_int "0");
      FStar_Parser_ParseIt.frag_col = (Prims.parse_int "0")
    } in
  let normalize_term1 tcenv rules1 t =
    FStar_TypeChecker_Normalize.normalize rules1 tcenv t in
  let find_let_body ses =
    match ses with
    | {
        FStar_Syntax_Syntax.sigel = FStar_Syntax_Syntax.Sig_let
          ((uu____3415,{ FStar_Syntax_Syntax.lbname = uu____3416;
                         FStar_Syntax_Syntax.lbunivs = uu____3417;
                         FStar_Syntax_Syntax.lbtyp = uu____3418;
                         FStar_Syntax_Syntax.lbeff = uu____3419;
                         FStar_Syntax_Syntax.lbdef = def;_}::[]),uu____3421,uu____3422);
        FStar_Syntax_Syntax.sigrng = uu____3423;
        FStar_Syntax_Syntax.sigquals = uu____3424;
        FStar_Syntax_Syntax.sigmeta = uu____3425;_}::[] -> Some def
    | uu____3444 -> None in
  let parse1 frag =
    let uu____3454 = FStar_Parser_ParseIt.parse (FStar_Util.Inr frag) in
    match uu____3454 with
    | FStar_Util.Inl (FStar_Util.Inr decls,uu____3467) -> Some decls
    | uu____3490 -> None in
  let desugar dsenv decls =
    let uu____3510 = FStar_ToSyntax_ToSyntax.desugar_decls dsenv decls in
    snd uu____3510 in
  let typecheck tcenv decls =
    let uu____3523 = FStar_TypeChecker_Tc.tc_decls tcenv decls in
    match uu____3523 with | (ses,uu____3531,uu____3532) -> ses in
  let rules1 =
    FStar_List.append
      (match rules with
       | Some rules1 -> rules1
       | None  ->
           [FStar_TypeChecker_Normalize.Beta;
           FStar_TypeChecker_Normalize.Iota;
           FStar_TypeChecker_Normalize.Zeta;
           FStar_TypeChecker_Normalize.UnfoldUntil
             FStar_Syntax_Syntax.Delta_constant])
      [FStar_TypeChecker_Normalize.Inlining;
      FStar_TypeChecker_Normalize.Eager_unfolding;
      FStar_TypeChecker_Normalize.Primops] in
  run_and_rewind st
    (fun st1  ->
       let uu____3545 = st1.repl_env in
       match uu____3545 with
       | (dsenv,tcenv) ->
           let frag = dummy_let_fragment term in
           (match st1.repl_curmod with
            | None  ->
                (QueryNOK, (FStar_Util.JsonStr "Current module unset"))
            | uu____3553 ->
                let uu____3554 = parse1 frag in
                (match uu____3554 with
                 | None  ->
                     (QueryNOK,
                       (FStar_Util.JsonStr "Count not parse this term"))
                 | Some decls ->
                     (try
                        let decls1 = desugar dsenv decls in
                        let ses = typecheck tcenv decls1 in
                        match find_let_body ses with
                        | None  ->
                            (QueryNOK,
                              (FStar_Util.JsonStr
                                 "Typechecking yielded an unexpected term"))
                        | Some def ->
                            let normalized = normalize_term1 tcenv rules1 def in
                            let uu____3581 =
                              let uu____3582 =
                                FStar_Syntax_Print.term_to_string normalized in
                              FStar_Util.JsonStr uu____3582 in
                            (QueryOK, uu____3581)
                      with
                      | e ->
                          let uu____3587 =
                            let uu____3588 = FStar_Errors.issue_of_exn e in
                            match uu____3588 with
                            | Some issue ->
                                let uu____3591 =
                                  FStar_Errors.format_issue issue in
                                FStar_Util.JsonStr uu____3591
                            | None  -> raise e in
                          (QueryNOK, uu____3587)))))
=======
    else
      (match st.repl_stack with
       | [] -> failwith "impossible"
       | (env,curmod)::stack ->
           (pop st.repl_env "#pop";
            (let st' =
               let uu___212_3830 = st in
               {
                 repl_line = (uu___212_3830.repl_line);
                 repl_column = (uu___212_3830.repl_column);
                 repl_fname = (uu___212_3830.repl_fname);
                 repl_stack = stack;
                 repl_curmod = curmod;
                 repl_env = env;
                 repl_ts = (uu___212_3830.repl_ts);
                 repl_stdin = (uu___212_3830.repl_stdin)
               } in
             if nothing_left_to_pop st' then cleanup env else ();
             ((QueryOK, FStar_Util.JsonNull), (FStar_Util.Inl st')))))
let run_push:
  'Auu____3855 .
    repl_state ->
      push_kind ->
        Prims.string ->
          Prims.int ->
            Prims.int ->
              Prims.bool ->
                ((query_status,FStar_Util.json)
                   FStar_Pervasives_Native.tuple2,(repl_state,'Auu____3855)
                                                    FStar_Util.either)
                  FStar_Pervasives_Native.tuple2
  =
  fun st  ->
    fun kind  ->
      fun text1  ->
        fun line  ->
          fun column  ->
            fun peek_only  ->
              let uu____3892 = ((st.repl_stack), (st.repl_env), (st.repl_ts)) in
              match uu____3892 with
              | (stack,env,ts) ->
                  let uu____3914 =
                    if nothing_left_to_pop st
                    then
                      let uu____3935 =
                        update_deps st.repl_fname st.repl_curmod stack env ts in
                      (true, uu____3935)
                    else (false, (stack, env, ts)) in
                  (match uu____3914 with
                   | (restore_cmd_line_options1,(stack1,env1,ts1)) ->
                       let stack2 = (env1, (st.repl_curmod)) :: stack1 in
                       let env2 =
                         push env1 kind restore_cmd_line_options1 "#push" in
                       let env_mark = mark env2 in
                       let frag =
                         {
                           FStar_Parser_ParseIt.frag_text = text1;
                           FStar_Parser_ParseIt.frag_line = line;
                           FStar_Parser_ParseIt.frag_col = column
                         } in
                       let res =
                         check_frag env_mark st.repl_curmod (frag, false) in
                       let errors =
                         let uu____4017 = FStar_Errors.report_all () in
                         FStar_All.pipe_right uu____4017
                           (FStar_List.map json_of_issue) in
                       (FStar_Errors.clear ();
                        (let st' =
                           let uu___213_4026 = st in
                           {
                             repl_line = line;
                             repl_column = column;
                             repl_fname = (uu___213_4026.repl_fname);
                             repl_stack = stack2;
                             repl_curmod = (uu___213_4026.repl_curmod);
                             repl_env = (uu___213_4026.repl_env);
                             repl_ts = ts1;
                             repl_stdin = (uu___213_4026.repl_stdin)
                           } in
                         match res with
                         | FStar_Pervasives_Native.Some (curmod,env3,nerrs)
                             when
                             (nerrs = (Prims.parse_int "0")) &&
                               (peek_only = false)
                             ->
                             let env4 = commit_mark env3 in
                             ((QueryOK, (FStar_Util.JsonList errors)),
                               (FStar_Util.Inl
                                  (let uu___214_4080 = st' in
                                   {
                                     repl_line = (uu___214_4080.repl_line);
                                     repl_column =
                                       (uu___214_4080.repl_column);
                                     repl_fname = (uu___214_4080.repl_fname);
                                     repl_stack = (uu___214_4080.repl_stack);
                                     repl_curmod = curmod;
                                     repl_env = env4;
                                     repl_ts = (uu___214_4080.repl_ts);
                                     repl_stdin = (uu___214_4080.repl_stdin)
                                   })))
                         | uu____4081 ->
                             let env3 = reset_mark env_mark in
                             let uu____4101 =
                               run_pop
                                 (let uu___215_4115 = st' in
                                  {
                                    repl_line = (uu___215_4115.repl_line);
                                    repl_column = (uu___215_4115.repl_column);
                                    repl_fname = (uu___215_4115.repl_fname);
                                    repl_stack = (uu___215_4115.repl_stack);
                                    repl_curmod = (uu___215_4115.repl_curmod);
                                    repl_env = env3;
                                    repl_ts = (uu___215_4115.repl_ts);
                                    repl_stdin = (uu___215_4115.repl_stdin)
                                  }) in
                             (match uu____4101 with
                              | (uu____4128,st'') ->
                                  let status =
                                    if peek_only then QueryOK else QueryNOK in
                                  ((status, (FStar_Util.JsonList errors)),
                                    st'')))))
let run_lookup:
  'Auu____4166 .
    repl_state ->
      Prims.string ->
        (Prims.string,Prims.int,Prims.int) FStar_Pervasives_Native.tuple3
          FStar_Pervasives_Native.option ->
          Prims.string Prims.list ->
            ((query_status,FStar_Util.json) FStar_Pervasives_Native.tuple2,
              (repl_state,'Auu____4166) FStar_Util.either)
              FStar_Pervasives_Native.tuple2
  =
  fun st  ->
    fun symbol  ->
      fun pos_opt  ->
        fun requested_info  ->
          let uu____4215 = st.repl_env in
          match uu____4215 with
          | (dsenv,tcenv) ->
              let info_of_lid_str lid_str =
                let lid =
                  let uu____4247 =
                    FStar_List.map FStar_Ident.id_of_text
                      (FStar_Util.split lid_str ".") in
                  FStar_Ident.lid_of_ids uu____4247 in
                let lid1 =
                  let uu____4251 =
                    FStar_ToSyntax_Env.resolve_to_fully_qualified_name dsenv
                      lid in
                  FStar_All.pipe_left (FStar_Util.dflt lid) uu____4251 in
                let uu____4256 =
                  FStar_TypeChecker_Env.try_lookup_lid tcenv lid1 in
                FStar_All.pipe_right uu____4256
                  (FStar_Util.map_option
                     (fun uu____4311  ->
                        match uu____4311 with
                        | ((uu____4330,typ),r) ->
                            ((FStar_Util.Inr lid1), typ, r))) in
              let docs_of_lid lid =
                let uu____4347 = FStar_ToSyntax_Env.try_lookup_doc dsenv lid in
                FStar_All.pipe_right uu____4347
                  (FStar_Util.map_option FStar_Pervasives_Native.fst) in
              let def_of_lid lid =
                let uu____4376 = FStar_TypeChecker_Env.lookup_qname tcenv lid in
                FStar_Util.bind_opt uu____4376
                  (fun uu___202_4420  ->
                     match uu___202_4420 with
                     | (FStar_Util.Inr (se,uu____4442),uu____4443) ->
                         let uu____4472 = sigelt_to_string se in
                         FStar_Pervasives_Native.Some uu____4472
                     | uu____4473 -> FStar_Pervasives_Native.None) in
              let info_at_pos_opt =
                FStar_Util.bind_opt pos_opt
                  (fun uu____4525  ->
                     match uu____4525 with
                     | (file,row,col) ->
                         FStar_TypeChecker_Err.info_at_pos tcenv file row col) in
              let info_opt =
                match info_at_pos_opt with
                | FStar_Pervasives_Native.Some uu____4572 -> info_at_pos_opt
                | FStar_Pervasives_Native.None  ->
                    if symbol = ""
                    then FStar_Pervasives_Native.None
                    else info_of_lid_str symbol in
              let response =
                match info_opt with
                | FStar_Pervasives_Native.None  ->
                    (QueryNOK, FStar_Util.JsonNull)
                | FStar_Pervasives_Native.Some (name_or_lid,typ,rng) ->
                    let name =
                      match name_or_lid with
                      | FStar_Util.Inl name -> name
                      | FStar_Util.Inr lid -> FStar_Ident.string_of_lid lid in
                    let typ_str =
                      if FStar_List.mem "type" requested_info
                      then
                        let uu____4674 = term_to_string tcenv typ in
                        FStar_Pervasives_Native.Some uu____4674
                      else FStar_Pervasives_Native.None in
                    let doc_str =
                      match name_or_lid with
                      | FStar_Util.Inr lid when
                          FStar_List.mem "documentation" requested_info ->
                          docs_of_lid lid
                      | uu____4682 -> FStar_Pervasives_Native.None in
                    let def_str =
                      match name_or_lid with
                      | FStar_Util.Inr lid when
                          FStar_List.mem "definition" requested_info ->
                          def_of_lid lid
                      | uu____4693 -> FStar_Pervasives_Native.None in
                    let def_range =
                      if FStar_List.mem "defined-at" requested_info
                      then FStar_Pervasives_Native.Some rng
                      else FStar_Pervasives_Native.None in
                    let result =
                      {
                        lr_name = name;
                        lr_def_range = def_range;
                        lr_typ = typ_str;
                        lr_doc = doc_str;
                        lr_def = def_str
                      } in
                    let uu____4705 = json_of_lookup_result result in
                    (QueryOK, uu____4705) in
              (response, (FStar_Util.Inl st))
let run_completions:
  'Auu____4720 .
    repl_state ->
      Prims.string ->
        ((query_status,FStar_Util.json) FStar_Pervasives_Native.tuple2,
          (repl_state,'Auu____4720) FStar_Util.either)
          FStar_Pervasives_Native.tuple2
  =
  fun st  ->
    fun search_term  ->
      let uu____4741 = st.repl_env in
      match uu____4741 with
      | (dsenv,tcenv) ->
          let rec measure_anchored_match search_term1 candidate =
            match (search_term1, candidate) with
            | ([],uu____4791) ->
                FStar_Pervasives_Native.Some ([], (Prims.parse_int "0"))
            | (uu____4806,[]) -> FStar_Pervasives_Native.None
            | (hs::ts,hc::tc) ->
                let hc_text = FStar_Ident.text_of_id hc in
                if FStar_Util.starts_with hc_text hs
                then
                  (match ts with
                   | [] ->
                       FStar_Pervasives_Native.Some
                         (candidate, (FStar_String.length hs))
                   | uu____4856 ->
                       let uu____4859 = measure_anchored_match ts tc in
                       FStar_All.pipe_right uu____4859
                         (FStar_Util.map_option
                            (fun uu____4899  ->
                               match uu____4899 with
                               | (matched,len) ->
                                   ((hc :: matched),
                                     (((FStar_String.length hc_text) +
                                         (Prims.parse_int "1"))
                                        + len)))))
                else FStar_Pervasives_Native.None in
          let rec locate_match needle candidate =
            let uu____4954 = measure_anchored_match needle candidate in
            match uu____4954 with
            | FStar_Pervasives_Native.Some (matched,n1) ->
                FStar_Pervasives_Native.Some ([], matched, n1)
            | FStar_Pervasives_Native.None  ->
                (match candidate with
                 | [] -> FStar_Pervasives_Native.None
                 | hc::tc ->
                     let uu____5033 = locate_match needle tc in
                     FStar_All.pipe_right uu____5033
                       (FStar_Util.map_option
                          (fun uu____5094  ->
                             match uu____5094 with
                             | (prefix1,matched,len) ->
                                 ((hc :: prefix1), matched, len)))) in
          let str_of_ids ids =
            let uu____5138 = FStar_List.map FStar_Ident.text_of_id ids in
            FStar_Util.concat_l "." uu____5138 in
          let match_lident_against needle lident =
            locate_match needle
              (FStar_List.append lident.FStar_Ident.ns
                 [lident.FStar_Ident.ident]) in
          let shorten_namespace uu____5185 =
            match uu____5185 with
            | (prefix1,matched,match_len) ->
                let naked_match =
                  match matched with
                  | uu____5216::[] -> true
                  | uu____5217 -> false in
                let uu____5220 =
                  FStar_ToSyntax_Env.shorten_module_path dsenv prefix1
                    naked_match in
                (match uu____5220 with
                 | (stripped_ns,shortened) ->
                     let uu____5247 = str_of_ids shortened in
                     let uu____5248 = str_of_ids matched in
                     let uu____5249 = str_of_ids stripped_ns in
                     (uu____5247, uu____5248, uu____5249, match_len)) in
          let prepare_candidate uu____5267 =
            match uu____5267 with
            | (prefix1,matched,stripped_ns,match_len) ->
                if prefix1 = ""
                then (matched, stripped_ns, match_len)
                else
                  ((Prims.strcat prefix1 (Prims.strcat "." matched)),
                    stripped_ns,
                    (((FStar_String.length prefix1) + match_len) +
                       (Prims.parse_int "1"))) in
          let needle = FStar_Util.split search_term "." in
          let all_lidents_in_env = FStar_TypeChecker_Env.lidents tcenv in
          let matches =
            let case_a_find_transitive_includes orig_ns m id =
              let exported_names =
                FStar_ToSyntax_Env.transitive_exported_ids dsenv m in
              let matched_length =
                FStar_List.fold_left
                  (fun out  ->
                     fun s  ->
                       ((FStar_String.length s) + out) +
                         (Prims.parse_int "1")) (FStar_String.length id)
                  orig_ns in
              FStar_All.pipe_right exported_names
                (FStar_List.filter_map
                   (fun n1  ->
                      if FStar_Util.starts_with n1 id
                      then
                        let lid =
                          FStar_Ident.lid_of_ns_and_id
                            (FStar_Ident.ids_of_lid m)
                            (FStar_Ident.id_of_text n1) in
                        let uu____5395 =
                          FStar_ToSyntax_Env.resolve_to_fully_qualified_name
                            dsenv lid in
                        FStar_Option.map
                          (fun fqn  ->
                             let uu____5411 =
                               let uu____5414 =
                                 FStar_List.map FStar_Ident.id_of_text
                                   orig_ns in
                               FStar_List.append uu____5414
                                 [fqn.FStar_Ident.ident] in
                             ([], uu____5411, matched_length)) uu____5395
                      else FStar_Pervasives_Native.None)) in
            let case_b_find_matches_in_env uu____5447 =
              let matches =
                FStar_List.filter_map (match_lident_against needle)
                  all_lidents_in_env in
              FStar_All.pipe_right matches
                (FStar_List.filter
                   (fun uu____5522  ->
                      match uu____5522 with
                      | (ns,id,uu____5535) ->
                          let uu____5544 =
                            let uu____5547 = FStar_Ident.lid_of_ids id in
                            FStar_ToSyntax_Env.resolve_to_fully_qualified_name
                              dsenv uu____5547 in
                          (match uu____5544 with
                           | FStar_Pervasives_Native.None  -> false
                           | FStar_Pervasives_Native.Some l ->
                               let uu____5549 =
                                 FStar_Ident.lid_of_ids
                                   (FStar_List.append ns id) in
                               FStar_Ident.lid_equals l uu____5549))) in
            let uu____5550 = FStar_Util.prefix needle in
            match uu____5550 with
            | (ns,id) ->
                let matched_ids =
                  match ns with
                  | [] -> case_b_find_matches_in_env ()
                  | uu____5596 ->
                      let l =
                        FStar_Ident.lid_of_path ns FStar_Range.dummyRange in
                      let uu____5600 =
                        FStar_ToSyntax_Env.resolve_module_name dsenv l true in
                      (match uu____5600 with
                       | FStar_Pervasives_Native.None  ->
                           case_b_find_matches_in_env ()
                       | FStar_Pervasives_Native.Some m ->
                           case_a_find_transitive_includes ns m id) in
                FStar_All.pipe_right matched_ids
                  (FStar_List.map
                     (fun x  ->
                        let uu____5665 = shorten_namespace x in
                        prepare_candidate uu____5665)) in
          let json_candidates =
            let uu____5677 =
              FStar_Util.sort_with
                (fun uu____5700  ->
                   fun uu____5701  ->
                     match (uu____5700, uu____5701) with
                     | ((cd1,ns1,uu____5728),(cd2,ns2,uu____5731)) ->
                         (match FStar_String.compare cd1 cd2 with
                          | _0_49 when _0_49 = (Prims.parse_int "0") ->
                              FStar_String.compare ns1 ns2
                          | n1 -> n1)) matches in
            FStar_List.map
              (fun uu____5755  ->
                 match uu____5755 with
                 | (candidate,ns,match_len) ->
                     FStar_Util.JsonList
                       [FStar_Util.JsonInt match_len;
                       FStar_Util.JsonStr ns;
                       FStar_Util.JsonStr candidate]) uu____5677 in
          ((QueryOK, (FStar_Util.JsonList json_candidates)),
            (FStar_Util.Inl st))
let run_compute:
  'Auu____5781 .
    repl_state ->
      Prims.string ->
        FStar_TypeChecker_Normalize.step Prims.list
          FStar_Pervasives_Native.option ->
          ((query_status,FStar_Util.json) FStar_Pervasives_Native.tuple2,
            (repl_state,'Auu____5781) FStar_Util.either)
            FStar_Pervasives_Native.tuple2
  =
  fun st  ->
    fun term  ->
      fun rules  ->
        let run_and_rewind st1 task =
          let env_mark = mark st1.repl_env in
          let results = task st1 in
          let env = reset_mark env_mark in
          let st' =
            let uu___216_5862 = st1 in
            {
              repl_line = (uu___216_5862.repl_line);
              repl_column = (uu___216_5862.repl_column);
              repl_fname = (uu___216_5862.repl_fname);
              repl_stack = (uu___216_5862.repl_stack);
              repl_curmod = (uu___216_5862.repl_curmod);
              repl_env = env;
              repl_ts = (uu___216_5862.repl_ts);
              repl_stdin = (uu___216_5862.repl_stdin)
            } in
          (results, (FStar_Util.Inl st')) in
        let dummy_let_fragment term1 =
          let dummy_decl =
            FStar_Util.format1 "let __compute_dummy__ = (%s)" term1 in
          {
            FStar_Parser_ParseIt.frag_text = dummy_decl;
            FStar_Parser_ParseIt.frag_line = (Prims.parse_int "0");
            FStar_Parser_ParseIt.frag_col = (Prims.parse_int "0")
          } in
        let normalize_term1 tcenv rules1 t =
          FStar_TypeChecker_Normalize.normalize rules1 tcenv t in
        let find_let_body ses =
          match ses with
          | {
              FStar_Syntax_Syntax.sigel = FStar_Syntax_Syntax.Sig_let
                ((uu____5902,{ FStar_Syntax_Syntax.lbname = uu____5903;
                               FStar_Syntax_Syntax.lbunivs = uu____5904;
                               FStar_Syntax_Syntax.lbtyp = uu____5905;
                               FStar_Syntax_Syntax.lbeff = uu____5906;
                               FStar_Syntax_Syntax.lbdef = def;_}::[]),uu____5908);
              FStar_Syntax_Syntax.sigrng = uu____5909;
              FStar_Syntax_Syntax.sigquals = uu____5910;
              FStar_Syntax_Syntax.sigmeta = uu____5911;
              FStar_Syntax_Syntax.sigattrs = uu____5912;_}::[] ->
              FStar_Pervasives_Native.Some def
          | uu____5941 -> FStar_Pervasives_Native.None in
        let parse1 frag =
          let uu____5954 = FStar_Parser_ParseIt.parse (FStar_Util.Inr frag) in
          match uu____5954 with
          | FStar_Util.Inl (FStar_Util.Inr decls,uu____5978) ->
              FStar_Pervasives_Native.Some decls
          | uu____6023 -> FStar_Pervasives_Native.None in
        let desugar dsenv decls =
          let uu____6055 = FStar_ToSyntax_ToSyntax.desugar_decls dsenv decls in
          FStar_Pervasives_Native.snd uu____6055 in
        let typecheck tcenv decls =
          let uu____6073 = FStar_TypeChecker_Tc.tc_decls tcenv decls in
          match uu____6073 with | (ses,uu____6087,uu____6088) -> ses in
        let rules1 =
          FStar_List.append
            (match rules with
             | FStar_Pervasives_Native.Some rules1 -> rules1
             | FStar_Pervasives_Native.None  ->
                 [FStar_TypeChecker_Normalize.Beta;
                 FStar_TypeChecker_Normalize.Iota;
                 FStar_TypeChecker_Normalize.Zeta;
                 FStar_TypeChecker_Normalize.UnfoldUntil
                   FStar_Syntax_Syntax.Delta_constant])
            [FStar_TypeChecker_Normalize.Inlining;
            FStar_TypeChecker_Normalize.Eager_unfolding;
            FStar_TypeChecker_Normalize.Primops] in
        run_and_rewind st
          (fun st1  ->
             let uu____6116 = st1.repl_env in
             match uu____6116 with
             | (dsenv,tcenv) ->
                 let frag = dummy_let_fragment term in
                 (match st1.repl_curmod with
                  | FStar_Pervasives_Native.None  ->
                      (QueryNOK, (FStar_Util.JsonStr "Current module unset"))
                  | uu____6128 ->
                      let uu____6129 = parse1 frag in
                      (match uu____6129 with
                       | FStar_Pervasives_Native.None  ->
                           (QueryNOK,
                             (FStar_Util.JsonStr "Count not parse this term"))
                       | FStar_Pervasives_Native.Some decls ->
                           (try
                              let decls1 = desugar dsenv decls in
                              let ses = typecheck tcenv decls1 in
                              match find_let_body ses with
                              | FStar_Pervasives_Native.None  ->
                                  (QueryNOK,
                                    (FStar_Util.JsonStr
                                       "Typechecking yielded an unexpected term"))
                              | FStar_Pervasives_Native.Some def ->
                                  let normalized =
                                    normalize_term1 tcenv rules1 def in
                                  let uu____6173 =
                                    let uu____6174 =
                                      term_to_string tcenv normalized in
                                    FStar_Util.JsonStr uu____6174 in
                                  (QueryOK, uu____6173)
                            with
                            | e ->
                                let uu____6184 =
                                  let uu____6185 =
                                    FStar_Errors.issue_of_exn e in
                                  match uu____6185 with
                                  | FStar_Pervasives_Native.Some issue ->
                                      let uu____6189 =
                                        FStar_Errors.format_issue issue in
                                      FStar_Util.JsonStr uu____6189
                                  | FStar_Pervasives_Native.None  ->
                                      FStar_Exn.raise e in
                                (QueryNOK, uu____6184)))))
>>>>>>> ba3d1149
type search_term' =
  | NameContainsStr of Prims.string
  | TypeContainsLid of FStar_Ident.lid
and search_term = {
  st_negate: Prims.bool;
  st_term: search_term';}
let uu___is_NameContainsStr: search_term' -> Prims.bool =
  fun projectee  ->
    match projectee with | NameContainsStr _0 -> true | uu____6211 -> false
let __proj__NameContainsStr__item___0: search_term' -> Prims.string =
  fun projectee  -> match projectee with | NameContainsStr _0 -> _0
let uu___is_TypeContainsLid: search_term' -> Prims.bool =
  fun projectee  ->
    match projectee with | TypeContainsLid _0 -> true | uu____6225 -> false
let __proj__TypeContainsLid__item___0: search_term' -> FStar_Ident.lid =
  fun projectee  -> match projectee with | TypeContainsLid _0 -> _0
let __proj__Mksearch_term__item__st_negate: search_term -> Prims.bool =
  fun projectee  ->
    match projectee with
    | { st_negate = __fname__st_negate; st_term = __fname__st_term;_} ->
        __fname__st_negate
let __proj__Mksearch_term__item__st_term: search_term -> search_term' =
  fun projectee  ->
    match projectee with
    | { st_negate = __fname__st_negate; st_term = __fname__st_term;_} ->
        __fname__st_term
let st_cost: search_term' -> Prims.int =
<<<<<<< HEAD
  fun uu___248_3638  ->
    match uu___248_3638 with
=======
  fun uu___203_6249  ->
    match uu___203_6249 with
>>>>>>> ba3d1149
    | NameContainsStr str -> - (FStar_String.length str)
    | TypeContainsLid lid -> Prims.parse_int "1"
type search_candidate =
  {
  sc_lid: FStar_Ident.lid;
  sc_typ:
    FStar_Syntax_Syntax.typ FStar_Pervasives_Native.option FStar_ST.ref;
  sc_fvars:
    FStar_Ident.lid FStar_Util.set FStar_Pervasives_Native.option
      FStar_ST.ref;}
let __proj__Mksearch_candidate__item__sc_lid:
  search_candidate -> FStar_Ident.lid =
  fun projectee  ->
    match projectee with
    | { sc_lid = __fname__sc_lid; sc_typ = __fname__sc_typ;
        sc_fvars = __fname__sc_fvars;_} -> __fname__sc_lid
let __proj__Mksearch_candidate__item__sc_typ:
  search_candidate ->
    FStar_Syntax_Syntax.typ FStar_Pervasives_Native.option FStar_ST.ref
  =
  fun projectee  ->
    match projectee with
    | { sc_lid = __fname__sc_lid; sc_typ = __fname__sc_typ;
        sc_fvars = __fname__sc_fvars;_} -> __fname__sc_typ
let __proj__Mksearch_candidate__item__sc_fvars:
  search_candidate ->
    FStar_Ident.lid FStar_Util.set FStar_Pervasives_Native.option
      FStar_ST.ref
  =
  fun projectee  ->
    match projectee with
    | { sc_lid = __fname__sc_lid; sc_typ = __fname__sc_typ;
        sc_fvars = __fname__sc_fvars;_} -> __fname__sc_fvars
let sc_of_lid: FStar_Ident.lid -> search_candidate =
  fun lid  ->
    let uu____6417 = FStar_Util.mk_ref FStar_Pervasives_Native.None in
    let uu____6424 = FStar_Util.mk_ref FStar_Pervasives_Native.None in
    { sc_lid = lid; sc_typ = uu____6417; sc_fvars = uu____6424 }
let sc_typ:
  FStar_TypeChecker_Env.env -> search_candidate -> FStar_Syntax_Syntax.typ =
  fun tcenv  ->
    fun sc  ->
      let uu____6473 = FStar_ST.op_Bang sc.sc_typ in
      match uu____6473 with
      | FStar_Pervasives_Native.Some t -> t
      | FStar_Pervasives_Native.None  ->
          let typ =
            let uu____6498 =
              FStar_TypeChecker_Env.try_lookup_lid tcenv sc.sc_lid in
            match uu____6498 with
            | FStar_Pervasives_Native.None  ->
                FStar_Syntax_Syntax.mk FStar_Syntax_Syntax.Tm_unknown
                  FStar_Pervasives_Native.None FStar_Range.dummyRange
            | FStar_Pervasives_Native.Some ((uu____6519,typ),uu____6521) ->
                typ in
          (FStar_ST.op_Colon_Equals sc.sc_typ
             (FStar_Pervasives_Native.Some typ);
           typ)
let sc_fvars:
  FStar_TypeChecker_Env.env ->
    search_candidate -> FStar_Ident.lid FStar_Util.set
  =
  fun tcenv  ->
    fun sc  ->
      let uu____6565 = FStar_ST.op_Bang sc.sc_fvars in
      match uu____6565 with
      | FStar_Pervasives_Native.Some fv -> fv
      | FStar_Pervasives_Native.None  ->
          let fv =
            let uu____6608 = sc_typ tcenv sc in
            FStar_Syntax_Free.fvars uu____6608 in
          (FStar_ST.op_Colon_Equals sc.sc_fvars
             (FStar_Pervasives_Native.Some fv);
           fv)
let json_of_search_result:
  FStar_ToSyntax_Env.env ->
    FStar_TypeChecker_Env.env -> search_candidate -> FStar_Util.json
  =
  fun dsenv  ->
    fun tcenv  ->
      fun sc  ->
        let typ_str =
          let uu____6651 = sc_typ tcenv sc in term_to_string tcenv uu____6651 in
        let uu____6652 =
          let uu____6659 =
            let uu____6664 =
              let uu____6665 =
                let uu____6666 =
                  FStar_ToSyntax_Env.shorten_lid dsenv sc.sc_lid in
                uu____6666.FStar_Ident.str in
              FStar_Util.JsonStr uu____6665 in
            ("lid", uu____6664) in
          [uu____6659; ("type", (FStar_Util.JsonStr typ_str))] in
        FStar_Util.JsonAssoc uu____6652
exception InvalidSearch of Prims.string
let uu___is_InvalidSearch: Prims.exn -> Prims.bool =
  fun projectee  ->
    match projectee with
    | InvalidSearch uu____6686 -> true
    | uu____6687 -> false
let __proj__InvalidSearch__item__uu___: Prims.exn -> Prims.string =
  fun projectee  ->
    match projectee with | InvalidSearch uu____6695 -> uu____6695
let run_search:
  'Auu____6702 .
    repl_state ->
      Prims.string ->
        ((query_status,FStar_Util.json) FStar_Pervasives_Native.tuple2,
          (repl_state,'Auu____6702) FStar_Util.either)
          FStar_Pervasives_Native.tuple2
  =
  fun st  ->
    fun search_str  ->
      let uu____6723 = st.repl_env in
      match uu____6723 with
      | (dsenv,tcenv) ->
          let empty_fv_set = FStar_Syntax_Syntax.new_fv_set () in
          let st_matches candidate term =
            let found =
              match term.st_term with
              | NameContainsStr str ->
                  FStar_Util.contains (candidate.sc_lid).FStar_Ident.str str
              | TypeContainsLid lid ->
                  let uu____6751 = sc_fvars tcenv candidate in
                  FStar_Util.set_mem lid uu____6751 in
            found <> term.st_negate in
          let parse1 search_str1 =
            let parse_one term =
              let negate = FStar_Util.starts_with term "-" in
              let term1 =
                if negate
                then FStar_Util.substring_from term (Prims.parse_int "1")
                else term in
              let beg_quote = FStar_Util.starts_with term1 "\"" in
              let end_quote = FStar_Util.ends_with term1 "\"" in
              let strip_quotes str =
                if (FStar_String.length str) < (Prims.parse_int "2")
                then FStar_Exn.raise (InvalidSearch "Empty search term")
                else
                  FStar_Util.substring str (Prims.parse_int "1")
                    ((FStar_String.length term1) - (Prims.parse_int "2")) in
              let parsed =
                if beg_quote <> end_quote
                then
                  let uu____6775 =
                    let uu____6776 =
                      FStar_Util.format1 "Improperly quoted search term: %s"
                        term1 in
                    InvalidSearch uu____6776 in
                  FStar_Exn.raise uu____6775
                else
                  if beg_quote
                  then
                    (let uu____6778 = strip_quotes term1 in
                     NameContainsStr uu____6778)
                  else
                    (let lid = FStar_Ident.lid_of_str term1 in
                     let uu____6781 =
                       FStar_ToSyntax_Env.resolve_to_fully_qualified_name
                         dsenv lid in
                     match uu____6781 with
                     | FStar_Pervasives_Native.None  ->
                         let uu____6784 =
                           let uu____6785 =
                             FStar_Util.format1 "Unknown identifier: %s"
                               term1 in
                           InvalidSearch uu____6785 in
                         FStar_Exn.raise uu____6784
                     | FStar_Pervasives_Native.Some lid1 ->
                         TypeContainsLid lid1) in
              { st_negate = negate; st_term = parsed } in
            let terms =
              FStar_List.map parse_one (FStar_Util.split search_str1 " ") in
            let cmp x y = (st_cost x.st_term) - (st_cost y.st_term) in
            FStar_Util.sort_with cmp terms in
          let pprint_one term =
            let uu____6801 =
              match term.st_term with
              | NameContainsStr s -> FStar_Util.format1 "\"%s\"" s
              | TypeContainsLid l ->
                  FStar_Util.format1 "%s" l.FStar_Ident.str in
            Prims.strcat (if term.st_negate then "-" else "") uu____6801 in
          let results =
            try
              let terms = parse1 search_str in
              let all_lidents = FStar_TypeChecker_Env.lidents tcenv in
              let all_candidates = FStar_List.map sc_of_lid all_lidents in
              let matches_all candidate =
                FStar_List.for_all (st_matches candidate) terms in
              let cmp r1 r2 =
                FStar_Util.compare (r1.sc_lid).FStar_Ident.str
                  (r2.sc_lid).FStar_Ident.str in
              let results = FStar_List.filter matches_all all_candidates in
              let sorted1 = FStar_Util.sort_with cmp results in
              let js =
                FStar_List.map (json_of_search_result dsenv tcenv) sorted1 in
              match results with
              | [] ->
                  let kwds =
                    let uu____6864 = FStar_List.map pprint_one terms in
                    FStar_Util.concat_l " " uu____6864 in
                  let uu____6867 =
                    let uu____6868 =
                      FStar_Util.format1 "No results found for query [%s]"
                        kwds in
                    InvalidSearch uu____6868 in
                  FStar_Exn.raise uu____6867
              | uu____6873 -> (QueryOK, (FStar_Util.JsonList js))
            with | InvalidSearch s -> (QueryNOK, (FStar_Util.JsonStr s)) in
          (results, (FStar_Util.Inl st))
let run_query:
  repl_state ->
    query' ->
      ((query_status,FStar_Util.json) FStar_Pervasives_Native.tuple2,
        (repl_state,Prims.int) FStar_Util.either)
        FStar_Pervasives_Native.tuple2
  =
  fun st  ->
<<<<<<< HEAD
    fun uu___249_3988  ->
      match uu___249_3988 with
=======
    fun uu___204_6924  ->
      match uu___204_6924 with
>>>>>>> ba3d1149
      | Exit  -> run_exit st
      | DescribeProtocol  -> run_describe_protocol st
      | DescribeRepl  -> run_describe_repl st
      | Pop  -> run_pop st
      | Push (kind,text1,l,c,peek1) -> run_push st kind text1 l c peek1
      | AutoComplete search_term -> run_completions st search_term
      | Lookup (symbol,pos_opt,rqi) -> run_lookup st symbol pos_opt rqi
      | Compute (term,rules) -> run_compute st term rules
      | Search term -> run_search st term
      | MissingCurrentModule  -> run_missing_current_module st (Obj.magic ())
      | ProtocolViolation query -> run_protocol_violation st query
let validate_query: repl_state -> query -> query =
  fun st  ->
    fun q  ->
      match q.qq with
      | Push (SyntaxCheck ,uu____6986,uu____6987,uu____6988,false ) ->
          {
            qq =
              (ProtocolViolation
                 "Cannot use 'kind': 'syntax' with 'query': 'push'");
            qid = (q.qid)
          }
      | uu____6989 ->
          (match st.repl_curmod with
           | FStar_Pervasives_Native.None  when
               query_needs_current_module q.qq ->
               { qq = MissingCurrentModule; qid = (q.qid) }
           | uu____6990 -> q)
let rec go: repl_state -> Prims.unit =
  fun st  ->
    let query =
      let uu____6996 = read_interactive_query st.repl_stdin in
      validate_query st uu____6996 in
    let uu____6997 = let uu____7010 = run_query st in uu____7010 query.qq in
    match uu____6997 with
    | ((status,response),state_opt) ->
        (write_response query.qid status response;
         (match state_opt with
          | FStar_Util.Inl st' -> go st'
          | FStar_Util.Inr exitcode -> FStar_All.exit exitcode))
let interactive_error_handler: FStar_Errors.error_handler =
  let issues = FStar_Util.mk_ref [] in
  let add_one1 e =
    let uu____7054 =
      let uu____7057 = FStar_ST.op_Bang issues in e :: uu____7057 in
    FStar_ST.op_Colon_Equals issues uu____7054 in
  let count_errors uu____7127 =
    let uu____7128 =
      let uu____7131 = FStar_ST.op_Bang issues in
      FStar_List.filter
        (fun e  -> e.FStar_Errors.issue_level = FStar_Errors.EError)
        uu____7131 in
    FStar_List.length uu____7128 in
  let report1 uu____7173 =
    let uu____7174 = FStar_ST.op_Bang issues in
    FStar_List.sortWith FStar_Errors.compare_issues uu____7174 in
  let clear1 uu____7212 = FStar_ST.op_Colon_Equals issues [] in
  {
    FStar_Errors.eh_add_one = add_one1;
    FStar_Errors.eh_count_errors = count_errors;
    FStar_Errors.eh_report = report1;
    FStar_Errors.eh_clear = clear1
  }
let interactive_printer: FStar_Util.printer =
  {
    FStar_Util.printer_prinfo =
      (fun s  -> write_message "info" (FStar_Util.JsonStr s));
    FStar_Util.printer_prwarning =
      (fun s  -> write_message "warning" (FStar_Util.JsonStr s));
    FStar_Util.printer_prerror =
      (fun s  -> write_message "error" (FStar_Util.JsonStr s));
    FStar_Util.printer_prgeneric =
      (fun label1  ->
         fun get_string  ->
           fun get_json  ->
             let uu____7267 = get_json () in write_message label1 uu____7267)
  }
let interactive_mode': Prims.string -> Prims.unit =
  fun filename  ->
    write_hello ();
    (let uu____7273 = deps_of_our_file filename in
     match uu____7273 with
     | (filenames,maybe_intf) ->
         let env = tc_prims () in
         let uu____7297 =
           tc_deps FStar_Pervasives_Native.None [] env filenames [] in
         (match uu____7297 with
          | (stack,env1,ts) ->
              let initial_range =
                let uu____7324 =
                  FStar_Range.mk_pos (Prims.parse_int "1")
                    (Prims.parse_int "0") in
                let uu____7325 =
                  FStar_Range.mk_pos (Prims.parse_int "1")
                    (Prims.parse_int "0") in
                FStar_Range.mk_range "<input>" uu____7324 uu____7325 in
              let env2 =
                let uu____7331 =
                  FStar_TypeChecker_Env.set_range
                    (FStar_Pervasives_Native.snd env1) initial_range in
                ((FStar_Pervasives_Native.fst env1), uu____7331) in
              let env3 =
                match maybe_intf with
                | FStar_Pervasives_Native.Some intf ->
                    FStar_Universal.load_interface_decls env2 intf
                | FStar_Pervasives_Native.None  -> env2 in
              (FStar_TypeChecker_Env.toggle_id_info
                 (FStar_Pervasives_Native.snd env3) true;
               (let init_st =
                  let uu____7344 = FStar_Util.open_stdin () in
                  {
                    repl_line = (Prims.parse_int "1");
                    repl_column = (Prims.parse_int "0");
                    repl_fname = filename;
                    repl_stack = stack;
                    repl_curmod = FStar_Pervasives_Native.None;
                    repl_env = env3;
                    repl_ts = ts;
                    repl_stdin = uu____7344
                  } in
                let uu____7345 =
                  (FStar_Options.record_hints ()) ||
                    (FStar_Options.use_hints ()) in
                if uu____7345
                then
                  let uu____7346 =
                    let uu____7347 = FStar_Options.file_list () in
                    FStar_List.hd uu____7347 in
                  FStar_SMTEncoding_Solver.with_hints_db uu____7346
                    (fun uu____7351  -> go init_st)
                else go init_st))))
let interactive_mode: Prims.string -> Prims.unit =
  fun filename  ->
    FStar_Util.set_printer interactive_printer;
    FStar_Errors.set_handler interactive_error_handler;
    (let uu____7360 =
       let uu____7361 = FStar_Options.codegen () in
       FStar_Option.isSome uu____7361 in
     if uu____7360
     then
       FStar_Util.print_warning
         "code-generation is not supported in interactive mode, ignoring the codegen flag"
     else ());
    (try interactive_mode' filename
     with
     | e ->
         (FStar_Errors.set_handler FStar_Errors.default_handler;
          FStar_Exn.raise e))<|MERGE_RESOLUTION|>--- conflicted
+++ resolved
@@ -87,57 +87,6 @@
           match uu____364 with
           | (dsenv,tcenv) ->
               let tcenv1 =
-<<<<<<< HEAD
-                let uu___250_241 = tcenv in
-                {
-                  FStar_TypeChecker_Env.solver =
-                    (uu___250_241.FStar_TypeChecker_Env.solver);
-                  FStar_TypeChecker_Env.range =
-                    (uu___250_241.FStar_TypeChecker_Env.range);
-                  FStar_TypeChecker_Env.curmodule =
-                    (uu___250_241.FStar_TypeChecker_Env.curmodule);
-                  FStar_TypeChecker_Env.gamma =
-                    (uu___250_241.FStar_TypeChecker_Env.gamma);
-                  FStar_TypeChecker_Env.gamma_cache =
-                    (uu___250_241.FStar_TypeChecker_Env.gamma_cache);
-                  FStar_TypeChecker_Env.modules =
-                    (uu___250_241.FStar_TypeChecker_Env.modules);
-                  FStar_TypeChecker_Env.expected_typ =
-                    (uu___250_241.FStar_TypeChecker_Env.expected_typ);
-                  FStar_TypeChecker_Env.sigtab =
-                    (uu___250_241.FStar_TypeChecker_Env.sigtab);
-                  FStar_TypeChecker_Env.is_pattern =
-                    (uu___250_241.FStar_TypeChecker_Env.is_pattern);
-                  FStar_TypeChecker_Env.instantiate_imp =
-                    (uu___250_241.FStar_TypeChecker_Env.instantiate_imp);
-                  FStar_TypeChecker_Env.effects =
-                    (uu___250_241.FStar_TypeChecker_Env.effects);
-                  FStar_TypeChecker_Env.generalize =
-                    (uu___250_241.FStar_TypeChecker_Env.generalize);
-                  FStar_TypeChecker_Env.letrecs =
-                    (uu___250_241.FStar_TypeChecker_Env.letrecs);
-                  FStar_TypeChecker_Env.top_level =
-                    (uu___250_241.FStar_TypeChecker_Env.top_level);
-                  FStar_TypeChecker_Env.check_uvars =
-                    (uu___250_241.FStar_TypeChecker_Env.check_uvars);
-                  FStar_TypeChecker_Env.use_eq =
-                    (uu___250_241.FStar_TypeChecker_Env.use_eq);
-                  FStar_TypeChecker_Env.is_iface =
-                    (uu___250_241.FStar_TypeChecker_Env.is_iface);
-                  FStar_TypeChecker_Env.admit =
-                    (uu___250_241.FStar_TypeChecker_Env.admit);
-                  FStar_TypeChecker_Env.lax = (kind = LaxCheck);
-                  FStar_TypeChecker_Env.lax_universes =
-                    (uu___250_241.FStar_TypeChecker_Env.lax_universes);
-                  FStar_TypeChecker_Env.type_of =
-                    (uu___250_241.FStar_TypeChecker_Env.type_of);
-                  FStar_TypeChecker_Env.universe_of =
-                    (uu___250_241.FStar_TypeChecker_Env.universe_of);
-                  FStar_TypeChecker_Env.use_bv_sorts =
-                    (uu___250_241.FStar_TypeChecker_Env.use_bv_sorts);
-                  FStar_TypeChecker_Env.qname_and_index =
-                    (uu___250_241.FStar_TypeChecker_Env.qname_and_index)
-=======
                 let uu___205_379 = tcenv in
                 {
                   FStar_TypeChecker_Env.solver =
@@ -199,7 +148,6 @@
                     (uu___205_379.FStar_TypeChecker_Env.is_native_tactic);
                   FStar_TypeChecker_Env.identifier_info =
                     (uu___205_379.FStar_TypeChecker_Env.identifier_info)
->>>>>>> ba3d1149
                 } in
               let dsenv1 =
                 FStar_ToSyntax_Env.set_syntax_only dsenv (kind = SyntaxCheck) in
@@ -475,13 +423,8 @@
                 iterate filenames (FStar_List.rev_append stk []) env
                   (FStar_List.rev_append ts []) [] []
 let json_to_str: FStar_Util.json -> Prims.string =
-<<<<<<< HEAD
-  fun uu___240_998  ->
-    match uu___240_998 with
-=======
   fun uu___195_1679  ->
     match uu___195_1679 with
->>>>>>> ba3d1149
     | FStar_Util.JsonNull  -> "null"
     | FStar_Util.JsonBool b ->
         FStar_Util.format1 "bool (%s)" (if b then "true" else "false")
@@ -507,24 +450,6 @@
   fun expected  ->
     fun got  -> FStar_Exn.raise (UnexpectedJsonType (expected, got))
 let js_int: FStar_Util.json -> Prims.int =
-<<<<<<< HEAD
-  fun uu___241_1048  ->
-    match uu___241_1048 with
-    | FStar_Util.JsonInt i -> i
-    | other -> js_fail "int" other
-let js_str: FStar_Util.json -> Prims.string =
-  fun uu___242_1053  ->
-    match uu___242_1053 with
-    | FStar_Util.JsonStr s -> s
-    | other -> js_fail "string" other
-let js_list k uu___243_1071 =
-  match uu___243_1071 with
-  | FStar_Util.JsonList l -> FStar_List.map k l
-  | other -> js_fail "list" other
-let js_assoc: FStar_Util.json -> (Prims.string* FStar_Util.json) Prims.list =
-  fun uu___244_1083  ->
-    match uu___244_1083 with
-=======
   fun uu___196_1750  ->
     match uu___196_1750 with
     | FStar_Util.JsonInt i -> i
@@ -550,7 +475,6 @@
   =
   fun uu___199_1796  ->
     match uu___199_1796 with
->>>>>>> ba3d1149
     | FStar_Util.JsonAssoc a -> a
     | other -> js_fail "dictionary" other
 let js_pushkind: FStar_Util.json -> push_kind =
@@ -863,21 +787,6 @@
       { qq = uu____2390; qid }
     with | InvalidQuery msg -> { qq = (ProtocolViolation msg); qid }
     | UnexpectedJsonType (expected,got) -> wrap_js_failure qid expected got
-<<<<<<< HEAD
-let validate_interactive_query: query -> query =
-  fun uu___245_1564  ->
-    match uu___245_1564 with
-    | { qq = Push (SyntaxCheck ,uu____1565,uu____1566,uu____1567,false );
-        qid;_} ->
-        {
-          qq =
-            (ProtocolViolation
-               "Cannot use 'kind': 'syntax' with 'query': 'push'");
-          qid
-        }
-    | other -> other
-=======
->>>>>>> ba3d1149
 let read_interactive_query: FStar_Util.stream_reader -> query =
   fun stream  ->
     try
@@ -894,13 +803,8 @@
     with | InvalidQuery msg -> { qq = (ProtocolViolation msg); qid = "?" }
     | UnexpectedJsonType (expected,got) -> wrap_js_failure "?" expected got
 let rec json_of_fstar_option: FStar_Options.option_val -> FStar_Util.json =
-<<<<<<< HEAD
-  fun uu___246_1587  ->
-    match uu___246_1587 with
-=======
   fun uu___201_2613  ->
     match uu___201_2613 with
->>>>>>> ba3d1149
     | FStar_Options.Bool b -> FStar_Util.JsonBool b
     | FStar_Options.String s -> FStar_Util.JsonStr s
     | FStar_Options.Path s -> FStar_Util.JsonStr s
@@ -1038,28 +942,6 @@
         lr_def = __fname__lr_def;_} -> __fname__lr_def
 let json_of_lookup_result: lookup_result -> FStar_Util.json =
   fun lr  ->
-<<<<<<< HEAD
-    let uu____1771 =
-      let uu____1775 =
-        let uu____1779 =
-          let uu____1782 = json_of_opt json_of_def_range lr.lr_def_range in
-          ("defined-at", uu____1782) in
-        let uu____1783 =
-          let uu____1787 =
-            let uu____1790 =
-              json_of_opt (fun _0_36  -> FStar_Util.JsonStr _0_36) lr.lr_typ in
-            ("type", uu____1790) in
-          let uu____1791 =
-            let uu____1795 =
-              let uu____1798 =
-                json_of_opt (fun _0_37  -> FStar_Util.JsonStr _0_37)
-                  lr.lr_doc in
-              ("documentation", uu____1798) in
-            let uu____1799 =
-              let uu____1803 =
-                let uu____1806 =
-                  json_of_opt (fun _0_38  -> FStar_Util.JsonStr _0_38)
-=======
     let uu____2944 =
       let uu____2951 =
         let uu____2958 =
@@ -1080,7 +962,6 @@
               let uu____2997 =
                 let uu____3002 =
                   json_of_opt (fun _0_44  -> FStar_Util.JsonStr _0_44)
->>>>>>> ba3d1149
                     lr.lr_def in
                 ("definition", uu____3002) in
               [uu____2997] in
@@ -1093,17 +974,10 @@
   (Prims.string,FStar_Util.json) FStar_Pervasives_Native.tuple2 Prims.list =
   let js_version = FStar_Util.JsonInt interactive_protocol_vernum in
   let js_features =
-<<<<<<< HEAD
-    let uu____1824 =
-      FStar_List.map (fun _0_39  -> FStar_Util.JsonStr _0_39)
-        interactive_protocol_features in
-    FStar_All.pipe_left (fun _0_40  -> FStar_Util.JsonList _0_40) uu____1824 in
-=======
     let uu____3035 =
       FStar_List.map (fun _0_45  -> FStar_Util.JsonStr _0_45)
         interactive_protocol_features in
     FStar_All.pipe_left (fun _0_46  -> FStar_Util.JsonList _0_46) uu____3035 in
->>>>>>> ba3d1149
   [("version", js_version); ("features", js_features)]
 let write_json: FStar_Util.json -> Prims.unit =
   fun json  ->
@@ -1139,13 +1013,8 @@
   fun uu____3119  ->
     let js_version = FStar_Util.JsonInt interactive_protocol_vernum in
     let js_features =
-<<<<<<< HEAD
-      let uu____1878 =
-        FStar_List.map (fun _0_41  -> FStar_Util.JsonStr _0_41)
-=======
       let uu____3122 =
         FStar_List.map (fun _0_47  -> FStar_Util.JsonStr _0_47)
->>>>>>> ba3d1149
           interactive_protocol_features in
       FStar_Util.JsonList uu____3122 in
     write_json
@@ -1274,11 +1143,7 @@
                              let uu____3480 =
                                let uu____3485 =
                                  json_of_opt
-<<<<<<< HEAD
-                                   (fun _0_42  -> FStar_Util.JsonStr _0_42)
-=======
                                    (fun _0_48  -> FStar_Util.JsonStr _0_48)
->>>>>>> ba3d1149
                                    doc1 in
                                ("documentation", uu____3485) in
                              [uu____3480] in
@@ -1380,454 +1245,6 @@
     if nothing_left_to_pop st
     then
       ((QueryNOK, (FStar_Util.JsonStr "Too many pops")), (FStar_Util.Inl st))
-<<<<<<< HEAD
-  | (env,curmod)::stack ->
-      (pop st.repl_env "#pop";
-       if (FStar_List.length stack) = (FStar_List.length st.repl_ts)
-       then cleanup env
-       else ();
-       ((QueryOK, FStar_Util.JsonNull),
-         (FStar_Util.Inl
-            ((let uu___257_2214 = st in
-              {
-                repl_line = (uu___257_2214.repl_line);
-                repl_column = (uu___257_2214.repl_column);
-                repl_fname = (uu___257_2214.repl_fname);
-                repl_stack = stack;
-                repl_curmod = curmod;
-                repl_env = env;
-                repl_ts = (uu___257_2214.repl_ts);
-                repl_stdin = (uu___257_2214.repl_stdin)
-              })))))
-let run_push st kind text1 line column1 peek_only =
-  let uu____2253 = ((st.repl_stack), (st.repl_env), (st.repl_ts)) in
-  match uu____2253 with
-  | (stack,env,ts) ->
-      let uu____2266 =
-        if (FStar_List.length stack) = (FStar_List.length ts)
-        then
-          let uu____2289 =
-            update_deps st.repl_fname st.repl_curmod stack env ts in
-          (true, uu____2289)
-        else (false, (stack, env, ts)) in
-      (match uu____2266 with
-       | (restore_cmd_line_options1,(stack1,env1,ts1)) ->
-           let stack2 = (env1, (st.repl_curmod)) :: stack1 in
-           let env2 = push env1 kind restore_cmd_line_options1 "#push" in
-           let env_mark = mark env2 in
-           let frag =
-             {
-               FStar_Parser_ParseIt.frag_text = text1;
-               FStar_Parser_ParseIt.frag_line = line;
-               FStar_Parser_ParseIt.frag_col = column1
-             } in
-           let res = check_frag env_mark st.repl_curmod (frag, false) in
-           let errors =
-             let uu____2336 = FStar_Errors.report_all () in
-             FStar_All.pipe_right uu____2336 (FStar_List.map json_of_issue) in
-           (FStar_Errors.clear ();
-            (let st' =
-               let uu___258_2342 = st in
-               {
-                 repl_line = line;
-                 repl_column = column1;
-                 repl_fname = (uu___258_2342.repl_fname);
-                 repl_stack = stack2;
-                 repl_curmod = (uu___258_2342.repl_curmod);
-                 repl_env = (uu___258_2342.repl_env);
-                 repl_ts = ts1;
-                 repl_stdin = (uu___258_2342.repl_stdin)
-               } in
-             match res with
-             | Some (curmod,env3,nerrs) when
-                 (nerrs = (Prims.parse_int "0")) && (peek_only = false) ->
-                 let env4 = commit_mark env3 in
-                 ((QueryOK, (FStar_Util.JsonList errors)),
-                   (FStar_Util.Inl
-                      (let uu___259_2371 = st' in
-                       {
-                         repl_line = (uu___259_2371.repl_line);
-                         repl_column = (uu___259_2371.repl_column);
-                         repl_fname = (uu___259_2371.repl_fname);
-                         repl_stack = (uu___259_2371.repl_stack);
-                         repl_curmod = curmod;
-                         repl_env = env4;
-                         repl_ts = (uu___259_2371.repl_ts);
-                         repl_stdin = (uu___259_2371.repl_stdin)
-                       })))
-             | uu____2372 ->
-                 let env3 = reset_mark env_mark in
-                 let uu____2383 =
-                   run_pop
-                     (let uu___260_2390 = st' in
-                      {
-                        repl_line = (uu___260_2390.repl_line);
-                        repl_column = (uu___260_2390.repl_column);
-                        repl_fname = (uu___260_2390.repl_fname);
-                        repl_stack = (uu___260_2390.repl_stack);
-                        repl_curmod = (uu___260_2390.repl_curmod);
-                        repl_env = env3;
-                        repl_ts = (uu___260_2390.repl_ts);
-                        repl_stdin = (uu___260_2390.repl_stdin)
-                      }) in
-                 (match uu____2383 with
-                  | (uu____2397,st'') ->
-                      let status = if peek_only then QueryOK else QueryNOK in
-                      ((status, (FStar_Util.JsonList errors)), st'')))))
-let run_lookup st symbol pos_opt requested_info =
-  let uu____2451 = st.repl_env in
-  match uu____2451 with
-  | (dsenv,tcenv) ->
-      let info_of_lid_str lid_str =
-        let lid =
-          let uu____2471 =
-            FStar_List.map FStar_Ident.id_of_text
-              (FStar_Util.split lid_str ".") in
-          FStar_Ident.lid_of_ids uu____2471 in
-        let lid1 =
-          let uu____2474 =
-            FStar_ToSyntax_Env.resolve_to_fully_qualified_name dsenv lid in
-          FStar_All.pipe_left (FStar_Util.dflt lid) uu____2474 in
-        let uu____2477 = FStar_TypeChecker_Env.try_lookup_lid tcenv lid1 in
-        FStar_All.pipe_right uu____2477
-          (FStar_Util.map_option
-             (fun uu____2503  ->
-                match uu____2503 with
-                | ((uu____2513,typ),r) -> ((FStar_Util.Inr lid1), typ, r))) in
-      let docs_of_lid lid =
-        let uu____2525 = FStar_ToSyntax_Env.try_lookup_doc dsenv lid in
-        FStar_All.pipe_right uu____2525
-          (FStar_Util.map_option FStar_Pervasives.fst) in
-      let def_of_lid lid =
-        let uu____2542 = FStar_TypeChecker_Env.lookup_qname tcenv lid in
-        FStar_Util.bind_opt uu____2542
-          (fun uu___247_2562  ->
-             match uu___247_2562 with
-             | (FStar_Util.Inr (se,uu____2574),uu____2575) ->
-                 let uu____2590 = FStar_Syntax_Print.sigelt_to_string se in
-                 Some uu____2590
-             | uu____2591 -> None) in
-      let info_at_pos_opt =
-        FStar_Util.bind_opt pos_opt
-          (fun uu____2616  ->
-             match uu____2616 with
-             | (file,row,col) ->
-                 FStar_TypeChecker_Err.info_at_pos tcenv file row col) in
-      let info_opt =
-        match info_at_pos_opt with
-        | Some uu____2642 -> info_at_pos_opt
-        | None  -> if symbol = "" then None else info_of_lid_str symbol in
-      let response =
-        match info_opt with
-        | None  -> (QueryNOK, FStar_Util.JsonNull)
-        | Some (name_or_lid,typ,rng) ->
-            let name =
-              match name_or_lid with
-              | FStar_Util.Inl name -> name
-              | FStar_Util.Inr lid -> FStar_Ident.string_of_lid lid in
-            let typ_str =
-              if FStar_List.mem "type" requested_info
-              then
-                let uu____2698 =
-                  FStar_TypeChecker_Normalize.term_to_string tcenv typ in
-                Some uu____2698
-              else None in
-            let doc_str =
-              match name_or_lid with
-              | FStar_Util.Inr lid when
-                  FStar_List.mem "documentation" requested_info ->
-                  docs_of_lid lid
-              | uu____2704 -> None in
-            let def_str =
-              match name_or_lid with
-              | FStar_Util.Inr lid when
-                  FStar_List.mem "definition" requested_info ->
-                  def_of_lid lid
-              | uu____2711 -> None in
-            let def_range =
-              if FStar_List.mem "defined-at" requested_info
-              then Some rng
-              else None in
-            let result =
-              {
-                lr_name = name;
-                lr_def_range = def_range;
-                lr_typ = typ_str;
-                lr_doc = doc_str;
-                lr_def = def_str
-              } in
-            let uu____2719 = json_of_lookup_result result in
-            (QueryOK, uu____2719) in
-      (response, (FStar_Util.Inl st))
-let run_completions st search_term =
-  let uu____2742 = st.repl_env in
-  match uu____2742 with
-  | (dsenv,tcenv) ->
-      let rec measure_anchored_match search_term1 candidate =
-        match (search_term1, candidate) with
-        | ([],uu____2772) -> Some ([], (Prims.parse_int "0"))
-        | (uu____2780,[]) -> None
-        | (hs::ts,hc::tc) ->
-            let hc_text = FStar_Ident.text_of_id hc in
-            if FStar_Util.starts_with hc_text hs
-            then
-              (match ts with
-               | [] -> Some (candidate, (FStar_String.length hs))
-               | uu____2810 ->
-                   let uu____2812 = measure_anchored_match ts tc in
-                   FStar_All.pipe_right uu____2812
-                     (FStar_Util.map_option
-                        (fun uu____2831  ->
-                           match uu____2831 with
-                           | (matched,len) ->
-                               ((hc :: matched),
-                                 (((FStar_String.length hc_text) +
-                                     (Prims.parse_int "1"))
-                                    + len)))))
-            else None in
-      let rec locate_match needle candidate =
-        let uu____2867 = measure_anchored_match needle candidate in
-        match uu____2867 with
-        | Some (matched,n1) -> Some ([], matched, n1)
-        | None  ->
-            (match candidate with
-             | [] -> None
-             | hc::tc ->
-                 let uu____2909 = locate_match needle tc in
-                 FStar_All.pipe_right uu____2909
-                   (FStar_Util.map_option
-                      (fun uu____2938  ->
-                         match uu____2938 with
-                         | (prefix1,matched,len) ->
-                             ((hc :: prefix1), matched, len)))) in
-      let str_of_ids ids =
-        let uu____2964 = FStar_List.map FStar_Ident.text_of_id ids in
-        FStar_Util.concat_l "." uu____2964 in
-      let match_lident_against needle lident =
-        locate_match needle
-          (FStar_List.append lident.FStar_Ident.ns [lident.FStar_Ident.ident]) in
-      let shorten_namespace uu____2993 =
-        match uu____2993 with
-        | (prefix1,matched,match_len) ->
-            let naked_match =
-              match matched with
-              | uu____3011::[] -> true
-              | uu____3012 -> false in
-            let uu____3014 =
-              FStar_ToSyntax_Env.shorten_module_path dsenv prefix1
-                naked_match in
-            (match uu____3014 with
-             | (stripped_ns,shortened) ->
-                 let uu____3029 = str_of_ids shortened in
-                 let uu____3030 = str_of_ids matched in
-                 let uu____3031 = str_of_ids stripped_ns in
-                 (uu____3029, uu____3030, uu____3031, match_len)) in
-      let prepare_candidate uu____3042 =
-        match uu____3042 with
-        | (prefix1,matched,stripped_ns,match_len) ->
-            if prefix1 = ""
-            then (matched, stripped_ns, match_len)
-            else
-              ((Prims.strcat prefix1 (Prims.strcat "." matched)),
-                stripped_ns,
-                (((FStar_String.length prefix1) + match_len) +
-                   (Prims.parse_int "1"))) in
-      let needle = FStar_Util.split search_term "." in
-      let all_lidents_in_env = FStar_TypeChecker_Env.lidents tcenv in
-      let matches =
-        let case_a_find_transitive_includes orig_ns m id =
-          let exported_names =
-            FStar_ToSyntax_Env.transitive_exported_ids dsenv m in
-          let matched_length =
-            FStar_List.fold_left
-              (fun out  ->
-                 fun s  ->
-                   ((FStar_String.length s) + out) + (Prims.parse_int "1"))
-              (FStar_String.length id) orig_ns in
-          FStar_All.pipe_right exported_names
-            (FStar_List.filter_map
-               (fun n1  ->
-                  if FStar_Util.starts_with n1 id
-                  then
-                    let lid =
-                      FStar_Ident.lid_of_ns_and_id (FStar_Ident.ids_of_lid m)
-                        (FStar_Ident.id_of_text n1) in
-                    let uu____3124 =
-                      FStar_ToSyntax_Env.resolve_to_fully_qualified_name
-                        dsenv lid in
-                    FStar_Option.map
-                      (fun fqn  ->
-                         let uu____3132 =
-                           let uu____3134 =
-                             FStar_List.map FStar_Ident.id_of_text orig_ns in
-                           FStar_List.append uu____3134
-                             [fqn.FStar_Ident.ident] in
-                         ([], uu____3132, matched_length)) uu____3124
-                  else None)) in
-        let case_b_find_matches_in_env uu____3153 =
-          let matches =
-            FStar_List.filter_map (match_lident_against needle)
-              all_lidents_in_env in
-          FStar_All.pipe_right matches
-            (FStar_List.filter
-               (fun uu____3189  ->
-                  match uu____3189 with
-                  | (ns,id,uu____3197) ->
-                      let uu____3202 =
-                        let uu____3204 = FStar_Ident.lid_of_ids id in
-                        FStar_ToSyntax_Env.resolve_to_fully_qualified_name
-                          dsenv uu____3204 in
-                      (match uu____3202 with
-                       | None  -> false
-                       | Some l ->
-                           let uu____3206 =
-                             FStar_Ident.lid_of_ids (FStar_List.append ns id) in
-                           FStar_Ident.lid_equals l uu____3206))) in
-        let uu____3207 = FStar_Util.prefix needle in
-        match uu____3207 with
-        | (ns,id) ->
-            let matched_ids =
-              match ns with
-              | [] -> case_b_find_matches_in_env ()
-              | uu____3232 ->
-                  let l = FStar_Ident.lid_of_path ns FStar_Range.dummyRange in
-                  let uu____3235 =
-                    FStar_ToSyntax_Env.resolve_module_name dsenv l true in
-                  (match uu____3235 with
-                   | None  -> case_b_find_matches_in_env ()
-                   | Some m -> case_a_find_transitive_includes ns m id) in
-            FStar_All.pipe_right matched_ids
-              (FStar_List.map
-                 (fun x  ->
-                    let uu____3268 = shorten_namespace x in
-                    prepare_candidate uu____3268)) in
-      let json_candidates =
-        let uu____3275 =
-          FStar_Util.sort_with
-            (fun uu____3283  ->
-               fun uu____3284  ->
-                 match (uu____3283, uu____3284) with
-                 | ((cd1,ns1,uu____3299),(cd2,ns2,uu____3302)) ->
-                     (match FStar_String.compare cd1 cd2 with
-                      | _0_43 when _0_43 = (Prims.parse_int "0") ->
-                          FStar_String.compare ns1 ns2
-                      | n1 -> n1)) matches in
-        FStar_List.map
-          (fun uu____3313  ->
-             match uu____3313 with
-             | (candidate,ns,match_len) ->
-                 FStar_Util.JsonList
-                   [FStar_Util.JsonInt match_len;
-                   FStar_Util.JsonStr ns;
-                   FStar_Util.JsonStr candidate]) uu____3275 in
-      ((QueryOK, (FStar_Util.JsonList json_candidates)), (FStar_Util.Inl st))
-let run_compute st term rules =
-  let run_and_rewind st1 task =
-    let env_mark = mark st1.repl_env in
-    let results = task st1 in
-    let env = reset_mark env_mark in
-    let st' =
-      let uu___261_3383 = st1 in
-      {
-        repl_line = (uu___261_3383.repl_line);
-        repl_column = (uu___261_3383.repl_column);
-        repl_fname = (uu___261_3383.repl_fname);
-        repl_stack = (uu___261_3383.repl_stack);
-        repl_curmod = (uu___261_3383.repl_curmod);
-        repl_env = env;
-        repl_ts = (uu___261_3383.repl_ts);
-        repl_stdin = (uu___261_3383.repl_stdin)
-      } in
-    (results, (FStar_Util.Inl st')) in
-  let dummy_let_fragment term1 =
-    let dummy_decl = FStar_Util.format1 "let __compute_dummy__ = (%s)" term1 in
-    {
-      FStar_Parser_ParseIt.frag_text = dummy_decl;
-      FStar_Parser_ParseIt.frag_line = (Prims.parse_int "0");
-      FStar_Parser_ParseIt.frag_col = (Prims.parse_int "0")
-    } in
-  let normalize_term1 tcenv rules1 t =
-    FStar_TypeChecker_Normalize.normalize rules1 tcenv t in
-  let find_let_body ses =
-    match ses with
-    | {
-        FStar_Syntax_Syntax.sigel = FStar_Syntax_Syntax.Sig_let
-          ((uu____3415,{ FStar_Syntax_Syntax.lbname = uu____3416;
-                         FStar_Syntax_Syntax.lbunivs = uu____3417;
-                         FStar_Syntax_Syntax.lbtyp = uu____3418;
-                         FStar_Syntax_Syntax.lbeff = uu____3419;
-                         FStar_Syntax_Syntax.lbdef = def;_}::[]),uu____3421,uu____3422);
-        FStar_Syntax_Syntax.sigrng = uu____3423;
-        FStar_Syntax_Syntax.sigquals = uu____3424;
-        FStar_Syntax_Syntax.sigmeta = uu____3425;_}::[] -> Some def
-    | uu____3444 -> None in
-  let parse1 frag =
-    let uu____3454 = FStar_Parser_ParseIt.parse (FStar_Util.Inr frag) in
-    match uu____3454 with
-    | FStar_Util.Inl (FStar_Util.Inr decls,uu____3467) -> Some decls
-    | uu____3490 -> None in
-  let desugar dsenv decls =
-    let uu____3510 = FStar_ToSyntax_ToSyntax.desugar_decls dsenv decls in
-    snd uu____3510 in
-  let typecheck tcenv decls =
-    let uu____3523 = FStar_TypeChecker_Tc.tc_decls tcenv decls in
-    match uu____3523 with | (ses,uu____3531,uu____3532) -> ses in
-  let rules1 =
-    FStar_List.append
-      (match rules with
-       | Some rules1 -> rules1
-       | None  ->
-           [FStar_TypeChecker_Normalize.Beta;
-           FStar_TypeChecker_Normalize.Iota;
-           FStar_TypeChecker_Normalize.Zeta;
-           FStar_TypeChecker_Normalize.UnfoldUntil
-             FStar_Syntax_Syntax.Delta_constant])
-      [FStar_TypeChecker_Normalize.Inlining;
-      FStar_TypeChecker_Normalize.Eager_unfolding;
-      FStar_TypeChecker_Normalize.Primops] in
-  run_and_rewind st
-    (fun st1  ->
-       let uu____3545 = st1.repl_env in
-       match uu____3545 with
-       | (dsenv,tcenv) ->
-           let frag = dummy_let_fragment term in
-           (match st1.repl_curmod with
-            | None  ->
-                (QueryNOK, (FStar_Util.JsonStr "Current module unset"))
-            | uu____3553 ->
-                let uu____3554 = parse1 frag in
-                (match uu____3554 with
-                 | None  ->
-                     (QueryNOK,
-                       (FStar_Util.JsonStr "Count not parse this term"))
-                 | Some decls ->
-                     (try
-                        let decls1 = desugar dsenv decls in
-                        let ses = typecheck tcenv decls1 in
-                        match find_let_body ses with
-                        | None  ->
-                            (QueryNOK,
-                              (FStar_Util.JsonStr
-                                 "Typechecking yielded an unexpected term"))
-                        | Some def ->
-                            let normalized = normalize_term1 tcenv rules1 def in
-                            let uu____3581 =
-                              let uu____3582 =
-                                FStar_Syntax_Print.term_to_string normalized in
-                              FStar_Util.JsonStr uu____3582 in
-                            (QueryOK, uu____3581)
-                      with
-                      | e ->
-                          let uu____3587 =
-                            let uu____3588 = FStar_Errors.issue_of_exn e in
-                            match uu____3588 with
-                            | Some issue ->
-                                let uu____3591 =
-                                  FStar_Errors.format_issue issue in
-                                FStar_Util.JsonStr uu____3591
-                            | None  -> raise e in
-                          (QueryNOK, uu____3587)))))
-=======
     else
       (match st.repl_stack with
        | [] -> failwith "impossible"
@@ -2363,7 +1780,6 @@
                                   | FStar_Pervasives_Native.None  ->
                                       FStar_Exn.raise e in
                                 (QueryNOK, uu____6184)))))
->>>>>>> ba3d1149
 type search_term' =
   | NameContainsStr of Prims.string
   | TypeContainsLid of FStar_Ident.lid
@@ -2391,13 +1807,8 @@
     | { st_negate = __fname__st_negate; st_term = __fname__st_term;_} ->
         __fname__st_term
 let st_cost: search_term' -> Prims.int =
-<<<<<<< HEAD
-  fun uu___248_3638  ->
-    match uu___248_3638 with
-=======
   fun uu___203_6249  ->
     match uu___203_6249 with
->>>>>>> ba3d1149
     | NameContainsStr str -> - (FStar_String.length str)
     | TypeContainsLid lid -> Prims.parse_int "1"
 type search_candidate =
@@ -2616,13 +2027,8 @@
         FStar_Pervasives_Native.tuple2
   =
   fun st  ->
-<<<<<<< HEAD
-    fun uu___249_3988  ->
-      match uu___249_3988 with
-=======
     fun uu___204_6924  ->
       match uu___204_6924 with
->>>>>>> ba3d1149
       | Exit  -> run_exit st
       | DescribeProtocol  -> run_describe_protocol st
       | DescribeRepl  -> run_describe_repl st
