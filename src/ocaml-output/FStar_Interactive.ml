--- conflicted
+++ resolved
@@ -238,156 +238,14 @@
 end))
 
 
-exception Found of (Prims.string)
-
-
-let is_Found = (fun _discr_ -> (match (_discr_) with
-| Found (_) -> begin
-true
-end
-| _ -> begin
-false
-end))
-
-
-let ___Found____0 = (fun projectee -> (match (projectee) with
-| Found (_94_102) -> begin
-_94_102
-end))
-
-
-let find_initial_module_name : Prims.unit  ->  Prims.string Prims.option = (fun _94_103 -> (match (()) with
-| () -> begin
-(
-
-let _94_104 = (fill_buffer ())
-in (
-
-let _94_106 = (fill_buffer ())
-in try
-(match (()) with
-| () -> begin
-(
-
-let _94_130 = (match ((FStar_ST.read the_interactive_state.buffer)) with
-| (Push (_94_121))::(Code (code, _94_117))::[] -> begin
-(
-
-let lines = (FStar_Util.split code "\n")
-in (FStar_List.iter (fun line -> (
-
-let line = (FStar_Util.trim_string line)
-in if (((FStar_String.length line) > (Prims.parse_int "7")) && ((FStar_Util.substring line (Prims.parse_int "0") (Prims.parse_int "6")) = "module")) then begin
-(
-
-let module_name = (FStar_Util.substring line (Prims.parse_int "7") ((FStar_String.length line) - (Prims.parse_int "7")))
-in (Prims.raise (Found (module_name))))
-end else begin
-()
-end)) lines))
-end
-| _94_129 -> begin
-()
-end)
-in None)
-end)
-with
-| Found (n) -> begin
-Some (n)
-end))
-end))
-
-
-let detect_dependencies_for_module : Prims.string Prims.option  ->  (Prims.string * Prims.string * Prims.string Prims.list) = (fun mname -> (
-
-let failr = (fun msg r -> (
-
-let _94_136 = if (FStar_Options.universes ()) then begin
-(FStar_TypeChecker_Errors.warn r msg)
-end else begin
-(FStar_Tc_Errors.warn r msg)
-end
-in (FStar_All.exit (Prims.parse_int "1"))))
-in (
-
-let fail = (fun msg -> (failr msg FStar_Range.dummyRange))
-in (
-
-let parse_msg = "Dependency analysis may not be correct because the file failed to parse: "
-in try
-(match (()) with
-| () -> begin
-(match (mname) with
-| None -> begin
-(fail "No initial module directive found\n")
-end
-| Some (module_name) -> begin
-(
-
-let file_of_module_name = (FStar_Parser_Dep.build_map [])
-in (
-
-let filename = (FStar_Util.smap_try_find file_of_module_name (FStar_String.lowercase module_name))
-in (match (filename) with
-| None -> begin
-(let _193_234 = (FStar_Util.format2 "I found a \"module %s\" directive, but there is no %s.fst\n" module_name module_name)
-in (fail _193_234))
-end
-| (Some (None, Some (filename))) | (Some (Some (filename), None)) -> begin
-(
-
-let _94_170 = (FStar_Options.add_verify_module module_name)
-in (
-
-let _94_177 = (FStar_Parser_Dep.collect FStar_Parser_Dep.VerifyUserList ((filename)::[]))
-in (match (_94_177) with
-| (_94_173, all_filenames, _94_176) -> begin
-(let _193_236 = (let _193_235 = (FStar_List.tl all_filenames)
-in (FStar_List.rev _193_235))
-in ((filename), (module_name), (_193_236)))
-end)))
-end
-| Some (Some (_94_179), Some (_94_182)) -> begin
-(let _193_237 = (FStar_Util.format1 "The combination of split interfaces and interactive verification is not supported for: %s\n" module_name)
-in (fail _193_237))
-end
-| Some (None, None) -> begin
-(failwith "impossible")
-end)))
-end)
-end)
-with
-| (FStar_Syntax_Syntax.Error (msg, r)) | (FStar_Absyn_Syntax.Error (msg, r)) -> begin
-(failr (Prims.strcat parse_msg msg) r)
-end
-| (FStar_Syntax_Syntax.Err (msg)) | (FStar_Absyn_Syntax.Err (msg)) -> begin
-(fail (Prims.strcat parse_msg msg))
-end))))
-
-
-<<<<<<< HEAD
-=======
-let detect_dependencies_with_first_interactive_chunk : Prims.unit  ->  (Prims.string * Prims.string * Prims.string Prims.list) = (fun _94_190 -> (match (()) with
-| () -> begin
-(let _193_241 = (find_initial_module_name ())
-in (detect_dependencies_for_module _193_241))
-end))
-
-
->>>>>>> 0a47ffb0
 type m_timestamps =
 (Prims.string Prims.option * Prims.string * FStar_Util.time Prims.option * FStar_Util.time) Prims.list
 
 
-let interactive_mode = (fun filenames initial_mod tc -> (
-
-<<<<<<< HEAD
-let _93_195 = if (let _191_242 = (FStar_Options.codegen ())
-in (FStar_Option.isSome _191_242)) then begin
-=======
-let _94_199 = if (let _193_248 = (FStar_Options.codegen ())
-in (FStar_Option.isSome _193_248)) then begin
->>>>>>> 0a47ffb0
+let interactive_mode = (fun filename initial_mod tc -> (
+
+let _94_106 = if (let _193_218 = (FStar_Options.codegen ())
+in (FStar_Option.isSome _193_218)) then begin
 (FStar_Util.print_warning "code-generation is not supported in interactive mode, ignoring the codegen flag")
 end else begin
 ()
@@ -398,49 +256,27 @@
 | [] -> begin
 ((stack), (env), (ts))
 end
-<<<<<<< HEAD
-| _93_205 -> begin
-=======
-| _94_209 -> begin
->>>>>>> 0a47ffb0
+| _94_116 -> begin
 (
 
 let stack = (((env), (m)))::stack
 in (
 
-<<<<<<< HEAD
-let env = (let _191_253 = (FStar_Options.lax ())
-in (tc.push env _191_253 true "typecheck_modul"))
-in (
-
-let _93_214 = (tc.tc_one_file remaining env)
-in (match (_93_214) with
+let env = (let _193_229 = (FStar_Options.lax ())
+in (tc.push env _193_229 true "typecheck_modul"))
+in (
+
+let _94_125 = (tc.tc_one_file remaining env)
+in (match (_94_125) with
 | ((intf, impl), env, modl, remaining) -> begin
 (
 
-let _93_222 = (
+let _94_133 = (
 
 let intf_t = (match (intf) with
 | Some (intf) -> begin
-(let _191_254 = (FStar_Util.get_file_last_modification_time intf)
-in Some (_191_254))
-=======
-let env = (let _193_259 = (FStar_Options.lax ())
-in (tc.push env _193_259 true "typecheck_modul"))
-in (
-
-let _94_218 = (tc.tc_one_file remaining env)
-in (match (_94_218) with
-| ((intf, impl), env, modl, remaining) -> begin
-(
-
-let _94_226 = (
-
-let intf_t = (match (intf) with
-| Some (intf) -> begin
-(let _193_260 = (FStar_Util.get_file_last_modification_time intf)
-in Some (_193_260))
->>>>>>> 0a47ffb0
+(let _193_230 = (FStar_Util.get_file_last_modification_time intf)
+in Some (_193_230))
 end
 | None -> begin
 None
@@ -449,11 +285,7 @@
 
 let impl_t = (FStar_Util.get_file_last_modification_time impl)
 in ((intf_t), (impl_t))))
-<<<<<<< HEAD
-in (match (_93_222) with
-=======
-in (match (_94_226) with
->>>>>>> 0a47ffb0
+in (match (_94_133) with
 | (intf_t, impl_t) -> begin
 (tc_deps m stack env remaining ((((intf), (impl), (intf_t), (impl_t)))::ts))
 end))
@@ -476,11 +308,7 @@
 | (None, None) -> begin
 false
 end
-<<<<<<< HEAD
-| (_93_244, _93_246) -> begin
-=======
-| (_94_248, _94_250) -> begin
->>>>>>> 0a47ffb0
+| (_94_155, _94_157) -> begin
 (failwith "Impossible, if the interface is None, the timestamp entry should also be None")
 end))))
 in (
@@ -497,11 +325,7 @@
 ((false), (depnames))
 end
 end
-<<<<<<< HEAD
-| _93_264 -> begin
-=======
-| _94_268 -> begin
->>>>>>> 0a47ffb0
+| _94_175 -> begin
 ((false), (depnames))
 end)
 end
@@ -514,11 +338,7 @@
 ((false), (depnames))
 end
 end
-<<<<<<< HEAD
-| _93_273 -> begin
-=======
-| _94_277 -> begin
->>>>>>> 0a47ffb0
+| _94_184 -> begin
 ((false), (depnames))
 end)
 end))
@@ -528,31 +348,17 @@
 | [] -> begin
 env
 end
-<<<<<<< HEAD
-| (_93_281)::ts -> begin
-(
-
-let _93_283 = (tc.pop env "")
-in (
-
-let _93_290 = (let _191_296 = (FStar_List.hd stack)
-in (let _191_295 = (FStar_List.tl stack)
-in ((_191_296), (_191_295))))
-in (match (_93_290) with
-| ((env, _93_287), stack) -> begin
-=======
-| (_94_285)::ts -> begin
-(
-
-let _94_287 = (tc.pop env "")
-in (
-
-let _94_294 = (let _193_302 = (FStar_List.hd stack)
-in (let _193_301 = (FStar_List.tl stack)
-in ((_193_302), (_193_301))))
-in (match (_94_294) with
-| ((env, _94_291), stack) -> begin
->>>>>>> 0a47ffb0
+| (_94_192)::ts -> begin
+(
+
+let _94_194 = (tc.pop env "")
+in (
+
+let _94_201 = (let _193_272 = (FStar_List.hd stack)
+in (let _193_271 = (FStar_List.tl stack)
+in ((_193_272), (_193_271))))
+in (match (_94_201) with
+| ((env, _94_198), stack) -> begin
 (pop_tc_and_stack env stack ts)
 end)))
 end))
@@ -560,23 +366,13 @@
 | (ts_elt)::ts' -> begin
 (
 
-<<<<<<< HEAD
-let _93_298 = ts_elt
-in (match (_93_298) with
+let _94_209 = ts_elt
+in (match (_94_209) with
 | (intf, impl, intf_t, impl_t) -> begin
 (
 
-let _93_301 = (match_dep depnames intf impl)
-in (match (_93_301) with
-=======
-let _94_302 = ts_elt
-in (match (_94_302) with
-| (intf, impl, intf_t, impl_t) -> begin
-(
-
-let _94_305 = (match_dep depnames intf impl)
-in (match (_94_305) with
->>>>>>> 0a47ffb0
+let _94_212 = (match_dep depnames intf impl)
+in (match (_94_212) with
 | (b, depnames') -> begin
 if ((not (b)) || (is_stale intf impl intf_t impl_t)) then begin
 (
@@ -586,17 +382,10 @@
 end else begin
 (
 
-<<<<<<< HEAD
-let _93_305 = (let _191_298 = (FStar_List.hd st)
-in (let _191_297 = (FStar_List.tl st)
-in ((_191_298), (_191_297))))
-in (match (_93_305) with
-=======
-let _94_309 = (let _193_304 = (FStar_List.hd st)
-in (let _193_303 = (FStar_List.tl st)
-in ((_193_304), (_193_303))))
-in (match (_94_309) with
->>>>>>> 0a47ffb0
+let _94_216 = (let _193_274 = (FStar_List.hd st)
+in (let _193_273 = (FStar_List.tl st)
+in ((_193_274), (_193_273))))
+in (match (_94_216) with
 | (stack_elt, st') -> begin
 (iterate depnames' st' env' ts' ((stack_elt)::good_stack) ((ts_elt)::good_ts))
 end))
@@ -609,61 +398,32 @@
 end))))
 in (
 
-<<<<<<< HEAD
-let filenames = (FStar_Options.file_list ())
-in (
-=======
-let _94_316 = (detect_dependencies_for_module modname)
-in (match (_94_316) with
-| (_94_312, _94_314, filenames) -> begin
-(
->>>>>>> 0a47ffb0
-
-let filenames = (FStar_Dependences.find_deps_if_needed FStar_Parser_Dep.VerifyFigureItOut filenames)
-in (iterate filenames (FStar_List.rev_append stk []) env (FStar_List.rev_append ts []) [] []))))))
+let filenames = (FStar_Dependencies.find_deps_if_needed FStar_Parser_Dep.VerifyFigureItOut ((filename)::[]))
+in (iterate filenames (FStar_List.rev_append stk []) env (FStar_List.rev_append ts []) [] [])))))
 in (
 
 let rec go = (fun line_col stack curmod env ts -> (match ((shift_chunk ())) with
 | Pop (msg) -> begin
 (
 
-<<<<<<< HEAD
-let _93_317 = (tc.pop env msg)
-in (
-
-let _93_329 = (match (stack) with
+let _94_227 = (tc.pop env msg)
+in (
+
+let _94_239 = (match (stack) with
 | [] -> begin
 (
 
-let _93_320 = (FStar_Util.print_error "too many pops")
-=======
-let _94_326 = (tc.pop env msg)
-in (
-
-let _94_338 = (match (stack) with
-| [] -> begin
-(
-
-let _94_329 = (FStar_Util.print_error "too many pops")
->>>>>>> 0a47ffb0
+let _94_230 = (FStar_Util.print_error "too many pops")
 in (FStar_All.exit (Prims.parse_int "1")))
 end
 | (hd)::tl -> begin
 ((hd), (tl))
 end)
-<<<<<<< HEAD
-in (match (_93_329) with
+in (match (_94_239) with
 | ((env, curmod), stack) -> begin
 (
 
-let _93_330 = if ((FStar_List.length stack) = (FStar_List.length ts)) then begin
-=======
-in (match (_94_338) with
-| ((env, curmod), stack) -> begin
-(
-
-let _94_339 = if ((FStar_List.length stack) = (FStar_List.length ts)) then begin
->>>>>>> 0a47ffb0
+let _94_240 = if ((FStar_List.length stack) = (FStar_List.length ts)) then begin
 (tc.cleanup env)
 end else begin
 ()
@@ -674,23 +434,13 @@
 | Push (lax, l, c) -> begin
 (
 
-<<<<<<< HEAD
-let _93_342 = if ((FStar_List.length stack) = (FStar_List.length ts)) then begin
-(let _191_309 = (update_deps curmod stack env ts)
-in ((true), (_191_309)))
+let _94_252 = if ((FStar_List.length stack) = (FStar_List.length ts)) then begin
+(let _193_285 = (update_deps curmod stack env ts)
+in ((true), (_193_285)))
 end else begin
 ((false), (((stack), (env), (ts))))
 end
-in (match (_93_342) with
-=======
-let _94_351 = if ((FStar_List.length stack) = (FStar_List.length ts)) then begin
-(let _193_315 = (update_deps curmod stack env ts)
-in ((true), (_193_315)))
-end else begin
-((false), (((stack), (env), (ts))))
-end
-in (match (_94_351) with
->>>>>>> 0a47ffb0
+in (match (_94_252) with
 | (restore_cmd_line_options, (stack, env, ts)) -> begin
 (
 
@@ -706,17 +456,10 @@
 
 let fail = (fun curmod env_mark -> (
 
-<<<<<<< HEAD
-let _93_354 = (tc.report_fail ())
-in (
-
-let _93_356 = (FStar_Util.print1 "%s\n" fail)
-=======
-let _94_363 = (tc.report_fail ())
-in (
-
-let _94_365 = (FStar_Util.print1 "%s\n" fail)
->>>>>>> 0a47ffb0
+let _94_264 = (tc.report_fail ())
+in (
+
+let _94_266 = (FStar_Util.print1 "%s\n" fail)
 in (
 
 let env = (tc.reset_mark env_mark)
@@ -735,11 +478,7 @@
 if (n_errs = (Prims.parse_int "0")) then begin
 (
 
-<<<<<<< HEAD
-let _93_367 = (FStar_Util.print1 "\n%s\n" ok)
-=======
-let _94_376 = (FStar_Util.print1 "\n%s\n" ok)
->>>>>>> 0a47ffb0
+let _94_277 = (FStar_Util.print1 "\n%s\n" ok)
 in (
 
 let env = (tc.commit_mark env)
@@ -748,38 +487,25 @@
 (fail curmod env_mark)
 end
 end
-<<<<<<< HEAD
-| _93_371 -> begin
-=======
-| _94_380 -> begin
->>>>>>> 0a47ffb0
+| _94_281 -> begin
 (fail curmod env_mark)
 end)))))
 end))
 in (
 
-let filenames = (FStar_Dependences.find_deps_if_needed FStar_Parser_Dep.VerifyFigureItOut filenames)
+let filenames = (FStar_Dependencies.find_deps_if_needed FStar_Parser_Dep.VerifyFigureItOut ((filename)::[]))
 in (
 
 let env = (tc.tc_prims ())
 in (
 
-<<<<<<< HEAD
-let _93_377 = (tc_deps initial_mod [] env filenames [])
-in (match (_93_377) with
+let _94_287 = (tc_deps initial_mod [] env filenames [])
+in (match (_94_287) with
 | (stack, env, ts) -> begin
 if ((FStar_Options.universes ()) && ((FStar_Options.record_hints ()) || (FStar_Options.use_hints ()))) then begin
-(let _191_316 = (let _191_314 = (FStar_Options.file_list ())
-in (FStar_List.hd _191_314))
-in (FStar_SMTEncoding_Solver.with_hints_db _191_316 (fun _93_378 -> (match (()) with
-=======
-let _94_386 = (tc_deps initial_mod [] env filenames [])
-in (match (_94_386) with
-| (stack, env, ts) -> begin
-if (((FStar_Options.universes ()) && ((FStar_Options.record_hints ()) || (FStar_Options.use_hints ()))) && (FStar_Option.isSome filename)) then begin
-(let _193_321 = (FStar_Option.get filename)
-in (FStar_SMTEncoding_Solver.with_hints_db _193_321 (fun _94_387 -> (match (()) with
->>>>>>> 0a47ffb0
+(let _193_292 = (let _193_290 = (FStar_Options.file_list ())
+in (FStar_List.hd _193_290))
+in (FStar_SMTEncoding_Solver.with_hints_db _193_292 (fun _94_288 -> (match (()) with
 | () -> begin
 (go (((Prims.parse_int "1")), ((Prims.parse_int "0"))) stack initial_mod env ts)
 end))))
