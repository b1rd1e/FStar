
open Prims

type binding =
| Ty of (FStar_Absyn_Syntax.btvar * FStar_Extraction_ML_Syntax.mlident * FStar_Extraction_ML_Syntax.mlty)
| Bv of (FStar_Absyn_Syntax.bvvar * FStar_Extraction_ML_Syntax.mlexpr * FStar_Extraction_ML_Syntax.mltyscheme * Prims.bool)
| Fv of (FStar_Absyn_Syntax.fvvar * FStar_Extraction_ML_Syntax.mlexpr * FStar_Extraction_ML_Syntax.mltyscheme * Prims.bool)


let is_Ty = (fun _discr_ -> (match (_discr_) with
| Ty (_) -> begin
true
end
| _ -> begin
false
end))


let is_Bv = (fun _discr_ -> (match (_discr_) with
| Bv (_) -> begin
true
end
| _ -> begin
false
end))


let is_Fv = (fun _discr_ -> (match (_discr_) with
| Fv (_) -> begin
true
end
| _ -> begin
false
end))


let ___Ty____0 = (fun projectee -> (match (projectee) with
| Ty (_75_6) -> begin
_75_6
end))


let ___Bv____0 = (fun projectee -> (match (projectee) with
| Bv (_75_9) -> begin
_75_9
end))


let ___Fv____0 = (fun projectee -> (match (projectee) with
| Fv (_75_12) -> begin
_75_12
end))


type env =
{tcenv : FStar_Tc_Env.env; gamma : binding Prims.list; tydefs : (FStar_Extraction_ML_Syntax.mlsymbol Prims.list * FStar_Extraction_ML_Syntax.mltydecl) Prims.list; currentModule : FStar_Extraction_ML_Syntax.mlpath}


let is_Mkenv : env  ->  Prims.bool = (Obj.magic ((fun _ -> (failwith "Not yet implemented:is_Mkenv"))))


let debug : env  ->  (Prims.unit  ->  Prims.unit)  ->  Prims.unit = (fun g f -> if (FStar_Options.debug_at_level (Prims.snd g.currentModule) (FStar_Options.Other ("Extraction"))) then begin
(f ())
end else begin
()
end)


<<<<<<< HEAD
let mkFvvar : FStar_Ident.lident  ->  FStar_Absyn_Syntax.typ  ->  (FStar_Ident.lident, FStar_Absyn_Syntax.typ) FStar_Absyn_Syntax.withinfo_t = (fun l t -> (let _173_69 = (FStar_Range.mk_range "" (Prims.parse_int "0") (Prims.parse_int "0"))
in {FStar_Absyn_Syntax.v = l; FStar_Absyn_Syntax.sort = t; FStar_Absyn_Syntax.p = _173_69}))
=======
let mkFvvar : FStar_Ident.lident  ->  FStar_Absyn_Syntax.typ  ->  (FStar_Ident.lident, FStar_Absyn_Syntax.typ) FStar_Absyn_Syntax.withinfo_t = (fun l t -> (let _172_69 = (FStar_Range.mk_range "" FStar_Range.zeroPos FStar_Range.zeroPos)
in {FStar_Absyn_Syntax.v = l; FStar_Absyn_Syntax.sort = t; FStar_Absyn_Syntax.p = _172_69}))
>>>>>>> 325d5cd9


let erasedContent : FStar_Extraction_ML_Syntax.mlty = FStar_Extraction_ML_Syntax.ml_unit_ty


let erasableTypeNoDelta : FStar_Extraction_ML_Syntax.mlty  ->  Prims.bool = (fun t -> if (t = FStar_Extraction_ML_Syntax.ml_unit_ty) then begin
true
end else begin
(match (t) with
| FStar_Extraction_ML_Syntax.MLTY_Named (_75_24, (("FStar")::("Ghost")::[], "erased")) -> begin
true
end
| _75_33 -> begin
false
end)
end)


let unknownType : FStar_Extraction_ML_Syntax.mlty = FStar_Extraction_ML_Syntax.MLTY_Top


let prependTick = (fun _75_36 -> (match (_75_36) with
| (x, n) -> begin
if (FStar_Util.starts_with x "\'") then begin
((x), (n))
end else begin
(((Prims.strcat "\'A" x)), (n))
end
end))


let removeTick = (fun _75_39 -> (match (_75_39) with
| (x, n) -> begin
if (FStar_Util.starts_with x "\'") then begin
<<<<<<< HEAD
(let _173_74 = (FStar_Util.substring_from x (Prims.parse_int "1"))
in ((_173_74), (n)))
=======
(let _172_74 = (FStar_Util.substring_from x (Prims.parse_int "1"))
in ((_172_74), (n)))
>>>>>>> 325d5cd9
end else begin
((x), (n))
end
end))


let convRange : FStar_Range.range  ->  Prims.int = (fun r -> (Prims.parse_int "0"))


let convIdent : FStar_Ident.ident  ->  (Prims.string * Prims.int) = (fun id -> ((id.FStar_Ident.idText), ((convRange id.FStar_Ident.idRange))))


let btvar_as_mltyvar : FStar_Absyn_Syntax.btvar  ->  (Prims.string * Prims.int) = (fun btv -> (prependTick (convIdent btv.FStar_Absyn_Syntax.v.FStar_Absyn_Syntax.ppname)))


let btvar_as_mlTermVar : FStar_Absyn_Syntax.btvar  ->  (Prims.string * Prims.int) = (fun btv -> (removeTick (convIdent btv.FStar_Absyn_Syntax.v.FStar_Absyn_Syntax.ppname)))


let rec lookup_ty_local : binding Prims.list  ->  FStar_Absyn_Syntax.btvar  ->  FStar_Extraction_ML_Syntax.mlty = (fun gamma b -> (match (gamma) with
| (Ty (bt, mli, mlt))::tl -> begin
if (FStar_Absyn_Util.bvd_eq bt.FStar_Absyn_Syntax.v b.FStar_Absyn_Syntax.v) then begin
mlt
end else begin
(lookup_ty_local tl b)
end
end
| (_75_55)::tl -> begin
(lookup_ty_local tl b)
end
| [] -> begin
(failwith (Prims.strcat "extraction: unbound type var " b.FStar_Absyn_Syntax.v.FStar_Absyn_Syntax.ppname.FStar_Ident.idText))
end))


let tyscheme_of_td = (fun _75_66 -> (match (_75_66) with
| (_75_59, _75_61, _75_63, vars, body_opt) -> begin
(match (body_opt) with
| Some (FStar_Extraction_ML_Syntax.MLTD_Abbrev (t)) -> begin
Some (((vars), (t)))
end
| _75_71 -> begin
None
end)
end))


let lookup_ty_const : env  ->  FStar_Extraction_ML_Syntax.mlpath  ->  FStar_Extraction_ML_Syntax.mltyscheme Prims.option = (fun env _75_75 -> (match (_75_75) with
| (module_name, ty_name) -> begin
(FStar_Util.find_map env.tydefs (fun _75_78 -> (match (_75_78) with
| (m, tds) -> begin
if (module_name = m) then begin
(FStar_Util.find_map tds (fun td -> (

let _75_89 = td
in (match (_75_89) with
| (_75_81, n, _75_84, _75_86, _75_88) -> begin
if (n = ty_name) then begin
(tyscheme_of_td td)
end else begin
None
end
end))))
end else begin
None
end
end)))
end))


let lookup_tyvar : env  ->  FStar_Absyn_Syntax.btvar  ->  FStar_Extraction_ML_Syntax.mlty = (fun g bt -> (lookup_ty_local g.gamma bt))


let lookup_fv_by_lid : env  ->  FStar_Ident.lident  ->  (FStar_Extraction_ML_Syntax.mlexpr * FStar_Extraction_ML_Syntax.mltyscheme * Prims.bool) = (fun g fv -> (

let x = (FStar_Util.find_map g.gamma (fun _75_1 -> (match (_75_1) with
| Fv (fv', path, sc, b) when (FStar_Ident.lid_equals fv fv'.FStar_Absyn_Syntax.v) -> begin
Some (((path), (sc), (b)))
end
| _75_102 -> begin
None
end)))
in (match (x) with
| None -> begin
<<<<<<< HEAD
(let _173_104 = (let _173_103 = (FStar_Absyn_Print.sli fv)
in (FStar_Util.format1 "free Variable %s not found\n" _173_103))
in (FStar_All.failwith _173_104))
=======
(let _172_104 = (let _172_103 = (FStar_Absyn_Print.sli fv)
in (FStar_Util.format1 "free Variable %s not found\n" _172_103))
in (failwith _172_104))
>>>>>>> 325d5cd9
end
| Some (y) -> begin
y
end)))


let lookup_fv : env  ->  FStar_Absyn_Syntax.fvvar  ->  (FStar_Extraction_ML_Syntax.mlexpr * FStar_Extraction_ML_Syntax.mltyscheme * Prims.bool) = (fun g fv -> (

let x = (FStar_Util.find_map g.gamma (fun _75_2 -> (match (_75_2) with
| Fv (fv', path, sc, b) when (FStar_Ident.lid_equals fv.FStar_Absyn_Syntax.v fv'.FStar_Absyn_Syntax.v) -> begin
Some (((path), (sc), (b)))
end
| _75_117 -> begin
None
end)))
in (match (x) with
| None -> begin
<<<<<<< HEAD
(let _173_112 = (let _173_111 = (FStar_Range.string_of_range fv.FStar_Absyn_Syntax.p)
in (let _173_110 = (FStar_Absyn_Print.sli fv.FStar_Absyn_Syntax.v)
in (FStar_Util.format2 "(%s) free Variable %s not found\n" _173_111 _173_110)))
in (FStar_All.failwith _173_112))
=======
(let _172_112 = (let _172_111 = (FStar_Range.string_of_range fv.FStar_Absyn_Syntax.p)
in (let _172_110 = (FStar_Absyn_Print.sli fv.FStar_Absyn_Syntax.v)
in (FStar_Util.format2 "(%s) free Variable %s not found\n" _172_111 _172_110)))
in (failwith _172_112))
>>>>>>> 325d5cd9
end
| Some (y) -> begin
y
end)))


let lookup_bv : env  ->  FStar_Absyn_Syntax.bvvar  ->  (FStar_Extraction_ML_Syntax.mlexpr * FStar_Extraction_ML_Syntax.mltyscheme * Prims.bool) = (fun g bv -> (

let x = (FStar_Util.find_map g.gamma (fun _75_3 -> (match (_75_3) with
| Bv (bv', id, sc, f) when (FStar_Absyn_Util.bvar_eq bv bv') -> begin
Some (((id), (sc), (f)))
end
| _75_132 -> begin
None
end)))
in (match (x) with
| None -> begin
<<<<<<< HEAD
(let _173_120 = (let _173_119 = (FStar_Range.string_of_range bv.FStar_Absyn_Syntax.p)
in (let _173_118 = (FStar_Absyn_Print.strBvd bv.FStar_Absyn_Syntax.v)
in (FStar_Util.format2 "(%s) bound Variable %s not found\n" _173_119 _173_118)))
in (FStar_All.failwith _173_120))
=======
(let _172_120 = (let _172_119 = (FStar_Range.string_of_range bv.FStar_Absyn_Syntax.p)
in (let _172_118 = (FStar_Absyn_Print.strBvd bv.FStar_Absyn_Syntax.v)
in (FStar_Util.format2 "(%s) bound Variable %s not found\n" _172_119 _172_118)))
in (failwith _172_120))
>>>>>>> 325d5cd9
end
| Some (y) -> begin
y
end)))


let lookup : env  ->  (FStar_Absyn_Syntax.bvvar, FStar_Absyn_Syntax.fvvar) FStar_Util.either  ->  (FStar_Extraction_ML_Syntax.mlexpr * FStar_Extraction_ML_Syntax.mltyscheme * Prims.bool) = (fun g x -> (match (x) with
| FStar_Util.Inl (x) -> begin
(lookup_bv g x)
end
| FStar_Util.Inr (x) -> begin
(lookup_fv g x)
end))


let lookup_var = (fun g e -> (match (e.FStar_Absyn_Syntax.n) with
| FStar_Absyn_Syntax.Exp_bvar (x) -> begin
<<<<<<< HEAD
(let _173_127 = (lookup g (FStar_Util.Inl (x)))
in ((_173_127), (None)))
end
| FStar_Absyn_Syntax.Exp_fvar (x, b) -> begin
(let _173_128 = (lookup g (FStar_Util.Inr (x)))
in ((_173_128), (b)))
end
| _75_152 -> begin
(FStar_All.failwith "impossible")
=======
(let _172_127 = (lookup g (FStar_Util.Inl (x)))
in ((_172_127), (None)))
end
| FStar_Absyn_Syntax.Exp_fvar (x, b) -> begin
(let _172_128 = (lookup g (FStar_Util.Inr (x)))
in ((_172_128), (b)))
end
| _74_152 -> begin
(failwith "impossible")
>>>>>>> 325d5cd9
end))


let extend_ty : env  ->  FStar_Absyn_Syntax.btvar  ->  FStar_Extraction_ML_Syntax.mlty Prims.option  ->  env = (fun g a mapped_to -> (

let ml_a = (btvar_as_mltyvar a)
in (

let mapped_to = (match (mapped_to) with
| None -> begin
FStar_Extraction_ML_Syntax.MLTY_Var (ml_a)
end
| Some (t) -> begin
t
end)
in (

let gamma = (Ty (((a), (ml_a), (mapped_to))))::g.gamma
in (

let tcenv = (FStar_Tc_Env.push_local_binding g.tcenv (FStar_Tc_Env.Binding_typ (((a.FStar_Absyn_Syntax.v), (a.FStar_Absyn_Syntax.sort)))))
in (

let _75_163 = g
in {tcenv = tcenv; gamma = gamma; tydefs = _75_163.tydefs; currentModule = _75_163.currentModule}))))))


let extend_bv : env  ->  FStar_Absyn_Syntax.bvvar  ->  FStar_Extraction_ML_Syntax.mltyscheme  ->  Prims.bool  ->  Prims.bool  ->  Prims.bool  ->  env = (fun g x t_x add_unit is_rec mk_unit -> (

let ml_ty = (match (t_x) with
| ([], t) -> begin
t
end
| _75_175 -> begin
FStar_Extraction_ML_Syntax.MLTY_Top
end)
in (

let mlx = FStar_Extraction_ML_Syntax.MLE_Var ((FStar_Extraction_ML_Syntax.as_mlident x.FStar_Absyn_Syntax.v))
in (

let mlx = if mk_unit then begin
FStar_Extraction_ML_Syntax.ml_unit
end else begin
if add_unit then begin
(FStar_All.pipe_left (FStar_Extraction_ML_Syntax.with_ty FStar_Extraction_ML_Syntax.MLTY_Top) (FStar_Extraction_ML_Syntax.MLE_App ((((FStar_Extraction_ML_Syntax.with_ty FStar_Extraction_ML_Syntax.MLTY_Top mlx)), ((FStar_Extraction_ML_Syntax.ml_unit)::[])))))
end else begin
(FStar_Extraction_ML_Syntax.with_ty ml_ty mlx)
end
end
in (

let gamma = (Bv (((x), (mlx), (t_x), (is_rec))))::g.gamma
in (

let tcenv = (FStar_Tc_Env.push_local_binding g.tcenv (FStar_Tc_Env.Binding_var (((x.FStar_Absyn_Syntax.v), (x.FStar_Absyn_Syntax.sort)))))
in (

let _75_181 = g
in {tcenv = tcenv; gamma = gamma; tydefs = _75_181.tydefs; currentModule = _75_181.currentModule})))))))


let rec mltyFvars : FStar_Extraction_ML_Syntax.mlty  ->  FStar_Extraction_ML_Syntax.mlident Prims.list = (fun t -> (match (t) with
| FStar_Extraction_ML_Syntax.MLTY_Var (x) -> begin
(x)::[]
end
| FStar_Extraction_ML_Syntax.MLTY_Fun (t1, f, t2) -> begin
<<<<<<< HEAD
(let _173_150 = (mltyFvars t1)
in (let _173_149 = (mltyFvars t2)
in (FStar_List.append _173_150 _173_149)))
=======
(let _172_150 = (mltyFvars t1)
in (let _172_149 = (mltyFvars t2)
in (FStar_List.append _172_150 _172_149)))
>>>>>>> 325d5cd9
end
| FStar_Extraction_ML_Syntax.MLTY_Named (args, path) -> begin
(FStar_List.collect mltyFvars args)
end
| FStar_Extraction_ML_Syntax.MLTY_Tuple (ts) -> begin
(FStar_List.collect mltyFvars ts)
end
| FStar_Extraction_ML_Syntax.MLTY_Top -> begin
[]
end))


let rec subsetMlidents : FStar_Extraction_ML_Syntax.mlident Prims.list  ->  FStar_Extraction_ML_Syntax.mlident Prims.list  ->  Prims.bool = (fun la lb -> (match (la) with
| (h)::tla -> begin
((FStar_List.contains h lb) && (subsetMlidents tla lb))
end
| [] -> begin
true
end))


<<<<<<< HEAD
let tySchemeIsClosed : FStar_Extraction_ML_Syntax.mltyscheme  ->  Prims.bool = (fun tys -> (let _173_157 = (mltyFvars (Prims.snd tys))
in (subsetMlidents _173_157 (Prims.fst tys))))
=======
let tySchemeIsClosed : FStar_Extraction_ML_Syntax.mltyscheme  ->  Prims.bool = (fun tys -> (let _172_157 = (mltyFvars (Prims.snd tys))
in (subsetMlidents _172_157 (Prims.fst tys))))
>>>>>>> 325d5cd9


let extend_fv' : env  ->  FStar_Absyn_Syntax.fvvar  ->  FStar_Extraction_ML_Syntax.mlpath  ->  FStar_Extraction_ML_Syntax.mltyscheme  ->  Prims.bool  ->  Prims.bool  ->  env = (fun g x y t_x add_unit is_rec -> if (tySchemeIsClosed t_x) then begin
(

let ml_ty = (match (t_x) with
| ([], t) -> begin
t
end
| _75_215 -> begin
FStar_Extraction_ML_Syntax.MLTY_Top
end)
in (

let mly = FStar_Extraction_ML_Syntax.MLE_Name (y)
in (

let mly = if add_unit then begin
(FStar_All.pipe_left (FStar_Extraction_ML_Syntax.with_ty FStar_Extraction_ML_Syntax.MLTY_Top) (FStar_Extraction_ML_Syntax.MLE_App ((((FStar_Extraction_ML_Syntax.with_ty FStar_Extraction_ML_Syntax.MLTY_Top mly)), ((FStar_Extraction_ML_Syntax.ml_unit)::[])))))
end else begin
(FStar_Extraction_ML_Syntax.with_ty ml_ty mly)
end
in (

let gamma = (Fv (((x), (mly), (t_x), (is_rec))))::g.gamma
in (

let tcenv = (FStar_Tc_Env.push_local_binding g.tcenv (FStar_Tc_Env.Binding_lid (((x.FStar_Absyn_Syntax.v), (x.FStar_Absyn_Syntax.sort)))))
in (

let _75_221 = g
in {tcenv = tcenv; gamma = gamma; tydefs = _75_221.tydefs; currentModule = _75_221.currentModule}))))))
end else begin
(failwith "freevars found")
end)


let extend_fv : env  ->  FStar_Absyn_Syntax.fvvar  ->  FStar_Extraction_ML_Syntax.mltyscheme  ->  Prims.bool  ->  Prims.bool  ->  env = (fun g x t_x add_unit is_rec -> (

let mlp = (FStar_Extraction_ML_Syntax.mlpath_of_lident x.FStar_Absyn_Syntax.v)
in (extend_fv' g x mlp t_x add_unit is_rec)))


let extend_lb : env  ->  FStar_Absyn_Syntax.lbname  ->  FStar_Absyn_Syntax.typ  ->  FStar_Extraction_ML_Syntax.mltyscheme  ->  Prims.bool  ->  Prims.bool  ->  (env * FStar_Extraction_ML_Syntax.mlident) = (fun g l t t_x add_unit is_rec -> (match (l) with
| FStar_Util.Inl (x) -> begin
<<<<<<< HEAD
(let _173_192 = (extend_bv g (FStar_Absyn_Util.bvd_to_bvar_s x t) t_x add_unit is_rec false)
in ((_173_192), ((FStar_Extraction_ML_Syntax.as_mlident x))))
=======
(let _172_192 = (extend_bv g (FStar_Absyn_Util.bvd_to_bvar_s x t) t_x add_unit is_rec false)
in ((_172_192), ((FStar_Extraction_ML_Syntax.as_mlident x))))
>>>>>>> 325d5cd9
end
| FStar_Util.Inr (f) -> begin
(

let _75_241 = (FStar_Extraction_ML_Syntax.mlpath_of_lident f)
in (match (_75_241) with
| (p, y) -> begin
<<<<<<< HEAD
(let _173_193 = (extend_fv' g (FStar_Absyn_Util.fvvar_of_lid f t) ((p), (y)) t_x add_unit is_rec)
in ((_173_193), (((y), ((Prims.parse_int "0"))))))
=======
(let _172_193 = (extend_fv' g (FStar_Absyn_Util.fvvar_of_lid f t) ((p), (y)) t_x add_unit is_rec)
in ((_172_193), (((y), ((Prims.parse_int "0"))))))
>>>>>>> 325d5cd9
end))
end))


let extend_tydef : env  ->  FStar_Extraction_ML_Syntax.mltydecl  ->  env = (fun g td -> (

let m = (FStar_List.append (Prims.fst g.currentModule) (((Prims.snd g.currentModule))::[]))
in (

let _75_245 = g
in {tcenv = _75_245.tcenv; gamma = _75_245.gamma; tydefs = (((m), (td)))::g.tydefs; currentModule = _75_245.currentModule})))


let emptyMlPath : (Prims.string Prims.list * Prims.string) = (([]), (""))


let mkContext : FStar_Tc_Env.env  ->  env = (fun e -> (

let env = {tcenv = e; gamma = []; tydefs = []; currentModule = emptyMlPath}
in (

let a = (("\'a"), ((~- ((Prims.parse_int "1")))))
in (

let failwith_ty = (((a)::[]), (FStar_Extraction_ML_Syntax.MLTY_Fun (((FStar_Extraction_ML_Syntax.MLTY_Named ((([]), (((("Prims")::[]), ("string")))))), (FStar_Extraction_ML_Syntax.E_IMPURE), (FStar_Extraction_ML_Syntax.MLTY_Var (a))))))
<<<<<<< HEAD
in (let _173_200 = (extend_lb env (FStar_Util.Inr (FStar_Absyn_Const.failwith_lid)) FStar_Absyn_Syntax.tun failwith_ty false false)
in (FStar_All.pipe_right _173_200 Prims.fst))))))
=======
in (let _172_200 = (extend_lb env (FStar_Util.Inr (FStar_Absyn_Const.failwith_lid)) FStar_Absyn_Syntax.tun failwith_ty false false)
in (FStar_All.pipe_right _172_200 Prims.fst))))))
>>>>>>> 325d5cd9



<|MERGE_RESOLUTION|>--- conflicted
+++ resolved
@@ -66,13 +66,8 @@
 end)
 
 
-<<<<<<< HEAD
-let mkFvvar : FStar_Ident.lident  ->  FStar_Absyn_Syntax.typ  ->  (FStar_Ident.lident, FStar_Absyn_Syntax.typ) FStar_Absyn_Syntax.withinfo_t = (fun l t -> (let _173_69 = (FStar_Range.mk_range "" (Prims.parse_int "0") (Prims.parse_int "0"))
-in {FStar_Absyn_Syntax.v = l; FStar_Absyn_Syntax.sort = t; FStar_Absyn_Syntax.p = _173_69}))
-=======
-let mkFvvar : FStar_Ident.lident  ->  FStar_Absyn_Syntax.typ  ->  (FStar_Ident.lident, FStar_Absyn_Syntax.typ) FStar_Absyn_Syntax.withinfo_t = (fun l t -> (let _172_69 = (FStar_Range.mk_range "" FStar_Range.zeroPos FStar_Range.zeroPos)
-in {FStar_Absyn_Syntax.v = l; FStar_Absyn_Syntax.sort = t; FStar_Absyn_Syntax.p = _172_69}))
->>>>>>> 325d5cd9
+let mkFvvar : FStar_Ident.lident  ->  FStar_Absyn_Syntax.typ  ->  (FStar_Ident.lident, FStar_Absyn_Syntax.typ) FStar_Absyn_Syntax.withinfo_t = (fun l t -> (let _174_69 = (FStar_Range.mk_range "" FStar_Range.zeroPos FStar_Range.zeroPos)
+in {FStar_Absyn_Syntax.v = l; FStar_Absyn_Syntax.sort = t; FStar_Absyn_Syntax.p = _174_69}))
 
 
 let erasedContent : FStar_Extraction_ML_Syntax.mlty = FStar_Extraction_ML_Syntax.ml_unit_ty
@@ -107,13 +102,8 @@
 let removeTick = (fun _75_39 -> (match (_75_39) with
 | (x, n) -> begin
 if (FStar_Util.starts_with x "\'") then begin
-<<<<<<< HEAD
-(let _173_74 = (FStar_Util.substring_from x (Prims.parse_int "1"))
-in ((_173_74), (n)))
-=======
-(let _172_74 = (FStar_Util.substring_from x (Prims.parse_int "1"))
-in ((_172_74), (n)))
->>>>>>> 325d5cd9
+(let _174_74 = (FStar_Util.substring_from x (Prims.parse_int "1"))
+in ((_174_74), (n)))
 end else begin
 ((x), (n))
 end
@@ -197,15 +187,9 @@
 end)))
 in (match (x) with
 | None -> begin
-<<<<<<< HEAD
-(let _173_104 = (let _173_103 = (FStar_Absyn_Print.sli fv)
-in (FStar_Util.format1 "free Variable %s not found\n" _173_103))
-in (FStar_All.failwith _173_104))
-=======
-(let _172_104 = (let _172_103 = (FStar_Absyn_Print.sli fv)
-in (FStar_Util.format1 "free Variable %s not found\n" _172_103))
-in (failwith _172_104))
->>>>>>> 325d5cd9
+(let _174_104 = (let _174_103 = (FStar_Absyn_Print.sli fv)
+in (FStar_Util.format1 "free Variable %s not found\n" _174_103))
+in (failwith _174_104))
 end
 | Some (y) -> begin
 y
@@ -223,17 +207,10 @@
 end)))
 in (match (x) with
 | None -> begin
-<<<<<<< HEAD
-(let _173_112 = (let _173_111 = (FStar_Range.string_of_range fv.FStar_Absyn_Syntax.p)
-in (let _173_110 = (FStar_Absyn_Print.sli fv.FStar_Absyn_Syntax.v)
-in (FStar_Util.format2 "(%s) free Variable %s not found\n" _173_111 _173_110)))
-in (FStar_All.failwith _173_112))
-=======
-(let _172_112 = (let _172_111 = (FStar_Range.string_of_range fv.FStar_Absyn_Syntax.p)
-in (let _172_110 = (FStar_Absyn_Print.sli fv.FStar_Absyn_Syntax.v)
-in (FStar_Util.format2 "(%s) free Variable %s not found\n" _172_111 _172_110)))
-in (failwith _172_112))
->>>>>>> 325d5cd9
+(let _174_112 = (let _174_111 = (FStar_Range.string_of_range fv.FStar_Absyn_Syntax.p)
+in (let _174_110 = (FStar_Absyn_Print.sli fv.FStar_Absyn_Syntax.v)
+in (FStar_Util.format2 "(%s) free Variable %s not found\n" _174_111 _174_110)))
+in (failwith _174_112))
 end
 | Some (y) -> begin
 y
@@ -251,17 +228,10 @@
 end)))
 in (match (x) with
 | None -> begin
-<<<<<<< HEAD
-(let _173_120 = (let _173_119 = (FStar_Range.string_of_range bv.FStar_Absyn_Syntax.p)
-in (let _173_118 = (FStar_Absyn_Print.strBvd bv.FStar_Absyn_Syntax.v)
-in (FStar_Util.format2 "(%s) bound Variable %s not found\n" _173_119 _173_118)))
-in (FStar_All.failwith _173_120))
-=======
-(let _172_120 = (let _172_119 = (FStar_Range.string_of_range bv.FStar_Absyn_Syntax.p)
-in (let _172_118 = (FStar_Absyn_Print.strBvd bv.FStar_Absyn_Syntax.v)
-in (FStar_Util.format2 "(%s) bound Variable %s not found\n" _172_119 _172_118)))
-in (failwith _172_120))
->>>>>>> 325d5cd9
+(let _174_120 = (let _174_119 = (FStar_Range.string_of_range bv.FStar_Absyn_Syntax.p)
+in (let _174_118 = (FStar_Absyn_Print.strBvd bv.FStar_Absyn_Syntax.v)
+in (FStar_Util.format2 "(%s) bound Variable %s not found\n" _174_119 _174_118)))
+in (failwith _174_120))
 end
 | Some (y) -> begin
 y
@@ -279,27 +249,15 @@
 
 let lookup_var = (fun g e -> (match (e.FStar_Absyn_Syntax.n) with
 | FStar_Absyn_Syntax.Exp_bvar (x) -> begin
-<<<<<<< HEAD
-(let _173_127 = (lookup g (FStar_Util.Inl (x)))
-in ((_173_127), (None)))
+(let _174_127 = (lookup g (FStar_Util.Inl (x)))
+in ((_174_127), (None)))
 end
 | FStar_Absyn_Syntax.Exp_fvar (x, b) -> begin
-(let _173_128 = (lookup g (FStar_Util.Inr (x)))
-in ((_173_128), (b)))
+(let _174_128 = (lookup g (FStar_Util.Inr (x)))
+in ((_174_128), (b)))
 end
 | _75_152 -> begin
-(FStar_All.failwith "impossible")
-=======
-(let _172_127 = (lookup g (FStar_Util.Inl (x)))
-in ((_172_127), (None)))
-end
-| FStar_Absyn_Syntax.Exp_fvar (x, b) -> begin
-(let _172_128 = (lookup g (FStar_Util.Inr (x)))
-in ((_172_128), (b)))
-end
-| _74_152 -> begin
 (failwith "impossible")
->>>>>>> 325d5cd9
 end))
 
 
@@ -367,15 +325,9 @@
 (x)::[]
 end
 | FStar_Extraction_ML_Syntax.MLTY_Fun (t1, f, t2) -> begin
-<<<<<<< HEAD
-(let _173_150 = (mltyFvars t1)
-in (let _173_149 = (mltyFvars t2)
-in (FStar_List.append _173_150 _173_149)))
-=======
-(let _172_150 = (mltyFvars t1)
-in (let _172_149 = (mltyFvars t2)
-in (FStar_List.append _172_150 _172_149)))
->>>>>>> 325d5cd9
+(let _174_150 = (mltyFvars t1)
+in (let _174_149 = (mltyFvars t2)
+in (FStar_List.append _174_150 _174_149)))
 end
 | FStar_Extraction_ML_Syntax.MLTY_Named (args, path) -> begin
 (FStar_List.collect mltyFvars args)
@@ -397,13 +349,8 @@
 end))
 
 
-<<<<<<< HEAD
-let tySchemeIsClosed : FStar_Extraction_ML_Syntax.mltyscheme  ->  Prims.bool = (fun tys -> (let _173_157 = (mltyFvars (Prims.snd tys))
-in (subsetMlidents _173_157 (Prims.fst tys))))
-=======
-let tySchemeIsClosed : FStar_Extraction_ML_Syntax.mltyscheme  ->  Prims.bool = (fun tys -> (let _172_157 = (mltyFvars (Prims.snd tys))
-in (subsetMlidents _172_157 (Prims.fst tys))))
->>>>>>> 325d5cd9
+let tySchemeIsClosed : FStar_Extraction_ML_Syntax.mltyscheme  ->  Prims.bool = (fun tys -> (let _174_157 = (mltyFvars (Prims.snd tys))
+in (subsetMlidents _174_157 (Prims.fst tys))))
 
 
 let extend_fv' : env  ->  FStar_Absyn_Syntax.fvvar  ->  FStar_Extraction_ML_Syntax.mlpath  ->  FStar_Extraction_ML_Syntax.mltyscheme  ->  Prims.bool  ->  Prims.bool  ->  env = (fun g x y t_x add_unit is_rec -> if (tySchemeIsClosed t_x) then begin
@@ -449,13 +396,8 @@
 
 let extend_lb : env  ->  FStar_Absyn_Syntax.lbname  ->  FStar_Absyn_Syntax.typ  ->  FStar_Extraction_ML_Syntax.mltyscheme  ->  Prims.bool  ->  Prims.bool  ->  (env * FStar_Extraction_ML_Syntax.mlident) = (fun g l t t_x add_unit is_rec -> (match (l) with
 | FStar_Util.Inl (x) -> begin
-<<<<<<< HEAD
-(let _173_192 = (extend_bv g (FStar_Absyn_Util.bvd_to_bvar_s x t) t_x add_unit is_rec false)
-in ((_173_192), ((FStar_Extraction_ML_Syntax.as_mlident x))))
-=======
-(let _172_192 = (extend_bv g (FStar_Absyn_Util.bvd_to_bvar_s x t) t_x add_unit is_rec false)
-in ((_172_192), ((FStar_Extraction_ML_Syntax.as_mlident x))))
->>>>>>> 325d5cd9
+(let _174_192 = (extend_bv g (FStar_Absyn_Util.bvd_to_bvar_s x t) t_x add_unit is_rec false)
+in ((_174_192), ((FStar_Extraction_ML_Syntax.as_mlident x))))
 end
 | FStar_Util.Inr (f) -> begin
 (
@@ -463,13 +405,8 @@
 let _75_241 = (FStar_Extraction_ML_Syntax.mlpath_of_lident f)
 in (match (_75_241) with
 | (p, y) -> begin
-<<<<<<< HEAD
-(let _173_193 = (extend_fv' g (FStar_Absyn_Util.fvvar_of_lid f t) ((p), (y)) t_x add_unit is_rec)
-in ((_173_193), (((y), ((Prims.parse_int "0"))))))
-=======
-(let _172_193 = (extend_fv' g (FStar_Absyn_Util.fvvar_of_lid f t) ((p), (y)) t_x add_unit is_rec)
-in ((_172_193), (((y), ((Prims.parse_int "0"))))))
->>>>>>> 325d5cd9
+(let _174_193 = (extend_fv' g (FStar_Absyn_Util.fvvar_of_lid f t) ((p), (y)) t_x add_unit is_rec)
+in ((_174_193), (((y), ((Prims.parse_int "0"))))))
 end))
 end))
 
@@ -495,13 +432,8 @@
 in (
 
 let failwith_ty = (((a)::[]), (FStar_Extraction_ML_Syntax.MLTY_Fun (((FStar_Extraction_ML_Syntax.MLTY_Named ((([]), (((("Prims")::[]), ("string")))))), (FStar_Extraction_ML_Syntax.E_IMPURE), (FStar_Extraction_ML_Syntax.MLTY_Var (a))))))
-<<<<<<< HEAD
-in (let _173_200 = (extend_lb env (FStar_Util.Inr (FStar_Absyn_Const.failwith_lid)) FStar_Absyn_Syntax.tun failwith_ty false false)
-in (FStar_All.pipe_right _173_200 Prims.fst))))))
-=======
-in (let _172_200 = (extend_lb env (FStar_Util.Inr (FStar_Absyn_Const.failwith_lid)) FStar_Absyn_Syntax.tun failwith_ty false false)
-in (FStar_All.pipe_right _172_200 Prims.fst))))))
->>>>>>> 325d5cd9
-
-
-
+in (let _174_200 = (extend_lb env (FStar_Util.Inr (FStar_Absyn_Const.failwith_lid)) FStar_Absyn_Syntax.tun failwith_ty false false)
+in (FStar_All.pipe_right _174_200 Prims.fst))))))
+
+
+
