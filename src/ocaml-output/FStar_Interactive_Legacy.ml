--- conflicted
+++ resolved
@@ -1,11 +1,11 @@
 open Prims
-let (tc_one_file :
+let tc_one_file:
   Prims.string Prims.list ->
     FStar_TypeChecker_Env.env ->
       ((Prims.string FStar_Pervasives_Native.option,Prims.string)
          FStar_Pervasives_Native.tuple2,FStar_TypeChecker_Env.env,Prims.string
                                                                     Prims.list)
-        FStar_Pervasives_Native.tuple3)
+        FStar_Pervasives_Native.tuple3
   =
   fun remaining  ->
     fun env  ->
@@ -15,8 +15,7 @@
             FStar_Universal.needs_interleaving intf impl ->
             let uu____59 =
               FStar_Universal.tc_one_file env
-                (FStar_Pervasives_Native.Some intf) impl
-               in
+                (FStar_Pervasives_Native.Some intf) impl in
             (match uu____59 with
              | (uu____82,env1) ->
                  (((FStar_Pervasives_Native.Some intf), impl), env1,
@@ -24,39 +23,32 @@
         | intf_or_impl::remaining1 ->
             let uu____106 =
               FStar_Universal.tc_one_file env FStar_Pervasives_Native.None
-                intf_or_impl
-               in
+                intf_or_impl in
             (match uu____106 with
              | (uu____129,env1) ->
                  ((FStar_Pervasives_Native.None, intf_or_impl), env1,
                    remaining1))
-        | [] -> failwith "Impossible"  in
+        | [] -> failwith "Impossible" in
       match uu____25 with
       | ((intf,impl),env1,remaining1) -> ((intf, impl), env1, remaining1)
-  
 type env_t = FStar_TypeChecker_Env.env[@@deriving show]
 type modul_t = FStar_Syntax_Syntax.modul FStar_Pervasives_Native.option
 [@@deriving show]
 type stack_t = (env_t,modul_t) FStar_Pervasives_Native.tuple2 Prims.list
 [@@deriving show]
-let (pop : FStar_TypeChecker_Env.env -> Prims.string -> Prims.unit) =
+let pop: FStar_TypeChecker_Env.env -> Prims.string -> Prims.unit =
   fun env  ->
     fun msg  -> FStar_Universal.pop_context env msg; FStar_Options.pop ()
-  
-let (push_with_kind :
+let push_with_kind:
   FStar_TypeChecker_Env.env ->
-    Prims.bool -> Prims.bool -> Prims.string -> FStar_TypeChecker_Env.env)
+    Prims.bool -> Prims.bool -> Prims.string -> FStar_TypeChecker_Env.env
   =
   fun env  ->
     fun lax1  ->
       fun restore_cmd_line_options1  ->
         fun msg  ->
           let env1 =
-<<<<<<< HEAD
-            let uu___60_233 = env  in
-=======
             let uu___61_233 = env in
->>>>>>> 5b12fe7d
             {
               FStar_TypeChecker_Env.solver =
                 (uu___61_233.FStar_TypeChecker_Env.solver);
@@ -124,208 +116,188 @@
               FStar_TypeChecker_Env.dsenv =
                 (uu___61_233.FStar_TypeChecker_Env.dsenv);
               FStar_TypeChecker_Env.dep_graph =
-<<<<<<< HEAD
-                (uu___60_233.FStar_TypeChecker_Env.dep_graph)
-            }  in
-          let res = FStar_Universal.push_context env1 msg  in
-=======
                 (uu___61_233.FStar_TypeChecker_Env.dep_graph)
             } in
           let res = FStar_Universal.push_context env1 msg in
->>>>>>> 5b12fe7d
           FStar_Options.push ();
           if restore_cmd_line_options1
           then
-            (let uu____237 = FStar_Options.restore_cmd_line_options false  in
+            (let uu____237 = FStar_Options.restore_cmd_line_options false in
              FStar_All.pipe_right uu____237 FStar_Pervasives.ignore)
           else ();
           res
-  
-let (check_frag :
+let check_frag:
   FStar_TypeChecker_Env.env ->
     FStar_Syntax_Syntax.modul FStar_Pervasives_Native.option ->
       FStar_Parser_ParseIt.input_frag ->
         (FStar_Syntax_Syntax.modul FStar_Pervasives_Native.option,FStar_TypeChecker_Env.env,
           Prims.int) FStar_Pervasives_Native.tuple3
-          FStar_Pervasives_Native.option)
+          FStar_Pervasives_Native.option
   =
   fun env  ->
     fun curmod  ->
       fun frag  ->
         try
-          let uu____288 = FStar_Universal.tc_one_fragment curmod env frag  in
+          let uu____288 = FStar_Universal.tc_one_fragment curmod env frag in
           match uu____288 with
           | (m,env1) ->
               let uu____311 =
-                let uu____320 = FStar_Errors.get_err_count ()  in
-                (m, env1, uu____320)  in
+                let uu____320 = FStar_Errors.get_err_count () in
+                (m, env1, uu____320) in
               FStar_Pervasives_Native.Some uu____311
         with
         | FStar_Errors.Error (e,msg,r) when
-            let uu____350 = FStar_Options.trace_error ()  in
+            let uu____350 = FStar_Options.trace_error () in
             Prims.op_Negation uu____350 ->
             (FStar_TypeChecker_Err.add_errors env [(e, msg, r)];
              FStar_Pervasives_Native.None)
         | FStar_Errors.Err (e,msg) when
-            let uu____374 = FStar_Options.trace_error ()  in
+            let uu____374 = FStar_Options.trace_error () in
             Prims.op_Negation uu____374 ->
             ((let uu____376 =
                 let uu____385 =
-                  let uu____392 = FStar_TypeChecker_Env.get_range env  in
-                  (e, msg, uu____392)  in
-                [uu____385]  in
+                  let uu____392 = FStar_TypeChecker_Env.get_range env in
+                  (e, msg, uu____392) in
+                [uu____385] in
               FStar_TypeChecker_Err.add_errors env uu____376);
              FStar_Pervasives_Native.None)
-  
-let (report_fail : Prims.unit -> Prims.unit) =
+let report_fail: Prims.unit -> Prims.unit =
   fun uu____415  ->
-    (let uu____417 = FStar_Errors.report_all ()  in
+    (let uu____417 = FStar_Errors.report_all () in
      FStar_All.pipe_right uu____417 FStar_Pervasives.ignore);
     FStar_Errors.clear ()
-  
 type input_chunks =
-  | Push of (Prims.bool,Prims.int,Prims.int) FStar_Pervasives_Native.tuple3 
-  | Pop of Prims.string 
+  | Push of (Prims.bool,Prims.int,Prims.int) FStar_Pervasives_Native.tuple3
+  | Pop of Prims.string
   | Code of
   (Prims.string,(Prims.string,Prims.string) FStar_Pervasives_Native.tuple2)
-  FStar_Pervasives_Native.tuple2 
+  FStar_Pervasives_Native.tuple2
   | Info of
   (Prims.string,Prims.bool,(Prims.string,Prims.int,Prims.int)
                              FStar_Pervasives_Native.tuple3
                              FStar_Pervasives_Native.option)
-  FStar_Pervasives_Native.tuple3 
-  | Completions of Prims.string [@@deriving show]
-let (uu___is_Push : input_chunks -> Prims.bool) =
+  FStar_Pervasives_Native.tuple3
+  | Completions of Prims.string[@@deriving show]
+let uu___is_Push: input_chunks -> Prims.bool =
   fun projectee  ->
     match projectee with | Push _0 -> true | uu____482 -> false
-  
-let (__proj__Push__item___0 :
+let __proj__Push__item___0:
   input_chunks ->
-    (Prims.bool,Prims.int,Prims.int) FStar_Pervasives_Native.tuple3)
-  = fun projectee  -> match projectee with | Push _0 -> _0 
-let (uu___is_Pop : input_chunks -> Prims.bool) =
+    (Prims.bool,Prims.int,Prims.int) FStar_Pervasives_Native.tuple3
+  = fun projectee  -> match projectee with | Push _0 -> _0
+let uu___is_Pop: input_chunks -> Prims.bool =
   fun projectee  ->
     match projectee with | Pop _0 -> true | uu____512 -> false
-  
-let (__proj__Pop__item___0 : input_chunks -> Prims.string) =
-  fun projectee  -> match projectee with | Pop _0 -> _0 
-let (uu___is_Code : input_chunks -> Prims.bool) =
+let __proj__Pop__item___0: input_chunks -> Prims.string =
+  fun projectee  -> match projectee with | Pop _0 -> _0
+let uu___is_Code: input_chunks -> Prims.bool =
   fun projectee  ->
     match projectee with | Code _0 -> true | uu____532 -> false
-  
-let (__proj__Code__item___0 :
+let __proj__Code__item___0:
   input_chunks ->
     (Prims.string,(Prims.string,Prims.string) FStar_Pervasives_Native.tuple2)
-      FStar_Pervasives_Native.tuple2)
-  = fun projectee  -> match projectee with | Code _0 -> _0 
-let (uu___is_Info : input_chunks -> Prims.bool) =
+      FStar_Pervasives_Native.tuple2
+  = fun projectee  -> match projectee with | Code _0 -> _0
+let uu___is_Info: input_chunks -> Prims.bool =
   fun projectee  ->
     match projectee with | Info _0 -> true | uu____582 -> false
-  
-let (__proj__Info__item___0 :
+let __proj__Info__item___0:
   input_chunks ->
     (Prims.string,Prims.bool,(Prims.string,Prims.int,Prims.int)
                                FStar_Pervasives_Native.tuple3
                                FStar_Pervasives_Native.option)
-      FStar_Pervasives_Native.tuple3)
-  = fun projectee  -> match projectee with | Info _0 -> _0 
-let (uu___is_Completions : input_chunks -> Prims.bool) =
+      FStar_Pervasives_Native.tuple3
+  = fun projectee  -> match projectee with | Info _0 -> _0
+let uu___is_Completions: input_chunks -> Prims.bool =
   fun projectee  ->
     match projectee with | Completions _0 -> true | uu____636 -> false
-  
-let (__proj__Completions__item___0 : input_chunks -> Prims.string) =
-  fun projectee  -> match projectee with | Completions _0 -> _0 
+let __proj__Completions__item___0: input_chunks -> Prims.string =
+  fun projectee  -> match projectee with | Completions _0 -> _0
 type interactive_state =
   {
-  chunk: FStar_Util.string_builder ;
-  stdin: FStar_Util.stream_reader FStar_Pervasives_Native.option FStar_ST.ref ;
-  buffer: input_chunks Prims.list FStar_ST.ref ;
-  log: FStar_Util.file_handle FStar_Pervasives_Native.option FStar_ST.ref }
+  chunk: FStar_Util.string_builder;
+  stdin:
+    FStar_Util.stream_reader FStar_Pervasives_Native.option FStar_ST.ref;
+  buffer: input_chunks Prims.list FStar_ST.ref;
+  log: FStar_Util.file_handle FStar_Pervasives_Native.option FStar_ST.ref;}
 [@@deriving show]
-let (__proj__Mkinteractive_state__item__chunk :
-  interactive_state -> FStar_Util.string_builder) =
+let __proj__Mkinteractive_state__item__chunk:
+  interactive_state -> FStar_Util.string_builder =
   fun projectee  ->
     match projectee with
     | { chunk = __fname__chunk; stdin = __fname__stdin;
         buffer = __fname__buffer; log = __fname__log;_} -> __fname__chunk
-  
-let (__proj__Mkinteractive_state__item__stdin :
+let __proj__Mkinteractive_state__item__stdin:
   interactive_state ->
-    FStar_Util.stream_reader FStar_Pervasives_Native.option FStar_ST.ref)
+    FStar_Util.stream_reader FStar_Pervasives_Native.option FStar_ST.ref
   =
   fun projectee  ->
     match projectee with
     | { chunk = __fname__chunk; stdin = __fname__stdin;
         buffer = __fname__buffer; log = __fname__log;_} -> __fname__stdin
-  
-let (__proj__Mkinteractive_state__item__buffer :
-  interactive_state -> input_chunks Prims.list FStar_ST.ref) =
+let __proj__Mkinteractive_state__item__buffer:
+  interactive_state -> input_chunks Prims.list FStar_ST.ref =
   fun projectee  ->
     match projectee with
     | { chunk = __fname__chunk; stdin = __fname__stdin;
         buffer = __fname__buffer; log = __fname__log;_} -> __fname__buffer
-  
-let (__proj__Mkinteractive_state__item__log :
+let __proj__Mkinteractive_state__item__log:
   interactive_state ->
-    FStar_Util.file_handle FStar_Pervasives_Native.option FStar_ST.ref)
+    FStar_Util.file_handle FStar_Pervasives_Native.option FStar_ST.ref
   =
   fun projectee  ->
     match projectee with
     | { chunk = __fname__chunk; stdin = __fname__stdin;
         buffer = __fname__buffer; log = __fname__log;_} -> __fname__log
-  
-let (the_interactive_state : interactive_state) =
-  let uu____934 = FStar_Util.new_string_builder ()  in
-  let uu____935 = FStar_Util.mk_ref FStar_Pervasives_Native.None  in
-  let uu____942 = FStar_Util.mk_ref []  in
-  let uu____949 = FStar_Util.mk_ref FStar_Pervasives_Native.None  in
+let the_interactive_state: interactive_state =
+  let uu____934 = FStar_Util.new_string_builder () in
+  let uu____935 = FStar_Util.mk_ref FStar_Pervasives_Native.None in
+  let uu____942 = FStar_Util.mk_ref [] in
+  let uu____949 = FStar_Util.mk_ref FStar_Pervasives_Native.None in
   { chunk = uu____934; stdin = uu____935; buffer = uu____942; log = uu____949
-  } 
-let rec (read_chunk : Prims.unit -> input_chunks) =
+  }
+let rec read_chunk: Prims.unit -> input_chunks =
   fun uu____1024  ->
-    let s = the_interactive_state  in
+    let s = the_interactive_state in
     let log1 =
-      let uu____1029 = FStar_Options.debug_any ()  in
+      let uu____1029 = FStar_Options.debug_any () in
       if uu____1029
       then
         let transcript =
-          let uu____1033 = FStar_ST.op_Bang s.log  in
+          let uu____1033 = FStar_ST.op_Bang s.log in
           match uu____1033 with
           | FStar_Pervasives_Native.Some transcript -> transcript
           | FStar_Pervasives_Native.None  ->
-              let transcript = FStar_Util.open_file_for_writing "transcript"
-                 in
+              let transcript = FStar_Util.open_file_for_writing "transcript" in
               (FStar_ST.op_Colon_Equals s.log
                  (FStar_Pervasives_Native.Some transcript);
-               transcript)
-           in
+               transcript) in
         fun line  ->
           (FStar_Util.append_to_file transcript line;
            FStar_Util.flush_file transcript)
-      else (fun uu____1088  -> ())  in
+      else (fun uu____1088  -> ()) in
     let stdin =
-      let uu____1090 = FStar_ST.op_Bang s.stdin  in
+      let uu____1090 = FStar_ST.op_Bang s.stdin in
       match uu____1090 with
       | FStar_Pervasives_Native.Some i -> i
       | FStar_Pervasives_Native.None  ->
-          let i = FStar_Util.open_stdin ()  in
+          let i = FStar_Util.open_stdin () in
           (FStar_ST.op_Colon_Equals s.stdin (FStar_Pervasives_Native.Some i);
-           i)
-       in
+           i) in
     let line =
-      let uu____1143 = FStar_Util.read_line stdin  in
+      let uu____1143 = FStar_Util.read_line stdin in
       match uu____1143 with
       | FStar_Pervasives_Native.None  -> FStar_All.exit (Prims.parse_int "0")
-      | FStar_Pervasives_Native.Some l -> l  in
+      | FStar_Pervasives_Native.Some l -> l in
     log1 line;
-    (let l = FStar_Util.trim_string line  in
+    (let l = FStar_Util.trim_string line in
      if FStar_Util.starts_with l "#end"
      then
        let responses =
          match FStar_Util.split l " " with
          | uu____1158::ok::fail4::[] -> (ok, fail4)
-         | uu____1161 -> ("ok", "fail")  in
-       let str = FStar_Util.string_of_string_builder s.chunk  in
+         | uu____1161 -> ("ok", "fail") in
+       let str = FStar_Util.string_of_string_builder s.chunk in
        (FStar_Util.clear_string_builder s.chunk; Code (str, responses))
      else
        if FStar_Util.starts_with l "#pop"
@@ -336,18 +308,17 @@
            (FStar_Util.clear_string_builder s.chunk;
             (let lc_lax =
                let uu____1175 =
-                 FStar_Util.substring_from l (FStar_String.length "#push")
-                  in
-               FStar_Util.trim_string uu____1175  in
+                 FStar_Util.substring_from l (FStar_String.length "#push") in
+               FStar_Util.trim_string uu____1175 in
              let lc =
                match FStar_Util.split lc_lax " " with
                | l1::c::"#lax"::[] ->
-                   let uu____1191 = FStar_Util.int_of_string l1  in
-                   let uu____1192 = FStar_Util.int_of_string c  in
+                   let uu____1191 = FStar_Util.int_of_string l1 in
+                   let uu____1192 = FStar_Util.int_of_string c in
                    (true, uu____1191, uu____1192)
                | l1::c::[] ->
-                   let uu____1195 = FStar_Util.int_of_string l1  in
-                   let uu____1196 = FStar_Util.int_of_string c  in
+                   let uu____1195 = FStar_Util.int_of_string l1 in
+                   let uu____1196 = FStar_Util.int_of_string c in
                    (false, uu____1195, uu____1196)
                | uu____1197 ->
                    (FStar_Errors.log_issue FStar_Range.dummyRange
@@ -355,8 +326,7 @@
                         (Prims.strcat
                            "Error locations may be wrong, unrecognized string after #push: "
                            lc_lax));
-                    (false, (Prims.parse_int "1"), (Prims.parse_int "0")))
-                in
+                    (false, (Prims.parse_int "1"), (Prims.parse_int "0"))) in
              Push lc))
          else
            if FStar_Util.starts_with l "#info "
@@ -370,11 +340,11 @@
                    (let uu____1225 =
                       let uu____1240 =
                         let uu____1249 =
-                          let uu____1256 = FStar_Util.int_of_string row  in
-                          let uu____1257 = FStar_Util.int_of_string col  in
-                          (file, uu____1256, uu____1257)  in
-                        FStar_Pervasives_Native.Some uu____1249  in
-                      (symbol, false, uu____1240)  in
+                          let uu____1256 = FStar_Util.int_of_string row in
+                          let uu____1257 = FStar_Util.int_of_string col in
+                          (file, uu____1256, uu____1257) in
+                        FStar_Pervasives_Native.Some uu____1249 in
+                      (symbol, false, uu____1240) in
                     Info uu____1225))
               | uu____1272 ->
                   (FStar_Errors.log_issue FStar_Range.dummyRange
@@ -401,65 +371,57 @@
                  (FStar_Util.string_builder_append s.chunk line;
                   FStar_Util.string_builder_append s.chunk "\n";
                   read_chunk ()))
-  
-let (shift_chunk : Prims.unit -> input_chunks) =
+let shift_chunk: Prims.unit -> input_chunks =
   fun uu____1290  ->
-    let s = the_interactive_state  in
-    let uu____1292 = FStar_ST.op_Bang s.buffer  in
+    let s = the_interactive_state in
+    let uu____1292 = FStar_ST.op_Bang s.buffer in
     match uu____1292 with
     | [] -> read_chunk ()
     | chunk::chunks -> (FStar_ST.op_Colon_Equals s.buffer chunks; chunk)
-  
-let (fill_buffer : Prims.unit -> Prims.unit) =
+let fill_buffer: Prims.unit -> Prims.unit =
   fun uu____1348  ->
-    let s = the_interactive_state  in
+    let s = the_interactive_state in
     let uu____1350 =
-      let uu____1353 = FStar_ST.op_Bang s.buffer  in
-      let uu____1379 = let uu____1382 = read_chunk ()  in [uu____1382]  in
-      FStar_List.append uu____1353 uu____1379  in
+      let uu____1353 = FStar_ST.op_Bang s.buffer in
+      let uu____1379 = let uu____1382 = read_chunk () in [uu____1382] in
+      FStar_List.append uu____1353 uu____1379 in
     FStar_ST.op_Colon_Equals s.buffer uu____1350
-  
-let (deps_of_our_file :
+let deps_of_our_file:
   Prims.string ->
     (Prims.string Prims.list,Prims.string FStar_Pervasives_Native.option,
-      FStar_Parser_Dep.deps) FStar_Pervasives_Native.tuple3)
+      FStar_Parser_Dep.deps) FStar_Pervasives_Native.tuple3
   =
   fun filename  ->
-    let uu____1419 = FStar_Dependencies.find_deps_if_needed [filename]  in
+    let uu____1419 = FStar_Dependencies.find_deps_if_needed [filename] in
     match uu____1419 with
     | (deps,dep_graph1) ->
         let uu____1442 =
           FStar_List.partition
             (fun x  ->
-               let uu____1455 = FStar_Parser_Dep.lowercase_module_name x  in
+               let uu____1455 = FStar_Parser_Dep.lowercase_module_name x in
                let uu____1456 =
-                 FStar_Parser_Dep.lowercase_module_name filename  in
-               uu____1455 <> uu____1456) deps
-           in
+                 FStar_Parser_Dep.lowercase_module_name filename in
+               uu____1455 <> uu____1456) deps in
         (match uu____1442 with
          | (deps1,same_name) ->
              let maybe_intf =
                match same_name with
                | intf::impl::[] ->
                    ((let uu____1485 =
-                       (let uu____1488 = FStar_Parser_Dep.is_interface intf
-                           in
+                       (let uu____1488 = FStar_Parser_Dep.is_interface intf in
                         Prims.op_Negation uu____1488) ||
                          (let uu____1490 =
-                            FStar_Parser_Dep.is_implementation impl  in
-                          Prims.op_Negation uu____1490)
-                        in
+                            FStar_Parser_Dep.is_implementation impl in
+                          Prims.op_Negation uu____1490) in
                      if uu____1485
                      then
                        let uu____1491 =
                          let uu____1496 =
                            FStar_Util.format2
                              "Found %s and %s but not an interface + implementation"
-                             intf impl
-                            in
+                             intf impl in
                          (FStar_Errors.Warning_MissingInterfaceOrImplementation,
-                           uu____1496)
-                          in
+                           uu____1496) in
                        FStar_Errors.log_issue FStar_Range.dummyRange
                          uu____1491
                      else ());
@@ -469,27 +431,24 @@
                    ((let uu____1503 =
                        let uu____1508 =
                          FStar_Util.format1 "Unexpected: ended up with %s"
-                           (FStar_String.concat " " same_name)
-                          in
-                       (FStar_Errors.Warning_UnexpectedFile, uu____1508)  in
+                           (FStar_String.concat " " same_name) in
+                       (FStar_Errors.Warning_UnexpectedFile, uu____1508) in
                      FStar_Errors.log_issue FStar_Range.dummyRange uu____1503);
-                    FStar_Pervasives_Native.None)
-                in
+                    FStar_Pervasives_Native.None) in
              (deps1, maybe_intf, dep_graph1))
-  
 type m_timestamps =
   (Prims.string FStar_Pervasives_Native.option,Prims.string,FStar_Util.time
                                                               FStar_Pervasives_Native.option,
     FStar_Util.time) FStar_Pervasives_Native.tuple4 Prims.list[@@deriving
                                                                 show]
-let rec (tc_deps :
+let rec tc_deps:
   modul_t ->
     stack_t ->
       FStar_TypeChecker_Env.env ->
         Prims.string Prims.list ->
           m_timestamps ->
             (stack_t,FStar_TypeChecker_Env.env,m_timestamps)
-              FStar_Pervasives_Native.tuple3)
+              FStar_Pervasives_Native.tuple3
   =
   fun m  ->
     fun stack  ->
@@ -499,11 +458,11 @@
             match remaining with
             | [] -> (stack, env, ts)
             | uu____1558 ->
-                let stack1 = (env, m) :: stack  in
+                let stack1 = (env, m) :: stack in
                 let env1 =
-                  let uu____1573 = FStar_Options.lax ()  in
-                  push_with_kind env uu____1573 true "typecheck_modul"  in
-                let uu____1574 = tc_one_file remaining env1  in
+                  let uu____1573 = FStar_Options.lax () in
+                  push_with_kind env uu____1573 true "typecheck_modul" in
+                let uu____1574 = tc_one_file remaining env1 in
                 (match uu____1574 with
                  | ((intf,impl),env2,remaining1) ->
                      let uu____1613 =
@@ -512,29 +471,25 @@
                          | FStar_Pervasives_Native.Some intf1 ->
                              let uu____1626 =
                                FStar_Parser_ParseIt.get_file_last_modification_time
-                                 intf1
-                                in
+                                 intf1 in
                              FStar_Pervasives_Native.Some uu____1626
                          | FStar_Pervasives_Native.None  ->
-                             FStar_Pervasives_Native.None
-                          in
+                             FStar_Pervasives_Native.None in
                        let impl_t =
                          FStar_Parser_ParseIt.get_file_last_modification_time
-                           impl
-                          in
-                       (intf_t, impl_t)  in
+                           impl in
+                       (intf_t, impl_t) in
                      (match uu____1613 with
                       | (intf_t,impl_t) ->
                           tc_deps m stack1 env2 remaining1
                             ((intf, impl, intf_t, impl_t) :: ts)))
-  
-let (update_deps :
+let update_deps:
   Prims.string ->
     modul_t ->
       stack_t ->
         env_t ->
           m_timestamps ->
-            (stack_t,env_t,m_timestamps) FStar_Pervasives_Native.tuple3)
+            (stack_t,env_t,m_timestamps) FStar_Pervasives_Native.tuple3
   =
   fun filename  ->
     fun m  ->
@@ -543,22 +498,20 @@
           fun ts  ->
             let is_stale intf impl intf_t impl_t =
               let impl_mt =
-                FStar_Parser_ParseIt.get_file_last_modification_time impl  in
+                FStar_Parser_ParseIt.get_file_last_modification_time impl in
               (FStar_Util.is_before impl_t impl_mt) ||
                 (match (intf, intf_t) with
                  | (FStar_Pervasives_Native.Some
                     intf1,FStar_Pervasives_Native.Some intf_t1) ->
                      let intf_mt =
                        FStar_Parser_ParseIt.get_file_last_modification_time
-                         intf1
-                        in
+                         intf1 in
                      FStar_Util.is_before intf_t1 intf_mt
                  | (FStar_Pervasives_Native.None
                     ,FStar_Pervasives_Native.None ) -> false
                  | (uu____1725,uu____1726) ->
                      failwith
-                       "Impossible, if the interface is None, the timestamp entry should also be None")
-               in
+                       "Impossible, if the interface is None, the timestamp entry should also be None") in
             let rec iterate depnames st env' ts1 good_stack good_ts =
               let match_dep depnames1 intf impl =
                 match intf with
@@ -575,82 +528,76 @@
                          if (depintf = intf1) && (dep1 = impl)
                          then (true, depnames')
                          else (false, depnames1)
-                     | uu____1849 -> (false, depnames1))
-                 in
+                     | uu____1849 -> (false, depnames1)) in
               let rec pop_tc_and_stack env1 stack ts2 =
                 match ts2 with
                 | [] -> env1
                 | uu____1916::ts3 ->
                     (pop env1 "";
                      (let uu____1957 =
-                        let uu____1972 = FStar_List.hd stack  in
-                        let uu____1981 = FStar_List.tl stack  in
-                        (uu____1972, uu____1981)  in
+                        let uu____1972 = FStar_List.hd stack in
+                        let uu____1981 = FStar_List.tl stack in
+                        (uu____1972, uu____1981) in
                       match uu____1957 with
                       | ((env2,uu____2003),stack1) ->
-                          pop_tc_and_stack env2 stack1 ts3))
-                 in
+                          pop_tc_and_stack env2 stack1 ts3)) in
               match ts1 with
               | ts_elt::ts' ->
-                  let uu____2067 = ts_elt  in
+                  let uu____2067 = ts_elt in
                   (match uu____2067 with
                    | (intf,impl,intf_t,impl_t) ->
-                       let uu____2098 = match_dep depnames intf impl  in
+                       let uu____2098 = match_dep depnames intf impl in
                        (match uu____2098 with
                         | (b,depnames') ->
                             let uu____2117 =
                               (Prims.op_Negation b) ||
-                                (is_stale intf impl intf_t impl_t)
-                               in
+                                (is_stale intf impl intf_t impl_t) in
                             if uu____2117
                             then
                               let env1 =
                                 pop_tc_and_stack env'
-                                  (FStar_List.rev_append st []) ts1
-                                 in
+                                  (FStar_List.rev_append st []) ts1 in
                               tc_deps m good_stack env1 depnames good_ts
                             else
                               (let uu____2134 =
-                                 let uu____2149 = FStar_List.hd st  in
-                                 let uu____2158 = FStar_List.tl st  in
-                                 (uu____2149, uu____2158)  in
+                                 let uu____2149 = FStar_List.hd st in
+                                 let uu____2158 = FStar_List.tl st in
+                                 (uu____2149, uu____2158) in
                                match uu____2134 with
                                | (stack_elt,st') ->
                                    iterate depnames' st' env' ts' (stack_elt
                                      :: good_stack) (ts_elt :: good_ts))))
-              | [] -> tc_deps m good_stack env' depnames good_ts  in
-            let uu____2235 = deps_of_our_file filename  in
+              | [] -> tc_deps m good_stack env' depnames good_ts in
+            let uu____2235 = deps_of_our_file filename in
             match uu____2235 with
             | (filenames,uu____2253,dep_graph1) ->
                 iterate filenames (FStar_List.rev_append stk []) env
                   (FStar_List.rev_append ts []) [] []
-  
-let (format_info :
+let format_info:
   FStar_TypeChecker_Env.env ->
     Prims.string ->
       FStar_Syntax_Syntax.term ->
         FStar_Range.range ->
-          Prims.string FStar_Pervasives_Native.option -> Prims.string)
+          Prims.string FStar_Pervasives_Native.option -> Prims.string
   =
   fun env  ->
     fun name  ->
       fun typ  ->
         fun range  ->
           fun doc1  ->
-            let uu____2330 = FStar_Range.string_of_range range  in
+            let uu____2330 = FStar_Range.string_of_range range in
             let uu____2331 =
-              FStar_TypeChecker_Normalize.term_to_string env typ  in
+              FStar_TypeChecker_Normalize.term_to_string env typ in
             let uu____2332 =
               match doc1 with
               | FStar_Pervasives_Native.Some docstring ->
                   FStar_Util.format1 "#doc %s" docstring
-              | FStar_Pervasives_Native.None  -> ""  in
+              | FStar_Pervasives_Native.None  -> "" in
             FStar_Util.format4 "(defined at %s) %s: %s%s" uu____2330 name
               uu____2331 uu____2332
-  
-let rec (go :
+let rec go:
   (Prims.int,Prims.int) FStar_Pervasives_Native.tuple2 ->
-    Prims.string -> stack_t -> modul_t -> env_t -> m_timestamps -> Prims.unit)
+    Prims.string -> stack_t -> modul_t -> env_t -> m_timestamps -> Prims.unit
   =
   fun line_col  ->
     fun filename  ->
@@ -658,7 +605,7 @@
         fun curmod  ->
           fun env  ->
             fun ts  ->
-              let uu____2360 = shift_chunk ()  in
+              let uu____2360 = shift_chunk () in
               match uu____2360 with
               | Info (symbol,fqn_only,pos_opt) ->
                   let info_at_pos_opt =
@@ -666,8 +613,7 @@
                     | FStar_Pervasives_Native.None  ->
                         FStar_Pervasives_Native.None
                     | FStar_Pervasives_Native.Some (file,row,col) ->
-                        FStar_TypeChecker_Err.info_at_pos env file row col
-                     in
+                        FStar_TypeChecker_Err.info_at_pos env file row col in
                   let info_opt =
                     match info_at_pos_opt with
                     | FStar_Pervasives_Native.Some uu____2455 ->
@@ -679,31 +625,26 @@
                           (let lid =
                              let uu____2510 =
                                FStar_List.map FStar_Ident.id_of_text
-                                 (FStar_Util.split symbol ".")
-                                in
-                             FStar_Ident.lid_of_ids uu____2510  in
+                                 (FStar_Util.split symbol ".") in
+                             FStar_Ident.lid_of_ids uu____2510 in
                            let lid1 =
                              if fqn_only
                              then lid
                              else
                                (let uu____2515 =
                                   FStar_ToSyntax_Env.resolve_to_fully_qualified_name
-                                    env.FStar_TypeChecker_Env.dsenv lid
-                                   in
+                                    env.FStar_TypeChecker_Env.dsenv lid in
                                 match uu____2515 with
                                 | FStar_Pervasives_Native.None  -> lid
-                                | FStar_Pervasives_Native.Some lid1 -> lid1)
-                              in
+                                | FStar_Pervasives_Native.Some lid1 -> lid1) in
                            let uu____2519 =
-                             FStar_TypeChecker_Env.try_lookup_lid env lid1
-                              in
+                             FStar_TypeChecker_Env.try_lookup_lid env lid1 in
                            FStar_All.pipe_right uu____2519
                              (FStar_Util.map_option
                                 (fun uu____2574  ->
                                    match uu____2574 with
                                    | ((uu____2593,typ),r) ->
-                                       ((FStar_Util.Inr lid1), typ, r))))
-                     in
+                                       ((FStar_Util.Inr lid1), typ, r)))) in
                   ((match info_opt with
                     | FStar_Pervasives_Native.None  ->
                         FStar_Util.print_string "\n#done-nok\n"
@@ -713,23 +654,19 @@
                           | FStar_Util.Inl name ->
                               (name, FStar_Pervasives_Native.None)
                           | FStar_Util.Inr lid ->
-                              let uu____2653 = FStar_Ident.string_of_lid lid
-                                 in
+                              let uu____2653 = FStar_Ident.string_of_lid lid in
                               let uu____2654 =
                                 let uu____2657 =
                                   FStar_ToSyntax_Env.try_lookup_doc
-                                    env.FStar_TypeChecker_Env.dsenv lid
-                                   in
+                                    env.FStar_TypeChecker_Env.dsenv lid in
                                 FStar_All.pipe_right uu____2657
                                   (FStar_Util.map_option
-                                     FStar_Pervasives_Native.fst)
-                                 in
-                              (uu____2653, uu____2654)
-                           in
+                                     FStar_Pervasives_Native.fst) in
+                              (uu____2653, uu____2654) in
                         (match uu____2636 with
                          | (name,doc1) ->
                              let uu____2688 =
-                               format_info env name typ rng doc1  in
+                               format_info env name typ rng doc1 in
                              FStar_Util.print1 "%s\n#done-ok\n" uu____2688));
                    go line_col filename stack curmod env ts)
               | Completions search_term ->
@@ -740,7 +677,7 @@
                           ([], (Prims.parse_int "0"))
                     | (uu____2740,[]) -> FStar_Pervasives_Native.None
                     | (hs::ts1,hc::tc1) ->
-                        let hc_text = FStar_Ident.text_of_id hc  in
+                        let hc_text = FStar_Ident.text_of_id hc in
                         if FStar_Util.starts_with hc_text hs
                         then
                           (match ts1 with
@@ -749,7 +686,7 @@
                                  (candidate, (FStar_String.length hs))
                            | uu____2790 ->
                                let uu____2793 =
-                                 measure_anchored_match ts1 tc1  in
+                                 measure_anchored_match ts1 tc1 in
                                FStar_All.pipe_right uu____2793
                                  (FStar_Util.map_option
                                     (fun uu____2833  ->
@@ -759,11 +696,9 @@
                                              (((FStar_String.length hc_text)
                                                  + (Prims.parse_int "1"))
                                                 + len)))))
-                        else FStar_Pervasives_Native.None
-                     in
+                        else FStar_Pervasives_Native.None in
                   let rec locate_match needle candidate =
-                    let uu____2888 = measure_anchored_match needle candidate
-                       in
+                    let uu____2888 = measure_anchored_match needle candidate in
                     match uu____2888 with
                     | FStar_Pervasives_Native.Some (matched,n1) ->
                         FStar_Pervasives_Native.Some ([], matched, n1)
@@ -771,42 +706,38 @@
                         (match candidate with
                          | [] -> FStar_Pervasives_Native.None
                          | hc::tc1 ->
-                             let uu____2967 = locate_match needle tc1  in
+                             let uu____2967 = locate_match needle tc1 in
                              FStar_All.pipe_right uu____2967
                                (FStar_Util.map_option
                                   (fun uu____3028  ->
                                      match uu____3028 with
                                      | (prefix1,matched,len) ->
-                                         ((hc :: prefix1), matched, len))))
-                     in
+                                         ((hc :: prefix1), matched, len)))) in
                   let str_of_ids ids =
                     let uu____3072 =
-                      FStar_List.map FStar_Ident.text_of_id ids  in
-                    FStar_Util.concat_l "." uu____3072  in
+                      FStar_List.map FStar_Ident.text_of_id ids in
+                    FStar_Util.concat_l "." uu____3072 in
                   let match_lident_against needle lident =
                     locate_match needle
                       (FStar_List.append lident.FStar_Ident.ns
-                         [lident.FStar_Ident.ident])
-                     in
+                         [lident.FStar_Ident.ident]) in
                   let shorten_namespace uu____3119 =
                     match uu____3119 with
                     | (prefix1,matched,match_len) ->
                         let naked_match =
                           match matched with
                           | uu____3150::[] -> true
-                          | uu____3151 -> false  in
+                          | uu____3151 -> false in
                         let uu____3154 =
                           FStar_ToSyntax_Env.shorten_module_path
                             env.FStar_TypeChecker_Env.dsenv prefix1
-                            naked_match
-                           in
+                            naked_match in
                         (match uu____3154 with
                          | (stripped_ns,shortened) ->
-                             let uu____3181 = str_of_ids shortened  in
-                             let uu____3182 = str_of_ids matched  in
-                             let uu____3183 = str_of_ids stripped_ns  in
-                             (uu____3181, uu____3182, uu____3183, match_len))
-                     in
+                             let uu____3181 = str_of_ids shortened in
+                             let uu____3182 = str_of_ids matched in
+                             let uu____3183 = str_of_ids stripped_ns in
+                             (uu____3181, uu____3182, uu____3183, match_len)) in
                   let prepare_candidate uu____3201 =
                     match uu____3201 with
                     | (prefix1,matched,stripped_ns,match_len) ->
@@ -816,25 +747,21 @@
                           ((Prims.strcat prefix1 (Prims.strcat "." matched)),
                             stripped_ns,
                             (((FStar_String.length prefix1) + match_len) +
-                               (Prims.parse_int "1")))
-                     in
-                  let needle = FStar_Util.split search_term "."  in
-                  let all_lidents_in_env = FStar_TypeChecker_Env.lidents env
-                     in
+                               (Prims.parse_int "1"))) in
+                  let needle = FStar_Util.split search_term "." in
+                  let all_lidents_in_env = FStar_TypeChecker_Env.lidents env in
                   let matches =
                     let case_a_find_transitive_includes orig_ns m id1 =
                       let exported_names =
                         FStar_ToSyntax_Env.transitive_exported_ids
-                          env.FStar_TypeChecker_Env.dsenv m
-                         in
+                          env.FStar_TypeChecker_Env.dsenv m in
                       let matched_length =
                         FStar_List.fold_left
                           (fun out  ->
                              fun s  ->
                                ((FStar_String.length s) + out) +
                                  (Prims.parse_int "1"))
-                          (FStar_String.length id1) orig_ns
-                         in
+                          (FStar_String.length id1) orig_ns in
                       FStar_All.pipe_right exported_names
                         (FStar_List.filter_map
                            (fun n1  ->
@@ -843,31 +770,25 @@
                                 let lid =
                                   FStar_Ident.lid_of_ns_and_id
                                     (FStar_Ident.ids_of_lid m)
-                                    (FStar_Ident.id_of_text n1)
-                                   in
+                                    (FStar_Ident.id_of_text n1) in
                                 let uu____3329 =
                                   FStar_ToSyntax_Env.resolve_to_fully_qualified_name
-                                    env.FStar_TypeChecker_Env.dsenv lid
-                                   in
+                                    env.FStar_TypeChecker_Env.dsenv lid in
                                 FStar_Option.map
                                   (fun fqn  ->
                                      let uu____3345 =
                                        let uu____3348 =
                                          FStar_List.map
-                                           FStar_Ident.id_of_text orig_ns
-                                          in
+                                           FStar_Ident.id_of_text orig_ns in
                                        FStar_List.append uu____3348
-                                         [fqn.FStar_Ident.ident]
-                                        in
+                                         [fqn.FStar_Ident.ident] in
                                      ([], uu____3345, matched_length))
                                   uu____3329
-                              else FStar_Pervasives_Native.None))
-                       in
+                              else FStar_Pervasives_Native.None)) in
                     let case_b_find_matches_in_env uu____3381 =
                       let matches =
                         FStar_List.filter_map (match_lident_against needle)
-                          all_lidents_in_env
-                         in
+                          all_lidents_in_env in
                       FStar_All.pipe_right matches
                         (FStar_List.filter
                            (fun uu____3456  ->
@@ -875,21 +796,18 @@
                               | (ns,id1,uu____3469) ->
                                   let uu____3478 =
                                     let uu____3481 =
-                                      FStar_Ident.lid_of_ids id1  in
+                                      FStar_Ident.lid_of_ids id1 in
                                     FStar_ToSyntax_Env.resolve_to_fully_qualified_name
                                       env.FStar_TypeChecker_Env.dsenv
-                                      uu____3481
-                                     in
+                                      uu____3481 in
                                   (match uu____3478 with
                                    | FStar_Pervasives_Native.None  -> false
                                    | FStar_Pervasives_Native.Some l ->
                                        let uu____3483 =
                                          FStar_Ident.lid_of_ids
-                                           (FStar_List.append ns id1)
-                                          in
-                                       FStar_Ident.lid_equals l uu____3483)))
-                       in
-                    let uu____3484 = FStar_Util.prefix needle  in
+                                           (FStar_List.append ns id1) in
+                                       FStar_Ident.lid_equals l uu____3483))) in
+                    let uu____3484 = FStar_Util.prefix needle in
                     match uu____3484 with
                     | (ns,id1) ->
                         let matched_ids =
@@ -898,24 +816,20 @@
                           | uu____3530 ->
                               let l =
                                 FStar_Ident.lid_of_path ns
-                                  FStar_Range.dummyRange
-                                 in
+                                  FStar_Range.dummyRange in
                               let uu____3534 =
                                 FStar_ToSyntax_Env.resolve_module_name
-                                  env.FStar_TypeChecker_Env.dsenv l true
-                                 in
+                                  env.FStar_TypeChecker_Env.dsenv l true in
                               (match uu____3534 with
                                | FStar_Pervasives_Native.None  ->
                                    case_b_find_matches_in_env ()
                                | FStar_Pervasives_Native.Some m ->
-                                   case_a_find_transitive_includes ns m id1)
-                           in
+                                   case_a_find_transitive_includes ns m id1) in
                         FStar_All.pipe_right matched_ids
                           (FStar_List.map
                              (fun x  ->
-                                let uu____3599 = shorten_namespace x  in
-                                prepare_candidate uu____3599))
-                     in
+                                let uu____3599 = shorten_namespace x in
+                                prepare_candidate uu____3599)) in
                   ((let uu____3609 =
                       FStar_Util.sort_with
                         (fun uu____3632  ->
@@ -925,14 +839,13 @@
                                  (match FStar_String.compare cd1 cd2 with
                                   | _0_64 when _0_64 = (Prims.parse_int "0")
                                       -> FStar_String.compare ns1 ns2
-                                  | n1 -> n1)) matches
-                       in
+                                  | n1 -> n1)) matches in
                     FStar_List.iter
                       (fun uu____3688  ->
                          match uu____3688 with
                          | (candidate,ns,match_len) ->
                              let uu____3698 =
-                               FStar_Util.string_of_int match_len  in
+                               FStar_Util.string_of_int match_len in
                              FStar_Util.print3 "%s %s %s \n" uu____3698 ns
                                candidate) uu____3609);
                    FStar_Util.print_string "#done-ok\n";
@@ -946,7 +859,7 @@
                              (FStar_Errors.Error_IDETooManyPops,
                                "too many pops");
                            FStar_All.exit (Prims.parse_int "1"))
-                      | hd1::tl1 -> (hd1, tl1)  in
+                      | hd1::tl1 -> (hd1, tl1) in
                     match uu____3702 with
                     | ((env1,curmod1),stack1) ->
                         go line_col filename stack1 curmod1 env1 ts))
@@ -955,22 +868,21 @@
                     if (FStar_List.length stack) = (FStar_List.length ts)
                     then
                       let uu____3835 =
-                        update_deps filename curmod stack env ts  in
+                        update_deps filename curmod stack env ts in
                       (true, uu____3835)
-                    else (false, (stack, env, ts))  in
+                    else (false, (stack, env, ts)) in
                   (match uu____3798 with
                    | (restore_cmd_line_options1,(stack1,env1,ts1)) ->
-                       let stack2 = (env1, curmod) :: stack1  in
+                       let stack2 = (env1, curmod) :: stack1 in
                        let env2 =
                          push_with_kind env1 lax1 restore_cmd_line_options1
-                           "#push"
-                          in
+                           "#push" in
                        go (l, c) filename stack2 curmod env2 ts1)
               | Code (text,(ok,fail4)) ->
                   let fail5 curmod1 tcenv =
                     report_fail ();
                     FStar_Util.print1 "%s\n" fail4;
-                    go line_col filename stack curmod1 tcenv ts  in
+                    go line_col filename stack curmod1 tcenv ts in
                   let frag =
                     {
                       FStar_Parser_ParseIt.frag_text = text;
@@ -978,8 +890,8 @@
                         (FStar_Pervasives_Native.fst line_col);
                       FStar_Parser_ParseIt.frag_col =
                         (FStar_Pervasives_Native.snd line_col)
-                    }  in
-                  let res = check_frag env curmod frag  in
+                    } in
+                  let res = check_frag env curmod frag in
                   (match res with
                    | FStar_Pervasives_Native.Some (curmod1,env1,n_errs) ->
                        if n_errs = (Prims.parse_int "0")
@@ -988,57 +900,51 @@
                           go line_col filename stack curmod1 env1 ts)
                        else fail5 curmod1 env1
                    | uu____3922 -> fail5 curmod env)
-  
-let (interactive_mode : Prims.string -> Prims.unit) =
+let interactive_mode: Prims.string -> Prims.unit =
   fun filename  ->
     (let uu____3937 =
-       let uu____3938 = FStar_Options.codegen ()  in
-       FStar_Option.isSome uu____3938  in
+       let uu____3938 = FStar_Options.codegen () in
+       FStar_Option.isSome uu____3938 in
      if uu____3937
      then
        FStar_Errors.log_issue FStar_Range.dummyRange
          (FStar_Errors.Warning_IDEIgnoreCodeGen,
            "code-generation is not supported in interactive mode, ignoring the codegen flag")
      else ());
-    (let uu____3942 = deps_of_our_file filename  in
+    (let uu____3942 = deps_of_our_file filename in
      match uu____3942 with
      | (filenames,maybe_intf,dep_graph1) ->
-         let env = FStar_Universal.init_env dep_graph1  in
+         let env = FStar_Universal.init_env dep_graph1 in
          let uu____3965 =
-           tc_deps FStar_Pervasives_Native.None [] env filenames []  in
+           tc_deps FStar_Pervasives_Native.None [] env filenames [] in
          (match uu____3965 with
           | (stack,env1,ts) ->
               let initial_range =
                 let uu____3992 =
                   FStar_Range.mk_pos (Prims.parse_int "1")
-                    (Prims.parse_int "0")
-                   in
+                    (Prims.parse_int "0") in
                 let uu____3993 =
                   FStar_Range.mk_pos (Prims.parse_int "1")
-                    (Prims.parse_int "0")
-                   in
-                FStar_Range.mk_range "<input>" uu____3992 uu____3993  in
-              let env2 = FStar_TypeChecker_Env.set_range env1 initial_range
-                 in
+                    (Prims.parse_int "0") in
+                FStar_Range.mk_range "<input>" uu____3992 uu____3993 in
+              let env2 = FStar_TypeChecker_Env.set_range env1 initial_range in
               let env3 =
                 match maybe_intf with
                 | FStar_Pervasives_Native.Some intf ->
                     FStar_Universal.load_interface_decls env2 intf
-                | FStar_Pervasives_Native.None  -> env2  in
+                | FStar_Pervasives_Native.None  -> env2 in
               let uu____3997 =
                 (FStar_Options.record_hints ()) ||
-                  (FStar_Options.use_hints ())
-                 in
+                  (FStar_Options.use_hints ()) in
               if uu____3997
               then
                 let uu____3998 =
-                  let uu____3999 = FStar_Options.file_list ()  in
-                  FStar_List.hd uu____3999  in
+                  let uu____3999 = FStar_Options.file_list () in
+                  FStar_List.hd uu____3999 in
                 FStar_SMTEncoding_Solver.with_hints_db uu____3998
                   (fun uu____4003  ->
                      go ((Prims.parse_int "1"), (Prims.parse_int "0"))
                        filename stack FStar_Pervasives_Native.None env3 ts)
               else
                 go ((Prims.parse_int "1"), (Prims.parse_int "0")) filename
-                  stack FStar_Pervasives_Native.None env3 ts))
-  +                  stack FStar_Pervasives_Native.None env3 ts))