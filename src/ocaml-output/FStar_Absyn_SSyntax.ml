--- conflicted
+++ resolved
@@ -38,18 +38,10 @@
 let deserialize_option = (fun reader f -> (let n = (reader.FStar_Util.read_char ())
 in if (n = 'n') then begin
 None
-<<<<<<< HEAD
-end
-| false -> begin
+end else begin
 (let _94_21 = (f reader)
 in Some (_94_21))
-end)))
-=======
-end else begin
-(let _93_21 = (f reader)
-in Some (_93_21))
-end))
->>>>>>> 3f538bfb
+end))
 
 let serialize_list = (fun writer f l -> (let _28_22 = (writer.FStar_Util.write_int (FStar_List.length l))
 in (FStar_List.iter (fun elt -> (f writer elt)) (FStar_List.rev_append l []))))
@@ -57,20 +49,11 @@
 let deserialize_list = (fun reader f -> (let n = (reader.FStar_Util.read_int ())
 in (let rec helper = (fun accum n -> if (n = 0) then begin
 accum
-<<<<<<< HEAD
-end
-| false -> begin
+end else begin
 (let _94_42 = (let _94_41 = (f reader)
 in (_94_41)::accum)
 in (helper _94_42 (n - 1)))
-end))
-=======
-end else begin
-(let _93_42 = (let _93_41 = (f reader)
-in (_93_41)::accum)
-in (helper _93_42 (n - 1)))
 end)
->>>>>>> 3f538bfb
 in (helper [] n))))
 
 let serialize_ident = (fun writer ast -> (writer.FStar_Util.write_string ast.FStar_Absyn_Syntax.idText))
@@ -1167,28 +1150,15 @@
 in FStar_Absyn_Syntax.Sig_assume (_94_603))
 end
 | 'f' -> begin
-<<<<<<< HEAD
 (let _94_607 = (let _94_606 = (deserialize_letbindings reader)
 in (let _94_605 = (deserialize_list reader deserialize_lident)
-in (let _94_604 = (match ((reader.FStar_Util.read_bool ())) with
-| true -> begin
-=======
-(let _93_607 = (let _93_606 = (deserialize_letbindings reader)
-in (let _93_605 = (deserialize_list reader deserialize_lident)
-in (let _93_604 = if (reader.FStar_Util.read_bool ()) then begin
->>>>>>> 3f538bfb
+in (let _94_604 = if (reader.FStar_Util.read_bool ()) then begin
 (FStar_Absyn_Syntax.HasMaskedEffect)::[]
 end else begin
 []
-<<<<<<< HEAD
-end)
+end
 in (_94_606, FStar_Absyn_Syntax.dummyRange, _94_605, _94_604))))
 in FStar_Absyn_Syntax.Sig_let (_94_607))
-=======
-end
-in (_93_606, FStar_Absyn_Syntax.dummyRange, _93_605, _93_604))))
-in FStar_Absyn_Syntax.Sig_let (_93_607))
->>>>>>> 3f538bfb
 end
 | 'g' -> begin
 (let _94_609 = (let _94_608 = (deserialize_exp reader)
