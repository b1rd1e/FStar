
open Prims
exception Err of (Prims.string)

let is_Err = (fun _discr_ -> (match (_discr_) with
| Err (_) -> begin
true
end
| _ -> begin
false
end))

let ___Err____0 = (fun projectee -> (match (projectee) with
| Err (_28_3) -> begin
_28_3
end))

let parse_error = (fun _28_4 -> (match (()) with
| () -> begin
(FStar_All.failwith "Parse error: ill-formed cache")
end))

type l__Writer =
FStar_Util.oWriter

type l__Reader =
FStar_Util.oReader

let serialize_option = (fun writer f l -> (match (l) with
| None -> begin
(writer.FStar_Util.write_char 'n')
end
| Some (l) -> begin
(let _28_12 = (writer.FStar_Util.write_char 's')
in (f writer l))
end))

let deserialize_option = (fun reader f -> (let n = (reader.FStar_Util.read_char ())
in if (n = 'n') then begin
None
end else begin
(let _94_21 = (f reader)
in Some (_94_21))
end))

let serialize_list = (fun writer f l -> (let _28_22 = (writer.FStar_Util.write_int (FStar_List.length l))
in (FStar_List.iter (fun elt -> (f writer elt)) (FStar_List.rev_append l []))))

let deserialize_list = (fun reader f -> (let n = (reader.FStar_Util.read_int ())
in (let rec helper = (fun accum n -> if (n = 0) then begin
accum
end else begin
(let _94_42 = (let _94_41 = (f reader)
in (_94_41)::accum)
in (helper _94_42 (n - 1)))
end)
in (helper [] n))))

let serialize_ident = (fun writer ast -> (writer.FStar_Util.write_string ast.FStar_Absyn_Syntax.idText))

let deserialize_ident = (fun reader -> (let _94_50 = (let _94_49 = (reader.FStar_Util.read_string ())
in (_94_49, FStar_Absyn_Syntax.dummyRange))
in (FStar_Absyn_Syntax.mk_ident _94_50)))

let serialize_LongIdent = (fun writer ast -> (let _28_37 = (serialize_list writer serialize_ident ast.FStar_Absyn_Syntax.ns)
in (serialize_ident writer ast.FStar_Absyn_Syntax.ident)))

let deserialize_LongIdent = (fun reader -> (let _94_60 = (let _94_59 = (deserialize_list reader deserialize_ident)
in (let _94_58 = (let _94_57 = (deserialize_ident reader)
in (_94_57)::[])
in (FStar_List.append _94_59 _94_58)))
in (FStar_Absyn_Syntax.lid_of_ids _94_60)))

let serialize_lident = serialize_LongIdent

let deserialize_lident = deserialize_LongIdent

let serialize_withinfo_t = (fun writer s_v s_sort ast -> (let _28_46 = (s_v writer ast.FStar_Absyn_Syntax.v)
in (s_sort writer ast.FStar_Absyn_Syntax.sort)))

let deserialize_withinfo_t = (fun reader ds_v ds_sort -> (let _94_90 = (ds_v reader)
in (let _94_89 = (ds_sort reader)
in {FStar_Absyn_Syntax.v = _94_90; FStar_Absyn_Syntax.sort = _94_89; FStar_Absyn_Syntax.p = FStar_Absyn_Syntax.dummyRange})))

let serialize_var = (fun writer s_sort ast -> (serialize_withinfo_t writer serialize_lident s_sort ast))

let deserialize_var = (fun reader ds_sort -> (deserialize_withinfo_t reader deserialize_lident ds_sort))

let serialize_bvdef = (fun writer ast -> (let _28_63 = (serialize_ident writer ast.FStar_Absyn_Syntax.ppname)
in (serialize_ident writer ast.FStar_Absyn_Syntax.realname)))

let deserialize_bvdef = (fun ghost reader -> (let _94_110 = (deserialize_ident reader)
in (let _94_109 = (deserialize_ident reader)
in {FStar_Absyn_Syntax.ppname = _94_110; FStar_Absyn_Syntax.realname = _94_109})))

let serialize_bvar = (fun writer s_sort ast -> (serialize_withinfo_t writer serialize_bvdef s_sort ast))

let deserialize_bvar = (fun ghost reader ds_sort -> (deserialize_withinfo_t reader (deserialize_bvdef ghost) ds_sort))

let serialize_sconst = (fun writer ast -> (match (ast) with
| FStar_Absyn_Syntax.Const_unit -> begin
(writer.FStar_Util.write_char 'a')
end
| FStar_Absyn_Syntax.Const_uint8 (v) -> begin
(let _28_83 = (writer.FStar_Util.write_char 'b')
in (writer.FStar_Util.write_byte v))
end
| FStar_Absyn_Syntax.Const_bool (v) -> begin
(let _28_87 = (writer.FStar_Util.write_char 'c')
in (writer.FStar_Util.write_bool v))
end
| FStar_Absyn_Syntax.Const_int32 (v) -> begin
(let _28_91 = (writer.FStar_Util.write_char 'd')
in (writer.FStar_Util.write_int32 v))
end
| FStar_Absyn_Syntax.Const_int64 (v) -> begin
(let _28_95 = (writer.FStar_Util.write_char 'e')
in (writer.FStar_Util.write_int64 v))
end
| FStar_Absyn_Syntax.Const_char (v) -> begin
(let _28_99 = (writer.FStar_Util.write_char 'f')
in (writer.FStar_Util.write_char v))
end
| FStar_Absyn_Syntax.Const_float (v) -> begin
(let _28_103 = (writer.FStar_Util.write_char 'g')
in (writer.FStar_Util.write_double v))
end
| FStar_Absyn_Syntax.Const_bytearray (v, _28_107) -> begin
(let _28_110 = (writer.FStar_Util.write_char 'h')
in (writer.FStar_Util.write_bytearray v))
end
| FStar_Absyn_Syntax.Const_string (v, _28_114) -> begin
(let _28_117 = (writer.FStar_Util.write_char 'i')
in (writer.FStar_Util.write_bytearray v))
end
| FStar_Absyn_Syntax.Const_int (v) -> begin
(let _28_121 = (writer.FStar_Util.write_char 'j')
in (writer.FStar_Util.write_string v))
end))

let deserialize_sconst = (fun reader -> (match ((reader.FStar_Util.read_char ())) with
| 'a' -> begin
FStar_Absyn_Syntax.Const_unit
end
| 'b' -> begin
(let _94_132 = (reader.FStar_Util.read_byte ())
in FStar_Absyn_Syntax.Const_uint8 (_94_132))
end
| 'c' -> begin
(let _94_133 = (reader.FStar_Util.read_bool ())
in FStar_Absyn_Syntax.Const_bool (_94_133))
end
| 'd' -> begin
(let _94_134 = (reader.FStar_Util.read_int32 ())
in FStar_Absyn_Syntax.Const_int32 (_94_134))
end
| 'e' -> begin
(let _94_135 = (reader.FStar_Util.read_int64 ())
in FStar_Absyn_Syntax.Const_int64 (_94_135))
end
| 'f' -> begin
(let _94_136 = (reader.FStar_Util.read_char ())
in FStar_Absyn_Syntax.Const_char (_94_136))
end
| 'g' -> begin
(let _94_137 = (reader.FStar_Util.read_double ())
in FStar_Absyn_Syntax.Const_float (_94_137))
end
| 'h' -> begin
(let _94_139 = (let _94_138 = (reader.FStar_Util.read_bytearray ())
in (_94_138, FStar_Absyn_Syntax.dummyRange))
in FStar_Absyn_Syntax.Const_bytearray (_94_139))
end
| 'i' -> begin
(let _94_141 = (let _94_140 = (reader.FStar_Util.read_bytearray ())
in (_94_140, FStar_Absyn_Syntax.dummyRange))
in FStar_Absyn_Syntax.Const_string (_94_141))
end
| 'j' -> begin
(let _94_142 = (reader.FStar_Util.read_string ())
in FStar_Absyn_Syntax.Const_int (_94_142))
end
| _28_135 -> begin
(parse_error ())
end))

let serialize_either = (fun writer s_l s_r ast -> (match (ast) with
| FStar_Util.Inl (v) -> begin
(let _28_144 = (writer.FStar_Util.write_char 'a')
in (s_l writer v))
end
| FStar_Util.Inr (v) -> begin
(let _28_148 = (writer.FStar_Util.write_char 'b')
in (s_r writer v))
end))

let deserialize_either = (fun reader ds_l ds_r -> (match ((reader.FStar_Util.read_char ())) with
| 'a' -> begin
(let _94_168 = (ds_l reader)
in FStar_Util.Inl (_94_168))
end
| 'b' -> begin
(let _94_169 = (ds_r reader)
in FStar_Util.Inr (_94_169))
end
| _28_158 -> begin
(parse_error ())
end))

let serialize_syntax = (fun writer s_a ast -> (s_a writer ast.FStar_Absyn_Syntax.n))

let deserialize_syntax = (fun reader ds_a ds_b -> (let _94_188 = (ds_a reader)
in (let _94_187 = (FStar_Util.mk_ref None)
in (let _94_186 = (FStar_Util.mk_ref None)
in (let _94_185 = (FStar_Util.mk_ref None)
in {FStar_Absyn_Syntax.n = _94_188; FStar_Absyn_Syntax.tk = _94_187; FStar_Absyn_Syntax.pos = FStar_Absyn_Syntax.dummyRange; FStar_Absyn_Syntax.fvs = _94_186; FStar_Absyn_Syntax.uvs = _94_185})))))

let rec serialize_typ' = (fun writer ast -> (match (ast) with
| FStar_Absyn_Syntax.Typ_btvar (v) -> begin
(let _28_173 = (writer.FStar_Util.write_char 'a')
in (serialize_btvar writer v))
end
| FStar_Absyn_Syntax.Typ_const (v) -> begin
(let _28_177 = (writer.FStar_Util.write_char 'b')
in (serialize_ftvar writer v))
end
| FStar_Absyn_Syntax.Typ_fun (bs, c) -> begin
(let _28_183 = (writer.FStar_Util.write_char 'c')
in (let _28_185 = (serialize_binders writer bs)
in (serialize_comp writer c)))
end
| FStar_Absyn_Syntax.Typ_refine (v, t) -> begin
(let _28_191 = (writer.FStar_Util.write_char 'd')
in (let _28_193 = (serialize_bvvar writer v)
in (serialize_typ writer t)))
end
| FStar_Absyn_Syntax.Typ_app (t, ars) -> begin
(let _28_199 = (writer.FStar_Util.write_char 'e')
in (let _28_201 = (serialize_typ writer t)
in (let _28_203 = (serialize_args writer ars)
in if ((FStar_ST.read FStar_Options.debug) <> []) then begin
(match (t.FStar_Absyn_Syntax.n) with
| FStar_Absyn_Syntax.Typ_lam (_28_206, _28_208) -> begin
(FStar_Util.print_string "type application node with lam\n")
end
| _28_212 -> begin
()
end)
end else begin
()
end)))
end
| FStar_Absyn_Syntax.Typ_lam (bs, t) -> begin
(let _28_217 = (writer.FStar_Util.write_char 'f')
in (let _28_219 = (serialize_binders writer bs)
in (serialize_typ writer t)))
end
| FStar_Absyn_Syntax.Typ_ascribed (t, k) -> begin
(let _28_225 = (writer.FStar_Util.write_char 'g')
in (let _28_227 = (serialize_typ writer t)
in (serialize_knd writer k)))
end
| FStar_Absyn_Syntax.Typ_meta (m) -> begin
(let _28_231 = (writer.FStar_Util.write_char 'h')
in (serialize_meta_t writer m))
end
| FStar_Absyn_Syntax.Typ_unknown -> begin
(writer.FStar_Util.write_char 'i')
end
| FStar_Absyn_Syntax.Typ_uvar (_28_235, _28_237) -> begin
(Prims.raise (Err ("typ not impl:1")))
end
| FStar_Absyn_Syntax.Typ_delayed (_28_241, _28_243) -> begin
(Prims.raise (Err ("typ not impl:2")))
end))
and serialize_meta_t = (fun writer ast -> (match (ast) with
| FStar_Absyn_Syntax.Meta_pattern (t, l) -> begin
(let _28_252 = (writer.FStar_Util.write_char 'a')
in (let _28_254 = (serialize_typ writer t)
in (serialize_list writer (fun w -> (serialize_list w serialize_arg)) l)))
end
| FStar_Absyn_Syntax.Meta_named (t, lid) -> begin
(let _28_261 = (writer.FStar_Util.write_char 'b')
in (let _28_263 = (serialize_typ writer t)
in (serialize_lident writer lid)))
end
| FStar_Absyn_Syntax.Meta_labeled (t, s, _28_268, b) -> begin
(let _28_272 = (writer.FStar_Util.write_char 'c')
in (let _28_274 = (serialize_typ writer t)
in (let _28_276 = (writer.FStar_Util.write_string s)
in (writer.FStar_Util.write_bool b))))
end
| _28_279 -> begin
(Prims.raise (Err ("unimplemented meta_t")))
end))
<<<<<<< HEAD
and serialize_arg = (fun writer ast -> (let _28_281 = (serialize_either writer serialize_typ serialize_exp (Prims.fst ast))
in (let _94_255 = (FStar_All.pipe_left FStar_Absyn_Syntax.is_implicit (Prims.snd ast))
in (writer.FStar_Util.write_bool _94_255))))
and serialize_args = (fun writer ast -> (serialize_list writer serialize_arg ast))
and serialize_binder = (fun writer ast -> (let _28_287 = (serialize_either writer serialize_btvar serialize_bvvar (Prims.fst ast))
in (let _94_260 = (FStar_All.pipe_left FStar_Absyn_Syntax.is_implicit (Prims.snd ast))
in (writer.FStar_Util.write_bool _94_260))))
and serialize_binders = (fun writer ast -> (serialize_list writer serialize_binder ast))
and serialize_typ = (fun writer ast -> (let _94_265 = (FStar_Absyn_Util.compress_typ ast)
in (serialize_syntax writer serialize_typ' _94_265)))
and serialize_comp_typ = (fun writer ast -> (let _28_295 = (serialize_lident writer ast.FStar_Absyn_Syntax.effect_name)
in (let _28_297 = (serialize_typ writer ast.FStar_Absyn_Syntax.result_typ)
in (let _28_299 = (serialize_args writer ast.FStar_Absyn_Syntax.effect_args)
=======
and serialize_arg = (fun writer ast -> (let _28_282 = (serialize_either writer serialize_typ serialize_exp (Prims.fst ast))
in (let _93_257 = (FStar_All.pipe_left FStar_Absyn_Syntax.is_implicit (Prims.snd ast))
in (writer.FStar_Util.write_bool _93_257))))
and serialize_args = (fun writer ast -> (serialize_list writer serialize_arg ast))
and serialize_binder = (fun writer ast -> (let _28_288 = (serialize_either writer serialize_btvar serialize_bvvar (Prims.fst ast))
in (let _93_262 = (FStar_All.pipe_left FStar_Absyn_Syntax.is_implicit (Prims.snd ast))
in (writer.FStar_Util.write_bool _93_262))))
and serialize_binders = (fun writer ast -> (serialize_list writer serialize_binder ast))
and serialize_typ = (fun writer ast -> (let _93_267 = (FStar_Absyn_Util.compress_typ ast)
in (serialize_syntax writer serialize_typ' _93_267)))
and serialize_comp_typ = (fun writer ast -> (let _28_296 = (serialize_lident writer ast.FStar_Absyn_Syntax.effect_name)
in (let _28_298 = (serialize_typ writer ast.FStar_Absyn_Syntax.result_typ)
in (let _28_300 = (serialize_args writer ast.FStar_Absyn_Syntax.effect_args)
>>>>>>> 9d8d8eaf
in (serialize_list writer serialize_cflags ast.FStar_Absyn_Syntax.flags)))))
and serialize_comp' = (fun writer ast -> (match (ast) with
| FStar_Absyn_Syntax.Total (t) -> begin
(let _28_306 = (writer.FStar_Util.write_char 'a')
in (serialize_typ writer t))
end
| FStar_Absyn_Syntax.Comp (c) -> begin
(let _28_310 = (writer.FStar_Util.write_char 'b')
in (serialize_comp_typ writer c))
end))
and serialize_comp = (fun writer ast -> (serialize_syntax writer serialize_comp' ast))
and serialize_cflags = (fun writer ast -> (match (ast) with
| FStar_Absyn_Syntax.TOTAL -> begin
(writer.FStar_Util.write_char 'a')
end
| FStar_Absyn_Syntax.MLEFFECT -> begin
(writer.FStar_Util.write_char 'b')
end
| FStar_Absyn_Syntax.RETURN -> begin
(writer.FStar_Util.write_char 'c')
end
| FStar_Absyn_Syntax.PARTIAL_RETURN -> begin
(writer.FStar_Util.write_char 'd')
end
| FStar_Absyn_Syntax.SOMETRIVIAL -> begin
(writer.FStar_Util.write_char 'e')
end
| FStar_Absyn_Syntax.LEMMA -> begin
(writer.FStar_Util.write_char 'f')
end
| FStar_Absyn_Syntax.DECREASES (e) -> begin
(let _28_324 = (writer.FStar_Util.write_char 'g')
in (serialize_exp writer e))
end))
and serialize_exp' = (fun writer ast -> (match (ast) with
| FStar_Absyn_Syntax.Exp_bvar (v) -> begin
(let _28_330 = (writer.FStar_Util.write_char 'a')
in (serialize_bvvar writer v))
end
| FStar_Absyn_Syntax.Exp_fvar (v, b) -> begin
(let _28_336 = (writer.FStar_Util.write_char 'b')
in (let _28_338 = (serialize_fvvar writer v)
in (writer.FStar_Util.write_bool false)))
end
| FStar_Absyn_Syntax.Exp_constant (c) -> begin
(let _28_342 = (writer.FStar_Util.write_char 'c')
in (serialize_sconst writer c))
end
| FStar_Absyn_Syntax.Exp_abs (bs, e) -> begin
(let _28_348 = (writer.FStar_Util.write_char 'd')
in (let _28_350 = (serialize_binders writer bs)
in (serialize_exp writer e)))
end
| FStar_Absyn_Syntax.Exp_app (e, ars) -> begin
(let _28_356 = (writer.FStar_Util.write_char 'e')
in (let _28_358 = (serialize_exp writer e)
in (serialize_args writer ars)))
end
| FStar_Absyn_Syntax.Exp_match (e, l) -> begin
(let g = (fun writer eopt -> (match (eopt) with
| Some (e1) -> begin
(let _28_369 = (writer.FStar_Util.write_char 'a')
in (serialize_exp writer e1))
end
| None -> begin
(writer.FStar_Util.write_char 'b')
end))
in (let f = (fun writer _28_377 -> (match (_28_377) with
| (p, eopt, e) -> begin
(let _28_378 = (serialize_pat writer p)
in (let _28_380 = (g writer eopt)
in (serialize_exp writer e)))
end))
in (let _28_382 = (writer.FStar_Util.write_char 'f')
in (let _28_384 = (serialize_exp writer e)
in (serialize_list writer f l)))))
end
| FStar_Absyn_Syntax.Exp_ascribed (e, t, l) -> begin
(let _28_391 = (writer.FStar_Util.write_char 'g')
in (let _28_393 = (serialize_exp writer e)
in (let _28_395 = (serialize_typ writer t)
in (serialize_option writer serialize_lident l))))
end
| FStar_Absyn_Syntax.Exp_let (lbs, e) -> begin
(let _28_401 = (writer.FStar_Util.write_char 'h')
in (let _28_403 = (serialize_letbindings writer lbs)
in (serialize_exp writer e)))
end
| FStar_Absyn_Syntax.Exp_meta (m) -> begin
(let _28_407 = (writer.FStar_Util.write_char 'i')
in (serialize_meta_e writer m))
end
| _28_410 -> begin
(Prims.raise (Err ("unimplemented exp\'")))
end))
and serialize_meta_e = (fun writer ast -> (match (ast) with
| FStar_Absyn_Syntax.Meta_desugared (e, s) -> begin
(let _28_417 = (writer.FStar_Util.write_char 'a')
in (let _28_419 = (serialize_exp writer e)
in (serialize_meta_source_info writer s)))
end))
and serialize_meta_source_info = (fun writer ast -> (match (ast) with
| FStar_Absyn_Syntax.Data_app -> begin
(writer.FStar_Util.write_char 'a')
end
| FStar_Absyn_Syntax.Sequence -> begin
(writer.FStar_Util.write_char 'b')
end
| FStar_Absyn_Syntax.Primop -> begin
(writer.FStar_Util.write_char 'c')
end
| FStar_Absyn_Syntax.Masked_effect -> begin
(writer.FStar_Util.write_char 'd')
end
| FStar_Absyn_Syntax.Meta_smt_pat -> begin
(writer.FStar_Util.write_char 'e')
end))
<<<<<<< HEAD
and serialize_exp = (fun writer ast -> (let _94_290 = (FStar_Absyn_Util.compress_exp ast)
in (serialize_syntax writer serialize_exp' _94_290)))
=======
and serialize_exp = (fun writer ast -> (let _93_292 = (FStar_Absyn_Util.compress_exp ast)
in (serialize_syntax writer serialize_exp' _93_292)))
>>>>>>> 9d8d8eaf
and serialize_btvdef = (fun writer ast -> (serialize_bvdef writer ast))
and serialize_bvvdef = (fun writer ast -> (serialize_bvdef writer ast))
and serialize_pat' = (fun writer ast -> (match (ast) with
| FStar_Absyn_Syntax.Pat_disj (l) -> begin
(let _28_438 = (writer.FStar_Util.write_char 'a')
in (serialize_list writer serialize_pat l))
end
| FStar_Absyn_Syntax.Pat_constant (c) -> begin
(let _28_442 = (writer.FStar_Util.write_char 'b')
in (serialize_sconst writer c))
end
| FStar_Absyn_Syntax.Pat_cons (v, _28_446, l) -> begin
(let _28_450 = (writer.FStar_Util.write_char 'c')
in (let _28_452 = (serialize_fvvar writer v)
in (serialize_list writer (fun w _28_457 -> (match (_28_457) with
| (p, b) -> begin
(let _28_458 = (serialize_pat w p)
in (w.FStar_Util.write_bool b))
end)) l)))
end
| FStar_Absyn_Syntax.Pat_var (v) -> begin
(let _28_462 = (writer.FStar_Util.write_char 'd')
in (serialize_bvvar writer v))
end
| FStar_Absyn_Syntax.Pat_tvar (v) -> begin
(let _28_466 = (writer.FStar_Util.write_char 'e')
in (serialize_btvar writer v))
end
| FStar_Absyn_Syntax.Pat_wild (v) -> begin
(let _28_470 = (writer.FStar_Util.write_char 'f')
in (serialize_bvvar writer v))
end
| FStar_Absyn_Syntax.Pat_twild (v) -> begin
(let _28_474 = (writer.FStar_Util.write_char 'g')
in (serialize_btvar writer v))
end
| FStar_Absyn_Syntax.Pat_dot_term (v, e) -> begin
(let _28_480 = (writer.FStar_Util.write_char 'h')
in (let _28_482 = (serialize_bvvar writer v)
in (serialize_exp writer e)))
end
| FStar_Absyn_Syntax.Pat_dot_typ (v, t) -> begin
(let _28_488 = (writer.FStar_Util.write_char 'i')
in (let _28_490 = (serialize_btvar writer v)
in (serialize_typ writer t)))
end))
and serialize_pat = (fun writer ast -> (serialize_withinfo_t writer serialize_pat' (fun w kt -> ()) ast))
and serialize_knd' = (fun writer ast -> (match (ast) with
| FStar_Absyn_Syntax.Kind_type -> begin
(writer.FStar_Util.write_char 'a')
end
| FStar_Absyn_Syntax.Kind_effect -> begin
(writer.FStar_Util.write_char 'b')
end
| FStar_Absyn_Syntax.Kind_abbrev (ka, k) -> begin
(let _28_504 = (writer.FStar_Util.write_char 'c')
in (let _28_506 = (serialize_kabbrev writer ka)
in (serialize_knd writer k)))
end
| FStar_Absyn_Syntax.Kind_arrow (bs, k) -> begin
(let _28_512 = (writer.FStar_Util.write_char 'd')
in (let _28_514 = (serialize_binders writer bs)
in (serialize_knd writer k)))
end
| FStar_Absyn_Syntax.Kind_lam (bs, k) -> begin
(let _28_520 = (writer.FStar_Util.write_char 'e')
in (let _28_522 = (serialize_binders writer bs)
in (serialize_knd writer k)))
end
| FStar_Absyn_Syntax.Kind_unknown -> begin
(writer.FStar_Util.write_char 'f')
end
| FStar_Absyn_Syntax.Kind_uvar (uv, args) -> begin
(Prims.raise (Err ("knd\' serialization unimplemented:1")))
end
| FStar_Absyn_Syntax.Kind_delayed (_28_530, _28_532, _28_534) -> begin
(Prims.raise (Err ("knd\' serialization unimplemented:2")))
end))
<<<<<<< HEAD
and serialize_knd = (fun writer ast -> (let _94_307 = (FStar_Absyn_Util.compress_kind ast)
in (serialize_syntax writer serialize_knd' _94_307)))
and serialize_kabbrev = (fun writer ast -> (let _28_540 = (serialize_lident writer (Prims.fst ast))
=======
and serialize_knd = (fun writer ast -> (let _93_309 = (FStar_Absyn_Util.compress_kind ast)
in (serialize_syntax writer serialize_knd' _93_309)))
and serialize_kabbrev = (fun writer ast -> (let _28_541 = (serialize_lident writer (Prims.fst ast))
>>>>>>> 9d8d8eaf
in (serialize_args writer (Prims.snd ast))))
and serialize_lbname = (fun writer ast -> (serialize_either writer serialize_bvvdef serialize_lident ast))
and serialize_letbindings = (fun writer ast -> (let f = (fun writer lb -> (let _28_550 = (serialize_lbname writer lb.FStar_Absyn_Syntax.lbname)
in (let _28_552 = (serialize_lident writer lb.FStar_Absyn_Syntax.lbeff)
in (let _28_554 = (serialize_typ writer lb.FStar_Absyn_Syntax.lbtyp)
in (serialize_exp writer lb.FStar_Absyn_Syntax.lbdef)))))
in (let _28_556 = (writer.FStar_Util.write_bool (Prims.fst ast))
in (serialize_list writer f (Prims.snd ast)))))
and serialize_fvar = (fun writer ast -> (serialize_either writer serialize_btvdef serialize_bvvdef ast))
and serialize_btvar = (fun writer ast -> (serialize_bvar writer serialize_knd ast))
and serialize_bvvar = (fun writer ast -> (serialize_bvar writer serialize_typ ast))
and serialize_ftvar = (fun writer ast -> (serialize_var writer serialize_knd ast))
and serialize_fvvar = (fun writer ast -> (serialize_var writer serialize_typ ast))

let rec deserialize_typ' = (fun reader -> (match ((reader.FStar_Util.read_char ())) with
| 'a' -> begin
<<<<<<< HEAD
(let _94_358 = (deserialize_btvar reader)
in FStar_Absyn_Syntax.Typ_btvar (_94_358))
end
| 'b' -> begin
(let _94_359 = (deserialize_ftvar reader)
in FStar_Absyn_Syntax.Typ_const (_94_359))
end
| 'c' -> begin
(let _94_362 = (let _94_361 = (deserialize_binders reader)
in (let _94_360 = (deserialize_comp reader)
in (_94_361, _94_360)))
in FStar_Absyn_Syntax.Typ_fun (_94_362))
end
| 'd' -> begin
(let _94_365 = (let _94_364 = (deserialize_bvvar reader)
in (let _94_363 = (deserialize_typ reader)
in (_94_364, _94_363)))
in FStar_Absyn_Syntax.Typ_refine (_94_365))
end
| 'e' -> begin
(let _94_368 = (let _94_367 = (deserialize_typ reader)
in (let _94_366 = (deserialize_args reader)
in (_94_367, _94_366)))
in FStar_Absyn_Syntax.Typ_app (_94_368))
end
| 'f' -> begin
(let _94_371 = (let _94_370 = (deserialize_binders reader)
in (let _94_369 = (deserialize_typ reader)
in (_94_370, _94_369)))
in FStar_Absyn_Syntax.Typ_lam (_94_371))
end
| 'g' -> begin
(let _94_374 = (let _94_373 = (deserialize_typ reader)
in (let _94_372 = (deserialize_knd reader)
in (_94_373, _94_372)))
in FStar_Absyn_Syntax.Typ_ascribed (_94_374))
end
| 'h' -> begin
(let _94_375 = (deserialize_meta_t reader)
in FStar_Absyn_Syntax.Typ_meta (_94_375))
=======
(let _93_360 = (deserialize_btvar reader)
in FStar_Absyn_Syntax.Typ_btvar (_93_360))
end
| 'b' -> begin
(let _93_361 = (deserialize_ftvar reader)
in FStar_Absyn_Syntax.Typ_const (_93_361))
end
| 'c' -> begin
(let _93_364 = (let _93_363 = (deserialize_binders reader)
in (let _93_362 = (deserialize_comp reader)
in (_93_363, _93_362)))
in FStar_Absyn_Syntax.Typ_fun (_93_364))
end
| 'd' -> begin
(let _93_367 = (let _93_366 = (deserialize_bvvar reader)
in (let _93_365 = (deserialize_typ reader)
in (_93_366, _93_365)))
in FStar_Absyn_Syntax.Typ_refine (_93_367))
end
| 'e' -> begin
(let _93_370 = (let _93_369 = (deserialize_typ reader)
in (let _93_368 = (deserialize_args reader)
in (_93_369, _93_368)))
in FStar_Absyn_Syntax.Typ_app (_93_370))
end
| 'f' -> begin
(let _93_373 = (let _93_372 = (deserialize_binders reader)
in (let _93_371 = (deserialize_typ reader)
in (_93_372, _93_371)))
in FStar_Absyn_Syntax.Typ_lam (_93_373))
end
| 'g' -> begin
(let _93_376 = (let _93_375 = (deserialize_typ reader)
in (let _93_374 = (deserialize_knd reader)
in (_93_375, _93_374)))
in FStar_Absyn_Syntax.Typ_ascribed (_93_376))
end
| 'h' -> begin
(let _93_377 = (deserialize_meta_t reader)
in FStar_Absyn_Syntax.Typ_meta (_93_377))
>>>>>>> 9d8d8eaf
end
| 'i' -> begin
FStar_Absyn_Syntax.Typ_unknown
end
| _28_579 -> begin
(parse_error ())
end))
and deserialize_meta_t = (fun reader -> (match ((reader.FStar_Util.read_char ())) with
| 'a' -> begin
<<<<<<< HEAD
(let _94_379 = (let _94_378 = (deserialize_typ reader)
in (let _94_377 = (deserialize_list reader deserialize_arg)
in (_94_378, _94_377)))
in FStar_Absyn_Syntax.Meta_pattern (_94_379))
end
| 'b' -> begin
(let _94_382 = (let _94_381 = (deserialize_typ reader)
in (let _94_380 = (deserialize_lident reader)
in (_94_381, _94_380)))
in FStar_Absyn_Syntax.Meta_named (_94_382))
end
| 'c' -> begin
(let _94_386 = (let _94_385 = (deserialize_typ reader)
in (let _94_384 = (reader.FStar_Util.read_string ())
in (let _94_383 = (reader.FStar_Util.read_bool ())
in (_94_385, _94_384, FStar_Absyn_Syntax.dummyRange, _94_383))))
in FStar_Absyn_Syntax.Meta_labeled (_94_386))
=======
(let _93_382 = (let _93_381 = (deserialize_typ reader)
in (let _93_380 = (deserialize_list reader (fun r -> (deserialize_list r deserialize_arg)))
in (_93_381, _93_380)))
in FStar_Absyn_Syntax.Meta_pattern (_93_382))
end
| 'b' -> begin
(let _93_385 = (let _93_384 = (deserialize_typ reader)
in (let _93_383 = (deserialize_lident reader)
in (_93_384, _93_383)))
in FStar_Absyn_Syntax.Meta_named (_93_385))
end
| 'c' -> begin
(let _93_389 = (let _93_388 = (deserialize_typ reader)
in (let _93_387 = (reader.FStar_Util.read_string ())
in (let _93_386 = (reader.FStar_Util.read_bool ())
in (_93_388, _93_387, FStar_Absyn_Syntax.dummyRange, _93_386))))
in FStar_Absyn_Syntax.Meta_labeled (_93_389))
>>>>>>> 9d8d8eaf
end
| _28_586 -> begin
(parse_error ())
end))
<<<<<<< HEAD
and deserialize_arg = (fun reader -> (let _94_390 = (deserialize_either reader deserialize_typ deserialize_exp)
in (let _94_389 = (let _94_388 = (reader.FStar_Util.read_bool ())
in (FStar_All.pipe_left FStar_Absyn_Syntax.as_implicit _94_388))
in (_94_390, _94_389))))
and deserialize_args = (fun reader -> (deserialize_list reader deserialize_arg))
and deserialize_binder = (fun reader -> (let _94_395 = (deserialize_either reader deserialize_btvar deserialize_bvvar)
in (let _94_394 = (let _94_393 = (reader.FStar_Util.read_bool ())
in (FStar_All.pipe_left FStar_Absyn_Syntax.as_implicit _94_393))
in (_94_395, _94_394))))
and deserialize_binders = (fun reader -> (deserialize_list reader deserialize_binder))
and deserialize_typ = (fun reader -> (deserialize_syntax reader deserialize_typ' FStar_Absyn_Syntax.mk_Kind_unknown))
and deserialize_comp_typ = (fun reader -> (let _94_402 = (deserialize_lident reader)
in (let _94_401 = (deserialize_typ reader)
in (let _94_400 = (deserialize_args reader)
in (let _94_399 = (deserialize_list reader deserialize_cflags)
in {FStar_Absyn_Syntax.effect_name = _94_402; FStar_Absyn_Syntax.result_typ = _94_401; FStar_Absyn_Syntax.effect_args = _94_400; FStar_Absyn_Syntax.flags = _94_399})))))
and deserialize_comp' = (fun reader -> (match ((reader.FStar_Util.read_char ())) with
| 'a' -> begin
(let _94_404 = (deserialize_typ reader)
in FStar_Absyn_Syntax.Total (_94_404))
end
| 'b' -> begin
(let _94_405 = (deserialize_comp_typ reader)
in FStar_Absyn_Syntax.Comp (_94_405))
=======
and deserialize_arg = (fun reader -> (let _93_393 = (deserialize_either reader deserialize_typ deserialize_exp)
in (let _93_392 = (let _93_391 = (reader.FStar_Util.read_bool ())
in (FStar_All.pipe_left FStar_Absyn_Syntax.as_implicit _93_391))
in (_93_393, _93_392))))
and deserialize_args = (fun reader -> (deserialize_list reader deserialize_arg))
and deserialize_binder = (fun reader -> (let _93_398 = (deserialize_either reader deserialize_btvar deserialize_bvvar)
in (let _93_397 = (let _93_396 = (reader.FStar_Util.read_bool ())
in (FStar_All.pipe_left FStar_Absyn_Syntax.as_implicit _93_396))
in (_93_398, _93_397))))
and deserialize_binders = (fun reader -> (deserialize_list reader deserialize_binder))
and deserialize_typ = (fun reader -> (deserialize_syntax reader deserialize_typ' FStar_Absyn_Syntax.mk_Kind_unknown))
and deserialize_comp_typ = (fun reader -> (let _93_405 = (deserialize_lident reader)
in (let _93_404 = (deserialize_typ reader)
in (let _93_403 = (deserialize_args reader)
in (let _93_402 = (deserialize_list reader deserialize_cflags)
in {FStar_Absyn_Syntax.effect_name = _93_405; FStar_Absyn_Syntax.result_typ = _93_404; FStar_Absyn_Syntax.effect_args = _93_403; FStar_Absyn_Syntax.flags = _93_402})))))
and deserialize_comp' = (fun reader -> (match ((reader.FStar_Util.read_char ())) with
| 'a' -> begin
(let _93_407 = (deserialize_typ reader)
in FStar_Absyn_Syntax.Total (_93_407))
end
| 'b' -> begin
(let _93_408 = (deserialize_comp_typ reader)
in FStar_Absyn_Syntax.Comp (_93_408))
>>>>>>> 9d8d8eaf
end
| _28_597 -> begin
(parse_error ())
end))
and deserialize_comp = (fun reader -> (deserialize_syntax reader deserialize_comp' ()))
and deserialize_cflags = (fun reader -> (match ((reader.FStar_Util.read_char ())) with
| 'a' -> begin
FStar_Absyn_Syntax.TOTAL
end
| 'b' -> begin
FStar_Absyn_Syntax.MLEFFECT
end
| 'c' -> begin
FStar_Absyn_Syntax.RETURN
end
| 'd' -> begin
FStar_Absyn_Syntax.PARTIAL_RETURN
end
| 'e' -> begin
FStar_Absyn_Syntax.SOMETRIVIAL
end
| 'f' -> begin
FStar_Absyn_Syntax.LEMMA
end
| 'g' -> begin
<<<<<<< HEAD
(let _94_408 = (deserialize_exp reader)
in FStar_Absyn_Syntax.DECREASES (_94_408))
=======
(let _93_411 = (deserialize_exp reader)
in FStar_Absyn_Syntax.DECREASES (_93_411))
>>>>>>> 9d8d8eaf
end
| _28_608 -> begin
(parse_error ())
end))
and deserialize_exp' = (fun reader -> (match ((reader.FStar_Util.read_char ())) with
| 'a' -> begin
<<<<<<< HEAD
(let _94_410 = (deserialize_bvvar reader)
in FStar_Absyn_Syntax.Exp_bvar (_94_410))
end
| 'b' -> begin
(let _94_414 = (let _94_413 = (deserialize_fvvar reader)
in (let _94_412 = (let _28_610 = (let _94_411 = (reader.FStar_Util.read_bool ())
in (FStar_All.pipe_left Prims.ignore _94_411))
in None)
in (_94_413, _94_412)))
in FStar_Absyn_Syntax.Exp_fvar (_94_414))
end
| 'c' -> begin
(let _94_415 = (deserialize_sconst reader)
in FStar_Absyn_Syntax.Exp_constant (_94_415))
end
| 'd' -> begin
(let _94_418 = (let _94_417 = (deserialize_binders reader)
in (let _94_416 = (deserialize_exp reader)
in (_94_417, _94_416)))
in FStar_Absyn_Syntax.Exp_abs (_94_418))
end
| 'e' -> begin
(let _94_421 = (let _94_420 = (deserialize_exp reader)
in (let _94_419 = (deserialize_args reader)
in (_94_420, _94_419)))
in FStar_Absyn_Syntax.Exp_app (_94_421))
=======
(let _93_413 = (deserialize_bvvar reader)
in FStar_Absyn_Syntax.Exp_bvar (_93_413))
end
| 'b' -> begin
(let _93_417 = (let _93_416 = (deserialize_fvvar reader)
in (let _93_415 = (let _28_612 = (let _93_414 = (reader.FStar_Util.read_bool ())
in (FStar_All.pipe_left Prims.ignore _93_414))
in None)
in (_93_416, _93_415)))
in FStar_Absyn_Syntax.Exp_fvar (_93_417))
end
| 'c' -> begin
(let _93_418 = (deserialize_sconst reader)
in FStar_Absyn_Syntax.Exp_constant (_93_418))
end
| 'd' -> begin
(let _93_421 = (let _93_420 = (deserialize_binders reader)
in (let _93_419 = (deserialize_exp reader)
in (_93_420, _93_419)))
in FStar_Absyn_Syntax.Exp_abs (_93_421))
end
| 'e' -> begin
(let _93_424 = (let _93_423 = (deserialize_exp reader)
in (let _93_422 = (deserialize_args reader)
in (_93_423, _93_422)))
in FStar_Absyn_Syntax.Exp_app (_93_424))
>>>>>>> 9d8d8eaf
end
| 'f' -> begin
(let g = (fun reader -> (match ((reader.FStar_Util.read_char ())) with
| 'a' -> begin
<<<<<<< HEAD
(let _94_424 = (deserialize_exp reader)
in Some (_94_424))
=======
(let _93_427 = (deserialize_exp reader)
in Some (_93_427))
>>>>>>> 9d8d8eaf
end
| 'b' -> begin
None
end
| _28_623 -> begin
(parse_error ())
end))
<<<<<<< HEAD
in (let f = (fun reader -> (let _94_429 = (deserialize_pat reader)
in (let _94_428 = (g reader)
in (let _94_427 = (deserialize_exp reader)
in (_94_429, _94_428, _94_427)))))
in (let _94_432 = (let _94_431 = (deserialize_exp reader)
in (let _94_430 = (deserialize_list reader f)
in (_94_431, _94_430)))
in FStar_Absyn_Syntax.Exp_match (_94_432))))
end
| 'g' -> begin
(let _94_436 = (let _94_435 = (deserialize_exp reader)
in (let _94_434 = (deserialize_typ reader)
in (let _94_433 = (deserialize_option reader deserialize_lident)
in (_94_435, _94_434, _94_433))))
in FStar_Absyn_Syntax.Exp_ascribed (_94_436))
end
| 'h' -> begin
(let _94_439 = (let _94_438 = (deserialize_letbindings reader)
in (let _94_437 = (deserialize_exp reader)
in (_94_438, _94_437)))
in FStar_Absyn_Syntax.Exp_let (_94_439))
end
| 'i' -> begin
(let _94_440 = (deserialize_meta_e reader)
in FStar_Absyn_Syntax.Exp_meta (_94_440))
=======
in (let f = (fun reader -> (let _93_432 = (deserialize_pat reader)
in (let _93_431 = (g reader)
in (let _93_430 = (deserialize_exp reader)
in (_93_432, _93_431, _93_430)))))
in (let _93_435 = (let _93_434 = (deserialize_exp reader)
in (let _93_433 = (deserialize_list reader f)
in (_93_434, _93_433)))
in FStar_Absyn_Syntax.Exp_match (_93_435))))
end
| 'g' -> begin
(let _93_439 = (let _93_438 = (deserialize_exp reader)
in (let _93_437 = (deserialize_typ reader)
in (let _93_436 = (deserialize_option reader deserialize_lident)
in (_93_438, _93_437, _93_436))))
in FStar_Absyn_Syntax.Exp_ascribed (_93_439))
end
| 'h' -> begin
(let _93_442 = (let _93_441 = (deserialize_letbindings reader)
in (let _93_440 = (deserialize_exp reader)
in (_93_441, _93_440)))
in FStar_Absyn_Syntax.Exp_let (_93_442))
end
| 'i' -> begin
(let _93_443 = (deserialize_meta_e reader)
in FStar_Absyn_Syntax.Exp_meta (_93_443))
>>>>>>> 9d8d8eaf
end
| _28_630 -> begin
(parse_error ())
end))
and deserialize_meta_e = (fun reader -> (match ((reader.FStar_Util.read_char ())) with
| 'a' -> begin
<<<<<<< HEAD
(let _94_444 = (let _94_443 = (deserialize_exp reader)
in (let _94_442 = (deserialize_meta_source_info reader)
in (_94_443, _94_442)))
in FStar_Absyn_Syntax.Meta_desugared (_94_444))
=======
(let _93_447 = (let _93_446 = (deserialize_exp reader)
in (let _93_445 = (deserialize_meta_source_info reader)
in (_93_446, _93_445)))
in FStar_Absyn_Syntax.Meta_desugared (_93_447))
>>>>>>> 9d8d8eaf
end
| _28_634 -> begin
(parse_error ())
end))
and deserialize_meta_source_info = (fun reader -> (match ((reader.FStar_Util.read_char ())) with
| 'a' -> begin
FStar_Absyn_Syntax.Data_app
end
| 'b' -> begin
FStar_Absyn_Syntax.Sequence
end
| 'c' -> begin
FStar_Absyn_Syntax.Primop
end
| 'd' -> begin
FStar_Absyn_Syntax.Masked_effect
end
| _28_641 -> begin
(parse_error ())
end))
and deserialize_exp = (fun reader -> (deserialize_syntax reader deserialize_exp' FStar_Absyn_Syntax.mk_Typ_unknown))
and deserialize_btvdef = (fun reader -> (deserialize_bvdef None reader))
and deserialize_bvvdef = (fun reader -> (deserialize_bvdef None reader))
and deserialize_pat' = (fun reader -> (match ((reader.FStar_Util.read_char ())) with
| 'a' -> begin
<<<<<<< HEAD
(let _94_450 = (deserialize_list reader deserialize_pat)
in FStar_Absyn_Syntax.Pat_disj (_94_450))
end
| 'b' -> begin
(let _94_451 = (deserialize_sconst reader)
in FStar_Absyn_Syntax.Pat_constant (_94_451))
end
| 'c' -> begin
(let _94_457 = (let _94_456 = (deserialize_fvvar reader)
in (let _94_455 = (deserialize_list reader (fun r -> (let _94_454 = (deserialize_pat r)
in (let _94_453 = (r.FStar_Util.read_bool ())
in (_94_454, _94_453)))))
in (_94_456, None, _94_455)))
in FStar_Absyn_Syntax.Pat_cons (_94_457))
end
| 'd' -> begin
(let _94_458 = (deserialize_bvvar reader)
in FStar_Absyn_Syntax.Pat_var (_94_458))
end
| 'e' -> begin
(let _94_459 = (deserialize_btvar reader)
in FStar_Absyn_Syntax.Pat_tvar (_94_459))
end
| 'f' -> begin
(let _94_460 = (deserialize_bvvar reader)
in FStar_Absyn_Syntax.Pat_wild (_94_460))
end
| 'g' -> begin
(let _94_461 = (deserialize_btvar reader)
in FStar_Absyn_Syntax.Pat_twild (_94_461))
end
| 'h' -> begin
(let _94_464 = (let _94_463 = (deserialize_bvvar reader)
in (let _94_462 = (deserialize_exp reader)
in (_94_463, _94_462)))
in FStar_Absyn_Syntax.Pat_dot_term (_94_464))
end
| 'i' -> begin
(let _94_467 = (let _94_466 = (deserialize_btvar reader)
in (let _94_465 = (deserialize_typ reader)
in (_94_466, _94_465)))
in FStar_Absyn_Syntax.Pat_dot_typ (_94_467))
=======
(let _93_453 = (deserialize_list reader deserialize_pat)
in FStar_Absyn_Syntax.Pat_disj (_93_453))
end
| 'b' -> begin
(let _93_454 = (deserialize_sconst reader)
in FStar_Absyn_Syntax.Pat_constant (_93_454))
end
| 'c' -> begin
(let _93_460 = (let _93_459 = (deserialize_fvvar reader)
in (let _93_458 = (deserialize_list reader (fun r -> (let _93_457 = (deserialize_pat r)
in (let _93_456 = (r.FStar_Util.read_bool ())
in (_93_457, _93_456)))))
in (_93_459, None, _93_458)))
in FStar_Absyn_Syntax.Pat_cons (_93_460))
end
| 'd' -> begin
(let _93_461 = (deserialize_bvvar reader)
in FStar_Absyn_Syntax.Pat_var (_93_461))
end
| 'e' -> begin
(let _93_462 = (deserialize_btvar reader)
in FStar_Absyn_Syntax.Pat_tvar (_93_462))
end
| 'f' -> begin
(let _93_463 = (deserialize_bvvar reader)
in FStar_Absyn_Syntax.Pat_wild (_93_463))
end
| 'g' -> begin
(let _93_464 = (deserialize_btvar reader)
in FStar_Absyn_Syntax.Pat_twild (_93_464))
end
| 'h' -> begin
(let _93_467 = (let _93_466 = (deserialize_bvvar reader)
in (let _93_465 = (deserialize_exp reader)
in (_93_466, _93_465)))
in FStar_Absyn_Syntax.Pat_dot_term (_93_467))
end
| 'i' -> begin
(let _93_470 = (let _93_469 = (deserialize_btvar reader)
in (let _93_468 = (deserialize_typ reader)
in (_93_469, _93_468)))
in FStar_Absyn_Syntax.Pat_dot_typ (_93_470))
>>>>>>> 9d8d8eaf
end
| _28_657 -> begin
(parse_error ())
end))
and deserialize_pat = (fun reader -> (deserialize_withinfo_t reader deserialize_pat' (fun r -> None)))
and deserialize_knd' = (fun reader -> (match ((reader.FStar_Util.read_char ())) with
| 'a' -> begin
FStar_Absyn_Syntax.Kind_type
end
| 'b' -> begin
FStar_Absyn_Syntax.Kind_effect
end
| 'c' -> begin
<<<<<<< HEAD
(let _94_473 = (let _94_472 = (deserialize_kabbrev reader)
in (let _94_471 = (deserialize_knd reader)
in (_94_472, _94_471)))
in FStar_Absyn_Syntax.Kind_abbrev (_94_473))
end
| 'd' -> begin
(let _94_476 = (let _94_475 = (deserialize_binders reader)
in (let _94_474 = (deserialize_knd reader)
in (_94_475, _94_474)))
in FStar_Absyn_Syntax.Kind_arrow (_94_476))
end
| 'e' -> begin
(let _94_479 = (let _94_478 = (deserialize_binders reader)
in (let _94_477 = (deserialize_knd reader)
in (_94_478, _94_477)))
in FStar_Absyn_Syntax.Kind_lam (_94_479))
=======
(let _93_476 = (let _93_475 = (deserialize_kabbrev reader)
in (let _93_474 = (deserialize_knd reader)
in (_93_475, _93_474)))
in FStar_Absyn_Syntax.Kind_abbrev (_93_476))
end
| 'd' -> begin
(let _93_479 = (let _93_478 = (deserialize_binders reader)
in (let _93_477 = (deserialize_knd reader)
in (_93_478, _93_477)))
in FStar_Absyn_Syntax.Kind_arrow (_93_479))
end
| 'e' -> begin
(let _93_482 = (let _93_481 = (deserialize_binders reader)
in (let _93_480 = (deserialize_knd reader)
in (_93_481, _93_480)))
in FStar_Absyn_Syntax.Kind_lam (_93_482))
>>>>>>> 9d8d8eaf
end
| 'f' -> begin
FStar_Absyn_Syntax.Kind_unknown
end
| _28_668 -> begin
(parse_error ())
end))
and deserialize_knd = (fun reader -> (deserialize_syntax reader deserialize_knd' ()))
<<<<<<< HEAD
and deserialize_kabbrev = (fun reader -> (let _94_483 = (deserialize_lident reader)
in (let _94_482 = (deserialize_args reader)
in (_94_483, _94_482))))
and deserialize_lbname = (fun reader -> (deserialize_either reader deserialize_bvvdef deserialize_lident))
and deserialize_letbindings = (fun reader -> (let f = (fun reader -> (let _94_491 = (deserialize_lbname reader)
in (let _94_490 = (deserialize_typ reader)
in (let _94_489 = (deserialize_lident reader)
in (let _94_488 = (deserialize_exp reader)
in {FStar_Absyn_Syntax.lbname = _94_491; FStar_Absyn_Syntax.lbtyp = _94_490; FStar_Absyn_Syntax.lbeff = _94_489; FStar_Absyn_Syntax.lbdef = _94_488})))))
in (let _94_493 = (reader.FStar_Util.read_bool ())
in (let _94_492 = (deserialize_list reader f)
in (_94_493, _94_492)))))
=======
and deserialize_kabbrev = (fun reader -> (let _93_486 = (deserialize_lident reader)
in (let _93_485 = (deserialize_args reader)
in (_93_486, _93_485))))
and deserialize_lbname = (fun reader -> (deserialize_either reader deserialize_bvvdef deserialize_lident))
and deserialize_letbindings = (fun reader -> (let f = (fun reader -> (let _93_494 = (deserialize_lbname reader)
in (let _93_493 = (deserialize_typ reader)
in (let _93_492 = (deserialize_lident reader)
in (let _93_491 = (deserialize_exp reader)
in {FStar_Absyn_Syntax.lbname = _93_494; FStar_Absyn_Syntax.lbtyp = _93_493; FStar_Absyn_Syntax.lbeff = _93_492; FStar_Absyn_Syntax.lbdef = _93_491})))))
in (let _93_496 = (reader.FStar_Util.read_bool ())
in (let _93_495 = (deserialize_list reader f)
in (_93_496, _93_495)))))
>>>>>>> 9d8d8eaf
and deserialize_fvar = (fun reader -> (deserialize_either reader deserialize_btvdef deserialize_bvvdef))
and deserialize_btvar = (fun reader -> (deserialize_bvar None reader deserialize_knd))
and deserialize_bvvar = (fun reader -> (deserialize_bvar None reader deserialize_typ))
and deserialize_ftvar = (fun reader -> (deserialize_var reader deserialize_knd))
and deserialize_fvvar = (fun reader -> (deserialize_var reader deserialize_typ))

let serialize_formula = serialize_typ

let deserialize_formula = deserialize_typ

let serialize_qualifier = (fun writer ast -> (match (ast) with
| FStar_Absyn_Syntax.Private -> begin
(writer.FStar_Util.write_char 'a')
end
| FStar_Absyn_Syntax.Assumption -> begin
(writer.FStar_Util.write_char 'c')
end
| FStar_Absyn_Syntax.Logic -> begin
(writer.FStar_Util.write_char 'g')
end
| FStar_Absyn_Syntax.Opaque -> begin
(writer.FStar_Util.write_char 'h')
end
| FStar_Absyn_Syntax.Discriminator (lid) -> begin
(let _28_688 = (writer.FStar_Util.write_char 'i')
in (serialize_lident writer lid))
end
| FStar_Absyn_Syntax.Projector (lid, v) -> begin
(let _28_694 = (writer.FStar_Util.write_char 'j')
in (let _28_696 = (serialize_lident writer lid)
in (serialize_either writer serialize_btvdef serialize_bvvdef v)))
end
| FStar_Absyn_Syntax.RecordType (l) -> begin
(let _28_700 = (writer.FStar_Util.write_char 'k')
in (serialize_list writer serialize_lident l))
end
| FStar_Absyn_Syntax.RecordConstructor (l) -> begin
(let _28_704 = (writer.FStar_Util.write_char 'l')
in (serialize_list writer serialize_lident l))
end
| FStar_Absyn_Syntax.ExceptionConstructor -> begin
(writer.FStar_Util.write_char 'm')
end
| FStar_Absyn_Syntax.HasMaskedEffect -> begin
(writer.FStar_Util.write_char 'o')
end
| FStar_Absyn_Syntax.DefaultEffect (l) -> begin
(let _28_710 = (writer.FStar_Util.write_char 'p')
in (serialize_option writer serialize_lident l))
end
| FStar_Absyn_Syntax.TotalEffect -> begin
(writer.FStar_Util.write_char 'q')
end
| _28_714 -> begin
(FStar_All.failwith "Unexpected qualifier")
end))

let deserialize_qualifier = (fun reader -> (match ((reader.FStar_Util.read_char ())) with
| 'a' -> begin
FStar_Absyn_Syntax.Private
end
| 'c' -> begin
FStar_Absyn_Syntax.Assumption
end
| 'g' -> begin
FStar_Absyn_Syntax.Logic
end
| 'h' -> begin
FStar_Absyn_Syntax.Opaque
end
| 'i' -> begin
<<<<<<< HEAD
(let _94_508 = (deserialize_lident reader)
in FStar_Absyn_Syntax.Discriminator (_94_508))
end
| 'j' -> begin
(let _94_511 = (let _94_510 = (deserialize_lident reader)
in (let _94_509 = (deserialize_either reader deserialize_btvdef deserialize_bvvdef)
in (_94_510, _94_509)))
in FStar_Absyn_Syntax.Projector (_94_511))
end
| 'k' -> begin
(let _94_512 = (deserialize_list reader deserialize_lident)
in FStar_Absyn_Syntax.RecordType (_94_512))
end
| 'l' -> begin
(let _94_513 = (deserialize_list reader deserialize_lident)
in FStar_Absyn_Syntax.RecordConstructor (_94_513))
=======
(let _93_511 = (deserialize_lident reader)
in FStar_Absyn_Syntax.Discriminator (_93_511))
end
| 'j' -> begin
(let _93_514 = (let _93_513 = (deserialize_lident reader)
in (let _93_512 = (deserialize_either reader deserialize_btvdef deserialize_bvvdef)
in (_93_513, _93_512)))
in FStar_Absyn_Syntax.Projector (_93_514))
end
| 'k' -> begin
(let _93_515 = (deserialize_list reader deserialize_lident)
in FStar_Absyn_Syntax.RecordType (_93_515))
end
| 'l' -> begin
(let _93_516 = (deserialize_list reader deserialize_lident)
in FStar_Absyn_Syntax.RecordConstructor (_93_516))
>>>>>>> 9d8d8eaf
end
| 'm' -> begin
FStar_Absyn_Syntax.ExceptionConstructor
end
| 'o' -> begin
FStar_Absyn_Syntax.HasMaskedEffect
end
| 'p' -> begin
<<<<<<< HEAD
(let _94_515 = (deserialize_option reader deserialize_lident)
in (FStar_All.pipe_right _94_515 (fun _94_514 -> FStar_Absyn_Syntax.DefaultEffect (_94_514))))
=======
(let _93_518 = (deserialize_option reader deserialize_lident)
in (FStar_All.pipe_right _93_518 (fun _93_517 -> FStar_Absyn_Syntax.DefaultEffect (_93_517))))
>>>>>>> 9d8d8eaf
end
| 'q' -> begin
FStar_Absyn_Syntax.TotalEffect
end
| _28_729 -> begin
(parse_error ())
end))

let serialize_tycon = (fun writer _28_734 -> (match (_28_734) with
| (lid, bs, k) -> begin
(let _28_735 = (serialize_lident writer lid)
in (let _28_737 = (serialize_binders writer bs)
in (serialize_knd writer k)))
end))

<<<<<<< HEAD
let deserialize_tycon = (fun reader -> (let _94_524 = (deserialize_lident reader)
in (let _94_523 = (deserialize_binders reader)
in (let _94_522 = (deserialize_knd reader)
in (_94_524, _94_523, _94_522)))))
=======
let deserialize_tycon = (fun reader -> (let _93_527 = (deserialize_lident reader)
in (let _93_526 = (deserialize_binders reader)
in (let _93_525 = (deserialize_knd reader)
in (_93_527, _93_526, _93_525)))))
>>>>>>> 9d8d8eaf

let serialize_monad_abbrev = (fun writer ast -> (let _28_742 = (serialize_lident writer ast.FStar_Absyn_Syntax.mabbrev)
in (let _28_744 = (serialize_binders writer ast.FStar_Absyn_Syntax.parms)
in (serialize_typ writer ast.FStar_Absyn_Syntax.def))))

<<<<<<< HEAD
let deserialize_monad_abbrev = (fun reader -> (let _94_533 = (deserialize_lident reader)
in (let _94_532 = (deserialize_binders reader)
in (let _94_531 = (deserialize_typ reader)
in {FStar_Absyn_Syntax.mabbrev = _94_533; FStar_Absyn_Syntax.parms = _94_532; FStar_Absyn_Syntax.def = _94_531}))))
=======
let deserialize_monad_abbrev = (fun reader -> (let _93_536 = (deserialize_lident reader)
in (let _93_535 = (deserialize_binders reader)
in (let _93_534 = (deserialize_typ reader)
in {FStar_Absyn_Syntax.mabbrev = _93_536; FStar_Absyn_Syntax.parms = _93_535; FStar_Absyn_Syntax.def = _93_534}))))
>>>>>>> 9d8d8eaf

let serialize_sub_effect = (fun writer ast -> (let _28_749 = (serialize_lident writer ast.FStar_Absyn_Syntax.source)
in (let _28_751 = (serialize_lident writer ast.FStar_Absyn_Syntax.target)
in (serialize_typ writer ast.FStar_Absyn_Syntax.lift))))

<<<<<<< HEAD
let deserialize_sub_effect = (fun reader -> (let _94_542 = (deserialize_lident reader)
in (let _94_541 = (deserialize_lident reader)
in (let _94_540 = (deserialize_typ reader)
in {FStar_Absyn_Syntax.source = _94_542; FStar_Absyn_Syntax.target = _94_541; FStar_Absyn_Syntax.lift = _94_540}))))
=======
let deserialize_sub_effect = (fun reader -> (let _93_545 = (deserialize_lident reader)
in (let _93_544 = (deserialize_lident reader)
in (let _93_543 = (deserialize_typ reader)
in {FStar_Absyn_Syntax.source = _93_545; FStar_Absyn_Syntax.target = _93_544; FStar_Absyn_Syntax.lift = _93_543}))))
>>>>>>> 9d8d8eaf

let rec serialize_new_effect = (fun writer ast -> (let _28_756 = (serialize_lident writer ast.FStar_Absyn_Syntax.mname)
in (let _28_758 = (serialize_list writer serialize_binder ast.FStar_Absyn_Syntax.binders)
in (let _28_760 = (serialize_list writer serialize_qualifier ast.FStar_Absyn_Syntax.qualifiers)
in (let _28_762 = (serialize_knd writer ast.FStar_Absyn_Syntax.signature)
in (let _28_764 = (serialize_typ writer ast.FStar_Absyn_Syntax.ret)
in (let _28_766 = (serialize_typ writer ast.FStar_Absyn_Syntax.bind_wp)
in (let _28_768 = (serialize_typ writer ast.FStar_Absyn_Syntax.bind_wlp)
in (let _28_770 = (serialize_typ writer ast.FStar_Absyn_Syntax.if_then_else)
in (let _28_772 = (serialize_typ writer ast.FStar_Absyn_Syntax.ite_wp)
in (let _28_774 = (serialize_typ writer ast.FStar_Absyn_Syntax.ite_wlp)
in (let _28_776 = (serialize_typ writer ast.FStar_Absyn_Syntax.wp_binop)
in (let _28_778 = (serialize_typ writer ast.FStar_Absyn_Syntax.wp_as_type)
in (let _28_780 = (serialize_typ writer ast.FStar_Absyn_Syntax.close_wp)
in (let _28_782 = (serialize_typ writer ast.FStar_Absyn_Syntax.close_wp_t)
in (let _28_784 = (serialize_typ writer ast.FStar_Absyn_Syntax.assert_p)
in (let _28_786 = (serialize_typ writer ast.FStar_Absyn_Syntax.assume_p)
in (let _28_788 = (serialize_typ writer ast.FStar_Absyn_Syntax.null_wp)
in (serialize_typ writer ast.FStar_Absyn_Syntax.trivial)))))))))))))))))))
and serialize_sigelt = (fun writer ast -> (match (ast) with
| FStar_Absyn_Syntax.Sig_pragma (_28_793) -> begin
(FStar_All.failwith "NYI")
end
| FStar_Absyn_Syntax.Sig_tycon (lid, bs, k, l1, l2, qs, _28_802) -> begin
(let _28_805 = (writer.FStar_Util.write_char 'a')
in (let _28_807 = (serialize_lident writer lid)
in (let _28_809 = (serialize_binders writer bs)
in (let _28_811 = (serialize_knd writer k)
in (let _28_813 = (serialize_list writer serialize_lident l1)
in (let _28_815 = (serialize_list writer serialize_lident l2)
in (serialize_list writer serialize_qualifier qs)))))))
end
| FStar_Absyn_Syntax.Sig_typ_abbrev (lid, bs, k, t, qs, _28_823) -> begin
(let _28_826 = (writer.FStar_Util.write_char 'b')
in (let _28_828 = (serialize_lident writer lid)
in (let _28_830 = (serialize_binders writer bs)
in (let _28_832 = (serialize_knd writer k)
in (let _28_834 = (serialize_typ writer t)
in (serialize_list writer serialize_qualifier qs))))))
end
| FStar_Absyn_Syntax.Sig_datacon (lid1, t, tyc, qs, mutuals, _28_842) -> begin
(let t' = (match ((FStar_Absyn_Util.function_formals t)) with
| Some (f, c) -> begin
<<<<<<< HEAD
(let _94_552 = (let _94_551 = (FStar_Absyn_Syntax.mk_Total (FStar_Absyn_Util.comp_result c))
in (f, _94_551))
in (FStar_Absyn_Syntax.mk_Typ_fun _94_552 None FStar_Absyn_Syntax.dummyRange))
=======
(let _93_555 = (let _93_554 = (FStar_Absyn_Syntax.mk_Total (FStar_Absyn_Util.comp_result c))
in (f, _93_554))
in (FStar_Absyn_Syntax.mk_Typ_fun _93_555 None FStar_Absyn_Syntax.dummyRange))
>>>>>>> 9d8d8eaf
end
| None -> begin
t
end)
in (let _28_851 = (writer.FStar_Util.write_char 'c')
in (let _28_853 = (serialize_lident writer lid1)
in (let _28_855 = (serialize_typ writer t')
in (let _28_857 = (serialize_tycon writer tyc)
in (let _28_859 = (serialize_list writer serialize_qualifier qs)
in (serialize_list writer serialize_lident mutuals)))))))
end
| FStar_Absyn_Syntax.Sig_val_decl (lid, t, qs, _28_865) -> begin
(let _28_868 = (writer.FStar_Util.write_char 'd')
in (let _28_870 = (serialize_lident writer lid)
in (let _28_872 = (serialize_typ writer t)
in (serialize_list writer serialize_qualifier qs))))
end
| FStar_Absyn_Syntax.Sig_assume (lid, fml, qs, _28_878) -> begin
(let _28_881 = (writer.FStar_Util.write_char 'e')
in (let _28_883 = (serialize_lident writer lid)
in (let _28_885 = (serialize_formula writer fml)
in (serialize_list writer serialize_qualifier qs))))
end
<<<<<<< HEAD
| FStar_Absyn_Syntax.Sig_let (lbs, _28_887, l, quals) -> begin
(let _28_892 = (writer.FStar_Util.write_char 'f')
in (let _28_894 = (serialize_letbindings writer lbs)
in (let _28_896 = (serialize_list writer serialize_lident l)
in (let _94_554 = (FStar_All.pipe_right quals (FStar_Util.for_some (fun _28_1 -> (match (_28_1) with
=======
| FStar_Absyn_Syntax.Sig_let (lbs, _28_889, l, quals) -> begin
(let _28_894 = (writer.FStar_Util.write_char 'f')
in (let _28_896 = (serialize_letbindings writer lbs)
in (let _28_898 = (serialize_list writer serialize_lident l)
in (let _93_557 = (FStar_All.pipe_right quals (FStar_Util.for_some (fun _28_1 -> (match (_28_1) with
>>>>>>> 9d8d8eaf
| FStar_Absyn_Syntax.HasMaskedEffect -> begin
true
end
| _28_903 -> begin
false
end))))
<<<<<<< HEAD
in (writer.FStar_Util.write_bool _94_554)))))
=======
in (writer.FStar_Util.write_bool _93_557)))))
>>>>>>> 9d8d8eaf
end
| FStar_Absyn_Syntax.Sig_main (e, _28_906) -> begin
(let _28_909 = (writer.FStar_Util.write_char 'g')
in (serialize_exp writer e))
end
| FStar_Absyn_Syntax.Sig_bundle (l, qs, lids, _28_915) -> begin
(let _28_918 = (writer.FStar_Util.write_char 'h')
in (let _28_920 = (serialize_list writer serialize_sigelt l)
in (let _28_922 = (serialize_list writer serialize_qualifier qs)
in (serialize_list writer serialize_lident lids))))
end
| FStar_Absyn_Syntax.Sig_new_effect (n, _28_926) -> begin
(let _28_929 = (writer.FStar_Util.write_char 'i')
in (serialize_new_effect writer n))
end
| FStar_Absyn_Syntax.Sig_effect_abbrev (lid, bs, c, qs, _28_936) -> begin
(let _28_939 = (writer.FStar_Util.write_char 'j')
in (let _28_941 = (serialize_lident writer lid)
in (let _28_943 = (serialize_binders writer bs)
in (let _28_945 = (serialize_comp writer c)
in (serialize_list writer serialize_qualifier qs)))))
end
| FStar_Absyn_Syntax.Sig_sub_effect (se, r) -> begin
(let _28_951 = (writer.FStar_Util.write_char 'k')
in (serialize_sub_effect writer se))
end
| FStar_Absyn_Syntax.Sig_kind_abbrev (l, binders, k, _28_957) -> begin
(let _28_960 = (writer.FStar_Util.write_char 'l')
in (let _28_962 = (serialize_lident writer l)
in (let _28_964 = (serialize_list writer serialize_binder binders)
in (serialize_knd writer k))))
end))

<<<<<<< HEAD
let rec deserialize_new_effect = (fun reader -> (let _94_575 = (deserialize_lident reader)
in (let _94_574 = (deserialize_list reader deserialize_binder)
in (let _94_573 = (deserialize_list reader deserialize_qualifier)
in (let _94_572 = (deserialize_knd reader)
in (let _94_571 = (deserialize_typ reader)
in (let _94_570 = (deserialize_typ reader)
in (let _94_569 = (deserialize_typ reader)
in (let _94_568 = (deserialize_typ reader)
in (let _94_567 = (deserialize_typ reader)
in (let _94_566 = (deserialize_typ reader)
in (let _94_565 = (deserialize_typ reader)
in (let _94_564 = (deserialize_typ reader)
in (let _94_563 = (deserialize_typ reader)
in (let _94_562 = (deserialize_typ reader)
in (let _94_561 = (deserialize_typ reader)
in (let _94_560 = (deserialize_typ reader)
in (let _94_559 = (deserialize_typ reader)
in (let _94_558 = (deserialize_typ reader)
in {FStar_Absyn_Syntax.mname = _94_575; FStar_Absyn_Syntax.binders = _94_574; FStar_Absyn_Syntax.qualifiers = _94_573; FStar_Absyn_Syntax.signature = _94_572; FStar_Absyn_Syntax.ret = _94_571; FStar_Absyn_Syntax.bind_wp = _94_570; FStar_Absyn_Syntax.bind_wlp = _94_569; FStar_Absyn_Syntax.if_then_else = _94_568; FStar_Absyn_Syntax.ite_wp = _94_567; FStar_Absyn_Syntax.ite_wlp = _94_566; FStar_Absyn_Syntax.wp_binop = _94_565; FStar_Absyn_Syntax.wp_as_type = _94_564; FStar_Absyn_Syntax.close_wp = _94_563; FStar_Absyn_Syntax.close_wp_t = _94_562; FStar_Absyn_Syntax.assert_p = _94_561; FStar_Absyn_Syntax.assume_p = _94_560; FStar_Absyn_Syntax.null_wp = _94_559; FStar_Absyn_Syntax.trivial = _94_558})))))))))))))))))))
and deserialize_sigelt = (fun reader -> (match ((reader.FStar_Util.read_char ())) with
| 'a' -> begin
(let _94_583 = (let _94_582 = (deserialize_lident reader)
in (let _94_581 = (deserialize_binders reader)
in (let _94_580 = (deserialize_knd reader)
in (let _94_579 = (deserialize_list reader deserialize_lident)
in (let _94_578 = (deserialize_list reader deserialize_lident)
in (let _94_577 = (deserialize_list reader deserialize_qualifier)
in (_94_582, _94_581, _94_580, _94_579, _94_578, _94_577, FStar_Absyn_Syntax.dummyRange)))))))
in FStar_Absyn_Syntax.Sig_tycon (_94_583))
end
| 'b' -> begin
(let _94_589 = (let _94_588 = (deserialize_lident reader)
in (let _94_587 = (deserialize_binders reader)
in (let _94_586 = (deserialize_knd reader)
in (let _94_585 = (deserialize_typ reader)
in (let _94_584 = (deserialize_list reader deserialize_qualifier)
in (_94_588, _94_587, _94_586, _94_585, _94_584, FStar_Absyn_Syntax.dummyRange))))))
in FStar_Absyn_Syntax.Sig_typ_abbrev (_94_589))
end
| 'c' -> begin
(let _94_595 = (let _94_594 = (deserialize_lident reader)
in (let _94_593 = (deserialize_typ reader)
in (let _94_592 = (deserialize_tycon reader)
in (let _94_591 = (deserialize_list reader deserialize_qualifier)
in (let _94_590 = (deserialize_list reader deserialize_lident)
in (_94_594, _94_593, _94_592, _94_591, _94_590, FStar_Absyn_Syntax.dummyRange))))))
in FStar_Absyn_Syntax.Sig_datacon (_94_595))
end
| 'd' -> begin
(let _94_599 = (let _94_598 = (deserialize_lident reader)
in (let _94_597 = (deserialize_typ reader)
in (let _94_596 = (deserialize_list reader deserialize_qualifier)
in (_94_598, _94_597, _94_596, FStar_Absyn_Syntax.dummyRange))))
in FStar_Absyn_Syntax.Sig_val_decl (_94_599))
end
| 'e' -> begin
(let _94_603 = (let _94_602 = (deserialize_lident reader)
in (let _94_601 = (deserialize_formula reader)
in (let _94_600 = (deserialize_list reader deserialize_qualifier)
in (_94_602, _94_601, _94_600, FStar_Absyn_Syntax.dummyRange))))
in FStar_Absyn_Syntax.Sig_assume (_94_603))
end
| 'f' -> begin
(let _94_607 = (let _94_606 = (deserialize_letbindings reader)
in (let _94_605 = (deserialize_list reader deserialize_lident)
in (let _94_604 = if (reader.FStar_Util.read_bool ()) then begin
=======
let rec deserialize_new_effect = (fun reader -> (let _93_578 = (deserialize_lident reader)
in (let _93_577 = (deserialize_list reader deserialize_binder)
in (let _93_576 = (deserialize_list reader deserialize_qualifier)
in (let _93_575 = (deserialize_knd reader)
in (let _93_574 = (deserialize_typ reader)
in (let _93_573 = (deserialize_typ reader)
in (let _93_572 = (deserialize_typ reader)
in (let _93_571 = (deserialize_typ reader)
in (let _93_570 = (deserialize_typ reader)
in (let _93_569 = (deserialize_typ reader)
in (let _93_568 = (deserialize_typ reader)
in (let _93_567 = (deserialize_typ reader)
in (let _93_566 = (deserialize_typ reader)
in (let _93_565 = (deserialize_typ reader)
in (let _93_564 = (deserialize_typ reader)
in (let _93_563 = (deserialize_typ reader)
in (let _93_562 = (deserialize_typ reader)
in (let _93_561 = (deserialize_typ reader)
in {FStar_Absyn_Syntax.mname = _93_578; FStar_Absyn_Syntax.binders = _93_577; FStar_Absyn_Syntax.qualifiers = _93_576; FStar_Absyn_Syntax.signature = _93_575; FStar_Absyn_Syntax.ret = _93_574; FStar_Absyn_Syntax.bind_wp = _93_573; FStar_Absyn_Syntax.bind_wlp = _93_572; FStar_Absyn_Syntax.if_then_else = _93_571; FStar_Absyn_Syntax.ite_wp = _93_570; FStar_Absyn_Syntax.ite_wlp = _93_569; FStar_Absyn_Syntax.wp_binop = _93_568; FStar_Absyn_Syntax.wp_as_type = _93_567; FStar_Absyn_Syntax.close_wp = _93_566; FStar_Absyn_Syntax.close_wp_t = _93_565; FStar_Absyn_Syntax.assert_p = _93_564; FStar_Absyn_Syntax.assume_p = _93_563; FStar_Absyn_Syntax.null_wp = _93_562; FStar_Absyn_Syntax.trivial = _93_561})))))))))))))))))))
and deserialize_sigelt = (fun reader -> (match ((reader.FStar_Util.read_char ())) with
| 'a' -> begin
(let _93_586 = (let _93_585 = (deserialize_lident reader)
in (let _93_584 = (deserialize_binders reader)
in (let _93_583 = (deserialize_knd reader)
in (let _93_582 = (deserialize_list reader deserialize_lident)
in (let _93_581 = (deserialize_list reader deserialize_lident)
in (let _93_580 = (deserialize_list reader deserialize_qualifier)
in (_93_585, _93_584, _93_583, _93_582, _93_581, _93_580, FStar_Absyn_Syntax.dummyRange)))))))
in FStar_Absyn_Syntax.Sig_tycon (_93_586))
end
| 'b' -> begin
(let _93_592 = (let _93_591 = (deserialize_lident reader)
in (let _93_590 = (deserialize_binders reader)
in (let _93_589 = (deserialize_knd reader)
in (let _93_588 = (deserialize_typ reader)
in (let _93_587 = (deserialize_list reader deserialize_qualifier)
in (_93_591, _93_590, _93_589, _93_588, _93_587, FStar_Absyn_Syntax.dummyRange))))))
in FStar_Absyn_Syntax.Sig_typ_abbrev (_93_592))
end
| 'c' -> begin
(let _93_598 = (let _93_597 = (deserialize_lident reader)
in (let _93_596 = (deserialize_typ reader)
in (let _93_595 = (deserialize_tycon reader)
in (let _93_594 = (deserialize_list reader deserialize_qualifier)
in (let _93_593 = (deserialize_list reader deserialize_lident)
in (_93_597, _93_596, _93_595, _93_594, _93_593, FStar_Absyn_Syntax.dummyRange))))))
in FStar_Absyn_Syntax.Sig_datacon (_93_598))
end
| 'd' -> begin
(let _93_602 = (let _93_601 = (deserialize_lident reader)
in (let _93_600 = (deserialize_typ reader)
in (let _93_599 = (deserialize_list reader deserialize_qualifier)
in (_93_601, _93_600, _93_599, FStar_Absyn_Syntax.dummyRange))))
in FStar_Absyn_Syntax.Sig_val_decl (_93_602))
end
| 'e' -> begin
(let _93_606 = (let _93_605 = (deserialize_lident reader)
in (let _93_604 = (deserialize_formula reader)
in (let _93_603 = (deserialize_list reader deserialize_qualifier)
in (_93_605, _93_604, _93_603, FStar_Absyn_Syntax.dummyRange))))
in FStar_Absyn_Syntax.Sig_assume (_93_606))
end
| 'f' -> begin
(let _93_610 = (let _93_609 = (deserialize_letbindings reader)
in (let _93_608 = (deserialize_list reader deserialize_lident)
in (let _93_607 = if (reader.FStar_Util.read_bool ()) then begin
>>>>>>> 9d8d8eaf
(FStar_Absyn_Syntax.HasMaskedEffect)::[]
end else begin
[]
end
<<<<<<< HEAD
in (_94_606, FStar_Absyn_Syntax.dummyRange, _94_605, _94_604))))
in FStar_Absyn_Syntax.Sig_let (_94_607))
end
| 'g' -> begin
(let _94_609 = (let _94_608 = (deserialize_exp reader)
in (_94_608, FStar_Absyn_Syntax.dummyRange))
in FStar_Absyn_Syntax.Sig_main (_94_609))
end
| 'h' -> begin
(let _94_613 = (let _94_612 = (deserialize_list reader deserialize_sigelt)
in (let _94_611 = (deserialize_list reader deserialize_qualifier)
in (let _94_610 = (deserialize_list reader deserialize_lident)
in (_94_612, _94_611, _94_610, FStar_Absyn_Syntax.dummyRange))))
in FStar_Absyn_Syntax.Sig_bundle (_94_613))
end
| 'i' -> begin
(let _94_615 = (let _94_614 = (deserialize_new_effect reader)
in (_94_614, FStar_Absyn_Syntax.dummyRange))
in FStar_Absyn_Syntax.Sig_new_effect (_94_615))
=======
in (_93_609, FStar_Absyn_Syntax.dummyRange, _93_608, _93_607))))
in FStar_Absyn_Syntax.Sig_let (_93_610))
end
| 'g' -> begin
(let _93_612 = (let _93_611 = (deserialize_exp reader)
in (_93_611, FStar_Absyn_Syntax.dummyRange))
in FStar_Absyn_Syntax.Sig_main (_93_612))
end
| 'h' -> begin
(let _93_616 = (let _93_615 = (deserialize_list reader deserialize_sigelt)
in (let _93_614 = (deserialize_list reader deserialize_qualifier)
in (let _93_613 = (deserialize_list reader deserialize_lident)
in (_93_615, _93_614, _93_613, FStar_Absyn_Syntax.dummyRange))))
in FStar_Absyn_Syntax.Sig_bundle (_93_616))
end
| 'i' -> begin
(let _93_618 = (let _93_617 = (deserialize_new_effect reader)
in (_93_617, FStar_Absyn_Syntax.dummyRange))
in FStar_Absyn_Syntax.Sig_new_effect (_93_618))
>>>>>>> 9d8d8eaf
end
| ('j') | ('k') | ('l') -> begin
(FStar_All.failwith "TODO")
end
| _28_981 -> begin
(parse_error ())
end))

let serialize_sigelts = (fun writer ast -> (serialize_list writer serialize_sigelt ast))

let deserialize_sigelts = (fun reader -> (deserialize_list reader deserialize_sigelt))

let serialize_modul = (fun writer ast -> (let _28_987 = (serialize_lident writer ast.FStar_Absyn_Syntax.name)
in (let _28_989 = (serialize_sigelts writer [])
in (let _28_991 = (serialize_sigelts writer ast.FStar_Absyn_Syntax.exports)
in (writer.FStar_Util.write_bool ast.FStar_Absyn_Syntax.is_interface)))))

<<<<<<< HEAD
let deserialize_modul = (fun reader -> (let m = (let _94_631 = (deserialize_lident reader)
in (let _94_630 = (deserialize_sigelts reader)
in (let _94_629 = (deserialize_sigelts reader)
in (let _94_628 = (reader.FStar_Util.read_bool ())
in {FStar_Absyn_Syntax.name = _94_631; FStar_Absyn_Syntax.declarations = _94_630; FStar_Absyn_Syntax.exports = _94_629; FStar_Absyn_Syntax.is_interface = _94_628; FStar_Absyn_Syntax.is_deserialized = true}))))
in (let _28_993 = m
in {FStar_Absyn_Syntax.name = _28_993.FStar_Absyn_Syntax.name; FStar_Absyn_Syntax.declarations = m.FStar_Absyn_Syntax.exports; FStar_Absyn_Syntax.exports = _28_993.FStar_Absyn_Syntax.exports; FStar_Absyn_Syntax.is_interface = _28_993.FStar_Absyn_Syntax.is_interface; FStar_Absyn_Syntax.is_deserialized = _28_993.FStar_Absyn_Syntax.is_deserialized})))
=======
let deserialize_modul = (fun reader -> (let m = (let _93_634 = (deserialize_lident reader)
in (let _93_633 = (deserialize_sigelts reader)
in (let _93_632 = (deserialize_sigelts reader)
in (let _93_631 = (reader.FStar_Util.read_bool ())
in {FStar_Absyn_Syntax.name = _93_634; FStar_Absyn_Syntax.declarations = _93_633; FStar_Absyn_Syntax.exports = _93_632; FStar_Absyn_Syntax.is_interface = _93_631; FStar_Absyn_Syntax.is_deserialized = true}))))
in (let _28_995 = m
in {FStar_Absyn_Syntax.name = _28_995.FStar_Absyn_Syntax.name; FStar_Absyn_Syntax.declarations = m.FStar_Absyn_Syntax.exports; FStar_Absyn_Syntax.exports = _28_995.FStar_Absyn_Syntax.exports; FStar_Absyn_Syntax.is_interface = _28_995.FStar_Absyn_Syntax.is_interface; FStar_Absyn_Syntax.is_deserialized = _28_995.FStar_Absyn_Syntax.is_deserialized})))
>>>>>>> 9d8d8eaf



<|MERGE_RESOLUTION|>--- conflicted
+++ resolved
@@ -293,35 +293,19 @@
 | _28_279 -> begin
 (Prims.raise (Err ("unimplemented meta_t")))
 end))
-<<<<<<< HEAD
-and serialize_arg = (fun writer ast -> (let _28_281 = (serialize_either writer serialize_typ serialize_exp (Prims.fst ast))
-in (let _94_255 = (FStar_All.pipe_left FStar_Absyn_Syntax.is_implicit (Prims.snd ast))
-in (writer.FStar_Util.write_bool _94_255))))
-and serialize_args = (fun writer ast -> (serialize_list writer serialize_arg ast))
-and serialize_binder = (fun writer ast -> (let _28_287 = (serialize_either writer serialize_btvar serialize_bvvar (Prims.fst ast))
-in (let _94_260 = (FStar_All.pipe_left FStar_Absyn_Syntax.is_implicit (Prims.snd ast))
-in (writer.FStar_Util.write_bool _94_260))))
-and serialize_binders = (fun writer ast -> (serialize_list writer serialize_binder ast))
-and serialize_typ = (fun writer ast -> (let _94_265 = (FStar_Absyn_Util.compress_typ ast)
-in (serialize_syntax writer serialize_typ' _94_265)))
-and serialize_comp_typ = (fun writer ast -> (let _28_295 = (serialize_lident writer ast.FStar_Absyn_Syntax.effect_name)
-in (let _28_297 = (serialize_typ writer ast.FStar_Absyn_Syntax.result_typ)
-in (let _28_299 = (serialize_args writer ast.FStar_Absyn_Syntax.effect_args)
-=======
 and serialize_arg = (fun writer ast -> (let _28_282 = (serialize_either writer serialize_typ serialize_exp (Prims.fst ast))
-in (let _93_257 = (FStar_All.pipe_left FStar_Absyn_Syntax.is_implicit (Prims.snd ast))
-in (writer.FStar_Util.write_bool _93_257))))
+in (let _94_257 = (FStar_All.pipe_left FStar_Absyn_Syntax.is_implicit (Prims.snd ast))
+in (writer.FStar_Util.write_bool _94_257))))
 and serialize_args = (fun writer ast -> (serialize_list writer serialize_arg ast))
 and serialize_binder = (fun writer ast -> (let _28_288 = (serialize_either writer serialize_btvar serialize_bvvar (Prims.fst ast))
-in (let _93_262 = (FStar_All.pipe_left FStar_Absyn_Syntax.is_implicit (Prims.snd ast))
-in (writer.FStar_Util.write_bool _93_262))))
+in (let _94_262 = (FStar_All.pipe_left FStar_Absyn_Syntax.is_implicit (Prims.snd ast))
+in (writer.FStar_Util.write_bool _94_262))))
 and serialize_binders = (fun writer ast -> (serialize_list writer serialize_binder ast))
-and serialize_typ = (fun writer ast -> (let _93_267 = (FStar_Absyn_Util.compress_typ ast)
-in (serialize_syntax writer serialize_typ' _93_267)))
+and serialize_typ = (fun writer ast -> (let _94_267 = (FStar_Absyn_Util.compress_typ ast)
+in (serialize_syntax writer serialize_typ' _94_267)))
 and serialize_comp_typ = (fun writer ast -> (let _28_296 = (serialize_lident writer ast.FStar_Absyn_Syntax.effect_name)
 in (let _28_298 = (serialize_typ writer ast.FStar_Absyn_Syntax.result_typ)
 in (let _28_300 = (serialize_args writer ast.FStar_Absyn_Syntax.effect_args)
->>>>>>> 9d8d8eaf
 in (serialize_list writer serialize_cflags ast.FStar_Absyn_Syntax.flags)))))
 and serialize_comp' = (fun writer ast -> (match (ast) with
 | FStar_Absyn_Syntax.Total (t) -> begin
@@ -439,13 +423,8 @@
 | FStar_Absyn_Syntax.Meta_smt_pat -> begin
 (writer.FStar_Util.write_char 'e')
 end))
-<<<<<<< HEAD
-and serialize_exp = (fun writer ast -> (let _94_290 = (FStar_Absyn_Util.compress_exp ast)
-in (serialize_syntax writer serialize_exp' _94_290)))
-=======
-and serialize_exp = (fun writer ast -> (let _93_292 = (FStar_Absyn_Util.compress_exp ast)
-in (serialize_syntax writer serialize_exp' _93_292)))
->>>>>>> 9d8d8eaf
+and serialize_exp = (fun writer ast -> (let _94_292 = (FStar_Absyn_Util.compress_exp ast)
+in (serialize_syntax writer serialize_exp' _94_292)))
 and serialize_btvdef = (fun writer ast -> (serialize_bvdef writer ast))
 and serialize_bvvdef = (fun writer ast -> (serialize_bvdef writer ast))
 and serialize_pat' = (fun writer ast -> (match (ast) with
@@ -524,15 +503,9 @@
 | FStar_Absyn_Syntax.Kind_delayed (_28_530, _28_532, _28_534) -> begin
 (Prims.raise (Err ("knd\' serialization unimplemented:2")))
 end))
-<<<<<<< HEAD
-and serialize_knd = (fun writer ast -> (let _94_307 = (FStar_Absyn_Util.compress_kind ast)
-in (serialize_syntax writer serialize_knd' _94_307)))
-and serialize_kabbrev = (fun writer ast -> (let _28_540 = (serialize_lident writer (Prims.fst ast))
-=======
-and serialize_knd = (fun writer ast -> (let _93_309 = (FStar_Absyn_Util.compress_kind ast)
-in (serialize_syntax writer serialize_knd' _93_309)))
+and serialize_knd = (fun writer ast -> (let _94_309 = (FStar_Absyn_Util.compress_kind ast)
+in (serialize_syntax writer serialize_knd' _94_309)))
 and serialize_kabbrev = (fun writer ast -> (let _28_541 = (serialize_lident writer (Prims.fst ast))
->>>>>>> 9d8d8eaf
 in (serialize_args writer (Prims.snd ast))))
 and serialize_lbname = (fun writer ast -> (serialize_either writer serialize_bvvdef serialize_lident ast))
 and serialize_letbindings = (fun writer ast -> (let f = (fun writer lb -> (let _28_550 = (serialize_lbname writer lb.FStar_Absyn_Syntax.lbname)
@@ -549,89 +522,46 @@
 
 let rec deserialize_typ' = (fun reader -> (match ((reader.FStar_Util.read_char ())) with
 | 'a' -> begin
-<<<<<<< HEAD
-(let _94_358 = (deserialize_btvar reader)
-in FStar_Absyn_Syntax.Typ_btvar (_94_358))
+(let _94_360 = (deserialize_btvar reader)
+in FStar_Absyn_Syntax.Typ_btvar (_94_360))
 end
 | 'b' -> begin
-(let _94_359 = (deserialize_ftvar reader)
-in FStar_Absyn_Syntax.Typ_const (_94_359))
+(let _94_361 = (deserialize_ftvar reader)
+in FStar_Absyn_Syntax.Typ_const (_94_361))
 end
 | 'c' -> begin
-(let _94_362 = (let _94_361 = (deserialize_binders reader)
-in (let _94_360 = (deserialize_comp reader)
-in (_94_361, _94_360)))
-in FStar_Absyn_Syntax.Typ_fun (_94_362))
+(let _94_364 = (let _94_363 = (deserialize_binders reader)
+in (let _94_362 = (deserialize_comp reader)
+in (_94_363, _94_362)))
+in FStar_Absyn_Syntax.Typ_fun (_94_364))
 end
 | 'd' -> begin
-(let _94_365 = (let _94_364 = (deserialize_bvvar reader)
-in (let _94_363 = (deserialize_typ reader)
-in (_94_364, _94_363)))
-in FStar_Absyn_Syntax.Typ_refine (_94_365))
+(let _94_367 = (let _94_366 = (deserialize_bvvar reader)
+in (let _94_365 = (deserialize_typ reader)
+in (_94_366, _94_365)))
+in FStar_Absyn_Syntax.Typ_refine (_94_367))
 end
 | 'e' -> begin
-(let _94_368 = (let _94_367 = (deserialize_typ reader)
-in (let _94_366 = (deserialize_args reader)
-in (_94_367, _94_366)))
-in FStar_Absyn_Syntax.Typ_app (_94_368))
+(let _94_370 = (let _94_369 = (deserialize_typ reader)
+in (let _94_368 = (deserialize_args reader)
+in (_94_369, _94_368)))
+in FStar_Absyn_Syntax.Typ_app (_94_370))
 end
 | 'f' -> begin
-(let _94_371 = (let _94_370 = (deserialize_binders reader)
-in (let _94_369 = (deserialize_typ reader)
-in (_94_370, _94_369)))
-in FStar_Absyn_Syntax.Typ_lam (_94_371))
+(let _94_373 = (let _94_372 = (deserialize_binders reader)
+in (let _94_371 = (deserialize_typ reader)
+in (_94_372, _94_371)))
+in FStar_Absyn_Syntax.Typ_lam (_94_373))
 end
 | 'g' -> begin
-(let _94_374 = (let _94_373 = (deserialize_typ reader)
-in (let _94_372 = (deserialize_knd reader)
-in (_94_373, _94_372)))
-in FStar_Absyn_Syntax.Typ_ascribed (_94_374))
+(let _94_376 = (let _94_375 = (deserialize_typ reader)
+in (let _94_374 = (deserialize_knd reader)
+in (_94_375, _94_374)))
+in FStar_Absyn_Syntax.Typ_ascribed (_94_376))
 end
 | 'h' -> begin
-(let _94_375 = (deserialize_meta_t reader)
-in FStar_Absyn_Syntax.Typ_meta (_94_375))
-=======
-(let _93_360 = (deserialize_btvar reader)
-in FStar_Absyn_Syntax.Typ_btvar (_93_360))
-end
-| 'b' -> begin
-(let _93_361 = (deserialize_ftvar reader)
-in FStar_Absyn_Syntax.Typ_const (_93_361))
-end
-| 'c' -> begin
-(let _93_364 = (let _93_363 = (deserialize_binders reader)
-in (let _93_362 = (deserialize_comp reader)
-in (_93_363, _93_362)))
-in FStar_Absyn_Syntax.Typ_fun (_93_364))
-end
-| 'd' -> begin
-(let _93_367 = (let _93_366 = (deserialize_bvvar reader)
-in (let _93_365 = (deserialize_typ reader)
-in (_93_366, _93_365)))
-in FStar_Absyn_Syntax.Typ_refine (_93_367))
-end
-| 'e' -> begin
-(let _93_370 = (let _93_369 = (deserialize_typ reader)
-in (let _93_368 = (deserialize_args reader)
-in (_93_369, _93_368)))
-in FStar_Absyn_Syntax.Typ_app (_93_370))
-end
-| 'f' -> begin
-(let _93_373 = (let _93_372 = (deserialize_binders reader)
-in (let _93_371 = (deserialize_typ reader)
-in (_93_372, _93_371)))
-in FStar_Absyn_Syntax.Typ_lam (_93_373))
-end
-| 'g' -> begin
-(let _93_376 = (let _93_375 = (deserialize_typ reader)
-in (let _93_374 = (deserialize_knd reader)
-in (_93_375, _93_374)))
-in FStar_Absyn_Syntax.Typ_ascribed (_93_376))
-end
-| 'h' -> begin
-(let _93_377 = (deserialize_meta_t reader)
-in FStar_Absyn_Syntax.Typ_meta (_93_377))
->>>>>>> 9d8d8eaf
+(let _94_377 = (deserialize_meta_t reader)
+in FStar_Absyn_Syntax.Typ_meta (_94_377))
 end
 | 'i' -> begin
 FStar_Absyn_Syntax.Typ_unknown
@@ -641,98 +571,51 @@
 end))
 and deserialize_meta_t = (fun reader -> (match ((reader.FStar_Util.read_char ())) with
 | 'a' -> begin
-<<<<<<< HEAD
-(let _94_379 = (let _94_378 = (deserialize_typ reader)
-in (let _94_377 = (deserialize_list reader deserialize_arg)
-in (_94_378, _94_377)))
-in FStar_Absyn_Syntax.Meta_pattern (_94_379))
+(let _94_382 = (let _94_381 = (deserialize_typ reader)
+in (let _94_380 = (deserialize_list reader (fun r -> (deserialize_list r deserialize_arg)))
+in (_94_381, _94_380)))
+in FStar_Absyn_Syntax.Meta_pattern (_94_382))
 end
 | 'b' -> begin
-(let _94_382 = (let _94_381 = (deserialize_typ reader)
-in (let _94_380 = (deserialize_lident reader)
-in (_94_381, _94_380)))
-in FStar_Absyn_Syntax.Meta_named (_94_382))
+(let _94_385 = (let _94_384 = (deserialize_typ reader)
+in (let _94_383 = (deserialize_lident reader)
+in (_94_384, _94_383)))
+in FStar_Absyn_Syntax.Meta_named (_94_385))
 end
 | 'c' -> begin
-(let _94_386 = (let _94_385 = (deserialize_typ reader)
-in (let _94_384 = (reader.FStar_Util.read_string ())
-in (let _94_383 = (reader.FStar_Util.read_bool ())
-in (_94_385, _94_384, FStar_Absyn_Syntax.dummyRange, _94_383))))
-in FStar_Absyn_Syntax.Meta_labeled (_94_386))
-=======
-(let _93_382 = (let _93_381 = (deserialize_typ reader)
-in (let _93_380 = (deserialize_list reader (fun r -> (deserialize_list r deserialize_arg)))
-in (_93_381, _93_380)))
-in FStar_Absyn_Syntax.Meta_pattern (_93_382))
-end
-| 'b' -> begin
-(let _93_385 = (let _93_384 = (deserialize_typ reader)
-in (let _93_383 = (deserialize_lident reader)
-in (_93_384, _93_383)))
-in FStar_Absyn_Syntax.Meta_named (_93_385))
-end
-| 'c' -> begin
-(let _93_389 = (let _93_388 = (deserialize_typ reader)
-in (let _93_387 = (reader.FStar_Util.read_string ())
-in (let _93_386 = (reader.FStar_Util.read_bool ())
-in (_93_388, _93_387, FStar_Absyn_Syntax.dummyRange, _93_386))))
-in FStar_Absyn_Syntax.Meta_labeled (_93_389))
->>>>>>> 9d8d8eaf
+(let _94_389 = (let _94_388 = (deserialize_typ reader)
+in (let _94_387 = (reader.FStar_Util.read_string ())
+in (let _94_386 = (reader.FStar_Util.read_bool ())
+in (_94_388, _94_387, FStar_Absyn_Syntax.dummyRange, _94_386))))
+in FStar_Absyn_Syntax.Meta_labeled (_94_389))
 end
 | _28_586 -> begin
 (parse_error ())
 end))
-<<<<<<< HEAD
-and deserialize_arg = (fun reader -> (let _94_390 = (deserialize_either reader deserialize_typ deserialize_exp)
-in (let _94_389 = (let _94_388 = (reader.FStar_Util.read_bool ())
-in (FStar_All.pipe_left FStar_Absyn_Syntax.as_implicit _94_388))
-in (_94_390, _94_389))))
+and deserialize_arg = (fun reader -> (let _94_393 = (deserialize_either reader deserialize_typ deserialize_exp)
+in (let _94_392 = (let _94_391 = (reader.FStar_Util.read_bool ())
+in (FStar_All.pipe_left FStar_Absyn_Syntax.as_implicit _94_391))
+in (_94_393, _94_392))))
 and deserialize_args = (fun reader -> (deserialize_list reader deserialize_arg))
-and deserialize_binder = (fun reader -> (let _94_395 = (deserialize_either reader deserialize_btvar deserialize_bvvar)
-in (let _94_394 = (let _94_393 = (reader.FStar_Util.read_bool ())
-in (FStar_All.pipe_left FStar_Absyn_Syntax.as_implicit _94_393))
-in (_94_395, _94_394))))
+and deserialize_binder = (fun reader -> (let _94_398 = (deserialize_either reader deserialize_btvar deserialize_bvvar)
+in (let _94_397 = (let _94_396 = (reader.FStar_Util.read_bool ())
+in (FStar_All.pipe_left FStar_Absyn_Syntax.as_implicit _94_396))
+in (_94_398, _94_397))))
 and deserialize_binders = (fun reader -> (deserialize_list reader deserialize_binder))
 and deserialize_typ = (fun reader -> (deserialize_syntax reader deserialize_typ' FStar_Absyn_Syntax.mk_Kind_unknown))
-and deserialize_comp_typ = (fun reader -> (let _94_402 = (deserialize_lident reader)
-in (let _94_401 = (deserialize_typ reader)
-in (let _94_400 = (deserialize_args reader)
-in (let _94_399 = (deserialize_list reader deserialize_cflags)
-in {FStar_Absyn_Syntax.effect_name = _94_402; FStar_Absyn_Syntax.result_typ = _94_401; FStar_Absyn_Syntax.effect_args = _94_400; FStar_Absyn_Syntax.flags = _94_399})))))
+and deserialize_comp_typ = (fun reader -> (let _94_405 = (deserialize_lident reader)
+in (let _94_404 = (deserialize_typ reader)
+in (let _94_403 = (deserialize_args reader)
+in (let _94_402 = (deserialize_list reader deserialize_cflags)
+in {FStar_Absyn_Syntax.effect_name = _94_405; FStar_Absyn_Syntax.result_typ = _94_404; FStar_Absyn_Syntax.effect_args = _94_403; FStar_Absyn_Syntax.flags = _94_402})))))
 and deserialize_comp' = (fun reader -> (match ((reader.FStar_Util.read_char ())) with
 | 'a' -> begin
-(let _94_404 = (deserialize_typ reader)
-in FStar_Absyn_Syntax.Total (_94_404))
+(let _94_407 = (deserialize_typ reader)
+in FStar_Absyn_Syntax.Total (_94_407))
 end
 | 'b' -> begin
-(let _94_405 = (deserialize_comp_typ reader)
-in FStar_Absyn_Syntax.Comp (_94_405))
-=======
-and deserialize_arg = (fun reader -> (let _93_393 = (deserialize_either reader deserialize_typ deserialize_exp)
-in (let _93_392 = (let _93_391 = (reader.FStar_Util.read_bool ())
-in (FStar_All.pipe_left FStar_Absyn_Syntax.as_implicit _93_391))
-in (_93_393, _93_392))))
-and deserialize_args = (fun reader -> (deserialize_list reader deserialize_arg))
-and deserialize_binder = (fun reader -> (let _93_398 = (deserialize_either reader deserialize_btvar deserialize_bvvar)
-in (let _93_397 = (let _93_396 = (reader.FStar_Util.read_bool ())
-in (FStar_All.pipe_left FStar_Absyn_Syntax.as_implicit _93_396))
-in (_93_398, _93_397))))
-and deserialize_binders = (fun reader -> (deserialize_list reader deserialize_binder))
-and deserialize_typ = (fun reader -> (deserialize_syntax reader deserialize_typ' FStar_Absyn_Syntax.mk_Kind_unknown))
-and deserialize_comp_typ = (fun reader -> (let _93_405 = (deserialize_lident reader)
-in (let _93_404 = (deserialize_typ reader)
-in (let _93_403 = (deserialize_args reader)
-in (let _93_402 = (deserialize_list reader deserialize_cflags)
-in {FStar_Absyn_Syntax.effect_name = _93_405; FStar_Absyn_Syntax.result_typ = _93_404; FStar_Absyn_Syntax.effect_args = _93_403; FStar_Absyn_Syntax.flags = _93_402})))))
-and deserialize_comp' = (fun reader -> (match ((reader.FStar_Util.read_char ())) with
-| 'a' -> begin
-(let _93_407 = (deserialize_typ reader)
-in FStar_Absyn_Syntax.Total (_93_407))
-end
-| 'b' -> begin
-(let _93_408 = (deserialize_comp_typ reader)
-in FStar_Absyn_Syntax.Comp (_93_408))
->>>>>>> 9d8d8eaf
+(let _94_408 = (deserialize_comp_typ reader)
+in FStar_Absyn_Syntax.Comp (_94_408))
 end
 | _28_597 -> begin
 (parse_error ())
@@ -758,85 +641,46 @@
 FStar_Absyn_Syntax.LEMMA
 end
 | 'g' -> begin
-<<<<<<< HEAD
-(let _94_408 = (deserialize_exp reader)
-in FStar_Absyn_Syntax.DECREASES (_94_408))
-=======
-(let _93_411 = (deserialize_exp reader)
-in FStar_Absyn_Syntax.DECREASES (_93_411))
->>>>>>> 9d8d8eaf
+(let _94_411 = (deserialize_exp reader)
+in FStar_Absyn_Syntax.DECREASES (_94_411))
 end
 | _28_608 -> begin
 (parse_error ())
 end))
 and deserialize_exp' = (fun reader -> (match ((reader.FStar_Util.read_char ())) with
 | 'a' -> begin
-<<<<<<< HEAD
-(let _94_410 = (deserialize_bvvar reader)
-in FStar_Absyn_Syntax.Exp_bvar (_94_410))
+(let _94_413 = (deserialize_bvvar reader)
+in FStar_Absyn_Syntax.Exp_bvar (_94_413))
 end
 | 'b' -> begin
-(let _94_414 = (let _94_413 = (deserialize_fvvar reader)
-in (let _94_412 = (let _28_610 = (let _94_411 = (reader.FStar_Util.read_bool ())
-in (FStar_All.pipe_left Prims.ignore _94_411))
+(let _94_417 = (let _94_416 = (deserialize_fvvar reader)
+in (let _94_415 = (let _28_612 = (let _94_414 = (reader.FStar_Util.read_bool ())
+in (FStar_All.pipe_left Prims.ignore _94_414))
 in None)
-in (_94_413, _94_412)))
-in FStar_Absyn_Syntax.Exp_fvar (_94_414))
+in (_94_416, _94_415)))
+in FStar_Absyn_Syntax.Exp_fvar (_94_417))
 end
 | 'c' -> begin
-(let _94_415 = (deserialize_sconst reader)
-in FStar_Absyn_Syntax.Exp_constant (_94_415))
+(let _94_418 = (deserialize_sconst reader)
+in FStar_Absyn_Syntax.Exp_constant (_94_418))
 end
 | 'd' -> begin
-(let _94_418 = (let _94_417 = (deserialize_binders reader)
-in (let _94_416 = (deserialize_exp reader)
-in (_94_417, _94_416)))
-in FStar_Absyn_Syntax.Exp_abs (_94_418))
+(let _94_421 = (let _94_420 = (deserialize_binders reader)
+in (let _94_419 = (deserialize_exp reader)
+in (_94_420, _94_419)))
+in FStar_Absyn_Syntax.Exp_abs (_94_421))
 end
 | 'e' -> begin
-(let _94_421 = (let _94_420 = (deserialize_exp reader)
-in (let _94_419 = (deserialize_args reader)
-in (_94_420, _94_419)))
-in FStar_Absyn_Syntax.Exp_app (_94_421))
-=======
-(let _93_413 = (deserialize_bvvar reader)
-in FStar_Absyn_Syntax.Exp_bvar (_93_413))
-end
-| 'b' -> begin
-(let _93_417 = (let _93_416 = (deserialize_fvvar reader)
-in (let _93_415 = (let _28_612 = (let _93_414 = (reader.FStar_Util.read_bool ())
-in (FStar_All.pipe_left Prims.ignore _93_414))
-in None)
-in (_93_416, _93_415)))
-in FStar_Absyn_Syntax.Exp_fvar (_93_417))
-end
-| 'c' -> begin
-(let _93_418 = (deserialize_sconst reader)
-in FStar_Absyn_Syntax.Exp_constant (_93_418))
-end
-| 'd' -> begin
-(let _93_421 = (let _93_420 = (deserialize_binders reader)
-in (let _93_419 = (deserialize_exp reader)
-in (_93_420, _93_419)))
-in FStar_Absyn_Syntax.Exp_abs (_93_421))
-end
-| 'e' -> begin
-(let _93_424 = (let _93_423 = (deserialize_exp reader)
-in (let _93_422 = (deserialize_args reader)
-in (_93_423, _93_422)))
-in FStar_Absyn_Syntax.Exp_app (_93_424))
->>>>>>> 9d8d8eaf
+(let _94_424 = (let _94_423 = (deserialize_exp reader)
+in (let _94_422 = (deserialize_args reader)
+in (_94_423, _94_422)))
+in FStar_Absyn_Syntax.Exp_app (_94_424))
 end
 | 'f' -> begin
 (let g = (fun reader -> (match ((reader.FStar_Util.read_char ())) with
 | 'a' -> begin
-<<<<<<< HEAD
-(let _94_424 = (deserialize_exp reader)
-in Some (_94_424))
-=======
-(let _93_427 = (deserialize_exp reader)
-in Some (_93_427))
->>>>>>> 9d8d8eaf
+(let _94_427 = (deserialize_exp reader)
+in Some (_94_427))
 end
 | 'b' -> begin
 None
@@ -844,76 +688,41 @@
 | _28_623 -> begin
 (parse_error ())
 end))
-<<<<<<< HEAD
-in (let f = (fun reader -> (let _94_429 = (deserialize_pat reader)
-in (let _94_428 = (g reader)
-in (let _94_427 = (deserialize_exp reader)
-in (_94_429, _94_428, _94_427)))))
-in (let _94_432 = (let _94_431 = (deserialize_exp reader)
-in (let _94_430 = (deserialize_list reader f)
-in (_94_431, _94_430)))
-in FStar_Absyn_Syntax.Exp_match (_94_432))))
+in (let f = (fun reader -> (let _94_432 = (deserialize_pat reader)
+in (let _94_431 = (g reader)
+in (let _94_430 = (deserialize_exp reader)
+in (_94_432, _94_431, _94_430)))))
+in (let _94_435 = (let _94_434 = (deserialize_exp reader)
+in (let _94_433 = (deserialize_list reader f)
+in (_94_434, _94_433)))
+in FStar_Absyn_Syntax.Exp_match (_94_435))))
 end
 | 'g' -> begin
-(let _94_436 = (let _94_435 = (deserialize_exp reader)
-in (let _94_434 = (deserialize_typ reader)
-in (let _94_433 = (deserialize_option reader deserialize_lident)
-in (_94_435, _94_434, _94_433))))
-in FStar_Absyn_Syntax.Exp_ascribed (_94_436))
+(let _94_439 = (let _94_438 = (deserialize_exp reader)
+in (let _94_437 = (deserialize_typ reader)
+in (let _94_436 = (deserialize_option reader deserialize_lident)
+in (_94_438, _94_437, _94_436))))
+in FStar_Absyn_Syntax.Exp_ascribed (_94_439))
 end
 | 'h' -> begin
-(let _94_439 = (let _94_438 = (deserialize_letbindings reader)
-in (let _94_437 = (deserialize_exp reader)
-in (_94_438, _94_437)))
-in FStar_Absyn_Syntax.Exp_let (_94_439))
+(let _94_442 = (let _94_441 = (deserialize_letbindings reader)
+in (let _94_440 = (deserialize_exp reader)
+in (_94_441, _94_440)))
+in FStar_Absyn_Syntax.Exp_let (_94_442))
 end
 | 'i' -> begin
-(let _94_440 = (deserialize_meta_e reader)
-in FStar_Absyn_Syntax.Exp_meta (_94_440))
-=======
-in (let f = (fun reader -> (let _93_432 = (deserialize_pat reader)
-in (let _93_431 = (g reader)
-in (let _93_430 = (deserialize_exp reader)
-in (_93_432, _93_431, _93_430)))))
-in (let _93_435 = (let _93_434 = (deserialize_exp reader)
-in (let _93_433 = (deserialize_list reader f)
-in (_93_434, _93_433)))
-in FStar_Absyn_Syntax.Exp_match (_93_435))))
-end
-| 'g' -> begin
-(let _93_439 = (let _93_438 = (deserialize_exp reader)
-in (let _93_437 = (deserialize_typ reader)
-in (let _93_436 = (deserialize_option reader deserialize_lident)
-in (_93_438, _93_437, _93_436))))
-in FStar_Absyn_Syntax.Exp_ascribed (_93_439))
-end
-| 'h' -> begin
-(let _93_442 = (let _93_441 = (deserialize_letbindings reader)
-in (let _93_440 = (deserialize_exp reader)
-in (_93_441, _93_440)))
-in FStar_Absyn_Syntax.Exp_let (_93_442))
-end
-| 'i' -> begin
-(let _93_443 = (deserialize_meta_e reader)
-in FStar_Absyn_Syntax.Exp_meta (_93_443))
->>>>>>> 9d8d8eaf
+(let _94_443 = (deserialize_meta_e reader)
+in FStar_Absyn_Syntax.Exp_meta (_94_443))
 end
 | _28_630 -> begin
 (parse_error ())
 end))
 and deserialize_meta_e = (fun reader -> (match ((reader.FStar_Util.read_char ())) with
 | 'a' -> begin
-<<<<<<< HEAD
-(let _94_444 = (let _94_443 = (deserialize_exp reader)
-in (let _94_442 = (deserialize_meta_source_info reader)
-in (_94_443, _94_442)))
-in FStar_Absyn_Syntax.Meta_desugared (_94_444))
-=======
-(let _93_447 = (let _93_446 = (deserialize_exp reader)
-in (let _93_445 = (deserialize_meta_source_info reader)
-in (_93_446, _93_445)))
-in FStar_Absyn_Syntax.Meta_desugared (_93_447))
->>>>>>> 9d8d8eaf
+(let _94_447 = (let _94_446 = (deserialize_exp reader)
+in (let _94_445 = (deserialize_meta_source_info reader)
+in (_94_446, _94_445)))
+in FStar_Absyn_Syntax.Meta_desugared (_94_447))
 end
 | _28_634 -> begin
 (parse_error ())
@@ -939,93 +748,48 @@
 and deserialize_bvvdef = (fun reader -> (deserialize_bvdef None reader))
 and deserialize_pat' = (fun reader -> (match ((reader.FStar_Util.read_char ())) with
 | 'a' -> begin
-<<<<<<< HEAD
-(let _94_450 = (deserialize_list reader deserialize_pat)
-in FStar_Absyn_Syntax.Pat_disj (_94_450))
+(let _94_453 = (deserialize_list reader deserialize_pat)
+in FStar_Absyn_Syntax.Pat_disj (_94_453))
 end
 | 'b' -> begin
-(let _94_451 = (deserialize_sconst reader)
-in FStar_Absyn_Syntax.Pat_constant (_94_451))
+(let _94_454 = (deserialize_sconst reader)
+in FStar_Absyn_Syntax.Pat_constant (_94_454))
 end
 | 'c' -> begin
-(let _94_457 = (let _94_456 = (deserialize_fvvar reader)
-in (let _94_455 = (deserialize_list reader (fun r -> (let _94_454 = (deserialize_pat r)
-in (let _94_453 = (r.FStar_Util.read_bool ())
-in (_94_454, _94_453)))))
-in (_94_456, None, _94_455)))
-in FStar_Absyn_Syntax.Pat_cons (_94_457))
+(let _94_460 = (let _94_459 = (deserialize_fvvar reader)
+in (let _94_458 = (deserialize_list reader (fun r -> (let _94_457 = (deserialize_pat r)
+in (let _94_456 = (r.FStar_Util.read_bool ())
+in (_94_457, _94_456)))))
+in (_94_459, None, _94_458)))
+in FStar_Absyn_Syntax.Pat_cons (_94_460))
 end
 | 'd' -> begin
-(let _94_458 = (deserialize_bvvar reader)
-in FStar_Absyn_Syntax.Pat_var (_94_458))
+(let _94_461 = (deserialize_bvvar reader)
+in FStar_Absyn_Syntax.Pat_var (_94_461))
 end
 | 'e' -> begin
-(let _94_459 = (deserialize_btvar reader)
-in FStar_Absyn_Syntax.Pat_tvar (_94_459))
+(let _94_462 = (deserialize_btvar reader)
+in FStar_Absyn_Syntax.Pat_tvar (_94_462))
 end
 | 'f' -> begin
-(let _94_460 = (deserialize_bvvar reader)
-in FStar_Absyn_Syntax.Pat_wild (_94_460))
+(let _94_463 = (deserialize_bvvar reader)
+in FStar_Absyn_Syntax.Pat_wild (_94_463))
 end
 | 'g' -> begin
-(let _94_461 = (deserialize_btvar reader)
-in FStar_Absyn_Syntax.Pat_twild (_94_461))
+(let _94_464 = (deserialize_btvar reader)
+in FStar_Absyn_Syntax.Pat_twild (_94_464))
 end
 | 'h' -> begin
-(let _94_464 = (let _94_463 = (deserialize_bvvar reader)
-in (let _94_462 = (deserialize_exp reader)
-in (_94_463, _94_462)))
-in FStar_Absyn_Syntax.Pat_dot_term (_94_464))
+(let _94_467 = (let _94_466 = (deserialize_bvvar reader)
+in (let _94_465 = (deserialize_exp reader)
+in (_94_466, _94_465)))
+in FStar_Absyn_Syntax.Pat_dot_term (_94_467))
 end
 | 'i' -> begin
-(let _94_467 = (let _94_466 = (deserialize_btvar reader)
-in (let _94_465 = (deserialize_typ reader)
-in (_94_466, _94_465)))
-in FStar_Absyn_Syntax.Pat_dot_typ (_94_467))
-=======
-(let _93_453 = (deserialize_list reader deserialize_pat)
-in FStar_Absyn_Syntax.Pat_disj (_93_453))
-end
-| 'b' -> begin
-(let _93_454 = (deserialize_sconst reader)
-in FStar_Absyn_Syntax.Pat_constant (_93_454))
-end
-| 'c' -> begin
-(let _93_460 = (let _93_459 = (deserialize_fvvar reader)
-in (let _93_458 = (deserialize_list reader (fun r -> (let _93_457 = (deserialize_pat r)
-in (let _93_456 = (r.FStar_Util.read_bool ())
-in (_93_457, _93_456)))))
-in (_93_459, None, _93_458)))
-in FStar_Absyn_Syntax.Pat_cons (_93_460))
-end
-| 'd' -> begin
-(let _93_461 = (deserialize_bvvar reader)
-in FStar_Absyn_Syntax.Pat_var (_93_461))
-end
-| 'e' -> begin
-(let _93_462 = (deserialize_btvar reader)
-in FStar_Absyn_Syntax.Pat_tvar (_93_462))
-end
-| 'f' -> begin
-(let _93_463 = (deserialize_bvvar reader)
-in FStar_Absyn_Syntax.Pat_wild (_93_463))
-end
-| 'g' -> begin
-(let _93_464 = (deserialize_btvar reader)
-in FStar_Absyn_Syntax.Pat_twild (_93_464))
-end
-| 'h' -> begin
-(let _93_467 = (let _93_466 = (deserialize_bvvar reader)
-in (let _93_465 = (deserialize_exp reader)
-in (_93_466, _93_465)))
-in FStar_Absyn_Syntax.Pat_dot_term (_93_467))
-end
-| 'i' -> begin
-(let _93_470 = (let _93_469 = (deserialize_btvar reader)
-in (let _93_468 = (deserialize_typ reader)
-in (_93_469, _93_468)))
-in FStar_Absyn_Syntax.Pat_dot_typ (_93_470))
->>>>>>> 9d8d8eaf
+(let _94_470 = (let _94_469 = (deserialize_btvar reader)
+in (let _94_468 = (deserialize_typ reader)
+in (_94_469, _94_468)))
+in FStar_Absyn_Syntax.Pat_dot_typ (_94_470))
 end
 | _28_657 -> begin
 (parse_error ())
@@ -1039,41 +803,22 @@
 FStar_Absyn_Syntax.Kind_effect
 end
 | 'c' -> begin
-<<<<<<< HEAD
-(let _94_473 = (let _94_472 = (deserialize_kabbrev reader)
-in (let _94_471 = (deserialize_knd reader)
-in (_94_472, _94_471)))
-in FStar_Absyn_Syntax.Kind_abbrev (_94_473))
-end
-| 'd' -> begin
-(let _94_476 = (let _94_475 = (deserialize_binders reader)
+(let _94_476 = (let _94_475 = (deserialize_kabbrev reader)
 in (let _94_474 = (deserialize_knd reader)
 in (_94_475, _94_474)))
-in FStar_Absyn_Syntax.Kind_arrow (_94_476))
-end
-| 'e' -> begin
+in FStar_Absyn_Syntax.Kind_abbrev (_94_476))
+end
+| 'd' -> begin
 (let _94_479 = (let _94_478 = (deserialize_binders reader)
 in (let _94_477 = (deserialize_knd reader)
 in (_94_478, _94_477)))
-in FStar_Absyn_Syntax.Kind_lam (_94_479))
-=======
-(let _93_476 = (let _93_475 = (deserialize_kabbrev reader)
-in (let _93_474 = (deserialize_knd reader)
-in (_93_475, _93_474)))
-in FStar_Absyn_Syntax.Kind_abbrev (_93_476))
-end
-| 'd' -> begin
-(let _93_479 = (let _93_478 = (deserialize_binders reader)
-in (let _93_477 = (deserialize_knd reader)
-in (_93_478, _93_477)))
-in FStar_Absyn_Syntax.Kind_arrow (_93_479))
+in FStar_Absyn_Syntax.Kind_arrow (_94_479))
 end
 | 'e' -> begin
-(let _93_482 = (let _93_481 = (deserialize_binders reader)
-in (let _93_480 = (deserialize_knd reader)
-in (_93_481, _93_480)))
-in FStar_Absyn_Syntax.Kind_lam (_93_482))
->>>>>>> 9d8d8eaf
+(let _94_482 = (let _94_481 = (deserialize_binders reader)
+in (let _94_480 = (deserialize_knd reader)
+in (_94_481, _94_480)))
+in FStar_Absyn_Syntax.Kind_lam (_94_482))
 end
 | 'f' -> begin
 FStar_Absyn_Syntax.Kind_unknown
@@ -1082,33 +827,18 @@
 (parse_error ())
 end))
 and deserialize_knd = (fun reader -> (deserialize_syntax reader deserialize_knd' ()))
-<<<<<<< HEAD
-and deserialize_kabbrev = (fun reader -> (let _94_483 = (deserialize_lident reader)
-in (let _94_482 = (deserialize_args reader)
-in (_94_483, _94_482))))
+and deserialize_kabbrev = (fun reader -> (let _94_486 = (deserialize_lident reader)
+in (let _94_485 = (deserialize_args reader)
+in (_94_486, _94_485))))
 and deserialize_lbname = (fun reader -> (deserialize_either reader deserialize_bvvdef deserialize_lident))
-and deserialize_letbindings = (fun reader -> (let f = (fun reader -> (let _94_491 = (deserialize_lbname reader)
-in (let _94_490 = (deserialize_typ reader)
-in (let _94_489 = (deserialize_lident reader)
-in (let _94_488 = (deserialize_exp reader)
-in {FStar_Absyn_Syntax.lbname = _94_491; FStar_Absyn_Syntax.lbtyp = _94_490; FStar_Absyn_Syntax.lbeff = _94_489; FStar_Absyn_Syntax.lbdef = _94_488})))))
-in (let _94_493 = (reader.FStar_Util.read_bool ())
-in (let _94_492 = (deserialize_list reader f)
-in (_94_493, _94_492)))))
-=======
-and deserialize_kabbrev = (fun reader -> (let _93_486 = (deserialize_lident reader)
-in (let _93_485 = (deserialize_args reader)
-in (_93_486, _93_485))))
-and deserialize_lbname = (fun reader -> (deserialize_either reader deserialize_bvvdef deserialize_lident))
-and deserialize_letbindings = (fun reader -> (let f = (fun reader -> (let _93_494 = (deserialize_lbname reader)
-in (let _93_493 = (deserialize_typ reader)
-in (let _93_492 = (deserialize_lident reader)
-in (let _93_491 = (deserialize_exp reader)
-in {FStar_Absyn_Syntax.lbname = _93_494; FStar_Absyn_Syntax.lbtyp = _93_493; FStar_Absyn_Syntax.lbeff = _93_492; FStar_Absyn_Syntax.lbdef = _93_491})))))
-in (let _93_496 = (reader.FStar_Util.read_bool ())
-in (let _93_495 = (deserialize_list reader f)
-in (_93_496, _93_495)))))
->>>>>>> 9d8d8eaf
+and deserialize_letbindings = (fun reader -> (let f = (fun reader -> (let _94_494 = (deserialize_lbname reader)
+in (let _94_493 = (deserialize_typ reader)
+in (let _94_492 = (deserialize_lident reader)
+in (let _94_491 = (deserialize_exp reader)
+in {FStar_Absyn_Syntax.lbname = _94_494; FStar_Absyn_Syntax.lbtyp = _94_493; FStar_Absyn_Syntax.lbeff = _94_492; FStar_Absyn_Syntax.lbdef = _94_491})))))
+in (let _94_496 = (reader.FStar_Util.read_bool ())
+in (let _94_495 = (deserialize_list reader f)
+in (_94_496, _94_495)))))
 and deserialize_fvar = (fun reader -> (deserialize_either reader deserialize_btvdef deserialize_bvvdef))
 and deserialize_btvar = (fun reader -> (deserialize_bvar None reader deserialize_knd))
 and deserialize_bvvar = (fun reader -> (deserialize_bvar None reader deserialize_typ))
@@ -1180,41 +910,22 @@
 FStar_Absyn_Syntax.Opaque
 end
 | 'i' -> begin
-<<<<<<< HEAD
-(let _94_508 = (deserialize_lident reader)
-in FStar_Absyn_Syntax.Discriminator (_94_508))
+(let _94_511 = (deserialize_lident reader)
+in FStar_Absyn_Syntax.Discriminator (_94_511))
 end
 | 'j' -> begin
-(let _94_511 = (let _94_510 = (deserialize_lident reader)
-in (let _94_509 = (deserialize_either reader deserialize_btvdef deserialize_bvvdef)
-in (_94_510, _94_509)))
-in FStar_Absyn_Syntax.Projector (_94_511))
+(let _94_514 = (let _94_513 = (deserialize_lident reader)
+in (let _94_512 = (deserialize_either reader deserialize_btvdef deserialize_bvvdef)
+in (_94_513, _94_512)))
+in FStar_Absyn_Syntax.Projector (_94_514))
 end
 | 'k' -> begin
-(let _94_512 = (deserialize_list reader deserialize_lident)
-in FStar_Absyn_Syntax.RecordType (_94_512))
+(let _94_515 = (deserialize_list reader deserialize_lident)
+in FStar_Absyn_Syntax.RecordType (_94_515))
 end
 | 'l' -> begin
-(let _94_513 = (deserialize_list reader deserialize_lident)
-in FStar_Absyn_Syntax.RecordConstructor (_94_513))
-=======
-(let _93_511 = (deserialize_lident reader)
-in FStar_Absyn_Syntax.Discriminator (_93_511))
-end
-| 'j' -> begin
-(let _93_514 = (let _93_513 = (deserialize_lident reader)
-in (let _93_512 = (deserialize_either reader deserialize_btvdef deserialize_bvvdef)
-in (_93_513, _93_512)))
-in FStar_Absyn_Syntax.Projector (_93_514))
-end
-| 'k' -> begin
-(let _93_515 = (deserialize_list reader deserialize_lident)
-in FStar_Absyn_Syntax.RecordType (_93_515))
-end
-| 'l' -> begin
-(let _93_516 = (deserialize_list reader deserialize_lident)
-in FStar_Absyn_Syntax.RecordConstructor (_93_516))
->>>>>>> 9d8d8eaf
+(let _94_516 = (deserialize_list reader deserialize_lident)
+in FStar_Absyn_Syntax.RecordConstructor (_94_516))
 end
 | 'm' -> begin
 FStar_Absyn_Syntax.ExceptionConstructor
@@ -1223,13 +934,8 @@
 FStar_Absyn_Syntax.HasMaskedEffect
 end
 | 'p' -> begin
-<<<<<<< HEAD
-(let _94_515 = (deserialize_option reader deserialize_lident)
-in (FStar_All.pipe_right _94_515 (fun _94_514 -> FStar_Absyn_Syntax.DefaultEffect (_94_514))))
-=======
-(let _93_518 = (deserialize_option reader deserialize_lident)
-in (FStar_All.pipe_right _93_518 (fun _93_517 -> FStar_Absyn_Syntax.DefaultEffect (_93_517))))
->>>>>>> 9d8d8eaf
+(let _94_518 = (deserialize_option reader deserialize_lident)
+in (FStar_All.pipe_right _94_518 (fun _94_517 -> FStar_Absyn_Syntax.DefaultEffect (_94_517))))
 end
 | 'q' -> begin
 FStar_Absyn_Syntax.TotalEffect
@@ -1245,49 +951,28 @@
 in (serialize_knd writer k)))
 end))
 
-<<<<<<< HEAD
-let deserialize_tycon = (fun reader -> (let _94_524 = (deserialize_lident reader)
-in (let _94_523 = (deserialize_binders reader)
-in (let _94_522 = (deserialize_knd reader)
-in (_94_524, _94_523, _94_522)))))
-=======
-let deserialize_tycon = (fun reader -> (let _93_527 = (deserialize_lident reader)
-in (let _93_526 = (deserialize_binders reader)
-in (let _93_525 = (deserialize_knd reader)
-in (_93_527, _93_526, _93_525)))))
->>>>>>> 9d8d8eaf
+let deserialize_tycon = (fun reader -> (let _94_527 = (deserialize_lident reader)
+in (let _94_526 = (deserialize_binders reader)
+in (let _94_525 = (deserialize_knd reader)
+in (_94_527, _94_526, _94_525)))))
 
 let serialize_monad_abbrev = (fun writer ast -> (let _28_742 = (serialize_lident writer ast.FStar_Absyn_Syntax.mabbrev)
 in (let _28_744 = (serialize_binders writer ast.FStar_Absyn_Syntax.parms)
 in (serialize_typ writer ast.FStar_Absyn_Syntax.def))))
 
-<<<<<<< HEAD
-let deserialize_monad_abbrev = (fun reader -> (let _94_533 = (deserialize_lident reader)
-in (let _94_532 = (deserialize_binders reader)
-in (let _94_531 = (deserialize_typ reader)
-in {FStar_Absyn_Syntax.mabbrev = _94_533; FStar_Absyn_Syntax.parms = _94_532; FStar_Absyn_Syntax.def = _94_531}))))
-=======
-let deserialize_monad_abbrev = (fun reader -> (let _93_536 = (deserialize_lident reader)
-in (let _93_535 = (deserialize_binders reader)
-in (let _93_534 = (deserialize_typ reader)
-in {FStar_Absyn_Syntax.mabbrev = _93_536; FStar_Absyn_Syntax.parms = _93_535; FStar_Absyn_Syntax.def = _93_534}))))
->>>>>>> 9d8d8eaf
+let deserialize_monad_abbrev = (fun reader -> (let _94_536 = (deserialize_lident reader)
+in (let _94_535 = (deserialize_binders reader)
+in (let _94_534 = (deserialize_typ reader)
+in {FStar_Absyn_Syntax.mabbrev = _94_536; FStar_Absyn_Syntax.parms = _94_535; FStar_Absyn_Syntax.def = _94_534}))))
 
 let serialize_sub_effect = (fun writer ast -> (let _28_749 = (serialize_lident writer ast.FStar_Absyn_Syntax.source)
 in (let _28_751 = (serialize_lident writer ast.FStar_Absyn_Syntax.target)
 in (serialize_typ writer ast.FStar_Absyn_Syntax.lift))))
 
-<<<<<<< HEAD
-let deserialize_sub_effect = (fun reader -> (let _94_542 = (deserialize_lident reader)
-in (let _94_541 = (deserialize_lident reader)
-in (let _94_540 = (deserialize_typ reader)
-in {FStar_Absyn_Syntax.source = _94_542; FStar_Absyn_Syntax.target = _94_541; FStar_Absyn_Syntax.lift = _94_540}))))
-=======
-let deserialize_sub_effect = (fun reader -> (let _93_545 = (deserialize_lident reader)
-in (let _93_544 = (deserialize_lident reader)
-in (let _93_543 = (deserialize_typ reader)
-in {FStar_Absyn_Syntax.source = _93_545; FStar_Absyn_Syntax.target = _93_544; FStar_Absyn_Syntax.lift = _93_543}))))
->>>>>>> 9d8d8eaf
+let deserialize_sub_effect = (fun reader -> (let _94_545 = (deserialize_lident reader)
+in (let _94_544 = (deserialize_lident reader)
+in (let _94_543 = (deserialize_typ reader)
+in {FStar_Absyn_Syntax.source = _94_545; FStar_Absyn_Syntax.target = _94_544; FStar_Absyn_Syntax.lift = _94_543}))))
 
 let rec serialize_new_effect = (fun writer ast -> (let _28_756 = (serialize_lident writer ast.FStar_Absyn_Syntax.mname)
 in (let _28_758 = (serialize_list writer serialize_binder ast.FStar_Absyn_Syntax.binders)
@@ -1331,15 +1016,9 @@
 | FStar_Absyn_Syntax.Sig_datacon (lid1, t, tyc, qs, mutuals, _28_842) -> begin
 (let t' = (match ((FStar_Absyn_Util.function_formals t)) with
 | Some (f, c) -> begin
-<<<<<<< HEAD
-(let _94_552 = (let _94_551 = (FStar_Absyn_Syntax.mk_Total (FStar_Absyn_Util.comp_result c))
-in (f, _94_551))
-in (FStar_Absyn_Syntax.mk_Typ_fun _94_552 None FStar_Absyn_Syntax.dummyRange))
-=======
-(let _93_555 = (let _93_554 = (FStar_Absyn_Syntax.mk_Total (FStar_Absyn_Util.comp_result c))
-in (f, _93_554))
-in (FStar_Absyn_Syntax.mk_Typ_fun _93_555 None FStar_Absyn_Syntax.dummyRange))
->>>>>>> 9d8d8eaf
+(let _94_555 = (let _94_554 = (FStar_Absyn_Syntax.mk_Total (FStar_Absyn_Util.comp_result c))
+in (f, _94_554))
+in (FStar_Absyn_Syntax.mk_Typ_fun _94_555 None FStar_Absyn_Syntax.dummyRange))
 end
 | None -> begin
 t
@@ -1363,30 +1042,18 @@
 in (let _28_885 = (serialize_formula writer fml)
 in (serialize_list writer serialize_qualifier qs))))
 end
-<<<<<<< HEAD
-| FStar_Absyn_Syntax.Sig_let (lbs, _28_887, l, quals) -> begin
-(let _28_892 = (writer.FStar_Util.write_char 'f')
-in (let _28_894 = (serialize_letbindings writer lbs)
-in (let _28_896 = (serialize_list writer serialize_lident l)
-in (let _94_554 = (FStar_All.pipe_right quals (FStar_Util.for_some (fun _28_1 -> (match (_28_1) with
-=======
 | FStar_Absyn_Syntax.Sig_let (lbs, _28_889, l, quals) -> begin
 (let _28_894 = (writer.FStar_Util.write_char 'f')
 in (let _28_896 = (serialize_letbindings writer lbs)
 in (let _28_898 = (serialize_list writer serialize_lident l)
-in (let _93_557 = (FStar_All.pipe_right quals (FStar_Util.for_some (fun _28_1 -> (match (_28_1) with
->>>>>>> 9d8d8eaf
+in (let _94_557 = (FStar_All.pipe_right quals (FStar_Util.for_some (fun _28_1 -> (match (_28_1) with
 | FStar_Absyn_Syntax.HasMaskedEffect -> begin
 true
 end
 | _28_903 -> begin
 false
 end))))
-<<<<<<< HEAD
-in (writer.FStar_Util.write_bool _94_554)))))
-=======
-in (writer.FStar_Util.write_bool _93_557)))))
->>>>>>> 9d8d8eaf
+in (writer.FStar_Util.write_bool _94_557)))))
 end
 | FStar_Absyn_Syntax.Sig_main (e, _28_906) -> begin
 (let _28_909 = (writer.FStar_Util.write_char 'g')
@@ -1420,11 +1087,13 @@
 in (serialize_knd writer k))))
 end))
 
-<<<<<<< HEAD
-let rec deserialize_new_effect = (fun reader -> (let _94_575 = (deserialize_lident reader)
-in (let _94_574 = (deserialize_list reader deserialize_binder)
-in (let _94_573 = (deserialize_list reader deserialize_qualifier)
-in (let _94_572 = (deserialize_knd reader)
+let rec deserialize_new_effect = (fun reader -> (let _94_578 = (deserialize_lident reader)
+in (let _94_577 = (deserialize_list reader deserialize_binder)
+in (let _94_576 = (deserialize_list reader deserialize_qualifier)
+in (let _94_575 = (deserialize_knd reader)
+in (let _94_574 = (deserialize_typ reader)
+in (let _94_573 = (deserialize_typ reader)
+in (let _94_572 = (deserialize_typ reader)
 in (let _94_571 = (deserialize_typ reader)
 in (let _94_570 = (deserialize_typ reader)
 in (let _94_569 = (deserialize_typ reader)
@@ -1436,170 +1105,77 @@
 in (let _94_563 = (deserialize_typ reader)
 in (let _94_562 = (deserialize_typ reader)
 in (let _94_561 = (deserialize_typ reader)
-in (let _94_560 = (deserialize_typ reader)
-in (let _94_559 = (deserialize_typ reader)
-in (let _94_558 = (deserialize_typ reader)
-in {FStar_Absyn_Syntax.mname = _94_575; FStar_Absyn_Syntax.binders = _94_574; FStar_Absyn_Syntax.qualifiers = _94_573; FStar_Absyn_Syntax.signature = _94_572; FStar_Absyn_Syntax.ret = _94_571; FStar_Absyn_Syntax.bind_wp = _94_570; FStar_Absyn_Syntax.bind_wlp = _94_569; FStar_Absyn_Syntax.if_then_else = _94_568; FStar_Absyn_Syntax.ite_wp = _94_567; FStar_Absyn_Syntax.ite_wlp = _94_566; FStar_Absyn_Syntax.wp_binop = _94_565; FStar_Absyn_Syntax.wp_as_type = _94_564; FStar_Absyn_Syntax.close_wp = _94_563; FStar_Absyn_Syntax.close_wp_t = _94_562; FStar_Absyn_Syntax.assert_p = _94_561; FStar_Absyn_Syntax.assume_p = _94_560; FStar_Absyn_Syntax.null_wp = _94_559; FStar_Absyn_Syntax.trivial = _94_558})))))))))))))))))))
+in {FStar_Absyn_Syntax.mname = _94_578; FStar_Absyn_Syntax.binders = _94_577; FStar_Absyn_Syntax.qualifiers = _94_576; FStar_Absyn_Syntax.signature = _94_575; FStar_Absyn_Syntax.ret = _94_574; FStar_Absyn_Syntax.bind_wp = _94_573; FStar_Absyn_Syntax.bind_wlp = _94_572; FStar_Absyn_Syntax.if_then_else = _94_571; FStar_Absyn_Syntax.ite_wp = _94_570; FStar_Absyn_Syntax.ite_wlp = _94_569; FStar_Absyn_Syntax.wp_binop = _94_568; FStar_Absyn_Syntax.wp_as_type = _94_567; FStar_Absyn_Syntax.close_wp = _94_566; FStar_Absyn_Syntax.close_wp_t = _94_565; FStar_Absyn_Syntax.assert_p = _94_564; FStar_Absyn_Syntax.assume_p = _94_563; FStar_Absyn_Syntax.null_wp = _94_562; FStar_Absyn_Syntax.trivial = _94_561})))))))))))))))))))
 and deserialize_sigelt = (fun reader -> (match ((reader.FStar_Util.read_char ())) with
 | 'a' -> begin
-(let _94_583 = (let _94_582 = (deserialize_lident reader)
-in (let _94_581 = (deserialize_binders reader)
-in (let _94_580 = (deserialize_knd reader)
-in (let _94_579 = (deserialize_list reader deserialize_lident)
-in (let _94_578 = (deserialize_list reader deserialize_lident)
-in (let _94_577 = (deserialize_list reader deserialize_qualifier)
-in (_94_582, _94_581, _94_580, _94_579, _94_578, _94_577, FStar_Absyn_Syntax.dummyRange)))))))
-in FStar_Absyn_Syntax.Sig_tycon (_94_583))
+(let _94_586 = (let _94_585 = (deserialize_lident reader)
+in (let _94_584 = (deserialize_binders reader)
+in (let _94_583 = (deserialize_knd reader)
+in (let _94_582 = (deserialize_list reader deserialize_lident)
+in (let _94_581 = (deserialize_list reader deserialize_lident)
+in (let _94_580 = (deserialize_list reader deserialize_qualifier)
+in (_94_585, _94_584, _94_583, _94_582, _94_581, _94_580, FStar_Absyn_Syntax.dummyRange)))))))
+in FStar_Absyn_Syntax.Sig_tycon (_94_586))
 end
 | 'b' -> begin
-(let _94_589 = (let _94_588 = (deserialize_lident reader)
-in (let _94_587 = (deserialize_binders reader)
-in (let _94_586 = (deserialize_knd reader)
-in (let _94_585 = (deserialize_typ reader)
-in (let _94_584 = (deserialize_list reader deserialize_qualifier)
-in (_94_588, _94_587, _94_586, _94_585, _94_584, FStar_Absyn_Syntax.dummyRange))))))
-in FStar_Absyn_Syntax.Sig_typ_abbrev (_94_589))
+(let _94_592 = (let _94_591 = (deserialize_lident reader)
+in (let _94_590 = (deserialize_binders reader)
+in (let _94_589 = (deserialize_knd reader)
+in (let _94_588 = (deserialize_typ reader)
+in (let _94_587 = (deserialize_list reader deserialize_qualifier)
+in (_94_591, _94_590, _94_589, _94_588, _94_587, FStar_Absyn_Syntax.dummyRange))))))
+in FStar_Absyn_Syntax.Sig_typ_abbrev (_94_592))
 end
 | 'c' -> begin
-(let _94_595 = (let _94_594 = (deserialize_lident reader)
-in (let _94_593 = (deserialize_typ reader)
-in (let _94_592 = (deserialize_tycon reader)
-in (let _94_591 = (deserialize_list reader deserialize_qualifier)
-in (let _94_590 = (deserialize_list reader deserialize_lident)
-in (_94_594, _94_593, _94_592, _94_591, _94_590, FStar_Absyn_Syntax.dummyRange))))))
-in FStar_Absyn_Syntax.Sig_datacon (_94_595))
+(let _94_598 = (let _94_597 = (deserialize_lident reader)
+in (let _94_596 = (deserialize_typ reader)
+in (let _94_595 = (deserialize_tycon reader)
+in (let _94_594 = (deserialize_list reader deserialize_qualifier)
+in (let _94_593 = (deserialize_list reader deserialize_lident)
+in (_94_597, _94_596, _94_595, _94_594, _94_593, FStar_Absyn_Syntax.dummyRange))))))
+in FStar_Absyn_Syntax.Sig_datacon (_94_598))
 end
 | 'd' -> begin
-(let _94_599 = (let _94_598 = (deserialize_lident reader)
-in (let _94_597 = (deserialize_typ reader)
-in (let _94_596 = (deserialize_list reader deserialize_qualifier)
-in (_94_598, _94_597, _94_596, FStar_Absyn_Syntax.dummyRange))))
-in FStar_Absyn_Syntax.Sig_val_decl (_94_599))
+(let _94_602 = (let _94_601 = (deserialize_lident reader)
+in (let _94_600 = (deserialize_typ reader)
+in (let _94_599 = (deserialize_list reader deserialize_qualifier)
+in (_94_601, _94_600, _94_599, FStar_Absyn_Syntax.dummyRange))))
+in FStar_Absyn_Syntax.Sig_val_decl (_94_602))
 end
 | 'e' -> begin
-(let _94_603 = (let _94_602 = (deserialize_lident reader)
-in (let _94_601 = (deserialize_formula reader)
-in (let _94_600 = (deserialize_list reader deserialize_qualifier)
-in (_94_602, _94_601, _94_600, FStar_Absyn_Syntax.dummyRange))))
-in FStar_Absyn_Syntax.Sig_assume (_94_603))
+(let _94_606 = (let _94_605 = (deserialize_lident reader)
+in (let _94_604 = (deserialize_formula reader)
+in (let _94_603 = (deserialize_list reader deserialize_qualifier)
+in (_94_605, _94_604, _94_603, FStar_Absyn_Syntax.dummyRange))))
+in FStar_Absyn_Syntax.Sig_assume (_94_606))
 end
 | 'f' -> begin
-(let _94_607 = (let _94_606 = (deserialize_letbindings reader)
-in (let _94_605 = (deserialize_list reader deserialize_lident)
-in (let _94_604 = if (reader.FStar_Util.read_bool ()) then begin
-=======
-let rec deserialize_new_effect = (fun reader -> (let _93_578 = (deserialize_lident reader)
-in (let _93_577 = (deserialize_list reader deserialize_binder)
-in (let _93_576 = (deserialize_list reader deserialize_qualifier)
-in (let _93_575 = (deserialize_knd reader)
-in (let _93_574 = (deserialize_typ reader)
-in (let _93_573 = (deserialize_typ reader)
-in (let _93_572 = (deserialize_typ reader)
-in (let _93_571 = (deserialize_typ reader)
-in (let _93_570 = (deserialize_typ reader)
-in (let _93_569 = (deserialize_typ reader)
-in (let _93_568 = (deserialize_typ reader)
-in (let _93_567 = (deserialize_typ reader)
-in (let _93_566 = (deserialize_typ reader)
-in (let _93_565 = (deserialize_typ reader)
-in (let _93_564 = (deserialize_typ reader)
-in (let _93_563 = (deserialize_typ reader)
-in (let _93_562 = (deserialize_typ reader)
-in (let _93_561 = (deserialize_typ reader)
-in {FStar_Absyn_Syntax.mname = _93_578; FStar_Absyn_Syntax.binders = _93_577; FStar_Absyn_Syntax.qualifiers = _93_576; FStar_Absyn_Syntax.signature = _93_575; FStar_Absyn_Syntax.ret = _93_574; FStar_Absyn_Syntax.bind_wp = _93_573; FStar_Absyn_Syntax.bind_wlp = _93_572; FStar_Absyn_Syntax.if_then_else = _93_571; FStar_Absyn_Syntax.ite_wp = _93_570; FStar_Absyn_Syntax.ite_wlp = _93_569; FStar_Absyn_Syntax.wp_binop = _93_568; FStar_Absyn_Syntax.wp_as_type = _93_567; FStar_Absyn_Syntax.close_wp = _93_566; FStar_Absyn_Syntax.close_wp_t = _93_565; FStar_Absyn_Syntax.assert_p = _93_564; FStar_Absyn_Syntax.assume_p = _93_563; FStar_Absyn_Syntax.null_wp = _93_562; FStar_Absyn_Syntax.trivial = _93_561})))))))))))))))))))
-and deserialize_sigelt = (fun reader -> (match ((reader.FStar_Util.read_char ())) with
-| 'a' -> begin
-(let _93_586 = (let _93_585 = (deserialize_lident reader)
-in (let _93_584 = (deserialize_binders reader)
-in (let _93_583 = (deserialize_knd reader)
-in (let _93_582 = (deserialize_list reader deserialize_lident)
-in (let _93_581 = (deserialize_list reader deserialize_lident)
-in (let _93_580 = (deserialize_list reader deserialize_qualifier)
-in (_93_585, _93_584, _93_583, _93_582, _93_581, _93_580, FStar_Absyn_Syntax.dummyRange)))))))
-in FStar_Absyn_Syntax.Sig_tycon (_93_586))
-end
-| 'b' -> begin
-(let _93_592 = (let _93_591 = (deserialize_lident reader)
-in (let _93_590 = (deserialize_binders reader)
-in (let _93_589 = (deserialize_knd reader)
-in (let _93_588 = (deserialize_typ reader)
-in (let _93_587 = (deserialize_list reader deserialize_qualifier)
-in (_93_591, _93_590, _93_589, _93_588, _93_587, FStar_Absyn_Syntax.dummyRange))))))
-in FStar_Absyn_Syntax.Sig_typ_abbrev (_93_592))
-end
-| 'c' -> begin
-(let _93_598 = (let _93_597 = (deserialize_lident reader)
-in (let _93_596 = (deserialize_typ reader)
-in (let _93_595 = (deserialize_tycon reader)
-in (let _93_594 = (deserialize_list reader deserialize_qualifier)
-in (let _93_593 = (deserialize_list reader deserialize_lident)
-in (_93_597, _93_596, _93_595, _93_594, _93_593, FStar_Absyn_Syntax.dummyRange))))))
-in FStar_Absyn_Syntax.Sig_datacon (_93_598))
-end
-| 'd' -> begin
-(let _93_602 = (let _93_601 = (deserialize_lident reader)
-in (let _93_600 = (deserialize_typ reader)
-in (let _93_599 = (deserialize_list reader deserialize_qualifier)
-in (_93_601, _93_600, _93_599, FStar_Absyn_Syntax.dummyRange))))
-in FStar_Absyn_Syntax.Sig_val_decl (_93_602))
-end
-| 'e' -> begin
-(let _93_606 = (let _93_605 = (deserialize_lident reader)
-in (let _93_604 = (deserialize_formula reader)
-in (let _93_603 = (deserialize_list reader deserialize_qualifier)
-in (_93_605, _93_604, _93_603, FStar_Absyn_Syntax.dummyRange))))
-in FStar_Absyn_Syntax.Sig_assume (_93_606))
-end
-| 'f' -> begin
-(let _93_610 = (let _93_609 = (deserialize_letbindings reader)
-in (let _93_608 = (deserialize_list reader deserialize_lident)
-in (let _93_607 = if (reader.FStar_Util.read_bool ()) then begin
->>>>>>> 9d8d8eaf
+(let _94_610 = (let _94_609 = (deserialize_letbindings reader)
+in (let _94_608 = (deserialize_list reader deserialize_lident)
+in (let _94_607 = if (reader.FStar_Util.read_bool ()) then begin
 (FStar_Absyn_Syntax.HasMaskedEffect)::[]
 end else begin
 []
 end
-<<<<<<< HEAD
-in (_94_606, FStar_Absyn_Syntax.dummyRange, _94_605, _94_604))))
-in FStar_Absyn_Syntax.Sig_let (_94_607))
+in (_94_609, FStar_Absyn_Syntax.dummyRange, _94_608, _94_607))))
+in FStar_Absyn_Syntax.Sig_let (_94_610))
 end
 | 'g' -> begin
-(let _94_609 = (let _94_608 = (deserialize_exp reader)
-in (_94_608, FStar_Absyn_Syntax.dummyRange))
-in FStar_Absyn_Syntax.Sig_main (_94_609))
+(let _94_612 = (let _94_611 = (deserialize_exp reader)
+in (_94_611, FStar_Absyn_Syntax.dummyRange))
+in FStar_Absyn_Syntax.Sig_main (_94_612))
 end
 | 'h' -> begin
-(let _94_613 = (let _94_612 = (deserialize_list reader deserialize_sigelt)
-in (let _94_611 = (deserialize_list reader deserialize_qualifier)
-in (let _94_610 = (deserialize_list reader deserialize_lident)
-in (_94_612, _94_611, _94_610, FStar_Absyn_Syntax.dummyRange))))
-in FStar_Absyn_Syntax.Sig_bundle (_94_613))
+(let _94_616 = (let _94_615 = (deserialize_list reader deserialize_sigelt)
+in (let _94_614 = (deserialize_list reader deserialize_qualifier)
+in (let _94_613 = (deserialize_list reader deserialize_lident)
+in (_94_615, _94_614, _94_613, FStar_Absyn_Syntax.dummyRange))))
+in FStar_Absyn_Syntax.Sig_bundle (_94_616))
 end
 | 'i' -> begin
-(let _94_615 = (let _94_614 = (deserialize_new_effect reader)
-in (_94_614, FStar_Absyn_Syntax.dummyRange))
-in FStar_Absyn_Syntax.Sig_new_effect (_94_615))
-=======
-in (_93_609, FStar_Absyn_Syntax.dummyRange, _93_608, _93_607))))
-in FStar_Absyn_Syntax.Sig_let (_93_610))
-end
-| 'g' -> begin
-(let _93_612 = (let _93_611 = (deserialize_exp reader)
-in (_93_611, FStar_Absyn_Syntax.dummyRange))
-in FStar_Absyn_Syntax.Sig_main (_93_612))
-end
-| 'h' -> begin
-(let _93_616 = (let _93_615 = (deserialize_list reader deserialize_sigelt)
-in (let _93_614 = (deserialize_list reader deserialize_qualifier)
-in (let _93_613 = (deserialize_list reader deserialize_lident)
-in (_93_615, _93_614, _93_613, FStar_Absyn_Syntax.dummyRange))))
-in FStar_Absyn_Syntax.Sig_bundle (_93_616))
-end
-| 'i' -> begin
-(let _93_618 = (let _93_617 = (deserialize_new_effect reader)
-in (_93_617, FStar_Absyn_Syntax.dummyRange))
-in FStar_Absyn_Syntax.Sig_new_effect (_93_618))
->>>>>>> 9d8d8eaf
+(let _94_618 = (let _94_617 = (deserialize_new_effect reader)
+in (_94_617, FStar_Absyn_Syntax.dummyRange))
+in FStar_Absyn_Syntax.Sig_new_effect (_94_618))
 end
 | ('j') | ('k') | ('l') -> begin
 (FStar_All.failwith "TODO")
@@ -1617,23 +1193,13 @@
 in (let _28_991 = (serialize_sigelts writer ast.FStar_Absyn_Syntax.exports)
 in (writer.FStar_Util.write_bool ast.FStar_Absyn_Syntax.is_interface)))))
 
-<<<<<<< HEAD
-let deserialize_modul = (fun reader -> (let m = (let _94_631 = (deserialize_lident reader)
-in (let _94_630 = (deserialize_sigelts reader)
-in (let _94_629 = (deserialize_sigelts reader)
-in (let _94_628 = (reader.FStar_Util.read_bool ())
-in {FStar_Absyn_Syntax.name = _94_631; FStar_Absyn_Syntax.declarations = _94_630; FStar_Absyn_Syntax.exports = _94_629; FStar_Absyn_Syntax.is_interface = _94_628; FStar_Absyn_Syntax.is_deserialized = true}))))
-in (let _28_993 = m
-in {FStar_Absyn_Syntax.name = _28_993.FStar_Absyn_Syntax.name; FStar_Absyn_Syntax.declarations = m.FStar_Absyn_Syntax.exports; FStar_Absyn_Syntax.exports = _28_993.FStar_Absyn_Syntax.exports; FStar_Absyn_Syntax.is_interface = _28_993.FStar_Absyn_Syntax.is_interface; FStar_Absyn_Syntax.is_deserialized = _28_993.FStar_Absyn_Syntax.is_deserialized})))
-=======
-let deserialize_modul = (fun reader -> (let m = (let _93_634 = (deserialize_lident reader)
-in (let _93_633 = (deserialize_sigelts reader)
-in (let _93_632 = (deserialize_sigelts reader)
-in (let _93_631 = (reader.FStar_Util.read_bool ())
-in {FStar_Absyn_Syntax.name = _93_634; FStar_Absyn_Syntax.declarations = _93_633; FStar_Absyn_Syntax.exports = _93_632; FStar_Absyn_Syntax.is_interface = _93_631; FStar_Absyn_Syntax.is_deserialized = true}))))
+let deserialize_modul = (fun reader -> (let m = (let _94_634 = (deserialize_lident reader)
+in (let _94_633 = (deserialize_sigelts reader)
+in (let _94_632 = (deserialize_sigelts reader)
+in (let _94_631 = (reader.FStar_Util.read_bool ())
+in {FStar_Absyn_Syntax.name = _94_634; FStar_Absyn_Syntax.declarations = _94_633; FStar_Absyn_Syntax.exports = _94_632; FStar_Absyn_Syntax.is_interface = _94_631; FStar_Absyn_Syntax.is_deserialized = true}))))
 in (let _28_995 = m
 in {FStar_Absyn_Syntax.name = _28_995.FStar_Absyn_Syntax.name; FStar_Absyn_Syntax.declarations = m.FStar_Absyn_Syntax.exports; FStar_Absyn_Syntax.exports = _28_995.FStar_Absyn_Syntax.exports; FStar_Absyn_Syntax.is_interface = _28_995.FStar_Absyn_Syntax.is_interface; FStar_Absyn_Syntax.is_deserialized = _28_995.FStar_Absyn_Syntax.is_deserialized})))
->>>>>>> 9d8d8eaf
-
-
-
+
+
+
