--- conflicted
+++ resolved
@@ -969,185 +969,6 @@
                           FStar_Extraction_ML_Syntax.MLE_Const uu____2935 in
                         FStar_All.pipe_left
                           (FStar_Extraction_ML_Syntax.with_ty
-<<<<<<< HEAD
-                             FStar_Extraction_ML_Syntax.ml_int_ty)
-                          (FStar_Extraction_ML_Syntax.MLE_Var x) in
-                      let uu____2912 =
-                        let uu____2915 =
-                          let uu____2916 =
-                            let uu____2917 =
-                              FStar_Extraction_ML_Util.mlconst_of_const
-                                p.FStar_Syntax_Syntax.p i in
-                            FStar_All.pipe_left
-                              (fun _0_45  ->
-                                 FStar_Extraction_ML_Syntax.MLE_Const _0_45)
-                              uu____2917 in
-                          FStar_All.pipe_left
-                            (FStar_Extraction_ML_Syntax.with_ty
-                               FStar_Extraction_ML_Syntax.ml_int_ty)
-                            uu____2916 in
-                        [uu____2915] in
-                      uu____2911 :: uu____2912 in
-                    (FStar_Extraction_ML_Util.prims_op_equality, uu____2908) in
-                  FStar_Extraction_ML_Syntax.MLE_App uu____2901 in
-                FStar_All.pipe_left
-                  (FStar_Extraction_ML_Syntax.with_ty
-                     FStar_Extraction_ML_Syntax.ml_bool_ty) uu____2900 in
-              let uu____2920 = ok FStar_Extraction_ML_Syntax.ml_int_ty in
-              (g,
-                (FStar_Pervasives_Native.Some
-                   ((FStar_Extraction_ML_Syntax.MLP_Var x), [when_clause])),
-                uu____2920)
-          | FStar_Syntax_Syntax.Pat_constant s ->
-              let t =
-                FStar_TypeChecker_TcTerm.tc_constant
-                  g.FStar_Extraction_ML_UEnv.tcenv FStar_Range.dummyRange s in
-              let mlty = term_as_mlty g t in
-              let uu____2940 =
-                let uu____2949 =
-                  let uu____2956 =
-                    let uu____2957 =
-                      FStar_Extraction_ML_Util.mlconst_of_const
-                        p.FStar_Syntax_Syntax.p s in
-                    FStar_Extraction_ML_Syntax.MLP_Const uu____2957 in
-                  (uu____2956, []) in
-                FStar_Pervasives_Native.Some uu____2949 in
-              let uu____2966 = ok mlty in (g, uu____2940, uu____2966)
-          | FStar_Syntax_Syntax.Pat_var x ->
-              let mlty = term_as_mlty g x.FStar_Syntax_Syntax.sort in
-              let uu____2977 =
-                FStar_Extraction_ML_UEnv.extend_bv g x ([], mlty) false false
-                  imp in
-              (match uu____2977 with
-               | (g1,x1) ->
-                   let uu____3000 = ok mlty in
-                   (g1,
-                     (if imp
-                      then FStar_Pervasives_Native.None
-                      else
-                        FStar_Pervasives_Native.Some
-                          ((FStar_Extraction_ML_Syntax.MLP_Var x1), [])),
-                     uu____3000))
-          | FStar_Syntax_Syntax.Pat_wild x ->
-              let mlty = term_as_mlty g x.FStar_Syntax_Syntax.sort in
-              let uu____3034 =
-                FStar_Extraction_ML_UEnv.extend_bv g x ([], mlty) false false
-                  imp in
-              (match uu____3034 with
-               | (g1,x1) ->
-                   let uu____3057 = ok mlty in
-                   (g1,
-                     (if imp
-                      then FStar_Pervasives_Native.None
-                      else
-                        FStar_Pervasives_Native.Some
-                          ((FStar_Extraction_ML_Syntax.MLP_Var x1), [])),
-                     uu____3057))
-          | FStar_Syntax_Syntax.Pat_dot_term uu____3089 ->
-              (g, FStar_Pervasives_Native.None, true)
-          | FStar_Syntax_Syntax.Pat_cons (f,pats) ->
-              let uu____3128 =
-                let uu____3133 = FStar_Extraction_ML_UEnv.lookup_fv g f in
-                match uu____3133 with
-                | FStar_Util.Inr
-                    (uu____3138,{
-                                  FStar_Extraction_ML_Syntax.expr =
-                                    FStar_Extraction_ML_Syntax.MLE_Name n1;
-                                  FStar_Extraction_ML_Syntax.mlty =
-                                    uu____3140;
-                                  FStar_Extraction_ML_Syntax.loc = uu____3141;_},ttys,uu____3143)
-                    -> (n1, ttys)
-                | uu____3156 -> failwith "Expected a constructor" in
-              (match uu____3128 with
-               | (d,tys) ->
-                   let nTyVars =
-                     FStar_List.length (FStar_Pervasives_Native.fst tys) in
-                   let uu____3178 = FStar_Util.first_N nTyVars pats in
-                   (match uu____3178 with
-                    | (tysVarPats,restPats) ->
-                        let f_ty_opt =
-                          try
-                            let mlty_args =
-                              FStar_All.pipe_right tysVarPats
-                                (FStar_List.map
-                                   (fun uu____3311  ->
-                                      match uu____3311 with
-                                      | (p1,uu____3319) ->
-                                          (match p1.FStar_Syntax_Syntax.v
-                                           with
-                                           | FStar_Syntax_Syntax.Pat_dot_term
-                                               (uu____3324,t) ->
-                                               term_as_mlty g t
-                                           | uu____3330 ->
-                                               (FStar_Extraction_ML_UEnv.debug
-                                                  g
-                                                  (fun uu____3334  ->
-                                                     let uu____3335 =
-                                                       FStar_Syntax_Print.pat_to_string
-                                                         p1 in
-                                                     FStar_Util.print1
-                                                       "Pattern %s is not extractable"
-                                                       uu____3335);
-                                                FStar_Exn.raise
-                                                  Un_extractable)))) in
-                            let f_ty =
-                              FStar_Extraction_ML_Util.subst tys mlty_args in
-                            let uu____3337 =
-                              FStar_Extraction_ML_Util.uncurry_mlty_fun f_ty in
-                            FStar_Pervasives_Native.Some uu____3337
-                          with
-                          | Un_extractable  -> FStar_Pervasives_Native.None in
-                        let uu____3366 =
-                          FStar_Util.fold_map
-                            (fun g1  ->
-                               fun uu____3402  ->
-                                 match uu____3402 with
-                                 | (p1,imp1) ->
-                                     let uu____3421 =
-                                       extract_one_pat true g1 p1
-                                         FStar_Pervasives_Native.None in
-                                     (match uu____3421 with
-                                      | (g2,p2,uu____3450) -> (g2, p2))) g
-                            tysVarPats in
-                        (match uu____3366 with
-                         | (g1,tyMLPats) ->
-                             let uu____3511 =
-                               FStar_Util.fold_map
-                                 (fun uu____3575  ->
-                                    fun uu____3576  ->
-                                      match (uu____3575, uu____3576) with
-                                      | ((g2,f_ty_opt1),(p1,imp1)) ->
-                                          let uu____3669 =
-                                            match f_ty_opt1 with
-                                            | FStar_Pervasives_Native.Some
-                                                (hd1::rest,res) ->
-                                                ((FStar_Pervasives_Native.Some
-                                                    (rest, res)),
-                                                  (FStar_Pervasives_Native.Some
-                                                     hd1))
-                                            | uu____3729 ->
-                                                (FStar_Pervasives_Native.None,
-                                                  FStar_Pervasives_Native.None) in
-                                          (match uu____3669 with
-                                           | (f_ty_opt2,expected_ty) ->
-                                               let uu____3800 =
-                                                 extract_one_pat false g2 p1
-                                                   expected_ty in
-                                               (match uu____3800 with
-                                                | (g3,p2,uu____3841) ->
-                                                    ((g3, f_ty_opt2), p2))))
-                                 (g1, f_ty_opt) restPats in
-                             (match uu____3511 with
-                              | ((g2,f_ty_opt1),restMLPats) ->
-                                  let uu____3959 =
-                                    let uu____3970 =
-                                      FStar_All.pipe_right
-                                        (FStar_List.append tyMLPats
-                                           restMLPats)
-                                        (FStar_List.collect
-                                           (fun uu___283_4021  ->
-                                              match uu___283_4021 with
-=======
                              FStar_Extraction_ML_Syntax.ml_int_ty) uu____2934 in
                       (uu____2933, FStar_Extraction_ML_Syntax.ml_int_ty)
                   | FStar_Pervasives_Native.Some sw ->
@@ -1305,7 +1126,6 @@
                                         | ((g2,f_ty_opt1),(p1,imp1)) ->
                                             let uu____3751 =
                                               match f_ty_opt1 with
->>>>>>> 168cc4de
                                               | FStar_Pervasives_Native.Some
                                                   (hd1::rest,res) ->
                                                   ((FStar_Pervasives_Native.Some
@@ -2010,13 +1830,8 @@
                ||
                (FStar_All.pipe_right rc.FStar_Syntax_Syntax.residual_flags
                   (FStar_List.existsb
-<<<<<<< HEAD
-                     (fun uu___284_6045  ->
-                        match uu___284_6045 with
-=======
                      (fun uu___284_6152  ->
                         match uu___284_6152 with
->>>>>>> 168cc4de
                         | FStar_Syntax_Syntax.TOTAL  -> true
                         | uu____6153 -> false))) in
            let uu____6154 =
@@ -2287,13 +2102,8 @@
                                          let mk_tapp e ty_args =
                                            match ty_args with
                                            | [] -> e
-<<<<<<< HEAD
-                                           | uu____7391 ->
-                                               let uu___288_7394 = e in
-=======
                                            | uu____7498 ->
                                                let uu___288_7501 = e in
->>>>>>> 168cc4de
                                                {
                                                  FStar_Extraction_ML_Syntax.expr
                                                    =
@@ -2301,75 +2111,43 @@
                                                       (e, ty_args));
                                                  FStar_Extraction_ML_Syntax.mlty
                                                    =
-<<<<<<< HEAD
-                                                   (uu___288_7394.FStar_Extraction_ML_Syntax.mlty);
-                                                 FStar_Extraction_ML_Syntax.loc
-                                                   =
-                                                   (uu___288_7394.FStar_Extraction_ML_Syntax.loc)
-=======
                                                    (uu___288_7501.FStar_Extraction_ML_Syntax.mlty);
                                                  FStar_Extraction_ML_Syntax.loc
                                                    =
                                                    (uu___288_7501.FStar_Extraction_ML_Syntax.loc)
->>>>>>> 168cc4de
                                                } in
                                          let head3 =
                                            match head_ml.FStar_Extraction_ML_Syntax.expr
                                            with
                                            | FStar_Extraction_ML_Syntax.MLE_Name
-<<<<<<< HEAD
-                                               uu____7398 ->
-                                               let uu___289_7399 =
-=======
                                                uu____7505 ->
                                                let uu___289_7506 =
->>>>>>> 168cc4de
                                                  mk_tapp head_ml
                                                    prefixAsMLTypes in
                                                {
                                                  FStar_Extraction_ML_Syntax.expr
                                                    =
-<<<<<<< HEAD
-                                                   (uu___289_7399.FStar_Extraction_ML_Syntax.expr);
-=======
                                                    (uu___289_7506.FStar_Extraction_ML_Syntax.expr);
->>>>>>> 168cc4de
                                                  FStar_Extraction_ML_Syntax.mlty
                                                    = t2;
                                                  FStar_Extraction_ML_Syntax.loc
                                                    =
-<<<<<<< HEAD
-                                                   (uu___289_7399.FStar_Extraction_ML_Syntax.loc)
-                                               }
-                                           | FStar_Extraction_ML_Syntax.MLE_Var
-                                               uu____7400 ->
-                                               let uu___289_7401 =
-=======
                                                    (uu___289_7506.FStar_Extraction_ML_Syntax.loc)
                                                }
                                            | FStar_Extraction_ML_Syntax.MLE_Var
                                                uu____7507 ->
                                                let uu___289_7508 =
->>>>>>> 168cc4de
                                                  mk_tapp head_ml
                                                    prefixAsMLTypes in
                                                {
                                                  FStar_Extraction_ML_Syntax.expr
                                                    =
-<<<<<<< HEAD
-                                                   (uu___289_7401.FStar_Extraction_ML_Syntax.expr);
-=======
                                                    (uu___289_7508.FStar_Extraction_ML_Syntax.expr);
->>>>>>> 168cc4de
                                                  FStar_Extraction_ML_Syntax.mlty
                                                    = t2;
                                                  FStar_Extraction_ML_Syntax.loc
                                                    =
-<<<<<<< HEAD
-                                                   (uu___289_7401.FStar_Extraction_ML_Syntax.loc)
-=======
                                                    (uu___289_7508.FStar_Extraction_ML_Syntax.loc)
->>>>>>> 168cc4de
                                                }
                                            | FStar_Extraction_ML_Syntax.MLE_App
                                                (head3,{
@@ -2385,21 +2163,13 @@
                                                ->
                                                FStar_All.pipe_right
                                                  (FStar_Extraction_ML_Syntax.MLE_App
-<<<<<<< HEAD
-                                                    ((let uu___290_7410 =
-=======
                                                     ((let uu___290_7517 =
->>>>>>> 168cc4de
                                                         mk_tapp head3
                                                           prefixAsMLTypes in
                                                       {
                                                         FStar_Extraction_ML_Syntax.expr
                                                           =
-<<<<<<< HEAD
-                                                          (uu___290_7410.FStar_Extraction_ML_Syntax.expr);
-=======
                                                           (uu___290_7517.FStar_Extraction_ML_Syntax.expr);
->>>>>>> 168cc4de
                                                         FStar_Extraction_ML_Syntax.mlty
                                                           =
                                                           (FStar_Extraction_ML_Syntax.MLTY_Fun
@@ -2408,11 +2178,7 @@
                                                                t2));
                                                         FStar_Extraction_ML_Syntax.loc
                                                           =
-<<<<<<< HEAD
-                                                          (uu___290_7410.FStar_Extraction_ML_Syntax.loc)
-=======
                                                           (uu___290_7517.FStar_Extraction_ML_Syntax.loc)
->>>>>>> 168cc4de
                                                       }),
                                                       [FStar_Extraction_ML_Syntax.ml_unit]))
                                                  (FStar_Extraction_ML_Syntax.with_ty
@@ -2476,13 +2242,8 @@
                                          let mk_tapp e ty_args =
                                            match ty_args with
                                            | [] -> e
-<<<<<<< HEAD
-                                           | uu____7816 ->
-                                               let uu___288_7819 = e in
-=======
                                            | uu____7923 ->
                                                let uu___288_7926 = e in
->>>>>>> 168cc4de
                                                {
                                                  FStar_Extraction_ML_Syntax.expr
                                                    =
@@ -2490,75 +2251,43 @@
                                                       (e, ty_args));
                                                  FStar_Extraction_ML_Syntax.mlty
                                                    =
-<<<<<<< HEAD
-                                                   (uu___288_7819.FStar_Extraction_ML_Syntax.mlty);
-                                                 FStar_Extraction_ML_Syntax.loc
-                                                   =
-                                                   (uu___288_7819.FStar_Extraction_ML_Syntax.loc)
-=======
                                                    (uu___288_7926.FStar_Extraction_ML_Syntax.mlty);
                                                  FStar_Extraction_ML_Syntax.loc
                                                    =
                                                    (uu___288_7926.FStar_Extraction_ML_Syntax.loc)
->>>>>>> 168cc4de
                                                } in
                                          let head3 =
                                            match head_ml.FStar_Extraction_ML_Syntax.expr
                                            with
                                            | FStar_Extraction_ML_Syntax.MLE_Name
-<<<<<<< HEAD
-                                               uu____7823 ->
-                                               let uu___289_7824 =
-=======
                                                uu____7930 ->
                                                let uu___289_7931 =
->>>>>>> 168cc4de
                                                  mk_tapp head_ml
                                                    prefixAsMLTypes in
                                                {
                                                  FStar_Extraction_ML_Syntax.expr
                                                    =
-<<<<<<< HEAD
-                                                   (uu___289_7824.FStar_Extraction_ML_Syntax.expr);
-=======
                                                    (uu___289_7931.FStar_Extraction_ML_Syntax.expr);
->>>>>>> 168cc4de
                                                  FStar_Extraction_ML_Syntax.mlty
                                                    = t2;
                                                  FStar_Extraction_ML_Syntax.loc
                                                    =
-<<<<<<< HEAD
-                                                   (uu___289_7824.FStar_Extraction_ML_Syntax.loc)
-                                               }
-                                           | FStar_Extraction_ML_Syntax.MLE_Var
-                                               uu____7825 ->
-                                               let uu___289_7826 =
-=======
                                                    (uu___289_7931.FStar_Extraction_ML_Syntax.loc)
                                                }
                                            | FStar_Extraction_ML_Syntax.MLE_Var
                                                uu____7932 ->
                                                let uu___289_7933 =
->>>>>>> 168cc4de
                                                  mk_tapp head_ml
                                                    prefixAsMLTypes in
                                                {
                                                  FStar_Extraction_ML_Syntax.expr
                                                    =
-<<<<<<< HEAD
-                                                   (uu___289_7826.FStar_Extraction_ML_Syntax.expr);
-=======
                                                    (uu___289_7933.FStar_Extraction_ML_Syntax.expr);
->>>>>>> 168cc4de
                                                  FStar_Extraction_ML_Syntax.mlty
                                                    = t2;
                                                  FStar_Extraction_ML_Syntax.loc
                                                    =
-<<<<<<< HEAD
-                                                   (uu___289_7826.FStar_Extraction_ML_Syntax.loc)
-=======
                                                    (uu___289_7933.FStar_Extraction_ML_Syntax.loc)
->>>>>>> 168cc4de
                                                }
                                            | FStar_Extraction_ML_Syntax.MLE_App
                                                (head3,{
@@ -2574,21 +2303,13 @@
                                                ->
                                                FStar_All.pipe_right
                                                  (FStar_Extraction_ML_Syntax.MLE_App
-<<<<<<< HEAD
-                                                    ((let uu___290_7835 =
-=======
                                                     ((let uu___290_7942 =
->>>>>>> 168cc4de
                                                         mk_tapp head3
                                                           prefixAsMLTypes in
                                                       {
                                                         FStar_Extraction_ML_Syntax.expr
                                                           =
-<<<<<<< HEAD
-                                                          (uu___290_7835.FStar_Extraction_ML_Syntax.expr);
-=======
                                                           (uu___290_7942.FStar_Extraction_ML_Syntax.expr);
->>>>>>> 168cc4de
                                                         FStar_Extraction_ML_Syntax.mlty
                                                           =
                                                           (FStar_Extraction_ML_Syntax.MLTY_Fun
@@ -2597,11 +2318,7 @@
                                                                t2));
                                                         FStar_Extraction_ML_Syntax.loc
                                                           =
-<<<<<<< HEAD
-                                                          (uu___290_7835.FStar_Extraction_ML_Syntax.loc)
-=======
                                                           (uu___290_7942.FStar_Extraction_ML_Syntax.loc)
->>>>>>> 168cc4de
                                                       }),
                                                       [FStar_Extraction_ML_Syntax.ml_unit]))
                                                  (FStar_Extraction_ML_Syntax.with_ty
@@ -2661,19 +2378,6 @@
                        FStar_Util.left lb.FStar_Syntax_Syntax.lbname in
                      FStar_Syntax_Syntax.freshen_bv uu____8159 in
                    let lb1 =
-<<<<<<< HEAD
-                     let uu___291_8054 = lb in
-                     {
-                       FStar_Syntax_Syntax.lbname = (FStar_Util.Inl x);
-                       FStar_Syntax_Syntax.lbunivs =
-                         (uu___291_8054.FStar_Syntax_Syntax.lbunivs);
-                       FStar_Syntax_Syntax.lbtyp =
-                         (uu___291_8054.FStar_Syntax_Syntax.lbtyp);
-                       FStar_Syntax_Syntax.lbeff =
-                         (uu___291_8054.FStar_Syntax_Syntax.lbeff);
-                       FStar_Syntax_Syntax.lbdef =
-                         (uu___291_8054.FStar_Syntax_Syntax.lbdef)
-=======
                      let uu___291_8161 = lb in
                      {
                        FStar_Syntax_Syntax.lbname = (FStar_Util.Inl x);
@@ -2685,7 +2389,6 @@
                          (uu___291_8161.FStar_Syntax_Syntax.lbeff);
                        FStar_Syntax_Syntax.lbdef =
                          (uu___291_8161.FStar_Syntax_Syntax.lbdef)
->>>>>>> 168cc4de
                      } in
                    let e'1 =
                      FStar_Syntax_Subst.subst
@@ -2731,18 +2434,6 @@
                                    FStar_TypeChecker_Normalize.PureSubtermsWithinComputations;
                                    FStar_TypeChecker_Normalize.Primops] tcenv
                                    lb.FStar_Syntax_Syntax.lbdef in
-<<<<<<< HEAD
-                             let uu___292_8101 = lb in
-                             {
-                               FStar_Syntax_Syntax.lbname =
-                                 (uu___292_8101.FStar_Syntax_Syntax.lbname);
-                               FStar_Syntax_Syntax.lbunivs =
-                                 (uu___292_8101.FStar_Syntax_Syntax.lbunivs);
-                               FStar_Syntax_Syntax.lbtyp =
-                                 (uu___292_8101.FStar_Syntax_Syntax.lbtyp);
-                               FStar_Syntax_Syntax.lbeff =
-                                 (uu___292_8101.FStar_Syntax_Syntax.lbeff);
-=======
                              let uu___292_8208 = lb in
                              {
                                FStar_Syntax_Syntax.lbname =
@@ -2753,7 +2444,6 @@
                                  (uu___292_8208.FStar_Syntax_Syntax.lbtyp);
                                FStar_Syntax_Syntax.lbeff =
                                  (uu___292_8208.FStar_Syntax_Syntax.lbeff);
->>>>>>> 168cc4de
                                FStar_Syntax_Syntax.lbdef = lbdef
                              })))
                   else lbs1 in
@@ -3416,17 +3106,10 @@
                   let uu____11531 =
                     FStar_All.pipe_right binders
                       (FStar_List.filter
-<<<<<<< HEAD
-                         (fun uu___285_11456  ->
-                            match uu___285_11456 with
-                            | (uu____11463,FStar_Pervasives_Native.Some
-                               (FStar_Syntax_Syntax.Implicit uu____11464)) ->
-=======
                          (fun uu___285_11563  ->
                             match uu___285_11563 with
                             | (uu____11570,FStar_Pervasives_Native.Some
                                (FStar_Syntax_Syntax.Implicit uu____11571)) ->
->>>>>>> 168cc4de
                                 true
                             | uu____11574 -> false)) in
                   FStar_All.pipe_right uu____11531
