--- conflicted
+++ resolved
@@ -1464,13 +1464,8 @@
 let _77_1218 = lb
 in {FStar_Syntax_Syntax.lbname = FStar_Util.Inl (x); FStar_Syntax_Syntax.lbunivs = _77_1218.FStar_Syntax_Syntax.lbunivs; FStar_Syntax_Syntax.lbtyp = _77_1218.FStar_Syntax_Syntax.lbtyp; FStar_Syntax_Syntax.lbeff = _77_1218.FStar_Syntax_Syntax.lbeff; FStar_Syntax_Syntax.lbdef = _77_1218.FStar_Syntax_Syntax.lbdef})
 in (
-<<<<<<< HEAD
-# 833 "FStar.Extraction.ML.Term.fst"
+
 let e' = (FStar_Syntax_Subst.subst (FStar_Syntax_Syntax.Renaming ((FStar_Syntax_Syntax.Index2Name ((0, x)))::[])) e')
-=======
-
-let e' = (FStar_Syntax_Subst.subst ((FStar_Syntax_Syntax.DB ((0, x)))::[]) e')
->>>>>>> 698bfc72
 in ((lb)::[], e')))))
 end
 end
@@ -1528,21 +1523,12 @@
 (
 
 let expected_t = (
-<<<<<<< HEAD
-# 865 "FStar.Extraction.ML.Term.fst"
-let s = (let _166_374 = (FStar_List.map2 (fun _77_1203 _77_1207 -> (match ((_77_1203, _77_1207)) with
-| ((x, _77_1202), (y, _77_1206)) -> begin
+
+let s = (let _166_403 = (FStar_List.map2 (fun _77_1269 _77_1273 -> (match ((_77_1269, _77_1273)) with
+| ((x, _77_1268), (y, _77_1272)) -> begin
 FStar_Syntax_Syntax.Name2Name ((x, y))
-=======
-
-let s = (FStar_List.map2 (fun _77_1269 _77_1273 -> (match ((_77_1269, _77_1273)) with
-| ((x, _77_1268), (y, _77_1272)) -> begin
-(let _166_403 = (let _166_402 = (FStar_Syntax_Syntax.bv_to_name y)
-in (x, _166_402))
-in FStar_Syntax_Syntax.NT (_166_403))
->>>>>>> 698bfc72
 end)) tbinders targs)
-in (FStar_All.pipe_right _166_374 (fun _166_373 -> FStar_Syntax_Syntax.Renaming (_166_373))))
+in (FStar_All.pipe_right _166_403 (fun _166_402 -> FStar_Syntax_Syntax.Renaming (_166_402))))
 in (FStar_Syntax_Subst.subst s tbody))
 in (
 
