--- conflicted
+++ resolved
@@ -18,20 +18,20 @@
 
 let pre_ast = (FStar_Parser_Driver.parse_file pre_fn)
 in (match (((pre_ast), (ast))) with
-| ((FStar_Parser_AST.Interface (lid1, decls1, _95_13))::[], (FStar_Parser_AST.Module (lid2, decls2))::[]) when (FStar_Ident.lid_equals lid1 lid2) -> begin
-(let _192_11 = (let _192_10 = (let _192_9 = (FStar_Parser_Interleave.interleave decls1 decls2)
-in ((lid1), (_192_9)))
-in FStar_Parser_AST.Module (_192_10))
-in (_192_11)::[])
-end
-| _95_24 -> begin
+| ((FStar_Parser_AST.Interface (lid1, decls1, _98_13))::[], (FStar_Parser_AST.Module (lid2, decls2))::[]) when (FStar_Ident.lid_equals lid1 lid2) -> begin
+(let _198_11 = (let _198_10 = (let _198_9 = (FStar_Parser_Interleave.interleave decls1 decls2)
+in ((lid1), (_198_9)))
+in FStar_Parser_AST.Module (_198_10))
+in (_198_11)::[])
+end
+| _98_24 -> begin
 (Prims.raise (FStar_Syntax_Syntax.Err ("mismatch between pre-module and module\n")))
 end))
 end)
 in (FStar_Parser_ToSyntax.desugar_file env ast))))
 
 
-let tc_prims : Prims.unit  ->  ((FStar_Syntax_Syntax.modul * Prims.int) * FStar_Parser_Env.env * FStar_TypeChecker_Env.env) = (fun _95_26 -> (match (()) with
+let tc_prims : Prims.unit  ->  ((FStar_Syntax_Syntax.modul * Prims.int) * FStar_Parser_Env.env * FStar_TypeChecker_Env.env) = (fun _98_26 -> (match (()) with
 | () -> begin
 (
 
@@ -45,24 +45,24 @@
 let env = (FStar_TypeChecker_Env.initial_env FStar_TypeChecker_TcTerm.type_of_tot_term FStar_TypeChecker_TcTerm.universe_of solver FStar_Syntax_Const.prims_lid)
 in (
 
-let _95_29 = (env.FStar_TypeChecker_Env.solver.FStar_TypeChecker_Env.init env)
+let _98_29 = (env.FStar_TypeChecker_Env.solver.FStar_TypeChecker_Env.init env)
 in (
 
 let prims_filename = (FStar_Options.prims ())
 in (
 
-let _95_34 = (let _192_14 = (FStar_Parser_Env.empty_env ())
-in (parse _192_14 None prims_filename))
-in (match (_95_34) with
+let _98_34 = (let _198_14 = (FStar_Parser_Env.empty_env ())
+in (parse _198_14 None prims_filename))
+in (match (_98_34) with
 | (dsenv, prims_mod) -> begin
 (
 
-let _95_40 = (FStar_Util.record_time (fun _95_35 -> (match (()) with
-| () -> begin
-(let _192_16 = (FStar_List.hd prims_mod)
-in (FStar_TypeChecker_Tc.check_module env _192_16))
-end)))
-in (match (_95_40) with
+let _98_40 = (FStar_Util.record_time (fun _98_35 -> (match (()) with
+| () -> begin
+(let _198_16 = (FStar_List.hd prims_mod)
+in (FStar_TypeChecker_Tc.check_module env _198_16))
+end)))
+in (match (_98_40) with
 | ((prims_mod, env), elapsed_time) -> begin
 ((((prims_mod), (elapsed_time))), (dsenv), (env))
 end))
@@ -80,8 +80,8 @@
 | FStar_Parser_Driver.Modul (ast_modul) -> begin
 (
 
-let _95_66 = (FStar_Parser_ToSyntax.desugar_partial_modul curmod dsenv ast_modul)
-in (match (_95_66) with
+let _98_66 = (FStar_Parser_ToSyntax.desugar_partial_modul curmod dsenv ast_modul)
+in (match (_98_66) with
 | (dsenv, modul) -> begin
 (
 
@@ -89,14 +89,14 @@
 | None -> begin
 env
 end
-| Some (_95_69) -> begin
+| Some (_98_69) -> begin
 (Prims.raise (FStar_Syntax_Syntax.Err ("Interactive mode only supports a single module at the top-level")))
 end)
 in (
 
-let _95_76 = (FStar_TypeChecker_Tc.tc_partial_modul env modul)
-in (match (_95_76) with
-| (modul, _95_74, env) -> begin
+let _98_76 = (FStar_TypeChecker_Tc.tc_partial_modul env modul)
+in (match (_98_76) with
+| (modul, _98_74, env) -> begin
 Some (((Some (modul)), (dsenv), (env)))
 end)))
 end))
@@ -104,22 +104,22 @@
 | FStar_Parser_Driver.Decls (ast_decls) -> begin
 (
 
-let _95_81 = (FStar_Parser_ToSyntax.desugar_decls dsenv ast_decls)
-in (match (_95_81) with
+let _98_81 = (FStar_Parser_ToSyntax.desugar_decls dsenv ast_decls)
+in (match (_98_81) with
 | (dsenv, decls) -> begin
 (match (curmod) with
 | None -> begin
 (
 
-let _95_83 = (FStar_Util.print_error "fragment without an enclosing module")
+let _98_83 = (FStar_Util.print_error "fragment without an enclosing module")
 in (FStar_All.exit (Prims.parse_int "1")))
 end
 | Some (modul) -> begin
 (
 
-let _95_91 = (FStar_TypeChecker_Tc.tc_more_partial_modul env modul decls)
-in (match (_95_91) with
-| (modul, _95_89, env) -> begin
+let _98_91 = (FStar_TypeChecker_Tc.tc_more_partial_modul env modul decls)
+in (match (_98_91) with
+| (modul, _98_89, env) -> begin
 Some (((Some (modul)), (dsenv), (env)))
 end))
 end)
@@ -130,13 +130,13 @@
 | FStar_Syntax_Syntax.Error (msg, r) when (not ((FStar_Options.trace_error ()))) -> begin
 (
 
-let _95_52 = (FStar_TypeChecker_Errors.add_errors env ((((msg), (r)))::[]))
+let _98_52 = (FStar_TypeChecker_Errors.add_errors env ((((msg), (r)))::[]))
 in None)
 end
 | FStar_Syntax_Syntax.Err (msg) when (not ((FStar_Options.trace_error ()))) -> begin
 (
 
-let _95_56 = (FStar_TypeChecker_Errors.add_errors env ((((msg), (FStar_Range.dummyRange)))::[]))
+let _98_56 = (FStar_TypeChecker_Errors.add_errors env ((((msg), (FStar_Range.dummyRange)))::[]))
 in None)
 end
 | e when (not ((FStar_Options.trace_error ()))) -> begin
@@ -144,194 +144,31 @@
 end)
 
 
-<<<<<<< HEAD
-let pop_context : (FStar_Parser_Env.env * FStar_TypeChecker_Env.env)  ->  Prims.string  ->  Prims.unit = (fun _95_94 msg -> (match (_95_94) with
-| (dsenv, env) -> begin
-(
-
-let _95_96 = (let _192_31 = (FStar_Parser_Env.pop dsenv)
-in (FStar_All.pipe_right _192_31 Prims.ignore))
-in (
-
-let _95_98 = (let _192_32 = (FStar_TypeChecker_Env.pop env msg)
-in (FStar_All.pipe_right _192_32 Prims.ignore))
-in (env.FStar_TypeChecker_Env.solver.FStar_TypeChecker_Env.refresh ())))
-end))
-
-
-let push_context : (FStar_Parser_Env.env * FStar_TypeChecker_Env.env)  ->  Prims.string  ->  (FStar_Parser_Env.env * FStar_TypeChecker_Env.env) = (fun _95_102 msg -> (match (_95_102) with
-| (dsenv, env) -> begin
-(
-
-let dsenv = (FStar_Parser_Env.push dsenv)
-in (
-
-let env = (FStar_TypeChecker_Env.push env msg)
-in ((dsenv), (env))))
-end))
-
-
-let interactive_tc : ((FStar_Parser_Env.env * FStar_TypeChecker_Env.env), FStar_Syntax_Syntax.modul Prims.option) FStar_Interactive.interactive_tc = (
-
-let pop = (fun _95_109 msg -> (match (_95_109) with
-| (dsenv, env) -> begin
-(
-
-let _95_111 = (pop_context ((dsenv), (env)) msg)
-in (FStar_Options.pop ()))
-end))
-in (
-
-let push = (fun _95_116 msg -> (match (_95_116) with
-| (dsenv, env) -> begin
-(
-
-let res = (push_context ((dsenv), (env)) msg)
-in (
-
-let _95_119 = (FStar_Options.push ())
-in res))
-end))
-in (
-
-let mark = (fun _95_124 -> (match (_95_124) with
-| (dsenv, env) -> begin
-(
-
-let dsenv = (FStar_Parser_Env.mark dsenv)
-in (
-
-let env = (FStar_TypeChecker_Env.mark env)
-in (
-
-let _95_127 = (FStar_Options.push ())
-in ((dsenv), (env)))))
-end))
-in (
-
-let reset_mark = (fun _95_132 -> (match (_95_132) with
-| (dsenv, env) -> begin
-(
-
-let dsenv = (FStar_Parser_Env.reset_mark dsenv)
-in (
-
-let env = (FStar_TypeChecker_Env.reset_mark env)
-in (
-
-let _95_135 = (FStar_Options.pop ())
-in ((dsenv), (env)))))
-end))
-in (
-
-let commit_mark = (fun _95_140 -> (match (_95_140) with
-| (dsenv, env) -> begin
-(
-
-let dsenv = (FStar_Parser_Env.commit_mark dsenv)
-in (
-
-let env = (FStar_TypeChecker_Env.commit_mark env)
-in ((dsenv), (env))))
-end))
-in (
-
-let check_frag = (fun _95_146 curmod text -> (match (_95_146) with
-| (dsenv, env) -> begin
-try
-(match (()) with
-| () -> begin
-(match ((tc_one_fragment curmod dsenv env text)) with
-| Some (m, dsenv, env) -> begin
-(let _192_59 = (let _192_58 = (FStar_TypeChecker_Errors.get_err_count ())
-in ((m), (((dsenv), (env))), (_192_58)))
-in Some (_192_59))
-end
-| _95_170 -> begin
-None
-end)
-end)
-with
-| FStar_Syntax_Syntax.Error (msg, r) when (not ((FStar_Options.trace_error ()))) -> begin
-(
-
-let _95_156 = (FStar_TypeChecker_Errors.add_errors env ((((msg), (r)))::[]))
-in None)
-end
-| FStar_Syntax_Syntax.Err (msg) when (not ((FStar_Options.trace_error ()))) -> begin
-(
-
-let _95_160 = (let _192_63 = (let _192_62 = (let _192_61 = (FStar_TypeChecker_Env.get_range env)
-in ((msg), (_192_61)))
-in (_192_62)::[])
-in (FStar_TypeChecker_Errors.add_errors env _192_63))
-in None)
-end
-end))
-in (
-
-let report_fail = (fun _95_172 -> (match (()) with
-| () -> begin
-(
-
-let _95_173 = (let _192_66 = (FStar_TypeChecker_Errors.report_all ())
-in (FStar_All.pipe_right _192_66 Prims.ignore))
-in (FStar_ST.op_Colon_Equals FStar_TypeChecker_Errors.num_errs (Prims.parse_int "0")))
-end))
-in {FStar_Interactive.pop = pop; FStar_Interactive.push = push; FStar_Interactive.mark = mark; FStar_Interactive.reset_mark = reset_mark; FStar_Interactive.commit_mark = commit_mark; FStar_Interactive.check_frag = check_frag; FStar_Interactive.report_fail = report_fail})))))))
-
-
 let tc_one_file : FStar_Parser_Env.env  ->  FStar_TypeChecker_Env.env  ->  Prims.string Prims.option  ->  Prims.string  ->  ((FStar_Syntax_Syntax.modul * Prims.int) Prims.list * FStar_Parser_Env.env * FStar_TypeChecker_Env.env) = (fun dsenv env pre_fn fn -> (
 
-let _95_181 = (parse dsenv pre_fn fn)
-in (match (_95_181) with
+let _98_98 = (parse dsenv pre_fn fn)
+in (match (_98_98) with
 | (dsenv, fmods) -> begin
 (
 
-let check_mods = (fun _95_183 -> (match (()) with
-| () -> begin
-(
-
-let _95_196 = (FStar_All.pipe_right fmods (FStar_List.fold_left (fun _95_186 m -> (match (_95_186) with
+let check_mods = (fun _98_100 -> (match (()) with
+| () -> begin
+(
+
+let _98_113 = (FStar_All.pipe_right fmods (FStar_List.fold_left (fun _98_103 m -> (match (_98_103) with
 | (env, all_mods) -> begin
 (
 
-let _95_193 = (FStar_Util.record_time (fun _95_188 -> (match (()) with
+let _98_110 = (FStar_Util.record_time (fun _98_105 -> (match (()) with
 | () -> begin
 (FStar_TypeChecker_Tc.check_module env m)
 end)))
-in (match (_95_193) with
-=======
-let tc_one_file : FStar_Parser_Env.env  ->  FStar_TypeChecker_Env.env  ->  Prims.string Prims.option  ->  Prims.string  ->  ((FStar_Syntax_Syntax.modul * Prims.int) Prims.list * FStar_Parser_Env.env * FStar_TypeChecker_Env.env) = (fun dsenv env pre_fn fn -> (
-
-let _95_98 = (parse dsenv pre_fn fn)
-in (match (_95_98) with
-| (dsenv, fmods) -> begin
-(
-
-let check_mods = (fun _95_100 -> (match (()) with
-| () -> begin
-(
-
-let _95_113 = (FStar_All.pipe_right fmods (FStar_List.fold_left (fun _95_103 m -> (match (_95_103) with
-| (env, all_mods) -> begin
-(
-
-let _95_110 = (FStar_Util.record_time (fun _95_105 -> (match (()) with
-| () -> begin
-(FStar_TypeChecker_Tc.check_module env m)
-end)))
-in (match (_95_110) with
->>>>>>> bae9872c
+in (match (_98_110) with
 | ((m, env), elapsed_ms) -> begin
 ((env), ((((m), (elapsed_ms)))::all_mods))
 end))
 end)) ((env), ([]))))
-<<<<<<< HEAD
-in (match (_95_196) with
-=======
-in (match (_95_113) with
->>>>>>> bae9872c
+in (match (_98_113) with
 | (env, all_mods) -> begin
 (((FStar_List.rev all_mods)), (dsenv), (env))
 end))
@@ -340,11 +177,7 @@
 | (m)::[] when ((FStar_Options.should_verify m.FStar_Syntax_Syntax.name.FStar_Ident.str) && ((FStar_Options.record_hints ()) || (FStar_Options.use_hints ()))) -> begin
 (FStar_SMTEncoding_Solver.with_hints_db fn check_mods)
 end
-<<<<<<< HEAD
-| _95_200 -> begin
-=======
-| _95_117 -> begin
->>>>>>> bae9872c
+| _98_117 -> begin
 (check_mods ())
 end))
 end)))
@@ -359,39 +192,21 @@
 in (((m1 = m2) && ((FStar_Util.get_file_extension intf) = "fsti")) && ((FStar_Util.get_file_extension impl) = "fst")))))
 
 
-let pop_context : (FStar_Parser_Env.env * FStar_TypeChecker_Env.env)  ->  Prims.string  ->  Prims.unit = (fun _95_124 msg -> (match (_95_124) with
-| (dsenv, env) -> begin
-(
-
-<<<<<<< HEAD
-let _95_211 = (FStar_Syntax_Syntax.reset_gensym ())
-in (
-
-let _95_216 = acc
-in (match (_95_216) with
-| (all_mods, dsenv, env) -> begin
-(
-
-let _95_241 = (match (intf) with
-| None -> begin
-(tc_one_file dsenv env None impl)
-end
-| Some (_95_219) when ((FStar_Options.codegen ()) <> None) -> begin
-(
-
-let _95_221 = if (not ((FStar_Options.lax ()))) then begin
-=======
-let _95_126 = (let _192_48 = (FStar_Parser_Env.pop dsenv)
-in (FStar_All.pipe_right _192_48 Prims.ignore))
-in (
-
-let _95_128 = (let _192_49 = (FStar_TypeChecker_Env.pop env msg)
-in (FStar_All.pipe_right _192_49 Prims.ignore))
+let pop_context : (FStar_Parser_Env.env * FStar_TypeChecker_Env.env)  ->  Prims.string  ->  Prims.unit = (fun _98_124 msg -> (match (_98_124) with
+| (dsenv, env) -> begin
+(
+
+let _98_126 = (let _198_48 = (FStar_Parser_Env.pop dsenv)
+in (FStar_All.pipe_right _198_48 Prims.ignore))
+in (
+
+let _98_128 = (let _198_49 = (FStar_TypeChecker_Env.pop env msg)
+in (FStar_All.pipe_right _198_49 Prims.ignore))
 in (env.FStar_TypeChecker_Env.solver.FStar_TypeChecker_Env.refresh ())))
 end))
 
 
-let push_context : (FStar_Parser_Env.env * FStar_TypeChecker_Env.env)  ->  Prims.string  ->  (FStar_Parser_Env.env * FStar_TypeChecker_Env.env) = (fun _95_132 msg -> (match (_95_132) with
+let push_context : (FStar_Parser_Env.env * FStar_TypeChecker_Env.env)  ->  Prims.string  ->  (FStar_Parser_Env.env * FStar_TypeChecker_Env.env) = (fun _98_132 msg -> (match (_98_132) with
 | (dsenv, env) -> begin
 (
 
@@ -405,16 +220,15 @@
 
 let tc_one_file_and_intf : Prims.string Prims.option  ->  Prims.string  ->  FStar_Parser_Env.env  ->  FStar_TypeChecker_Env.env  ->  ((FStar_Syntax_Syntax.modul * Prims.int) Prims.list * FStar_Parser_Env.env * FStar_TypeChecker_Env.env) = (fun intf impl dsenv env -> (
 
-let _95_140 = (FStar_Syntax_Syntax.reset_gensym ())
+let _98_140 = (FStar_Syntax_Syntax.reset_gensym ())
 in (match (intf) with
 | None -> begin
 (tc_one_file dsenv env None impl)
 end
-| Some (_95_144) when ((FStar_Options.codegen ()) <> None) -> begin
-(
-
-let _95_146 = if (not ((FStar_Options.lax ()))) then begin
->>>>>>> bae9872c
+| Some (_98_144) when ((FStar_Options.codegen ()) <> None) -> begin
+(
+
+let _98_146 = if (not ((FStar_Options.lax ()))) then begin
 (Prims.raise (FStar_Syntax_Syntax.Err ("Verification and code generation are no supported together with partial modules (i.e, *.fsti); use --lax to extract code separately")))
 end else begin
 ()
@@ -424,11 +238,7 @@
 | Some (iname) -> begin
 (
 
-<<<<<<< HEAD
-let _95_225 = if (FStar_Options.debug_any ()) then begin
-=======
-let _95_150 = if (FStar_Options.debug_any ()) then begin
->>>>>>> bae9872c
+let _98_150 = if (FStar_Options.debug_any ()) then begin
 (FStar_Util.print1 "Interleaving iface+module: %s\n" iname)
 end else begin
 ()
@@ -438,36 +248,17 @@
 let caption = (Prims.strcat "interface: " iname)
 in (
 
-<<<<<<< HEAD
-let _95_230 = (push_context ((dsenv), (env)) caption)
-in (match (_95_230) with
+let _98_155 = (push_context ((dsenv), (env)) caption)
+in (match (_98_155) with
 | (dsenv', env') -> begin
 (
 
-let _95_235 = (tc_one_file dsenv' env' intf impl)
-in (match (_95_235) with
-| (_95_232, dsenv', env') -> begin
-(
-
-let _95_236 = (pop_context ((dsenv'), (env')) caption)
-in (tc_one_file dsenv env None iname))
-end))
-end))))
-end)
-in (match (_95_241) with
-| (ms, dsenv, env) -> begin
-=======
-let _95_155 = (push_context ((dsenv), (env)) caption)
-in (match (_95_155) with
-| (dsenv', env') -> begin
-(
-
-let _95_160 = (tc_one_file dsenv' env' intf impl)
-in (match (_95_160) with
-| (_95_157, dsenv', env') -> begin
-(
-
-let _95_161 = (pop_context ((dsenv'), (env')) caption)
+let _98_160 = (tc_one_file dsenv' env' intf impl)
+in (match (_98_160) with
+| (_98_157, dsenv', env') -> begin
+(
+
+let _98_161 = (pop_context ((dsenv'), (env')) caption)
 in (tc_one_file dsenv env None iname))
 end))
 end))))
@@ -480,25 +271,24 @@
 
 let tc_one_file_from_remaining : Prims.string Prims.list  ->  uenv  ->  (Prims.string Prims.list * (FStar_Syntax_Syntax.modul * Prims.int) Prims.list * (FStar_Parser_Env.env * FStar_TypeChecker_Env.env)) = (fun remaining uenv -> (
 
-let _95_167 = uenv
-in (match (_95_167) with
-| (dsenv, env) -> begin
->>>>>>> bae9872c
-(
-
-let _95_182 = (match (remaining) with
+let _98_167 = uenv
+in (match (_98_167) with
+| (dsenv, env) -> begin
+(
+
+let _98_182 = (match (remaining) with
 | (intf)::(impl)::remaining when (needs_interleaving intf impl) -> begin
-(let _192_66 = (tc_one_file_and_intf (Some (intf)) impl dsenv env)
-in ((remaining), (_192_66)))
+(let _198_66 = (tc_one_file_and_intf (Some (intf)) impl dsenv env)
+in ((remaining), (_198_66)))
 end
 | (intf_or_impl)::remaining -> begin
-(let _192_67 = (tc_one_file_and_intf None intf_or_impl dsenv env)
-in ((remaining), (_192_67)))
+(let _198_67 = (tc_one_file_and_intf None intf_or_impl dsenv env)
+in ((remaining), (_198_67)))
 end
 | [] -> begin
 (([]), ((([]), (dsenv), (env))))
 end)
-in (match (_95_182) with
+in (match (_98_182) with
 | (remaining, (nmods, dsenv, env)) -> begin
 ((remaining), (nmods), (((dsenv), (env))))
 end))
@@ -509,16 +299,16 @@
 | [] -> begin
 acc
 end
-| _95_187 -> begin
-(
-
-let _95_190 = acc
-in (match (_95_190) with
+| _98_187 -> begin
+(
+
+let _98_190 = acc
+in (match (_98_190) with
 | (mods, uenv) -> begin
 (
 
-let _95_196 = (tc_one_file_from_remaining remaining uenv)
-in (match (_95_196) with
+let _98_196 = (tc_one_file_from_remaining remaining uenv)
+in (match (_98_196) with
 | (remaining, nmods, (dsenv, env)) -> begin
 (tc_fold_interleave (((FStar_List.append mods nmods)), (((dsenv), (env)))) remaining)
 end))
@@ -528,21 +318,12 @@
 
 let batch_mode_tc_no_prims : FStar_Parser_Env.env  ->  FStar_TypeChecker_Env.env  ->  Prims.string Prims.list  ->  ((FStar_Syntax_Syntax.modul * Prims.int) Prims.list * FStar_Parser_Env.env * FStar_TypeChecker_Env.env) = (fun dsenv env filenames -> (
 
-<<<<<<< HEAD
-let _95_258 = (tc_fold_interleave (([]), (dsenv), (env)) filenames)
-in (match (_95_258) with
-| (all_mods, dsenv, env) -> begin
-(
-
-let _95_259 = if ((FStar_Options.interactive ()) && ((FStar_TypeChecker_Errors.get_err_count ()) = (Prims.parse_int "0"))) then begin
-=======
-let _95_204 = (tc_fold_interleave (([]), (((dsenv), (env)))) filenames)
-in (match (_95_204) with
+let _98_204 = (tc_fold_interleave (([]), (((dsenv), (env)))) filenames)
+in (match (_98_204) with
 | (all_mods, (dsenv, env)) -> begin
 (
 
-let _95_205 = if ((FStar_Options.interactive ()) && ((FStar_TypeChecker_Errors.get_err_count ()) = (Prims.parse_int "0"))) then begin
->>>>>>> bae9872c
+let _98_205 = if ((FStar_Options.interactive ()) && ((FStar_TypeChecker_Errors.get_err_count ()) = (Prims.parse_int "0"))) then begin
 (env.FStar_TypeChecker_Env.solver.FStar_TypeChecker_Env.refresh ())
 end else begin
 (env.FStar_TypeChecker_Env.solver.FStar_TypeChecker_Env.finish ())
@@ -553,67 +334,41 @@
 
 let batch_mode_tc : Prims.string Prims.list  ->  ((FStar_Syntax_Syntax.modul * Prims.int) Prims.list * FStar_Parser_Env.env * FStar_TypeChecker_Env.env) = (fun filenames -> (
 
-<<<<<<< HEAD
-let _95_266 = (tc_prims ())
-in (match (_95_266) with
+let _98_211 = (tc_prims ())
+in (match (_98_211) with
 | (prims_mod, dsenv, env) -> begin
 (
 
-let filenames = (FStar_Dependences.find_deps_if_needed verify_mode filenames)
-in (
-
-let _95_272 = if ((not ((FStar_Options.explicit_deps ()))) && (FStar_Options.debug_any ())) then begin
-(
-
-let _95_268 = (FStar_Util.print_endline "Auto-deps kicked in; here\'s some info.")
-in (
-
-let _95_270 = (FStar_Util.print1 "Here\'s the list of filenames we will process: %s\n" (FStar_String.concat " " filenames))
-in (let _192_105 = (let _192_104 = (FStar_Options.verify_module ())
-in (FStar_String.concat " " _192_104))
-in (FStar_Util.print1 "Here\'s the list of modules we will verify: %s\n" _192_105))))
-=======
-let _95_211 = (tc_prims ())
-in (match (_95_211) with
-| (prims_mod, dsenv, env) -> begin
-(
-
-let _95_216 = if ((not ((FStar_Options.explicit_deps ()))) && (FStar_Options.debug_any ())) then begin
-(
-
-let _95_212 = (FStar_Util.print_endline "Auto-deps kicked in; here\'s some info.")
-in (
-
-let _95_214 = (FStar_Util.print1 "Here\'s the list of filenames we will process: %s\n" (FStar_String.concat " " filenames))
-in (let _192_81 = (let _192_80 = (FStar_Options.verify_module ())
-in (FStar_String.concat " " _192_80))
-in (FStar_Util.print1 "Here\'s the list of modules we will verify: %s\n" _192_81))))
->>>>>>> bae9872c
+let _98_216 = if ((not ((FStar_Options.explicit_deps ()))) && (FStar_Options.debug_any ())) then begin
+(
+
+let _98_212 = (FStar_Util.print_endline "Auto-deps kicked in; here\'s some info.")
+in (
+
+let _98_214 = (FStar_Util.print1 "Here\'s the list of filenames we will process: %s\n" (FStar_String.concat " " filenames))
+in (let _198_81 = (let _198_80 = (FStar_Options.verify_module ())
+in (FStar_String.concat " " _198_80))
+in (FStar_Util.print1 "Here\'s the list of modules we will verify: %s\n" _198_81))))
 end else begin
 ()
 end
 in (
 
-<<<<<<< HEAD
-let _95_277 = (batch_mode_tc_no_prims dsenv env filenames)
-in (match (_95_277) with
-=======
-let _95_221 = (batch_mode_tc_no_prims dsenv env filenames)
-in (match (_95_221) with
->>>>>>> bae9872c
+let _98_221 = (batch_mode_tc_no_prims dsenv env filenames)
+in (match (_98_221) with
 | (all_mods, dsenv, env) -> begin
 (((prims_mod)::all_mods), (dsenv), (env))
 end)))
 end)))
 
 
-let tc_prims_interactive : Prims.unit  ->  (FStar_Parser_Env.env * FStar_TypeChecker_Env.env) = (fun _95_222 -> (match (()) with
-| () -> begin
-(
-
-let _95_227 = (tc_prims ())
-in (match (_95_227) with
-| (_95_224, dsenv, env) -> begin
+let tc_prims_interactive : Prims.unit  ->  (FStar_Parser_Env.env * FStar_TypeChecker_Env.env) = (fun _98_222 -> (match (()) with
+| () -> begin
+(
+
+let _98_227 = (tc_prims ())
+in (match (_98_227) with
+| (_98_224, dsenv, env) -> begin
 ((dsenv), (env))
 end))
 end))
@@ -621,34 +376,34 @@
 
 let tc_one_file_interactive = (fun remaining uenv -> (
 
-let _95_232 = uenv
-in (match (_95_232) with
-| (dsenv, env) -> begin
-(
-
-let _95_258 = (match (remaining) with
+let _98_232 = uenv
+in (match (_98_232) with
+| (dsenv, env) -> begin
+(
+
+let _98_258 = (match (remaining) with
 | (intf)::(impl)::remaining when (needs_interleaving intf impl) -> begin
 (
 
-let _95_242 = (tc_one_file_and_intf (Some (intf)) impl dsenv env)
-in (match (_95_242) with
-| (_95_239, dsenv, env) -> begin
+let _98_242 = (tc_one_file_and_intf (Some (intf)) impl dsenv env)
+in (match (_98_242) with
+| (_98_239, dsenv, env) -> begin
 ((((Some (intf)), (impl))), (dsenv), (env), (remaining))
 end))
 end
 | (intf_or_impl)::remaining -> begin
 (
 
-let _95_250 = (tc_one_file_and_intf None intf_or_impl dsenv env)
-in (match (_95_250) with
-| (_95_247, dsenv, env) -> begin
+let _98_250 = (tc_one_file_and_intf None intf_or_impl dsenv env)
+in (match (_98_250) with
+| (_98_247, dsenv, env) -> begin
 ((((None), (intf_or_impl))), (dsenv), (env), (remaining))
 end))
 end
 | [] -> begin
 (failwith "Impossible")
 end)
-in (match (_95_258) with
+in (match (_98_258) with
 | ((intf, impl), dsenv, env, remaining) -> begin
 ((((intf), (impl))), (((dsenv), (env))), (None), (remaining))
 end))
@@ -657,34 +412,34 @@
 
 let interactive_tc : ((FStar_Parser_Env.env * FStar_TypeChecker_Env.env), FStar_Syntax_Syntax.modul Prims.option) FStar_Interactive.interactive_tc = (
 
-let pop = (fun _95_262 msg -> (match (_95_262) with
-| (dsenv, env) -> begin
-(
-
-let _95_264 = (pop_context ((dsenv), (env)) msg)
+let pop = (fun _98_262 msg -> (match (_98_262) with
+| (dsenv, env) -> begin
+(
+
+let _98_264 = (pop_context ((dsenv), (env)) msg)
 in (FStar_Options.pop ()))
 end))
 in (
 
-let push = (fun _95_269 lax restore_cmd_line_options msg -> (match (_95_269) with
+let push = (fun _98_269 lax restore_cmd_line_options msg -> (match (_98_269) with
 | (dsenv, env) -> begin
 (
 
 let env = (
 
-let _95_273 = env
-in {FStar_TypeChecker_Env.solver = _95_273.FStar_TypeChecker_Env.solver; FStar_TypeChecker_Env.range = _95_273.FStar_TypeChecker_Env.range; FStar_TypeChecker_Env.curmodule = _95_273.FStar_TypeChecker_Env.curmodule; FStar_TypeChecker_Env.gamma = _95_273.FStar_TypeChecker_Env.gamma; FStar_TypeChecker_Env.gamma_cache = _95_273.FStar_TypeChecker_Env.gamma_cache; FStar_TypeChecker_Env.modules = _95_273.FStar_TypeChecker_Env.modules; FStar_TypeChecker_Env.expected_typ = _95_273.FStar_TypeChecker_Env.expected_typ; FStar_TypeChecker_Env.sigtab = _95_273.FStar_TypeChecker_Env.sigtab; FStar_TypeChecker_Env.is_pattern = _95_273.FStar_TypeChecker_Env.is_pattern; FStar_TypeChecker_Env.instantiate_imp = _95_273.FStar_TypeChecker_Env.instantiate_imp; FStar_TypeChecker_Env.effects = _95_273.FStar_TypeChecker_Env.effects; FStar_TypeChecker_Env.generalize = _95_273.FStar_TypeChecker_Env.generalize; FStar_TypeChecker_Env.letrecs = _95_273.FStar_TypeChecker_Env.letrecs; FStar_TypeChecker_Env.top_level = _95_273.FStar_TypeChecker_Env.top_level; FStar_TypeChecker_Env.check_uvars = _95_273.FStar_TypeChecker_Env.check_uvars; FStar_TypeChecker_Env.use_eq = _95_273.FStar_TypeChecker_Env.use_eq; FStar_TypeChecker_Env.is_iface = _95_273.FStar_TypeChecker_Env.is_iface; FStar_TypeChecker_Env.admit = _95_273.FStar_TypeChecker_Env.admit; FStar_TypeChecker_Env.lax = lax; FStar_TypeChecker_Env.lax_universes = _95_273.FStar_TypeChecker_Env.lax_universes; FStar_TypeChecker_Env.type_of = _95_273.FStar_TypeChecker_Env.type_of; FStar_TypeChecker_Env.universe_of = _95_273.FStar_TypeChecker_Env.universe_of; FStar_TypeChecker_Env.use_bv_sorts = _95_273.FStar_TypeChecker_Env.use_bv_sorts; FStar_TypeChecker_Env.qname_and_index = _95_273.FStar_TypeChecker_Env.qname_and_index})
+let _98_273 = env
+in {FStar_TypeChecker_Env.solver = _98_273.FStar_TypeChecker_Env.solver; FStar_TypeChecker_Env.range = _98_273.FStar_TypeChecker_Env.range; FStar_TypeChecker_Env.curmodule = _98_273.FStar_TypeChecker_Env.curmodule; FStar_TypeChecker_Env.gamma = _98_273.FStar_TypeChecker_Env.gamma; FStar_TypeChecker_Env.gamma_cache = _98_273.FStar_TypeChecker_Env.gamma_cache; FStar_TypeChecker_Env.modules = _98_273.FStar_TypeChecker_Env.modules; FStar_TypeChecker_Env.expected_typ = _98_273.FStar_TypeChecker_Env.expected_typ; FStar_TypeChecker_Env.sigtab = _98_273.FStar_TypeChecker_Env.sigtab; FStar_TypeChecker_Env.is_pattern = _98_273.FStar_TypeChecker_Env.is_pattern; FStar_TypeChecker_Env.instantiate_imp = _98_273.FStar_TypeChecker_Env.instantiate_imp; FStar_TypeChecker_Env.effects = _98_273.FStar_TypeChecker_Env.effects; FStar_TypeChecker_Env.generalize = _98_273.FStar_TypeChecker_Env.generalize; FStar_TypeChecker_Env.letrecs = _98_273.FStar_TypeChecker_Env.letrecs; FStar_TypeChecker_Env.top_level = _98_273.FStar_TypeChecker_Env.top_level; FStar_TypeChecker_Env.check_uvars = _98_273.FStar_TypeChecker_Env.check_uvars; FStar_TypeChecker_Env.use_eq = _98_273.FStar_TypeChecker_Env.use_eq; FStar_TypeChecker_Env.is_iface = _98_273.FStar_TypeChecker_Env.is_iface; FStar_TypeChecker_Env.admit = _98_273.FStar_TypeChecker_Env.admit; FStar_TypeChecker_Env.lax = lax; FStar_TypeChecker_Env.lax_universes = _98_273.FStar_TypeChecker_Env.lax_universes; FStar_TypeChecker_Env.type_of = _98_273.FStar_TypeChecker_Env.type_of; FStar_TypeChecker_Env.universe_of = _98_273.FStar_TypeChecker_Env.universe_of; FStar_TypeChecker_Env.use_bv_sorts = _98_273.FStar_TypeChecker_Env.use_bv_sorts; FStar_TypeChecker_Env.qname_and_index = _98_273.FStar_TypeChecker_Env.qname_and_index})
 in (
 
 let res = (push_context ((dsenv), (env)) msg)
 in (
 
-let _95_277 = (FStar_Options.push ())
-in (
-
-let _95_279 = if restore_cmd_line_options then begin
-(let _192_98 = (FStar_Options.restore_cmd_line_options false)
-in (FStar_All.pipe_right _192_98 Prims.ignore))
+let _98_277 = (FStar_Options.push ())
+in (
+
+let _98_279 = if restore_cmd_line_options then begin
+(let _198_98 = (FStar_Options.restore_cmd_line_options false)
+in (FStar_All.pipe_right _198_98 Prims.ignore))
 end else begin
 ()
 end
@@ -692,7 +447,7 @@
 end))
 in (
 
-let mark = (fun _95_284 -> (match (_95_284) with
+let mark = (fun _98_284 -> (match (_98_284) with
 | (dsenv, env) -> begin
 (
 
@@ -702,12 +457,12 @@
 let env = (FStar_TypeChecker_Env.mark env)
 in (
 
-let _95_287 = (FStar_Options.push ())
+let _98_287 = (FStar_Options.push ())
 in ((dsenv), (env)))))
 end))
 in (
 
-let reset_mark = (fun _95_292 -> (match (_95_292) with
+let reset_mark = (fun _98_292 -> (match (_98_292) with
 | (dsenv, env) -> begin
 (
 
@@ -717,18 +472,18 @@
 let env = (FStar_TypeChecker_Env.reset_mark env)
 in (
 
-let _95_295 = (FStar_Options.pop ())
+let _98_295 = (FStar_Options.pop ())
 in ((dsenv), (env)))))
 end))
 in (
 
-let cleanup = (fun _95_300 -> (match (_95_300) with
+let cleanup = (fun _98_300 -> (match (_98_300) with
 | (dsenv, env) -> begin
 (FStar_TypeChecker_Env.cleanup_interactive env)
 end))
 in (
 
-let commit_mark = (fun _95_304 -> (match (_95_304) with
+let commit_mark = (fun _98_304 -> (match (_98_304) with
 | (dsenv, env) -> begin
 (
 
@@ -740,18 +495,18 @@
 end))
 in (
 
-let check_frag = (fun _95_310 curmod text -> (match (_95_310) with
+let check_frag = (fun _98_310 curmod text -> (match (_98_310) with
 | (dsenv, env) -> begin
 try
 (match (()) with
 | () -> begin
 (match ((tc_one_fragment curmod dsenv env text)) with
 | Some (m, dsenv, env) -> begin
-(let _192_115 = (let _192_114 = (FStar_TypeChecker_Errors.get_err_count ())
-in ((m), (((dsenv), (env))), (_192_114)))
-in Some (_192_115))
-end
-| _95_334 -> begin
+(let _198_115 = (let _198_114 = (FStar_TypeChecker_Errors.get_err_count ())
+in ((m), (((dsenv), (env))), (_198_114)))
+in Some (_198_115))
+end
+| _98_334 -> begin
 None
 end)
 end)
@@ -759,27 +514,27 @@
 | FStar_Syntax_Syntax.Error (msg, r) when (not ((FStar_Options.trace_error ()))) -> begin
 (
 
-let _95_320 = (FStar_TypeChecker_Errors.add_errors env ((((msg), (r)))::[]))
+let _98_320 = (FStar_TypeChecker_Errors.add_errors env ((((msg), (r)))::[]))
 in None)
 end
 | FStar_Syntax_Syntax.Err (msg) when (not ((FStar_Options.trace_error ()))) -> begin
 (
 
-let _95_324 = (let _192_119 = (let _192_118 = (let _192_117 = (FStar_TypeChecker_Env.get_range env)
-in ((msg), (_192_117)))
-in (_192_118)::[])
-in (FStar_TypeChecker_Errors.add_errors env _192_119))
+let _98_324 = (let _198_119 = (let _198_118 = (let _198_117 = (FStar_TypeChecker_Env.get_range env)
+in ((msg), (_198_117)))
+in (_198_118)::[])
+in (FStar_TypeChecker_Errors.add_errors env _198_119))
 in None)
 end
 end))
 in (
 
-let report_fail = (fun _95_336 -> (match (()) with
-| () -> begin
-(
-
-let _95_337 = (let _192_122 = (FStar_TypeChecker_Errors.report_all ())
-in (FStar_All.pipe_right _192_122 Prims.ignore))
+let report_fail = (fun _98_336 -> (match (()) with
+| () -> begin
+(
+
+let _98_337 = (let _198_122 = (FStar_TypeChecker_Errors.report_all ())
+in (FStar_All.pipe_right _198_122 Prims.ignore))
 in (FStar_ST.op_Colon_Equals FStar_TypeChecker_Errors.num_errs (Prims.parse_int "0")))
 end))
 in {FStar_Interactive.pop = pop; FStar_Interactive.push = push; FStar_Interactive.mark = mark; FStar_Interactive.reset_mark = reset_mark; FStar_Interactive.commit_mark = commit_mark; FStar_Interactive.check_frag = check_frag; FStar_Interactive.report_fail = report_fail; FStar_Interactive.tc_prims = tc_prims_interactive; FStar_Interactive.tc_one_file = tc_one_file_interactive; FStar_Interactive.cleanup = cleanup}))))))))
