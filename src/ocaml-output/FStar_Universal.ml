--- conflicted
+++ resolved
@@ -59,36 +59,6 @@
       if uu____196
       then FStar_SMTEncoding_Solver.dummy
       else
-<<<<<<< HEAD
-        (let uu___186_187 = FStar_SMTEncoding_Solver.solver in
-         {
-           FStar_TypeChecker_Env.init =
-             (uu___186_187.FStar_TypeChecker_Env.init);
-           FStar_TypeChecker_Env.push =
-             (uu___186_187.FStar_TypeChecker_Env.push);
-           FStar_TypeChecker_Env.pop =
-             (uu___186_187.FStar_TypeChecker_Env.pop);
-           FStar_TypeChecker_Env.mark =
-             (uu___186_187.FStar_TypeChecker_Env.mark);
-           FStar_TypeChecker_Env.reset_mark =
-             (uu___186_187.FStar_TypeChecker_Env.reset_mark);
-           FStar_TypeChecker_Env.commit_mark =
-             (uu___186_187.FStar_TypeChecker_Env.commit_mark);
-           FStar_TypeChecker_Env.encode_modul =
-             (uu___186_187.FStar_TypeChecker_Env.encode_modul);
-           FStar_TypeChecker_Env.encode_sig =
-             (uu___186_187.FStar_TypeChecker_Env.encode_sig);
-           FStar_TypeChecker_Env.preprocess =
-             FStar_Tactics_Interpreter.preprocess;
-           FStar_TypeChecker_Env.solve =
-             (uu___186_187.FStar_TypeChecker_Env.solve);
-           FStar_TypeChecker_Env.is_trivial =
-             (uu___186_187.FStar_TypeChecker_Env.is_trivial);
-           FStar_TypeChecker_Env.finish =
-             (uu___186_187.FStar_TypeChecker_Env.finish);
-           FStar_TypeChecker_Env.refresh =
-             (uu___186_187.FStar_TypeChecker_Env.refresh)
-=======
         (let uu___182_198 = FStar_SMTEncoding_Solver.solver in
          {
            FStar_TypeChecker_Env.init =
@@ -117,7 +87,6 @@
              (uu___182_198.FStar_TypeChecker_Env.finish);
            FStar_TypeChecker_Env.refresh =
              (uu___182_198.FStar_TypeChecker_Env.refresh)
->>>>>>> 559f3a41
          }) in
     let env =
       FStar_TypeChecker_Env.initial_env
@@ -125,127 +94,6 @@
         FStar_TypeChecker_TcTerm.universe_of solver1
         FStar_Parser_Const.prims_lid in
     let env1 =
-<<<<<<< HEAD
-      let uu___187_190 = env in
-      {
-        FStar_TypeChecker_Env.solver =
-          (uu___187_190.FStar_TypeChecker_Env.solver);
-        FStar_TypeChecker_Env.range =
-          (uu___187_190.FStar_TypeChecker_Env.range);
-        FStar_TypeChecker_Env.curmodule =
-          (uu___187_190.FStar_TypeChecker_Env.curmodule);
-        FStar_TypeChecker_Env.gamma =
-          (uu___187_190.FStar_TypeChecker_Env.gamma);
-        FStar_TypeChecker_Env.gamma_cache =
-          (uu___187_190.FStar_TypeChecker_Env.gamma_cache);
-        FStar_TypeChecker_Env.modules =
-          (uu___187_190.FStar_TypeChecker_Env.modules);
-        FStar_TypeChecker_Env.expected_typ =
-          (uu___187_190.FStar_TypeChecker_Env.expected_typ);
-        FStar_TypeChecker_Env.sigtab =
-          (uu___187_190.FStar_TypeChecker_Env.sigtab);
-        FStar_TypeChecker_Env.is_pattern =
-          (uu___187_190.FStar_TypeChecker_Env.is_pattern);
-        FStar_TypeChecker_Env.instantiate_imp =
-          (uu___187_190.FStar_TypeChecker_Env.instantiate_imp);
-        FStar_TypeChecker_Env.effects =
-          (uu___187_190.FStar_TypeChecker_Env.effects);
-        FStar_TypeChecker_Env.generalize =
-          (uu___187_190.FStar_TypeChecker_Env.generalize);
-        FStar_TypeChecker_Env.letrecs =
-          (uu___187_190.FStar_TypeChecker_Env.letrecs);
-        FStar_TypeChecker_Env.top_level =
-          (uu___187_190.FStar_TypeChecker_Env.top_level);
-        FStar_TypeChecker_Env.check_uvars =
-          (uu___187_190.FStar_TypeChecker_Env.check_uvars);
-        FStar_TypeChecker_Env.use_eq =
-          (uu___187_190.FStar_TypeChecker_Env.use_eq);
-        FStar_TypeChecker_Env.is_iface =
-          (uu___187_190.FStar_TypeChecker_Env.is_iface);
-        FStar_TypeChecker_Env.admit =
-          (uu___187_190.FStar_TypeChecker_Env.admit);
-        FStar_TypeChecker_Env.lax = (uu___187_190.FStar_TypeChecker_Env.lax);
-        FStar_TypeChecker_Env.lax_universes =
-          (uu___187_190.FStar_TypeChecker_Env.lax_universes);
-        FStar_TypeChecker_Env.failhard =
-          (uu___187_190.FStar_TypeChecker_Env.failhard);
-        FStar_TypeChecker_Env.type_of =
-          (uu___187_190.FStar_TypeChecker_Env.type_of);
-        FStar_TypeChecker_Env.universe_of =
-          (uu___187_190.FStar_TypeChecker_Env.universe_of);
-        FStar_TypeChecker_Env.use_bv_sorts =
-          (uu___187_190.FStar_TypeChecker_Env.use_bv_sorts);
-        FStar_TypeChecker_Env.qname_and_index =
-          (uu___187_190.FStar_TypeChecker_Env.qname_and_index);
-        FStar_TypeChecker_Env.proof_ns =
-          (uu___187_190.FStar_TypeChecker_Env.proof_ns);
-        FStar_TypeChecker_Env.synth = FStar_Tactics_Interpreter.synth;
-        FStar_TypeChecker_Env.is_native_tactic =
-          (uu___187_190.FStar_TypeChecker_Env.is_native_tactic);
-        FStar_TypeChecker_Env.identifier_info =
-          (uu___187_190.FStar_TypeChecker_Env.identifier_info)
-      } in
-    let env2 =
-      let uu___188_192 = env1 in
-      {
-        FStar_TypeChecker_Env.solver =
-          (uu___188_192.FStar_TypeChecker_Env.solver);
-        FStar_TypeChecker_Env.range =
-          (uu___188_192.FStar_TypeChecker_Env.range);
-        FStar_TypeChecker_Env.curmodule =
-          (uu___188_192.FStar_TypeChecker_Env.curmodule);
-        FStar_TypeChecker_Env.gamma =
-          (uu___188_192.FStar_TypeChecker_Env.gamma);
-        FStar_TypeChecker_Env.gamma_cache =
-          (uu___188_192.FStar_TypeChecker_Env.gamma_cache);
-        FStar_TypeChecker_Env.modules =
-          (uu___188_192.FStar_TypeChecker_Env.modules);
-        FStar_TypeChecker_Env.expected_typ =
-          (uu___188_192.FStar_TypeChecker_Env.expected_typ);
-        FStar_TypeChecker_Env.sigtab =
-          (uu___188_192.FStar_TypeChecker_Env.sigtab);
-        FStar_TypeChecker_Env.is_pattern =
-          (uu___188_192.FStar_TypeChecker_Env.is_pattern);
-        FStar_TypeChecker_Env.instantiate_imp =
-          (uu___188_192.FStar_TypeChecker_Env.instantiate_imp);
-        FStar_TypeChecker_Env.effects =
-          (uu___188_192.FStar_TypeChecker_Env.effects);
-        FStar_TypeChecker_Env.generalize =
-          (uu___188_192.FStar_TypeChecker_Env.generalize);
-        FStar_TypeChecker_Env.letrecs =
-          (uu___188_192.FStar_TypeChecker_Env.letrecs);
-        FStar_TypeChecker_Env.top_level =
-          (uu___188_192.FStar_TypeChecker_Env.top_level);
-        FStar_TypeChecker_Env.check_uvars =
-          (uu___188_192.FStar_TypeChecker_Env.check_uvars);
-        FStar_TypeChecker_Env.use_eq =
-          (uu___188_192.FStar_TypeChecker_Env.use_eq);
-        FStar_TypeChecker_Env.is_iface =
-          (uu___188_192.FStar_TypeChecker_Env.is_iface);
-        FStar_TypeChecker_Env.admit =
-          (uu___188_192.FStar_TypeChecker_Env.admit);
-        FStar_TypeChecker_Env.lax = (uu___188_192.FStar_TypeChecker_Env.lax);
-        FStar_TypeChecker_Env.lax_universes =
-          (uu___188_192.FStar_TypeChecker_Env.lax_universes);
-        FStar_TypeChecker_Env.failhard =
-          (uu___188_192.FStar_TypeChecker_Env.failhard);
-        FStar_TypeChecker_Env.type_of =
-          (uu___188_192.FStar_TypeChecker_Env.type_of);
-        FStar_TypeChecker_Env.universe_of =
-          (uu___188_192.FStar_TypeChecker_Env.universe_of);
-        FStar_TypeChecker_Env.use_bv_sorts =
-          (uu___188_192.FStar_TypeChecker_Env.use_bv_sorts);
-        FStar_TypeChecker_Env.qname_and_index =
-          (uu___188_192.FStar_TypeChecker_Env.qname_and_index);
-        FStar_TypeChecker_Env.proof_ns =
-          (uu___188_192.FStar_TypeChecker_Env.proof_ns);
-        FStar_TypeChecker_Env.synth =
-          (uu___188_192.FStar_TypeChecker_Env.synth);
-        FStar_TypeChecker_Env.is_native_tactic =
-          FStar_Tactics_Native.is_native_tactic;
-        FStar_TypeChecker_Env.identifier_info =
-          (uu___188_192.FStar_TypeChecker_Env.identifier_info)
-=======
       let uu___183_201 = env in
       {
         FStar_TypeChecker_Env.solver =
@@ -361,7 +209,6 @@
           FStar_Tactics_Native.is_native_tactic;
         FStar_TypeChecker_Env.identifier_info =
           (uu___184_203.FStar_TypeChecker_Env.identifier_info)
->>>>>>> 559f3a41
       } in
     (env2.FStar_TypeChecker_Env.solver).FStar_TypeChecker_Env.init env2;
     (let prims_filename = FStar_Options.prims () in
