--- conflicted
+++ resolved
@@ -66,13 +66,7 @@
                FStar_TypeChecker_Env.failhard =
                  (uu___77_55.FStar_TypeChecker_Env.failhard);
                FStar_TypeChecker_Env.nosynth =
-<<<<<<< HEAD
-                 (uu___81_55.FStar_TypeChecker_Env.nosynth);
-               FStar_TypeChecker_Env.uvar_subtyping =
-                 (uu___81_55.FStar_TypeChecker_Env.uvar_subtyping);
-=======
                  (uu___77_55.FStar_TypeChecker_Env.nosynth);
->>>>>>> 06652f84
                FStar_TypeChecker_Env.tc_term =
                  (uu___77_55.FStar_TypeChecker_Env.tc_term);
                FStar_TypeChecker_Env.type_of =
@@ -242,13 +236,7 @@
         FStar_TypeChecker_Env.failhard =
           (uu___79_253.FStar_TypeChecker_Env.failhard);
         FStar_TypeChecker_Env.nosynth =
-<<<<<<< HEAD
-          (uu___83_253.FStar_TypeChecker_Env.nosynth);
-        FStar_TypeChecker_Env.uvar_subtyping =
-          (uu___83_253.FStar_TypeChecker_Env.uvar_subtyping);
-=======
           (uu___79_253.FStar_TypeChecker_Env.nosynth);
->>>>>>> 06652f84
         FStar_TypeChecker_Env.tc_term =
           (uu___79_253.FStar_TypeChecker_Env.tc_term);
         FStar_TypeChecker_Env.type_of =
@@ -327,13 +315,7 @@
         FStar_TypeChecker_Env.failhard =
           (uu___80_255.FStar_TypeChecker_Env.failhard);
         FStar_TypeChecker_Env.nosynth =
-<<<<<<< HEAD
-          (uu___84_255.FStar_TypeChecker_Env.nosynth);
-        FStar_TypeChecker_Env.uvar_subtyping =
-          (uu___84_255.FStar_TypeChecker_Env.uvar_subtyping);
-=======
           (uu___80_255.FStar_TypeChecker_Env.nosynth);
->>>>>>> 06652f84
         FStar_TypeChecker_Env.tc_term =
           (uu___80_255.FStar_TypeChecker_Env.tc_term);
         FStar_TypeChecker_Env.type_of =
@@ -411,13 +393,7 @@
         FStar_TypeChecker_Env.failhard =
           (uu___81_257.FStar_TypeChecker_Env.failhard);
         FStar_TypeChecker_Env.nosynth =
-<<<<<<< HEAD
-          (uu___85_257.FStar_TypeChecker_Env.nosynth);
-        FStar_TypeChecker_Env.uvar_subtyping =
-          (uu___85_257.FStar_TypeChecker_Env.uvar_subtyping);
-=======
           (uu___81_257.FStar_TypeChecker_Env.nosynth);
->>>>>>> 06652f84
         FStar_TypeChecker_Env.tc_term =
           (uu___81_257.FStar_TypeChecker_Env.tc_term);
         FStar_TypeChecker_Env.type_of =
