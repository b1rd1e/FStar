
open Prims
<<<<<<< HEAD
open FStar_Pervasives

let should_print_fs_typ_app : Prims.bool FStar_ST.ref = (FStar_Util.mk_ref false)


let with_fs_typ_app : 'Auu____20 'Auu____21 . Prims.bool  ->  ('Auu____21  ->  'Auu____20)  ->  'Auu____21  ->  'Auu____20 = (fun b printer t -> (

let b0 = (FStar_ST.op_Bang should_print_fs_typ_app)
in ((FStar_ST.op_Colon_Equals should_print_fs_typ_app b);
(

let res = (printer t)
in ((FStar_ST.op_Colon_Equals should_print_fs_typ_app b0);
res;
));
)))


let should_unparen : Prims.bool FStar_ST.ref = (FStar_Util.mk_ref true)


let rec unparen : FStar_Parser_AST.term  ->  FStar_Parser_AST.term = (fun t -> (

let uu____194 = (

let uu____195 = (FStar_ST.op_Bang should_unparen)
in (not (uu____195)))
in (match (uu____194) with
| true -> begin
t
end
| uu____242 -> begin
(match (t.FStar_Parser_AST.tm) with
| FStar_Parser_AST.Paren (t1) -> begin
(unparen t1)
end
| uu____244 -> begin
t
end)
end)))


let str : Prims.string  ->  FStar_Pprint.document = (fun s -> (FStar_Pprint.doc_of_string s))


let default_or_map : 'Auu____259 'Auu____260 . 'Auu____260  ->  ('Auu____259  ->  'Auu____260)  ->  'Auu____259 FStar_Pervasives_Native.option  ->  'Auu____260 = (fun n1 f x -> (match (x) with
| FStar_Pervasives_Native.None -> begin
n1
end
| FStar_Pervasives_Native.Some (x') -> begin
(f x')
end))


let prefix2 : FStar_Pprint.document  ->  FStar_Pprint.document  ->  FStar_Pprint.document = (fun prefix_ body -> (FStar_Pprint.prefix (Prims.parse_int "2") (Prims.parse_int "1") prefix_ body))


let op_Hat_Slash_Plus_Hat : FStar_Pprint.document  ->  FStar_Pprint.document  ->  FStar_Pprint.document = (fun prefix_ body -> (prefix2 prefix_ body))


let jump2 : FStar_Pprint.document  ->  FStar_Pprint.document = (fun body -> (FStar_Pprint.jump (Prims.parse_int "2") (Prims.parse_int "1") body))


let infix2 : FStar_Pprint.document  ->  FStar_Pprint.document  ->  FStar_Pprint.document  ->  FStar_Pprint.document = (FStar_Pprint.infix (Prims.parse_int "2") (Prims.parse_int "1"))


let infix0 : FStar_Pprint.document  ->  FStar_Pprint.document  ->  FStar_Pprint.document  ->  FStar_Pprint.document = (FStar_Pprint.infix (Prims.parse_int "0") (Prims.parse_int "1"))


let break1 : FStar_Pprint.document = (FStar_Pprint.break_ (Prims.parse_int "1"))


let separate_break_map : 'Auu____329 . FStar_Pprint.document  ->  ('Auu____329  ->  FStar_Pprint.document)  ->  'Auu____329 Prims.list  ->  FStar_Pprint.document = (fun sep f l -> (

let uu____351 = (

let uu____352 = (

let uu____353 = (FStar_Pprint.op_Hat_Hat sep break1)
in (FStar_Pprint.op_Hat_Hat FStar_Pprint.space uu____353))
in (FStar_Pprint.separate_map uu____352 f l))
in (FStar_Pprint.group uu____351)))


let precede_break_separate_map : 'Auu____364 . FStar_Pprint.document  ->  FStar_Pprint.document  ->  ('Auu____364  ->  FStar_Pprint.document)  ->  'Auu____364 Prims.list  ->  FStar_Pprint.document = (fun prec sep f l -> (

let uu____390 = (

let uu____391 = (FStar_Pprint.op_Hat_Hat prec FStar_Pprint.space)
in (

let uu____392 = (

let uu____393 = (FStar_List.hd l)
in (FStar_All.pipe_right uu____393 f))
in (FStar_Pprint.precede uu____391 uu____392)))
in (

let uu____394 = (

let uu____395 = (FStar_List.tl l)
in (FStar_Pprint.concat_map (fun x -> (

let uu____401 = (

let uu____402 = (

let uu____403 = (f x)
in (FStar_Pprint.op_Hat_Hat FStar_Pprint.space uu____403))
in (FStar_Pprint.op_Hat_Hat sep uu____402))
in (FStar_Pprint.op_Hat_Hat break1 uu____401))) uu____395))
in (FStar_Pprint.op_Hat_Hat uu____390 uu____394))))


let concat_break_map : 'Auu____410 . ('Auu____410  ->  FStar_Pprint.document)  ->  'Auu____410 Prims.list  ->  FStar_Pprint.document = (fun f l -> (

let uu____428 = (FStar_Pprint.concat_map (fun x -> (

let uu____432 = (f x)
in (FStar_Pprint.op_Hat_Hat uu____432 break1))) l)
in (FStar_Pprint.group uu____428)))


let parens_with_nesting : FStar_Pprint.document  ->  FStar_Pprint.document = (fun contents -> (FStar_Pprint.surround (Prims.parse_int "2") (Prims.parse_int "0") FStar_Pprint.lparen contents FStar_Pprint.rparen))


let soft_parens_with_nesting : FStar_Pprint.document  ->  FStar_Pprint.document = (fun contents -> (FStar_Pprint.soft_surround (Prims.parse_int "2") (Prims.parse_int "0") FStar_Pprint.lparen contents FStar_Pprint.rparen))


let braces_with_nesting : FStar_Pprint.document  ->  FStar_Pprint.document = (fun contents -> (FStar_Pprint.surround (Prims.parse_int "2") (Prims.parse_int "1") FStar_Pprint.lbrace contents FStar_Pprint.rbrace))


let soft_braces_with_nesting : FStar_Pprint.document  ->  FStar_Pprint.document = (fun contents -> (FStar_Pprint.soft_surround (Prims.parse_int "2") (Prims.parse_int "1") FStar_Pprint.lbrace contents FStar_Pprint.rbrace))


let brackets_with_nesting : FStar_Pprint.document  ->  FStar_Pprint.document = (fun contents -> (FStar_Pprint.surround (Prims.parse_int "2") (Prims.parse_int "1") FStar_Pprint.lbracket contents FStar_Pprint.rbracket))


let soft_brackets_with_nesting : FStar_Pprint.document  ->  FStar_Pprint.document = (fun contents -> (FStar_Pprint.soft_surround (Prims.parse_int "2") (Prims.parse_int "1") FStar_Pprint.lbracket contents FStar_Pprint.rbracket))


let soft_begin_end_with_nesting : FStar_Pprint.document  ->  FStar_Pprint.document = (fun contents -> (

let uu____461 = (str "begin")
in (

let uu____462 = (str "end")
in (FStar_Pprint.soft_surround (Prims.parse_int "2") (Prims.parse_int "1") uu____461 contents uu____462))))


let separate_map_or_flow : 'Auu____471 . FStar_Pprint.document  ->  ('Auu____471  ->  FStar_Pprint.document)  ->  'Auu____471 Prims.list  ->  FStar_Pprint.document = (fun sep f l -> (match (((FStar_List.length l) < (Prims.parse_int "10"))) with
| true -> begin
(FStar_Pprint.separate_map sep f l)
end
| uu____493 -> begin
(FStar_Pprint.flow_map sep f l)
end))


let soft_surround_separate_map : 'Auu____512 . Prims.int  ->  Prims.int  ->  FStar_Pprint.document  ->  FStar_Pprint.document  ->  FStar_Pprint.document  ->  FStar_Pprint.document  ->  ('Auu____512  ->  FStar_Pprint.document)  ->  'Auu____512 Prims.list  ->  FStar_Pprint.document = (fun n1 b void_ opening sep closing f xs -> (match ((Prims.op_Equality xs [])) with
| true -> begin
void_
end
| uu____556 -> begin
(

let uu____557 = (FStar_Pprint.separate_map sep f xs)
in (FStar_Pprint.soft_surround n1 b opening uu____557 closing))
end))


let soft_surround_map_or_flow : 'Auu____576 . Prims.int  ->  Prims.int  ->  FStar_Pprint.document  ->  FStar_Pprint.document  ->  FStar_Pprint.document  ->  FStar_Pprint.document  ->  ('Auu____576  ->  FStar_Pprint.document)  ->  'Auu____576 Prims.list  ->  FStar_Pprint.document = (fun n1 b void_ opening sep closing f xs -> (match ((Prims.op_Equality xs [])) with
| true -> begin
void_
end
| uu____620 -> begin
(

let uu____621 = (separate_map_or_flow sep f xs)
in (FStar_Pprint.soft_surround n1 b opening uu____621 closing))
end))


let doc_of_fsdoc : (Prims.string * (Prims.string * Prims.string) Prims.list)  ->  FStar_Pprint.document = (fun uu____635 -> (match (uu____635) with
| (comment, keywords) -> begin
(

let uu____660 = (

let uu____661 = (

let uu____664 = (str comment)
in (

let uu____665 = (

let uu____668 = (

let uu____671 = (FStar_Pprint.separate_map FStar_Pprint.comma (fun uu____680 -> (match (uu____680) with
| (k, v1) -> begin
(

let uu____687 = (

let uu____690 = (str k)
in (

let uu____691 = (

let uu____694 = (

let uu____697 = (str v1)
in (uu____697)::[])
in (FStar_Pprint.rarrow)::uu____694)
in (uu____690)::uu____691))
in (FStar_Pprint.concat uu____687))
end)) keywords)
in (uu____671)::[])
in (FStar_Pprint.space)::uu____668)
in (uu____664)::uu____665))
in (FStar_Pprint.concat uu____661))
in (FStar_Pprint.group uu____660))
end))


let is_unit : FStar_Parser_AST.term  ->  Prims.bool = (fun e -> (

let uu____702 = (

let uu____703 = (unparen e)
in uu____703.FStar_Parser_AST.tm)
in (match (uu____702) with
| FStar_Parser_AST.Const (FStar_Const.Const_unit) -> begin
true
end
| uu____704 -> begin
false
end)))


let matches_var : FStar_Parser_AST.term  ->  FStar_Ident.ident  ->  Prims.bool = (fun t x -> (

let uu____713 = (

let uu____714 = (unparen t)
in uu____714.FStar_Parser_AST.tm)
in (match (uu____713) with
| FStar_Parser_AST.Var (y) -> begin
(Prims.op_Equality x.FStar_Ident.idText (FStar_Ident.text_of_lid y))
end
| uu____716 -> begin
false
end)))


let is_tuple_constructor : FStar_Ident.lident  ->  Prims.bool = FStar_Parser_Const.is_tuple_data_lid'


let is_dtuple_constructor : FStar_Ident.lident  ->  Prims.bool = FStar_Parser_Const.is_dtuple_data_lid'


let is_list_structure : FStar_Ident.lident  ->  FStar_Ident.lident  ->  FStar_Parser_AST.term  ->  Prims.bool = (fun cons_lid1 nil_lid1 -> (

let rec aux = (fun e -> (

let uu____738 = (

let uu____739 = (unparen e)
in uu____739.FStar_Parser_AST.tm)
in (match (uu____738) with
| FStar_Parser_AST.Construct (lid, []) -> begin
(FStar_Ident.lid_equals lid nil_lid1)
end
| FStar_Parser_AST.Construct (lid, (uu____752)::((e2, uu____754))::[]) -> begin
((FStar_Ident.lid_equals lid cons_lid1) && (aux e2))
end
| uu____777 -> begin
false
end)))
in aux))


let is_list : FStar_Parser_AST.term  ->  Prims.bool = (is_list_structure FStar_Parser_Const.cons_lid FStar_Parser_Const.nil_lid)


let is_lex_list : FStar_Parser_AST.term  ->  Prims.bool = (is_list_structure FStar_Parser_Const.lexcons_lid FStar_Parser_Const.lextop_lid)


let rec extract_from_list : FStar_Parser_AST.term  ->  FStar_Parser_AST.term Prims.list = (fun e -> (

let uu____790 = (

let uu____791 = (unparen e)
in uu____791.FStar_Parser_AST.tm)
in (match (uu____790) with
| FStar_Parser_AST.Construct (uu____794, []) -> begin
[]
end
| FStar_Parser_AST.Construct (uu____805, ((e1, FStar_Parser_AST.Nothing))::((e2, FStar_Parser_AST.Nothing))::[]) -> begin
(

let uu____826 = (extract_from_list e2)
in (e1)::uu____826)
end
| uu____829 -> begin
(

let uu____830 = (

let uu____831 = (FStar_Parser_AST.term_to_string e)
in (FStar_Util.format1 "Not a list %s" uu____831))
in (failwith uu____830))
end)))


let is_array : FStar_Parser_AST.term  ->  Prims.bool = (fun e -> (

let uu____838 = (

let uu____839 = (unparen e)
in uu____839.FStar_Parser_AST.tm)
in (match (uu____838) with
| FStar_Parser_AST.App ({FStar_Parser_AST.tm = FStar_Parser_AST.Var (lid); FStar_Parser_AST.range = uu____841; FStar_Parser_AST.level = uu____842}, l, FStar_Parser_AST.Nothing) -> begin
((FStar_Ident.lid_equals lid FStar_Parser_Const.array_mk_array_lid) && (is_list l))
end
| uu____844 -> begin
false
end)))


let rec is_ref_set : FStar_Parser_AST.term  ->  Prims.bool = (fun e -> (

let uu____849 = (

let uu____850 = (unparen e)
in uu____850.FStar_Parser_AST.tm)
in (match (uu____849) with
| FStar_Parser_AST.Var (maybe_empty_lid) -> begin
(FStar_Ident.lid_equals maybe_empty_lid FStar_Parser_Const.set_empty)
end
| FStar_Parser_AST.App ({FStar_Parser_AST.tm = FStar_Parser_AST.Var (maybe_singleton_lid); FStar_Parser_AST.range = uu____853; FStar_Parser_AST.level = uu____854}, {FStar_Parser_AST.tm = FStar_Parser_AST.App ({FStar_Parser_AST.tm = FStar_Parser_AST.Var (maybe_addr_of_lid); FStar_Parser_AST.range = uu____856; FStar_Parser_AST.level = uu____857}, e1, FStar_Parser_AST.Nothing); FStar_Parser_AST.range = uu____859; FStar_Parser_AST.level = uu____860}, FStar_Parser_AST.Nothing) -> begin
((FStar_Ident.lid_equals maybe_singleton_lid FStar_Parser_Const.set_singleton) && (FStar_Ident.lid_equals maybe_addr_of_lid FStar_Parser_Const.heap_addr_of_lid))
end
| FStar_Parser_AST.App ({FStar_Parser_AST.tm = FStar_Parser_AST.App ({FStar_Parser_AST.tm = FStar_Parser_AST.Var (maybe_union_lid); FStar_Parser_AST.range = uu____862; FStar_Parser_AST.level = uu____863}, e1, FStar_Parser_AST.Nothing); FStar_Parser_AST.range = uu____865; FStar_Parser_AST.level = uu____866}, e2, FStar_Parser_AST.Nothing) -> begin
(((FStar_Ident.lid_equals maybe_union_lid FStar_Parser_Const.set_union) && (is_ref_set e1)) && (is_ref_set e2))
end
| uu____868 -> begin
false
end)))


let rec extract_from_ref_set : FStar_Parser_AST.term  ->  FStar_Parser_AST.term Prims.list = (fun e -> (

let uu____875 = (

let uu____876 = (unparen e)
in uu____876.FStar_Parser_AST.tm)
in (match (uu____875) with
| FStar_Parser_AST.Var (uu____879) -> begin
[]
end
| FStar_Parser_AST.App ({FStar_Parser_AST.tm = FStar_Parser_AST.Var (uu____880); FStar_Parser_AST.range = uu____881; FStar_Parser_AST.level = uu____882}, {FStar_Parser_AST.tm = FStar_Parser_AST.App ({FStar_Parser_AST.tm = FStar_Parser_AST.Var (uu____883); FStar_Parser_AST.range = uu____884; FStar_Parser_AST.level = uu____885}, e1, FStar_Parser_AST.Nothing); FStar_Parser_AST.range = uu____887; FStar_Parser_AST.level = uu____888}, FStar_Parser_AST.Nothing) -> begin
(e1)::[]
end
| FStar_Parser_AST.App ({FStar_Parser_AST.tm = FStar_Parser_AST.App ({FStar_Parser_AST.tm = FStar_Parser_AST.Var (uu____889); FStar_Parser_AST.range = uu____890; FStar_Parser_AST.level = uu____891}, e1, FStar_Parser_AST.Nothing); FStar_Parser_AST.range = uu____893; FStar_Parser_AST.level = uu____894}, e2, FStar_Parser_AST.Nothing) -> begin
(

let uu____896 = (extract_from_ref_set e1)
in (

let uu____899 = (extract_from_ref_set e2)
in (FStar_List.append uu____896 uu____899)))
end
| uu____902 -> begin
(

let uu____903 = (

let uu____904 = (FStar_Parser_AST.term_to_string e)
in (FStar_Util.format1 "Not a ref set %s" uu____904))
in (failwith uu____903))
end)))


let is_general_application : FStar_Parser_AST.term  ->  Prims.bool = (fun e -> (

let uu____911 = ((is_array e) || (is_ref_set e))
in (not (uu____911))))


let is_general_construction : FStar_Parser_AST.term  ->  Prims.bool = (fun e -> (

let uu____916 = ((is_list e) || (is_lex_list e))
in (not (uu____916))))


let is_general_prefix_op : FStar_Ident.ident  ->  Prims.bool = (fun op -> (

let op_starting_char = (FStar_Util.char_at (FStar_Ident.text_of_id op) (Prims.parse_int "0"))
in (((Prims.op_Equality op_starting_char 33 (*!*)) || (Prims.op_Equality op_starting_char 63 (*?*))) || ((Prims.op_Equality op_starting_char 126 (*~*)) && (Prims.op_disEquality (FStar_Ident.text_of_id op) "~")))))


let head_and_args : FStar_Parser_AST.term  ->  (FStar_Parser_AST.term * (FStar_Parser_AST.term * FStar_Parser_AST.imp) Prims.list) = (fun e -> (

let rec aux = (fun e1 acc -> (

let uu____965 = (

let uu____966 = (unparen e1)
in uu____966.FStar_Parser_AST.tm)
in (match (uu____965) with
| FStar_Parser_AST.App (head1, arg, imp) -> begin
(aux head1 ((((arg), (imp)))::acc))
end
| uu____984 -> begin
((e1), (acc))
end)))
in (aux e [])))

type associativity =
| Left
| Right
| NonAssoc


let uu___is_Left : associativity  ->  Prims.bool = (fun projectee -> (match (projectee) with
| Left -> begin
true
end
| uu____999 -> begin
false
end))


let uu___is_Right : associativity  ->  Prims.bool = (fun projectee -> (match (projectee) with
| Right -> begin
true
end
| uu____1004 -> begin
false
end))


let uu___is_NonAssoc : associativity  ->  Prims.bool = (fun projectee -> (match (projectee) with
| NonAssoc -> begin
true
end
| uu____1009 -> begin
false
end))


type token =
(FStar_Char.char, Prims.string) FStar_Util.either


type associativity_level =
(associativity * token Prims.list)


let token_to_string : (FStar_BaseTypes.char, Prims.string) FStar_Util.either  ->  Prims.string = (fun uu___99_1027 -> (match (uu___99_1027) with
| FStar_Util.Inl (c) -> begin
(Prims.strcat (FStar_Util.string_of_char c) ".*")
end
| FStar_Util.Inr (s) -> begin
s
end))


let matches_token : Prims.string  ->  (FStar_Char.char, Prims.string) FStar_Util.either  ->  Prims.bool = (fun s uu___100_1045 -> (match (uu___100_1045) with
| FStar_Util.Inl (c) -> begin
(

let uu____1051 = (FStar_String.get s (Prims.parse_int "0"))
in (Prims.op_Equality uu____1051 c))
end
| FStar_Util.Inr (s') -> begin
(Prims.op_Equality s s')
end))


let matches_level : 'Auu____1059 . Prims.string  ->  ('Auu____1059 * (FStar_Char.char, Prims.string) FStar_Util.either Prims.list)  ->  Prims.bool = (fun s uu____1077 -> (match (uu____1077) with
| (assoc_levels, tokens) -> begin
(

let uu____1102 = (FStar_List.tryFind (matches_token s) tokens)
in (Prims.op_disEquality uu____1102 FStar_Pervasives_Native.None))
end))


let opinfix4 : 'Auu____1125 . Prims.unit  ->  (associativity * ('Auu____1125, Prims.string) FStar_Util.either Prims.list) = (fun uu____1136 -> ((Right), ((FStar_Util.Inr ("**"))::[])))


let opinfix3 : 'Auu____1153 . Prims.unit  ->  (associativity * (FStar_Char.char, 'Auu____1153) FStar_Util.either Prims.list) = (fun uu____1164 -> ((Left), ((FStar_Util.Inl (42 (***)))::(FStar_Util.Inl (47 (*/*)))::(FStar_Util.Inl (37 (*%*)))::[])))


let opinfix2 : 'Auu____1189 . Prims.unit  ->  (associativity * (FStar_Char.char, 'Auu____1189) FStar_Util.either Prims.list) = (fun uu____1200 -> ((Left), ((FStar_Util.Inl (43 (*+*)))::(FStar_Util.Inl (45 (*-*)))::[])))


let minus_lvl : 'Auu____1221 . Prims.unit  ->  (associativity * ('Auu____1221, Prims.string) FStar_Util.either Prims.list) = (fun uu____1232 -> ((Left), ((FStar_Util.Inr ("-"))::[])))


let opinfix1 : 'Auu____1249 . Prims.unit  ->  (associativity * (FStar_Char.char, 'Auu____1249) FStar_Util.either Prims.list) = (fun uu____1260 -> ((Right), ((FStar_Util.Inl (64 (*@*)))::(FStar_Util.Inl (94 (*^*)))::[])))


let pipe_right : 'Auu____1281 . Prims.unit  ->  (associativity * ('Auu____1281, Prims.string) FStar_Util.either Prims.list) = (fun uu____1292 -> ((Left), ((FStar_Util.Inr ("|>"))::[])))


let opinfix0d : 'Auu____1309 . Prims.unit  ->  (associativity * (FStar_Char.char, 'Auu____1309) FStar_Util.either Prims.list) = (fun uu____1320 -> ((Left), ((FStar_Util.Inl (36 (*$*)))::[])))


let opinfix0c : 'Auu____1337 . Prims.unit  ->  (associativity * (FStar_Char.char, 'Auu____1337) FStar_Util.either Prims.list) = (fun uu____1348 -> ((Left), ((FStar_Util.Inl (61 (*=*)))::(FStar_Util.Inl (60 (*<*)))::(FStar_Util.Inl (62 (*>*)))::[])))


let equal : 'Auu____1373 . Prims.unit  ->  (associativity * ('Auu____1373, Prims.string) FStar_Util.either Prims.list) = (fun uu____1384 -> ((Left), ((FStar_Util.Inr ("="))::[])))


let opinfix0b : 'Auu____1401 . Prims.unit  ->  (associativity * (FStar_Char.char, 'Auu____1401) FStar_Util.either Prims.list) = (fun uu____1412 -> ((Left), ((FStar_Util.Inl (38 (*&*)))::[])))


let opinfix0a : 'Auu____1429 . Prims.unit  ->  (associativity * (FStar_Char.char, 'Auu____1429) FStar_Util.either Prims.list) = (fun uu____1440 -> ((Left), ((FStar_Util.Inl (124 (*|*)))::[])))


let colon_equals : 'Auu____1457 . Prims.unit  ->  (associativity * ('Auu____1457, Prims.string) FStar_Util.either Prims.list) = (fun uu____1468 -> ((NonAssoc), ((FStar_Util.Inr (":="))::[])))


let amp : 'Auu____1485 . Prims.unit  ->  (associativity * ('Auu____1485, Prims.string) FStar_Util.either Prims.list) = (fun uu____1496 -> ((Right), ((FStar_Util.Inr ("&"))::[])))


let colon_colon : 'Auu____1513 . Prims.unit  ->  (associativity * ('Auu____1513, Prims.string) FStar_Util.either Prims.list) = (fun uu____1524 -> ((Right), ((FStar_Util.Inr ("::"))::[])))


let level_associativity_spec : (associativity * (FStar_Char.char, Prims.string) FStar_Util.either Prims.list) Prims.list = ((opinfix4 ()))::((opinfix3 ()))::((opinfix2 ()))::((opinfix1 ()))::((pipe_right ()))::((opinfix0d ()))::((opinfix0c ()))::((opinfix0b ()))::((opinfix0a ()))::((colon_equals ()))::((amp ()))::((colon_colon ()))::[]


let level_table : ((Prims.int * Prims.int * Prims.int) * (FStar_Char.char, Prims.string) FStar_Util.either Prims.list) Prims.list = (

let levels_from_associativity = (fun l uu___101_1711 -> (match (uu___101_1711) with
| Left -> begin
((l), (l), ((l - (Prims.parse_int "1"))))
end
| Right -> begin
(((l - (Prims.parse_int "1"))), (l), (l))
end
| NonAssoc -> begin
((l), (l), (l))
end))
in (FStar_List.mapi (fun i uu____1749 -> (match (uu____1749) with
| (assoc1, tokens) -> begin
(((levels_from_associativity i assoc1)), (tokens))
end)) level_associativity_spec))


let assign_levels : associativity_level Prims.list  ->  Prims.string  ->  (Prims.int * Prims.int * Prims.int) = (fun token_associativity_spec s -> (

let uu____1826 = (FStar_List.tryFind (matches_level s) level_table)
in (match (uu____1826) with
| FStar_Pervasives_Native.Some (assoc_levels, uu____1874) -> begin
assoc_levels
end
| uu____1915 -> begin
(failwith (Prims.strcat "Unrecognized operator " s))
end)))


let max : Prims.int  ->  Prims.int  ->  Prims.int = (fun k1 k2 -> (match ((k1 > k2)) with
| true -> begin
k1
end
| uu____1948 -> begin
k2
end))


let max_level : 'Auu____1953 . ('Auu____1953 * (FStar_Char.char, Prims.string) FStar_Util.either Prims.list) Prims.list  ->  Prims.int = (fun l -> (

let find_level_and_max = (fun n1 level -> (

let uu____2009 = (FStar_List.tryFind (fun uu____2047 -> (match (uu____2047) with
| (uu____2064, tokens) -> begin
(Prims.op_Equality tokens (FStar_Pervasives_Native.snd level))
end)) level_table)
in (match (uu____2009) with
| FStar_Pervasives_Native.Some ((uu____2102, l1, uu____2104), uu____2105) -> begin
(max n1 l1)
end
| FStar_Pervasives_Native.None -> begin
(

let uu____2156 = (

let uu____2157 = (

let uu____2158 = (FStar_List.map token_to_string (FStar_Pervasives_Native.snd level))
in (FStar_String.concat "," uu____2158))
in (FStar_Util.format1 "Undefined associativity level %s" uu____2157))
in (failwith uu____2156))
end)))
in (FStar_List.fold_left find_level_and_max (Prims.parse_int "0") l)))


let levels : Prims.string  ->  (Prims.int * Prims.int * Prims.int) = (assign_levels level_associativity_spec)


let operatorInfix0ad12 : 'Auu____2192 . Prims.unit  ->  (associativity * (FStar_Char.char, 'Auu____2192) FStar_Util.either Prims.list) Prims.list = (fun uu____2205 -> ((opinfix0a ()))::((opinfix0b ()))::((opinfix0c ()))::((opinfix0d ()))::((opinfix1 ()))::((opinfix2 ()))::[])


let is_operatorInfix0ad12 : FStar_Ident.ident  ->  Prims.bool = (fun op -> (

let uu____2280 = (

let uu____2293 = (FStar_All.pipe_left matches_level (FStar_Ident.text_of_id op))
in (FStar_List.tryFind uu____2293 (operatorInfix0ad12 ())))
in (Prims.op_disEquality uu____2280 FStar_Pervasives_Native.None)))


let is_operatorInfix34 : FStar_Ident.ident  ->  Prims.bool = (

let opinfix34 = ((opinfix3 ()))::((opinfix4 ()))::[]
in (fun op -> (

let uu____2397 = (

let uu____2410 = (FStar_All.pipe_left matches_level (FStar_Ident.text_of_id op))
in (FStar_List.tryFind uu____2410 opinfix34))
in (Prims.op_disEquality uu____2397 FStar_Pervasives_Native.None))))


let handleable_args_length : FStar_Ident.ident  ->  Prims.int = (fun op -> (

let op_s = (FStar_Ident.text_of_id op)
in (

let uu____2472 = ((is_general_prefix_op op) || (FStar_List.mem op_s (("-")::("~")::[])))
in (match (uu____2472) with
| true -> begin
(Prims.parse_int "1")
end
| uu____2473 -> begin
(

let uu____2474 = (((is_operatorInfix0ad12 op) || (is_operatorInfix34 op)) || (FStar_List.mem op_s (("<==>")::("==>")::("\\/")::("/\\")::("=")::("|>")::(":=")::(".()")::(".[]")::[])))
in (match (uu____2474) with
| true -> begin
(Prims.parse_int "2")
end
| uu____2475 -> begin
(match ((FStar_List.mem op_s ((".()<-")::(".[]<-")::[]))) with
| true -> begin
(Prims.parse_int "3")
end
| uu____2476 -> begin
(Prims.parse_int "0")
end)
end))
end))))


let handleable_op : 'Auu____2483 . FStar_Ident.ident  ->  'Auu____2483 Prims.list  ->  Prims.bool = (fun op args -> (match ((FStar_List.length args)) with
| _0_27 when (_0_27 = (Prims.parse_int "0")) -> begin
true
end
| _0_28 when (_0_28 = (Prims.parse_int "1")) -> begin
((is_general_prefix_op op) || (FStar_List.mem (FStar_Ident.text_of_id op) (("-")::("~")::[])))
end
| _0_29 when (_0_29 = (Prims.parse_int "2")) -> begin
(((is_operatorInfix0ad12 op) || (is_operatorInfix34 op)) || (FStar_List.mem (FStar_Ident.text_of_id op) (("<==>")::("==>")::("\\/")::("/\\")::("=")::("|>")::(":=")::(".()")::(".[]")::[])))
end
| _0_30 when (_0_30 = (Prims.parse_int "3")) -> begin
(FStar_List.mem (FStar_Ident.text_of_id op) ((".()<-")::(".[]<-")::[]))
end
| uu____2496 -> begin
false
end))


let comment_stack : (Prims.string * FStar_Range.range) Prims.list FStar_ST.ref = (FStar_Util.mk_ref [])


let with_comment : 'Auu____2530 . ('Auu____2530  ->  FStar_Pprint.document)  ->  'Auu____2530  ->  FStar_Range.range  ->  FStar_Pprint.document = (fun printer tm tmrange -> (

let rec comments_before_pos = (fun acc print_pos lookahead_pos -> (

let uu____2562 = (FStar_ST.op_Bang comment_stack)
in (match (uu____2562) with
| [] -> begin
((acc), (false))
end
| ((comment, crange))::cs -> begin
(

let uu____2648 = (FStar_Range.range_before_pos crange print_pos)
in (match (uu____2648) with
| true -> begin
((FStar_ST.op_Colon_Equals comment_stack cs);
(

let uu____2712 = (

let uu____2713 = (

let uu____2714 = (str comment)
in (FStar_Pprint.op_Hat_Hat uu____2714 FStar_Pprint.hardline))
in (FStar_Pprint.op_Hat_Hat acc uu____2713))
in (comments_before_pos uu____2712 print_pos lookahead_pos));
)
end
| uu____2715 -> begin
(

let uu____2716 = (FStar_Range.range_before_pos crange lookahead_pos)
in ((acc), (uu____2716)))
end))
end)))
in (

let uu____2717 = (

let uu____2722 = (

let uu____2723 = (FStar_Range.start_of_range tmrange)
in (FStar_Range.end_of_line uu____2723))
in (

let uu____2724 = (FStar_Range.end_of_range tmrange)
in (comments_before_pos FStar_Pprint.empty uu____2722 uu____2724)))
in (match (uu____2717) with
| (comments, has_lookahead) -> begin
(

let printed_e = (printer tm)
in (

let comments1 = (match (has_lookahead) with
| true -> begin
(

let pos = (FStar_Range.end_of_range tmrange)
in (

let uu____2730 = (comments_before_pos comments pos pos)
in (FStar_Pervasives_Native.fst uu____2730)))
end
| uu____2735 -> begin
comments
end)
in (

let uu____2736 = (FStar_Pprint.op_Hat_Hat comments1 printed_e)
in (FStar_Pprint.group uu____2736))))
end))))


let rec place_comments_until_pos : Prims.int  ->  Prims.int  ->  FStar_Range.pos  ->  FStar_Pprint.document  ->  FStar_Pprint.document = (fun k lbegin pos_end doc1 -> (

let uu____2753 = (FStar_ST.op_Bang comment_stack)
in (match (uu____2753) with
| ((comment, crange))::cs when (FStar_Range.range_before_pos crange pos_end) -> begin
((FStar_ST.op_Colon_Equals comment_stack cs);
(

let lnum = (

let uu____2891 = (

let uu____2892 = (

let uu____2893 = (FStar_Range.start_of_range crange)
in (FStar_Range.line_of_pos uu____2893))
in (uu____2892 - lbegin))
in (max k uu____2891))
in (

let doc2 = (

let uu____2895 = (

let uu____2896 = (FStar_Pprint.repeat lnum FStar_Pprint.hardline)
in (

let uu____2897 = (str comment)
in (FStar_Pprint.op_Hat_Hat uu____2896 uu____2897)))
in (FStar_Pprint.op_Hat_Hat doc1 uu____2895))
in (

let uu____2898 = (

let uu____2899 = (FStar_Range.end_of_range crange)
in (FStar_Range.line_of_pos uu____2899))
in (place_comments_until_pos (Prims.parse_int "1") uu____2898 pos_end doc2))));
)
end
| uu____2900 -> begin
(

let lnum = (

let uu____2908 = (

let uu____2909 = (FStar_Range.line_of_pos pos_end)
in (uu____2909 - lbegin))
in (max (Prims.parse_int "1") uu____2908))
in (

let uu____2910 = (FStar_Pprint.repeat lnum FStar_Pprint.hardline)
in (FStar_Pprint.op_Hat_Hat doc1 uu____2910)))
end)))


let separate_map_with_comments : 'Auu____2923 . FStar_Pprint.document  ->  FStar_Pprint.document  ->  ('Auu____2923  ->  FStar_Pprint.document)  ->  'Auu____2923 Prims.list  ->  ('Auu____2923  ->  FStar_Range.range)  ->  FStar_Pprint.document = (fun prefix1 sep f xs extract_range -> (

let fold_fun = (fun uu____2971 x -> (match (uu____2971) with
| (last_line, doc1) -> begin
(

let r = (extract_range x)
in (

let doc2 = (

let uu____2985 = (FStar_Range.start_of_range r)
in (place_comments_until_pos (Prims.parse_int "1") last_line uu____2985 doc1))
in (

let uu____2986 = (

let uu____2987 = (FStar_Range.end_of_range r)
in (FStar_Range.line_of_pos uu____2987))
in (

let uu____2988 = (

let uu____2989 = (

let uu____2990 = (f x)
in (FStar_Pprint.op_Hat_Hat sep uu____2990))
in (FStar_Pprint.op_Hat_Hat doc2 uu____2989))
in ((uu____2986), (uu____2988))))))
end))
in (

let uu____2991 = (

let uu____2998 = (FStar_List.hd xs)
in (

let uu____2999 = (FStar_List.tl xs)
in ((uu____2998), (uu____2999))))
in (match (uu____2991) with
| (x, xs1) -> begin
(

let init1 = (

let uu____3015 = (

let uu____3016 = (

let uu____3017 = (extract_range x)
in (FStar_Range.end_of_range uu____3017))
in (FStar_Range.line_of_pos uu____3016))
in (

let uu____3018 = (

let uu____3019 = (f x)
in (FStar_Pprint.op_Hat_Hat prefix1 uu____3019))
in ((uu____3015), (uu____3018))))
in (

let uu____3020 = (FStar_List.fold_left fold_fun init1 xs1)
in (FStar_Pervasives_Native.snd uu____3020)))
end))))


let rec p_decl : FStar_Parser_AST.decl  ->  FStar_Pprint.document = (fun d -> (

let uu____3315 = (

let uu____3316 = (FStar_Pprint.optional p_fsdoc d.FStar_Parser_AST.doc)
in (

let uu____3317 = (

let uu____3318 = (p_attributes d.FStar_Parser_AST.attrs)
in (

let uu____3319 = (

let uu____3320 = (p_qualifiers d.FStar_Parser_AST.quals)
in (

let uu____3321 = (

let uu____3322 = (p_rawDecl d)
in (FStar_Pprint.op_Hat_Hat (match ((Prims.op_Equality d.FStar_Parser_AST.quals [])) with
| true -> begin
FStar_Pprint.empty
end
| uu____3323 -> begin
break1
end) uu____3322))
in (FStar_Pprint.op_Hat_Hat uu____3320 uu____3321)))
in (FStar_Pprint.op_Hat_Hat uu____3318 uu____3319)))
in (FStar_Pprint.op_Hat_Hat uu____3316 uu____3317)))
in (FStar_Pprint.group uu____3315)))
and p_attributes : FStar_Parser_AST.attributes_  ->  FStar_Pprint.document = (fun attrs -> (

let uu____3325 = (

let uu____3326 = (str "@")
in (FStar_Pprint.op_Hat_Hat FStar_Pprint.lbracket uu____3326))
in (

let uu____3327 = (FStar_Pprint.op_Hat_Hat FStar_Pprint.rbracket FStar_Pprint.hardline)
in (soft_surround_map_or_flow (Prims.parse_int "0") (Prims.parse_int "2") FStar_Pprint.empty uu____3325 FStar_Pprint.space uu____3327 p_atomicTerm attrs))))
and p_fsdoc : FStar_Parser_AST.fsdoc  ->  FStar_Pprint.document = (fun uu____3328 -> (match (uu____3328) with
| (doc1, kwd_args) -> begin
(

let kwd_args_doc = (match (kwd_args) with
| [] -> begin
FStar_Pprint.empty
end
| kwd_args1 -> begin
(

let process_kwd_arg = (fun uu____3362 -> (match (uu____3362) with
| (kwd, arg) -> begin
(

let uu____3369 = (str "@")
in (

let uu____3370 = (

let uu____3371 = (str kwd)
in (

let uu____3372 = (

let uu____3373 = (str arg)
in (FStar_Pprint.op_Hat_Hat FStar_Pprint.space uu____3373))
in (FStar_Pprint.op_Hat_Hat uu____3371 uu____3372)))
in (FStar_Pprint.op_Hat_Hat uu____3369 uu____3370)))
end))
in (

let uu____3374 = (

let uu____3375 = (FStar_Pprint.separate_map FStar_Pprint.hardline process_kwd_arg kwd_args1)
in (FStar_Pprint.op_Hat_Hat uu____3375 FStar_Pprint.hardline))
in (FStar_Pprint.op_Hat_Hat FStar_Pprint.hardline uu____3374)))
end)
in (

let uu____3380 = (

let uu____3381 = (

let uu____3382 = (

let uu____3383 = (

let uu____3384 = (str doc1)
in (

let uu____3385 = (

let uu____3386 = (

let uu____3387 = (FStar_Pprint.op_Hat_Hat FStar_Pprint.rparen FStar_Pprint.hardline)
in (FStar_Pprint.op_Hat_Hat FStar_Pprint.star uu____3387))
in (FStar_Pprint.op_Hat_Hat kwd_args_doc uu____3386))
in (FStar_Pprint.op_Hat_Hat uu____3384 uu____3385)))
in (FStar_Pprint.op_Hat_Hat FStar_Pprint.star uu____3383))
in (FStar_Pprint.op_Hat_Hat FStar_Pprint.star uu____3382))
in (FStar_Pprint.op_Hat_Hat FStar_Pprint.lparen uu____3381))
in (FStar_Pprint.op_Hat_Hat FStar_Pprint.hardline uu____3380)))
end))
and p_justSig : FStar_Parser_AST.decl  ->  FStar_Pprint.document = (fun d -> (match (d.FStar_Parser_AST.d) with
| FStar_Parser_AST.Val (lid, t) -> begin
(

let uu____3391 = (

let uu____3392 = (str "val")
in (

let uu____3393 = (

let uu____3394 = (

let uu____3395 = (p_lident lid)
in (

let uu____3396 = (FStar_Pprint.op_Hat_Hat FStar_Pprint.space FStar_Pprint.colon)
in (FStar_Pprint.op_Hat_Hat uu____3395 uu____3396)))
in (FStar_Pprint.op_Hat_Hat FStar_Pprint.space uu____3394))
in (FStar_Pprint.op_Hat_Hat uu____3392 uu____3393)))
in (

let uu____3397 = (p_typ t)
in (op_Hat_Slash_Plus_Hat uu____3391 uu____3397)))
end
| FStar_Parser_AST.TopLevelLet (uu____3398, lbs) -> begin
(FStar_Pprint.separate_map FStar_Pprint.hardline (fun lb -> (

let uu____3423 = (

let uu____3424 = (str "let")
in (

let uu____3425 = (p_letlhs lb)
in (FStar_Pprint.op_Hat_Slash_Hat uu____3424 uu____3425)))
in (FStar_Pprint.group uu____3423))) lbs)
end
| uu____3426 -> begin
FStar_Pprint.empty
end))
and p_rawDecl : FStar_Parser_AST.decl  ->  FStar_Pprint.document = (fun d -> (match (d.FStar_Parser_AST.d) with
| FStar_Parser_AST.Open (uid) -> begin
(

let uu____3429 = (

let uu____3430 = (str "open")
in (

let uu____3431 = (p_quident uid)
in (FStar_Pprint.op_Hat_Slash_Hat uu____3430 uu____3431)))
in (FStar_Pprint.group uu____3429))
end
| FStar_Parser_AST.Include (uid) -> begin
(

let uu____3433 = (

let uu____3434 = (str "include")
in (

let uu____3435 = (p_quident uid)
in (FStar_Pprint.op_Hat_Slash_Hat uu____3434 uu____3435)))
in (FStar_Pprint.group uu____3433))
end
| FStar_Parser_AST.ModuleAbbrev (uid1, uid2) -> begin
(

let uu____3438 = (

let uu____3439 = (str "module")
in (

let uu____3440 = (

let uu____3441 = (

let uu____3442 = (p_uident uid1)
in (

let uu____3443 = (FStar_Pprint.op_Hat_Hat FStar_Pprint.space FStar_Pprint.equals)
in (FStar_Pprint.op_Hat_Hat uu____3442 uu____3443)))
in (FStar_Pprint.op_Hat_Hat FStar_Pprint.space uu____3441))
in (FStar_Pprint.op_Hat_Hat uu____3439 uu____3440)))
in (

let uu____3444 = (p_quident uid2)
in (op_Hat_Slash_Plus_Hat uu____3438 uu____3444)))
end
| FStar_Parser_AST.TopLevelModule (uid) -> begin
(

let uu____3446 = (

let uu____3447 = (str "module")
in (

let uu____3448 = (

let uu____3449 = (p_quident uid)
in (FStar_Pprint.op_Hat_Hat FStar_Pprint.space uu____3449))
in (FStar_Pprint.op_Hat_Hat uu____3447 uu____3448)))
in (FStar_Pprint.group uu____3446))
end
| FStar_Parser_AST.Tycon (true, ((FStar_Parser_AST.TyconAbbrev (uid, tpars, FStar_Pervasives_Native.None, t), FStar_Pervasives_Native.None))::[]) -> begin
(

let effect_prefix_doc = (

let uu____3482 = (str "effect")
in (

let uu____3483 = (

let uu____3484 = (p_uident uid)
in (FStar_Pprint.op_Hat_Hat FStar_Pprint.space uu____3484))
in (FStar_Pprint.op_Hat_Hat uu____3482 uu____3483)))
in (

let uu____3485 = (

let uu____3486 = (p_typars tpars)
in (FStar_Pprint.surround (Prims.parse_int "2") (Prims.parse_int "1") effect_prefix_doc uu____3486 FStar_Pprint.equals))
in (

let uu____3487 = (p_typ t)
in (op_Hat_Slash_Plus_Hat uu____3485 uu____3487))))
end
| FStar_Parser_AST.Tycon (false, tcdefs) -> begin
(

let uu____3505 = (str "type")
in (

let uu____3506 = (str "and")
in (precede_break_separate_map uu____3505 uu____3506 p_fsdocTypeDeclPairs tcdefs)))
end
| FStar_Parser_AST.TopLevelLet (q, lbs) -> begin
(

let let_doc = (

let uu____3528 = (str "let")
in (

let uu____3529 = (

let uu____3530 = (p_letqualifier q)
in (FStar_Pprint.op_Hat_Hat uu____3530 FStar_Pprint.space))
in (FStar_Pprint.op_Hat_Hat uu____3528 uu____3529)))
in (

let uu____3531 = (

let uu____3532 = (str "and")
in (FStar_Pprint.op_Hat_Hat uu____3532 FStar_Pprint.space))
in (separate_map_with_comments let_doc uu____3531 p_letbinding lbs (fun uu____3540 -> (match (uu____3540) with
| (p, t) -> begin
(FStar_Range.union_ranges p.FStar_Parser_AST.prange t.FStar_Parser_AST.range)
end)))))
end
| FStar_Parser_AST.Val (lid, t) -> begin
(

let uu____3549 = (

let uu____3550 = (str "val")
in (

let uu____3551 = (

let uu____3552 = (

let uu____3553 = (p_lident lid)
in (

let uu____3554 = (FStar_Pprint.op_Hat_Hat FStar_Pprint.space FStar_Pprint.colon)
in (FStar_Pprint.op_Hat_Hat uu____3553 uu____3554)))
in (FStar_Pprint.op_Hat_Hat FStar_Pprint.space uu____3552))
in (FStar_Pprint.op_Hat_Hat uu____3550 uu____3551)))
in (

let uu____3555 = (p_typ t)
in (op_Hat_Slash_Plus_Hat uu____3549 uu____3555)))
end
| FStar_Parser_AST.Assume (id, t) -> begin
(

let decl_keyword = (

let uu____3559 = (

let uu____3560 = (FStar_Util.char_at id.FStar_Ident.idText (Prims.parse_int "0"))
in (FStar_All.pipe_right uu____3560 FStar_Util.is_upper))
in (match (uu____3559) with
| true -> begin
FStar_Pprint.empty
end
| uu____3561 -> begin
(

let uu____3562 = (str "val")
in (FStar_Pprint.op_Hat_Hat uu____3562 FStar_Pprint.space))
end))
in (

let uu____3563 = (

let uu____3564 = (

let uu____3565 = (p_ident id)
in (

let uu____3566 = (FStar_Pprint.op_Hat_Hat FStar_Pprint.space FStar_Pprint.colon)
in (FStar_Pprint.op_Hat_Hat uu____3565 uu____3566)))
in (FStar_Pprint.op_Hat_Hat decl_keyword uu____3564))
in (

let uu____3567 = (p_typ t)
in (op_Hat_Slash_Plus_Hat uu____3563 uu____3567))))
end
| FStar_Parser_AST.Exception (uid, t_opt) -> begin
(

let uu____3574 = (str "exception")
in (

let uu____3575 = (

let uu____3576 = (

let uu____3577 = (p_uident uid)
in (

let uu____3578 = (FStar_Pprint.optional (fun t -> (

let uu____3583 = (str "of")
in (

let uu____3584 = (p_typ t)
in (op_Hat_Slash_Plus_Hat uu____3583 uu____3584)))) t_opt)
in (FStar_Pprint.op_Hat_Hat uu____3577 uu____3578)))
in (FStar_Pprint.op_Hat_Hat FStar_Pprint.space uu____3576))
in (FStar_Pprint.op_Hat_Hat uu____3574 uu____3575)))
end
| FStar_Parser_AST.NewEffect (ne) -> begin
(

let uu____3586 = (str "new_effect")
in (

let uu____3587 = (

let uu____3588 = (p_newEffect ne)
in (FStar_Pprint.op_Hat_Hat FStar_Pprint.space uu____3588))
in (FStar_Pprint.op_Hat_Hat uu____3586 uu____3587)))
end
| FStar_Parser_AST.SubEffect (se) -> begin
(

let uu____3590 = (str "sub_effect")
in (

let uu____3591 = (

let uu____3592 = (p_subEffect se)
in (FStar_Pprint.op_Hat_Hat FStar_Pprint.space uu____3592))
in (FStar_Pprint.op_Hat_Hat uu____3590 uu____3591)))
end
| FStar_Parser_AST.Pragma (p) -> begin
(p_pragma p)
end
| FStar_Parser_AST.Fsdoc (doc1) -> begin
(

let uu____3595 = (p_fsdoc doc1)
in (FStar_Pprint.op_Hat_Hat uu____3595 FStar_Pprint.hardline))
end
| FStar_Parser_AST.Main (uu____3596) -> begin
(failwith "*Main declaration* : Is that really still in use ??")
end
| FStar_Parser_AST.Tycon (true, uu____3597) -> begin
(failwith "Effect abbreviation is expected to be defined by an abbreviation")
end))
and p_pragma : FStar_Parser_AST.pragma  ->  FStar_Pprint.document = (fun uu___102_3614 -> (match (uu___102_3614) with
| FStar_Parser_AST.SetOptions (s) -> begin
(

let uu____3616 = (str "#set-options")
in (

let uu____3617 = (

let uu____3618 = (

let uu____3619 = (str s)
in (FStar_Pprint.dquotes uu____3619))
in (FStar_Pprint.op_Hat_Hat FStar_Pprint.space uu____3618))
in (FStar_Pprint.op_Hat_Hat uu____3616 uu____3617)))
end
| FStar_Parser_AST.ResetOptions (s_opt) -> begin
(

let uu____3623 = (str "#reset-options")
in (

let uu____3624 = (FStar_Pprint.optional (fun s -> (

let uu____3628 = (

let uu____3629 = (str s)
in (FStar_Pprint.dquotes uu____3629))
in (FStar_Pprint.op_Hat_Hat FStar_Pprint.space uu____3628))) s_opt)
in (FStar_Pprint.op_Hat_Hat uu____3623 uu____3624)))
end
| FStar_Parser_AST.LightOff -> begin
((FStar_ST.op_Colon_Equals should_print_fs_typ_app true);
(str "#light \"off\"");
)
end))
and p_typars : FStar_Parser_AST.binder Prims.list  ->  FStar_Pprint.document = (fun bs -> (p_binders true bs))
and p_fsdocTypeDeclPairs : (FStar_Parser_AST.tycon * FStar_Parser_AST.fsdoc FStar_Pervasives_Native.option)  ->  FStar_Pprint.document = (fun uu____3680 -> (match (uu____3680) with
| (typedecl, fsdoc_opt) -> begin
(

let uu____3693 = (FStar_Pprint.optional p_fsdoc fsdoc_opt)
in (

let uu____3694 = (p_typeDecl typedecl)
in (FStar_Pprint.op_Hat_Hat uu____3693 uu____3694)))
end))
and p_typeDecl : FStar_Parser_AST.tycon  ->  FStar_Pprint.document = (fun uu___103_3695 -> (match (uu___103_3695) with
| FStar_Parser_AST.TyconAbstract (lid, bs, typ_opt) -> begin
(

let empty' = (fun uu____3710 -> FStar_Pprint.empty)
in (p_typeDeclPrefix lid bs typ_opt empty'))
end
| FStar_Parser_AST.TyconAbbrev (lid, bs, typ_opt, t) -> begin
(

let f = (fun uu____3726 -> (

let uu____3727 = (p_typ t)
in (prefix2 FStar_Pprint.equals uu____3727)))
in (p_typeDeclPrefix lid bs typ_opt f))
end
| FStar_Parser_AST.TyconRecord (lid, bs, typ_opt, record_field_decls) -> begin
(

let p_recordFieldAndComments = (fun uu____3771 -> (match (uu____3771) with
| (lid1, t, doc_opt) -> begin
(

let uu____3787 = (FStar_Range.extend_to_end_of_line t.FStar_Parser_AST.range)
in (with_comment p_recordFieldDecl ((lid1), (t), (doc_opt)) uu____3787))
end))
in (

let p_fields = (fun uu____3801 -> (

let uu____3802 = (

let uu____3803 = (

let uu____3804 = (

let uu____3805 = (FStar_Pprint.op_Hat_Hat FStar_Pprint.semi break1)
in (FStar_Pprint.separate_map uu____3805 p_recordFieldAndComments record_field_decls))
in (braces_with_nesting uu____3804))
in (FStar_Pprint.op_Hat_Hat FStar_Pprint.space uu____3803))
in (FStar_Pprint.op_Hat_Hat FStar_Pprint.equals uu____3802)))
in (p_typeDeclPrefix lid bs typ_opt p_fields)))
end
| FStar_Parser_AST.TyconVariant (lid, bs, typ_opt, ct_decls) -> begin
(

let p_constructorBranchAndComments = (fun uu____3869 -> (match (uu____3869) with
| (uid, t_opt, doc_opt, use_of) -> begin
(

let range = (

let uu____3895 = (

let uu____3896 = (FStar_Util.map_opt t_opt (fun t -> t.FStar_Parser_AST.range))
in (FStar_Util.dflt uid.FStar_Ident.idRange uu____3896))
in (FStar_Range.extend_to_end_of_line uu____3895))
in (

let p_constructorBranch = (fun decl -> (

let uu____3929 = (

let uu____3930 = (

let uu____3931 = (p_constructorDecl decl)
in (FStar_Pprint.op_Hat_Hat FStar_Pprint.space uu____3931))
in (FStar_Pprint.op_Hat_Hat FStar_Pprint.bar uu____3930))
in (FStar_Pprint.group uu____3929)))
in (with_comment p_constructorBranch ((uid), (t_opt), (doc_opt), (use_of)) range)))
end))
in (

let datacon_doc = (fun uu____3951 -> (

let uu____3952 = (FStar_Pprint.separate_map break1 p_constructorBranchAndComments ct_decls)
in (FStar_Pprint.group uu____3952)))
in (p_typeDeclPrefix lid bs typ_opt (fun uu____3967 -> (

let uu____3968 = (datacon_doc ())
in (prefix2 FStar_Pprint.equals uu____3968))))))
end))
and p_typeDeclPrefix : FStar_Ident.ident  ->  FStar_Parser_AST.binder Prims.list  ->  FStar_Parser_AST.knd FStar_Pervasives_Native.option  ->  (Prims.unit  ->  FStar_Pprint.document)  ->  FStar_Pprint.document = (fun lid bs typ_opt cont -> (match (((Prims.op_Equality bs []) && (Prims.op_Equality typ_opt FStar_Pervasives_Native.None))) with
| true -> begin
(

let uu____3983 = (p_ident lid)
in (

let uu____3984 = (

let uu____3985 = (cont ())
in (FStar_Pprint.op_Hat_Hat FStar_Pprint.space uu____3985))
in (FStar_Pprint.op_Hat_Hat uu____3983 uu____3984)))
end
| uu____3986 -> begin
(

let binders_doc = (

let uu____3988 = (p_typars bs)
in (

let uu____3989 = (FStar_Pprint.optional (fun t -> (

let uu____3993 = (

let uu____3994 = (

let uu____3995 = (p_typ t)
in (FStar_Pprint.op_Hat_Hat FStar_Pprint.space uu____3995))
in (FStar_Pprint.op_Hat_Hat FStar_Pprint.colon uu____3994))
in (FStar_Pprint.op_Hat_Hat break1 uu____3993))) typ_opt)
in (FStar_Pprint.op_Hat_Hat uu____3988 uu____3989)))
in (

let uu____3996 = (p_ident lid)
in (

let uu____3997 = (cont ())
in (FStar_Pprint.surround (Prims.parse_int "2") (Prims.parse_int "1") uu____3996 binders_doc uu____3997))))
end))
and p_recordFieldDecl : (FStar_Ident.ident * FStar_Parser_AST.term * FStar_Parser_AST.fsdoc FStar_Pervasives_Native.option)  ->  FStar_Pprint.document = (fun uu____3998 -> (match (uu____3998) with
| (lid, t, doc_opt) -> begin
(

let uu____4014 = (

let uu____4015 = (FStar_Pprint.optional p_fsdoc doc_opt)
in (

let uu____4016 = (

let uu____4017 = (p_lident lid)
in (

let uu____4018 = (

let uu____4019 = (p_typ t)
in (FStar_Pprint.op_Hat_Hat FStar_Pprint.colon uu____4019))
in (FStar_Pprint.op_Hat_Hat uu____4017 uu____4018)))
in (FStar_Pprint.op_Hat_Hat uu____4015 uu____4016)))
in (FStar_Pprint.group uu____4014))
end))
and p_constructorDecl : (FStar_Ident.ident * FStar_Parser_AST.term FStar_Pervasives_Native.option * FStar_Parser_AST.fsdoc FStar_Pervasives_Native.option * Prims.bool)  ->  FStar_Pprint.document = (fun uu____4020 -> (match (uu____4020) with
| (uid, t_opt, doc_opt, use_of) -> begin
(

let sep = (match (use_of) with
| true -> begin
(str "of")
end
| uu____4046 -> begin
FStar_Pprint.colon
end)
in (

let uid_doc = (p_uident uid)
in (

let uu____4048 = (FStar_Pprint.optional p_fsdoc doc_opt)
in (

let uu____4049 = (

let uu____4050 = (FStar_Pprint.break_ (Prims.parse_int "0"))
in (

let uu____4051 = (default_or_map uid_doc (fun t -> (

let uu____4056 = (

let uu____4057 = (FStar_Pprint.op_Hat_Hat FStar_Pprint.space sep)
in (FStar_Pprint.op_Hat_Hat uid_doc uu____4057))
in (

let uu____4058 = (p_typ t)
in (op_Hat_Slash_Plus_Hat uu____4056 uu____4058)))) t_opt)
in (FStar_Pprint.op_Hat_Hat uu____4050 uu____4051)))
in (FStar_Pprint.op_Hat_Hat uu____4048 uu____4049)))))
end))
and p_letlhs : (FStar_Parser_AST.pattern * FStar_Parser_AST.term)  ->  FStar_Pprint.document = (fun uu____4059 -> (match (uu____4059) with
| (pat, uu____4065) -> begin
(

let uu____4066 = (match (pat.FStar_Parser_AST.pat) with
| FStar_Parser_AST.PatAscribed (pat1, t) -> begin
(

let uu____4077 = (

let uu____4078 = (

let uu____4079 = (

let uu____4080 = (

let uu____4081 = (p_tmArrow p_tmNoEq t)
in (FStar_Pprint.op_Hat_Hat FStar_Pprint.space uu____4081))
in (FStar_Pprint.op_Hat_Hat FStar_Pprint.colon uu____4080))
in (FStar_Pprint.group uu____4079))
in (FStar_Pprint.op_Hat_Hat break1 uu____4078))
in ((pat1), (uu____4077)))
end
| uu____4082 -> begin
((pat), (FStar_Pprint.empty))
end)
in (match (uu____4066) with
| (pat1, ascr_doc) -> begin
(match (pat1.FStar_Parser_AST.pat) with
| FStar_Parser_AST.PatApp ({FStar_Parser_AST.pat = FStar_Parser_AST.PatVar (x, uu____4086); FStar_Parser_AST.prange = uu____4087}, pats) -> begin
(

let uu____4097 = (

let uu____4098 = (p_lident x)
in (

let uu____4099 = (

let uu____4100 = (separate_map_or_flow break1 p_atomicPattern pats)
in (FStar_Pprint.op_Hat_Hat uu____4100 ascr_doc))
in (FStar_Pprint.op_Hat_Slash_Hat uu____4098 uu____4099)))
in (FStar_Pprint.group uu____4097))
end
| uu____4101 -> begin
(

let uu____4102 = (

let uu____4103 = (p_tuplePattern pat1)
in (FStar_Pprint.op_Hat_Hat uu____4103 ascr_doc))
in (FStar_Pprint.group uu____4102))
end)
end))
end))
and p_letbinding : (FStar_Parser_AST.pattern * FStar_Parser_AST.term)  ->  FStar_Pprint.document = (fun uu____4104 -> (match (uu____4104) with
| (pat, e) -> begin
(

let pat_doc = (p_letlhs ((pat), (e)))
in (

let uu____4112 = (

let uu____4113 = (FStar_Pprint.op_Hat_Slash_Hat pat_doc FStar_Pprint.equals)
in (FStar_Pprint.group uu____4113))
in (

let uu____4114 = (p_term e)
in (prefix2 uu____4112 uu____4114))))
end))
and p_newEffect : FStar_Parser_AST.effect_decl  ->  FStar_Pprint.document = (fun uu___104_4115 -> (match (uu___104_4115) with
| FStar_Parser_AST.RedefineEffect (lid, bs, t) -> begin
(p_effectRedefinition lid bs t)
end
| FStar_Parser_AST.DefineEffect (lid, bs, t, eff_decls) -> begin
(p_effectDefinition lid bs t eff_decls)
end))
and p_effectRedefinition : FStar_Ident.ident  ->  FStar_Parser_AST.binder Prims.list  ->  FStar_Parser_AST.term  ->  FStar_Pprint.document = (fun uid bs t -> (

let uu____4140 = (p_uident uid)
in (

let uu____4141 = (p_binders true bs)
in (

let uu____4142 = (

let uu____4143 = (p_simpleTerm t)
in (prefix2 FStar_Pprint.equals uu____4143))
in (FStar_Pprint.surround (Prims.parse_int "2") (Prims.parse_int "1") uu____4140 uu____4141 uu____4142)))))
and p_effectDefinition : FStar_Ident.ident  ->  FStar_Parser_AST.binder Prims.list  ->  FStar_Parser_AST.term  ->  FStar_Parser_AST.decl Prims.list  ->  FStar_Pprint.document = (fun uid bs t eff_decls -> (

let uu____4152 = (

let uu____4153 = (

let uu____4154 = (

let uu____4155 = (p_uident uid)
in (

let uu____4156 = (p_binders true bs)
in (

let uu____4157 = (

let uu____4158 = (p_typ t)
in (prefix2 FStar_Pprint.colon uu____4158))
in (FStar_Pprint.surround (Prims.parse_int "2") (Prims.parse_int "1") uu____4155 uu____4156 uu____4157))))
in (FStar_Pprint.group uu____4154))
in (

let uu____4159 = (

let uu____4160 = (str "with")
in (

let uu____4161 = (separate_break_map FStar_Pprint.semi p_effectDecl eff_decls)
in (prefix2 uu____4160 uu____4161)))
in (FStar_Pprint.op_Hat_Slash_Hat uu____4153 uu____4159)))
in (braces_with_nesting uu____4152)))
and p_effectDecl : FStar_Parser_AST.decl  ->  FStar_Pprint.document = (fun d -> (match (d.FStar_Parser_AST.d) with
| FStar_Parser_AST.Tycon (false, ((FStar_Parser_AST.TyconAbbrev (lid, [], FStar_Pervasives_Native.None, e), FStar_Pervasives_Native.None))::[]) -> begin
(

let uu____4191 = (

let uu____4192 = (p_lident lid)
in (

let uu____4193 = (FStar_Pprint.op_Hat_Hat FStar_Pprint.space FStar_Pprint.equals)
in (FStar_Pprint.op_Hat_Hat uu____4192 uu____4193)))
in (

let uu____4194 = (p_simpleTerm e)
in (prefix2 uu____4191 uu____4194)))
end
| uu____4195 -> begin
(

let uu____4196 = (

let uu____4197 = (FStar_Parser_AST.decl_to_string d)
in (FStar_Util.format1 "Not a declaration of an effect member... or at least I hope so : %s" uu____4197))
in (failwith uu____4196))
end))
and p_subEffect : FStar_Parser_AST.lift  ->  FStar_Pprint.document = (fun lift -> (

let lift_op_doc = (

let lifts = (match (lift.FStar_Parser_AST.lift_op) with
| FStar_Parser_AST.NonReifiableLift (t) -> begin
((("lift_wp"), (t)))::[]
end
| FStar_Parser_AST.ReifiableLift (t1, t2) -> begin
((("lif_wp"), (t1)))::((("lift"), (t2)))::[]
end
| FStar_Parser_AST.LiftForFree (t) -> begin
((("lift"), (t)))::[]
end)
in (

let p_lift = (fun uu____4252 -> (match (uu____4252) with
| (kwd, t) -> begin
(

let uu____4259 = (

let uu____4260 = (str kwd)
in (

let uu____4261 = (FStar_Pprint.op_Hat_Hat FStar_Pprint.space FStar_Pprint.equals)
in (FStar_Pprint.op_Hat_Hat uu____4260 uu____4261)))
in (

let uu____4262 = (p_simpleTerm t)
in (prefix2 uu____4259 uu____4262)))
end))
in (separate_break_map FStar_Pprint.semi p_lift lifts)))
in (

let uu____4267 = (

let uu____4268 = (

let uu____4269 = (p_quident lift.FStar_Parser_AST.msource)
in (

let uu____4270 = (

let uu____4271 = (str "~>")
in (FStar_Pprint.op_Hat_Hat FStar_Pprint.space uu____4271))
in (FStar_Pprint.op_Hat_Hat uu____4269 uu____4270)))
in (

let uu____4272 = (p_quident lift.FStar_Parser_AST.mdest)
in (prefix2 uu____4268 uu____4272)))
in (

let uu____4273 = (

let uu____4274 = (braces_with_nesting lift_op_doc)
in (FStar_Pprint.op_Hat_Hat FStar_Pprint.space uu____4274))
in (FStar_Pprint.op_Hat_Hat uu____4267 uu____4273)))))
and p_qualifier : FStar_Parser_AST.qualifier  ->  FStar_Pprint.document = (fun uu___105_4275 -> (match (uu___105_4275) with
| FStar_Parser_AST.Private -> begin
(str "private")
end
| FStar_Parser_AST.Abstract -> begin
(str "abstract")
end
| FStar_Parser_AST.Noeq -> begin
(str "noeq")
end
| FStar_Parser_AST.Unopteq -> begin
(str "unopteq")
end
| FStar_Parser_AST.Assumption -> begin
(str "assume")
end
| FStar_Parser_AST.DefaultEffect -> begin
(str "default")
end
| FStar_Parser_AST.TotalEffect -> begin
(str "total")
end
| FStar_Parser_AST.Effect_qual -> begin
FStar_Pprint.empty
end
| FStar_Parser_AST.New -> begin
(str "new")
end
| FStar_Parser_AST.Inline -> begin
(str "inline")
end
| FStar_Parser_AST.Visible -> begin
FStar_Pprint.empty
end
| FStar_Parser_AST.Unfold_for_unification_and_vcgen -> begin
(str "unfold")
end
| FStar_Parser_AST.Inline_for_extraction -> begin
(str "inline_for_extraction")
end
| FStar_Parser_AST.Irreducible -> begin
(str "irreducible")
end
| FStar_Parser_AST.NoExtract -> begin
(str "noextract")
end
| FStar_Parser_AST.Reifiable -> begin
(str "reifiable")
end
| FStar_Parser_AST.Reflectable -> begin
(str "reflectable")
end
| FStar_Parser_AST.Opaque -> begin
(str "opaque")
end
| FStar_Parser_AST.Logic -> begin
(str "logic")
end))
and p_qualifiers : FStar_Parser_AST.qualifiers  ->  FStar_Pprint.document = (fun qs -> (

let uu____4277 = (FStar_Pprint.separate_map break1 p_qualifier qs)
in (FStar_Pprint.group uu____4277)))
and p_letqualifier : FStar_Parser_AST.let_qualifier  ->  FStar_Pprint.document = (fun uu___106_4278 -> (match (uu___106_4278) with
| FStar_Parser_AST.Rec -> begin
(

let uu____4279 = (str "rec")
in (FStar_Pprint.op_Hat_Hat FStar_Pprint.space uu____4279))
end
| FStar_Parser_AST.Mutable -> begin
(

let uu____4280 = (str "mutable")
in (FStar_Pprint.op_Hat_Hat FStar_Pprint.space uu____4280))
end
| FStar_Parser_AST.NoLetQualifier -> begin
FStar_Pprint.empty
end))
and p_aqual : FStar_Parser_AST.arg_qualifier  ->  FStar_Pprint.document = (fun uu___107_4281 -> (match (uu___107_4281) with
| FStar_Parser_AST.Implicit -> begin
(str "#")
end
| FStar_Parser_AST.Equality -> begin
(str "$")
end))
and p_disjunctivePattern : FStar_Parser_AST.pattern  ->  FStar_Pprint.document = (fun p -> (match (p.FStar_Parser_AST.pat) with
| FStar_Parser_AST.PatOr (pats) -> begin
(

let uu____4286 = (

let uu____4287 = (

let uu____4288 = (FStar_Pprint.op_Hat_Hat FStar_Pprint.bar FStar_Pprint.space)
in (FStar_Pprint.op_Hat_Hat break1 uu____4288))
in (FStar_Pprint.separate_map uu____4287 p_tuplePattern pats))
in (FStar_Pprint.group uu____4286))
end
| uu____4289 -> begin
(p_tuplePattern p)
end))
and p_tuplePattern : FStar_Parser_AST.pattern  ->  FStar_Pprint.document = (fun p -> (match (p.FStar_Parser_AST.pat) with
| FStar_Parser_AST.PatTuple (pats, false) -> begin
(

let uu____4296 = (

let uu____4297 = (FStar_Pprint.op_Hat_Hat FStar_Pprint.comma break1)
in (FStar_Pprint.separate_map uu____4297 p_constructorPattern pats))
in (FStar_Pprint.group uu____4296))
end
| uu____4298 -> begin
(p_constructorPattern p)
end))
and p_constructorPattern : FStar_Parser_AST.pattern  ->  FStar_Pprint.document = (fun p -> (match (p.FStar_Parser_AST.pat) with
| FStar_Parser_AST.PatApp ({FStar_Parser_AST.pat = FStar_Parser_AST.PatName (maybe_cons_lid); FStar_Parser_AST.prange = uu____4301}, (hd1)::(tl1)::[]) when (FStar_Ident.lid_equals maybe_cons_lid FStar_Parser_Const.cons_lid) -> begin
(

let uu____4306 = (FStar_Pprint.op_Hat_Hat FStar_Pprint.colon FStar_Pprint.colon)
in (

let uu____4307 = (p_constructorPattern hd1)
in (

let uu____4308 = (p_constructorPattern tl1)
in (infix0 uu____4306 uu____4307 uu____4308))))
end
| FStar_Parser_AST.PatApp ({FStar_Parser_AST.pat = FStar_Parser_AST.PatName (uid); FStar_Parser_AST.prange = uu____4310}, pats) -> begin
(

let uu____4316 = (p_quident uid)
in (

let uu____4317 = (FStar_Pprint.separate_map break1 p_atomicPattern pats)
in (prefix2 uu____4316 uu____4317)))
end
| uu____4318 -> begin
(p_atomicPattern p)
end))
and p_atomicPattern : FStar_Parser_AST.pattern  ->  FStar_Pprint.document = (fun p -> (match (p.FStar_Parser_AST.pat) with
| FStar_Parser_AST.PatAscribed (pat, t) -> begin
(

let uu____4322 = (

let uu____4327 = (

let uu____4328 = (unparen t)
in uu____4328.FStar_Parser_AST.tm)
in ((pat.FStar_Parser_AST.pat), (uu____4327)))
in (match (uu____4322) with
| (FStar_Parser_AST.PatVar (lid, aqual), FStar_Parser_AST.Refine ({FStar_Parser_AST.b = FStar_Parser_AST.Annotated (lid', t1); FStar_Parser_AST.brange = uu____4333; FStar_Parser_AST.blevel = uu____4334; FStar_Parser_AST.aqual = uu____4335}, phi)) when (Prims.op_Equality lid.FStar_Ident.idText lid'.FStar_Ident.idText) -> begin
(

let uu____4341 = (

let uu____4342 = (p_ident lid)
in (p_refinement aqual uu____4342 t1 phi))
in (soft_parens_with_nesting uu____4341))
end
| (FStar_Parser_AST.PatWild, FStar_Parser_AST.Refine ({FStar_Parser_AST.b = FStar_Parser_AST.NoName (t1); FStar_Parser_AST.brange = uu____4344; FStar_Parser_AST.blevel = uu____4345; FStar_Parser_AST.aqual = uu____4346}, phi)) -> begin
(

let uu____4348 = (p_refinement FStar_Pervasives_Native.None FStar_Pprint.underscore t1 phi)
in (soft_parens_with_nesting uu____4348))
end
| uu____4349 -> begin
(

let uu____4354 = (

let uu____4355 = (p_tuplePattern pat)
in (

let uu____4356 = (

let uu____4357 = (FStar_Pprint.break_ (Prims.parse_int "0"))
in (

let uu____4358 = (

let uu____4359 = (p_typ t)
in (FStar_Pprint.op_Hat_Hat FStar_Pprint.colon uu____4359))
in (FStar_Pprint.op_Hat_Hat uu____4357 uu____4358)))
in (FStar_Pprint.op_Hat_Hat uu____4355 uu____4356)))
in (soft_parens_with_nesting uu____4354))
end))
end
| FStar_Parser_AST.PatList (pats) -> begin
(

let uu____4363 = (separate_break_map FStar_Pprint.semi p_tuplePattern pats)
in (FStar_Pprint.surround (Prims.parse_int "2") (Prims.parse_int "0") FStar_Pprint.lbracket uu____4363 FStar_Pprint.rbracket))
end
| FStar_Parser_AST.PatRecord (pats) -> begin
(

let p_recordFieldPat = (fun uu____4378 -> (match (uu____4378) with
| (lid, pat) -> begin
(

let uu____4385 = (p_qlident lid)
in (

let uu____4386 = (p_tuplePattern pat)
in (infix2 FStar_Pprint.equals uu____4385 uu____4386)))
end))
in (

let uu____4387 = (separate_break_map FStar_Pprint.semi p_recordFieldPat pats)
in (soft_braces_with_nesting uu____4387)))
end
| FStar_Parser_AST.PatTuple (pats, true) -> begin
(

let uu____4397 = (FStar_Pprint.op_Hat_Hat FStar_Pprint.lparen FStar_Pprint.bar)
in (

let uu____4398 = (separate_break_map FStar_Pprint.comma p_constructorPattern pats)
in (

let uu____4399 = (FStar_Pprint.op_Hat_Hat FStar_Pprint.bar FStar_Pprint.rparen)
in (FStar_Pprint.surround (Prims.parse_int "2") (Prims.parse_int "1") uu____4397 uu____4398 uu____4399))))
end
| FStar_Parser_AST.PatTvar (tv, arg_qualifier_opt) -> begin
(p_tvar tv)
end
| FStar_Parser_AST.PatOp (op) -> begin
(

let uu____4410 = (

let uu____4411 = (

let uu____4412 = (str (FStar_Ident.text_of_id op))
in (

let uu____4413 = (FStar_Pprint.op_Hat_Hat FStar_Pprint.space FStar_Pprint.rparen)
in (FStar_Pprint.op_Hat_Hat uu____4412 uu____4413)))
in (FStar_Pprint.op_Hat_Hat FStar_Pprint.space uu____4411))
in (FStar_Pprint.op_Hat_Hat FStar_Pprint.lparen uu____4410))
end
| FStar_Parser_AST.PatWild -> begin
FStar_Pprint.underscore
end
| FStar_Parser_AST.PatConst (c) -> begin
(p_constant c)
end
| FStar_Parser_AST.PatVar (lid, aqual) -> begin
(

let uu____4421 = (FStar_Pprint.optional p_aqual aqual)
in (

let uu____4422 = (p_lident lid)
in (FStar_Pprint.op_Hat_Hat uu____4421 uu____4422)))
end
| FStar_Parser_AST.PatName (uid) -> begin
(p_quident uid)
end
| FStar_Parser_AST.PatOr (uu____4424) -> begin
(failwith "Inner or pattern !")
end
| FStar_Parser_AST.PatApp ({FStar_Parser_AST.pat = FStar_Parser_AST.PatName (uu____4427); FStar_Parser_AST.prange = uu____4428}, uu____4429) -> begin
(

let uu____4434 = (p_tuplePattern p)
in (soft_parens_with_nesting uu____4434))
end
| FStar_Parser_AST.PatTuple (uu____4435, false) -> begin
(

let uu____4440 = (p_tuplePattern p)
in (soft_parens_with_nesting uu____4440))
end
| uu____4441 -> begin
(

let uu____4442 = (

let uu____4443 = (FStar_Parser_AST.pat_to_string p)
in (FStar_Util.format1 "Invalid pattern %s" uu____4443))
in (failwith uu____4442))
end))
and p_binder : Prims.bool  ->  FStar_Parser_AST.binder  ->  FStar_Pprint.document = (fun is_atomic b -> (match (b.FStar_Parser_AST.b) with
| FStar_Parser_AST.Variable (lid) -> begin
(

let uu____4447 = (FStar_Pprint.optional p_aqual b.FStar_Parser_AST.aqual)
in (

let uu____4448 = (p_lident lid)
in (FStar_Pprint.op_Hat_Hat uu____4447 uu____4448)))
end
| FStar_Parser_AST.TVariable (lid) -> begin
(p_lident lid)
end
| FStar_Parser_AST.Annotated (lid, t) -> begin
(

let doc1 = (

let uu____4453 = (

let uu____4454 = (unparen t)
in uu____4454.FStar_Parser_AST.tm)
in (match (uu____4453) with
| FStar_Parser_AST.Refine ({FStar_Parser_AST.b = FStar_Parser_AST.Annotated (lid', t1); FStar_Parser_AST.brange = uu____4457; FStar_Parser_AST.blevel = uu____4458; FStar_Parser_AST.aqual = uu____4459}, phi) when (Prims.op_Equality lid.FStar_Ident.idText lid'.FStar_Ident.idText) -> begin
(

let uu____4461 = (p_ident lid)
in (p_refinement b.FStar_Parser_AST.aqual uu____4461 t1 phi))
end
| uu____4462 -> begin
(

let uu____4463 = (FStar_Pprint.optional p_aqual b.FStar_Parser_AST.aqual)
in (

let uu____4464 = (

let uu____4465 = (p_lident lid)
in (

let uu____4466 = (

let uu____4467 = (

let uu____4468 = (FStar_Pprint.break_ (Prims.parse_int "0"))
in (

let uu____4469 = (p_tmFormula t)
in (FStar_Pprint.op_Hat_Hat uu____4468 uu____4469)))
in (FStar_Pprint.op_Hat_Hat FStar_Pprint.colon uu____4467))
in (FStar_Pprint.op_Hat_Hat uu____4465 uu____4466)))
in (FStar_Pprint.op_Hat_Hat uu____4463 uu____4464)))
end))
in (match (is_atomic) with
| true -> begin
(

let uu____4470 = (

let uu____4471 = (FStar_Pprint.op_Hat_Hat doc1 FStar_Pprint.rparen)
in (FStar_Pprint.op_Hat_Hat FStar_Pprint.lparen uu____4471))
in (FStar_Pprint.group uu____4470))
end
| uu____4472 -> begin
(FStar_Pprint.group doc1)
end))
end
| FStar_Parser_AST.TAnnotated (uu____4473) -> begin
(failwith "Is this still used ?")
end
| FStar_Parser_AST.NoName (t) -> begin
(

let uu____4479 = (

let uu____4480 = (unparen t)
in uu____4480.FStar_Parser_AST.tm)
in (match (uu____4479) with
| FStar_Parser_AST.Refine ({FStar_Parser_AST.b = FStar_Parser_AST.NoName (t1); FStar_Parser_AST.brange = uu____4482; FStar_Parser_AST.blevel = uu____4483; FStar_Parser_AST.aqual = uu____4484}, phi) -> begin
(match (is_atomic) with
| true -> begin
(

let uu____4486 = (

let uu____4487 = (

let uu____4488 = (p_refinement b.FStar_Parser_AST.aqual FStar_Pprint.underscore t1 phi)
in (FStar_Pprint.op_Hat_Hat uu____4488 FStar_Pprint.rparen))
in (FStar_Pprint.op_Hat_Hat FStar_Pprint.lparen uu____4487))
in (FStar_Pprint.group uu____4486))
end
| uu____4489 -> begin
(

let uu____4490 = (p_refinement b.FStar_Parser_AST.aqual FStar_Pprint.underscore t1 phi)
in (FStar_Pprint.group uu____4490))
end)
end
| uu____4491 -> begin
(match (is_atomic) with
| true -> begin
(p_atomicTerm t)
end
| uu____4492 -> begin
(p_appTerm t)
end)
end))
end))
and p_refinement : FStar_Parser_AST.arg_qualifier FStar_Pervasives_Native.option  ->  FStar_Pprint.document  ->  FStar_Parser_AST.term  ->  FStar_Parser_AST.term  ->  FStar_Pprint.document = (fun aqual_opt binder t phi -> (

let uu____4499 = (FStar_Pprint.optional p_aqual aqual_opt)
in (

let uu____4500 = (

let uu____4501 = (

let uu____4502 = (

let uu____4503 = (p_appTerm t)
in (

let uu____4504 = (

let uu____4505 = (p_noSeqTerm phi)
in (soft_braces_with_nesting uu____4505))
in (FStar_Pprint.op_Hat_Hat uu____4503 uu____4504)))
in (FStar_Pprint.op_Hat_Hat FStar_Pprint.colon uu____4502))
in (FStar_Pprint.op_Hat_Hat binder uu____4501))
in (FStar_Pprint.op_Hat_Hat uu____4499 uu____4500))))
and p_binders : Prims.bool  ->  FStar_Parser_AST.binder Prims.list  ->  FStar_Pprint.document = (fun is_atomic bs -> (separate_map_or_flow break1 (p_binder is_atomic) bs))
and p_qlident : FStar_Ident.lid  ->  FStar_Pprint.document = (fun lid -> (str (FStar_Ident.text_of_lid lid)))
and p_quident : FStar_Ident.lid  ->  FStar_Pprint.document = (fun lid -> (str (FStar_Ident.text_of_lid lid)))
and p_ident : FStar_Ident.ident  ->  FStar_Pprint.document = (fun lid -> (str (FStar_Ident.text_of_id lid)))
and p_lident : FStar_Ident.ident  ->  FStar_Pprint.document = (fun lid -> (str (FStar_Ident.text_of_id lid)))
and p_uident : FStar_Ident.ident  ->  FStar_Pprint.document = (fun lid -> (str (FStar_Ident.text_of_id lid)))
and p_tvar : FStar_Ident.ident  ->  FStar_Pprint.document = (fun lid -> (str (FStar_Ident.text_of_id lid)))
and p_lidentOrUnderscore : FStar_Ident.ident  ->  FStar_Pprint.document = (fun id -> (match ((FStar_Util.starts_with FStar_Ident.reserved_prefix id.FStar_Ident.idText)) with
| true -> begin
FStar_Pprint.underscore
end
| uu____4517 -> begin
(p_lident id)
end))
and p_term : FStar_Parser_AST.term  ->  FStar_Pprint.document = (fun e -> (

let uu____4519 = (

let uu____4520 = (unparen e)
in uu____4520.FStar_Parser_AST.tm)
in (match (uu____4519) with
| FStar_Parser_AST.Seq (e1, e2) -> begin
(

let uu____4523 = (

let uu____4524 = (

let uu____4525 = (p_noSeqTerm e1)
in (FStar_Pprint.op_Hat_Hat uu____4525 FStar_Pprint.semi))
in (FStar_Pprint.group uu____4524))
in (

let uu____4526 = (p_term e2)
in (FStar_Pprint.op_Hat_Slash_Hat uu____4523 uu____4526)))
end
| FStar_Parser_AST.Bind (x, e1, e2) -> begin
(

let uu____4530 = (

let uu____4531 = (

let uu____4532 = (

let uu____4533 = (p_lident x)
in (

let uu____4534 = (FStar_Pprint.op_Hat_Hat FStar_Pprint.space FStar_Pprint.long_left_arrow)
in (FStar_Pprint.op_Hat_Hat uu____4533 uu____4534)))
in (

let uu____4535 = (

let uu____4536 = (p_noSeqTerm e1)
in (

let uu____4537 = (FStar_Pprint.op_Hat_Hat FStar_Pprint.space FStar_Pprint.semi)
in (FStar_Pprint.op_Hat_Hat uu____4536 uu____4537)))
in (op_Hat_Slash_Plus_Hat uu____4532 uu____4535)))
in (FStar_Pprint.group uu____4531))
in (

let uu____4538 = (p_term e2)
in (FStar_Pprint.op_Hat_Slash_Hat uu____4530 uu____4538)))
end
| uu____4539 -> begin
(

let uu____4540 = (p_noSeqTerm e)
in (FStar_Pprint.group uu____4540))
end)))
and p_noSeqTerm : FStar_Parser_AST.term  ->  FStar_Pprint.document = (fun e -> (with_comment p_noSeqTerm' e e.FStar_Parser_AST.range))
and p_noSeqTerm' : FStar_Parser_AST.term  ->  FStar_Pprint.document = (fun e -> (

let uu____4543 = (

let uu____4544 = (unparen e)
in uu____4544.FStar_Parser_AST.tm)
in (match (uu____4543) with
| FStar_Parser_AST.Ascribed (e1, t, FStar_Pervasives_Native.None) -> begin
(

let uu____4549 = (

let uu____4550 = (p_tmIff e1)
in (

let uu____4551 = (

let uu____4552 = (

let uu____4553 = (p_typ t)
in (FStar_Pprint.op_Hat_Slash_Hat FStar_Pprint.colon uu____4553))
in (FStar_Pprint.op_Hat_Hat FStar_Pprint.langle uu____4552))
in (FStar_Pprint.op_Hat_Slash_Hat uu____4550 uu____4551)))
in (FStar_Pprint.group uu____4549))
end
| FStar_Parser_AST.Ascribed (e1, t, FStar_Pervasives_Native.Some (tac)) -> begin
(

let uu____4559 = (

let uu____4560 = (p_tmIff e1)
in (

let uu____4561 = (

let uu____4562 = (

let uu____4563 = (

let uu____4564 = (p_typ t)
in (

let uu____4565 = (

let uu____4566 = (str "by")
in (

let uu____4567 = (p_typ tac)
in (FStar_Pprint.op_Hat_Slash_Hat uu____4566 uu____4567)))
in (FStar_Pprint.op_Hat_Slash_Hat uu____4564 uu____4565)))
in (FStar_Pprint.op_Hat_Slash_Hat FStar_Pprint.colon uu____4563))
in (FStar_Pprint.op_Hat_Hat FStar_Pprint.langle uu____4562))
in (FStar_Pprint.op_Hat_Slash_Hat uu____4560 uu____4561)))
in (FStar_Pprint.group uu____4559))
end
| FStar_Parser_AST.Op ({FStar_Ident.idText = ".()<-"; FStar_Ident.idRange = uu____4568}, (e1)::(e2)::(e3)::[]) -> begin
(

let uu____4574 = (

let uu____4575 = (

let uu____4576 = (

let uu____4577 = (p_atomicTermNotQUident e1)
in (

let uu____4578 = (

let uu____4579 = (

let uu____4580 = (

let uu____4581 = (p_term e2)
in (soft_parens_with_nesting uu____4581))
in (

let uu____4582 = (FStar_Pprint.op_Hat_Hat FStar_Pprint.space FStar_Pprint.larrow)
in (FStar_Pprint.op_Hat_Hat uu____4580 uu____4582)))
in (FStar_Pprint.op_Hat_Hat FStar_Pprint.dot uu____4579))
in (FStar_Pprint.op_Hat_Hat uu____4577 uu____4578)))
in (FStar_Pprint.group uu____4576))
in (

let uu____4583 = (

let uu____4584 = (p_noSeqTerm e3)
in (jump2 uu____4584))
in (FStar_Pprint.op_Hat_Hat uu____4575 uu____4583)))
in (FStar_Pprint.group uu____4574))
end
| FStar_Parser_AST.Op ({FStar_Ident.idText = ".[]<-"; FStar_Ident.idRange = uu____4585}, (e1)::(e2)::(e3)::[]) -> begin
(

let uu____4591 = (

let uu____4592 = (

let uu____4593 = (

let uu____4594 = (p_atomicTermNotQUident e1)
in (

let uu____4595 = (

let uu____4596 = (

let uu____4597 = (

let uu____4598 = (p_term e2)
in (soft_brackets_with_nesting uu____4598))
in (

let uu____4599 = (FStar_Pprint.op_Hat_Hat FStar_Pprint.space FStar_Pprint.larrow)
in (FStar_Pprint.op_Hat_Hat uu____4597 uu____4599)))
in (FStar_Pprint.op_Hat_Hat FStar_Pprint.dot uu____4596))
in (FStar_Pprint.op_Hat_Hat uu____4594 uu____4595)))
in (FStar_Pprint.group uu____4593))
in (

let uu____4600 = (

let uu____4601 = (p_noSeqTerm e3)
in (jump2 uu____4601))
in (FStar_Pprint.op_Hat_Hat uu____4592 uu____4600)))
in (FStar_Pprint.group uu____4591))
end
| FStar_Parser_AST.Requires (e1, wtf) -> begin
(

let uu____4611 = (

let uu____4612 = (str "requires")
in (

let uu____4613 = (p_typ e1)
in (FStar_Pprint.op_Hat_Slash_Hat uu____4612 uu____4613)))
in (FStar_Pprint.group uu____4611))
end
| FStar_Parser_AST.Ensures (e1, wtf) -> begin
(

let uu____4623 = (

let uu____4624 = (str "ensures")
in (

let uu____4625 = (p_typ e1)
in (FStar_Pprint.op_Hat_Slash_Hat uu____4624 uu____4625)))
in (FStar_Pprint.group uu____4623))
end
| FStar_Parser_AST.Attributes (es) -> begin
(

let uu____4629 = (

let uu____4630 = (str "attributes")
in (

let uu____4631 = (FStar_Pprint.separate_map break1 p_atomicTerm es)
in (FStar_Pprint.op_Hat_Slash_Hat uu____4630 uu____4631)))
in (FStar_Pprint.group uu____4629))
end
| FStar_Parser_AST.If (e1, e2, e3) -> begin
(

let uu____4635 = (is_unit e3)
in (match (uu____4635) with
| true -> begin
(

let uu____4636 = (

let uu____4637 = (

let uu____4638 = (str "if")
in (

let uu____4639 = (p_noSeqTerm e1)
in (op_Hat_Slash_Plus_Hat uu____4638 uu____4639)))
in (

let uu____4640 = (

let uu____4641 = (str "then")
in (

let uu____4642 = (p_noSeqTerm e2)
in (op_Hat_Slash_Plus_Hat uu____4641 uu____4642)))
in (FStar_Pprint.op_Hat_Slash_Hat uu____4637 uu____4640)))
in (FStar_Pprint.group uu____4636))
end
| uu____4643 -> begin
(

let e2_doc = (

let uu____4645 = (

let uu____4646 = (unparen e2)
in uu____4646.FStar_Parser_AST.tm)
in (match (uu____4645) with
| FStar_Parser_AST.If (uu____4647, uu____4648, e31) when (is_unit e31) -> begin
(

let uu____4650 = (p_noSeqTerm e2)
in (soft_parens_with_nesting uu____4650))
end
| uu____4651 -> begin
(p_noSeqTerm e2)
end))
in (

let uu____4652 = (

let uu____4653 = (

let uu____4654 = (str "if")
in (

let uu____4655 = (p_noSeqTerm e1)
in (op_Hat_Slash_Plus_Hat uu____4654 uu____4655)))
in (

let uu____4656 = (

let uu____4657 = (

let uu____4658 = (str "then")
in (op_Hat_Slash_Plus_Hat uu____4658 e2_doc))
in (

let uu____4659 = (

let uu____4660 = (str "else")
in (

let uu____4661 = (p_noSeqTerm e3)
in (op_Hat_Slash_Plus_Hat uu____4660 uu____4661)))
in (FStar_Pprint.op_Hat_Slash_Hat uu____4657 uu____4659)))
in (FStar_Pprint.op_Hat_Slash_Hat uu____4653 uu____4656)))
in (FStar_Pprint.group uu____4652)))
end))
end
| FStar_Parser_AST.TryWith (e1, branches) -> begin
(

let uu____4684 = (

let uu____4685 = (

let uu____4686 = (str "try")
in (

let uu____4687 = (p_noSeqTerm e1)
in (prefix2 uu____4686 uu____4687)))
in (

let uu____4688 = (

let uu____4689 = (str "with")
in (

let uu____4690 = (FStar_Pprint.separate_map FStar_Pprint.hardline p_patternBranch branches)
in (FStar_Pprint.op_Hat_Slash_Hat uu____4689 uu____4690)))
in (FStar_Pprint.op_Hat_Slash_Hat uu____4685 uu____4688)))
in (FStar_Pprint.group uu____4684))
end
| FStar_Parser_AST.Match (e1, branches) -> begin
(

let uu____4721 = (

let uu____4722 = (

let uu____4723 = (str "match")
in (

let uu____4724 = (p_noSeqTerm e1)
in (

let uu____4725 = (str "with")
in (FStar_Pprint.surround (Prims.parse_int "2") (Prims.parse_int "1") uu____4723 uu____4724 uu____4725))))
in (

let uu____4726 = (FStar_Pprint.separate_map FStar_Pprint.hardline p_patternBranch branches)
in (FStar_Pprint.op_Hat_Slash_Hat uu____4722 uu____4726)))
in (FStar_Pprint.group uu____4721))
end
| FStar_Parser_AST.LetOpen (uid, e1) -> begin
(

let uu____4737 = (

let uu____4738 = (

let uu____4739 = (str "let open")
in (

let uu____4740 = (p_quident uid)
in (

let uu____4741 = (str "in")
in (FStar_Pprint.surround (Prims.parse_int "2") (Prims.parse_int "1") uu____4739 uu____4740 uu____4741))))
in (

let uu____4742 = (p_term e1)
in (FStar_Pprint.op_Hat_Slash_Hat uu____4738 uu____4742)))
in (FStar_Pprint.group uu____4737))
end
| FStar_Parser_AST.Let (q, lbs, e1) -> begin
(

let let_doc = (

let uu____4759 = (str "let")
in (

let uu____4760 = (p_letqualifier q)
in (FStar_Pprint.op_Hat_Hat uu____4759 uu____4760)))
in (

let uu____4761 = (

let uu____4762 = (

let uu____4763 = (

let uu____4764 = (str "and")
in (precede_break_separate_map let_doc uu____4764 p_letbinding lbs))
in (

let uu____4769 = (str "in")
in (FStar_Pprint.op_Hat_Slash_Hat uu____4763 uu____4769)))
in (FStar_Pprint.group uu____4762))
in (

let uu____4770 = (p_term e1)
in (FStar_Pprint.op_Hat_Slash_Hat uu____4761 uu____4770))))
end
| FStar_Parser_AST.Abs (({FStar_Parser_AST.pat = FStar_Parser_AST.PatVar (x, typ_opt); FStar_Parser_AST.prange = uu____4773})::[], {FStar_Parser_AST.tm = FStar_Parser_AST.Match (maybe_x, branches); FStar_Parser_AST.range = uu____4776; FStar_Parser_AST.level = uu____4777}) when (matches_var maybe_x x) -> begin
(

let uu____4804 = (

let uu____4805 = (str "function")
in (

let uu____4806 = (FStar_Pprint.separate_map FStar_Pprint.hardline p_patternBranch branches)
in (FStar_Pprint.op_Hat_Slash_Hat uu____4805 uu____4806)))
in (FStar_Pprint.group uu____4804))
end
| FStar_Parser_AST.Assign (id, e1) -> begin
(

let uu____4817 = (

let uu____4818 = (p_lident id)
in (

let uu____4819 = (

let uu____4820 = (p_noSeqTerm e1)
in (FStar_Pprint.op_Hat_Slash_Hat FStar_Pprint.larrow uu____4820))
in (FStar_Pprint.op_Hat_Slash_Hat uu____4818 uu____4819)))
in (FStar_Pprint.group uu____4817))
end
| uu____4821 -> begin
(p_typ e)
end)))
and p_typ : FStar_Parser_AST.term  ->  FStar_Pprint.document = (fun e -> (with_comment p_typ' e e.FStar_Parser_AST.range))
and p_typ' : FStar_Parser_AST.term  ->  FStar_Pprint.document = (fun e -> (

let uu____4824 = (

let uu____4825 = (unparen e)
in uu____4825.FStar_Parser_AST.tm)
in (match (uu____4824) with
| FStar_Parser_AST.QForall (bs, trigger, e1) -> begin
(

let uu____4841 = (

let uu____4842 = (

let uu____4843 = (p_quantifier e)
in (FStar_Pprint.op_Hat_Hat uu____4843 FStar_Pprint.space))
in (

let uu____4844 = (p_binders true bs)
in (FStar_Pprint.soft_surround (Prims.parse_int "2") (Prims.parse_int "0") uu____4842 uu____4844 FStar_Pprint.dot)))
in (

let uu____4845 = (

let uu____4846 = (p_trigger trigger)
in (

let uu____4847 = (p_noSeqTerm e1)
in (FStar_Pprint.op_Hat_Hat uu____4846 uu____4847)))
in (prefix2 uu____4841 uu____4845)))
end
| FStar_Parser_AST.QExists (bs, trigger, e1) -> begin
(

let uu____4863 = (

let uu____4864 = (

let uu____4865 = (p_quantifier e)
in (FStar_Pprint.op_Hat_Hat uu____4865 FStar_Pprint.space))
in (

let uu____4866 = (p_binders true bs)
in (FStar_Pprint.soft_surround (Prims.parse_int "2") (Prims.parse_int "0") uu____4864 uu____4866 FStar_Pprint.dot)))
in (

let uu____4867 = (

let uu____4868 = (p_trigger trigger)
in (

let uu____4869 = (p_noSeqTerm e1)
in (FStar_Pprint.op_Hat_Hat uu____4868 uu____4869)))
in (prefix2 uu____4863 uu____4867)))
end
| uu____4870 -> begin
(p_simpleTerm e)
end)))
and p_quantifier : FStar_Parser_AST.term  ->  FStar_Pprint.document = (fun e -> (

let uu____4872 = (

let uu____4873 = (unparen e)
in uu____4873.FStar_Parser_AST.tm)
in (match (uu____4872) with
| FStar_Parser_AST.QForall (uu____4874) -> begin
(str "forall")
end
| FStar_Parser_AST.QExists (uu____4887) -> begin
(str "exists")
end
| uu____4900 -> begin
(failwith "Imposible : p_quantifier called on a non-quantifier term")
end)))
and p_trigger : FStar_Parser_AST.term Prims.list Prims.list  ->  FStar_Pprint.document = (fun uu___108_4901 -> (match (uu___108_4901) with
| [] -> begin
FStar_Pprint.empty
end
| pats -> begin
(

let uu____4913 = (

let uu____4914 = (

let uu____4915 = (str "pattern")
in (

let uu____4916 = (

let uu____4917 = (

let uu____4918 = (p_disjunctivePats pats)
in (jump2 uu____4918))
in (

let uu____4919 = (FStar_Pprint.op_Hat_Hat FStar_Pprint.rbrace break1)
in (FStar_Pprint.op_Hat_Slash_Hat uu____4917 uu____4919)))
in (FStar_Pprint.op_Hat_Slash_Hat uu____4915 uu____4916)))
in (FStar_Pprint.op_Hat_Hat FStar_Pprint.colon uu____4914))
in (FStar_Pprint.op_Hat_Hat FStar_Pprint.lbrace uu____4913))
end))
and p_disjunctivePats : FStar_Parser_AST.term Prims.list Prims.list  ->  FStar_Pprint.document = (fun pats -> (

let uu____4925 = (str "\\/")
in (FStar_Pprint.separate_map uu____4925 p_conjunctivePats pats)))
and p_conjunctivePats : FStar_Parser_AST.term Prims.list  ->  FStar_Pprint.document = (fun pats -> (

let uu____4931 = (FStar_Pprint.separate_map FStar_Pprint.semi p_appTerm pats)
in (FStar_Pprint.group uu____4931)))
and p_simpleTerm : FStar_Parser_AST.term  ->  FStar_Pprint.document = (fun e -> (

let uu____4933 = (

let uu____4934 = (unparen e)
in uu____4934.FStar_Parser_AST.tm)
in (match (uu____4933) with
| FStar_Parser_AST.Abs (pats, e1) -> begin
(

let uu____4941 = (

let uu____4942 = (str "fun")
in (

let uu____4943 = (

let uu____4944 = (FStar_Pprint.separate_map break1 p_atomicPattern pats)
in (FStar_Pprint.op_Hat_Slash_Hat uu____4944 FStar_Pprint.rarrow))
in (op_Hat_Slash_Plus_Hat uu____4942 uu____4943)))
in (

let uu____4945 = (p_term e1)
in (op_Hat_Slash_Plus_Hat uu____4941 uu____4945)))
end
| uu____4946 -> begin
(p_tmIff e)
end)))
and p_maybeFocusArrow : Prims.bool  ->  FStar_Pprint.document = (fun b -> (match (b) with
| true -> begin
(str "~>")
end
| uu____4948 -> begin
FStar_Pprint.rarrow
end))
and p_patternBranch : (FStar_Parser_AST.pattern * FStar_Parser_AST.term FStar_Pervasives_Native.option * FStar_Parser_AST.term)  ->  FStar_Pprint.document = (fun uu____4949 -> (match (uu____4949) with
| (pat, when_opt, e) -> begin
(

let maybe_paren = (

let uu____4968 = (

let uu____4969 = (unparen e)
in uu____4969.FStar_Parser_AST.tm)
in (match (uu____4968) with
| FStar_Parser_AST.Match (uu____4972) -> begin
soft_begin_end_with_nesting
end
| FStar_Parser_AST.TryWith (uu____4987) -> begin
soft_begin_end_with_nesting
end
| FStar_Parser_AST.Abs (({FStar_Parser_AST.pat = FStar_Parser_AST.PatVar (x, uu____5003); FStar_Parser_AST.prange = uu____5004})::[], {FStar_Parser_AST.tm = FStar_Parser_AST.Match (maybe_x, uu____5006); FStar_Parser_AST.range = uu____5007; FStar_Parser_AST.level = uu____5008}) when (matches_var maybe_x x) -> begin
soft_begin_end_with_nesting
end
| uu____5035 -> begin
(fun x -> x)
end))
in (

let uu____5037 = (

let uu____5038 = (

let uu____5039 = (

let uu____5040 = (

let uu____5041 = (

let uu____5042 = (p_disjunctivePattern pat)
in (

let uu____5043 = (

let uu____5044 = (p_maybeWhen when_opt)
in (FStar_Pprint.op_Hat_Hat uu____5044 FStar_Pprint.rarrow))
in (op_Hat_Slash_Plus_Hat uu____5042 uu____5043)))
in (FStar_Pprint.op_Hat_Hat FStar_Pprint.space uu____5041))
in (FStar_Pprint.op_Hat_Hat FStar_Pprint.bar uu____5040))
in (FStar_Pprint.group uu____5039))
in (

let uu____5045 = (

let uu____5046 = (p_term e)
in (maybe_paren uu____5046))
in (op_Hat_Slash_Plus_Hat uu____5038 uu____5045)))
in (FStar_Pprint.group uu____5037)))
end))
and p_maybeWhen : FStar_Parser_AST.term FStar_Pervasives_Native.option  ->  FStar_Pprint.document = (fun uu___109_5047 -> (match (uu___109_5047) with
| FStar_Pervasives_Native.None -> begin
FStar_Pprint.empty
end
| FStar_Pervasives_Native.Some (e) -> begin
(

let uu____5051 = (str "when")
in (

let uu____5052 = (

let uu____5053 = (p_tmFormula e)
in (FStar_Pprint.op_Hat_Hat uu____5053 FStar_Pprint.space))
in (op_Hat_Slash_Plus_Hat uu____5051 uu____5052)))
end))
and p_tmIff : FStar_Parser_AST.term  ->  FStar_Pprint.document = (fun e -> (

let uu____5055 = (

let uu____5056 = (unparen e)
in uu____5056.FStar_Parser_AST.tm)
in (match (uu____5055) with
| FStar_Parser_AST.Op ({FStar_Ident.idText = "<==>"; FStar_Ident.idRange = uu____5057}, (e1)::(e2)::[]) -> begin
(

let uu____5062 = (str "<==>")
in (

let uu____5063 = (p_tmImplies e1)
in (

let uu____5064 = (p_tmIff e2)
in (infix0 uu____5062 uu____5063 uu____5064))))
end
| uu____5065 -> begin
(p_tmImplies e)
end)))
and p_tmImplies : FStar_Parser_AST.term  ->  FStar_Pprint.document = (fun e -> (

let uu____5067 = (

let uu____5068 = (unparen e)
in uu____5068.FStar_Parser_AST.tm)
in (match (uu____5067) with
| FStar_Parser_AST.Op ({FStar_Ident.idText = "==>"; FStar_Ident.idRange = uu____5069}, (e1)::(e2)::[]) -> begin
(

let uu____5074 = (str "==>")
in (

let uu____5075 = (p_tmArrow p_tmFormula e1)
in (

let uu____5076 = (p_tmImplies e2)
in (infix0 uu____5074 uu____5075 uu____5076))))
end
| uu____5077 -> begin
(p_tmArrow p_tmFormula e)
end)))
and p_tmArrow : (FStar_Parser_AST.term  ->  FStar_Pprint.document)  ->  FStar_Parser_AST.term  ->  FStar_Pprint.document = (fun p_Tm e -> (

let uu____5082 = (

let uu____5083 = (unparen e)
in uu____5083.FStar_Parser_AST.tm)
in (match (uu____5082) with
| FStar_Parser_AST.Product (bs, tgt) -> begin
(

let uu____5090 = (

let uu____5091 = (separate_map_or_flow FStar_Pprint.empty (fun b -> (

let uu____5096 = (p_binder false b)
in (

let uu____5097 = (

let uu____5098 = (FStar_Pprint.op_Hat_Hat FStar_Pprint.rarrow break1)
in (FStar_Pprint.op_Hat_Hat FStar_Pprint.space uu____5098))
in (FStar_Pprint.op_Hat_Hat uu____5096 uu____5097)))) bs)
in (

let uu____5099 = (p_tmArrow p_Tm tgt)
in (FStar_Pprint.op_Hat_Hat uu____5091 uu____5099)))
in (FStar_Pprint.group uu____5090))
end
| uu____5100 -> begin
(p_Tm e)
end)))
and p_tmFormula : FStar_Parser_AST.term  ->  FStar_Pprint.document = (fun e -> (

let uu____5102 = (

let uu____5103 = (unparen e)
in uu____5103.FStar_Parser_AST.tm)
in (match (uu____5102) with
| FStar_Parser_AST.Op ({FStar_Ident.idText = "\\/"; FStar_Ident.idRange = uu____5104}, (e1)::(e2)::[]) -> begin
(

let uu____5109 = (str "\\/")
in (

let uu____5110 = (p_tmFormula e1)
in (

let uu____5111 = (p_tmConjunction e2)
in (infix0 uu____5109 uu____5110 uu____5111))))
end
| uu____5112 -> begin
(p_tmConjunction e)
end)))
and p_tmConjunction : FStar_Parser_AST.term  ->  FStar_Pprint.document = (fun e -> (

let uu____5114 = (

let uu____5115 = (unparen e)
in uu____5115.FStar_Parser_AST.tm)
in (match (uu____5114) with
| FStar_Parser_AST.Op ({FStar_Ident.idText = "/\\"; FStar_Ident.idRange = uu____5116}, (e1)::(e2)::[]) -> begin
(

let uu____5121 = (str "/\\")
in (

let uu____5122 = (p_tmConjunction e1)
in (

let uu____5123 = (p_tmTuple e2)
in (infix0 uu____5121 uu____5122 uu____5123))))
end
| uu____5124 -> begin
(p_tmTuple e)
end)))
and p_tmTuple : FStar_Parser_AST.term  ->  FStar_Pprint.document = (fun e -> (with_comment p_tmTuple' e e.FStar_Parser_AST.range))
and p_tmTuple' : FStar_Parser_AST.term  ->  FStar_Pprint.document = (fun e -> (

let uu____5127 = (

let uu____5128 = (unparen e)
in uu____5128.FStar_Parser_AST.tm)
in (match (uu____5127) with
| FStar_Parser_AST.Construct (lid, args) when (is_tuple_constructor lid) -> begin
(

let uu____5143 = (FStar_Pprint.op_Hat_Hat FStar_Pprint.comma break1)
in (FStar_Pprint.separate_map uu____5143 (fun uu____5151 -> (match (uu____5151) with
| (e1, uu____5157) -> begin
(p_tmEq e1)
end)) args))
end
| uu____5158 -> begin
(p_tmEq e)
end)))
and paren_if : Prims.int  ->  Prims.int  ->  FStar_Pprint.document  ->  FStar_Pprint.document = (fun curr mine doc1 -> (match ((mine <= curr)) with
| true -> begin
doc1
end
| uu____5162 -> begin
(

let uu____5163 = (

let uu____5164 = (FStar_Pprint.op_Hat_Hat doc1 FStar_Pprint.rparen)
in (FStar_Pprint.op_Hat_Hat FStar_Pprint.lparen uu____5164))
in (FStar_Pprint.group uu____5163))
end))
and p_tmEq : FStar_Parser_AST.term  ->  FStar_Pprint.document = (fun e -> (

let n1 = (max_level (FStar_List.append (((colon_equals ()))::((pipe_right ()))::[]) (operatorInfix0ad12 ())))
in (p_tmEq' n1 e)))
and p_tmEq' : Prims.int  ->  FStar_Parser_AST.term  ->  FStar_Pprint.document = (fun curr e -> (

let uu____5209 = (

let uu____5210 = (unparen e)
in uu____5210.FStar_Parser_AST.tm)
in (match (uu____5209) with
| FStar_Parser_AST.Op (op, (e1)::(e2)::[]) when (((is_operatorInfix0ad12 op) || (Prims.op_Equality (FStar_Ident.text_of_id op) "=")) || (Prims.op_Equality (FStar_Ident.text_of_id op) "|>")) -> begin
(

let op1 = (FStar_Ident.text_of_id op)
in (

let uu____5217 = (levels op1)
in (match (uu____5217) with
| (left1, mine, right1) -> begin
(

let uu____5227 = (

let uu____5228 = (FStar_All.pipe_left str op1)
in (

let uu____5229 = (p_tmEq' left1 e1)
in (

let uu____5230 = (p_tmEq' right1 e2)
in (infix0 uu____5228 uu____5229 uu____5230))))
in (paren_if curr mine uu____5227))
end)))
end
| FStar_Parser_AST.Op ({FStar_Ident.idText = ":="; FStar_Ident.idRange = uu____5231}, (e1)::(e2)::[]) -> begin
(

let uu____5236 = (

let uu____5237 = (p_tmEq e1)
in (

let uu____5238 = (

let uu____5239 = (

let uu____5240 = (

let uu____5241 = (p_tmEq e2)
in (op_Hat_Slash_Plus_Hat FStar_Pprint.equals uu____5241))
in (FStar_Pprint.op_Hat_Hat FStar_Pprint.colon uu____5240))
in (FStar_Pprint.op_Hat_Hat FStar_Pprint.space uu____5239))
in (FStar_Pprint.op_Hat_Hat uu____5237 uu____5238)))
in (FStar_Pprint.group uu____5236))
end
| FStar_Parser_AST.Op ({FStar_Ident.idText = "-"; FStar_Ident.idRange = uu____5242}, (e1)::[]) -> begin
(

let uu____5246 = (levels "-")
in (match (uu____5246) with
| (left1, mine, right1) -> begin
(

let uu____5256 = (p_tmEq' mine e1)
in (FStar_Pprint.op_Hat_Slash_Hat FStar_Pprint.minus uu____5256))
end))
end
| uu____5257 -> begin
(p_tmNoEq e)
end)))
and p_tmNoEq : FStar_Parser_AST.term  ->  FStar_Pprint.document = (fun e -> (

let n1 = (max_level (((colon_colon ()))::((amp ()))::((opinfix3 ()))::((opinfix4 ()))::[]))
in (p_tmNoEq' n1 e)))
and p_tmNoEq' : Prims.int  ->  FStar_Parser_AST.term  ->  FStar_Pprint.document = (fun curr e -> (

let uu____5312 = (

let uu____5313 = (unparen e)
in uu____5313.FStar_Parser_AST.tm)
in (match (uu____5312) with
| FStar_Parser_AST.Construct (lid, ((e1, uu____5316))::((e2, uu____5318))::[]) when ((FStar_Ident.lid_equals lid FStar_Parser_Const.cons_lid) && (

let uu____5338 = (is_list e)
in (not (uu____5338)))) -> begin
(

let op = "::"
in (

let uu____5340 = (levels op)
in (match (uu____5340) with
| (left1, mine, right1) -> begin
(

let uu____5350 = (

let uu____5351 = (str op)
in (

let uu____5352 = (p_tmNoEq' left1 e1)
in (

let uu____5353 = (p_tmNoEq' right1 e2)
in (infix0 uu____5351 uu____5352 uu____5353))))
in (paren_if curr mine uu____5350))
end)))
end
| FStar_Parser_AST.Sum (binders, res) -> begin
(

let op = "&"
in (

let uu____5361 = (levels op)
in (match (uu____5361) with
| (left1, mine, right1) -> begin
(

let p_dsumfst = (fun b -> (

let uu____5375 = (p_binder false b)
in (

let uu____5376 = (

let uu____5377 = (

let uu____5378 = (str op)
in (FStar_Pprint.op_Hat_Hat uu____5378 break1))
in (FStar_Pprint.op_Hat_Hat FStar_Pprint.space uu____5377))
in (FStar_Pprint.op_Hat_Hat uu____5375 uu____5376))))
in (

let uu____5379 = (

let uu____5380 = (FStar_Pprint.concat_map p_dsumfst binders)
in (

let uu____5381 = (p_tmNoEq' right1 res)
in (FStar_Pprint.op_Hat_Hat uu____5380 uu____5381)))
in (paren_if curr mine uu____5379)))
end)))
end
| FStar_Parser_AST.Op (op, (e1)::(e2)::[]) when (is_operatorInfix34 op) -> begin
(

let op1 = (FStar_Ident.text_of_id op)
in (

let uu____5388 = (levels op1)
in (match (uu____5388) with
| (left1, mine, right1) -> begin
(

let uu____5398 = (

let uu____5399 = (str op1)
in (

let uu____5400 = (p_tmNoEq' left1 e1)
in (

let uu____5401 = (p_tmNoEq' right1 e2)
in (infix0 uu____5399 uu____5400 uu____5401))))
in (paren_if curr mine uu____5398))
end)))
end
| FStar_Parser_AST.NamedTyp (lid, e1) -> begin
(

let uu____5404 = (

let uu____5405 = (p_lidentOrUnderscore lid)
in (

let uu____5406 = (

let uu____5407 = (p_appTerm e1)
in (FStar_Pprint.op_Hat_Slash_Hat FStar_Pprint.colon uu____5407))
in (FStar_Pprint.op_Hat_Slash_Hat uu____5405 uu____5406)))
in (FStar_Pprint.group uu____5404))
end
| FStar_Parser_AST.Refine (b, phi) -> begin
(p_refinedBinder b phi)
end
| FStar_Parser_AST.Record (with_opt, record_fields) -> begin
(

let uu____5428 = (

let uu____5429 = (default_or_map FStar_Pprint.empty p_with_clause with_opt)
in (

let uu____5430 = (

let uu____5431 = (FStar_Pprint.op_Hat_Hat FStar_Pprint.semi break1)
in (FStar_Pprint.separate_map uu____5431 p_simpleDef record_fields))
in (FStar_Pprint.op_Hat_Hat uu____5429 uu____5430)))
in (braces_with_nesting uu____5428))
end
| FStar_Parser_AST.Op ({FStar_Ident.idText = "~"; FStar_Ident.idRange = uu____5436}, (e1)::[]) -> begin
(

let uu____5440 = (

let uu____5441 = (str "~")
in (

let uu____5442 = (p_atomicTerm e1)
in (FStar_Pprint.op_Hat_Hat uu____5441 uu____5442)))
in (FStar_Pprint.group uu____5440))
end
| uu____5443 -> begin
(p_appTerm e)
end)))
and p_with_clause : FStar_Parser_AST.term  ->  FStar_Pprint.document = (fun e -> (

let uu____5445 = (p_appTerm e)
in (

let uu____5446 = (

let uu____5447 = (

let uu____5448 = (str "with")
in (FStar_Pprint.op_Hat_Hat uu____5448 break1))
in (FStar_Pprint.op_Hat_Hat FStar_Pprint.space uu____5447))
in (FStar_Pprint.op_Hat_Hat uu____5445 uu____5446))))
and p_refinedBinder : FStar_Parser_AST.binder  ->  FStar_Parser_AST.term  ->  FStar_Pprint.document = (fun b phi -> (match (b.FStar_Parser_AST.b) with
| FStar_Parser_AST.Annotated (lid, t) -> begin
(

let uu____5453 = (

let uu____5454 = (p_lident lid)
in (p_refinement b.FStar_Parser_AST.aqual uu____5454 t phi))
in (soft_parens_with_nesting uu____5453))
end
| FStar_Parser_AST.TAnnotated (uu____5455) -> begin
(failwith "Is this still used ?")
end
| FStar_Parser_AST.Variable (uu____5460) -> begin
(

let uu____5461 = (

let uu____5462 = (FStar_Parser_AST.binder_to_string b)
in (FStar_Util.format1 "Imposible : a refined binder ought to be annotated %s" uu____5462))
in (failwith uu____5461))
end
| FStar_Parser_AST.TVariable (uu____5463) -> begin
(

let uu____5464 = (

let uu____5465 = (FStar_Parser_AST.binder_to_string b)
in (FStar_Util.format1 "Imposible : a refined binder ought to be annotated %s" uu____5465))
in (failwith uu____5464))
end
| FStar_Parser_AST.NoName (uu____5466) -> begin
(

let uu____5467 = (

let uu____5468 = (FStar_Parser_AST.binder_to_string b)
in (FStar_Util.format1 "Imposible : a refined binder ought to be annotated %s" uu____5468))
in (failwith uu____5467))
end))
and p_simpleDef : (FStar_Ident.lid * FStar_Parser_AST.term)  ->  FStar_Pprint.document = (fun uu____5469 -> (match (uu____5469) with
| (lid, e) -> begin
(

let uu____5476 = (

let uu____5477 = (p_qlident lid)
in (

let uu____5478 = (

let uu____5479 = (p_tmIff e)
in (FStar_Pprint.op_Hat_Slash_Hat FStar_Pprint.equals uu____5479))
in (FStar_Pprint.op_Hat_Slash_Hat uu____5477 uu____5478)))
in (FStar_Pprint.group uu____5476))
end))
and p_appTerm : FStar_Parser_AST.term  ->  FStar_Pprint.document = (fun e -> (

let uu____5481 = (

let uu____5482 = (unparen e)
in uu____5482.FStar_Parser_AST.tm)
in (match (uu____5481) with
| FStar_Parser_AST.App (uu____5483) when (is_general_application e) -> begin
(

let uu____5490 = (head_and_args e)
in (match (uu____5490) with
| (head1, args) -> begin
(

let uu____5515 = (

let uu____5526 = (FStar_ST.op_Bang should_print_fs_typ_app)
in (match (uu____5526) with
| true -> begin
(

let uu____5583 = (FStar_Util.take (fun uu____5607 -> (match (uu____5607) with
| (uu____5612, aq) -> begin
(Prims.op_Equality aq FStar_Parser_AST.FsTypApp)
end)) args)
in (match (uu____5583) with
| (fs_typ_args, args1) -> begin
(

let uu____5650 = (

let uu____5651 = (p_indexingTerm head1)
in (

let uu____5652 = (

let uu____5653 = (FStar_Pprint.op_Hat_Hat FStar_Pprint.comma break1)
in (soft_surround_map_or_flow (Prims.parse_int "2") (Prims.parse_int "0") FStar_Pprint.empty FStar_Pprint.langle uu____5653 FStar_Pprint.rangle p_fsTypArg fs_typ_args))
in (FStar_Pprint.op_Hat_Hat uu____5651 uu____5652)))
in ((uu____5650), (args1)))
end))
end
| uu____5664 -> begin
(

let uu____5665 = (p_indexingTerm head1)
in ((uu____5665), (args)))
end))
in (match (uu____5515) with
| (head_doc, args1) -> begin
(

let uu____5686 = (

let uu____5687 = (FStar_Pprint.op_Hat_Hat head_doc FStar_Pprint.space)
in (soft_surround_map_or_flow (Prims.parse_int "2") (Prims.parse_int "0") head_doc uu____5687 break1 FStar_Pprint.empty p_argTerm args1))
in (FStar_Pprint.group uu____5686))
end))
end))
end
| FStar_Parser_AST.Construct (lid, args) when ((is_general_construction e) && (

let uu____5707 = (is_dtuple_constructor lid)
in (not (uu____5707)))) -> begin
(match (args) with
| [] -> begin
(p_quident lid)
end
| (arg)::[] -> begin
(

let uu____5725 = (

let uu____5726 = (p_quident lid)
in (

let uu____5727 = (p_argTerm arg)
in (FStar_Pprint.op_Hat_Slash_Hat uu____5726 uu____5727)))
in (FStar_Pprint.group uu____5725))
end
| (hd1)::tl1 -> begin
(

let uu____5744 = (

let uu____5745 = (

let uu____5746 = (

let uu____5747 = (p_quident lid)
in (

let uu____5748 = (p_argTerm hd1)
in (prefix2 uu____5747 uu____5748)))
in (FStar_Pprint.group uu____5746))
in (

let uu____5749 = (

let uu____5750 = (FStar_Pprint.separate_map break1 p_argTerm tl1)
in (jump2 uu____5750))
in (FStar_Pprint.op_Hat_Hat uu____5745 uu____5749)))
in (FStar_Pprint.group uu____5744))
end)
end
| uu____5755 -> begin
(p_indexingTerm e)
end)))
and p_argTerm : (FStar_Parser_AST.term * FStar_Parser_AST.imp)  ->  FStar_Pprint.document = (fun arg_imp -> (match (arg_imp) with
| (u, FStar_Parser_AST.UnivApp) -> begin
(p_universe u)
end
| (e, FStar_Parser_AST.FsTypApp) -> begin
((FStar_Util.print_warning "Unexpected FsTypApp, output might not be formatted correctly.\n");
(

let uu____5764 = (p_indexingTerm e)
in (FStar_Pprint.surround (Prims.parse_int "2") (Prims.parse_int "1") FStar_Pprint.langle uu____5764 FStar_Pprint.rangle));
)
end
| (e, FStar_Parser_AST.Hash) -> begin
(

let uu____5766 = (str "#")
in (

let uu____5767 = (p_indexingTerm e)
in (FStar_Pprint.op_Hat_Hat uu____5766 uu____5767)))
end
| (e, FStar_Parser_AST.Nothing) -> begin
(p_indexingTerm e)
end))
and p_fsTypArg : (FStar_Parser_AST.term * FStar_Parser_AST.imp)  ->  FStar_Pprint.document = (fun uu____5769 -> (match (uu____5769) with
| (e, uu____5775) -> begin
(p_indexingTerm e)
end))
and p_indexingTerm_aux : (FStar_Parser_AST.term  ->  FStar_Pprint.document)  ->  FStar_Parser_AST.term  ->  FStar_Pprint.document = (fun exit1 e -> (

let uu____5780 = (

let uu____5781 = (unparen e)
in uu____5781.FStar_Parser_AST.tm)
in (match (uu____5780) with
| FStar_Parser_AST.Op ({FStar_Ident.idText = ".()"; FStar_Ident.idRange = uu____5782}, (e1)::(e2)::[]) -> begin
(

let uu____5787 = (

let uu____5788 = (p_indexingTerm_aux p_atomicTermNotQUident e1)
in (

let uu____5789 = (

let uu____5790 = (

let uu____5791 = (p_term e2)
in (soft_parens_with_nesting uu____5791))
in (FStar_Pprint.op_Hat_Hat FStar_Pprint.dot uu____5790))
in (FStar_Pprint.op_Hat_Hat uu____5788 uu____5789)))
in (FStar_Pprint.group uu____5787))
end
| FStar_Parser_AST.Op ({FStar_Ident.idText = ".[]"; FStar_Ident.idRange = uu____5792}, (e1)::(e2)::[]) -> begin
(

let uu____5797 = (

let uu____5798 = (p_indexingTerm_aux p_atomicTermNotQUident e1)
in (

let uu____5799 = (

let uu____5800 = (

let uu____5801 = (p_term e2)
in (soft_brackets_with_nesting uu____5801))
in (FStar_Pprint.op_Hat_Hat FStar_Pprint.dot uu____5800))
in (FStar_Pprint.op_Hat_Hat uu____5798 uu____5799)))
in (FStar_Pprint.group uu____5797))
end
| uu____5802 -> begin
(exit1 e)
end)))
and p_indexingTerm : FStar_Parser_AST.term  ->  FStar_Pprint.document = (fun e -> (p_indexingTerm_aux p_atomicTerm e))
and p_atomicTerm : FStar_Parser_AST.term  ->  FStar_Pprint.document = (fun e -> (

let uu____5805 = (

let uu____5806 = (unparen e)
in uu____5806.FStar_Parser_AST.tm)
in (match (uu____5805) with
| FStar_Parser_AST.LetOpen (lid, e1) -> begin
(

let uu____5809 = (p_quident lid)
in (

let uu____5810 = (

let uu____5811 = (

let uu____5812 = (p_term e1)
in (soft_parens_with_nesting uu____5812))
in (FStar_Pprint.op_Hat_Hat FStar_Pprint.dot uu____5811))
in (FStar_Pprint.op_Hat_Hat uu____5809 uu____5810)))
end
| FStar_Parser_AST.Name (lid) -> begin
(p_quident lid)
end
| FStar_Parser_AST.Op (op, (e1)::[]) when (is_general_prefix_op op) -> begin
(

let uu____5818 = (str (FStar_Ident.text_of_id op))
in (

let uu____5819 = (p_atomicTerm e1)
in (FStar_Pprint.op_Hat_Hat uu____5818 uu____5819)))
end
| uu____5820 -> begin
(p_atomicTermNotQUident e)
end)))
and p_atomicTermNotQUident : FStar_Parser_AST.term  ->  FStar_Pprint.document = (fun e -> (

let uu____5822 = (

let uu____5823 = (unparen e)
in uu____5823.FStar_Parser_AST.tm)
in (match (uu____5822) with
| FStar_Parser_AST.Wild -> begin
FStar_Pprint.underscore
end
| FStar_Parser_AST.Var (lid) when (FStar_Ident.lid_equals lid FStar_Parser_Const.assert_lid) -> begin
(str "assert")
end
| FStar_Parser_AST.Tvar (tv) -> begin
(p_tvar tv)
end
| FStar_Parser_AST.Const (c) -> begin
(match (c) with
| FStar_Const.Const_char (x) when (Prims.op_Equality x 10) -> begin
(str "0x0Az")
end
| uu____5828 -> begin
(p_constant c)
end)
end
| FStar_Parser_AST.Name (lid) when (FStar_Ident.lid_equals lid FStar_Parser_Const.true_lid) -> begin
(str "True")
end
| FStar_Parser_AST.Name (lid) when (FStar_Ident.lid_equals lid FStar_Parser_Const.false_lid) -> begin
(str "False")
end
| FStar_Parser_AST.Op (op, (e1)::[]) when (is_general_prefix_op op) -> begin
(

let uu____5835 = (str (FStar_Ident.text_of_id op))
in (

let uu____5836 = (p_atomicTermNotQUident e1)
in (FStar_Pprint.op_Hat_Hat uu____5835 uu____5836)))
end
| FStar_Parser_AST.Op (op, []) -> begin
(

let uu____5840 = (

let uu____5841 = (

let uu____5842 = (str (FStar_Ident.text_of_id op))
in (

let uu____5843 = (FStar_Pprint.op_Hat_Hat FStar_Pprint.space FStar_Pprint.rparen)
in (FStar_Pprint.op_Hat_Hat uu____5842 uu____5843)))
in (FStar_Pprint.op_Hat_Hat FStar_Pprint.space uu____5841))
in (FStar_Pprint.op_Hat_Hat FStar_Pprint.lparen uu____5840))
end
| FStar_Parser_AST.Construct (lid, args) when (is_dtuple_constructor lid) -> begin
(

let uu____5858 = (FStar_Pprint.op_Hat_Hat FStar_Pprint.lparen FStar_Pprint.bar)
in (

let uu____5859 = (

let uu____5860 = (FStar_Pprint.op_Hat_Hat FStar_Pprint.comma break1)
in (

let uu____5861 = (FStar_List.map FStar_Pervasives_Native.fst args)
in (FStar_Pprint.separate_map uu____5860 p_tmEq uu____5861)))
in (

let uu____5868 = (FStar_Pprint.op_Hat_Hat FStar_Pprint.bar FStar_Pprint.rparen)
in (FStar_Pprint.surround (Prims.parse_int "2") (Prims.parse_int "1") uu____5858 uu____5859 uu____5868))))
end
| FStar_Parser_AST.Project (e1, lid) -> begin
(

let uu____5871 = (

let uu____5872 = (p_atomicTermNotQUident e1)
in (

let uu____5873 = (

let uu____5874 = (p_qlident lid)
in (FStar_Pprint.op_Hat_Hat FStar_Pprint.dot uu____5874))
in (FStar_Pprint.prefix (Prims.parse_int "2") (Prims.parse_int "0") uu____5872 uu____5873)))
in (FStar_Pprint.group uu____5871))
end
| uu____5875 -> begin
(p_projectionLHS e)
end)))
and p_projectionLHS : FStar_Parser_AST.term  ->  FStar_Pprint.document = (fun e -> (

let uu____5877 = (

let uu____5878 = (unparen e)
in uu____5878.FStar_Parser_AST.tm)
in (match (uu____5877) with
| FStar_Parser_AST.Var (lid) -> begin
(p_qlident lid)
end
| FStar_Parser_AST.Projector (constr_lid, field_lid) -> begin
(

let uu____5882 = (p_quident constr_lid)
in (

let uu____5883 = (

let uu____5884 = (

let uu____5885 = (p_lident field_lid)
in (FStar_Pprint.op_Hat_Hat FStar_Pprint.dot uu____5885))
in (FStar_Pprint.op_Hat_Hat FStar_Pprint.qmark uu____5884))
in (FStar_Pprint.op_Hat_Hat uu____5882 uu____5883)))
end
| FStar_Parser_AST.Discrim (constr_lid) -> begin
(

let uu____5887 = (p_quident constr_lid)
in (FStar_Pprint.op_Hat_Hat uu____5887 FStar_Pprint.qmark))
end
| FStar_Parser_AST.Paren (e1) -> begin
(

let uu____5889 = (p_term e1)
in (soft_parens_with_nesting uu____5889))
end
| uu____5890 when (is_array e) -> begin
(

let es = (extract_from_list e)
in (

let uu____5894 = (FStar_Pprint.op_Hat_Hat FStar_Pprint.lbracket FStar_Pprint.bar)
in (

let uu____5895 = (

let uu____5896 = (FStar_Pprint.op_Hat_Hat FStar_Pprint.semi break1)
in (separate_map_or_flow uu____5896 p_noSeqTerm es))
in (

let uu____5897 = (FStar_Pprint.op_Hat_Hat FStar_Pprint.bar FStar_Pprint.rbracket)
in (FStar_Pprint.surround (Prims.parse_int "2") (Prims.parse_int "0") uu____5894 uu____5895 uu____5897)))))
end
| uu____5898 when (is_list e) -> begin
(

let uu____5899 = (

let uu____5900 = (FStar_Pprint.op_Hat_Hat FStar_Pprint.semi break1)
in (

let uu____5901 = (extract_from_list e)
in (separate_map_or_flow uu____5900 p_noSeqTerm uu____5901)))
in (FStar_Pprint.surround (Prims.parse_int "2") (Prims.parse_int "0") FStar_Pprint.lbracket uu____5899 FStar_Pprint.rbracket))
end
| uu____5904 when (is_lex_list e) -> begin
(

let uu____5905 = (FStar_Pprint.op_Hat_Hat FStar_Pprint.percent FStar_Pprint.lbracket)
in (

let uu____5906 = (

let uu____5907 = (FStar_Pprint.op_Hat_Hat FStar_Pprint.semi break1)
in (

let uu____5908 = (extract_from_list e)
in (separate_map_or_flow uu____5907 p_noSeqTerm uu____5908)))
in (FStar_Pprint.surround (Prims.parse_int "2") (Prims.parse_int "1") uu____5905 uu____5906 FStar_Pprint.rbracket)))
end
| uu____5911 when (is_ref_set e) -> begin
(

let es = (extract_from_ref_set e)
in (

let uu____5915 = (FStar_Pprint.op_Hat_Hat FStar_Pprint.bang FStar_Pprint.lbrace)
in (

let uu____5916 = (

let uu____5917 = (FStar_Pprint.op_Hat_Hat FStar_Pprint.comma break1)
in (separate_map_or_flow uu____5917 p_appTerm es))
in (FStar_Pprint.surround (Prims.parse_int "2") (Prims.parse_int "0") uu____5915 uu____5916 FStar_Pprint.rbrace))))
end
| FStar_Parser_AST.Labeled (e1, s, b) -> begin
(

let uu____5921 = (str (Prims.strcat "(*" (Prims.strcat s "*)")))
in (

let uu____5922 = (p_term e1)
in (FStar_Pprint.op_Hat_Slash_Hat uu____5921 uu____5922)))
end
| FStar_Parser_AST.Op (op, args) when (

let uu____5929 = (handleable_op op args)
in (not (uu____5929))) -> begin
(

let uu____5930 = (

let uu____5931 = (

let uu____5932 = (

let uu____5933 = (

let uu____5934 = (FStar_Util.string_of_int (FStar_List.length args))
in (Prims.strcat uu____5934 " arguments couldn\'t be handled by the pretty printer"))
in (Prims.strcat " with " uu____5933))
in (Prims.strcat (FStar_Ident.text_of_id op) uu____5932))
in (Prims.strcat "Operation " uu____5931))
in (failwith uu____5930))
end
| FStar_Parser_AST.Uvar (uu____5935) -> begin
(failwith "Unexpected universe variable out of universe context")
end
| FStar_Parser_AST.Wild -> begin
(

let uu____5936 = (p_term e)
in (soft_parens_with_nesting uu____5936))
end
| FStar_Parser_AST.Const (uu____5937) -> begin
(

let uu____5938 = (p_term e)
in (soft_parens_with_nesting uu____5938))
end
| FStar_Parser_AST.Op (uu____5939) -> begin
(

let uu____5946 = (p_term e)
in (soft_parens_with_nesting uu____5946))
end
| FStar_Parser_AST.Tvar (uu____5947) -> begin
(

let uu____5948 = (p_term e)
in (soft_parens_with_nesting uu____5948))
end
| FStar_Parser_AST.Var (uu____5949) -> begin
(

let uu____5950 = (p_term e)
in (soft_parens_with_nesting uu____5950))
end
| FStar_Parser_AST.Name (uu____5951) -> begin
(

let uu____5952 = (p_term e)
in (soft_parens_with_nesting uu____5952))
end
| FStar_Parser_AST.Construct (uu____5953) -> begin
(

let uu____5964 = (p_term e)
in (soft_parens_with_nesting uu____5964))
end
| FStar_Parser_AST.Abs (uu____5965) -> begin
(

let uu____5972 = (p_term e)
in (soft_parens_with_nesting uu____5972))
end
| FStar_Parser_AST.App (uu____5973) -> begin
(

let uu____5980 = (p_term e)
in (soft_parens_with_nesting uu____5980))
end
| FStar_Parser_AST.Let (uu____5981) -> begin
(

let uu____5994 = (p_term e)
in (soft_parens_with_nesting uu____5994))
end
| FStar_Parser_AST.LetOpen (uu____5995) -> begin
(

let uu____6000 = (p_term e)
in (soft_parens_with_nesting uu____6000))
end
| FStar_Parser_AST.Seq (uu____6001) -> begin
(

let uu____6006 = (p_term e)
in (soft_parens_with_nesting uu____6006))
end
| FStar_Parser_AST.Bind (uu____6007) -> begin
(

let uu____6014 = (p_term e)
in (soft_parens_with_nesting uu____6014))
end
| FStar_Parser_AST.If (uu____6015) -> begin
(

let uu____6022 = (p_term e)
in (soft_parens_with_nesting uu____6022))
end
| FStar_Parser_AST.Match (uu____6023) -> begin
(

let uu____6038 = (p_term e)
in (soft_parens_with_nesting uu____6038))
end
| FStar_Parser_AST.TryWith (uu____6039) -> begin
(

let uu____6054 = (p_term e)
in (soft_parens_with_nesting uu____6054))
end
| FStar_Parser_AST.Ascribed (uu____6055) -> begin
(

let uu____6064 = (p_term e)
in (soft_parens_with_nesting uu____6064))
end
| FStar_Parser_AST.Record (uu____6065) -> begin
(

let uu____6078 = (p_term e)
in (soft_parens_with_nesting uu____6078))
end
| FStar_Parser_AST.Project (uu____6079) -> begin
(

let uu____6084 = (p_term e)
in (soft_parens_with_nesting uu____6084))
end
| FStar_Parser_AST.Product (uu____6085) -> begin
(

let uu____6092 = (p_term e)
in (soft_parens_with_nesting uu____6092))
end
| FStar_Parser_AST.Sum (uu____6093) -> begin
(

let uu____6100 = (p_term e)
in (soft_parens_with_nesting uu____6100))
end
| FStar_Parser_AST.QForall (uu____6101) -> begin
(

let uu____6114 = (p_term e)
in (soft_parens_with_nesting uu____6114))
end
| FStar_Parser_AST.QExists (uu____6115) -> begin
(

let uu____6128 = (p_term e)
in (soft_parens_with_nesting uu____6128))
end
| FStar_Parser_AST.Refine (uu____6129) -> begin
(

let uu____6134 = (p_term e)
in (soft_parens_with_nesting uu____6134))
end
| FStar_Parser_AST.NamedTyp (uu____6135) -> begin
(

let uu____6140 = (p_term e)
in (soft_parens_with_nesting uu____6140))
end
| FStar_Parser_AST.Requires (uu____6141) -> begin
(

let uu____6148 = (p_term e)
in (soft_parens_with_nesting uu____6148))
end
| FStar_Parser_AST.Ensures (uu____6149) -> begin
(

let uu____6156 = (p_term e)
in (soft_parens_with_nesting uu____6156))
end
| FStar_Parser_AST.Assign (uu____6157) -> begin
(

let uu____6162 = (p_term e)
in (soft_parens_with_nesting uu____6162))
end
| FStar_Parser_AST.Attributes (uu____6163) -> begin
(

let uu____6166 = (p_term e)
in (soft_parens_with_nesting uu____6166))
end)))
and p_constant : FStar_Const.sconst  ->  FStar_Pprint.document = (fun uu___112_6167 -> (match (uu___112_6167) with
| FStar_Const.Const_effect -> begin
(str "Effect")
end
| FStar_Const.Const_unit -> begin
(str "()")
end
| FStar_Const.Const_bool (b) -> begin
(FStar_Pprint.doc_of_bool b)
end
| FStar_Const.Const_float (x) -> begin
(str (FStar_Util.string_of_float x))
end
| FStar_Const.Const_char (x) -> begin
(

let uu____6171 = (FStar_Pprint.doc_of_char x)
in (FStar_Pprint.squotes uu____6171))
end
| FStar_Const.Const_string (s, uu____6173) -> begin
(

let uu____6174 = (str s)
in (FStar_Pprint.dquotes uu____6174))
end
| FStar_Const.Const_bytearray (bytes, uu____6176) -> begin
(

let uu____6181 = (

let uu____6182 = (str (FStar_Util.string_of_bytes bytes))
in (FStar_Pprint.dquotes uu____6182))
in (

let uu____6183 = (str "B")
in (FStar_Pprint.op_Hat_Hat uu____6181 uu____6183)))
end
| FStar_Const.Const_int (repr, sign_width_opt) -> begin
(

let signedness = (fun uu___110_6201 -> (match (uu___110_6201) with
| FStar_Const.Unsigned -> begin
(str "u")
end
| FStar_Const.Signed -> begin
FStar_Pprint.empty
end))
in (

let width = (fun uu___111_6205 -> (match (uu___111_6205) with
| FStar_Const.Int8 -> begin
(str "y")
end
| FStar_Const.Int16 -> begin
(str "s")
end
| FStar_Const.Int32 -> begin
(str "l")
end
| FStar_Const.Int64 -> begin
(str "L")
end))
in (

let ending = (default_or_map FStar_Pprint.empty (fun uu____6216 -> (match (uu____6216) with
| (s, w) -> begin
(

let uu____6223 = (signedness s)
in (

let uu____6224 = (width w)
in (FStar_Pprint.op_Hat_Hat uu____6223 uu____6224)))
end)) sign_width_opt)
in (

let uu____6225 = (str repr)
in (FStar_Pprint.op_Hat_Hat uu____6225 ending)))))
end
| FStar_Const.Const_range (r) -> begin
(

let uu____6227 = (FStar_Range.string_of_range r)
in (str uu____6227))
end
| FStar_Const.Const_reify -> begin
(str "reify")
end
| FStar_Const.Const_reflect (lid) -> begin
(

let uu____6229 = (p_quident lid)
in (

let uu____6230 = (

let uu____6231 = (

let uu____6232 = (str "reflect")
in (FStar_Pprint.op_Hat_Hat FStar_Pprint.dot uu____6232))
in (FStar_Pprint.op_Hat_Hat FStar_Pprint.qmark uu____6231))
in (FStar_Pprint.op_Hat_Hat uu____6229 uu____6230)))
end))
and p_universe : FStar_Parser_AST.term  ->  FStar_Pprint.document = (fun u -> (

let uu____6234 = (str "u#")
in (

let uu____6235 = (p_atomicUniverse u)
in (FStar_Pprint.op_Hat_Hat uu____6234 uu____6235))))
and p_universeFrom : FStar_Parser_AST.term  ->  FStar_Pprint.document = (fun u -> (

let uu____6237 = (

let uu____6238 = (unparen u)
in uu____6238.FStar_Parser_AST.tm)
in (match (uu____6237) with
| FStar_Parser_AST.Op ({FStar_Ident.idText = "+"; FStar_Ident.idRange = uu____6239}, (u1)::(u2)::[]) -> begin
(

let uu____6244 = (

let uu____6245 = (p_universeFrom u1)
in (

let uu____6246 = (

let uu____6247 = (p_universeFrom u2)
in (FStar_Pprint.op_Hat_Slash_Hat FStar_Pprint.plus uu____6247))
in (FStar_Pprint.op_Hat_Slash_Hat uu____6245 uu____6246)))
in (FStar_Pprint.group uu____6244))
end
| FStar_Parser_AST.App (uu____6248) -> begin
(

let uu____6255 = (head_and_args u)
in (match (uu____6255) with
| (head1, args) -> begin
(

let uu____6280 = (

let uu____6281 = (unparen head1)
in uu____6281.FStar_Parser_AST.tm)
in (match (uu____6280) with
| FStar_Parser_AST.Var (maybe_max_lid) when (FStar_Ident.lid_equals maybe_max_lid FStar_Parser_Const.max_lid) -> begin
(

let uu____6283 = (

let uu____6284 = (p_qlident FStar_Parser_Const.max_lid)
in (

let uu____6285 = (FStar_Pprint.separate_map FStar_Pprint.space (fun uu____6293 -> (match (uu____6293) with
| (u1, uu____6299) -> begin
(p_atomicUniverse u1)
end)) args)
in (op_Hat_Slash_Plus_Hat uu____6284 uu____6285)))
in (FStar_Pprint.group uu____6283))
end
| uu____6300 -> begin
(

let uu____6301 = (

let uu____6302 = (FStar_Parser_AST.term_to_string u)
in (FStar_Util.format1 "Invalid term in universe context %s" uu____6302))
in (failwith uu____6301))
end))
end))
end
| uu____6303 -> begin
(p_atomicUniverse u)
end)))
and p_atomicUniverse : FStar_Parser_AST.term  ->  FStar_Pprint.document = (fun u -> (

let uu____6305 = (

let uu____6306 = (unparen u)
in uu____6306.FStar_Parser_AST.tm)
in (match (uu____6305) with
| FStar_Parser_AST.Wild -> begin
FStar_Pprint.underscore
end
| FStar_Parser_AST.Const (FStar_Const.Const_int (r, sw)) -> begin
(p_constant (FStar_Const.Const_int (((r), (sw)))))
end
| FStar_Parser_AST.Uvar (id) -> begin
(str (FStar_Ident.text_of_id id))
end
| FStar_Parser_AST.Paren (u1) -> begin
(

let uu____6329 = (p_universeFrom u1)
in (soft_parens_with_nesting uu____6329))
end
| FStar_Parser_AST.Op ({FStar_Ident.idText = "+"; FStar_Ident.idRange = uu____6330}, (uu____6331)::(uu____6332)::[]) -> begin
(

let uu____6335 = (p_universeFrom u)
in (soft_parens_with_nesting uu____6335))
end
| FStar_Parser_AST.App (uu____6336) -> begin
(

let uu____6343 = (p_universeFrom u)
in (soft_parens_with_nesting uu____6343))
end
| uu____6344 -> begin
(

let uu____6345 = (

let uu____6346 = (FStar_Parser_AST.term_to_string u)
in (FStar_Util.format1 "Invalid term in universe context %s" uu____6346))
in (failwith uu____6345))
end)))


let term_to_document : FStar_Parser_AST.term  ->  FStar_Pprint.document = (fun e -> (p_term e))


let signature_to_document : FStar_Parser_AST.decl  ->  FStar_Pprint.document = (fun e -> (p_justSig e))


let decl_to_document : FStar_Parser_AST.decl  ->  FStar_Pprint.document = (fun e -> (p_decl e))


let pat_to_document : FStar_Parser_AST.pattern  ->  FStar_Pprint.document = (fun p -> (p_disjunctivePattern p))


let binder_to_document : FStar_Parser_AST.binder  ->  FStar_Pprint.document = (fun b -> (p_binder true b))


let modul_to_document : FStar_Parser_AST.modul  ->  FStar_Pprint.document = (fun m -> ((FStar_ST.op_Colon_Equals should_print_fs_typ_app false);
(

let res = (match (m) with
| FStar_Parser_AST.Module (uu____6419, decls) -> begin
(

let uu____6425 = (FStar_All.pipe_right decls (FStar_List.map decl_to_document))
in (FStar_All.pipe_right uu____6425 (FStar_Pprint.separate FStar_Pprint.hardline)))
end
| FStar_Parser_AST.Interface (uu____6434, decls, uu____6436) -> begin
(

let uu____6441 = (FStar_All.pipe_right decls (FStar_List.map decl_to_document))
in (FStar_All.pipe_right uu____6441 (FStar_Pprint.separate FStar_Pprint.hardline)))
end)
in ((FStar_ST.op_Colon_Equals should_print_fs_typ_app false);
res;
));
))


let comments_to_document : (Prims.string * FStar_Range.range) Prims.list  ->  FStar_Pprint.document = (fun comments -> (FStar_Pprint.separate_map FStar_Pprint.hardline (fun uu____6520 -> (match (uu____6520) with
| (comment, range) -> begin
(str comment)
end)) comments))


let modul_with_comments_to_document : FStar_Parser_AST.modul  ->  (Prims.string * FStar_Range.range) Prims.list  ->  (FStar_Pprint.document * (Prims.string * FStar_Range.range) Prims.list) = (fun m comments -> (

let decls = (match (m) with
| FStar_Parser_AST.Module (uu____6562, decls) -> begin
decls
end
| FStar_Parser_AST.Interface (uu____6568, decls, uu____6570) -> begin
decls
end)
in ((FStar_ST.op_Colon_Equals should_print_fs_typ_app false);
(match (decls) with
| [] -> begin
((FStar_Pprint.empty), (comments))
end
| (d)::ds -> begin
(

let uu____6642 = (match (ds) with
| ({FStar_Parser_AST.d = FStar_Parser_AST.Pragma (FStar_Parser_AST.LightOff); FStar_Parser_AST.drange = uu____6655; FStar_Parser_AST.doc = uu____6656; FStar_Parser_AST.quals = uu____6657; FStar_Parser_AST.attrs = uu____6658})::uu____6659 -> begin
(

let d0 = (FStar_List.hd ds)
in (

let uu____6665 = (

let uu____6668 = (

let uu____6671 = (FStar_List.tl ds)
in (d)::uu____6671)
in (d0)::uu____6668)
in ((uu____6665), (d0.FStar_Parser_AST.drange))))
end
| uu____6676 -> begin
(((d)::ds), (d.FStar_Parser_AST.drange))
end)
in (match (uu____6642) with
| (decls1, first_range) -> begin
(

let extract_decl_range = (fun d1 -> d1.FStar_Parser_AST.drange)
in ((FStar_ST.op_Colon_Equals comment_stack comments);
(

let initial_comment = (

let uu____6761 = (FStar_Range.start_of_range first_range)
in (place_comments_until_pos (Prims.parse_int "0") (Prims.parse_int "1") uu____6761 FStar_Pprint.empty))
in (

let doc1 = (separate_map_with_comments FStar_Pprint.empty FStar_Pprint.empty decl_to_document decls1 extract_decl_range)
in (

let comments1 = (FStar_ST.op_Bang comment_stack)
in ((FStar_ST.op_Colon_Equals comment_stack []);
(FStar_ST.op_Colon_Equals should_print_fs_typ_app false);
(

let uu____6938 = (FStar_Pprint.op_Hat_Hat initial_comment doc1)
in ((uu____6938), (comments1)));
))));
))
end))
end);
)))



=======
let should_print_fs_typ_app: Prims.bool FStar_ST.ref =
  FStar_Util.mk_ref false
let with_fs_typ_app:
  'Auu____15 'Auu____16 .
    Prims.bool -> ('Auu____16 -> 'Auu____15) -> 'Auu____16 -> 'Auu____15
  =
  fun b  ->
    fun printer  ->
      fun t  ->
        let b0 = FStar_ST.op_Bang should_print_fs_typ_app in
        FStar_ST.op_Colon_Equals should_print_fs_typ_app b;
        (let res = printer t in
         FStar_ST.op_Colon_Equals should_print_fs_typ_app b0; res)
let should_unparen: Prims.bool FStar_ST.ref = FStar_Util.mk_ref true
let rec unparen: FStar_Parser_AST.term -> FStar_Parser_AST.term =
  fun t  ->
    let uu____188 =
      let uu____189 = FStar_ST.op_Bang should_unparen in
      Prims.op_Negation uu____189 in
    if uu____188
    then t
    else
      (match t.FStar_Parser_AST.tm with
       | FStar_Parser_AST.Paren t1 -> unparen t1
       | uu____238 -> t)
let str: Prims.string -> FStar_Pprint.document =
  fun s  -> FStar_Pprint.doc_of_string s
let default_or_map:
  'Auu____247 'Auu____248 .
    'Auu____248 ->
      ('Auu____247 -> 'Auu____248) ->
        'Auu____247 FStar_Pervasives_Native.option -> 'Auu____248
  =
  fun n1  ->
    fun f  ->
      fun x  ->
        match x with
        | FStar_Pervasives_Native.None  -> n1
        | FStar_Pervasives_Native.Some x' -> f x'
let prefix2:
  FStar_Pprint.document -> FStar_Pprint.document -> FStar_Pprint.document =
  fun prefix_  ->
    fun body  ->
      FStar_Pprint.prefix (Prims.parse_int "2") (Prims.parse_int "1") prefix_
        body
let op_Hat_Slash_Plus_Hat:
  FStar_Pprint.document -> FStar_Pprint.document -> FStar_Pprint.document =
  fun prefix_  -> fun body  -> prefix2 prefix_ body
let jump2: FStar_Pprint.document -> FStar_Pprint.document =
  fun body  ->
    FStar_Pprint.jump (Prims.parse_int "2") (Prims.parse_int "1") body
let infix2:
  FStar_Pprint.document ->
    FStar_Pprint.document -> FStar_Pprint.document -> FStar_Pprint.document
  = FStar_Pprint.infix (Prims.parse_int "2") (Prims.parse_int "1")
let infix0:
  FStar_Pprint.document ->
    FStar_Pprint.document -> FStar_Pprint.document -> FStar_Pprint.document
  = FStar_Pprint.infix (Prims.parse_int "0") (Prims.parse_int "1")
let break1: FStar_Pprint.document = FStar_Pprint.break_ (Prims.parse_int "1")
let separate_break_map:
  'Auu____302 .
    FStar_Pprint.document ->
      ('Auu____302 -> FStar_Pprint.document) ->
        'Auu____302 Prims.list -> FStar_Pprint.document
  =
  fun sep  ->
    fun f  ->
      fun l  ->
        let uu____324 =
          let uu____325 =
            let uu____326 = FStar_Pprint.op_Hat_Hat sep break1 in
            FStar_Pprint.op_Hat_Hat FStar_Pprint.space uu____326 in
          FStar_Pprint.separate_map uu____325 f l in
        FStar_Pprint.group uu____324
let precede_break_separate_map:
  'Auu____332 .
    FStar_Pprint.document ->
      FStar_Pprint.document ->
        ('Auu____332 -> FStar_Pprint.document) ->
          'Auu____332 Prims.list -> FStar_Pprint.document
  =
  fun prec  ->
    fun sep  ->
      fun f  ->
        fun l  ->
          let uu____358 =
            let uu____359 = FStar_Pprint.op_Hat_Hat prec FStar_Pprint.space in
            let uu____360 =
              let uu____361 = FStar_List.hd l in
              FStar_All.pipe_right uu____361 f in
            FStar_Pprint.precede uu____359 uu____360 in
          let uu____362 =
            let uu____363 = FStar_List.tl l in
            FStar_Pprint.concat_map
              (fun x  ->
                 let uu____369 =
                   let uu____370 =
                     let uu____371 = f x in
                     FStar_Pprint.op_Hat_Hat FStar_Pprint.space uu____371 in
                   FStar_Pprint.op_Hat_Hat sep uu____370 in
                 FStar_Pprint.op_Hat_Hat break1 uu____369) uu____363 in
          FStar_Pprint.op_Hat_Hat uu____358 uu____362
let concat_break_map:
  'Auu____375 .
    ('Auu____375 -> FStar_Pprint.document) ->
      'Auu____375 Prims.list -> FStar_Pprint.document
  =
  fun f  ->
    fun l  ->
      let uu____393 =
        FStar_Pprint.concat_map
          (fun x  ->
             let uu____397 = f x in FStar_Pprint.op_Hat_Hat uu____397 break1)
          l in
      FStar_Pprint.group uu____393
let parens_with_nesting: FStar_Pprint.document -> FStar_Pprint.document =
  fun contents  ->
    FStar_Pprint.surround (Prims.parse_int "2") (Prims.parse_int "0")
      FStar_Pprint.lparen contents FStar_Pprint.rparen
let soft_parens_with_nesting: FStar_Pprint.document -> FStar_Pprint.document
  =
  fun contents  ->
    FStar_Pprint.soft_surround (Prims.parse_int "2") (Prims.parse_int "0")
      FStar_Pprint.lparen contents FStar_Pprint.rparen
let braces_with_nesting: FStar_Pprint.document -> FStar_Pprint.document =
  fun contents  ->
    FStar_Pprint.surround (Prims.parse_int "2") (Prims.parse_int "1")
      FStar_Pprint.lbrace contents FStar_Pprint.rbrace
let soft_braces_with_nesting: FStar_Pprint.document -> FStar_Pprint.document
  =
  fun contents  ->
    FStar_Pprint.soft_surround (Prims.parse_int "2") (Prims.parse_int "1")
      FStar_Pprint.lbrace contents FStar_Pprint.rbrace
let brackets_with_nesting: FStar_Pprint.document -> FStar_Pprint.document =
  fun contents  ->
    FStar_Pprint.surround (Prims.parse_int "2") (Prims.parse_int "1")
      FStar_Pprint.lbracket contents FStar_Pprint.rbracket
let soft_brackets_with_nesting:
  FStar_Pprint.document -> FStar_Pprint.document =
  fun contents  ->
    FStar_Pprint.soft_surround (Prims.parse_int "2") (Prims.parse_int "1")
      FStar_Pprint.lbracket contents FStar_Pprint.rbracket
let soft_begin_end_with_nesting:
  FStar_Pprint.document -> FStar_Pprint.document =
  fun contents  ->
    let uu____419 = str "begin" in
    let uu____420 = str "end" in
    FStar_Pprint.soft_surround (Prims.parse_int "2") (Prims.parse_int "1")
      uu____419 contents uu____420
let separate_map_or_flow:
  'Auu____425 .
    FStar_Pprint.document ->
      ('Auu____425 -> FStar_Pprint.document) ->
        'Auu____425 Prims.list -> FStar_Pprint.document
  =
  fun sep  ->
    fun f  ->
      fun l  ->
        if (FStar_List.length l) < (Prims.parse_int "10")
        then FStar_Pprint.separate_map sep f l
        else FStar_Pprint.flow_map sep f l
let soft_surround_separate_map:
  'Auu____457 .
    Prims.int ->
      Prims.int ->
        FStar_Pprint.document ->
          FStar_Pprint.document ->
            FStar_Pprint.document ->
              FStar_Pprint.document ->
                ('Auu____457 -> FStar_Pprint.document) ->
                  'Auu____457 Prims.list -> FStar_Pprint.document
  =
  fun n1  ->
    fun b  ->
      fun void_  ->
        fun opening  ->
          fun sep  ->
            fun closing  ->
              fun f  ->
                fun xs  ->
                  if xs = []
                  then void_
                  else
                    (let uu____502 = FStar_Pprint.separate_map sep f xs in
                     FStar_Pprint.soft_surround n1 b opening uu____502
                       closing)
let soft_surround_map_or_flow:
  'Auu____512 .
    Prims.int ->
      Prims.int ->
        FStar_Pprint.document ->
          FStar_Pprint.document ->
            FStar_Pprint.document ->
              FStar_Pprint.document ->
                ('Auu____512 -> FStar_Pprint.document) ->
                  'Auu____512 Prims.list -> FStar_Pprint.document
  =
  fun n1  ->
    fun b  ->
      fun void_  ->
        fun opening  ->
          fun sep  ->
            fun closing  ->
              fun f  ->
                fun xs  ->
                  if xs = []
                  then void_
                  else
                    (let uu____557 = separate_map_or_flow sep f xs in
                     FStar_Pprint.soft_surround n1 b opening uu____557
                       closing)
let doc_of_fsdoc:
  (Prims.string,(Prims.string,Prims.string) FStar_Pervasives_Native.tuple2
                  Prims.list)
    FStar_Pervasives_Native.tuple2 -> FStar_Pprint.document
  =
  fun uu____570  ->
    match uu____570 with
    | (comment,keywords) ->
        let uu____595 =
          let uu____596 =
            let uu____599 = str comment in
            let uu____600 =
              let uu____603 =
                let uu____606 =
                  FStar_Pprint.separate_map FStar_Pprint.comma
                    (fun uu____615  ->
                       match uu____615 with
                       | (k,v1) ->
                           let uu____622 =
                             let uu____625 = str k in
                             let uu____626 =
                               let uu____629 =
                                 let uu____632 = str v1 in [uu____632] in
                               FStar_Pprint.rarrow :: uu____629 in
                             uu____625 :: uu____626 in
                           FStar_Pprint.concat uu____622) keywords in
                [uu____606] in
              FStar_Pprint.space :: uu____603 in
            uu____599 :: uu____600 in
          FStar_Pprint.concat uu____596 in
        FStar_Pprint.group uu____595
let is_unit: FStar_Parser_AST.term -> Prims.bool =
  fun e  ->
    let uu____636 =
      let uu____637 = unparen e in uu____637.FStar_Parser_AST.tm in
    match uu____636 with
    | FStar_Parser_AST.Const (FStar_Const.Const_unit ) -> true
    | uu____638 -> false
let matches_var: FStar_Parser_AST.term -> FStar_Ident.ident -> Prims.bool =
  fun t  ->
    fun x  ->
      let uu____645 =
        let uu____646 = unparen t in uu____646.FStar_Parser_AST.tm in
      match uu____645 with
      | FStar_Parser_AST.Var y ->
          x.FStar_Ident.idText = (FStar_Ident.text_of_lid y)
      | uu____648 -> false
let is_tuple_constructor: FStar_Ident.lident -> Prims.bool =
  FStar_Parser_Const.is_tuple_data_lid'
let is_dtuple_constructor: FStar_Ident.lident -> Prims.bool =
  FStar_Parser_Const.is_dtuple_data_lid'
let is_list_structure:
  FStar_Ident.lident ->
    FStar_Ident.lident -> FStar_Parser_AST.term -> Prims.bool
  =
  fun cons_lid1  ->
    fun nil_lid1  ->
      let rec aux e =
        let uu____665 =
          let uu____666 = unparen e in uu____666.FStar_Parser_AST.tm in
        match uu____665 with
        | FStar_Parser_AST.Construct (lid,[]) ->
            FStar_Ident.lid_equals lid nil_lid1
        | FStar_Parser_AST.Construct (lid,uu____679::(e2,uu____681)::[]) ->
            (FStar_Ident.lid_equals lid cons_lid1) && (aux e2)
        | uu____704 -> false in
      aux
let is_list: FStar_Parser_AST.term -> Prims.bool =
  is_list_structure FStar_Parser_Const.cons_lid FStar_Parser_Const.nil_lid
let is_lex_list: FStar_Parser_AST.term -> Prims.bool =
  is_list_structure FStar_Parser_Const.lexcons_lid
    FStar_Parser_Const.lextop_lid
let rec extract_from_list:
  FStar_Parser_AST.term -> FStar_Parser_AST.term Prims.list =
  fun e  ->
    let uu____714 =
      let uu____715 = unparen e in uu____715.FStar_Parser_AST.tm in
    match uu____714 with
    | FStar_Parser_AST.Construct (uu____718,[]) -> []
    | FStar_Parser_AST.Construct
        (uu____729,(e1,FStar_Parser_AST.Nothing )::(e2,FStar_Parser_AST.Nothing
                                                    )::[])
        -> let uu____750 = extract_from_list e2 in e1 :: uu____750
    | uu____753 ->
        let uu____754 =
          let uu____755 = FStar_Parser_AST.term_to_string e in
          FStar_Util.format1 "Not a list %s" uu____755 in
        failwith uu____754
let is_array: FStar_Parser_AST.term -> Prims.bool =
  fun e  ->
    let uu____761 =
      let uu____762 = unparen e in uu____762.FStar_Parser_AST.tm in
    match uu____761 with
    | FStar_Parser_AST.App
        ({ FStar_Parser_AST.tm = FStar_Parser_AST.Var lid;
           FStar_Parser_AST.range = uu____764;
           FStar_Parser_AST.level = uu____765;_},l,FStar_Parser_AST.Nothing
         )
        ->
        (FStar_Ident.lid_equals lid FStar_Parser_Const.array_mk_array_lid) &&
          (is_list l)
    | uu____767 -> false
let rec is_ref_set: FStar_Parser_AST.term -> Prims.bool =
  fun e  ->
    let uu____771 =
      let uu____772 = unparen e in uu____772.FStar_Parser_AST.tm in
    match uu____771 with
    | FStar_Parser_AST.Var maybe_empty_lid ->
        FStar_Ident.lid_equals maybe_empty_lid FStar_Parser_Const.set_empty
    | FStar_Parser_AST.App
        ({ FStar_Parser_AST.tm = FStar_Parser_AST.Var maybe_singleton_lid;
           FStar_Parser_AST.range = uu____775;
           FStar_Parser_AST.level = uu____776;_},{
                                                   FStar_Parser_AST.tm =
                                                     FStar_Parser_AST.App
                                                     ({
                                                        FStar_Parser_AST.tm =
                                                          FStar_Parser_AST.Var
                                                          maybe_addr_of_lid;
                                                        FStar_Parser_AST.range
                                                          = uu____778;
                                                        FStar_Parser_AST.level
                                                          = uu____779;_},e1,FStar_Parser_AST.Nothing
                                                      );
                                                   FStar_Parser_AST.range =
                                                     uu____781;
                                                   FStar_Parser_AST.level =
                                                     uu____782;_},FStar_Parser_AST.Nothing
         )
        ->
        (FStar_Ident.lid_equals maybe_singleton_lid
           FStar_Parser_Const.set_singleton)
          &&
          (FStar_Ident.lid_equals maybe_addr_of_lid
             FStar_Parser_Const.heap_addr_of_lid)
    | FStar_Parser_AST.App
        ({
           FStar_Parser_AST.tm = FStar_Parser_AST.App
             ({ FStar_Parser_AST.tm = FStar_Parser_AST.Var maybe_union_lid;
                FStar_Parser_AST.range = uu____784;
                FStar_Parser_AST.level = uu____785;_},e1,FStar_Parser_AST.Nothing
              );
           FStar_Parser_AST.range = uu____787;
           FStar_Parser_AST.level = uu____788;_},e2,FStar_Parser_AST.Nothing
         )
        ->
        ((FStar_Ident.lid_equals maybe_union_lid FStar_Parser_Const.set_union)
           && (is_ref_set e1))
          && (is_ref_set e2)
    | uu____790 -> false
let rec extract_from_ref_set:
  FStar_Parser_AST.term -> FStar_Parser_AST.term Prims.list =
  fun e  ->
    let uu____796 =
      let uu____797 = unparen e in uu____797.FStar_Parser_AST.tm in
    match uu____796 with
    | FStar_Parser_AST.Var uu____800 -> []
    | FStar_Parser_AST.App
        ({ FStar_Parser_AST.tm = FStar_Parser_AST.Var uu____801;
           FStar_Parser_AST.range = uu____802;
           FStar_Parser_AST.level = uu____803;_},{
                                                   FStar_Parser_AST.tm =
                                                     FStar_Parser_AST.App
                                                     ({
                                                        FStar_Parser_AST.tm =
                                                          FStar_Parser_AST.Var
                                                          uu____804;
                                                        FStar_Parser_AST.range
                                                          = uu____805;
                                                        FStar_Parser_AST.level
                                                          = uu____806;_},e1,FStar_Parser_AST.Nothing
                                                      );
                                                   FStar_Parser_AST.range =
                                                     uu____808;
                                                   FStar_Parser_AST.level =
                                                     uu____809;_},FStar_Parser_AST.Nothing
         )
        -> [e1]
    | FStar_Parser_AST.App
        ({
           FStar_Parser_AST.tm = FStar_Parser_AST.App
             ({ FStar_Parser_AST.tm = FStar_Parser_AST.Var uu____810;
                FStar_Parser_AST.range = uu____811;
                FStar_Parser_AST.level = uu____812;_},e1,FStar_Parser_AST.Nothing
              );
           FStar_Parser_AST.range = uu____814;
           FStar_Parser_AST.level = uu____815;_},e2,FStar_Parser_AST.Nothing
         )
        ->
        let uu____817 = extract_from_ref_set e1 in
        let uu____820 = extract_from_ref_set e2 in
        FStar_List.append uu____817 uu____820
    | uu____823 ->
        let uu____824 =
          let uu____825 = FStar_Parser_AST.term_to_string e in
          FStar_Util.format1 "Not a ref set %s" uu____825 in
        failwith uu____824
let is_general_application: FStar_Parser_AST.term -> Prims.bool =
  fun e  ->
    let uu____831 = (is_array e) || (is_ref_set e) in
    Prims.op_Negation uu____831
let is_general_construction: FStar_Parser_AST.term -> Prims.bool =
  fun e  ->
    let uu____835 = (is_list e) || (is_lex_list e) in
    Prims.op_Negation uu____835
let is_general_prefix_op: FStar_Ident.ident -> Prims.bool =
  fun op  ->
    let op_starting_char =
      FStar_Util.char_at (FStar_Ident.text_of_id op) (Prims.parse_int "0") in
    ((op_starting_char = 33) || (op_starting_char = 63)) ||
      ((op_starting_char = 126) && ((FStar_Ident.text_of_id op) <> "~"))
let head_and_args:
  FStar_Parser_AST.term ->
    (FStar_Parser_AST.term,(FStar_Parser_AST.term,FStar_Parser_AST.imp)
                             FStar_Pervasives_Native.tuple2 Prims.list)
      FStar_Pervasives_Native.tuple2
  =
  fun e  ->
    let rec aux e1 acc =
      let uu____885 =
        let uu____886 = unparen e1 in uu____886.FStar_Parser_AST.tm in
      match uu____885 with
      | FStar_Parser_AST.App (head1,arg,imp) -> aux head1 ((arg, imp) :: acc)
      | uu____904 -> (e1, acc) in
    aux e []
type associativity =
  | Left
  | Right
  | NonAssoc[@@deriving show]
let uu___is_Left: associativity -> Prims.bool =
  fun projectee  -> match projectee with | Left  -> true | uu____918 -> false
let uu___is_Right: associativity -> Prims.bool =
  fun projectee  ->
    match projectee with | Right  -> true | uu____922 -> false
let uu___is_NonAssoc: associativity -> Prims.bool =
  fun projectee  ->
    match projectee with | NonAssoc  -> true | uu____926 -> false
type token = (FStar_Char.char,Prims.string) FStar_Util.either[@@deriving
                                                               show]
type associativity_level =
  (associativity,token Prims.list) FStar_Pervasives_Native.tuple2[@@deriving
                                                                   show]
let token_to_string:
  (FStar_BaseTypes.char,Prims.string) FStar_Util.either -> Prims.string =
  fun uu___60_944  ->
    match uu___60_944 with
    | FStar_Util.Inl c -> Prims.strcat (FStar_Util.string_of_char c) ".*"
    | FStar_Util.Inr s -> s
let matches_token:
  Prims.string ->
    (FStar_Char.char,Prims.string) FStar_Util.either -> Prims.bool
  =
  fun s  ->
    fun uu___61_961  ->
      match uu___61_961 with
      | FStar_Util.Inl c ->
          let uu____970 = FStar_String.get s (Prims.parse_int "0") in
          uu____970 = c
      | FStar_Util.Inr s' -> s = s'
let matches_level:
  'Auu____978 .
    Prims.string ->
      ('Auu____978,(FStar_Char.char,Prims.string) FStar_Util.either
                     Prims.list)
        FStar_Pervasives_Native.tuple2 -> Prims.bool
  =
  fun s  ->
    fun uu____997  ->
      match uu____997 with
      | (assoc_levels,tokens) ->
          let uu____1025 = FStar_List.tryFind (matches_token s) tokens in
          uu____1025 <> FStar_Pervasives_Native.None
let opinfix4:
  'Auu____1051 .
    Prims.unit ->
      (associativity,('Auu____1051,Prims.string) FStar_Util.either Prims.list)
        FStar_Pervasives_Native.tuple2
  = fun uu____1062  -> (Right, [FStar_Util.Inr "**"])
let opinfix3:
  'Auu____1078 .
    Prims.unit ->
      (associativity,(FStar_Char.char,'Auu____1078) FStar_Util.either
                       Prims.list)
        FStar_Pervasives_Native.tuple2
  =
  fun uu____1090  ->
    (Left, [FStar_Util.Inl 42; FStar_Util.Inl 47; FStar_Util.Inl 37])
let opinfix2:
  'Auu____1125 .
    Prims.unit ->
      (associativity,(FStar_Char.char,'Auu____1125) FStar_Util.either
                       Prims.list)
        FStar_Pervasives_Native.tuple2
  = fun uu____1137  -> (Left, [FStar_Util.Inl 43; FStar_Util.Inl 45])
let minus_lvl:
  'Auu____1165 .
    Prims.unit ->
      (associativity,('Auu____1165,Prims.string) FStar_Util.either Prims.list)
        FStar_Pervasives_Native.tuple2
  = fun uu____1176  -> (Left, [FStar_Util.Inr "-"])
let opinfix1:
  'Auu____1192 .
    Prims.unit ->
      (associativity,(FStar_Char.char,'Auu____1192) FStar_Util.either
                       Prims.list)
        FStar_Pervasives_Native.tuple2
  = fun uu____1204  -> (Right, [FStar_Util.Inl 64; FStar_Util.Inl 94])
let pipe_right:
  'Auu____1232 .
    Prims.unit ->
      (associativity,('Auu____1232,Prims.string) FStar_Util.either Prims.list)
        FStar_Pervasives_Native.tuple2
  = fun uu____1243  -> (Left, [FStar_Util.Inr "|>"])
let opinfix0d:
  'Auu____1259 .
    Prims.unit ->
      (associativity,(FStar_Char.char,'Auu____1259) FStar_Util.either
                       Prims.list)
        FStar_Pervasives_Native.tuple2
  = fun uu____1271  -> (Left, [FStar_Util.Inl 36])
let opinfix0c:
  'Auu____1292 .
    Prims.unit ->
      (associativity,(FStar_Char.char,'Auu____1292) FStar_Util.either
                       Prims.list)
        FStar_Pervasives_Native.tuple2
  =
  fun uu____1304  ->
    (Left, [FStar_Util.Inl 61; FStar_Util.Inl 60; FStar_Util.Inl 62])
let equal:
  'Auu____1339 .
    Prims.unit ->
      (associativity,('Auu____1339,Prims.string) FStar_Util.either Prims.list)
        FStar_Pervasives_Native.tuple2
  = fun uu____1350  -> (Left, [FStar_Util.Inr "="])
let opinfix0b:
  'Auu____1366 .
    Prims.unit ->
      (associativity,(FStar_Char.char,'Auu____1366) FStar_Util.either
                       Prims.list)
        FStar_Pervasives_Native.tuple2
  = fun uu____1378  -> (Left, [FStar_Util.Inl 38])
let opinfix0a:
  'Auu____1399 .
    Prims.unit ->
      (associativity,(FStar_Char.char,'Auu____1399) FStar_Util.either
                       Prims.list)
        FStar_Pervasives_Native.tuple2
  = fun uu____1411  -> (Left, [FStar_Util.Inl 124])
let colon_equals:
  'Auu____1432 .
    Prims.unit ->
      (associativity,('Auu____1432,Prims.string) FStar_Util.either Prims.list)
        FStar_Pervasives_Native.tuple2
  = fun uu____1443  -> (NonAssoc, [FStar_Util.Inr ":="])
let amp:
  'Auu____1459 .
    Prims.unit ->
      (associativity,('Auu____1459,Prims.string) FStar_Util.either Prims.list)
        FStar_Pervasives_Native.tuple2
  = fun uu____1470  -> (Right, [FStar_Util.Inr "&"])
let colon_colon:
  'Auu____1486 .
    Prims.unit ->
      (associativity,('Auu____1486,Prims.string) FStar_Util.either Prims.list)
        FStar_Pervasives_Native.tuple2
  = fun uu____1497  -> (Right, [FStar_Util.Inr "::"])
let level_associativity_spec:
  (associativity,(FStar_Char.char,Prims.string) FStar_Util.either Prims.list)
    FStar_Pervasives_Native.tuple2 Prims.list
  =
  [opinfix4 ();
  opinfix3 ();
  opinfix2 ();
  opinfix1 ();
  pipe_right ();
  opinfix0d ();
  opinfix0c ();
  opinfix0b ();
  opinfix0a ();
  colon_equals ();
  amp ();
  colon_colon ()]
let level_table:
  ((Prims.int,Prims.int,Prims.int) FStar_Pervasives_Native.tuple3,(FStar_Char.char,
                                                                    Prims.string)
                                                                    FStar_Util.either
                                                                    Prims.list)
    FStar_Pervasives_Native.tuple2 Prims.list
  =
  let levels_from_associativity l uu___62_1704 =
    match uu___62_1704 with
    | Left  -> (l, l, (l - (Prims.parse_int "1")))
    | Right  -> ((l - (Prims.parse_int "1")), l, l)
    | NonAssoc  -> (l, l, l) in
  FStar_List.mapi
    (fun i  ->
       fun uu____1744  ->
         match uu____1744 with
         | (assoc1,tokens) -> ((levels_from_associativity i assoc1), tokens))
    level_associativity_spec
let assign_levels:
  associativity_level Prims.list ->
    Prims.string ->
      (Prims.int,Prims.int,Prims.int) FStar_Pervasives_Native.tuple3
  =
  fun token_associativity_spec  ->
    fun s  ->
      let uu____1824 = FStar_List.tryFind (matches_level s) level_table in
      match uu____1824 with
      | FStar_Pervasives_Native.Some (assoc_levels,uu____1874) ->
          assoc_levels
      | uu____1918 -> failwith (Prims.strcat "Unrecognized operator " s)
let max: Prims.int -> Prims.int -> Prims.int =
  fun k1  -> fun k2  -> if k1 > k2 then k1 else k2
let max_level:
  'Auu____1953 .
    ('Auu____1953,(FStar_Char.char,Prims.string) FStar_Util.either Prims.list)
      FStar_Pervasives_Native.tuple2 Prims.list -> Prims.int
  =
  fun l  ->
    let find_level_and_max n1 level =
      let uu____2013 =
        FStar_List.tryFind
          (fun uu____2053  ->
             match uu____2053 with
             | (uu____2071,tokens) ->
                 tokens = (FStar_Pervasives_Native.snd level)) level_table in
      match uu____2013 with
      | FStar_Pervasives_Native.Some ((uu____2113,l1,uu____2115),uu____2116)
          -> max n1 l1
      | FStar_Pervasives_Native.None  ->
          let uu____2171 =
            let uu____2172 =
              let uu____2173 =
                FStar_List.map token_to_string
                  (FStar_Pervasives_Native.snd level) in
              FStar_String.concat "," uu____2173 in
            FStar_Util.format1 "Undefined associativity level %s" uu____2172 in
          failwith uu____2171 in
    FStar_List.fold_left find_level_and_max (Prims.parse_int "0") l
let levels:
  Prims.string ->
    (Prims.int,Prims.int,Prims.int) FStar_Pervasives_Native.tuple3
  = assign_levels level_associativity_spec
let operatorInfix0ad12:
  'Auu____2207 .
    Prims.unit ->
      (associativity,(FStar_Char.char,'Auu____2207) FStar_Util.either
                       Prims.list)
        FStar_Pervasives_Native.tuple2 Prims.list
  =
  fun uu____2221  ->
    [opinfix0a ();
    opinfix0b ();
    opinfix0c ();
    opinfix0d ();
    opinfix1 ();
    opinfix2 ()]
let is_operatorInfix0ad12: FStar_Ident.ident -> Prims.bool =
  fun op  ->
    let uu____2302 =
      let uu____2316 =
        FStar_All.pipe_left matches_level (FStar_Ident.text_of_id op) in
      FStar_List.tryFind uu____2316 (operatorInfix0ad12 ()) in
    uu____2302 <> FStar_Pervasives_Native.None
let is_operatorInfix34: FStar_Ident.ident -> Prims.bool =
  let opinfix34 = [opinfix3 (); opinfix4 ()] in
  fun op  ->
    let uu____2429 =
      let uu____2443 =
        FStar_All.pipe_left matches_level (FStar_Ident.text_of_id op) in
      FStar_List.tryFind uu____2443 opinfix34 in
    uu____2429 <> FStar_Pervasives_Native.None
let handleable_args_length: FStar_Ident.ident -> Prims.int =
  fun op  ->
    let op_s = FStar_Ident.text_of_id op in
    let uu____2509 =
      (is_general_prefix_op op) || (FStar_List.mem op_s ["-"; "~"]) in
    if uu____2509
    then Prims.parse_int "1"
    else
      (let uu____2511 =
         ((is_operatorInfix0ad12 op) || (is_operatorInfix34 op)) ||
           (FStar_List.mem op_s
              ["<==>"; "==>"; "\\/"; "/\\"; "="; "|>"; ":="; ".()"; ".[]"]) in
       if uu____2511
       then Prims.parse_int "2"
       else
         if FStar_List.mem op_s [".()<-"; ".[]<-"]
         then Prims.parse_int "3"
         else Prims.parse_int "0")
let handleable_op:
  'Auu____2517 . FStar_Ident.ident -> 'Auu____2517 Prims.list -> Prims.bool =
  fun op  ->
    fun args  ->
      match FStar_List.length args with
      | _0_27 when _0_27 = (Prims.parse_int "0") -> true
      | _0_28 when _0_28 = (Prims.parse_int "1") ->
          (is_general_prefix_op op) ||
            (FStar_List.mem (FStar_Ident.text_of_id op) ["-"; "~"])
      | _0_29 when _0_29 = (Prims.parse_int "2") ->
          ((is_operatorInfix0ad12 op) || (is_operatorInfix34 op)) ||
            (FStar_List.mem (FStar_Ident.text_of_id op)
               ["<==>"; "==>"; "\\/"; "/\\"; "="; "|>"; ":="; ".()"; ".[]"])
      | _0_30 when _0_30 = (Prims.parse_int "3") ->
          FStar_List.mem (FStar_Ident.text_of_id op) [".()<-"; ".[]<-"]
      | uu____2530 -> false
let comment_stack:
  (Prims.string,FStar_Range.range) FStar_Pervasives_Native.tuple2 Prims.list
    FStar_ST.ref
  = FStar_Util.mk_ref []
let with_comment:
  'Auu____2560 .
    ('Auu____2560 -> FStar_Pprint.document) ->
      'Auu____2560 -> FStar_Range.range -> FStar_Pprint.document
  =
  fun printer  ->
    fun tm  ->
      fun tmrange  ->
        let rec comments_before_pos acc print_pos lookahead_pos =
          let uu____2592 = FStar_ST.op_Bang comment_stack in
          match uu____2592 with
          | [] -> (acc, false)
          | (comment,crange)::cs ->
              let uu____2678 = FStar_Range.range_before_pos crange print_pos in
              if uu____2678
              then
                (FStar_ST.op_Colon_Equals comment_stack cs;
                 (let uu____2742 =
                    let uu____2743 =
                      let uu____2744 = str comment in
                      FStar_Pprint.op_Hat_Hat uu____2744
                        FStar_Pprint.hardline in
                    FStar_Pprint.op_Hat_Hat acc uu____2743 in
                  comments_before_pos uu____2742 print_pos lookahead_pos))
              else
                (let uu____2746 =
                   FStar_Range.range_before_pos crange lookahead_pos in
                 (acc, uu____2746)) in
        let uu____2747 =
          let uu____2752 =
            let uu____2753 = FStar_Range.start_of_range tmrange in
            FStar_Range.end_of_line uu____2753 in
          let uu____2754 = FStar_Range.end_of_range tmrange in
          comments_before_pos FStar_Pprint.empty uu____2752 uu____2754 in
        match uu____2747 with
        | (comments,has_lookahead) ->
            let printed_e = printer tm in
            let comments1 =
              if has_lookahead
              then
                let pos = FStar_Range.end_of_range tmrange in
                let uu____2760 = comments_before_pos comments pos pos in
                FStar_Pervasives_Native.fst uu____2760
              else comments in
            let uu____2766 = FStar_Pprint.op_Hat_Hat comments1 printed_e in
            FStar_Pprint.group uu____2766
let rec place_comments_until_pos:
  Prims.int ->
    Prims.int ->
      FStar_Range.pos -> FStar_Pprint.document -> FStar_Pprint.document
  =
  fun k  ->
    fun lbegin  ->
      fun pos_end  ->
        fun doc1  ->
          let uu____2779 = FStar_ST.op_Bang comment_stack in
          match uu____2779 with
          | (comment,crange)::cs when
              FStar_Range.range_before_pos crange pos_end ->
              (FStar_ST.op_Colon_Equals comment_stack cs;
               (let lnum =
                  let uu____2917 =
                    let uu____2918 =
                      let uu____2919 = FStar_Range.start_of_range crange in
                      FStar_Range.line_of_pos uu____2919 in
                    uu____2918 - lbegin in
                  max k uu____2917 in
                let doc2 =
                  let uu____2921 =
                    let uu____2922 =
                      FStar_Pprint.repeat lnum FStar_Pprint.hardline in
                    let uu____2923 = str comment in
                    FStar_Pprint.op_Hat_Hat uu____2922 uu____2923 in
                  FStar_Pprint.op_Hat_Hat doc1 uu____2921 in
                let uu____2924 =
                  let uu____2925 = FStar_Range.end_of_range crange in
                  FStar_Range.line_of_pos uu____2925 in
                place_comments_until_pos (Prims.parse_int "1") uu____2924
                  pos_end doc2))
          | uu____2926 ->
              let lnum =
                let uu____2934 =
                  let uu____2935 = FStar_Range.line_of_pos pos_end in
                  uu____2935 - lbegin in
                max (Prims.parse_int "1") uu____2934 in
              let uu____2936 = FStar_Pprint.repeat lnum FStar_Pprint.hardline in
              FStar_Pprint.op_Hat_Hat doc1 uu____2936
let separate_map_with_comments:
  'Auu____2943 .
    FStar_Pprint.document ->
      FStar_Pprint.document ->
        ('Auu____2943 -> FStar_Pprint.document) ->
          'Auu____2943 Prims.list ->
            ('Auu____2943 -> FStar_Range.range) -> FStar_Pprint.document
  =
  fun prefix1  ->
    fun sep  ->
      fun f  ->
        fun xs  ->
          fun extract_range  ->
            let fold_fun uu____2991 x =
              match uu____2991 with
              | (last_line,doc1) ->
                  let r = extract_range x in
                  let doc2 =
                    let uu____3005 = FStar_Range.start_of_range r in
                    place_comments_until_pos (Prims.parse_int "1") last_line
                      uu____3005 doc1 in
                  let uu____3006 =
                    let uu____3007 = FStar_Range.end_of_range r in
                    FStar_Range.line_of_pos uu____3007 in
                  let uu____3008 =
                    let uu____3009 =
                      let uu____3010 = f x in
                      FStar_Pprint.op_Hat_Hat sep uu____3010 in
                    FStar_Pprint.op_Hat_Hat doc2 uu____3009 in
                  (uu____3006, uu____3008) in
            let uu____3011 =
              let uu____3018 = FStar_List.hd xs in
              let uu____3019 = FStar_List.tl xs in (uu____3018, uu____3019) in
            match uu____3011 with
            | (x,xs1) ->
                let init1 =
                  let uu____3035 =
                    let uu____3036 =
                      let uu____3037 = extract_range x in
                      FStar_Range.end_of_range uu____3037 in
                    FStar_Range.line_of_pos uu____3036 in
                  let uu____3038 =
                    let uu____3039 = f x in
                    FStar_Pprint.op_Hat_Hat prefix1 uu____3039 in
                  (uu____3035, uu____3038) in
                let uu____3040 = FStar_List.fold_left fold_fun init1 xs1 in
                FStar_Pervasives_Native.snd uu____3040
let rec p_decl: FStar_Parser_AST.decl -> FStar_Pprint.document =
  fun d  ->
    let uu____3335 =
      let uu____3336 = FStar_Pprint.optional p_fsdoc d.FStar_Parser_AST.doc in
      let uu____3337 =
        let uu____3338 = p_attributes d.FStar_Parser_AST.attrs in
        let uu____3339 =
          let uu____3340 = p_qualifiers d.FStar_Parser_AST.quals in
          let uu____3341 =
            let uu____3342 = p_rawDecl d in
            FStar_Pprint.op_Hat_Hat
              (if d.FStar_Parser_AST.quals = []
               then FStar_Pprint.empty
               else break1) uu____3342 in
          FStar_Pprint.op_Hat_Hat uu____3340 uu____3341 in
        FStar_Pprint.op_Hat_Hat uu____3338 uu____3339 in
      FStar_Pprint.op_Hat_Hat uu____3336 uu____3337 in
    FStar_Pprint.group uu____3335
and p_attributes: FStar_Parser_AST.attributes_ -> FStar_Pprint.document =
  fun attrs  ->
    let uu____3345 =
      let uu____3346 = str "@" in
      FStar_Pprint.op_Hat_Hat FStar_Pprint.lbracket uu____3346 in
    let uu____3347 =
      FStar_Pprint.op_Hat_Hat FStar_Pprint.rbracket FStar_Pprint.hardline in
    soft_surround_map_or_flow (Prims.parse_int "0") (Prims.parse_int "2")
      FStar_Pprint.empty uu____3345 FStar_Pprint.space uu____3347
      p_atomicTerm attrs
and p_fsdoc: FStar_Parser_AST.fsdoc -> FStar_Pprint.document =
  fun uu____3348  ->
    match uu____3348 with
    | (doc1,kwd_args) ->
        let kwd_args_doc =
          match kwd_args with
          | [] -> FStar_Pprint.empty
          | kwd_args1 ->
              let process_kwd_arg uu____3382 =
                match uu____3382 with
                | (kwd,arg) ->
                    let uu____3389 = str "@" in
                    let uu____3390 =
                      let uu____3391 = str kwd in
                      let uu____3392 =
                        let uu____3393 = str arg in
                        FStar_Pprint.op_Hat_Hat FStar_Pprint.space uu____3393 in
                      FStar_Pprint.op_Hat_Hat uu____3391 uu____3392 in
                    FStar_Pprint.op_Hat_Hat uu____3389 uu____3390 in
              let uu____3394 =
                let uu____3395 =
                  FStar_Pprint.separate_map FStar_Pprint.hardline
                    process_kwd_arg kwd_args1 in
                FStar_Pprint.op_Hat_Hat uu____3395 FStar_Pprint.hardline in
              FStar_Pprint.op_Hat_Hat FStar_Pprint.hardline uu____3394 in
        let uu____3400 =
          let uu____3401 =
            let uu____3402 =
              let uu____3403 =
                let uu____3404 = str doc1 in
                let uu____3405 =
                  let uu____3406 =
                    let uu____3407 =
                      FStar_Pprint.op_Hat_Hat FStar_Pprint.rparen
                        FStar_Pprint.hardline in
                    FStar_Pprint.op_Hat_Hat FStar_Pprint.star uu____3407 in
                  FStar_Pprint.op_Hat_Hat kwd_args_doc uu____3406 in
                FStar_Pprint.op_Hat_Hat uu____3404 uu____3405 in
              FStar_Pprint.op_Hat_Hat FStar_Pprint.star uu____3403 in
            FStar_Pprint.op_Hat_Hat FStar_Pprint.star uu____3402 in
          FStar_Pprint.op_Hat_Hat FStar_Pprint.lparen uu____3401 in
        FStar_Pprint.op_Hat_Hat FStar_Pprint.hardline uu____3400
and p_justSig: FStar_Parser_AST.decl -> FStar_Pprint.document =
  fun d  ->
    match d.FStar_Parser_AST.d with
    | FStar_Parser_AST.Val (lid,t) ->
        let uu____3411 =
          let uu____3412 = str "val" in
          let uu____3413 =
            let uu____3414 =
              let uu____3415 = p_lident lid in
              let uu____3416 =
                FStar_Pprint.op_Hat_Hat FStar_Pprint.space FStar_Pprint.colon in
              FStar_Pprint.op_Hat_Hat uu____3415 uu____3416 in
            FStar_Pprint.op_Hat_Hat FStar_Pprint.space uu____3414 in
          FStar_Pprint.op_Hat_Hat uu____3412 uu____3413 in
        let uu____3417 = p_typ t in
        op_Hat_Slash_Plus_Hat uu____3411 uu____3417
    | FStar_Parser_AST.TopLevelLet (uu____3418,lbs) ->
        FStar_Pprint.separate_map FStar_Pprint.hardline
          (fun lb  ->
             let uu____3443 =
               let uu____3444 = str "let" in
               let uu____3445 = p_letlhs lb in
               FStar_Pprint.op_Hat_Slash_Hat uu____3444 uu____3445 in
             FStar_Pprint.group uu____3443) lbs
    | uu____3446 -> FStar_Pprint.empty
and p_rawDecl: FStar_Parser_AST.decl -> FStar_Pprint.document =
  fun d  ->
    match d.FStar_Parser_AST.d with
    | FStar_Parser_AST.Open uid ->
        let uu____3449 =
          let uu____3450 = str "open" in
          let uu____3451 = p_quident uid in
          FStar_Pprint.op_Hat_Slash_Hat uu____3450 uu____3451 in
        FStar_Pprint.group uu____3449
    | FStar_Parser_AST.Include uid ->
        let uu____3453 =
          let uu____3454 = str "include" in
          let uu____3455 = p_quident uid in
          FStar_Pprint.op_Hat_Slash_Hat uu____3454 uu____3455 in
        FStar_Pprint.group uu____3453
    | FStar_Parser_AST.ModuleAbbrev (uid1,uid2) ->
        let uu____3458 =
          let uu____3459 = str "module" in
          let uu____3460 =
            let uu____3461 =
              let uu____3462 = p_uident uid1 in
              let uu____3463 =
                FStar_Pprint.op_Hat_Hat FStar_Pprint.space
                  FStar_Pprint.equals in
              FStar_Pprint.op_Hat_Hat uu____3462 uu____3463 in
            FStar_Pprint.op_Hat_Hat FStar_Pprint.space uu____3461 in
          FStar_Pprint.op_Hat_Hat uu____3459 uu____3460 in
        let uu____3464 = p_quident uid2 in
        op_Hat_Slash_Plus_Hat uu____3458 uu____3464
    | FStar_Parser_AST.TopLevelModule uid ->
        let uu____3466 =
          let uu____3467 = str "module" in
          let uu____3468 =
            let uu____3469 = p_quident uid in
            FStar_Pprint.op_Hat_Hat FStar_Pprint.space uu____3469 in
          FStar_Pprint.op_Hat_Hat uu____3467 uu____3468 in
        FStar_Pprint.group uu____3466
    | FStar_Parser_AST.Tycon
        (true
         ,(FStar_Parser_AST.TyconAbbrev
           (uid,tpars,FStar_Pervasives_Native.None ,t),FStar_Pervasives_Native.None
           )::[])
        ->
        let effect_prefix_doc =
          let uu____3502 = str "effect" in
          let uu____3503 =
            let uu____3504 = p_uident uid in
            FStar_Pprint.op_Hat_Hat FStar_Pprint.space uu____3504 in
          FStar_Pprint.op_Hat_Hat uu____3502 uu____3503 in
        let uu____3505 =
          let uu____3506 = p_typars tpars in
          FStar_Pprint.surround (Prims.parse_int "2") (Prims.parse_int "1")
            effect_prefix_doc uu____3506 FStar_Pprint.equals in
        let uu____3507 = p_typ t in
        op_Hat_Slash_Plus_Hat uu____3505 uu____3507
    | FStar_Parser_AST.Tycon (false ,tcdefs) ->
        let uu____3525 = str "type" in
        let uu____3526 = str "and" in
        precede_break_separate_map uu____3525 uu____3526 p_fsdocTypeDeclPairs
          tcdefs
    | FStar_Parser_AST.TopLevelLet (q,lbs) ->
        let let_doc =
          let uu____3548 = str "let" in
          let uu____3549 =
            let uu____3550 = p_letqualifier q in
            FStar_Pprint.op_Hat_Hat uu____3550 FStar_Pprint.space in
          FStar_Pprint.op_Hat_Hat uu____3548 uu____3549 in
        let uu____3551 =
          let uu____3552 = str "and" in
          FStar_Pprint.op_Hat_Hat uu____3552 FStar_Pprint.space in
        separate_map_with_comments let_doc uu____3551 p_letbinding lbs
          (fun uu____3560  ->
             match uu____3560 with
             | (p,t) ->
                 FStar_Range.union_ranges p.FStar_Parser_AST.prange
                   t.FStar_Parser_AST.range)
    | FStar_Parser_AST.Val (lid,t) ->
        let uu____3569 =
          let uu____3570 = str "val" in
          let uu____3571 =
            let uu____3572 =
              let uu____3573 = p_lident lid in
              let uu____3574 =
                FStar_Pprint.op_Hat_Hat FStar_Pprint.space FStar_Pprint.colon in
              FStar_Pprint.op_Hat_Hat uu____3573 uu____3574 in
            FStar_Pprint.op_Hat_Hat FStar_Pprint.space uu____3572 in
          FStar_Pprint.op_Hat_Hat uu____3570 uu____3571 in
        let uu____3575 = p_typ t in
        op_Hat_Slash_Plus_Hat uu____3569 uu____3575
    | FStar_Parser_AST.Assume (id1,t) ->
        let decl_keyword =
          let uu____3579 =
            let uu____3580 =
              FStar_Util.char_at id1.FStar_Ident.idText (Prims.parse_int "0") in
            FStar_All.pipe_right uu____3580 FStar_Util.is_upper in
          if uu____3579
          then FStar_Pprint.empty
          else
            (let uu____3582 = str "val" in
             FStar_Pprint.op_Hat_Hat uu____3582 FStar_Pprint.space) in
        let uu____3583 =
          let uu____3584 =
            let uu____3585 = p_ident id1 in
            let uu____3586 =
              FStar_Pprint.op_Hat_Hat FStar_Pprint.space FStar_Pprint.colon in
            FStar_Pprint.op_Hat_Hat uu____3585 uu____3586 in
          FStar_Pprint.op_Hat_Hat decl_keyword uu____3584 in
        let uu____3587 = p_typ t in
        op_Hat_Slash_Plus_Hat uu____3583 uu____3587
    | FStar_Parser_AST.Exception (uid,t_opt) ->
        let uu____3594 = str "exception" in
        let uu____3595 =
          let uu____3596 =
            let uu____3597 = p_uident uid in
            let uu____3598 =
              FStar_Pprint.optional
                (fun t  ->
                   let uu____3603 = str "of" in
                   let uu____3604 = p_typ t in
                   op_Hat_Slash_Plus_Hat uu____3603 uu____3604) t_opt in
            FStar_Pprint.op_Hat_Hat uu____3597 uu____3598 in
          FStar_Pprint.op_Hat_Hat FStar_Pprint.space uu____3596 in
        FStar_Pprint.op_Hat_Hat uu____3594 uu____3595
    | FStar_Parser_AST.NewEffect ne ->
        let uu____3606 = str "new_effect" in
        let uu____3607 =
          let uu____3608 = p_newEffect ne in
          FStar_Pprint.op_Hat_Hat FStar_Pprint.space uu____3608 in
        FStar_Pprint.op_Hat_Hat uu____3606 uu____3607
    | FStar_Parser_AST.SubEffect se ->
        let uu____3610 = str "sub_effect" in
        let uu____3611 =
          let uu____3612 = p_subEffect se in
          FStar_Pprint.op_Hat_Hat FStar_Pprint.space uu____3612 in
        FStar_Pprint.op_Hat_Hat uu____3610 uu____3611
    | FStar_Parser_AST.Pragma p -> p_pragma p
    | FStar_Parser_AST.Fsdoc doc1 ->
        let uu____3615 = p_fsdoc doc1 in
        FStar_Pprint.op_Hat_Hat uu____3615 FStar_Pprint.hardline
    | FStar_Parser_AST.Main uu____3616 ->
        failwith "*Main declaration* : Is that really still in use ??"
    | FStar_Parser_AST.Tycon (true ,uu____3617) ->
        failwith
          "Effect abbreviation is expected to be defined by an abbreviation"
and p_pragma: FStar_Parser_AST.pragma -> FStar_Pprint.document =
  fun uu___63_3634  ->
    match uu___63_3634 with
    | FStar_Parser_AST.SetOptions s ->
        let uu____3636 = str "#set-options" in
        let uu____3637 =
          let uu____3638 =
            let uu____3639 = str s in FStar_Pprint.dquotes uu____3639 in
          FStar_Pprint.op_Hat_Hat FStar_Pprint.space uu____3638 in
        FStar_Pprint.op_Hat_Hat uu____3636 uu____3637
    | FStar_Parser_AST.ResetOptions s_opt ->
        let uu____3643 = str "#reset-options" in
        let uu____3644 =
          FStar_Pprint.optional
            (fun s  ->
               let uu____3648 =
                 let uu____3649 = str s in FStar_Pprint.dquotes uu____3649 in
               FStar_Pprint.op_Hat_Hat FStar_Pprint.space uu____3648) s_opt in
        FStar_Pprint.op_Hat_Hat uu____3643 uu____3644
    | FStar_Parser_AST.LightOff  ->
        (FStar_ST.op_Colon_Equals should_print_fs_typ_app true;
         str "#light \"off\"")
and p_typars: FStar_Parser_AST.binder Prims.list -> FStar_Pprint.document =
  fun bs  -> p_binders true bs
and p_fsdocTypeDeclPairs:
  (FStar_Parser_AST.tycon,FStar_Parser_AST.fsdoc
                            FStar_Pervasives_Native.option)
    FStar_Pervasives_Native.tuple2 -> FStar_Pprint.document
  =
  fun uu____3700  ->
    match uu____3700 with
    | (typedecl,fsdoc_opt) ->
        let uu____3713 = FStar_Pprint.optional p_fsdoc fsdoc_opt in
        let uu____3714 = p_typeDecl typedecl in
        FStar_Pprint.op_Hat_Hat uu____3713 uu____3714
and p_typeDecl: FStar_Parser_AST.tycon -> FStar_Pprint.document =
  fun uu___64_3715  ->
    match uu___64_3715 with
    | FStar_Parser_AST.TyconAbstract (lid,bs,typ_opt) ->
        let empty' uu____3730 = FStar_Pprint.empty in
        p_typeDeclPrefix lid bs typ_opt empty'
    | FStar_Parser_AST.TyconAbbrev (lid,bs,typ_opt,t) ->
        let f uu____3746 =
          let uu____3747 = p_typ t in prefix2 FStar_Pprint.equals uu____3747 in
        p_typeDeclPrefix lid bs typ_opt f
    | FStar_Parser_AST.TyconRecord (lid,bs,typ_opt,record_field_decls) ->
        let p_recordFieldAndComments uu____3791 =
          match uu____3791 with
          | (lid1,t,doc_opt) ->
              let uu____3807 =
                FStar_Range.extend_to_end_of_line t.FStar_Parser_AST.range in
              with_comment p_recordFieldDecl (lid1, t, doc_opt) uu____3807 in
        let p_fields uu____3821 =
          let uu____3822 =
            let uu____3823 =
              let uu____3824 =
                let uu____3825 =
                  FStar_Pprint.op_Hat_Hat FStar_Pprint.semi break1 in
                FStar_Pprint.separate_map uu____3825 p_recordFieldAndComments
                  record_field_decls in
              braces_with_nesting uu____3824 in
            FStar_Pprint.op_Hat_Hat FStar_Pprint.space uu____3823 in
          FStar_Pprint.op_Hat_Hat FStar_Pprint.equals uu____3822 in
        p_typeDeclPrefix lid bs typ_opt p_fields
    | FStar_Parser_AST.TyconVariant (lid,bs,typ_opt,ct_decls) ->
        let p_constructorBranchAndComments uu____3889 =
          match uu____3889 with
          | (uid,t_opt,doc_opt,use_of) ->
              let range =
                let uu____3915 =
                  let uu____3916 =
                    FStar_Util.map_opt t_opt
                      (fun t  -> t.FStar_Parser_AST.range) in
                  FStar_Util.dflt uid.FStar_Ident.idRange uu____3916 in
                FStar_Range.extend_to_end_of_line uu____3915 in
              let p_constructorBranch decl =
                let uu____3949 =
                  let uu____3950 =
                    let uu____3951 = p_constructorDecl decl in
                    FStar_Pprint.op_Hat_Hat FStar_Pprint.space uu____3951 in
                  FStar_Pprint.op_Hat_Hat FStar_Pprint.bar uu____3950 in
                FStar_Pprint.group uu____3949 in
              with_comment p_constructorBranch (uid, t_opt, doc_opt, use_of)
                range in
        let datacon_doc uu____3971 =
          let uu____3972 =
            FStar_Pprint.separate_map break1 p_constructorBranchAndComments
              ct_decls in
          FStar_Pprint.group uu____3972 in
        p_typeDeclPrefix lid bs typ_opt
          (fun uu____3987  ->
             let uu____3988 = datacon_doc () in
             prefix2 FStar_Pprint.equals uu____3988)
and p_typeDeclPrefix:
  FStar_Ident.ident ->
    FStar_Parser_AST.binder Prims.list ->
      FStar_Parser_AST.knd FStar_Pervasives_Native.option ->
        (Prims.unit -> FStar_Pprint.document) -> FStar_Pprint.document
  =
  fun lid  ->
    fun bs  ->
      fun typ_opt  ->
        fun cont  ->
          if (bs = []) && (typ_opt = FStar_Pervasives_Native.None)
          then
            let uu____4003 = p_ident lid in
            let uu____4004 =
              let uu____4005 = cont () in
              FStar_Pprint.op_Hat_Hat FStar_Pprint.space uu____4005 in
            FStar_Pprint.op_Hat_Hat uu____4003 uu____4004
          else
            (let binders_doc =
               let uu____4008 = p_typars bs in
               let uu____4009 =
                 FStar_Pprint.optional
                   (fun t  ->
                      let uu____4013 =
                        let uu____4014 =
                          let uu____4015 = p_typ t in
                          FStar_Pprint.op_Hat_Hat FStar_Pprint.space
                            uu____4015 in
                        FStar_Pprint.op_Hat_Hat FStar_Pprint.colon uu____4014 in
                      FStar_Pprint.op_Hat_Hat break1 uu____4013) typ_opt in
               FStar_Pprint.op_Hat_Hat uu____4008 uu____4009 in
             let uu____4016 = p_ident lid in
             let uu____4017 = cont () in
             FStar_Pprint.surround (Prims.parse_int "2")
               (Prims.parse_int "1") uu____4016 binders_doc uu____4017)
and p_recordFieldDecl:
  (FStar_Ident.ident,FStar_Parser_AST.term,FStar_Parser_AST.fsdoc
                                             FStar_Pervasives_Native.option)
    FStar_Pervasives_Native.tuple3 -> FStar_Pprint.document
  =
  fun uu____4018  ->
    match uu____4018 with
    | (lid,t,doc_opt) ->
        let uu____4034 =
          let uu____4035 = FStar_Pprint.optional p_fsdoc doc_opt in
          let uu____4036 =
            let uu____4037 = p_lident lid in
            let uu____4038 =
              let uu____4039 = p_typ t in
              FStar_Pprint.op_Hat_Hat FStar_Pprint.colon uu____4039 in
            FStar_Pprint.op_Hat_Hat uu____4037 uu____4038 in
          FStar_Pprint.op_Hat_Hat uu____4035 uu____4036 in
        FStar_Pprint.group uu____4034
and p_constructorDecl:
  (FStar_Ident.ident,FStar_Parser_AST.term FStar_Pervasives_Native.option,
    FStar_Parser_AST.fsdoc FStar_Pervasives_Native.option,Prims.bool)
    FStar_Pervasives_Native.tuple4 -> FStar_Pprint.document
  =
  fun uu____4040  ->
    match uu____4040 with
    | (uid,t_opt,doc_opt,use_of) ->
        let sep = if use_of then str "of" else FStar_Pprint.colon in
        let uid_doc = p_uident uid in
        let uu____4068 = FStar_Pprint.optional p_fsdoc doc_opt in
        let uu____4069 =
          let uu____4070 = FStar_Pprint.break_ (Prims.parse_int "0") in
          let uu____4071 =
            default_or_map uid_doc
              (fun t  ->
                 let uu____4076 =
                   let uu____4077 =
                     FStar_Pprint.op_Hat_Hat FStar_Pprint.space sep in
                   FStar_Pprint.op_Hat_Hat uid_doc uu____4077 in
                 let uu____4078 = p_typ t in
                 op_Hat_Slash_Plus_Hat uu____4076 uu____4078) t_opt in
          FStar_Pprint.op_Hat_Hat uu____4070 uu____4071 in
        FStar_Pprint.op_Hat_Hat uu____4068 uu____4069
and p_letlhs:
  (FStar_Parser_AST.pattern,FStar_Parser_AST.term)
    FStar_Pervasives_Native.tuple2 -> FStar_Pprint.document
  =
  fun uu____4079  ->
    match uu____4079 with
    | (pat,uu____4085) ->
        let uu____4086 =
          match pat.FStar_Parser_AST.pat with
          | FStar_Parser_AST.PatAscribed (pat1,t) ->
              let uu____4097 =
                let uu____4098 =
                  let uu____4099 =
                    let uu____4100 =
                      let uu____4101 = p_tmArrow p_tmNoEq t in
                      FStar_Pprint.op_Hat_Hat FStar_Pprint.space uu____4101 in
                    FStar_Pprint.op_Hat_Hat FStar_Pprint.colon uu____4100 in
                  FStar_Pprint.group uu____4099 in
                FStar_Pprint.op_Hat_Hat break1 uu____4098 in
              (pat1, uu____4097)
          | uu____4102 -> (pat, FStar_Pprint.empty) in
        (match uu____4086 with
         | (pat1,ascr_doc) ->
             (match pat1.FStar_Parser_AST.pat with
              | FStar_Parser_AST.PatApp
                  ({
                     FStar_Parser_AST.pat = FStar_Parser_AST.PatVar
                       (x,uu____4106);
                     FStar_Parser_AST.prange = uu____4107;_},pats)
                  ->
                  let uu____4117 =
                    let uu____4118 = p_lident x in
                    let uu____4119 =
                      let uu____4120 =
                        separate_map_or_flow break1 p_atomicPattern pats in
                      FStar_Pprint.op_Hat_Hat uu____4120 ascr_doc in
                    FStar_Pprint.op_Hat_Slash_Hat uu____4118 uu____4119 in
                  FStar_Pprint.group uu____4117
              | uu____4121 ->
                  let uu____4122 =
                    let uu____4123 = p_tuplePattern pat1 in
                    FStar_Pprint.op_Hat_Hat uu____4123 ascr_doc in
                  FStar_Pprint.group uu____4122))
and p_letbinding:
  (FStar_Parser_AST.pattern,FStar_Parser_AST.term)
    FStar_Pervasives_Native.tuple2 -> FStar_Pprint.document
  =
  fun uu____4124  ->
    match uu____4124 with
    | (pat,e) ->
        let pat_doc = p_letlhs (pat, e) in
        let uu____4132 =
          let uu____4133 =
            FStar_Pprint.op_Hat_Slash_Hat pat_doc FStar_Pprint.equals in
          FStar_Pprint.group uu____4133 in
        let uu____4134 = p_term e in prefix2 uu____4132 uu____4134
and p_newEffect: FStar_Parser_AST.effect_decl -> FStar_Pprint.document =
  fun uu___65_4135  ->
    match uu___65_4135 with
    | FStar_Parser_AST.RedefineEffect (lid,bs,t) ->
        p_effectRedefinition lid bs t
    | FStar_Parser_AST.DefineEffect (lid,bs,t,eff_decls) ->
        p_effectDefinition lid bs t eff_decls
and p_effectRedefinition:
  FStar_Ident.ident ->
    FStar_Parser_AST.binder Prims.list ->
      FStar_Parser_AST.term -> FStar_Pprint.document
  =
  fun uid  ->
    fun bs  ->
      fun t  ->
        let uu____4160 = p_uident uid in
        let uu____4161 = p_binders true bs in
        let uu____4162 =
          let uu____4163 = p_simpleTerm t in
          prefix2 FStar_Pprint.equals uu____4163 in
        FStar_Pprint.surround (Prims.parse_int "2") (Prims.parse_int "1")
          uu____4160 uu____4161 uu____4162
and p_effectDefinition:
  FStar_Ident.ident ->
    FStar_Parser_AST.binder Prims.list ->
      FStar_Parser_AST.term ->
        FStar_Parser_AST.decl Prims.list -> FStar_Pprint.document
  =
  fun uid  ->
    fun bs  ->
      fun t  ->
        fun eff_decls  ->
          let uu____4172 =
            let uu____4173 =
              let uu____4174 =
                let uu____4175 = p_uident uid in
                let uu____4176 = p_binders true bs in
                let uu____4177 =
                  let uu____4178 = p_typ t in
                  prefix2 FStar_Pprint.colon uu____4178 in
                FStar_Pprint.surround (Prims.parse_int "2")
                  (Prims.parse_int "1") uu____4175 uu____4176 uu____4177 in
              FStar_Pprint.group uu____4174 in
            let uu____4179 =
              let uu____4180 = str "with" in
              let uu____4181 =
                separate_break_map FStar_Pprint.semi p_effectDecl eff_decls in
              prefix2 uu____4180 uu____4181 in
            FStar_Pprint.op_Hat_Slash_Hat uu____4173 uu____4179 in
          braces_with_nesting uu____4172
and p_effectDecl: FStar_Parser_AST.decl -> FStar_Pprint.document =
  fun d  ->
    match d.FStar_Parser_AST.d with
    | FStar_Parser_AST.Tycon
        (false
         ,(FStar_Parser_AST.TyconAbbrev
           (lid,[],FStar_Pervasives_Native.None ,e),FStar_Pervasives_Native.None
           )::[])
        ->
        let uu____4211 =
          let uu____4212 = p_lident lid in
          let uu____4213 =
            FStar_Pprint.op_Hat_Hat FStar_Pprint.space FStar_Pprint.equals in
          FStar_Pprint.op_Hat_Hat uu____4212 uu____4213 in
        let uu____4214 = p_simpleTerm e in prefix2 uu____4211 uu____4214
    | uu____4215 ->
        let uu____4216 =
          let uu____4217 = FStar_Parser_AST.decl_to_string d in
          FStar_Util.format1
            "Not a declaration of an effect member... or at least I hope so : %s"
            uu____4217 in
        failwith uu____4216
and p_subEffect: FStar_Parser_AST.lift -> FStar_Pprint.document =
  fun lift  ->
    let lift_op_doc =
      let lifts =
        match lift.FStar_Parser_AST.lift_op with
        | FStar_Parser_AST.NonReifiableLift t -> [("lift_wp", t)]
        | FStar_Parser_AST.ReifiableLift (t1,t2) ->
            [("lif_wp", t1); ("lift", t2)]
        | FStar_Parser_AST.LiftForFree t -> [("lift", t)] in
      let p_lift uu____4272 =
        match uu____4272 with
        | (kwd,t) ->
            let uu____4279 =
              let uu____4280 = str kwd in
              let uu____4281 =
                FStar_Pprint.op_Hat_Hat FStar_Pprint.space
                  FStar_Pprint.equals in
              FStar_Pprint.op_Hat_Hat uu____4280 uu____4281 in
            let uu____4282 = p_simpleTerm t in prefix2 uu____4279 uu____4282 in
      separate_break_map FStar_Pprint.semi p_lift lifts in
    let uu____4287 =
      let uu____4288 =
        let uu____4289 = p_quident lift.FStar_Parser_AST.msource in
        let uu____4290 =
          let uu____4291 = str "~>" in
          FStar_Pprint.op_Hat_Hat FStar_Pprint.space uu____4291 in
        FStar_Pprint.op_Hat_Hat uu____4289 uu____4290 in
      let uu____4292 = p_quident lift.FStar_Parser_AST.mdest in
      prefix2 uu____4288 uu____4292 in
    let uu____4293 =
      let uu____4294 = braces_with_nesting lift_op_doc in
      FStar_Pprint.op_Hat_Hat FStar_Pprint.space uu____4294 in
    FStar_Pprint.op_Hat_Hat uu____4287 uu____4293
and p_qualifier: FStar_Parser_AST.qualifier -> FStar_Pprint.document =
  fun uu___66_4295  ->
    match uu___66_4295 with
    | FStar_Parser_AST.Private  -> str "private"
    | FStar_Parser_AST.Abstract  -> str "abstract"
    | FStar_Parser_AST.Noeq  -> str "noeq"
    | FStar_Parser_AST.Unopteq  -> str "unopteq"
    | FStar_Parser_AST.Assumption  -> str "assume"
    | FStar_Parser_AST.DefaultEffect  -> str "default"
    | FStar_Parser_AST.TotalEffect  -> str "total"
    | FStar_Parser_AST.Effect_qual  -> FStar_Pprint.empty
    | FStar_Parser_AST.New  -> str "new"
    | FStar_Parser_AST.Inline  -> str "inline"
    | FStar_Parser_AST.Visible  -> FStar_Pprint.empty
    | FStar_Parser_AST.Unfold_for_unification_and_vcgen  -> str "unfold"
    | FStar_Parser_AST.Inline_for_extraction  -> str "inline_for_extraction"
    | FStar_Parser_AST.Irreducible  -> str "irreducible"
    | FStar_Parser_AST.NoExtract  -> str "noextract"
    | FStar_Parser_AST.Reifiable  -> str "reifiable"
    | FStar_Parser_AST.Reflectable  -> str "reflectable"
    | FStar_Parser_AST.Opaque  -> str "opaque"
    | FStar_Parser_AST.Logic  -> str "logic"
and p_qualifiers: FStar_Parser_AST.qualifiers -> FStar_Pprint.document =
  fun qs  ->
    let uu____4297 = FStar_Pprint.separate_map break1 p_qualifier qs in
    FStar_Pprint.group uu____4297
and p_letqualifier: FStar_Parser_AST.let_qualifier -> FStar_Pprint.document =
  fun uu___67_4298  ->
    match uu___67_4298 with
    | FStar_Parser_AST.Rec  ->
        let uu____4299 = str "rec" in
        FStar_Pprint.op_Hat_Hat FStar_Pprint.space uu____4299
    | FStar_Parser_AST.Mutable  ->
        let uu____4300 = str "mutable" in
        FStar_Pprint.op_Hat_Hat FStar_Pprint.space uu____4300
    | FStar_Parser_AST.NoLetQualifier  -> FStar_Pprint.empty
and p_aqual: FStar_Parser_AST.arg_qualifier -> FStar_Pprint.document =
  fun uu___68_4301  ->
    match uu___68_4301 with
    | FStar_Parser_AST.Implicit  -> str "#"
    | FStar_Parser_AST.Equality  -> str "$"
and p_disjunctivePattern: FStar_Parser_AST.pattern -> FStar_Pprint.document =
  fun p  ->
    match p.FStar_Parser_AST.pat with
    | FStar_Parser_AST.PatOr pats ->
        let uu____4306 =
          let uu____4307 =
            let uu____4308 =
              FStar_Pprint.op_Hat_Hat FStar_Pprint.bar FStar_Pprint.space in
            FStar_Pprint.op_Hat_Hat break1 uu____4308 in
          FStar_Pprint.separate_map uu____4307 p_tuplePattern pats in
        FStar_Pprint.group uu____4306
    | uu____4309 -> p_tuplePattern p
and p_tuplePattern: FStar_Parser_AST.pattern -> FStar_Pprint.document =
  fun p  ->
    match p.FStar_Parser_AST.pat with
    | FStar_Parser_AST.PatTuple (pats,false ) ->
        let uu____4316 =
          let uu____4317 = FStar_Pprint.op_Hat_Hat FStar_Pprint.comma break1 in
          FStar_Pprint.separate_map uu____4317 p_constructorPattern pats in
        FStar_Pprint.group uu____4316
    | uu____4318 -> p_constructorPattern p
and p_constructorPattern: FStar_Parser_AST.pattern -> FStar_Pprint.document =
  fun p  ->
    match p.FStar_Parser_AST.pat with
    | FStar_Parser_AST.PatApp
        ({ FStar_Parser_AST.pat = FStar_Parser_AST.PatName maybe_cons_lid;
           FStar_Parser_AST.prange = uu____4321;_},hd1::tl1::[])
        when
        FStar_Ident.lid_equals maybe_cons_lid FStar_Parser_Const.cons_lid ->
        let uu____4326 =
          FStar_Pprint.op_Hat_Hat FStar_Pprint.colon FStar_Pprint.colon in
        let uu____4327 = p_constructorPattern hd1 in
        let uu____4328 = p_constructorPattern tl1 in
        infix0 uu____4326 uu____4327 uu____4328
    | FStar_Parser_AST.PatApp
        ({ FStar_Parser_AST.pat = FStar_Parser_AST.PatName uid;
           FStar_Parser_AST.prange = uu____4330;_},pats)
        ->
        let uu____4336 = p_quident uid in
        let uu____4337 =
          FStar_Pprint.separate_map break1 p_atomicPattern pats in
        prefix2 uu____4336 uu____4337
    | uu____4338 -> p_atomicPattern p
and p_atomicPattern: FStar_Parser_AST.pattern -> FStar_Pprint.document =
  fun p  ->
    match p.FStar_Parser_AST.pat with
    | FStar_Parser_AST.PatAscribed (pat,t) ->
        let uu____4342 =
          let uu____4347 =
            let uu____4348 = unparen t in uu____4348.FStar_Parser_AST.tm in
          ((pat.FStar_Parser_AST.pat), uu____4347) in
        (match uu____4342 with
         | (FStar_Parser_AST.PatVar (lid,aqual),FStar_Parser_AST.Refine
            ({ FStar_Parser_AST.b = FStar_Parser_AST.Annotated (lid',t1);
               FStar_Parser_AST.brange = uu____4353;
               FStar_Parser_AST.blevel = uu____4354;
               FStar_Parser_AST.aqual = uu____4355;_},phi))
             when lid.FStar_Ident.idText = lid'.FStar_Ident.idText ->
             let uu____4361 =
               let uu____4362 = p_ident lid in
               p_refinement aqual uu____4362 t1 phi in
             soft_parens_with_nesting uu____4361
         | (FStar_Parser_AST.PatWild ,FStar_Parser_AST.Refine
            ({ FStar_Parser_AST.b = FStar_Parser_AST.NoName t1;
               FStar_Parser_AST.brange = uu____4364;
               FStar_Parser_AST.blevel = uu____4365;
               FStar_Parser_AST.aqual = uu____4366;_},phi))
             ->
             let uu____4368 =
               p_refinement FStar_Pervasives_Native.None
                 FStar_Pprint.underscore t1 phi in
             soft_parens_with_nesting uu____4368
         | uu____4369 ->
             let uu____4374 =
               let uu____4375 = p_tuplePattern pat in
               let uu____4376 =
                 let uu____4377 = FStar_Pprint.break_ (Prims.parse_int "0") in
                 let uu____4378 =
                   let uu____4379 = p_typ t in
                   FStar_Pprint.op_Hat_Hat FStar_Pprint.colon uu____4379 in
                 FStar_Pprint.op_Hat_Hat uu____4377 uu____4378 in
               FStar_Pprint.op_Hat_Hat uu____4375 uu____4376 in
             soft_parens_with_nesting uu____4374)
    | FStar_Parser_AST.PatList pats ->
        let uu____4383 =
          separate_break_map FStar_Pprint.semi p_tuplePattern pats in
        FStar_Pprint.surround (Prims.parse_int "2") (Prims.parse_int "0")
          FStar_Pprint.lbracket uu____4383 FStar_Pprint.rbracket
    | FStar_Parser_AST.PatRecord pats ->
        let p_recordFieldPat uu____4398 =
          match uu____4398 with
          | (lid,pat) ->
              let uu____4405 = p_qlident lid in
              let uu____4406 = p_tuplePattern pat in
              infix2 FStar_Pprint.equals uu____4405 uu____4406 in
        let uu____4407 =
          separate_break_map FStar_Pprint.semi p_recordFieldPat pats in
        soft_braces_with_nesting uu____4407
    | FStar_Parser_AST.PatTuple (pats,true ) ->
        let uu____4417 =
          FStar_Pprint.op_Hat_Hat FStar_Pprint.lparen FStar_Pprint.bar in
        let uu____4418 =
          separate_break_map FStar_Pprint.comma p_constructorPattern pats in
        let uu____4419 =
          FStar_Pprint.op_Hat_Hat FStar_Pprint.bar FStar_Pprint.rparen in
        FStar_Pprint.surround (Prims.parse_int "2") (Prims.parse_int "1")
          uu____4417 uu____4418 uu____4419
    | FStar_Parser_AST.PatTvar (tv,arg_qualifier_opt) -> p_tvar tv
    | FStar_Parser_AST.PatOp op ->
        let uu____4430 =
          let uu____4431 =
            let uu____4432 = str (FStar_Ident.text_of_id op) in
            let uu____4433 =
              FStar_Pprint.op_Hat_Hat FStar_Pprint.space FStar_Pprint.rparen in
            FStar_Pprint.op_Hat_Hat uu____4432 uu____4433 in
          FStar_Pprint.op_Hat_Hat FStar_Pprint.space uu____4431 in
        FStar_Pprint.op_Hat_Hat FStar_Pprint.lparen uu____4430
    | FStar_Parser_AST.PatWild  -> FStar_Pprint.underscore
    | FStar_Parser_AST.PatConst c -> p_constant c
    | FStar_Parser_AST.PatVar (lid,aqual) ->
        let uu____4441 = FStar_Pprint.optional p_aqual aqual in
        let uu____4442 = p_lident lid in
        FStar_Pprint.op_Hat_Hat uu____4441 uu____4442
    | FStar_Parser_AST.PatName uid -> p_quident uid
    | FStar_Parser_AST.PatOr uu____4444 -> failwith "Inner or pattern !"
    | FStar_Parser_AST.PatApp
        ({ FStar_Parser_AST.pat = FStar_Parser_AST.PatName uu____4447;
           FStar_Parser_AST.prange = uu____4448;_},uu____4449)
        ->
        let uu____4454 = p_tuplePattern p in
        soft_parens_with_nesting uu____4454
    | FStar_Parser_AST.PatTuple (uu____4455,false ) ->
        let uu____4460 = p_tuplePattern p in
        soft_parens_with_nesting uu____4460
    | uu____4461 ->
        let uu____4462 =
          let uu____4463 = FStar_Parser_AST.pat_to_string p in
          FStar_Util.format1 "Invalid pattern %s" uu____4463 in
        failwith uu____4462
and p_binder: Prims.bool -> FStar_Parser_AST.binder -> FStar_Pprint.document
  =
  fun is_atomic  ->
    fun b  ->
      match b.FStar_Parser_AST.b with
      | FStar_Parser_AST.Variable lid ->
          let uu____4467 =
            FStar_Pprint.optional p_aqual b.FStar_Parser_AST.aqual in
          let uu____4468 = p_lident lid in
          FStar_Pprint.op_Hat_Hat uu____4467 uu____4468
      | FStar_Parser_AST.TVariable lid -> p_lident lid
      | FStar_Parser_AST.Annotated (lid,t) ->
          let doc1 =
            let uu____4473 =
              let uu____4474 = unparen t in uu____4474.FStar_Parser_AST.tm in
            match uu____4473 with
            | FStar_Parser_AST.Refine
                ({ FStar_Parser_AST.b = FStar_Parser_AST.Annotated (lid',t1);
                   FStar_Parser_AST.brange = uu____4477;
                   FStar_Parser_AST.blevel = uu____4478;
                   FStar_Parser_AST.aqual = uu____4479;_},phi)
                when lid.FStar_Ident.idText = lid'.FStar_Ident.idText ->
                let uu____4481 = p_ident lid in
                p_refinement b.FStar_Parser_AST.aqual uu____4481 t1 phi
            | uu____4482 ->
                let uu____4483 =
                  FStar_Pprint.optional p_aqual b.FStar_Parser_AST.aqual in
                let uu____4484 =
                  let uu____4485 = p_lident lid in
                  let uu____4486 =
                    let uu____4487 =
                      let uu____4488 =
                        FStar_Pprint.break_ (Prims.parse_int "0") in
                      let uu____4489 = p_tmFormula t in
                      FStar_Pprint.op_Hat_Hat uu____4488 uu____4489 in
                    FStar_Pprint.op_Hat_Hat FStar_Pprint.colon uu____4487 in
                  FStar_Pprint.op_Hat_Hat uu____4485 uu____4486 in
                FStar_Pprint.op_Hat_Hat uu____4483 uu____4484 in
          if is_atomic
          then
            let uu____4490 =
              let uu____4491 =
                FStar_Pprint.op_Hat_Hat doc1 FStar_Pprint.rparen in
              FStar_Pprint.op_Hat_Hat FStar_Pprint.lparen uu____4491 in
            FStar_Pprint.group uu____4490
          else FStar_Pprint.group doc1
      | FStar_Parser_AST.TAnnotated uu____4493 ->
          failwith "Is this still used ?"
      | FStar_Parser_AST.NoName t ->
          let uu____4499 =
            let uu____4500 = unparen t in uu____4500.FStar_Parser_AST.tm in
          (match uu____4499 with
           | FStar_Parser_AST.Refine
               ({ FStar_Parser_AST.b = FStar_Parser_AST.NoName t1;
                  FStar_Parser_AST.brange = uu____4502;
                  FStar_Parser_AST.blevel = uu____4503;
                  FStar_Parser_AST.aqual = uu____4504;_},phi)
               ->
               if is_atomic
               then
                 let uu____4506 =
                   let uu____4507 =
                     let uu____4508 =
                       p_refinement b.FStar_Parser_AST.aqual
                         FStar_Pprint.underscore t1 phi in
                     FStar_Pprint.op_Hat_Hat uu____4508 FStar_Pprint.rparen in
                   FStar_Pprint.op_Hat_Hat FStar_Pprint.lparen uu____4507 in
                 FStar_Pprint.group uu____4506
               else
                 (let uu____4510 =
                    p_refinement b.FStar_Parser_AST.aqual
                      FStar_Pprint.underscore t1 phi in
                  FStar_Pprint.group uu____4510)
           | uu____4511 -> if is_atomic then p_atomicTerm t else p_appTerm t)
and p_refinement:
  FStar_Parser_AST.arg_qualifier FStar_Pervasives_Native.option ->
    FStar_Pprint.document ->
      FStar_Parser_AST.term -> FStar_Parser_AST.term -> FStar_Pprint.document
  =
  fun aqual_opt  ->
    fun binder  ->
      fun t  ->
        fun phi  ->
          let uu____4519 = FStar_Pprint.optional p_aqual aqual_opt in
          let uu____4520 =
            let uu____4521 =
              let uu____4522 =
                let uu____4523 = p_appTerm t in
                let uu____4524 =
                  let uu____4525 = p_noSeqTerm phi in
                  soft_braces_with_nesting uu____4525 in
                FStar_Pprint.op_Hat_Hat uu____4523 uu____4524 in
              FStar_Pprint.op_Hat_Hat FStar_Pprint.colon uu____4522 in
            FStar_Pprint.op_Hat_Hat binder uu____4521 in
          FStar_Pprint.op_Hat_Hat uu____4519 uu____4520
and p_binders:
  Prims.bool -> FStar_Parser_AST.binder Prims.list -> FStar_Pprint.document =
  fun is_atomic  ->
    fun bs  -> separate_map_or_flow break1 (p_binder is_atomic) bs
and p_qlident: FStar_Ident.lid -> FStar_Pprint.document =
  fun lid  -> str (FStar_Ident.text_of_lid lid)
and p_quident: FStar_Ident.lid -> FStar_Pprint.document =
  fun lid  -> str (FStar_Ident.text_of_lid lid)
and p_ident: FStar_Ident.ident -> FStar_Pprint.document =
  fun lid  -> str (FStar_Ident.text_of_id lid)
and p_lident: FStar_Ident.ident -> FStar_Pprint.document =
  fun lid  -> str (FStar_Ident.text_of_id lid)
and p_uident: FStar_Ident.ident -> FStar_Pprint.document =
  fun lid  -> str (FStar_Ident.text_of_id lid)
and p_tvar: FStar_Ident.ident -> FStar_Pprint.document =
  fun lid  -> str (FStar_Ident.text_of_id lid)
and p_lidentOrUnderscore: FStar_Ident.ident -> FStar_Pprint.document =
  fun id1  ->
    if
      FStar_Util.starts_with FStar_Ident.reserved_prefix
        id1.FStar_Ident.idText
    then FStar_Pprint.underscore
    else p_lident id1
and p_term: FStar_Parser_AST.term -> FStar_Pprint.document =
  fun e  ->
    let uu____4539 =
      let uu____4540 = unparen e in uu____4540.FStar_Parser_AST.tm in
    match uu____4539 with
    | FStar_Parser_AST.Seq (e1,e2) ->
        let uu____4543 =
          let uu____4544 =
            let uu____4545 = p_noSeqTerm e1 in
            FStar_Pprint.op_Hat_Hat uu____4545 FStar_Pprint.semi in
          FStar_Pprint.group uu____4544 in
        let uu____4546 = p_term e2 in
        FStar_Pprint.op_Hat_Slash_Hat uu____4543 uu____4546
    | FStar_Parser_AST.Bind (x,e1,e2) ->
        let uu____4550 =
          let uu____4551 =
            let uu____4552 =
              let uu____4553 = p_lident x in
              let uu____4554 =
                FStar_Pprint.op_Hat_Hat FStar_Pprint.space
                  FStar_Pprint.long_left_arrow in
              FStar_Pprint.op_Hat_Hat uu____4553 uu____4554 in
            let uu____4555 =
              let uu____4556 = p_noSeqTerm e1 in
              let uu____4557 =
                FStar_Pprint.op_Hat_Hat FStar_Pprint.space FStar_Pprint.semi in
              FStar_Pprint.op_Hat_Hat uu____4556 uu____4557 in
            op_Hat_Slash_Plus_Hat uu____4552 uu____4555 in
          FStar_Pprint.group uu____4551 in
        let uu____4558 = p_term e2 in
        FStar_Pprint.op_Hat_Slash_Hat uu____4550 uu____4558
    | uu____4559 ->
        let uu____4560 = p_noSeqTerm e in FStar_Pprint.group uu____4560
and p_noSeqTerm: FStar_Parser_AST.term -> FStar_Pprint.document =
  fun e  -> with_comment p_noSeqTerm' e e.FStar_Parser_AST.range
and p_noSeqTerm': FStar_Parser_AST.term -> FStar_Pprint.document =
  fun e  ->
    let uu____4563 =
      let uu____4564 = unparen e in uu____4564.FStar_Parser_AST.tm in
    match uu____4563 with
    | FStar_Parser_AST.Ascribed (e1,t,FStar_Pervasives_Native.None ) ->
        let uu____4569 =
          let uu____4570 = p_tmIff e1 in
          let uu____4571 =
            let uu____4572 =
              let uu____4573 = p_typ t in
              FStar_Pprint.op_Hat_Slash_Hat FStar_Pprint.colon uu____4573 in
            FStar_Pprint.op_Hat_Hat FStar_Pprint.langle uu____4572 in
          FStar_Pprint.op_Hat_Slash_Hat uu____4570 uu____4571 in
        FStar_Pprint.group uu____4569
    | FStar_Parser_AST.Ascribed (e1,t,FStar_Pervasives_Native.Some tac) ->
        let uu____4579 =
          let uu____4580 = p_tmIff e1 in
          let uu____4581 =
            let uu____4582 =
              let uu____4583 =
                let uu____4584 = p_typ t in
                let uu____4585 =
                  let uu____4586 = str "by" in
                  let uu____4587 = p_typ tac in
                  FStar_Pprint.op_Hat_Slash_Hat uu____4586 uu____4587 in
                FStar_Pprint.op_Hat_Slash_Hat uu____4584 uu____4585 in
              FStar_Pprint.op_Hat_Slash_Hat FStar_Pprint.colon uu____4583 in
            FStar_Pprint.op_Hat_Hat FStar_Pprint.langle uu____4582 in
          FStar_Pprint.op_Hat_Slash_Hat uu____4580 uu____4581 in
        FStar_Pprint.group uu____4579
    | FStar_Parser_AST.Op
        ({ FStar_Ident.idText = ".()<-"; FStar_Ident.idRange = uu____4588;_},e1::e2::e3::[])
        ->
        let uu____4594 =
          let uu____4595 =
            let uu____4596 =
              let uu____4597 = p_atomicTermNotQUident e1 in
              let uu____4598 =
                let uu____4599 =
                  let uu____4600 =
                    let uu____4601 = p_term e2 in
                    soft_parens_with_nesting uu____4601 in
                  let uu____4602 =
                    FStar_Pprint.op_Hat_Hat FStar_Pprint.space
                      FStar_Pprint.larrow in
                  FStar_Pprint.op_Hat_Hat uu____4600 uu____4602 in
                FStar_Pprint.op_Hat_Hat FStar_Pprint.dot uu____4599 in
              FStar_Pprint.op_Hat_Hat uu____4597 uu____4598 in
            FStar_Pprint.group uu____4596 in
          let uu____4603 =
            let uu____4604 = p_noSeqTerm e3 in jump2 uu____4604 in
          FStar_Pprint.op_Hat_Hat uu____4595 uu____4603 in
        FStar_Pprint.group uu____4594
    | FStar_Parser_AST.Op
        ({ FStar_Ident.idText = ".[]<-"; FStar_Ident.idRange = uu____4605;_},e1::e2::e3::[])
        ->
        let uu____4611 =
          let uu____4612 =
            let uu____4613 =
              let uu____4614 = p_atomicTermNotQUident e1 in
              let uu____4615 =
                let uu____4616 =
                  let uu____4617 =
                    let uu____4618 = p_term e2 in
                    soft_brackets_with_nesting uu____4618 in
                  let uu____4619 =
                    FStar_Pprint.op_Hat_Hat FStar_Pprint.space
                      FStar_Pprint.larrow in
                  FStar_Pprint.op_Hat_Hat uu____4617 uu____4619 in
                FStar_Pprint.op_Hat_Hat FStar_Pprint.dot uu____4616 in
              FStar_Pprint.op_Hat_Hat uu____4614 uu____4615 in
            FStar_Pprint.group uu____4613 in
          let uu____4620 =
            let uu____4621 = p_noSeqTerm e3 in jump2 uu____4621 in
          FStar_Pprint.op_Hat_Hat uu____4612 uu____4620 in
        FStar_Pprint.group uu____4611
    | FStar_Parser_AST.Requires (e1,wtf) ->
        let uu____4631 =
          let uu____4632 = str "requires" in
          let uu____4633 = p_typ e1 in
          FStar_Pprint.op_Hat_Slash_Hat uu____4632 uu____4633 in
        FStar_Pprint.group uu____4631
    | FStar_Parser_AST.Ensures (e1,wtf) ->
        let uu____4643 =
          let uu____4644 = str "ensures" in
          let uu____4645 = p_typ e1 in
          FStar_Pprint.op_Hat_Slash_Hat uu____4644 uu____4645 in
        FStar_Pprint.group uu____4643
    | FStar_Parser_AST.Attributes es ->
        let uu____4649 =
          let uu____4650 = str "attributes" in
          let uu____4651 = FStar_Pprint.separate_map break1 p_atomicTerm es in
          FStar_Pprint.op_Hat_Slash_Hat uu____4650 uu____4651 in
        FStar_Pprint.group uu____4649
    | FStar_Parser_AST.If (e1,e2,e3) ->
        let uu____4655 = is_unit e3 in
        if uu____4655
        then
          let uu____4656 =
            let uu____4657 =
              let uu____4658 = str "if" in
              let uu____4659 = p_noSeqTerm e1 in
              op_Hat_Slash_Plus_Hat uu____4658 uu____4659 in
            let uu____4660 =
              let uu____4661 = str "then" in
              let uu____4662 = p_noSeqTerm e2 in
              op_Hat_Slash_Plus_Hat uu____4661 uu____4662 in
            FStar_Pprint.op_Hat_Slash_Hat uu____4657 uu____4660 in
          FStar_Pprint.group uu____4656
        else
          (let e2_doc =
             let uu____4665 =
               let uu____4666 = unparen e2 in uu____4666.FStar_Parser_AST.tm in
             match uu____4665 with
             | FStar_Parser_AST.If (uu____4667,uu____4668,e31) when
                 is_unit e31 ->
                 let uu____4670 = p_noSeqTerm e2 in
                 soft_parens_with_nesting uu____4670
             | uu____4671 -> p_noSeqTerm e2 in
           let uu____4672 =
             let uu____4673 =
               let uu____4674 = str "if" in
               let uu____4675 = p_noSeqTerm e1 in
               op_Hat_Slash_Plus_Hat uu____4674 uu____4675 in
             let uu____4676 =
               let uu____4677 =
                 let uu____4678 = str "then" in
                 op_Hat_Slash_Plus_Hat uu____4678 e2_doc in
               let uu____4679 =
                 let uu____4680 = str "else" in
                 let uu____4681 = p_noSeqTerm e3 in
                 op_Hat_Slash_Plus_Hat uu____4680 uu____4681 in
               FStar_Pprint.op_Hat_Slash_Hat uu____4677 uu____4679 in
             FStar_Pprint.op_Hat_Slash_Hat uu____4673 uu____4676 in
           FStar_Pprint.group uu____4672)
    | FStar_Parser_AST.TryWith (e1,branches) ->
        let uu____4704 =
          let uu____4705 =
            let uu____4706 = str "try" in
            let uu____4707 = p_noSeqTerm e1 in prefix2 uu____4706 uu____4707 in
          let uu____4708 =
            let uu____4709 = str "with" in
            let uu____4710 =
              FStar_Pprint.separate_map FStar_Pprint.hardline p_patternBranch
                branches in
            FStar_Pprint.op_Hat_Slash_Hat uu____4709 uu____4710 in
          FStar_Pprint.op_Hat_Slash_Hat uu____4705 uu____4708 in
        FStar_Pprint.group uu____4704
    | FStar_Parser_AST.Match (e1,branches) ->
        let uu____4741 =
          let uu____4742 =
            let uu____4743 = str "match" in
            let uu____4744 = p_noSeqTerm e1 in
            let uu____4745 = str "with" in
            FStar_Pprint.surround (Prims.parse_int "2") (Prims.parse_int "1")
              uu____4743 uu____4744 uu____4745 in
          let uu____4746 =
            FStar_Pprint.separate_map FStar_Pprint.hardline p_patternBranch
              branches in
          FStar_Pprint.op_Hat_Slash_Hat uu____4742 uu____4746 in
        FStar_Pprint.group uu____4741
    | FStar_Parser_AST.LetOpen (uid,e1) ->
        let uu____4757 =
          let uu____4758 =
            let uu____4759 = str "let open" in
            let uu____4760 = p_quident uid in
            let uu____4761 = str "in" in
            FStar_Pprint.surround (Prims.parse_int "2") (Prims.parse_int "1")
              uu____4759 uu____4760 uu____4761 in
          let uu____4762 = p_term e1 in
          FStar_Pprint.op_Hat_Slash_Hat uu____4758 uu____4762 in
        FStar_Pprint.group uu____4757
    | FStar_Parser_AST.Let (q,lbs,e1) ->
        let let_doc =
          let uu____4779 = str "let" in
          let uu____4780 = p_letqualifier q in
          FStar_Pprint.op_Hat_Hat uu____4779 uu____4780 in
        let uu____4781 =
          let uu____4782 =
            let uu____4783 =
              let uu____4784 = str "and" in
              precede_break_separate_map let_doc uu____4784 p_letbinding lbs in
            let uu____4789 = str "in" in
            FStar_Pprint.op_Hat_Slash_Hat uu____4783 uu____4789 in
          FStar_Pprint.group uu____4782 in
        let uu____4790 = p_term e1 in
        FStar_Pprint.op_Hat_Slash_Hat uu____4781 uu____4790
    | FStar_Parser_AST.Abs
        ({ FStar_Parser_AST.pat = FStar_Parser_AST.PatVar (x,typ_opt);
           FStar_Parser_AST.prange = uu____4793;_}::[],{
                                                         FStar_Parser_AST.tm
                                                           =
                                                           FStar_Parser_AST.Match
                                                           (maybe_x,branches);
                                                         FStar_Parser_AST.range
                                                           = uu____4796;
                                                         FStar_Parser_AST.level
                                                           = uu____4797;_})
        when matches_var maybe_x x ->
        let uu____4824 =
          let uu____4825 = str "function" in
          let uu____4826 =
            FStar_Pprint.separate_map FStar_Pprint.hardline p_patternBranch
              branches in
          FStar_Pprint.op_Hat_Slash_Hat uu____4825 uu____4826 in
        FStar_Pprint.group uu____4824
    | FStar_Parser_AST.Assign (id1,e1) ->
        let uu____4837 =
          let uu____4838 = p_lident id1 in
          let uu____4839 =
            let uu____4840 = p_noSeqTerm e1 in
            FStar_Pprint.op_Hat_Slash_Hat FStar_Pprint.larrow uu____4840 in
          FStar_Pprint.op_Hat_Slash_Hat uu____4838 uu____4839 in
        FStar_Pprint.group uu____4837
    | uu____4841 -> p_typ e
and p_typ: FStar_Parser_AST.term -> FStar_Pprint.document =
  fun e  -> with_comment p_typ' e e.FStar_Parser_AST.range
and p_typ': FStar_Parser_AST.term -> FStar_Pprint.document =
  fun e  ->
    let uu____4844 =
      let uu____4845 = unparen e in uu____4845.FStar_Parser_AST.tm in
    match uu____4844 with
    | FStar_Parser_AST.QForall (bs,trigger,e1) ->
        let uu____4861 =
          let uu____4862 =
            let uu____4863 = p_quantifier e in
            FStar_Pprint.op_Hat_Hat uu____4863 FStar_Pprint.space in
          let uu____4864 = p_binders true bs in
          FStar_Pprint.soft_surround (Prims.parse_int "2")
            (Prims.parse_int "0") uu____4862 uu____4864 FStar_Pprint.dot in
        let uu____4865 =
          let uu____4866 = p_trigger trigger in
          let uu____4867 = p_noSeqTerm e1 in
          FStar_Pprint.op_Hat_Hat uu____4866 uu____4867 in
        prefix2 uu____4861 uu____4865
    | FStar_Parser_AST.QExists (bs,trigger,e1) ->
        let uu____4883 =
          let uu____4884 =
            let uu____4885 = p_quantifier e in
            FStar_Pprint.op_Hat_Hat uu____4885 FStar_Pprint.space in
          let uu____4886 = p_binders true bs in
          FStar_Pprint.soft_surround (Prims.parse_int "2")
            (Prims.parse_int "0") uu____4884 uu____4886 FStar_Pprint.dot in
        let uu____4887 =
          let uu____4888 = p_trigger trigger in
          let uu____4889 = p_noSeqTerm e1 in
          FStar_Pprint.op_Hat_Hat uu____4888 uu____4889 in
        prefix2 uu____4883 uu____4887
    | uu____4890 -> p_simpleTerm e
and p_quantifier: FStar_Parser_AST.term -> FStar_Pprint.document =
  fun e  ->
    let uu____4892 =
      let uu____4893 = unparen e in uu____4893.FStar_Parser_AST.tm in
    match uu____4892 with
    | FStar_Parser_AST.QForall uu____4894 -> str "forall"
    | FStar_Parser_AST.QExists uu____4907 -> str "exists"
    | uu____4920 ->
        failwith "Imposible : p_quantifier called on a non-quantifier term"
and p_trigger:
  FStar_Parser_AST.term Prims.list Prims.list -> FStar_Pprint.document =
  fun uu___69_4921  ->
    match uu___69_4921 with
    | [] -> FStar_Pprint.empty
    | pats ->
        let uu____4933 =
          let uu____4934 =
            let uu____4935 = str "pattern" in
            let uu____4936 =
              let uu____4937 =
                let uu____4938 = p_disjunctivePats pats in jump2 uu____4938 in
              let uu____4939 =
                FStar_Pprint.op_Hat_Hat FStar_Pprint.rbrace break1 in
              FStar_Pprint.op_Hat_Slash_Hat uu____4937 uu____4939 in
            FStar_Pprint.op_Hat_Slash_Hat uu____4935 uu____4936 in
          FStar_Pprint.op_Hat_Hat FStar_Pprint.colon uu____4934 in
        FStar_Pprint.op_Hat_Hat FStar_Pprint.lbrace uu____4933
and p_disjunctivePats:
  FStar_Parser_AST.term Prims.list Prims.list -> FStar_Pprint.document =
  fun pats  ->
    let uu____4945 = str "\\/" in
    FStar_Pprint.separate_map uu____4945 p_conjunctivePats pats
and p_conjunctivePats:
  FStar_Parser_AST.term Prims.list -> FStar_Pprint.document =
  fun pats  ->
    let uu____4951 =
      FStar_Pprint.separate_map FStar_Pprint.semi p_appTerm pats in
    FStar_Pprint.group uu____4951
and p_simpleTerm: FStar_Parser_AST.term -> FStar_Pprint.document =
  fun e  ->
    let uu____4953 =
      let uu____4954 = unparen e in uu____4954.FStar_Parser_AST.tm in
    match uu____4953 with
    | FStar_Parser_AST.Abs (pats,e1) ->
        let uu____4961 =
          let uu____4962 = str "fun" in
          let uu____4963 =
            let uu____4964 =
              FStar_Pprint.separate_map break1 p_atomicPattern pats in
            FStar_Pprint.op_Hat_Slash_Hat uu____4964 FStar_Pprint.rarrow in
          op_Hat_Slash_Plus_Hat uu____4962 uu____4963 in
        let uu____4965 = p_term e1 in
        op_Hat_Slash_Plus_Hat uu____4961 uu____4965
    | uu____4966 -> p_tmIff e
and p_maybeFocusArrow: Prims.bool -> FStar_Pprint.document =
  fun b  -> if b then str "~>" else FStar_Pprint.rarrow
and p_patternBranch:
  (FStar_Parser_AST.pattern,FStar_Parser_AST.term
                              FStar_Pervasives_Native.option,FStar_Parser_AST.term)
    FStar_Pervasives_Native.tuple3 -> FStar_Pprint.document
  =
  fun uu____4969  ->
    match uu____4969 with
    | (pat,when_opt,e) ->
        let maybe_paren =
          let uu____4988 =
            let uu____4989 = unparen e in uu____4989.FStar_Parser_AST.tm in
          match uu____4988 with
          | FStar_Parser_AST.Match uu____4992 -> soft_begin_end_with_nesting
          | FStar_Parser_AST.TryWith uu____5007 ->
              soft_begin_end_with_nesting
          | FStar_Parser_AST.Abs
              ({
                 FStar_Parser_AST.pat = FStar_Parser_AST.PatVar
                   (x,uu____5023);
                 FStar_Parser_AST.prange = uu____5024;_}::[],{
                                                               FStar_Parser_AST.tm
                                                                 =
                                                                 FStar_Parser_AST.Match
                                                                 (maybe_x,uu____5026);
                                                               FStar_Parser_AST.range
                                                                 = uu____5027;
                                                               FStar_Parser_AST.level
                                                                 = uu____5028;_})
              when matches_var maybe_x x -> soft_begin_end_with_nesting
          | uu____5055 -> (fun x  -> x) in
        let uu____5057 =
          let uu____5058 =
            let uu____5059 =
              let uu____5060 =
                let uu____5061 =
                  let uu____5062 = p_disjunctivePattern pat in
                  let uu____5063 =
                    let uu____5064 = p_maybeWhen when_opt in
                    FStar_Pprint.op_Hat_Hat uu____5064 FStar_Pprint.rarrow in
                  op_Hat_Slash_Plus_Hat uu____5062 uu____5063 in
                FStar_Pprint.op_Hat_Hat FStar_Pprint.space uu____5061 in
              FStar_Pprint.op_Hat_Hat FStar_Pprint.bar uu____5060 in
            FStar_Pprint.group uu____5059 in
          let uu____5065 =
            let uu____5066 = p_term e in maybe_paren uu____5066 in
          op_Hat_Slash_Plus_Hat uu____5058 uu____5065 in
        FStar_Pprint.group uu____5057
and p_maybeWhen:
  FStar_Parser_AST.term FStar_Pervasives_Native.option ->
    FStar_Pprint.document
  =
  fun uu___70_5067  ->
    match uu___70_5067 with
    | FStar_Pervasives_Native.None  -> FStar_Pprint.empty
    | FStar_Pervasives_Native.Some e ->
        let uu____5071 = str "when" in
        let uu____5072 =
          let uu____5073 = p_tmFormula e in
          FStar_Pprint.op_Hat_Hat uu____5073 FStar_Pprint.space in
        op_Hat_Slash_Plus_Hat uu____5071 uu____5072
and p_tmIff: FStar_Parser_AST.term -> FStar_Pprint.document =
  fun e  ->
    let uu____5075 =
      let uu____5076 = unparen e in uu____5076.FStar_Parser_AST.tm in
    match uu____5075 with
    | FStar_Parser_AST.Op
        ({ FStar_Ident.idText = "<==>"; FStar_Ident.idRange = uu____5077;_},e1::e2::[])
        ->
        let uu____5082 = str "<==>" in
        let uu____5083 = p_tmImplies e1 in
        let uu____5084 = p_tmIff e2 in
        infix0 uu____5082 uu____5083 uu____5084
    | uu____5085 -> p_tmImplies e
and p_tmImplies: FStar_Parser_AST.term -> FStar_Pprint.document =
  fun e  ->
    let uu____5087 =
      let uu____5088 = unparen e in uu____5088.FStar_Parser_AST.tm in
    match uu____5087 with
    | FStar_Parser_AST.Op
        ({ FStar_Ident.idText = "==>"; FStar_Ident.idRange = uu____5089;_},e1::e2::[])
        ->
        let uu____5094 = str "==>" in
        let uu____5095 = p_tmArrow p_tmFormula e1 in
        let uu____5096 = p_tmImplies e2 in
        infix0 uu____5094 uu____5095 uu____5096
    | uu____5097 -> p_tmArrow p_tmFormula e
and p_tmArrow:
  (FStar_Parser_AST.term -> FStar_Pprint.document) ->
    FStar_Parser_AST.term -> FStar_Pprint.document
  =
  fun p_Tm  ->
    fun e  ->
      let uu____5102 =
        let uu____5103 = unparen e in uu____5103.FStar_Parser_AST.tm in
      match uu____5102 with
      | FStar_Parser_AST.Product (bs,tgt) ->
          let uu____5110 =
            let uu____5111 =
              separate_map_or_flow FStar_Pprint.empty
                (fun b  ->
                   let uu____5116 = p_binder false b in
                   let uu____5117 =
                     let uu____5118 =
                       FStar_Pprint.op_Hat_Hat FStar_Pprint.rarrow break1 in
                     FStar_Pprint.op_Hat_Hat FStar_Pprint.space uu____5118 in
                   FStar_Pprint.op_Hat_Hat uu____5116 uu____5117) bs in
            let uu____5119 = p_tmArrow p_Tm tgt in
            FStar_Pprint.op_Hat_Hat uu____5111 uu____5119 in
          FStar_Pprint.group uu____5110
      | uu____5120 -> p_Tm e
and p_tmFormula: FStar_Parser_AST.term -> FStar_Pprint.document =
  fun e  ->
    let uu____5122 =
      let uu____5123 = unparen e in uu____5123.FStar_Parser_AST.tm in
    match uu____5122 with
    | FStar_Parser_AST.Op
        ({ FStar_Ident.idText = "\\/"; FStar_Ident.idRange = uu____5124;_},e1::e2::[])
        ->
        let uu____5129 = str "\\/" in
        let uu____5130 = p_tmFormula e1 in
        let uu____5131 = p_tmConjunction e2 in
        infix0 uu____5129 uu____5130 uu____5131
    | uu____5132 -> p_tmConjunction e
and p_tmConjunction: FStar_Parser_AST.term -> FStar_Pprint.document =
  fun e  ->
    let uu____5134 =
      let uu____5135 = unparen e in uu____5135.FStar_Parser_AST.tm in
    match uu____5134 with
    | FStar_Parser_AST.Op
        ({ FStar_Ident.idText = "/\\"; FStar_Ident.idRange = uu____5136;_},e1::e2::[])
        ->
        let uu____5141 = str "/\\" in
        let uu____5142 = p_tmConjunction e1 in
        let uu____5143 = p_tmTuple e2 in
        infix0 uu____5141 uu____5142 uu____5143
    | uu____5144 -> p_tmTuple e
and p_tmTuple: FStar_Parser_AST.term -> FStar_Pprint.document =
  fun e  -> with_comment p_tmTuple' e e.FStar_Parser_AST.range
and p_tmTuple': FStar_Parser_AST.term -> FStar_Pprint.document =
  fun e  ->
    let uu____5147 =
      let uu____5148 = unparen e in uu____5148.FStar_Parser_AST.tm in
    match uu____5147 with
    | FStar_Parser_AST.Construct (lid,args) when is_tuple_constructor lid ->
        let uu____5163 = FStar_Pprint.op_Hat_Hat FStar_Pprint.comma break1 in
        FStar_Pprint.separate_map uu____5163
          (fun uu____5171  ->
             match uu____5171 with | (e1,uu____5177) -> p_tmEq e1) args
    | uu____5178 -> p_tmEq e
and paren_if:
  Prims.int -> Prims.int -> FStar_Pprint.document -> FStar_Pprint.document =
  fun curr  ->
    fun mine  ->
      fun doc1  ->
        if mine <= curr
        then doc1
        else
          (let uu____5183 =
             let uu____5184 =
               FStar_Pprint.op_Hat_Hat doc1 FStar_Pprint.rparen in
             FStar_Pprint.op_Hat_Hat FStar_Pprint.lparen uu____5184 in
           FStar_Pprint.group uu____5183)
and p_tmEq: FStar_Parser_AST.term -> FStar_Pprint.document =
  fun e  ->
    let n1 =
      max_level
        (FStar_List.append [colon_equals (); pipe_right ()]
           (operatorInfix0ad12 ())) in
    p_tmEq' n1 e
and p_tmEq': Prims.int -> FStar_Parser_AST.term -> FStar_Pprint.document =
  fun curr  ->
    fun e  ->
      let uu____5235 =
        let uu____5236 = unparen e in uu____5236.FStar_Parser_AST.tm in
      match uu____5235 with
      | FStar_Parser_AST.Op (op,e1::e2::[]) when
          ((is_operatorInfix0ad12 op) || ((FStar_Ident.text_of_id op) = "="))
            || ((FStar_Ident.text_of_id op) = "|>")
          ->
          let op1 = FStar_Ident.text_of_id op in
          let uu____5243 = levels op1 in
          (match uu____5243 with
           | (left1,mine,right1) ->
               let uu____5253 =
                 let uu____5254 = FStar_All.pipe_left str op1 in
                 let uu____5255 = p_tmEq' left1 e1 in
                 let uu____5256 = p_tmEq' right1 e2 in
                 infix0 uu____5254 uu____5255 uu____5256 in
               paren_if curr mine uu____5253)
      | FStar_Parser_AST.Op
          ({ FStar_Ident.idText = ":="; FStar_Ident.idRange = uu____5257;_},e1::e2::[])
          ->
          let uu____5262 =
            let uu____5263 = p_tmEq e1 in
            let uu____5264 =
              let uu____5265 =
                let uu____5266 =
                  let uu____5267 = p_tmEq e2 in
                  op_Hat_Slash_Plus_Hat FStar_Pprint.equals uu____5267 in
                FStar_Pprint.op_Hat_Hat FStar_Pprint.colon uu____5266 in
              FStar_Pprint.op_Hat_Hat FStar_Pprint.space uu____5265 in
            FStar_Pprint.op_Hat_Hat uu____5263 uu____5264 in
          FStar_Pprint.group uu____5262
      | FStar_Parser_AST.Op
          ({ FStar_Ident.idText = "-"; FStar_Ident.idRange = uu____5268;_},e1::[])
          ->
          let uu____5272 = levels "-" in
          (match uu____5272 with
           | (left1,mine,right1) ->
               let uu____5282 = p_tmEq' mine e1 in
               FStar_Pprint.op_Hat_Slash_Hat FStar_Pprint.minus uu____5282)
      | uu____5283 -> p_tmNoEq e
and p_tmNoEq: FStar_Parser_AST.term -> FStar_Pprint.document =
  fun e  ->
    let n1 = max_level [colon_colon (); amp (); opinfix3 (); opinfix4 ()] in
    p_tmNoEq' n1 e
and p_tmNoEq': Prims.int -> FStar_Parser_AST.term -> FStar_Pprint.document =
  fun curr  ->
    fun e  ->
      let uu____5346 =
        let uu____5347 = unparen e in uu____5347.FStar_Parser_AST.tm in
      match uu____5346 with
      | FStar_Parser_AST.Construct (lid,(e1,uu____5350)::(e2,uu____5352)::[])
          when
          (FStar_Ident.lid_equals lid FStar_Parser_Const.cons_lid) &&
            (let uu____5372 = is_list e in Prims.op_Negation uu____5372)
          ->
          let op = "::" in
          let uu____5374 = levels op in
          (match uu____5374 with
           | (left1,mine,right1) ->
               let uu____5384 =
                 let uu____5385 = str op in
                 let uu____5386 = p_tmNoEq' left1 e1 in
                 let uu____5387 = p_tmNoEq' right1 e2 in
                 infix0 uu____5385 uu____5386 uu____5387 in
               paren_if curr mine uu____5384)
      | FStar_Parser_AST.Sum (binders,res) ->
          let op = "&" in
          let uu____5395 = levels op in
          (match uu____5395 with
           | (left1,mine,right1) ->
               let p_dsumfst b =
                 let uu____5409 = p_binder false b in
                 let uu____5410 =
                   let uu____5411 =
                     let uu____5412 = str op in
                     FStar_Pprint.op_Hat_Hat uu____5412 break1 in
                   FStar_Pprint.op_Hat_Hat FStar_Pprint.space uu____5411 in
                 FStar_Pprint.op_Hat_Hat uu____5409 uu____5410 in
               let uu____5413 =
                 let uu____5414 = FStar_Pprint.concat_map p_dsumfst binders in
                 let uu____5415 = p_tmNoEq' right1 res in
                 FStar_Pprint.op_Hat_Hat uu____5414 uu____5415 in
               paren_if curr mine uu____5413)
      | FStar_Parser_AST.Op (op,e1::e2::[]) when is_operatorInfix34 op ->
          let op1 = FStar_Ident.text_of_id op in
          let uu____5422 = levels op1 in
          (match uu____5422 with
           | (left1,mine,right1) ->
               let uu____5432 =
                 let uu____5433 = str op1 in
                 let uu____5434 = p_tmNoEq' left1 e1 in
                 let uu____5435 = p_tmNoEq' right1 e2 in
                 infix0 uu____5433 uu____5434 uu____5435 in
               paren_if curr mine uu____5432)
      | FStar_Parser_AST.NamedTyp (lid,e1) ->
          let uu____5438 =
            let uu____5439 = p_lidentOrUnderscore lid in
            let uu____5440 =
              let uu____5441 = p_appTerm e1 in
              FStar_Pprint.op_Hat_Slash_Hat FStar_Pprint.colon uu____5441 in
            FStar_Pprint.op_Hat_Slash_Hat uu____5439 uu____5440 in
          FStar_Pprint.group uu____5438
      | FStar_Parser_AST.Refine (b,phi) -> p_refinedBinder b phi
      | FStar_Parser_AST.Record (with_opt,record_fields) ->
          let uu____5462 =
            let uu____5463 =
              default_or_map FStar_Pprint.empty p_with_clause with_opt in
            let uu____5464 =
              let uu____5465 =
                FStar_Pprint.op_Hat_Hat FStar_Pprint.semi break1 in
              FStar_Pprint.separate_map uu____5465 p_simpleDef record_fields in
            FStar_Pprint.op_Hat_Hat uu____5463 uu____5464 in
          braces_with_nesting uu____5462
      | FStar_Parser_AST.Op
          ({ FStar_Ident.idText = "~"; FStar_Ident.idRange = uu____5470;_},e1::[])
          ->
          let uu____5474 =
            let uu____5475 = str "~" in
            let uu____5476 = p_atomicTerm e1 in
            FStar_Pprint.op_Hat_Hat uu____5475 uu____5476 in
          FStar_Pprint.group uu____5474
      | uu____5477 -> p_appTerm e
and p_with_clause: FStar_Parser_AST.term -> FStar_Pprint.document =
  fun e  ->
    let uu____5479 = p_appTerm e in
    let uu____5480 =
      let uu____5481 =
        let uu____5482 = str "with" in
        FStar_Pprint.op_Hat_Hat uu____5482 break1 in
      FStar_Pprint.op_Hat_Hat FStar_Pprint.space uu____5481 in
    FStar_Pprint.op_Hat_Hat uu____5479 uu____5480
and p_refinedBinder:
  FStar_Parser_AST.binder -> FStar_Parser_AST.term -> FStar_Pprint.document =
  fun b  ->
    fun phi  ->
      match b.FStar_Parser_AST.b with
      | FStar_Parser_AST.Annotated (lid,t) ->
          let uu____5487 =
            let uu____5488 = p_lident lid in
            p_refinement b.FStar_Parser_AST.aqual uu____5488 t phi in
          soft_parens_with_nesting uu____5487
      | FStar_Parser_AST.TAnnotated uu____5489 ->
          failwith "Is this still used ?"
      | FStar_Parser_AST.Variable uu____5494 ->
          let uu____5495 =
            let uu____5496 = FStar_Parser_AST.binder_to_string b in
            FStar_Util.format1
              "Imposible : a refined binder ought to be annotated %s"
              uu____5496 in
          failwith uu____5495
      | FStar_Parser_AST.TVariable uu____5497 ->
          let uu____5498 =
            let uu____5499 = FStar_Parser_AST.binder_to_string b in
            FStar_Util.format1
              "Imposible : a refined binder ought to be annotated %s"
              uu____5499 in
          failwith uu____5498
      | FStar_Parser_AST.NoName uu____5500 ->
          let uu____5501 =
            let uu____5502 = FStar_Parser_AST.binder_to_string b in
            FStar_Util.format1
              "Imposible : a refined binder ought to be annotated %s"
              uu____5502 in
          failwith uu____5501
and p_simpleDef:
  (FStar_Ident.lid,FStar_Parser_AST.term) FStar_Pervasives_Native.tuple2 ->
    FStar_Pprint.document
  =
  fun uu____5503  ->
    match uu____5503 with
    | (lid,e) ->
        let uu____5510 =
          let uu____5511 = p_qlident lid in
          let uu____5512 =
            let uu____5513 = p_tmIff e in
            FStar_Pprint.op_Hat_Slash_Hat FStar_Pprint.equals uu____5513 in
          FStar_Pprint.op_Hat_Slash_Hat uu____5511 uu____5512 in
        FStar_Pprint.group uu____5510
and p_appTerm: FStar_Parser_AST.term -> FStar_Pprint.document =
  fun e  ->
    let uu____5515 =
      let uu____5516 = unparen e in uu____5516.FStar_Parser_AST.tm in
    match uu____5515 with
    | FStar_Parser_AST.App uu____5517 when is_general_application e ->
        let uu____5524 = head_and_args e in
        (match uu____5524 with
         | (head1,args) ->
             let uu____5549 =
               let uu____5560 = FStar_ST.op_Bang should_print_fs_typ_app in
               if uu____5560
               then
                 let uu____5617 =
                   FStar_Util.take
                     (fun uu____5641  ->
                        match uu____5641 with
                        | (uu____5646,aq) -> aq = FStar_Parser_AST.FsTypApp)
                     args in
                 match uu____5617 with
                 | (fs_typ_args,args1) ->
                     let uu____5684 =
                       let uu____5685 = p_indexingTerm head1 in
                       let uu____5686 =
                         let uu____5687 =
                           FStar_Pprint.op_Hat_Hat FStar_Pprint.comma break1 in
                         soft_surround_map_or_flow (Prims.parse_int "2")
                           (Prims.parse_int "0") FStar_Pprint.empty
                           FStar_Pprint.langle uu____5687 FStar_Pprint.rangle
                           p_fsTypArg fs_typ_args in
                       FStar_Pprint.op_Hat_Hat uu____5685 uu____5686 in
                     (uu____5684, args1)
               else
                 (let uu____5699 = p_indexingTerm head1 in (uu____5699, args)) in
             (match uu____5549 with
              | (head_doc,args1) ->
                  let uu____5720 =
                    let uu____5721 =
                      FStar_Pprint.op_Hat_Hat head_doc FStar_Pprint.space in
                    soft_surround_map_or_flow (Prims.parse_int "2")
                      (Prims.parse_int "0") head_doc uu____5721 break1
                      FStar_Pprint.empty p_argTerm args1 in
                  FStar_Pprint.group uu____5720))
    | FStar_Parser_AST.Construct (lid,args) when
        (is_general_construction e) &&
          (let uu____5741 = is_dtuple_constructor lid in
           Prims.op_Negation uu____5741)
        ->
        (match args with
         | [] -> p_quident lid
         | arg::[] ->
             let uu____5759 =
               let uu____5760 = p_quident lid in
               let uu____5761 = p_argTerm arg in
               FStar_Pprint.op_Hat_Slash_Hat uu____5760 uu____5761 in
             FStar_Pprint.group uu____5759
         | hd1::tl1 ->
             let uu____5778 =
               let uu____5779 =
                 let uu____5780 =
                   let uu____5781 = p_quident lid in
                   let uu____5782 = p_argTerm hd1 in
                   prefix2 uu____5781 uu____5782 in
                 FStar_Pprint.group uu____5780 in
               let uu____5783 =
                 let uu____5784 =
                   FStar_Pprint.separate_map break1 p_argTerm tl1 in
                 jump2 uu____5784 in
               FStar_Pprint.op_Hat_Hat uu____5779 uu____5783 in
             FStar_Pprint.group uu____5778)
    | uu____5789 -> p_indexingTerm e
and p_argTerm:
  (FStar_Parser_AST.term,FStar_Parser_AST.imp) FStar_Pervasives_Native.tuple2
    -> FStar_Pprint.document
  =
  fun arg_imp  ->
    match arg_imp with
    | (u,FStar_Parser_AST.UnivApp ) -> p_universe u
    | (e,FStar_Parser_AST.FsTypApp ) ->
        (FStar_Util.print_warning
           "Unexpected FsTypApp, output might not be formatted correctly.\n";
         (let uu____5798 = p_indexingTerm e in
          FStar_Pprint.surround (Prims.parse_int "2") (Prims.parse_int "1")
            FStar_Pprint.langle uu____5798 FStar_Pprint.rangle))
    | (e,FStar_Parser_AST.Hash ) ->
        let uu____5800 = str "#" in
        let uu____5801 = p_indexingTerm e in
        FStar_Pprint.op_Hat_Hat uu____5800 uu____5801
    | (e,FStar_Parser_AST.Nothing ) -> p_indexingTerm e
and p_fsTypArg:
  (FStar_Parser_AST.term,FStar_Parser_AST.imp) FStar_Pervasives_Native.tuple2
    -> FStar_Pprint.document
  =
  fun uu____5803  ->
    match uu____5803 with | (e,uu____5809) -> p_indexingTerm e
and p_indexingTerm_aux:
  (FStar_Parser_AST.term -> FStar_Pprint.document) ->
    FStar_Parser_AST.term -> FStar_Pprint.document
  =
  fun exit1  ->
    fun e  ->
      let uu____5814 =
        let uu____5815 = unparen e in uu____5815.FStar_Parser_AST.tm in
      match uu____5814 with
      | FStar_Parser_AST.Op
          ({ FStar_Ident.idText = ".()"; FStar_Ident.idRange = uu____5816;_},e1::e2::[])
          ->
          let uu____5821 =
            let uu____5822 = p_indexingTerm_aux p_atomicTermNotQUident e1 in
            let uu____5823 =
              let uu____5824 =
                let uu____5825 = p_term e2 in
                soft_parens_with_nesting uu____5825 in
              FStar_Pprint.op_Hat_Hat FStar_Pprint.dot uu____5824 in
            FStar_Pprint.op_Hat_Hat uu____5822 uu____5823 in
          FStar_Pprint.group uu____5821
      | FStar_Parser_AST.Op
          ({ FStar_Ident.idText = ".[]"; FStar_Ident.idRange = uu____5826;_},e1::e2::[])
          ->
          let uu____5831 =
            let uu____5832 = p_indexingTerm_aux p_atomicTermNotQUident e1 in
            let uu____5833 =
              let uu____5834 =
                let uu____5835 = p_term e2 in
                soft_brackets_with_nesting uu____5835 in
              FStar_Pprint.op_Hat_Hat FStar_Pprint.dot uu____5834 in
            FStar_Pprint.op_Hat_Hat uu____5832 uu____5833 in
          FStar_Pprint.group uu____5831
      | uu____5836 -> exit1 e
and p_indexingTerm: FStar_Parser_AST.term -> FStar_Pprint.document =
  fun e  -> p_indexingTerm_aux p_atomicTerm e
and p_atomicTerm: FStar_Parser_AST.term -> FStar_Pprint.document =
  fun e  ->
    let uu____5839 =
      let uu____5840 = unparen e in uu____5840.FStar_Parser_AST.tm in
    match uu____5839 with
    | FStar_Parser_AST.LetOpen (lid,e1) ->
        let uu____5843 = p_quident lid in
        let uu____5844 =
          let uu____5845 =
            let uu____5846 = p_term e1 in soft_parens_with_nesting uu____5846 in
          FStar_Pprint.op_Hat_Hat FStar_Pprint.dot uu____5845 in
        FStar_Pprint.op_Hat_Hat uu____5843 uu____5844
    | FStar_Parser_AST.Name lid -> p_quident lid
    | FStar_Parser_AST.Op (op,e1::[]) when is_general_prefix_op op ->
        let uu____5852 = str (FStar_Ident.text_of_id op) in
        let uu____5853 = p_atomicTerm e1 in
        FStar_Pprint.op_Hat_Hat uu____5852 uu____5853
    | uu____5854 -> p_atomicTermNotQUident e
and p_atomicTermNotQUident: FStar_Parser_AST.term -> FStar_Pprint.document =
  fun e  ->
    let uu____5856 =
      let uu____5857 = unparen e in uu____5857.FStar_Parser_AST.tm in
    match uu____5856 with
    | FStar_Parser_AST.Wild  -> FStar_Pprint.underscore
    | FStar_Parser_AST.Var lid when
        FStar_Ident.lid_equals lid FStar_Parser_Const.assert_lid ->
        str "assert"
    | FStar_Parser_AST.Tvar tv -> p_tvar tv
    | FStar_Parser_AST.Const c ->
        (match c with
         | FStar_Const.Const_char x when x = 10 -> str "0x0Az"
         | uu____5863 -> p_constant c)
    | FStar_Parser_AST.Name lid when
        FStar_Ident.lid_equals lid FStar_Parser_Const.true_lid -> str "True"
    | FStar_Parser_AST.Name lid when
        FStar_Ident.lid_equals lid FStar_Parser_Const.false_lid ->
        str "False"
    | FStar_Parser_AST.Op (op,e1::[]) when is_general_prefix_op op ->
        let uu____5870 = str (FStar_Ident.text_of_id op) in
        let uu____5871 = p_atomicTermNotQUident e1 in
        FStar_Pprint.op_Hat_Hat uu____5870 uu____5871
    | FStar_Parser_AST.Op (op,[]) ->
        let uu____5875 =
          let uu____5876 =
            let uu____5877 = str (FStar_Ident.text_of_id op) in
            let uu____5878 =
              FStar_Pprint.op_Hat_Hat FStar_Pprint.space FStar_Pprint.rparen in
            FStar_Pprint.op_Hat_Hat uu____5877 uu____5878 in
          FStar_Pprint.op_Hat_Hat FStar_Pprint.space uu____5876 in
        FStar_Pprint.op_Hat_Hat FStar_Pprint.lparen uu____5875
    | FStar_Parser_AST.Construct (lid,args) when is_dtuple_constructor lid ->
        let uu____5893 =
          FStar_Pprint.op_Hat_Hat FStar_Pprint.lparen FStar_Pprint.bar in
        let uu____5894 =
          let uu____5895 = FStar_Pprint.op_Hat_Hat FStar_Pprint.comma break1 in
          let uu____5896 = FStar_List.map FStar_Pervasives_Native.fst args in
          FStar_Pprint.separate_map uu____5895 p_tmEq uu____5896 in
        let uu____5903 =
          FStar_Pprint.op_Hat_Hat FStar_Pprint.bar FStar_Pprint.rparen in
        FStar_Pprint.surround (Prims.parse_int "2") (Prims.parse_int "1")
          uu____5893 uu____5894 uu____5903
    | FStar_Parser_AST.Project (e1,lid) ->
        let uu____5906 =
          let uu____5907 = p_atomicTermNotQUident e1 in
          let uu____5908 =
            let uu____5909 = p_qlident lid in
            FStar_Pprint.op_Hat_Hat FStar_Pprint.dot uu____5909 in
          FStar_Pprint.prefix (Prims.parse_int "2") (Prims.parse_int "0")
            uu____5907 uu____5908 in
        FStar_Pprint.group uu____5906
    | uu____5910 -> p_projectionLHS e
and p_projectionLHS: FStar_Parser_AST.term -> FStar_Pprint.document =
  fun e  ->
    let uu____5912 =
      let uu____5913 = unparen e in uu____5913.FStar_Parser_AST.tm in
    match uu____5912 with
    | FStar_Parser_AST.Var lid -> p_qlident lid
    | FStar_Parser_AST.Projector (constr_lid,field_lid) ->
        let uu____5917 = p_quident constr_lid in
        let uu____5918 =
          let uu____5919 =
            let uu____5920 = p_lident field_lid in
            FStar_Pprint.op_Hat_Hat FStar_Pprint.dot uu____5920 in
          FStar_Pprint.op_Hat_Hat FStar_Pprint.qmark uu____5919 in
        FStar_Pprint.op_Hat_Hat uu____5917 uu____5918
    | FStar_Parser_AST.Discrim constr_lid ->
        let uu____5922 = p_quident constr_lid in
        FStar_Pprint.op_Hat_Hat uu____5922 FStar_Pprint.qmark
    | FStar_Parser_AST.Paren e1 ->
        let uu____5924 = p_term e1 in soft_parens_with_nesting uu____5924
    | uu____5925 when is_array e ->
        let es = extract_from_list e in
        let uu____5929 =
          FStar_Pprint.op_Hat_Hat FStar_Pprint.lbracket FStar_Pprint.bar in
        let uu____5930 =
          let uu____5931 = FStar_Pprint.op_Hat_Hat FStar_Pprint.semi break1 in
          separate_map_or_flow uu____5931 p_noSeqTerm es in
        let uu____5932 =
          FStar_Pprint.op_Hat_Hat FStar_Pprint.bar FStar_Pprint.rbracket in
        FStar_Pprint.surround (Prims.parse_int "2") (Prims.parse_int "0")
          uu____5929 uu____5930 uu____5932
    | uu____5933 when is_list e ->
        let uu____5934 =
          let uu____5935 = FStar_Pprint.op_Hat_Hat FStar_Pprint.semi break1 in
          let uu____5936 = extract_from_list e in
          separate_map_or_flow uu____5935 p_noSeqTerm uu____5936 in
        FStar_Pprint.surround (Prims.parse_int "2") (Prims.parse_int "0")
          FStar_Pprint.lbracket uu____5934 FStar_Pprint.rbracket
    | uu____5939 when is_lex_list e ->
        let uu____5940 =
          FStar_Pprint.op_Hat_Hat FStar_Pprint.percent FStar_Pprint.lbracket in
        let uu____5941 =
          let uu____5942 = FStar_Pprint.op_Hat_Hat FStar_Pprint.semi break1 in
          let uu____5943 = extract_from_list e in
          separate_map_or_flow uu____5942 p_noSeqTerm uu____5943 in
        FStar_Pprint.surround (Prims.parse_int "2") (Prims.parse_int "1")
          uu____5940 uu____5941 FStar_Pprint.rbracket
    | uu____5946 when is_ref_set e ->
        let es = extract_from_ref_set e in
        let uu____5950 =
          FStar_Pprint.op_Hat_Hat FStar_Pprint.bang FStar_Pprint.lbrace in
        let uu____5951 =
          let uu____5952 = FStar_Pprint.op_Hat_Hat FStar_Pprint.comma break1 in
          separate_map_or_flow uu____5952 p_appTerm es in
        FStar_Pprint.surround (Prims.parse_int "2") (Prims.parse_int "0")
          uu____5950 uu____5951 FStar_Pprint.rbrace
    | FStar_Parser_AST.Labeled (e1,s,b) ->
        let uu____5956 = str (Prims.strcat "(*" (Prims.strcat s "*)")) in
        let uu____5957 = p_term e1 in
        FStar_Pprint.op_Hat_Slash_Hat uu____5956 uu____5957
    | FStar_Parser_AST.Op (op,args) when
        let uu____5964 = handleable_op op args in
        Prims.op_Negation uu____5964 ->
        let uu____5965 =
          let uu____5966 =
            let uu____5967 =
              let uu____5968 =
                let uu____5969 =
                  FStar_Util.string_of_int (FStar_List.length args) in
                Prims.strcat uu____5969
                  " arguments couldn't be handled by the pretty printer" in
              Prims.strcat " with " uu____5968 in
            Prims.strcat (FStar_Ident.text_of_id op) uu____5967 in
          Prims.strcat "Operation " uu____5966 in
        failwith uu____5965
    | FStar_Parser_AST.Uvar uu____5970 ->
        failwith "Unexpected universe variable out of universe context"
    | FStar_Parser_AST.Wild  ->
        let uu____5971 = p_term e in soft_parens_with_nesting uu____5971
    | FStar_Parser_AST.Const uu____5972 ->
        let uu____5973 = p_term e in soft_parens_with_nesting uu____5973
    | FStar_Parser_AST.Op uu____5974 ->
        let uu____5981 = p_term e in soft_parens_with_nesting uu____5981
    | FStar_Parser_AST.Tvar uu____5982 ->
        let uu____5983 = p_term e in soft_parens_with_nesting uu____5983
    | FStar_Parser_AST.Var uu____5984 ->
        let uu____5985 = p_term e in soft_parens_with_nesting uu____5985
    | FStar_Parser_AST.Name uu____5986 ->
        let uu____5987 = p_term e in soft_parens_with_nesting uu____5987
    | FStar_Parser_AST.Construct uu____5988 ->
        let uu____5999 = p_term e in soft_parens_with_nesting uu____5999
    | FStar_Parser_AST.Abs uu____6000 ->
        let uu____6007 = p_term e in soft_parens_with_nesting uu____6007
    | FStar_Parser_AST.App uu____6008 ->
        let uu____6015 = p_term e in soft_parens_with_nesting uu____6015
    | FStar_Parser_AST.Let uu____6016 ->
        let uu____6029 = p_term e in soft_parens_with_nesting uu____6029
    | FStar_Parser_AST.LetOpen uu____6030 ->
        let uu____6035 = p_term e in soft_parens_with_nesting uu____6035
    | FStar_Parser_AST.Seq uu____6036 ->
        let uu____6041 = p_term e in soft_parens_with_nesting uu____6041
    | FStar_Parser_AST.Bind uu____6042 ->
        let uu____6049 = p_term e in soft_parens_with_nesting uu____6049
    | FStar_Parser_AST.If uu____6050 ->
        let uu____6057 = p_term e in soft_parens_with_nesting uu____6057
    | FStar_Parser_AST.Match uu____6058 ->
        let uu____6073 = p_term e in soft_parens_with_nesting uu____6073
    | FStar_Parser_AST.TryWith uu____6074 ->
        let uu____6089 = p_term e in soft_parens_with_nesting uu____6089
    | FStar_Parser_AST.Ascribed uu____6090 ->
        let uu____6099 = p_term e in soft_parens_with_nesting uu____6099
    | FStar_Parser_AST.Record uu____6100 ->
        let uu____6113 = p_term e in soft_parens_with_nesting uu____6113
    | FStar_Parser_AST.Project uu____6114 ->
        let uu____6119 = p_term e in soft_parens_with_nesting uu____6119
    | FStar_Parser_AST.Product uu____6120 ->
        let uu____6127 = p_term e in soft_parens_with_nesting uu____6127
    | FStar_Parser_AST.Sum uu____6128 ->
        let uu____6135 = p_term e in soft_parens_with_nesting uu____6135
    | FStar_Parser_AST.QForall uu____6136 ->
        let uu____6149 = p_term e in soft_parens_with_nesting uu____6149
    | FStar_Parser_AST.QExists uu____6150 ->
        let uu____6163 = p_term e in soft_parens_with_nesting uu____6163
    | FStar_Parser_AST.Refine uu____6164 ->
        let uu____6169 = p_term e in soft_parens_with_nesting uu____6169
    | FStar_Parser_AST.NamedTyp uu____6170 ->
        let uu____6175 = p_term e in soft_parens_with_nesting uu____6175
    | FStar_Parser_AST.Requires uu____6176 ->
        let uu____6183 = p_term e in soft_parens_with_nesting uu____6183
    | FStar_Parser_AST.Ensures uu____6184 ->
        let uu____6191 = p_term e in soft_parens_with_nesting uu____6191
    | FStar_Parser_AST.Assign uu____6192 ->
        let uu____6197 = p_term e in soft_parens_with_nesting uu____6197
    | FStar_Parser_AST.Attributes uu____6198 ->
        let uu____6201 = p_term e in soft_parens_with_nesting uu____6201
and p_constant: FStar_Const.sconst -> FStar_Pprint.document =
  fun uu___73_6202  ->
    match uu___73_6202 with
    | FStar_Const.Const_effect  -> str "Effect"
    | FStar_Const.Const_unit  -> str "()"
    | FStar_Const.Const_bool b -> FStar_Pprint.doc_of_bool b
    | FStar_Const.Const_float x -> str (FStar_Util.string_of_float x)
    | FStar_Const.Const_char x ->
        let uu____6206 = FStar_Pprint.doc_of_char x in
        FStar_Pprint.squotes uu____6206
    | FStar_Const.Const_string (s,uu____6208) ->
        let uu____6209 = str s in FStar_Pprint.dquotes uu____6209
    | FStar_Const.Const_bytearray (bytes,uu____6211) ->
        let uu____6216 =
          let uu____6217 = str (FStar_Util.string_of_bytes bytes) in
          FStar_Pprint.dquotes uu____6217 in
        let uu____6218 = str "B" in
        FStar_Pprint.op_Hat_Hat uu____6216 uu____6218
    | FStar_Const.Const_int (repr,sign_width_opt) ->
        let signedness uu___71_6236 =
          match uu___71_6236 with
          | FStar_Const.Unsigned  -> str "u"
          | FStar_Const.Signed  -> FStar_Pprint.empty in
        let width uu___72_6240 =
          match uu___72_6240 with
          | FStar_Const.Int8  -> str "y"
          | FStar_Const.Int16  -> str "s"
          | FStar_Const.Int32  -> str "l"
          | FStar_Const.Int64  -> str "L" in
        let ending =
          default_or_map FStar_Pprint.empty
            (fun uu____6251  ->
               match uu____6251 with
               | (s,w) ->
                   let uu____6258 = signedness s in
                   let uu____6259 = width w in
                   FStar_Pprint.op_Hat_Hat uu____6258 uu____6259)
            sign_width_opt in
        let uu____6260 = str repr in
        FStar_Pprint.op_Hat_Hat uu____6260 ending
    | FStar_Const.Const_range_of  -> str "range_of"
    | FStar_Const.Const_set_range_of  -> str "set_range_of"
    | FStar_Const.Const_range r ->
        let uu____6262 = FStar_Range.string_of_range r in str uu____6262
    | FStar_Const.Const_reify  -> str "reify"
    | FStar_Const.Const_reflect lid ->
        let uu____6264 = p_quident lid in
        let uu____6265 =
          let uu____6266 =
            let uu____6267 = str "reflect" in
            FStar_Pprint.op_Hat_Hat FStar_Pprint.dot uu____6267 in
          FStar_Pprint.op_Hat_Hat FStar_Pprint.qmark uu____6266 in
        FStar_Pprint.op_Hat_Hat uu____6264 uu____6265
and p_universe: FStar_Parser_AST.term -> FStar_Pprint.document =
  fun u  ->
    let uu____6269 = str "u#" in
    let uu____6270 = p_atomicUniverse u in
    FStar_Pprint.op_Hat_Hat uu____6269 uu____6270
and p_universeFrom: FStar_Parser_AST.term -> FStar_Pprint.document =
  fun u  ->
    let uu____6272 =
      let uu____6273 = unparen u in uu____6273.FStar_Parser_AST.tm in
    match uu____6272 with
    | FStar_Parser_AST.Op
        ({ FStar_Ident.idText = "+"; FStar_Ident.idRange = uu____6274;_},u1::u2::[])
        ->
        let uu____6279 =
          let uu____6280 = p_universeFrom u1 in
          let uu____6281 =
            let uu____6282 = p_universeFrom u2 in
            FStar_Pprint.op_Hat_Slash_Hat FStar_Pprint.plus uu____6282 in
          FStar_Pprint.op_Hat_Slash_Hat uu____6280 uu____6281 in
        FStar_Pprint.group uu____6279
    | FStar_Parser_AST.App uu____6283 ->
        let uu____6290 = head_and_args u in
        (match uu____6290 with
         | (head1,args) ->
             let uu____6315 =
               let uu____6316 = unparen head1 in
               uu____6316.FStar_Parser_AST.tm in
             (match uu____6315 with
              | FStar_Parser_AST.Var maybe_max_lid when
                  FStar_Ident.lid_equals maybe_max_lid
                    FStar_Parser_Const.max_lid
                  ->
                  let uu____6318 =
                    let uu____6319 = p_qlident FStar_Parser_Const.max_lid in
                    let uu____6320 =
                      FStar_Pprint.separate_map FStar_Pprint.space
                        (fun uu____6328  ->
                           match uu____6328 with
                           | (u1,uu____6334) -> p_atomicUniverse u1) args in
                    op_Hat_Slash_Plus_Hat uu____6319 uu____6320 in
                  FStar_Pprint.group uu____6318
              | uu____6335 ->
                  let uu____6336 =
                    let uu____6337 = FStar_Parser_AST.term_to_string u in
                    FStar_Util.format1 "Invalid term in universe context %s"
                      uu____6337 in
                  failwith uu____6336))
    | uu____6338 -> p_atomicUniverse u
and p_atomicUniverse: FStar_Parser_AST.term -> FStar_Pprint.document =
  fun u  ->
    let uu____6340 =
      let uu____6341 = unparen u in uu____6341.FStar_Parser_AST.tm in
    match uu____6340 with
    | FStar_Parser_AST.Wild  -> FStar_Pprint.underscore
    | FStar_Parser_AST.Const (FStar_Const.Const_int (r,sw)) ->
        p_constant (FStar_Const.Const_int (r, sw))
    | FStar_Parser_AST.Uvar id1 -> str (FStar_Ident.text_of_id id1)
    | FStar_Parser_AST.Paren u1 ->
        let uu____6364 = p_universeFrom u1 in
        soft_parens_with_nesting uu____6364
    | FStar_Parser_AST.Op
        ({ FStar_Ident.idText = "+"; FStar_Ident.idRange = uu____6365;_},uu____6366::uu____6367::[])
        ->
        let uu____6370 = p_universeFrom u in
        soft_parens_with_nesting uu____6370
    | FStar_Parser_AST.App uu____6371 ->
        let uu____6378 = p_universeFrom u in
        soft_parens_with_nesting uu____6378
    | uu____6379 ->
        let uu____6380 =
          let uu____6381 = FStar_Parser_AST.term_to_string u in
          FStar_Util.format1 "Invalid term in universe context %s" uu____6381 in
        failwith uu____6380
let term_to_document: FStar_Parser_AST.term -> FStar_Pprint.document =
  fun e  -> p_term e
let signature_to_document: FStar_Parser_AST.decl -> FStar_Pprint.document =
  fun e  -> p_justSig e
let decl_to_document: FStar_Parser_AST.decl -> FStar_Pprint.document =
  fun e  -> p_decl e
let pat_to_document: FStar_Parser_AST.pattern -> FStar_Pprint.document =
  fun p  -> p_disjunctivePattern p
let binder_to_document: FStar_Parser_AST.binder -> FStar_Pprint.document =
  fun b  -> p_binder true b
let modul_to_document: FStar_Parser_AST.modul -> FStar_Pprint.document =
  fun m  ->
    FStar_ST.op_Colon_Equals should_print_fs_typ_app false;
    (let res =
       match m with
       | FStar_Parser_AST.Module (uu____6448,decls) ->
           let uu____6454 =
             FStar_All.pipe_right decls (FStar_List.map decl_to_document) in
           FStar_All.pipe_right uu____6454
             (FStar_Pprint.separate FStar_Pprint.hardline)
       | FStar_Parser_AST.Interface (uu____6463,decls,uu____6465) ->
           let uu____6470 =
             FStar_All.pipe_right decls (FStar_List.map decl_to_document) in
           FStar_All.pipe_right uu____6470
             (FStar_Pprint.separate FStar_Pprint.hardline) in
     FStar_ST.op_Colon_Equals should_print_fs_typ_app false; res)
let comments_to_document:
  (Prims.string,FStar_Range.range) FStar_Pervasives_Native.tuple2 Prims.list
    -> FStar_Pprint.document
  =
  fun comments  ->
    FStar_Pprint.separate_map FStar_Pprint.hardline
      (fun uu____6548  ->
         match uu____6548 with | (comment,range) -> str comment) comments
let modul_with_comments_to_document:
  FStar_Parser_AST.modul ->
    (Prims.string,FStar_Range.range) FStar_Pervasives_Native.tuple2
      Prims.list ->
      (FStar_Pprint.document,(Prims.string,FStar_Range.range)
                               FStar_Pervasives_Native.tuple2 Prims.list)
        FStar_Pervasives_Native.tuple2
  =
  fun m  ->
    fun comments  ->
      let decls =
        match m with
        | FStar_Parser_AST.Module (uu____6588,decls) -> decls
        | FStar_Parser_AST.Interface (uu____6594,decls,uu____6596) -> decls in
      FStar_ST.op_Colon_Equals should_print_fs_typ_app false;
      (match decls with
       | [] -> (FStar_Pprint.empty, comments)
       | d::ds ->
           let uu____6668 =
             match ds with
             | {
                 FStar_Parser_AST.d = FStar_Parser_AST.Pragma
                   (FStar_Parser_AST.LightOff );
                 FStar_Parser_AST.drange = uu____6681;
                 FStar_Parser_AST.doc = uu____6682;
                 FStar_Parser_AST.quals = uu____6683;
                 FStar_Parser_AST.attrs = uu____6684;_}::uu____6685 ->
                 let d0 = FStar_List.hd ds in
                 let uu____6691 =
                   let uu____6694 =
                     let uu____6697 = FStar_List.tl ds in d :: uu____6697 in
                   d0 :: uu____6694 in
                 (uu____6691, (d0.FStar_Parser_AST.drange))
             | uu____6702 -> ((d :: ds), (d.FStar_Parser_AST.drange)) in
           (match uu____6668 with
            | (decls1,first_range) ->
                let extract_decl_range d1 = d1.FStar_Parser_AST.drange in
                (FStar_ST.op_Colon_Equals comment_stack comments;
                 (let initial_comment =
                    let uu____6787 = FStar_Range.start_of_range first_range in
                    place_comments_until_pos (Prims.parse_int "0")
                      (Prims.parse_int "1") uu____6787 FStar_Pprint.empty in
                  let doc1 =
                    separate_map_with_comments FStar_Pprint.empty
                      FStar_Pprint.empty decl_to_document decls1
                      extract_decl_range in
                  let comments1 = FStar_ST.op_Bang comment_stack in
                  FStar_ST.op_Colon_Equals comment_stack [];
                  FStar_ST.op_Colon_Equals should_print_fs_typ_app false;
                  (let uu____6964 =
                     FStar_Pprint.op_Hat_Hat initial_comment doc1 in
                   (uu____6964, comments1))))))
>>>>>>> 484a43b6
<|MERGE_RESOLUTION|>--- conflicted
+++ resolved
@@ -1,4163 +1,5 @@
 
 open Prims
-<<<<<<< HEAD
-open FStar_Pervasives
-
-let should_print_fs_typ_app : Prims.bool FStar_ST.ref = (FStar_Util.mk_ref false)
-
-
-let with_fs_typ_app : 'Auu____20 'Auu____21 . Prims.bool  ->  ('Auu____21  ->  'Auu____20)  ->  'Auu____21  ->  'Auu____20 = (fun b printer t -> (
-
-let b0 = (FStar_ST.op_Bang should_print_fs_typ_app)
-in ((FStar_ST.op_Colon_Equals should_print_fs_typ_app b);
-(
-
-let res = (printer t)
-in ((FStar_ST.op_Colon_Equals should_print_fs_typ_app b0);
-res;
-));
-)))
-
-
-let should_unparen : Prims.bool FStar_ST.ref = (FStar_Util.mk_ref true)
-
-
-let rec unparen : FStar_Parser_AST.term  ->  FStar_Parser_AST.term = (fun t -> (
-
-let uu____194 = (
-
-let uu____195 = (FStar_ST.op_Bang should_unparen)
-in (not (uu____195)))
-in (match (uu____194) with
-| true -> begin
-t
-end
-| uu____242 -> begin
-(match (t.FStar_Parser_AST.tm) with
-| FStar_Parser_AST.Paren (t1) -> begin
-(unparen t1)
-end
-| uu____244 -> begin
-t
-end)
-end)))
-
-
-let str : Prims.string  ->  FStar_Pprint.document = (fun s -> (FStar_Pprint.doc_of_string s))
-
-
-let default_or_map : 'Auu____259 'Auu____260 . 'Auu____260  ->  ('Auu____259  ->  'Auu____260)  ->  'Auu____259 FStar_Pervasives_Native.option  ->  'Auu____260 = (fun n1 f x -> (match (x) with
-| FStar_Pervasives_Native.None -> begin
-n1
-end
-| FStar_Pervasives_Native.Some (x') -> begin
-(f x')
-end))
-
-
-let prefix2 : FStar_Pprint.document  ->  FStar_Pprint.document  ->  FStar_Pprint.document = (fun prefix_ body -> (FStar_Pprint.prefix (Prims.parse_int "2") (Prims.parse_int "1") prefix_ body))
-
-
-let op_Hat_Slash_Plus_Hat : FStar_Pprint.document  ->  FStar_Pprint.document  ->  FStar_Pprint.document = (fun prefix_ body -> (prefix2 prefix_ body))
-
-
-let jump2 : FStar_Pprint.document  ->  FStar_Pprint.document = (fun body -> (FStar_Pprint.jump (Prims.parse_int "2") (Prims.parse_int "1") body))
-
-
-let infix2 : FStar_Pprint.document  ->  FStar_Pprint.document  ->  FStar_Pprint.document  ->  FStar_Pprint.document = (FStar_Pprint.infix (Prims.parse_int "2") (Prims.parse_int "1"))
-
-
-let infix0 : FStar_Pprint.document  ->  FStar_Pprint.document  ->  FStar_Pprint.document  ->  FStar_Pprint.document = (FStar_Pprint.infix (Prims.parse_int "0") (Prims.parse_int "1"))
-
-
-let break1 : FStar_Pprint.document = (FStar_Pprint.break_ (Prims.parse_int "1"))
-
-
-let separate_break_map : 'Auu____329 . FStar_Pprint.document  ->  ('Auu____329  ->  FStar_Pprint.document)  ->  'Auu____329 Prims.list  ->  FStar_Pprint.document = (fun sep f l -> (
-
-let uu____351 = (
-
-let uu____352 = (
-
-let uu____353 = (FStar_Pprint.op_Hat_Hat sep break1)
-in (FStar_Pprint.op_Hat_Hat FStar_Pprint.space uu____353))
-in (FStar_Pprint.separate_map uu____352 f l))
-in (FStar_Pprint.group uu____351)))
-
-
-let precede_break_separate_map : 'Auu____364 . FStar_Pprint.document  ->  FStar_Pprint.document  ->  ('Auu____364  ->  FStar_Pprint.document)  ->  'Auu____364 Prims.list  ->  FStar_Pprint.document = (fun prec sep f l -> (
-
-let uu____390 = (
-
-let uu____391 = (FStar_Pprint.op_Hat_Hat prec FStar_Pprint.space)
-in (
-
-let uu____392 = (
-
-let uu____393 = (FStar_List.hd l)
-in (FStar_All.pipe_right uu____393 f))
-in (FStar_Pprint.precede uu____391 uu____392)))
-in (
-
-let uu____394 = (
-
-let uu____395 = (FStar_List.tl l)
-in (FStar_Pprint.concat_map (fun x -> (
-
-let uu____401 = (
-
-let uu____402 = (
-
-let uu____403 = (f x)
-in (FStar_Pprint.op_Hat_Hat FStar_Pprint.space uu____403))
-in (FStar_Pprint.op_Hat_Hat sep uu____402))
-in (FStar_Pprint.op_Hat_Hat break1 uu____401))) uu____395))
-in (FStar_Pprint.op_Hat_Hat uu____390 uu____394))))
-
-
-let concat_break_map : 'Auu____410 . ('Auu____410  ->  FStar_Pprint.document)  ->  'Auu____410 Prims.list  ->  FStar_Pprint.document = (fun f l -> (
-
-let uu____428 = (FStar_Pprint.concat_map (fun x -> (
-
-let uu____432 = (f x)
-in (FStar_Pprint.op_Hat_Hat uu____432 break1))) l)
-in (FStar_Pprint.group uu____428)))
-
-
-let parens_with_nesting : FStar_Pprint.document  ->  FStar_Pprint.document = (fun contents -> (FStar_Pprint.surround (Prims.parse_int "2") (Prims.parse_int "0") FStar_Pprint.lparen contents FStar_Pprint.rparen))
-
-
-let soft_parens_with_nesting : FStar_Pprint.document  ->  FStar_Pprint.document = (fun contents -> (FStar_Pprint.soft_surround (Prims.parse_int "2") (Prims.parse_int "0") FStar_Pprint.lparen contents FStar_Pprint.rparen))
-
-
-let braces_with_nesting : FStar_Pprint.document  ->  FStar_Pprint.document = (fun contents -> (FStar_Pprint.surround (Prims.parse_int "2") (Prims.parse_int "1") FStar_Pprint.lbrace contents FStar_Pprint.rbrace))
-
-
-let soft_braces_with_nesting : FStar_Pprint.document  ->  FStar_Pprint.document = (fun contents -> (FStar_Pprint.soft_surround (Prims.parse_int "2") (Prims.parse_int "1") FStar_Pprint.lbrace contents FStar_Pprint.rbrace))
-
-
-let brackets_with_nesting : FStar_Pprint.document  ->  FStar_Pprint.document = (fun contents -> (FStar_Pprint.surround (Prims.parse_int "2") (Prims.parse_int "1") FStar_Pprint.lbracket contents FStar_Pprint.rbracket))
-
-
-let soft_brackets_with_nesting : FStar_Pprint.document  ->  FStar_Pprint.document = (fun contents -> (FStar_Pprint.soft_surround (Prims.parse_int "2") (Prims.parse_int "1") FStar_Pprint.lbracket contents FStar_Pprint.rbracket))
-
-
-let soft_begin_end_with_nesting : FStar_Pprint.document  ->  FStar_Pprint.document = (fun contents -> (
-
-let uu____461 = (str "begin")
-in (
-
-let uu____462 = (str "end")
-in (FStar_Pprint.soft_surround (Prims.parse_int "2") (Prims.parse_int "1") uu____461 contents uu____462))))
-
-
-let separate_map_or_flow : 'Auu____471 . FStar_Pprint.document  ->  ('Auu____471  ->  FStar_Pprint.document)  ->  'Auu____471 Prims.list  ->  FStar_Pprint.document = (fun sep f l -> (match (((FStar_List.length l) < (Prims.parse_int "10"))) with
-| true -> begin
-(FStar_Pprint.separate_map sep f l)
-end
-| uu____493 -> begin
-(FStar_Pprint.flow_map sep f l)
-end))
-
-
-let soft_surround_separate_map : 'Auu____512 . Prims.int  ->  Prims.int  ->  FStar_Pprint.document  ->  FStar_Pprint.document  ->  FStar_Pprint.document  ->  FStar_Pprint.document  ->  ('Auu____512  ->  FStar_Pprint.document)  ->  'Auu____512 Prims.list  ->  FStar_Pprint.document = (fun n1 b void_ opening sep closing f xs -> (match ((Prims.op_Equality xs [])) with
-| true -> begin
-void_
-end
-| uu____556 -> begin
-(
-
-let uu____557 = (FStar_Pprint.separate_map sep f xs)
-in (FStar_Pprint.soft_surround n1 b opening uu____557 closing))
-end))
-
-
-let soft_surround_map_or_flow : 'Auu____576 . Prims.int  ->  Prims.int  ->  FStar_Pprint.document  ->  FStar_Pprint.document  ->  FStar_Pprint.document  ->  FStar_Pprint.document  ->  ('Auu____576  ->  FStar_Pprint.document)  ->  'Auu____576 Prims.list  ->  FStar_Pprint.document = (fun n1 b void_ opening sep closing f xs -> (match ((Prims.op_Equality xs [])) with
-| true -> begin
-void_
-end
-| uu____620 -> begin
-(
-
-let uu____621 = (separate_map_or_flow sep f xs)
-in (FStar_Pprint.soft_surround n1 b opening uu____621 closing))
-end))
-
-
-let doc_of_fsdoc : (Prims.string * (Prims.string * Prims.string) Prims.list)  ->  FStar_Pprint.document = (fun uu____635 -> (match (uu____635) with
-| (comment, keywords) -> begin
-(
-
-let uu____660 = (
-
-let uu____661 = (
-
-let uu____664 = (str comment)
-in (
-
-let uu____665 = (
-
-let uu____668 = (
-
-let uu____671 = (FStar_Pprint.separate_map FStar_Pprint.comma (fun uu____680 -> (match (uu____680) with
-| (k, v1) -> begin
-(
-
-let uu____687 = (
-
-let uu____690 = (str k)
-in (
-
-let uu____691 = (
-
-let uu____694 = (
-
-let uu____697 = (str v1)
-in (uu____697)::[])
-in (FStar_Pprint.rarrow)::uu____694)
-in (uu____690)::uu____691))
-in (FStar_Pprint.concat uu____687))
-end)) keywords)
-in (uu____671)::[])
-in (FStar_Pprint.space)::uu____668)
-in (uu____664)::uu____665))
-in (FStar_Pprint.concat uu____661))
-in (FStar_Pprint.group uu____660))
-end))
-
-
-let is_unit : FStar_Parser_AST.term  ->  Prims.bool = (fun e -> (
-
-let uu____702 = (
-
-let uu____703 = (unparen e)
-in uu____703.FStar_Parser_AST.tm)
-in (match (uu____702) with
-| FStar_Parser_AST.Const (FStar_Const.Const_unit) -> begin
-true
-end
-| uu____704 -> begin
-false
-end)))
-
-
-let matches_var : FStar_Parser_AST.term  ->  FStar_Ident.ident  ->  Prims.bool = (fun t x -> (
-
-let uu____713 = (
-
-let uu____714 = (unparen t)
-in uu____714.FStar_Parser_AST.tm)
-in (match (uu____713) with
-| FStar_Parser_AST.Var (y) -> begin
-(Prims.op_Equality x.FStar_Ident.idText (FStar_Ident.text_of_lid y))
-end
-| uu____716 -> begin
-false
-end)))
-
-
-let is_tuple_constructor : FStar_Ident.lident  ->  Prims.bool = FStar_Parser_Const.is_tuple_data_lid'
-
-
-let is_dtuple_constructor : FStar_Ident.lident  ->  Prims.bool = FStar_Parser_Const.is_dtuple_data_lid'
-
-
-let is_list_structure : FStar_Ident.lident  ->  FStar_Ident.lident  ->  FStar_Parser_AST.term  ->  Prims.bool = (fun cons_lid1 nil_lid1 -> (
-
-let rec aux = (fun e -> (
-
-let uu____738 = (
-
-let uu____739 = (unparen e)
-in uu____739.FStar_Parser_AST.tm)
-in (match (uu____738) with
-| FStar_Parser_AST.Construct (lid, []) -> begin
-(FStar_Ident.lid_equals lid nil_lid1)
-end
-| FStar_Parser_AST.Construct (lid, (uu____752)::((e2, uu____754))::[]) -> begin
-((FStar_Ident.lid_equals lid cons_lid1) && (aux e2))
-end
-| uu____777 -> begin
-false
-end)))
-in aux))
-
-
-let is_list : FStar_Parser_AST.term  ->  Prims.bool = (is_list_structure FStar_Parser_Const.cons_lid FStar_Parser_Const.nil_lid)
-
-
-let is_lex_list : FStar_Parser_AST.term  ->  Prims.bool = (is_list_structure FStar_Parser_Const.lexcons_lid FStar_Parser_Const.lextop_lid)
-
-
-let rec extract_from_list : FStar_Parser_AST.term  ->  FStar_Parser_AST.term Prims.list = (fun e -> (
-
-let uu____790 = (
-
-let uu____791 = (unparen e)
-in uu____791.FStar_Parser_AST.tm)
-in (match (uu____790) with
-| FStar_Parser_AST.Construct (uu____794, []) -> begin
-[]
-end
-| FStar_Parser_AST.Construct (uu____805, ((e1, FStar_Parser_AST.Nothing))::((e2, FStar_Parser_AST.Nothing))::[]) -> begin
-(
-
-let uu____826 = (extract_from_list e2)
-in (e1)::uu____826)
-end
-| uu____829 -> begin
-(
-
-let uu____830 = (
-
-let uu____831 = (FStar_Parser_AST.term_to_string e)
-in (FStar_Util.format1 "Not a list %s" uu____831))
-in (failwith uu____830))
-end)))
-
-
-let is_array : FStar_Parser_AST.term  ->  Prims.bool = (fun e -> (
-
-let uu____838 = (
-
-let uu____839 = (unparen e)
-in uu____839.FStar_Parser_AST.tm)
-in (match (uu____838) with
-| FStar_Parser_AST.App ({FStar_Parser_AST.tm = FStar_Parser_AST.Var (lid); FStar_Parser_AST.range = uu____841; FStar_Parser_AST.level = uu____842}, l, FStar_Parser_AST.Nothing) -> begin
-((FStar_Ident.lid_equals lid FStar_Parser_Const.array_mk_array_lid) && (is_list l))
-end
-| uu____844 -> begin
-false
-end)))
-
-
-let rec is_ref_set : FStar_Parser_AST.term  ->  Prims.bool = (fun e -> (
-
-let uu____849 = (
-
-let uu____850 = (unparen e)
-in uu____850.FStar_Parser_AST.tm)
-in (match (uu____849) with
-| FStar_Parser_AST.Var (maybe_empty_lid) -> begin
-(FStar_Ident.lid_equals maybe_empty_lid FStar_Parser_Const.set_empty)
-end
-| FStar_Parser_AST.App ({FStar_Parser_AST.tm = FStar_Parser_AST.Var (maybe_singleton_lid); FStar_Parser_AST.range = uu____853; FStar_Parser_AST.level = uu____854}, {FStar_Parser_AST.tm = FStar_Parser_AST.App ({FStar_Parser_AST.tm = FStar_Parser_AST.Var (maybe_addr_of_lid); FStar_Parser_AST.range = uu____856; FStar_Parser_AST.level = uu____857}, e1, FStar_Parser_AST.Nothing); FStar_Parser_AST.range = uu____859; FStar_Parser_AST.level = uu____860}, FStar_Parser_AST.Nothing) -> begin
-((FStar_Ident.lid_equals maybe_singleton_lid FStar_Parser_Const.set_singleton) && (FStar_Ident.lid_equals maybe_addr_of_lid FStar_Parser_Const.heap_addr_of_lid))
-end
-| FStar_Parser_AST.App ({FStar_Parser_AST.tm = FStar_Parser_AST.App ({FStar_Parser_AST.tm = FStar_Parser_AST.Var (maybe_union_lid); FStar_Parser_AST.range = uu____862; FStar_Parser_AST.level = uu____863}, e1, FStar_Parser_AST.Nothing); FStar_Parser_AST.range = uu____865; FStar_Parser_AST.level = uu____866}, e2, FStar_Parser_AST.Nothing) -> begin
-(((FStar_Ident.lid_equals maybe_union_lid FStar_Parser_Const.set_union) && (is_ref_set e1)) && (is_ref_set e2))
-end
-| uu____868 -> begin
-false
-end)))
-
-
-let rec extract_from_ref_set : FStar_Parser_AST.term  ->  FStar_Parser_AST.term Prims.list = (fun e -> (
-
-let uu____875 = (
-
-let uu____876 = (unparen e)
-in uu____876.FStar_Parser_AST.tm)
-in (match (uu____875) with
-| FStar_Parser_AST.Var (uu____879) -> begin
-[]
-end
-| FStar_Parser_AST.App ({FStar_Parser_AST.tm = FStar_Parser_AST.Var (uu____880); FStar_Parser_AST.range = uu____881; FStar_Parser_AST.level = uu____882}, {FStar_Parser_AST.tm = FStar_Parser_AST.App ({FStar_Parser_AST.tm = FStar_Parser_AST.Var (uu____883); FStar_Parser_AST.range = uu____884; FStar_Parser_AST.level = uu____885}, e1, FStar_Parser_AST.Nothing); FStar_Parser_AST.range = uu____887; FStar_Parser_AST.level = uu____888}, FStar_Parser_AST.Nothing) -> begin
-(e1)::[]
-end
-| FStar_Parser_AST.App ({FStar_Parser_AST.tm = FStar_Parser_AST.App ({FStar_Parser_AST.tm = FStar_Parser_AST.Var (uu____889); FStar_Parser_AST.range = uu____890; FStar_Parser_AST.level = uu____891}, e1, FStar_Parser_AST.Nothing); FStar_Parser_AST.range = uu____893; FStar_Parser_AST.level = uu____894}, e2, FStar_Parser_AST.Nothing) -> begin
-(
-
-let uu____896 = (extract_from_ref_set e1)
-in (
-
-let uu____899 = (extract_from_ref_set e2)
-in (FStar_List.append uu____896 uu____899)))
-end
-| uu____902 -> begin
-(
-
-let uu____903 = (
-
-let uu____904 = (FStar_Parser_AST.term_to_string e)
-in (FStar_Util.format1 "Not a ref set %s" uu____904))
-in (failwith uu____903))
-end)))
-
-
-let is_general_application : FStar_Parser_AST.term  ->  Prims.bool = (fun e -> (
-
-let uu____911 = ((is_array e) || (is_ref_set e))
-in (not (uu____911))))
-
-
-let is_general_construction : FStar_Parser_AST.term  ->  Prims.bool = (fun e -> (
-
-let uu____916 = ((is_list e) || (is_lex_list e))
-in (not (uu____916))))
-
-
-let is_general_prefix_op : FStar_Ident.ident  ->  Prims.bool = (fun op -> (
-
-let op_starting_char = (FStar_Util.char_at (FStar_Ident.text_of_id op) (Prims.parse_int "0"))
-in (((Prims.op_Equality op_starting_char 33 (*!*)) || (Prims.op_Equality op_starting_char 63 (*?*))) || ((Prims.op_Equality op_starting_char 126 (*~*)) && (Prims.op_disEquality (FStar_Ident.text_of_id op) "~")))))
-
-
-let head_and_args : FStar_Parser_AST.term  ->  (FStar_Parser_AST.term * (FStar_Parser_AST.term * FStar_Parser_AST.imp) Prims.list) = (fun e -> (
-
-let rec aux = (fun e1 acc -> (
-
-let uu____965 = (
-
-let uu____966 = (unparen e1)
-in uu____966.FStar_Parser_AST.tm)
-in (match (uu____965) with
-| FStar_Parser_AST.App (head1, arg, imp) -> begin
-(aux head1 ((((arg), (imp)))::acc))
-end
-| uu____984 -> begin
-((e1), (acc))
-end)))
-in (aux e [])))
-
-type associativity =
-| Left
-| Right
-| NonAssoc
-
-
-let uu___is_Left : associativity  ->  Prims.bool = (fun projectee -> (match (projectee) with
-| Left -> begin
-true
-end
-| uu____999 -> begin
-false
-end))
-
-
-let uu___is_Right : associativity  ->  Prims.bool = (fun projectee -> (match (projectee) with
-| Right -> begin
-true
-end
-| uu____1004 -> begin
-false
-end))
-
-
-let uu___is_NonAssoc : associativity  ->  Prims.bool = (fun projectee -> (match (projectee) with
-| NonAssoc -> begin
-true
-end
-| uu____1009 -> begin
-false
-end))
-
-
-type token =
-(FStar_Char.char, Prims.string) FStar_Util.either
-
-
-type associativity_level =
-(associativity * token Prims.list)
-
-
-let token_to_string : (FStar_BaseTypes.char, Prims.string) FStar_Util.either  ->  Prims.string = (fun uu___99_1027 -> (match (uu___99_1027) with
-| FStar_Util.Inl (c) -> begin
-(Prims.strcat (FStar_Util.string_of_char c) ".*")
-end
-| FStar_Util.Inr (s) -> begin
-s
-end))
-
-
-let matches_token : Prims.string  ->  (FStar_Char.char, Prims.string) FStar_Util.either  ->  Prims.bool = (fun s uu___100_1045 -> (match (uu___100_1045) with
-| FStar_Util.Inl (c) -> begin
-(
-
-let uu____1051 = (FStar_String.get s (Prims.parse_int "0"))
-in (Prims.op_Equality uu____1051 c))
-end
-| FStar_Util.Inr (s') -> begin
-(Prims.op_Equality s s')
-end))
-
-
-let matches_level : 'Auu____1059 . Prims.string  ->  ('Auu____1059 * (FStar_Char.char, Prims.string) FStar_Util.either Prims.list)  ->  Prims.bool = (fun s uu____1077 -> (match (uu____1077) with
-| (assoc_levels, tokens) -> begin
-(
-
-let uu____1102 = (FStar_List.tryFind (matches_token s) tokens)
-in (Prims.op_disEquality uu____1102 FStar_Pervasives_Native.None))
-end))
-
-
-let opinfix4 : 'Auu____1125 . Prims.unit  ->  (associativity * ('Auu____1125, Prims.string) FStar_Util.either Prims.list) = (fun uu____1136 -> ((Right), ((FStar_Util.Inr ("**"))::[])))
-
-
-let opinfix3 : 'Auu____1153 . Prims.unit  ->  (associativity * (FStar_Char.char, 'Auu____1153) FStar_Util.either Prims.list) = (fun uu____1164 -> ((Left), ((FStar_Util.Inl (42 (***)))::(FStar_Util.Inl (47 (*/*)))::(FStar_Util.Inl (37 (*%*)))::[])))
-
-
-let opinfix2 : 'Auu____1189 . Prims.unit  ->  (associativity * (FStar_Char.char, 'Auu____1189) FStar_Util.either Prims.list) = (fun uu____1200 -> ((Left), ((FStar_Util.Inl (43 (*+*)))::(FStar_Util.Inl (45 (*-*)))::[])))
-
-
-let minus_lvl : 'Auu____1221 . Prims.unit  ->  (associativity * ('Auu____1221, Prims.string) FStar_Util.either Prims.list) = (fun uu____1232 -> ((Left), ((FStar_Util.Inr ("-"))::[])))
-
-
-let opinfix1 : 'Auu____1249 . Prims.unit  ->  (associativity * (FStar_Char.char, 'Auu____1249) FStar_Util.either Prims.list) = (fun uu____1260 -> ((Right), ((FStar_Util.Inl (64 (*@*)))::(FStar_Util.Inl (94 (*^*)))::[])))
-
-
-let pipe_right : 'Auu____1281 . Prims.unit  ->  (associativity * ('Auu____1281, Prims.string) FStar_Util.either Prims.list) = (fun uu____1292 -> ((Left), ((FStar_Util.Inr ("|>"))::[])))
-
-
-let opinfix0d : 'Auu____1309 . Prims.unit  ->  (associativity * (FStar_Char.char, 'Auu____1309) FStar_Util.either Prims.list) = (fun uu____1320 -> ((Left), ((FStar_Util.Inl (36 (*$*)))::[])))
-
-
-let opinfix0c : 'Auu____1337 . Prims.unit  ->  (associativity * (FStar_Char.char, 'Auu____1337) FStar_Util.either Prims.list) = (fun uu____1348 -> ((Left), ((FStar_Util.Inl (61 (*=*)))::(FStar_Util.Inl (60 (*<*)))::(FStar_Util.Inl (62 (*>*)))::[])))
-
-
-let equal : 'Auu____1373 . Prims.unit  ->  (associativity * ('Auu____1373, Prims.string) FStar_Util.either Prims.list) = (fun uu____1384 -> ((Left), ((FStar_Util.Inr ("="))::[])))
-
-
-let opinfix0b : 'Auu____1401 . Prims.unit  ->  (associativity * (FStar_Char.char, 'Auu____1401) FStar_Util.either Prims.list) = (fun uu____1412 -> ((Left), ((FStar_Util.Inl (38 (*&*)))::[])))
-
-
-let opinfix0a : 'Auu____1429 . Prims.unit  ->  (associativity * (FStar_Char.char, 'Auu____1429) FStar_Util.either Prims.list) = (fun uu____1440 -> ((Left), ((FStar_Util.Inl (124 (*|*)))::[])))
-
-
-let colon_equals : 'Auu____1457 . Prims.unit  ->  (associativity * ('Auu____1457, Prims.string) FStar_Util.either Prims.list) = (fun uu____1468 -> ((NonAssoc), ((FStar_Util.Inr (":="))::[])))
-
-
-let amp : 'Auu____1485 . Prims.unit  ->  (associativity * ('Auu____1485, Prims.string) FStar_Util.either Prims.list) = (fun uu____1496 -> ((Right), ((FStar_Util.Inr ("&"))::[])))
-
-
-let colon_colon : 'Auu____1513 . Prims.unit  ->  (associativity * ('Auu____1513, Prims.string) FStar_Util.either Prims.list) = (fun uu____1524 -> ((Right), ((FStar_Util.Inr ("::"))::[])))
-
-
-let level_associativity_spec : (associativity * (FStar_Char.char, Prims.string) FStar_Util.either Prims.list) Prims.list = ((opinfix4 ()))::((opinfix3 ()))::((opinfix2 ()))::((opinfix1 ()))::((pipe_right ()))::((opinfix0d ()))::((opinfix0c ()))::((opinfix0b ()))::((opinfix0a ()))::((colon_equals ()))::((amp ()))::((colon_colon ()))::[]
-
-
-let level_table : ((Prims.int * Prims.int * Prims.int) * (FStar_Char.char, Prims.string) FStar_Util.either Prims.list) Prims.list = (
-
-let levels_from_associativity = (fun l uu___101_1711 -> (match (uu___101_1711) with
-| Left -> begin
-((l), (l), ((l - (Prims.parse_int "1"))))
-end
-| Right -> begin
-(((l - (Prims.parse_int "1"))), (l), (l))
-end
-| NonAssoc -> begin
-((l), (l), (l))
-end))
-in (FStar_List.mapi (fun i uu____1749 -> (match (uu____1749) with
-| (assoc1, tokens) -> begin
-(((levels_from_associativity i assoc1)), (tokens))
-end)) level_associativity_spec))
-
-
-let assign_levels : associativity_level Prims.list  ->  Prims.string  ->  (Prims.int * Prims.int * Prims.int) = (fun token_associativity_spec s -> (
-
-let uu____1826 = (FStar_List.tryFind (matches_level s) level_table)
-in (match (uu____1826) with
-| FStar_Pervasives_Native.Some (assoc_levels, uu____1874) -> begin
-assoc_levels
-end
-| uu____1915 -> begin
-(failwith (Prims.strcat "Unrecognized operator " s))
-end)))
-
-
-let max : Prims.int  ->  Prims.int  ->  Prims.int = (fun k1 k2 -> (match ((k1 > k2)) with
-| true -> begin
-k1
-end
-| uu____1948 -> begin
-k2
-end))
-
-
-let max_level : 'Auu____1953 . ('Auu____1953 * (FStar_Char.char, Prims.string) FStar_Util.either Prims.list) Prims.list  ->  Prims.int = (fun l -> (
-
-let find_level_and_max = (fun n1 level -> (
-
-let uu____2009 = (FStar_List.tryFind (fun uu____2047 -> (match (uu____2047) with
-| (uu____2064, tokens) -> begin
-(Prims.op_Equality tokens (FStar_Pervasives_Native.snd level))
-end)) level_table)
-in (match (uu____2009) with
-| FStar_Pervasives_Native.Some ((uu____2102, l1, uu____2104), uu____2105) -> begin
-(max n1 l1)
-end
-| FStar_Pervasives_Native.None -> begin
-(
-
-let uu____2156 = (
-
-let uu____2157 = (
-
-let uu____2158 = (FStar_List.map token_to_string (FStar_Pervasives_Native.snd level))
-in (FStar_String.concat "," uu____2158))
-in (FStar_Util.format1 "Undefined associativity level %s" uu____2157))
-in (failwith uu____2156))
-end)))
-in (FStar_List.fold_left find_level_and_max (Prims.parse_int "0") l)))
-
-
-let levels : Prims.string  ->  (Prims.int * Prims.int * Prims.int) = (assign_levels level_associativity_spec)
-
-
-let operatorInfix0ad12 : 'Auu____2192 . Prims.unit  ->  (associativity * (FStar_Char.char, 'Auu____2192) FStar_Util.either Prims.list) Prims.list = (fun uu____2205 -> ((opinfix0a ()))::((opinfix0b ()))::((opinfix0c ()))::((opinfix0d ()))::((opinfix1 ()))::((opinfix2 ()))::[])
-
-
-let is_operatorInfix0ad12 : FStar_Ident.ident  ->  Prims.bool = (fun op -> (
-
-let uu____2280 = (
-
-let uu____2293 = (FStar_All.pipe_left matches_level (FStar_Ident.text_of_id op))
-in (FStar_List.tryFind uu____2293 (operatorInfix0ad12 ())))
-in (Prims.op_disEquality uu____2280 FStar_Pervasives_Native.None)))
-
-
-let is_operatorInfix34 : FStar_Ident.ident  ->  Prims.bool = (
-
-let opinfix34 = ((opinfix3 ()))::((opinfix4 ()))::[]
-in (fun op -> (
-
-let uu____2397 = (
-
-let uu____2410 = (FStar_All.pipe_left matches_level (FStar_Ident.text_of_id op))
-in (FStar_List.tryFind uu____2410 opinfix34))
-in (Prims.op_disEquality uu____2397 FStar_Pervasives_Native.None))))
-
-
-let handleable_args_length : FStar_Ident.ident  ->  Prims.int = (fun op -> (
-
-let op_s = (FStar_Ident.text_of_id op)
-in (
-
-let uu____2472 = ((is_general_prefix_op op) || (FStar_List.mem op_s (("-")::("~")::[])))
-in (match (uu____2472) with
-| true -> begin
-(Prims.parse_int "1")
-end
-| uu____2473 -> begin
-(
-
-let uu____2474 = (((is_operatorInfix0ad12 op) || (is_operatorInfix34 op)) || (FStar_List.mem op_s (("<==>")::("==>")::("\\/")::("/\\")::("=")::("|>")::(":=")::(".()")::(".[]")::[])))
-in (match (uu____2474) with
-| true -> begin
-(Prims.parse_int "2")
-end
-| uu____2475 -> begin
-(match ((FStar_List.mem op_s ((".()<-")::(".[]<-")::[]))) with
-| true -> begin
-(Prims.parse_int "3")
-end
-| uu____2476 -> begin
-(Prims.parse_int "0")
-end)
-end))
-end))))
-
-
-let handleable_op : 'Auu____2483 . FStar_Ident.ident  ->  'Auu____2483 Prims.list  ->  Prims.bool = (fun op args -> (match ((FStar_List.length args)) with
-| _0_27 when (_0_27 = (Prims.parse_int "0")) -> begin
-true
-end
-| _0_28 when (_0_28 = (Prims.parse_int "1")) -> begin
-((is_general_prefix_op op) || (FStar_List.mem (FStar_Ident.text_of_id op) (("-")::("~")::[])))
-end
-| _0_29 when (_0_29 = (Prims.parse_int "2")) -> begin
-(((is_operatorInfix0ad12 op) || (is_operatorInfix34 op)) || (FStar_List.mem (FStar_Ident.text_of_id op) (("<==>")::("==>")::("\\/")::("/\\")::("=")::("|>")::(":=")::(".()")::(".[]")::[])))
-end
-| _0_30 when (_0_30 = (Prims.parse_int "3")) -> begin
-(FStar_List.mem (FStar_Ident.text_of_id op) ((".()<-")::(".[]<-")::[]))
-end
-| uu____2496 -> begin
-false
-end))
-
-
-let comment_stack : (Prims.string * FStar_Range.range) Prims.list FStar_ST.ref = (FStar_Util.mk_ref [])
-
-
-let with_comment : 'Auu____2530 . ('Auu____2530  ->  FStar_Pprint.document)  ->  'Auu____2530  ->  FStar_Range.range  ->  FStar_Pprint.document = (fun printer tm tmrange -> (
-
-let rec comments_before_pos = (fun acc print_pos lookahead_pos -> (
-
-let uu____2562 = (FStar_ST.op_Bang comment_stack)
-in (match (uu____2562) with
-| [] -> begin
-((acc), (false))
-end
-| ((comment, crange))::cs -> begin
-(
-
-let uu____2648 = (FStar_Range.range_before_pos crange print_pos)
-in (match (uu____2648) with
-| true -> begin
-((FStar_ST.op_Colon_Equals comment_stack cs);
-(
-
-let uu____2712 = (
-
-let uu____2713 = (
-
-let uu____2714 = (str comment)
-in (FStar_Pprint.op_Hat_Hat uu____2714 FStar_Pprint.hardline))
-in (FStar_Pprint.op_Hat_Hat acc uu____2713))
-in (comments_before_pos uu____2712 print_pos lookahead_pos));
-)
-end
-| uu____2715 -> begin
-(
-
-let uu____2716 = (FStar_Range.range_before_pos crange lookahead_pos)
-in ((acc), (uu____2716)))
-end))
-end)))
-in (
-
-let uu____2717 = (
-
-let uu____2722 = (
-
-let uu____2723 = (FStar_Range.start_of_range tmrange)
-in (FStar_Range.end_of_line uu____2723))
-in (
-
-let uu____2724 = (FStar_Range.end_of_range tmrange)
-in (comments_before_pos FStar_Pprint.empty uu____2722 uu____2724)))
-in (match (uu____2717) with
-| (comments, has_lookahead) -> begin
-(
-
-let printed_e = (printer tm)
-in (
-
-let comments1 = (match (has_lookahead) with
-| true -> begin
-(
-
-let pos = (FStar_Range.end_of_range tmrange)
-in (
-
-let uu____2730 = (comments_before_pos comments pos pos)
-in (FStar_Pervasives_Native.fst uu____2730)))
-end
-| uu____2735 -> begin
-comments
-end)
-in (
-
-let uu____2736 = (FStar_Pprint.op_Hat_Hat comments1 printed_e)
-in (FStar_Pprint.group uu____2736))))
-end))))
-
-
-let rec place_comments_until_pos : Prims.int  ->  Prims.int  ->  FStar_Range.pos  ->  FStar_Pprint.document  ->  FStar_Pprint.document = (fun k lbegin pos_end doc1 -> (
-
-let uu____2753 = (FStar_ST.op_Bang comment_stack)
-in (match (uu____2753) with
-| ((comment, crange))::cs when (FStar_Range.range_before_pos crange pos_end) -> begin
-((FStar_ST.op_Colon_Equals comment_stack cs);
-(
-
-let lnum = (
-
-let uu____2891 = (
-
-let uu____2892 = (
-
-let uu____2893 = (FStar_Range.start_of_range crange)
-in (FStar_Range.line_of_pos uu____2893))
-in (uu____2892 - lbegin))
-in (max k uu____2891))
-in (
-
-let doc2 = (
-
-let uu____2895 = (
-
-let uu____2896 = (FStar_Pprint.repeat lnum FStar_Pprint.hardline)
-in (
-
-let uu____2897 = (str comment)
-in (FStar_Pprint.op_Hat_Hat uu____2896 uu____2897)))
-in (FStar_Pprint.op_Hat_Hat doc1 uu____2895))
-in (
-
-let uu____2898 = (
-
-let uu____2899 = (FStar_Range.end_of_range crange)
-in (FStar_Range.line_of_pos uu____2899))
-in (place_comments_until_pos (Prims.parse_int "1") uu____2898 pos_end doc2))));
-)
-end
-| uu____2900 -> begin
-(
-
-let lnum = (
-
-let uu____2908 = (
-
-let uu____2909 = (FStar_Range.line_of_pos pos_end)
-in (uu____2909 - lbegin))
-in (max (Prims.parse_int "1") uu____2908))
-in (
-
-let uu____2910 = (FStar_Pprint.repeat lnum FStar_Pprint.hardline)
-in (FStar_Pprint.op_Hat_Hat doc1 uu____2910)))
-end)))
-
-
-let separate_map_with_comments : 'Auu____2923 . FStar_Pprint.document  ->  FStar_Pprint.document  ->  ('Auu____2923  ->  FStar_Pprint.document)  ->  'Auu____2923 Prims.list  ->  ('Auu____2923  ->  FStar_Range.range)  ->  FStar_Pprint.document = (fun prefix1 sep f xs extract_range -> (
-
-let fold_fun = (fun uu____2971 x -> (match (uu____2971) with
-| (last_line, doc1) -> begin
-(
-
-let r = (extract_range x)
-in (
-
-let doc2 = (
-
-let uu____2985 = (FStar_Range.start_of_range r)
-in (place_comments_until_pos (Prims.parse_int "1") last_line uu____2985 doc1))
-in (
-
-let uu____2986 = (
-
-let uu____2987 = (FStar_Range.end_of_range r)
-in (FStar_Range.line_of_pos uu____2987))
-in (
-
-let uu____2988 = (
-
-let uu____2989 = (
-
-let uu____2990 = (f x)
-in (FStar_Pprint.op_Hat_Hat sep uu____2990))
-in (FStar_Pprint.op_Hat_Hat doc2 uu____2989))
-in ((uu____2986), (uu____2988))))))
-end))
-in (
-
-let uu____2991 = (
-
-let uu____2998 = (FStar_List.hd xs)
-in (
-
-let uu____2999 = (FStar_List.tl xs)
-in ((uu____2998), (uu____2999))))
-in (match (uu____2991) with
-| (x, xs1) -> begin
-(
-
-let init1 = (
-
-let uu____3015 = (
-
-let uu____3016 = (
-
-let uu____3017 = (extract_range x)
-in (FStar_Range.end_of_range uu____3017))
-in (FStar_Range.line_of_pos uu____3016))
-in (
-
-let uu____3018 = (
-
-let uu____3019 = (f x)
-in (FStar_Pprint.op_Hat_Hat prefix1 uu____3019))
-in ((uu____3015), (uu____3018))))
-in (
-
-let uu____3020 = (FStar_List.fold_left fold_fun init1 xs1)
-in (FStar_Pervasives_Native.snd uu____3020)))
-end))))
-
-
-let rec p_decl : FStar_Parser_AST.decl  ->  FStar_Pprint.document = (fun d -> (
-
-let uu____3315 = (
-
-let uu____3316 = (FStar_Pprint.optional p_fsdoc d.FStar_Parser_AST.doc)
-in (
-
-let uu____3317 = (
-
-let uu____3318 = (p_attributes d.FStar_Parser_AST.attrs)
-in (
-
-let uu____3319 = (
-
-let uu____3320 = (p_qualifiers d.FStar_Parser_AST.quals)
-in (
-
-let uu____3321 = (
-
-let uu____3322 = (p_rawDecl d)
-in (FStar_Pprint.op_Hat_Hat (match ((Prims.op_Equality d.FStar_Parser_AST.quals [])) with
-| true -> begin
-FStar_Pprint.empty
-end
-| uu____3323 -> begin
-break1
-end) uu____3322))
-in (FStar_Pprint.op_Hat_Hat uu____3320 uu____3321)))
-in (FStar_Pprint.op_Hat_Hat uu____3318 uu____3319)))
-in (FStar_Pprint.op_Hat_Hat uu____3316 uu____3317)))
-in (FStar_Pprint.group uu____3315)))
-and p_attributes : FStar_Parser_AST.attributes_  ->  FStar_Pprint.document = (fun attrs -> (
-
-let uu____3325 = (
-
-let uu____3326 = (str "@")
-in (FStar_Pprint.op_Hat_Hat FStar_Pprint.lbracket uu____3326))
-in (
-
-let uu____3327 = (FStar_Pprint.op_Hat_Hat FStar_Pprint.rbracket FStar_Pprint.hardline)
-in (soft_surround_map_or_flow (Prims.parse_int "0") (Prims.parse_int "2") FStar_Pprint.empty uu____3325 FStar_Pprint.space uu____3327 p_atomicTerm attrs))))
-and p_fsdoc : FStar_Parser_AST.fsdoc  ->  FStar_Pprint.document = (fun uu____3328 -> (match (uu____3328) with
-| (doc1, kwd_args) -> begin
-(
-
-let kwd_args_doc = (match (kwd_args) with
-| [] -> begin
-FStar_Pprint.empty
-end
-| kwd_args1 -> begin
-(
-
-let process_kwd_arg = (fun uu____3362 -> (match (uu____3362) with
-| (kwd, arg) -> begin
-(
-
-let uu____3369 = (str "@")
-in (
-
-let uu____3370 = (
-
-let uu____3371 = (str kwd)
-in (
-
-let uu____3372 = (
-
-let uu____3373 = (str arg)
-in (FStar_Pprint.op_Hat_Hat FStar_Pprint.space uu____3373))
-in (FStar_Pprint.op_Hat_Hat uu____3371 uu____3372)))
-in (FStar_Pprint.op_Hat_Hat uu____3369 uu____3370)))
-end))
-in (
-
-let uu____3374 = (
-
-let uu____3375 = (FStar_Pprint.separate_map FStar_Pprint.hardline process_kwd_arg kwd_args1)
-in (FStar_Pprint.op_Hat_Hat uu____3375 FStar_Pprint.hardline))
-in (FStar_Pprint.op_Hat_Hat FStar_Pprint.hardline uu____3374)))
-end)
-in (
-
-let uu____3380 = (
-
-let uu____3381 = (
-
-let uu____3382 = (
-
-let uu____3383 = (
-
-let uu____3384 = (str doc1)
-in (
-
-let uu____3385 = (
-
-let uu____3386 = (
-
-let uu____3387 = (FStar_Pprint.op_Hat_Hat FStar_Pprint.rparen FStar_Pprint.hardline)
-in (FStar_Pprint.op_Hat_Hat FStar_Pprint.star uu____3387))
-in (FStar_Pprint.op_Hat_Hat kwd_args_doc uu____3386))
-in (FStar_Pprint.op_Hat_Hat uu____3384 uu____3385)))
-in (FStar_Pprint.op_Hat_Hat FStar_Pprint.star uu____3383))
-in (FStar_Pprint.op_Hat_Hat FStar_Pprint.star uu____3382))
-in (FStar_Pprint.op_Hat_Hat FStar_Pprint.lparen uu____3381))
-in (FStar_Pprint.op_Hat_Hat FStar_Pprint.hardline uu____3380)))
-end))
-and p_justSig : FStar_Parser_AST.decl  ->  FStar_Pprint.document = (fun d -> (match (d.FStar_Parser_AST.d) with
-| FStar_Parser_AST.Val (lid, t) -> begin
-(
-
-let uu____3391 = (
-
-let uu____3392 = (str "val")
-in (
-
-let uu____3393 = (
-
-let uu____3394 = (
-
-let uu____3395 = (p_lident lid)
-in (
-
-let uu____3396 = (FStar_Pprint.op_Hat_Hat FStar_Pprint.space FStar_Pprint.colon)
-in (FStar_Pprint.op_Hat_Hat uu____3395 uu____3396)))
-in (FStar_Pprint.op_Hat_Hat FStar_Pprint.space uu____3394))
-in (FStar_Pprint.op_Hat_Hat uu____3392 uu____3393)))
-in (
-
-let uu____3397 = (p_typ t)
-in (op_Hat_Slash_Plus_Hat uu____3391 uu____3397)))
-end
-| FStar_Parser_AST.TopLevelLet (uu____3398, lbs) -> begin
-(FStar_Pprint.separate_map FStar_Pprint.hardline (fun lb -> (
-
-let uu____3423 = (
-
-let uu____3424 = (str "let")
-in (
-
-let uu____3425 = (p_letlhs lb)
-in (FStar_Pprint.op_Hat_Slash_Hat uu____3424 uu____3425)))
-in (FStar_Pprint.group uu____3423))) lbs)
-end
-| uu____3426 -> begin
-FStar_Pprint.empty
-end))
-and p_rawDecl : FStar_Parser_AST.decl  ->  FStar_Pprint.document = (fun d -> (match (d.FStar_Parser_AST.d) with
-| FStar_Parser_AST.Open (uid) -> begin
-(
-
-let uu____3429 = (
-
-let uu____3430 = (str "open")
-in (
-
-let uu____3431 = (p_quident uid)
-in (FStar_Pprint.op_Hat_Slash_Hat uu____3430 uu____3431)))
-in (FStar_Pprint.group uu____3429))
-end
-| FStar_Parser_AST.Include (uid) -> begin
-(
-
-let uu____3433 = (
-
-let uu____3434 = (str "include")
-in (
-
-let uu____3435 = (p_quident uid)
-in (FStar_Pprint.op_Hat_Slash_Hat uu____3434 uu____3435)))
-in (FStar_Pprint.group uu____3433))
-end
-| FStar_Parser_AST.ModuleAbbrev (uid1, uid2) -> begin
-(
-
-let uu____3438 = (
-
-let uu____3439 = (str "module")
-in (
-
-let uu____3440 = (
-
-let uu____3441 = (
-
-let uu____3442 = (p_uident uid1)
-in (
-
-let uu____3443 = (FStar_Pprint.op_Hat_Hat FStar_Pprint.space FStar_Pprint.equals)
-in (FStar_Pprint.op_Hat_Hat uu____3442 uu____3443)))
-in (FStar_Pprint.op_Hat_Hat FStar_Pprint.space uu____3441))
-in (FStar_Pprint.op_Hat_Hat uu____3439 uu____3440)))
-in (
-
-let uu____3444 = (p_quident uid2)
-in (op_Hat_Slash_Plus_Hat uu____3438 uu____3444)))
-end
-| FStar_Parser_AST.TopLevelModule (uid) -> begin
-(
-
-let uu____3446 = (
-
-let uu____3447 = (str "module")
-in (
-
-let uu____3448 = (
-
-let uu____3449 = (p_quident uid)
-in (FStar_Pprint.op_Hat_Hat FStar_Pprint.space uu____3449))
-in (FStar_Pprint.op_Hat_Hat uu____3447 uu____3448)))
-in (FStar_Pprint.group uu____3446))
-end
-| FStar_Parser_AST.Tycon (true, ((FStar_Parser_AST.TyconAbbrev (uid, tpars, FStar_Pervasives_Native.None, t), FStar_Pervasives_Native.None))::[]) -> begin
-(
-
-let effect_prefix_doc = (
-
-let uu____3482 = (str "effect")
-in (
-
-let uu____3483 = (
-
-let uu____3484 = (p_uident uid)
-in (FStar_Pprint.op_Hat_Hat FStar_Pprint.space uu____3484))
-in (FStar_Pprint.op_Hat_Hat uu____3482 uu____3483)))
-in (
-
-let uu____3485 = (
-
-let uu____3486 = (p_typars tpars)
-in (FStar_Pprint.surround (Prims.parse_int "2") (Prims.parse_int "1") effect_prefix_doc uu____3486 FStar_Pprint.equals))
-in (
-
-let uu____3487 = (p_typ t)
-in (op_Hat_Slash_Plus_Hat uu____3485 uu____3487))))
-end
-| FStar_Parser_AST.Tycon (false, tcdefs) -> begin
-(
-
-let uu____3505 = (str "type")
-in (
-
-let uu____3506 = (str "and")
-in (precede_break_separate_map uu____3505 uu____3506 p_fsdocTypeDeclPairs tcdefs)))
-end
-| FStar_Parser_AST.TopLevelLet (q, lbs) -> begin
-(
-
-let let_doc = (
-
-let uu____3528 = (str "let")
-in (
-
-let uu____3529 = (
-
-let uu____3530 = (p_letqualifier q)
-in (FStar_Pprint.op_Hat_Hat uu____3530 FStar_Pprint.space))
-in (FStar_Pprint.op_Hat_Hat uu____3528 uu____3529)))
-in (
-
-let uu____3531 = (
-
-let uu____3532 = (str "and")
-in (FStar_Pprint.op_Hat_Hat uu____3532 FStar_Pprint.space))
-in (separate_map_with_comments let_doc uu____3531 p_letbinding lbs (fun uu____3540 -> (match (uu____3540) with
-| (p, t) -> begin
-(FStar_Range.union_ranges p.FStar_Parser_AST.prange t.FStar_Parser_AST.range)
-end)))))
-end
-| FStar_Parser_AST.Val (lid, t) -> begin
-(
-
-let uu____3549 = (
-
-let uu____3550 = (str "val")
-in (
-
-let uu____3551 = (
-
-let uu____3552 = (
-
-let uu____3553 = (p_lident lid)
-in (
-
-let uu____3554 = (FStar_Pprint.op_Hat_Hat FStar_Pprint.space FStar_Pprint.colon)
-in (FStar_Pprint.op_Hat_Hat uu____3553 uu____3554)))
-in (FStar_Pprint.op_Hat_Hat FStar_Pprint.space uu____3552))
-in (FStar_Pprint.op_Hat_Hat uu____3550 uu____3551)))
-in (
-
-let uu____3555 = (p_typ t)
-in (op_Hat_Slash_Plus_Hat uu____3549 uu____3555)))
-end
-| FStar_Parser_AST.Assume (id, t) -> begin
-(
-
-let decl_keyword = (
-
-let uu____3559 = (
-
-let uu____3560 = (FStar_Util.char_at id.FStar_Ident.idText (Prims.parse_int "0"))
-in (FStar_All.pipe_right uu____3560 FStar_Util.is_upper))
-in (match (uu____3559) with
-| true -> begin
-FStar_Pprint.empty
-end
-| uu____3561 -> begin
-(
-
-let uu____3562 = (str "val")
-in (FStar_Pprint.op_Hat_Hat uu____3562 FStar_Pprint.space))
-end))
-in (
-
-let uu____3563 = (
-
-let uu____3564 = (
-
-let uu____3565 = (p_ident id)
-in (
-
-let uu____3566 = (FStar_Pprint.op_Hat_Hat FStar_Pprint.space FStar_Pprint.colon)
-in (FStar_Pprint.op_Hat_Hat uu____3565 uu____3566)))
-in (FStar_Pprint.op_Hat_Hat decl_keyword uu____3564))
-in (
-
-let uu____3567 = (p_typ t)
-in (op_Hat_Slash_Plus_Hat uu____3563 uu____3567))))
-end
-| FStar_Parser_AST.Exception (uid, t_opt) -> begin
-(
-
-let uu____3574 = (str "exception")
-in (
-
-let uu____3575 = (
-
-let uu____3576 = (
-
-let uu____3577 = (p_uident uid)
-in (
-
-let uu____3578 = (FStar_Pprint.optional (fun t -> (
-
-let uu____3583 = (str "of")
-in (
-
-let uu____3584 = (p_typ t)
-in (op_Hat_Slash_Plus_Hat uu____3583 uu____3584)))) t_opt)
-in (FStar_Pprint.op_Hat_Hat uu____3577 uu____3578)))
-in (FStar_Pprint.op_Hat_Hat FStar_Pprint.space uu____3576))
-in (FStar_Pprint.op_Hat_Hat uu____3574 uu____3575)))
-end
-| FStar_Parser_AST.NewEffect (ne) -> begin
-(
-
-let uu____3586 = (str "new_effect")
-in (
-
-let uu____3587 = (
-
-let uu____3588 = (p_newEffect ne)
-in (FStar_Pprint.op_Hat_Hat FStar_Pprint.space uu____3588))
-in (FStar_Pprint.op_Hat_Hat uu____3586 uu____3587)))
-end
-| FStar_Parser_AST.SubEffect (se) -> begin
-(
-
-let uu____3590 = (str "sub_effect")
-in (
-
-let uu____3591 = (
-
-let uu____3592 = (p_subEffect se)
-in (FStar_Pprint.op_Hat_Hat FStar_Pprint.space uu____3592))
-in (FStar_Pprint.op_Hat_Hat uu____3590 uu____3591)))
-end
-| FStar_Parser_AST.Pragma (p) -> begin
-(p_pragma p)
-end
-| FStar_Parser_AST.Fsdoc (doc1) -> begin
-(
-
-let uu____3595 = (p_fsdoc doc1)
-in (FStar_Pprint.op_Hat_Hat uu____3595 FStar_Pprint.hardline))
-end
-| FStar_Parser_AST.Main (uu____3596) -> begin
-(failwith "*Main declaration* : Is that really still in use ??")
-end
-| FStar_Parser_AST.Tycon (true, uu____3597) -> begin
-(failwith "Effect abbreviation is expected to be defined by an abbreviation")
-end))
-and p_pragma : FStar_Parser_AST.pragma  ->  FStar_Pprint.document = (fun uu___102_3614 -> (match (uu___102_3614) with
-| FStar_Parser_AST.SetOptions (s) -> begin
-(
-
-let uu____3616 = (str "#set-options")
-in (
-
-let uu____3617 = (
-
-let uu____3618 = (
-
-let uu____3619 = (str s)
-in (FStar_Pprint.dquotes uu____3619))
-in (FStar_Pprint.op_Hat_Hat FStar_Pprint.space uu____3618))
-in (FStar_Pprint.op_Hat_Hat uu____3616 uu____3617)))
-end
-| FStar_Parser_AST.ResetOptions (s_opt) -> begin
-(
-
-let uu____3623 = (str "#reset-options")
-in (
-
-let uu____3624 = (FStar_Pprint.optional (fun s -> (
-
-let uu____3628 = (
-
-let uu____3629 = (str s)
-in (FStar_Pprint.dquotes uu____3629))
-in (FStar_Pprint.op_Hat_Hat FStar_Pprint.space uu____3628))) s_opt)
-in (FStar_Pprint.op_Hat_Hat uu____3623 uu____3624)))
-end
-| FStar_Parser_AST.LightOff -> begin
-((FStar_ST.op_Colon_Equals should_print_fs_typ_app true);
-(str "#light \"off\"");
-)
-end))
-and p_typars : FStar_Parser_AST.binder Prims.list  ->  FStar_Pprint.document = (fun bs -> (p_binders true bs))
-and p_fsdocTypeDeclPairs : (FStar_Parser_AST.tycon * FStar_Parser_AST.fsdoc FStar_Pervasives_Native.option)  ->  FStar_Pprint.document = (fun uu____3680 -> (match (uu____3680) with
-| (typedecl, fsdoc_opt) -> begin
-(
-
-let uu____3693 = (FStar_Pprint.optional p_fsdoc fsdoc_opt)
-in (
-
-let uu____3694 = (p_typeDecl typedecl)
-in (FStar_Pprint.op_Hat_Hat uu____3693 uu____3694)))
-end))
-and p_typeDecl : FStar_Parser_AST.tycon  ->  FStar_Pprint.document = (fun uu___103_3695 -> (match (uu___103_3695) with
-| FStar_Parser_AST.TyconAbstract (lid, bs, typ_opt) -> begin
-(
-
-let empty' = (fun uu____3710 -> FStar_Pprint.empty)
-in (p_typeDeclPrefix lid bs typ_opt empty'))
-end
-| FStar_Parser_AST.TyconAbbrev (lid, bs, typ_opt, t) -> begin
-(
-
-let f = (fun uu____3726 -> (
-
-let uu____3727 = (p_typ t)
-in (prefix2 FStar_Pprint.equals uu____3727)))
-in (p_typeDeclPrefix lid bs typ_opt f))
-end
-| FStar_Parser_AST.TyconRecord (lid, bs, typ_opt, record_field_decls) -> begin
-(
-
-let p_recordFieldAndComments = (fun uu____3771 -> (match (uu____3771) with
-| (lid1, t, doc_opt) -> begin
-(
-
-let uu____3787 = (FStar_Range.extend_to_end_of_line t.FStar_Parser_AST.range)
-in (with_comment p_recordFieldDecl ((lid1), (t), (doc_opt)) uu____3787))
-end))
-in (
-
-let p_fields = (fun uu____3801 -> (
-
-let uu____3802 = (
-
-let uu____3803 = (
-
-let uu____3804 = (
-
-let uu____3805 = (FStar_Pprint.op_Hat_Hat FStar_Pprint.semi break1)
-in (FStar_Pprint.separate_map uu____3805 p_recordFieldAndComments record_field_decls))
-in (braces_with_nesting uu____3804))
-in (FStar_Pprint.op_Hat_Hat FStar_Pprint.space uu____3803))
-in (FStar_Pprint.op_Hat_Hat FStar_Pprint.equals uu____3802)))
-in (p_typeDeclPrefix lid bs typ_opt p_fields)))
-end
-| FStar_Parser_AST.TyconVariant (lid, bs, typ_opt, ct_decls) -> begin
-(
-
-let p_constructorBranchAndComments = (fun uu____3869 -> (match (uu____3869) with
-| (uid, t_opt, doc_opt, use_of) -> begin
-(
-
-let range = (
-
-let uu____3895 = (
-
-let uu____3896 = (FStar_Util.map_opt t_opt (fun t -> t.FStar_Parser_AST.range))
-in (FStar_Util.dflt uid.FStar_Ident.idRange uu____3896))
-in (FStar_Range.extend_to_end_of_line uu____3895))
-in (
-
-let p_constructorBranch = (fun decl -> (
-
-let uu____3929 = (
-
-let uu____3930 = (
-
-let uu____3931 = (p_constructorDecl decl)
-in (FStar_Pprint.op_Hat_Hat FStar_Pprint.space uu____3931))
-in (FStar_Pprint.op_Hat_Hat FStar_Pprint.bar uu____3930))
-in (FStar_Pprint.group uu____3929)))
-in (with_comment p_constructorBranch ((uid), (t_opt), (doc_opt), (use_of)) range)))
-end))
-in (
-
-let datacon_doc = (fun uu____3951 -> (
-
-let uu____3952 = (FStar_Pprint.separate_map break1 p_constructorBranchAndComments ct_decls)
-in (FStar_Pprint.group uu____3952)))
-in (p_typeDeclPrefix lid bs typ_opt (fun uu____3967 -> (
-
-let uu____3968 = (datacon_doc ())
-in (prefix2 FStar_Pprint.equals uu____3968))))))
-end))
-and p_typeDeclPrefix : FStar_Ident.ident  ->  FStar_Parser_AST.binder Prims.list  ->  FStar_Parser_AST.knd FStar_Pervasives_Native.option  ->  (Prims.unit  ->  FStar_Pprint.document)  ->  FStar_Pprint.document = (fun lid bs typ_opt cont -> (match (((Prims.op_Equality bs []) && (Prims.op_Equality typ_opt FStar_Pervasives_Native.None))) with
-| true -> begin
-(
-
-let uu____3983 = (p_ident lid)
-in (
-
-let uu____3984 = (
-
-let uu____3985 = (cont ())
-in (FStar_Pprint.op_Hat_Hat FStar_Pprint.space uu____3985))
-in (FStar_Pprint.op_Hat_Hat uu____3983 uu____3984)))
-end
-| uu____3986 -> begin
-(
-
-let binders_doc = (
-
-let uu____3988 = (p_typars bs)
-in (
-
-let uu____3989 = (FStar_Pprint.optional (fun t -> (
-
-let uu____3993 = (
-
-let uu____3994 = (
-
-let uu____3995 = (p_typ t)
-in (FStar_Pprint.op_Hat_Hat FStar_Pprint.space uu____3995))
-in (FStar_Pprint.op_Hat_Hat FStar_Pprint.colon uu____3994))
-in (FStar_Pprint.op_Hat_Hat break1 uu____3993))) typ_opt)
-in (FStar_Pprint.op_Hat_Hat uu____3988 uu____3989)))
-in (
-
-let uu____3996 = (p_ident lid)
-in (
-
-let uu____3997 = (cont ())
-in (FStar_Pprint.surround (Prims.parse_int "2") (Prims.parse_int "1") uu____3996 binders_doc uu____3997))))
-end))
-and p_recordFieldDecl : (FStar_Ident.ident * FStar_Parser_AST.term * FStar_Parser_AST.fsdoc FStar_Pervasives_Native.option)  ->  FStar_Pprint.document = (fun uu____3998 -> (match (uu____3998) with
-| (lid, t, doc_opt) -> begin
-(
-
-let uu____4014 = (
-
-let uu____4015 = (FStar_Pprint.optional p_fsdoc doc_opt)
-in (
-
-let uu____4016 = (
-
-let uu____4017 = (p_lident lid)
-in (
-
-let uu____4018 = (
-
-let uu____4019 = (p_typ t)
-in (FStar_Pprint.op_Hat_Hat FStar_Pprint.colon uu____4019))
-in (FStar_Pprint.op_Hat_Hat uu____4017 uu____4018)))
-in (FStar_Pprint.op_Hat_Hat uu____4015 uu____4016)))
-in (FStar_Pprint.group uu____4014))
-end))
-and p_constructorDecl : (FStar_Ident.ident * FStar_Parser_AST.term FStar_Pervasives_Native.option * FStar_Parser_AST.fsdoc FStar_Pervasives_Native.option * Prims.bool)  ->  FStar_Pprint.document = (fun uu____4020 -> (match (uu____4020) with
-| (uid, t_opt, doc_opt, use_of) -> begin
-(
-
-let sep = (match (use_of) with
-| true -> begin
-(str "of")
-end
-| uu____4046 -> begin
-FStar_Pprint.colon
-end)
-in (
-
-let uid_doc = (p_uident uid)
-in (
-
-let uu____4048 = (FStar_Pprint.optional p_fsdoc doc_opt)
-in (
-
-let uu____4049 = (
-
-let uu____4050 = (FStar_Pprint.break_ (Prims.parse_int "0"))
-in (
-
-let uu____4051 = (default_or_map uid_doc (fun t -> (
-
-let uu____4056 = (
-
-let uu____4057 = (FStar_Pprint.op_Hat_Hat FStar_Pprint.space sep)
-in (FStar_Pprint.op_Hat_Hat uid_doc uu____4057))
-in (
-
-let uu____4058 = (p_typ t)
-in (op_Hat_Slash_Plus_Hat uu____4056 uu____4058)))) t_opt)
-in (FStar_Pprint.op_Hat_Hat uu____4050 uu____4051)))
-in (FStar_Pprint.op_Hat_Hat uu____4048 uu____4049)))))
-end))
-and p_letlhs : (FStar_Parser_AST.pattern * FStar_Parser_AST.term)  ->  FStar_Pprint.document = (fun uu____4059 -> (match (uu____4059) with
-| (pat, uu____4065) -> begin
-(
-
-let uu____4066 = (match (pat.FStar_Parser_AST.pat) with
-| FStar_Parser_AST.PatAscribed (pat1, t) -> begin
-(
-
-let uu____4077 = (
-
-let uu____4078 = (
-
-let uu____4079 = (
-
-let uu____4080 = (
-
-let uu____4081 = (p_tmArrow p_tmNoEq t)
-in (FStar_Pprint.op_Hat_Hat FStar_Pprint.space uu____4081))
-in (FStar_Pprint.op_Hat_Hat FStar_Pprint.colon uu____4080))
-in (FStar_Pprint.group uu____4079))
-in (FStar_Pprint.op_Hat_Hat break1 uu____4078))
-in ((pat1), (uu____4077)))
-end
-| uu____4082 -> begin
-((pat), (FStar_Pprint.empty))
-end)
-in (match (uu____4066) with
-| (pat1, ascr_doc) -> begin
-(match (pat1.FStar_Parser_AST.pat) with
-| FStar_Parser_AST.PatApp ({FStar_Parser_AST.pat = FStar_Parser_AST.PatVar (x, uu____4086); FStar_Parser_AST.prange = uu____4087}, pats) -> begin
-(
-
-let uu____4097 = (
-
-let uu____4098 = (p_lident x)
-in (
-
-let uu____4099 = (
-
-let uu____4100 = (separate_map_or_flow break1 p_atomicPattern pats)
-in (FStar_Pprint.op_Hat_Hat uu____4100 ascr_doc))
-in (FStar_Pprint.op_Hat_Slash_Hat uu____4098 uu____4099)))
-in (FStar_Pprint.group uu____4097))
-end
-| uu____4101 -> begin
-(
-
-let uu____4102 = (
-
-let uu____4103 = (p_tuplePattern pat1)
-in (FStar_Pprint.op_Hat_Hat uu____4103 ascr_doc))
-in (FStar_Pprint.group uu____4102))
-end)
-end))
-end))
-and p_letbinding : (FStar_Parser_AST.pattern * FStar_Parser_AST.term)  ->  FStar_Pprint.document = (fun uu____4104 -> (match (uu____4104) with
-| (pat, e) -> begin
-(
-
-let pat_doc = (p_letlhs ((pat), (e)))
-in (
-
-let uu____4112 = (
-
-let uu____4113 = (FStar_Pprint.op_Hat_Slash_Hat pat_doc FStar_Pprint.equals)
-in (FStar_Pprint.group uu____4113))
-in (
-
-let uu____4114 = (p_term e)
-in (prefix2 uu____4112 uu____4114))))
-end))
-and p_newEffect : FStar_Parser_AST.effect_decl  ->  FStar_Pprint.document = (fun uu___104_4115 -> (match (uu___104_4115) with
-| FStar_Parser_AST.RedefineEffect (lid, bs, t) -> begin
-(p_effectRedefinition lid bs t)
-end
-| FStar_Parser_AST.DefineEffect (lid, bs, t, eff_decls) -> begin
-(p_effectDefinition lid bs t eff_decls)
-end))
-and p_effectRedefinition : FStar_Ident.ident  ->  FStar_Parser_AST.binder Prims.list  ->  FStar_Parser_AST.term  ->  FStar_Pprint.document = (fun uid bs t -> (
-
-let uu____4140 = (p_uident uid)
-in (
-
-let uu____4141 = (p_binders true bs)
-in (
-
-let uu____4142 = (
-
-let uu____4143 = (p_simpleTerm t)
-in (prefix2 FStar_Pprint.equals uu____4143))
-in (FStar_Pprint.surround (Prims.parse_int "2") (Prims.parse_int "1") uu____4140 uu____4141 uu____4142)))))
-and p_effectDefinition : FStar_Ident.ident  ->  FStar_Parser_AST.binder Prims.list  ->  FStar_Parser_AST.term  ->  FStar_Parser_AST.decl Prims.list  ->  FStar_Pprint.document = (fun uid bs t eff_decls -> (
-
-let uu____4152 = (
-
-let uu____4153 = (
-
-let uu____4154 = (
-
-let uu____4155 = (p_uident uid)
-in (
-
-let uu____4156 = (p_binders true bs)
-in (
-
-let uu____4157 = (
-
-let uu____4158 = (p_typ t)
-in (prefix2 FStar_Pprint.colon uu____4158))
-in (FStar_Pprint.surround (Prims.parse_int "2") (Prims.parse_int "1") uu____4155 uu____4156 uu____4157))))
-in (FStar_Pprint.group uu____4154))
-in (
-
-let uu____4159 = (
-
-let uu____4160 = (str "with")
-in (
-
-let uu____4161 = (separate_break_map FStar_Pprint.semi p_effectDecl eff_decls)
-in (prefix2 uu____4160 uu____4161)))
-in (FStar_Pprint.op_Hat_Slash_Hat uu____4153 uu____4159)))
-in (braces_with_nesting uu____4152)))
-and p_effectDecl : FStar_Parser_AST.decl  ->  FStar_Pprint.document = (fun d -> (match (d.FStar_Parser_AST.d) with
-| FStar_Parser_AST.Tycon (false, ((FStar_Parser_AST.TyconAbbrev (lid, [], FStar_Pervasives_Native.None, e), FStar_Pervasives_Native.None))::[]) -> begin
-(
-
-let uu____4191 = (
-
-let uu____4192 = (p_lident lid)
-in (
-
-let uu____4193 = (FStar_Pprint.op_Hat_Hat FStar_Pprint.space FStar_Pprint.equals)
-in (FStar_Pprint.op_Hat_Hat uu____4192 uu____4193)))
-in (
-
-let uu____4194 = (p_simpleTerm e)
-in (prefix2 uu____4191 uu____4194)))
-end
-| uu____4195 -> begin
-(
-
-let uu____4196 = (
-
-let uu____4197 = (FStar_Parser_AST.decl_to_string d)
-in (FStar_Util.format1 "Not a declaration of an effect member... or at least I hope so : %s" uu____4197))
-in (failwith uu____4196))
-end))
-and p_subEffect : FStar_Parser_AST.lift  ->  FStar_Pprint.document = (fun lift -> (
-
-let lift_op_doc = (
-
-let lifts = (match (lift.FStar_Parser_AST.lift_op) with
-| FStar_Parser_AST.NonReifiableLift (t) -> begin
-((("lift_wp"), (t)))::[]
-end
-| FStar_Parser_AST.ReifiableLift (t1, t2) -> begin
-((("lif_wp"), (t1)))::((("lift"), (t2)))::[]
-end
-| FStar_Parser_AST.LiftForFree (t) -> begin
-((("lift"), (t)))::[]
-end)
-in (
-
-let p_lift = (fun uu____4252 -> (match (uu____4252) with
-| (kwd, t) -> begin
-(
-
-let uu____4259 = (
-
-let uu____4260 = (str kwd)
-in (
-
-let uu____4261 = (FStar_Pprint.op_Hat_Hat FStar_Pprint.space FStar_Pprint.equals)
-in (FStar_Pprint.op_Hat_Hat uu____4260 uu____4261)))
-in (
-
-let uu____4262 = (p_simpleTerm t)
-in (prefix2 uu____4259 uu____4262)))
-end))
-in (separate_break_map FStar_Pprint.semi p_lift lifts)))
-in (
-
-let uu____4267 = (
-
-let uu____4268 = (
-
-let uu____4269 = (p_quident lift.FStar_Parser_AST.msource)
-in (
-
-let uu____4270 = (
-
-let uu____4271 = (str "~>")
-in (FStar_Pprint.op_Hat_Hat FStar_Pprint.space uu____4271))
-in (FStar_Pprint.op_Hat_Hat uu____4269 uu____4270)))
-in (
-
-let uu____4272 = (p_quident lift.FStar_Parser_AST.mdest)
-in (prefix2 uu____4268 uu____4272)))
-in (
-
-let uu____4273 = (
-
-let uu____4274 = (braces_with_nesting lift_op_doc)
-in (FStar_Pprint.op_Hat_Hat FStar_Pprint.space uu____4274))
-in (FStar_Pprint.op_Hat_Hat uu____4267 uu____4273)))))
-and p_qualifier : FStar_Parser_AST.qualifier  ->  FStar_Pprint.document = (fun uu___105_4275 -> (match (uu___105_4275) with
-| FStar_Parser_AST.Private -> begin
-(str "private")
-end
-| FStar_Parser_AST.Abstract -> begin
-(str "abstract")
-end
-| FStar_Parser_AST.Noeq -> begin
-(str "noeq")
-end
-| FStar_Parser_AST.Unopteq -> begin
-(str "unopteq")
-end
-| FStar_Parser_AST.Assumption -> begin
-(str "assume")
-end
-| FStar_Parser_AST.DefaultEffect -> begin
-(str "default")
-end
-| FStar_Parser_AST.TotalEffect -> begin
-(str "total")
-end
-| FStar_Parser_AST.Effect_qual -> begin
-FStar_Pprint.empty
-end
-| FStar_Parser_AST.New -> begin
-(str "new")
-end
-| FStar_Parser_AST.Inline -> begin
-(str "inline")
-end
-| FStar_Parser_AST.Visible -> begin
-FStar_Pprint.empty
-end
-| FStar_Parser_AST.Unfold_for_unification_and_vcgen -> begin
-(str "unfold")
-end
-| FStar_Parser_AST.Inline_for_extraction -> begin
-(str "inline_for_extraction")
-end
-| FStar_Parser_AST.Irreducible -> begin
-(str "irreducible")
-end
-| FStar_Parser_AST.NoExtract -> begin
-(str "noextract")
-end
-| FStar_Parser_AST.Reifiable -> begin
-(str "reifiable")
-end
-| FStar_Parser_AST.Reflectable -> begin
-(str "reflectable")
-end
-| FStar_Parser_AST.Opaque -> begin
-(str "opaque")
-end
-| FStar_Parser_AST.Logic -> begin
-(str "logic")
-end))
-and p_qualifiers : FStar_Parser_AST.qualifiers  ->  FStar_Pprint.document = (fun qs -> (
-
-let uu____4277 = (FStar_Pprint.separate_map break1 p_qualifier qs)
-in (FStar_Pprint.group uu____4277)))
-and p_letqualifier : FStar_Parser_AST.let_qualifier  ->  FStar_Pprint.document = (fun uu___106_4278 -> (match (uu___106_4278) with
-| FStar_Parser_AST.Rec -> begin
-(
-
-let uu____4279 = (str "rec")
-in (FStar_Pprint.op_Hat_Hat FStar_Pprint.space uu____4279))
-end
-| FStar_Parser_AST.Mutable -> begin
-(
-
-let uu____4280 = (str "mutable")
-in (FStar_Pprint.op_Hat_Hat FStar_Pprint.space uu____4280))
-end
-| FStar_Parser_AST.NoLetQualifier -> begin
-FStar_Pprint.empty
-end))
-and p_aqual : FStar_Parser_AST.arg_qualifier  ->  FStar_Pprint.document = (fun uu___107_4281 -> (match (uu___107_4281) with
-| FStar_Parser_AST.Implicit -> begin
-(str "#")
-end
-| FStar_Parser_AST.Equality -> begin
-(str "$")
-end))
-and p_disjunctivePattern : FStar_Parser_AST.pattern  ->  FStar_Pprint.document = (fun p -> (match (p.FStar_Parser_AST.pat) with
-| FStar_Parser_AST.PatOr (pats) -> begin
-(
-
-let uu____4286 = (
-
-let uu____4287 = (
-
-let uu____4288 = (FStar_Pprint.op_Hat_Hat FStar_Pprint.bar FStar_Pprint.space)
-in (FStar_Pprint.op_Hat_Hat break1 uu____4288))
-in (FStar_Pprint.separate_map uu____4287 p_tuplePattern pats))
-in (FStar_Pprint.group uu____4286))
-end
-| uu____4289 -> begin
-(p_tuplePattern p)
-end))
-and p_tuplePattern : FStar_Parser_AST.pattern  ->  FStar_Pprint.document = (fun p -> (match (p.FStar_Parser_AST.pat) with
-| FStar_Parser_AST.PatTuple (pats, false) -> begin
-(
-
-let uu____4296 = (
-
-let uu____4297 = (FStar_Pprint.op_Hat_Hat FStar_Pprint.comma break1)
-in (FStar_Pprint.separate_map uu____4297 p_constructorPattern pats))
-in (FStar_Pprint.group uu____4296))
-end
-| uu____4298 -> begin
-(p_constructorPattern p)
-end))
-and p_constructorPattern : FStar_Parser_AST.pattern  ->  FStar_Pprint.document = (fun p -> (match (p.FStar_Parser_AST.pat) with
-| FStar_Parser_AST.PatApp ({FStar_Parser_AST.pat = FStar_Parser_AST.PatName (maybe_cons_lid); FStar_Parser_AST.prange = uu____4301}, (hd1)::(tl1)::[]) when (FStar_Ident.lid_equals maybe_cons_lid FStar_Parser_Const.cons_lid) -> begin
-(
-
-let uu____4306 = (FStar_Pprint.op_Hat_Hat FStar_Pprint.colon FStar_Pprint.colon)
-in (
-
-let uu____4307 = (p_constructorPattern hd1)
-in (
-
-let uu____4308 = (p_constructorPattern tl1)
-in (infix0 uu____4306 uu____4307 uu____4308))))
-end
-| FStar_Parser_AST.PatApp ({FStar_Parser_AST.pat = FStar_Parser_AST.PatName (uid); FStar_Parser_AST.prange = uu____4310}, pats) -> begin
-(
-
-let uu____4316 = (p_quident uid)
-in (
-
-let uu____4317 = (FStar_Pprint.separate_map break1 p_atomicPattern pats)
-in (prefix2 uu____4316 uu____4317)))
-end
-| uu____4318 -> begin
-(p_atomicPattern p)
-end))
-and p_atomicPattern : FStar_Parser_AST.pattern  ->  FStar_Pprint.document = (fun p -> (match (p.FStar_Parser_AST.pat) with
-| FStar_Parser_AST.PatAscribed (pat, t) -> begin
-(
-
-let uu____4322 = (
-
-let uu____4327 = (
-
-let uu____4328 = (unparen t)
-in uu____4328.FStar_Parser_AST.tm)
-in ((pat.FStar_Parser_AST.pat), (uu____4327)))
-in (match (uu____4322) with
-| (FStar_Parser_AST.PatVar (lid, aqual), FStar_Parser_AST.Refine ({FStar_Parser_AST.b = FStar_Parser_AST.Annotated (lid', t1); FStar_Parser_AST.brange = uu____4333; FStar_Parser_AST.blevel = uu____4334; FStar_Parser_AST.aqual = uu____4335}, phi)) when (Prims.op_Equality lid.FStar_Ident.idText lid'.FStar_Ident.idText) -> begin
-(
-
-let uu____4341 = (
-
-let uu____4342 = (p_ident lid)
-in (p_refinement aqual uu____4342 t1 phi))
-in (soft_parens_with_nesting uu____4341))
-end
-| (FStar_Parser_AST.PatWild, FStar_Parser_AST.Refine ({FStar_Parser_AST.b = FStar_Parser_AST.NoName (t1); FStar_Parser_AST.brange = uu____4344; FStar_Parser_AST.blevel = uu____4345; FStar_Parser_AST.aqual = uu____4346}, phi)) -> begin
-(
-
-let uu____4348 = (p_refinement FStar_Pervasives_Native.None FStar_Pprint.underscore t1 phi)
-in (soft_parens_with_nesting uu____4348))
-end
-| uu____4349 -> begin
-(
-
-let uu____4354 = (
-
-let uu____4355 = (p_tuplePattern pat)
-in (
-
-let uu____4356 = (
-
-let uu____4357 = (FStar_Pprint.break_ (Prims.parse_int "0"))
-in (
-
-let uu____4358 = (
-
-let uu____4359 = (p_typ t)
-in (FStar_Pprint.op_Hat_Hat FStar_Pprint.colon uu____4359))
-in (FStar_Pprint.op_Hat_Hat uu____4357 uu____4358)))
-in (FStar_Pprint.op_Hat_Hat uu____4355 uu____4356)))
-in (soft_parens_with_nesting uu____4354))
-end))
-end
-| FStar_Parser_AST.PatList (pats) -> begin
-(
-
-let uu____4363 = (separate_break_map FStar_Pprint.semi p_tuplePattern pats)
-in (FStar_Pprint.surround (Prims.parse_int "2") (Prims.parse_int "0") FStar_Pprint.lbracket uu____4363 FStar_Pprint.rbracket))
-end
-| FStar_Parser_AST.PatRecord (pats) -> begin
-(
-
-let p_recordFieldPat = (fun uu____4378 -> (match (uu____4378) with
-| (lid, pat) -> begin
-(
-
-let uu____4385 = (p_qlident lid)
-in (
-
-let uu____4386 = (p_tuplePattern pat)
-in (infix2 FStar_Pprint.equals uu____4385 uu____4386)))
-end))
-in (
-
-let uu____4387 = (separate_break_map FStar_Pprint.semi p_recordFieldPat pats)
-in (soft_braces_with_nesting uu____4387)))
-end
-| FStar_Parser_AST.PatTuple (pats, true) -> begin
-(
-
-let uu____4397 = (FStar_Pprint.op_Hat_Hat FStar_Pprint.lparen FStar_Pprint.bar)
-in (
-
-let uu____4398 = (separate_break_map FStar_Pprint.comma p_constructorPattern pats)
-in (
-
-let uu____4399 = (FStar_Pprint.op_Hat_Hat FStar_Pprint.bar FStar_Pprint.rparen)
-in (FStar_Pprint.surround (Prims.parse_int "2") (Prims.parse_int "1") uu____4397 uu____4398 uu____4399))))
-end
-| FStar_Parser_AST.PatTvar (tv, arg_qualifier_opt) -> begin
-(p_tvar tv)
-end
-| FStar_Parser_AST.PatOp (op) -> begin
-(
-
-let uu____4410 = (
-
-let uu____4411 = (
-
-let uu____4412 = (str (FStar_Ident.text_of_id op))
-in (
-
-let uu____4413 = (FStar_Pprint.op_Hat_Hat FStar_Pprint.space FStar_Pprint.rparen)
-in (FStar_Pprint.op_Hat_Hat uu____4412 uu____4413)))
-in (FStar_Pprint.op_Hat_Hat FStar_Pprint.space uu____4411))
-in (FStar_Pprint.op_Hat_Hat FStar_Pprint.lparen uu____4410))
-end
-| FStar_Parser_AST.PatWild -> begin
-FStar_Pprint.underscore
-end
-| FStar_Parser_AST.PatConst (c) -> begin
-(p_constant c)
-end
-| FStar_Parser_AST.PatVar (lid, aqual) -> begin
-(
-
-let uu____4421 = (FStar_Pprint.optional p_aqual aqual)
-in (
-
-let uu____4422 = (p_lident lid)
-in (FStar_Pprint.op_Hat_Hat uu____4421 uu____4422)))
-end
-| FStar_Parser_AST.PatName (uid) -> begin
-(p_quident uid)
-end
-| FStar_Parser_AST.PatOr (uu____4424) -> begin
-(failwith "Inner or pattern !")
-end
-| FStar_Parser_AST.PatApp ({FStar_Parser_AST.pat = FStar_Parser_AST.PatName (uu____4427); FStar_Parser_AST.prange = uu____4428}, uu____4429) -> begin
-(
-
-let uu____4434 = (p_tuplePattern p)
-in (soft_parens_with_nesting uu____4434))
-end
-| FStar_Parser_AST.PatTuple (uu____4435, false) -> begin
-(
-
-let uu____4440 = (p_tuplePattern p)
-in (soft_parens_with_nesting uu____4440))
-end
-| uu____4441 -> begin
-(
-
-let uu____4442 = (
-
-let uu____4443 = (FStar_Parser_AST.pat_to_string p)
-in (FStar_Util.format1 "Invalid pattern %s" uu____4443))
-in (failwith uu____4442))
-end))
-and p_binder : Prims.bool  ->  FStar_Parser_AST.binder  ->  FStar_Pprint.document = (fun is_atomic b -> (match (b.FStar_Parser_AST.b) with
-| FStar_Parser_AST.Variable (lid) -> begin
-(
-
-let uu____4447 = (FStar_Pprint.optional p_aqual b.FStar_Parser_AST.aqual)
-in (
-
-let uu____4448 = (p_lident lid)
-in (FStar_Pprint.op_Hat_Hat uu____4447 uu____4448)))
-end
-| FStar_Parser_AST.TVariable (lid) -> begin
-(p_lident lid)
-end
-| FStar_Parser_AST.Annotated (lid, t) -> begin
-(
-
-let doc1 = (
-
-let uu____4453 = (
-
-let uu____4454 = (unparen t)
-in uu____4454.FStar_Parser_AST.tm)
-in (match (uu____4453) with
-| FStar_Parser_AST.Refine ({FStar_Parser_AST.b = FStar_Parser_AST.Annotated (lid', t1); FStar_Parser_AST.brange = uu____4457; FStar_Parser_AST.blevel = uu____4458; FStar_Parser_AST.aqual = uu____4459}, phi) when (Prims.op_Equality lid.FStar_Ident.idText lid'.FStar_Ident.idText) -> begin
-(
-
-let uu____4461 = (p_ident lid)
-in (p_refinement b.FStar_Parser_AST.aqual uu____4461 t1 phi))
-end
-| uu____4462 -> begin
-(
-
-let uu____4463 = (FStar_Pprint.optional p_aqual b.FStar_Parser_AST.aqual)
-in (
-
-let uu____4464 = (
-
-let uu____4465 = (p_lident lid)
-in (
-
-let uu____4466 = (
-
-let uu____4467 = (
-
-let uu____4468 = (FStar_Pprint.break_ (Prims.parse_int "0"))
-in (
-
-let uu____4469 = (p_tmFormula t)
-in (FStar_Pprint.op_Hat_Hat uu____4468 uu____4469)))
-in (FStar_Pprint.op_Hat_Hat FStar_Pprint.colon uu____4467))
-in (FStar_Pprint.op_Hat_Hat uu____4465 uu____4466)))
-in (FStar_Pprint.op_Hat_Hat uu____4463 uu____4464)))
-end))
-in (match (is_atomic) with
-| true -> begin
-(
-
-let uu____4470 = (
-
-let uu____4471 = (FStar_Pprint.op_Hat_Hat doc1 FStar_Pprint.rparen)
-in (FStar_Pprint.op_Hat_Hat FStar_Pprint.lparen uu____4471))
-in (FStar_Pprint.group uu____4470))
-end
-| uu____4472 -> begin
-(FStar_Pprint.group doc1)
-end))
-end
-| FStar_Parser_AST.TAnnotated (uu____4473) -> begin
-(failwith "Is this still used ?")
-end
-| FStar_Parser_AST.NoName (t) -> begin
-(
-
-let uu____4479 = (
-
-let uu____4480 = (unparen t)
-in uu____4480.FStar_Parser_AST.tm)
-in (match (uu____4479) with
-| FStar_Parser_AST.Refine ({FStar_Parser_AST.b = FStar_Parser_AST.NoName (t1); FStar_Parser_AST.brange = uu____4482; FStar_Parser_AST.blevel = uu____4483; FStar_Parser_AST.aqual = uu____4484}, phi) -> begin
-(match (is_atomic) with
-| true -> begin
-(
-
-let uu____4486 = (
-
-let uu____4487 = (
-
-let uu____4488 = (p_refinement b.FStar_Parser_AST.aqual FStar_Pprint.underscore t1 phi)
-in (FStar_Pprint.op_Hat_Hat uu____4488 FStar_Pprint.rparen))
-in (FStar_Pprint.op_Hat_Hat FStar_Pprint.lparen uu____4487))
-in (FStar_Pprint.group uu____4486))
-end
-| uu____4489 -> begin
-(
-
-let uu____4490 = (p_refinement b.FStar_Parser_AST.aqual FStar_Pprint.underscore t1 phi)
-in (FStar_Pprint.group uu____4490))
-end)
-end
-| uu____4491 -> begin
-(match (is_atomic) with
-| true -> begin
-(p_atomicTerm t)
-end
-| uu____4492 -> begin
-(p_appTerm t)
-end)
-end))
-end))
-and p_refinement : FStar_Parser_AST.arg_qualifier FStar_Pervasives_Native.option  ->  FStar_Pprint.document  ->  FStar_Parser_AST.term  ->  FStar_Parser_AST.term  ->  FStar_Pprint.document = (fun aqual_opt binder t phi -> (
-
-let uu____4499 = (FStar_Pprint.optional p_aqual aqual_opt)
-in (
-
-let uu____4500 = (
-
-let uu____4501 = (
-
-let uu____4502 = (
-
-let uu____4503 = (p_appTerm t)
-in (
-
-let uu____4504 = (
-
-let uu____4505 = (p_noSeqTerm phi)
-in (soft_braces_with_nesting uu____4505))
-in (FStar_Pprint.op_Hat_Hat uu____4503 uu____4504)))
-in (FStar_Pprint.op_Hat_Hat FStar_Pprint.colon uu____4502))
-in (FStar_Pprint.op_Hat_Hat binder uu____4501))
-in (FStar_Pprint.op_Hat_Hat uu____4499 uu____4500))))
-and p_binders : Prims.bool  ->  FStar_Parser_AST.binder Prims.list  ->  FStar_Pprint.document = (fun is_atomic bs -> (separate_map_or_flow break1 (p_binder is_atomic) bs))
-and p_qlident : FStar_Ident.lid  ->  FStar_Pprint.document = (fun lid -> (str (FStar_Ident.text_of_lid lid)))
-and p_quident : FStar_Ident.lid  ->  FStar_Pprint.document = (fun lid -> (str (FStar_Ident.text_of_lid lid)))
-and p_ident : FStar_Ident.ident  ->  FStar_Pprint.document = (fun lid -> (str (FStar_Ident.text_of_id lid)))
-and p_lident : FStar_Ident.ident  ->  FStar_Pprint.document = (fun lid -> (str (FStar_Ident.text_of_id lid)))
-and p_uident : FStar_Ident.ident  ->  FStar_Pprint.document = (fun lid -> (str (FStar_Ident.text_of_id lid)))
-and p_tvar : FStar_Ident.ident  ->  FStar_Pprint.document = (fun lid -> (str (FStar_Ident.text_of_id lid)))
-and p_lidentOrUnderscore : FStar_Ident.ident  ->  FStar_Pprint.document = (fun id -> (match ((FStar_Util.starts_with FStar_Ident.reserved_prefix id.FStar_Ident.idText)) with
-| true -> begin
-FStar_Pprint.underscore
-end
-| uu____4517 -> begin
-(p_lident id)
-end))
-and p_term : FStar_Parser_AST.term  ->  FStar_Pprint.document = (fun e -> (
-
-let uu____4519 = (
-
-let uu____4520 = (unparen e)
-in uu____4520.FStar_Parser_AST.tm)
-in (match (uu____4519) with
-| FStar_Parser_AST.Seq (e1, e2) -> begin
-(
-
-let uu____4523 = (
-
-let uu____4524 = (
-
-let uu____4525 = (p_noSeqTerm e1)
-in (FStar_Pprint.op_Hat_Hat uu____4525 FStar_Pprint.semi))
-in (FStar_Pprint.group uu____4524))
-in (
-
-let uu____4526 = (p_term e2)
-in (FStar_Pprint.op_Hat_Slash_Hat uu____4523 uu____4526)))
-end
-| FStar_Parser_AST.Bind (x, e1, e2) -> begin
-(
-
-let uu____4530 = (
-
-let uu____4531 = (
-
-let uu____4532 = (
-
-let uu____4533 = (p_lident x)
-in (
-
-let uu____4534 = (FStar_Pprint.op_Hat_Hat FStar_Pprint.space FStar_Pprint.long_left_arrow)
-in (FStar_Pprint.op_Hat_Hat uu____4533 uu____4534)))
-in (
-
-let uu____4535 = (
-
-let uu____4536 = (p_noSeqTerm e1)
-in (
-
-let uu____4537 = (FStar_Pprint.op_Hat_Hat FStar_Pprint.space FStar_Pprint.semi)
-in (FStar_Pprint.op_Hat_Hat uu____4536 uu____4537)))
-in (op_Hat_Slash_Plus_Hat uu____4532 uu____4535)))
-in (FStar_Pprint.group uu____4531))
-in (
-
-let uu____4538 = (p_term e2)
-in (FStar_Pprint.op_Hat_Slash_Hat uu____4530 uu____4538)))
-end
-| uu____4539 -> begin
-(
-
-let uu____4540 = (p_noSeqTerm e)
-in (FStar_Pprint.group uu____4540))
-end)))
-and p_noSeqTerm : FStar_Parser_AST.term  ->  FStar_Pprint.document = (fun e -> (with_comment p_noSeqTerm' e e.FStar_Parser_AST.range))
-and p_noSeqTerm' : FStar_Parser_AST.term  ->  FStar_Pprint.document = (fun e -> (
-
-let uu____4543 = (
-
-let uu____4544 = (unparen e)
-in uu____4544.FStar_Parser_AST.tm)
-in (match (uu____4543) with
-| FStar_Parser_AST.Ascribed (e1, t, FStar_Pervasives_Native.None) -> begin
-(
-
-let uu____4549 = (
-
-let uu____4550 = (p_tmIff e1)
-in (
-
-let uu____4551 = (
-
-let uu____4552 = (
-
-let uu____4553 = (p_typ t)
-in (FStar_Pprint.op_Hat_Slash_Hat FStar_Pprint.colon uu____4553))
-in (FStar_Pprint.op_Hat_Hat FStar_Pprint.langle uu____4552))
-in (FStar_Pprint.op_Hat_Slash_Hat uu____4550 uu____4551)))
-in (FStar_Pprint.group uu____4549))
-end
-| FStar_Parser_AST.Ascribed (e1, t, FStar_Pervasives_Native.Some (tac)) -> begin
-(
-
-let uu____4559 = (
-
-let uu____4560 = (p_tmIff e1)
-in (
-
-let uu____4561 = (
-
-let uu____4562 = (
-
-let uu____4563 = (
-
-let uu____4564 = (p_typ t)
-in (
-
-let uu____4565 = (
-
-let uu____4566 = (str "by")
-in (
-
-let uu____4567 = (p_typ tac)
-in (FStar_Pprint.op_Hat_Slash_Hat uu____4566 uu____4567)))
-in (FStar_Pprint.op_Hat_Slash_Hat uu____4564 uu____4565)))
-in (FStar_Pprint.op_Hat_Slash_Hat FStar_Pprint.colon uu____4563))
-in (FStar_Pprint.op_Hat_Hat FStar_Pprint.langle uu____4562))
-in (FStar_Pprint.op_Hat_Slash_Hat uu____4560 uu____4561)))
-in (FStar_Pprint.group uu____4559))
-end
-| FStar_Parser_AST.Op ({FStar_Ident.idText = ".()<-"; FStar_Ident.idRange = uu____4568}, (e1)::(e2)::(e3)::[]) -> begin
-(
-
-let uu____4574 = (
-
-let uu____4575 = (
-
-let uu____4576 = (
-
-let uu____4577 = (p_atomicTermNotQUident e1)
-in (
-
-let uu____4578 = (
-
-let uu____4579 = (
-
-let uu____4580 = (
-
-let uu____4581 = (p_term e2)
-in (soft_parens_with_nesting uu____4581))
-in (
-
-let uu____4582 = (FStar_Pprint.op_Hat_Hat FStar_Pprint.space FStar_Pprint.larrow)
-in (FStar_Pprint.op_Hat_Hat uu____4580 uu____4582)))
-in (FStar_Pprint.op_Hat_Hat FStar_Pprint.dot uu____4579))
-in (FStar_Pprint.op_Hat_Hat uu____4577 uu____4578)))
-in (FStar_Pprint.group uu____4576))
-in (
-
-let uu____4583 = (
-
-let uu____4584 = (p_noSeqTerm e3)
-in (jump2 uu____4584))
-in (FStar_Pprint.op_Hat_Hat uu____4575 uu____4583)))
-in (FStar_Pprint.group uu____4574))
-end
-| FStar_Parser_AST.Op ({FStar_Ident.idText = ".[]<-"; FStar_Ident.idRange = uu____4585}, (e1)::(e2)::(e3)::[]) -> begin
-(
-
-let uu____4591 = (
-
-let uu____4592 = (
-
-let uu____4593 = (
-
-let uu____4594 = (p_atomicTermNotQUident e1)
-in (
-
-let uu____4595 = (
-
-let uu____4596 = (
-
-let uu____4597 = (
-
-let uu____4598 = (p_term e2)
-in (soft_brackets_with_nesting uu____4598))
-in (
-
-let uu____4599 = (FStar_Pprint.op_Hat_Hat FStar_Pprint.space FStar_Pprint.larrow)
-in (FStar_Pprint.op_Hat_Hat uu____4597 uu____4599)))
-in (FStar_Pprint.op_Hat_Hat FStar_Pprint.dot uu____4596))
-in (FStar_Pprint.op_Hat_Hat uu____4594 uu____4595)))
-in (FStar_Pprint.group uu____4593))
-in (
-
-let uu____4600 = (
-
-let uu____4601 = (p_noSeqTerm e3)
-in (jump2 uu____4601))
-in (FStar_Pprint.op_Hat_Hat uu____4592 uu____4600)))
-in (FStar_Pprint.group uu____4591))
-end
-| FStar_Parser_AST.Requires (e1, wtf) -> begin
-(
-
-let uu____4611 = (
-
-let uu____4612 = (str "requires")
-in (
-
-let uu____4613 = (p_typ e1)
-in (FStar_Pprint.op_Hat_Slash_Hat uu____4612 uu____4613)))
-in (FStar_Pprint.group uu____4611))
-end
-| FStar_Parser_AST.Ensures (e1, wtf) -> begin
-(
-
-let uu____4623 = (
-
-let uu____4624 = (str "ensures")
-in (
-
-let uu____4625 = (p_typ e1)
-in (FStar_Pprint.op_Hat_Slash_Hat uu____4624 uu____4625)))
-in (FStar_Pprint.group uu____4623))
-end
-| FStar_Parser_AST.Attributes (es) -> begin
-(
-
-let uu____4629 = (
-
-let uu____4630 = (str "attributes")
-in (
-
-let uu____4631 = (FStar_Pprint.separate_map break1 p_atomicTerm es)
-in (FStar_Pprint.op_Hat_Slash_Hat uu____4630 uu____4631)))
-in (FStar_Pprint.group uu____4629))
-end
-| FStar_Parser_AST.If (e1, e2, e3) -> begin
-(
-
-let uu____4635 = (is_unit e3)
-in (match (uu____4635) with
-| true -> begin
-(
-
-let uu____4636 = (
-
-let uu____4637 = (
-
-let uu____4638 = (str "if")
-in (
-
-let uu____4639 = (p_noSeqTerm e1)
-in (op_Hat_Slash_Plus_Hat uu____4638 uu____4639)))
-in (
-
-let uu____4640 = (
-
-let uu____4641 = (str "then")
-in (
-
-let uu____4642 = (p_noSeqTerm e2)
-in (op_Hat_Slash_Plus_Hat uu____4641 uu____4642)))
-in (FStar_Pprint.op_Hat_Slash_Hat uu____4637 uu____4640)))
-in (FStar_Pprint.group uu____4636))
-end
-| uu____4643 -> begin
-(
-
-let e2_doc = (
-
-let uu____4645 = (
-
-let uu____4646 = (unparen e2)
-in uu____4646.FStar_Parser_AST.tm)
-in (match (uu____4645) with
-| FStar_Parser_AST.If (uu____4647, uu____4648, e31) when (is_unit e31) -> begin
-(
-
-let uu____4650 = (p_noSeqTerm e2)
-in (soft_parens_with_nesting uu____4650))
-end
-| uu____4651 -> begin
-(p_noSeqTerm e2)
-end))
-in (
-
-let uu____4652 = (
-
-let uu____4653 = (
-
-let uu____4654 = (str "if")
-in (
-
-let uu____4655 = (p_noSeqTerm e1)
-in (op_Hat_Slash_Plus_Hat uu____4654 uu____4655)))
-in (
-
-let uu____4656 = (
-
-let uu____4657 = (
-
-let uu____4658 = (str "then")
-in (op_Hat_Slash_Plus_Hat uu____4658 e2_doc))
-in (
-
-let uu____4659 = (
-
-let uu____4660 = (str "else")
-in (
-
-let uu____4661 = (p_noSeqTerm e3)
-in (op_Hat_Slash_Plus_Hat uu____4660 uu____4661)))
-in (FStar_Pprint.op_Hat_Slash_Hat uu____4657 uu____4659)))
-in (FStar_Pprint.op_Hat_Slash_Hat uu____4653 uu____4656)))
-in (FStar_Pprint.group uu____4652)))
-end))
-end
-| FStar_Parser_AST.TryWith (e1, branches) -> begin
-(
-
-let uu____4684 = (
-
-let uu____4685 = (
-
-let uu____4686 = (str "try")
-in (
-
-let uu____4687 = (p_noSeqTerm e1)
-in (prefix2 uu____4686 uu____4687)))
-in (
-
-let uu____4688 = (
-
-let uu____4689 = (str "with")
-in (
-
-let uu____4690 = (FStar_Pprint.separate_map FStar_Pprint.hardline p_patternBranch branches)
-in (FStar_Pprint.op_Hat_Slash_Hat uu____4689 uu____4690)))
-in (FStar_Pprint.op_Hat_Slash_Hat uu____4685 uu____4688)))
-in (FStar_Pprint.group uu____4684))
-end
-| FStar_Parser_AST.Match (e1, branches) -> begin
-(
-
-let uu____4721 = (
-
-let uu____4722 = (
-
-let uu____4723 = (str "match")
-in (
-
-let uu____4724 = (p_noSeqTerm e1)
-in (
-
-let uu____4725 = (str "with")
-in (FStar_Pprint.surround (Prims.parse_int "2") (Prims.parse_int "1") uu____4723 uu____4724 uu____4725))))
-in (
-
-let uu____4726 = (FStar_Pprint.separate_map FStar_Pprint.hardline p_patternBranch branches)
-in (FStar_Pprint.op_Hat_Slash_Hat uu____4722 uu____4726)))
-in (FStar_Pprint.group uu____4721))
-end
-| FStar_Parser_AST.LetOpen (uid, e1) -> begin
-(
-
-let uu____4737 = (
-
-let uu____4738 = (
-
-let uu____4739 = (str "let open")
-in (
-
-let uu____4740 = (p_quident uid)
-in (
-
-let uu____4741 = (str "in")
-in (FStar_Pprint.surround (Prims.parse_int "2") (Prims.parse_int "1") uu____4739 uu____4740 uu____4741))))
-in (
-
-let uu____4742 = (p_term e1)
-in (FStar_Pprint.op_Hat_Slash_Hat uu____4738 uu____4742)))
-in (FStar_Pprint.group uu____4737))
-end
-| FStar_Parser_AST.Let (q, lbs, e1) -> begin
-(
-
-let let_doc = (
-
-let uu____4759 = (str "let")
-in (
-
-let uu____4760 = (p_letqualifier q)
-in (FStar_Pprint.op_Hat_Hat uu____4759 uu____4760)))
-in (
-
-let uu____4761 = (
-
-let uu____4762 = (
-
-let uu____4763 = (
-
-let uu____4764 = (str "and")
-in (precede_break_separate_map let_doc uu____4764 p_letbinding lbs))
-in (
-
-let uu____4769 = (str "in")
-in (FStar_Pprint.op_Hat_Slash_Hat uu____4763 uu____4769)))
-in (FStar_Pprint.group uu____4762))
-in (
-
-let uu____4770 = (p_term e1)
-in (FStar_Pprint.op_Hat_Slash_Hat uu____4761 uu____4770))))
-end
-| FStar_Parser_AST.Abs (({FStar_Parser_AST.pat = FStar_Parser_AST.PatVar (x, typ_opt); FStar_Parser_AST.prange = uu____4773})::[], {FStar_Parser_AST.tm = FStar_Parser_AST.Match (maybe_x, branches); FStar_Parser_AST.range = uu____4776; FStar_Parser_AST.level = uu____4777}) when (matches_var maybe_x x) -> begin
-(
-
-let uu____4804 = (
-
-let uu____4805 = (str "function")
-in (
-
-let uu____4806 = (FStar_Pprint.separate_map FStar_Pprint.hardline p_patternBranch branches)
-in (FStar_Pprint.op_Hat_Slash_Hat uu____4805 uu____4806)))
-in (FStar_Pprint.group uu____4804))
-end
-| FStar_Parser_AST.Assign (id, e1) -> begin
-(
-
-let uu____4817 = (
-
-let uu____4818 = (p_lident id)
-in (
-
-let uu____4819 = (
-
-let uu____4820 = (p_noSeqTerm e1)
-in (FStar_Pprint.op_Hat_Slash_Hat FStar_Pprint.larrow uu____4820))
-in (FStar_Pprint.op_Hat_Slash_Hat uu____4818 uu____4819)))
-in (FStar_Pprint.group uu____4817))
-end
-| uu____4821 -> begin
-(p_typ e)
-end)))
-and p_typ : FStar_Parser_AST.term  ->  FStar_Pprint.document = (fun e -> (with_comment p_typ' e e.FStar_Parser_AST.range))
-and p_typ' : FStar_Parser_AST.term  ->  FStar_Pprint.document = (fun e -> (
-
-let uu____4824 = (
-
-let uu____4825 = (unparen e)
-in uu____4825.FStar_Parser_AST.tm)
-in (match (uu____4824) with
-| FStar_Parser_AST.QForall (bs, trigger, e1) -> begin
-(
-
-let uu____4841 = (
-
-let uu____4842 = (
-
-let uu____4843 = (p_quantifier e)
-in (FStar_Pprint.op_Hat_Hat uu____4843 FStar_Pprint.space))
-in (
-
-let uu____4844 = (p_binders true bs)
-in (FStar_Pprint.soft_surround (Prims.parse_int "2") (Prims.parse_int "0") uu____4842 uu____4844 FStar_Pprint.dot)))
-in (
-
-let uu____4845 = (
-
-let uu____4846 = (p_trigger trigger)
-in (
-
-let uu____4847 = (p_noSeqTerm e1)
-in (FStar_Pprint.op_Hat_Hat uu____4846 uu____4847)))
-in (prefix2 uu____4841 uu____4845)))
-end
-| FStar_Parser_AST.QExists (bs, trigger, e1) -> begin
-(
-
-let uu____4863 = (
-
-let uu____4864 = (
-
-let uu____4865 = (p_quantifier e)
-in (FStar_Pprint.op_Hat_Hat uu____4865 FStar_Pprint.space))
-in (
-
-let uu____4866 = (p_binders true bs)
-in (FStar_Pprint.soft_surround (Prims.parse_int "2") (Prims.parse_int "0") uu____4864 uu____4866 FStar_Pprint.dot)))
-in (
-
-let uu____4867 = (
-
-let uu____4868 = (p_trigger trigger)
-in (
-
-let uu____4869 = (p_noSeqTerm e1)
-in (FStar_Pprint.op_Hat_Hat uu____4868 uu____4869)))
-in (prefix2 uu____4863 uu____4867)))
-end
-| uu____4870 -> begin
-(p_simpleTerm e)
-end)))
-and p_quantifier : FStar_Parser_AST.term  ->  FStar_Pprint.document = (fun e -> (
-
-let uu____4872 = (
-
-let uu____4873 = (unparen e)
-in uu____4873.FStar_Parser_AST.tm)
-in (match (uu____4872) with
-| FStar_Parser_AST.QForall (uu____4874) -> begin
-(str "forall")
-end
-| FStar_Parser_AST.QExists (uu____4887) -> begin
-(str "exists")
-end
-| uu____4900 -> begin
-(failwith "Imposible : p_quantifier called on a non-quantifier term")
-end)))
-and p_trigger : FStar_Parser_AST.term Prims.list Prims.list  ->  FStar_Pprint.document = (fun uu___108_4901 -> (match (uu___108_4901) with
-| [] -> begin
-FStar_Pprint.empty
-end
-| pats -> begin
-(
-
-let uu____4913 = (
-
-let uu____4914 = (
-
-let uu____4915 = (str "pattern")
-in (
-
-let uu____4916 = (
-
-let uu____4917 = (
-
-let uu____4918 = (p_disjunctivePats pats)
-in (jump2 uu____4918))
-in (
-
-let uu____4919 = (FStar_Pprint.op_Hat_Hat FStar_Pprint.rbrace break1)
-in (FStar_Pprint.op_Hat_Slash_Hat uu____4917 uu____4919)))
-in (FStar_Pprint.op_Hat_Slash_Hat uu____4915 uu____4916)))
-in (FStar_Pprint.op_Hat_Hat FStar_Pprint.colon uu____4914))
-in (FStar_Pprint.op_Hat_Hat FStar_Pprint.lbrace uu____4913))
-end))
-and p_disjunctivePats : FStar_Parser_AST.term Prims.list Prims.list  ->  FStar_Pprint.document = (fun pats -> (
-
-let uu____4925 = (str "\\/")
-in (FStar_Pprint.separate_map uu____4925 p_conjunctivePats pats)))
-and p_conjunctivePats : FStar_Parser_AST.term Prims.list  ->  FStar_Pprint.document = (fun pats -> (
-
-let uu____4931 = (FStar_Pprint.separate_map FStar_Pprint.semi p_appTerm pats)
-in (FStar_Pprint.group uu____4931)))
-and p_simpleTerm : FStar_Parser_AST.term  ->  FStar_Pprint.document = (fun e -> (
-
-let uu____4933 = (
-
-let uu____4934 = (unparen e)
-in uu____4934.FStar_Parser_AST.tm)
-in (match (uu____4933) with
-| FStar_Parser_AST.Abs (pats, e1) -> begin
-(
-
-let uu____4941 = (
-
-let uu____4942 = (str "fun")
-in (
-
-let uu____4943 = (
-
-let uu____4944 = (FStar_Pprint.separate_map break1 p_atomicPattern pats)
-in (FStar_Pprint.op_Hat_Slash_Hat uu____4944 FStar_Pprint.rarrow))
-in (op_Hat_Slash_Plus_Hat uu____4942 uu____4943)))
-in (
-
-let uu____4945 = (p_term e1)
-in (op_Hat_Slash_Plus_Hat uu____4941 uu____4945)))
-end
-| uu____4946 -> begin
-(p_tmIff e)
-end)))
-and p_maybeFocusArrow : Prims.bool  ->  FStar_Pprint.document = (fun b -> (match (b) with
-| true -> begin
-(str "~>")
-end
-| uu____4948 -> begin
-FStar_Pprint.rarrow
-end))
-and p_patternBranch : (FStar_Parser_AST.pattern * FStar_Parser_AST.term FStar_Pervasives_Native.option * FStar_Parser_AST.term)  ->  FStar_Pprint.document = (fun uu____4949 -> (match (uu____4949) with
-| (pat, when_opt, e) -> begin
-(
-
-let maybe_paren = (
-
-let uu____4968 = (
-
-let uu____4969 = (unparen e)
-in uu____4969.FStar_Parser_AST.tm)
-in (match (uu____4968) with
-| FStar_Parser_AST.Match (uu____4972) -> begin
-soft_begin_end_with_nesting
-end
-| FStar_Parser_AST.TryWith (uu____4987) -> begin
-soft_begin_end_with_nesting
-end
-| FStar_Parser_AST.Abs (({FStar_Parser_AST.pat = FStar_Parser_AST.PatVar (x, uu____5003); FStar_Parser_AST.prange = uu____5004})::[], {FStar_Parser_AST.tm = FStar_Parser_AST.Match (maybe_x, uu____5006); FStar_Parser_AST.range = uu____5007; FStar_Parser_AST.level = uu____5008}) when (matches_var maybe_x x) -> begin
-soft_begin_end_with_nesting
-end
-| uu____5035 -> begin
-(fun x -> x)
-end))
-in (
-
-let uu____5037 = (
-
-let uu____5038 = (
-
-let uu____5039 = (
-
-let uu____5040 = (
-
-let uu____5041 = (
-
-let uu____5042 = (p_disjunctivePattern pat)
-in (
-
-let uu____5043 = (
-
-let uu____5044 = (p_maybeWhen when_opt)
-in (FStar_Pprint.op_Hat_Hat uu____5044 FStar_Pprint.rarrow))
-in (op_Hat_Slash_Plus_Hat uu____5042 uu____5043)))
-in (FStar_Pprint.op_Hat_Hat FStar_Pprint.space uu____5041))
-in (FStar_Pprint.op_Hat_Hat FStar_Pprint.bar uu____5040))
-in (FStar_Pprint.group uu____5039))
-in (
-
-let uu____5045 = (
-
-let uu____5046 = (p_term e)
-in (maybe_paren uu____5046))
-in (op_Hat_Slash_Plus_Hat uu____5038 uu____5045)))
-in (FStar_Pprint.group uu____5037)))
-end))
-and p_maybeWhen : FStar_Parser_AST.term FStar_Pervasives_Native.option  ->  FStar_Pprint.document = (fun uu___109_5047 -> (match (uu___109_5047) with
-| FStar_Pervasives_Native.None -> begin
-FStar_Pprint.empty
-end
-| FStar_Pervasives_Native.Some (e) -> begin
-(
-
-let uu____5051 = (str "when")
-in (
-
-let uu____5052 = (
-
-let uu____5053 = (p_tmFormula e)
-in (FStar_Pprint.op_Hat_Hat uu____5053 FStar_Pprint.space))
-in (op_Hat_Slash_Plus_Hat uu____5051 uu____5052)))
-end))
-and p_tmIff : FStar_Parser_AST.term  ->  FStar_Pprint.document = (fun e -> (
-
-let uu____5055 = (
-
-let uu____5056 = (unparen e)
-in uu____5056.FStar_Parser_AST.tm)
-in (match (uu____5055) with
-| FStar_Parser_AST.Op ({FStar_Ident.idText = "<==>"; FStar_Ident.idRange = uu____5057}, (e1)::(e2)::[]) -> begin
-(
-
-let uu____5062 = (str "<==>")
-in (
-
-let uu____5063 = (p_tmImplies e1)
-in (
-
-let uu____5064 = (p_tmIff e2)
-in (infix0 uu____5062 uu____5063 uu____5064))))
-end
-| uu____5065 -> begin
-(p_tmImplies e)
-end)))
-and p_tmImplies : FStar_Parser_AST.term  ->  FStar_Pprint.document = (fun e -> (
-
-let uu____5067 = (
-
-let uu____5068 = (unparen e)
-in uu____5068.FStar_Parser_AST.tm)
-in (match (uu____5067) with
-| FStar_Parser_AST.Op ({FStar_Ident.idText = "==>"; FStar_Ident.idRange = uu____5069}, (e1)::(e2)::[]) -> begin
-(
-
-let uu____5074 = (str "==>")
-in (
-
-let uu____5075 = (p_tmArrow p_tmFormula e1)
-in (
-
-let uu____5076 = (p_tmImplies e2)
-in (infix0 uu____5074 uu____5075 uu____5076))))
-end
-| uu____5077 -> begin
-(p_tmArrow p_tmFormula e)
-end)))
-and p_tmArrow : (FStar_Parser_AST.term  ->  FStar_Pprint.document)  ->  FStar_Parser_AST.term  ->  FStar_Pprint.document = (fun p_Tm e -> (
-
-let uu____5082 = (
-
-let uu____5083 = (unparen e)
-in uu____5083.FStar_Parser_AST.tm)
-in (match (uu____5082) with
-| FStar_Parser_AST.Product (bs, tgt) -> begin
-(
-
-let uu____5090 = (
-
-let uu____5091 = (separate_map_or_flow FStar_Pprint.empty (fun b -> (
-
-let uu____5096 = (p_binder false b)
-in (
-
-let uu____5097 = (
-
-let uu____5098 = (FStar_Pprint.op_Hat_Hat FStar_Pprint.rarrow break1)
-in (FStar_Pprint.op_Hat_Hat FStar_Pprint.space uu____5098))
-in (FStar_Pprint.op_Hat_Hat uu____5096 uu____5097)))) bs)
-in (
-
-let uu____5099 = (p_tmArrow p_Tm tgt)
-in (FStar_Pprint.op_Hat_Hat uu____5091 uu____5099)))
-in (FStar_Pprint.group uu____5090))
-end
-| uu____5100 -> begin
-(p_Tm e)
-end)))
-and p_tmFormula : FStar_Parser_AST.term  ->  FStar_Pprint.document = (fun e -> (
-
-let uu____5102 = (
-
-let uu____5103 = (unparen e)
-in uu____5103.FStar_Parser_AST.tm)
-in (match (uu____5102) with
-| FStar_Parser_AST.Op ({FStar_Ident.idText = "\\/"; FStar_Ident.idRange = uu____5104}, (e1)::(e2)::[]) -> begin
-(
-
-let uu____5109 = (str "\\/")
-in (
-
-let uu____5110 = (p_tmFormula e1)
-in (
-
-let uu____5111 = (p_tmConjunction e2)
-in (infix0 uu____5109 uu____5110 uu____5111))))
-end
-| uu____5112 -> begin
-(p_tmConjunction e)
-end)))
-and p_tmConjunction : FStar_Parser_AST.term  ->  FStar_Pprint.document = (fun e -> (
-
-let uu____5114 = (
-
-let uu____5115 = (unparen e)
-in uu____5115.FStar_Parser_AST.tm)
-in (match (uu____5114) with
-| FStar_Parser_AST.Op ({FStar_Ident.idText = "/\\"; FStar_Ident.idRange = uu____5116}, (e1)::(e2)::[]) -> begin
-(
-
-let uu____5121 = (str "/\\")
-in (
-
-let uu____5122 = (p_tmConjunction e1)
-in (
-
-let uu____5123 = (p_tmTuple e2)
-in (infix0 uu____5121 uu____5122 uu____5123))))
-end
-| uu____5124 -> begin
-(p_tmTuple e)
-end)))
-and p_tmTuple : FStar_Parser_AST.term  ->  FStar_Pprint.document = (fun e -> (with_comment p_tmTuple' e e.FStar_Parser_AST.range))
-and p_tmTuple' : FStar_Parser_AST.term  ->  FStar_Pprint.document = (fun e -> (
-
-let uu____5127 = (
-
-let uu____5128 = (unparen e)
-in uu____5128.FStar_Parser_AST.tm)
-in (match (uu____5127) with
-| FStar_Parser_AST.Construct (lid, args) when (is_tuple_constructor lid) -> begin
-(
-
-let uu____5143 = (FStar_Pprint.op_Hat_Hat FStar_Pprint.comma break1)
-in (FStar_Pprint.separate_map uu____5143 (fun uu____5151 -> (match (uu____5151) with
-| (e1, uu____5157) -> begin
-(p_tmEq e1)
-end)) args))
-end
-| uu____5158 -> begin
-(p_tmEq e)
-end)))
-and paren_if : Prims.int  ->  Prims.int  ->  FStar_Pprint.document  ->  FStar_Pprint.document = (fun curr mine doc1 -> (match ((mine <= curr)) with
-| true -> begin
-doc1
-end
-| uu____5162 -> begin
-(
-
-let uu____5163 = (
-
-let uu____5164 = (FStar_Pprint.op_Hat_Hat doc1 FStar_Pprint.rparen)
-in (FStar_Pprint.op_Hat_Hat FStar_Pprint.lparen uu____5164))
-in (FStar_Pprint.group uu____5163))
-end))
-and p_tmEq : FStar_Parser_AST.term  ->  FStar_Pprint.document = (fun e -> (
-
-let n1 = (max_level (FStar_List.append (((colon_equals ()))::((pipe_right ()))::[]) (operatorInfix0ad12 ())))
-in (p_tmEq' n1 e)))
-and p_tmEq' : Prims.int  ->  FStar_Parser_AST.term  ->  FStar_Pprint.document = (fun curr e -> (
-
-let uu____5209 = (
-
-let uu____5210 = (unparen e)
-in uu____5210.FStar_Parser_AST.tm)
-in (match (uu____5209) with
-| FStar_Parser_AST.Op (op, (e1)::(e2)::[]) when (((is_operatorInfix0ad12 op) || (Prims.op_Equality (FStar_Ident.text_of_id op) "=")) || (Prims.op_Equality (FStar_Ident.text_of_id op) "|>")) -> begin
-(
-
-let op1 = (FStar_Ident.text_of_id op)
-in (
-
-let uu____5217 = (levels op1)
-in (match (uu____5217) with
-| (left1, mine, right1) -> begin
-(
-
-let uu____5227 = (
-
-let uu____5228 = (FStar_All.pipe_left str op1)
-in (
-
-let uu____5229 = (p_tmEq' left1 e1)
-in (
-
-let uu____5230 = (p_tmEq' right1 e2)
-in (infix0 uu____5228 uu____5229 uu____5230))))
-in (paren_if curr mine uu____5227))
-end)))
-end
-| FStar_Parser_AST.Op ({FStar_Ident.idText = ":="; FStar_Ident.idRange = uu____5231}, (e1)::(e2)::[]) -> begin
-(
-
-let uu____5236 = (
-
-let uu____5237 = (p_tmEq e1)
-in (
-
-let uu____5238 = (
-
-let uu____5239 = (
-
-let uu____5240 = (
-
-let uu____5241 = (p_tmEq e2)
-in (op_Hat_Slash_Plus_Hat FStar_Pprint.equals uu____5241))
-in (FStar_Pprint.op_Hat_Hat FStar_Pprint.colon uu____5240))
-in (FStar_Pprint.op_Hat_Hat FStar_Pprint.space uu____5239))
-in (FStar_Pprint.op_Hat_Hat uu____5237 uu____5238)))
-in (FStar_Pprint.group uu____5236))
-end
-| FStar_Parser_AST.Op ({FStar_Ident.idText = "-"; FStar_Ident.idRange = uu____5242}, (e1)::[]) -> begin
-(
-
-let uu____5246 = (levels "-")
-in (match (uu____5246) with
-| (left1, mine, right1) -> begin
-(
-
-let uu____5256 = (p_tmEq' mine e1)
-in (FStar_Pprint.op_Hat_Slash_Hat FStar_Pprint.minus uu____5256))
-end))
-end
-| uu____5257 -> begin
-(p_tmNoEq e)
-end)))
-and p_tmNoEq : FStar_Parser_AST.term  ->  FStar_Pprint.document = (fun e -> (
-
-let n1 = (max_level (((colon_colon ()))::((amp ()))::((opinfix3 ()))::((opinfix4 ()))::[]))
-in (p_tmNoEq' n1 e)))
-and p_tmNoEq' : Prims.int  ->  FStar_Parser_AST.term  ->  FStar_Pprint.document = (fun curr e -> (
-
-let uu____5312 = (
-
-let uu____5313 = (unparen e)
-in uu____5313.FStar_Parser_AST.tm)
-in (match (uu____5312) with
-| FStar_Parser_AST.Construct (lid, ((e1, uu____5316))::((e2, uu____5318))::[]) when ((FStar_Ident.lid_equals lid FStar_Parser_Const.cons_lid) && (
-
-let uu____5338 = (is_list e)
-in (not (uu____5338)))) -> begin
-(
-
-let op = "::"
-in (
-
-let uu____5340 = (levels op)
-in (match (uu____5340) with
-| (left1, mine, right1) -> begin
-(
-
-let uu____5350 = (
-
-let uu____5351 = (str op)
-in (
-
-let uu____5352 = (p_tmNoEq' left1 e1)
-in (
-
-let uu____5353 = (p_tmNoEq' right1 e2)
-in (infix0 uu____5351 uu____5352 uu____5353))))
-in (paren_if curr mine uu____5350))
-end)))
-end
-| FStar_Parser_AST.Sum (binders, res) -> begin
-(
-
-let op = "&"
-in (
-
-let uu____5361 = (levels op)
-in (match (uu____5361) with
-| (left1, mine, right1) -> begin
-(
-
-let p_dsumfst = (fun b -> (
-
-let uu____5375 = (p_binder false b)
-in (
-
-let uu____5376 = (
-
-let uu____5377 = (
-
-let uu____5378 = (str op)
-in (FStar_Pprint.op_Hat_Hat uu____5378 break1))
-in (FStar_Pprint.op_Hat_Hat FStar_Pprint.space uu____5377))
-in (FStar_Pprint.op_Hat_Hat uu____5375 uu____5376))))
-in (
-
-let uu____5379 = (
-
-let uu____5380 = (FStar_Pprint.concat_map p_dsumfst binders)
-in (
-
-let uu____5381 = (p_tmNoEq' right1 res)
-in (FStar_Pprint.op_Hat_Hat uu____5380 uu____5381)))
-in (paren_if curr mine uu____5379)))
-end)))
-end
-| FStar_Parser_AST.Op (op, (e1)::(e2)::[]) when (is_operatorInfix34 op) -> begin
-(
-
-let op1 = (FStar_Ident.text_of_id op)
-in (
-
-let uu____5388 = (levels op1)
-in (match (uu____5388) with
-| (left1, mine, right1) -> begin
-(
-
-let uu____5398 = (
-
-let uu____5399 = (str op1)
-in (
-
-let uu____5400 = (p_tmNoEq' left1 e1)
-in (
-
-let uu____5401 = (p_tmNoEq' right1 e2)
-in (infix0 uu____5399 uu____5400 uu____5401))))
-in (paren_if curr mine uu____5398))
-end)))
-end
-| FStar_Parser_AST.NamedTyp (lid, e1) -> begin
-(
-
-let uu____5404 = (
-
-let uu____5405 = (p_lidentOrUnderscore lid)
-in (
-
-let uu____5406 = (
-
-let uu____5407 = (p_appTerm e1)
-in (FStar_Pprint.op_Hat_Slash_Hat FStar_Pprint.colon uu____5407))
-in (FStar_Pprint.op_Hat_Slash_Hat uu____5405 uu____5406)))
-in (FStar_Pprint.group uu____5404))
-end
-| FStar_Parser_AST.Refine (b, phi) -> begin
-(p_refinedBinder b phi)
-end
-| FStar_Parser_AST.Record (with_opt, record_fields) -> begin
-(
-
-let uu____5428 = (
-
-let uu____5429 = (default_or_map FStar_Pprint.empty p_with_clause with_opt)
-in (
-
-let uu____5430 = (
-
-let uu____5431 = (FStar_Pprint.op_Hat_Hat FStar_Pprint.semi break1)
-in (FStar_Pprint.separate_map uu____5431 p_simpleDef record_fields))
-in (FStar_Pprint.op_Hat_Hat uu____5429 uu____5430)))
-in (braces_with_nesting uu____5428))
-end
-| FStar_Parser_AST.Op ({FStar_Ident.idText = "~"; FStar_Ident.idRange = uu____5436}, (e1)::[]) -> begin
-(
-
-let uu____5440 = (
-
-let uu____5441 = (str "~")
-in (
-
-let uu____5442 = (p_atomicTerm e1)
-in (FStar_Pprint.op_Hat_Hat uu____5441 uu____5442)))
-in (FStar_Pprint.group uu____5440))
-end
-| uu____5443 -> begin
-(p_appTerm e)
-end)))
-and p_with_clause : FStar_Parser_AST.term  ->  FStar_Pprint.document = (fun e -> (
-
-let uu____5445 = (p_appTerm e)
-in (
-
-let uu____5446 = (
-
-let uu____5447 = (
-
-let uu____5448 = (str "with")
-in (FStar_Pprint.op_Hat_Hat uu____5448 break1))
-in (FStar_Pprint.op_Hat_Hat FStar_Pprint.space uu____5447))
-in (FStar_Pprint.op_Hat_Hat uu____5445 uu____5446))))
-and p_refinedBinder : FStar_Parser_AST.binder  ->  FStar_Parser_AST.term  ->  FStar_Pprint.document = (fun b phi -> (match (b.FStar_Parser_AST.b) with
-| FStar_Parser_AST.Annotated (lid, t) -> begin
-(
-
-let uu____5453 = (
-
-let uu____5454 = (p_lident lid)
-in (p_refinement b.FStar_Parser_AST.aqual uu____5454 t phi))
-in (soft_parens_with_nesting uu____5453))
-end
-| FStar_Parser_AST.TAnnotated (uu____5455) -> begin
-(failwith "Is this still used ?")
-end
-| FStar_Parser_AST.Variable (uu____5460) -> begin
-(
-
-let uu____5461 = (
-
-let uu____5462 = (FStar_Parser_AST.binder_to_string b)
-in (FStar_Util.format1 "Imposible : a refined binder ought to be annotated %s" uu____5462))
-in (failwith uu____5461))
-end
-| FStar_Parser_AST.TVariable (uu____5463) -> begin
-(
-
-let uu____5464 = (
-
-let uu____5465 = (FStar_Parser_AST.binder_to_string b)
-in (FStar_Util.format1 "Imposible : a refined binder ought to be annotated %s" uu____5465))
-in (failwith uu____5464))
-end
-| FStar_Parser_AST.NoName (uu____5466) -> begin
-(
-
-let uu____5467 = (
-
-let uu____5468 = (FStar_Parser_AST.binder_to_string b)
-in (FStar_Util.format1 "Imposible : a refined binder ought to be annotated %s" uu____5468))
-in (failwith uu____5467))
-end))
-and p_simpleDef : (FStar_Ident.lid * FStar_Parser_AST.term)  ->  FStar_Pprint.document = (fun uu____5469 -> (match (uu____5469) with
-| (lid, e) -> begin
-(
-
-let uu____5476 = (
-
-let uu____5477 = (p_qlident lid)
-in (
-
-let uu____5478 = (
-
-let uu____5479 = (p_tmIff e)
-in (FStar_Pprint.op_Hat_Slash_Hat FStar_Pprint.equals uu____5479))
-in (FStar_Pprint.op_Hat_Slash_Hat uu____5477 uu____5478)))
-in (FStar_Pprint.group uu____5476))
-end))
-and p_appTerm : FStar_Parser_AST.term  ->  FStar_Pprint.document = (fun e -> (
-
-let uu____5481 = (
-
-let uu____5482 = (unparen e)
-in uu____5482.FStar_Parser_AST.tm)
-in (match (uu____5481) with
-| FStar_Parser_AST.App (uu____5483) when (is_general_application e) -> begin
-(
-
-let uu____5490 = (head_and_args e)
-in (match (uu____5490) with
-| (head1, args) -> begin
-(
-
-let uu____5515 = (
-
-let uu____5526 = (FStar_ST.op_Bang should_print_fs_typ_app)
-in (match (uu____5526) with
-| true -> begin
-(
-
-let uu____5583 = (FStar_Util.take (fun uu____5607 -> (match (uu____5607) with
-| (uu____5612, aq) -> begin
-(Prims.op_Equality aq FStar_Parser_AST.FsTypApp)
-end)) args)
-in (match (uu____5583) with
-| (fs_typ_args, args1) -> begin
-(
-
-let uu____5650 = (
-
-let uu____5651 = (p_indexingTerm head1)
-in (
-
-let uu____5652 = (
-
-let uu____5653 = (FStar_Pprint.op_Hat_Hat FStar_Pprint.comma break1)
-in (soft_surround_map_or_flow (Prims.parse_int "2") (Prims.parse_int "0") FStar_Pprint.empty FStar_Pprint.langle uu____5653 FStar_Pprint.rangle p_fsTypArg fs_typ_args))
-in (FStar_Pprint.op_Hat_Hat uu____5651 uu____5652)))
-in ((uu____5650), (args1)))
-end))
-end
-| uu____5664 -> begin
-(
-
-let uu____5665 = (p_indexingTerm head1)
-in ((uu____5665), (args)))
-end))
-in (match (uu____5515) with
-| (head_doc, args1) -> begin
-(
-
-let uu____5686 = (
-
-let uu____5687 = (FStar_Pprint.op_Hat_Hat head_doc FStar_Pprint.space)
-in (soft_surround_map_or_flow (Prims.parse_int "2") (Prims.parse_int "0") head_doc uu____5687 break1 FStar_Pprint.empty p_argTerm args1))
-in (FStar_Pprint.group uu____5686))
-end))
-end))
-end
-| FStar_Parser_AST.Construct (lid, args) when ((is_general_construction e) && (
-
-let uu____5707 = (is_dtuple_constructor lid)
-in (not (uu____5707)))) -> begin
-(match (args) with
-| [] -> begin
-(p_quident lid)
-end
-| (arg)::[] -> begin
-(
-
-let uu____5725 = (
-
-let uu____5726 = (p_quident lid)
-in (
-
-let uu____5727 = (p_argTerm arg)
-in (FStar_Pprint.op_Hat_Slash_Hat uu____5726 uu____5727)))
-in (FStar_Pprint.group uu____5725))
-end
-| (hd1)::tl1 -> begin
-(
-
-let uu____5744 = (
-
-let uu____5745 = (
-
-let uu____5746 = (
-
-let uu____5747 = (p_quident lid)
-in (
-
-let uu____5748 = (p_argTerm hd1)
-in (prefix2 uu____5747 uu____5748)))
-in (FStar_Pprint.group uu____5746))
-in (
-
-let uu____5749 = (
-
-let uu____5750 = (FStar_Pprint.separate_map break1 p_argTerm tl1)
-in (jump2 uu____5750))
-in (FStar_Pprint.op_Hat_Hat uu____5745 uu____5749)))
-in (FStar_Pprint.group uu____5744))
-end)
-end
-| uu____5755 -> begin
-(p_indexingTerm e)
-end)))
-and p_argTerm : (FStar_Parser_AST.term * FStar_Parser_AST.imp)  ->  FStar_Pprint.document = (fun arg_imp -> (match (arg_imp) with
-| (u, FStar_Parser_AST.UnivApp) -> begin
-(p_universe u)
-end
-| (e, FStar_Parser_AST.FsTypApp) -> begin
-((FStar_Util.print_warning "Unexpected FsTypApp, output might not be formatted correctly.\n");
-(
-
-let uu____5764 = (p_indexingTerm e)
-in (FStar_Pprint.surround (Prims.parse_int "2") (Prims.parse_int "1") FStar_Pprint.langle uu____5764 FStar_Pprint.rangle));
-)
-end
-| (e, FStar_Parser_AST.Hash) -> begin
-(
-
-let uu____5766 = (str "#")
-in (
-
-let uu____5767 = (p_indexingTerm e)
-in (FStar_Pprint.op_Hat_Hat uu____5766 uu____5767)))
-end
-| (e, FStar_Parser_AST.Nothing) -> begin
-(p_indexingTerm e)
-end))
-and p_fsTypArg : (FStar_Parser_AST.term * FStar_Parser_AST.imp)  ->  FStar_Pprint.document = (fun uu____5769 -> (match (uu____5769) with
-| (e, uu____5775) -> begin
-(p_indexingTerm e)
-end))
-and p_indexingTerm_aux : (FStar_Parser_AST.term  ->  FStar_Pprint.document)  ->  FStar_Parser_AST.term  ->  FStar_Pprint.document = (fun exit1 e -> (
-
-let uu____5780 = (
-
-let uu____5781 = (unparen e)
-in uu____5781.FStar_Parser_AST.tm)
-in (match (uu____5780) with
-| FStar_Parser_AST.Op ({FStar_Ident.idText = ".()"; FStar_Ident.idRange = uu____5782}, (e1)::(e2)::[]) -> begin
-(
-
-let uu____5787 = (
-
-let uu____5788 = (p_indexingTerm_aux p_atomicTermNotQUident e1)
-in (
-
-let uu____5789 = (
-
-let uu____5790 = (
-
-let uu____5791 = (p_term e2)
-in (soft_parens_with_nesting uu____5791))
-in (FStar_Pprint.op_Hat_Hat FStar_Pprint.dot uu____5790))
-in (FStar_Pprint.op_Hat_Hat uu____5788 uu____5789)))
-in (FStar_Pprint.group uu____5787))
-end
-| FStar_Parser_AST.Op ({FStar_Ident.idText = ".[]"; FStar_Ident.idRange = uu____5792}, (e1)::(e2)::[]) -> begin
-(
-
-let uu____5797 = (
-
-let uu____5798 = (p_indexingTerm_aux p_atomicTermNotQUident e1)
-in (
-
-let uu____5799 = (
-
-let uu____5800 = (
-
-let uu____5801 = (p_term e2)
-in (soft_brackets_with_nesting uu____5801))
-in (FStar_Pprint.op_Hat_Hat FStar_Pprint.dot uu____5800))
-in (FStar_Pprint.op_Hat_Hat uu____5798 uu____5799)))
-in (FStar_Pprint.group uu____5797))
-end
-| uu____5802 -> begin
-(exit1 e)
-end)))
-and p_indexingTerm : FStar_Parser_AST.term  ->  FStar_Pprint.document = (fun e -> (p_indexingTerm_aux p_atomicTerm e))
-and p_atomicTerm : FStar_Parser_AST.term  ->  FStar_Pprint.document = (fun e -> (
-
-let uu____5805 = (
-
-let uu____5806 = (unparen e)
-in uu____5806.FStar_Parser_AST.tm)
-in (match (uu____5805) with
-| FStar_Parser_AST.LetOpen (lid, e1) -> begin
-(
-
-let uu____5809 = (p_quident lid)
-in (
-
-let uu____5810 = (
-
-let uu____5811 = (
-
-let uu____5812 = (p_term e1)
-in (soft_parens_with_nesting uu____5812))
-in (FStar_Pprint.op_Hat_Hat FStar_Pprint.dot uu____5811))
-in (FStar_Pprint.op_Hat_Hat uu____5809 uu____5810)))
-end
-| FStar_Parser_AST.Name (lid) -> begin
-(p_quident lid)
-end
-| FStar_Parser_AST.Op (op, (e1)::[]) when (is_general_prefix_op op) -> begin
-(
-
-let uu____5818 = (str (FStar_Ident.text_of_id op))
-in (
-
-let uu____5819 = (p_atomicTerm e1)
-in (FStar_Pprint.op_Hat_Hat uu____5818 uu____5819)))
-end
-| uu____5820 -> begin
-(p_atomicTermNotQUident e)
-end)))
-and p_atomicTermNotQUident : FStar_Parser_AST.term  ->  FStar_Pprint.document = (fun e -> (
-
-let uu____5822 = (
-
-let uu____5823 = (unparen e)
-in uu____5823.FStar_Parser_AST.tm)
-in (match (uu____5822) with
-| FStar_Parser_AST.Wild -> begin
-FStar_Pprint.underscore
-end
-| FStar_Parser_AST.Var (lid) when (FStar_Ident.lid_equals lid FStar_Parser_Const.assert_lid) -> begin
-(str "assert")
-end
-| FStar_Parser_AST.Tvar (tv) -> begin
-(p_tvar tv)
-end
-| FStar_Parser_AST.Const (c) -> begin
-(match (c) with
-| FStar_Const.Const_char (x) when (Prims.op_Equality x 10) -> begin
-(str "0x0Az")
-end
-| uu____5828 -> begin
-(p_constant c)
-end)
-end
-| FStar_Parser_AST.Name (lid) when (FStar_Ident.lid_equals lid FStar_Parser_Const.true_lid) -> begin
-(str "True")
-end
-| FStar_Parser_AST.Name (lid) when (FStar_Ident.lid_equals lid FStar_Parser_Const.false_lid) -> begin
-(str "False")
-end
-| FStar_Parser_AST.Op (op, (e1)::[]) when (is_general_prefix_op op) -> begin
-(
-
-let uu____5835 = (str (FStar_Ident.text_of_id op))
-in (
-
-let uu____5836 = (p_atomicTermNotQUident e1)
-in (FStar_Pprint.op_Hat_Hat uu____5835 uu____5836)))
-end
-| FStar_Parser_AST.Op (op, []) -> begin
-(
-
-let uu____5840 = (
-
-let uu____5841 = (
-
-let uu____5842 = (str (FStar_Ident.text_of_id op))
-in (
-
-let uu____5843 = (FStar_Pprint.op_Hat_Hat FStar_Pprint.space FStar_Pprint.rparen)
-in (FStar_Pprint.op_Hat_Hat uu____5842 uu____5843)))
-in (FStar_Pprint.op_Hat_Hat FStar_Pprint.space uu____5841))
-in (FStar_Pprint.op_Hat_Hat FStar_Pprint.lparen uu____5840))
-end
-| FStar_Parser_AST.Construct (lid, args) when (is_dtuple_constructor lid) -> begin
-(
-
-let uu____5858 = (FStar_Pprint.op_Hat_Hat FStar_Pprint.lparen FStar_Pprint.bar)
-in (
-
-let uu____5859 = (
-
-let uu____5860 = (FStar_Pprint.op_Hat_Hat FStar_Pprint.comma break1)
-in (
-
-let uu____5861 = (FStar_List.map FStar_Pervasives_Native.fst args)
-in (FStar_Pprint.separate_map uu____5860 p_tmEq uu____5861)))
-in (
-
-let uu____5868 = (FStar_Pprint.op_Hat_Hat FStar_Pprint.bar FStar_Pprint.rparen)
-in (FStar_Pprint.surround (Prims.parse_int "2") (Prims.parse_int "1") uu____5858 uu____5859 uu____5868))))
-end
-| FStar_Parser_AST.Project (e1, lid) -> begin
-(
-
-let uu____5871 = (
-
-let uu____5872 = (p_atomicTermNotQUident e1)
-in (
-
-let uu____5873 = (
-
-let uu____5874 = (p_qlident lid)
-in (FStar_Pprint.op_Hat_Hat FStar_Pprint.dot uu____5874))
-in (FStar_Pprint.prefix (Prims.parse_int "2") (Prims.parse_int "0") uu____5872 uu____5873)))
-in (FStar_Pprint.group uu____5871))
-end
-| uu____5875 -> begin
-(p_projectionLHS e)
-end)))
-and p_projectionLHS : FStar_Parser_AST.term  ->  FStar_Pprint.document = (fun e -> (
-
-let uu____5877 = (
-
-let uu____5878 = (unparen e)
-in uu____5878.FStar_Parser_AST.tm)
-in (match (uu____5877) with
-| FStar_Parser_AST.Var (lid) -> begin
-(p_qlident lid)
-end
-| FStar_Parser_AST.Projector (constr_lid, field_lid) -> begin
-(
-
-let uu____5882 = (p_quident constr_lid)
-in (
-
-let uu____5883 = (
-
-let uu____5884 = (
-
-let uu____5885 = (p_lident field_lid)
-in (FStar_Pprint.op_Hat_Hat FStar_Pprint.dot uu____5885))
-in (FStar_Pprint.op_Hat_Hat FStar_Pprint.qmark uu____5884))
-in (FStar_Pprint.op_Hat_Hat uu____5882 uu____5883)))
-end
-| FStar_Parser_AST.Discrim (constr_lid) -> begin
-(
-
-let uu____5887 = (p_quident constr_lid)
-in (FStar_Pprint.op_Hat_Hat uu____5887 FStar_Pprint.qmark))
-end
-| FStar_Parser_AST.Paren (e1) -> begin
-(
-
-let uu____5889 = (p_term e1)
-in (soft_parens_with_nesting uu____5889))
-end
-| uu____5890 when (is_array e) -> begin
-(
-
-let es = (extract_from_list e)
-in (
-
-let uu____5894 = (FStar_Pprint.op_Hat_Hat FStar_Pprint.lbracket FStar_Pprint.bar)
-in (
-
-let uu____5895 = (
-
-let uu____5896 = (FStar_Pprint.op_Hat_Hat FStar_Pprint.semi break1)
-in (separate_map_or_flow uu____5896 p_noSeqTerm es))
-in (
-
-let uu____5897 = (FStar_Pprint.op_Hat_Hat FStar_Pprint.bar FStar_Pprint.rbracket)
-in (FStar_Pprint.surround (Prims.parse_int "2") (Prims.parse_int "0") uu____5894 uu____5895 uu____5897)))))
-end
-| uu____5898 when (is_list e) -> begin
-(
-
-let uu____5899 = (
-
-let uu____5900 = (FStar_Pprint.op_Hat_Hat FStar_Pprint.semi break1)
-in (
-
-let uu____5901 = (extract_from_list e)
-in (separate_map_or_flow uu____5900 p_noSeqTerm uu____5901)))
-in (FStar_Pprint.surround (Prims.parse_int "2") (Prims.parse_int "0") FStar_Pprint.lbracket uu____5899 FStar_Pprint.rbracket))
-end
-| uu____5904 when (is_lex_list e) -> begin
-(
-
-let uu____5905 = (FStar_Pprint.op_Hat_Hat FStar_Pprint.percent FStar_Pprint.lbracket)
-in (
-
-let uu____5906 = (
-
-let uu____5907 = (FStar_Pprint.op_Hat_Hat FStar_Pprint.semi break1)
-in (
-
-let uu____5908 = (extract_from_list e)
-in (separate_map_or_flow uu____5907 p_noSeqTerm uu____5908)))
-in (FStar_Pprint.surround (Prims.parse_int "2") (Prims.parse_int "1") uu____5905 uu____5906 FStar_Pprint.rbracket)))
-end
-| uu____5911 when (is_ref_set e) -> begin
-(
-
-let es = (extract_from_ref_set e)
-in (
-
-let uu____5915 = (FStar_Pprint.op_Hat_Hat FStar_Pprint.bang FStar_Pprint.lbrace)
-in (
-
-let uu____5916 = (
-
-let uu____5917 = (FStar_Pprint.op_Hat_Hat FStar_Pprint.comma break1)
-in (separate_map_or_flow uu____5917 p_appTerm es))
-in (FStar_Pprint.surround (Prims.parse_int "2") (Prims.parse_int "0") uu____5915 uu____5916 FStar_Pprint.rbrace))))
-end
-| FStar_Parser_AST.Labeled (e1, s, b) -> begin
-(
-
-let uu____5921 = (str (Prims.strcat "(*" (Prims.strcat s "*)")))
-in (
-
-let uu____5922 = (p_term e1)
-in (FStar_Pprint.op_Hat_Slash_Hat uu____5921 uu____5922)))
-end
-| FStar_Parser_AST.Op (op, args) when (
-
-let uu____5929 = (handleable_op op args)
-in (not (uu____5929))) -> begin
-(
-
-let uu____5930 = (
-
-let uu____5931 = (
-
-let uu____5932 = (
-
-let uu____5933 = (
-
-let uu____5934 = (FStar_Util.string_of_int (FStar_List.length args))
-in (Prims.strcat uu____5934 " arguments couldn\'t be handled by the pretty printer"))
-in (Prims.strcat " with " uu____5933))
-in (Prims.strcat (FStar_Ident.text_of_id op) uu____5932))
-in (Prims.strcat "Operation " uu____5931))
-in (failwith uu____5930))
-end
-| FStar_Parser_AST.Uvar (uu____5935) -> begin
-(failwith "Unexpected universe variable out of universe context")
-end
-| FStar_Parser_AST.Wild -> begin
-(
-
-let uu____5936 = (p_term e)
-in (soft_parens_with_nesting uu____5936))
-end
-| FStar_Parser_AST.Const (uu____5937) -> begin
-(
-
-let uu____5938 = (p_term e)
-in (soft_parens_with_nesting uu____5938))
-end
-| FStar_Parser_AST.Op (uu____5939) -> begin
-(
-
-let uu____5946 = (p_term e)
-in (soft_parens_with_nesting uu____5946))
-end
-| FStar_Parser_AST.Tvar (uu____5947) -> begin
-(
-
-let uu____5948 = (p_term e)
-in (soft_parens_with_nesting uu____5948))
-end
-| FStar_Parser_AST.Var (uu____5949) -> begin
-(
-
-let uu____5950 = (p_term e)
-in (soft_parens_with_nesting uu____5950))
-end
-| FStar_Parser_AST.Name (uu____5951) -> begin
-(
-
-let uu____5952 = (p_term e)
-in (soft_parens_with_nesting uu____5952))
-end
-| FStar_Parser_AST.Construct (uu____5953) -> begin
-(
-
-let uu____5964 = (p_term e)
-in (soft_parens_with_nesting uu____5964))
-end
-| FStar_Parser_AST.Abs (uu____5965) -> begin
-(
-
-let uu____5972 = (p_term e)
-in (soft_parens_with_nesting uu____5972))
-end
-| FStar_Parser_AST.App (uu____5973) -> begin
-(
-
-let uu____5980 = (p_term e)
-in (soft_parens_with_nesting uu____5980))
-end
-| FStar_Parser_AST.Let (uu____5981) -> begin
-(
-
-let uu____5994 = (p_term e)
-in (soft_parens_with_nesting uu____5994))
-end
-| FStar_Parser_AST.LetOpen (uu____5995) -> begin
-(
-
-let uu____6000 = (p_term e)
-in (soft_parens_with_nesting uu____6000))
-end
-| FStar_Parser_AST.Seq (uu____6001) -> begin
-(
-
-let uu____6006 = (p_term e)
-in (soft_parens_with_nesting uu____6006))
-end
-| FStar_Parser_AST.Bind (uu____6007) -> begin
-(
-
-let uu____6014 = (p_term e)
-in (soft_parens_with_nesting uu____6014))
-end
-| FStar_Parser_AST.If (uu____6015) -> begin
-(
-
-let uu____6022 = (p_term e)
-in (soft_parens_with_nesting uu____6022))
-end
-| FStar_Parser_AST.Match (uu____6023) -> begin
-(
-
-let uu____6038 = (p_term e)
-in (soft_parens_with_nesting uu____6038))
-end
-| FStar_Parser_AST.TryWith (uu____6039) -> begin
-(
-
-let uu____6054 = (p_term e)
-in (soft_parens_with_nesting uu____6054))
-end
-| FStar_Parser_AST.Ascribed (uu____6055) -> begin
-(
-
-let uu____6064 = (p_term e)
-in (soft_parens_with_nesting uu____6064))
-end
-| FStar_Parser_AST.Record (uu____6065) -> begin
-(
-
-let uu____6078 = (p_term e)
-in (soft_parens_with_nesting uu____6078))
-end
-| FStar_Parser_AST.Project (uu____6079) -> begin
-(
-
-let uu____6084 = (p_term e)
-in (soft_parens_with_nesting uu____6084))
-end
-| FStar_Parser_AST.Product (uu____6085) -> begin
-(
-
-let uu____6092 = (p_term e)
-in (soft_parens_with_nesting uu____6092))
-end
-| FStar_Parser_AST.Sum (uu____6093) -> begin
-(
-
-let uu____6100 = (p_term e)
-in (soft_parens_with_nesting uu____6100))
-end
-| FStar_Parser_AST.QForall (uu____6101) -> begin
-(
-
-let uu____6114 = (p_term e)
-in (soft_parens_with_nesting uu____6114))
-end
-| FStar_Parser_AST.QExists (uu____6115) -> begin
-(
-
-let uu____6128 = (p_term e)
-in (soft_parens_with_nesting uu____6128))
-end
-| FStar_Parser_AST.Refine (uu____6129) -> begin
-(
-
-let uu____6134 = (p_term e)
-in (soft_parens_with_nesting uu____6134))
-end
-| FStar_Parser_AST.NamedTyp (uu____6135) -> begin
-(
-
-let uu____6140 = (p_term e)
-in (soft_parens_with_nesting uu____6140))
-end
-| FStar_Parser_AST.Requires (uu____6141) -> begin
-(
-
-let uu____6148 = (p_term e)
-in (soft_parens_with_nesting uu____6148))
-end
-| FStar_Parser_AST.Ensures (uu____6149) -> begin
-(
-
-let uu____6156 = (p_term e)
-in (soft_parens_with_nesting uu____6156))
-end
-| FStar_Parser_AST.Assign (uu____6157) -> begin
-(
-
-let uu____6162 = (p_term e)
-in (soft_parens_with_nesting uu____6162))
-end
-| FStar_Parser_AST.Attributes (uu____6163) -> begin
-(
-
-let uu____6166 = (p_term e)
-in (soft_parens_with_nesting uu____6166))
-end)))
-and p_constant : FStar_Const.sconst  ->  FStar_Pprint.document = (fun uu___112_6167 -> (match (uu___112_6167) with
-| FStar_Const.Const_effect -> begin
-(str "Effect")
-end
-| FStar_Const.Const_unit -> begin
-(str "()")
-end
-| FStar_Const.Const_bool (b) -> begin
-(FStar_Pprint.doc_of_bool b)
-end
-| FStar_Const.Const_float (x) -> begin
-(str (FStar_Util.string_of_float x))
-end
-| FStar_Const.Const_char (x) -> begin
-(
-
-let uu____6171 = (FStar_Pprint.doc_of_char x)
-in (FStar_Pprint.squotes uu____6171))
-end
-| FStar_Const.Const_string (s, uu____6173) -> begin
-(
-
-let uu____6174 = (str s)
-in (FStar_Pprint.dquotes uu____6174))
-end
-| FStar_Const.Const_bytearray (bytes, uu____6176) -> begin
-(
-
-let uu____6181 = (
-
-let uu____6182 = (str (FStar_Util.string_of_bytes bytes))
-in (FStar_Pprint.dquotes uu____6182))
-in (
-
-let uu____6183 = (str "B")
-in (FStar_Pprint.op_Hat_Hat uu____6181 uu____6183)))
-end
-| FStar_Const.Const_int (repr, sign_width_opt) -> begin
-(
-
-let signedness = (fun uu___110_6201 -> (match (uu___110_6201) with
-| FStar_Const.Unsigned -> begin
-(str "u")
-end
-| FStar_Const.Signed -> begin
-FStar_Pprint.empty
-end))
-in (
-
-let width = (fun uu___111_6205 -> (match (uu___111_6205) with
-| FStar_Const.Int8 -> begin
-(str "y")
-end
-| FStar_Const.Int16 -> begin
-(str "s")
-end
-| FStar_Const.Int32 -> begin
-(str "l")
-end
-| FStar_Const.Int64 -> begin
-(str "L")
-end))
-in (
-
-let ending = (default_or_map FStar_Pprint.empty (fun uu____6216 -> (match (uu____6216) with
-| (s, w) -> begin
-(
-
-let uu____6223 = (signedness s)
-in (
-
-let uu____6224 = (width w)
-in (FStar_Pprint.op_Hat_Hat uu____6223 uu____6224)))
-end)) sign_width_opt)
-in (
-
-let uu____6225 = (str repr)
-in (FStar_Pprint.op_Hat_Hat uu____6225 ending)))))
-end
-| FStar_Const.Const_range (r) -> begin
-(
-
-let uu____6227 = (FStar_Range.string_of_range r)
-in (str uu____6227))
-end
-| FStar_Const.Const_reify -> begin
-(str "reify")
-end
-| FStar_Const.Const_reflect (lid) -> begin
-(
-
-let uu____6229 = (p_quident lid)
-in (
-
-let uu____6230 = (
-
-let uu____6231 = (
-
-let uu____6232 = (str "reflect")
-in (FStar_Pprint.op_Hat_Hat FStar_Pprint.dot uu____6232))
-in (FStar_Pprint.op_Hat_Hat FStar_Pprint.qmark uu____6231))
-in (FStar_Pprint.op_Hat_Hat uu____6229 uu____6230)))
-end))
-and p_universe : FStar_Parser_AST.term  ->  FStar_Pprint.document = (fun u -> (
-
-let uu____6234 = (str "u#")
-in (
-
-let uu____6235 = (p_atomicUniverse u)
-in (FStar_Pprint.op_Hat_Hat uu____6234 uu____6235))))
-and p_universeFrom : FStar_Parser_AST.term  ->  FStar_Pprint.document = (fun u -> (
-
-let uu____6237 = (
-
-let uu____6238 = (unparen u)
-in uu____6238.FStar_Parser_AST.tm)
-in (match (uu____6237) with
-| FStar_Parser_AST.Op ({FStar_Ident.idText = "+"; FStar_Ident.idRange = uu____6239}, (u1)::(u2)::[]) -> begin
-(
-
-let uu____6244 = (
-
-let uu____6245 = (p_universeFrom u1)
-in (
-
-let uu____6246 = (
-
-let uu____6247 = (p_universeFrom u2)
-in (FStar_Pprint.op_Hat_Slash_Hat FStar_Pprint.plus uu____6247))
-in (FStar_Pprint.op_Hat_Slash_Hat uu____6245 uu____6246)))
-in (FStar_Pprint.group uu____6244))
-end
-| FStar_Parser_AST.App (uu____6248) -> begin
-(
-
-let uu____6255 = (head_and_args u)
-in (match (uu____6255) with
-| (head1, args) -> begin
-(
-
-let uu____6280 = (
-
-let uu____6281 = (unparen head1)
-in uu____6281.FStar_Parser_AST.tm)
-in (match (uu____6280) with
-| FStar_Parser_AST.Var (maybe_max_lid) when (FStar_Ident.lid_equals maybe_max_lid FStar_Parser_Const.max_lid) -> begin
-(
-
-let uu____6283 = (
-
-let uu____6284 = (p_qlident FStar_Parser_Const.max_lid)
-in (
-
-let uu____6285 = (FStar_Pprint.separate_map FStar_Pprint.space (fun uu____6293 -> (match (uu____6293) with
-| (u1, uu____6299) -> begin
-(p_atomicUniverse u1)
-end)) args)
-in (op_Hat_Slash_Plus_Hat uu____6284 uu____6285)))
-in (FStar_Pprint.group uu____6283))
-end
-| uu____6300 -> begin
-(
-
-let uu____6301 = (
-
-let uu____6302 = (FStar_Parser_AST.term_to_string u)
-in (FStar_Util.format1 "Invalid term in universe context %s" uu____6302))
-in (failwith uu____6301))
-end))
-end))
-end
-| uu____6303 -> begin
-(p_atomicUniverse u)
-end)))
-and p_atomicUniverse : FStar_Parser_AST.term  ->  FStar_Pprint.document = (fun u -> (
-
-let uu____6305 = (
-
-let uu____6306 = (unparen u)
-in uu____6306.FStar_Parser_AST.tm)
-in (match (uu____6305) with
-| FStar_Parser_AST.Wild -> begin
-FStar_Pprint.underscore
-end
-| FStar_Parser_AST.Const (FStar_Const.Const_int (r, sw)) -> begin
-(p_constant (FStar_Const.Const_int (((r), (sw)))))
-end
-| FStar_Parser_AST.Uvar (id) -> begin
-(str (FStar_Ident.text_of_id id))
-end
-| FStar_Parser_AST.Paren (u1) -> begin
-(
-
-let uu____6329 = (p_universeFrom u1)
-in (soft_parens_with_nesting uu____6329))
-end
-| FStar_Parser_AST.Op ({FStar_Ident.idText = "+"; FStar_Ident.idRange = uu____6330}, (uu____6331)::(uu____6332)::[]) -> begin
-(
-
-let uu____6335 = (p_universeFrom u)
-in (soft_parens_with_nesting uu____6335))
-end
-| FStar_Parser_AST.App (uu____6336) -> begin
-(
-
-let uu____6343 = (p_universeFrom u)
-in (soft_parens_with_nesting uu____6343))
-end
-| uu____6344 -> begin
-(
-
-let uu____6345 = (
-
-let uu____6346 = (FStar_Parser_AST.term_to_string u)
-in (FStar_Util.format1 "Invalid term in universe context %s" uu____6346))
-in (failwith uu____6345))
-end)))
-
-
-let term_to_document : FStar_Parser_AST.term  ->  FStar_Pprint.document = (fun e -> (p_term e))
-
-
-let signature_to_document : FStar_Parser_AST.decl  ->  FStar_Pprint.document = (fun e -> (p_justSig e))
-
-
-let decl_to_document : FStar_Parser_AST.decl  ->  FStar_Pprint.document = (fun e -> (p_decl e))
-
-
-let pat_to_document : FStar_Parser_AST.pattern  ->  FStar_Pprint.document = (fun p -> (p_disjunctivePattern p))
-
-
-let binder_to_document : FStar_Parser_AST.binder  ->  FStar_Pprint.document = (fun b -> (p_binder true b))
-
-
-let modul_to_document : FStar_Parser_AST.modul  ->  FStar_Pprint.document = (fun m -> ((FStar_ST.op_Colon_Equals should_print_fs_typ_app false);
-(
-
-let res = (match (m) with
-| FStar_Parser_AST.Module (uu____6419, decls) -> begin
-(
-
-let uu____6425 = (FStar_All.pipe_right decls (FStar_List.map decl_to_document))
-in (FStar_All.pipe_right uu____6425 (FStar_Pprint.separate FStar_Pprint.hardline)))
-end
-| FStar_Parser_AST.Interface (uu____6434, decls, uu____6436) -> begin
-(
-
-let uu____6441 = (FStar_All.pipe_right decls (FStar_List.map decl_to_document))
-in (FStar_All.pipe_right uu____6441 (FStar_Pprint.separate FStar_Pprint.hardline)))
-end)
-in ((FStar_ST.op_Colon_Equals should_print_fs_typ_app false);
-res;
-));
-))
-
-
-let comments_to_document : (Prims.string * FStar_Range.range) Prims.list  ->  FStar_Pprint.document = (fun comments -> (FStar_Pprint.separate_map FStar_Pprint.hardline (fun uu____6520 -> (match (uu____6520) with
-| (comment, range) -> begin
-(str comment)
-end)) comments))
-
-
-let modul_with_comments_to_document : FStar_Parser_AST.modul  ->  (Prims.string * FStar_Range.range) Prims.list  ->  (FStar_Pprint.document * (Prims.string * FStar_Range.range) Prims.list) = (fun m comments -> (
-
-let decls = (match (m) with
-| FStar_Parser_AST.Module (uu____6562, decls) -> begin
-decls
-end
-| FStar_Parser_AST.Interface (uu____6568, decls, uu____6570) -> begin
-decls
-end)
-in ((FStar_ST.op_Colon_Equals should_print_fs_typ_app false);
-(match (decls) with
-| [] -> begin
-((FStar_Pprint.empty), (comments))
-end
-| (d)::ds -> begin
-(
-
-let uu____6642 = (match (ds) with
-| ({FStar_Parser_AST.d = FStar_Parser_AST.Pragma (FStar_Parser_AST.LightOff); FStar_Parser_AST.drange = uu____6655; FStar_Parser_AST.doc = uu____6656; FStar_Parser_AST.quals = uu____6657; FStar_Parser_AST.attrs = uu____6658})::uu____6659 -> begin
-(
-
-let d0 = (FStar_List.hd ds)
-in (
-
-let uu____6665 = (
-
-let uu____6668 = (
-
-let uu____6671 = (FStar_List.tl ds)
-in (d)::uu____6671)
-in (d0)::uu____6668)
-in ((uu____6665), (d0.FStar_Parser_AST.drange))))
-end
-| uu____6676 -> begin
-(((d)::ds), (d.FStar_Parser_AST.drange))
-end)
-in (match (uu____6642) with
-| (decls1, first_range) -> begin
-(
-
-let extract_decl_range = (fun d1 -> d1.FStar_Parser_AST.drange)
-in ((FStar_ST.op_Colon_Equals comment_stack comments);
-(
-
-let initial_comment = (
-
-let uu____6761 = (FStar_Range.start_of_range first_range)
-in (place_comments_until_pos (Prims.parse_int "0") (Prims.parse_int "1") uu____6761 FStar_Pprint.empty))
-in (
-
-let doc1 = (separate_map_with_comments FStar_Pprint.empty FStar_Pprint.empty decl_to_document decls1 extract_decl_range)
-in (
-
-let comments1 = (FStar_ST.op_Bang comment_stack)
-in ((FStar_ST.op_Colon_Equals comment_stack []);
-(FStar_ST.op_Colon_Equals should_print_fs_typ_app false);
-(
-
-let uu____6938 = (FStar_Pprint.op_Hat_Hat initial_comment doc1)
-in ((uu____6938), (comments1)));
-))));
-))
-end))
-end);
-)))
-
-
-
-=======
 let should_print_fs_typ_app: Prims.bool FStar_ST.ref =
   FStar_Util.mk_ref false
 let with_fs_typ_app:
@@ -7122,5 +2964,4 @@
                   FStar_ST.op_Colon_Equals should_print_fs_typ_app false;
                   (let uu____6964 =
                      FStar_Pprint.op_Hat_Hat initial_comment doc1 in
-                   (uu____6964, comments1))))))
->>>>>>> 484a43b6
+                   (uu____6964, comments1))))))