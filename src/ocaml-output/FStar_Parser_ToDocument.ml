open Prims
let (should_print_fs_typ_app : Prims.bool FStar_ST.ref) =
  FStar_Util.mk_ref false 
let with_fs_typ_app :
  'Auu____19 'Auu____20 .
    Prims.bool -> ('Auu____20 -> 'Auu____19) -> 'Auu____20 -> 'Auu____19
  =
  fun b  ->
    fun printer  ->
      fun t  ->
        let b0 = FStar_ST.op_Bang should_print_fs_typ_app  in
        FStar_ST.op_Colon_Equals should_print_fs_typ_app b;
        (let res = printer t  in
         FStar_ST.op_Colon_Equals should_print_fs_typ_app b0; res)
  
let (should_unparen : Prims.bool FStar_ST.ref) = FStar_Util.mk_ref true 
let rec (unparen : FStar_Parser_AST.term -> FStar_Parser_AST.term) =
  fun t  ->
    let uu____115 =
      let uu____116 = FStar_ST.op_Bang should_unparen  in
      Prims.op_Negation uu____116  in
    if uu____115
    then t
    else
      (match t.FStar_Parser_AST.tm with
       | FStar_Parser_AST.Paren t1 -> unparen t1
       | uu____138 -> t)
  
let (str : Prims.string -> FStar_Pprint.document) =
  fun s  -> FStar_Pprint.doc_of_string s 
let default_or_map :
  'Auu____147 'Auu____148 .
    'Auu____148 ->
      ('Auu____147 -> 'Auu____148) ->
        'Auu____147 FStar_Pervasives_Native.option -> 'Auu____148
  =
  fun n1  ->
    fun f  ->
      fun x  ->
        match x with
        | FStar_Pervasives_Native.None  -> n1
        | FStar_Pervasives_Native.Some x' -> f x'
  
let (prefix2 :
  FStar_Pprint.document -> FStar_Pprint.document -> FStar_Pprint.document) =
  fun prefix_  ->
    fun body  ->
      FStar_Pprint.prefix (Prims.parse_int "2") (Prims.parse_int "1") prefix_
        body
  
let (op_Hat_Slash_Plus_Hat :
  FStar_Pprint.document -> FStar_Pprint.document -> FStar_Pprint.document) =
  fun prefix_  -> fun body  -> prefix2 prefix_ body 
let (jump2 : FStar_Pprint.document -> FStar_Pprint.document) =
  fun body  ->
    FStar_Pprint.jump (Prims.parse_int "2") (Prims.parse_int "1") body
  
let (infix2 :
  FStar_Pprint.document ->
    FStar_Pprint.document -> FStar_Pprint.document -> FStar_Pprint.document)
  = FStar_Pprint.infix (Prims.parse_int "2") (Prims.parse_int "1") 
let (infix0 :
  FStar_Pprint.document ->
    FStar_Pprint.document -> FStar_Pprint.document -> FStar_Pprint.document)
  = FStar_Pprint.infix (Prims.parse_int "0") (Prims.parse_int "1") 
let (break1 : FStar_Pprint.document) =
  FStar_Pprint.break_ (Prims.parse_int "1") 
let separate_break_map :
  'Auu____202 .
    FStar_Pprint.document ->
      ('Auu____202 -> FStar_Pprint.document) ->
        'Auu____202 Prims.list -> FStar_Pprint.document
  =
  fun sep  ->
    fun f  ->
      fun l  ->
        let uu____224 =
          let uu____225 =
            let uu____226 = FStar_Pprint.op_Hat_Hat sep break1  in
            FStar_Pprint.op_Hat_Hat FStar_Pprint.space uu____226  in
          FStar_Pprint.separate_map uu____225 f l  in
        FStar_Pprint.group uu____224
  
let precede_break_separate_map :
  'Auu____232 .
    FStar_Pprint.document ->
      FStar_Pprint.document ->
        ('Auu____232 -> FStar_Pprint.document) ->
          'Auu____232 Prims.list -> FStar_Pprint.document
  =
  fun prec  ->
    fun sep  ->
      fun f  ->
        fun l  ->
          let uu____258 =
            let uu____259 = FStar_Pprint.op_Hat_Hat prec FStar_Pprint.space
               in
            let uu____260 =
              let uu____261 = FStar_List.hd l  in
              FStar_All.pipe_right uu____261 f  in
            FStar_Pprint.precede uu____259 uu____260  in
          let uu____262 =
            let uu____263 = FStar_List.tl l  in
            FStar_Pprint.concat_map
              (fun x  ->
                 let uu____269 =
                   let uu____270 =
                     let uu____271 = f x  in
                     FStar_Pprint.op_Hat_Hat FStar_Pprint.space uu____271  in
                   FStar_Pprint.op_Hat_Hat sep uu____270  in
                 FStar_Pprint.op_Hat_Hat break1 uu____269) uu____263
             in
          FStar_Pprint.op_Hat_Hat uu____258 uu____262
  
let concat_break_map :
  'Auu____275 .
    ('Auu____275 -> FStar_Pprint.document) ->
      'Auu____275 Prims.list -> FStar_Pprint.document
  =
  fun f  ->
    fun l  ->
      let uu____293 =
        FStar_Pprint.concat_map
          (fun x  ->
             let uu____297 = f x  in FStar_Pprint.op_Hat_Hat uu____297 break1)
          l
         in
      FStar_Pprint.group uu____293
  
let (parens_with_nesting : FStar_Pprint.document -> FStar_Pprint.document) =
  fun contents  ->
    FStar_Pprint.surround (Prims.parse_int "2") (Prims.parse_int "0")
      FStar_Pprint.lparen contents FStar_Pprint.rparen
  
let (soft_parens_with_nesting :
  FStar_Pprint.document -> FStar_Pprint.document) =
  fun contents  ->
    FStar_Pprint.soft_surround (Prims.parse_int "2") (Prims.parse_int "0")
      FStar_Pprint.lparen contents FStar_Pprint.rparen
  
let (braces_with_nesting : FStar_Pprint.document -> FStar_Pprint.document) =
  fun contents  ->
    FStar_Pprint.surround (Prims.parse_int "2") (Prims.parse_int "1")
      FStar_Pprint.lbrace contents FStar_Pprint.rbrace
  
let (soft_braces_with_nesting :
  FStar_Pprint.document -> FStar_Pprint.document) =
  fun contents  ->
    FStar_Pprint.soft_surround (Prims.parse_int "2") (Prims.parse_int "1")
      FStar_Pprint.lbrace contents FStar_Pprint.rbrace
  
let (brackets_with_nesting : FStar_Pprint.document -> FStar_Pprint.document)
  =
  fun contents  ->
    FStar_Pprint.surround (Prims.parse_int "2") (Prims.parse_int "1")
      FStar_Pprint.lbracket contents FStar_Pprint.rbracket
  
let (soft_brackets_with_nesting :
  FStar_Pprint.document -> FStar_Pprint.document) =
  fun contents  ->
    FStar_Pprint.soft_surround (Prims.parse_int "2") (Prims.parse_int "1")
      FStar_Pprint.lbracket contents FStar_Pprint.rbracket
  
let (soft_begin_end_with_nesting :
  FStar_Pprint.document -> FStar_Pprint.document) =
  fun contents  ->
    let uu____319 = str "begin"  in
    let uu____320 = str "end"  in
    FStar_Pprint.soft_surround (Prims.parse_int "2") (Prims.parse_int "1")
      uu____319 contents uu____320
  
let separate_map_or_flow :
  'Auu____325 .
    FStar_Pprint.document ->
      ('Auu____325 -> FStar_Pprint.document) ->
        'Auu____325 Prims.list -> FStar_Pprint.document
  =
  fun sep  ->
    fun f  ->
      fun l  ->
        if (FStar_List.length l) < (Prims.parse_int "10")
        then FStar_Pprint.separate_map sep f l
        else FStar_Pprint.flow_map sep f l
  
let soft_surround_separate_map :
  'Auu____357 .
    Prims.int ->
      Prims.int ->
        FStar_Pprint.document ->
          FStar_Pprint.document ->
            FStar_Pprint.document ->
              FStar_Pprint.document ->
                ('Auu____357 -> FStar_Pprint.document) ->
                  'Auu____357 Prims.list -> FStar_Pprint.document
  =
  fun n1  ->
    fun b  ->
      fun void_  ->
        fun opening  ->
          fun sep  ->
            fun closing  ->
              fun f  ->
                fun xs  ->
                  if xs = []
                  then void_
                  else
                    (let uu____402 = FStar_Pprint.separate_map sep f xs  in
                     FStar_Pprint.soft_surround n1 b opening uu____402
                       closing)
  
let soft_surround_map_or_flow :
  'Auu____412 .
    Prims.int ->
      Prims.int ->
        FStar_Pprint.document ->
          FStar_Pprint.document ->
            FStar_Pprint.document ->
              FStar_Pprint.document ->
                ('Auu____412 -> FStar_Pprint.document) ->
                  'Auu____412 Prims.list -> FStar_Pprint.document
  =
  fun n1  ->
    fun b  ->
      fun void_  ->
        fun opening  ->
          fun sep  ->
            fun closing  ->
              fun f  ->
                fun xs  ->
                  if xs = []
                  then void_
                  else
                    (let uu____457 = separate_map_or_flow sep f xs  in
                     FStar_Pprint.soft_surround n1 b opening uu____457
                       closing)
  
let (doc_of_fsdoc :
  (Prims.string,(Prims.string,Prims.string) FStar_Pervasives_Native.tuple2
                  Prims.list)
    FStar_Pervasives_Native.tuple2 -> FStar_Pprint.document)
  =
  fun uu____470  ->
    match uu____470 with
    | (comment,keywords) ->
        let uu____495 =
          let uu____496 =
            let uu____499 = str comment  in
            let uu____500 =
              let uu____503 =
                let uu____506 =
                  FStar_Pprint.separate_map FStar_Pprint.comma
                    (fun uu____515  ->
                       match uu____515 with
                       | (k,v1) ->
                           let uu____522 =
                             let uu____525 = str k  in
                             let uu____526 =
                               let uu____529 =
                                 let uu____532 = str v1  in [uu____532]  in
                               FStar_Pprint.rarrow :: uu____529  in
                             uu____525 :: uu____526  in
                           FStar_Pprint.concat uu____522) keywords
                   in
                [uu____506]  in
              FStar_Pprint.space :: uu____503  in
            uu____499 :: uu____500  in
          FStar_Pprint.concat uu____496  in
        FStar_Pprint.group uu____495
  
let (is_unit : FStar_Parser_AST.term -> Prims.bool) =
  fun e  ->
    let uu____536 =
      let uu____537 = unparen e  in uu____537.FStar_Parser_AST.tm  in
    match uu____536 with
    | FStar_Parser_AST.Const (FStar_Const.Const_unit ) -> true
    | uu____538 -> false
  
let (matches_var : FStar_Parser_AST.term -> FStar_Ident.ident -> Prims.bool)
  =
  fun t  ->
    fun x  ->
      let uu____545 =
        let uu____546 = unparen t  in uu____546.FStar_Parser_AST.tm  in
      match uu____545 with
      | FStar_Parser_AST.Var y ->
          x.FStar_Ident.idText = (FStar_Ident.text_of_lid y)
      | uu____548 -> false
  
let (is_tuple_constructor : FStar_Ident.lident -> Prims.bool) =
  FStar_Parser_Const.is_tuple_data_lid' 
let (is_dtuple_constructor : FStar_Ident.lident -> Prims.bool) =
  FStar_Parser_Const.is_dtuple_data_lid' 
let (is_list_structure :
  FStar_Ident.lident ->
    FStar_Ident.lident -> FStar_Parser_AST.term -> Prims.bool)
  =
  fun cons_lid1  ->
    fun nil_lid1  ->
      let rec aux e =
        let uu____565 =
          let uu____566 = unparen e  in uu____566.FStar_Parser_AST.tm  in
        match uu____565 with
        | FStar_Parser_AST.Construct (lid,[]) ->
            FStar_Ident.lid_equals lid nil_lid1
        | FStar_Parser_AST.Construct (lid,uu____579::(e2,uu____581)::[]) ->
            (FStar_Ident.lid_equals lid cons_lid1) && (aux e2)
        | uu____604 -> false  in
      aux
  
let (is_list : FStar_Parser_AST.term -> Prims.bool) =
  is_list_structure FStar_Parser_Const.cons_lid FStar_Parser_Const.nil_lid 
let (is_lex_list : FStar_Parser_AST.term -> Prims.bool) =
  is_list_structure FStar_Parser_Const.lexcons_lid
    FStar_Parser_Const.lextop_lid
  
let rec (extract_from_list :
  FStar_Parser_AST.term -> FStar_Parser_AST.term Prims.list) =
  fun e  ->
    let uu____614 =
      let uu____615 = unparen e  in uu____615.FStar_Parser_AST.tm  in
    match uu____614 with
    | FStar_Parser_AST.Construct (uu____618,[]) -> []
    | FStar_Parser_AST.Construct
        (uu____629,(e1,FStar_Parser_AST.Nothing )::(e2,FStar_Parser_AST.Nothing
                                                    )::[])
        -> let uu____650 = extract_from_list e2  in e1 :: uu____650
    | uu____653 ->
        let uu____654 =
          let uu____655 = FStar_Parser_AST.term_to_string e  in
          FStar_Util.format1 "Not a list %s" uu____655  in
        failwith uu____654
  
let (is_array : FStar_Parser_AST.term -> Prims.bool) =
  fun e  ->
    let uu____661 =
      let uu____662 = unparen e  in uu____662.FStar_Parser_AST.tm  in
    match uu____661 with
    | FStar_Parser_AST.App
        ({ FStar_Parser_AST.tm = FStar_Parser_AST.Var lid;
           FStar_Parser_AST.range = uu____664;
           FStar_Parser_AST.level = uu____665;_},l,FStar_Parser_AST.Nothing
         )
        ->
        (FStar_Ident.lid_equals lid FStar_Parser_Const.array_mk_array_lid) &&
          (is_list l)
    | uu____667 -> false
  
let rec (is_ref_set : FStar_Parser_AST.term -> Prims.bool) =
  fun e  ->
    let uu____671 =
      let uu____672 = unparen e  in uu____672.FStar_Parser_AST.tm  in
    match uu____671 with
    | FStar_Parser_AST.Var maybe_empty_lid ->
        FStar_Ident.lid_equals maybe_empty_lid FStar_Parser_Const.set_empty
    | FStar_Parser_AST.App
        ({ FStar_Parser_AST.tm = FStar_Parser_AST.Var maybe_singleton_lid;
           FStar_Parser_AST.range = uu____675;
           FStar_Parser_AST.level = uu____676;_},{
                                                   FStar_Parser_AST.tm =
                                                     FStar_Parser_AST.App
                                                     ({
                                                        FStar_Parser_AST.tm =
                                                          FStar_Parser_AST.Var
                                                          maybe_addr_of_lid;
                                                        FStar_Parser_AST.range
                                                          = uu____678;
                                                        FStar_Parser_AST.level
                                                          = uu____679;_},e1,FStar_Parser_AST.Nothing
                                                      );
                                                   FStar_Parser_AST.range =
                                                     uu____681;
                                                   FStar_Parser_AST.level =
                                                     uu____682;_},FStar_Parser_AST.Nothing
         )
        ->
        (FStar_Ident.lid_equals maybe_singleton_lid
           FStar_Parser_Const.set_singleton)
          &&
          (FStar_Ident.lid_equals maybe_addr_of_lid
             FStar_Parser_Const.heap_addr_of_lid)
    | FStar_Parser_AST.App
        ({
           FStar_Parser_AST.tm = FStar_Parser_AST.App
             ({ FStar_Parser_AST.tm = FStar_Parser_AST.Var maybe_union_lid;
                FStar_Parser_AST.range = uu____684;
                FStar_Parser_AST.level = uu____685;_},e1,FStar_Parser_AST.Nothing
              );
           FStar_Parser_AST.range = uu____687;
           FStar_Parser_AST.level = uu____688;_},e2,FStar_Parser_AST.Nothing
         )
        ->
        ((FStar_Ident.lid_equals maybe_union_lid FStar_Parser_Const.set_union)
           && (is_ref_set e1))
          && (is_ref_set e2)
    | uu____690 -> false
  
let rec (extract_from_ref_set :
  FStar_Parser_AST.term -> FStar_Parser_AST.term Prims.list) =
  fun e  ->
    let uu____696 =
      let uu____697 = unparen e  in uu____697.FStar_Parser_AST.tm  in
    match uu____696 with
    | FStar_Parser_AST.Var uu____700 -> []
    | FStar_Parser_AST.App
        ({ FStar_Parser_AST.tm = FStar_Parser_AST.Var uu____701;
           FStar_Parser_AST.range = uu____702;
           FStar_Parser_AST.level = uu____703;_},{
                                                   FStar_Parser_AST.tm =
                                                     FStar_Parser_AST.App
                                                     ({
                                                        FStar_Parser_AST.tm =
                                                          FStar_Parser_AST.Var
                                                          uu____704;
                                                        FStar_Parser_AST.range
                                                          = uu____705;
                                                        FStar_Parser_AST.level
                                                          = uu____706;_},e1,FStar_Parser_AST.Nothing
                                                      );
                                                   FStar_Parser_AST.range =
                                                     uu____708;
                                                   FStar_Parser_AST.level =
                                                     uu____709;_},FStar_Parser_AST.Nothing
         )
        -> [e1]
    | FStar_Parser_AST.App
        ({
           FStar_Parser_AST.tm = FStar_Parser_AST.App
             ({ FStar_Parser_AST.tm = FStar_Parser_AST.Var uu____710;
                FStar_Parser_AST.range = uu____711;
                FStar_Parser_AST.level = uu____712;_},e1,FStar_Parser_AST.Nothing
              );
           FStar_Parser_AST.range = uu____714;
           FStar_Parser_AST.level = uu____715;_},e2,FStar_Parser_AST.Nothing
         )
        ->
        let uu____717 = extract_from_ref_set e1  in
        let uu____720 = extract_from_ref_set e2  in
        FStar_List.append uu____717 uu____720
    | uu____723 ->
        let uu____724 =
          let uu____725 = FStar_Parser_AST.term_to_string e  in
          FStar_Util.format1 "Not a ref set %s" uu____725  in
        failwith uu____724
  
let (is_general_application : FStar_Parser_AST.term -> Prims.bool) =
  fun e  ->
    let uu____731 = (is_array e) || (is_ref_set e)  in
    Prims.op_Negation uu____731
  
let (is_general_construction : FStar_Parser_AST.term -> Prims.bool) =
  fun e  ->
    let uu____735 = (is_list e) || (is_lex_list e)  in
    Prims.op_Negation uu____735
  
let (is_general_prefix_op : FStar_Ident.ident -> Prims.bool) =
  fun op  ->
    let op_starting_char =
      FStar_Util.char_at (FStar_Ident.text_of_id op) (Prims.parse_int "0")
       in
    ((op_starting_char = 33) || (op_starting_char = 63)) ||
      ((op_starting_char = 126) && ((FStar_Ident.text_of_id op) <> "~"))
  
let (head_and_args :
  FStar_Parser_AST.term ->
    (FStar_Parser_AST.term,(FStar_Parser_AST.term,FStar_Parser_AST.imp)
                             FStar_Pervasives_Native.tuple2 Prims.list)
      FStar_Pervasives_Native.tuple2)
  =
  fun e  ->
    let rec aux e1 acc =
      let uu____785 =
        let uu____786 = unparen e1  in uu____786.FStar_Parser_AST.tm  in
      match uu____785 with
      | FStar_Parser_AST.App (head1,arg,imp) -> aux head1 ((arg, imp) :: acc)
      | uu____804 -> (e1, acc)  in
    aux e []
  
type associativity =
  | Left 
  | Right 
  | NonAssoc [@@deriving show]
let (uu___is_Left : associativity -> Prims.bool) =
  fun projectee  -> match projectee with | Left  -> true | uu____818 -> false 
let (uu___is_Right : associativity -> Prims.bool) =
  fun projectee  ->
    match projectee with | Right  -> true | uu____822 -> false
  
let (uu___is_NonAssoc : associativity -> Prims.bool) =
  fun projectee  ->
    match projectee with | NonAssoc  -> true | uu____826 -> false
  
type token = (FStar_Char.char,Prims.string) FStar_Util.either[@@deriving
                                                               show]
type associativity_level =
  (associativity,token Prims.list) FStar_Pervasives_Native.tuple2[@@deriving
                                                                   show]
<<<<<<< HEAD
let (token_to_string :
  (FStar_BaseTypes.char,Prims.string) FStar_Util.either -> Prims.string) =
  fun uu___48_844  ->
    match uu___48_844 with
=======
let token_to_string:
  (FStar_BaseTypes.char,Prims.string) FStar_Util.either -> Prims.string =
  fun uu___49_844  ->
    match uu___49_844 with
>>>>>>> 5b12fe7d
    | FStar_Util.Inl c -> Prims.strcat (FStar_Util.string_of_char c) ".*"
    | FStar_Util.Inr s -> s
  
let (matches_token :
  Prims.string ->
    (FStar_Char.char,Prims.string) FStar_Util.either -> Prims.bool)
  =
  fun s  ->
    fun uu___50_861  ->
      match uu___50_861 with
      | FStar_Util.Inl c ->
          let uu____870 = FStar_String.get s (Prims.parse_int "0")  in
          uu____870 = c
      | FStar_Util.Inr s' -> s = s'
  
let matches_level :
  'Auu____878 .
    Prims.string ->
      ('Auu____878,(FStar_Char.char,Prims.string) FStar_Util.either
                     Prims.list)
        FStar_Pervasives_Native.tuple2 -> Prims.bool
  =
  fun s  ->
    fun uu____897  ->
      match uu____897 with
      | (assoc_levels,tokens) ->
          let uu____925 = FStar_List.tryFind (matches_token s) tokens  in
          uu____925 <> FStar_Pervasives_Native.None
  
let opinfix4 :
  'Auu____951 .
    Prims.unit ->
      (associativity,('Auu____951,Prims.string) FStar_Util.either Prims.list)
        FStar_Pervasives_Native.tuple2
  = fun uu____962  -> (Right, [FStar_Util.Inr "**"]) 
let opinfix3 :
  'Auu____978 .
    Prims.unit ->
      (associativity,(FStar_Char.char,'Auu____978) FStar_Util.either
                       Prims.list)
        FStar_Pervasives_Native.tuple2
  =
  fun uu____990  ->
    (Left, [FStar_Util.Inl 42; FStar_Util.Inl 47; FStar_Util.Inl 37])
  
let opinfix2 :
  'Auu____1025 .
    Prims.unit ->
      (associativity,(FStar_Char.char,'Auu____1025) FStar_Util.either
                       Prims.list)
        FStar_Pervasives_Native.tuple2
  = fun uu____1037  -> (Left, [FStar_Util.Inl 43; FStar_Util.Inl 45]) 
let minus_lvl :
  'Auu____1065 .
    Prims.unit ->
      (associativity,('Auu____1065,Prims.string) FStar_Util.either Prims.list)
        FStar_Pervasives_Native.tuple2
  = fun uu____1076  -> (Left, [FStar_Util.Inr "-"]) 
let opinfix1 :
  'Auu____1092 .
    Prims.unit ->
      (associativity,(FStar_Char.char,'Auu____1092) FStar_Util.either
                       Prims.list)
        FStar_Pervasives_Native.tuple2
  = fun uu____1104  -> (Right, [FStar_Util.Inl 64; FStar_Util.Inl 94]) 
let pipe_right :
  'Auu____1132 .
    Prims.unit ->
      (associativity,('Auu____1132,Prims.string) FStar_Util.either Prims.list)
        FStar_Pervasives_Native.tuple2
  = fun uu____1143  -> (Left, [FStar_Util.Inr "|>"]) 
let opinfix0d :
  'Auu____1159 .
    Prims.unit ->
      (associativity,(FStar_Char.char,'Auu____1159) FStar_Util.either
                       Prims.list)
        FStar_Pervasives_Native.tuple2
  = fun uu____1171  -> (Left, [FStar_Util.Inl 36]) 
let opinfix0c :
  'Auu____1192 .
    Prims.unit ->
      (associativity,(FStar_Char.char,'Auu____1192) FStar_Util.either
                       Prims.list)
        FStar_Pervasives_Native.tuple2
  =
  fun uu____1204  ->
    (Left, [FStar_Util.Inl 61; FStar_Util.Inl 60; FStar_Util.Inl 62])
  
let equal :
  'Auu____1239 .
    Prims.unit ->
      (associativity,('Auu____1239,Prims.string) FStar_Util.either Prims.list)
        FStar_Pervasives_Native.tuple2
  = fun uu____1250  -> (Left, [FStar_Util.Inr "="]) 
let opinfix0b :
  'Auu____1266 .
    Prims.unit ->
      (associativity,(FStar_Char.char,'Auu____1266) FStar_Util.either
                       Prims.list)
        FStar_Pervasives_Native.tuple2
  = fun uu____1278  -> (Left, [FStar_Util.Inl 38]) 
let opinfix0a :
  'Auu____1299 .
    Prims.unit ->
      (associativity,(FStar_Char.char,'Auu____1299) FStar_Util.either
                       Prims.list)
        FStar_Pervasives_Native.tuple2
  = fun uu____1311  -> (Left, [FStar_Util.Inl 124]) 
let colon_equals :
  'Auu____1332 .
    Prims.unit ->
      (associativity,('Auu____1332,Prims.string) FStar_Util.either Prims.list)
        FStar_Pervasives_Native.tuple2
  = fun uu____1343  -> (NonAssoc, [FStar_Util.Inr ":="]) 
let amp :
  'Auu____1359 .
    Prims.unit ->
      (associativity,('Auu____1359,Prims.string) FStar_Util.either Prims.list)
        FStar_Pervasives_Native.tuple2
  = fun uu____1370  -> (Right, [FStar_Util.Inr "&"]) 
let colon_colon :
  'Auu____1386 .
    Prims.unit ->
      (associativity,('Auu____1386,Prims.string) FStar_Util.either Prims.list)
        FStar_Pervasives_Native.tuple2
  = fun uu____1397  -> (Right, [FStar_Util.Inr "::"]) 
let (level_associativity_spec :
  (associativity,(FStar_Char.char,Prims.string) FStar_Util.either Prims.list)
    FStar_Pervasives_Native.tuple2 Prims.list)
  =
  [opinfix4 ();
  opinfix3 ();
  opinfix2 ();
  opinfix1 ();
  pipe_right ();
  opinfix0d ();
  opinfix0c ();
  opinfix0b ();
  opinfix0a ();
  colon_equals ();
  amp ();
  colon_colon ()] 
let (level_table :
  ((Prims.int,Prims.int,Prims.int) FStar_Pervasives_Native.tuple3,(FStar_Char.char,
                                                                    Prims.string)
                                                                    FStar_Util.either
                                                                    Prims.list)
    FStar_Pervasives_Native.tuple2 Prims.list)
  =
  let levels_from_associativity l uu___51_1604 =
    match uu___51_1604 with
    | Left  -> (l, l, (l - (Prims.parse_int "1")))
    | Right  -> ((l - (Prims.parse_int "1")), l, l)
    | NonAssoc  -> (l, l, l)  in
  FStar_List.mapi
    (fun i  ->
       fun uu____1644  ->
         match uu____1644 with
         | (assoc1,tokens) -> ((levels_from_associativity i assoc1), tokens))
    level_associativity_spec
  
let (assign_levels :
  associativity_level Prims.list ->
    Prims.string ->
      (Prims.int,Prims.int,Prims.int) FStar_Pervasives_Native.tuple3)
  =
  fun token_associativity_spec  ->
    fun s  ->
      let uu____1724 = FStar_List.tryFind (matches_level s) level_table  in
      match uu____1724 with
      | FStar_Pervasives_Native.Some (assoc_levels,uu____1774) ->
          assoc_levels
      | uu____1818 -> failwith (Prims.strcat "Unrecognized operator " s)
  
let (max : Prims.int -> Prims.int -> Prims.int) =
  fun k1  -> fun k2  -> if k1 > k2 then k1 else k2 
let max_level :
  'Auu____1853 .
    ('Auu____1853,(FStar_Char.char,Prims.string) FStar_Util.either Prims.list)
      FStar_Pervasives_Native.tuple2 Prims.list -> Prims.int
  =
  fun l  ->
    let find_level_and_max n1 level =
      let uu____1913 =
        FStar_List.tryFind
          (fun uu____1953  ->
             match uu____1953 with
             | (uu____1971,tokens) ->
                 tokens = (FStar_Pervasives_Native.snd level)) level_table
         in
      match uu____1913 with
      | FStar_Pervasives_Native.Some ((uu____2013,l1,uu____2015),uu____2016)
          -> max n1 l1
      | FStar_Pervasives_Native.None  ->
          let uu____2071 =
            let uu____2072 =
              let uu____2073 =
                FStar_List.map token_to_string
                  (FStar_Pervasives_Native.snd level)
                 in
              FStar_String.concat "," uu____2073  in
            FStar_Util.format1 "Undefined associativity level %s" uu____2072
             in
          failwith uu____2071
       in
    FStar_List.fold_left find_level_and_max (Prims.parse_int "0") l
  
let (levels :
  Prims.string ->
    (Prims.int,Prims.int,Prims.int) FStar_Pervasives_Native.tuple3)
  = assign_levels level_associativity_spec 
let operatorInfix0ad12 :
  'Auu____2107 .
    Prims.unit ->
      (associativity,(FStar_Char.char,'Auu____2107) FStar_Util.either
                       Prims.list)
        FStar_Pervasives_Native.tuple2 Prims.list
  =
  fun uu____2121  ->
    [opinfix0a ();
    opinfix0b ();
    opinfix0c ();
    opinfix0d ();
    opinfix1 ();
    opinfix2 ()]
  
let (is_operatorInfix0ad12 : FStar_Ident.ident -> Prims.bool) =
  fun op  ->
    let uu____2202 =
      let uu____2216 =
        FStar_All.pipe_left matches_level (FStar_Ident.text_of_id op)  in
      FStar_List.tryFind uu____2216 (operatorInfix0ad12 ())  in
    uu____2202 <> FStar_Pervasives_Native.None
  
let (is_operatorInfix34 : FStar_Ident.ident -> Prims.bool) =
  let opinfix34 = [opinfix3 (); opinfix4 ()]  in
  fun op  ->
    let uu____2329 =
      let uu____2343 =
        FStar_All.pipe_left matches_level (FStar_Ident.text_of_id op)  in
      FStar_List.tryFind uu____2343 opinfix34  in
    uu____2329 <> FStar_Pervasives_Native.None
  
let (handleable_args_length : FStar_Ident.ident -> Prims.int) =
  fun op  ->
    let op_s = FStar_Ident.text_of_id op  in
    let uu____2409 =
      (is_general_prefix_op op) || (FStar_List.mem op_s ["-"; "~"])  in
    if uu____2409
    then (Prims.parse_int "1")
    else
      (let uu____2411 =
         ((is_operatorInfix0ad12 op) || (is_operatorInfix34 op)) ||
           (FStar_List.mem op_s
              ["<==>"; "==>"; "\\/"; "/\\"; "="; "|>"; ":="; ".()"; ".[]"])
          in
       if uu____2411
       then (Prims.parse_int "2")
       else
         if FStar_List.mem op_s [".()<-"; ".[]<-"]
         then (Prims.parse_int "3")
         else (Prims.parse_int "0"))
  
let handleable_op :
  'Auu____2417 . FStar_Ident.ident -> 'Auu____2417 Prims.list -> Prims.bool =
  fun op  ->
    fun args  ->
      match FStar_List.length args with
      | _0_27 when _0_27 = (Prims.parse_int "0") -> true
      | _0_28 when _0_28 = (Prims.parse_int "1") ->
          (is_general_prefix_op op) ||
            (FStar_List.mem (FStar_Ident.text_of_id op) ["-"; "~"])
      | _0_29 when _0_29 = (Prims.parse_int "2") ->
          ((is_operatorInfix0ad12 op) || (is_operatorInfix34 op)) ||
            (FStar_List.mem (FStar_Ident.text_of_id op)
               ["<==>"; "==>"; "\\/"; "/\\"; "="; "|>"; ":="; ".()"; ".[]"])
      | _0_30 when _0_30 = (Prims.parse_int "3") ->
          FStar_List.mem (FStar_Ident.text_of_id op) [".()<-"; ".[]<-"]
      | uu____2430 -> false
  
let (comment_stack :
  (Prims.string,FStar_Range.range) FStar_Pervasives_Native.tuple2 Prims.list
    FStar_ST.ref)
  = FStar_Util.mk_ref [] 
let with_comment :
  'Auu____2464 .
    ('Auu____2464 -> FStar_Pprint.document) ->
      'Auu____2464 -> FStar_Range.range -> FStar_Pprint.document
  =
  fun printer  ->
    fun tm  ->
      fun tmrange  ->
        let rec comments_before_pos acc print_pos lookahead_pos =
          let uu____2496 = FStar_ST.op_Bang comment_stack  in
          match uu____2496 with
          | [] -> (acc, false)
          | (comment,crange)::cs ->
              let uu____2555 = FStar_Range.range_before_pos crange print_pos
                 in
              if uu____2555
              then
                (FStar_ST.op_Colon_Equals comment_stack cs;
                 (let uu____2592 =
                    let uu____2593 =
                      let uu____2594 = str comment  in
                      FStar_Pprint.op_Hat_Hat uu____2594
                        FStar_Pprint.hardline
                       in
                    FStar_Pprint.op_Hat_Hat acc uu____2593  in
                  comments_before_pos uu____2592 print_pos lookahead_pos))
              else
                (let uu____2596 =
                   FStar_Range.range_before_pos crange lookahead_pos  in
                 (acc, uu____2596))
           in
        let uu____2597 =
          let uu____2602 =
            let uu____2603 = FStar_Range.start_of_range tmrange  in
            FStar_Range.end_of_line uu____2603  in
          let uu____2604 = FStar_Range.end_of_range tmrange  in
          comments_before_pos FStar_Pprint.empty uu____2602 uu____2604  in
        match uu____2597 with
        | (comments,has_lookahead) ->
            let printed_e = printer tm  in
            let comments1 =
              if has_lookahead
              then
                let pos = FStar_Range.end_of_range tmrange  in
                let uu____2610 = comments_before_pos comments pos pos  in
                FStar_Pervasives_Native.fst uu____2610
              else comments  in
            let uu____2616 = FStar_Pprint.op_Hat_Hat comments1 printed_e  in
            FStar_Pprint.group uu____2616
  
let rec (place_comments_until_pos :
  Prims.int ->
    Prims.int ->
      FStar_Range.pos -> FStar_Pprint.document -> FStar_Pprint.document)
  =
  fun k  ->
    fun lbegin  ->
      fun pos_end  ->
        fun doc1  ->
          let uu____2629 = FStar_ST.op_Bang comment_stack  in
          match uu____2629 with
          | (comment,crange)::cs when
              FStar_Range.range_before_pos crange pos_end ->
              (FStar_ST.op_Colon_Equals comment_stack cs;
               (let lnum =
                  let uu____2713 =
                    let uu____2714 =
                      let uu____2715 = FStar_Range.start_of_range crange  in
                      FStar_Range.line_of_pos uu____2715  in
                    uu____2714 - lbegin  in
                  max k uu____2713  in
                let doc2 =
                  let uu____2717 =
                    let uu____2718 =
                      FStar_Pprint.repeat lnum FStar_Pprint.hardline  in
                    let uu____2719 = str comment  in
                    FStar_Pprint.op_Hat_Hat uu____2718 uu____2719  in
                  FStar_Pprint.op_Hat_Hat doc1 uu____2717  in
                let uu____2720 =
                  let uu____2721 = FStar_Range.end_of_range crange  in
                  FStar_Range.line_of_pos uu____2721  in
                place_comments_until_pos (Prims.parse_int "1") uu____2720
                  pos_end doc2))
          | uu____2722 ->
              let lnum =
                let uu____2730 =
                  let uu____2731 = FStar_Range.line_of_pos pos_end  in
                  uu____2731 - lbegin  in
                max (Prims.parse_int "1") uu____2730  in
              let uu____2732 = FStar_Pprint.repeat lnum FStar_Pprint.hardline
                 in
              FStar_Pprint.op_Hat_Hat doc1 uu____2732
  
let separate_map_with_comments :
  'Auu____2739 .
    FStar_Pprint.document ->
      FStar_Pprint.document ->
        ('Auu____2739 -> FStar_Pprint.document) ->
          'Auu____2739 Prims.list ->
            ('Auu____2739 -> FStar_Range.range) -> FStar_Pprint.document
  =
  fun prefix1  ->
    fun sep  ->
      fun f  ->
        fun xs  ->
          fun extract_range  ->
            let fold_fun uu____2787 x =
              match uu____2787 with
              | (last_line,doc1) ->
                  let r = extract_range x  in
                  let doc2 =
                    let uu____2801 = FStar_Range.start_of_range r  in
                    place_comments_until_pos (Prims.parse_int "1") last_line
                      uu____2801 doc1
                     in
                  let uu____2802 =
                    let uu____2803 = FStar_Range.end_of_range r  in
                    FStar_Range.line_of_pos uu____2803  in
                  let uu____2804 =
                    let uu____2805 =
                      let uu____2806 = f x  in
                      FStar_Pprint.op_Hat_Hat sep uu____2806  in
                    FStar_Pprint.op_Hat_Hat doc2 uu____2805  in
                  (uu____2802, uu____2804)
               in
            let uu____2807 =
              let uu____2814 = FStar_List.hd xs  in
              let uu____2815 = FStar_List.tl xs  in (uu____2814, uu____2815)
               in
            match uu____2807 with
            | (x,xs1) ->
                let init1 =
                  let uu____2831 =
                    let uu____2832 =
                      let uu____2833 = extract_range x  in
                      FStar_Range.end_of_range uu____2833  in
                    FStar_Range.line_of_pos uu____2832  in
                  let uu____2834 =
                    let uu____2835 = f x  in
                    FStar_Pprint.op_Hat_Hat prefix1 uu____2835  in
                  (uu____2831, uu____2834)  in
                let uu____2836 = FStar_List.fold_left fold_fun init1 xs1  in
                FStar_Pervasives_Native.snd uu____2836
  
let rec (p_decl : FStar_Parser_AST.decl -> FStar_Pprint.document) =
  fun d  ->
    let uu____3131 =
      let uu____3132 = FStar_Pprint.optional p_fsdoc d.FStar_Parser_AST.doc
         in
      let uu____3133 =
        let uu____3134 = p_attributes d.FStar_Parser_AST.attrs  in
        let uu____3135 =
          let uu____3136 = p_qualifiers d.FStar_Parser_AST.quals  in
          let uu____3137 =
            let uu____3138 = p_rawDecl d  in
            FStar_Pprint.op_Hat_Hat
              (if d.FStar_Parser_AST.quals = []
               then FStar_Pprint.empty
               else break1) uu____3138
             in
          FStar_Pprint.op_Hat_Hat uu____3136 uu____3137  in
        FStar_Pprint.op_Hat_Hat uu____3134 uu____3135  in
      FStar_Pprint.op_Hat_Hat uu____3132 uu____3133  in
    FStar_Pprint.group uu____3131

and (p_attributes : FStar_Parser_AST.attributes_ -> FStar_Pprint.document) =
  fun attrs  ->
    let uu____3141 =
      let uu____3142 = str "@"  in
      FStar_Pprint.op_Hat_Hat FStar_Pprint.lbracket uu____3142  in
    let uu____3143 =
      FStar_Pprint.op_Hat_Hat FStar_Pprint.rbracket FStar_Pprint.hardline  in
    soft_surround_map_or_flow (Prims.parse_int "0") (Prims.parse_int "2")
      FStar_Pprint.empty uu____3141 FStar_Pprint.space uu____3143
      p_atomicTerm attrs

and (p_fsdoc : FStar_Parser_AST.fsdoc -> FStar_Pprint.document) =
  fun uu____3144  ->
    match uu____3144 with
    | (doc1,kwd_args) ->
        let kwd_args_doc =
          match kwd_args with
          | [] -> FStar_Pprint.empty
          | kwd_args1 ->
              let process_kwd_arg uu____3178 =
                match uu____3178 with
                | (kwd,arg) ->
                    let uu____3185 = str "@"  in
                    let uu____3186 =
                      let uu____3187 = str kwd  in
                      let uu____3188 =
                        let uu____3189 = str arg  in
                        FStar_Pprint.op_Hat_Hat FStar_Pprint.space uu____3189
                         in
                      FStar_Pprint.op_Hat_Hat uu____3187 uu____3188  in
                    FStar_Pprint.op_Hat_Hat uu____3185 uu____3186
                 in
              let uu____3190 =
                let uu____3191 =
                  FStar_Pprint.separate_map FStar_Pprint.hardline
                    process_kwd_arg kwd_args1
                   in
                FStar_Pprint.op_Hat_Hat uu____3191 FStar_Pprint.hardline  in
              FStar_Pprint.op_Hat_Hat FStar_Pprint.hardline uu____3190
           in
        let uu____3196 =
          let uu____3197 =
            let uu____3198 =
              let uu____3199 =
                let uu____3200 = str doc1  in
                let uu____3201 =
                  let uu____3202 =
                    let uu____3203 =
                      FStar_Pprint.op_Hat_Hat FStar_Pprint.rparen
                        FStar_Pprint.hardline
                       in
                    FStar_Pprint.op_Hat_Hat FStar_Pprint.star uu____3203  in
                  FStar_Pprint.op_Hat_Hat kwd_args_doc uu____3202  in
                FStar_Pprint.op_Hat_Hat uu____3200 uu____3201  in
              FStar_Pprint.op_Hat_Hat FStar_Pprint.star uu____3199  in
            FStar_Pprint.op_Hat_Hat FStar_Pprint.star uu____3198  in
          FStar_Pprint.op_Hat_Hat FStar_Pprint.lparen uu____3197  in
        FStar_Pprint.op_Hat_Hat FStar_Pprint.hardline uu____3196

and (p_justSig : FStar_Parser_AST.decl -> FStar_Pprint.document) =
  fun d  ->
    match d.FStar_Parser_AST.d with
    | FStar_Parser_AST.Val (lid,t) ->
        let uu____3207 =
          let uu____3208 = str "val"  in
          let uu____3209 =
            let uu____3210 =
              let uu____3211 = p_lident lid  in
              let uu____3212 =
                FStar_Pprint.op_Hat_Hat FStar_Pprint.space FStar_Pprint.colon
                 in
              FStar_Pprint.op_Hat_Hat uu____3211 uu____3212  in
            FStar_Pprint.op_Hat_Hat FStar_Pprint.space uu____3210  in
          FStar_Pprint.op_Hat_Hat uu____3208 uu____3209  in
        let uu____3213 = p_typ t  in
        op_Hat_Slash_Plus_Hat uu____3207 uu____3213
    | FStar_Parser_AST.TopLevelLet (uu____3214,lbs) ->
        FStar_Pprint.separate_map FStar_Pprint.hardline
          (fun lb  ->
             let uu____3239 =
               let uu____3240 = str "let"  in
               let uu____3241 = p_letlhs lb  in
               FStar_Pprint.op_Hat_Slash_Hat uu____3240 uu____3241  in
             FStar_Pprint.group uu____3239) lbs
    | uu____3242 -> FStar_Pprint.empty

and (p_rawDecl : FStar_Parser_AST.decl -> FStar_Pprint.document) =
  fun d  ->
    match d.FStar_Parser_AST.d with
    | FStar_Parser_AST.Open uid ->
        let uu____3245 =
          let uu____3246 = str "open"  in
          let uu____3247 = p_quident uid  in
          FStar_Pprint.op_Hat_Slash_Hat uu____3246 uu____3247  in
        FStar_Pprint.group uu____3245
    | FStar_Parser_AST.Include uid ->
        let uu____3249 =
          let uu____3250 = str "include"  in
          let uu____3251 = p_quident uid  in
          FStar_Pprint.op_Hat_Slash_Hat uu____3250 uu____3251  in
        FStar_Pprint.group uu____3249
    | FStar_Parser_AST.ModuleAbbrev (uid1,uid2) ->
        let uu____3254 =
          let uu____3255 = str "module"  in
          let uu____3256 =
            let uu____3257 =
              let uu____3258 = p_uident uid1  in
              let uu____3259 =
                FStar_Pprint.op_Hat_Hat FStar_Pprint.space
                  FStar_Pprint.equals
                 in
              FStar_Pprint.op_Hat_Hat uu____3258 uu____3259  in
            FStar_Pprint.op_Hat_Hat FStar_Pprint.space uu____3257  in
          FStar_Pprint.op_Hat_Hat uu____3255 uu____3256  in
        let uu____3260 = p_quident uid2  in
        op_Hat_Slash_Plus_Hat uu____3254 uu____3260
    | FStar_Parser_AST.TopLevelModule uid ->
        let uu____3262 =
          let uu____3263 = str "module"  in
          let uu____3264 =
            let uu____3265 = p_quident uid  in
            FStar_Pprint.op_Hat_Hat FStar_Pprint.space uu____3265  in
          FStar_Pprint.op_Hat_Hat uu____3263 uu____3264  in
        FStar_Pprint.group uu____3262
    | FStar_Parser_AST.Tycon
        (true
         ,(FStar_Parser_AST.TyconAbbrev
           (uid,tpars,FStar_Pervasives_Native.None ,t),FStar_Pervasives_Native.None
           )::[])
        ->
        let effect_prefix_doc =
          let uu____3298 = str "effect"  in
          let uu____3299 =
            let uu____3300 = p_uident uid  in
            FStar_Pprint.op_Hat_Hat FStar_Pprint.space uu____3300  in
          FStar_Pprint.op_Hat_Hat uu____3298 uu____3299  in
        let uu____3301 =
          let uu____3302 = p_typars tpars  in
          FStar_Pprint.surround (Prims.parse_int "2") (Prims.parse_int "1")
            effect_prefix_doc uu____3302 FStar_Pprint.equals
           in
        let uu____3303 = p_typ t  in
        op_Hat_Slash_Plus_Hat uu____3301 uu____3303
    | FStar_Parser_AST.Tycon (false ,tcdefs) ->
        let uu____3321 = str "type"  in
        let uu____3322 = str "and"  in
        precede_break_separate_map uu____3321 uu____3322 p_fsdocTypeDeclPairs
          tcdefs
    | FStar_Parser_AST.TopLevelLet (q,lbs) ->
        let let_doc =
          let uu____3344 = str "let"  in
          let uu____3345 =
            let uu____3346 = p_letqualifier q  in
            FStar_Pprint.op_Hat_Hat uu____3346 FStar_Pprint.space  in
          FStar_Pprint.op_Hat_Hat uu____3344 uu____3345  in
        let uu____3347 =
          let uu____3348 = str "and"  in
          FStar_Pprint.op_Hat_Hat uu____3348 FStar_Pprint.space  in
        separate_map_with_comments let_doc uu____3347 p_letbinding lbs
          (fun uu____3356  ->
             match uu____3356 with
             | (p,t) ->
                 FStar_Range.union_ranges p.FStar_Parser_AST.prange
                   t.FStar_Parser_AST.range)
    | FStar_Parser_AST.Val (lid,t) ->
        let uu____3365 =
          let uu____3366 = str "val"  in
          let uu____3367 =
            let uu____3368 =
              let uu____3369 = p_lident lid  in
              let uu____3370 =
                FStar_Pprint.op_Hat_Hat FStar_Pprint.space FStar_Pprint.colon
                 in
              FStar_Pprint.op_Hat_Hat uu____3369 uu____3370  in
            FStar_Pprint.op_Hat_Hat FStar_Pprint.space uu____3368  in
          FStar_Pprint.op_Hat_Hat uu____3366 uu____3367  in
        let uu____3371 = p_typ t  in
        op_Hat_Slash_Plus_Hat uu____3365 uu____3371
    | FStar_Parser_AST.Assume (id1,t) ->
        let decl_keyword =
          let uu____3375 =
            let uu____3376 =
              FStar_Util.char_at id1.FStar_Ident.idText (Prims.parse_int "0")
               in
            FStar_All.pipe_right uu____3376 FStar_Util.is_upper  in
          if uu____3375
          then FStar_Pprint.empty
          else
            (let uu____3378 = str "val"  in
             FStar_Pprint.op_Hat_Hat uu____3378 FStar_Pprint.space)
           in
        let uu____3379 =
          let uu____3380 =
            let uu____3381 = p_ident id1  in
            let uu____3382 =
              FStar_Pprint.op_Hat_Hat FStar_Pprint.space FStar_Pprint.colon
               in
            FStar_Pprint.op_Hat_Hat uu____3381 uu____3382  in
          FStar_Pprint.op_Hat_Hat decl_keyword uu____3380  in
        let uu____3383 = p_typ t  in
        op_Hat_Slash_Plus_Hat uu____3379 uu____3383
    | FStar_Parser_AST.Exception (uid,t_opt) ->
        let uu____3390 = str "exception"  in
        let uu____3391 =
          let uu____3392 =
            let uu____3393 = p_uident uid  in
            let uu____3394 =
              FStar_Pprint.optional
                (fun t  ->
                   let uu____3399 = str "of"  in
                   let uu____3400 = p_typ t  in
                   op_Hat_Slash_Plus_Hat uu____3399 uu____3400) t_opt
               in
            FStar_Pprint.op_Hat_Hat uu____3393 uu____3394  in
          FStar_Pprint.op_Hat_Hat FStar_Pprint.space uu____3392  in
        FStar_Pprint.op_Hat_Hat uu____3390 uu____3391
    | FStar_Parser_AST.NewEffect ne ->
        let uu____3402 = str "new_effect"  in
        let uu____3403 =
          let uu____3404 = p_newEffect ne  in
          FStar_Pprint.op_Hat_Hat FStar_Pprint.space uu____3404  in
        FStar_Pprint.op_Hat_Hat uu____3402 uu____3403
    | FStar_Parser_AST.SubEffect se ->
        let uu____3406 = str "sub_effect"  in
        let uu____3407 =
          let uu____3408 = p_subEffect se  in
          FStar_Pprint.op_Hat_Hat FStar_Pprint.space uu____3408  in
        FStar_Pprint.op_Hat_Hat uu____3406 uu____3407
    | FStar_Parser_AST.Pragma p -> p_pragma p
    | FStar_Parser_AST.Fsdoc doc1 ->
        let uu____3411 = p_fsdoc doc1  in
        FStar_Pprint.op_Hat_Hat uu____3411 FStar_Pprint.hardline
    | FStar_Parser_AST.Main uu____3412 ->
        failwith "*Main declaration* : Is that really still in use ??"
    | FStar_Parser_AST.Tycon (true ,uu____3413) ->
        failwith
          "Effect abbreviation is expected to be defined by an abbreviation"
<<<<<<< HEAD

and (p_pragma : FStar_Parser_AST.pragma -> FStar_Pprint.document) =
  fun uu___51_3430  ->
    match uu___51_3430 with
=======
and p_pragma: FStar_Parser_AST.pragma -> FStar_Pprint.document =
  fun uu___52_3430  ->
    match uu___52_3430 with
>>>>>>> 5b12fe7d
    | FStar_Parser_AST.SetOptions s ->
        let uu____3432 = str "#set-options"  in
        let uu____3433 =
          let uu____3434 =
            let uu____3435 = str s  in FStar_Pprint.dquotes uu____3435  in
          FStar_Pprint.op_Hat_Hat FStar_Pprint.space uu____3434  in
        FStar_Pprint.op_Hat_Hat uu____3432 uu____3433
    | FStar_Parser_AST.ResetOptions s_opt ->
        let uu____3439 = str "#reset-options"  in
        let uu____3440 =
          FStar_Pprint.optional
            (fun s  ->
               let uu____3444 =
                 let uu____3445 = str s  in FStar_Pprint.dquotes uu____3445
                  in
               FStar_Pprint.op_Hat_Hat FStar_Pprint.space uu____3444) s_opt
           in
        FStar_Pprint.op_Hat_Hat uu____3439 uu____3440
    | FStar_Parser_AST.LightOff  ->
        (FStar_ST.op_Colon_Equals should_print_fs_typ_app true;
         str "#light \"off\"")

and (p_typars : FStar_Parser_AST.binder Prims.list -> FStar_Pprint.document)
  = fun bs  -> p_binders true bs

and (p_fsdocTypeDeclPairs :
  (FStar_Parser_AST.tycon,FStar_Parser_AST.fsdoc
                            FStar_Pervasives_Native.option)
    FStar_Pervasives_Native.tuple2 -> FStar_Pprint.document)
  =
  fun uu____3469  ->
    match uu____3469 with
    | (typedecl,fsdoc_opt) ->
        let uu____3482 = FStar_Pprint.optional p_fsdoc fsdoc_opt  in
        let uu____3483 = p_typeDecl typedecl  in
        FStar_Pprint.op_Hat_Hat uu____3482 uu____3483
<<<<<<< HEAD

and (p_typeDecl : FStar_Parser_AST.tycon -> FStar_Pprint.document) =
  fun uu___52_3484  ->
    match uu___52_3484 with
=======
and p_typeDecl: FStar_Parser_AST.tycon -> FStar_Pprint.document =
  fun uu___53_3484  ->
    match uu___53_3484 with
>>>>>>> 5b12fe7d
    | FStar_Parser_AST.TyconAbstract (lid,bs,typ_opt) ->
        let empty' uu____3499 = FStar_Pprint.empty  in
        p_typeDeclPrefix lid bs typ_opt empty'
    | FStar_Parser_AST.TyconAbbrev (lid,bs,typ_opt,t) ->
        let f uu____3515 =
          let uu____3516 = p_typ t  in prefix2 FStar_Pprint.equals uu____3516
           in
        p_typeDeclPrefix lid bs typ_opt f
    | FStar_Parser_AST.TyconRecord (lid,bs,typ_opt,record_field_decls) ->
        let p_recordFieldAndComments uu____3560 =
          match uu____3560 with
          | (lid1,t,doc_opt) ->
              let uu____3576 =
                FStar_Range.extend_to_end_of_line t.FStar_Parser_AST.range
                 in
              with_comment p_recordFieldDecl (lid1, t, doc_opt) uu____3576
           in
        let p_fields uu____3590 =
          let uu____3591 =
            let uu____3592 =
              let uu____3593 =
                let uu____3594 =
                  FStar_Pprint.op_Hat_Hat FStar_Pprint.semi break1  in
                FStar_Pprint.separate_map uu____3594 p_recordFieldAndComments
                  record_field_decls
                 in
              braces_with_nesting uu____3593  in
            FStar_Pprint.op_Hat_Hat FStar_Pprint.space uu____3592  in
          FStar_Pprint.op_Hat_Hat FStar_Pprint.equals uu____3591  in
        p_typeDeclPrefix lid bs typ_opt p_fields
    | FStar_Parser_AST.TyconVariant (lid,bs,typ_opt,ct_decls) ->
        let p_constructorBranchAndComments uu____3658 =
          match uu____3658 with
          | (uid,t_opt,doc_opt,use_of) ->
              let range =
                let uu____3684 =
                  let uu____3685 =
                    FStar_Util.map_opt t_opt
                      (fun t  -> t.FStar_Parser_AST.range)
                     in
                  FStar_Util.dflt uid.FStar_Ident.idRange uu____3685  in
                FStar_Range.extend_to_end_of_line uu____3684  in
              let p_constructorBranch decl =
                let uu____3718 =
                  let uu____3719 =
                    let uu____3720 = p_constructorDecl decl  in
                    FStar_Pprint.op_Hat_Hat FStar_Pprint.space uu____3720  in
                  FStar_Pprint.op_Hat_Hat FStar_Pprint.bar uu____3719  in
                FStar_Pprint.group uu____3718  in
              with_comment p_constructorBranch (uid, t_opt, doc_opt, use_of)
                range
           in
        let datacon_doc uu____3740 =
          let uu____3741 =
            FStar_Pprint.separate_map break1 p_constructorBranchAndComments
              ct_decls
             in
          FStar_Pprint.group uu____3741  in
        p_typeDeclPrefix lid bs typ_opt
          (fun uu____3756  ->
             let uu____3757 = datacon_doc ()  in
             prefix2 FStar_Pprint.equals uu____3757)

and (p_typeDeclPrefix :
  FStar_Ident.ident ->
    FStar_Parser_AST.binder Prims.list ->
      FStar_Parser_AST.knd FStar_Pervasives_Native.option ->
        (Prims.unit -> FStar_Pprint.document) -> FStar_Pprint.document)
  =
  fun lid  ->
    fun bs  ->
      fun typ_opt  ->
        fun cont  ->
          if (bs = []) && (typ_opt = FStar_Pervasives_Native.None)
          then
            let uu____3772 = p_ident lid  in
            let uu____3773 =
              let uu____3774 = cont ()  in
              FStar_Pprint.op_Hat_Hat FStar_Pprint.space uu____3774  in
            FStar_Pprint.op_Hat_Hat uu____3772 uu____3773
          else
            (let binders_doc =
               let uu____3777 = p_typars bs  in
               let uu____3778 =
                 FStar_Pprint.optional
                   (fun t  ->
                      let uu____3782 =
                        let uu____3783 =
                          let uu____3784 = p_typ t  in
                          FStar_Pprint.op_Hat_Hat FStar_Pprint.space
                            uu____3784
                           in
                        FStar_Pprint.op_Hat_Hat FStar_Pprint.colon uu____3783
                         in
                      FStar_Pprint.op_Hat_Hat break1 uu____3782) typ_opt
                  in
               FStar_Pprint.op_Hat_Hat uu____3777 uu____3778  in
             let uu____3785 = p_ident lid  in
             let uu____3786 = cont ()  in
             FStar_Pprint.surround (Prims.parse_int "2")
               (Prims.parse_int "1") uu____3785 binders_doc uu____3786)

and (p_recordFieldDecl :
  (FStar_Ident.ident,FStar_Parser_AST.term,FStar_Parser_AST.fsdoc
                                             FStar_Pervasives_Native.option)
    FStar_Pervasives_Native.tuple3 -> FStar_Pprint.document)
  =
  fun uu____3787  ->
    match uu____3787 with
    | (lid,t,doc_opt) ->
        let uu____3803 =
          let uu____3804 = FStar_Pprint.optional p_fsdoc doc_opt  in
          let uu____3805 =
            let uu____3806 = p_lident lid  in
            let uu____3807 =
              let uu____3808 = p_typ t  in
              FStar_Pprint.op_Hat_Hat FStar_Pprint.colon uu____3808  in
            FStar_Pprint.op_Hat_Hat uu____3806 uu____3807  in
          FStar_Pprint.op_Hat_Hat uu____3804 uu____3805  in
        FStar_Pprint.group uu____3803

and (p_constructorDecl :
  (FStar_Ident.ident,FStar_Parser_AST.term FStar_Pervasives_Native.option,
    FStar_Parser_AST.fsdoc FStar_Pervasives_Native.option,Prims.bool)
    FStar_Pervasives_Native.tuple4 -> FStar_Pprint.document)
  =
  fun uu____3809  ->
    match uu____3809 with
    | (uid,t_opt,doc_opt,use_of) ->
        let sep = if use_of then str "of" else FStar_Pprint.colon  in
        let uid_doc = p_uident uid  in
        let uu____3837 = FStar_Pprint.optional p_fsdoc doc_opt  in
        let uu____3838 =
          let uu____3839 = FStar_Pprint.break_ (Prims.parse_int "0")  in
          let uu____3840 =
            default_or_map uid_doc
              (fun t  ->
                 let uu____3845 =
                   let uu____3846 =
                     FStar_Pprint.op_Hat_Hat FStar_Pprint.space sep  in
                   FStar_Pprint.op_Hat_Hat uid_doc uu____3846  in
                 let uu____3847 = p_typ t  in
                 op_Hat_Slash_Plus_Hat uu____3845 uu____3847) t_opt
             in
          FStar_Pprint.op_Hat_Hat uu____3839 uu____3840  in
        FStar_Pprint.op_Hat_Hat uu____3837 uu____3838

and (p_letlhs :
  (FStar_Parser_AST.pattern,FStar_Parser_AST.term)
    FStar_Pervasives_Native.tuple2 -> FStar_Pprint.document)
  =
  fun uu____3848  ->
    match uu____3848 with
    | (pat,uu____3854) ->
        let uu____3855 =
          match pat.FStar_Parser_AST.pat with
          | FStar_Parser_AST.PatAscribed (pat1,t) ->
              let uu____3866 =
                let uu____3867 =
                  let uu____3868 =
                    let uu____3869 =
                      let uu____3870 = p_tmArrow p_tmNoEq t  in
                      FStar_Pprint.op_Hat_Hat FStar_Pprint.space uu____3870
                       in
                    FStar_Pprint.op_Hat_Hat FStar_Pprint.colon uu____3869  in
                  FStar_Pprint.group uu____3868  in
                FStar_Pprint.op_Hat_Hat break1 uu____3867  in
              (pat1, uu____3866)
          | uu____3871 -> (pat, FStar_Pprint.empty)  in
        (match uu____3855 with
         | (pat1,ascr_doc) ->
             (match pat1.FStar_Parser_AST.pat with
              | FStar_Parser_AST.PatApp
                  ({
                     FStar_Parser_AST.pat = FStar_Parser_AST.PatVar
                       (x,uu____3875);
                     FStar_Parser_AST.prange = uu____3876;_},pats)
                  ->
                  let uu____3886 =
                    let uu____3887 = p_lident x  in
                    let uu____3888 =
                      let uu____3889 =
                        separate_map_or_flow break1 p_atomicPattern pats  in
                      FStar_Pprint.op_Hat_Hat uu____3889 ascr_doc  in
                    FStar_Pprint.op_Hat_Slash_Hat uu____3887 uu____3888  in
                  FStar_Pprint.group uu____3886
              | uu____3890 ->
                  let uu____3891 =
                    let uu____3892 = p_tuplePattern pat1  in
                    FStar_Pprint.op_Hat_Hat uu____3892 ascr_doc  in
                  FStar_Pprint.group uu____3891))

and (p_letbinding :
  (FStar_Parser_AST.pattern,FStar_Parser_AST.term)
    FStar_Pervasives_Native.tuple2 -> FStar_Pprint.document)
  =
  fun uu____3893  ->
    match uu____3893 with
    | (pat,e) ->
        let pat_doc = p_letlhs (pat, e)  in
        let uu____3901 =
          let uu____3902 =
<<<<<<< HEAD
            FStar_Pprint.op_Hat_Slash_Hat pat_doc FStar_Pprint.equals  in
          FStar_Pprint.group uu____3902  in
        let uu____3903 = p_term e  in prefix2 uu____3901 uu____3903

and (p_newEffect : FStar_Parser_AST.effect_decl -> FStar_Pprint.document) =
  fun uu___53_3904  ->
    match uu___53_3904 with
=======
            FStar_Pprint.op_Hat_Slash_Hat pat_doc FStar_Pprint.equals in
          FStar_Pprint.group uu____3902 in
        let uu____3903 = p_term e in prefix2 uu____3901 uu____3903
and p_newEffect: FStar_Parser_AST.effect_decl -> FStar_Pprint.document =
  fun uu___54_3904  ->
    match uu___54_3904 with
>>>>>>> 5b12fe7d
    | FStar_Parser_AST.RedefineEffect (lid,bs,t) ->
        p_effectRedefinition lid bs t
    | FStar_Parser_AST.DefineEffect (lid,bs,t,eff_decls) ->
        p_effectDefinition lid bs t eff_decls

and (p_effectRedefinition :
  FStar_Ident.ident ->
    FStar_Parser_AST.binder Prims.list ->
      FStar_Parser_AST.term -> FStar_Pprint.document)
  =
  fun uid  ->
    fun bs  ->
      fun t  ->
        let uu____3929 = p_uident uid  in
        let uu____3930 = p_binders true bs  in
        let uu____3931 =
          let uu____3932 = p_simpleTerm t  in
          prefix2 FStar_Pprint.equals uu____3932  in
        FStar_Pprint.surround (Prims.parse_int "2") (Prims.parse_int "1")
          uu____3929 uu____3930 uu____3931

and (p_effectDefinition :
  FStar_Ident.ident ->
    FStar_Parser_AST.binder Prims.list ->
      FStar_Parser_AST.term ->
        FStar_Parser_AST.decl Prims.list -> FStar_Pprint.document)
  =
  fun uid  ->
    fun bs  ->
      fun t  ->
        fun eff_decls  ->
          let uu____3941 =
            let uu____3942 =
              let uu____3943 =
                let uu____3944 = p_uident uid  in
                let uu____3945 = p_binders true bs  in
                let uu____3946 =
                  let uu____3947 = p_typ t  in
                  prefix2 FStar_Pprint.colon uu____3947  in
                FStar_Pprint.surround (Prims.parse_int "2")
                  (Prims.parse_int "1") uu____3944 uu____3945 uu____3946
                 in
              FStar_Pprint.group uu____3943  in
            let uu____3948 =
              let uu____3949 = str "with"  in
              let uu____3950 =
                separate_break_map FStar_Pprint.semi p_effectDecl eff_decls
                 in
              prefix2 uu____3949 uu____3950  in
            FStar_Pprint.op_Hat_Slash_Hat uu____3942 uu____3948  in
          braces_with_nesting uu____3941

and (p_effectDecl : FStar_Parser_AST.decl -> FStar_Pprint.document) =
  fun d  ->
    match d.FStar_Parser_AST.d with
    | FStar_Parser_AST.Tycon
        (false
         ,(FStar_Parser_AST.TyconAbbrev
           (lid,[],FStar_Pervasives_Native.None ,e),FStar_Pervasives_Native.None
           )::[])
        ->
        let uu____3980 =
          let uu____3981 = p_lident lid  in
          let uu____3982 =
            FStar_Pprint.op_Hat_Hat FStar_Pprint.space FStar_Pprint.equals
             in
          FStar_Pprint.op_Hat_Hat uu____3981 uu____3982  in
        let uu____3983 = p_simpleTerm e  in prefix2 uu____3980 uu____3983
    | uu____3984 ->
        let uu____3985 =
          let uu____3986 = FStar_Parser_AST.decl_to_string d  in
          FStar_Util.format1
            "Not a declaration of an effect member... or at least I hope so : %s"
            uu____3986
           in
        failwith uu____3985

and (p_subEffect : FStar_Parser_AST.lift -> FStar_Pprint.document) =
  fun lift  ->
    let lift_op_doc =
      let lifts =
        match lift.FStar_Parser_AST.lift_op with
        | FStar_Parser_AST.NonReifiableLift t -> [("lift_wp", t)]
        | FStar_Parser_AST.ReifiableLift (t1,t2) ->
            [("lif_wp", t1); ("lift", t2)]
        | FStar_Parser_AST.LiftForFree t -> [("lift", t)]  in
      let p_lift uu____4041 =
        match uu____4041 with
        | (kwd,t) ->
            let uu____4048 =
              let uu____4049 = str kwd  in
              let uu____4050 =
                FStar_Pprint.op_Hat_Hat FStar_Pprint.space
                  FStar_Pprint.equals
                 in
              FStar_Pprint.op_Hat_Hat uu____4049 uu____4050  in
            let uu____4051 = p_simpleTerm t  in prefix2 uu____4048 uu____4051
         in
      separate_break_map FStar_Pprint.semi p_lift lifts  in
    let uu____4056 =
      let uu____4057 =
        let uu____4058 = p_quident lift.FStar_Parser_AST.msource  in
        let uu____4059 =
          let uu____4060 = str "~>"  in
          FStar_Pprint.op_Hat_Hat FStar_Pprint.space uu____4060  in
        FStar_Pprint.op_Hat_Hat uu____4058 uu____4059  in
      let uu____4061 = p_quident lift.FStar_Parser_AST.mdest  in
      prefix2 uu____4057 uu____4061  in
    let uu____4062 =
      let uu____4063 = braces_with_nesting lift_op_doc  in
      FStar_Pprint.op_Hat_Hat FStar_Pprint.space uu____4063  in
    FStar_Pprint.op_Hat_Hat uu____4056 uu____4062
<<<<<<< HEAD

and (p_qualifier : FStar_Parser_AST.qualifier -> FStar_Pprint.document) =
  fun uu___54_4064  ->
    match uu___54_4064 with
=======
and p_qualifier: FStar_Parser_AST.qualifier -> FStar_Pprint.document =
  fun uu___55_4064  ->
    match uu___55_4064 with
>>>>>>> 5b12fe7d
    | FStar_Parser_AST.Private  -> str "private"
    | FStar_Parser_AST.Abstract  -> str "abstract"
    | FStar_Parser_AST.Noeq  -> str "noeq"
    | FStar_Parser_AST.Unopteq  -> str "unopteq"
    | FStar_Parser_AST.Assumption  -> str "assume"
    | FStar_Parser_AST.DefaultEffect  -> str "default"
    | FStar_Parser_AST.TotalEffect  -> str "total"
    | FStar_Parser_AST.Effect_qual  -> FStar_Pprint.empty
    | FStar_Parser_AST.New  -> str "new"
    | FStar_Parser_AST.Inline  -> str "inline"
    | FStar_Parser_AST.Visible  -> FStar_Pprint.empty
    | FStar_Parser_AST.Unfold_for_unification_and_vcgen  -> str "unfold"
    | FStar_Parser_AST.Inline_for_extraction  -> str "inline_for_extraction"
    | FStar_Parser_AST.Irreducible  -> str "irreducible"
    | FStar_Parser_AST.NoExtract  -> str "noextract"
    | FStar_Parser_AST.Reifiable  -> str "reifiable"
    | FStar_Parser_AST.Reflectable  -> str "reflectable"
    | FStar_Parser_AST.Opaque  -> str "opaque"
    | FStar_Parser_AST.Logic  -> str "logic"

and (p_qualifiers : FStar_Parser_AST.qualifiers -> FStar_Pprint.document) =
  fun qs  ->
    let uu____4066 = FStar_Pprint.separate_map break1 p_qualifier qs  in
    FStar_Pprint.group uu____4066
<<<<<<< HEAD

and (p_letqualifier :
  FStar_Parser_AST.let_qualifier -> FStar_Pprint.document) =
  fun uu___55_4067  ->
    match uu___55_4067 with
=======
and p_letqualifier: FStar_Parser_AST.let_qualifier -> FStar_Pprint.document =
  fun uu___56_4067  ->
    match uu___56_4067 with
>>>>>>> 5b12fe7d
    | FStar_Parser_AST.Rec  ->
        let uu____4068 = str "rec"  in
        FStar_Pprint.op_Hat_Hat FStar_Pprint.space uu____4068
    | FStar_Parser_AST.Mutable  ->
        let uu____4069 = str "mutable"  in
        FStar_Pprint.op_Hat_Hat FStar_Pprint.space uu____4069
    | FStar_Parser_AST.NoLetQualifier  -> FStar_Pprint.empty
<<<<<<< HEAD

and (p_aqual : FStar_Parser_AST.arg_qualifier -> FStar_Pprint.document) =
  fun uu___56_4070  ->
    match uu___56_4070 with
=======
and p_aqual: FStar_Parser_AST.arg_qualifier -> FStar_Pprint.document =
  fun uu___57_4070  ->
    match uu___57_4070 with
>>>>>>> 5b12fe7d
    | FStar_Parser_AST.Implicit  -> str "#"
    | FStar_Parser_AST.Equality  -> str "$"

and (p_disjunctivePattern :
  FStar_Parser_AST.pattern -> FStar_Pprint.document) =
  fun p  ->
    match p.FStar_Parser_AST.pat with
    | FStar_Parser_AST.PatOr pats ->
        let uu____4075 =
          let uu____4076 =
            let uu____4077 =
              FStar_Pprint.op_Hat_Hat FStar_Pprint.bar FStar_Pprint.space  in
            FStar_Pprint.op_Hat_Hat break1 uu____4077  in
          FStar_Pprint.separate_map uu____4076 p_tuplePattern pats  in
        FStar_Pprint.group uu____4075
    | uu____4078 -> p_tuplePattern p

and (p_tuplePattern : FStar_Parser_AST.pattern -> FStar_Pprint.document) =
  fun p  ->
    match p.FStar_Parser_AST.pat with
    | FStar_Parser_AST.PatTuple (pats,false ) ->
        let uu____4085 =
          let uu____4086 = FStar_Pprint.op_Hat_Hat FStar_Pprint.comma break1
             in
          FStar_Pprint.separate_map uu____4086 p_constructorPattern pats  in
        FStar_Pprint.group uu____4085
    | uu____4087 -> p_constructorPattern p

and (p_constructorPattern :
  FStar_Parser_AST.pattern -> FStar_Pprint.document) =
  fun p  ->
    match p.FStar_Parser_AST.pat with
    | FStar_Parser_AST.PatApp
        ({ FStar_Parser_AST.pat = FStar_Parser_AST.PatName maybe_cons_lid;
           FStar_Parser_AST.prange = uu____4090;_},hd1::tl1::[])
        when
        FStar_Ident.lid_equals maybe_cons_lid FStar_Parser_Const.cons_lid ->
        let uu____4095 =
          FStar_Pprint.op_Hat_Hat FStar_Pprint.colon FStar_Pprint.colon  in
        let uu____4096 = p_constructorPattern hd1  in
        let uu____4097 = p_constructorPattern tl1  in
        infix0 uu____4095 uu____4096 uu____4097
    | FStar_Parser_AST.PatApp
        ({ FStar_Parser_AST.pat = FStar_Parser_AST.PatName uid;
           FStar_Parser_AST.prange = uu____4099;_},pats)
        ->
        let uu____4105 = p_quident uid  in
        let uu____4106 =
          FStar_Pprint.separate_map break1 p_atomicPattern pats  in
        prefix2 uu____4105 uu____4106
    | uu____4107 -> p_atomicPattern p

and (p_atomicPattern : FStar_Parser_AST.pattern -> FStar_Pprint.document) =
  fun p  ->
    match p.FStar_Parser_AST.pat with
    | FStar_Parser_AST.PatAscribed (pat,t) ->
        let uu____4111 =
          let uu____4116 =
            let uu____4117 = unparen t  in uu____4117.FStar_Parser_AST.tm  in
          ((pat.FStar_Parser_AST.pat), uu____4116)  in
        (match uu____4111 with
         | (FStar_Parser_AST.PatVar (lid,aqual),FStar_Parser_AST.Refine
            ({ FStar_Parser_AST.b = FStar_Parser_AST.Annotated (lid',t1);
               FStar_Parser_AST.brange = uu____4122;
               FStar_Parser_AST.blevel = uu____4123;
               FStar_Parser_AST.aqual = uu____4124;_},phi))
             when lid.FStar_Ident.idText = lid'.FStar_Ident.idText ->
             let uu____4130 =
               let uu____4131 = p_ident lid  in
               p_refinement aqual uu____4131 t1 phi  in
             soft_parens_with_nesting uu____4130
         | (FStar_Parser_AST.PatWild ,FStar_Parser_AST.Refine
            ({ FStar_Parser_AST.b = FStar_Parser_AST.NoName t1;
               FStar_Parser_AST.brange = uu____4133;
               FStar_Parser_AST.blevel = uu____4134;
               FStar_Parser_AST.aqual = uu____4135;_},phi))
             ->
             let uu____4137 =
               p_refinement FStar_Pervasives_Native.None
                 FStar_Pprint.underscore t1 phi
                in
             soft_parens_with_nesting uu____4137
         | uu____4138 ->
             let uu____4143 =
               let uu____4144 = p_tuplePattern pat  in
               let uu____4145 =
                 let uu____4146 = FStar_Pprint.break_ (Prims.parse_int "0")
                    in
                 let uu____4147 =
                   let uu____4148 = p_typ t  in
                   FStar_Pprint.op_Hat_Hat FStar_Pprint.colon uu____4148  in
                 FStar_Pprint.op_Hat_Hat uu____4146 uu____4147  in
               FStar_Pprint.op_Hat_Hat uu____4144 uu____4145  in
             soft_parens_with_nesting uu____4143)
    | FStar_Parser_AST.PatList pats ->
        let uu____4152 =
          separate_break_map FStar_Pprint.semi p_tuplePattern pats  in
        FStar_Pprint.surround (Prims.parse_int "2") (Prims.parse_int "0")
          FStar_Pprint.lbracket uu____4152 FStar_Pprint.rbracket
    | FStar_Parser_AST.PatRecord pats ->
        let p_recordFieldPat uu____4167 =
          match uu____4167 with
          | (lid,pat) ->
              let uu____4174 = p_qlident lid  in
              let uu____4175 = p_tuplePattern pat  in
              infix2 FStar_Pprint.equals uu____4174 uu____4175
           in
        let uu____4176 =
          separate_break_map FStar_Pprint.semi p_recordFieldPat pats  in
        soft_braces_with_nesting uu____4176
    | FStar_Parser_AST.PatTuple (pats,true ) ->
        let uu____4186 =
          FStar_Pprint.op_Hat_Hat FStar_Pprint.lparen FStar_Pprint.bar  in
        let uu____4187 =
          separate_break_map FStar_Pprint.comma p_constructorPattern pats  in
        let uu____4188 =
          FStar_Pprint.op_Hat_Hat FStar_Pprint.bar FStar_Pprint.rparen  in
        FStar_Pprint.surround (Prims.parse_int "2") (Prims.parse_int "1")
          uu____4186 uu____4187 uu____4188
    | FStar_Parser_AST.PatTvar (tv,arg_qualifier_opt) -> p_tvar tv
    | FStar_Parser_AST.PatOp op ->
        let uu____4199 =
          let uu____4200 =
            let uu____4201 = str (FStar_Ident.text_of_id op)  in
            let uu____4202 =
              FStar_Pprint.op_Hat_Hat FStar_Pprint.space FStar_Pprint.rparen
               in
            FStar_Pprint.op_Hat_Hat uu____4201 uu____4202  in
          FStar_Pprint.op_Hat_Hat FStar_Pprint.space uu____4200  in
        FStar_Pprint.op_Hat_Hat FStar_Pprint.lparen uu____4199
    | FStar_Parser_AST.PatWild  -> FStar_Pprint.underscore
    | FStar_Parser_AST.PatConst c -> p_constant c
    | FStar_Parser_AST.PatVar (lid,aqual) ->
        let uu____4210 = FStar_Pprint.optional p_aqual aqual  in
        let uu____4211 = p_lident lid  in
        FStar_Pprint.op_Hat_Hat uu____4210 uu____4211
    | FStar_Parser_AST.PatName uid -> p_quident uid
    | FStar_Parser_AST.PatOr uu____4213 -> failwith "Inner or pattern !"
    | FStar_Parser_AST.PatApp
        ({ FStar_Parser_AST.pat = FStar_Parser_AST.PatName uu____4216;
           FStar_Parser_AST.prange = uu____4217;_},uu____4218)
        ->
        let uu____4223 = p_tuplePattern p  in
        soft_parens_with_nesting uu____4223
    | FStar_Parser_AST.PatTuple (uu____4224,false ) ->
        let uu____4229 = p_tuplePattern p  in
        soft_parens_with_nesting uu____4229
    | uu____4230 ->
        let uu____4231 =
          let uu____4232 = FStar_Parser_AST.pat_to_string p  in
          FStar_Util.format1 "Invalid pattern %s" uu____4232  in
        failwith uu____4231

and (p_binder :
  Prims.bool -> FStar_Parser_AST.binder -> FStar_Pprint.document) =
  fun is_atomic  ->
    fun b  ->
      match b.FStar_Parser_AST.b with
      | FStar_Parser_AST.Variable lid ->
          let uu____4236 =
            FStar_Pprint.optional p_aqual b.FStar_Parser_AST.aqual  in
          let uu____4237 = p_lident lid  in
          FStar_Pprint.op_Hat_Hat uu____4236 uu____4237
      | FStar_Parser_AST.TVariable lid -> p_lident lid
      | FStar_Parser_AST.Annotated (lid,t) ->
          let doc1 =
            let uu____4242 =
              let uu____4243 = unparen t  in uu____4243.FStar_Parser_AST.tm
               in
            match uu____4242 with
            | FStar_Parser_AST.Refine
                ({ FStar_Parser_AST.b = FStar_Parser_AST.Annotated (lid',t1);
                   FStar_Parser_AST.brange = uu____4246;
                   FStar_Parser_AST.blevel = uu____4247;
                   FStar_Parser_AST.aqual = uu____4248;_},phi)
                when lid.FStar_Ident.idText = lid'.FStar_Ident.idText ->
                let uu____4250 = p_ident lid  in
                p_refinement b.FStar_Parser_AST.aqual uu____4250 t1 phi
            | uu____4251 ->
                let uu____4252 =
                  FStar_Pprint.optional p_aqual b.FStar_Parser_AST.aqual  in
                let uu____4253 =
                  let uu____4254 = p_lident lid  in
                  let uu____4255 =
                    let uu____4256 =
                      let uu____4257 =
                        FStar_Pprint.break_ (Prims.parse_int "0")  in
                      let uu____4258 = p_tmFormula t  in
                      FStar_Pprint.op_Hat_Hat uu____4257 uu____4258  in
                    FStar_Pprint.op_Hat_Hat FStar_Pprint.colon uu____4256  in
                  FStar_Pprint.op_Hat_Hat uu____4254 uu____4255  in
                FStar_Pprint.op_Hat_Hat uu____4252 uu____4253
             in
          if is_atomic
          then
            let uu____4259 =
              let uu____4260 =
                FStar_Pprint.op_Hat_Hat doc1 FStar_Pprint.rparen  in
              FStar_Pprint.op_Hat_Hat FStar_Pprint.lparen uu____4260  in
            FStar_Pprint.group uu____4259
          else FStar_Pprint.group doc1
      | FStar_Parser_AST.TAnnotated uu____4262 ->
          failwith "Is this still used ?"
      | FStar_Parser_AST.NoName t ->
          let uu____4268 =
            let uu____4269 = unparen t  in uu____4269.FStar_Parser_AST.tm  in
          (match uu____4268 with
           | FStar_Parser_AST.Refine
               ({ FStar_Parser_AST.b = FStar_Parser_AST.NoName t1;
                  FStar_Parser_AST.brange = uu____4271;
                  FStar_Parser_AST.blevel = uu____4272;
                  FStar_Parser_AST.aqual = uu____4273;_},phi)
               ->
               if is_atomic
               then
                 let uu____4275 =
                   let uu____4276 =
                     let uu____4277 =
                       p_refinement b.FStar_Parser_AST.aqual
                         FStar_Pprint.underscore t1 phi
                        in
                     FStar_Pprint.op_Hat_Hat uu____4277 FStar_Pprint.rparen
                      in
                   FStar_Pprint.op_Hat_Hat FStar_Pprint.lparen uu____4276  in
                 FStar_Pprint.group uu____4275
               else
                 (let uu____4279 =
                    p_refinement b.FStar_Parser_AST.aqual
                      FStar_Pprint.underscore t1 phi
                     in
                  FStar_Pprint.group uu____4279)
           | uu____4280 -> if is_atomic then p_atomicTerm t else p_appTerm t)

and (p_refinement :
  FStar_Parser_AST.arg_qualifier FStar_Pervasives_Native.option ->
    FStar_Pprint.document ->
      FStar_Parser_AST.term -> FStar_Parser_AST.term -> FStar_Pprint.document)
  =
  fun aqual_opt  ->
    fun binder  ->
      fun t  ->
        fun phi  ->
          let uu____4288 = FStar_Pprint.optional p_aqual aqual_opt  in
          let uu____4289 =
            let uu____4290 =
              let uu____4291 =
                let uu____4292 = p_appTerm t  in
                let uu____4293 =
                  let uu____4294 = p_noSeqTerm phi  in
                  soft_braces_with_nesting uu____4294  in
                FStar_Pprint.op_Hat_Hat uu____4292 uu____4293  in
              FStar_Pprint.op_Hat_Hat FStar_Pprint.colon uu____4291  in
            FStar_Pprint.op_Hat_Hat binder uu____4290  in
          FStar_Pprint.op_Hat_Hat uu____4288 uu____4289

and (p_binders :
  Prims.bool -> FStar_Parser_AST.binder Prims.list -> FStar_Pprint.document)
  =
  fun is_atomic  ->
    fun bs  -> separate_map_or_flow break1 (p_binder is_atomic) bs

and (p_qlident : FStar_Ident.lid -> FStar_Pprint.document) =
  fun lid  -> str (FStar_Ident.text_of_lid lid)

and (p_quident : FStar_Ident.lid -> FStar_Pprint.document) =
  fun lid  -> str (FStar_Ident.text_of_lid lid)

and (p_ident : FStar_Ident.ident -> FStar_Pprint.document) =
  fun lid  -> str (FStar_Ident.text_of_id lid)

and (p_lident : FStar_Ident.ident -> FStar_Pprint.document) =
  fun lid  -> str (FStar_Ident.text_of_id lid)

and (p_uident : FStar_Ident.ident -> FStar_Pprint.document) =
  fun lid  -> str (FStar_Ident.text_of_id lid)

and (p_tvar : FStar_Ident.ident -> FStar_Pprint.document) =
  fun lid  -> str (FStar_Ident.text_of_id lid)

and (p_lidentOrUnderscore : FStar_Ident.ident -> FStar_Pprint.document) =
  fun id1  ->
    if
      FStar_Util.starts_with FStar_Ident.reserved_prefix
        id1.FStar_Ident.idText
    then FStar_Pprint.underscore
    else p_lident id1

and (p_term : FStar_Parser_AST.term -> FStar_Pprint.document) =
  fun e  ->
    let uu____4308 =
      let uu____4309 = unparen e  in uu____4309.FStar_Parser_AST.tm  in
    match uu____4308 with
    | FStar_Parser_AST.Seq (e1,e2) ->
        let uu____4312 =
          let uu____4313 =
            let uu____4314 = p_noSeqTerm e1  in
            FStar_Pprint.op_Hat_Hat uu____4314 FStar_Pprint.semi  in
          FStar_Pprint.group uu____4313  in
        let uu____4315 = p_term e2  in
        FStar_Pprint.op_Hat_Slash_Hat uu____4312 uu____4315
    | FStar_Parser_AST.Bind (x,e1,e2) ->
        let uu____4319 =
          let uu____4320 =
            let uu____4321 =
              let uu____4322 = p_lident x  in
              let uu____4323 =
                FStar_Pprint.op_Hat_Hat FStar_Pprint.space
                  FStar_Pprint.long_left_arrow
                 in
              FStar_Pprint.op_Hat_Hat uu____4322 uu____4323  in
            let uu____4324 =
              let uu____4325 = p_noSeqTerm e1  in
              let uu____4326 =
                FStar_Pprint.op_Hat_Hat FStar_Pprint.space FStar_Pprint.semi
                 in
              FStar_Pprint.op_Hat_Hat uu____4325 uu____4326  in
            op_Hat_Slash_Plus_Hat uu____4321 uu____4324  in
          FStar_Pprint.group uu____4320  in
        let uu____4327 = p_term e2  in
        FStar_Pprint.op_Hat_Slash_Hat uu____4319 uu____4327
    | uu____4328 ->
        let uu____4329 = p_noSeqTerm e  in FStar_Pprint.group uu____4329

and (p_noSeqTerm : FStar_Parser_AST.term -> FStar_Pprint.document) =
  fun e  -> with_comment p_noSeqTerm' e e.FStar_Parser_AST.range

and (p_noSeqTerm' : FStar_Parser_AST.term -> FStar_Pprint.document) =
  fun e  ->
    let uu____4332 =
      let uu____4333 = unparen e  in uu____4333.FStar_Parser_AST.tm  in
    match uu____4332 with
    | FStar_Parser_AST.Ascribed (e1,t,FStar_Pervasives_Native.None ) ->
        let uu____4338 =
          let uu____4339 = p_tmIff e1  in
          let uu____4340 =
            let uu____4341 =
              let uu____4342 = p_typ t  in
              FStar_Pprint.op_Hat_Slash_Hat FStar_Pprint.colon uu____4342  in
            FStar_Pprint.op_Hat_Hat FStar_Pprint.langle uu____4341  in
          FStar_Pprint.op_Hat_Slash_Hat uu____4339 uu____4340  in
        FStar_Pprint.group uu____4338
    | FStar_Parser_AST.Ascribed (e1,t,FStar_Pervasives_Native.Some tac) ->
        let uu____4348 =
          let uu____4349 = p_tmIff e1  in
          let uu____4350 =
            let uu____4351 =
              let uu____4352 =
                let uu____4353 = p_typ t  in
                let uu____4354 =
                  let uu____4355 = str "by"  in
                  let uu____4356 = p_typ tac  in
                  FStar_Pprint.op_Hat_Slash_Hat uu____4355 uu____4356  in
                FStar_Pprint.op_Hat_Slash_Hat uu____4353 uu____4354  in
              FStar_Pprint.op_Hat_Slash_Hat FStar_Pprint.colon uu____4352  in
            FStar_Pprint.op_Hat_Hat FStar_Pprint.langle uu____4351  in
          FStar_Pprint.op_Hat_Slash_Hat uu____4349 uu____4350  in
        FStar_Pprint.group uu____4348
    | FStar_Parser_AST.Op
        ({ FStar_Ident.idText = ".()<-"; FStar_Ident.idRange = uu____4357;_},e1::e2::e3::[])
        ->
        let uu____4363 =
          let uu____4364 =
            let uu____4365 =
              let uu____4366 = p_atomicTermNotQUident e1  in
              let uu____4367 =
                let uu____4368 =
                  let uu____4369 =
                    let uu____4370 = p_term e2  in
                    soft_parens_with_nesting uu____4370  in
                  let uu____4371 =
                    FStar_Pprint.op_Hat_Hat FStar_Pprint.space
                      FStar_Pprint.larrow
                     in
                  FStar_Pprint.op_Hat_Hat uu____4369 uu____4371  in
                FStar_Pprint.op_Hat_Hat FStar_Pprint.dot uu____4368  in
              FStar_Pprint.op_Hat_Hat uu____4366 uu____4367  in
            FStar_Pprint.group uu____4365  in
          let uu____4372 =
            let uu____4373 = p_noSeqTerm e3  in jump2 uu____4373  in
          FStar_Pprint.op_Hat_Hat uu____4364 uu____4372  in
        FStar_Pprint.group uu____4363
    | FStar_Parser_AST.Op
        ({ FStar_Ident.idText = ".[]<-"; FStar_Ident.idRange = uu____4374;_},e1::e2::e3::[])
        ->
        let uu____4380 =
          let uu____4381 =
            let uu____4382 =
              let uu____4383 = p_atomicTermNotQUident e1  in
              let uu____4384 =
                let uu____4385 =
                  let uu____4386 =
                    let uu____4387 = p_term e2  in
                    soft_brackets_with_nesting uu____4387  in
                  let uu____4388 =
                    FStar_Pprint.op_Hat_Hat FStar_Pprint.space
                      FStar_Pprint.larrow
                     in
                  FStar_Pprint.op_Hat_Hat uu____4386 uu____4388  in
                FStar_Pprint.op_Hat_Hat FStar_Pprint.dot uu____4385  in
              FStar_Pprint.op_Hat_Hat uu____4383 uu____4384  in
            FStar_Pprint.group uu____4382  in
          let uu____4389 =
            let uu____4390 = p_noSeqTerm e3  in jump2 uu____4390  in
          FStar_Pprint.op_Hat_Hat uu____4381 uu____4389  in
        FStar_Pprint.group uu____4380
    | FStar_Parser_AST.Requires (e1,wtf) ->
        let uu____4400 =
          let uu____4401 = str "requires"  in
          let uu____4402 = p_typ e1  in
          FStar_Pprint.op_Hat_Slash_Hat uu____4401 uu____4402  in
        FStar_Pprint.group uu____4400
    | FStar_Parser_AST.Ensures (e1,wtf) ->
        let uu____4412 =
          let uu____4413 = str "ensures"  in
          let uu____4414 = p_typ e1  in
          FStar_Pprint.op_Hat_Slash_Hat uu____4413 uu____4414  in
        FStar_Pprint.group uu____4412
    | FStar_Parser_AST.Attributes es ->
        let uu____4418 =
          let uu____4419 = str "attributes"  in
          let uu____4420 = FStar_Pprint.separate_map break1 p_atomicTerm es
             in
          FStar_Pprint.op_Hat_Slash_Hat uu____4419 uu____4420  in
        FStar_Pprint.group uu____4418
    | FStar_Parser_AST.If (e1,e2,e3) ->
        let uu____4424 = is_unit e3  in
        if uu____4424
        then
          let uu____4425 =
            let uu____4426 =
              let uu____4427 = str "if"  in
              let uu____4428 = p_noSeqTerm e1  in
              op_Hat_Slash_Plus_Hat uu____4427 uu____4428  in
            let uu____4429 =
              let uu____4430 = str "then"  in
              let uu____4431 = p_noSeqTerm e2  in
              op_Hat_Slash_Plus_Hat uu____4430 uu____4431  in
            FStar_Pprint.op_Hat_Slash_Hat uu____4426 uu____4429  in
          FStar_Pprint.group uu____4425
        else
          (let e2_doc =
             let uu____4434 =
               let uu____4435 = unparen e2  in uu____4435.FStar_Parser_AST.tm
                in
             match uu____4434 with
             | FStar_Parser_AST.If (uu____4436,uu____4437,e31) when
                 is_unit e31 ->
                 let uu____4439 = p_noSeqTerm e2  in
                 soft_parens_with_nesting uu____4439
             | uu____4440 -> p_noSeqTerm e2  in
           let uu____4441 =
             let uu____4442 =
               let uu____4443 = str "if"  in
               let uu____4444 = p_noSeqTerm e1  in
               op_Hat_Slash_Plus_Hat uu____4443 uu____4444  in
             let uu____4445 =
               let uu____4446 =
                 let uu____4447 = str "then"  in
                 op_Hat_Slash_Plus_Hat uu____4447 e2_doc  in
               let uu____4448 =
                 let uu____4449 = str "else"  in
                 let uu____4450 = p_noSeqTerm e3  in
                 op_Hat_Slash_Plus_Hat uu____4449 uu____4450  in
               FStar_Pprint.op_Hat_Slash_Hat uu____4446 uu____4448  in
             FStar_Pprint.op_Hat_Slash_Hat uu____4442 uu____4445  in
           FStar_Pprint.group uu____4441)
    | FStar_Parser_AST.TryWith (e1,branches) ->
        let uu____4473 =
          let uu____4474 =
            let uu____4475 = str "try"  in
            let uu____4476 = p_noSeqTerm e1  in prefix2 uu____4475 uu____4476
             in
          let uu____4477 =
            let uu____4478 = str "with"  in
            let uu____4479 =
              FStar_Pprint.separate_map FStar_Pprint.hardline p_patternBranch
                branches
               in
            FStar_Pprint.op_Hat_Slash_Hat uu____4478 uu____4479  in
          FStar_Pprint.op_Hat_Slash_Hat uu____4474 uu____4477  in
        FStar_Pprint.group uu____4473
    | FStar_Parser_AST.Match (e1,branches) ->
        let uu____4510 =
          let uu____4511 =
            let uu____4512 = str "match"  in
            let uu____4513 = p_noSeqTerm e1  in
            let uu____4514 = str "with"  in
            FStar_Pprint.surround (Prims.parse_int "2") (Prims.parse_int "1")
              uu____4512 uu____4513 uu____4514
             in
          let uu____4515 =
            FStar_Pprint.separate_map FStar_Pprint.hardline p_patternBranch
              branches
             in
          FStar_Pprint.op_Hat_Slash_Hat uu____4511 uu____4515  in
        FStar_Pprint.group uu____4510
    | FStar_Parser_AST.LetOpen (uid,e1) ->
        let uu____4526 =
          let uu____4527 =
            let uu____4528 = str "let open"  in
            let uu____4529 = p_quident uid  in
            let uu____4530 = str "in"  in
            FStar_Pprint.surround (Prims.parse_int "2") (Prims.parse_int "1")
              uu____4528 uu____4529 uu____4530
             in
          let uu____4531 = p_term e1  in
          FStar_Pprint.op_Hat_Slash_Hat uu____4527 uu____4531  in
        FStar_Pprint.group uu____4526
    | FStar_Parser_AST.Let (q,lbs,e1) ->
        let let_doc =
          let uu____4548 = str "let"  in
          let uu____4549 = p_letqualifier q  in
          FStar_Pprint.op_Hat_Hat uu____4548 uu____4549  in
        let uu____4550 =
          let uu____4551 =
            let uu____4552 =
              let uu____4553 = str "and"  in
              precede_break_separate_map let_doc uu____4553 p_letbinding lbs
               in
            let uu____4558 = str "in"  in
            FStar_Pprint.op_Hat_Slash_Hat uu____4552 uu____4558  in
          FStar_Pprint.group uu____4551  in
        let uu____4559 = p_term e1  in
        FStar_Pprint.op_Hat_Slash_Hat uu____4550 uu____4559
    | FStar_Parser_AST.Abs
        ({ FStar_Parser_AST.pat = FStar_Parser_AST.PatVar (x,typ_opt);
           FStar_Parser_AST.prange = uu____4562;_}::[],{
                                                         FStar_Parser_AST.tm
                                                           =
                                                           FStar_Parser_AST.Match
                                                           (maybe_x,branches);
                                                         FStar_Parser_AST.range
                                                           = uu____4565;
                                                         FStar_Parser_AST.level
                                                           = uu____4566;_})
        when matches_var maybe_x x ->
        let uu____4593 =
          let uu____4594 = str "function"  in
          let uu____4595 =
            FStar_Pprint.separate_map FStar_Pprint.hardline p_patternBranch
              branches
             in
          FStar_Pprint.op_Hat_Slash_Hat uu____4594 uu____4595  in
        FStar_Pprint.group uu____4593
    | FStar_Parser_AST.Assign (id1,e1) ->
        let uu____4606 =
          let uu____4607 = p_lident id1  in
          let uu____4608 =
            let uu____4609 = p_noSeqTerm e1  in
            FStar_Pprint.op_Hat_Slash_Hat FStar_Pprint.larrow uu____4609  in
          FStar_Pprint.op_Hat_Slash_Hat uu____4607 uu____4608  in
        FStar_Pprint.group uu____4606
    | uu____4610 -> p_typ e

and (p_typ : FStar_Parser_AST.term -> FStar_Pprint.document) =
  fun e  -> with_comment p_typ' e e.FStar_Parser_AST.range

and (p_typ' : FStar_Parser_AST.term -> FStar_Pprint.document) =
  fun e  ->
    let uu____4613 =
      let uu____4614 = unparen e  in uu____4614.FStar_Parser_AST.tm  in
    match uu____4613 with
    | FStar_Parser_AST.QForall (bs,trigger,e1) ->
        let uu____4630 =
          let uu____4631 =
            let uu____4632 = p_quantifier e  in
            FStar_Pprint.op_Hat_Hat uu____4632 FStar_Pprint.space  in
          let uu____4633 = p_binders true bs  in
          FStar_Pprint.soft_surround (Prims.parse_int "2")
            (Prims.parse_int "0") uu____4631 uu____4633 FStar_Pprint.dot
           in
        let uu____4634 =
          let uu____4635 = p_trigger trigger  in
          let uu____4636 = p_noSeqTerm e1  in
          FStar_Pprint.op_Hat_Hat uu____4635 uu____4636  in
        prefix2 uu____4630 uu____4634
    | FStar_Parser_AST.QExists (bs,trigger,e1) ->
        let uu____4652 =
          let uu____4653 =
            let uu____4654 = p_quantifier e  in
            FStar_Pprint.op_Hat_Hat uu____4654 FStar_Pprint.space  in
          let uu____4655 = p_binders true bs  in
          FStar_Pprint.soft_surround (Prims.parse_int "2")
            (Prims.parse_int "0") uu____4653 uu____4655 FStar_Pprint.dot
           in
        let uu____4656 =
          let uu____4657 = p_trigger trigger  in
          let uu____4658 = p_noSeqTerm e1  in
          FStar_Pprint.op_Hat_Hat uu____4657 uu____4658  in
        prefix2 uu____4652 uu____4656
    | uu____4659 -> p_simpleTerm e

and (p_quantifier : FStar_Parser_AST.term -> FStar_Pprint.document) =
  fun e  ->
    let uu____4661 =
      let uu____4662 = unparen e  in uu____4662.FStar_Parser_AST.tm  in
    match uu____4661 with
    | FStar_Parser_AST.QForall uu____4663 -> str "forall"
    | FStar_Parser_AST.QExists uu____4676 -> str "exists"
    | uu____4689 ->
        failwith "Imposible : p_quantifier called on a non-quantifier term"
<<<<<<< HEAD

and (p_trigger :
  FStar_Parser_AST.term Prims.list Prims.list -> FStar_Pprint.document) =
  fun uu___57_4690  ->
    match uu___57_4690 with
=======
and p_trigger:
  FStar_Parser_AST.term Prims.list Prims.list -> FStar_Pprint.document =
  fun uu___58_4690  ->
    match uu___58_4690 with
>>>>>>> 5b12fe7d
    | [] -> FStar_Pprint.empty
    | pats ->
        let uu____4702 =
          let uu____4703 =
            let uu____4704 = str "pattern"  in
            let uu____4705 =
              let uu____4706 =
                let uu____4707 = p_disjunctivePats pats  in jump2 uu____4707
                 in
              let uu____4708 =
                FStar_Pprint.op_Hat_Hat FStar_Pprint.rbrace break1  in
              FStar_Pprint.op_Hat_Slash_Hat uu____4706 uu____4708  in
            FStar_Pprint.op_Hat_Slash_Hat uu____4704 uu____4705  in
          FStar_Pprint.op_Hat_Hat FStar_Pprint.colon uu____4703  in
        FStar_Pprint.op_Hat_Hat FStar_Pprint.lbrace uu____4702

and (p_disjunctivePats :
  FStar_Parser_AST.term Prims.list Prims.list -> FStar_Pprint.document) =
  fun pats  ->
    let uu____4714 = str "\\/"  in
    FStar_Pprint.separate_map uu____4714 p_conjunctivePats pats

and (p_conjunctivePats :
  FStar_Parser_AST.term Prims.list -> FStar_Pprint.document) =
  fun pats  ->
    let uu____4720 =
      FStar_Pprint.separate_map FStar_Pprint.semi p_appTerm pats  in
    FStar_Pprint.group uu____4720

and (p_simpleTerm : FStar_Parser_AST.term -> FStar_Pprint.document) =
  fun e  ->
    let uu____4722 =
      let uu____4723 = unparen e  in uu____4723.FStar_Parser_AST.tm  in
    match uu____4722 with
    | FStar_Parser_AST.Abs (pats,e1) ->
        let uu____4730 =
          let uu____4731 = str "fun"  in
          let uu____4732 =
            let uu____4733 =
              FStar_Pprint.separate_map break1 p_atomicPattern pats  in
            FStar_Pprint.op_Hat_Slash_Hat uu____4733 FStar_Pprint.rarrow  in
          op_Hat_Slash_Plus_Hat uu____4731 uu____4732  in
        let uu____4734 = p_term e1  in
        op_Hat_Slash_Plus_Hat uu____4730 uu____4734
    | uu____4735 -> p_tmIff e

and (p_maybeFocusArrow : Prims.bool -> FStar_Pprint.document) =
  fun b  -> if b then str "~>" else FStar_Pprint.rarrow

and (p_patternBranch :
  (FStar_Parser_AST.pattern,FStar_Parser_AST.term
                              FStar_Pervasives_Native.option,FStar_Parser_AST.term)
    FStar_Pervasives_Native.tuple3 -> FStar_Pprint.document)
  =
  fun uu____4738  ->
    match uu____4738 with
    | (pat,when_opt,e) ->
        let maybe_paren =
          let uu____4757 =
            let uu____4758 = unparen e  in uu____4758.FStar_Parser_AST.tm  in
          match uu____4757 with
          | FStar_Parser_AST.Match uu____4761 -> soft_begin_end_with_nesting
          | FStar_Parser_AST.TryWith uu____4776 ->
              soft_begin_end_with_nesting
          | FStar_Parser_AST.Abs
              ({
                 FStar_Parser_AST.pat = FStar_Parser_AST.PatVar
                   (x,uu____4792);
                 FStar_Parser_AST.prange = uu____4793;_}::[],{
                                                               FStar_Parser_AST.tm
                                                                 =
                                                                 FStar_Parser_AST.Match
                                                                 (maybe_x,uu____4795);
                                                               FStar_Parser_AST.range
                                                                 = uu____4796;
                                                               FStar_Parser_AST.level
                                                                 = uu____4797;_})
              when matches_var maybe_x x -> soft_begin_end_with_nesting
          | uu____4824 -> (fun x  -> x)  in
        let uu____4826 =
          let uu____4827 =
            let uu____4828 =
              let uu____4829 =
                let uu____4830 =
                  let uu____4831 = p_disjunctivePattern pat  in
                  let uu____4832 =
                    let uu____4833 = p_maybeWhen when_opt  in
                    FStar_Pprint.op_Hat_Hat uu____4833 FStar_Pprint.rarrow
                     in
                  op_Hat_Slash_Plus_Hat uu____4831 uu____4832  in
                FStar_Pprint.op_Hat_Hat FStar_Pprint.space uu____4830  in
              FStar_Pprint.op_Hat_Hat FStar_Pprint.bar uu____4829  in
            FStar_Pprint.group uu____4828  in
          let uu____4834 =
            let uu____4835 = p_term e  in maybe_paren uu____4835  in
          op_Hat_Slash_Plus_Hat uu____4827 uu____4834  in
        FStar_Pprint.group uu____4826

and (p_maybeWhen :
  FStar_Parser_AST.term FStar_Pervasives_Native.option ->
    FStar_Pprint.document)
  =
  fun uu___59_4836  ->
    match uu___59_4836 with
    | FStar_Pervasives_Native.None  -> FStar_Pprint.empty
    | FStar_Pervasives_Native.Some e ->
        let uu____4840 = str "when"  in
        let uu____4841 =
          let uu____4842 = p_tmFormula e  in
          FStar_Pprint.op_Hat_Hat uu____4842 FStar_Pprint.space  in
        op_Hat_Slash_Plus_Hat uu____4840 uu____4841

and (p_tmIff : FStar_Parser_AST.term -> FStar_Pprint.document) =
  fun e  ->
    let uu____4844 =
      let uu____4845 = unparen e  in uu____4845.FStar_Parser_AST.tm  in
    match uu____4844 with
    | FStar_Parser_AST.Op
        ({ FStar_Ident.idText = "<==>"; FStar_Ident.idRange = uu____4846;_},e1::e2::[])
        ->
        let uu____4851 = str "<==>"  in
        let uu____4852 = p_tmImplies e1  in
        let uu____4853 = p_tmIff e2  in
        infix0 uu____4851 uu____4852 uu____4853
    | uu____4854 -> p_tmImplies e

and (p_tmImplies : FStar_Parser_AST.term -> FStar_Pprint.document) =
  fun e  ->
    let uu____4856 =
      let uu____4857 = unparen e  in uu____4857.FStar_Parser_AST.tm  in
    match uu____4856 with
    | FStar_Parser_AST.Op
        ({ FStar_Ident.idText = "==>"; FStar_Ident.idRange = uu____4858;_},e1::e2::[])
        ->
        let uu____4863 = str "==>"  in
        let uu____4864 = p_tmArrow p_tmFormula e1  in
        let uu____4865 = p_tmImplies e2  in
        infix0 uu____4863 uu____4864 uu____4865
    | uu____4866 -> p_tmArrow p_tmFormula e

and (p_tmArrow :
  (FStar_Parser_AST.term -> FStar_Pprint.document) ->
    FStar_Parser_AST.term -> FStar_Pprint.document)
  =
  fun p_Tm  ->
    fun e  ->
      let uu____4871 =
        let uu____4872 = unparen e  in uu____4872.FStar_Parser_AST.tm  in
      match uu____4871 with
      | FStar_Parser_AST.Product (bs,tgt) ->
          let uu____4879 =
            let uu____4880 =
              separate_map_or_flow FStar_Pprint.empty
                (fun b  ->
                   let uu____4885 = p_binder false b  in
                   let uu____4886 =
                     let uu____4887 =
                       FStar_Pprint.op_Hat_Hat FStar_Pprint.rarrow break1  in
                     FStar_Pprint.op_Hat_Hat FStar_Pprint.space uu____4887
                      in
                   FStar_Pprint.op_Hat_Hat uu____4885 uu____4886) bs
               in
            let uu____4888 = p_tmArrow p_Tm tgt  in
            FStar_Pprint.op_Hat_Hat uu____4880 uu____4888  in
          FStar_Pprint.group uu____4879
      | uu____4889 -> p_Tm e

and (p_tmFormula : FStar_Parser_AST.term -> FStar_Pprint.document) =
  fun e  ->
    let uu____4891 =
      let uu____4892 = unparen e  in uu____4892.FStar_Parser_AST.tm  in
    match uu____4891 with
    | FStar_Parser_AST.Op
        ({ FStar_Ident.idText = "\\/"; FStar_Ident.idRange = uu____4893;_},e1::e2::[])
        ->
        let uu____4898 = str "\\/"  in
        let uu____4899 = p_tmFormula e1  in
        let uu____4900 = p_tmConjunction e2  in
        infix0 uu____4898 uu____4899 uu____4900
    | uu____4901 -> p_tmConjunction e

and (p_tmConjunction : FStar_Parser_AST.term -> FStar_Pprint.document) =
  fun e  ->
    let uu____4903 =
      let uu____4904 = unparen e  in uu____4904.FStar_Parser_AST.tm  in
    match uu____4903 with
    | FStar_Parser_AST.Op
        ({ FStar_Ident.idText = "/\\"; FStar_Ident.idRange = uu____4905;_},e1::e2::[])
        ->
        let uu____4910 = str "/\\"  in
        let uu____4911 = p_tmConjunction e1  in
        let uu____4912 = p_tmTuple e2  in
        infix0 uu____4910 uu____4911 uu____4912
    | uu____4913 -> p_tmTuple e

and (p_tmTuple : FStar_Parser_AST.term -> FStar_Pprint.document) =
  fun e  -> with_comment p_tmTuple' e e.FStar_Parser_AST.range

and (p_tmTuple' : FStar_Parser_AST.term -> FStar_Pprint.document) =
  fun e  ->
    let uu____4916 =
      let uu____4917 = unparen e  in uu____4917.FStar_Parser_AST.tm  in
    match uu____4916 with
    | FStar_Parser_AST.Construct (lid,args) when is_tuple_constructor lid ->
        let uu____4932 = FStar_Pprint.op_Hat_Hat FStar_Pprint.comma break1
           in
        FStar_Pprint.separate_map uu____4932
          (fun uu____4940  ->
             match uu____4940 with | (e1,uu____4946) -> p_tmEq e1) args
    | uu____4947 -> p_tmEq e

and (paren_if :
  Prims.int -> Prims.int -> FStar_Pprint.document -> FStar_Pprint.document) =
  fun curr  ->
    fun mine  ->
      fun doc1  ->
        if mine <= curr
        then doc1
        else
          (let uu____4952 =
             let uu____4953 =
               FStar_Pprint.op_Hat_Hat doc1 FStar_Pprint.rparen  in
             FStar_Pprint.op_Hat_Hat FStar_Pprint.lparen uu____4953  in
           FStar_Pprint.group uu____4952)

and (p_tmEq : FStar_Parser_AST.term -> FStar_Pprint.document) =
  fun e  ->
    let n1 =
      max_level
        (FStar_List.append [colon_equals (); pipe_right ()]
           (operatorInfix0ad12 ()))
       in
    p_tmEq' n1 e

and (p_tmEq' : Prims.int -> FStar_Parser_AST.term -> FStar_Pprint.document) =
  fun curr  ->
    fun e  ->
      let uu____5004 =
        let uu____5005 = unparen e  in uu____5005.FStar_Parser_AST.tm  in
      match uu____5004 with
      | FStar_Parser_AST.Op (op,e1::e2::[]) when
          ((is_operatorInfix0ad12 op) || ((FStar_Ident.text_of_id op) = "="))
            || ((FStar_Ident.text_of_id op) = "|>")
          ->
          let op1 = FStar_Ident.text_of_id op  in
          let uu____5012 = levels op1  in
          (match uu____5012 with
           | (left1,mine,right1) ->
               let uu____5022 =
                 let uu____5023 = FStar_All.pipe_left str op1  in
                 let uu____5024 = p_tmEq' left1 e1  in
                 let uu____5025 = p_tmEq' right1 e2  in
                 infix0 uu____5023 uu____5024 uu____5025  in
               paren_if curr mine uu____5022)
      | FStar_Parser_AST.Op
          ({ FStar_Ident.idText = ":="; FStar_Ident.idRange = uu____5026;_},e1::e2::[])
          ->
          let uu____5031 =
            let uu____5032 = p_tmEq e1  in
            let uu____5033 =
              let uu____5034 =
                let uu____5035 =
                  let uu____5036 = p_tmEq e2  in
                  op_Hat_Slash_Plus_Hat FStar_Pprint.equals uu____5036  in
                FStar_Pprint.op_Hat_Hat FStar_Pprint.colon uu____5035  in
              FStar_Pprint.op_Hat_Hat FStar_Pprint.space uu____5034  in
            FStar_Pprint.op_Hat_Hat uu____5032 uu____5033  in
          FStar_Pprint.group uu____5031
      | FStar_Parser_AST.Op
          ({ FStar_Ident.idText = "-"; FStar_Ident.idRange = uu____5037;_},e1::[])
          ->
          let uu____5041 = levels "-"  in
          (match uu____5041 with
           | (left1,mine,right1) ->
               let uu____5051 = p_tmEq' mine e1  in
               FStar_Pprint.op_Hat_Slash_Hat FStar_Pprint.minus uu____5051)
      | uu____5052 -> p_tmNoEq e

and (p_tmNoEq : FStar_Parser_AST.term -> FStar_Pprint.document) =
  fun e  ->
    let n1 = max_level [colon_colon (); amp (); opinfix3 (); opinfix4 ()]  in
    p_tmNoEq' n1 e

and (p_tmNoEq' : Prims.int -> FStar_Parser_AST.term -> FStar_Pprint.document)
  =
  fun curr  ->
    fun e  ->
      let uu____5115 =
        let uu____5116 = unparen e  in uu____5116.FStar_Parser_AST.tm  in
      match uu____5115 with
      | FStar_Parser_AST.Construct (lid,(e1,uu____5119)::(e2,uu____5121)::[])
          when
          (FStar_Ident.lid_equals lid FStar_Parser_Const.cons_lid) &&
            (let uu____5141 = is_list e  in Prims.op_Negation uu____5141)
          ->
          let op = "::"  in
          let uu____5143 = levels op  in
          (match uu____5143 with
           | (left1,mine,right1) ->
               let uu____5153 =
                 let uu____5154 = str op  in
                 let uu____5155 = p_tmNoEq' left1 e1  in
                 let uu____5156 = p_tmNoEq' right1 e2  in
                 infix0 uu____5154 uu____5155 uu____5156  in
               paren_if curr mine uu____5153)
      | FStar_Parser_AST.Sum (binders,res) ->
          let op = "&"  in
          let uu____5164 = levels op  in
          (match uu____5164 with
           | (left1,mine,right1) ->
               let p_dsumfst b =
                 let uu____5178 = p_binder false b  in
                 let uu____5179 =
                   let uu____5180 =
                     let uu____5181 = str op  in
                     FStar_Pprint.op_Hat_Hat uu____5181 break1  in
                   FStar_Pprint.op_Hat_Hat FStar_Pprint.space uu____5180  in
                 FStar_Pprint.op_Hat_Hat uu____5178 uu____5179  in
               let uu____5182 =
                 let uu____5183 = FStar_Pprint.concat_map p_dsumfst binders
                    in
                 let uu____5184 = p_tmNoEq' right1 res  in
                 FStar_Pprint.op_Hat_Hat uu____5183 uu____5184  in
               paren_if curr mine uu____5182)
      | FStar_Parser_AST.Op (op,e1::e2::[]) when is_operatorInfix34 op ->
          let op1 = FStar_Ident.text_of_id op  in
          let uu____5191 = levels op1  in
          (match uu____5191 with
           | (left1,mine,right1) ->
               let uu____5201 =
                 let uu____5202 = str op1  in
                 let uu____5203 = p_tmNoEq' left1 e1  in
                 let uu____5204 = p_tmNoEq' right1 e2  in
                 infix0 uu____5202 uu____5203 uu____5204  in
               paren_if curr mine uu____5201)
      | FStar_Parser_AST.NamedTyp (lid,e1) ->
          let uu____5207 =
            let uu____5208 = p_lidentOrUnderscore lid  in
            let uu____5209 =
              let uu____5210 = p_appTerm e1  in
              FStar_Pprint.op_Hat_Slash_Hat FStar_Pprint.colon uu____5210  in
            FStar_Pprint.op_Hat_Slash_Hat uu____5208 uu____5209  in
          FStar_Pprint.group uu____5207
      | FStar_Parser_AST.Refine (b,phi) -> p_refinedBinder b phi
      | FStar_Parser_AST.Record (with_opt,record_fields) ->
          let uu____5231 =
            let uu____5232 =
              default_or_map FStar_Pprint.empty p_with_clause with_opt  in
            let uu____5233 =
              let uu____5234 =
                FStar_Pprint.op_Hat_Hat FStar_Pprint.semi break1  in
              FStar_Pprint.separate_map uu____5234 p_simpleDef record_fields
               in
            FStar_Pprint.op_Hat_Hat uu____5232 uu____5233  in
          braces_with_nesting uu____5231
      | FStar_Parser_AST.Op
          ({ FStar_Ident.idText = "~"; FStar_Ident.idRange = uu____5239;_},e1::[])
          ->
          let uu____5243 =
            let uu____5244 = str "~"  in
            let uu____5245 = p_atomicTerm e1  in
            FStar_Pprint.op_Hat_Hat uu____5244 uu____5245  in
          FStar_Pprint.group uu____5243
      | uu____5246 -> p_appTerm e

and (p_with_clause : FStar_Parser_AST.term -> FStar_Pprint.document) =
  fun e  ->
    let uu____5248 = p_appTerm e  in
    let uu____5249 =
      let uu____5250 =
        let uu____5251 = str "with"  in
        FStar_Pprint.op_Hat_Hat uu____5251 break1  in
      FStar_Pprint.op_Hat_Hat FStar_Pprint.space uu____5250  in
    FStar_Pprint.op_Hat_Hat uu____5248 uu____5249

and (p_refinedBinder :
  FStar_Parser_AST.binder -> FStar_Parser_AST.term -> FStar_Pprint.document)
  =
  fun b  ->
    fun phi  ->
      match b.FStar_Parser_AST.b with
      | FStar_Parser_AST.Annotated (lid,t) ->
          let uu____5256 =
            let uu____5257 = p_lident lid  in
            p_refinement b.FStar_Parser_AST.aqual uu____5257 t phi  in
          soft_parens_with_nesting uu____5256
      | FStar_Parser_AST.TAnnotated uu____5258 ->
          failwith "Is this still used ?"
      | FStar_Parser_AST.Variable uu____5263 ->
          let uu____5264 =
            let uu____5265 = FStar_Parser_AST.binder_to_string b  in
            FStar_Util.format1
              "Imposible : a refined binder ought to be annotated %s"
              uu____5265
             in
          failwith uu____5264
      | FStar_Parser_AST.TVariable uu____5266 ->
          let uu____5267 =
            let uu____5268 = FStar_Parser_AST.binder_to_string b  in
            FStar_Util.format1
              "Imposible : a refined binder ought to be annotated %s"
              uu____5268
             in
          failwith uu____5267
      | FStar_Parser_AST.NoName uu____5269 ->
          let uu____5270 =
            let uu____5271 = FStar_Parser_AST.binder_to_string b  in
            FStar_Util.format1
              "Imposible : a refined binder ought to be annotated %s"
              uu____5271
             in
          failwith uu____5270

and (p_simpleDef :
  (FStar_Ident.lid,FStar_Parser_AST.term) FStar_Pervasives_Native.tuple2 ->
    FStar_Pprint.document)
  =
  fun uu____5272  ->
    match uu____5272 with
    | (lid,e) ->
        let uu____5279 =
          let uu____5280 = p_qlident lid  in
          let uu____5281 =
            let uu____5282 = p_tmIff e  in
            FStar_Pprint.op_Hat_Slash_Hat FStar_Pprint.equals uu____5282  in
          FStar_Pprint.op_Hat_Slash_Hat uu____5280 uu____5281  in
        FStar_Pprint.group uu____5279

and (p_appTerm : FStar_Parser_AST.term -> FStar_Pprint.document) =
  fun e  ->
    let uu____5284 =
      let uu____5285 = unparen e  in uu____5285.FStar_Parser_AST.tm  in
    match uu____5284 with
    | FStar_Parser_AST.App uu____5286 when is_general_application e ->
        let uu____5293 = head_and_args e  in
        (match uu____5293 with
         | (head1,args) ->
             let uu____5318 =
               let uu____5329 = FStar_ST.op_Bang should_print_fs_typ_app  in
               if uu____5329
               then
                 let uu____5359 =
                   FStar_Util.take
                     (fun uu____5383  ->
                        match uu____5383 with
                        | (uu____5388,aq) -> aq = FStar_Parser_AST.FsTypApp)
                     args
                    in
                 match uu____5359 with
                 | (fs_typ_args,args1) ->
                     let uu____5426 =
                       let uu____5427 = p_indexingTerm head1  in
                       let uu____5428 =
                         let uu____5429 =
                           FStar_Pprint.op_Hat_Hat FStar_Pprint.comma break1
                            in
                         soft_surround_map_or_flow (Prims.parse_int "2")
                           (Prims.parse_int "0") FStar_Pprint.empty
                           FStar_Pprint.langle uu____5429 FStar_Pprint.rangle
                           p_fsTypArg fs_typ_args
                          in
                       FStar_Pprint.op_Hat_Hat uu____5427 uu____5428  in
                     (uu____5426, args1)
               else
                 (let uu____5441 = p_indexingTerm head1  in
                  (uu____5441, args))
                in
             (match uu____5318 with
              | (head_doc,args1) ->
                  let uu____5462 =
                    let uu____5463 =
                      FStar_Pprint.op_Hat_Hat head_doc FStar_Pprint.space  in
                    soft_surround_map_or_flow (Prims.parse_int "2")
                      (Prims.parse_int "0") head_doc uu____5463 break1
                      FStar_Pprint.empty p_argTerm args1
                     in
                  FStar_Pprint.group uu____5462))
    | FStar_Parser_AST.Construct (lid,args) when
        (is_general_construction e) &&
          (let uu____5483 = is_dtuple_constructor lid  in
           Prims.op_Negation uu____5483)
        ->
        (match args with
         | [] -> p_quident lid
         | arg::[] ->
             let uu____5501 =
               let uu____5502 = p_quident lid  in
               let uu____5503 = p_argTerm arg  in
               FStar_Pprint.op_Hat_Slash_Hat uu____5502 uu____5503  in
             FStar_Pprint.group uu____5501
         | hd1::tl1 ->
             let uu____5520 =
               let uu____5521 =
                 let uu____5522 =
                   let uu____5523 = p_quident lid  in
                   let uu____5524 = p_argTerm hd1  in
                   prefix2 uu____5523 uu____5524  in
                 FStar_Pprint.group uu____5522  in
               let uu____5525 =
                 let uu____5526 =
                   FStar_Pprint.separate_map break1 p_argTerm tl1  in
                 jump2 uu____5526  in
               FStar_Pprint.op_Hat_Hat uu____5521 uu____5525  in
             FStar_Pprint.group uu____5520)
    | uu____5531 -> p_indexingTerm e

and (p_argTerm :
  (FStar_Parser_AST.term,FStar_Parser_AST.imp) FStar_Pervasives_Native.tuple2
    -> FStar_Pprint.document)
  =
  fun arg_imp  ->
    match arg_imp with
    | (u,FStar_Parser_AST.UnivApp ) -> p_universe u
    | (e,FStar_Parser_AST.FsTypApp ) ->
        (FStar_Errors.log_issue e.FStar_Parser_AST.range
           (FStar_Errors.Warning_UnexpectedFsTypApp,
             "Unexpected FsTypApp, output might not be formatted correctly.");
         (let uu____5540 = p_indexingTerm e  in
          FStar_Pprint.surround (Prims.parse_int "2") (Prims.parse_int "1")
            FStar_Pprint.langle uu____5540 FStar_Pprint.rangle))
    | (e,FStar_Parser_AST.Hash ) ->
        let uu____5542 = str "#"  in
        let uu____5543 = p_indexingTerm e  in
        FStar_Pprint.op_Hat_Hat uu____5542 uu____5543
    | (e,FStar_Parser_AST.Nothing ) -> p_indexingTerm e

and (p_fsTypArg :
  (FStar_Parser_AST.term,FStar_Parser_AST.imp) FStar_Pervasives_Native.tuple2
    -> FStar_Pprint.document)
  =
  fun uu____5545  ->
    match uu____5545 with | (e,uu____5551) -> p_indexingTerm e

and (p_indexingTerm_aux :
  (FStar_Parser_AST.term -> FStar_Pprint.document) ->
    FStar_Parser_AST.term -> FStar_Pprint.document)
  =
  fun exit1  ->
    fun e  ->
      let uu____5556 =
        let uu____5557 = unparen e  in uu____5557.FStar_Parser_AST.tm  in
      match uu____5556 with
      | FStar_Parser_AST.Op
          ({ FStar_Ident.idText = ".()"; FStar_Ident.idRange = uu____5558;_},e1::e2::[])
          ->
          let uu____5563 =
            let uu____5564 = p_indexingTerm_aux p_atomicTermNotQUident e1  in
            let uu____5565 =
              let uu____5566 =
                let uu____5567 = p_term e2  in
                soft_parens_with_nesting uu____5567  in
              FStar_Pprint.op_Hat_Hat FStar_Pprint.dot uu____5566  in
            FStar_Pprint.op_Hat_Hat uu____5564 uu____5565  in
          FStar_Pprint.group uu____5563
      | FStar_Parser_AST.Op
          ({ FStar_Ident.idText = ".[]"; FStar_Ident.idRange = uu____5568;_},e1::e2::[])
          ->
          let uu____5573 =
            let uu____5574 = p_indexingTerm_aux p_atomicTermNotQUident e1  in
            let uu____5575 =
              let uu____5576 =
                let uu____5577 = p_term e2  in
                soft_brackets_with_nesting uu____5577  in
              FStar_Pprint.op_Hat_Hat FStar_Pprint.dot uu____5576  in
            FStar_Pprint.op_Hat_Hat uu____5574 uu____5575  in
          FStar_Pprint.group uu____5573
      | uu____5578 -> exit1 e

and (p_indexingTerm : FStar_Parser_AST.term -> FStar_Pprint.document) =
  fun e  -> p_indexingTerm_aux p_atomicTerm e

and (p_atomicTerm : FStar_Parser_AST.term -> FStar_Pprint.document) =
  fun e  ->
    let uu____5581 =
      let uu____5582 = unparen e  in uu____5582.FStar_Parser_AST.tm  in
    match uu____5581 with
    | FStar_Parser_AST.LetOpen (lid,e1) ->
        let uu____5585 = p_quident lid  in
        let uu____5586 =
          let uu____5587 =
            let uu____5588 = p_term e1  in
            soft_parens_with_nesting uu____5588  in
          FStar_Pprint.op_Hat_Hat FStar_Pprint.dot uu____5587  in
        FStar_Pprint.op_Hat_Hat uu____5585 uu____5586
    | FStar_Parser_AST.Name lid -> p_quident lid
    | FStar_Parser_AST.Op (op,e1::[]) when is_general_prefix_op op ->
        let uu____5594 = str (FStar_Ident.text_of_id op)  in
        let uu____5595 = p_atomicTerm e1  in
        FStar_Pprint.op_Hat_Hat uu____5594 uu____5595
    | uu____5596 -> p_atomicTermNotQUident e

and (p_atomicTermNotQUident : FStar_Parser_AST.term -> FStar_Pprint.document)
  =
  fun e  ->
    let uu____5598 =
      let uu____5599 = unparen e  in uu____5599.FStar_Parser_AST.tm  in
    match uu____5598 with
    | FStar_Parser_AST.Wild  -> FStar_Pprint.underscore
    | FStar_Parser_AST.Var lid when
        FStar_Ident.lid_equals lid FStar_Parser_Const.assert_lid ->
        str "assert"
    | FStar_Parser_AST.Tvar tv -> p_tvar tv
    | FStar_Parser_AST.Const c ->
        (match c with
         | FStar_Const.Const_char x when x = 10 -> str "0x0Az"
         | uu____5605 -> p_constant c)
    | FStar_Parser_AST.Name lid when
        FStar_Ident.lid_equals lid FStar_Parser_Const.true_lid -> str "True"
    | FStar_Parser_AST.Name lid when
        FStar_Ident.lid_equals lid FStar_Parser_Const.false_lid ->
        str "False"
    | FStar_Parser_AST.Op (op,e1::[]) when is_general_prefix_op op ->
        let uu____5612 = str (FStar_Ident.text_of_id op)  in
        let uu____5613 = p_atomicTermNotQUident e1  in
        FStar_Pprint.op_Hat_Hat uu____5612 uu____5613
    | FStar_Parser_AST.Op (op,[]) ->
        let uu____5617 =
          let uu____5618 =
            let uu____5619 = str (FStar_Ident.text_of_id op)  in
            let uu____5620 =
              FStar_Pprint.op_Hat_Hat FStar_Pprint.space FStar_Pprint.rparen
               in
            FStar_Pprint.op_Hat_Hat uu____5619 uu____5620  in
          FStar_Pprint.op_Hat_Hat FStar_Pprint.space uu____5618  in
        FStar_Pprint.op_Hat_Hat FStar_Pprint.lparen uu____5617
    | FStar_Parser_AST.Construct (lid,args) when is_dtuple_constructor lid ->
        let uu____5635 =
          FStar_Pprint.op_Hat_Hat FStar_Pprint.lparen FStar_Pprint.bar  in
        let uu____5636 =
          let uu____5637 = FStar_Pprint.op_Hat_Hat FStar_Pprint.comma break1
             in
          let uu____5638 = FStar_List.map FStar_Pervasives_Native.fst args
             in
          FStar_Pprint.separate_map uu____5637 p_tmEq uu____5638  in
        let uu____5645 =
          FStar_Pprint.op_Hat_Hat FStar_Pprint.bar FStar_Pprint.rparen  in
        FStar_Pprint.surround (Prims.parse_int "2") (Prims.parse_int "1")
          uu____5635 uu____5636 uu____5645
    | FStar_Parser_AST.Project (e1,lid) ->
        let uu____5648 =
          let uu____5649 = p_atomicTermNotQUident e1  in
          let uu____5650 =
            let uu____5651 = p_qlident lid  in
            FStar_Pprint.op_Hat_Hat FStar_Pprint.dot uu____5651  in
          FStar_Pprint.prefix (Prims.parse_int "2") (Prims.parse_int "0")
            uu____5649 uu____5650
           in
        FStar_Pprint.group uu____5648
    | uu____5652 -> p_projectionLHS e

and (p_projectionLHS : FStar_Parser_AST.term -> FStar_Pprint.document) =
  fun e  ->
    let uu____5654 =
      let uu____5655 = unparen e  in uu____5655.FStar_Parser_AST.tm  in
    match uu____5654 with
    | FStar_Parser_AST.Var lid -> p_qlident lid
    | FStar_Parser_AST.Projector (constr_lid,field_lid) ->
        let uu____5659 = p_quident constr_lid  in
        let uu____5660 =
          let uu____5661 =
            let uu____5662 = p_lident field_lid  in
            FStar_Pprint.op_Hat_Hat FStar_Pprint.dot uu____5662  in
          FStar_Pprint.op_Hat_Hat FStar_Pprint.qmark uu____5661  in
        FStar_Pprint.op_Hat_Hat uu____5659 uu____5660
    | FStar_Parser_AST.Discrim constr_lid ->
        let uu____5664 = p_quident constr_lid  in
        FStar_Pprint.op_Hat_Hat uu____5664 FStar_Pprint.qmark
    | FStar_Parser_AST.Paren e1 ->
        let uu____5666 = p_term e1  in soft_parens_with_nesting uu____5666
    | uu____5667 when is_array e ->
        let es = extract_from_list e  in
        let uu____5671 =
          FStar_Pprint.op_Hat_Hat FStar_Pprint.lbracket FStar_Pprint.bar  in
        let uu____5672 =
          let uu____5673 = FStar_Pprint.op_Hat_Hat FStar_Pprint.semi break1
             in
          separate_map_or_flow uu____5673 p_noSeqTerm es  in
        let uu____5674 =
          FStar_Pprint.op_Hat_Hat FStar_Pprint.bar FStar_Pprint.rbracket  in
        FStar_Pprint.surround (Prims.parse_int "2") (Prims.parse_int "0")
          uu____5671 uu____5672 uu____5674
    | uu____5675 when is_list e ->
        let uu____5676 =
          let uu____5677 = FStar_Pprint.op_Hat_Hat FStar_Pprint.semi break1
             in
          let uu____5678 = extract_from_list e  in
          separate_map_or_flow uu____5677 p_noSeqTerm uu____5678  in
        FStar_Pprint.surround (Prims.parse_int "2") (Prims.parse_int "0")
          FStar_Pprint.lbracket uu____5676 FStar_Pprint.rbracket
    | uu____5681 when is_lex_list e ->
        let uu____5682 =
          FStar_Pprint.op_Hat_Hat FStar_Pprint.percent FStar_Pprint.lbracket
           in
        let uu____5683 =
          let uu____5684 = FStar_Pprint.op_Hat_Hat FStar_Pprint.semi break1
             in
          let uu____5685 = extract_from_list e  in
          separate_map_or_flow uu____5684 p_noSeqTerm uu____5685  in
        FStar_Pprint.surround (Prims.parse_int "2") (Prims.parse_int "1")
          uu____5682 uu____5683 FStar_Pprint.rbracket
    | uu____5688 when is_ref_set e ->
        let es = extract_from_ref_set e  in
        let uu____5692 =
          FStar_Pprint.op_Hat_Hat FStar_Pprint.bang FStar_Pprint.lbrace  in
        let uu____5693 =
          let uu____5694 = FStar_Pprint.op_Hat_Hat FStar_Pprint.comma break1
             in
          separate_map_or_flow uu____5694 p_appTerm es  in
        FStar_Pprint.surround (Prims.parse_int "2") (Prims.parse_int "0")
          uu____5692 uu____5693 FStar_Pprint.rbrace
    | FStar_Parser_AST.Labeled (e1,s,b) ->
        let uu____5698 = str (Prims.strcat "(*" (Prims.strcat s "*)"))  in
        let uu____5699 = p_term e1  in
        FStar_Pprint.op_Hat_Slash_Hat uu____5698 uu____5699
    | FStar_Parser_AST.Op (op,args) when
        let uu____5706 = handleable_op op args  in
        Prims.op_Negation uu____5706 ->
        let uu____5707 =
          let uu____5708 =
            let uu____5709 =
              let uu____5710 =
                let uu____5711 =
                  FStar_Util.string_of_int (FStar_List.length args)  in
                Prims.strcat uu____5711
                  " arguments couldn't be handled by the pretty printer"
                 in
              Prims.strcat " with " uu____5710  in
            Prims.strcat (FStar_Ident.text_of_id op) uu____5709  in
          Prims.strcat "Operation " uu____5708  in
        failwith uu____5707
    | FStar_Parser_AST.Uvar uu____5712 ->
        failwith "Unexpected universe variable out of universe context"
    | FStar_Parser_AST.Wild  ->
        let uu____5713 = p_term e  in soft_parens_with_nesting uu____5713
    | FStar_Parser_AST.Const uu____5714 ->
        let uu____5715 = p_term e  in soft_parens_with_nesting uu____5715
    | FStar_Parser_AST.Op uu____5716 ->
        let uu____5723 = p_term e  in soft_parens_with_nesting uu____5723
    | FStar_Parser_AST.Tvar uu____5724 ->
        let uu____5725 = p_term e  in soft_parens_with_nesting uu____5725
    | FStar_Parser_AST.Var uu____5726 ->
        let uu____5727 = p_term e  in soft_parens_with_nesting uu____5727
    | FStar_Parser_AST.Name uu____5728 ->
        let uu____5729 = p_term e  in soft_parens_with_nesting uu____5729
    | FStar_Parser_AST.Construct uu____5730 ->
        let uu____5741 = p_term e  in soft_parens_with_nesting uu____5741
    | FStar_Parser_AST.Abs uu____5742 ->
        let uu____5749 = p_term e  in soft_parens_with_nesting uu____5749
    | FStar_Parser_AST.App uu____5750 ->
        let uu____5757 = p_term e  in soft_parens_with_nesting uu____5757
    | FStar_Parser_AST.Let uu____5758 ->
        let uu____5771 = p_term e  in soft_parens_with_nesting uu____5771
    | FStar_Parser_AST.LetOpen uu____5772 ->
        let uu____5777 = p_term e  in soft_parens_with_nesting uu____5777
    | FStar_Parser_AST.Seq uu____5778 ->
        let uu____5783 = p_term e  in soft_parens_with_nesting uu____5783
    | FStar_Parser_AST.Bind uu____5784 ->
        let uu____5791 = p_term e  in soft_parens_with_nesting uu____5791
    | FStar_Parser_AST.If uu____5792 ->
        let uu____5799 = p_term e  in soft_parens_with_nesting uu____5799
    | FStar_Parser_AST.Match uu____5800 ->
        let uu____5815 = p_term e  in soft_parens_with_nesting uu____5815
    | FStar_Parser_AST.TryWith uu____5816 ->
        let uu____5831 = p_term e  in soft_parens_with_nesting uu____5831
    | FStar_Parser_AST.Ascribed uu____5832 ->
        let uu____5841 = p_term e  in soft_parens_with_nesting uu____5841
    | FStar_Parser_AST.Record uu____5842 ->
        let uu____5855 = p_term e  in soft_parens_with_nesting uu____5855
    | FStar_Parser_AST.Project uu____5856 ->
        let uu____5861 = p_term e  in soft_parens_with_nesting uu____5861
    | FStar_Parser_AST.Product uu____5862 ->
        let uu____5869 = p_term e  in soft_parens_with_nesting uu____5869
    | FStar_Parser_AST.Sum uu____5870 ->
        let uu____5877 = p_term e  in soft_parens_with_nesting uu____5877
    | FStar_Parser_AST.QForall uu____5878 ->
        let uu____5891 = p_term e  in soft_parens_with_nesting uu____5891
    | FStar_Parser_AST.QExists uu____5892 ->
        let uu____5905 = p_term e  in soft_parens_with_nesting uu____5905
    | FStar_Parser_AST.Refine uu____5906 ->
        let uu____5911 = p_term e  in soft_parens_with_nesting uu____5911
    | FStar_Parser_AST.NamedTyp uu____5912 ->
        let uu____5917 = p_term e  in soft_parens_with_nesting uu____5917
    | FStar_Parser_AST.Requires uu____5918 ->
        let uu____5925 = p_term e  in soft_parens_with_nesting uu____5925
    | FStar_Parser_AST.Ensures uu____5926 ->
        let uu____5933 = p_term e  in soft_parens_with_nesting uu____5933
    | FStar_Parser_AST.Assign uu____5934 ->
        let uu____5939 = p_term e  in soft_parens_with_nesting uu____5939
    | FStar_Parser_AST.Attributes uu____5940 ->
<<<<<<< HEAD
        let uu____5943 = p_term e  in soft_parens_with_nesting uu____5943

and (p_constant : FStar_Const.sconst -> FStar_Pprint.document) =
  fun uu___61_5944  ->
    match uu___61_5944 with
=======
        let uu____5943 = p_term e in soft_parens_with_nesting uu____5943
and p_constant: FStar_Const.sconst -> FStar_Pprint.document =
  fun uu___62_5944  ->
    match uu___62_5944 with
>>>>>>> 5b12fe7d
    | FStar_Const.Const_effect  -> str "Effect"
    | FStar_Const.Const_unit  -> str "()"
    | FStar_Const.Const_bool b -> FStar_Pprint.doc_of_bool b
    | FStar_Const.Const_float x -> str (FStar_Util.string_of_float x)
    | FStar_Const.Const_char x ->
        let uu____5948 = FStar_Pprint.doc_of_char x  in
        FStar_Pprint.squotes uu____5948
    | FStar_Const.Const_string (s,uu____5950) ->
        let uu____5951 = str s  in FStar_Pprint.dquotes uu____5951
    | FStar_Const.Const_bytearray (bytes,uu____5953) ->
        let uu____5958 =
          let uu____5959 = str (FStar_Util.string_of_bytes bytes)  in
          FStar_Pprint.dquotes uu____5959  in
        let uu____5960 = str "B"  in
        FStar_Pprint.op_Hat_Hat uu____5958 uu____5960
    | FStar_Const.Const_int (repr,sign_width_opt) ->
        let signedness uu___60_5978 =
          match uu___60_5978 with
          | FStar_Const.Unsigned  -> str "u"
<<<<<<< HEAD
          | FStar_Const.Signed  -> FStar_Pprint.empty  in
        let width uu___60_5982 =
          match uu___60_5982 with
=======
          | FStar_Const.Signed  -> FStar_Pprint.empty in
        let width uu___61_5982 =
          match uu___61_5982 with
>>>>>>> 5b12fe7d
          | FStar_Const.Int8  -> str "y"
          | FStar_Const.Int16  -> str "s"
          | FStar_Const.Int32  -> str "l"
          | FStar_Const.Int64  -> str "L"  in
        let ending =
          default_or_map FStar_Pprint.empty
            (fun uu____5993  ->
               match uu____5993 with
               | (s,w) ->
                   let uu____6000 = signedness s  in
                   let uu____6001 = width w  in
                   FStar_Pprint.op_Hat_Hat uu____6000 uu____6001)
            sign_width_opt
           in
        let uu____6002 = str repr  in
        FStar_Pprint.op_Hat_Hat uu____6002 ending
    | FStar_Const.Const_range_of  -> str "range_of"
    | FStar_Const.Const_set_range_of  -> str "set_range_of"
    | FStar_Const.Const_range r ->
        let uu____6004 = FStar_Range.string_of_range r  in str uu____6004
    | FStar_Const.Const_reify  -> str "reify"
    | FStar_Const.Const_reflect lid ->
        let uu____6006 = p_quident lid  in
        let uu____6007 =
          let uu____6008 =
            let uu____6009 = str "reflect"  in
            FStar_Pprint.op_Hat_Hat FStar_Pprint.dot uu____6009  in
          FStar_Pprint.op_Hat_Hat FStar_Pprint.qmark uu____6008  in
        FStar_Pprint.op_Hat_Hat uu____6006 uu____6007

and (p_universe : FStar_Parser_AST.term -> FStar_Pprint.document) =
  fun u  ->
    let uu____6011 = str "u#"  in
    let uu____6012 = p_atomicUniverse u  in
    FStar_Pprint.op_Hat_Hat uu____6011 uu____6012

and (p_universeFrom : FStar_Parser_AST.term -> FStar_Pprint.document) =
  fun u  ->
    let uu____6014 =
      let uu____6015 = unparen u  in uu____6015.FStar_Parser_AST.tm  in
    match uu____6014 with
    | FStar_Parser_AST.Op
        ({ FStar_Ident.idText = "+"; FStar_Ident.idRange = uu____6016;_},u1::u2::[])
        ->
        let uu____6021 =
          let uu____6022 = p_universeFrom u1  in
          let uu____6023 =
            let uu____6024 = p_universeFrom u2  in
            FStar_Pprint.op_Hat_Slash_Hat FStar_Pprint.plus uu____6024  in
          FStar_Pprint.op_Hat_Slash_Hat uu____6022 uu____6023  in
        FStar_Pprint.group uu____6021
    | FStar_Parser_AST.App uu____6025 ->
        let uu____6032 = head_and_args u  in
        (match uu____6032 with
         | (head1,args) ->
             let uu____6057 =
               let uu____6058 = unparen head1  in
               uu____6058.FStar_Parser_AST.tm  in
             (match uu____6057 with
              | FStar_Parser_AST.Var maybe_max_lid when
                  FStar_Ident.lid_equals maybe_max_lid
                    FStar_Parser_Const.max_lid
                  ->
                  let uu____6060 =
                    let uu____6061 = p_qlident FStar_Parser_Const.max_lid  in
                    let uu____6062 =
                      FStar_Pprint.separate_map FStar_Pprint.space
                        (fun uu____6070  ->
                           match uu____6070 with
                           | (u1,uu____6076) -> p_atomicUniverse u1) args
                       in
                    op_Hat_Slash_Plus_Hat uu____6061 uu____6062  in
                  FStar_Pprint.group uu____6060
              | uu____6077 ->
                  let uu____6078 =
                    let uu____6079 = FStar_Parser_AST.term_to_string u  in
                    FStar_Util.format1 "Invalid term in universe context %s"
                      uu____6079
                     in
                  failwith uu____6078))
    | uu____6080 -> p_atomicUniverse u

and (p_atomicUniverse : FStar_Parser_AST.term -> FStar_Pprint.document) =
  fun u  ->
    let uu____6082 =
      let uu____6083 = unparen u  in uu____6083.FStar_Parser_AST.tm  in
    match uu____6082 with
    | FStar_Parser_AST.Wild  -> FStar_Pprint.underscore
    | FStar_Parser_AST.Const (FStar_Const.Const_int (r,sw)) ->
        p_constant (FStar_Const.Const_int (r, sw))
    | FStar_Parser_AST.Uvar id1 -> str (FStar_Ident.text_of_id id1)
    | FStar_Parser_AST.Paren u1 ->
        let uu____6106 = p_universeFrom u1  in
        soft_parens_with_nesting uu____6106
    | FStar_Parser_AST.Op
        ({ FStar_Ident.idText = "+"; FStar_Ident.idRange = uu____6107;_},uu____6108::uu____6109::[])
        ->
        let uu____6112 = p_universeFrom u  in
        soft_parens_with_nesting uu____6112
    | FStar_Parser_AST.App uu____6113 ->
        let uu____6120 = p_universeFrom u  in
        soft_parens_with_nesting uu____6120
    | uu____6121 ->
        let uu____6122 =
          let uu____6123 = FStar_Parser_AST.term_to_string u  in
          FStar_Util.format1 "Invalid term in universe context %s" uu____6123
           in
        failwith uu____6122

let (term_to_document : FStar_Parser_AST.term -> FStar_Pprint.document) =
  fun e  -> p_term e 
let (signature_to_document : FStar_Parser_AST.decl -> FStar_Pprint.document)
  = fun e  -> p_justSig e 
let (decl_to_document : FStar_Parser_AST.decl -> FStar_Pprint.document) =
  fun e  -> p_decl e 
let (pat_to_document : FStar_Parser_AST.pattern -> FStar_Pprint.document) =
  fun p  -> p_disjunctivePattern p 
let (binder_to_document : FStar_Parser_AST.binder -> FStar_Pprint.document) =
  fun b  -> p_binder true b 
let (modul_to_document : FStar_Parser_AST.modul -> FStar_Pprint.document) =
  fun m  ->
    FStar_ST.op_Colon_Equals should_print_fs_typ_app false;
    (let res =
       match m with
       | FStar_Parser_AST.Module (uu____6163,decls) ->
           let uu____6169 =
             FStar_All.pipe_right decls (FStar_List.map decl_to_document)  in
           FStar_All.pipe_right uu____6169
             (FStar_Pprint.separate FStar_Pprint.hardline)
       | FStar_Parser_AST.Interface (uu____6178,decls,uu____6180) ->
           let uu____6185 =
             FStar_All.pipe_right decls (FStar_List.map decl_to_document)  in
           FStar_All.pipe_right uu____6185
             (FStar_Pprint.separate FStar_Pprint.hardline)
        in
     FStar_ST.op_Colon_Equals should_print_fs_typ_app false; res)
  
let (comments_to_document :
  (Prims.string,FStar_Range.range) FStar_Pervasives_Native.tuple2 Prims.list
    -> FStar_Pprint.document)
  =
  fun comments  ->
    FStar_Pprint.separate_map FStar_Pprint.hardline
      (fun uu____6236  ->
         match uu____6236 with | (comment,range) -> str comment) comments
  
let (modul_with_comments_to_document :
  FStar_Parser_AST.modul ->
    (Prims.string,FStar_Range.range) FStar_Pervasives_Native.tuple2
      Prims.list ->
      (FStar_Pprint.document,(Prims.string,FStar_Range.range)
                               FStar_Pervasives_Native.tuple2 Prims.list)
        FStar_Pervasives_Native.tuple2)
  =
  fun m  ->
    fun comments  ->
      let decls =
        match m with
        | FStar_Parser_AST.Module (uu____6276,decls) -> decls
        | FStar_Parser_AST.Interface (uu____6282,decls,uu____6284) -> decls
         in
      FStar_ST.op_Colon_Equals should_print_fs_typ_app false;
      (match decls with
       | [] -> (FStar_Pprint.empty, comments)
       | d::ds ->
           let uu____6329 =
             match ds with
             | {
                 FStar_Parser_AST.d = FStar_Parser_AST.Pragma
                   (FStar_Parser_AST.LightOff );
                 FStar_Parser_AST.drange = uu____6342;
                 FStar_Parser_AST.doc = uu____6343;
                 FStar_Parser_AST.quals = uu____6344;
                 FStar_Parser_AST.attrs = uu____6345;_}::uu____6346 ->
                 let d0 = FStar_List.hd ds  in
                 let uu____6352 =
                   let uu____6355 =
                     let uu____6358 = FStar_List.tl ds  in d :: uu____6358
                      in
                   d0 :: uu____6355  in
                 (uu____6352, (d0.FStar_Parser_AST.drange))
             | uu____6363 -> ((d :: ds), (d.FStar_Parser_AST.drange))  in
           (match uu____6329 with
            | (decls1,first_range) ->
                let extract_decl_range d1 = d1.FStar_Parser_AST.drange  in
                (FStar_ST.op_Colon_Equals comment_stack comments;
                 (let initial_comment =
                    let uu____6421 = FStar_Range.start_of_range first_range
                       in
                    place_comments_until_pos (Prims.parse_int "0")
                      (Prims.parse_int "1") uu____6421 FStar_Pprint.empty
                     in
                  let doc1 =
                    separate_map_with_comments FStar_Pprint.empty
                      FStar_Pprint.empty decl_to_document decls1
                      extract_decl_range
                     in
                  let comments1 = FStar_ST.op_Bang comment_stack  in
                  FStar_ST.op_Colon_Equals comment_stack [];
                  FStar_ST.op_Colon_Equals should_print_fs_typ_app false;
                  (let uu____6517 =
                     FStar_Pprint.op_Hat_Hat initial_comment doc1  in
                   (uu____6517, comments1))))))
  <|MERGE_RESOLUTION|>--- conflicted
+++ resolved
@@ -1,34 +1,32 @@
 open Prims
-let (should_print_fs_typ_app : Prims.bool FStar_ST.ref) =
-  FStar_Util.mk_ref false 
-let with_fs_typ_app :
+let should_print_fs_typ_app: Prims.bool FStar_ST.ref =
+  FStar_Util.mk_ref false
+let with_fs_typ_app:
   'Auu____19 'Auu____20 .
     Prims.bool -> ('Auu____20 -> 'Auu____19) -> 'Auu____20 -> 'Auu____19
   =
   fun b  ->
     fun printer  ->
       fun t  ->
-        let b0 = FStar_ST.op_Bang should_print_fs_typ_app  in
+        let b0 = FStar_ST.op_Bang should_print_fs_typ_app in
         FStar_ST.op_Colon_Equals should_print_fs_typ_app b;
-        (let res = printer t  in
+        (let res = printer t in
          FStar_ST.op_Colon_Equals should_print_fs_typ_app b0; res)
-  
-let (should_unparen : Prims.bool FStar_ST.ref) = FStar_Util.mk_ref true 
-let rec (unparen : FStar_Parser_AST.term -> FStar_Parser_AST.term) =
+let should_unparen: Prims.bool FStar_ST.ref = FStar_Util.mk_ref true
+let rec unparen: FStar_Parser_AST.term -> FStar_Parser_AST.term =
   fun t  ->
     let uu____115 =
-      let uu____116 = FStar_ST.op_Bang should_unparen  in
-      Prims.op_Negation uu____116  in
+      let uu____116 = FStar_ST.op_Bang should_unparen in
+      Prims.op_Negation uu____116 in
     if uu____115
     then t
     else
       (match t.FStar_Parser_AST.tm with
        | FStar_Parser_AST.Paren t1 -> unparen t1
        | uu____138 -> t)
-  
-let (str : Prims.string -> FStar_Pprint.document) =
-  fun s  -> FStar_Pprint.doc_of_string s 
-let default_or_map :
+let str: Prims.string -> FStar_Pprint.document =
+  fun s  -> FStar_Pprint.doc_of_string s
+let default_or_map:
   'Auu____147 'Auu____148 .
     'Auu____148 ->
       ('Auu____147 -> 'Auu____148) ->
@@ -40,32 +38,28 @@
         match x with
         | FStar_Pervasives_Native.None  -> n1
         | FStar_Pervasives_Native.Some x' -> f x'
-  
-let (prefix2 :
-  FStar_Pprint.document -> FStar_Pprint.document -> FStar_Pprint.document) =
+let prefix2:
+  FStar_Pprint.document -> FStar_Pprint.document -> FStar_Pprint.document =
   fun prefix_  ->
     fun body  ->
       FStar_Pprint.prefix (Prims.parse_int "2") (Prims.parse_int "1") prefix_
         body
-  
-let (op_Hat_Slash_Plus_Hat :
-  FStar_Pprint.document -> FStar_Pprint.document -> FStar_Pprint.document) =
-  fun prefix_  -> fun body  -> prefix2 prefix_ body 
-let (jump2 : FStar_Pprint.document -> FStar_Pprint.document) =
+let op_Hat_Slash_Plus_Hat:
+  FStar_Pprint.document -> FStar_Pprint.document -> FStar_Pprint.document =
+  fun prefix_  -> fun body  -> prefix2 prefix_ body
+let jump2: FStar_Pprint.document -> FStar_Pprint.document =
   fun body  ->
     FStar_Pprint.jump (Prims.parse_int "2") (Prims.parse_int "1") body
-  
-let (infix2 :
+let infix2:
   FStar_Pprint.document ->
-    FStar_Pprint.document -> FStar_Pprint.document -> FStar_Pprint.document)
-  = FStar_Pprint.infix (Prims.parse_int "2") (Prims.parse_int "1") 
-let (infix0 :
+    FStar_Pprint.document -> FStar_Pprint.document -> FStar_Pprint.document
+  = FStar_Pprint.infix (Prims.parse_int "2") (Prims.parse_int "1")
+let infix0:
   FStar_Pprint.document ->
-    FStar_Pprint.document -> FStar_Pprint.document -> FStar_Pprint.document)
-  = FStar_Pprint.infix (Prims.parse_int "0") (Prims.parse_int "1") 
-let (break1 : FStar_Pprint.document) =
-  FStar_Pprint.break_ (Prims.parse_int "1") 
-let separate_break_map :
+    FStar_Pprint.document -> FStar_Pprint.document -> FStar_Pprint.document
+  = FStar_Pprint.infix (Prims.parse_int "0") (Prims.parse_int "1")
+let break1: FStar_Pprint.document = FStar_Pprint.break_ (Prims.parse_int "1")
+let separate_break_map:
   'Auu____202 .
     FStar_Pprint.document ->
       ('Auu____202 -> FStar_Pprint.document) ->
@@ -76,12 +70,11 @@
       fun l  ->
         let uu____224 =
           let uu____225 =
-            let uu____226 = FStar_Pprint.op_Hat_Hat sep break1  in
-            FStar_Pprint.op_Hat_Hat FStar_Pprint.space uu____226  in
-          FStar_Pprint.separate_map uu____225 f l  in
+            let uu____226 = FStar_Pprint.op_Hat_Hat sep break1 in
+            FStar_Pprint.op_Hat_Hat FStar_Pprint.space uu____226 in
+          FStar_Pprint.separate_map uu____225 f l in
         FStar_Pprint.group uu____224
-  
-let precede_break_separate_map :
+let precede_break_separate_map:
   'Auu____232 .
     FStar_Pprint.document ->
       FStar_Pprint.document ->
@@ -93,26 +86,23 @@
       fun f  ->
         fun l  ->
           let uu____258 =
-            let uu____259 = FStar_Pprint.op_Hat_Hat prec FStar_Pprint.space
-               in
+            let uu____259 = FStar_Pprint.op_Hat_Hat prec FStar_Pprint.space in
             let uu____260 =
-              let uu____261 = FStar_List.hd l  in
-              FStar_All.pipe_right uu____261 f  in
-            FStar_Pprint.precede uu____259 uu____260  in
+              let uu____261 = FStar_List.hd l in
+              FStar_All.pipe_right uu____261 f in
+            FStar_Pprint.precede uu____259 uu____260 in
           let uu____262 =
-            let uu____263 = FStar_List.tl l  in
+            let uu____263 = FStar_List.tl l in
             FStar_Pprint.concat_map
               (fun x  ->
                  let uu____269 =
                    let uu____270 =
-                     let uu____271 = f x  in
-                     FStar_Pprint.op_Hat_Hat FStar_Pprint.space uu____271  in
-                   FStar_Pprint.op_Hat_Hat sep uu____270  in
-                 FStar_Pprint.op_Hat_Hat break1 uu____269) uu____263
-             in
+                     let uu____271 = f x in
+                     FStar_Pprint.op_Hat_Hat FStar_Pprint.space uu____271 in
+                   FStar_Pprint.op_Hat_Hat sep uu____270 in
+                 FStar_Pprint.op_Hat_Hat break1 uu____269) uu____263 in
           FStar_Pprint.op_Hat_Hat uu____258 uu____262
-  
-let concat_break_map :
+let concat_break_map:
   'Auu____275 .
     ('Auu____275 -> FStar_Pprint.document) ->
       'Auu____275 Prims.list -> FStar_Pprint.document
@@ -122,54 +112,44 @@
       let uu____293 =
         FStar_Pprint.concat_map
           (fun x  ->
-             let uu____297 = f x  in FStar_Pprint.op_Hat_Hat uu____297 break1)
-          l
-         in
+             let uu____297 = f x in FStar_Pprint.op_Hat_Hat uu____297 break1)
+          l in
       FStar_Pprint.group uu____293
-  
-let (parens_with_nesting : FStar_Pprint.document -> FStar_Pprint.document) =
+let parens_with_nesting: FStar_Pprint.document -> FStar_Pprint.document =
   fun contents  ->
     FStar_Pprint.surround (Prims.parse_int "2") (Prims.parse_int "0")
       FStar_Pprint.lparen contents FStar_Pprint.rparen
-  
-let (soft_parens_with_nesting :
-  FStar_Pprint.document -> FStar_Pprint.document) =
+let soft_parens_with_nesting: FStar_Pprint.document -> FStar_Pprint.document
+  =
   fun contents  ->
     FStar_Pprint.soft_surround (Prims.parse_int "2") (Prims.parse_int "0")
       FStar_Pprint.lparen contents FStar_Pprint.rparen
-  
-let (braces_with_nesting : FStar_Pprint.document -> FStar_Pprint.document) =
+let braces_with_nesting: FStar_Pprint.document -> FStar_Pprint.document =
   fun contents  ->
     FStar_Pprint.surround (Prims.parse_int "2") (Prims.parse_int "1")
       FStar_Pprint.lbrace contents FStar_Pprint.rbrace
-  
-let (soft_braces_with_nesting :
-  FStar_Pprint.document -> FStar_Pprint.document) =
+let soft_braces_with_nesting: FStar_Pprint.document -> FStar_Pprint.document
+  =
   fun contents  ->
     FStar_Pprint.soft_surround (Prims.parse_int "2") (Prims.parse_int "1")
       FStar_Pprint.lbrace contents FStar_Pprint.rbrace
-  
-let (brackets_with_nesting : FStar_Pprint.document -> FStar_Pprint.document)
-  =
+let brackets_with_nesting: FStar_Pprint.document -> FStar_Pprint.document =
   fun contents  ->
     FStar_Pprint.surround (Prims.parse_int "2") (Prims.parse_int "1")
       FStar_Pprint.lbracket contents FStar_Pprint.rbracket
-  
-let (soft_brackets_with_nesting :
-  FStar_Pprint.document -> FStar_Pprint.document) =
+let soft_brackets_with_nesting:
+  FStar_Pprint.document -> FStar_Pprint.document =
   fun contents  ->
     FStar_Pprint.soft_surround (Prims.parse_int "2") (Prims.parse_int "1")
       FStar_Pprint.lbracket contents FStar_Pprint.rbracket
-  
-let (soft_begin_end_with_nesting :
-  FStar_Pprint.document -> FStar_Pprint.document) =
+let soft_begin_end_with_nesting:
+  FStar_Pprint.document -> FStar_Pprint.document =
   fun contents  ->
-    let uu____319 = str "begin"  in
-    let uu____320 = str "end"  in
+    let uu____319 = str "begin" in
+    let uu____320 = str "end" in
     FStar_Pprint.soft_surround (Prims.parse_int "2") (Prims.parse_int "1")
       uu____319 contents uu____320
-  
-let separate_map_or_flow :
+let separate_map_or_flow:
   'Auu____325 .
     FStar_Pprint.document ->
       ('Auu____325 -> FStar_Pprint.document) ->
@@ -181,8 +161,7 @@
         if (FStar_List.length l) < (Prims.parse_int "10")
         then FStar_Pprint.separate_map sep f l
         else FStar_Pprint.flow_map sep f l
-  
-let soft_surround_separate_map :
+let soft_surround_separate_map:
   'Auu____357 .
     Prims.int ->
       Prims.int ->
@@ -204,11 +183,10 @@
                   if xs = []
                   then void_
                   else
-                    (let uu____402 = FStar_Pprint.separate_map sep f xs  in
+                    (let uu____402 = FStar_Pprint.separate_map sep f xs in
                      FStar_Pprint.soft_surround n1 b opening uu____402
                        closing)
-  
-let soft_surround_map_or_flow :
+let soft_surround_map_or_flow:
   'Auu____412 .
     Prims.int ->
       Prims.int ->
@@ -230,21 +208,20 @@
                   if xs = []
                   then void_
                   else
-                    (let uu____457 = separate_map_or_flow sep f xs  in
+                    (let uu____457 = separate_map_or_flow sep f xs in
                      FStar_Pprint.soft_surround n1 b opening uu____457
                        closing)
-  
-let (doc_of_fsdoc :
+let doc_of_fsdoc:
   (Prims.string,(Prims.string,Prims.string) FStar_Pervasives_Native.tuple2
                   Prims.list)
-    FStar_Pervasives_Native.tuple2 -> FStar_Pprint.document)
+    FStar_Pervasives_Native.tuple2 -> FStar_Pprint.document
   =
   fun uu____470  ->
     match uu____470 with
     | (comment,keywords) ->
         let uu____495 =
           let uu____496 =
-            let uu____499 = str comment  in
+            let uu____499 = str comment in
             let uu____500 =
               let uu____503 =
                 let uu____506 =
@@ -253,87 +230,79 @@
                        match uu____515 with
                        | (k,v1) ->
                            let uu____522 =
-                             let uu____525 = str k  in
+                             let uu____525 = str k in
                              let uu____526 =
                                let uu____529 =
-                                 let uu____532 = str v1  in [uu____532]  in
-                               FStar_Pprint.rarrow :: uu____529  in
-                             uu____525 :: uu____526  in
-                           FStar_Pprint.concat uu____522) keywords
-                   in
-                [uu____506]  in
-              FStar_Pprint.space :: uu____503  in
-            uu____499 :: uu____500  in
-          FStar_Pprint.concat uu____496  in
+                                 let uu____532 = str v1 in [uu____532] in
+                               FStar_Pprint.rarrow :: uu____529 in
+                             uu____525 :: uu____526 in
+                           FStar_Pprint.concat uu____522) keywords in
+                [uu____506] in
+              FStar_Pprint.space :: uu____503 in
+            uu____499 :: uu____500 in
+          FStar_Pprint.concat uu____496 in
         FStar_Pprint.group uu____495
-  
-let (is_unit : FStar_Parser_AST.term -> Prims.bool) =
+let is_unit: FStar_Parser_AST.term -> Prims.bool =
   fun e  ->
     let uu____536 =
-      let uu____537 = unparen e  in uu____537.FStar_Parser_AST.tm  in
+      let uu____537 = unparen e in uu____537.FStar_Parser_AST.tm in
     match uu____536 with
     | FStar_Parser_AST.Const (FStar_Const.Const_unit ) -> true
     | uu____538 -> false
-  
-let (matches_var : FStar_Parser_AST.term -> FStar_Ident.ident -> Prims.bool)
-  =
+let matches_var: FStar_Parser_AST.term -> FStar_Ident.ident -> Prims.bool =
   fun t  ->
     fun x  ->
       let uu____545 =
-        let uu____546 = unparen t  in uu____546.FStar_Parser_AST.tm  in
+        let uu____546 = unparen t in uu____546.FStar_Parser_AST.tm in
       match uu____545 with
       | FStar_Parser_AST.Var y ->
           x.FStar_Ident.idText = (FStar_Ident.text_of_lid y)
       | uu____548 -> false
-  
-let (is_tuple_constructor : FStar_Ident.lident -> Prims.bool) =
-  FStar_Parser_Const.is_tuple_data_lid' 
-let (is_dtuple_constructor : FStar_Ident.lident -> Prims.bool) =
-  FStar_Parser_Const.is_dtuple_data_lid' 
-let (is_list_structure :
+let is_tuple_constructor: FStar_Ident.lident -> Prims.bool =
+  FStar_Parser_Const.is_tuple_data_lid'
+let is_dtuple_constructor: FStar_Ident.lident -> Prims.bool =
+  FStar_Parser_Const.is_dtuple_data_lid'
+let is_list_structure:
   FStar_Ident.lident ->
-    FStar_Ident.lident -> FStar_Parser_AST.term -> Prims.bool)
+    FStar_Ident.lident -> FStar_Parser_AST.term -> Prims.bool
   =
   fun cons_lid1  ->
     fun nil_lid1  ->
       let rec aux e =
         let uu____565 =
-          let uu____566 = unparen e  in uu____566.FStar_Parser_AST.tm  in
+          let uu____566 = unparen e in uu____566.FStar_Parser_AST.tm in
         match uu____565 with
         | FStar_Parser_AST.Construct (lid,[]) ->
             FStar_Ident.lid_equals lid nil_lid1
         | FStar_Parser_AST.Construct (lid,uu____579::(e2,uu____581)::[]) ->
             (FStar_Ident.lid_equals lid cons_lid1) && (aux e2)
-        | uu____604 -> false  in
+        | uu____604 -> false in
       aux
-  
-let (is_list : FStar_Parser_AST.term -> Prims.bool) =
-  is_list_structure FStar_Parser_Const.cons_lid FStar_Parser_Const.nil_lid 
-let (is_lex_list : FStar_Parser_AST.term -> Prims.bool) =
+let is_list: FStar_Parser_AST.term -> Prims.bool =
+  is_list_structure FStar_Parser_Const.cons_lid FStar_Parser_Const.nil_lid
+let is_lex_list: FStar_Parser_AST.term -> Prims.bool =
   is_list_structure FStar_Parser_Const.lexcons_lid
     FStar_Parser_Const.lextop_lid
-  
-let rec (extract_from_list :
-  FStar_Parser_AST.term -> FStar_Parser_AST.term Prims.list) =
+let rec extract_from_list:
+  FStar_Parser_AST.term -> FStar_Parser_AST.term Prims.list =
   fun e  ->
     let uu____614 =
-      let uu____615 = unparen e  in uu____615.FStar_Parser_AST.tm  in
+      let uu____615 = unparen e in uu____615.FStar_Parser_AST.tm in
     match uu____614 with
     | FStar_Parser_AST.Construct (uu____618,[]) -> []
     | FStar_Parser_AST.Construct
         (uu____629,(e1,FStar_Parser_AST.Nothing )::(e2,FStar_Parser_AST.Nothing
                                                     )::[])
-        -> let uu____650 = extract_from_list e2  in e1 :: uu____650
+        -> let uu____650 = extract_from_list e2 in e1 :: uu____650
     | uu____653 ->
         let uu____654 =
-          let uu____655 = FStar_Parser_AST.term_to_string e  in
-          FStar_Util.format1 "Not a list %s" uu____655  in
+          let uu____655 = FStar_Parser_AST.term_to_string e in
+          FStar_Util.format1 "Not a list %s" uu____655 in
         failwith uu____654
-  
-let (is_array : FStar_Parser_AST.term -> Prims.bool) =
+let is_array: FStar_Parser_AST.term -> Prims.bool =
   fun e  ->
     let uu____661 =
-      let uu____662 = unparen e  in uu____662.FStar_Parser_AST.tm  in
+      let uu____662 = unparen e in uu____662.FStar_Parser_AST.tm in
     match uu____661 with
     | FStar_Parser_AST.App
         ({ FStar_Parser_AST.tm = FStar_Parser_AST.Var lid;
@@ -344,11 +313,10 @@
         (FStar_Ident.lid_equals lid FStar_Parser_Const.array_mk_array_lid) &&
           (is_list l)
     | uu____667 -> false
-  
-let rec (is_ref_set : FStar_Parser_AST.term -> Prims.bool) =
+let rec is_ref_set: FStar_Parser_AST.term -> Prims.bool =
   fun e  ->
     let uu____671 =
-      let uu____672 = unparen e  in uu____672.FStar_Parser_AST.tm  in
+      let uu____672 = unparen e in uu____672.FStar_Parser_AST.tm in
     match uu____671 with
     | FStar_Parser_AST.Var maybe_empty_lid ->
         FStar_Ident.lid_equals maybe_empty_lid FStar_Parser_Const.set_empty
@@ -393,12 +361,11 @@
            && (is_ref_set e1))
           && (is_ref_set e2)
     | uu____690 -> false
-  
-let rec (extract_from_ref_set :
-  FStar_Parser_AST.term -> FStar_Parser_AST.term Prims.list) =
+let rec extract_from_ref_set:
+  FStar_Parser_AST.term -> FStar_Parser_AST.term Prims.list =
   fun e  ->
     let uu____696 =
-      let uu____697 = unparen e  in uu____697.FStar_Parser_AST.tm  in
+      let uu____697 = unparen e in uu____697.FStar_Parser_AST.tm in
     match uu____696 with
     | FStar_Parser_AST.Var uu____700 -> []
     | FStar_Parser_AST.App
@@ -433,94 +400,77 @@
            FStar_Parser_AST.level = uu____715;_},e2,FStar_Parser_AST.Nothing
          )
         ->
-        let uu____717 = extract_from_ref_set e1  in
-        let uu____720 = extract_from_ref_set e2  in
+        let uu____717 = extract_from_ref_set e1 in
+        let uu____720 = extract_from_ref_set e2 in
         FStar_List.append uu____717 uu____720
     | uu____723 ->
         let uu____724 =
-          let uu____725 = FStar_Parser_AST.term_to_string e  in
-          FStar_Util.format1 "Not a ref set %s" uu____725  in
+          let uu____725 = FStar_Parser_AST.term_to_string e in
+          FStar_Util.format1 "Not a ref set %s" uu____725 in
         failwith uu____724
-  
-let (is_general_application : FStar_Parser_AST.term -> Prims.bool) =
+let is_general_application: FStar_Parser_AST.term -> Prims.bool =
   fun e  ->
-    let uu____731 = (is_array e) || (is_ref_set e)  in
+    let uu____731 = (is_array e) || (is_ref_set e) in
     Prims.op_Negation uu____731
-  
-let (is_general_construction : FStar_Parser_AST.term -> Prims.bool) =
+let is_general_construction: FStar_Parser_AST.term -> Prims.bool =
   fun e  ->
-    let uu____735 = (is_list e) || (is_lex_list e)  in
+    let uu____735 = (is_list e) || (is_lex_list e) in
     Prims.op_Negation uu____735
-  
-let (is_general_prefix_op : FStar_Ident.ident -> Prims.bool) =
+let is_general_prefix_op: FStar_Ident.ident -> Prims.bool =
   fun op  ->
     let op_starting_char =
-      FStar_Util.char_at (FStar_Ident.text_of_id op) (Prims.parse_int "0")
-       in
+      FStar_Util.char_at (FStar_Ident.text_of_id op) (Prims.parse_int "0") in
     ((op_starting_char = 33) || (op_starting_char = 63)) ||
       ((op_starting_char = 126) && ((FStar_Ident.text_of_id op) <> "~"))
-  
-let (head_and_args :
+let head_and_args:
   FStar_Parser_AST.term ->
     (FStar_Parser_AST.term,(FStar_Parser_AST.term,FStar_Parser_AST.imp)
                              FStar_Pervasives_Native.tuple2 Prims.list)
-      FStar_Pervasives_Native.tuple2)
+      FStar_Pervasives_Native.tuple2
   =
   fun e  ->
     let rec aux e1 acc =
       let uu____785 =
-        let uu____786 = unparen e1  in uu____786.FStar_Parser_AST.tm  in
+        let uu____786 = unparen e1 in uu____786.FStar_Parser_AST.tm in
       match uu____785 with
       | FStar_Parser_AST.App (head1,arg,imp) -> aux head1 ((arg, imp) :: acc)
-      | uu____804 -> (e1, acc)  in
+      | uu____804 -> (e1, acc) in
     aux e []
-  
 type associativity =
-  | Left 
-  | Right 
-  | NonAssoc [@@deriving show]
-let (uu___is_Left : associativity -> Prims.bool) =
-  fun projectee  -> match projectee with | Left  -> true | uu____818 -> false 
-let (uu___is_Right : associativity -> Prims.bool) =
+  | Left
+  | Right
+  | NonAssoc[@@deriving show]
+let uu___is_Left: associativity -> Prims.bool =
+  fun projectee  -> match projectee with | Left  -> true | uu____818 -> false
+let uu___is_Right: associativity -> Prims.bool =
   fun projectee  ->
     match projectee with | Right  -> true | uu____822 -> false
-  
-let (uu___is_NonAssoc : associativity -> Prims.bool) =
+let uu___is_NonAssoc: associativity -> Prims.bool =
   fun projectee  ->
     match projectee with | NonAssoc  -> true | uu____826 -> false
-  
 type token = (FStar_Char.char,Prims.string) FStar_Util.either[@@deriving
                                                                show]
 type associativity_level =
   (associativity,token Prims.list) FStar_Pervasives_Native.tuple2[@@deriving
                                                                    show]
-<<<<<<< HEAD
-let (token_to_string :
-  (FStar_BaseTypes.char,Prims.string) FStar_Util.either -> Prims.string) =
-  fun uu___48_844  ->
-    match uu___48_844 with
-=======
 let token_to_string:
   (FStar_BaseTypes.char,Prims.string) FStar_Util.either -> Prims.string =
   fun uu___49_844  ->
     match uu___49_844 with
->>>>>>> 5b12fe7d
     | FStar_Util.Inl c -> Prims.strcat (FStar_Util.string_of_char c) ".*"
     | FStar_Util.Inr s -> s
-  
-let (matches_token :
+let matches_token:
   Prims.string ->
-    (FStar_Char.char,Prims.string) FStar_Util.either -> Prims.bool)
+    (FStar_Char.char,Prims.string) FStar_Util.either -> Prims.bool
   =
   fun s  ->
     fun uu___50_861  ->
       match uu___50_861 with
       | FStar_Util.Inl c ->
-          let uu____870 = FStar_String.get s (Prims.parse_int "0")  in
+          let uu____870 = FStar_String.get s (Prims.parse_int "0") in
           uu____870 = c
       | FStar_Util.Inr s' -> s = s'
-  
-let matches_level :
+let matches_level:
   'Auu____878 .
     Prims.string ->
       ('Auu____878,(FStar_Char.char,Prims.string) FStar_Util.either
@@ -531,16 +481,15 @@
     fun uu____897  ->
       match uu____897 with
       | (assoc_levels,tokens) ->
-          let uu____925 = FStar_List.tryFind (matches_token s) tokens  in
+          let uu____925 = FStar_List.tryFind (matches_token s) tokens in
           uu____925 <> FStar_Pervasives_Native.None
-  
-let opinfix4 :
+let opinfix4:
   'Auu____951 .
     Prims.unit ->
       (associativity,('Auu____951,Prims.string) FStar_Util.either Prims.list)
         FStar_Pervasives_Native.tuple2
-  = fun uu____962  -> (Right, [FStar_Util.Inr "**"]) 
-let opinfix3 :
+  = fun uu____962  -> (Right, [FStar_Util.Inr "**"])
+let opinfix3:
   'Auu____978 .
     Prims.unit ->
       (associativity,(FStar_Char.char,'Auu____978) FStar_Util.either
@@ -549,41 +498,40 @@
   =
   fun uu____990  ->
     (Left, [FStar_Util.Inl 42; FStar_Util.Inl 47; FStar_Util.Inl 37])
-  
-let opinfix2 :
+let opinfix2:
   'Auu____1025 .
     Prims.unit ->
       (associativity,(FStar_Char.char,'Auu____1025) FStar_Util.either
                        Prims.list)
         FStar_Pervasives_Native.tuple2
-  = fun uu____1037  -> (Left, [FStar_Util.Inl 43; FStar_Util.Inl 45]) 
-let minus_lvl :
+  = fun uu____1037  -> (Left, [FStar_Util.Inl 43; FStar_Util.Inl 45])
+let minus_lvl:
   'Auu____1065 .
     Prims.unit ->
       (associativity,('Auu____1065,Prims.string) FStar_Util.either Prims.list)
         FStar_Pervasives_Native.tuple2
-  = fun uu____1076  -> (Left, [FStar_Util.Inr "-"]) 
-let opinfix1 :
+  = fun uu____1076  -> (Left, [FStar_Util.Inr "-"])
+let opinfix1:
   'Auu____1092 .
     Prims.unit ->
       (associativity,(FStar_Char.char,'Auu____1092) FStar_Util.either
                        Prims.list)
         FStar_Pervasives_Native.tuple2
-  = fun uu____1104  -> (Right, [FStar_Util.Inl 64; FStar_Util.Inl 94]) 
-let pipe_right :
+  = fun uu____1104  -> (Right, [FStar_Util.Inl 64; FStar_Util.Inl 94])
+let pipe_right:
   'Auu____1132 .
     Prims.unit ->
       (associativity,('Auu____1132,Prims.string) FStar_Util.either Prims.list)
         FStar_Pervasives_Native.tuple2
-  = fun uu____1143  -> (Left, [FStar_Util.Inr "|>"]) 
-let opinfix0d :
+  = fun uu____1143  -> (Left, [FStar_Util.Inr "|>"])
+let opinfix0d:
   'Auu____1159 .
     Prims.unit ->
       (associativity,(FStar_Char.char,'Auu____1159) FStar_Util.either
                        Prims.list)
         FStar_Pervasives_Native.tuple2
-  = fun uu____1171  -> (Left, [FStar_Util.Inl 36]) 
-let opinfix0c :
+  = fun uu____1171  -> (Left, [FStar_Util.Inl 36])
+let opinfix0c:
   'Auu____1192 .
     Prims.unit ->
       (associativity,(FStar_Char.char,'Auu____1192) FStar_Util.either
@@ -592,48 +540,47 @@
   =
   fun uu____1204  ->
     (Left, [FStar_Util.Inl 61; FStar_Util.Inl 60; FStar_Util.Inl 62])
-  
-let equal :
+let equal:
   'Auu____1239 .
     Prims.unit ->
       (associativity,('Auu____1239,Prims.string) FStar_Util.either Prims.list)
         FStar_Pervasives_Native.tuple2
-  = fun uu____1250  -> (Left, [FStar_Util.Inr "="]) 
-let opinfix0b :
+  = fun uu____1250  -> (Left, [FStar_Util.Inr "="])
+let opinfix0b:
   'Auu____1266 .
     Prims.unit ->
       (associativity,(FStar_Char.char,'Auu____1266) FStar_Util.either
                        Prims.list)
         FStar_Pervasives_Native.tuple2
-  = fun uu____1278  -> (Left, [FStar_Util.Inl 38]) 
-let opinfix0a :
+  = fun uu____1278  -> (Left, [FStar_Util.Inl 38])
+let opinfix0a:
   'Auu____1299 .
     Prims.unit ->
       (associativity,(FStar_Char.char,'Auu____1299) FStar_Util.either
                        Prims.list)
         FStar_Pervasives_Native.tuple2
-  = fun uu____1311  -> (Left, [FStar_Util.Inl 124]) 
-let colon_equals :
+  = fun uu____1311  -> (Left, [FStar_Util.Inl 124])
+let colon_equals:
   'Auu____1332 .
     Prims.unit ->
       (associativity,('Auu____1332,Prims.string) FStar_Util.either Prims.list)
         FStar_Pervasives_Native.tuple2
-  = fun uu____1343  -> (NonAssoc, [FStar_Util.Inr ":="]) 
-let amp :
+  = fun uu____1343  -> (NonAssoc, [FStar_Util.Inr ":="])
+let amp:
   'Auu____1359 .
     Prims.unit ->
       (associativity,('Auu____1359,Prims.string) FStar_Util.either Prims.list)
         FStar_Pervasives_Native.tuple2
-  = fun uu____1370  -> (Right, [FStar_Util.Inr "&"]) 
-let colon_colon :
+  = fun uu____1370  -> (Right, [FStar_Util.Inr "&"])
+let colon_colon:
   'Auu____1386 .
     Prims.unit ->
       (associativity,('Auu____1386,Prims.string) FStar_Util.either Prims.list)
         FStar_Pervasives_Native.tuple2
-  = fun uu____1397  -> (Right, [FStar_Util.Inr "::"]) 
-let (level_associativity_spec :
+  = fun uu____1397  -> (Right, [FStar_Util.Inr "::"])
+let level_associativity_spec:
   (associativity,(FStar_Char.char,Prims.string) FStar_Util.either Prims.list)
-    FStar_Pervasives_Native.tuple2 Prims.list)
+    FStar_Pervasives_Native.tuple2 Prims.list
   =
   [opinfix4 ();
   opinfix3 ();
@@ -646,42 +593,40 @@
   opinfix0a ();
   colon_equals ();
   amp ();
-  colon_colon ()] 
-let (level_table :
+  colon_colon ()]
+let level_table:
   ((Prims.int,Prims.int,Prims.int) FStar_Pervasives_Native.tuple3,(FStar_Char.char,
                                                                     Prims.string)
                                                                     FStar_Util.either
                                                                     Prims.list)
-    FStar_Pervasives_Native.tuple2 Prims.list)
+    FStar_Pervasives_Native.tuple2 Prims.list
   =
   let levels_from_associativity l uu___51_1604 =
     match uu___51_1604 with
     | Left  -> (l, l, (l - (Prims.parse_int "1")))
     | Right  -> ((l - (Prims.parse_int "1")), l, l)
-    | NonAssoc  -> (l, l, l)  in
+    | NonAssoc  -> (l, l, l) in
   FStar_List.mapi
     (fun i  ->
        fun uu____1644  ->
          match uu____1644 with
          | (assoc1,tokens) -> ((levels_from_associativity i assoc1), tokens))
     level_associativity_spec
-  
-let (assign_levels :
+let assign_levels:
   associativity_level Prims.list ->
     Prims.string ->
-      (Prims.int,Prims.int,Prims.int) FStar_Pervasives_Native.tuple3)
+      (Prims.int,Prims.int,Prims.int) FStar_Pervasives_Native.tuple3
   =
   fun token_associativity_spec  ->
     fun s  ->
-      let uu____1724 = FStar_List.tryFind (matches_level s) level_table  in
+      let uu____1724 = FStar_List.tryFind (matches_level s) level_table in
       match uu____1724 with
       | FStar_Pervasives_Native.Some (assoc_levels,uu____1774) ->
           assoc_levels
       | uu____1818 -> failwith (Prims.strcat "Unrecognized operator " s)
-  
-let (max : Prims.int -> Prims.int -> Prims.int) =
-  fun k1  -> fun k2  -> if k1 > k2 then k1 else k2 
-let max_level :
+let max: Prims.int -> Prims.int -> Prims.int =
+  fun k1  -> fun k2  -> if k1 > k2 then k1 else k2
+let max_level:
   'Auu____1853 .
     ('Auu____1853,(FStar_Char.char,Prims.string) FStar_Util.either Prims.list)
       FStar_Pervasives_Native.tuple2 Prims.list -> Prims.int
@@ -693,8 +638,7 @@
           (fun uu____1953  ->
              match uu____1953 with
              | (uu____1971,tokens) ->
-                 tokens = (FStar_Pervasives_Native.snd level)) level_table
-         in
+                 tokens = (FStar_Pervasives_Native.snd level)) level_table in
       match uu____1913 with
       | FStar_Pervasives_Native.Some ((uu____2013,l1,uu____2015),uu____2016)
           -> max n1 l1
@@ -703,20 +647,16 @@
             let uu____2072 =
               let uu____2073 =
                 FStar_List.map token_to_string
-                  (FStar_Pervasives_Native.snd level)
-                 in
-              FStar_String.concat "," uu____2073  in
-            FStar_Util.format1 "Undefined associativity level %s" uu____2072
-             in
-          failwith uu____2071
-       in
+                  (FStar_Pervasives_Native.snd level) in
+              FStar_String.concat "," uu____2073 in
+            FStar_Util.format1 "Undefined associativity level %s" uu____2072 in
+          failwith uu____2071 in
     FStar_List.fold_left find_level_and_max (Prims.parse_int "0") l
-  
-let (levels :
+let levels:
   Prims.string ->
-    (Prims.int,Prims.int,Prims.int) FStar_Pervasives_Native.tuple3)
-  = assign_levels level_associativity_spec 
-let operatorInfix0ad12 :
+    (Prims.int,Prims.int,Prims.int) FStar_Pervasives_Native.tuple3
+  = assign_levels level_associativity_spec
+let operatorInfix0ad12:
   'Auu____2107 .
     Prims.unit ->
       (associativity,(FStar_Char.char,'Auu____2107) FStar_Util.either
@@ -730,45 +670,40 @@
     opinfix0d ();
     opinfix1 ();
     opinfix2 ()]
-  
-let (is_operatorInfix0ad12 : FStar_Ident.ident -> Prims.bool) =
+let is_operatorInfix0ad12: FStar_Ident.ident -> Prims.bool =
   fun op  ->
     let uu____2202 =
       let uu____2216 =
-        FStar_All.pipe_left matches_level (FStar_Ident.text_of_id op)  in
-      FStar_List.tryFind uu____2216 (operatorInfix0ad12 ())  in
+        FStar_All.pipe_left matches_level (FStar_Ident.text_of_id op) in
+      FStar_List.tryFind uu____2216 (operatorInfix0ad12 ()) in
     uu____2202 <> FStar_Pervasives_Native.None
-  
-let (is_operatorInfix34 : FStar_Ident.ident -> Prims.bool) =
-  let opinfix34 = [opinfix3 (); opinfix4 ()]  in
+let is_operatorInfix34: FStar_Ident.ident -> Prims.bool =
+  let opinfix34 = [opinfix3 (); opinfix4 ()] in
   fun op  ->
     let uu____2329 =
       let uu____2343 =
-        FStar_All.pipe_left matches_level (FStar_Ident.text_of_id op)  in
-      FStar_List.tryFind uu____2343 opinfix34  in
+        FStar_All.pipe_left matches_level (FStar_Ident.text_of_id op) in
+      FStar_List.tryFind uu____2343 opinfix34 in
     uu____2329 <> FStar_Pervasives_Native.None
-  
-let (handleable_args_length : FStar_Ident.ident -> Prims.int) =
+let handleable_args_length: FStar_Ident.ident -> Prims.int =
   fun op  ->
-    let op_s = FStar_Ident.text_of_id op  in
+    let op_s = FStar_Ident.text_of_id op in
     let uu____2409 =
-      (is_general_prefix_op op) || (FStar_List.mem op_s ["-"; "~"])  in
+      (is_general_prefix_op op) || (FStar_List.mem op_s ["-"; "~"]) in
     if uu____2409
-    then (Prims.parse_int "1")
+    then Prims.parse_int "1"
     else
       (let uu____2411 =
          ((is_operatorInfix0ad12 op) || (is_operatorInfix34 op)) ||
            (FStar_List.mem op_s
-              ["<==>"; "==>"; "\\/"; "/\\"; "="; "|>"; ":="; ".()"; ".[]"])
-          in
+              ["<==>"; "==>"; "\\/"; "/\\"; "="; "|>"; ":="; ".()"; ".[]"]) in
        if uu____2411
-       then (Prims.parse_int "2")
+       then Prims.parse_int "2"
        else
          if FStar_List.mem op_s [".()<-"; ".[]<-"]
-         then (Prims.parse_int "3")
-         else (Prims.parse_int "0"))
-  
-let handleable_op :
+         then Prims.parse_int "3"
+         else Prims.parse_int "0")
+let handleable_op:
   'Auu____2417 . FStar_Ident.ident -> 'Auu____2417 Prims.list -> Prims.bool =
   fun op  ->
     fun args  ->
@@ -784,12 +719,11 @@
       | _0_30 when _0_30 = (Prims.parse_int "3") ->
           FStar_List.mem (FStar_Ident.text_of_id op) [".()<-"; ".[]<-"]
       | uu____2430 -> false
-  
-let (comment_stack :
+let comment_stack:
   (Prims.string,FStar_Range.range) FStar_Pervasives_Native.tuple2 Prims.list
-    FStar_ST.ref)
-  = FStar_Util.mk_ref [] 
-let with_comment :
+    FStar_ST.ref
+  = FStar_Util.mk_ref []
+let with_comment:
   'Auu____2464 .
     ('Auu____2464 -> FStar_Pprint.document) ->
       'Auu____2464 -> FStar_Range.range -> FStar_Pprint.document
@@ -798,57 +732,53 @@
     fun tm  ->
       fun tmrange  ->
         let rec comments_before_pos acc print_pos lookahead_pos =
-          let uu____2496 = FStar_ST.op_Bang comment_stack  in
+          let uu____2496 = FStar_ST.op_Bang comment_stack in
           match uu____2496 with
           | [] -> (acc, false)
           | (comment,crange)::cs ->
-              let uu____2555 = FStar_Range.range_before_pos crange print_pos
-                 in
+              let uu____2555 = FStar_Range.range_before_pos crange print_pos in
               if uu____2555
               then
                 (FStar_ST.op_Colon_Equals comment_stack cs;
                  (let uu____2592 =
                     let uu____2593 =
-                      let uu____2594 = str comment  in
+                      let uu____2594 = str comment in
                       FStar_Pprint.op_Hat_Hat uu____2594
-                        FStar_Pprint.hardline
-                       in
-                    FStar_Pprint.op_Hat_Hat acc uu____2593  in
+                        FStar_Pprint.hardline in
+                    FStar_Pprint.op_Hat_Hat acc uu____2593 in
                   comments_before_pos uu____2592 print_pos lookahead_pos))
               else
                 (let uu____2596 =
-                   FStar_Range.range_before_pos crange lookahead_pos  in
-                 (acc, uu____2596))
-           in
+                   FStar_Range.range_before_pos crange lookahead_pos in
+                 (acc, uu____2596)) in
         let uu____2597 =
           let uu____2602 =
-            let uu____2603 = FStar_Range.start_of_range tmrange  in
-            FStar_Range.end_of_line uu____2603  in
-          let uu____2604 = FStar_Range.end_of_range tmrange  in
-          comments_before_pos FStar_Pprint.empty uu____2602 uu____2604  in
+            let uu____2603 = FStar_Range.start_of_range tmrange in
+            FStar_Range.end_of_line uu____2603 in
+          let uu____2604 = FStar_Range.end_of_range tmrange in
+          comments_before_pos FStar_Pprint.empty uu____2602 uu____2604 in
         match uu____2597 with
         | (comments,has_lookahead) ->
-            let printed_e = printer tm  in
+            let printed_e = printer tm in
             let comments1 =
               if has_lookahead
               then
-                let pos = FStar_Range.end_of_range tmrange  in
-                let uu____2610 = comments_before_pos comments pos pos  in
+                let pos = FStar_Range.end_of_range tmrange in
+                let uu____2610 = comments_before_pos comments pos pos in
                 FStar_Pervasives_Native.fst uu____2610
-              else comments  in
-            let uu____2616 = FStar_Pprint.op_Hat_Hat comments1 printed_e  in
+              else comments in
+            let uu____2616 = FStar_Pprint.op_Hat_Hat comments1 printed_e in
             FStar_Pprint.group uu____2616
-  
-let rec (place_comments_until_pos :
+let rec place_comments_until_pos:
   Prims.int ->
     Prims.int ->
-      FStar_Range.pos -> FStar_Pprint.document -> FStar_Pprint.document)
+      FStar_Range.pos -> FStar_Pprint.document -> FStar_Pprint.document
   =
   fun k  ->
     fun lbegin  ->
       fun pos_end  ->
         fun doc1  ->
-          let uu____2629 = FStar_ST.op_Bang comment_stack  in
+          let uu____2629 = FStar_ST.op_Bang comment_stack in
           match uu____2629 with
           | (comment,crange)::cs when
               FStar_Range.range_before_pos crange pos_end ->
@@ -856,33 +786,31 @@
                (let lnum =
                   let uu____2713 =
                     let uu____2714 =
-                      let uu____2715 = FStar_Range.start_of_range crange  in
-                      FStar_Range.line_of_pos uu____2715  in
-                    uu____2714 - lbegin  in
-                  max k uu____2713  in
+                      let uu____2715 = FStar_Range.start_of_range crange in
+                      FStar_Range.line_of_pos uu____2715 in
+                    uu____2714 - lbegin in
+                  max k uu____2713 in
                 let doc2 =
                   let uu____2717 =
                     let uu____2718 =
-                      FStar_Pprint.repeat lnum FStar_Pprint.hardline  in
-                    let uu____2719 = str comment  in
-                    FStar_Pprint.op_Hat_Hat uu____2718 uu____2719  in
-                  FStar_Pprint.op_Hat_Hat doc1 uu____2717  in
+                      FStar_Pprint.repeat lnum FStar_Pprint.hardline in
+                    let uu____2719 = str comment in
+                    FStar_Pprint.op_Hat_Hat uu____2718 uu____2719 in
+                  FStar_Pprint.op_Hat_Hat doc1 uu____2717 in
                 let uu____2720 =
-                  let uu____2721 = FStar_Range.end_of_range crange  in
-                  FStar_Range.line_of_pos uu____2721  in
+                  let uu____2721 = FStar_Range.end_of_range crange in
+                  FStar_Range.line_of_pos uu____2721 in
                 place_comments_until_pos (Prims.parse_int "1") uu____2720
                   pos_end doc2))
           | uu____2722 ->
               let lnum =
                 let uu____2730 =
-                  let uu____2731 = FStar_Range.line_of_pos pos_end  in
-                  uu____2731 - lbegin  in
-                max (Prims.parse_int "1") uu____2730  in
-              let uu____2732 = FStar_Pprint.repeat lnum FStar_Pprint.hardline
-                 in
+                  let uu____2731 = FStar_Range.line_of_pos pos_end in
+                  uu____2731 - lbegin in
+                max (Prims.parse_int "1") uu____2730 in
+              let uu____2732 = FStar_Pprint.repeat lnum FStar_Pprint.hardline in
               FStar_Pprint.op_Hat_Hat doc1 uu____2732
-  
-let separate_map_with_comments :
+let separate_map_with_comments:
   'Auu____2739 .
     FStar_Pprint.document ->
       FStar_Pprint.document ->
@@ -898,74 +826,66 @@
             let fold_fun uu____2787 x =
               match uu____2787 with
               | (last_line,doc1) ->
-                  let r = extract_range x  in
+                  let r = extract_range x in
                   let doc2 =
-                    let uu____2801 = FStar_Range.start_of_range r  in
+                    let uu____2801 = FStar_Range.start_of_range r in
                     place_comments_until_pos (Prims.parse_int "1") last_line
-                      uu____2801 doc1
-                     in
+                      uu____2801 doc1 in
                   let uu____2802 =
-                    let uu____2803 = FStar_Range.end_of_range r  in
-                    FStar_Range.line_of_pos uu____2803  in
+                    let uu____2803 = FStar_Range.end_of_range r in
+                    FStar_Range.line_of_pos uu____2803 in
                   let uu____2804 =
                     let uu____2805 =
-                      let uu____2806 = f x  in
-                      FStar_Pprint.op_Hat_Hat sep uu____2806  in
-                    FStar_Pprint.op_Hat_Hat doc2 uu____2805  in
-                  (uu____2802, uu____2804)
-               in
+                      let uu____2806 = f x in
+                      FStar_Pprint.op_Hat_Hat sep uu____2806 in
+                    FStar_Pprint.op_Hat_Hat doc2 uu____2805 in
+                  (uu____2802, uu____2804) in
             let uu____2807 =
-              let uu____2814 = FStar_List.hd xs  in
-              let uu____2815 = FStar_List.tl xs  in (uu____2814, uu____2815)
-               in
+              let uu____2814 = FStar_List.hd xs in
+              let uu____2815 = FStar_List.tl xs in (uu____2814, uu____2815) in
             match uu____2807 with
             | (x,xs1) ->
                 let init1 =
                   let uu____2831 =
                     let uu____2832 =
-                      let uu____2833 = extract_range x  in
-                      FStar_Range.end_of_range uu____2833  in
-                    FStar_Range.line_of_pos uu____2832  in
+                      let uu____2833 = extract_range x in
+                      FStar_Range.end_of_range uu____2833 in
+                    FStar_Range.line_of_pos uu____2832 in
                   let uu____2834 =
-                    let uu____2835 = f x  in
-                    FStar_Pprint.op_Hat_Hat prefix1 uu____2835  in
-                  (uu____2831, uu____2834)  in
-                let uu____2836 = FStar_List.fold_left fold_fun init1 xs1  in
+                    let uu____2835 = f x in
+                    FStar_Pprint.op_Hat_Hat prefix1 uu____2835 in
+                  (uu____2831, uu____2834) in
+                let uu____2836 = FStar_List.fold_left fold_fun init1 xs1 in
                 FStar_Pervasives_Native.snd uu____2836
-  
-let rec (p_decl : FStar_Parser_AST.decl -> FStar_Pprint.document) =
+let rec p_decl: FStar_Parser_AST.decl -> FStar_Pprint.document =
   fun d  ->
     let uu____3131 =
-      let uu____3132 = FStar_Pprint.optional p_fsdoc d.FStar_Parser_AST.doc
-         in
+      let uu____3132 = FStar_Pprint.optional p_fsdoc d.FStar_Parser_AST.doc in
       let uu____3133 =
-        let uu____3134 = p_attributes d.FStar_Parser_AST.attrs  in
+        let uu____3134 = p_attributes d.FStar_Parser_AST.attrs in
         let uu____3135 =
-          let uu____3136 = p_qualifiers d.FStar_Parser_AST.quals  in
+          let uu____3136 = p_qualifiers d.FStar_Parser_AST.quals in
           let uu____3137 =
-            let uu____3138 = p_rawDecl d  in
+            let uu____3138 = p_rawDecl d in
             FStar_Pprint.op_Hat_Hat
               (if d.FStar_Parser_AST.quals = []
                then FStar_Pprint.empty
-               else break1) uu____3138
-             in
-          FStar_Pprint.op_Hat_Hat uu____3136 uu____3137  in
-        FStar_Pprint.op_Hat_Hat uu____3134 uu____3135  in
-      FStar_Pprint.op_Hat_Hat uu____3132 uu____3133  in
+               else break1) uu____3138 in
+          FStar_Pprint.op_Hat_Hat uu____3136 uu____3137 in
+        FStar_Pprint.op_Hat_Hat uu____3134 uu____3135 in
+      FStar_Pprint.op_Hat_Hat uu____3132 uu____3133 in
     FStar_Pprint.group uu____3131
-
-and (p_attributes : FStar_Parser_AST.attributes_ -> FStar_Pprint.document) =
+and p_attributes: FStar_Parser_AST.attributes_ -> FStar_Pprint.document =
   fun attrs  ->
     let uu____3141 =
-      let uu____3142 = str "@"  in
-      FStar_Pprint.op_Hat_Hat FStar_Pprint.lbracket uu____3142  in
+      let uu____3142 = str "@" in
+      FStar_Pprint.op_Hat_Hat FStar_Pprint.lbracket uu____3142 in
     let uu____3143 =
-      FStar_Pprint.op_Hat_Hat FStar_Pprint.rbracket FStar_Pprint.hardline  in
+      FStar_Pprint.op_Hat_Hat FStar_Pprint.rbracket FStar_Pprint.hardline in
     soft_surround_map_or_flow (Prims.parse_int "0") (Prims.parse_int "2")
       FStar_Pprint.empty uu____3141 FStar_Pprint.space uu____3143
       p_atomicTerm attrs
-
-and (p_fsdoc : FStar_Parser_AST.fsdoc -> FStar_Pprint.document) =
+and p_fsdoc: FStar_Parser_AST.fsdoc -> FStar_Pprint.document =
   fun uu____3144  ->
     match uu____3144 with
     | (doc1,kwd_args) ->
@@ -976,107 +896,98 @@
               let process_kwd_arg uu____3178 =
                 match uu____3178 with
                 | (kwd,arg) ->
-                    let uu____3185 = str "@"  in
+                    let uu____3185 = str "@" in
                     let uu____3186 =
-                      let uu____3187 = str kwd  in
+                      let uu____3187 = str kwd in
                       let uu____3188 =
-                        let uu____3189 = str arg  in
-                        FStar_Pprint.op_Hat_Hat FStar_Pprint.space uu____3189
-                         in
-                      FStar_Pprint.op_Hat_Hat uu____3187 uu____3188  in
-                    FStar_Pprint.op_Hat_Hat uu____3185 uu____3186
-                 in
+                        let uu____3189 = str arg in
+                        FStar_Pprint.op_Hat_Hat FStar_Pprint.space uu____3189 in
+                      FStar_Pprint.op_Hat_Hat uu____3187 uu____3188 in
+                    FStar_Pprint.op_Hat_Hat uu____3185 uu____3186 in
               let uu____3190 =
                 let uu____3191 =
                   FStar_Pprint.separate_map FStar_Pprint.hardline
-                    process_kwd_arg kwd_args1
-                   in
-                FStar_Pprint.op_Hat_Hat uu____3191 FStar_Pprint.hardline  in
-              FStar_Pprint.op_Hat_Hat FStar_Pprint.hardline uu____3190
-           in
+                    process_kwd_arg kwd_args1 in
+                FStar_Pprint.op_Hat_Hat uu____3191 FStar_Pprint.hardline in
+              FStar_Pprint.op_Hat_Hat FStar_Pprint.hardline uu____3190 in
         let uu____3196 =
           let uu____3197 =
             let uu____3198 =
               let uu____3199 =
-                let uu____3200 = str doc1  in
+                let uu____3200 = str doc1 in
                 let uu____3201 =
                   let uu____3202 =
                     let uu____3203 =
                       FStar_Pprint.op_Hat_Hat FStar_Pprint.rparen
-                        FStar_Pprint.hardline
-                       in
-                    FStar_Pprint.op_Hat_Hat FStar_Pprint.star uu____3203  in
-                  FStar_Pprint.op_Hat_Hat kwd_args_doc uu____3202  in
-                FStar_Pprint.op_Hat_Hat uu____3200 uu____3201  in
-              FStar_Pprint.op_Hat_Hat FStar_Pprint.star uu____3199  in
-            FStar_Pprint.op_Hat_Hat FStar_Pprint.star uu____3198  in
-          FStar_Pprint.op_Hat_Hat FStar_Pprint.lparen uu____3197  in
+                        FStar_Pprint.hardline in
+                    FStar_Pprint.op_Hat_Hat FStar_Pprint.star uu____3203 in
+                  FStar_Pprint.op_Hat_Hat kwd_args_doc uu____3202 in
+                FStar_Pprint.op_Hat_Hat uu____3200 uu____3201 in
+              FStar_Pprint.op_Hat_Hat FStar_Pprint.star uu____3199 in
+            FStar_Pprint.op_Hat_Hat FStar_Pprint.star uu____3198 in
+          FStar_Pprint.op_Hat_Hat FStar_Pprint.lparen uu____3197 in
         FStar_Pprint.op_Hat_Hat FStar_Pprint.hardline uu____3196
-
-and (p_justSig : FStar_Parser_AST.decl -> FStar_Pprint.document) =
+and p_justSig: FStar_Parser_AST.decl -> FStar_Pprint.document =
   fun d  ->
     match d.FStar_Parser_AST.d with
     | FStar_Parser_AST.Val (lid,t) ->
         let uu____3207 =
-          let uu____3208 = str "val"  in
+          let uu____3208 = str "val" in
           let uu____3209 =
             let uu____3210 =
-              let uu____3211 = p_lident lid  in
+              let uu____3211 = p_lident lid in
               let uu____3212 =
-                FStar_Pprint.op_Hat_Hat FStar_Pprint.space FStar_Pprint.colon
-                 in
-              FStar_Pprint.op_Hat_Hat uu____3211 uu____3212  in
-            FStar_Pprint.op_Hat_Hat FStar_Pprint.space uu____3210  in
-          FStar_Pprint.op_Hat_Hat uu____3208 uu____3209  in
-        let uu____3213 = p_typ t  in
+                FStar_Pprint.op_Hat_Hat FStar_Pprint.space FStar_Pprint.colon in
+              FStar_Pprint.op_Hat_Hat uu____3211 uu____3212 in
+            FStar_Pprint.op_Hat_Hat FStar_Pprint.space uu____3210 in
+          FStar_Pprint.op_Hat_Hat uu____3208 uu____3209 in
+        let uu____3213 = p_typ t in
         op_Hat_Slash_Plus_Hat uu____3207 uu____3213
     | FStar_Parser_AST.TopLevelLet (uu____3214,lbs) ->
         FStar_Pprint.separate_map FStar_Pprint.hardline
           (fun lb  ->
              let uu____3239 =
-               let uu____3240 = str "let"  in
-               let uu____3241 = p_letlhs lb  in
-               FStar_Pprint.op_Hat_Slash_Hat uu____3240 uu____3241  in
+               let uu____3240 = str "let" in
+               let uu____3241 = p_letlhs lb in
+               FStar_Pprint.op_Hat_Slash_Hat uu____3240 uu____3241 in
              FStar_Pprint.group uu____3239) lbs
     | uu____3242 -> FStar_Pprint.empty
-
-and (p_rawDecl : FStar_Parser_AST.decl -> FStar_Pprint.document) =
+and p_rawDecl: FStar_Parser_AST.decl -> FStar_Pprint.document =
   fun d  ->
     match d.FStar_Parser_AST.d with
     | FStar_Parser_AST.Open uid ->
         let uu____3245 =
-          let uu____3246 = str "open"  in
-          let uu____3247 = p_quident uid  in
-          FStar_Pprint.op_Hat_Slash_Hat uu____3246 uu____3247  in
+          let uu____3246 = str "open" in
+          let uu____3247 = p_quident uid in
+          FStar_Pprint.op_Hat_Slash_Hat uu____3246 uu____3247 in
         FStar_Pprint.group uu____3245
     | FStar_Parser_AST.Include uid ->
         let uu____3249 =
-          let uu____3250 = str "include"  in
-          let uu____3251 = p_quident uid  in
-          FStar_Pprint.op_Hat_Slash_Hat uu____3250 uu____3251  in
+          let uu____3250 = str "include" in
+          let uu____3251 = p_quident uid in
+          FStar_Pprint.op_Hat_Slash_Hat uu____3250 uu____3251 in
         FStar_Pprint.group uu____3249
     | FStar_Parser_AST.ModuleAbbrev (uid1,uid2) ->
         let uu____3254 =
-          let uu____3255 = str "module"  in
+          let uu____3255 = str "module" in
           let uu____3256 =
             let uu____3257 =
-              let uu____3258 = p_uident uid1  in
+              let uu____3258 = p_uident uid1 in
               let uu____3259 =
                 FStar_Pprint.op_Hat_Hat FStar_Pprint.space
-                  FStar_Pprint.equals
-                 in
-              FStar_Pprint.op_Hat_Hat uu____3258 uu____3259  in
-            FStar_Pprint.op_Hat_Hat FStar_Pprint.space uu____3257  in
-          FStar_Pprint.op_Hat_Hat uu____3255 uu____3256  in
-        let uu____3260 = p_quident uid2  in
+                  FStar_Pprint.equals in
+              FStar_Pprint.op_Hat_Hat uu____3258 uu____3259 in
+            FStar_Pprint.op_Hat_Hat FStar_Pprint.space uu____3257 in
+          FStar_Pprint.op_Hat_Hat uu____3255 uu____3256 in
+        let uu____3260 = p_quident uid2 in
         op_Hat_Slash_Plus_Hat uu____3254 uu____3260
     | FStar_Parser_AST.TopLevelModule uid ->
         let uu____3262 =
-          let uu____3263 = str "module"  in
+          let uu____3263 = str "module" in
           let uu____3264 =
-            let uu____3265 = p_quident uid  in
-            FStar_Pprint.op_Hat_Hat FStar_Pprint.space uu____3265  in
-          FStar_Pprint.op_Hat_Hat uu____3263 uu____3264  in
+            let uu____3265 = p_quident uid in
+            FStar_Pprint.op_Hat_Hat FStar_Pprint.space uu____3265 in
+          FStar_Pprint.op_Hat_Hat uu____3263 uu____3264 in
         FStar_Pprint.group uu____3262
     | FStar_Parser_AST.Tycon
         (true
@@ -1085,33 +996,32 @@
            )::[])
         ->
         let effect_prefix_doc =
-          let uu____3298 = str "effect"  in
+          let uu____3298 = str "effect" in
           let uu____3299 =
-            let uu____3300 = p_uident uid  in
-            FStar_Pprint.op_Hat_Hat FStar_Pprint.space uu____3300  in
-          FStar_Pprint.op_Hat_Hat uu____3298 uu____3299  in
+            let uu____3300 = p_uident uid in
+            FStar_Pprint.op_Hat_Hat FStar_Pprint.space uu____3300 in
+          FStar_Pprint.op_Hat_Hat uu____3298 uu____3299 in
         let uu____3301 =
-          let uu____3302 = p_typars tpars  in
+          let uu____3302 = p_typars tpars in
           FStar_Pprint.surround (Prims.parse_int "2") (Prims.parse_int "1")
-            effect_prefix_doc uu____3302 FStar_Pprint.equals
-           in
-        let uu____3303 = p_typ t  in
+            effect_prefix_doc uu____3302 FStar_Pprint.equals in
+        let uu____3303 = p_typ t in
         op_Hat_Slash_Plus_Hat uu____3301 uu____3303
     | FStar_Parser_AST.Tycon (false ,tcdefs) ->
-        let uu____3321 = str "type"  in
-        let uu____3322 = str "and"  in
+        let uu____3321 = str "type" in
+        let uu____3322 = str "and" in
         precede_break_separate_map uu____3321 uu____3322 p_fsdocTypeDeclPairs
           tcdefs
     | FStar_Parser_AST.TopLevelLet (q,lbs) ->
         let let_doc =
-          let uu____3344 = str "let"  in
+          let uu____3344 = str "let" in
           let uu____3345 =
-            let uu____3346 = p_letqualifier q  in
-            FStar_Pprint.op_Hat_Hat uu____3346 FStar_Pprint.space  in
-          FStar_Pprint.op_Hat_Hat uu____3344 uu____3345  in
+            let uu____3346 = p_letqualifier q in
+            FStar_Pprint.op_Hat_Hat uu____3346 FStar_Pprint.space in
+          FStar_Pprint.op_Hat_Hat uu____3344 uu____3345 in
         let uu____3347 =
-          let uu____3348 = str "and"  in
-          FStar_Pprint.op_Hat_Hat uu____3348 FStar_Pprint.space  in
+          let uu____3348 = str "and" in
+          FStar_Pprint.op_Hat_Hat uu____3348 FStar_Pprint.space in
         separate_map_with_comments let_doc uu____3347 p_letbinding lbs
           (fun uu____3356  ->
              match uu____3356 with
@@ -1120,162 +1030,135 @@
                    t.FStar_Parser_AST.range)
     | FStar_Parser_AST.Val (lid,t) ->
         let uu____3365 =
-          let uu____3366 = str "val"  in
+          let uu____3366 = str "val" in
           let uu____3367 =
             let uu____3368 =
-              let uu____3369 = p_lident lid  in
+              let uu____3369 = p_lident lid in
               let uu____3370 =
-                FStar_Pprint.op_Hat_Hat FStar_Pprint.space FStar_Pprint.colon
-                 in
-              FStar_Pprint.op_Hat_Hat uu____3369 uu____3370  in
-            FStar_Pprint.op_Hat_Hat FStar_Pprint.space uu____3368  in
-          FStar_Pprint.op_Hat_Hat uu____3366 uu____3367  in
-        let uu____3371 = p_typ t  in
+                FStar_Pprint.op_Hat_Hat FStar_Pprint.space FStar_Pprint.colon in
+              FStar_Pprint.op_Hat_Hat uu____3369 uu____3370 in
+            FStar_Pprint.op_Hat_Hat FStar_Pprint.space uu____3368 in
+          FStar_Pprint.op_Hat_Hat uu____3366 uu____3367 in
+        let uu____3371 = p_typ t in
         op_Hat_Slash_Plus_Hat uu____3365 uu____3371
     | FStar_Parser_AST.Assume (id1,t) ->
         let decl_keyword =
           let uu____3375 =
             let uu____3376 =
-              FStar_Util.char_at id1.FStar_Ident.idText (Prims.parse_int "0")
-               in
-            FStar_All.pipe_right uu____3376 FStar_Util.is_upper  in
+              FStar_Util.char_at id1.FStar_Ident.idText (Prims.parse_int "0") in
+            FStar_All.pipe_right uu____3376 FStar_Util.is_upper in
           if uu____3375
           then FStar_Pprint.empty
           else
-            (let uu____3378 = str "val"  in
-             FStar_Pprint.op_Hat_Hat uu____3378 FStar_Pprint.space)
-           in
+            (let uu____3378 = str "val" in
+             FStar_Pprint.op_Hat_Hat uu____3378 FStar_Pprint.space) in
         let uu____3379 =
           let uu____3380 =
-            let uu____3381 = p_ident id1  in
+            let uu____3381 = p_ident id1 in
             let uu____3382 =
-              FStar_Pprint.op_Hat_Hat FStar_Pprint.space FStar_Pprint.colon
-               in
-            FStar_Pprint.op_Hat_Hat uu____3381 uu____3382  in
-          FStar_Pprint.op_Hat_Hat decl_keyword uu____3380  in
-        let uu____3383 = p_typ t  in
+              FStar_Pprint.op_Hat_Hat FStar_Pprint.space FStar_Pprint.colon in
+            FStar_Pprint.op_Hat_Hat uu____3381 uu____3382 in
+          FStar_Pprint.op_Hat_Hat decl_keyword uu____3380 in
+        let uu____3383 = p_typ t in
         op_Hat_Slash_Plus_Hat uu____3379 uu____3383
     | FStar_Parser_AST.Exception (uid,t_opt) ->
-        let uu____3390 = str "exception"  in
+        let uu____3390 = str "exception" in
         let uu____3391 =
           let uu____3392 =
-            let uu____3393 = p_uident uid  in
+            let uu____3393 = p_uident uid in
             let uu____3394 =
               FStar_Pprint.optional
                 (fun t  ->
-                   let uu____3399 = str "of"  in
-                   let uu____3400 = p_typ t  in
-                   op_Hat_Slash_Plus_Hat uu____3399 uu____3400) t_opt
-               in
-            FStar_Pprint.op_Hat_Hat uu____3393 uu____3394  in
-          FStar_Pprint.op_Hat_Hat FStar_Pprint.space uu____3392  in
+                   let uu____3399 = str "of" in
+                   let uu____3400 = p_typ t in
+                   op_Hat_Slash_Plus_Hat uu____3399 uu____3400) t_opt in
+            FStar_Pprint.op_Hat_Hat uu____3393 uu____3394 in
+          FStar_Pprint.op_Hat_Hat FStar_Pprint.space uu____3392 in
         FStar_Pprint.op_Hat_Hat uu____3390 uu____3391
     | FStar_Parser_AST.NewEffect ne ->
-        let uu____3402 = str "new_effect"  in
+        let uu____3402 = str "new_effect" in
         let uu____3403 =
-          let uu____3404 = p_newEffect ne  in
-          FStar_Pprint.op_Hat_Hat FStar_Pprint.space uu____3404  in
+          let uu____3404 = p_newEffect ne in
+          FStar_Pprint.op_Hat_Hat FStar_Pprint.space uu____3404 in
         FStar_Pprint.op_Hat_Hat uu____3402 uu____3403
     | FStar_Parser_AST.SubEffect se ->
-        let uu____3406 = str "sub_effect"  in
+        let uu____3406 = str "sub_effect" in
         let uu____3407 =
-          let uu____3408 = p_subEffect se  in
-          FStar_Pprint.op_Hat_Hat FStar_Pprint.space uu____3408  in
+          let uu____3408 = p_subEffect se in
+          FStar_Pprint.op_Hat_Hat FStar_Pprint.space uu____3408 in
         FStar_Pprint.op_Hat_Hat uu____3406 uu____3407
     | FStar_Parser_AST.Pragma p -> p_pragma p
     | FStar_Parser_AST.Fsdoc doc1 ->
-        let uu____3411 = p_fsdoc doc1  in
+        let uu____3411 = p_fsdoc doc1 in
         FStar_Pprint.op_Hat_Hat uu____3411 FStar_Pprint.hardline
     | FStar_Parser_AST.Main uu____3412 ->
         failwith "*Main declaration* : Is that really still in use ??"
     | FStar_Parser_AST.Tycon (true ,uu____3413) ->
         failwith
           "Effect abbreviation is expected to be defined by an abbreviation"
-<<<<<<< HEAD
-
-and (p_pragma : FStar_Parser_AST.pragma -> FStar_Pprint.document) =
-  fun uu___51_3430  ->
-    match uu___51_3430 with
-=======
 and p_pragma: FStar_Parser_AST.pragma -> FStar_Pprint.document =
   fun uu___52_3430  ->
     match uu___52_3430 with
->>>>>>> 5b12fe7d
     | FStar_Parser_AST.SetOptions s ->
-        let uu____3432 = str "#set-options"  in
+        let uu____3432 = str "#set-options" in
         let uu____3433 =
           let uu____3434 =
-            let uu____3435 = str s  in FStar_Pprint.dquotes uu____3435  in
-          FStar_Pprint.op_Hat_Hat FStar_Pprint.space uu____3434  in
+            let uu____3435 = str s in FStar_Pprint.dquotes uu____3435 in
+          FStar_Pprint.op_Hat_Hat FStar_Pprint.space uu____3434 in
         FStar_Pprint.op_Hat_Hat uu____3432 uu____3433
     | FStar_Parser_AST.ResetOptions s_opt ->
-        let uu____3439 = str "#reset-options"  in
+        let uu____3439 = str "#reset-options" in
         let uu____3440 =
           FStar_Pprint.optional
             (fun s  ->
                let uu____3444 =
-                 let uu____3445 = str s  in FStar_Pprint.dquotes uu____3445
-                  in
-               FStar_Pprint.op_Hat_Hat FStar_Pprint.space uu____3444) s_opt
-           in
+                 let uu____3445 = str s in FStar_Pprint.dquotes uu____3445 in
+               FStar_Pprint.op_Hat_Hat FStar_Pprint.space uu____3444) s_opt in
         FStar_Pprint.op_Hat_Hat uu____3439 uu____3440
     | FStar_Parser_AST.LightOff  ->
         (FStar_ST.op_Colon_Equals should_print_fs_typ_app true;
          str "#light \"off\"")
-
-and (p_typars : FStar_Parser_AST.binder Prims.list -> FStar_Pprint.document)
-  = fun bs  -> p_binders true bs
-
-and (p_fsdocTypeDeclPairs :
+and p_typars: FStar_Parser_AST.binder Prims.list -> FStar_Pprint.document =
+  fun bs  -> p_binders true bs
+and p_fsdocTypeDeclPairs:
   (FStar_Parser_AST.tycon,FStar_Parser_AST.fsdoc
                             FStar_Pervasives_Native.option)
-    FStar_Pervasives_Native.tuple2 -> FStar_Pprint.document)
+    FStar_Pervasives_Native.tuple2 -> FStar_Pprint.document
   =
   fun uu____3469  ->
     match uu____3469 with
     | (typedecl,fsdoc_opt) ->
-        let uu____3482 = FStar_Pprint.optional p_fsdoc fsdoc_opt  in
-        let uu____3483 = p_typeDecl typedecl  in
+        let uu____3482 = FStar_Pprint.optional p_fsdoc fsdoc_opt in
+        let uu____3483 = p_typeDecl typedecl in
         FStar_Pprint.op_Hat_Hat uu____3482 uu____3483
-<<<<<<< HEAD
-
-and (p_typeDecl : FStar_Parser_AST.tycon -> FStar_Pprint.document) =
-  fun uu___52_3484  ->
-    match uu___52_3484 with
-=======
 and p_typeDecl: FStar_Parser_AST.tycon -> FStar_Pprint.document =
   fun uu___53_3484  ->
     match uu___53_3484 with
->>>>>>> 5b12fe7d
     | FStar_Parser_AST.TyconAbstract (lid,bs,typ_opt) ->
-        let empty' uu____3499 = FStar_Pprint.empty  in
+        let empty' uu____3499 = FStar_Pprint.empty in
         p_typeDeclPrefix lid bs typ_opt empty'
     | FStar_Parser_AST.TyconAbbrev (lid,bs,typ_opt,t) ->
         let f uu____3515 =
-          let uu____3516 = p_typ t  in prefix2 FStar_Pprint.equals uu____3516
-           in
+          let uu____3516 = p_typ t in prefix2 FStar_Pprint.equals uu____3516 in
         p_typeDeclPrefix lid bs typ_opt f
     | FStar_Parser_AST.TyconRecord (lid,bs,typ_opt,record_field_decls) ->
         let p_recordFieldAndComments uu____3560 =
           match uu____3560 with
           | (lid1,t,doc_opt) ->
               let uu____3576 =
-                FStar_Range.extend_to_end_of_line t.FStar_Parser_AST.range
-                 in
-              with_comment p_recordFieldDecl (lid1, t, doc_opt) uu____3576
-           in
+                FStar_Range.extend_to_end_of_line t.FStar_Parser_AST.range in
+              with_comment p_recordFieldDecl (lid1, t, doc_opt) uu____3576 in
         let p_fields uu____3590 =
           let uu____3591 =
             let uu____3592 =
               let uu____3593 =
                 let uu____3594 =
-                  FStar_Pprint.op_Hat_Hat FStar_Pprint.semi break1  in
+                  FStar_Pprint.op_Hat_Hat FStar_Pprint.semi break1 in
                 FStar_Pprint.separate_map uu____3594 p_recordFieldAndComments
-                  record_field_decls
-                 in
-              braces_with_nesting uu____3593  in
-            FStar_Pprint.op_Hat_Hat FStar_Pprint.space uu____3592  in
-          FStar_Pprint.op_Hat_Hat FStar_Pprint.equals uu____3591  in
+                  record_field_decls in
+              braces_with_nesting uu____3593 in
+            FStar_Pprint.op_Hat_Hat FStar_Pprint.space uu____3592 in
+          FStar_Pprint.op_Hat_Hat FStar_Pprint.equals uu____3591 in
         p_typeDeclPrefix lid bs typ_opt p_fields
     | FStar_Parser_AST.TyconVariant (lid,bs,typ_opt,ct_decls) ->
         let p_constructorBranchAndComments uu____3658 =
@@ -1285,36 +1168,32 @@
                 let uu____3684 =
                   let uu____3685 =
                     FStar_Util.map_opt t_opt
-                      (fun t  -> t.FStar_Parser_AST.range)
-                     in
-                  FStar_Util.dflt uid.FStar_Ident.idRange uu____3685  in
-                FStar_Range.extend_to_end_of_line uu____3684  in
+                      (fun t  -> t.FStar_Parser_AST.range) in
+                  FStar_Util.dflt uid.FStar_Ident.idRange uu____3685 in
+                FStar_Range.extend_to_end_of_line uu____3684 in
               let p_constructorBranch decl =
                 let uu____3718 =
                   let uu____3719 =
-                    let uu____3720 = p_constructorDecl decl  in
-                    FStar_Pprint.op_Hat_Hat FStar_Pprint.space uu____3720  in
-                  FStar_Pprint.op_Hat_Hat FStar_Pprint.bar uu____3719  in
-                FStar_Pprint.group uu____3718  in
+                    let uu____3720 = p_constructorDecl decl in
+                    FStar_Pprint.op_Hat_Hat FStar_Pprint.space uu____3720 in
+                  FStar_Pprint.op_Hat_Hat FStar_Pprint.bar uu____3719 in
+                FStar_Pprint.group uu____3718 in
               with_comment p_constructorBranch (uid, t_opt, doc_opt, use_of)
-                range
-           in
+                range in
         let datacon_doc uu____3740 =
           let uu____3741 =
             FStar_Pprint.separate_map break1 p_constructorBranchAndComments
-              ct_decls
-             in
-          FStar_Pprint.group uu____3741  in
+              ct_decls in
+          FStar_Pprint.group uu____3741 in
         p_typeDeclPrefix lid bs typ_opt
           (fun uu____3756  ->
-             let uu____3757 = datacon_doc ()  in
+             let uu____3757 = datacon_doc () in
              prefix2 FStar_Pprint.equals uu____3757)
-
-and (p_typeDeclPrefix :
+and p_typeDeclPrefix:
   FStar_Ident.ident ->
     FStar_Parser_AST.binder Prims.list ->
       FStar_Parser_AST.knd FStar_Pervasives_Native.option ->
-        (Prims.unit -> FStar_Pprint.document) -> FStar_Pprint.document)
+        (Prims.unit -> FStar_Pprint.document) -> FStar_Pprint.document
   =
   fun lid  ->
     fun bs  ->
@@ -1322,81 +1201,74 @@
         fun cont  ->
           if (bs = []) && (typ_opt = FStar_Pervasives_Native.None)
           then
-            let uu____3772 = p_ident lid  in
+            let uu____3772 = p_ident lid in
             let uu____3773 =
-              let uu____3774 = cont ()  in
-              FStar_Pprint.op_Hat_Hat FStar_Pprint.space uu____3774  in
+              let uu____3774 = cont () in
+              FStar_Pprint.op_Hat_Hat FStar_Pprint.space uu____3774 in
             FStar_Pprint.op_Hat_Hat uu____3772 uu____3773
           else
             (let binders_doc =
-               let uu____3777 = p_typars bs  in
+               let uu____3777 = p_typars bs in
                let uu____3778 =
                  FStar_Pprint.optional
                    (fun t  ->
                       let uu____3782 =
                         let uu____3783 =
-                          let uu____3784 = p_typ t  in
+                          let uu____3784 = p_typ t in
                           FStar_Pprint.op_Hat_Hat FStar_Pprint.space
-                            uu____3784
-                           in
-                        FStar_Pprint.op_Hat_Hat FStar_Pprint.colon uu____3783
-                         in
-                      FStar_Pprint.op_Hat_Hat break1 uu____3782) typ_opt
-                  in
-               FStar_Pprint.op_Hat_Hat uu____3777 uu____3778  in
-             let uu____3785 = p_ident lid  in
-             let uu____3786 = cont ()  in
+                            uu____3784 in
+                        FStar_Pprint.op_Hat_Hat FStar_Pprint.colon uu____3783 in
+                      FStar_Pprint.op_Hat_Hat break1 uu____3782) typ_opt in
+               FStar_Pprint.op_Hat_Hat uu____3777 uu____3778 in
+             let uu____3785 = p_ident lid in
+             let uu____3786 = cont () in
              FStar_Pprint.surround (Prims.parse_int "2")
                (Prims.parse_int "1") uu____3785 binders_doc uu____3786)
-
-and (p_recordFieldDecl :
+and p_recordFieldDecl:
   (FStar_Ident.ident,FStar_Parser_AST.term,FStar_Parser_AST.fsdoc
                                              FStar_Pervasives_Native.option)
-    FStar_Pervasives_Native.tuple3 -> FStar_Pprint.document)
+    FStar_Pervasives_Native.tuple3 -> FStar_Pprint.document
   =
   fun uu____3787  ->
     match uu____3787 with
     | (lid,t,doc_opt) ->
         let uu____3803 =
-          let uu____3804 = FStar_Pprint.optional p_fsdoc doc_opt  in
+          let uu____3804 = FStar_Pprint.optional p_fsdoc doc_opt in
           let uu____3805 =
-            let uu____3806 = p_lident lid  in
+            let uu____3806 = p_lident lid in
             let uu____3807 =
-              let uu____3808 = p_typ t  in
-              FStar_Pprint.op_Hat_Hat FStar_Pprint.colon uu____3808  in
-            FStar_Pprint.op_Hat_Hat uu____3806 uu____3807  in
-          FStar_Pprint.op_Hat_Hat uu____3804 uu____3805  in
+              let uu____3808 = p_typ t in
+              FStar_Pprint.op_Hat_Hat FStar_Pprint.colon uu____3808 in
+            FStar_Pprint.op_Hat_Hat uu____3806 uu____3807 in
+          FStar_Pprint.op_Hat_Hat uu____3804 uu____3805 in
         FStar_Pprint.group uu____3803
-
-and (p_constructorDecl :
+and p_constructorDecl:
   (FStar_Ident.ident,FStar_Parser_AST.term FStar_Pervasives_Native.option,
     FStar_Parser_AST.fsdoc FStar_Pervasives_Native.option,Prims.bool)
-    FStar_Pervasives_Native.tuple4 -> FStar_Pprint.document)
+    FStar_Pervasives_Native.tuple4 -> FStar_Pprint.document
   =
   fun uu____3809  ->
     match uu____3809 with
     | (uid,t_opt,doc_opt,use_of) ->
-        let sep = if use_of then str "of" else FStar_Pprint.colon  in
-        let uid_doc = p_uident uid  in
-        let uu____3837 = FStar_Pprint.optional p_fsdoc doc_opt  in
+        let sep = if use_of then str "of" else FStar_Pprint.colon in
+        let uid_doc = p_uident uid in
+        let uu____3837 = FStar_Pprint.optional p_fsdoc doc_opt in
         let uu____3838 =
-          let uu____3839 = FStar_Pprint.break_ (Prims.parse_int "0")  in
+          let uu____3839 = FStar_Pprint.break_ (Prims.parse_int "0") in
           let uu____3840 =
             default_or_map uid_doc
               (fun t  ->
                  let uu____3845 =
                    let uu____3846 =
-                     FStar_Pprint.op_Hat_Hat FStar_Pprint.space sep  in
-                   FStar_Pprint.op_Hat_Hat uid_doc uu____3846  in
-                 let uu____3847 = p_typ t  in
-                 op_Hat_Slash_Plus_Hat uu____3845 uu____3847) t_opt
-             in
-          FStar_Pprint.op_Hat_Hat uu____3839 uu____3840  in
+                     FStar_Pprint.op_Hat_Hat FStar_Pprint.space sep in
+                   FStar_Pprint.op_Hat_Hat uid_doc uu____3846 in
+                 let uu____3847 = p_typ t in
+                 op_Hat_Slash_Plus_Hat uu____3845 uu____3847) t_opt in
+          FStar_Pprint.op_Hat_Hat uu____3839 uu____3840 in
         FStar_Pprint.op_Hat_Hat uu____3837 uu____3838
-
-and (p_letlhs :
+and p_letlhs:
   (FStar_Parser_AST.pattern,FStar_Parser_AST.term)
-    FStar_Pervasives_Native.tuple2 -> FStar_Pprint.document)
+    FStar_Pervasives_Native.tuple2 -> FStar_Pprint.document
   =
   fun uu____3848  ->
     match uu____3848 with
@@ -1408,14 +1280,13 @@
                 let uu____3867 =
                   let uu____3868 =
                     let uu____3869 =
-                      let uu____3870 = p_tmArrow p_tmNoEq t  in
-                      FStar_Pprint.op_Hat_Hat FStar_Pprint.space uu____3870
-                       in
-                    FStar_Pprint.op_Hat_Hat FStar_Pprint.colon uu____3869  in
-                  FStar_Pprint.group uu____3868  in
-                FStar_Pprint.op_Hat_Hat break1 uu____3867  in
+                      let uu____3870 = p_tmArrow p_tmNoEq t in
+                      FStar_Pprint.op_Hat_Hat FStar_Pprint.space uu____3870 in
+                    FStar_Pprint.op_Hat_Hat FStar_Pprint.colon uu____3869 in
+                  FStar_Pprint.group uu____3868 in
+                FStar_Pprint.op_Hat_Hat break1 uu____3867 in
               (pat1, uu____3866)
-          | uu____3871 -> (pat, FStar_Pprint.empty)  in
+          | uu____3871 -> (pat, FStar_Pprint.empty) in
         (match uu____3855 with
          | (pat1,ascr_doc) ->
              (match pat1.FStar_Parser_AST.pat with
@@ -1426,71 +1297,58 @@
                      FStar_Parser_AST.prange = uu____3876;_},pats)
                   ->
                   let uu____3886 =
-                    let uu____3887 = p_lident x  in
+                    let uu____3887 = p_lident x in
                     let uu____3888 =
                       let uu____3889 =
-                        separate_map_or_flow break1 p_atomicPattern pats  in
-                      FStar_Pprint.op_Hat_Hat uu____3889 ascr_doc  in
-                    FStar_Pprint.op_Hat_Slash_Hat uu____3887 uu____3888  in
+                        separate_map_or_flow break1 p_atomicPattern pats in
+                      FStar_Pprint.op_Hat_Hat uu____3889 ascr_doc in
+                    FStar_Pprint.op_Hat_Slash_Hat uu____3887 uu____3888 in
                   FStar_Pprint.group uu____3886
               | uu____3890 ->
                   let uu____3891 =
-                    let uu____3892 = p_tuplePattern pat1  in
-                    FStar_Pprint.op_Hat_Hat uu____3892 ascr_doc  in
+                    let uu____3892 = p_tuplePattern pat1 in
+                    FStar_Pprint.op_Hat_Hat uu____3892 ascr_doc in
                   FStar_Pprint.group uu____3891))
-
-and (p_letbinding :
+and p_letbinding:
   (FStar_Parser_AST.pattern,FStar_Parser_AST.term)
-    FStar_Pervasives_Native.tuple2 -> FStar_Pprint.document)
+    FStar_Pervasives_Native.tuple2 -> FStar_Pprint.document
   =
   fun uu____3893  ->
     match uu____3893 with
     | (pat,e) ->
-        let pat_doc = p_letlhs (pat, e)  in
+        let pat_doc = p_letlhs (pat, e) in
         let uu____3901 =
           let uu____3902 =
-<<<<<<< HEAD
-            FStar_Pprint.op_Hat_Slash_Hat pat_doc FStar_Pprint.equals  in
-          FStar_Pprint.group uu____3902  in
-        let uu____3903 = p_term e  in prefix2 uu____3901 uu____3903
-
-and (p_newEffect : FStar_Parser_AST.effect_decl -> FStar_Pprint.document) =
-  fun uu___53_3904  ->
-    match uu___53_3904 with
-=======
             FStar_Pprint.op_Hat_Slash_Hat pat_doc FStar_Pprint.equals in
           FStar_Pprint.group uu____3902 in
         let uu____3903 = p_term e in prefix2 uu____3901 uu____3903
 and p_newEffect: FStar_Parser_AST.effect_decl -> FStar_Pprint.document =
   fun uu___54_3904  ->
     match uu___54_3904 with
->>>>>>> 5b12fe7d
     | FStar_Parser_AST.RedefineEffect (lid,bs,t) ->
         p_effectRedefinition lid bs t
     | FStar_Parser_AST.DefineEffect (lid,bs,t,eff_decls) ->
         p_effectDefinition lid bs t eff_decls
-
-and (p_effectRedefinition :
+and p_effectRedefinition:
   FStar_Ident.ident ->
     FStar_Parser_AST.binder Prims.list ->
-      FStar_Parser_AST.term -> FStar_Pprint.document)
+      FStar_Parser_AST.term -> FStar_Pprint.document
   =
   fun uid  ->
     fun bs  ->
       fun t  ->
-        let uu____3929 = p_uident uid  in
-        let uu____3930 = p_binders true bs  in
+        let uu____3929 = p_uident uid in
+        let uu____3930 = p_binders true bs in
         let uu____3931 =
-          let uu____3932 = p_simpleTerm t  in
-          prefix2 FStar_Pprint.equals uu____3932  in
+          let uu____3932 = p_simpleTerm t in
+          prefix2 FStar_Pprint.equals uu____3932 in
         FStar_Pprint.surround (Prims.parse_int "2") (Prims.parse_int "1")
           uu____3929 uu____3930 uu____3931
-
-and (p_effectDefinition :
+and p_effectDefinition:
   FStar_Ident.ident ->
     FStar_Parser_AST.binder Prims.list ->
       FStar_Parser_AST.term ->
-        FStar_Parser_AST.decl Prims.list -> FStar_Pprint.document)
+        FStar_Parser_AST.decl Prims.list -> FStar_Pprint.document
   =
   fun uid  ->
     fun bs  ->
@@ -1499,25 +1357,22 @@
           let uu____3941 =
             let uu____3942 =
               let uu____3943 =
-                let uu____3944 = p_uident uid  in
-                let uu____3945 = p_binders true bs  in
+                let uu____3944 = p_uident uid in
+                let uu____3945 = p_binders true bs in
                 let uu____3946 =
-                  let uu____3947 = p_typ t  in
-                  prefix2 FStar_Pprint.colon uu____3947  in
+                  let uu____3947 = p_typ t in
+                  prefix2 FStar_Pprint.colon uu____3947 in
                 FStar_Pprint.surround (Prims.parse_int "2")
-                  (Prims.parse_int "1") uu____3944 uu____3945 uu____3946
-                 in
-              FStar_Pprint.group uu____3943  in
+                  (Prims.parse_int "1") uu____3944 uu____3945 uu____3946 in
+              FStar_Pprint.group uu____3943 in
             let uu____3948 =
-              let uu____3949 = str "with"  in
+              let uu____3949 = str "with" in
               let uu____3950 =
-                separate_break_map FStar_Pprint.semi p_effectDecl eff_decls
-                 in
-              prefix2 uu____3949 uu____3950  in
-            FStar_Pprint.op_Hat_Slash_Hat uu____3942 uu____3948  in
+                separate_break_map FStar_Pprint.semi p_effectDecl eff_decls in
+              prefix2 uu____3949 uu____3950 in
+            FStar_Pprint.op_Hat_Slash_Hat uu____3942 uu____3948 in
           braces_with_nesting uu____3941
-
-and (p_effectDecl : FStar_Parser_AST.decl -> FStar_Pprint.document) =
+and p_effectDecl: FStar_Parser_AST.decl -> FStar_Pprint.document =
   fun d  ->
     match d.FStar_Parser_AST.d with
     | FStar_Parser_AST.Tycon
@@ -1527,22 +1382,19 @@
            )::[])
         ->
         let uu____3980 =
-          let uu____3981 = p_lident lid  in
+          let uu____3981 = p_lident lid in
           let uu____3982 =
-            FStar_Pprint.op_Hat_Hat FStar_Pprint.space FStar_Pprint.equals
-             in
-          FStar_Pprint.op_Hat_Hat uu____3981 uu____3982  in
-        let uu____3983 = p_simpleTerm e  in prefix2 uu____3980 uu____3983
+            FStar_Pprint.op_Hat_Hat FStar_Pprint.space FStar_Pprint.equals in
+          FStar_Pprint.op_Hat_Hat uu____3981 uu____3982 in
+        let uu____3983 = p_simpleTerm e in prefix2 uu____3980 uu____3983
     | uu____3984 ->
         let uu____3985 =
-          let uu____3986 = FStar_Parser_AST.decl_to_string d  in
+          let uu____3986 = FStar_Parser_AST.decl_to_string d in
           FStar_Util.format1
             "Not a declaration of an effect member... or at least I hope so : %s"
-            uu____3986
-           in
+            uu____3986 in
         failwith uu____3985
-
-and (p_subEffect : FStar_Parser_AST.lift -> FStar_Pprint.document) =
+and p_subEffect: FStar_Parser_AST.lift -> FStar_Pprint.document =
   fun lift  ->
     let lift_op_doc =
       let lifts =
@@ -1550,43 +1402,34 @@
         | FStar_Parser_AST.NonReifiableLift t -> [("lift_wp", t)]
         | FStar_Parser_AST.ReifiableLift (t1,t2) ->
             [("lif_wp", t1); ("lift", t2)]
-        | FStar_Parser_AST.LiftForFree t -> [("lift", t)]  in
+        | FStar_Parser_AST.LiftForFree t -> [("lift", t)] in
       let p_lift uu____4041 =
         match uu____4041 with
         | (kwd,t) ->
             let uu____4048 =
-              let uu____4049 = str kwd  in
+              let uu____4049 = str kwd in
               let uu____4050 =
                 FStar_Pprint.op_Hat_Hat FStar_Pprint.space
-                  FStar_Pprint.equals
-                 in
-              FStar_Pprint.op_Hat_Hat uu____4049 uu____4050  in
-            let uu____4051 = p_simpleTerm t  in prefix2 uu____4048 uu____4051
-         in
-      separate_break_map FStar_Pprint.semi p_lift lifts  in
+                  FStar_Pprint.equals in
+              FStar_Pprint.op_Hat_Hat uu____4049 uu____4050 in
+            let uu____4051 = p_simpleTerm t in prefix2 uu____4048 uu____4051 in
+      separate_break_map FStar_Pprint.semi p_lift lifts in
     let uu____4056 =
       let uu____4057 =
-        let uu____4058 = p_quident lift.FStar_Parser_AST.msource  in
+        let uu____4058 = p_quident lift.FStar_Parser_AST.msource in
         let uu____4059 =
-          let uu____4060 = str "~>"  in
-          FStar_Pprint.op_Hat_Hat FStar_Pprint.space uu____4060  in
-        FStar_Pprint.op_Hat_Hat uu____4058 uu____4059  in
-      let uu____4061 = p_quident lift.FStar_Parser_AST.mdest  in
-      prefix2 uu____4057 uu____4061  in
+          let uu____4060 = str "~>" in
+          FStar_Pprint.op_Hat_Hat FStar_Pprint.space uu____4060 in
+        FStar_Pprint.op_Hat_Hat uu____4058 uu____4059 in
+      let uu____4061 = p_quident lift.FStar_Parser_AST.mdest in
+      prefix2 uu____4057 uu____4061 in
     let uu____4062 =
-      let uu____4063 = braces_with_nesting lift_op_doc  in
-      FStar_Pprint.op_Hat_Hat FStar_Pprint.space uu____4063  in
+      let uu____4063 = braces_with_nesting lift_op_doc in
+      FStar_Pprint.op_Hat_Hat FStar_Pprint.space uu____4063 in
     FStar_Pprint.op_Hat_Hat uu____4056 uu____4062
-<<<<<<< HEAD
-
-and (p_qualifier : FStar_Parser_AST.qualifier -> FStar_Pprint.document) =
-  fun uu___54_4064  ->
-    match uu___54_4064 with
-=======
 and p_qualifier: FStar_Parser_AST.qualifier -> FStar_Pprint.document =
   fun uu___55_4064  ->
     match uu___55_4064 with
->>>>>>> 5b12fe7d
     | FStar_Parser_AST.Private  -> str "private"
     | FStar_Parser_AST.Abstract  -> str "abstract"
     | FStar_Parser_AST.Noeq  -> str "noeq"
@@ -1606,69 +1449,47 @@
     | FStar_Parser_AST.Reflectable  -> str "reflectable"
     | FStar_Parser_AST.Opaque  -> str "opaque"
     | FStar_Parser_AST.Logic  -> str "logic"
-
-and (p_qualifiers : FStar_Parser_AST.qualifiers -> FStar_Pprint.document) =
+and p_qualifiers: FStar_Parser_AST.qualifiers -> FStar_Pprint.document =
   fun qs  ->
-    let uu____4066 = FStar_Pprint.separate_map break1 p_qualifier qs  in
+    let uu____4066 = FStar_Pprint.separate_map break1 p_qualifier qs in
     FStar_Pprint.group uu____4066
-<<<<<<< HEAD
-
-and (p_letqualifier :
-  FStar_Parser_AST.let_qualifier -> FStar_Pprint.document) =
-  fun uu___55_4067  ->
-    match uu___55_4067 with
-=======
 and p_letqualifier: FStar_Parser_AST.let_qualifier -> FStar_Pprint.document =
   fun uu___56_4067  ->
     match uu___56_4067 with
->>>>>>> 5b12fe7d
     | FStar_Parser_AST.Rec  ->
-        let uu____4068 = str "rec"  in
+        let uu____4068 = str "rec" in
         FStar_Pprint.op_Hat_Hat FStar_Pprint.space uu____4068
     | FStar_Parser_AST.Mutable  ->
-        let uu____4069 = str "mutable"  in
+        let uu____4069 = str "mutable" in
         FStar_Pprint.op_Hat_Hat FStar_Pprint.space uu____4069
     | FStar_Parser_AST.NoLetQualifier  -> FStar_Pprint.empty
-<<<<<<< HEAD
-
-and (p_aqual : FStar_Parser_AST.arg_qualifier -> FStar_Pprint.document) =
-  fun uu___56_4070  ->
-    match uu___56_4070 with
-=======
 and p_aqual: FStar_Parser_AST.arg_qualifier -> FStar_Pprint.document =
   fun uu___57_4070  ->
     match uu___57_4070 with
->>>>>>> 5b12fe7d
     | FStar_Parser_AST.Implicit  -> str "#"
     | FStar_Parser_AST.Equality  -> str "$"
-
-and (p_disjunctivePattern :
-  FStar_Parser_AST.pattern -> FStar_Pprint.document) =
+and p_disjunctivePattern: FStar_Parser_AST.pattern -> FStar_Pprint.document =
   fun p  ->
     match p.FStar_Parser_AST.pat with
     | FStar_Parser_AST.PatOr pats ->
         let uu____4075 =
           let uu____4076 =
             let uu____4077 =
-              FStar_Pprint.op_Hat_Hat FStar_Pprint.bar FStar_Pprint.space  in
-            FStar_Pprint.op_Hat_Hat break1 uu____4077  in
-          FStar_Pprint.separate_map uu____4076 p_tuplePattern pats  in
+              FStar_Pprint.op_Hat_Hat FStar_Pprint.bar FStar_Pprint.space in
+            FStar_Pprint.op_Hat_Hat break1 uu____4077 in
+          FStar_Pprint.separate_map uu____4076 p_tuplePattern pats in
         FStar_Pprint.group uu____4075
     | uu____4078 -> p_tuplePattern p
-
-and (p_tuplePattern : FStar_Parser_AST.pattern -> FStar_Pprint.document) =
+and p_tuplePattern: FStar_Parser_AST.pattern -> FStar_Pprint.document =
   fun p  ->
     match p.FStar_Parser_AST.pat with
     | FStar_Parser_AST.PatTuple (pats,false ) ->
         let uu____4085 =
-          let uu____4086 = FStar_Pprint.op_Hat_Hat FStar_Pprint.comma break1
-             in
-          FStar_Pprint.separate_map uu____4086 p_constructorPattern pats  in
+          let uu____4086 = FStar_Pprint.op_Hat_Hat FStar_Pprint.comma break1 in
+          FStar_Pprint.separate_map uu____4086 p_constructorPattern pats in
         FStar_Pprint.group uu____4085
     | uu____4087 -> p_constructorPattern p
-
-and (p_constructorPattern :
-  FStar_Parser_AST.pattern -> FStar_Pprint.document) =
+and p_constructorPattern: FStar_Parser_AST.pattern -> FStar_Pprint.document =
   fun p  ->
     match p.FStar_Parser_AST.pat with
     | FStar_Parser_AST.PatApp
@@ -1677,28 +1498,27 @@
         when
         FStar_Ident.lid_equals maybe_cons_lid FStar_Parser_Const.cons_lid ->
         let uu____4095 =
-          FStar_Pprint.op_Hat_Hat FStar_Pprint.colon FStar_Pprint.colon  in
-        let uu____4096 = p_constructorPattern hd1  in
-        let uu____4097 = p_constructorPattern tl1  in
+          FStar_Pprint.op_Hat_Hat FStar_Pprint.colon FStar_Pprint.colon in
+        let uu____4096 = p_constructorPattern hd1 in
+        let uu____4097 = p_constructorPattern tl1 in
         infix0 uu____4095 uu____4096 uu____4097
     | FStar_Parser_AST.PatApp
         ({ FStar_Parser_AST.pat = FStar_Parser_AST.PatName uid;
            FStar_Parser_AST.prange = uu____4099;_},pats)
         ->
-        let uu____4105 = p_quident uid  in
+        let uu____4105 = p_quident uid in
         let uu____4106 =
-          FStar_Pprint.separate_map break1 p_atomicPattern pats  in
+          FStar_Pprint.separate_map break1 p_atomicPattern pats in
         prefix2 uu____4105 uu____4106
     | uu____4107 -> p_atomicPattern p
-
-and (p_atomicPattern : FStar_Parser_AST.pattern -> FStar_Pprint.document) =
+and p_atomicPattern: FStar_Parser_AST.pattern -> FStar_Pprint.document =
   fun p  ->
     match p.FStar_Parser_AST.pat with
     | FStar_Parser_AST.PatAscribed (pat,t) ->
         let uu____4111 =
           let uu____4116 =
-            let uu____4117 = unparen t  in uu____4117.FStar_Parser_AST.tm  in
-          ((pat.FStar_Parser_AST.pat), uu____4116)  in
+            let uu____4117 = unparen t in uu____4117.FStar_Parser_AST.tm in
+          ((pat.FStar_Parser_AST.pat), uu____4116) in
         (match uu____4111 with
          | (FStar_Parser_AST.PatVar (lid,aqual),FStar_Parser_AST.Refine
             ({ FStar_Parser_AST.b = FStar_Parser_AST.Annotated (lid',t1);
@@ -1707,8 +1527,8 @@
                FStar_Parser_AST.aqual = uu____4124;_},phi))
              when lid.FStar_Ident.idText = lid'.FStar_Ident.idText ->
              let uu____4130 =
-               let uu____4131 = p_ident lid  in
-               p_refinement aqual uu____4131 t1 phi  in
+               let uu____4131 = p_ident lid in
+               p_refinement aqual uu____4131 t1 phi in
              soft_parens_with_nesting uu____4130
          | (FStar_Parser_AST.PatWild ,FStar_Parser_AST.Refine
             ({ FStar_Parser_AST.b = FStar_Parser_AST.NoName t1;
@@ -1718,62 +1538,58 @@
              ->
              let uu____4137 =
                p_refinement FStar_Pervasives_Native.None
-                 FStar_Pprint.underscore t1 phi
-                in
+                 FStar_Pprint.underscore t1 phi in
              soft_parens_with_nesting uu____4137
          | uu____4138 ->
              let uu____4143 =
-               let uu____4144 = p_tuplePattern pat  in
+               let uu____4144 = p_tuplePattern pat in
                let uu____4145 =
-                 let uu____4146 = FStar_Pprint.break_ (Prims.parse_int "0")
-                    in
+                 let uu____4146 = FStar_Pprint.break_ (Prims.parse_int "0") in
                  let uu____4147 =
-                   let uu____4148 = p_typ t  in
-                   FStar_Pprint.op_Hat_Hat FStar_Pprint.colon uu____4148  in
-                 FStar_Pprint.op_Hat_Hat uu____4146 uu____4147  in
-               FStar_Pprint.op_Hat_Hat uu____4144 uu____4145  in
+                   let uu____4148 = p_typ t in
+                   FStar_Pprint.op_Hat_Hat FStar_Pprint.colon uu____4148 in
+                 FStar_Pprint.op_Hat_Hat uu____4146 uu____4147 in
+               FStar_Pprint.op_Hat_Hat uu____4144 uu____4145 in
              soft_parens_with_nesting uu____4143)
     | FStar_Parser_AST.PatList pats ->
         let uu____4152 =
-          separate_break_map FStar_Pprint.semi p_tuplePattern pats  in
+          separate_break_map FStar_Pprint.semi p_tuplePattern pats in
         FStar_Pprint.surround (Prims.parse_int "2") (Prims.parse_int "0")
           FStar_Pprint.lbracket uu____4152 FStar_Pprint.rbracket
     | FStar_Parser_AST.PatRecord pats ->
         let p_recordFieldPat uu____4167 =
           match uu____4167 with
           | (lid,pat) ->
-              let uu____4174 = p_qlident lid  in
-              let uu____4175 = p_tuplePattern pat  in
-              infix2 FStar_Pprint.equals uu____4174 uu____4175
-           in
+              let uu____4174 = p_qlident lid in
+              let uu____4175 = p_tuplePattern pat in
+              infix2 FStar_Pprint.equals uu____4174 uu____4175 in
         let uu____4176 =
-          separate_break_map FStar_Pprint.semi p_recordFieldPat pats  in
+          separate_break_map FStar_Pprint.semi p_recordFieldPat pats in
         soft_braces_with_nesting uu____4176
     | FStar_Parser_AST.PatTuple (pats,true ) ->
         let uu____4186 =
-          FStar_Pprint.op_Hat_Hat FStar_Pprint.lparen FStar_Pprint.bar  in
+          FStar_Pprint.op_Hat_Hat FStar_Pprint.lparen FStar_Pprint.bar in
         let uu____4187 =
-          separate_break_map FStar_Pprint.comma p_constructorPattern pats  in
+          separate_break_map FStar_Pprint.comma p_constructorPattern pats in
         let uu____4188 =
-          FStar_Pprint.op_Hat_Hat FStar_Pprint.bar FStar_Pprint.rparen  in
+          FStar_Pprint.op_Hat_Hat FStar_Pprint.bar FStar_Pprint.rparen in
         FStar_Pprint.surround (Prims.parse_int "2") (Prims.parse_int "1")
           uu____4186 uu____4187 uu____4188
     | FStar_Parser_AST.PatTvar (tv,arg_qualifier_opt) -> p_tvar tv
     | FStar_Parser_AST.PatOp op ->
         let uu____4199 =
           let uu____4200 =
-            let uu____4201 = str (FStar_Ident.text_of_id op)  in
+            let uu____4201 = str (FStar_Ident.text_of_id op) in
             let uu____4202 =
-              FStar_Pprint.op_Hat_Hat FStar_Pprint.space FStar_Pprint.rparen
-               in
-            FStar_Pprint.op_Hat_Hat uu____4201 uu____4202  in
-          FStar_Pprint.op_Hat_Hat FStar_Pprint.space uu____4200  in
+              FStar_Pprint.op_Hat_Hat FStar_Pprint.space FStar_Pprint.rparen in
+            FStar_Pprint.op_Hat_Hat uu____4201 uu____4202 in
+          FStar_Pprint.op_Hat_Hat FStar_Pprint.space uu____4200 in
         FStar_Pprint.op_Hat_Hat FStar_Pprint.lparen uu____4199
     | FStar_Parser_AST.PatWild  -> FStar_Pprint.underscore
     | FStar_Parser_AST.PatConst c -> p_constant c
     | FStar_Parser_AST.PatVar (lid,aqual) ->
-        let uu____4210 = FStar_Pprint.optional p_aqual aqual  in
-        let uu____4211 = p_lident lid  in
+        let uu____4210 = FStar_Pprint.optional p_aqual aqual in
+        let uu____4211 = p_lident lid in
         FStar_Pprint.op_Hat_Hat uu____4210 uu____4211
     | FStar_Parser_AST.PatName uid -> p_quident uid
     | FStar_Parser_AST.PatOr uu____4213 -> failwith "Inner or pattern !"
@@ -1781,33 +1597,31 @@
         ({ FStar_Parser_AST.pat = FStar_Parser_AST.PatName uu____4216;
            FStar_Parser_AST.prange = uu____4217;_},uu____4218)
         ->
-        let uu____4223 = p_tuplePattern p  in
+        let uu____4223 = p_tuplePattern p in
         soft_parens_with_nesting uu____4223
     | FStar_Parser_AST.PatTuple (uu____4224,false ) ->
-        let uu____4229 = p_tuplePattern p  in
+        let uu____4229 = p_tuplePattern p in
         soft_parens_with_nesting uu____4229
     | uu____4230 ->
         let uu____4231 =
-          let uu____4232 = FStar_Parser_AST.pat_to_string p  in
-          FStar_Util.format1 "Invalid pattern %s" uu____4232  in
+          let uu____4232 = FStar_Parser_AST.pat_to_string p in
+          FStar_Util.format1 "Invalid pattern %s" uu____4232 in
         failwith uu____4231
-
-and (p_binder :
-  Prims.bool -> FStar_Parser_AST.binder -> FStar_Pprint.document) =
+and p_binder: Prims.bool -> FStar_Parser_AST.binder -> FStar_Pprint.document
+  =
   fun is_atomic  ->
     fun b  ->
       match b.FStar_Parser_AST.b with
       | FStar_Parser_AST.Variable lid ->
           let uu____4236 =
-            FStar_Pprint.optional p_aqual b.FStar_Parser_AST.aqual  in
-          let uu____4237 = p_lident lid  in
+            FStar_Pprint.optional p_aqual b.FStar_Parser_AST.aqual in
+          let uu____4237 = p_lident lid in
           FStar_Pprint.op_Hat_Hat uu____4236 uu____4237
       | FStar_Parser_AST.TVariable lid -> p_lident lid
       | FStar_Parser_AST.Annotated (lid,t) ->
           let doc1 =
             let uu____4242 =
-              let uu____4243 = unparen t  in uu____4243.FStar_Parser_AST.tm
-               in
+              let uu____4243 = unparen t in uu____4243.FStar_Parser_AST.tm in
             match uu____4242 with
             | FStar_Parser_AST.Refine
                 ({ FStar_Parser_AST.b = FStar_Parser_AST.Annotated (lid',t1);
@@ -1815,36 +1629,35 @@
                    FStar_Parser_AST.blevel = uu____4247;
                    FStar_Parser_AST.aqual = uu____4248;_},phi)
                 when lid.FStar_Ident.idText = lid'.FStar_Ident.idText ->
-                let uu____4250 = p_ident lid  in
+                let uu____4250 = p_ident lid in
                 p_refinement b.FStar_Parser_AST.aqual uu____4250 t1 phi
             | uu____4251 ->
                 let uu____4252 =
-                  FStar_Pprint.optional p_aqual b.FStar_Parser_AST.aqual  in
+                  FStar_Pprint.optional p_aqual b.FStar_Parser_AST.aqual in
                 let uu____4253 =
-                  let uu____4254 = p_lident lid  in
+                  let uu____4254 = p_lident lid in
                   let uu____4255 =
                     let uu____4256 =
                       let uu____4257 =
-                        FStar_Pprint.break_ (Prims.parse_int "0")  in
-                      let uu____4258 = p_tmFormula t  in
-                      FStar_Pprint.op_Hat_Hat uu____4257 uu____4258  in
-                    FStar_Pprint.op_Hat_Hat FStar_Pprint.colon uu____4256  in
-                  FStar_Pprint.op_Hat_Hat uu____4254 uu____4255  in
-                FStar_Pprint.op_Hat_Hat uu____4252 uu____4253
-             in
+                        FStar_Pprint.break_ (Prims.parse_int "0") in
+                      let uu____4258 = p_tmFormula t in
+                      FStar_Pprint.op_Hat_Hat uu____4257 uu____4258 in
+                    FStar_Pprint.op_Hat_Hat FStar_Pprint.colon uu____4256 in
+                  FStar_Pprint.op_Hat_Hat uu____4254 uu____4255 in
+                FStar_Pprint.op_Hat_Hat uu____4252 uu____4253 in
           if is_atomic
           then
             let uu____4259 =
               let uu____4260 =
-                FStar_Pprint.op_Hat_Hat doc1 FStar_Pprint.rparen  in
-              FStar_Pprint.op_Hat_Hat FStar_Pprint.lparen uu____4260  in
+                FStar_Pprint.op_Hat_Hat doc1 FStar_Pprint.rparen in
+              FStar_Pprint.op_Hat_Hat FStar_Pprint.lparen uu____4260 in
             FStar_Pprint.group uu____4259
           else FStar_Pprint.group doc1
       | FStar_Parser_AST.TAnnotated uu____4262 ->
           failwith "Is this still used ?"
       | FStar_Parser_AST.NoName t ->
           let uu____4268 =
-            let uu____4269 = unparen t  in uu____4269.FStar_Parser_AST.tm  in
+            let uu____4269 = unparen t in uu____4269.FStar_Parser_AST.tm in
           (match uu____4268 with
            | FStar_Parser_AST.Refine
                ({ FStar_Parser_AST.b = FStar_Parser_AST.NoName t1;
@@ -1858,143 +1671,125 @@
                    let uu____4276 =
                      let uu____4277 =
                        p_refinement b.FStar_Parser_AST.aqual
-                         FStar_Pprint.underscore t1 phi
-                        in
-                     FStar_Pprint.op_Hat_Hat uu____4277 FStar_Pprint.rparen
-                      in
-                   FStar_Pprint.op_Hat_Hat FStar_Pprint.lparen uu____4276  in
+                         FStar_Pprint.underscore t1 phi in
+                     FStar_Pprint.op_Hat_Hat uu____4277 FStar_Pprint.rparen in
+                   FStar_Pprint.op_Hat_Hat FStar_Pprint.lparen uu____4276 in
                  FStar_Pprint.group uu____4275
                else
                  (let uu____4279 =
                     p_refinement b.FStar_Parser_AST.aqual
-                      FStar_Pprint.underscore t1 phi
-                     in
+                      FStar_Pprint.underscore t1 phi in
                   FStar_Pprint.group uu____4279)
            | uu____4280 -> if is_atomic then p_atomicTerm t else p_appTerm t)
-
-and (p_refinement :
+and p_refinement:
   FStar_Parser_AST.arg_qualifier FStar_Pervasives_Native.option ->
     FStar_Pprint.document ->
-      FStar_Parser_AST.term -> FStar_Parser_AST.term -> FStar_Pprint.document)
+      FStar_Parser_AST.term -> FStar_Parser_AST.term -> FStar_Pprint.document
   =
   fun aqual_opt  ->
     fun binder  ->
       fun t  ->
         fun phi  ->
-          let uu____4288 = FStar_Pprint.optional p_aqual aqual_opt  in
+          let uu____4288 = FStar_Pprint.optional p_aqual aqual_opt in
           let uu____4289 =
             let uu____4290 =
               let uu____4291 =
-                let uu____4292 = p_appTerm t  in
+                let uu____4292 = p_appTerm t in
                 let uu____4293 =
-                  let uu____4294 = p_noSeqTerm phi  in
-                  soft_braces_with_nesting uu____4294  in
-                FStar_Pprint.op_Hat_Hat uu____4292 uu____4293  in
-              FStar_Pprint.op_Hat_Hat FStar_Pprint.colon uu____4291  in
-            FStar_Pprint.op_Hat_Hat binder uu____4290  in
+                  let uu____4294 = p_noSeqTerm phi in
+                  soft_braces_with_nesting uu____4294 in
+                FStar_Pprint.op_Hat_Hat uu____4292 uu____4293 in
+              FStar_Pprint.op_Hat_Hat FStar_Pprint.colon uu____4291 in
+            FStar_Pprint.op_Hat_Hat binder uu____4290 in
           FStar_Pprint.op_Hat_Hat uu____4288 uu____4289
-
-and (p_binders :
-  Prims.bool -> FStar_Parser_AST.binder Prims.list -> FStar_Pprint.document)
-  =
+and p_binders:
+  Prims.bool -> FStar_Parser_AST.binder Prims.list -> FStar_Pprint.document =
   fun is_atomic  ->
     fun bs  -> separate_map_or_flow break1 (p_binder is_atomic) bs
-
-and (p_qlident : FStar_Ident.lid -> FStar_Pprint.document) =
+and p_qlident: FStar_Ident.lid -> FStar_Pprint.document =
   fun lid  -> str (FStar_Ident.text_of_lid lid)
-
-and (p_quident : FStar_Ident.lid -> FStar_Pprint.document) =
+and p_quident: FStar_Ident.lid -> FStar_Pprint.document =
   fun lid  -> str (FStar_Ident.text_of_lid lid)
-
-and (p_ident : FStar_Ident.ident -> FStar_Pprint.document) =
+and p_ident: FStar_Ident.ident -> FStar_Pprint.document =
   fun lid  -> str (FStar_Ident.text_of_id lid)
-
-and (p_lident : FStar_Ident.ident -> FStar_Pprint.document) =
+and p_lident: FStar_Ident.ident -> FStar_Pprint.document =
   fun lid  -> str (FStar_Ident.text_of_id lid)
-
-and (p_uident : FStar_Ident.ident -> FStar_Pprint.document) =
+and p_uident: FStar_Ident.ident -> FStar_Pprint.document =
   fun lid  -> str (FStar_Ident.text_of_id lid)
-
-and (p_tvar : FStar_Ident.ident -> FStar_Pprint.document) =
+and p_tvar: FStar_Ident.ident -> FStar_Pprint.document =
   fun lid  -> str (FStar_Ident.text_of_id lid)
-
-and (p_lidentOrUnderscore : FStar_Ident.ident -> FStar_Pprint.document) =
+and p_lidentOrUnderscore: FStar_Ident.ident -> FStar_Pprint.document =
   fun id1  ->
     if
       FStar_Util.starts_with FStar_Ident.reserved_prefix
         id1.FStar_Ident.idText
     then FStar_Pprint.underscore
     else p_lident id1
-
-and (p_term : FStar_Parser_AST.term -> FStar_Pprint.document) =
+and p_term: FStar_Parser_AST.term -> FStar_Pprint.document =
   fun e  ->
     let uu____4308 =
-      let uu____4309 = unparen e  in uu____4309.FStar_Parser_AST.tm  in
+      let uu____4309 = unparen e in uu____4309.FStar_Parser_AST.tm in
     match uu____4308 with
     | FStar_Parser_AST.Seq (e1,e2) ->
         let uu____4312 =
           let uu____4313 =
-            let uu____4314 = p_noSeqTerm e1  in
-            FStar_Pprint.op_Hat_Hat uu____4314 FStar_Pprint.semi  in
-          FStar_Pprint.group uu____4313  in
-        let uu____4315 = p_term e2  in
+            let uu____4314 = p_noSeqTerm e1 in
+            FStar_Pprint.op_Hat_Hat uu____4314 FStar_Pprint.semi in
+          FStar_Pprint.group uu____4313 in
+        let uu____4315 = p_term e2 in
         FStar_Pprint.op_Hat_Slash_Hat uu____4312 uu____4315
     | FStar_Parser_AST.Bind (x,e1,e2) ->
         let uu____4319 =
           let uu____4320 =
             let uu____4321 =
-              let uu____4322 = p_lident x  in
+              let uu____4322 = p_lident x in
               let uu____4323 =
                 FStar_Pprint.op_Hat_Hat FStar_Pprint.space
-                  FStar_Pprint.long_left_arrow
-                 in
-              FStar_Pprint.op_Hat_Hat uu____4322 uu____4323  in
+                  FStar_Pprint.long_left_arrow in
+              FStar_Pprint.op_Hat_Hat uu____4322 uu____4323 in
             let uu____4324 =
-              let uu____4325 = p_noSeqTerm e1  in
+              let uu____4325 = p_noSeqTerm e1 in
               let uu____4326 =
-                FStar_Pprint.op_Hat_Hat FStar_Pprint.space FStar_Pprint.semi
-                 in
-              FStar_Pprint.op_Hat_Hat uu____4325 uu____4326  in
-            op_Hat_Slash_Plus_Hat uu____4321 uu____4324  in
-          FStar_Pprint.group uu____4320  in
-        let uu____4327 = p_term e2  in
+                FStar_Pprint.op_Hat_Hat FStar_Pprint.space FStar_Pprint.semi in
+              FStar_Pprint.op_Hat_Hat uu____4325 uu____4326 in
+            op_Hat_Slash_Plus_Hat uu____4321 uu____4324 in
+          FStar_Pprint.group uu____4320 in
+        let uu____4327 = p_term e2 in
         FStar_Pprint.op_Hat_Slash_Hat uu____4319 uu____4327
     | uu____4328 ->
-        let uu____4329 = p_noSeqTerm e  in FStar_Pprint.group uu____4329
-
-and (p_noSeqTerm : FStar_Parser_AST.term -> FStar_Pprint.document) =
+        let uu____4329 = p_noSeqTerm e in FStar_Pprint.group uu____4329
+and p_noSeqTerm: FStar_Parser_AST.term -> FStar_Pprint.document =
   fun e  -> with_comment p_noSeqTerm' e e.FStar_Parser_AST.range
-
-and (p_noSeqTerm' : FStar_Parser_AST.term -> FStar_Pprint.document) =
+and p_noSeqTerm': FStar_Parser_AST.term -> FStar_Pprint.document =
   fun e  ->
     let uu____4332 =
-      let uu____4333 = unparen e  in uu____4333.FStar_Parser_AST.tm  in
+      let uu____4333 = unparen e in uu____4333.FStar_Parser_AST.tm in
     match uu____4332 with
     | FStar_Parser_AST.Ascribed (e1,t,FStar_Pervasives_Native.None ) ->
         let uu____4338 =
-          let uu____4339 = p_tmIff e1  in
+          let uu____4339 = p_tmIff e1 in
           let uu____4340 =
             let uu____4341 =
-              let uu____4342 = p_typ t  in
-              FStar_Pprint.op_Hat_Slash_Hat FStar_Pprint.colon uu____4342  in
-            FStar_Pprint.op_Hat_Hat FStar_Pprint.langle uu____4341  in
-          FStar_Pprint.op_Hat_Slash_Hat uu____4339 uu____4340  in
+              let uu____4342 = p_typ t in
+              FStar_Pprint.op_Hat_Slash_Hat FStar_Pprint.colon uu____4342 in
+            FStar_Pprint.op_Hat_Hat FStar_Pprint.langle uu____4341 in
+          FStar_Pprint.op_Hat_Slash_Hat uu____4339 uu____4340 in
         FStar_Pprint.group uu____4338
     | FStar_Parser_AST.Ascribed (e1,t,FStar_Pervasives_Native.Some tac) ->
         let uu____4348 =
-          let uu____4349 = p_tmIff e1  in
+          let uu____4349 = p_tmIff e1 in
           let uu____4350 =
             let uu____4351 =
               let uu____4352 =
-                let uu____4353 = p_typ t  in
+                let uu____4353 = p_typ t in
                 let uu____4354 =
-                  let uu____4355 = str "by"  in
-                  let uu____4356 = p_typ tac  in
-                  FStar_Pprint.op_Hat_Slash_Hat uu____4355 uu____4356  in
-                FStar_Pprint.op_Hat_Slash_Hat uu____4353 uu____4354  in
-              FStar_Pprint.op_Hat_Slash_Hat FStar_Pprint.colon uu____4352  in
-            FStar_Pprint.op_Hat_Hat FStar_Pprint.langle uu____4351  in
-          FStar_Pprint.op_Hat_Slash_Hat uu____4349 uu____4350  in
+                  let uu____4355 = str "by" in
+                  let uu____4356 = p_typ tac in
+                  FStar_Pprint.op_Hat_Slash_Hat uu____4355 uu____4356 in
+                FStar_Pprint.op_Hat_Slash_Hat uu____4353 uu____4354 in
+              FStar_Pprint.op_Hat_Slash_Hat FStar_Pprint.colon uu____4352 in
+            FStar_Pprint.op_Hat_Hat FStar_Pprint.langle uu____4351 in
+          FStar_Pprint.op_Hat_Slash_Hat uu____4349 uu____4350 in
         FStar_Pprint.group uu____4348
     | FStar_Parser_AST.Op
         ({ FStar_Ident.idText = ".()<-"; FStar_Ident.idRange = uu____4357;_},e1::e2::e3::[])
@@ -2002,23 +1797,22 @@
         let uu____4363 =
           let uu____4364 =
             let uu____4365 =
-              let uu____4366 = p_atomicTermNotQUident e1  in
+              let uu____4366 = p_atomicTermNotQUident e1 in
               let uu____4367 =
                 let uu____4368 =
                   let uu____4369 =
-                    let uu____4370 = p_term e2  in
-                    soft_parens_with_nesting uu____4370  in
+                    let uu____4370 = p_term e2 in
+                    soft_parens_with_nesting uu____4370 in
                   let uu____4371 =
                     FStar_Pprint.op_Hat_Hat FStar_Pprint.space
-                      FStar_Pprint.larrow
-                     in
-                  FStar_Pprint.op_Hat_Hat uu____4369 uu____4371  in
-                FStar_Pprint.op_Hat_Hat FStar_Pprint.dot uu____4368  in
-              FStar_Pprint.op_Hat_Hat uu____4366 uu____4367  in
-            FStar_Pprint.group uu____4365  in
+                      FStar_Pprint.larrow in
+                  FStar_Pprint.op_Hat_Hat uu____4369 uu____4371 in
+                FStar_Pprint.op_Hat_Hat FStar_Pprint.dot uu____4368 in
+              FStar_Pprint.op_Hat_Hat uu____4366 uu____4367 in
+            FStar_Pprint.group uu____4365 in
           let uu____4372 =
-            let uu____4373 = p_noSeqTerm e3  in jump2 uu____4373  in
-          FStar_Pprint.op_Hat_Hat uu____4364 uu____4372  in
+            let uu____4373 = p_noSeqTerm e3 in jump2 uu____4373 in
+          FStar_Pprint.op_Hat_Hat uu____4364 uu____4372 in
         FStar_Pprint.group uu____4363
     | FStar_Parser_AST.Op
         ({ FStar_Ident.idText = ".[]<-"; FStar_Ident.idRange = uu____4374;_},e1::e2::e3::[])
@@ -2026,142 +1820,133 @@
         let uu____4380 =
           let uu____4381 =
             let uu____4382 =
-              let uu____4383 = p_atomicTermNotQUident e1  in
+              let uu____4383 = p_atomicTermNotQUident e1 in
               let uu____4384 =
                 let uu____4385 =
                   let uu____4386 =
-                    let uu____4387 = p_term e2  in
-                    soft_brackets_with_nesting uu____4387  in
+                    let uu____4387 = p_term e2 in
+                    soft_brackets_with_nesting uu____4387 in
                   let uu____4388 =
                     FStar_Pprint.op_Hat_Hat FStar_Pprint.space
-                      FStar_Pprint.larrow
-                     in
-                  FStar_Pprint.op_Hat_Hat uu____4386 uu____4388  in
-                FStar_Pprint.op_Hat_Hat FStar_Pprint.dot uu____4385  in
-              FStar_Pprint.op_Hat_Hat uu____4383 uu____4384  in
-            FStar_Pprint.group uu____4382  in
+                      FStar_Pprint.larrow in
+                  FStar_Pprint.op_Hat_Hat uu____4386 uu____4388 in
+                FStar_Pprint.op_Hat_Hat FStar_Pprint.dot uu____4385 in
+              FStar_Pprint.op_Hat_Hat uu____4383 uu____4384 in
+            FStar_Pprint.group uu____4382 in
           let uu____4389 =
-            let uu____4390 = p_noSeqTerm e3  in jump2 uu____4390  in
-          FStar_Pprint.op_Hat_Hat uu____4381 uu____4389  in
+            let uu____4390 = p_noSeqTerm e3 in jump2 uu____4390 in
+          FStar_Pprint.op_Hat_Hat uu____4381 uu____4389 in
         FStar_Pprint.group uu____4380
     | FStar_Parser_AST.Requires (e1,wtf) ->
         let uu____4400 =
-          let uu____4401 = str "requires"  in
-          let uu____4402 = p_typ e1  in
-          FStar_Pprint.op_Hat_Slash_Hat uu____4401 uu____4402  in
+          let uu____4401 = str "requires" in
+          let uu____4402 = p_typ e1 in
+          FStar_Pprint.op_Hat_Slash_Hat uu____4401 uu____4402 in
         FStar_Pprint.group uu____4400
     | FStar_Parser_AST.Ensures (e1,wtf) ->
         let uu____4412 =
-          let uu____4413 = str "ensures"  in
-          let uu____4414 = p_typ e1  in
-          FStar_Pprint.op_Hat_Slash_Hat uu____4413 uu____4414  in
+          let uu____4413 = str "ensures" in
+          let uu____4414 = p_typ e1 in
+          FStar_Pprint.op_Hat_Slash_Hat uu____4413 uu____4414 in
         FStar_Pprint.group uu____4412
     | FStar_Parser_AST.Attributes es ->
         let uu____4418 =
-          let uu____4419 = str "attributes"  in
-          let uu____4420 = FStar_Pprint.separate_map break1 p_atomicTerm es
-             in
-          FStar_Pprint.op_Hat_Slash_Hat uu____4419 uu____4420  in
+          let uu____4419 = str "attributes" in
+          let uu____4420 = FStar_Pprint.separate_map break1 p_atomicTerm es in
+          FStar_Pprint.op_Hat_Slash_Hat uu____4419 uu____4420 in
         FStar_Pprint.group uu____4418
     | FStar_Parser_AST.If (e1,e2,e3) ->
-        let uu____4424 = is_unit e3  in
+        let uu____4424 = is_unit e3 in
         if uu____4424
         then
           let uu____4425 =
             let uu____4426 =
-              let uu____4427 = str "if"  in
-              let uu____4428 = p_noSeqTerm e1  in
-              op_Hat_Slash_Plus_Hat uu____4427 uu____4428  in
+              let uu____4427 = str "if" in
+              let uu____4428 = p_noSeqTerm e1 in
+              op_Hat_Slash_Plus_Hat uu____4427 uu____4428 in
             let uu____4429 =
-              let uu____4430 = str "then"  in
-              let uu____4431 = p_noSeqTerm e2  in
-              op_Hat_Slash_Plus_Hat uu____4430 uu____4431  in
-            FStar_Pprint.op_Hat_Slash_Hat uu____4426 uu____4429  in
+              let uu____4430 = str "then" in
+              let uu____4431 = p_noSeqTerm e2 in
+              op_Hat_Slash_Plus_Hat uu____4430 uu____4431 in
+            FStar_Pprint.op_Hat_Slash_Hat uu____4426 uu____4429 in
           FStar_Pprint.group uu____4425
         else
           (let e2_doc =
              let uu____4434 =
-               let uu____4435 = unparen e2  in uu____4435.FStar_Parser_AST.tm
-                in
+               let uu____4435 = unparen e2 in uu____4435.FStar_Parser_AST.tm in
              match uu____4434 with
              | FStar_Parser_AST.If (uu____4436,uu____4437,e31) when
                  is_unit e31 ->
-                 let uu____4439 = p_noSeqTerm e2  in
+                 let uu____4439 = p_noSeqTerm e2 in
                  soft_parens_with_nesting uu____4439
-             | uu____4440 -> p_noSeqTerm e2  in
+             | uu____4440 -> p_noSeqTerm e2 in
            let uu____4441 =
              let uu____4442 =
-               let uu____4443 = str "if"  in
-               let uu____4444 = p_noSeqTerm e1  in
-               op_Hat_Slash_Plus_Hat uu____4443 uu____4444  in
+               let uu____4443 = str "if" in
+               let uu____4444 = p_noSeqTerm e1 in
+               op_Hat_Slash_Plus_Hat uu____4443 uu____4444 in
              let uu____4445 =
                let uu____4446 =
-                 let uu____4447 = str "then"  in
-                 op_Hat_Slash_Plus_Hat uu____4447 e2_doc  in
+                 let uu____4447 = str "then" in
+                 op_Hat_Slash_Plus_Hat uu____4447 e2_doc in
                let uu____4448 =
-                 let uu____4449 = str "else"  in
-                 let uu____4450 = p_noSeqTerm e3  in
-                 op_Hat_Slash_Plus_Hat uu____4449 uu____4450  in
-               FStar_Pprint.op_Hat_Slash_Hat uu____4446 uu____4448  in
-             FStar_Pprint.op_Hat_Slash_Hat uu____4442 uu____4445  in
+                 let uu____4449 = str "else" in
+                 let uu____4450 = p_noSeqTerm e3 in
+                 op_Hat_Slash_Plus_Hat uu____4449 uu____4450 in
+               FStar_Pprint.op_Hat_Slash_Hat uu____4446 uu____4448 in
+             FStar_Pprint.op_Hat_Slash_Hat uu____4442 uu____4445 in
            FStar_Pprint.group uu____4441)
     | FStar_Parser_AST.TryWith (e1,branches) ->
         let uu____4473 =
           let uu____4474 =
-            let uu____4475 = str "try"  in
-            let uu____4476 = p_noSeqTerm e1  in prefix2 uu____4475 uu____4476
-             in
+            let uu____4475 = str "try" in
+            let uu____4476 = p_noSeqTerm e1 in prefix2 uu____4475 uu____4476 in
           let uu____4477 =
-            let uu____4478 = str "with"  in
+            let uu____4478 = str "with" in
             let uu____4479 =
               FStar_Pprint.separate_map FStar_Pprint.hardline p_patternBranch
-                branches
-               in
-            FStar_Pprint.op_Hat_Slash_Hat uu____4478 uu____4479  in
-          FStar_Pprint.op_Hat_Slash_Hat uu____4474 uu____4477  in
+                branches in
+            FStar_Pprint.op_Hat_Slash_Hat uu____4478 uu____4479 in
+          FStar_Pprint.op_Hat_Slash_Hat uu____4474 uu____4477 in
         FStar_Pprint.group uu____4473
     | FStar_Parser_AST.Match (e1,branches) ->
         let uu____4510 =
           let uu____4511 =
-            let uu____4512 = str "match"  in
-            let uu____4513 = p_noSeqTerm e1  in
-            let uu____4514 = str "with"  in
+            let uu____4512 = str "match" in
+            let uu____4513 = p_noSeqTerm e1 in
+            let uu____4514 = str "with" in
             FStar_Pprint.surround (Prims.parse_int "2") (Prims.parse_int "1")
-              uu____4512 uu____4513 uu____4514
-             in
+              uu____4512 uu____4513 uu____4514 in
           let uu____4515 =
             FStar_Pprint.separate_map FStar_Pprint.hardline p_patternBranch
-              branches
-             in
-          FStar_Pprint.op_Hat_Slash_Hat uu____4511 uu____4515  in
+              branches in
+          FStar_Pprint.op_Hat_Slash_Hat uu____4511 uu____4515 in
         FStar_Pprint.group uu____4510
     | FStar_Parser_AST.LetOpen (uid,e1) ->
         let uu____4526 =
           let uu____4527 =
-            let uu____4528 = str "let open"  in
-            let uu____4529 = p_quident uid  in
-            let uu____4530 = str "in"  in
+            let uu____4528 = str "let open" in
+            let uu____4529 = p_quident uid in
+            let uu____4530 = str "in" in
             FStar_Pprint.surround (Prims.parse_int "2") (Prims.parse_int "1")
-              uu____4528 uu____4529 uu____4530
-             in
-          let uu____4531 = p_term e1  in
-          FStar_Pprint.op_Hat_Slash_Hat uu____4527 uu____4531  in
+              uu____4528 uu____4529 uu____4530 in
+          let uu____4531 = p_term e1 in
+          FStar_Pprint.op_Hat_Slash_Hat uu____4527 uu____4531 in
         FStar_Pprint.group uu____4526
     | FStar_Parser_AST.Let (q,lbs,e1) ->
         let let_doc =
-          let uu____4548 = str "let"  in
-          let uu____4549 = p_letqualifier q  in
-          FStar_Pprint.op_Hat_Hat uu____4548 uu____4549  in
+          let uu____4548 = str "let" in
+          let uu____4549 = p_letqualifier q in
+          FStar_Pprint.op_Hat_Hat uu____4548 uu____4549 in
         let uu____4550 =
           let uu____4551 =
             let uu____4552 =
-              let uu____4553 = str "and"  in
-              precede_break_separate_map let_doc uu____4553 p_letbinding lbs
-               in
-            let uu____4558 = str "in"  in
-            FStar_Pprint.op_Hat_Slash_Hat uu____4552 uu____4558  in
-          FStar_Pprint.group uu____4551  in
-        let uu____4559 = p_term e1  in
+              let uu____4553 = str "and" in
+              precede_break_separate_map let_doc uu____4553 p_letbinding lbs in
+            let uu____4558 = str "in" in
+            FStar_Pprint.op_Hat_Slash_Hat uu____4552 uu____4558 in
+          FStar_Pprint.group uu____4551 in
+        let uu____4559 = p_term e1 in
         FStar_Pprint.op_Hat_Slash_Hat uu____4550 uu____4559
     | FStar_Parser_AST.Abs
         ({ FStar_Parser_AST.pat = FStar_Parser_AST.PatVar (x,typ_opt);
@@ -2176,142 +1961,122 @@
                                                            = uu____4566;_})
         when matches_var maybe_x x ->
         let uu____4593 =
-          let uu____4594 = str "function"  in
+          let uu____4594 = str "function" in
           let uu____4595 =
             FStar_Pprint.separate_map FStar_Pprint.hardline p_patternBranch
-              branches
-             in
-          FStar_Pprint.op_Hat_Slash_Hat uu____4594 uu____4595  in
+              branches in
+          FStar_Pprint.op_Hat_Slash_Hat uu____4594 uu____4595 in
         FStar_Pprint.group uu____4593
     | FStar_Parser_AST.Assign (id1,e1) ->
         let uu____4606 =
-          let uu____4607 = p_lident id1  in
+          let uu____4607 = p_lident id1 in
           let uu____4608 =
-            let uu____4609 = p_noSeqTerm e1  in
-            FStar_Pprint.op_Hat_Slash_Hat FStar_Pprint.larrow uu____4609  in
-          FStar_Pprint.op_Hat_Slash_Hat uu____4607 uu____4608  in
+            let uu____4609 = p_noSeqTerm e1 in
+            FStar_Pprint.op_Hat_Slash_Hat FStar_Pprint.larrow uu____4609 in
+          FStar_Pprint.op_Hat_Slash_Hat uu____4607 uu____4608 in
         FStar_Pprint.group uu____4606
     | uu____4610 -> p_typ e
-
-and (p_typ : FStar_Parser_AST.term -> FStar_Pprint.document) =
+and p_typ: FStar_Parser_AST.term -> FStar_Pprint.document =
   fun e  -> with_comment p_typ' e e.FStar_Parser_AST.range
-
-and (p_typ' : FStar_Parser_AST.term -> FStar_Pprint.document) =
+and p_typ': FStar_Parser_AST.term -> FStar_Pprint.document =
   fun e  ->
     let uu____4613 =
-      let uu____4614 = unparen e  in uu____4614.FStar_Parser_AST.tm  in
+      let uu____4614 = unparen e in uu____4614.FStar_Parser_AST.tm in
     match uu____4613 with
     | FStar_Parser_AST.QForall (bs,trigger,e1) ->
         let uu____4630 =
           let uu____4631 =
-            let uu____4632 = p_quantifier e  in
-            FStar_Pprint.op_Hat_Hat uu____4632 FStar_Pprint.space  in
-          let uu____4633 = p_binders true bs  in
+            let uu____4632 = p_quantifier e in
+            FStar_Pprint.op_Hat_Hat uu____4632 FStar_Pprint.space in
+          let uu____4633 = p_binders true bs in
           FStar_Pprint.soft_surround (Prims.parse_int "2")
-            (Prims.parse_int "0") uu____4631 uu____4633 FStar_Pprint.dot
-           in
+            (Prims.parse_int "0") uu____4631 uu____4633 FStar_Pprint.dot in
         let uu____4634 =
-          let uu____4635 = p_trigger trigger  in
-          let uu____4636 = p_noSeqTerm e1  in
-          FStar_Pprint.op_Hat_Hat uu____4635 uu____4636  in
+          let uu____4635 = p_trigger trigger in
+          let uu____4636 = p_noSeqTerm e1 in
+          FStar_Pprint.op_Hat_Hat uu____4635 uu____4636 in
         prefix2 uu____4630 uu____4634
     | FStar_Parser_AST.QExists (bs,trigger,e1) ->
         let uu____4652 =
           let uu____4653 =
-            let uu____4654 = p_quantifier e  in
-            FStar_Pprint.op_Hat_Hat uu____4654 FStar_Pprint.space  in
-          let uu____4655 = p_binders true bs  in
+            let uu____4654 = p_quantifier e in
+            FStar_Pprint.op_Hat_Hat uu____4654 FStar_Pprint.space in
+          let uu____4655 = p_binders true bs in
           FStar_Pprint.soft_surround (Prims.parse_int "2")
-            (Prims.parse_int "0") uu____4653 uu____4655 FStar_Pprint.dot
-           in
+            (Prims.parse_int "0") uu____4653 uu____4655 FStar_Pprint.dot in
         let uu____4656 =
-          let uu____4657 = p_trigger trigger  in
-          let uu____4658 = p_noSeqTerm e1  in
-          FStar_Pprint.op_Hat_Hat uu____4657 uu____4658  in
+          let uu____4657 = p_trigger trigger in
+          let uu____4658 = p_noSeqTerm e1 in
+          FStar_Pprint.op_Hat_Hat uu____4657 uu____4658 in
         prefix2 uu____4652 uu____4656
     | uu____4659 -> p_simpleTerm e
-
-and (p_quantifier : FStar_Parser_AST.term -> FStar_Pprint.document) =
+and p_quantifier: FStar_Parser_AST.term -> FStar_Pprint.document =
   fun e  ->
     let uu____4661 =
-      let uu____4662 = unparen e  in uu____4662.FStar_Parser_AST.tm  in
+      let uu____4662 = unparen e in uu____4662.FStar_Parser_AST.tm in
     match uu____4661 with
     | FStar_Parser_AST.QForall uu____4663 -> str "forall"
     | FStar_Parser_AST.QExists uu____4676 -> str "exists"
     | uu____4689 ->
         failwith "Imposible : p_quantifier called on a non-quantifier term"
-<<<<<<< HEAD
-
-and (p_trigger :
-  FStar_Parser_AST.term Prims.list Prims.list -> FStar_Pprint.document) =
-  fun uu___57_4690  ->
-    match uu___57_4690 with
-=======
 and p_trigger:
   FStar_Parser_AST.term Prims.list Prims.list -> FStar_Pprint.document =
   fun uu___58_4690  ->
     match uu___58_4690 with
->>>>>>> 5b12fe7d
     | [] -> FStar_Pprint.empty
     | pats ->
         let uu____4702 =
           let uu____4703 =
-            let uu____4704 = str "pattern"  in
+            let uu____4704 = str "pattern" in
             let uu____4705 =
               let uu____4706 =
-                let uu____4707 = p_disjunctivePats pats  in jump2 uu____4707
-                 in
+                let uu____4707 = p_disjunctivePats pats in jump2 uu____4707 in
               let uu____4708 =
-                FStar_Pprint.op_Hat_Hat FStar_Pprint.rbrace break1  in
-              FStar_Pprint.op_Hat_Slash_Hat uu____4706 uu____4708  in
-            FStar_Pprint.op_Hat_Slash_Hat uu____4704 uu____4705  in
-          FStar_Pprint.op_Hat_Hat FStar_Pprint.colon uu____4703  in
+                FStar_Pprint.op_Hat_Hat FStar_Pprint.rbrace break1 in
+              FStar_Pprint.op_Hat_Slash_Hat uu____4706 uu____4708 in
+            FStar_Pprint.op_Hat_Slash_Hat uu____4704 uu____4705 in
+          FStar_Pprint.op_Hat_Hat FStar_Pprint.colon uu____4703 in
         FStar_Pprint.op_Hat_Hat FStar_Pprint.lbrace uu____4702
-
-and (p_disjunctivePats :
-  FStar_Parser_AST.term Prims.list Prims.list -> FStar_Pprint.document) =
+and p_disjunctivePats:
+  FStar_Parser_AST.term Prims.list Prims.list -> FStar_Pprint.document =
   fun pats  ->
-    let uu____4714 = str "\\/"  in
+    let uu____4714 = str "\\/" in
     FStar_Pprint.separate_map uu____4714 p_conjunctivePats pats
-
-and (p_conjunctivePats :
-  FStar_Parser_AST.term Prims.list -> FStar_Pprint.document) =
+and p_conjunctivePats:
+  FStar_Parser_AST.term Prims.list -> FStar_Pprint.document =
   fun pats  ->
     let uu____4720 =
-      FStar_Pprint.separate_map FStar_Pprint.semi p_appTerm pats  in
+      FStar_Pprint.separate_map FStar_Pprint.semi p_appTerm pats in
     FStar_Pprint.group uu____4720
-
-and (p_simpleTerm : FStar_Parser_AST.term -> FStar_Pprint.document) =
+and p_simpleTerm: FStar_Parser_AST.term -> FStar_Pprint.document =
   fun e  ->
     let uu____4722 =
-      let uu____4723 = unparen e  in uu____4723.FStar_Parser_AST.tm  in
+      let uu____4723 = unparen e in uu____4723.FStar_Parser_AST.tm in
     match uu____4722 with
     | FStar_Parser_AST.Abs (pats,e1) ->
         let uu____4730 =
-          let uu____4731 = str "fun"  in
+          let uu____4731 = str "fun" in
           let uu____4732 =
             let uu____4733 =
-              FStar_Pprint.separate_map break1 p_atomicPattern pats  in
-            FStar_Pprint.op_Hat_Slash_Hat uu____4733 FStar_Pprint.rarrow  in
-          op_Hat_Slash_Plus_Hat uu____4731 uu____4732  in
-        let uu____4734 = p_term e1  in
+              FStar_Pprint.separate_map break1 p_atomicPattern pats in
+            FStar_Pprint.op_Hat_Slash_Hat uu____4733 FStar_Pprint.rarrow in
+          op_Hat_Slash_Plus_Hat uu____4731 uu____4732 in
+        let uu____4734 = p_term e1 in
         op_Hat_Slash_Plus_Hat uu____4730 uu____4734
     | uu____4735 -> p_tmIff e
-
-and (p_maybeFocusArrow : Prims.bool -> FStar_Pprint.document) =
+and p_maybeFocusArrow: Prims.bool -> FStar_Pprint.document =
   fun b  -> if b then str "~>" else FStar_Pprint.rarrow
-
-and (p_patternBranch :
+and p_patternBranch:
   (FStar_Parser_AST.pattern,FStar_Parser_AST.term
                               FStar_Pervasives_Native.option,FStar_Parser_AST.term)
-    FStar_Pervasives_Native.tuple3 -> FStar_Pprint.document)
+    FStar_Pervasives_Native.tuple3 -> FStar_Pprint.document
   =
   fun uu____4738  ->
     match uu____4738 with
     | (pat,when_opt,e) ->
         let maybe_paren =
           let uu____4757 =
-            let uu____4758 = unparen e  in uu____4758.FStar_Parser_AST.tm  in
+            let uu____4758 = unparen e in uu____4758.FStar_Parser_AST.tm in
           match uu____4757 with
           | FStar_Parser_AST.Match uu____4761 -> soft_begin_end_with_nesting
           | FStar_Parser_AST.TryWith uu____4776 ->
@@ -2330,141 +2095,128 @@
                                                                FStar_Parser_AST.level
                                                                  = uu____4797;_})
               when matches_var maybe_x x -> soft_begin_end_with_nesting
-          | uu____4824 -> (fun x  -> x)  in
+          | uu____4824 -> (fun x  -> x) in
         let uu____4826 =
           let uu____4827 =
             let uu____4828 =
               let uu____4829 =
                 let uu____4830 =
-                  let uu____4831 = p_disjunctivePattern pat  in
+                  let uu____4831 = p_disjunctivePattern pat in
                   let uu____4832 =
-                    let uu____4833 = p_maybeWhen when_opt  in
-                    FStar_Pprint.op_Hat_Hat uu____4833 FStar_Pprint.rarrow
-                     in
-                  op_Hat_Slash_Plus_Hat uu____4831 uu____4832  in
-                FStar_Pprint.op_Hat_Hat FStar_Pprint.space uu____4830  in
-              FStar_Pprint.op_Hat_Hat FStar_Pprint.bar uu____4829  in
-            FStar_Pprint.group uu____4828  in
+                    let uu____4833 = p_maybeWhen when_opt in
+                    FStar_Pprint.op_Hat_Hat uu____4833 FStar_Pprint.rarrow in
+                  op_Hat_Slash_Plus_Hat uu____4831 uu____4832 in
+                FStar_Pprint.op_Hat_Hat FStar_Pprint.space uu____4830 in
+              FStar_Pprint.op_Hat_Hat FStar_Pprint.bar uu____4829 in
+            FStar_Pprint.group uu____4828 in
           let uu____4834 =
-            let uu____4835 = p_term e  in maybe_paren uu____4835  in
-          op_Hat_Slash_Plus_Hat uu____4827 uu____4834  in
+            let uu____4835 = p_term e in maybe_paren uu____4835 in
+          op_Hat_Slash_Plus_Hat uu____4827 uu____4834 in
         FStar_Pprint.group uu____4826
-
-and (p_maybeWhen :
+and p_maybeWhen:
   FStar_Parser_AST.term FStar_Pervasives_Native.option ->
-    FStar_Pprint.document)
+    FStar_Pprint.document
   =
   fun uu___59_4836  ->
     match uu___59_4836 with
     | FStar_Pervasives_Native.None  -> FStar_Pprint.empty
     | FStar_Pervasives_Native.Some e ->
-        let uu____4840 = str "when"  in
+        let uu____4840 = str "when" in
         let uu____4841 =
-          let uu____4842 = p_tmFormula e  in
-          FStar_Pprint.op_Hat_Hat uu____4842 FStar_Pprint.space  in
+          let uu____4842 = p_tmFormula e in
+          FStar_Pprint.op_Hat_Hat uu____4842 FStar_Pprint.space in
         op_Hat_Slash_Plus_Hat uu____4840 uu____4841
-
-and (p_tmIff : FStar_Parser_AST.term -> FStar_Pprint.document) =
+and p_tmIff: FStar_Parser_AST.term -> FStar_Pprint.document =
   fun e  ->
     let uu____4844 =
-      let uu____4845 = unparen e  in uu____4845.FStar_Parser_AST.tm  in
+      let uu____4845 = unparen e in uu____4845.FStar_Parser_AST.tm in
     match uu____4844 with
     | FStar_Parser_AST.Op
         ({ FStar_Ident.idText = "<==>"; FStar_Ident.idRange = uu____4846;_},e1::e2::[])
         ->
-        let uu____4851 = str "<==>"  in
-        let uu____4852 = p_tmImplies e1  in
-        let uu____4853 = p_tmIff e2  in
+        let uu____4851 = str "<==>" in
+        let uu____4852 = p_tmImplies e1 in
+        let uu____4853 = p_tmIff e2 in
         infix0 uu____4851 uu____4852 uu____4853
     | uu____4854 -> p_tmImplies e
-
-and (p_tmImplies : FStar_Parser_AST.term -> FStar_Pprint.document) =
+and p_tmImplies: FStar_Parser_AST.term -> FStar_Pprint.document =
   fun e  ->
     let uu____4856 =
-      let uu____4857 = unparen e  in uu____4857.FStar_Parser_AST.tm  in
+      let uu____4857 = unparen e in uu____4857.FStar_Parser_AST.tm in
     match uu____4856 with
     | FStar_Parser_AST.Op
         ({ FStar_Ident.idText = "==>"; FStar_Ident.idRange = uu____4858;_},e1::e2::[])
         ->
-        let uu____4863 = str "==>"  in
-        let uu____4864 = p_tmArrow p_tmFormula e1  in
-        let uu____4865 = p_tmImplies e2  in
+        let uu____4863 = str "==>" in
+        let uu____4864 = p_tmArrow p_tmFormula e1 in
+        let uu____4865 = p_tmImplies e2 in
         infix0 uu____4863 uu____4864 uu____4865
     | uu____4866 -> p_tmArrow p_tmFormula e
-
-and (p_tmArrow :
+and p_tmArrow:
   (FStar_Parser_AST.term -> FStar_Pprint.document) ->
-    FStar_Parser_AST.term -> FStar_Pprint.document)
+    FStar_Parser_AST.term -> FStar_Pprint.document
   =
   fun p_Tm  ->
     fun e  ->
       let uu____4871 =
-        let uu____4872 = unparen e  in uu____4872.FStar_Parser_AST.tm  in
+        let uu____4872 = unparen e in uu____4872.FStar_Parser_AST.tm in
       match uu____4871 with
       | FStar_Parser_AST.Product (bs,tgt) ->
           let uu____4879 =
             let uu____4880 =
               separate_map_or_flow FStar_Pprint.empty
                 (fun b  ->
-                   let uu____4885 = p_binder false b  in
+                   let uu____4885 = p_binder false b in
                    let uu____4886 =
                      let uu____4887 =
-                       FStar_Pprint.op_Hat_Hat FStar_Pprint.rarrow break1  in
-                     FStar_Pprint.op_Hat_Hat FStar_Pprint.space uu____4887
-                      in
-                   FStar_Pprint.op_Hat_Hat uu____4885 uu____4886) bs
-               in
-            let uu____4888 = p_tmArrow p_Tm tgt  in
-            FStar_Pprint.op_Hat_Hat uu____4880 uu____4888  in
+                       FStar_Pprint.op_Hat_Hat FStar_Pprint.rarrow break1 in
+                     FStar_Pprint.op_Hat_Hat FStar_Pprint.space uu____4887 in
+                   FStar_Pprint.op_Hat_Hat uu____4885 uu____4886) bs in
+            let uu____4888 = p_tmArrow p_Tm tgt in
+            FStar_Pprint.op_Hat_Hat uu____4880 uu____4888 in
           FStar_Pprint.group uu____4879
       | uu____4889 -> p_Tm e
-
-and (p_tmFormula : FStar_Parser_AST.term -> FStar_Pprint.document) =
+and p_tmFormula: FStar_Parser_AST.term -> FStar_Pprint.document =
   fun e  ->
     let uu____4891 =
-      let uu____4892 = unparen e  in uu____4892.FStar_Parser_AST.tm  in
+      let uu____4892 = unparen e in uu____4892.FStar_Parser_AST.tm in
     match uu____4891 with
     | FStar_Parser_AST.Op
         ({ FStar_Ident.idText = "\\/"; FStar_Ident.idRange = uu____4893;_},e1::e2::[])
         ->
-        let uu____4898 = str "\\/"  in
-        let uu____4899 = p_tmFormula e1  in
-        let uu____4900 = p_tmConjunction e2  in
+        let uu____4898 = str "\\/" in
+        let uu____4899 = p_tmFormula e1 in
+        let uu____4900 = p_tmConjunction e2 in
         infix0 uu____4898 uu____4899 uu____4900
     | uu____4901 -> p_tmConjunction e
-
-and (p_tmConjunction : FStar_Parser_AST.term -> FStar_Pprint.document) =
+and p_tmConjunction: FStar_Parser_AST.term -> FStar_Pprint.document =
   fun e  ->
     let uu____4903 =
-      let uu____4904 = unparen e  in uu____4904.FStar_Parser_AST.tm  in
+      let uu____4904 = unparen e in uu____4904.FStar_Parser_AST.tm in
     match uu____4903 with
     | FStar_Parser_AST.Op
         ({ FStar_Ident.idText = "/\\"; FStar_Ident.idRange = uu____4905;_},e1::e2::[])
         ->
-        let uu____4910 = str "/\\"  in
-        let uu____4911 = p_tmConjunction e1  in
-        let uu____4912 = p_tmTuple e2  in
+        let uu____4910 = str "/\\" in
+        let uu____4911 = p_tmConjunction e1 in
+        let uu____4912 = p_tmTuple e2 in
         infix0 uu____4910 uu____4911 uu____4912
     | uu____4913 -> p_tmTuple e
-
-and (p_tmTuple : FStar_Parser_AST.term -> FStar_Pprint.document) =
+and p_tmTuple: FStar_Parser_AST.term -> FStar_Pprint.document =
   fun e  -> with_comment p_tmTuple' e e.FStar_Parser_AST.range
-
-and (p_tmTuple' : FStar_Parser_AST.term -> FStar_Pprint.document) =
+and p_tmTuple': FStar_Parser_AST.term -> FStar_Pprint.document =
   fun e  ->
     let uu____4916 =
-      let uu____4917 = unparen e  in uu____4917.FStar_Parser_AST.tm  in
+      let uu____4917 = unparen e in uu____4917.FStar_Parser_AST.tm in
     match uu____4916 with
     | FStar_Parser_AST.Construct (lid,args) when is_tuple_constructor lid ->
-        let uu____4932 = FStar_Pprint.op_Hat_Hat FStar_Pprint.comma break1
-           in
+        let uu____4932 = FStar_Pprint.op_Hat_Hat FStar_Pprint.comma break1 in
         FStar_Pprint.separate_map uu____4932
           (fun uu____4940  ->
              match uu____4940 with | (e1,uu____4946) -> p_tmEq e1) args
     | uu____4947 -> p_tmEq e
-
-and (paren_if :
-  Prims.int -> Prims.int -> FStar_Pprint.document -> FStar_Pprint.document) =
+and paren_if:
+  Prims.int -> Prims.int -> FStar_Pprint.document -> FStar_Pprint.document =
   fun curr  ->
     fun mine  ->
       fun doc1  ->
@@ -2473,224 +2225,208 @@
         else
           (let uu____4952 =
              let uu____4953 =
-               FStar_Pprint.op_Hat_Hat doc1 FStar_Pprint.rparen  in
-             FStar_Pprint.op_Hat_Hat FStar_Pprint.lparen uu____4953  in
+               FStar_Pprint.op_Hat_Hat doc1 FStar_Pprint.rparen in
+             FStar_Pprint.op_Hat_Hat FStar_Pprint.lparen uu____4953 in
            FStar_Pprint.group uu____4952)
-
-and (p_tmEq : FStar_Parser_AST.term -> FStar_Pprint.document) =
+and p_tmEq: FStar_Parser_AST.term -> FStar_Pprint.document =
   fun e  ->
     let n1 =
       max_level
         (FStar_List.append [colon_equals (); pipe_right ()]
-           (operatorInfix0ad12 ()))
-       in
+           (operatorInfix0ad12 ())) in
     p_tmEq' n1 e
-
-and (p_tmEq' : Prims.int -> FStar_Parser_AST.term -> FStar_Pprint.document) =
+and p_tmEq': Prims.int -> FStar_Parser_AST.term -> FStar_Pprint.document =
   fun curr  ->
     fun e  ->
       let uu____5004 =
-        let uu____5005 = unparen e  in uu____5005.FStar_Parser_AST.tm  in
+        let uu____5005 = unparen e in uu____5005.FStar_Parser_AST.tm in
       match uu____5004 with
       | FStar_Parser_AST.Op (op,e1::e2::[]) when
           ((is_operatorInfix0ad12 op) || ((FStar_Ident.text_of_id op) = "="))
             || ((FStar_Ident.text_of_id op) = "|>")
           ->
-          let op1 = FStar_Ident.text_of_id op  in
-          let uu____5012 = levels op1  in
+          let op1 = FStar_Ident.text_of_id op in
+          let uu____5012 = levels op1 in
           (match uu____5012 with
            | (left1,mine,right1) ->
                let uu____5022 =
-                 let uu____5023 = FStar_All.pipe_left str op1  in
-                 let uu____5024 = p_tmEq' left1 e1  in
-                 let uu____5025 = p_tmEq' right1 e2  in
-                 infix0 uu____5023 uu____5024 uu____5025  in
+                 let uu____5023 = FStar_All.pipe_left str op1 in
+                 let uu____5024 = p_tmEq' left1 e1 in
+                 let uu____5025 = p_tmEq' right1 e2 in
+                 infix0 uu____5023 uu____5024 uu____5025 in
                paren_if curr mine uu____5022)
       | FStar_Parser_AST.Op
           ({ FStar_Ident.idText = ":="; FStar_Ident.idRange = uu____5026;_},e1::e2::[])
           ->
           let uu____5031 =
-            let uu____5032 = p_tmEq e1  in
+            let uu____5032 = p_tmEq e1 in
             let uu____5033 =
               let uu____5034 =
                 let uu____5035 =
-                  let uu____5036 = p_tmEq e2  in
-                  op_Hat_Slash_Plus_Hat FStar_Pprint.equals uu____5036  in
-                FStar_Pprint.op_Hat_Hat FStar_Pprint.colon uu____5035  in
-              FStar_Pprint.op_Hat_Hat FStar_Pprint.space uu____5034  in
-            FStar_Pprint.op_Hat_Hat uu____5032 uu____5033  in
+                  let uu____5036 = p_tmEq e2 in
+                  op_Hat_Slash_Plus_Hat FStar_Pprint.equals uu____5036 in
+                FStar_Pprint.op_Hat_Hat FStar_Pprint.colon uu____5035 in
+              FStar_Pprint.op_Hat_Hat FStar_Pprint.space uu____5034 in
+            FStar_Pprint.op_Hat_Hat uu____5032 uu____5033 in
           FStar_Pprint.group uu____5031
       | FStar_Parser_AST.Op
           ({ FStar_Ident.idText = "-"; FStar_Ident.idRange = uu____5037;_},e1::[])
           ->
-          let uu____5041 = levels "-"  in
+          let uu____5041 = levels "-" in
           (match uu____5041 with
            | (left1,mine,right1) ->
-               let uu____5051 = p_tmEq' mine e1  in
+               let uu____5051 = p_tmEq' mine e1 in
                FStar_Pprint.op_Hat_Slash_Hat FStar_Pprint.minus uu____5051)
       | uu____5052 -> p_tmNoEq e
-
-and (p_tmNoEq : FStar_Parser_AST.term -> FStar_Pprint.document) =
+and p_tmNoEq: FStar_Parser_AST.term -> FStar_Pprint.document =
   fun e  ->
-    let n1 = max_level [colon_colon (); amp (); opinfix3 (); opinfix4 ()]  in
+    let n1 = max_level [colon_colon (); amp (); opinfix3 (); opinfix4 ()] in
     p_tmNoEq' n1 e
-
-and (p_tmNoEq' : Prims.int -> FStar_Parser_AST.term -> FStar_Pprint.document)
-  =
+and p_tmNoEq': Prims.int -> FStar_Parser_AST.term -> FStar_Pprint.document =
   fun curr  ->
     fun e  ->
       let uu____5115 =
-        let uu____5116 = unparen e  in uu____5116.FStar_Parser_AST.tm  in
+        let uu____5116 = unparen e in uu____5116.FStar_Parser_AST.tm in
       match uu____5115 with
       | FStar_Parser_AST.Construct (lid,(e1,uu____5119)::(e2,uu____5121)::[])
           when
           (FStar_Ident.lid_equals lid FStar_Parser_Const.cons_lid) &&
-            (let uu____5141 = is_list e  in Prims.op_Negation uu____5141)
+            (let uu____5141 = is_list e in Prims.op_Negation uu____5141)
           ->
-          let op = "::"  in
-          let uu____5143 = levels op  in
+          let op = "::" in
+          let uu____5143 = levels op in
           (match uu____5143 with
            | (left1,mine,right1) ->
                let uu____5153 =
-                 let uu____5154 = str op  in
-                 let uu____5155 = p_tmNoEq' left1 e1  in
-                 let uu____5156 = p_tmNoEq' right1 e2  in
-                 infix0 uu____5154 uu____5155 uu____5156  in
+                 let uu____5154 = str op in
+                 let uu____5155 = p_tmNoEq' left1 e1 in
+                 let uu____5156 = p_tmNoEq' right1 e2 in
+                 infix0 uu____5154 uu____5155 uu____5156 in
                paren_if curr mine uu____5153)
       | FStar_Parser_AST.Sum (binders,res) ->
-          let op = "&"  in
-          let uu____5164 = levels op  in
+          let op = "&" in
+          let uu____5164 = levels op in
           (match uu____5164 with
            | (left1,mine,right1) ->
                let p_dsumfst b =
-                 let uu____5178 = p_binder false b  in
+                 let uu____5178 = p_binder false b in
                  let uu____5179 =
                    let uu____5180 =
-                     let uu____5181 = str op  in
-                     FStar_Pprint.op_Hat_Hat uu____5181 break1  in
-                   FStar_Pprint.op_Hat_Hat FStar_Pprint.space uu____5180  in
-                 FStar_Pprint.op_Hat_Hat uu____5178 uu____5179  in
+                     let uu____5181 = str op in
+                     FStar_Pprint.op_Hat_Hat uu____5181 break1 in
+                   FStar_Pprint.op_Hat_Hat FStar_Pprint.space uu____5180 in
+                 FStar_Pprint.op_Hat_Hat uu____5178 uu____5179 in
                let uu____5182 =
-                 let uu____5183 = FStar_Pprint.concat_map p_dsumfst binders
-                    in
-                 let uu____5184 = p_tmNoEq' right1 res  in
-                 FStar_Pprint.op_Hat_Hat uu____5183 uu____5184  in
+                 let uu____5183 = FStar_Pprint.concat_map p_dsumfst binders in
+                 let uu____5184 = p_tmNoEq' right1 res in
+                 FStar_Pprint.op_Hat_Hat uu____5183 uu____5184 in
                paren_if curr mine uu____5182)
       | FStar_Parser_AST.Op (op,e1::e2::[]) when is_operatorInfix34 op ->
-          let op1 = FStar_Ident.text_of_id op  in
-          let uu____5191 = levels op1  in
+          let op1 = FStar_Ident.text_of_id op in
+          let uu____5191 = levels op1 in
           (match uu____5191 with
            | (left1,mine,right1) ->
                let uu____5201 =
-                 let uu____5202 = str op1  in
-                 let uu____5203 = p_tmNoEq' left1 e1  in
-                 let uu____5204 = p_tmNoEq' right1 e2  in
-                 infix0 uu____5202 uu____5203 uu____5204  in
+                 let uu____5202 = str op1 in
+                 let uu____5203 = p_tmNoEq' left1 e1 in
+                 let uu____5204 = p_tmNoEq' right1 e2 in
+                 infix0 uu____5202 uu____5203 uu____5204 in
                paren_if curr mine uu____5201)
       | FStar_Parser_AST.NamedTyp (lid,e1) ->
           let uu____5207 =
-            let uu____5208 = p_lidentOrUnderscore lid  in
+            let uu____5208 = p_lidentOrUnderscore lid in
             let uu____5209 =
-              let uu____5210 = p_appTerm e1  in
-              FStar_Pprint.op_Hat_Slash_Hat FStar_Pprint.colon uu____5210  in
-            FStar_Pprint.op_Hat_Slash_Hat uu____5208 uu____5209  in
+              let uu____5210 = p_appTerm e1 in
+              FStar_Pprint.op_Hat_Slash_Hat FStar_Pprint.colon uu____5210 in
+            FStar_Pprint.op_Hat_Slash_Hat uu____5208 uu____5209 in
           FStar_Pprint.group uu____5207
       | FStar_Parser_AST.Refine (b,phi) -> p_refinedBinder b phi
       | FStar_Parser_AST.Record (with_opt,record_fields) ->
           let uu____5231 =
             let uu____5232 =
-              default_or_map FStar_Pprint.empty p_with_clause with_opt  in
+              default_or_map FStar_Pprint.empty p_with_clause with_opt in
             let uu____5233 =
               let uu____5234 =
-                FStar_Pprint.op_Hat_Hat FStar_Pprint.semi break1  in
-              FStar_Pprint.separate_map uu____5234 p_simpleDef record_fields
-               in
-            FStar_Pprint.op_Hat_Hat uu____5232 uu____5233  in
+                FStar_Pprint.op_Hat_Hat FStar_Pprint.semi break1 in
+              FStar_Pprint.separate_map uu____5234 p_simpleDef record_fields in
+            FStar_Pprint.op_Hat_Hat uu____5232 uu____5233 in
           braces_with_nesting uu____5231
       | FStar_Parser_AST.Op
           ({ FStar_Ident.idText = "~"; FStar_Ident.idRange = uu____5239;_},e1::[])
           ->
           let uu____5243 =
-            let uu____5244 = str "~"  in
-            let uu____5245 = p_atomicTerm e1  in
-            FStar_Pprint.op_Hat_Hat uu____5244 uu____5245  in
+            let uu____5244 = str "~" in
+            let uu____5245 = p_atomicTerm e1 in
+            FStar_Pprint.op_Hat_Hat uu____5244 uu____5245 in
           FStar_Pprint.group uu____5243
       | uu____5246 -> p_appTerm e
-
-and (p_with_clause : FStar_Parser_AST.term -> FStar_Pprint.document) =
+and p_with_clause: FStar_Parser_AST.term -> FStar_Pprint.document =
   fun e  ->
-    let uu____5248 = p_appTerm e  in
+    let uu____5248 = p_appTerm e in
     let uu____5249 =
       let uu____5250 =
-        let uu____5251 = str "with"  in
-        FStar_Pprint.op_Hat_Hat uu____5251 break1  in
-      FStar_Pprint.op_Hat_Hat FStar_Pprint.space uu____5250  in
+        let uu____5251 = str "with" in
+        FStar_Pprint.op_Hat_Hat uu____5251 break1 in
+      FStar_Pprint.op_Hat_Hat FStar_Pprint.space uu____5250 in
     FStar_Pprint.op_Hat_Hat uu____5248 uu____5249
-
-and (p_refinedBinder :
-  FStar_Parser_AST.binder -> FStar_Parser_AST.term -> FStar_Pprint.document)
-  =
+and p_refinedBinder:
+  FStar_Parser_AST.binder -> FStar_Parser_AST.term -> FStar_Pprint.document =
   fun b  ->
     fun phi  ->
       match b.FStar_Parser_AST.b with
       | FStar_Parser_AST.Annotated (lid,t) ->
           let uu____5256 =
-            let uu____5257 = p_lident lid  in
-            p_refinement b.FStar_Parser_AST.aqual uu____5257 t phi  in
+            let uu____5257 = p_lident lid in
+            p_refinement b.FStar_Parser_AST.aqual uu____5257 t phi in
           soft_parens_with_nesting uu____5256
       | FStar_Parser_AST.TAnnotated uu____5258 ->
           failwith "Is this still used ?"
       | FStar_Parser_AST.Variable uu____5263 ->
           let uu____5264 =
-            let uu____5265 = FStar_Parser_AST.binder_to_string b  in
+            let uu____5265 = FStar_Parser_AST.binder_to_string b in
             FStar_Util.format1
               "Imposible : a refined binder ought to be annotated %s"
-              uu____5265
-             in
+              uu____5265 in
           failwith uu____5264
       | FStar_Parser_AST.TVariable uu____5266 ->
           let uu____5267 =
-            let uu____5268 = FStar_Parser_AST.binder_to_string b  in
+            let uu____5268 = FStar_Parser_AST.binder_to_string b in
             FStar_Util.format1
               "Imposible : a refined binder ought to be annotated %s"
-              uu____5268
-             in
+              uu____5268 in
           failwith uu____5267
       | FStar_Parser_AST.NoName uu____5269 ->
           let uu____5270 =
-            let uu____5271 = FStar_Parser_AST.binder_to_string b  in
+            let uu____5271 = FStar_Parser_AST.binder_to_string b in
             FStar_Util.format1
               "Imposible : a refined binder ought to be annotated %s"
-              uu____5271
-             in
+              uu____5271 in
           failwith uu____5270
-
-and (p_simpleDef :
+and p_simpleDef:
   (FStar_Ident.lid,FStar_Parser_AST.term) FStar_Pervasives_Native.tuple2 ->
-    FStar_Pprint.document)
+    FStar_Pprint.document
   =
   fun uu____5272  ->
     match uu____5272 with
     | (lid,e) ->
         let uu____5279 =
-          let uu____5280 = p_qlident lid  in
+          let uu____5280 = p_qlident lid in
           let uu____5281 =
-            let uu____5282 = p_tmIff e  in
-            FStar_Pprint.op_Hat_Slash_Hat FStar_Pprint.equals uu____5282  in
-          FStar_Pprint.op_Hat_Slash_Hat uu____5280 uu____5281  in
+            let uu____5282 = p_tmIff e in
+            FStar_Pprint.op_Hat_Slash_Hat FStar_Pprint.equals uu____5282 in
+          FStar_Pprint.op_Hat_Slash_Hat uu____5280 uu____5281 in
         FStar_Pprint.group uu____5279
-
-and (p_appTerm : FStar_Parser_AST.term -> FStar_Pprint.document) =
+and p_appTerm: FStar_Parser_AST.term -> FStar_Pprint.document =
   fun e  ->
     let uu____5284 =
-      let uu____5285 = unparen e  in uu____5285.FStar_Parser_AST.tm  in
+      let uu____5285 = unparen e in uu____5285.FStar_Parser_AST.tm in
     match uu____5284 with
     | FStar_Parser_AST.App uu____5286 when is_general_application e ->
-        let uu____5293 = head_and_args e  in
+        let uu____5293 = head_and_args e in
         (match uu____5293 with
          | (head1,args) ->
              let uu____5318 =
-               let uu____5329 = FStar_ST.op_Bang should_print_fs_typ_app  in
+               let uu____5329 = FStar_ST.op_Bang should_print_fs_typ_app in
                if uu____5329
                then
                  let uu____5359 =
@@ -2698,69 +2434,62 @@
                      (fun uu____5383  ->
                         match uu____5383 with
                         | (uu____5388,aq) -> aq = FStar_Parser_AST.FsTypApp)
-                     args
-                    in
+                     args in
                  match uu____5359 with
                  | (fs_typ_args,args1) ->
                      let uu____5426 =
-                       let uu____5427 = p_indexingTerm head1  in
+                       let uu____5427 = p_indexingTerm head1 in
                        let uu____5428 =
                          let uu____5429 =
-                           FStar_Pprint.op_Hat_Hat FStar_Pprint.comma break1
-                            in
+                           FStar_Pprint.op_Hat_Hat FStar_Pprint.comma break1 in
                          soft_surround_map_or_flow (Prims.parse_int "2")
                            (Prims.parse_int "0") FStar_Pprint.empty
                            FStar_Pprint.langle uu____5429 FStar_Pprint.rangle
-                           p_fsTypArg fs_typ_args
-                          in
-                       FStar_Pprint.op_Hat_Hat uu____5427 uu____5428  in
+                           p_fsTypArg fs_typ_args in
+                       FStar_Pprint.op_Hat_Hat uu____5427 uu____5428 in
                      (uu____5426, args1)
                else
-                 (let uu____5441 = p_indexingTerm head1  in
-                  (uu____5441, args))
-                in
+                 (let uu____5441 = p_indexingTerm head1 in (uu____5441, args)) in
              (match uu____5318 with
               | (head_doc,args1) ->
                   let uu____5462 =
                     let uu____5463 =
-                      FStar_Pprint.op_Hat_Hat head_doc FStar_Pprint.space  in
+                      FStar_Pprint.op_Hat_Hat head_doc FStar_Pprint.space in
                     soft_surround_map_or_flow (Prims.parse_int "2")
                       (Prims.parse_int "0") head_doc uu____5463 break1
-                      FStar_Pprint.empty p_argTerm args1
-                     in
+                      FStar_Pprint.empty p_argTerm args1 in
                   FStar_Pprint.group uu____5462))
     | FStar_Parser_AST.Construct (lid,args) when
         (is_general_construction e) &&
-          (let uu____5483 = is_dtuple_constructor lid  in
+          (let uu____5483 = is_dtuple_constructor lid in
            Prims.op_Negation uu____5483)
         ->
         (match args with
          | [] -> p_quident lid
          | arg::[] ->
              let uu____5501 =
-               let uu____5502 = p_quident lid  in
-               let uu____5503 = p_argTerm arg  in
-               FStar_Pprint.op_Hat_Slash_Hat uu____5502 uu____5503  in
+               let uu____5502 = p_quident lid in
+               let uu____5503 = p_argTerm arg in
+               FStar_Pprint.op_Hat_Slash_Hat uu____5502 uu____5503 in
              FStar_Pprint.group uu____5501
          | hd1::tl1 ->
              let uu____5520 =
                let uu____5521 =
                  let uu____5522 =
-                   let uu____5523 = p_quident lid  in
-                   let uu____5524 = p_argTerm hd1  in
-                   prefix2 uu____5523 uu____5524  in
-                 FStar_Pprint.group uu____5522  in
+                   let uu____5523 = p_quident lid in
+                   let uu____5524 = p_argTerm hd1 in
+                   prefix2 uu____5523 uu____5524 in
+                 FStar_Pprint.group uu____5522 in
                let uu____5525 =
                  let uu____5526 =
-                   FStar_Pprint.separate_map break1 p_argTerm tl1  in
-                 jump2 uu____5526  in
-               FStar_Pprint.op_Hat_Hat uu____5521 uu____5525  in
+                   FStar_Pprint.separate_map break1 p_argTerm tl1 in
+                 jump2 uu____5526 in
+               FStar_Pprint.op_Hat_Hat uu____5521 uu____5525 in
              FStar_Pprint.group uu____5520)
     | uu____5531 -> p_indexingTerm e
-
-and (p_argTerm :
+and p_argTerm:
   (FStar_Parser_AST.term,FStar_Parser_AST.imp) FStar_Pervasives_Native.tuple2
-    -> FStar_Pprint.document)
+    -> FStar_Pprint.document
   =
   fun arg_imp  ->
     match arg_imp with
@@ -2769,85 +2498,78 @@
         (FStar_Errors.log_issue e.FStar_Parser_AST.range
            (FStar_Errors.Warning_UnexpectedFsTypApp,
              "Unexpected FsTypApp, output might not be formatted correctly.");
-         (let uu____5540 = p_indexingTerm e  in
+         (let uu____5540 = p_indexingTerm e in
           FStar_Pprint.surround (Prims.parse_int "2") (Prims.parse_int "1")
             FStar_Pprint.langle uu____5540 FStar_Pprint.rangle))
     | (e,FStar_Parser_AST.Hash ) ->
-        let uu____5542 = str "#"  in
-        let uu____5543 = p_indexingTerm e  in
+        let uu____5542 = str "#" in
+        let uu____5543 = p_indexingTerm e in
         FStar_Pprint.op_Hat_Hat uu____5542 uu____5543
     | (e,FStar_Parser_AST.Nothing ) -> p_indexingTerm e
-
-and (p_fsTypArg :
+and p_fsTypArg:
   (FStar_Parser_AST.term,FStar_Parser_AST.imp) FStar_Pervasives_Native.tuple2
-    -> FStar_Pprint.document)
+    -> FStar_Pprint.document
   =
   fun uu____5545  ->
     match uu____5545 with | (e,uu____5551) -> p_indexingTerm e
-
-and (p_indexingTerm_aux :
+and p_indexingTerm_aux:
   (FStar_Parser_AST.term -> FStar_Pprint.document) ->
-    FStar_Parser_AST.term -> FStar_Pprint.document)
+    FStar_Parser_AST.term -> FStar_Pprint.document
   =
   fun exit1  ->
     fun e  ->
       let uu____5556 =
-        let uu____5557 = unparen e  in uu____5557.FStar_Parser_AST.tm  in
+        let uu____5557 = unparen e in uu____5557.FStar_Parser_AST.tm in
       match uu____5556 with
       | FStar_Parser_AST.Op
           ({ FStar_Ident.idText = ".()"; FStar_Ident.idRange = uu____5558;_},e1::e2::[])
           ->
           let uu____5563 =
-            let uu____5564 = p_indexingTerm_aux p_atomicTermNotQUident e1  in
+            let uu____5564 = p_indexingTerm_aux p_atomicTermNotQUident e1 in
             let uu____5565 =
               let uu____5566 =
-                let uu____5567 = p_term e2  in
-                soft_parens_with_nesting uu____5567  in
-              FStar_Pprint.op_Hat_Hat FStar_Pprint.dot uu____5566  in
-            FStar_Pprint.op_Hat_Hat uu____5564 uu____5565  in
+                let uu____5567 = p_term e2 in
+                soft_parens_with_nesting uu____5567 in
+              FStar_Pprint.op_Hat_Hat FStar_Pprint.dot uu____5566 in
+            FStar_Pprint.op_Hat_Hat uu____5564 uu____5565 in
           FStar_Pprint.group uu____5563
       | FStar_Parser_AST.Op
           ({ FStar_Ident.idText = ".[]"; FStar_Ident.idRange = uu____5568;_},e1::e2::[])
           ->
           let uu____5573 =
-            let uu____5574 = p_indexingTerm_aux p_atomicTermNotQUident e1  in
+            let uu____5574 = p_indexingTerm_aux p_atomicTermNotQUident e1 in
             let uu____5575 =
               let uu____5576 =
-                let uu____5577 = p_term e2  in
-                soft_brackets_with_nesting uu____5577  in
-              FStar_Pprint.op_Hat_Hat FStar_Pprint.dot uu____5576  in
-            FStar_Pprint.op_Hat_Hat uu____5574 uu____5575  in
+                let uu____5577 = p_term e2 in
+                soft_brackets_with_nesting uu____5577 in
+              FStar_Pprint.op_Hat_Hat FStar_Pprint.dot uu____5576 in
+            FStar_Pprint.op_Hat_Hat uu____5574 uu____5575 in
           FStar_Pprint.group uu____5573
       | uu____5578 -> exit1 e
-
-and (p_indexingTerm : FStar_Parser_AST.term -> FStar_Pprint.document) =
+and p_indexingTerm: FStar_Parser_AST.term -> FStar_Pprint.document =
   fun e  -> p_indexingTerm_aux p_atomicTerm e
-
-and (p_atomicTerm : FStar_Parser_AST.term -> FStar_Pprint.document) =
+and p_atomicTerm: FStar_Parser_AST.term -> FStar_Pprint.document =
   fun e  ->
     let uu____5581 =
-      let uu____5582 = unparen e  in uu____5582.FStar_Parser_AST.tm  in
+      let uu____5582 = unparen e in uu____5582.FStar_Parser_AST.tm in
     match uu____5581 with
     | FStar_Parser_AST.LetOpen (lid,e1) ->
-        let uu____5585 = p_quident lid  in
+        let uu____5585 = p_quident lid in
         let uu____5586 =
           let uu____5587 =
-            let uu____5588 = p_term e1  in
-            soft_parens_with_nesting uu____5588  in
-          FStar_Pprint.op_Hat_Hat FStar_Pprint.dot uu____5587  in
+            let uu____5588 = p_term e1 in soft_parens_with_nesting uu____5588 in
+          FStar_Pprint.op_Hat_Hat FStar_Pprint.dot uu____5587 in
         FStar_Pprint.op_Hat_Hat uu____5585 uu____5586
     | FStar_Parser_AST.Name lid -> p_quident lid
     | FStar_Parser_AST.Op (op,e1::[]) when is_general_prefix_op op ->
-        let uu____5594 = str (FStar_Ident.text_of_id op)  in
-        let uu____5595 = p_atomicTerm e1  in
+        let uu____5594 = str (FStar_Ident.text_of_id op) in
+        let uu____5595 = p_atomicTerm e1 in
         FStar_Pprint.op_Hat_Hat uu____5594 uu____5595
     | uu____5596 -> p_atomicTermNotQUident e
-
-and (p_atomicTermNotQUident : FStar_Parser_AST.term -> FStar_Pprint.document)
-  =
+and p_atomicTermNotQUident: FStar_Parser_AST.term -> FStar_Pprint.document =
   fun e  ->
     let uu____5598 =
-      let uu____5599 = unparen e  in uu____5599.FStar_Parser_AST.tm  in
+      let uu____5599 = unparen e in uu____5599.FStar_Parser_AST.tm in
     match uu____5598 with
     | FStar_Parser_AST.Wild  -> FStar_Pprint.underscore
     | FStar_Parser_AST.Var lid when
@@ -2864,384 +2586,347 @@
         FStar_Ident.lid_equals lid FStar_Parser_Const.false_lid ->
         str "False"
     | FStar_Parser_AST.Op (op,e1::[]) when is_general_prefix_op op ->
-        let uu____5612 = str (FStar_Ident.text_of_id op)  in
-        let uu____5613 = p_atomicTermNotQUident e1  in
+        let uu____5612 = str (FStar_Ident.text_of_id op) in
+        let uu____5613 = p_atomicTermNotQUident e1 in
         FStar_Pprint.op_Hat_Hat uu____5612 uu____5613
     | FStar_Parser_AST.Op (op,[]) ->
         let uu____5617 =
           let uu____5618 =
-            let uu____5619 = str (FStar_Ident.text_of_id op)  in
+            let uu____5619 = str (FStar_Ident.text_of_id op) in
             let uu____5620 =
-              FStar_Pprint.op_Hat_Hat FStar_Pprint.space FStar_Pprint.rparen
-               in
-            FStar_Pprint.op_Hat_Hat uu____5619 uu____5620  in
-          FStar_Pprint.op_Hat_Hat FStar_Pprint.space uu____5618  in
+              FStar_Pprint.op_Hat_Hat FStar_Pprint.space FStar_Pprint.rparen in
+            FStar_Pprint.op_Hat_Hat uu____5619 uu____5620 in
+          FStar_Pprint.op_Hat_Hat FStar_Pprint.space uu____5618 in
         FStar_Pprint.op_Hat_Hat FStar_Pprint.lparen uu____5617
     | FStar_Parser_AST.Construct (lid,args) when is_dtuple_constructor lid ->
         let uu____5635 =
-          FStar_Pprint.op_Hat_Hat FStar_Pprint.lparen FStar_Pprint.bar  in
+          FStar_Pprint.op_Hat_Hat FStar_Pprint.lparen FStar_Pprint.bar in
         let uu____5636 =
-          let uu____5637 = FStar_Pprint.op_Hat_Hat FStar_Pprint.comma break1
-             in
-          let uu____5638 = FStar_List.map FStar_Pervasives_Native.fst args
-             in
-          FStar_Pprint.separate_map uu____5637 p_tmEq uu____5638  in
+          let uu____5637 = FStar_Pprint.op_Hat_Hat FStar_Pprint.comma break1 in
+          let uu____5638 = FStar_List.map FStar_Pervasives_Native.fst args in
+          FStar_Pprint.separate_map uu____5637 p_tmEq uu____5638 in
         let uu____5645 =
-          FStar_Pprint.op_Hat_Hat FStar_Pprint.bar FStar_Pprint.rparen  in
+          FStar_Pprint.op_Hat_Hat FStar_Pprint.bar FStar_Pprint.rparen in
         FStar_Pprint.surround (Prims.parse_int "2") (Prims.parse_int "1")
           uu____5635 uu____5636 uu____5645
     | FStar_Parser_AST.Project (e1,lid) ->
         let uu____5648 =
-          let uu____5649 = p_atomicTermNotQUident e1  in
+          let uu____5649 = p_atomicTermNotQUident e1 in
           let uu____5650 =
-            let uu____5651 = p_qlident lid  in
-            FStar_Pprint.op_Hat_Hat FStar_Pprint.dot uu____5651  in
+            let uu____5651 = p_qlident lid in
+            FStar_Pprint.op_Hat_Hat FStar_Pprint.dot uu____5651 in
           FStar_Pprint.prefix (Prims.parse_int "2") (Prims.parse_int "0")
-            uu____5649 uu____5650
-           in
+            uu____5649 uu____5650 in
         FStar_Pprint.group uu____5648
     | uu____5652 -> p_projectionLHS e
-
-and (p_projectionLHS : FStar_Parser_AST.term -> FStar_Pprint.document) =
+and p_projectionLHS: FStar_Parser_AST.term -> FStar_Pprint.document =
   fun e  ->
     let uu____5654 =
-      let uu____5655 = unparen e  in uu____5655.FStar_Parser_AST.tm  in
+      let uu____5655 = unparen e in uu____5655.FStar_Parser_AST.tm in
     match uu____5654 with
     | FStar_Parser_AST.Var lid -> p_qlident lid
     | FStar_Parser_AST.Projector (constr_lid,field_lid) ->
-        let uu____5659 = p_quident constr_lid  in
+        let uu____5659 = p_quident constr_lid in
         let uu____5660 =
           let uu____5661 =
-            let uu____5662 = p_lident field_lid  in
-            FStar_Pprint.op_Hat_Hat FStar_Pprint.dot uu____5662  in
-          FStar_Pprint.op_Hat_Hat FStar_Pprint.qmark uu____5661  in
+            let uu____5662 = p_lident field_lid in
+            FStar_Pprint.op_Hat_Hat FStar_Pprint.dot uu____5662 in
+          FStar_Pprint.op_Hat_Hat FStar_Pprint.qmark uu____5661 in
         FStar_Pprint.op_Hat_Hat uu____5659 uu____5660
     | FStar_Parser_AST.Discrim constr_lid ->
-        let uu____5664 = p_quident constr_lid  in
+        let uu____5664 = p_quident constr_lid in
         FStar_Pprint.op_Hat_Hat uu____5664 FStar_Pprint.qmark
     | FStar_Parser_AST.Paren e1 ->
-        let uu____5666 = p_term e1  in soft_parens_with_nesting uu____5666
+        let uu____5666 = p_term e1 in soft_parens_with_nesting uu____5666
     | uu____5667 when is_array e ->
-        let es = extract_from_list e  in
+        let es = extract_from_list e in
         let uu____5671 =
-          FStar_Pprint.op_Hat_Hat FStar_Pprint.lbracket FStar_Pprint.bar  in
+          FStar_Pprint.op_Hat_Hat FStar_Pprint.lbracket FStar_Pprint.bar in
         let uu____5672 =
-          let uu____5673 = FStar_Pprint.op_Hat_Hat FStar_Pprint.semi break1
-             in
-          separate_map_or_flow uu____5673 p_noSeqTerm es  in
+          let uu____5673 = FStar_Pprint.op_Hat_Hat FStar_Pprint.semi break1 in
+          separate_map_or_flow uu____5673 p_noSeqTerm es in
         let uu____5674 =
-          FStar_Pprint.op_Hat_Hat FStar_Pprint.bar FStar_Pprint.rbracket  in
+          FStar_Pprint.op_Hat_Hat FStar_Pprint.bar FStar_Pprint.rbracket in
         FStar_Pprint.surround (Prims.parse_int "2") (Prims.parse_int "0")
           uu____5671 uu____5672 uu____5674
     | uu____5675 when is_list e ->
         let uu____5676 =
-          let uu____5677 = FStar_Pprint.op_Hat_Hat FStar_Pprint.semi break1
-             in
-          let uu____5678 = extract_from_list e  in
-          separate_map_or_flow uu____5677 p_noSeqTerm uu____5678  in
+          let uu____5677 = FStar_Pprint.op_Hat_Hat FStar_Pprint.semi break1 in
+          let uu____5678 = extract_from_list e in
+          separate_map_or_flow uu____5677 p_noSeqTerm uu____5678 in
         FStar_Pprint.surround (Prims.parse_int "2") (Prims.parse_int "0")
           FStar_Pprint.lbracket uu____5676 FStar_Pprint.rbracket
     | uu____5681 when is_lex_list e ->
         let uu____5682 =
-          FStar_Pprint.op_Hat_Hat FStar_Pprint.percent FStar_Pprint.lbracket
-           in
+          FStar_Pprint.op_Hat_Hat FStar_Pprint.percent FStar_Pprint.lbracket in
         let uu____5683 =
-          let uu____5684 = FStar_Pprint.op_Hat_Hat FStar_Pprint.semi break1
-             in
-          let uu____5685 = extract_from_list e  in
-          separate_map_or_flow uu____5684 p_noSeqTerm uu____5685  in
+          let uu____5684 = FStar_Pprint.op_Hat_Hat FStar_Pprint.semi break1 in
+          let uu____5685 = extract_from_list e in
+          separate_map_or_flow uu____5684 p_noSeqTerm uu____5685 in
         FStar_Pprint.surround (Prims.parse_int "2") (Prims.parse_int "1")
           uu____5682 uu____5683 FStar_Pprint.rbracket
     | uu____5688 when is_ref_set e ->
-        let es = extract_from_ref_set e  in
+        let es = extract_from_ref_set e in
         let uu____5692 =
-          FStar_Pprint.op_Hat_Hat FStar_Pprint.bang FStar_Pprint.lbrace  in
+          FStar_Pprint.op_Hat_Hat FStar_Pprint.bang FStar_Pprint.lbrace in
         let uu____5693 =
-          let uu____5694 = FStar_Pprint.op_Hat_Hat FStar_Pprint.comma break1
-             in
-          separate_map_or_flow uu____5694 p_appTerm es  in
+          let uu____5694 = FStar_Pprint.op_Hat_Hat FStar_Pprint.comma break1 in
+          separate_map_or_flow uu____5694 p_appTerm es in
         FStar_Pprint.surround (Prims.parse_int "2") (Prims.parse_int "0")
           uu____5692 uu____5693 FStar_Pprint.rbrace
     | FStar_Parser_AST.Labeled (e1,s,b) ->
-        let uu____5698 = str (Prims.strcat "(*" (Prims.strcat s "*)"))  in
-        let uu____5699 = p_term e1  in
+        let uu____5698 = str (Prims.strcat "(*" (Prims.strcat s "*)")) in
+        let uu____5699 = p_term e1 in
         FStar_Pprint.op_Hat_Slash_Hat uu____5698 uu____5699
     | FStar_Parser_AST.Op (op,args) when
-        let uu____5706 = handleable_op op args  in
+        let uu____5706 = handleable_op op args in
         Prims.op_Negation uu____5706 ->
         let uu____5707 =
           let uu____5708 =
             let uu____5709 =
               let uu____5710 =
                 let uu____5711 =
-                  FStar_Util.string_of_int (FStar_List.length args)  in
+                  FStar_Util.string_of_int (FStar_List.length args) in
                 Prims.strcat uu____5711
-                  " arguments couldn't be handled by the pretty printer"
-                 in
-              Prims.strcat " with " uu____5710  in
-            Prims.strcat (FStar_Ident.text_of_id op) uu____5709  in
-          Prims.strcat "Operation " uu____5708  in
+                  " arguments couldn't be handled by the pretty printer" in
+              Prims.strcat " with " uu____5710 in
+            Prims.strcat (FStar_Ident.text_of_id op) uu____5709 in
+          Prims.strcat "Operation " uu____5708 in
         failwith uu____5707
     | FStar_Parser_AST.Uvar uu____5712 ->
         failwith "Unexpected universe variable out of universe context"
     | FStar_Parser_AST.Wild  ->
-        let uu____5713 = p_term e  in soft_parens_with_nesting uu____5713
+        let uu____5713 = p_term e in soft_parens_with_nesting uu____5713
     | FStar_Parser_AST.Const uu____5714 ->
-        let uu____5715 = p_term e  in soft_parens_with_nesting uu____5715
+        let uu____5715 = p_term e in soft_parens_with_nesting uu____5715
     | FStar_Parser_AST.Op uu____5716 ->
-        let uu____5723 = p_term e  in soft_parens_with_nesting uu____5723
+        let uu____5723 = p_term e in soft_parens_with_nesting uu____5723
     | FStar_Parser_AST.Tvar uu____5724 ->
-        let uu____5725 = p_term e  in soft_parens_with_nesting uu____5725
+        let uu____5725 = p_term e in soft_parens_with_nesting uu____5725
     | FStar_Parser_AST.Var uu____5726 ->
-        let uu____5727 = p_term e  in soft_parens_with_nesting uu____5727
+        let uu____5727 = p_term e in soft_parens_with_nesting uu____5727
     | FStar_Parser_AST.Name uu____5728 ->
-        let uu____5729 = p_term e  in soft_parens_with_nesting uu____5729
+        let uu____5729 = p_term e in soft_parens_with_nesting uu____5729
     | FStar_Parser_AST.Construct uu____5730 ->
-        let uu____5741 = p_term e  in soft_parens_with_nesting uu____5741
+        let uu____5741 = p_term e in soft_parens_with_nesting uu____5741
     | FStar_Parser_AST.Abs uu____5742 ->
-        let uu____5749 = p_term e  in soft_parens_with_nesting uu____5749
+        let uu____5749 = p_term e in soft_parens_with_nesting uu____5749
     | FStar_Parser_AST.App uu____5750 ->
-        let uu____5757 = p_term e  in soft_parens_with_nesting uu____5757
+        let uu____5757 = p_term e in soft_parens_with_nesting uu____5757
     | FStar_Parser_AST.Let uu____5758 ->
-        let uu____5771 = p_term e  in soft_parens_with_nesting uu____5771
+        let uu____5771 = p_term e in soft_parens_with_nesting uu____5771
     | FStar_Parser_AST.LetOpen uu____5772 ->
-        let uu____5777 = p_term e  in soft_parens_with_nesting uu____5777
+        let uu____5777 = p_term e in soft_parens_with_nesting uu____5777
     | FStar_Parser_AST.Seq uu____5778 ->
-        let uu____5783 = p_term e  in soft_parens_with_nesting uu____5783
+        let uu____5783 = p_term e in soft_parens_with_nesting uu____5783
     | FStar_Parser_AST.Bind uu____5784 ->
-        let uu____5791 = p_term e  in soft_parens_with_nesting uu____5791
+        let uu____5791 = p_term e in soft_parens_with_nesting uu____5791
     | FStar_Parser_AST.If uu____5792 ->
-        let uu____5799 = p_term e  in soft_parens_with_nesting uu____5799
+        let uu____5799 = p_term e in soft_parens_with_nesting uu____5799
     | FStar_Parser_AST.Match uu____5800 ->
-        let uu____5815 = p_term e  in soft_parens_with_nesting uu____5815
+        let uu____5815 = p_term e in soft_parens_with_nesting uu____5815
     | FStar_Parser_AST.TryWith uu____5816 ->
-        let uu____5831 = p_term e  in soft_parens_with_nesting uu____5831
+        let uu____5831 = p_term e in soft_parens_with_nesting uu____5831
     | FStar_Parser_AST.Ascribed uu____5832 ->
-        let uu____5841 = p_term e  in soft_parens_with_nesting uu____5841
+        let uu____5841 = p_term e in soft_parens_with_nesting uu____5841
     | FStar_Parser_AST.Record uu____5842 ->
-        let uu____5855 = p_term e  in soft_parens_with_nesting uu____5855
+        let uu____5855 = p_term e in soft_parens_with_nesting uu____5855
     | FStar_Parser_AST.Project uu____5856 ->
-        let uu____5861 = p_term e  in soft_parens_with_nesting uu____5861
+        let uu____5861 = p_term e in soft_parens_with_nesting uu____5861
     | FStar_Parser_AST.Product uu____5862 ->
-        let uu____5869 = p_term e  in soft_parens_with_nesting uu____5869
+        let uu____5869 = p_term e in soft_parens_with_nesting uu____5869
     | FStar_Parser_AST.Sum uu____5870 ->
-        let uu____5877 = p_term e  in soft_parens_with_nesting uu____5877
+        let uu____5877 = p_term e in soft_parens_with_nesting uu____5877
     | FStar_Parser_AST.QForall uu____5878 ->
-        let uu____5891 = p_term e  in soft_parens_with_nesting uu____5891
+        let uu____5891 = p_term e in soft_parens_with_nesting uu____5891
     | FStar_Parser_AST.QExists uu____5892 ->
-        let uu____5905 = p_term e  in soft_parens_with_nesting uu____5905
+        let uu____5905 = p_term e in soft_parens_with_nesting uu____5905
     | FStar_Parser_AST.Refine uu____5906 ->
-        let uu____5911 = p_term e  in soft_parens_with_nesting uu____5911
+        let uu____5911 = p_term e in soft_parens_with_nesting uu____5911
     | FStar_Parser_AST.NamedTyp uu____5912 ->
-        let uu____5917 = p_term e  in soft_parens_with_nesting uu____5917
+        let uu____5917 = p_term e in soft_parens_with_nesting uu____5917
     | FStar_Parser_AST.Requires uu____5918 ->
-        let uu____5925 = p_term e  in soft_parens_with_nesting uu____5925
+        let uu____5925 = p_term e in soft_parens_with_nesting uu____5925
     | FStar_Parser_AST.Ensures uu____5926 ->
-        let uu____5933 = p_term e  in soft_parens_with_nesting uu____5933
+        let uu____5933 = p_term e in soft_parens_with_nesting uu____5933
     | FStar_Parser_AST.Assign uu____5934 ->
-        let uu____5939 = p_term e  in soft_parens_with_nesting uu____5939
+        let uu____5939 = p_term e in soft_parens_with_nesting uu____5939
     | FStar_Parser_AST.Attributes uu____5940 ->
-<<<<<<< HEAD
-        let uu____5943 = p_term e  in soft_parens_with_nesting uu____5943
-
-and (p_constant : FStar_Const.sconst -> FStar_Pprint.document) =
-  fun uu___61_5944  ->
-    match uu___61_5944 with
-=======
         let uu____5943 = p_term e in soft_parens_with_nesting uu____5943
 and p_constant: FStar_Const.sconst -> FStar_Pprint.document =
   fun uu___62_5944  ->
     match uu___62_5944 with
->>>>>>> 5b12fe7d
     | FStar_Const.Const_effect  -> str "Effect"
     | FStar_Const.Const_unit  -> str "()"
     | FStar_Const.Const_bool b -> FStar_Pprint.doc_of_bool b
     | FStar_Const.Const_float x -> str (FStar_Util.string_of_float x)
     | FStar_Const.Const_char x ->
-        let uu____5948 = FStar_Pprint.doc_of_char x  in
+        let uu____5948 = FStar_Pprint.doc_of_char x in
         FStar_Pprint.squotes uu____5948
     | FStar_Const.Const_string (s,uu____5950) ->
-        let uu____5951 = str s  in FStar_Pprint.dquotes uu____5951
+        let uu____5951 = str s in FStar_Pprint.dquotes uu____5951
     | FStar_Const.Const_bytearray (bytes,uu____5953) ->
         let uu____5958 =
-          let uu____5959 = str (FStar_Util.string_of_bytes bytes)  in
-          FStar_Pprint.dquotes uu____5959  in
-        let uu____5960 = str "B"  in
+          let uu____5959 = str (FStar_Util.string_of_bytes bytes) in
+          FStar_Pprint.dquotes uu____5959 in
+        let uu____5960 = str "B" in
         FStar_Pprint.op_Hat_Hat uu____5958 uu____5960
     | FStar_Const.Const_int (repr,sign_width_opt) ->
         let signedness uu___60_5978 =
           match uu___60_5978 with
           | FStar_Const.Unsigned  -> str "u"
-<<<<<<< HEAD
-          | FStar_Const.Signed  -> FStar_Pprint.empty  in
-        let width uu___60_5982 =
-          match uu___60_5982 with
-=======
           | FStar_Const.Signed  -> FStar_Pprint.empty in
         let width uu___61_5982 =
           match uu___61_5982 with
->>>>>>> 5b12fe7d
           | FStar_Const.Int8  -> str "y"
           | FStar_Const.Int16  -> str "s"
           | FStar_Const.Int32  -> str "l"
-          | FStar_Const.Int64  -> str "L"  in
+          | FStar_Const.Int64  -> str "L" in
         let ending =
           default_or_map FStar_Pprint.empty
             (fun uu____5993  ->
                match uu____5993 with
                | (s,w) ->
-                   let uu____6000 = signedness s  in
-                   let uu____6001 = width w  in
+                   let uu____6000 = signedness s in
+                   let uu____6001 = width w in
                    FStar_Pprint.op_Hat_Hat uu____6000 uu____6001)
-            sign_width_opt
-           in
-        let uu____6002 = str repr  in
+            sign_width_opt in
+        let uu____6002 = str repr in
         FStar_Pprint.op_Hat_Hat uu____6002 ending
     | FStar_Const.Const_range_of  -> str "range_of"
     | FStar_Const.Const_set_range_of  -> str "set_range_of"
     | FStar_Const.Const_range r ->
-        let uu____6004 = FStar_Range.string_of_range r  in str uu____6004
+        let uu____6004 = FStar_Range.string_of_range r in str uu____6004
     | FStar_Const.Const_reify  -> str "reify"
     | FStar_Const.Const_reflect lid ->
-        let uu____6006 = p_quident lid  in
+        let uu____6006 = p_quident lid in
         let uu____6007 =
           let uu____6008 =
-            let uu____6009 = str "reflect"  in
-            FStar_Pprint.op_Hat_Hat FStar_Pprint.dot uu____6009  in
-          FStar_Pprint.op_Hat_Hat FStar_Pprint.qmark uu____6008  in
+            let uu____6009 = str "reflect" in
+            FStar_Pprint.op_Hat_Hat FStar_Pprint.dot uu____6009 in
+          FStar_Pprint.op_Hat_Hat FStar_Pprint.qmark uu____6008 in
         FStar_Pprint.op_Hat_Hat uu____6006 uu____6007
-
-and (p_universe : FStar_Parser_AST.term -> FStar_Pprint.document) =
+and p_universe: FStar_Parser_AST.term -> FStar_Pprint.document =
   fun u  ->
-    let uu____6011 = str "u#"  in
-    let uu____6012 = p_atomicUniverse u  in
+    let uu____6011 = str "u#" in
+    let uu____6012 = p_atomicUniverse u in
     FStar_Pprint.op_Hat_Hat uu____6011 uu____6012
-
-and (p_universeFrom : FStar_Parser_AST.term -> FStar_Pprint.document) =
+and p_universeFrom: FStar_Parser_AST.term -> FStar_Pprint.document =
   fun u  ->
     let uu____6014 =
-      let uu____6015 = unparen u  in uu____6015.FStar_Parser_AST.tm  in
+      let uu____6015 = unparen u in uu____6015.FStar_Parser_AST.tm in
     match uu____6014 with
     | FStar_Parser_AST.Op
         ({ FStar_Ident.idText = "+"; FStar_Ident.idRange = uu____6016;_},u1::u2::[])
         ->
         let uu____6021 =
-          let uu____6022 = p_universeFrom u1  in
+          let uu____6022 = p_universeFrom u1 in
           let uu____6023 =
-            let uu____6024 = p_universeFrom u2  in
-            FStar_Pprint.op_Hat_Slash_Hat FStar_Pprint.plus uu____6024  in
-          FStar_Pprint.op_Hat_Slash_Hat uu____6022 uu____6023  in
+            let uu____6024 = p_universeFrom u2 in
+            FStar_Pprint.op_Hat_Slash_Hat FStar_Pprint.plus uu____6024 in
+          FStar_Pprint.op_Hat_Slash_Hat uu____6022 uu____6023 in
         FStar_Pprint.group uu____6021
     | FStar_Parser_AST.App uu____6025 ->
-        let uu____6032 = head_and_args u  in
+        let uu____6032 = head_and_args u in
         (match uu____6032 with
          | (head1,args) ->
              let uu____6057 =
-               let uu____6058 = unparen head1  in
-               uu____6058.FStar_Parser_AST.tm  in
+               let uu____6058 = unparen head1 in
+               uu____6058.FStar_Parser_AST.tm in
              (match uu____6057 with
               | FStar_Parser_AST.Var maybe_max_lid when
                   FStar_Ident.lid_equals maybe_max_lid
                     FStar_Parser_Const.max_lid
                   ->
                   let uu____6060 =
-                    let uu____6061 = p_qlident FStar_Parser_Const.max_lid  in
+                    let uu____6061 = p_qlident FStar_Parser_Const.max_lid in
                     let uu____6062 =
                       FStar_Pprint.separate_map FStar_Pprint.space
                         (fun uu____6070  ->
                            match uu____6070 with
-                           | (u1,uu____6076) -> p_atomicUniverse u1) args
-                       in
-                    op_Hat_Slash_Plus_Hat uu____6061 uu____6062  in
+                           | (u1,uu____6076) -> p_atomicUniverse u1) args in
+                    op_Hat_Slash_Plus_Hat uu____6061 uu____6062 in
                   FStar_Pprint.group uu____6060
               | uu____6077 ->
                   let uu____6078 =
-                    let uu____6079 = FStar_Parser_AST.term_to_string u  in
+                    let uu____6079 = FStar_Parser_AST.term_to_string u in
                     FStar_Util.format1 "Invalid term in universe context %s"
-                      uu____6079
-                     in
+                      uu____6079 in
                   failwith uu____6078))
     | uu____6080 -> p_atomicUniverse u
-
-and (p_atomicUniverse : FStar_Parser_AST.term -> FStar_Pprint.document) =
+and p_atomicUniverse: FStar_Parser_AST.term -> FStar_Pprint.document =
   fun u  ->
     let uu____6082 =
-      let uu____6083 = unparen u  in uu____6083.FStar_Parser_AST.tm  in
+      let uu____6083 = unparen u in uu____6083.FStar_Parser_AST.tm in
     match uu____6082 with
     | FStar_Parser_AST.Wild  -> FStar_Pprint.underscore
     | FStar_Parser_AST.Const (FStar_Const.Const_int (r,sw)) ->
         p_constant (FStar_Const.Const_int (r, sw))
     | FStar_Parser_AST.Uvar id1 -> str (FStar_Ident.text_of_id id1)
     | FStar_Parser_AST.Paren u1 ->
-        let uu____6106 = p_universeFrom u1  in
+        let uu____6106 = p_universeFrom u1 in
         soft_parens_with_nesting uu____6106
     | FStar_Parser_AST.Op
         ({ FStar_Ident.idText = "+"; FStar_Ident.idRange = uu____6107;_},uu____6108::uu____6109::[])
         ->
-        let uu____6112 = p_universeFrom u  in
+        let uu____6112 = p_universeFrom u in
         soft_parens_with_nesting uu____6112
     | FStar_Parser_AST.App uu____6113 ->
-        let uu____6120 = p_universeFrom u  in
+        let uu____6120 = p_universeFrom u in
         soft_parens_with_nesting uu____6120
     | uu____6121 ->
         let uu____6122 =
-          let uu____6123 = FStar_Parser_AST.term_to_string u  in
-          FStar_Util.format1 "Invalid term in universe context %s" uu____6123
-           in
+          let uu____6123 = FStar_Parser_AST.term_to_string u in
+          FStar_Util.format1 "Invalid term in universe context %s" uu____6123 in
         failwith uu____6122
-
-let (term_to_document : FStar_Parser_AST.term -> FStar_Pprint.document) =
-  fun e  -> p_term e 
-let (signature_to_document : FStar_Parser_AST.decl -> FStar_Pprint.document)
-  = fun e  -> p_justSig e 
-let (decl_to_document : FStar_Parser_AST.decl -> FStar_Pprint.document) =
-  fun e  -> p_decl e 
-let (pat_to_document : FStar_Parser_AST.pattern -> FStar_Pprint.document) =
-  fun p  -> p_disjunctivePattern p 
-let (binder_to_document : FStar_Parser_AST.binder -> FStar_Pprint.document) =
-  fun b  -> p_binder true b 
-let (modul_to_document : FStar_Parser_AST.modul -> FStar_Pprint.document) =
+let term_to_document: FStar_Parser_AST.term -> FStar_Pprint.document =
+  fun e  -> p_term e
+let signature_to_document: FStar_Parser_AST.decl -> FStar_Pprint.document =
+  fun e  -> p_justSig e
+let decl_to_document: FStar_Parser_AST.decl -> FStar_Pprint.document =
+  fun e  -> p_decl e
+let pat_to_document: FStar_Parser_AST.pattern -> FStar_Pprint.document =
+  fun p  -> p_disjunctivePattern p
+let binder_to_document: FStar_Parser_AST.binder -> FStar_Pprint.document =
+  fun b  -> p_binder true b
+let modul_to_document: FStar_Parser_AST.modul -> FStar_Pprint.document =
   fun m  ->
     FStar_ST.op_Colon_Equals should_print_fs_typ_app false;
     (let res =
        match m with
        | FStar_Parser_AST.Module (uu____6163,decls) ->
            let uu____6169 =
-             FStar_All.pipe_right decls (FStar_List.map decl_to_document)  in
+             FStar_All.pipe_right decls (FStar_List.map decl_to_document) in
            FStar_All.pipe_right uu____6169
              (FStar_Pprint.separate FStar_Pprint.hardline)
        | FStar_Parser_AST.Interface (uu____6178,decls,uu____6180) ->
            let uu____6185 =
-             FStar_All.pipe_right decls (FStar_List.map decl_to_document)  in
+             FStar_All.pipe_right decls (FStar_List.map decl_to_document) in
            FStar_All.pipe_right uu____6185
-             (FStar_Pprint.separate FStar_Pprint.hardline)
-        in
+             (FStar_Pprint.separate FStar_Pprint.hardline) in
      FStar_ST.op_Colon_Equals should_print_fs_typ_app false; res)
-  
-let (comments_to_document :
+let comments_to_document:
   (Prims.string,FStar_Range.range) FStar_Pervasives_Native.tuple2 Prims.list
-    -> FStar_Pprint.document)
+    -> FStar_Pprint.document
   =
   fun comments  ->
     FStar_Pprint.separate_map FStar_Pprint.hardline
       (fun uu____6236  ->
          match uu____6236 with | (comment,range) -> str comment) comments
-  
-let (modul_with_comments_to_document :
+let modul_with_comments_to_document:
   FStar_Parser_AST.modul ->
     (Prims.string,FStar_Range.range) FStar_Pervasives_Native.tuple2
       Prims.list ->
       (FStar_Pprint.document,(Prims.string,FStar_Range.range)
                                FStar_Pervasives_Native.tuple2 Prims.list)
-        FStar_Pervasives_Native.tuple2)
+        FStar_Pervasives_Native.tuple2
   =
   fun m  ->
     fun comments  ->
       let decls =
         match m with
         | FStar_Parser_AST.Module (uu____6276,decls) -> decls
-        | FStar_Parser_AST.Interface (uu____6282,decls,uu____6284) -> decls
-         in
+        | FStar_Parser_AST.Interface (uu____6282,decls,uu____6284) -> decls in
       FStar_ST.op_Colon_Equals should_print_fs_typ_app false;
       (match decls with
        | [] -> (FStar_Pprint.empty, comments)
@@ -3255,33 +2940,28 @@
                  FStar_Parser_AST.doc = uu____6343;
                  FStar_Parser_AST.quals = uu____6344;
                  FStar_Parser_AST.attrs = uu____6345;_}::uu____6346 ->
-                 let d0 = FStar_List.hd ds  in
+                 let d0 = FStar_List.hd ds in
                  let uu____6352 =
                    let uu____6355 =
-                     let uu____6358 = FStar_List.tl ds  in d :: uu____6358
-                      in
-                   d0 :: uu____6355  in
+                     let uu____6358 = FStar_List.tl ds in d :: uu____6358 in
+                   d0 :: uu____6355 in
                  (uu____6352, (d0.FStar_Parser_AST.drange))
-             | uu____6363 -> ((d :: ds), (d.FStar_Parser_AST.drange))  in
+             | uu____6363 -> ((d :: ds), (d.FStar_Parser_AST.drange)) in
            (match uu____6329 with
             | (decls1,first_range) ->
-                let extract_decl_range d1 = d1.FStar_Parser_AST.drange  in
+                let extract_decl_range d1 = d1.FStar_Parser_AST.drange in
                 (FStar_ST.op_Colon_Equals comment_stack comments;
                  (let initial_comment =
-                    let uu____6421 = FStar_Range.start_of_range first_range
-                       in
+                    let uu____6421 = FStar_Range.start_of_range first_range in
                     place_comments_until_pos (Prims.parse_int "0")
-                      (Prims.parse_int "1") uu____6421 FStar_Pprint.empty
-                     in
+                      (Prims.parse_int "1") uu____6421 FStar_Pprint.empty in
                   let doc1 =
                     separate_map_with_comments FStar_Pprint.empty
                       FStar_Pprint.empty decl_to_document decls1
-                      extract_decl_range
-                     in
-                  let comments1 = FStar_ST.op_Bang comment_stack  in
+                      extract_decl_range in
+                  let comments1 = FStar_ST.op_Bang comment_stack in
                   FStar_ST.op_Colon_Equals comment_stack [];
                   FStar_ST.op_Colon_Equals should_print_fs_typ_app false;
                   (let uu____6517 =
-                     FStar_Pprint.op_Hat_Hat initial_comment doc1  in
-                   (uu____6517, comments1))))))
-  +                     FStar_Pprint.op_Hat_Hat initial_comment doc1 in
+                   (uu____6517, comments1))))))