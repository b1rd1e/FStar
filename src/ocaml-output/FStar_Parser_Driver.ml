--- conflicted
+++ resolved
@@ -1,9 +1,8 @@
-<<<<<<< HEAD
 
 open Prims
-let print_error = (fun msg r -> (let _114_6 = (let _114_5 = (FStar_Range.string_of_range r)
-in (FStar_Util.format2 "ERROR %s: %s\n" _114_5 msg))
-in (FStar_Util.print_string _114_6)))
+let print_error = (fun msg r -> (let _115_6 = (let _115_5 = (FStar_Range.string_of_range r)
+in (FStar_Util.format2 "ERROR %s: %s\n" _115_5 msg))
+in (FStar_Util.print_string _115_6)))
 
 let is_cache_file = (fun fn -> ((FStar_Util.get_file_extension fn) = ".cache"))
 
@@ -58,108 +57,8 @@
 end))
 end
 | FStar_Util.Inl (FStar_Util.Inr (decls)) -> begin
-(let _114_41 = (FStar_Parser_Desugar.desugar_decls env decls)
-in Decls (_114_41))
-end
-| FStar_Util.Inl (FStar_Util.Inl (_48_27)) -> begin
-(Prims.raise (FStar_Absyn_Syntax.Err ("Refusing to check more than one module at a time incrementally")))
-end
-| FStar_Util.Inr (msg, r) -> begin
-(Prims.raise (FStar_Absyn_Syntax.Error ((msg, r))))
-end))
-
-let parse_file = (fun env fn -> if (is_cache_file fn) then begin
-(let full_name = (let _114_49 = (let _114_48 = (let _114_47 = (let _114_46 = (FStar_Options.get_fstar_home ())
-in (Prims.strcat _114_46 "/"))
-in (Prims.strcat _114_47 FStar_Options.cache_dir))
-in (Prims.strcat _114_48 "/"))
-in (Prims.strcat _114_49 fn))
-in (let m = (let _114_50 = (FStar_Util.get_oreader full_name)
-in (FStar_Absyn_SSyntax.deserialize_modul _114_50))
-in (let _114_51 = (FStar_Parser_Desugar.add_modul_to_env m env)
-in (_114_51, (m)::[]))))
-end else begin
-(match ((FStar_Parser_ParseIt.parse (FStar_Util.Inl (fn)))) with
-| FStar_Util.Inl (FStar_Util.Inl (ast)) -> begin
-(FStar_Parser_Desugar.desugar_file env ast)
-end
-| FStar_Util.Inl (FStar_Util.Inr (_48_42)) -> begin
-(let _48_45 = (FStar_Util.fprint1 "%s: Expected a module\n" fn)
-in (FStar_All.exit 1))
-end
-| FStar_Util.Inr (msg, r) -> begin
-(let _48_51 = (let _114_52 = (FStar_Absyn_Print.format_error r msg)
-in (FStar_All.pipe_left FStar_Util.print_string _114_52))
-in (FStar_All.exit 1))
-end)
-end)
-
-let read_build_config = (fun file -> (FStar_Parser_ParseIt.read_build_config file true))
-
-
-
-=======
-
-open Prims
-let print_error = (fun msg r -> (let _114_6 = (let _114_5 = (FStar_Range.string_of_range r)
-in (FStar_Util.format2 "ERROR %s: %s\n" _114_5 msg))
-in (FStar_Util.print_string _114_6)))
-
-let is_cache_file = (fun fn -> ((FStar_Util.get_file_extension fn) = ".cache"))
-
-type fragment =
-| Empty
-| Modul of (FStar_Parser_DesugarEnv.env * FStar_Absyn_Syntax.modul)
-| Decls of (FStar_Parser_DesugarEnv.env * FStar_Absyn_Syntax.sigelts)
-
-let is_Empty = (fun _discr_ -> (match (_discr_) with
-| Empty -> begin
-true
-end
-| _ -> begin
-false
-end))
-
-let is_Modul = (fun _discr_ -> (match (_discr_) with
-| Modul (_) -> begin
-true
-end
-| _ -> begin
-false
-end))
-
-let is_Decls = (fun _discr_ -> (match (_discr_) with
-| Decls (_) -> begin
-true
-end
-| _ -> begin
-false
-end))
-
-let ___Modul____0 = (fun projectee -> (match (projectee) with
-| Modul (_48_6) -> begin
-_48_6
-end))
-
-let ___Decls____0 = (fun projectee -> (match (projectee) with
-| Decls (_48_9) -> begin
-_48_9
-end))
-
-let parse_fragment = (fun curmod env frag -> (match ((FStar_Parser_ParseIt.parse (FStar_Util.Inr (frag)))) with
-| FStar_Util.Inl (FStar_Util.Inl ([])) -> begin
-Empty
-end
-| FStar_Util.Inl (FStar_Util.Inl (modul::[])) -> begin
-(let _48_22 = (FStar_Parser_Desugar.desugar_partial_modul curmod env modul)
-in (match (_48_22) with
-| (env, modul) -> begin
-Modul ((env, modul))
-end))
-end
-| FStar_Util.Inl (FStar_Util.Inr (decls)) -> begin
-(let _114_41 = (FStar_Parser_Desugar.desugar_decls env decls)
-in Decls (_114_41))
+(let _115_41 = (FStar_Parser_Desugar.desugar_decls env decls)
+in Decls (_115_41))
 end
 | FStar_Util.Inl (FStar_Util.Inl (_48_27)) -> begin
 (Prims.raise (FStar_Absyn_Syntax.Err ("Refusing to check more than one module at a time incrementally")))
@@ -177,29 +76,27 @@
 in (FStar_All.exit 1))
 end
 | FStar_Util.Inr (msg, r) -> begin
-(let _48_48 = (let _114_44 = (FStar_Absyn_Print.format_error r msg)
-in (FStar_All.pipe_left FStar_Util.print_string _114_44))
+(let _48_48 = (let _115_44 = (FStar_Absyn_Print.format_error r msg)
+in (FStar_All.pipe_left FStar_Util.print_string _115_44))
 in (FStar_All.exit 1))
 end))
 
 let parse_file = (fun env fn -> if (is_cache_file fn) then begin
-(let full_name = (let _114_52 = (let _114_51 = (let _114_50 = (let _114_49 = (FStar_Options.get_fstar_home ())
-in (Prims.strcat _114_49 "/"))
-in (Prims.strcat _114_50 FStar_Options.cache_dir))
-in (Prims.strcat _114_51 "/"))
-in (Prims.strcat _114_52 fn))
-in (let m = (let _114_53 = (FStar_Util.get_oreader full_name)
-in (FStar_Absyn_SSyntax.deserialize_modul _114_53))
-in (let _114_54 = (FStar_Parser_Desugar.add_modul_to_env m env)
-in (_114_54, (m)::[]))))
+(let full_name = (let _115_52 = (let _115_51 = (let _115_50 = (let _115_49 = (FStar_Options.get_fstar_home ())
+in (Prims.strcat _115_49 "/"))
+in (Prims.strcat _115_50 FStar_Options.cache_dir))
+in (Prims.strcat _115_51 "/"))
+in (Prims.strcat _115_52 fn))
+in (let m = (let _115_53 = (FStar_Util.get_oreader full_name)
+in (FStar_Absyn_SSyntax.deserialize_modul _115_53))
+in (let _115_54 = (FStar_Parser_Desugar.add_modul_to_env m env)
+in (_115_54, (m)::[]))))
 end else begin
-(let _114_55 = (parse_file_raw fn)
-in (FStar_Parser_Desugar.desugar_file env _114_55))
+(let _115_55 = (parse_file_raw fn)
+in (FStar_Parser_Desugar.desugar_file env _115_55))
 end)
 
 let read_build_config = (fun file -> (FStar_Parser_ParseIt.read_build_config file true))
 
 
 
-
->>>>>>> bbfa8f20
