open Prims
type debug_level_t =
  | Low
  | Medium
  | High
  | Extreme
  | Other of Prims.string
let uu___is_Low: debug_level_t -> Prims.bool =
  fun projectee  -> match projectee with | Low  -> true | uu____9 -> false
let uu___is_Medium: debug_level_t -> Prims.bool =
  fun projectee  ->
    match projectee with | Medium  -> true | uu____14 -> false
let uu___is_High: debug_level_t -> Prims.bool =
  fun projectee  -> match projectee with | High  -> true | uu____19 -> false
let uu___is_Extreme: debug_level_t -> Prims.bool =
  fun projectee  ->
    match projectee with | Extreme  -> true | uu____24 -> false
let uu___is_Other: debug_level_t -> Prims.bool =
  fun projectee  ->
    match projectee with | Other _0 -> true | uu____30 -> false
let __proj__Other__item___0: debug_level_t -> Prims.string =
  fun projectee  -> match projectee with | Other _0 -> _0
type option_val =
  | Bool of Prims.bool
  | String of Prims.string
  | Path of Prims.string
  | Int of Prims.int
  | List of option_val Prims.list
  | Unset
let uu___is_Bool: option_val -> Prims.bool =
  fun projectee  ->
    match projectee with | Bool _0 -> true | uu____66 -> false
let __proj__Bool__item___0: option_val -> Prims.bool =
  fun projectee  -> match projectee with | Bool _0 -> _0
let uu___is_String: option_val -> Prims.bool =
  fun projectee  ->
    match projectee with | String _0 -> true | uu____80 -> false
let __proj__String__item___0: option_val -> Prims.string =
  fun projectee  -> match projectee with | String _0 -> _0
let uu___is_Path: option_val -> Prims.bool =
  fun projectee  ->
    match projectee with | Path _0 -> true | uu____94 -> false
let __proj__Path__item___0: option_val -> Prims.string =
  fun projectee  -> match projectee with | Path _0 -> _0
let uu___is_Int: option_val -> Prims.bool =
  fun projectee  ->
    match projectee with | Int _0 -> true | uu____108 -> false
let __proj__Int__item___0: option_val -> Prims.int =
  fun projectee  -> match projectee with | Int _0 -> _0
let uu___is_List: option_val -> Prims.bool =
  fun projectee  ->
    match projectee with | List _0 -> true | uu____124 -> false
let __proj__List__item___0: option_val -> option_val Prims.list =
  fun projectee  -> match projectee with | List _0 -> _0
let uu___is_Unset: option_val -> Prims.bool =
  fun projectee  ->
    match projectee with | Unset  -> true | uu____143 -> false
let mk_bool: Prims.bool -> option_val = fun _0_28  -> Bool _0_28
let mk_string: Prims.string -> option_val = fun _0_29  -> String _0_29
let mk_path: Prims.string -> option_val = fun _0_30  -> Path _0_30
let mk_int: Prims.int -> option_val = fun _0_31  -> Int _0_31
let mk_list: option_val Prims.list -> option_val = fun _0_32  -> List _0_32
type options =
  | Set
  | Reset
  | Restore
let uu___is_Set: options -> Prims.bool =
  fun projectee  -> match projectee with | Set  -> true | uu____165 -> false
let uu___is_Reset: options -> Prims.bool =
  fun projectee  ->
    match projectee with | Reset  -> true | uu____170 -> false
let uu___is_Restore: options -> Prims.bool =
  fun projectee  ->
    match projectee with | Restore  -> true | uu____175 -> false
let __unit_tests__: Prims.bool FStar_ST.ref = FStar_Util.mk_ref false
let __unit_tests: Prims.unit -> Prims.bool =
  fun uu____188  -> FStar_ST.op_Bang __unit_tests__
let __set_unit_tests: Prims.unit -> Prims.unit =
  fun uu____202  -> FStar_ST.op_Colon_Equals __unit_tests__ true
let __clear_unit_tests: Prims.unit -> Prims.unit =
  fun uu____216  -> FStar_ST.op_Colon_Equals __unit_tests__ false
let as_bool: option_val -> Prims.bool =
  fun uu___49_230  ->
    match uu___49_230 with
    | Bool b -> b
    | uu____232 -> failwith "Impos: expected Bool"
let as_int: option_val -> Prims.int =
  fun uu___50_236  ->
    match uu___50_236 with
    | Int b -> b
    | uu____238 -> failwith "Impos: expected Int"
let as_string: option_val -> Prims.string =
  fun uu___51_242  ->
    match uu___51_242 with
    | String b -> b
    | Path b -> FStar_Common.try_convert_file_name_to_mixed b
    | uu____245 -> failwith "Impos: expected String"
let as_list:
  'Auu____252 .
    (option_val -> 'Auu____252) -> option_val -> 'Auu____252 Prims.list
  =
  fun as_t  ->
    fun uu___52_265  ->
      match uu___52_265 with
      | List ts -> FStar_All.pipe_right ts (FStar_List.map as_t)
      | uu____275 -> failwith "Impos: expected List"
let as_option:
  'Auu____284 .
    (option_val -> 'Auu____284) ->
      option_val -> 'Auu____284 FStar_Pervasives_Native.option
  =
  fun as_t  ->
    fun uu___53_297  ->
      match uu___53_297 with
      | Unset  -> FStar_Pervasives_Native.None
      | v1 ->
          let uu____301 = as_t v1 in FStar_Pervasives_Native.Some uu____301
type optionstate = option_val FStar_Util.smap
let fstar_options: optionstate Prims.list FStar_ST.ref = FStar_Util.mk_ref []
let peek: Prims.unit -> optionstate =
  fun uu____320  ->
    let uu____321 = FStar_ST.op_Bang fstar_options in FStar_List.hd uu____321
let pop: Prims.unit -> Prims.unit =
  fun uu____345  ->
    let uu____346 = FStar_ST.op_Bang fstar_options in
    match uu____346 with
    | [] -> failwith "TOO MANY POPS!"
    | uu____367::[] -> failwith "TOO MANY POPS!"
    | uu____368::tl1 -> FStar_ST.op_Colon_Equals fstar_options tl1
let push: Prims.unit -> Prims.unit =
  fun uu____393  ->
    let uu____394 =
      let uu____397 =
        let uu____400 = peek () in FStar_Util.smap_copy uu____400 in
      let uu____403 = FStar_ST.op_Bang fstar_options in uu____397 ::
        uu____403 in
    FStar_ST.op_Colon_Equals fstar_options uu____394
let set: optionstate -> Prims.unit =
  fun o  ->
    let uu____450 = FStar_ST.op_Bang fstar_options in
    match uu____450 with
    | [] -> failwith "set on empty option stack"
    | uu____471::os -> FStar_ST.op_Colon_Equals fstar_options (o :: os)
let set_option: Prims.string -> option_val -> Prims.unit =
  fun k  ->
    fun v1  -> let uu____501 = peek () in FStar_Util.smap_add uu____501 k v1
let set_option':
  (Prims.string,option_val) FStar_Pervasives_Native.tuple2 -> Prims.unit =
  fun uu____511  -> match uu____511 with | (k,v1) -> set_option k v1
let with_saved_options: 'a . (Prims.unit -> 'a) -> 'a =
  fun f  -> push (); (let retv = f () in pop (); retv)
let light_off_files: Prims.string Prims.list FStar_ST.ref =
  FStar_Util.mk_ref []
let add_light_off_file: Prims.string -> Prims.unit =
  fun filename  ->
    let uu____552 =
      let uu____555 = FStar_ST.op_Bang light_off_files in filename ::
        uu____555 in
    FStar_ST.op_Colon_Equals light_off_files uu____552
let defaults:
  (Prims.string,option_val) FStar_Pervasives_Native.tuple2 Prims.list =
  [("__temp_no_proj", (List []));
  ("_fstar_home", (String ""));
  ("_include_path", (List []));
  ("admit_smt_queries", (Bool false));
  ("admit_except", Unset);
  ("cache_checked_modules", (Bool false));
  ("codegen", Unset);
  ("codegen-lib", (List []));
  ("debug", (List []));
  ("debug_level", (List []));
  ("dep", Unset);
  ("detail_errors", (Bool false));
  ("detail_hint_replay", (Bool false));
  ("doc", (Bool false));
  ("dump_module", (List []));
  ("eager_inference", (Bool false));
  ("explicit_deps", (Bool false));
  ("extract_all", (Bool false));
  ("extract_module", (List []));
  ("extract_namespace", (List []));
  ("fs_typ_app", (Bool false));
  ("fstar_home", Unset);
  ("full_context_dependency", (Bool true));
  ("gen_native_tactics", Unset);
  ("hide_genident_nums", (Bool false));
  ("hide_uvar_nums", (Bool false));
  ("hint_info", (Bool false));
  ("hint_file", Unset);
  ("in", (Bool false));
  ("ide", (Bool false));
  ("include", (List []));
  ("indent", (Bool false));
  ("initial_fuel", (Int (Prims.parse_int "2")));
  ("initial_ifuel", (Int (Prims.parse_int "1")));
  ("lax", (Bool false));
  ("load", (List []));
  ("log_queries", (Bool false));
  ("log_types", (Bool false));
  ("max_fuel", (Int (Prims.parse_int "8")));
  ("max_ifuel", (Int (Prims.parse_int "2")));
  ("min_fuel", (Int (Prims.parse_int "1")));
  ("MLish", (Bool false));
  ("n_cores", (Int (Prims.parse_int "1")));
  ("no_default_includes", (Bool false));
  ("no_extract", (List []));
  ("no_location_info", (Bool false));
  ("no_tactics", (Bool false));
  ("odir", Unset);
  ("prims", Unset);
  ("pretype", (Bool true));
  ("prims_ref", Unset);
  ("print_bound_var_types", (Bool false));
  ("print_effect_args", (Bool false));
  ("print_full_names", (Bool false));
  ("print_implicits", (Bool false));
  ("print_universes", (Bool false));
  ("print_z3_statistics", (Bool false));
  ("prn", (Bool false));
  ("query_stats", (Bool false));
  ("record_hints", (Bool false));
  ("reuse_hint_for", Unset);
  ("show_signatures", (List []));
  ("silent", (Bool false));
  ("smt", Unset);
  ("smtencoding.elim_box", (Bool false));
  ("smtencoding.nl_arith_repr", (String "boxwrap"));
  ("smtencoding.l_arith_repr", (String "boxwrap"));
  ("split_cases", (Int (Prims.parse_int "0")));
  ("timing", (Bool false));
  ("trace_error", (Bool false));
  ("ugly", (Bool false));
  ("unthrottle_inductives", (Bool false));
  ("unsafe_tactic_exec", (Bool false));
  ("use_native_tactics", Unset);
  ("use_eq_at_higher_order", (Bool false));
  ("use_hints", (Bool false));
  ("using_facts_from", Unset);
  ("verify", (Bool true));
  ("verify_all", (Bool false));
  ("verify_module", (List []));
  ("warn_default_effects", (Bool false));
  ("z3refresh", (Bool false));
  ("z3rlimit", (Int (Prims.parse_int "5")));
  ("z3rlimit_factor", (Int (Prims.parse_int "1")));
  ("z3seed", (Int (Prims.parse_int "0")));
  ("z3cliopt", (List []));
  ("__no_positivity", (Bool false));
  ("__ml_no_eta_expand_coertions", (Bool false))]
let init: Prims.unit -> Prims.unit =
  fun uu____959  ->
    let o = peek () in
    FStar_Util.smap_clear o;
    FStar_All.pipe_right defaults (FStar_List.iter set_option')
let clear: Prims.unit -> Prims.unit =
  fun uu____975  ->
    let o = FStar_Util.smap_create (Prims.parse_int "50") in
    FStar_ST.op_Colon_Equals fstar_options [o];
    FStar_ST.op_Colon_Equals light_off_files [];
    init ()
let _run: Prims.unit = clear ()
let get_option: Prims.string -> option_val =
  fun s  ->
    let uu____1025 =
      let uu____1028 = peek () in FStar_Util.smap_try_find uu____1028 s in
    match uu____1025 with
    | FStar_Pervasives_Native.None  ->
        failwith
          (Prims.strcat "Impossible: option " (Prims.strcat s " not found"))
    | FStar_Pervasives_Native.Some s1 -> s1
let lookup_opt:
  'Auu____1038 . Prims.string -> (option_val -> 'Auu____1038) -> 'Auu____1038
  = fun s  -> fun c  -> c (get_option s)
let get_admit_smt_queries: Prims.unit -> Prims.bool =
  fun uu____1055  -> lookup_opt "admit_smt_queries" as_bool
let get_admit_except:
  Prims.unit -> Prims.string FStar_Pervasives_Native.option =
  fun uu____1061  -> lookup_opt "admit_except" (as_option as_string)
let get_cache_checked_modules: Prims.unit -> Prims.bool =
  fun uu____1067  -> lookup_opt "cache_checked_modules" as_bool
let get_codegen: Prims.unit -> Prims.string FStar_Pervasives_Native.option =
  fun uu____1073  -> lookup_opt "codegen" (as_option as_string)
let get_codegen_lib: Prims.unit -> Prims.string Prims.list =
  fun uu____1081  -> lookup_opt "codegen-lib" (as_list as_string)
let get_debug: Prims.unit -> Prims.string Prims.list =
  fun uu____1089  -> lookup_opt "debug" (as_list as_string)
let get_debug_level: Prims.unit -> Prims.string Prims.list =
  fun uu____1097  -> lookup_opt "debug_level" (as_list as_string)
let get_dep: Prims.unit -> Prims.string FStar_Pervasives_Native.option =
  fun uu____1105  -> lookup_opt "dep" (as_option as_string)
let get_detail_errors: Prims.unit -> Prims.bool =
  fun uu____1111  -> lookup_opt "detail_errors" as_bool
let get_detail_hint_replay: Prims.unit -> Prims.bool =
  fun uu____1115  -> lookup_opt "detail_hint_replay" as_bool
let get_doc: Prims.unit -> Prims.bool =
  fun uu____1119  -> lookup_opt "doc" as_bool
let get_dump_module: Prims.unit -> Prims.string Prims.list =
  fun uu____1125  -> lookup_opt "dump_module" (as_list as_string)
let get_eager_inference: Prims.unit -> Prims.bool =
  fun uu____1131  -> lookup_opt "eager_inference" as_bool
let get_explicit_deps: Prims.unit -> Prims.bool =
  fun uu____1135  -> lookup_opt "explicit_deps" as_bool
let get_extract_all: Prims.unit -> Prims.bool =
  fun uu____1139  -> lookup_opt "extract_all" as_bool
let get_extract_module: Prims.unit -> Prims.string Prims.list =
  fun uu____1145  -> lookup_opt "extract_module" (as_list as_string)
let get_extract_namespace: Prims.unit -> Prims.string Prims.list =
  fun uu____1153  -> lookup_opt "extract_namespace" (as_list as_string)
let get_fs_typ_app: Prims.unit -> Prims.bool =
  fun uu____1159  -> lookup_opt "fs_typ_app" as_bool
let get_fstar_home: Prims.unit -> Prims.string FStar_Pervasives_Native.option
  = fun uu____1165  -> lookup_opt "fstar_home" (as_option as_string)
let get_gen_native_tactics:
  Prims.unit -> Prims.string FStar_Pervasives_Native.option =
  fun uu____1173  -> lookup_opt "gen_native_tactics" (as_option as_string)
let get_hide_genident_nums: Prims.unit -> Prims.bool =
  fun uu____1179  -> lookup_opt "hide_genident_nums" as_bool
let get_hide_uvar_nums: Prims.unit -> Prims.bool =
  fun uu____1183  -> lookup_opt "hide_uvar_nums" as_bool
let get_hint_info: Prims.unit -> Prims.bool =
  fun uu____1187  -> lookup_opt "hint_info" as_bool
let get_hint_file: Prims.unit -> Prims.string FStar_Pervasives_Native.option
  = fun uu____1193  -> lookup_opt "hint_file" (as_option as_string)
let get_in: Prims.unit -> Prims.bool =
  fun uu____1199  -> lookup_opt "in" as_bool
let get_ide: Prims.unit -> Prims.bool =
  fun uu____1203  -> lookup_opt "ide" as_bool
let get_include: Prims.unit -> Prims.string Prims.list =
  fun uu____1209  -> lookup_opt "include" (as_list as_string)
let get_indent: Prims.unit -> Prims.bool =
  fun uu____1215  -> lookup_opt "indent" as_bool
let get_initial_fuel: Prims.unit -> Prims.int =
  fun uu____1219  -> lookup_opt "initial_fuel" as_int
let get_initial_ifuel: Prims.unit -> Prims.int =
  fun uu____1223  -> lookup_opt "initial_ifuel" as_int
let get_lax: Prims.unit -> Prims.bool =
  fun uu____1227  -> lookup_opt "lax" as_bool
let get_load: Prims.unit -> Prims.string Prims.list =
  fun uu____1233  -> lookup_opt "load" (as_list as_string)
let get_log_queries: Prims.unit -> Prims.bool =
  fun uu____1239  -> lookup_opt "log_queries" as_bool
let get_log_types: Prims.unit -> Prims.bool =
  fun uu____1243  -> lookup_opt "log_types" as_bool
let get_max_fuel: Prims.unit -> Prims.int =
  fun uu____1247  -> lookup_opt "max_fuel" as_int
let get_max_ifuel: Prims.unit -> Prims.int =
  fun uu____1251  -> lookup_opt "max_ifuel" as_int
let get_min_fuel: Prims.unit -> Prims.int =
  fun uu____1255  -> lookup_opt "min_fuel" as_int
let get_MLish: Prims.unit -> Prims.bool =
  fun uu____1259  -> lookup_opt "MLish" as_bool
let get_n_cores: Prims.unit -> Prims.int =
  fun uu____1263  -> lookup_opt "n_cores" as_int
let get_no_default_includes: Prims.unit -> Prims.bool =
  fun uu____1267  -> lookup_opt "no_default_includes" as_bool
let get_no_extract: Prims.unit -> Prims.string Prims.list =
  fun uu____1273  -> lookup_opt "no_extract" (as_list as_string)
let get_no_location_info: Prims.unit -> Prims.bool =
  fun uu____1279  -> lookup_opt "no_location_info" as_bool
let get_odir: Prims.unit -> Prims.string FStar_Pervasives_Native.option =
  fun uu____1285  -> lookup_opt "odir" (as_option as_string)
let get_ugly: Prims.unit -> Prims.bool =
  fun uu____1291  -> lookup_opt "ugly" as_bool
let get_prims: Prims.unit -> Prims.string FStar_Pervasives_Native.option =
  fun uu____1297  -> lookup_opt "prims" (as_option as_string)
let get_print_bound_var_types: Prims.unit -> Prims.bool =
  fun uu____1303  -> lookup_opt "print_bound_var_types" as_bool
let get_print_effect_args: Prims.unit -> Prims.bool =
  fun uu____1307  -> lookup_opt "print_effect_args" as_bool
let get_print_full_names: Prims.unit -> Prims.bool =
  fun uu____1311  -> lookup_opt "print_full_names" as_bool
let get_print_implicits: Prims.unit -> Prims.bool =
  fun uu____1315  -> lookup_opt "print_implicits" as_bool
let get_print_universes: Prims.unit -> Prims.bool =
  fun uu____1319  -> lookup_opt "print_universes" as_bool
let get_print_z3_statistics: Prims.unit -> Prims.bool =
  fun uu____1323  -> lookup_opt "print_z3_statistics" as_bool
let get_prn: Prims.unit -> Prims.bool =
  fun uu____1327  -> lookup_opt "prn" as_bool
let get_query_stats: Prims.unit -> Prims.bool =
  fun uu____1331  -> lookup_opt "query_stats" as_bool
let get_record_hints: Prims.unit -> Prims.bool =
  fun uu____1335  -> lookup_opt "record_hints" as_bool
let get_reuse_hint_for:
  Prims.unit -> Prims.string FStar_Pervasives_Native.option =
  fun uu____1341  -> lookup_opt "reuse_hint_for" (as_option as_string)
let get_show_signatures: Prims.unit -> Prims.string Prims.list =
  fun uu____1349  -> lookup_opt "show_signatures" (as_list as_string)
let get_silent: Prims.unit -> Prims.bool =
  fun uu____1355  -> lookup_opt "silent" as_bool
let get_smt: Prims.unit -> Prims.string FStar_Pervasives_Native.option =
  fun uu____1361  -> lookup_opt "smt" (as_option as_string)
let get_smtencoding_elim_box: Prims.unit -> Prims.bool =
  fun uu____1367  -> lookup_opt "smtencoding.elim_box" as_bool
let get_smtencoding_nl_arith_repr: Prims.unit -> Prims.string =
  fun uu____1371  -> lookup_opt "smtencoding.nl_arith_repr" as_string
let get_smtencoding_l_arith_repr: Prims.unit -> Prims.string =
  fun uu____1375  -> lookup_opt "smtencoding.l_arith_repr" as_string
let get_split_cases: Prims.unit -> Prims.int =
  fun uu____1379  -> lookup_opt "split_cases" as_int
let get_timing: Prims.unit -> Prims.bool =
  fun uu____1383  -> lookup_opt "timing" as_bool
let get_trace_error: Prims.unit -> Prims.bool =
  fun uu____1387  -> lookup_opt "trace_error" as_bool
let get_unthrottle_inductives: Prims.unit -> Prims.bool =
  fun uu____1391  -> lookup_opt "unthrottle_inductives" as_bool
let get_unsafe_tactic_exec: Prims.unit -> Prims.bool =
  fun uu____1395  -> lookup_opt "unsafe_tactic_exec" as_bool
let get_use_eq_at_higher_order: Prims.unit -> Prims.bool =
  fun uu____1399  -> lookup_opt "use_eq_at_higher_order" as_bool
let get_use_hints: Prims.unit -> Prims.bool =
  fun uu____1403  -> lookup_opt "use_hints" as_bool
let get_use_native_tactics:
  Prims.unit -> Prims.string FStar_Pervasives_Native.option =
  fun uu____1409  -> lookup_opt "use_native_tactics" (as_option as_string)
let get_use_tactics: Prims.unit -> Prims.bool =
  fun uu____1415  ->
    let uu____1416 = lookup_opt "no_tactics" as_bool in
    Prims.op_Negation uu____1416
let get_using_facts_from:
  Prims.unit -> Prims.string Prims.list FStar_Pervasives_Native.option =
  fun uu____1424  ->
    lookup_opt "using_facts_from" (as_option (as_list as_string))
let get_verify_all: Prims.unit -> Prims.bool =
  fun uu____1434  -> lookup_opt "verify_all" as_bool
let get_verify_module: Prims.unit -> Prims.string Prims.list =
  fun uu____1440  -> lookup_opt "verify_module" (as_list as_string)
let get___temp_no_proj: Prims.unit -> Prims.string Prims.list =
  fun uu____1448  -> lookup_opt "__temp_no_proj" (as_list as_string)
let get_version: Prims.unit -> Prims.bool =
  fun uu____1454  -> lookup_opt "version" as_bool
let get_warn_default_effects: Prims.unit -> Prims.bool =
  fun uu____1458  -> lookup_opt "warn_default_effects" as_bool
let get_z3cliopt: Prims.unit -> Prims.string Prims.list =
  fun uu____1464  -> lookup_opt "z3cliopt" (as_list as_string)
let get_z3refresh: Prims.unit -> Prims.bool =
  fun uu____1470  -> lookup_opt "z3refresh" as_bool
let get_z3rlimit: Prims.unit -> Prims.int =
  fun uu____1474  -> lookup_opt "z3rlimit" as_int
let get_z3rlimit_factor: Prims.unit -> Prims.int =
  fun uu____1478  -> lookup_opt "z3rlimit_factor" as_int
let get_z3seed: Prims.unit -> Prims.int =
  fun uu____1482  -> lookup_opt "z3seed" as_int
let get_no_positivity: Prims.unit -> Prims.bool =
  fun uu____1486  -> lookup_opt "__no_positivity" as_bool
let get_ml_no_eta_expand_coertions: Prims.unit -> Prims.bool =
  fun uu____1490  -> lookup_opt "__ml_no_eta_expand_coertions" as_bool
let dlevel: Prims.string -> debug_level_t =
  fun uu___54_1494  ->
    match uu___54_1494 with
    | "Low" -> Low
    | "Medium" -> Medium
    | "High" -> High
    | "Extreme" -> Extreme
    | s -> Other s
let one_debug_level_geq: debug_level_t -> debug_level_t -> Prims.bool =
  fun l1  ->
    fun l2  ->
      match l1 with
      | Other uu____1504 -> l1 = l2
      | Low  -> l1 = l2
      | Medium  -> (l2 = Low) || (l2 = Medium)
      | High  -> ((l2 = Low) || (l2 = Medium)) || (l2 = High)
      | Extreme  ->
          (((l2 = Low) || (l2 = Medium)) || (l2 = High)) || (l2 = Extreme)
let debug_level_geq: debug_level_t -> Prims.bool =
  fun l2  ->
    let uu____1509 = get_debug_level () in
    FStar_All.pipe_right uu____1509
      (FStar_Util.for_some (fun l1  -> one_debug_level_geq (dlevel l1) l2))
let universe_include_path_base_dirs: Prims.string Prims.list =
  ["/ulib"; "/lib/fstar"]
let _version: Prims.string FStar_ST.ref = FStar_Util.mk_ref ""
let _platform: Prims.string FStar_ST.ref = FStar_Util.mk_ref ""
let _compiler: Prims.string FStar_ST.ref = FStar_Util.mk_ref ""
let _date: Prims.string FStar_ST.ref = FStar_Util.mk_ref ""
let _commit: Prims.string FStar_ST.ref = FStar_Util.mk_ref ""
let display_version: Prims.unit -> Prims.unit =
  fun uu____1601  ->
    let uu____1602 =
      let uu____1603 = FStar_ST.op_Bang _version in
      let uu____1614 = FStar_ST.op_Bang _platform in
      let uu____1625 = FStar_ST.op_Bang _compiler in
      let uu____1636 = FStar_ST.op_Bang _date in
      let uu____1647 = FStar_ST.op_Bang _commit in
      FStar_Util.format5
        "F* %s\nplatform=%s\ncompiler=%s\ndate=%s\ncommit=%s\n" uu____1603
        uu____1614 uu____1625 uu____1636 uu____1647 in
    FStar_Util.print_string uu____1602
let display_usage_aux:
  'Auu____1664 'Auu____1665 .
    ('Auu____1665,Prims.string,'Auu____1664 FStar_Getopt.opt_variant,
      Prims.string) FStar_Pervasives_Native.tuple4 Prims.list -> Prims.unit
  =
  fun specs  ->
    FStar_Util.print_string "fstar.exe [options] file[s]\n";
    FStar_List.iter
      (fun uu____1712  ->
         match uu____1712 with
         | (uu____1723,flag,p,doc) ->
             (match p with
              | FStar_Getopt.ZeroArgs ig ->
                  if doc = ""
                  then
                    let uu____1734 =
                      let uu____1735 = FStar_Util.colorize_bold flag in
                      FStar_Util.format1 "  --%s\n" uu____1735 in
                    FStar_Util.print_string uu____1734
                  else
                    (let uu____1737 =
                       let uu____1738 = FStar_Util.colorize_bold flag in
                       FStar_Util.format2 "  --%s  %s\n" uu____1738 doc in
                     FStar_Util.print_string uu____1737)
              | FStar_Getopt.OneArg (uu____1739,argname) ->
                  if doc = ""
                  then
                    let uu____1745 =
                      let uu____1746 = FStar_Util.colorize_bold flag in
                      let uu____1747 = FStar_Util.colorize_bold argname in
                      FStar_Util.format2 "  --%s %s\n" uu____1746 uu____1747 in
                    FStar_Util.print_string uu____1745
                  else
                    (let uu____1749 =
                       let uu____1750 = FStar_Util.colorize_bold flag in
                       let uu____1751 = FStar_Util.colorize_bold argname in
                       FStar_Util.format3 "  --%s %s  %s\n" uu____1750
                         uu____1751 doc in
                     FStar_Util.print_string uu____1749))) specs
let mk_spec:
  (FStar_BaseTypes.char,Prims.string,option_val FStar_Getopt.opt_variant,
    Prims.string) FStar_Pervasives_Native.tuple4 -> FStar_Getopt.opt
  =
  fun o  ->
    let uu____1776 = o in
    match uu____1776 with
    | (ns,name,arg,desc) ->
        let arg1 =
          match arg with
          | FStar_Getopt.ZeroArgs f ->
              let g uu____1806 =
                let uu____1807 = let uu____1812 = f () in (name, uu____1812) in
                set_option' uu____1807 in
              FStar_Getopt.ZeroArgs g
          | FStar_Getopt.OneArg (f,d) ->
              let g x =
                let uu____1823 = let uu____1828 = f x in (name, uu____1828) in
                set_option' uu____1823 in
              FStar_Getopt.OneArg (g, d) in
        (ns, name, arg1, desc)
let cons_extract_module: Prims.string -> option_val =
  fun s  ->
    let uu____1837 =
      let uu____1840 =
        let uu____1843 = get_extract_module () in (FStar_String.lowercase s)
          :: uu____1843 in
      FStar_All.pipe_right uu____1840
        (FStar_List.map (fun _0_33  -> String _0_33)) in
    List uu____1837
let cons_extract_namespace: Prims.string -> option_val =
  fun s  ->
    let uu____1854 =
      let uu____1857 =
        let uu____1860 = get_extract_namespace () in
        (FStar_String.lowercase s) :: uu____1860 in
      FStar_All.pipe_right uu____1857
        (FStar_List.map (fun _0_34  -> String _0_34)) in
    List uu____1854
let add_extract_module: Prims.string -> Prims.unit =
  fun s  ->
    let uu____1871 = cons_extract_module s in
    set_option "extract_module" uu____1871
let add_extract_namespace: Prims.string -> Prims.unit =
  fun s  ->
    let uu____1876 = cons_extract_namespace s in
    set_option "extract_namespace" uu____1876
let cons_verify_module: Prims.string -> option_val =
  fun s  ->
    let uu____1881 =
      let uu____1884 =
        let uu____1887 = get_verify_module () in (FStar_String.lowercase s)
          :: uu____1887 in
      FStar_All.pipe_right uu____1884
        (FStar_List.map (fun _0_35  -> String _0_35)) in
    List uu____1881
let cons_using_facts_from: Prims.string -> option_val =
  fun s  ->
    set_option "z3refresh" (Bool true);
    (let uu____1899 = get_using_facts_from () in
     match uu____1899 with
     | FStar_Pervasives_Native.None  -> List [String s]
     | FStar_Pervasives_Native.Some l ->
         let uu____1911 =
           FStar_List.map (fun _0_36  -> String _0_36) (s :: l) in
         List uu____1911)
let add_verify_module: Prims.string -> Prims.unit =
  fun s  ->
    let uu____1918 = cons_verify_module s in
    set_option "verify_module" uu____1918
let rec specs: Prims.unit -> FStar_Getopt.opt Prims.list =
  fun uu____1931  ->
    let specs1 =
      [(FStar_Getopt.noshort, "admit_smt_queries",
         (FStar_Getopt.OneArg
            (((fun s  ->
                 if s = "true"
                 then mk_bool true
                 else
                   if s = "false"
                   then mk_bool false
                   else failwith "Invalid argument to --admit_smt_queries")),
              "[true|false]")),
         "Admit SMT queries, unsafe! (default 'false')");
      (FStar_Getopt.noshort, "admit_except",
        (FStar_Getopt.OneArg (mk_string, "[id]")),
        "Admit all verification conditions, except those with query label <id> (eg, --admit_except '(FStar.Fin.pigeonhole, 1)'");
      (FStar_Getopt.noshort, "cache_checked_modules",
        (FStar_Getopt.ZeroArgs ((fun uu____1992  -> mk_bool true))),
        "Write a '.checked' file for each module after verification and read from it if present, instead of re-verifying");
      (FStar_Getopt.noshort, "codegen",
        (FStar_Getopt.OneArg
<<<<<<< HEAD
           (((fun s  -> let uu____1091 = parse_codegen s in String uu____1091)),
             "[OCaml|FSharp|Kremlin|JavaScript]")),
        "Generate code for execution");
=======
           (((fun s  ->
                let uu____2010 = parse_codegen s in mk_string uu____2010)),
             "[OCaml|FSharp|Kremlin]")), "Generate code for execution");
>>>>>>> ba3d1149
      (FStar_Getopt.noshort, "codegen-lib",
        (FStar_Getopt.OneArg
           (((fun s  ->
                let uu____2028 =
                  let uu____2031 =
                    let uu____2034 = get_codegen_lib () in s :: uu____2034 in
                  FStar_All.pipe_right uu____2031 (FStar_List.map mk_string) in
                List uu____2028)), "[namespace]")),
        "External runtime library (i.e. M.N.x extracts to M.N.X instead of M_N.x)");
      (FStar_Getopt.noshort, "debug",
        (FStar_Getopt.OneArg
           (((fun x  ->
                let uu____2058 =
                  let uu____2061 =
                    let uu____2064 = get_debug () in x :: uu____2064 in
                  FStar_All.pipe_right uu____2061 (FStar_List.map mk_string) in
                List uu____2058)), "[module name]")),
        "Print lots of debugging information while checking module");
      (FStar_Getopt.noshort, "debug_level",
        (FStar_Getopt.OneArg
           (((fun x  ->
                let uu____2088 =
                  let uu____2091 =
                    let uu____2094 = get_debug_level () in x :: uu____2094 in
                  FStar_All.pipe_right uu____2091 (FStar_List.map mk_string) in
                List uu____2088)), "[Low|Medium|High|Extreme|...]")),
        "Control the verbosity of debugging info");
      (FStar_Getopt.noshort, "dep",
        (FStar_Getopt.OneArg
           (((fun x  ->
                if (x = "make") || (x = "graph")
                then mk_string x
                else failwith "invalid argument to 'dep'")), "[make|graph]")),
        "Output the transitive closure of the dependency graph in a format suitable for the given tool");
      (FStar_Getopt.noshort, "detail_errors",
        (FStar_Getopt.ZeroArgs ((fun uu____2131  -> mk_bool true))),
        "Emit a detailed error report by asking the SMT solver many queries; will take longer;\n         implies n_cores=1");
      (FStar_Getopt.noshort, "detail_hint_replay",
        (FStar_Getopt.ZeroArgs ((fun uu____2145  -> mk_bool true))),
        "Emit a detailed report for proof whose unsat core fails to replay;\n         implies n_cores=1");
      (FStar_Getopt.noshort, "doc",
        (FStar_Getopt.ZeroArgs ((fun uu____2159  -> mk_bool true))),
        "Extract Markdown documentation files for the input modules, as well as an index. Output is written to --odir directory.");
      (FStar_Getopt.noshort, "dump_module",
        (FStar_Getopt.OneArg
           (((fun x  ->
                let uu____2177 =
                  let uu____2180 =
                    let uu____2183 = get_dump_module () in x :: uu____2183 in
                  FStar_All.pipe_right uu____2180 (FStar_List.map mk_string) in
                FStar_All.pipe_right uu____2177 mk_list)), "[module name]")),
        "");
      (FStar_Getopt.noshort, "eager_inference",
        (FStar_Getopt.ZeroArgs ((fun uu____2205  -> mk_bool true))),
        "Solve all type-inference constraints eagerly; more efficient but at the cost of generality");
      (FStar_Getopt.noshort, "explicit_deps",
        (FStar_Getopt.ZeroArgs ((fun uu____2219  -> mk_bool true))),
        "Do not find dependencies automatically, the user provides them on the command-line");
      (FStar_Getopt.noshort, "extract_all",
        (FStar_Getopt.ZeroArgs ((fun uu____2233  -> mk_bool true))),
        "Discover the complete dependency graph and do not stop at interface boundaries");
      (FStar_Getopt.noshort, "extract_module",
        (FStar_Getopt.OneArg (cons_extract_module, "[module name]")),
        "Only extract the specified modules (instead of the possibly-partial dependency graph)");
      (FStar_Getopt.noshort, "extract_namespace",
        (FStar_Getopt.OneArg (cons_extract_namespace, "[namespace name]")),
        "Only extract modules in the specified namespace");
      (FStar_Getopt.noshort, "fstar_home",
        (FStar_Getopt.OneArg (mk_path, "[dir]")),
        "Set the FSTAR_HOME variable to [dir]");
      (FStar_Getopt.noshort, "gen_native_tactics",
        (FStar_Getopt.OneArg (mk_path, "[path]")),
        "Compile all user tactics used in the module in <path>");
      (FStar_Getopt.noshort, "hide_genident_nums",
        (FStar_Getopt.ZeroArgs ((fun uu____2303  -> mk_bool true))),
        "Don't print generated identifier numbers");
      (FStar_Getopt.noshort, "hide_uvar_nums",
        (FStar_Getopt.ZeroArgs ((fun uu____2317  -> mk_bool true))),
        "Don't print unification variable numbers");
      (FStar_Getopt.noshort, "hint_file",
        (FStar_Getopt.OneArg (mk_path, "[path]")),
        "Read/write hints to <path> (instead of module-specific hints files)");
      (FStar_Getopt.noshort, "hint_info",
        (FStar_Getopt.ZeroArgs ((fun uu____2345  -> mk_bool true))),
        "Print information regarding hints (deprecated; use --query_stats instead)");
      (FStar_Getopt.noshort, "in",
        (FStar_Getopt.ZeroArgs ((fun uu____2359  -> mk_bool true))),
        "Legacy interactive mode; reads input from stdin");
      (FStar_Getopt.noshort, "ide",
        (FStar_Getopt.ZeroArgs ((fun uu____2373  -> mk_bool true))),
        "JSON-based interactive mode for IDEs");
      (FStar_Getopt.noshort, "include",
        (FStar_Getopt.OneArg
           (((fun s  ->
                let uu____2391 =
                  let uu____2394 =
                    let uu____2397 = get_include () in
                    FStar_List.map mk_string uu____2397 in
                  let uu____2400 = let uu____2403 = mk_path s in [uu____2403] in
                  FStar_List.append uu____2394 uu____2400 in
                mk_list uu____2391)), "[path]")),
        "A directory in which to search for files included on the command line");
      (FStar_Getopt.noshort, "indent",
        (FStar_Getopt.ZeroArgs ((fun uu____2417  -> mk_bool true))),
        "Parses and outputs the files on the command line");
      (FStar_Getopt.noshort, "initial_fuel",
        (FStar_Getopt.OneArg
           (((fun x  ->
                let uu____2435 = FStar_Util.int_of_string x in
                mk_int uu____2435)), "[non-negative integer]")),
        "Number of unrolling of recursive functions to try initially (default 2)");
      (FStar_Getopt.noshort, "initial_ifuel",
        (FStar_Getopt.OneArg
           (((fun x  ->
                let uu____2453 = FStar_Util.int_of_string x in
                mk_int uu____2453)), "[non-negative integer]")),
        "Number of unrolling of inductive datatypes to try at first (default 1)");
      (FStar_Getopt.noshort, "inline_arith",
        (FStar_Getopt.ZeroArgs ((fun uu____2467  -> mk_bool true))),
        "Inline definitions of arithmetic functions in the SMT encoding");
      (FStar_Getopt.noshort, "lax",
        (FStar_Getopt.ZeroArgs ((fun uu____2481  -> mk_bool true))),
        "Run the lax-type checker only (admit all verification conditions)");
      (FStar_Getopt.noshort, "load",
        (FStar_Getopt.OneArg
           (((fun s  ->
                let uu____2499 =
                  let uu____2502 =
                    let uu____2505 = get_load () in
                    FStar_List.map mk_string uu____2505 in
                  let uu____2508 = let uu____2511 = mk_path s in [uu____2511] in
                  FStar_List.append uu____2502 uu____2508 in
                mk_list uu____2499)), "[module]")), "Load compiled module");
      (FStar_Getopt.noshort, "log_types",
        (FStar_Getopt.ZeroArgs ((fun uu____2525  -> mk_bool true))),
        "Print types computed for data/val/let-bindings");
      (FStar_Getopt.noshort, "log_queries",
        (FStar_Getopt.ZeroArgs ((fun uu____2539  -> mk_bool true))),
        "Log the Z3 queries in several queries-*.smt2 files, as we go");
      (FStar_Getopt.noshort, "max_fuel",
        (FStar_Getopt.OneArg
           (((fun x  ->
                let uu____2557 = FStar_Util.int_of_string x in
                mk_int uu____2557)), "[non-negative integer]")),
        "Number of unrolling of recursive functions to try at most (default 8)");
      (FStar_Getopt.noshort, "max_ifuel",
        (FStar_Getopt.OneArg
           (((fun x  ->
                let uu____2575 = FStar_Util.int_of_string x in
                mk_int uu____2575)), "[non-negative integer]")),
        "Number of unrolling of inductive datatypes to try at most (default 2)");
      (FStar_Getopt.noshort, "min_fuel",
        (FStar_Getopt.OneArg
           (((fun x  ->
                let uu____2593 = FStar_Util.int_of_string x in
                mk_int uu____2593)), "[non-negative integer]")),
        "Minimum number of unrolling of recursive functions to try (default 1)");
      (FStar_Getopt.noshort, "MLish",
        (FStar_Getopt.ZeroArgs ((fun uu____2607  -> mk_bool true))),
        "Trigger various specializations for compiling the F* compiler itself (not meant for user code)");
      (FStar_Getopt.noshort, "n_cores",
        (FStar_Getopt.OneArg
           (((fun x  ->
                let uu____2625 = FStar_Util.int_of_string x in
                mk_int uu____2625)), "[positive integer]")),
        "Maximum number of cores to use for the solver (implies detail_errors = false) (default 1)");
      (FStar_Getopt.noshort, "no_default_includes",
        (FStar_Getopt.ZeroArgs ((fun uu____2639  -> mk_bool true))),
        "Ignore the default module search paths");
      (FStar_Getopt.noshort, "no_extract",
        (FStar_Getopt.OneArg
           (((fun x  ->
                let uu____2657 =
                  let uu____2660 =
                    let uu____2663 = get_no_extract () in x :: uu____2663 in
                  FStar_All.pipe_right uu____2660 (FStar_List.map mk_string) in
                mk_list uu____2657)), "[module name]")),
        "Do not extract code from this module");
      (FStar_Getopt.noshort, "no_location_info",
        (FStar_Getopt.ZeroArgs ((fun uu____2683  -> mk_bool true))),
        "Suppress location information in the generated OCaml output (only relevant with --codegen OCaml)");
      (FStar_Getopt.noshort, "odir",
        (FStar_Getopt.OneArg
           (((fun p  -> let uu____2701 = validate_dir p in mk_path uu____2701)),
             "[dir]")), "Place output in directory [dir]");
      (FStar_Getopt.noshort, "prims",
        (FStar_Getopt.OneArg (mk_string, "file")), "");
      (FStar_Getopt.noshort, "print_bound_var_types",
        (FStar_Getopt.ZeroArgs ((fun uu____2729  -> mk_bool true))),
        "Print the types of bound variables");
      (FStar_Getopt.noshort, "print_effect_args",
        (FStar_Getopt.ZeroArgs ((fun uu____2743  -> mk_bool true))),
        "Print inferred predicate transformers for all computation types");
      (FStar_Getopt.noshort, "print_full_names",
        (FStar_Getopt.ZeroArgs ((fun uu____2757  -> mk_bool true))),
        "Print full names of variables");
      (FStar_Getopt.noshort, "print_implicits",
        (FStar_Getopt.ZeroArgs ((fun uu____2771  -> mk_bool true))),
        "Print implicit arguments");
      (FStar_Getopt.noshort, "print_universes",
        (FStar_Getopt.ZeroArgs ((fun uu____2785  -> mk_bool true))),
        "Print universes");
      (FStar_Getopt.noshort, "print_z3_statistics",
        (FStar_Getopt.ZeroArgs ((fun uu____2799  -> mk_bool true))),
        "Print Z3 statistics for each SMT query (deprecated; use --query_stats instead)");
      (FStar_Getopt.noshort, "prn",
        (FStar_Getopt.ZeroArgs ((fun uu____2813  -> mk_bool true))),
        "Print full names (deprecated; use --print_full_names instead)");
      (FStar_Getopt.noshort, "query_stats",
        (FStar_Getopt.ZeroArgs ((fun uu____2827  -> mk_bool true))),
        "Print SMT query statistics");
      (FStar_Getopt.noshort, "record_hints",
        (FStar_Getopt.ZeroArgs ((fun uu____2841  -> mk_bool true))),
        "Record a database of hints for efficient proof replay");
      (FStar_Getopt.noshort, "reuse_hint_for",
        (FStar_Getopt.OneArg
           (mk_string, "top-level name in the current module")),
        "Optimistically, attempt using the recorded hint for 'f' when trying to verify some other term 'g'");
      (FStar_Getopt.noshort, "show_signatures",
        (FStar_Getopt.OneArg
           (((fun x  ->
                let uu____2873 =
                  let uu____2876 =
                    let uu____2879 = get_show_signatures () in x ::
                      uu____2879 in
                  FStar_All.pipe_right uu____2876 (FStar_List.map mk_string) in
                mk_list uu____2873)), "[module name]")),
        "Show the checked signatures for all top-level symbols in the module");
      (FStar_Getopt.noshort, "silent",
        (FStar_Getopt.ZeroArgs ((fun uu____2899  -> mk_bool true))), " ");
      (FStar_Getopt.noshort, "smt",
        (FStar_Getopt.OneArg (mk_path, "[path]")),
        "Path to the Z3 SMT solver (we could eventually support other solvers)");
      (FStar_Getopt.noshort, "smtencoding.elim_box",
        (FStar_Getopt.OneArg
           ((string_as_bool "smtencoding.elim_box"), "true|false")),
        "Toggle a peephole optimization that eliminates redundant uses of boxing/unboxing in the SMT encoding (default 'false')");
      (FStar_Getopt.noshort, "smtencoding.nl_arith_repr",
        (FStar_Getopt.OneArg (mk_string, "native|wrapped|boxwrap")),
        "Control the representation of non-linear arithmetic functions in the SMT encoding:\n\t\ti.e., if 'boxwrap' use 'Prims.op_Multiply, Prims.op_Division, Prims.op_Modulus'; \n\t\tif 'native' use '*, div, mod';\n\t\tif 'wrapped' use '_mul, _div, _mod : Int*Int -> Int'; \n\t\t(default 'boxwrap')");
      (FStar_Getopt.noshort, "smtencoding.l_arith_repr",
        (FStar_Getopt.OneArg (mk_string, "native|boxwrap")),
        "Toggle the representation of linear arithmetic functions in the SMT encoding:\n\t\ti.e., if 'boxwrap', use 'Prims.op_Addition, Prims.op_Subtraction, Prims.op_Minus'; \n\t\tif 'native', use '+, -, -'; \n\t\t(default 'boxwrap')");
      (FStar_Getopt.noshort, "split_cases",
        (FStar_Getopt.OneArg
           (((fun n1  ->
                let uu____2973 = FStar_Util.int_of_string n1 in
                mk_int uu____2973)), "[positive integer]")),
        "Partition VC of a match into groups of [n] cases");
      (FStar_Getopt.noshort, "timing",
        (FStar_Getopt.ZeroArgs ((fun uu____2987  -> mk_bool true))),
        "Print the time it takes to verify each top-level definition");
      (FStar_Getopt.noshort, "trace_error",
        (FStar_Getopt.ZeroArgs ((fun uu____3001  -> mk_bool true))),
        "Don't print an error message; show an exception trace instead");
      (FStar_Getopt.noshort, "ugly",
        (FStar_Getopt.ZeroArgs ((fun uu____3015  -> mk_bool true))),
        "Emit output formatted for debugging");
      (FStar_Getopt.noshort, "unthrottle_inductives",
        (FStar_Getopt.ZeroArgs ((fun uu____3029  -> mk_bool true))),
        "Let the SMT solver unfold inductive types to arbitrary depths (may affect verifier performance)");
      (FStar_Getopt.noshort, "unsafe_tactic_exec",
        (FStar_Getopt.ZeroArgs ((fun uu____3043  -> mk_bool true))),
        "Allow tactics to run external processes. WARNING: checking an untrusted F* file while using this options can have disastrous effects.");
      (FStar_Getopt.noshort, "use_eq_at_higher_order",
        (FStar_Getopt.ZeroArgs ((fun uu____3057  -> mk_bool true))),
        "Use equality constraints when comparing higher-order types (Temporary)");
      (FStar_Getopt.noshort, "use_hints",
        (FStar_Getopt.ZeroArgs ((fun uu____3071  -> mk_bool true))),
        "Use a previously recorded hints database for proof replay");
      (FStar_Getopt.noshort, "use_native_tactics",
        (FStar_Getopt.OneArg (mk_path, "[path]")),
        "Use compiled tactics from <path>");
      (FStar_Getopt.noshort, "no_tactics",
        (FStar_Getopt.ZeroArgs ((fun uu____3099  -> mk_bool true))),
        "Do not run the tactic engine before discharging a VC");
      (FStar_Getopt.noshort, "using_facts_from",
        (FStar_Getopt.OneArg (cons_using_facts_from, "[namespace | fact id]")),
        "Implies --z3refresh; prunes the context to include facts from the given namespace of fact id (multiple uses of this option will prune the context to include those facts that match any of the provided namespaces / fact ids");
      (FStar_Getopt.noshort, "verify_all",
        (FStar_Getopt.ZeroArgs ((fun uu____3127  -> mk_bool true))),
        "With automatic dependencies, verify all the dependencies, not just the files passed on the command-line.");
      (FStar_Getopt.noshort, "verify_module",
        (FStar_Getopt.OneArg (cons_verify_module, "[module name]")),
        "Name of the module to verify");
      (FStar_Getopt.noshort, "__temp_no_proj",
        (FStar_Getopt.OneArg
           (((fun x  ->
                let uu____3159 =
                  let uu____3162 =
                    let uu____3165 = get___temp_no_proj () in x :: uu____3165 in
                  FStar_All.pipe_right uu____3162 (FStar_List.map mk_string) in
                mk_list uu____3159)), "[module name]")),
        "Don't generate projectors for this module");
      (118, "version",
        (FStar_Getopt.ZeroArgs
           ((fun uu____3186  ->
               display_version (); FStar_All.exit (Prims.parse_int "0")))),
        "Display version number");
      (FStar_Getopt.noshort, "warn_default_effects",
        (FStar_Getopt.ZeroArgs ((fun uu____3201  -> mk_bool true))),
        "Warn when (a -> b) is desugared to (a -> Tot b)");
      (FStar_Getopt.noshort, "z3cliopt",
        (FStar_Getopt.OneArg
           (((fun s  ->
                let uu____3219 =
                  let uu____3222 =
                    let uu____3225 = get_z3cliopt () in
                    FStar_List.append uu____3225 [s] in
                  FStar_All.pipe_right uu____3222 (FStar_List.map mk_string) in
                mk_list uu____3219)), "[option]")),
        "Z3 command line options");
      (FStar_Getopt.noshort, "z3refresh",
        (FStar_Getopt.ZeroArgs ((fun uu____3245  -> mk_bool true))),
        "Restart Z3 after each query; useful for ensuring proof robustness");
      (FStar_Getopt.noshort, "z3rlimit",
        (FStar_Getopt.OneArg
           (((fun s  ->
                let uu____3263 = FStar_Util.int_of_string s in
                mk_int uu____3263)), "[positive integer]")),
        "Set the Z3 per-query resource limit (default 5 units, taking roughtly 5s)");
      (FStar_Getopt.noshort, "z3rlimit_factor",
        (FStar_Getopt.OneArg
           (((fun s  ->
                let uu____3281 = FStar_Util.int_of_string s in
                mk_int uu____3281)), "[positive integer]")),
        "Set the Z3 per-query resource limit multiplier. This is useful when, say, regenerating hints and you want to be more lax. (default 1)");
      (FStar_Getopt.noshort, "z3seed",
        (FStar_Getopt.OneArg
           (((fun s  ->
                let uu____3299 = FStar_Util.int_of_string s in
                mk_int uu____3299)), "[positive integer]")),
        "Set the Z3 random seed (default 0)");
      (FStar_Getopt.noshort, "__no_positivity",
        (FStar_Getopt.ZeroArgs ((fun uu____3313  -> mk_bool true))),
        "Don't check positivity of inductive types");
      (FStar_Getopt.noshort, "__ml_no_eta_expand_coertions",
        (FStar_Getopt.ZeroArgs ((fun uu____3327  -> mk_bool true))),
        "Do not eta-expand coertions in generated OCaml")] in
    let uu____3338 = FStar_List.map mk_spec specs1 in
    (104, "help",
      (FStar_Getopt.ZeroArgs
         (fun x  ->
            display_usage_aux specs1; FStar_All.exit (Prims.parse_int "0"))),
      "Display this information") :: uu____3338
and parse_codegen: Prims.string -> Prims.string =
  fun s  ->
    match s with
    | "Kremlin" -> s
    | "JavaScript" -> s
    | "OCaml" -> s
    | "FSharp" -> s
    | uu____3378 ->
        (FStar_Util.print_string "Wrong argument to codegen flag\n";
         (let uu____3381 = specs () in display_usage_aux uu____3381);
         FStar_All.exit (Prims.parse_int "1"))
and string_as_bool: Prims.string -> Prims.string -> option_val =
  fun option_name  ->
    fun uu___55_3395  ->
      match uu___55_3395 with
      | "true" -> mk_bool true
      | "false" -> mk_bool false
      | uu____3396 ->
          (FStar_Util.print1 "Wrong argument to %s\n" option_name;
           (let uu____3399 = specs () in display_usage_aux uu____3399);
           FStar_All.exit (Prims.parse_int "1"))
and validate_dir: Prims.string -> Prims.string =
  fun p  -> FStar_Util.mkdir false p; p
let docs:
  Prims.unit ->
    (Prims.string,Prims.string) FStar_Pervasives_Native.tuple2 Prims.list
  =
  fun uu____3423  ->
    let uu____3424 = specs () in
    FStar_List.map
      (fun uu____3456  ->
         match uu____3456 with
         | (uu____3471,name,uu____3473,doc) -> (name, doc)) uu____3424
let settable: Prims.string -> Prims.bool =
  fun uu___56_3482  ->
    match uu___56_3482 with
    | "admit_smt_queries" -> true
    | "admit_except" -> true
    | "debug" -> true
    | "debug_level" -> true
    | "detail_errors" -> true
    | "detail_hint_replay" -> true
    | "eager_inference" -> true
    | "hide_genident_nums" -> true
    | "hide_uvar_nums" -> true
    | "hint_info" -> true
    | "hint_file" -> true
    | "initial_fuel" -> true
    | "initial_ifuel" -> true
    | "inline_arith" -> true
    | "lax" -> true
    | "load" -> true
    | "log_types" -> true
    | "log_queries" -> true
    | "max_fuel" -> true
    | "max_ifuel" -> true
    | "min_fuel" -> true
    | "ugly" -> true
    | "print_bound_var_types" -> true
    | "print_effect_args" -> true
    | "print_full_names" -> true
    | "print_implicits" -> true
    | "print_universes" -> true
    | "print_z3_statistics" -> true
    | "prn" -> true
    | "query_stats" -> true
    | "show_signatures" -> true
    | "silent" -> true
    | "smtencoding.elim_box" -> true
    | "smtencoding.nl_arith_repr" -> true
    | "smtencoding.l_arith_repr" -> true
    | "split_cases" -> true
    | "timing" -> true
    | "trace_error" -> true
    | "unthrottle_inductives" -> true
    | "use_eq_at_higher_order" -> true
    | "no_tactics" -> true
    | "using_facts_from" -> true
    | "__temp_no_proj" -> true
    | "reuse_hint_for" -> true
    | "z3rlimit_factor" -> true
    | "z3rlimit" -> true
    | "z3refresh" -> true
    | uu____3483 -> false
let resettable: Prims.string -> Prims.bool =
  fun s  -> ((settable s) || (s = "z3seed")) || (s = "z3cliopt")
let all_specs: FStar_Getopt.opt Prims.list = specs ()
let settable_specs:
  (FStar_BaseTypes.char,Prims.string,Prims.unit FStar_Getopt.opt_variant,
    Prims.string) FStar_Pervasives_Native.tuple4 Prims.list
  =
  FStar_All.pipe_right all_specs
    (FStar_List.filter
       (fun uu____3531  ->
          match uu____3531 with
          | (uu____3542,x,uu____3544,uu____3545) -> settable x))
let resettable_specs:
  (FStar_BaseTypes.char,Prims.string,Prims.unit FStar_Getopt.opt_variant,
    Prims.string) FStar_Pervasives_Native.tuple4 Prims.list
  =
  FStar_All.pipe_right all_specs
    (FStar_List.filter
       (fun uu____3591  ->
          match uu____3591 with
          | (uu____3602,x,uu____3604,uu____3605) -> resettable x))
let display_usage: Prims.unit -> Prims.unit =
  fun uu____3613  ->
    let uu____3614 = specs () in display_usage_aux uu____3614
let fstar_home: Prims.unit -> Prims.string =
  fun uu____3630  ->
    let uu____3631 = get_fstar_home () in
    match uu____3631 with
    | FStar_Pervasives_Native.None  ->
        let x = FStar_Util.get_exec_dir () in
        let x1 = Prims.strcat x "/.." in
        ((let uu____3637 =
            let uu____3642 = mk_string x1 in ("fstar_home", uu____3642) in
          set_option' uu____3637);
         x1)
    | FStar_Pervasives_Native.Some x -> x
exception File_argument of Prims.string
let uu___is_File_argument: Prims.exn -> Prims.bool =
  fun projectee  ->
    match projectee with
    | File_argument uu____3651 -> true
    | uu____3652 -> false
let __proj__File_argument__item__uu___: Prims.exn -> Prims.string =
  fun projectee  ->
    match projectee with | File_argument uu____3660 -> uu____3660
let set_options: options -> Prims.string -> FStar_Getopt.parse_cmdline_res =
  fun o  ->
    fun s  ->
      let specs1 =
        match o with
        | Set  -> settable_specs
        | Reset  -> resettable_specs
        | Restore  -> all_specs in
      try
        if s = ""
        then FStar_Getopt.Success
        else
          FStar_Getopt.parse_string specs1
            (fun s1  -> FStar_Exn.raise (File_argument s1)) s
      with
      | File_argument s1 ->
          let uu____3706 =
            FStar_Util.format1 "File %s is not a valid option" s1 in
          FStar_Getopt.Error uu____3706
let file_list_: Prims.string Prims.list FStar_ST.ref = FStar_Util.mk_ref []
let parse_cmd_line:
  Prims.unit ->
    (FStar_Getopt.parse_cmdline_res,Prims.string Prims.list)
      FStar_Pervasives_Native.tuple2
  =
  fun uu____3729  ->
    let res =
      let uu____3731 = specs () in
      FStar_Getopt.parse_cmdline uu____3731
        (fun i  ->
           let uu____3737 =
             let uu____3740 = FStar_ST.op_Bang file_list_ in
             FStar_List.append uu____3740 [i] in
           FStar_ST.op_Colon_Equals file_list_ uu____3737) in
    let uu____3779 =
      let uu____3782 = FStar_ST.op_Bang file_list_ in
      FStar_List.map FStar_Common.try_convert_file_name_to_mixed uu____3782 in
    (res, uu____3779)
let file_list: Prims.unit -> Prims.string Prims.list =
  fun uu____3810  -> FStar_ST.op_Bang file_list_
let restore_cmd_line_options: Prims.bool -> FStar_Getopt.parse_cmdline_res =
  fun should_clear  ->
    let old_verify_module = get_verify_module () in
    if should_clear then clear () else init ();
    (let r =
       let uu____3839 = specs () in
       FStar_Getopt.parse_cmdline uu____3839 (fun x  -> ()) in
     (let uu____3845 =
        let uu____3850 =
          let uu____3851 = FStar_List.map mk_string old_verify_module in
          List uu____3851 in
        ("verify_module", uu____3850) in
      set_option' uu____3845);
     r)
let module_name_of_file_name: Prims.string -> Prims.string =
  fun f  ->
    let f1 = FStar_Util.basename f in
    let f2 =
      let uu____3860 =
        let uu____3861 =
          let uu____3862 =
            let uu____3863 = FStar_Util.get_file_extension f1 in
            FStar_String.length uu____3863 in
          (FStar_String.length f1) - uu____3862 in
        uu____3861 - (Prims.parse_int "1") in
      FStar_String.substring f1 (Prims.parse_int "0") uu____3860 in
    FStar_String.lowercase f2
let should_verify: Prims.string -> Prims.bool =
  fun m  ->
    let uu____3868 = get_lax () in
    if uu____3868
    then false
    else
      (let uu____3870 = get_verify_all () in
       if uu____3870
       then true
       else
         (let uu____3872 = get_verify_module () in
          match uu____3872 with
          | [] ->
              let uu____3875 = file_list () in
              FStar_List.existsML
                (fun f  ->
                   let uu____3881 = module_name_of_file_name f in
                   uu____3881 = m) uu____3875
          | l -> FStar_List.contains (FStar_String.lowercase m) l))
let should_verify_file: Prims.string -> Prims.bool =
  fun fn  ->
    let uu____3889 = module_name_of_file_name fn in should_verify uu____3889
let dont_gen_projectors: Prims.string -> Prims.bool =
  fun m  ->
    let uu____3894 = get___temp_no_proj () in
    FStar_List.contains m uu____3894
let should_print_message: Prims.string -> Prims.bool =
  fun m  ->
    let uu____3901 = should_verify m in
    if uu____3901 then m <> "Prims" else false
let include_path: Prims.unit -> Prims.string Prims.list =
  fun uu____3908  ->
    let uu____3909 = get_no_default_includes () in
    if uu____3909
    then get_include ()
    else
      (let h = fstar_home () in
       let defs = universe_include_path_base_dirs in
       let uu____3917 =
         let uu____3920 =
           FStar_All.pipe_right defs
             (FStar_List.map (fun x  -> Prims.strcat h x)) in
         FStar_All.pipe_right uu____3920
           (FStar_List.filter FStar_Util.file_exists) in
       let uu____3933 =
         let uu____3936 = get_include () in
         FStar_List.append uu____3936 ["."] in
       FStar_List.append uu____3917 uu____3933)
let find_file: Prims.string -> Prims.string FStar_Pervasives_Native.option =
  fun filename  ->
    let uu____3945 = FStar_Util.is_path_absolute filename in
    if uu____3945
    then
      (if FStar_Util.file_exists filename
       then FStar_Pervasives_Native.Some filename
       else FStar_Pervasives_Native.None)
    else
      (let uu____3952 =
         let uu____3955 = include_path () in FStar_List.rev uu____3955 in
       FStar_Util.find_map uu____3952
         (fun p  ->
            let path = FStar_Util.join_paths p filename in
            if FStar_Util.file_exists path
            then FStar_Pervasives_Native.Some path
            else FStar_Pervasives_Native.None))
let prims: Prims.unit -> Prims.string =
  fun uu____3968  ->
    let uu____3969 = get_prims () in
    match uu____3969 with
    | FStar_Pervasives_Native.None  ->
        let filename = "prims.fst" in
        let uu____3973 = find_file filename in
        (match uu____3973 with
         | FStar_Pervasives_Native.Some result -> result
         | FStar_Pervasives_Native.None  ->
             let uu____3977 =
               let uu____3978 =
                 FStar_Util.format1
                   "unable to find required file \"%s\" in the module search path.\n"
                   filename in
               FStar_Util.Failure uu____3978 in
             FStar_Exn.raise uu____3977)
    | FStar_Pervasives_Native.Some x -> x
let prims_basename: Prims.unit -> Prims.string =
  fun uu____3983  ->
    let uu____3984 = prims () in FStar_Util.basename uu____3984
let pervasives: Prims.unit -> Prims.string =
  fun uu____3988  ->
    let filename = "FStar.Pervasives.fst" in
    let uu____3990 = find_file filename in
    match uu____3990 with
    | FStar_Pervasives_Native.Some result -> result
    | FStar_Pervasives_Native.None  ->
        let uu____3994 =
          let uu____3995 =
            FStar_Util.format1
              "unable to find required file \"%s\" in the module search path.\n"
              filename in
          FStar_Util.Failure uu____3995 in
        FStar_Exn.raise uu____3994
let pervasives_basename: Prims.unit -> Prims.string =
  fun uu____3999  ->
    let uu____4000 = pervasives () in FStar_Util.basename uu____4000
let pervasives_native_basename: Prims.unit -> Prims.string =
  fun uu____4004  ->
    let filename = "FStar.Pervasives.Native.fst" in
    let uu____4006 = find_file filename in
    match uu____4006 with
    | FStar_Pervasives_Native.Some result -> FStar_Util.basename result
    | FStar_Pervasives_Native.None  ->
        let uu____4010 =
          let uu____4011 =
            FStar_Util.format1
              "unable to find required file \"%s\" in the module search path.\n"
              filename in
          FStar_Util.Failure uu____4011 in
        FStar_Exn.raise uu____4010
let prepend_output_dir: Prims.string -> Prims.string =
  fun fname  ->
    let uu____4016 = get_odir () in
    match uu____4016 with
    | FStar_Pervasives_Native.None  -> fname
    | FStar_Pervasives_Native.Some x ->
        Prims.strcat x (Prims.strcat "/" fname)
let __temp_no_proj: Prims.string -> Prims.bool =
  fun s  ->
    let uu____4024 = get___temp_no_proj () in
    FStar_All.pipe_right uu____4024 (FStar_List.contains s)
let admit_smt_queries: Prims.unit -> Prims.bool =
  fun uu____4032  -> get_admit_smt_queries ()
let admit_except: Prims.unit -> Prims.string FStar_Pervasives_Native.option =
  fun uu____4038  -> get_admit_except ()
let cache_checked_modules: Prims.unit -> Prims.bool =
  fun uu____4042  -> get_cache_checked_modules ()
let codegen: Prims.unit -> Prims.string FStar_Pervasives_Native.option =
  fun uu____4048  -> get_codegen ()
let codegen_libs: Prims.unit -> Prims.string Prims.list Prims.list =
  fun uu____4056  ->
    let uu____4057 = get_codegen_lib () in
    FStar_All.pipe_right uu____4057
      (FStar_List.map (fun x  -> FStar_Util.split x "."))
let debug_any: Prims.unit -> Prims.bool =
  fun uu____4073  -> let uu____4074 = get_debug () in uu____4074 <> []
let debug_at_level: Prims.string -> debug_level_t -> Prims.bool =
  fun modul  ->
    fun level  ->
      (let uu____4089 = get_debug () in
       FStar_All.pipe_right uu____4089 (FStar_List.contains modul)) &&
        (debug_level_geq level)
let dep: Prims.unit -> Prims.string FStar_Pervasives_Native.option =
  fun uu____4099  -> get_dep ()
let detail_errors: Prims.unit -> Prims.bool =
  fun uu____4103  -> get_detail_errors ()
let detail_hint_replay: Prims.unit -> Prims.bool =
  fun uu____4107  -> get_detail_hint_replay ()
let doc: Prims.unit -> Prims.bool = fun uu____4111  -> get_doc ()
let dump_module: Prims.string -> Prims.bool =
  fun s  ->
    let uu____4116 = get_dump_module () in
    FStar_All.pipe_right uu____4116 (FStar_List.contains s)
let eager_inference: Prims.unit -> Prims.bool =
  fun uu____4124  -> get_eager_inference ()
let explicit_deps: Prims.unit -> Prims.bool =
  fun uu____4128  -> get_explicit_deps ()
let extract_all: Prims.unit -> Prims.bool =
  fun uu____4132  -> get_extract_all ()
let fs_typ_app: Prims.string -> Prims.bool =
  fun filename  ->
    let uu____4137 = FStar_ST.op_Bang light_off_files in
    FStar_List.contains filename uu____4137
let gen_native_tactics:
  Prims.unit -> Prims.string FStar_Pervasives_Native.option =
  fun uu____4163  -> get_gen_native_tactics ()
let full_context_dependency: Prims.unit -> Prims.bool =
  fun uu____4167  -> true
let hide_genident_nums: Prims.unit -> Prims.bool =
  fun uu____4171  -> get_hide_genident_nums ()
let hide_uvar_nums: Prims.unit -> Prims.bool =
  fun uu____4175  -> get_hide_uvar_nums ()
let hint_info: Prims.unit -> Prims.bool =
  fun uu____4179  -> (get_hint_info ()) || (get_query_stats ())
let hint_file: Prims.unit -> Prims.string FStar_Pervasives_Native.option =
  fun uu____4185  -> get_hint_file ()
let ide: Prims.unit -> Prims.bool = fun uu____4189  -> get_ide ()
let indent: Prims.unit -> Prims.bool = fun uu____4193  -> get_indent ()
let initial_fuel: Prims.unit -> Prims.int =
  fun uu____4197  ->
    let uu____4198 = get_initial_fuel () in
    let uu____4199 = get_max_fuel () in Prims.min uu____4198 uu____4199
let initial_ifuel: Prims.unit -> Prims.int =
  fun uu____4203  ->
    let uu____4204 = get_initial_ifuel () in
    let uu____4205 = get_max_ifuel () in Prims.min uu____4204 uu____4205
let interactive: Prims.unit -> Prims.bool =
  fun uu____4209  -> (get_in ()) || (get_ide ())
let lax: Prims.unit -> Prims.bool = fun uu____4213  -> get_lax ()
let load: Prims.unit -> Prims.string Prims.list =
  fun uu____4219  -> get_load ()
let legacy_interactive: Prims.unit -> Prims.bool =
  fun uu____4223  -> get_in ()
let log_queries: Prims.unit -> Prims.bool =
  fun uu____4227  -> get_log_queries ()
let log_types: Prims.unit -> Prims.bool = fun uu____4231  -> get_log_types ()
let max_fuel: Prims.unit -> Prims.int = fun uu____4235  -> get_max_fuel ()
let max_ifuel: Prims.unit -> Prims.int = fun uu____4239  -> get_max_ifuel ()
let min_fuel: Prims.unit -> Prims.int = fun uu____4243  -> get_min_fuel ()
let ml_ish: Prims.unit -> Prims.bool = fun uu____4247  -> get_MLish ()
let set_ml_ish: Prims.unit -> Prims.unit =
  fun uu____4251  -> set_option "MLish" (Bool true)
let n_cores: Prims.unit -> Prims.int = fun uu____4255  -> get_n_cores ()
let no_default_includes: Prims.unit -> Prims.bool =
  fun uu____4259  -> get_no_default_includes ()
let no_extract: Prims.string -> Prims.bool =
  fun s  ->
    let uu____4264 = get_no_extract () in
    FStar_All.pipe_right uu____4264 (FStar_List.contains s)
let no_location_info: Prims.unit -> Prims.bool =
  fun uu____4272  -> get_no_location_info ()
let output_dir: Prims.unit -> Prims.string FStar_Pervasives_Native.option =
  fun uu____4278  -> get_odir ()
let ugly: Prims.unit -> Prims.bool = fun uu____4282  -> get_ugly ()
let print_bound_var_types: Prims.unit -> Prims.bool =
  fun uu____4286  -> get_print_bound_var_types ()
let print_effect_args: Prims.unit -> Prims.bool =
  fun uu____4290  -> get_print_effect_args ()
let print_implicits: Prims.unit -> Prims.bool =
  fun uu____4294  -> get_print_implicits ()
let print_real_names: Prims.unit -> Prims.bool =
  fun uu____4298  -> (get_prn ()) || (get_print_full_names ())
let print_universes: Prims.unit -> Prims.bool =
  fun uu____4302  -> get_print_universes ()
let print_z3_statistics: Prims.unit -> Prims.bool =
  fun uu____4306  -> (get_print_z3_statistics ()) || (get_query_stats ())
let query_stats: Prims.unit -> Prims.bool =
  fun uu____4310  -> get_query_stats ()
let record_hints: Prims.unit -> Prims.bool =
  fun uu____4314  -> get_record_hints ()
let reuse_hint_for: Prims.unit -> Prims.string FStar_Pervasives_Native.option
  = fun uu____4320  -> get_reuse_hint_for ()
let silent: Prims.unit -> Prims.bool = fun uu____4324  -> get_silent ()
let smtencoding_elim_box: Prims.unit -> Prims.bool =
  fun uu____4328  -> get_smtencoding_elim_box ()
let smtencoding_nl_arith_native: Prims.unit -> Prims.bool =
  fun uu____4332  ->
    let uu____4333 = get_smtencoding_nl_arith_repr () in
    uu____4333 = "native"
let smtencoding_nl_arith_wrapped: Prims.unit -> Prims.bool =
  fun uu____4337  ->
    let uu____4338 = get_smtencoding_nl_arith_repr () in
    uu____4338 = "wrapped"
let smtencoding_nl_arith_default: Prims.unit -> Prims.bool =
  fun uu____4342  ->
    let uu____4343 = get_smtencoding_nl_arith_repr () in
    uu____4343 = "boxwrap"
let smtencoding_l_arith_native: Prims.unit -> Prims.bool =
  fun uu____4347  ->
    let uu____4348 = get_smtencoding_l_arith_repr () in uu____4348 = "native"
let smtencoding_l_arith_default: Prims.unit -> Prims.bool =
  fun uu____4352  ->
    let uu____4353 = get_smtencoding_l_arith_repr () in
    uu____4353 = "boxwrap"
let split_cases: Prims.unit -> Prims.int =
  fun uu____4357  -> get_split_cases ()
let timing: Prims.unit -> Prims.bool = fun uu____4361  -> get_timing ()
let trace_error: Prims.unit -> Prims.bool =
  fun uu____4365  -> get_trace_error ()
let unthrottle_inductives: Prims.unit -> Prims.bool =
  fun uu____4369  -> get_unthrottle_inductives ()
let unsafe_tactic_exec: Prims.unit -> Prims.bool =
  fun uu____4373  -> get_unsafe_tactic_exec ()
let use_eq_at_higher_order: Prims.unit -> Prims.bool =
  fun uu____4377  -> get_use_eq_at_higher_order ()
let use_hints: Prims.unit -> Prims.bool = fun uu____4381  -> get_use_hints ()
let use_native_tactics:
  Prims.unit -> Prims.string FStar_Pervasives_Native.option =
  fun uu____4387  -> get_use_native_tactics ()
let use_tactics: Prims.unit -> Prims.bool =
  fun uu____4391  -> get_use_tactics ()
let using_facts_from:
  Prims.unit -> Prims.string Prims.list FStar_Pervasives_Native.option =
  fun uu____4399  -> get_using_facts_from ()
let verify_all: Prims.unit -> Prims.bool =
  fun uu____4403  -> get_verify_all ()
let verify_module: Prims.unit -> Prims.string Prims.list =
  fun uu____4409  -> get_verify_module ()
let warn_default_effects: Prims.unit -> Prims.bool =
  fun uu____4413  -> get_warn_default_effects ()
let z3_exe: Prims.unit -> Prims.string =
  fun uu____4417  ->
    let uu____4418 = get_smt () in
    match uu____4418 with
    | FStar_Pervasives_Native.None  -> FStar_Platform.exe "z3"
    | FStar_Pervasives_Native.Some s -> s
let z3_cliopt: Prims.unit -> Prims.string Prims.list =
  fun uu____4427  -> get_z3cliopt ()
let z3_refresh: Prims.unit -> Prims.bool =
  fun uu____4431  -> get_z3refresh ()
let z3_rlimit: Prims.unit -> Prims.int = fun uu____4435  -> get_z3rlimit ()
let z3_rlimit_factor: Prims.unit -> Prims.int =
  fun uu____4439  -> get_z3rlimit_factor ()
let z3_seed: Prims.unit -> Prims.int = fun uu____4443  -> get_z3seed ()
let no_positivity: Prims.unit -> Prims.bool =
  fun uu____4447  -> get_no_positivity ()
let ml_no_eta_expand_coertions: Prims.unit -> Prims.bool =
  fun uu____4451  -> get_ml_no_eta_expand_coertions ()
let should_extract: Prims.string -> Prims.bool =
  fun m  ->
    (let uu____4458 = no_extract m in Prims.op_Negation uu____4458) &&
      ((extract_all ()) ||
         (let uu____4461 = get_extract_module () in
          match uu____4461 with
          | [] ->
              let uu____4464 = get_extract_namespace () in
              (match uu____4464 with
               | [] -> true
               | ns ->
                   FStar_Util.for_some
                     (FStar_Util.starts_with (FStar_String.lowercase m)) ns)
          | l -> FStar_List.contains (FStar_String.lowercase m) l))<|MERGE_RESOLUTION|>--- conflicted
+++ resolved
@@ -618,15 +618,10 @@
         "Write a '.checked' file for each module after verification and read from it if present, instead of re-verifying");
       (FStar_Getopt.noshort, "codegen",
         (FStar_Getopt.OneArg
-<<<<<<< HEAD
-           (((fun s  -> let uu____1091 = parse_codegen s in String uu____1091)),
+           (((fun s  ->
+                let uu____2010 = parse_codegen s in mk_string uu____2010)),
              "[OCaml|FSharp|Kremlin|JavaScript]")),
         "Generate code for execution");
-=======
-           (((fun s  ->
-                let uu____2010 = parse_codegen s in mk_string uu____2010)),
-             "[OCaml|FSharp|Kremlin]")), "Generate code for execution");
->>>>>>> ba3d1149
       (FStar_Getopt.noshort, "codegen-lib",
         (FStar_Getopt.OneArg
            (((fun s  ->
