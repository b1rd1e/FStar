
open Prims

type debug_level_t =
| Low
| Medium
| High
| Extreme
| Other of Prims.string


let is_Low = (fun _discr_ -> (match (_discr_) with
| Low (_) -> begin
true
end
| _ -> begin
false
end))


let is_Medium = (fun _discr_ -> (match (_discr_) with
| Medium (_) -> begin
true
end
| _ -> begin
false
end))


let is_High = (fun _discr_ -> (match (_discr_) with
| High (_) -> begin
true
end
| _ -> begin
false
end))


let is_Extreme = (fun _discr_ -> (match (_discr_) with
| Extreme (_) -> begin
true
end
| _ -> begin
false
end))


let is_Other = (fun _discr_ -> (match (_discr_) with
| Other (_) -> begin
true
end
| _ -> begin
false
end))


let ___Other____0 = (fun projectee -> (match (projectee) with
| Other (_24_10) -> begin
_24_10
end))


type option_val =
| Bool of Prims.bool
| String of Prims.string
| Int of Prims.int
| List of option_val Prims.list
| Unset


let is_Bool = (fun _discr_ -> (match (_discr_) with
| Bool (_) -> begin
true
end
| _ -> begin
false
end))


let is_String = (fun _discr_ -> (match (_discr_) with
| String (_) -> begin
true
end
| _ -> begin
false
end))


let is_Int = (fun _discr_ -> (match (_discr_) with
| Int (_) -> begin
true
end
| _ -> begin
false
end))


let is_List = (fun _discr_ -> (match (_discr_) with
| List (_) -> begin
true
end
| _ -> begin
false
end))


let is_Unset = (fun _discr_ -> (match (_discr_) with
| Unset (_) -> begin
true
end
| _ -> begin
false
end))


let ___Bool____0 = (fun projectee -> (match (projectee) with
| Bool (_24_13) -> begin
_24_13
end))


let ___String____0 = (fun projectee -> (match (projectee) with
| String (_24_16) -> begin
_24_16
end))


let ___Int____0 = (fun projectee -> (match (projectee) with
| Int (_24_19) -> begin
_24_19
end))


let ___List____0 = (fun projectee -> (match (projectee) with
| List (_24_22) -> begin
_24_22
end))


type options =
| Set
| Reset
| Restore


let is_Set = (fun _discr_ -> (match (_discr_) with
| Set (_) -> begin
true
end
| _ -> begin
false
end))


let is_Reset = (fun _discr_ -> (match (_discr_) with
| Reset (_) -> begin
true
end
| _ -> begin
false
end))


let is_Restore = (fun _discr_ -> (match (_discr_) with
| Restore (_) -> begin
true
end
| _ -> begin
false
end))


let __unit_tests__ : Prims.bool FStar_ST.ref = (FStar_Util.mk_ref false)


let __unit_tests : Prims.unit  ->  Prims.bool = (fun _24_23 -> (match (()) with
| () -> begin
(FStar_ST.read __unit_tests__)
end))


let __set_unit_tests : Prims.unit  ->  Prims.unit = (fun _24_24 -> (match (()) with
| () -> begin
(FStar_ST.op_Colon_Equals __unit_tests__ true)
end))


let __clear_unit_tests : Prims.unit  ->  Prims.unit = (fun _24_25 -> (match (()) with
| () -> begin
(FStar_ST.op_Colon_Equals __unit_tests__ false)
end))


let as_bool : option_val  ->  Prims.bool = (fun _24_1 -> (match (_24_1) with
| Bool (b) -> begin
b
end
| _24_30 -> begin
(FStar_All.failwith "Impos: expected Bool")
end))


let as_int : option_val  ->  Prims.int = (fun _24_2 -> (match (_24_2) with
| Int (b) -> begin
b
end
| _24_35 -> begin
(FStar_All.failwith "Impos: expected Int")
end))


let as_string : option_val  ->  Prims.string = (fun _24_3 -> (match (_24_3) with
| String (b) -> begin
b
end
| _24_40 -> begin
(FStar_All.failwith "Impos: expected String")
end))


let as_list = (fun as_t _24_4 -> (match (_24_4) with
| List (ts) -> begin
(FStar_All.pipe_right ts (FStar_List.map as_t))
end
| _24_46 -> begin
(FStar_All.failwith "Impos: expected List")
end))


let as_option = (fun as_t _24_5 -> (match (_24_5) with
| Unset -> begin
None
end
| v -> begin
(let _115_101 = (as_t v)
in Some (_115_101))
end))


let fstar_options : option_val FStar_Util.smap Prims.list FStar_ST.ref = (FStar_Util.mk_ref [])


let peek : Prims.unit  ->  option_val FStar_Util.smap = (fun _24_51 -> (match (()) with
| () -> begin
(let _115_104 = (FStar_ST.read fstar_options)
in (FStar_List.hd _115_104))
end))


let pop : Prims.unit  ->  Prims.unit = (fun _24_52 -> (match (()) with
| () -> begin
(match ((FStar_ST.read fstar_options)) with
| ([]) | ((_)::[]) -> begin
(FStar_All.failwith "TOO MANY POPS!")
end
| (_24_59)::tl -> begin
(FStar_ST.op_Colon_Equals fstar_options tl)
end)
end))


let push : Prims.unit  ->  Prims.unit = (fun _24_61 -> (match (()) with
| () -> begin
(let _115_112 = (let _115_111 = (let _115_109 = (peek ())
in (FStar_Util.smap_copy _115_109))
in (let _115_110 = (FStar_ST.read fstar_options)
in (_115_111)::_115_110))
in (FStar_ST.op_Colon_Equals fstar_options _115_112))
end))


let set_option : Prims.string  ->  option_val  ->  Prims.unit = (fun k v -> (let _115_117 = (peek ())
in (FStar_Util.smap_add _115_117 k v)))


let set_option' : (Prims.string * option_val)  ->  Prims.unit = (fun _24_66 -> (match (_24_66) with
| (k, v) -> begin
(set_option k v)
end))


let init : Prims.unit  ->  Prims.unit = (fun _24_67 -> (match (()) with
| () -> begin
(

<<<<<<< HEAD
let vals = (("__temp_no_proj", List ([])))::(("_fstar_home", String ("")))::(("_include_path", List ([])))::(("admit_smt_queries", Bool (false)))::(("cardinality", String ("off")))::(("codegen", Unset))::(("codegen-lib", List ([])))::(("debug", List ([])))::(("debug_level", List ([])))::(("dep", Unset))::(("detail_errors", Bool (false)))::(("dump_module", List ([])))::(("eager_inference", Bool (false)))::(("explicit_deps", Bool (false)))::(("fs_typ_app", Bool (false)))::(("fsi", Bool (false)))::(("fstar_home", Unset))::(("full_context_dependency", Bool (true)))::(("hide_genident_nums", Bool (false)))::(("hide_uvar_nums", Bool (false)))::(("hint_info", Bool (false)))::(("in", Bool (false)))::(("include", List ([])))::(("initial_fuel", Int (2)))::(("initial_ifuel", Int (1)))::(("inline_arith", Bool (false)))::(("lax", Bool (false)))::(("log_queries", Bool (false)))::(("log_types", Bool (false)))::(("max_fuel", Int (8)))::(("max_ifuel", Int (2)))::(("min_fuel", Int (1)))::(("MLish", Bool (false)))::(("n_cores", Int (1)))::(("no_default_includes", Bool (false)))::(("no_extract", List ([])))::(("no_location_info", Bool (true)))::(("odir", Unset))::(("prims", Unset))::(("pretype", Bool (true)))::(("prims_ref", Unset))::(("print_before_norm", Bool (false)))::(("print_bound_var_types", Bool (false)))::(("print_effect_args", Bool (false)))::(("print_fuels", Bool (false)))::(("print_implicits", Bool (false)))::(("print_universes", Bool (false)))::(("prn", Bool (false)))::(("record_hints", Bool (false)))::(("show_signatures", List ([])))::(("silent", Bool (false)))::(("smt", Unset))::(("split_cases", Int (0)))::(("timing", Bool (false)))::(("trace_error", Bool (false)))::(("universes", Bool (false)))::(("unthrottle_inductives", Bool (false)))::(("use_eq_at_higher_order", Bool (false)))::(("use_hints", Bool (false)))::(("use_native_int", Bool (false)))::(("verify", Bool (true)))::(("verify_module", List ([])))::(("warn_top_level_effects", Bool (false)))::(("z3timeout", Int (5)))::(("nohaseq", Bool (false)))::[]
=======
let vals = (("__temp_no_proj", List ([])))::(("_fstar_home", String ("")))::(("_include_path", List ([])))::(("admit_smt_queries", Bool (false)))::(("cardinality", String ("off")))::(("codegen", Unset))::(("codegen-lib", List ([])))::(("debug", List ([])))::(("debug_level", List ([])))::(("dep", Unset))::(("detail_errors", Bool (false)))::(("dump_module", List ([])))::(("eager_inference", Bool (false)))::(("explicit_deps", Bool (false)))::(("fs_typ_app", Bool (false)))::(("fsi", Bool (false)))::(("fstar_home", Unset))::(("full_context_dependency", Bool (true)))::(("hide_genident_nums", Bool (false)))::(("hide_uvar_nums", Bool (false)))::(("hint_info", Bool (false)))::(("in", Bool (false)))::(("include", List ([])))::(("initial_fuel", Int (2)))::(("initial_ifuel", Int (1)))::(("inline_arith", Bool (false)))::(("lax", Bool (false)))::(("log_queries", Bool (false)))::(("log_types", Bool (false)))::(("max_fuel", Int (8)))::(("max_ifuel", Int (2)))::(("min_fuel", Int (1)))::(("MLish", Bool (false)))::(("n_cores", Int (1)))::(("no_default_includes", Bool (false)))::(("no_extract", List ([])))::(("no_location_info", Bool (true)))::(("odir", Unset))::(("prims", Unset))::(("pretype", Bool (true)))::(("prims_ref", Unset))::(("print_before_norm", Bool (false)))::(("print_bound_var_types", Bool (false)))::(("print_effect_args", Bool (false)))::(("print_fuels", Bool (false)))::(("print_implicits", Bool (false)))::(("print_universes", Bool (false)))::(("prn", Bool (false)))::(("record_hints", Bool (false)))::(("show_signatures", List ([])))::(("silent", Bool (false)))::(("smt", Unset))::(("split_cases", Int (0)))::(("stratified", Bool (false)))::(("timing", Bool (false)))::(("trace_error", Bool (false)))::(("unthrottle_inductives", Bool (false)))::(("use_eq_at_higher_order", Bool (false)))::(("use_hints", Bool (false)))::(("use_native_int", Bool (false)))::(("verify", Bool (true)))::(("verify_all", Bool (false)))::(("verify_module", List ([])))::(("warn_top_level_effects", Bool (false)))::(("z3timeout", Int (5)))::[]
>>>>>>> d7e2092d
in (

let o = (peek ())
in (

let _24_70 = (FStar_Util.smap_clear o)
in (FStar_All.pipe_right vals (FStar_List.iter set_option')))))
end))


let clear : Prims.unit  ->  Prims.unit = (fun _24_72 -> (match (()) with
| () -> begin
(

let o = (FStar_Util.smap_create 50)
in (

let _24_74 = (FStar_ST.op_Colon_Equals fstar_options ((o)::[]))
in (init ())))
end))


let _run : Prims.unit = (clear ())


let lookup_opt = (fun s c -> (match ((let _115_129 = (peek ())
in (FStar_Util.smap_try_find _115_129 s))) with
| None -> begin
(FStar_All.failwith (Prims.strcat (Prims.strcat "Impossible: option " s) " not found"))
end
| Some (s) -> begin
(c s)
end))


let get_admit_smt_queries : Prims.unit  ->  Prims.bool = (fun _24_81 -> (match (()) with
| () -> begin
(lookup_opt "admit_smt_queries" as_bool)
end))


let get_cardinality : Prims.unit  ->  Prims.string = (fun _24_82 -> (match (()) with
| () -> begin
(lookup_opt "cardinality" as_string)
end))


let get_codegen : Prims.unit  ->  Prims.string Prims.option = (fun _24_83 -> (match (()) with
| () -> begin
(lookup_opt "codegen" (as_option as_string))
end))


let get_codegen_lib : Prims.unit  ->  Prims.string Prims.list = (fun _24_84 -> (match (()) with
| () -> begin
(lookup_opt "codegen-lib" (as_list as_string))
end))


let get_debug : Prims.unit  ->  Prims.string Prims.list = (fun _24_85 -> (match (()) with
| () -> begin
(lookup_opt "debug" (as_list as_string))
end))


let get_debug_level : Prims.unit  ->  Prims.string Prims.list = (fun _24_86 -> (match (()) with
| () -> begin
(lookup_opt "debug_level" (as_list as_string))
end))


let get_dep : Prims.unit  ->  Prims.string Prims.option = (fun _24_87 -> (match (()) with
| () -> begin
(lookup_opt "dep" (as_option as_string))
end))


let get_detail_errors : Prims.unit  ->  Prims.bool = (fun _24_88 -> (match (()) with
| () -> begin
(lookup_opt "detail_errors" as_bool)
end))


let get_dump_module : Prims.unit  ->  Prims.string Prims.list = (fun _24_89 -> (match (()) with
| () -> begin
(lookup_opt "dump_module" (as_list as_string))
end))


let get_eager_inference : Prims.unit  ->  Prims.bool = (fun _24_90 -> (match (()) with
| () -> begin
(lookup_opt "eager_inference" as_bool)
end))


let get_explicit_deps : Prims.unit  ->  Prims.bool = (fun _24_91 -> (match (()) with
| () -> begin
(lookup_opt "explicit_deps" as_bool)
end))


let get_fs_typ_app : Prims.unit  ->  Prims.bool = (fun _24_92 -> (match (()) with
| () -> begin
(lookup_opt "fs_typ_app" as_bool)
end))


let get_fsi : Prims.unit  ->  Prims.bool = (fun _24_93 -> (match (()) with
| () -> begin
(lookup_opt "fsi" as_bool)
end))


let get_fstar_home : Prims.unit  ->  Prims.string Prims.option = (fun _24_94 -> (match (()) with
| () -> begin
(lookup_opt "fstar_home" (as_option as_string))
end))


let get_hide_genident_nums : Prims.unit  ->  Prims.bool = (fun _24_95 -> (match (()) with
| () -> begin
(lookup_opt "hide_genident_nums" as_bool)
end))


let get_hide_uvar_nums : Prims.unit  ->  Prims.bool = (fun _24_96 -> (match (()) with
| () -> begin
(lookup_opt "hide_uvar_nums" as_bool)
end))


let get_hint_info : Prims.unit  ->  Prims.bool = (fun _24_97 -> (match (()) with
| () -> begin
(lookup_opt "hint_info" as_bool)
end))


let get_in : Prims.unit  ->  Prims.bool = (fun _24_98 -> (match (()) with
| () -> begin
(lookup_opt "in" as_bool)
end))


let get_include : Prims.unit  ->  Prims.string Prims.list = (fun _24_99 -> (match (()) with
| () -> begin
(lookup_opt "include" (as_list as_string))
end))


let get_initial_fuel : Prims.unit  ->  Prims.int = (fun _24_100 -> (match (()) with
| () -> begin
(lookup_opt "initial_fuel" as_int)
end))


let get_initial_ifuel : Prims.unit  ->  Prims.int = (fun _24_101 -> (match (()) with
| () -> begin
(lookup_opt "initial_ifuel" as_int)
end))


let get_inline_arith : Prims.unit  ->  Prims.bool = (fun _24_102 -> (match (()) with
| () -> begin
(lookup_opt "inline_arith" as_bool)
end))


let get_lax : Prims.unit  ->  Prims.bool = (fun _24_103 -> (match (()) with
| () -> begin
(lookup_opt "lax" as_bool)
end))


let get_log_queries : Prims.unit  ->  Prims.bool = (fun _24_104 -> (match (()) with
| () -> begin
(lookup_opt "log_queries" as_bool)
end))


let get_log_types : Prims.unit  ->  Prims.bool = (fun _24_105 -> (match (()) with
| () -> begin
(lookup_opt "log_types" as_bool)
end))


let get_max_fuel : Prims.unit  ->  Prims.int = (fun _24_106 -> (match (()) with
| () -> begin
(lookup_opt "max_fuel" as_int)
end))


let get_max_ifuel : Prims.unit  ->  Prims.int = (fun _24_107 -> (match (()) with
| () -> begin
(lookup_opt "max_ifuel" as_int)
end))


let get_min_fuel : Prims.unit  ->  Prims.int = (fun _24_108 -> (match (()) with
| () -> begin
(lookup_opt "min_fuel" as_int)
end))


let get_MLish : Prims.unit  ->  Prims.bool = (fun _24_109 -> (match (()) with
| () -> begin
(lookup_opt "MLish" as_bool)
end))


let get_n_cores : Prims.unit  ->  Prims.int = (fun _24_110 -> (match (()) with
| () -> begin
(lookup_opt "n_cores" as_int)
end))


let get_no_default_includes : Prims.unit  ->  Prims.bool = (fun _24_111 -> (match (()) with
| () -> begin
(lookup_opt "no_default_includes" as_bool)
end))


let get_no_extract : Prims.unit  ->  Prims.string Prims.list = (fun _24_112 -> (match (()) with
| () -> begin
(lookup_opt "no_extract" (as_list as_string))
end))


let get_no_location_info : Prims.unit  ->  Prims.bool = (fun _24_113 -> (match (()) with
| () -> begin
(lookup_opt "no_location_info" as_bool)
end))


let get_odir : Prims.unit  ->  Prims.string Prims.option = (fun _24_114 -> (match (()) with
| () -> begin
(lookup_opt "odir" (as_option as_string))
end))


let get_prims : Prims.unit  ->  Prims.string Prims.option = (fun _24_115 -> (match (()) with
| () -> begin
(lookup_opt "prims" (as_option as_string))
end))


let get_print_before_norm : Prims.unit  ->  Prims.bool = (fun _24_116 -> (match (()) with
| () -> begin
(lookup_opt "print_before_norm" as_bool)
end))


let get_print_bound_var_types : Prims.unit  ->  Prims.bool = (fun _24_117 -> (match (()) with
| () -> begin
(lookup_opt "print_bound_var_types" as_bool)
end))


let get_print_effect_args : Prims.unit  ->  Prims.bool = (fun _24_118 -> (match (()) with
| () -> begin
(lookup_opt "print_effect_args" as_bool)
end))


let get_print_fuels : Prims.unit  ->  Prims.bool = (fun _24_119 -> (match (()) with
| () -> begin
(lookup_opt "print_fuels" as_bool)
end))


let get_print_implicits : Prims.unit  ->  Prims.bool = (fun _24_120 -> (match (()) with
| () -> begin
(lookup_opt "print_implicits" as_bool)
end))


let get_print_universes : Prims.unit  ->  Prims.bool = (fun _24_121 -> (match (()) with
| () -> begin
(lookup_opt "print_universes" as_bool)
end))


let get_prn : Prims.unit  ->  Prims.bool = (fun _24_122 -> (match (()) with
| () -> begin
(lookup_opt "prn" as_bool)
end))


let get_record_hints : Prims.unit  ->  Prims.bool = (fun _24_123 -> (match (()) with
| () -> begin
(lookup_opt "record_hints" as_bool)
end))


let get_show_signatures : Prims.unit  ->  Prims.string Prims.list = (fun _24_124 -> (match (()) with
| () -> begin
(lookup_opt "show_signatures" (as_list as_string))
end))


let get_silent : Prims.unit  ->  Prims.bool = (fun _24_125 -> (match (()) with
| () -> begin
(lookup_opt "silent" as_bool)
end))


let get_smt : Prims.unit  ->  Prims.string Prims.option = (fun _24_126 -> (match (()) with
| () -> begin
(lookup_opt "smt" (as_option as_string))
end))


let get_split_cases : Prims.unit  ->  Prims.int = (fun _24_127 -> (match (()) with
| () -> begin
(lookup_opt "split_cases" as_int)
end))


let get_stratified : Prims.unit  ->  Prims.bool = (fun _24_128 -> (match (()) with
| () -> begin
(lookup_opt "stratified" as_bool)
end))


let get_timing : Prims.unit  ->  Prims.bool = (fun _24_129 -> (match (()) with
| () -> begin
(lookup_opt "timing" as_bool)
end))


let get_trace_error : Prims.unit  ->  Prims.bool = (fun _24_130 -> (match (()) with
| () -> begin
(lookup_opt "trace_error" as_bool)
end))


let get_unthrottle_inductives : Prims.unit  ->  Prims.bool = (fun _24_131 -> (match (()) with
| () -> begin
(lookup_opt "unthrottle_inductives" as_bool)
end))


let get_use_eq_at_higher_order : Prims.unit  ->  Prims.bool = (fun _24_132 -> (match (()) with
| () -> begin
(lookup_opt "use_eq_at_higher_order" as_bool)
end))


let get_use_hints : Prims.unit  ->  Prims.bool = (fun _24_133 -> (match (()) with
| () -> begin
(lookup_opt "use_hints" as_bool)
end))


let get_use_native_int : Prims.unit  ->  Prims.bool = (fun _24_134 -> (match (()) with
| () -> begin
(lookup_opt "use_native_int" as_bool)
end))


let get_verify_all : Prims.unit  ->  Prims.bool = (fun _24_135 -> (match (()) with
| () -> begin
(lookup_opt "verify_all" as_bool)
end))


let get_verify_module : Prims.unit  ->  Prims.string Prims.list = (fun _24_136 -> (match (()) with
| () -> begin
(lookup_opt "verify_module" (as_list as_string))
end))


let get___temp_no_proj : Prims.unit  ->  Prims.string Prims.list = (fun _24_137 -> (match (()) with
| () -> begin
(lookup_opt "__temp_no_proj" (as_list as_string))
end))


let get_version : Prims.unit  ->  Prims.bool = (fun _24_138 -> (match (()) with
| () -> begin
(lookup_opt "version" as_bool)
end))


let get_warn_top_level_effects : Prims.unit  ->  Prims.bool = (fun _24_139 -> (match (()) with
| () -> begin
(lookup_opt "warn_top_level_effects" as_bool)
end))


let get_z3timeout : Prims.unit  ->  Prims.int = (fun _24_140 -> (match (()) with
| () -> begin
(lookup_opt "z3timeout" as_int)
end))


let get_nohaseq : Prims.unit  ->  Prims.bool = (fun _24_140 -> (match (()) with
| () -> begin
(lookup_opt "nohaseq" as_bool)
end))


let dlevel : Prims.string  ->  debug_level_t = (fun _24_6 -> (match (_24_6) with
| "Low" -> begin
Low
end
| "Medium" -> begin
Medium
end
| "High" -> begin
High
end
| "Extreme" -> begin
Extreme
end
| s -> begin
Other (s)
end))


let one_debug_level_geq : debug_level_t  ->  debug_level_t  ->  Prims.bool = (fun l1 l2 -> (match (l1) with
| (Other (_)) | (Low) -> begin
(l1 = l2)
end
| Medium -> begin
((l2 = Low) || (l2 = Medium))
end
| High -> begin
(((l2 = Low) || (l2 = Medium)) || (l2 = High))
end
| Extreme -> begin
((((l2 = Low) || (l2 = Medium)) || (l2 = High)) || (l2 = Extreme))
end))


let debug_level_geq : debug_level_t  ->  Prims.bool = (fun l2 -> (let _115_259 = (get_debug_level ())
in (FStar_All.pipe_right _115_259 (FStar_Util.for_some (fun l1 -> (one_debug_level_geq (dlevel l1) l2))))))


let include_path_base_dirs : Prims.string Prims.list = ("/lib")::("/lib/fstar")::("/stdlib")::("/stdlib/fstar")::[]


let universe_include_path_base_dirs : Prims.string Prims.list = ("/ulib")::[]


let display_version : Prims.unit  ->  Prims.unit = (fun _24_158 -> (match (()) with
| () -> begin
(let _115_262 = (FStar_Util.format5 "F* %s\nplatform=%s\ncompiler=%s\ndate=%s\ncommit=%s\n" FStar_Version.version FStar_Version.platform FStar_Version.compiler FStar_Version.date FStar_Version.commit)
in (FStar_Util.print_string _115_262))
end))


let display_usage_aux = (fun specs -> (

let _24_160 = (FStar_Util.print_string "fstar [option] file...\n")
in (FStar_List.iter (fun _24_167 -> (match (_24_167) with
| (_24_163, flag, p, doc) -> begin
(match (p) with
| FStar_Getopt.ZeroArgs (ig) -> begin
if (doc = "") then begin
(let _115_267 = (let _115_266 = (FStar_Util.colorize_bold flag)
in (FStar_Util.format1 "  --%s\n" _115_266))
in (FStar_Util.print_string _115_267))
end else begin
(let _115_269 = (let _115_268 = (FStar_Util.colorize_bold flag)
in (FStar_Util.format2 "  --%s  %s\n" _115_268 doc))
in (FStar_Util.print_string _115_269))
end
end
| FStar_Getopt.OneArg (_24_171, argname) -> begin
if (doc = "") then begin
(let _115_273 = (let _115_272 = (FStar_Util.colorize_bold flag)
in (let _115_271 = (FStar_Util.colorize_bold argname)
in (FStar_Util.format2 "  --%s %s\n" _115_272 _115_271)))
in (FStar_Util.print_string _115_273))
end else begin
(let _115_276 = (let _115_275 = (FStar_Util.colorize_bold flag)
in (let _115_274 = (FStar_Util.colorize_bold argname)
in (FStar_Util.format3 "  --%s %s  %s\n" _115_275 _115_274 doc)))
in (FStar_Util.print_string _115_276))
end
end)
end)) specs)))


let mk_spec : (FStar_BaseTypes.char * Prims.string * option_val FStar_Getopt.opt_variant * Prims.string)  ->  FStar_Getopt.opt = (fun o -> (

let _24_180 = o
in (match (_24_180) with
| (ns, name, arg, desc) -> begin
(

let arg = (match (arg) with
| FStar_Getopt.ZeroArgs (f) -> begin
(

let g = (fun _24_184 -> (match (()) with
| () -> begin
(let _115_283 = (let _115_282 = (f ())
in (name, _115_282))
in (set_option' _115_283))
end))
in FStar_Getopt.ZeroArgs (g))
end
| FStar_Getopt.OneArg (f, d) -> begin
(

let g = (fun x -> (let _115_288 = (let _115_287 = (f x)
in (name, _115_287))
in (set_option' _115_288)))
in FStar_Getopt.OneArg ((g, d)))
end)
in (ns, name, arg, desc))
end)))


let cons_verify_module : Prims.string  ->  option_val = (fun s -> (let _115_295 = (let _115_294 = (let _115_292 = (get_verify_module ())
in ((FStar_String.lowercase s))::_115_292)
in (FStar_All.pipe_right _115_294 (FStar_List.map (fun _115_293 -> String (_115_293)))))
in List (_115_295)))


let add_verify_module : Prims.string  ->  Prims.unit = (fun s -> (let _115_298 = (cons_verify_module s)
in (set_option "verify_module" _115_298)))


let rec specs : Prims.unit  ->  FStar_Getopt.opt Prims.list = (fun _24_194 -> (match (()) with
| () -> begin
(

let specs = ((FStar_Getopt.noshort, "admit_smt_queries", FStar_Getopt.OneArg (((fun s -> if (s = "true") then begin
Bool (true)
end else begin
if (s = "false") then begin
Bool (false)
end else begin
(FStar_All.failwith "Invalid argument to --admit_smt_queries")
end
end), "[true|false]")), "Admit SMT queries, unsafe! (default \'false\')"))::((FStar_Getopt.noshort, "cardinality", FStar_Getopt.OneArg (((fun x -> (let _115_310 = (validate_cardinality x)
in String (_115_310))), "[off|warn|check]")), "Check cardinality constraints on inductive data types (default \'off\')"))::((FStar_Getopt.noshort, "codegen", FStar_Getopt.OneArg (((fun s -> (let _115_314 = (parse_codegen s)
in String (_115_314))), "[OCaml|FSharp|Kremlin]")), "Generate code for execution"))::((FStar_Getopt.noshort, "codegen-lib", FStar_Getopt.OneArg (((fun s -> (let _115_321 = (let _115_320 = (let _115_318 = (get_codegen_lib ())
in (s)::_115_318)
in (FStar_All.pipe_right _115_320 (FStar_List.map (fun _115_319 -> String (_115_319)))))
in List (_115_321))), "[namespace]")), "External runtime library (i.e. M.N.x extracts to M.N.X instead of M_N.x)"))::((FStar_Getopt.noshort, "debug", FStar_Getopt.OneArg (((fun x -> (let _115_328 = (let _115_327 = (let _115_325 = (get_debug ())
in (x)::_115_325)
in (FStar_All.pipe_right _115_327 (FStar_List.map (fun _115_326 -> String (_115_326)))))
in List (_115_328))), "[module name]")), "Print lots of debugging information while checking module"))::((FStar_Getopt.noshort, "debug_level", FStar_Getopt.OneArg (((fun x -> (let _115_335 = (let _115_334 = (let _115_332 = (get_debug_level ())
in (x)::_115_332)
in (FStar_All.pipe_right _115_334 (FStar_List.map (fun _115_333 -> String (_115_333)))))
in List (_115_335))), "[Low|Medium|High|Extreme|...]")), "Control the verbosity of debugging info"))::((FStar_Getopt.noshort, "dep", FStar_Getopt.OneArg (((fun x -> if ((x = "make") || (x = "graph")) then begin
String (x)
end else begin
(FStar_All.failwith "invalid argument to \'dep\'")
end), "[make|graph]")), "Output the transitive closure of the dependency graph in a format suitable for the given tool"))::((FStar_Getopt.noshort, "detail_errors", FStar_Getopt.ZeroArgs ((fun _24_202 -> (match (()) with
| () -> begin
Bool (true)
<<<<<<< HEAD
end))), "Emit a detailed error report by asking the SMT solver many queries; will take longer; implies n_cores=1; requires --universes"))::((FStar_Getopt.noshort, "dump_module", FStar_Getopt.OneArg (((fun x -> (let _115_347 = (let _115_345 = (let _115_343 = (get_dump_module ())
=======
end))), "Emit a detailed error report by asking the SMT solver many queries; will take longer; implies n_cores=1; incompatible with --stratified"))::((FStar_Getopt.noshort, "dump_module", FStar_Getopt.OneArg (((fun x -> (let _115_347 = (let _115_345 = (let _115_343 = (get_dump_module ())
>>>>>>> d7e2092d
in (x)::_115_343)
in (FStar_All.pipe_right _115_345 (FStar_List.map (fun _115_344 -> String (_115_344)))))
in (FStar_All.pipe_right _115_347 (fun _115_346 -> List (_115_346))))), "[module name]")), ""))::((FStar_Getopt.noshort, "eager_inference", FStar_Getopt.ZeroArgs ((fun _24_204 -> (match (()) with
| () -> begin
Bool (true)
end))), "Solve all type-inference constraints eagerly; more efficient but at the cost of generality"))::((FStar_Getopt.noshort, "explicit_deps", FStar_Getopt.ZeroArgs ((fun _24_205 -> (match (()) with
| () -> begin
Bool (true)
end))), "Do not find dependencies automatically, the user provides them on the command-line"))::((FStar_Getopt.noshort, "fs_typ_app", FStar_Getopt.ZeroArgs ((fun _24_206 -> (match (()) with
| () -> begin
Bool (true)
end))), "Allow the use of t<t1,\n       ...,\n       tn> syntax for type applications; brittle since it clashes with the integer less-than operator"))::((FStar_Getopt.noshort, "fsi", FStar_Getopt.ZeroArgs ((fun _24_207 -> (match (()) with
| () -> begin
Bool (true)
end))), "fsi flag; A flag to indicate if type checking a fsi in the interactive mode"))::((FStar_Getopt.noshort, "fstar_home", FStar_Getopt.OneArg (((fun _115_353 -> String (_115_353)), "[dir]")), "Set the FSTAR_HOME variable to [dir]"))::((FStar_Getopt.noshort, "hide_genident_nums", FStar_Getopt.ZeroArgs ((fun _24_208 -> (match (()) with
| () -> begin
Bool (true)
end))), "Don\'t print generated identifier numbers"))::((FStar_Getopt.noshort, "hide_uvar_nums", FStar_Getopt.ZeroArgs ((fun _24_209 -> (match (()) with
| () -> begin
Bool (true)
end))), "Don\'t print unification variable numbers"))::((FStar_Getopt.noshort, "hint_info", FStar_Getopt.ZeroArgs ((fun _24_210 -> (match (()) with
| () -> begin
Bool (true)
end))), "Print information regarding hints"))::((FStar_Getopt.noshort, "in", FStar_Getopt.ZeroArgs ((fun _24_211 -> (match (()) with
| () -> begin
Bool (true)
end))), "Interactive mode; reads input from stdin"))::((FStar_Getopt.noshort, "include", FStar_Getopt.OneArg (((fun s -> (let _115_364 = (let _115_363 = (let _115_361 = (get_include ())
in (FStar_List.append _115_361 ((s)::[])))
in (FStar_All.pipe_right _115_363 (FStar_List.map (fun _115_362 -> String (_115_362)))))
in List (_115_364))), "[path]")), "A directory in which to search for files included on the command line"))::((FStar_Getopt.noshort, "initial_fuel", FStar_Getopt.OneArg (((fun x -> (let _115_368 = (FStar_Util.int_of_string x)
in Int (_115_368))), "[non-negative integer]")), "Number of unrolling of recursive functions to try initially (default 2)"))::((FStar_Getopt.noshort, "initial_ifuel", FStar_Getopt.OneArg (((fun x -> (let _115_372 = (FStar_Util.int_of_string x)
in Int (_115_372))), "[non-negative integer]")), "Number of unrolling of inductive datatypes to try at first (default 1)"))::((FStar_Getopt.noshort, "inline_arith", FStar_Getopt.ZeroArgs ((fun _24_215 -> (match (()) with
| () -> begin
Bool (true)
end))), "Inline definitions of arithmetic functions in the SMT encoding"))::((FStar_Getopt.noshort, "lax", FStar_Getopt.ZeroArgs ((fun _24_216 -> (match (()) with
| () -> begin
Bool (true)
end))), "Run the lax-type checker only (admit all verification conditions)"))::((FStar_Getopt.noshort, "log_types", FStar_Getopt.ZeroArgs ((fun _24_217 -> (match (()) with
| () -> begin
Bool (true)
end))), "Print types computed for data/val/let-bindings"))::((FStar_Getopt.noshort, "log_queries", FStar_Getopt.ZeroArgs ((fun _24_218 -> (match (()) with
| () -> begin
Bool (true)
end))), "Log the Z3 queries in queries.smt2"))::((FStar_Getopt.noshort, "max_fuel", FStar_Getopt.OneArg (((fun x -> (let _115_380 = (FStar_Util.int_of_string x)
in Int (_115_380))), "[non-negative integer]")), "Number of unrolling of recursive functions to try at most (default 8)"))::((FStar_Getopt.noshort, "max_ifuel", FStar_Getopt.OneArg (((fun x -> (let _115_384 = (FStar_Util.int_of_string x)
in Int (_115_384))), "[non-negative integer]")), "Number of unrolling of inductive datatypes to try at most (default 2)"))::((FStar_Getopt.noshort, "min_fuel", FStar_Getopt.OneArg (((fun x -> (let _115_388 = (FStar_Util.int_of_string x)
in Int (_115_388))), "[non-negative integer]")), "Minimum number of unrolling of recursive functions to try (default 1)"))::((FStar_Getopt.noshort, "MLish", FStar_Getopt.ZeroArgs ((fun _24_222 -> (match (()) with
| () -> begin
Bool (true)
end))), "Introduce unification variables that are only dependent on the type variables in the context"))::((FStar_Getopt.noshort, "n_cores", FStar_Getopt.OneArg (((fun x -> (let _115_393 = (FStar_Util.int_of_string x)
in Int (_115_393))), "[positive integer]")), "Maximum number of cores to use for the solver (implies detail_errors = false) (default 1)"))::((FStar_Getopt.noshort, "no_default_includes", FStar_Getopt.ZeroArgs ((fun _24_224 -> (match (()) with
| () -> begin
Bool (true)
end))), "Ignore the default module search paths"))::((FStar_Getopt.noshort, "no_extract", FStar_Getopt.OneArg (((fun x -> (let _115_401 = (let _115_400 = (let _115_398 = (get_no_extract ())
in (x)::_115_398)
in (FStar_All.pipe_right _115_400 (FStar_List.map (fun _115_399 -> String (_115_399)))))
in List (_115_401))), "[module name]")), "Do not extract code from this module"))::((FStar_Getopt.noshort, "no_location_info", FStar_Getopt.ZeroArgs ((fun _24_226 -> (match (()) with
| () -> begin
Bool (true)
end))), "Suppress location information in the generated OCaml output (only relevant with --codegen OCaml)"))::((FStar_Getopt.noshort, "odir", FStar_Getopt.OneArg (((fun _115_404 -> String (_115_404)), "[dir]")), "Place output in directory [dir]"))::((FStar_Getopt.noshort, "prims", FStar_Getopt.OneArg (((fun _115_406 -> String (_115_406)), "file")), ""))::((FStar_Getopt.noshort, "print_before_norm", FStar_Getopt.ZeroArgs ((fun _24_227 -> (match (()) with
| () -> begin
Bool (true)
end))), "Do not normalize types before printing (for debugging)"))::((FStar_Getopt.noshort, "print_bound_var_types", FStar_Getopt.ZeroArgs ((fun _24_228 -> (match (()) with
| () -> begin
Bool (true)
end))), "Print the types of bound variables"))::((FStar_Getopt.noshort, "print_effect_args", FStar_Getopt.ZeroArgs ((fun _24_229 -> (match (()) with
| () -> begin
Bool (true)
end))), "Print inferred predicate transformers for all computation types"))::((FStar_Getopt.noshort, "print_fuels", FStar_Getopt.ZeroArgs ((fun _24_230 -> (match (()) with
| () -> begin
Bool (true)
end))), "Print the fuel amounts used for each successful query"))::((FStar_Getopt.noshort, "print_implicits", FStar_Getopt.ZeroArgs ((fun _24_231 -> (match (()) with
| () -> begin
Bool (true)
end))), "Print implicit arguments"))::((FStar_Getopt.noshort, "print_universes", FStar_Getopt.ZeroArgs ((fun _24_232 -> (match (()) with
| () -> begin
Bool (true)
end))), "Print universes"))::((FStar_Getopt.noshort, "prn", FStar_Getopt.ZeroArgs ((fun _24_233 -> (match (()) with
| () -> begin
Bool (true)
end))), "Print real names (you may want to use this in conjunction with log_queries)"))::((FStar_Getopt.noshort, "record_hints", FStar_Getopt.ZeroArgs ((fun _24_234 -> (match (()) with
| () -> begin
Bool (true)
end))), "Record a database of hints for efficient proof replay"))::((FStar_Getopt.noshort, "show_signatures", FStar_Getopt.OneArg (((fun x -> (let _115_421 = (let _115_420 = (let _115_418 = (get_show_signatures ())
in (x)::_115_418)
in (FStar_All.pipe_right _115_420 (FStar_List.map (fun _115_419 -> String (_115_419)))))
in List (_115_421))), "[module name]")), "Show the checked signatures for all top-level symbols in the module"))::((FStar_Getopt.noshort, "silent", FStar_Getopt.ZeroArgs ((fun _24_236 -> (match (()) with
| () -> begin
Bool (true)
end))), " "))::((FStar_Getopt.noshort, "smt", FStar_Getopt.OneArg (((fun _115_424 -> String (_115_424)), "[path]")), "Path to the SMT solver (usually Z3,\n        but could be any SMT2-compatible solver)"))::((FStar_Getopt.noshort, "split_cases", FStar_Getopt.OneArg (((fun n -> (let _115_428 = (FStar_Util.int_of_string n)
<<<<<<< HEAD
in Int (_115_428))), "[positive integer]")), "Partition VC of a match into groups of [n] cases"))::((FStar_Getopt.noshort, "timing", FStar_Getopt.ZeroArgs ((fun _24_238 -> (match (()) with
| () -> begin
Bool (true)
end))), "Print the time it takes to verify each top-level definition"))::((FStar_Getopt.noshort, "trace_error", FStar_Getopt.ZeroArgs ((fun _24_239 -> (match (()) with
| () -> begin
Bool (true)
end))), "Don\'t print an error message; show an exception trace instead"))::((FStar_Getopt.noshort, "universes", FStar_Getopt.ZeroArgs ((fun _24_240 -> (match (()) with
| () -> begin
Bool (true)
end))), "Use the support for universes"))::((FStar_Getopt.noshort, "unthrottle_inductives", FStar_Getopt.ZeroArgs ((fun _24_241 -> (match (()) with
=======
in Int (_115_428))), "[positive integer]")), "Partition VC of a match into groups of [n] cases"))::((FStar_Getopt.noshort, "stratified", FStar_Getopt.ZeroArgs ((fun _24_238 -> (match (()) with
| () -> begin
Bool (true)
end))), "Remove the support for universes"))::((FStar_Getopt.noshort, "timing", FStar_Getopt.ZeroArgs ((fun _24_239 -> (match (()) with
| () -> begin
Bool (true)
end))), "Print the time it takes to verify each top-level definition"))::((FStar_Getopt.noshort, "trace_error", FStar_Getopt.ZeroArgs ((fun _24_240 -> (match (()) with
| () -> begin
Bool (true)
end))), "Don\'t print an error message; show an exception trace instead"))::((FStar_Getopt.noshort, "unthrottle_inductives", FStar_Getopt.ZeroArgs ((fun _24_241 -> (match (()) with
>>>>>>> d7e2092d
| () -> begin
Bool (true)
end))), "Let the SMT solver unfold inductive types to arbitrary depths (may affect verifier performance)"))::((FStar_Getopt.noshort, "use_eq_at_higher_order", FStar_Getopt.ZeroArgs ((fun _24_242 -> (match (()) with
| () -> begin
Bool (true)
end))), "Use equality constraints when comparing higher-order types (Temporary)"))::((FStar_Getopt.noshort, "use_hints", FStar_Getopt.ZeroArgs ((fun _24_243 -> (match (()) with
| () -> begin
Bool (true)
end))), "Use a previously recorded hints database for proof replay"))::((FStar_Getopt.noshort, "use_native_int", FStar_Getopt.ZeroArgs ((fun _24_244 -> (match (()) with
| () -> begin
Bool (true)
<<<<<<< HEAD
end))), "Extract the \'int\' type to platform-specific native int (You will need to link the generated code with the appropriate version of the prims library)"))::((FStar_Getopt.noshort, "verify_module", FStar_Getopt.OneArg ((cons_verify_module, "[module name]")), "Name of the module to verify"))::((FStar_Getopt.noshort, "__temp_no_proj", FStar_Getopt.OneArg (((fun x -> (let _115_443 = (let _115_442 = (let _115_440 = (get___temp_no_proj ())
in (x)::_115_440)
in (FStar_All.pipe_right _115_442 (FStar_List.map (fun _115_441 -> String (_115_441)))))
in List (_115_443))), "[module name]")), "Don\'t generate projectors for this module"))::(('v', "version", FStar_Getopt.ZeroArgs ((fun _24_246 -> (

let _24_248 = (display_version ())
in (FStar_All.exit 0)))), "Display version number"))::((FStar_Getopt.noshort, "warn_top_level_effects", FStar_Getopt.ZeroArgs ((fun _24_250 -> (match (()) with
| () -> begin
Bool (true)
end))), "Top-level effects are ignored,\n        by default; turn this flag on to be warned when this happens"))::((FStar_Getopt.noshort, "z3timeout", FStar_Getopt.OneArg (((fun s -> (let _115_449 = (FStar_Util.int_of_string s)
in Int (_115_449))), "[positive integer]")), "Set the Z3 per-query (soft) timeout to [t] seconds (default 5)"))::((FStar_Getopt.noshort, "nohaseq", FStar_Getopt.ZeroArgs ((fun _24_252 -> (match (()) with
| () -> begin
Bool (true)
end))), "Don\'t generate hasEq axioms"))::[]
=======
end))), "Extract the \'int\' type to platform-specific native int (You will need to link the generated code with the appropriate version of the prims library)"))::((FStar_Getopt.noshort, "verify_all", FStar_Getopt.ZeroArgs ((fun _24_245 -> (match (()) with
| () -> begin
Bool (true)
end))), "With automatic dependencies, verify all the dependencies, not just the files passed on the command-line."))::((FStar_Getopt.noshort, "verify_module", FStar_Getopt.OneArg ((cons_verify_module, "[module name]")), "Name of the module to verify"))::((FStar_Getopt.noshort, "__temp_no_proj", FStar_Getopt.OneArg (((fun x -> (let _115_444 = (let _115_443 = (let _115_441 = (get___temp_no_proj ())
in (x)::_115_441)
in (FStar_All.pipe_right _115_443 (FStar_List.map (fun _115_442 -> String (_115_442)))))
in List (_115_444))), "[module name]")), "Don\'t generate projectors for this module"))::(('v', "version", FStar_Getopt.ZeroArgs ((fun _24_247 -> (

let _24_249 = (display_version ())
in (FStar_All.exit 0)))), "Display version number"))::((FStar_Getopt.noshort, "warn_top_level_effects", FStar_Getopt.ZeroArgs ((fun _24_251 -> (match (()) with
| () -> begin
Bool (true)
end))), "Top-level effects are ignored,\n        by default; turn this flag on to be warned when this happens"))::((FStar_Getopt.noshort, "z3timeout", FStar_Getopt.OneArg (((fun s -> (let _115_450 = (FStar_Util.int_of_string s)
in Int (_115_450))), "[positive integer]")), "Set the Z3 per-query (soft) timeout to [t] seconds (default 5)"))::[]
>>>>>>> d7e2092d
in (let _115_452 = (FStar_List.map mk_spec specs)
in (('h', "help", FStar_Getopt.ZeroArgs ((fun x -> (

let _24_255 = (display_usage_aux specs)
in (FStar_All.exit 0)))), "Display this information"))::_115_452))
end))
and parse_codegen : Prims.string  ->  Prims.string = (fun s -> (match (s) with
| ("Kremlin") | ("OCaml") | ("FSharp") -> begin
s
end
| _24_262 -> begin
(

let _24_263 = (FStar_Util.print_string "Wrong argument to codegen flag\n")
in (

let _24_265 = (let _115_454 = (specs ())
in (display_usage_aux _115_454))
in (FStar_All.exit 1)))
end))
and validate_cardinality : Prims.string  ->  Prims.string = (fun x -> (match (x) with
| ("warn") | ("check") | ("off") -> begin
x
end
| _24_272 -> begin
(

let _24_273 = (FStar_Util.print_string "Wrong argument to cardinality flag\n")
in (

let _24_275 = (let _115_456 = (specs ())
in (display_usage_aux _115_456))
in (FStar_All.exit 1)))
end))
and set_interactive_fsi = (fun _24_277 -> if (get_in ()) then begin
(set_option' ("fsi", Bool (true)))
end else begin
(

let _24_279 = (FStar_Util.print_string "Set interactive flag first before setting interactive fsi flag\n")
in (

let _24_281 = (let _115_457 = (specs ())
in (display_usage_aux _115_457))
in (FStar_All.exit 1)))
end)


let settable : Prims.string  ->  Prims.bool = (fun _24_7 -> (match (_24_7) with
| ("admit_smt_queries") | ("cardinality") | ("debug") | ("debug_level") | ("detail_errors") | ("eager_inference") | ("hide_genident_nums") | ("hide_uvar_nums") | ("hint_info") | ("initial_fuel") | ("initial_ifuel") | ("inline_arith") | ("lax") | ("log_types") | ("log_queries") | ("max_fuel") | ("max_ifuel") | ("min_fuel") | ("print_before_norm") | ("print_bound_var_types") | ("print_effect_args") | ("print_fuels") | ("print_implicits") | ("print_universes") | ("prn") | ("show_signatures") | ("silent") | ("split_cases") | ("timing") | ("trace_error") | ("unthrottle_inductives") | ("use_eq_at_higher_order") | ("__temp_no_proj") | ("warn_top_level_effects") -> begin
true
end
| _24_319 -> begin
false
end))


let resettable : Prims.string  ->  Prims.bool = (fun s -> ((settable s) || (s = "z3timeout")))


let all_specs : FStar_Getopt.opt Prims.list = (specs ())


let settable_specs : (FStar_Char.char * Prims.string * Prims.unit FStar_Getopt.opt_variant * Prims.string) Prims.list = (FStar_All.pipe_right all_specs (FStar_List.filter (fun _24_328 -> (match (_24_328) with
| (_24_322, x, _24_325, _24_327) -> begin
(settable x)
end))))


let resettable_specs : (FStar_Char.char * Prims.string * Prims.unit FStar_Getopt.opt_variant * Prims.string) Prims.list = (FStar_All.pipe_right all_specs (FStar_List.filter (fun _24_336 -> (match (_24_336) with
| (_24_330, x, _24_333, _24_335) -> begin
(resettable x)
end))))


let display_usage : Prims.unit  ->  Prims.unit = (fun _24_337 -> (match (()) with
| () -> begin
(let _115_466 = (specs ())
in (display_usage_aux _115_466))
end))


let fstar_home : Prims.unit  ->  Prims.string = (fun _24_338 -> (match (()) with
| () -> begin
(match ((get_fstar_home ())) with
| None -> begin
(

let x = (FStar_Util.get_exec_dir ())
in (

let x = (Prims.strcat x "/..")
in (

let _24_342 = (set_option' ("fstar_home", String (x)))
in x)))
end
| Some (x) -> begin
x
end)
end))


let set_options : options  ->  Prims.string  ->  FStar_Getopt.parse_cmdline_res = (fun o s -> (

let specs = (match (o) with
| Set -> begin
if (not ((get_stratified ()))) then begin
resettable_specs
end else begin
settable_specs
end
end
| Reset -> begin
resettable_specs
end
| Restore -> begin
all_specs
end)
in (FStar_Getopt.parse_string specs (fun _24_352 -> ()) s)))


let parse_cmd_line : Prims.unit  ->  (FStar_Getopt.parse_cmdline_res * Prims.string Prims.list) = (fun _24_354 -> (match (()) with
| () -> begin
(

let file_list = (FStar_Util.mk_ref [])
in (

let res = (let _115_479 = (specs ())
in (FStar_Getopt.parse_cmdline _115_479 (fun i -> (let _115_478 = (let _115_477 = (FStar_ST.read file_list)
in (FStar_List.append _115_477 ((i)::[])))
in (FStar_ST.op_Colon_Equals file_list _115_478)))))
in (let _115_480 = (FStar_ST.read file_list)
in (res, _115_480))))
end))


let restore_cmd_line_options : Prims.bool  ->  FStar_Getopt.parse_cmdline_res = (fun should_clear -> (

let old_verify_module = (get_verify_module ())
in (

let _24_360 = if should_clear then begin
(clear ())
end else begin
(init ())
end
in (

let r = (let _115_484 = (specs ())
in (FStar_Getopt.parse_cmdline _115_484 (fun x -> ())))
in (

let _24_364 = (let _115_488 = (let _115_487 = (let _115_486 = (FStar_List.map (fun _115_485 -> String (_115_485)) old_verify_module)
in List (_115_486))
in ("verify_module", _115_487))
in (set_option' _115_488))
in r)))))


let should_verify : Prims.string  ->  Prims.bool = (fun m -> if (get_lax ()) then begin
false
end else begin
(match ((get_verify_module ())) with
| [] -> begin
true
end
| l -> begin
(FStar_List.contains (FStar_String.lowercase m) l)
end)
end)


let dont_gen_projectors : Prims.string  ->  Prims.bool = (fun m -> (let _115_493 = (get___temp_no_proj ())
in (FStar_List.contains m _115_493)))


let should_print_message : Prims.string  ->  Prims.bool = (fun m -> if (should_verify m) then begin
(m <> "Prims")
end else begin
false
end)


let include_path : Prims.unit  ->  Prims.string Prims.list = (fun _24_371 -> (match (()) with
| () -> begin
if (get_no_default_includes ()) then begin
(get_include ())
end else begin
(

let h = (fstar_home ())
in (

let defs = if (not ((get_stratified ()))) then begin
universe_include_path_base_dirs
end else begin
include_path_base_dirs
end
in (let _115_502 = (let _115_501 = (let _115_499 = (FStar_All.pipe_right defs (FStar_List.map (fun x -> (Prims.strcat h x))))
in (FStar_All.pipe_right _115_499 (FStar_List.filter FStar_Util.file_exists)))
in (let _115_500 = (get_include ())
in (FStar_List.append _115_501 _115_500)))
in (FStar_List.append _115_502 ((".")::[])))))
end
end))


<<<<<<< HEAD
let find_file : Prims.string  ->  Prims.string Prims.option = (fun filename -> (

let search_path = (include_path ())
in try
(match (()) with
| () -> begin
(let _115_507 = if (FStar_Util.is_path_absolute filename) then begin
=======
let find_file : Prims.string  ->  Prims.string Prims.option = (fun filename -> if (FStar_Util.is_path_absolute filename) then begin
>>>>>>> d7e2092d
if (FStar_Util.file_exists filename) then begin
Some (filename)
end else begin
None
end
end else begin
(let _115_507 = (let _115_505 = (include_path ())
in (FStar_List.rev _115_505))
in (FStar_Util.find_map _115_507 (fun p -> (

let path = (FStar_Util.join_paths p filename)
in if (FStar_Util.file_exists path) then begin
Some (path)
end else begin
None
<<<<<<< HEAD
end)))
end
in (FStar_Util.map_option FStar_Util.normalize_file_path _115_507))
end)
with
| _24_381 -> begin
None
end))


let prims : Prims.unit  ->  Prims.string = (fun _24_386 -> (match (()) with
=======
end))))
end)


let prims : Prims.unit  ->  Prims.string = (fun _24_378 -> (match (()) with
>>>>>>> d7e2092d
| () -> begin
(match ((get_prims ())) with
| None -> begin
(

let filen = "prims.fst"
in (match ((find_file filen)) with
| Some (result) -> begin
result
end
| None -> begin
<<<<<<< HEAD
(let _115_512 = (let _115_511 = (FStar_Util.format1 "unable to find required file \"%s\" in the module search path.\n" filen)
in FStar_Util.Failure (_115_511))
in (Prims.raise _115_512))
=======
(let _115_511 = (let _115_510 = (FStar_Util.format1 "unable to find required file \"%s\" in the module search path.\n" filen)
in FStar_Util.Failure (_115_510))
in (Prims.raise _115_511))
>>>>>>> d7e2092d
end))
end
| Some (x) -> begin
x
end)
end))


let prepend_output_dir : Prims.string  ->  Prims.string = (fun fname -> (match ((get_odir ())) with
| None -> begin
fname
end
| Some (x) -> begin
(Prims.strcat (Prims.strcat x "/") fname)
end))


<<<<<<< HEAD
let __temp_no_proj : Prims.string  ->  Prims.bool = (fun s -> (let _115_517 = (get___temp_no_proj ())
in (FStar_All.pipe_right _115_517 (FStar_List.contains s))))


let admit_smt_queries : Prims.unit  ->  Prims.bool = (fun _24_399 -> (match (()) with
=======
let __temp_no_proj : Prims.string  ->  Prims.bool = (fun s -> (let _115_516 = (get___temp_no_proj ())
in (FStar_All.pipe_right _115_516 (FStar_List.contains s))))


let admit_smt_queries : Prims.unit  ->  Prims.bool = (fun _24_391 -> (match (()) with
>>>>>>> d7e2092d
| () -> begin
(get_admit_smt_queries ())
end))


<<<<<<< HEAD
let check_cardinality : Prims.unit  ->  Prims.bool = (fun _24_400 -> (match (()) with
=======
let check_cardinality : Prims.unit  ->  Prims.bool = (fun _24_392 -> (match (()) with
>>>>>>> d7e2092d
| () -> begin
((get_cardinality ()) = "check")
end))


<<<<<<< HEAD
let codegen : Prims.unit  ->  Prims.string Prims.option = (fun _24_401 -> (match (()) with
=======
let codegen : Prims.unit  ->  Prims.string Prims.option = (fun _24_393 -> (match (()) with
>>>>>>> d7e2092d
| () -> begin
(get_codegen ())
end))


<<<<<<< HEAD
let codegen_libs : Prims.unit  ->  Prims.string Prims.list Prims.list = (fun _24_402 -> (match (()) with
| () -> begin
(let _115_527 = (get_codegen_lib ())
in (FStar_All.pipe_right _115_527 (FStar_List.map (fun x -> (FStar_Util.split x ".")))))
end))


let debug_any : Prims.unit  ->  Prims.bool = (fun _24_404 -> (match (()) with
=======
let codegen_libs : Prims.unit  ->  Prims.string Prims.list Prims.list = (fun _24_394 -> (match (()) with
| () -> begin
(let _115_526 = (get_codegen_lib ())
in (FStar_All.pipe_right _115_526 (FStar_List.map (fun x -> (FStar_Util.split x ".")))))
end))


let debug_any : Prims.unit  ->  Prims.bool = (fun _24_396 -> (match (()) with
>>>>>>> d7e2092d
| () -> begin
((get_debug ()) <> [])
end))


<<<<<<< HEAD
let debug_at_level : Prims.string  ->  debug_level_t  ->  Prims.bool = (fun modul level -> (((modul = "") || (let _115_534 = (get_debug ())
in (FStar_All.pipe_right _115_534 (FStar_List.contains modul)))) && (debug_level_geq level)))


let dep : Prims.unit  ->  Prims.string Prims.option = (fun _24_407 -> (match (()) with
=======
let debug_at_level : Prims.string  ->  debug_level_t  ->  Prims.bool = (fun modul level -> (((modul = "") || (let _115_533 = (get_debug ())
in (FStar_All.pipe_right _115_533 (FStar_List.contains modul)))) && (debug_level_geq level)))


let dep : Prims.unit  ->  Prims.string Prims.option = (fun _24_399 -> (match (()) with
>>>>>>> d7e2092d
| () -> begin
(get_dep ())
end))


<<<<<<< HEAD
let detail_errors : Prims.unit  ->  Prims.bool = (fun _24_408 -> (match (()) with
=======
let detail_errors : Prims.unit  ->  Prims.bool = (fun _24_400 -> (match (()) with
>>>>>>> d7e2092d
| () -> begin
(get_detail_errors ())
end))


<<<<<<< HEAD
let dump_module : Prims.string  ->  Prims.bool = (fun s -> (let _115_541 = (get_dump_module ())
in (FStar_All.pipe_right _115_541 (FStar_List.contains s))))


let eager_inference : Prims.unit  ->  Prims.bool = (fun _24_410 -> (match (()) with
=======
let dump_module : Prims.string  ->  Prims.bool = (fun s -> (let _115_540 = (get_dump_module ())
in (FStar_All.pipe_right _115_540 (FStar_List.contains s))))


let eager_inference : Prims.unit  ->  Prims.bool = (fun _24_402 -> (match (()) with
>>>>>>> d7e2092d
| () -> begin
(get_eager_inference ())
end))


<<<<<<< HEAD
let explicit_deps : Prims.unit  ->  Prims.bool = (fun _24_411 -> (match (()) with
=======
let explicit_deps : Prims.unit  ->  Prims.bool = (fun _24_403 -> (match (()) with
>>>>>>> d7e2092d
| () -> begin
(get_explicit_deps ())
end))


<<<<<<< HEAD
let fs_typ_app : Prims.unit  ->  Prims.bool = (fun _24_412 -> (match (()) with
=======
let fs_typ_app : Prims.unit  ->  Prims.bool = (fun _24_404 -> (match (()) with
>>>>>>> d7e2092d
| () -> begin
(get_fs_typ_app ())
end))


<<<<<<< HEAD
let full_context_dependency : Prims.unit  ->  Prims.bool = (fun _24_413 -> (match (()) with
=======
let full_context_dependency : Prims.unit  ->  Prims.bool = (fun _24_405 -> (match (()) with
>>>>>>> d7e2092d
| () -> begin
((get_MLish ()) = false)
end))


<<<<<<< HEAD
let hide_genident_nums : Prims.unit  ->  Prims.bool = (fun _24_414 -> (match (()) with
=======
let hide_genident_nums : Prims.unit  ->  Prims.bool = (fun _24_406 -> (match (()) with
>>>>>>> d7e2092d
| () -> begin
(get_hide_genident_nums ())
end))


<<<<<<< HEAD
let hide_uvar_nums : Prims.unit  ->  Prims.bool = (fun _24_415 -> (match (()) with
=======
let hide_uvar_nums : Prims.unit  ->  Prims.bool = (fun _24_407 -> (match (()) with
>>>>>>> d7e2092d
| () -> begin
(get_hide_uvar_nums ())
end))


<<<<<<< HEAD
let hint_info : Prims.unit  ->  Prims.bool = (fun _24_416 -> (match (()) with
=======
let hint_info : Prims.unit  ->  Prims.bool = (fun _24_408 -> (match (()) with
>>>>>>> d7e2092d
| () -> begin
(get_hint_info ())
end))


<<<<<<< HEAD
let initial_fuel : Prims.unit  ->  Prims.int = (fun _24_417 -> (match (()) with
=======
let initial_fuel : Prims.unit  ->  Prims.int = (fun _24_409 -> (match (()) with
>>>>>>> d7e2092d
| () -> begin
(get_initial_fuel ())
end))


<<<<<<< HEAD
let initial_ifuel : Prims.unit  ->  Prims.int = (fun _24_418 -> (match (()) with
=======
let initial_ifuel : Prims.unit  ->  Prims.int = (fun _24_410 -> (match (()) with
>>>>>>> d7e2092d
| () -> begin
(get_initial_ifuel ())
end))


<<<<<<< HEAD
let inline_arith : Prims.unit  ->  Prims.bool = (fun _24_419 -> (match (()) with
=======
let inline_arith : Prims.unit  ->  Prims.bool = (fun _24_411 -> (match (()) with
>>>>>>> d7e2092d
| () -> begin
(get_inline_arith ())
end))


<<<<<<< HEAD
let interactive : Prims.unit  ->  Prims.bool = (fun _24_420 -> (match (()) with
=======
let interactive : Prims.unit  ->  Prims.bool = (fun _24_412 -> (match (()) with
>>>>>>> d7e2092d
| () -> begin
(get_in ())
end))


<<<<<<< HEAD
let interactive_fsi : Prims.unit  ->  Prims.bool = (fun _24_421 -> (match (()) with
=======
let interactive_fsi : Prims.unit  ->  Prims.bool = (fun _24_413 -> (match (()) with
>>>>>>> d7e2092d
| () -> begin
(get_fsi ())
end))


<<<<<<< HEAD
let lax : Prims.unit  ->  Prims.bool = (fun _24_422 -> (match (()) with
=======
let lax : Prims.unit  ->  Prims.bool = (fun _24_414 -> (match (()) with
>>>>>>> d7e2092d
| () -> begin
(get_lax ())
end))


<<<<<<< HEAD
let log_queries : Prims.unit  ->  Prims.bool = (fun _24_423 -> (match (()) with
=======
let log_queries : Prims.unit  ->  Prims.bool = (fun _24_415 -> (match (()) with
>>>>>>> d7e2092d
| () -> begin
(get_log_queries ())
end))


<<<<<<< HEAD
let log_types : Prims.unit  ->  Prims.bool = (fun _24_424 -> (match (()) with
=======
let log_types : Prims.unit  ->  Prims.bool = (fun _24_416 -> (match (()) with
>>>>>>> d7e2092d
| () -> begin
(get_log_types ())
end))


<<<<<<< HEAD
let max_fuel : Prims.unit  ->  Prims.int = (fun _24_425 -> (match (()) with
=======
let max_fuel : Prims.unit  ->  Prims.int = (fun _24_417 -> (match (()) with
>>>>>>> d7e2092d
| () -> begin
(get_max_fuel ())
end))


<<<<<<< HEAD
let max_ifuel : Prims.unit  ->  Prims.int = (fun _24_426 -> (match (()) with
=======
let max_ifuel : Prims.unit  ->  Prims.int = (fun _24_418 -> (match (()) with
>>>>>>> d7e2092d
| () -> begin
(get_max_ifuel ())
end))


<<<<<<< HEAD
let min_fuel : Prims.unit  ->  Prims.int = (fun _24_427 -> (match (()) with
=======
let min_fuel : Prims.unit  ->  Prims.int = (fun _24_419 -> (match (()) with
>>>>>>> d7e2092d
| () -> begin
(get_min_fuel ())
end))


<<<<<<< HEAD
let ml_ish : Prims.unit  ->  Prims.bool = (fun _24_428 -> (match (()) with
=======
let ml_ish : Prims.unit  ->  Prims.bool = (fun _24_420 -> (match (()) with
>>>>>>> d7e2092d
| () -> begin
(get_MLish ())
end))


<<<<<<< HEAD
let n_cores : Prims.unit  ->  Prims.int = (fun _24_429 -> (match (()) with
=======
let n_cores : Prims.unit  ->  Prims.int = (fun _24_421 -> (match (()) with
>>>>>>> d7e2092d
| () -> begin
(get_n_cores ())
end))


<<<<<<< HEAD
let no_default_includes : Prims.unit  ->  Prims.bool = (fun _24_430 -> (match (()) with
=======
let no_default_includes : Prims.unit  ->  Prims.bool = (fun _24_422 -> (match (()) with
>>>>>>> d7e2092d
| () -> begin
(get_no_default_includes ())
end))


<<<<<<< HEAD
let no_extract : Prims.string  ->  Prims.bool = (fun s -> (let _115_586 = (get_no_extract ())
in (FStar_All.pipe_right _115_586 (FStar_List.contains s))))


let no_location_info : Prims.unit  ->  Prims.bool = (fun _24_432 -> (match (()) with
=======
let no_extract : Prims.string  ->  Prims.bool = (fun s -> (let _115_585 = (get_no_extract ())
in (FStar_All.pipe_right _115_585 (FStar_List.contains s))))


let no_location_info : Prims.unit  ->  Prims.bool = (fun _24_424 -> (match (()) with
>>>>>>> d7e2092d
| () -> begin
(get_no_location_info ())
end))


<<<<<<< HEAD
let norm_then_print : Prims.unit  ->  Prims.bool = (fun _24_433 -> (match (()) with
=======
let norm_then_print : Prims.unit  ->  Prims.bool = (fun _24_425 -> (match (()) with
>>>>>>> d7e2092d
| () -> begin
((get_print_before_norm ()) = false)
end))


<<<<<<< HEAD
let output_dir : Prims.unit  ->  Prims.string Prims.option = (fun _24_434 -> (match (()) with
=======
let output_dir : Prims.unit  ->  Prims.string Prims.option = (fun _24_426 -> (match (()) with
>>>>>>> d7e2092d
| () -> begin
(get_odir ())
end))


<<<<<<< HEAD
let print_bound_var_types : Prims.unit  ->  Prims.bool = (fun _24_435 -> (match (()) with
=======
let print_bound_var_types : Prims.unit  ->  Prims.bool = (fun _24_427 -> (match (()) with
>>>>>>> d7e2092d
| () -> begin
(get_print_bound_var_types ())
end))


<<<<<<< HEAD
let print_effect_args : Prims.unit  ->  Prims.bool = (fun _24_436 -> (match (()) with
=======
let print_effect_args : Prims.unit  ->  Prims.bool = (fun _24_428 -> (match (()) with
>>>>>>> d7e2092d
| () -> begin
(get_print_effect_args ())
end))


<<<<<<< HEAD
let print_fuels : Prims.unit  ->  Prims.bool = (fun _24_437 -> (match (()) with
=======
let print_fuels : Prims.unit  ->  Prims.bool = (fun _24_429 -> (match (()) with
>>>>>>> d7e2092d
| () -> begin
(get_print_fuels ())
end))


<<<<<<< HEAD
let print_implicits : Prims.unit  ->  Prims.bool = (fun _24_438 -> (match (()) with
=======
let print_implicits : Prims.unit  ->  Prims.bool = (fun _24_430 -> (match (()) with
>>>>>>> d7e2092d
| () -> begin
(get_print_implicits ())
end))


<<<<<<< HEAD
let print_real_names : Prims.unit  ->  Prims.bool = (fun _24_439 -> (match (()) with
=======
let print_real_names : Prims.unit  ->  Prims.bool = (fun _24_431 -> (match (()) with
>>>>>>> d7e2092d
| () -> begin
(get_prn ())
end))


<<<<<<< HEAD
let print_universes : Prims.unit  ->  Prims.bool = (fun _24_440 -> (match (()) with
=======
let print_universes : Prims.unit  ->  Prims.bool = (fun _24_432 -> (match (()) with
>>>>>>> d7e2092d
| () -> begin
(get_print_universes ())
end))


<<<<<<< HEAD
let record_hints : Prims.unit  ->  Prims.bool = (fun _24_441 -> (match (()) with
=======
let record_hints : Prims.unit  ->  Prims.bool = (fun _24_433 -> (match (()) with
>>>>>>> d7e2092d
| () -> begin
(get_record_hints ())
end))


<<<<<<< HEAD
let silent : Prims.unit  ->  Prims.bool = (fun _24_442 -> (match (()) with
=======
let silent : Prims.unit  ->  Prims.bool = (fun _24_434 -> (match (()) with
>>>>>>> d7e2092d
| () -> begin
(get_silent ())
end))


<<<<<<< HEAD
let split_cases : Prims.unit  ->  Prims.int = (fun _24_443 -> (match (()) with
=======
let split_cases : Prims.unit  ->  Prims.int = (fun _24_435 -> (match (()) with
>>>>>>> d7e2092d
| () -> begin
(get_split_cases ())
end))


<<<<<<< HEAD
let timing : Prims.unit  ->  Prims.bool = (fun _24_444 -> (match (()) with
=======
let timing : Prims.unit  ->  Prims.bool = (fun _24_436 -> (match (()) with
>>>>>>> d7e2092d
| () -> begin
(get_timing ())
end))


<<<<<<< HEAD
let trace_error : Prims.unit  ->  Prims.bool = (fun _24_445 -> (match (()) with
=======
let trace_error : Prims.unit  ->  Prims.bool = (fun _24_437 -> (match (()) with
>>>>>>> d7e2092d
| () -> begin
(get_trace_error ())
end))


<<<<<<< HEAD
let universes : Prims.unit  ->  Prims.bool = (fun _24_446 -> (match (()) with
=======
let universes : Prims.unit  ->  Prims.bool = (fun _24_438 -> (match (()) with
>>>>>>> d7e2092d
| () -> begin
(not ((get_stratified ())))
end))


<<<<<<< HEAD
let unthrottle_inductives : Prims.unit  ->  Prims.bool = (fun _24_447 -> (match (()) with
=======
let unthrottle_inductives : Prims.unit  ->  Prims.bool = (fun _24_439 -> (match (()) with
>>>>>>> d7e2092d
| () -> begin
(get_unthrottle_inductives ())
end))


<<<<<<< HEAD
let use_eq_at_higher_order : Prims.unit  ->  Prims.bool = (fun _24_448 -> (match (()) with
=======
let use_eq_at_higher_order : Prims.unit  ->  Prims.bool = (fun _24_440 -> (match (()) with
>>>>>>> d7e2092d
| () -> begin
(get_use_eq_at_higher_order ())
end))


<<<<<<< HEAD
let use_hints : Prims.unit  ->  Prims.bool = (fun _24_449 -> (match (()) with
=======
let use_hints : Prims.unit  ->  Prims.bool = (fun _24_441 -> (match (()) with
>>>>>>> d7e2092d
| () -> begin
(get_use_hints ())
end))


<<<<<<< HEAD
let use_native_int : Prims.unit  ->  Prims.bool = (fun _24_450 -> (match (()) with
=======
let use_native_int : Prims.unit  ->  Prims.bool = (fun _24_442 -> (match (()) with
>>>>>>> d7e2092d
| () -> begin
(get_use_native_int ())
end))


<<<<<<< HEAD
let verify_module : Prims.unit  ->  Prims.string Prims.list = (fun _24_451 -> (match (()) with
=======
let verify_all : Prims.unit  ->  Prims.bool = (fun _24_443 -> (match (()) with
| () -> begin
(get_verify_all ())
end))


let verify_module : Prims.unit  ->  Prims.string Prims.list = (fun _24_444 -> (match (()) with
>>>>>>> d7e2092d
| () -> begin
(get_verify_module ())
end))


<<<<<<< HEAD
let warn_cardinality : Prims.unit  ->  Prims.bool = (fun _24_452 -> (match (()) with
=======
let warn_cardinality : Prims.unit  ->  Prims.bool = (fun _24_445 -> (match (()) with
>>>>>>> d7e2092d
| () -> begin
((get_cardinality ()) = "warn")
end))


<<<<<<< HEAD
let warn_top_level_effects : Prims.unit  ->  Prims.bool = (fun _24_453 -> (match (()) with
=======
let warn_top_level_effects : Prims.unit  ->  Prims.bool = (fun _24_446 -> (match (()) with
>>>>>>> d7e2092d
| () -> begin
(get_warn_top_level_effects ())
end))


<<<<<<< HEAD
let z3_exe : Prims.unit  ->  Prims.string = (fun _24_454 -> (match (()) with
=======
let z3_exe : Prims.unit  ->  Prims.string = (fun _24_447 -> (match (()) with
>>>>>>> d7e2092d
| () -> begin
(match ((get_smt ())) with
| None -> begin
(FStar_Platform.exe "z3")
end
| Some (s) -> begin
s
end)
end))


<<<<<<< HEAD
let z3_timeout : Prims.unit  ->  Prims.int = (fun _24_458 -> (match (()) with
=======
let z3_timeout : Prims.unit  ->  Prims.int = (fun _24_451 -> (match (()) with
>>>>>>> d7e2092d
| () -> begin
(get_z3timeout ())
end))


let nohaseq : Prims.unit  ->  Prims.bool = (fun _24_459 -> (match (()) with
| () -> begin
(get_nohaseq ())
end))



<|MERGE_RESOLUTION|>--- conflicted
+++ resolved
@@ -283,11 +283,7 @@
 | () -> begin
 (
 
-<<<<<<< HEAD
-let vals = (("__temp_no_proj", List ([])))::(("_fstar_home", String ("")))::(("_include_path", List ([])))::(("admit_smt_queries", Bool (false)))::(("cardinality", String ("off")))::(("codegen", Unset))::(("codegen-lib", List ([])))::(("debug", List ([])))::(("debug_level", List ([])))::(("dep", Unset))::(("detail_errors", Bool (false)))::(("dump_module", List ([])))::(("eager_inference", Bool (false)))::(("explicit_deps", Bool (false)))::(("fs_typ_app", Bool (false)))::(("fsi", Bool (false)))::(("fstar_home", Unset))::(("full_context_dependency", Bool (true)))::(("hide_genident_nums", Bool (false)))::(("hide_uvar_nums", Bool (false)))::(("hint_info", Bool (false)))::(("in", Bool (false)))::(("include", List ([])))::(("initial_fuel", Int (2)))::(("initial_ifuel", Int (1)))::(("inline_arith", Bool (false)))::(("lax", Bool (false)))::(("log_queries", Bool (false)))::(("log_types", Bool (false)))::(("max_fuel", Int (8)))::(("max_ifuel", Int (2)))::(("min_fuel", Int (1)))::(("MLish", Bool (false)))::(("n_cores", Int (1)))::(("no_default_includes", Bool (false)))::(("no_extract", List ([])))::(("no_location_info", Bool (true)))::(("odir", Unset))::(("prims", Unset))::(("pretype", Bool (true)))::(("prims_ref", Unset))::(("print_before_norm", Bool (false)))::(("print_bound_var_types", Bool (false)))::(("print_effect_args", Bool (false)))::(("print_fuels", Bool (false)))::(("print_implicits", Bool (false)))::(("print_universes", Bool (false)))::(("prn", Bool (false)))::(("record_hints", Bool (false)))::(("show_signatures", List ([])))::(("silent", Bool (false)))::(("smt", Unset))::(("split_cases", Int (0)))::(("timing", Bool (false)))::(("trace_error", Bool (false)))::(("universes", Bool (false)))::(("unthrottle_inductives", Bool (false)))::(("use_eq_at_higher_order", Bool (false)))::(("use_hints", Bool (false)))::(("use_native_int", Bool (false)))::(("verify", Bool (true)))::(("verify_module", List ([])))::(("warn_top_level_effects", Bool (false)))::(("z3timeout", Int (5)))::(("nohaseq", Bool (false)))::[]
-=======
-let vals = (("__temp_no_proj", List ([])))::(("_fstar_home", String ("")))::(("_include_path", List ([])))::(("admit_smt_queries", Bool (false)))::(("cardinality", String ("off")))::(("codegen", Unset))::(("codegen-lib", List ([])))::(("debug", List ([])))::(("debug_level", List ([])))::(("dep", Unset))::(("detail_errors", Bool (false)))::(("dump_module", List ([])))::(("eager_inference", Bool (false)))::(("explicit_deps", Bool (false)))::(("fs_typ_app", Bool (false)))::(("fsi", Bool (false)))::(("fstar_home", Unset))::(("full_context_dependency", Bool (true)))::(("hide_genident_nums", Bool (false)))::(("hide_uvar_nums", Bool (false)))::(("hint_info", Bool (false)))::(("in", Bool (false)))::(("include", List ([])))::(("initial_fuel", Int (2)))::(("initial_ifuel", Int (1)))::(("inline_arith", Bool (false)))::(("lax", Bool (false)))::(("log_queries", Bool (false)))::(("log_types", Bool (false)))::(("max_fuel", Int (8)))::(("max_ifuel", Int (2)))::(("min_fuel", Int (1)))::(("MLish", Bool (false)))::(("n_cores", Int (1)))::(("no_default_includes", Bool (false)))::(("no_extract", List ([])))::(("no_location_info", Bool (true)))::(("odir", Unset))::(("prims", Unset))::(("pretype", Bool (true)))::(("prims_ref", Unset))::(("print_before_norm", Bool (false)))::(("print_bound_var_types", Bool (false)))::(("print_effect_args", Bool (false)))::(("print_fuels", Bool (false)))::(("print_implicits", Bool (false)))::(("print_universes", Bool (false)))::(("prn", Bool (false)))::(("record_hints", Bool (false)))::(("show_signatures", List ([])))::(("silent", Bool (false)))::(("smt", Unset))::(("split_cases", Int (0)))::(("stratified", Bool (false)))::(("timing", Bool (false)))::(("trace_error", Bool (false)))::(("unthrottle_inductives", Bool (false)))::(("use_eq_at_higher_order", Bool (false)))::(("use_hints", Bool (false)))::(("use_native_int", Bool (false)))::(("verify", Bool (true)))::(("verify_all", Bool (false)))::(("verify_module", List ([])))::(("warn_top_level_effects", Bool (false)))::(("z3timeout", Int (5)))::[]
->>>>>>> d7e2092d
+let vals = (("__temp_no_proj", List ([])))::(("_fstar_home", String ("")))::(("_include_path", List ([])))::(("admit_smt_queries", Bool (false)))::(("cardinality", String ("off")))::(("codegen", Unset))::(("codegen-lib", List ([])))::(("debug", List ([])))::(("debug_level", List ([])))::(("dep", Unset))::(("detail_errors", Bool (false)))::(("dump_module", List ([])))::(("eager_inference", Bool (false)))::(("explicit_deps", Bool (false)))::(("fs_typ_app", Bool (false)))::(("fsi", Bool (false)))::(("fstar_home", Unset))::(("full_context_dependency", Bool (true)))::(("hide_genident_nums", Bool (false)))::(("hide_uvar_nums", Bool (false)))::(("hint_info", Bool (false)))::(("in", Bool (false)))::(("include", List ([])))::(("initial_fuel", Int (2)))::(("initial_ifuel", Int (1)))::(("inline_arith", Bool (false)))::(("lax", Bool (false)))::(("log_queries", Bool (false)))::(("log_types", Bool (false)))::(("max_fuel", Int (8)))::(("max_ifuel", Int (2)))::(("min_fuel", Int (1)))::(("MLish", Bool (false)))::(("n_cores", Int (1)))::(("no_default_includes", Bool (false)))::(("no_extract", List ([])))::(("no_location_info", Bool (true)))::(("odir", Unset))::(("prims", Unset))::(("pretype", Bool (true)))::(("prims_ref", Unset))::(("print_before_norm", Bool (false)))::(("print_bound_var_types", Bool (false)))::(("print_effect_args", Bool (false)))::(("print_fuels", Bool (false)))::(("print_implicits", Bool (false)))::(("print_universes", Bool (false)))::(("prn", Bool (false)))::(("record_hints", Bool (false)))::(("show_signatures", List ([])))::(("silent", Bool (false)))::(("smt", Unset))::(("split_cases", Int (0)))::(("stratified", Bool (false)))::(("timing", Bool (false)))::(("trace_error", Bool (false)))::(("unthrottle_inductives", Bool (false)))::(("use_eq_at_higher_order", Bool (false)))::(("use_hints", Bool (false)))::(("use_native_int", Bool (false)))::(("verify", Bool (true)))::(("verify_all", Bool (false)))::(("verify_module", List ([])))::(("warn_top_level_effects", Bool (false)))::(("z3timeout", Int (5)))::(("nohaseq", Bool (false)))::[]
 in (
 
 let o = (peek ())
@@ -683,7 +679,7 @@
 end))
 
 
-let get_nohaseq : Prims.unit  ->  Prims.bool = (fun _24_140 -> (match (()) with
+let get_nohaseq : Prims.unit  ->  Prims.bool = (fun _24_141 -> (match (()) with
 | () -> begin
 (lookup_opt "nohaseq" as_bool)
 end))
@@ -722,8 +718,8 @@
 end))
 
 
-let debug_level_geq : debug_level_t  ->  Prims.bool = (fun l2 -> (let _115_259 = (get_debug_level ())
-in (FStar_All.pipe_right _115_259 (FStar_Util.for_some (fun l1 -> (one_debug_level_geq (dlevel l1) l2))))))
+let debug_level_geq : debug_level_t  ->  Prims.bool = (fun l2 -> (let _115_261 = (get_debug_level ())
+in (FStar_All.pipe_right _115_261 (FStar_Util.for_some (fun l1 -> (one_debug_level_geq (dlevel l1) l2))))))
 
 
 let include_path_base_dirs : Prims.string Prims.list = ("/lib")::("/lib/fstar")::("/stdlib")::("/stdlib/fstar")::[]
@@ -732,41 +728,41 @@
 let universe_include_path_base_dirs : Prims.string Prims.list = ("/ulib")::[]
 
 
-let display_version : Prims.unit  ->  Prims.unit = (fun _24_158 -> (match (()) with
-| () -> begin
-(let _115_262 = (FStar_Util.format5 "F* %s\nplatform=%s\ncompiler=%s\ndate=%s\ncommit=%s\n" FStar_Version.version FStar_Version.platform FStar_Version.compiler FStar_Version.date FStar_Version.commit)
-in (FStar_Util.print_string _115_262))
+let display_version : Prims.unit  ->  Prims.unit = (fun _24_159 -> (match (()) with
+| () -> begin
+(let _115_264 = (FStar_Util.format5 "F* %s\nplatform=%s\ncompiler=%s\ndate=%s\ncommit=%s\n" FStar_Version.version FStar_Version.platform FStar_Version.compiler FStar_Version.date FStar_Version.commit)
+in (FStar_Util.print_string _115_264))
 end))
 
 
 let display_usage_aux = (fun specs -> (
 
-let _24_160 = (FStar_Util.print_string "fstar [option] file...\n")
-in (FStar_List.iter (fun _24_167 -> (match (_24_167) with
-| (_24_163, flag, p, doc) -> begin
+let _24_161 = (FStar_Util.print_string "fstar [option] file...\n")
+in (FStar_List.iter (fun _24_168 -> (match (_24_168) with
+| (_24_164, flag, p, doc) -> begin
 (match (p) with
 | FStar_Getopt.ZeroArgs (ig) -> begin
 if (doc = "") then begin
-(let _115_267 = (let _115_266 = (FStar_Util.colorize_bold flag)
-in (FStar_Util.format1 "  --%s\n" _115_266))
-in (FStar_Util.print_string _115_267))
+(let _115_269 = (let _115_268 = (FStar_Util.colorize_bold flag)
+in (FStar_Util.format1 "  --%s\n" _115_268))
+in (FStar_Util.print_string _115_269))
 end else begin
-(let _115_269 = (let _115_268 = (FStar_Util.colorize_bold flag)
-in (FStar_Util.format2 "  --%s  %s\n" _115_268 doc))
-in (FStar_Util.print_string _115_269))
-end
-end
-| FStar_Getopt.OneArg (_24_171, argname) -> begin
+(let _115_271 = (let _115_270 = (FStar_Util.colorize_bold flag)
+in (FStar_Util.format2 "  --%s  %s\n" _115_270 doc))
+in (FStar_Util.print_string _115_271))
+end
+end
+| FStar_Getopt.OneArg (_24_172, argname) -> begin
 if (doc = "") then begin
-(let _115_273 = (let _115_272 = (FStar_Util.colorize_bold flag)
-in (let _115_271 = (FStar_Util.colorize_bold argname)
-in (FStar_Util.format2 "  --%s %s\n" _115_272 _115_271)))
-in (FStar_Util.print_string _115_273))
+(let _115_275 = (let _115_274 = (FStar_Util.colorize_bold flag)
+in (let _115_273 = (FStar_Util.colorize_bold argname)
+in (FStar_Util.format2 "  --%s %s\n" _115_274 _115_273)))
+in (FStar_Util.print_string _115_275))
 end else begin
-(let _115_276 = (let _115_275 = (FStar_Util.colorize_bold flag)
-in (let _115_274 = (FStar_Util.colorize_bold argname)
-in (FStar_Util.format3 "  --%s %s  %s\n" _115_275 _115_274 doc)))
-in (FStar_Util.print_string _115_276))
+(let _115_278 = (let _115_277 = (FStar_Util.colorize_bold flag)
+in (let _115_276 = (FStar_Util.colorize_bold argname)
+in (FStar_Util.format3 "  --%s %s  %s\n" _115_277 _115_276 doc)))
+in (FStar_Util.print_string _115_278))
 end
 end)
 end)) specs)))
@@ -774,8 +770,8 @@
 
 let mk_spec : (FStar_BaseTypes.char * Prims.string * option_val FStar_Getopt.opt_variant * Prims.string)  ->  FStar_Getopt.opt = (fun o -> (
 
-let _24_180 = o
-in (match (_24_180) with
+let _24_181 = o
+in (match (_24_181) with
 | (ns, name, arg, desc) -> begin
 (
 
@@ -783,37 +779,37 @@
 | FStar_Getopt.ZeroArgs (f) -> begin
 (
 
-let g = (fun _24_184 -> (match (()) with
-| () -> begin
-(let _115_283 = (let _115_282 = (f ())
-in (name, _115_282))
-in (set_option' _115_283))
+let g = (fun _24_185 -> (match (()) with
+| () -> begin
+(let _115_285 = (let _115_284 = (f ())
+in (name, _115_284))
+in (set_option' _115_285))
 end))
 in FStar_Getopt.ZeroArgs (g))
 end
 | FStar_Getopt.OneArg (f, d) -> begin
 (
 
-let g = (fun x -> (let _115_288 = (let _115_287 = (f x)
-in (name, _115_287))
-in (set_option' _115_288)))
+let g = (fun x -> (let _115_290 = (let _115_289 = (f x)
+in (name, _115_289))
+in (set_option' _115_290)))
 in FStar_Getopt.OneArg ((g, d)))
 end)
 in (ns, name, arg, desc))
 end)))
 
 
-let cons_verify_module : Prims.string  ->  option_val = (fun s -> (let _115_295 = (let _115_294 = (let _115_292 = (get_verify_module ())
-in ((FStar_String.lowercase s))::_115_292)
-in (FStar_All.pipe_right _115_294 (FStar_List.map (fun _115_293 -> String (_115_293)))))
-in List (_115_295)))
-
-
-let add_verify_module : Prims.string  ->  Prims.unit = (fun s -> (let _115_298 = (cons_verify_module s)
-in (set_option "verify_module" _115_298)))
-
-
-let rec specs : Prims.unit  ->  FStar_Getopt.opt Prims.list = (fun _24_194 -> (match (()) with
+let cons_verify_module : Prims.string  ->  option_val = (fun s -> (let _115_297 = (let _115_296 = (let _115_294 = (get_verify_module ())
+in ((FStar_String.lowercase s))::_115_294)
+in (FStar_All.pipe_right _115_296 (FStar_List.map (fun _115_295 -> String (_115_295)))))
+in List (_115_297)))
+
+
+let add_verify_module : Prims.string  ->  Prims.unit = (fun s -> (let _115_300 = (cons_verify_module s)
+in (set_option "verify_module" _115_300)))
+
+
+let rec specs : Prims.unit  ->  FStar_Getopt.opt Prims.list = (fun _24_195 -> (match (()) with
 | () -> begin
 (
 
@@ -825,228 +821,197 @@
 end else begin
 (FStar_All.failwith "Invalid argument to --admit_smt_queries")
 end
-end), "[true|false]")), "Admit SMT queries, unsafe! (default \'false\')"))::((FStar_Getopt.noshort, "cardinality", FStar_Getopt.OneArg (((fun x -> (let _115_310 = (validate_cardinality x)
-in String (_115_310))), "[off|warn|check]")), "Check cardinality constraints on inductive data types (default \'off\')"))::((FStar_Getopt.noshort, "codegen", FStar_Getopt.OneArg (((fun s -> (let _115_314 = (parse_codegen s)
-in String (_115_314))), "[OCaml|FSharp|Kremlin]")), "Generate code for execution"))::((FStar_Getopt.noshort, "codegen-lib", FStar_Getopt.OneArg (((fun s -> (let _115_321 = (let _115_320 = (let _115_318 = (get_codegen_lib ())
-in (s)::_115_318)
-in (FStar_All.pipe_right _115_320 (FStar_List.map (fun _115_319 -> String (_115_319)))))
-in List (_115_321))), "[namespace]")), "External runtime library (i.e. M.N.x extracts to M.N.X instead of M_N.x)"))::((FStar_Getopt.noshort, "debug", FStar_Getopt.OneArg (((fun x -> (let _115_328 = (let _115_327 = (let _115_325 = (get_debug ())
-in (x)::_115_325)
-in (FStar_All.pipe_right _115_327 (FStar_List.map (fun _115_326 -> String (_115_326)))))
-in List (_115_328))), "[module name]")), "Print lots of debugging information while checking module"))::((FStar_Getopt.noshort, "debug_level", FStar_Getopt.OneArg (((fun x -> (let _115_335 = (let _115_334 = (let _115_332 = (get_debug_level ())
-in (x)::_115_332)
-in (FStar_All.pipe_right _115_334 (FStar_List.map (fun _115_333 -> String (_115_333)))))
-in List (_115_335))), "[Low|Medium|High|Extreme|...]")), "Control the verbosity of debugging info"))::((FStar_Getopt.noshort, "dep", FStar_Getopt.OneArg (((fun x -> if ((x = "make") || (x = "graph")) then begin
+end), "[true|false]")), "Admit SMT queries, unsafe! (default \'false\')"))::((FStar_Getopt.noshort, "cardinality", FStar_Getopt.OneArg (((fun x -> (let _115_312 = (validate_cardinality x)
+in String (_115_312))), "[off|warn|check]")), "Check cardinality constraints on inductive data types (default \'off\')"))::((FStar_Getopt.noshort, "codegen", FStar_Getopt.OneArg (((fun s -> (let _115_316 = (parse_codegen s)
+in String (_115_316))), "[OCaml|FSharp|Kremlin]")), "Generate code for execution"))::((FStar_Getopt.noshort, "codegen-lib", FStar_Getopt.OneArg (((fun s -> (let _115_323 = (let _115_322 = (let _115_320 = (get_codegen_lib ())
+in (s)::_115_320)
+in (FStar_All.pipe_right _115_322 (FStar_List.map (fun _115_321 -> String (_115_321)))))
+in List (_115_323))), "[namespace]")), "External runtime library (i.e. M.N.x extracts to M.N.X instead of M_N.x)"))::((FStar_Getopt.noshort, "debug", FStar_Getopt.OneArg (((fun x -> (let _115_330 = (let _115_329 = (let _115_327 = (get_debug ())
+in (x)::_115_327)
+in (FStar_All.pipe_right _115_329 (FStar_List.map (fun _115_328 -> String (_115_328)))))
+in List (_115_330))), "[module name]")), "Print lots of debugging information while checking module"))::((FStar_Getopt.noshort, "debug_level", FStar_Getopt.OneArg (((fun x -> (let _115_337 = (let _115_336 = (let _115_334 = (get_debug_level ())
+in (x)::_115_334)
+in (FStar_All.pipe_right _115_336 (FStar_List.map (fun _115_335 -> String (_115_335)))))
+in List (_115_337))), "[Low|Medium|High|Extreme|...]")), "Control the verbosity of debugging info"))::((FStar_Getopt.noshort, "dep", FStar_Getopt.OneArg (((fun x -> if ((x = "make") || (x = "graph")) then begin
 String (x)
 end else begin
 (FStar_All.failwith "invalid argument to \'dep\'")
-end), "[make|graph]")), "Output the transitive closure of the dependency graph in a format suitable for the given tool"))::((FStar_Getopt.noshort, "detail_errors", FStar_Getopt.ZeroArgs ((fun _24_202 -> (match (()) with
-| () -> begin
-Bool (true)
-<<<<<<< HEAD
-end))), "Emit a detailed error report by asking the SMT solver many queries; will take longer; implies n_cores=1; requires --universes"))::((FStar_Getopt.noshort, "dump_module", FStar_Getopt.OneArg (((fun x -> (let _115_347 = (let _115_345 = (let _115_343 = (get_dump_module ())
-=======
-end))), "Emit a detailed error report by asking the SMT solver many queries; will take longer; implies n_cores=1; incompatible with --stratified"))::((FStar_Getopt.noshort, "dump_module", FStar_Getopt.OneArg (((fun x -> (let _115_347 = (let _115_345 = (let _115_343 = (get_dump_module ())
->>>>>>> d7e2092d
-in (x)::_115_343)
-in (FStar_All.pipe_right _115_345 (FStar_List.map (fun _115_344 -> String (_115_344)))))
-in (FStar_All.pipe_right _115_347 (fun _115_346 -> List (_115_346))))), "[module name]")), ""))::((FStar_Getopt.noshort, "eager_inference", FStar_Getopt.ZeroArgs ((fun _24_204 -> (match (()) with
-| () -> begin
-Bool (true)
-end))), "Solve all type-inference constraints eagerly; more efficient but at the cost of generality"))::((FStar_Getopt.noshort, "explicit_deps", FStar_Getopt.ZeroArgs ((fun _24_205 -> (match (()) with
-| () -> begin
-Bool (true)
-end))), "Do not find dependencies automatically, the user provides them on the command-line"))::((FStar_Getopt.noshort, "fs_typ_app", FStar_Getopt.ZeroArgs ((fun _24_206 -> (match (()) with
-| () -> begin
-Bool (true)
-end))), "Allow the use of t<t1,\n       ...,\n       tn> syntax for type applications; brittle since it clashes with the integer less-than operator"))::((FStar_Getopt.noshort, "fsi", FStar_Getopt.ZeroArgs ((fun _24_207 -> (match (()) with
-| () -> begin
-Bool (true)
-end))), "fsi flag; A flag to indicate if type checking a fsi in the interactive mode"))::((FStar_Getopt.noshort, "fstar_home", FStar_Getopt.OneArg (((fun _115_353 -> String (_115_353)), "[dir]")), "Set the FSTAR_HOME variable to [dir]"))::((FStar_Getopt.noshort, "hide_genident_nums", FStar_Getopt.ZeroArgs ((fun _24_208 -> (match (()) with
-| () -> begin
-Bool (true)
-end))), "Don\'t print generated identifier numbers"))::((FStar_Getopt.noshort, "hide_uvar_nums", FStar_Getopt.ZeroArgs ((fun _24_209 -> (match (()) with
-| () -> begin
-Bool (true)
-end))), "Don\'t print unification variable numbers"))::((FStar_Getopt.noshort, "hint_info", FStar_Getopt.ZeroArgs ((fun _24_210 -> (match (()) with
-| () -> begin
-Bool (true)
-end))), "Print information regarding hints"))::((FStar_Getopt.noshort, "in", FStar_Getopt.ZeroArgs ((fun _24_211 -> (match (()) with
-| () -> begin
-Bool (true)
-end))), "Interactive mode; reads input from stdin"))::((FStar_Getopt.noshort, "include", FStar_Getopt.OneArg (((fun s -> (let _115_364 = (let _115_363 = (let _115_361 = (get_include ())
-in (FStar_List.append _115_361 ((s)::[])))
-in (FStar_All.pipe_right _115_363 (FStar_List.map (fun _115_362 -> String (_115_362)))))
-in List (_115_364))), "[path]")), "A directory in which to search for files included on the command line"))::((FStar_Getopt.noshort, "initial_fuel", FStar_Getopt.OneArg (((fun x -> (let _115_368 = (FStar_Util.int_of_string x)
-in Int (_115_368))), "[non-negative integer]")), "Number of unrolling of recursive functions to try initially (default 2)"))::((FStar_Getopt.noshort, "initial_ifuel", FStar_Getopt.OneArg (((fun x -> (let _115_372 = (FStar_Util.int_of_string x)
-in Int (_115_372))), "[non-negative integer]")), "Number of unrolling of inductive datatypes to try at first (default 1)"))::((FStar_Getopt.noshort, "inline_arith", FStar_Getopt.ZeroArgs ((fun _24_215 -> (match (()) with
-| () -> begin
-Bool (true)
-end))), "Inline definitions of arithmetic functions in the SMT encoding"))::((FStar_Getopt.noshort, "lax", FStar_Getopt.ZeroArgs ((fun _24_216 -> (match (()) with
-| () -> begin
-Bool (true)
-end))), "Run the lax-type checker only (admit all verification conditions)"))::((FStar_Getopt.noshort, "log_types", FStar_Getopt.ZeroArgs ((fun _24_217 -> (match (()) with
-| () -> begin
-Bool (true)
-end))), "Print types computed for data/val/let-bindings"))::((FStar_Getopt.noshort, "log_queries", FStar_Getopt.ZeroArgs ((fun _24_218 -> (match (()) with
-| () -> begin
-Bool (true)
-end))), "Log the Z3 queries in queries.smt2"))::((FStar_Getopt.noshort, "max_fuel", FStar_Getopt.OneArg (((fun x -> (let _115_380 = (FStar_Util.int_of_string x)
-in Int (_115_380))), "[non-negative integer]")), "Number of unrolling of recursive functions to try at most (default 8)"))::((FStar_Getopt.noshort, "max_ifuel", FStar_Getopt.OneArg (((fun x -> (let _115_384 = (FStar_Util.int_of_string x)
-in Int (_115_384))), "[non-negative integer]")), "Number of unrolling of inductive datatypes to try at most (default 2)"))::((FStar_Getopt.noshort, "min_fuel", FStar_Getopt.OneArg (((fun x -> (let _115_388 = (FStar_Util.int_of_string x)
-in Int (_115_388))), "[non-negative integer]")), "Minimum number of unrolling of recursive functions to try (default 1)"))::((FStar_Getopt.noshort, "MLish", FStar_Getopt.ZeroArgs ((fun _24_222 -> (match (()) with
-| () -> begin
-Bool (true)
-end))), "Introduce unification variables that are only dependent on the type variables in the context"))::((FStar_Getopt.noshort, "n_cores", FStar_Getopt.OneArg (((fun x -> (let _115_393 = (FStar_Util.int_of_string x)
-in Int (_115_393))), "[positive integer]")), "Maximum number of cores to use for the solver (implies detail_errors = false) (default 1)"))::((FStar_Getopt.noshort, "no_default_includes", FStar_Getopt.ZeroArgs ((fun _24_224 -> (match (()) with
-| () -> begin
-Bool (true)
-end))), "Ignore the default module search paths"))::((FStar_Getopt.noshort, "no_extract", FStar_Getopt.OneArg (((fun x -> (let _115_401 = (let _115_400 = (let _115_398 = (get_no_extract ())
-in (x)::_115_398)
-in (FStar_All.pipe_right _115_400 (FStar_List.map (fun _115_399 -> String (_115_399)))))
-in List (_115_401))), "[module name]")), "Do not extract code from this module"))::((FStar_Getopt.noshort, "no_location_info", FStar_Getopt.ZeroArgs ((fun _24_226 -> (match (()) with
-| () -> begin
-Bool (true)
-end))), "Suppress location information in the generated OCaml output (only relevant with --codegen OCaml)"))::((FStar_Getopt.noshort, "odir", FStar_Getopt.OneArg (((fun _115_404 -> String (_115_404)), "[dir]")), "Place output in directory [dir]"))::((FStar_Getopt.noshort, "prims", FStar_Getopt.OneArg (((fun _115_406 -> String (_115_406)), "file")), ""))::((FStar_Getopt.noshort, "print_before_norm", FStar_Getopt.ZeroArgs ((fun _24_227 -> (match (()) with
-| () -> begin
-Bool (true)
-end))), "Do not normalize types before printing (for debugging)"))::((FStar_Getopt.noshort, "print_bound_var_types", FStar_Getopt.ZeroArgs ((fun _24_228 -> (match (()) with
-| () -> begin
-Bool (true)
-end))), "Print the types of bound variables"))::((FStar_Getopt.noshort, "print_effect_args", FStar_Getopt.ZeroArgs ((fun _24_229 -> (match (()) with
-| () -> begin
-Bool (true)
-end))), "Print inferred predicate transformers for all computation types"))::((FStar_Getopt.noshort, "print_fuels", FStar_Getopt.ZeroArgs ((fun _24_230 -> (match (()) with
-| () -> begin
-Bool (true)
-end))), "Print the fuel amounts used for each successful query"))::((FStar_Getopt.noshort, "print_implicits", FStar_Getopt.ZeroArgs ((fun _24_231 -> (match (()) with
-| () -> begin
-Bool (true)
-end))), "Print implicit arguments"))::((FStar_Getopt.noshort, "print_universes", FStar_Getopt.ZeroArgs ((fun _24_232 -> (match (()) with
-| () -> begin
-Bool (true)
-end))), "Print universes"))::((FStar_Getopt.noshort, "prn", FStar_Getopt.ZeroArgs ((fun _24_233 -> (match (()) with
-| () -> begin
-Bool (true)
-end))), "Print real names (you may want to use this in conjunction with log_queries)"))::((FStar_Getopt.noshort, "record_hints", FStar_Getopt.ZeroArgs ((fun _24_234 -> (match (()) with
-| () -> begin
-Bool (true)
-end))), "Record a database of hints for efficient proof replay"))::((FStar_Getopt.noshort, "show_signatures", FStar_Getopt.OneArg (((fun x -> (let _115_421 = (let _115_420 = (let _115_418 = (get_show_signatures ())
-in (x)::_115_418)
-in (FStar_All.pipe_right _115_420 (FStar_List.map (fun _115_419 -> String (_115_419)))))
-in List (_115_421))), "[module name]")), "Show the checked signatures for all top-level symbols in the module"))::((FStar_Getopt.noshort, "silent", FStar_Getopt.ZeroArgs ((fun _24_236 -> (match (()) with
-| () -> begin
-Bool (true)
-end))), " "))::((FStar_Getopt.noshort, "smt", FStar_Getopt.OneArg (((fun _115_424 -> String (_115_424)), "[path]")), "Path to the SMT solver (usually Z3,\n        but could be any SMT2-compatible solver)"))::((FStar_Getopt.noshort, "split_cases", FStar_Getopt.OneArg (((fun n -> (let _115_428 = (FStar_Util.int_of_string n)
-<<<<<<< HEAD
-in Int (_115_428))), "[positive integer]")), "Partition VC of a match into groups of [n] cases"))::((FStar_Getopt.noshort, "timing", FStar_Getopt.ZeroArgs ((fun _24_238 -> (match (()) with
-| () -> begin
-Bool (true)
-end))), "Print the time it takes to verify each top-level definition"))::((FStar_Getopt.noshort, "trace_error", FStar_Getopt.ZeroArgs ((fun _24_239 -> (match (()) with
-| () -> begin
-Bool (true)
-end))), "Don\'t print an error message; show an exception trace instead"))::((FStar_Getopt.noshort, "universes", FStar_Getopt.ZeroArgs ((fun _24_240 -> (match (()) with
-| () -> begin
-Bool (true)
-end))), "Use the support for universes"))::((FStar_Getopt.noshort, "unthrottle_inductives", FStar_Getopt.ZeroArgs ((fun _24_241 -> (match (()) with
-=======
-in Int (_115_428))), "[positive integer]")), "Partition VC of a match into groups of [n] cases"))::((FStar_Getopt.noshort, "stratified", FStar_Getopt.ZeroArgs ((fun _24_238 -> (match (()) with
-| () -> begin
-Bool (true)
-end))), "Remove the support for universes"))::((FStar_Getopt.noshort, "timing", FStar_Getopt.ZeroArgs ((fun _24_239 -> (match (()) with
-| () -> begin
-Bool (true)
-end))), "Print the time it takes to verify each top-level definition"))::((FStar_Getopt.noshort, "trace_error", FStar_Getopt.ZeroArgs ((fun _24_240 -> (match (()) with
-| () -> begin
-Bool (true)
-end))), "Don\'t print an error message; show an exception trace instead"))::((FStar_Getopt.noshort, "unthrottle_inductives", FStar_Getopt.ZeroArgs ((fun _24_241 -> (match (()) with
->>>>>>> d7e2092d
-| () -> begin
-Bool (true)
-end))), "Let the SMT solver unfold inductive types to arbitrary depths (may affect verifier performance)"))::((FStar_Getopt.noshort, "use_eq_at_higher_order", FStar_Getopt.ZeroArgs ((fun _24_242 -> (match (()) with
-| () -> begin
-Bool (true)
-end))), "Use equality constraints when comparing higher-order types (Temporary)"))::((FStar_Getopt.noshort, "use_hints", FStar_Getopt.ZeroArgs ((fun _24_243 -> (match (()) with
-| () -> begin
-Bool (true)
-end))), "Use a previously recorded hints database for proof replay"))::((FStar_Getopt.noshort, "use_native_int", FStar_Getopt.ZeroArgs ((fun _24_244 -> (match (()) with
-| () -> begin
-Bool (true)
-<<<<<<< HEAD
-end))), "Extract the \'int\' type to platform-specific native int (You will need to link the generated code with the appropriate version of the prims library)"))::((FStar_Getopt.noshort, "verify_module", FStar_Getopt.OneArg ((cons_verify_module, "[module name]")), "Name of the module to verify"))::((FStar_Getopt.noshort, "__temp_no_proj", FStar_Getopt.OneArg (((fun x -> (let _115_443 = (let _115_442 = (let _115_440 = (get___temp_no_proj ())
-in (x)::_115_440)
-in (FStar_All.pipe_right _115_442 (FStar_List.map (fun _115_441 -> String (_115_441)))))
-in List (_115_443))), "[module name]")), "Don\'t generate projectors for this module"))::(('v', "version", FStar_Getopt.ZeroArgs ((fun _24_246 -> (
-
-let _24_248 = (display_version ())
-in (FStar_All.exit 0)))), "Display version number"))::((FStar_Getopt.noshort, "warn_top_level_effects", FStar_Getopt.ZeroArgs ((fun _24_250 -> (match (()) with
-| () -> begin
-Bool (true)
-end))), "Top-level effects are ignored,\n        by default; turn this flag on to be warned when this happens"))::((FStar_Getopt.noshort, "z3timeout", FStar_Getopt.OneArg (((fun s -> (let _115_449 = (FStar_Util.int_of_string s)
-in Int (_115_449))), "[positive integer]")), "Set the Z3 per-query (soft) timeout to [t] seconds (default 5)"))::((FStar_Getopt.noshort, "nohaseq", FStar_Getopt.ZeroArgs ((fun _24_252 -> (match (()) with
+end), "[make|graph]")), "Output the transitive closure of the dependency graph in a format suitable for the given tool"))::((FStar_Getopt.noshort, "detail_errors", FStar_Getopt.ZeroArgs ((fun _24_203 -> (match (()) with
+| () -> begin
+Bool (true)
+end))), "Emit a detailed error report by asking the SMT solver many queries; will take longer; implies n_cores=1; incompatible with --stratified"))::((FStar_Getopt.noshort, "dump_module", FStar_Getopt.OneArg (((fun x -> (let _115_349 = (let _115_347 = (let _115_345 = (get_dump_module ())
+in (x)::_115_345)
+in (FStar_All.pipe_right _115_347 (FStar_List.map (fun _115_346 -> String (_115_346)))))
+in (FStar_All.pipe_right _115_349 (fun _115_348 -> List (_115_348))))), "[module name]")), ""))::((FStar_Getopt.noshort, "eager_inference", FStar_Getopt.ZeroArgs ((fun _24_205 -> (match (()) with
+| () -> begin
+Bool (true)
+end))), "Solve all type-inference constraints eagerly; more efficient but at the cost of generality"))::((FStar_Getopt.noshort, "explicit_deps", FStar_Getopt.ZeroArgs ((fun _24_206 -> (match (()) with
+| () -> begin
+Bool (true)
+end))), "Do not find dependencies automatically, the user provides them on the command-line"))::((FStar_Getopt.noshort, "fs_typ_app", FStar_Getopt.ZeroArgs ((fun _24_207 -> (match (()) with
+| () -> begin
+Bool (true)
+end))), "Allow the use of t<t1,\n       ...,\n       tn> syntax for type applications; brittle since it clashes with the integer less-than operator"))::((FStar_Getopt.noshort, "fsi", FStar_Getopt.ZeroArgs ((fun _24_208 -> (match (()) with
+| () -> begin
+Bool (true)
+end))), "fsi flag; A flag to indicate if type checking a fsi in the interactive mode"))::((FStar_Getopt.noshort, "fstar_home", FStar_Getopt.OneArg (((fun _115_355 -> String (_115_355)), "[dir]")), "Set the FSTAR_HOME variable to [dir]"))::((FStar_Getopt.noshort, "hide_genident_nums", FStar_Getopt.ZeroArgs ((fun _24_209 -> (match (()) with
+| () -> begin
+Bool (true)
+end))), "Don\'t print generated identifier numbers"))::((FStar_Getopt.noshort, "hide_uvar_nums", FStar_Getopt.ZeroArgs ((fun _24_210 -> (match (()) with
+| () -> begin
+Bool (true)
+end))), "Don\'t print unification variable numbers"))::((FStar_Getopt.noshort, "hint_info", FStar_Getopt.ZeroArgs ((fun _24_211 -> (match (()) with
+| () -> begin
+Bool (true)
+end))), "Print information regarding hints"))::((FStar_Getopt.noshort, "in", FStar_Getopt.ZeroArgs ((fun _24_212 -> (match (()) with
+| () -> begin
+Bool (true)
+end))), "Interactive mode; reads input from stdin"))::((FStar_Getopt.noshort, "include", FStar_Getopt.OneArg (((fun s -> (let _115_366 = (let _115_365 = (let _115_363 = (get_include ())
+in (FStar_List.append _115_363 ((s)::[])))
+in (FStar_All.pipe_right _115_365 (FStar_List.map (fun _115_364 -> String (_115_364)))))
+in List (_115_366))), "[path]")), "A directory in which to search for files included on the command line"))::((FStar_Getopt.noshort, "initial_fuel", FStar_Getopt.OneArg (((fun x -> (let _115_370 = (FStar_Util.int_of_string x)
+in Int (_115_370))), "[non-negative integer]")), "Number of unrolling of recursive functions to try initially (default 2)"))::((FStar_Getopt.noshort, "initial_ifuel", FStar_Getopt.OneArg (((fun x -> (let _115_374 = (FStar_Util.int_of_string x)
+in Int (_115_374))), "[non-negative integer]")), "Number of unrolling of inductive datatypes to try at first (default 1)"))::((FStar_Getopt.noshort, "inline_arith", FStar_Getopt.ZeroArgs ((fun _24_216 -> (match (()) with
+| () -> begin
+Bool (true)
+end))), "Inline definitions of arithmetic functions in the SMT encoding"))::((FStar_Getopt.noshort, "lax", FStar_Getopt.ZeroArgs ((fun _24_217 -> (match (()) with
+| () -> begin
+Bool (true)
+end))), "Run the lax-type checker only (admit all verification conditions)"))::((FStar_Getopt.noshort, "log_types", FStar_Getopt.ZeroArgs ((fun _24_218 -> (match (()) with
+| () -> begin
+Bool (true)
+end))), "Print types computed for data/val/let-bindings"))::((FStar_Getopt.noshort, "log_queries", FStar_Getopt.ZeroArgs ((fun _24_219 -> (match (()) with
+| () -> begin
+Bool (true)
+end))), "Log the Z3 queries in queries.smt2"))::((FStar_Getopt.noshort, "max_fuel", FStar_Getopt.OneArg (((fun x -> (let _115_382 = (FStar_Util.int_of_string x)
+in Int (_115_382))), "[non-negative integer]")), "Number of unrolling of recursive functions to try at most (default 8)"))::((FStar_Getopt.noshort, "max_ifuel", FStar_Getopt.OneArg (((fun x -> (let _115_386 = (FStar_Util.int_of_string x)
+in Int (_115_386))), "[non-negative integer]")), "Number of unrolling of inductive datatypes to try at most (default 2)"))::((FStar_Getopt.noshort, "min_fuel", FStar_Getopt.OneArg (((fun x -> (let _115_390 = (FStar_Util.int_of_string x)
+in Int (_115_390))), "[non-negative integer]")), "Minimum number of unrolling of recursive functions to try (default 1)"))::((FStar_Getopt.noshort, "MLish", FStar_Getopt.ZeroArgs ((fun _24_223 -> (match (()) with
+| () -> begin
+Bool (true)
+end))), "Introduce unification variables that are only dependent on the type variables in the context"))::((FStar_Getopt.noshort, "n_cores", FStar_Getopt.OneArg (((fun x -> (let _115_395 = (FStar_Util.int_of_string x)
+in Int (_115_395))), "[positive integer]")), "Maximum number of cores to use for the solver (implies detail_errors = false) (default 1)"))::((FStar_Getopt.noshort, "no_default_includes", FStar_Getopt.ZeroArgs ((fun _24_225 -> (match (()) with
+| () -> begin
+Bool (true)
+end))), "Ignore the default module search paths"))::((FStar_Getopt.noshort, "no_extract", FStar_Getopt.OneArg (((fun x -> (let _115_403 = (let _115_402 = (let _115_400 = (get_no_extract ())
+in (x)::_115_400)
+in (FStar_All.pipe_right _115_402 (FStar_List.map (fun _115_401 -> String (_115_401)))))
+in List (_115_403))), "[module name]")), "Do not extract code from this module"))::((FStar_Getopt.noshort, "no_location_info", FStar_Getopt.ZeroArgs ((fun _24_227 -> (match (()) with
+| () -> begin
+Bool (true)
+end))), "Suppress location information in the generated OCaml output (only relevant with --codegen OCaml)"))::((FStar_Getopt.noshort, "odir", FStar_Getopt.OneArg (((fun _115_406 -> String (_115_406)), "[dir]")), "Place output in directory [dir]"))::((FStar_Getopt.noshort, "prims", FStar_Getopt.OneArg (((fun _115_408 -> String (_115_408)), "file")), ""))::((FStar_Getopt.noshort, "print_before_norm", FStar_Getopt.ZeroArgs ((fun _24_228 -> (match (()) with
+| () -> begin
+Bool (true)
+end))), "Do not normalize types before printing (for debugging)"))::((FStar_Getopt.noshort, "print_bound_var_types", FStar_Getopt.ZeroArgs ((fun _24_229 -> (match (()) with
+| () -> begin
+Bool (true)
+end))), "Print the types of bound variables"))::((FStar_Getopt.noshort, "print_effect_args", FStar_Getopt.ZeroArgs ((fun _24_230 -> (match (()) with
+| () -> begin
+Bool (true)
+end))), "Print inferred predicate transformers for all computation types"))::((FStar_Getopt.noshort, "print_fuels", FStar_Getopt.ZeroArgs ((fun _24_231 -> (match (()) with
+| () -> begin
+Bool (true)
+end))), "Print the fuel amounts used for each successful query"))::((FStar_Getopt.noshort, "print_implicits", FStar_Getopt.ZeroArgs ((fun _24_232 -> (match (()) with
+| () -> begin
+Bool (true)
+end))), "Print implicit arguments"))::((FStar_Getopt.noshort, "print_universes", FStar_Getopt.ZeroArgs ((fun _24_233 -> (match (()) with
+| () -> begin
+Bool (true)
+end))), "Print universes"))::((FStar_Getopt.noshort, "prn", FStar_Getopt.ZeroArgs ((fun _24_234 -> (match (()) with
+| () -> begin
+Bool (true)
+end))), "Print real names (you may want to use this in conjunction with log_queries)"))::((FStar_Getopt.noshort, "record_hints", FStar_Getopt.ZeroArgs ((fun _24_235 -> (match (()) with
+| () -> begin
+Bool (true)
+end))), "Record a database of hints for efficient proof replay"))::((FStar_Getopt.noshort, "show_signatures", FStar_Getopt.OneArg (((fun x -> (let _115_423 = (let _115_422 = (let _115_420 = (get_show_signatures ())
+in (x)::_115_420)
+in (FStar_All.pipe_right _115_422 (FStar_List.map (fun _115_421 -> String (_115_421)))))
+in List (_115_423))), "[module name]")), "Show the checked signatures for all top-level symbols in the module"))::((FStar_Getopt.noshort, "silent", FStar_Getopt.ZeroArgs ((fun _24_237 -> (match (()) with
+| () -> begin
+Bool (true)
+end))), " "))::((FStar_Getopt.noshort, "smt", FStar_Getopt.OneArg (((fun _115_426 -> String (_115_426)), "[path]")), "Path to the SMT solver (usually Z3,\n        but could be any SMT2-compatible solver)"))::((FStar_Getopt.noshort, "split_cases", FStar_Getopt.OneArg (((fun n -> (let _115_430 = (FStar_Util.int_of_string n)
+in Int (_115_430))), "[positive integer]")), "Partition VC of a match into groups of [n] cases"))::((FStar_Getopt.noshort, "stratified", FStar_Getopt.ZeroArgs ((fun _24_239 -> (match (()) with
+| () -> begin
+Bool (true)
+end))), "Remove the support for universes"))::((FStar_Getopt.noshort, "timing", FStar_Getopt.ZeroArgs ((fun _24_240 -> (match (()) with
+| () -> begin
+Bool (true)
+end))), "Print the time it takes to verify each top-level definition"))::((FStar_Getopt.noshort, "trace_error", FStar_Getopt.ZeroArgs ((fun _24_241 -> (match (()) with
+| () -> begin
+Bool (true)
+end))), "Don\'t print an error message; show an exception trace instead"))::((FStar_Getopt.noshort, "unthrottle_inductives", FStar_Getopt.ZeroArgs ((fun _24_242 -> (match (()) with
+| () -> begin
+Bool (true)
+end))), "Let the SMT solver unfold inductive types to arbitrary depths (may affect verifier performance)"))::((FStar_Getopt.noshort, "use_eq_at_higher_order", FStar_Getopt.ZeroArgs ((fun _24_243 -> (match (()) with
+| () -> begin
+Bool (true)
+end))), "Use equality constraints when comparing higher-order types (Temporary)"))::((FStar_Getopt.noshort, "use_hints", FStar_Getopt.ZeroArgs ((fun _24_244 -> (match (()) with
+| () -> begin
+Bool (true)
+end))), "Use a previously recorded hints database for proof replay"))::((FStar_Getopt.noshort, "use_native_int", FStar_Getopt.ZeroArgs ((fun _24_245 -> (match (()) with
+| () -> begin
+Bool (true)
+end))), "Extract the \'int\' type to platform-specific native int (You will need to link the generated code with the appropriate version of the prims library)"))::((FStar_Getopt.noshort, "verify_all", FStar_Getopt.ZeroArgs ((fun _24_246 -> (match (()) with
+| () -> begin
+Bool (true)
+end))), "With automatic dependencies, verify all the dependencies, not just the files passed on the command-line."))::((FStar_Getopt.noshort, "verify_module", FStar_Getopt.OneArg ((cons_verify_module, "[module name]")), "Name of the module to verify"))::((FStar_Getopt.noshort, "__temp_no_proj", FStar_Getopt.OneArg (((fun x -> (let _115_446 = (let _115_445 = (let _115_443 = (get___temp_no_proj ())
+in (x)::_115_443)
+in (FStar_All.pipe_right _115_445 (FStar_List.map (fun _115_444 -> String (_115_444)))))
+in List (_115_446))), "[module name]")), "Don\'t generate projectors for this module"))::(('v', "version", FStar_Getopt.ZeroArgs ((fun _24_248 -> (
+
+let _24_250 = (display_version ())
+in (FStar_All.exit 0)))), "Display version number"))::((FStar_Getopt.noshort, "warn_top_level_effects", FStar_Getopt.ZeroArgs ((fun _24_252 -> (match (()) with
+| () -> begin
+Bool (true)
+end))), "Top-level effects are ignored,\n        by default; turn this flag on to be warned when this happens"))::((FStar_Getopt.noshort, "z3timeout", FStar_Getopt.OneArg (((fun s -> (let _115_452 = (FStar_Util.int_of_string s)
+in Int (_115_452))), "[positive integer]")), "Set the Z3 per-query (soft) timeout to [t] seconds (default 5)"))::((FStar_Getopt.noshort, "nohaseq", FStar_Getopt.ZeroArgs ((fun _24_254 -> (match (()) with
 | () -> begin
 Bool (true)
 end))), "Don\'t generate hasEq axioms"))::[]
-=======
-end))), "Extract the \'int\' type to platform-specific native int (You will need to link the generated code with the appropriate version of the prims library)"))::((FStar_Getopt.noshort, "verify_all", FStar_Getopt.ZeroArgs ((fun _24_245 -> (match (()) with
-| () -> begin
-Bool (true)
-end))), "With automatic dependencies, verify all the dependencies, not just the files passed on the command-line."))::((FStar_Getopt.noshort, "verify_module", FStar_Getopt.OneArg ((cons_verify_module, "[module name]")), "Name of the module to verify"))::((FStar_Getopt.noshort, "__temp_no_proj", FStar_Getopt.OneArg (((fun x -> (let _115_444 = (let _115_443 = (let _115_441 = (get___temp_no_proj ())
-in (x)::_115_441)
-in (FStar_All.pipe_right _115_443 (FStar_List.map (fun _115_442 -> String (_115_442)))))
-in List (_115_444))), "[module name]")), "Don\'t generate projectors for this module"))::(('v', "version", FStar_Getopt.ZeroArgs ((fun _24_247 -> (
-
-let _24_249 = (display_version ())
-in (FStar_All.exit 0)))), "Display version number"))::((FStar_Getopt.noshort, "warn_top_level_effects", FStar_Getopt.ZeroArgs ((fun _24_251 -> (match (()) with
-| () -> begin
-Bool (true)
-end))), "Top-level effects are ignored,\n        by default; turn this flag on to be warned when this happens"))::((FStar_Getopt.noshort, "z3timeout", FStar_Getopt.OneArg (((fun s -> (let _115_450 = (FStar_Util.int_of_string s)
-in Int (_115_450))), "[positive integer]")), "Set the Z3 per-query (soft) timeout to [t] seconds (default 5)"))::[]
->>>>>>> d7e2092d
-in (let _115_452 = (FStar_List.map mk_spec specs)
+in (let _115_455 = (FStar_List.map mk_spec specs)
 in (('h', "help", FStar_Getopt.ZeroArgs ((fun x -> (
 
-let _24_255 = (display_usage_aux specs)
-in (FStar_All.exit 0)))), "Display this information"))::_115_452))
+let _24_257 = (display_usage_aux specs)
+in (FStar_All.exit 0)))), "Display this information"))::_115_455))
 end))
 and parse_codegen : Prims.string  ->  Prims.string = (fun s -> (match (s) with
 | ("Kremlin") | ("OCaml") | ("FSharp") -> begin
 s
 end
-| _24_262 -> begin
+| _24_264 -> begin
 (
 
-let _24_263 = (FStar_Util.print_string "Wrong argument to codegen flag\n")
+let _24_265 = (FStar_Util.print_string "Wrong argument to codegen flag\n")
 in (
 
-let _24_265 = (let _115_454 = (specs ())
-in (display_usage_aux _115_454))
+let _24_267 = (let _115_457 = (specs ())
+in (display_usage_aux _115_457))
 in (FStar_All.exit 1)))
 end))
 and validate_cardinality : Prims.string  ->  Prims.string = (fun x -> (match (x) with
 | ("warn") | ("check") | ("off") -> begin
 x
 end
-| _24_272 -> begin
+| _24_274 -> begin
 (
 
-let _24_273 = (FStar_Util.print_string "Wrong argument to cardinality flag\n")
+let _24_275 = (FStar_Util.print_string "Wrong argument to cardinality flag\n")
 in (
 
-let _24_275 = (let _115_456 = (specs ())
-in (display_usage_aux _115_456))
+let _24_277 = (let _115_459 = (specs ())
+in (display_usage_aux _115_459))
 in (FStar_All.exit 1)))
 end))
-and set_interactive_fsi = (fun _24_277 -> if (get_in ()) then begin
+and set_interactive_fsi = (fun _24_279 -> if (get_in ()) then begin
 (set_option' ("fsi", Bool (true)))
 end else begin
 (
 
-let _24_279 = (FStar_Util.print_string "Set interactive flag first before setting interactive fsi flag\n")
+let _24_281 = (FStar_Util.print_string "Set interactive flag first before setting interactive fsi flag\n")
 in (
 
-let _24_281 = (let _115_457 = (specs ())
-in (display_usage_aux _115_457))
+let _24_283 = (let _115_460 = (specs ())
+in (display_usage_aux _115_460))
 in (FStar_All.exit 1)))
 end)
 
@@ -1055,7 +1020,7 @@
 | ("admit_smt_queries") | ("cardinality") | ("debug") | ("debug_level") | ("detail_errors") | ("eager_inference") | ("hide_genident_nums") | ("hide_uvar_nums") | ("hint_info") | ("initial_fuel") | ("initial_ifuel") | ("inline_arith") | ("lax") | ("log_types") | ("log_queries") | ("max_fuel") | ("max_ifuel") | ("min_fuel") | ("print_before_norm") | ("print_bound_var_types") | ("print_effect_args") | ("print_fuels") | ("print_implicits") | ("print_universes") | ("prn") | ("show_signatures") | ("silent") | ("split_cases") | ("timing") | ("trace_error") | ("unthrottle_inductives") | ("use_eq_at_higher_order") | ("__temp_no_proj") | ("warn_top_level_effects") -> begin
 true
 end
-| _24_319 -> begin
+| _24_321 -> begin
 false
 end))
 
@@ -1066,26 +1031,26 @@
 let all_specs : FStar_Getopt.opt Prims.list = (specs ())
 
 
-let settable_specs : (FStar_Char.char * Prims.string * Prims.unit FStar_Getopt.opt_variant * Prims.string) Prims.list = (FStar_All.pipe_right all_specs (FStar_List.filter (fun _24_328 -> (match (_24_328) with
-| (_24_322, x, _24_325, _24_327) -> begin
+let settable_specs : (FStar_Char.char * Prims.string * Prims.unit FStar_Getopt.opt_variant * Prims.string) Prims.list = (FStar_All.pipe_right all_specs (FStar_List.filter (fun _24_330 -> (match (_24_330) with
+| (_24_324, x, _24_327, _24_329) -> begin
 (settable x)
 end))))
 
 
-let resettable_specs : (FStar_Char.char * Prims.string * Prims.unit FStar_Getopt.opt_variant * Prims.string) Prims.list = (FStar_All.pipe_right all_specs (FStar_List.filter (fun _24_336 -> (match (_24_336) with
-| (_24_330, x, _24_333, _24_335) -> begin
+let resettable_specs : (FStar_Char.char * Prims.string * Prims.unit FStar_Getopt.opt_variant * Prims.string) Prims.list = (FStar_All.pipe_right all_specs (FStar_List.filter (fun _24_338 -> (match (_24_338) with
+| (_24_332, x, _24_335, _24_337) -> begin
 (resettable x)
 end))))
 
 
-let display_usage : Prims.unit  ->  Prims.unit = (fun _24_337 -> (match (()) with
-| () -> begin
-(let _115_466 = (specs ())
-in (display_usage_aux _115_466))
-end))
-
-
-let fstar_home : Prims.unit  ->  Prims.string = (fun _24_338 -> (match (()) with
+let display_usage : Prims.unit  ->  Prims.unit = (fun _24_339 -> (match (()) with
+| () -> begin
+(let _115_469 = (specs ())
+in (display_usage_aux _115_469))
+end))
+
+
+let fstar_home : Prims.unit  ->  Prims.string = (fun _24_340 -> (match (()) with
 | () -> begin
 (match ((get_fstar_home ())) with
 | None -> begin
@@ -1097,7 +1062,7 @@
 let x = (Prims.strcat x "/..")
 in (
 
-let _24_342 = (set_option' ("fstar_home", String (x)))
+let _24_344 = (set_option' ("fstar_home", String (x)))
 in x)))
 end
 | Some (x) -> begin
@@ -1122,22 +1087,22 @@
 | Restore -> begin
 all_specs
 end)
-in (FStar_Getopt.parse_string specs (fun _24_352 -> ()) s)))
-
-
-let parse_cmd_line : Prims.unit  ->  (FStar_Getopt.parse_cmdline_res * Prims.string Prims.list) = (fun _24_354 -> (match (()) with
+in (FStar_Getopt.parse_string specs (fun _24_354 -> ()) s)))
+
+
+let parse_cmd_line : Prims.unit  ->  (FStar_Getopt.parse_cmdline_res * Prims.string Prims.list) = (fun _24_356 -> (match (()) with
 | () -> begin
 (
 
 let file_list = (FStar_Util.mk_ref [])
 in (
 
-let res = (let _115_479 = (specs ())
-in (FStar_Getopt.parse_cmdline _115_479 (fun i -> (let _115_478 = (let _115_477 = (FStar_ST.read file_list)
-in (FStar_List.append _115_477 ((i)::[])))
-in (FStar_ST.op_Colon_Equals file_list _115_478)))))
-in (let _115_480 = (FStar_ST.read file_list)
-in (res, _115_480))))
+let res = (let _115_482 = (specs ())
+in (FStar_Getopt.parse_cmdline _115_482 (fun i -> (let _115_481 = (let _115_480 = (FStar_ST.read file_list)
+in (FStar_List.append _115_480 ((i)::[])))
+in (FStar_ST.op_Colon_Equals file_list _115_481)))))
+in (let _115_483 = (FStar_ST.read file_list)
+in (res, _115_483))))
 end))
 
 
@@ -1146,21 +1111,21 @@
 let old_verify_module = (get_verify_module ())
 in (
 
-let _24_360 = if should_clear then begin
+let _24_362 = if should_clear then begin
 (clear ())
 end else begin
 (init ())
 end
 in (
 
-let r = (let _115_484 = (specs ())
-in (FStar_Getopt.parse_cmdline _115_484 (fun x -> ())))
+let r = (let _115_487 = (specs ())
+in (FStar_Getopt.parse_cmdline _115_487 (fun x -> ())))
 in (
 
-let _24_364 = (let _115_488 = (let _115_487 = (let _115_486 = (FStar_List.map (fun _115_485 -> String (_115_485)) old_verify_module)
-in List (_115_486))
-in ("verify_module", _115_487))
-in (set_option' _115_488))
+let _24_366 = (let _115_491 = (let _115_490 = (let _115_489 = (FStar_List.map (fun _115_488 -> String (_115_488)) old_verify_module)
+in List (_115_489))
+in ("verify_module", _115_490))
+in (set_option' _115_491))
 in r)))))
 
 
@@ -1177,8 +1142,8 @@
 end)
 
 
-let dont_gen_projectors : Prims.string  ->  Prims.bool = (fun m -> (let _115_493 = (get___temp_no_proj ())
-in (FStar_List.contains m _115_493)))
+let dont_gen_projectors : Prims.string  ->  Prims.bool = (fun m -> (let _115_496 = (get___temp_no_proj ())
+in (FStar_List.contains m _115_496)))
 
 
 let should_print_message : Prims.string  ->  Prims.bool = (fun m -> if (should_verify m) then begin
@@ -1188,7 +1153,7 @@
 end)
 
 
-let include_path : Prims.unit  ->  Prims.string Prims.list = (fun _24_371 -> (match (()) with
+let include_path : Prims.unit  ->  Prims.string Prims.list = (fun _24_373 -> (match (()) with
 | () -> begin
 if (get_no_default_includes ()) then begin
 (get_include ())
@@ -1203,60 +1168,36 @@
 end else begin
 include_path_base_dirs
 end
-in (let _115_502 = (let _115_501 = (let _115_499 = (FStar_All.pipe_right defs (FStar_List.map (fun x -> (Prims.strcat h x))))
-in (FStar_All.pipe_right _115_499 (FStar_List.filter FStar_Util.file_exists)))
-in (let _115_500 = (get_include ())
-in (FStar_List.append _115_501 _115_500)))
-in (FStar_List.append _115_502 ((".")::[])))))
-end
-end))
-
-
-<<<<<<< HEAD
-let find_file : Prims.string  ->  Prims.string Prims.option = (fun filename -> (
-
-let search_path = (include_path ())
-in try
-(match (()) with
-| () -> begin
-(let _115_507 = if (FStar_Util.is_path_absolute filename) then begin
-=======
+in (let _115_505 = (let _115_504 = (let _115_502 = (FStar_All.pipe_right defs (FStar_List.map (fun x -> (Prims.strcat h x))))
+in (FStar_All.pipe_right _115_502 (FStar_List.filter FStar_Util.file_exists)))
+in (let _115_503 = (get_include ())
+in (FStar_List.append _115_504 _115_503)))
+in (FStar_List.append _115_505 ((".")::[])))))
+end
+end))
+
+
 let find_file : Prims.string  ->  Prims.string Prims.option = (fun filename -> if (FStar_Util.is_path_absolute filename) then begin
->>>>>>> d7e2092d
 if (FStar_Util.file_exists filename) then begin
 Some (filename)
 end else begin
 None
 end
 end else begin
-(let _115_507 = (let _115_505 = (include_path ())
-in (FStar_List.rev _115_505))
-in (FStar_Util.find_map _115_507 (fun p -> (
+(let _115_510 = (let _115_508 = (include_path ())
+in (FStar_List.rev _115_508))
+in (FStar_Util.find_map _115_510 (fun p -> (
 
 let path = (FStar_Util.join_paths p filename)
 in if (FStar_Util.file_exists path) then begin
 Some (path)
 end else begin
 None
-<<<<<<< HEAD
-end)))
-end
-in (FStar_Util.map_option FStar_Util.normalize_file_path _115_507))
-end)
-with
-| _24_381 -> begin
-None
-end))
-
-
-let prims : Prims.unit  ->  Prims.string = (fun _24_386 -> (match (()) with
-=======
 end))))
 end)
 
 
-let prims : Prims.unit  ->  Prims.string = (fun _24_378 -> (match (()) with
->>>>>>> d7e2092d
+let prims : Prims.unit  ->  Prims.string = (fun _24_380 -> (match (()) with
 | () -> begin
 (match ((get_prims ())) with
 | None -> begin
@@ -1268,15 +1209,9 @@
 result
 end
 | None -> begin
-<<<<<<< HEAD
-(let _115_512 = (let _115_511 = (FStar_Util.format1 "unable to find required file \"%s\" in the module search path.\n" filen)
-in FStar_Util.Failure (_115_511))
-in (Prims.raise _115_512))
-=======
-(let _115_511 = (let _115_510 = (FStar_Util.format1 "unable to find required file \"%s\" in the module search path.\n" filen)
-in FStar_Util.Failure (_115_510))
-in (Prims.raise _115_511))
->>>>>>> d7e2092d
+(let _115_514 = (let _115_513 = (FStar_Util.format1 "unable to find required file \"%s\" in the module search path.\n" filen)
+in FStar_Util.Failure (_115_513))
+in (Prims.raise _115_514))
 end))
 end
 | Some (x) -> begin
@@ -1294,553 +1229,330 @@
 end))
 
 
-<<<<<<< HEAD
-let __temp_no_proj : Prims.string  ->  Prims.bool = (fun s -> (let _115_517 = (get___temp_no_proj ())
-in (FStar_All.pipe_right _115_517 (FStar_List.contains s))))
-
-
-let admit_smt_queries : Prims.unit  ->  Prims.bool = (fun _24_399 -> (match (()) with
-=======
-let __temp_no_proj : Prims.string  ->  Prims.bool = (fun s -> (let _115_516 = (get___temp_no_proj ())
-in (FStar_All.pipe_right _115_516 (FStar_List.contains s))))
-
-
-let admit_smt_queries : Prims.unit  ->  Prims.bool = (fun _24_391 -> (match (()) with
->>>>>>> d7e2092d
+let __temp_no_proj : Prims.string  ->  Prims.bool = (fun s -> (let _115_519 = (get___temp_no_proj ())
+in (FStar_All.pipe_right _115_519 (FStar_List.contains s))))
+
+
+let admit_smt_queries : Prims.unit  ->  Prims.bool = (fun _24_393 -> (match (()) with
 | () -> begin
 (get_admit_smt_queries ())
 end))
 
 
-<<<<<<< HEAD
-let check_cardinality : Prims.unit  ->  Prims.bool = (fun _24_400 -> (match (()) with
-=======
-let check_cardinality : Prims.unit  ->  Prims.bool = (fun _24_392 -> (match (()) with
->>>>>>> d7e2092d
+let check_cardinality : Prims.unit  ->  Prims.bool = (fun _24_394 -> (match (()) with
 | () -> begin
 ((get_cardinality ()) = "check")
 end))
 
 
-<<<<<<< HEAD
-let codegen : Prims.unit  ->  Prims.string Prims.option = (fun _24_401 -> (match (()) with
-=======
-let codegen : Prims.unit  ->  Prims.string Prims.option = (fun _24_393 -> (match (()) with
->>>>>>> d7e2092d
+let codegen : Prims.unit  ->  Prims.string Prims.option = (fun _24_395 -> (match (()) with
 | () -> begin
 (get_codegen ())
 end))
 
 
-<<<<<<< HEAD
-let codegen_libs : Prims.unit  ->  Prims.string Prims.list Prims.list = (fun _24_402 -> (match (()) with
-| () -> begin
-(let _115_527 = (get_codegen_lib ())
-in (FStar_All.pipe_right _115_527 (FStar_List.map (fun x -> (FStar_Util.split x ".")))))
-end))
-
-
-let debug_any : Prims.unit  ->  Prims.bool = (fun _24_404 -> (match (()) with
-=======
-let codegen_libs : Prims.unit  ->  Prims.string Prims.list Prims.list = (fun _24_394 -> (match (()) with
-| () -> begin
-(let _115_526 = (get_codegen_lib ())
-in (FStar_All.pipe_right _115_526 (FStar_List.map (fun x -> (FStar_Util.split x ".")))))
-end))
-
-
-let debug_any : Prims.unit  ->  Prims.bool = (fun _24_396 -> (match (()) with
->>>>>>> d7e2092d
+let codegen_libs : Prims.unit  ->  Prims.string Prims.list Prims.list = (fun _24_396 -> (match (()) with
+| () -> begin
+(let _115_529 = (get_codegen_lib ())
+in (FStar_All.pipe_right _115_529 (FStar_List.map (fun x -> (FStar_Util.split x ".")))))
+end))
+
+
+let debug_any : Prims.unit  ->  Prims.bool = (fun _24_398 -> (match (()) with
 | () -> begin
 ((get_debug ()) <> [])
 end))
 
 
-<<<<<<< HEAD
-let debug_at_level : Prims.string  ->  debug_level_t  ->  Prims.bool = (fun modul level -> (((modul = "") || (let _115_534 = (get_debug ())
-in (FStar_All.pipe_right _115_534 (FStar_List.contains modul)))) && (debug_level_geq level)))
-
-
-let dep : Prims.unit  ->  Prims.string Prims.option = (fun _24_407 -> (match (()) with
-=======
-let debug_at_level : Prims.string  ->  debug_level_t  ->  Prims.bool = (fun modul level -> (((modul = "") || (let _115_533 = (get_debug ())
-in (FStar_All.pipe_right _115_533 (FStar_List.contains modul)))) && (debug_level_geq level)))
-
-
-let dep : Prims.unit  ->  Prims.string Prims.option = (fun _24_399 -> (match (()) with
->>>>>>> d7e2092d
+let debug_at_level : Prims.string  ->  debug_level_t  ->  Prims.bool = (fun modul level -> (((modul = "") || (let _115_536 = (get_debug ())
+in (FStar_All.pipe_right _115_536 (FStar_List.contains modul)))) && (debug_level_geq level)))
+
+
+let dep : Prims.unit  ->  Prims.string Prims.option = (fun _24_401 -> (match (()) with
 | () -> begin
 (get_dep ())
 end))
 
 
-<<<<<<< HEAD
-let detail_errors : Prims.unit  ->  Prims.bool = (fun _24_408 -> (match (()) with
-=======
-let detail_errors : Prims.unit  ->  Prims.bool = (fun _24_400 -> (match (()) with
->>>>>>> d7e2092d
+let detail_errors : Prims.unit  ->  Prims.bool = (fun _24_402 -> (match (()) with
 | () -> begin
 (get_detail_errors ())
 end))
 
 
-<<<<<<< HEAD
-let dump_module : Prims.string  ->  Prims.bool = (fun s -> (let _115_541 = (get_dump_module ())
-in (FStar_All.pipe_right _115_541 (FStar_List.contains s))))
-
-
-let eager_inference : Prims.unit  ->  Prims.bool = (fun _24_410 -> (match (()) with
-=======
-let dump_module : Prims.string  ->  Prims.bool = (fun s -> (let _115_540 = (get_dump_module ())
-in (FStar_All.pipe_right _115_540 (FStar_List.contains s))))
-
-
-let eager_inference : Prims.unit  ->  Prims.bool = (fun _24_402 -> (match (()) with
->>>>>>> d7e2092d
+let dump_module : Prims.string  ->  Prims.bool = (fun s -> (let _115_543 = (get_dump_module ())
+in (FStar_All.pipe_right _115_543 (FStar_List.contains s))))
+
+
+let eager_inference : Prims.unit  ->  Prims.bool = (fun _24_404 -> (match (()) with
 | () -> begin
 (get_eager_inference ())
 end))
 
 
-<<<<<<< HEAD
-let explicit_deps : Prims.unit  ->  Prims.bool = (fun _24_411 -> (match (()) with
-=======
-let explicit_deps : Prims.unit  ->  Prims.bool = (fun _24_403 -> (match (()) with
->>>>>>> d7e2092d
+let explicit_deps : Prims.unit  ->  Prims.bool = (fun _24_405 -> (match (()) with
 | () -> begin
 (get_explicit_deps ())
 end))
 
 
-<<<<<<< HEAD
-let fs_typ_app : Prims.unit  ->  Prims.bool = (fun _24_412 -> (match (()) with
-=======
-let fs_typ_app : Prims.unit  ->  Prims.bool = (fun _24_404 -> (match (()) with
->>>>>>> d7e2092d
+let fs_typ_app : Prims.unit  ->  Prims.bool = (fun _24_406 -> (match (()) with
 | () -> begin
 (get_fs_typ_app ())
 end))
 
 
-<<<<<<< HEAD
-let full_context_dependency : Prims.unit  ->  Prims.bool = (fun _24_413 -> (match (()) with
-=======
-let full_context_dependency : Prims.unit  ->  Prims.bool = (fun _24_405 -> (match (()) with
->>>>>>> d7e2092d
+let full_context_dependency : Prims.unit  ->  Prims.bool = (fun _24_407 -> (match (()) with
 | () -> begin
 ((get_MLish ()) = false)
 end))
 
 
-<<<<<<< HEAD
-let hide_genident_nums : Prims.unit  ->  Prims.bool = (fun _24_414 -> (match (()) with
-=======
-let hide_genident_nums : Prims.unit  ->  Prims.bool = (fun _24_406 -> (match (()) with
->>>>>>> d7e2092d
+let hide_genident_nums : Prims.unit  ->  Prims.bool = (fun _24_408 -> (match (()) with
 | () -> begin
 (get_hide_genident_nums ())
 end))
 
 
-<<<<<<< HEAD
-let hide_uvar_nums : Prims.unit  ->  Prims.bool = (fun _24_415 -> (match (()) with
-=======
-let hide_uvar_nums : Prims.unit  ->  Prims.bool = (fun _24_407 -> (match (()) with
->>>>>>> d7e2092d
+let hide_uvar_nums : Prims.unit  ->  Prims.bool = (fun _24_409 -> (match (()) with
 | () -> begin
 (get_hide_uvar_nums ())
 end))
 
 
-<<<<<<< HEAD
-let hint_info : Prims.unit  ->  Prims.bool = (fun _24_416 -> (match (()) with
-=======
-let hint_info : Prims.unit  ->  Prims.bool = (fun _24_408 -> (match (()) with
->>>>>>> d7e2092d
+let hint_info : Prims.unit  ->  Prims.bool = (fun _24_410 -> (match (()) with
 | () -> begin
 (get_hint_info ())
 end))
 
 
-<<<<<<< HEAD
-let initial_fuel : Prims.unit  ->  Prims.int = (fun _24_417 -> (match (()) with
-=======
-let initial_fuel : Prims.unit  ->  Prims.int = (fun _24_409 -> (match (()) with
->>>>>>> d7e2092d
+let initial_fuel : Prims.unit  ->  Prims.int = (fun _24_411 -> (match (()) with
 | () -> begin
 (get_initial_fuel ())
 end))
 
 
-<<<<<<< HEAD
-let initial_ifuel : Prims.unit  ->  Prims.int = (fun _24_418 -> (match (()) with
-=======
-let initial_ifuel : Prims.unit  ->  Prims.int = (fun _24_410 -> (match (()) with
->>>>>>> d7e2092d
+let initial_ifuel : Prims.unit  ->  Prims.int = (fun _24_412 -> (match (()) with
 | () -> begin
 (get_initial_ifuel ())
 end))
 
 
-<<<<<<< HEAD
-let inline_arith : Prims.unit  ->  Prims.bool = (fun _24_419 -> (match (()) with
-=======
-let inline_arith : Prims.unit  ->  Prims.bool = (fun _24_411 -> (match (()) with
->>>>>>> d7e2092d
+let inline_arith : Prims.unit  ->  Prims.bool = (fun _24_413 -> (match (()) with
 | () -> begin
 (get_inline_arith ())
 end))
 
 
-<<<<<<< HEAD
-let interactive : Prims.unit  ->  Prims.bool = (fun _24_420 -> (match (()) with
-=======
-let interactive : Prims.unit  ->  Prims.bool = (fun _24_412 -> (match (()) with
->>>>>>> d7e2092d
+let interactive : Prims.unit  ->  Prims.bool = (fun _24_414 -> (match (()) with
 | () -> begin
 (get_in ())
 end))
 
 
-<<<<<<< HEAD
-let interactive_fsi : Prims.unit  ->  Prims.bool = (fun _24_421 -> (match (()) with
-=======
-let interactive_fsi : Prims.unit  ->  Prims.bool = (fun _24_413 -> (match (()) with
->>>>>>> d7e2092d
+let interactive_fsi : Prims.unit  ->  Prims.bool = (fun _24_415 -> (match (()) with
 | () -> begin
 (get_fsi ())
 end))
 
 
-<<<<<<< HEAD
-let lax : Prims.unit  ->  Prims.bool = (fun _24_422 -> (match (()) with
-=======
-let lax : Prims.unit  ->  Prims.bool = (fun _24_414 -> (match (()) with
->>>>>>> d7e2092d
+let lax : Prims.unit  ->  Prims.bool = (fun _24_416 -> (match (()) with
 | () -> begin
 (get_lax ())
 end))
 
 
-<<<<<<< HEAD
-let log_queries : Prims.unit  ->  Prims.bool = (fun _24_423 -> (match (()) with
-=======
-let log_queries : Prims.unit  ->  Prims.bool = (fun _24_415 -> (match (()) with
->>>>>>> d7e2092d
+let log_queries : Prims.unit  ->  Prims.bool = (fun _24_417 -> (match (()) with
 | () -> begin
 (get_log_queries ())
 end))
 
 
-<<<<<<< HEAD
-let log_types : Prims.unit  ->  Prims.bool = (fun _24_424 -> (match (()) with
-=======
-let log_types : Prims.unit  ->  Prims.bool = (fun _24_416 -> (match (()) with
->>>>>>> d7e2092d
+let log_types : Prims.unit  ->  Prims.bool = (fun _24_418 -> (match (()) with
 | () -> begin
 (get_log_types ())
 end))
 
 
-<<<<<<< HEAD
-let max_fuel : Prims.unit  ->  Prims.int = (fun _24_425 -> (match (()) with
-=======
-let max_fuel : Prims.unit  ->  Prims.int = (fun _24_417 -> (match (()) with
->>>>>>> d7e2092d
+let max_fuel : Prims.unit  ->  Prims.int = (fun _24_419 -> (match (()) with
 | () -> begin
 (get_max_fuel ())
 end))
 
 
-<<<<<<< HEAD
-let max_ifuel : Prims.unit  ->  Prims.int = (fun _24_426 -> (match (()) with
-=======
-let max_ifuel : Prims.unit  ->  Prims.int = (fun _24_418 -> (match (()) with
->>>>>>> d7e2092d
+let max_ifuel : Prims.unit  ->  Prims.int = (fun _24_420 -> (match (()) with
 | () -> begin
 (get_max_ifuel ())
 end))
 
 
-<<<<<<< HEAD
-let min_fuel : Prims.unit  ->  Prims.int = (fun _24_427 -> (match (()) with
-=======
-let min_fuel : Prims.unit  ->  Prims.int = (fun _24_419 -> (match (()) with
->>>>>>> d7e2092d
+let min_fuel : Prims.unit  ->  Prims.int = (fun _24_421 -> (match (()) with
 | () -> begin
 (get_min_fuel ())
 end))
 
 
-<<<<<<< HEAD
-let ml_ish : Prims.unit  ->  Prims.bool = (fun _24_428 -> (match (()) with
-=======
-let ml_ish : Prims.unit  ->  Prims.bool = (fun _24_420 -> (match (()) with
->>>>>>> d7e2092d
+let ml_ish : Prims.unit  ->  Prims.bool = (fun _24_422 -> (match (()) with
 | () -> begin
 (get_MLish ())
 end))
 
 
-<<<<<<< HEAD
-let n_cores : Prims.unit  ->  Prims.int = (fun _24_429 -> (match (()) with
-=======
-let n_cores : Prims.unit  ->  Prims.int = (fun _24_421 -> (match (()) with
->>>>>>> d7e2092d
+let n_cores : Prims.unit  ->  Prims.int = (fun _24_423 -> (match (()) with
 | () -> begin
 (get_n_cores ())
 end))
 
 
-<<<<<<< HEAD
-let no_default_includes : Prims.unit  ->  Prims.bool = (fun _24_430 -> (match (()) with
-=======
-let no_default_includes : Prims.unit  ->  Prims.bool = (fun _24_422 -> (match (()) with
->>>>>>> d7e2092d
+let no_default_includes : Prims.unit  ->  Prims.bool = (fun _24_424 -> (match (()) with
 | () -> begin
 (get_no_default_includes ())
 end))
 
 
-<<<<<<< HEAD
-let no_extract : Prims.string  ->  Prims.bool = (fun s -> (let _115_586 = (get_no_extract ())
-in (FStar_All.pipe_right _115_586 (FStar_List.contains s))))
-
-
-let no_location_info : Prims.unit  ->  Prims.bool = (fun _24_432 -> (match (()) with
-=======
-let no_extract : Prims.string  ->  Prims.bool = (fun s -> (let _115_585 = (get_no_extract ())
-in (FStar_All.pipe_right _115_585 (FStar_List.contains s))))
-
-
-let no_location_info : Prims.unit  ->  Prims.bool = (fun _24_424 -> (match (()) with
->>>>>>> d7e2092d
+let no_extract : Prims.string  ->  Prims.bool = (fun s -> (let _115_588 = (get_no_extract ())
+in (FStar_All.pipe_right _115_588 (FStar_List.contains s))))
+
+
+let no_location_info : Prims.unit  ->  Prims.bool = (fun _24_426 -> (match (()) with
 | () -> begin
 (get_no_location_info ())
 end))
 
 
-<<<<<<< HEAD
-let norm_then_print : Prims.unit  ->  Prims.bool = (fun _24_433 -> (match (()) with
-=======
-let norm_then_print : Prims.unit  ->  Prims.bool = (fun _24_425 -> (match (()) with
->>>>>>> d7e2092d
+let norm_then_print : Prims.unit  ->  Prims.bool = (fun _24_427 -> (match (()) with
 | () -> begin
 ((get_print_before_norm ()) = false)
 end))
 
 
-<<<<<<< HEAD
-let output_dir : Prims.unit  ->  Prims.string Prims.option = (fun _24_434 -> (match (()) with
-=======
-let output_dir : Prims.unit  ->  Prims.string Prims.option = (fun _24_426 -> (match (()) with
->>>>>>> d7e2092d
+let output_dir : Prims.unit  ->  Prims.string Prims.option = (fun _24_428 -> (match (()) with
 | () -> begin
 (get_odir ())
 end))
 
 
-<<<<<<< HEAD
-let print_bound_var_types : Prims.unit  ->  Prims.bool = (fun _24_435 -> (match (()) with
-=======
-let print_bound_var_types : Prims.unit  ->  Prims.bool = (fun _24_427 -> (match (()) with
->>>>>>> d7e2092d
+let print_bound_var_types : Prims.unit  ->  Prims.bool = (fun _24_429 -> (match (()) with
 | () -> begin
 (get_print_bound_var_types ())
 end))
 
 
-<<<<<<< HEAD
-let print_effect_args : Prims.unit  ->  Prims.bool = (fun _24_436 -> (match (()) with
-=======
-let print_effect_args : Prims.unit  ->  Prims.bool = (fun _24_428 -> (match (()) with
->>>>>>> d7e2092d
+let print_effect_args : Prims.unit  ->  Prims.bool = (fun _24_430 -> (match (()) with
 | () -> begin
 (get_print_effect_args ())
 end))
 
 
-<<<<<<< HEAD
-let print_fuels : Prims.unit  ->  Prims.bool = (fun _24_437 -> (match (()) with
-=======
-let print_fuels : Prims.unit  ->  Prims.bool = (fun _24_429 -> (match (()) with
->>>>>>> d7e2092d
+let print_fuels : Prims.unit  ->  Prims.bool = (fun _24_431 -> (match (()) with
 | () -> begin
 (get_print_fuels ())
 end))
 
 
-<<<<<<< HEAD
-let print_implicits : Prims.unit  ->  Prims.bool = (fun _24_438 -> (match (()) with
-=======
-let print_implicits : Prims.unit  ->  Prims.bool = (fun _24_430 -> (match (()) with
->>>>>>> d7e2092d
+let print_implicits : Prims.unit  ->  Prims.bool = (fun _24_432 -> (match (()) with
 | () -> begin
 (get_print_implicits ())
 end))
 
 
-<<<<<<< HEAD
-let print_real_names : Prims.unit  ->  Prims.bool = (fun _24_439 -> (match (()) with
-=======
-let print_real_names : Prims.unit  ->  Prims.bool = (fun _24_431 -> (match (()) with
->>>>>>> d7e2092d
+let print_real_names : Prims.unit  ->  Prims.bool = (fun _24_433 -> (match (()) with
 | () -> begin
 (get_prn ())
 end))
 
 
-<<<<<<< HEAD
-let print_universes : Prims.unit  ->  Prims.bool = (fun _24_440 -> (match (()) with
-=======
-let print_universes : Prims.unit  ->  Prims.bool = (fun _24_432 -> (match (()) with
->>>>>>> d7e2092d
+let print_universes : Prims.unit  ->  Prims.bool = (fun _24_434 -> (match (()) with
 | () -> begin
 (get_print_universes ())
 end))
 
 
-<<<<<<< HEAD
-let record_hints : Prims.unit  ->  Prims.bool = (fun _24_441 -> (match (()) with
-=======
-let record_hints : Prims.unit  ->  Prims.bool = (fun _24_433 -> (match (()) with
->>>>>>> d7e2092d
+let record_hints : Prims.unit  ->  Prims.bool = (fun _24_435 -> (match (()) with
 | () -> begin
 (get_record_hints ())
 end))
 
 
-<<<<<<< HEAD
-let silent : Prims.unit  ->  Prims.bool = (fun _24_442 -> (match (()) with
-=======
-let silent : Prims.unit  ->  Prims.bool = (fun _24_434 -> (match (()) with
->>>>>>> d7e2092d
+let silent : Prims.unit  ->  Prims.bool = (fun _24_436 -> (match (()) with
 | () -> begin
 (get_silent ())
 end))
 
 
-<<<<<<< HEAD
-let split_cases : Prims.unit  ->  Prims.int = (fun _24_443 -> (match (()) with
-=======
-let split_cases : Prims.unit  ->  Prims.int = (fun _24_435 -> (match (()) with
->>>>>>> d7e2092d
+let split_cases : Prims.unit  ->  Prims.int = (fun _24_437 -> (match (()) with
 | () -> begin
 (get_split_cases ())
 end))
 
 
-<<<<<<< HEAD
-let timing : Prims.unit  ->  Prims.bool = (fun _24_444 -> (match (()) with
-=======
-let timing : Prims.unit  ->  Prims.bool = (fun _24_436 -> (match (()) with
->>>>>>> d7e2092d
+let timing : Prims.unit  ->  Prims.bool = (fun _24_438 -> (match (()) with
 | () -> begin
 (get_timing ())
 end))
 
 
-<<<<<<< HEAD
-let trace_error : Prims.unit  ->  Prims.bool = (fun _24_445 -> (match (()) with
-=======
-let trace_error : Prims.unit  ->  Prims.bool = (fun _24_437 -> (match (()) with
->>>>>>> d7e2092d
+let trace_error : Prims.unit  ->  Prims.bool = (fun _24_439 -> (match (()) with
 | () -> begin
 (get_trace_error ())
 end))
 
 
-<<<<<<< HEAD
-let universes : Prims.unit  ->  Prims.bool = (fun _24_446 -> (match (()) with
-=======
-let universes : Prims.unit  ->  Prims.bool = (fun _24_438 -> (match (()) with
->>>>>>> d7e2092d
+let universes : Prims.unit  ->  Prims.bool = (fun _24_440 -> (match (()) with
 | () -> begin
 (not ((get_stratified ())))
 end))
 
 
-<<<<<<< HEAD
-let unthrottle_inductives : Prims.unit  ->  Prims.bool = (fun _24_447 -> (match (()) with
-=======
-let unthrottle_inductives : Prims.unit  ->  Prims.bool = (fun _24_439 -> (match (()) with
->>>>>>> d7e2092d
+let unthrottle_inductives : Prims.unit  ->  Prims.bool = (fun _24_441 -> (match (()) with
 | () -> begin
 (get_unthrottle_inductives ())
 end))
 
 
-<<<<<<< HEAD
-let use_eq_at_higher_order : Prims.unit  ->  Prims.bool = (fun _24_448 -> (match (()) with
-=======
-let use_eq_at_higher_order : Prims.unit  ->  Prims.bool = (fun _24_440 -> (match (()) with
->>>>>>> d7e2092d
+let use_eq_at_higher_order : Prims.unit  ->  Prims.bool = (fun _24_442 -> (match (()) with
 | () -> begin
 (get_use_eq_at_higher_order ())
 end))
 
 
-<<<<<<< HEAD
-let use_hints : Prims.unit  ->  Prims.bool = (fun _24_449 -> (match (()) with
-=======
-let use_hints : Prims.unit  ->  Prims.bool = (fun _24_441 -> (match (()) with
->>>>>>> d7e2092d
+let use_hints : Prims.unit  ->  Prims.bool = (fun _24_443 -> (match (()) with
 | () -> begin
 (get_use_hints ())
 end))
 
 
-<<<<<<< HEAD
-let use_native_int : Prims.unit  ->  Prims.bool = (fun _24_450 -> (match (()) with
-=======
-let use_native_int : Prims.unit  ->  Prims.bool = (fun _24_442 -> (match (()) with
->>>>>>> d7e2092d
+let use_native_int : Prims.unit  ->  Prims.bool = (fun _24_444 -> (match (()) with
 | () -> begin
 (get_use_native_int ())
 end))
 
 
-<<<<<<< HEAD
-let verify_module : Prims.unit  ->  Prims.string Prims.list = (fun _24_451 -> (match (()) with
-=======
-let verify_all : Prims.unit  ->  Prims.bool = (fun _24_443 -> (match (()) with
+let verify_all : Prims.unit  ->  Prims.bool = (fun _24_445 -> (match (()) with
 | () -> begin
 (get_verify_all ())
 end))
 
 
-let verify_module : Prims.unit  ->  Prims.string Prims.list = (fun _24_444 -> (match (()) with
->>>>>>> d7e2092d
+let verify_module : Prims.unit  ->  Prims.string Prims.list = (fun _24_446 -> (match (()) with
 | () -> begin
 (get_verify_module ())
 end))
 
 
-<<<<<<< HEAD
-let warn_cardinality : Prims.unit  ->  Prims.bool = (fun _24_452 -> (match (()) with
-=======
-let warn_cardinality : Prims.unit  ->  Prims.bool = (fun _24_445 -> (match (()) with
->>>>>>> d7e2092d
+let warn_cardinality : Prims.unit  ->  Prims.bool = (fun _24_447 -> (match (()) with
 | () -> begin
 ((get_cardinality ()) = "warn")
 end))
 
 
-<<<<<<< HEAD
-let warn_top_level_effects : Prims.unit  ->  Prims.bool = (fun _24_453 -> (match (()) with
-=======
-let warn_top_level_effects : Prims.unit  ->  Prims.bool = (fun _24_446 -> (match (()) with
->>>>>>> d7e2092d
+let warn_top_level_effects : Prims.unit  ->  Prims.bool = (fun _24_448 -> (match (()) with
 | () -> begin
 (get_warn_top_level_effects ())
 end))
 
 
-<<<<<<< HEAD
-let z3_exe : Prims.unit  ->  Prims.string = (fun _24_454 -> (match (()) with
-=======
-let z3_exe : Prims.unit  ->  Prims.string = (fun _24_447 -> (match (()) with
->>>>>>> d7e2092d
+let z3_exe : Prims.unit  ->  Prims.string = (fun _24_449 -> (match (()) with
 | () -> begin
 (match ((get_smt ())) with
 | None -> begin
@@ -1852,17 +1564,13 @@
 end))
 
 
-<<<<<<< HEAD
-let z3_timeout : Prims.unit  ->  Prims.int = (fun _24_458 -> (match (()) with
-=======
-let z3_timeout : Prims.unit  ->  Prims.int = (fun _24_451 -> (match (()) with
->>>>>>> d7e2092d
+let z3_timeout : Prims.unit  ->  Prims.int = (fun _24_453 -> (match (()) with
 | () -> begin
 (get_z3timeout ())
 end))
 
 
-let nohaseq : Prims.unit  ->  Prims.bool = (fun _24_459 -> (match (()) with
+let nohaseq : Prims.unit  ->  Prims.bool = (fun _24_454 -> (match (()) with
 | () -> begin
 (get_nohaseq ())
 end))
