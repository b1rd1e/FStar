open Prims
type debug_level_t =
  | Low
  | Medium
  | High
  | Extreme
  | Other of Prims.string
let (uu___is_Low :debug_level_t -> Prims.bool)=
  fun projectee  -> match projectee with | Low  -> true | uu____9 -> false
let (uu___is_Medium :debug_level_t -> Prims.bool)=
  fun projectee  ->
    match projectee with | Medium  -> true | uu____14 -> false
let (uu___is_High :debug_level_t -> Prims.bool)=
  fun projectee  -> match projectee with | High  -> true | uu____19 -> false
let (uu___is_Extreme :debug_level_t -> Prims.bool)=
  fun projectee  ->
    match projectee with | Extreme  -> true | uu____24 -> false
let (uu___is_Other :debug_level_t -> Prims.bool)=
  fun projectee  ->
    match projectee with | Other _0 -> true | uu____30 -> false
let (__proj__Other__item___0 :debug_level_t -> Prims.string)=
  fun projectee  -> match projectee with | Other _0 -> _0
type option_val =
  | Bool of Prims.bool
  | String of Prims.string
  | Path of Prims.string
  | Int of Prims.int
  | List of option_val Prims.list
  | Unset
let (uu___is_Bool :option_val -> Prims.bool)=
  fun projectee  ->
    match projectee with | Bool _0 -> true | uu____66 -> false
let (__proj__Bool__item___0 :option_val -> Prims.bool)=
  fun projectee  -> match projectee with | Bool _0 -> _0
let (uu___is_String :option_val -> Prims.bool)=
  fun projectee  ->
    match projectee with | String _0 -> true | uu____80 -> false
let (__proj__String__item___0 :option_val -> Prims.string)=
  fun projectee  -> match projectee with | String _0 -> _0
let (uu___is_Path :option_val -> Prims.bool)=
  fun projectee  ->
    match projectee with | Path _0 -> true | uu____94 -> false
let (__proj__Path__item___0 :option_val -> Prims.string)=
  fun projectee  -> match projectee with | Path _0 -> _0
let (uu___is_Int :option_val -> Prims.bool)=
  fun projectee  ->
    match projectee with | Int _0 -> true | uu____108 -> false
let (__proj__Int__item___0 :option_val -> Prims.int)=
  fun projectee  -> match projectee with | Int _0 -> _0
let (uu___is_List :option_val -> Prims.bool)=
  fun projectee  ->
    match projectee with | List _0 -> true | uu____124 -> false
let (__proj__List__item___0 :option_val -> option_val Prims.list)=
  fun projectee  -> match projectee with | List _0 -> _0
let (uu___is_Unset :option_val -> Prims.bool)=
  fun projectee  ->
    match projectee with | Unset  -> true | uu____143 -> false
<<<<<<< HEAD
let mk_bool: Prims.bool -> option_val = fun _0_19  -> Bool _0_19
let mk_string: Prims.string -> option_val = fun _0_20  -> String _0_20
let mk_path: Prims.string -> option_val = fun _0_21  -> Path _0_21
let mk_int: Prims.int -> option_val = fun _0_22  -> Int _0_22
let mk_list: option_val Prims.list -> option_val = fun _0_23  -> List _0_23
=======
let (mk_bool :Prims.bool -> option_val)= fun _0_28  -> Bool _0_28
let (mk_string :Prims.string -> option_val)= fun _0_29  -> String _0_29
let (mk_path :Prims.string -> option_val)= fun _0_30  -> Path _0_30
let (mk_int :Prims.int -> option_val)= fun _0_31  -> Int _0_31
let (mk_list :option_val Prims.list -> option_val)= fun _0_32  -> List _0_32
>>>>>>> d76249f4
type options =
  | Set
  | Reset
  | Restore
let (uu___is_Set :options -> Prims.bool)=
  fun projectee  -> match projectee with | Set  -> true | uu____165 -> false
let (uu___is_Reset :options -> Prims.bool)=
  fun projectee  ->
    match projectee with | Reset  -> true | uu____170 -> false
let (uu___is_Restore :options -> Prims.bool)=
  fun projectee  ->
    match projectee with | Restore  -> true | uu____175 -> false
let (__unit_tests__ :Prims.bool FStar_ST.ref)= FStar_Util.mk_ref false
let (__unit_tests :Prims.unit -> Prims.bool)=
  fun uu____188  -> FStar_ST.op_Bang __unit_tests__
let (__set_unit_tests :Prims.unit -> Prims.unit)=
  fun uu____202  -> FStar_ST.op_Colon_Equals __unit_tests__ true
let (__clear_unit_tests :Prims.unit -> Prims.unit)=
  fun uu____216  -> FStar_ST.op_Colon_Equals __unit_tests__ false
let (as_bool :option_val -> Prims.bool)=
  fun uu___49_230  ->
    match uu___49_230 with
    | Bool b -> b
    | uu____232 -> failwith "Impos: expected Bool"
let (as_int :option_val -> Prims.int)=
  fun uu___50_236  ->
    match uu___50_236 with
    | Int b -> b
    | uu____238 -> failwith "Impos: expected Int"
let (as_string :option_val -> Prims.string)=
  fun uu___51_242  ->
    match uu___51_242 with
    | String b -> b
    | Path b -> FStar_Common.try_convert_file_name_to_mixed b
    | uu____245 -> failwith "Impos: expected String"
let as_list :
  'Auu____252 .
    (option_val -> 'Auu____252) -> option_val -> 'Auu____252 Prims.list=
  fun as_t  ->
    fun uu___52_265  ->
      match uu___52_265 with
      | List ts -> FStar_All.pipe_right ts (FStar_List.map as_t)
      | uu____275 -> failwith "Impos: expected List"
let as_option :
  'Auu____284 .
    (option_val -> 'Auu____284) ->
      option_val -> 'Auu____284 FStar_Pervasives_Native.option=
  fun as_t  ->
    fun uu___53_297  ->
      match uu___53_297 with
      | Unset  -> FStar_Pervasives_Native.None
      | v1 ->
          let uu____301 = as_t v1 in FStar_Pervasives_Native.Some uu____301
type optionstate = option_val FStar_Util.smap
let (fstar_options :optionstate Prims.list FStar_ST.ref)=
  FStar_Util.mk_ref []
let (peek :Prims.unit -> optionstate)=
  fun uu____320  ->
    let uu____321 = FStar_ST.op_Bang fstar_options in FStar_List.hd uu____321
let (pop :Prims.unit -> Prims.unit)=
  fun uu____345  ->
    let uu____346 = FStar_ST.op_Bang fstar_options in
    match uu____346 with
    | [] -> failwith "TOO MANY POPS!"
    | uu____367::[] -> failwith "TOO MANY POPS!"
    | uu____368::tl1 -> FStar_ST.op_Colon_Equals fstar_options tl1
let (push :Prims.unit -> Prims.unit)=
  fun uu____393  ->
    let uu____394 =
      let uu____397 =
        let uu____400 = peek () in FStar_Util.smap_copy uu____400 in
      let uu____403 = FStar_ST.op_Bang fstar_options in uu____397 ::
        uu____403 in
    FStar_ST.op_Colon_Equals fstar_options uu____394
let (set :optionstate -> Prims.unit)=
  fun o  ->
    let uu____450 = FStar_ST.op_Bang fstar_options in
    match uu____450 with
    | [] -> failwith "set on empty option stack"
    | uu____471::os -> FStar_ST.op_Colon_Equals fstar_options (o :: os)
let (set_option :Prims.string -> option_val -> Prims.unit)=
  fun k  ->
    fun v1  -> let uu____501 = peek () in FStar_Util.smap_add uu____501 k v1
let (set_option'
  :(Prims.string,option_val) FStar_Pervasives_Native.tuple2 -> Prims.unit)=
  fun uu____511  -> match uu____511 with | (k,v1) -> set_option k v1
let with_saved_options : 'a . (Prims.unit -> 'a) -> 'a=
  fun f  -> push (); (let retv = f () in pop (); retv)
let (light_off_files :Prims.string Prims.list FStar_ST.ref)=
  FStar_Util.mk_ref []
let (add_light_off_file :Prims.string -> Prims.unit)=
  fun filename  ->
    let uu____552 =
      let uu____555 = FStar_ST.op_Bang light_off_files in filename ::
        uu____555 in
    FStar_ST.op_Colon_Equals light_off_files uu____552
let (defaults
  :(Prims.string,option_val) FStar_Pervasives_Native.tuple2 Prims.list)=
  [("__temp_no_proj", (List []));
  ("_fstar_home", (String ""));
  ("_include_path", (List []));
  ("admit_smt_queries", (Bool false));
  ("admit_except", Unset);
  ("codegen", Unset);
  ("codegen-lib", (List []));
  ("debug", (List []));
  ("debug_level", (List []));
  ("dep", Unset);
  ("detail_errors", (Bool false));
  ("detail_hint_replay", (Bool false));
  ("doc", (Bool false));
  ("dump_module", (List []));
  ("eager_inference", (Bool false));
  ("explicit_deps", (Bool false));
  ("extract_all", (Bool false));
  ("extract_module", (List []));
  ("extract_namespace", (List []));
  ("fs_typ_app", (Bool false));
  ("fstar_home", Unset);
  ("full_context_dependency", (Bool true));
  ("hide_genident_nums", (Bool false));
  ("hide_uvar_nums", (Bool false));
  ("hint_info", (Bool false));
  ("hint_file", Unset);
  ("in", (Bool false));
  ("ide", (Bool false));
  ("include", (List []));
  ("indent", (Bool false));
  ("initial_fuel", (Int (Prims.parse_int "2")));
  ("initial_ifuel", (Int (Prims.parse_int "1")));
  ("lax", (Bool false));
  ("load", (List []));
  ("log_queries", (Bool false));
  ("log_types", (Bool false));
  ("max_fuel", (Int (Prims.parse_int "8")));
  ("max_ifuel", (Int (Prims.parse_int "2")));
  ("min_fuel", (Int (Prims.parse_int "1")));
  ("MLish", (Bool false));
  ("n_cores", (Int (Prims.parse_int "1")));
  ("no_default_includes", (Bool false));
  ("no_extract", (List []));
  ("no_location_info", (Bool false));
  ("odir", Unset);
  ("prims", Unset);
  ("pretype", (Bool true));
  ("prims_ref", Unset);
  ("print_bound_var_types", (Bool false));
  ("print_effect_args", (Bool false));
  ("print_full_names", (Bool false));
  ("print_implicits", (Bool false));
  ("print_universes", (Bool false));
  ("print_z3_statistics", (Bool false));
  ("prn", (Bool false));
  ("query_stats", (Bool false));
  ("record_hints", (Bool false));
  ("reuse_hint_for", Unset);
  ("show_signatures", (List []));
  ("silent", (Bool false));
  ("smt", Unset);
  ("smtencoding.elim_box", (Bool false));
  ("smtencoding.nl_arith_repr", (String "boxwrap"));
  ("smtencoding.l_arith_repr", (String "boxwrap"));
  ("split_cases", (Int (Prims.parse_int "0")));
  ("timing", (Bool false));
  ("trace_error", (Bool false));
  ("ugly", (Bool false));
  ("unthrottle_inductives", (Bool false));
  ("use_eq_at_higher_order", (Bool false));
  ("use_hints", (Bool false));
  ("no_tactics", (Bool false));
  ("using_facts_from", Unset);
  ("verify", (Bool true));
  ("verify_all", (Bool false));
  ("verify_module", (List []));
  ("warn_default_effects", (Bool false));
  ("z3refresh", (Bool false));
  ("z3rlimit", (Int (Prims.parse_int "5")));
  ("z3rlimit_factor", (Int (Prims.parse_int "1")));
  ("z3seed", (Int (Prims.parse_int "0")));
  ("z3cliopt", (List []));
  ("__no_positivity", (Bool false));
  ("__ml_no_eta_expand_coertions", (Bool false))]
let (init :Prims.unit -> Prims.unit)=
  fun uu____943  ->
    let o = peek () in
    FStar_Util.smap_clear o;
    FStar_All.pipe_right defaults (FStar_List.iter set_option')
let (clear :Prims.unit -> Prims.unit)=
  fun uu____959  ->
    let o = FStar_Util.smap_create (Prims.parse_int "50") in
    FStar_ST.op_Colon_Equals fstar_options [o];
    FStar_ST.op_Colon_Equals light_off_files [];
    init ()
let (_run :Prims.unit)= clear ()
let (get_option :Prims.string -> option_val)=
  fun s  ->
    let uu____1009 =
      let uu____1012 = peek () in FStar_Util.smap_try_find uu____1012 s in
    match uu____1009 with
    | FStar_Pervasives_Native.None  ->
        failwith
          (Prims.strcat "Impossible: option " (Prims.strcat s " not found"))
    | FStar_Pervasives_Native.Some s1 -> s1
let lookup_opt :
  'Auu____1022 . Prims.string -> (option_val -> 'Auu____1022) -> 'Auu____1022=
  fun s  -> fun c  -> c (get_option s)
let (get_admit_smt_queries :Prims.unit -> Prims.bool)=
  fun uu____1039  -> lookup_opt "admit_smt_queries" as_bool
let (get_admit_except
  :Prims.unit -> Prims.string FStar_Pervasives_Native.option)=
  fun uu____1045  -> lookup_opt "admit_except" (as_option as_string)
let (get_codegen :Prims.unit -> Prims.string FStar_Pervasives_Native.option)=
  fun uu____1053  -> lookup_opt "codegen" (as_option as_string)
let (get_codegen_lib :Prims.unit -> Prims.string Prims.list)=
  fun uu____1061  -> lookup_opt "codegen-lib" (as_list as_string)
let (get_debug :Prims.unit -> Prims.string Prims.list)=
  fun uu____1069  -> lookup_opt "debug" (as_list as_string)
let (get_debug_level :Prims.unit -> Prims.string Prims.list)=
  fun uu____1077  -> lookup_opt "debug_level" (as_list as_string)
let (get_dep :Prims.unit -> Prims.string FStar_Pervasives_Native.option)=
  fun uu____1085  -> lookup_opt "dep" (as_option as_string)
let (get_detail_errors :Prims.unit -> Prims.bool)=
  fun uu____1091  -> lookup_opt "detail_errors" as_bool
let (get_detail_hint_replay :Prims.unit -> Prims.bool)=
  fun uu____1095  -> lookup_opt "detail_hint_replay" as_bool
let (get_doc :Prims.unit -> Prims.bool)=
  fun uu____1099  -> lookup_opt "doc" as_bool
let (get_dump_module :Prims.unit -> Prims.string Prims.list)=
  fun uu____1105  -> lookup_opt "dump_module" (as_list as_string)
let (get_eager_inference :Prims.unit -> Prims.bool)=
  fun uu____1111  -> lookup_opt "eager_inference" as_bool
let (get_explicit_deps :Prims.unit -> Prims.bool)=
  fun uu____1115  -> lookup_opt "explicit_deps" as_bool
let (get_extract_all :Prims.unit -> Prims.bool)=
  fun uu____1119  -> lookup_opt "extract_all" as_bool
let (get_extract_module :Prims.unit -> Prims.string Prims.list)=
  fun uu____1125  -> lookup_opt "extract_module" (as_list as_string)
let (get_extract_namespace :Prims.unit -> Prims.string Prims.list)=
  fun uu____1133  -> lookup_opt "extract_namespace" (as_list as_string)
let (get_fs_typ_app :Prims.unit -> Prims.bool)=
  fun uu____1139  -> lookup_opt "fs_typ_app" as_bool
let (get_fstar_home
  :Prims.unit -> Prims.string FStar_Pervasives_Native.option)=
  fun uu____1145  -> lookup_opt "fstar_home" (as_option as_string)
let (get_hide_genident_nums :Prims.unit -> Prims.bool)=
  fun uu____1151  -> lookup_opt "hide_genident_nums" as_bool
let (get_hide_uvar_nums :Prims.unit -> Prims.bool)=
  fun uu____1155  -> lookup_opt "hide_uvar_nums" as_bool
let (get_hint_info :Prims.unit -> Prims.bool)=
  fun uu____1159  -> lookup_opt "hint_info" as_bool
let (get_hint_file
  :Prims.unit -> Prims.string FStar_Pervasives_Native.option)=
  fun uu____1165  -> lookup_opt "hint_file" (as_option as_string)
let (get_in :Prims.unit -> Prims.bool)=
  fun uu____1171  -> lookup_opt "in" as_bool
let (get_ide :Prims.unit -> Prims.bool)=
  fun uu____1175  -> lookup_opt "ide" as_bool
let (get_include :Prims.unit -> Prims.string Prims.list)=
  fun uu____1181  -> lookup_opt "include" (as_list as_string)
let (get_indent :Prims.unit -> Prims.bool)=
  fun uu____1187  -> lookup_opt "indent" as_bool
let (get_initial_fuel :Prims.unit -> Prims.int)=
  fun uu____1191  -> lookup_opt "initial_fuel" as_int
let (get_initial_ifuel :Prims.unit -> Prims.int)=
  fun uu____1195  -> lookup_opt "initial_ifuel" as_int
let (get_lax :Prims.unit -> Prims.bool)=
  fun uu____1199  -> lookup_opt "lax" as_bool
let (get_load :Prims.unit -> Prims.string Prims.list)=
  fun uu____1205  -> lookup_opt "load" (as_list as_string)
let (get_log_queries :Prims.unit -> Prims.bool)=
  fun uu____1211  -> lookup_opt "log_queries" as_bool
let (get_log_types :Prims.unit -> Prims.bool)=
  fun uu____1215  -> lookup_opt "log_types" as_bool
let (get_max_fuel :Prims.unit -> Prims.int)=
  fun uu____1219  -> lookup_opt "max_fuel" as_int
let (get_max_ifuel :Prims.unit -> Prims.int)=
  fun uu____1223  -> lookup_opt "max_ifuel" as_int
let (get_min_fuel :Prims.unit -> Prims.int)=
  fun uu____1227  -> lookup_opt "min_fuel" as_int
let (get_MLish :Prims.unit -> Prims.bool)=
  fun uu____1231  -> lookup_opt "MLish" as_bool
let (get_n_cores :Prims.unit -> Prims.int)=
  fun uu____1235  -> lookup_opt "n_cores" as_int
let (get_no_default_includes :Prims.unit -> Prims.bool)=
  fun uu____1239  -> lookup_opt "no_default_includes" as_bool
let (get_no_extract :Prims.unit -> Prims.string Prims.list)=
  fun uu____1245  -> lookup_opt "no_extract" (as_list as_string)
let (get_no_location_info :Prims.unit -> Prims.bool)=
  fun uu____1251  -> lookup_opt "no_location_info" as_bool
let (get_odir :Prims.unit -> Prims.string FStar_Pervasives_Native.option)=
  fun uu____1257  -> lookup_opt "odir" (as_option as_string)
let (get_ugly :Prims.unit -> Prims.bool)=
  fun uu____1263  -> lookup_opt "ugly" as_bool
let (get_prims :Prims.unit -> Prims.string FStar_Pervasives_Native.option)=
  fun uu____1269  -> lookup_opt "prims" (as_option as_string)
let (get_print_bound_var_types :Prims.unit -> Prims.bool)=
  fun uu____1275  -> lookup_opt "print_bound_var_types" as_bool
let (get_print_effect_args :Prims.unit -> Prims.bool)=
  fun uu____1279  -> lookup_opt "print_effect_args" as_bool
let (get_print_full_names :Prims.unit -> Prims.bool)=
  fun uu____1283  -> lookup_opt "print_full_names" as_bool
let (get_print_implicits :Prims.unit -> Prims.bool)=
  fun uu____1287  -> lookup_opt "print_implicits" as_bool
let (get_print_universes :Prims.unit -> Prims.bool)=
  fun uu____1291  -> lookup_opt "print_universes" as_bool
let (get_print_z3_statistics :Prims.unit -> Prims.bool)=
  fun uu____1295  -> lookup_opt "print_z3_statistics" as_bool
let (get_prn :Prims.unit -> Prims.bool)=
  fun uu____1299  -> lookup_opt "prn" as_bool
let (get_query_stats :Prims.unit -> Prims.bool)=
  fun uu____1303  -> lookup_opt "query_stats" as_bool
let (get_record_hints :Prims.unit -> Prims.bool)=
  fun uu____1307  -> lookup_opt "record_hints" as_bool
let (get_reuse_hint_for
  :Prims.unit -> Prims.string FStar_Pervasives_Native.option)=
  fun uu____1313  -> lookup_opt "reuse_hint_for" (as_option as_string)
let (get_show_signatures :Prims.unit -> Prims.string Prims.list)=
  fun uu____1321  -> lookup_opt "show_signatures" (as_list as_string)
let (get_silent :Prims.unit -> Prims.bool)=
  fun uu____1327  -> lookup_opt "silent" as_bool
let (get_smt :Prims.unit -> Prims.string FStar_Pervasives_Native.option)=
  fun uu____1333  -> lookup_opt "smt" (as_option as_string)
let (get_smtencoding_elim_box :Prims.unit -> Prims.bool)=
  fun uu____1339  -> lookup_opt "smtencoding.elim_box" as_bool
let (get_smtencoding_nl_arith_repr :Prims.unit -> Prims.string)=
  fun uu____1343  -> lookup_opt "smtencoding.nl_arith_repr" as_string
let (get_smtencoding_l_arith_repr :Prims.unit -> Prims.string)=
  fun uu____1347  -> lookup_opt "smtencoding.l_arith_repr" as_string
let (get_split_cases :Prims.unit -> Prims.int)=
  fun uu____1351  -> lookup_opt "split_cases" as_int
let (get_timing :Prims.unit -> Prims.bool)=
  fun uu____1355  -> lookup_opt "timing" as_bool
let (get_trace_error :Prims.unit -> Prims.bool)=
  fun uu____1359  -> lookup_opt "trace_error" as_bool
let (get_unthrottle_inductives :Prims.unit -> Prims.bool)=
  fun uu____1363  -> lookup_opt "unthrottle_inductives" as_bool
let (get_use_eq_at_higher_order :Prims.unit -> Prims.bool)=
  fun uu____1367  -> lookup_opt "use_eq_at_higher_order" as_bool
let (get_use_hints :Prims.unit -> Prims.bool)=
  fun uu____1371  -> lookup_opt "use_hints" as_bool
let (get_use_tactics :Prims.unit -> Prims.bool)=
  fun uu____1375  ->
    let uu____1376 = lookup_opt "no_tactics" as_bool in
    Prims.op_Negation uu____1376
let (get_using_facts_from
  :Prims.unit -> Prims.string Prims.list FStar_Pervasives_Native.option)=
  fun uu____1384  ->
    lookup_opt "using_facts_from" (as_option (as_list as_string))
let (get_verify_all :Prims.unit -> Prims.bool)=
  fun uu____1394  -> lookup_opt "verify_all" as_bool
let (get_verify_module :Prims.unit -> Prims.string Prims.list)=
  fun uu____1400  -> lookup_opt "verify_module" (as_list as_string)
let (get___temp_no_proj :Prims.unit -> Prims.string Prims.list)=
  fun uu____1408  -> lookup_opt "__temp_no_proj" (as_list as_string)
let (get_version :Prims.unit -> Prims.bool)=
  fun uu____1414  -> lookup_opt "version" as_bool
let (get_warn_default_effects :Prims.unit -> Prims.bool)=
  fun uu____1418  -> lookup_opt "warn_default_effects" as_bool
let (get_z3cliopt :Prims.unit -> Prims.string Prims.list)=
  fun uu____1424  -> lookup_opt "z3cliopt" (as_list as_string)
let (get_z3refresh :Prims.unit -> Prims.bool)=
  fun uu____1430  -> lookup_opt "z3refresh" as_bool
let (get_z3rlimit :Prims.unit -> Prims.int)=
  fun uu____1434  -> lookup_opt "z3rlimit" as_int
let (get_z3rlimit_factor :Prims.unit -> Prims.int)=
  fun uu____1438  -> lookup_opt "z3rlimit_factor" as_int
let (get_z3seed :Prims.unit -> Prims.int)=
  fun uu____1442  -> lookup_opt "z3seed" as_int
let (get_no_positivity :Prims.unit -> Prims.bool)=
  fun uu____1446  -> lookup_opt "__no_positivity" as_bool
let (get_ml_no_eta_expand_coertions :Prims.unit -> Prims.bool)=
  fun uu____1450  -> lookup_opt "__ml_no_eta_expand_coertions" as_bool
let (dlevel :Prims.string -> debug_level_t)=
  fun uu___54_1454  ->
    match uu___54_1454 with
    | "Low" -> Low
    | "Medium" -> Medium
    | "High" -> High
    | "Extreme" -> Extreme
    | s -> Other s
let (one_debug_level_geq :debug_level_t -> debug_level_t -> Prims.bool)=
  fun l1  ->
    fun l2  ->
      match l1 with
      | Other uu____1464 -> l1 = l2
      | Low  -> l1 = l2
      | Medium  -> (l2 = Low) || (l2 = Medium)
      | High  -> ((l2 = Low) || (l2 = Medium)) || (l2 = High)
      | Extreme  ->
          (((l2 = Low) || (l2 = Medium)) || (l2 = High)) || (l2 = Extreme)
let (debug_level_geq :debug_level_t -> Prims.bool)=
  fun l2  ->
    let uu____1469 = get_debug_level () in
    FStar_All.pipe_right uu____1469
      (FStar_Util.for_some (fun l1  -> one_debug_level_geq (dlevel l1) l2))
let (universe_include_path_base_dirs :Prims.string Prims.list)=
  ["/ulib"; "/lib/fstar"]
let (_version :Prims.string FStar_ST.ref)= FStar_Util.mk_ref ""
let (_platform :Prims.string FStar_ST.ref)= FStar_Util.mk_ref ""
let (_compiler :Prims.string FStar_ST.ref)= FStar_Util.mk_ref ""
let (_date :Prims.string FStar_ST.ref)= FStar_Util.mk_ref ""
let (_commit :Prims.string FStar_ST.ref)= FStar_Util.mk_ref ""
let (display_version :Prims.unit -> Prims.unit)=
  fun uu____1561  ->
    let uu____1562 =
      let uu____1563 = FStar_ST.op_Bang _version in
      let uu____1574 = FStar_ST.op_Bang _platform in
      let uu____1585 = FStar_ST.op_Bang _compiler in
      let uu____1596 = FStar_ST.op_Bang _date in
      let uu____1607 = FStar_ST.op_Bang _commit in
      FStar_Util.format5
        "F* %s\nplatform=%s\ncompiler=%s\ndate=%s\ncommit=%s\n" uu____1563
        uu____1574 uu____1585 uu____1596 uu____1607 in
    FStar_Util.print_string uu____1562
let display_usage_aux :
  'Auu____1624 'Auu____1625 .
    ('Auu____1625,Prims.string,'Auu____1624 FStar_Getopt.opt_variant,
      Prims.string) FStar_Pervasives_Native.tuple4 Prims.list -> Prims.unit=
  fun specs  ->
    FStar_Util.print_string "fstar.exe [options] file[s]\n";
    FStar_List.iter
      (fun uu____1672  ->
         match uu____1672 with
         | (uu____1683,flag,p,doc) ->
             (match p with
              | FStar_Getopt.ZeroArgs ig ->
                  if doc = ""
                  then
                    let uu____1694 =
                      let uu____1695 = FStar_Util.colorize_bold flag in
                      FStar_Util.format1 "  --%s\n" uu____1695 in
                    FStar_Util.print_string uu____1694
                  else
                    (let uu____1697 =
                       let uu____1698 = FStar_Util.colorize_bold flag in
                       FStar_Util.format2 "  --%s  %s\n" uu____1698 doc in
                     FStar_Util.print_string uu____1697)
              | FStar_Getopt.OneArg (uu____1699,argname) ->
                  if doc = ""
                  then
                    let uu____1705 =
                      let uu____1706 = FStar_Util.colorize_bold flag in
                      let uu____1707 = FStar_Util.colorize_bold argname in
                      FStar_Util.format2 "  --%s %s\n" uu____1706 uu____1707 in
                    FStar_Util.print_string uu____1705
                  else
                    (let uu____1709 =
                       let uu____1710 = FStar_Util.colorize_bold flag in
                       let uu____1711 = FStar_Util.colorize_bold argname in
                       FStar_Util.format3 "  --%s %s  %s\n" uu____1710
                         uu____1711 doc in
                     FStar_Util.print_string uu____1709))) specs
let (mk_spec
  :(FStar_BaseTypes.char,Prims.string,option_val FStar_Getopt.opt_variant,
     Prims.string) FStar_Pervasives_Native.tuple4 -> FStar_Getopt.opt)=
  fun o  ->
    let uu____1736 = o in
    match uu____1736 with
    | (ns,name,arg,desc) ->
        let arg1 =
          match arg with
          | FStar_Getopt.ZeroArgs f ->
              let g uu____1766 =
                let uu____1767 = let uu____1772 = f () in (name, uu____1772) in
                set_option' uu____1767 in
              FStar_Getopt.ZeroArgs g
          | FStar_Getopt.OneArg (f,d) ->
              let g x =
                let uu____1783 = let uu____1788 = f x in (name, uu____1788) in
                set_option' uu____1783 in
              FStar_Getopt.OneArg (g, d) in
        (ns, name, arg1, desc)
let (cons_extract_module :Prims.string -> option_val)=
  fun s  ->
    let uu____1797 =
      let uu____1800 =
        let uu____1803 = get_extract_module () in (FStar_String.lowercase s)
          :: uu____1803 in
      FStar_All.pipe_right uu____1800
        (FStar_List.map (fun _0_24  -> String _0_24)) in
    List uu____1797
let (cons_extract_namespace :Prims.string -> option_val)=
  fun s  ->
    let uu____1814 =
      let uu____1817 =
        let uu____1820 = get_extract_namespace () in
        (FStar_String.lowercase s) :: uu____1820 in
      FStar_All.pipe_right uu____1817
        (FStar_List.map (fun _0_25  -> String _0_25)) in
    List uu____1814
let (add_extract_module :Prims.string -> Prims.unit)=
  fun s  ->
    let uu____1831 = cons_extract_module s in
    set_option "extract_module" uu____1831
let (add_extract_namespace :Prims.string -> Prims.unit)=
  fun s  ->
    let uu____1836 = cons_extract_namespace s in
    set_option "extract_namespace" uu____1836
let (cons_verify_module :Prims.string -> option_val)=
  fun s  ->
    let uu____1841 =
      let uu____1844 =
        let uu____1847 = get_verify_module () in (FStar_String.lowercase s)
          :: uu____1847 in
      FStar_All.pipe_right uu____1844
        (FStar_List.map (fun _0_26  -> String _0_26)) in
    List uu____1841
let (cons_using_facts_from :Prims.string -> option_val)=
  fun s  ->
    set_option "z3refresh" (Bool true);
    (let uu____1859 = get_using_facts_from () in
     match uu____1859 with
     | FStar_Pervasives_Native.None  -> List [String s]
     | FStar_Pervasives_Native.Some l ->
         let uu____1871 =
           FStar_List.map (fun _0_27  -> String _0_27) (s :: l) in
         List uu____1871)
let (add_verify_module :Prims.string -> Prims.unit)=
  fun s  ->
    let uu____1878 = cons_verify_module s in
    set_option "verify_module" uu____1878
let rec (specs :Prims.unit -> FStar_Getopt.opt Prims.list)=
  fun uu____1891  ->
    let specs1 =
      [(FStar_Getopt.noshort, "admit_smt_queries",
         (FStar_Getopt.OneArg
            (((fun s  ->
                 if s = "true"
                 then mk_bool true
                 else
                   if s = "false"
                   then mk_bool false
                   else failwith "Invalid argument to --admit_smt_queries")),
              "[true|false]")),
         "Admit SMT queries, unsafe! (default 'false')");
      (FStar_Getopt.noshort, "admit_except",
        (FStar_Getopt.OneArg (mk_string, "[id]")),
        "Admit all verification conditions, except those with query label <id> (eg, --admit_except '(FStar.Fin.pigeonhole, 1)'");
      (FStar_Getopt.noshort, "codegen",
        (FStar_Getopt.OneArg
           (((fun s  ->
                let uu____1956 = parse_codegen s in mk_string uu____1956)),
             "[OCaml|FSharp|Kremlin]")), "Generate code for execution");
      (FStar_Getopt.noshort, "codegen-lib",
        (FStar_Getopt.OneArg
           (((fun s  ->
                let uu____1974 =
                  let uu____1977 =
                    let uu____1980 = get_codegen_lib () in s :: uu____1980 in
                  FStar_All.pipe_right uu____1977 (FStar_List.map mk_string) in
                List uu____1974)), "[namespace]")),
        "External runtime library (i.e. M.N.x extracts to M.N.X instead of M_N.x)");
      (FStar_Getopt.noshort, "debug",
        (FStar_Getopt.OneArg
           (((fun x  ->
                let uu____2004 =
                  let uu____2007 =
                    let uu____2010 = get_debug () in x :: uu____2010 in
                  FStar_All.pipe_right uu____2007 (FStar_List.map mk_string) in
                List uu____2004)), "[module name]")),
        "Print lots of debugging information while checking module");
      (FStar_Getopt.noshort, "debug_level",
        (FStar_Getopt.OneArg
           (((fun x  ->
                let uu____2034 =
                  let uu____2037 =
                    let uu____2040 = get_debug_level () in x :: uu____2040 in
                  FStar_All.pipe_right uu____2037 (FStar_List.map mk_string) in
                List uu____2034)), "[Low|Medium|High|Extreme|...]")),
        "Control the verbosity of debugging info");
      (FStar_Getopt.noshort, "dep",
        (FStar_Getopt.OneArg
           (((fun x  ->
                if (x = "make") || (x = "graph")
                then mk_string x
                else failwith "invalid argument to 'dep'")), "[make|graph]")),
        "Output the transitive closure of the dependency graph in a format suitable for the given tool");
      (FStar_Getopt.noshort, "detail_errors",
        (FStar_Getopt.ZeroArgs ((fun uu____2077  -> mk_bool true))),
        "Emit a detailed error report by asking the SMT solver many queries; will take longer;\n         implies n_cores=1");
      (FStar_Getopt.noshort, "detail_hint_replay",
        (FStar_Getopt.ZeroArgs ((fun uu____2091  -> mk_bool true))),
        "Emit a detailed report for proof whose unsat core fails to replay;\n         implies n_cores=1");
      (FStar_Getopt.noshort, "doc",
        (FStar_Getopt.ZeroArgs ((fun uu____2105  -> mk_bool true))),
        "Extract Markdown documentation files for the input modules, as well as an index. Output is written to --odir directory.");
      (FStar_Getopt.noshort, "dump_module",
        (FStar_Getopt.OneArg
           (((fun x  ->
                let uu____2123 =
                  let uu____2126 =
                    let uu____2129 = get_dump_module () in x :: uu____2129 in
                  FStar_All.pipe_right uu____2126 (FStar_List.map mk_string) in
                FStar_All.pipe_right uu____2123 mk_list)), "[module name]")),
        "");
      (FStar_Getopt.noshort, "eager_inference",
        (FStar_Getopt.ZeroArgs ((fun uu____2151  -> mk_bool true))),
        "Solve all type-inference constraints eagerly; more efficient but at the cost of generality");
      (FStar_Getopt.noshort, "explicit_deps",
        (FStar_Getopt.ZeroArgs ((fun uu____2165  -> mk_bool true))),
        "Do not find dependencies automatically, the user provides them on the command-line");
      (FStar_Getopt.noshort, "extract_all",
        (FStar_Getopt.ZeroArgs ((fun uu____2179  -> mk_bool true))),
        "Discover the complete dependency graph and do not stop at interface boundaries");
      (FStar_Getopt.noshort, "extract_module",
        (FStar_Getopt.OneArg (cons_extract_module, "[module name]")),
        "Only extract the specified modules (instead of the possibly-partial dependency graph)");
      (FStar_Getopt.noshort, "extract_namespace",
        (FStar_Getopt.OneArg (cons_extract_namespace, "[namespace name]")),
        "Only extract modules in the specified namespace");
      (FStar_Getopt.noshort, "fstar_home",
        (FStar_Getopt.OneArg (mk_path, "[dir]")),
        "Set the FSTAR_HOME variable to [dir]");
      (FStar_Getopt.noshort, "hide_genident_nums",
        (FStar_Getopt.ZeroArgs ((fun uu____2235  -> mk_bool true))),
        "Don't print generated identifier numbers");
      (FStar_Getopt.noshort, "hide_uvar_nums",
        (FStar_Getopt.ZeroArgs ((fun uu____2249  -> mk_bool true))),
        "Don't print unification variable numbers");
      (FStar_Getopt.noshort, "hint_file",
        (FStar_Getopt.OneArg (mk_path, "[path]")),
        "Read/write hints to <path> (instead of module-specific hints files)");
      (FStar_Getopt.noshort, "hint_info",
        (FStar_Getopt.ZeroArgs ((fun uu____2277  -> mk_bool true))),
        "Print information regarding hints (deprecated; use --query_stats instead)");
      (FStar_Getopt.noshort, "in",
        (FStar_Getopt.ZeroArgs ((fun uu____2291  -> mk_bool true))),
        "Legacy interactive mode; reads input from stdin");
      (FStar_Getopt.noshort, "ide",
        (FStar_Getopt.ZeroArgs ((fun uu____2305  -> mk_bool true))),
        "JSON-based interactive mode for IDEs");
      (FStar_Getopt.noshort, "include",
        (FStar_Getopt.OneArg
           (((fun s  ->
                let uu____2323 =
                  let uu____2326 =
                    let uu____2329 = get_include () in
                    FStar_List.map mk_string uu____2329 in
                  let uu____2332 = let uu____2335 = mk_path s in [uu____2335] in
                  FStar_List.append uu____2326 uu____2332 in
                mk_list uu____2323)), "[path]")),
        "A directory in which to search for files included on the command line");
      (FStar_Getopt.noshort, "indent",
        (FStar_Getopt.ZeroArgs ((fun uu____2349  -> mk_bool true))),
        "Parses and outputs the files on the command line");
      (FStar_Getopt.noshort, "initial_fuel",
        (FStar_Getopt.OneArg
           (((fun x  ->
                let uu____2367 = FStar_Util.int_of_string x in
                mk_int uu____2367)), "[non-negative integer]")),
        "Number of unrolling of recursive functions to try initially (default 2)");
      (FStar_Getopt.noshort, "initial_ifuel",
        (FStar_Getopt.OneArg
           (((fun x  ->
                let uu____2385 = FStar_Util.int_of_string x in
                mk_int uu____2385)), "[non-negative integer]")),
        "Number of unrolling of inductive datatypes to try at first (default 1)");
      (FStar_Getopt.noshort, "inline_arith",
        (FStar_Getopt.ZeroArgs ((fun uu____2399  -> mk_bool true))),
        "Inline definitions of arithmetic functions in the SMT encoding");
      (FStar_Getopt.noshort, "lax",
        (FStar_Getopt.ZeroArgs ((fun uu____2413  -> mk_bool true))),
        "Run the lax-type checker only (admit all verification conditions)");
      (FStar_Getopt.noshort, "load",
        (FStar_Getopt.OneArg
           (((fun s  ->
                let uu____2431 =
                  let uu____2434 =
                    let uu____2437 = get_load () in
                    FStar_List.map mk_string uu____2437 in
                  let uu____2440 = let uu____2443 = mk_path s in [uu____2443] in
                  FStar_List.append uu____2434 uu____2440 in
                mk_list uu____2431)), "[module]")), "Load compiled module");
      (FStar_Getopt.noshort, "log_types",
        (FStar_Getopt.ZeroArgs ((fun uu____2457  -> mk_bool true))),
        "Print types computed for data/val/let-bindings");
      (FStar_Getopt.noshort, "log_queries",
        (FStar_Getopt.ZeroArgs ((fun uu____2471  -> mk_bool true))),
        "Log the Z3 queries in several queries-*.smt2 files, as we go");
      (FStar_Getopt.noshort, "max_fuel",
        (FStar_Getopt.OneArg
           (((fun x  ->
                let uu____2489 = FStar_Util.int_of_string x in
                mk_int uu____2489)), "[non-negative integer]")),
        "Number of unrolling of recursive functions to try at most (default 8)");
      (FStar_Getopt.noshort, "max_ifuel",
        (FStar_Getopt.OneArg
           (((fun x  ->
                let uu____2507 = FStar_Util.int_of_string x in
                mk_int uu____2507)), "[non-negative integer]")),
        "Number of unrolling of inductive datatypes to try at most (default 2)");
      (FStar_Getopt.noshort, "min_fuel",
        (FStar_Getopt.OneArg
           (((fun x  ->
                let uu____2525 = FStar_Util.int_of_string x in
                mk_int uu____2525)), "[non-negative integer]")),
        "Minimum number of unrolling of recursive functions to try (default 1)");
      (FStar_Getopt.noshort, "MLish",
        (FStar_Getopt.ZeroArgs ((fun uu____2539  -> mk_bool true))),
        "Trigger various specializations for compiling the F* compiler itself (not meant for user code)");
      (FStar_Getopt.noshort, "n_cores",
        (FStar_Getopt.OneArg
           (((fun x  ->
                let uu____2557 = FStar_Util.int_of_string x in
                mk_int uu____2557)), "[positive integer]")),
        "Maximum number of cores to use for the solver (implies detail_errors = false) (default 1)");
      (FStar_Getopt.noshort, "no_default_includes",
        (FStar_Getopt.ZeroArgs ((fun uu____2571  -> mk_bool true))),
        "Ignore the default module search paths");
      (FStar_Getopt.noshort, "no_extract",
        (FStar_Getopt.OneArg
           (((fun x  ->
                let uu____2589 =
                  let uu____2592 =
                    let uu____2595 = get_no_extract () in x :: uu____2595 in
                  FStar_All.pipe_right uu____2592 (FStar_List.map mk_string) in
                mk_list uu____2589)), "[module name]")),
        "Do not extract code from this module");
      (FStar_Getopt.noshort, "no_location_info",
        (FStar_Getopt.ZeroArgs ((fun uu____2615  -> mk_bool true))),
        "Suppress location information in the generated OCaml output (only relevant with --codegen OCaml)");
      (FStar_Getopt.noshort, "odir",
        (FStar_Getopt.OneArg
           (((fun p  -> let uu____2633 = validate_dir p in mk_path uu____2633)),
             "[dir]")), "Place output in directory [dir]");
      (FStar_Getopt.noshort, "prims",
        (FStar_Getopt.OneArg (mk_string, "file")), "");
      (FStar_Getopt.noshort, "print_bound_var_types",
        (FStar_Getopt.ZeroArgs ((fun uu____2661  -> mk_bool true))),
        "Print the types of bound variables");
      (FStar_Getopt.noshort, "print_effect_args",
        (FStar_Getopt.ZeroArgs ((fun uu____2675  -> mk_bool true))),
        "Print inferred predicate transformers for all computation types");
      (FStar_Getopt.noshort, "print_full_names",
        (FStar_Getopt.ZeroArgs ((fun uu____2689  -> mk_bool true))),
        "Print full names of variables");
      (FStar_Getopt.noshort, "print_implicits",
        (FStar_Getopt.ZeroArgs ((fun uu____2703  -> mk_bool true))),
        "Print implicit arguments");
      (FStar_Getopt.noshort, "print_universes",
        (FStar_Getopt.ZeroArgs ((fun uu____2717  -> mk_bool true))),
        "Print universes");
      (FStar_Getopt.noshort, "print_z3_statistics",
        (FStar_Getopt.ZeroArgs ((fun uu____2731  -> mk_bool true))),
        "Print Z3 statistics for each SMT query (deprecated; use --query_stats instead)");
      (FStar_Getopt.noshort, "prn",
        (FStar_Getopt.ZeroArgs ((fun uu____2745  -> mk_bool true))),
        "Print full names (deprecated; use --print_full_names instead)");
      (FStar_Getopt.noshort, "query_stats",
        (FStar_Getopt.ZeroArgs ((fun uu____2759  -> mk_bool true))),
        "Print SMT query statistics");
      (FStar_Getopt.noshort, "record_hints",
        (FStar_Getopt.ZeroArgs ((fun uu____2773  -> mk_bool true))),
        "Record a database of hints for efficient proof replay");
      (FStar_Getopt.noshort, "reuse_hint_for",
        (FStar_Getopt.OneArg
           (mk_string, "top-level name in the current module")),
        "Optimistically, attempt using the recorded hint for 'f' when trying to verify some other term 'g'");
      (FStar_Getopt.noshort, "show_signatures",
        (FStar_Getopt.OneArg
           (((fun x  ->
                let uu____2805 =
                  let uu____2808 =
                    let uu____2811 = get_show_signatures () in x ::
                      uu____2811 in
                  FStar_All.pipe_right uu____2808 (FStar_List.map mk_string) in
                mk_list uu____2805)), "[module name]")),
        "Show the checked signatures for all top-level symbols in the module");
      (FStar_Getopt.noshort, "silent",
        (FStar_Getopt.ZeroArgs ((fun uu____2831  -> mk_bool true))), " ");
      (FStar_Getopt.noshort, "smt",
        (FStar_Getopt.OneArg (mk_path, "[path]")),
        "Path to the Z3 SMT solver (we could eventually support other solvers)");
      (FStar_Getopt.noshort, "smtencoding.elim_box",
        (FStar_Getopt.OneArg
           ((string_as_bool "smtencoding.elim_box"), "true|false")),
        "Toggle a peephole optimization that eliminates redundant uses of boxing/unboxing in the SMT encoding (default 'false')");
      (FStar_Getopt.noshort, "smtencoding.nl_arith_repr",
        (FStar_Getopt.OneArg (mk_string, "native|wrapped|boxwrap")),
        "Control the representation of non-linear arithmetic functions in the SMT encoding:\n\t\ti.e., if 'boxwrap' use 'Prims.op_Multiply, Prims.op_Division, Prims.op_Modulus'; \n\t\tif 'native' use '*, div, mod';\n\t\tif 'wrapped' use '_mul, _div, _mod : Int*Int -> Int'; \n\t\t(default 'boxwrap')");
      (FStar_Getopt.noshort, "smtencoding.l_arith_repr",
        (FStar_Getopt.OneArg (mk_string, "native|boxwrap")),
        "Toggle the representation of linear arithmetic functions in the SMT encoding:\n\t\ti.e., if 'boxwrap', use 'Prims.op_Addition, Prims.op_Subtraction, Prims.op_Minus'; \n\t\tif 'native', use '+, -, -'; \n\t\t(default 'boxwrap')");
      (FStar_Getopt.noshort, "split_cases",
        (FStar_Getopt.OneArg
           (((fun n1  ->
                let uu____2905 = FStar_Util.int_of_string n1 in
                mk_int uu____2905)), "[positive integer]")),
        "Partition VC of a match into groups of [n] cases");
      (FStar_Getopt.noshort, "timing",
        (FStar_Getopt.ZeroArgs ((fun uu____2919  -> mk_bool true))),
        "Print the time it takes to verify each top-level definition");
      (FStar_Getopt.noshort, "trace_error",
        (FStar_Getopt.ZeroArgs ((fun uu____2933  -> mk_bool true))),
        "Don't print an error message; show an exception trace instead");
      (FStar_Getopt.noshort, "ugly",
        (FStar_Getopt.ZeroArgs ((fun uu____2947  -> mk_bool true))),
        "Emit output formatted for debugging");
      (FStar_Getopt.noshort, "unthrottle_inductives",
        (FStar_Getopt.ZeroArgs ((fun uu____2961  -> mk_bool true))),
        "Let the SMT solver unfold inductive types to arbitrary depths (may affect verifier performance)");
      (FStar_Getopt.noshort, "use_eq_at_higher_order",
        (FStar_Getopt.ZeroArgs ((fun uu____2975  -> mk_bool true))),
        "Use equality constraints when comparing higher-order types (Temporary)");
      (FStar_Getopt.noshort, "use_hints",
        (FStar_Getopt.ZeroArgs ((fun uu____2989  -> mk_bool true))),
        "Use a previously recorded hints database for proof replay");
      (FStar_Getopt.noshort, "no_tactics",
        (FStar_Getopt.ZeroArgs ((fun uu____3003  -> mk_bool true))),
        "Do not run the tactic engine before discharging a VC");
      (FStar_Getopt.noshort, "using_facts_from",
        (FStar_Getopt.OneArg (cons_using_facts_from, "[namespace | fact id]")),
        "Implies --z3refresh; prunes the context to include facts from the given namespace of fact id (multiple uses of this option will prune the context to include those facts that match any of the provided namespaces / fact ids");
      (FStar_Getopt.noshort, "verify_all",
        (FStar_Getopt.ZeroArgs ((fun uu____3031  -> mk_bool true))),
        "With automatic dependencies, verify all the dependencies, not just the files passed on the command-line.");
      (FStar_Getopt.noshort, "verify_module",
        (FStar_Getopt.OneArg (cons_verify_module, "[module name]")),
        "Name of the module to verify");
      (FStar_Getopt.noshort, "__temp_no_proj",
        (FStar_Getopt.OneArg
           (((fun x  ->
                let uu____3063 =
                  let uu____3066 =
                    let uu____3069 = get___temp_no_proj () in x :: uu____3069 in
                  FStar_All.pipe_right uu____3066 (FStar_List.map mk_string) in
                mk_list uu____3063)), "[module name]")),
        "Don't generate projectors for this module");
      ('v', "version",
        (FStar_Getopt.ZeroArgs
           ((fun uu____3090  ->
               display_version (); FStar_All.exit (Prims.parse_int "0")))),
        "Display version number");
      (FStar_Getopt.noshort, "warn_default_effects",
        (FStar_Getopt.ZeroArgs ((fun uu____3105  -> mk_bool true))),
        "Warn when (a -> b) is desugared to (a -> Tot b)");
      (FStar_Getopt.noshort, "z3cliopt",
        (FStar_Getopt.OneArg
           (((fun s  ->
                let uu____3123 =
                  let uu____3126 =
                    let uu____3129 = get_z3cliopt () in
                    FStar_List.append uu____3129 [s] in
                  FStar_All.pipe_right uu____3126 (FStar_List.map mk_string) in
                mk_list uu____3123)), "[option]")),
        "Z3 command line options");
      (FStar_Getopt.noshort, "z3refresh",
        (FStar_Getopt.ZeroArgs ((fun uu____3149  -> mk_bool true))),
        "Restart Z3 after each query; useful for ensuring proof robustness");
      (FStar_Getopt.noshort, "z3rlimit",
        (FStar_Getopt.OneArg
           (((fun s  ->
                let uu____3167 = FStar_Util.int_of_string s in
                mk_int uu____3167)), "[positive integer]")),
        "Set the Z3 per-query resource limit (default 5 units, taking roughtly 5s)");
      (FStar_Getopt.noshort, "z3rlimit_factor",
        (FStar_Getopt.OneArg
           (((fun s  ->
                let uu____3185 = FStar_Util.int_of_string s in
                mk_int uu____3185)), "[positive integer]")),
        "Set the Z3 per-query resource limit multiplier. This is useful when, say, regenerating hints and you want to be more lax. (default 1)");
      (FStar_Getopt.noshort, "z3seed",
        (FStar_Getopt.OneArg
           (((fun s  ->
                let uu____3203 = FStar_Util.int_of_string s in
                mk_int uu____3203)), "[positive integer]")),
        "Set the Z3 random seed (default 0)");
      (FStar_Getopt.noshort, "__no_positivity",
        (FStar_Getopt.ZeroArgs ((fun uu____3217  -> mk_bool true))),
        "Don't check positivity of inductive types");
      (FStar_Getopt.noshort, "__ml_no_eta_expand_coertions",
        (FStar_Getopt.ZeroArgs ((fun uu____3231  -> mk_bool true))),
        "Do not eta-expand coertions in generated OCaml")] in
    let uu____3242 = FStar_List.map mk_spec specs1 in
    ('h', "help",
      (FStar_Getopt.ZeroArgs
         (fun x  ->
            display_usage_aux specs1; FStar_All.exit (Prims.parse_int "0"))),
      "Display this information") :: uu____3242
and (parse_codegen :Prims.string -> Prims.string)=
  fun s  ->
    match s with
    | "Kremlin" -> s
    | "OCaml" -> s
    | "FSharp" -> s
    | uu____3282 ->
        (FStar_Util.print_string "Wrong argument to codegen flag\n";
         (let uu____3285 = specs () in display_usage_aux uu____3285);
         FStar_All.exit (Prims.parse_int "1"))
and (string_as_bool :Prims.string -> Prims.string -> option_val)=
  fun option_name  ->
    fun uu___55_3299  ->
      match uu___55_3299 with
      | "true" -> mk_bool true
      | "false" -> mk_bool false
      | uu____3300 ->
          (FStar_Util.print1 "Wrong argument to %s\n" option_name;
           (let uu____3303 = specs () in display_usage_aux uu____3303);
           FStar_All.exit (Prims.parse_int "1"))
and (validate_dir :Prims.string -> Prims.string)=
  fun p  -> FStar_Util.mkdir false p; p
let (docs
  :Prims.unit ->
     (Prims.string,Prims.string) FStar_Pervasives_Native.tuple2 Prims.list)=
  fun uu____3327  ->
    let uu____3328 = specs () in
    FStar_List.map
      (fun uu____3360  ->
         match uu____3360 with
         | (uu____3375,name,uu____3377,doc) -> (name, doc)) uu____3328
let (settable :Prims.string -> Prims.bool)=
  fun uu___56_3386  ->
    match uu___56_3386 with
    | "admit_smt_queries" -> true
    | "admit_except" -> true
    | "debug" -> true
    | "debug_level" -> true
    | "detail_errors" -> true
    | "detail_hint_replay" -> true
    | "eager_inference" -> true
    | "hide_genident_nums" -> true
    | "hide_uvar_nums" -> true
    | "hint_info" -> true
    | "hint_file" -> true
    | "initial_fuel" -> true
    | "initial_ifuel" -> true
    | "inline_arith" -> true
    | "lax" -> true
    | "log_types" -> true
    | "log_queries" -> true
    | "max_fuel" -> true
    | "max_ifuel" -> true
    | "min_fuel" -> true
    | "ugly" -> true
    | "print_bound_var_types" -> true
    | "print_effect_args" -> true
    | "print_full_names" -> true
    | "print_implicits" -> true
    | "print_universes" -> true
    | "print_z3_statistics" -> true
    | "prn" -> true
    | "query_stats" -> true
    | "show_signatures" -> true
    | "silent" -> true
    | "smtencoding.elim_box" -> true
    | "smtencoding.nl_arith_repr" -> true
    | "smtencoding.l_arith_repr" -> true
    | "split_cases" -> true
    | "timing" -> true
    | "trace_error" -> true
    | "unthrottle_inductives" -> true
    | "use_eq_at_higher_order" -> true
    | "no_tactics" -> true
    | "using_facts_from" -> true
    | "__temp_no_proj" -> true
    | "reuse_hint_for" -> true
    | "z3rlimit_factor" -> true
    | "z3rlimit" -> true
    | "z3refresh" -> true
    | uu____3387 -> false
let (resettable :Prims.string -> Prims.bool)=
  fun s  -> ((settable s) || (s = "z3seed")) || (s = "z3cliopt")
let (all_specs :FStar_Getopt.opt Prims.list)= specs ()
let (settable_specs
  :(FStar_BaseTypes.char,Prims.string,Prims.unit FStar_Getopt.opt_variant,
     Prims.string) FStar_Pervasives_Native.tuple4 Prims.list)=
  FStar_All.pipe_right all_specs
    (FStar_List.filter
       (fun uu____3435  ->
          match uu____3435 with
          | (uu____3446,x,uu____3448,uu____3449) -> settable x))
let (resettable_specs
  :(FStar_BaseTypes.char,Prims.string,Prims.unit FStar_Getopt.opt_variant,
     Prims.string) FStar_Pervasives_Native.tuple4 Prims.list)=
  FStar_All.pipe_right all_specs
    (FStar_List.filter
       (fun uu____3495  ->
          match uu____3495 with
          | (uu____3506,x,uu____3508,uu____3509) -> resettable x))
let (display_usage :Prims.unit -> Prims.unit)=
  fun uu____3517  ->
    let uu____3518 = specs () in display_usage_aux uu____3518
let (fstar_home :Prims.unit -> Prims.string)=
  fun uu____3534  ->
    let uu____3535 = get_fstar_home () in
    match uu____3535 with
    | FStar_Pervasives_Native.None  ->
        let x = FStar_Util.get_exec_dir () in
        let x1 = Prims.strcat x "/.." in
        ((let uu____3541 =
            let uu____3546 = mk_string x1 in ("fstar_home", uu____3546) in
          set_option' uu____3541);
         x1)
    | FStar_Pervasives_Native.Some x -> x
exception File_argument of Prims.string
let (uu___is_File_argument :Prims.exn -> Prims.bool)=
  fun projectee  ->
    match projectee with
    | File_argument uu____3555 -> true
    | uu____3556 -> false
let (__proj__File_argument__item__uu___ :Prims.exn -> Prims.string)=
  fun projectee  ->
    match projectee with | File_argument uu____3564 -> uu____3564
let (set_options :options -> Prims.string -> FStar_Getopt.parse_cmdline_res)=
  fun o  ->
    fun s  ->
      let specs1 =
        match o with
        | Set  -> settable_specs
        | Reset  -> resettable_specs
        | Restore  -> all_specs in
      try
        if s = ""
        then FStar_Getopt.Success
        else
          FStar_Getopt.parse_string specs1
            (fun s1  -> FStar_Exn.raise (File_argument s1)) s
      with
      | File_argument s1 ->
          let uu____3610 =
            FStar_Util.format1 "File %s is not a valid option" s1 in
          FStar_Getopt.Error uu____3610
let (file_list_ :Prims.string Prims.list FStar_ST.ref)= FStar_Util.mk_ref []
let (parse_cmd_line
  :Prims.unit ->
     (FStar_Getopt.parse_cmdline_res,Prims.string Prims.list)
       FStar_Pervasives_Native.tuple2)=
  fun uu____3633  ->
    let res =
      let uu____3635 = specs () in
      FStar_Getopt.parse_cmdline uu____3635
        (fun i  ->
           let uu____3641 =
             let uu____3644 = FStar_ST.op_Bang file_list_ in
             FStar_List.append uu____3644 [i] in
           FStar_ST.op_Colon_Equals file_list_ uu____3641) in
    let uu____3683 =
      let uu____3686 = FStar_ST.op_Bang file_list_ in
      FStar_List.map FStar_Common.try_convert_file_name_to_mixed uu____3686 in
    (res, uu____3683)
let (file_list :Prims.unit -> Prims.string Prims.list)=
  fun uu____3714  -> FStar_ST.op_Bang file_list_
let (restore_cmd_line_options :Prims.bool -> FStar_Getopt.parse_cmdline_res)=
  fun should_clear  ->
    let old_verify_module = get_verify_module () in
    if should_clear then clear () else init ();
    (let r =
       let uu____3743 = specs () in
       FStar_Getopt.parse_cmdline uu____3743 (fun x  -> ()) in
     (let uu____3749 =
        let uu____3754 =
          let uu____3755 = FStar_List.map mk_string old_verify_module in
          List uu____3755 in
        ("verify_module", uu____3754) in
      set_option' uu____3749);
     r)
let (should_verify :Prims.string -> Prims.bool)=
  fun m  ->
    let uu____3762 = get_lax () in
    if uu____3762
    then false
    else
      (let uu____3764 = get_verify_all () in
       if uu____3764
       then true
       else
         (let uu____3766 = get_verify_module () in
          match uu____3766 with
          | [] ->
              let uu____3769 = file_list () in
              FStar_List.existsML
                (fun f  ->
                   let f1 = FStar_Util.basename f in
                   let f2 =
                     let uu____3778 =
                       let uu____3779 =
                         let uu____3780 =
                           let uu____3781 = FStar_Util.get_file_extension f1 in
                           FStar_String.length uu____3781 in
                         (FStar_String.length f1) - uu____3780 in
                       uu____3779 - (Prims.parse_int "1") in
                     FStar_String.substring f1 (Prims.parse_int "0")
                       uu____3778 in
                   (FStar_String.lowercase f2) = m) uu____3769
          | l -> FStar_List.contains (FStar_String.lowercase m) l))
let (dont_gen_projectors :Prims.string -> Prims.bool)=
  fun m  ->
    let uu____3789 = get___temp_no_proj () in
    FStar_List.contains m uu____3789
let (should_print_message :Prims.string -> Prims.bool)=
  fun m  ->
    let uu____3796 = should_verify m in
    if uu____3796 then m <> "Prims" else false
let (include_path :Prims.unit -> Prims.string Prims.list)=
  fun uu____3803  ->
    let uu____3804 = get_no_default_includes () in
    if uu____3804
    then get_include ()
    else
      (let h = fstar_home () in
       let defs = universe_include_path_base_dirs in
       let uu____3812 =
         let uu____3815 =
           FStar_All.pipe_right defs
             (FStar_List.map (fun x  -> Prims.strcat h x)) in
         FStar_All.pipe_right uu____3815
           (FStar_List.filter FStar_Util.file_exists) in
       let uu____3828 =
         let uu____3831 = get_include () in
         FStar_List.append uu____3831 ["."] in
       FStar_List.append uu____3812 uu____3828)
let (find_file :Prims.string -> Prims.string FStar_Pervasives_Native.option)=
  fun filename  ->
    let uu____3840 = FStar_Util.is_path_absolute filename in
    if uu____3840
    then
      (if FStar_Util.file_exists filename
       then FStar_Pervasives_Native.Some filename
       else FStar_Pervasives_Native.None)
    else
      (let uu____3847 =
         let uu____3850 = include_path () in FStar_List.rev uu____3850 in
       FStar_Util.find_map uu____3847
         (fun p  ->
            let path = FStar_Util.join_paths p filename in
            if FStar_Util.file_exists path
            then FStar_Pervasives_Native.Some path
            else FStar_Pervasives_Native.None))
let (prims :Prims.unit -> Prims.string)=
  fun uu____3863  ->
    let uu____3864 = get_prims () in
    match uu____3864 with
    | FStar_Pervasives_Native.None  ->
        let filename = "prims.fst" in
        let uu____3868 = find_file filename in
        (match uu____3868 with
         | FStar_Pervasives_Native.Some result -> result
         | FStar_Pervasives_Native.None  ->
             let uu____3872 =
               let uu____3873 =
                 FStar_Util.format1
                   "unable to find required file \"%s\" in the module search path.\n"
                   filename in
               FStar_Util.Failure uu____3873 in
             FStar_Exn.raise uu____3872)
    | FStar_Pervasives_Native.Some x -> x
let (prims_basename :Prims.unit -> Prims.string)=
  fun uu____3878  ->
    let uu____3879 = prims () in FStar_Util.basename uu____3879
let (pervasives :Prims.unit -> Prims.string)=
  fun uu____3883  ->
    let filename = "FStar.Pervasives.fst" in
    let uu____3885 = find_file filename in
    match uu____3885 with
    | FStar_Pervasives_Native.Some result -> result
    | FStar_Pervasives_Native.None  ->
        let uu____3889 =
          let uu____3890 =
            FStar_Util.format1
              "unable to find required file \"%s\" in the module search path.\n"
              filename in
          FStar_Util.Failure uu____3890 in
        FStar_Exn.raise uu____3889
let (pervasives_basename :Prims.unit -> Prims.string)=
  fun uu____3894  ->
    let uu____3895 = pervasives () in FStar_Util.basename uu____3895
let (pervasives_native_basename :Prims.unit -> Prims.string)=
  fun uu____3899  ->
    let filename = "FStar.Pervasives.Native.fst" in
    let uu____3901 = find_file filename in
    match uu____3901 with
    | FStar_Pervasives_Native.Some result -> FStar_Util.basename result
    | FStar_Pervasives_Native.None  ->
        let uu____3905 =
          let uu____3906 =
            FStar_Util.format1
              "unable to find required file \"%s\" in the module search path.\n"
              filename in
          FStar_Util.Failure uu____3906 in
        FStar_Exn.raise uu____3905
let (prepend_output_dir :Prims.string -> Prims.string)=
  fun fname  ->
    let uu____3911 = get_odir () in
    match uu____3911 with
    | FStar_Pervasives_Native.None  -> fname
    | FStar_Pervasives_Native.Some x ->
        Prims.strcat x (Prims.strcat "/" fname)
let (__temp_no_proj :Prims.string -> Prims.bool)=
  fun s  ->
    let uu____3919 = get___temp_no_proj () in
    FStar_All.pipe_right uu____3919 (FStar_List.contains s)
let (admit_smt_queries :Prims.unit -> Prims.bool)=
  fun uu____3927  -> get_admit_smt_queries ()
let (admit_except
  :Prims.unit -> Prims.string FStar_Pervasives_Native.option)=
  fun uu____3933  -> get_admit_except ()
let (codegen :Prims.unit -> Prims.string FStar_Pervasives_Native.option)=
  fun uu____3939  -> get_codegen ()
let (codegen_libs :Prims.unit -> Prims.string Prims.list Prims.list)=
  fun uu____3947  ->
    let uu____3948 = get_codegen_lib () in
    FStar_All.pipe_right uu____3948
      (FStar_List.map (fun x  -> FStar_Util.split x "."))
let (debug_any :Prims.unit -> Prims.bool)=
  fun uu____3964  -> let uu____3965 = get_debug () in uu____3965 <> []
let (debug_at_level :Prims.string -> debug_level_t -> Prims.bool)=
  fun modul  ->
    fun level  ->
      (let uu____3980 = get_debug () in
       FStar_All.pipe_right uu____3980 (FStar_List.contains modul)) &&
        (debug_level_geq level)
let (dep :Prims.unit -> Prims.string FStar_Pervasives_Native.option)=
  fun uu____3990  -> get_dep ()
let (detail_errors :Prims.unit -> Prims.bool)=
  fun uu____3994  -> get_detail_errors ()
let (detail_hint_replay :Prims.unit -> Prims.bool)=
  fun uu____3998  -> get_detail_hint_replay ()
let (doc :Prims.unit -> Prims.bool)= fun uu____4002  -> get_doc ()
let (dump_module :Prims.string -> Prims.bool)=
  fun s  ->
    let uu____4007 = get_dump_module () in
    FStar_All.pipe_right uu____4007 (FStar_List.contains s)
let (eager_inference :Prims.unit -> Prims.bool)=
  fun uu____4015  -> get_eager_inference ()
let (explicit_deps :Prims.unit -> Prims.bool)=
  fun uu____4019  -> get_explicit_deps ()
let (extract_all :Prims.unit -> Prims.bool)=
  fun uu____4023  -> get_extract_all ()
let (fs_typ_app :Prims.string -> Prims.bool)=
  fun filename  ->
    let uu____4028 = FStar_ST.op_Bang light_off_files in
    FStar_List.contains filename uu____4028
let (full_context_dependency :Prims.unit -> Prims.bool)=
  fun uu____4052  -> true
let (hide_genident_nums :Prims.unit -> Prims.bool)=
  fun uu____4056  -> get_hide_genident_nums ()
let (hide_uvar_nums :Prims.unit -> Prims.bool)=
  fun uu____4060  -> get_hide_uvar_nums ()
let (hint_info :Prims.unit -> Prims.bool)=
  fun uu____4064  -> (get_hint_info ()) || (get_query_stats ())
let (hint_file :Prims.unit -> Prims.string FStar_Pervasives_Native.option)=
  fun uu____4070  -> get_hint_file ()
let (ide :Prims.unit -> Prims.bool)= fun uu____4074  -> get_ide ()
let (indent :Prims.unit -> Prims.bool)= fun uu____4078  -> get_indent ()
let (initial_fuel :Prims.unit -> Prims.int)=
  fun uu____4082  ->
    let uu____4083 = get_initial_fuel () in
    let uu____4084 = get_max_fuel () in Prims.min uu____4083 uu____4084
let (initial_ifuel :Prims.unit -> Prims.int)=
  fun uu____4088  ->
    let uu____4089 = get_initial_ifuel () in
    let uu____4090 = get_max_ifuel () in Prims.min uu____4089 uu____4090
let (interactive :Prims.unit -> Prims.bool)=
  fun uu____4094  -> (get_in ()) || (get_ide ())
let (lax :Prims.unit -> Prims.bool)= fun uu____4098  -> get_lax ()
let (load :Prims.unit -> Prims.string Prims.list)=
  fun uu____4104  -> get_load ()
let (legacy_interactive :Prims.unit -> Prims.bool)=
  fun uu____4108  -> get_in ()
let (log_queries :Prims.unit -> Prims.bool)=
  fun uu____4112  -> get_log_queries ()
let (log_types :Prims.unit -> Prims.bool)=
  fun uu____4116  -> get_log_types ()
let (max_fuel :Prims.unit -> Prims.int)= fun uu____4120  -> get_max_fuel ()
let (max_ifuel :Prims.unit -> Prims.int)= fun uu____4124  -> get_max_ifuel ()
let (min_fuel :Prims.unit -> Prims.int)= fun uu____4128  -> get_min_fuel ()
let (ml_ish :Prims.unit -> Prims.bool)= fun uu____4132  -> get_MLish ()
let (set_ml_ish :Prims.unit -> Prims.unit)=
  fun uu____4136  -> set_option "MLish" (Bool true)
let (n_cores :Prims.unit -> Prims.int)= fun uu____4140  -> get_n_cores ()
let (no_default_includes :Prims.unit -> Prims.bool)=
  fun uu____4144  -> get_no_default_includes ()
let (no_extract :Prims.string -> Prims.bool)=
  fun s  ->
    let uu____4149 = get_no_extract () in
    FStar_All.pipe_right uu____4149 (FStar_List.contains s)
let (no_location_info :Prims.unit -> Prims.bool)=
  fun uu____4157  -> get_no_location_info ()
let (output_dir :Prims.unit -> Prims.string FStar_Pervasives_Native.option)=
  fun uu____4163  -> get_odir ()
let (ugly :Prims.unit -> Prims.bool)= fun uu____4167  -> get_ugly ()
let (print_bound_var_types :Prims.unit -> Prims.bool)=
  fun uu____4171  -> get_print_bound_var_types ()
let (print_effect_args :Prims.unit -> Prims.bool)=
  fun uu____4175  -> get_print_effect_args ()
let (print_implicits :Prims.unit -> Prims.bool)=
  fun uu____4179  -> get_print_implicits ()
let (print_real_names :Prims.unit -> Prims.bool)=
  fun uu____4183  -> (get_prn ()) || (get_print_full_names ())
let (print_universes :Prims.unit -> Prims.bool)=
  fun uu____4187  -> get_print_universes ()
let (print_z3_statistics :Prims.unit -> Prims.bool)=
  fun uu____4191  -> (get_print_z3_statistics ()) || (get_query_stats ())
let (query_stats :Prims.unit -> Prims.bool)=
  fun uu____4195  -> get_query_stats ()
let (record_hints :Prims.unit -> Prims.bool)=
  fun uu____4199  -> get_record_hints ()
let (reuse_hint_for
  :Prims.unit -> Prims.string FStar_Pervasives_Native.option)=
  fun uu____4205  -> get_reuse_hint_for ()
let (silent :Prims.unit -> Prims.bool)= fun uu____4209  -> get_silent ()
let (smtencoding_elim_box :Prims.unit -> Prims.bool)=
  fun uu____4213  -> get_smtencoding_elim_box ()
let (smtencoding_nl_arith_native :Prims.unit -> Prims.bool)=
  fun uu____4217  ->
    let uu____4218 = get_smtencoding_nl_arith_repr () in
    uu____4218 = "native"
let (smtencoding_nl_arith_wrapped :Prims.unit -> Prims.bool)=
  fun uu____4222  ->
    let uu____4223 = get_smtencoding_nl_arith_repr () in
    uu____4223 = "wrapped"
let (smtencoding_nl_arith_default :Prims.unit -> Prims.bool)=
  fun uu____4227  ->
    let uu____4228 = get_smtencoding_nl_arith_repr () in
    uu____4228 = "boxwrap"
let (smtencoding_l_arith_native :Prims.unit -> Prims.bool)=
  fun uu____4232  ->
    let uu____4233 = get_smtencoding_l_arith_repr () in uu____4233 = "native"
let (smtencoding_l_arith_default :Prims.unit -> Prims.bool)=
  fun uu____4237  ->
    let uu____4238 = get_smtencoding_l_arith_repr () in
    uu____4238 = "boxwrap"
let (split_cases :Prims.unit -> Prims.int)=
  fun uu____4242  -> get_split_cases ()
let (timing :Prims.unit -> Prims.bool)= fun uu____4246  -> get_timing ()
let (trace_error :Prims.unit -> Prims.bool)=
  fun uu____4250  -> get_trace_error ()
let (unthrottle_inductives :Prims.unit -> Prims.bool)=
  fun uu____4254  -> get_unthrottle_inductives ()
let (use_eq_at_higher_order :Prims.unit -> Prims.bool)=
  fun uu____4258  -> get_use_eq_at_higher_order ()
let (use_hints :Prims.unit -> Prims.bool)=
  fun uu____4262  -> get_use_hints ()
let (use_tactics :Prims.unit -> Prims.bool)=
  fun uu____4266  -> get_use_tactics ()
let (using_facts_from
  :Prims.unit -> Prims.string Prims.list FStar_Pervasives_Native.option)=
  fun uu____4274  -> get_using_facts_from ()
let (verify_all :Prims.unit -> Prims.bool)=
  fun uu____4278  -> get_verify_all ()
let (verify_module :Prims.unit -> Prims.string Prims.list)=
  fun uu____4284  -> get_verify_module ()
let (warn_default_effects :Prims.unit -> Prims.bool)=
  fun uu____4288  -> get_warn_default_effects ()
let (z3_exe :Prims.unit -> Prims.string)=
  fun uu____4292  ->
    let uu____4293 = get_smt () in
    match uu____4293 with
    | FStar_Pervasives_Native.None  -> FStar_Platform.exe "z3"
    | FStar_Pervasives_Native.Some s -> s
let (z3_cliopt :Prims.unit -> Prims.string Prims.list)=
  fun uu____4302  -> get_z3cliopt ()
let (z3_refresh :Prims.unit -> Prims.bool)=
  fun uu____4306  -> get_z3refresh ()
let (z3_rlimit :Prims.unit -> Prims.int)= fun uu____4310  -> get_z3rlimit ()
let (z3_rlimit_factor :Prims.unit -> Prims.int)=
  fun uu____4314  -> get_z3rlimit_factor ()
let (z3_seed :Prims.unit -> Prims.int)= fun uu____4318  -> get_z3seed ()
let (no_positivity :Prims.unit -> Prims.bool)=
  fun uu____4322  -> get_no_positivity ()
let (ml_no_eta_expand_coertions :Prims.unit -> Prims.bool)=
  fun uu____4326  -> get_ml_no_eta_expand_coertions ()
let (should_extract :Prims.string -> Prims.bool)=
  fun m  ->
    (let uu____4333 = no_extract m in Prims.op_Negation uu____4333) &&
      ((extract_all ()) ||
         (let uu____4336 = get_extract_module () in
          match uu____4336 with
          | [] ->
              let uu____4339 = get_extract_namespace () in
              (match uu____4339 with
               | [] -> true
               | ns ->
                   FStar_Util.for_some
                     (FStar_Util.starts_with (FStar_String.lowercase m)) ns)
          | l -> FStar_List.contains (FStar_String.lowercase m) l))<|MERGE_RESOLUTION|>--- conflicted
+++ resolved
@@ -55,19 +55,11 @@
 let (uu___is_Unset :option_val -> Prims.bool)=
   fun projectee  ->
     match projectee with | Unset  -> true | uu____143 -> false
-<<<<<<< HEAD
-let mk_bool: Prims.bool -> option_val = fun _0_19  -> Bool _0_19
-let mk_string: Prims.string -> option_val = fun _0_20  -> String _0_20
-let mk_path: Prims.string -> option_val = fun _0_21  -> Path _0_21
-let mk_int: Prims.int -> option_val = fun _0_22  -> Int _0_22
-let mk_list: option_val Prims.list -> option_val = fun _0_23  -> List _0_23
-=======
 let (mk_bool :Prims.bool -> option_val)= fun _0_28  -> Bool _0_28
 let (mk_string :Prims.string -> option_val)= fun _0_29  -> String _0_29
 let (mk_path :Prims.string -> option_val)= fun _0_30  -> Path _0_30
 let (mk_int :Prims.int -> option_val)= fun _0_31  -> Int _0_31
 let (mk_list :option_val Prims.list -> option_val)= fun _0_32  -> List _0_32
->>>>>>> d76249f4
 type options =
   | Set
   | Reset
@@ -547,7 +539,7 @@
         let uu____1803 = get_extract_module () in (FStar_String.lowercase s)
           :: uu____1803 in
       FStar_All.pipe_right uu____1800
-        (FStar_List.map (fun _0_24  -> String _0_24)) in
+        (FStar_List.map (fun _0_33  -> String _0_33)) in
     List uu____1797
 let (cons_extract_namespace :Prims.string -> option_val)=
   fun s  ->
@@ -556,7 +548,7 @@
         let uu____1820 = get_extract_namespace () in
         (FStar_String.lowercase s) :: uu____1820 in
       FStar_All.pipe_right uu____1817
-        (FStar_List.map (fun _0_25  -> String _0_25)) in
+        (FStar_List.map (fun _0_34  -> String _0_34)) in
     List uu____1814
 let (add_extract_module :Prims.string -> Prims.unit)=
   fun s  ->
@@ -573,7 +565,7 @@
         let uu____1847 = get_verify_module () in (FStar_String.lowercase s)
           :: uu____1847 in
       FStar_All.pipe_right uu____1844
-        (FStar_List.map (fun _0_26  -> String _0_26)) in
+        (FStar_List.map (fun _0_35  -> String _0_35)) in
     List uu____1841
 let (cons_using_facts_from :Prims.string -> option_val)=
   fun s  ->
@@ -583,7 +575,7 @@
      | FStar_Pervasives_Native.None  -> List [String s]
      | FStar_Pervasives_Native.Some l ->
          let uu____1871 =
-           FStar_List.map (fun _0_27  -> String _0_27) (s :: l) in
+           FStar_List.map (fun _0_36  -> String _0_36) (s :: l) in
          List uu____1871)
 let (add_verify_module :Prims.string -> Prims.unit)=
   fun s  ->
