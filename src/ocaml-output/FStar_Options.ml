
open Prims

type debug_level_t =
| Low
| Medium
| High
| Extreme
| Other of Prims.string


let is_Low = (fun _discr_ -> (match (_discr_) with
| Low (_) -> begin
true
end
| _ -> begin
false
end))


let is_Medium = (fun _discr_ -> (match (_discr_) with
| Medium (_) -> begin
true
end
| _ -> begin
false
end))


let is_High = (fun _discr_ -> (match (_discr_) with
| High (_) -> begin
true
end
| _ -> begin
false
end))


let is_Extreme = (fun _discr_ -> (match (_discr_) with
| Extreme (_) -> begin
true
end
| _ -> begin
false
end))


let is_Other = (fun _discr_ -> (match (_discr_) with
| Other (_) -> begin
true
end
| _ -> begin
false
end))


let ___Other____0 = (fun projectee -> (match (projectee) with
| Other (_24_10) -> begin
_24_10
end))


type option_val =
| Bool of Prims.bool
| String of Prims.string
| Int of Prims.int
| List of option_val Prims.list
| Unset


let is_Bool = (fun _discr_ -> (match (_discr_) with
| Bool (_) -> begin
true
end
| _ -> begin
false
end))


let is_String = (fun _discr_ -> (match (_discr_) with
| String (_) -> begin
true
end
| _ -> begin
false
end))


let is_Int = (fun _discr_ -> (match (_discr_) with
| Int (_) -> begin
true
end
| _ -> begin
false
end))


let is_List = (fun _discr_ -> (match (_discr_) with
| List (_) -> begin
true
end
| _ -> begin
false
end))


let is_Unset = (fun _discr_ -> (match (_discr_) with
| Unset (_) -> begin
true
end
| _ -> begin
false
end))


let ___Bool____0 = (fun projectee -> (match (projectee) with
| Bool (_24_13) -> begin
_24_13
end))


let ___String____0 = (fun projectee -> (match (projectee) with
| String (_24_16) -> begin
_24_16
end))


let ___Int____0 = (fun projectee -> (match (projectee) with
| Int (_24_19) -> begin
_24_19
end))


let ___List____0 = (fun projectee -> (match (projectee) with
| List (_24_22) -> begin
_24_22
end))


type options =
| Set
| Reset
| Restore


let is_Set = (fun _discr_ -> (match (_discr_) with
| Set (_) -> begin
true
end
| _ -> begin
false
end))


let is_Reset = (fun _discr_ -> (match (_discr_) with
| Reset (_) -> begin
true
end
| _ -> begin
false
end))

<<<<<<< HEAD
# 59 "FStar.Options.fst"
let __test_norm_all : Prims.bool FStar_ST.ref = (FStar_Util.mk_ref false)

# 60 "FStar.Options.fst"
let logQueries : Prims.bool FStar_ST.ref = (FStar_Util.mk_ref false)

# 61 "FStar.Options.fst"
let z3exe : Prims.bool FStar_ST.ref = (FStar_Util.mk_ref true)

# 62 "FStar.Options.fst"
let outputDir : Prims.string Prims.option FStar_ST.ref = (FStar_Util.mk_ref (Some (".")))

# 63 "FStar.Options.fst"
let fstar_home_opt : Prims.string Prims.option FStar_ST.ref = (FStar_Util.mk_ref None)

# 64 "FStar.Options.fst"
let _fstar_home : Prims.string FStar_ST.ref = (FStar_Util.mk_ref "")

# 65 "FStar.Options.fst"
let prims_ref : Prims.string Prims.option FStar_ST.ref = (FStar_Util.mk_ref None)

# 66 "FStar.Options.fst"
let z3timeout : Prims.int FStar_ST.ref = (FStar_Util.mk_ref 5)

# 67 "FStar.Options.fst"
let admit_smt_queries : Prims.bool FStar_ST.ref = (FStar_Util.mk_ref false)

# 68 "FStar.Options.fst"
let pretype : Prims.bool FStar_ST.ref = (FStar_Util.mk_ref true)

# 69 "FStar.Options.fst"
let codegen : Prims.string Prims.option FStar_ST.ref = (FStar_Util.mk_ref None)

# 70 "FStar.Options.fst"
let no_extract : Prims.string Prims.list FStar_ST.ref = (FStar_Util.mk_ref [])

# 71 "FStar.Options.fst"
let no_location_info : Prims.bool FStar_ST.ref = (FStar_Util.mk_ref false)

# 72 "FStar.Options.fst"
let codegen_libs : Prims.string Prims.list Prims.list FStar_ST.ref = (FStar_Util.mk_ref [])

# 73 "FStar.Options.fst"
let trace_error : Prims.bool FStar_ST.ref = (FStar_Util.mk_ref false)

# 74 "FStar.Options.fst"
let verify : Prims.bool FStar_ST.ref = (FStar_Util.mk_ref true)

# 75 "FStar.Options.fst"
let full_context_dependency : Prims.bool FStar_ST.ref = (FStar_Util.mk_ref true)

# 76 "FStar.Options.fst"
let ml_ish : Prims.bool FStar_ST.ref = (FStar_Util.mk_ref false)

# 77 "FStar.Options.fst"
let print_implicits : Prims.bool FStar_ST.ref = (FStar_Util.mk_ref false)

# 78 "FStar.Options.fst"
let print_bound_var_types : Prims.bool FStar_ST.ref = (FStar_Util.mk_ref false)

# 79 "FStar.Options.fst"
let print_universes : Prims.bool FStar_ST.ref = (FStar_Util.mk_ref false)

# 80 "FStar.Options.fst"
let hide_uvar_nums : Prims.bool FStar_ST.ref = (FStar_Util.mk_ref false)

# 81 "FStar.Options.fst"
let hide_genident_nums : Prims.bool FStar_ST.ref = (FStar_Util.mk_ref false)

# 82 "FStar.Options.fst"
let serialize_mods : Prims.bool FStar_ST.ref = (FStar_Util.mk_ref false)

# 83 "FStar.Options.fst"
let initial_fuel : Prims.int FStar_ST.ref = (FStar_Util.mk_ref 2)

# 84 "FStar.Options.fst"
let initial_ifuel : Prims.int FStar_ST.ref = (FStar_Util.mk_ref 1)

# 85 "FStar.Options.fst"
let max_fuel : Prims.int FStar_ST.ref = (FStar_Util.mk_ref 8)

# 86 "FStar.Options.fst"
let min_fuel : Prims.int FStar_ST.ref = (FStar_Util.mk_ref 1)

# 87 "FStar.Options.fst"
let max_ifuel : Prims.int FStar_ST.ref = (FStar_Util.mk_ref 2)

# 88 "FStar.Options.fst"
let warn_top_level_effects : Prims.bool FStar_ST.ref = (FStar_Util.mk_ref false)

# 89 "FStar.Options.fst"
let no_slack : Prims.bool FStar_ST.ref = (FStar_Util.mk_ref false)

# 90 "FStar.Options.fst"
let eager_inference : Prims.bool FStar_ST.ref = (FStar_Util.mk_ref false)

# 91 "FStar.Options.fst"
let universes : Prims.bool FStar_ST.ref = (FStar_Util.mk_ref false)

# 92 "FStar.Options.fst"
let unthrottle_inductives : Prims.bool FStar_ST.ref = (FStar_Util.mk_ref false)

# 93 "FStar.Options.fst"
let use_eq_at_higher_order : Prims.bool FStar_ST.ref = (FStar_Util.mk_ref false)

# 94 "FStar.Options.fst"
let use_native_int : Prims.bool FStar_ST.ref = (FStar_Util.mk_ref false)

# 95 "FStar.Options.fst"
let fs_typ_app : Prims.bool FStar_ST.ref = (FStar_Util.mk_ref false)

# 96 "FStar.Options.fst"
let n_cores : Prims.int FStar_ST.ref = (FStar_Util.mk_ref 1)

# 97 "FStar.Options.fst"
let verify_module : Prims.string Prims.list FStar_ST.ref = (FStar_Util.mk_ref [])

# 98 "FStar.Options.fst"
let __temp_no_proj : Prims.string Prims.list FStar_ST.ref = (FStar_Util.mk_ref [])

# 99 "FStar.Options.fst"
let interactive : Prims.bool FStar_ST.ref = (FStar_Util.mk_ref false)

# 100 "FStar.Options.fst"
let split_cases : Prims.int FStar_ST.ref = (FStar_Util.mk_ref 0)

# 101 "FStar.Options.fst"
let _include_path : Prims.string Prims.list FStar_ST.ref = (FStar_Util.mk_ref [])

# 102 "FStar.Options.fst"
let no_default_includes : Prims.bool FStar_ST.ref = (FStar_Util.mk_ref false)

# 103 "FStar.Options.fst"
let interactive_fsi : Prims.bool FStar_ST.ref = (FStar_Util.mk_ref false)

# 104 "FStar.Options.fst"
let print_fuels : Prims.bool FStar_ST.ref = (FStar_Util.mk_ref false)

# 105 "FStar.Options.fst"
let cardinality : Prims.string FStar_ST.ref = (FStar_Util.mk_ref "off")

# 106 "FStar.Options.fst"
let timing : Prims.bool FStar_ST.ref = (FStar_Util.mk_ref false)

# 107 "FStar.Options.fst"
let inline_arith : Prims.bool FStar_ST.ref = (FStar_Util.mk_ref false)

# 108 "FStar.Options.fst"
let warn_cardinality : Prims.unit  ->  Prims.bool = (fun _24_27 -> (match (()) with
=======

let is_Restore = (fun _discr_ -> (match (_discr_) with
| Restore (_) -> begin
true
end
| _ -> begin
false
end))


let __unit_tests__ : Prims.bool FStar_ST.ref = (FStar_Util.mk_ref false)


let __unit_tests : Prims.unit  ->  Prims.bool = (fun _24_23 -> (match (()) with
| () -> begin
(FStar_ST.read __unit_tests__)
end))


let __set_unit_tests : Prims.unit  ->  Prims.unit = (fun _24_24 -> (match (()) with
| () -> begin
(FStar_ST.op_Colon_Equals __unit_tests__ true)
end))


let __clear_unit_tests : Prims.unit  ->  Prims.unit = (fun _24_25 -> (match (()) with
| () -> begin
(FStar_ST.op_Colon_Equals __unit_tests__ false)
end))


let as_bool : option_val  ->  Prims.bool = (fun _24_1 -> (match (_24_1) with
| Bool (b) -> begin
b
end
| _24_30 -> begin
(FStar_All.failwith "Impos: expected Bool")
end))


let as_int : option_val  ->  Prims.int = (fun _24_2 -> (match (_24_2) with
| Int (b) -> begin
b
end
| _24_35 -> begin
(FStar_All.failwith "Impos: expected Int")
end))


let as_string : option_val  ->  Prims.string = (fun _24_3 -> (match (_24_3) with
| String (b) -> begin
b
end
| _24_40 -> begin
(FStar_All.failwith "Impos: expected String")
end))


let as_list = (fun as_t _24_4 -> (match (_24_4) with
| List (ts) -> begin
(FStar_All.pipe_right ts (FStar_List.map as_t))
end
| _24_46 -> begin
(FStar_All.failwith "Impos: expected List")
end))


let as_option = (fun as_t _24_5 -> (match (_24_5) with
| Unset -> begin
None
end
| v -> begin
(let _113_101 = (as_t v)
in Some (_113_101))
end))


let fstar_options : option_val FStar_Util.smap Prims.list FStar_ST.ref = (FStar_Util.mk_ref [])


let peek : Prims.unit  ->  option_val FStar_Util.smap = (fun _24_51 -> (match (()) with
| () -> begin
(let _113_104 = (FStar_ST.read fstar_options)
in (FStar_List.hd _113_104))
end))


let pop : Prims.unit  ->  Prims.unit = (fun _24_52 -> (match (()) with
| () -> begin
(match ((FStar_ST.read fstar_options)) with
| ([]) | (_::[]) -> begin
(FStar_All.failwith "TOO MANY POPS!")
end
| _24_59::tl -> begin
(FStar_ST.op_Colon_Equals fstar_options tl)
end)
end))


let push : Prims.unit  ->  Prims.unit = (fun _24_61 -> (match (()) with
| () -> begin
(let _113_112 = (let _113_111 = (let _113_109 = (peek ())
in (FStar_Util.smap_copy _113_109))
in (let _113_110 = (FStar_ST.read fstar_options)
in (_113_111)::_113_110))
in (FStar_ST.op_Colon_Equals fstar_options _113_112))
end))


let set_option : Prims.string  ->  option_val  ->  Prims.unit = (fun k v -> (let _113_117 = (peek ())
in (FStar_Util.smap_add _113_117 k v)))


let set_option' : (Prims.string * option_val)  ->  Prims.unit = (fun _24_66 -> (match (_24_66) with
| (k, v) -> begin
(set_option k v)
end))


let init : Prims.unit  ->  Prims.unit = (fun _24_67 -> (match (()) with
| () -> begin
(

let vals = (("__temp_no_proj", List ([])))::(("_fstar_home", String ("")))::(("_include_path", List ([])))::(("admit_smt_queries", Bool (false)))::(("cardinality", String ("off")))::(("codegen", Unset))::(("codegen-lib", List ([])))::(("debug", List ([])))::(("debug_level", List ([])))::(("dep", Unset))::(("detail_errors", Bool (false)))::(("dump_module", List ([])))::(("eager_inference", Bool (false)))::(("explicit_deps", Bool (false)))::(("fs_typ_app", Bool (false)))::(("fsi", Bool (false)))::(("fstar_home", Unset))::(("full_context_dependency", Bool (true)))::(("hide_genident_nums", Bool (false)))::(("hide_uvar_nums", Bool (false)))::(("in", Bool (false)))::(("include", List ([])))::(("initial_fuel", Int (2)))::(("initial_ifuel", Int (1)))::(("inline_arith", Bool (false)))::(("lax", Bool (false)))::(("log_queries", Bool (false)))::(("log_types", Bool (false)))::(("max_fuel", Int (8)))::(("max_ifuel", Int (2)))::(("min_fuel", Int (1)))::(("MLish", Bool (false)))::(("n_cores", Int (1)))::(("no_default_includes", Bool (false)))::(("no_extract", List ([])))::(("no_location_info", Bool (true)))::(("odir", Unset))::(("prims", Unset))::(("pretype", Bool (true)))::(("prims_ref", Unset))::(("print_before_norm", Bool (false)))::(("print_bound_var_types", Bool (false)))::(("print_effect_args", Bool (false)))::(("print_fuels", Bool (false)))::(("print_implicits", Bool (false)))::(("print_universes", Bool (false)))::(("prn", Bool (false)))::(("show_signatures", List ([])))::(("silent", Bool (false)))::(("smt", Unset))::(("split_cases", Int (0)))::(("timing", Bool (false)))::(("trace_error", Bool (false)))::(("universes", Bool (false)))::(("unthrottle_inductives", Bool (false)))::(("use_eq_at_higher_order", Bool (false)))::(("use_native_int", Bool (false)))::(("verify", Bool (true)))::(("verify_module", List ([])))::(("warn_top_level_effects", Bool (false)))::(("z3timeout", Int (5)))::[]
in (

let o = (peek ())
in (

let _24_70 = (FStar_Util.smap_clear o)
in (FStar_All.pipe_right vals (FStar_List.iter set_option')))))
end))


let clear : Prims.unit  ->  Prims.unit = (fun _24_72 -> (match (()) with
| () -> begin
(

let o = (FStar_Util.smap_create 50)
in (

let _24_74 = (FStar_ST.op_Colon_Equals fstar_options ((o)::[]))
in (init ())))
end))


let _run : Prims.unit = (clear ())


let lookup_opt = (fun s c -> (match ((let _113_129 = (peek ())
in (FStar_Util.smap_try_find _113_129 s))) with
| None -> begin
(FStar_All.failwith (Prims.strcat (Prims.strcat "Impossible: option " s) " not found"))
end
| Some (s) -> begin
(c s)
end))


let get_admit_smt_queries : Prims.unit  ->  Prims.bool = (fun _24_81 -> (match (()) with
| () -> begin
(lookup_opt "admit_smt_queries" as_bool)
end))


let get_cardinality : Prims.unit  ->  Prims.string = (fun _24_82 -> (match (()) with
>>>>>>> 698bfc72
| () -> begin
(lookup_opt "cardinality" as_string)
end))

<<<<<<< HEAD
# 111 "FStar.Options.fst"
let check_cardinality : Prims.unit  ->  Prims.bool = (fun _24_31 -> (match (()) with
=======

let get_codegen : Prims.unit  ->  Prims.string Prims.option = (fun _24_83 -> (match (()) with
>>>>>>> 698bfc72
| () -> begin
(lookup_opt "codegen" (as_option as_string))
end))

<<<<<<< HEAD
# 114 "FStar.Options.fst"
let dep : Prims.string Prims.option FStar_ST.ref = (FStar_Util.mk_ref None)

# 115 "FStar.Options.fst"
let explicit_deps : Prims.bool FStar_ST.ref = (FStar_Util.mk_ref false)

# 116 "FStar.Options.fst"
let init_options : Prims.unit  ->  Prims.unit = (fun _24_35 -> (match (()) with
| () -> begin
(
# 117 "FStar.Options.fst"
let _24_36 = (FStar_ST.op_Colon_Equals show_signatures [])
in (
# 118 "FStar.Options.fst"
let _24_38 = (FStar_ST.op_Colon_Equals norm_then_print true)
in (
# 119 "FStar.Options.fst"
let _24_40 = (let _113_38 = (FStar_Platform.exe "z3")
in (FStar_ST.op_Colon_Equals z3_exe _113_38))
in (
# 120 "FStar.Options.fst"
let _24_42 = (FStar_ST.op_Colon_Equals silent false)
in (
# 121 "FStar.Options.fst"
let _24_44 = (FStar_ST.op_Colon_Equals debug [])
in (
# 122 "FStar.Options.fst"
let _24_46 = (FStar_ST.op_Colon_Equals debug_level [])
in (
# 123 "FStar.Options.fst"
let _24_48 = (FStar_ST.op_Colon_Equals log_types false)
in (
# 124 "FStar.Options.fst"
let _24_50 = (FStar_ST.op_Colon_Equals print_effect_args false)
in (
# 125 "FStar.Options.fst"
let _24_52 = (FStar_ST.op_Colon_Equals print_real_names false)
in (
# 126 "FStar.Options.fst"
let _24_54 = (FStar_ST.op_Colon_Equals dump_module None)
in (
# 127 "FStar.Options.fst"
let _24_56 = (FStar_ST.op_Colon_Equals logQueries false)
in (
# 128 "FStar.Options.fst"
let _24_58 = (FStar_ST.op_Colon_Equals z3exe true)
in (
# 129 "FStar.Options.fst"
let _24_60 = (FStar_ST.op_Colon_Equals outputDir (Some (".")))
in (
# 130 "FStar.Options.fst"
let _24_62 = (FStar_ST.op_Colon_Equals fstar_home_opt None)
in (
# 131 "FStar.Options.fst"
let _24_64 = (FStar_ST.op_Colon_Equals _fstar_home "")
in (
# 132 "FStar.Options.fst"
let _24_66 = (FStar_ST.op_Colon_Equals prims_ref None)
in (
# 133 "FStar.Options.fst"
let _24_68 = (FStar_ST.op_Colon_Equals z3timeout 5)
in (
# 134 "FStar.Options.fst"
let _24_70 = (FStar_ST.op_Colon_Equals admit_smt_queries false)
in (
# 135 "FStar.Options.fst"
let _24_72 = (FStar_ST.op_Colon_Equals pretype true)
in (
# 136 "FStar.Options.fst"
let _24_74 = (FStar_ST.op_Colon_Equals codegen None)
in (
# 137 "FStar.Options.fst"
let _24_76 = (FStar_ST.op_Colon_Equals codegen_libs [])
in (
# 138 "FStar.Options.fst"
let _24_78 = (FStar_ST.op_Colon_Equals no_extract [])
in (
# 139 "FStar.Options.fst"
let _24_80 = (FStar_ST.op_Colon_Equals trace_error false)
in (
# 140 "FStar.Options.fst"
let _24_82 = (FStar_ST.op_Colon_Equals verify true)
in (
# 141 "FStar.Options.fst"
let _24_84 = (FStar_ST.op_Colon_Equals full_context_dependency true)
in (
# 142 "FStar.Options.fst"
let _24_86 = (FStar_ST.op_Colon_Equals print_implicits false)
in (
# 143 "FStar.Options.fst"
let _24_88 = (FStar_ST.op_Colon_Equals print_bound_var_types false)
in (
# 144 "FStar.Options.fst"
let _24_90 = (FStar_ST.op_Colon_Equals print_universes false)
in (
# 145 "FStar.Options.fst"
let _24_92 = (FStar_ST.op_Colon_Equals hide_uvar_nums false)
in (
# 146 "FStar.Options.fst"
let _24_94 = (FStar_ST.op_Colon_Equals hide_genident_nums false)
in (
# 147 "FStar.Options.fst"
let _24_96 = (FStar_ST.op_Colon_Equals serialize_mods false)
in (
# 148 "FStar.Options.fst"
let _24_98 = (FStar_ST.op_Colon_Equals initial_fuel 2)
in (
# 149 "FStar.Options.fst"
let _24_100 = (FStar_ST.op_Colon_Equals initial_ifuel 1)
in (
# 150 "FStar.Options.fst"
let _24_102 = (FStar_ST.op_Colon_Equals max_fuel 8)
in (
# 151 "FStar.Options.fst"
let _24_104 = (FStar_ST.op_Colon_Equals min_fuel 1)
in (
# 152 "FStar.Options.fst"
let _24_106 = (FStar_ST.op_Colon_Equals max_ifuel 2)
in (
# 153 "FStar.Options.fst"
let _24_108 = (FStar_ST.op_Colon_Equals warn_top_level_effects false)
in (
# 154 "FStar.Options.fst"
let _24_110 = (FStar_ST.op_Colon_Equals no_slack false)
in (
# 155 "FStar.Options.fst"
let _24_112 = (FStar_ST.op_Colon_Equals eager_inference false)
in (
# 156 "FStar.Options.fst"
let _24_114 = (FStar_ST.op_Colon_Equals unthrottle_inductives false)
in (
# 157 "FStar.Options.fst"
let _24_116 = (FStar_ST.op_Colon_Equals use_eq_at_higher_order false)
in (
# 158 "FStar.Options.fst"
let _24_118 = (FStar_ST.op_Colon_Equals fs_typ_app false)
in (
# 159 "FStar.Options.fst"
let _24_120 = (FStar_ST.op_Colon_Equals n_cores 1)
in (
# 160 "FStar.Options.fst"
let _24_122 = (FStar_ST.op_Colon_Equals split_cases 0)
in (
# 161 "FStar.Options.fst"
let _24_124 = (FStar_ST.op_Colon_Equals verify_module [])
in (
# 162 "FStar.Options.fst"
let _24_126 = (FStar_ST.op_Colon_Equals __temp_no_proj [])
in (
# 163 "FStar.Options.fst"
let _24_128 = (FStar_ST.op_Colon_Equals _include_path [])
in (
# 164 "FStar.Options.fst"
let _24_130 = (FStar_ST.op_Colon_Equals no_default_includes false)
in (
# 165 "FStar.Options.fst"
let _24_132 = (FStar_ST.op_Colon_Equals print_fuels false)
in (
# 166 "FStar.Options.fst"
let _24_134 = (FStar_ST.op_Colon_Equals use_native_int false)
in (
# 167 "FStar.Options.fst"
let _24_136 = (FStar_ST.op_Colon_Equals explicit_deps false)
in (
# 168 "FStar.Options.fst"
let _24_138 = (FStar_ST.op_Colon_Equals dep None)
in (
# 169 "FStar.Options.fst"
let _24_140 = (FStar_ST.op_Colon_Equals timing false)
in (
# 170 "FStar.Options.fst"
let _24_142 = (FStar_ST.op_Colon_Equals inline_arith false)
in (
# 171 "FStar.Options.fst"
let _24_144 = (FStar_ST.op_Colon_Equals detail_errors false)
in (FStar_ST.op_Colon_Equals ml_ish false))))))))))))))))))))))))))))))))))))))))))))))))))))))))
end))

# 174 "FStar.Options.fst"
let set_fstar_home : Prims.unit  ->  Prims.string = (fun _24_146 -> (match (()) with
| () -> begin
(
# 175 "FStar.Options.fst"
let fh = (match ((FStar_ST.read fstar_home_opt)) with
| None -> begin
(
# 177 "FStar.Options.fst"
let x = (FStar_Util.get_exec_dir ())
in (
# 178 "FStar.Options.fst"
let x = (Prims.strcat x "/..")
in (
# 179 "FStar.Options.fst"
let _24_150 = (FStar_ST.op_Colon_Equals _fstar_home x)
in (
# 180 "FStar.Options.fst"
let _24_152 = (FStar_ST.op_Colon_Equals fstar_home_opt (Some (x)))
in x))))
end
| Some (x) -> begin
(
# 182 "FStar.Options.fst"
let _24_156 = (FStar_ST.op_Colon_Equals _fstar_home x)
in x)
end)
in fh)
end))

# 184 "FStar.Options.fst"
let get_fstar_home : Prims.unit  ->  Prims.string = (fun _24_159 -> (match (()) with
| () -> begin
(match ((FStar_ST.read fstar_home_opt)) with
| None -> begin
(
# 185 "FStar.Options.fst"
let _24_161 = (let _113_43 = (set_fstar_home ())
in (FStar_All.pipe_left Prims.ignore _113_43))
in (FStar_ST.read _fstar_home))
end
| Some (x) -> begin
x
end)
end))

# 188 "FStar.Options.fst"
let include_path_base_dirs : Prims.string Prims.list = ("/lib")::("/lib/fstar")::("/stdlib")::("/stdlib/fstar")::[]

# 191 "FStar.Options.fst"
let universe_include_path_base_dirs : Prims.string Prims.list = ("/ulib")::[]

# 194 "FStar.Options.fst"
let get_include_path : Prims.unit  ->  Prims.string Prims.list = (fun _24_165 -> (match (()) with
| () -> begin
if (FStar_ST.read no_default_includes) then begin
(FStar_ST.read _include_path)
end else begin
(
# 200 "FStar.Options.fst"
let h = (get_fstar_home ())
in (
# 201 "FStar.Options.fst"
let defs = if (FStar_ST.read universes) then begin
universe_include_path_base_dirs
end else begin
include_path_base_dirs
end
in (let _113_50 = (let _113_49 = (let _113_47 = (FStar_All.pipe_right defs (FStar_List.map (fun x -> (Prims.strcat h x))))
in (FStar_All.pipe_right _113_47 (FStar_List.filter FStar_Util.file_exists)))
in (let _113_48 = (FStar_ST.read _include_path)
in (FStar_List.append _113_49 _113_48)))
in (FStar_List.append _113_50 ((".")::[])))))
end
end))

# 204 "FStar.Options.fst"
let find_file : Prims.string  ->  Prims.string Prims.option = (fun filename -> (
# 205 "FStar.Options.fst"
let search_path = (get_include_path ())
in try
(match (()) with
| () -> begin
(let _113_55 = if (FStar_Util.is_path_absolute filename) then begin
if (FStar_Util.file_exists filename) then begin
Some (filename)
end else begin
None
end
end else begin
(FStar_Util.find_map search_path (fun p -> (
# 218 "FStar.Options.fst"
let path = (FStar_Util.join_paths p filename)
in if (FStar_Util.file_exists path) then begin
Some (path)
end else begin
None
end)))
end
in (FStar_Util.map_option FStar_Util.normalize_file_path _113_55))
end)
with
| _24_175 -> begin
None
end))

# 226 "FStar.Options.fst"
let prims : Prims.unit  ->  Prims.string = (fun _24_180 -> (match (()) with
| () -> begin
(match ((FStar_ST.read prims_ref)) with
| None -> begin
(
# 228 "FStar.Options.fst"
=======

let get_codegen_lib : Prims.unit  ->  Prims.string Prims.list = (fun _24_84 -> (match (()) with
| () -> begin
(lookup_opt "codegen-lib" (as_list as_string))
end))


let get_debug : Prims.unit  ->  Prims.string Prims.list = (fun _24_85 -> (match (()) with
| () -> begin
(lookup_opt "debug" (as_list as_string))
end))


let get_debug_level : Prims.unit  ->  Prims.string Prims.list = (fun _24_86 -> (match (()) with
| () -> begin
(lookup_opt "debug_level" (as_list as_string))
end))


let get_dep : Prims.unit  ->  Prims.string Prims.option = (fun _24_87 -> (match (()) with
| () -> begin
(lookup_opt "dep" (as_option as_string))
end))


let get_detail_errors : Prims.unit  ->  Prims.bool = (fun _24_88 -> (match (()) with
| () -> begin
(lookup_opt "detail_errors" as_bool)
end))


let get_dump_module : Prims.unit  ->  Prims.string Prims.list = (fun _24_89 -> (match (()) with
| () -> begin
(lookup_opt "dump_module" (as_list as_string))
end))


let get_eager_inference : Prims.unit  ->  Prims.bool = (fun _24_90 -> (match (()) with
| () -> begin
(lookup_opt "eager_inference" as_bool)
end))


let get_explicit_deps : Prims.unit  ->  Prims.bool = (fun _24_91 -> (match (()) with
| () -> begin
(lookup_opt "explicit_deps" as_bool)
end))


let get_fs_typ_app : Prims.unit  ->  Prims.bool = (fun _24_92 -> (match (()) with
| () -> begin
(lookup_opt "fs_typ_app" as_bool)
end))


let get_fsi : Prims.unit  ->  Prims.bool = (fun _24_93 -> (match (()) with
| () -> begin
(lookup_opt "fsi" as_bool)
end))


let get_fstar_home : Prims.unit  ->  Prims.string Prims.option = (fun _24_94 -> (match (()) with
| () -> begin
(lookup_opt "fstar_home" (as_option as_string))
end))


let get_hide_genident_nums : Prims.unit  ->  Prims.bool = (fun _24_95 -> (match (()) with
| () -> begin
(lookup_opt "hide_genident_nums" as_bool)
end))


let get_hide_uvar_nums : Prims.unit  ->  Prims.bool = (fun _24_96 -> (match (()) with
| () -> begin
(lookup_opt "hide_uvar_nums" as_bool)
end))


let get_in : Prims.unit  ->  Prims.bool = (fun _24_97 -> (match (()) with
| () -> begin
(lookup_opt "in" as_bool)
end))


let get_include : Prims.unit  ->  Prims.string Prims.list = (fun _24_98 -> (match (()) with
| () -> begin
(lookup_opt "include" (as_list as_string))
end))


let get_initial_fuel : Prims.unit  ->  Prims.int = (fun _24_99 -> (match (()) with
| () -> begin
(lookup_opt "initial_fuel" as_int)
end))


let get_initial_ifuel : Prims.unit  ->  Prims.int = (fun _24_100 -> (match (()) with
| () -> begin
(lookup_opt "initial_ifuel" as_int)
end))


let get_inline_arith : Prims.unit  ->  Prims.bool = (fun _24_101 -> (match (()) with
| () -> begin
(lookup_opt "inline_arith" as_bool)
end))


let get_lax : Prims.unit  ->  Prims.bool = (fun _24_102 -> (match (()) with
| () -> begin
(lookup_opt "lax" as_bool)
end))


let get_log_queries : Prims.unit  ->  Prims.bool = (fun _24_103 -> (match (()) with
| () -> begin
(lookup_opt "log_queries" as_bool)
end))


let get_log_types : Prims.unit  ->  Prims.bool = (fun _24_104 -> (match (()) with
| () -> begin
(lookup_opt "log_types" as_bool)
end))


let get_max_fuel : Prims.unit  ->  Prims.int = (fun _24_105 -> (match (()) with
| () -> begin
(lookup_opt "max_fuel" as_int)
end))


let get_max_ifuel : Prims.unit  ->  Prims.int = (fun _24_106 -> (match (()) with
| () -> begin
(lookup_opt "max_ifuel" as_int)
end))


let get_min_fuel : Prims.unit  ->  Prims.int = (fun _24_107 -> (match (()) with
| () -> begin
(lookup_opt "min_fuel" as_int)
end))


let get_MLish : Prims.unit  ->  Prims.bool = (fun _24_108 -> (match (()) with
| () -> begin
(lookup_opt "MLish" as_bool)
end))


let get_n_cores : Prims.unit  ->  Prims.int = (fun _24_109 -> (match (()) with
| () -> begin
(lookup_opt "n_cores" as_int)
end))


let get_no_default_includes : Prims.unit  ->  Prims.bool = (fun _24_110 -> (match (()) with
| () -> begin
(lookup_opt "no_default_includes" as_bool)
end))


let get_no_extract : Prims.unit  ->  Prims.string Prims.list = (fun _24_111 -> (match (()) with
| () -> begin
(lookup_opt "no_extract" (as_list as_string))
end))


let get_no_location_info : Prims.unit  ->  Prims.bool = (fun _24_112 -> (match (()) with
| () -> begin
(lookup_opt "no_location_info" as_bool)
end))


let get_odir : Prims.unit  ->  Prims.string Prims.option = (fun _24_113 -> (match (()) with
| () -> begin
(lookup_opt "odir" (as_option as_string))
end))


let get_prims : Prims.unit  ->  Prims.string Prims.option = (fun _24_114 -> (match (()) with
| () -> begin
(lookup_opt "prims" (as_option as_string))
end))


let get_print_before_norm : Prims.unit  ->  Prims.bool = (fun _24_115 -> (match (()) with
| () -> begin
(lookup_opt "print_before_norm" as_bool)
end))


let get_print_bound_var_types : Prims.unit  ->  Prims.bool = (fun _24_116 -> (match (()) with
| () -> begin
(lookup_opt "print_bound_var_types" as_bool)
end))


let get_print_effect_args : Prims.unit  ->  Prims.bool = (fun _24_117 -> (match (()) with
| () -> begin
(lookup_opt "print_effect_args" as_bool)
end))


let get_print_fuels : Prims.unit  ->  Prims.bool = (fun _24_118 -> (match (()) with
| () -> begin
(lookup_opt "print_fuels" as_bool)
end))


let get_print_implicits : Prims.unit  ->  Prims.bool = (fun _24_119 -> (match (()) with
| () -> begin
(lookup_opt "print_implicits" as_bool)
end))


let get_print_universes : Prims.unit  ->  Prims.bool = (fun _24_120 -> (match (()) with
| () -> begin
(lookup_opt "print_universes" as_bool)
end))


let get_prn : Prims.unit  ->  Prims.bool = (fun _24_121 -> (match (()) with
| () -> begin
(lookup_opt "prn" as_bool)
end))


let get_show_signatures : Prims.unit  ->  Prims.string Prims.list = (fun _24_122 -> (match (()) with
| () -> begin
(lookup_opt "show_signatures" (as_list as_string))
end))


let get_silent : Prims.unit  ->  Prims.bool = (fun _24_123 -> (match (()) with
| () -> begin
(lookup_opt "silent" as_bool)
end))


let get_smt : Prims.unit  ->  Prims.string Prims.option = (fun _24_124 -> (match (()) with
| () -> begin
(lookup_opt "smt" (as_option as_string))
end))


let get_split_cases : Prims.unit  ->  Prims.int = (fun _24_125 -> (match (()) with
| () -> begin
(lookup_opt "split_cases" as_int)
end))


let get_timing : Prims.unit  ->  Prims.bool = (fun _24_126 -> (match (()) with
| () -> begin
(lookup_opt "timing" as_bool)
end))


let get_trace_error : Prims.unit  ->  Prims.bool = (fun _24_127 -> (match (()) with
| () -> begin
(lookup_opt "trace_error" as_bool)
end))


let get_universes : Prims.unit  ->  Prims.bool = (fun _24_128 -> (match (()) with
| () -> begin
(lookup_opt "universes" as_bool)
end))


let get_unthrottle_inductives : Prims.unit  ->  Prims.bool = (fun _24_129 -> (match (()) with
| () -> begin
(lookup_opt "unthrottle_inductives" as_bool)
end))


let get_use_eq_at_higher_order : Prims.unit  ->  Prims.bool = (fun _24_130 -> (match (()) with
| () -> begin
(lookup_opt "use_eq_at_higher_order" as_bool)
end))


let get_use_native_int : Prims.unit  ->  Prims.bool = (fun _24_131 -> (match (()) with
| () -> begin
(lookup_opt "use_native_int" as_bool)
end))


let get_verify_module : Prims.unit  ->  Prims.string Prims.list = (fun _24_132 -> (match (()) with
| () -> begin
(lookup_opt "verify_module" (as_list as_string))
end))


let get___temp_no_proj : Prims.unit  ->  Prims.string Prims.list = (fun _24_133 -> (match (()) with
| () -> begin
(lookup_opt "__temp_no_proj" (as_list as_string))
end))


let get_version : Prims.unit  ->  Prims.bool = (fun _24_134 -> (match (()) with
| () -> begin
(lookup_opt "version" as_bool)
end))


let get_warn_top_level_effects : Prims.unit  ->  Prims.bool = (fun _24_135 -> (match (()) with
| () -> begin
(lookup_opt "warn_top_level_effects" as_bool)
end))


let get_z3timeout : Prims.unit  ->  Prims.int = (fun _24_136 -> (match (()) with
| () -> begin
(lookup_opt "z3timeout" as_int)
end))


let dlevel : Prims.string  ->  debug_level_t = (fun _24_6 -> (match (_24_6) with
| "Low" -> begin
Low
end
| "Medium" -> begin
Medium
end
| "High" -> begin
High
end
| "Extreme" -> begin
Extreme
end
| s -> begin
Other (s)
end))


let one_debug_level_geq : debug_level_t  ->  debug_level_t  ->  Prims.bool = (fun l1 l2 -> (match (l1) with
| (Other (_)) | (Low) -> begin
(l1 = l2)
end
| Medium -> begin
((l2 = Low) || (l2 = Medium))
end
| High -> begin
(((l2 = Low) || (l2 = Medium)) || (l2 = High))
end
| Extreme -> begin
((((l2 = Low) || (l2 = Medium)) || (l2 = High)) || (l2 = Extreme))
end))


let debug_level_geq : debug_level_t  ->  Prims.bool = (fun l2 -> (let _113_251 = (get_debug_level ())
in (FStar_All.pipe_right _113_251 (FStar_Util.for_some (fun l1 -> (one_debug_level_geq (dlevel l1) l2))))))


let include_path_base_dirs : Prims.string Prims.list = ("/lib")::("/lib/fstar")::("/stdlib")::("/stdlib/fstar")::[]


let universe_include_path_base_dirs : Prims.string Prims.list = ("/ulib")::[]


let display_version : Prims.unit  ->  Prims.unit = (fun _24_154 -> (match (()) with
| () -> begin
(let _113_254 = (FStar_Util.format5 "F* %s\nplatform=%s\ncompiler=%s\ndate=%s\ncommit=%s\n" FStar_Version.version FStar_Version.platform FStar_Version.compiler FStar_Version.date FStar_Version.commit)
in (FStar_Util.print_string _113_254))
end))


let display_usage_aux = (fun specs -> (

let _24_156 = (FStar_Util.print_string "fstar [option] file...\n")
in (FStar_List.iter (fun _24_163 -> (match (_24_163) with
| (_24_159, flag, p, doc) -> begin
(match (p) with
| FStar_Getopt.ZeroArgs (ig) -> begin
if (doc = "") then begin
(let _113_259 = (let _113_258 = (FStar_Util.colorize_bold flag)
in (FStar_Util.format1 "  --%s\n" _113_258))
in (FStar_Util.print_string _113_259))
end else begin
(let _113_261 = (let _113_260 = (FStar_Util.colorize_bold flag)
in (FStar_Util.format2 "  --%s  %s\n" _113_260 doc))
in (FStar_Util.print_string _113_261))
end
end
| FStar_Getopt.OneArg (_24_167, argname) -> begin
if (doc = "") then begin
(let _113_265 = (let _113_264 = (FStar_Util.colorize_bold flag)
in (let _113_263 = (FStar_Util.colorize_bold argname)
in (FStar_Util.format2 "  --%s %s\n" _113_264 _113_263)))
in (FStar_Util.print_string _113_265))
end else begin
(let _113_268 = (let _113_267 = (FStar_Util.colorize_bold flag)
in (let _113_266 = (FStar_Util.colorize_bold argname)
in (FStar_Util.format3 "  --%s %s  %s\n" _113_267 _113_266 doc)))
in (FStar_Util.print_string _113_268))
end
end)
end)) specs)))


let mk_spec : (FStar_BaseTypes.char * Prims.string * option_val FStar_Getopt.opt_variant * Prims.string)  ->  FStar_Getopt.opt = (fun o -> (

let _24_176 = o
in (match (_24_176) with
| (ns, name, arg, desc) -> begin
(

let arg = (match (arg) with
| FStar_Getopt.ZeroArgs (f) -> begin
(

let g = (fun _24_180 -> (match (()) with
| () -> begin
(let _113_275 = (let _113_274 = (f ())
in (name, _113_274))
in (set_option' _113_275))
end))
in FStar_Getopt.ZeroArgs (g))
end
| FStar_Getopt.OneArg (f, d) -> begin
(

let g = (fun x -> (let _113_280 = (let _113_279 = (f x)
in (name, _113_279))
in (set_option' _113_280)))
in FStar_Getopt.OneArg ((g, d)))
end)
in (ns, name, arg, desc))
end)))


let cons_verify_module : Prims.string  ->  option_val = (fun s -> (let _113_287 = (let _113_286 = (let _113_284 = (get_verify_module ())
in ((FStar_String.lowercase s))::_113_284)
in (FStar_All.pipe_right _113_286 (FStar_List.map (fun _113_285 -> String (_113_285)))))
in List (_113_287)))


let add_verify_module : Prims.string  ->  Prims.unit = (fun s -> (let _113_290 = (cons_verify_module s)
in (set_option "verify_module" _113_290)))


let rec specs : Prims.unit  ->  FStar_Getopt.opt Prims.list = (fun _24_190 -> (match (()) with
| () -> begin
(

let specs = ((FStar_Getopt.noshort, "admit_smt_queries", FStar_Getopt.OneArg (((fun s -> if (s = "true") then begin
Bool (true)
end else begin
if (s = "false") then begin
Bool (false)
end else begin
(FStar_All.failwith "Invalid argument to --admit_smt_queries")
end
end), "true|false")), "Admit SMT queries (UNSAFE! But, useful during development); default: \'false\'"))::((FStar_Getopt.noshort, "cardinality", FStar_Getopt.OneArg (((fun x -> (let _113_302 = (validate_cardinality x)
in String (_113_302))), "off|warn|check")), "Check cardinality constraints on inductive data types (default \'off\')"))::((FStar_Getopt.noshort, "codegen", FStar_Getopt.OneArg (((fun s -> (let _113_306 = (parse_codegen s)
in String (_113_306))), "OCaml|FSharp")), "Generate code for execution"))::((FStar_Getopt.noshort, "codegen-lib", FStar_Getopt.OneArg (((fun s -> (let _113_313 = (let _113_312 = (let _113_310 = (get_codegen_lib ())
in (s)::_113_310)
in (FStar_All.pipe_right _113_312 (FStar_List.map (fun _113_311 -> String (_113_311)))))
in List (_113_313))), "namespace")), "External runtime library library"))::((FStar_Getopt.noshort, "debug", FStar_Getopt.OneArg (((fun x -> (let _113_320 = (let _113_319 = (let _113_317 = (get_debug ())
in (x)::_113_317)
in (FStar_All.pipe_right _113_319 (FStar_List.map (fun _113_318 -> String (_113_318)))))
in List (_113_320))), "module name")), "Print LOTS of debugging information while checking module [arg]"))::((FStar_Getopt.noshort, "debug_level", FStar_Getopt.OneArg (((fun x -> (let _113_327 = (let _113_326 = (let _113_324 = (get_debug_level ())
in (x)::_113_324)
in (FStar_All.pipe_right _113_326 (FStar_List.map (fun _113_325 -> String (_113_325)))))
in List (_113_327))), "Low|Medium|High|Extreme|...")), "Control the verbosity of debugging info"))::((FStar_Getopt.noshort, "dep", FStar_Getopt.OneArg (((fun x -> if ((x = "make") || (x = "graph")) then begin
String (x)
end else begin
(FStar_All.failwith "invalid argument to \'dep\'")
end), "make|graph")), "Output the transitive closure of the dependency graph in a format suitable for the given tool"))::((FStar_Getopt.noshort, "detail_errors", FStar_Getopt.ZeroArgs ((fun _24_198 -> (match (()) with
| () -> begin
Bool (true)
end))), "Emit a detailed error report by asking the SMT solver many queries; will take longer; implies n_cores=1; requires --universes"))::((FStar_Getopt.noshort, "dump_module", FStar_Getopt.OneArg (((fun x -> (let _113_339 = (let _113_337 = (let _113_335 = (get_dump_module ())
in (x)::_113_335)
in (FStar_All.pipe_right _113_337 (FStar_List.map (fun _113_336 -> String (_113_336)))))
in (FStar_All.pipe_right _113_339 (fun _113_338 -> List (_113_338))))), "module name")), ""))::((FStar_Getopt.noshort, "eager_inference", FStar_Getopt.ZeroArgs ((fun _24_200 -> (match (()) with
| () -> begin
Bool (true)
end))), "Solve all type-inference constraints eagerly; more efficient but at the cost of generality"))::((FStar_Getopt.noshort, "explicit_deps", FStar_Getopt.ZeroArgs ((fun _24_201 -> (match (()) with
| () -> begin
Bool (true)
end))), "tell FStar to not find dependencies automatically because the user provides them on the command-line"))::((FStar_Getopt.noshort, "fs_typ_app", FStar_Getopt.ZeroArgs ((fun _24_202 -> (match (()) with
| () -> begin
Bool (true)
end))), "Allow the use of t<t1, \n       ..., \n       tn> syntax for type applications; brittle since it clashes with the integer less-than operator"))::((FStar_Getopt.noshort, "fsi", FStar_Getopt.ZeroArgs ((fun _24_203 -> (match (()) with
| () -> begin
Bool (true)
end))), "fsi flag; A flag to indicate if type checking a fsi in the interactive mode"))::((FStar_Getopt.noshort, "fstar_home", FStar_Getopt.OneArg (((fun _113_345 -> String (_113_345)), "dir")), "Set the FSTAR_HOME variable to dir"))::((FStar_Getopt.noshort, "hide_genident_nums", FStar_Getopt.ZeroArgs ((fun _24_204 -> (match (()) with
| () -> begin
Bool (true)
end))), "Don\'t print generated identifier numbers"))::((FStar_Getopt.noshort, "hide_uvar_nums", FStar_Getopt.ZeroArgs ((fun _24_205 -> (match (()) with
| () -> begin
Bool (true)
end))), "Don\'t print unification variable numbers"))::((FStar_Getopt.noshort, "in", FStar_Getopt.ZeroArgs ((fun _24_206 -> (match (()) with
| () -> begin
Bool (true)
end))), "Interactive mode; reads input from stdin"))::((FStar_Getopt.noshort, "include", FStar_Getopt.OneArg (((fun s -> (let _113_355 = (let _113_354 = (let _113_352 = (get_include ())
in (FStar_List.append _113_352 ((s)::[])))
in (FStar_All.pipe_right _113_354 (FStar_List.map (fun _113_353 -> String (_113_353)))))
in List (_113_355))), "path")), "A directory in which to search for files included on the command line"))::((FStar_Getopt.noshort, "initial_fuel", FStar_Getopt.OneArg (((fun x -> (let _113_359 = (FStar_Util.int_of_string x)
in Int (_113_359))), "non-negative integer")), "Number of unrolling of recursive functions to try initially (default 2)"))::((FStar_Getopt.noshort, "initial_ifuel", FStar_Getopt.OneArg (((fun x -> (let _113_363 = (FStar_Util.int_of_string x)
in Int (_113_363))), "non-negative integer")), "Number of unrolling of inductive datatypes to try at first (default 1)"))::((FStar_Getopt.noshort, "inline_arith", FStar_Getopt.ZeroArgs ((fun _24_210 -> (match (()) with
| () -> begin
Bool (true)
end))), "Inline definitions of arithmetic functions in the SMT encoding"))::((FStar_Getopt.noshort, "lax", FStar_Getopt.ZeroArgs ((fun _24_211 -> (match (()) with
| () -> begin
Bool (true)
end))), "Run the lax-type checker only (admit all verification conditions)"))::((FStar_Getopt.noshort, "log_types", FStar_Getopt.ZeroArgs ((fun _24_212 -> (match (()) with
| () -> begin
Bool (true)
end))), "Print types computed for data/val/let-bindings"))::((FStar_Getopt.noshort, "log_queries", FStar_Getopt.ZeroArgs ((fun _24_213 -> (match (()) with
| () -> begin
Bool (true)
end))), "Log the Z3 queries in queries.smt2"))::((FStar_Getopt.noshort, "max_fuel", FStar_Getopt.OneArg (((fun x -> (let _113_371 = (FStar_Util.int_of_string x)
in Int (_113_371))), "non-negative integer")), "Number of unrolling of recursive functions to try at most (default 8)"))::((FStar_Getopt.noshort, "max_ifuel", FStar_Getopt.OneArg (((fun x -> (let _113_375 = (FStar_Util.int_of_string x)
in Int (_113_375))), "non-negative integer")), "Number of unrolling of inductive datatypes to try at most (default 2)"))::((FStar_Getopt.noshort, "min_fuel", FStar_Getopt.OneArg (((fun x -> (let _113_379 = (FStar_Util.int_of_string x)
in Int (_113_379))), "non-negative integer")), "Minimum number of unrolling of recursive functions to try (default 1)"))::((FStar_Getopt.noshort, "MLish", FStar_Getopt.ZeroArgs ((fun _24_217 -> (match (()) with
| () -> begin
Bool (true)
end))), "Introduce unification variables that are only dependent on the type variables in the context"))::((FStar_Getopt.noshort, "n_cores", FStar_Getopt.OneArg (((fun x -> (let _113_384 = (FStar_Util.int_of_string x)
in Int (_113_384))), "positive integer")), "Maximum number of cores to use for the solver (default 1); implied detail_errors = false"))::((FStar_Getopt.noshort, "no_default_includes", FStar_Getopt.ZeroArgs ((fun _24_219 -> (match (()) with
| () -> begin
Bool (true)
end))), "Ignore the default module search paths"))::((FStar_Getopt.noshort, "no_extract", FStar_Getopt.OneArg (((fun x -> (let _113_392 = (let _113_391 = (let _113_389 = (get_no_extract ())
in (x)::_113_389)
in (FStar_All.pipe_right _113_391 (FStar_List.map (fun _113_390 -> String (_113_390)))))
in List (_113_392))), "module name")), "Do not extract code from this module"))::((FStar_Getopt.noshort, "no_location_info", FStar_Getopt.ZeroArgs ((fun _24_221 -> (match (()) with
| () -> begin
Bool (true)
end))), "Suppress location information in the generated OCaml output (only relevant with --codegen OCaml)"))::((FStar_Getopt.noshort, "odir", FStar_Getopt.OneArg (((fun _113_395 -> String (_113_395)), "dir")), "Place output in directory dir"))::((FStar_Getopt.noshort, "prims", FStar_Getopt.OneArg (((fun _113_397 -> String (_113_397)), "file")), ""))::((FStar_Getopt.noshort, "print_before_norm", FStar_Getopt.ZeroArgs ((fun _24_222 -> (match (()) with
| () -> begin
Bool (true)
end))), "Do not normalize types before printing (for debugging)"))::((FStar_Getopt.noshort, "print_bound_var_types", FStar_Getopt.ZeroArgs ((fun _24_223 -> (match (()) with
| () -> begin
Bool (true)
end))), "Print the types of bound variables"))::((FStar_Getopt.noshort, "print_effect_args", FStar_Getopt.ZeroArgs ((fun _24_224 -> (match (()) with
| () -> begin
Bool (true)
end))), "Print inferred predicate transformers for all computation types"))::((FStar_Getopt.noshort, "print_fuels", FStar_Getopt.ZeroArgs ((fun _24_225 -> (match (()) with
| () -> begin
Bool (true)
end))), "Print the fuel amounts used for each successful query"))::((FStar_Getopt.noshort, "print_implicits", FStar_Getopt.ZeroArgs ((fun _24_226 -> (match (()) with
| () -> begin
Bool (true)
end))), "Print implicit arguments"))::((FStar_Getopt.noshort, "print_universes", FStar_Getopt.ZeroArgs ((fun _24_227 -> (match (()) with
| () -> begin
Bool (true)
end))), "Print universes"))::((FStar_Getopt.noshort, "prn", FStar_Getopt.ZeroArgs ((fun _24_228 -> (match (()) with
| () -> begin
Bool (true)
end))), "Print real names---you may want to use this in conjunction with log_queries"))::((FStar_Getopt.noshort, "show_signatures", FStar_Getopt.OneArg (((fun x -> (let _113_411 = (let _113_410 = (let _113_408 = (get_show_signatures ())
in (x)::_113_408)
in (FStar_All.pipe_right _113_410 (FStar_List.map (fun _113_409 -> String (_113_409)))))
in List (_113_411))), "module name")), "Show the checked signatures for all top-level symbols in the module"))::((FStar_Getopt.noshort, "silent", FStar_Getopt.ZeroArgs ((fun _24_230 -> (match (()) with
| () -> begin
Bool (true)
end))), " "))::((FStar_Getopt.noshort, "smt", FStar_Getopt.OneArg (((fun _113_414 -> String (_113_414)), "path")), "Path to the SMT solver (usually Z3, \n        but could be any SMT2-compatible solver)"))::((FStar_Getopt.noshort, "split_cases", FStar_Getopt.OneArg (((fun n -> (let _113_418 = (FStar_Util.int_of_string n)
in Int (_113_418))), "positive integer, n")), "Partition VC of a match into groups of n cases"))::((FStar_Getopt.noshort, "timing", FStar_Getopt.ZeroArgs ((fun _24_232 -> (match (()) with
| () -> begin
Bool (true)
end))), "Print the time it takes to verify each top-level definition"))::((FStar_Getopt.noshort, "trace_error", FStar_Getopt.ZeroArgs ((fun _24_233 -> (match (()) with
| () -> begin
Bool (true)
end))), "Don\'t print an error message; show an exception trace instead"))::((FStar_Getopt.noshort, "universes", FStar_Getopt.ZeroArgs ((fun _24_234 -> (match (()) with
| () -> begin
Bool (true)
end))), "Use the (experimental) support for universes"))::((FStar_Getopt.noshort, "unthrottle_inductives", FStar_Getopt.ZeroArgs ((fun _24_235 -> (match (()) with
| () -> begin
Bool (true)
end))), "Let the SMT solver unfold inductive types to arbitrary depths (may affect verifier performance)"))::((FStar_Getopt.noshort, "use_eq_at_higher_order", FStar_Getopt.ZeroArgs ((fun _24_236 -> (match (()) with
| () -> begin
Bool (true)
end))), "Use equality constraints when comparing higher-order types; temporary"))::((FStar_Getopt.noshort, "use_native_int", FStar_Getopt.ZeroArgs ((fun _24_237 -> (match (()) with
| () -> begin
Bool (true)
end))), "Extract the \'int\' type to platform-specific native int; you will need to link the generated code with the appropriate version of the prims library"))::((FStar_Getopt.noshort, "verify_module", FStar_Getopt.OneArg ((cons_verify_module, "string")), "Name of the module to verify"))::((FStar_Getopt.noshort, "__temp_no_proj", FStar_Getopt.OneArg (((fun x -> (let _113_432 = (let _113_431 = (let _113_429 = (get___temp_no_proj ())
in (x)::_113_429)
in (FStar_All.pipe_right _113_431 (FStar_List.map (fun _113_430 -> String (_113_430)))))
in List (_113_432))), "string")), "Don\'t generate projectors for this module"))::(('v', "version", FStar_Getopt.ZeroArgs ((fun _24_239 -> (

let _24_241 = (display_version ())
in (FStar_All.exit 0)))), "Display version number"))::((FStar_Getopt.noshort, "warn_top_level_effects", FStar_Getopt.ZeroArgs ((fun _24_243 -> (match (()) with
| () -> begin
Bool (true)
end))), "Top-level effects are ignored, \n        by default; turn this flag on to be warned when this happens"))::((FStar_Getopt.noshort, "z3timeout", FStar_Getopt.OneArg (((fun s -> (let _113_438 = (FStar_Util.int_of_string s)
in Int (_113_438))), "positive integer, t")), "Set the Z3 per-query (soft) timeout to t seconds (default 5)"))::[]
in (let _113_440 = (FStar_List.map mk_spec specs)
in (('h', "help", FStar_Getopt.ZeroArgs ((fun x -> (

let _24_247 = (display_usage_aux specs)
in (FStar_All.exit 0)))), "Display this information"))::_113_440))
end))
and parse_codegen : Prims.string  ->  Prims.string = (fun s -> (match (s) with
| ("OCaml") | ("FSharp") -> begin
s
end
| _24_253 -> begin
(

let _24_254 = (FStar_Util.print_string "Wrong argument to codegen flag\n")
in (

let _24_256 = (let _113_442 = (specs ())
in (display_usage_aux _113_442))
in (FStar_All.exit 1)))
end))
and validate_cardinality : Prims.string  ->  Prims.string = (fun x -> (match (x) with
| ("warn") | ("check") | ("off") -> begin
x
end
| _24_263 -> begin
(

let _24_264 = (FStar_Util.print_string "Wrong argument to cardinality flag\n")
in (

let _24_266 = (let _113_444 = (specs ())
in (display_usage_aux _113_444))
in (FStar_All.exit 1)))
end))
and set_interactive_fsi = (fun _24_268 -> if (get_in ()) then begin
(set_option' ("fsi", Bool (true)))
end else begin
(

let _24_270 = (FStar_Util.print_string "Set interactive flag first before setting interactive fsi flag\n")
in (

let _24_272 = (let _113_445 = (specs ())
in (display_usage_aux _113_445))
in (FStar_All.exit 1)))
end)


let settable : Prims.string  ->  Prims.bool = (fun _24_7 -> (match (_24_7) with
| ("admit_smt_queries") | ("cardinality") | ("debug") | ("debug_level") | ("detail_errors") | ("eager_inference") | ("hide_genident_nums") | ("hide_uvar_nums") | ("initial_fuel") | ("initial_ifuel") | ("inline_arith") | ("lax") | ("log_types") | ("log_queries") | ("max_fuel") | ("max_ifuel") | ("min_fuel") | ("print_before_norm") | ("print_bound_var_types") | ("print_effect_args") | ("print_fuels") | ("print_implicits") | ("print_universes") | ("prn") | ("show_signatures") | ("silent") | ("split_cases") | ("timing") | ("trace_error") | ("unthrottle_inductives") | ("use_eq_at_higher_order") | ("__temp_no_proj") | ("warn_top_level_effects") -> begin
true
end
| _24_309 -> begin
false
end))


let resettable : Prims.string  ->  Prims.bool = (fun s -> ((settable s) || (s = "z3timeout")))


let all_specs : FStar_Getopt.opt Prims.list = (specs ())


let settable_specs : (FStar_Char.char * Prims.string * Prims.unit FStar_Getopt.opt_variant * Prims.string) Prims.list = (FStar_All.pipe_right all_specs (FStar_List.filter (fun _24_318 -> (match (_24_318) with
| (_24_312, x, _24_315, _24_317) -> begin
(settable x)
end))))


let resettable_specs : (FStar_Char.char * Prims.string * Prims.unit FStar_Getopt.opt_variant * Prims.string) Prims.list = (FStar_All.pipe_right all_specs (FStar_List.filter (fun _24_326 -> (match (_24_326) with
| (_24_320, x, _24_323, _24_325) -> begin
(resettable x)
end))))


let display_usage : Prims.unit  ->  Prims.unit = (fun _24_327 -> (match (()) with
| () -> begin
(let _113_454 = (specs ())
in (display_usage_aux _113_454))
end))


let fstar_home : Prims.unit  ->  Prims.string = (fun _24_328 -> (match (()) with
| () -> begin
(match ((get_fstar_home ())) with
| None -> begin
(

let x = (FStar_Util.get_exec_dir ())
in (

let x = (Prims.strcat x "/..")
in (

let _24_332 = (set_option' ("fstar_home", String (x)))
in x)))
end
| Some (x) -> begin
x
end)
end))


let set_options : options  ->  Prims.string  ->  FStar_Getopt.parse_cmdline_res = (fun o s -> (

let specs = (match (o) with
| Set -> begin
settable_specs
end
| Reset -> begin
resettable_specs
end
| Restore -> begin
all_specs
end)
in (FStar_Getopt.parse_string specs (fun _24_342 -> ()) s)))


let parse_cmd_line : Prims.unit  ->  (FStar_Getopt.parse_cmdline_res * Prims.string Prims.list) = (fun _24_344 -> (match (()) with
| () -> begin
(

let file_list = (FStar_Util.mk_ref [])
in (

let res = (let _113_467 = (specs ())
in (FStar_Getopt.parse_cmdline _113_467 (fun i -> (let _113_466 = (let _113_465 = (FStar_ST.read file_list)
in (FStar_List.append _113_465 ((i)::[])))
in (FStar_ST.op_Colon_Equals file_list _113_466)))))
in (let _113_468 = (FStar_ST.read file_list)
in (res, _113_468))))
end))


let restore_cmd_line_options : Prims.bool  ->  FStar_Getopt.parse_cmdline_res = (fun should_clear -> (

let old_verify_module = (get_verify_module ())
in (

let _24_350 = if should_clear then begin
(clear ())
end else begin
(init ())
end
in (

let r = (let _113_472 = (specs ())
in (FStar_Getopt.parse_cmdline _113_472 (fun x -> ())))
in (

let _24_354 = (let _113_476 = (let _113_475 = (let _113_474 = (FStar_List.map (fun _113_473 -> String (_113_473)) old_verify_module)
in List (_113_474))
in ("verify_module", _113_475))
in (set_option' _113_476))
in r)))))


let should_verify : Prims.string  ->  Prims.bool = (fun m -> if (get_lax ()) then begin
false
end else begin
(match ((get_verify_module ())) with
| [] -> begin
true
end
| l -> begin
(FStar_List.contains (FStar_String.lowercase m) l)
end)
end)


let dont_gen_projectors : Prims.string  ->  Prims.bool = (fun m -> (let _113_481 = (get___temp_no_proj ())
in (FStar_List.contains m _113_481)))


let should_print_message : Prims.string  ->  Prims.bool = (fun m -> if (should_verify m) then begin
(m <> "Prims")
end else begin
false
end)


let include_path : Prims.unit  ->  Prims.string Prims.list = (fun _24_361 -> (match (()) with
| () -> begin
if (get_no_default_includes ()) then begin
(get_include ())
end else begin
(

let h = (fstar_home ())
in (

let defs = if (get_universes ()) then begin
universe_include_path_base_dirs
end else begin
include_path_base_dirs
end
in (let _113_490 = (let _113_489 = (let _113_487 = (FStar_All.pipe_right defs (FStar_List.map (fun x -> (Prims.strcat h x))))
in (FStar_All.pipe_right _113_487 (FStar_List.filter FStar_Util.file_exists)))
in (let _113_488 = (get_include ())
in (FStar_List.append _113_489 _113_488)))
in (FStar_List.append _113_490 ((".")::[])))))
end
end))


let find_file : Prims.string  ->  Prims.string Prims.option = (fun filename -> (

let search_path = (include_path ())
in try
(match (()) with
| () -> begin
(let _113_495 = if (FStar_Util.is_path_absolute filename) then begin
if (FStar_Util.file_exists filename) then begin
Some (filename)
end else begin
None
end
end else begin
(FStar_Util.find_map search_path (fun p -> (

let path = (FStar_Util.join_paths p filename)
in if (FStar_Util.file_exists path) then begin
Some (path)
end else begin
None
end)))
end
in (FStar_Util.map_option FStar_Util.normalize_file_path _113_495))
end)
with
| _24_371 -> begin
None
end))


let prims : Prims.unit  ->  Prims.string = (fun _24_376 -> (match (()) with
| () -> begin
(match ((get_prims ())) with
| None -> begin
(

>>>>>>> 698bfc72
let filen = "prims.fst"
in (match ((find_file filen)) with
| Some (result) -> begin
result
end
| None -> begin
(let _113_500 = (let _113_499 = (FStar_Util.format1 "unable to find required file \"%s\" in the module search path.\n" filen)
in FStar_Util.Failure (_113_499))
in (Prims.raise _113_500))
end))
end
| Some (x) -> begin
x
end)
end))


let prepend_output_dir : Prims.string  ->  Prims.string = (fun fname -> (match ((get_odir ())) with
| None -> begin
fname
end
| Some (x) -> begin
(Prims.strcat (Prims.strcat x "/") fname)
end))


let __temp_no_proj : Prims.string  ->  Prims.bool = (fun s -> (let _113_505 = (get___temp_no_proj ())
in (FStar_All.pipe_right _113_505 (FStar_List.contains s))))


let admit_smt_queries : Prims.unit  ->  Prims.bool = (fun _24_389 -> (match (()) with
| () -> begin
(get_admit_smt_queries ())
end))


let check_cardinality : Prims.unit  ->  Prims.bool = (fun _24_390 -> (match (()) with
| () -> begin
((get_cardinality ()) = "check")
end))


let codegen : Prims.unit  ->  Prims.string Prims.option = (fun _24_391 -> (match (()) with
| () -> begin
(get_codegen ())
end))


let codegen_libs : Prims.unit  ->  Prims.string Prims.list Prims.list = (fun _24_392 -> (match (()) with
| () -> begin
(let _113_515 = (get_codegen_lib ())
in (FStar_All.pipe_right _113_515 (FStar_List.map (fun x -> (FStar_Util.split x ".")))))
end))


let debug_any : Prims.unit  ->  Prims.bool = (fun _24_394 -> (match (()) with
| () -> begin
((get_debug ()) <> [])
end))


let debug_at_level : Prims.string  ->  debug_level_t  ->  Prims.bool = (fun modul level -> (((modul = "") || (let _113_522 = (get_debug ())
in (FStar_All.pipe_right _113_522 (FStar_List.contains modul)))) && (debug_level_geq level)))


let dep : Prims.unit  ->  Prims.string Prims.option = (fun _24_397 -> (match (()) with
| () -> begin
(get_dep ())
end))

<<<<<<< HEAD
# 236 "FStar.Options.fst"
let prependOutputDir : Prims.string  ->  Prims.string = (fun fname -> (match ((FStar_ST.read outputDir)) with
| None -> begin
fname
end
| Some (x) -> begin
(Prims.strcat (Prims.strcat x "/") fname)
end))

# 240 "FStar.Options.fst"
let display_version : Prims.unit  ->  Prims.unit = (fun _24_192 -> (match (()) with
=======

let detail_errors : Prims.unit  ->  Prims.bool = (fun _24_398 -> (match (()) with
| () -> begin
(get_detail_errors ())
end))


let dump_module : Prims.string  ->  Prims.bool = (fun s -> (let _113_529 = (get_dump_module ())
in (FStar_All.pipe_right _113_529 (FStar_List.contains s))))


let eager_inference : Prims.unit  ->  Prims.bool = (fun _24_400 -> (match (()) with
>>>>>>> 698bfc72
| () -> begin
(get_eager_inference ())
end))

<<<<<<< HEAD
# 244 "FStar.Options.fst"
let display_usage = (fun specs -> (
# 245 "FStar.Options.fst"
let _24_194 = (FStar_Util.print_string "fstar [option] file...\n")
in (FStar_List.iter (fun _24_201 -> (match (_24_201) with
| (_24_197, flag, p, doc) -> begin
(match (p) with
| FStar_Getopt.ZeroArgs (ig) -> begin
if (doc = "") then begin
(let _113_70 = (let _113_69 = (FStar_Util.colorize_bold flag)
in (FStar_Util.format1 "  --%s\n" _113_69))
in (FStar_Util.print_string _113_70))
end else begin
(let _113_72 = (let _113_71 = (FStar_Util.colorize_bold flag)
in (FStar_Util.format2 "  --%s  %s\n" _113_71 doc))
in (FStar_Util.print_string _113_72))
end
end
| FStar_Getopt.OneArg (_24_205, argname) -> begin
if (doc = "") then begin
(let _113_76 = (let _113_75 = (FStar_Util.colorize_bold flag)
in (let _113_74 = (FStar_Util.colorize_bold argname)
in (FStar_Util.format2 "  --%s %s\n" _113_75 _113_74)))
in (FStar_Util.print_string _113_76))
end else begin
(let _113_79 = (let _113_78 = (FStar_Util.colorize_bold flag)
in (let _113_77 = (FStar_Util.colorize_bold argname)
in (FStar_Util.format3 "  --%s %s  %s\n" _113_78 _113_77 doc)))
in (FStar_Util.print_string _113_79))
end
end)
end)) specs)))

# 257 "FStar.Options.fst"
let rec specs : Prims.unit  ->  FStar_Getopt.opt Prims.list = (fun _24_209 -> (match (()) with
| () -> begin
(
# 258 "FStar.Options.fst"
let specs = ((FStar_Getopt.noshort, "admit_smt_queries", FStar_Getopt.OneArg (((fun s -> (let _113_88 = if (s = "true") then begin
true
end else begin
if (s = "false") then begin
false
end else begin
(FStar_All.failwith "Invalid argument to --admit_smt_queries")
end
end
in (FStar_ST.op_Colon_Equals admit_smt_queries _113_88))), "true|false")), "Admit SMT queries (UNSAFE! But, useful during development); default: \'false\'"))::((FStar_Getopt.noshort, "cardinality", FStar_Getopt.OneArg (((fun x -> (let _113_92 = (validate_cardinality x)
in (FStar_ST.op_Colon_Equals cardinality _113_92))), "off|warn|check")), "Check cardinality constraints on inductive data types (default \'off\')"))::((FStar_Getopt.noshort, "codegen", FStar_Getopt.OneArg (((fun s -> (let _113_96 = (parse_codegen s)
in (FStar_ST.op_Colon_Equals codegen _113_96))), "OCaml|FSharp")), "Generate code for execution"))::((FStar_Getopt.noshort, "codegen-lib", FStar_Getopt.OneArg (((fun s -> (let _113_101 = (let _113_100 = (FStar_ST.read codegen_libs)
in ((FStar_Util.split s "."))::_113_100)
in (FStar_ST.op_Colon_Equals codegen_libs _113_101))), "namespace")), "External runtime library library"))::((FStar_Getopt.noshort, "debug", FStar_Getopt.OneArg (((fun x -> (let _113_106 = (let _113_105 = (FStar_ST.read debug)
in (x)::_113_105)
in (FStar_ST.op_Colon_Equals debug _113_106))), "module name")), "Print LOTS of debugging information while checking module [arg]"))::((FStar_Getopt.noshort, "debug_level", FStar_Getopt.OneArg (((fun x -> (let _113_111 = (let _113_110 = (FStar_ST.read debug_level)
in ((dlevel x))::_113_110)
in (FStar_ST.op_Colon_Equals debug_level _113_111))), "Low|Medium|High|Extreme")), "Control the verbosity of debugging info"))::((FStar_Getopt.noshort, "dep", FStar_Getopt.OneArg (((fun x -> (FStar_ST.op_Colon_Equals dep (Some (x)))), "make")), "Output the transitive closure of the dependency graph in a format suitable for the given tool"))::((FStar_Getopt.noshort, "detail_errors", FStar_Getopt.ZeroArgs ((fun _24_217 -> (match (()) with
| () -> begin
(
# 266 "FStar.Options.fst"
let _24_218 = (FStar_ST.op_Colon_Equals detail_errors true)
in (FStar_ST.op_Colon_Equals n_cores 1))
end))), "Emit a detailed error report by asking the SMT solver many queries; will take longer; implies n_cores=1; requires --universes"))::((FStar_Getopt.noshort, "dump_module", FStar_Getopt.OneArg (((fun x -> (FStar_ST.op_Colon_Equals dump_module (Some (x)))), "module name")), ""))::((FStar_Getopt.noshort, "eager_inference", FStar_Getopt.ZeroArgs ((fun _24_221 -> (match (()) with
=======

let explicit_deps : Prims.unit  ->  Prims.bool = (fun _24_401 -> (match (()) with
| () -> begin
(get_explicit_deps ())
end))


let fs_typ_app : Prims.unit  ->  Prims.bool = (fun _24_402 -> (match (()) with
| () -> begin
(get_fs_typ_app ())
end))


let full_context_dependency : Prims.unit  ->  Prims.bool = (fun _24_403 -> (match (()) with
>>>>>>> 698bfc72
| () -> begin
((get_MLish ()) = false)
end))


let hide_genident_nums : Prims.unit  ->  Prims.bool = (fun _24_404 -> (match (()) with
| () -> begin
(get_hide_genident_nums ())
end))


let hide_uvar_nums : Prims.unit  ->  Prims.bool = (fun _24_405 -> (match (()) with
| () -> begin
(get_hide_uvar_nums ())
end))


let initial_fuel : Prims.unit  ->  Prims.int = (fun _24_406 -> (match (()) with
| () -> begin
(get_initial_fuel ())
end))


let initial_ifuel : Prims.unit  ->  Prims.int = (fun _24_407 -> (match (()) with
| () -> begin
(get_initial_ifuel ())
end))


let inline_arith : Prims.unit  ->  Prims.bool = (fun _24_408 -> (match (()) with
| () -> begin
(get_inline_arith ())
end))


let interactive : Prims.unit  ->  Prims.bool = (fun _24_409 -> (match (()) with
| () -> begin
(get_in ())
end))


let interactive_fsi : Prims.unit  ->  Prims.bool = (fun _24_410 -> (match (()) with
| () -> begin
(get_fsi ())
end))


let lax : Prims.unit  ->  Prims.bool = (fun _24_411 -> (match (()) with
| () -> begin
<<<<<<< HEAD
(
# 280 "FStar.Options.fst"
let _24_234 = (FStar_ST.op_Colon_Equals pretype true)
in (FStar_ST.op_Colon_Equals verify false))
end))), "Run the lax-type checker only (admit all verification conditions)"))::((FStar_Getopt.noshort, "log_types", FStar_Getopt.ZeroArgs ((fun _24_236 -> (match (()) with
=======
(get_lax ())
end))


let log_queries : Prims.unit  ->  Prims.bool = (fun _24_412 -> (match (()) with
>>>>>>> 698bfc72
| () -> begin
(get_log_queries ())
end))


let log_types : Prims.unit  ->  Prims.bool = (fun _24_413 -> (match (()) with
| () -> begin
(get_log_types ())
end))


let max_fuel : Prims.unit  ->  Prims.int = (fun _24_414 -> (match (()) with
| () -> begin
<<<<<<< HEAD
(
# 286 "FStar.Options.fst"
let _24_242 = (FStar_ST.op_Colon_Equals ml_ish true)
in (FStar_ST.op_Colon_Equals full_context_dependency false))
end))), "Introduce unification variables that are only dependent on the type variables in the context"))::((FStar_Getopt.noshort, "n_cores", FStar_Getopt.OneArg (((fun x -> (
# 287 "FStar.Options.fst"
let _24_245 = (let _113_162 = (FStar_Util.int_of_string x)
in (FStar_ST.op_Colon_Equals n_cores _113_162))
in (FStar_ST.op_Colon_Equals detail_errors false))), "positive integer")), "Maximum number of cores to use for the solver (default 1); implied detail_errors = false"))::((FStar_Getopt.noshort, "no_default_includes", FStar_Getopt.ZeroArgs ((fun _24_247 -> (match (()) with
| () -> begin
(FStar_ST.op_Colon_Equals no_default_includes true)
end))), "Ignore the default module search paths"))::((FStar_Getopt.noshort, "no_extract", FStar_Getopt.OneArg (((fun x -> (let _113_168 = (let _113_167 = (FStar_ST.read no_extract)
in (x)::_113_167)
in (FStar_ST.op_Colon_Equals no_extract _113_168))), "module name")), "Do not extract code from this module"))::((FStar_Getopt.noshort, "no_location_info", FStar_Getopt.ZeroArgs ((fun _24_249 -> (match (()) with
| () -> begin
(FStar_ST.op_Colon_Equals no_location_info true)
end))), "Suppress location information in the generated OCaml output (only relevant with --codegen OCaml)"))::((FStar_Getopt.noshort, "odir", FStar_Getopt.OneArg (((fun x -> (FStar_ST.op_Colon_Equals outputDir (Some (x)))), "dir")), "Place output in directory dir"))::((FStar_Getopt.noshort, "prims", FStar_Getopt.OneArg (((fun x -> (FStar_ST.op_Colon_Equals prims_ref (Some (x)))), "file")), ""))::((FStar_Getopt.noshort, "print_before_norm", FStar_Getopt.ZeroArgs ((fun _24_252 -> (match (()) with
| () -> begin
(FStar_ST.op_Colon_Equals norm_then_print false)
end))), "Do not normalize types before printing (for debugging)"))::((FStar_Getopt.noshort, "print_bound_var_types", FStar_Getopt.ZeroArgs ((fun _24_253 -> (match (()) with
| () -> begin
(FStar_ST.op_Colon_Equals print_bound_var_types true)
end))), "Print the types of bound variables"))::((FStar_Getopt.noshort, "print_effect_args", FStar_Getopt.ZeroArgs ((fun _24_254 -> (match (()) with
| () -> begin
(FStar_ST.op_Colon_Equals print_effect_args true)
end))), "Print inferred predicate transformers for all computation types"))::((FStar_Getopt.noshort, "print_fuels", FStar_Getopt.ZeroArgs ((fun _24_255 -> (match (()) with
| () -> begin
(FStar_ST.op_Colon_Equals print_fuels true)
end))), "Print the fuel amounts used for each successful query"))::((FStar_Getopt.noshort, "print_implicits", FStar_Getopt.ZeroArgs ((fun _24_256 -> (match (()) with
| () -> begin
(FStar_ST.op_Colon_Equals print_implicits true)
end))), "Print implicit arguments"))::((FStar_Getopt.noshort, "print_universes", FStar_Getopt.ZeroArgs ((fun _24_257 -> (match (()) with
| () -> begin
(FStar_ST.op_Colon_Equals print_universes true)
end))), "Print universes"))::((FStar_Getopt.noshort, "prn", FStar_Getopt.ZeroArgs ((fun _24_258 -> (match (()) with
| () -> begin
(FStar_ST.op_Colon_Equals print_real_names true)
end))), "Print real names---you may want to use this in conjunction with log_queries"))::((FStar_Getopt.noshort, "show_signatures", FStar_Getopt.OneArg (((fun x -> (let _113_187 = (let _113_186 = (FStar_ST.read show_signatures)
in (x)::_113_186)
in (FStar_ST.op_Colon_Equals show_signatures _113_187))), "module name")), "Show the checked signatures for all top-level symbols in the module"))::((FStar_Getopt.noshort, "silent", FStar_Getopt.ZeroArgs ((fun _24_260 -> (match (()) with
| () -> begin
(FStar_ST.op_Colon_Equals silent true)
end))), " "))::((FStar_Getopt.noshort, "smt", FStar_Getopt.OneArg (((fun x -> (FStar_ST.op_Colon_Equals z3_exe x)), "path")), "Path to the SMT solver (usually Z3, but could be any SMT2-compatible solver)"))::((FStar_Getopt.noshort, "split_cases", FStar_Getopt.OneArg (((fun n -> (let _113_195 = (FStar_Util.int_of_string n)
in (FStar_ST.op_Colon_Equals split_cases _113_195))), "t")), "Partition VC of a match into groups of n cases"))::((FStar_Getopt.noshort, "timing", FStar_Getopt.ZeroArgs ((fun _24_263 -> (match (()) with
| () -> begin
(FStar_ST.op_Colon_Equals timing true)
end))), "Print the time it takes to verify each top-level definition"))::((FStar_Getopt.noshort, "trace_error", FStar_Getopt.ZeroArgs ((fun _24_264 -> (match (()) with
| () -> begin
(FStar_ST.op_Colon_Equals trace_error true)
end))), "Don\'t print an error message; show an exception trace instead"))::((FStar_Getopt.noshort, "universes", FStar_Getopt.ZeroArgs ((fun _24_265 -> (match (()) with
| () -> begin
(FStar_ST.op_Colon_Equals universes true)
end))), "Use the (experimental) support for universes"))::((FStar_Getopt.noshort, "unthrottle_inductives", FStar_Getopt.ZeroArgs ((fun _24_266 -> (match (()) with
| () -> begin
(FStar_ST.op_Colon_Equals unthrottle_inductives true)
end))), "Let the SMT solver unfold inductive types to arbitrary depths (may affect verifier performance)"))::((FStar_Getopt.noshort, "use_eq_at_higher_order", FStar_Getopt.ZeroArgs ((fun _24_267 -> (match (()) with
| () -> begin
(FStar_ST.op_Colon_Equals use_eq_at_higher_order true)
end))), "Use equality constraints when comparing higher-order types; temporary"))::((FStar_Getopt.noshort, "use_native_int", FStar_Getopt.ZeroArgs ((fun _24_268 -> (match (()) with
| () -> begin
(FStar_ST.op_Colon_Equals use_native_int true)
end))), "Extract the \'int\' type to platform-specific native int; you will need to link the generated code with the appropriate version of the prims library"))::((FStar_Getopt.noshort, "verify_module", FStar_Getopt.OneArg (((fun x -> (let _113_206 = (let _113_205 = (FStar_ST.read verify_module)
in ((FStar_String.lowercase x))::_113_205)
in (FStar_ST.op_Colon_Equals verify_module _113_206))), "string")), "Name of the module to verify"))::((FStar_Getopt.noshort, "__temp_no_proj", FStar_Getopt.OneArg (((fun x -> (let _113_211 = (let _113_210 = (FStar_ST.read __temp_no_proj)
in (x)::_113_210)
in (FStar_ST.op_Colon_Equals __temp_no_proj _113_211))), "string")), "Don\'t generate projectors for this module"))::(('v', "version", FStar_Getopt.ZeroArgs ((fun _24_271 -> (
# 312 "FStar.Options.fst"
let _24_273 = (display_version ())
in (FStar_All.exit 0)))), "Display version number"))::((FStar_Getopt.noshort, "warn_top_level_effects", FStar_Getopt.ZeroArgs ((fun _24_275 -> (match (()) with
| () -> begin
(FStar_ST.op_Colon_Equals warn_top_level_effects true)
end))), "Top-level effects are ignored, by default; turn this flag on to be warned when this happens"))::((FStar_Getopt.noshort, "z3timeout", FStar_Getopt.OneArg (((fun s -> (let _113_217 = (FStar_Util.int_of_string s)
in (FStar_ST.op_Colon_Equals z3timeout _113_217))), "t")), "Set the Z3 per-query (soft) timeout to t seconds (default 5)"))::[]
in (('h', "help", FStar_Getopt.ZeroArgs ((fun x -> (
# 316 "FStar.Options.fst"
let _24_279 = (display_usage specs)
in (FStar_All.exit 0)))), "Display this information"))::specs)
end))
and parse_codegen : Prims.string  ->  Prims.string Prims.option = (fun s -> (match (s) with
| ("OCaml") | ("FSharp") -> begin
Some (s)
end
| _24_285 -> begin
(
# 322 "FStar.Options.fst"
let _24_286 = (FStar_Util.print_string "Wrong argument to codegen flag\n")
in (
# 323 "FStar.Options.fst"
let _24_288 = (let _113_220 = (specs ())
in (display_usage _113_220))
in (FStar_All.exit 1)))
end))
and validate_cardinality : Prims.string  ->  Prims.string = (fun x -> (match (x) with
| ("warn") | ("check") | ("off") -> begin
x
end
| _24_295 -> begin
(
# 329 "FStar.Options.fst"
let _24_296 = (FStar_Util.print_string "Wrong argument to cardinality flag\n")
in (
# 330 "FStar.Options.fst"
let _24_298 = (let _113_222 = (specs ())
in (display_usage _113_222))
in (FStar_All.exit 1)))
end))
and set_interactive_fsi : Prims.unit  ->  Prims.unit = (fun _24_300 -> if (FStar_ST.read interactive) then begin
(FStar_ST.op_Colon_Equals interactive_fsi true)
end else begin
(
# 334 "FStar.Options.fst"
let _24_302 = (FStar_Util.print_string "Set interactive flag first before setting interactive fsi flag\n")
in (
# 335 "FStar.Options.fst"
let _24_304 = (let _113_224 = (specs ())
in (display_usage _113_224))
in (FStar_All.exit 1)))
end)

# 337 "FStar.Options.fst"
let should_verify : Prims.string  ->  Prims.bool = (fun m -> if (FStar_ST.read verify) then begin
(match ((FStar_ST.read verify_module)) with
| [] -> begin
true
end
| l -> begin
(FStar_List.contains (FStar_String.lowercase m) l)
end)
end else begin
false
end)

# 344 "FStar.Options.fst"
let dont_gen_projectors : Prims.string  ->  Prims.bool = (fun m -> (let _113_229 = (FStar_ST.read __temp_no_proj)
in (FStar_List.contains m _113_229)))

# 346 "FStar.Options.fst"
let should_print_message : Prims.string  ->  Prims.bool = (fun m -> if (should_verify m) then begin
(m <> "Prims")
end else begin
false
end)

# 351 "FStar.Options.fst"
type options =
| Set
| Reset
| Restore

# 352 "FStar.Options.fst"
let is_Set = (fun _discr_ -> (match (_discr_) with
| Set (_) -> begin
true
end
| _ -> begin
false
end))

# 353 "FStar.Options.fst"
let is_Reset = (fun _discr_ -> (match (_discr_) with
| Reset (_) -> begin
true
end
| _ -> begin
false
end))

# 354 "FStar.Options.fst"
let is_Restore = (fun _discr_ -> (match (_discr_) with
| Restore (_) -> begin
true
end
| _ -> begin
false
end))

# 356 "FStar.Options.fst"
let set_options : options  ->  Prims.string  ->  FStar_Getopt.parse_cmdline_res = (
# 359 "FStar.Options.fst"
let settable = (fun _24_2 -> (match (_24_2) with
| ("admit_smt_queries") | ("cardinality") | ("debug") | ("debug_level") | ("detail_errors") | ("eager_inference") | ("hide_genident_nums") | ("hide_uvar_nums") | ("initial_fuel") | ("initial_ifuel") | ("inline_arith") | ("lax") | ("log_types") | ("log_queries") | ("max_fuel") | ("max_ifuel") | ("min_fuel") | ("print_before_norm") | ("print_bound_var_types") | ("print_effect_args") | ("print_fuels") | ("print_implicits") | ("print_universes") | ("prn") | ("show_signatures") | ("silent") | ("split_cases") | ("timing") | ("trace_error") | ("unthrottle_inductives") | ("use_eq_at_higher_order") | ("__temp_no_proj") | ("warn_top_level_effects") -> begin
true
end
| _24_346 -> begin
false
end))
in (
# 394 "FStar.Options.fst"
let resettable = (fun s -> ((settable s) || (s = "z3timeout")))
in (
# 395 "FStar.Options.fst"
let all_specs = (specs ())
in (
# 396 "FStar.Options.fst"
let settable_specs = (FStar_All.pipe_right all_specs (FStar_List.filter (fun _24_358 -> (match (_24_358) with
| (_24_352, x, _24_355, _24_357) -> begin
(settable x)
end))))
in (
# 397 "FStar.Options.fst"
let resettable_specs = (FStar_All.pipe_right all_specs (FStar_List.filter (fun _24_367 -> (match (_24_367) with
| (_24_361, x, _24_364, _24_366) -> begin
(resettable x)
end))))
in (fun o s -> (
# 399 "FStar.Options.fst"
let specs = (match (o) with
| Set -> begin
settable_specs
end
| Reset -> begin
resettable_specs
=======
(get_max_fuel ())
end))


let max_ifuel : Prims.unit  ->  Prims.int = (fun _24_415 -> (match (()) with
| () -> begin
(get_max_ifuel ())
end))


let min_fuel : Prims.unit  ->  Prims.int = (fun _24_416 -> (match (()) with
| () -> begin
(get_min_fuel ())
end))


let ml_ish : Prims.unit  ->  Prims.bool = (fun _24_417 -> (match (()) with
| () -> begin
(get_MLish ())
end))


let n_cores : Prims.unit  ->  Prims.int = (fun _24_418 -> (match (()) with
| () -> begin
(get_n_cores ())
end))


let no_default_includes : Prims.unit  ->  Prims.bool = (fun _24_419 -> (match (()) with
| () -> begin
(get_no_default_includes ())
end))


let no_extract : Prims.string  ->  Prims.bool = (fun s -> (let _113_572 = (get_no_extract ())
in (FStar_All.pipe_right _113_572 (FStar_List.contains s))))


let no_location_info : Prims.unit  ->  Prims.bool = (fun _24_421 -> (match (()) with
| () -> begin
(get_no_location_info ())
end))


let norm_then_print : Prims.unit  ->  Prims.bool = (fun _24_422 -> (match (()) with
| () -> begin
((get_print_before_norm ()) = false)
end))


let output_dir : Prims.unit  ->  Prims.string Prims.option = (fun _24_423 -> (match (()) with
| () -> begin
(get_odir ())
end))


let print_bound_var_types : Prims.unit  ->  Prims.bool = (fun _24_424 -> (match (()) with
| () -> begin
(get_print_bound_var_types ())
end))


let print_effect_args : Prims.unit  ->  Prims.bool = (fun _24_425 -> (match (()) with
| () -> begin
(get_print_effect_args ())
end))


let print_fuels : Prims.unit  ->  Prims.bool = (fun _24_426 -> (match (()) with
| () -> begin
(get_print_fuels ())
end))


let print_implicits : Prims.unit  ->  Prims.bool = (fun _24_427 -> (match (()) with
| () -> begin
(get_print_implicits ())
end))


let print_real_names : Prims.unit  ->  Prims.bool = (fun _24_428 -> (match (()) with
| () -> begin
(get_prn ())
end))


let print_universes : Prims.unit  ->  Prims.bool = (fun _24_429 -> (match (()) with
| () -> begin
(get_print_universes ())
end))


let silent : Prims.unit  ->  Prims.bool = (fun _24_430 -> (match (()) with
| () -> begin
(get_silent ())
end))


let split_cases : Prims.unit  ->  Prims.int = (fun _24_431 -> (match (()) with
| () -> begin
(get_split_cases ())
end))


let timing : Prims.unit  ->  Prims.bool = (fun _24_432 -> (match (()) with
| () -> begin
(get_timing ())
end))


let trace_error : Prims.unit  ->  Prims.bool = (fun _24_433 -> (match (()) with
| () -> begin
(get_trace_error ())
end))


let universes : Prims.unit  ->  Prims.bool = (fun _24_434 -> (match (()) with
| () -> begin
(get_universes ())
end))


let unthrottle_inductives : Prims.unit  ->  Prims.bool = (fun _24_435 -> (match (()) with
| () -> begin
(get_unthrottle_inductives ())
end))


let use_eq_at_higher_order : Prims.unit  ->  Prims.bool = (fun _24_436 -> (match (()) with
| () -> begin
(get_use_eq_at_higher_order ())
end))


let use_native_int : Prims.unit  ->  Prims.bool = (fun _24_437 -> (match (()) with
| () -> begin
(get_use_native_int ())
end))


let verify_module : Prims.unit  ->  Prims.string Prims.list = (fun _24_438 -> (match (()) with
| () -> begin
(get_verify_module ())
end))


let warn_cardinality : Prims.unit  ->  Prims.bool = (fun _24_439 -> (match (()) with
| () -> begin
((get_cardinality ()) = "warn")
end))


let warn_top_level_effects : Prims.unit  ->  Prims.bool = (fun _24_440 -> (match (()) with
| () -> begin
(get_warn_top_level_effects ())
end))


let z3_exe : Prims.unit  ->  Prims.string = (fun _24_441 -> (match (()) with
| () -> begin
(match ((get_smt ())) with
| None -> begin
(FStar_Platform.exe "z3")
>>>>>>> 698bfc72
end
| Some (s) -> begin
s
end)
end))


<<<<<<< HEAD
# 405 "FStar.Options.fst"
let restore_cmd_line_options : Prims.unit  ->  FStar_Getopt.parse_cmdline_res = (fun _24_377 -> (match (()) with
| () -> begin
(
# 408 "FStar.Options.fst"
let old_verify_module = (FStar_ST.read verify_module)
in (
# 409 "FStar.Options.fst"
let _24_379 = (init_options ())
in (
# 410 "FStar.Options.fst"
let r = (let _113_249 = (specs ())
in (FStar_Getopt.parse_cmdline _113_249 (fun x -> ())))
in (
# 411 "FStar.Options.fst"
let _24_383 = (FStar_ST.op_Colon_Equals verify_module old_verify_module)
in r))))
=======
let z3_timeout : Prims.unit  ->  Prims.int = (fun _24_445 -> (match (()) with
| () -> begin
(get_z3timeout ())
>>>>>>> 698bfc72
end))



<|MERGE_RESOLUTION|>--- conflicted
+++ resolved
@@ -160,157 +160,6 @@
 false
 end))
 
-<<<<<<< HEAD
-# 59 "FStar.Options.fst"
-let __test_norm_all : Prims.bool FStar_ST.ref = (FStar_Util.mk_ref false)
-
-# 60 "FStar.Options.fst"
-let logQueries : Prims.bool FStar_ST.ref = (FStar_Util.mk_ref false)
-
-# 61 "FStar.Options.fst"
-let z3exe : Prims.bool FStar_ST.ref = (FStar_Util.mk_ref true)
-
-# 62 "FStar.Options.fst"
-let outputDir : Prims.string Prims.option FStar_ST.ref = (FStar_Util.mk_ref (Some (".")))
-
-# 63 "FStar.Options.fst"
-let fstar_home_opt : Prims.string Prims.option FStar_ST.ref = (FStar_Util.mk_ref None)
-
-# 64 "FStar.Options.fst"
-let _fstar_home : Prims.string FStar_ST.ref = (FStar_Util.mk_ref "")
-
-# 65 "FStar.Options.fst"
-let prims_ref : Prims.string Prims.option FStar_ST.ref = (FStar_Util.mk_ref None)
-
-# 66 "FStar.Options.fst"
-let z3timeout : Prims.int FStar_ST.ref = (FStar_Util.mk_ref 5)
-
-# 67 "FStar.Options.fst"
-let admit_smt_queries : Prims.bool FStar_ST.ref = (FStar_Util.mk_ref false)
-
-# 68 "FStar.Options.fst"
-let pretype : Prims.bool FStar_ST.ref = (FStar_Util.mk_ref true)
-
-# 69 "FStar.Options.fst"
-let codegen : Prims.string Prims.option FStar_ST.ref = (FStar_Util.mk_ref None)
-
-# 70 "FStar.Options.fst"
-let no_extract : Prims.string Prims.list FStar_ST.ref = (FStar_Util.mk_ref [])
-
-# 71 "FStar.Options.fst"
-let no_location_info : Prims.bool FStar_ST.ref = (FStar_Util.mk_ref false)
-
-# 72 "FStar.Options.fst"
-let codegen_libs : Prims.string Prims.list Prims.list FStar_ST.ref = (FStar_Util.mk_ref [])
-
-# 73 "FStar.Options.fst"
-let trace_error : Prims.bool FStar_ST.ref = (FStar_Util.mk_ref false)
-
-# 74 "FStar.Options.fst"
-let verify : Prims.bool FStar_ST.ref = (FStar_Util.mk_ref true)
-
-# 75 "FStar.Options.fst"
-let full_context_dependency : Prims.bool FStar_ST.ref = (FStar_Util.mk_ref true)
-
-# 76 "FStar.Options.fst"
-let ml_ish : Prims.bool FStar_ST.ref = (FStar_Util.mk_ref false)
-
-# 77 "FStar.Options.fst"
-let print_implicits : Prims.bool FStar_ST.ref = (FStar_Util.mk_ref false)
-
-# 78 "FStar.Options.fst"
-let print_bound_var_types : Prims.bool FStar_ST.ref = (FStar_Util.mk_ref false)
-
-# 79 "FStar.Options.fst"
-let print_universes : Prims.bool FStar_ST.ref = (FStar_Util.mk_ref false)
-
-# 80 "FStar.Options.fst"
-let hide_uvar_nums : Prims.bool FStar_ST.ref = (FStar_Util.mk_ref false)
-
-# 81 "FStar.Options.fst"
-let hide_genident_nums : Prims.bool FStar_ST.ref = (FStar_Util.mk_ref false)
-
-# 82 "FStar.Options.fst"
-let serialize_mods : Prims.bool FStar_ST.ref = (FStar_Util.mk_ref false)
-
-# 83 "FStar.Options.fst"
-let initial_fuel : Prims.int FStar_ST.ref = (FStar_Util.mk_ref 2)
-
-# 84 "FStar.Options.fst"
-let initial_ifuel : Prims.int FStar_ST.ref = (FStar_Util.mk_ref 1)
-
-# 85 "FStar.Options.fst"
-let max_fuel : Prims.int FStar_ST.ref = (FStar_Util.mk_ref 8)
-
-# 86 "FStar.Options.fst"
-let min_fuel : Prims.int FStar_ST.ref = (FStar_Util.mk_ref 1)
-
-# 87 "FStar.Options.fst"
-let max_ifuel : Prims.int FStar_ST.ref = (FStar_Util.mk_ref 2)
-
-# 88 "FStar.Options.fst"
-let warn_top_level_effects : Prims.bool FStar_ST.ref = (FStar_Util.mk_ref false)
-
-# 89 "FStar.Options.fst"
-let no_slack : Prims.bool FStar_ST.ref = (FStar_Util.mk_ref false)
-
-# 90 "FStar.Options.fst"
-let eager_inference : Prims.bool FStar_ST.ref = (FStar_Util.mk_ref false)
-
-# 91 "FStar.Options.fst"
-let universes : Prims.bool FStar_ST.ref = (FStar_Util.mk_ref false)
-
-# 92 "FStar.Options.fst"
-let unthrottle_inductives : Prims.bool FStar_ST.ref = (FStar_Util.mk_ref false)
-
-# 93 "FStar.Options.fst"
-let use_eq_at_higher_order : Prims.bool FStar_ST.ref = (FStar_Util.mk_ref false)
-
-# 94 "FStar.Options.fst"
-let use_native_int : Prims.bool FStar_ST.ref = (FStar_Util.mk_ref false)
-
-# 95 "FStar.Options.fst"
-let fs_typ_app : Prims.bool FStar_ST.ref = (FStar_Util.mk_ref false)
-
-# 96 "FStar.Options.fst"
-let n_cores : Prims.int FStar_ST.ref = (FStar_Util.mk_ref 1)
-
-# 97 "FStar.Options.fst"
-let verify_module : Prims.string Prims.list FStar_ST.ref = (FStar_Util.mk_ref [])
-
-# 98 "FStar.Options.fst"
-let __temp_no_proj : Prims.string Prims.list FStar_ST.ref = (FStar_Util.mk_ref [])
-
-# 99 "FStar.Options.fst"
-let interactive : Prims.bool FStar_ST.ref = (FStar_Util.mk_ref false)
-
-# 100 "FStar.Options.fst"
-let split_cases : Prims.int FStar_ST.ref = (FStar_Util.mk_ref 0)
-
-# 101 "FStar.Options.fst"
-let _include_path : Prims.string Prims.list FStar_ST.ref = (FStar_Util.mk_ref [])
-
-# 102 "FStar.Options.fst"
-let no_default_includes : Prims.bool FStar_ST.ref = (FStar_Util.mk_ref false)
-
-# 103 "FStar.Options.fst"
-let interactive_fsi : Prims.bool FStar_ST.ref = (FStar_Util.mk_ref false)
-
-# 104 "FStar.Options.fst"
-let print_fuels : Prims.bool FStar_ST.ref = (FStar_Util.mk_ref false)
-
-# 105 "FStar.Options.fst"
-let cardinality : Prims.string FStar_ST.ref = (FStar_Util.mk_ref "off")
-
-# 106 "FStar.Options.fst"
-let timing : Prims.bool FStar_ST.ref = (FStar_Util.mk_ref false)
-
-# 107 "FStar.Options.fst"
-let inline_arith : Prims.bool FStar_ST.ref = (FStar_Util.mk_ref false)
-
-# 108 "FStar.Options.fst"
-let warn_cardinality : Prims.unit  ->  Prims.bool = (fun _24_27 -> (match (()) with
-=======
 
 let is_Restore = (fun _discr_ -> (match (_discr_) with
 | Restore (_) -> begin
@@ -477,315 +326,16 @@
 
 
 let get_cardinality : Prims.unit  ->  Prims.string = (fun _24_82 -> (match (()) with
->>>>>>> 698bfc72
 | () -> begin
 (lookup_opt "cardinality" as_string)
 end))
 
-<<<<<<< HEAD
-# 111 "FStar.Options.fst"
-let check_cardinality : Prims.unit  ->  Prims.bool = (fun _24_31 -> (match (()) with
-=======
 
 let get_codegen : Prims.unit  ->  Prims.string Prims.option = (fun _24_83 -> (match (()) with
->>>>>>> 698bfc72
 | () -> begin
 (lookup_opt "codegen" (as_option as_string))
 end))
 
-<<<<<<< HEAD
-# 114 "FStar.Options.fst"
-let dep : Prims.string Prims.option FStar_ST.ref = (FStar_Util.mk_ref None)
-
-# 115 "FStar.Options.fst"
-let explicit_deps : Prims.bool FStar_ST.ref = (FStar_Util.mk_ref false)
-
-# 116 "FStar.Options.fst"
-let init_options : Prims.unit  ->  Prims.unit = (fun _24_35 -> (match (()) with
-| () -> begin
-(
-# 117 "FStar.Options.fst"
-let _24_36 = (FStar_ST.op_Colon_Equals show_signatures [])
-in (
-# 118 "FStar.Options.fst"
-let _24_38 = (FStar_ST.op_Colon_Equals norm_then_print true)
-in (
-# 119 "FStar.Options.fst"
-let _24_40 = (let _113_38 = (FStar_Platform.exe "z3")
-in (FStar_ST.op_Colon_Equals z3_exe _113_38))
-in (
-# 120 "FStar.Options.fst"
-let _24_42 = (FStar_ST.op_Colon_Equals silent false)
-in (
-# 121 "FStar.Options.fst"
-let _24_44 = (FStar_ST.op_Colon_Equals debug [])
-in (
-# 122 "FStar.Options.fst"
-let _24_46 = (FStar_ST.op_Colon_Equals debug_level [])
-in (
-# 123 "FStar.Options.fst"
-let _24_48 = (FStar_ST.op_Colon_Equals log_types false)
-in (
-# 124 "FStar.Options.fst"
-let _24_50 = (FStar_ST.op_Colon_Equals print_effect_args false)
-in (
-# 125 "FStar.Options.fst"
-let _24_52 = (FStar_ST.op_Colon_Equals print_real_names false)
-in (
-# 126 "FStar.Options.fst"
-let _24_54 = (FStar_ST.op_Colon_Equals dump_module None)
-in (
-# 127 "FStar.Options.fst"
-let _24_56 = (FStar_ST.op_Colon_Equals logQueries false)
-in (
-# 128 "FStar.Options.fst"
-let _24_58 = (FStar_ST.op_Colon_Equals z3exe true)
-in (
-# 129 "FStar.Options.fst"
-let _24_60 = (FStar_ST.op_Colon_Equals outputDir (Some (".")))
-in (
-# 130 "FStar.Options.fst"
-let _24_62 = (FStar_ST.op_Colon_Equals fstar_home_opt None)
-in (
-# 131 "FStar.Options.fst"
-let _24_64 = (FStar_ST.op_Colon_Equals _fstar_home "")
-in (
-# 132 "FStar.Options.fst"
-let _24_66 = (FStar_ST.op_Colon_Equals prims_ref None)
-in (
-# 133 "FStar.Options.fst"
-let _24_68 = (FStar_ST.op_Colon_Equals z3timeout 5)
-in (
-# 134 "FStar.Options.fst"
-let _24_70 = (FStar_ST.op_Colon_Equals admit_smt_queries false)
-in (
-# 135 "FStar.Options.fst"
-let _24_72 = (FStar_ST.op_Colon_Equals pretype true)
-in (
-# 136 "FStar.Options.fst"
-let _24_74 = (FStar_ST.op_Colon_Equals codegen None)
-in (
-# 137 "FStar.Options.fst"
-let _24_76 = (FStar_ST.op_Colon_Equals codegen_libs [])
-in (
-# 138 "FStar.Options.fst"
-let _24_78 = (FStar_ST.op_Colon_Equals no_extract [])
-in (
-# 139 "FStar.Options.fst"
-let _24_80 = (FStar_ST.op_Colon_Equals trace_error false)
-in (
-# 140 "FStar.Options.fst"
-let _24_82 = (FStar_ST.op_Colon_Equals verify true)
-in (
-# 141 "FStar.Options.fst"
-let _24_84 = (FStar_ST.op_Colon_Equals full_context_dependency true)
-in (
-# 142 "FStar.Options.fst"
-let _24_86 = (FStar_ST.op_Colon_Equals print_implicits false)
-in (
-# 143 "FStar.Options.fst"
-let _24_88 = (FStar_ST.op_Colon_Equals print_bound_var_types false)
-in (
-# 144 "FStar.Options.fst"
-let _24_90 = (FStar_ST.op_Colon_Equals print_universes false)
-in (
-# 145 "FStar.Options.fst"
-let _24_92 = (FStar_ST.op_Colon_Equals hide_uvar_nums false)
-in (
-# 146 "FStar.Options.fst"
-let _24_94 = (FStar_ST.op_Colon_Equals hide_genident_nums false)
-in (
-# 147 "FStar.Options.fst"
-let _24_96 = (FStar_ST.op_Colon_Equals serialize_mods false)
-in (
-# 148 "FStar.Options.fst"
-let _24_98 = (FStar_ST.op_Colon_Equals initial_fuel 2)
-in (
-# 149 "FStar.Options.fst"
-let _24_100 = (FStar_ST.op_Colon_Equals initial_ifuel 1)
-in (
-# 150 "FStar.Options.fst"
-let _24_102 = (FStar_ST.op_Colon_Equals max_fuel 8)
-in (
-# 151 "FStar.Options.fst"
-let _24_104 = (FStar_ST.op_Colon_Equals min_fuel 1)
-in (
-# 152 "FStar.Options.fst"
-let _24_106 = (FStar_ST.op_Colon_Equals max_ifuel 2)
-in (
-# 153 "FStar.Options.fst"
-let _24_108 = (FStar_ST.op_Colon_Equals warn_top_level_effects false)
-in (
-# 154 "FStar.Options.fst"
-let _24_110 = (FStar_ST.op_Colon_Equals no_slack false)
-in (
-# 155 "FStar.Options.fst"
-let _24_112 = (FStar_ST.op_Colon_Equals eager_inference false)
-in (
-# 156 "FStar.Options.fst"
-let _24_114 = (FStar_ST.op_Colon_Equals unthrottle_inductives false)
-in (
-# 157 "FStar.Options.fst"
-let _24_116 = (FStar_ST.op_Colon_Equals use_eq_at_higher_order false)
-in (
-# 158 "FStar.Options.fst"
-let _24_118 = (FStar_ST.op_Colon_Equals fs_typ_app false)
-in (
-# 159 "FStar.Options.fst"
-let _24_120 = (FStar_ST.op_Colon_Equals n_cores 1)
-in (
-# 160 "FStar.Options.fst"
-let _24_122 = (FStar_ST.op_Colon_Equals split_cases 0)
-in (
-# 161 "FStar.Options.fst"
-let _24_124 = (FStar_ST.op_Colon_Equals verify_module [])
-in (
-# 162 "FStar.Options.fst"
-let _24_126 = (FStar_ST.op_Colon_Equals __temp_no_proj [])
-in (
-# 163 "FStar.Options.fst"
-let _24_128 = (FStar_ST.op_Colon_Equals _include_path [])
-in (
-# 164 "FStar.Options.fst"
-let _24_130 = (FStar_ST.op_Colon_Equals no_default_includes false)
-in (
-# 165 "FStar.Options.fst"
-let _24_132 = (FStar_ST.op_Colon_Equals print_fuels false)
-in (
-# 166 "FStar.Options.fst"
-let _24_134 = (FStar_ST.op_Colon_Equals use_native_int false)
-in (
-# 167 "FStar.Options.fst"
-let _24_136 = (FStar_ST.op_Colon_Equals explicit_deps false)
-in (
-# 168 "FStar.Options.fst"
-let _24_138 = (FStar_ST.op_Colon_Equals dep None)
-in (
-# 169 "FStar.Options.fst"
-let _24_140 = (FStar_ST.op_Colon_Equals timing false)
-in (
-# 170 "FStar.Options.fst"
-let _24_142 = (FStar_ST.op_Colon_Equals inline_arith false)
-in (
-# 171 "FStar.Options.fst"
-let _24_144 = (FStar_ST.op_Colon_Equals detail_errors false)
-in (FStar_ST.op_Colon_Equals ml_ish false))))))))))))))))))))))))))))))))))))))))))))))))))))))))
-end))
-
-# 174 "FStar.Options.fst"
-let set_fstar_home : Prims.unit  ->  Prims.string = (fun _24_146 -> (match (()) with
-| () -> begin
-(
-# 175 "FStar.Options.fst"
-let fh = (match ((FStar_ST.read fstar_home_opt)) with
-| None -> begin
-(
-# 177 "FStar.Options.fst"
-let x = (FStar_Util.get_exec_dir ())
-in (
-# 178 "FStar.Options.fst"
-let x = (Prims.strcat x "/..")
-in (
-# 179 "FStar.Options.fst"
-let _24_150 = (FStar_ST.op_Colon_Equals _fstar_home x)
-in (
-# 180 "FStar.Options.fst"
-let _24_152 = (FStar_ST.op_Colon_Equals fstar_home_opt (Some (x)))
-in x))))
-end
-| Some (x) -> begin
-(
-# 182 "FStar.Options.fst"
-let _24_156 = (FStar_ST.op_Colon_Equals _fstar_home x)
-in x)
-end)
-in fh)
-end))
-
-# 184 "FStar.Options.fst"
-let get_fstar_home : Prims.unit  ->  Prims.string = (fun _24_159 -> (match (()) with
-| () -> begin
-(match ((FStar_ST.read fstar_home_opt)) with
-| None -> begin
-(
-# 185 "FStar.Options.fst"
-let _24_161 = (let _113_43 = (set_fstar_home ())
-in (FStar_All.pipe_left Prims.ignore _113_43))
-in (FStar_ST.read _fstar_home))
-end
-| Some (x) -> begin
-x
-end)
-end))
-
-# 188 "FStar.Options.fst"
-let include_path_base_dirs : Prims.string Prims.list = ("/lib")::("/lib/fstar")::("/stdlib")::("/stdlib/fstar")::[]
-
-# 191 "FStar.Options.fst"
-let universe_include_path_base_dirs : Prims.string Prims.list = ("/ulib")::[]
-
-# 194 "FStar.Options.fst"
-let get_include_path : Prims.unit  ->  Prims.string Prims.list = (fun _24_165 -> (match (()) with
-| () -> begin
-if (FStar_ST.read no_default_includes) then begin
-(FStar_ST.read _include_path)
-end else begin
-(
-# 200 "FStar.Options.fst"
-let h = (get_fstar_home ())
-in (
-# 201 "FStar.Options.fst"
-let defs = if (FStar_ST.read universes) then begin
-universe_include_path_base_dirs
-end else begin
-include_path_base_dirs
-end
-in (let _113_50 = (let _113_49 = (let _113_47 = (FStar_All.pipe_right defs (FStar_List.map (fun x -> (Prims.strcat h x))))
-in (FStar_All.pipe_right _113_47 (FStar_List.filter FStar_Util.file_exists)))
-in (let _113_48 = (FStar_ST.read _include_path)
-in (FStar_List.append _113_49 _113_48)))
-in (FStar_List.append _113_50 ((".")::[])))))
-end
-end))
-
-# 204 "FStar.Options.fst"
-let find_file : Prims.string  ->  Prims.string Prims.option = (fun filename -> (
-# 205 "FStar.Options.fst"
-let search_path = (get_include_path ())
-in try
-(match (()) with
-| () -> begin
-(let _113_55 = if (FStar_Util.is_path_absolute filename) then begin
-if (FStar_Util.file_exists filename) then begin
-Some (filename)
-end else begin
-None
-end
-end else begin
-(FStar_Util.find_map search_path (fun p -> (
-# 218 "FStar.Options.fst"
-let path = (FStar_Util.join_paths p filename)
-in if (FStar_Util.file_exists path) then begin
-Some (path)
-end else begin
-None
-end)))
-end
-in (FStar_Util.map_option FStar_Util.normalize_file_path _113_55))
-end)
-with
-| _24_175 -> begin
-None
-end))
-
-# 226 "FStar.Options.fst"
-let prims : Prims.unit  ->  Prims.string = (fun _24_180 -> (match (()) with
-| () -> begin
-(match ((FStar_ST.read prims_ref)) with
-| None -> begin
-(
-# 228 "FStar.Options.fst"
-=======
 
 let get_codegen_lib : Prims.unit  ->  Prims.string Prims.list = (fun _24_84 -> (match (()) with
 | () -> begin
@@ -1614,7 +1164,6 @@
 | None -> begin
 (
 
->>>>>>> 698bfc72
 let filen = "prims.fst"
 in (match ((find_file filen)) with
 | Some (result) -> begin
@@ -1685,19 +1234,6 @@
 (get_dep ())
 end))
 
-<<<<<<< HEAD
-# 236 "FStar.Options.fst"
-let prependOutputDir : Prims.string  ->  Prims.string = (fun fname -> (match ((FStar_ST.read outputDir)) with
-| None -> begin
-fname
-end
-| Some (x) -> begin
-(Prims.strcat (Prims.strcat x "/") fname)
-end))
-
-# 240 "FStar.Options.fst"
-let display_version : Prims.unit  ->  Prims.unit = (fun _24_192 -> (match (()) with
-=======
 
 let detail_errors : Prims.unit  ->  Prims.bool = (fun _24_398 -> (match (()) with
 | () -> begin
@@ -1710,75 +1246,10 @@
 
 
 let eager_inference : Prims.unit  ->  Prims.bool = (fun _24_400 -> (match (()) with
->>>>>>> 698bfc72
 | () -> begin
 (get_eager_inference ())
 end))
 
-<<<<<<< HEAD
-# 244 "FStar.Options.fst"
-let display_usage = (fun specs -> (
-# 245 "FStar.Options.fst"
-let _24_194 = (FStar_Util.print_string "fstar [option] file...\n")
-in (FStar_List.iter (fun _24_201 -> (match (_24_201) with
-| (_24_197, flag, p, doc) -> begin
-(match (p) with
-| FStar_Getopt.ZeroArgs (ig) -> begin
-if (doc = "") then begin
-(let _113_70 = (let _113_69 = (FStar_Util.colorize_bold flag)
-in (FStar_Util.format1 "  --%s\n" _113_69))
-in (FStar_Util.print_string _113_70))
-end else begin
-(let _113_72 = (let _113_71 = (FStar_Util.colorize_bold flag)
-in (FStar_Util.format2 "  --%s  %s\n" _113_71 doc))
-in (FStar_Util.print_string _113_72))
-end
-end
-| FStar_Getopt.OneArg (_24_205, argname) -> begin
-if (doc = "") then begin
-(let _113_76 = (let _113_75 = (FStar_Util.colorize_bold flag)
-in (let _113_74 = (FStar_Util.colorize_bold argname)
-in (FStar_Util.format2 "  --%s %s\n" _113_75 _113_74)))
-in (FStar_Util.print_string _113_76))
-end else begin
-(let _113_79 = (let _113_78 = (FStar_Util.colorize_bold flag)
-in (let _113_77 = (FStar_Util.colorize_bold argname)
-in (FStar_Util.format3 "  --%s %s  %s\n" _113_78 _113_77 doc)))
-in (FStar_Util.print_string _113_79))
-end
-end)
-end)) specs)))
-
-# 257 "FStar.Options.fst"
-let rec specs : Prims.unit  ->  FStar_Getopt.opt Prims.list = (fun _24_209 -> (match (()) with
-| () -> begin
-(
-# 258 "FStar.Options.fst"
-let specs = ((FStar_Getopt.noshort, "admit_smt_queries", FStar_Getopt.OneArg (((fun s -> (let _113_88 = if (s = "true") then begin
-true
-end else begin
-if (s = "false") then begin
-false
-end else begin
-(FStar_All.failwith "Invalid argument to --admit_smt_queries")
-end
-end
-in (FStar_ST.op_Colon_Equals admit_smt_queries _113_88))), "true|false")), "Admit SMT queries (UNSAFE! But, useful during development); default: \'false\'"))::((FStar_Getopt.noshort, "cardinality", FStar_Getopt.OneArg (((fun x -> (let _113_92 = (validate_cardinality x)
-in (FStar_ST.op_Colon_Equals cardinality _113_92))), "off|warn|check")), "Check cardinality constraints on inductive data types (default \'off\')"))::((FStar_Getopt.noshort, "codegen", FStar_Getopt.OneArg (((fun s -> (let _113_96 = (parse_codegen s)
-in (FStar_ST.op_Colon_Equals codegen _113_96))), "OCaml|FSharp")), "Generate code for execution"))::((FStar_Getopt.noshort, "codegen-lib", FStar_Getopt.OneArg (((fun s -> (let _113_101 = (let _113_100 = (FStar_ST.read codegen_libs)
-in ((FStar_Util.split s "."))::_113_100)
-in (FStar_ST.op_Colon_Equals codegen_libs _113_101))), "namespace")), "External runtime library library"))::((FStar_Getopt.noshort, "debug", FStar_Getopt.OneArg (((fun x -> (let _113_106 = (let _113_105 = (FStar_ST.read debug)
-in (x)::_113_105)
-in (FStar_ST.op_Colon_Equals debug _113_106))), "module name")), "Print LOTS of debugging information while checking module [arg]"))::((FStar_Getopt.noshort, "debug_level", FStar_Getopt.OneArg (((fun x -> (let _113_111 = (let _113_110 = (FStar_ST.read debug_level)
-in ((dlevel x))::_113_110)
-in (FStar_ST.op_Colon_Equals debug_level _113_111))), "Low|Medium|High|Extreme")), "Control the verbosity of debugging info"))::((FStar_Getopt.noshort, "dep", FStar_Getopt.OneArg (((fun x -> (FStar_ST.op_Colon_Equals dep (Some (x)))), "make")), "Output the transitive closure of the dependency graph in a format suitable for the given tool"))::((FStar_Getopt.noshort, "detail_errors", FStar_Getopt.ZeroArgs ((fun _24_217 -> (match (()) with
-| () -> begin
-(
-# 266 "FStar.Options.fst"
-let _24_218 = (FStar_ST.op_Colon_Equals detail_errors true)
-in (FStar_ST.op_Colon_Equals n_cores 1))
-end))), "Emit a detailed error report by asking the SMT solver many queries; will take longer; implies n_cores=1; requires --universes"))::((FStar_Getopt.noshort, "dump_module", FStar_Getopt.OneArg (((fun x -> (FStar_ST.op_Colon_Equals dump_module (Some (x)))), "module name")), ""))::((FStar_Getopt.noshort, "eager_inference", FStar_Getopt.ZeroArgs ((fun _24_221 -> (match (()) with
-=======
 
 let explicit_deps : Prims.unit  ->  Prims.bool = (fun _24_401 -> (match (()) with
 | () -> begin
@@ -1793,7 +1264,6 @@
 
 
 let full_context_dependency : Prims.unit  ->  Prims.bool = (fun _24_403 -> (match (()) with
->>>>>>> 698bfc72
 | () -> begin
 ((get_MLish ()) = false)
 end))
@@ -1843,19 +1313,11 @@
 
 let lax : Prims.unit  ->  Prims.bool = (fun _24_411 -> (match (()) with
 | () -> begin
-<<<<<<< HEAD
-(
-# 280 "FStar.Options.fst"
-let _24_234 = (FStar_ST.op_Colon_Equals pretype true)
-in (FStar_ST.op_Colon_Equals verify false))
-end))), "Run the lax-type checker only (admit all verification conditions)"))::((FStar_Getopt.noshort, "log_types", FStar_Getopt.ZeroArgs ((fun _24_236 -> (match (()) with
-=======
 (get_lax ())
 end))
 
 
 let log_queries : Prims.unit  ->  Prims.bool = (fun _24_412 -> (match (()) with
->>>>>>> 698bfc72
 | () -> begin
 (get_log_queries ())
 end))
@@ -1869,220 +1331,6 @@
 
 let max_fuel : Prims.unit  ->  Prims.int = (fun _24_414 -> (match (()) with
 | () -> begin
-<<<<<<< HEAD
-(
-# 286 "FStar.Options.fst"
-let _24_242 = (FStar_ST.op_Colon_Equals ml_ish true)
-in (FStar_ST.op_Colon_Equals full_context_dependency false))
-end))), "Introduce unification variables that are only dependent on the type variables in the context"))::((FStar_Getopt.noshort, "n_cores", FStar_Getopt.OneArg (((fun x -> (
-# 287 "FStar.Options.fst"
-let _24_245 = (let _113_162 = (FStar_Util.int_of_string x)
-in (FStar_ST.op_Colon_Equals n_cores _113_162))
-in (FStar_ST.op_Colon_Equals detail_errors false))), "positive integer")), "Maximum number of cores to use for the solver (default 1); implied detail_errors = false"))::((FStar_Getopt.noshort, "no_default_includes", FStar_Getopt.ZeroArgs ((fun _24_247 -> (match (()) with
-| () -> begin
-(FStar_ST.op_Colon_Equals no_default_includes true)
-end))), "Ignore the default module search paths"))::((FStar_Getopt.noshort, "no_extract", FStar_Getopt.OneArg (((fun x -> (let _113_168 = (let _113_167 = (FStar_ST.read no_extract)
-in (x)::_113_167)
-in (FStar_ST.op_Colon_Equals no_extract _113_168))), "module name")), "Do not extract code from this module"))::((FStar_Getopt.noshort, "no_location_info", FStar_Getopt.ZeroArgs ((fun _24_249 -> (match (()) with
-| () -> begin
-(FStar_ST.op_Colon_Equals no_location_info true)
-end))), "Suppress location information in the generated OCaml output (only relevant with --codegen OCaml)"))::((FStar_Getopt.noshort, "odir", FStar_Getopt.OneArg (((fun x -> (FStar_ST.op_Colon_Equals outputDir (Some (x)))), "dir")), "Place output in directory dir"))::((FStar_Getopt.noshort, "prims", FStar_Getopt.OneArg (((fun x -> (FStar_ST.op_Colon_Equals prims_ref (Some (x)))), "file")), ""))::((FStar_Getopt.noshort, "print_before_norm", FStar_Getopt.ZeroArgs ((fun _24_252 -> (match (()) with
-| () -> begin
-(FStar_ST.op_Colon_Equals norm_then_print false)
-end))), "Do not normalize types before printing (for debugging)"))::((FStar_Getopt.noshort, "print_bound_var_types", FStar_Getopt.ZeroArgs ((fun _24_253 -> (match (()) with
-| () -> begin
-(FStar_ST.op_Colon_Equals print_bound_var_types true)
-end))), "Print the types of bound variables"))::((FStar_Getopt.noshort, "print_effect_args", FStar_Getopt.ZeroArgs ((fun _24_254 -> (match (()) with
-| () -> begin
-(FStar_ST.op_Colon_Equals print_effect_args true)
-end))), "Print inferred predicate transformers for all computation types"))::((FStar_Getopt.noshort, "print_fuels", FStar_Getopt.ZeroArgs ((fun _24_255 -> (match (()) with
-| () -> begin
-(FStar_ST.op_Colon_Equals print_fuels true)
-end))), "Print the fuel amounts used for each successful query"))::((FStar_Getopt.noshort, "print_implicits", FStar_Getopt.ZeroArgs ((fun _24_256 -> (match (()) with
-| () -> begin
-(FStar_ST.op_Colon_Equals print_implicits true)
-end))), "Print implicit arguments"))::((FStar_Getopt.noshort, "print_universes", FStar_Getopt.ZeroArgs ((fun _24_257 -> (match (()) with
-| () -> begin
-(FStar_ST.op_Colon_Equals print_universes true)
-end))), "Print universes"))::((FStar_Getopt.noshort, "prn", FStar_Getopt.ZeroArgs ((fun _24_258 -> (match (()) with
-| () -> begin
-(FStar_ST.op_Colon_Equals print_real_names true)
-end))), "Print real names---you may want to use this in conjunction with log_queries"))::((FStar_Getopt.noshort, "show_signatures", FStar_Getopt.OneArg (((fun x -> (let _113_187 = (let _113_186 = (FStar_ST.read show_signatures)
-in (x)::_113_186)
-in (FStar_ST.op_Colon_Equals show_signatures _113_187))), "module name")), "Show the checked signatures for all top-level symbols in the module"))::((FStar_Getopt.noshort, "silent", FStar_Getopt.ZeroArgs ((fun _24_260 -> (match (()) with
-| () -> begin
-(FStar_ST.op_Colon_Equals silent true)
-end))), " "))::((FStar_Getopt.noshort, "smt", FStar_Getopt.OneArg (((fun x -> (FStar_ST.op_Colon_Equals z3_exe x)), "path")), "Path to the SMT solver (usually Z3, but could be any SMT2-compatible solver)"))::((FStar_Getopt.noshort, "split_cases", FStar_Getopt.OneArg (((fun n -> (let _113_195 = (FStar_Util.int_of_string n)
-in (FStar_ST.op_Colon_Equals split_cases _113_195))), "t")), "Partition VC of a match into groups of n cases"))::((FStar_Getopt.noshort, "timing", FStar_Getopt.ZeroArgs ((fun _24_263 -> (match (()) with
-| () -> begin
-(FStar_ST.op_Colon_Equals timing true)
-end))), "Print the time it takes to verify each top-level definition"))::((FStar_Getopt.noshort, "trace_error", FStar_Getopt.ZeroArgs ((fun _24_264 -> (match (()) with
-| () -> begin
-(FStar_ST.op_Colon_Equals trace_error true)
-end))), "Don\'t print an error message; show an exception trace instead"))::((FStar_Getopt.noshort, "universes", FStar_Getopt.ZeroArgs ((fun _24_265 -> (match (()) with
-| () -> begin
-(FStar_ST.op_Colon_Equals universes true)
-end))), "Use the (experimental) support for universes"))::((FStar_Getopt.noshort, "unthrottle_inductives", FStar_Getopt.ZeroArgs ((fun _24_266 -> (match (()) with
-| () -> begin
-(FStar_ST.op_Colon_Equals unthrottle_inductives true)
-end))), "Let the SMT solver unfold inductive types to arbitrary depths (may affect verifier performance)"))::((FStar_Getopt.noshort, "use_eq_at_higher_order", FStar_Getopt.ZeroArgs ((fun _24_267 -> (match (()) with
-| () -> begin
-(FStar_ST.op_Colon_Equals use_eq_at_higher_order true)
-end))), "Use equality constraints when comparing higher-order types; temporary"))::((FStar_Getopt.noshort, "use_native_int", FStar_Getopt.ZeroArgs ((fun _24_268 -> (match (()) with
-| () -> begin
-(FStar_ST.op_Colon_Equals use_native_int true)
-end))), "Extract the \'int\' type to platform-specific native int; you will need to link the generated code with the appropriate version of the prims library"))::((FStar_Getopt.noshort, "verify_module", FStar_Getopt.OneArg (((fun x -> (let _113_206 = (let _113_205 = (FStar_ST.read verify_module)
-in ((FStar_String.lowercase x))::_113_205)
-in (FStar_ST.op_Colon_Equals verify_module _113_206))), "string")), "Name of the module to verify"))::((FStar_Getopt.noshort, "__temp_no_proj", FStar_Getopt.OneArg (((fun x -> (let _113_211 = (let _113_210 = (FStar_ST.read __temp_no_proj)
-in (x)::_113_210)
-in (FStar_ST.op_Colon_Equals __temp_no_proj _113_211))), "string")), "Don\'t generate projectors for this module"))::(('v', "version", FStar_Getopt.ZeroArgs ((fun _24_271 -> (
-# 312 "FStar.Options.fst"
-let _24_273 = (display_version ())
-in (FStar_All.exit 0)))), "Display version number"))::((FStar_Getopt.noshort, "warn_top_level_effects", FStar_Getopt.ZeroArgs ((fun _24_275 -> (match (()) with
-| () -> begin
-(FStar_ST.op_Colon_Equals warn_top_level_effects true)
-end))), "Top-level effects are ignored, by default; turn this flag on to be warned when this happens"))::((FStar_Getopt.noshort, "z3timeout", FStar_Getopt.OneArg (((fun s -> (let _113_217 = (FStar_Util.int_of_string s)
-in (FStar_ST.op_Colon_Equals z3timeout _113_217))), "t")), "Set the Z3 per-query (soft) timeout to t seconds (default 5)"))::[]
-in (('h', "help", FStar_Getopt.ZeroArgs ((fun x -> (
-# 316 "FStar.Options.fst"
-let _24_279 = (display_usage specs)
-in (FStar_All.exit 0)))), "Display this information"))::specs)
-end))
-and parse_codegen : Prims.string  ->  Prims.string Prims.option = (fun s -> (match (s) with
-| ("OCaml") | ("FSharp") -> begin
-Some (s)
-end
-| _24_285 -> begin
-(
-# 322 "FStar.Options.fst"
-let _24_286 = (FStar_Util.print_string "Wrong argument to codegen flag\n")
-in (
-# 323 "FStar.Options.fst"
-let _24_288 = (let _113_220 = (specs ())
-in (display_usage _113_220))
-in (FStar_All.exit 1)))
-end))
-and validate_cardinality : Prims.string  ->  Prims.string = (fun x -> (match (x) with
-| ("warn") | ("check") | ("off") -> begin
-x
-end
-| _24_295 -> begin
-(
-# 329 "FStar.Options.fst"
-let _24_296 = (FStar_Util.print_string "Wrong argument to cardinality flag\n")
-in (
-# 330 "FStar.Options.fst"
-let _24_298 = (let _113_222 = (specs ())
-in (display_usage _113_222))
-in (FStar_All.exit 1)))
-end))
-and set_interactive_fsi : Prims.unit  ->  Prims.unit = (fun _24_300 -> if (FStar_ST.read interactive) then begin
-(FStar_ST.op_Colon_Equals interactive_fsi true)
-end else begin
-(
-# 334 "FStar.Options.fst"
-let _24_302 = (FStar_Util.print_string "Set interactive flag first before setting interactive fsi flag\n")
-in (
-# 335 "FStar.Options.fst"
-let _24_304 = (let _113_224 = (specs ())
-in (display_usage _113_224))
-in (FStar_All.exit 1)))
-end)
-
-# 337 "FStar.Options.fst"
-let should_verify : Prims.string  ->  Prims.bool = (fun m -> if (FStar_ST.read verify) then begin
-(match ((FStar_ST.read verify_module)) with
-| [] -> begin
-true
-end
-| l -> begin
-(FStar_List.contains (FStar_String.lowercase m) l)
-end)
-end else begin
-false
-end)
-
-# 344 "FStar.Options.fst"
-let dont_gen_projectors : Prims.string  ->  Prims.bool = (fun m -> (let _113_229 = (FStar_ST.read __temp_no_proj)
-in (FStar_List.contains m _113_229)))
-
-# 346 "FStar.Options.fst"
-let should_print_message : Prims.string  ->  Prims.bool = (fun m -> if (should_verify m) then begin
-(m <> "Prims")
-end else begin
-false
-end)
-
-# 351 "FStar.Options.fst"
-type options =
-| Set
-| Reset
-| Restore
-
-# 352 "FStar.Options.fst"
-let is_Set = (fun _discr_ -> (match (_discr_) with
-| Set (_) -> begin
-true
-end
-| _ -> begin
-false
-end))
-
-# 353 "FStar.Options.fst"
-let is_Reset = (fun _discr_ -> (match (_discr_) with
-| Reset (_) -> begin
-true
-end
-| _ -> begin
-false
-end))
-
-# 354 "FStar.Options.fst"
-let is_Restore = (fun _discr_ -> (match (_discr_) with
-| Restore (_) -> begin
-true
-end
-| _ -> begin
-false
-end))
-
-# 356 "FStar.Options.fst"
-let set_options : options  ->  Prims.string  ->  FStar_Getopt.parse_cmdline_res = (
-# 359 "FStar.Options.fst"
-let settable = (fun _24_2 -> (match (_24_2) with
-| ("admit_smt_queries") | ("cardinality") | ("debug") | ("debug_level") | ("detail_errors") | ("eager_inference") | ("hide_genident_nums") | ("hide_uvar_nums") | ("initial_fuel") | ("initial_ifuel") | ("inline_arith") | ("lax") | ("log_types") | ("log_queries") | ("max_fuel") | ("max_ifuel") | ("min_fuel") | ("print_before_norm") | ("print_bound_var_types") | ("print_effect_args") | ("print_fuels") | ("print_implicits") | ("print_universes") | ("prn") | ("show_signatures") | ("silent") | ("split_cases") | ("timing") | ("trace_error") | ("unthrottle_inductives") | ("use_eq_at_higher_order") | ("__temp_no_proj") | ("warn_top_level_effects") -> begin
-true
-end
-| _24_346 -> begin
-false
-end))
-in (
-# 394 "FStar.Options.fst"
-let resettable = (fun s -> ((settable s) || (s = "z3timeout")))
-in (
-# 395 "FStar.Options.fst"
-let all_specs = (specs ())
-in (
-# 396 "FStar.Options.fst"
-let settable_specs = (FStar_All.pipe_right all_specs (FStar_List.filter (fun _24_358 -> (match (_24_358) with
-| (_24_352, x, _24_355, _24_357) -> begin
-(settable x)
-end))))
-in (
-# 397 "FStar.Options.fst"
-let resettable_specs = (FStar_All.pipe_right all_specs (FStar_List.filter (fun _24_367 -> (match (_24_367) with
-| (_24_361, x, _24_364, _24_366) -> begin
-(resettable x)
-end))))
-in (fun o s -> (
-# 399 "FStar.Options.fst"
-let specs = (match (o) with
-| Set -> begin
-settable_specs
-end
-| Reset -> begin
-resettable_specs
-=======
 (get_max_fuel ())
 end))
 
@@ -2246,7 +1494,6 @@
 (match ((get_smt ())) with
 | None -> begin
 (FStar_Platform.exe "z3")
->>>>>>> 698bfc72
 end
 | Some (s) -> begin
 s
@@ -2254,30 +1501,10 @@
 end))
 
 
-<<<<<<< HEAD
-# 405 "FStar.Options.fst"
-let restore_cmd_line_options : Prims.unit  ->  FStar_Getopt.parse_cmdline_res = (fun _24_377 -> (match (()) with
-| () -> begin
-(
-# 408 "FStar.Options.fst"
-let old_verify_module = (FStar_ST.read verify_module)
-in (
-# 409 "FStar.Options.fst"
-let _24_379 = (init_options ())
-in (
-# 410 "FStar.Options.fst"
-let r = (let _113_249 = (specs ())
-in (FStar_Getopt.parse_cmdline _113_249 (fun x -> ())))
-in (
-# 411 "FStar.Options.fst"
-let _24_383 = (FStar_ST.op_Colon_Equals verify_module old_verify_module)
-in r))))
-=======
 let z3_timeout : Prims.unit  ->  Prims.int = (fun _24_445 -> (match (()) with
 | () -> begin
 (get_z3timeout ())
->>>>>>> 698bfc72
-end))
-
-
-
+end))
+
+
+
