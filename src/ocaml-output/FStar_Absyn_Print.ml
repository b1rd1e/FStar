--- conflicted
+++ resolved
@@ -88,13 +88,8 @@
 end))
 
 
-<<<<<<< HEAD
-let rec reconstruct_lex : FStar_Absyn_Syntax.exp  ->  (FStar_Absyn_Syntax.exp', (FStar_Absyn_Syntax.typ', (FStar_Absyn_Syntax.knd', Prims.unit) FStar_Absyn_Syntax.syntax) FStar_Absyn_Syntax.syntax) FStar_Absyn_Syntax.syntax Prims.list Prims.option = (fun e -> (match ((let _129_28 = (FStar_Absyn_Util.compress_exp e)
-in _129_28.FStar_Absyn_Syntax.n)) with
-=======
-let rec reconstruct_lex : FStar_Absyn_Syntax.exp  ->  (FStar_Absyn_Syntax.exp', (FStar_Absyn_Syntax.typ', (FStar_Absyn_Syntax.knd', Prims.unit) FStar_Absyn_Syntax.syntax) FStar_Absyn_Syntax.syntax) FStar_Absyn_Syntax.syntax Prims.list Prims.option = (fun e -> (match ((let _130_28 = (FStar_Absyn_Util.compress_exp e)
-in _130_28.FStar_Absyn_Syntax.n)) with
->>>>>>> bae9872c
+let rec reconstruct_lex : FStar_Absyn_Syntax.exp  ->  (FStar_Absyn_Syntax.exp', (FStar_Absyn_Syntax.typ', (FStar_Absyn_Syntax.knd', Prims.unit) FStar_Absyn_Syntax.syntax) FStar_Absyn_Syntax.syntax) FStar_Absyn_Syntax.syntax Prims.list Prims.option = (fun e -> (match ((let _133_28 = (FStar_Absyn_Util.compress_exp e)
+in _133_28.FStar_Absyn_Syntax.n)) with
 | FStar_Absyn_Syntax.Exp_app (f, args) -> begin
 (
 
@@ -115,21 +110,12 @@
 x
 end)) args)
 in if ((is_lex_cons f) && ((FStar_List.length exps) = (Prims.parse_int "2"))) then begin
-<<<<<<< HEAD
-(match ((let _129_31 = (FStar_List.nth exps (Prims.parse_int "1"))
-in (reconstruct_lex _129_31))) with
+(match ((let _133_31 = (FStar_List.nth exps (Prims.parse_int "1"))
+in (reconstruct_lex _133_31))) with
 | Some (xs) -> begin
-(let _129_33 = (let _129_32 = (FStar_List.nth exps (Prims.parse_int "0"))
-in (_129_32)::xs)
-in Some (_129_33))
-=======
-(match ((let _130_31 = (FStar_List.nth exps (Prims.parse_int "1"))
-in (reconstruct_lex _130_31))) with
-| Some (xs) -> begin
-(let _130_33 = (let _130_32 = (FStar_List.nth exps (Prims.parse_int "0"))
-in (_130_32)::xs)
-in Some (_130_33))
->>>>>>> bae9872c
+(let _133_33 = (let _133_32 = (FStar_List.nth exps (Prims.parse_int "0"))
+in (_133_32)::xs)
+in Some (_133_33))
 end
 | None -> begin
 None
@@ -160,53 +146,28 @@
 end))
 
 
-<<<<<<< HEAD
-let find_lid : FStar_Ident.lident  ->  (FStar_Ident.lident * Prims.string) Prims.list  ->  Prims.string = (fun x xs -> (let _129_47 = (find (fun p -> (FStar_Ident.lid_equals x (Prims.fst p))) xs)
-in (Prims.snd _129_47)))
-
-
-let infix_prim_op_to_string = (fun e -> (let _129_49 = (get_lid e)
-in (find_lid _129_49 infix_prim_ops)))
-
-
-let unary_prim_op_to_string = (fun e -> (let _129_51 = (get_lid e)
-in (find_lid _129_51 unary_prim_ops)))
-
-
-let infix_type_op_to_string = (fun t -> (let _129_53 = (get_type_lid t)
-in (find_lid _129_53 infix_type_ops)))
-
-
-let unary_type_op_to_string = (fun t -> (let _129_55 = (get_type_lid t)
-in (find_lid _129_55 unary_type_ops)))
-
-
-let quant_to_string = (fun t -> (let _129_57 = (get_type_lid t)
-in (find_lid _129_57 quants)))
-=======
-let find_lid : FStar_Ident.lident  ->  (FStar_Ident.lident * Prims.string) Prims.list  ->  Prims.string = (fun x xs -> (let _130_47 = (find (fun p -> (FStar_Ident.lid_equals x (Prims.fst p))) xs)
-in (Prims.snd _130_47)))
-
-
-let infix_prim_op_to_string = (fun e -> (let _130_49 = (get_lid e)
-in (find_lid _130_49 infix_prim_ops)))
-
-
-let unary_prim_op_to_string = (fun e -> (let _130_51 = (get_lid e)
-in (find_lid _130_51 unary_prim_ops)))
-
-
-let infix_type_op_to_string = (fun t -> (let _130_53 = (get_type_lid t)
-in (find_lid _130_53 infix_type_ops)))
-
-
-let unary_type_op_to_string = (fun t -> (let _130_55 = (get_type_lid t)
-in (find_lid _130_55 unary_type_ops)))
-
-
-let quant_to_string = (fun t -> (let _130_57 = (get_type_lid t)
-in (find_lid _130_57 quants)))
->>>>>>> bae9872c
+let find_lid : FStar_Ident.lident  ->  (FStar_Ident.lident * Prims.string) Prims.list  ->  Prims.string = (fun x xs -> (let _133_47 = (find (fun p -> (FStar_Ident.lid_equals x (Prims.fst p))) xs)
+in (Prims.snd _133_47)))
+
+
+let infix_prim_op_to_string = (fun e -> (let _133_49 = (get_lid e)
+in (find_lid _133_49 infix_prim_ops)))
+
+
+let unary_prim_op_to_string = (fun e -> (let _133_51 = (get_lid e)
+in (find_lid _133_51 unary_prim_ops)))
+
+
+let infix_type_op_to_string = (fun t -> (let _133_53 = (get_type_lid t)
+in (find_lid _133_53 infix_type_ops)))
+
+
+let unary_type_op_to_string = (fun t -> (let _133_55 = (get_type_lid t)
+in (find_lid _133_55 unary_type_ops)))
+
+
+let quant_to_string = (fun t -> (let _133_57 = (get_type_lid t)
+in (find_lid _133_57 quants)))
 
 
 let rec sli : FStar_Ident.lident  ->  Prims.string = (fun l -> if (FStar_Options.print_real_names ()) then begin
@@ -225,13 +186,8 @@
 | () -> begin
 (
 
-<<<<<<< HEAD
-let _32_127 = (let _129_62 = (FStar_Util.substring_from bvd.FStar_Absyn_Syntax.ppname.FStar_Ident.idText (Prims.parse_int "1"))
-in (FStar_Util.int_of_string _129_62))
-=======
-let _33_127 = (let _130_62 = (FStar_Util.substring_from bvd.FStar_Absyn_Syntax.ppname.FStar_Ident.idText (Prims.parse_int "1"))
-in (FStar_Util.int_of_string _130_62))
->>>>>>> bae9872c
+let _33_127 = (let _133_62 = (FStar_Util.substring_from bvd.FStar_Absyn_Syntax.ppname.FStar_Ident.idText (Prims.parse_int "1"))
+in (FStar_Util.int_of_string _133_62))
 in "_?")
 end)
 with
@@ -304,15 +260,9 @@
 "Typ_refine"
 end
 | FStar_Absyn_Syntax.Typ_app (head, args) -> begin
-<<<<<<< HEAD
-(let _129_103 = (tag_of_typ head)
-in (let _129_102 = (FStar_All.pipe_left FStar_Util.string_of_int (FStar_List.length args))
-in (FStar_Util.format2 "Typ_app(%s, [%s args])" _129_103 _129_102)))
-=======
-(let _130_103 = (tag_of_typ head)
-in (let _130_102 = (FStar_All.pipe_left FStar_Util.string_of_int (FStar_List.length args))
-in (FStar_Util.format2 "Typ_app(%s, [%s args])" _130_103 _130_102)))
->>>>>>> bae9872c
+(let _133_103 = (tag_of_typ head)
+in (let _133_102 = (FStar_All.pipe_left FStar_Util.string_of_int (FStar_List.length args))
+in (FStar_Util.format2 "Typ_app(%s, [%s args])" _133_103 _133_102)))
 end
 | FStar_Absyn_Syntax.Typ_lam (_33_185) -> begin
 "Typ_lam"
@@ -375,15 +325,9 @@
 | FStar_Absyn_Syntax.Exp_delayed (_33_246) -> begin
 "Exp_delayed"
 end
-<<<<<<< HEAD
-| FStar_Absyn_Syntax.Exp_meta (FStar_Absyn_Syntax.Meta_desugared (_32_249, m)) -> begin
-(let _129_107 = (meta_e_to_string m)
-in (Prims.strcat "Exp_meta_desugared " _129_107))
-=======
 | FStar_Absyn_Syntax.Exp_meta (FStar_Absyn_Syntax.Meta_desugared (_33_249, m)) -> begin
-(let _130_107 = (meta_e_to_string m)
-in (Prims.strcat "Exp_meta_desugared " _130_107))
->>>>>>> bae9872c
+(let _133_107 = (meta_e_to_string m)
+in (Prims.strcat "Exp_meta_desugared " _133_107))
 end))
 and meta_e_to_string : FStar_Absyn_Syntax.meta_source_info  ->  Prims.string = (fun _33_4 -> (match (_33_4) with
 | FStar_Absyn_Syntax.Data_app -> begin
@@ -412,13 +356,8 @@
 (sli l)
 end
 | FStar_Absyn_Syntax.Typ_meta (meta) -> begin
-<<<<<<< HEAD
-(let _129_113 = (FStar_All.pipe_right meta meta_to_string)
-in (FStar_Util.format1 "(Meta %s)" _129_113))
-=======
-(let _130_113 = (FStar_All.pipe_right meta meta_to_string)
-in (FStar_Util.format1 "(Meta %s)" _130_113))
->>>>>>> bae9872c
+(let _133_113 = (FStar_All.pipe_right meta meta_to_string)
+in (FStar_Util.format1 "(Meta %s)" _133_113))
 end
 | FStar_Absyn_Syntax.Typ_btvar (btv) -> begin
 (strBvd btv.FStar_Absyn_Syntax.v)
@@ -427,27 +366,15 @@
 (sli v.FStar_Absyn_Syntax.v)
 end
 | FStar_Absyn_Syntax.Typ_fun (binders, c) -> begin
-<<<<<<< HEAD
-(let _129_115 = (binders_to_string " -> " binders)
-in (let _129_114 = (comp_typ_to_string c)
-in (FStar_Util.format2 "(%s -> %s)" _129_115 _129_114)))
+(let _133_115 = (binders_to_string " -> " binders)
+in (let _133_114 = (comp_typ_to_string c)
+in (FStar_Util.format2 "(%s -> %s)" _133_115 _133_114)))
 end
 | FStar_Absyn_Syntax.Typ_refine (xt, f) -> begin
-(let _129_118 = (strBvd xt.FStar_Absyn_Syntax.v)
-in (let _129_117 = (FStar_All.pipe_right xt.FStar_Absyn_Syntax.sort typ_to_string)
-in (let _129_116 = (FStar_All.pipe_right f formula_to_string)
-in (FStar_Util.format3 "%s:%s{%s}" _129_118 _129_117 _129_116))))
-=======
-(let _130_115 = (binders_to_string " -> " binders)
-in (let _130_114 = (comp_typ_to_string c)
-in (FStar_Util.format2 "(%s -> %s)" _130_115 _130_114)))
-end
-| FStar_Absyn_Syntax.Typ_refine (xt, f) -> begin
-(let _130_118 = (strBvd xt.FStar_Absyn_Syntax.v)
-in (let _130_117 = (FStar_All.pipe_right xt.FStar_Absyn_Syntax.sort typ_to_string)
-in (let _130_116 = (FStar_All.pipe_right f formula_to_string)
-in (FStar_Util.format3 "%s:%s{%s}" _130_118 _130_117 _130_116))))
->>>>>>> bae9872c
+(let _133_118 = (strBvd xt.FStar_Absyn_Syntax.v)
+in (let _133_117 = (FStar_All.pipe_right xt.FStar_Absyn_Syntax.sort typ_to_string)
+in (let _133_116 = (FStar_All.pipe_right f formula_to_string)
+in (FStar_Util.format3 "%s:%s{%s}" _133_118 _133_117 _133_116))))
 end
 | FStar_Absyn_Syntax.Typ_app (_33_286, []) -> begin
 (failwith "Empty args!")
@@ -464,27 +391,15 @@
 | FStar_Absyn_Syntax.Typ_lam ((b)::[], t) -> begin
 (k ((b), (t)))
 end
-<<<<<<< HEAD
-| _32_306 -> begin
-(let _129_129 = (tag_of_typ t)
-in (let _129_128 = (typ_to_string t)
-in (FStar_Util.format2 "<Expected a type-lambda! got %s>%s" _129_129 _129_128)))
+| _33_306 -> begin
+(let _133_129 = (tag_of_typ t)
+in (let _133_128 = (typ_to_string t)
+in (FStar_Util.format2 "<Expected a type-lambda! got %s>%s" _133_129 _133_128)))
 end))
 end
 | FStar_Util.Inr (e) -> begin
-(let _129_130 = (exp_to_string e)
-in (FStar_Util.format1 "(<Expected a type!>%s)" _129_130))
-=======
-| _33_306 -> begin
-(let _130_129 = (tag_of_typ t)
-in (let _130_128 = (typ_to_string t)
-in (FStar_Util.format2 "<Expected a type-lambda! got %s>%s" _130_129 _130_128)))
-end))
-end
-| FStar_Util.Inr (e) -> begin
-(let _130_130 = (exp_to_string e)
-in (FStar_Util.format1 "(<Expected a type!>%s)" _130_130))
->>>>>>> bae9872c
+(let _133_130 = (exp_to_string e)
+in (FStar_Util.format1 "(<Expected a type!>%s)" _133_130))
 end))
 in (
 
@@ -500,83 +415,43 @@
 (filter_imp args)
 end
 in if ((is_ite t) && ((FStar_List.length args) = (Prims.parse_int "3"))) then begin
-<<<<<<< HEAD
-(let _129_140 = (let _129_135 = (FStar_List.nth args (Prims.parse_int "0"))
-in (arg_to_string _129_135))
-in (let _129_139 = (let _129_136 = (FStar_List.nth args (Prims.parse_int "1"))
-in (arg_to_string _129_136))
-in (let _129_138 = (let _129_137 = (FStar_List.nth args (Prims.parse_int "2"))
-in (arg_to_string _129_137))
-in (FStar_Util.format3 "if %s then %s else %s" _129_140 _129_139 _129_138))))
+(let _133_140 = (let _133_135 = (FStar_List.nth args (Prims.parse_int "0"))
+in (arg_to_string _133_135))
+in (let _133_139 = (let _133_136 = (FStar_List.nth args (Prims.parse_int "1"))
+in (arg_to_string _133_136))
+in (let _133_138 = (let _133_137 = (FStar_List.nth args (Prims.parse_int "2"))
+in (arg_to_string _133_137))
+in (FStar_Util.format3 "if %s then %s else %s" _133_140 _133_139 _133_138))))
 end else begin
 if ((is_b2t t) && ((FStar_List.length args) = (Prims.parse_int "1"))) then begin
-(let _129_141 = (FStar_List.nth args (Prims.parse_int "0"))
-in (FStar_All.pipe_right _129_141 arg_to_string))
+(let _133_141 = (FStar_List.nth args (Prims.parse_int "0"))
+in (FStar_All.pipe_right _133_141 arg_to_string))
 end else begin
 if ((is_quant t) && ((FStar_List.length args) <= (Prims.parse_int "2"))) then begin
-(let _129_146 = (quant_to_string t)
-in (let _129_145 = (let _129_142 = (FStar_List.nth args' (Prims.parse_int "0"))
-in (qbinder_to_string _129_142))
-in (let _129_144 = (let _129_143 = (FStar_List.nth args' (Prims.parse_int "0"))
-in (qbody_to_string _129_143))
-in (FStar_Util.format3 "(%s (%s). %s)" _129_146 _129_145 _129_144))))
+(let _133_146 = (quant_to_string t)
+in (let _133_145 = (let _133_142 = (FStar_List.nth args' (Prims.parse_int "0"))
+in (qbinder_to_string _133_142))
+in (let _133_144 = (let _133_143 = (FStar_List.nth args' (Prims.parse_int "0"))
+in (qbody_to_string _133_143))
+in (FStar_Util.format3 "(%s (%s). %s)" _133_146 _133_145 _133_144))))
 end else begin
 if ((is_infix_type_op t) && ((FStar_List.length args') = (Prims.parse_int "2"))) then begin
-(let _129_151 = (let _129_147 = (FStar_List.nth args' (Prims.parse_int "0"))
-in (FStar_All.pipe_right _129_147 arg_to_string))
-in (let _129_150 = (FStar_All.pipe_right t infix_type_op_to_string)
-in (let _129_149 = (let _129_148 = (FStar_List.nth args' (Prims.parse_int "1"))
-in (FStar_All.pipe_right _129_148 arg_to_string))
-in (FStar_Util.format3 "(%s %s %s)" _129_151 _129_150 _129_149))))
+(let _133_151 = (let _133_147 = (FStar_List.nth args' (Prims.parse_int "0"))
+in (FStar_All.pipe_right _133_147 arg_to_string))
+in (let _133_150 = (FStar_All.pipe_right t infix_type_op_to_string)
+in (let _133_149 = (let _133_148 = (FStar_List.nth args' (Prims.parse_int "1"))
+in (FStar_All.pipe_right _133_148 arg_to_string))
+in (FStar_Util.format3 "(%s %s %s)" _133_151 _133_150 _133_149))))
 end else begin
 if ((is_unary_type_op t) && ((FStar_List.length args') = (Prims.parse_int "1"))) then begin
-(let _129_154 = (FStar_All.pipe_right t unary_type_op_to_string)
-in (let _129_153 = (let _129_152 = (FStar_List.nth args' (Prims.parse_int "0"))
-in (FStar_All.pipe_right _129_152 arg_to_string))
-in (FStar_Util.format2 "(%s %s)" _129_154 _129_153)))
-end else begin
-(let _129_156 = (FStar_All.pipe_right t typ_to_string)
-in (let _129_155 = (FStar_All.pipe_right args args_to_string)
-in (FStar_Util.format2 "(%s %s)" _129_156 _129_155)))
-=======
-(let _130_140 = (let _130_135 = (FStar_List.nth args (Prims.parse_int "0"))
-in (arg_to_string _130_135))
-in (let _130_139 = (let _130_136 = (FStar_List.nth args (Prims.parse_int "1"))
-in (arg_to_string _130_136))
-in (let _130_138 = (let _130_137 = (FStar_List.nth args (Prims.parse_int "2"))
-in (arg_to_string _130_137))
-in (FStar_Util.format3 "if %s then %s else %s" _130_140 _130_139 _130_138))))
-end else begin
-if ((is_b2t t) && ((FStar_List.length args) = (Prims.parse_int "1"))) then begin
-(let _130_141 = (FStar_List.nth args (Prims.parse_int "0"))
-in (FStar_All.pipe_right _130_141 arg_to_string))
-end else begin
-if ((is_quant t) && ((FStar_List.length args) <= (Prims.parse_int "2"))) then begin
-(let _130_146 = (quant_to_string t)
-in (let _130_145 = (let _130_142 = (FStar_List.nth args' (Prims.parse_int "0"))
-in (qbinder_to_string _130_142))
-in (let _130_144 = (let _130_143 = (FStar_List.nth args' (Prims.parse_int "0"))
-in (qbody_to_string _130_143))
-in (FStar_Util.format3 "(%s (%s). %s)" _130_146 _130_145 _130_144))))
-end else begin
-if ((is_infix_type_op t) && ((FStar_List.length args') = (Prims.parse_int "2"))) then begin
-(let _130_151 = (let _130_147 = (FStar_List.nth args' (Prims.parse_int "0"))
-in (FStar_All.pipe_right _130_147 arg_to_string))
-in (let _130_150 = (FStar_All.pipe_right t infix_type_op_to_string)
-in (let _130_149 = (let _130_148 = (FStar_List.nth args' (Prims.parse_int "1"))
-in (FStar_All.pipe_right _130_148 arg_to_string))
-in (FStar_Util.format3 "(%s %s %s)" _130_151 _130_150 _130_149))))
-end else begin
-if ((is_unary_type_op t) && ((FStar_List.length args') = (Prims.parse_int "1"))) then begin
-(let _130_154 = (FStar_All.pipe_right t unary_type_op_to_string)
-in (let _130_153 = (let _130_152 = (FStar_List.nth args' (Prims.parse_int "0"))
-in (FStar_All.pipe_right _130_152 arg_to_string))
-in (FStar_Util.format2 "(%s %s)" _130_154 _130_153)))
-end else begin
-(let _130_156 = (FStar_All.pipe_right t typ_to_string)
-in (let _130_155 = (FStar_All.pipe_right args args_to_string)
-in (FStar_Util.format2 "(%s %s)" _130_156 _130_155)))
->>>>>>> bae9872c
+(let _133_154 = (FStar_All.pipe_right t unary_type_op_to_string)
+in (let _133_153 = (let _133_152 = (FStar_List.nth args' (Prims.parse_int "0"))
+in (FStar_All.pipe_right _133_152 arg_to_string))
+in (FStar_Util.format2 "(%s %s)" _133_154 _133_153)))
+end else begin
+(let _133_156 = (FStar_All.pipe_right t typ_to_string)
+in (let _133_155 = (FStar_All.pipe_right args args_to_string)
+in (FStar_Util.format2 "(%s %s)" _133_156 _133_155)))
 end
 end
 end
@@ -584,27 +459,15 @@
 end))))
 end
 | FStar_Absyn_Syntax.Typ_lam (binders, t2) -> begin
-<<<<<<< HEAD
-(let _129_158 = (binders_to_string " " binders)
-in (let _129_157 = (FStar_All.pipe_right t2 typ_to_string)
-in (FStar_Util.format2 "(fun %s -> %s)" _129_158 _129_157)))
+(let _133_158 = (binders_to_string " " binders)
+in (let _133_157 = (FStar_All.pipe_right t2 typ_to_string)
+in (FStar_Util.format2 "(fun %s -> %s)" _133_158 _133_157)))
 end
 | FStar_Absyn_Syntax.Typ_ascribed (t, k) -> begin
 if (FStar_Options.print_real_names ()) then begin
-(let _129_160 = (typ_to_string t)
-in (let _129_159 = (kind_to_string k)
-in (FStar_Util.format2 "(%s <: %s)" _129_160 _129_159)))
-=======
-(let _130_158 = (binders_to_string " " binders)
-in (let _130_157 = (FStar_All.pipe_right t2 typ_to_string)
-in (FStar_Util.format2 "(fun %s -> %s)" _130_158 _130_157)))
-end
-| FStar_Absyn_Syntax.Typ_ascribed (t, k) -> begin
-if (FStar_Options.print_real_names ()) then begin
-(let _130_160 = (typ_to_string t)
-in (let _130_159 = (kind_to_string k)
-in (FStar_Util.format2 "(%s <: %s)" _130_160 _130_159)))
->>>>>>> bae9872c
+(let _133_160 = (typ_to_string t)
+in (let _133_159 = (kind_to_string k)
+in (FStar_Util.format2 "(%s <: %s)" _133_160 _133_159)))
 end else begin
 (FStar_All.pipe_right t typ_to_string)
 end
@@ -624,41 +487,22 @@
 and uvar_t_to_string : (FStar_Absyn_Syntax.uvar_t * FStar_Absyn_Syntax.knd)  ->  Prims.string = (fun _33_342 -> (match (_33_342) with
 | (uv, k) -> begin
 if (false && (FStar_Options.print_real_names ())) then begin
-<<<<<<< HEAD
-(let _129_164 = if (FStar_Options.hide_uvar_nums ()) then begin
+(let _133_164 = if (FStar_Options.hide_uvar_nums ()) then begin
 "?"
 end else begin
-(let _129_162 = (FStar_Unionfind.uvar_id uv)
-in (FStar_Util.string_of_int _129_162))
-end
-in (let _129_163 = (kind_to_string k)
-in (FStar_Util.format2 "(U%s : %s)" _129_164 _129_163)))
-end else begin
-(let _129_166 = if (FStar_Options.hide_uvar_nums ()) then begin
+(let _133_162 = (FStar_Unionfind.uvar_id uv)
+in (FStar_Util.string_of_int _133_162))
+end
+in (let _133_163 = (kind_to_string k)
+in (FStar_Util.format2 "(U%s : %s)" _133_164 _133_163)))
+end else begin
+(let _133_166 = if (FStar_Options.hide_uvar_nums ()) then begin
 "?"
 end else begin
-(let _129_165 = (FStar_Unionfind.uvar_id uv)
-in (FStar_Util.string_of_int _129_165))
-end
-in (FStar_Util.format1 "U%s" _129_166))
-=======
-(let _130_164 = if (FStar_Options.hide_uvar_nums ()) then begin
-"?"
-end else begin
-(let _130_162 = (FStar_Unionfind.uvar_id uv)
-in (FStar_Util.string_of_int _130_162))
-end
-in (let _130_163 = (kind_to_string k)
-in (FStar_Util.format2 "(U%s : %s)" _130_164 _130_163)))
-end else begin
-(let _130_166 = if (FStar_Options.hide_uvar_nums ()) then begin
-"?"
-end else begin
-(let _130_165 = (FStar_Unionfind.uvar_id uv)
-in (FStar_Util.string_of_int _130_165))
-end
-in (FStar_Util.format1 "U%s" _130_166))
->>>>>>> bae9872c
+(let _133_165 = (FStar_Unionfind.uvar_id uv)
+in (FStar_Util.string_of_int _133_165))
+end
+in (FStar_Util.format1 "U%s" _133_166))
 end
 end))
 and imp_to_string : Prims.string  ->  FStar_Absyn_Syntax.arg_qualifier Prims.option  ->  Prims.string = (fun s _33_5 -> (match (_33_5) with
@@ -673,68 +517,36 @@
 end))
 and binder_to_string' : Prims.bool  ->  ((((FStar_Absyn_Syntax.typ', (FStar_Absyn_Syntax.knd', Prims.unit) FStar_Absyn_Syntax.syntax) FStar_Absyn_Syntax.syntax FStar_Absyn_Syntax.bvdef, (FStar_Absyn_Syntax.knd', Prims.unit) FStar_Absyn_Syntax.syntax) FStar_Absyn_Syntax.withinfo_t, ((FStar_Absyn_Syntax.exp', (FStar_Absyn_Syntax.typ', (FStar_Absyn_Syntax.knd', Prims.unit) FStar_Absyn_Syntax.syntax) FStar_Absyn_Syntax.syntax) FStar_Absyn_Syntax.syntax FStar_Absyn_Syntax.bvdef, (FStar_Absyn_Syntax.typ', (FStar_Absyn_Syntax.knd', Prims.unit) FStar_Absyn_Syntax.syntax) FStar_Absyn_Syntax.syntax) FStar_Absyn_Syntax.withinfo_t) FStar_Util.either * FStar_Absyn_Syntax.arg_qualifier Prims.option)  ->  Prims.string = (fun is_arrow b -> (match (b) with
 | (FStar_Util.Inl (a), imp) -> begin
-<<<<<<< HEAD
-if ((FStar_Absyn_Syntax.is_null_binder b) || ((let _129_171 = (FStar_Options.print_real_names ())
-in (FStar_All.pipe_right _129_171 Prims.op_Negation)) && (FStar_Absyn_Syntax.is_null_pp a.FStar_Absyn_Syntax.v))) then begin
+if ((FStar_Absyn_Syntax.is_null_binder b) || ((let _133_171 = (FStar_Options.print_real_names ())
+in (FStar_All.pipe_right _133_171 Prims.op_Negation)) && (FStar_Absyn_Syntax.is_null_pp a.FStar_Absyn_Syntax.v))) then begin
 (kind_to_string a.FStar_Absyn_Syntax.sort)
 end else begin
 if ((not (is_arrow)) && (not ((FStar_Options.print_implicits ())))) then begin
-(let _129_172 = (strBvd a.FStar_Absyn_Syntax.v)
-in (imp_to_string _129_172 imp))
-end else begin
-(let _129_176 = (let _129_175 = (strBvd a.FStar_Absyn_Syntax.v)
-in (let _129_174 = (let _129_173 = (kind_to_string a.FStar_Absyn_Syntax.sort)
-in (Prims.strcat ":" _129_173))
-in (Prims.strcat _129_175 _129_174)))
-in (imp_to_string _129_176 imp))
-=======
-if ((FStar_Absyn_Syntax.is_null_binder b) || ((let _130_171 = (FStar_Options.print_real_names ())
-in (FStar_All.pipe_right _130_171 Prims.op_Negation)) && (FStar_Absyn_Syntax.is_null_pp a.FStar_Absyn_Syntax.v))) then begin
-(kind_to_string a.FStar_Absyn_Syntax.sort)
+(let _133_172 = (strBvd a.FStar_Absyn_Syntax.v)
+in (imp_to_string _133_172 imp))
+end else begin
+(let _133_176 = (let _133_175 = (strBvd a.FStar_Absyn_Syntax.v)
+in (let _133_174 = (let _133_173 = (kind_to_string a.FStar_Absyn_Syntax.sort)
+in (Prims.strcat ":" _133_173))
+in (Prims.strcat _133_175 _133_174)))
+in (imp_to_string _133_176 imp))
+end
+end
+end
+| (FStar_Util.Inr (x), imp) -> begin
+if ((FStar_Absyn_Syntax.is_null_binder b) || ((let _133_177 = (FStar_Options.print_real_names ())
+in (FStar_All.pipe_right _133_177 Prims.op_Negation)) && (FStar_Absyn_Syntax.is_null_pp x.FStar_Absyn_Syntax.v))) then begin
+(typ_to_string x.FStar_Absyn_Syntax.sort)
 end else begin
 if ((not (is_arrow)) && (not ((FStar_Options.print_implicits ())))) then begin
-(let _130_172 = (strBvd a.FStar_Absyn_Syntax.v)
-in (imp_to_string _130_172 imp))
-end else begin
-(let _130_176 = (let _130_175 = (strBvd a.FStar_Absyn_Syntax.v)
-in (let _130_174 = (let _130_173 = (kind_to_string a.FStar_Absyn_Syntax.sort)
-in (Prims.strcat ":" _130_173))
-in (Prims.strcat _130_175 _130_174)))
-in (imp_to_string _130_176 imp))
->>>>>>> bae9872c
-end
-end
-end
-| (FStar_Util.Inr (x), imp) -> begin
-<<<<<<< HEAD
-if ((FStar_Absyn_Syntax.is_null_binder b) || ((let _129_177 = (FStar_Options.print_real_names ())
-in (FStar_All.pipe_right _129_177 Prims.op_Negation)) && (FStar_Absyn_Syntax.is_null_pp x.FStar_Absyn_Syntax.v))) then begin
-(typ_to_string x.FStar_Absyn_Syntax.sort)
-end else begin
-if ((not (is_arrow)) && (not ((FStar_Options.print_implicits ())))) then begin
-(let _129_178 = (strBvd x.FStar_Absyn_Syntax.v)
-in (imp_to_string _129_178 imp))
-end else begin
-(let _129_182 = (let _129_181 = (strBvd x.FStar_Absyn_Syntax.v)
-in (let _129_180 = (let _129_179 = (typ_to_string x.FStar_Absyn_Syntax.sort)
-in (Prims.strcat ":" _129_179))
-in (Prims.strcat _129_181 _129_180)))
-in (imp_to_string _129_182 imp))
-=======
-if ((FStar_Absyn_Syntax.is_null_binder b) || ((let _130_177 = (FStar_Options.print_real_names ())
-in (FStar_All.pipe_right _130_177 Prims.op_Negation)) && (FStar_Absyn_Syntax.is_null_pp x.FStar_Absyn_Syntax.v))) then begin
-(typ_to_string x.FStar_Absyn_Syntax.sort)
-end else begin
-if ((not (is_arrow)) && (not ((FStar_Options.print_implicits ())))) then begin
-(let _130_178 = (strBvd x.FStar_Absyn_Syntax.v)
-in (imp_to_string _130_178 imp))
-end else begin
-(let _130_182 = (let _130_181 = (strBvd x.FStar_Absyn_Syntax.v)
-in (let _130_180 = (let _130_179 = (typ_to_string x.FStar_Absyn_Syntax.sort)
-in (Prims.strcat ":" _130_179))
-in (Prims.strcat _130_181 _130_180)))
-in (imp_to_string _130_182 imp))
->>>>>>> bae9872c
+(let _133_178 = (strBvd x.FStar_Absyn_Syntax.v)
+in (imp_to_string _133_178 imp))
+end else begin
+(let _133_182 = (let _133_181 = (strBvd x.FStar_Absyn_Syntax.v)
+in (let _133_180 = (let _133_179 = (typ_to_string x.FStar_Absyn_Syntax.sort)
+in (Prims.strcat ":" _133_179))
+in (Prims.strcat _133_181 _133_180)))
+in (imp_to_string _133_182 imp))
 end
 end
 end))
@@ -748,37 +560,20 @@
 (filter_imp bs)
 end
 in if (sep = " -> ") then begin
-<<<<<<< HEAD
-(let _129_187 = (FStar_All.pipe_right bs (FStar_List.map arrow_binder_to_string))
-in (FStar_All.pipe_right _129_187 (FStar_String.concat sep)))
-end else begin
-(let _129_188 = (FStar_All.pipe_right bs (FStar_List.map binder_to_string))
-in (FStar_All.pipe_right _129_188 (FStar_String.concat sep)))
-=======
-(let _130_187 = (FStar_All.pipe_right bs (FStar_List.map arrow_binder_to_string))
-in (FStar_All.pipe_right _130_187 (FStar_String.concat sep)))
-end else begin
-(let _130_188 = (FStar_All.pipe_right bs (FStar_List.map binder_to_string))
-in (FStar_All.pipe_right _130_188 (FStar_String.concat sep)))
->>>>>>> bae9872c
+(let _133_187 = (FStar_All.pipe_right bs (FStar_List.map arrow_binder_to_string))
+in (FStar_All.pipe_right _133_187 (FStar_String.concat sep)))
+end else begin
+(let _133_188 = (FStar_All.pipe_right bs (FStar_List.map binder_to_string))
+in (FStar_All.pipe_right _133_188 (FStar_String.concat sep)))
 end))
 and arg_to_string : (((FStar_Absyn_Syntax.typ', (FStar_Absyn_Syntax.knd', Prims.unit) FStar_Absyn_Syntax.syntax) FStar_Absyn_Syntax.syntax, (FStar_Absyn_Syntax.exp', (FStar_Absyn_Syntax.typ', (FStar_Absyn_Syntax.knd', Prims.unit) FStar_Absyn_Syntax.syntax) FStar_Absyn_Syntax.syntax) FStar_Absyn_Syntax.syntax) FStar_Util.either * FStar_Absyn_Syntax.arg_qualifier Prims.option)  ->  Prims.string = (fun _33_6 -> (match (_33_6) with
 | (FStar_Util.Inl (a), imp) -> begin
-<<<<<<< HEAD
-(let _129_190 = (typ_to_string a)
-in (imp_to_string _129_190 imp))
+(let _133_190 = (typ_to_string a)
+in (imp_to_string _133_190 imp))
 end
 | (FStar_Util.Inr (x), imp) -> begin
-(let _129_191 = (exp_to_string x)
-in (imp_to_string _129_191 imp))
-=======
-(let _130_190 = (typ_to_string a)
-in (imp_to_string _130_190 imp))
-end
-| (FStar_Util.Inr (x), imp) -> begin
-(let _130_191 = (exp_to_string x)
-in (imp_to_string _130_191 imp))
->>>>>>> bae9872c
+(let _133_191 = (exp_to_string x)
+in (imp_to_string _133_191 imp))
 end))
 and args_to_string : FStar_Absyn_Syntax.args  ->  Prims.string = (fun args -> (
 
@@ -787,27 +582,15 @@
 end else begin
 (filter_imp args)
 end
-<<<<<<< HEAD
-in (let _129_193 = (FStar_All.pipe_right args (FStar_List.map arg_to_string))
-in (FStar_All.pipe_right _129_193 (FStar_String.concat " ")))))
-and lcomp_typ_to_string : FStar_Absyn_Syntax.lcomp  ->  Prims.string = (fun lc -> (let _129_196 = (sli lc.FStar_Absyn_Syntax.eff_name)
-in (let _129_195 = (typ_to_string lc.FStar_Absyn_Syntax.res_typ)
-in (FStar_Util.format2 "%s %s" _129_196 _129_195))))
+in (let _133_193 = (FStar_All.pipe_right args (FStar_List.map arg_to_string))
+in (FStar_All.pipe_right _133_193 (FStar_String.concat " ")))))
+and lcomp_typ_to_string : FStar_Absyn_Syntax.lcomp  ->  Prims.string = (fun lc -> (let _133_196 = (sli lc.FStar_Absyn_Syntax.eff_name)
+in (let _133_195 = (typ_to_string lc.FStar_Absyn_Syntax.res_typ)
+in (FStar_Util.format2 "%s %s" _133_196 _133_195))))
 and comp_typ_to_string : FStar_Absyn_Syntax.comp  ->  Prims.string = (fun c -> (match (c.FStar_Absyn_Syntax.n) with
 | FStar_Absyn_Syntax.Total (t) -> begin
-(let _129_198 = (typ_to_string t)
-in (FStar_Util.format1 "Tot %s" _129_198))
-=======
-in (let _130_193 = (FStar_All.pipe_right args (FStar_List.map arg_to_string))
-in (FStar_All.pipe_right _130_193 (FStar_String.concat " ")))))
-and lcomp_typ_to_string : FStar_Absyn_Syntax.lcomp  ->  Prims.string = (fun lc -> (let _130_196 = (sli lc.FStar_Absyn_Syntax.eff_name)
-in (let _130_195 = (typ_to_string lc.FStar_Absyn_Syntax.res_typ)
-in (FStar_Util.format2 "%s %s" _130_196 _130_195))))
-and comp_typ_to_string : FStar_Absyn_Syntax.comp  ->  Prims.string = (fun c -> (match (c.FStar_Absyn_Syntax.n) with
-| FStar_Absyn_Syntax.Total (t) -> begin
-(let _130_198 = (typ_to_string t)
-in (FStar_Util.format1 "Tot %s" _130_198))
->>>>>>> bae9872c
+(let _133_198 = (typ_to_string t)
+in (FStar_Util.format1 "Tot %s" _133_198))
 end
 | FStar_Absyn_Syntax.Comp (c) -> begin
 (
@@ -819,13 +602,8 @@
 | _33_388 -> begin
 false
 end)))) && (not ((FStar_Options.print_effect_args ())))) then begin
-<<<<<<< HEAD
-(let _129_200 = (typ_to_string c.FStar_Absyn_Syntax.result_typ)
-in (FStar_Util.format1 "Tot %s" _129_200))
-=======
-(let _130_200 = (typ_to_string c.FStar_Absyn_Syntax.result_typ)
-in (FStar_Util.format1 "Tot %s" _130_200))
->>>>>>> bae9872c
+(let _133_200 = (typ_to_string c.FStar_Absyn_Syntax.result_typ)
+in (FStar_Util.format1 "Tot %s" _133_200))
 end else begin
 if ((not ((FStar_Options.print_effect_args ()))) && (FStar_Ident.lid_equals c.FStar_Absyn_Syntax.effect_name FStar_Absyn_Const.effect_ML_lid)) then begin
 (typ_to_string c.FStar_Absyn_Syntax.result_typ)
@@ -837,63 +615,35 @@
 | _33_392 -> begin
 false
 end))))) then begin
-<<<<<<< HEAD
-(let _129_202 = (typ_to_string c.FStar_Absyn_Syntax.result_typ)
-in (FStar_Util.format1 "ALL %s" _129_202))
+(let _133_202 = (typ_to_string c.FStar_Absyn_Syntax.result_typ)
+in (FStar_Util.format1 "ALL %s" _133_202))
 end else begin
 if (FStar_Options.print_effect_args ()) then begin
-(let _129_206 = (sli c.FStar_Absyn_Syntax.effect_name)
-in (let _129_205 = (typ_to_string c.FStar_Absyn_Syntax.result_typ)
-in (let _129_204 = (let _129_203 = (FStar_All.pipe_right c.FStar_Absyn_Syntax.effect_args (FStar_List.map effect_arg_to_string))
-in (FStar_All.pipe_right _129_203 (FStar_String.concat ", ")))
-in (FStar_Util.format3 "%s (%s) %s" _129_206 _129_205 _129_204))))
-end else begin
-(let _129_208 = (sli c.FStar_Absyn_Syntax.effect_name)
-in (let _129_207 = (typ_to_string c.FStar_Absyn_Syntax.result_typ)
-in (FStar_Util.format2 "%s (%s)" _129_208 _129_207)))
-=======
-(let _130_202 = (typ_to_string c.FStar_Absyn_Syntax.result_typ)
-in (FStar_Util.format1 "ALL %s" _130_202))
-end else begin
-if (FStar_Options.print_effect_args ()) then begin
-(let _130_206 = (sli c.FStar_Absyn_Syntax.effect_name)
-in (let _130_205 = (typ_to_string c.FStar_Absyn_Syntax.result_typ)
-in (let _130_204 = (let _130_203 = (FStar_All.pipe_right c.FStar_Absyn_Syntax.effect_args (FStar_List.map effect_arg_to_string))
-in (FStar_All.pipe_right _130_203 (FStar_String.concat ", ")))
-in (FStar_Util.format3 "%s (%s) %s" _130_206 _130_205 _130_204))))
-end else begin
-(let _130_208 = (sli c.FStar_Absyn_Syntax.effect_name)
-in (let _130_207 = (typ_to_string c.FStar_Absyn_Syntax.result_typ)
-in (FStar_Util.format2 "%s (%s)" _130_208 _130_207)))
->>>>>>> bae9872c
+(let _133_206 = (sli c.FStar_Absyn_Syntax.effect_name)
+in (let _133_205 = (typ_to_string c.FStar_Absyn_Syntax.result_typ)
+in (let _133_204 = (let _133_203 = (FStar_All.pipe_right c.FStar_Absyn_Syntax.effect_args (FStar_List.map effect_arg_to_string))
+in (FStar_All.pipe_right _133_203 (FStar_String.concat ", ")))
+in (FStar_Util.format3 "%s (%s) %s" _133_206 _133_205 _133_204))))
+end else begin
+(let _133_208 = (sli c.FStar_Absyn_Syntax.effect_name)
+in (let _133_207 = (typ_to_string c.FStar_Absyn_Syntax.result_typ)
+in (FStar_Util.format2 "%s (%s)" _133_208 _133_207)))
 end
 end
 end
 end
 in (
 
-<<<<<<< HEAD
-let dec = (let _129_212 = (FStar_All.pipe_right c.FStar_Absyn_Syntax.flags (FStar_List.collect (fun _32_9 -> (match (_32_9) with
+let dec = (let _133_212 = (FStar_All.pipe_right c.FStar_Absyn_Syntax.flags (FStar_List.collect (fun _33_9 -> (match (_33_9) with
 | FStar_Absyn_Syntax.DECREASES (e) -> begin
-(let _129_211 = (let _129_210 = (exp_to_string e)
-in (FStar_Util.format1 " (decreases %s)" _129_210))
-in (_129_211)::[])
-=======
-let dec = (let _130_212 = (FStar_All.pipe_right c.FStar_Absyn_Syntax.flags (FStar_List.collect (fun _33_9 -> (match (_33_9) with
-| FStar_Absyn_Syntax.DECREASES (e) -> begin
-(let _130_211 = (let _130_210 = (exp_to_string e)
-in (FStar_Util.format1 " (decreases %s)" _130_210))
-in (_130_211)::[])
->>>>>>> bae9872c
+(let _133_211 = (let _133_210 = (exp_to_string e)
+in (FStar_Util.format1 " (decreases %s)" _133_210))
+in (_133_211)::[])
 end
 | _33_398 -> begin
 []
 end))))
-<<<<<<< HEAD
-in (FStar_All.pipe_right _129_212 (FStar_String.concat " ")))
-=======
-in (FStar_All.pipe_right _130_212 (FStar_String.concat " ")))
->>>>>>> bae9872c
+in (FStar_All.pipe_right _133_212 (FStar_String.concat " ")))
 in (FStar_Util.format2 "%s%s" basic dec)))
 end))
 and effect_arg_to_string : (((FStar_Absyn_Syntax.typ', (FStar_Absyn_Syntax.knd', Prims.unit) FStar_Absyn_Syntax.syntax) FStar_Absyn_Syntax.syntax, (FStar_Absyn_Syntax.exp', (FStar_Absyn_Syntax.typ', (FStar_Absyn_Syntax.knd', Prims.unit) FStar_Absyn_Syntax.syntax) FStar_Absyn_Syntax.syntax) FStar_Absyn_Syntax.syntax) FStar_Util.either * FStar_Absyn_Syntax.arg_qualifier Prims.option)  ->  Prims.string = (fun e -> (match (e) with
@@ -909,76 +659,44 @@
 let const_op = (fun f _33_415 -> f)
 in (
 
-<<<<<<< HEAD
-let un_op = (fun f _32_10 -> (match (_32_10) with
-| ((FStar_Util.Inl (t), _32_423))::[] -> begin
-(let _129_224 = (formula_to_string t)
-in (FStar_Util.format2 "%s %s" f _129_224))
-=======
 let un_op = (fun f _33_10 -> (match (_33_10) with
 | ((FStar_Util.Inl (t), _33_423))::[] -> begin
-(let _130_224 = (formula_to_string t)
-in (FStar_Util.format2 "%s %s" f _130_224))
->>>>>>> bae9872c
+(let _133_224 = (formula_to_string t)
+in (FStar_Util.format2 "%s %s" f _133_224))
 end
 | _33_427 -> begin
 (failwith "impos")
 end))
 in (
 
-<<<<<<< HEAD
-let bin_top = (fun f _32_11 -> (match (_32_11) with
-| ((FStar_Util.Inl (t1), _32_439))::((FStar_Util.Inl (t2), _32_434))::[] -> begin
-(let _129_230 = (formula_to_string t1)
-in (let _129_229 = (formula_to_string t2)
-in (FStar_Util.format3 "%s %s %s" _129_230 f _129_229)))
-=======
 let bin_top = (fun f _33_11 -> (match (_33_11) with
 | ((FStar_Util.Inl (t1), _33_439))::((FStar_Util.Inl (t2), _33_434))::[] -> begin
-(let _130_230 = (formula_to_string t1)
-in (let _130_229 = (formula_to_string t2)
-in (FStar_Util.format3 "%s %s %s" _130_230 f _130_229)))
->>>>>>> bae9872c
+(let _133_230 = (formula_to_string t1)
+in (let _133_229 = (formula_to_string t2)
+in (FStar_Util.format3 "%s %s %s" _133_230 f _133_229)))
 end
 | _33_443 -> begin
 (failwith "Impos")
 end))
 in (
 
-<<<<<<< HEAD
-let bin_eop = (fun f _32_12 -> (match (_32_12) with
-| ((FStar_Util.Inr (e1), _32_455))::((FStar_Util.Inr (e2), _32_450))::[] -> begin
-(let _129_236 = (exp_to_string e1)
-in (let _129_235 = (exp_to_string e2)
-in (FStar_Util.format3 "%s %s %s" _129_236 f _129_235)))
-=======
 let bin_eop = (fun f _33_12 -> (match (_33_12) with
 | ((FStar_Util.Inr (e1), _33_455))::((FStar_Util.Inr (e2), _33_450))::[] -> begin
-(let _130_236 = (exp_to_string e1)
-in (let _130_235 = (exp_to_string e2)
-in (FStar_Util.format3 "%s %s %s" _130_236 f _130_235)))
->>>>>>> bae9872c
+(let _133_236 = (exp_to_string e1)
+in (let _133_235 = (exp_to_string e2)
+in (FStar_Util.format3 "%s %s %s" _133_236 f _133_235)))
 end
 | _33_459 -> begin
 (failwith "impos")
 end))
 in (
 
-<<<<<<< HEAD
-let ite = (fun _32_13 -> (match (_32_13) with
-| ((FStar_Util.Inl (t1), _32_474))::((FStar_Util.Inl (t2), _32_469))::((FStar_Util.Inl (t3), _32_464))::[] -> begin
-(let _129_241 = (formula_to_string t1)
-in (let _129_240 = (formula_to_string t2)
-in (let _129_239 = (formula_to_string t3)
-in (FStar_Util.format3 "if %s then %s else %s" _129_241 _129_240 _129_239))))
-=======
 let ite = (fun _33_13 -> (match (_33_13) with
 | ((FStar_Util.Inl (t1), _33_474))::((FStar_Util.Inl (t2), _33_469))::((FStar_Util.Inl (t3), _33_464))::[] -> begin
-(let _130_241 = (formula_to_string t1)
-in (let _130_240 = (formula_to_string t2)
-in (let _130_239 = (formula_to_string t3)
-in (FStar_Util.format3 "if %s then %s else %s" _130_241 _130_240 _130_239))))
->>>>>>> bae9872c
+(let _133_241 = (formula_to_string t1)
+in (let _133_240 = (formula_to_string t2)
+in (let _133_239 = (formula_to_string t3)
+in (FStar_Util.format3 "if %s then %s else %s" _133_241 _133_240 _133_239))))
 end
 | _33_478 -> begin
 (failwith "impos")
@@ -988,39 +706,21 @@
 let eq_op = (fun _33_14 -> (match (_33_14) with
 | ((FStar_Util.Inl (t1), _33_499))::((FStar_Util.Inl (t2), _33_494))::((FStar_Util.Inr (e1), _33_489))::((FStar_Util.Inr (e2), _33_484))::[] -> begin
 if (FStar_Options.print_implicits ()) then begin
-<<<<<<< HEAD
-(let _129_247 = (typ_to_string t1)
-in (let _129_246 = (typ_to_string t2)
-in (let _129_245 = (exp_to_string e1)
-in (let _129_244 = (exp_to_string e2)
-in (FStar_Util.format4 "Eq2 %s %s %s %s" _129_247 _129_246 _129_245 _129_244)))))
-end else begin
-(let _129_249 = (exp_to_string e1)
-in (let _129_248 = (exp_to_string e2)
-in (FStar_Util.format2 "%s == %s" _129_249 _129_248)))
-end
-end
-| ((FStar_Util.Inr (e1), _32_510))::((FStar_Util.Inr (e2), _32_505))::[] -> begin
-(let _129_251 = (exp_to_string e1)
-in (let _129_250 = (exp_to_string e2)
-in (FStar_Util.format2 "%s == %s" _129_251 _129_250)))
-=======
-(let _130_247 = (typ_to_string t1)
-in (let _130_246 = (typ_to_string t2)
-in (let _130_245 = (exp_to_string e1)
-in (let _130_244 = (exp_to_string e2)
-in (FStar_Util.format4 "Eq2 %s %s %s %s" _130_247 _130_246 _130_245 _130_244)))))
-end else begin
-(let _130_249 = (exp_to_string e1)
-in (let _130_248 = (exp_to_string e2)
-in (FStar_Util.format2 "%s == %s" _130_249 _130_248)))
+(let _133_247 = (typ_to_string t1)
+in (let _133_246 = (typ_to_string t2)
+in (let _133_245 = (exp_to_string e1)
+in (let _133_244 = (exp_to_string e2)
+in (FStar_Util.format4 "Eq2 %s %s %s %s" _133_247 _133_246 _133_245 _133_244)))))
+end else begin
+(let _133_249 = (exp_to_string e1)
+in (let _133_248 = (exp_to_string e2)
+in (FStar_Util.format2 "%s == %s" _133_249 _133_248)))
 end
 end
 | ((FStar_Util.Inr (e1), _33_510))::((FStar_Util.Inr (e2), _33_505))::[] -> begin
-(let _130_251 = (exp_to_string e1)
-in (let _130_250 = (exp_to_string e2)
-in (FStar_Util.format2 "%s == %s" _130_251 _130_250)))
->>>>>>> bae9872c
+(let _133_251 = (exp_to_string e1)
+in (let _133_250 = (exp_to_string e2)
+in (FStar_Util.format2 "%s == %s" _133_251 _133_250)))
 end
 | _33_514 -> begin
 (failwith "Impossible")
@@ -1032,15 +732,9 @@
 
 let fallback = (fun phi -> (match (phi.FStar_Absyn_Syntax.n) with
 | FStar_Absyn_Syntax.Typ_lam (binders, phi) -> begin
-<<<<<<< HEAD
-(let _129_290 = (binders_to_string " " binders)
-in (let _129_289 = (formula_to_string phi)
-in (FStar_Util.format2 "(fun %s => %s)" _129_290 _129_289)))
-=======
-(let _130_290 = (binders_to_string " " binders)
-in (let _130_289 = (formula_to_string phi)
-in (FStar_Util.format2 "(fun %s => %s)" _130_290 _130_289)))
->>>>>>> bae9872c
+(let _133_290 = (binders_to_string " " binders)
+in (let _133_289 = (formula_to_string phi)
+in (FStar_Util.format2 "(fun %s => %s)" _133_290 _133_289)))
 end
 | _33_524 -> begin
 (typ_to_string phi)
@@ -1061,37 +755,20 @@
 (f arms)
 end)
 end
-<<<<<<< HEAD
-| Some (FStar_Absyn_Util.QAll (vars, _32_543, body)) -> begin
-(let _129_308 = (binders_to_string " " vars)
-in (let _129_307 = (formula_to_string body)
-in (FStar_Util.format2 "(forall %s. %s)" _129_308 _129_307)))
-end
-| Some (FStar_Absyn_Util.QEx (vars, _32_550, body)) -> begin
-(let _129_310 = (binders_to_string " " vars)
-in (let _129_309 = (formula_to_string body)
-in (FStar_Util.format2 "(exists %s. %s)" _129_310 _129_309)))
+| Some (FStar_Absyn_Util.QAll (vars, _33_543, body)) -> begin
+(let _133_308 = (binders_to_string " " vars)
+in (let _133_307 = (formula_to_string body)
+in (FStar_Util.format2 "(forall %s. %s)" _133_308 _133_307)))
+end
+| Some (FStar_Absyn_Util.QEx (vars, _33_550, body)) -> begin
+(let _133_310 = (binders_to_string " " vars)
+in (let _133_309 = (formula_to_string body)
+in (FStar_Util.format2 "(exists %s. %s)" _133_310 _133_309)))
 end))))))))))
-and exp_to_string : (FStar_Absyn_Syntax.exp', (FStar_Absyn_Syntax.typ', (FStar_Absyn_Syntax.knd', Prims.unit) FStar_Absyn_Syntax.syntax) FStar_Absyn_Syntax.syntax) FStar_Absyn_Syntax.syntax  ->  Prims.string = (fun x -> (match ((let _129_312 = (FStar_Absyn_Util.compress_exp x)
-in _129_312.FStar_Absyn_Syntax.n)) with
-| FStar_Absyn_Syntax.Exp_delayed (_32_557) -> begin
-(FStar_All.failwith "Impossible")
-=======
-| Some (FStar_Absyn_Util.QAll (vars, _33_543, body)) -> begin
-(let _130_308 = (binders_to_string " " vars)
-in (let _130_307 = (formula_to_string body)
-in (FStar_Util.format2 "(forall %s. %s)" _130_308 _130_307)))
-end
-| Some (FStar_Absyn_Util.QEx (vars, _33_550, body)) -> begin
-(let _130_310 = (binders_to_string " " vars)
-in (let _130_309 = (formula_to_string body)
-in (FStar_Util.format2 "(exists %s. %s)" _130_310 _130_309)))
-end))))))))))
-and exp_to_string : (FStar_Absyn_Syntax.exp', (FStar_Absyn_Syntax.typ', (FStar_Absyn_Syntax.knd', Prims.unit) FStar_Absyn_Syntax.syntax) FStar_Absyn_Syntax.syntax) FStar_Absyn_Syntax.syntax  ->  Prims.string = (fun x -> (match ((let _130_312 = (FStar_Absyn_Util.compress_exp x)
-in _130_312.FStar_Absyn_Syntax.n)) with
+and exp_to_string : (FStar_Absyn_Syntax.exp', (FStar_Absyn_Syntax.typ', (FStar_Absyn_Syntax.knd', Prims.unit) FStar_Absyn_Syntax.syntax) FStar_Absyn_Syntax.syntax) FStar_Absyn_Syntax.syntax  ->  Prims.string = (fun x -> (match ((let _133_312 = (FStar_Absyn_Util.compress_exp x)
+in _133_312.FStar_Absyn_Syntax.n)) with
 | FStar_Absyn_Syntax.Exp_delayed (_33_557) -> begin
 (failwith "Impossible")
->>>>>>> bae9872c
 end
 | FStar_Absyn_Syntax.Exp_meta (FStar_Absyn_Syntax.Meta_desugared (e, _33_561)) -> begin
 (exp_to_string e)
@@ -1109,15 +786,9 @@
 (FStar_All.pipe_right c const_to_string)
 end
 | FStar_Absyn_Syntax.Exp_abs (binders, e) -> begin
-<<<<<<< HEAD
-(let _129_314 = (binders_to_string " " binders)
-in (let _129_313 = (FStar_All.pipe_right e exp_to_string)
-in (FStar_Util.format2 "(fun %s -> %s)" _129_314 _129_313)))
-=======
-(let _130_314 = (binders_to_string " " binders)
-in (let _130_313 = (FStar_All.pipe_right e exp_to_string)
-in (FStar_Util.format2 "(fun %s -> %s)" _130_314 _130_313)))
->>>>>>> bae9872c
+(let _133_314 = (binders_to_string " " binders)
+in (let _133_313 = (FStar_All.pipe_right e exp_to_string)
+in (FStar_Util.format2 "(fun %s -> %s)" _133_314 _133_313)))
 end
 | FStar_Absyn_Syntax.Exp_app (e, args) -> begin
 (
@@ -1129,173 +800,92 @@
 end
 in (match (lex) with
 | Some (es) -> begin
-<<<<<<< HEAD
-(let _129_317 = (let _129_316 = (let _129_315 = (FStar_List.map exp_to_string es)
-in (FStar_String.concat "; " _129_315))
-in (Prims.strcat _129_316 "]"))
-in (Prims.strcat "%[" _129_317))
-=======
-(let _130_317 = (let _130_316 = (let _130_315 = (FStar_List.map exp_to_string es)
-in (FStar_String.concat "; " _130_315))
-in (Prims.strcat _130_316 "]"))
-in (Prims.strcat "%[" _130_317))
->>>>>>> bae9872c
+(let _133_317 = (let _133_316 = (let _133_315 = (FStar_List.map exp_to_string es)
+in (FStar_String.concat "; " _133_315))
+in (Prims.strcat _133_316 "]"))
+in (Prims.strcat "%[" _133_317))
 end
 | None -> begin
 (
 
-<<<<<<< HEAD
-let args' = (let _129_319 = (filter_imp args)
-in (FStar_All.pipe_right _129_319 (FStar_List.filter (fun _32_15 -> (match (_32_15) with
-| (FStar_Util.Inr (_32_592), _32_595) -> begin
-=======
-let args' = (let _130_319 = (filter_imp args)
-in (FStar_All.pipe_right _130_319 (FStar_List.filter (fun _33_15 -> (match (_33_15) with
+let args' = (let _133_319 = (filter_imp args)
+in (FStar_All.pipe_right _133_319 (FStar_List.filter (fun _33_15 -> (match (_33_15) with
 | (FStar_Util.Inr (_33_592), _33_595) -> begin
->>>>>>> bae9872c
 true
 end
 | _33_598 -> begin
 false
 end)))))
 in if ((is_infix_prim_op e) && ((FStar_List.length args') = (Prims.parse_int "2"))) then begin
-<<<<<<< HEAD
-(let _129_324 = (let _129_320 = (FStar_List.nth args' (Prims.parse_int "0"))
-in (FStar_All.pipe_right _129_320 arg_to_string))
-in (let _129_323 = (FStar_All.pipe_right e infix_prim_op_to_string)
-in (let _129_322 = (let _129_321 = (FStar_List.nth args' (Prims.parse_int "1"))
-in (FStar_All.pipe_right _129_321 arg_to_string))
-in (FStar_Util.format3 "(%s %s %s)" _129_324 _129_323 _129_322))))
+(let _133_324 = (let _133_320 = (FStar_List.nth args' (Prims.parse_int "0"))
+in (FStar_All.pipe_right _133_320 arg_to_string))
+in (let _133_323 = (FStar_All.pipe_right e infix_prim_op_to_string)
+in (let _133_322 = (let _133_321 = (FStar_List.nth args' (Prims.parse_int "1"))
+in (FStar_All.pipe_right _133_321 arg_to_string))
+in (FStar_Util.format3 "(%s %s %s)" _133_324 _133_323 _133_322))))
 end else begin
 if ((is_unary_prim_op e) && ((FStar_List.length args') = (Prims.parse_int "1"))) then begin
-(let _129_327 = (FStar_All.pipe_right e unary_prim_op_to_string)
-in (let _129_326 = (let _129_325 = (FStar_List.nth args' (Prims.parse_int "0"))
-in (FStar_All.pipe_right _129_325 arg_to_string))
-in (FStar_Util.format2 "(%s %s)" _129_327 _129_326)))
-end else begin
-(let _129_329 = (FStar_All.pipe_right e exp_to_string)
-in (let _129_328 = (args_to_string args)
-in (FStar_Util.format2 "(%s %s)" _129_329 _129_328)))
-=======
-(let _130_324 = (let _130_320 = (FStar_List.nth args' (Prims.parse_int "0"))
-in (FStar_All.pipe_right _130_320 arg_to_string))
-in (let _130_323 = (FStar_All.pipe_right e infix_prim_op_to_string)
-in (let _130_322 = (let _130_321 = (FStar_List.nth args' (Prims.parse_int "1"))
-in (FStar_All.pipe_right _130_321 arg_to_string))
-in (FStar_Util.format3 "(%s %s %s)" _130_324 _130_323 _130_322))))
-end else begin
-if ((is_unary_prim_op e) && ((FStar_List.length args') = (Prims.parse_int "1"))) then begin
-(let _130_327 = (FStar_All.pipe_right e unary_prim_op_to_string)
-in (let _130_326 = (let _130_325 = (FStar_List.nth args' (Prims.parse_int "0"))
-in (FStar_All.pipe_right _130_325 arg_to_string))
-in (FStar_Util.format2 "(%s %s)" _130_327 _130_326)))
-end else begin
-(let _130_329 = (FStar_All.pipe_right e exp_to_string)
-in (let _130_328 = (args_to_string args)
-in (FStar_Util.format2 "(%s %s)" _130_329 _130_328)))
->>>>>>> bae9872c
+(let _133_327 = (FStar_All.pipe_right e unary_prim_op_to_string)
+in (let _133_326 = (let _133_325 = (FStar_List.nth args' (Prims.parse_int "0"))
+in (FStar_All.pipe_right _133_325 arg_to_string))
+in (FStar_Util.format2 "(%s %s)" _133_327 _133_326)))
+end else begin
+(let _133_329 = (FStar_All.pipe_right e exp_to_string)
+in (let _133_328 = (args_to_string args)
+in (FStar_Util.format2 "(%s %s)" _133_329 _133_328)))
 end
 end)
 end))
 end
 | FStar_Absyn_Syntax.Exp_match (e, pats) -> begin
-<<<<<<< HEAD
-(let _129_337 = (FStar_All.pipe_right e exp_to_string)
-in (let _129_336 = (let _129_335 = (FStar_All.pipe_right pats (FStar_List.map (fun _32_607 -> (match (_32_607) with
+(let _133_337 = (FStar_All.pipe_right e exp_to_string)
+in (let _133_336 = (let _133_335 = (FStar_All.pipe_right pats (FStar_List.map (fun _33_607 -> (match (_33_607) with
 | (p, wopt, e) -> begin
-(let _129_334 = (FStar_All.pipe_right p pat_to_string)
-in (let _129_333 = (match (wopt) with
-=======
-(let _130_337 = (FStar_All.pipe_right e exp_to_string)
-in (let _130_336 = (let _130_335 = (FStar_All.pipe_right pats (FStar_List.map (fun _33_607 -> (match (_33_607) with
-| (p, wopt, e) -> begin
-(let _130_334 = (FStar_All.pipe_right p pat_to_string)
-in (let _130_333 = (match (wopt) with
->>>>>>> bae9872c
+(let _133_334 = (FStar_All.pipe_right p pat_to_string)
+in (let _133_333 = (match (wopt) with
 | None -> begin
 ""
 end
 | Some (w) -> begin
-<<<<<<< HEAD
-(let _129_331 = (FStar_All.pipe_right w exp_to_string)
-in (FStar_Util.format1 "when %s" _129_331))
+(let _133_331 = (FStar_All.pipe_right w exp_to_string)
+in (FStar_Util.format1 "when %s" _133_331))
 end)
-in (let _129_332 = (FStar_All.pipe_right e exp_to_string)
-in (FStar_Util.format3 "%s %s -> %s" _129_334 _129_333 _129_332))))
+in (let _133_332 = (FStar_All.pipe_right e exp_to_string)
+in (FStar_Util.format3 "%s %s -> %s" _133_334 _133_333 _133_332))))
 end))))
-in (FStar_Util.concat_l "\n\t" _129_335))
-in (FStar_Util.format2 "(match %s with %s)" _129_337 _129_336)))
-end
-| FStar_Absyn_Syntax.Exp_ascribed (e, t, _32_614) -> begin
-(let _129_339 = (FStar_All.pipe_right e exp_to_string)
-in (let _129_338 = (FStar_All.pipe_right t typ_to_string)
-in (FStar_Util.format2 "(%s:%s)" _129_339 _129_338)))
+in (FStar_Util.concat_l "\n\t" _133_335))
+in (FStar_Util.format2 "(match %s with %s)" _133_337 _133_336)))
+end
+| FStar_Absyn_Syntax.Exp_ascribed (e, t, _33_614) -> begin
+(let _133_339 = (FStar_All.pipe_right e exp_to_string)
+in (let _133_338 = (FStar_All.pipe_right t typ_to_string)
+in (FStar_Util.format2 "(%s:%s)" _133_339 _133_338)))
 end
 | FStar_Absyn_Syntax.Exp_let (lbs, e) -> begin
-(let _129_341 = (lbs_to_string lbs)
-in (let _129_340 = (FStar_All.pipe_right e exp_to_string)
-in (FStar_Util.format2 "%s in %s" _129_341 _129_340)))
-end))
-and uvar_e_to_string : (FStar_Absyn_Syntax.uvar_e * FStar_Absyn_Syntax.typ)  ->  Prims.string = (fun _32_624 -> (match (_32_624) with
-| (uv, _32_623) -> begin
-(let _129_344 = if (FStar_Options.hide_uvar_nums ()) then begin
-"?"
-end else begin
-(let _129_343 = (FStar_Unionfind.uvar_id uv)
-in (FStar_Util.string_of_int _129_343))
-end
-in (Prims.strcat "\'e" _129_344))
-end))
-and lbs_to_string : FStar_Absyn_Syntax.letbindings  ->  Prims.string = (fun lbs -> (let _129_351 = (let _129_350 = (FStar_All.pipe_right (Prims.snd lbs) (FStar_List.map (fun lb -> (let _129_349 = (lbname_to_string lb.FStar_Absyn_Syntax.lbname)
-in (let _129_348 = (FStar_All.pipe_right lb.FStar_Absyn_Syntax.lbtyp typ_to_string)
-in (let _129_347 = (FStar_All.pipe_right lb.FStar_Absyn_Syntax.lbdef exp_to_string)
-in (FStar_Util.format3 "%s:%s = %s" _129_349 _129_348 _129_347)))))))
-in (FStar_Util.concat_l "\n and " _129_350))
-=======
-(let _130_331 = (FStar_All.pipe_right w exp_to_string)
-in (FStar_Util.format1 "when %s" _130_331))
-end)
-in (let _130_332 = (FStar_All.pipe_right e exp_to_string)
-in (FStar_Util.format3 "%s %s -> %s" _130_334 _130_333 _130_332))))
-end))))
-in (FStar_Util.concat_l "\n\t" _130_335))
-in (FStar_Util.format2 "(match %s with %s)" _130_337 _130_336)))
-end
-| FStar_Absyn_Syntax.Exp_ascribed (e, t, _33_614) -> begin
-(let _130_339 = (FStar_All.pipe_right e exp_to_string)
-in (let _130_338 = (FStar_All.pipe_right t typ_to_string)
-in (FStar_Util.format2 "(%s:%s)" _130_339 _130_338)))
-end
-| FStar_Absyn_Syntax.Exp_let (lbs, e) -> begin
-(let _130_341 = (lbs_to_string lbs)
-in (let _130_340 = (FStar_All.pipe_right e exp_to_string)
-in (FStar_Util.format2 "%s in %s" _130_341 _130_340)))
+(let _133_341 = (lbs_to_string lbs)
+in (let _133_340 = (FStar_All.pipe_right e exp_to_string)
+in (FStar_Util.format2 "%s in %s" _133_341 _133_340)))
 end))
 and uvar_e_to_string : (FStar_Absyn_Syntax.uvar_e * FStar_Absyn_Syntax.typ)  ->  Prims.string = (fun _33_624 -> (match (_33_624) with
 | (uv, _33_623) -> begin
-(let _130_344 = if (FStar_Options.hide_uvar_nums ()) then begin
+(let _133_344 = if (FStar_Options.hide_uvar_nums ()) then begin
 "?"
 end else begin
-(let _130_343 = (FStar_Unionfind.uvar_id uv)
-in (FStar_Util.string_of_int _130_343))
-end
-in (Prims.strcat "\'e" _130_344))
-end))
-and lbs_to_string : FStar_Absyn_Syntax.letbindings  ->  Prims.string = (fun lbs -> (let _130_351 = (let _130_350 = (FStar_All.pipe_right (Prims.snd lbs) (FStar_List.map (fun lb -> (let _130_349 = (lbname_to_string lb.FStar_Absyn_Syntax.lbname)
-in (let _130_348 = (FStar_All.pipe_right lb.FStar_Absyn_Syntax.lbtyp typ_to_string)
-in (let _130_347 = (FStar_All.pipe_right lb.FStar_Absyn_Syntax.lbdef exp_to_string)
-in (FStar_Util.format3 "%s:%s = %s" _130_349 _130_348 _130_347)))))))
-in (FStar_Util.concat_l "\n and " _130_350))
->>>>>>> bae9872c
+(let _133_343 = (FStar_Unionfind.uvar_id uv)
+in (FStar_Util.string_of_int _133_343))
+end
+in (Prims.strcat "\'e" _133_344))
+end))
+and lbs_to_string : FStar_Absyn_Syntax.letbindings  ->  Prims.string = (fun lbs -> (let _133_351 = (let _133_350 = (FStar_All.pipe_right (Prims.snd lbs) (FStar_List.map (fun lb -> (let _133_349 = (lbname_to_string lb.FStar_Absyn_Syntax.lbname)
+in (let _133_348 = (FStar_All.pipe_right lb.FStar_Absyn_Syntax.lbtyp typ_to_string)
+in (let _133_347 = (FStar_All.pipe_right lb.FStar_Absyn_Syntax.lbdef exp_to_string)
+in (FStar_Util.format3 "%s:%s = %s" _133_349 _133_348 _133_347)))))))
+in (FStar_Util.concat_l "\n and " _133_350))
 in (FStar_Util.format2 "let %s %s" (if (Prims.fst lbs) then begin
 "rec"
 end else begin
 ""
-<<<<<<< HEAD
-end) _129_351)))
-=======
-end) _130_351)))
->>>>>>> bae9872c
+end) _133_351)))
 and lbname_to_string : FStar_Absyn_Syntax.lbname  ->  Prims.string = (fun x -> (match (x) with
 | FStar_Util.Inl (bvd) -> begin
 (strBvd bvd)
@@ -1310,69 +900,37 @@
 | FStar_Util.Inr (e) -> begin
 (exp_to_string e)
 end))
-<<<<<<< HEAD
-and either_l_to_string : Prims.string  ->  ((FStar_Absyn_Syntax.typ', (FStar_Absyn_Syntax.knd', Prims.unit) FStar_Absyn_Syntax.syntax) FStar_Absyn_Syntax.syntax, (FStar_Absyn_Syntax.exp', (FStar_Absyn_Syntax.typ', (FStar_Absyn_Syntax.knd', Prims.unit) FStar_Absyn_Syntax.syntax) FStar_Absyn_Syntax.syntax) FStar_Absyn_Syntax.syntax) FStar_Util.either Prims.list  ->  Prims.string = (fun delim l -> (let _129_356 = (FStar_All.pipe_right l (FStar_List.map either_to_string))
-in (FStar_All.pipe_right _129_356 (FStar_Util.concat_l delim))))
-and meta_to_string : FStar_Absyn_Syntax.meta_t  ->  Prims.string = (fun x -> (match (x) with
-| FStar_Absyn_Syntax.Meta_refresh_label (t, _32_642, _32_644) -> begin
-(let _129_358 = (typ_to_string t)
-in (FStar_Util.format1 "(refresh) %s" _129_358))
-end
-| FStar_Absyn_Syntax.Meta_labeled (t, l, _32_650, _32_652) -> begin
-(let _129_359 = (typ_to_string t)
-in (FStar_Util.format2 "(labeled \"%s\") %s" l _129_359))
-=======
-and either_l_to_string : Prims.string  ->  ((FStar_Absyn_Syntax.typ', (FStar_Absyn_Syntax.knd', Prims.unit) FStar_Absyn_Syntax.syntax) FStar_Absyn_Syntax.syntax, (FStar_Absyn_Syntax.exp', (FStar_Absyn_Syntax.typ', (FStar_Absyn_Syntax.knd', Prims.unit) FStar_Absyn_Syntax.syntax) FStar_Absyn_Syntax.syntax) FStar_Absyn_Syntax.syntax) FStar_Util.either Prims.list  ->  Prims.string = (fun delim l -> (let _130_356 = (FStar_All.pipe_right l (FStar_List.map either_to_string))
-in (FStar_All.pipe_right _130_356 (FStar_Util.concat_l delim))))
+and either_l_to_string : Prims.string  ->  ((FStar_Absyn_Syntax.typ', (FStar_Absyn_Syntax.knd', Prims.unit) FStar_Absyn_Syntax.syntax) FStar_Absyn_Syntax.syntax, (FStar_Absyn_Syntax.exp', (FStar_Absyn_Syntax.typ', (FStar_Absyn_Syntax.knd', Prims.unit) FStar_Absyn_Syntax.syntax) FStar_Absyn_Syntax.syntax) FStar_Absyn_Syntax.syntax) FStar_Util.either Prims.list  ->  Prims.string = (fun delim l -> (let _133_356 = (FStar_All.pipe_right l (FStar_List.map either_to_string))
+in (FStar_All.pipe_right _133_356 (FStar_Util.concat_l delim))))
 and meta_to_string : FStar_Absyn_Syntax.meta_t  ->  Prims.string = (fun x -> (match (x) with
 | FStar_Absyn_Syntax.Meta_refresh_label (t, _33_642, _33_644) -> begin
-(let _130_358 = (typ_to_string t)
-in (FStar_Util.format1 "(refresh) %s" _130_358))
+(let _133_358 = (typ_to_string t)
+in (FStar_Util.format1 "(refresh) %s" _133_358))
 end
 | FStar_Absyn_Syntax.Meta_labeled (t, l, _33_650, _33_652) -> begin
-(let _130_359 = (typ_to_string t)
-in (FStar_Util.format2 "(labeled \"%s\") %s" l _130_359))
->>>>>>> bae9872c
+(let _133_359 = (typ_to_string t)
+in (FStar_Util.format2 "(labeled \"%s\") %s" l _133_359))
 end
 | FStar_Absyn_Syntax.Meta_named (_33_656, l) -> begin
 (sli l)
 end
 | FStar_Absyn_Syntax.Meta_pattern (t, ps) -> begin
-<<<<<<< HEAD
-(let _129_361 = (pats_to_string ps)
-in (let _129_360 = (FStar_All.pipe_right t typ_to_string)
-in (FStar_Util.format2 "{:pattern %s} %s" _129_361 _129_360)))
-end
-| FStar_Absyn_Syntax.Meta_slack_formula (t1, t2, _32_667) -> begin
-(let _129_363 = (formula_to_string t1)
-in (let _129_362 = (formula_to_string t2)
-in (FStar_Util.format2 "%s /\\ %s" _129_363 _129_362)))
-end))
-and pats_to_string : FStar_Absyn_Syntax.arg Prims.list Prims.list  ->  Prims.string = (fun ps -> (let _129_367 = (FStar_All.pipe_right ps (FStar_List.map (fun e -> (let _129_366 = (FStar_All.pipe_right e (FStar_List.map arg_to_string))
-in (FStar_All.pipe_right _129_366 (FStar_String.concat "; "))))))
-in (FStar_All.pipe_right _129_367 (FStar_String.concat " \\/ "))))
-and kind_to_string : FStar_Absyn_Syntax.knd  ->  Prims.string = (fun x -> (match ((let _129_369 = (FStar_Absyn_Util.compress_kind x)
-in _129_369.FStar_Absyn_Syntax.n)) with
-| FStar_Absyn_Syntax.Kind_lam (_32_674) -> begin
-(FStar_All.failwith "Impossible")
-=======
-(let _130_361 = (pats_to_string ps)
-in (let _130_360 = (FStar_All.pipe_right t typ_to_string)
-in (FStar_Util.format2 "{:pattern %s} %s" _130_361 _130_360)))
+(let _133_361 = (pats_to_string ps)
+in (let _133_360 = (FStar_All.pipe_right t typ_to_string)
+in (FStar_Util.format2 "{:pattern %s} %s" _133_361 _133_360)))
 end
 | FStar_Absyn_Syntax.Meta_slack_formula (t1, t2, _33_667) -> begin
-(let _130_363 = (formula_to_string t1)
-in (let _130_362 = (formula_to_string t2)
-in (FStar_Util.format2 "%s /\\ %s" _130_363 _130_362)))
-end))
-and pats_to_string : FStar_Absyn_Syntax.arg Prims.list Prims.list  ->  Prims.string = (fun ps -> (let _130_367 = (FStar_All.pipe_right ps (FStar_List.map (fun e -> (let _130_366 = (FStar_All.pipe_right e (FStar_List.map arg_to_string))
-in (FStar_All.pipe_right _130_366 (FStar_String.concat "; "))))))
-in (FStar_All.pipe_right _130_367 (FStar_String.concat " \\/ "))))
-and kind_to_string : FStar_Absyn_Syntax.knd  ->  Prims.string = (fun x -> (match ((let _130_369 = (FStar_Absyn_Util.compress_kind x)
-in _130_369.FStar_Absyn_Syntax.n)) with
+(let _133_363 = (formula_to_string t1)
+in (let _133_362 = (formula_to_string t2)
+in (FStar_Util.format2 "%s /\\ %s" _133_363 _133_362)))
+end))
+and pats_to_string : FStar_Absyn_Syntax.arg Prims.list Prims.list  ->  Prims.string = (fun ps -> (let _133_367 = (FStar_All.pipe_right ps (FStar_List.map (fun e -> (let _133_366 = (FStar_All.pipe_right e (FStar_List.map arg_to_string))
+in (FStar_All.pipe_right _133_366 (FStar_String.concat "; "))))))
+in (FStar_All.pipe_right _133_367 (FStar_String.concat " \\/ "))))
+and kind_to_string : FStar_Absyn_Syntax.knd  ->  Prims.string = (fun x -> (match ((let _133_369 = (FStar_Absyn_Util.compress_kind x)
+in _133_369.FStar_Absyn_Syntax.n)) with
 | FStar_Absyn_Syntax.Kind_lam (_33_674) -> begin
 (failwith "Impossible")
->>>>>>> bae9872c
 end
 | FStar_Absyn_Syntax.Kind_delayed (_33_677) -> begin
 (failwith "Impossible")
@@ -1390,79 +948,43 @@
 if (FStar_Options.print_real_names ()) then begin
 (kind_to_string k)
 end else begin
-<<<<<<< HEAD
-(let _129_371 = (sli n)
-in (let _129_370 = (args_to_string args)
-in (FStar_Util.format2 "%s %s" _129_371 _129_370)))
+(let _133_371 = (sli n)
+in (let _133_370 = (args_to_string args)
+in (FStar_Util.format2 "%s %s" _133_371 _133_370)))
 end
 end
 | FStar_Absyn_Syntax.Kind_arrow (binders, k) -> begin
-(let _129_373 = (binders_to_string " -> " binders)
-in (let _129_372 = (FStar_All.pipe_right k kind_to_string)
-in (FStar_Util.format2 "(%s -> %s)" _129_373 _129_372)))
-=======
-(let _130_371 = (sli n)
-in (let _130_370 = (args_to_string args)
-in (FStar_Util.format2 "%s %s" _130_371 _130_370)))
-end
-end
-| FStar_Absyn_Syntax.Kind_arrow (binders, k) -> begin
-(let _130_373 = (binders_to_string " -> " binders)
-in (let _130_372 = (FStar_All.pipe_right k kind_to_string)
-in (FStar_Util.format2 "(%s -> %s)" _130_373 _130_372)))
->>>>>>> bae9872c
+(let _133_373 = (binders_to_string " -> " binders)
+in (let _133_372 = (FStar_All.pipe_right k kind_to_string)
+in (FStar_Util.format2 "(%s -> %s)" _133_373 _133_372)))
 end
 | FStar_Absyn_Syntax.Kind_unknown -> begin
 "_"
 end))
-<<<<<<< HEAD
-and uvar_k_to_string = (fun uv -> (let _129_375 = if (FStar_Options.hide_uvar_nums ()) then begin
+and uvar_k_to_string = (fun uv -> (let _133_375 = if (FStar_Options.hide_uvar_nums ()) then begin
 "?"
 end else begin
-(let _129_374 = (FStar_Unionfind.uvar_id uv)
-in (FStar_Util.string_of_int _129_374))
-end
-in (Prims.strcat "\'k_" _129_375)))
-and uvar_k_to_string' : ((FStar_Absyn_Syntax.knd', Prims.unit) FStar_Absyn_Syntax.syntax FStar_Absyn_Syntax.uvar_basis FStar_Unionfind.uvar * (((FStar_Absyn_Syntax.typ', (FStar_Absyn_Syntax.knd', Prims.unit) FStar_Absyn_Syntax.syntax) FStar_Absyn_Syntax.syntax, (FStar_Absyn_Syntax.exp', (FStar_Absyn_Syntax.typ', (FStar_Absyn_Syntax.knd', Prims.unit) FStar_Absyn_Syntax.syntax) FStar_Absyn_Syntax.syntax) FStar_Absyn_Syntax.syntax) FStar_Util.either * FStar_Absyn_Syntax.arg_qualifier Prims.option) Prims.list)  ->  Prims.string = (fun _32_699 -> (match (_32_699) with
-=======
-and uvar_k_to_string = (fun uv -> (let _130_375 = if (FStar_Options.hide_uvar_nums ()) then begin
-"?"
-end else begin
-(let _130_374 = (FStar_Unionfind.uvar_id uv)
-in (FStar_Util.string_of_int _130_374))
-end
-in (Prims.strcat "\'k_" _130_375)))
+(let _133_374 = (FStar_Unionfind.uvar_id uv)
+in (FStar_Util.string_of_int _133_374))
+end
+in (Prims.strcat "\'k_" _133_375)))
 and uvar_k_to_string' : ((FStar_Absyn_Syntax.knd', Prims.unit) FStar_Absyn_Syntax.syntax FStar_Absyn_Syntax.uvar_basis FStar_Unionfind.uvar * (((FStar_Absyn_Syntax.typ', (FStar_Absyn_Syntax.knd', Prims.unit) FStar_Absyn_Syntax.syntax) FStar_Absyn_Syntax.syntax, (FStar_Absyn_Syntax.exp', (FStar_Absyn_Syntax.typ', (FStar_Absyn_Syntax.knd', Prims.unit) FStar_Absyn_Syntax.syntax) FStar_Absyn_Syntax.syntax) FStar_Absyn_Syntax.syntax) FStar_Util.either * FStar_Absyn_Syntax.arg_qualifier Prims.option) Prims.list)  ->  Prims.string = (fun _33_699 -> (match (_33_699) with
->>>>>>> bae9872c
 | (uv, args) -> begin
 (
 
 let str = if (FStar_Options.hide_uvar_nums ()) then begin
 "?"
 end else begin
-<<<<<<< HEAD
-(let _129_377 = (FStar_Unionfind.uvar_id uv)
-in (FStar_Util.string_of_int _129_377))
-end
-in (let _129_378 = (args_to_string args)
-in (FStar_Util.format2 "(\'k_%s %s)" str _129_378)))
-end))
-and pat_to_string : FStar_Absyn_Syntax.pat  ->  Prims.string = (fun x -> (match (x.FStar_Absyn_Syntax.v) with
-| FStar_Absyn_Syntax.Pat_cons (l, _32_704, pats) -> begin
-(let _129_383 = (sli l.FStar_Absyn_Syntax.v)
-in (let _129_382 = (let _129_381 = (FStar_List.map (fun _32_710 -> (match (_32_710) with
-=======
-(let _130_377 = (FStar_Unionfind.uvar_id uv)
-in (FStar_Util.string_of_int _130_377))
-end
-in (let _130_378 = (args_to_string args)
-in (FStar_Util.format2 "(\'k_%s %s)" str _130_378)))
+(let _133_377 = (FStar_Unionfind.uvar_id uv)
+in (FStar_Util.string_of_int _133_377))
+end
+in (let _133_378 = (args_to_string args)
+in (FStar_Util.format2 "(\'k_%s %s)" str _133_378)))
 end))
 and pat_to_string : FStar_Absyn_Syntax.pat  ->  Prims.string = (fun x -> (match (x.FStar_Absyn_Syntax.v) with
 | FStar_Absyn_Syntax.Pat_cons (l, _33_704, pats) -> begin
-(let _130_383 = (sli l.FStar_Absyn_Syntax.v)
-in (let _130_382 = (let _130_381 = (FStar_List.map (fun _33_710 -> (match (_33_710) with
->>>>>>> bae9872c
+(let _133_383 = (sli l.FStar_Absyn_Syntax.v)
+in (let _133_382 = (let _133_381 = (FStar_List.map (fun _33_710 -> (match (_33_710) with
 | (x, b) -> begin
 (
 
@@ -1473,29 +995,16 @@
 p
 end)
 end)) pats)
-<<<<<<< HEAD
-in (FStar_All.pipe_right _129_381 (FStar_String.concat " ")))
-in (FStar_Util.format2 "(%s %s)" _129_383 _129_382)))
-end
-| FStar_Absyn_Syntax.Pat_dot_term (x, _32_714) -> begin
-(let _129_384 = (strBvd x.FStar_Absyn_Syntax.v)
-in (FStar_Util.format1 ".%s" _129_384))
-end
-| FStar_Absyn_Syntax.Pat_dot_typ (x, _32_719) -> begin
-(let _129_385 = (strBvd x.FStar_Absyn_Syntax.v)
-in (FStar_Util.format1 ".\'%s" _129_385))
-=======
-in (FStar_All.pipe_right _130_381 (FStar_String.concat " ")))
-in (FStar_Util.format2 "(%s %s)" _130_383 _130_382)))
+in (FStar_All.pipe_right _133_381 (FStar_String.concat " ")))
+in (FStar_Util.format2 "(%s %s)" _133_383 _133_382)))
 end
 | FStar_Absyn_Syntax.Pat_dot_term (x, _33_714) -> begin
-(let _130_384 = (strBvd x.FStar_Absyn_Syntax.v)
-in (FStar_Util.format1 ".%s" _130_384))
+(let _133_384 = (strBvd x.FStar_Absyn_Syntax.v)
+in (FStar_Util.format1 ".%s" _133_384))
 end
 | FStar_Absyn_Syntax.Pat_dot_typ (x, _33_719) -> begin
-(let _130_385 = (strBvd x.FStar_Absyn_Syntax.v)
-in (FStar_Util.format1 ".\'%s" _130_385))
->>>>>>> bae9872c
+(let _133_385 = (strBvd x.FStar_Absyn_Syntax.v)
+in (FStar_Util.format1 ".\'%s" _133_385))
 end
 | FStar_Absyn_Syntax.Pat_var (x) -> begin
 (strBvd x.FStar_Absyn_Syntax.v)
@@ -1513,64 +1022,34 @@
 "\'_"
 end
 | FStar_Absyn_Syntax.Pat_disj (ps) -> begin
-<<<<<<< HEAD
-(let _129_386 = (FStar_List.map pat_to_string ps)
-in (FStar_Util.concat_l " | " _129_386))
-end))
-
-
-let subst_to_string = (fun subst -> (let _129_394 = (let _129_393 = (FStar_List.map (fun _32_16 -> (match (_32_16) with
+(let _133_386 = (FStar_List.map pat_to_string ps)
+in (FStar_Util.concat_l " | " _133_386))
+end))
+
+
+let subst_to_string = (fun subst -> (let _133_394 = (let _133_393 = (FStar_List.map (fun _33_16 -> (match (_33_16) with
 | FStar_Util.Inl (a, t) -> begin
-(let _129_390 = (strBvd a)
-in (let _129_389 = (typ_to_string t)
-in (FStar_Util.format2 "(%s -> %s)" _129_390 _129_389)))
+(let _133_390 = (strBvd a)
+in (let _133_389 = (typ_to_string t)
+in (FStar_Util.format2 "(%s -> %s)" _133_390 _133_389)))
 end
 | FStar_Util.Inr (x, e) -> begin
-(let _129_392 = (strBvd x)
-in (let _129_391 = (exp_to_string e)
-in (FStar_Util.format2 "(%s -> %s)" _129_392 _129_391)))
+(let _133_392 = (strBvd x)
+in (let _133_391 = (exp_to_string e)
+in (FStar_Util.format2 "(%s -> %s)" _133_392 _133_391)))
 end)) subst)
-in (FStar_All.pipe_right _129_393 (FStar_String.concat ", ")))
-in (FStar_All.pipe_left (FStar_Util.format1 "{%s}") _129_394)))
-=======
-(let _130_386 = (FStar_List.map pat_to_string ps)
-in (FStar_Util.concat_l " | " _130_386))
-end))
-
-
-let subst_to_string = (fun subst -> (let _130_394 = (let _130_393 = (FStar_List.map (fun _33_16 -> (match (_33_16) with
-| FStar_Util.Inl (a, t) -> begin
-(let _130_390 = (strBvd a)
-in (let _130_389 = (typ_to_string t)
-in (FStar_Util.format2 "(%s -> %s)" _130_390 _130_389)))
-end
-| FStar_Util.Inr (x, e) -> begin
-(let _130_392 = (strBvd x)
-in (let _130_391 = (exp_to_string e)
-in (FStar_Util.format2 "(%s -> %s)" _130_392 _130_391)))
-end)) subst)
-in (FStar_All.pipe_right _130_393 (FStar_String.concat ", ")))
-in (FStar_All.pipe_left (FStar_Util.format1 "{%s}") _130_394)))
->>>>>>> bae9872c
+in (FStar_All.pipe_right _133_393 (FStar_String.concat ", ")))
+in (FStar_All.pipe_left (FStar_Util.format1 "{%s}") _133_394)))
 
 
 let freevars_to_string : FStar_Absyn_Syntax.freevars  ->  Prims.string = (fun fvs -> (
 
-<<<<<<< HEAD
-let f = (fun l -> (let _129_400 = (let _129_399 = (FStar_All.pipe_right l FStar_Util.set_elements)
-in (FStar_All.pipe_right _129_399 (FStar_List.map (fun t -> (strBvd t.FStar_Absyn_Syntax.v)))))
-in (FStar_All.pipe_right _129_400 (FStar_String.concat ", "))))
-in (let _129_402 = (f fvs.FStar_Absyn_Syntax.ftvs)
-in (let _129_401 = (f fvs.FStar_Absyn_Syntax.fxvs)
-in (FStar_Util.format2 "ftvs={%s}, fxvs={%s}" _129_402 _129_401)))))
-=======
-let f = (fun l -> (let _130_400 = (let _130_399 = (FStar_All.pipe_right l FStar_Util.set_elements)
-in (FStar_All.pipe_right _130_399 (FStar_List.map (fun t -> (strBvd t.FStar_Absyn_Syntax.v)))))
-in (FStar_All.pipe_right _130_400 (FStar_String.concat ", "))))
-in (let _130_402 = (f fvs.FStar_Absyn_Syntax.ftvs)
-in (let _130_401 = (f fvs.FStar_Absyn_Syntax.fxvs)
-in (FStar_Util.format2 "ftvs={%s}, fxvs={%s}" _130_402 _130_401)))))
->>>>>>> bae9872c
+let f = (fun l -> (let _133_400 = (let _133_399 = (FStar_All.pipe_right l FStar_Util.set_elements)
+in (FStar_All.pipe_right _133_399 (FStar_List.map (fun t -> (strBvd t.FStar_Absyn_Syntax.v)))))
+in (FStar_All.pipe_right _133_400 (FStar_String.concat ", "))))
+in (let _133_402 = (f fvs.FStar_Absyn_Syntax.ftvs)
+in (let _133_401 = (f fvs.FStar_Absyn_Syntax.fxvs)
+in (FStar_Util.format2 "ftvs={%s}, fxvs={%s}" _133_402 _133_401)))))
 
 
 let qual_to_string : FStar_Absyn_Syntax.qualifier  ->  Prims.string = (fun _33_17 -> (match (_33_17) with
@@ -1587,28 +1066,17 @@
 "projector"
 end
 | FStar_Absyn_Syntax.RecordType (ids) -> begin
-<<<<<<< HEAD
-(let _129_407 = (let _129_406 = (FStar_All.pipe_right ids (FStar_List.map (fun lid -> lid.FStar_Ident.ident.FStar_Ident.idText)))
-in (FStar_All.pipe_right _129_406 (FStar_String.concat ", ")))
-in (FStar_Util.format1 "record(%s)" _129_407))
-=======
-(let _130_407 = (let _130_406 = (FStar_All.pipe_right ids (FStar_List.map (fun lid -> lid.FStar_Ident.ident.FStar_Ident.idText)))
-in (FStar_All.pipe_right _130_406 (FStar_String.concat ", ")))
-in (FStar_Util.format1 "record(%s)" _130_407))
->>>>>>> bae9872c
+(let _133_407 = (let _133_406 = (FStar_All.pipe_right ids (FStar_List.map (fun lid -> lid.FStar_Ident.ident.FStar_Ident.idText)))
+in (FStar_All.pipe_right _133_406 (FStar_String.concat ", ")))
+in (FStar_Util.format1 "record(%s)" _133_407))
 end
 | _33_765 -> begin
 "other"
 end))
 
 
-<<<<<<< HEAD
-let quals_to_string : FStar_Absyn_Syntax.qualifier Prims.list  ->  Prims.string = (fun quals -> (let _129_410 = (FStar_All.pipe_right quals (FStar_List.map qual_to_string))
-in (FStar_All.pipe_right _129_410 (FStar_String.concat " "))))
-=======
-let quals_to_string : FStar_Absyn_Syntax.qualifier Prims.list  ->  Prims.string = (fun quals -> (let _130_410 = (FStar_All.pipe_right quals (FStar_List.map qual_to_string))
-in (FStar_All.pipe_right _130_410 (FStar_String.concat " "))))
->>>>>>> bae9872c
+let quals_to_string : FStar_Absyn_Syntax.qualifier Prims.list  ->  Prims.string = (fun quals -> (let _133_410 = (FStar_All.pipe_right quals (FStar_List.map qual_to_string))
+in (FStar_All.pipe_right _133_410 (FStar_String.concat " "))))
 
 
 let rec sigelt_to_string : FStar_Absyn_Syntax.sigelt  ->  Prims.string = (fun x -> (match (x) with
@@ -1621,78 +1089,41 @@
 | FStar_Absyn_Syntax.Sig_pragma (FStar_Absyn_Syntax.SetOptions (s), _33_784) -> begin
 (FStar_Util.format1 "#set-options \"%s\"" s)
 end
-<<<<<<< HEAD
-| FStar_Absyn_Syntax.Sig_tycon (lid, tps, k, _32_791, _32_793, quals, _32_796) -> begin
-(let _129_415 = (quals_to_string quals)
-in (let _129_414 = (binders_to_string " " tps)
-in (let _129_413 = (kind_to_string k)
-in (FStar_Util.format4 "%s type %s %s : %s" _129_415 lid.FStar_Ident.str _129_414 _129_413))))
-end
-| FStar_Absyn_Syntax.Sig_typ_abbrev (lid, tps, k, t, _32_804, _32_806) -> begin
-(let _129_418 = (binders_to_string " " tps)
-in (let _129_417 = (kind_to_string k)
-in (let _129_416 = (typ_to_string t)
-in (FStar_Util.format4 "type %s %s : %s = %s" lid.FStar_Ident.str _129_418 _129_417 _129_416))))
-end
-| FStar_Absyn_Syntax.Sig_datacon (lid, t, _32_812, _32_814, _32_816, _32_818) -> begin
-(let _129_419 = (typ_to_string t)
-in (FStar_Util.format2 "datacon %s : %s" lid.FStar_Ident.str _129_419))
-end
-| FStar_Absyn_Syntax.Sig_val_decl (lid, t, quals, _32_825) -> begin
-(let _129_421 = (quals_to_string quals)
-in (let _129_420 = (typ_to_string t)
-in (FStar_Util.format3 "%s val %s : %s" _129_421 lid.FStar_Ident.str _129_420)))
-end
-| FStar_Absyn_Syntax.Sig_assume (lid, f, _32_831, _32_833) -> begin
-(let _129_422 = (typ_to_string f)
-in (FStar_Util.format2 "val %s : %s" lid.FStar_Ident.str _129_422))
-=======
 | FStar_Absyn_Syntax.Sig_tycon (lid, tps, k, _33_791, _33_793, quals, _33_796) -> begin
-(let _130_415 = (quals_to_string quals)
-in (let _130_414 = (binders_to_string " " tps)
-in (let _130_413 = (kind_to_string k)
-in (FStar_Util.format4 "%s type %s %s : %s" _130_415 lid.FStar_Ident.str _130_414 _130_413))))
+(let _133_415 = (quals_to_string quals)
+in (let _133_414 = (binders_to_string " " tps)
+in (let _133_413 = (kind_to_string k)
+in (FStar_Util.format4 "%s type %s %s : %s" _133_415 lid.FStar_Ident.str _133_414 _133_413))))
 end
 | FStar_Absyn_Syntax.Sig_typ_abbrev (lid, tps, k, t, _33_804, _33_806) -> begin
-(let _130_418 = (binders_to_string " " tps)
-in (let _130_417 = (kind_to_string k)
-in (let _130_416 = (typ_to_string t)
-in (FStar_Util.format4 "type %s %s : %s = %s" lid.FStar_Ident.str _130_418 _130_417 _130_416))))
+(let _133_418 = (binders_to_string " " tps)
+in (let _133_417 = (kind_to_string k)
+in (let _133_416 = (typ_to_string t)
+in (FStar_Util.format4 "type %s %s : %s = %s" lid.FStar_Ident.str _133_418 _133_417 _133_416))))
 end
 | FStar_Absyn_Syntax.Sig_datacon (lid, t, _33_812, _33_814, _33_816, _33_818) -> begin
-(let _130_419 = (typ_to_string t)
-in (FStar_Util.format2 "datacon %s : %s" lid.FStar_Ident.str _130_419))
+(let _133_419 = (typ_to_string t)
+in (FStar_Util.format2 "datacon %s : %s" lid.FStar_Ident.str _133_419))
 end
 | FStar_Absyn_Syntax.Sig_val_decl (lid, t, quals, _33_825) -> begin
-(let _130_421 = (quals_to_string quals)
-in (let _130_420 = (typ_to_string t)
-in (FStar_Util.format3 "%s val %s : %s" _130_421 lid.FStar_Ident.str _130_420)))
+(let _133_421 = (quals_to_string quals)
+in (let _133_420 = (typ_to_string t)
+in (FStar_Util.format3 "%s val %s : %s" _133_421 lid.FStar_Ident.str _133_420)))
 end
 | FStar_Absyn_Syntax.Sig_assume (lid, f, _33_831, _33_833) -> begin
-(let _130_422 = (typ_to_string f)
-in (FStar_Util.format2 "val %s : %s" lid.FStar_Ident.str _130_422))
->>>>>>> bae9872c
+(let _133_422 = (typ_to_string f)
+in (FStar_Util.format2 "val %s : %s" lid.FStar_Ident.str _133_422))
 end
 | FStar_Absyn_Syntax.Sig_let (lbs, _33_838, _33_840, b) -> begin
 (lbs_to_string lbs)
 end
-<<<<<<< HEAD
-| FStar_Absyn_Syntax.Sig_main (e, _32_846) -> begin
-(let _129_423 = (exp_to_string e)
-in (FStar_Util.format1 "let _ = %s" _129_423))
-end
-| FStar_Absyn_Syntax.Sig_bundle (ses, _32_851, _32_853, _32_855) -> begin
-(let _129_424 = (FStar_List.map sigelt_to_string ses)
-in (FStar_All.pipe_right _129_424 (FStar_String.concat "\n")))
-=======
 | FStar_Absyn_Syntax.Sig_main (e, _33_846) -> begin
-(let _130_423 = (exp_to_string e)
-in (FStar_Util.format1 "let _ = %s" _130_423))
+(let _133_423 = (exp_to_string e)
+in (FStar_Util.format1 "let _ = %s" _133_423))
 end
 | FStar_Absyn_Syntax.Sig_bundle (ses, _33_851, _33_853, _33_855) -> begin
-(let _130_424 = (FStar_List.map sigelt_to_string ses)
-in (FStar_All.pipe_right _130_424 (FStar_String.concat "\n")))
->>>>>>> bae9872c
+(let _133_424 = (FStar_List.map sigelt_to_string ses)
+in (FStar_All.pipe_right _133_424 (FStar_String.concat "\n")))
 end
 | FStar_Absyn_Syntax.Sig_new_effect (_33_859) -> begin
 "new_effect { ... }"
@@ -1703,65 +1134,34 @@
 | FStar_Absyn_Syntax.Sig_kind_abbrev (_33_865) -> begin
 "kind ..."
 end
-<<<<<<< HEAD
-| FStar_Absyn_Syntax.Sig_effect_abbrev (l, tps, c, _32_871, _32_873) -> begin
-(let _129_427 = (sli l)
-in (let _129_426 = (binders_to_string " " tps)
-in (let _129_425 = (comp_typ_to_string c)
-in (FStar_Util.format3 "effect %s %s = %s" _129_427 _129_426 _129_425))))
-end))
-
-
-let format_error : FStar_Range.range  ->  Prims.string  ->  Prims.string = (fun r msg -> (let _129_432 = (FStar_Range.string_of_range r)
-in (FStar_Util.format2 "%s: %s\n" _129_432 msg)))
-
-
-let rec sigelt_to_string_short : FStar_Absyn_Syntax.sigelt  ->  Prims.string = (fun x -> (match (x) with
-| FStar_Absyn_Syntax.Sig_let ((_32_880, ({FStar_Absyn_Syntax.lbname = FStar_Util.Inr (l); FStar_Absyn_Syntax.lbtyp = t; FStar_Absyn_Syntax.lbeff = _32_884; FStar_Absyn_Syntax.lbdef = _32_882})::[]), _32_892, _32_894, _32_896) -> begin
-(let _129_435 = (typ_to_string t)
-in (FStar_Util.format2 "let %s : %s" l.FStar_Ident.str _129_435))
-end
-| _32_900 -> begin
-(let _129_438 = (let _129_437 = (FStar_Absyn_Util.lids_of_sigelt x)
-in (FStar_All.pipe_right _129_437 (FStar_List.map (fun l -> l.FStar_Ident.str))))
-in (FStar_All.pipe_right _129_438 (FStar_String.concat ", ")))
-end))
-
-
-let rec modul_to_string : FStar_Absyn_Syntax.modul  ->  Prims.string = (fun m -> (let _129_443 = (sli m.FStar_Absyn_Syntax.name)
-in (let _129_442 = (let _129_441 = (FStar_List.map sigelt_to_string m.FStar_Absyn_Syntax.declarations)
-in (FStar_All.pipe_right _129_441 (FStar_String.concat "\n")))
-in (FStar_Util.format2 "module %s\n%s" _129_443 _129_442))))
-=======
 | FStar_Absyn_Syntax.Sig_effect_abbrev (l, tps, c, _33_871, _33_873) -> begin
-(let _130_427 = (sli l)
-in (let _130_426 = (binders_to_string " " tps)
-in (let _130_425 = (comp_typ_to_string c)
-in (FStar_Util.format3 "effect %s %s = %s" _130_427 _130_426 _130_425))))
-end))
-
-
-let format_error : FStar_Range.range  ->  Prims.string  ->  Prims.string = (fun r msg -> (let _130_432 = (FStar_Range.string_of_range r)
-in (FStar_Util.format2 "%s: %s\n" _130_432 msg)))
+(let _133_427 = (sli l)
+in (let _133_426 = (binders_to_string " " tps)
+in (let _133_425 = (comp_typ_to_string c)
+in (FStar_Util.format3 "effect %s %s = %s" _133_427 _133_426 _133_425))))
+end))
+
+
+let format_error : FStar_Range.range  ->  Prims.string  ->  Prims.string = (fun r msg -> (let _133_432 = (FStar_Range.string_of_range r)
+in (FStar_Util.format2 "%s: %s\n" _133_432 msg)))
 
 
 let rec sigelt_to_string_short : FStar_Absyn_Syntax.sigelt  ->  Prims.string = (fun x -> (match (x) with
 | FStar_Absyn_Syntax.Sig_let ((_33_880, ({FStar_Absyn_Syntax.lbname = FStar_Util.Inr (l); FStar_Absyn_Syntax.lbtyp = t; FStar_Absyn_Syntax.lbeff = _33_884; FStar_Absyn_Syntax.lbdef = _33_882})::[]), _33_892, _33_894, _33_896) -> begin
-(let _130_435 = (typ_to_string t)
-in (FStar_Util.format2 "let %s : %s" l.FStar_Ident.str _130_435))
+(let _133_435 = (typ_to_string t)
+in (FStar_Util.format2 "let %s : %s" l.FStar_Ident.str _133_435))
 end
 | _33_900 -> begin
-(let _130_438 = (let _130_437 = (FStar_Absyn_Util.lids_of_sigelt x)
-in (FStar_All.pipe_right _130_437 (FStar_List.map (fun l -> l.FStar_Ident.str))))
-in (FStar_All.pipe_right _130_438 (FStar_String.concat ", ")))
-end))
-
-
-let rec modul_to_string : FStar_Absyn_Syntax.modul  ->  Prims.string = (fun m -> (let _130_443 = (sli m.FStar_Absyn_Syntax.name)
-in (let _130_442 = (let _130_441 = (FStar_List.map sigelt_to_string m.FStar_Absyn_Syntax.declarations)
-in (FStar_All.pipe_right _130_441 (FStar_String.concat "\n")))
-in (FStar_Util.format2 "module %s\n%s" _130_443 _130_442))))
->>>>>>> bae9872c
-
-
-
+(let _133_438 = (let _133_437 = (FStar_Absyn_Util.lids_of_sigelt x)
+in (FStar_All.pipe_right _133_437 (FStar_List.map (fun l -> l.FStar_Ident.str))))
+in (FStar_All.pipe_right _133_438 (FStar_String.concat ", ")))
+end))
+
+
+let rec modul_to_string : FStar_Absyn_Syntax.modul  ->  Prims.string = (fun m -> (let _133_443 = (sli m.FStar_Absyn_Syntax.name)
+in (let _133_442 = (let _133_441 = (FStar_List.map sigelt_to_string m.FStar_Absyn_Syntax.declarations)
+in (FStar_All.pipe_right _133_441 (FStar_String.concat "\n")))
+in (FStar_Util.format2 "module %s\n%s" _133_443 _133_442))))
+
+
+
