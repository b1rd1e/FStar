
open Prims
let infix_prim_ops = ((FStar_Absyn_Const.op_Addition, "+"))::((FStar_Absyn_Const.op_Subtraction, "-"))::((FStar_Absyn_Const.op_Multiply, "*"))::((FStar_Absyn_Const.op_Division, "/"))::((FStar_Absyn_Const.op_Eq, "="))::((FStar_Absyn_Const.op_ColonEq, ":="))::((FStar_Absyn_Const.op_notEq, "<>"))::((FStar_Absyn_Const.op_And, "&&"))::((FStar_Absyn_Const.op_Or, "||"))::((FStar_Absyn_Const.op_LTE, "<="))::((FStar_Absyn_Const.op_GTE, ">="))::((FStar_Absyn_Const.op_LT, "<"))::((FStar_Absyn_Const.op_GT, ">"))::((FStar_Absyn_Const.op_Modulus, "mod"))::[]

let unary_prim_ops = ((FStar_Absyn_Const.op_Negation, "not"))::((FStar_Absyn_Const.op_Minus, "-"))::[]

let infix_type_ops = ((FStar_Absyn_Const.and_lid, "/\\"))::((FStar_Absyn_Const.or_lid, "\\/"))::((FStar_Absyn_Const.imp_lid, "==>"))::((FStar_Absyn_Const.iff_lid, "<==>"))::((FStar_Absyn_Const.precedes_lid, "<<"))::((FStar_Absyn_Const.eq2_lid, "=="))::((FStar_Absyn_Const.eqT_lid, "=="))::[]

let unary_type_ops = ((FStar_Absyn_Const.not_lid, "~"))::[]

let is_prim_op = (fun ps f -> (match (f.FStar_Absyn_Syntax.n) with
| FStar_Absyn_Syntax.Exp_fvar (fv, _27_23) -> begin
(FStar_All.pipe_right ps (FStar_Util.for_some (FStar_Absyn_Syntax.lid_equals fv.FStar_Absyn_Syntax.v)))
end
| _27_27 -> begin
false
end))

let is_type_op = (fun ps t -> (match (t.FStar_Absyn_Syntax.n) with
| FStar_Absyn_Syntax.Typ_const (ftv) -> begin
(FStar_All.pipe_right ps (FStar_Util.for_some (FStar_Absyn_Syntax.lid_equals ftv.FStar_Absyn_Syntax.v)))
end
| _27_33 -> begin
false
end))

let get_lid = (fun f -> (match (f.FStar_Absyn_Syntax.n) with
| FStar_Absyn_Syntax.Exp_fvar (fv, _27_37) -> begin
fv.FStar_Absyn_Syntax.v
end
| _27_41 -> begin
(FStar_All.failwith "get_lid")
end))

let get_type_lid = (fun t -> (match (t.FStar_Absyn_Syntax.n) with
| FStar_Absyn_Syntax.Typ_const (ftv) -> begin
ftv.FStar_Absyn_Syntax.v
end
| _27_46 -> begin
(FStar_All.failwith "get_type_lid")
end))

let is_infix_prim_op = (fun e -> (is_prim_op (Prims.fst (FStar_List.split infix_prim_ops)) e))

let is_unary_prim_op = (fun e -> (is_prim_op (Prims.fst (FStar_List.split unary_prim_ops)) e))

let is_infix_type_op = (fun t -> (is_type_op (Prims.fst (FStar_List.split infix_type_ops)) t))

let is_unary_type_op = (fun t -> (is_type_op (Prims.fst (FStar_List.split unary_type_ops)) t))

let quants = ((FStar_Absyn_Const.forall_lid, "forall"))::((FStar_Absyn_Const.exists_lid, "exists"))::((FStar_Absyn_Const.allTyp_lid, "forall"))::((FStar_Absyn_Const.exTyp_lid, "exists"))::[]

let is_b2t = (fun t -> (is_type_op ((FStar_Absyn_Const.b2t_lid)::[]) t))

let is_quant = (fun t -> (is_type_op (Prims.fst (FStar_List.split quants)) t))

let is_ite = (fun t -> (is_type_op ((FStar_Absyn_Const.ite_lid)::[]) t))

let is_lex_cons = (fun f -> (is_prim_op ((FStar_Absyn_Const.lexcons_lid)::[]) f))

let is_lex_top = (fun f -> (is_prim_op ((FStar_Absyn_Const.lextop_lid)::[]) f))

let is_inr = (fun _27_1 -> (match (_27_1) with
| FStar_Util.Inl (_27_58) -> begin
false
end
| FStar_Util.Inr (_27_61) -> begin
true
end))

let rec reconstruct_lex = (fun e -> (match ((let _93_28 = (FStar_Absyn_Util.compress_exp e)
in _93_28.FStar_Absyn_Syntax.n)) with
| FStar_Absyn_Syntax.Exp_app (f, args) -> begin
(let args = (FStar_List.filter (fun a -> (((Prims.snd a) <> Some (FStar_Absyn_Syntax.Implicit)) && (is_inr (Prims.fst a)))) args)
in (let exps = (FStar_List.map (fun _27_2 -> (match (_27_2) with
| (FStar_Util.Inl (_27_72), _27_75) -> begin
(FStar_All.failwith "impossible")
end
| (FStar_Util.Inr (x), _27_80) -> begin
x
end)) args)
in if ((is_lex_cons f) && ((FStar_List.length exps) = 2)) then begin
(match ((let _93_31 = (FStar_List.nth exps 1)
in (reconstruct_lex _93_31))) with
| Some (xs) -> begin
(let _93_33 = (let _93_32 = (FStar_List.nth exps 0)
in (_93_32)::xs)
in Some (_93_33))
end
| None -> begin
None
end)
end else begin
None
end))
end
| _27_87 -> begin
if (is_lex_top e) then begin
Some ([])
end else begin
None
end
end))

let rec find = (fun f l -> (match (l) with
| [] -> begin
(FStar_All.failwith "blah")
end
| hd::tl -> begin
if (f hd) then begin
hd
end else begin
(find f tl)
end
end))

let find_lid = (fun x xs -> (let _93_47 = (find (fun p -> (FStar_Absyn_Syntax.lid_equals x (Prims.fst p))) xs)
in (Prims.snd _93_47)))

let infix_prim_op_to_string = (fun e -> (let _93_49 = (get_lid e)
in (find_lid _93_49 infix_prim_ops)))

let unary_prim_op_to_string = (fun e -> (let _93_51 = (get_lid e)
in (find_lid _93_51 unary_prim_ops)))

let infix_type_op_to_string = (fun t -> (let _93_53 = (get_type_lid t)
in (find_lid _93_53 infix_type_ops)))

let unary_type_op_to_string = (fun t -> (let _93_55 = (get_type_lid t)
in (find_lid _93_55 unary_type_ops)))

let quant_to_string = (fun t -> (let _93_57 = (get_type_lid t)
in (find_lid _93_57 quants)))

let rec sli = (fun l -> if (FStar_ST.read FStar_Options.print_real_names) then begin
l.FStar_Absyn_Syntax.str
end else begin
l.FStar_Absyn_Syntax.ident.FStar_Absyn_Syntax.idText
end)

let strBvd = (fun bvd -> if (FStar_ST.read FStar_Options.print_real_names) then begin
(Prims.strcat bvd.FStar_Absyn_Syntax.ppname.FStar_Absyn_Syntax.idText bvd.FStar_Absyn_Syntax.realname.FStar_Absyn_Syntax.idText)
end else begin
if ((FStar_ST.read FStar_Options.hide_genident_nums) && (FStar_Util.starts_with bvd.FStar_Absyn_Syntax.ppname.FStar_Absyn_Syntax.idText "_")) then begin
(FStar_All.try_with (fun _27_106 -> (match (()) with
| () -> begin
(let _27_112 = (let _93_62 = (FStar_Util.substring_from bvd.FStar_Absyn_Syntax.ppname.FStar_Absyn_Syntax.idText 1)
in (FStar_Util.int_of_string _93_62))
in "_?")
end)) (fun _27_105 -> (match (_27_105) with
| _27_109 -> begin
bvd.FStar_Absyn_Syntax.ppname.FStar_Absyn_Syntax.idText
end)))
end else begin
bvd.FStar_Absyn_Syntax.ppname.FStar_Absyn_Syntax.idText
end
end)

let filter_imp = (fun a -> (FStar_All.pipe_right a (FStar_List.filter (fun _27_3 -> (match (_27_3) with
| (_27_117, Some (FStar_Absyn_Syntax.Implicit)) -> begin
false
end
| _27_122 -> begin
true
end)))))

let const_to_string = (fun x -> (match (x) with
| FStar_Absyn_Syntax.Const_unit -> begin
"()"
end
| FStar_Absyn_Syntax.Const_bool (b) -> begin
if b then begin
"true"
end else begin
"false"
end
end
| FStar_Absyn_Syntax.Const_int32 (x) -> begin
(FStar_Util.string_of_int32 x)
end
| FStar_Absyn_Syntax.Const_float (x) -> begin
(FStar_Util.string_of_float x)
end
| FStar_Absyn_Syntax.Const_char (x) -> begin
(Prims.strcat (Prims.strcat "\'" (FStar_Util.string_of_char x)) "\'")
end
| FStar_Absyn_Syntax.Const_string (bytes, _27_135) -> begin
(FStar_Util.format1 "\"%s\"" (FStar_Util.string_of_bytes bytes))
end
| FStar_Absyn_Syntax.Const_bytearray (_27_139) -> begin
"<bytearray>"
end
| FStar_Absyn_Syntax.Const_int (x) -> begin
x
end
| FStar_Absyn_Syntax.Const_int64 (_27_144) -> begin
"<int64>"
end
| FStar_Absyn_Syntax.Const_uint8 (_27_147) -> begin
"<uint8>"
end))

let rec tag_of_typ = (fun t -> (match (t.FStar_Absyn_Syntax.n) with
| FStar_Absyn_Syntax.Typ_btvar (_27_151) -> begin
"Typ_btvar"
end
| FStar_Absyn_Syntax.Typ_const (v) -> begin
(Prims.strcat "Typ_const " v.FStar_Absyn_Syntax.v.FStar_Absyn_Syntax.str)
end
| FStar_Absyn_Syntax.Typ_fun (_27_156) -> begin
"Typ_fun"
end
| FStar_Absyn_Syntax.Typ_refine (_27_159) -> begin
"Typ_refine"
end
| FStar_Absyn_Syntax.Typ_app (head, args) -> begin
<<<<<<< HEAD
(let _93_102 = (tag_of_typ head)
in (let _93_101 = (FStar_All.pipe_left FStar_Util.string_of_int (FStar_List.length args))
in (FStar_Util.format2 "Typ_app(%s, [%s args])" _93_102 _93_101)))
=======
(let _92_103 = (tag_of_typ head)
in (let _92_102 = (FStar_All.pipe_left FStar_Util.string_of_int (FStar_List.length args))
in (FStar_Util.format2 "Typ_app(%s, [%s args])" _92_103 _92_102)))
>>>>>>> 9d8d8eaf
end
| FStar_Absyn_Syntax.Typ_lam (_27_166) -> begin
"Typ_lam"
end
| FStar_Absyn_Syntax.Typ_ascribed (_27_169) -> begin
"Typ_ascribed"
end
| FStar_Absyn_Syntax.Typ_meta (FStar_Absyn_Syntax.Meta_pattern (_27_172)) -> begin
"Typ_meta_pattern"
end
| FStar_Absyn_Syntax.Typ_meta (FStar_Absyn_Syntax.Meta_named (_27_176)) -> begin
"Typ_meta_named"
end
| FStar_Absyn_Syntax.Typ_meta (FStar_Absyn_Syntax.Meta_labeled (_27_180)) -> begin
"Typ_meta_labeled"
end
| FStar_Absyn_Syntax.Typ_meta (FStar_Absyn_Syntax.Meta_refresh_label (_27_184)) -> begin
"Typ_meta_refresh_label"
end
| FStar_Absyn_Syntax.Typ_meta (FStar_Absyn_Syntax.Meta_slack_formula (_27_188)) -> begin
"Typ_meta_slack_formula"
end
| FStar_Absyn_Syntax.Typ_uvar (_27_192) -> begin
"Typ_uvar"
end
| FStar_Absyn_Syntax.Typ_delayed (_27_195) -> begin
"Typ_delayed"
end
| FStar_Absyn_Syntax.Typ_unknown -> begin
"Typ_unknown"
end))
and tag_of_exp = (fun e -> (match (e.FStar_Absyn_Syntax.n) with
| FStar_Absyn_Syntax.Exp_bvar (_27_200) -> begin
"Exp_bvar"
end
| FStar_Absyn_Syntax.Exp_fvar (_27_203) -> begin
"Exp_fvar"
end
| FStar_Absyn_Syntax.Exp_constant (_27_206) -> begin
"Exp_constant"
end
| FStar_Absyn_Syntax.Exp_abs (_27_209) -> begin
"Exp_abs"
end
| FStar_Absyn_Syntax.Exp_app (_27_212) -> begin
"Exp_app"
end
| FStar_Absyn_Syntax.Exp_match (_27_215) -> begin
"Exp_match"
end
| FStar_Absyn_Syntax.Exp_ascribed (_27_218) -> begin
"Exp_ascribed"
end
| FStar_Absyn_Syntax.Exp_let (_27_221) -> begin
"Exp_let"
end
| FStar_Absyn_Syntax.Exp_uvar (_27_224) -> begin
"Exp_uvar"
end
| FStar_Absyn_Syntax.Exp_delayed (_27_227) -> begin
"Exp_delayed"
end
| FStar_Absyn_Syntax.Exp_meta (FStar_Absyn_Syntax.Meta_desugared (_27_230, m)) -> begin
<<<<<<< HEAD
(let _93_106 = (meta_e_to_string m)
in (Prims.strcat "Exp_meta_desugared " _93_106))
=======
(let _92_107 = (meta_e_to_string m)
in (Prims.strcat "Exp_meta_desugared " _92_107))
>>>>>>> 9d8d8eaf
end))
and meta_e_to_string = (fun _27_4 -> (match (_27_4) with
| FStar_Absyn_Syntax.Data_app -> begin
"Data_app"
end
| FStar_Absyn_Syntax.Sequence -> begin
"Sequence"
end
| FStar_Absyn_Syntax.Primop -> begin
"Primop"
end
| FStar_Absyn_Syntax.Masked_effect -> begin
"Masked_effect"
end
| FStar_Absyn_Syntax.Meta_smt_pat -> begin
"Meta_smt_pat"
end))
and typ_to_string = (fun x -> (let x = (FStar_Absyn_Util.compress_typ x)
in (match (x.FStar_Absyn_Syntax.n) with
| FStar_Absyn_Syntax.Typ_delayed (_27_244) -> begin
(FStar_All.failwith "impossible")
end
| FStar_Absyn_Syntax.Typ_meta (FStar_Absyn_Syntax.Meta_named (_27_247, l)) -> begin
(sli l)
end
| FStar_Absyn_Syntax.Typ_meta (meta) -> begin
<<<<<<< HEAD
(let _93_112 = (FStar_All.pipe_right meta meta_to_string)
in (FStar_Util.format1 "(Meta %s)" _93_112))
=======
(let _92_113 = (FStar_All.pipe_right meta meta_to_string)
in (FStar_Util.format1 "(Meta %s)" _92_113))
>>>>>>> 9d8d8eaf
end
| FStar_Absyn_Syntax.Typ_btvar (btv) -> begin
(strBvd btv.FStar_Absyn_Syntax.v)
end
| FStar_Absyn_Syntax.Typ_const (v) -> begin
(sli v.FStar_Absyn_Syntax.v)
end
| FStar_Absyn_Syntax.Typ_fun (binders, c) -> begin
<<<<<<< HEAD
(let _93_114 = (binders_to_string " -> " binders)
in (let _93_113 = (comp_typ_to_string c)
in (FStar_Util.format2 "(%s -> %s)" _93_114 _93_113)))
end
| FStar_Absyn_Syntax.Typ_refine (xt, f) -> begin
(let _93_117 = (strBvd xt.FStar_Absyn_Syntax.v)
in (let _93_116 = (FStar_All.pipe_right xt.FStar_Absyn_Syntax.sort typ_to_string)
in (let _93_115 = (FStar_All.pipe_right f formula_to_string)
in (FStar_Util.format3 "%s:%s{%s}" _93_117 _93_116 _93_115))))
=======
(let _92_115 = (binders_to_string " -> " binders)
in (let _92_114 = (comp_typ_to_string c)
in (FStar_Util.format2 "(%s -> %s)" _92_115 _92_114)))
end
| FStar_Absyn_Syntax.Typ_refine (xt, f) -> begin
(let _92_118 = (strBvd xt.FStar_Absyn_Syntax.v)
in (let _92_117 = (FStar_All.pipe_right xt.FStar_Absyn_Syntax.sort typ_to_string)
in (let _92_116 = (FStar_All.pipe_right f formula_to_string)
in (FStar_Util.format3 "%s:%s{%s}" _92_118 _92_117 _92_116))))
>>>>>>> 9d8d8eaf
end
| FStar_Absyn_Syntax.Typ_app (_27_267, []) -> begin
(FStar_All.failwith "Empty args!")
end
| FStar_Absyn_Syntax.Typ_app (t, args) -> begin
(let q_to_string = (fun k a -> (match ((Prims.fst a)) with
| FStar_Util.Inl (t) -> begin
(let t = (FStar_Absyn_Util.compress_typ t)
in (match (t.FStar_Absyn_Syntax.n) with
| FStar_Absyn_Syntax.Typ_lam (b::[], t) -> begin
(k (b, t))
end
| _27_287 -> begin
<<<<<<< HEAD
(let _93_128 = (tag_of_typ t)
in (let _93_127 = (typ_to_string t)
in (FStar_Util.format2 "<Expected a type-lambda! got %s>%s" _93_128 _93_127)))
end))
end
| FStar_Util.Inr (e) -> begin
(let _93_129 = (exp_to_string e)
in (FStar_Util.format1 "(<Expected a type!>%s)" _93_129))
=======
(let _92_129 = (tag_of_typ t)
in (let _92_128 = (typ_to_string t)
in (FStar_Util.format2 "<Expected a type-lambda! got %s>%s" _92_129 _92_128)))
end))
end
| FStar_Util.Inr (e) -> begin
(let _92_130 = (exp_to_string e)
in (FStar_Util.format1 "(<Expected a type!>%s)" _92_130))
>>>>>>> 9d8d8eaf
end))
in (let qbinder_to_string = (q_to_string (fun x -> (binder_to_string (Prims.fst x))))
in (let qbody_to_string = (q_to_string (fun x -> (typ_to_string (Prims.snd x))))
in (let args' = if ((FStar_ST.read FStar_Options.print_implicits) && (not ((is_quant t)))) then begin
args
end else begin
(FStar_List.filter (fun _27_5 -> (match (_27_5) with
| (_27_296, Some (FStar_Absyn_Syntax.Implicit)) -> begin
false
end
| _27_301 -> begin
true
end)) args)
end
in if ((is_ite t) && ((FStar_List.length args) = 3)) then begin
<<<<<<< HEAD
(let _93_140 = (let _93_135 = (FStar_List.nth args 0)
in (arg_to_string _93_135))
in (let _93_139 = (let _93_136 = (FStar_List.nth args 1)
in (arg_to_string _93_136))
in (let _93_138 = (let _93_137 = (FStar_List.nth args 2)
in (arg_to_string _93_137))
in (FStar_Util.format3 "if %s then %s else %s" _93_140 _93_139 _93_138))))
end else begin
if ((is_b2t t) && ((FStar_List.length args) = 1)) then begin
(let _93_141 = (FStar_List.nth args 0)
in (FStar_All.pipe_right _93_141 arg_to_string))
end else begin
if ((is_quant t) && ((FStar_List.length args) <= 2)) then begin
(let _93_146 = (quant_to_string t)
in (let _93_145 = (let _93_142 = (FStar_List.nth args' 0)
in (qbinder_to_string _93_142))
in (let _93_144 = (let _93_143 = (FStar_List.nth args' 0)
in (qbody_to_string _93_143))
in (FStar_Util.format3 "(%s (%s). %s)" _93_146 _93_145 _93_144))))
end else begin
if ((is_infix_type_op t) && ((FStar_List.length args') = 2)) then begin
(let _93_151 = (let _93_147 = (FStar_List.nth args' 0)
in (FStar_All.pipe_right _93_147 arg_to_string))
in (let _93_150 = (FStar_All.pipe_right t infix_type_op_to_string)
in (let _93_149 = (let _93_148 = (FStar_List.nth args' 1)
in (FStar_All.pipe_right _93_148 arg_to_string))
in (FStar_Util.format3 "(%s %s %s)" _93_151 _93_150 _93_149))))
end else begin
if ((is_unary_type_op t) && ((FStar_List.length args') = 1)) then begin
(let _93_154 = (FStar_All.pipe_right t unary_type_op_to_string)
in (let _93_153 = (let _93_152 = (FStar_List.nth args' 0)
in (FStar_All.pipe_right _93_152 arg_to_string))
in (FStar_Util.format2 "(%s %s)" _93_154 _93_153)))
end else begin
(let _93_156 = (FStar_All.pipe_right t typ_to_string)
in (let _93_155 = (FStar_All.pipe_right args args_to_string)
in (FStar_Util.format2 "(%s %s)" _93_156 _93_155)))
=======
(let _92_141 = (let _92_136 = (FStar_List.nth args 0)
in (arg_to_string _92_136))
in (let _92_140 = (let _92_137 = (FStar_List.nth args 1)
in (arg_to_string _92_137))
in (let _92_139 = (let _92_138 = (FStar_List.nth args 2)
in (arg_to_string _92_138))
in (FStar_Util.format3 "if %s then %s else %s" _92_141 _92_140 _92_139))))
end else begin
if ((is_b2t t) && ((FStar_List.length args) = 1)) then begin
(let _92_142 = (FStar_List.nth args 0)
in (FStar_All.pipe_right _92_142 arg_to_string))
end else begin
if ((is_quant t) && ((FStar_List.length args) <= 2)) then begin
(let _92_147 = (quant_to_string t)
in (let _92_146 = (let _92_143 = (FStar_List.nth args' 0)
in (qbinder_to_string _92_143))
in (let _92_145 = (let _92_144 = (FStar_List.nth args' 0)
in (qbody_to_string _92_144))
in (FStar_Util.format3 "(%s (%s). %s)" _92_147 _92_146 _92_145))))
end else begin
if ((is_infix_type_op t) && ((FStar_List.length args') = 2)) then begin
(let _92_152 = (let _92_148 = (FStar_List.nth args' 0)
in (FStar_All.pipe_right _92_148 arg_to_string))
in (let _92_151 = (FStar_All.pipe_right t infix_type_op_to_string)
in (let _92_150 = (let _92_149 = (FStar_List.nth args' 1)
in (FStar_All.pipe_right _92_149 arg_to_string))
in (FStar_Util.format3 "(%s %s %s)" _92_152 _92_151 _92_150))))
end else begin
if ((is_unary_type_op t) && ((FStar_List.length args') = 1)) then begin
(let _92_155 = (FStar_All.pipe_right t unary_type_op_to_string)
in (let _92_154 = (let _92_153 = (FStar_List.nth args' 0)
in (FStar_All.pipe_right _92_153 arg_to_string))
in (FStar_Util.format2 "(%s %s)" _92_155 _92_154)))
end else begin
(let _92_157 = (FStar_All.pipe_right t typ_to_string)
in (let _92_156 = (FStar_All.pipe_right args args_to_string)
in (FStar_Util.format2 "(%s %s)" _92_157 _92_156)))
>>>>>>> 9d8d8eaf
end
end
end
end
end))))
end
| FStar_Absyn_Syntax.Typ_lam (binders, t2) -> begin
<<<<<<< HEAD
(let _93_158 = (binders_to_string " " binders)
in (let _93_157 = (FStar_All.pipe_right t2 typ_to_string)
in (FStar_Util.format2 "(fun %s -> %s)" _93_158 _93_157)))
end
| FStar_Absyn_Syntax.Typ_ascribed (t, k) -> begin
if (FStar_ST.read FStar_Options.print_real_names) then begin
(let _93_160 = (typ_to_string t)
in (let _93_159 = (kind_to_string k)
in (FStar_Util.format2 "(%s <: %s)" _93_160 _93_159)))
=======
(let _92_159 = (binders_to_string " " binders)
in (let _92_158 = (FStar_All.pipe_right t2 typ_to_string)
in (FStar_Util.format2 "(fun %s -> %s)" _92_159 _92_158)))
end
| FStar_Absyn_Syntax.Typ_ascribed (t, k) -> begin
if (FStar_ST.read FStar_Options.print_real_names) then begin
(let _92_161 = (typ_to_string t)
in (let _92_160 = (kind_to_string k)
in (FStar_Util.format2 "(%s <: %s)" _92_161 _92_160)))
>>>>>>> 9d8d8eaf
end else begin
(FStar_All.pipe_right t typ_to_string)
end
end
| FStar_Absyn_Syntax.Typ_unknown -> begin
"<UNKNOWN>"
end
| FStar_Absyn_Syntax.Typ_uvar (uv, k) -> begin
(match ((FStar_Absyn_Visit.compress_typ_aux false x)) with
| {FStar_Absyn_Syntax.n = FStar_Absyn_Syntax.Typ_uvar (_27_325); FStar_Absyn_Syntax.tk = _27_323; FStar_Absyn_Syntax.pos = _27_321; FStar_Absyn_Syntax.fvs = _27_319; FStar_Absyn_Syntax.uvs = _27_317} -> begin
(uvar_t_to_string (uv, k))
end
| t -> begin
(FStar_All.pipe_right t typ_to_string)
end)
end)))
and uvar_t_to_string = (fun _27_331 -> (match (_27_331) with
| (uv, k) -> begin
if (false && (FStar_ST.read FStar_Options.print_real_names)) then begin
<<<<<<< HEAD
(let _93_164 = if (FStar_ST.read FStar_Options.hide_uvar_nums) then begin
"?"
end else begin
(let _93_162 = (FStar_Unionfind.uvar_id uv)
in (FStar_Util.string_of_int _93_162))
end
in (let _93_163 = (kind_to_string k)
in (FStar_Util.format2 "(U%s : %s)" _93_164 _93_163)))
end else begin
(let _93_166 = if (FStar_ST.read FStar_Options.hide_uvar_nums) then begin
"?"
end else begin
(let _93_165 = (FStar_Unionfind.uvar_id uv)
in (FStar_Util.string_of_int _93_165))
end
in (FStar_Util.format1 "U%s" _93_166))
=======
(let _92_165 = if (FStar_ST.read FStar_Options.hide_uvar_nums) then begin
"?"
end else begin
(let _92_163 = (FStar_Unionfind.uvar_id uv)
in (FStar_Util.string_of_int _92_163))
end
in (let _92_164 = (kind_to_string k)
in (FStar_Util.format2 "(U%s : %s)" _92_165 _92_164)))
end else begin
(let _92_167 = if (FStar_ST.read FStar_Options.hide_uvar_nums) then begin
"?"
end else begin
(let _92_166 = (FStar_Unionfind.uvar_id uv)
in (FStar_Util.string_of_int _92_166))
end
in (FStar_Util.format1 "U%s" _92_167))
>>>>>>> 9d8d8eaf
end
end))
and imp_to_string = (fun s _27_6 -> (match (_27_6) with
| Some (FStar_Absyn_Syntax.Implicit) -> begin
(Prims.strcat "#" s)
end
| Some (FStar_Absyn_Syntax.Equality) -> begin
(Prims.strcat "=" s)
end
| _27_339 -> begin
s
end))
and binder_to_string' = (fun is_arrow b -> (match (b) with
| (FStar_Util.Inl (a), imp) -> begin
<<<<<<< HEAD
if ((FStar_Absyn_Syntax.is_null_binder b) || ((let _93_171 = (FStar_ST.read FStar_Options.print_real_names)
in (FStar_All.pipe_right _93_171 Prims.op_Negation)) && (FStar_Absyn_Syntax.is_null_pp a.FStar_Absyn_Syntax.v))) then begin
(kind_to_string a.FStar_Absyn_Syntax.sort)
end else begin
if ((not (is_arrow)) && (not ((FStar_ST.read FStar_Options.print_implicits)))) then begin
(let _93_172 = (strBvd a.FStar_Absyn_Syntax.v)
in (imp_to_string _93_172 imp))
end else begin
(let _93_176 = (let _93_175 = (let _93_173 = (strBvd a.FStar_Absyn_Syntax.v)
in (Prims.strcat _93_173 ":"))
in (let _93_174 = (kind_to_string a.FStar_Absyn_Syntax.sort)
in (Prims.strcat _93_175 _93_174)))
in (imp_to_string _93_176 imp))
=======
if ((FStar_Absyn_Syntax.is_null_binder b) || ((let _92_172 = (FStar_ST.read FStar_Options.print_real_names)
in (FStar_All.pipe_right _92_172 Prims.op_Negation)) && (FStar_Absyn_Syntax.is_null_pp a.FStar_Absyn_Syntax.v))) then begin
(kind_to_string a.FStar_Absyn_Syntax.sort)
end else begin
if ((not (is_arrow)) && (not ((FStar_ST.read FStar_Options.print_implicits)))) then begin
(let _92_173 = (strBvd a.FStar_Absyn_Syntax.v)
in (imp_to_string _92_173 imp))
end else begin
(let _92_177 = (let _92_176 = (let _92_174 = (strBvd a.FStar_Absyn_Syntax.v)
in (Prims.strcat _92_174 ":"))
in (let _92_175 = (kind_to_string a.FStar_Absyn_Syntax.sort)
in (Prims.strcat _92_176 _92_175)))
in (imp_to_string _92_177 imp))
>>>>>>> 9d8d8eaf
end
end
end
| (FStar_Util.Inr (x), imp) -> begin
<<<<<<< HEAD
if ((FStar_Absyn_Syntax.is_null_binder b) || ((let _93_177 = (FStar_ST.read FStar_Options.print_real_names)
in (FStar_All.pipe_right _93_177 Prims.op_Negation)) && (FStar_Absyn_Syntax.is_null_pp x.FStar_Absyn_Syntax.v))) then begin
(typ_to_string x.FStar_Absyn_Syntax.sort)
end else begin
if ((not (is_arrow)) && (not ((FStar_ST.read FStar_Options.print_implicits)))) then begin
(let _93_178 = (strBvd x.FStar_Absyn_Syntax.v)
in (imp_to_string _93_178 imp))
end else begin
(let _93_182 = (let _93_181 = (let _93_179 = (strBvd x.FStar_Absyn_Syntax.v)
in (Prims.strcat _93_179 ":"))
in (let _93_180 = (typ_to_string x.FStar_Absyn_Syntax.sort)
in (Prims.strcat _93_181 _93_180)))
in (imp_to_string _93_182 imp))
=======
if ((FStar_Absyn_Syntax.is_null_binder b) || ((let _92_178 = (FStar_ST.read FStar_Options.print_real_names)
in (FStar_All.pipe_right _92_178 Prims.op_Negation)) && (FStar_Absyn_Syntax.is_null_pp x.FStar_Absyn_Syntax.v))) then begin
(typ_to_string x.FStar_Absyn_Syntax.sort)
end else begin
if ((not (is_arrow)) && (not ((FStar_ST.read FStar_Options.print_implicits)))) then begin
(let _92_179 = (strBvd x.FStar_Absyn_Syntax.v)
in (imp_to_string _92_179 imp))
end else begin
(let _92_183 = (let _92_182 = (let _92_180 = (strBvd x.FStar_Absyn_Syntax.v)
in (Prims.strcat _92_180 ":"))
in (let _92_181 = (typ_to_string x.FStar_Absyn_Syntax.sort)
in (Prims.strcat _92_182 _92_181)))
in (imp_to_string _92_183 imp))
>>>>>>> 9d8d8eaf
end
end
end))
and binder_to_string = (fun b -> (binder_to_string' false b))
and arrow_binder_to_string = (fun b -> (binder_to_string' true b))
and binders_to_string = (fun sep bs -> (let bs = if (FStar_ST.read FStar_Options.print_implicits) then begin
bs
end else begin
(filter_imp bs)
end
in if (sep = " -> ") then begin
<<<<<<< HEAD
(let _93_187 = (FStar_All.pipe_right bs (FStar_List.map arrow_binder_to_string))
in (FStar_All.pipe_right _93_187 (FStar_String.concat sep)))
end else begin
(let _93_188 = (FStar_All.pipe_right bs (FStar_List.map binder_to_string))
in (FStar_All.pipe_right _93_188 (FStar_String.concat sep)))
end))
and arg_to_string = (fun _27_7 -> (match (_27_7) with
| (FStar_Util.Inl (a), imp) -> begin
(let _93_190 = (typ_to_string a)
in (imp_to_string _93_190 imp))
end
| (FStar_Util.Inr (x), imp) -> begin
(let _93_191 = (exp_to_string x)
in (imp_to_string _93_191 imp))
=======
(let _92_188 = (FStar_All.pipe_right bs (FStar_List.map arrow_binder_to_string))
in (FStar_All.pipe_right _92_188 (FStar_String.concat sep)))
end else begin
(let _92_189 = (FStar_All.pipe_right bs (FStar_List.map binder_to_string))
in (FStar_All.pipe_right _92_189 (FStar_String.concat sep)))
end))
and arg_to_string = (fun _27_7 -> (match (_27_7) with
| (FStar_Util.Inl (a), imp) -> begin
(let _92_191 = (typ_to_string a)
in (imp_to_string _92_191 imp))
end
| (FStar_Util.Inr (x), imp) -> begin
(let _92_192 = (exp_to_string x)
in (imp_to_string _92_192 imp))
>>>>>>> 9d8d8eaf
end))
and args_to_string = (fun args -> (let args = if (FStar_ST.read FStar_Options.print_implicits) then begin
args
end else begin
(filter_imp args)
end
<<<<<<< HEAD
in (let _93_193 = (FStar_All.pipe_right args (FStar_List.map arg_to_string))
in (FStar_All.pipe_right _93_193 (FStar_String.concat " ")))))
and lcomp_typ_to_string = (fun lc -> (let _93_196 = (sli lc.FStar_Absyn_Syntax.eff_name)
in (let _93_195 = (typ_to_string lc.FStar_Absyn_Syntax.res_typ)
in (FStar_Util.format2 "%s %s" _93_196 _93_195))))
and comp_typ_to_string = (fun c -> (match (c.FStar_Absyn_Syntax.n) with
| FStar_Absyn_Syntax.Total (t) -> begin
(let _93_198 = (typ_to_string t)
in (FStar_Util.format1 "Tot %s" _93_198))
=======
in (let _92_194 = (FStar_All.pipe_right args (FStar_List.map arg_to_string))
in (FStar_All.pipe_right _92_194 (FStar_String.concat " ")))))
and lcomp_typ_to_string = (fun lc -> (let _92_197 = (sli lc.FStar_Absyn_Syntax.eff_name)
in (let _92_196 = (typ_to_string lc.FStar_Absyn_Syntax.res_typ)
in (FStar_Util.format2 "%s %s" _92_197 _92_196))))
and comp_typ_to_string = (fun c -> (match (c.FStar_Absyn_Syntax.n) with
| FStar_Absyn_Syntax.Total (t) -> begin
(let _92_199 = (typ_to_string t)
in (FStar_Util.format1 "Tot %s" _92_199))
>>>>>>> 9d8d8eaf
end
| FStar_Absyn_Syntax.Comp (c) -> begin
(let basic = if ((FStar_All.pipe_right c.FStar_Absyn_Syntax.flags (FStar_Util.for_some (fun _27_8 -> (match (_27_8) with
| FStar_Absyn_Syntax.TOTAL -> begin
true
end
| _27_375 -> begin
false
end)))) && (not ((FStar_ST.read FStar_Options.print_effect_args)))) then begin
<<<<<<< HEAD
(let _93_200 = (typ_to_string c.FStar_Absyn_Syntax.result_typ)
in (FStar_Util.format1 "Tot %s" _93_200))
=======
(let _92_201 = (typ_to_string c.FStar_Absyn_Syntax.result_typ)
in (FStar_Util.format1 "Tot %s" _92_201))
>>>>>>> 9d8d8eaf
end else begin
if ((not ((FStar_ST.read FStar_Options.print_effect_args))) && (FStar_Absyn_Syntax.lid_equals c.FStar_Absyn_Syntax.effect_name FStar_Absyn_Const.effect_ML_lid)) then begin
(typ_to_string c.FStar_Absyn_Syntax.result_typ)
end else begin
if ((not ((FStar_ST.read FStar_Options.print_effect_args))) && (FStar_All.pipe_right c.FStar_Absyn_Syntax.flags (FStar_Util.for_some (fun _27_9 -> (match (_27_9) with
| FStar_Absyn_Syntax.MLEFFECT -> begin
true
end
| _27_379 -> begin
false
end))))) then begin
<<<<<<< HEAD
(let _93_202 = (typ_to_string c.FStar_Absyn_Syntax.result_typ)
in (FStar_Util.format1 "ALL %s" _93_202))
end else begin
if (FStar_ST.read FStar_Options.print_effect_args) then begin
(let _93_206 = (sli c.FStar_Absyn_Syntax.effect_name)
in (let _93_205 = (typ_to_string c.FStar_Absyn_Syntax.result_typ)
in (let _93_204 = (let _93_203 = (FStar_All.pipe_right c.FStar_Absyn_Syntax.effect_args (FStar_List.map effect_arg_to_string))
in (FStar_All.pipe_right _93_203 (FStar_String.concat ", ")))
in (FStar_Util.format3 "%s (%s) %s" _93_206 _93_205 _93_204))))
end else begin
(let _93_208 = (sli c.FStar_Absyn_Syntax.effect_name)
in (let _93_207 = (typ_to_string c.FStar_Absyn_Syntax.result_typ)
in (FStar_Util.format2 "%s (%s)" _93_208 _93_207)))
=======
(let _92_203 = (typ_to_string c.FStar_Absyn_Syntax.result_typ)
in (FStar_Util.format1 "ALL %s" _92_203))
end else begin
if (FStar_ST.read FStar_Options.print_effect_args) then begin
(let _92_207 = (sli c.FStar_Absyn_Syntax.effect_name)
in (let _92_206 = (typ_to_string c.FStar_Absyn_Syntax.result_typ)
in (let _92_205 = (let _92_204 = (FStar_All.pipe_right c.FStar_Absyn_Syntax.effect_args (FStar_List.map effect_arg_to_string))
in (FStar_All.pipe_right _92_204 (FStar_String.concat ", ")))
in (FStar_Util.format3 "%s (%s) %s" _92_207 _92_206 _92_205))))
end else begin
(let _92_209 = (sli c.FStar_Absyn_Syntax.effect_name)
in (let _92_208 = (typ_to_string c.FStar_Absyn_Syntax.result_typ)
in (FStar_Util.format2 "%s (%s)" _92_209 _92_208)))
>>>>>>> 9d8d8eaf
end
end
end
end
<<<<<<< HEAD
in (let dec = (let _93_212 = (FStar_All.pipe_right c.FStar_Absyn_Syntax.flags (FStar_List.collect (fun _27_10 -> (match (_27_10) with
| FStar_Absyn_Syntax.DECREASES (e) -> begin
(let _93_211 = (let _93_210 = (exp_to_string e)
in (FStar_Util.format1 " (decreases %s)" _93_210))
in (_93_211)::[])
=======
in (let dec = (let _92_213 = (FStar_All.pipe_right c.FStar_Absyn_Syntax.flags (FStar_List.collect (fun _27_10 -> (match (_27_10) with
| FStar_Absyn_Syntax.DECREASES (e) -> begin
(let _92_212 = (let _92_211 = (exp_to_string e)
in (FStar_Util.format1 " (decreases %s)" _92_211))
in (_92_212)::[])
>>>>>>> 9d8d8eaf
end
| _27_385 -> begin
[]
end))))
<<<<<<< HEAD
in (FStar_All.pipe_right _93_212 (FStar_String.concat " ")))
=======
in (FStar_All.pipe_right _92_213 (FStar_String.concat " ")))
>>>>>>> 9d8d8eaf
in (FStar_Util.format2 "%s%s" basic dec)))
end))
and effect_arg_to_string = (fun e -> (match (e) with
| (FStar_Util.Inr (e), _27_391) -> begin
(exp_to_string e)
end
| (FStar_Util.Inl (wp), _27_396) -> begin
(formula_to_string wp)
end))
and formula_to_string = (fun phi -> (typ_to_string phi))
and formula_to_string_old_now_unused = (fun phi -> (let const_op = (fun f _27_402 -> f)
in (let un_op = (fun f _27_11 -> (match (_27_11) with
| (FStar_Util.Inl (t), _27_410)::[] -> begin
<<<<<<< HEAD
(let _93_224 = (formula_to_string t)
in (FStar_Util.format2 "%s %s" f _93_224))
=======
(let _92_225 = (formula_to_string t)
in (FStar_Util.format2 "%s %s" f _92_225))
>>>>>>> 9d8d8eaf
end
| _27_414 -> begin
(FStar_All.failwith "impos")
end))
in (let bin_top = (fun f _27_12 -> (match (_27_12) with
| (FStar_Util.Inl (t1), _27_426)::(FStar_Util.Inl (t2), _27_421)::[] -> begin
<<<<<<< HEAD
(let _93_230 = (formula_to_string t1)
in (let _93_229 = (formula_to_string t2)
in (FStar_Util.format3 "%s %s %s" _93_230 f _93_229)))
=======
(let _92_231 = (formula_to_string t1)
in (let _92_230 = (formula_to_string t2)
in (FStar_Util.format3 "%s %s %s" _92_231 f _92_230)))
>>>>>>> 9d8d8eaf
end
| _27_430 -> begin
(FStar_All.failwith "Impos")
end))
in (let bin_eop = (fun f _27_13 -> (match (_27_13) with
| (FStar_Util.Inr (e1), _27_442)::(FStar_Util.Inr (e2), _27_437)::[] -> begin
<<<<<<< HEAD
(let _93_236 = (exp_to_string e1)
in (let _93_235 = (exp_to_string e2)
in (FStar_Util.format3 "%s %s %s" _93_236 f _93_235)))
=======
(let _92_237 = (exp_to_string e1)
in (let _92_236 = (exp_to_string e2)
in (FStar_Util.format3 "%s %s %s" _92_237 f _92_236)))
>>>>>>> 9d8d8eaf
end
| _27_446 -> begin
(FStar_All.failwith "impos")
end))
in (let ite = (fun _27_14 -> (match (_27_14) with
| (FStar_Util.Inl (t1), _27_461)::(FStar_Util.Inl (t2), _27_456)::(FStar_Util.Inl (t3), _27_451)::[] -> begin
<<<<<<< HEAD
(let _93_241 = (formula_to_string t1)
in (let _93_240 = (formula_to_string t2)
in (let _93_239 = (formula_to_string t3)
in (FStar_Util.format3 "if %s then %s else %s" _93_241 _93_240 _93_239))))
=======
(let _92_242 = (formula_to_string t1)
in (let _92_241 = (formula_to_string t2)
in (let _92_240 = (formula_to_string t3)
in (FStar_Util.format3 "if %s then %s else %s" _92_242 _92_241 _92_240))))
>>>>>>> 9d8d8eaf
end
| _27_465 -> begin
(FStar_All.failwith "impos")
end))
in (let eq_op = (fun _27_15 -> (match (_27_15) with
| (FStar_Util.Inl (t1), _27_486)::(FStar_Util.Inl (t2), _27_481)::(FStar_Util.Inr (e1), _27_476)::(FStar_Util.Inr (e2), _27_471)::[] -> begin
if (FStar_ST.read FStar_Options.print_implicits) then begin
<<<<<<< HEAD
(let _93_247 = (typ_to_string t1)
in (let _93_246 = (typ_to_string t2)
in (let _93_245 = (exp_to_string e1)
in (let _93_244 = (exp_to_string e2)
in (FStar_Util.format4 "Eq2 %s %s %s %s" _93_247 _93_246 _93_245 _93_244)))))
end else begin
(let _93_249 = (exp_to_string e1)
in (let _93_248 = (exp_to_string e2)
in (FStar_Util.format2 "%s == %s" _93_249 _93_248)))
end
end
| (FStar_Util.Inr (e1), _27_497)::(FStar_Util.Inr (e2), _27_492)::[] -> begin
(let _93_251 = (exp_to_string e1)
in (let _93_250 = (exp_to_string e2)
in (FStar_Util.format2 "%s == %s" _93_251 _93_250)))
=======
(let _92_248 = (typ_to_string t1)
in (let _92_247 = (typ_to_string t2)
in (let _92_246 = (exp_to_string e1)
in (let _92_245 = (exp_to_string e2)
in (FStar_Util.format4 "Eq2 %s %s %s %s" _92_248 _92_247 _92_246 _92_245)))))
end else begin
(let _92_250 = (exp_to_string e1)
in (let _92_249 = (exp_to_string e2)
in (FStar_Util.format2 "%s == %s" _92_250 _92_249)))
end
end
| (FStar_Util.Inr (e1), _27_497)::(FStar_Util.Inr (e2), _27_492)::[] -> begin
(let _92_252 = (exp_to_string e1)
in (let _92_251 = (exp_to_string e2)
in (FStar_Util.format2 "%s == %s" _92_252 _92_251)))
>>>>>>> 9d8d8eaf
end
| _27_501 -> begin
(FStar_All.failwith "Impossible")
end))
in (let connectives = ((FStar_Absyn_Const.and_lid, (bin_top "/\\")))::((FStar_Absyn_Const.or_lid, (bin_top "\\/")))::((FStar_Absyn_Const.imp_lid, (bin_top "==>")))::((FStar_Absyn_Const.iff_lid, (bin_top "<==>")))::((FStar_Absyn_Const.ite_lid, ite))::((FStar_Absyn_Const.not_lid, (un_op "~")))::((FStar_Absyn_Const.eqT_lid, (bin_top "==")))::((FStar_Absyn_Const.eq2_lid, eq_op))::((FStar_Absyn_Const.true_lid, (const_op "True")))::((FStar_Absyn_Const.false_lid, (const_op "False")))::[]
in (let fallback = (fun phi -> (match (phi.FStar_Absyn_Syntax.n) with
| FStar_Absyn_Syntax.Typ_lam (binders, phi) -> begin
<<<<<<< HEAD
(let _93_290 = (binders_to_string " " binders)
in (let _93_289 = (formula_to_string phi)
in (FStar_Util.format2 "(fun %s => %s)" _93_290 _93_289)))
=======
(let _92_291 = (binders_to_string " " binders)
in (let _92_290 = (formula_to_string phi)
in (FStar_Util.format2 "(fun %s => %s)" _92_291 _92_290)))
>>>>>>> 9d8d8eaf
end
| _27_511 -> begin
(typ_to_string phi)
end))
in (match ((FStar_Absyn_Util.destruct_typ_as_formula phi)) with
| None -> begin
(fallback phi)
end
| Some (FStar_Absyn_Util.BaseConn (op, arms)) -> begin
(match ((FStar_All.pipe_right connectives (FStar_List.tryFind (fun _27_521 -> (match (_27_521) with
| (l, _27_520) -> begin
(FStar_Absyn_Syntax.lid_equals op l)
end))))) with
| None -> begin
(fallback phi)
end
| Some (_27_524, f) -> begin
(f arms)
end)
end
| Some (FStar_Absyn_Util.QAll (vars, _27_530, body)) -> begin
<<<<<<< HEAD
(let _93_308 = (binders_to_string " " vars)
in (let _93_307 = (formula_to_string body)
in (FStar_Util.format2 "(forall %s. %s)" _93_308 _93_307)))
end
| Some (FStar_Absyn_Util.QEx (vars, _27_537, body)) -> begin
(let _93_310 = (binders_to_string " " vars)
in (let _93_309 = (formula_to_string body)
in (FStar_Util.format2 "(exists %s. %s)" _93_310 _93_309)))
end))))))))))
and exp_to_string = (fun x -> (match ((let _93_312 = (FStar_Absyn_Util.compress_exp x)
in _93_312.FStar_Absyn_Syntax.n)) with
=======
(let _92_309 = (binders_to_string " " vars)
in (let _92_308 = (formula_to_string body)
in (FStar_Util.format2 "(forall %s. %s)" _92_309 _92_308)))
end
| Some (FStar_Absyn_Util.QEx (vars, _27_537, body)) -> begin
(let _92_311 = (binders_to_string " " vars)
in (let _92_310 = (formula_to_string body)
in (FStar_Util.format2 "(exists %s. %s)" _92_311 _92_310)))
end))))))))))
and exp_to_string = (fun x -> (match ((let _92_313 = (FStar_Absyn_Util.compress_exp x)
in _92_313.FStar_Absyn_Syntax.n)) with
>>>>>>> 9d8d8eaf
| FStar_Absyn_Syntax.Exp_delayed (_27_544) -> begin
(FStar_All.failwith "Impossible")
end
| FStar_Absyn_Syntax.Exp_meta (FStar_Absyn_Syntax.Meta_desugared (e, _27_548)) -> begin
(exp_to_string e)
end
| FStar_Absyn_Syntax.Exp_uvar (uv, t) -> begin
(uvar_e_to_string (uv, t))
end
| FStar_Absyn_Syntax.Exp_bvar (bvv) -> begin
(strBvd bvv.FStar_Absyn_Syntax.v)
end
| FStar_Absyn_Syntax.Exp_fvar (fv, _27_560) -> begin
(sli fv.FStar_Absyn_Syntax.v)
end
| FStar_Absyn_Syntax.Exp_constant (c) -> begin
(FStar_All.pipe_right c const_to_string)
end
| FStar_Absyn_Syntax.Exp_abs (binders, e) -> begin
<<<<<<< HEAD
(let _93_314 = (binders_to_string " " binders)
in (let _93_313 = (FStar_All.pipe_right e exp_to_string)
in (FStar_Util.format2 "(fun %s -> %s)" _93_314 _93_313)))
=======
(let _92_315 = (binders_to_string " " binders)
in (let _92_314 = (FStar_All.pipe_right e exp_to_string)
in (FStar_Util.format2 "(fun %s -> %s)" _92_315 _92_314)))
>>>>>>> 9d8d8eaf
end
| FStar_Absyn_Syntax.Exp_app (e, args) -> begin
(let lex = if (FStar_ST.read FStar_Options.print_implicits) then begin
None
end else begin
(reconstruct_lex x)
end
in (match (lex) with
| Some (es) -> begin
<<<<<<< HEAD
(let _93_317 = (let _93_316 = (let _93_315 = (FStar_List.map exp_to_string es)
in (FStar_String.concat "; " _93_315))
in (Prims.strcat "%[" _93_316))
in (Prims.strcat _93_317 "]"))
end
| None -> begin
(let args' = (let _93_319 = (filter_imp args)
in (FStar_All.pipe_right _93_319 (FStar_List.filter (fun _27_16 -> (match (_27_16) with
=======
(let _92_318 = (let _92_317 = (let _92_316 = (FStar_List.map exp_to_string es)
in (FStar_String.concat "; " _92_316))
in (Prims.strcat "%[" _92_317))
in (Prims.strcat _92_318 "]"))
end
| None -> begin
(let args' = (let _92_320 = (filter_imp args)
in (FStar_All.pipe_right _92_320 (FStar_List.filter (fun _27_16 -> (match (_27_16) with
>>>>>>> 9d8d8eaf
| (FStar_Util.Inr (_27_579), _27_582) -> begin
true
end
| _27_585 -> begin
false
end)))))
in if ((is_infix_prim_op e) && ((FStar_List.length args') = 2)) then begin
<<<<<<< HEAD
(let _93_324 = (let _93_320 = (FStar_List.nth args' 0)
in (FStar_All.pipe_right _93_320 arg_to_string))
in (let _93_323 = (FStar_All.pipe_right e infix_prim_op_to_string)
in (let _93_322 = (let _93_321 = (FStar_List.nth args' 1)
in (FStar_All.pipe_right _93_321 arg_to_string))
in (FStar_Util.format3 "(%s %s %s)" _93_324 _93_323 _93_322))))
end else begin
if ((is_unary_prim_op e) && ((FStar_List.length args') = 1)) then begin
(let _93_327 = (FStar_All.pipe_right e unary_prim_op_to_string)
in (let _93_326 = (let _93_325 = (FStar_List.nth args' 0)
in (FStar_All.pipe_right _93_325 arg_to_string))
in (FStar_Util.format2 "(%s %s)" _93_327 _93_326)))
end else begin
(let _93_329 = (FStar_All.pipe_right e exp_to_string)
in (let _93_328 = (args_to_string args)
in (FStar_Util.format2 "(%s %s)" _93_329 _93_328)))
=======
(let _92_325 = (let _92_321 = (FStar_List.nth args' 0)
in (FStar_All.pipe_right _92_321 arg_to_string))
in (let _92_324 = (FStar_All.pipe_right e infix_prim_op_to_string)
in (let _92_323 = (let _92_322 = (FStar_List.nth args' 1)
in (FStar_All.pipe_right _92_322 arg_to_string))
in (FStar_Util.format3 "(%s %s %s)" _92_325 _92_324 _92_323))))
end else begin
if ((is_unary_prim_op e) && ((FStar_List.length args') = 1)) then begin
(let _92_328 = (FStar_All.pipe_right e unary_prim_op_to_string)
in (let _92_327 = (let _92_326 = (FStar_List.nth args' 0)
in (FStar_All.pipe_right _92_326 arg_to_string))
in (FStar_Util.format2 "(%s %s)" _92_328 _92_327)))
end else begin
(let _92_330 = (FStar_All.pipe_right e exp_to_string)
in (let _92_329 = (args_to_string args)
in (FStar_Util.format2 "(%s %s)" _92_330 _92_329)))
>>>>>>> 9d8d8eaf
end
end)
end))
end
| FStar_Absyn_Syntax.Exp_match (e, pats) -> begin
<<<<<<< HEAD
(let _93_337 = (FStar_All.pipe_right e exp_to_string)
in (let _93_336 = (let _93_335 = (FStar_All.pipe_right pats (FStar_List.map (fun _27_594 -> (match (_27_594) with
| (p, wopt, e) -> begin
(let _93_334 = (FStar_All.pipe_right p pat_to_string)
in (let _93_333 = (match (wopt) with
=======
(let _92_338 = (FStar_All.pipe_right e exp_to_string)
in (let _92_337 = (let _92_336 = (FStar_All.pipe_right pats (FStar_List.map (fun _27_594 -> (match (_27_594) with
| (p, wopt, e) -> begin
(let _92_335 = (FStar_All.pipe_right p pat_to_string)
in (let _92_334 = (match (wopt) with
>>>>>>> 9d8d8eaf
| None -> begin
""
end
| Some (w) -> begin
<<<<<<< HEAD
(let _93_331 = (FStar_All.pipe_right w exp_to_string)
in (FStar_Util.format1 "when %s" _93_331))
end)
in (let _93_332 = (FStar_All.pipe_right e exp_to_string)
in (FStar_Util.format3 "%s %s -> %s" _93_334 _93_333 _93_332))))
end))))
in (FStar_Util.concat_l "\n\t" _93_335))
in (FStar_Util.format2 "(match %s with %s)" _93_337 _93_336)))
end
| FStar_Absyn_Syntax.Exp_ascribed (e, t, _27_601) -> begin
(let _93_339 = (FStar_All.pipe_right e exp_to_string)
in (let _93_338 = (FStar_All.pipe_right t typ_to_string)
in (FStar_Util.format2 "(%s:%s)" _93_339 _93_338)))
end
| FStar_Absyn_Syntax.Exp_let (lbs, e) -> begin
(let _93_341 = (lbs_to_string lbs)
in (let _93_340 = (FStar_All.pipe_right e exp_to_string)
in (FStar_Util.format2 "%s in %s" _93_341 _93_340)))
end))
and uvar_e_to_string = (fun _27_611 -> (match (_27_611) with
| (uv, _27_610) -> begin
(let _93_344 = if (FStar_ST.read FStar_Options.hide_uvar_nums) then begin
"?"
end else begin
(let _93_343 = (FStar_Unionfind.uvar_id uv)
in (FStar_Util.string_of_int _93_343))
end
in (Prims.strcat "\'e" _93_344))
end))
and lbs_to_string = (fun lbs -> (let _93_351 = (let _93_350 = (FStar_All.pipe_right (Prims.snd lbs) (FStar_List.map (fun lb -> (let _93_349 = (lbname_to_string lb.FStar_Absyn_Syntax.lbname)
in (let _93_348 = (FStar_All.pipe_right lb.FStar_Absyn_Syntax.lbtyp typ_to_string)
in (let _93_347 = (FStar_All.pipe_right lb.FStar_Absyn_Syntax.lbdef exp_to_string)
in (FStar_Util.format3 "%s:%s = %s" _93_349 _93_348 _93_347)))))))
in (FStar_Util.concat_l "\n and " _93_350))
=======
(let _92_332 = (FStar_All.pipe_right w exp_to_string)
in (FStar_Util.format1 "when %s" _92_332))
end)
in (let _92_333 = (FStar_All.pipe_right e exp_to_string)
in (FStar_Util.format3 "%s %s -> %s" _92_335 _92_334 _92_333))))
end))))
in (FStar_Util.concat_l "\n\t" _92_336))
in (FStar_Util.format2 "(match %s with %s)" _92_338 _92_337)))
end
| FStar_Absyn_Syntax.Exp_ascribed (e, t, _27_601) -> begin
(let _92_340 = (FStar_All.pipe_right e exp_to_string)
in (let _92_339 = (FStar_All.pipe_right t typ_to_string)
in (FStar_Util.format2 "(%s:%s)" _92_340 _92_339)))
end
| FStar_Absyn_Syntax.Exp_let (lbs, e) -> begin
(let _92_342 = (lbs_to_string lbs)
in (let _92_341 = (FStar_All.pipe_right e exp_to_string)
in (FStar_Util.format2 "%s in %s" _92_342 _92_341)))
end))
and uvar_e_to_string = (fun _27_611 -> (match (_27_611) with
| (uv, _27_610) -> begin
(let _92_345 = if (FStar_ST.read FStar_Options.hide_uvar_nums) then begin
"?"
end else begin
(let _92_344 = (FStar_Unionfind.uvar_id uv)
in (FStar_Util.string_of_int _92_344))
end
in (Prims.strcat "\'e" _92_345))
end))
and lbs_to_string = (fun lbs -> (let _92_352 = (let _92_351 = (FStar_All.pipe_right (Prims.snd lbs) (FStar_List.map (fun lb -> (let _92_350 = (lbname_to_string lb.FStar_Absyn_Syntax.lbname)
in (let _92_349 = (FStar_All.pipe_right lb.FStar_Absyn_Syntax.lbtyp typ_to_string)
in (let _92_348 = (FStar_All.pipe_right lb.FStar_Absyn_Syntax.lbdef exp_to_string)
in (FStar_Util.format3 "%s:%s = %s" _92_350 _92_349 _92_348)))))))
in (FStar_Util.concat_l "\n and " _92_351))
>>>>>>> 9d8d8eaf
in (FStar_Util.format2 "let %s %s" (if (Prims.fst lbs) then begin
"rec"
end else begin
""
<<<<<<< HEAD
end) _93_351)))
=======
end) _92_352)))
>>>>>>> 9d8d8eaf
and lbname_to_string = (fun x -> (match (x) with
| FStar_Util.Inl (bvd) -> begin
(strBvd bvd)
end
| FStar_Util.Inr (lid) -> begin
(sli lid)
end))
and either_to_string = (fun x -> (match (x) with
| FStar_Util.Inl (t) -> begin
(typ_to_string t)
end
| FStar_Util.Inr (e) -> begin
(exp_to_string e)
end))
<<<<<<< HEAD
and either_l_to_string = (fun delim l -> (let _93_356 = (FStar_All.pipe_right l (FStar_List.map either_to_string))
in (FStar_All.pipe_right _93_356 (FStar_Util.concat_l delim))))
and meta_to_string = (fun x -> (match (x) with
| FStar_Absyn_Syntax.Meta_refresh_label (t, _27_629, _27_631) -> begin
(let _93_358 = (typ_to_string t)
in (FStar_Util.format1 "(refresh) %s" _93_358))
end
| FStar_Absyn_Syntax.Meta_labeled (t, l, _27_637, _27_639) -> begin
(let _93_359 = (typ_to_string t)
in (FStar_Util.format2 "(labeled \"%s\") %s" l _93_359))
=======
and either_l_to_string = (fun delim l -> (let _92_357 = (FStar_All.pipe_right l (FStar_List.map either_to_string))
in (FStar_All.pipe_right _92_357 (FStar_Util.concat_l delim))))
and meta_to_string = (fun x -> (match (x) with
| FStar_Absyn_Syntax.Meta_refresh_label (t, _27_629, _27_631) -> begin
(let _92_359 = (typ_to_string t)
in (FStar_Util.format1 "(refresh) %s" _92_359))
end
| FStar_Absyn_Syntax.Meta_labeled (t, l, _27_637, _27_639) -> begin
(let _92_360 = (typ_to_string t)
in (FStar_Util.format2 "(labeled \"%s\") %s" l _92_360))
>>>>>>> 9d8d8eaf
end
| FStar_Absyn_Syntax.Meta_named (_27_643, l) -> begin
(sli l)
end
| FStar_Absyn_Syntax.Meta_pattern (t, ps) -> begin
<<<<<<< HEAD
(let _93_361 = (args_to_string ps)
in (let _93_360 = (FStar_All.pipe_right t typ_to_string)
in (FStar_Util.format2 "{:pattern %s} %s" _93_361 _93_360)))
end
| FStar_Absyn_Syntax.Meta_slack_formula (t1, t2, _27_654) -> begin
(let _93_363 = (formula_to_string t1)
in (let _93_362 = (formula_to_string t2)
in (FStar_Util.format2 "%s /\\ %s" _93_363 _93_362)))
end))
and kind_to_string = (fun x -> (match ((let _93_365 = (FStar_Absyn_Util.compress_kind x)
in _93_365.FStar_Absyn_Syntax.n)) with
| FStar_Absyn_Syntax.Kind_lam (_27_659) -> begin
=======
(let _92_362 = (pats_to_string ps)
in (let _92_361 = (FStar_All.pipe_right t typ_to_string)
in (FStar_Util.format2 "{:pattern %s} %s" _92_362 _92_361)))
end
| FStar_Absyn_Syntax.Meta_slack_formula (t1, t2, _27_654) -> begin
(let _92_364 = (formula_to_string t1)
in (let _92_363 = (formula_to_string t2)
in (FStar_Util.format2 "%s /\\ %s" _92_364 _92_363)))
end))
and pats_to_string = (fun ps -> (let _92_368 = (FStar_All.pipe_right ps (FStar_List.map (fun e -> (let _92_367 = (FStar_All.pipe_right e (FStar_List.map arg_to_string))
in (FStar_All.pipe_right _92_367 (FStar_String.concat "; "))))))
in (FStar_All.pipe_right _92_368 (FStar_String.concat " \\/ "))))
and kind_to_string = (fun x -> (match ((let _92_370 = (FStar_Absyn_Util.compress_kind x)
in _92_370.FStar_Absyn_Syntax.n)) with
| FStar_Absyn_Syntax.Kind_lam (_27_661) -> begin
>>>>>>> 9d8d8eaf
(FStar_All.failwith "Impossible")
end
| FStar_Absyn_Syntax.Kind_delayed (_27_664) -> begin
(FStar_All.failwith "Impossible")
end
| FStar_Absyn_Syntax.Kind_uvar (uv, args) -> begin
(uvar_k_to_string' (uv, args))
end
| FStar_Absyn_Syntax.Kind_type -> begin
"Type"
end
| FStar_Absyn_Syntax.Kind_effect -> begin
"Effect"
end
| FStar_Absyn_Syntax.Kind_abbrev ((n, args), k) -> begin
if (FStar_ST.read FStar_Options.print_real_names) then begin
(kind_to_string k)
end else begin
<<<<<<< HEAD
(let _93_367 = (sli n)
in (let _93_366 = (args_to_string args)
in (FStar_Util.format2 "%s %s" _93_367 _93_366)))
end
end
| FStar_Absyn_Syntax.Kind_arrow (binders, k) -> begin
(let _93_369 = (binders_to_string " -> " binders)
in (let _93_368 = (FStar_All.pipe_right k kind_to_string)
in (FStar_Util.format2 "(%s -> %s)" _93_369 _93_368)))
=======
(let _92_372 = (sli n)
in (let _92_371 = (args_to_string args)
in (FStar_Util.format2 "%s %s" _92_372 _92_371)))
end
end
| FStar_Absyn_Syntax.Kind_arrow (binders, k) -> begin
(let _92_374 = (binders_to_string " -> " binders)
in (let _92_373 = (FStar_All.pipe_right k kind_to_string)
in (FStar_Util.format2 "(%s -> %s)" _92_374 _92_373)))
>>>>>>> 9d8d8eaf
end
| FStar_Absyn_Syntax.Kind_unknown -> begin
"_"
end))
<<<<<<< HEAD
and uvar_k_to_string = (fun uv -> (let _93_371 = if (FStar_ST.read FStar_Options.hide_uvar_nums) then begin
"?"
end else begin
(let _93_370 = (FStar_Unionfind.uvar_id uv)
in (FStar_Util.string_of_int _93_370))
end
in (Prims.strcat "\'k_" _93_371)))
and uvar_k_to_string' = (fun _27_684 -> (match (_27_684) with
=======
and uvar_k_to_string = (fun uv -> (let _92_376 = if (FStar_ST.read FStar_Options.hide_uvar_nums) then begin
"?"
end else begin
(let _92_375 = (FStar_Unionfind.uvar_id uv)
in (FStar_Util.string_of_int _92_375))
end
in (Prims.strcat "\'k_" _92_376)))
and uvar_k_to_string' = (fun _27_686 -> (match (_27_686) with
>>>>>>> 9d8d8eaf
| (uv, args) -> begin
(let str = if (FStar_ST.read FStar_Options.hide_uvar_nums) then begin
"?"
end else begin
<<<<<<< HEAD
(let _93_373 = (FStar_Unionfind.uvar_id uv)
in (FStar_Util.string_of_int _93_373))
end
in (let _93_374 = (args_to_string args)
in (FStar_Util.format2 "(\'k_%s %s)" str _93_374)))
end))
and pat_to_string = (fun x -> (match (x.FStar_Absyn_Syntax.v) with
| FStar_Absyn_Syntax.Pat_cons (l, _27_689, pats) -> begin
(let _93_379 = (sli l.FStar_Absyn_Syntax.v)
in (let _93_378 = (let _93_377 = (FStar_List.map (fun _27_695 -> (match (_27_695) with
=======
(let _92_378 = (FStar_Unionfind.uvar_id uv)
in (FStar_Util.string_of_int _92_378))
end
in (let _92_379 = (args_to_string args)
in (FStar_Util.format2 "(\'k_%s %s)" str _92_379)))
end))
and pat_to_string = (fun x -> (match (x.FStar_Absyn_Syntax.v) with
| FStar_Absyn_Syntax.Pat_cons (l, _27_691, pats) -> begin
(let _92_384 = (sli l.FStar_Absyn_Syntax.v)
in (let _92_383 = (let _92_382 = (FStar_List.map (fun _27_697 -> (match (_27_697) with
>>>>>>> 9d8d8eaf
| (x, b) -> begin
(let p = (pat_to_string x)
in if b then begin
(Prims.strcat "#" p)
end else begin
p
end)
end)) pats)
<<<<<<< HEAD
in (FStar_All.pipe_right _93_377 (FStar_String.concat " ")))
in (FStar_Util.format2 "(%s %s)" _93_379 _93_378)))
end
| FStar_Absyn_Syntax.Pat_dot_term (x, _27_699) -> begin
(let _93_380 = (strBvd x.FStar_Absyn_Syntax.v)
in (FStar_Util.format1 ".%s" _93_380))
end
| FStar_Absyn_Syntax.Pat_dot_typ (x, _27_704) -> begin
(let _93_381 = (strBvd x.FStar_Absyn_Syntax.v)
in (FStar_Util.format1 ".\'%s" _93_381))
=======
in (FStar_All.pipe_right _92_382 (FStar_String.concat " ")))
in (FStar_Util.format2 "(%s %s)" _92_384 _92_383)))
end
| FStar_Absyn_Syntax.Pat_dot_term (x, _27_701) -> begin
(let _92_385 = (strBvd x.FStar_Absyn_Syntax.v)
in (FStar_Util.format1 ".%s" _92_385))
end
| FStar_Absyn_Syntax.Pat_dot_typ (x, _27_706) -> begin
(let _92_386 = (strBvd x.FStar_Absyn_Syntax.v)
in (FStar_Util.format1 ".\'%s" _92_386))
>>>>>>> 9d8d8eaf
end
| FStar_Absyn_Syntax.Pat_var (x) -> begin
(strBvd x.FStar_Absyn_Syntax.v)
end
| FStar_Absyn_Syntax.Pat_tvar (a) -> begin
(strBvd a.FStar_Absyn_Syntax.v)
end
| FStar_Absyn_Syntax.Pat_constant (c) -> begin
(const_to_string c)
end
| FStar_Absyn_Syntax.Pat_wild (_27_716) -> begin
"_"
end
| FStar_Absyn_Syntax.Pat_twild (_27_719) -> begin
"\'_"
end
| FStar_Absyn_Syntax.Pat_disj (ps) -> begin
<<<<<<< HEAD
(let _93_382 = (FStar_List.map pat_to_string ps)
in (FStar_Util.concat_l " | " _93_382))
end))

let subst_to_string = (fun subst -> (let _93_390 = (let _93_389 = (FStar_List.map (fun _27_17 -> (match (_27_17) with
| FStar_Util.Inl (a, t) -> begin
(let _93_386 = (strBvd a)
in (let _93_385 = (typ_to_string t)
in (FStar_Util.format2 "(%s -> %s)" _93_386 _93_385)))
end
| FStar_Util.Inr (x, e) -> begin
(let _93_388 = (strBvd x)
in (let _93_387 = (exp_to_string e)
in (FStar_Util.format2 "(%s -> %s)" _93_388 _93_387)))
end)) subst)
in (FStar_All.pipe_right _93_389 (FStar_String.concat ", ")))
in (FStar_All.pipe_left (FStar_Util.format1 "{%s}") _93_390)))

let freevars_to_string = (fun fvs -> (let f = (fun l -> (let _93_396 = (let _93_395 = (FStar_All.pipe_right l FStar_Util.set_elements)
in (FStar_All.pipe_right _93_395 (FStar_List.map (fun t -> (strBvd t.FStar_Absyn_Syntax.v)))))
in (FStar_All.pipe_right _93_396 (FStar_String.concat ", "))))
in (let _93_398 = (f fvs.FStar_Absyn_Syntax.ftvs)
in (let _93_397 = (f fvs.FStar_Absyn_Syntax.fxvs)
in (FStar_Util.format2 "ftvs={%s}, fxvs={%s}" _93_398 _93_397)))))
=======
(let _92_387 = (FStar_List.map pat_to_string ps)
in (FStar_Util.concat_l " | " _92_387))
end))

let subst_to_string = (fun subst -> (let _92_395 = (let _92_394 = (FStar_List.map (fun _27_17 -> (match (_27_17) with
| FStar_Util.Inl (a, t) -> begin
(let _92_391 = (strBvd a)
in (let _92_390 = (typ_to_string t)
in (FStar_Util.format2 "(%s -> %s)" _92_391 _92_390)))
end
| FStar_Util.Inr (x, e) -> begin
(let _92_393 = (strBvd x)
in (let _92_392 = (exp_to_string e)
in (FStar_Util.format2 "(%s -> %s)" _92_393 _92_392)))
end)) subst)
in (FStar_All.pipe_right _92_394 (FStar_String.concat ", ")))
in (FStar_All.pipe_left (FStar_Util.format1 "{%s}") _92_395)))

let freevars_to_string = (fun fvs -> (let f = (fun l -> (let _92_401 = (let _92_400 = (FStar_All.pipe_right l FStar_Util.set_elements)
in (FStar_All.pipe_right _92_400 (FStar_List.map (fun t -> (strBvd t.FStar_Absyn_Syntax.v)))))
in (FStar_All.pipe_right _92_401 (FStar_String.concat ", "))))
in (let _92_403 = (f fvs.FStar_Absyn_Syntax.ftvs)
in (let _92_402 = (f fvs.FStar_Absyn_Syntax.fxvs)
in (FStar_Util.format2 "ftvs={%s}, fxvs={%s}" _92_403 _92_402)))))
>>>>>>> 9d8d8eaf

let qual_to_string = (fun _27_18 -> (match (_27_18) with
| FStar_Absyn_Syntax.Logic -> begin
"logic"
end
| FStar_Absyn_Syntax.Opaque -> begin
"opaque"
end
| FStar_Absyn_Syntax.Discriminator (_27_743) -> begin
"discriminator"
end
| FStar_Absyn_Syntax.Projector (_27_746) -> begin
"projector"
end
| FStar_Absyn_Syntax.RecordType (ids) -> begin
<<<<<<< HEAD
(let _93_403 = (let _93_402 = (FStar_All.pipe_right ids (FStar_List.map (fun lid -> lid.FStar_Absyn_Syntax.ident.FStar_Absyn_Syntax.idText)))
in (FStar_All.pipe_right _93_402 (FStar_String.concat ", ")))
in (FStar_Util.format1 "record(%s)" _93_403))
=======
(let _92_408 = (let _92_407 = (FStar_All.pipe_right ids (FStar_List.map (fun lid -> lid.FStar_Absyn_Syntax.ident.FStar_Absyn_Syntax.idText)))
in (FStar_All.pipe_right _92_407 (FStar_String.concat ", ")))
in (FStar_Util.format1 "record(%s)" _92_408))
>>>>>>> 9d8d8eaf
end
| _27_752 -> begin
"other"
end))

<<<<<<< HEAD
let quals_to_string = (fun quals -> (let _93_406 = (FStar_All.pipe_right quals (FStar_List.map qual_to_string))
in (FStar_All.pipe_right _93_406 (FStar_String.concat " "))))
=======
let quals_to_string = (fun quals -> (let _92_411 = (FStar_All.pipe_right quals (FStar_List.map qual_to_string))
in (FStar_All.pipe_right _92_411 (FStar_String.concat " "))))
>>>>>>> 9d8d8eaf

let rec sigelt_to_string = (fun x -> (match (x) with
| FStar_Absyn_Syntax.Sig_pragma (FStar_Absyn_Syntax.ResetOptions, _27_757) -> begin
"#reset-options"
end
| FStar_Absyn_Syntax.Sig_pragma (FStar_Absyn_Syntax.SetOptions (s), _27_763) -> begin
(FStar_Util.format1 "#set-options \"%s\"" s)
end
<<<<<<< HEAD
| FStar_Absyn_Syntax.Sig_tycon (lid, tps, k, _27_768, _27_770, quals, _27_773) -> begin
(let _93_411 = (quals_to_string quals)
in (let _93_410 = (binders_to_string " " tps)
in (let _93_409 = (kind_to_string k)
in (FStar_Util.format4 "%s type %s %s : %s" _93_411 lid.FStar_Absyn_Syntax.str _93_410 _93_409))))
end
| FStar_Absyn_Syntax.Sig_typ_abbrev (lid, tps, k, t, _27_781, _27_783) -> begin
(let _93_414 = (binders_to_string " " tps)
in (let _93_413 = (kind_to_string k)
in (let _93_412 = (typ_to_string t)
in (FStar_Util.format4 "type %s %s : %s = %s" lid.FStar_Absyn_Syntax.str _93_414 _93_413 _93_412))))
end
| FStar_Absyn_Syntax.Sig_datacon (lid, t, _27_789, _27_791, _27_793, _27_795) -> begin
(let _93_415 = (typ_to_string t)
in (FStar_Util.format2 "datacon %s : %s" lid.FStar_Absyn_Syntax.str _93_415))
end
| FStar_Absyn_Syntax.Sig_val_decl (lid, t, quals, _27_802) -> begin
(let _93_417 = (quals_to_string quals)
in (let _93_416 = (typ_to_string t)
in (FStar_Util.format3 "%s val %s : %s" _93_417 lid.FStar_Absyn_Syntax.str _93_416)))
end
| FStar_Absyn_Syntax.Sig_assume (lid, f, _27_808, _27_810) -> begin
(let _93_418 = (typ_to_string f)
in (FStar_Util.format2 "val %s : %s" lid.FStar_Absyn_Syntax.str _93_418))
=======
| FStar_Absyn_Syntax.Sig_tycon (lid, tps, k, _27_770, _27_772, quals, _27_775) -> begin
(let _92_416 = (quals_to_string quals)
in (let _92_415 = (binders_to_string " " tps)
in (let _92_414 = (kind_to_string k)
in (FStar_Util.format4 "%s type %s %s : %s" _92_416 lid.FStar_Absyn_Syntax.str _92_415 _92_414))))
end
| FStar_Absyn_Syntax.Sig_typ_abbrev (lid, tps, k, t, _27_783, _27_785) -> begin
(let _92_419 = (binders_to_string " " tps)
in (let _92_418 = (kind_to_string k)
in (let _92_417 = (typ_to_string t)
in (FStar_Util.format4 "type %s %s : %s = %s" lid.FStar_Absyn_Syntax.str _92_419 _92_418 _92_417))))
end
| FStar_Absyn_Syntax.Sig_datacon (lid, t, _27_791, _27_793, _27_795, _27_797) -> begin
(let _92_420 = (typ_to_string t)
in (FStar_Util.format2 "datacon %s : %s" lid.FStar_Absyn_Syntax.str _92_420))
end
| FStar_Absyn_Syntax.Sig_val_decl (lid, t, quals, _27_804) -> begin
(let _92_422 = (quals_to_string quals)
in (let _92_421 = (typ_to_string t)
in (FStar_Util.format3 "%s val %s : %s" _92_422 lid.FStar_Absyn_Syntax.str _92_421)))
end
| FStar_Absyn_Syntax.Sig_assume (lid, f, _27_810, _27_812) -> begin
(let _92_423 = (typ_to_string f)
in (FStar_Util.format2 "val %s : %s" lid.FStar_Absyn_Syntax.str _92_423))
>>>>>>> 9d8d8eaf
end
| FStar_Absyn_Syntax.Sig_let (lbs, _27_817, _27_819, b) -> begin
(lbs_to_string lbs)
end
<<<<<<< HEAD
| FStar_Absyn_Syntax.Sig_main (e, _27_823) -> begin
(let _93_419 = (exp_to_string e)
in (FStar_Util.format1 "let _ = %s" _93_419))
end
| FStar_Absyn_Syntax.Sig_bundle (ses, _27_828, _27_830, _27_832) -> begin
(let _93_420 = (FStar_List.map sigelt_to_string ses)
in (FStar_All.pipe_right _93_420 (FStar_String.concat "\n")))
=======
| FStar_Absyn_Syntax.Sig_main (e, _27_825) -> begin
(let _92_424 = (exp_to_string e)
in (FStar_Util.format1 "let _ = %s" _92_424))
end
| FStar_Absyn_Syntax.Sig_bundle (ses, _27_830, _27_832, _27_834) -> begin
(let _92_425 = (FStar_List.map sigelt_to_string ses)
in (FStar_All.pipe_right _92_425 (FStar_String.concat "\n")))
>>>>>>> 9d8d8eaf
end
| FStar_Absyn_Syntax.Sig_new_effect (_27_838) -> begin
"new_effect { ... }"
end
| FStar_Absyn_Syntax.Sig_sub_effect (_27_841) -> begin
"sub_effect ..."
end
| FStar_Absyn_Syntax.Sig_kind_abbrev (_27_844) -> begin
"kind ..."
end
<<<<<<< HEAD
| FStar_Absyn_Syntax.Sig_effect_abbrev (l, tps, c, _27_848, _27_850) -> begin
(let _93_423 = (sli l)
in (let _93_422 = (binders_to_string " " tps)
in (let _93_421 = (comp_typ_to_string c)
in (FStar_Util.format3 "effect %s %s = %s" _93_423 _93_422 _93_421))))
end))

let format_error = (fun r msg -> (let _93_428 = (FStar_Range.string_of_range r)
in (FStar_Util.format2 "%s: %s\n" _93_428 msg)))

let rec sigelt_to_string_short = (fun x -> (match (x) with
| FStar_Absyn_Syntax.Sig_let ((_27_857, {FStar_Absyn_Syntax.lbname = FStar_Util.Inr (l); FStar_Absyn_Syntax.lbtyp = t; FStar_Absyn_Syntax.lbeff = _27_861; FStar_Absyn_Syntax.lbdef = _27_859}::[]), _27_869, _27_871, _27_873) -> begin
(let _93_431 = (typ_to_string t)
in (FStar_Util.format2 "let %s : %s" l.FStar_Absyn_Syntax.str _93_431))
end
| _27_877 -> begin
(let _93_434 = (let _93_433 = (FStar_Absyn_Util.lids_of_sigelt x)
in (FStar_All.pipe_right _93_433 (FStar_List.map (fun l -> l.FStar_Absyn_Syntax.str))))
in (FStar_All.pipe_right _93_434 (FStar_String.concat ", ")))
end))

let rec modul_to_string = (fun m -> (let _93_439 = (sli m.FStar_Absyn_Syntax.name)
in (let _93_438 = (let _93_437 = (FStar_List.map sigelt_to_string m.FStar_Absyn_Syntax.declarations)
in (FStar_All.pipe_right _93_437 (FStar_String.concat "\n")))
in (FStar_Util.format2 "module %s\n%s" _93_439 _93_438))))
=======
| FStar_Absyn_Syntax.Sig_effect_abbrev (l, tps, c, _27_850, _27_852) -> begin
(let _92_428 = (sli l)
in (let _92_427 = (binders_to_string " " tps)
in (let _92_426 = (comp_typ_to_string c)
in (FStar_Util.format3 "effect %s %s = %s" _92_428 _92_427 _92_426))))
end))

let format_error = (fun r msg -> (let _92_433 = (FStar_Range.string_of_range r)
in (FStar_Util.format2 "%s: %s\n" _92_433 msg)))

let rec sigelt_to_string_short = (fun x -> (match (x) with
| FStar_Absyn_Syntax.Sig_let ((_27_859, {FStar_Absyn_Syntax.lbname = FStar_Util.Inr (l); FStar_Absyn_Syntax.lbtyp = t; FStar_Absyn_Syntax.lbeff = _27_863; FStar_Absyn_Syntax.lbdef = _27_861}::[]), _27_871, _27_873, _27_875) -> begin
(let _92_436 = (typ_to_string t)
in (FStar_Util.format2 "let %s : %s" l.FStar_Absyn_Syntax.str _92_436))
end
| _27_879 -> begin
(let _92_439 = (let _92_438 = (FStar_Absyn_Util.lids_of_sigelt x)
in (FStar_All.pipe_right _92_438 (FStar_List.map (fun l -> l.FStar_Absyn_Syntax.str))))
in (FStar_All.pipe_right _92_439 (FStar_String.concat ", ")))
end))

let rec modul_to_string = (fun m -> (let _92_444 = (sli m.FStar_Absyn_Syntax.name)
in (let _92_443 = (let _92_442 = (FStar_List.map sigelt_to_string m.FStar_Absyn_Syntax.declarations)
in (FStar_All.pipe_right _92_442 (FStar_String.concat "\n")))
in (FStar_Util.format2 "module %s\n%s" _92_444 _92_443))))
>>>>>>> 9d8d8eaf



<|MERGE_RESOLUTION|>--- conflicted
+++ resolved
@@ -214,15 +214,9 @@
 "Typ_refine"
 end
 | FStar_Absyn_Syntax.Typ_app (head, args) -> begin
-<<<<<<< HEAD
-(let _93_102 = (tag_of_typ head)
-in (let _93_101 = (FStar_All.pipe_left FStar_Util.string_of_int (FStar_List.length args))
-in (FStar_Util.format2 "Typ_app(%s, [%s args])" _93_102 _93_101)))
-=======
-(let _92_103 = (tag_of_typ head)
-in (let _92_102 = (FStar_All.pipe_left FStar_Util.string_of_int (FStar_List.length args))
-in (FStar_Util.format2 "Typ_app(%s, [%s args])" _92_103 _92_102)))
->>>>>>> 9d8d8eaf
+(let _93_103 = (tag_of_typ head)
+in (let _93_102 = (FStar_All.pipe_left FStar_Util.string_of_int (FStar_List.length args))
+in (FStar_Util.format2 "Typ_app(%s, [%s args])" _93_103 _93_102)))
 end
 | FStar_Absyn_Syntax.Typ_lam (_27_166) -> begin
 "Typ_lam"
@@ -286,13 +280,8 @@
 "Exp_delayed"
 end
 | FStar_Absyn_Syntax.Exp_meta (FStar_Absyn_Syntax.Meta_desugared (_27_230, m)) -> begin
-<<<<<<< HEAD
-(let _93_106 = (meta_e_to_string m)
-in (Prims.strcat "Exp_meta_desugared " _93_106))
-=======
-(let _92_107 = (meta_e_to_string m)
-in (Prims.strcat "Exp_meta_desugared " _92_107))
->>>>>>> 9d8d8eaf
+(let _93_107 = (meta_e_to_string m)
+in (Prims.strcat "Exp_meta_desugared " _93_107))
 end))
 and meta_e_to_string = (fun _27_4 -> (match (_27_4) with
 | FStar_Absyn_Syntax.Data_app -> begin
@@ -319,13 +308,8 @@
 (sli l)
 end
 | FStar_Absyn_Syntax.Typ_meta (meta) -> begin
-<<<<<<< HEAD
-(let _93_112 = (FStar_All.pipe_right meta meta_to_string)
-in (FStar_Util.format1 "(Meta %s)" _93_112))
-=======
-(let _92_113 = (FStar_All.pipe_right meta meta_to_string)
-in (FStar_Util.format1 "(Meta %s)" _92_113))
->>>>>>> 9d8d8eaf
+(let _93_113 = (FStar_All.pipe_right meta meta_to_string)
+in (FStar_Util.format1 "(Meta %s)" _93_113))
 end
 | FStar_Absyn_Syntax.Typ_btvar (btv) -> begin
 (strBvd btv.FStar_Absyn_Syntax.v)
@@ -334,27 +318,15 @@
 (sli v.FStar_Absyn_Syntax.v)
 end
 | FStar_Absyn_Syntax.Typ_fun (binders, c) -> begin
-<<<<<<< HEAD
-(let _93_114 = (binders_to_string " -> " binders)
-in (let _93_113 = (comp_typ_to_string c)
-in (FStar_Util.format2 "(%s -> %s)" _93_114 _93_113)))
+(let _93_115 = (binders_to_string " -> " binders)
+in (let _93_114 = (comp_typ_to_string c)
+in (FStar_Util.format2 "(%s -> %s)" _93_115 _93_114)))
 end
 | FStar_Absyn_Syntax.Typ_refine (xt, f) -> begin
-(let _93_117 = (strBvd xt.FStar_Absyn_Syntax.v)
-in (let _93_116 = (FStar_All.pipe_right xt.FStar_Absyn_Syntax.sort typ_to_string)
-in (let _93_115 = (FStar_All.pipe_right f formula_to_string)
-in (FStar_Util.format3 "%s:%s{%s}" _93_117 _93_116 _93_115))))
-=======
-(let _92_115 = (binders_to_string " -> " binders)
-in (let _92_114 = (comp_typ_to_string c)
-in (FStar_Util.format2 "(%s -> %s)" _92_115 _92_114)))
-end
-| FStar_Absyn_Syntax.Typ_refine (xt, f) -> begin
-(let _92_118 = (strBvd xt.FStar_Absyn_Syntax.v)
-in (let _92_117 = (FStar_All.pipe_right xt.FStar_Absyn_Syntax.sort typ_to_string)
-in (let _92_116 = (FStar_All.pipe_right f formula_to_string)
-in (FStar_Util.format3 "%s:%s{%s}" _92_118 _92_117 _92_116))))
->>>>>>> 9d8d8eaf
+(let _93_118 = (strBvd xt.FStar_Absyn_Syntax.v)
+in (let _93_117 = (FStar_All.pipe_right xt.FStar_Absyn_Syntax.sort typ_to_string)
+in (let _93_116 = (FStar_All.pipe_right f formula_to_string)
+in (FStar_Util.format3 "%s:%s{%s}" _93_118 _93_117 _93_116))))
 end
 | FStar_Absyn_Syntax.Typ_app (_27_267, []) -> begin
 (FStar_All.failwith "Empty args!")
@@ -368,25 +340,14 @@
 (k (b, t))
 end
 | _27_287 -> begin
-<<<<<<< HEAD
-(let _93_128 = (tag_of_typ t)
-in (let _93_127 = (typ_to_string t)
-in (FStar_Util.format2 "<Expected a type-lambda! got %s>%s" _93_128 _93_127)))
+(let _93_129 = (tag_of_typ t)
+in (let _93_128 = (typ_to_string t)
+in (FStar_Util.format2 "<Expected a type-lambda! got %s>%s" _93_129 _93_128)))
 end))
 end
 | FStar_Util.Inr (e) -> begin
-(let _93_129 = (exp_to_string e)
-in (FStar_Util.format1 "(<Expected a type!>%s)" _93_129))
-=======
-(let _92_129 = (tag_of_typ t)
-in (let _92_128 = (typ_to_string t)
-in (FStar_Util.format2 "<Expected a type-lambda! got %s>%s" _92_129 _92_128)))
-end))
-end
-| FStar_Util.Inr (e) -> begin
-(let _92_130 = (exp_to_string e)
-in (FStar_Util.format1 "(<Expected a type!>%s)" _92_130))
->>>>>>> 9d8d8eaf
+(let _93_130 = (exp_to_string e)
+in (FStar_Util.format1 "(<Expected a type!>%s)" _93_130))
 end))
 in (let qbinder_to_string = (q_to_string (fun x -> (binder_to_string (Prims.fst x))))
 in (let qbody_to_string = (q_to_string (fun x -> (typ_to_string (Prims.snd x))))
@@ -402,83 +363,43 @@
 end)) args)
 end
 in if ((is_ite t) && ((FStar_List.length args) = 3)) then begin
-<<<<<<< HEAD
-(let _93_140 = (let _93_135 = (FStar_List.nth args 0)
-in (arg_to_string _93_135))
-in (let _93_139 = (let _93_136 = (FStar_List.nth args 1)
+(let _93_141 = (let _93_136 = (FStar_List.nth args 0)
 in (arg_to_string _93_136))
-in (let _93_138 = (let _93_137 = (FStar_List.nth args 2)
+in (let _93_140 = (let _93_137 = (FStar_List.nth args 1)
 in (arg_to_string _93_137))
-in (FStar_Util.format3 "if %s then %s else %s" _93_140 _93_139 _93_138))))
+in (let _93_139 = (let _93_138 = (FStar_List.nth args 2)
+in (arg_to_string _93_138))
+in (FStar_Util.format3 "if %s then %s else %s" _93_141 _93_140 _93_139))))
 end else begin
 if ((is_b2t t) && ((FStar_List.length args) = 1)) then begin
-(let _93_141 = (FStar_List.nth args 0)
-in (FStar_All.pipe_right _93_141 arg_to_string))
+(let _93_142 = (FStar_List.nth args 0)
+in (FStar_All.pipe_right _93_142 arg_to_string))
 end else begin
 if ((is_quant t) && ((FStar_List.length args) <= 2)) then begin
-(let _93_146 = (quant_to_string t)
-in (let _93_145 = (let _93_142 = (FStar_List.nth args' 0)
-in (qbinder_to_string _93_142))
-in (let _93_144 = (let _93_143 = (FStar_List.nth args' 0)
-in (qbody_to_string _93_143))
-in (FStar_Util.format3 "(%s (%s). %s)" _93_146 _93_145 _93_144))))
+(let _93_147 = (quant_to_string t)
+in (let _93_146 = (let _93_143 = (FStar_List.nth args' 0)
+in (qbinder_to_string _93_143))
+in (let _93_145 = (let _93_144 = (FStar_List.nth args' 0)
+in (qbody_to_string _93_144))
+in (FStar_Util.format3 "(%s (%s). %s)" _93_147 _93_146 _93_145))))
 end else begin
 if ((is_infix_type_op t) && ((FStar_List.length args') = 2)) then begin
-(let _93_151 = (let _93_147 = (FStar_List.nth args' 0)
-in (FStar_All.pipe_right _93_147 arg_to_string))
-in (let _93_150 = (FStar_All.pipe_right t infix_type_op_to_string)
-in (let _93_149 = (let _93_148 = (FStar_List.nth args' 1)
+(let _93_152 = (let _93_148 = (FStar_List.nth args' 0)
 in (FStar_All.pipe_right _93_148 arg_to_string))
-in (FStar_Util.format3 "(%s %s %s)" _93_151 _93_150 _93_149))))
+in (let _93_151 = (FStar_All.pipe_right t infix_type_op_to_string)
+in (let _93_150 = (let _93_149 = (FStar_List.nth args' 1)
+in (FStar_All.pipe_right _93_149 arg_to_string))
+in (FStar_Util.format3 "(%s %s %s)" _93_152 _93_151 _93_150))))
 end else begin
 if ((is_unary_type_op t) && ((FStar_List.length args') = 1)) then begin
-(let _93_154 = (FStar_All.pipe_right t unary_type_op_to_string)
-in (let _93_153 = (let _93_152 = (FStar_List.nth args' 0)
-in (FStar_All.pipe_right _93_152 arg_to_string))
-in (FStar_Util.format2 "(%s %s)" _93_154 _93_153)))
-end else begin
-(let _93_156 = (FStar_All.pipe_right t typ_to_string)
-in (let _93_155 = (FStar_All.pipe_right args args_to_string)
-in (FStar_Util.format2 "(%s %s)" _93_156 _93_155)))
-=======
-(let _92_141 = (let _92_136 = (FStar_List.nth args 0)
-in (arg_to_string _92_136))
-in (let _92_140 = (let _92_137 = (FStar_List.nth args 1)
-in (arg_to_string _92_137))
-in (let _92_139 = (let _92_138 = (FStar_List.nth args 2)
-in (arg_to_string _92_138))
-in (FStar_Util.format3 "if %s then %s else %s" _92_141 _92_140 _92_139))))
-end else begin
-if ((is_b2t t) && ((FStar_List.length args) = 1)) then begin
-(let _92_142 = (FStar_List.nth args 0)
-in (FStar_All.pipe_right _92_142 arg_to_string))
-end else begin
-if ((is_quant t) && ((FStar_List.length args) <= 2)) then begin
-(let _92_147 = (quant_to_string t)
-in (let _92_146 = (let _92_143 = (FStar_List.nth args' 0)
-in (qbinder_to_string _92_143))
-in (let _92_145 = (let _92_144 = (FStar_List.nth args' 0)
-in (qbody_to_string _92_144))
-in (FStar_Util.format3 "(%s (%s). %s)" _92_147 _92_146 _92_145))))
-end else begin
-if ((is_infix_type_op t) && ((FStar_List.length args') = 2)) then begin
-(let _92_152 = (let _92_148 = (FStar_List.nth args' 0)
-in (FStar_All.pipe_right _92_148 arg_to_string))
-in (let _92_151 = (FStar_All.pipe_right t infix_type_op_to_string)
-in (let _92_150 = (let _92_149 = (FStar_List.nth args' 1)
-in (FStar_All.pipe_right _92_149 arg_to_string))
-in (FStar_Util.format3 "(%s %s %s)" _92_152 _92_151 _92_150))))
-end else begin
-if ((is_unary_type_op t) && ((FStar_List.length args') = 1)) then begin
-(let _92_155 = (FStar_All.pipe_right t unary_type_op_to_string)
-in (let _92_154 = (let _92_153 = (FStar_List.nth args' 0)
-in (FStar_All.pipe_right _92_153 arg_to_string))
-in (FStar_Util.format2 "(%s %s)" _92_155 _92_154)))
-end else begin
-(let _92_157 = (FStar_All.pipe_right t typ_to_string)
-in (let _92_156 = (FStar_All.pipe_right args args_to_string)
-in (FStar_Util.format2 "(%s %s)" _92_157 _92_156)))
->>>>>>> 9d8d8eaf
+(let _93_155 = (FStar_All.pipe_right t unary_type_op_to_string)
+in (let _93_154 = (let _93_153 = (FStar_List.nth args' 0)
+in (FStar_All.pipe_right _93_153 arg_to_string))
+in (FStar_Util.format2 "(%s %s)" _93_155 _93_154)))
+end else begin
+(let _93_157 = (FStar_All.pipe_right t typ_to_string)
+in (let _93_156 = (FStar_All.pipe_right args args_to_string)
+in (FStar_Util.format2 "(%s %s)" _93_157 _93_156)))
 end
 end
 end
@@ -486,27 +407,15 @@
 end))))
 end
 | FStar_Absyn_Syntax.Typ_lam (binders, t2) -> begin
-<<<<<<< HEAD
-(let _93_158 = (binders_to_string " " binders)
-in (let _93_157 = (FStar_All.pipe_right t2 typ_to_string)
-in (FStar_Util.format2 "(fun %s -> %s)" _93_158 _93_157)))
+(let _93_159 = (binders_to_string " " binders)
+in (let _93_158 = (FStar_All.pipe_right t2 typ_to_string)
+in (FStar_Util.format2 "(fun %s -> %s)" _93_159 _93_158)))
 end
 | FStar_Absyn_Syntax.Typ_ascribed (t, k) -> begin
 if (FStar_ST.read FStar_Options.print_real_names) then begin
-(let _93_160 = (typ_to_string t)
-in (let _93_159 = (kind_to_string k)
-in (FStar_Util.format2 "(%s <: %s)" _93_160 _93_159)))
-=======
-(let _92_159 = (binders_to_string " " binders)
-in (let _92_158 = (FStar_All.pipe_right t2 typ_to_string)
-in (FStar_Util.format2 "(fun %s -> %s)" _92_159 _92_158)))
-end
-| FStar_Absyn_Syntax.Typ_ascribed (t, k) -> begin
-if (FStar_ST.read FStar_Options.print_real_names) then begin
-(let _92_161 = (typ_to_string t)
-in (let _92_160 = (kind_to_string k)
-in (FStar_Util.format2 "(%s <: %s)" _92_161 _92_160)))
->>>>>>> 9d8d8eaf
+(let _93_161 = (typ_to_string t)
+in (let _93_160 = (kind_to_string k)
+in (FStar_Util.format2 "(%s <: %s)" _93_161 _93_160)))
 end else begin
 (FStar_All.pipe_right t typ_to_string)
 end
@@ -526,41 +435,22 @@
 and uvar_t_to_string = (fun _27_331 -> (match (_27_331) with
 | (uv, k) -> begin
 if (false && (FStar_ST.read FStar_Options.print_real_names)) then begin
-<<<<<<< HEAD
-(let _93_164 = if (FStar_ST.read FStar_Options.hide_uvar_nums) then begin
+(let _93_165 = if (FStar_ST.read FStar_Options.hide_uvar_nums) then begin
 "?"
 end else begin
-(let _93_162 = (FStar_Unionfind.uvar_id uv)
-in (FStar_Util.string_of_int _93_162))
-end
-in (let _93_163 = (kind_to_string k)
-in (FStar_Util.format2 "(U%s : %s)" _93_164 _93_163)))
-end else begin
-(let _93_166 = if (FStar_ST.read FStar_Options.hide_uvar_nums) then begin
+(let _93_163 = (FStar_Unionfind.uvar_id uv)
+in (FStar_Util.string_of_int _93_163))
+end
+in (let _93_164 = (kind_to_string k)
+in (FStar_Util.format2 "(U%s : %s)" _93_165 _93_164)))
+end else begin
+(let _93_167 = if (FStar_ST.read FStar_Options.hide_uvar_nums) then begin
 "?"
 end else begin
-(let _93_165 = (FStar_Unionfind.uvar_id uv)
-in (FStar_Util.string_of_int _93_165))
-end
-in (FStar_Util.format1 "U%s" _93_166))
-=======
-(let _92_165 = if (FStar_ST.read FStar_Options.hide_uvar_nums) then begin
-"?"
-end else begin
-(let _92_163 = (FStar_Unionfind.uvar_id uv)
-in (FStar_Util.string_of_int _92_163))
-end
-in (let _92_164 = (kind_to_string k)
-in (FStar_Util.format2 "(U%s : %s)" _92_165 _92_164)))
-end else begin
-(let _92_167 = if (FStar_ST.read FStar_Options.hide_uvar_nums) then begin
-"?"
-end else begin
-(let _92_166 = (FStar_Unionfind.uvar_id uv)
-in (FStar_Util.string_of_int _92_166))
-end
-in (FStar_Util.format1 "U%s" _92_167))
->>>>>>> 9d8d8eaf
+(let _93_166 = (FStar_Unionfind.uvar_id uv)
+in (FStar_Util.string_of_int _93_166))
+end
+in (FStar_Util.format1 "U%s" _93_167))
 end
 end))
 and imp_to_string = (fun s _27_6 -> (match (_27_6) with
@@ -575,68 +465,36 @@
 end))
 and binder_to_string' = (fun is_arrow b -> (match (b) with
 | (FStar_Util.Inl (a), imp) -> begin
-<<<<<<< HEAD
-if ((FStar_Absyn_Syntax.is_null_binder b) || ((let _93_171 = (FStar_ST.read FStar_Options.print_real_names)
-in (FStar_All.pipe_right _93_171 Prims.op_Negation)) && (FStar_Absyn_Syntax.is_null_pp a.FStar_Absyn_Syntax.v))) then begin
+if ((FStar_Absyn_Syntax.is_null_binder b) || ((let _93_172 = (FStar_ST.read FStar_Options.print_real_names)
+in (FStar_All.pipe_right _93_172 Prims.op_Negation)) && (FStar_Absyn_Syntax.is_null_pp a.FStar_Absyn_Syntax.v))) then begin
 (kind_to_string a.FStar_Absyn_Syntax.sort)
 end else begin
 if ((not (is_arrow)) && (not ((FStar_ST.read FStar_Options.print_implicits)))) then begin
-(let _93_172 = (strBvd a.FStar_Absyn_Syntax.v)
-in (imp_to_string _93_172 imp))
-end else begin
-(let _93_176 = (let _93_175 = (let _93_173 = (strBvd a.FStar_Absyn_Syntax.v)
-in (Prims.strcat _93_173 ":"))
-in (let _93_174 = (kind_to_string a.FStar_Absyn_Syntax.sort)
-in (Prims.strcat _93_175 _93_174)))
-in (imp_to_string _93_176 imp))
-=======
-if ((FStar_Absyn_Syntax.is_null_binder b) || ((let _92_172 = (FStar_ST.read FStar_Options.print_real_names)
-in (FStar_All.pipe_right _92_172 Prims.op_Negation)) && (FStar_Absyn_Syntax.is_null_pp a.FStar_Absyn_Syntax.v))) then begin
-(kind_to_string a.FStar_Absyn_Syntax.sort)
+(let _93_173 = (strBvd a.FStar_Absyn_Syntax.v)
+in (imp_to_string _93_173 imp))
+end else begin
+(let _93_177 = (let _93_176 = (let _93_174 = (strBvd a.FStar_Absyn_Syntax.v)
+in (Prims.strcat _93_174 ":"))
+in (let _93_175 = (kind_to_string a.FStar_Absyn_Syntax.sort)
+in (Prims.strcat _93_176 _93_175)))
+in (imp_to_string _93_177 imp))
+end
+end
+end
+| (FStar_Util.Inr (x), imp) -> begin
+if ((FStar_Absyn_Syntax.is_null_binder b) || ((let _93_178 = (FStar_ST.read FStar_Options.print_real_names)
+in (FStar_All.pipe_right _93_178 Prims.op_Negation)) && (FStar_Absyn_Syntax.is_null_pp x.FStar_Absyn_Syntax.v))) then begin
+(typ_to_string x.FStar_Absyn_Syntax.sort)
 end else begin
 if ((not (is_arrow)) && (not ((FStar_ST.read FStar_Options.print_implicits)))) then begin
-(let _92_173 = (strBvd a.FStar_Absyn_Syntax.v)
-in (imp_to_string _92_173 imp))
-end else begin
-(let _92_177 = (let _92_176 = (let _92_174 = (strBvd a.FStar_Absyn_Syntax.v)
-in (Prims.strcat _92_174 ":"))
-in (let _92_175 = (kind_to_string a.FStar_Absyn_Syntax.sort)
-in (Prims.strcat _92_176 _92_175)))
-in (imp_to_string _92_177 imp))
->>>>>>> 9d8d8eaf
-end
-end
-end
-| (FStar_Util.Inr (x), imp) -> begin
-<<<<<<< HEAD
-if ((FStar_Absyn_Syntax.is_null_binder b) || ((let _93_177 = (FStar_ST.read FStar_Options.print_real_names)
-in (FStar_All.pipe_right _93_177 Prims.op_Negation)) && (FStar_Absyn_Syntax.is_null_pp x.FStar_Absyn_Syntax.v))) then begin
-(typ_to_string x.FStar_Absyn_Syntax.sort)
-end else begin
-if ((not (is_arrow)) && (not ((FStar_ST.read FStar_Options.print_implicits)))) then begin
-(let _93_178 = (strBvd x.FStar_Absyn_Syntax.v)
-in (imp_to_string _93_178 imp))
-end else begin
-(let _93_182 = (let _93_181 = (let _93_179 = (strBvd x.FStar_Absyn_Syntax.v)
-in (Prims.strcat _93_179 ":"))
-in (let _93_180 = (typ_to_string x.FStar_Absyn_Syntax.sort)
-in (Prims.strcat _93_181 _93_180)))
-in (imp_to_string _93_182 imp))
-=======
-if ((FStar_Absyn_Syntax.is_null_binder b) || ((let _92_178 = (FStar_ST.read FStar_Options.print_real_names)
-in (FStar_All.pipe_right _92_178 Prims.op_Negation)) && (FStar_Absyn_Syntax.is_null_pp x.FStar_Absyn_Syntax.v))) then begin
-(typ_to_string x.FStar_Absyn_Syntax.sort)
-end else begin
-if ((not (is_arrow)) && (not ((FStar_ST.read FStar_Options.print_implicits)))) then begin
-(let _92_179 = (strBvd x.FStar_Absyn_Syntax.v)
-in (imp_to_string _92_179 imp))
-end else begin
-(let _92_183 = (let _92_182 = (let _92_180 = (strBvd x.FStar_Absyn_Syntax.v)
-in (Prims.strcat _92_180 ":"))
-in (let _92_181 = (typ_to_string x.FStar_Absyn_Syntax.sort)
-in (Prims.strcat _92_182 _92_181)))
-in (imp_to_string _92_183 imp))
->>>>>>> 9d8d8eaf
+(let _93_179 = (strBvd x.FStar_Absyn_Syntax.v)
+in (imp_to_string _93_179 imp))
+end else begin
+(let _93_183 = (let _93_182 = (let _93_180 = (strBvd x.FStar_Absyn_Syntax.v)
+in (Prims.strcat _93_180 ":"))
+in (let _93_181 = (typ_to_string x.FStar_Absyn_Syntax.sort)
+in (Prims.strcat _93_182 _93_181)))
+in (imp_to_string _93_183 imp))
 end
 end
 end))
@@ -648,64 +506,35 @@
 (filter_imp bs)
 end
 in if (sep = " -> ") then begin
-<<<<<<< HEAD
-(let _93_187 = (FStar_All.pipe_right bs (FStar_List.map arrow_binder_to_string))
-in (FStar_All.pipe_right _93_187 (FStar_String.concat sep)))
-end else begin
-(let _93_188 = (FStar_All.pipe_right bs (FStar_List.map binder_to_string))
+(let _93_188 = (FStar_All.pipe_right bs (FStar_List.map arrow_binder_to_string))
 in (FStar_All.pipe_right _93_188 (FStar_String.concat sep)))
+end else begin
+(let _93_189 = (FStar_All.pipe_right bs (FStar_List.map binder_to_string))
+in (FStar_All.pipe_right _93_189 (FStar_String.concat sep)))
 end))
 and arg_to_string = (fun _27_7 -> (match (_27_7) with
 | (FStar_Util.Inl (a), imp) -> begin
-(let _93_190 = (typ_to_string a)
-in (imp_to_string _93_190 imp))
+(let _93_191 = (typ_to_string a)
+in (imp_to_string _93_191 imp))
 end
 | (FStar_Util.Inr (x), imp) -> begin
-(let _93_191 = (exp_to_string x)
-in (imp_to_string _93_191 imp))
-=======
-(let _92_188 = (FStar_All.pipe_right bs (FStar_List.map arrow_binder_to_string))
-in (FStar_All.pipe_right _92_188 (FStar_String.concat sep)))
-end else begin
-(let _92_189 = (FStar_All.pipe_right bs (FStar_List.map binder_to_string))
-in (FStar_All.pipe_right _92_189 (FStar_String.concat sep)))
-end))
-and arg_to_string = (fun _27_7 -> (match (_27_7) with
-| (FStar_Util.Inl (a), imp) -> begin
-(let _92_191 = (typ_to_string a)
-in (imp_to_string _92_191 imp))
-end
-| (FStar_Util.Inr (x), imp) -> begin
-(let _92_192 = (exp_to_string x)
-in (imp_to_string _92_192 imp))
->>>>>>> 9d8d8eaf
+(let _93_192 = (exp_to_string x)
+in (imp_to_string _93_192 imp))
 end))
 and args_to_string = (fun args -> (let args = if (FStar_ST.read FStar_Options.print_implicits) then begin
 args
 end else begin
 (filter_imp args)
 end
-<<<<<<< HEAD
-in (let _93_193 = (FStar_All.pipe_right args (FStar_List.map arg_to_string))
-in (FStar_All.pipe_right _93_193 (FStar_String.concat " ")))))
-and lcomp_typ_to_string = (fun lc -> (let _93_196 = (sli lc.FStar_Absyn_Syntax.eff_name)
-in (let _93_195 = (typ_to_string lc.FStar_Absyn_Syntax.res_typ)
-in (FStar_Util.format2 "%s %s" _93_196 _93_195))))
+in (let _93_194 = (FStar_All.pipe_right args (FStar_List.map arg_to_string))
+in (FStar_All.pipe_right _93_194 (FStar_String.concat " ")))))
+and lcomp_typ_to_string = (fun lc -> (let _93_197 = (sli lc.FStar_Absyn_Syntax.eff_name)
+in (let _93_196 = (typ_to_string lc.FStar_Absyn_Syntax.res_typ)
+in (FStar_Util.format2 "%s %s" _93_197 _93_196))))
 and comp_typ_to_string = (fun c -> (match (c.FStar_Absyn_Syntax.n) with
 | FStar_Absyn_Syntax.Total (t) -> begin
-(let _93_198 = (typ_to_string t)
-in (FStar_Util.format1 "Tot %s" _93_198))
-=======
-in (let _92_194 = (FStar_All.pipe_right args (FStar_List.map arg_to_string))
-in (FStar_All.pipe_right _92_194 (FStar_String.concat " ")))))
-and lcomp_typ_to_string = (fun lc -> (let _92_197 = (sli lc.FStar_Absyn_Syntax.eff_name)
-in (let _92_196 = (typ_to_string lc.FStar_Absyn_Syntax.res_typ)
-in (FStar_Util.format2 "%s %s" _92_197 _92_196))))
-and comp_typ_to_string = (fun c -> (match (c.FStar_Absyn_Syntax.n) with
-| FStar_Absyn_Syntax.Total (t) -> begin
-(let _92_199 = (typ_to_string t)
-in (FStar_Util.format1 "Tot %s" _92_199))
->>>>>>> 9d8d8eaf
+(let _93_199 = (typ_to_string t)
+in (FStar_Util.format1 "Tot %s" _93_199))
 end
 | FStar_Absyn_Syntax.Comp (c) -> begin
 (let basic = if ((FStar_All.pipe_right c.FStar_Absyn_Syntax.flags (FStar_Util.for_some (fun _27_8 -> (match (_27_8) with
@@ -715,13 +544,8 @@
 | _27_375 -> begin
 false
 end)))) && (not ((FStar_ST.read FStar_Options.print_effect_args)))) then begin
-<<<<<<< HEAD
-(let _93_200 = (typ_to_string c.FStar_Absyn_Syntax.result_typ)
-in (FStar_Util.format1 "Tot %s" _93_200))
-=======
-(let _92_201 = (typ_to_string c.FStar_Absyn_Syntax.result_typ)
-in (FStar_Util.format1 "Tot %s" _92_201))
->>>>>>> 9d8d8eaf
+(let _93_201 = (typ_to_string c.FStar_Absyn_Syntax.result_typ)
+in (FStar_Util.format1 "Tot %s" _93_201))
 end else begin
 if ((not ((FStar_ST.read FStar_Options.print_effect_args))) && (FStar_Absyn_Syntax.lid_equals c.FStar_Absyn_Syntax.effect_name FStar_Absyn_Const.effect_ML_lid)) then begin
 (typ_to_string c.FStar_Absyn_Syntax.result_typ)
@@ -733,61 +557,33 @@
 | _27_379 -> begin
 false
 end))))) then begin
-<<<<<<< HEAD
-(let _93_202 = (typ_to_string c.FStar_Absyn_Syntax.result_typ)
-in (FStar_Util.format1 "ALL %s" _93_202))
+(let _93_203 = (typ_to_string c.FStar_Absyn_Syntax.result_typ)
+in (FStar_Util.format1 "ALL %s" _93_203))
 end else begin
 if (FStar_ST.read FStar_Options.print_effect_args) then begin
-(let _93_206 = (sli c.FStar_Absyn_Syntax.effect_name)
-in (let _93_205 = (typ_to_string c.FStar_Absyn_Syntax.result_typ)
-in (let _93_204 = (let _93_203 = (FStar_All.pipe_right c.FStar_Absyn_Syntax.effect_args (FStar_List.map effect_arg_to_string))
-in (FStar_All.pipe_right _93_203 (FStar_String.concat ", ")))
-in (FStar_Util.format3 "%s (%s) %s" _93_206 _93_205 _93_204))))
-end else begin
-(let _93_208 = (sli c.FStar_Absyn_Syntax.effect_name)
-in (let _93_207 = (typ_to_string c.FStar_Absyn_Syntax.result_typ)
-in (FStar_Util.format2 "%s (%s)" _93_208 _93_207)))
-=======
-(let _92_203 = (typ_to_string c.FStar_Absyn_Syntax.result_typ)
-in (FStar_Util.format1 "ALL %s" _92_203))
-end else begin
-if (FStar_ST.read FStar_Options.print_effect_args) then begin
-(let _92_207 = (sli c.FStar_Absyn_Syntax.effect_name)
-in (let _92_206 = (typ_to_string c.FStar_Absyn_Syntax.result_typ)
-in (let _92_205 = (let _92_204 = (FStar_All.pipe_right c.FStar_Absyn_Syntax.effect_args (FStar_List.map effect_arg_to_string))
-in (FStar_All.pipe_right _92_204 (FStar_String.concat ", ")))
-in (FStar_Util.format3 "%s (%s) %s" _92_207 _92_206 _92_205))))
-end else begin
-(let _92_209 = (sli c.FStar_Absyn_Syntax.effect_name)
-in (let _92_208 = (typ_to_string c.FStar_Absyn_Syntax.result_typ)
-in (FStar_Util.format2 "%s (%s)" _92_209 _92_208)))
->>>>>>> 9d8d8eaf
-end
-end
-end
-end
-<<<<<<< HEAD
-in (let dec = (let _93_212 = (FStar_All.pipe_right c.FStar_Absyn_Syntax.flags (FStar_List.collect (fun _27_10 -> (match (_27_10) with
+(let _93_207 = (sli c.FStar_Absyn_Syntax.effect_name)
+in (let _93_206 = (typ_to_string c.FStar_Absyn_Syntax.result_typ)
+in (let _93_205 = (let _93_204 = (FStar_All.pipe_right c.FStar_Absyn_Syntax.effect_args (FStar_List.map effect_arg_to_string))
+in (FStar_All.pipe_right _93_204 (FStar_String.concat ", ")))
+in (FStar_Util.format3 "%s (%s) %s" _93_207 _93_206 _93_205))))
+end else begin
+(let _93_209 = (sli c.FStar_Absyn_Syntax.effect_name)
+in (let _93_208 = (typ_to_string c.FStar_Absyn_Syntax.result_typ)
+in (FStar_Util.format2 "%s (%s)" _93_209 _93_208)))
+end
+end
+end
+end
+in (let dec = (let _93_213 = (FStar_All.pipe_right c.FStar_Absyn_Syntax.flags (FStar_List.collect (fun _27_10 -> (match (_27_10) with
 | FStar_Absyn_Syntax.DECREASES (e) -> begin
-(let _93_211 = (let _93_210 = (exp_to_string e)
-in (FStar_Util.format1 " (decreases %s)" _93_210))
-in (_93_211)::[])
-=======
-in (let dec = (let _92_213 = (FStar_All.pipe_right c.FStar_Absyn_Syntax.flags (FStar_List.collect (fun _27_10 -> (match (_27_10) with
-| FStar_Absyn_Syntax.DECREASES (e) -> begin
-(let _92_212 = (let _92_211 = (exp_to_string e)
-in (FStar_Util.format1 " (decreases %s)" _92_211))
-in (_92_212)::[])
->>>>>>> 9d8d8eaf
+(let _93_212 = (let _93_211 = (exp_to_string e)
+in (FStar_Util.format1 " (decreases %s)" _93_211))
+in (_93_212)::[])
 end
 | _27_385 -> begin
 []
 end))))
-<<<<<<< HEAD
-in (FStar_All.pipe_right _93_212 (FStar_String.concat " ")))
-=======
-in (FStar_All.pipe_right _92_213 (FStar_String.concat " ")))
->>>>>>> 9d8d8eaf
+in (FStar_All.pipe_right _93_213 (FStar_String.concat " ")))
 in (FStar_Util.format2 "%s%s" basic dec)))
 end))
 and effect_arg_to_string = (fun e -> (match (e) with
@@ -801,60 +597,36 @@
 and formula_to_string_old_now_unused = (fun phi -> (let const_op = (fun f _27_402 -> f)
 in (let un_op = (fun f _27_11 -> (match (_27_11) with
 | (FStar_Util.Inl (t), _27_410)::[] -> begin
-<<<<<<< HEAD
-(let _93_224 = (formula_to_string t)
-in (FStar_Util.format2 "%s %s" f _93_224))
-=======
-(let _92_225 = (formula_to_string t)
-in (FStar_Util.format2 "%s %s" f _92_225))
->>>>>>> 9d8d8eaf
+(let _93_225 = (formula_to_string t)
+in (FStar_Util.format2 "%s %s" f _93_225))
 end
 | _27_414 -> begin
 (FStar_All.failwith "impos")
 end))
 in (let bin_top = (fun f _27_12 -> (match (_27_12) with
 | (FStar_Util.Inl (t1), _27_426)::(FStar_Util.Inl (t2), _27_421)::[] -> begin
-<<<<<<< HEAD
-(let _93_230 = (formula_to_string t1)
-in (let _93_229 = (formula_to_string t2)
-in (FStar_Util.format3 "%s %s %s" _93_230 f _93_229)))
-=======
-(let _92_231 = (formula_to_string t1)
-in (let _92_230 = (formula_to_string t2)
-in (FStar_Util.format3 "%s %s %s" _92_231 f _92_230)))
->>>>>>> 9d8d8eaf
+(let _93_231 = (formula_to_string t1)
+in (let _93_230 = (formula_to_string t2)
+in (FStar_Util.format3 "%s %s %s" _93_231 f _93_230)))
 end
 | _27_430 -> begin
 (FStar_All.failwith "Impos")
 end))
 in (let bin_eop = (fun f _27_13 -> (match (_27_13) with
 | (FStar_Util.Inr (e1), _27_442)::(FStar_Util.Inr (e2), _27_437)::[] -> begin
-<<<<<<< HEAD
-(let _93_236 = (exp_to_string e1)
-in (let _93_235 = (exp_to_string e2)
-in (FStar_Util.format3 "%s %s %s" _93_236 f _93_235)))
-=======
-(let _92_237 = (exp_to_string e1)
-in (let _92_236 = (exp_to_string e2)
-in (FStar_Util.format3 "%s %s %s" _92_237 f _92_236)))
->>>>>>> 9d8d8eaf
+(let _93_237 = (exp_to_string e1)
+in (let _93_236 = (exp_to_string e2)
+in (FStar_Util.format3 "%s %s %s" _93_237 f _93_236)))
 end
 | _27_446 -> begin
 (FStar_All.failwith "impos")
 end))
 in (let ite = (fun _27_14 -> (match (_27_14) with
 | (FStar_Util.Inl (t1), _27_461)::(FStar_Util.Inl (t2), _27_456)::(FStar_Util.Inl (t3), _27_451)::[] -> begin
-<<<<<<< HEAD
-(let _93_241 = (formula_to_string t1)
-in (let _93_240 = (formula_to_string t2)
-in (let _93_239 = (formula_to_string t3)
-in (FStar_Util.format3 "if %s then %s else %s" _93_241 _93_240 _93_239))))
-=======
-(let _92_242 = (formula_to_string t1)
-in (let _92_241 = (formula_to_string t2)
-in (let _92_240 = (formula_to_string t3)
-in (FStar_Util.format3 "if %s then %s else %s" _92_242 _92_241 _92_240))))
->>>>>>> 9d8d8eaf
+(let _93_242 = (formula_to_string t1)
+in (let _93_241 = (formula_to_string t2)
+in (let _93_240 = (formula_to_string t3)
+in (FStar_Util.format3 "if %s then %s else %s" _93_242 _93_241 _93_240))))
 end
 | _27_465 -> begin
 (FStar_All.failwith "impos")
@@ -862,39 +634,21 @@
 in (let eq_op = (fun _27_15 -> (match (_27_15) with
 | (FStar_Util.Inl (t1), _27_486)::(FStar_Util.Inl (t2), _27_481)::(FStar_Util.Inr (e1), _27_476)::(FStar_Util.Inr (e2), _27_471)::[] -> begin
 if (FStar_ST.read FStar_Options.print_implicits) then begin
-<<<<<<< HEAD
-(let _93_247 = (typ_to_string t1)
-in (let _93_246 = (typ_to_string t2)
-in (let _93_245 = (exp_to_string e1)
-in (let _93_244 = (exp_to_string e2)
-in (FStar_Util.format4 "Eq2 %s %s %s %s" _93_247 _93_246 _93_245 _93_244)))))
-end else begin
-(let _93_249 = (exp_to_string e1)
-in (let _93_248 = (exp_to_string e2)
-in (FStar_Util.format2 "%s == %s" _93_249 _93_248)))
+(let _93_248 = (typ_to_string t1)
+in (let _93_247 = (typ_to_string t2)
+in (let _93_246 = (exp_to_string e1)
+in (let _93_245 = (exp_to_string e2)
+in (FStar_Util.format4 "Eq2 %s %s %s %s" _93_248 _93_247 _93_246 _93_245)))))
+end else begin
+(let _93_250 = (exp_to_string e1)
+in (let _93_249 = (exp_to_string e2)
+in (FStar_Util.format2 "%s == %s" _93_250 _93_249)))
 end
 end
 | (FStar_Util.Inr (e1), _27_497)::(FStar_Util.Inr (e2), _27_492)::[] -> begin
-(let _93_251 = (exp_to_string e1)
-in (let _93_250 = (exp_to_string e2)
-in (FStar_Util.format2 "%s == %s" _93_251 _93_250)))
-=======
-(let _92_248 = (typ_to_string t1)
-in (let _92_247 = (typ_to_string t2)
-in (let _92_246 = (exp_to_string e1)
-in (let _92_245 = (exp_to_string e2)
-in (FStar_Util.format4 "Eq2 %s %s %s %s" _92_248 _92_247 _92_246 _92_245)))))
-end else begin
-(let _92_250 = (exp_to_string e1)
-in (let _92_249 = (exp_to_string e2)
-in (FStar_Util.format2 "%s == %s" _92_250 _92_249)))
-end
-end
-| (FStar_Util.Inr (e1), _27_497)::(FStar_Util.Inr (e2), _27_492)::[] -> begin
-(let _92_252 = (exp_to_string e1)
-in (let _92_251 = (exp_to_string e2)
-in (FStar_Util.format2 "%s == %s" _92_252 _92_251)))
->>>>>>> 9d8d8eaf
+(let _93_252 = (exp_to_string e1)
+in (let _93_251 = (exp_to_string e2)
+in (FStar_Util.format2 "%s == %s" _93_252 _93_251)))
 end
 | _27_501 -> begin
 (FStar_All.failwith "Impossible")
@@ -902,15 +656,9 @@
 in (let connectives = ((FStar_Absyn_Const.and_lid, (bin_top "/\\")))::((FStar_Absyn_Const.or_lid, (bin_top "\\/")))::((FStar_Absyn_Const.imp_lid, (bin_top "==>")))::((FStar_Absyn_Const.iff_lid, (bin_top "<==>")))::((FStar_Absyn_Const.ite_lid, ite))::((FStar_Absyn_Const.not_lid, (un_op "~")))::((FStar_Absyn_Const.eqT_lid, (bin_top "==")))::((FStar_Absyn_Const.eq2_lid, eq_op))::((FStar_Absyn_Const.true_lid, (const_op "True")))::((FStar_Absyn_Const.false_lid, (const_op "False")))::[]
 in (let fallback = (fun phi -> (match (phi.FStar_Absyn_Syntax.n) with
 | FStar_Absyn_Syntax.Typ_lam (binders, phi) -> begin
-<<<<<<< HEAD
-(let _93_290 = (binders_to_string " " binders)
-in (let _93_289 = (formula_to_string phi)
-in (FStar_Util.format2 "(fun %s => %s)" _93_290 _93_289)))
-=======
-(let _92_291 = (binders_to_string " " binders)
-in (let _92_290 = (formula_to_string phi)
-in (FStar_Util.format2 "(fun %s => %s)" _92_291 _92_290)))
->>>>>>> 9d8d8eaf
+(let _93_291 = (binders_to_string " " binders)
+in (let _93_290 = (formula_to_string phi)
+in (FStar_Util.format2 "(fun %s => %s)" _93_291 _93_290)))
 end
 | _27_511 -> begin
 (typ_to_string phi)
@@ -932,31 +680,17 @@
 end)
 end
 | Some (FStar_Absyn_Util.QAll (vars, _27_530, body)) -> begin
-<<<<<<< HEAD
-(let _93_308 = (binders_to_string " " vars)
-in (let _93_307 = (formula_to_string body)
-in (FStar_Util.format2 "(forall %s. %s)" _93_308 _93_307)))
+(let _93_309 = (binders_to_string " " vars)
+in (let _93_308 = (formula_to_string body)
+in (FStar_Util.format2 "(forall %s. %s)" _93_309 _93_308)))
 end
 | Some (FStar_Absyn_Util.QEx (vars, _27_537, body)) -> begin
-(let _93_310 = (binders_to_string " " vars)
-in (let _93_309 = (formula_to_string body)
-in (FStar_Util.format2 "(exists %s. %s)" _93_310 _93_309)))
+(let _93_311 = (binders_to_string " " vars)
+in (let _93_310 = (formula_to_string body)
+in (FStar_Util.format2 "(exists %s. %s)" _93_311 _93_310)))
 end))))))))))
-and exp_to_string = (fun x -> (match ((let _93_312 = (FStar_Absyn_Util.compress_exp x)
-in _93_312.FStar_Absyn_Syntax.n)) with
-=======
-(let _92_309 = (binders_to_string " " vars)
-in (let _92_308 = (formula_to_string body)
-in (FStar_Util.format2 "(forall %s. %s)" _92_309 _92_308)))
-end
-| Some (FStar_Absyn_Util.QEx (vars, _27_537, body)) -> begin
-(let _92_311 = (binders_to_string " " vars)
-in (let _92_310 = (formula_to_string body)
-in (FStar_Util.format2 "(exists %s. %s)" _92_311 _92_310)))
-end))))))))))
-and exp_to_string = (fun x -> (match ((let _92_313 = (FStar_Absyn_Util.compress_exp x)
-in _92_313.FStar_Absyn_Syntax.n)) with
->>>>>>> 9d8d8eaf
+and exp_to_string = (fun x -> (match ((let _93_313 = (FStar_Absyn_Util.compress_exp x)
+in _93_313.FStar_Absyn_Syntax.n)) with
 | FStar_Absyn_Syntax.Exp_delayed (_27_544) -> begin
 (FStar_All.failwith "Impossible")
 end
@@ -976,15 +710,9 @@
 (FStar_All.pipe_right c const_to_string)
 end
 | FStar_Absyn_Syntax.Exp_abs (binders, e) -> begin
-<<<<<<< HEAD
-(let _93_314 = (binders_to_string " " binders)
-in (let _93_313 = (FStar_All.pipe_right e exp_to_string)
-in (FStar_Util.format2 "(fun %s -> %s)" _93_314 _93_313)))
-=======
-(let _92_315 = (binders_to_string " " binders)
-in (let _92_314 = (FStar_All.pipe_right e exp_to_string)
-in (FStar_Util.format2 "(fun %s -> %s)" _92_315 _92_314)))
->>>>>>> 9d8d8eaf
+(let _93_315 = (binders_to_string " " binders)
+in (let _93_314 = (FStar_All.pipe_right e exp_to_string)
+in (FStar_Util.format2 "(fun %s -> %s)" _93_315 _93_314)))
 end
 | FStar_Absyn_Syntax.Exp_app (e, args) -> begin
 (let lex = if (FStar_ST.read FStar_Options.print_implicits) then begin
@@ -994,25 +722,14 @@
 end
 in (match (lex) with
 | Some (es) -> begin
-<<<<<<< HEAD
-(let _93_317 = (let _93_316 = (let _93_315 = (FStar_List.map exp_to_string es)
-in (FStar_String.concat "; " _93_315))
-in (Prims.strcat "%[" _93_316))
-in (Prims.strcat _93_317 "]"))
+(let _93_318 = (let _93_317 = (let _93_316 = (FStar_List.map exp_to_string es)
+in (FStar_String.concat "; " _93_316))
+in (Prims.strcat "%[" _93_317))
+in (Prims.strcat _93_318 "]"))
 end
 | None -> begin
-(let args' = (let _93_319 = (filter_imp args)
-in (FStar_All.pipe_right _93_319 (FStar_List.filter (fun _27_16 -> (match (_27_16) with
-=======
-(let _92_318 = (let _92_317 = (let _92_316 = (FStar_List.map exp_to_string es)
-in (FStar_String.concat "; " _92_316))
-in (Prims.strcat "%[" _92_317))
-in (Prims.strcat _92_318 "]"))
-end
-| None -> begin
-(let args' = (let _92_320 = (filter_imp args)
-in (FStar_All.pipe_right _92_320 (FStar_List.filter (fun _27_16 -> (match (_27_16) with
->>>>>>> 9d8d8eaf
+(let args' = (let _93_320 = (filter_imp args)
+in (FStar_All.pipe_right _93_320 (FStar_List.filter (fun _27_16 -> (match (_27_16) with
 | (FStar_Util.Inr (_27_579), _27_582) -> begin
 true
 end
@@ -1020,143 +737,75 @@
 false
 end)))))
 in if ((is_infix_prim_op e) && ((FStar_List.length args') = 2)) then begin
-<<<<<<< HEAD
-(let _93_324 = (let _93_320 = (FStar_List.nth args' 0)
-in (FStar_All.pipe_right _93_320 arg_to_string))
-in (let _93_323 = (FStar_All.pipe_right e infix_prim_op_to_string)
-in (let _93_322 = (let _93_321 = (FStar_List.nth args' 1)
+(let _93_325 = (let _93_321 = (FStar_List.nth args' 0)
 in (FStar_All.pipe_right _93_321 arg_to_string))
-in (FStar_Util.format3 "(%s %s %s)" _93_324 _93_323 _93_322))))
+in (let _93_324 = (FStar_All.pipe_right e infix_prim_op_to_string)
+in (let _93_323 = (let _93_322 = (FStar_List.nth args' 1)
+in (FStar_All.pipe_right _93_322 arg_to_string))
+in (FStar_Util.format3 "(%s %s %s)" _93_325 _93_324 _93_323))))
 end else begin
 if ((is_unary_prim_op e) && ((FStar_List.length args') = 1)) then begin
-(let _93_327 = (FStar_All.pipe_right e unary_prim_op_to_string)
-in (let _93_326 = (let _93_325 = (FStar_List.nth args' 0)
-in (FStar_All.pipe_right _93_325 arg_to_string))
-in (FStar_Util.format2 "(%s %s)" _93_327 _93_326)))
-end else begin
-(let _93_329 = (FStar_All.pipe_right e exp_to_string)
-in (let _93_328 = (args_to_string args)
-in (FStar_Util.format2 "(%s %s)" _93_329 _93_328)))
-=======
-(let _92_325 = (let _92_321 = (FStar_List.nth args' 0)
-in (FStar_All.pipe_right _92_321 arg_to_string))
-in (let _92_324 = (FStar_All.pipe_right e infix_prim_op_to_string)
-in (let _92_323 = (let _92_322 = (FStar_List.nth args' 1)
-in (FStar_All.pipe_right _92_322 arg_to_string))
-in (FStar_Util.format3 "(%s %s %s)" _92_325 _92_324 _92_323))))
-end else begin
-if ((is_unary_prim_op e) && ((FStar_List.length args') = 1)) then begin
-(let _92_328 = (FStar_All.pipe_right e unary_prim_op_to_string)
-in (let _92_327 = (let _92_326 = (FStar_List.nth args' 0)
-in (FStar_All.pipe_right _92_326 arg_to_string))
-in (FStar_Util.format2 "(%s %s)" _92_328 _92_327)))
-end else begin
-(let _92_330 = (FStar_All.pipe_right e exp_to_string)
-in (let _92_329 = (args_to_string args)
-in (FStar_Util.format2 "(%s %s)" _92_330 _92_329)))
->>>>>>> 9d8d8eaf
+(let _93_328 = (FStar_All.pipe_right e unary_prim_op_to_string)
+in (let _93_327 = (let _93_326 = (FStar_List.nth args' 0)
+in (FStar_All.pipe_right _93_326 arg_to_string))
+in (FStar_Util.format2 "(%s %s)" _93_328 _93_327)))
+end else begin
+(let _93_330 = (FStar_All.pipe_right e exp_to_string)
+in (let _93_329 = (args_to_string args)
+in (FStar_Util.format2 "(%s %s)" _93_330 _93_329)))
 end
 end)
 end))
 end
 | FStar_Absyn_Syntax.Exp_match (e, pats) -> begin
-<<<<<<< HEAD
-(let _93_337 = (FStar_All.pipe_right e exp_to_string)
-in (let _93_336 = (let _93_335 = (FStar_All.pipe_right pats (FStar_List.map (fun _27_594 -> (match (_27_594) with
+(let _93_338 = (FStar_All.pipe_right e exp_to_string)
+in (let _93_337 = (let _93_336 = (FStar_All.pipe_right pats (FStar_List.map (fun _27_594 -> (match (_27_594) with
 | (p, wopt, e) -> begin
-(let _93_334 = (FStar_All.pipe_right p pat_to_string)
-in (let _93_333 = (match (wopt) with
-=======
-(let _92_338 = (FStar_All.pipe_right e exp_to_string)
-in (let _92_337 = (let _92_336 = (FStar_All.pipe_right pats (FStar_List.map (fun _27_594 -> (match (_27_594) with
-| (p, wopt, e) -> begin
-(let _92_335 = (FStar_All.pipe_right p pat_to_string)
-in (let _92_334 = (match (wopt) with
->>>>>>> 9d8d8eaf
+(let _93_335 = (FStar_All.pipe_right p pat_to_string)
+in (let _93_334 = (match (wopt) with
 | None -> begin
 ""
 end
 | Some (w) -> begin
-<<<<<<< HEAD
-(let _93_331 = (FStar_All.pipe_right w exp_to_string)
-in (FStar_Util.format1 "when %s" _93_331))
+(let _93_332 = (FStar_All.pipe_right w exp_to_string)
+in (FStar_Util.format1 "when %s" _93_332))
 end)
-in (let _93_332 = (FStar_All.pipe_right e exp_to_string)
-in (FStar_Util.format3 "%s %s -> %s" _93_334 _93_333 _93_332))))
+in (let _93_333 = (FStar_All.pipe_right e exp_to_string)
+in (FStar_Util.format3 "%s %s -> %s" _93_335 _93_334 _93_333))))
 end))))
-in (FStar_Util.concat_l "\n\t" _93_335))
-in (FStar_Util.format2 "(match %s with %s)" _93_337 _93_336)))
+in (FStar_Util.concat_l "\n\t" _93_336))
+in (FStar_Util.format2 "(match %s with %s)" _93_338 _93_337)))
 end
 | FStar_Absyn_Syntax.Exp_ascribed (e, t, _27_601) -> begin
-(let _93_339 = (FStar_All.pipe_right e exp_to_string)
-in (let _93_338 = (FStar_All.pipe_right t typ_to_string)
-in (FStar_Util.format2 "(%s:%s)" _93_339 _93_338)))
+(let _93_340 = (FStar_All.pipe_right e exp_to_string)
+in (let _93_339 = (FStar_All.pipe_right t typ_to_string)
+in (FStar_Util.format2 "(%s:%s)" _93_340 _93_339)))
 end
 | FStar_Absyn_Syntax.Exp_let (lbs, e) -> begin
-(let _93_341 = (lbs_to_string lbs)
-in (let _93_340 = (FStar_All.pipe_right e exp_to_string)
-in (FStar_Util.format2 "%s in %s" _93_341 _93_340)))
+(let _93_342 = (lbs_to_string lbs)
+in (let _93_341 = (FStar_All.pipe_right e exp_to_string)
+in (FStar_Util.format2 "%s in %s" _93_342 _93_341)))
 end))
 and uvar_e_to_string = (fun _27_611 -> (match (_27_611) with
 | (uv, _27_610) -> begin
-(let _93_344 = if (FStar_ST.read FStar_Options.hide_uvar_nums) then begin
+(let _93_345 = if (FStar_ST.read FStar_Options.hide_uvar_nums) then begin
 "?"
 end else begin
-(let _93_343 = (FStar_Unionfind.uvar_id uv)
-in (FStar_Util.string_of_int _93_343))
-end
-in (Prims.strcat "\'e" _93_344))
-end))
-and lbs_to_string = (fun lbs -> (let _93_351 = (let _93_350 = (FStar_All.pipe_right (Prims.snd lbs) (FStar_List.map (fun lb -> (let _93_349 = (lbname_to_string lb.FStar_Absyn_Syntax.lbname)
-in (let _93_348 = (FStar_All.pipe_right lb.FStar_Absyn_Syntax.lbtyp typ_to_string)
-in (let _93_347 = (FStar_All.pipe_right lb.FStar_Absyn_Syntax.lbdef exp_to_string)
-in (FStar_Util.format3 "%s:%s = %s" _93_349 _93_348 _93_347)))))))
-in (FStar_Util.concat_l "\n and " _93_350))
-=======
-(let _92_332 = (FStar_All.pipe_right w exp_to_string)
-in (FStar_Util.format1 "when %s" _92_332))
-end)
-in (let _92_333 = (FStar_All.pipe_right e exp_to_string)
-in (FStar_Util.format3 "%s %s -> %s" _92_335 _92_334 _92_333))))
-end))))
-in (FStar_Util.concat_l "\n\t" _92_336))
-in (FStar_Util.format2 "(match %s with %s)" _92_338 _92_337)))
-end
-| FStar_Absyn_Syntax.Exp_ascribed (e, t, _27_601) -> begin
-(let _92_340 = (FStar_All.pipe_right e exp_to_string)
-in (let _92_339 = (FStar_All.pipe_right t typ_to_string)
-in (FStar_Util.format2 "(%s:%s)" _92_340 _92_339)))
-end
-| FStar_Absyn_Syntax.Exp_let (lbs, e) -> begin
-(let _92_342 = (lbs_to_string lbs)
-in (let _92_341 = (FStar_All.pipe_right e exp_to_string)
-in (FStar_Util.format2 "%s in %s" _92_342 _92_341)))
-end))
-and uvar_e_to_string = (fun _27_611 -> (match (_27_611) with
-| (uv, _27_610) -> begin
-(let _92_345 = if (FStar_ST.read FStar_Options.hide_uvar_nums) then begin
-"?"
-end else begin
-(let _92_344 = (FStar_Unionfind.uvar_id uv)
-in (FStar_Util.string_of_int _92_344))
-end
-in (Prims.strcat "\'e" _92_345))
-end))
-and lbs_to_string = (fun lbs -> (let _92_352 = (let _92_351 = (FStar_All.pipe_right (Prims.snd lbs) (FStar_List.map (fun lb -> (let _92_350 = (lbname_to_string lb.FStar_Absyn_Syntax.lbname)
-in (let _92_349 = (FStar_All.pipe_right lb.FStar_Absyn_Syntax.lbtyp typ_to_string)
-in (let _92_348 = (FStar_All.pipe_right lb.FStar_Absyn_Syntax.lbdef exp_to_string)
-in (FStar_Util.format3 "%s:%s = %s" _92_350 _92_349 _92_348)))))))
-in (FStar_Util.concat_l "\n and " _92_351))
->>>>>>> 9d8d8eaf
+(let _93_344 = (FStar_Unionfind.uvar_id uv)
+in (FStar_Util.string_of_int _93_344))
+end
+in (Prims.strcat "\'e" _93_345))
+end))
+and lbs_to_string = (fun lbs -> (let _93_352 = (let _93_351 = (FStar_All.pipe_right (Prims.snd lbs) (FStar_List.map (fun lb -> (let _93_350 = (lbname_to_string lb.FStar_Absyn_Syntax.lbname)
+in (let _93_349 = (FStar_All.pipe_right lb.FStar_Absyn_Syntax.lbtyp typ_to_string)
+in (let _93_348 = (FStar_All.pipe_right lb.FStar_Absyn_Syntax.lbdef exp_to_string)
+in (FStar_Util.format3 "%s:%s = %s" _93_350 _93_349 _93_348)))))))
+in (FStar_Util.concat_l "\n and " _93_351))
 in (FStar_Util.format2 "let %s %s" (if (Prims.fst lbs) then begin
 "rec"
 end else begin
 ""
-<<<<<<< HEAD
-end) _93_351)))
-=======
-end) _92_352)))
->>>>>>> 9d8d8eaf
+end) _93_352)))
 and lbname_to_string = (fun x -> (match (x) with
 | FStar_Util.Inl (bvd) -> begin
 (strBvd bvd)
@@ -1171,64 +820,36 @@
 | FStar_Util.Inr (e) -> begin
 (exp_to_string e)
 end))
-<<<<<<< HEAD
-and either_l_to_string = (fun delim l -> (let _93_356 = (FStar_All.pipe_right l (FStar_List.map either_to_string))
-in (FStar_All.pipe_right _93_356 (FStar_Util.concat_l delim))))
+and either_l_to_string = (fun delim l -> (let _93_357 = (FStar_All.pipe_right l (FStar_List.map either_to_string))
+in (FStar_All.pipe_right _93_357 (FStar_Util.concat_l delim))))
 and meta_to_string = (fun x -> (match (x) with
 | FStar_Absyn_Syntax.Meta_refresh_label (t, _27_629, _27_631) -> begin
-(let _93_358 = (typ_to_string t)
-in (FStar_Util.format1 "(refresh) %s" _93_358))
+(let _93_359 = (typ_to_string t)
+in (FStar_Util.format1 "(refresh) %s" _93_359))
 end
 | FStar_Absyn_Syntax.Meta_labeled (t, l, _27_637, _27_639) -> begin
-(let _93_359 = (typ_to_string t)
-in (FStar_Util.format2 "(labeled \"%s\") %s" l _93_359))
-=======
-and either_l_to_string = (fun delim l -> (let _92_357 = (FStar_All.pipe_right l (FStar_List.map either_to_string))
-in (FStar_All.pipe_right _92_357 (FStar_Util.concat_l delim))))
-and meta_to_string = (fun x -> (match (x) with
-| FStar_Absyn_Syntax.Meta_refresh_label (t, _27_629, _27_631) -> begin
-(let _92_359 = (typ_to_string t)
-in (FStar_Util.format1 "(refresh) %s" _92_359))
-end
-| FStar_Absyn_Syntax.Meta_labeled (t, l, _27_637, _27_639) -> begin
-(let _92_360 = (typ_to_string t)
-in (FStar_Util.format2 "(labeled \"%s\") %s" l _92_360))
->>>>>>> 9d8d8eaf
+(let _93_360 = (typ_to_string t)
+in (FStar_Util.format2 "(labeled \"%s\") %s" l _93_360))
 end
 | FStar_Absyn_Syntax.Meta_named (_27_643, l) -> begin
 (sli l)
 end
 | FStar_Absyn_Syntax.Meta_pattern (t, ps) -> begin
-<<<<<<< HEAD
-(let _93_361 = (args_to_string ps)
-in (let _93_360 = (FStar_All.pipe_right t typ_to_string)
-in (FStar_Util.format2 "{:pattern %s} %s" _93_361 _93_360)))
+(let _93_362 = (pats_to_string ps)
+in (let _93_361 = (FStar_All.pipe_right t typ_to_string)
+in (FStar_Util.format2 "{:pattern %s} %s" _93_362 _93_361)))
 end
 | FStar_Absyn_Syntax.Meta_slack_formula (t1, t2, _27_654) -> begin
-(let _93_363 = (formula_to_string t1)
-in (let _93_362 = (formula_to_string t2)
-in (FStar_Util.format2 "%s /\\ %s" _93_363 _93_362)))
-end))
-and kind_to_string = (fun x -> (match ((let _93_365 = (FStar_Absyn_Util.compress_kind x)
-in _93_365.FStar_Absyn_Syntax.n)) with
-| FStar_Absyn_Syntax.Kind_lam (_27_659) -> begin
-=======
-(let _92_362 = (pats_to_string ps)
-in (let _92_361 = (FStar_All.pipe_right t typ_to_string)
-in (FStar_Util.format2 "{:pattern %s} %s" _92_362 _92_361)))
-end
-| FStar_Absyn_Syntax.Meta_slack_formula (t1, t2, _27_654) -> begin
-(let _92_364 = (formula_to_string t1)
-in (let _92_363 = (formula_to_string t2)
-in (FStar_Util.format2 "%s /\\ %s" _92_364 _92_363)))
-end))
-and pats_to_string = (fun ps -> (let _92_368 = (FStar_All.pipe_right ps (FStar_List.map (fun e -> (let _92_367 = (FStar_All.pipe_right e (FStar_List.map arg_to_string))
-in (FStar_All.pipe_right _92_367 (FStar_String.concat "; "))))))
-in (FStar_All.pipe_right _92_368 (FStar_String.concat " \\/ "))))
-and kind_to_string = (fun x -> (match ((let _92_370 = (FStar_Absyn_Util.compress_kind x)
-in _92_370.FStar_Absyn_Syntax.n)) with
+(let _93_364 = (formula_to_string t1)
+in (let _93_363 = (formula_to_string t2)
+in (FStar_Util.format2 "%s /\\ %s" _93_364 _93_363)))
+end))
+and pats_to_string = (fun ps -> (let _93_368 = (FStar_All.pipe_right ps (FStar_List.map (fun e -> (let _93_367 = (FStar_All.pipe_right e (FStar_List.map arg_to_string))
+in (FStar_All.pipe_right _93_367 (FStar_String.concat "; "))))))
+in (FStar_All.pipe_right _93_368 (FStar_String.concat " \\/ "))))
+and kind_to_string = (fun x -> (match ((let _93_370 = (FStar_Absyn_Util.compress_kind x)
+in _93_370.FStar_Absyn_Syntax.n)) with
 | FStar_Absyn_Syntax.Kind_lam (_27_661) -> begin
->>>>>>> 9d8d8eaf
 (FStar_All.failwith "Impossible")
 end
 | FStar_Absyn_Syntax.Kind_delayed (_27_664) -> begin
@@ -1247,77 +868,41 @@
 if (FStar_ST.read FStar_Options.print_real_names) then begin
 (kind_to_string k)
 end else begin
-<<<<<<< HEAD
-(let _93_367 = (sli n)
-in (let _93_366 = (args_to_string args)
-in (FStar_Util.format2 "%s %s" _93_367 _93_366)))
+(let _93_372 = (sli n)
+in (let _93_371 = (args_to_string args)
+in (FStar_Util.format2 "%s %s" _93_372 _93_371)))
 end
 end
 | FStar_Absyn_Syntax.Kind_arrow (binders, k) -> begin
-(let _93_369 = (binders_to_string " -> " binders)
-in (let _93_368 = (FStar_All.pipe_right k kind_to_string)
-in (FStar_Util.format2 "(%s -> %s)" _93_369 _93_368)))
-=======
-(let _92_372 = (sli n)
-in (let _92_371 = (args_to_string args)
-in (FStar_Util.format2 "%s %s" _92_372 _92_371)))
-end
-end
-| FStar_Absyn_Syntax.Kind_arrow (binders, k) -> begin
-(let _92_374 = (binders_to_string " -> " binders)
-in (let _92_373 = (FStar_All.pipe_right k kind_to_string)
-in (FStar_Util.format2 "(%s -> %s)" _92_374 _92_373)))
->>>>>>> 9d8d8eaf
+(let _93_374 = (binders_to_string " -> " binders)
+in (let _93_373 = (FStar_All.pipe_right k kind_to_string)
+in (FStar_Util.format2 "(%s -> %s)" _93_374 _93_373)))
 end
 | FStar_Absyn_Syntax.Kind_unknown -> begin
 "_"
 end))
-<<<<<<< HEAD
-and uvar_k_to_string = (fun uv -> (let _93_371 = if (FStar_ST.read FStar_Options.hide_uvar_nums) then begin
+and uvar_k_to_string = (fun uv -> (let _93_376 = if (FStar_ST.read FStar_Options.hide_uvar_nums) then begin
 "?"
 end else begin
-(let _93_370 = (FStar_Unionfind.uvar_id uv)
-in (FStar_Util.string_of_int _93_370))
-end
-in (Prims.strcat "\'k_" _93_371)))
-and uvar_k_to_string' = (fun _27_684 -> (match (_27_684) with
-=======
-and uvar_k_to_string = (fun uv -> (let _92_376 = if (FStar_ST.read FStar_Options.hide_uvar_nums) then begin
-"?"
-end else begin
-(let _92_375 = (FStar_Unionfind.uvar_id uv)
-in (FStar_Util.string_of_int _92_375))
-end
-in (Prims.strcat "\'k_" _92_376)))
+(let _93_375 = (FStar_Unionfind.uvar_id uv)
+in (FStar_Util.string_of_int _93_375))
+end
+in (Prims.strcat "\'k_" _93_376)))
 and uvar_k_to_string' = (fun _27_686 -> (match (_27_686) with
->>>>>>> 9d8d8eaf
 | (uv, args) -> begin
 (let str = if (FStar_ST.read FStar_Options.hide_uvar_nums) then begin
 "?"
 end else begin
-<<<<<<< HEAD
-(let _93_373 = (FStar_Unionfind.uvar_id uv)
-in (FStar_Util.string_of_int _93_373))
-end
-in (let _93_374 = (args_to_string args)
-in (FStar_Util.format2 "(\'k_%s %s)" str _93_374)))
-end))
-and pat_to_string = (fun x -> (match (x.FStar_Absyn_Syntax.v) with
-| FStar_Absyn_Syntax.Pat_cons (l, _27_689, pats) -> begin
-(let _93_379 = (sli l.FStar_Absyn_Syntax.v)
-in (let _93_378 = (let _93_377 = (FStar_List.map (fun _27_695 -> (match (_27_695) with
-=======
-(let _92_378 = (FStar_Unionfind.uvar_id uv)
-in (FStar_Util.string_of_int _92_378))
-end
-in (let _92_379 = (args_to_string args)
-in (FStar_Util.format2 "(\'k_%s %s)" str _92_379)))
+(let _93_378 = (FStar_Unionfind.uvar_id uv)
+in (FStar_Util.string_of_int _93_378))
+end
+in (let _93_379 = (args_to_string args)
+in (FStar_Util.format2 "(\'k_%s %s)" str _93_379)))
 end))
 and pat_to_string = (fun x -> (match (x.FStar_Absyn_Syntax.v) with
 | FStar_Absyn_Syntax.Pat_cons (l, _27_691, pats) -> begin
-(let _92_384 = (sli l.FStar_Absyn_Syntax.v)
-in (let _92_383 = (let _92_382 = (FStar_List.map (fun _27_697 -> (match (_27_697) with
->>>>>>> 9d8d8eaf
+(let _93_384 = (sli l.FStar_Absyn_Syntax.v)
+in (let _93_383 = (let _93_382 = (FStar_List.map (fun _27_697 -> (match (_27_697) with
 | (x, b) -> begin
 (let p = (pat_to_string x)
 in if b then begin
@@ -1326,29 +911,16 @@
 p
 end)
 end)) pats)
-<<<<<<< HEAD
-in (FStar_All.pipe_right _93_377 (FStar_String.concat " ")))
-in (FStar_Util.format2 "(%s %s)" _93_379 _93_378)))
-end
-| FStar_Absyn_Syntax.Pat_dot_term (x, _27_699) -> begin
-(let _93_380 = (strBvd x.FStar_Absyn_Syntax.v)
-in (FStar_Util.format1 ".%s" _93_380))
-end
-| FStar_Absyn_Syntax.Pat_dot_typ (x, _27_704) -> begin
-(let _93_381 = (strBvd x.FStar_Absyn_Syntax.v)
-in (FStar_Util.format1 ".\'%s" _93_381))
-=======
-in (FStar_All.pipe_right _92_382 (FStar_String.concat " ")))
-in (FStar_Util.format2 "(%s %s)" _92_384 _92_383)))
+in (FStar_All.pipe_right _93_382 (FStar_String.concat " ")))
+in (FStar_Util.format2 "(%s %s)" _93_384 _93_383)))
 end
 | FStar_Absyn_Syntax.Pat_dot_term (x, _27_701) -> begin
-(let _92_385 = (strBvd x.FStar_Absyn_Syntax.v)
-in (FStar_Util.format1 ".%s" _92_385))
+(let _93_385 = (strBvd x.FStar_Absyn_Syntax.v)
+in (FStar_Util.format1 ".%s" _93_385))
 end
 | FStar_Absyn_Syntax.Pat_dot_typ (x, _27_706) -> begin
-(let _92_386 = (strBvd x.FStar_Absyn_Syntax.v)
-in (FStar_Util.format1 ".\'%s" _92_386))
->>>>>>> 9d8d8eaf
+(let _93_386 = (strBvd x.FStar_Absyn_Syntax.v)
+in (FStar_Util.format1 ".\'%s" _93_386))
 end
 | FStar_Absyn_Syntax.Pat_var (x) -> begin
 (strBvd x.FStar_Absyn_Syntax.v)
@@ -1366,57 +938,30 @@
 "\'_"
 end
 | FStar_Absyn_Syntax.Pat_disj (ps) -> begin
-<<<<<<< HEAD
-(let _93_382 = (FStar_List.map pat_to_string ps)
-in (FStar_Util.concat_l " | " _93_382))
-end))
-
-let subst_to_string = (fun subst -> (let _93_390 = (let _93_389 = (FStar_List.map (fun _27_17 -> (match (_27_17) with
+(let _93_387 = (FStar_List.map pat_to_string ps)
+in (FStar_Util.concat_l " | " _93_387))
+end))
+
+let subst_to_string = (fun subst -> (let _93_395 = (let _93_394 = (FStar_List.map (fun _27_17 -> (match (_27_17) with
 | FStar_Util.Inl (a, t) -> begin
-(let _93_386 = (strBvd a)
-in (let _93_385 = (typ_to_string t)
-in (FStar_Util.format2 "(%s -> %s)" _93_386 _93_385)))
+(let _93_391 = (strBvd a)
+in (let _93_390 = (typ_to_string t)
+in (FStar_Util.format2 "(%s -> %s)" _93_391 _93_390)))
 end
 | FStar_Util.Inr (x, e) -> begin
-(let _93_388 = (strBvd x)
-in (let _93_387 = (exp_to_string e)
-in (FStar_Util.format2 "(%s -> %s)" _93_388 _93_387)))
+(let _93_393 = (strBvd x)
+in (let _93_392 = (exp_to_string e)
+in (FStar_Util.format2 "(%s -> %s)" _93_393 _93_392)))
 end)) subst)
-in (FStar_All.pipe_right _93_389 (FStar_String.concat ", ")))
-in (FStar_All.pipe_left (FStar_Util.format1 "{%s}") _93_390)))
-
-let freevars_to_string = (fun fvs -> (let f = (fun l -> (let _93_396 = (let _93_395 = (FStar_All.pipe_right l FStar_Util.set_elements)
-in (FStar_All.pipe_right _93_395 (FStar_List.map (fun t -> (strBvd t.FStar_Absyn_Syntax.v)))))
-in (FStar_All.pipe_right _93_396 (FStar_String.concat ", "))))
-in (let _93_398 = (f fvs.FStar_Absyn_Syntax.ftvs)
-in (let _93_397 = (f fvs.FStar_Absyn_Syntax.fxvs)
-in (FStar_Util.format2 "ftvs={%s}, fxvs={%s}" _93_398 _93_397)))))
-=======
-(let _92_387 = (FStar_List.map pat_to_string ps)
-in (FStar_Util.concat_l " | " _92_387))
-end))
-
-let subst_to_string = (fun subst -> (let _92_395 = (let _92_394 = (FStar_List.map (fun _27_17 -> (match (_27_17) with
-| FStar_Util.Inl (a, t) -> begin
-(let _92_391 = (strBvd a)
-in (let _92_390 = (typ_to_string t)
-in (FStar_Util.format2 "(%s -> %s)" _92_391 _92_390)))
-end
-| FStar_Util.Inr (x, e) -> begin
-(let _92_393 = (strBvd x)
-in (let _92_392 = (exp_to_string e)
-in (FStar_Util.format2 "(%s -> %s)" _92_393 _92_392)))
-end)) subst)
-in (FStar_All.pipe_right _92_394 (FStar_String.concat ", ")))
-in (FStar_All.pipe_left (FStar_Util.format1 "{%s}") _92_395)))
-
-let freevars_to_string = (fun fvs -> (let f = (fun l -> (let _92_401 = (let _92_400 = (FStar_All.pipe_right l FStar_Util.set_elements)
-in (FStar_All.pipe_right _92_400 (FStar_List.map (fun t -> (strBvd t.FStar_Absyn_Syntax.v)))))
-in (FStar_All.pipe_right _92_401 (FStar_String.concat ", "))))
-in (let _92_403 = (f fvs.FStar_Absyn_Syntax.ftvs)
-in (let _92_402 = (f fvs.FStar_Absyn_Syntax.fxvs)
-in (FStar_Util.format2 "ftvs={%s}, fxvs={%s}" _92_403 _92_402)))))
->>>>>>> 9d8d8eaf
+in (FStar_All.pipe_right _93_394 (FStar_String.concat ", ")))
+in (FStar_All.pipe_left (FStar_Util.format1 "{%s}") _93_395)))
+
+let freevars_to_string = (fun fvs -> (let f = (fun l -> (let _93_401 = (let _93_400 = (FStar_All.pipe_right l FStar_Util.set_elements)
+in (FStar_All.pipe_right _93_400 (FStar_List.map (fun t -> (strBvd t.FStar_Absyn_Syntax.v)))))
+in (FStar_All.pipe_right _93_401 (FStar_String.concat ", "))))
+in (let _93_403 = (f fvs.FStar_Absyn_Syntax.ftvs)
+in (let _93_402 = (f fvs.FStar_Absyn_Syntax.fxvs)
+in (FStar_Util.format2 "ftvs={%s}, fxvs={%s}" _93_403 _93_402)))))
 
 let qual_to_string = (fun _27_18 -> (match (_27_18) with
 | FStar_Absyn_Syntax.Logic -> begin
@@ -1432,27 +977,16 @@
 "projector"
 end
 | FStar_Absyn_Syntax.RecordType (ids) -> begin
-<<<<<<< HEAD
-(let _93_403 = (let _93_402 = (FStar_All.pipe_right ids (FStar_List.map (fun lid -> lid.FStar_Absyn_Syntax.ident.FStar_Absyn_Syntax.idText)))
-in (FStar_All.pipe_right _93_402 (FStar_String.concat ", ")))
-in (FStar_Util.format1 "record(%s)" _93_403))
-=======
-(let _92_408 = (let _92_407 = (FStar_All.pipe_right ids (FStar_List.map (fun lid -> lid.FStar_Absyn_Syntax.ident.FStar_Absyn_Syntax.idText)))
-in (FStar_All.pipe_right _92_407 (FStar_String.concat ", ")))
-in (FStar_Util.format1 "record(%s)" _92_408))
->>>>>>> 9d8d8eaf
+(let _93_408 = (let _93_407 = (FStar_All.pipe_right ids (FStar_List.map (fun lid -> lid.FStar_Absyn_Syntax.ident.FStar_Absyn_Syntax.idText)))
+in (FStar_All.pipe_right _93_407 (FStar_String.concat ", ")))
+in (FStar_Util.format1 "record(%s)" _93_408))
 end
 | _27_752 -> begin
 "other"
 end))
 
-<<<<<<< HEAD
-let quals_to_string = (fun quals -> (let _93_406 = (FStar_All.pipe_right quals (FStar_List.map qual_to_string))
-in (FStar_All.pipe_right _93_406 (FStar_String.concat " "))))
-=======
-let quals_to_string = (fun quals -> (let _92_411 = (FStar_All.pipe_right quals (FStar_List.map qual_to_string))
-in (FStar_All.pipe_right _92_411 (FStar_String.concat " "))))
->>>>>>> 9d8d8eaf
+let quals_to_string = (fun quals -> (let _93_411 = (FStar_All.pipe_right quals (FStar_List.map qual_to_string))
+in (FStar_All.pipe_right _93_411 (FStar_String.concat " "))))
 
 let rec sigelt_to_string = (fun x -> (match (x) with
 | FStar_Absyn_Syntax.Sig_pragma (FStar_Absyn_Syntax.ResetOptions, _27_757) -> begin
@@ -1461,78 +995,41 @@
 | FStar_Absyn_Syntax.Sig_pragma (FStar_Absyn_Syntax.SetOptions (s), _27_763) -> begin
 (FStar_Util.format1 "#set-options \"%s\"" s)
 end
-<<<<<<< HEAD
-| FStar_Absyn_Syntax.Sig_tycon (lid, tps, k, _27_768, _27_770, quals, _27_773) -> begin
-(let _93_411 = (quals_to_string quals)
-in (let _93_410 = (binders_to_string " " tps)
-in (let _93_409 = (kind_to_string k)
-in (FStar_Util.format4 "%s type %s %s : %s" _93_411 lid.FStar_Absyn_Syntax.str _93_410 _93_409))))
-end
-| FStar_Absyn_Syntax.Sig_typ_abbrev (lid, tps, k, t, _27_781, _27_783) -> begin
-(let _93_414 = (binders_to_string " " tps)
-in (let _93_413 = (kind_to_string k)
-in (let _93_412 = (typ_to_string t)
-in (FStar_Util.format4 "type %s %s : %s = %s" lid.FStar_Absyn_Syntax.str _93_414 _93_413 _93_412))))
-end
-| FStar_Absyn_Syntax.Sig_datacon (lid, t, _27_789, _27_791, _27_793, _27_795) -> begin
-(let _93_415 = (typ_to_string t)
-in (FStar_Util.format2 "datacon %s : %s" lid.FStar_Absyn_Syntax.str _93_415))
-end
-| FStar_Absyn_Syntax.Sig_val_decl (lid, t, quals, _27_802) -> begin
-(let _93_417 = (quals_to_string quals)
-in (let _93_416 = (typ_to_string t)
-in (FStar_Util.format3 "%s val %s : %s" _93_417 lid.FStar_Absyn_Syntax.str _93_416)))
-end
-| FStar_Absyn_Syntax.Sig_assume (lid, f, _27_808, _27_810) -> begin
-(let _93_418 = (typ_to_string f)
-in (FStar_Util.format2 "val %s : %s" lid.FStar_Absyn_Syntax.str _93_418))
-=======
 | FStar_Absyn_Syntax.Sig_tycon (lid, tps, k, _27_770, _27_772, quals, _27_775) -> begin
-(let _92_416 = (quals_to_string quals)
-in (let _92_415 = (binders_to_string " " tps)
-in (let _92_414 = (kind_to_string k)
-in (FStar_Util.format4 "%s type %s %s : %s" _92_416 lid.FStar_Absyn_Syntax.str _92_415 _92_414))))
+(let _93_416 = (quals_to_string quals)
+in (let _93_415 = (binders_to_string " " tps)
+in (let _93_414 = (kind_to_string k)
+in (FStar_Util.format4 "%s type %s %s : %s" _93_416 lid.FStar_Absyn_Syntax.str _93_415 _93_414))))
 end
 | FStar_Absyn_Syntax.Sig_typ_abbrev (lid, tps, k, t, _27_783, _27_785) -> begin
-(let _92_419 = (binders_to_string " " tps)
-in (let _92_418 = (kind_to_string k)
-in (let _92_417 = (typ_to_string t)
-in (FStar_Util.format4 "type %s %s : %s = %s" lid.FStar_Absyn_Syntax.str _92_419 _92_418 _92_417))))
+(let _93_419 = (binders_to_string " " tps)
+in (let _93_418 = (kind_to_string k)
+in (let _93_417 = (typ_to_string t)
+in (FStar_Util.format4 "type %s %s : %s = %s" lid.FStar_Absyn_Syntax.str _93_419 _93_418 _93_417))))
 end
 | FStar_Absyn_Syntax.Sig_datacon (lid, t, _27_791, _27_793, _27_795, _27_797) -> begin
-(let _92_420 = (typ_to_string t)
-in (FStar_Util.format2 "datacon %s : %s" lid.FStar_Absyn_Syntax.str _92_420))
+(let _93_420 = (typ_to_string t)
+in (FStar_Util.format2 "datacon %s : %s" lid.FStar_Absyn_Syntax.str _93_420))
 end
 | FStar_Absyn_Syntax.Sig_val_decl (lid, t, quals, _27_804) -> begin
-(let _92_422 = (quals_to_string quals)
-in (let _92_421 = (typ_to_string t)
-in (FStar_Util.format3 "%s val %s : %s" _92_422 lid.FStar_Absyn_Syntax.str _92_421)))
+(let _93_422 = (quals_to_string quals)
+in (let _93_421 = (typ_to_string t)
+in (FStar_Util.format3 "%s val %s : %s" _93_422 lid.FStar_Absyn_Syntax.str _93_421)))
 end
 | FStar_Absyn_Syntax.Sig_assume (lid, f, _27_810, _27_812) -> begin
-(let _92_423 = (typ_to_string f)
-in (FStar_Util.format2 "val %s : %s" lid.FStar_Absyn_Syntax.str _92_423))
->>>>>>> 9d8d8eaf
+(let _93_423 = (typ_to_string f)
+in (FStar_Util.format2 "val %s : %s" lid.FStar_Absyn_Syntax.str _93_423))
 end
 | FStar_Absyn_Syntax.Sig_let (lbs, _27_817, _27_819, b) -> begin
 (lbs_to_string lbs)
 end
-<<<<<<< HEAD
-| FStar_Absyn_Syntax.Sig_main (e, _27_823) -> begin
-(let _93_419 = (exp_to_string e)
-in (FStar_Util.format1 "let _ = %s" _93_419))
-end
-| FStar_Absyn_Syntax.Sig_bundle (ses, _27_828, _27_830, _27_832) -> begin
-(let _93_420 = (FStar_List.map sigelt_to_string ses)
-in (FStar_All.pipe_right _93_420 (FStar_String.concat "\n")))
-=======
 | FStar_Absyn_Syntax.Sig_main (e, _27_825) -> begin
-(let _92_424 = (exp_to_string e)
-in (FStar_Util.format1 "let _ = %s" _92_424))
+(let _93_424 = (exp_to_string e)
+in (FStar_Util.format1 "let _ = %s" _93_424))
 end
 | FStar_Absyn_Syntax.Sig_bundle (ses, _27_830, _27_832, _27_834) -> begin
-(let _92_425 = (FStar_List.map sigelt_to_string ses)
-in (FStar_All.pipe_right _92_425 (FStar_String.concat "\n")))
->>>>>>> 9d8d8eaf
+(let _93_425 = (FStar_List.map sigelt_to_string ses)
+in (FStar_All.pipe_right _93_425 (FStar_String.concat "\n")))
 end
 | FStar_Absyn_Syntax.Sig_new_effect (_27_838) -> begin
 "new_effect { ... }"
@@ -1543,59 +1040,31 @@
 | FStar_Absyn_Syntax.Sig_kind_abbrev (_27_844) -> begin
 "kind ..."
 end
-<<<<<<< HEAD
-| FStar_Absyn_Syntax.Sig_effect_abbrev (l, tps, c, _27_848, _27_850) -> begin
-(let _93_423 = (sli l)
-in (let _93_422 = (binders_to_string " " tps)
-in (let _93_421 = (comp_typ_to_string c)
-in (FStar_Util.format3 "effect %s %s = %s" _93_423 _93_422 _93_421))))
-end))
-
-let format_error = (fun r msg -> (let _93_428 = (FStar_Range.string_of_range r)
-in (FStar_Util.format2 "%s: %s\n" _93_428 msg)))
-
-let rec sigelt_to_string_short = (fun x -> (match (x) with
-| FStar_Absyn_Syntax.Sig_let ((_27_857, {FStar_Absyn_Syntax.lbname = FStar_Util.Inr (l); FStar_Absyn_Syntax.lbtyp = t; FStar_Absyn_Syntax.lbeff = _27_861; FStar_Absyn_Syntax.lbdef = _27_859}::[]), _27_869, _27_871, _27_873) -> begin
-(let _93_431 = (typ_to_string t)
-in (FStar_Util.format2 "let %s : %s" l.FStar_Absyn_Syntax.str _93_431))
-end
-| _27_877 -> begin
-(let _93_434 = (let _93_433 = (FStar_Absyn_Util.lids_of_sigelt x)
-in (FStar_All.pipe_right _93_433 (FStar_List.map (fun l -> l.FStar_Absyn_Syntax.str))))
-in (FStar_All.pipe_right _93_434 (FStar_String.concat ", ")))
-end))
-
-let rec modul_to_string = (fun m -> (let _93_439 = (sli m.FStar_Absyn_Syntax.name)
-in (let _93_438 = (let _93_437 = (FStar_List.map sigelt_to_string m.FStar_Absyn_Syntax.declarations)
-in (FStar_All.pipe_right _93_437 (FStar_String.concat "\n")))
-in (FStar_Util.format2 "module %s\n%s" _93_439 _93_438))))
-=======
 | FStar_Absyn_Syntax.Sig_effect_abbrev (l, tps, c, _27_850, _27_852) -> begin
-(let _92_428 = (sli l)
-in (let _92_427 = (binders_to_string " " tps)
-in (let _92_426 = (comp_typ_to_string c)
-in (FStar_Util.format3 "effect %s %s = %s" _92_428 _92_427 _92_426))))
-end))
-
-let format_error = (fun r msg -> (let _92_433 = (FStar_Range.string_of_range r)
-in (FStar_Util.format2 "%s: %s\n" _92_433 msg)))
+(let _93_428 = (sli l)
+in (let _93_427 = (binders_to_string " " tps)
+in (let _93_426 = (comp_typ_to_string c)
+in (FStar_Util.format3 "effect %s %s = %s" _93_428 _93_427 _93_426))))
+end))
+
+let format_error = (fun r msg -> (let _93_433 = (FStar_Range.string_of_range r)
+in (FStar_Util.format2 "%s: %s\n" _93_433 msg)))
 
 let rec sigelt_to_string_short = (fun x -> (match (x) with
 | FStar_Absyn_Syntax.Sig_let ((_27_859, {FStar_Absyn_Syntax.lbname = FStar_Util.Inr (l); FStar_Absyn_Syntax.lbtyp = t; FStar_Absyn_Syntax.lbeff = _27_863; FStar_Absyn_Syntax.lbdef = _27_861}::[]), _27_871, _27_873, _27_875) -> begin
-(let _92_436 = (typ_to_string t)
-in (FStar_Util.format2 "let %s : %s" l.FStar_Absyn_Syntax.str _92_436))
+(let _93_436 = (typ_to_string t)
+in (FStar_Util.format2 "let %s : %s" l.FStar_Absyn_Syntax.str _93_436))
 end
 | _27_879 -> begin
-(let _92_439 = (let _92_438 = (FStar_Absyn_Util.lids_of_sigelt x)
-in (FStar_All.pipe_right _92_438 (FStar_List.map (fun l -> l.FStar_Absyn_Syntax.str))))
-in (FStar_All.pipe_right _92_439 (FStar_String.concat ", ")))
-end))
-
-let rec modul_to_string = (fun m -> (let _92_444 = (sli m.FStar_Absyn_Syntax.name)
-in (let _92_443 = (let _92_442 = (FStar_List.map sigelt_to_string m.FStar_Absyn_Syntax.declarations)
-in (FStar_All.pipe_right _92_442 (FStar_String.concat "\n")))
-in (FStar_Util.format2 "module %s\n%s" _92_444 _92_443))))
->>>>>>> 9d8d8eaf
-
-
-
+(let _93_439 = (let _93_438 = (FStar_Absyn_Util.lids_of_sigelt x)
+in (FStar_All.pipe_right _93_438 (FStar_List.map (fun l -> l.FStar_Absyn_Syntax.str))))
+in (FStar_All.pipe_right _93_439 (FStar_String.concat ", ")))
+end))
+
+let rec modul_to_string = (fun m -> (let _93_444 = (sli m.FStar_Absyn_Syntax.name)
+in (let _93_443 = (let _93_442 = (FStar_List.map sigelt_to_string m.FStar_Absyn_Syntax.declarations)
+in (FStar_All.pipe_right _93_442 (FStar_String.concat "\n")))
+in (FStar_Util.format2 "module %s\n%s" _93_444 _93_443))))
+
+
+
