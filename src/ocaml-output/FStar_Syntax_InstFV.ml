--- conflicted
+++ resolved
@@ -1,9 +1,9 @@
 open Prims
 type inst_t = (FStar_Ident.lident * FStar_Syntax_Syntax.universes) Prims.list
 let mk :
-  'Auu____42361 'Auu____42362 .
-    'Auu____42361 FStar_Syntax_Syntax.syntax ->
-      'Auu____42362 -> 'Auu____42362 FStar_Syntax_Syntax.syntax
+  'Auu____15 'Auu____16 .
+    'Auu____15 FStar_Syntax_Syntax.syntax ->
+      'Auu____16 -> 'Auu____16 FStar_Syntax_Syntax.syntax
   =
   fun t  ->
     fun s  ->
@@ -20,43 +20,33 @@
       let t1 = FStar_Syntax_Subst.compress t  in
       let mk1 = mk t1  in
       match t1.FStar_Syntax_Syntax.n with
-      | FStar_Syntax_Syntax.Tm_delayed uu____42492 -> failwith "Impossible"
-      | FStar_Syntax_Syntax.Tm_name uu____42516 -> t1
-      | FStar_Syntax_Syntax.Tm_uvar uu____42517 -> t1
-      | FStar_Syntax_Syntax.Tm_uvar uu____42530 -> t1
-      | FStar_Syntax_Syntax.Tm_type uu____42543 -> t1
-      | FStar_Syntax_Syntax.Tm_bvar uu____42544 -> t1
-      | FStar_Syntax_Syntax.Tm_constant uu____42545 -> t1
-      | FStar_Syntax_Syntax.Tm_quoted uu____42546 -> t1
+      | FStar_Syntax_Syntax.Tm_delayed uu____146 -> failwith "Impossible"
+      | FStar_Syntax_Syntax.Tm_name uu____170 -> t1
+      | FStar_Syntax_Syntax.Tm_uvar uu____171 -> t1
+      | FStar_Syntax_Syntax.Tm_uvar uu____184 -> t1
+      | FStar_Syntax_Syntax.Tm_type uu____197 -> t1
+      | FStar_Syntax_Syntax.Tm_bvar uu____198 -> t1
+      | FStar_Syntax_Syntax.Tm_constant uu____199 -> t1
+      | FStar_Syntax_Syntax.Tm_quoted uu____200 -> t1
       | FStar_Syntax_Syntax.Tm_unknown  -> t1
-      | FStar_Syntax_Syntax.Tm_uinst uu____42553 -> t1
-      | FStar_Syntax_Syntax.Tm_lazy uu____42560 -> t1
+      | FStar_Syntax_Syntax.Tm_uinst uu____207 -> t1
+      | FStar_Syntax_Syntax.Tm_lazy uu____214 -> t1
       | FStar_Syntax_Syntax.Tm_fvar fv -> s t1 fv
       | FStar_Syntax_Syntax.Tm_abs (bs,body,lopt) ->
           let bs1 = inst_binders s bs  in
           let body1 = inst s body  in
-          let uu____42591 =
-            let uu____42592 =
-              let uu____42611 = inst_lcomp_opt s lopt  in
-              (bs1, body1, uu____42611)  in
-            FStar_Syntax_Syntax.Tm_abs uu____42592  in
-          mk1 uu____42591
+          let uu____245 =
+            let uu____246 =
+              let uu____265 = inst_lcomp_opt s lopt  in
+              (bs1, body1, uu____265)  in
+            FStar_Syntax_Syntax.Tm_abs uu____246  in
+          mk1 uu____245
       | FStar_Syntax_Syntax.Tm_arrow (bs,c) ->
           let bs1 = inst_binders s bs  in
           let c1 = inst_comp s c  in
           mk1 (FStar_Syntax_Syntax.Tm_arrow (bs1, c1))
       | FStar_Syntax_Syntax.Tm_refine (bv,t2) ->
           let bv1 =
-<<<<<<< HEAD
-            let uu___438_42669 = bv  in
-            let uu____42670 = inst s bv.FStar_Syntax_Syntax.sort  in
-            {
-              FStar_Syntax_Syntax.ppname =
-                (uu___438_42669.FStar_Syntax_Syntax.ppname);
-              FStar_Syntax_Syntax.index =
-                (uu___438_42669.FStar_Syntax_Syntax.index);
-              FStar_Syntax_Syntax.sort = uu____42670
-=======
             let uu___21_323 = bv  in
             let uu____324 = inst s bv.FStar_Syntax_Syntax.sort  in
             {
@@ -65,89 +55,65 @@
               FStar_Syntax_Syntax.index =
                 (uu___21_323.FStar_Syntax_Syntax.index);
               FStar_Syntax_Syntax.sort = uu____324
->>>>>>> fd51a1b6
             }  in
           let t3 = inst s t2  in
           mk1 (FStar_Syntax_Syntax.Tm_refine (bv1, t3))
       | FStar_Syntax_Syntax.Tm_app (t2,args) ->
-          let uu____42702 =
-            let uu____42703 =
-              let uu____42720 = inst s t2  in
-              let uu____42723 = inst_args s args  in
-              (uu____42720, uu____42723)  in
-            FStar_Syntax_Syntax.Tm_app uu____42703  in
-          mk1 uu____42702
+          let uu____356 =
+            let uu____357 =
+              let uu____374 = inst s t2  in
+              let uu____377 = inst_args s args  in (uu____374, uu____377)  in
+            FStar_Syntax_Syntax.Tm_app uu____357  in
+          mk1 uu____356
       | FStar_Syntax_Syntax.Tm_match (t2,pats) ->
           let pats1 =
             FStar_All.pipe_right pats
               (FStar_List.map
-                 (fun uu____42855  ->
-                    match uu____42855 with
+                 (fun uu____509  ->
+                    match uu____509 with
                     | (p,wopt,t3) ->
                         let wopt1 =
                           match wopt with
                           | FStar_Pervasives_Native.None  ->
                               FStar_Pervasives_Native.None
                           | FStar_Pervasives_Native.Some w ->
-                              let uu____42893 = inst s w  in
-                              FStar_Pervasives_Native.Some uu____42893
+                              let uu____547 = inst s w  in
+                              FStar_Pervasives_Native.Some uu____547
                            in
                         let t4 = inst s t3  in (p, wopt1, t4)))
              in
-          let uu____42899 =
-            let uu____42900 =
-              let uu____42923 = inst s t2  in (uu____42923, pats1)  in
-            FStar_Syntax_Syntax.Tm_match uu____42900  in
-          mk1 uu____42899
+          let uu____553 =
+            let uu____554 = let uu____577 = inst s t2  in (uu____577, pats1)
+               in
+            FStar_Syntax_Syntax.Tm_match uu____554  in
+          mk1 uu____553
       | FStar_Syntax_Syntax.Tm_ascribed (t11,asc,f) ->
-          let inst_asc uu____43016 =
-            match uu____43016 with
+          let inst_asc uu____670 =
+            match uu____670 with
             | (annot,topt) ->
                 let topt1 = FStar_Util.map_opt topt (inst s)  in
                 let annot1 =
                   match annot with
                   | FStar_Util.Inl t2 ->
-                      let uu____43078 = inst s t2  in
-                      FStar_Util.Inl uu____43078
+                      let uu____732 = inst s t2  in FStar_Util.Inl uu____732
                   | FStar_Util.Inr c ->
-                      let uu____43086 = inst_comp s c  in
-                      FStar_Util.Inr uu____43086
+                      let uu____740 = inst_comp s c  in
+                      FStar_Util.Inr uu____740
                    in
                 (annot1, topt1)
              in
-          let uu____43099 =
-            let uu____43100 =
-              let uu____43127 = inst s t11  in
-              let uu____43130 = inst_asc asc  in
-              (uu____43127, uu____43130, f)  in
-            FStar_Syntax_Syntax.Tm_ascribed uu____43100  in
-          mk1 uu____43099
+          let uu____753 =
+            let uu____754 =
+              let uu____781 = inst s t11  in
+              let uu____784 = inst_asc asc  in (uu____781, uu____784, f)  in
+            FStar_Syntax_Syntax.Tm_ascribed uu____754  in
+          mk1 uu____753
       | FStar_Syntax_Syntax.Tm_let (lbs,t2) ->
           let lbs1 =
-            let uu____43195 =
+            let uu____849 =
               FStar_All.pipe_right (FStar_Pervasives_Native.snd lbs)
                 (FStar_List.map
                    (fun lb  ->
-<<<<<<< HEAD
-                      let uu___480_43210 = lb  in
-                      let uu____43211 = inst s lb.FStar_Syntax_Syntax.lbtyp
-                         in
-                      let uu____43214 = inst s lb.FStar_Syntax_Syntax.lbdef
-                         in
-                      {
-                        FStar_Syntax_Syntax.lbname =
-                          (uu___480_43210.FStar_Syntax_Syntax.lbname);
-                        FStar_Syntax_Syntax.lbunivs =
-                          (uu___480_43210.FStar_Syntax_Syntax.lbunivs);
-                        FStar_Syntax_Syntax.lbtyp = uu____43211;
-                        FStar_Syntax_Syntax.lbeff =
-                          (uu___480_43210.FStar_Syntax_Syntax.lbeff);
-                        FStar_Syntax_Syntax.lbdef = uu____43214;
-                        FStar_Syntax_Syntax.lbattrs =
-                          (uu___480_43210.FStar_Syntax_Syntax.lbattrs);
-                        FStar_Syntax_Syntax.lbpos =
-                          (uu___480_43210.FStar_Syntax_Syntax.lbpos)
-=======
                       let uu___22_864 = lb  in
                       let uu____865 = inst s lb.FStar_Syntax_Syntax.lbtyp  in
                       let uu____868 = inst s lb.FStar_Syntax_Syntax.lbdef  in
@@ -164,46 +130,45 @@
                           (uu___22_864.FStar_Syntax_Syntax.lbattrs);
                         FStar_Syntax_Syntax.lbpos =
                           (uu___22_864.FStar_Syntax_Syntax.lbpos)
->>>>>>> fd51a1b6
                       }))
                in
-            ((FStar_Pervasives_Native.fst lbs), uu____43195)  in
-          let uu____43223 =
-            let uu____43224 =
-              let uu____43238 = inst s t2  in (lbs1, uu____43238)  in
-            FStar_Syntax_Syntax.Tm_let uu____43224  in
-          mk1 uu____43223
+            ((FStar_Pervasives_Native.fst lbs), uu____849)  in
+          let uu____877 =
+            let uu____878 = let uu____892 = inst s t2  in (lbs1, uu____892)
+               in
+            FStar_Syntax_Syntax.Tm_let uu____878  in
+          mk1 uu____877
       | FStar_Syntax_Syntax.Tm_meta
           (t2,FStar_Syntax_Syntax.Meta_pattern args) ->
-          let uu____43268 =
-            let uu____43269 =
-              let uu____43276 = inst s t2  in
-              let uu____43279 =
-                let uu____43280 =
+          let uu____922 =
+            let uu____923 =
+              let uu____930 = inst s t2  in
+              let uu____933 =
+                let uu____934 =
                   FStar_All.pipe_right args (FStar_List.map (inst_args s))
                    in
-                FStar_Syntax_Syntax.Meta_pattern uu____43280  in
-              (uu____43276, uu____43279)  in
-            FStar_Syntax_Syntax.Tm_meta uu____43269  in
-          mk1 uu____43268
+                FStar_Syntax_Syntax.Meta_pattern uu____934  in
+              (uu____930, uu____933)  in
+            FStar_Syntax_Syntax.Tm_meta uu____923  in
+          mk1 uu____922
       | FStar_Syntax_Syntax.Tm_meta
           (t2,FStar_Syntax_Syntax.Meta_monadic (m,t')) ->
-          let uu____43350 =
-            let uu____43351 =
-              let uu____43358 = inst s t2  in
-              let uu____43361 =
-                let uu____43362 =
-                  let uu____43369 = inst s t'  in (m, uu____43369)  in
-                FStar_Syntax_Syntax.Meta_monadic uu____43362  in
-              (uu____43358, uu____43361)  in
-            FStar_Syntax_Syntax.Tm_meta uu____43351  in
-          mk1 uu____43350
+          let uu____1004 =
+            let uu____1005 =
+              let uu____1012 = inst s t2  in
+              let uu____1015 =
+                let uu____1016 =
+                  let uu____1023 = inst s t'  in (m, uu____1023)  in
+                FStar_Syntax_Syntax.Meta_monadic uu____1016  in
+              (uu____1012, uu____1015)  in
+            FStar_Syntax_Syntax.Tm_meta uu____1005  in
+          mk1 uu____1004
       | FStar_Syntax_Syntax.Tm_meta (t2,tag) ->
-          let uu____43382 =
-            let uu____43383 =
-              let uu____43390 = inst s t2  in (uu____43390, tag)  in
-            FStar_Syntax_Syntax.Tm_meta uu____43383  in
-          mk1 uu____43382
+          let uu____1036 =
+            let uu____1037 = let uu____1044 = inst s t2  in (uu____1044, tag)
+               in
+            FStar_Syntax_Syntax.Tm_meta uu____1037  in
+          mk1 uu____1036
 
 and (inst_binders :
   (FStar_Syntax_Syntax.term ->
@@ -214,20 +179,9 @@
     fun bs  ->
       FStar_All.pipe_right bs
         (FStar_List.map
-           (fun uu____43425  ->
-              match uu____43425 with
+           (fun uu____1079  ->
+              match uu____1079 with
               | (x,imp) ->
-<<<<<<< HEAD
-                  let uu____43444 =
-                    let uu___504_43445 = x  in
-                    let uu____43446 = inst s x.FStar_Syntax_Syntax.sort  in
-                    {
-                      FStar_Syntax_Syntax.ppname =
-                        (uu___504_43445.FStar_Syntax_Syntax.ppname);
-                      FStar_Syntax_Syntax.index =
-                        (uu___504_43445.FStar_Syntax_Syntax.index);
-                      FStar_Syntax_Syntax.sort = uu____43446
-=======
                   let uu____1098 =
                     let uu___23_1099 = x  in
                     let uu____1100 = inst s x.FStar_Syntax_Syntax.sort  in
@@ -237,9 +191,8 @@
                       FStar_Syntax_Syntax.index =
                         (uu___23_1099.FStar_Syntax_Syntax.index);
                       FStar_Syntax_Syntax.sort = uu____1100
->>>>>>> fd51a1b6
                     }  in
-                  (uu____43444, imp)))
+                  (uu____1098, imp)))
 
 and (inst_args :
   (FStar_Syntax_Syntax.term ->
@@ -256,9 +209,9 @@
     fun args  ->
       FStar_All.pipe_right args
         (FStar_List.map
-           (fun uu____43501  ->
-              match uu____43501 with
-              | (a,imp) -> let uu____43520 = inst s a  in (uu____43520, imp)))
+           (fun uu____1155  ->
+              match uu____1155 with
+              | (a,imp) -> let uu____1174 = inst s a  in (uu____1174, imp)))
 
 and (inst_comp :
   (FStar_Syntax_Syntax.term ->
@@ -271,55 +224,35 @@
     fun c  ->
       match c.FStar_Syntax_Syntax.n with
       | FStar_Syntax_Syntax.Total (t,uopt) ->
-          let uu____43543 = inst s t  in
-          FStar_Syntax_Syntax.mk_Total' uu____43543 uopt
+          let uu____1197 = inst s t  in
+          FStar_Syntax_Syntax.mk_Total' uu____1197 uopt
       | FStar_Syntax_Syntax.GTotal (t,uopt) ->
-          let uu____43554 = inst s t  in
-          FStar_Syntax_Syntax.mk_GTotal' uu____43554 uopt
+          let uu____1208 = inst s t  in
+          FStar_Syntax_Syntax.mk_GTotal' uu____1208 uopt
       | FStar_Syntax_Syntax.Comp ct ->
           let ct1 =
-<<<<<<< HEAD
-            let uu___523_43557 = ct  in
-            let uu____43558 = inst s ct.FStar_Syntax_Syntax.result_typ  in
-            let uu____43561 = inst_args s ct.FStar_Syntax_Syntax.effect_args
-=======
             let uu___24_1211 = ct  in
             let uu____1212 = inst s ct.FStar_Syntax_Syntax.result_typ  in
             let uu____1215 = inst_args s ct.FStar_Syntax_Syntax.effect_args
->>>>>>> fd51a1b6
-               in
-            let uu____43572 =
+               in
+            let uu____1226 =
               FStar_All.pipe_right ct.FStar_Syntax_Syntax.flags
                 (FStar_List.map
-<<<<<<< HEAD
-                   (fun uu___391_43582  ->
-                      match uu___391_43582 with
-=======
                    (fun uu___20_1236  ->
                       match uu___20_1236 with
->>>>>>> fd51a1b6
                       | FStar_Syntax_Syntax.DECREASES t ->
-                          let uu____43586 = inst s t  in
-                          FStar_Syntax_Syntax.DECREASES uu____43586
+                          let uu____1240 = inst s t  in
+                          FStar_Syntax_Syntax.DECREASES uu____1240
                       | f -> f))
                in
             {
               FStar_Syntax_Syntax.comp_univs =
-<<<<<<< HEAD
-                (uu___523_43557.FStar_Syntax_Syntax.comp_univs);
-              FStar_Syntax_Syntax.effect_name =
-                (uu___523_43557.FStar_Syntax_Syntax.effect_name);
-              FStar_Syntax_Syntax.result_typ = uu____43558;
-              FStar_Syntax_Syntax.effect_args = uu____43561;
-              FStar_Syntax_Syntax.flags = uu____43572
-=======
                 (uu___24_1211.FStar_Syntax_Syntax.comp_univs);
               FStar_Syntax_Syntax.effect_name =
                 (uu___24_1211.FStar_Syntax_Syntax.effect_name);
               FStar_Syntax_Syntax.result_typ = uu____1212;
               FStar_Syntax_Syntax.effect_args = uu____1215;
               FStar_Syntax_Syntax.flags = uu____1226
->>>>>>> fd51a1b6
             }  in
           FStar_Syntax_Syntax.mk_Comp ct1
 
@@ -335,32 +268,19 @@
       match l with
       | FStar_Pervasives_Native.None  -> FStar_Pervasives_Native.None
       | FStar_Pervasives_Native.Some rc ->
-<<<<<<< HEAD
-          let uu____43601 =
-            let uu___535_43602 = rc  in
-            let uu____43603 =
-=======
           let uu____1255 =
             let uu___25_1256 = rc  in
             let uu____1257 =
->>>>>>> fd51a1b6
               FStar_Util.map_opt rc.FStar_Syntax_Syntax.residual_typ (inst s)
                in
             {
               FStar_Syntax_Syntax.residual_effect =
-<<<<<<< HEAD
-                (uu___535_43602.FStar_Syntax_Syntax.residual_effect);
-              FStar_Syntax_Syntax.residual_typ = uu____43603;
-              FStar_Syntax_Syntax.residual_flags =
-                (uu___535_43602.FStar_Syntax_Syntax.residual_flags)
-=======
                 (uu___25_1256.FStar_Syntax_Syntax.residual_effect);
               FStar_Syntax_Syntax.residual_typ = uu____1257;
               FStar_Syntax_Syntax.residual_flags =
                 (uu___25_1256.FStar_Syntax_Syntax.residual_flags)
->>>>>>> fd51a1b6
             }  in
-          FStar_Pervasives_Native.Some uu____43601
+          FStar_Pervasives_Native.Some uu____1255
 
 let (instantiate :
   inst_t -> FStar_Syntax_Syntax.term -> FStar_Syntax_Syntax.term) =
@@ -368,20 +288,20 @@
     fun t  ->
       match i with
       | [] -> t
-      | uu____43627 ->
+      | uu____1281 ->
           let inst_fv t1 fv =
-            let uu____43639 =
+            let uu____1293 =
               FStar_Util.find_opt
-                (fun uu____43653  ->
-                   match uu____43653 with
-                   | (x,uu____43660) ->
+                (fun uu____1307  ->
+                   match uu____1307 with
+                   | (x,uu____1314) ->
                        FStar_Ident.lid_equals x
                          (fv.FStar_Syntax_Syntax.fv_name).FStar_Syntax_Syntax.v)
                 i
                in
-            match uu____43639 with
+            match uu____1293 with
             | FStar_Pervasives_Native.None  -> t1
-            | FStar_Pervasives_Native.Some (uu____43665,us) ->
+            | FStar_Pervasives_Native.Some (uu____1319,us) ->
                 mk t1 (FStar_Syntax_Syntax.Tm_uinst (t1, us))
              in
           inst inst_fv t
