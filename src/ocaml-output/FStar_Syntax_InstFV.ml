open Prims
type inst_t = (FStar_Ident.lident * FStar_Syntax_Syntax.universes) Prims.list
let mk t s =
<<<<<<< HEAD
  let _0_163 = FStar_ST.read t.FStar_Syntax_Syntax.tk in
  FStar_Syntax_Syntax.mk s _0_163 t.FStar_Syntax_Syntax.pos
let rec inst:
=======
  let _0_163 = FStar_ST.read t.FStar_Syntax_Syntax.tk  in
  FStar_Syntax_Syntax.mk s _0_163 t.FStar_Syntax_Syntax.pos 
let rec inst :
>>>>>>> 3e2e4220
  (FStar_Syntax_Syntax.term ->
     FStar_Syntax_Syntax.fv -> FStar_Syntax_Syntax.term)
    -> FStar_Syntax_Syntax.term -> FStar_Syntax_Syntax.term
  =
  fun s  ->
    fun t  ->
      let t = FStar_Syntax_Subst.compress t  in
      let mk = mk t  in
      match t.FStar_Syntax_Syntax.n with
      | FStar_Syntax_Syntax.Tm_delayed uu____121 -> failwith "Impossible"
      | FStar_Syntax_Syntax.Tm_name _
        |FStar_Syntax_Syntax.Tm_uvar _
         |FStar_Syntax_Syntax.Tm_uvar _
          |FStar_Syntax_Syntax.Tm_type _
           |FStar_Syntax_Syntax.Tm_bvar _
            |FStar_Syntax_Syntax.Tm_constant _
             |FStar_Syntax_Syntax.Tm_unknown |FStar_Syntax_Syntax.Tm_uinst _
          -> t
      | FStar_Syntax_Syntax.Tm_fvar fv -> s t fv
      | FStar_Syntax_Syntax.Tm_abs (bs,body,lopt) ->
<<<<<<< HEAD
          let bs = inst_binders s bs in
          let body = inst s body in
          mk
            (FStar_Syntax_Syntax.Tm_abs
               (let _0_164 = inst_lcomp_opt s lopt in (bs, body, _0_164)))
=======
          let bs = inst_binders s bs  in
          let body = inst s body  in
          mk
            (FStar_Syntax_Syntax.Tm_abs
               (let _0_164 = inst_lcomp_opt s lopt  in (bs, body, _0_164)))
>>>>>>> 3e2e4220
      | FStar_Syntax_Syntax.Tm_arrow (bs,c) ->
          let bs = inst_binders s bs  in
          let c = inst_comp s c  in mk (FStar_Syntax_Syntax.Tm_arrow (bs, c))
      | FStar_Syntax_Syntax.Tm_refine (bv,t) ->
          let bv =
<<<<<<< HEAD
            let uu___158_208 = bv in
            let _0_165 = inst s bv.FStar_Syntax_Syntax.sort in
=======
            let uu___158_208 = bv  in
            let _0_165 = inst s bv.FStar_Syntax_Syntax.sort  in
>>>>>>> 3e2e4220
            {
              FStar_Syntax_Syntax.ppname =
                (uu___158_208.FStar_Syntax_Syntax.ppname);
              FStar_Syntax_Syntax.index =
                (uu___158_208.FStar_Syntax_Syntax.index);
              FStar_Syntax_Syntax.sort = _0_165
<<<<<<< HEAD
            } in
          let t = inst s t in mk (FStar_Syntax_Syntax.Tm_refine (bv, t))
      | FStar_Syntax_Syntax.Tm_app (t,args) ->
          mk
            (FStar_Syntax_Syntax.Tm_app
               (let _0_167 = inst s t in
                let _0_166 = inst_args s args in (_0_167, _0_166)))
=======
            }  in
          let t = inst s t  in mk (FStar_Syntax_Syntax.Tm_refine (bv, t))
      | FStar_Syntax_Syntax.Tm_app (t,args) ->
          mk
            (FStar_Syntax_Syntax.Tm_app
               (let _0_167 = inst s t  in
                let _0_166 = inst_args s args  in (_0_167, _0_166)))
>>>>>>> 3e2e4220
      | FStar_Syntax_Syntax.Tm_match (t,pats) ->
          let pats =
            FStar_All.pipe_right pats
              (FStar_List.map
                 (fun uu____297  ->
                    match uu____297 with
                    | (p,wopt,t) ->
                        let wopt =
                          match wopt with
                          | None  -> None
<<<<<<< HEAD
                          | Some w -> Some (inst s w) in
                        let t = inst s t in (p, wopt, t))) in
          mk
            (FStar_Syntax_Syntax.Tm_match
               (let _0_168 = inst s t in (_0_168, pats)))
      | FStar_Syntax_Syntax.Tm_ascribed (t1,FStar_Util.Inl t2,f) ->
          mk
            (FStar_Syntax_Syntax.Tm_ascribed
               (let _0_170 = inst s t1 in
                let _0_169 = FStar_Util.Inl (inst s t2) in
=======
                          | Some w -> Some (inst s w)  in
                        let t = inst s t  in (p, wopt, t)))
             in
          mk
            (FStar_Syntax_Syntax.Tm_match
               (let _0_168 = inst s t  in (_0_168, pats)))
      | FStar_Syntax_Syntax.Tm_ascribed (t1,FStar_Util.Inl t2,f) ->
          mk
            (FStar_Syntax_Syntax.Tm_ascribed
               (let _0_170 = inst s t1  in
                let _0_169 = FStar_Util.Inl (inst s t2)  in
>>>>>>> 3e2e4220
                (_0_170, _0_169, f)))
      | FStar_Syntax_Syntax.Tm_ascribed (t1,FStar_Util.Inr c,f) ->
          mk
            (FStar_Syntax_Syntax.Tm_ascribed
<<<<<<< HEAD
               (let _0_172 = inst s t1 in
                let _0_171 = FStar_Util.Inr (inst_comp s c) in
=======
               (let _0_172 = inst s t1  in
                let _0_171 = FStar_Util.Inr (inst_comp s c)  in
>>>>>>> 3e2e4220
                (_0_172, _0_171, f)))
      | FStar_Syntax_Syntax.Tm_let (lbs,t) ->
          let lbs =
            let _0_175 =
              FStar_All.pipe_right (Prims.snd lbs)
                (FStar_List.map
                   (fun lb  ->
<<<<<<< HEAD
                      let uu___159_416 = lb in
                      let _0_174 = inst s lb.FStar_Syntax_Syntax.lbtyp in
                      let _0_173 = inst s lb.FStar_Syntax_Syntax.lbdef in
=======
                      let uu___159_416 = lb  in
                      let _0_174 = inst s lb.FStar_Syntax_Syntax.lbtyp  in
                      let _0_173 = inst s lb.FStar_Syntax_Syntax.lbdef  in
>>>>>>> 3e2e4220
                      {
                        FStar_Syntax_Syntax.lbname =
                          (uu___159_416.FStar_Syntax_Syntax.lbname);
                        FStar_Syntax_Syntax.lbunivs =
                          (uu___159_416.FStar_Syntax_Syntax.lbunivs);
                        FStar_Syntax_Syntax.lbtyp = _0_174;
                        FStar_Syntax_Syntax.lbeff =
                          (uu___159_416.FStar_Syntax_Syntax.lbeff);
                        FStar_Syntax_Syntax.lbdef = _0_173
<<<<<<< HEAD
                      })) in
            ((Prims.fst lbs), _0_175) in
          mk
            (FStar_Syntax_Syntax.Tm_let
               (let _0_176 = inst s t in (lbs, _0_176)))
=======
                      }))
               in
            ((Prims.fst lbs), _0_175)  in
          mk
            (FStar_Syntax_Syntax.Tm_let
               (let _0_176 = inst s t  in (lbs, _0_176)))
>>>>>>> 3e2e4220
      | FStar_Syntax_Syntax.Tm_meta (t,FStar_Syntax_Syntax.Meta_pattern args)
          ->
          mk
            (FStar_Syntax_Syntax.Tm_meta
<<<<<<< HEAD
               (let _0_178 = inst s t in
                let _0_177 =
                  FStar_Syntax_Syntax.Meta_pattern
                    (FStar_All.pipe_right args (FStar_List.map (inst_args s))) in
=======
               (let _0_178 = inst s t  in
                let _0_177 =
                  FStar_Syntax_Syntax.Meta_pattern
                    (FStar_All.pipe_right args (FStar_List.map (inst_args s)))
                   in
>>>>>>> 3e2e4220
                (_0_178, _0_177)))
      | FStar_Syntax_Syntax.Tm_meta
          (t,FStar_Syntax_Syntax.Meta_monadic (m,t')) ->
          mk
            (FStar_Syntax_Syntax.Tm_meta
<<<<<<< HEAD
               (let _0_181 = inst s t in
                let _0_180 =
                  FStar_Syntax_Syntax.Meta_monadic
                    (let _0_179 = inst s t' in (m, _0_179)) in
=======
               (let _0_181 = inst s t  in
                let _0_180 =
                  FStar_Syntax_Syntax.Meta_monadic
                    (let _0_179 = inst s t'  in (m, _0_179))
                   in
>>>>>>> 3e2e4220
                (_0_181, _0_180)))
      | FStar_Syntax_Syntax.Tm_meta (t,tag) ->
          mk
            (FStar_Syntax_Syntax.Tm_meta
<<<<<<< HEAD
               (let _0_182 = inst s t in (_0_182, tag)))
and inst_binders:
=======
               (let _0_182 = inst s t  in (_0_182, tag)))

and inst_binders :
>>>>>>> 3e2e4220
  (FStar_Syntax_Syntax.term ->
     FStar_Syntax_Syntax.fv -> FStar_Syntax_Syntax.term)
    ->
    FStar_Syntax_Syntax.binders ->
      (FStar_Syntax_Syntax.bv * FStar_Syntax_Syntax.aqual) Prims.list
  =
  fun s  ->
    fun bs  ->
      FStar_All.pipe_right bs
        (FStar_List.map
           (fun uu____484  ->
              match uu____484 with
              | (x,imp) ->
                  let _0_184 =
<<<<<<< HEAD
                    let uu___160_491 = x in
                    let _0_183 = inst s x.FStar_Syntax_Syntax.sort in
=======
                    let uu___160_491 = x  in
                    let _0_183 = inst s x.FStar_Syntax_Syntax.sort  in
>>>>>>> 3e2e4220
                    {
                      FStar_Syntax_Syntax.ppname =
                        (uu___160_491.FStar_Syntax_Syntax.ppname);
                      FStar_Syntax_Syntax.index =
                        (uu___160_491.FStar_Syntax_Syntax.index);
                      FStar_Syntax_Syntax.sort = _0_183
<<<<<<< HEAD
                    } in
                  (_0_184, imp)))
and inst_args:
=======
                    }  in
                  (_0_184, imp)))

and inst_args :
>>>>>>> 3e2e4220
  (FStar_Syntax_Syntax.term ->
     FStar_Syntax_Syntax.fv -> FStar_Syntax_Syntax.term)
    ->
    ((FStar_Syntax_Syntax.term',FStar_Syntax_Syntax.term')
      FStar_Syntax_Syntax.syntax * FStar_Syntax_Syntax.aqual) Prims.list ->
      (FStar_Syntax_Syntax.term * FStar_Syntax_Syntax.aqual) Prims.list
  =
  fun s  ->
    fun args  ->
      FStar_All.pipe_right args
        (FStar_List.map
           (fun uu____515  ->
              match uu____515 with
<<<<<<< HEAD
              | (a,imp) -> let _0_185 = inst s a in (_0_185, imp)))
and inst_comp:
=======
              | (a,imp) -> let _0_185 = inst s a  in (_0_185, imp)))

and inst_comp :
>>>>>>> 3e2e4220
  (FStar_Syntax_Syntax.term ->
     FStar_Syntax_Syntax.fv -> FStar_Syntax_Syntax.term)
    ->
    (FStar_Syntax_Syntax.comp',Prims.unit) FStar_Syntax_Syntax.syntax ->
      FStar_Syntax_Syntax.comp
  =
  fun s  ->
    fun c  ->
      match c.FStar_Syntax_Syntax.n with
      | FStar_Syntax_Syntax.Total (t,uopt) ->
<<<<<<< HEAD
          let _0_186 = inst s t in FStar_Syntax_Syntax.mk_Total' _0_186 uopt
      | FStar_Syntax_Syntax.GTotal (t,uopt) ->
          let _0_187 = inst s t in FStar_Syntax_Syntax.mk_GTotal' _0_187 uopt
      | FStar_Syntax_Syntax.Comp ct ->
          let ct =
            let uu___161_550 = ct in
            let _0_190 = inst s ct.FStar_Syntax_Syntax.result_typ in
            let _0_189 = inst_args s ct.FStar_Syntax_Syntax.effect_args in
=======
          let _0_186 = inst s t  in FStar_Syntax_Syntax.mk_Total' _0_186 uopt
      | FStar_Syntax_Syntax.GTotal (t,uopt) ->
          let _0_187 = inst s t  in
          FStar_Syntax_Syntax.mk_GTotal' _0_187 uopt
      | FStar_Syntax_Syntax.Comp ct ->
          let ct =
            let uu___161_550 = ct  in
            let _0_190 = inst s ct.FStar_Syntax_Syntax.result_typ  in
            let _0_189 = inst_args s ct.FStar_Syntax_Syntax.effect_args  in
>>>>>>> 3e2e4220
            let _0_188 =
              FStar_All.pipe_right ct.FStar_Syntax_Syntax.flags
                (FStar_List.map
                   (fun uu___157_553  ->
                      match uu___157_553 with
                      | FStar_Syntax_Syntax.DECREASES t ->
                          FStar_Syntax_Syntax.DECREASES (inst s t)
<<<<<<< HEAD
                      | f -> f)) in
=======
                      | f -> f))
               in
>>>>>>> 3e2e4220
            {
              FStar_Syntax_Syntax.comp_univs =
                (uu___161_550.FStar_Syntax_Syntax.comp_univs);
              FStar_Syntax_Syntax.effect_name =
                (uu___161_550.FStar_Syntax_Syntax.effect_name);
              FStar_Syntax_Syntax.result_typ = _0_190;
              FStar_Syntax_Syntax.effect_args = _0_189;
              FStar_Syntax_Syntax.flags = _0_188
<<<<<<< HEAD
            } in
=======
            }  in
>>>>>>> 3e2e4220
          FStar_Syntax_Syntax.mk_Comp ct

and inst_lcomp_opt :
  (FStar_Syntax_Syntax.term ->
     FStar_Syntax_Syntax.fv -> FStar_Syntax_Syntax.term)
    ->
    (FStar_Syntax_Syntax.lcomp,(FStar_Ident.lident *
                                 FStar_Syntax_Syntax.cflags Prims.list))
      FStar_Util.either Prims.option ->
      (FStar_Syntax_Syntax.lcomp,(FStar_Ident.lident *
                                   FStar_Syntax_Syntax.cflags Prims.list))
        FStar_Util.either Prims.option
  =
  fun s  ->
    fun l  ->
      match l with
      | None |Some (FStar_Util.Inr _) -> l
      | Some (FStar_Util.Inl lc) ->
          Some
            (FStar_Util.Inl
<<<<<<< HEAD
               (let uu___162_607 = lc in
                let _0_192 = inst s lc.FStar_Syntax_Syntax.res_typ in
=======
               (let uu___162_607 = lc  in
                let _0_192 = inst s lc.FStar_Syntax_Syntax.res_typ  in
>>>>>>> 3e2e4220
                {
                  FStar_Syntax_Syntax.eff_name =
                    (uu___162_607.FStar_Syntax_Syntax.eff_name);
                  FStar_Syntax_Syntax.res_typ = _0_192;
                  FStar_Syntax_Syntax.cflags =
                    (uu___162_607.FStar_Syntax_Syntax.cflags);
                  FStar_Syntax_Syntax.comp =
                    ((fun uu____608  ->
<<<<<<< HEAD
                        let _0_191 = lc.FStar_Syntax_Syntax.comp () in
                        inst_comp s _0_191))
                }))
let instantiate:
=======
                        let _0_191 = lc.FStar_Syntax_Syntax.comp ()  in
                        inst_comp s _0_191))
                }))

let instantiate :
>>>>>>> 3e2e4220
  inst_t -> FStar_Syntax_Syntax.term -> FStar_Syntax_Syntax.term =
  fun i  ->
    fun t  ->
      match i with
      | [] -> t
      | uu____617 ->
          let inst_fv t fv =
            let uu____625 =
              FStar_Util.find_opt
                (fun uu____631  ->
                   match uu____631 with
                   | (x,uu____635) ->
                       FStar_Ident.lid_equals x
                         (fv.FStar_Syntax_Syntax.fv_name).FStar_Syntax_Syntax.v)
<<<<<<< HEAD
                i in
            match uu____625 with
            | None  -> t
            | Some (uu____642,us) ->
                mk t (FStar_Syntax_Syntax.Tm_uinst (t, us)) in
          inst inst_fv t
=======
                i
               in
            match uu____625 with
            | None  -> t
            | Some (uu____642,us) ->
                mk t (FStar_Syntax_Syntax.Tm_uinst (t, us))
             in
          inst inst_fv t
  
>>>>>>> 3e2e4220
<|MERGE_RESOLUTION|>--- conflicted
+++ resolved
@@ -1,15 +1,9 @@
 open Prims
 type inst_t = (FStar_Ident.lident * FStar_Syntax_Syntax.universes) Prims.list
 let mk t s =
-<<<<<<< HEAD
-  let _0_163 = FStar_ST.read t.FStar_Syntax_Syntax.tk in
-  FStar_Syntax_Syntax.mk s _0_163 t.FStar_Syntax_Syntax.pos
-let rec inst:
-=======
   let _0_163 = FStar_ST.read t.FStar_Syntax_Syntax.tk  in
   FStar_Syntax_Syntax.mk s _0_163 t.FStar_Syntax_Syntax.pos 
 let rec inst :
->>>>>>> 3e2e4220
   (FStar_Syntax_Syntax.term ->
      FStar_Syntax_Syntax.fv -> FStar_Syntax_Syntax.term)
     -> FStar_Syntax_Syntax.term -> FStar_Syntax_Syntax.term
@@ -30,46 +24,24 @@
           -> t
       | FStar_Syntax_Syntax.Tm_fvar fv -> s t fv
       | FStar_Syntax_Syntax.Tm_abs (bs,body,lopt) ->
-<<<<<<< HEAD
-          let bs = inst_binders s bs in
-          let body = inst s body in
-          mk
-            (FStar_Syntax_Syntax.Tm_abs
-               (let _0_164 = inst_lcomp_opt s lopt in (bs, body, _0_164)))
-=======
           let bs = inst_binders s bs  in
           let body = inst s body  in
           mk
             (FStar_Syntax_Syntax.Tm_abs
                (let _0_164 = inst_lcomp_opt s lopt  in (bs, body, _0_164)))
->>>>>>> 3e2e4220
       | FStar_Syntax_Syntax.Tm_arrow (bs,c) ->
           let bs = inst_binders s bs  in
           let c = inst_comp s c  in mk (FStar_Syntax_Syntax.Tm_arrow (bs, c))
       | FStar_Syntax_Syntax.Tm_refine (bv,t) ->
           let bv =
-<<<<<<< HEAD
-            let uu___158_208 = bv in
-            let _0_165 = inst s bv.FStar_Syntax_Syntax.sort in
-=======
             let uu___158_208 = bv  in
             let _0_165 = inst s bv.FStar_Syntax_Syntax.sort  in
->>>>>>> 3e2e4220
             {
               FStar_Syntax_Syntax.ppname =
                 (uu___158_208.FStar_Syntax_Syntax.ppname);
               FStar_Syntax_Syntax.index =
                 (uu___158_208.FStar_Syntax_Syntax.index);
               FStar_Syntax_Syntax.sort = _0_165
-<<<<<<< HEAD
-            } in
-          let t = inst s t in mk (FStar_Syntax_Syntax.Tm_refine (bv, t))
-      | FStar_Syntax_Syntax.Tm_app (t,args) ->
-          mk
-            (FStar_Syntax_Syntax.Tm_app
-               (let _0_167 = inst s t in
-                let _0_166 = inst_args s args in (_0_167, _0_166)))
-=======
             }  in
           let t = inst s t  in mk (FStar_Syntax_Syntax.Tm_refine (bv, t))
       | FStar_Syntax_Syntax.Tm_app (t,args) ->
@@ -77,7 +49,6 @@
             (FStar_Syntax_Syntax.Tm_app
                (let _0_167 = inst s t  in
                 let _0_166 = inst_args s args  in (_0_167, _0_166)))
->>>>>>> 3e2e4220
       | FStar_Syntax_Syntax.Tm_match (t,pats) ->
           let pats =
             FStar_All.pipe_right pats
@@ -88,18 +59,6 @@
                         let wopt =
                           match wopt with
                           | None  -> None
-<<<<<<< HEAD
-                          | Some w -> Some (inst s w) in
-                        let t = inst s t in (p, wopt, t))) in
-          mk
-            (FStar_Syntax_Syntax.Tm_match
-               (let _0_168 = inst s t in (_0_168, pats)))
-      | FStar_Syntax_Syntax.Tm_ascribed (t1,FStar_Util.Inl t2,f) ->
-          mk
-            (FStar_Syntax_Syntax.Tm_ascribed
-               (let _0_170 = inst s t1 in
-                let _0_169 = FStar_Util.Inl (inst s t2) in
-=======
                           | Some w -> Some (inst s w)  in
                         let t = inst s t  in (p, wopt, t)))
              in
@@ -111,18 +70,12 @@
             (FStar_Syntax_Syntax.Tm_ascribed
                (let _0_170 = inst s t1  in
                 let _0_169 = FStar_Util.Inl (inst s t2)  in
->>>>>>> 3e2e4220
                 (_0_170, _0_169, f)))
       | FStar_Syntax_Syntax.Tm_ascribed (t1,FStar_Util.Inr c,f) ->
           mk
             (FStar_Syntax_Syntax.Tm_ascribed
-<<<<<<< HEAD
-               (let _0_172 = inst s t1 in
-                let _0_171 = FStar_Util.Inr (inst_comp s c) in
-=======
                (let _0_172 = inst s t1  in
                 let _0_171 = FStar_Util.Inr (inst_comp s c)  in
->>>>>>> 3e2e4220
                 (_0_172, _0_171, f)))
       | FStar_Syntax_Syntax.Tm_let (lbs,t) ->
           let lbs =
@@ -130,15 +83,9 @@
               FStar_All.pipe_right (Prims.snd lbs)
                 (FStar_List.map
                    (fun lb  ->
-<<<<<<< HEAD
-                      let uu___159_416 = lb in
-                      let _0_174 = inst s lb.FStar_Syntax_Syntax.lbtyp in
-                      let _0_173 = inst s lb.FStar_Syntax_Syntax.lbdef in
-=======
                       let uu___159_416 = lb  in
                       let _0_174 = inst s lb.FStar_Syntax_Syntax.lbtyp  in
                       let _0_173 = inst s lb.FStar_Syntax_Syntax.lbdef  in
->>>>>>> 3e2e4220
                       {
                         FStar_Syntax_Syntax.lbname =
                           (uu___159_416.FStar_Syntax_Syntax.lbname);
@@ -148,65 +95,38 @@
                         FStar_Syntax_Syntax.lbeff =
                           (uu___159_416.FStar_Syntax_Syntax.lbeff);
                         FStar_Syntax_Syntax.lbdef = _0_173
-<<<<<<< HEAD
-                      })) in
-            ((Prims.fst lbs), _0_175) in
-          mk
-            (FStar_Syntax_Syntax.Tm_let
-               (let _0_176 = inst s t in (lbs, _0_176)))
-=======
                       }))
                in
             ((Prims.fst lbs), _0_175)  in
           mk
             (FStar_Syntax_Syntax.Tm_let
                (let _0_176 = inst s t  in (lbs, _0_176)))
->>>>>>> 3e2e4220
       | FStar_Syntax_Syntax.Tm_meta (t,FStar_Syntax_Syntax.Meta_pattern args)
           ->
           mk
             (FStar_Syntax_Syntax.Tm_meta
-<<<<<<< HEAD
-               (let _0_178 = inst s t in
-                let _0_177 =
-                  FStar_Syntax_Syntax.Meta_pattern
-                    (FStar_All.pipe_right args (FStar_List.map (inst_args s))) in
-=======
                (let _0_178 = inst s t  in
                 let _0_177 =
                   FStar_Syntax_Syntax.Meta_pattern
                     (FStar_All.pipe_right args (FStar_List.map (inst_args s)))
                    in
->>>>>>> 3e2e4220
                 (_0_178, _0_177)))
       | FStar_Syntax_Syntax.Tm_meta
           (t,FStar_Syntax_Syntax.Meta_monadic (m,t')) ->
           mk
             (FStar_Syntax_Syntax.Tm_meta
-<<<<<<< HEAD
-               (let _0_181 = inst s t in
-                let _0_180 =
-                  FStar_Syntax_Syntax.Meta_monadic
-                    (let _0_179 = inst s t' in (m, _0_179)) in
-=======
                (let _0_181 = inst s t  in
                 let _0_180 =
                   FStar_Syntax_Syntax.Meta_monadic
                     (let _0_179 = inst s t'  in (m, _0_179))
                    in
->>>>>>> 3e2e4220
                 (_0_181, _0_180)))
       | FStar_Syntax_Syntax.Tm_meta (t,tag) ->
           mk
             (FStar_Syntax_Syntax.Tm_meta
-<<<<<<< HEAD
-               (let _0_182 = inst s t in (_0_182, tag)))
-and inst_binders:
-=======
                (let _0_182 = inst s t  in (_0_182, tag)))
 
 and inst_binders :
->>>>>>> 3e2e4220
   (FStar_Syntax_Syntax.term ->
      FStar_Syntax_Syntax.fv -> FStar_Syntax_Syntax.term)
     ->
@@ -221,29 +141,18 @@
               match uu____484 with
               | (x,imp) ->
                   let _0_184 =
-<<<<<<< HEAD
-                    let uu___160_491 = x in
-                    let _0_183 = inst s x.FStar_Syntax_Syntax.sort in
-=======
                     let uu___160_491 = x  in
                     let _0_183 = inst s x.FStar_Syntax_Syntax.sort  in
->>>>>>> 3e2e4220
                     {
                       FStar_Syntax_Syntax.ppname =
                         (uu___160_491.FStar_Syntax_Syntax.ppname);
                       FStar_Syntax_Syntax.index =
                         (uu___160_491.FStar_Syntax_Syntax.index);
                       FStar_Syntax_Syntax.sort = _0_183
-<<<<<<< HEAD
-                    } in
-                  (_0_184, imp)))
-and inst_args:
-=======
                     }  in
                   (_0_184, imp)))
 
 and inst_args :
->>>>>>> 3e2e4220
   (FStar_Syntax_Syntax.term ->
      FStar_Syntax_Syntax.fv -> FStar_Syntax_Syntax.term)
     ->
@@ -257,14 +166,9 @@
         (FStar_List.map
            (fun uu____515  ->
               match uu____515 with
-<<<<<<< HEAD
-              | (a,imp) -> let _0_185 = inst s a in (_0_185, imp)))
-and inst_comp:
-=======
               | (a,imp) -> let _0_185 = inst s a  in (_0_185, imp)))
 
 and inst_comp :
->>>>>>> 3e2e4220
   (FStar_Syntax_Syntax.term ->
      FStar_Syntax_Syntax.fv -> FStar_Syntax_Syntax.term)
     ->
@@ -275,16 +179,6 @@
     fun c  ->
       match c.FStar_Syntax_Syntax.n with
       | FStar_Syntax_Syntax.Total (t,uopt) ->
-<<<<<<< HEAD
-          let _0_186 = inst s t in FStar_Syntax_Syntax.mk_Total' _0_186 uopt
-      | FStar_Syntax_Syntax.GTotal (t,uopt) ->
-          let _0_187 = inst s t in FStar_Syntax_Syntax.mk_GTotal' _0_187 uopt
-      | FStar_Syntax_Syntax.Comp ct ->
-          let ct =
-            let uu___161_550 = ct in
-            let _0_190 = inst s ct.FStar_Syntax_Syntax.result_typ in
-            let _0_189 = inst_args s ct.FStar_Syntax_Syntax.effect_args in
-=======
           let _0_186 = inst s t  in FStar_Syntax_Syntax.mk_Total' _0_186 uopt
       | FStar_Syntax_Syntax.GTotal (t,uopt) ->
           let _0_187 = inst s t  in
@@ -294,7 +188,6 @@
             let uu___161_550 = ct  in
             let _0_190 = inst s ct.FStar_Syntax_Syntax.result_typ  in
             let _0_189 = inst_args s ct.FStar_Syntax_Syntax.effect_args  in
->>>>>>> 3e2e4220
             let _0_188 =
               FStar_All.pipe_right ct.FStar_Syntax_Syntax.flags
                 (FStar_List.map
@@ -302,12 +195,8 @@
                       match uu___157_553 with
                       | FStar_Syntax_Syntax.DECREASES t ->
                           FStar_Syntax_Syntax.DECREASES (inst s t)
-<<<<<<< HEAD
-                      | f -> f)) in
-=======
                       | f -> f))
                in
->>>>>>> 3e2e4220
             {
               FStar_Syntax_Syntax.comp_univs =
                 (uu___161_550.FStar_Syntax_Syntax.comp_univs);
@@ -316,11 +205,7 @@
               FStar_Syntax_Syntax.result_typ = _0_190;
               FStar_Syntax_Syntax.effect_args = _0_189;
               FStar_Syntax_Syntax.flags = _0_188
-<<<<<<< HEAD
-            } in
-=======
             }  in
->>>>>>> 3e2e4220
           FStar_Syntax_Syntax.mk_Comp ct
 
 and inst_lcomp_opt :
@@ -341,13 +226,8 @@
       | Some (FStar_Util.Inl lc) ->
           Some
             (FStar_Util.Inl
-<<<<<<< HEAD
-               (let uu___162_607 = lc in
-                let _0_192 = inst s lc.FStar_Syntax_Syntax.res_typ in
-=======
                (let uu___162_607 = lc  in
                 let _0_192 = inst s lc.FStar_Syntax_Syntax.res_typ  in
->>>>>>> 3e2e4220
                 {
                   FStar_Syntax_Syntax.eff_name =
                     (uu___162_607.FStar_Syntax_Syntax.eff_name);
@@ -356,18 +236,11 @@
                     (uu___162_607.FStar_Syntax_Syntax.cflags);
                   FStar_Syntax_Syntax.comp =
                     ((fun uu____608  ->
-<<<<<<< HEAD
-                        let _0_191 = lc.FStar_Syntax_Syntax.comp () in
-                        inst_comp s _0_191))
-                }))
-let instantiate:
-=======
                         let _0_191 = lc.FStar_Syntax_Syntax.comp ()  in
                         inst_comp s _0_191))
                 }))
 
 let instantiate :
->>>>>>> 3e2e4220
   inst_t -> FStar_Syntax_Syntax.term -> FStar_Syntax_Syntax.term =
   fun i  ->
     fun t  ->
@@ -382,14 +255,6 @@
                    | (x,uu____635) ->
                        FStar_Ident.lid_equals x
                          (fv.FStar_Syntax_Syntax.fv_name).FStar_Syntax_Syntax.v)
-<<<<<<< HEAD
-                i in
-            match uu____625 with
-            | None  -> t
-            | Some (uu____642,us) ->
-                mk t (FStar_Syntax_Syntax.Tm_uinst (t, us)) in
-          inst inst_fv t
-=======
                 i
                in
             match uu____625 with
@@ -398,5 +263,4 @@
                 mk t (FStar_Syntax_Syntax.Tm_uinst (t, us))
              in
           inst inst_fv t
-  
->>>>>>> 3e2e4220
+  