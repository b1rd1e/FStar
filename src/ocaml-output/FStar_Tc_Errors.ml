--- conflicted
+++ resolved
@@ -4,15 +4,9 @@
 let exhaustiveness_check : Prims.string = "Patterns are incomplete"
 
 
-<<<<<<< HEAD
-let subtyping_failed : FStar_Tc_Env.env  ->  FStar_Absyn_Syntax.typ  ->  FStar_Absyn_Syntax.typ  ->  Prims.unit  ->  Prims.string = (fun env t1 t2 x -> (let _140_10 = (FStar_Tc_Normalize.typ_norm_to_string env t2)
-in (let _140_9 = (FStar_Tc_Normalize.typ_norm_to_string env t1)
-in (FStar_Util.format2 "Subtyping check failed; expected type %s; got type %s" _140_10 _140_9))))
-=======
-let subtyping_failed : FStar_Tc_Env.env  ->  FStar_Absyn_Syntax.typ  ->  FStar_Absyn_Syntax.typ  ->  Prims.unit  ->  Prims.string = (fun env t1 t2 x -> (let _141_10 = (FStar_Tc_Normalize.typ_norm_to_string env t2)
-in (let _141_9 = (FStar_Tc_Normalize.typ_norm_to_string env t1)
-in (FStar_Util.format2 "Subtyping check failed; expected type %s; got type %s" _141_10 _141_9))))
->>>>>>> bae9872c
+let subtyping_failed : FStar_Tc_Env.env  ->  FStar_Absyn_Syntax.typ  ->  FStar_Absyn_Syntax.typ  ->  Prims.unit  ->  Prims.string = (fun env t1 t2 x -> (let _144_10 = (FStar_Tc_Normalize.typ_norm_to_string env t2)
+in (let _144_9 = (FStar_Tc_Normalize.typ_norm_to_string env t1)
+in (FStar_Util.format2 "Subtyping check failed; expected type %s; got type %s" _144_10 _144_9))))
 
 
 let ill_kinded_type : Prims.string = "Ill-kinded type"
@@ -21,29 +15,16 @@
 let totality_check : Prims.string = "This term may not terminate"
 
 
-<<<<<<< HEAD
-let diag : FStar_Range.range  ->  Prims.string  ->  Prims.unit = (fun r msg -> (let _140_17 = (let _140_16 = (let _140_15 = (FStar_Range.string_of_range r)
-in (FStar_Util.format2 "%s (Diagnostic): %s\n" _140_15 msg))
-in (_140_16)::[])
-in (FStar_Util.fprint FStar_Util.stderr "%s" _140_17)))
-
-
-let warn : FStar_Range.range  ->  Prims.string  ->  Prims.unit = (fun r msg -> (let _140_24 = (let _140_23 = (let _140_22 = (FStar_Range.string_of_range r)
-in (FStar_Util.format2 "%s (Warning): %s\n" _140_22 msg))
-in (_140_23)::[])
-in (FStar_Util.fprint FStar_Util.stderr "%s" _140_24)))
-=======
-let diag : FStar_Range.range  ->  Prims.string  ->  Prims.unit = (fun r msg -> (let _141_17 = (let _141_16 = (let _141_15 = (FStar_Range.string_of_range r)
-in (FStar_Util.format2 "%s (Diagnostic): %s\n" _141_15 msg))
-in (_141_16)::[])
-in (FStar_Util.fprint FStar_Util.stderr "%s" _141_17)))
-
-
-let warn : FStar_Range.range  ->  Prims.string  ->  Prims.unit = (fun r msg -> (let _141_24 = (let _141_23 = (let _141_22 = (FStar_Range.string_of_range r)
-in (FStar_Util.format2 "%s (Warning): %s\n" _141_22 msg))
-in (_141_23)::[])
-in (FStar_Util.fprint FStar_Util.stderr "%s" _141_24)))
->>>>>>> bae9872c
+let diag : FStar_Range.range  ->  Prims.string  ->  Prims.unit = (fun r msg -> (let _144_17 = (let _144_16 = (let _144_15 = (FStar_Range.string_of_range r)
+in (FStar_Util.format2 "%s (Diagnostic): %s\n" _144_15 msg))
+in (_144_16)::[])
+in (FStar_Util.fprint FStar_Util.stderr "%s" _144_17)))
+
+
+let warn : FStar_Range.range  ->  Prims.string  ->  Prims.unit = (fun r msg -> (let _144_24 = (let _144_23 = (let _144_22 = (FStar_Range.string_of_range r)
+in (FStar_Util.format2 "%s (Warning): %s\n" _144_22 msg))
+in (_144_23)::[])
+in (FStar_Util.fprint FStar_Util.stderr "%s" _144_24)))
 
 
 let num_errs : Prims.int FStar_ST.ref = (FStar_Util.mk_ref (Prims.parse_int "0"))
@@ -72,19 +53,11 @@
 | () -> begin
 (
 
-<<<<<<< HEAD
-let _43_19 = (let _140_32 = (let _140_31 = (FStar_ST.read verification_errs)
-in (FStar_List.append errs _140_31))
-in (FStar_ST.op_Colon_Equals verification_errs _140_32))
-in (let _140_33 = ((FStar_ST.read num_errs) + n_errs)
-in (FStar_ST.op_Colon_Equals num_errs _140_33)))
-=======
-let _44_19 = (let _141_32 = (let _141_31 = (FStar_ST.read verification_errs)
-in (FStar_List.append errs _141_31))
-in (FStar_ST.op_Colon_Equals verification_errs _141_32))
-in (let _141_33 = ((FStar_ST.read num_errs) + n_errs)
-in (FStar_ST.op_Colon_Equals num_errs _141_33)))
->>>>>>> bae9872c
+let _44_19 = (let _144_32 = (let _144_31 = (FStar_ST.read verification_errs)
+in (FStar_List.append errs _144_31))
+in (FStar_ST.op_Colon_Equals verification_errs _144_32))
+in (let _144_33 = ((FStar_ST.read num_errs) + n_errs)
+in (FStar_ST.op_Colon_Equals num_errs _144_33)))
 end))))))
 
 
@@ -112,13 +85,8 @@
 
 let _44_39 = (FStar_All.pipe_right all_errs (FStar_List.iter (fun _44_38 -> (match (_44_38) with
 | (r, msg) -> begin
-<<<<<<< HEAD
-(let _140_40 = (FStar_Range.string_of_range r)
-in (FStar_Util.print2 "%s: %s\n" _140_40 msg))
-=======
-(let _141_40 = (FStar_Range.string_of_range r)
-in (FStar_Util.print2 "%s: %s\n" _141_40 msg))
->>>>>>> bae9872c
+(let _144_40 = (FStar_Range.string_of_range r)
+in (FStar_Util.print2 "%s: %s\n" _144_40 msg))
 end))))
 in (FStar_List.length all_errs))))
 end))
@@ -126,19 +94,11 @@
 
 let report : FStar_Range.range  ->  Prims.string  ->  Prims.unit = (fun r msg -> (
 
-<<<<<<< HEAD
-let _43_43 = (FStar_Util.incr num_errs)
-in (let _140_47 = (let _140_46 = (let _140_45 = (FStar_Range.string_of_range r)
-in (FStar_Util.format2 "%s: %s\n" _140_45 msg))
-in (_140_46)::[])
-in (FStar_Util.fprint FStar_Util.stderr "%s" _140_47))))
-=======
 let _44_43 = (FStar_Util.incr num_errs)
-in (let _141_47 = (let _141_46 = (let _141_45 = (FStar_Range.string_of_range r)
-in (FStar_Util.format2 "%s: %s\n" _141_45 msg))
-in (_141_46)::[])
-in (FStar_Util.fprint FStar_Util.stderr "%s" _141_47))))
->>>>>>> bae9872c
+in (let _144_47 = (let _144_46 = (let _144_45 = (FStar_Range.string_of_range r)
+in (FStar_Util.format2 "%s: %s\n" _144_45 msg))
+in (_144_46)::[])
+in (FStar_Util.fprint FStar_Util.stderr "%s" _144_47))))
 
 
 let get_err_count : Prims.unit  ->  Prims.int = (fun _44_45 -> (match (()) with
@@ -147,86 +107,46 @@
 end))
 
 
-<<<<<<< HEAD
-let unexpected_signature_for_monad : FStar_Tc_Env.env  ->  FStar_Ident.lident  ->  FStar_Absyn_Syntax.knd  ->  Prims.string = (fun env m k -> (let _140_56 = (FStar_Tc_Normalize.kind_norm_to_string env k)
-in (FStar_Util.format2 "Unexpected signature for monad \"%s\". Expected a kind of the form (\'a:Type => WP \'a => WP \'a => Type);\ngot %s" m.FStar_Ident.str _140_56)))
-
-
-let expected_a_term_of_type_t_got_a_function : FStar_Tc_Env.env  ->  Prims.string  ->  FStar_Absyn_Syntax.typ  ->  (FStar_Absyn_Syntax.exp', (FStar_Absyn_Syntax.typ', (FStar_Absyn_Syntax.knd', Prims.unit) FStar_Absyn_Syntax.syntax) FStar_Absyn_Syntax.syntax) FStar_Absyn_Syntax.syntax  ->  Prims.string = (fun env msg t e -> (let _140_66 = (FStar_Tc_Normalize.typ_norm_to_string env t)
-in (let _140_65 = (FStar_Absyn_Print.exp_to_string e)
-in (FStar_Util.format3 "Expected a term of type \"%s\";\ngot a function \"%s\" (%s)" _140_66 _140_65 msg))))
-=======
-let unexpected_signature_for_monad : FStar_Tc_Env.env  ->  FStar_Ident.lident  ->  FStar_Absyn_Syntax.knd  ->  Prims.string = (fun env m k -> (let _141_56 = (FStar_Tc_Normalize.kind_norm_to_string env k)
-in (FStar_Util.format2 "Unexpected signature for monad \"%s\". Expected a kind of the form (\'a:Type => WP \'a => WP \'a => Type);\ngot %s" m.FStar_Ident.str _141_56)))
-
-
-let expected_a_term_of_type_t_got_a_function : FStar_Tc_Env.env  ->  Prims.string  ->  FStar_Absyn_Syntax.typ  ->  (FStar_Absyn_Syntax.exp', (FStar_Absyn_Syntax.typ', (FStar_Absyn_Syntax.knd', Prims.unit) FStar_Absyn_Syntax.syntax) FStar_Absyn_Syntax.syntax) FStar_Absyn_Syntax.syntax  ->  Prims.string = (fun env msg t e -> (let _141_66 = (FStar_Tc_Normalize.typ_norm_to_string env t)
-in (let _141_65 = (FStar_Absyn_Print.exp_to_string e)
-in (FStar_Util.format3 "Expected a term of type \"%s\";\ngot a function \"%s\" (%s)" _141_66 _141_65 msg))))
->>>>>>> bae9872c
+let unexpected_signature_for_monad : FStar_Tc_Env.env  ->  FStar_Ident.lident  ->  FStar_Absyn_Syntax.knd  ->  Prims.string = (fun env m k -> (let _144_56 = (FStar_Tc_Normalize.kind_norm_to_string env k)
+in (FStar_Util.format2 "Unexpected signature for monad \"%s\". Expected a kind of the form (\'a:Type => WP \'a => WP \'a => Type);\ngot %s" m.FStar_Ident.str _144_56)))
+
+
+let expected_a_term_of_type_t_got_a_function : FStar_Tc_Env.env  ->  Prims.string  ->  FStar_Absyn_Syntax.typ  ->  (FStar_Absyn_Syntax.exp', (FStar_Absyn_Syntax.typ', (FStar_Absyn_Syntax.knd', Prims.unit) FStar_Absyn_Syntax.syntax) FStar_Absyn_Syntax.syntax) FStar_Absyn_Syntax.syntax  ->  Prims.string = (fun env msg t e -> (let _144_66 = (FStar_Tc_Normalize.typ_norm_to_string env t)
+in (let _144_65 = (FStar_Absyn_Print.exp_to_string e)
+in (FStar_Util.format3 "Expected a term of type \"%s\";\ngot a function \"%s\" (%s)" _144_66 _144_65 msg))))
 
 
 let unexpected_implicit_argument : Prims.string = "Unexpected instantiation of an implicit argument to a function that only expects explicit arguments"
 
 
-<<<<<<< HEAD
-let expected_expression_of_type : FStar_Tc_Env.env  ->  FStar_Absyn_Syntax.typ  ->  (FStar_Absyn_Syntax.exp', (FStar_Absyn_Syntax.typ', (FStar_Absyn_Syntax.knd', Prims.unit) FStar_Absyn_Syntax.syntax) FStar_Absyn_Syntax.syntax) FStar_Absyn_Syntax.syntax  ->  FStar_Absyn_Syntax.typ  ->  Prims.string = (fun env t1 e t2 -> (let _140_77 = (FStar_Tc_Normalize.typ_norm_to_string env t1)
-in (let _140_76 = (FStar_Absyn_Print.exp_to_string e)
-in (let _140_75 = (FStar_Tc_Normalize.typ_norm_to_string env t2)
-in (FStar_Util.format3 "Expected expression of type \"%s\";\ngot expression \"%s\" of type \"%s\"" _140_77 _140_76 _140_75)))))
-
-
-let expected_function_with_parameter_of_type : FStar_Tc_Env.env  ->  FStar_Absyn_Syntax.typ  ->  FStar_Absyn_Syntax.typ  ->  Prims.string  ->  Prims.string = (fun env t1 t2 -> (let _140_89 = (FStar_Tc_Normalize.typ_norm_to_string env t1)
-in (let _140_88 = (FStar_Tc_Normalize.typ_norm_to_string env t2)
-in (FStar_Util.format3 "Expected a function with a parameter of type \"%s\"; this function has a parameter of type \"%s\"" _140_89 _140_88))))
-
-
-let expected_pattern_of_type : FStar_Tc_Env.env  ->  FStar_Absyn_Syntax.typ  ->  (FStar_Absyn_Syntax.exp', (FStar_Absyn_Syntax.typ', (FStar_Absyn_Syntax.knd', Prims.unit) FStar_Absyn_Syntax.syntax) FStar_Absyn_Syntax.syntax) FStar_Absyn_Syntax.syntax  ->  FStar_Absyn_Syntax.typ  ->  Prims.string = (fun env t1 e t2 -> (let _140_100 = (FStar_Tc_Normalize.typ_norm_to_string env t1)
-in (let _140_99 = (FStar_Absyn_Print.exp_to_string e)
-in (let _140_98 = (FStar_Tc_Normalize.typ_norm_to_string env t2)
-in (FStar_Util.format3 "Expected pattern of type \"%s\";\ngot pattern \"%s\" of type \"%s\"" _140_100 _140_99 _140_98)))))
-=======
-let expected_expression_of_type : FStar_Tc_Env.env  ->  FStar_Absyn_Syntax.typ  ->  (FStar_Absyn_Syntax.exp', (FStar_Absyn_Syntax.typ', (FStar_Absyn_Syntax.knd', Prims.unit) FStar_Absyn_Syntax.syntax) FStar_Absyn_Syntax.syntax) FStar_Absyn_Syntax.syntax  ->  FStar_Absyn_Syntax.typ  ->  Prims.string = (fun env t1 e t2 -> (let _141_77 = (FStar_Tc_Normalize.typ_norm_to_string env t1)
-in (let _141_76 = (FStar_Absyn_Print.exp_to_string e)
-in (let _141_75 = (FStar_Tc_Normalize.typ_norm_to_string env t2)
-in (FStar_Util.format3 "Expected expression of type \"%s\";\ngot expression \"%s\" of type \"%s\"" _141_77 _141_76 _141_75)))))
-
-
-let expected_function_with_parameter_of_type : FStar_Tc_Env.env  ->  FStar_Absyn_Syntax.typ  ->  FStar_Absyn_Syntax.typ  ->  Prims.string  ->  Prims.string = (fun env t1 t2 -> (let _141_89 = (FStar_Tc_Normalize.typ_norm_to_string env t1)
-in (let _141_88 = (FStar_Tc_Normalize.typ_norm_to_string env t2)
-in (FStar_Util.format3 "Expected a function with a parameter of type \"%s\"; this function has a parameter of type \"%s\"" _141_89 _141_88))))
-
-
-let expected_pattern_of_type : FStar_Tc_Env.env  ->  FStar_Absyn_Syntax.typ  ->  (FStar_Absyn_Syntax.exp', (FStar_Absyn_Syntax.typ', (FStar_Absyn_Syntax.knd', Prims.unit) FStar_Absyn_Syntax.syntax) FStar_Absyn_Syntax.syntax) FStar_Absyn_Syntax.syntax  ->  FStar_Absyn_Syntax.typ  ->  Prims.string = (fun env t1 e t2 -> (let _141_100 = (FStar_Tc_Normalize.typ_norm_to_string env t1)
-in (let _141_99 = (FStar_Absyn_Print.exp_to_string e)
-in (let _141_98 = (FStar_Tc_Normalize.typ_norm_to_string env t2)
-in (FStar_Util.format3 "Expected pattern of type \"%s\";\ngot pattern \"%s\" of type \"%s\"" _141_100 _141_99 _141_98)))))
->>>>>>> bae9872c
+let expected_expression_of_type : FStar_Tc_Env.env  ->  FStar_Absyn_Syntax.typ  ->  (FStar_Absyn_Syntax.exp', (FStar_Absyn_Syntax.typ', (FStar_Absyn_Syntax.knd', Prims.unit) FStar_Absyn_Syntax.syntax) FStar_Absyn_Syntax.syntax) FStar_Absyn_Syntax.syntax  ->  FStar_Absyn_Syntax.typ  ->  Prims.string = (fun env t1 e t2 -> (let _144_77 = (FStar_Tc_Normalize.typ_norm_to_string env t1)
+in (let _144_76 = (FStar_Absyn_Print.exp_to_string e)
+in (let _144_75 = (FStar_Tc_Normalize.typ_norm_to_string env t2)
+in (FStar_Util.format3 "Expected expression of type \"%s\";\ngot expression \"%s\" of type \"%s\"" _144_77 _144_76 _144_75)))))
+
+
+let expected_function_with_parameter_of_type : FStar_Tc_Env.env  ->  FStar_Absyn_Syntax.typ  ->  FStar_Absyn_Syntax.typ  ->  Prims.string  ->  Prims.string = (fun env t1 t2 -> (let _144_89 = (FStar_Tc_Normalize.typ_norm_to_string env t1)
+in (let _144_88 = (FStar_Tc_Normalize.typ_norm_to_string env t2)
+in (FStar_Util.format3 "Expected a function with a parameter of type \"%s\"; this function has a parameter of type \"%s\"" _144_89 _144_88))))
+
+
+let expected_pattern_of_type : FStar_Tc_Env.env  ->  FStar_Absyn_Syntax.typ  ->  (FStar_Absyn_Syntax.exp', (FStar_Absyn_Syntax.typ', (FStar_Absyn_Syntax.knd', Prims.unit) FStar_Absyn_Syntax.syntax) FStar_Absyn_Syntax.syntax) FStar_Absyn_Syntax.syntax  ->  FStar_Absyn_Syntax.typ  ->  Prims.string = (fun env t1 e t2 -> (let _144_100 = (FStar_Tc_Normalize.typ_norm_to_string env t1)
+in (let _144_99 = (FStar_Absyn_Print.exp_to_string e)
+in (let _144_98 = (FStar_Tc_Normalize.typ_norm_to_string env t2)
+in (FStar_Util.format3 "Expected pattern of type \"%s\";\ngot pattern \"%s\" of type \"%s\"" _144_100 _144_99 _144_98)))))
 
 
 let basic_type_error : FStar_Tc_Env.env  ->  (FStar_Absyn_Syntax.exp', (FStar_Absyn_Syntax.typ', (FStar_Absyn_Syntax.knd', Prims.unit) FStar_Absyn_Syntax.syntax) FStar_Absyn_Syntax.syntax) FStar_Absyn_Syntax.syntax Prims.option  ->  FStar_Absyn_Syntax.typ  ->  FStar_Absyn_Syntax.typ  ->  Prims.string = (fun env eopt t1 t2 -> (match (eopt) with
 | None -> begin
-<<<<<<< HEAD
-(let _140_110 = (FStar_Tc_Normalize.typ_norm_to_string env t1)
-in (let _140_109 = (FStar_Tc_Normalize.typ_norm_to_string env t2)
-in (FStar_Util.format2 "Expected type \"%s\";\ngot type \"%s\"" _140_110 _140_109)))
+(let _144_110 = (FStar_Tc_Normalize.typ_norm_to_string env t1)
+in (let _144_109 = (FStar_Tc_Normalize.typ_norm_to_string env t2)
+in (FStar_Util.format2 "Expected type \"%s\";\ngot type \"%s\"" _144_110 _144_109)))
 end
 | Some (e) -> begin
-(let _140_113 = (FStar_Tc_Normalize.typ_norm_to_string env t1)
-in (let _140_112 = (FStar_Absyn_Print.exp_to_string e)
-in (let _140_111 = (FStar_Tc_Normalize.typ_norm_to_string env t2)
-in (FStar_Util.format3 "Expected type \"%s\"; but \"%s\" has type \"%s\"" _140_113 _140_112 _140_111))))
-=======
-(let _141_110 = (FStar_Tc_Normalize.typ_norm_to_string env t1)
-in (let _141_109 = (FStar_Tc_Normalize.typ_norm_to_string env t2)
-in (FStar_Util.format2 "Expected type \"%s\";\ngot type \"%s\"" _141_110 _141_109)))
-end
-| Some (e) -> begin
-(let _141_113 = (FStar_Tc_Normalize.typ_norm_to_string env t1)
-in (let _141_112 = (FStar_Absyn_Print.exp_to_string e)
-in (let _141_111 = (FStar_Tc_Normalize.typ_norm_to_string env t2)
-in (FStar_Util.format3 "Expected type \"%s\"; but \"%s\" has type \"%s\"" _141_113 _141_112 _141_111))))
->>>>>>> bae9872c
+(let _144_113 = (FStar_Tc_Normalize.typ_norm_to_string env t1)
+in (let _144_112 = (FStar_Absyn_Print.exp_to_string e)
+in (let _144_111 = (FStar_Tc_Normalize.typ_norm_to_string env t2)
+in (FStar_Util.format3 "Expected type \"%s\"; but \"%s\" has type \"%s\"" _144_113 _144_112 _144_111))))
 end))
 
 
@@ -236,107 +156,55 @@
 let unification_well_formedness : Prims.string = "Term or type of an unexpected sort"
 
 
-<<<<<<< HEAD
-let incompatible_kinds : FStar_Tc_Env.env  ->  FStar_Absyn_Syntax.knd  ->  FStar_Absyn_Syntax.knd  ->  Prims.string = (fun env k1 k2 -> (let _140_121 = (FStar_Tc_Normalize.kind_norm_to_string env k1)
-in (let _140_120 = (FStar_Tc_Normalize.kind_norm_to_string env k2)
-in (FStar_Util.format2 "Kinds \"%s\" and \"%s\" are incompatible" _140_121 _140_120))))
-
-
-let constructor_builds_the_wrong_type : FStar_Tc_Env.env  ->  (FStar_Absyn_Syntax.exp', (FStar_Absyn_Syntax.typ', (FStar_Absyn_Syntax.knd', Prims.unit) FStar_Absyn_Syntax.syntax) FStar_Absyn_Syntax.syntax) FStar_Absyn_Syntax.syntax  ->  FStar_Absyn_Syntax.typ  ->  FStar_Absyn_Syntax.typ  ->  Prims.string = (fun env d t t' -> (let _140_132 = (FStar_Absyn_Print.exp_to_string d)
-in (let _140_131 = (FStar_Tc_Normalize.typ_norm_to_string env t)
-in (let _140_130 = (FStar_Tc_Normalize.typ_norm_to_string env t')
-in (FStar_Util.format3 "Constructor \"%s\" builds a value of type \"%s\"; expected \"%s\"" _140_132 _140_131 _140_130)))))
-
-
-let constructor_fails_the_positivity_check = (fun env d l -> (let _140_137 = (FStar_Absyn_Print.exp_to_string d)
-in (let _140_136 = (FStar_Absyn_Print.sli l)
-in (FStar_Util.format2 "Constructor \"%s\" fails the strict positivity check; the constructed type \"%s\" occurs to the left of a pure function type" _140_137 _140_136))))
-
-
-let inline_type_annotation_and_val_decl : FStar_Ident.lident  ->  Prims.string = (fun l -> (let _140_140 = (FStar_Absyn_Print.sli l)
-in (FStar_Util.format1 "\"%s\" has a val declaration as well as an inlined type annotation; remove one" _140_140)))
-
-
-let inferred_type_causes_variable_to_escape = (fun env t x -> (let _140_145 = (FStar_Tc_Normalize.typ_norm_to_string env t)
-in (let _140_144 = (FStar_Absyn_Print.strBvd x)
-in (FStar_Util.format2 "Inferred type \"%s\" causes variable \"%s\" to escape its scope" _140_145 _140_144))))
-
-
-let expected_typ_of_kind : FStar_Tc_Env.env  ->  FStar_Absyn_Syntax.knd  ->  FStar_Absyn_Syntax.typ  ->  FStar_Absyn_Syntax.knd  ->  Prims.string = (fun env k1 t k2 -> (let _140_156 = (FStar_Tc_Normalize.kind_norm_to_string env k1)
-in (let _140_155 = (FStar_Tc_Normalize.typ_norm_to_string env t)
-in (let _140_154 = (FStar_Tc_Normalize.kind_norm_to_string env k2)
-in (FStar_Util.format3 "Expected type of kind \"%s\";\ngot \"%s\" of kind \"%s\"" _140_156 _140_155 _140_154)))))
-
-
-let expected_tcon_kind : FStar_Tc_Env.env  ->  FStar_Absyn_Syntax.typ  ->  FStar_Absyn_Syntax.knd  ->  Prims.string = (fun env t k -> (let _140_164 = (FStar_Tc_Normalize.typ_norm_to_string env t)
-in (let _140_163 = (FStar_Tc_Normalize.kind_norm_to_string env k)
-in (FStar_Util.format2 "Expected a type-to-type constructor or function;\ngot a type \"%s\" of kind \"%s\"" _140_164 _140_163))))
-
-
-let expected_dcon_kind : FStar_Tc_Env.env  ->  FStar_Absyn_Syntax.typ  ->  FStar_Absyn_Syntax.knd  ->  Prims.string = (fun env t k -> (let _140_172 = (FStar_Tc_Normalize.typ_norm_to_string env t)
-in (let _140_171 = (FStar_Tc_Normalize.kind_norm_to_string env k)
-in (FStar_Util.format2 "Expected a term-to-type constructor or function;\ngot a type \"%s\" of kind \"%s\"" _140_172 _140_171))))
-
-
-let expected_function_typ : FStar_Tc_Env.env  ->  FStar_Absyn_Syntax.typ  ->  Prims.string = (fun env t -> (let _140_177 = (FStar_Tc_Normalize.typ_norm_to_string env t)
-in (FStar_Util.format1 "Expected a function;\ngot an expression of type \"%s\"" _140_177)))
-
-
-let expected_poly_typ : FStar_Tc_Env.env  ->  (FStar_Absyn_Syntax.exp', (FStar_Absyn_Syntax.typ', (FStar_Absyn_Syntax.knd', Prims.unit) FStar_Absyn_Syntax.syntax) FStar_Absyn_Syntax.syntax) FStar_Absyn_Syntax.syntax  ->  FStar_Absyn_Syntax.typ  ->  FStar_Absyn_Syntax.typ  ->  Prims.string = (fun env f t targ -> (let _140_188 = (FStar_Absyn_Print.exp_to_string f)
-in (let _140_187 = (FStar_Tc_Normalize.typ_norm_to_string env t)
-in (let _140_186 = (FStar_Tc_Normalize.typ_norm_to_string env targ)
-in (FStar_Util.format3 "Expected a polymorphic function;\ngot an expression \"%s\" of type \"%s\" applied to a type \"%s\"" _140_188 _140_187 _140_186)))))
-=======
-let incompatible_kinds : FStar_Tc_Env.env  ->  FStar_Absyn_Syntax.knd  ->  FStar_Absyn_Syntax.knd  ->  Prims.string = (fun env k1 k2 -> (let _141_121 = (FStar_Tc_Normalize.kind_norm_to_string env k1)
-in (let _141_120 = (FStar_Tc_Normalize.kind_norm_to_string env k2)
-in (FStar_Util.format2 "Kinds \"%s\" and \"%s\" are incompatible" _141_121 _141_120))))
-
-
-let constructor_builds_the_wrong_type : FStar_Tc_Env.env  ->  (FStar_Absyn_Syntax.exp', (FStar_Absyn_Syntax.typ', (FStar_Absyn_Syntax.knd', Prims.unit) FStar_Absyn_Syntax.syntax) FStar_Absyn_Syntax.syntax) FStar_Absyn_Syntax.syntax  ->  FStar_Absyn_Syntax.typ  ->  FStar_Absyn_Syntax.typ  ->  Prims.string = (fun env d t t' -> (let _141_132 = (FStar_Absyn_Print.exp_to_string d)
-in (let _141_131 = (FStar_Tc_Normalize.typ_norm_to_string env t)
-in (let _141_130 = (FStar_Tc_Normalize.typ_norm_to_string env t')
-in (FStar_Util.format3 "Constructor \"%s\" builds a value of type \"%s\"; expected \"%s\"" _141_132 _141_131 _141_130)))))
-
-
-let constructor_fails_the_positivity_check = (fun env d l -> (let _141_137 = (FStar_Absyn_Print.exp_to_string d)
-in (let _141_136 = (FStar_Absyn_Print.sli l)
-in (FStar_Util.format2 "Constructor \"%s\" fails the strict positivity check; the constructed type \"%s\" occurs to the left of a pure function type" _141_137 _141_136))))
-
-
-let inline_type_annotation_and_val_decl : FStar_Ident.lident  ->  Prims.string = (fun l -> (let _141_140 = (FStar_Absyn_Print.sli l)
-in (FStar_Util.format1 "\"%s\" has a val declaration as well as an inlined type annotation; remove one" _141_140)))
-
-
-let inferred_type_causes_variable_to_escape = (fun env t x -> (let _141_145 = (FStar_Tc_Normalize.typ_norm_to_string env t)
-in (let _141_144 = (FStar_Absyn_Print.strBvd x)
-in (FStar_Util.format2 "Inferred type \"%s\" causes variable \"%s\" to escape its scope" _141_145 _141_144))))
-
-
-let expected_typ_of_kind : FStar_Tc_Env.env  ->  FStar_Absyn_Syntax.knd  ->  FStar_Absyn_Syntax.typ  ->  FStar_Absyn_Syntax.knd  ->  Prims.string = (fun env k1 t k2 -> (let _141_156 = (FStar_Tc_Normalize.kind_norm_to_string env k1)
-in (let _141_155 = (FStar_Tc_Normalize.typ_norm_to_string env t)
-in (let _141_154 = (FStar_Tc_Normalize.kind_norm_to_string env k2)
-in (FStar_Util.format3 "Expected type of kind \"%s\";\ngot \"%s\" of kind \"%s\"" _141_156 _141_155 _141_154)))))
-
-
-let expected_tcon_kind : FStar_Tc_Env.env  ->  FStar_Absyn_Syntax.typ  ->  FStar_Absyn_Syntax.knd  ->  Prims.string = (fun env t k -> (let _141_164 = (FStar_Tc_Normalize.typ_norm_to_string env t)
-in (let _141_163 = (FStar_Tc_Normalize.kind_norm_to_string env k)
-in (FStar_Util.format2 "Expected a type-to-type constructor or function;\ngot a type \"%s\" of kind \"%s\"" _141_164 _141_163))))
-
-
-let expected_dcon_kind : FStar_Tc_Env.env  ->  FStar_Absyn_Syntax.typ  ->  FStar_Absyn_Syntax.knd  ->  Prims.string = (fun env t k -> (let _141_172 = (FStar_Tc_Normalize.typ_norm_to_string env t)
-in (let _141_171 = (FStar_Tc_Normalize.kind_norm_to_string env k)
-in (FStar_Util.format2 "Expected a term-to-type constructor or function;\ngot a type \"%s\" of kind \"%s\"" _141_172 _141_171))))
-
-
-let expected_function_typ : FStar_Tc_Env.env  ->  FStar_Absyn_Syntax.typ  ->  Prims.string = (fun env t -> (let _141_177 = (FStar_Tc_Normalize.typ_norm_to_string env t)
-in (FStar_Util.format1 "Expected a function;\ngot an expression of type \"%s\"" _141_177)))
-
-
-let expected_poly_typ : FStar_Tc_Env.env  ->  (FStar_Absyn_Syntax.exp', (FStar_Absyn_Syntax.typ', (FStar_Absyn_Syntax.knd', Prims.unit) FStar_Absyn_Syntax.syntax) FStar_Absyn_Syntax.syntax) FStar_Absyn_Syntax.syntax  ->  FStar_Absyn_Syntax.typ  ->  FStar_Absyn_Syntax.typ  ->  Prims.string = (fun env f t targ -> (let _141_188 = (FStar_Absyn_Print.exp_to_string f)
-in (let _141_187 = (FStar_Tc_Normalize.typ_norm_to_string env t)
-in (let _141_186 = (FStar_Tc_Normalize.typ_norm_to_string env targ)
-in (FStar_Util.format3 "Expected a polymorphic function;\ngot an expression \"%s\" of type \"%s\" applied to a type \"%s\"" _141_188 _141_187 _141_186)))))
->>>>>>> bae9872c
+let incompatible_kinds : FStar_Tc_Env.env  ->  FStar_Absyn_Syntax.knd  ->  FStar_Absyn_Syntax.knd  ->  Prims.string = (fun env k1 k2 -> (let _144_121 = (FStar_Tc_Normalize.kind_norm_to_string env k1)
+in (let _144_120 = (FStar_Tc_Normalize.kind_norm_to_string env k2)
+in (FStar_Util.format2 "Kinds \"%s\" and \"%s\" are incompatible" _144_121 _144_120))))
+
+
+let constructor_builds_the_wrong_type : FStar_Tc_Env.env  ->  (FStar_Absyn_Syntax.exp', (FStar_Absyn_Syntax.typ', (FStar_Absyn_Syntax.knd', Prims.unit) FStar_Absyn_Syntax.syntax) FStar_Absyn_Syntax.syntax) FStar_Absyn_Syntax.syntax  ->  FStar_Absyn_Syntax.typ  ->  FStar_Absyn_Syntax.typ  ->  Prims.string = (fun env d t t' -> (let _144_132 = (FStar_Absyn_Print.exp_to_string d)
+in (let _144_131 = (FStar_Tc_Normalize.typ_norm_to_string env t)
+in (let _144_130 = (FStar_Tc_Normalize.typ_norm_to_string env t')
+in (FStar_Util.format3 "Constructor \"%s\" builds a value of type \"%s\"; expected \"%s\"" _144_132 _144_131 _144_130)))))
+
+
+let constructor_fails_the_positivity_check = (fun env d l -> (let _144_137 = (FStar_Absyn_Print.exp_to_string d)
+in (let _144_136 = (FStar_Absyn_Print.sli l)
+in (FStar_Util.format2 "Constructor \"%s\" fails the strict positivity check; the constructed type \"%s\" occurs to the left of a pure function type" _144_137 _144_136))))
+
+
+let inline_type_annotation_and_val_decl : FStar_Ident.lident  ->  Prims.string = (fun l -> (let _144_140 = (FStar_Absyn_Print.sli l)
+in (FStar_Util.format1 "\"%s\" has a val declaration as well as an inlined type annotation; remove one" _144_140)))
+
+
+let inferred_type_causes_variable_to_escape = (fun env t x -> (let _144_145 = (FStar_Tc_Normalize.typ_norm_to_string env t)
+in (let _144_144 = (FStar_Absyn_Print.strBvd x)
+in (FStar_Util.format2 "Inferred type \"%s\" causes variable \"%s\" to escape its scope" _144_145 _144_144))))
+
+
+let expected_typ_of_kind : FStar_Tc_Env.env  ->  FStar_Absyn_Syntax.knd  ->  FStar_Absyn_Syntax.typ  ->  FStar_Absyn_Syntax.knd  ->  Prims.string = (fun env k1 t k2 -> (let _144_156 = (FStar_Tc_Normalize.kind_norm_to_string env k1)
+in (let _144_155 = (FStar_Tc_Normalize.typ_norm_to_string env t)
+in (let _144_154 = (FStar_Tc_Normalize.kind_norm_to_string env k2)
+in (FStar_Util.format3 "Expected type of kind \"%s\";\ngot \"%s\" of kind \"%s\"" _144_156 _144_155 _144_154)))))
+
+
+let expected_tcon_kind : FStar_Tc_Env.env  ->  FStar_Absyn_Syntax.typ  ->  FStar_Absyn_Syntax.knd  ->  Prims.string = (fun env t k -> (let _144_164 = (FStar_Tc_Normalize.typ_norm_to_string env t)
+in (let _144_163 = (FStar_Tc_Normalize.kind_norm_to_string env k)
+in (FStar_Util.format2 "Expected a type-to-type constructor or function;\ngot a type \"%s\" of kind \"%s\"" _144_164 _144_163))))
+
+
+let expected_dcon_kind : FStar_Tc_Env.env  ->  FStar_Absyn_Syntax.typ  ->  FStar_Absyn_Syntax.knd  ->  Prims.string = (fun env t k -> (let _144_172 = (FStar_Tc_Normalize.typ_norm_to_string env t)
+in (let _144_171 = (FStar_Tc_Normalize.kind_norm_to_string env k)
+in (FStar_Util.format2 "Expected a term-to-type constructor or function;\ngot a type \"%s\" of kind \"%s\"" _144_172 _144_171))))
+
+
+let expected_function_typ : FStar_Tc_Env.env  ->  FStar_Absyn_Syntax.typ  ->  Prims.string = (fun env t -> (let _144_177 = (FStar_Tc_Normalize.typ_norm_to_string env t)
+in (FStar_Util.format1 "Expected a function;\ngot an expression of type \"%s\"" _144_177)))
+
+
+let expected_poly_typ : FStar_Tc_Env.env  ->  (FStar_Absyn_Syntax.exp', (FStar_Absyn_Syntax.typ', (FStar_Absyn_Syntax.knd', Prims.unit) FStar_Absyn_Syntax.syntax) FStar_Absyn_Syntax.syntax) FStar_Absyn_Syntax.syntax  ->  FStar_Absyn_Syntax.typ  ->  FStar_Absyn_Syntax.typ  ->  Prims.string = (fun env f t targ -> (let _144_188 = (FStar_Absyn_Print.exp_to_string f)
+in (let _144_187 = (FStar_Tc_Normalize.typ_norm_to_string env t)
+in (let _144_186 = (FStar_Tc_Normalize.typ_norm_to_string env targ)
+in (FStar_Util.format3 "Expected a polymorphic function;\ngot an expression \"%s\" of type \"%s\" applied to a type \"%s\"" _144_188 _144_187 _144_186)))))
 
 
 let nonlinear_pattern_variable = (fun x -> (
@@ -353,28 +221,17 @@
 
 let disjunctive_pattern_vars = (fun v1 v2 -> (
 
-<<<<<<< HEAD
-let vars = (fun v -> (let _140_195 = (FStar_All.pipe_right v (FStar_List.map (fun _43_1 -> (match (_43_1) with
-=======
-let vars = (fun v -> (let _141_195 = (FStar_All.pipe_right v (FStar_List.map (fun _44_1 -> (match (_44_1) with
->>>>>>> bae9872c
+let vars = (fun v -> (let _144_195 = (FStar_All.pipe_right v (FStar_List.map (fun _44_1 -> (match (_44_1) with
 | FStar_Util.Inl (a) -> begin
 (FStar_Absyn_Print.strBvd a)
 end
 | FStar_Util.Inr (x) -> begin
 (FStar_Absyn_Print.strBvd x)
 end))))
-<<<<<<< HEAD
-in (FStar_All.pipe_right _140_195 (FStar_String.concat ", "))))
-in (let _140_197 = (vars v1)
-in (let _140_196 = (vars v2)
-in (FStar_Util.format2 "Every alternative of an \'or\' pattern must bind the same variables; here one branch binds (\"%s\") and another (\"%s\")" _140_197 _140_196)))))
-=======
-in (FStar_All.pipe_right _141_195 (FStar_String.concat ", "))))
-in (let _141_197 = (vars v1)
-in (let _141_196 = (vars v2)
-in (FStar_Util.format2 "Every alternative of an \'or\' pattern must bind the same variables; here one branch binds (\"%s\") and another (\"%s\")" _141_197 _141_196)))))
->>>>>>> bae9872c
+in (FStar_All.pipe_right _144_195 (FStar_String.concat ", "))))
+in (let _144_197 = (vars v1)
+in (let _144_196 = (vars v2)
+in (FStar_Util.format2 "Every alternative of an \'or\' pattern must bind the same variables; here one branch binds (\"%s\") and another (\"%s\")" _144_197 _144_196)))))
 
 
 let name_and_result = (fun c -> (match (c.FStar_Absyn_Syntax.n) with
@@ -382,13 +239,8 @@
 (("Tot"), (t))
 end
 | FStar_Absyn_Syntax.Comp (ct) -> begin
-<<<<<<< HEAD
-(let _140_199 = (FStar_Absyn_Print.sli ct.FStar_Absyn_Syntax.effect_name)
-in ((_140_199), (ct.FStar_Absyn_Syntax.result_typ)))
-=======
-(let _141_199 = (FStar_Absyn_Print.sli ct.FStar_Absyn_Syntax.effect_name)
-in ((_141_199), (ct.FStar_Absyn_Syntax.result_typ)))
->>>>>>> bae9872c
+(let _144_199 = (FStar_Absyn_Print.sli ct.FStar_Absyn_Syntax.effect_name)
+in ((_144_199), (ct.FStar_Absyn_Syntax.result_typ)))
 end))
 
 
@@ -402,100 +254,55 @@
 let _44_130 = (name_and_result c')
 in (match (_44_130) with
 | (f2, r2) -> begin
-<<<<<<< HEAD
-(let _140_205 = (FStar_Tc_Normalize.typ_norm_to_string env r1)
-in (let _140_204 = (FStar_Tc_Normalize.typ_norm_to_string env r2)
-in (FStar_Util.format4 "Computed type \"%s\" and effect \"%s\" is not compatible with the annotated type \"%s\" effect \"%s\"" _140_205 f1 _140_204 f2)))
-=======
-(let _141_205 = (FStar_Tc_Normalize.typ_norm_to_string env r1)
-in (let _141_204 = (FStar_Tc_Normalize.typ_norm_to_string env r2)
-in (FStar_Util.format4 "Computed type \"%s\" and effect \"%s\" is not compatible with the annotated type \"%s\" effect \"%s\"" _141_205 f1 _141_204 f2)))
->>>>>>> bae9872c
+(let _144_205 = (FStar_Tc_Normalize.typ_norm_to_string env r1)
+in (let _144_204 = (FStar_Tc_Normalize.typ_norm_to_string env r2)
+in (FStar_Util.format4 "Computed type \"%s\" and effect \"%s\" is not compatible with the annotated type \"%s\" effect \"%s\"" _144_205 f1 _144_204 f2)))
 end))
 end)))
 
 
-<<<<<<< HEAD
-let unexpected_non_trivial_precondition_on_term : FStar_Tc_Env.env  ->  FStar_Absyn_Syntax.typ  ->  Prims.string = (fun env f -> (let _140_210 = (FStar_Tc_Normalize.formula_norm_to_string env f)
-in (FStar_Util.format1 "Term has an unexpected non-trivial pre-condition: %s" _140_210)))
-
-
-let expected_pure_expression = (fun e c -> (let _140_215 = (FStar_Absyn_Print.exp_to_string e)
-in (let _140_214 = (let _140_213 = (name_and_result c)
-in (FStar_All.pipe_left Prims.fst _140_213))
-in (FStar_Util.format2 "Expected a pure expression;\ngot an expression \"%s\" with effect \"%s\"" _140_215 _140_214))))
-
-
-let expected_ghost_expression = (fun e c -> (let _140_220 = (FStar_Absyn_Print.exp_to_string e)
-in (let _140_219 = (let _140_218 = (name_and_result c)
-in (FStar_All.pipe_left Prims.fst _140_218))
-in (FStar_Util.format2 "Expected a ghost expression;\ngot an expression \"%s\" with effect \"%s\"" _140_220 _140_219))))
-
-
-let expected_effect_1_got_effect_2 : FStar_Ident.lident  ->  FStar_Ident.lident  ->  Prims.string = (fun c1 c2 -> (let _140_226 = (FStar_Absyn_Print.sli c1)
-in (let _140_225 = (FStar_Absyn_Print.sli c2)
-in (FStar_Util.format2 "Expected a computation with effect %s; but it has effect %s\n" _140_226 _140_225))))
-
-
-let failed_to_prove_specification_of : FStar_Absyn_Syntax.lbname  ->  Prims.string Prims.list  ->  Prims.string = (fun l lbls -> (let _140_232 = (FStar_Absyn_Print.lbname_to_string l)
-in (let _140_231 = (FStar_All.pipe_right lbls (FStar_String.concat ", "))
-in (FStar_Util.format2 "Failed to prove specification of %s; assertions at [%s] may fail" _140_232 _140_231))))
-=======
-let unexpected_non_trivial_precondition_on_term : FStar_Tc_Env.env  ->  FStar_Absyn_Syntax.typ  ->  Prims.string = (fun env f -> (let _141_210 = (FStar_Tc_Normalize.formula_norm_to_string env f)
-in (FStar_Util.format1 "Term has an unexpected non-trivial pre-condition: %s" _141_210)))
-
-
-let expected_pure_expression = (fun e c -> (let _141_215 = (FStar_Absyn_Print.exp_to_string e)
-in (let _141_214 = (let _141_213 = (name_and_result c)
-in (FStar_All.pipe_left Prims.fst _141_213))
-in (FStar_Util.format2 "Expected a pure expression;\ngot an expression \"%s\" with effect \"%s\"" _141_215 _141_214))))
-
-
-let expected_ghost_expression = (fun e c -> (let _141_220 = (FStar_Absyn_Print.exp_to_string e)
-in (let _141_219 = (let _141_218 = (name_and_result c)
-in (FStar_All.pipe_left Prims.fst _141_218))
-in (FStar_Util.format2 "Expected a ghost expression;\ngot an expression \"%s\" with effect \"%s\"" _141_220 _141_219))))
-
-
-let expected_effect_1_got_effect_2 : FStar_Ident.lident  ->  FStar_Ident.lident  ->  Prims.string = (fun c1 c2 -> (let _141_226 = (FStar_Absyn_Print.sli c1)
-in (let _141_225 = (FStar_Absyn_Print.sli c2)
-in (FStar_Util.format2 "Expected a computation with effect %s; but it has effect %s\n" _141_226 _141_225))))
-
-
-let failed_to_prove_specification_of : FStar_Absyn_Syntax.lbname  ->  Prims.string Prims.list  ->  Prims.string = (fun l lbls -> (let _141_232 = (FStar_Absyn_Print.lbname_to_string l)
-in (let _141_231 = (FStar_All.pipe_right lbls (FStar_String.concat ", "))
-in (FStar_Util.format2 "Failed to prove specification of %s; assertions at [%s] may fail" _141_232 _141_231))))
->>>>>>> bae9872c
+let unexpected_non_trivial_precondition_on_term : FStar_Tc_Env.env  ->  FStar_Absyn_Syntax.typ  ->  Prims.string = (fun env f -> (let _144_210 = (FStar_Tc_Normalize.formula_norm_to_string env f)
+in (FStar_Util.format1 "Term has an unexpected non-trivial pre-condition: %s" _144_210)))
+
+
+let expected_pure_expression = (fun e c -> (let _144_215 = (FStar_Absyn_Print.exp_to_string e)
+in (let _144_214 = (let _144_213 = (name_and_result c)
+in (FStar_All.pipe_left Prims.fst _144_213))
+in (FStar_Util.format2 "Expected a pure expression;\ngot an expression \"%s\" with effect \"%s\"" _144_215 _144_214))))
+
+
+let expected_ghost_expression = (fun e c -> (let _144_220 = (FStar_Absyn_Print.exp_to_string e)
+in (let _144_219 = (let _144_218 = (name_and_result c)
+in (FStar_All.pipe_left Prims.fst _144_218))
+in (FStar_Util.format2 "Expected a ghost expression;\ngot an expression \"%s\" with effect \"%s\"" _144_220 _144_219))))
+
+
+let expected_effect_1_got_effect_2 : FStar_Ident.lident  ->  FStar_Ident.lident  ->  Prims.string = (fun c1 c2 -> (let _144_226 = (FStar_Absyn_Print.sli c1)
+in (let _144_225 = (FStar_Absyn_Print.sli c2)
+in (FStar_Util.format2 "Expected a computation with effect %s; but it has effect %s\n" _144_226 _144_225))))
+
+
+let failed_to_prove_specification_of : FStar_Absyn_Syntax.lbname  ->  Prims.string Prims.list  ->  Prims.string = (fun l lbls -> (let _144_232 = (FStar_Absyn_Print.lbname_to_string l)
+in (let _144_231 = (FStar_All.pipe_right lbls (FStar_String.concat ", "))
+in (FStar_Util.format2 "Failed to prove specification of %s; assertions at [%s] may fail" _144_232 _144_231))))
 
 
 let failed_to_prove_specification : Prims.string Prims.list  ->  Prims.string = (fun lbls -> (match (lbls) with
 | [] -> begin
 "An unknown assertion in the term at this location was not provable"
 end
-<<<<<<< HEAD
-| _43_144 -> begin
-(let _140_235 = (FStar_All.pipe_right lbls (FStar_String.concat "\n\t"))
-in (FStar_Util.format1 "The following problems were found:\n\t%s" _140_235))
-=======
 | _44_144 -> begin
-(let _141_235 = (FStar_All.pipe_right lbls (FStar_String.concat "\n\t"))
-in (FStar_Util.format1 "The following problems were found:\n\t%s" _141_235))
->>>>>>> bae9872c
+(let _144_235 = (FStar_All.pipe_right lbls (FStar_String.concat "\n\t"))
+in (FStar_Util.format1 "The following problems were found:\n\t%s" _144_235))
 end))
 
 
 let top_level_effect : Prims.string = "Top-level let-bindings must be total; this term may have effects"
 
 
-<<<<<<< HEAD
-let cardinality_constraint_violated = (fun l a -> (let _140_239 = (FStar_Absyn_Print.sli l)
-in (let _140_238 = (FStar_Absyn_Print.strBvd a.FStar_Absyn_Syntax.v)
-in (FStar_Util.format2 "Constructor %s violates the cardinality of Type at parameter \'%s\'; type arguments are not allowed" _140_239 _140_238))))
-=======
-let cardinality_constraint_violated = (fun l a -> (let _141_239 = (FStar_Absyn_Print.sli l)
-in (let _141_238 = (FStar_Absyn_Print.strBvd a.FStar_Absyn_Syntax.v)
-in (FStar_Util.format2 "Constructor %s violates the cardinality of Type at parameter \'%s\'; type arguments are not allowed" _141_239 _141_238))))
->>>>>>> bae9872c
-
-
-
+let cardinality_constraint_violated = (fun l a -> (let _144_239 = (FStar_Absyn_Print.sli l)
+in (let _144_238 = (FStar_Absyn_Print.strBvd a.FStar_Absyn_Syntax.v)
+in (FStar_Util.format2 "Constructor %s violates the cardinality of Type at parameter \'%s\'; type arguments are not allowed" _144_239 _144_238))))
+
+
+
