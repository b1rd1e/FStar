
open Prims

let interleave : FStar_Parser_AST.decl Prims.list  ->  FStar_Parser_AST.decl Prims.list = (fun ds -> (

let rec head_id_of_pat = (fun p -> (match (p.FStar_Parser_AST.pat) with
| FStar_Parser_AST.PatName (l) -> begin
(l)::[]
end
| FStar_Parser_AST.PatVar (i, _55_9) -> begin
(let _144_5 = (FStar_Ident.lid_of_ids ((i)::[]))
in (_144_5)::[])
end
| FStar_Parser_AST.PatApp (p, _55_14) -> begin
(head_id_of_pat p)
end
| FStar_Parser_AST.PatAscribed (p, _55_19) -> begin
(head_id_of_pat p)
end
<<<<<<< HEAD
| _55_23 -> begin
[]
end))
in (

let id_eq_lid = (fun i l -> (i.FStar_Ident.idText = l.FStar_Ident.ident.FStar_Ident.idText))
in (

let lids_of_let = (fun defs -> (FStar_All.pipe_right defs (FStar_List.collect (fun _55_32 -> (match (_55_32) with
| (p, _55_31) -> begin
(head_id_of_pat p)
end)))))
in (

let prefix_until_let_with_id = (fun ds id -> (FStar_Util.prefix_until (fun d -> (match (d.FStar_Parser_AST.d) with
| FStar_Parser_AST.ToplevelLet (_55_38, _55_40, ps) -> begin
(let _144_18 = (lids_of_let ps)
in (FStar_All.pipe_right _144_18 (FStar_Util.for_some (id_eq_lid id))))
end
| FStar_Parser_AST.Tycon (_55_45, tys) -> begin
if (FStar_All.pipe_right tys (FStar_Util.for_some (fun _55_1 -> (match (_55_1) with
| FStar_Parser_AST.TyconAbbrev (id', _55_52, _55_54, _55_56) -> begin
(id.FStar_Ident.idText = id'.FStar_Ident.idText)
end
| _55_60 -> begin
=======
| FStar_Parser_AST.PatAscribed (p, _45_19) -> begin
(head_id_of_pat p)
end
| _45_23 -> begin
[]
end))
in (
# 103 "FStar.Parser.Interleave.fst"
let id_eq_lid = (fun i l -> (i.FStar_Ident.idText = l.FStar_Ident.ident.FStar_Ident.idText))
in (
# 105 "FStar.Parser.Interleave.fst"
let lids_of_let = (fun defs -> (FStar_All.pipe_right defs (FStar_List.collect (fun _45_32 -> (match (_45_32) with
| (p, _45_31) -> begin
(head_id_of_pat p)
end)))))
in (
# 107 "FStar.Parser.Interleave.fst"
let prefix_until_let_with_id = (fun ds id -> (FStar_Util.prefix_until (fun d -> (match (d.FStar_Parser_AST.d) with
| FStar_Parser_AST.ToplevelLet (_45_38, _45_40, ps) -> begin
(let _124_18 = (lids_of_let ps)
in (FStar_All.pipe_right _124_18 (FStar_Util.for_some (id_eq_lid id))))
end
| FStar_Parser_AST.Tycon (_45_45, tys) -> begin
if (FStar_All.pipe_right tys (FStar_Util.for_some (fun _45_1 -> (match (_45_1) with
| FStar_Parser_AST.TyconAbbrev (id', _45_52, _45_54, _45_56) -> begin
(id.FStar_Ident.idText = id'.FStar_Ident.idText)
end
| _45_60 -> begin
>>>>>>> 4813d57e
false
end)))) then begin
(let _144_23 = (let _144_22 = (let _144_21 = (let _144_20 = (FStar_Range.string_of_range id.FStar_Ident.idRange)
in (FStar_Util.format1 "\'type\' abbreviation cannot be given a corresponding \'val\' declaration (%s)" _144_20))
in (_144_21, d.FStar_Parser_AST.drange))
in FStar_Syntax_Syntax.Error (_144_22))
in (Prims.raise _144_23))
end else begin
false
end
end
<<<<<<< HEAD
| _55_62 -> begin
false
end)) ds))
in (

=======
| _45_62 -> begin
false
end)) ds))
in (
# 119 "FStar.Parser.Interleave.fst"
>>>>>>> 4813d57e
let rec aux = (fun out ds -> (match (ds) with
| [] -> begin
(FStar_All.pipe_right (FStar_List.rev out) FStar_List.flatten)
end
| d::ds -> begin
(match (d.FStar_Parser_AST.d) with
| FStar_Parser_AST.Val (qs, x, t) -> begin
(
<<<<<<< HEAD

=======
# 125 "FStar.Parser.Interleave.fst"
>>>>>>> 4813d57e
let lopt = (prefix_until_let_with_id ds x)
in (match (lopt) with
| None -> begin
if (FStar_All.pipe_right qs (FStar_List.contains FStar_Parser_AST.Assumption)) then begin
(aux (((d)::[])::out) ds)
end else begin
(Prims.raise (FStar_Syntax_Syntax.Error (((Prims.strcat "No definition found for " x.FStar_Ident.idText), d.FStar_Parser_AST.drange))))
end
end
| Some (prefix, let_x, suffix) -> begin
if (FStar_All.pipe_right qs (FStar_List.contains FStar_Parser_AST.Assumption)) then begin
(let _144_31 = (let _144_30 = (let _144_29 = (let _144_28 = (FStar_Range.string_of_range let_x.FStar_Parser_AST.drange)
in (FStar_Util.format2 "Assumed declaration %s is defined at %s" x.FStar_Ident.idText _144_28))
in (_144_29, d.FStar_Parser_AST.drange))
in FStar_Syntax_Syntax.Error (_144_30))
in (Prims.raise _144_31))
end else begin
(match (let_x.FStar_Parser_AST.d) with
<<<<<<< HEAD
| FStar_Parser_AST.ToplevelLet (_55_83, _55_85, defs) -> begin
(

let prefix = (d)::prefix
in (

let def_lids = (lids_of_let defs)
in (

let popt = (FStar_All.pipe_right prefix (FStar_Util.prefix_until (fun d -> (match (d.FStar_Parser_AST.d) with
| FStar_Parser_AST.Val (_55_93, y, _55_96) -> begin
(not ((FStar_All.pipe_right def_lids (FStar_Util.for_some (id_eq_lid y)))))
end
| _55_100 -> begin
true
end))))
in (

let _55_142 = (match (popt) with
=======
| FStar_Parser_AST.ToplevelLet (_45_83, _45_85, defs) -> begin
(
# 139 "FStar.Parser.Interleave.fst"
let prefix = (d)::prefix
in (
# 140 "FStar.Parser.Interleave.fst"
let def_lids = (lids_of_let defs)
in (
# 141 "FStar.Parser.Interleave.fst"
let popt = (FStar_All.pipe_right prefix (FStar_Util.prefix_until (fun d -> (match (d.FStar_Parser_AST.d) with
| FStar_Parser_AST.Val (_45_93, y, _45_96) -> begin
(not ((FStar_All.pipe_right def_lids (FStar_Util.for_some (id_eq_lid y)))))
end
| _45_100 -> begin
true
end))))
in (
# 148 "FStar.Parser.Interleave.fst"
let _45_142 = (match (popt) with
>>>>>>> 4813d57e
| None -> begin
((FStar_List.append prefix ((let_x)::[])), suffix)
end
| Some (vals_for_defs, first_non_val_or_unrelated_val, rest) -> begin
(
<<<<<<< HEAD

let rest = (first_non_val_or_unrelated_val)::rest
in (

let rec hoist_rest = (fun _55_112 val_ids rest -> (match (_55_112) with
=======
# 153 "FStar.Parser.Interleave.fst"
let rest = (first_non_val_or_unrelated_val)::rest
in (
# 154 "FStar.Parser.Interleave.fst"
let rec hoist_rest = (fun _45_112 val_ids rest -> (match (_45_112) with
>>>>>>> 4813d57e
| (hoisted, remaining) -> begin
(match (rest) with
| [] -> begin
((FStar_List.rev hoisted), (FStar_List.rev remaining))
end
| hd::tl -> begin
(match (hd.FStar_Parser_AST.d) with
<<<<<<< HEAD
| FStar_Parser_AST.Val (_55_120, x, _55_123) -> begin
(hoist_rest (hoisted, (hd)::remaining) ((x)::val_ids) tl)
end
| FStar_Parser_AST.ToplevelLet (_55_127, _55_129, defs) -> begin
(

let def_lids' = (lids_of_let defs)
in if (FStar_All.pipe_right val_ids (FStar_Util.for_some (fun x -> (FStar_All.pipe_right def_lids' (FStar_Util.for_some (id_eq_lid x)))))) then begin
(let _144_46 = (let _144_45 = (let _144_44 = (let _144_43 = (let _144_40 = (FStar_All.pipe_right def_lids FStar_List.hd)
in (FStar_All.pipe_right _144_40 FStar_Syntax_Print.lid_to_string))
in (let _144_42 = (let _144_41 = (FStar_All.pipe_right def_lids' FStar_List.hd)
in (FStar_All.pipe_right _144_41 FStar_Syntax_Print.lid_to_string))
in (FStar_Util.format2 "The definition for \'%s\' is out of order with \'%s\'" _144_43 _144_42)))
in (_144_44, let_x.FStar_Parser_AST.drange))
in FStar_Syntax_Syntax.Error (_144_45))
in (Prims.raise _144_46))
=======
| FStar_Parser_AST.Val (_45_120, x, _45_123) -> begin
(hoist_rest (hoisted, (hd)::remaining) ((x)::val_ids) tl)
end
| FStar_Parser_AST.ToplevelLet (_45_127, _45_129, defs) -> begin
(
# 160 "FStar.Parser.Interleave.fst"
let def_lids' = (lids_of_let defs)
in if (FStar_All.pipe_right val_ids (FStar_Util.for_some (fun x -> (FStar_All.pipe_right def_lids' (FStar_Util.for_some (id_eq_lid x)))))) then begin
(let _124_46 = (let _124_45 = (let _124_44 = (let _124_43 = (let _124_40 = (FStar_All.pipe_right def_lids FStar_List.hd)
in (FStar_All.pipe_right _124_40 FStar_Syntax_Print.lid_to_string))
in (let _124_42 = (let _124_41 = (FStar_All.pipe_right def_lids' FStar_List.hd)
in (FStar_All.pipe_right _124_41 FStar_Syntax_Print.lid_to_string))
in (FStar_Util.format2 "The definition for \'%s\' is out of order with \'%s\'" _124_43 _124_42)))
in (_124_44, let_x.FStar_Parser_AST.drange))
in FStar_Syntax_Syntax.Error (_124_45))
in (Prims.raise _124_46))
>>>>>>> 4813d57e
end else begin
(hoist_rest ((hd)::hoisted, remaining) val_ids tl)
end)
end
<<<<<<< HEAD
| _55_136 -> begin
=======
| _45_136 -> begin
>>>>>>> 4813d57e
(hoist_rest ((hd)::hoisted, remaining) val_ids tl)
end)
end)
end))
in (
<<<<<<< HEAD

let _55_139 = (hoist_rest ([], []) [] rest)
in (match (_55_139) with
=======
# 171 "FStar.Parser.Interleave.fst"
let _45_139 = (hoist_rest ([], []) [] rest)
in (match (_45_139) with
>>>>>>> 4813d57e
| (hoisted, remaining) -> begin
((FStar_List.append (FStar_List.append vals_for_defs hoisted) ((let_x)::[])), (FStar_List.append remaining suffix))
end))))
end)
<<<<<<< HEAD
in (match (_55_142) with
=======
in (match (_45_142) with
>>>>>>> 4813d57e
| (hoist, suffix) -> begin
(aux ((hoist)::out) suffix)
end)))))
end
<<<<<<< HEAD
| _55_144 -> begin
=======
| _45_144 -> begin
>>>>>>> 4813d57e
(FStar_All.failwith "Impossible")
end)
end
end))
end
<<<<<<< HEAD
| FStar_Parser_AST.ToplevelLet (_55_146, _55_148, defs) -> begin
(

let def_lids = (lids_of_let defs)
in (

let val_for_defs = (FStar_Util.find_map ds (fun d -> (match (d.FStar_Parser_AST.d) with
| FStar_Parser_AST.Val (_55_155, x, _55_158) when (FStar_All.pipe_right def_lids (FStar_Util.for_some (id_eq_lid x))) -> begin
Some ((x, d.FStar_Parser_AST.drange))
end
| _55_162 -> begin
=======
| FStar_Parser_AST.ToplevelLet (_45_146, _45_148, defs) -> begin
(
# 181 "FStar.Parser.Interleave.fst"
let def_lids = (lids_of_let defs)
in (
# 182 "FStar.Parser.Interleave.fst"
let val_for_defs = (FStar_Util.find_map ds (fun d -> (match (d.FStar_Parser_AST.d) with
| FStar_Parser_AST.Val (_45_155, x, _45_158) when (FStar_All.pipe_right def_lids (FStar_Util.for_some (id_eq_lid x))) -> begin
Some ((x, d.FStar_Parser_AST.drange))
end
| _45_162 -> begin
>>>>>>> 4813d57e
None
end)))
in (match (val_for_defs) with
| Some (x, r) -> begin
<<<<<<< HEAD
(let _144_51 = (let _144_50 = (let _144_49 = (let _144_48 = (FStar_Range.string_of_range r)
in (FStar_Util.format2 "Definition of %s precedes its declaration at %s" x.FStar_Ident.idText _144_48))
in (_144_49, d.FStar_Parser_AST.drange))
in FStar_Syntax_Syntax.Error (_144_50))
in (Prims.raise _144_51))
=======
(let _124_51 = (let _124_50 = (let _124_49 = (let _124_48 = (FStar_Range.string_of_range r)
in (FStar_Util.format2 "Definition of %s precedes its declaration at %s" x.FStar_Ident.idText _124_48))
in (_124_49, d.FStar_Parser_AST.drange))
in FStar_Syntax_Syntax.Error (_124_50))
in (Prims.raise _124_51))
>>>>>>> 4813d57e
end
| None -> begin
(aux (((d)::[])::out) ds)
end)))
end
<<<<<<< HEAD
| _55_170 -> begin
=======
| _45_170 -> begin
>>>>>>> 4813d57e
(aux (((d)::[])::out) ds)
end)
end))
in (aux [] ds)))))))

<<<<<<< HEAD

let interleave_modul : FStar_Parser_AST.modul  ->  FStar_Parser_AST.modul = (fun m -> (match (m) with
| FStar_Parser_AST.Module (l, ds) -> begin
(let _144_55 = (let _144_54 = (interleave ds)
in (l, _144_54))
in FStar_Parser_AST.Module (_144_55))
end
| _55_177 -> begin
=======
# 196 "FStar.Parser.Interleave.fst"
let interleave_modul : FStar_Parser_AST.modul  ->  FStar_Parser_AST.modul = (fun m -> (match (m) with
| FStar_Parser_AST.Module (l, ds) -> begin
(let _124_55 = (let _124_54 = (interleave ds)
in (l, _124_54))
in FStar_Parser_AST.Module (_124_55))
end
| _45_177 -> begin
>>>>>>> 4813d57e
m
end))



<|MERGE_RESOLUTION|>--- conflicted
+++ resolved
@@ -1,49 +1,19 @@
 
 open Prims
-
+# 94 "FStar.Parser.Interleave.fst"
 let interleave : FStar_Parser_AST.decl Prims.list  ->  FStar_Parser_AST.decl Prims.list = (fun ds -> (
-
+# 95 "FStar.Parser.Interleave.fst"
 let rec head_id_of_pat = (fun p -> (match (p.FStar_Parser_AST.pat) with
 | FStar_Parser_AST.PatName (l) -> begin
 (l)::[]
 end
-| FStar_Parser_AST.PatVar (i, _55_9) -> begin
-(let _144_5 = (FStar_Ident.lid_of_ids ((i)::[]))
-in (_144_5)::[])
-end
-| FStar_Parser_AST.PatApp (p, _55_14) -> begin
+| FStar_Parser_AST.PatVar (i, _45_9) -> begin
+(let _124_5 = (FStar_Ident.lid_of_ids ((i)::[]))
+in (_124_5)::[])
+end
+| FStar_Parser_AST.PatApp (p, _45_14) -> begin
 (head_id_of_pat p)
 end
-| FStar_Parser_AST.PatAscribed (p, _55_19) -> begin
-(head_id_of_pat p)
-end
-<<<<<<< HEAD
-| _55_23 -> begin
-[]
-end))
-in (
-
-let id_eq_lid = (fun i l -> (i.FStar_Ident.idText = l.FStar_Ident.ident.FStar_Ident.idText))
-in (
-
-let lids_of_let = (fun defs -> (FStar_All.pipe_right defs (FStar_List.collect (fun _55_32 -> (match (_55_32) with
-| (p, _55_31) -> begin
-(head_id_of_pat p)
-end)))))
-in (
-
-let prefix_until_let_with_id = (fun ds id -> (FStar_Util.prefix_until (fun d -> (match (d.FStar_Parser_AST.d) with
-| FStar_Parser_AST.ToplevelLet (_55_38, _55_40, ps) -> begin
-(let _144_18 = (lids_of_let ps)
-in (FStar_All.pipe_right _144_18 (FStar_Util.for_some (id_eq_lid id))))
-end
-| FStar_Parser_AST.Tycon (_55_45, tys) -> begin
-if (FStar_All.pipe_right tys (FStar_Util.for_some (fun _55_1 -> (match (_55_1) with
-| FStar_Parser_AST.TyconAbbrev (id', _55_52, _55_54, _55_56) -> begin
-(id.FStar_Ident.idText = id'.FStar_Ident.idText)
-end
-| _55_60 -> begin
-=======
 | FStar_Parser_AST.PatAscribed (p, _45_19) -> begin
 (head_id_of_pat p)
 end
@@ -72,31 +42,22 @@
 (id.FStar_Ident.idText = id'.FStar_Ident.idText)
 end
 | _45_60 -> begin
->>>>>>> 4813d57e
 false
 end)))) then begin
-(let _144_23 = (let _144_22 = (let _144_21 = (let _144_20 = (FStar_Range.string_of_range id.FStar_Ident.idRange)
-in (FStar_Util.format1 "\'type\' abbreviation cannot be given a corresponding \'val\' declaration (%s)" _144_20))
-in (_144_21, d.FStar_Parser_AST.drange))
-in FStar_Syntax_Syntax.Error (_144_22))
-in (Prims.raise _144_23))
+(let _124_23 = (let _124_22 = (let _124_21 = (let _124_20 = (FStar_Range.string_of_range id.FStar_Ident.idRange)
+in (FStar_Util.format1 "\'type\' abbreviation cannot be given a corresponding \'val\' declaration (%s)" _124_20))
+in (_124_21, d.FStar_Parser_AST.drange))
+in FStar_Syntax_Syntax.Error (_124_22))
+in (Prims.raise _124_23))
 end else begin
 false
 end
 end
-<<<<<<< HEAD
-| _55_62 -> begin
-false
-end)) ds))
-in (
-
-=======
 | _45_62 -> begin
 false
 end)) ds))
 in (
 # 119 "FStar.Parser.Interleave.fst"
->>>>>>> 4813d57e
 let rec aux = (fun out ds -> (match (ds) with
 | [] -> begin
 (FStar_All.pipe_right (FStar_List.rev out) FStar_List.flatten)
@@ -105,11 +66,7 @@
 (match (d.FStar_Parser_AST.d) with
 | FStar_Parser_AST.Val (qs, x, t) -> begin
 (
-<<<<<<< HEAD
-
-=======
 # 125 "FStar.Parser.Interleave.fst"
->>>>>>> 4813d57e
 let lopt = (prefix_until_let_with_id ds x)
 in (match (lopt) with
 | None -> begin
@@ -121,34 +78,13 @@
 end
 | Some (prefix, let_x, suffix) -> begin
 if (FStar_All.pipe_right qs (FStar_List.contains FStar_Parser_AST.Assumption)) then begin
-(let _144_31 = (let _144_30 = (let _144_29 = (let _144_28 = (FStar_Range.string_of_range let_x.FStar_Parser_AST.drange)
-in (FStar_Util.format2 "Assumed declaration %s is defined at %s" x.FStar_Ident.idText _144_28))
-in (_144_29, d.FStar_Parser_AST.drange))
-in FStar_Syntax_Syntax.Error (_144_30))
-in (Prims.raise _144_31))
+(let _124_31 = (let _124_30 = (let _124_29 = (let _124_28 = (FStar_Range.string_of_range let_x.FStar_Parser_AST.drange)
+in (FStar_Util.format2 "Assumed declaration %s is defined at %s" x.FStar_Ident.idText _124_28))
+in (_124_29, d.FStar_Parser_AST.drange))
+in FStar_Syntax_Syntax.Error (_124_30))
+in (Prims.raise _124_31))
 end else begin
 (match (let_x.FStar_Parser_AST.d) with
-<<<<<<< HEAD
-| FStar_Parser_AST.ToplevelLet (_55_83, _55_85, defs) -> begin
-(
-
-let prefix = (d)::prefix
-in (
-
-let def_lids = (lids_of_let defs)
-in (
-
-let popt = (FStar_All.pipe_right prefix (FStar_Util.prefix_until (fun d -> (match (d.FStar_Parser_AST.d) with
-| FStar_Parser_AST.Val (_55_93, y, _55_96) -> begin
-(not ((FStar_All.pipe_right def_lids (FStar_Util.for_some (id_eq_lid y)))))
-end
-| _55_100 -> begin
-true
-end))))
-in (
-
-let _55_142 = (match (popt) with
-=======
 | FStar_Parser_AST.ToplevelLet (_45_83, _45_85, defs) -> begin
 (
 # 139 "FStar.Parser.Interleave.fst"
@@ -168,25 +104,16 @@
 in (
 # 148 "FStar.Parser.Interleave.fst"
 let _45_142 = (match (popt) with
->>>>>>> 4813d57e
 | None -> begin
 ((FStar_List.append prefix ((let_x)::[])), suffix)
 end
 | Some (vals_for_defs, first_non_val_or_unrelated_val, rest) -> begin
 (
-<<<<<<< HEAD
-
-let rest = (first_non_val_or_unrelated_val)::rest
-in (
-
-let rec hoist_rest = (fun _55_112 val_ids rest -> (match (_55_112) with
-=======
 # 153 "FStar.Parser.Interleave.fst"
 let rest = (first_non_val_or_unrelated_val)::rest
 in (
 # 154 "FStar.Parser.Interleave.fst"
 let rec hoist_rest = (fun _45_112 val_ids rest -> (match (_45_112) with
->>>>>>> 4813d57e
 | (hoisted, remaining) -> begin
 (match (rest) with
 | [] -> begin
@@ -194,24 +121,6 @@
 end
 | hd::tl -> begin
 (match (hd.FStar_Parser_AST.d) with
-<<<<<<< HEAD
-| FStar_Parser_AST.Val (_55_120, x, _55_123) -> begin
-(hoist_rest (hoisted, (hd)::remaining) ((x)::val_ids) tl)
-end
-| FStar_Parser_AST.ToplevelLet (_55_127, _55_129, defs) -> begin
-(
-
-let def_lids' = (lids_of_let defs)
-in if (FStar_All.pipe_right val_ids (FStar_Util.for_some (fun x -> (FStar_All.pipe_right def_lids' (FStar_Util.for_some (id_eq_lid x)))))) then begin
-(let _144_46 = (let _144_45 = (let _144_44 = (let _144_43 = (let _144_40 = (FStar_All.pipe_right def_lids FStar_List.hd)
-in (FStar_All.pipe_right _144_40 FStar_Syntax_Print.lid_to_string))
-in (let _144_42 = (let _144_41 = (FStar_All.pipe_right def_lids' FStar_List.hd)
-in (FStar_All.pipe_right _144_41 FStar_Syntax_Print.lid_to_string))
-in (FStar_Util.format2 "The definition for \'%s\' is out of order with \'%s\'" _144_43 _144_42)))
-in (_144_44, let_x.FStar_Parser_AST.drange))
-in FStar_Syntax_Syntax.Error (_144_45))
-in (Prims.raise _144_46))
-=======
 | FStar_Parser_AST.Val (_45_120, x, _45_123) -> begin
 (hoist_rest (hoisted, (hd)::remaining) ((x)::val_ids) tl)
 end
@@ -228,66 +137,34 @@
 in (_124_44, let_x.FStar_Parser_AST.drange))
 in FStar_Syntax_Syntax.Error (_124_45))
 in (Prims.raise _124_46))
->>>>>>> 4813d57e
 end else begin
 (hoist_rest ((hd)::hoisted, remaining) val_ids tl)
 end)
 end
-<<<<<<< HEAD
-| _55_136 -> begin
-=======
 | _45_136 -> begin
->>>>>>> 4813d57e
 (hoist_rest ((hd)::hoisted, remaining) val_ids tl)
 end)
 end)
 end))
 in (
-<<<<<<< HEAD
-
-let _55_139 = (hoist_rest ([], []) [] rest)
-in (match (_55_139) with
-=======
 # 171 "FStar.Parser.Interleave.fst"
 let _45_139 = (hoist_rest ([], []) [] rest)
 in (match (_45_139) with
->>>>>>> 4813d57e
 | (hoisted, remaining) -> begin
 ((FStar_List.append (FStar_List.append vals_for_defs hoisted) ((let_x)::[])), (FStar_List.append remaining suffix))
 end))))
 end)
-<<<<<<< HEAD
-in (match (_55_142) with
-=======
 in (match (_45_142) with
->>>>>>> 4813d57e
 | (hoist, suffix) -> begin
 (aux ((hoist)::out) suffix)
 end)))))
 end
-<<<<<<< HEAD
-| _55_144 -> begin
-=======
 | _45_144 -> begin
->>>>>>> 4813d57e
 (FStar_All.failwith "Impossible")
 end)
 end
 end))
 end
-<<<<<<< HEAD
-| FStar_Parser_AST.ToplevelLet (_55_146, _55_148, defs) -> begin
-(
-
-let def_lids = (lids_of_let defs)
-in (
-
-let val_for_defs = (FStar_Util.find_map ds (fun d -> (match (d.FStar_Parser_AST.d) with
-| FStar_Parser_AST.Val (_55_155, x, _55_158) when (FStar_All.pipe_right def_lids (FStar_Util.for_some (id_eq_lid x))) -> begin
-Some ((x, d.FStar_Parser_AST.drange))
-end
-| _55_162 -> begin
-=======
 | FStar_Parser_AST.ToplevelLet (_45_146, _45_148, defs) -> begin
 (
 # 181 "FStar.Parser.Interleave.fst"
@@ -299,49 +176,26 @@
 Some ((x, d.FStar_Parser_AST.drange))
 end
 | _45_162 -> begin
->>>>>>> 4813d57e
 None
 end)))
 in (match (val_for_defs) with
 | Some (x, r) -> begin
-<<<<<<< HEAD
-(let _144_51 = (let _144_50 = (let _144_49 = (let _144_48 = (FStar_Range.string_of_range r)
-in (FStar_Util.format2 "Definition of %s precedes its declaration at %s" x.FStar_Ident.idText _144_48))
-in (_144_49, d.FStar_Parser_AST.drange))
-in FStar_Syntax_Syntax.Error (_144_50))
-in (Prims.raise _144_51))
-=======
 (let _124_51 = (let _124_50 = (let _124_49 = (let _124_48 = (FStar_Range.string_of_range r)
 in (FStar_Util.format2 "Definition of %s precedes its declaration at %s" x.FStar_Ident.idText _124_48))
 in (_124_49, d.FStar_Parser_AST.drange))
 in FStar_Syntax_Syntax.Error (_124_50))
 in (Prims.raise _124_51))
->>>>>>> 4813d57e
 end
 | None -> begin
 (aux (((d)::[])::out) ds)
 end)))
 end
-<<<<<<< HEAD
-| _55_170 -> begin
-=======
 | _45_170 -> begin
->>>>>>> 4813d57e
 (aux (((d)::[])::out) ds)
 end)
 end))
 in (aux [] ds)))))))
 
-<<<<<<< HEAD
-
-let interleave_modul : FStar_Parser_AST.modul  ->  FStar_Parser_AST.modul = (fun m -> (match (m) with
-| FStar_Parser_AST.Module (l, ds) -> begin
-(let _144_55 = (let _144_54 = (interleave ds)
-in (l, _144_54))
-in FStar_Parser_AST.Module (_144_55))
-end
-| _55_177 -> begin
-=======
 # 196 "FStar.Parser.Interleave.fst"
 let interleave_modul : FStar_Parser_AST.modul  ->  FStar_Parser_AST.modul = (fun m -> (match (m) with
 | FStar_Parser_AST.Module (l, ds) -> begin
@@ -350,7 +204,6 @@
 in FStar_Parser_AST.Module (_124_55))
 end
 | _45_177 -> begin
->>>>>>> 4813d57e
 m
 end))
 
