--- conflicted
+++ resolved
@@ -28,19 +28,6 @@
 in (
 
 let is_let = (fun x d -> (match (d.FStar_Parser_AST.d) with
-<<<<<<< HEAD
-| FStar_Parser_AST.TopLevelLet (_65_36, defs) -> begin
-(let _165_22 = (FStar_Parser_AST.lids_of_let defs)
-in (FStar_All.pipe_right _165_22 (FStar_Util.for_some (id_eq_lid x))))
-end
-| FStar_Parser_AST.Tycon (_65_41, tys) -> begin
-(let _165_25 = (FStar_All.pipe_right tys (FStar_List.map (fun _65_48 -> (match (_65_48) with
-| (x, _65_47) -> begin
-x
-end))))
-in (FStar_All.pipe_right _165_25 (FStar_Util.for_some (fun _65_1 -> (match (_65_1) with
-| FStar_Parser_AST.TyconAbbrev (id', _65_52, _65_54, _65_56) -> begin
-=======
 | FStar_Parser_AST.TopLevelLet (uu____70, defs) -> begin
 (let _0_879 = (FStar_Parser_AST.lids_of_let defs)
 in (FStar_All.pipe_right _0_879 (FStar_Util.for_some (id_eq_lid x))))
@@ -52,7 +39,6 @@
 end))))
 in (FStar_All.pipe_right _0_880 (FStar_Util.for_some (fun uu___140_106 -> (match (uu___140_106) with
 | FStar_Parser_AST.TyconAbbrev (id', uu____108, uu____109, uu____110) -> begin
->>>>>>> 1915064d
 (x.FStar_Ident.idText = id'.FStar_Ident.idText)
 end
 | uu____115 -> begin
@@ -99,13 +85,8 @@
 
 let rec aux = (fun out iface impl -> (match (iface) with
 | [] -> begin
-<<<<<<< HEAD
-(let _165_36 = (FStar_All.pipe_right (FStar_List.rev out) FStar_List.flatten)
-in (FStar_List.append _165_36 impl))
-=======
 (let _0_881 = (FStar_All.pipe_right (FStar_List.rev out) FStar_List.flatten)
 in (FStar_List.append _0_881 impl))
->>>>>>> 1915064d
 end
 | (d)::ds -> begin
 (match (d.FStar_Parser_AST.d) with
@@ -126,28 +107,6 @@
 | None -> begin
 ()
 end
-<<<<<<< HEAD
-| Some ({FStar_Parser_AST.d = FStar_Parser_AST.Val (_65_102); FStar_Parser_AST.drange = r; FStar_Parser_AST.doc = _65_99; FStar_Parser_AST.quals = _65_97; FStar_Parser_AST.attrs = _65_95}) -> begin
-(let _165_42 = (let _165_41 = (let _165_40 = (let _165_39 = (FStar_Parser_AST.decl_to_string d)
-in (FStar_Util.format1 "%s is repeated in the implementation" _165_39))
-in ((_165_40), (r)))
-in FStar_Syntax_Syntax.Error (_165_41))
-in (Prims.raise _165_42))
-end
-| Some (i) -> begin
-(let _165_46 = (let _165_45 = (let _165_44 = (let _165_43 = (FStar_Parser_AST.decl_to_string d)
-in (FStar_Util.format1 "%s in the interface is implemented with a \'type\'" _165_43))
-in ((_165_44), (i.FStar_Parser_AST.drange)))
-in FStar_Syntax_Syntax.Error (_165_45))
-in (Prims.raise _165_46))
-end)
-in (match ((prefix_until_let x iface)) with
-| Some (_65_111) -> begin
-(let _165_49 = (let _165_48 = (let _165_47 = (FStar_Util.format2 "\'val %s\' and \'let %s\' cannot both be provided in an interface" x.FStar_Ident.idText x.FStar_Ident.idText)
-in ((_165_47), (d.FStar_Parser_AST.drange)))
-in FStar_Syntax_Syntax.Error (_165_48))
-in (Prims.raise _165_49))
-=======
 | Some ({FStar_Parser_AST.d = FStar_Parser_AST.Val (uu____277); FStar_Parser_AST.drange = r; FStar_Parser_AST.doc = uu____279; FStar_Parser_AST.quals = uu____280; FStar_Parser_AST.attrs = uu____281}) -> begin
 (Prims.raise (FStar_Errors.Error ((let _0_883 = (let _0_882 = (FStar_Parser_AST.decl_to_string d)
 in (FStar_Util.format1 "%s is repeated in the implementation" _0_882))
@@ -165,7 +124,6 @@
 | Some (uu____294) -> begin
 (Prims.raise (FStar_Errors.Error ((let _0_886 = (FStar_Util.format2 "\'val %s\' and \'let %s\' cannot both be provided in an interface" x.FStar_Ident.idText x.FStar_Ident.idText)
 in ((_0_886), (d.FStar_Parser_AST.drange))))))
->>>>>>> 1915064d
 end
 | None -> begin
 (
@@ -185,15 +143,6 @@
 end))
 end
 | Some (prefix, let_x, rest_impl) -> begin
-<<<<<<< HEAD
-if (FStar_All.pipe_right d.FStar_Parser_AST.quals (FStar_List.contains FStar_Parser_AST.Assumption)) then begin
-(let _165_53 = (let _165_52 = (let _165_51 = (let _165_50 = (FStar_Range.string_of_range let_x.FStar_Parser_AST.drange)
-in (FStar_Util.format2 "Assumed declaration %s is defined at %s" x.FStar_Ident.idText _165_50))
-in ((_165_51), (d.FStar_Parser_AST.drange)))
-in FStar_Syntax_Syntax.Error (_165_52))
-in (Prims.raise _165_53))
-end else begin
-=======
 (
 
 let uu____341 = (FStar_All.pipe_right d.FStar_Parser_AST.quals (FStar_List.contains FStar_Parser_AST.Assumption))
@@ -204,7 +153,6 @@
 in ((_0_888), (d.FStar_Parser_AST.drange))))))
 end
 | uu____344 -> begin
->>>>>>> 1915064d
 (
 
 let remaining_iface_vals = (FStar_All.pipe_right ds (FStar_List.collect (fun d -> (match (d.FStar_Parser_AST.d) with
@@ -219,23 +167,12 @@
 let uu____354 = (FStar_All.pipe_right prefix (FStar_List.tryFind (fun d -> (FStar_All.pipe_right remaining_iface_vals (FStar_Util.for_some (fun x -> (is_let x d)))))))
 in (match (uu____354) with
 | Some (d) -> begin
-<<<<<<< HEAD
-(let _165_61 = (let _165_60 = (let _165_59 = (let _165_58 = (FStar_Parser_AST.decl_to_string d)
-in (let _165_57 = (FStar_Parser_AST.decl_to_string let_x)
-in (FStar_Util.format2 "%s is out of order with %s" _165_58 _165_57)))
-in ((_165_59), (d.FStar_Parser_AST.drange)))
-in FStar_Syntax_Syntax.Error (_165_60))
-in (Prims.raise _165_61))
-end
-| _65_135 -> begin
-=======
 (Prims.raise (FStar_Errors.Error ((let _0_891 = (let _0_890 = (FStar_Parser_AST.decl_to_string d)
 in (let _0_889 = (FStar_Parser_AST.decl_to_string let_x)
 in (FStar_Util.format2 "%s is out of order with %s" _0_890 _0_889)))
 in ((_0_891), (d.FStar_Parser_AST.drange))))))
 end
 | uu____364 -> begin
->>>>>>> 1915064d
 (match (let_x.FStar_Parser_AST.d) with
 | FStar_Parser_AST.TopLevelLet (uu____367, defs) -> begin
 (
