open Prims
let interleave :
  FStar_Parser_AST.decl Prims.list ->
    FStar_Parser_AST.decl Prims.list -> FStar_Parser_AST.decl Prims.list
  =
  fun iface  ->
    fun impl  ->
      let id_eq_lid i l =
        i.FStar_Ident.idText = (l.FStar_Ident.ident).FStar_Ident.idText  in
      let is_val x d =
        match d.FStar_Parser_AST.d with
        | FStar_Parser_AST.Val (y,uu____28) ->
            x.FStar_Ident.idText = y.FStar_Ident.idText
        | uu____29 -> false  in
      let is_type x d =
        match d.FStar_Parser_AST.d with
        | FStar_Parser_AST.Tycon (uu____37,tys) ->
            FStar_All.pipe_right tys
              (FStar_Util.for_some
                 (fun uu____54  ->
                    match uu____54 with
                    | (t,uu____59) ->
                        (FStar_Parser_AST.id_of_tycon t) =
                          x.FStar_Ident.idText))
        | uu____62 -> false  in
      let is_let x d =
        match d.FStar_Parser_AST.d with
        | FStar_Parser_AST.TopLevelLet (uu____70,defs) ->
<<<<<<< HEAD
            let _0_324 = FStar_Parser_AST.lids_of_let defs in
=======
            let _0_324 = FStar_Parser_AST.lids_of_let defs  in
>>>>>>> 3e2e4220
            FStar_All.pipe_right _0_324 (FStar_Util.for_some (id_eq_lid x))
        | FStar_Parser_AST.Tycon (uu____79,tys) ->
            let _0_325 =
              FStar_All.pipe_right tys
                (FStar_List.map
<<<<<<< HEAD
                   (fun uu____98  -> match uu____98 with | (x,uu____103) -> x)) in
=======
                   (fun uu____98  -> match uu____98 with | (x,uu____103) -> x))
               in
>>>>>>> 3e2e4220
            FStar_All.pipe_right _0_325
              (FStar_Util.for_some
                 (fun uu___127_106  ->
                    match uu___127_106 with
                    | FStar_Parser_AST.TyconAbbrev
                        (id',uu____108,uu____109,uu____110) ->
                        x.FStar_Ident.idText = id'.FStar_Ident.idText
                    | uu____115 -> false))
<<<<<<< HEAD
        | uu____116 -> false in
=======
        | uu____116 -> false  in
>>>>>>> 3e2e4220
      let prefix_until_let x ds =
        FStar_All.pipe_right ds (FStar_Util.prefix_until (is_let x))  in
      let aux_ml iface impl =
        let rec interleave_vals vals impl =
          match vals with
          | [] -> impl
          | { FStar_Parser_AST.d = FStar_Parser_AST.Val (x,uu____166);
              FStar_Parser_AST.drange = uu____167;
              FStar_Parser_AST.doc = uu____168;
              FStar_Parser_AST.quals = uu____169;
              FStar_Parser_AST.attrs = uu____170;_}::remaining_vals ->
<<<<<<< HEAD
              let d = FStar_List.hd vals in
              let lopt = prefix_until_let x impl in
=======
              let d = FStar_List.hd vals  in
              let lopt = prefix_until_let x impl  in
>>>>>>> 3e2e4220
              (match lopt with
               | None  ->
                   Prims.raise
                     (FStar_Errors.Error
                        ((Prims.strcat "No definition found for "
                            x.FStar_Ident.idText),
                          (d.FStar_Parser_AST.drange)))
               | Some (prefix,let_x,rest_impl) ->
                   let impl =
                     FStar_List.append prefix
                       (FStar_List.append [d; let_x] rest_impl)
                      in
                   interleave_vals remaining_vals impl)
<<<<<<< HEAD
          | uu____203::remaining_vals -> interleave_vals remaining_vals impl in
        interleave_vals iface impl in
=======
          | uu____203::remaining_vals -> interleave_vals remaining_vals impl
           in
        interleave_vals iface impl  in
>>>>>>> 3e2e4220
      let rec aux out iface impl =
        match iface with
        | [] ->
            let _0_326 =
<<<<<<< HEAD
              FStar_All.pipe_right (FStar_List.rev out) FStar_List.flatten in
=======
              FStar_All.pipe_right (FStar_List.rev out) FStar_List.flatten
               in
>>>>>>> 3e2e4220
            FStar_List.append _0_326 impl
        | d::ds ->
            (match d.FStar_Parser_AST.d with
             | FStar_Parser_AST.Tycon (uu____234,tys) when
                 FStar_All.pipe_right tys
                   (FStar_Util.for_some
                      (fun uu___128_251  ->
                         match uu___128_251 with
                         | (FStar_Parser_AST.TyconAbstract
                            uu____255,uu____256) -> true
                         | uu____264 -> false))
                 ->
                 Prims.raise
                   (FStar_Errors.Error
                      ("Interface contains an abstract 'type' declaration; use 'val' instead",
                        (d.FStar_Parser_AST.drange)))
             | FStar_Parser_AST.Val (x,t) ->
                 ((let uu____272 =
                     FStar_All.pipe_right impl
                       (FStar_List.tryFind
<<<<<<< HEAD
                          (fun d  -> (is_val x d) || (is_type x d))) in
=======
                          (fun d  -> (is_val x d) || (is_type x d)))
                      in
>>>>>>> 3e2e4220
                   match uu____272 with
                   | None  -> ()
                   | Some
                       { FStar_Parser_AST.d = FStar_Parser_AST.Val uu____277;
                         FStar_Parser_AST.drange = r;
                         FStar_Parser_AST.doc = uu____279;
                         FStar_Parser_AST.quals = uu____280;
                         FStar_Parser_AST.attrs = uu____281;_}
                       ->
                       Prims.raise
                         (FStar_Errors.Error
                            (let _0_328 =
<<<<<<< HEAD
                               let _0_327 = FStar_Parser_AST.decl_to_string d in
                               FStar_Util.format1
                                 "%s is repeated in the implementation"
                                 _0_327 in
=======
                               let _0_327 = FStar_Parser_AST.decl_to_string d
                                  in
                               FStar_Util.format1
                                 "%s is repeated in the implementation"
                                 _0_327
                                in
>>>>>>> 3e2e4220
                             (_0_328, r)))
                   | Some i ->
                       Prims.raise
                         (FStar_Errors.Error
                            (let _0_330 =
<<<<<<< HEAD
                               let _0_329 = FStar_Parser_AST.decl_to_string d in
                               FStar_Util.format1
                                 "%s in the interface is implemented with a 'type'"
                                 _0_329 in
                             (_0_330, (i.FStar_Parser_AST.drange)))));
                  (let uu____286 = prefix_until_let x iface in
=======
                               let _0_329 = FStar_Parser_AST.decl_to_string d
                                  in
                               FStar_Util.format1
                                 "%s in the interface is implemented with a 'type'"
                                 _0_329
                                in
                             (_0_330, (i.FStar_Parser_AST.drange)))));
                  (let uu____286 = prefix_until_let x iface  in
>>>>>>> 3e2e4220
                   match uu____286 with
                   | Some uu____294 ->
                       Prims.raise
                         (FStar_Errors.Error
                            (let _0_331 =
                               FStar_Util.format2
                                 "'val %s' and 'let %s' cannot both be provided in an interface"
<<<<<<< HEAD
                                 x.FStar_Ident.idText x.FStar_Ident.idText in
=======
                                 x.FStar_Ident.idText x.FStar_Ident.idText
                                in
>>>>>>> 3e2e4220
                             (_0_331, (d.FStar_Parser_AST.drange))))
                   | None  ->
                       let lopt = prefix_until_let x impl  in
                       (match lopt with
                        | None  ->
                            let uu____324 =
                              FStar_All.pipe_right d.FStar_Parser_AST.quals
                                (FStar_List.contains
<<<<<<< HEAD
                                   FStar_Parser_AST.Assumption) in
=======
                                   FStar_Parser_AST.Assumption)
                               in
>>>>>>> 3e2e4220
                            if uu____324
                            then aux ([d] :: out) ds impl
                            else
                              Prims.raise
                                (FStar_Errors.Error
                                   ((Prims.strcat "No definition found for "
                                       x.FStar_Ident.idText),
                                     (d.FStar_Parser_AST.drange)))
                        | Some (prefix,let_x,rest_impl) ->
                            let uu____341 =
                              FStar_All.pipe_right d.FStar_Parser_AST.quals
                                (FStar_List.contains
<<<<<<< HEAD
                                   FStar_Parser_AST.Assumption) in
=======
                                   FStar_Parser_AST.Assumption)
                               in
>>>>>>> 3e2e4220
                            if uu____341
                            then
                              Prims.raise
                                (FStar_Errors.Error
                                   (let _0_333 =
                                      let _0_332 =
                                        FStar_Range.string_of_range
<<<<<<< HEAD
                                          let_x.FStar_Parser_AST.drange in
                                      FStar_Util.format2
                                        "Assumed declaration %s is defined at %s"
                                        x.FStar_Ident.idText _0_332 in
=======
                                          let_x.FStar_Parser_AST.drange
                                         in
                                      FStar_Util.format2
                                        "Assumed declaration %s is defined at %s"
                                        x.FStar_Ident.idText _0_332
                                       in
>>>>>>> 3e2e4220
                                    (_0_333, (d.FStar_Parser_AST.drange))))
                            else
                              (let remaining_iface_vals =
                                 FStar_All.pipe_right ds
                                   (FStar_List.collect
                                      (fun d  ->
                                         match d.FStar_Parser_AST.d with
                                         | FStar_Parser_AST.Val (x,uu____352)
                                             -> [x]
<<<<<<< HEAD
                                         | uu____353 -> [])) in
=======
                                         | uu____353 -> []))
                                  in
>>>>>>> 3e2e4220
                               let uu____354 =
                                 FStar_All.pipe_right prefix
                                   (FStar_List.tryFind
                                      (fun d  ->
                                         FStar_All.pipe_right
                                           remaining_iface_vals
                                           (FStar_Util.for_some
<<<<<<< HEAD
                                              (fun x  -> is_let x d)))) in
=======
                                              (fun x  -> is_let x d))))
                                  in
>>>>>>> 3e2e4220
                               match uu____354 with
                               | Some d ->
                                   Prims.raise
                                     (FStar_Errors.Error
                                        (let _0_336 =
                                           let _0_335 =
                                             FStar_Parser_AST.decl_to_string
<<<<<<< HEAD
                                               d in
                                           let _0_334 =
                                             FStar_Parser_AST.decl_to_string
                                               let_x in
                                           FStar_Util.format2
                                             "%s is out of order with %s"
                                             _0_335 _0_334 in
=======
                                               d
                                              in
                                           let _0_334 =
                                             FStar_Parser_AST.decl_to_string
                                               let_x
                                              in
                                           FStar_Util.format2
                                             "%s is out of order with %s"
                                             _0_335 _0_334
                                            in
>>>>>>> 3e2e4220
                                         (_0_336,
                                           (d.FStar_Parser_AST.drange))))
                               | uu____364 ->
                                   (match let_x.FStar_Parser_AST.d with
                                    | FStar_Parser_AST.TopLevelLet
                                        (uu____367,defs) ->
                                        let def_lids =
<<<<<<< HEAD
                                          FStar_Parser_AST.lids_of_let defs in
=======
                                          FStar_Parser_AST.lids_of_let defs
                                           in
>>>>>>> 3e2e4220
                                        let iface_prefix_opt =
                                          FStar_All.pipe_right iface
                                            (FStar_Util.prefix_until
                                               (fun d  ->
                                                  match d.FStar_Parser_AST.d
                                                  with
                                                  | FStar_Parser_AST.Val
                                                      (y,uu____393) ->
                                                      Prims.op_Negation
                                                        (FStar_All.pipe_right
                                                           def_lids
                                                           (FStar_Util.for_some
                                                              (id_eq_lid y)))
<<<<<<< HEAD
                                                  | uu____395 -> true)) in
=======
                                                  | uu____395 -> true))
                                           in
>>>>>>> 3e2e4220
                                        let uu____396 =
                                          match iface_prefix_opt with
                                          | None  -> (iface, [])
                                          | Some
                                              (all_vals_for_defs,first_non_val,rest_iface)
                                              ->
                                              (all_vals_for_defs,
                                                (first_non_val ::
<<<<<<< HEAD
                                                rest_iface)) in
=======
                                                rest_iface))
                                           in
>>>>>>> 3e2e4220
                                        (match uu____396 with
                                         | (all_vals_for_defs,rest_iface) ->
                                             let hoist =
                                               FStar_List.append prefix
                                                 (FStar_List.append
                                                    all_vals_for_defs 
<<<<<<< HEAD
                                                    [let_x]) in
                                             aux (hoist :: out) rest_iface
                                               rest_impl)
                                    | uu____436 -> failwith "Impossible")))))
             | uu____438 -> aux ([d] :: out) ds impl) in
      let uu____440 = FStar_Options.ml_ish () in
      if uu____440 then aux_ml iface impl else aux [] iface impl
=======
                                                    [let_x])
                                                in
                                             aux (hoist :: out) rest_iface
                                               rest_impl)
                                    | uu____436 -> failwith "Impossible")))))
             | uu____438 -> aux ([d] :: out) ds impl)
         in
      let uu____440 = FStar_Options.ml_ish ()  in
      if uu____440 then aux_ml iface impl else aux [] iface impl
  
>>>>>>> 3e2e4220
<|MERGE_RESOLUTION|>--- conflicted
+++ resolved
@@ -26,22 +26,14 @@
       let is_let x d =
         match d.FStar_Parser_AST.d with
         | FStar_Parser_AST.TopLevelLet (uu____70,defs) ->
-<<<<<<< HEAD
-            let _0_324 = FStar_Parser_AST.lids_of_let defs in
-=======
             let _0_324 = FStar_Parser_AST.lids_of_let defs  in
->>>>>>> 3e2e4220
             FStar_All.pipe_right _0_324 (FStar_Util.for_some (id_eq_lid x))
         | FStar_Parser_AST.Tycon (uu____79,tys) ->
             let _0_325 =
               FStar_All.pipe_right tys
                 (FStar_List.map
-<<<<<<< HEAD
-                   (fun uu____98  -> match uu____98 with | (x,uu____103) -> x)) in
-=======
                    (fun uu____98  -> match uu____98 with | (x,uu____103) -> x))
                in
->>>>>>> 3e2e4220
             FStar_All.pipe_right _0_325
               (FStar_Util.for_some
                  (fun uu___127_106  ->
@@ -50,11 +42,7 @@
                         (id',uu____108,uu____109,uu____110) ->
                         x.FStar_Ident.idText = id'.FStar_Ident.idText
                     | uu____115 -> false))
-<<<<<<< HEAD
-        | uu____116 -> false in
-=======
         | uu____116 -> false  in
->>>>>>> 3e2e4220
       let prefix_until_let x ds =
         FStar_All.pipe_right ds (FStar_Util.prefix_until (is_let x))  in
       let aux_ml iface impl =
@@ -66,13 +54,8 @@
               FStar_Parser_AST.doc = uu____168;
               FStar_Parser_AST.quals = uu____169;
               FStar_Parser_AST.attrs = uu____170;_}::remaining_vals ->
-<<<<<<< HEAD
-              let d = FStar_List.hd vals in
-              let lopt = prefix_until_let x impl in
-=======
               let d = FStar_List.hd vals  in
               let lopt = prefix_until_let x impl  in
->>>>>>> 3e2e4220
               (match lopt with
                | None  ->
                    Prims.raise
@@ -86,24 +69,15 @@
                        (FStar_List.append [d; let_x] rest_impl)
                       in
                    interleave_vals remaining_vals impl)
-<<<<<<< HEAD
-          | uu____203::remaining_vals -> interleave_vals remaining_vals impl in
-        interleave_vals iface impl in
-=======
           | uu____203::remaining_vals -> interleave_vals remaining_vals impl
            in
         interleave_vals iface impl  in
->>>>>>> 3e2e4220
       let rec aux out iface impl =
         match iface with
         | [] ->
             let _0_326 =
-<<<<<<< HEAD
-              FStar_All.pipe_right (FStar_List.rev out) FStar_List.flatten in
-=======
               FStar_All.pipe_right (FStar_List.rev out) FStar_List.flatten
                in
->>>>>>> 3e2e4220
             FStar_List.append _0_326 impl
         | d::ds ->
             (match d.FStar_Parser_AST.d with
@@ -124,12 +98,8 @@
                  ((let uu____272 =
                      FStar_All.pipe_right impl
                        (FStar_List.tryFind
-<<<<<<< HEAD
-                          (fun d  -> (is_val x d) || (is_type x d))) in
-=======
                           (fun d  -> (is_val x d) || (is_type x d)))
                       in
->>>>>>> 3e2e4220
                    match uu____272 with
                    | None  -> ()
                    | Some
@@ -142,32 +112,17 @@
                        Prims.raise
                          (FStar_Errors.Error
                             (let _0_328 =
-<<<<<<< HEAD
-                               let _0_327 = FStar_Parser_AST.decl_to_string d in
-                               FStar_Util.format1
-                                 "%s is repeated in the implementation"
-                                 _0_327 in
-=======
                                let _0_327 = FStar_Parser_AST.decl_to_string d
                                   in
                                FStar_Util.format1
                                  "%s is repeated in the implementation"
                                  _0_327
                                 in
->>>>>>> 3e2e4220
                              (_0_328, r)))
                    | Some i ->
                        Prims.raise
                          (FStar_Errors.Error
                             (let _0_330 =
-<<<<<<< HEAD
-                               let _0_329 = FStar_Parser_AST.decl_to_string d in
-                               FStar_Util.format1
-                                 "%s in the interface is implemented with a 'type'"
-                                 _0_329 in
-                             (_0_330, (i.FStar_Parser_AST.drange)))));
-                  (let uu____286 = prefix_until_let x iface in
-=======
                                let _0_329 = FStar_Parser_AST.decl_to_string d
                                   in
                                FStar_Util.format1
@@ -176,7 +131,6 @@
                                 in
                              (_0_330, (i.FStar_Parser_AST.drange)))));
                   (let uu____286 = prefix_until_let x iface  in
->>>>>>> 3e2e4220
                    match uu____286 with
                    | Some uu____294 ->
                        Prims.raise
@@ -184,12 +138,8 @@
                             (let _0_331 =
                                FStar_Util.format2
                                  "'val %s' and 'let %s' cannot both be provided in an interface"
-<<<<<<< HEAD
-                                 x.FStar_Ident.idText x.FStar_Ident.idText in
-=======
                                  x.FStar_Ident.idText x.FStar_Ident.idText
                                 in
->>>>>>> 3e2e4220
                              (_0_331, (d.FStar_Parser_AST.drange))))
                    | None  ->
                        let lopt = prefix_until_let x impl  in
@@ -198,12 +148,8 @@
                             let uu____324 =
                               FStar_All.pipe_right d.FStar_Parser_AST.quals
                                 (FStar_List.contains
-<<<<<<< HEAD
-                                   FStar_Parser_AST.Assumption) in
-=======
                                    FStar_Parser_AST.Assumption)
                                in
->>>>>>> 3e2e4220
                             if uu____324
                             then aux ([d] :: out) ds impl
                             else
@@ -216,12 +162,8 @@
                             let uu____341 =
                               FStar_All.pipe_right d.FStar_Parser_AST.quals
                                 (FStar_List.contains
-<<<<<<< HEAD
-                                   FStar_Parser_AST.Assumption) in
-=======
                                    FStar_Parser_AST.Assumption)
                                in
->>>>>>> 3e2e4220
                             if uu____341
                             then
                               Prims.raise
@@ -229,19 +171,12 @@
                                    (let _0_333 =
                                       let _0_332 =
                                         FStar_Range.string_of_range
-<<<<<<< HEAD
-                                          let_x.FStar_Parser_AST.drange in
-                                      FStar_Util.format2
-                                        "Assumed declaration %s is defined at %s"
-                                        x.FStar_Ident.idText _0_332 in
-=======
                                           let_x.FStar_Parser_AST.drange
                                          in
                                       FStar_Util.format2
                                         "Assumed declaration %s is defined at %s"
                                         x.FStar_Ident.idText _0_332
                                        in
->>>>>>> 3e2e4220
                                     (_0_333, (d.FStar_Parser_AST.drange))))
                             else
                               (let remaining_iface_vals =
@@ -251,12 +186,8 @@
                                          match d.FStar_Parser_AST.d with
                                          | FStar_Parser_AST.Val (x,uu____352)
                                              -> [x]
-<<<<<<< HEAD
-                                         | uu____353 -> [])) in
-=======
                                          | uu____353 -> []))
                                   in
->>>>>>> 3e2e4220
                                let uu____354 =
                                  FStar_All.pipe_right prefix
                                    (FStar_List.tryFind
@@ -264,12 +195,8 @@
                                          FStar_All.pipe_right
                                            remaining_iface_vals
                                            (FStar_Util.for_some
-<<<<<<< HEAD
-                                              (fun x  -> is_let x d)))) in
-=======
                                               (fun x  -> is_let x d))))
                                   in
->>>>>>> 3e2e4220
                                match uu____354 with
                                | Some d ->
                                    Prims.raise
@@ -277,15 +204,6 @@
                                         (let _0_336 =
                                            let _0_335 =
                                              FStar_Parser_AST.decl_to_string
-<<<<<<< HEAD
-                                               d in
-                                           let _0_334 =
-                                             FStar_Parser_AST.decl_to_string
-                                               let_x in
-                                           FStar_Util.format2
-                                             "%s is out of order with %s"
-                                             _0_335 _0_334 in
-=======
                                                d
                                               in
                                            let _0_334 =
@@ -296,7 +214,6 @@
                                              "%s is out of order with %s"
                                              _0_335 _0_334
                                             in
->>>>>>> 3e2e4220
                                          (_0_336,
                                            (d.FStar_Parser_AST.drange))))
                                | uu____364 ->
@@ -304,12 +221,8 @@
                                     | FStar_Parser_AST.TopLevelLet
                                         (uu____367,defs) ->
                                         let def_lids =
-<<<<<<< HEAD
-                                          FStar_Parser_AST.lids_of_let defs in
-=======
                                           FStar_Parser_AST.lids_of_let defs
                                            in
->>>>>>> 3e2e4220
                                         let iface_prefix_opt =
                                           FStar_All.pipe_right iface
                                             (FStar_Util.prefix_until
@@ -323,12 +236,8 @@
                                                            def_lids
                                                            (FStar_Util.for_some
                                                               (id_eq_lid y)))
-<<<<<<< HEAD
-                                                  | uu____395 -> true)) in
-=======
                                                   | uu____395 -> true))
                                            in
->>>>>>> 3e2e4220
                                         let uu____396 =
                                           match iface_prefix_opt with
                                           | None  -> (iface, [])
@@ -337,27 +246,14 @@
                                               ->
                                               (all_vals_for_defs,
                                                 (first_non_val ::
-<<<<<<< HEAD
-                                                rest_iface)) in
-=======
                                                 rest_iface))
                                            in
->>>>>>> 3e2e4220
                                         (match uu____396 with
                                          | (all_vals_for_defs,rest_iface) ->
                                              let hoist =
                                                FStar_List.append prefix
                                                  (FStar_List.append
                                                     all_vals_for_defs 
-<<<<<<< HEAD
-                                                    [let_x]) in
-                                             aux (hoist :: out) rest_iface
-                                               rest_impl)
-                                    | uu____436 -> failwith "Impossible")))))
-             | uu____438 -> aux ([d] :: out) ds impl) in
-      let uu____440 = FStar_Options.ml_ish () in
-      if uu____440 then aux_ml iface impl else aux [] iface impl
-=======
                                                     [let_x])
                                                 in
                                              aux (hoist :: out) rest_iface
@@ -367,5 +263,4 @@
          in
       let uu____440 = FStar_Options.ml_ish ()  in
       if uu____440 then aux_ml iface impl else aux [] iface impl
-  
->>>>>>> 3e2e4220
+  