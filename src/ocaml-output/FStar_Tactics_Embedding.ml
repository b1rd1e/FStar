--- conflicted
+++ resolved
@@ -1,143 +1,113 @@
 open Prims
 type name = FStar_Syntax_Syntax.bv
-let fstar_tactics_lid': Prims.string Prims.list -> FStar_Ident.lid =
-  fun s  -> FStar_Parser_Const.fstar_tactics_lid' s
+let fstar_tactics_lid: Prims.string -> FStar_Ident.lident =
+  fun s  ->
+    FStar_Ident.lid_of_path (FStar_List.append ["FStar"; "Tactics"] [s])
+      FStar_Range.dummyRange
+let by_tactic_lid: FStar_Ident.lident = fstar_tactics_lid "by_tactic"
 let lid_as_tm: FStar_Ident.lident -> FStar_Syntax_Syntax.term =
   fun l  ->
-    let uu____11 =
+    let uu____7 =
       FStar_Syntax_Syntax.lid_as_fv l FStar_Syntax_Syntax.Delta_constant
         FStar_Pervasives_Native.None in
-    FStar_All.pipe_right uu____11 FStar_Syntax_Syntax.fv_to_tm
+    FStar_All.pipe_right uu____7 FStar_Syntax_Syntax.fv_to_tm
 let mk_tactic_lid_as_term: Prims.string -> FStar_Syntax_Syntax.term =
-  fun s  ->
-    let uu____16 = fstar_tactics_lid' ["Effect"; s] in lid_as_tm uu____16
+  fun s  -> let uu____11 = fstar_tactics_lid s in lid_as_tm uu____11
+let fstar_tactics_term: FStar_Syntax_Syntax.term =
+  mk_tactic_lid_as_term "term"
+let fstar_tactics_env: FStar_Syntax_Syntax.term = mk_tactic_lid_as_term "env"
+let fstar_tactics_fvar: FStar_Syntax_Syntax.term =
+  mk_tactic_lid_as_term "fvar"
+let fstar_tactics_binder: FStar_Syntax_Syntax.term =
+  mk_tactic_lid_as_term "binder"
+let fstar_tactics_binders: FStar_Syntax_Syntax.term =
+  mk_tactic_lid_as_term "binders"
+let fstar_tactics_goal: FStar_Syntax_Syntax.term =
+  mk_tactic_lid_as_term "goal"
+let fstar_tactics_goals: FStar_Syntax_Syntax.term =
+  mk_tactic_lid_as_term "goals"
+let fstar_tactics_formula: FStar_Syntax_Syntax.term =
+  mk_tactic_lid_as_term "formula"
+let fstar_tactics_embed: FStar_Syntax_Syntax.term =
+  lid_as_tm FStar_Parser_Const.fstar_tactics_embed_lid
+let fstar_tactics_term_view: FStar_Syntax_Syntax.term =
+  mk_tactic_lid_as_term "term_view"
 let lid_as_data_tm: FStar_Ident.lident -> FStar_Syntax_Syntax.term =
   fun l  ->
-    let uu____21 =
+    let uu____15 =
       FStar_Syntax_Syntax.lid_as_fv l FStar_Syntax_Syntax.Delta_constant
         (FStar_Pervasives_Native.Some FStar_Syntax_Syntax.Data_ctor) in
-    FStar_Syntax_Syntax.fv_to_tm uu____21
+    FStar_Syntax_Syntax.fv_to_tm uu____15
 let fstar_tactics_lid_as_data_tm: Prims.string -> FStar_Syntax_Syntax.term =
-  fun s  ->
-    let uu____26 = fstar_tactics_lid' ["Effect"; s] in
-    lid_as_data_tm uu____26
+  fun s  -> let uu____19 = fstar_tactics_lid s in lid_as_data_tm uu____19
 let fstar_tactics_Failed: FStar_Syntax_Syntax.term =
   fstar_tactics_lid_as_data_tm "Failed"
 let fstar_tactics_Success: FStar_Syntax_Syntax.term =
   fstar_tactics_lid_as_data_tm "Success"
-let pair_typ:
-  FStar_Syntax_Syntax.term ->
+let fstar_tactics_True_: FStar_Syntax_Syntax.term =
+  fstar_tactics_lid_as_data_tm "True_"
+let fstar_tactics_False_: FStar_Syntax_Syntax.term =
+  fstar_tactics_lid_as_data_tm "False_"
+let fstar_tactics_Eq: FStar_Syntax_Syntax.term =
+  fstar_tactics_lid_as_data_tm "Eq"
+let fstar_tactics_And: FStar_Syntax_Syntax.term =
+  fstar_tactics_lid_as_data_tm "And"
+let fstar_tactics_Or: FStar_Syntax_Syntax.term =
+  fstar_tactics_lid_as_data_tm "Or"
+let fstar_tactics_Not: FStar_Syntax_Syntax.term =
+  fstar_tactics_lid_as_data_tm "Not"
+let fstar_tactics_Implies: FStar_Syntax_Syntax.term =
+  fstar_tactics_lid_as_data_tm "Implies"
+let fstar_tactics_Iff: FStar_Syntax_Syntax.term =
+  fstar_tactics_lid_as_data_tm "Iff"
+let fstar_tactics_Forall: FStar_Syntax_Syntax.term =
+  fstar_tactics_lid_as_data_tm "Forall"
+let fstar_tactics_Exists: FStar_Syntax_Syntax.term =
+  fstar_tactics_lid_as_data_tm "Exists"
+let fstar_tactics_App: FStar_Syntax_Syntax.term =
+  fstar_tactics_lid_as_data_tm "App"
+let fstar_tactics_Name: FStar_Syntax_Syntax.term =
+  fstar_tactics_lid_as_data_tm "Name"
+let tac_Tv_Var_lid: FStar_Ident.lident = fstar_tactics_lid "Tv_Var"
+let tac_Tv_FVar_lid: FStar_Ident.lident = fstar_tactics_lid "Tv_FVar"
+let tac_Tv_App_lid: FStar_Ident.lident = fstar_tactics_lid "Tv_App"
+let tac_Tv_Abs_lid: FStar_Ident.lident = fstar_tactics_lid "Tv_Abs"
+let tac_Tv_Arrow_lid: FStar_Ident.lident = fstar_tactics_lid "Tv_Arrow"
+let tac_Tv_Type_lid: FStar_Ident.lident = fstar_tactics_lid "Tv_Type"
+let tac_Tv_Refine_lid: FStar_Ident.lident = fstar_tactics_lid "Tv_Refine"
+let tac_Tv_Const_lid: FStar_Ident.lident = fstar_tactics_lid "Tv_Const"
+let tac_Tv_Var: FStar_Syntax_Syntax.term = lid_as_data_tm tac_Tv_Var_lid
+let tac_Tv_FVar: FStar_Syntax_Syntax.term = lid_as_data_tm tac_Tv_FVar_lid
+let tac_Tv_App: FStar_Syntax_Syntax.term = lid_as_data_tm tac_Tv_App_lid
+let tac_Tv_Abs: FStar_Syntax_Syntax.term = lid_as_data_tm tac_Tv_Abs_lid
+let tac_Tv_Arrow: FStar_Syntax_Syntax.term = lid_as_data_tm tac_Tv_Arrow_lid
+let tac_Tv_Type: FStar_Syntax_Syntax.term = lid_as_data_tm tac_Tv_Type_lid
+let tac_Tv_Refine: FStar_Syntax_Syntax.term =
+  lid_as_data_tm tac_Tv_Refine_lid
+let tac_Tv_Const: FStar_Syntax_Syntax.term = lid_as_data_tm tac_Tv_Const_lid
+let tac_C_Unit_lid: FStar_Ident.lident = fstar_tactics_lid "C_Unit"
+let tac_C_Int_lid: FStar_Ident.lident = fstar_tactics_lid "C_Int"
+let tac_C_Unit: FStar_Syntax_Syntax.term = lid_as_data_tm tac_C_Unit_lid
+let tac_C_Int: FStar_Syntax_Syntax.term = lid_as_data_tm tac_C_Int_lid
+let ord_Lt_lid: FStar_Ident.lident =
+  FStar_Ident.lid_of_path ["FStar"; "Order"; "Lt"] FStar_Range.dummyRange
+let ord_Eq_lid: FStar_Ident.lident =
+  FStar_Ident.lid_of_path ["FStar"; "Order"; "Eq"] FStar_Range.dummyRange
+let ord_Gt_lid: FStar_Ident.lident =
+  FStar_Ident.lid_of_path ["FStar"; "Order"; "Gt"] FStar_Range.dummyRange
+let ord_Lt: FStar_Syntax_Syntax.term = lid_as_data_tm ord_Lt_lid
+let ord_Eq: FStar_Syntax_Syntax.term = lid_as_data_tm ord_Eq_lid
+let ord_Gt: FStar_Syntax_Syntax.term = lid_as_data_tm ord_Gt_lid
+let lid_Mktuple2: FStar_Ident.lident =
+  FStar_Parser_Const.mk_tuple_data_lid (Prims.parse_int "2")
+    FStar_Range.dummyRange
+let protect_embedded_term:
+  FStar_Syntax_Syntax.typ ->
     FStar_Syntax_Syntax.term ->
       (FStar_Syntax_Syntax.term',FStar_Syntax_Syntax.term')
         FStar_Syntax_Syntax.syntax
   =
   fun t  ->
-<<<<<<< HEAD
-    fun s  ->
-      let uu____37 =
-        let uu____38 =
-          let uu____39 = lid_as_tm FStar_Reflection_Basic.lid_tuple2 in
-          FStar_Syntax_Syntax.mk_Tm_uinst uu____39
-            [FStar_Syntax_Syntax.U_zero; FStar_Syntax_Syntax.U_zero] in
-        let uu____40 =
-          let uu____41 = FStar_Syntax_Syntax.as_arg t in
-          let uu____42 =
-            let uu____44 = FStar_Syntax_Syntax.as_arg s in [uu____44] in
-          uu____41 :: uu____42 in
-        FStar_Syntax_Syntax.mk_Tm_app uu____38 uu____40 in
-      uu____37 FStar_Pervasives_Native.None FStar_Range.dummyRange
-let embed_proofstate:
-  FStar_Tactics_Basic.proofstate -> FStar_Syntax_Syntax.term =
-  fun ps  ->
-    FStar_Syntax_Util.mk_alien ps "tactics.embed_proofstate"
-      FStar_Pervasives_Native.None
-let unembed_proofstate:
-  FStar_Tactics_Basic.proofstate ->
-    FStar_Syntax_Syntax.term -> FStar_Tactics_Basic.proofstate
-  =
-  fun ps  ->
-    fun t  ->
-      let uu____61 = FStar_Syntax_Util.un_alien t in
-      FStar_All.pipe_right uu____61 FStar_Dyn.undyn
-let embed_result ps res embed_a t_a =
-  match res with
-  | FStar_Tactics_Basic.Failed (msg,ps1) ->
-      let uu____98 =
-        let uu____99 =
-          FStar_Syntax_Syntax.mk_Tm_uinst fstar_tactics_Failed
-            [FStar_Syntax_Syntax.U_zero] in
-        let uu____100 =
-          let uu____101 = FStar_Syntax_Syntax.iarg t_a in
-          let uu____102 =
-            let uu____104 =
-              let uu____105 = FStar_Reflection_Basic.embed_string msg in
-              FStar_Syntax_Syntax.as_arg uu____105 in
-            let uu____106 =
-              let uu____108 =
-                let uu____109 = embed_proofstate ps1 in
-                FStar_Syntax_Syntax.as_arg uu____109 in
-              [uu____108] in
-            uu____104 :: uu____106 in
-          uu____101 :: uu____102 in
-        FStar_Syntax_Syntax.mk_Tm_app uu____99 uu____100 in
-      uu____98 FStar_Pervasives_Native.None FStar_Range.dummyRange
-  | FStar_Tactics_Basic.Success (a,ps1) ->
-      let uu____116 =
-        let uu____117 =
-          FStar_Syntax_Syntax.mk_Tm_uinst fstar_tactics_Success
-            [FStar_Syntax_Syntax.U_zero] in
-        let uu____118 =
-          let uu____119 = FStar_Syntax_Syntax.iarg t_a in
-          let uu____120 =
-            let uu____122 =
-              let uu____123 = embed_a a in
-              FStar_Syntax_Syntax.as_arg uu____123 in
-            let uu____124 =
-              let uu____126 =
-                let uu____127 = embed_proofstate ps1 in
-                FStar_Syntax_Syntax.as_arg uu____127 in
-              [uu____126] in
-            uu____122 :: uu____124 in
-          uu____119 :: uu____120 in
-        FStar_Syntax_Syntax.mk_Tm_app uu____117 uu____118 in
-      uu____116 FStar_Pervasives_Native.None FStar_Range.dummyRange
-let unembed_result ps res unembed_a =
-  let res1 = FStar_Syntax_Util.unascribe res in
-  let uu____165 = FStar_Syntax_Util.head_and_args res1 in
-  match uu____165 with
-  | (hd1,args) ->
-      let uu____197 =
-        let uu____205 =
-          let uu____206 = FStar_Syntax_Util.un_uinst hd1 in
-          uu____206.FStar_Syntax_Syntax.n in
-        (uu____205, args) in
-      (match uu____197 with
-       | (FStar_Syntax_Syntax.Tm_fvar
-          fv,_t::(a,uu____223)::(embedded_state,uu____225)::[]) when
-           let uu____259 = fstar_tactics_lid' ["Effect"; "Success"] in
-           FStar_Syntax_Syntax.fv_eq_lid fv uu____259 ->
-           let uu____260 =
-             let uu____263 = unembed_a a in
-             let uu____264 = unembed_proofstate ps embedded_state in
-             (uu____263, uu____264) in
-           FStar_Util.Inl uu____260
-       | (FStar_Syntax_Syntax.Tm_fvar
-          fv,_t::(embedded_string,uu____272)::(embedded_state,uu____274)::[])
-           when
-           let uu____308 = fstar_tactics_lid' ["Effect"; "Failed"] in
-           FStar_Syntax_Syntax.fv_eq_lid fv uu____308 ->
-           let uu____309 =
-             let uu____312 =
-               FStar_Reflection_Basic.unembed_string embedded_string in
-             let uu____313 = unembed_proofstate ps embedded_state in
-             (uu____312, uu____313) in
-           FStar_Util.Inr uu____309
-       | uu____318 ->
-           let uu____326 =
-             let uu____327 = FStar_Syntax_Print.term_to_string res1 in
-             FStar_Util.format1 "Not an embedded result: %s" uu____327 in
-           failwith uu____326)
-=======
     fun x  ->
       let uu____30 =
         let uu____31 =
@@ -1174,5 +1144,4 @@
          | (FStar_Syntax_Syntax.Tm_fvar fv,[]) when
              FStar_Syntax_Syntax.fv_eq_lid fv ord_Gt_lid ->
              FStar_Tactics_Basic.Gt
-         | uu____3914 -> failwith "not an embedded order")
->>>>>>> c7f1cc4d
+         | uu____3914 -> failwith "not an embedded order")