
open Prims

let binderIsExp : FStar_Absyn_Syntax.binder  ->  Prims.bool = (fun bn -> (FStar_Absyn_Print.is_inr (Prims.fst bn)))


<<<<<<< HEAD
let rec argIsExp : FStar_Absyn_Syntax.knd  ->  Prims.string  ->  Prims.bool Prims.list = (fun k typeName -> (match ((let _177_7 = (FStar_Absyn_Util.compress_kind k)
in _177_7.FStar_Absyn_Syntax.n)) with
=======
let rec argIsExp : FStar_Absyn_Syntax.knd  ->  Prims.string  ->  Prims.bool Prims.list = (fun k typeName -> (match ((let _176_7 = (FStar_Absyn_Util.compress_kind k)
in _176_7.FStar_Absyn_Syntax.n)) with
>>>>>>> 325d5cd9
| FStar_Absyn_Syntax.Kind_type -> begin
[]
end
| FStar_Absyn_Syntax.Kind_arrow (bs, r) -> begin
<<<<<<< HEAD
(let _177_9 = (FStar_List.map binderIsExp bs)
in (let _177_8 = (argIsExp r typeName)
in (FStar_List.append _177_9 _177_8)))
end
| FStar_Absyn_Syntax.Kind_delayed (k, _79_15, _79_17) -> begin
(FStar_All.failwith "extraction.numIndices : expected a compressed argument")
=======
(let _176_9 = (FStar_List.map binderIsExp bs)
in (let _176_8 = (argIsExp r typeName)
in (FStar_List.append _176_9 _176_8)))
end
| FStar_Absyn_Syntax.Kind_delayed (k, _78_15, _78_17) -> begin
(failwith "extraction.numIndices : expected a compressed argument")
>>>>>>> 325d5cd9
end
| FStar_Absyn_Syntax.Kind_abbrev (_79_21, k) -> begin
(argIsExp k typeName)
end
<<<<<<< HEAD
| _79_26 -> begin
(FStar_All.failwith (Prims.strcat "unexpected signature of inductive type" typeName))
end))


let numIndices : FStar_Absyn_Syntax.knd  ->  Prims.string  ->  Prims.nat = (fun k typeName -> (let _177_14 = (argIsExp k typeName)
in (FStar_List.length _177_14)))
=======
| _78_26 -> begin
(failwith (Prims.strcat "unexpected signature of inductive type" typeName))
end))


let numIndices : FStar_Absyn_Syntax.knd  ->  Prims.string  ->  Prims.nat = (fun k typeName -> (let _176_14 = (argIsExp k typeName)
in (FStar_List.length _176_14)))
>>>>>>> 325d5cd9


let mlty_of_isExp : Prims.bool  ->  FStar_Extraction_ML_Syntax.mlty = (fun b -> if b then begin
FStar_Extraction_ML_Env.erasedContent
end else begin
FStar_Extraction_ML_Env.unknownType
end)


let delta_norm_eff : FStar_Extraction_ML_Env.env  ->  FStar_Ident.lident  ->  FStar_Ident.lident = (

let cache = (FStar_Util.smap_create (Prims.parse_int "20"))
in (

let rec delta_norm_eff = (fun g l -> (match ((FStar_Util.smap_try_find cache l.FStar_Ident.str)) with
| Some (l) -> begin
l
end
| None -> begin
(

let res = (match ((FStar_Tc_Env.lookup_effect_abbrev g.FStar_Extraction_ML_Env.tcenv l)) with
| None -> begin
l
end
| Some (_79_39, c) -> begin
(delta_norm_eff g (FStar_Absyn_Util.comp_effect_name c))
end)
in (

let _79_44 = (FStar_Util.smap_add cache l.FStar_Ident.str res)
in res))
end))
in delta_norm_eff))


let translate_eff : FStar_Extraction_ML_Env.env  ->  FStar_Ident.lident  ->  FStar_Extraction_ML_Syntax.e_tag = (fun g l -> (

let l = (delta_norm_eff g l)
in if (FStar_Ident.lid_equals l FStar_Absyn_Const.effect_PURE_lid) then begin
FStar_Extraction_ML_Syntax.E_PURE
end else begin
if (FStar_Ident.lid_equals l FStar_Absyn_Const.effect_GHOST_lid) then begin
FStar_Extraction_ML_Syntax.E_GHOST
end else begin
FStar_Extraction_ML_Syntax.E_IMPURE
end
end))


let rec curry : FStar_Extraction_ML_Syntax.mlty Prims.list  ->  FStar_Extraction_ML_Syntax.e_tag  ->  FStar_Extraction_ML_Syntax.mlty  ->  FStar_Extraction_ML_Syntax.mlty = (fun inp f out -> (match (inp) with
| [] -> begin
out
end
| (h)::[] -> begin
FStar_Extraction_ML_Syntax.MLTY_Fun (((h), (f), (out)))
end
| (h1)::(h2)::tl -> begin
<<<<<<< HEAD
(let _177_34 = (let _177_33 = (curry ((h2)::tl) f out)
in ((h1), (FStar_Extraction_ML_Syntax.E_PURE), (_177_33)))
in FStar_Extraction_ML_Syntax.MLTY_Fun (_177_34))
=======
(let _176_34 = (let _176_33 = (curry ((h2)::tl) f out)
in ((h1), (FStar_Extraction_ML_Syntax.E_PURE), (_176_33)))
in FStar_Extraction_ML_Syntax.MLTY_Fun (_176_34))
>>>>>>> 325d5cd9
end))


type context =
FStar_Extraction_ML_Env.env


let extendContextWithRepAsTyVar : ((FStar_Absyn_Syntax.btvar, FStar_Absyn_Syntax.bvvar) FStar_Util.either * (FStar_Absyn_Syntax.btvar, FStar_Absyn_Syntax.bvvar) FStar_Util.either)  ->  context  ->  context = (fun b c -> (match (b) with
| (FStar_Util.Inl (bt), FStar_Util.Inl (btr)) -> begin
(FStar_Extraction_ML_Env.extend_ty c btr (Some (FStar_Extraction_ML_Syntax.MLTY_Var ((FStar_Extraction_ML_Env.btvar_as_mltyvar bt)))))
end
| (FStar_Util.Inr (bv), FStar_Util.Inr (_79_70)) -> begin
(FStar_Extraction_ML_Env.extend_bv c bv (([]), (FStar_Extraction_ML_Env.erasedContent)) false false false)
end
<<<<<<< HEAD
| _79_74 -> begin
(FStar_All.failwith "Impossible case")
=======
| _78_74 -> begin
(failwith "Impossible case")
>>>>>>> 325d5cd9
end))


let extendContextWithRepAsTyVars : ((FStar_Absyn_Syntax.btvar, FStar_Absyn_Syntax.bvvar) FStar_Util.either * (FStar_Absyn_Syntax.btvar, FStar_Absyn_Syntax.bvvar) FStar_Util.either) Prims.list  ->  context  ->  context = (fun b c -> (FStar_List.fold_right extendContextWithRepAsTyVar b c))


let extendContextAsTyvar : Prims.bool  ->  (FStar_Absyn_Syntax.btvar, FStar_Absyn_Syntax.bvvar) FStar_Util.either  ->  context  ->  context = (fun availableInML b c -> (match (b) with
| FStar_Util.Inl (bt) -> begin
(FStar_Extraction_ML_Env.extend_ty c bt (Some (if availableInML then begin
FStar_Extraction_ML_Syntax.MLTY_Var ((FStar_Extraction_ML_Env.btvar_as_mltyvar bt))
end else begin
FStar_Extraction_ML_Env.unknownType
end)))
end
| FStar_Util.Inr (bv) -> begin
(FStar_Extraction_ML_Env.extend_bv c bv (([]), (FStar_Extraction_ML_Env.erasedContent)) false false false)
end))


let extendContext : context  ->  (FStar_Absyn_Syntax.btvar, FStar_Absyn_Syntax.bvvar) FStar_Util.either Prims.list  ->  context = (fun c tyVars -> (FStar_List.fold_right (extendContextAsTyvar true) tyVars c))


let isTypeScheme : FStar_Ident.lident  ->  context  ->  Prims.bool = (fun i c -> true)


let preProcType : context  ->  FStar_Absyn_Syntax.typ  ->  FStar_Absyn_Syntax.typ = (fun c ft -> (

let ft = (FStar_Absyn_Util.compress_typ ft)
in (FStar_Tc_Normalize.norm_typ ((FStar_Tc_Normalize.Beta)::[]) c.FStar_Extraction_ML_Env.tcenv ft)))


let extractTyVar : context  ->  FStar_Absyn_Syntax.btvar  ->  FStar_Extraction_ML_Syntax.mlty = (fun c btv -> (FStar_Extraction_ML_Env.lookup_tyvar c btv))


let rec extractTyp : context  ->  FStar_Absyn_Syntax.typ  ->  FStar_Extraction_ML_Syntax.mlty = (fun c ft -> (

let ft = (preProcType c ft)
in (match (ft.FStar_Absyn_Syntax.n) with
| FStar_Absyn_Syntax.Typ_btvar (btv) -> begin
(extractTyVar c btv)
end
| FStar_Absyn_Syntax.Typ_const (ftv) -> begin
(extractTyConstApp c ftv [])
end
| FStar_Absyn_Syntax.Typ_fun (bs, codomain) -> begin
(

let _79_106 = (extractBindersTypes c bs)
in (match (_79_106) with
| (bts, newC) -> begin
(

let _79_109 = (extractComp newC codomain)
in (match (_79_109) with
| (codomainML, erase) -> begin
(curry bts erase codomainML)
end))
end))
end
| FStar_Absyn_Syntax.Typ_refine (bv, _79_112) -> begin
(extractTyp c bv.FStar_Absyn_Syntax.sort)
end
| FStar_Absyn_Syntax.Typ_app (ty, arrgs) -> begin
(

let ty = (preProcType c ty)
in (

let res = (match (ty.FStar_Absyn_Syntax.n) with
| FStar_Absyn_Syntax.Typ_btvar (btv) -> begin
(extractTyVar c btv)
end
| FStar_Absyn_Syntax.Typ_const (ftv) -> begin
(extractTyConstApp c ftv arrgs)
end
| FStar_Absyn_Syntax.Typ_app (tyin, argsin) -> begin
<<<<<<< HEAD
(let _177_86 = (FStar_Extraction_ML_Util.mkTypApp tyin (FStar_List.append argsin arrgs) ty)
in (extractTyp c _177_86))
=======
(let _176_86 = (FStar_Extraction_ML_Util.mkTypApp tyin (FStar_List.append argsin arrgs) ty)
in (extractTyp c _176_86))
>>>>>>> 325d5cd9
end
| _79_129 -> begin
FStar_Extraction_ML_Env.unknownType
end)
in res))
end
| FStar_Absyn_Syntax.Typ_lam (bs, ty) -> begin
(

let _79_137 = (extractBindersTypes c bs)
in (match (_79_137) with
| (bts, c) -> begin
(extractTyp c ty)
end))
end
| FStar_Absyn_Syntax.Typ_ascribed (ty, _79_140) -> begin
(extractTyp c ty)
end
| FStar_Absyn_Syntax.Typ_meta (mt) -> begin
(extractMeta c mt)
end
| FStar_Absyn_Syntax.Typ_uvar (_79_146) -> begin
FStar_Extraction_ML_Env.unknownType
end
<<<<<<< HEAD
| FStar_Absyn_Syntax.Typ_delayed (_79_149) -> begin
(FStar_All.failwith "expected the argument to be compressed")
end
| _79_152 -> begin
(FStar_All.failwith "NYI. replace this with unknownType if you know the consequences")
=======
| FStar_Absyn_Syntax.Typ_delayed (_78_149) -> begin
(failwith "expected the argument to be compressed")
end
| _78_152 -> begin
(failwith "NYI. replace this with unknownType if you know the consequences")
>>>>>>> 325d5cd9
end)))
and getTypeFromArg : context  ->  FStar_Absyn_Syntax.arg  ->  FStar_Extraction_ML_Syntax.mlty = (fun c a -> (match ((Prims.fst a)) with
| FStar_Util.Inl (ty) -> begin
(extractTyp c ty)
end
| FStar_Util.Inr (_79_158) -> begin
FStar_Extraction_ML_Env.erasedContent
end))
and extractMeta : context  ->  FStar_Absyn_Syntax.meta_t  ->  FStar_Extraction_ML_Syntax.mlty = (fun c mt -> (match (mt) with
| (FStar_Absyn_Syntax.Meta_pattern (t, _)) | (FStar_Absyn_Syntax.Meta_named (t, _)) | (FStar_Absyn_Syntax.Meta_labeled (t, _, _, _)) | (FStar_Absyn_Syntax.Meta_refresh_label (t, _, _)) | (FStar_Absyn_Syntax.Meta_slack_formula (t, _, _)) -> begin
(extractTyp c t)
end))
and extractTyConstApp : context  ->  FStar_Absyn_Syntax.ftvar  ->  FStar_Absyn_Syntax.args  ->  FStar_Extraction_ML_Syntax.mlty = (fun c ftv ags -> if (isTypeScheme ftv.FStar_Absyn_Syntax.v c) then begin
(

let mlargs = (FStar_List.map (getTypeFromArg c) ags)
in (

let k = ftv.FStar_Absyn_Syntax.sort
in (

let ar = (argIsExp k ftv.FStar_Absyn_Syntax.v.FStar_Ident.str)
in (

let _79_200 = (FStar_Util.first_N (FStar_List.length mlargs) ar)
in (match (_79_200) with
| (_79_198, missingArgs) -> begin
(

let argCompletion = (FStar_List.map mlty_of_isExp missingArgs)
<<<<<<< HEAD
in (let _177_98 = (let _177_97 = (FStar_Extraction_ML_Syntax.mlpath_of_lident ftv.FStar_Absyn_Syntax.v)
in (((FStar_List.append mlargs argCompletion)), (_177_97)))
in FStar_Extraction_ML_Syntax.MLTY_Named (_177_98)))
=======
in (let _176_98 = (let _176_97 = (FStar_Extraction_ML_Syntax.mlpath_of_lident ftv.FStar_Absyn_Syntax.v)
in (((FStar_List.append mlargs argCompletion)), (_176_97)))
in FStar_Extraction_ML_Syntax.MLTY_Named (_176_98)))
>>>>>>> 325d5cd9
end)))))
end else begin
(failwith "this case was not anticipated")
end)
and extractBinderType : context  ->  FStar_Absyn_Syntax.binder  ->  (FStar_Extraction_ML_Syntax.mlty * context) = (fun c bn -> (match (bn) with
<<<<<<< HEAD
| (FStar_Util.Inl (btv), _79_207) -> begin
(let _177_102 = (extractKind c btv.FStar_Absyn_Syntax.sort)
in (let _177_101 = (extendContextAsTyvar false (FStar_Util.Inl (btv)) c)
in ((_177_102), (_177_101))))
end
| (FStar_Util.Inr (bvv), _79_212) -> begin
(let _177_104 = (extractTyp c bvv.FStar_Absyn_Syntax.sort)
in (let _177_103 = (extendContextAsTyvar false (FStar_Util.Inr (bvv)) c)
in ((_177_104), (_177_103))))
end))
and extractBindersTypes : context  ->  FStar_Absyn_Syntax.binder Prims.list  ->  (FStar_Extraction_ML_Syntax.mlty Prims.list * context) = (fun c bs -> (let _177_110 = (FStar_List.fold_left (fun _79_218 b -> (match (_79_218) with
=======
| (FStar_Util.Inl (btv), _78_207) -> begin
(let _176_102 = (extractKind c btv.FStar_Absyn_Syntax.sort)
in (let _176_101 = (extendContextAsTyvar false (FStar_Util.Inl (btv)) c)
in ((_176_102), (_176_101))))
end
| (FStar_Util.Inr (bvv), _78_212) -> begin
(let _176_104 = (extractTyp c bvv.FStar_Absyn_Syntax.sort)
in (let _176_103 = (extendContextAsTyvar false (FStar_Util.Inr (bvv)) c)
in ((_176_104), (_176_103))))
end))
and extractBindersTypes : context  ->  FStar_Absyn_Syntax.binder Prims.list  ->  (FStar_Extraction_ML_Syntax.mlty Prims.list * context) = (fun c bs -> (let _176_110 = (FStar_List.fold_left (fun _78_218 b -> (match (_78_218) with
>>>>>>> 325d5cd9
| (lt, cp) -> begin
(

let _79_222 = (extractBinderType cp b)
in (match (_79_222) with
| (nt, nc) -> begin
(((nt)::lt), (nc))
end))
end)) (([]), (c)) bs)
in ((fun _79_225 -> (match (_79_225) with
| (x, c) -> begin
(((FStar_List.rev x)), (c))
<<<<<<< HEAD
end)) _177_110)))
=======
end)) _176_110)))
>>>>>>> 325d5cd9
and extractKind : context  ->  FStar_Absyn_Syntax.knd  ->  FStar_Extraction_ML_Syntax.mlty = (fun c ft -> FStar_Extraction_ML_Env.erasedContent)
and extractComp : context  ->  FStar_Absyn_Syntax.comp  ->  (FStar_Extraction_ML_Syntax.mlty * FStar_Extraction_ML_Syntax.e_tag) = (fun c ft -> (extractComp' c ft.FStar_Absyn_Syntax.n))
and extractComp' : context  ->  FStar_Absyn_Syntax.comp'  ->  (FStar_Extraction_ML_Syntax.mlty * FStar_Extraction_ML_Syntax.e_tag) = (fun c ft -> (match (ft) with
| FStar_Absyn_Syntax.Total (ty) -> begin
<<<<<<< HEAD
(let _177_117 = (extractTyp c ty)
in ((_177_117), (FStar_Extraction_ML_Syntax.E_PURE)))
end
| FStar_Absyn_Syntax.Comp (cm) -> begin
(let _177_119 = (extractTyp c cm.FStar_Absyn_Syntax.result_typ)
in (let _177_118 = (translate_eff c cm.FStar_Absyn_Syntax.effect_name)
in ((_177_119), (_177_118))))
=======
(let _176_117 = (extractTyp c ty)
in ((_176_117), (FStar_Extraction_ML_Syntax.E_PURE)))
end
| FStar_Absyn_Syntax.Comp (cm) -> begin
(let _176_119 = (extractTyp c cm.FStar_Absyn_Syntax.result_typ)
in (let _176_118 = (translate_eff c cm.FStar_Absyn_Syntax.effect_name)
in ((_176_119), (_176_118))))
>>>>>>> 325d5cd9
end))


let binderPPnames : FStar_Absyn_Syntax.binder  ->  FStar_Ident.ident = (fun bn -> (match (bn) with
| (FStar_Util.Inl (btv), _79_240) -> begin
btv.FStar_Absyn_Syntax.v.FStar_Absyn_Syntax.ppname
end
| (FStar_Util.Inr (bvv), _79_245) -> begin
bvv.FStar_Absyn_Syntax.v.FStar_Absyn_Syntax.ppname
end))


let binderRealnames : FStar_Absyn_Syntax.binder  ->  FStar_Ident.ident = (fun bn -> (match (bn) with
| (FStar_Util.Inl (btv), _79_251) -> begin
btv.FStar_Absyn_Syntax.v.FStar_Absyn_Syntax.realname
end
| (FStar_Util.Inr (bvv), _79_256) -> begin
bvv.FStar_Absyn_Syntax.v.FStar_Absyn_Syntax.realname
end))


let mlsymbolOfLident : FStar_Ident.lident  ->  Prims.string = (fun id -> id.FStar_Ident.ident.FStar_Ident.idText)


type inductiveConstructor =
{cname : FStar_Ident.lident; ctype : FStar_Absyn_Syntax.typ}


let is_MkinductiveConstructor : inductiveConstructor  ->  Prims.bool = (Obj.magic ((fun _ -> (failwith "Not yet implemented:is_MkinductiveConstructor"))))


type inductiveTypeFam =
{tyName : FStar_Ident.lident; k : FStar_Absyn_Syntax.knd; tyBinders : FStar_Absyn_Syntax.binders; constructors : inductiveConstructor Prims.list; qualifiers : FStar_Absyn_Syntax.qualifier Prims.list}


let is_MkinductiveTypeFam : inductiveTypeFam  ->  Prims.bool = (Obj.magic ((fun _ -> (failwith "Not yet implemented:is_MkinductiveTypeFam"))))


type typeAbbrev =
{abTyName : FStar_Ident.lident; abTyBinders : FStar_Absyn_Syntax.binders; abBody : FStar_Absyn_Syntax.typ}


let is_MktypeAbbrev : typeAbbrev  ->  Prims.bool = (Obj.magic ((fun _ -> (failwith "Not yet implemented:is_MktypeAbbrev"))))


let lookupDataConType : context  ->  FStar_Absyn_Syntax.sigelts  ->  FStar_Ident.lident  ->  (FStar_Absyn_Syntax.typ', (FStar_Absyn_Syntax.knd', Prims.unit) FStar_Absyn_Syntax.syntax) FStar_Absyn_Syntax.syntax = (fun c sigb l -> (

let tr = (FStar_Util.find_map sigb (fun s -> (match (s) with
| FStar_Absyn_Syntax.Sig_datacon (l', t, (_79_279, tps, _79_282), quals, lids, _79_287) -> begin
if (l = l') then begin
(

<<<<<<< HEAD
let t = (let _177_169 = (FStar_List.map (fun _79_293 -> (match (_79_293) with
| (x, _79_292) -> begin
(let _177_168 = (FStar_All.pipe_left (fun _177_167 -> Some (_177_167)) (FStar_Absyn_Syntax.Implicit (true)))
in ((x), (_177_168)))
end)) tps)
in (FStar_Absyn_Util.close_typ _177_169 t))
=======
let t = (let _176_169 = (FStar_List.map (fun _78_293 -> (match (_78_293) with
| (x, _78_292) -> begin
(let _176_168 = (FStar_All.pipe_left (fun _176_167 -> Some (_176_167)) (FStar_Absyn_Syntax.Implicit (true)))
in ((x), (_176_168)))
end)) tps)
in (FStar_Absyn_Util.close_typ _176_169 t))
>>>>>>> 325d5cd9
in Some (t))
end else begin
None
end
end
| _79_296 -> begin
None
end)))
in (FStar_Util.must tr)))


<<<<<<< HEAD
let parseInductiveConstructors : context  ->  FStar_Ident.lident Prims.list  ->  FStar_Absyn_Syntax.sigelts  ->  inductiveConstructor Prims.list = (fun c cnames sigb -> (FStar_List.map (fun h -> (let _177_177 = (lookupDataConType c sigb h)
in {cname = h; ctype = _177_177})) cnames))
=======
let parseInductiveConstructors : context  ->  FStar_Ident.lident Prims.list  ->  FStar_Absyn_Syntax.sigelts  ->  inductiveConstructor Prims.list = (fun c cnames sigb -> (FStar_List.map (fun h -> (let _176_177 = (lookupDataConType c sigb h)
in {cname = h; ctype = _176_177})) cnames))
>>>>>>> 325d5cd9


let rec parseInductiveTypesFromSigBundle : context  ->  FStar_Absyn_Syntax.sigelts  ->  (inductiveTypeFam Prims.list * typeAbbrev Prims.list * inductiveConstructor Prims.list) = (fun c sigs -> (match (sigs) with
| [] -> begin
(([]), ([]), ([]))
end
| (FStar_Absyn_Syntax.Sig_tycon (l, bs, kk, _79_310, constrs, qs, _79_314))::tlsig -> begin
(

let indConstrs = (parseInductiveConstructors c constrs tlsig)
in (

let _79_322 = (parseInductiveTypesFromSigBundle c tlsig)
in (match (_79_322) with
| (inds, abbs, exns) -> begin
((({tyName = l; k = kk; tyBinders = bs; constructors = indConstrs; qualifiers = qs})::inds), (abbs), (exns))
end)))
end
| (FStar_Absyn_Syntax.Sig_datacon (l, _79_326, tc, quals, lids, _79_331))::tlsig -> begin
if (FStar_List.contains FStar_Absyn_Syntax.ExceptionConstructor quals) then begin
(

let t = (FStar_Tc_Env.lookup_datacon c.FStar_Extraction_ML_Env.tcenv l)
in (

let _79_336 = ()
in (([]), ([]), (({cname = l; ctype = t})::[]))))
end else begin
(([]), ([]), ([]))
end
end
| (FStar_Absyn_Syntax.Sig_typ_abbrev (l, bs, _79_342, t, _79_345, _79_347))::tlsig -> begin
(

let _79_354 = (parseInductiveTypesFromSigBundle c tlsig)
in (match (_79_354) with
| (inds, abbs, exns) -> begin
((inds), (({abTyName = l; abTyBinders = bs; abBody = t})::abbs), (exns))
end))
end
| (se)::tlsig -> begin
<<<<<<< HEAD
(let _177_183 = (let _177_182 = (FStar_Absyn_Print.sigelt_to_string se)
in (FStar_Util.format1 "unexpected content in a  sig bundle : %s\n" _177_182))
in (FStar_All.failwith _177_183))
=======
(let _176_183 = (let _176_182 = (FStar_Absyn_Print.sigelt_to_string se)
in (FStar_Util.format1 "unexpected content in a  sig bundle : %s\n" _176_182))
in (failwith _176_183))
>>>>>>> 325d5cd9
end))


let lident2mlsymbol : FStar_Ident.lident  ->  Prims.string = (fun l -> l.FStar_Ident.ident.FStar_Ident.idText)


let totalType_of_comp : FStar_Absyn_Syntax.comp  ->  FStar_Absyn_Syntax.typ = (fun ft -> (match (ft.FStar_Absyn_Syntax.n) with
| FStar_Absyn_Syntax.Total (ty) -> begin
ty
end
<<<<<<< HEAD
| _79_363 -> begin
(FStar_All.failwith "expected a total type. constructors of inductive types were assumed to be total")
=======
| _78_363 -> begin
(failwith "expected a total type. constructors of inductive types were assumed to be total")
>>>>>>> 325d5cd9
end))


let allBindersOfFuntype : context  ->  FStar_Absyn_Syntax.typ  ->  FStar_Absyn_Syntax.binder Prims.list = (fun c t -> (

let t = (preProcType c t)
in (match (t.FStar_Absyn_Syntax.n) with
| FStar_Absyn_Syntax.Typ_fun (lb, cp) -> begin
lb
end
| _79_372 -> begin
[]
end)))


let bindersOfFuntype : context  ->  Prims.int  ->  FStar_Absyn_Syntax.typ  ->  (FStar_Absyn_Syntax.binder Prims.list * FStar_Absyn_Syntax.typ) = (fun c n t -> (

let t = (preProcType c t)
in (match (t.FStar_Absyn_Syntax.n) with
| FStar_Absyn_Syntax.Typ_fun (lb, cp) -> begin
(

let _79_383 = (FStar_Util.first_N n lb)
in (match (_79_383) with
| (ll, lr) -> begin
if (FStar_List.isEmpty lr) then begin
<<<<<<< HEAD
(let _177_198 = (totalType_of_comp cp)
in ((ll), (_177_198)))
end else begin
(let _177_199 = (FStar_Extraction_ML_Util.mkTypFun lr cp t)
in ((ll), (_177_199)))
=======
(let _176_198 = (totalType_of_comp cp)
in ((ll), (_176_198)))
end else begin
(let _176_199 = (FStar_Extraction_ML_Util.mkTypFun lr cp t)
in ((ll), (_176_199)))
>>>>>>> 325d5cd9
end
end))
end
| _79_385 -> begin
(

let _79_386 = ()
in (([]), (t)))
end)))


let rec zipUnequal = (fun la lb -> (match (((la), (lb))) with
| ((ha)::ta, (hb)::tb) -> begin
<<<<<<< HEAD
(let _177_204 = (zipUnequal ta tb)
in (((ha), (hb)))::_177_204)
=======
(let _176_204 = (zipUnequal ta tb)
in (((ha), (hb)))::_176_204)
>>>>>>> 325d5cd9
end
| _79_400 -> begin
[]
end))


let mlTyIdentOfBinder : FStar_Absyn_Syntax.binder  ->  (Prims.string * Prims.int) = (fun b -> (FStar_Extraction_ML_Env.prependTick (FStar_Extraction_ML_Env.convIdent (binderPPnames b))))


let extractCtor : FStar_Absyn_Syntax.binder Prims.list  ->  context  ->  inductiveConstructor  ->  (context * (FStar_Extraction_ML_Syntax.mlsymbol * FStar_Extraction_ML_Syntax.mlty Prims.list)) = (fun tyBinders c ctor -> (

let _79_407 = (bindersOfFuntype c (FStar_List.length tyBinders) ctor.ctype)
in (match (_79_407) with
| (lb, tr) -> begin
(

let _79_408 = ()
in (

let lp = (FStar_List.zip tyBinders lb)
in (

<<<<<<< HEAD
let newC = (let _177_214 = (FStar_List.map (fun _79_413 -> (match (_79_413) with
| (x, y) -> begin
(((Prims.fst x)), ((Prims.fst y)))
end)) lp)
in (extendContextWithRepAsTyVars _177_214 c))
in (

let mlt = (let _177_215 = (extractTyp newC tr)
in (FStar_Extraction_ML_Util.eraseTypeDeep (FStar_Extraction_ML_Util.delta_unfold c) _177_215))
in (

let tys = (let _177_216 = (FStar_List.map mlTyIdentOfBinder tyBinders)
in ((_177_216), (mlt)))
in (

let fvv = (FStar_Extraction_ML_Env.mkFvvar ctor.cname ctor.ctype)
in (let _177_219 = (FStar_Extraction_ML_Env.extend_fv c fvv tys false false)
in (let _177_218 = (let _177_217 = (FStar_Extraction_ML_Util.argTypes mlt)
in (((lident2mlsymbol ctor.cname)), (_177_217)))
in ((_177_219), (_177_218))))))))))
=======
let newC = (let _176_214 = (FStar_List.map (fun _78_413 -> (match (_78_413) with
| (x, y) -> begin
(((Prims.fst x)), ((Prims.fst y)))
end)) lp)
in (extendContextWithRepAsTyVars _176_214 c))
in (

let mlt = (let _176_215 = (extractTyp newC tr)
in (FStar_Extraction_ML_Util.eraseTypeDeep (FStar_Extraction_ML_Util.delta_unfold c) _176_215))
in (

let tys = (let _176_216 = (FStar_List.map mlTyIdentOfBinder tyBinders)
in ((_176_216), (mlt)))
in (

let fvv = (FStar_Extraction_ML_Env.mkFvvar ctor.cname ctor.ctype)
in (let _176_219 = (FStar_Extraction_ML_Env.extend_fv c fvv tys false false)
in (let _176_218 = (let _176_217 = (FStar_Extraction_ML_Util.argTypes mlt)
in (((lident2mlsymbol ctor.cname)), (_176_217)))
in ((_176_219), (_176_218))))))))))
>>>>>>> 325d5cd9
end)))


let rec firstNNats : Prims.int  ->  Prims.int Prims.list = (fun n -> if ((Prims.parse_int "0") < n) then begin
<<<<<<< HEAD
(let _177_222 = (firstNNats (n - (Prims.parse_int "1")))
in (n)::_177_222)
=======
(let _176_222 = (firstNNats (n - (Prims.parse_int "1")))
in (n)::_176_222)
>>>>>>> 325d5cd9
end else begin
[]
end)


<<<<<<< HEAD
let dummyIdent : Prims.int  ->  (Prims.string * Prims.int) = (fun n -> (let _177_226 = (let _177_225 = (FStar_Util.string_of_int n)
in (Prims.strcat "\'dummyV" _177_225))
in ((_177_226), ((Prims.parse_int "0")))))


let dummyIndexIdents : Prims.int  ->  (Prims.string * Prims.int) Prims.list = (fun n -> (let _177_229 = (firstNNats n)
in (FStar_List.map dummyIdent _177_229)))
=======
let dummyIdent : Prims.int  ->  (Prims.string * Prims.int) = (fun n -> (let _176_226 = (let _176_225 = (FStar_Util.string_of_int n)
in (Prims.strcat "\'dummyV" _176_225))
in ((_176_226), ((Prims.parse_int "0")))))


let dummyIndexIdents : Prims.int  ->  (Prims.string * Prims.int) Prims.list = (fun n -> (let _176_229 = (firstNNats n)
in (FStar_List.map dummyIdent _176_229)))
>>>>>>> 325d5cd9


let extractInductive : context  ->  inductiveTypeFam  ->  (context * (Prims.bool * FStar_Extraction_ML_Syntax.mlsymbol * FStar_Extraction_ML_Syntax.mlsymbol Prims.option * FStar_Extraction_ML_Syntax.mlidents * FStar_Extraction_ML_Syntax.mltybody Prims.option)) = (fun c ind -> (

let newContext = c
in (

let nIndices = (numIndices ind.k ind.tyName.FStar_Ident.ident.FStar_Ident.idText)
in (

let _79_427 = (FStar_Util.fold_map (extractCtor ind.tyBinders) newContext ind.constructors)
in (match (_79_427) with
| (nc, tyb) -> begin
(

<<<<<<< HEAD
let mlbs = (let _177_235 = (FStar_List.map mlTyIdentOfBinder ind.tyBinders)
in (let _177_234 = (dummyIndexIdents nIndices)
in (FStar_List.append _177_235 _177_234)))
=======
let mlbs = (let _176_235 = (FStar_List.map mlTyIdentOfBinder ind.tyBinders)
in (let _176_234 = (dummyIndexIdents nIndices)
in (FStar_List.append _176_235 _176_234)))
>>>>>>> 325d5cd9
in (

let tbody = (match ((FStar_Util.find_opt (fun _79_1 -> (match (_79_1) with
| FStar_Absyn_Syntax.RecordType (_79_431) -> begin
true
end
| _79_434 -> begin
false
end)) ind.qualifiers)) with
| Some (FStar_Absyn_Syntax.RecordType (ids)) -> begin
(

let _79_438 = ()
in (

let _79_443 = (FStar_List.hd tyb)
in (match (_79_443) with
| (_79_441, c_ty) -> begin
(

let _79_444 = ()
in (

let fields = (FStar_List.map2 (fun lid ty -> ((lid.FStar_Ident.ident.FStar_Ident.idText), (ty))) ids c_ty)
in FStar_Extraction_ML_Syntax.MLTD_Record (fields)))
end)))
end
| _79_450 -> begin
FStar_Extraction_ML_Syntax.MLTD_DType (tyb)
end)
in ((nc), (((false), ((lident2mlsymbol ind.tyName)), (None), (mlbs), (Some (tbody)))))))
end)))))


let mfst = (fun x -> (FStar_List.map Prims.fst x))


let rec headBinders : context  ->  FStar_Absyn_Syntax.typ  ->  (context * FStar_Absyn_Syntax.binders * FStar_Absyn_Syntax.typ) = (fun c t -> (

let t = (preProcType c t)
in (match (t.FStar_Absyn_Syntax.n) with
| FStar_Absyn_Syntax.Typ_lam (bs, t) -> begin
(

<<<<<<< HEAD
let _79_463 = (let _177_245 = (let _177_244 = (mfst bs)
in (extendContext c _177_244))
in (headBinders _177_245 t))
in (match (_79_463) with
=======
let _78_463 = (let _176_245 = (let _176_244 = (mfst bs)
in (extendContext c _176_244))
in (headBinders _176_245 t))
in (match (_78_463) with
>>>>>>> 325d5cd9
| (c, rb, rresidualType) -> begin
((c), ((FStar_List.append bs rb)), (rresidualType))
end))
end
| _79_465 -> begin
((c), ([]), (t))
end)))


let extractTypeAbbrev : FStar_Absyn_Syntax.qualifier Prims.list  ->  context  ->  typeAbbrev  ->  (context * (Prims.bool * FStar_Extraction_ML_Syntax.mlsymbol * FStar_Extraction_ML_Syntax.mlsymbol Prims.option * FStar_Extraction_ML_Syntax.mlidents * FStar_Extraction_ML_Syntax.mltybody Prims.option)) = (fun quals c tyab -> (

let bs = tyab.abTyBinders
in (

let t = tyab.abBody
in (

let l = tyab.abTyName
in (

<<<<<<< HEAD
let c = (let _177_252 = (mfst bs)
in (extendContext c _177_252))
=======
let c = (let _176_252 = (mfst bs)
in (extendContext c _176_252))
>>>>>>> 325d5cd9
in (

let _79_476 = (headBinders c t)
in (match (_79_476) with
| (c, headBinders, residualType) -> begin
(

let bs = (FStar_List.append bs headBinders)
in (

let t = residualType
in (

let mlt = (extractTyp c t)
in (

let mlt = (FStar_Extraction_ML_Util.eraseTypeDeep (FStar_Extraction_ML_Util.delta_unfold c) mlt)
in (

let tyDecBody = FStar_Extraction_ML_Syntax.MLTD_Abbrev (mlt)
in (

let assumed = (FStar_Util.for_some (fun _79_2 -> (match (_79_2) with
| FStar_Absyn_Syntax.Assumption -> begin
true
end
| _79_485 -> begin
false
end)) quals)
in (

<<<<<<< HEAD
let td = (let _177_254 = (FStar_List.map mlTyIdentOfBinder bs)
in ((assumed), ((mlsymbolOfLident l)), (None), (_177_254), (Some (tyDecBody))))
=======
let td = (let _176_254 = (FStar_List.map mlTyIdentOfBinder bs)
in ((assumed), ((mlsymbolOfLident l)), (None), (_176_254), (Some (tyDecBody))))
>>>>>>> 325d5cd9
in (

let c = if (FStar_All.pipe_right quals (FStar_Util.for_some (fun _79_3 -> (match (_79_3) with
| (FStar_Absyn_Syntax.Assumption) | (FStar_Absyn_Syntax.New) -> begin
true
end
| _79_492 -> begin
false
end)))) then begin
c
end else begin
(FStar_Extraction_ML_Env.extend_tydef c ((td)::[]))
end
in ((c), (td))))))))))
end)))))))


let extractExn : context  ->  inductiveConstructor  ->  (FStar_Extraction_ML_Env.env * FStar_Extraction_ML_Syntax.mlmodule1) = (fun c exnConstr -> (

let mlt = (extractTyp c exnConstr.ctype)
in (

let mlt = (FStar_Extraction_ML_Util.eraseTypeDeep (FStar_Extraction_ML_Util.delta_unfold c) mlt)
in (

let tys = (([]), (mlt))
in (

let fvv = (FStar_Extraction_ML_Env.mkFvvar exnConstr.cname exnConstr.ctype)
in (

<<<<<<< HEAD
let ex_decl = (let _177_261 = (let _177_260 = (FStar_Extraction_ML_Util.argTypes mlt)
in (((lident2mlsymbol exnConstr.cname)), (_177_260)))
in FStar_Extraction_ML_Syntax.MLM_Exn (_177_261))
in (let _177_262 = (FStar_Extraction_ML_Env.extend_fv c fvv tys false false)
in ((_177_262), (ex_decl)))))))))
=======
let ex_decl = (let _176_261 = (let _176_260 = (FStar_Extraction_ML_Util.argTypes mlt)
in (((lident2mlsymbol exnConstr.cname)), (_176_260)))
in FStar_Extraction_ML_Syntax.MLM_Exn (_176_261))
in (let _176_262 = (FStar_Extraction_ML_Env.extend_fv c fvv tys false false)
in ((_176_262), (ex_decl)))))))))
>>>>>>> 325d5cd9


let rec extractSigElt : context  ->  FStar_Absyn_Syntax.sigelt  ->  (context * FStar_Extraction_ML_Syntax.mlmodule1 Prims.list) = (fun c s -> (match (s) with
| FStar_Absyn_Syntax.Sig_typ_abbrev (l, bs, _79_506, t, quals, range) -> begin
(

let _79_514 = (extractTypeAbbrev quals c {abTyName = l; abTyBinders = bs; abBody = t})
in (match (_79_514) with
| (c, tds) -> begin
<<<<<<< HEAD
(let _177_269 = if (FStar_All.pipe_right quals (FStar_List.contains FStar_Absyn_Syntax.Logic)) then begin
[]
end else begin
(let _177_268 = (let _177_267 = (FStar_Extraction_ML_Util.mlloc_of_range range)
in FStar_Extraction_ML_Syntax.MLM_Loc (_177_267))
in (_177_268)::(FStar_Extraction_ML_Syntax.MLM_Ty ((tds)::[]))::[])
end
in ((c), (_177_269)))
=======
(let _176_269 = if (FStar_All.pipe_right quals (FStar_List.contains FStar_Absyn_Syntax.Logic)) then begin
[]
end else begin
(let _176_268 = (let _176_267 = (FStar_Extraction_ML_Util.mlloc_of_range range)
in FStar_Extraction_ML_Syntax.MLM_Loc (_176_267))
in (_176_268)::(FStar_Extraction_ML_Syntax.MLM_Ty ((tds)::[]))::[])
end
in ((c), (_176_269)))
>>>>>>> 325d5cd9
end))
end
| FStar_Absyn_Syntax.Sig_bundle (sigs, (FStar_Absyn_Syntax.ExceptionConstructor)::[], _79_519, range) -> begin
(

let _79_528 = (parseInductiveTypesFromSigBundle c sigs)
in (match (_79_528) with
| (_79_524, _79_526, exConstrs) -> begin
(

let _79_529 = ()
in (

<<<<<<< HEAD
let _79_533 = (let _177_270 = (FStar_List.hd exConstrs)
in (extractExn c _177_270))
in (match (_79_533) with
| (c, exDecl) -> begin
(let _177_273 = (let _177_272 = (let _177_271 = (FStar_Extraction_ML_Util.mlloc_of_range range)
in FStar_Extraction_ML_Syntax.MLM_Loc (_177_271))
in (_177_272)::(exDecl)::[])
in ((c), (_177_273)))
=======
let _78_533 = (let _176_270 = (FStar_List.hd exConstrs)
in (extractExn c _176_270))
in (match (_78_533) with
| (c, exDecl) -> begin
(let _176_273 = (let _176_272 = (let _176_271 = (FStar_Extraction_ML_Util.mlloc_of_range range)
in FStar_Extraction_ML_Syntax.MLM_Loc (_176_271))
in (_176_272)::(exDecl)::[])
in ((c), (_176_273)))
>>>>>>> 325d5cd9
end)))
end))
end
| FStar_Absyn_Syntax.Sig_bundle (sigs, _79_536, _79_538, range) -> begin
(

let _79_546 = (parseInductiveTypesFromSigBundle c sigs)
in (match (_79_546) with
| (inds, abbs, _79_545) -> begin
(

let _79_549 = (FStar_Util.fold_map extractInductive c inds)
in (match (_79_549) with
| (c, indDecls) -> begin
(

let _79_552 = (FStar_Util.fold_map (extractTypeAbbrev []) c abbs)
in (match (_79_552) with
| (c, tyAbDecls) -> begin
<<<<<<< HEAD
(let _177_276 = (let _177_275 = (let _177_274 = (FStar_Extraction_ML_Util.mlloc_of_range range)
in FStar_Extraction_ML_Syntax.MLM_Loc (_177_274))
in (_177_275)::(FStar_Extraction_ML_Syntax.MLM_Ty ((FStar_List.append indDecls tyAbDecls)))::[])
in ((c), (_177_276)))
=======
(let _176_276 = (let _176_275 = (let _176_274 = (FStar_Extraction_ML_Util.mlloc_of_range range)
in FStar_Extraction_ML_Syntax.MLM_Loc (_176_274))
in (_176_275)::(FStar_Extraction_ML_Syntax.MLM_Ty ((FStar_List.append indDecls tyAbDecls)))::[])
in ((c), (_176_276)))
>>>>>>> 325d5cd9
end))
end))
end))
end
| FStar_Absyn_Syntax.Sig_tycon (l, bs, k, _79_557, _79_559, quals, r) -> begin
if (((FStar_All.pipe_right quals (FStar_List.contains FStar_Absyn_Syntax.Assumption)) || (FStar_All.pipe_right quals (FStar_List.contains FStar_Absyn_Syntax.New))) && (not ((FStar_All.pipe_right quals (FStar_Util.for_some (fun _79_4 -> (match (_79_4) with
| (FStar_Absyn_Syntax.Projector (_)) | (FStar_Absyn_Syntax.Discriminator (_)) -> begin
true
end
| _79_572 -> begin
false
end))))))) then begin
(

let _79_576 = (FStar_Absyn_Util.kind_formals k)
in (match (_79_576) with
| (kbs, _79_575) -> begin
(

let se = FStar_Absyn_Syntax.Sig_typ_abbrev (((l), ((FStar_List.append bs kbs)), (FStar_Absyn_Syntax.mk_Kind_type), (FStar_Tc_Recheck.t_unit), (quals), (r)))
in (extractSigElt c se))
end))
end else begin
((c), ([]))
end
end
| _79_579 -> begin
((c), ([]))
end))



<|MERGE_RESOLUTION|>--- conflicted
+++ resolved
@@ -4,53 +4,29 @@
 let binderIsExp : FStar_Absyn_Syntax.binder  ->  Prims.bool = (fun bn -> (FStar_Absyn_Print.is_inr (Prims.fst bn)))
 
 
-<<<<<<< HEAD
-let rec argIsExp : FStar_Absyn_Syntax.knd  ->  Prims.string  ->  Prims.bool Prims.list = (fun k typeName -> (match ((let _177_7 = (FStar_Absyn_Util.compress_kind k)
-in _177_7.FStar_Absyn_Syntax.n)) with
-=======
-let rec argIsExp : FStar_Absyn_Syntax.knd  ->  Prims.string  ->  Prims.bool Prims.list = (fun k typeName -> (match ((let _176_7 = (FStar_Absyn_Util.compress_kind k)
-in _176_7.FStar_Absyn_Syntax.n)) with
->>>>>>> 325d5cd9
+let rec argIsExp : FStar_Absyn_Syntax.knd  ->  Prims.string  ->  Prims.bool Prims.list = (fun k typeName -> (match ((let _178_7 = (FStar_Absyn_Util.compress_kind k)
+in _178_7.FStar_Absyn_Syntax.n)) with
 | FStar_Absyn_Syntax.Kind_type -> begin
 []
 end
 | FStar_Absyn_Syntax.Kind_arrow (bs, r) -> begin
-<<<<<<< HEAD
-(let _177_9 = (FStar_List.map binderIsExp bs)
-in (let _177_8 = (argIsExp r typeName)
-in (FStar_List.append _177_9 _177_8)))
+(let _178_9 = (FStar_List.map binderIsExp bs)
+in (let _178_8 = (argIsExp r typeName)
+in (FStar_List.append _178_9 _178_8)))
 end
 | FStar_Absyn_Syntax.Kind_delayed (k, _79_15, _79_17) -> begin
-(FStar_All.failwith "extraction.numIndices : expected a compressed argument")
-=======
-(let _176_9 = (FStar_List.map binderIsExp bs)
-in (let _176_8 = (argIsExp r typeName)
-in (FStar_List.append _176_9 _176_8)))
-end
-| FStar_Absyn_Syntax.Kind_delayed (k, _78_15, _78_17) -> begin
 (failwith "extraction.numIndices : expected a compressed argument")
->>>>>>> 325d5cd9
 end
 | FStar_Absyn_Syntax.Kind_abbrev (_79_21, k) -> begin
 (argIsExp k typeName)
 end
-<<<<<<< HEAD
 | _79_26 -> begin
-(FStar_All.failwith (Prims.strcat "unexpected signature of inductive type" typeName))
-end))
-
-
-let numIndices : FStar_Absyn_Syntax.knd  ->  Prims.string  ->  Prims.nat = (fun k typeName -> (let _177_14 = (argIsExp k typeName)
-in (FStar_List.length _177_14)))
-=======
-| _78_26 -> begin
 (failwith (Prims.strcat "unexpected signature of inductive type" typeName))
 end))
 
 
-let numIndices : FStar_Absyn_Syntax.knd  ->  Prims.string  ->  Prims.nat = (fun k typeName -> (let _176_14 = (argIsExp k typeName)
-in (FStar_List.length _176_14)))
->>>>>>> 325d5cd9
+let numIndices : FStar_Absyn_Syntax.knd  ->  Prims.string  ->  Prims.nat = (fun k typeName -> (let _178_14 = (argIsExp k typeName)
+in (FStar_List.length _178_14)))
 
 
 let mlty_of_isExp : Prims.bool  ->  FStar_Extraction_ML_Syntax.mlty = (fun b -> if b then begin
@@ -109,15 +85,9 @@
 FStar_Extraction_ML_Syntax.MLTY_Fun (((h), (f), (out)))
 end
 | (h1)::(h2)::tl -> begin
-<<<<<<< HEAD
-(let _177_34 = (let _177_33 = (curry ((h2)::tl) f out)
-in ((h1), (FStar_Extraction_ML_Syntax.E_PURE), (_177_33)))
-in FStar_Extraction_ML_Syntax.MLTY_Fun (_177_34))
-=======
-(let _176_34 = (let _176_33 = (curry ((h2)::tl) f out)
-in ((h1), (FStar_Extraction_ML_Syntax.E_PURE), (_176_33)))
-in FStar_Extraction_ML_Syntax.MLTY_Fun (_176_34))
->>>>>>> 325d5cd9
+(let _178_34 = (let _178_33 = (curry ((h2)::tl) f out)
+in ((h1), (FStar_Extraction_ML_Syntax.E_PURE), (_178_33)))
+in FStar_Extraction_ML_Syntax.MLTY_Fun (_178_34))
 end))
 
 
@@ -132,13 +102,8 @@
 | (FStar_Util.Inr (bv), FStar_Util.Inr (_79_70)) -> begin
 (FStar_Extraction_ML_Env.extend_bv c bv (([]), (FStar_Extraction_ML_Env.erasedContent)) false false false)
 end
-<<<<<<< HEAD
 | _79_74 -> begin
-(FStar_All.failwith "Impossible case")
-=======
-| _78_74 -> begin
 (failwith "Impossible case")
->>>>>>> 325d5cd9
 end))
 
 
@@ -215,13 +180,8 @@
 (extractTyConstApp c ftv arrgs)
 end
 | FStar_Absyn_Syntax.Typ_app (tyin, argsin) -> begin
-<<<<<<< HEAD
-(let _177_86 = (FStar_Extraction_ML_Util.mkTypApp tyin (FStar_List.append argsin arrgs) ty)
-in (extractTyp c _177_86))
-=======
-(let _176_86 = (FStar_Extraction_ML_Util.mkTypApp tyin (FStar_List.append argsin arrgs) ty)
-in (extractTyp c _176_86))
->>>>>>> 325d5cd9
+(let _178_86 = (FStar_Extraction_ML_Util.mkTypApp tyin (FStar_List.append argsin arrgs) ty)
+in (extractTyp c _178_86))
 end
 | _79_129 -> begin
 FStar_Extraction_ML_Env.unknownType
@@ -246,19 +206,11 @@
 | FStar_Absyn_Syntax.Typ_uvar (_79_146) -> begin
 FStar_Extraction_ML_Env.unknownType
 end
-<<<<<<< HEAD
 | FStar_Absyn_Syntax.Typ_delayed (_79_149) -> begin
-(FStar_All.failwith "expected the argument to be compressed")
+(failwith "expected the argument to be compressed")
 end
 | _79_152 -> begin
-(FStar_All.failwith "NYI. replace this with unknownType if you know the consequences")
-=======
-| FStar_Absyn_Syntax.Typ_delayed (_78_149) -> begin
-(failwith "expected the argument to be compressed")
-end
-| _78_152 -> begin
 (failwith "NYI. replace this with unknownType if you know the consequences")
->>>>>>> 325d5cd9
 end)))
 and getTypeFromArg : context  ->  FStar_Absyn_Syntax.arg  ->  FStar_Extraction_ML_Syntax.mlty = (fun c a -> (match ((Prims.fst a)) with
 | FStar_Util.Inl (ty) -> begin
@@ -289,45 +241,25 @@
 (
 
 let argCompletion = (FStar_List.map mlty_of_isExp missingArgs)
-<<<<<<< HEAD
-in (let _177_98 = (let _177_97 = (FStar_Extraction_ML_Syntax.mlpath_of_lident ftv.FStar_Absyn_Syntax.v)
-in (((FStar_List.append mlargs argCompletion)), (_177_97)))
-in FStar_Extraction_ML_Syntax.MLTY_Named (_177_98)))
-=======
-in (let _176_98 = (let _176_97 = (FStar_Extraction_ML_Syntax.mlpath_of_lident ftv.FStar_Absyn_Syntax.v)
-in (((FStar_List.append mlargs argCompletion)), (_176_97)))
-in FStar_Extraction_ML_Syntax.MLTY_Named (_176_98)))
->>>>>>> 325d5cd9
+in (let _178_98 = (let _178_97 = (FStar_Extraction_ML_Syntax.mlpath_of_lident ftv.FStar_Absyn_Syntax.v)
+in (((FStar_List.append mlargs argCompletion)), (_178_97)))
+in FStar_Extraction_ML_Syntax.MLTY_Named (_178_98)))
 end)))))
 end else begin
 (failwith "this case was not anticipated")
 end)
 and extractBinderType : context  ->  FStar_Absyn_Syntax.binder  ->  (FStar_Extraction_ML_Syntax.mlty * context) = (fun c bn -> (match (bn) with
-<<<<<<< HEAD
 | (FStar_Util.Inl (btv), _79_207) -> begin
-(let _177_102 = (extractKind c btv.FStar_Absyn_Syntax.sort)
-in (let _177_101 = (extendContextAsTyvar false (FStar_Util.Inl (btv)) c)
-in ((_177_102), (_177_101))))
+(let _178_102 = (extractKind c btv.FStar_Absyn_Syntax.sort)
+in (let _178_101 = (extendContextAsTyvar false (FStar_Util.Inl (btv)) c)
+in ((_178_102), (_178_101))))
 end
 | (FStar_Util.Inr (bvv), _79_212) -> begin
-(let _177_104 = (extractTyp c bvv.FStar_Absyn_Syntax.sort)
-in (let _177_103 = (extendContextAsTyvar false (FStar_Util.Inr (bvv)) c)
-in ((_177_104), (_177_103))))
-end))
-and extractBindersTypes : context  ->  FStar_Absyn_Syntax.binder Prims.list  ->  (FStar_Extraction_ML_Syntax.mlty Prims.list * context) = (fun c bs -> (let _177_110 = (FStar_List.fold_left (fun _79_218 b -> (match (_79_218) with
-=======
-| (FStar_Util.Inl (btv), _78_207) -> begin
-(let _176_102 = (extractKind c btv.FStar_Absyn_Syntax.sort)
-in (let _176_101 = (extendContextAsTyvar false (FStar_Util.Inl (btv)) c)
-in ((_176_102), (_176_101))))
-end
-| (FStar_Util.Inr (bvv), _78_212) -> begin
-(let _176_104 = (extractTyp c bvv.FStar_Absyn_Syntax.sort)
-in (let _176_103 = (extendContextAsTyvar false (FStar_Util.Inr (bvv)) c)
-in ((_176_104), (_176_103))))
-end))
-and extractBindersTypes : context  ->  FStar_Absyn_Syntax.binder Prims.list  ->  (FStar_Extraction_ML_Syntax.mlty Prims.list * context) = (fun c bs -> (let _176_110 = (FStar_List.fold_left (fun _78_218 b -> (match (_78_218) with
->>>>>>> 325d5cd9
+(let _178_104 = (extractTyp c bvv.FStar_Absyn_Syntax.sort)
+in (let _178_103 = (extendContextAsTyvar false (FStar_Util.Inr (bvv)) c)
+in ((_178_104), (_178_103))))
+end))
+and extractBindersTypes : context  ->  FStar_Absyn_Syntax.binder Prims.list  ->  (FStar_Extraction_ML_Syntax.mlty Prims.list * context) = (fun c bs -> (let _178_110 = (FStar_List.fold_left (fun _79_218 b -> (match (_79_218) with
 | (lt, cp) -> begin
 (
 
@@ -340,32 +272,18 @@
 in ((fun _79_225 -> (match (_79_225) with
 | (x, c) -> begin
 (((FStar_List.rev x)), (c))
-<<<<<<< HEAD
-end)) _177_110)))
-=======
-end)) _176_110)))
->>>>>>> 325d5cd9
+end)) _178_110)))
 and extractKind : context  ->  FStar_Absyn_Syntax.knd  ->  FStar_Extraction_ML_Syntax.mlty = (fun c ft -> FStar_Extraction_ML_Env.erasedContent)
 and extractComp : context  ->  FStar_Absyn_Syntax.comp  ->  (FStar_Extraction_ML_Syntax.mlty * FStar_Extraction_ML_Syntax.e_tag) = (fun c ft -> (extractComp' c ft.FStar_Absyn_Syntax.n))
 and extractComp' : context  ->  FStar_Absyn_Syntax.comp'  ->  (FStar_Extraction_ML_Syntax.mlty * FStar_Extraction_ML_Syntax.e_tag) = (fun c ft -> (match (ft) with
 | FStar_Absyn_Syntax.Total (ty) -> begin
-<<<<<<< HEAD
-(let _177_117 = (extractTyp c ty)
-in ((_177_117), (FStar_Extraction_ML_Syntax.E_PURE)))
+(let _178_117 = (extractTyp c ty)
+in ((_178_117), (FStar_Extraction_ML_Syntax.E_PURE)))
 end
 | FStar_Absyn_Syntax.Comp (cm) -> begin
-(let _177_119 = (extractTyp c cm.FStar_Absyn_Syntax.result_typ)
-in (let _177_118 = (translate_eff c cm.FStar_Absyn_Syntax.effect_name)
-in ((_177_119), (_177_118))))
-=======
-(let _176_117 = (extractTyp c ty)
-in ((_176_117), (FStar_Extraction_ML_Syntax.E_PURE)))
-end
-| FStar_Absyn_Syntax.Comp (cm) -> begin
-(let _176_119 = (extractTyp c cm.FStar_Absyn_Syntax.result_typ)
-in (let _176_118 = (translate_eff c cm.FStar_Absyn_Syntax.effect_name)
-in ((_176_119), (_176_118))))
->>>>>>> 325d5cd9
+(let _178_119 = (extractTyp c cm.FStar_Absyn_Syntax.result_typ)
+in (let _178_118 = (translate_eff c cm.FStar_Absyn_Syntax.effect_name)
+in ((_178_119), (_178_118))))
 end))
 
 
@@ -418,21 +336,12 @@
 if (l = l') then begin
 (
 
-<<<<<<< HEAD
-let t = (let _177_169 = (FStar_List.map (fun _79_293 -> (match (_79_293) with
+let t = (let _178_169 = (FStar_List.map (fun _79_293 -> (match (_79_293) with
 | (x, _79_292) -> begin
-(let _177_168 = (FStar_All.pipe_left (fun _177_167 -> Some (_177_167)) (FStar_Absyn_Syntax.Implicit (true)))
-in ((x), (_177_168)))
+(let _178_168 = (FStar_All.pipe_left (fun _178_167 -> Some (_178_167)) (FStar_Absyn_Syntax.Implicit (true)))
+in ((x), (_178_168)))
 end)) tps)
-in (FStar_Absyn_Util.close_typ _177_169 t))
-=======
-let t = (let _176_169 = (FStar_List.map (fun _78_293 -> (match (_78_293) with
-| (x, _78_292) -> begin
-(let _176_168 = (FStar_All.pipe_left (fun _176_167 -> Some (_176_167)) (FStar_Absyn_Syntax.Implicit (true)))
-in ((x), (_176_168)))
-end)) tps)
-in (FStar_Absyn_Util.close_typ _176_169 t))
->>>>>>> 325d5cd9
+in (FStar_Absyn_Util.close_typ _178_169 t))
 in Some (t))
 end else begin
 None
@@ -444,13 +353,8 @@
 in (FStar_Util.must tr)))
 
 
-<<<<<<< HEAD
-let parseInductiveConstructors : context  ->  FStar_Ident.lident Prims.list  ->  FStar_Absyn_Syntax.sigelts  ->  inductiveConstructor Prims.list = (fun c cnames sigb -> (FStar_List.map (fun h -> (let _177_177 = (lookupDataConType c sigb h)
-in {cname = h; ctype = _177_177})) cnames))
-=======
-let parseInductiveConstructors : context  ->  FStar_Ident.lident Prims.list  ->  FStar_Absyn_Syntax.sigelts  ->  inductiveConstructor Prims.list = (fun c cnames sigb -> (FStar_List.map (fun h -> (let _176_177 = (lookupDataConType c sigb h)
-in {cname = h; ctype = _176_177})) cnames))
->>>>>>> 325d5cd9
+let parseInductiveConstructors : context  ->  FStar_Ident.lident Prims.list  ->  FStar_Absyn_Syntax.sigelts  ->  inductiveConstructor Prims.list = (fun c cnames sigb -> (FStar_List.map (fun h -> (let _178_177 = (lookupDataConType c sigb h)
+in {cname = h; ctype = _178_177})) cnames))
 
 
 let rec parseInductiveTypesFromSigBundle : context  ->  FStar_Absyn_Syntax.sigelts  ->  (inductiveTypeFam Prims.list * typeAbbrev Prims.list * inductiveConstructor Prims.list) = (fun c sigs -> (match (sigs) with
@@ -492,15 +396,9 @@
 end))
 end
 | (se)::tlsig -> begin
-<<<<<<< HEAD
-(let _177_183 = (let _177_182 = (FStar_Absyn_Print.sigelt_to_string se)
-in (FStar_Util.format1 "unexpected content in a  sig bundle : %s\n" _177_182))
-in (FStar_All.failwith _177_183))
-=======
-(let _176_183 = (let _176_182 = (FStar_Absyn_Print.sigelt_to_string se)
-in (FStar_Util.format1 "unexpected content in a  sig bundle : %s\n" _176_182))
-in (failwith _176_183))
->>>>>>> 325d5cd9
+(let _178_183 = (let _178_182 = (FStar_Absyn_Print.sigelt_to_string se)
+in (FStar_Util.format1 "unexpected content in a  sig bundle : %s\n" _178_182))
+in (failwith _178_183))
 end))
 
 
@@ -511,13 +409,8 @@
 | FStar_Absyn_Syntax.Total (ty) -> begin
 ty
 end
-<<<<<<< HEAD
 | _79_363 -> begin
-(FStar_All.failwith "expected a total type. constructors of inductive types were assumed to be total")
-=======
-| _78_363 -> begin
 (failwith "expected a total type. constructors of inductive types were assumed to be total")
->>>>>>> 325d5cd9
 end))
 
 
@@ -544,19 +437,11 @@
 in (match (_79_383) with
 | (ll, lr) -> begin
 if (FStar_List.isEmpty lr) then begin
-<<<<<<< HEAD
-(let _177_198 = (totalType_of_comp cp)
-in ((ll), (_177_198)))
-end else begin
-(let _177_199 = (FStar_Extraction_ML_Util.mkTypFun lr cp t)
-in ((ll), (_177_199)))
-=======
-(let _176_198 = (totalType_of_comp cp)
-in ((ll), (_176_198)))
-end else begin
-(let _176_199 = (FStar_Extraction_ML_Util.mkTypFun lr cp t)
-in ((ll), (_176_199)))
->>>>>>> 325d5cd9
+(let _178_198 = (totalType_of_comp cp)
+in ((ll), (_178_198)))
+end else begin
+(let _178_199 = (FStar_Extraction_ML_Util.mkTypFun lr cp t)
+in ((ll), (_178_199)))
 end
 end))
 end
@@ -570,13 +455,8 @@
 
 let rec zipUnequal = (fun la lb -> (match (((la), (lb))) with
 | ((ha)::ta, (hb)::tb) -> begin
-<<<<<<< HEAD
-(let _177_204 = (zipUnequal ta tb)
-in (((ha), (hb)))::_177_204)
-=======
-(let _176_204 = (zipUnequal ta tb)
-in (((ha), (hb)))::_176_204)
->>>>>>> 325d5cd9
+(let _178_204 = (zipUnequal ta tb)
+in (((ha), (hb)))::_178_204)
 end
 | _79_400 -> begin
 []
@@ -599,82 +479,44 @@
 let lp = (FStar_List.zip tyBinders lb)
 in (
 
-<<<<<<< HEAD
-let newC = (let _177_214 = (FStar_List.map (fun _79_413 -> (match (_79_413) with
+let newC = (let _178_214 = (FStar_List.map (fun _79_413 -> (match (_79_413) with
 | (x, y) -> begin
 (((Prims.fst x)), ((Prims.fst y)))
 end)) lp)
-in (extendContextWithRepAsTyVars _177_214 c))
-in (
-
-let mlt = (let _177_215 = (extractTyp newC tr)
-in (FStar_Extraction_ML_Util.eraseTypeDeep (FStar_Extraction_ML_Util.delta_unfold c) _177_215))
-in (
-
-let tys = (let _177_216 = (FStar_List.map mlTyIdentOfBinder tyBinders)
-in ((_177_216), (mlt)))
+in (extendContextWithRepAsTyVars _178_214 c))
+in (
+
+let mlt = (let _178_215 = (extractTyp newC tr)
+in (FStar_Extraction_ML_Util.eraseTypeDeep (FStar_Extraction_ML_Util.delta_unfold c) _178_215))
+in (
+
+let tys = (let _178_216 = (FStar_List.map mlTyIdentOfBinder tyBinders)
+in ((_178_216), (mlt)))
 in (
 
 let fvv = (FStar_Extraction_ML_Env.mkFvvar ctor.cname ctor.ctype)
-in (let _177_219 = (FStar_Extraction_ML_Env.extend_fv c fvv tys false false)
-in (let _177_218 = (let _177_217 = (FStar_Extraction_ML_Util.argTypes mlt)
-in (((lident2mlsymbol ctor.cname)), (_177_217)))
-in ((_177_219), (_177_218))))))))))
-=======
-let newC = (let _176_214 = (FStar_List.map (fun _78_413 -> (match (_78_413) with
-| (x, y) -> begin
-(((Prims.fst x)), ((Prims.fst y)))
-end)) lp)
-in (extendContextWithRepAsTyVars _176_214 c))
-in (
-
-let mlt = (let _176_215 = (extractTyp newC tr)
-in (FStar_Extraction_ML_Util.eraseTypeDeep (FStar_Extraction_ML_Util.delta_unfold c) _176_215))
-in (
-
-let tys = (let _176_216 = (FStar_List.map mlTyIdentOfBinder tyBinders)
-in ((_176_216), (mlt)))
-in (
-
-let fvv = (FStar_Extraction_ML_Env.mkFvvar ctor.cname ctor.ctype)
-in (let _176_219 = (FStar_Extraction_ML_Env.extend_fv c fvv tys false false)
-in (let _176_218 = (let _176_217 = (FStar_Extraction_ML_Util.argTypes mlt)
-in (((lident2mlsymbol ctor.cname)), (_176_217)))
-in ((_176_219), (_176_218))))))))))
->>>>>>> 325d5cd9
+in (let _178_219 = (FStar_Extraction_ML_Env.extend_fv c fvv tys false false)
+in (let _178_218 = (let _178_217 = (FStar_Extraction_ML_Util.argTypes mlt)
+in (((lident2mlsymbol ctor.cname)), (_178_217)))
+in ((_178_219), (_178_218))))))))))
 end)))
 
 
 let rec firstNNats : Prims.int  ->  Prims.int Prims.list = (fun n -> if ((Prims.parse_int "0") < n) then begin
-<<<<<<< HEAD
-(let _177_222 = (firstNNats (n - (Prims.parse_int "1")))
-in (n)::_177_222)
-=======
-(let _176_222 = (firstNNats (n - (Prims.parse_int "1")))
-in (n)::_176_222)
->>>>>>> 325d5cd9
+(let _178_222 = (firstNNats (n - (Prims.parse_int "1")))
+in (n)::_178_222)
 end else begin
 []
 end)
 
 
-<<<<<<< HEAD
-let dummyIdent : Prims.int  ->  (Prims.string * Prims.int) = (fun n -> (let _177_226 = (let _177_225 = (FStar_Util.string_of_int n)
-in (Prims.strcat "\'dummyV" _177_225))
-in ((_177_226), ((Prims.parse_int "0")))))
-
-
-let dummyIndexIdents : Prims.int  ->  (Prims.string * Prims.int) Prims.list = (fun n -> (let _177_229 = (firstNNats n)
-in (FStar_List.map dummyIdent _177_229)))
-=======
-let dummyIdent : Prims.int  ->  (Prims.string * Prims.int) = (fun n -> (let _176_226 = (let _176_225 = (FStar_Util.string_of_int n)
-in (Prims.strcat "\'dummyV" _176_225))
-in ((_176_226), ((Prims.parse_int "0")))))
-
-
-let dummyIndexIdents : Prims.int  ->  (Prims.string * Prims.int) Prims.list = (fun n -> (let _176_229 = (firstNNats n)
-in (FStar_List.map dummyIdent _176_229)))
->>>>>>> 325d5cd9
+let dummyIdent : Prims.int  ->  (Prims.string * Prims.int) = (fun n -> (let _178_226 = (let _178_225 = (FStar_Util.string_of_int n)
+in (Prims.strcat "\'dummyV" _178_225))
+in ((_178_226), ((Prims.parse_int "0")))))
+
+
+let dummyIndexIdents : Prims.int  ->  (Prims.string * Prims.int) Prims.list = (fun n -> (let _178_229 = (firstNNats n)
+in (FStar_List.map dummyIdent _178_229)))
 
 
 let extractInductive : context  ->  inductiveTypeFam  ->  (context * (Prims.bool * FStar_Extraction_ML_Syntax.mlsymbol * FStar_Extraction_ML_Syntax.mlsymbol Prims.option * FStar_Extraction_ML_Syntax.mlidents * FStar_Extraction_ML_Syntax.mltybody Prims.option)) = (fun c ind -> (
@@ -690,15 +532,9 @@
 | (nc, tyb) -> begin
 (
 
-<<<<<<< HEAD
-let mlbs = (let _177_235 = (FStar_List.map mlTyIdentOfBinder ind.tyBinders)
-in (let _177_234 = (dummyIndexIdents nIndices)
-in (FStar_List.append _177_235 _177_234)))
-=======
-let mlbs = (let _176_235 = (FStar_List.map mlTyIdentOfBinder ind.tyBinders)
-in (let _176_234 = (dummyIndexIdents nIndices)
-in (FStar_List.append _176_235 _176_234)))
->>>>>>> 325d5cd9
+let mlbs = (let _178_235 = (FStar_List.map mlTyIdentOfBinder ind.tyBinders)
+in (let _178_234 = (dummyIndexIdents nIndices)
+in (FStar_List.append _178_235 _178_234)))
 in (
 
 let tbody = (match ((FStar_Util.find_opt (fun _79_1 -> (match (_79_1) with
@@ -743,17 +579,10 @@
 | FStar_Absyn_Syntax.Typ_lam (bs, t) -> begin
 (
 
-<<<<<<< HEAD
-let _79_463 = (let _177_245 = (let _177_244 = (mfst bs)
-in (extendContext c _177_244))
-in (headBinders _177_245 t))
+let _79_463 = (let _178_245 = (let _178_244 = (mfst bs)
+in (extendContext c _178_244))
+in (headBinders _178_245 t))
 in (match (_79_463) with
-=======
-let _78_463 = (let _176_245 = (let _176_244 = (mfst bs)
-in (extendContext c _176_244))
-in (headBinders _176_245 t))
-in (match (_78_463) with
->>>>>>> 325d5cd9
 | (c, rb, rresidualType) -> begin
 ((c), ((FStar_List.append bs rb)), (rresidualType))
 end))
@@ -774,13 +603,8 @@
 let l = tyab.abTyName
 in (
 
-<<<<<<< HEAD
-let c = (let _177_252 = (mfst bs)
-in (extendContext c _177_252))
-=======
-let c = (let _176_252 = (mfst bs)
-in (extendContext c _176_252))
->>>>>>> 325d5cd9
+let c = (let _178_252 = (mfst bs)
+in (extendContext c _178_252))
 in (
 
 let _79_476 = (headBinders c t)
@@ -812,13 +636,8 @@
 end)) quals)
 in (
 
-<<<<<<< HEAD
-let td = (let _177_254 = (FStar_List.map mlTyIdentOfBinder bs)
-in ((assumed), ((mlsymbolOfLident l)), (None), (_177_254), (Some (tyDecBody))))
-=======
-let td = (let _176_254 = (FStar_List.map mlTyIdentOfBinder bs)
-in ((assumed), ((mlsymbolOfLident l)), (None), (_176_254), (Some (tyDecBody))))
->>>>>>> 325d5cd9
+let td = (let _178_254 = (FStar_List.map mlTyIdentOfBinder bs)
+in ((assumed), ((mlsymbolOfLident l)), (None), (_178_254), (Some (tyDecBody))))
 in (
 
 let c = if (FStar_All.pipe_right quals (FStar_Util.for_some (fun _79_3 -> (match (_79_3) with
@@ -850,19 +669,11 @@
 let fvv = (FStar_Extraction_ML_Env.mkFvvar exnConstr.cname exnConstr.ctype)
 in (
 
-<<<<<<< HEAD
-let ex_decl = (let _177_261 = (let _177_260 = (FStar_Extraction_ML_Util.argTypes mlt)
-in (((lident2mlsymbol exnConstr.cname)), (_177_260)))
-in FStar_Extraction_ML_Syntax.MLM_Exn (_177_261))
-in (let _177_262 = (FStar_Extraction_ML_Env.extend_fv c fvv tys false false)
-in ((_177_262), (ex_decl)))))))))
-=======
-let ex_decl = (let _176_261 = (let _176_260 = (FStar_Extraction_ML_Util.argTypes mlt)
-in (((lident2mlsymbol exnConstr.cname)), (_176_260)))
-in FStar_Extraction_ML_Syntax.MLM_Exn (_176_261))
-in (let _176_262 = (FStar_Extraction_ML_Env.extend_fv c fvv tys false false)
-in ((_176_262), (ex_decl)))))))))
->>>>>>> 325d5cd9
+let ex_decl = (let _178_261 = (let _178_260 = (FStar_Extraction_ML_Util.argTypes mlt)
+in (((lident2mlsymbol exnConstr.cname)), (_178_260)))
+in FStar_Extraction_ML_Syntax.MLM_Exn (_178_261))
+in (let _178_262 = (FStar_Extraction_ML_Env.extend_fv c fvv tys false false)
+in ((_178_262), (ex_decl)))))))))
 
 
 let rec extractSigElt : context  ->  FStar_Absyn_Syntax.sigelt  ->  (context * FStar_Extraction_ML_Syntax.mlmodule1 Prims.list) = (fun c s -> (match (s) with
@@ -872,25 +683,14 @@
 let _79_514 = (extractTypeAbbrev quals c {abTyName = l; abTyBinders = bs; abBody = t})
 in (match (_79_514) with
 | (c, tds) -> begin
-<<<<<<< HEAD
-(let _177_269 = if (FStar_All.pipe_right quals (FStar_List.contains FStar_Absyn_Syntax.Logic)) then begin
+(let _178_269 = if (FStar_All.pipe_right quals (FStar_List.contains FStar_Absyn_Syntax.Logic)) then begin
 []
 end else begin
-(let _177_268 = (let _177_267 = (FStar_Extraction_ML_Util.mlloc_of_range range)
-in FStar_Extraction_ML_Syntax.MLM_Loc (_177_267))
-in (_177_268)::(FStar_Extraction_ML_Syntax.MLM_Ty ((tds)::[]))::[])
-end
-in ((c), (_177_269)))
-=======
-(let _176_269 = if (FStar_All.pipe_right quals (FStar_List.contains FStar_Absyn_Syntax.Logic)) then begin
-[]
-end else begin
-(let _176_268 = (let _176_267 = (FStar_Extraction_ML_Util.mlloc_of_range range)
-in FStar_Extraction_ML_Syntax.MLM_Loc (_176_267))
-in (_176_268)::(FStar_Extraction_ML_Syntax.MLM_Ty ((tds)::[]))::[])
-end
-in ((c), (_176_269)))
->>>>>>> 325d5cd9
+(let _178_268 = (let _178_267 = (FStar_Extraction_ML_Util.mlloc_of_range range)
+in FStar_Extraction_ML_Syntax.MLM_Loc (_178_267))
+in (_178_268)::(FStar_Extraction_ML_Syntax.MLM_Ty ((tds)::[]))::[])
+end
+in ((c), (_178_269)))
 end))
 end
 | FStar_Absyn_Syntax.Sig_bundle (sigs, (FStar_Absyn_Syntax.ExceptionConstructor)::[], _79_519, range) -> begin
@@ -904,25 +704,14 @@
 let _79_529 = ()
 in (
 
-<<<<<<< HEAD
-let _79_533 = (let _177_270 = (FStar_List.hd exConstrs)
-in (extractExn c _177_270))
+let _79_533 = (let _178_270 = (FStar_List.hd exConstrs)
+in (extractExn c _178_270))
 in (match (_79_533) with
 | (c, exDecl) -> begin
-(let _177_273 = (let _177_272 = (let _177_271 = (FStar_Extraction_ML_Util.mlloc_of_range range)
-in FStar_Extraction_ML_Syntax.MLM_Loc (_177_271))
-in (_177_272)::(exDecl)::[])
-in ((c), (_177_273)))
-=======
-let _78_533 = (let _176_270 = (FStar_List.hd exConstrs)
-in (extractExn c _176_270))
-in (match (_78_533) with
-| (c, exDecl) -> begin
-(let _176_273 = (let _176_272 = (let _176_271 = (FStar_Extraction_ML_Util.mlloc_of_range range)
-in FStar_Extraction_ML_Syntax.MLM_Loc (_176_271))
-in (_176_272)::(exDecl)::[])
-in ((c), (_176_273)))
->>>>>>> 325d5cd9
+(let _178_273 = (let _178_272 = (let _178_271 = (FStar_Extraction_ML_Util.mlloc_of_range range)
+in FStar_Extraction_ML_Syntax.MLM_Loc (_178_271))
+in (_178_272)::(exDecl)::[])
+in ((c), (_178_273)))
 end)))
 end))
 end
@@ -942,17 +731,10 @@
 let _79_552 = (FStar_Util.fold_map (extractTypeAbbrev []) c abbs)
 in (match (_79_552) with
 | (c, tyAbDecls) -> begin
-<<<<<<< HEAD
-(let _177_276 = (let _177_275 = (let _177_274 = (FStar_Extraction_ML_Util.mlloc_of_range range)
-in FStar_Extraction_ML_Syntax.MLM_Loc (_177_274))
-in (_177_275)::(FStar_Extraction_ML_Syntax.MLM_Ty ((FStar_List.append indDecls tyAbDecls)))::[])
-in ((c), (_177_276)))
-=======
-(let _176_276 = (let _176_275 = (let _176_274 = (FStar_Extraction_ML_Util.mlloc_of_range range)
-in FStar_Extraction_ML_Syntax.MLM_Loc (_176_274))
-in (_176_275)::(FStar_Extraction_ML_Syntax.MLM_Ty ((FStar_List.append indDecls tyAbDecls)))::[])
-in ((c), (_176_276)))
->>>>>>> 325d5cd9
+(let _178_276 = (let _178_275 = (let _178_274 = (FStar_Extraction_ML_Util.mlloc_of_range range)
+in FStar_Extraction_ML_Syntax.MLM_Loc (_178_274))
+in (_178_275)::(FStar_Extraction_ML_Syntax.MLM_Ty ((FStar_List.append indDecls tyAbDecls)))::[])
+in ((c), (_178_276)))
 end))
 end))
 end))
