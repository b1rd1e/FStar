--- conflicted
+++ resolved
@@ -4,26 +4,15 @@
 let binderIsExp : FStar_Absyn_Syntax.binder  ->  Prims.bool = (fun bn -> (FStar_Absyn_Print.is_inr (Prims.fst bn)))
 
 
-<<<<<<< HEAD
-let rec argIsExp : FStar_Absyn_Syntax.knd  ->  Prims.string  ->  Prims.bool Prims.list = (fun k typeName -> (match ((let _173_7 = (FStar_Absyn_Util.compress_kind k)
-in _173_7.FStar_Absyn_Syntax.n)) with
-=======
-let rec argIsExp : FStar_Absyn_Syntax.knd  ->  Prims.string  ->  Prims.bool Prims.list = (fun k typeName -> (match ((let _175_7 = (FStar_Absyn_Util.compress_kind k)
-in _175_7.FStar_Absyn_Syntax.n)) with
->>>>>>> bae9872c
+let rec argIsExp : FStar_Absyn_Syntax.knd  ->  Prims.string  ->  Prims.bool Prims.list = (fun k typeName -> (match ((let _178_7 = (FStar_Absyn_Util.compress_kind k)
+in _178_7.FStar_Absyn_Syntax.n)) with
 | FStar_Absyn_Syntax.Kind_type -> begin
 []
 end
 | FStar_Absyn_Syntax.Kind_arrow (bs, r) -> begin
-<<<<<<< HEAD
-(let _173_9 = (FStar_List.map binderIsExp bs)
-in (let _173_8 = (argIsExp r typeName)
-in (FStar_List.append _173_9 _173_8)))
-=======
-(let _175_9 = (FStar_List.map binderIsExp bs)
-in (let _175_8 = (argIsExp r typeName)
-in (FStar_List.append _175_9 _175_8)))
->>>>>>> bae9872c
+(let _178_9 = (FStar_List.map binderIsExp bs)
+in (let _178_8 = (argIsExp r typeName)
+in (FStar_List.append _178_9 _178_8)))
 end
 | FStar_Absyn_Syntax.Kind_delayed (k, _78_15, _78_17) -> begin
 (failwith "extraction.numIndices : expected a compressed argument")
@@ -36,13 +25,8 @@
 end))
 
 
-<<<<<<< HEAD
-let numIndices : FStar_Absyn_Syntax.knd  ->  Prims.string  ->  Prims.nat = (fun k typeName -> (let _173_14 = (argIsExp k typeName)
-in (FStar_List.length _173_14)))
-=======
-let numIndices : FStar_Absyn_Syntax.knd  ->  Prims.string  ->  Prims.nat = (fun k typeName -> (let _175_14 = (argIsExp k typeName)
-in (FStar_List.length _175_14)))
->>>>>>> bae9872c
+let numIndices : FStar_Absyn_Syntax.knd  ->  Prims.string  ->  Prims.nat = (fun k typeName -> (let _178_14 = (argIsExp k typeName)
+in (FStar_List.length _178_14)))
 
 
 let mlty_of_isExp : Prims.bool  ->  FStar_Extraction_ML_Syntax.mlty = (fun b -> if b then begin
@@ -101,15 +85,9 @@
 FStar_Extraction_ML_Syntax.MLTY_Fun (((h), (f), (out)))
 end
 | (h1)::(h2)::tl -> begin
-<<<<<<< HEAD
-(let _173_34 = (let _173_33 = (curry ((h2)::tl) f out)
-in ((h1), (FStar_Extraction_ML_Syntax.E_PURE), (_173_33)))
-in FStar_Extraction_ML_Syntax.MLTY_Fun (_173_34))
-=======
-(let _175_34 = (let _175_33 = (curry ((h2)::tl) f out)
-in ((h1), (FStar_Extraction_ML_Syntax.E_PURE), (_175_33)))
-in FStar_Extraction_ML_Syntax.MLTY_Fun (_175_34))
->>>>>>> bae9872c
+(let _178_34 = (let _178_33 = (curry ((h2)::tl) f out)
+in ((h1), (FStar_Extraction_ML_Syntax.E_PURE), (_178_33)))
+in FStar_Extraction_ML_Syntax.MLTY_Fun (_178_34))
 end))
 
 
@@ -202,13 +180,8 @@
 (extractTyConstApp c ftv arrgs)
 end
 | FStar_Absyn_Syntax.Typ_app (tyin, argsin) -> begin
-<<<<<<< HEAD
-(let _173_86 = (FStar_Extraction_ML_Util.mkTypApp tyin (FStar_List.append argsin arrgs) ty)
-in (extractTyp c _173_86))
-=======
-(let _175_86 = (FStar_Extraction_ML_Util.mkTypApp tyin (FStar_List.append argsin arrgs) ty)
-in (extractTyp c _175_86))
->>>>>>> bae9872c
+(let _178_86 = (FStar_Extraction_ML_Util.mkTypApp tyin (FStar_List.append argsin arrgs) ty)
+in (extractTyp c _178_86))
 end
 | _78_129 -> begin
 FStar_Extraction_ML_Env.unknownType
@@ -268,45 +241,25 @@
 (
 
 let argCompletion = (FStar_List.map mlty_of_isExp missingArgs)
-<<<<<<< HEAD
-in (let _173_98 = (let _173_97 = (FStar_Extraction_ML_Syntax.mlpath_of_lident ftv.FStar_Absyn_Syntax.v)
-in (((FStar_List.append mlargs argCompletion)), (_173_97)))
-in FStar_Extraction_ML_Syntax.MLTY_Named (_173_98)))
-=======
-in (let _175_98 = (let _175_97 = (FStar_Extraction_ML_Syntax.mlpath_of_lident ftv.FStar_Absyn_Syntax.v)
-in (((FStar_List.append mlargs argCompletion)), (_175_97)))
-in FStar_Extraction_ML_Syntax.MLTY_Named (_175_98)))
->>>>>>> bae9872c
+in (let _178_98 = (let _178_97 = (FStar_Extraction_ML_Syntax.mlpath_of_lident ftv.FStar_Absyn_Syntax.v)
+in (((FStar_List.append mlargs argCompletion)), (_178_97)))
+in FStar_Extraction_ML_Syntax.MLTY_Named (_178_98)))
 end)))))
 end else begin
 (failwith "this case was not anticipated")
 end)
 and extractBinderType : context  ->  FStar_Absyn_Syntax.binder  ->  (FStar_Extraction_ML_Syntax.mlty * context) = (fun c bn -> (match (bn) with
-<<<<<<< HEAD
-| (FStar_Util.Inl (btv), _76_207) -> begin
-(let _173_102 = (extractKind c btv.FStar_Absyn_Syntax.sort)
-in (let _173_101 = (extendContextAsTyvar false (FStar_Util.Inl (btv)) c)
-in ((_173_102), (_173_101))))
-end
-| (FStar_Util.Inr (bvv), _76_212) -> begin
-(let _173_104 = (extractTyp c bvv.FStar_Absyn_Syntax.sort)
-in (let _173_103 = (extendContextAsTyvar false (FStar_Util.Inr (bvv)) c)
-in ((_173_104), (_173_103))))
-end))
-and extractBindersTypes : context  ->  FStar_Absyn_Syntax.binder Prims.list  ->  (FStar_Extraction_ML_Syntax.mlty Prims.list * context) = (fun c bs -> (let _173_110 = (FStar_List.fold_left (fun _76_218 b -> (match (_76_218) with
-=======
 | (FStar_Util.Inl (btv), _78_207) -> begin
-(let _175_102 = (extractKind c btv.FStar_Absyn_Syntax.sort)
-in (let _175_101 = (extendContextAsTyvar false (FStar_Util.Inl (btv)) c)
-in ((_175_102), (_175_101))))
+(let _178_102 = (extractKind c btv.FStar_Absyn_Syntax.sort)
+in (let _178_101 = (extendContextAsTyvar false (FStar_Util.Inl (btv)) c)
+in ((_178_102), (_178_101))))
 end
 | (FStar_Util.Inr (bvv), _78_212) -> begin
-(let _175_104 = (extractTyp c bvv.FStar_Absyn_Syntax.sort)
-in (let _175_103 = (extendContextAsTyvar false (FStar_Util.Inr (bvv)) c)
-in ((_175_104), (_175_103))))
-end))
-and extractBindersTypes : context  ->  FStar_Absyn_Syntax.binder Prims.list  ->  (FStar_Extraction_ML_Syntax.mlty Prims.list * context) = (fun c bs -> (let _175_110 = (FStar_List.fold_left (fun _78_218 b -> (match (_78_218) with
->>>>>>> bae9872c
+(let _178_104 = (extractTyp c bvv.FStar_Absyn_Syntax.sort)
+in (let _178_103 = (extendContextAsTyvar false (FStar_Util.Inr (bvv)) c)
+in ((_178_104), (_178_103))))
+end))
+and extractBindersTypes : context  ->  FStar_Absyn_Syntax.binder Prims.list  ->  (FStar_Extraction_ML_Syntax.mlty Prims.list * context) = (fun c bs -> (let _178_110 = (FStar_List.fold_left (fun _78_218 b -> (match (_78_218) with
 | (lt, cp) -> begin
 (
 
@@ -319,32 +272,18 @@
 in ((fun _78_225 -> (match (_78_225) with
 | (x, c) -> begin
 (((FStar_List.rev x)), (c))
-<<<<<<< HEAD
-end)) _173_110)))
-=======
-end)) _175_110)))
->>>>>>> bae9872c
+end)) _178_110)))
 and extractKind : context  ->  FStar_Absyn_Syntax.knd  ->  FStar_Extraction_ML_Syntax.mlty = (fun c ft -> FStar_Extraction_ML_Env.erasedContent)
 and extractComp : context  ->  FStar_Absyn_Syntax.comp  ->  (FStar_Extraction_ML_Syntax.mlty * FStar_Extraction_ML_Syntax.e_tag) = (fun c ft -> (extractComp' c ft.FStar_Absyn_Syntax.n))
 and extractComp' : context  ->  FStar_Absyn_Syntax.comp'  ->  (FStar_Extraction_ML_Syntax.mlty * FStar_Extraction_ML_Syntax.e_tag) = (fun c ft -> (match (ft) with
 | FStar_Absyn_Syntax.Total (ty) -> begin
-<<<<<<< HEAD
-(let _173_117 = (extractTyp c ty)
-in ((_173_117), (FStar_Extraction_ML_Syntax.E_PURE)))
+(let _178_117 = (extractTyp c ty)
+in ((_178_117), (FStar_Extraction_ML_Syntax.E_PURE)))
 end
 | FStar_Absyn_Syntax.Comp (cm) -> begin
-(let _173_119 = (extractTyp c cm.FStar_Absyn_Syntax.result_typ)
-in (let _173_118 = (translate_eff c cm.FStar_Absyn_Syntax.effect_name)
-in ((_173_119), (_173_118))))
-=======
-(let _175_117 = (extractTyp c ty)
-in ((_175_117), (FStar_Extraction_ML_Syntax.E_PURE)))
-end
-| FStar_Absyn_Syntax.Comp (cm) -> begin
-(let _175_119 = (extractTyp c cm.FStar_Absyn_Syntax.result_typ)
-in (let _175_118 = (translate_eff c cm.FStar_Absyn_Syntax.effect_name)
-in ((_175_119), (_175_118))))
->>>>>>> bae9872c
+(let _178_119 = (extractTyp c cm.FStar_Absyn_Syntax.result_typ)
+in (let _178_118 = (translate_eff c cm.FStar_Absyn_Syntax.effect_name)
+in ((_178_119), (_178_118))))
 end))
 
 
@@ -397,21 +336,12 @@
 if (l = l') then begin
 (
 
-<<<<<<< HEAD
-let t = (let _173_169 = (FStar_List.map (fun _76_293 -> (match (_76_293) with
-| (x, _76_292) -> begin
-(let _173_168 = (FStar_All.pipe_left (fun _173_167 -> Some (_173_167)) (FStar_Absyn_Syntax.Implicit (true)))
-in ((x), (_173_168)))
+let t = (let _178_169 = (FStar_List.map (fun _78_293 -> (match (_78_293) with
+| (x, _78_292) -> begin
+(let _178_168 = (FStar_All.pipe_left (fun _178_167 -> Some (_178_167)) (FStar_Absyn_Syntax.Implicit (true)))
+in ((x), (_178_168)))
 end)) tps)
-in (FStar_Absyn_Util.close_typ _173_169 t))
-=======
-let t = (let _175_169 = (FStar_List.map (fun _78_293 -> (match (_78_293) with
-| (x, _78_292) -> begin
-(let _175_168 = (FStar_All.pipe_left (fun _175_167 -> Some (_175_167)) (FStar_Absyn_Syntax.Implicit (true)))
-in ((x), (_175_168)))
-end)) tps)
-in (FStar_Absyn_Util.close_typ _175_169 t))
->>>>>>> bae9872c
+in (FStar_Absyn_Util.close_typ _178_169 t))
 in Some (t))
 end else begin
 None
@@ -423,13 +353,8 @@
 in (FStar_Util.must tr)))
 
 
-<<<<<<< HEAD
-let parseInductiveConstructors : context  ->  FStar_Ident.lident Prims.list  ->  FStar_Absyn_Syntax.sigelts  ->  inductiveConstructor Prims.list = (fun c cnames sigb -> (FStar_List.map (fun h -> (let _173_177 = (lookupDataConType c sigb h)
-in {cname = h; ctype = _173_177})) cnames))
-=======
-let parseInductiveConstructors : context  ->  FStar_Ident.lident Prims.list  ->  FStar_Absyn_Syntax.sigelts  ->  inductiveConstructor Prims.list = (fun c cnames sigb -> (FStar_List.map (fun h -> (let _175_177 = (lookupDataConType c sigb h)
-in {cname = h; ctype = _175_177})) cnames))
->>>>>>> bae9872c
+let parseInductiveConstructors : context  ->  FStar_Ident.lident Prims.list  ->  FStar_Absyn_Syntax.sigelts  ->  inductiveConstructor Prims.list = (fun c cnames sigb -> (FStar_List.map (fun h -> (let _178_177 = (lookupDataConType c sigb h)
+in {cname = h; ctype = _178_177})) cnames))
 
 
 let rec parseInductiveTypesFromSigBundle : context  ->  FStar_Absyn_Syntax.sigelts  ->  (inductiveTypeFam Prims.list * typeAbbrev Prims.list * inductiveConstructor Prims.list) = (fun c sigs -> (match (sigs) with
@@ -471,15 +396,9 @@
 end))
 end
 | (se)::tlsig -> begin
-<<<<<<< HEAD
-(let _173_183 = (let _173_182 = (FStar_Absyn_Print.sigelt_to_string se)
-in (FStar_Util.format1 "unexpected content in a  sig bundle : %s\n" _173_182))
-in (FStar_All.failwith _173_183))
-=======
-(let _175_183 = (let _175_182 = (FStar_Absyn_Print.sigelt_to_string se)
-in (FStar_Util.format1 "unexpected content in a  sig bundle : %s\n" _175_182))
-in (failwith _175_183))
->>>>>>> bae9872c
+(let _178_183 = (let _178_182 = (FStar_Absyn_Print.sigelt_to_string se)
+in (FStar_Util.format1 "unexpected content in a  sig bundle : %s\n" _178_182))
+in (failwith _178_183))
 end))
 
 
@@ -518,19 +437,11 @@
 in (match (_78_383) with
 | (ll, lr) -> begin
 if (FStar_List.isEmpty lr) then begin
-<<<<<<< HEAD
-(let _173_198 = (totalType_of_comp cp)
-in ((ll), (_173_198)))
-end else begin
-(let _173_199 = (FStar_Extraction_ML_Util.mkTypFun lr cp t)
-in ((ll), (_173_199)))
-=======
-(let _175_198 = (totalType_of_comp cp)
-in ((ll), (_175_198)))
-end else begin
-(let _175_199 = (FStar_Extraction_ML_Util.mkTypFun lr cp t)
-in ((ll), (_175_199)))
->>>>>>> bae9872c
+(let _178_198 = (totalType_of_comp cp)
+in ((ll), (_178_198)))
+end else begin
+(let _178_199 = (FStar_Extraction_ML_Util.mkTypFun lr cp t)
+in ((ll), (_178_199)))
 end
 end))
 end
@@ -544,13 +455,8 @@
 
 let rec zipUnequal = (fun la lb -> (match (((la), (lb))) with
 | ((ha)::ta, (hb)::tb) -> begin
-<<<<<<< HEAD
-(let _173_204 = (zipUnequal ta tb)
-in (((ha), (hb)))::_173_204)
-=======
-(let _175_204 = (zipUnequal ta tb)
-in (((ha), (hb)))::_175_204)
->>>>>>> bae9872c
+(let _178_204 = (zipUnequal ta tb)
+in (((ha), (hb)))::_178_204)
 end
 | _78_400 -> begin
 []
@@ -573,82 +479,44 @@
 let lp = (FStar_List.zip tyBinders lb)
 in (
 
-<<<<<<< HEAD
-let newC = (let _173_214 = (FStar_List.map (fun _76_413 -> (match (_76_413) with
+let newC = (let _178_214 = (FStar_List.map (fun _78_413 -> (match (_78_413) with
 | (x, y) -> begin
 (((Prims.fst x)), ((Prims.fst y)))
 end)) lp)
-in (extendContextWithRepAsTyVars _173_214 c))
-in (
-
-let mlt = (let _173_215 = (extractTyp newC tr)
-in (FStar_Extraction_ML_Util.eraseTypeDeep (FStar_Extraction_ML_Util.delta_unfold c) _173_215))
-in (
-
-let tys = (let _173_216 = (FStar_List.map mlTyIdentOfBinder tyBinders)
-in ((_173_216), (mlt)))
+in (extendContextWithRepAsTyVars _178_214 c))
+in (
+
+let mlt = (let _178_215 = (extractTyp newC tr)
+in (FStar_Extraction_ML_Util.eraseTypeDeep (FStar_Extraction_ML_Util.delta_unfold c) _178_215))
+in (
+
+let tys = (let _178_216 = (FStar_List.map mlTyIdentOfBinder tyBinders)
+in ((_178_216), (mlt)))
 in (
 
 let fvv = (FStar_Extraction_ML_Env.mkFvvar ctor.cname ctor.ctype)
-in (let _173_219 = (FStar_Extraction_ML_Env.extend_fv c fvv tys false false)
-in (let _173_218 = (let _173_217 = (FStar_Extraction_ML_Util.argTypes mlt)
-in (((lident2mlsymbol ctor.cname)), (_173_217)))
-in ((_173_219), (_173_218))))))))))
-=======
-let newC = (let _175_214 = (FStar_List.map (fun _78_413 -> (match (_78_413) with
-| (x, y) -> begin
-(((Prims.fst x)), ((Prims.fst y)))
-end)) lp)
-in (extendContextWithRepAsTyVars _175_214 c))
-in (
-
-let mlt = (let _175_215 = (extractTyp newC tr)
-in (FStar_Extraction_ML_Util.eraseTypeDeep (FStar_Extraction_ML_Util.delta_unfold c) _175_215))
-in (
-
-let tys = (let _175_216 = (FStar_List.map mlTyIdentOfBinder tyBinders)
-in ((_175_216), (mlt)))
-in (
-
-let fvv = (FStar_Extraction_ML_Env.mkFvvar ctor.cname ctor.ctype)
-in (let _175_219 = (FStar_Extraction_ML_Env.extend_fv c fvv tys false false)
-in (let _175_218 = (let _175_217 = (FStar_Extraction_ML_Util.argTypes mlt)
-in (((lident2mlsymbol ctor.cname)), (_175_217)))
-in ((_175_219), (_175_218))))))))))
->>>>>>> bae9872c
+in (let _178_219 = (FStar_Extraction_ML_Env.extend_fv c fvv tys false false)
+in (let _178_218 = (let _178_217 = (FStar_Extraction_ML_Util.argTypes mlt)
+in (((lident2mlsymbol ctor.cname)), (_178_217)))
+in ((_178_219), (_178_218))))))))))
 end)))
 
 
 let rec firstNNats : Prims.int  ->  Prims.int Prims.list = (fun n -> if ((Prims.parse_int "0") < n) then begin
-<<<<<<< HEAD
-(let _173_222 = (firstNNats (n - (Prims.parse_int "1")))
-in (n)::_173_222)
-=======
-(let _175_222 = (firstNNats (n - (Prims.parse_int "1")))
-in (n)::_175_222)
->>>>>>> bae9872c
+(let _178_222 = (firstNNats (n - (Prims.parse_int "1")))
+in (n)::_178_222)
 end else begin
 []
 end)
 
 
-<<<<<<< HEAD
-let dummyIdent : Prims.int  ->  (Prims.string * Prims.int) = (fun n -> (let _173_226 = (let _173_225 = (FStar_Util.string_of_int n)
-in (Prims.strcat "\'dummyV" _173_225))
-in ((_173_226), ((Prims.parse_int "0")))))
-
-
-let dummyIndexIdents : Prims.int  ->  (Prims.string * Prims.int) Prims.list = (fun n -> (let _173_229 = (firstNNats n)
-in (FStar_List.map dummyIdent _173_229)))
-=======
-let dummyIdent : Prims.int  ->  (Prims.string * Prims.int) = (fun n -> (let _175_226 = (let _175_225 = (FStar_Util.string_of_int n)
-in (Prims.strcat "\'dummyV" _175_225))
-in ((_175_226), ((Prims.parse_int "0")))))
-
-
-let dummyIndexIdents : Prims.int  ->  (Prims.string * Prims.int) Prims.list = (fun n -> (let _175_229 = (firstNNats n)
-in (FStar_List.map dummyIdent _175_229)))
->>>>>>> bae9872c
+let dummyIdent : Prims.int  ->  (Prims.string * Prims.int) = (fun n -> (let _178_226 = (let _178_225 = (FStar_Util.string_of_int n)
+in (Prims.strcat "\'dummyV" _178_225))
+in ((_178_226), ((Prims.parse_int "0")))))
+
+
+let dummyIndexIdents : Prims.int  ->  (Prims.string * Prims.int) Prims.list = (fun n -> (let _178_229 = (firstNNats n)
+in (FStar_List.map dummyIdent _178_229)))
 
 
 let extractInductive : context  ->  inductiveTypeFam  ->  (context * (Prims.bool * FStar_Extraction_ML_Syntax.mlsymbol * FStar_Extraction_ML_Syntax.mlsymbol Prims.option * FStar_Extraction_ML_Syntax.mlidents * FStar_Extraction_ML_Syntax.mltybody Prims.option)) = (fun c ind -> (
@@ -664,15 +532,9 @@
 | (nc, tyb) -> begin
 (
 
-<<<<<<< HEAD
-let mlbs = (let _173_235 = (FStar_List.map mlTyIdentOfBinder ind.tyBinders)
-in (let _173_234 = (dummyIndexIdents nIndices)
-in (FStar_List.append _173_235 _173_234)))
-=======
-let mlbs = (let _175_235 = (FStar_List.map mlTyIdentOfBinder ind.tyBinders)
-in (let _175_234 = (dummyIndexIdents nIndices)
-in (FStar_List.append _175_235 _175_234)))
->>>>>>> bae9872c
+let mlbs = (let _178_235 = (FStar_List.map mlTyIdentOfBinder ind.tyBinders)
+in (let _178_234 = (dummyIndexIdents nIndices)
+in (FStar_List.append _178_235 _178_234)))
 in (
 
 let tbody = (match ((FStar_Util.find_opt (fun _78_1 -> (match (_78_1) with
@@ -717,17 +579,10 @@
 | FStar_Absyn_Syntax.Typ_lam (bs, t) -> begin
 (
 
-<<<<<<< HEAD
-let _76_463 = (let _173_245 = (let _173_244 = (mfst bs)
-in (extendContext c _173_244))
-in (headBinders _173_245 t))
-in (match (_76_463) with
-=======
-let _78_463 = (let _175_245 = (let _175_244 = (mfst bs)
-in (extendContext c _175_244))
-in (headBinders _175_245 t))
+let _78_463 = (let _178_245 = (let _178_244 = (mfst bs)
+in (extendContext c _178_244))
+in (headBinders _178_245 t))
 in (match (_78_463) with
->>>>>>> bae9872c
 | (c, rb, rresidualType) -> begin
 ((c), ((FStar_List.append bs rb)), (rresidualType))
 end))
@@ -748,13 +603,8 @@
 let l = tyab.abTyName
 in (
 
-<<<<<<< HEAD
-let c = (let _173_252 = (mfst bs)
-in (extendContext c _173_252))
-=======
-let c = (let _175_252 = (mfst bs)
-in (extendContext c _175_252))
->>>>>>> bae9872c
+let c = (let _178_252 = (mfst bs)
+in (extendContext c _178_252))
 in (
 
 let _78_476 = (headBinders c t)
@@ -786,13 +636,8 @@
 end)) quals)
 in (
 
-<<<<<<< HEAD
-let td = (let _173_254 = (FStar_List.map mlTyIdentOfBinder bs)
-in ((assumed), ((mlsymbolOfLident l)), (_173_254), (Some (tyDecBody))))
-=======
-let td = (let _175_254 = (FStar_List.map mlTyIdentOfBinder bs)
-in ((assumed), ((mlsymbolOfLident l)), (None), (_175_254), (Some (tyDecBody))))
->>>>>>> bae9872c
+let td = (let _178_254 = (FStar_List.map mlTyIdentOfBinder bs)
+in ((assumed), ((mlsymbolOfLident l)), (None), (_178_254), (Some (tyDecBody))))
 in (
 
 let c = if (FStar_All.pipe_right quals (FStar_Util.for_some (fun _78_3 -> (match (_78_3) with
@@ -824,19 +669,11 @@
 let fvv = (FStar_Extraction_ML_Env.mkFvvar exnConstr.cname exnConstr.ctype)
 in (
 
-<<<<<<< HEAD
-let ex_decl = (let _173_261 = (let _173_260 = (FStar_Extraction_ML_Util.argTypes mlt)
-in (((lident2mlsymbol exnConstr.cname)), (_173_260)))
-in FStar_Extraction_ML_Syntax.MLM_Exn (_173_261))
-in (let _173_262 = (FStar_Extraction_ML_Env.extend_fv c fvv tys false false)
-in ((_173_262), (ex_decl)))))))))
-=======
-let ex_decl = (let _175_261 = (let _175_260 = (FStar_Extraction_ML_Util.argTypes mlt)
-in (((lident2mlsymbol exnConstr.cname)), (_175_260)))
-in FStar_Extraction_ML_Syntax.MLM_Exn (_175_261))
-in (let _175_262 = (FStar_Extraction_ML_Env.extend_fv c fvv tys false false)
-in ((_175_262), (ex_decl)))))))))
->>>>>>> bae9872c
+let ex_decl = (let _178_261 = (let _178_260 = (FStar_Extraction_ML_Util.argTypes mlt)
+in (((lident2mlsymbol exnConstr.cname)), (_178_260)))
+in FStar_Extraction_ML_Syntax.MLM_Exn (_178_261))
+in (let _178_262 = (FStar_Extraction_ML_Env.extend_fv c fvv tys false false)
+in ((_178_262), (ex_decl)))))))))
 
 
 let rec extractSigElt : context  ->  FStar_Absyn_Syntax.sigelt  ->  (context * FStar_Extraction_ML_Syntax.mlmodule1 Prims.list) = (fun c s -> (match (s) with
@@ -846,25 +683,14 @@
 let _78_514 = (extractTypeAbbrev quals c {abTyName = l; abTyBinders = bs; abBody = t})
 in (match (_78_514) with
 | (c, tds) -> begin
-<<<<<<< HEAD
-(let _173_269 = if (FStar_All.pipe_right quals (FStar_List.contains FStar_Absyn_Syntax.Logic)) then begin
+(let _178_269 = if (FStar_All.pipe_right quals (FStar_List.contains FStar_Absyn_Syntax.Logic)) then begin
 []
 end else begin
-(let _173_268 = (let _173_267 = (FStar_Extraction_ML_Util.mlloc_of_range range)
-in FStar_Extraction_ML_Syntax.MLM_Loc (_173_267))
-in (_173_268)::(FStar_Extraction_ML_Syntax.MLM_Ty ((tds)::[]))::[])
-end
-in ((c), (_173_269)))
-=======
-(let _175_269 = if (FStar_All.pipe_right quals (FStar_List.contains FStar_Absyn_Syntax.Logic)) then begin
-[]
-end else begin
-(let _175_268 = (let _175_267 = (FStar_Extraction_ML_Util.mlloc_of_range range)
-in FStar_Extraction_ML_Syntax.MLM_Loc (_175_267))
-in (_175_268)::(FStar_Extraction_ML_Syntax.MLM_Ty ((tds)::[]))::[])
-end
-in ((c), (_175_269)))
->>>>>>> bae9872c
+(let _178_268 = (let _178_267 = (FStar_Extraction_ML_Util.mlloc_of_range range)
+in FStar_Extraction_ML_Syntax.MLM_Loc (_178_267))
+in (_178_268)::(FStar_Extraction_ML_Syntax.MLM_Ty ((tds)::[]))::[])
+end
+in ((c), (_178_269)))
 end))
 end
 | FStar_Absyn_Syntax.Sig_bundle (sigs, (FStar_Absyn_Syntax.ExceptionConstructor)::[], _78_519, range) -> begin
@@ -878,25 +704,14 @@
 let _78_529 = ()
 in (
 
-<<<<<<< HEAD
-let _76_533 = (let _173_270 = (FStar_List.hd exConstrs)
-in (extractExn c _173_270))
-in (match (_76_533) with
-| (c, exDecl) -> begin
-(let _173_273 = (let _173_272 = (let _173_271 = (FStar_Extraction_ML_Util.mlloc_of_range range)
-in FStar_Extraction_ML_Syntax.MLM_Loc (_173_271))
-in (_173_272)::(exDecl)::[])
-in ((c), (_173_273)))
-=======
-let _78_533 = (let _175_270 = (FStar_List.hd exConstrs)
-in (extractExn c _175_270))
+let _78_533 = (let _178_270 = (FStar_List.hd exConstrs)
+in (extractExn c _178_270))
 in (match (_78_533) with
 | (c, exDecl) -> begin
-(let _175_273 = (let _175_272 = (let _175_271 = (FStar_Extraction_ML_Util.mlloc_of_range range)
-in FStar_Extraction_ML_Syntax.MLM_Loc (_175_271))
-in (_175_272)::(exDecl)::[])
-in ((c), (_175_273)))
->>>>>>> bae9872c
+(let _178_273 = (let _178_272 = (let _178_271 = (FStar_Extraction_ML_Util.mlloc_of_range range)
+in FStar_Extraction_ML_Syntax.MLM_Loc (_178_271))
+in (_178_272)::(exDecl)::[])
+in ((c), (_178_273)))
 end)))
 end))
 end
@@ -916,17 +731,10 @@
 let _78_552 = (FStar_Util.fold_map (extractTypeAbbrev []) c abbs)
 in (match (_78_552) with
 | (c, tyAbDecls) -> begin
-<<<<<<< HEAD
-(let _173_276 = (let _173_275 = (let _173_274 = (FStar_Extraction_ML_Util.mlloc_of_range range)
-in FStar_Extraction_ML_Syntax.MLM_Loc (_173_274))
-in (_173_275)::(FStar_Extraction_ML_Syntax.MLM_Ty ((FStar_List.append indDecls tyAbDecls)))::[])
-in ((c), (_173_276)))
-=======
-(let _175_276 = (let _175_275 = (let _175_274 = (FStar_Extraction_ML_Util.mlloc_of_range range)
-in FStar_Extraction_ML_Syntax.MLM_Loc (_175_274))
-in (_175_275)::(FStar_Extraction_ML_Syntax.MLM_Ty ((FStar_List.append indDecls tyAbDecls)))::[])
-in ((c), (_175_276)))
->>>>>>> bae9872c
+(let _178_276 = (let _178_275 = (let _178_274 = (FStar_Extraction_ML_Util.mlloc_of_range range)
+in FStar_Extraction_ML_Syntax.MLM_Loc (_178_274))
+in (_178_275)::(FStar_Extraction_ML_Syntax.MLM_Ty ((FStar_List.append indDecls tyAbDecls)))::[])
+in ((c), (_178_276)))
 end))
 end))
 end))
