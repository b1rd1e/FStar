
open Prims
let binderIsExp = (fun bn -> (FStar_Absyn_Print.is_inr (Prims.fst bn)))

let rec argIsExp = (fun k typeName -> (match ((let _127_7 = (FStar_Absyn_Util.compress_kind k)
in _127_7.FStar_Absyn_Syntax.n)) with
| FStar_Absyn_Syntax.Kind_type -> begin
[]
end
| FStar_Absyn_Syntax.Kind_arrow (bs, r) -> begin
(let _127_9 = (FStar_List.map binderIsExp bs)
in (let _127_8 = (argIsExp r typeName)
in (FStar_List.append _127_9 _127_8)))
end
| FStar_Absyn_Syntax.Kind_delayed (k, _61_13, _61_15) -> begin
(FStar_All.failwith "extraction.numIndices : expected a compressed argument")
end
| FStar_Absyn_Syntax.Kind_abbrev (_61_19, k) -> begin
(argIsExp k typeName)
end
| _61_24 -> begin
(FStar_All.failwith (Prims.strcat "unexpected signature of inductive type" typeName))
end))

let numIndices = (fun k typeName -> (let _127_14 = (argIsExp k typeName)
in (FStar_List.length _127_14)))

let mlty_of_isExp = (fun b -> if b then begin
FStar_Extraction_ML_Env.erasedContent
end else begin
FStar_Extraction_ML_Env.unknownType
end)

let delta_norm_eff = (let cache = (FStar_Util.smap_create 20)
in (let rec delta_norm_eff = (fun g l -> (match ((FStar_Util.smap_try_find cache l.FStar_Absyn_Syntax.str)) with
| Some (l) -> begin
l
end
| None -> begin
(let res = (match ((FStar_Tc_Env.lookup_effect_abbrev g.FStar_Extraction_ML_Env.tcenv l)) with
| None -> begin
l
end
| Some (_61_37, c) -> begin
(delta_norm_eff g (FStar_Absyn_Util.comp_effect_name c))
end)
in (let _61_42 = (FStar_Util.smap_add cache l.FStar_Absyn_Syntax.str res)
in res))
end))
in delta_norm_eff))

let translate_eff = (fun g l -> (let l = (delta_norm_eff g l)
in if (FStar_Absyn_Syntax.lid_equals l FStar_Absyn_Const.effect_PURE_lid) then begin
FStar_Extraction_ML_Syntax.E_PURE
end else begin
if (FStar_Absyn_Syntax.lid_equals l FStar_Absyn_Const.effect_GHOST_lid) then begin
FStar_Extraction_ML_Syntax.E_GHOST
end else begin
FStar_Extraction_ML_Syntax.E_IMPURE
end
end))

let rec curry = (fun inp f out -> (match (inp) with
| [] -> begin
out
end
| h::[] -> begin
FStar_Extraction_ML_Syntax.MLTY_Fun ((h, f, out))
end
| h1::h2::tl -> begin
(let _127_34 = (let _127_33 = (curry ((h2)::tl) f out)
in (h1, FStar_Extraction_ML_Syntax.E_PURE, _127_33))
in FStar_Extraction_ML_Syntax.MLTY_Fun (_127_34))
end))

type context =
FStar_Extraction_ML_Env.env

let extendContextWithRepAsTyVar = (fun b c -> (match (b) with
| (FStar_Util.Inl (bt), FStar_Util.Inl (btr)) -> begin
(FStar_Extraction_ML_Env.extend_ty c btr (Some (FStar_Extraction_ML_Syntax.MLTY_Var ((FStar_Extraction_ML_Env.btvar_as_mltyvar bt)))))
end
| (FStar_Util.Inr (bv), FStar_Util.Inr (_61_68)) -> begin
(FStar_Extraction_ML_Env.extend_bv c bv ([], FStar_Extraction_ML_Env.erasedContent) false false)
end
| _61_72 -> begin
(FStar_All.failwith "Impossible case")
end))

let extendContextWithRepAsTyVars = (fun b c -> (FStar_List.fold_right extendContextWithRepAsTyVar b c))

let extendContextAsTyvar = (fun availableInML b c -> (match (b) with
| FStar_Util.Inl (bt) -> begin
(FStar_Extraction_ML_Env.extend_ty c bt (Some (if availableInML then begin
FStar_Extraction_ML_Syntax.MLTY_Var ((FStar_Extraction_ML_Env.btvar_as_mltyvar bt))
end else begin
FStar_Extraction_ML_Env.unknownType
end)))
end
| FStar_Util.Inr (bv) -> begin
(FStar_Extraction_ML_Env.extend_bv c bv ([], FStar_Extraction_ML_Env.erasedContent) false false)
end))

let extendContext = (fun c tyVars -> (FStar_List.fold_right (extendContextAsTyvar true) tyVars c))

let isTypeScheme = (fun i c -> true)

let preProcType = (fun c ft -> (let ft = (FStar_Absyn_Util.compress_typ ft)
in (FStar_Tc_Normalize.norm_typ ((FStar_Tc_Normalize.Beta)::[]) c.FStar_Extraction_ML_Env.tcenv ft)))

let extractTyVar = (fun c btv -> (FStar_Extraction_ML_Env.lookup_tyvar c btv))

let rec extractTyp = (fun c ft -> (let ft = (preProcType c ft)
in (match (ft.FStar_Absyn_Syntax.n) with
| FStar_Absyn_Syntax.Typ_btvar (btv) -> begin
(extractTyVar c btv)
end
| FStar_Absyn_Syntax.Typ_const (ftv) -> begin
(extractTyConstApp c ftv [])
end
| FStar_Absyn_Syntax.Typ_fun (bs, codomain) -> begin
(let _61_104 = (extractBindersTypes c bs)
in (match (_61_104) with
| (bts, newC) -> begin
(let _61_107 = (extractComp newC codomain)
in (match (_61_107) with
| (codomainML, erase) -> begin
(curry bts erase codomainML)
end))
end))
end
| FStar_Absyn_Syntax.Typ_refine (bv, _61_110) -> begin
(extractTyp c bv.FStar_Absyn_Syntax.sort)
end
| FStar_Absyn_Syntax.Typ_app (ty, arrgs) -> begin
(let ty = (preProcType c ty)
in (let res = (match (ty.FStar_Absyn_Syntax.n) with
| FStar_Absyn_Syntax.Typ_btvar (btv) -> begin
(extractTyVar c btv)
end
| FStar_Absyn_Syntax.Typ_const (ftv) -> begin
(extractTyConstApp c ftv arrgs)
end
| FStar_Absyn_Syntax.Typ_app (tyin, argsin) -> begin
(let _127_86 = (FStar_Extraction_ML_Util.mkTypApp tyin (FStar_List.append argsin arrgs) ty)
in (extractTyp c _127_86))
end
| _61_127 -> begin
FStar_Extraction_ML_Env.unknownType
end)
in res))
end
| FStar_Absyn_Syntax.Typ_lam (bs, ty) -> begin
(let _61_135 = (extractBindersTypes c bs)
in (match (_61_135) with
| (bts, c) -> begin
(extractTyp c ty)
end))
end
| FStar_Absyn_Syntax.Typ_ascribed (ty, _61_138) -> begin
(extractTyp c ty)
end
| FStar_Absyn_Syntax.Typ_meta (mt) -> begin
(extractMeta c mt)
end
| FStar_Absyn_Syntax.Typ_uvar (_61_144) -> begin
FStar_Extraction_ML_Env.unknownType
end
| FStar_Absyn_Syntax.Typ_delayed (_61_147) -> begin
(FStar_All.failwith "expected the argument to be compressed")
end
| _61_150 -> begin
(FStar_All.failwith "NYI. replace this with unknownType if you know the consequences")
end)))
and getTypeFromArg = (fun c a -> (match ((Prims.fst a)) with
| FStar_Util.Inl (ty) -> begin
(extractTyp c ty)
end
| FStar_Util.Inr (_61_156) -> begin
FStar_Extraction_ML_Env.erasedContent
end))
and extractMeta = (fun c mt -> (match (mt) with
| (FStar_Absyn_Syntax.Meta_pattern (t, _)) | (FStar_Absyn_Syntax.Meta_named (t, _)) | (FStar_Absyn_Syntax.Meta_labeled (t, _, _, _)) | (FStar_Absyn_Syntax.Meta_refresh_label (t, _, _)) | (FStar_Absyn_Syntax.Meta_slack_formula (t, _, _)) -> begin
(extractTyp c t)
end))
and extractTyConstApp = (fun c ftv ags -> if (isTypeScheme ftv.FStar_Absyn_Syntax.v c) then begin
(let mlargs = (FStar_List.map (getTypeFromArg c) ags)
in (let k = ftv.FStar_Absyn_Syntax.sort
in (let ar = (argIsExp k ftv.FStar_Absyn_Syntax.v.FStar_Absyn_Syntax.str)
in (let _61_198 = (FStar_Util.first_N (FStar_List.length mlargs) ar)
in (match (_61_198) with
| (_61_196, missingArgs) -> begin
(let argCompletion = (FStar_List.map mlty_of_isExp missingArgs)
in (let _127_98 = (let _127_97 = (FStar_Extraction_ML_Syntax.mlpath_of_lident ftv.FStar_Absyn_Syntax.v)
in ((FStar_List.append mlargs argCompletion), _127_97))
in FStar_Extraction_ML_Syntax.MLTY_Named (_127_98)))
end)))))
end else begin
(FStar_All.failwith "this case was not anticipated")
end)
and extractBinderType = (fun c bn -> (match (bn) with
| (FStar_Util.Inl (btv), _61_205) -> begin
(let _127_102 = (extractKind c btv.FStar_Absyn_Syntax.sort)
in (let _127_101 = (extendContextAsTyvar false (FStar_Util.Inl (btv)) c)
in (_127_102, _127_101)))
end
| (FStar_Util.Inr (bvv), _61_210) -> begin
(let _127_104 = (extractTyp c bvv.FStar_Absyn_Syntax.sort)
in (let _127_103 = (extendContextAsTyvar false (FStar_Util.Inr (bvv)) c)
in (_127_104, _127_103)))
end))
and extractBindersTypes = (fun c bs -> (let _127_110 = (FStar_List.fold_left (fun _61_216 b -> (match (_61_216) with
| (lt, cp) -> begin
(let _61_220 = (extractBinderType cp b)
in (match (_61_220) with
| (nt, nc) -> begin
((nt)::lt, nc)
end))
end)) ([], c) bs)
in ((fun _61_223 -> (match (_61_223) with
| (x, c) -> begin
((FStar_List.rev x), c)
end)) _127_110)))
and extractKind = (fun c ft -> FStar_Extraction_ML_Env.erasedContent)
and extractComp = (fun c ft -> (extractComp' c ft.FStar_Absyn_Syntax.n))
and extractComp' = (fun c ft -> (match (ft) with
| FStar_Absyn_Syntax.Total (ty) -> begin
(let _127_117 = (extractTyp c ty)
in (_127_117, FStar_Extraction_ML_Syntax.E_PURE))
end
| FStar_Absyn_Syntax.Comp (cm) -> begin
(let _127_119 = (extractTyp c cm.FStar_Absyn_Syntax.result_typ)
in (let _127_118 = (translate_eff c cm.FStar_Absyn_Syntax.effect_name)
in (_127_119, _127_118)))
end))

let binderPPnames = (fun bn -> (match (bn) with
| (FStar_Util.Inl (btv), _61_238) -> begin
btv.FStar_Absyn_Syntax.v.FStar_Absyn_Syntax.ppname
end
| (FStar_Util.Inr (bvv), _61_243) -> begin
bvv.FStar_Absyn_Syntax.v.FStar_Absyn_Syntax.ppname
end))

let binderRealnames = (fun bn -> (match (bn) with
| (FStar_Util.Inl (btv), _61_249) -> begin
btv.FStar_Absyn_Syntax.v.FStar_Absyn_Syntax.realname
end
| (FStar_Util.Inr (bvv), _61_254) -> begin
bvv.FStar_Absyn_Syntax.v.FStar_Absyn_Syntax.realname
end))

let mlsymbolOfLident = (fun id -> id.FStar_Absyn_Syntax.ident.FStar_Absyn_Syntax.idText)

type inductiveConstructor =
{cname : FStar_Absyn_Syntax.lident; ctype : FStar_Absyn_Syntax.typ}

let is_MkinductiveConstructor = (Obj.magic (fun _ -> (FStar_All.failwith "Not yet implemented:is_MkinductiveConstructor")))

type inductiveTypeFam =
{tyName : FStar_Absyn_Syntax.lident; k : FStar_Absyn_Syntax.knd; tyBinders : FStar_Absyn_Syntax.binders; constructors : inductiveConstructor Prims.list; qualifiers : FStar_Absyn_Syntax.qualifier Prims.list}

let is_MkinductiveTypeFam = (Obj.magic (fun _ -> (FStar_All.failwith "Not yet implemented:is_MkinductiveTypeFam")))

type typeAbbrev =
{abTyName : FStar_Absyn_Syntax.lident; abTyBinders : FStar_Absyn_Syntax.binders; abBody : FStar_Absyn_Syntax.typ}

let is_MktypeAbbrev = (Obj.magic (fun _ -> (FStar_All.failwith "Not yet implemented:is_MktypeAbbrev")))

let lookupDataConType = (fun c sigb l -> (let tr = (FStar_Util.find_map sigb (fun s -> (match (s) with
| FStar_Absyn_Syntax.Sig_datacon (l', t, (_61_277, tps, _61_280), quals, lids, _61_285) -> begin
<<<<<<< HEAD
(match ((l = l')) with
| true -> begin
(let t = (let _127_167 = (FStar_List.map (fun _61_291 -> (match (_61_291) with
=======
if (l = l') then begin
(let t = (let _126_167 = (FStar_List.map (fun _61_291 -> (match (_61_291) with
>>>>>>> 3f538bfb
| (x, _61_290) -> begin
(x, Some (FStar_Absyn_Syntax.Implicit))
end)) tps)
in (FStar_Absyn_Util.close_typ _127_167 t))
in Some (t))
end else begin
None
end
end
| _61_294 -> begin
None
end)))
in (FStar_Util.must tr)))

let parseInductiveConstructors = (fun c cnames sigb -> (FStar_List.map (fun h -> (let _127_175 = (lookupDataConType c sigb h)
in {cname = h; ctype = _127_175})) cnames))

let rec parseInductiveTypesFromSigBundle = (fun c sigs -> (match (sigs) with
| [] -> begin
([], [], [])
end
| FStar_Absyn_Syntax.Sig_tycon (l, bs, kk, _61_308, constrs, qs, _61_312)::tlsig -> begin
(let indConstrs = (parseInductiveConstructors c constrs tlsig)
in (let _61_320 = (parseInductiveTypesFromSigBundle c tlsig)
in (match (_61_320) with
| (inds, abbs, exns) -> begin
(({tyName = l; k = kk; tyBinders = bs; constructors = indConstrs; qualifiers = qs})::inds, abbs, exns)
end)))
end
| FStar_Absyn_Syntax.Sig_datacon (l, _61_324, tc, quals, lids, _61_329)::tlsig -> begin
if (FStar_List.contains FStar_Absyn_Syntax.ExceptionConstructor quals) then begin
(let t = (FStar_Tc_Env.lookup_datacon c.FStar_Extraction_ML_Env.tcenv l)
in (let _61_334 = ()
in ([], [], ({cname = l; ctype = t})::[])))
end else begin
([], [], [])
end
end
| FStar_Absyn_Syntax.Sig_typ_abbrev (l, bs, _61_340, t, _61_343, _61_345)::tlsig -> begin
(let _61_352 = (parseInductiveTypesFromSigBundle c tlsig)
in (match (_61_352) with
| (inds, abbs, exns) -> begin
(inds, ({abTyName = l; abTyBinders = bs; abBody = t})::abbs, exns)
end))
end
| se::tlsig -> begin
(let _127_181 = (let _127_180 = (FStar_Absyn_Print.sigelt_to_string se)
in (FStar_Util.format1 "unexpected content in a  sig bundle : %s\n" _127_180))
in (FStar_All.failwith _127_181))
end))

let rec argTypes = (fun t -> (match (t) with
| FStar_Extraction_ML_Syntax.MLTY_Fun (a, _61_359, b) -> begin
(let _127_184 = (argTypes b)
in (a)::_127_184)
end
| _61_364 -> begin
[]
end))

let lident2mlsymbol = (fun l -> l.FStar_Absyn_Syntax.ident.FStar_Absyn_Syntax.idText)

let totalType_of_comp = (fun ft -> (match (ft.FStar_Absyn_Syntax.n) with
| FStar_Absyn_Syntax.Total (ty) -> begin
ty
end
| _61_370 -> begin
(FStar_All.failwith "expected a total type. constructors of inductive types were assumed to be total")
end))

let allBindersOfFuntype = (fun c t -> (let t = (preProcType c t)
in (match (t.FStar_Absyn_Syntax.n) with
| FStar_Absyn_Syntax.Typ_fun (lb, cp) -> begin
lb
end
| _61_379 -> begin
[]
end)))

let bindersOfFuntype = (fun c n t -> (let t = (preProcType c t)
in (match (t.FStar_Absyn_Syntax.n) with
| FStar_Absyn_Syntax.Typ_fun (lb, cp) -> begin
(let _61_390 = (FStar_Util.first_N n lb)
in (match (_61_390) with
| (ll, lr) -> begin
<<<<<<< HEAD
(match ((FStar_List.isEmpty lr)) with
| true -> begin
(let _127_199 = (totalType_of_comp cp)
in (ll, _127_199))
end
| false -> begin
(let _127_200 = (FStar_Extraction_ML_Util.mkTypFun lr cp t)
in (ll, _127_200))
end)
=======
if (FStar_List.isEmpty lr) then begin
(let _126_199 = (totalType_of_comp cp)
in (ll, _126_199))
end else begin
(let _126_200 = (FStar_Extraction_ML_Util.mkTypFun lr cp t)
in (ll, _126_200))
end
>>>>>>> 3f538bfb
end))
end
| _61_392 -> begin
(let _61_393 = ()
in ([], t))
end)))

let rec zipUnequal = (fun la lb -> (match ((la, lb)) with
| (ha::ta, hb::tb) -> begin
(let _127_205 = (zipUnequal ta tb)
in ((ha, hb))::_127_205)
end
| _61_407 -> begin
[]
end))

let mlTyIdentOfBinder = (fun b -> (FStar_Extraction_ML_Env.prependTick (FStar_Extraction_ML_Env.convIdent (binderPPnames b))))

let extractCtor = (fun tyBinders c ctor -> (let _61_414 = (bindersOfFuntype c (FStar_List.length tyBinders) ctor.ctype)
in (match (_61_414) with
| (lb, tr) -> begin
(let _61_415 = ()
in (let lp = (FStar_List.zip tyBinders lb)
in (let newC = (let _127_215 = (FStar_List.map (fun _61_420 -> (match (_61_420) with
| (x, y) -> begin
((Prims.fst x), (Prims.fst y))
end)) lp)
in (extendContextWithRepAsTyVars _127_215 c))
in (let mlt = (let _127_216 = (extractTyp newC tr)
in (FStar_Extraction_ML_Util.eraseTypeDeep c _127_216))
in (let tys = (let _127_217 = (FStar_List.map mlTyIdentOfBinder tyBinders)
in (_127_217, mlt))
in (let fvv = (FStar_Extraction_ML_Env.mkFvvar ctor.cname ctor.ctype)
in (let _127_220 = (FStar_Extraction_ML_Env.extend_fv c fvv tys false)
in (let _127_219 = (let _127_218 = (argTypes mlt)
in ((lident2mlsymbol ctor.cname), _127_218))
in (_127_220, _127_219)))))))))
end)))

<<<<<<< HEAD
let rec firstNNats = (fun n -> (match ((0 < n)) with
| true -> begin
(let _127_223 = (firstNNats (n - 1))
in (n)::_127_223)
end
| false -> begin
=======
let rec firstNNats = (fun n -> if (0 < n) then begin
(let _126_223 = (firstNNats (n - 1))
in (n)::_126_223)
end else begin
>>>>>>> 3f538bfb
[]
end)

let dummyIdent = (fun n -> (let _127_227 = (let _127_226 = (FStar_Util.string_of_int n)
in (Prims.strcat "\'dummyV" _127_226))
in (_127_227, 0)))

let dummyIndexIdents = (fun n -> (let _127_230 = (firstNNats n)
in (FStar_List.map dummyIdent _127_230)))

let extractInductive = (fun c ind -> (let newContext = c
in (let nIndices = (numIndices ind.k ind.tyName.FStar_Absyn_Syntax.ident.FStar_Absyn_Syntax.idText)
in (let _61_434 = (FStar_Util.fold_map (extractCtor ind.tyBinders) newContext ind.constructors)
in (match (_61_434) with
| (nc, tyb) -> begin
(let mlbs = (let _127_236 = (FStar_List.map mlTyIdentOfBinder ind.tyBinders)
in (let _127_235 = (dummyIndexIdents nIndices)
in (FStar_List.append _127_236 _127_235)))
in (let tbody = (match ((FStar_Util.find_opt (fun _61_1 -> (match (_61_1) with
| FStar_Absyn_Syntax.RecordType (_61_438) -> begin
true
end
| _61_441 -> begin
false
end)) ind.qualifiers)) with
| Some (FStar_Absyn_Syntax.RecordType (ids)) -> begin
(let _61_445 = ()
in (let _61_450 = (FStar_List.hd tyb)
in (match (_61_450) with
| (_61_448, c_ty) -> begin
(let _61_451 = ()
in (let fields = (FStar_List.map2 (fun lid ty -> (lid.FStar_Absyn_Syntax.ident.FStar_Absyn_Syntax.idText, ty)) ids c_ty)
in FStar_Extraction_ML_Syntax.MLTD_Record (fields)))
end)))
end
| _61_457 -> begin
FStar_Extraction_ML_Syntax.MLTD_DType (tyb)
end)
in (nc, ((lident2mlsymbol ind.tyName), mlbs, Some (tbody)))))
end)))))

let mfst = (fun x -> (FStar_List.map Prims.fst x))

let rec headBinders = (fun c t -> (let t = (preProcType c t)
in (match (t.FStar_Absyn_Syntax.n) with
| FStar_Absyn_Syntax.Typ_lam (bs, t) -> begin
(let _61_470 = (let _127_246 = (let _127_245 = (mfst bs)
in (extendContext c _127_245))
in (headBinders _127_246 t))
in (match (_61_470) with
| (c, rb, rresidualType) -> begin
(c, (FStar_List.append bs rb), rresidualType)
end))
end
| _61_472 -> begin
(c, [], t)
end)))

let extractTypeAbbrev = (fun c tyab -> (let bs = tyab.abTyBinders
in (let t = tyab.abBody
in (let l = tyab.abTyName
in (let c = (let _127_251 = (mfst bs)
in (extendContext c _127_251))
in (let _61_482 = (headBinders c t)
in (match (_61_482) with
| (c, headBinders, residualType) -> begin
(let bs = (FStar_List.append bs headBinders)
in (let t = residualType
in (let mlt = (extractTyp c t)
in (let mlt = (FStar_Extraction_ML_Util.eraseTypeDeep c mlt)
in (let tyDecBody = FStar_Extraction_ML_Syntax.MLTD_Abbrev (mlt)
in (let td = (let _127_252 = (FStar_List.map mlTyIdentOfBinder bs)
in ((mlsymbolOfLident l), _127_252, Some (tyDecBody)))
in (let c = (FStar_Extraction_ML_Env.extend_tydef c ((td)::[]))
in (c, td))))))))
end)))))))

let extractExn = (fun c exnConstr -> (let mlt = (extractTyp c exnConstr.ctype)
in (let mlt = (FStar_Extraction_ML_Util.eraseTypeDeep c mlt)
in (let tys = ([], mlt)
in (let fvv = (FStar_Extraction_ML_Env.mkFvvar exnConstr.cname exnConstr.ctype)
in (let ex_decl = (let _127_258 = (let _127_257 = (argTypes mlt)
in ((lident2mlsymbol exnConstr.cname), _127_257))
in FStar_Extraction_ML_Syntax.MLM_Exn (_127_258))
in (let _127_259 = (FStar_Extraction_ML_Env.extend_fv c fvv tys false)
in (_127_259, ex_decl))))))))

let rec extractSigElt = (fun c s -> (match (s) with
| FStar_Absyn_Syntax.Sig_typ_abbrev (l, bs, _61_502, t, quals, _61_506) -> begin
(let _61_511 = (extractTypeAbbrev c {abTyName = l; abTyBinders = bs; abBody = t})
in (match (_61_511) with
| (c, tds) -> begin
<<<<<<< HEAD
(let _127_264 = (match ((FStar_All.pipe_right quals (FStar_List.contains FStar_Absyn_Syntax.Logic))) with
| true -> begin
=======
(let _126_264 = if (FStar_All.pipe_right quals (FStar_List.contains FStar_Absyn_Syntax.Logic)) then begin
>>>>>>> 3f538bfb
[]
end else begin
(FStar_Extraction_ML_Syntax.MLM_Ty ((tds)::[]))::[]
<<<<<<< HEAD
end)
in (c, _127_264))
=======
end
in (c, _126_264))
>>>>>>> 3f538bfb
end))
end
| FStar_Absyn_Syntax.Sig_bundle (sigs, FStar_Absyn_Syntax.ExceptionConstructor::[], _61_516, _61_518) -> begin
(let _61_526 = (parseInductiveTypesFromSigBundle c sigs)
in (match (_61_526) with
| (_61_522, _61_524, exConstrs) -> begin
(let _61_527 = ()
in (let _61_531 = (let _127_265 = (FStar_List.hd exConstrs)
in (extractExn c _127_265))
in (match (_61_531) with
| (c, exDecl) -> begin
(c, (exDecl)::[])
end)))
end))
end
| FStar_Absyn_Syntax.Sig_bundle (sigs, _61_534, _61_536, _61_538) -> begin
(let _61_545 = (parseInductiveTypesFromSigBundle c sigs)
in (match (_61_545) with
| (inds, abbs, _61_544) -> begin
(let _61_548 = (FStar_Util.fold_map extractInductive c inds)
in (match (_61_548) with
| (c, indDecls) -> begin
(let _61_551 = (FStar_Util.fold_map extractTypeAbbrev c abbs)
in (match (_61_551) with
| (c, tyAbDecls) -> begin
(c, (FStar_Extraction_ML_Syntax.MLM_Ty ((FStar_List.append indDecls tyAbDecls)))::[])
end))
end))
end))
end
| FStar_Absyn_Syntax.Sig_tycon (_61_553, _61_555, _61_557, _61_559, _61_561, quals, _61_564) -> begin
if ((FStar_All.pipe_right quals (FStar_List.contains FStar_Absyn_Syntax.Assumption)) && (not ((FStar_All.pipe_right quals (FStar_Util.for_some (fun _61_2 -> (match (_61_2) with
| (FStar_Absyn_Syntax.Projector (_)) | (FStar_Absyn_Syntax.Discriminator (_)) -> begin
true
end
| _61_575 -> begin
false
end))))))) then begin
(extractSigElt c (FStar_Absyn_Syntax.Sig_bundle (((s)::[], (FStar_Absyn_Syntax.Assumption)::[], [], (FStar_Absyn_Util.range_of_sigelt s)))))
end else begin
(c, [])
end
end
| _61_577 -> begin
(c, [])
end))



<|MERGE_RESOLUTION|>--- conflicted
+++ resolved
@@ -269,14 +269,8 @@
 
 let lookupDataConType = (fun c sigb l -> (let tr = (FStar_Util.find_map sigb (fun s -> (match (s) with
 | FStar_Absyn_Syntax.Sig_datacon (l', t, (_61_277, tps, _61_280), quals, lids, _61_285) -> begin
-<<<<<<< HEAD
-(match ((l = l')) with
-| true -> begin
+if (l = l') then begin
 (let t = (let _127_167 = (FStar_List.map (fun _61_291 -> (match (_61_291) with
-=======
-if (l = l') then begin
-(let t = (let _126_167 = (FStar_List.map (fun _61_291 -> (match (_61_291) with
->>>>>>> 3f538bfb
 | (x, _61_290) -> begin
 (x, Some (FStar_Absyn_Syntax.Implicit))
 end)) tps)
@@ -362,25 +356,13 @@
 (let _61_390 = (FStar_Util.first_N n lb)
 in (match (_61_390) with
 | (ll, lr) -> begin
-<<<<<<< HEAD
-(match ((FStar_List.isEmpty lr)) with
-| true -> begin
+if (FStar_List.isEmpty lr) then begin
 (let _127_199 = (totalType_of_comp cp)
 in (ll, _127_199))
-end
-| false -> begin
+end else begin
 (let _127_200 = (FStar_Extraction_ML_Util.mkTypFun lr cp t)
 in (ll, _127_200))
-end)
-=======
-if (FStar_List.isEmpty lr) then begin
-(let _126_199 = (totalType_of_comp cp)
-in (ll, _126_199))
-end else begin
-(let _126_200 = (FStar_Extraction_ML_Util.mkTypFun lr cp t)
-in (ll, _126_200))
-end
->>>>>>> 3f538bfb
+end
 end))
 end
 | _61_392 -> begin
@@ -420,19 +402,10 @@
 in (_127_220, _127_219)))))))))
 end)))
 
-<<<<<<< HEAD
-let rec firstNNats = (fun n -> (match ((0 < n)) with
-| true -> begin
+let rec firstNNats = (fun n -> if (0 < n) then begin
 (let _127_223 = (firstNNats (n - 1))
 in (n)::_127_223)
-end
-| false -> begin
-=======
-let rec firstNNats = (fun n -> if (0 < n) then begin
-(let _126_223 = (firstNNats (n - 1))
-in (n)::_126_223)
-end else begin
->>>>>>> 3f538bfb
+end else begin
 []
 end)
 
@@ -525,22 +498,12 @@
 (let _61_511 = (extractTypeAbbrev c {abTyName = l; abTyBinders = bs; abBody = t})
 in (match (_61_511) with
 | (c, tds) -> begin
-<<<<<<< HEAD
-(let _127_264 = (match ((FStar_All.pipe_right quals (FStar_List.contains FStar_Absyn_Syntax.Logic))) with
-| true -> begin
-=======
-(let _126_264 = if (FStar_All.pipe_right quals (FStar_List.contains FStar_Absyn_Syntax.Logic)) then begin
->>>>>>> 3f538bfb
+(let _127_264 = if (FStar_All.pipe_right quals (FStar_List.contains FStar_Absyn_Syntax.Logic)) then begin
 []
 end else begin
 (FStar_Extraction_ML_Syntax.MLM_Ty ((tds)::[]))::[]
-<<<<<<< HEAD
-end)
+end
 in (c, _127_264))
-=======
-end
-in (c, _126_264))
->>>>>>> 3f538bfb
 end))
 end
 | FStar_Absyn_Syntax.Sig_bundle (sigs, FStar_Absyn_Syntax.ExceptionConstructor::[], _61_516, _61_518) -> begin
