--- conflicted
+++ resolved
@@ -1,1295 +1,3 @@
-<<<<<<< HEAD
-
-open Prims
-type step =
-| WHNF
-| Eta
-| EtaArgs
-| Delta
-| DeltaHard
-| Beta
-| DeltaComp
-| Simplify
-| SNComp
-| Unmeta
-| Unlabel 
- and steps =
-step Prims.list
-
-let is_WHNF = (fun _discr_ -> (match (_discr_) with
-| WHNF -> begin
-true
-end
-| _ -> begin
-false
-end))
-
-let is_Eta = (fun _discr_ -> (match (_discr_) with
-| Eta -> begin
-true
-end
-| _ -> begin
-false
-end))
-
-let is_EtaArgs = (fun _discr_ -> (match (_discr_) with
-| EtaArgs -> begin
-true
-end
-| _ -> begin
-false
-end))
-
-let is_Delta = (fun _discr_ -> (match (_discr_) with
-| Delta -> begin
-true
-end
-| _ -> begin
-false
-end))
-
-let is_DeltaHard = (fun _discr_ -> (match (_discr_) with
-| DeltaHard -> begin
-true
-end
-| _ -> begin
-false
-end))
-
-let is_Beta = (fun _discr_ -> (match (_discr_) with
-| Beta -> begin
-true
-end
-| _ -> begin
-false
-end))
-
-let is_DeltaComp = (fun _discr_ -> (match (_discr_) with
-| DeltaComp -> begin
-true
-end
-| _ -> begin
-false
-end))
-
-let is_Simplify = (fun _discr_ -> (match (_discr_) with
-| Simplify -> begin
-true
-end
-| _ -> begin
-false
-end))
-
-let is_SNComp = (fun _discr_ -> (match (_discr_) with
-| SNComp -> begin
-true
-end
-| _ -> begin
-false
-end))
-
-let is_Unmeta = (fun _discr_ -> (match (_discr_) with
-| Unmeta -> begin
-true
-end
-| _ -> begin
-false
-end))
-
-let is_Unlabel = (fun _discr_ -> (match (_discr_) with
-| Unlabel -> begin
-true
-end
-| _ -> begin
-false
-end))
-
-type 'a config =
-{code : 'a; environment : environment; stack : stack; close : ('a  ->  'a) Prims.option; steps : step Prims.list} 
- and environment =
-{context : env_entry Prims.list; label_suffix : (Prims.bool Prims.option * FStar_Range.range) Prims.list} 
- and stack =
-{args : (FStar_Absyn_Syntax.arg * environment) Prims.list} 
- and env_entry =
-| T of (FStar_Absyn_Syntax.btvdef * tclos)
-| V of (FStar_Absyn_Syntax.bvvdef * vclos) 
- and tclos =
-(FStar_Absyn_Syntax.typ * environment) 
- and vclos =
-(FStar_Absyn_Syntax.exp * environment) 
- and 'a memo =
-'a Prims.option FStar_ST.ref
-
-let is_Mkconfig = (Obj.magic (fun _ -> (FStar_All.failwith "Not yet implemented:is_Mkconfig")))
-
-let is_Mkenvironment = (Obj.magic (fun _ -> (FStar_All.failwith "Not yet implemented:is_Mkenvironment")))
-
-let is_Mkstack = (Obj.magic (fun _ -> (FStar_All.failwith "Not yet implemented:is_Mkstack")))
-
-let is_T = (fun _discr_ -> (match (_discr_) with
-| T (_) -> begin
-true
-end
-| _ -> begin
-false
-end))
-
-let is_V = (fun _discr_ -> (match (_discr_) with
-| V (_) -> begin
-true
-end
-| _ -> begin
-false
-end))
-
-let ___T____0 = (fun projectee -> (match (projectee) with
-| T (_33_25) -> begin
-_33_25
-end))
-
-let ___V____0 = (fun projectee -> (match (projectee) with
-| V (_33_28) -> begin
-_33_28
-end))
-
-let empty_env = {context = []; label_suffix = []}
-
-let extend_env' = (fun env b -> (let _33_31 = env
-in {context = (b)::env.context; label_suffix = _33_31.label_suffix}))
-
-let extend_env = (fun env bindings -> (let _33_35 = env
-in {context = (FStar_List.append bindings env.context); label_suffix = _33_35.label_suffix}))
-
-let lookup_env = (fun env key -> (FStar_All.pipe_right env.context (FStar_Util.find_opt (fun _33_1 -> (match (_33_1) with
-| T (a, _33_42) -> begin
-(a.FStar_Absyn_Syntax.realname.FStar_Absyn_Syntax.idText = key)
-end
-| V (x, _33_47) -> begin
-(x.FStar_Absyn_Syntax.realname.FStar_Absyn_Syntax.idText = key)
-end)))))
-
-let fold_env = (fun env f acc -> (FStar_List.fold_left (fun acc v -> (match (v) with
-| T (a, _33_57) -> begin
-(f a.FStar_Absyn_Syntax.realname.FStar_Absyn_Syntax.idText v acc)
-end
-| V (x, _33_62) -> begin
-(f x.FStar_Absyn_Syntax.realname.FStar_Absyn_Syntax.idText v acc)
-end)) acc env.context))
-
-let empty_stack = {args = []}
-
-let rec subst_of_env' = (fun env -> (fold_env env (fun _33_66 v acc -> (match (v) with
-| T (a, (t, env')) -> begin
-(let _99_112 = (let _99_111 = (let _99_110 = (let _99_109 = (subst_of_env' env')
-in (FStar_Absyn_Util.subst_typ _99_109 t))
-in (a, _99_110))
-in FStar_Util.Inl (_99_111))
-in (_99_112)::acc)
-end
-| V (x, (v, env')) -> begin
-(let _99_116 = (let _99_115 = (let _99_114 = (let _99_113 = (subst_of_env' env')
-in (FStar_Absyn_Util.subst_exp _99_113 v))
-in (x, _99_114))
-in FStar_Util.Inr (_99_115))
-in (_99_116)::acc)
-end)) []))
-
-let subst_of_env = (fun tcenv env -> (subst_of_env' env))
-
-let with_new_code = (fun c e -> {code = e; environment = c.environment; stack = empty_stack; close = None; steps = c.steps})
-
-let rec eta_expand = (fun tcenv t -> (let k = (let _99_126 = (FStar_Tc_Recheck.recompute_kind t)
-in (FStar_All.pipe_right _99_126 FStar_Absyn_Util.compress_kind))
-in (let rec aux = (fun t k -> (match (k.FStar_Absyn_Syntax.n) with
-| (FStar_Absyn_Syntax.Kind_type) | (FStar_Absyn_Syntax.Kind_effect) | (FStar_Absyn_Syntax.Kind_uvar (_)) -> begin
-t
-end
-| FStar_Absyn_Syntax.Kind_abbrev (_33_98, k) -> begin
-(aux t k)
-end
-| FStar_Absyn_Syntax.Kind_arrow (binders, k') -> begin
-(match ((let _99_131 = (FStar_Absyn_Util.unascribe_typ t)
-in _99_131.FStar_Absyn_Syntax.n)) with
-| FStar_Absyn_Syntax.Typ_lam (real, body) -> begin
-(let rec aux = (fun real expected -> (match ((real, expected)) with
-| (_33_115::real, _33_119::expected) -> begin
-(aux real expected)
-end
-| ([], []) -> begin
-t
-end
-| (_33_128::_33_126, []) -> begin
-(FStar_All.failwith "Ill-kinded type")
-end
-| ([], more) -> begin
-(let _33_137 = (FStar_Absyn_Util.args_of_binders more)
-in (match (_33_137) with
-| (more, args) -> begin
-(let body = (FStar_Absyn_Syntax.mk_Typ_app (body, args) None body.FStar_Absyn_Syntax.pos)
-in (FStar_Absyn_Syntax.mk_Typ_lam ((FStar_List.append binders more), body) None body.FStar_Absyn_Syntax.pos))
-end))
-end))
-in (aux real binders))
-end
-| _33_140 -> begin
-(let _33_143 = (FStar_Absyn_Util.args_of_binders binders)
-in (match (_33_143) with
-| (binders, args) -> begin
-(let body = (FStar_Absyn_Syntax.mk_Typ_app (t, args) None t.FStar_Absyn_Syntax.pos)
-in (FStar_Absyn_Syntax.mk_Typ_lam (binders, body) None t.FStar_Absyn_Syntax.pos))
-end))
-end)
-end
-| (FStar_Absyn_Syntax.Kind_lam (_)) | (FStar_Absyn_Syntax.Kind_delayed (_)) -> begin
-(FStar_All.failwith "Impossible")
-end
-| FStar_Absyn_Syntax.Kind_unknown -> begin
-(let _99_139 = (let _99_138 = (let _99_136 = (FStar_Tc_Env.get_range tcenv)
-in (FStar_All.pipe_right _99_136 FStar_Range.string_of_range))
-in (let _99_137 = (FStar_Absyn_Print.typ_to_string t)
-in (FStar_Util.format2 "%s: Impossible: Kind_unknown: %s" _99_138 _99_137)))
-in (FStar_All.failwith _99_139))
-end))
-in (aux t k))))
-
-let is_var = (fun t -> (match ((FStar_Absyn_Util.compress_typ t)) with
-| {FStar_Absyn_Syntax.n = FStar_Absyn_Syntax.Typ_btvar (_33_162); FStar_Absyn_Syntax.tk = _33_160; FStar_Absyn_Syntax.pos = _33_158; FStar_Absyn_Syntax.fvs = _33_156; FStar_Absyn_Syntax.uvs = _33_154} -> begin
-true
-end
-| _33_166 -> begin
-false
-end))
-
-let rec eta_expand_exp = (fun tcenv e -> (let t = (let _99_146 = (FStar_Tc_Recheck.recompute_typ e)
-in (FStar_All.pipe_right _99_146 FStar_Absyn_Util.compress_typ))
-in (match (t.FStar_Absyn_Syntax.n) with
-| FStar_Absyn_Syntax.Typ_fun (bs, c) -> begin
-(match ((let _99_147 = (FStar_Absyn_Util.compress_exp e)
-in _99_147.FStar_Absyn_Syntax.n)) with
-| FStar_Absyn_Syntax.Exp_abs (bs', body) -> begin
-if ((FStar_List.length bs) = (FStar_List.length bs')) then begin
-e
-end else begin
-(FStar_All.failwith "NYI")
-end
-end
-| _33_179 -> begin
-(let _33_182 = (FStar_Absyn_Util.args_of_binders bs)
-in (match (_33_182) with
-| (bs, args) -> begin
-(let _99_149 = (let _99_148 = (FStar_Absyn_Syntax.mk_Exp_app (e, args) None e.FStar_Absyn_Syntax.pos)
-in (bs, _99_148))
-in (FStar_Absyn_Syntax.mk_Exp_abs _99_149 (Some (t)) e.FStar_Absyn_Syntax.pos))
-end))
-end)
-end
-| _33_184 -> begin
-e
-end)))
-
-let no_eta = (fun s -> (FStar_All.pipe_right s (FStar_List.filter (fun _33_2 -> (match (_33_2) with
-| Eta -> begin
-false
-end
-| _33_189 -> begin
-true
-end)))))
-
-let no_eta_cfg = (fun c -> (let _33_191 = c
-in (let _99_154 = (no_eta c.steps)
-in {code = _33_191.code; environment = _33_191.environment; stack = _33_191.stack; close = _33_191.close; steps = _99_154})))
-
-let whnf_only = (fun config -> (FStar_All.pipe_right config.steps (FStar_List.contains WHNF)))
-
-let unmeta = (fun config -> (FStar_All.pipe_right config.steps (FStar_List.contains Unmeta)))
-
-let unlabel = (fun config -> ((unmeta config) || (FStar_All.pipe_right config.steps (FStar_List.contains Unlabel))))
-
-let is_stack_empty = (fun config -> (match (config.stack.args) with
-| [] -> begin
-true
-end
-| _33_199 -> begin
-false
-end))
-
-let has_eta = (fun cfg -> (FStar_All.pipe_right cfg.steps (FStar_List.contains Eta)))
-
-let rec weak_norm_comp = (fun env comp -> (let c = (FStar_Absyn_Util.comp_to_comp_typ comp)
-in (match ((FStar_Tc_Env.lookup_effect_abbrev env c.FStar_Absyn_Syntax.effect_name)) with
-| None -> begin
-c
-end
-| Some (binders, cdef) -> begin
-(let binders' = (FStar_List.map (fun _33_3 -> (match (_33_3) with
-| (FStar_Util.Inl (b), imp) -> begin
-(let _99_166 = (let _99_165 = (FStar_Absyn_Util.freshen_bvar b)
-in FStar_Util.Inl (_99_165))
-in (_99_166, imp))
-end
-| (FStar_Util.Inr (b), imp) -> begin
-(let _99_168 = (let _99_167 = (FStar_Absyn_Util.freshen_bvar b)
-in FStar_Util.Inr (_99_167))
-in (_99_168, imp))
-end)) binders)
-in (let subst = (let _99_170 = (let _99_169 = (FStar_Absyn_Util.args_of_binders binders')
-in (FStar_All.pipe_right _99_169 Prims.snd))
-in (FStar_Absyn_Util.subst_of_list binders _99_170))
-in (let cdef = (FStar_Absyn_Util.subst_comp subst cdef)
-in (let subst = (let _99_172 = (let _99_171 = (FStar_Absyn_Syntax.targ c.FStar_Absyn_Syntax.result_typ)
-in (_99_171)::c.FStar_Absyn_Syntax.effect_args)
-in (FStar_Absyn_Util.subst_of_list binders' _99_172))
-in (let c1 = (FStar_Absyn_Util.subst_comp subst cdef)
-in (let c = (FStar_All.pipe_right (let _33_223 = (FStar_Absyn_Util.comp_to_comp_typ c1)
-in {FStar_Absyn_Syntax.effect_name = _33_223.FStar_Absyn_Syntax.effect_name; FStar_Absyn_Syntax.result_typ = _33_223.FStar_Absyn_Syntax.result_typ; FStar_Absyn_Syntax.effect_args = _33_223.FStar_Absyn_Syntax.effect_args; FStar_Absyn_Syntax.flags = c.FStar_Absyn_Syntax.flags}) FStar_Absyn_Syntax.mk_Comp)
-in (weak_norm_comp env c)))))))
-end)))
-
-let t_config = (fun code env steps -> {code = code; environment = env; stack = empty_stack; close = None; steps = steps})
-
-let k_config = (fun code env steps -> {code = code; environment = env; stack = empty_stack; close = None; steps = steps})
-
-let e_config = (fun code env steps -> {code = code; environment = env; stack = empty_stack; close = None; steps = steps})
-
-let c_config = (fun code env steps -> {code = code; environment = env; stack = empty_stack; close = None; steps = steps})
-
-let close_with_config = (fun cfg f -> Some ((fun t -> (let t = (f t)
-in (match (cfg.close) with
-| None -> begin
-t
-end
-| Some (g) -> begin
-(g t)
-end)))))
-
-let rec is_head_symbol = (fun t -> (match ((let _99_203 = (FStar_Absyn_Util.compress_typ t)
-in _99_203.FStar_Absyn_Syntax.n)) with
-| (FStar_Absyn_Syntax.Typ_const (_)) | (FStar_Absyn_Syntax.Typ_lam (_)) -> begin
-true
-end
-| FStar_Absyn_Syntax.Typ_meta (FStar_Absyn_Syntax.Meta_refresh_label (t, _33_254, _33_256)) -> begin
-(is_head_symbol t)
-end
-| _33_261 -> begin
-false
-end))
-
-let simplify_then_apply = (fun steps head args pos -> (let fallback = (fun _33_267 -> (match (()) with
-| () -> begin
-(FStar_Absyn_Syntax.mk_Typ_app (head, args) None pos)
-end))
-in (let simp_t = (fun t -> (match (t.FStar_Absyn_Syntax.n) with
-| FStar_Absyn_Syntax.Typ_const (fv) when (FStar_Absyn_Syntax.lid_equals fv.FStar_Absyn_Syntax.v FStar_Absyn_Const.true_lid) -> begin
-Some (true)
-end
-| FStar_Absyn_Syntax.Typ_const (fv) when (FStar_Absyn_Syntax.lid_equals fv.FStar_Absyn_Syntax.v FStar_Absyn_Const.false_lid) -> begin
-Some (false)
-end
-| _33_275 -> begin
-None
-end))
-in (let simplify = (fun arg -> (match ((Prims.fst arg)) with
-| FStar_Util.Inl (t) -> begin
-((simp_t t), arg)
-end
-| _33_281 -> begin
-(None, arg)
-end))
-in if (FStar_All.pipe_left Prims.op_Negation (FStar_List.contains Simplify steps)) then begin
-(fallback ())
-end else begin
-(match (head.FStar_Absyn_Syntax.n) with
-| FStar_Absyn_Syntax.Typ_const (fv) -> begin
-if (FStar_Absyn_Syntax.lid_equals fv.FStar_Absyn_Syntax.v FStar_Absyn_Const.and_lid) then begin
-(match ((FStar_All.pipe_right args (FStar_List.map simplify))) with
-| ((Some (true), _)::(_, (FStar_Util.Inl (arg), _))::[]) | ((_, (FStar_Util.Inl (arg), _))::(Some (true), _)::[]) -> begin
-arg
-end
-| ((Some (false), _)::_::[]) | (_::(Some (false), _)::[]) -> begin
-FStar_Absyn_Util.t_false
-end
-| _33_328 -> begin
-(fallback ())
-end)
-end else begin
-if (FStar_Absyn_Syntax.lid_equals fv.FStar_Absyn_Syntax.v FStar_Absyn_Const.or_lid) then begin
-(match ((FStar_All.pipe_right args (FStar_List.map simplify))) with
-| ((Some (true), _)::_::[]) | (_::(Some (true), _)::[]) -> begin
-FStar_Absyn_Util.t_true
-end
-| ((Some (false), _)::(_, (FStar_Util.Inl (arg), _))::[]) | ((_, (FStar_Util.Inl (arg), _))::(Some (false), _)::[]) -> begin
-arg
-end
-| _33_373 -> begin
-(fallback ())
-end)
-end else begin
-if (FStar_Absyn_Syntax.lid_equals fv.FStar_Absyn_Syntax.v FStar_Absyn_Const.imp_lid) then begin
-(match ((FStar_All.pipe_right args (FStar_List.map simplify))) with
-| (_::(Some (true), _)::[]) | ((Some (false), _)::_::[]) -> begin
-FStar_Absyn_Util.t_true
-end
-| (Some (true), _33_401)::(_33_391, (FStar_Util.Inl (arg), _33_395))::[] -> begin
-arg
-end
-| _33_405 -> begin
-(fallback ())
-end)
-end else begin
-if (FStar_Absyn_Syntax.lid_equals fv.FStar_Absyn_Syntax.v FStar_Absyn_Const.not_lid) then begin
-(match ((FStar_All.pipe_right args (FStar_List.map simplify))) with
-| (Some (true), _33_409)::[] -> begin
-FStar_Absyn_Util.t_false
-end
-| (Some (false), _33_415)::[] -> begin
-FStar_Absyn_Util.t_true
-end
-| _33_419 -> begin
-(fallback ())
-end)
-end else begin
-if ((((FStar_Absyn_Syntax.lid_equals fv.FStar_Absyn_Syntax.v FStar_Absyn_Const.forall_lid) || (FStar_Absyn_Syntax.lid_equals fv.FStar_Absyn_Syntax.v FStar_Absyn_Const.allTyp_lid)) || (FStar_Absyn_Syntax.lid_equals fv.FStar_Absyn_Syntax.v FStar_Absyn_Const.exists_lid)) || (FStar_Absyn_Syntax.lid_equals fv.FStar_Absyn_Syntax.v FStar_Absyn_Const.exTyp_lid)) then begin
-(match (args) with
-| ((FStar_Util.Inl (t), _)::[]) | (_::(FStar_Util.Inl (t), _)::[]) -> begin
-(match ((let _99_218 = (FStar_Absyn_Util.compress_typ t)
-in _99_218.FStar_Absyn_Syntax.n)) with
-| FStar_Absyn_Syntax.Typ_lam (_33_434::[], body) -> begin
-(match ((simp_t body)) with
-| Some (true) -> begin
-FStar_Absyn_Util.t_true
-end
-| Some (false) -> begin
-FStar_Absyn_Util.t_false
-end
-| _33_444 -> begin
-(fallback ())
-end)
-end
-| _33_446 -> begin
-(fallback ())
-end)
-end
-| _33_448 -> begin
-(fallback ())
-end)
-end else begin
-(fallback ())
-end
-end
-end
-end
-end
-end
-| _33_450 -> begin
-(fallback ())
-end)
-end))))
-
-let rec sn_delay = (fun tcenv cfg -> (let aux = (fun _33_454 -> (match (()) with
-| () -> begin
-(let _99_244 = (sn tcenv cfg)
-in _99_244.code)
-end))
-in (let t = (FStar_Absyn_Syntax.mk_Typ_delayed' (FStar_Util.Inr (aux)) None cfg.code.FStar_Absyn_Syntax.pos)
-in (let _33_456 = cfg
-in {code = t; environment = _33_456.environment; stack = empty_stack; close = _33_456.close; steps = _33_456.steps}))))
-and sn = (fun tcenv cfg -> (let rebuild = (fun config -> (let rebuild_stack = (fun config -> if (is_stack_empty config) then begin
-config
-end else begin
-(let s' = if (FStar_List.contains EtaArgs config.steps) then begin
-config.steps
-end else begin
-(no_eta config.steps)
-end
-in (let args = (FStar_All.pipe_right config.stack.args (FStar_List.map (fun _33_4 -> (match (_33_4) with
-| ((FStar_Util.Inl (t), imp), env) -> begin
-(let _99_256 = (let _99_255 = (let _99_254 = (sn tcenv (t_config t env s'))
-in _99_254.code)
-in (FStar_All.pipe_left (fun _99_253 -> FStar_Util.Inl (_99_253)) _99_255))
-in (_99_256, imp))
-end
-| ((FStar_Util.Inr (v), imp), env) -> begin
-(let _99_260 = (let _99_259 = (let _99_258 = (wne tcenv (e_config v env s'))
-in _99_258.code)
-in (FStar_All.pipe_left (fun _99_257 -> FStar_Util.Inr (_99_257)) _99_259))
-in (_99_260, imp))
-end))))
-in (let t = (simplify_then_apply config.steps config.code args config.code.FStar_Absyn_Syntax.pos)
-in (let _33_480 = config
-in {code = t; environment = _33_480.environment; stack = empty_stack; close = _33_480.close; steps = _33_480.steps}))))
-end)
-in (let config = (rebuild_stack config)
-in (let t = (match (config.close) with
-| None -> begin
-config.code
-end
-| Some (f) -> begin
-(f config.code)
-end)
-in if (has_eta config) then begin
-(let _33_487 = config
-in (let _99_262 = (eta_expand tcenv t)
-in {code = _99_262; environment = _33_487.environment; stack = _33_487.stack; close = _33_487.close; steps = _33_487.steps}))
-end else begin
-(let _33_489 = config
-in {code = t; environment = _33_489.environment; stack = _33_489.stack; close = _33_489.close; steps = _33_489.steps})
-end))))
-in (let wk = (fun f -> (match ((FStar_ST.read cfg.code.FStar_Absyn_Syntax.tk)) with
-| Some ({FStar_Absyn_Syntax.n = FStar_Absyn_Syntax.Kind_type; FStar_Absyn_Syntax.tk = _33_500; FStar_Absyn_Syntax.pos = _33_498; FStar_Absyn_Syntax.fvs = _33_496; FStar_Absyn_Syntax.uvs = _33_494}) -> begin
-(f (Some (FStar_Absyn_Syntax.ktype)) cfg.code.FStar_Absyn_Syntax.pos)
-end
-| _33_505 -> begin
-(f None cfg.code.FStar_Absyn_Syntax.pos)
-end))
-in (let config = (let _33_506 = cfg
-in (let _99_275 = (FStar_Absyn_Util.compress_typ cfg.code)
-in {code = _99_275; environment = _33_506.environment; stack = _33_506.stack; close = _33_506.close; steps = _33_506.steps}))
-in (match (config.code.FStar_Absyn_Syntax.n) with
-| FStar_Absyn_Syntax.Typ_delayed (_33_510) -> begin
-(FStar_All.failwith "Impossible")
-end
-| FStar_Absyn_Syntax.Typ_uvar (_33_513) -> begin
-(rebuild config)
-end
-| FStar_Absyn_Syntax.Typ_const (fv) -> begin
-if ((FStar_All.pipe_right config.steps (FStar_List.contains DeltaHard)) || ((FStar_All.pipe_right config.steps (FStar_List.contains Delta)) && (FStar_All.pipe_left Prims.op_Negation (is_stack_empty config)))) then begin
-(match ((FStar_Tc_Env.lookup_typ_abbrev tcenv fv.FStar_Absyn_Syntax.v)) with
-| None -> begin
-(rebuild config)
-end
-| Some (t) -> begin
-(sn tcenv (let _33_520 = config
-in {code = t; environment = _33_520.environment; stack = _33_520.stack; close = _33_520.close; steps = _33_520.steps}))
-end)
-end else begin
-(rebuild config)
-end
-end
-| FStar_Absyn_Syntax.Typ_btvar (a) -> begin
-(match ((lookup_env config.environment a.FStar_Absyn_Syntax.v.FStar_Absyn_Syntax.realname.FStar_Absyn_Syntax.idText)) with
-| None -> begin
-(rebuild config)
-end
-| Some (T (_33_526, (t, e))) -> begin
-(sn tcenv (let _33_533 = config
-in {code = t; environment = e; stack = _33_533.stack; close = _33_533.close; steps = _33_533.steps}))
-end
-| _33_536 -> begin
-(FStar_All.failwith "Impossible: expected a type")
-end)
-end
-| FStar_Absyn_Syntax.Typ_app (head, args) -> begin
-(let args = (FStar_List.fold_right (fun a out -> ((a, config.environment))::out) args config.stack.args)
-in (let stack = (let _33_544 = config.stack
-in {args = args})
-in (sn tcenv (let _33_547 = config
-in {code = head; environment = _33_547.environment; stack = stack; close = _33_547.close; steps = _33_547.steps}))))
-end
-| FStar_Absyn_Syntax.Typ_lam (binders, t2) -> begin
-(match (config.stack.args) with
-| [] -> begin
-(let _33_556 = (sn_binders tcenv binders config.environment config.steps)
-in (match (_33_556) with
-| (binders, environment) -> begin
-(let mk_lam = (fun t -> (let lam = (FStar_All.pipe_left wk (FStar_Absyn_Syntax.mk_Typ_lam (binders, t)))
-in (match (cfg.close) with
-| None -> begin
-lam
-end
-| Some (f) -> begin
-(f lam)
-end)))
-in (let t2_cfg = (let _99_288 = (let _99_287 = (no_eta config.steps)
-in {code = t2; environment = environment; stack = empty_stack; close = None; steps = _99_287})
-in (sn_delay tcenv _99_288))
-in (let _33_564 = t2_cfg
-in (let _99_289 = (mk_lam t2_cfg.code)
-in {code = _99_289; environment = _33_564.environment; stack = _33_564.stack; close = _33_564.close; steps = _33_564.steps}))))
-end))
-end
-| args -> begin
-(let rec beta = (fun env_entries binders args -> (match ((binders, args)) with
-| ([], _33_573) -> begin
-(let env = (extend_env config.environment env_entries)
-in (sn tcenv (let _33_576 = config
-in {code = t2; environment = env; stack = (let _33_578 = config.stack
-in {args = args}); close = _33_576.close; steps = _33_576.steps})))
-end
-| (_33_581, []) -> begin
-(let t = (FStar_Absyn_Syntax.mk_Typ_lam (binders, t2) None t2.FStar_Absyn_Syntax.pos)
-in (let env = (extend_env config.environment env_entries)
-in (sn tcenv (let _33_586 = config
-in {code = t; environment = env; stack = empty_stack; close = _33_586.close; steps = _33_586.steps}))))
-end
-| (formal::rest, actual::rest') -> begin
-(let m = (match ((formal, actual)) with
-| ((FStar_Util.Inl (a), _33_598), ((FStar_Util.Inl (t), _33_603), env)) -> begin
-T ((a.FStar_Absyn_Syntax.v, (t, env)))
-end
-| ((FStar_Util.Inr (x), _33_611), ((FStar_Util.Inr (v), _33_616), env)) -> begin
-V ((x.FStar_Absyn_Syntax.v, (v, env)))
-end
-| _33_622 -> begin
-(let _99_300 = (let _99_299 = (let _99_296 = (FStar_All.pipe_left FStar_Absyn_Syntax.argpos (Prims.fst actual))
-in (FStar_Range.string_of_range _99_296))
-in (let _99_298 = (FStar_Absyn_Print.binder_to_string formal)
-in (let _99_297 = (FStar_All.pipe_left FStar_Absyn_Print.arg_to_string (Prims.fst actual))
-in (FStar_Util.format3 "(%s) Impossible: ill-typed redex\n formal is %s\nactual is %s\n" _99_299 _99_298 _99_297))))
-in (FStar_All.failwith _99_300))
-end)
-in (beta ((m)::env_entries) rest rest'))
-end))
-in (beta [] binders args))
-end)
-end
-| FStar_Absyn_Syntax.Typ_ascribed (t, _33_626) -> begin
-(sn tcenv (let _33_629 = config
-in {code = t; environment = _33_629.environment; stack = _33_629.stack; close = _33_629.close; steps = _33_629.steps}))
-end
-| _33_632 -> begin
-(match (config.code.FStar_Absyn_Syntax.n) with
-| FStar_Absyn_Syntax.Typ_fun (bs, comp) -> begin
-(let _33_639 = (sn_binders tcenv bs config.environment config.steps)
-in (match (_33_639) with
-| (binders, environment) -> begin
-(let c2 = (sncomp tcenv (c_config comp environment config.steps))
-in (let _33_641 = config
-in (let _99_303 = (FStar_All.pipe_left wk (FStar_Absyn_Syntax.mk_Typ_fun (binders, c2.code)))
-in {code = _99_303; environment = _33_641.environment; stack = _33_641.stack; close = _33_641.close; steps = _33_641.steps})))
-end))
-end
-| FStar_Absyn_Syntax.Typ_refine (x, t) -> begin
-(match ((let _99_305 = (let _99_304 = (FStar_Absyn_Syntax.v_binder x)
-in (_99_304)::[])
-in (sn_binders tcenv _99_305 config.environment config.steps))) with
-| ((FStar_Util.Inr (x), _33_650)::[], env) -> begin
-(let refine = (fun t -> (FStar_All.pipe_left wk (FStar_Absyn_Syntax.mk_Typ_refine (x, t))))
-in (sn tcenv {code = t; environment = env; stack = empty_stack; close = (close_with_config config refine); steps = config.steps}))
-end
-| _33_658 -> begin
-(FStar_All.failwith "Impossible")
-end)
-end
-| FStar_Absyn_Syntax.Typ_meta (FStar_Absyn_Syntax.Meta_pattern (t, ps)) -> begin
-if (unmeta config) then begin
-(sn tcenv (let _33_664 = config
-in {code = t; environment = _33_664.environment; stack = _33_664.stack; close = _33_664.close; steps = _33_664.steps}))
-end else begin
-(let pat = (fun t -> (let ps = (FStar_All.pipe_right ps (FStar_List.map (sn_args true tcenv config.environment config.steps)))
-in (FStar_All.pipe_left wk (FStar_Absyn_Syntax.mk_Typ_meta' (FStar_Absyn_Syntax.Meta_pattern ((t, ps)))))))
-in (sn tcenv (let _33_669 = config
-in {code = t; environment = _33_669.environment; stack = _33_669.stack; close = (close_with_config config pat); steps = _33_669.steps})))
-end
-end
-| FStar_Absyn_Syntax.Typ_meta (FStar_Absyn_Syntax.Meta_labeled (t, l, r, b)) -> begin
-if (unlabel config) then begin
-(sn tcenv (let _33_678 = config
-in {code = t; environment = _33_678.environment; stack = _33_678.stack; close = _33_678.close; steps = _33_678.steps}))
-end else begin
-(let lab = (fun t -> (match (t.FStar_Absyn_Syntax.n) with
-| FStar_Absyn_Syntax.Typ_const (fv) when ((FStar_Absyn_Syntax.lid_equals fv.FStar_Absyn_Syntax.v FStar_Absyn_Const.true_lid) && (FStar_All.pipe_right config.steps (FStar_List.contains Simplify))) -> begin
-t
-end
-| _33_685 -> begin
-(match (config.environment.label_suffix) with
-| (b', sfx)::_33_687 -> begin
-if ((b' = None) || (Some (b) = b')) then begin
-(let _33_692 = if (FStar_Tc_Env.debug tcenv FStar_Options.Low) then begin
-(let _99_316 = (FStar_Range.string_of_range sfx)
-in (FStar_Util.fprint2 "Stripping label %s because of enclosing refresh %s\n" l _99_316))
-end else begin
-()
-end
-in t)
-end else begin
-(let _33_694 = if (FStar_Tc_Env.debug tcenv FStar_Options.Low) then begin
-(let _99_317 = (FStar_Range.string_of_range sfx)
-in (FStar_Util.fprint1 "Normalizer refreshing label: %s\n" _99_317))
-end else begin
-()
-end
-in (FStar_All.pipe_left wk (FStar_Absyn_Syntax.mk_Typ_meta' (FStar_Absyn_Syntax.Meta_labeled ((t, l, sfx, b))))))
-end
-end
-| _33_697 -> begin
-(FStar_All.pipe_left wk (FStar_Absyn_Syntax.mk_Typ_meta' (FStar_Absyn_Syntax.Meta_labeled ((t, l, r, b)))))
-end)
-end))
-in (sn tcenv (let _33_698 = config
-in {code = t; environment = _33_698.environment; stack = _33_698.stack; close = (close_with_config config lab); steps = _33_698.steps})))
-end
-end
-| FStar_Absyn_Syntax.Typ_meta (FStar_Absyn_Syntax.Meta_refresh_label (t, b, r)) -> begin
-if (unmeta config) then begin
-(sn tcenv (let _33_706 = config
-in {code = t; environment = _33_706.environment; stack = _33_706.stack; close = _33_706.close; steps = _33_706.steps}))
-end else begin
-(let sfx = (match (b) with
-| Some (false) -> begin
-r
-end
-| _33_711 -> begin
-FStar_Absyn_Syntax.dummyRange
-end)
-in (let config = (let _33_713 = config
-in {code = t; environment = (let _33_715 = config.environment
-in {context = _33_715.context; label_suffix = ((b, sfx))::config.environment.label_suffix}); stack = _33_713.stack; close = _33_713.close; steps = _33_713.steps})
-in (sn tcenv config)))
-end
-end
-| FStar_Absyn_Syntax.Typ_meta (FStar_Absyn_Syntax.Meta_slack_formula (t1, t2, flag)) -> begin
-if (FStar_ST.read flag) then begin
-(let _99_323 = (let _33_724 = config
-in (let _99_322 = (FStar_Absyn_Util.mk_conj t1 t2)
-in {code = _99_322; environment = _33_724.environment; stack = _33_724.stack; close = _33_724.close; steps = _33_724.steps}))
-in (sn tcenv _99_323))
-end else begin
-(let c1 = (sn tcenv (t_config t1 config.environment config.steps))
-in (let c2 = (sn tcenv (t_config t2 config.environment config.steps))
-in (let _99_325 = (let _33_728 = config
-in (let _99_324 = (FStar_Absyn_Syntax.mk_Typ_meta (FStar_Absyn_Syntax.Meta_slack_formula ((c1.code, c2.code, flag))))
-in {code = _99_324; environment = _33_728.environment; stack = _33_728.stack; close = _33_728.close; steps = _33_728.steps}))
-in (rebuild _99_325))))
-end
-end
-| (FStar_Absyn_Syntax.Typ_meta (FStar_Absyn_Syntax.Meta_named (_))) | (FStar_Absyn_Syntax.Typ_unknown) | (_) -> begin
-(let _99_330 = (let _99_329 = (let _99_326 = (FStar_Tc_Env.get_range tcenv)
-in (FStar_All.pipe_right _99_326 FStar_Range.string_of_range))
-in (let _99_328 = (FStar_Absyn_Print.tag_of_typ config.code)
-in (let _99_327 = (FStar_Absyn_Print.typ_to_string config.code)
-in (FStar_Util.format3 "(%s) Unexpected type (%s): %s" _99_329 _99_328 _99_327))))
-in (FStar_All.failwith _99_330))
-end)
-end)))))
-and sn_binders = (fun tcenv binders env steps -> (let rec aux = (fun out env _33_5 -> (match (_33_5) with
-| (FStar_Util.Inl (a), imp)::rest -> begin
-(let c = (snk tcenv (k_config a.FStar_Absyn_Syntax.sort env steps))
-in (let b = (let _99_341 = (FStar_Absyn_Util.freshen_bvd a.FStar_Absyn_Syntax.v)
-in (FStar_Absyn_Util.bvd_to_bvar_s _99_341 c.code))
-in (let btyp = (FStar_Absyn_Util.btvar_to_typ b)
-in (let b_for_a = T ((a.FStar_Absyn_Syntax.v, (btyp, empty_env)))
-in (aux (((FStar_Util.Inl (b), imp))::out) (extend_env' env b_for_a) rest)))))
-end
-| (FStar_Util.Inr (x), imp)::rest -> begin
-(let c = (sn_delay tcenv (t_config x.FStar_Absyn_Syntax.sort env steps))
-in (let y = (let _99_342 = (FStar_Absyn_Util.freshen_bvd x.FStar_Absyn_Syntax.v)
-in (FStar_Absyn_Util.bvd_to_bvar_s _99_342 c.code))
-in (let yexp = (FStar_Absyn_Util.bvar_to_exp y)
-in (let y_for_x = V ((x.FStar_Absyn_Syntax.v, (yexp, empty_env)))
-in (aux (((FStar_Util.Inr (y), imp))::out) (extend_env' env y_for_x) rest)))))
-end
-| [] -> begin
-((FStar_List.rev out), env)
-end))
-in (aux [] env binders)))
-and sncomp = (fun tcenv cfg -> (let m = cfg.code
-in (match (m.FStar_Absyn_Syntax.n) with
-| FStar_Absyn_Syntax.Comp (ct) -> begin
-(let ctconf = (sncomp_typ tcenv (with_new_code cfg ct))
-in (let _33_772 = cfg
-in (let _99_345 = (FStar_Absyn_Syntax.mk_Comp ctconf.code)
-in {code = _99_345; environment = _33_772.environment; stack = _33_772.stack; close = _33_772.close; steps = _33_772.steps})))
-end
-| FStar_Absyn_Syntax.Total (t) -> begin
-if (FStar_List.contains DeltaComp cfg.steps) then begin
-(let _99_349 = (let _99_348 = (let _99_347 = (let _99_346 = (FStar_Absyn_Syntax.mk_Total t)
-in (FStar_Absyn_Util.comp_to_comp_typ _99_346))
-in (FStar_All.pipe_left FStar_Absyn_Syntax.mk_Comp _99_347))
-in (with_new_code cfg _99_348))
-in (FStar_All.pipe_left (sncomp tcenv) _99_349))
-end else begin
-(let t = (sn tcenv (with_new_code cfg t))
-in (let _99_350 = (FStar_Absyn_Syntax.mk_Total t.code)
-in (with_new_code cfg _99_350)))
-end
-end)))
-and sncomp_typ = (fun tcenv cfg -> (let m = cfg.code
-in (let norm = (fun _33_781 -> (match (()) with
-| () -> begin
-(let remake = (fun l r eargs flags -> (let c = {FStar_Absyn_Syntax.effect_name = l; FStar_Absyn_Syntax.result_typ = r; FStar_Absyn_Syntax.effect_args = eargs; FStar_Absyn_Syntax.flags = flags}
-in (let _33_788 = cfg
-in {code = c; environment = _33_788.environment; stack = _33_788.stack; close = _33_788.close; steps = _33_788.steps})))
-in (let res = (let _99_363 = (sn tcenv (with_new_code cfg m.FStar_Absyn_Syntax.result_typ))
-in _99_363.code)
-in (let sn_flags = (fun flags -> (FStar_All.pipe_right flags (FStar_List.map (fun _33_6 -> (match (_33_6) with
-| FStar_Absyn_Syntax.DECREASES (e) -> begin
-(let e = (let _99_367 = (wne tcenv (e_config e cfg.environment cfg.steps))
-in _99_367.code)
-in FStar_Absyn_Syntax.DECREASES (e))
-end
-| f -> begin
-f
-end)))))
-in (let _33_800 = (let _99_369 = (sn_flags m.FStar_Absyn_Syntax.flags)
-in (let _99_368 = (sn_args true tcenv cfg.environment cfg.steps m.FStar_Absyn_Syntax.effect_args)
-in (_99_369, _99_368)))
-in (match (_33_800) with
-| (flags, args) -> begin
-(remake m.FStar_Absyn_Syntax.effect_name res args flags)
-end)))))
-end))
-in if (FStar_List.contains DeltaComp cfg.steps) then begin
-(match ((FStar_Tc_Env.lookup_effect_abbrev tcenv m.FStar_Absyn_Syntax.effect_name)) with
-| Some (_33_802) -> begin
-(let c = (let _99_370 = (FStar_Absyn_Syntax.mk_Comp m)
-in (weak_norm_comp tcenv _99_370))
-in (sncomp_typ tcenv (let _33_805 = cfg
-in {code = c; environment = _33_805.environment; stack = _33_805.stack; close = _33_805.close; steps = _33_805.steps})))
-end
-| _33_808 -> begin
-(norm ())
-end)
-end else begin
-(norm ())
-end)))
-and sn_args = (fun delay tcenv env steps args -> (FStar_All.pipe_right args (FStar_List.map (fun _33_7 -> (match (_33_7) with
-| (FStar_Util.Inl (t), imp) when delay -> begin
-(let _99_380 = (let _99_379 = (let _99_378 = (sn_delay tcenv (t_config t env steps))
-in _99_378.code)
-in (FStar_All.pipe_left (fun _99_377 -> FStar_Util.Inl (_99_377)) _99_379))
-in (_99_380, imp))
-end
-| (FStar_Util.Inl (t), imp) -> begin
-(let _99_384 = (let _99_383 = (let _99_382 = (sn tcenv (t_config t env steps))
-in _99_382.code)
-in (FStar_All.pipe_left (fun _99_381 -> FStar_Util.Inl (_99_381)) _99_383))
-in (_99_384, imp))
-end
-| (FStar_Util.Inr (e), imp) -> begin
-(let _99_388 = (let _99_387 = (let _99_386 = (wne tcenv (e_config e env steps))
-in _99_386.code)
-in (FStar_All.pipe_left (fun _99_385 -> FStar_Util.Inr (_99_385)) _99_387))
-in (_99_388, imp))
-end)))))
-and snk = (fun tcenv cfg -> (let w = (fun f -> (f cfg.code.FStar_Absyn_Syntax.pos))
-in (match ((let _99_398 = (FStar_Absyn_Util.compress_kind cfg.code)
-in _99_398.FStar_Absyn_Syntax.n)) with
-| (FStar_Absyn_Syntax.Kind_delayed (_)) | (FStar_Absyn_Syntax.Kind_lam (_)) -> begin
-(FStar_All.failwith "Impossible")
-end
-| (FStar_Absyn_Syntax.Kind_type) | (FStar_Absyn_Syntax.Kind_effect) -> begin
-cfg
-end
-| FStar_Absyn_Syntax.Kind_uvar (uv, args) -> begin
-(let args = (let _99_399 = (no_eta cfg.steps)
-in (sn_args false tcenv cfg.environment _99_399 args))
-in (let _33_844 = cfg
-in (let _99_401 = (FStar_All.pipe_left w (FStar_Absyn_Syntax.mk_Kind_uvar (uv, args)))
-in {code = _99_401; environment = _33_844.environment; stack = _33_844.stack; close = _33_844.close; steps = _33_844.steps})))
-end
-| FStar_Absyn_Syntax.Kind_abbrev ((l, args), {FStar_Absyn_Syntax.n = FStar_Absyn_Syntax.Kind_unknown; FStar_Absyn_Syntax.tk = _33_856; FStar_Absyn_Syntax.pos = _33_854; FStar_Absyn_Syntax.fvs = _33_852; FStar_Absyn_Syntax.uvs = _33_850}) -> begin
-(let _33_865 = (FStar_Tc_Env.lookup_kind_abbrev tcenv l)
-in (match (_33_865) with
-| (_33_862, binders, body) -> begin
-(let subst = (FStar_Absyn_Util.subst_of_list binders args)
-in (let _99_403 = (let _33_867 = cfg
-in (let _99_402 = (FStar_Absyn_Util.subst_kind subst body)
-in {code = _99_402; environment = _33_867.environment; stack = _33_867.stack; close = _33_867.close; steps = _33_867.steps}))
-in (snk tcenv _99_403)))
-end))
-end
-| FStar_Absyn_Syntax.Kind_abbrev (_33_870, k) -> begin
-(snk tcenv (let _33_874 = cfg
-in {code = k; environment = _33_874.environment; stack = _33_874.stack; close = _33_874.close; steps = _33_874.steps}))
-end
-| FStar_Absyn_Syntax.Kind_arrow (bs, k) -> begin
-(let _33_882 = (sn_binders tcenv bs cfg.environment cfg.steps)
-in (match (_33_882) with
-| (bs, env) -> begin
-(let c2 = (snk tcenv (k_config k env cfg.steps))
-in (let _33_892 = (match (c2.code.FStar_Absyn_Syntax.n) with
-| FStar_Absyn_Syntax.Kind_arrow (bs', k) -> begin
-((FStar_List.append bs bs'), k)
-end
-| _33_889 -> begin
-(bs, c2.code)
-end)
-in (match (_33_892) with
-| (bs, rhs) -> begin
-(let _33_893 = cfg
-in (let _99_405 = (FStar_All.pipe_left w (FStar_Absyn_Syntax.mk_Kind_arrow (bs, rhs)))
-in {code = _99_405; environment = _33_893.environment; stack = _33_893.stack; close = _33_893.close; steps = _33_893.steps}))
-end)))
-end))
-end
-| FStar_Absyn_Syntax.Kind_unknown -> begin
-(FStar_All.failwith "Impossible")
-end)))
-and wne = (fun tcenv cfg -> (let e = (FStar_Absyn_Util.compress_exp cfg.code)
-in (let config = (let _33_899 = cfg
-in {code = e; environment = _33_899.environment; stack = _33_899.stack; close = _33_899.close; steps = _33_899.steps})
-in (let rebuild = (fun config -> if (is_stack_empty config) then begin
-config
-end else begin
-(let s' = if (FStar_List.contains EtaArgs config.steps) then begin
-config.steps
-end else begin
-(no_eta config.steps)
-end
-in (let args = (FStar_All.pipe_right config.stack.args (FStar_List.map (fun _33_8 -> (match (_33_8) with
-| ((FStar_Util.Inl (t), imp), env) -> begin
-(let _99_414 = (let _99_413 = (let _99_412 = (sn tcenv (t_config t env s'))
-in _99_412.code)
-in (FStar_All.pipe_left (fun _99_411 -> FStar_Util.Inl (_99_411)) _99_413))
-in (_99_414, imp))
-end
-| ((FStar_Util.Inr (v), imp), env) -> begin
-(let _99_418 = (let _99_417 = (let _99_416 = (wne tcenv (e_config v env s'))
-in _99_416.code)
-in (FStar_All.pipe_left (fun _99_415 -> FStar_Util.Inr (_99_415)) _99_417))
-in (_99_418, imp))
-end))))
-in (let _33_919 = config
-in (let _99_419 = (FStar_Absyn_Syntax.mk_Exp_app (config.code, args) None config.code.FStar_Absyn_Syntax.pos)
-in {code = _99_419; environment = _33_919.environment; stack = empty_stack; close = _33_919.close; steps = _33_919.steps}))))
-end)
-in (match (e.FStar_Absyn_Syntax.n) with
-| FStar_Absyn_Syntax.Exp_delayed (_33_922) -> begin
-(FStar_All.failwith "Impossible")
-end
-| (FStar_Absyn_Syntax.Exp_fvar (_)) | (FStar_Absyn_Syntax.Exp_constant (_)) | (FStar_Absyn_Syntax.Exp_uvar (_)) -> begin
-(FStar_All.pipe_right config rebuild)
-end
-| FStar_Absyn_Syntax.Exp_bvar (x) -> begin
-(match ((lookup_env config.environment x.FStar_Absyn_Syntax.v.FStar_Absyn_Syntax.realname.FStar_Absyn_Syntax.idText)) with
-| None -> begin
-(FStar_All.pipe_right config rebuild)
-end
-| Some (V (_33_937, (vc, env))) -> begin
-(wne tcenv (let _33_944 = config
-in {code = vc; environment = env; stack = _33_944.stack; close = _33_944.close; steps = _33_944.steps}))
-end
-| _33_947 -> begin
-(FStar_All.failwith "Impossible: ill-typed term")
-end)
-end
-| FStar_Absyn_Syntax.Exp_app (head, args) -> begin
-(let args = (FStar_List.fold_right (fun a out -> ((a, config.environment))::out) args config.stack.args)
-in (let stack = (let _33_955 = config.stack
-in {args = args})
-in (wne tcenv (let _33_958 = config
-in {code = head; environment = _33_958.environment; stack = stack; close = _33_958.close; steps = _33_958.steps}))))
-end
-| FStar_Absyn_Syntax.Exp_abs (binders, body) -> begin
-(let rec beta = (fun entries binders args -> (match ((binders, args)) with
-| ([], _33_970) -> begin
-(let env = (extend_env config.environment entries)
-in (wne tcenv (let _33_973 = config
-in {code = body; environment = env; stack = (let _33_975 = config.stack
-in {args = args}); close = _33_973.close; steps = _33_973.steps})))
-end
-| (_33_978, []) -> begin
-(let env = (extend_env config.environment entries)
-in (let _33_984 = (sn_binders tcenv binders env config.steps)
-in (match (_33_984) with
-| (binders, env) -> begin
-(let mk_abs = (fun t -> (FStar_Absyn_Syntax.mk_Exp_abs (binders, t) None body.FStar_Absyn_Syntax.pos))
-in (let c = (let _99_431 = (let _33_987 = config
-in (let _99_430 = (no_eta config.steps)
-in {code = body; environment = env; stack = (let _33_989 = config.stack
-in {args = []}); close = _33_987.close; steps = _99_430}))
-in (wne tcenv _99_431))
-in (let _33_992 = c
-in (let _99_432 = (mk_abs c.code)
-in {code = _99_432; environment = _33_992.environment; stack = _33_992.stack; close = _33_992.close; steps = _33_992.steps}))))
-end)))
-end
-| (formal::rest, actual::rest') -> begin
-(let m = (match ((formal, actual)) with
-| ((FStar_Util.Inl (a), _33_1004), ((FStar_Util.Inl (t), _33_1009), env)) -> begin
-T ((a.FStar_Absyn_Syntax.v, (t, env)))
-end
-| ((FStar_Util.Inr (x), _33_1017), ((FStar_Util.Inr (v), _33_1022), env)) -> begin
-V ((x.FStar_Absyn_Syntax.v, (v, env)))
-end
-| _33_1028 -> begin
-(let _99_437 = (let _99_436 = (let _99_433 = (FStar_All.pipe_left FStar_Absyn_Syntax.argpos (Prims.fst actual))
-in (FStar_Range.string_of_range _99_433))
-in (let _99_435 = (FStar_Absyn_Print.binder_to_string formal)
-in (let _99_434 = (FStar_All.pipe_left FStar_Absyn_Print.arg_to_string (Prims.fst actual))
-in (FStar_Util.format3 "(%s) Impossible: ill-typed redex\n formal is %s\nactual is %s\n" _99_436 _99_435 _99_434))))
-in (FStar_All.failwith _99_437))
-end)
-in (beta ((m)::entries) rest rest'))
-end))
-in (beta [] binders config.stack.args))
-end
-| FStar_Absyn_Syntax.Exp_match (e1, eqns) -> begin
-(let c_e1 = (wne tcenv (let _33_1034 = config
-in {code = e1; environment = _33_1034.environment; stack = empty_stack; close = _33_1034.close; steps = _33_1034.steps}))
-in (let wn_eqn = (fun _33_1041 -> (match (_33_1041) with
-| (pat, w, body) -> begin
-(let rec pat_vars = (fun p -> (match (p.FStar_Absyn_Syntax.v) with
-| FStar_Absyn_Syntax.Pat_disj ([]) -> begin
-[]
-end
-| FStar_Absyn_Syntax.Pat_disj (p::_33_1047) -> begin
-(pat_vars p)
-end
-| FStar_Absyn_Syntax.Pat_cons (_33_1052, _33_1054, pats) -> begin
-(FStar_List.collect (fun _33_1061 -> (match (_33_1061) with
-| (x, _33_1060) -> begin
-(pat_vars x)
-end)) pats)
-end
-| FStar_Absyn_Syntax.Pat_var (x) -> begin
-(let _99_443 = (FStar_Absyn_Syntax.v_binder x)
-in (_99_443)::[])
-end
-| FStar_Absyn_Syntax.Pat_tvar (a) -> begin
-(let _99_444 = (FStar_Absyn_Syntax.t_binder a)
-in (_99_444)::[])
-end
-| (FStar_Absyn_Syntax.Pat_wild (_)) | (FStar_Absyn_Syntax.Pat_twild (_)) | (FStar_Absyn_Syntax.Pat_constant (_)) | (FStar_Absyn_Syntax.Pat_dot_term (_)) | (FStar_Absyn_Syntax.Pat_dot_typ (_)) -> begin
-[]
-end))
-in (let vars = (pat_vars pat)
-in (let norm_bvvar = (fun x -> (let t = (sn tcenv (t_config x.FStar_Absyn_Syntax.sort config.environment config.steps))
-in (let _33_1085 = x
-in {FStar_Absyn_Syntax.v = _33_1085.FStar_Absyn_Syntax.v; FStar_Absyn_Syntax.sort = t.code; FStar_Absyn_Syntax.p = _33_1085.FStar_Absyn_Syntax.p})))
-in (let norm_btvar = (fun a -> (let k = (snk tcenv (k_config a.FStar_Absyn_Syntax.sort config.environment config.steps))
-in (let _33_1090 = a
-in {FStar_Absyn_Syntax.v = _33_1090.FStar_Absyn_Syntax.v; FStar_Absyn_Syntax.sort = k.code; FStar_Absyn_Syntax.p = _33_1090.FStar_Absyn_Syntax.p})))
-in (let rec norm_pat = (fun p -> (match (p.FStar_Absyn_Syntax.v) with
-| FStar_Absyn_Syntax.Pat_disj (pats) -> begin
-(let _99_452 = (let _99_451 = (FStar_List.map norm_pat pats)
-in FStar_Absyn_Syntax.Pat_disj (_99_451))
-in (FStar_Absyn_Util.withinfo _99_452 None p.FStar_Absyn_Syntax.p))
-end
-| FStar_Absyn_Syntax.Pat_cons (fv, q, pats) -> begin
-(let _99_457 = (let _99_456 = (let _99_455 = (FStar_List.map (fun _33_1103 -> (match (_33_1103) with
-| (x, i) -> begin
-(let _99_454 = (norm_pat x)
-in (_99_454, i))
-end)) pats)
-in (fv, q, _99_455))
-in FStar_Absyn_Syntax.Pat_cons (_99_456))
-in (FStar_Absyn_Util.withinfo _99_457 None p.FStar_Absyn_Syntax.p))
-end
-| FStar_Absyn_Syntax.Pat_var (x) -> begin
-(let _99_459 = (let _99_458 = (norm_bvvar x)
-in FStar_Absyn_Syntax.Pat_var (_99_458))
-in (FStar_Absyn_Util.withinfo _99_459 None p.FStar_Absyn_Syntax.p))
-end
-| FStar_Absyn_Syntax.Pat_tvar (a) -> begin
-(let _99_461 = (let _99_460 = (norm_btvar a)
-in FStar_Absyn_Syntax.Pat_tvar (_99_460))
-in (FStar_Absyn_Util.withinfo _99_461 None p.FStar_Absyn_Syntax.p))
-end
-| FStar_Absyn_Syntax.Pat_wild (x) -> begin
-(let _99_463 = (let _99_462 = (norm_bvvar x)
-in FStar_Absyn_Syntax.Pat_wild (_99_462))
-in (FStar_Absyn_Util.withinfo _99_463 None p.FStar_Absyn_Syntax.p))
-end
-| FStar_Absyn_Syntax.Pat_twild (a) -> begin
-(let _99_465 = (let _99_464 = (norm_btvar a)
-in FStar_Absyn_Syntax.Pat_twild (_99_464))
-in (FStar_Absyn_Util.withinfo _99_465 None p.FStar_Absyn_Syntax.p))
-end
-| FStar_Absyn_Syntax.Pat_constant (_33_1113) -> begin
-p
-end
-| FStar_Absyn_Syntax.Pat_dot_term (x, e) -> begin
-(let e = (wne tcenv (e_config e config.environment config.steps))
-in (let _99_468 = (let _99_467 = (let _99_466 = (norm_bvvar x)
-in (_99_466, e.code))
-in FStar_Absyn_Syntax.Pat_dot_term (_99_467))
-in (FStar_Absyn_Util.withinfo _99_468 None p.FStar_Absyn_Syntax.p)))
-end
-| FStar_Absyn_Syntax.Pat_dot_typ (a, t) -> begin
-(let t = (sn tcenv (t_config t config.environment config.steps))
-in (let _99_471 = (let _99_470 = (let _99_469 = (norm_btvar a)
-in (_99_469, t.code))
-in FStar_Absyn_Syntax.Pat_dot_typ (_99_470))
-in (FStar_Absyn_Util.withinfo _99_471 None p.FStar_Absyn_Syntax.p)))
-end))
-in (let env_entries = (FStar_List.fold_left (fun entries b -> (match ((Prims.fst b)) with
-| FStar_Util.Inl (a) -> begin
-(let atyp = (FStar_Absyn_Util.btvar_to_typ a)
-in (T ((a.FStar_Absyn_Syntax.v, (atyp, empty_env))))::entries)
-end
-| FStar_Util.Inr (x) -> begin
-(let xexp = (FStar_Absyn_Util.bvar_to_exp x)
-in (V ((x.FStar_Absyn_Syntax.v, (xexp, empty_env))))::entries)
-end)) [] vars)
-in (let env = (extend_env config.environment env_entries)
-in (let w = (match (w) with
-| None -> begin
-None
-end
-| Some (w) -> begin
-(let c_w = (wne tcenv (let _33_1138 = config
-in {code = w; environment = env; stack = empty_stack; close = _33_1138.close; steps = _33_1138.steps}))
-in Some (c_w.code))
-end)
-in (let c_body = (wne tcenv (let _33_1142 = config
-in {code = body; environment = env; stack = empty_stack; close = _33_1142.close; steps = _33_1142.steps}))
-in (let _99_474 = (norm_pat pat)
-in (_99_474, w, c_body.code)))))))))))
-end))
-in (let eqns = (FStar_List.map wn_eqn eqns)
-in (let e = (FStar_Absyn_Syntax.mk_Exp_match (c_e1.code, eqns) None e.FStar_Absyn_Syntax.pos)
-in (FStar_All.pipe_right (let _33_1147 = config
-in {code = e; environment = _33_1147.environment; stack = _33_1147.stack; close = _33_1147.close; steps = _33_1147.steps}) rebuild)))))
-end
-| FStar_Absyn_Syntax.Exp_let ((is_rec, lbs), body) -> begin
-(let _33_1179 = (FStar_All.pipe_right lbs (FStar_List.fold_left (fun _33_1157 _33_1162 -> (match ((_33_1157, _33_1162)) with
-| ((env, lbs), {FStar_Absyn_Syntax.lbname = x; FStar_Absyn_Syntax.lbtyp = t; FStar_Absyn_Syntax.lbeff = eff; FStar_Absyn_Syntax.lbdef = e}) -> begin
-(let c = (wne tcenv (let _33_1163 = config
-in {code = e; environment = _33_1163.environment; stack = empty_stack; close = _33_1163.close; steps = _33_1163.steps}))
-in (let t = (sn tcenv (t_config t config.environment config.steps))
-in (let _33_1176 = (match (x) with
-| FStar_Util.Inl (x) -> begin
-(let y = (let _99_477 = if is_rec then begin
-x
-end else begin
-(FStar_Absyn_Util.freshen_bvd x)
-end
-in (FStar_Absyn_Util.bvd_to_bvar_s _99_477 t.code))
-in (let yexp = (FStar_Absyn_Util.bvar_to_exp y)
-in (let y_for_x = V ((x, (yexp, empty_env)))
-in (FStar_Util.Inl (y.FStar_Absyn_Syntax.v), (extend_env' env y_for_x)))))
-end
-| _33_1173 -> begin
-(x, env)
-end)
-in (match (_33_1176) with
-| (y, env) -> begin
-(let _99_479 = (let _99_478 = (FStar_Absyn_Syntax.mk_lb (y, eff, t.code, c.code))
-in (_99_478)::lbs)
-in (env, _99_479))
-end))))
-end)) (config.environment, [])))
-in (match (_33_1179) with
-| (env, lbs) -> begin
-(let lbs = (FStar_List.rev lbs)
-in (let c_body = (wne tcenv (let _33_1181 = config
-in {code = body; environment = env; stack = empty_stack; close = _33_1181.close; steps = _33_1181.steps}))
-in (let e = (FStar_Absyn_Syntax.mk_Exp_let ((is_rec, lbs), c_body.code) None e.FStar_Absyn_Syntax.pos)
-in (FStar_All.pipe_right (let _33_1185 = config
-in {code = e; environment = _33_1185.environment; stack = _33_1185.stack; close = _33_1185.close; steps = _33_1185.steps}) rebuild))))
-end))
-end
-| FStar_Absyn_Syntax.Exp_ascribed (e, t, l) -> begin
-(let c = (wne tcenv (let _33_1192 = config
-in {code = e; environment = _33_1192.environment; stack = _33_1192.stack; close = _33_1192.close; steps = _33_1192.steps}))
-in if (is_stack_empty config) then begin
-(let t = (sn tcenv (t_config t config.environment config.steps))
-in (let _99_481 = (let _33_1196 = config
-in (let _99_480 = (FStar_Absyn_Syntax.mk_Exp_ascribed (c.code, t.code, l) None e.FStar_Absyn_Syntax.pos)
-in {code = _99_480; environment = _33_1196.environment; stack = _33_1196.stack; close = _33_1196.close; steps = _33_1196.steps}))
-in (rebuild _99_481)))
-end else begin
-c
-end)
-end
-| FStar_Absyn_Syntax.Exp_meta (FStar_Absyn_Syntax.Meta_desugared (e, info)) -> begin
-(let c = (wne tcenv (let _33_1203 = config
-in {code = e; environment = _33_1203.environment; stack = _33_1203.stack; close = _33_1203.close; steps = _33_1203.steps}))
-in if (is_stack_empty config) then begin
-(let _99_483 = (let _33_1206 = config
-in (let _99_482 = (FStar_Absyn_Syntax.mk_Exp_meta (FStar_Absyn_Syntax.Meta_desugared ((c.code, info))))
-in {code = _99_482; environment = _33_1206.environment; stack = _33_1206.stack; close = _33_1206.close; steps = _33_1206.steps}))
-in (rebuild _99_483))
-end else begin
-c
-end)
-end)))))
-
-let norm_kind = (fun steps tcenv k -> (let c = (snk tcenv (k_config k empty_env steps))
-in (FStar_Absyn_Util.compress_kind c.code)))
-
-let norm_typ = (fun steps tcenv t -> (let c = (sn tcenv (t_config t empty_env steps))
-in c.code))
-
-let norm_exp = (fun steps tcenv e -> (let c = (wne tcenv (e_config e empty_env steps))
-in c.code))
-
-let norm_sigelt = (fun tcenv _33_9 -> (match (_33_9) with
-| FStar_Absyn_Syntax.Sig_let (lbs, r, l, b) -> begin
-(let e = (let _99_507 = (let _99_506 = (FStar_Absyn_Syntax.mk_Exp_constant FStar_Absyn_Syntax.Const_unit None r)
-in (lbs, _99_506))
-in (FStar_Absyn_Syntax.mk_Exp_let _99_507 None r))
-in (let e = (norm_exp ((Beta)::[]) tcenv e)
-in (match (e.FStar_Absyn_Syntax.n) with
-| FStar_Absyn_Syntax.Exp_let (lbs, _33_1232) -> begin
-FStar_Absyn_Syntax.Sig_let ((lbs, r, l, b))
-end
-| _33_1236 -> begin
-(FStar_All.failwith "Impossible")
-end)))
-end
-| s -> begin
-s
-end))
-
-let whnf = (fun tcenv t -> (let t = (FStar_Absyn_Util.compress_typ t)
-in (match (t.FStar_Absyn_Syntax.n) with
-| (FStar_Absyn_Syntax.Typ_fun (_)) | (FStar_Absyn_Syntax.Typ_refine (_)) -> begin
-t
-end
-| (FStar_Absyn_Syntax.Typ_btvar (_)) | (FStar_Absyn_Syntax.Typ_const (_)) | (FStar_Absyn_Syntax.Typ_uvar (_)) | (FStar_Absyn_Syntax.Typ_app ({FStar_Absyn_Syntax.n = FStar_Absyn_Syntax.Typ_const (_); FStar_Absyn_Syntax.tk = _; FStar_Absyn_Syntax.pos = _; FStar_Absyn_Syntax.fvs = _; FStar_Absyn_Syntax.uvs = _}, _)) | (FStar_Absyn_Syntax.Typ_app ({FStar_Absyn_Syntax.n = FStar_Absyn_Syntax.Typ_btvar (_); FStar_Absyn_Syntax.tk = _; FStar_Absyn_Syntax.pos = _; FStar_Absyn_Syntax.fvs = _; FStar_Absyn_Syntax.uvs = _}, _)) -> begin
-(let _99_512 = (eta_expand tcenv t)
-in (FStar_All.pipe_right _99_512 FStar_Absyn_Util.compress_typ))
-end
-| (FStar_Absyn_Syntax.Typ_app ({FStar_Absyn_Syntax.n = FStar_Absyn_Syntax.Typ_uvar (_); FStar_Absyn_Syntax.tk = _; FStar_Absyn_Syntax.pos = _; FStar_Absyn_Syntax.fvs = _; FStar_Absyn_Syntax.uvs = _}, _)) | (_) -> begin
-(norm_typ ((WHNF)::(Beta)::(Eta)::[]) tcenv t)
-end)))
-
-let norm_comp = (fun steps tcenv c -> (let c = (sncomp tcenv (c_config c empty_env steps))
-in c.code))
-
-let normalize_kind = (fun tcenv k -> (let steps = (Eta)::(Delta)::(Beta)::[]
-in (norm_kind steps tcenv k)))
-
-let normalize_comp = (fun tcenv c -> (let steps = (Eta)::(Delta)::(Beta)::(SNComp)::(DeltaComp)::[]
-in (norm_comp steps tcenv c)))
-
-let normalize = (fun tcenv t -> (norm_typ ((DeltaHard)::(Beta)::(Eta)::[]) tcenv t))
-
-let exp_norm_to_string = (fun tcenv e -> (let _99_535 = (norm_exp ((Beta)::(SNComp)::(Unmeta)::[]) tcenv e)
-in (FStar_Absyn_Print.exp_to_string _99_535)))
-
-let typ_norm_to_string = (fun tcenv t -> (let _99_540 = (norm_typ ((Beta)::(SNComp)::(Unmeta)::[]) tcenv t)
-in (FStar_Absyn_Print.typ_to_string _99_540)))
-
-let kind_norm_to_string = (fun tcenv k -> (let _99_545 = (norm_kind ((Beta)::(SNComp)::(Unmeta)::[]) tcenv k)
-in (FStar_Absyn_Print.kind_to_string _99_545)))
-
-let formula_norm_to_string = (fun tcenv f -> (let _99_550 = (norm_typ ((Beta)::(SNComp)::(Unmeta)::[]) tcenv f)
-in (FStar_Absyn_Print.formula_to_string _99_550)))
-
-let comp_typ_norm_to_string = (fun tcenv c -> (let _99_555 = (norm_comp ((Beta)::(SNComp)::(Unmeta)::[]) tcenv c)
-in (FStar_Absyn_Print.comp_typ_to_string _99_555)))
-
-let normalize_refinement = (fun env t0 -> (let t = (norm_typ ((Beta)::(WHNF)::(DeltaHard)::[]) env t0)
-in (let rec aux = (fun t -> (let t = (FStar_Absyn_Util.compress_typ t)
-in (match (t.FStar_Absyn_Syntax.n) with
-| FStar_Absyn_Syntax.Typ_refine (x, phi) -> begin
-(let t0 = (aux x.FStar_Absyn_Syntax.sort)
-in (match (t0.FStar_Absyn_Syntax.n) with
-| FStar_Absyn_Syntax.Typ_refine (y, phi1) -> begin
-(let _99_568 = (let _99_567 = (let _99_566 = (let _99_565 = (let _99_564 = (let _99_563 = (let _99_562 = (FStar_Absyn_Util.bvar_to_exp y)
-in (x.FStar_Absyn_Syntax.v, _99_562))
-in FStar_Util.Inr (_99_563))
-in (_99_564)::[])
-in (FStar_Absyn_Util.subst_typ _99_565 phi))
-in (FStar_Absyn_Util.mk_conj phi1 _99_566))
-in (y, _99_567))
-in (FStar_Absyn_Syntax.mk_Typ_refine _99_568 (Some (FStar_Absyn_Syntax.ktype)) t0.FStar_Absyn_Syntax.pos))
-end
-| _33_1344 -> begin
-t
-end))
-end
-| _33_1346 -> begin
-t
-end)))
-in (aux t))))
-
-
-
-=======
 
 open Prims
 type step =
@@ -1480,26 +188,26 @@
 
 let rec subst_of_env' = (fun env -> (fold_env env (fun _33_67 v acc -> (match (v) with
 | T (a, (t, env')) -> begin
-(let _99_113 = (let _99_112 = (let _99_111 = (let _99_110 = (subst_of_env' env')
-in (FStar_Absyn_Util.subst_typ _99_110 t))
-in (a, _99_111))
-in FStar_Util.Inl (_99_112))
-in (_99_113)::acc)
+(let _100_113 = (let _100_112 = (let _100_111 = (let _100_110 = (subst_of_env' env')
+in (FStar_Absyn_Util.subst_typ _100_110 t))
+in (a, _100_111))
+in FStar_Util.Inl (_100_112))
+in (_100_113)::acc)
 end
 | V (x, (v, env')) -> begin
-(let _99_117 = (let _99_116 = (let _99_115 = (let _99_114 = (subst_of_env' env')
-in (FStar_Absyn_Util.subst_exp _99_114 v))
-in (x, _99_115))
-in FStar_Util.Inr (_99_116))
-in (_99_117)::acc)
+(let _100_117 = (let _100_116 = (let _100_115 = (let _100_114 = (subst_of_env' env')
+in (FStar_Absyn_Util.subst_exp _100_114 v))
+in (x, _100_115))
+in FStar_Util.Inr (_100_116))
+in (_100_117)::acc)
 end)) []))
 
 let subst_of_env = (fun tcenv env -> (subst_of_env' env))
 
 let with_new_code = (fun c e -> {code = e; environment = c.environment; stack = empty_stack; close = None; steps = c.steps})
 
-let rec eta_expand = (fun tcenv t -> (let k = (let _99_127 = (FStar_Tc_Recheck.recompute_kind t)
-in (FStar_All.pipe_right _99_127 FStar_Absyn_Util.compress_kind))
+let rec eta_expand = (fun tcenv t -> (let k = (let _100_127 = (FStar_Tc_Recheck.recompute_kind t)
+in (FStar_All.pipe_right _100_127 FStar_Absyn_Util.compress_kind))
 in (let rec aux = (fun t k -> (match (k.FStar_Absyn_Syntax.n) with
 | (FStar_Absyn_Syntax.Kind_type) | (FStar_Absyn_Syntax.Kind_effect) | (FStar_Absyn_Syntax.Kind_uvar (_)) -> begin
 t
@@ -1508,8 +216,8 @@
 (aux t k)
 end
 | FStar_Absyn_Syntax.Kind_arrow (binders, k') -> begin
-(match ((let _99_132 = (FStar_Absyn_Util.unascribe_typ t)
-in _99_132.FStar_Absyn_Syntax.n)) with
+(match ((let _100_132 = (FStar_Absyn_Util.unascribe_typ t)
+in _100_132.FStar_Absyn_Syntax.n)) with
 | FStar_Absyn_Syntax.Typ_lam (real, body) -> begin
 (let rec aux = (fun real expected -> (match ((real, expected)) with
 | (_33_116::real, _33_120::expected) -> begin
@@ -1544,11 +252,11 @@
 (FStar_All.failwith "Impossible")
 end
 | FStar_Absyn_Syntax.Kind_unknown -> begin
-(let _99_140 = (let _99_139 = (let _99_137 = (FStar_Tc_Env.get_range tcenv)
-in (FStar_All.pipe_right _99_137 FStar_Range.string_of_range))
-in (let _99_138 = (FStar_Absyn_Print.typ_to_string t)
-in (FStar_Util.format2 "%s: Impossible: Kind_unknown: %s" _99_139 _99_138)))
-in (FStar_All.failwith _99_140))
+(let _100_140 = (let _100_139 = (let _100_137 = (FStar_Tc_Env.get_range tcenv)
+in (FStar_All.pipe_right _100_137 FStar_Range.string_of_range))
+in (let _100_138 = (FStar_Absyn_Print.typ_to_string t)
+in (FStar_Util.format2 "%s: Impossible: Kind_unknown: %s" _100_139 _100_138)))
+in (FStar_All.failwith _100_140))
 end))
 in (aux t k))))
 
@@ -1560,12 +268,12 @@
 false
 end))
 
-let rec eta_expand_exp = (fun tcenv e -> (let t = (let _99_147 = (FStar_Tc_Recheck.recompute_typ e)
-in (FStar_All.pipe_right _99_147 FStar_Absyn_Util.compress_typ))
+let rec eta_expand_exp = (fun tcenv e -> (let t = (let _100_147 = (FStar_Tc_Recheck.recompute_typ e)
+in (FStar_All.pipe_right _100_147 FStar_Absyn_Util.compress_typ))
 in (match (t.FStar_Absyn_Syntax.n) with
 | FStar_Absyn_Syntax.Typ_fun (bs, c) -> begin
-(match ((let _99_148 = (FStar_Absyn_Util.compress_exp e)
-in _99_148.FStar_Absyn_Syntax.n)) with
+(match ((let _100_148 = (FStar_Absyn_Util.compress_exp e)
+in _100_148.FStar_Absyn_Syntax.n)) with
 | FStar_Absyn_Syntax.Exp_abs (bs', body) -> begin
 if ((FStar_List.length bs) = (FStar_List.length bs')) then begin
 e
@@ -1577,9 +285,9 @@
 (let _33_183 = (FStar_Absyn_Util.args_of_binders bs)
 in (match (_33_183) with
 | (bs, args) -> begin
-(let _99_150 = (let _99_149 = (FStar_Absyn_Syntax.mk_Exp_app (e, args) None e.FStar_Absyn_Syntax.pos)
-in (bs, _99_149))
-in (FStar_Absyn_Syntax.mk_Exp_abs _99_150 (Some (t)) e.FStar_Absyn_Syntax.pos))
+(let _100_150 = (let _100_149 = (FStar_Absyn_Syntax.mk_Exp_app (e, args) None e.FStar_Absyn_Syntax.pos)
+in (bs, _100_149))
+in (FStar_Absyn_Syntax.mk_Exp_abs _100_150 (Some (t)) e.FStar_Absyn_Syntax.pos))
 end))
 end)
 end
@@ -1596,8 +304,8 @@
 end)))))
 
 let no_eta_cfg = (fun c -> (let _33_192 = c
-in (let _99_155 = (no_eta c.steps)
-in {code = _33_192.code; environment = _33_192.environment; stack = _33_192.stack; close = _33_192.close; steps = _99_155})))
+in (let _100_155 = (no_eta c.steps)
+in {code = _33_192.code; environment = _33_192.environment; stack = _33_192.stack; close = _33_192.close; steps = _100_155})))
 
 let whnf_only = (fun config -> (FStar_All.pipe_right config.steps (FStar_List.contains WHNF)))
 
@@ -1623,22 +331,22 @@
 | Some (binders, cdef) -> begin
 (let binders' = (FStar_List.map (fun _33_3 -> (match (_33_3) with
 | (FStar_Util.Inl (b), imp) -> begin
-(let _99_167 = (let _99_166 = (FStar_Absyn_Util.freshen_bvar b)
-in FStar_Util.Inl (_99_166))
-in (_99_167, imp))
+(let _100_167 = (let _100_166 = (FStar_Absyn_Util.freshen_bvar b)
+in FStar_Util.Inl (_100_166))
+in (_100_167, imp))
 end
 | (FStar_Util.Inr (b), imp) -> begin
-(let _99_169 = (let _99_168 = (FStar_Absyn_Util.freshen_bvar b)
-in FStar_Util.Inr (_99_168))
-in (_99_169, imp))
+(let _100_169 = (let _100_168 = (FStar_Absyn_Util.freshen_bvar b)
+in FStar_Util.Inr (_100_168))
+in (_100_169, imp))
 end)) binders)
-in (let subst = (let _99_171 = (let _99_170 = (FStar_Absyn_Util.args_of_binders binders')
-in (FStar_All.pipe_right _99_170 Prims.snd))
-in (FStar_Absyn_Util.subst_of_list binders _99_171))
+in (let subst = (let _100_171 = (let _100_170 = (FStar_Absyn_Util.args_of_binders binders')
+in (FStar_All.pipe_right _100_170 Prims.snd))
+in (FStar_Absyn_Util.subst_of_list binders _100_171))
 in (let cdef = (FStar_Absyn_Util.subst_comp subst cdef)
-in (let subst = (let _99_173 = (let _99_172 = (FStar_Absyn_Syntax.targ c.FStar_Absyn_Syntax.result_typ)
-in (_99_172)::c.FStar_Absyn_Syntax.effect_args)
-in (FStar_Absyn_Util.subst_of_list binders' _99_173))
+in (let subst = (let _100_173 = (let _100_172 = (FStar_Absyn_Syntax.targ c.FStar_Absyn_Syntax.result_typ)
+in (_100_172)::c.FStar_Absyn_Syntax.effect_args)
+in (FStar_Absyn_Util.subst_of_list binders' _100_173))
 in (let c1 = (FStar_Absyn_Util.subst_comp subst cdef)
 in (let c = (FStar_All.pipe_right (let _33_224 = (FStar_Absyn_Util.comp_to_comp_typ c1)
 in {FStar_Absyn_Syntax.effect_name = _33_224.FStar_Absyn_Syntax.effect_name; FStar_Absyn_Syntax.result_typ = _33_224.FStar_Absyn_Syntax.result_typ; FStar_Absyn_Syntax.effect_args = _33_224.FStar_Absyn_Syntax.effect_args; FStar_Absyn_Syntax.flags = c.FStar_Absyn_Syntax.flags}) FStar_Absyn_Syntax.mk_Comp)
@@ -1662,8 +370,8 @@
 (g t)
 end)))))
 
-let rec is_head_symbol = (fun t -> (match ((let _99_204 = (FStar_Absyn_Util.compress_typ t)
-in _99_204.FStar_Absyn_Syntax.n)) with
+let rec is_head_symbol = (fun t -> (match ((let _100_204 = (FStar_Absyn_Util.compress_typ t)
+in _100_204.FStar_Absyn_Syntax.n)) with
 | (FStar_Absyn_Syntax.Typ_const (_)) | (FStar_Absyn_Syntax.Typ_lam (_)) -> begin
 true
 end
@@ -1751,8 +459,8 @@
 if ((((FStar_Absyn_Syntax.lid_equals fv.FStar_Absyn_Syntax.v FStar_Absyn_Const.forall_lid) || (FStar_Absyn_Syntax.lid_equals fv.FStar_Absyn_Syntax.v FStar_Absyn_Const.allTyp_lid)) || (FStar_Absyn_Syntax.lid_equals fv.FStar_Absyn_Syntax.v FStar_Absyn_Const.exists_lid)) || (FStar_Absyn_Syntax.lid_equals fv.FStar_Absyn_Syntax.v FStar_Absyn_Const.exTyp_lid)) then begin
 (match (args) with
 | ((FStar_Util.Inl (t), _)::[]) | (_::(FStar_Util.Inl (t), _)::[]) -> begin
-(match ((let _99_219 = (FStar_Absyn_Util.compress_typ t)
-in _99_219.FStar_Absyn_Syntax.n)) with
+(match ((let _100_219 = (FStar_Absyn_Util.compress_typ t)
+in _100_219.FStar_Absyn_Syntax.n)) with
 | FStar_Absyn_Syntax.Typ_lam (_33_435::[], body) -> begin
 (match ((simp_t body)) with
 | Some (true) -> begin
@@ -1787,8 +495,8 @@
 
 let rec sn_delay = (fun tcenv cfg -> (let aux = (fun _33_455 -> (match (()) with
 | () -> begin
-(let _99_245 = (sn tcenv cfg)
-in _99_245.code)
+(let _100_245 = (sn tcenv cfg)
+in _100_245.code)
 end))
 in (let t = (FStar_Absyn_Syntax.mk_Typ_delayed' (FStar_Util.Inr (aux)) None cfg.code.FStar_Absyn_Syntax.pos)
 in (let _33_457 = cfg
@@ -1803,16 +511,16 @@
 end
 in (let args = (FStar_All.pipe_right config.stack.args (FStar_List.map (fun _33_4 -> (match (_33_4) with
 | ((FStar_Util.Inl (t), imp), env) -> begin
-(let _99_257 = (let _99_256 = (let _99_255 = (sn tcenv (t_config t env s'))
-in _99_255.code)
-in (FStar_All.pipe_left (fun _99_254 -> FStar_Util.Inl (_99_254)) _99_256))
-in (_99_257, imp))
+(let _100_257 = (let _100_256 = (let _100_255 = (sn tcenv (t_config t env s'))
+in _100_255.code)
+in (FStar_All.pipe_left (fun _100_254 -> FStar_Util.Inl (_100_254)) _100_256))
+in (_100_257, imp))
 end
 | ((FStar_Util.Inr (v), imp), env) -> begin
-(let _99_261 = (let _99_260 = (let _99_259 = (wne tcenv (e_config v env s'))
-in _99_259.code)
-in (FStar_All.pipe_left (fun _99_258 -> FStar_Util.Inr (_99_258)) _99_260))
-in (_99_261, imp))
+(let _100_261 = (let _100_260 = (let _100_259 = (wne tcenv (e_config v env s'))
+in _100_259.code)
+in (FStar_All.pipe_left (fun _100_258 -> FStar_Util.Inr (_100_258)) _100_260))
+in (_100_261, imp))
 end))))
 in (let t = (simplify_then_apply config.steps config.code args config.code.FStar_Absyn_Syntax.pos)
 in (let _33_481 = config
@@ -1828,8 +536,8 @@
 end)
 in if (has_eta config) then begin
 (let _33_488 = config
-in (let _99_263 = (eta_expand tcenv t)
-in {code = _99_263; environment = _33_488.environment; stack = _33_488.stack; close = _33_488.close; steps = _33_488.steps}))
+in (let _100_263 = (eta_expand tcenv t)
+in {code = _100_263; environment = _33_488.environment; stack = _33_488.stack; close = _33_488.close; steps = _33_488.steps}))
 end else begin
 (let _33_490 = config
 in {code = t; environment = _33_490.environment; stack = _33_490.stack; close = _33_490.close; steps = _33_490.steps})
@@ -1842,8 +550,8 @@
 (f None cfg.code.FStar_Absyn_Syntax.pos)
 end))
 in (let config = (let _33_507 = cfg
-in (let _99_276 = (FStar_Absyn_Util.compress_typ cfg.code)
-in {code = _99_276; environment = _33_507.environment; stack = _33_507.stack; close = _33_507.close; steps = _33_507.steps}))
+in (let _100_276 = (FStar_Absyn_Util.compress_typ cfg.code)
+in {code = _100_276; environment = _33_507.environment; stack = _33_507.stack; close = _33_507.close; steps = _33_507.steps}))
 in (match (config.code.FStar_Absyn_Syntax.n) with
 | FStar_Absyn_Syntax.Typ_delayed (_33_511) -> begin
 (FStar_All.failwith "Impossible")
@@ -1904,12 +612,12 @@
 | Some (f) -> begin
 (f lam)
 end)))
-in (let t2_cfg = (let _99_289 = (let _99_288 = (no_eta config.steps)
-in {code = t2; environment = environment; stack = empty_stack; close = None; steps = _99_288})
-in (sn_delay tcenv _99_289))
+in (let t2_cfg = (let _100_289 = (let _100_288 = (no_eta config.steps)
+in {code = t2; environment = environment; stack = empty_stack; close = None; steps = _100_288})
+in (sn_delay tcenv _100_289))
 in (let _33_566 = t2_cfg
-in (let _99_290 = (mk_lam t2_cfg.code)
-in {code = _99_290; environment = _33_566.environment; stack = _33_566.stack; close = _33_566.close; steps = _33_566.steps}))))
+in (let _100_290 = (mk_lam t2_cfg.code)
+in {code = _100_290; environment = _33_566.environment; stack = _33_566.stack; close = _33_566.close; steps = _33_566.steps}))))
 end))
 end
 | args -> begin
@@ -1935,12 +643,12 @@
 V ((x.FStar_Absyn_Syntax.v, (v, env)))
 end
 | _33_624 -> begin
-(let _99_301 = (let _99_300 = (let _99_297 = (FStar_All.pipe_left FStar_Absyn_Syntax.argpos (Prims.fst actual))
-in (FStar_Range.string_of_range _99_297))
-in (let _99_299 = (FStar_Absyn_Print.binder_to_string formal)
-in (let _99_298 = (FStar_All.pipe_left FStar_Absyn_Print.arg_to_string (Prims.fst actual))
-in (FStar_Util.format3 "(%s) Impossible: ill-typed redex\n formal is %s\nactual is %s\n" _99_300 _99_299 _99_298))))
-in (FStar_All.failwith _99_301))
+(let _100_301 = (let _100_300 = (let _100_297 = (FStar_All.pipe_left FStar_Absyn_Syntax.argpos (Prims.fst actual))
+in (FStar_Range.string_of_range _100_297))
+in (let _100_299 = (FStar_Absyn_Print.binder_to_string formal)
+in (let _100_298 = (FStar_All.pipe_left FStar_Absyn_Print.arg_to_string (Prims.fst actual))
+in (FStar_Util.format3 "(%s) Impossible: ill-typed redex\n formal is %s\nactual is %s\n" _100_300 _100_299 _100_298))))
+in (FStar_All.failwith _100_301))
 end)
 in (beta ((m)::env_entries) rest rest'))
 end))
@@ -1958,27 +666,27 @@
 in (match (_33_641) with
 | (binders, environment) -> begin
 (let c2 = (sncomp tcenv (c_config comp environment config.steps))
-in (let _99_305 = (let _33_643 = config
-in (let _99_304 = (FStar_All.pipe_left wk (FStar_Absyn_Syntax.mk_Typ_fun (binders, c2.code)))
-in {code = _99_304; environment = _33_643.environment; stack = _33_643.stack; close = _33_643.close; steps = _33_643.steps}))
-in (rebuild _99_305)))
+in (let _100_305 = (let _33_643 = config
+in (let _100_304 = (FStar_All.pipe_left wk (FStar_Absyn_Syntax.mk_Typ_fun (binders, c2.code)))
+in {code = _100_304; environment = _33_643.environment; stack = _33_643.stack; close = _33_643.close; steps = _33_643.steps}))
+in (rebuild _100_305)))
 end))
 end
 | FStar_Absyn_Syntax.Typ_refine (x, t) -> begin
-(match ((let _99_307 = (let _99_306 = (FStar_Absyn_Syntax.v_binder x)
-in (_99_306)::[])
-in (sn_binders tcenv _99_307 config.environment config.steps))) with
+(match ((let _100_307 = (let _100_306 = (FStar_Absyn_Syntax.v_binder x)
+in (_100_306)::[])
+in (sn_binders tcenv _100_307 config.environment config.steps))) with
 | ((FStar_Util.Inr (x), _33_652)::[], env) -> begin
 (let refine = (fun t -> (FStar_All.pipe_left wk (FStar_Absyn_Syntax.mk_Typ_refine (x, t))))
-in (let _99_314 = (let _99_313 = (FStar_All.pipe_right config.steps (FStar_List.filter (fun _33_5 -> (match (_33_5) with
+in (let _100_314 = (let _100_313 = (FStar_All.pipe_right config.steps (FStar_List.filter (fun _33_5 -> (match (_33_5) with
 | UnfoldOpaque -> begin
 false
 end
 | _33_662 -> begin
 true
 end))))
-in {code = t; environment = env; stack = empty_stack; close = (close_with_config config refine); steps = _99_313})
-in (sn tcenv _99_314)))
+in {code = t; environment = env; stack = empty_stack; close = (close_with_config config refine); steps = _100_313})
+in (sn tcenv _100_314)))
 end
 | _33_664 -> begin
 (FStar_All.failwith "Impossible")
@@ -2009,16 +717,16 @@
 | (b', sfx)::_33_693 -> begin
 if ((b' = None) || (Some (b) = b')) then begin
 (let _33_698 = if (FStar_Tc_Env.debug tcenv FStar_Options.Low) then begin
-(let _99_321 = (FStar_Range.string_of_range sfx)
-in (FStar_Util.print2 "Stripping label %s because of enclosing refresh %s\n" l _99_321))
+(let _100_321 = (FStar_Range.string_of_range sfx)
+in (FStar_Util.print2 "Stripping label %s because of enclosing refresh %s\n" l _100_321))
 end else begin
 ()
 end
 in t)
 end else begin
 (let _33_700 = if (FStar_Tc_Env.debug tcenv FStar_Options.Low) then begin
-(let _99_322 = (FStar_Range.string_of_range sfx)
-in (FStar_Util.print1 "Normalizer refreshing label: %s\n" _99_322))
+(let _100_322 = (FStar_Range.string_of_range sfx)
+in (FStar_Util.print1 "Normalizer refreshing label: %s\n" _100_322))
 end else begin
 ()
 end
@@ -2053,41 +761,41 @@
 end
 | FStar_Absyn_Syntax.Typ_meta (FStar_Absyn_Syntax.Meta_slack_formula (t1, t2, flag)) -> begin
 if (FStar_ST.read flag) then begin
-(let _99_328 = (let _33_730 = config
-in (let _99_327 = (FStar_Absyn_Util.mk_conj t1 t2)
-in {code = _99_327; environment = _33_730.environment; stack = _33_730.stack; close = _33_730.close; steps = _33_730.steps}))
-in (sn tcenv _99_328))
+(let _100_328 = (let _33_730 = config
+in (let _100_327 = (FStar_Absyn_Util.mk_conj t1 t2)
+in {code = _100_327; environment = _33_730.environment; stack = _33_730.stack; close = _33_730.close; steps = _33_730.steps}))
+in (sn tcenv _100_328))
 end else begin
 (let c1 = (sn tcenv (t_config t1 config.environment config.steps))
 in (let c2 = (sn tcenv (t_config t2 config.environment config.steps))
-in (let _99_330 = (let _33_734 = config
-in (let _99_329 = (FStar_Absyn_Syntax.mk_Typ_meta (FStar_Absyn_Syntax.Meta_slack_formula ((c1.code, c2.code, flag))))
-in {code = _99_329; environment = _33_734.environment; stack = _33_734.stack; close = _33_734.close; steps = _33_734.steps}))
-in (rebuild _99_330))))
+in (let _100_330 = (let _33_734 = config
+in (let _100_329 = (FStar_Absyn_Syntax.mk_Typ_meta (FStar_Absyn_Syntax.Meta_slack_formula ((c1.code, c2.code, flag))))
+in {code = _100_329; environment = _33_734.environment; stack = _33_734.stack; close = _33_734.close; steps = _33_734.steps}))
+in (rebuild _100_330))))
 end
 end
 | (FStar_Absyn_Syntax.Typ_meta (FStar_Absyn_Syntax.Meta_named (_))) | (FStar_Absyn_Syntax.Typ_unknown) | (_) -> begin
-(let _99_335 = (let _99_334 = (let _99_331 = (FStar_Tc_Env.get_range tcenv)
-in (FStar_All.pipe_right _99_331 FStar_Range.string_of_range))
-in (let _99_333 = (FStar_Absyn_Print.tag_of_typ config.code)
-in (let _99_332 = (FStar_Absyn_Print.typ_to_string config.code)
-in (FStar_Util.format3 "(%s) Unexpected type (%s): %s" _99_334 _99_333 _99_332))))
-in (FStar_All.failwith _99_335))
+(let _100_335 = (let _100_334 = (let _100_331 = (FStar_Tc_Env.get_range tcenv)
+in (FStar_All.pipe_right _100_331 FStar_Range.string_of_range))
+in (let _100_333 = (FStar_Absyn_Print.tag_of_typ config.code)
+in (let _100_332 = (FStar_Absyn_Print.typ_to_string config.code)
+in (FStar_Util.format3 "(%s) Unexpected type (%s): %s" _100_334 _100_333 _100_332))))
+in (FStar_All.failwith _100_335))
 end)
 end)))))
 and sn_binders = (fun tcenv binders env steps -> (let rec aux = (fun out env _33_6 -> (match (_33_6) with
 | (FStar_Util.Inl (a), imp)::rest -> begin
 (let c = (snk tcenv (k_config a.FStar_Absyn_Syntax.sort env steps))
-in (let b = (let _99_346 = (FStar_Absyn_Util.freshen_bvd a.FStar_Absyn_Syntax.v)
-in (FStar_Absyn_Util.bvd_to_bvar_s _99_346 c.code))
+in (let b = (let _100_346 = (FStar_Absyn_Util.freshen_bvd a.FStar_Absyn_Syntax.v)
+in (FStar_Absyn_Util.bvd_to_bvar_s _100_346 c.code))
 in (let btyp = (FStar_Absyn_Util.btvar_to_typ b)
 in (let b_for_a = T ((a.FStar_Absyn_Syntax.v, (btyp, empty_env)))
 in (aux (((FStar_Util.Inl (b), imp))::out) (extend_env' env b_for_a) rest)))))
 end
 | (FStar_Util.Inr (x), imp)::rest -> begin
 (let c = (sn_delay tcenv (t_config x.FStar_Absyn_Syntax.sort env steps))
-in (let y = (let _99_347 = (FStar_Absyn_Util.freshen_bvd x.FStar_Absyn_Syntax.v)
-in (FStar_Absyn_Util.bvd_to_bvar_s _99_347 c.code))
+in (let y = (let _100_347 = (FStar_Absyn_Util.freshen_bvd x.FStar_Absyn_Syntax.v)
+in (FStar_Absyn_Util.bvd_to_bvar_s _100_347 c.code))
 in (let yexp = (FStar_Absyn_Util.bvar_to_exp y)
 in (let y_for_x = V ((x.FStar_Absyn_Syntax.v, (yexp, empty_env)))
 in (aux (((FStar_Util.Inr (y), imp))::out) (extend_env' env y_for_x) rest)))))
@@ -2101,20 +809,20 @@
 | FStar_Absyn_Syntax.Comp (ct) -> begin
 (let ctconf = (sncomp_typ tcenv (with_new_code cfg ct))
 in (let _33_778 = cfg
-in (let _99_350 = (FStar_Absyn_Syntax.mk_Comp ctconf.code)
-in {code = _99_350; environment = _33_778.environment; stack = _33_778.stack; close = _33_778.close; steps = _33_778.steps})))
+in (let _100_350 = (FStar_Absyn_Syntax.mk_Comp ctconf.code)
+in {code = _100_350; environment = _33_778.environment; stack = _33_778.stack; close = _33_778.close; steps = _33_778.steps})))
 end
 | FStar_Absyn_Syntax.Total (t) -> begin
 if (FStar_List.contains DeltaComp cfg.steps) then begin
-(let _99_354 = (let _99_353 = (let _99_352 = (let _99_351 = (FStar_Absyn_Syntax.mk_Total t)
-in (FStar_Absyn_Util.comp_to_comp_typ _99_351))
-in (FStar_All.pipe_left FStar_Absyn_Syntax.mk_Comp _99_352))
-in (with_new_code cfg _99_353))
-in (FStar_All.pipe_left (sncomp tcenv) _99_354))
+(let _100_354 = (let _100_353 = (let _100_352 = (let _100_351 = (FStar_Absyn_Syntax.mk_Total t)
+in (FStar_Absyn_Util.comp_to_comp_typ _100_351))
+in (FStar_All.pipe_left FStar_Absyn_Syntax.mk_Comp _100_352))
+in (with_new_code cfg _100_353))
+in (FStar_All.pipe_left (sncomp tcenv) _100_354))
 end else begin
 (let t = (sn tcenv (with_new_code cfg t))
-in (let _99_355 = (FStar_Absyn_Syntax.mk_Total t.code)
-in (with_new_code cfg _99_355)))
+in (let _100_355 = (FStar_Absyn_Syntax.mk_Total t.code)
+in (with_new_code cfg _100_355)))
 end
 end)))
 and sncomp_typ = (fun tcenv cfg -> (let m = cfg.code
@@ -2123,20 +831,20 @@
 (let remake = (fun l r eargs flags -> (let c = {FStar_Absyn_Syntax.effect_name = l; FStar_Absyn_Syntax.result_typ = r; FStar_Absyn_Syntax.effect_args = eargs; FStar_Absyn_Syntax.flags = flags}
 in (let _33_794 = cfg
 in {code = c; environment = _33_794.environment; stack = _33_794.stack; close = _33_794.close; steps = _33_794.steps})))
-in (let res = (let _99_368 = (sn tcenv (with_new_code cfg m.FStar_Absyn_Syntax.result_typ))
-in _99_368.code)
+in (let res = (let _100_368 = (sn tcenv (with_new_code cfg m.FStar_Absyn_Syntax.result_typ))
+in _100_368.code)
 in (let sn_flags = (fun flags -> (FStar_All.pipe_right flags (FStar_List.map (fun _33_7 -> (match (_33_7) with
 | FStar_Absyn_Syntax.DECREASES (e) -> begin
-(let e = (let _99_372 = (wne tcenv (e_config e cfg.environment cfg.steps))
-in _99_372.code)
+(let e = (let _100_372 = (wne tcenv (e_config e cfg.environment cfg.steps))
+in _100_372.code)
 in FStar_Absyn_Syntax.DECREASES (e))
 end
 | f -> begin
 f
 end)))))
-in (let _33_806 = (let _99_374 = (sn_flags m.FStar_Absyn_Syntax.flags)
-in (let _99_373 = (sn_args true tcenv cfg.environment cfg.steps m.FStar_Absyn_Syntax.effect_args)
-in (_99_374, _99_373)))
+in (let _33_806 = (let _100_374 = (sn_flags m.FStar_Absyn_Syntax.flags)
+in (let _100_373 = (sn_args true tcenv cfg.environment cfg.steps m.FStar_Absyn_Syntax.effect_args)
+in (_100_374, _100_373)))
 in (match (_33_806) with
 | (flags, args) -> begin
 (remake m.FStar_Absyn_Syntax.effect_name res args flags)
@@ -2145,8 +853,8 @@
 in if (FStar_List.contains DeltaComp cfg.steps) then begin
 (match ((FStar_Tc_Env.lookup_effect_abbrev tcenv m.FStar_Absyn_Syntax.effect_name)) with
 | Some (_33_808) -> begin
-(let c = (let _99_375 = (FStar_Absyn_Syntax.mk_Comp m)
-in (weak_norm_comp tcenv _99_375))
+(let c = (let _100_375 = (FStar_Absyn_Syntax.mk_Comp m)
+in (weak_norm_comp tcenv _100_375))
 in (sncomp_typ tcenv (let _33_811 = cfg
 in {code = c; environment = _33_811.environment; stack = _33_811.stack; close = _33_811.close; steps = _33_811.steps})))
 end
@@ -2158,26 +866,26 @@
 end)))
 and sn_args = (fun delay tcenv env steps args -> (FStar_All.pipe_right args (FStar_List.map (fun _33_8 -> (match (_33_8) with
 | (FStar_Util.Inl (t), imp) when delay -> begin
-(let _99_385 = (let _99_384 = (let _99_383 = (sn_delay tcenv (t_config t env steps))
-in _99_383.code)
-in (FStar_All.pipe_left (fun _99_382 -> FStar_Util.Inl (_99_382)) _99_384))
-in (_99_385, imp))
+(let _100_385 = (let _100_384 = (let _100_383 = (sn_delay tcenv (t_config t env steps))
+in _100_383.code)
+in (FStar_All.pipe_left (fun _100_382 -> FStar_Util.Inl (_100_382)) _100_384))
+in (_100_385, imp))
 end
 | (FStar_Util.Inl (t), imp) -> begin
-(let _99_389 = (let _99_388 = (let _99_387 = (sn tcenv (t_config t env steps))
-in _99_387.code)
-in (FStar_All.pipe_left (fun _99_386 -> FStar_Util.Inl (_99_386)) _99_388))
-in (_99_389, imp))
+(let _100_389 = (let _100_388 = (let _100_387 = (sn tcenv (t_config t env steps))
+in _100_387.code)
+in (FStar_All.pipe_left (fun _100_386 -> FStar_Util.Inl (_100_386)) _100_388))
+in (_100_389, imp))
 end
 | (FStar_Util.Inr (e), imp) -> begin
-(let _99_393 = (let _99_392 = (let _99_391 = (wne tcenv (e_config e env steps))
-in _99_391.code)
-in (FStar_All.pipe_left (fun _99_390 -> FStar_Util.Inr (_99_390)) _99_392))
-in (_99_393, imp))
+(let _100_393 = (let _100_392 = (let _100_391 = (wne tcenv (e_config e env steps))
+in _100_391.code)
+in (FStar_All.pipe_left (fun _100_390 -> FStar_Util.Inr (_100_390)) _100_392))
+in (_100_393, imp))
 end)))))
 and snk = (fun tcenv cfg -> (let w = (fun f -> (f cfg.code.FStar_Absyn_Syntax.pos))
-in (match ((let _99_403 = (FStar_Absyn_Util.compress_kind cfg.code)
-in _99_403.FStar_Absyn_Syntax.n)) with
+in (match ((let _100_403 = (FStar_Absyn_Util.compress_kind cfg.code)
+in _100_403.FStar_Absyn_Syntax.n)) with
 | (FStar_Absyn_Syntax.Kind_delayed (_)) | (FStar_Absyn_Syntax.Kind_lam (_)) -> begin
 (FStar_All.failwith "Impossible")
 end
@@ -2185,21 +893,21 @@
 cfg
 end
 | FStar_Absyn_Syntax.Kind_uvar (uv, args) -> begin
-(let args = (let _99_404 = (no_eta cfg.steps)
-in (sn_args false tcenv cfg.environment _99_404 args))
+(let args = (let _100_404 = (no_eta cfg.steps)
+in (sn_args false tcenv cfg.environment _100_404 args))
 in (let _33_850 = cfg
-in (let _99_406 = (FStar_All.pipe_left w (FStar_Absyn_Syntax.mk_Kind_uvar (uv, args)))
-in {code = _99_406; environment = _33_850.environment; stack = _33_850.stack; close = _33_850.close; steps = _33_850.steps})))
+in (let _100_406 = (FStar_All.pipe_left w (FStar_Absyn_Syntax.mk_Kind_uvar (uv, args)))
+in {code = _100_406; environment = _33_850.environment; stack = _33_850.stack; close = _33_850.close; steps = _33_850.steps})))
 end
 | FStar_Absyn_Syntax.Kind_abbrev ((l, args), {FStar_Absyn_Syntax.n = FStar_Absyn_Syntax.Kind_unknown; FStar_Absyn_Syntax.tk = _33_862; FStar_Absyn_Syntax.pos = _33_860; FStar_Absyn_Syntax.fvs = _33_858; FStar_Absyn_Syntax.uvs = _33_856}) -> begin
 (let _33_871 = (FStar_Tc_Env.lookup_kind_abbrev tcenv l)
 in (match (_33_871) with
 | (_33_868, binders, body) -> begin
 (let subst = (FStar_Absyn_Util.subst_of_list binders args)
-in (let _99_408 = (let _33_873 = cfg
-in (let _99_407 = (FStar_Absyn_Util.subst_kind subst body)
-in {code = _99_407; environment = _33_873.environment; stack = _33_873.stack; close = _33_873.close; steps = _33_873.steps}))
-in (snk tcenv _99_408)))
+in (let _100_408 = (let _33_873 = cfg
+in (let _100_407 = (FStar_Absyn_Util.subst_kind subst body)
+in {code = _100_407; environment = _33_873.environment; stack = _33_873.stack; close = _33_873.close; steps = _33_873.steps}))
+in (snk tcenv _100_408)))
 end))
 end
 | FStar_Absyn_Syntax.Kind_abbrev (_33_876, k) -> begin
@@ -2221,8 +929,8 @@
 in (match (_33_898) with
 | (bs, rhs) -> begin
 (let _33_899 = cfg
-in (let _99_410 = (FStar_All.pipe_left w (FStar_Absyn_Syntax.mk_Kind_arrow (bs, rhs)))
-in {code = _99_410; environment = _33_899.environment; stack = _33_899.stack; close = _33_899.close; steps = _33_899.steps}))
+in (let _100_410 = (FStar_All.pipe_left w (FStar_Absyn_Syntax.mk_Kind_arrow (bs, rhs)))
+in {code = _100_410; environment = _33_899.environment; stack = _33_899.stack; close = _33_899.close; steps = _33_899.steps}))
 end)))
 end))
 end
@@ -2242,20 +950,20 @@
 end
 in (let args = (FStar_All.pipe_right config.stack.args (FStar_List.map (fun _33_9 -> (match (_33_9) with
 | ((FStar_Util.Inl (t), imp), env) -> begin
-(let _99_419 = (let _99_418 = (let _99_417 = (sn tcenv (t_config t env s'))
-in _99_417.code)
-in (FStar_All.pipe_left (fun _99_416 -> FStar_Util.Inl (_99_416)) _99_418))
-in (_99_419, imp))
+(let _100_419 = (let _100_418 = (let _100_417 = (sn tcenv (t_config t env s'))
+in _100_417.code)
+in (FStar_All.pipe_left (fun _100_416 -> FStar_Util.Inl (_100_416)) _100_418))
+in (_100_419, imp))
 end
 | ((FStar_Util.Inr (v), imp), env) -> begin
-(let _99_423 = (let _99_422 = (let _99_421 = (wne tcenv (e_config v env s'))
-in _99_421.code)
-in (FStar_All.pipe_left (fun _99_420 -> FStar_Util.Inr (_99_420)) _99_422))
-in (_99_423, imp))
+(let _100_423 = (let _100_422 = (let _100_421 = (wne tcenv (e_config v env s'))
+in _100_421.code)
+in (FStar_All.pipe_left (fun _100_420 -> FStar_Util.Inr (_100_420)) _100_422))
+in (_100_423, imp))
 end))))
 in (let _33_925 = config
-in (let _99_424 = (FStar_Absyn_Syntax.mk_Exp_app (config.code, args) None config.code.FStar_Absyn_Syntax.pos)
-in {code = _99_424; environment = _33_925.environment; stack = empty_stack; close = _33_925.close; steps = _33_925.steps}))))
+in (let _100_424 = (FStar_Absyn_Syntax.mk_Exp_app (config.code, args) None config.code.FStar_Absyn_Syntax.pos)
+in {code = _100_424; environment = _33_925.environment; stack = empty_stack; close = _33_925.close; steps = _33_925.steps}))))
 end)
 in (match (e.FStar_Absyn_Syntax.n) with
 | FStar_Absyn_Syntax.Exp_delayed (_33_928) -> begin
@@ -2298,14 +1006,14 @@
 in (match (_33_990) with
 | (binders, env) -> begin
 (let mk_abs = (fun t -> (FStar_Absyn_Syntax.mk_Exp_abs (binders, t) None body.FStar_Absyn_Syntax.pos))
-in (let c = (let _99_436 = (let _33_993 = config
-in (let _99_435 = (no_eta config.steps)
+in (let c = (let _100_436 = (let _33_993 = config
+in (let _100_435 = (no_eta config.steps)
 in {code = body; environment = env; stack = (let _33_995 = config.stack
-in {args = []}); close = _33_993.close; steps = _99_435}))
-in (wne tcenv _99_436))
+in {args = []}); close = _33_993.close; steps = _100_435}))
+in (wne tcenv _100_436))
 in (let _33_998 = c
-in (let _99_437 = (mk_abs c.code)
-in {code = _99_437; environment = _33_998.environment; stack = _33_998.stack; close = _33_998.close; steps = _33_998.steps}))))
+in (let _100_437 = (mk_abs c.code)
+in {code = _100_437; environment = _33_998.environment; stack = _33_998.stack; close = _33_998.close; steps = _33_998.steps}))))
 end)))
 end
 | (formal::rest, actual::rest') -> begin
@@ -2317,12 +1025,12 @@
 V ((x.FStar_Absyn_Syntax.v, (v, env)))
 end
 | _33_1034 -> begin
-(let _99_442 = (let _99_441 = (let _99_438 = (FStar_All.pipe_left FStar_Absyn_Syntax.argpos (Prims.fst actual))
-in (FStar_Range.string_of_range _99_438))
-in (let _99_440 = (FStar_Absyn_Print.binder_to_string formal)
-in (let _99_439 = (FStar_All.pipe_left FStar_Absyn_Print.arg_to_string (Prims.fst actual))
-in (FStar_Util.format3 "(%s) Impossible: ill-typed redex\n formal is %s\nactual is %s\n" _99_441 _99_440 _99_439))))
-in (FStar_All.failwith _99_442))
+(let _100_442 = (let _100_441 = (let _100_438 = (FStar_All.pipe_left FStar_Absyn_Syntax.argpos (Prims.fst actual))
+in (FStar_Range.string_of_range _100_438))
+in (let _100_440 = (FStar_Absyn_Print.binder_to_string formal)
+in (let _100_439 = (FStar_All.pipe_left FStar_Absyn_Print.arg_to_string (Prims.fst actual))
+in (FStar_Util.format3 "(%s) Impossible: ill-typed redex\n formal is %s\nactual is %s\n" _100_441 _100_440 _100_439))))
+in (FStar_All.failwith _100_442))
 end)
 in (beta ((m)::entries) rest rest'))
 end))
@@ -2347,12 +1055,12 @@
 end)) pats)
 end
 | FStar_Absyn_Syntax.Pat_var (x) -> begin
-(let _99_448 = (FStar_Absyn_Syntax.v_binder x)
-in (_99_448)::[])
+(let _100_448 = (FStar_Absyn_Syntax.v_binder x)
+in (_100_448)::[])
 end
 | FStar_Absyn_Syntax.Pat_tvar (a) -> begin
-(let _99_449 = (FStar_Absyn_Syntax.t_binder a)
-in (_99_449)::[])
+(let _100_449 = (FStar_Absyn_Syntax.t_binder a)
+in (_100_449)::[])
 end
 | (FStar_Absyn_Syntax.Pat_wild (_)) | (FStar_Absyn_Syntax.Pat_twild (_)) | (FStar_Absyn_Syntax.Pat_constant (_)) | (FStar_Absyn_Syntax.Pat_dot_term (_)) | (FStar_Absyn_Syntax.Pat_dot_typ (_)) -> begin
 []
@@ -2366,56 +1074,56 @@
 in {FStar_Absyn_Syntax.v = _33_1096.FStar_Absyn_Syntax.v; FStar_Absyn_Syntax.sort = k.code; FStar_Absyn_Syntax.p = _33_1096.FStar_Absyn_Syntax.p})))
 in (let rec norm_pat = (fun p -> (match (p.FStar_Absyn_Syntax.v) with
 | FStar_Absyn_Syntax.Pat_disj (pats) -> begin
-(let _99_457 = (let _99_456 = (FStar_List.map norm_pat pats)
-in FStar_Absyn_Syntax.Pat_disj (_99_456))
-in (FStar_Absyn_Util.withinfo _99_457 None p.FStar_Absyn_Syntax.p))
+(let _100_457 = (let _100_456 = (FStar_List.map norm_pat pats)
+in FStar_Absyn_Syntax.Pat_disj (_100_456))
+in (FStar_Absyn_Util.withinfo _100_457 None p.FStar_Absyn_Syntax.p))
 end
 | FStar_Absyn_Syntax.Pat_cons (fv, q, pats) -> begin
-(let _99_462 = (let _99_461 = (let _99_460 = (FStar_List.map (fun _33_1109 -> (match (_33_1109) with
+(let _100_462 = (let _100_461 = (let _100_460 = (FStar_List.map (fun _33_1109 -> (match (_33_1109) with
 | (x, i) -> begin
-(let _99_459 = (norm_pat x)
-in (_99_459, i))
+(let _100_459 = (norm_pat x)
+in (_100_459, i))
 end)) pats)
-in (fv, q, _99_460))
-in FStar_Absyn_Syntax.Pat_cons (_99_461))
-in (FStar_Absyn_Util.withinfo _99_462 None p.FStar_Absyn_Syntax.p))
+in (fv, q, _100_460))
+in FStar_Absyn_Syntax.Pat_cons (_100_461))
+in (FStar_Absyn_Util.withinfo _100_462 None p.FStar_Absyn_Syntax.p))
 end
 | FStar_Absyn_Syntax.Pat_var (x) -> begin
-(let _99_464 = (let _99_463 = (norm_bvvar x)
-in FStar_Absyn_Syntax.Pat_var (_99_463))
-in (FStar_Absyn_Util.withinfo _99_464 None p.FStar_Absyn_Syntax.p))
+(let _100_464 = (let _100_463 = (norm_bvvar x)
+in FStar_Absyn_Syntax.Pat_var (_100_463))
+in (FStar_Absyn_Util.withinfo _100_464 None p.FStar_Absyn_Syntax.p))
 end
 | FStar_Absyn_Syntax.Pat_tvar (a) -> begin
-(let _99_466 = (let _99_465 = (norm_btvar a)
-in FStar_Absyn_Syntax.Pat_tvar (_99_465))
-in (FStar_Absyn_Util.withinfo _99_466 None p.FStar_Absyn_Syntax.p))
+(let _100_466 = (let _100_465 = (norm_btvar a)
+in FStar_Absyn_Syntax.Pat_tvar (_100_465))
+in (FStar_Absyn_Util.withinfo _100_466 None p.FStar_Absyn_Syntax.p))
 end
 | FStar_Absyn_Syntax.Pat_wild (x) -> begin
-(let _99_468 = (let _99_467 = (norm_bvvar x)
-in FStar_Absyn_Syntax.Pat_wild (_99_467))
-in (FStar_Absyn_Util.withinfo _99_468 None p.FStar_Absyn_Syntax.p))
+(let _100_468 = (let _100_467 = (norm_bvvar x)
+in FStar_Absyn_Syntax.Pat_wild (_100_467))
+in (FStar_Absyn_Util.withinfo _100_468 None p.FStar_Absyn_Syntax.p))
 end
 | FStar_Absyn_Syntax.Pat_twild (a) -> begin
-(let _99_470 = (let _99_469 = (norm_btvar a)
-in FStar_Absyn_Syntax.Pat_twild (_99_469))
-in (FStar_Absyn_Util.withinfo _99_470 None p.FStar_Absyn_Syntax.p))
+(let _100_470 = (let _100_469 = (norm_btvar a)
+in FStar_Absyn_Syntax.Pat_twild (_100_469))
+in (FStar_Absyn_Util.withinfo _100_470 None p.FStar_Absyn_Syntax.p))
 end
 | FStar_Absyn_Syntax.Pat_constant (_33_1119) -> begin
 p
 end
 | FStar_Absyn_Syntax.Pat_dot_term (x, e) -> begin
 (let e = (wne tcenv (e_config e config.environment config.steps))
-in (let _99_473 = (let _99_472 = (let _99_471 = (norm_bvvar x)
-in (_99_471, e.code))
-in FStar_Absyn_Syntax.Pat_dot_term (_99_472))
-in (FStar_Absyn_Util.withinfo _99_473 None p.FStar_Absyn_Syntax.p)))
+in (let _100_473 = (let _100_472 = (let _100_471 = (norm_bvvar x)
+in (_100_471, e.code))
+in FStar_Absyn_Syntax.Pat_dot_term (_100_472))
+in (FStar_Absyn_Util.withinfo _100_473 None p.FStar_Absyn_Syntax.p)))
 end
 | FStar_Absyn_Syntax.Pat_dot_typ (a, t) -> begin
 (let t = (sn tcenv (t_config t config.environment config.steps))
-in (let _99_476 = (let _99_475 = (let _99_474 = (norm_btvar a)
-in (_99_474, t.code))
-in FStar_Absyn_Syntax.Pat_dot_typ (_99_475))
-in (FStar_Absyn_Util.withinfo _99_476 None p.FStar_Absyn_Syntax.p)))
+in (let _100_476 = (let _100_475 = (let _100_474 = (norm_btvar a)
+in (_100_474, t.code))
+in FStar_Absyn_Syntax.Pat_dot_typ (_100_475))
+in (FStar_Absyn_Util.withinfo _100_476 None p.FStar_Absyn_Syntax.p)))
 end))
 in (let env_entries = (FStar_List.fold_left (fun entries b -> (match ((Prims.fst b)) with
 | FStar_Util.Inl (a) -> begin
@@ -2438,8 +1146,8 @@
 end)
 in (let c_body = (wne tcenv (let _33_1148 = config
 in {code = body; environment = env; stack = empty_stack; close = _33_1148.close; steps = _33_1148.steps}))
-in (let _99_479 = (norm_pat pat)
-in (_99_479, w, c_body.code)))))))))))
+in (let _100_479 = (norm_pat pat)
+in (_100_479, w, c_body.code)))))))))))
 end))
 in (let eqns = (FStar_List.map wn_eqn eqns)
 in (let e = (FStar_Absyn_Syntax.mk_Exp_match (c_e1.code, eqns) None e.FStar_Absyn_Syntax.pos)
@@ -2454,12 +1162,12 @@
 in (let t = (sn tcenv (t_config t config.environment config.steps))
 in (let _33_1182 = (match (x) with
 | FStar_Util.Inl (x) -> begin
-(let y = (let _99_482 = if is_rec then begin
+(let y = (let _100_482 = if is_rec then begin
 x
 end else begin
 (FStar_Absyn_Util.freshen_bvd x)
 end
-in (FStar_Absyn_Util.bvd_to_bvar_s _99_482 t.code))
+in (FStar_Absyn_Util.bvd_to_bvar_s _100_482 t.code))
 in (let yexp = (FStar_Absyn_Util.bvar_to_exp y)
 in (let y_for_x = V ((x, (yexp, empty_env)))
 in (FStar_Util.Inl (y.FStar_Absyn_Syntax.v), (extend_env' env y_for_x)))))
@@ -2469,9 +1177,9 @@
 end)
 in (match (_33_1182) with
 | (y, env) -> begin
-(let _99_484 = (let _99_483 = (FStar_Absyn_Syntax.mk_lb (y, eff, t.code, c.code))
-in (_99_483)::lbs)
-in (env, _99_484))
+(let _100_484 = (let _100_483 = (FStar_Absyn_Syntax.mk_lb (y, eff, t.code, c.code))
+in (_100_483)::lbs)
+in (env, _100_484))
 end))))
 end)) (config.environment, [])))
 in (match (_33_1185) with
@@ -2489,10 +1197,10 @@
 in {code = e; environment = _33_1198.environment; stack = _33_1198.stack; close = _33_1198.close; steps = _33_1198.steps}))
 in if (is_stack_empty config) then begin
 (let t = (sn tcenv (t_config t config.environment config.steps))
-in (let _99_486 = (let _33_1202 = config
-in (let _99_485 = (FStar_Absyn_Syntax.mk_Exp_ascribed (c.code, t.code, l) None e.FStar_Absyn_Syntax.pos)
-in {code = _99_485; environment = _33_1202.environment; stack = _33_1202.stack; close = _33_1202.close; steps = _33_1202.steps}))
-in (rebuild _99_486)))
+in (let _100_486 = (let _33_1202 = config
+in (let _100_485 = (FStar_Absyn_Syntax.mk_Exp_ascribed (c.code, t.code, l) None e.FStar_Absyn_Syntax.pos)
+in {code = _100_485; environment = _33_1202.environment; stack = _33_1202.stack; close = _33_1202.close; steps = _33_1202.steps}))
+in (rebuild _100_486)))
 end else begin
 c
 end)
@@ -2501,10 +1209,10 @@
 (let c = (wne tcenv (let _33_1209 = config
 in {code = e; environment = _33_1209.environment; stack = _33_1209.stack; close = _33_1209.close; steps = _33_1209.steps}))
 in if (is_stack_empty config) then begin
-(let _99_488 = (let _33_1212 = config
-in (let _99_487 = (FStar_Absyn_Syntax.mk_Exp_meta (FStar_Absyn_Syntax.Meta_desugared ((c.code, info))))
-in {code = _99_487; environment = _33_1212.environment; stack = _33_1212.stack; close = _33_1212.close; steps = _33_1212.steps}))
-in (rebuild _99_488))
+(let _100_488 = (let _33_1212 = config
+in (let _100_487 = (FStar_Absyn_Syntax.mk_Exp_meta (FStar_Absyn_Syntax.Meta_desugared ((c.code, info))))
+in {code = _100_487; environment = _33_1212.environment; stack = _33_1212.stack; close = _33_1212.close; steps = _33_1212.steps}))
+in (rebuild _100_488))
 end else begin
 c
 end)
@@ -2521,9 +1229,9 @@
 
 let norm_sigelt = (fun tcenv _33_10 -> (match (_33_10) with
 | FStar_Absyn_Syntax.Sig_let (lbs, r, l, b) -> begin
-(let e = (let _99_512 = (let _99_511 = (FStar_Absyn_Syntax.mk_Exp_constant FStar_Absyn_Syntax.Const_unit None r)
-in (lbs, _99_511))
-in (FStar_Absyn_Syntax.mk_Exp_let _99_512 None r))
+(let e = (let _100_512 = (let _100_511 = (FStar_Absyn_Syntax.mk_Exp_constant FStar_Absyn_Syntax.Const_unit None r)
+in (lbs, _100_511))
+in (FStar_Absyn_Syntax.mk_Exp_let _100_512 None r))
 in (let e = (norm_exp ((Beta)::[]) tcenv e)
 in (match (e.FStar_Absyn_Syntax.n) with
 | FStar_Absyn_Syntax.Exp_let (lbs, _33_1238) -> begin
@@ -2543,8 +1251,8 @@
 t
 end
 | (FStar_Absyn_Syntax.Typ_btvar (_)) | (FStar_Absyn_Syntax.Typ_const (_)) | (FStar_Absyn_Syntax.Typ_uvar (_)) | (FStar_Absyn_Syntax.Typ_app ({FStar_Absyn_Syntax.n = FStar_Absyn_Syntax.Typ_const (_); FStar_Absyn_Syntax.tk = _; FStar_Absyn_Syntax.pos = _; FStar_Absyn_Syntax.fvs = _; FStar_Absyn_Syntax.uvs = _}, _)) | (FStar_Absyn_Syntax.Typ_app ({FStar_Absyn_Syntax.n = FStar_Absyn_Syntax.Typ_btvar (_); FStar_Absyn_Syntax.tk = _; FStar_Absyn_Syntax.pos = _; FStar_Absyn_Syntax.fvs = _; FStar_Absyn_Syntax.uvs = _}, _)) -> begin
-(let _99_517 = (eta_expand tcenv t)
-in (FStar_All.pipe_right _99_517 FStar_Absyn_Util.compress_typ))
+(let _100_517 = (eta_expand tcenv t)
+in (FStar_All.pipe_right _100_517 FStar_Absyn_Util.compress_typ))
 end
 | (FStar_Absyn_Syntax.Typ_app ({FStar_Absyn_Syntax.n = FStar_Absyn_Syntax.Typ_uvar (_); FStar_Absyn_Syntax.tk = _; FStar_Absyn_Syntax.pos = _; FStar_Absyn_Syntax.fvs = _; FStar_Absyn_Syntax.uvs = _}, _)) | (_) -> begin
 (norm_typ ((WHNF)::(Beta)::(Eta)::[]) tcenv t)
@@ -2561,20 +1269,20 @@
 
 let normalize = (fun tcenv t -> (norm_typ ((DeltaHard)::(Beta)::(Eta)::[]) tcenv t))
 
-let exp_norm_to_string = (fun tcenv e -> (let _99_540 = (norm_exp ((Beta)::(SNComp)::(Unmeta)::[]) tcenv e)
-in (FStar_Absyn_Print.exp_to_string _99_540)))
-
-let typ_norm_to_string = (fun tcenv t -> (let _99_545 = (norm_typ ((Beta)::(SNComp)::(Unmeta)::[]) tcenv t)
-in (FStar_Absyn_Print.typ_to_string _99_545)))
-
-let kind_norm_to_string = (fun tcenv k -> (let _99_550 = (norm_kind ((Beta)::(SNComp)::(Unmeta)::[]) tcenv k)
-in (FStar_Absyn_Print.kind_to_string _99_550)))
-
-let formula_norm_to_string = (fun tcenv f -> (let _99_555 = (norm_typ ((Beta)::(SNComp)::(Unmeta)::[]) tcenv f)
-in (FStar_Absyn_Print.formula_to_string _99_555)))
-
-let comp_typ_norm_to_string = (fun tcenv c -> (let _99_560 = (norm_comp ((Beta)::(SNComp)::(Unmeta)::[]) tcenv c)
-in (FStar_Absyn_Print.comp_typ_to_string _99_560)))
+let exp_norm_to_string = (fun tcenv e -> (let _100_540 = (norm_exp ((Beta)::(SNComp)::(Unmeta)::[]) tcenv e)
+in (FStar_Absyn_Print.exp_to_string _100_540)))
+
+let typ_norm_to_string = (fun tcenv t -> (let _100_545 = (norm_typ ((Beta)::(SNComp)::(Unmeta)::[]) tcenv t)
+in (FStar_Absyn_Print.typ_to_string _100_545)))
+
+let kind_norm_to_string = (fun tcenv k -> (let _100_550 = (norm_kind ((Beta)::(SNComp)::(Unmeta)::[]) tcenv k)
+in (FStar_Absyn_Print.kind_to_string _100_550)))
+
+let formula_norm_to_string = (fun tcenv f -> (let _100_555 = (norm_typ ((Beta)::(SNComp)::(Unmeta)::[]) tcenv f)
+in (FStar_Absyn_Print.formula_to_string _100_555)))
+
+let comp_typ_norm_to_string = (fun tcenv c -> (let _100_560 = (norm_comp ((Beta)::(SNComp)::(Unmeta)::[]) tcenv c)
+in (FStar_Absyn_Print.comp_typ_to_string _100_560)))
 
 let normalize_refinement = (fun steps env t0 -> (let t = (norm_typ (FStar_List.append ((Beta)::(WHNF)::(DeltaHard)::[]) steps) env t0)
 in (let rec aux = (fun t -> (let t = (FStar_Absyn_Util.compress_typ t)
@@ -2583,14 +1291,14 @@
 (let t0 = (aux x.FStar_Absyn_Syntax.sort)
 in (match (t0.FStar_Absyn_Syntax.n) with
 | FStar_Absyn_Syntax.Typ_refine (y, phi1) -> begin
-(let _99_575 = (let _99_574 = (let _99_573 = (let _99_572 = (let _99_571 = (let _99_570 = (let _99_569 = (FStar_Absyn_Util.bvar_to_exp y)
-in (x.FStar_Absyn_Syntax.v, _99_569))
-in FStar_Util.Inr (_99_570))
-in (_99_571)::[])
-in (FStar_Absyn_Util.subst_typ _99_572 phi))
-in (FStar_Absyn_Util.mk_conj phi1 _99_573))
-in (y, _99_574))
-in (FStar_Absyn_Syntax.mk_Typ_refine _99_575 (Some (FStar_Absyn_Syntax.ktype)) t0.FStar_Absyn_Syntax.pos))
+(let _100_575 = (let _100_574 = (let _100_573 = (let _100_572 = (let _100_571 = (let _100_570 = (let _100_569 = (FStar_Absyn_Util.bvar_to_exp y)
+in (x.FStar_Absyn_Syntax.v, _100_569))
+in FStar_Util.Inr (_100_570))
+in (_100_571)::[])
+in (FStar_Absyn_Util.subst_typ _100_572 phi))
+in (FStar_Absyn_Util.mk_conj phi1 _100_573))
+in (y, _100_574))
+in (FStar_Absyn_Syntax.mk_Typ_refine _100_575 (Some (FStar_Absyn_Syntax.ktype)) t0.FStar_Absyn_Syntax.pos))
 end
 | _33_1351 -> begin
 t
@@ -2603,5 +1311,3 @@
 
 
 
-
->>>>>>> bbfa8f20
