--- conflicted
+++ resolved
@@ -26,8 +26,8 @@
   =
   fun args  ->
     FStar_List.filter
-      (fun uu___263_130  ->
-         match uu___263_130 with
+      (fun uu___262_130  ->
+         match uu___262_130 with
          | (FStar_Util.Inl uu____139,uu____140) -> false
          | uu____145 -> true) args
   
@@ -37,22 +37,7 @@
   FStar_Ident.lident -> FStar_Syntax_Syntax.bv -> Prims.string) =
   fun lid  ->
     fun a  ->
-<<<<<<< HEAD
-      let a1 =
-        let uu___265_172 = a  in
-        let uu____173 =
-          FStar_Syntax_Util.unmangle_field_name a.FStar_Syntax_Syntax.ppname
-           in
-        {
-          FStar_Syntax_Syntax.ppname = uu____173;
-          FStar_Syntax_Syntax.index =
-            (uu___265_172.FStar_Syntax_Syntax.index);
-          FStar_Syntax_Syntax.sort = (uu___265_172.FStar_Syntax_Syntax.sort)
-        }  in
-      let uu____174 =
-=======
       let uu____171 =
->>>>>>> f7d0403c
         FStar_Util.format2 "%s_%s" lid.FStar_Ident.str
           (a.FStar_Syntax_Syntax.ppname).FStar_Ident.idText
          in
@@ -325,20 +310,6 @@
     next_id = next_id1;
     mk_unique
   } 
-<<<<<<< HEAD
-let (unmangle : FStar_Syntax_Syntax.bv -> FStar_Syntax_Syntax.bv) =
-  fun x  ->
-    let uu___266_2195 = x  in
-    let uu____2196 =
-      FStar_Syntax_Util.unmangle_field_name x.FStar_Syntax_Syntax.ppname  in
-    {
-      FStar_Syntax_Syntax.ppname = uu____2196;
-      FStar_Syntax_Syntax.index = (uu___266_2195.FStar_Syntax_Syntax.index);
-      FStar_Syntax_Syntax.sort = (uu___266_2195.FStar_Syntax_Syntax.sort)
-    }
-  
-=======
->>>>>>> f7d0403c
 type fvar_binding =
   {
   fvar_lid: FStar_Ident.lident ;
@@ -535,13 +506,8 @@
           let names1 =
             FStar_All.pipe_right t_decls1
               (FStar_List.collect
-<<<<<<< HEAD
-                 (fun uu___264_2870  ->
-                    match uu___264_2870 with
-=======
                  (fun uu___263_2860  ->
                     match uu___263_2860 with
->>>>>>> f7d0403c
                     | FStar_SMTEncoding_Term.Assume a ->
                         [a.FStar_SMTEncoding_Term.assumption_name]
                     | uu____2864 -> []))
@@ -664,24 +630,6 @@
         FStar_SMTEncoding_Util.mkFreeV
           (ysym, FStar_SMTEncoding_Term.Term_sort)
          in
-<<<<<<< HEAD
-      let uu____3177 =
-        let uu___267_3178 = env  in
-        let uu____3179 = add_bvar_binding (x, y) env.bvar_bindings  in
-        {
-          bvar_bindings = uu____3179;
-          fvar_bindings = (uu___267_3178.fvar_bindings);
-          depth = (env.depth + (Prims.parse_int "1"));
-          tcenv = (uu___267_3178.tcenv);
-          warn = (uu___267_3178.warn);
-          cache = (uu___267_3178.cache);
-          nolabels = (uu___267_3178.nolabels);
-          use_zfuel_name = (uu___267_3178.use_zfuel_name);
-          encode_non_total_function_typ =
-            (uu___267_3178.encode_non_total_function_typ);
-          current_module_name = (uu___267_3178.current_module_name);
-          encoding_quantifier = (uu___267_3178.encoding_quantifier)
-=======
       let uu____3167 =
         let uu___264_3168 = env  in
         let uu____3169 = add_bvar_binding (x, y) env.bvar_bindings  in
@@ -698,7 +646,6 @@
             (uu___264_3168.encode_non_total_function_typ);
           current_module_name = (uu___264_3168.current_module_name);
           encoding_quantifier = (uu___264_3168.encoding_quantifier)
->>>>>>> f7d0403c
         }  in
       (ysym, y, uu____3167)
   
@@ -715,24 +662,6 @@
           x.FStar_Syntax_Syntax.index
          in
       let y = FStar_SMTEncoding_Util.mkApp (ysym, [])  in
-<<<<<<< HEAD
-      let uu____3208 =
-        let uu___268_3209 = env  in
-        let uu____3210 = add_bvar_binding (x, y) env.bvar_bindings  in
-        {
-          bvar_bindings = uu____3210;
-          fvar_bindings = (uu___268_3209.fvar_bindings);
-          depth = (uu___268_3209.depth);
-          tcenv = (uu___268_3209.tcenv);
-          warn = (uu___268_3209.warn);
-          cache = (uu___268_3209.cache);
-          nolabels = (uu___268_3209.nolabels);
-          use_zfuel_name = (uu___268_3209.use_zfuel_name);
-          encode_non_total_function_typ =
-            (uu___268_3209.encode_non_total_function_typ);
-          current_module_name = (uu___268_3209.current_module_name);
-          encoding_quantifier = (uu___268_3209.encoding_quantifier)
-=======
       let uu____3198 =
         let uu___265_3199 = env  in
         let uu____3200 = add_bvar_binding (x, y) env.bvar_bindings  in
@@ -749,7 +678,6 @@
             (uu___265_3199.encode_non_total_function_typ);
           current_module_name = (uu___265_3199.current_module_name);
           encoding_quantifier = (uu___265_3199.encoding_quantifier)
->>>>>>> f7d0403c
         }  in
       (ysym, y, uu____3198)
   
@@ -765,24 +693,6 @@
       fun str  ->
         let ysym = varops.mk_unique str  in
         let y = FStar_SMTEncoding_Util.mkApp (ysym, [])  in
-<<<<<<< HEAD
-        let uu____3244 =
-          let uu___269_3245 = env  in
-          let uu____3246 = add_bvar_binding (x, y) env.bvar_bindings  in
-          {
-            bvar_bindings = uu____3246;
-            fvar_bindings = (uu___269_3245.fvar_bindings);
-            depth = (uu___269_3245.depth);
-            tcenv = (uu___269_3245.tcenv);
-            warn = (uu___269_3245.warn);
-            cache = (uu___269_3245.cache);
-            nolabels = (uu___269_3245.nolabels);
-            use_zfuel_name = (uu___269_3245.use_zfuel_name);
-            encode_non_total_function_typ =
-              (uu___269_3245.encode_non_total_function_typ);
-            current_module_name = (uu___269_3245.current_module_name);
-            encoding_quantifier = (uu___269_3245.encoding_quantifier)
-=======
         let uu____3234 =
           let uu___266_3235 = env  in
           let uu____3236 = add_bvar_binding (x, y) env.bvar_bindings  in
@@ -799,7 +709,6 @@
               (uu___266_3235.encode_non_total_function_typ);
             current_module_name = (uu___266_3235.current_module_name);
             encoding_quantifier = (uu___266_3235.encoding_quantifier)
->>>>>>> f7d0403c
           }  in
         (ysym, y, uu____3234)
   
@@ -808,23 +717,6 @@
   fun env  ->
     fun x  ->
       fun t  ->
-<<<<<<< HEAD
-        let uu___270_3270 = env  in
-        let uu____3271 = add_bvar_binding (x, t) env.bvar_bindings  in
-        {
-          bvar_bindings = uu____3271;
-          fvar_bindings = (uu___270_3270.fvar_bindings);
-          depth = (uu___270_3270.depth);
-          tcenv = (uu___270_3270.tcenv);
-          warn = (uu___270_3270.warn);
-          cache = (uu___270_3270.cache);
-          nolabels = (uu___270_3270.nolabels);
-          use_zfuel_name = (uu___270_3270.use_zfuel_name);
-          encode_non_total_function_typ =
-            (uu___270_3270.encode_non_total_function_typ);
-          current_module_name = (uu___270_3270.current_module_name);
-          encoding_quantifier = (uu___270_3270.encoding_quantifier)
-=======
         let uu___267_3260 = env  in
         let uu____3261 = add_bvar_binding (x, t) env.bvar_bindings  in
         {
@@ -840,7 +732,6 @@
             (uu___267_3260.encode_non_total_function_typ);
           current_module_name = (uu___267_3260.current_module_name);
           encoding_quantifier = (uu___267_3260.encoding_quantifier)
->>>>>>> f7d0403c
         }
   
 let (lookup_term_var :
@@ -901,24 +792,6 @@
           mk_fvb x fname arity (FStar_Pervasives_Native.Some ftok)
             FStar_Pervasives_Native.None
            in
-<<<<<<< HEAD
-        let uu____3388 =
-          let uu___271_3389 = env  in
-          let uu____3390 = add_fvar_binding fvb env.fvar_bindings  in
-          {
-            bvar_bindings = (uu___271_3389.bvar_bindings);
-            fvar_bindings = uu____3390;
-            depth = (uu___271_3389.depth);
-            tcenv = (uu___271_3389.tcenv);
-            warn = (uu___271_3389.warn);
-            cache = (uu___271_3389.cache);
-            nolabels = (uu___271_3389.nolabels);
-            use_zfuel_name = (uu___271_3389.use_zfuel_name);
-            encode_non_total_function_typ =
-              (uu___271_3389.encode_non_total_function_typ);
-            current_module_name = (uu___271_3389.current_module_name);
-            encoding_quantifier = (uu___271_3389.encoding_quantifier)
-=======
         let uu____3377 =
           let uu___268_3378 = env  in
           let uu____3379 = add_fvar_binding fvb env.fvar_bindings  in
@@ -935,7 +808,6 @@
               (uu___268_3378.encode_non_total_function_typ);
             current_module_name = (uu___268_3378.current_module_name);
             encoding_quantifier = (uu___268_3378.encoding_quantifier)
->>>>>>> f7d0403c
           }  in
         (fname, ftok_name, uu____3377)
   
@@ -965,23 +837,6 @@
           fun ftok  ->
             let fvb = mk_fvb x fname arity ftok FStar_Pervasives_Native.None
                in
-<<<<<<< HEAD
-            let uu___272_3439 = env  in
-            let uu____3440 = add_fvar_binding fvb env.fvar_bindings  in
-            {
-              bvar_bindings = (uu___272_3439.bvar_bindings);
-              fvar_bindings = uu____3440;
-              depth = (uu___272_3439.depth);
-              tcenv = (uu___272_3439.tcenv);
-              warn = (uu___272_3439.warn);
-              cache = (uu___272_3439.cache);
-              nolabels = (uu___272_3439.nolabels);
-              use_zfuel_name = (uu___272_3439.use_zfuel_name);
-              encode_non_total_function_typ =
-                (uu___272_3439.encode_non_total_function_typ);
-              current_module_name = (uu___272_3439.current_module_name);
-              encoding_quantifier = (uu___272_3439.encoding_quantifier)
-=======
             let uu___269_3428 = env  in
             let uu____3429 = add_fvar_binding fvb env.fvar_bindings  in
             {
@@ -997,7 +852,6 @@
                 (uu___269_3428.encode_non_total_function_typ);
               current_module_name = (uu___269_3428.current_module_name);
               encoding_quantifier = (uu___269_3428.encoding_quantifier)
->>>>>>> f7d0403c
             }
   
 let (push_zfuel_name : env_t -> FStar_Ident.lident -> Prims.string -> env_t)
@@ -1017,23 +871,6 @@
           mk_fvb x fvb.smt_id fvb.smt_arity fvb.smt_token
             (FStar_Pervasives_Native.Some t3)
            in
-<<<<<<< HEAD
-        let uu___273_3476 = env  in
-        let uu____3477 = add_fvar_binding fvb1 env.fvar_bindings  in
-        {
-          bvar_bindings = (uu___273_3476.bvar_bindings);
-          fvar_bindings = uu____3477;
-          depth = (uu___273_3476.depth);
-          tcenv = (uu___273_3476.tcenv);
-          warn = (uu___273_3476.warn);
-          cache = (uu___273_3476.cache);
-          nolabels = (uu___273_3476.nolabels);
-          use_zfuel_name = (uu___273_3476.use_zfuel_name);
-          encode_non_total_function_typ =
-            (uu___273_3476.encode_non_total_function_typ);
-          current_module_name = (uu___273_3476.current_module_name);
-          encoding_quantifier = (uu___273_3476.encoding_quantifier)
-=======
         let uu___270_3465 = env  in
         let uu____3466 = add_fvar_binding fvb1 env.fvar_bindings  in
         {
@@ -1049,7 +886,6 @@
             (uu___270_3465.encode_non_total_function_typ);
           current_module_name = (uu___270_3465.current_module_name);
           encoding_quantifier = (uu___270_3465.encoding_quantifier)
->>>>>>> f7d0403c
         }
   
 let (try_lookup_free_var :
