--- conflicted
+++ resolved
@@ -3,32 +3,25 @@
   (FStar_Ident.lid,FStar_Syntax_Syntax.term) FStar_Util.either ->
     FStar_Syntax_Syntax.term
 let (id_norm_cb : norm_cb) =
-<<<<<<< HEAD
-  fun uu___429_55234  ->
-    match uu___429_55234 with
-=======
   fun uu___39_13  ->
     match uu___39_13 with
->>>>>>> fd51a1b6
     | FStar_Util.Inr x -> x
     | FStar_Util.Inl l ->
-        let uu____55241 =
+        let uu____20 =
           FStar_Syntax_Syntax.lid_as_fv l
             FStar_Syntax_Syntax.delta_equational FStar_Pervasives_Native.None
            in
-        FStar_Syntax_Syntax.fv_to_tm uu____55241
+        FStar_Syntax_Syntax.fv_to_tm uu____20
   
 exception Embedding_failure 
 let (uu___is_Embedding_failure : Prims.exn -> Prims.bool) =
   fun projectee  ->
-    match projectee with | Embedding_failure  -> true | uu____55251 -> false
+    match projectee with | Embedding_failure  -> true | uu____30 -> false
   
 exception Unembedding_failure 
 let (uu___is_Unembedding_failure : Prims.exn -> Prims.bool) =
   fun projectee  ->
-    match projectee with
-    | Unembedding_failure  -> true
-    | uu____55262 -> false
+    match projectee with | Unembedding_failure  -> true | uu____41 -> false
   
 type shadow_term =
   FStar_Syntax_Syntax.term FStar_Common.thunk FStar_Pervasives_Native.option
@@ -41,9 +34,8 @@
       FStar_Util.map_opt s
         (fun s1  ->
            FStar_Common.mk_thunk
-             (fun uu____55428  ->
-                let uu____55429 = FStar_Common.force_thunk s1  in
-                f uu____55429))
+             (fun uu____207  ->
+                let uu____208 = FStar_Common.force_thunk s1  in f uu____208))
   
 let (force_shadow :
   shadow_term -> FStar_Syntax_Syntax.term FStar_Pervasives_Native.option) =
@@ -90,25 +82,25 @@
 let emb_typ_of : 'a . 'a embedding -> FStar_Syntax_Syntax.emb_typ =
   fun e  -> e.emb_typ 
 let unknown_printer :
-  'Auu____56063 . FStar_Syntax_Syntax.term -> 'Auu____56063 -> Prims.string =
+  'Auu____842 . FStar_Syntax_Syntax.term -> 'Auu____842 -> Prims.string =
   fun typ  ->
-    fun uu____56074  ->
-      let uu____56075 = FStar_Syntax_Print.term_to_string typ  in
-      FStar_Util.format1 "unknown %s" uu____56075
+    fun uu____853  ->
+      let uu____854 = FStar_Syntax_Print.term_to_string typ  in
+      FStar_Util.format1 "unknown %s" uu____854
   
 let (term_as_fv : FStar_Syntax_Syntax.term -> FStar_Syntax_Syntax.fv) =
   fun t  ->
-    let uu____56084 =
-      let uu____56085 = FStar_Syntax_Subst.compress t  in
-      uu____56085.FStar_Syntax_Syntax.n  in
-    match uu____56084 with
+    let uu____863 =
+      let uu____864 = FStar_Syntax_Subst.compress t  in
+      uu____864.FStar_Syntax_Syntax.n  in
+    match uu____863 with
     | FStar_Syntax_Syntax.Tm_fvar fv -> fv
-    | uu____56089 ->
-        let uu____56090 =
-          let uu____56092 = FStar_Syntax_Print.term_to_string t  in
-          FStar_Util.format1 "Embeddings not defined for type %s" uu____56092
+    | uu____868 ->
+        let uu____869 =
+          let uu____871 = FStar_Syntax_Print.term_to_string t  in
+          FStar_Util.format1 "Embeddings not defined for type %s" uu____871
            in
-        failwith uu____56090
+        failwith uu____869
   
 let mk_emb :
   'a .
@@ -119,14 +111,14 @@
     fun un  ->
       fun fv  ->
         let typ = FStar_Syntax_Syntax.fv_to_tm fv  in
-        let uu____56220 =
-          let uu____56221 =
-            let uu____56229 =
-              let uu____56231 = FStar_Syntax_Syntax.lid_of_fv fv  in
-              FStar_All.pipe_right uu____56231 FStar_Ident.string_of_lid  in
-            (uu____56229, [])  in
-          FStar_Syntax_Syntax.ET_app uu____56221  in
-        { em; un; typ; print = (unknown_printer typ); emb_typ = uu____56220 }
+        let uu____999 =
+          let uu____1000 =
+            let uu____1008 =
+              let uu____1010 = FStar_Syntax_Syntax.lid_of_fv fv  in
+              FStar_All.pipe_right uu____1010 FStar_Ident.string_of_lid  in
+            (uu____1008, [])  in
+          FStar_Syntax_Syntax.ET_app uu____1000  in
+        { em; un; typ; print = (unknown_printer typ); emb_typ = uu____999 }
   
 let mk_emb_full :
   'a .
@@ -151,8 +143,7 @@
         norm_cb -> 'a FStar_Pervasives_Native.option
   =
   fun e  ->
-    fun t  ->
-      fun n1  -> let uu____56641 = unembed e t  in uu____56641 true n1
+    fun t  -> fun n1  -> let uu____1420 = unembed e t  in uu____1420 true n1
   
 let try_unembed :
   'a .
@@ -161,22 +152,12 @@
         norm_cb -> 'a FStar_Pervasives_Native.option
   =
   fun e  ->
-    fun t  ->
-      fun n1  -> let uu____56690 = unembed e t  in uu____56690 false n1
+    fun t  -> fun n1  -> let uu____1469 = unembed e t  in uu____1469 false n1
   
 let type_of : 'a . 'a embedding -> FStar_Syntax_Syntax.typ = fun e  -> e.typ 
 let set_type : 'a . FStar_Syntax_Syntax.typ -> 'a embedding -> 'a embedding =
   fun ty  ->
     fun e  ->
-<<<<<<< HEAD
-      let uu___508_56743 = e  in
-      {
-        em = (uu___508_56743.em);
-        un = (uu___508_56743.un);
-        typ = ty;
-        print = (uu___508_56743.print);
-        emb_typ = (uu___508_56743.emb_typ)
-=======
       let uu___41_1522 = e  in
       {
         em = (uu___41_1522.em);
@@ -184,7 +165,6 @@
         typ = ty;
         print = (uu___41_1522.print);
         emb_typ = (uu___41_1522.emb_typ)
->>>>>>> fd51a1b6
       }
   
 let lazy_embed :
@@ -203,38 +183,37 @@
         fun ta  ->
           fun x  ->
             fun f  ->
-              (let uu____56812 =
+              (let uu____1591 =
                  FStar_ST.op_Bang FStar_Options.debug_embedding  in
-               if uu____56812
+               if uu____1591
                then
-                 let uu____56836 = FStar_Syntax_Print.term_to_string ta  in
-                 let uu____56838 = FStar_Syntax_Print.emb_typ_to_string et
-                    in
-                 let uu____56840 = pa x  in
+                 let uu____1615 = FStar_Syntax_Print.term_to_string ta  in
+                 let uu____1617 = FStar_Syntax_Print.emb_typ_to_string et  in
+                 let uu____1619 = pa x  in
                  FStar_Util.print3
-                   "Embedding a %s\n\temb_typ=%s\n\tvalue is %s\n"
-                   uu____56836 uu____56838 uu____56840
+                   "Embedding a %s\n\temb_typ=%s\n\tvalue is %s\n" uu____1615
+                   uu____1617 uu____1619
                else ());
-              (let uu____56847 =
+              (let uu____1626 =
                  FStar_ST.op_Bang FStar_Options.eager_embedding  in
-               if uu____56847
+               if uu____1626
                then f ()
                else
                  (let thunk1 = FStar_Common.mk_thunk f  in
-                  let uu____56882 =
-                    let uu____56889 =
-                      let uu____56890 =
-                        let uu____56891 = FStar_Dyn.mkdyn x  in
+                  let uu____1661 =
+                    let uu____1668 =
+                      let uu____1669 =
+                        let uu____1670 = FStar_Dyn.mkdyn x  in
                         {
-                          FStar_Syntax_Syntax.blob = uu____56891;
+                          FStar_Syntax_Syntax.blob = uu____1670;
                           FStar_Syntax_Syntax.lkind =
                             (FStar_Syntax_Syntax.Lazy_embedding (et, thunk1));
                           FStar_Syntax_Syntax.ltyp = FStar_Syntax_Syntax.tun;
                           FStar_Syntax_Syntax.rng = rng
                         }  in
-                      FStar_Syntax_Syntax.Tm_lazy uu____56890  in
-                    FStar_Syntax_Syntax.mk uu____56889  in
-                  uu____56882 FStar_Pervasives_Native.None rng))
+                      FStar_Syntax_Syntax.Tm_lazy uu____1669  in
+                    FStar_Syntax_Syntax.mk uu____1668  in
+                  uu____1661 FStar_Pervasives_Native.None rng))
   
 let lazy_unembed :
   'a .
@@ -256,72 +235,71 @@
                 { FStar_Syntax_Syntax.blob = b;
                   FStar_Syntax_Syntax.lkind =
                     FStar_Syntax_Syntax.Lazy_embedding (et',t);
-                  FStar_Syntax_Syntax.ltyp = uu____57007;
-                  FStar_Syntax_Syntax.rng = uu____57008;_}
+                  FStar_Syntax_Syntax.ltyp = uu____1786;
+                  FStar_Syntax_Syntax.rng = uu____1787;_}
                 ->
-                let uu____57019 =
+                let uu____1798 =
                   (et <> et') ||
                     (FStar_ST.op_Bang FStar_Options.eager_embedding)
                    in
-                if uu____57019
+                if uu____1798
                 then
                   let res =
-                    let uu____57048 = FStar_Common.force_thunk t  in
-                    f uu____57048  in
-                  ((let uu____57092 =
+                    let uu____1827 = FStar_Common.force_thunk t  in
+                    f uu____1827  in
+                  ((let uu____1871 =
                       FStar_ST.op_Bang FStar_Options.debug_embedding  in
-                    if uu____57092
+                    if uu____1871
                     then
-                      let uu____57116 =
+                      let uu____1895 =
                         FStar_Syntax_Print.emb_typ_to_string et  in
-                      let uu____57118 =
+                      let uu____1897 =
                         FStar_Syntax_Print.emb_typ_to_string et'  in
-                      let uu____57120 =
+                      let uu____1899 =
                         match res with
                         | FStar_Pervasives_Native.None  -> "None"
                         | FStar_Pervasives_Native.Some x2 ->
-                            let uu____57125 = pa x2  in
-                            Prims.op_Hat "Some " uu____57125
+                            let uu____1904 = pa x2  in
+                            Prims.op_Hat "Some " uu____1904
                          in
                       FStar_Util.print3
                         "Unembed cancellation failed\n\t%s <> %s\nvalue is %s\n"
-                        uu____57116 uu____57118 uu____57120
+                        uu____1895 uu____1897 uu____1899
                     else ());
                    res)
                 else
                   (let a = FStar_Dyn.undyn b  in
-                   (let uu____57137 =
+                   (let uu____1916 =
                       FStar_ST.op_Bang FStar_Options.debug_embedding  in
-                    if uu____57137
+                    if uu____1916
                     then
-                      let uu____57161 =
+                      let uu____1940 =
                         FStar_Syntax_Print.emb_typ_to_string et  in
-                      let uu____57163 = pa a  in
+                      let uu____1942 = pa a  in
                       FStar_Util.print2
                         "Unembed cancelled for %s\n\tvalue is %s\n"
-                        uu____57161 uu____57163
+                        uu____1940 uu____1942
                     else ());
                    FStar_Pervasives_Native.Some a)
-            | uu____57170 ->
+            | uu____1949 ->
                 let aopt = f x1  in
-                ((let uu____57175 =
+                ((let uu____1954 =
                     FStar_ST.op_Bang FStar_Options.debug_embedding  in
-                  if uu____57175
+                  if uu____1954
                   then
-                    let uu____57199 = FStar_Syntax_Print.emb_typ_to_string et
+                    let uu____1978 = FStar_Syntax_Print.emb_typ_to_string et
                        in
-                    let uu____57201 = FStar_Syntax_Print.term_to_string x1
-                       in
-                    let uu____57203 =
+                    let uu____1980 = FStar_Syntax_Print.term_to_string x1  in
+                    let uu____1982 =
                       match aopt with
                       | FStar_Pervasives_Native.None  -> "None"
                       | FStar_Pervasives_Native.Some a ->
-                          let uu____57208 = pa a  in
-                          Prims.op_Hat "Some " uu____57208
+                          let uu____1987 = pa a  in
+                          Prims.op_Hat "Some " uu____1987
                        in
                     FStar_Util.print3
                       "Unembedding:\n\temb_typ=%s\n\tterm is %s\n\tvalue is %s\n"
-                      uu____57199 uu____57201 uu____57203
+                      uu____1978 uu____1980 uu____1982
                   else ());
                  aopt)
   
@@ -329,19 +307,19 @@
   FStar_Syntax_Syntax.typ -> FStar_Syntax_Syntax.term embedding) =
   fun typ  ->
     let em t _r _topt _norm =
-      (let uu____57288 = FStar_ST.op_Bang FStar_Options.debug_embedding  in
-       if uu____57288
+      (let uu____2067 = FStar_ST.op_Bang FStar_Options.debug_embedding  in
+       if uu____2067
        then
-         let uu____57312 = unknown_printer typ t  in
-         FStar_Util.print1 "Embedding abstract: %s\n" uu____57312
+         let uu____2091 = unknown_printer typ t  in
+         FStar_Util.print1 "Embedding abstract: %s\n" uu____2091
        else ());
       t  in
     let un t _w _n =
-      (let uu____57342 = FStar_ST.op_Bang FStar_Options.debug_embedding  in
-       if uu____57342
+      (let uu____2121 = FStar_ST.op_Bang FStar_Options.debug_embedding  in
+       if uu____2121
        then
-         let uu____57366 = unknown_printer typ t  in
-         FStar_Util.print1 "Unembedding abstract: %s\n" uu____57366
+         let uu____2145 = unknown_printer typ t  in
+         FStar_Util.print1 "Unembedding abstract: %s\n" uu____2145
        else ());
       FStar_Pervasives_Native.Some t  in
     mk_emb_full em un typ (unknown_printer typ)
@@ -350,60 +328,52 @@
 let (e_any : FStar_Syntax_Syntax.term embedding) =
   let em t _r _topt _norm = t  in
   let un t _w _n = FStar_Pervasives_Native.Some t  in
-  let uu____57461 =
-    let uu____57462 =
-      let uu____57470 =
+  let uu____2240 =
+    let uu____2241 =
+      let uu____2249 =
         FStar_All.pipe_right FStar_Parser_Const.term_lid
           FStar_Ident.string_of_lid
          in
-      (uu____57470, [])  in
-    FStar_Syntax_Syntax.ET_app uu____57462  in
+      (uu____2249, [])  in
+    FStar_Syntax_Syntax.ET_app uu____2241  in
   mk_emb_full em un FStar_Syntax_Syntax.t_term
-    FStar_Syntax_Print.term_to_string uu____57461
+    FStar_Syntax_Print.term_to_string uu____2240
   
 let (e_unit : unit embedding) =
   let em u rng _topt _norm =
-<<<<<<< HEAD
-    let uu___582_57542 = FStar_Syntax_Util.exp_unit  in
-    {
-      FStar_Syntax_Syntax.n = (uu___582_57542.FStar_Syntax_Syntax.n);
-      FStar_Syntax_Syntax.pos = rng;
-      FStar_Syntax_Syntax.vars = (uu___582_57542.FStar_Syntax_Syntax.vars)
-=======
     let uu___42_2321 = FStar_Syntax_Util.exp_unit  in
     {
       FStar_Syntax_Syntax.n = (uu___42_2321.FStar_Syntax_Syntax.n);
       FStar_Syntax_Syntax.pos = rng;
       FStar_Syntax_Syntax.vars = (uu___42_2321.FStar_Syntax_Syntax.vars)
->>>>>>> fd51a1b6
     }  in
   let un t0 w _norm =
     let t = FStar_Syntax_Util.unascribe t0  in
     match t.FStar_Syntax_Syntax.n with
     | FStar_Syntax_Syntax.Tm_constant (FStar_Const.Const_unit ) ->
         FStar_Pervasives_Native.Some ()
-    | uu____57572 ->
+    | uu____2351 ->
         (if w
          then
-           (let uu____57575 =
-              let uu____57581 =
-                let uu____57583 = FStar_Syntax_Print.term_to_string t  in
-                FStar_Util.format1 "Not an embedded unit: %s" uu____57583  in
-              (FStar_Errors.Warning_NotEmbedded, uu____57581)  in
-            FStar_Errors.log_issue t0.FStar_Syntax_Syntax.pos uu____57575)
+           (let uu____2354 =
+              let uu____2360 =
+                let uu____2362 = FStar_Syntax_Print.term_to_string t  in
+                FStar_Util.format1 "Not an embedded unit: %s" uu____2362  in
+              (FStar_Errors.Warning_NotEmbedded, uu____2360)  in
+            FStar_Errors.log_issue t0.FStar_Syntax_Syntax.pos uu____2354)
          else ();
          FStar_Pervasives_Native.None)
      in
-  let uu____57589 =
-    let uu____57590 =
-      let uu____57598 =
+  let uu____2368 =
+    let uu____2369 =
+      let uu____2377 =
         FStar_All.pipe_right FStar_Parser_Const.unit_lid
           FStar_Ident.string_of_lid
          in
-      (uu____57598, [])  in
-    FStar_Syntax_Syntax.ET_app uu____57590  in
-  mk_emb_full em un FStar_Syntax_Syntax.t_unit (fun uu____57605  -> "()")
-    uu____57589
+      (uu____2377, [])  in
+    FStar_Syntax_Syntax.ET_app uu____2369  in
+  mk_emb_full em un FStar_Syntax_Syntax.t_unit (fun uu____2384  -> "()")
+    uu____2368
   
 let (e_bool : Prims.bool embedding) =
   let em b rng _topt _norm =
@@ -411,108 +381,92 @@
       if b
       then FStar_Syntax_Util.exp_true_bool
       else FStar_Syntax_Util.exp_false_bool  in
-<<<<<<< HEAD
-    let uu___602_57684 = t  in
-    {
-      FStar_Syntax_Syntax.n = (uu___602_57684.FStar_Syntax_Syntax.n);
-      FStar_Syntax_Syntax.pos = rng;
-      FStar_Syntax_Syntax.vars = (uu___602_57684.FStar_Syntax_Syntax.vars)
-=======
     let uu___43_2463 = t  in
     {
       FStar_Syntax_Syntax.n = (uu___43_2463.FStar_Syntax_Syntax.n);
       FStar_Syntax_Syntax.pos = rng;
       FStar_Syntax_Syntax.vars = (uu___43_2463.FStar_Syntax_Syntax.vars)
->>>>>>> fd51a1b6
     }  in
   let un t0 w _norm =
     let t = FStar_Syntax_Util.unmeta_safe t0  in
     match t.FStar_Syntax_Syntax.n with
     | FStar_Syntax_Syntax.Tm_constant (FStar_Const.Const_bool b) ->
         FStar_Pervasives_Native.Some b
-    | uu____57722 ->
+    | uu____2501 ->
         (if w
          then
-           (let uu____57725 =
-              let uu____57731 =
-                let uu____57733 = FStar_Syntax_Print.term_to_string t0  in
-                FStar_Util.format1 "Not an embedded bool: %s" uu____57733  in
-              (FStar_Errors.Warning_NotEmbedded, uu____57731)  in
-            FStar_Errors.log_issue t0.FStar_Syntax_Syntax.pos uu____57725)
+           (let uu____2504 =
+              let uu____2510 =
+                let uu____2512 = FStar_Syntax_Print.term_to_string t0  in
+                FStar_Util.format1 "Not an embedded bool: %s" uu____2512  in
+              (FStar_Errors.Warning_NotEmbedded, uu____2510)  in
+            FStar_Errors.log_issue t0.FStar_Syntax_Syntax.pos uu____2504)
          else ();
          FStar_Pervasives_Native.None)
      in
-  let uu____57740 =
-    let uu____57741 =
-      let uu____57749 =
+  let uu____2519 =
+    let uu____2520 =
+      let uu____2528 =
         FStar_All.pipe_right FStar_Parser_Const.bool_lid
           FStar_Ident.string_of_lid
          in
-      (uu____57749, [])  in
-    FStar_Syntax_Syntax.ET_app uu____57741  in
+      (uu____2528, [])  in
+    FStar_Syntax_Syntax.ET_app uu____2520  in
   mk_emb_full em un FStar_Syntax_Syntax.t_bool FStar_Util.string_of_bool
-    uu____57740
+    uu____2519
   
 let (e_char : FStar_Char.char embedding) =
   let em c rng _topt _norm =
     let t = FStar_Syntax_Util.exp_char c  in
-<<<<<<< HEAD
-    let uu___621_57826 = t  in
-    {
-      FStar_Syntax_Syntax.n = (uu___621_57826.FStar_Syntax_Syntax.n);
-      FStar_Syntax_Syntax.pos = rng;
-      FStar_Syntax_Syntax.vars = (uu___621_57826.FStar_Syntax_Syntax.vars)
-=======
     let uu___44_2605 = t  in
     {
       FStar_Syntax_Syntax.n = (uu___44_2605.FStar_Syntax_Syntax.n);
       FStar_Syntax_Syntax.pos = rng;
       FStar_Syntax_Syntax.vars = (uu___44_2605.FStar_Syntax_Syntax.vars)
->>>>>>> fd51a1b6
     }  in
   let un t0 w _norm =
     let t = FStar_Syntax_Util.unmeta_safe t0  in
     match t.FStar_Syntax_Syntax.n with
     | FStar_Syntax_Syntax.Tm_constant (FStar_Const.Const_char c) ->
         FStar_Pervasives_Native.Some c
-    | uu____57862 ->
+    | uu____2641 ->
         (if w
          then
-           (let uu____57865 =
-              let uu____57871 =
-                let uu____57873 = FStar_Syntax_Print.term_to_string t0  in
-                FStar_Util.format1 "Not an embedded char: %s" uu____57873  in
-              (FStar_Errors.Warning_NotEmbedded, uu____57871)  in
-            FStar_Errors.log_issue t0.FStar_Syntax_Syntax.pos uu____57865)
+           (let uu____2644 =
+              let uu____2650 =
+                let uu____2652 = FStar_Syntax_Print.term_to_string t0  in
+                FStar_Util.format1 "Not an embedded char: %s" uu____2652  in
+              (FStar_Errors.Warning_NotEmbedded, uu____2650)  in
+            FStar_Errors.log_issue t0.FStar_Syntax_Syntax.pos uu____2644)
          else ();
          FStar_Pervasives_Native.None)
      in
-  let uu____57880 =
-    let uu____57881 =
-      let uu____57889 =
+  let uu____2659 =
+    let uu____2660 =
+      let uu____2668 =
         FStar_All.pipe_right FStar_Parser_Const.char_lid
           FStar_Ident.string_of_lid
          in
-      (uu____57889, [])  in
-    FStar_Syntax_Syntax.ET_app uu____57881  in
+      (uu____2668, [])  in
+    FStar_Syntax_Syntax.ET_app uu____2660  in
   mk_emb_full em un FStar_Syntax_Syntax.t_char FStar_Util.string_of_char
-    uu____57880
+    uu____2659
   
 let (e_int : FStar_BigInt.t embedding) =
   let t_int1 = FStar_Syntax_Util.fvar_const FStar_Parser_Const.int_lid  in
   let emb_t_int =
-    let uu____57901 =
-      let uu____57909 =
+    let uu____2680 =
+      let uu____2688 =
         FStar_All.pipe_right FStar_Parser_Const.int_lid
           FStar_Ident.string_of_lid
          in
-      (uu____57909, [])  in
-    FStar_Syntax_Syntax.ET_app uu____57901  in
+      (uu____2688, [])  in
+    FStar_Syntax_Syntax.ET_app uu____2680  in
   let em i rng _topt _norm =
     lazy_embed FStar_BigInt.string_of_big_int emb_t_int rng t_int1 i
-      (fun uu____57980  ->
-         let uu____57981 = FStar_BigInt.string_of_big_int i  in
-         FStar_Syntax_Util.exp_int uu____57981)
+      (fun uu____2759  ->
+         let uu____2760 = FStar_BigInt.string_of_big_int i  in
+         FStar_Syntax_Util.exp_int uu____2760)
      in
   let un t0 w _norm =
     let t = FStar_Syntax_Util.unmeta_safe t0  in
@@ -520,21 +474,20 @@
       (fun t1  ->
          match t1.FStar_Syntax_Syntax.n with
          | FStar_Syntax_Syntax.Tm_constant (FStar_Const.Const_int
-             (s,uu____58018)) ->
-             let uu____58033 = FStar_BigInt.big_int_of_string s  in
-             FStar_Pervasives_Native.Some uu____58033
-         | uu____58034 ->
+             (s,uu____2797)) ->
+             let uu____2812 = FStar_BigInt.big_int_of_string s  in
+             FStar_Pervasives_Native.Some uu____2812
+         | uu____2813 ->
              (if w
               then
-                (let uu____58037 =
-                   let uu____58043 =
-                     let uu____58045 = FStar_Syntax_Print.term_to_string t0
+                (let uu____2816 =
+                   let uu____2822 =
+                     let uu____2824 = FStar_Syntax_Print.term_to_string t0
                         in
-                     FStar_Util.format1 "Not an embedded int: %s" uu____58045
+                     FStar_Util.format1 "Not an embedded int: %s" uu____2824
                       in
-                   (FStar_Errors.Warning_NotEmbedded, uu____58043)  in
-                 FStar_Errors.log_issue t0.FStar_Syntax_Syntax.pos
-                   uu____58037)
+                   (FStar_Errors.Warning_NotEmbedded, uu____2822)  in
+                 FStar_Errors.log_issue t0.FStar_Syntax_Syntax.pos uu____2816)
               else ();
               FStar_Pervasives_Native.None))
      in
@@ -543,13 +496,13 @@
   
 let (e_string : Prims.string embedding) =
   let emb_t_string =
-    let uu____58056 =
-      let uu____58064 =
+    let uu____2835 =
+      let uu____2843 =
         FStar_All.pipe_right FStar_Parser_Const.string_lid
           FStar_Ident.string_of_lid
          in
-      (uu____58064, [])  in
-    FStar_Syntax_Syntax.ET_app uu____58056  in
+      (uu____2843, [])  in
+    FStar_Syntax_Syntax.ET_app uu____2835  in
   let em s rng _topt _norm =
     FStar_Syntax_Syntax.mk
       (FStar_Syntax_Syntax.Tm_constant (FStar_Const.Const_string (s, rng)))
@@ -559,17 +512,17 @@
     let t = FStar_Syntax_Util.unmeta_safe t0  in
     match t.FStar_Syntax_Syntax.n with
     | FStar_Syntax_Syntax.Tm_constant (FStar_Const.Const_string
-        (s,uu____58169)) -> FStar_Pervasives_Native.Some s
-    | uu____58173 ->
+        (s,uu____2948)) -> FStar_Pervasives_Native.Some s
+    | uu____2952 ->
         (if w
          then
-           (let uu____58176 =
-              let uu____58182 =
-                let uu____58184 = FStar_Syntax_Print.term_to_string t0  in
-                FStar_Util.format1 "Not an embedded string: %s" uu____58184
+           (let uu____2955 =
+              let uu____2961 =
+                let uu____2963 = FStar_Syntax_Print.term_to_string t0  in
+                FStar_Util.format1 "Not an embedded string: %s" uu____2963
                  in
-              (FStar_Errors.Warning_NotEmbedded, uu____58182)  in
-            FStar_Errors.log_issue t0.FStar_Syntax_Syntax.pos uu____58176)
+              (FStar_Errors.Warning_NotEmbedded, uu____2961)  in
+            FStar_Errors.log_issue t0.FStar_Syntax_Syntax.pos uu____2955)
          else ();
          FStar_Pervasives_Native.None)
      in
@@ -582,56 +535,49 @@
     let t_option_a =
       let t_opt = FStar_Syntax_Util.fvar_const FStar_Parser_Const.option_lid
          in
-      let uu____58220 =
-        let uu____58225 =
-          let uu____58226 = FStar_Syntax_Syntax.as_arg ea.typ  in
-          [uu____58226]  in
-        FStar_Syntax_Syntax.mk_Tm_app t_opt uu____58225  in
-      uu____58220 FStar_Pervasives_Native.None FStar_Range.dummyRange  in
+      let uu____2999 =
+        let uu____3004 =
+          let uu____3005 = FStar_Syntax_Syntax.as_arg ea.typ  in [uu____3005]
+           in
+        FStar_Syntax_Syntax.mk_Tm_app t_opt uu____3004  in
+      uu____2999 FStar_Pervasives_Native.None FStar_Range.dummyRange  in
     let emb_t_option_a =
-      let uu____58254 =
-        let uu____58262 =
+      let uu____3033 =
+        let uu____3041 =
           FStar_All.pipe_right FStar_Parser_Const.option_lid
             FStar_Ident.string_of_lid
            in
-<<<<<<< HEAD
-        (uu____58262, [ea.emb_typ])  in
-      FStar_Syntax_Syntax.ET_app uu____58254  in
-    let printer uu___430_58276 =
-      match uu___430_58276 with
-=======
         (uu____3041, [ea.emb_typ])  in
       FStar_Syntax_Syntax.ET_app uu____3033  in
     let printer uu___40_3055 =
       match uu___40_3055 with
->>>>>>> fd51a1b6
       | FStar_Pervasives_Native.None  -> "None"
       | FStar_Pervasives_Native.Some x ->
-          let uu____58282 =
-            let uu____58284 = ea.print x  in Prims.op_Hat uu____58284 ")"  in
-          Prims.op_Hat "(Some " uu____58282
+          let uu____3061 =
+            let uu____3063 = ea.print x  in Prims.op_Hat uu____3063 ")"  in
+          Prims.op_Hat "(Some " uu____3061
        in
     let em o rng topt norm1 =
       lazy_embed printer emb_t_option_a rng t_option_a o
-        (fun uu____58361  ->
+        (fun uu____3140  ->
            match o with
            | FStar_Pervasives_Native.None  ->
-               let uu____58362 =
-                 let uu____58367 =
-                   let uu____58368 =
+               let uu____3141 =
+                 let uu____3146 =
+                   let uu____3147 =
                      FStar_Syntax_Syntax.tdataconstr
                        FStar_Parser_Const.none_lid
                       in
-                   FStar_Syntax_Syntax.mk_Tm_uinst uu____58368
+                   FStar_Syntax_Syntax.mk_Tm_uinst uu____3147
                      [FStar_Syntax_Syntax.U_zero]
                     in
-                 let uu____58369 =
-                   let uu____58370 =
-                     let uu____58379 = type_of ea  in
-                     FStar_Syntax_Syntax.iarg uu____58379  in
-                   [uu____58370]  in
-                 FStar_Syntax_Syntax.mk_Tm_app uu____58367 uu____58369  in
-               uu____58362 FStar_Pervasives_Native.None rng
+                 let uu____3148 =
+                   let uu____3149 =
+                     let uu____3158 = type_of ea  in
+                     FStar_Syntax_Syntax.iarg uu____3158  in
+                   [uu____3149]  in
+                 FStar_Syntax_Syntax.mk_Tm_app uu____3146 uu____3148  in
+               uu____3141 FStar_Pervasives_Native.None rng
            | FStar_Pervasives_Native.Some a ->
                let shadow_a =
                  map_shadow topt
@@ -642,104 +588,103 @@
                           FStar_Parser_Const.some_lid v1
                          in
                       let some_v_tm =
-                        let uu____58470 =
+                        let uu____3249 =
                           FStar_Syntax_Syntax.lid_as_fv some_v
                             FStar_Syntax_Syntax.delta_equational
                             FStar_Pervasives_Native.None
                            in
-                        FStar_Syntax_Syntax.fv_to_tm uu____58470  in
-                      let uu____58471 =
-                        let uu____58476 =
+                        FStar_Syntax_Syntax.fv_to_tm uu____3249  in
+                      let uu____3250 =
+                        let uu____3255 =
                           FStar_Syntax_Syntax.mk_Tm_uinst some_v_tm
                             [FStar_Syntax_Syntax.U_zero]
                            in
-                        let uu____58477 =
-                          let uu____58478 =
-                            let uu____58487 = type_of ea  in
-                            FStar_Syntax_Syntax.iarg uu____58487  in
-                          let uu____58488 =
-                            let uu____58499 = FStar_Syntax_Syntax.as_arg t
-                               in
-                            [uu____58499]  in
-                          uu____58478 :: uu____58488  in
-                        FStar_Syntax_Syntax.mk_Tm_app uu____58476 uu____58477
+                        let uu____3256 =
+                          let uu____3257 =
+                            let uu____3266 = type_of ea  in
+                            FStar_Syntax_Syntax.iarg uu____3266  in
+                          let uu____3267 =
+                            let uu____3278 = FStar_Syntax_Syntax.as_arg t  in
+                            [uu____3278]  in
+                          uu____3257 :: uu____3267  in
+                        FStar_Syntax_Syntax.mk_Tm_app uu____3255 uu____3256
                          in
-                      uu____58471 FStar_Pervasives_Native.None rng)
+                      uu____3250 FStar_Pervasives_Native.None rng)
                   in
-               let uu____58534 =
-                 let uu____58539 =
-                   let uu____58540 =
+               let uu____3313 =
+                 let uu____3318 =
+                   let uu____3319 =
                      FStar_Syntax_Syntax.tdataconstr
                        FStar_Parser_Const.some_lid
                       in
-                   FStar_Syntax_Syntax.mk_Tm_uinst uu____58540
+                   FStar_Syntax_Syntax.mk_Tm_uinst uu____3319
                      [FStar_Syntax_Syntax.U_zero]
                     in
-                 let uu____58541 =
-                   let uu____58542 =
-                     let uu____58551 = type_of ea  in
-                     FStar_Syntax_Syntax.iarg uu____58551  in
-                   let uu____58552 =
-                     let uu____58563 =
-                       let uu____58572 =
-                         let uu____58573 = embed ea a  in
-                         uu____58573 rng shadow_a norm1  in
-                       FStar_Syntax_Syntax.as_arg uu____58572  in
-                     [uu____58563]  in
-                   uu____58542 :: uu____58552  in
-                 FStar_Syntax_Syntax.mk_Tm_app uu____58539 uu____58541  in
-               uu____58534 FStar_Pervasives_Native.None rng)
+                 let uu____3320 =
+                   let uu____3321 =
+                     let uu____3330 = type_of ea  in
+                     FStar_Syntax_Syntax.iarg uu____3330  in
+                   let uu____3331 =
+                     let uu____3342 =
+                       let uu____3351 =
+                         let uu____3352 = embed ea a  in
+                         uu____3352 rng shadow_a norm1  in
+                       FStar_Syntax_Syntax.as_arg uu____3351  in
+                     [uu____3342]  in
+                   uu____3321 :: uu____3331  in
+                 FStar_Syntax_Syntax.mk_Tm_app uu____3318 uu____3320  in
+               uu____3313 FStar_Pervasives_Native.None rng)
        in
     let un t0 w norm1 =
       let t = FStar_Syntax_Util.unmeta_safe t0  in
       lazy_unembed printer emb_t_option_a t t_option_a
         (fun t1  ->
-           let uu____58710 = FStar_Syntax_Util.head_and_args' t1  in
-           match uu____58710 with
+           let uu____3489 = FStar_Syntax_Util.head_and_args' t1  in
+           match uu____3489 with
            | (hd1,args) ->
-               let uu____58751 =
-                 let uu____58766 =
-                   let uu____58767 = FStar_Syntax_Util.un_uinst hd1  in
-                   uu____58767.FStar_Syntax_Syntax.n  in
-                 (uu____58766, args)  in
-               (match uu____58751 with
-                | (FStar_Syntax_Syntax.Tm_fvar fv,uu____58785) when
+               let uu____3530 =
+                 let uu____3545 =
+                   let uu____3546 = FStar_Syntax_Util.un_uinst hd1  in
+                   uu____3546.FStar_Syntax_Syntax.n  in
+                 (uu____3545, args)  in
+               (match uu____3530 with
+                | (FStar_Syntax_Syntax.Tm_fvar fv,uu____3564) when
                     FStar_Syntax_Syntax.fv_eq_lid fv
                       FStar_Parser_Const.none_lid
                     ->
                     FStar_Pervasives_Native.Some FStar_Pervasives_Native.None
                 | (FStar_Syntax_Syntax.Tm_fvar
-                   fv,uu____58809::(a,uu____58811)::[]) when
+                   fv,uu____3588::(a,uu____3590)::[]) when
                     FStar_Syntax_Syntax.fv_eq_lid fv
                       FStar_Parser_Const.some_lid
                     ->
-                    let uu____58862 =
-                      let uu____58865 = unembed ea a  in uu____58865 w norm1
+                    let uu____3641 =
+                      let uu____3644 = unembed ea a  in uu____3644 w norm1
                        in
-                    FStar_Util.bind_opt uu____58862
+                    FStar_Util.bind_opt uu____3641
                       (fun a1  ->
                          FStar_Pervasives_Native.Some
                            (FStar_Pervasives_Native.Some a1))
-                | uu____58884 ->
+                | uu____3663 ->
                     (if w
                      then
-                       (let uu____58901 =
-                          let uu____58907 =
-                            let uu____58909 =
+                       (let uu____3680 =
+                          let uu____3686 =
+                            let uu____3688 =
                               FStar_Syntax_Print.term_to_string t0  in
                             FStar_Util.format1 "Not an embedded option: %s"
-                              uu____58909
+                              uu____3688
                              in
-                          (FStar_Errors.Warning_NotEmbedded, uu____58907)  in
+                          (FStar_Errors.Warning_NotEmbedded, uu____3686)  in
                         FStar_Errors.log_issue t0.FStar_Syntax_Syntax.pos
-                          uu____58901)
+                          uu____3680)
                      else ();
                      FStar_Pervasives_Native.None)))
        in
-    let uu____58917 =
-      let uu____58918 = type_of ea  in
-      FStar_Syntax_Syntax.t_option_of uu____58918  in
-    mk_emb_full em un uu____58917 printer emb_t_option_a
+    let uu____3696 =
+      let uu____3697 = type_of ea  in
+      FStar_Syntax_Syntax.t_option_of uu____3697  in
+    mk_emb_full em un uu____3696 printer emb_t_option_a
   
 let e_tuple2 : 'a 'b . 'a embedding -> 'b embedding -> ('a * 'b) embedding =
   fun ea  ->
@@ -747,168 +692,166 @@
       let t_pair_a_b =
         let t_tup2 =
           FStar_Syntax_Util.fvar_const FStar_Parser_Const.lid_tuple2  in
-        let uu____58960 =
-          let uu____58965 =
-            let uu____58966 = FStar_Syntax_Syntax.as_arg ea.typ  in
-            let uu____58975 =
-              let uu____58986 = FStar_Syntax_Syntax.as_arg eb.typ  in
-              [uu____58986]  in
-            uu____58966 :: uu____58975  in
-          FStar_Syntax_Syntax.mk_Tm_app t_tup2 uu____58965  in
-        uu____58960 FStar_Pervasives_Native.None FStar_Range.dummyRange  in
+        let uu____3739 =
+          let uu____3744 =
+            let uu____3745 = FStar_Syntax_Syntax.as_arg ea.typ  in
+            let uu____3754 =
+              let uu____3765 = FStar_Syntax_Syntax.as_arg eb.typ  in
+              [uu____3765]  in
+            uu____3745 :: uu____3754  in
+          FStar_Syntax_Syntax.mk_Tm_app t_tup2 uu____3744  in
+        uu____3739 FStar_Pervasives_Native.None FStar_Range.dummyRange  in
       let emb_t_pair_a_b =
-        let uu____59022 =
-          let uu____59030 =
+        let uu____3801 =
+          let uu____3809 =
             FStar_All.pipe_right FStar_Parser_Const.lid_tuple2
               FStar_Ident.string_of_lid
              in
-          (uu____59030, [ea.emb_typ; eb.emb_typ])  in
-        FStar_Syntax_Syntax.ET_app uu____59022  in
-      let printer uu____59046 =
-        match uu____59046 with
+          (uu____3809, [ea.emb_typ; eb.emb_typ])  in
+        FStar_Syntax_Syntax.ET_app uu____3801  in
+      let printer uu____3825 =
+        match uu____3825 with
         | (x,y) ->
-            let uu____59054 = ea.print x  in
-            let uu____59056 = eb.print y  in
-            FStar_Util.format2 "(%s, %s)" uu____59054 uu____59056
+            let uu____3833 = ea.print x  in
+            let uu____3835 = eb.print y  in
+            FStar_Util.format2 "(%s, %s)" uu____3833 uu____3835
          in
       let em x rng topt norm1 =
         lazy_embed printer emb_t_pair_a_b rng t_pair_a_b x
-          (fun uu____59141  ->
+          (fun uu____3920  ->
              let proj i ab =
-               let uu____59157 =
-                 let uu____59162 =
+               let uu____3936 =
+                 let uu____3941 =
                    FStar_Parser_Const.mk_tuple_data_lid (Prims.parse_int "2")
                      rng
                     in
-                 let uu____59164 =
+                 let uu____3943 =
                    FStar_Syntax_Syntax.null_bv FStar_Syntax_Syntax.tun  in
-                 FStar_Syntax_Util.mk_field_projector_name uu____59162
-                   uu____59164 i
+                 FStar_Syntax_Util.mk_field_projector_name uu____3941
+                   uu____3943 i
                   in
-               match uu____59157 with
-               | (proj_1,uu____59168) ->
+               match uu____3936 with
+               | (proj_1,uu____3947) ->
                    let proj_1_tm =
-                     let uu____59170 =
+                     let uu____3949 =
                        FStar_Syntax_Syntax.lid_as_fv proj_1
                          FStar_Syntax_Syntax.delta_equational
                          FStar_Pervasives_Native.None
                         in
-                     FStar_Syntax_Syntax.fv_to_tm uu____59170  in
-                   let uu____59171 =
-                     let uu____59176 =
+                     FStar_Syntax_Syntax.fv_to_tm uu____3949  in
+                   let uu____3950 =
+                     let uu____3955 =
                        FStar_Syntax_Syntax.mk_Tm_uinst proj_1_tm
                          [FStar_Syntax_Syntax.U_zero]
                         in
-                     let uu____59177 =
-                       let uu____59178 =
-                         let uu____59187 = type_of ea  in
-                         FStar_Syntax_Syntax.iarg uu____59187  in
-                       let uu____59188 =
-                         let uu____59199 =
-                           let uu____59208 = type_of eb  in
-                           FStar_Syntax_Syntax.iarg uu____59208  in
-                         let uu____59209 =
-                           let uu____59220 = FStar_Syntax_Syntax.as_arg ab
-                              in
-                           [uu____59220]  in
-                         uu____59199 :: uu____59209  in
-                       uu____59178 :: uu____59188  in
-                     FStar_Syntax_Syntax.mk_Tm_app uu____59176 uu____59177
-                      in
-                   uu____59171 FStar_Pervasives_Native.None rng
+                     let uu____3956 =
+                       let uu____3957 =
+                         let uu____3966 = type_of ea  in
+                         FStar_Syntax_Syntax.iarg uu____3966  in
+                       let uu____3967 =
+                         let uu____3978 =
+                           let uu____3987 = type_of eb  in
+                           FStar_Syntax_Syntax.iarg uu____3987  in
+                         let uu____3988 =
+                           let uu____3999 = FStar_Syntax_Syntax.as_arg ab  in
+                           [uu____3999]  in
+                         uu____3978 :: uu____3988  in
+                       uu____3957 :: uu____3967  in
+                     FStar_Syntax_Syntax.mk_Tm_app uu____3955 uu____3956  in
+                   uu____3950 FStar_Pervasives_Native.None rng
                 in
              let shadow_a = map_shadow topt (proj (Prims.parse_int "1"))  in
              let shadow_b = map_shadow topt (proj (Prims.parse_int "2"))  in
-             let uu____59381 =
-               let uu____59386 =
-                 let uu____59387 =
+             let uu____4160 =
+               let uu____4165 =
+                 let uu____4166 =
                    FStar_Syntax_Syntax.tdataconstr
                      FStar_Parser_Const.lid_Mktuple2
                     in
-                 FStar_Syntax_Syntax.mk_Tm_uinst uu____59387
+                 FStar_Syntax_Syntax.mk_Tm_uinst uu____4166
                    [FStar_Syntax_Syntax.U_zero; FStar_Syntax_Syntax.U_zero]
                   in
-               let uu____59388 =
-                 let uu____59389 =
-                   let uu____59398 = type_of ea  in
-                   FStar_Syntax_Syntax.iarg uu____59398  in
-                 let uu____59399 =
-                   let uu____59410 =
-                     let uu____59419 = type_of eb  in
-                     FStar_Syntax_Syntax.iarg uu____59419  in
-                   let uu____59420 =
-                     let uu____59431 =
-                       let uu____59440 =
-                         let uu____59441 =
+               let uu____4167 =
+                 let uu____4168 =
+                   let uu____4177 = type_of ea  in
+                   FStar_Syntax_Syntax.iarg uu____4177  in
+                 let uu____4178 =
+                   let uu____4189 =
+                     let uu____4198 = type_of eb  in
+                     FStar_Syntax_Syntax.iarg uu____4198  in
+                   let uu____4199 =
+                     let uu____4210 =
+                       let uu____4219 =
+                         let uu____4220 =
                            embed ea (FStar_Pervasives_Native.fst x)  in
-                         uu____59441 rng shadow_a norm1  in
-                       FStar_Syntax_Syntax.as_arg uu____59440  in
-                     let uu____59511 =
-                       let uu____59522 =
-                         let uu____59531 =
-                           let uu____59532 =
+                         uu____4220 rng shadow_a norm1  in
+                       FStar_Syntax_Syntax.as_arg uu____4219  in
+                     let uu____4290 =
+                       let uu____4301 =
+                         let uu____4310 =
+                           let uu____4311 =
                              embed eb (FStar_Pervasives_Native.snd x)  in
-                           uu____59532 rng shadow_b norm1  in
-                         FStar_Syntax_Syntax.as_arg uu____59531  in
-                       [uu____59522]  in
-                     uu____59431 :: uu____59511  in
-                   uu____59410 :: uu____59420  in
-                 uu____59389 :: uu____59399  in
-               FStar_Syntax_Syntax.mk_Tm_app uu____59386 uu____59388  in
-             uu____59381 FStar_Pervasives_Native.None rng)
+                           uu____4311 rng shadow_b norm1  in
+                         FStar_Syntax_Syntax.as_arg uu____4310  in
+                       [uu____4301]  in
+                     uu____4210 :: uu____4290  in
+                   uu____4189 :: uu____4199  in
+                 uu____4168 :: uu____4178  in
+               FStar_Syntax_Syntax.mk_Tm_app uu____4165 uu____4167  in
+             uu____4160 FStar_Pervasives_Native.None rng)
          in
       let un t0 w norm1 =
         let t = FStar_Syntax_Util.unmeta_safe t0  in
         lazy_unembed printer emb_t_pair_a_b t t_pair_a_b
           (fun t1  ->
-             let uu____59697 = FStar_Syntax_Util.head_and_args' t1  in
-             match uu____59697 with
+             let uu____4476 = FStar_Syntax_Util.head_and_args' t1  in
+             match uu____4476 with
              | (hd1,args) ->
-                 let uu____59740 =
-                   let uu____59753 =
-                     let uu____59754 = FStar_Syntax_Util.un_uinst hd1  in
-                     uu____59754.FStar_Syntax_Syntax.n  in
-                   (uu____59753, args)  in
-                 (match uu____59740 with
+                 let uu____4519 =
+                   let uu____4532 =
+                     let uu____4533 = FStar_Syntax_Util.un_uinst hd1  in
+                     uu____4533.FStar_Syntax_Syntax.n  in
+                   (uu____4532, args)  in
+                 (match uu____4519 with
                   | (FStar_Syntax_Syntax.Tm_fvar
-                     fv,uu____59772::uu____59773::(a,uu____59775)::(b,uu____59777)::[])
+                     fv,uu____4551::uu____4552::(a,uu____4554)::(b,uu____4556)::[])
                       when
                       FStar_Syntax_Syntax.fv_eq_lid fv
                         FStar_Parser_Const.lid_Mktuple2
                       ->
-                      let uu____59836 =
-                        let uu____59839 = unembed ea a  in
-                        uu____59839 w norm1  in
-                      FStar_Util.bind_opt uu____59836
+                      let uu____4615 =
+                        let uu____4618 = unembed ea a  in uu____4618 w norm1
+                         in
+                      FStar_Util.bind_opt uu____4615
                         (fun a1  ->
-                           let uu____59859 =
-                             let uu____59862 = unembed eb b  in
-                             uu____59862 w norm1  in
-                           FStar_Util.bind_opt uu____59859
+                           let uu____4638 =
+                             let uu____4641 = unembed eb b  in
+                             uu____4641 w norm1  in
+                           FStar_Util.bind_opt uu____4638
                              (fun b1  ->
                                 FStar_Pervasives_Native.Some (a1, b1)))
-                  | uu____59885 ->
+                  | uu____4664 ->
                       (if w
                        then
-                         (let uu____59900 =
-                            let uu____59906 =
-                              let uu____59908 =
+                         (let uu____4679 =
+                            let uu____4685 =
+                              let uu____4687 =
                                 FStar_Syntax_Print.term_to_string t0  in
                               FStar_Util.format1 "Not an embedded pair: %s"
-                                uu____59908
+                                uu____4687
                                in
-                            (FStar_Errors.Warning_NotEmbedded, uu____59906)
+                            (FStar_Errors.Warning_NotEmbedded, uu____4685)
                              in
                           FStar_Errors.log_issue t0.FStar_Syntax_Syntax.pos
-                            uu____59900)
+                            uu____4679)
                        else ();
                        FStar_Pervasives_Native.None)))
          in
-      let uu____59918 =
-        let uu____59919 = type_of ea  in
-        let uu____59920 = type_of eb  in
-        FStar_Syntax_Syntax.t_tuple2_of uu____59919 uu____59920  in
-      mk_emb_full em un uu____59918 printer emb_t_pair_a_b
+      let uu____4697 =
+        let uu____4698 = type_of ea  in
+        let uu____4699 = type_of eb  in
+        FStar_Syntax_Syntax.t_tuple2_of uu____4698 uu____4699  in
+      mk_emb_full em un uu____4697 printer emb_t_pair_a_b
   
 let e_either :
   'a 'b . 'a embedding -> 'b embedding -> ('a,'b) FStar_Util.either embedding
@@ -918,37 +861,37 @@
       let t_sum_a_b =
         let t_either =
           FStar_Syntax_Util.fvar_const FStar_Parser_Const.either_lid  in
-        let uu____59964 =
-          let uu____59969 =
-            let uu____59970 = FStar_Syntax_Syntax.as_arg ea.typ  in
-            let uu____59979 =
-              let uu____59990 = FStar_Syntax_Syntax.as_arg eb.typ  in
-              [uu____59990]  in
-            uu____59970 :: uu____59979  in
-          FStar_Syntax_Syntax.mk_Tm_app t_either uu____59969  in
-        uu____59964 FStar_Pervasives_Native.None FStar_Range.dummyRange  in
+        let uu____4743 =
+          let uu____4748 =
+            let uu____4749 = FStar_Syntax_Syntax.as_arg ea.typ  in
+            let uu____4758 =
+              let uu____4769 = FStar_Syntax_Syntax.as_arg eb.typ  in
+              [uu____4769]  in
+            uu____4749 :: uu____4758  in
+          FStar_Syntax_Syntax.mk_Tm_app t_either uu____4748  in
+        uu____4743 FStar_Pervasives_Native.None FStar_Range.dummyRange  in
       let emb_t_sum_a_b =
-        let uu____60026 =
-          let uu____60034 =
+        let uu____4805 =
+          let uu____4813 =
             FStar_All.pipe_right FStar_Parser_Const.either_lid
               FStar_Ident.string_of_lid
              in
-          (uu____60034, [ea.emb_typ; eb.emb_typ])  in
-        FStar_Syntax_Syntax.ET_app uu____60026  in
+          (uu____4813, [ea.emb_typ; eb.emb_typ])  in
+        FStar_Syntax_Syntax.ET_app uu____4805  in
       let printer s =
         match s with
         | FStar_Util.Inl a ->
-            let uu____60057 = ea.print a  in
-            FStar_Util.format1 "Inl %s" uu____60057
+            let uu____4836 = ea.print a  in
+            FStar_Util.format1 "Inl %s" uu____4836
         | FStar_Util.Inr b ->
-            let uu____60061 = eb.print b  in
-            FStar_Util.format1 "Inr %s" uu____60061
+            let uu____4840 = eb.print b  in
+            FStar_Util.format1 "Inr %s" uu____4840
          in
       let em s rng topt norm1 =
         lazy_embed printer emb_t_sum_a_b rng t_sum_a_b s
           (match s with
            | FStar_Util.Inl a ->
-               (fun uu____60149  ->
+               (fun uu____4928  ->
                   let shadow_a =
                     map_shadow topt
                       (fun t  ->
@@ -958,67 +901,67 @@
                              FStar_Parser_Const.inl_lid v1
                             in
                          let some_v_tm =
-                           let uu____60221 =
+                           let uu____5000 =
                              FStar_Syntax_Syntax.lid_as_fv some_v
                                FStar_Syntax_Syntax.delta_equational
                                FStar_Pervasives_Native.None
                               in
-                           FStar_Syntax_Syntax.fv_to_tm uu____60221  in
-                         let uu____60222 =
-                           let uu____60227 =
+                           FStar_Syntax_Syntax.fv_to_tm uu____5000  in
+                         let uu____5001 =
+                           let uu____5006 =
                              FStar_Syntax_Syntax.mk_Tm_uinst some_v_tm
                                [FStar_Syntax_Syntax.U_zero]
                               in
-                           let uu____60228 =
-                             let uu____60229 =
-                               let uu____60238 = type_of ea  in
-                               FStar_Syntax_Syntax.iarg uu____60238  in
-                             let uu____60239 =
-                               let uu____60250 =
-                                 let uu____60259 = type_of eb  in
-                                 FStar_Syntax_Syntax.iarg uu____60259  in
-                               let uu____60260 =
-                                 let uu____60271 =
+                           let uu____5007 =
+                             let uu____5008 =
+                               let uu____5017 = type_of ea  in
+                               FStar_Syntax_Syntax.iarg uu____5017  in
+                             let uu____5018 =
+                               let uu____5029 =
+                                 let uu____5038 = type_of eb  in
+                                 FStar_Syntax_Syntax.iarg uu____5038  in
+                               let uu____5039 =
+                                 let uu____5050 =
                                    FStar_Syntax_Syntax.as_arg t  in
-                                 [uu____60271]  in
-                               uu____60250 :: uu____60260  in
-                             uu____60229 :: uu____60239  in
-                           FStar_Syntax_Syntax.mk_Tm_app uu____60227
-                             uu____60228
+                                 [uu____5050]  in
+                               uu____5029 :: uu____5039  in
+                             uu____5008 :: uu____5018  in
+                           FStar_Syntax_Syntax.mk_Tm_app uu____5006
+                             uu____5007
                             in
-                         uu____60222 FStar_Pervasives_Native.None rng)
+                         uu____5001 FStar_Pervasives_Native.None rng)
                      in
-                  let uu____60314 =
-                    let uu____60319 =
-                      let uu____60320 =
+                  let uu____5093 =
+                    let uu____5098 =
+                      let uu____5099 =
                         FStar_Syntax_Syntax.tdataconstr
                           FStar_Parser_Const.inl_lid
                          in
-                      FStar_Syntax_Syntax.mk_Tm_uinst uu____60320
+                      FStar_Syntax_Syntax.mk_Tm_uinst uu____5099
                         [FStar_Syntax_Syntax.U_zero;
                         FStar_Syntax_Syntax.U_zero]
                        in
-                    let uu____60321 =
-                      let uu____60322 =
-                        let uu____60331 = type_of ea  in
-                        FStar_Syntax_Syntax.iarg uu____60331  in
-                      let uu____60332 =
-                        let uu____60343 =
-                          let uu____60352 = type_of eb  in
-                          FStar_Syntax_Syntax.iarg uu____60352  in
-                        let uu____60353 =
-                          let uu____60364 =
-                            let uu____60373 =
-                              let uu____60374 = embed ea a  in
-                              uu____60374 rng shadow_a norm1  in
-                            FStar_Syntax_Syntax.as_arg uu____60373  in
-                          [uu____60364]  in
-                        uu____60343 :: uu____60353  in
-                      uu____60322 :: uu____60332  in
-                    FStar_Syntax_Syntax.mk_Tm_app uu____60319 uu____60321  in
-                  uu____60314 FStar_Pervasives_Native.None rng)
+                    let uu____5100 =
+                      let uu____5101 =
+                        let uu____5110 = type_of ea  in
+                        FStar_Syntax_Syntax.iarg uu____5110  in
+                      let uu____5111 =
+                        let uu____5122 =
+                          let uu____5131 = type_of eb  in
+                          FStar_Syntax_Syntax.iarg uu____5131  in
+                        let uu____5132 =
+                          let uu____5143 =
+                            let uu____5152 =
+                              let uu____5153 = embed ea a  in
+                              uu____5153 rng shadow_a norm1  in
+                            FStar_Syntax_Syntax.as_arg uu____5152  in
+                          [uu____5143]  in
+                        uu____5122 :: uu____5132  in
+                      uu____5101 :: uu____5111  in
+                    FStar_Syntax_Syntax.mk_Tm_app uu____5098 uu____5100  in
+                  uu____5093 FStar_Pervasives_Native.None rng)
            | FStar_Util.Inr b ->
-               (fun uu____60479  ->
+               (fun uu____5258  ->
                   let shadow_b =
                     map_shadow topt
                       (fun t  ->
@@ -1028,176 +971,176 @@
                              FStar_Parser_Const.inr_lid v1
                             in
                          let some_v_tm =
-                           let uu____60551 =
+                           let uu____5330 =
                              FStar_Syntax_Syntax.lid_as_fv some_v
                                FStar_Syntax_Syntax.delta_equational
                                FStar_Pervasives_Native.None
                               in
-                           FStar_Syntax_Syntax.fv_to_tm uu____60551  in
-                         let uu____60552 =
-                           let uu____60557 =
+                           FStar_Syntax_Syntax.fv_to_tm uu____5330  in
+                         let uu____5331 =
+                           let uu____5336 =
                              FStar_Syntax_Syntax.mk_Tm_uinst some_v_tm
                                [FStar_Syntax_Syntax.U_zero]
                               in
-                           let uu____60558 =
-                             let uu____60559 =
-                               let uu____60568 = type_of ea  in
-                               FStar_Syntax_Syntax.iarg uu____60568  in
-                             let uu____60569 =
-                               let uu____60580 =
-                                 let uu____60589 = type_of eb  in
-                                 FStar_Syntax_Syntax.iarg uu____60589  in
-                               let uu____60590 =
-                                 let uu____60601 =
+                           let uu____5337 =
+                             let uu____5338 =
+                               let uu____5347 = type_of ea  in
+                               FStar_Syntax_Syntax.iarg uu____5347  in
+                             let uu____5348 =
+                               let uu____5359 =
+                                 let uu____5368 = type_of eb  in
+                                 FStar_Syntax_Syntax.iarg uu____5368  in
+                               let uu____5369 =
+                                 let uu____5380 =
                                    FStar_Syntax_Syntax.as_arg t  in
-                                 [uu____60601]  in
-                               uu____60580 :: uu____60590  in
-                             uu____60559 :: uu____60569  in
-                           FStar_Syntax_Syntax.mk_Tm_app uu____60557
-                             uu____60558
+                                 [uu____5380]  in
+                               uu____5359 :: uu____5369  in
+                             uu____5338 :: uu____5348  in
+                           FStar_Syntax_Syntax.mk_Tm_app uu____5336
+                             uu____5337
                             in
-                         uu____60552 FStar_Pervasives_Native.None rng)
+                         uu____5331 FStar_Pervasives_Native.None rng)
                      in
-                  let uu____60644 =
-                    let uu____60649 =
-                      let uu____60650 =
+                  let uu____5423 =
+                    let uu____5428 =
+                      let uu____5429 =
                         FStar_Syntax_Syntax.tdataconstr
                           FStar_Parser_Const.inr_lid
                          in
-                      FStar_Syntax_Syntax.mk_Tm_uinst uu____60650
+                      FStar_Syntax_Syntax.mk_Tm_uinst uu____5429
                         [FStar_Syntax_Syntax.U_zero;
                         FStar_Syntax_Syntax.U_zero]
                        in
-                    let uu____60651 =
-                      let uu____60652 =
-                        let uu____60661 = type_of ea  in
-                        FStar_Syntax_Syntax.iarg uu____60661  in
-                      let uu____60662 =
-                        let uu____60673 =
-                          let uu____60682 = type_of eb  in
-                          FStar_Syntax_Syntax.iarg uu____60682  in
-                        let uu____60683 =
-                          let uu____60694 =
-                            let uu____60703 =
-                              let uu____60704 = embed eb b  in
-                              uu____60704 rng shadow_b norm1  in
-                            FStar_Syntax_Syntax.as_arg uu____60703  in
-                          [uu____60694]  in
-                        uu____60673 :: uu____60683  in
-                      uu____60652 :: uu____60662  in
-                    FStar_Syntax_Syntax.mk_Tm_app uu____60649 uu____60651  in
-                  uu____60644 FStar_Pervasives_Native.None rng))
+                    let uu____5430 =
+                      let uu____5431 =
+                        let uu____5440 = type_of ea  in
+                        FStar_Syntax_Syntax.iarg uu____5440  in
+                      let uu____5441 =
+                        let uu____5452 =
+                          let uu____5461 = type_of eb  in
+                          FStar_Syntax_Syntax.iarg uu____5461  in
+                        let uu____5462 =
+                          let uu____5473 =
+                            let uu____5482 =
+                              let uu____5483 = embed eb b  in
+                              uu____5483 rng shadow_b norm1  in
+                            FStar_Syntax_Syntax.as_arg uu____5482  in
+                          [uu____5473]  in
+                        uu____5452 :: uu____5462  in
+                      uu____5431 :: uu____5441  in
+                    FStar_Syntax_Syntax.mk_Tm_app uu____5428 uu____5430  in
+                  uu____5423 FStar_Pervasives_Native.None rng))
          in
       let un t0 w norm1 =
         let t = FStar_Syntax_Util.unmeta_safe t0  in
         lazy_unembed printer emb_t_sum_a_b t t_sum_a_b
           (fun t1  ->
-             let uu____60859 = FStar_Syntax_Util.head_and_args' t1  in
-             match uu____60859 with
+             let uu____5638 = FStar_Syntax_Util.head_and_args' t1  in
+             match uu____5638 with
              | (hd1,args) ->
-                 let uu____60902 =
-                   let uu____60917 =
-                     let uu____60918 = FStar_Syntax_Util.un_uinst hd1  in
-                     uu____60918.FStar_Syntax_Syntax.n  in
-                   (uu____60917, args)  in
-                 (match uu____60902 with
+                 let uu____5681 =
+                   let uu____5696 =
+                     let uu____5697 = FStar_Syntax_Util.un_uinst hd1  in
+                     uu____5697.FStar_Syntax_Syntax.n  in
+                   (uu____5696, args)  in
+                 (match uu____5681 with
                   | (FStar_Syntax_Syntax.Tm_fvar
-                     fv,uu____60938::uu____60939::(a,uu____60941)::[]) when
+                     fv,uu____5717::uu____5718::(a,uu____5720)::[]) when
                       FStar_Syntax_Syntax.fv_eq_lid fv
                         FStar_Parser_Const.inl_lid
                       ->
-                      let uu____61008 =
-                        let uu____61011 = unembed ea a  in
-                        uu____61011 w norm1  in
-                      FStar_Util.bind_opt uu____61008
+                      let uu____5787 =
+                        let uu____5790 = unembed ea a  in uu____5790 w norm1
+                         in
+                      FStar_Util.bind_opt uu____5787
                         (fun a1  ->
                            FStar_Pervasives_Native.Some (FStar_Util.Inl a1))
                   | (FStar_Syntax_Syntax.Tm_fvar
-                     fv,uu____61035::uu____61036::(b,uu____61038)::[]) when
+                     fv,uu____5814::uu____5815::(b,uu____5817)::[]) when
                       FStar_Syntax_Syntax.fv_eq_lid fv
                         FStar_Parser_Const.inr_lid
                       ->
-                      let uu____61105 =
-                        let uu____61108 = unembed eb b  in
-                        uu____61108 w norm1  in
-                      FStar_Util.bind_opt uu____61105
+                      let uu____5884 =
+                        let uu____5887 = unembed eb b  in uu____5887 w norm1
+                         in
+                      FStar_Util.bind_opt uu____5884
                         (fun b1  ->
                            FStar_Pervasives_Native.Some (FStar_Util.Inr b1))
-                  | uu____61131 ->
+                  | uu____5910 ->
                       (if w
                        then
-                         (let uu____61148 =
-                            let uu____61154 =
-                              let uu____61156 =
+                         (let uu____5927 =
+                            let uu____5933 =
+                              let uu____5935 =
                                 FStar_Syntax_Print.term_to_string t0  in
                               FStar_Util.format1 "Not an embedded sum: %s"
-                                uu____61156
+                                uu____5935
                                in
-                            (FStar_Errors.Warning_NotEmbedded, uu____61154)
+                            (FStar_Errors.Warning_NotEmbedded, uu____5933)
                              in
                           FStar_Errors.log_issue t0.FStar_Syntax_Syntax.pos
-                            uu____61148)
+                            uu____5927)
                        else ();
                        FStar_Pervasives_Native.None)))
          in
-      let uu____61166 =
-        let uu____61167 = type_of ea  in
-        let uu____61168 = type_of eb  in
-        FStar_Syntax_Syntax.t_either_of uu____61167 uu____61168  in
-      mk_emb_full em un uu____61166 printer emb_t_sum_a_b
+      let uu____5945 =
+        let uu____5946 = type_of ea  in
+        let uu____5947 = type_of eb  in
+        FStar_Syntax_Syntax.t_either_of uu____5946 uu____5947  in
+      mk_emb_full em un uu____5945 printer emb_t_sum_a_b
   
 let e_list : 'a . 'a embedding -> 'a Prims.list embedding =
   fun ea  ->
     let t_list_a =
       let t_list = FStar_Syntax_Util.fvar_const FStar_Parser_Const.list_lid
          in
-      let uu____61196 =
-        let uu____61201 =
-          let uu____61202 = FStar_Syntax_Syntax.as_arg ea.typ  in
-          [uu____61202]  in
-        FStar_Syntax_Syntax.mk_Tm_app t_list uu____61201  in
-      uu____61196 FStar_Pervasives_Native.None FStar_Range.dummyRange  in
+      let uu____5975 =
+        let uu____5980 =
+          let uu____5981 = FStar_Syntax_Syntax.as_arg ea.typ  in [uu____5981]
+           in
+        FStar_Syntax_Syntax.mk_Tm_app t_list uu____5980  in
+      uu____5975 FStar_Pervasives_Native.None FStar_Range.dummyRange  in
     let emb_t_list_a =
-      let uu____61230 =
-        let uu____61238 =
+      let uu____6009 =
+        let uu____6017 =
           FStar_All.pipe_right FStar_Parser_Const.list_lid
             FStar_Ident.string_of_lid
            in
-        (uu____61238, [ea.emb_typ])  in
-      FStar_Syntax_Syntax.ET_app uu____61230  in
+        (uu____6017, [ea.emb_typ])  in
+      FStar_Syntax_Syntax.ET_app uu____6009  in
     let printer l =
-      let uu____61255 =
-        let uu____61257 =
-          let uu____61259 = FStar_List.map ea.print l  in
-          FStar_All.pipe_right uu____61259 (FStar_String.concat "; ")  in
-        Prims.op_Hat uu____61257 "]"  in
-      Prims.op_Hat "[" uu____61255  in
+      let uu____6034 =
+        let uu____6036 =
+          let uu____6038 = FStar_List.map ea.print l  in
+          FStar_All.pipe_right uu____6038 (FStar_String.concat "; ")  in
+        Prims.op_Hat uu____6036 "]"  in
+      Prims.op_Hat "[" uu____6034  in
     let rec em l rng shadow_l norm1 =
       lazy_embed printer emb_t_list_a rng t_list_a l
-        (fun uu____61345  ->
+        (fun uu____6124  ->
            let t =
-             let uu____61347 = type_of ea  in
-             FStar_Syntax_Syntax.iarg uu____61347  in
+             let uu____6126 = type_of ea  in
+             FStar_Syntax_Syntax.iarg uu____6126  in
            match l with
            | [] ->
-               let uu____61348 =
-                 let uu____61353 =
-                   let uu____61354 =
+               let uu____6127 =
+                 let uu____6132 =
+                   let uu____6133 =
                      FStar_Syntax_Syntax.tdataconstr
                        FStar_Parser_Const.nil_lid
                       in
-                   FStar_Syntax_Syntax.mk_Tm_uinst uu____61354
+                   FStar_Syntax_Syntax.mk_Tm_uinst uu____6133
                      [FStar_Syntax_Syntax.U_zero]
                     in
-                 FStar_Syntax_Syntax.mk_Tm_app uu____61353 [t]  in
-               uu____61348 FStar_Pervasives_Native.None rng
+                 FStar_Syntax_Syntax.mk_Tm_app uu____6132 [t]  in
+               uu____6127 FStar_Pervasives_Native.None rng
            | hd1::tl1 ->
                let cons1 =
-                 let uu____61378 =
+                 let uu____6157 =
                    FStar_Syntax_Syntax.tdataconstr
                      FStar_Parser_Const.cons_lid
                     in
-                 FStar_Syntax_Syntax.mk_Tm_uinst uu____61378
+                 FStar_Syntax_Syntax.mk_Tm_uinst uu____6157
                    [FStar_Syntax_Syntax.U_zero]
                   in
                let proj f cons_tm =
@@ -1207,80 +1150,80 @@
                      FStar_Parser_Const.cons_lid fid
                     in
                  let proj_tm =
-                   let uu____61398 =
+                   let uu____6177 =
                      FStar_Syntax_Syntax.lid_as_fv proj
                        FStar_Syntax_Syntax.delta_equational
                        FStar_Pervasives_Native.None
                       in
-                   FStar_Syntax_Syntax.fv_to_tm uu____61398  in
-                 let uu____61399 =
-                   let uu____61404 =
+                   FStar_Syntax_Syntax.fv_to_tm uu____6177  in
+                 let uu____6178 =
+                   let uu____6183 =
                      FStar_Syntax_Syntax.mk_Tm_uinst proj_tm
                        [FStar_Syntax_Syntax.U_zero]
                       in
-                   let uu____61405 =
-                     let uu____61406 =
-                       let uu____61415 = type_of ea  in
-                       FStar_Syntax_Syntax.iarg uu____61415  in
-                     let uu____61416 =
-                       let uu____61427 = FStar_Syntax_Syntax.as_arg cons_tm
+                   let uu____6184 =
+                     let uu____6185 =
+                       let uu____6194 = type_of ea  in
+                       FStar_Syntax_Syntax.iarg uu____6194  in
+                     let uu____6195 =
+                       let uu____6206 = FStar_Syntax_Syntax.as_arg cons_tm
                           in
-                       [uu____61427]  in
-                     uu____61406 :: uu____61416  in
-                   FStar_Syntax_Syntax.mk_Tm_app uu____61404 uu____61405  in
-                 uu____61399 FStar_Pervasives_Native.None rng  in
+                       [uu____6206]  in
+                     uu____6185 :: uu____6195  in
+                   FStar_Syntax_Syntax.mk_Tm_app uu____6183 uu____6184  in
+                 uu____6178 FStar_Pervasives_Native.None rng  in
                let shadow_hd = map_shadow shadow_l (proj "hd")  in
                let shadow_tl = map_shadow shadow_l (proj "tl")  in
-               let uu____61580 =
-                 let uu____61585 =
-                   let uu____61586 =
-                     let uu____61597 =
-                       let uu____61606 =
-                         let uu____61607 = embed ea hd1  in
-                         uu____61607 rng shadow_hd norm1  in
-                       FStar_Syntax_Syntax.as_arg uu____61606  in
-                     let uu____61677 =
-                       let uu____61688 =
-                         let uu____61697 = em tl1 rng shadow_tl norm1  in
-                         FStar_Syntax_Syntax.as_arg uu____61697  in
-                       [uu____61688]  in
-                     uu____61597 :: uu____61677  in
-                   t :: uu____61586  in
-                 FStar_Syntax_Syntax.mk_Tm_app cons1 uu____61585  in
-               uu____61580 FStar_Pervasives_Native.None rng)
+               let uu____6359 =
+                 let uu____6364 =
+                   let uu____6365 =
+                     let uu____6376 =
+                       let uu____6385 =
+                         let uu____6386 = embed ea hd1  in
+                         uu____6386 rng shadow_hd norm1  in
+                       FStar_Syntax_Syntax.as_arg uu____6385  in
+                     let uu____6456 =
+                       let uu____6467 =
+                         let uu____6476 = em tl1 rng shadow_tl norm1  in
+                         FStar_Syntax_Syntax.as_arg uu____6476  in
+                       [uu____6467]  in
+                     uu____6376 :: uu____6456  in
+                   t :: uu____6365  in
+                 FStar_Syntax_Syntax.mk_Tm_app cons1 uu____6364  in
+               uu____6359 FStar_Pervasives_Native.None rng)
        in
     let rec un t0 w norm1 =
       let t = FStar_Syntax_Util.unmeta_safe t0  in
       lazy_unembed printer emb_t_list_a t t_list_a
         (fun t1  ->
-           let uu____61813 = FStar_Syntax_Util.head_and_args' t1  in
-           match uu____61813 with
+           let uu____6592 = FStar_Syntax_Util.head_and_args' t1  in
+           match uu____6592 with
            | (hd1,args) ->
-               let uu____61854 =
-                 let uu____61867 =
-                   let uu____61868 = FStar_Syntax_Util.un_uinst hd1  in
-                   uu____61868.FStar_Syntax_Syntax.n  in
-                 (uu____61867, args)  in
-               (match uu____61854 with
-                | (FStar_Syntax_Syntax.Tm_fvar fv,uu____61884) when
+               let uu____6633 =
+                 let uu____6646 =
+                   let uu____6647 = FStar_Syntax_Util.un_uinst hd1  in
+                   uu____6647.FStar_Syntax_Syntax.n  in
+                 (uu____6646, args)  in
+               (match uu____6633 with
+                | (FStar_Syntax_Syntax.Tm_fvar fv,uu____6663) when
                     FStar_Syntax_Syntax.fv_eq_lid fv
                       FStar_Parser_Const.nil_lid
                     -> FStar_Pervasives_Native.Some []
                 | (FStar_Syntax_Syntax.Tm_fvar
-                   fv,(uu____61904,FStar_Pervasives_Native.Some
-                       (FStar_Syntax_Syntax.Implicit uu____61905))::(hd2,FStar_Pervasives_Native.None
+                   fv,(uu____6683,FStar_Pervasives_Native.Some
+                       (FStar_Syntax_Syntax.Implicit uu____6684))::(hd2,FStar_Pervasives_Native.None
                                                                     )::
                    (tl1,FStar_Pervasives_Native.None )::[]) when
                     FStar_Syntax_Syntax.fv_eq_lid fv
                       FStar_Parser_Const.cons_lid
                     ->
-                    let uu____61947 =
-                      let uu____61950 = unembed ea hd2  in
-                      uu____61950 w norm1  in
-                    FStar_Util.bind_opt uu____61947
+                    let uu____6726 =
+                      let uu____6729 = unembed ea hd2  in uu____6729 w norm1
+                       in
+                    FStar_Util.bind_opt uu____6726
                       (fun hd3  ->
-                         let uu____61968 = un tl1 w norm1  in
-                         FStar_Util.bind_opt uu____61968
+                         let uu____6747 = un tl1 w norm1  in
+                         FStar_Util.bind_opt uu____6747
                            (fun tl2  ->
                               FStar_Pervasives_Native.Some (hd3 :: tl2)))
                 | (FStar_Syntax_Syntax.Tm_fvar
@@ -1290,35 +1233,35 @@
                     FStar_Syntax_Syntax.fv_eq_lid fv
                       FStar_Parser_Const.cons_lid
                     ->
-                    let uu____62018 =
-                      let uu____62021 = unembed ea hd2  in
-                      uu____62021 w norm1  in
-                    FStar_Util.bind_opt uu____62018
+                    let uu____6797 =
+                      let uu____6800 = unembed ea hd2  in uu____6800 w norm1
+                       in
+                    FStar_Util.bind_opt uu____6797
                       (fun hd3  ->
-                         let uu____62039 = un tl1 w norm1  in
-                         FStar_Util.bind_opt uu____62039
+                         let uu____6818 = un tl1 w norm1  in
+                         FStar_Util.bind_opt uu____6818
                            (fun tl2  ->
                               FStar_Pervasives_Native.Some (hd3 :: tl2)))
-                | uu____62056 ->
+                | uu____6835 ->
                     (if w
                      then
-                       (let uu____62071 =
-                          let uu____62077 =
-                            let uu____62079 =
+                       (let uu____6850 =
+                          let uu____6856 =
+                            let uu____6858 =
                               FStar_Syntax_Print.term_to_string t0  in
                             FStar_Util.format1 "Not an embedded list: %s"
-                              uu____62079
+                              uu____6858
                              in
-                          (FStar_Errors.Warning_NotEmbedded, uu____62077)  in
+                          (FStar_Errors.Warning_NotEmbedded, uu____6856)  in
                         FStar_Errors.log_issue t0.FStar_Syntax_Syntax.pos
-                          uu____62071)
+                          uu____6850)
                      else ();
                      FStar_Pervasives_Native.None)))
        in
-    let uu____62087 =
-      let uu____62088 = type_of ea  in
-      FStar_Syntax_Syntax.t_list_of uu____62088  in
-    mk_emb_full em un uu____62087 printer emb_t_list_a
+    let uu____6866 =
+      let uu____6867 = type_of ea  in
+      FStar_Syntax_Syntax.t_list_of uu____6867  in
+    mk_emb_full em un uu____6866 printer emb_t_list_a
   
 let (e_string_list : Prims.string Prims.list embedding) = e_list e_string 
 type norm_step =
@@ -1336,58 +1279,54 @@
   | NBE 
 let (uu___is_Simpl : norm_step -> Prims.bool) =
   fun projectee  ->
-    match projectee with | Simpl  -> true | uu____62131 -> false
+    match projectee with | Simpl  -> true | uu____6910 -> false
   
 let (uu___is_Weak : norm_step -> Prims.bool) =
   fun projectee  ->
-    match projectee with | Weak  -> true | uu____62142 -> false
+    match projectee with | Weak  -> true | uu____6921 -> false
   
 let (uu___is_HNF : norm_step -> Prims.bool) =
-  fun projectee  ->
-    match projectee with | HNF  -> true | uu____62153 -> false
-  
+  fun projectee  -> match projectee with | HNF  -> true | uu____6932 -> false 
 let (uu___is_Primops : norm_step -> Prims.bool) =
   fun projectee  ->
-    match projectee with | Primops  -> true | uu____62164 -> false
+    match projectee with | Primops  -> true | uu____6943 -> false
   
 let (uu___is_Delta : norm_step -> Prims.bool) =
   fun projectee  ->
-    match projectee with | Delta  -> true | uu____62175 -> false
+    match projectee with | Delta  -> true | uu____6954 -> false
   
 let (uu___is_Zeta : norm_step -> Prims.bool) =
   fun projectee  ->
-    match projectee with | Zeta  -> true | uu____62186 -> false
+    match projectee with | Zeta  -> true | uu____6965 -> false
   
 let (uu___is_Iota : norm_step -> Prims.bool) =
   fun projectee  ->
-    match projectee with | Iota  -> true | uu____62197 -> false
+    match projectee with | Iota  -> true | uu____6976 -> false
   
 let (uu___is_Reify : norm_step -> Prims.bool) =
   fun projectee  ->
-    match projectee with | Reify  -> true | uu____62208 -> false
+    match projectee with | Reify  -> true | uu____6987 -> false
   
 let (uu___is_UnfoldOnly : norm_step -> Prims.bool) =
   fun projectee  ->
-    match projectee with | UnfoldOnly _0 -> true | uu____62223 -> false
+    match projectee with | UnfoldOnly _0 -> true | uu____7002 -> false
   
 let (__proj__UnfoldOnly__item___0 : norm_step -> Prims.string Prims.list) =
   fun projectee  -> match projectee with | UnfoldOnly _0 -> _0 
 let (uu___is_UnfoldFully : norm_step -> Prims.bool) =
   fun projectee  ->
-    match projectee with | UnfoldFully _0 -> true | uu____62255 -> false
+    match projectee with | UnfoldFully _0 -> true | uu____7034 -> false
   
 let (__proj__UnfoldFully__item___0 : norm_step -> Prims.string Prims.list) =
   fun projectee  -> match projectee with | UnfoldFully _0 -> _0 
 let (uu___is_UnfoldAttr : norm_step -> Prims.bool) =
   fun projectee  ->
-    match projectee with | UnfoldAttr _0 -> true | uu____62287 -> false
+    match projectee with | UnfoldAttr _0 -> true | uu____7066 -> false
   
 let (__proj__UnfoldAttr__item___0 : norm_step -> Prims.string Prims.list) =
   fun projectee  -> match projectee with | UnfoldAttr _0 -> _0 
 let (uu___is_NBE : norm_step -> Prims.bool) =
-  fun projectee  ->
-    match projectee with | NBE  -> true | uu____62315 -> false
-  
+  fun projectee  -> match projectee with | NBE  -> true | uu____7094 -> false 
 let (steps_Simpl : FStar_Syntax_Syntax.term) =
   FStar_Syntax_Syntax.tdataconstr FStar_Parser_Const.steps_simpl 
 let (steps_Weak : FStar_Syntax_Syntax.term) =
@@ -1414,21 +1353,21 @@
   FStar_Syntax_Syntax.tdataconstr FStar_Parser_Const.steps_nbe 
 let (e_norm_step : norm_step embedding) =
   let t_norm_step1 =
-    let uu____62333 =
+    let uu____7112 =
       FStar_Ident.lid_of_str "FStar.Syntax.Embeddings.norm_step"  in
-    FStar_Syntax_Util.fvar_const uu____62333  in
+    FStar_Syntax_Util.fvar_const uu____7112  in
   let emb_t_norm_step =
-    let uu____62336 =
-      let uu____62344 =
+    let uu____7115 =
+      let uu____7123 =
         FStar_All.pipe_right FStar_Parser_Const.norm_step_lid
           FStar_Ident.string_of_lid
          in
-      (uu____62344, [])  in
-    FStar_Syntax_Syntax.ET_app uu____62336  in
-  let printer uu____62356 = "norm_step"  in
+      (uu____7123, [])  in
+    FStar_Syntax_Syntax.ET_app uu____7115  in
+  let printer uu____7135 = "norm_step"  in
   let em n1 rng _topt norm1 =
     lazy_embed printer emb_t_norm_step rng t_norm_step1 n1
-      (fun uu____62422  ->
+      (fun uu____7201  ->
          match n1 with
          | Simpl  -> steps_Simpl
          | Weak  -> steps_Weak
@@ -1440,59 +1379,58 @@
          | NBE  -> steps_NBE
          | Reify  -> steps_Reify
          | UnfoldOnly l ->
-             let uu____62427 =
-               let uu____62432 =
-                 let uu____62433 =
-                   let uu____62442 =
-                     let uu____62443 =
-                       let uu____62450 = e_list e_string  in
-                       embed uu____62450 l  in
-                     uu____62443 rng FStar_Pervasives_Native.None norm1  in
-                   FStar_Syntax_Syntax.as_arg uu____62442  in
-                 [uu____62433]  in
-               FStar_Syntax_Syntax.mk_Tm_app steps_UnfoldOnly uu____62432  in
-             uu____62427 FStar_Pervasives_Native.None rng
+             let uu____7206 =
+               let uu____7211 =
+                 let uu____7212 =
+                   let uu____7221 =
+                     let uu____7222 =
+                       let uu____7229 = e_list e_string  in
+                       embed uu____7229 l  in
+                     uu____7222 rng FStar_Pervasives_Native.None norm1  in
+                   FStar_Syntax_Syntax.as_arg uu____7221  in
+                 [uu____7212]  in
+               FStar_Syntax_Syntax.mk_Tm_app steps_UnfoldOnly uu____7211  in
+             uu____7206 FStar_Pervasives_Native.None rng
          | UnfoldFully l ->
-             let uu____62509 =
-               let uu____62514 =
-                 let uu____62515 =
-                   let uu____62524 =
-                     let uu____62525 =
-                       let uu____62532 = e_list e_string  in
-                       embed uu____62532 l  in
-                     uu____62525 rng FStar_Pervasives_Native.None norm1  in
-                   FStar_Syntax_Syntax.as_arg uu____62524  in
-                 [uu____62515]  in
-               FStar_Syntax_Syntax.mk_Tm_app steps_UnfoldFully uu____62514
-                in
-             uu____62509 FStar_Pervasives_Native.None rng
+             let uu____7288 =
+               let uu____7293 =
+                 let uu____7294 =
+                   let uu____7303 =
+                     let uu____7304 =
+                       let uu____7311 = e_list e_string  in
+                       embed uu____7311 l  in
+                     uu____7304 rng FStar_Pervasives_Native.None norm1  in
+                   FStar_Syntax_Syntax.as_arg uu____7303  in
+                 [uu____7294]  in
+               FStar_Syntax_Syntax.mk_Tm_app steps_UnfoldFully uu____7293  in
+             uu____7288 FStar_Pervasives_Native.None rng
          | UnfoldAttr l ->
-             let uu____62591 =
-               let uu____62596 =
-                 let uu____62597 =
-                   let uu____62606 =
-                     let uu____62607 =
-                       let uu____62614 = e_list e_string  in
-                       embed uu____62614 l  in
-                     uu____62607 rng FStar_Pervasives_Native.None norm1  in
-                   FStar_Syntax_Syntax.as_arg uu____62606  in
-                 [uu____62597]  in
-               FStar_Syntax_Syntax.mk_Tm_app steps_UnfoldAttr uu____62596  in
-             uu____62591 FStar_Pervasives_Native.None rng)
+             let uu____7370 =
+               let uu____7375 =
+                 let uu____7376 =
+                   let uu____7385 =
+                     let uu____7386 =
+                       let uu____7393 = e_list e_string  in
+                       embed uu____7393 l  in
+                     uu____7386 rng FStar_Pervasives_Native.None norm1  in
+                   FStar_Syntax_Syntax.as_arg uu____7385  in
+                 [uu____7376]  in
+               FStar_Syntax_Syntax.mk_Tm_app steps_UnfoldAttr uu____7375  in
+             uu____7370 FStar_Pervasives_Native.None rng)
      in
   let un t0 w norm1 =
     let t = FStar_Syntax_Util.unmeta_safe t0  in
     lazy_unembed printer emb_t_norm_step t t_norm_step1
       (fun t1  ->
-         let uu____62703 = FStar_Syntax_Util.head_and_args t1  in
-         match uu____62703 with
+         let uu____7482 = FStar_Syntax_Util.head_and_args t1  in
+         match uu____7482 with
          | (hd1,args) ->
-             let uu____62748 =
-               let uu____62763 =
-                 let uu____62764 = FStar_Syntax_Util.un_uinst hd1  in
-                 uu____62764.FStar_Syntax_Syntax.n  in
-               (uu____62763, args)  in
-             (match uu____62748 with
+             let uu____7527 =
+               let uu____7542 =
+                 let uu____7543 = FStar_Syntax_Util.un_uinst hd1  in
+                 uu____7543.FStar_Syntax_Syntax.n  in
+               (uu____7542, args)  in
+             (match uu____7527 with
               | (FStar_Syntax_Syntax.Tm_fvar fv,[]) when
                   FStar_Syntax_Syntax.fv_eq_lid fv
                     FStar_Parser_Const.steps_simpl
@@ -1529,61 +1467,61 @@
                   FStar_Syntax_Syntax.fv_eq_lid fv
                     FStar_Parser_Const.steps_reify
                   -> FStar_Pervasives_Native.Some Reify
-              | (FStar_Syntax_Syntax.Tm_fvar fv,(l,uu____62952)::[]) when
+              | (FStar_Syntax_Syntax.Tm_fvar fv,(l,uu____7731)::[]) when
                   FStar_Syntax_Syntax.fv_eq_lid fv
                     FStar_Parser_Const.steps_unfoldonly
                   ->
-                  let uu____62987 =
-                    let uu____62993 =
-                      let uu____63003 = e_list e_string  in
-                      unembed uu____63003 l  in
-                    uu____62993 w norm1  in
-                  FStar_Util.bind_opt uu____62987
+                  let uu____7766 =
+                    let uu____7772 =
+                      let uu____7782 = e_list e_string  in
+                      unembed uu____7782 l  in
+                    uu____7772 w norm1  in
+                  FStar_Util.bind_opt uu____7766
                     (fun ss  ->
                        FStar_All.pipe_left
-                         (fun _63029  -> FStar_Pervasives_Native.Some _63029)
+                         (fun _0_1  -> FStar_Pervasives_Native.Some _0_1)
                          (UnfoldOnly ss))
-              | (FStar_Syntax_Syntax.Tm_fvar fv,(l,uu____63032)::[]) when
+              | (FStar_Syntax_Syntax.Tm_fvar fv,(l,uu____7810)::[]) when
                   FStar_Syntax_Syntax.fv_eq_lid fv
                     FStar_Parser_Const.steps_unfoldfully
                   ->
-                  let uu____63067 =
-                    let uu____63073 =
-                      let uu____63083 = e_list e_string  in
-                      unembed uu____63083 l  in
-                    uu____63073 w norm1  in
-                  FStar_Util.bind_opt uu____63067
+                  let uu____7845 =
+                    let uu____7851 =
+                      let uu____7861 = e_list e_string  in
+                      unembed uu____7861 l  in
+                    uu____7851 w norm1  in
+                  FStar_Util.bind_opt uu____7845
                     (fun ss  ->
                        FStar_All.pipe_left
-                         (fun _63109  -> FStar_Pervasives_Native.Some _63109)
+                         (fun _0_2  -> FStar_Pervasives_Native.Some _0_2)
                          (UnfoldFully ss))
-              | (FStar_Syntax_Syntax.Tm_fvar fv,(l,uu____63112)::[]) when
+              | (FStar_Syntax_Syntax.Tm_fvar fv,(l,uu____7889)::[]) when
                   FStar_Syntax_Syntax.fv_eq_lid fv
                     FStar_Parser_Const.steps_unfoldattr
                   ->
-                  let uu____63147 =
-                    let uu____63153 =
-                      let uu____63163 = e_list e_string  in
-                      unembed uu____63163 l  in
-                    uu____63153 w norm1  in
-                  FStar_Util.bind_opt uu____63147
+                  let uu____7924 =
+                    let uu____7930 =
+                      let uu____7940 = e_list e_string  in
+                      unembed uu____7940 l  in
+                    uu____7930 w norm1  in
+                  FStar_Util.bind_opt uu____7924
                     (fun ss  ->
                        FStar_All.pipe_left
-                         (fun _63189  -> FStar_Pervasives_Native.Some _63189)
+                         (fun _0_3  -> FStar_Pervasives_Native.Some _0_3)
                          (UnfoldAttr ss))
-              | uu____63190 ->
+              | uu____7966 ->
                   (if w
                    then
-                     (let uu____63207 =
-                        let uu____63213 =
-                          let uu____63215 =
+                     (let uu____7983 =
+                        let uu____7989 =
+                          let uu____7991 =
                             FStar_Syntax_Print.term_to_string t0  in
                           FStar_Util.format1 "Not an embedded norm_step: %s"
-                            uu____63215
+                            uu____7991
                            in
-                        (FStar_Errors.Warning_NotEmbedded, uu____63213)  in
+                        (FStar_Errors.Warning_NotEmbedded, uu____7989)  in
                       FStar_Errors.log_issue t0.FStar_Syntax_Syntax.pos
-                        uu____63207)
+                        uu____7983)
                    else ();
                    FStar_Pervasives_Native.None)))
      in
@@ -1599,29 +1537,28 @@
     match t.FStar_Syntax_Syntax.n with
     | FStar_Syntax_Syntax.Tm_constant (FStar_Const.Const_range r) ->
         FStar_Pervasives_Native.Some r
-    | uu____63317 ->
+    | uu____8093 ->
         (if w
          then
-           (let uu____63320 =
-              let uu____63326 =
-                let uu____63328 = FStar_Syntax_Print.term_to_string t0  in
-                FStar_Util.format1 "Not an embedded range: %s" uu____63328
-                 in
-              (FStar_Errors.Warning_NotEmbedded, uu____63326)  in
-            FStar_Errors.log_issue t0.FStar_Syntax_Syntax.pos uu____63320)
+           (let uu____8096 =
+              let uu____8102 =
+                let uu____8104 = FStar_Syntax_Print.term_to_string t0  in
+                FStar_Util.format1 "Not an embedded range: %s" uu____8104  in
+              (FStar_Errors.Warning_NotEmbedded, uu____8102)  in
+            FStar_Errors.log_issue t0.FStar_Syntax_Syntax.pos uu____8096)
          else ();
          FStar_Pervasives_Native.None)
      in
-  let uu____63334 =
-    let uu____63335 =
-      let uu____63343 =
+  let uu____8110 =
+    let uu____8111 =
+      let uu____8119 =
         FStar_All.pipe_right FStar_Parser_Const.range_lid
           FStar_Ident.string_of_lid
          in
-      (uu____63343, [])  in
-    FStar_Syntax_Syntax.ET_app uu____63335  in
+      (uu____8119, [])  in
+    FStar_Syntax_Syntax.ET_app uu____8111  in
   mk_emb_full em un FStar_Syntax_Syntax.t_range FStar_Range.string_of_range
-    uu____63334
+    uu____8110
   
 let or_else : 'a . 'a FStar_Pervasives_Native.option -> (unit -> 'a) -> 'a =
   fun f  ->
@@ -1634,54 +1571,54 @@
   fun ea  ->
     fun eb  ->
       let t_arrow =
-        let uu____63414 =
-          let uu____63421 =
-            let uu____63422 =
-              let uu____63437 =
-                let uu____63446 =
-                  let uu____63453 = FStar_Syntax_Syntax.null_bv ea.typ  in
-                  (uu____63453, FStar_Pervasives_Native.None)  in
-                [uu____63446]  in
-              let uu____63468 = FStar_Syntax_Syntax.mk_Total eb.typ  in
-              (uu____63437, uu____63468)  in
-            FStar_Syntax_Syntax.Tm_arrow uu____63422  in
-          FStar_Syntax_Syntax.mk uu____63421  in
-        uu____63414 FStar_Pervasives_Native.None FStar_Range.dummyRange  in
+        let uu____8190 =
+          let uu____8197 =
+            let uu____8198 =
+              let uu____8213 =
+                let uu____8222 =
+                  let uu____8229 = FStar_Syntax_Syntax.null_bv ea.typ  in
+                  (uu____8229, FStar_Pervasives_Native.None)  in
+                [uu____8222]  in
+              let uu____8244 = FStar_Syntax_Syntax.mk_Total eb.typ  in
+              (uu____8213, uu____8244)  in
+            FStar_Syntax_Syntax.Tm_arrow uu____8198  in
+          FStar_Syntax_Syntax.mk uu____8197  in
+        uu____8190 FStar_Pervasives_Native.None FStar_Range.dummyRange  in
       let emb_t_arr_a_b =
         FStar_Syntax_Syntax.ET_fun ((ea.emb_typ), (eb.emb_typ))  in
       let printer f = "<fun>"  in
       let em f rng shadow_f norm1 =
-        lazy_embed (fun uu____63581  -> "<fun>") emb_t_arr_a_b rng t_arrow f
-          (fun uu____63587  ->
-             let uu____63588 = force_shadow shadow_f  in
-             match uu____63588 with
+        lazy_embed (fun uu____8357  -> "<fun>") emb_t_arr_a_b rng t_arrow f
+          (fun uu____8363  ->
+             let uu____8364 = force_shadow shadow_f  in
+             match uu____8364 with
              | FStar_Pervasives_Native.None  ->
                  FStar_Exn.raise Embedding_failure
              | FStar_Pervasives_Native.Some repr_f ->
-                 ((let uu____63650 =
+                 ((let uu____8426 =
                      FStar_ST.op_Bang FStar_Options.debug_embedding  in
-                   if uu____63650
+                   if uu____8426
                    then
-                     let uu____63674 =
+                     let uu____8450 =
                        FStar_Syntax_Print.term_to_string repr_f  in
-                     let uu____63676 = FStar_Util.stack_dump ()  in
+                     let uu____8452 = FStar_Util.stack_dump ()  in
                      FStar_Util.print2
                        "e_arrow forced back to term using shadow %s; repr=%s\n"
-                       uu____63674 uu____63676
+                       uu____8450 uu____8452
                    else ());
                   (let res = norm1 (FStar_Util.Inr repr_f)  in
-                   (let uu____63683 =
+                   (let uu____8459 =
                       FStar_ST.op_Bang FStar_Options.debug_embedding  in
-                    if uu____63683
+                    if uu____8459
                     then
-                      let uu____63707 =
+                      let uu____8483 =
                         FStar_Syntax_Print.term_to_string repr_f  in
-                      let uu____63709 = FStar_Syntax_Print.term_to_string res
+                      let uu____8485 = FStar_Syntax_Print.term_to_string res
                          in
-                      let uu____63711 = FStar_Util.stack_dump ()  in
+                      let uu____8487 = FStar_Util.stack_dump ()  in
                       FStar_Util.print3
                         "e_arrow forced back to term using shadow %s; repr=%s\n\t%s\n"
-                        uu____63707 uu____63709 uu____63711
+                        uu____8483 uu____8485 uu____8487
                     else ());
                    res)))
          in
@@ -1689,39 +1626,38 @@
         lazy_unembed printer emb_t_arr_a_b f t_arrow
           (fun f1  ->
              let f_wrapped a =
-               (let uu____63770 =
+               (let uu____8546 =
                   FStar_ST.op_Bang FStar_Options.debug_embedding  in
-                if uu____63770
+                if uu____8546
                 then
-                  let uu____63794 = FStar_Syntax_Print.term_to_string f1  in
-                  let uu____63796 = FStar_Util.stack_dump ()  in
+                  let uu____8570 = FStar_Syntax_Print.term_to_string f1  in
+                  let uu____8572 = FStar_Util.stack_dump ()  in
                   FStar_Util.print2
-                    "Calling back into normalizer for %s\n%s\n" uu____63794
-                    uu____63796
+                    "Calling back into normalizer for %s\n%s\n" uu____8570
+                    uu____8572
                 else ());
                (let a_tm =
-                  let uu____63802 = embed ea a  in
-                  uu____63802 f1.FStar_Syntax_Syntax.pos
+                  let uu____8578 = embed ea a  in
+                  uu____8578 f1.FStar_Syntax_Syntax.pos
                     FStar_Pervasives_Native.None norm1
                    in
                 let b_tm =
-                  let uu____63835 =
-                    let uu____63840 =
-                      let uu____63841 =
-                        let uu____63846 =
-                          let uu____63847 = FStar_Syntax_Syntax.as_arg a_tm
+                  let uu____8611 =
+                    let uu____8616 =
+                      let uu____8617 =
+                        let uu____8622 =
+                          let uu____8623 = FStar_Syntax_Syntax.as_arg a_tm
                              in
-                          [uu____63847]  in
-                        FStar_Syntax_Syntax.mk_Tm_app f1 uu____63846  in
-                      uu____63841 FStar_Pervasives_Native.None
+                          [uu____8623]  in
+                        FStar_Syntax_Syntax.mk_Tm_app f1 uu____8622  in
+                      uu____8617 FStar_Pervasives_Native.None
                         f1.FStar_Syntax_Syntax.pos
                        in
-                    FStar_Util.Inr uu____63840  in
-                  norm1 uu____63835  in
-                let uu____63874 =
-                  let uu____63877 = unembed eb b_tm  in uu____63877 w norm1
-                   in
-                match uu____63874 with
+                    FStar_Util.Inr uu____8616  in
+                  norm1 uu____8611  in
+                let uu____8650 =
+                  let uu____8653 = unembed eb b_tm  in uu____8653 w norm1  in
+                match uu____8650 with
                 | FStar_Pervasives_Native.None  ->
                     FStar_Exn.raise Unembedding_failure
                 | FStar_Pervasives_Native.Some b -> b)
@@ -1749,38 +1685,37 @@
             fun norm1  ->
               let rng = FStar_Ident.range_of_lid fv_lid1  in
               let f_wrapped args =
-                let uu____63977 = FStar_List.splitAt n_tvars args  in
-                match uu____63977 with
+                let uu____8753 = FStar_List.splitAt n_tvars args  in
+                match uu____8753 with
                 | (_tvar_args,rest_args) ->
-                    let uu____64054 = FStar_List.hd rest_args  in
-                    (match uu____64054 with
-                     | (x,uu____64074) ->
+                    let uu____8830 = FStar_List.hd rest_args  in
+                    (match uu____8830 with
+                     | (x,uu____8850) ->
                          let shadow_app =
-                           let uu____64088 =
+                           let uu____8864 =
                              FStar_Common.mk_thunk
-                               (fun uu____64097  ->
-                                  let uu____64098 =
-                                    let uu____64103 =
+                               (fun uu____8873  ->
+                                  let uu____8874 =
+                                    let uu____8879 =
                                       norm1 (FStar_Util.Inl fv_lid1)  in
-                                    FStar_Syntax_Syntax.mk_Tm_app uu____64103
+                                    FStar_Syntax_Syntax.mk_Tm_app uu____8879
                                       args
                                      in
-                                  uu____64098 FStar_Pervasives_Native.None
-                                    rng)
+                                  uu____8874 FStar_Pervasives_Native.None rng)
                               in
-                           FStar_Pervasives_Native.Some uu____64088  in
-                         let uu____64149 =
-                           let uu____64152 =
-                             let uu____64155 = unembed ea x  in
-                             uu____64155 true norm1  in
-                           FStar_Util.map_opt uu____64152
+                           FStar_Pervasives_Native.Some uu____8864  in
+                         let uu____8925 =
+                           let uu____8928 =
+                             let uu____8931 = unembed ea x  in
+                             uu____8931 true norm1  in
+                           FStar_Util.map_opt uu____8928
                              (fun x1  ->
-                                let uu____64195 =
-                                  let uu____64202 = f x1  in
-                                  embed eb uu____64202  in
-                                uu____64195 rng shadow_app norm1)
+                                let uu____8971 =
+                                  let uu____8978 = f x1  in
+                                  embed eb uu____8978  in
+                                uu____8971 rng shadow_app norm1)
                             in
-                         (match uu____64149 with
+                         (match uu____8925 with
                           | FStar_Pervasives_Native.Some x1 ->
                               FStar_Pervasives_Native.Some x1
                           | FStar_Pervasives_Native.None  ->
@@ -1809,55 +1744,53 @@
               fun norm1  ->
                 let rng = FStar_Ident.range_of_lid fv_lid1  in
                 let f_wrapped args =
-                  let uu____64332 = FStar_List.splitAt n_tvars args  in
-                  match uu____64332 with
+                  let uu____9108 = FStar_List.splitAt n_tvars args  in
+                  match uu____9108 with
                   | (_tvar_args,rest_args) ->
-                      let uu____64395 = FStar_List.hd rest_args  in
-                      (match uu____64395 with
-                       | (x,uu____64411) ->
-                           let uu____64416 =
-                             let uu____64423 = FStar_List.tl rest_args  in
-                             FStar_List.hd uu____64423  in
-                           (match uu____64416 with
-                            | (y,uu____64447) ->
+                      let uu____9171 = FStar_List.hd rest_args  in
+                      (match uu____9171 with
+                       | (x,uu____9187) ->
+                           let uu____9192 =
+                             let uu____9199 = FStar_List.tl rest_args  in
+                             FStar_List.hd uu____9199  in
+                           (match uu____9192 with
+                            | (y,uu____9223) ->
                                 let shadow_app =
-                                  let uu____64457 =
+                                  let uu____9233 =
                                     FStar_Common.mk_thunk
-                                      (fun uu____64466  ->
-                                         let uu____64467 =
-                                           let uu____64472 =
+                                      (fun uu____9242  ->
+                                         let uu____9243 =
+                                           let uu____9248 =
                                              norm1 (FStar_Util.Inl fv_lid1)
                                               in
                                            FStar_Syntax_Syntax.mk_Tm_app
-                                             uu____64472 args
+                                             uu____9248 args
                                             in
-                                         uu____64467
+                                         uu____9243
                                            FStar_Pervasives_Native.None rng)
                                      in
-                                  FStar_Pervasives_Native.Some uu____64457
-                                   in
-                                let uu____64518 =
-                                  let uu____64521 =
-                                    let uu____64524 = unembed ea x  in
-                                    uu____64524 true norm1  in
-                                  FStar_Util.bind_opt uu____64521
+                                  FStar_Pervasives_Native.Some uu____9233  in
+                                let uu____9294 =
+                                  let uu____9297 =
+                                    let uu____9300 = unembed ea x  in
+                                    uu____9300 true norm1  in
+                                  FStar_Util.bind_opt uu____9297
                                     (fun x1  ->
-                                       let uu____64541 =
-                                         let uu____64544 = unembed eb y  in
-                                         uu____64544 true norm1  in
-                                       FStar_Util.bind_opt uu____64541
+                                       let uu____9317 =
+                                         let uu____9320 = unembed eb y  in
+                                         uu____9320 true norm1  in
+                                       FStar_Util.bind_opt uu____9317
                                          (fun y1  ->
-                                            let uu____64561 =
-                                              let uu____64562 =
-                                                let uu____64569 = f x1 y1  in
-                                                embed ec uu____64569  in
-                                              uu____64562 rng shadow_app
-                                                norm1
+                                            let uu____9337 =
+                                              let uu____9338 =
+                                                let uu____9345 = f x1 y1  in
+                                                embed ec uu____9345  in
+                                              uu____9338 rng shadow_app norm1
                                                in
                                             FStar_Pervasives_Native.Some
-                                              uu____64561))
+                                              uu____9337))
                                    in
-                                (match uu____64518 with
+                                (match uu____9294 with
                                  | FStar_Pervasives_Native.Some x1 ->
                                      FStar_Pervasives_Native.Some x1
                                  | FStar_Pervasives_Native.None  ->
@@ -1888,78 +1821,78 @@
                 fun norm1  ->
                   let rng = FStar_Ident.range_of_lid fv_lid1  in
                   let f_wrapped args =
-                    let uu____64718 = FStar_List.splitAt n_tvars args  in
-                    match uu____64718 with
+                    let uu____9494 = FStar_List.splitAt n_tvars args  in
+                    match uu____9494 with
                     | (_tvar_args,rest_args) ->
-                        let uu____64781 = FStar_List.hd rest_args  in
-                        (match uu____64781 with
-                         | (x,uu____64797) ->
-                             let uu____64802 =
-                               let uu____64809 = FStar_List.tl rest_args  in
-                               FStar_List.hd uu____64809  in
-                             (match uu____64802 with
-                              | (y,uu____64833) ->
-                                  let uu____64838 =
-                                    let uu____64845 =
-                                      let uu____64854 =
+                        let uu____9557 = FStar_List.hd rest_args  in
+                        (match uu____9557 with
+                         | (x,uu____9573) ->
+                             let uu____9578 =
+                               let uu____9585 = FStar_List.tl rest_args  in
+                               FStar_List.hd uu____9585  in
+                             (match uu____9578 with
+                              | (y,uu____9609) ->
+                                  let uu____9614 =
+                                    let uu____9621 =
+                                      let uu____9630 =
                                         FStar_List.tl rest_args  in
-                                      FStar_List.tl uu____64854  in
-                                    FStar_List.hd uu____64845  in
-                                  (match uu____64838 with
-                                   | (z,uu____64884) ->
+                                      FStar_List.tl uu____9630  in
+                                    FStar_List.hd uu____9621  in
+                                  (match uu____9614 with
+                                   | (z,uu____9660) ->
                                        let shadow_app =
-                                         let uu____64894 =
+                                         let uu____9670 =
                                            FStar_Common.mk_thunk
-                                             (fun uu____64903  ->
-                                                let uu____64904 =
-                                                  let uu____64909 =
+                                             (fun uu____9679  ->
+                                                let uu____9680 =
+                                                  let uu____9685 =
                                                     norm1
                                                       (FStar_Util.Inl fv_lid1)
                                                      in
                                                   FStar_Syntax_Syntax.mk_Tm_app
-                                                    uu____64909 args
+                                                    uu____9685 args
                                                    in
-                                                uu____64904
+                                                uu____9680
                                                   FStar_Pervasives_Native.None
                                                   rng)
                                             in
                                          FStar_Pervasives_Native.Some
-                                           uu____64894
+                                           uu____9670
                                           in
-                                       let uu____64955 =
-                                         let uu____64958 =
-                                           let uu____64961 = unembed ea x  in
-                                           uu____64961 true norm1  in
-                                         FStar_Util.bind_opt uu____64958
+                                       let uu____9731 =
+                                         let uu____9734 =
+                                           let uu____9737 = unembed ea x  in
+                                           uu____9737 true norm1  in
+                                         FStar_Util.bind_opt uu____9734
                                            (fun x1  ->
-                                              let uu____64978 =
-                                                let uu____64981 =
-                                                  unembed eb y  in
-                                                uu____64981 true norm1  in
-                                              FStar_Util.bind_opt uu____64978
+                                              let uu____9754 =
+                                                let uu____9757 = unembed eb y
+                                                   in
+                                                uu____9757 true norm1  in
+                                              FStar_Util.bind_opt uu____9754
                                                 (fun y1  ->
-                                                   let uu____64998 =
-                                                     let uu____65001 =
+                                                   let uu____9774 =
+                                                     let uu____9777 =
                                                        unembed ec z  in
-                                                     uu____65001 true norm1
+                                                     uu____9777 true norm1
                                                       in
                                                    FStar_Util.bind_opt
-                                                     uu____64998
+                                                     uu____9774
                                                      (fun z1  ->
-                                                        let uu____65018 =
-                                                          let uu____65019 =
-                                                            let uu____65026 =
+                                                        let uu____9794 =
+                                                          let uu____9795 =
+                                                            let uu____9802 =
                                                               f x1 y1 z1  in
                                                             embed ed
-                                                              uu____65026
+                                                              uu____9802
                                                              in
-                                                          uu____65019 rng
+                                                          uu____9795 rng
                                                             shadow_app norm1
                                                            in
                                                         FStar_Pervasives_Native.Some
-                                                          uu____65018)))
+                                                          uu____9794)))
                                           in
-                                       (match uu____64955 with
+                                       (match uu____9731 with
                                         | FStar_Pervasives_Native.Some x1 ->
                                             FStar_Pervasives_Native.Some x1
                                         | FStar_Pervasives_Native.None  ->
@@ -1970,10 +1903,10 @@
 let debug_wrap : 'a . Prims.string -> (unit -> 'a) -> 'a =
   fun s  ->
     fun f  ->
-      (let uu____65081 = FStar_ST.op_Bang FStar_Options.debug_embedding  in
-       if uu____65081 then FStar_Util.print1 "++++starting %s\n" s else ());
+      (let uu____9857 = FStar_ST.op_Bang FStar_Options.debug_embedding  in
+       if uu____9857 then FStar_Util.print1 "++++starting %s\n" s else ());
       (let res = f ()  in
-       (let uu____65110 = FStar_ST.op_Bang FStar_Options.debug_embedding  in
-        if uu____65110 then FStar_Util.print1 "------ending %s\n" s else ());
+       (let uu____9886 = FStar_ST.op_Bang FStar_Options.debug_embedding  in
+        if uu____9886 then FStar_Util.print1 "------ending %s\n" s else ());
        res)
   