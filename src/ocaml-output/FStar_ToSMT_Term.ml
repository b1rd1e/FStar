
open Prims
type sort =
| Bool_sort
| Int_sort
| Kind_sort
| Type_sort
| Term_sort
| String_sort
| Ref_sort
| Fuel_sort
| Array of (sort * sort)
| Arrow of (sort * sort)
| Sort of Prims.string

let is_Bool_sort = (fun _discr_ -> (match (_discr_) with
| Bool_sort -> begin
true
end
| _ -> begin
false
end))

let is_Int_sort = (fun _discr_ -> (match (_discr_) with
| Int_sort -> begin
true
end
| _ -> begin
false
end))

let is_Kind_sort = (fun _discr_ -> (match (_discr_) with
| Kind_sort -> begin
true
end
| _ -> begin
false
end))

let is_Type_sort = (fun _discr_ -> (match (_discr_) with
| Type_sort -> begin
true
end
| _ -> begin
false
end))

let is_Term_sort = (fun _discr_ -> (match (_discr_) with
| Term_sort -> begin
true
end
| _ -> begin
false
end))

let is_String_sort = (fun _discr_ -> (match (_discr_) with
| String_sort -> begin
true
end
| _ -> begin
false
end))

let is_Ref_sort = (fun _discr_ -> (match (_discr_) with
| Ref_sort -> begin
true
end
| _ -> begin
false
end))

let is_Fuel_sort = (fun _discr_ -> (match (_discr_) with
| Fuel_sort -> begin
true
end
| _ -> begin
false
end))

let is_Array = (fun _discr_ -> (match (_discr_) with
| Array (_) -> begin
true
end
| _ -> begin
false
end))

let is_Arrow = (fun _discr_ -> (match (_discr_) with
| Arrow (_) -> begin
true
end
| _ -> begin
false
end))

let is_Sort = (fun _discr_ -> (match (_discr_) with
| Sort (_) -> begin
true
end
| _ -> begin
false
end))

let ___Array____0 = (fun projectee -> (match (projectee) with
| Array (_50_10) -> begin
_50_10
end))

let ___Arrow____0 = (fun projectee -> (match (projectee) with
| Arrow (_50_13) -> begin
_50_13
end))

let ___Sort____0 = (fun projectee -> (match (projectee) with
| Sort (_50_16) -> begin
_50_16
end))

let rec strSort = (fun x -> (match (x) with
| Bool_sort -> begin
"Bool"
end
| Int_sort -> begin
"Int"
end
| Kind_sort -> begin
"Kind"
end
| Type_sort -> begin
"Type"
end
| Term_sort -> begin
"Term"
end
| String_sort -> begin
"String"
end
| Ref_sort -> begin
"Ref"
end
| Fuel_sort -> begin
"Fuel"
end
| Array (s1, s2) -> begin
(let _116_54 = (strSort s1)
in (let _116_53 = (strSort s2)
in (FStar_Util.format2 "(Array %s %s)" _116_54 _116_53)))
end
| Arrow (s1, s2) -> begin
(let _116_56 = (strSort s1)
in (let _116_55 = (strSort s2)
in (FStar_Util.format2 "(%s -> %s)" _116_56 _116_55)))
end
| Sort (s) -> begin
s
end))

type op =
| True
| False
| Not
| And
| Or
| Imp
| Iff
| Eq
| LT
| LTE
| GT
| GTE
| Add
| Sub
| Div
| Mul
| Minus
| Mod
| ITE
| Var of Prims.string

let is_True = (fun _discr_ -> (match (_discr_) with
| True -> begin
true
end
| _ -> begin
false
end))

let is_False = (fun _discr_ -> (match (_discr_) with
| False -> begin
true
end
| _ -> begin
false
end))

let is_Not = (fun _discr_ -> (match (_discr_) with
| Not -> begin
true
end
| _ -> begin
false
end))

let is_And = (fun _discr_ -> (match (_discr_) with
| And -> begin
true
end
| _ -> begin
false
end))

let is_Or = (fun _discr_ -> (match (_discr_) with
| Or -> begin
true
end
| _ -> begin
false
end))

let is_Imp = (fun _discr_ -> (match (_discr_) with
| Imp -> begin
true
end
| _ -> begin
false
end))

let is_Iff = (fun _discr_ -> (match (_discr_) with
| Iff -> begin
true
end
| _ -> begin
false
end))

let is_Eq = (fun _discr_ -> (match (_discr_) with
| Eq -> begin
true
end
| _ -> begin
false
end))

let is_LT = (fun _discr_ -> (match (_discr_) with
| LT -> begin
true
end
| _ -> begin
false
end))

let is_LTE = (fun _discr_ -> (match (_discr_) with
| LTE -> begin
true
end
| _ -> begin
false
end))

let is_GT = (fun _discr_ -> (match (_discr_) with
| GT -> begin
true
end
| _ -> begin
false
end))

let is_GTE = (fun _discr_ -> (match (_discr_) with
| GTE -> begin
true
end
| _ -> begin
false
end))

let is_Add = (fun _discr_ -> (match (_discr_) with
| Add -> begin
true
end
| _ -> begin
false
end))

let is_Sub = (fun _discr_ -> (match (_discr_) with
| Sub -> begin
true
end
| _ -> begin
false
end))

let is_Div = (fun _discr_ -> (match (_discr_) with
| Div -> begin
true
end
| _ -> begin
false
end))

let is_Mul = (fun _discr_ -> (match (_discr_) with
| Mul -> begin
true
end
| _ -> begin
false
end))

let is_Minus = (fun _discr_ -> (match (_discr_) with
| Minus -> begin
true
end
| _ -> begin
false
end))

let is_Mod = (fun _discr_ -> (match (_discr_) with
| Mod -> begin
true
end
| _ -> begin
false
end))

let is_ITE = (fun _discr_ -> (match (_discr_) with
| ITE -> begin
true
end
| _ -> begin
false
end))

let is_Var = (fun _discr_ -> (match (_discr_) with
| Var (_) -> begin
true
end
| _ -> begin
false
end))

let ___Var____0 = (fun projectee -> (match (projectee) with
| Var (_50_38) -> begin
_50_38
end))

type qop =
| Forall
| Exists

let is_Forall = (fun _discr_ -> (match (_discr_) with
| Forall -> begin
true
end
| _ -> begin
false
end))

let is_Exists = (fun _discr_ -> (match (_discr_) with
| Exists -> begin
true
end
| _ -> begin
false
end))

type term' =
| Integer of Prims.string
| BoundV of Prims.int
| FreeV of fv
| App of (op * term Prims.list)
| Quant of (qop * pat Prims.list Prims.list * Prims.int Prims.option * sort Prims.list * term) 
 and term =
{tm : term'; hash : Prims.string; freevars : fvs FStar_Absyn_Syntax.memo} 
 and pat =
term 
 and fv =
(Prims.string * sort) 
 and fvs =
fv Prims.list

let is_Integer = (fun _discr_ -> (match (_discr_) with
| Integer (_) -> begin
true
end
| _ -> begin
false
end))

let is_BoundV = (fun _discr_ -> (match (_discr_) with
| BoundV (_) -> begin
true
end
| _ -> begin
false
end))

let is_FreeV = (fun _discr_ -> (match (_discr_) with
| FreeV (_) -> begin
true
end
| _ -> begin
false
end))

let is_App = (fun _discr_ -> (match (_discr_) with
| App (_) -> begin
true
end
| _ -> begin
false
end))

let is_Quant = (fun _discr_ -> (match (_discr_) with
| Quant (_) -> begin
true
end
| _ -> begin
false
end))

let is_Mkterm = (Obj.magic (fun _ -> (FStar_All.failwith "Not yet implemented:is_Mkterm")))

let ___Integer____0 = (fun projectee -> (match (projectee) with
| Integer (_50_44) -> begin
_50_44
end))

let ___BoundV____0 = (fun projectee -> (match (projectee) with
| BoundV (_50_47) -> begin
_50_47
end))

let ___FreeV____0 = (fun projectee -> (match (projectee) with
| FreeV (_50_50) -> begin
_50_50
end))

let ___App____0 = (fun projectee -> (match (projectee) with
| App (_50_53) -> begin
_50_53
end))

let ___Quant____0 = (fun projectee -> (match (projectee) with
| Quant (_50_56) -> begin
_50_56
end))

let fv_eq = (fun x y -> ((Prims.fst x) = (Prims.fst y)))

let fv_sort = (fun x -> (Prims.snd x))

let freevar_eq = (fun x y -> (match ((x.tm, y.tm)) with
| (FreeV (x), FreeV (y)) -> begin
(fv_eq x y)
end
| _50_69 -> begin
false
end))

let freevar_sort = (fun _50_1 -> (match (_50_1) with
| {tm = FreeV (x); hash = _50_74; freevars = _50_72} -> begin
(fv_sort x)
end
| _50_79 -> begin
(FStar_All.failwith "impossible")
end))

let fv_of_term = (fun _50_2 -> (match (_50_2) with
| {tm = FreeV (fv); hash = _50_84; freevars = _50_82} -> begin
fv
end
| _50_89 -> begin
(FStar_All.failwith "impossible")
end))

let rec freevars = (fun t -> (match (t.tm) with
| (Integer (_)) | (BoundV (_)) -> begin
[]
end
| FreeV (fv) -> begin
(fv)::[]
end
| App (_50_100, tms) -> begin
(FStar_List.collect freevars tms)
end
| Quant (_50_105, _50_107, _50_109, _50_111, t) -> begin
(freevars t)
end))

let free_variables = (fun t -> (match ((FStar_ST.read t.freevars)) with
| Some (b) -> begin
b
end
| None -> begin
(let fvs = (let _116_189 = (freevars t)
in (FStar_Util.remove_dups fv_eq _116_189))
in (let _50_120 = (FStar_ST.op_Colon_Equals t.freevars (Some (fvs)))
in fvs))
end))

let qop_to_string = (fun _50_3 -> (match (_50_3) with
| Forall -> begin
"forall"
end
| Exists -> begin
"exists"
end))

let op_to_string = (fun _50_4 -> (match (_50_4) with
| True -> begin
"true"
end
| False -> begin
"false"
end
| Not -> begin
"not"
end
| And -> begin
"and"
end
| Or -> begin
"or"
end
| Imp -> begin
"implies"
end
| Iff -> begin
"iff"
end
| Eq -> begin
"="
end
| LT -> begin
"<"
end
| LTE -> begin
"<="
end
| GT -> begin
">"
end
| GTE -> begin
">="
end
| Add -> begin
"+"
end
| Sub -> begin
"-"
end
| Div -> begin
"div"
end
| Mul -> begin
"*"
end
| Minus -> begin
"-"
end
| Mod -> begin
"mod"
end
| ITE -> begin
"ite"
end
| Var (s) -> begin
s
end))

let weightToSmt = (fun _50_5 -> (match (_50_5) with
| None -> begin
""
end
| Some (i) -> begin
(let _116_196 = (FStar_Util.string_of_int i)
in (FStar_Util.format1 ":weight %s\n" _116_196))
end))

let rec hash_of_term' = (fun t -> (match (t) with
| Integer (i) -> begin
i
end
| BoundV (i) -> begin
(let _116_199 = (FStar_Util.string_of_int i)
in (Prims.strcat "@" _116_199))
end
| FreeV (x) -> begin
(let _116_200 = (strSort (Prims.snd x))
in (Prims.strcat (Prims.strcat (Prims.fst x) ":") _116_200))
end
| App (op, tms) -> begin
(let _116_204 = (let _116_203 = (let _116_202 = (FStar_List.map (fun t -> t.hash) tms)
in (FStar_All.pipe_right _116_202 (FStar_String.concat " ")))
in (Prims.strcat (Prims.strcat "(" (op_to_string op)) _116_203))
in (Prims.strcat _116_204 ")"))
end
| Quant (qop, pats, wopt, sorts, body) -> begin
(let _116_212 = (let _116_205 = (FStar_List.map strSort sorts)
in (FStar_All.pipe_right _116_205 (FStar_String.concat " ")))
in (let _116_211 = (weightToSmt wopt)
in (let _116_210 = (let _116_209 = (FStar_All.pipe_right pats (FStar_List.map (fun pats -> (let _116_208 = (FStar_List.map (fun p -> p.hash) pats)
in (FStar_All.pipe_right _116_208 (FStar_String.concat " "))))))
in (FStar_All.pipe_right _116_209 (FStar_String.concat "; ")))
in (FStar_Util.format5 "(%s (%s)(! %s %s %s))" (qop_to_string qop) _116_212 body.hash _116_211 _116_210))))
end))

let __all_terms = (let _116_213 = (FStar_Util.smap_create 10000)
in (FStar_ST.alloc _116_213))

let all_terms = (fun _50_172 -> (match (()) with
| () -> begin
(FStar_ST.read __all_terms)
end))

let mk = (fun t -> (let key = (hash_of_term' t)
in (match ((let _116_218 = (all_terms ())
in (FStar_Util.smap_try_find _116_218 key))) with
| Some (tm) -> begin
tm
end
| None -> begin
(let tm = (let _116_219 = (FStar_Util.mk_ref None)
in {tm = t; hash = key; freevars = _116_219})
in (let _50_179 = (let _116_220 = (all_terms ())
in (FStar_Util.smap_add _116_220 key tm))
in tm))
end)))

let mkTrue = (mk (App ((True, []))))

let mkFalse = (mk (App ((False, []))))

let mkInteger = (fun i -> (mk (Integer (i))))

let mkInteger32 = (fun i -> (mkInteger (FStar_Util.string_of_int32 i)))

let mkInteger' = (fun i -> (let _116_227 = (FStar_Util.string_of_int i)
in (mkInteger _116_227)))

let mkBoundV = (fun i -> (mk (BoundV (i))))

let mkFreeV = (fun x -> (mk (FreeV (x))))

let mkApp' = (fun f -> (mk (App (f))))

let mkApp = (fun _50_189 -> (match (_50_189) with
| (s, args) -> begin
(mk (App ((Var (s), args))))
end))

let mkNot = (fun t -> (match (t.tm) with
| App (True, _50_193) -> begin
mkFalse
end
| App (False, _50_198) -> begin
mkTrue
end
| _50_202 -> begin
(mkApp' (Not, (t)::[]))
end))

let mkAnd = (fun _50_205 -> (match (_50_205) with
| (t1, t2) -> begin
(match ((t1.tm, t2.tm)) with
| (App (True, _50_208), _50_212) -> begin
t2
end
| (_50_215, App (True, _50_218)) -> begin
t1
end
| ((App (False, _), _)) | ((_, App (False, _))) -> begin
mkFalse
end
| (App (And, ts1), App (And, ts2)) -> begin
(mkApp' (And, (FStar_List.append ts1 ts2)))
end
| (_50_248, App (And, ts2)) -> begin
(mkApp' (And, (t1)::ts2))
end
| (App (And, ts1), _50_259) -> begin
(mkApp' (And, (FStar_List.append ts1 ((t2)::[]))))
end
| _50_262 -> begin
(mkApp' (And, (t1)::(t2)::[]))
end)
end))

let mkOr = (fun _50_265 -> (match (_50_265) with
| (t1, t2) -> begin
(match ((t1.tm, t2.tm)) with
| ((App (True, _), _)) | ((_, App (True, _))) -> begin
mkTrue
end
| (App (False, _50_284), _50_288) -> begin
t2
end
| (_50_291, App (False, _50_294)) -> begin
t1
end
| (App (Or, ts1), App (Or, ts2)) -> begin
(mkApp' (Or, (FStar_List.append ts1 ts2)))
end
| (_50_308, App (Or, ts2)) -> begin
(mkApp' (Or, (t1)::ts2))
end
| (App (Or, ts1), _50_319) -> begin
(mkApp' (Or, (FStar_List.append ts1 ((t2)::[]))))
end
| _50_322 -> begin
(mkApp' (Or, (t1)::(t2)::[]))
end)
end))

let mkImp = (fun _50_325 -> (match (_50_325) with
| (t1, t2) -> begin
(match ((t1.tm, t2.tm)) with
| (_50_327, App (True, _50_330)) -> begin
mkTrue
end
| (App (True, _50_336), _50_340) -> begin
t2
end
| (_50_343, App (Imp, t1'::t2'::[])) -> begin
(let _116_246 = (let _116_245 = (let _116_244 = (mkAnd (t1, t1'))
in (_116_244)::(t2')::[])
in (Imp, _116_245))
in (mkApp' _116_246))
end
| _50_352 -> begin
(mkApp' (Imp, (t1)::(t2)::[]))
end)
end))

let mk_bin_op = (fun op _50_356 -> (match (_50_356) with
| (t1, t2) -> begin
(mkApp' (op, (t1)::(t2)::[]))
end))

let mkMinus = (fun t -> (mkApp' (Minus, (t)::[])))

let mkIff = (mk_bin_op Iff)

let mkEq = (mk_bin_op Eq)

let mkLT = (mk_bin_op LT)

let mkLTE = (mk_bin_op LTE)

let mkGT = (mk_bin_op GT)

let mkGTE = (mk_bin_op GTE)

let mkAdd = (mk_bin_op Add)

let mkSub = (mk_bin_op Sub)

let mkDiv = (mk_bin_op Div)

let mkMul = (mk_bin_op Mul)

let mkMod = (mk_bin_op Mod)

let mkITE = (fun _50_361 -> (match (_50_361) with
| (t1, t2, t3) -> begin
(match ((t2.tm, t3.tm)) with
| (App (True, _50_364), App (True, _50_369)) -> begin
mkTrue
end
| (App (True, _50_375), _50_379) -> begin
(let _116_267 = (let _116_266 = (mkNot t1)
in (_116_266, t3))
in (mkImp _116_267))
end
| (_50_382, App (True, _50_385)) -> begin
(mkImp (t1, t2))
end
| (_50_390, _50_392) -> begin
(mkApp' (ITE, (t1)::(t2)::(t3)::[]))
end)
end))

let mkCases = (fun t -> (match (t) with
| [] -> begin
(FStar_All.failwith "Impos")
end
| hd::tl -> begin
(FStar_List.fold_left (fun out t -> (mkAnd (out, t))) hd tl)
end))

let mkQuant = (fun _50_406 -> (match (_50_406) with
| (qop, pats, wopt, vars, body) -> begin
if ((FStar_List.length vars) = 0) then begin
body
end else begin
(match (body.tm) with
| App (True, _50_409) -> begin
body
end
| _50_413 -> begin
(mk (Quant ((qop, pats, wopt, vars, body))))
end)
end
end))

let abstr = (fun fvs t -> (let nvars = (FStar_List.length fvs)
in (let index_of = (fun fv -> (match ((FStar_Util.try_find_index (fv_eq fv) fvs)) with
| None -> begin
None
end
| Some (i) -> begin
Some ((nvars - (i + 1)))
end))
in (let rec aux = (fun ix t -> (match ((FStar_ST.read t.freevars)) with
| Some ([]) -> begin
t
end
| _50_428 -> begin
(match (t.tm) with
| (Integer (_)) | (BoundV (_)) -> begin
t
end
| FreeV (x) -> begin
(match ((index_of x)) with
| None -> begin
t
end
| Some (i) -> begin
(mkBoundV (i + ix))
end)
end
| App (op, tms) -> begin
(let _116_285 = (let _116_284 = (FStar_List.map (aux ix) tms)
in (op, _116_284))
in (mkApp' _116_285))
end
| Quant (qop, pats, wopt, vars, body) -> begin
(let n = (FStar_List.length vars)
in (let _116_288 = (let _116_287 = (FStar_All.pipe_right pats (FStar_List.map (FStar_List.map (aux (ix + n)))))
in (let _116_286 = (aux (ix + n) body)
in (qop, _116_287, wopt, vars, _116_286)))
in (mkQuant _116_288)))
end)
end))
in (aux 0 t)))))

let inst = (fun tms t -> (let n = (FStar_List.length tms)
in (let rec aux = (fun shift t -> (match (t.tm) with
| (Integer (_)) | (FreeV (_)) -> begin
t
end
| BoundV (i) -> begin
if ((0 <= (i - shift)) && ((i - shift) < n)) then begin
(FStar_List.nth tms (i - shift))
end else begin
t
end
end
| App (op, tms) -> begin
(let _116_298 = (let _116_297 = (FStar_List.map (aux shift) tms)
in (op, _116_297))
in (mkApp' _116_298))
end
| Quant (qop, pats, wopt, vars, body) -> begin
(let m = (FStar_List.length vars)
in (let shift = (shift + m)
in (let _116_301 = (let _116_300 = (FStar_All.pipe_right pats (FStar_List.map (FStar_List.map (aux shift))))
in (let _116_299 = (aux shift body)
in (qop, _116_300, wopt, vars, _116_299)))
in (mkQuant _116_301))))
end))
in (aux 0 t))))

let mkQuant' = (fun _50_484 -> (match (_50_484) with
| (qop, pats, wopt, vars, body) -> begin
(let _116_307 = (let _116_306 = (FStar_All.pipe_right pats (FStar_List.map (FStar_List.map (abstr vars))))
in (let _116_305 = (FStar_List.map fv_sort vars)
in (let _116_304 = (abstr vars body)
in (qop, _116_306, wopt, _116_305, _116_304))))
in (mkQuant _116_307))
end))

let mkForall'' = (fun _50_489 -> (match (_50_489) with
| (pats, wopt, sorts, body) -> begin
(mkQuant (Forall, pats, wopt, sorts, body))
end))

let mkForall' = (fun _50_494 -> (match (_50_494) with
| (pats, wopt, vars, body) -> begin
(mkQuant' (Forall, pats, wopt, vars, body))
end))

let mkForall = (fun _50_498 -> (match (_50_498) with
| (pats, vars, body) -> begin
(mkQuant' (Forall, (pats)::[], None, vars, body))
end))

let mkExists = (fun _50_502 -> (match (_50_502) with
| (pats, vars, body) -> begin
(mkQuant' (Exists, (pats)::[], None, vars, body))
end))

type caption =
Prims.string Prims.option

type binders =
(Prims.string * sort) Prims.list

type projector =
(Prims.string * sort)

type constructor_t =
(Prims.string * projector Prims.list * sort * Prims.int)

type constructors =
constructor_t Prims.list

type decl =
| DefPrelude
| DeclFun of (Prims.string * sort Prims.list * sort * caption)
| DefineFun of (Prims.string * sort Prims.list * sort * term * caption)
| Assume of (term * caption)
| Caption of Prims.string
| Eval of term
| Echo of Prims.string
| Push
| Pop
| CheckSat

let is_DefPrelude = (fun _discr_ -> (match (_discr_) with
| DefPrelude -> begin
true
end
| _ -> begin
false
end))

let is_DeclFun = (fun _discr_ -> (match (_discr_) with
| DeclFun (_) -> begin
true
end
| _ -> begin
false
end))

let is_DefineFun = (fun _discr_ -> (match (_discr_) with
| DefineFun (_) -> begin
true
end
| _ -> begin
false
end))

let is_Assume = (fun _discr_ -> (match (_discr_) with
| Assume (_) -> begin
true
end
| _ -> begin
false
end))

let is_Caption = (fun _discr_ -> (match (_discr_) with
| Caption (_) -> begin
true
end
| _ -> begin
false
end))

let is_Eval = (fun _discr_ -> (match (_discr_) with
| Eval (_) -> begin
true
end
| _ -> begin
false
end))

let is_Echo = (fun _discr_ -> (match (_discr_) with
| Echo (_) -> begin
true
end
| _ -> begin
false
end))

let is_Push = (fun _discr_ -> (match (_discr_) with
| Push -> begin
true
end
| _ -> begin
false
end))

let is_Pop = (fun _discr_ -> (match (_discr_) with
| Pop -> begin
true
end
| _ -> begin
false
end))

let is_CheckSat = (fun _discr_ -> (match (_discr_) with
| CheckSat -> begin
true
end
| _ -> begin
false
end))

let ___DeclFun____0 = (fun projectee -> (match (projectee) with
| DeclFun (_50_505) -> begin
_50_505
end))

let ___DefineFun____0 = (fun projectee -> (match (projectee) with
| DefineFun (_50_508) -> begin
_50_508
end))

let ___Assume____0 = (fun projectee -> (match (projectee) with
| Assume (_50_511) -> begin
_50_511
end))

let ___Caption____0 = (fun projectee -> (match (projectee) with
| Caption (_50_514) -> begin
_50_514
end))

let ___Eval____0 = (fun projectee -> (match (projectee) with
| Eval (_50_517) -> begin
_50_517
end))

let ___Echo____0 = (fun projectee -> (match (projectee) with
| Echo (_50_520) -> begin
_50_520
end))

type decls_t =
decl Prims.list

let mkDefineFun = (fun _50_526 -> (match (_50_526) with
| (nm, vars, s, tm, c) -> begin
(let _116_408 = (let _116_407 = (FStar_List.map fv_sort vars)
in (let _116_406 = (abstr vars tm)
in (nm, _116_407, s, _116_406, c)))
in DefineFun (_116_408))
end))

let constr_id_of_sort = (fun sort -> (let _116_411 = (strSort sort)
in (FStar_Util.format1 "%s_constr_id" _116_411)))

let fresh_token = (fun _50_530 id -> (match (_50_530) with
| (tok_name, sort) -> begin
(let _116_424 = (let _116_423 = (let _116_422 = (let _116_421 = (mkInteger' id)
in (let _116_420 = (let _116_419 = (let _116_418 = (constr_id_of_sort sort)
in (let _116_417 = (let _116_416 = (mkApp (tok_name, []))
in (_116_416)::[])
in (_116_418, _116_417)))
in (mkApp _116_419))
in (_116_421, _116_420)))
in (mkEq _116_422))
in (_116_423, Some ("fresh token")))
in Assume (_116_424))
end))

let constructor_to_decl = (fun _50_536 -> (match (_50_536) with
| (name, projectors, sort, id) -> begin
(let id = (FStar_Util.string_of_int id)
in (let cdecl = (let _116_428 = (let _116_427 = (FStar_All.pipe_right projectors (FStar_List.map Prims.snd))
in (name, _116_427, sort, Some ("Constructor")))
in DeclFun (_116_428))
in (let n_bvars = (FStar_List.length projectors)
in (let bvar_name = (fun i -> (let _116_431 = (FStar_Util.string_of_int i)
in (Prims.strcat "x_" _116_431)))
in (let bvar_index = (fun i -> (n_bvars - (i + 1)))
in (let bvar = (fun i s -> (let _116_439 = (let _116_438 = (bvar_name i)
in (_116_438, s))
in (mkFreeV _116_439)))
in (let bvars = (FStar_All.pipe_right projectors (FStar_List.mapi (fun i _50_551 -> (match (_50_551) with
| (_50_549, s) -> begin
(bvar i s)
end))))
in (let bvar_names = (FStar_List.map fv_of_term bvars)
in (let capp = (mkApp (name, bvars))
in (let cid_app = (let _116_443 = (let _116_442 = (constr_id_of_sort sort)
in (_116_442, (capp)::[]))
in (mkApp _116_443))
in (let cid = (let _116_449 = (let _116_448 = (let _116_447 = (let _116_446 = (let _116_445 = (let _116_444 = (mkInteger id)
in (_116_444, cid_app))
in (mkEq _116_445))
in ([], bvar_names, _116_446))
in (mkForall _116_447))
in (_116_448, Some ("Constructor distinct")))
in Assume (_116_449))
in (let disc_name = (Prims.strcat "is-" name)
in (let xfv = ("x", sort)
in (let xx = (mkFreeV xfv)
in (let disc_eq = (let _116_454 = (let _116_453 = (let _116_451 = (let _116_450 = (constr_id_of_sort sort)
in (_116_450, (xx)::[]))
in (mkApp _116_451))
in (let _116_452 = (mkInteger id)
in (_116_453, _116_452)))
in (mkEq _116_454))
in (let proj_terms = (FStar_All.pipe_right projectors (FStar_List.map (fun _50_563 -> (match (_50_563) with
| (proj, s) -> begin
(mkApp (proj, (xx)::[]))
end))))
in (let disc_inv_body = (let _116_457 = (let _116_456 = (mkApp (name, proj_terms))
in (xx, _116_456))
in (mkEq _116_457))
in (let disc_ax = (mkAnd (disc_eq, disc_inv_body))
in (let disc = (mkDefineFun (disc_name, (xfv)::[], Bool_sort, disc_ax, Some ("Discriminator definition")))
in (let projs = (let _116_468 = (FStar_All.pipe_right projectors (FStar_List.mapi (fun i _50_571 -> (match (_50_571) with
| (name, s) -> begin
(let cproj_app = (mkApp (name, (capp)::[]))
in (let _116_467 = (let _116_466 = (let _116_465 = (let _116_464 = (let _116_463 = (let _116_462 = (let _116_461 = (let _116_460 = (bvar i s)
in (cproj_app, _116_460))
in (mkEq _116_461))
in ((capp)::[], bvar_names, _116_462))
in (mkForall _116_463))
in (_116_464, Some ("Projection inverse")))
in Assume (_116_465))
in (_116_466)::[])
in (DeclFun ((name, (sort)::[], s, Some ("Projector"))))::_116_467))
end))))
in (FStar_All.pipe_right _116_468 FStar_List.flatten))
in (let _116_475 = (let _116_471 = (let _116_470 = (let _116_469 = (FStar_Util.format1 "<start constructor %s>" name)
in Caption (_116_469))
in (_116_470)::(cdecl)::(cid)::projs)
in (FStar_List.append _116_471 ((disc)::[])))
in (let _116_474 = (let _116_473 = (let _116_472 = (FStar_Util.format1 "</end constructor %s>" name)
in Caption (_116_472))
in (_116_473)::[])
in (FStar_List.append _116_475 _116_474)))))))))))))))))))))))
end))

let name_binders_inner = (fun outer_names start sorts -> (let _50_593 = (FStar_All.pipe_right sorts (FStar_List.fold_left (fun _50_580 s -> (match (_50_580) with
| (names, binders, n) -> begin
(let prefix = (match (s) with
| Type_sort -> begin
"@a"
end
| Term_sort -> begin
"@x"
end
| _50_585 -> begin
"@u"
end)
in (let nm = (let _116_484 = (FStar_Util.string_of_int n)
in (Prims.strcat prefix _116_484))
in (let names = ((nm, s))::names
in (let b = (let _116_485 = (strSort s)
in (FStar_Util.format2 "(%s %s)" nm _116_485))
in (names, (b)::binders, (n + 1))))))
end)) (outer_names, [], start)))
in (match (_50_593) with
| (names, binders, n) -> begin
(names, (FStar_List.rev binders), n)
end)))

let name_binders = (fun sorts -> (let _50_598 = (name_binders_inner [] 0 sorts)
in (match (_50_598) with
| (names, binders, n) -> begin
((FStar_List.rev names), binders)
end)))

let termToSmt = (fun t -> (let rec aux = (fun n names t -> (match (t.tm) with
| Integer (i) -> begin
i
end
| BoundV (i) -> begin
(let _116_496 = (FStar_List.nth names i)
in (FStar_All.pipe_right _116_496 Prims.fst))
end
| FreeV (x) -> begin
(Prims.fst x)
end
| App (op, []) -> begin
(op_to_string op)
end
| App (op, tms) -> begin
(let _116_498 = (let _116_497 = (FStar_List.map (aux n names) tms)
in (FStar_All.pipe_right _116_497 (FStar_String.concat "\n")))
in (FStar_Util.format2 "(%s %s)" (op_to_string op) _116_498))
end
| Quant (qop, pats, wopt, sorts, body) -> begin
(let _50_628 = (name_binders_inner names n sorts)
in (match (_50_628) with
| (names, binders, n) -> begin
(let binders = (FStar_All.pipe_right binders (FStar_String.concat " "))
in (let pats_str = (match (pats) with
| ([]::[]) | ([]) -> begin
""
end
| _50_634 -> begin
(let _116_504 = (FStar_All.pipe_right pats (FStar_List.map (fun pats -> (let _116_503 = (let _116_502 = (FStar_List.map (fun p -> (let _116_501 = (aux n names p)
in (FStar_Util.format1 "%s" _116_501))) pats)
in (FStar_String.concat " " _116_502))
in (FStar_Util.format1 "\n:pattern (%s)" _116_503)))))
in (FStar_All.pipe_right _116_504 (FStar_String.concat "\n")))
end)
in (match ((pats, wopt)) with
| (([]::[], None)) | (([], None)) -> begin
(let _116_505 = (aux n names body)
in (FStar_Util.format3 "(%s (%s)\n %s)" (qop_to_string qop) binders _116_505))
end
| _50_646 -> begin
(let _116_507 = (aux n names body)
in (let _116_506 = (weightToSmt wopt)
in (FStar_Util.format5 "(%s (%s)\n (! %s\n %s %s))" (qop_to_string qop) binders _116_507 _116_506 pats_str)))
end)))
end))
end))
in (aux 0 [] t)))

let caption_to_string = (fun _50_6 -> (match (_50_6) with
| None -> begin
""
end
| Some (c) -> begin
(let _50_653 = (FStar_Util.splitlines c)
in (match (_50_653) with
| hd::tl -> begin
(let suffix = (match (tl) with
| [] -> begin
""
end
| _50_656 -> begin
"..."
end)
in (FStar_Util.format2 ";;;;;;;;;;;;;;;;%s%s\n" hd suffix))
end))
end))

let rec declToSmt = (fun z3options decl -> (match (decl) with
| DefPrelude -> begin
(mkPrelude z3options)
end
| Caption (c) -> begin
(let _116_516 = (FStar_All.pipe_right (FStar_Util.splitlines c) (fun _50_7 -> (match (_50_7) with
| [] -> begin
""
end
| h::t -> begin
h
end)))
in (FStar_Util.format1 "\n; %s" _116_516))
end
| DeclFun (f, argsorts, retsort, c) -> begin
(let l = (FStar_List.map strSort argsorts)
in (let _116_518 = (caption_to_string c)
in (let _116_517 = (strSort retsort)
in (FStar_Util.format4 "%s(declare-fun %s (%s) %s)" _116_518 f (FStar_String.concat " " l) _116_517))))
end
| DefineFun (f, arg_sorts, retsort, body, c) -> begin
(let _50_684 = (name_binders arg_sorts)
in (match (_50_684) with
| (names, binders) -> begin
(let body = (let _116_519 = (FStar_List.map mkFreeV names)
in (inst _116_519 body))
in (let _116_522 = (caption_to_string c)
in (let _116_521 = (strSort retsort)
in (let _116_520 = (termToSmt body)
in (FStar_Util.format5 "%s(define-fun %s (%s) %s\n %s)" _116_522 f (FStar_String.concat " " binders) _116_521 _116_520)))))
end))
end
| Assume (t, c) -> begin
(let _116_524 = (caption_to_string c)
in (let _116_523 = (termToSmt t)
in (FStar_Util.format2 "%s(assert %s)" _116_524 _116_523)))
end
| Eval (t) -> begin
(let _116_525 = (termToSmt t)
in (FStar_Util.format1 "(eval %s)" _116_525))
end
| Echo (s) -> begin
(FStar_Util.format1 "(echo \"%s\")" s)
end
| CheckSat -> begin
"(check-sat)"
end
| Push -> begin
"(push)"
end
| Pop -> begin
"(pop)"
end))
and mkPrelude = (fun z3options -> (let basic = (Prims.strcat z3options "(declare-sort Ref)\n(declare-fun Ref_constr_id (Ref) Int)\n\n(declare-sort String)\n(declare-fun String_constr_id (String) Int)\n\n(declare-sort Kind)\n(declare-fun Kind_constr_id (Kind) Int)\n\n(declare-sort Type)\n(declare-fun Type_constr_id (Type) Int)\n\n(declare-sort Term)\n(declare-fun Term_constr_id (Term) Int)\n(declare-datatypes () ((Fuel \n(ZFuel) \n(SFuel (prec Fuel)))))\n(declare-fun MaxIFuel () Fuel)\n(declare-fun MaxFuel () Fuel)\n(declare-fun PreKind (Type) Kind)\n(declare-fun PreType (Term) Type)\n(declare-fun Valid (Type) Bool)\n(declare-fun HasKind (Type Kind) Bool)\n(declare-fun HasTypeFuel (Fuel Term Type) Bool)\n(define-fun HasTypeZ ((x Term) (t Type)) Bool\n(HasTypeFuel ZFuel x t))\n(define-fun HasType ((x Term) (t Type)) Bool\n(HasTypeFuel MaxIFuel x t))\n;;fuel irrelevance\n(assert (forall ((f Fuel) (x Term) (t Type))\n(! (= (HasTypeFuel (SFuel f) x t)\n(HasTypeZ x t))\n:pattern ((HasTypeFuel (SFuel f) x t)))))\n(define-fun  IsTyped ((x Term)) Bool\n(exists ((t Type)) (HasTypeZ x t)))\n(declare-fun ApplyEF (Term Fuel) Term)\n(declare-fun ApplyEE (Term Term) Term)\n(declare-fun ApplyET (Term Type) Term)\n(declare-fun ApplyTE (Type Term) Type)\n(declare-fun ApplyTT (Type Type) Type)\n(declare-fun Rank (Term) Int)\n(declare-fun Closure (Term) Term)\n(declare-fun ConsTerm (Term Term) Term)\n(declare-fun ConsType (Type Term) Term)\n(declare-fun ConsFuel (Fuel Term) Term)\n(declare-fun Precedes (Term Term) Type)\n(assert (forall ((t Type))\n(! (implies (exists ((e Term)) (HasType e t))\n(Valid t))\n:pattern ((Valid t)))))\n(assert (forall ((t1 Term) (t2 Term))\n(! (iff (Valid (Precedes t1 t2)) \n(< (Rank t1) (Rank t2)))\n:pattern ((Precedes t1 t2)))))\n(define-fun Prims.Precedes ((a Type) (b Type) (t1 Term) (t2 Term)) Type\n(Precedes t1 t2))\n")
in (let constrs = (("String_const", (("String_const_proj_0", Int_sort))::[], String_sort, 0))::(("Kind_type", [], Kind_sort, 0))::(("Kind_arrow", (("Kind_arrow_id", Int_sort))::[], Kind_sort, 1))::(("Kind_uvar", (("Kind_uvar_fst", Int_sort))::[], Kind_sort, 2))::(("Typ_fun", (("Typ_fun_id", Int_sort))::[], Type_sort, 1))::(("Typ_app", (("Typ_app_fst", Type_sort))::(("Typ_app_snd", Type_sort))::[], Type_sort, 2))::(("Typ_dep", (("Typ_dep_fst", Type_sort))::(("Typ_dep_snd", Term_sort))::[], Type_sort, 3))::(("Typ_uvar", (("Typ_uvar_fst", Int_sort))::[], Type_sort, 4))::(("Term_unit", [], Term_sort, 0))::(("BoxInt", (("BoxInt_proj_0", Int_sort))::[], Term_sort, 1))::(("BoxBool", (("BoxBool_proj_0", Bool_sort))::[], Term_sort, 2))::(("BoxString", (("BoxString_proj_0", String_sort))::[], Term_sort, 3))::(("BoxRef", (("BoxRef_proj_0", Ref_sort))::[], Term_sort, 4))::(("Exp_uvar", (("Exp_uvar_fst", Int_sort))::[], Term_sort, 5))::(("LexCons", (("LexCons_0", Term_sort))::(("LexCons_1", Term_sort))::[], Term_sort, 6))::[]
in (let bcons = (let _116_528 = (let _116_527 = (FStar_All.pipe_right constrs (FStar_List.collect constructor_to_decl))
in (FStar_All.pipe_right _116_527 (FStar_List.map (declToSmt z3options))))
in (FStar_All.pipe_right _116_528 (FStar_String.concat "\n")))
in (let lex_ordering = "\n(define-fun is-Prims.LexCons ((t Term)) Bool \n(is-LexCons t))\n(assert (forall ((x1 Term) (x2 Term) (y1 Term) (y2 Term))\n(iff (Valid (Precedes (LexCons x1 x2) (LexCons y1 y2)))\n(or (Valid (Precedes x1 y1))\n(and (= x1 y1)\n(Valid (Precedes x2 y2)))))))\n"
in (Prims.strcat (Prims.strcat basic bcons) lex_ordering))))))

let mk_Kind_type = (mkApp ("Kind_type", []))

let mk_Kind_uvar = (fun i -> (let _116_533 = (let _116_532 = (let _116_531 = (mkInteger' i)
in (_116_531)::[])
in ("Kind_uvar", _116_532))
in (mkApp _116_533)))

let mk_Typ_app = (fun t1 t2 -> (mkApp ("Typ_app", (t1)::(t2)::[])))

let mk_Typ_dep = (fun t1 t2 -> (mkApp ("Typ_dep", (t1)::(t2)::[])))

let mk_Typ_uvar = (fun i -> (let _116_546 = (let _116_545 = (let _116_544 = (mkInteger' i)
in (_116_544)::[])
in ("Typ_uvar", _116_545))
in (mkApp _116_546)))

let mk_Exp_uvar = (fun i -> (let _116_551 = (let _116_550 = (let _116_549 = (mkInteger' i)
in (_116_549)::[])
in ("Exp_uvar", _116_550))
in (mkApp _116_551)))

let mk_Term_unit = (mkApp ("Term_unit", []))

let boxInt = (fun t -> (mkApp ("BoxInt", (t)::[])))

let unboxInt = (fun t -> (mkApp ("BoxInt_proj_0", (t)::[])))

let boxBool = (fun t -> (mkApp ("BoxBool", (t)::[])))

let unboxBool = (fun t -> (mkApp ("BoxBool_proj_0", (t)::[])))

let boxString = (fun t -> (mkApp ("BoxString", (t)::[])))

let unboxString = (fun t -> (mkApp ("BoxString_proj_0", (t)::[])))

let boxRef = (fun t -> (mkApp ("BoxRef", (t)::[])))

let unboxRef = (fun t -> (mkApp ("BoxRef_proj_0", (t)::[])))

let boxTerm = (fun sort t -> (match (sort) with
| Int_sort -> begin
(boxInt t)
end
| Bool_sort -> begin
(boxBool t)
end
| String_sort -> begin
(boxString t)
end
| Ref_sort -> begin
(boxRef t)
end
| _50_724 -> begin
(Prims.raise FStar_Util.Impos)
end))

let unboxTerm = (fun sort t -> (match (sort) with
| Int_sort -> begin
(unboxInt t)
end
| Bool_sort -> begin
(unboxBool t)
end
| String_sort -> begin
(unboxString t)
end
| Ref_sort -> begin
(unboxRef t)
end
| _50_732 -> begin
(Prims.raise FStar_Util.Impos)
end))

let mk_PreKind = (fun t -> (mkApp ("PreKind", (t)::[])))

let mk_PreType = (fun t -> (mkApp ("PreType", (t)::[])))

let mk_Valid = (fun t -> (mkApp ("Valid", (t)::[])))

let mk_HasType = (fun v t -> (mkApp ("HasType", (v)::(t)::[])))

let mk_HasTypeZ = (fun v t -> (mkApp ("HasTypeZ", (v)::(t)::[])))

let mk_IsTyped = (fun v -> (mkApp ("IsTyped", (v)::[])))

let mk_HasTypeFuel = (fun f v t -> if (FStar_ST.read FStar_Options.unthrottle_inductives) then begin
(mk_HasType v t)
end else begin
(mkApp ("HasTypeFuel", (f)::(v)::(t)::[]))
end)

let mk_HasTypeWithFuel = (fun f v t -> (match (f) with
| None -> begin
(mk_HasType v t)
end
| Some (f) -> begin
(mk_HasTypeFuel f v t)
end))

let mk_Destruct = (fun v -> (mkApp ("Destruct", (v)::[])))

let mk_HasKind = (fun t k -> (mkApp ("HasKind", (t)::(k)::[])))

let mk_Rank = (fun x -> (mkApp ("Rank", (x)::[])))

let mk_tester = (fun n t -> (mkApp ((Prims.strcat "is-" n), (t)::[])))

let mk_ApplyTE = (fun t e -> (mkApp ("ApplyTE", (t)::(e)::[])))

let mk_ApplyTT = (fun t t' -> (mkApp ("ApplyTT", (t)::(t')::[])))

let mk_ApplyET = (fun e t -> (mkApp ("ApplyET", (e)::(t)::[])))

let mk_ApplyEE = (fun e e' -> (mkApp ("ApplyEE", (e)::(e')::[])))

let mk_ApplyEF = (fun e f -> (mkApp ("ApplyEF", (e)::(f)::[])))

let mk_String_const = (fun i -> (let _116_640 = (let _116_639 = (let _116_638 = (mkInteger' i)
in (_116_638)::[])
in ("String_const", _116_639))
in (mkApp _116_640)))

let mk_Precedes = (fun x1 x2 -> (let _116_645 = (mkApp ("Precedes", (x1)::(x2)::[]))
in (FStar_All.pipe_right _116_645 mk_Valid)))

let mk_LexCons = (fun x1 x2 -> (mkApp ("LexCons", (x1)::(x2)::[])))

let rec n_fuel = (fun n -> if (n = 0) then begin
(mkApp ("ZFuel", []))
<<<<<<< HEAD
end
| false -> begin
(let _116_654 = (let _116_653 = (let _116_652 = (n_fuel (n - 1))
in (_116_652)::[])
in ("SFuel", _116_653))
in (mkApp _116_654))
end))
=======
end else begin
(let _115_654 = (let _115_653 = (let _115_652 = (n_fuel (n - 1))
in (_115_652)::[])
in ("SFuel", _115_653))
in (mkApp _115_654))
end)
>>>>>>> 3f538bfb

let fuel_2 = (n_fuel 2)

let fuel_100 = (n_fuel 100)

let mk_and_opt = (fun p1 p2 -> (match ((p1, p2)) with
| (Some (p1), Some (p2)) -> begin
(let _116_659 = (mkAnd (p1, p2))
in Some (_116_659))
end
| ((Some (p), None)) | ((None, Some (p))) -> begin
Some (p)
end
| (None, None) -> begin
None
end))

let mk_and_opt_l = (fun pl -> (FStar_List.fold_left (fun out p -> (mk_and_opt p out)) None pl))

let mk_and_l = (fun l -> (match (l) with
| [] -> begin
mkTrue
end
| hd::tl -> begin
(FStar_List.fold_left (fun p1 p2 -> (mkAnd (p1, p2))) hd tl)
end))

let mk_or_l = (fun l -> (match (l) with
| [] -> begin
mkFalse
end
| hd::tl -> begin
(FStar_List.fold_left (fun p1 p2 -> (mkOr (p1, p2))) hd tl)
end))

let rec print_smt_term = (fun t -> (match (t.tm) with
| Integer (n) -> begin
(FStar_Util.format1 "Integer %s" n)
end
| BoundV (n) -> begin
(let _116_676 = (FStar_Util.string_of_int n)
in (FStar_Util.format1 "BoundV %s" _116_676))
end
| FreeV (fv) -> begin
(FStar_Util.format1 "FreeV %s" (Prims.fst fv))
end
| App (op, l) -> begin
(let _116_677 = (print_smt_term_list l)
in (FStar_Util.format2 "App %s [ %s ]" (op_to_string op) _116_677))
end
| Quant (qop, l, _50_820, _50_822, t) -> begin
(let _116_679 = (print_smt_term_list_list l)
in (let _116_678 = (print_smt_term t)
in (FStar_Util.format3 "Quant %s %s %s" (qop_to_string qop) _116_679 _116_678)))
end))
and print_smt_term_list = (fun l -> (FStar_List.fold_left (fun s t -> (let _116_683 = (print_smt_term t)
in (Prims.strcat (Prims.strcat s "; ") _116_683))) "" l))
and print_smt_term_list_list = (fun l -> (FStar_List.fold_left (fun s l -> (let _116_688 = (let _116_687 = (print_smt_term_list l)
in (Prims.strcat (Prims.strcat s "; [ ") _116_687))
in (Prims.strcat _116_688 " ] "))) "" l))



<|MERGE_RESOLUTION|>--- conflicted
+++ resolved
@@ -1423,22 +1423,12 @@
 
 let rec n_fuel = (fun n -> if (n = 0) then begin
 (mkApp ("ZFuel", []))
-<<<<<<< HEAD
-end
-| false -> begin
+end else begin
 (let _116_654 = (let _116_653 = (let _116_652 = (n_fuel (n - 1))
 in (_116_652)::[])
 in ("SFuel", _116_653))
 in (mkApp _116_654))
-end))
-=======
-end else begin
-(let _115_654 = (let _115_653 = (let _115_652 = (n_fuel (n - 1))
-in (_115_652)::[])
-in ("SFuel", _115_653))
-in (mkApp _115_654))
 end)
->>>>>>> 3f538bfb
 
 let fuel_2 = (n_fuel 2)
 
