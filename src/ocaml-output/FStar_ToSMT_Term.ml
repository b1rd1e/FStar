
open Prims
type sort =
| Bool_sort
| Int_sort
| Kind_sort
| Type_sort
| Term_sort
| String_sort
| Ref_sort
| Fuel_sort
| Array of (sort * sort)
| Arrow of (sort * sort)
| Sort of Prims.string

let is_Bool_sort = (fun _discr_ -> (match (_discr_) with
| Bool_sort -> begin
true
end
| _ -> begin
false
end))

let is_Int_sort = (fun _discr_ -> (match (_discr_) with
| Int_sort -> begin
true
end
| _ -> begin
false
end))

let is_Kind_sort = (fun _discr_ -> (match (_discr_) with
| Kind_sort -> begin
true
end
| _ -> begin
false
end))

let is_Type_sort = (fun _discr_ -> (match (_discr_) with
| Type_sort -> begin
true
end
| _ -> begin
false
end))

let is_Term_sort = (fun _discr_ -> (match (_discr_) with
| Term_sort -> begin
true
end
| _ -> begin
false
end))

let is_String_sort = (fun _discr_ -> (match (_discr_) with
| String_sort -> begin
true
end
| _ -> begin
false
end))

let is_Ref_sort = (fun _discr_ -> (match (_discr_) with
| Ref_sort -> begin
true
end
| _ -> begin
false
end))

let is_Fuel_sort = (fun _discr_ -> (match (_discr_) with
| Fuel_sort -> begin
true
end
| _ -> begin
false
end))

let is_Array = (fun _discr_ -> (match (_discr_) with
| Array (_) -> begin
true
end
| _ -> begin
false
end))

let is_Arrow = (fun _discr_ -> (match (_discr_) with
| Arrow (_) -> begin
true
end
| _ -> begin
false
end))

let is_Sort = (fun _discr_ -> (match (_discr_) with
| Sort (_) -> begin
true
end
| _ -> begin
false
end))

let ___Array____0 = (fun projectee -> (match (projectee) with
| Array (_50_10) -> begin
_50_10
end))

let ___Arrow____0 = (fun projectee -> (match (projectee) with
| Arrow (_50_13) -> begin
_50_13
end))

let ___Sort____0 = (fun projectee -> (match (projectee) with
| Sort (_50_16) -> begin
_50_16
end))

let rec strSort = (fun x -> (match (x) with
| Bool_sort -> begin
"Bool"
end
| Int_sort -> begin
"Int"
end
| Kind_sort -> begin
"Kind"
end
| Type_sort -> begin
"Type"
end
| Term_sort -> begin
"Term"
end
| String_sort -> begin
"String"
end
| Ref_sort -> begin
"Ref"
end
| Fuel_sort -> begin
"Fuel"
end
| Array (s1, s2) -> begin
(let _116_54 = (strSort s1)
in (let _116_53 = (strSort s2)
in (FStar_Util.format2 "(Array %s %s)" _116_54 _116_53)))
end
| Arrow (s1, s2) -> begin
(let _116_56 = (strSort s1)
in (let _116_55 = (strSort s2)
in (FStar_Util.format2 "(%s -> %s)" _116_56 _116_55)))
end
| Sort (s) -> begin
s
end))

type op =
| True
| False
| Not
| And
| Or
| Imp
| Iff
| Eq
| LT
| LTE
| GT
| GTE
| Add
| Sub
| Div
| Mul
| Minus
| Mod
| ITE
| Var of Prims.string

let is_True = (fun _discr_ -> (match (_discr_) with
| True -> begin
true
end
| _ -> begin
false
end))

let is_False = (fun _discr_ -> (match (_discr_) with
| False -> begin
true
end
| _ -> begin
false
end))

let is_Not = (fun _discr_ -> (match (_discr_) with
| Not -> begin
true
end
| _ -> begin
false
end))

let is_And = (fun _discr_ -> (match (_discr_) with
| And -> begin
true
end
| _ -> begin
false
end))

let is_Or = (fun _discr_ -> (match (_discr_) with
| Or -> begin
true
end
| _ -> begin
false
end))

let is_Imp = (fun _discr_ -> (match (_discr_) with
| Imp -> begin
true
end
| _ -> begin
false
end))

let is_Iff = (fun _discr_ -> (match (_discr_) with
| Iff -> begin
true
end
| _ -> begin
false
end))

let is_Eq = (fun _discr_ -> (match (_discr_) with
| Eq -> begin
true
end
| _ -> begin
false
end))

let is_LT = (fun _discr_ -> (match (_discr_) with
| LT -> begin
true
end
| _ -> begin
false
end))

let is_LTE = (fun _discr_ -> (match (_discr_) with
| LTE -> begin
true
end
| _ -> begin
false
end))

let is_GT = (fun _discr_ -> (match (_discr_) with
| GT -> begin
true
end
| _ -> begin
false
end))

let is_GTE = (fun _discr_ -> (match (_discr_) with
| GTE -> begin
true
end
| _ -> begin
false
end))

let is_Add = (fun _discr_ -> (match (_discr_) with
| Add -> begin
true
end
| _ -> begin
false
end))

let is_Sub = (fun _discr_ -> (match (_discr_) with
| Sub -> begin
true
end
| _ -> begin
false
end))

let is_Div = (fun _discr_ -> (match (_discr_) with
| Div -> begin
true
end
| _ -> begin
false
end))

let is_Mul = (fun _discr_ -> (match (_discr_) with
| Mul -> begin
true
end
| _ -> begin
false
end))

let is_Minus = (fun _discr_ -> (match (_discr_) with
| Minus -> begin
true
end
| _ -> begin
false
end))

let is_Mod = (fun _discr_ -> (match (_discr_) with
| Mod -> begin
true
end
| _ -> begin
false
end))

let is_ITE = (fun _discr_ -> (match (_discr_) with
| ITE -> begin
true
end
| _ -> begin
false
end))

let is_Var = (fun _discr_ -> (match (_discr_) with
| Var (_) -> begin
true
end
| _ -> begin
false
end))

let ___Var____0 = (fun projectee -> (match (projectee) with
| Var (_50_38) -> begin
_50_38
end))

type qop =
| Forall
| Exists

let is_Forall = (fun _discr_ -> (match (_discr_) with
| Forall -> begin
true
end
| _ -> begin
false
end))

let is_Exists = (fun _discr_ -> (match (_discr_) with
| Exists -> begin
true
end
| _ -> begin
false
end))

type term' =
| Integer of Prims.string
| BoundV of Prims.int
| FreeV of fv
| App of (op * term Prims.list)
| Quant of (qop * pat Prims.list Prims.list * Prims.int Prims.option * sort Prims.list * term) 
 and term =
{tm : term'; hash : Prims.string; freevars : fvs FStar_Absyn_Syntax.memo} 
 and pat =
term 
 and fv =
(Prims.string * sort) 
 and fvs =
fv Prims.list

let is_Integer = (fun _discr_ -> (match (_discr_) with
| Integer (_) -> begin
true
end
| _ -> begin
false
end))

let is_BoundV = (fun _discr_ -> (match (_discr_) with
| BoundV (_) -> begin
true
end
| _ -> begin
false
end))

let is_FreeV = (fun _discr_ -> (match (_discr_) with
| FreeV (_) -> begin
true
end
| _ -> begin
false
end))

let is_App = (fun _discr_ -> (match (_discr_) with
| App (_) -> begin
true
end
| _ -> begin
false
end))

let is_Quant = (fun _discr_ -> (match (_discr_) with
| Quant (_) -> begin
true
end
| _ -> begin
false
end))

let is_Mkterm = (Obj.magic (fun _ -> (FStar_All.failwith "Not yet implemented:is_Mkterm")))

let ___Integer____0 = (fun projectee -> (match (projectee) with
| Integer (_50_44) -> begin
_50_44
end))

let ___BoundV____0 = (fun projectee -> (match (projectee) with
| BoundV (_50_47) -> begin
_50_47
end))

let ___FreeV____0 = (fun projectee -> (match (projectee) with
| FreeV (_50_50) -> begin
_50_50
end))

let ___App____0 = (fun projectee -> (match (projectee) with
| App (_50_53) -> begin
_50_53
end))

let ___Quant____0 = (fun projectee -> (match (projectee) with
| Quant (_50_56) -> begin
_50_56
end))

let fv_eq = (fun x y -> ((Prims.fst x) = (Prims.fst y)))

let fv_sort = (fun x -> (Prims.snd x))

let freevar_eq = (fun x y -> (match ((x.tm, y.tm)) with
| (FreeV (x), FreeV (y)) -> begin
(fv_eq x y)
end
| _50_69 -> begin
false
end))

let freevar_sort = (fun _50_1 -> (match (_50_1) with
| {tm = FreeV (x); hash = _50_74; freevars = _50_72} -> begin
(fv_sort x)
end
| _50_79 -> begin
(FStar_All.failwith "impossible")
end))

let fv_of_term = (fun _50_2 -> (match (_50_2) with
| {tm = FreeV (fv); hash = _50_84; freevars = _50_82} -> begin
fv
end
| _50_89 -> begin
(FStar_All.failwith "impossible")
end))

let rec freevars = (fun t -> (match (t.tm) with
| (Integer (_)) | (BoundV (_)) -> begin
[]
end
| FreeV (fv) -> begin
(fv)::[]
end
| App (_50_100, tms) -> begin
(FStar_List.collect freevars tms)
end
| Quant (_50_105, _50_107, _50_109, _50_111, t) -> begin
(freevars t)
end))

let free_variables = (fun t -> (match ((FStar_ST.read t.freevars)) with
| Some (b) -> begin
b
end
| None -> begin
(let fvs = (let _116_189 = (freevars t)
in (FStar_Util.remove_dups fv_eq _116_189))
in (let _50_120 = (FStar_ST.op_Colon_Equals t.freevars (Some (fvs)))
in fvs))
end))

let qop_to_string = (fun _50_3 -> (match (_50_3) with
| Forall -> begin
"forall"
end
| Exists -> begin
"exists"
end))

let op_to_string = (fun _50_4 -> (match (_50_4) with
| True -> begin
"true"
end
| False -> begin
"false"
end
| Not -> begin
"not"
end
| And -> begin
"and"
end
| Or -> begin
"or"
end
| Imp -> begin
"implies"
end
| Iff -> begin
"iff"
end
| Eq -> begin
"="
end
| LT -> begin
"<"
end
| LTE -> begin
"<="
end
| GT -> begin
">"
end
| GTE -> begin
">="
end
| Add -> begin
"+"
end
| Sub -> begin
"-"
end
| Div -> begin
"div"
end
| Mul -> begin
"*"
end
| Minus -> begin
"-"
end
| Mod -> begin
"mod"
end
| ITE -> begin
"ite"
end
| Var (s) -> begin
s
end))

let weightToSmt = (fun _50_5 -> (match (_50_5) with
| None -> begin
""
end
| Some (i) -> begin
(let _116_196 = (FStar_Util.string_of_int i)
in (FStar_Util.format1 ":weight %s\n" _116_196))
end))

let rec hash_of_term' = (fun t -> (match (t) with
| Integer (i) -> begin
i
end
| BoundV (i) -> begin
(let _116_199 = (FStar_Util.string_of_int i)
in (Prims.strcat "@" _116_199))
end
| FreeV (x) -> begin
(let _116_200 = (strSort (Prims.snd x))
in (Prims.strcat (Prims.strcat (Prims.fst x) ":") _116_200))
end
| App (op, tms) -> begin
(let _116_204 = (let _116_203 = (let _116_202 = (FStar_List.map (fun t -> t.hash) tms)
in (FStar_All.pipe_right _116_202 (FStar_String.concat " ")))
in (Prims.strcat (Prims.strcat "(" (op_to_string op)) _116_203))
in (Prims.strcat _116_204 ")"))
end
| Quant (qop, pats, wopt, sorts, body) -> begin
(let _116_212 = (let _116_205 = (FStar_List.map strSort sorts)
in (FStar_All.pipe_right _116_205 (FStar_String.concat " ")))
in (let _116_211 = (weightToSmt wopt)
in (let _116_210 = (let _116_209 = (FStar_All.pipe_right pats (FStar_List.map (fun pats -> (let _116_208 = (FStar_List.map (fun p -> p.hash) pats)
in (FStar_All.pipe_right _116_208 (FStar_String.concat " "))))))
in (FStar_All.pipe_right _116_209 (FStar_String.concat "; ")))
in (FStar_Util.format5 "(%s (%s)(! %s %s %s))" (qop_to_string qop) _116_212 body.hash _116_211 _116_210))))
end))

let __all_terms = (let _116_213 = (FStar_Util.smap_create 10000)
in (FStar_ST.alloc _116_213))

let all_terms = (fun _50_172 -> (match (()) with
| () -> begin
(FStar_ST.read __all_terms)
end))

let mk = (fun t -> (let key = (hash_of_term' t)
in (match ((let _116_218 = (all_terms ())
in (FStar_Util.smap_try_find _116_218 key))) with
| Some (tm) -> begin
tm
end
| None -> begin
(let tm = (let _116_219 = (FStar_Util.mk_ref None)
in {tm = t; hash = key; freevars = _116_219})
in (let _50_179 = (let _116_220 = (all_terms ())
in (FStar_Util.smap_add _116_220 key tm))
in tm))
end)))

let mkTrue = (mk (App ((True, []))))

let mkFalse = (mk (App ((False, []))))

let mkInteger = (fun i -> (mk (Integer (i))))

let mkInteger32 = (fun i -> (mkInteger (FStar_Util.string_of_int32 i)))

let mkInteger' = (fun i -> (let _116_227 = (FStar_Util.string_of_int i)
in (mkInteger _116_227)))

let mkBoundV = (fun i -> (mk (BoundV (i))))

let mkFreeV = (fun x -> (mk (FreeV (x))))

let mkApp' = (fun f -> (mk (App (f))))

let mkApp = (fun _50_189 -> (match (_50_189) with
| (s, args) -> begin
(mk (App ((Var (s), args))))
end))

let mkNot = (fun t -> (match (t.tm) with
| App (True, _50_193) -> begin
mkFalse
end
| App (False, _50_198) -> begin
mkTrue
end
| _50_202 -> begin
(mkApp' (Not, (t)::[]))
end))

let mkAnd = (fun _50_205 -> (match (_50_205) with
| (t1, t2) -> begin
(match ((t1.tm, t2.tm)) with
| (App (True, _50_208), _50_212) -> begin
t2
end
| (_50_215, App (True, _50_218)) -> begin
t1
end
| ((App (False, _), _)) | ((_, App (False, _))) -> begin
mkFalse
end
| (App (And, ts1), App (And, ts2)) -> begin
(mkApp' (And, (FStar_List.append ts1 ts2)))
end
| (_50_248, App (And, ts2)) -> begin
(mkApp' (And, (t1)::ts2))
end
| (App (And, ts1), _50_259) -> begin
(mkApp' (And, (FStar_List.append ts1 ((t2)::[]))))
end
| _50_262 -> begin
(mkApp' (And, (t1)::(t2)::[]))
end)
end))

let mkOr = (fun _50_265 -> (match (_50_265) with
| (t1, t2) -> begin
(match ((t1.tm, t2.tm)) with
| ((App (True, _), _)) | ((_, App (True, _))) -> begin
mkTrue
end
| (App (False, _50_284), _50_288) -> begin
t2
end
| (_50_291, App (False, _50_294)) -> begin
t1
end
| (App (Or, ts1), App (Or, ts2)) -> begin
(mkApp' (Or, (FStar_List.append ts1 ts2)))
end
| (_50_308, App (Or, ts2)) -> begin
(mkApp' (Or, (t1)::ts2))
end
| (App (Or, ts1), _50_319) -> begin
(mkApp' (Or, (FStar_List.append ts1 ((t2)::[]))))
end
| _50_322 -> begin
(mkApp' (Or, (t1)::(t2)::[]))
end)
end))

let mkImp = (fun _50_325 -> (match (_50_325) with
| (t1, t2) -> begin
(match ((t1.tm, t2.tm)) with
| (_50_327, App (True, _50_330)) -> begin
mkTrue
end
| (App (True, _50_336), _50_340) -> begin
t2
end
| (_50_343, App (Imp, t1'::t2'::[])) -> begin
(let _116_246 = (let _116_245 = (let _116_244 = (mkAnd (t1, t1'))
in (_116_244)::(t2')::[])
in (Imp, _116_245))
in (mkApp' _116_246))
end
| _50_352 -> begin
(mkApp' (Imp, (t1)::(t2)::[]))
end)
end))

let mk_bin_op = (fun op _50_356 -> (match (_50_356) with
| (t1, t2) -> begin
(mkApp' (op, (t1)::(t2)::[]))
end))

let mkMinus = (fun t -> (mkApp' (Minus, (t)::[])))

let mkIff = (mk_bin_op Iff)

let mkEq = (mk_bin_op Eq)

let mkLT = (mk_bin_op LT)

let mkLTE = (mk_bin_op LTE)

let mkGT = (mk_bin_op GT)

let mkGTE = (mk_bin_op GTE)

let mkAdd = (mk_bin_op Add)

let mkSub = (mk_bin_op Sub)

let mkDiv = (mk_bin_op Div)

let mkMul = (mk_bin_op Mul)

let mkMod = (mk_bin_op Mod)

let mkITE = (fun _50_361 -> (match (_50_361) with
| (t1, t2, t3) -> begin
(match ((t2.tm, t3.tm)) with
| (App (True, _50_364), App (True, _50_369)) -> begin
mkTrue
end
| (App (True, _50_375), _50_379) -> begin
(let _116_267 = (let _116_266 = (mkNot t1)
in (_116_266, t3))
in (mkImp _116_267))
end
| (_50_382, App (True, _50_385)) -> begin
(mkImp (t1, t2))
end
| (_50_390, _50_392) -> begin
(mkApp' (ITE, (t1)::(t2)::(t3)::[]))
end)
end))

let mkCases = (fun t -> (match (t) with
| [] -> begin
(FStar_All.failwith "Impos")
end
| hd::tl -> begin
(FStar_List.fold_left (fun out t -> (mkAnd (out, t))) hd tl)
end))

let mkQuant = (fun _50_406 -> (match (_50_406) with
| (qop, pats, wopt, vars, body) -> begin
if ((FStar_List.length vars) = 0) then begin
body
end else begin
(match (body.tm) with
| App (True, _50_409) -> begin
body
end
| _50_413 -> begin
(mk (Quant ((qop, pats, wopt, vars, body))))
end)
end
end))

let abstr = (fun fvs t -> (let nvars = (FStar_List.length fvs)
in (let index_of = (fun fv -> (match ((FStar_Util.try_find_index (fv_eq fv) fvs)) with
| None -> begin
None
end
| Some (i) -> begin
Some ((nvars - (i + 1)))
end))
in (let rec aux = (fun ix t -> (match ((FStar_ST.read t.freevars)) with
| Some ([]) -> begin
t
end
| _50_428 -> begin
(match (t.tm) with
| (Integer (_)) | (BoundV (_)) -> begin
t
end
| FreeV (x) -> begin
(match ((index_of x)) with
| None -> begin
t
end
| Some (i) -> begin
(mkBoundV (i + ix))
end)
end
| App (op, tms) -> begin
(let _116_285 = (let _116_284 = (FStar_List.map (aux ix) tms)
in (op, _116_284))
in (mkApp' _116_285))
end
| Quant (qop, pats, wopt, vars, body) -> begin
(let n = (FStar_List.length vars)
in (let _116_288 = (let _116_287 = (FStar_All.pipe_right pats (FStar_List.map (FStar_List.map (aux (ix + n)))))
in (let _116_286 = (aux (ix + n) body)
in (qop, _116_287, wopt, vars, _116_286)))
in (mkQuant _116_288)))
end)
end))
in (aux 0 t)))))

let inst = (fun tms t -> (let n = (FStar_List.length tms)
in (let rec aux = (fun shift t -> (match (t.tm) with
| (Integer (_)) | (FreeV (_)) -> begin
t
end
| BoundV (i) -> begin
if ((0 <= (i - shift)) && ((i - shift) < n)) then begin
(FStar_List.nth tms (i - shift))
end else begin
t
end
end
| App (op, tms) -> begin
(let _116_298 = (let _116_297 = (FStar_List.map (aux shift) tms)
in (op, _116_297))
in (mkApp' _116_298))
end
| Quant (qop, pats, wopt, vars, body) -> begin
(let m = (FStar_List.length vars)
in (let shift = (shift + m)
in (let _116_301 = (let _116_300 = (FStar_All.pipe_right pats (FStar_List.map (FStar_List.map (aux shift))))
in (let _116_299 = (aux shift body)
in (qop, _116_300, wopt, vars, _116_299)))
in (mkQuant _116_301))))
end))
in (aux 0 t))))

let mkQuant' = (fun _50_484 -> (match (_50_484) with
| (qop, pats, wopt, vars, body) -> begin
(let _116_307 = (let _116_306 = (FStar_All.pipe_right pats (FStar_List.map (FStar_List.map (abstr vars))))
in (let _116_305 = (FStar_List.map fv_sort vars)
in (let _116_304 = (abstr vars body)
in (qop, _116_306, wopt, _116_305, _116_304))))
in (mkQuant _116_307))
end))

let mkForall'' = (fun _50_489 -> (match (_50_489) with
| (pats, wopt, sorts, body) -> begin
(mkQuant (Forall, pats, wopt, sorts, body))
end))

let mkForall' = (fun _50_494 -> (match (_50_494) with
| (pats, wopt, vars, body) -> begin
(mkQuant' (Forall, pats, wopt, vars, body))
end))

let mkForall = (fun _50_498 -> (match (_50_498) with
| (pats, vars, body) -> begin
(mkQuant' (Forall, pats, None, vars, body))
end))

let mkExists = (fun _50_502 -> (match (_50_502) with
| (pats, vars, body) -> begin
(mkQuant' (Exists, pats, None, vars, body))
end))

type caption =
Prims.string Prims.option

type binders =
(Prims.string * sort) Prims.list

type projector =
(Prims.string * sort)

type constructor_t =
(Prims.string * projector Prims.list * sort * Prims.int)

type constructors =
constructor_t Prims.list

type decl =
| DefPrelude
| DeclFun of (Prims.string * sort Prims.list * sort * caption)
| DefineFun of (Prims.string * sort Prims.list * sort * term * caption)
| Assume of (term * caption)
| Caption of Prims.string
| Eval of term
| Echo of Prims.string
| Push
| Pop
| CheckSat

let is_DefPrelude = (fun _discr_ -> (match (_discr_) with
| DefPrelude -> begin
true
end
| _ -> begin
false
end))

let is_DeclFun = (fun _discr_ -> (match (_discr_) with
| DeclFun (_) -> begin
true
end
| _ -> begin
false
end))

let is_DefineFun = (fun _discr_ -> (match (_discr_) with
| DefineFun (_) -> begin
true
end
| _ -> begin
false
end))

let is_Assume = (fun _discr_ -> (match (_discr_) with
| Assume (_) -> begin
true
end
| _ -> begin
false
end))

let is_Caption = (fun _discr_ -> (match (_discr_) with
| Caption (_) -> begin
true
end
| _ -> begin
false
end))

let is_Eval = (fun _discr_ -> (match (_discr_) with
| Eval (_) -> begin
true
end
| _ -> begin
false
end))

let is_Echo = (fun _discr_ -> (match (_discr_) with
| Echo (_) -> begin
true
end
| _ -> begin
false
end))

let is_Push = (fun _discr_ -> (match (_discr_) with
| Push -> begin
true
end
| _ -> begin
false
end))

let is_Pop = (fun _discr_ -> (match (_discr_) with
| Pop -> begin
true
end
| _ -> begin
false
end))

let is_CheckSat = (fun _discr_ -> (match (_discr_) with
| CheckSat -> begin
true
end
| _ -> begin
false
end))

let ___DeclFun____0 = (fun projectee -> (match (projectee) with
| DeclFun (_50_505) -> begin
_50_505
end))

let ___DefineFun____0 = (fun projectee -> (match (projectee) with
| DefineFun (_50_508) -> begin
_50_508
end))

let ___Assume____0 = (fun projectee -> (match (projectee) with
| Assume (_50_511) -> begin
_50_511
end))

let ___Caption____0 = (fun projectee -> (match (projectee) with
| Caption (_50_514) -> begin
_50_514
end))

let ___Eval____0 = (fun projectee -> (match (projectee) with
| Eval (_50_517) -> begin
_50_517
end))

let ___Echo____0 = (fun projectee -> (match (projectee) with
| Echo (_50_520) -> begin
_50_520
end))

type decls_t =
decl Prims.list

let mkDefineFun = (fun _50_526 -> (match (_50_526) with
| (nm, vars, s, tm, c) -> begin
(let _116_408 = (let _116_407 = (FStar_List.map fv_sort vars)
in (let _116_406 = (abstr vars tm)
in (nm, _116_407, s, _116_406, c)))
in DefineFun (_116_408))
end))

let constr_id_of_sort = (fun sort -> (let _116_411 = (strSort sort)
in (FStar_Util.format1 "%s_constr_id" _116_411)))

let fresh_token = (fun _50_530 id -> (match (_50_530) with
| (tok_name, sort) -> begin
(let _116_424 = (let _116_423 = (let _116_422 = (let _116_421 = (mkInteger' id)
in (let _116_420 = (let _116_419 = (let _116_418 = (constr_id_of_sort sort)
in (let _116_417 = (let _116_416 = (mkApp (tok_name, []))
in (_116_416)::[])
in (_116_418, _116_417)))
in (mkApp _116_419))
in (_116_421, _116_420)))
in (mkEq _116_422))
in (_116_423, Some ("fresh token")))
in Assume (_116_424))
end))

let constructor_to_decl = (fun _50_536 -> (match (_50_536) with
| (name, projectors, sort, id) -> begin
(let id = (FStar_Util.string_of_int id)
in (let cdecl = (let _116_428 = (let _116_427 = (FStar_All.pipe_right projectors (FStar_List.map Prims.snd))
in (name, _116_427, sort, Some ("Constructor")))
in DeclFun (_116_428))
in (let n_bvars = (FStar_List.length projectors)
in (let bvar_name = (fun i -> (let _116_431 = (FStar_Util.string_of_int i)
in (Prims.strcat "x_" _116_431)))
in (let bvar_index = (fun i -> (n_bvars - (i + 1)))
in (let bvar = (fun i s -> (let _116_439 = (let _116_438 = (bvar_name i)
in (_116_438, s))
in (mkFreeV _116_439)))
in (let bvars = (FStar_All.pipe_right projectors (FStar_List.mapi (fun i _50_551 -> (match (_50_551) with
| (_50_549, s) -> begin
(bvar i s)
end))))
in (let bvar_names = (FStar_List.map fv_of_term bvars)
in (let capp = (mkApp (name, bvars))
<<<<<<< HEAD
in (let cid_app = (let _116_443 = (let _116_442 = (constr_id_of_sort sort)
in (_116_442, (capp)::[]))
in (mkApp _116_443))
in (let cid = (let _116_449 = (let _116_448 = (let _116_447 = (let _116_446 = (let _116_445 = (let _116_444 = (mkInteger id)
in (_116_444, cid_app))
in (mkEq _116_445))
in ([], bvar_names, _116_446))
in (mkForall _116_447))
in (_116_448, Some ("Constructor distinct")))
in Assume (_116_449))
=======
in (let cid_app = (let _115_443 = (let _115_442 = (constr_id_of_sort sort)
in (_115_442, (capp)::[]))
in (mkApp _115_443))
in (let cid = (let _115_449 = (let _115_448 = (let _115_447 = (let _115_446 = (let _115_445 = (let _115_444 = (mkInteger id)
in (_115_444, cid_app))
in (mkEq _115_445))
in (((capp)::[])::[], bvar_names, _115_446))
in (mkForall _115_447))
in (_115_448, Some ("Constructor distinct")))
in Assume (_115_449))
>>>>>>> c80dd9cc
in (let disc_name = (Prims.strcat "is-" name)
in (let xfv = ("x", sort)
in (let xx = (mkFreeV xfv)
in (let disc_eq = (let _116_454 = (let _116_453 = (let _116_451 = (let _116_450 = (constr_id_of_sort sort)
in (_116_450, (xx)::[]))
in (mkApp _116_451))
in (let _116_452 = (mkInteger id)
in (_116_453, _116_452)))
in (mkEq _116_454))
in (let proj_terms = (FStar_All.pipe_right projectors (FStar_List.map (fun _50_563 -> (match (_50_563) with
| (proj, s) -> begin
(mkApp (proj, (xx)::[]))
end))))
in (let disc_inv_body = (let _116_457 = (let _116_456 = (mkApp (name, proj_terms))
in (xx, _116_456))
in (mkEq _116_457))
in (let disc_ax = (mkAnd (disc_eq, disc_inv_body))
in (let disc = (mkDefineFun (disc_name, (xfv)::[], Bool_sort, disc_ax, Some ("Discriminator definition")))
in (let projs = (let _116_468 = (FStar_All.pipe_right projectors (FStar_List.mapi (fun i _50_571 -> (match (_50_571) with
| (name, s) -> begin
(let cproj_app = (mkApp (name, (capp)::[]))
in (let _116_467 = (let _116_466 = (let _116_465 = (let _116_464 = (let _116_463 = (let _116_462 = (let _116_461 = (let _116_460 = (bvar i s)
in (cproj_app, _116_460))
in (mkEq _116_461))
in (((capp)::[])::[], bvar_names, _116_462))
in (mkForall _116_463))
in (_116_464, Some ("Projection inverse")))
in Assume (_116_465))
in (_116_466)::[])
in (DeclFun ((name, (sort)::[], s, Some ("Projector"))))::_116_467))
end))))
in (FStar_All.pipe_right _116_468 FStar_List.flatten))
in (let _116_475 = (let _116_471 = (let _116_470 = (let _116_469 = (FStar_Util.format1 "<start constructor %s>" name)
in Caption (_116_469))
in (_116_470)::(cdecl)::(cid)::projs)
in (FStar_List.append _116_471 ((disc)::[])))
in (let _116_474 = (let _116_473 = (let _116_472 = (FStar_Util.format1 "</end constructor %s>" name)
in Caption (_116_472))
in (_116_473)::[])
in (FStar_List.append _116_475 _116_474)))))))))))))))))))))))
end))

let name_binders_inner = (fun outer_names start sorts -> (let _50_593 = (FStar_All.pipe_right sorts (FStar_List.fold_left (fun _50_580 s -> (match (_50_580) with
| (names, binders, n) -> begin
(let prefix = (match (s) with
| Type_sort -> begin
"@a"
end
| Term_sort -> begin
"@x"
end
| _50_585 -> begin
"@u"
end)
in (let nm = (let _116_484 = (FStar_Util.string_of_int n)
in (Prims.strcat prefix _116_484))
in (let names = ((nm, s))::names
in (let b = (let _116_485 = (strSort s)
in (FStar_Util.format2 "(%s %s)" nm _116_485))
in (names, (b)::binders, (n + 1))))))
end)) (outer_names, [], start)))
in (match (_50_593) with
| (names, binders, n) -> begin
(names, (FStar_List.rev binders), n)
end)))

let name_binders = (fun sorts -> (let _50_598 = (name_binders_inner [] 0 sorts)
in (match (_50_598) with
| (names, binders, n) -> begin
((FStar_List.rev names), binders)
end)))

let termToSmt = (fun t -> (let rec aux = (fun n names t -> (match (t.tm) with
| Integer (i) -> begin
i
end
| BoundV (i) -> begin
(let _116_496 = (FStar_List.nth names i)
in (FStar_All.pipe_right _116_496 Prims.fst))
end
| FreeV (x) -> begin
(Prims.fst x)
end
| App (op, []) -> begin
(op_to_string op)
end
| App (op, tms) -> begin
(let _116_498 = (let _116_497 = (FStar_List.map (aux n names) tms)
in (FStar_All.pipe_right _116_497 (FStar_String.concat "\n")))
in (FStar_Util.format2 "(%s %s)" (op_to_string op) _116_498))
end
| Quant (qop, pats, wopt, sorts, body) -> begin
(let _50_628 = (name_binders_inner names n sorts)
in (match (_50_628) with
| (names, binders, n) -> begin
(let binders = (FStar_All.pipe_right binders (FStar_String.concat " "))
in (let pats_str = (match (pats) with
| ([]::[]) | ([]) -> begin
""
end
| _50_634 -> begin
(let _116_504 = (FStar_All.pipe_right pats (FStar_List.map (fun pats -> (let _116_503 = (let _116_502 = (FStar_List.map (fun p -> (let _116_501 = (aux n names p)
in (FStar_Util.format1 "%s" _116_501))) pats)
in (FStar_String.concat " " _116_502))
in (FStar_Util.format1 "\n:pattern (%s)" _116_503)))))
in (FStar_All.pipe_right _116_504 (FStar_String.concat "\n")))
end)
in (match ((pats, wopt)) with
| (([]::[], None)) | (([], None)) -> begin
<<<<<<< HEAD
(let _116_505 = (aux n names body)
in (FStar_Util.format3 "(%s (%s)\n %s)" (qop_to_string qop) binders _116_505))
=======
(let _115_505 = (aux n names body)
in (FStar_Util.format3 "(%s (%s)\n %s);;no pats\n" (qop_to_string qop) binders _115_505))
>>>>>>> c80dd9cc
end
| _50_646 -> begin
(let _116_507 = (aux n names body)
in (let _116_506 = (weightToSmt wopt)
in (FStar_Util.format5 "(%s (%s)\n (! %s\n %s %s))" (qop_to_string qop) binders _116_507 _116_506 pats_str)))
end)))
end))
end))
in (aux 0 [] t)))

let caption_to_string = (fun _50_6 -> (match (_50_6) with
| None -> begin
""
end
| Some (c) -> begin
(let _50_653 = (FStar_Util.splitlines c)
in (match (_50_653) with
| hd::tl -> begin
(let suffix = (match (tl) with
| [] -> begin
""
end
| _50_656 -> begin
"..."
end)
in (FStar_Util.format2 ";;;;;;;;;;;;;;;;%s%s\n" hd suffix))
end))
end))

let rec declToSmt = (fun z3options decl -> (match (decl) with
| DefPrelude -> begin
(mkPrelude z3options)
end
| Caption (c) -> begin
(let _116_516 = (FStar_All.pipe_right (FStar_Util.splitlines c) (fun _50_7 -> (match (_50_7) with
| [] -> begin
""
end
| h::t -> begin
h
end)))
in (FStar_Util.format1 "\n; %s" _116_516))
end
| DeclFun (f, argsorts, retsort, c) -> begin
(let l = (FStar_List.map strSort argsorts)
in (let _116_518 = (caption_to_string c)
in (let _116_517 = (strSort retsort)
in (FStar_Util.format4 "%s(declare-fun %s (%s) %s)" _116_518 f (FStar_String.concat " " l) _116_517))))
end
| DefineFun (f, arg_sorts, retsort, body, c) -> begin
(let _50_684 = (name_binders arg_sorts)
in (match (_50_684) with
| (names, binders) -> begin
(let body = (let _116_519 = (FStar_List.map mkFreeV names)
in (inst _116_519 body))
in (let _116_522 = (caption_to_string c)
in (let _116_521 = (strSort retsort)
in (let _116_520 = (termToSmt body)
in (FStar_Util.format5 "%s(define-fun %s (%s) %s\n %s)" _116_522 f (FStar_String.concat " " binders) _116_521 _116_520)))))
end))
end
| Assume (t, c) -> begin
(let _116_524 = (caption_to_string c)
in (let _116_523 = (termToSmt t)
in (FStar_Util.format2 "%s(assert %s)" _116_524 _116_523)))
end
| Eval (t) -> begin
(let _116_525 = (termToSmt t)
in (FStar_Util.format1 "(eval %s)" _116_525))
end
| Echo (s) -> begin
(FStar_Util.format1 "(echo \"%s\")" s)
end
| CheckSat -> begin
"(check-sat)"
end
| Push -> begin
"(push)"
end
| Pop -> begin
"(pop)"
end))
and mkPrelude = (fun z3options -> (let basic = (Prims.strcat z3options "(declare-sort Ref)\n(declare-fun Ref_constr_id (Ref) Int)\n\n(declare-sort String)\n(declare-fun String_constr_id (String) Int)\n\n(declare-sort Kind)\n(declare-fun Kind_constr_id (Kind) Int)\n\n(declare-sort Type)\n(declare-fun Type_constr_id (Type) Int)\n\n(declare-sort Term)\n(declare-fun Term_constr_id (Term) Int)\n(declare-datatypes () ((Fuel \n(ZFuel) \n(SFuel (prec Fuel)))))\n(declare-fun MaxIFuel () Fuel)\n(declare-fun MaxFuel () Fuel)\n(declare-fun PreKind (Type) Kind)\n(declare-fun PreType (Term) Type)\n(declare-fun Valid (Type) Bool)\n(declare-fun HasKind (Type Kind) Bool)\n(declare-fun HasTypeFuel (Fuel Term Type) Bool)\n(define-fun HasTypeZ ((x Term) (t Type)) Bool\n(HasTypeFuel ZFuel x t))\n(define-fun HasType ((x Term) (t Type)) Bool\n(HasTypeFuel MaxIFuel x t))\n;;fuel irrelevance\n(assert (forall ((f Fuel) (x Term) (t Type))\n(! (= (HasTypeFuel (SFuel f) x t)\n(HasTypeZ x t))\n:pattern ((HasTypeFuel (SFuel f) x t)))))\n(define-fun  IsTyped ((x Term)) Bool\n(exists ((t Type)) (HasTypeZ x t)))\n(declare-fun ApplyEF (Term Fuel) Term)\n(declare-fun ApplyEE (Term Term) Term)\n(declare-fun ApplyET (Term Type) Term)\n(declare-fun ApplyTE (Type Term) Type)\n(declare-fun ApplyTT (Type Type) Type)\n(declare-fun Rank (Term) Int)\n(declare-fun Closure (Term) Term)\n(declare-fun ConsTerm (Term Term) Term)\n(declare-fun ConsType (Type Term) Term)\n(declare-fun ConsFuel (Fuel Term) Term)\n(declare-fun Precedes (Term Term) Type)\n(assert (forall ((t Type))\n(! (implies (exists ((e Term)) (HasType e t))\n(Valid t))\n:pattern ((Valid t)))))\n(assert (forall ((t1 Term) (t2 Term))\n(! (iff (Valid (Precedes t1 t2)) \n(< (Rank t1) (Rank t2)))\n:pattern ((Precedes t1 t2)))))\n(define-fun Prims.Precedes ((a Type) (b Type) (t1 Term) (t2 Term)) Type\n(Precedes t1 t2))\n")
in (let constrs = (("String_const", (("String_const_proj_0", Int_sort))::[], String_sort, 0))::(("Kind_type", [], Kind_sort, 0))::(("Kind_arrow", (("Kind_arrow_id", Int_sort))::[], Kind_sort, 1))::(("Kind_uvar", (("Kind_uvar_fst", Int_sort))::[], Kind_sort, 2))::(("Typ_fun", (("Typ_fun_id", Int_sort))::[], Type_sort, 1))::(("Typ_app", (("Typ_app_fst", Type_sort))::(("Typ_app_snd", Type_sort))::[], Type_sort, 2))::(("Typ_dep", (("Typ_dep_fst", Type_sort))::(("Typ_dep_snd", Term_sort))::[], Type_sort, 3))::(("Typ_uvar", (("Typ_uvar_fst", Int_sort))::[], Type_sort, 4))::(("Term_unit", [], Term_sort, 0))::(("BoxInt", (("BoxInt_proj_0", Int_sort))::[], Term_sort, 1))::(("BoxBool", (("BoxBool_proj_0", Bool_sort))::[], Term_sort, 2))::(("BoxString", (("BoxString_proj_0", String_sort))::[], Term_sort, 3))::(("BoxRef", (("BoxRef_proj_0", Ref_sort))::[], Term_sort, 4))::(("Exp_uvar", (("Exp_uvar_fst", Int_sort))::[], Term_sort, 5))::(("LexCons", (("LexCons_0", Term_sort))::(("LexCons_1", Term_sort))::[], Term_sort, 6))::[]
in (let bcons = (let _116_528 = (let _116_527 = (FStar_All.pipe_right constrs (FStar_List.collect constructor_to_decl))
in (FStar_All.pipe_right _116_527 (FStar_List.map (declToSmt z3options))))
in (FStar_All.pipe_right _116_528 (FStar_String.concat "\n")))
in (let lex_ordering = "\n(define-fun is-Prims.LexCons ((t Term)) Bool \n(is-LexCons t))\n(assert (forall ((x1 Term) (x2 Term) (y1 Term) (y2 Term))\n(iff (Valid (Precedes (LexCons x1 x2) (LexCons y1 y2)))\n(or (Valid (Precedes x1 y1))\n(and (= x1 y1)\n(Valid (Precedes x2 y2)))))))\n"
in (Prims.strcat (Prims.strcat basic bcons) lex_ordering))))))

let mk_Kind_type = (mkApp ("Kind_type", []))

let mk_Kind_uvar = (fun i -> (let _116_533 = (let _116_532 = (let _116_531 = (mkInteger' i)
in (_116_531)::[])
in ("Kind_uvar", _116_532))
in (mkApp _116_533)))

let mk_Typ_app = (fun t1 t2 -> (mkApp ("Typ_app", (t1)::(t2)::[])))

let mk_Typ_dep = (fun t1 t2 -> (mkApp ("Typ_dep", (t1)::(t2)::[])))

let mk_Typ_uvar = (fun i -> (let _116_546 = (let _116_545 = (let _116_544 = (mkInteger' i)
in (_116_544)::[])
in ("Typ_uvar", _116_545))
in (mkApp _116_546)))

let mk_Exp_uvar = (fun i -> (let _116_551 = (let _116_550 = (let _116_549 = (mkInteger' i)
in (_116_549)::[])
in ("Exp_uvar", _116_550))
in (mkApp _116_551)))

let mk_Term_unit = (mkApp ("Term_unit", []))

let boxInt = (fun t -> (mkApp ("BoxInt", (t)::[])))

let unboxInt = (fun t -> (mkApp ("BoxInt_proj_0", (t)::[])))

let boxBool = (fun t -> (mkApp ("BoxBool", (t)::[])))

let unboxBool = (fun t -> (mkApp ("BoxBool_proj_0", (t)::[])))

let boxString = (fun t -> (mkApp ("BoxString", (t)::[])))

let unboxString = (fun t -> (mkApp ("BoxString_proj_0", (t)::[])))

let boxRef = (fun t -> (mkApp ("BoxRef", (t)::[])))

let unboxRef = (fun t -> (mkApp ("BoxRef_proj_0", (t)::[])))

let boxTerm = (fun sort t -> (match (sort) with
| Int_sort -> begin
(boxInt t)
end
| Bool_sort -> begin
(boxBool t)
end
| String_sort -> begin
(boxString t)
end
| Ref_sort -> begin
(boxRef t)
end
| _50_724 -> begin
(Prims.raise FStar_Util.Impos)
end))

let unboxTerm = (fun sort t -> (match (sort) with
| Int_sort -> begin
(unboxInt t)
end
| Bool_sort -> begin
(unboxBool t)
end
| String_sort -> begin
(unboxString t)
end
| Ref_sort -> begin
(unboxRef t)
end
| _50_732 -> begin
(Prims.raise FStar_Util.Impos)
end))

let mk_PreKind = (fun t -> (mkApp ("PreKind", (t)::[])))

let mk_PreType = (fun t -> (mkApp ("PreType", (t)::[])))

let mk_Valid = (fun t -> (match (t.tm) with
| App (Var ("Prims.b2t"), {tm = App (Var ("Prims.op_Equality"), _50_747::t1::t2::[]); hash = _50_741; freevars = _50_739}::[]) -> begin
(mkEq (t1, t2))
end
| App (Var ("Prims.b2t"), {tm = App (Var ("Prims.op_disEquality"), _50_766::t1::t2::[]); hash = _50_760; freevars = _50_758}::[]) -> begin
(let _115_582 = (mkEq (t1, t2))
in (mkNot _115_582))
end
| App (Var ("Prims.b2t"), {tm = App (Var ("Prims.op_LessThanOrEqual"), t1::t2::[]); hash = _50_779; freevars = _50_777}::[]) -> begin
(let _115_585 = (let _115_584 = (unboxInt t1)
in (let _115_583 = (unboxInt t2)
in (_115_584, _115_583)))
in (mkLTE _115_585))
end
| App (Var ("Prims.b2t"), {tm = App (Var ("Prims.op_LessThan"), t1::t2::[]); hash = _50_796; freevars = _50_794}::[]) -> begin
(let _115_588 = (let _115_587 = (unboxInt t1)
in (let _115_586 = (unboxInt t2)
in (_115_587, _115_586)))
in (mkLT _115_588))
end
| App (Var ("Prims.b2t"), {tm = App (Var ("Prims.op_GreaterThanOrEqual"), t1::t2::[]); hash = _50_813; freevars = _50_811}::[]) -> begin
(let _115_591 = (let _115_590 = (unboxInt t1)
in (let _115_589 = (unboxInt t2)
in (_115_590, _115_589)))
in (mkGTE _115_591))
end
| App (Var ("Prims.b2t"), {tm = App (Var ("Prims.op_GreaterThan"), t1::t2::[]); hash = _50_830; freevars = _50_828}::[]) -> begin
(let _115_594 = (let _115_593 = (unboxInt t1)
in (let _115_592 = (unboxInt t2)
in (_115_593, _115_592)))
in (mkGT _115_594))
end
| App (Var ("Prims.b2t"), {tm = App (Var ("Prims.op_AmpAmp"), t1::t2::[]); hash = _50_847; freevars = _50_845}::[]) -> begin
(let _115_597 = (let _115_596 = (unboxBool t1)
in (let _115_595 = (unboxBool t2)
in (_115_596, _115_595)))
in (mkAnd _115_597))
end
| App (Var ("Prims.b2t"), {tm = App (Var ("Prims.op_BarBar"), t1::t2::[]); hash = _50_864; freevars = _50_862}::[]) -> begin
(let _115_600 = (let _115_599 = (unboxBool t1)
in (let _115_598 = (unboxBool t2)
in (_115_599, _115_598)))
in (mkOr _115_600))
end
| App (Var ("Prims.b2t"), {tm = App (Var ("Prims.op_Negation"), t::[]); hash = _50_881; freevars = _50_879}::[]) -> begin
(let _115_601 = (unboxBool t)
in (mkNot _115_601))
end
| App (Var ("Prims.b2t"), t::[]) -> begin
(unboxBool t)
end
| _50_899 -> begin
(mkApp ("Valid", (t)::[]))
end))

let mk_HasType = (fun v t -> (mkApp ("HasType", (v)::(t)::[])))

let mk_HasTypeZ = (fun v t -> (mkApp ("HasTypeZ", (v)::(t)::[])))

let mk_IsTyped = (fun v -> (mkApp ("IsTyped", (v)::[])))

let mk_HasTypeFuel = (fun f v t -> if (FStar_ST.read FStar_Options.unthrottle_inductives) then begin
(mk_HasType v t)
end else begin
(mkApp ("HasTypeFuel", (f)::(v)::(t)::[]))
end)

let mk_HasTypeWithFuel = (fun f v t -> (match (f) with
| None -> begin
(mk_HasType v t)
end
| Some (f) -> begin
(mk_HasTypeFuel f v t)
end))

let mk_Destruct = (fun v -> (mkApp ("Destruct", (v)::[])))

let mk_HasKind = (fun t k -> (mkApp ("HasKind", (t)::(k)::[])))

let mk_Rank = (fun x -> (mkApp ("Rank", (x)::[])))

let mk_tester = (fun n t -> (mkApp ((Prims.strcat "is-" n), (t)::[])))

let mk_ApplyTE = (fun t e -> (mkApp ("ApplyTE", (t)::(e)::[])))

let mk_ApplyTT = (fun t t' -> (mkApp ("ApplyTT", (t)::(t')::[])))

let mk_ApplyET = (fun e t -> (mkApp ("ApplyET", (e)::(t)::[])))

let mk_ApplyEE = (fun e e' -> (mkApp ("ApplyEE", (e)::(e')::[])))

let mk_ApplyEF = (fun e f -> (mkApp ("ApplyEF", (e)::(f)::[])))

<<<<<<< HEAD
let mk_String_const = (fun i -> (let _116_640 = (let _116_639 = (let _116_638 = (mkInteger' i)
in (_116_638)::[])
in ("String_const", _116_639))
in (mkApp _116_640)))

let mk_Precedes = (fun x1 x2 -> (let _116_645 = (mkApp ("Precedes", (x1)::(x2)::[]))
in (FStar_All.pipe_right _116_645 mk_Valid)))
=======
let mk_String_const = (fun i -> (let _115_660 = (let _115_659 = (let _115_658 = (mkInteger' i)
in (_115_658)::[])
in ("String_const", _115_659))
in (mkApp _115_660)))

let mk_Precedes = (fun x1 x2 -> (let _115_665 = (mkApp ("Precedes", (x1)::(x2)::[]))
in (FStar_All.pipe_right _115_665 mk_Valid)))
>>>>>>> c80dd9cc

let mk_LexCons = (fun x1 x2 -> (mkApp ("LexCons", (x1)::(x2)::[])))

let rec n_fuel = (fun n -> if (n = 0) then begin
(mkApp ("ZFuel", []))
end else begin
<<<<<<< HEAD
(let _116_654 = (let _116_653 = (let _116_652 = (n_fuel (n - 1))
in (_116_652)::[])
in ("SFuel", _116_653))
in (mkApp _116_654))
=======
(let _115_674 = (let _115_673 = (let _115_672 = (n_fuel (n - 1))
in (_115_672)::[])
in ("SFuel", _115_673))
in (mkApp _115_674))
>>>>>>> c80dd9cc
end)

let fuel_2 = (n_fuel 2)

let fuel_100 = (n_fuel 100)

let mk_and_opt = (fun p1 p2 -> (match ((p1, p2)) with
| (Some (p1), Some (p2)) -> begin
<<<<<<< HEAD
(let _116_659 = (mkAnd (p1, p2))
in Some (_116_659))
=======
(let _115_679 = (mkAnd (p1, p2))
in Some (_115_679))
>>>>>>> c80dd9cc
end
| ((Some (p), None)) | ((None, Some (p))) -> begin
Some (p)
end
| (None, None) -> begin
None
end))

let mk_and_opt_l = (fun pl -> (FStar_List.fold_left (fun out p -> (mk_and_opt p out)) None pl))

let mk_and_l = (fun l -> (match (l) with
| [] -> begin
mkTrue
end
| hd::tl -> begin
(FStar_List.fold_left (fun p1 p2 -> (mkAnd (p1, p2))) hd tl)
end))

let mk_or_l = (fun l -> (match (l) with
| [] -> begin
mkFalse
end
| hd::tl -> begin
(FStar_List.fold_left (fun p1 p2 -> (mkOr (p1, p2))) hd tl)
end))

let rec print_smt_term = (fun t -> (match (t.tm) with
| Integer (n) -> begin
(FStar_Util.format1 "Integer %s" n)
end
| BoundV (n) -> begin
<<<<<<< HEAD
(let _116_676 = (FStar_Util.string_of_int n)
in (FStar_Util.format1 "BoundV %s" _116_676))
=======
(let _115_696 = (FStar_Util.string_of_int n)
in (FStar_Util.format1 "BoundV %s" _115_696))
>>>>>>> c80dd9cc
end
| FreeV (fv) -> begin
(FStar_Util.format1 "FreeV %s" (Prims.fst fv))
end
| App (op, l) -> begin
<<<<<<< HEAD
(let _116_677 = (print_smt_term_list l)
in (FStar_Util.format2 "App %s [ %s ]" (op_to_string op) _116_677))
end
| Quant (qop, l, _50_820, _50_822, t) -> begin
(let _116_679 = (print_smt_term_list_list l)
in (let _116_678 = (print_smt_term t)
in (FStar_Util.format3 "Quant %s %s %s" (qop_to_string qop) _116_679 _116_678)))
end))
and print_smt_term_list = (fun l -> (FStar_List.fold_left (fun s t -> (let _116_683 = (print_smt_term t)
in (Prims.strcat (Prims.strcat s "; ") _116_683))) "" l))
and print_smt_term_list_list = (fun l -> (FStar_List.fold_left (fun s l -> (let _116_688 = (let _116_687 = (print_smt_term_list l)
in (Prims.strcat (Prims.strcat s "; [ ") _116_687))
in (Prims.strcat _116_688 " ] "))) "" l))
=======
(let _115_697 = (print_smt_term_list l)
in (FStar_Util.format2 "App %s [ %s ]" (op_to_string op) _115_697))
end
| Quant (qop, l, _50_984, _50_986, t) -> begin
(let _115_699 = (print_smt_term_list_list l)
in (let _115_698 = (print_smt_term t)
in (FStar_Util.format3 "Quant %s %s %s" (qop_to_string qop) _115_699 _115_698)))
end))
and print_smt_term_list = (fun l -> (FStar_List.fold_left (fun s t -> (let _115_703 = (print_smt_term t)
in (Prims.strcat (Prims.strcat s "; ") _115_703))) "" l))
and print_smt_term_list_list = (fun l -> (FStar_List.fold_left (fun s l -> (let _115_708 = (let _115_707 = (print_smt_term_list l)
in (Prims.strcat (Prims.strcat s "; [ ") _115_707))
in (Prims.strcat _115_708 " ] "))) "" l))
>>>>>>> c80dd9cc



<|MERGE_RESOLUTION|>--- conflicted
+++ resolved
@@ -1083,29 +1083,16 @@
 end))))
 in (let bvar_names = (FStar_List.map fv_of_term bvars)
 in (let capp = (mkApp (name, bvars))
-<<<<<<< HEAD
 in (let cid_app = (let _116_443 = (let _116_442 = (constr_id_of_sort sort)
 in (_116_442, (capp)::[]))
 in (mkApp _116_443))
 in (let cid = (let _116_449 = (let _116_448 = (let _116_447 = (let _116_446 = (let _116_445 = (let _116_444 = (mkInteger id)
 in (_116_444, cid_app))
 in (mkEq _116_445))
-in ([], bvar_names, _116_446))
+in (((capp)::[])::[], bvar_names, _116_446))
 in (mkForall _116_447))
 in (_116_448, Some ("Constructor distinct")))
 in Assume (_116_449))
-=======
-in (let cid_app = (let _115_443 = (let _115_442 = (constr_id_of_sort sort)
-in (_115_442, (capp)::[]))
-in (mkApp _115_443))
-in (let cid = (let _115_449 = (let _115_448 = (let _115_447 = (let _115_446 = (let _115_445 = (let _115_444 = (mkInteger id)
-in (_115_444, cid_app))
-in (mkEq _115_445))
-in (((capp)::[])::[], bvar_names, _115_446))
-in (mkForall _115_447))
-in (_115_448, Some ("Constructor distinct")))
-in Assume (_115_449))
->>>>>>> c80dd9cc
 in (let disc_name = (Prims.strcat "is-" name)
 in (let xfv = ("x", sort)
 in (let xx = (mkFreeV xfv)
@@ -1215,13 +1202,8 @@
 end)
 in (match ((pats, wopt)) with
 | (([]::[], None)) | (([], None)) -> begin
-<<<<<<< HEAD
 (let _116_505 = (aux n names body)
-in (FStar_Util.format3 "(%s (%s)\n %s)" (qop_to_string qop) binders _116_505))
-=======
-(let _115_505 = (aux n names body)
-in (FStar_Util.format3 "(%s (%s)\n %s);;no pats\n" (qop_to_string qop) binders _115_505))
->>>>>>> c80dd9cc
+in (FStar_Util.format3 "(%s (%s)\n %s);;no pats\n" (qop_to_string qop) binders _116_505))
 end
 | _50_646 -> begin
 (let _116_507 = (aux n names body)
@@ -1394,48 +1376,48 @@
 (mkEq (t1, t2))
 end
 | App (Var ("Prims.b2t"), {tm = App (Var ("Prims.op_disEquality"), _50_766::t1::t2::[]); hash = _50_760; freevars = _50_758}::[]) -> begin
-(let _115_582 = (mkEq (t1, t2))
-in (mkNot _115_582))
+(let _116_582 = (mkEq (t1, t2))
+in (mkNot _116_582))
 end
 | App (Var ("Prims.b2t"), {tm = App (Var ("Prims.op_LessThanOrEqual"), t1::t2::[]); hash = _50_779; freevars = _50_777}::[]) -> begin
-(let _115_585 = (let _115_584 = (unboxInt t1)
-in (let _115_583 = (unboxInt t2)
-in (_115_584, _115_583)))
-in (mkLTE _115_585))
+(let _116_585 = (let _116_584 = (unboxInt t1)
+in (let _116_583 = (unboxInt t2)
+in (_116_584, _116_583)))
+in (mkLTE _116_585))
 end
 | App (Var ("Prims.b2t"), {tm = App (Var ("Prims.op_LessThan"), t1::t2::[]); hash = _50_796; freevars = _50_794}::[]) -> begin
-(let _115_588 = (let _115_587 = (unboxInt t1)
-in (let _115_586 = (unboxInt t2)
-in (_115_587, _115_586)))
-in (mkLT _115_588))
+(let _116_588 = (let _116_587 = (unboxInt t1)
+in (let _116_586 = (unboxInt t2)
+in (_116_587, _116_586)))
+in (mkLT _116_588))
 end
 | App (Var ("Prims.b2t"), {tm = App (Var ("Prims.op_GreaterThanOrEqual"), t1::t2::[]); hash = _50_813; freevars = _50_811}::[]) -> begin
-(let _115_591 = (let _115_590 = (unboxInt t1)
-in (let _115_589 = (unboxInt t2)
-in (_115_590, _115_589)))
-in (mkGTE _115_591))
+(let _116_591 = (let _116_590 = (unboxInt t1)
+in (let _116_589 = (unboxInt t2)
+in (_116_590, _116_589)))
+in (mkGTE _116_591))
 end
 | App (Var ("Prims.b2t"), {tm = App (Var ("Prims.op_GreaterThan"), t1::t2::[]); hash = _50_830; freevars = _50_828}::[]) -> begin
-(let _115_594 = (let _115_593 = (unboxInt t1)
-in (let _115_592 = (unboxInt t2)
-in (_115_593, _115_592)))
-in (mkGT _115_594))
+(let _116_594 = (let _116_593 = (unboxInt t1)
+in (let _116_592 = (unboxInt t2)
+in (_116_593, _116_592)))
+in (mkGT _116_594))
 end
 | App (Var ("Prims.b2t"), {tm = App (Var ("Prims.op_AmpAmp"), t1::t2::[]); hash = _50_847; freevars = _50_845}::[]) -> begin
-(let _115_597 = (let _115_596 = (unboxBool t1)
-in (let _115_595 = (unboxBool t2)
-in (_115_596, _115_595)))
-in (mkAnd _115_597))
+(let _116_597 = (let _116_596 = (unboxBool t1)
+in (let _116_595 = (unboxBool t2)
+in (_116_596, _116_595)))
+in (mkAnd _116_597))
 end
 | App (Var ("Prims.b2t"), {tm = App (Var ("Prims.op_BarBar"), t1::t2::[]); hash = _50_864; freevars = _50_862}::[]) -> begin
-(let _115_600 = (let _115_599 = (unboxBool t1)
-in (let _115_598 = (unboxBool t2)
-in (_115_599, _115_598)))
-in (mkOr _115_600))
+(let _116_600 = (let _116_599 = (unboxBool t1)
+in (let _116_598 = (unboxBool t2)
+in (_116_599, _116_598)))
+in (mkOr _116_600))
 end
 | App (Var ("Prims.b2t"), {tm = App (Var ("Prims.op_Negation"), t::[]); hash = _50_881; freevars = _50_879}::[]) -> begin
-(let _115_601 = (unboxBool t)
-in (mkNot _115_601))
+(let _116_601 = (unboxBool t)
+in (mkNot _116_601))
 end
 | App (Var ("Prims.b2t"), t::[]) -> begin
 (unboxBool t)
@@ -1482,40 +1464,23 @@
 
 let mk_ApplyEF = (fun e f -> (mkApp ("ApplyEF", (e)::(f)::[])))
 
-<<<<<<< HEAD
-let mk_String_const = (fun i -> (let _116_640 = (let _116_639 = (let _116_638 = (mkInteger' i)
-in (_116_638)::[])
-in ("String_const", _116_639))
-in (mkApp _116_640)))
-
-let mk_Precedes = (fun x1 x2 -> (let _116_645 = (mkApp ("Precedes", (x1)::(x2)::[]))
-in (FStar_All.pipe_right _116_645 mk_Valid)))
-=======
-let mk_String_const = (fun i -> (let _115_660 = (let _115_659 = (let _115_658 = (mkInteger' i)
-in (_115_658)::[])
-in ("String_const", _115_659))
-in (mkApp _115_660)))
-
-let mk_Precedes = (fun x1 x2 -> (let _115_665 = (mkApp ("Precedes", (x1)::(x2)::[]))
-in (FStar_All.pipe_right _115_665 mk_Valid)))
->>>>>>> c80dd9cc
+let mk_String_const = (fun i -> (let _116_660 = (let _116_659 = (let _116_658 = (mkInteger' i)
+in (_116_658)::[])
+in ("String_const", _116_659))
+in (mkApp _116_660)))
+
+let mk_Precedes = (fun x1 x2 -> (let _116_665 = (mkApp ("Precedes", (x1)::(x2)::[]))
+in (FStar_All.pipe_right _116_665 mk_Valid)))
 
 let mk_LexCons = (fun x1 x2 -> (mkApp ("LexCons", (x1)::(x2)::[])))
 
 let rec n_fuel = (fun n -> if (n = 0) then begin
 (mkApp ("ZFuel", []))
 end else begin
-<<<<<<< HEAD
-(let _116_654 = (let _116_653 = (let _116_652 = (n_fuel (n - 1))
-in (_116_652)::[])
-in ("SFuel", _116_653))
-in (mkApp _116_654))
-=======
-(let _115_674 = (let _115_673 = (let _115_672 = (n_fuel (n - 1))
-in (_115_672)::[])
-in ("SFuel", _115_673))
-in (mkApp _115_674))
->>>>>>> c80dd9cc
+(let _116_674 = (let _116_673 = (let _116_672 = (n_fuel (n - 1))
+in (_116_672)::[])
+in ("SFuel", _116_673))
+in (mkApp _116_674))
 end)
 
 let fuel_2 = (n_fuel 2)
@@ -1524,13 +1489,8 @@
 
 let mk_and_opt = (fun p1 p2 -> (match ((p1, p2)) with
 | (Some (p1), Some (p2)) -> begin
-<<<<<<< HEAD
-(let _116_659 = (mkAnd (p1, p2))
-in Some (_116_659))
-=======
-(let _115_679 = (mkAnd (p1, p2))
-in Some (_115_679))
->>>>>>> c80dd9cc
+(let _116_679 = (mkAnd (p1, p2))
+in Some (_116_679))
 end
 | ((Some (p), None)) | ((None, Some (p))) -> begin
 Some (p)
@@ -1562,47 +1522,26 @@
 (FStar_Util.format1 "Integer %s" n)
 end
 | BoundV (n) -> begin
-<<<<<<< HEAD
-(let _116_676 = (FStar_Util.string_of_int n)
-in (FStar_Util.format1 "BoundV %s" _116_676))
-=======
-(let _115_696 = (FStar_Util.string_of_int n)
-in (FStar_Util.format1 "BoundV %s" _115_696))
->>>>>>> c80dd9cc
+(let _116_696 = (FStar_Util.string_of_int n)
+in (FStar_Util.format1 "BoundV %s" _116_696))
 end
 | FreeV (fv) -> begin
 (FStar_Util.format1 "FreeV %s" (Prims.fst fv))
 end
 | App (op, l) -> begin
-<<<<<<< HEAD
-(let _116_677 = (print_smt_term_list l)
-in (FStar_Util.format2 "App %s [ %s ]" (op_to_string op) _116_677))
-end
-| Quant (qop, l, _50_820, _50_822, t) -> begin
-(let _116_679 = (print_smt_term_list_list l)
-in (let _116_678 = (print_smt_term t)
-in (FStar_Util.format3 "Quant %s %s %s" (qop_to_string qop) _116_679 _116_678)))
-end))
-and print_smt_term_list = (fun l -> (FStar_List.fold_left (fun s t -> (let _116_683 = (print_smt_term t)
-in (Prims.strcat (Prims.strcat s "; ") _116_683))) "" l))
-and print_smt_term_list_list = (fun l -> (FStar_List.fold_left (fun s l -> (let _116_688 = (let _116_687 = (print_smt_term_list l)
-in (Prims.strcat (Prims.strcat s "; [ ") _116_687))
-in (Prims.strcat _116_688 " ] "))) "" l))
-=======
-(let _115_697 = (print_smt_term_list l)
-in (FStar_Util.format2 "App %s [ %s ]" (op_to_string op) _115_697))
+(let _116_697 = (print_smt_term_list l)
+in (FStar_Util.format2 "App %s [ %s ]" (op_to_string op) _116_697))
 end
 | Quant (qop, l, _50_984, _50_986, t) -> begin
-(let _115_699 = (print_smt_term_list_list l)
-in (let _115_698 = (print_smt_term t)
-in (FStar_Util.format3 "Quant %s %s %s" (qop_to_string qop) _115_699 _115_698)))
-end))
-and print_smt_term_list = (fun l -> (FStar_List.fold_left (fun s t -> (let _115_703 = (print_smt_term t)
-in (Prims.strcat (Prims.strcat s "; ") _115_703))) "" l))
-and print_smt_term_list_list = (fun l -> (FStar_List.fold_left (fun s l -> (let _115_708 = (let _115_707 = (print_smt_term_list l)
-in (Prims.strcat (Prims.strcat s "; [ ") _115_707))
-in (Prims.strcat _115_708 " ] "))) "" l))
->>>>>>> c80dd9cc
-
-
-
+(let _116_699 = (print_smt_term_list_list l)
+in (let _116_698 = (print_smt_term t)
+in (FStar_Util.format3 "Quant %s %s %s" (qop_to_string qop) _116_699 _116_698)))
+end))
+and print_smt_term_list = (fun l -> (FStar_List.fold_left (fun s t -> (let _116_703 = (print_smt_term t)
+in (Prims.strcat (Prims.strcat s "; ") _116_703))) "" l))
+and print_smt_term_list_list = (fun l -> (FStar_List.fold_left (fun s l -> (let _116_708 = (let _116_707 = (print_smt_term_list l)
+in (Prims.strcat (Prims.strcat s "; [ ") _116_707))
+in (Prims.strcat _116_708 " ] "))) "" l))
+
+
+
