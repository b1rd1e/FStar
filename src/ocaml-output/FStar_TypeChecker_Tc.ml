--- conflicted
+++ resolved
@@ -1,4861 +1,5 @@
 
 open Prims
-<<<<<<< HEAD
-open FStar_Pervasives
-
-let set_hint_correlator : FStar_TypeChecker_Env.env  ->  FStar_Syntax_Syntax.sigelt  ->  FStar_TypeChecker_Env.env = (fun env se -> (
-
-let uu____9 = (FStar_Options.reuse_hint_for ())
-in (match (uu____9) with
-| FStar_Pervasives_Native.Some (l) -> begin
-(
-
-let lid = (
-
-let uu____14 = (FStar_TypeChecker_Env.current_module env)
-in (FStar_Ident.lid_add_suffix uu____14 l))
-in (
-
-let uu___119_15 = env
-in {FStar_TypeChecker_Env.solver = uu___119_15.FStar_TypeChecker_Env.solver; FStar_TypeChecker_Env.range = uu___119_15.FStar_TypeChecker_Env.range; FStar_TypeChecker_Env.curmodule = uu___119_15.FStar_TypeChecker_Env.curmodule; FStar_TypeChecker_Env.gamma = uu___119_15.FStar_TypeChecker_Env.gamma; FStar_TypeChecker_Env.gamma_cache = uu___119_15.FStar_TypeChecker_Env.gamma_cache; FStar_TypeChecker_Env.modules = uu___119_15.FStar_TypeChecker_Env.modules; FStar_TypeChecker_Env.expected_typ = uu___119_15.FStar_TypeChecker_Env.expected_typ; FStar_TypeChecker_Env.sigtab = uu___119_15.FStar_TypeChecker_Env.sigtab; FStar_TypeChecker_Env.is_pattern = uu___119_15.FStar_TypeChecker_Env.is_pattern; FStar_TypeChecker_Env.instantiate_imp = uu___119_15.FStar_TypeChecker_Env.instantiate_imp; FStar_TypeChecker_Env.effects = uu___119_15.FStar_TypeChecker_Env.effects; FStar_TypeChecker_Env.generalize = uu___119_15.FStar_TypeChecker_Env.generalize; FStar_TypeChecker_Env.letrecs = uu___119_15.FStar_TypeChecker_Env.letrecs; FStar_TypeChecker_Env.top_level = uu___119_15.FStar_TypeChecker_Env.top_level; FStar_TypeChecker_Env.check_uvars = uu___119_15.FStar_TypeChecker_Env.check_uvars; FStar_TypeChecker_Env.use_eq = uu___119_15.FStar_TypeChecker_Env.use_eq; FStar_TypeChecker_Env.is_iface = uu___119_15.FStar_TypeChecker_Env.is_iface; FStar_TypeChecker_Env.admit = uu___119_15.FStar_TypeChecker_Env.admit; FStar_TypeChecker_Env.lax = uu___119_15.FStar_TypeChecker_Env.lax; FStar_TypeChecker_Env.lax_universes = uu___119_15.FStar_TypeChecker_Env.lax_universes; FStar_TypeChecker_Env.failhard = uu___119_15.FStar_TypeChecker_Env.failhard; FStar_TypeChecker_Env.nosynth = uu___119_15.FStar_TypeChecker_Env.nosynth; FStar_TypeChecker_Env.tc_term = uu___119_15.FStar_TypeChecker_Env.tc_term; FStar_TypeChecker_Env.type_of = uu___119_15.FStar_TypeChecker_Env.type_of; FStar_TypeChecker_Env.universe_of = uu___119_15.FStar_TypeChecker_Env.universe_of; FStar_TypeChecker_Env.use_bv_sorts = uu___119_15.FStar_TypeChecker_Env.use_bv_sorts; FStar_TypeChecker_Env.qname_and_index = FStar_Pervasives_Native.Some (((lid), ((Prims.parse_int "0")))); FStar_TypeChecker_Env.proof_ns = uu___119_15.FStar_TypeChecker_Env.proof_ns; FStar_TypeChecker_Env.synth = uu___119_15.FStar_TypeChecker_Env.synth; FStar_TypeChecker_Env.is_native_tactic = uu___119_15.FStar_TypeChecker_Env.is_native_tactic; FStar_TypeChecker_Env.identifier_info = uu___119_15.FStar_TypeChecker_Env.identifier_info; FStar_TypeChecker_Env.tc_hooks = uu___119_15.FStar_TypeChecker_Env.tc_hooks; FStar_TypeChecker_Env.dsenv = uu___119_15.FStar_TypeChecker_Env.dsenv}))
-end
-| FStar_Pervasives_Native.None -> begin
-(
-
-let lids = (FStar_Syntax_Util.lids_of_sigelt se)
-in (
-
-let lid = (match (lids) with
-| [] -> begin
-(
-
-let uu____24 = (FStar_TypeChecker_Env.current_module env)
-in (
-
-let uu____25 = (
-
-let uu____26 = (FStar_Syntax_Syntax.next_id ())
-in (FStar_All.pipe_right uu____26 FStar_Util.string_of_int))
-in (FStar_Ident.lid_add_suffix uu____24 uu____25)))
-end
-| (l)::uu____28 -> begin
-l
-end)
-in (
-
-let uu___120_31 = env
-in {FStar_TypeChecker_Env.solver = uu___120_31.FStar_TypeChecker_Env.solver; FStar_TypeChecker_Env.range = uu___120_31.FStar_TypeChecker_Env.range; FStar_TypeChecker_Env.curmodule = uu___120_31.FStar_TypeChecker_Env.curmodule; FStar_TypeChecker_Env.gamma = uu___120_31.FStar_TypeChecker_Env.gamma; FStar_TypeChecker_Env.gamma_cache = uu___120_31.FStar_TypeChecker_Env.gamma_cache; FStar_TypeChecker_Env.modules = uu___120_31.FStar_TypeChecker_Env.modules; FStar_TypeChecker_Env.expected_typ = uu___120_31.FStar_TypeChecker_Env.expected_typ; FStar_TypeChecker_Env.sigtab = uu___120_31.FStar_TypeChecker_Env.sigtab; FStar_TypeChecker_Env.is_pattern = uu___120_31.FStar_TypeChecker_Env.is_pattern; FStar_TypeChecker_Env.instantiate_imp = uu___120_31.FStar_TypeChecker_Env.instantiate_imp; FStar_TypeChecker_Env.effects = uu___120_31.FStar_TypeChecker_Env.effects; FStar_TypeChecker_Env.generalize = uu___120_31.FStar_TypeChecker_Env.generalize; FStar_TypeChecker_Env.letrecs = uu___120_31.FStar_TypeChecker_Env.letrecs; FStar_TypeChecker_Env.top_level = uu___120_31.FStar_TypeChecker_Env.top_level; FStar_TypeChecker_Env.check_uvars = uu___120_31.FStar_TypeChecker_Env.check_uvars; FStar_TypeChecker_Env.use_eq = uu___120_31.FStar_TypeChecker_Env.use_eq; FStar_TypeChecker_Env.is_iface = uu___120_31.FStar_TypeChecker_Env.is_iface; FStar_TypeChecker_Env.admit = uu___120_31.FStar_TypeChecker_Env.admit; FStar_TypeChecker_Env.lax = uu___120_31.FStar_TypeChecker_Env.lax; FStar_TypeChecker_Env.lax_universes = uu___120_31.FStar_TypeChecker_Env.lax_universes; FStar_TypeChecker_Env.failhard = uu___120_31.FStar_TypeChecker_Env.failhard; FStar_TypeChecker_Env.nosynth = uu___120_31.FStar_TypeChecker_Env.nosynth; FStar_TypeChecker_Env.tc_term = uu___120_31.FStar_TypeChecker_Env.tc_term; FStar_TypeChecker_Env.type_of = uu___120_31.FStar_TypeChecker_Env.type_of; FStar_TypeChecker_Env.universe_of = uu___120_31.FStar_TypeChecker_Env.universe_of; FStar_TypeChecker_Env.use_bv_sorts = uu___120_31.FStar_TypeChecker_Env.use_bv_sorts; FStar_TypeChecker_Env.qname_and_index = FStar_Pervasives_Native.Some (((lid), ((Prims.parse_int "0")))); FStar_TypeChecker_Env.proof_ns = uu___120_31.FStar_TypeChecker_Env.proof_ns; FStar_TypeChecker_Env.synth = uu___120_31.FStar_TypeChecker_Env.synth; FStar_TypeChecker_Env.is_native_tactic = uu___120_31.FStar_TypeChecker_Env.is_native_tactic; FStar_TypeChecker_Env.identifier_info = uu___120_31.FStar_TypeChecker_Env.identifier_info; FStar_TypeChecker_Env.tc_hooks = uu___120_31.FStar_TypeChecker_Env.tc_hooks; FStar_TypeChecker_Env.dsenv = uu___120_31.FStar_TypeChecker_Env.dsenv})))
-end)))
-
-
-let log : FStar_TypeChecker_Env.env  ->  Prims.bool = (fun env -> ((FStar_Options.log_types ()) && (
-
-let uu____41 = (
-
-let uu____42 = (FStar_TypeChecker_Env.current_module env)
-in (FStar_Ident.lid_equals FStar_Parser_Const.prims_lid uu____42))
-in (not (uu____41)))))
-
-
-let get_tactic_fv : 'Auu____51 . 'Auu____51  ->  FStar_Ident.lident  ->  FStar_Syntax_Syntax.term  ->  FStar_Syntax_Syntax.fv FStar_Pervasives_Native.option = (fun env tac_lid h -> (match (h.FStar_Syntax_Syntax.n) with
-| FStar_Syntax_Syntax.Tm_uinst (h', uu____67) -> begin
-(
-
-let uu____72 = (
-
-let uu____73 = (FStar_Syntax_Subst.compress h')
-in uu____73.FStar_Syntax_Syntax.n)
-in (match (uu____72) with
-| FStar_Syntax_Syntax.Tm_fvar (fv) when (FStar_Syntax_Syntax.fv_eq_lid fv FStar_Parser_Const.tactic_lid) -> begin
-FStar_Pervasives_Native.Some (fv)
-end
-| uu____79 -> begin
-FStar_Pervasives_Native.None
-end))
-end
-| uu____80 -> begin
-FStar_Pervasives_Native.None
-end))
-
-
-let is_builtin_tactic : FStar_Ident.lident  ->  Prims.bool = (fun md -> (
-
-let path = (FStar_Ident.path_of_lid md)
-in (match (((FStar_List.length path) > (Prims.parse_int "2"))) with
-| true -> begin
-(
-
-let uu____88 = (
-
-let uu____91 = (FStar_List.splitAt (Prims.parse_int "2") path)
-in (FStar_Pervasives_Native.fst uu____91))
-in (match (uu____88) with
-| ("FStar")::("Tactics")::[] -> begin
-true
-end
-| ("FStar")::("Reflection")::[] -> begin
-true
-end
-| uu____104 -> begin
-false
-end))
-end
-| uu____107 -> begin
-false
-end)))
-
-
-let user_tactics_modules : Prims.string Prims.list FStar_ST.ref = (FStar_Util.mk_ref [])
-
-
-let tc_check_trivial_guard : FStar_TypeChecker_Env.env  ->  FStar_Syntax_Syntax.term  ->  FStar_Syntax_Syntax.typ  ->  FStar_Syntax_Syntax.term = (fun env t k -> (
-
-let uu____144 = (FStar_TypeChecker_TcTerm.tc_check_tot_or_gtot_term env t k)
-in (match (uu____144) with
-| (t1, c, g) -> begin
-((FStar_TypeChecker_Rel.force_trivial_guard env g);
-t1;
-)
-end)))
-
-
-let recheck_debug : Prims.string  ->  FStar_TypeChecker_Env.env  ->  FStar_Syntax_Syntax.term  ->  FStar_Syntax_Syntax.term = (fun s env t -> ((
-
-let uu____168 = (FStar_TypeChecker_Env.debug env (FStar_Options.Other ("ED")))
-in (match (uu____168) with
-| true -> begin
-(
-
-let uu____169 = (FStar_Syntax_Print.term_to_string t)
-in (FStar_Util.print2 "Term has been %s-transformed to:\n%s\n----------\n" s uu____169))
-end
-| uu____170 -> begin
-()
-end));
-(
-
-let uu____171 = (FStar_TypeChecker_TcTerm.tc_term env t)
-in (match (uu____171) with
-| (t', uu____179, uu____180) -> begin
-((
-
-let uu____182 = (FStar_TypeChecker_Env.debug env (FStar_Options.Other ("ED")))
-in (match (uu____182) with
-| true -> begin
-(
-
-let uu____183 = (FStar_Syntax_Print.term_to_string t')
-in (FStar_Util.print1 "Re-checked; got:\n%s\n----------\n" uu____183))
-end
-| uu____184 -> begin
-()
-end));
-t;
-)
-end));
-))
-
-
-let check_and_gen : FStar_TypeChecker_Env.env  ->  FStar_Syntax_Syntax.term  ->  FStar_Syntax_Syntax.typ  ->  FStar_Syntax_Syntax.tscheme = (fun env t k -> (
-
-let uu____197 = (tc_check_trivial_guard env t k)
-in (FStar_TypeChecker_Util.generalize_universes env uu____197)))
-
-
-let check_nogen : 'Auu____206 . FStar_TypeChecker_Env.env  ->  FStar_Syntax_Syntax.term  ->  FStar_Syntax_Syntax.typ  ->  ('Auu____206 Prims.list * FStar_Syntax_Syntax.term) = (fun env t k -> (
-
-let t1 = (tc_check_trivial_guard env t k)
-in (
-
-let uu____226 = (FStar_TypeChecker_Normalize.normalize ((FStar_TypeChecker_Normalize.Beta)::[]) env t1)
-in (([]), (uu____226)))))
-
-
-let monad_signature : FStar_TypeChecker_Env.env  ->  FStar_Ident.lident  ->  FStar_Syntax_Syntax.term  ->  (FStar_Syntax_Syntax.bv * FStar_Syntax_Syntax.term' FStar_Syntax_Syntax.syntax) = (fun env m s -> (
-
-let fail = (fun uu____256 -> (
-
-let uu____257 = (
-
-let uu____258 = (
-
-let uu____263 = (FStar_TypeChecker_Err.unexpected_signature_for_monad env m s)
-in ((uu____263), ((FStar_Ident.range_of_lid m))))
-in FStar_Errors.Error (uu____258))
-in (FStar_Exn.raise uu____257)))
-in (
-
-let s1 = (FStar_Syntax_Subst.compress s)
-in (match (s1.FStar_Syntax_Syntax.n) with
-| FStar_Syntax_Syntax.Tm_arrow (bs, c) -> begin
-(
-
-let bs1 = (FStar_Syntax_Subst.open_binders bs)
-in (match (bs1) with
-| ((a, uu____303))::((wp, uu____305))::[] -> begin
-((a), (wp.FStar_Syntax_Syntax.sort))
-end
-| uu____320 -> begin
-(fail ())
-end))
-end
-| uu____321 -> begin
-(fail ())
-end))))
-
-
-let tc_eff_decl : FStar_TypeChecker_Env.env_t  ->  FStar_Syntax_Syntax.eff_decl  ->  FStar_Syntax_Syntax.eff_decl = (fun env0 ed -> (
-
-let uu____333 = (FStar_Syntax_Subst.open_term' ed.FStar_Syntax_Syntax.binders ed.FStar_Syntax_Syntax.signature)
-in (match (uu____333) with
-| (effect_params_un, signature_un, opening) -> begin
-(
-
-let uu____343 = (FStar_TypeChecker_TcTerm.tc_tparams env0 effect_params_un)
-in (match (uu____343) with
-| (effect_params, env, uu____352) -> begin
-(
-
-let uu____353 = (FStar_TypeChecker_TcTerm.tc_trivial_guard env signature_un)
-in (match (uu____353) with
-| (signature, uu____359) -> begin
-(
-
-let ed1 = (
-
-let uu___121_361 = ed
-in {FStar_Syntax_Syntax.cattributes = uu___121_361.FStar_Syntax_Syntax.cattributes; FStar_Syntax_Syntax.mname = uu___121_361.FStar_Syntax_Syntax.mname; FStar_Syntax_Syntax.univs = uu___121_361.FStar_Syntax_Syntax.univs; FStar_Syntax_Syntax.binders = effect_params; FStar_Syntax_Syntax.signature = signature; FStar_Syntax_Syntax.ret_wp = uu___121_361.FStar_Syntax_Syntax.ret_wp; FStar_Syntax_Syntax.bind_wp = uu___121_361.FStar_Syntax_Syntax.bind_wp; FStar_Syntax_Syntax.if_then_else = uu___121_361.FStar_Syntax_Syntax.if_then_else; FStar_Syntax_Syntax.ite_wp = uu___121_361.FStar_Syntax_Syntax.ite_wp; FStar_Syntax_Syntax.stronger = uu___121_361.FStar_Syntax_Syntax.stronger; FStar_Syntax_Syntax.close_wp = uu___121_361.FStar_Syntax_Syntax.close_wp; FStar_Syntax_Syntax.assert_p = uu___121_361.FStar_Syntax_Syntax.assert_p; FStar_Syntax_Syntax.assume_p = uu___121_361.FStar_Syntax_Syntax.assume_p; FStar_Syntax_Syntax.null_wp = uu___121_361.FStar_Syntax_Syntax.null_wp; FStar_Syntax_Syntax.trivial = uu___121_361.FStar_Syntax_Syntax.trivial; FStar_Syntax_Syntax.repr = uu___121_361.FStar_Syntax_Syntax.repr; FStar_Syntax_Syntax.return_repr = uu___121_361.FStar_Syntax_Syntax.return_repr; FStar_Syntax_Syntax.bind_repr = uu___121_361.FStar_Syntax_Syntax.bind_repr; FStar_Syntax_Syntax.actions = uu___121_361.FStar_Syntax_Syntax.actions})
-in (
-
-let ed2 = (match (effect_params) with
-| [] -> begin
-ed1
-end
-| uu____367 -> begin
-(
-
-let op = (fun ts -> (
-
-let t1 = (FStar_Syntax_Subst.subst opening (FStar_Pervasives_Native.snd ts))
-in (([]), (t1))))
-in (
-
-let uu___122_398 = ed1
-in (
-
-let uu____399 = (op ed1.FStar_Syntax_Syntax.ret_wp)
-in (
-
-let uu____400 = (op ed1.FStar_Syntax_Syntax.bind_wp)
-in (
-
-let uu____401 = (op ed1.FStar_Syntax_Syntax.if_then_else)
-in (
-
-let uu____402 = (op ed1.FStar_Syntax_Syntax.ite_wp)
-in (
-
-let uu____403 = (op ed1.FStar_Syntax_Syntax.stronger)
-in (
-
-let uu____404 = (op ed1.FStar_Syntax_Syntax.close_wp)
-in (
-
-let uu____405 = (op ed1.FStar_Syntax_Syntax.assert_p)
-in (
-
-let uu____406 = (op ed1.FStar_Syntax_Syntax.assume_p)
-in (
-
-let uu____407 = (op ed1.FStar_Syntax_Syntax.null_wp)
-in (
-
-let uu____408 = (op ed1.FStar_Syntax_Syntax.trivial)
-in (
-
-let uu____409 = (
-
-let uu____410 = (op (([]), (ed1.FStar_Syntax_Syntax.repr)))
-in (FStar_Pervasives_Native.snd uu____410))
-in (
-
-let uu____421 = (op ed1.FStar_Syntax_Syntax.return_repr)
-in (
-
-let uu____422 = (op ed1.FStar_Syntax_Syntax.bind_repr)
-in (
-
-let uu____423 = (FStar_List.map (fun a -> (
-
-let uu___123_431 = a
-in (
-
-let uu____432 = (
-
-let uu____433 = (op (([]), (a.FStar_Syntax_Syntax.action_defn)))
-in (FStar_Pervasives_Native.snd uu____433))
-in (
-
-let uu____444 = (
-
-let uu____445 = (op (([]), (a.FStar_Syntax_Syntax.action_typ)))
-in (FStar_Pervasives_Native.snd uu____445))
-in {FStar_Syntax_Syntax.action_name = uu___123_431.FStar_Syntax_Syntax.action_name; FStar_Syntax_Syntax.action_unqualified_name = uu___123_431.FStar_Syntax_Syntax.action_unqualified_name; FStar_Syntax_Syntax.action_univs = uu___123_431.FStar_Syntax_Syntax.action_univs; FStar_Syntax_Syntax.action_params = uu___123_431.FStar_Syntax_Syntax.action_params; FStar_Syntax_Syntax.action_defn = uu____432; FStar_Syntax_Syntax.action_typ = uu____444})))) ed1.FStar_Syntax_Syntax.actions)
-in {FStar_Syntax_Syntax.cattributes = uu___122_398.FStar_Syntax_Syntax.cattributes; FStar_Syntax_Syntax.mname = uu___122_398.FStar_Syntax_Syntax.mname; FStar_Syntax_Syntax.univs = uu___122_398.FStar_Syntax_Syntax.univs; FStar_Syntax_Syntax.binders = uu___122_398.FStar_Syntax_Syntax.binders; FStar_Syntax_Syntax.signature = uu___122_398.FStar_Syntax_Syntax.signature; FStar_Syntax_Syntax.ret_wp = uu____399; FStar_Syntax_Syntax.bind_wp = uu____400; FStar_Syntax_Syntax.if_then_else = uu____401; FStar_Syntax_Syntax.ite_wp = uu____402; FStar_Syntax_Syntax.stronger = uu____403; FStar_Syntax_Syntax.close_wp = uu____404; FStar_Syntax_Syntax.assert_p = uu____405; FStar_Syntax_Syntax.assume_p = uu____406; FStar_Syntax_Syntax.null_wp = uu____407; FStar_Syntax_Syntax.trivial = uu____408; FStar_Syntax_Syntax.repr = uu____409; FStar_Syntax_Syntax.return_repr = uu____421; FStar_Syntax_Syntax.bind_repr = uu____422; FStar_Syntax_Syntax.actions = uu____423}))))))))))))))))
-end)
-in (
-
-let wp_with_fresh_result_type = (fun env1 mname signature1 -> (
-
-let fail = (fun t -> (
-
-let uu____482 = (
-
-let uu____483 = (
-
-let uu____488 = (FStar_TypeChecker_Err.unexpected_signature_for_monad env1 mname t)
-in ((uu____488), ((FStar_Ident.range_of_lid mname))))
-in FStar_Errors.Error (uu____483))
-in (FStar_Exn.raise uu____482)))
-in (
-
-let uu____495 = (
-
-let uu____496 = (FStar_Syntax_Subst.compress signature1)
-in uu____496.FStar_Syntax_Syntax.n)
-in (match (uu____495) with
-| FStar_Syntax_Syntax.Tm_arrow (bs, c) -> begin
-(
-
-let bs1 = (FStar_Syntax_Subst.open_binders bs)
-in (match (bs1) with
-| ((a, uu____531))::((wp, uu____533))::[] -> begin
-((a), (wp.FStar_Syntax_Syntax.sort))
-end
-| uu____548 -> begin
-(fail signature1)
-end))
-end
-| uu____549 -> begin
-(fail signature1)
-end))))
-in (
-
-let uu____550 = (wp_with_fresh_result_type env ed2.FStar_Syntax_Syntax.mname ed2.FStar_Syntax_Syntax.signature)
-in (match (uu____550) with
-| (a, wp_a) -> begin
-(
-
-let fresh_effect_signature = (fun uu____572 -> (
-
-let uu____573 = (FStar_TypeChecker_TcTerm.tc_trivial_guard env signature_un)
-in (match (uu____573) with
-| (signature1, uu____585) -> begin
-(wp_with_fresh_result_type env ed2.FStar_Syntax_Syntax.mname signature1)
-end)))
-in (
-
-let env1 = (
-
-let uu____587 = (FStar_Syntax_Syntax.new_bv FStar_Pervasives_Native.None ed2.FStar_Syntax_Syntax.signature)
-in (FStar_TypeChecker_Env.push_bv env uu____587))
-in ((
-
-let uu____589 = (FStar_All.pipe_left (FStar_TypeChecker_Env.debug env0) (FStar_Options.Other ("ED")))
-in (match (uu____589) with
-| true -> begin
-(
-
-let uu____590 = (FStar_Syntax_Print.lid_to_string ed2.FStar_Syntax_Syntax.mname)
-in (
-
-let uu____591 = (FStar_Syntax_Print.binders_to_string " " ed2.FStar_Syntax_Syntax.binders)
-in (
-
-let uu____592 = (FStar_Syntax_Print.term_to_string ed2.FStar_Syntax_Syntax.signature)
-in (
-
-let uu____593 = (
-
-let uu____594 = (FStar_Syntax_Syntax.bv_to_name a)
-in (FStar_Syntax_Print.term_to_string uu____594))
-in (
-
-let uu____595 = (FStar_Syntax_Print.term_to_string a.FStar_Syntax_Syntax.sort)
-in (FStar_Util.print5 "Checking effect signature: %s %s : %s\n(a is %s:%s)\n" uu____590 uu____591 uu____592 uu____593 uu____595))))))
-end
-| uu____596 -> begin
-()
-end));
-(
-
-let check_and_gen' = (fun env2 uu____611 k -> (match (uu____611) with
-| (uu____619, t) -> begin
-(check_and_gen env2 t k)
-end))
-in (
-
-let return_wp = (
-
-let expected_k = (
-
-let uu____629 = (
-
-let uu____636 = (FStar_Syntax_Syntax.mk_binder a)
-in (
-
-let uu____637 = (
-
-let uu____640 = (
-
-let uu____641 = (FStar_Syntax_Syntax.bv_to_name a)
-in (FStar_Syntax_Syntax.null_binder uu____641))
-in (uu____640)::[])
-in (uu____636)::uu____637))
-in (
-
-let uu____642 = (FStar_Syntax_Syntax.mk_GTotal wp_a)
-in (FStar_Syntax_Util.arrow uu____629 uu____642)))
-in (check_and_gen' env1 ed2.FStar_Syntax_Syntax.ret_wp expected_k))
-in (
-
-let bind_wp = (
-
-let uu____646 = (fresh_effect_signature ())
-in (match (uu____646) with
-| (b, wp_b) -> begin
-(
-
-let a_wp_b = (
-
-let uu____662 = (
-
-let uu____669 = (
-
-let uu____670 = (FStar_Syntax_Syntax.bv_to_name a)
-in (FStar_Syntax_Syntax.null_binder uu____670))
-in (uu____669)::[])
-in (
-
-let uu____671 = (FStar_Syntax_Syntax.mk_Total wp_b)
-in (FStar_Syntax_Util.arrow uu____662 uu____671)))
-in (
-
-let expected_k = (
-
-let uu____677 = (
-
-let uu____684 = (FStar_Syntax_Syntax.null_binder FStar_Syntax_Syntax.t_range)
-in (
-
-let uu____685 = (
-
-let uu____688 = (FStar_Syntax_Syntax.mk_binder a)
-in (
-
-let uu____689 = (
-
-let uu____692 = (FStar_Syntax_Syntax.mk_binder b)
-in (
-
-let uu____693 = (
-
-let uu____696 = (FStar_Syntax_Syntax.null_binder wp_a)
-in (
-
-let uu____697 = (
-
-let uu____700 = (FStar_Syntax_Syntax.null_binder a_wp_b)
-in (uu____700)::[])
-in (uu____696)::uu____697))
-in (uu____692)::uu____693))
-in (uu____688)::uu____689))
-in (uu____684)::uu____685))
-in (
-
-let uu____701 = (FStar_Syntax_Syntax.mk_Total wp_b)
-in (FStar_Syntax_Util.arrow uu____677 uu____701)))
-in (check_and_gen' env1 ed2.FStar_Syntax_Syntax.bind_wp expected_k)))
-end))
-in (
-
-let if_then_else1 = (
-
-let p = (
-
-let uu____706 = (
-
-let uu____707 = (FStar_Syntax_Util.type_u ())
-in (FStar_All.pipe_right uu____707 FStar_Pervasives_Native.fst))
-in (FStar_Syntax_Syntax.new_bv (FStar_Pervasives_Native.Some ((FStar_Ident.range_of_lid ed2.FStar_Syntax_Syntax.mname))) uu____706))
-in (
-
-let expected_k = (
-
-let uu____719 = (
-
-let uu____726 = (FStar_Syntax_Syntax.mk_binder a)
-in (
-
-let uu____727 = (
-
-let uu____730 = (FStar_Syntax_Syntax.mk_binder p)
-in (
-
-let uu____731 = (
-
-let uu____734 = (FStar_Syntax_Syntax.null_binder wp_a)
-in (
-
-let uu____735 = (
-
-let uu____738 = (FStar_Syntax_Syntax.null_binder wp_a)
-in (uu____738)::[])
-in (uu____734)::uu____735))
-in (uu____730)::uu____731))
-in (uu____726)::uu____727))
-in (
-
-let uu____739 = (FStar_Syntax_Syntax.mk_Total wp_a)
-in (FStar_Syntax_Util.arrow uu____719 uu____739)))
-in (check_and_gen' env1 ed2.FStar_Syntax_Syntax.if_then_else expected_k)))
-in (
-
-let ite_wp = (
-
-let expected_k = (
-
-let uu____746 = (
-
-let uu____753 = (FStar_Syntax_Syntax.mk_binder a)
-in (
-
-let uu____754 = (
-
-let uu____757 = (FStar_Syntax_Syntax.null_binder wp_a)
-in (uu____757)::[])
-in (uu____753)::uu____754))
-in (
-
-let uu____758 = (FStar_Syntax_Syntax.mk_Total wp_a)
-in (FStar_Syntax_Util.arrow uu____746 uu____758)))
-in (check_and_gen' env1 ed2.FStar_Syntax_Syntax.ite_wp expected_k))
-in (
-
-let stronger = (
-
-let uu____762 = (FStar_Syntax_Util.type_u ())
-in (match (uu____762) with
-| (t, uu____768) -> begin
-(
-
-let expected_k = (
-
-let uu____772 = (
-
-let uu____779 = (FStar_Syntax_Syntax.mk_binder a)
-in (
-
-let uu____780 = (
-
-let uu____783 = (FStar_Syntax_Syntax.null_binder wp_a)
-in (
-
-let uu____784 = (
-
-let uu____787 = (FStar_Syntax_Syntax.null_binder wp_a)
-in (uu____787)::[])
-in (uu____783)::uu____784))
-in (uu____779)::uu____780))
-in (
-
-let uu____788 = (FStar_Syntax_Syntax.mk_Total t)
-in (FStar_Syntax_Util.arrow uu____772 uu____788)))
-in (check_and_gen' env1 ed2.FStar_Syntax_Syntax.stronger expected_k))
-end))
-in (
-
-let close_wp = (
-
-let b = (
-
-let uu____793 = (
-
-let uu____794 = (FStar_Syntax_Util.type_u ())
-in (FStar_All.pipe_right uu____794 FStar_Pervasives_Native.fst))
-in (FStar_Syntax_Syntax.new_bv (FStar_Pervasives_Native.Some ((FStar_Ident.range_of_lid ed2.FStar_Syntax_Syntax.mname))) uu____793))
-in (
-
-let b_wp_a = (
-
-let uu____806 = (
-
-let uu____813 = (
-
-let uu____814 = (FStar_Syntax_Syntax.bv_to_name b)
-in (FStar_Syntax_Syntax.null_binder uu____814))
-in (uu____813)::[])
-in (
-
-let uu____815 = (FStar_Syntax_Syntax.mk_Total wp_a)
-in (FStar_Syntax_Util.arrow uu____806 uu____815)))
-in (
-
-let expected_k = (
-
-let uu____821 = (
-
-let uu____828 = (FStar_Syntax_Syntax.mk_binder a)
-in (
-
-let uu____829 = (
-
-let uu____832 = (FStar_Syntax_Syntax.mk_binder b)
-in (
-
-let uu____833 = (
-
-let uu____836 = (FStar_Syntax_Syntax.null_binder b_wp_a)
-in (uu____836)::[])
-in (uu____832)::uu____833))
-in (uu____828)::uu____829))
-in (
-
-let uu____837 = (FStar_Syntax_Syntax.mk_Total wp_a)
-in (FStar_Syntax_Util.arrow uu____821 uu____837)))
-in (check_and_gen' env1 ed2.FStar_Syntax_Syntax.close_wp expected_k))))
-in (
-
-let assert_p = (
-
-let expected_k = (
-
-let uu____844 = (
-
-let uu____851 = (FStar_Syntax_Syntax.mk_binder a)
-in (
-
-let uu____852 = (
-
-let uu____855 = (
-
-let uu____856 = (
-
-let uu____857 = (FStar_Syntax_Util.type_u ())
-in (FStar_All.pipe_right uu____857 FStar_Pervasives_Native.fst))
-in (FStar_Syntax_Syntax.null_binder uu____856))
-in (
-
-let uu____866 = (
-
-let uu____869 = (FStar_Syntax_Syntax.null_binder wp_a)
-in (uu____869)::[])
-in (uu____855)::uu____866))
-in (uu____851)::uu____852))
-in (
-
-let uu____870 = (FStar_Syntax_Syntax.mk_Total wp_a)
-in (FStar_Syntax_Util.arrow uu____844 uu____870)))
-in (check_and_gen' env1 ed2.FStar_Syntax_Syntax.assert_p expected_k))
-in (
-
-let assume_p = (
-
-let expected_k = (
-
-let uu____877 = (
-
-let uu____884 = (FStar_Syntax_Syntax.mk_binder a)
-in (
-
-let uu____885 = (
-
-let uu____888 = (
-
-let uu____889 = (
-
-let uu____890 = (FStar_Syntax_Util.type_u ())
-in (FStar_All.pipe_right uu____890 FStar_Pervasives_Native.fst))
-in (FStar_Syntax_Syntax.null_binder uu____889))
-in (
-
-let uu____899 = (
-
-let uu____902 = (FStar_Syntax_Syntax.null_binder wp_a)
-in (uu____902)::[])
-in (uu____888)::uu____899))
-in (uu____884)::uu____885))
-in (
-
-let uu____903 = (FStar_Syntax_Syntax.mk_Total wp_a)
-in (FStar_Syntax_Util.arrow uu____877 uu____903)))
-in (check_and_gen' env1 ed2.FStar_Syntax_Syntax.assume_p expected_k))
-in (
-
-let null_wp = (
-
-let expected_k = (
-
-let uu____910 = (
-
-let uu____917 = (FStar_Syntax_Syntax.mk_binder a)
-in (uu____917)::[])
-in (
-
-let uu____918 = (FStar_Syntax_Syntax.mk_Total wp_a)
-in (FStar_Syntax_Util.arrow uu____910 uu____918)))
-in (check_and_gen' env1 ed2.FStar_Syntax_Syntax.null_wp expected_k))
-in (
-
-let trivial_wp = (
-
-let uu____922 = (FStar_Syntax_Util.type_u ())
-in (match (uu____922) with
-| (t, uu____928) -> begin
-(
-
-let expected_k = (
-
-let uu____932 = (
-
-let uu____939 = (FStar_Syntax_Syntax.mk_binder a)
-in (
-
-let uu____940 = (
-
-let uu____943 = (FStar_Syntax_Syntax.null_binder wp_a)
-in (uu____943)::[])
-in (uu____939)::uu____940))
-in (
-
-let uu____944 = (FStar_Syntax_Syntax.mk_GTotal t)
-in (FStar_Syntax_Util.arrow uu____932 uu____944)))
-in (check_and_gen' env1 ed2.FStar_Syntax_Syntax.trivial expected_k))
-end))
-in (
-
-let uu____947 = (
-
-let uu____958 = (
-
-let uu____959 = (FStar_Syntax_Subst.compress ed2.FStar_Syntax_Syntax.repr)
-in uu____959.FStar_Syntax_Syntax.n)
-in (match (uu____958) with
-| FStar_Syntax_Syntax.Tm_unknown -> begin
-((ed2.FStar_Syntax_Syntax.repr), (ed2.FStar_Syntax_Syntax.bind_repr), (ed2.FStar_Syntax_Syntax.return_repr), (ed2.FStar_Syntax_Syntax.actions))
-end
-| uu____974 -> begin
-(
-
-let repr = (
-
-let uu____976 = (FStar_Syntax_Util.type_u ())
-in (match (uu____976) with
-| (t, uu____982) -> begin
-(
-
-let expected_k = (
-
-let uu____986 = (
-
-let uu____993 = (FStar_Syntax_Syntax.mk_binder a)
-in (
-
-let uu____994 = (
-
-let uu____997 = (FStar_Syntax_Syntax.null_binder wp_a)
-in (uu____997)::[])
-in (uu____993)::uu____994))
-in (
-
-let uu____998 = (FStar_Syntax_Syntax.mk_GTotal t)
-in (FStar_Syntax_Util.arrow uu____986 uu____998)))
-in (tc_check_trivial_guard env1 ed2.FStar_Syntax_Syntax.repr expected_k))
-end))
-in (
-
-let mk_repr' = (fun t wp -> (
-
-let repr1 = (FStar_TypeChecker_Normalize.normalize ((FStar_TypeChecker_Normalize.EraseUniverses)::(FStar_TypeChecker_Normalize.AllowUnboundUniverses)::[]) env1 repr)
-in (
-
-let uu____1011 = (
-
-let uu____1014 = (
-
-let uu____1015 = (
-
-let uu____1030 = (
-
-let uu____1033 = (FStar_Syntax_Syntax.as_arg t)
-in (
-
-let uu____1034 = (
-
-let uu____1037 = (FStar_Syntax_Syntax.as_arg wp)
-in (uu____1037)::[])
-in (uu____1033)::uu____1034))
-in ((repr1), (uu____1030)))
-in FStar_Syntax_Syntax.Tm_app (uu____1015))
-in (FStar_Syntax_Syntax.mk uu____1014))
-in (uu____1011 FStar_Pervasives_Native.None FStar_Range.dummyRange))))
-in (
-
-let mk_repr = (fun a1 wp -> (
-
-let uu____1052 = (FStar_Syntax_Syntax.bv_to_name a1)
-in (mk_repr' uu____1052 wp)))
-in (
-
-let destruct_repr = (fun t -> (
-
-let uu____1065 = (
-
-let uu____1066 = (FStar_Syntax_Subst.compress t)
-in uu____1066.FStar_Syntax_Syntax.n)
-in (match (uu____1065) with
-| FStar_Syntax_Syntax.Tm_app (uu____1077, ((t1, uu____1079))::((wp, uu____1081))::[]) -> begin
-((t1), (wp))
-end
-| uu____1124 -> begin
-(failwith "Unexpected repr type")
-end)))
-in (
-
-let bind_repr = (
-
-let r = (
-
-let uu____1135 = (FStar_Syntax_Syntax.lid_as_fv FStar_Parser_Const.range_0 FStar_Syntax_Syntax.Delta_constant FStar_Pervasives_Native.None)
-in (FStar_All.pipe_right uu____1135 FStar_Syntax_Syntax.fv_to_tm))
-in (
-
-let uu____1136 = (fresh_effect_signature ())
-in (match (uu____1136) with
-| (b, wp_b) -> begin
-(
-
-let a_wp_b = (
-
-let uu____1152 = (
-
-let uu____1159 = (
-
-let uu____1160 = (FStar_Syntax_Syntax.bv_to_name a)
-in (FStar_Syntax_Syntax.null_binder uu____1160))
-in (uu____1159)::[])
-in (
-
-let uu____1161 = (FStar_Syntax_Syntax.mk_Total wp_b)
-in (FStar_Syntax_Util.arrow uu____1152 uu____1161)))
-in (
-
-let wp_f = (FStar_Syntax_Syntax.gen_bv "wp_f" FStar_Pervasives_Native.None wp_a)
-in (
-
-let wp_g = (FStar_Syntax_Syntax.gen_bv "wp_g" FStar_Pervasives_Native.None a_wp_b)
-in (
-
-let x_a = (
-
-let uu____1167 = (FStar_Syntax_Syntax.bv_to_name a)
-in (FStar_Syntax_Syntax.gen_bv "x_a" FStar_Pervasives_Native.None uu____1167))
-in (
-
-let wp_g_x = (
-
-let uu____1171 = (
-
-let uu____1172 = (FStar_Syntax_Syntax.bv_to_name wp_g)
-in (
-
-let uu____1173 = (
-
-let uu____1174 = (
-
-let uu____1175 = (FStar_Syntax_Syntax.bv_to_name x_a)
-in (FStar_All.pipe_left FStar_Syntax_Syntax.as_arg uu____1175))
-in (uu____1174)::[])
-in (FStar_Syntax_Syntax.mk_Tm_app uu____1172 uu____1173)))
-in (uu____1171 FStar_Pervasives_Native.None FStar_Range.dummyRange))
-in (
-
-let res = (
-
-let wp = (
-
-let uu____1184 = (
-
-let uu____1185 = (
-
-let uu____1186 = (FStar_TypeChecker_Env.inst_tscheme bind_wp)
-in (FStar_All.pipe_right uu____1186 FStar_Pervasives_Native.snd))
-in (
-
-let uu____1195 = (
-
-let uu____1196 = (
-
-let uu____1199 = (
-
-let uu____1202 = (FStar_Syntax_Syntax.bv_to_name a)
-in (
-
-let uu____1203 = (
-
-let uu____1206 = (FStar_Syntax_Syntax.bv_to_name b)
-in (
-
-let uu____1207 = (
-
-let uu____1210 = (FStar_Syntax_Syntax.bv_to_name wp_f)
-in (
-
-let uu____1211 = (
-
-let uu____1214 = (FStar_Syntax_Syntax.bv_to_name wp_g)
-in (uu____1214)::[])
-in (uu____1210)::uu____1211))
-in (uu____1206)::uu____1207))
-in (uu____1202)::uu____1203))
-in (r)::uu____1199)
-in (FStar_List.map FStar_Syntax_Syntax.as_arg uu____1196))
-in (FStar_Syntax_Syntax.mk_Tm_app uu____1185 uu____1195)))
-in (uu____1184 FStar_Pervasives_Native.None FStar_Range.dummyRange))
-in (mk_repr b wp))
-in (
-
-let expected_k = (
-
-let uu____1220 = (
-
-let uu____1227 = (FStar_Syntax_Syntax.mk_binder a)
-in (
-
-let uu____1228 = (
-
-let uu____1231 = (FStar_Syntax_Syntax.mk_binder b)
-in (
-
-let uu____1232 = (
-
-let uu____1235 = (FStar_Syntax_Syntax.mk_binder wp_f)
-in (
-
-let uu____1236 = (
-
-let uu____1239 = (
-
-let uu____1240 = (
-
-let uu____1241 = (FStar_Syntax_Syntax.bv_to_name wp_f)
-in (mk_repr a uu____1241))
-in (FStar_Syntax_Syntax.null_binder uu____1240))
-in (
-
-let uu____1242 = (
-
-let uu____1245 = (FStar_Syntax_Syntax.mk_binder wp_g)
-in (
-
-let uu____1246 = (
-
-let uu____1249 = (
-
-let uu____1250 = (
-
-let uu____1251 = (
-
-let uu____1258 = (FStar_Syntax_Syntax.mk_binder x_a)
-in (uu____1258)::[])
-in (
-
-let uu____1259 = (
-
-let uu____1262 = (mk_repr b wp_g_x)
-in (FStar_All.pipe_left FStar_Syntax_Syntax.mk_Total uu____1262))
-in (FStar_Syntax_Util.arrow uu____1251 uu____1259)))
-in (FStar_Syntax_Syntax.null_binder uu____1250))
-in (uu____1249)::[])
-in (uu____1245)::uu____1246))
-in (uu____1239)::uu____1242))
-in (uu____1235)::uu____1236))
-in (uu____1231)::uu____1232))
-in (uu____1227)::uu____1228))
-in (
-
-let uu____1263 = (FStar_Syntax_Syntax.mk_Total res)
-in (FStar_Syntax_Util.arrow uu____1220 uu____1263)))
-in (
-
-let uu____1266 = (FStar_TypeChecker_TcTerm.tc_tot_or_gtot_term env1 expected_k)
-in (match (uu____1266) with
-| (expected_k1, uu____1274, uu____1275) -> begin
-(
-
-let env2 = (FStar_TypeChecker_Env.set_range env1 (FStar_Pervasives_Native.snd ed2.FStar_Syntax_Syntax.bind_repr).FStar_Syntax_Syntax.pos)
-in (
-
-let env3 = (
-
-let uu___124_1280 = env2
-in {FStar_TypeChecker_Env.solver = uu___124_1280.FStar_TypeChecker_Env.solver; FStar_TypeChecker_Env.range = uu___124_1280.FStar_TypeChecker_Env.range; FStar_TypeChecker_Env.curmodule = uu___124_1280.FStar_TypeChecker_Env.curmodule; FStar_TypeChecker_Env.gamma = uu___124_1280.FStar_TypeChecker_Env.gamma; FStar_TypeChecker_Env.gamma_cache = uu___124_1280.FStar_TypeChecker_Env.gamma_cache; FStar_TypeChecker_Env.modules = uu___124_1280.FStar_TypeChecker_Env.modules; FStar_TypeChecker_Env.expected_typ = uu___124_1280.FStar_TypeChecker_Env.expected_typ; FStar_TypeChecker_Env.sigtab = uu___124_1280.FStar_TypeChecker_Env.sigtab; FStar_TypeChecker_Env.is_pattern = uu___124_1280.FStar_TypeChecker_Env.is_pattern; FStar_TypeChecker_Env.instantiate_imp = uu___124_1280.FStar_TypeChecker_Env.instantiate_imp; FStar_TypeChecker_Env.effects = uu___124_1280.FStar_TypeChecker_Env.effects; FStar_TypeChecker_Env.generalize = uu___124_1280.FStar_TypeChecker_Env.generalize; FStar_TypeChecker_Env.letrecs = uu___124_1280.FStar_TypeChecker_Env.letrecs; FStar_TypeChecker_Env.top_level = uu___124_1280.FStar_TypeChecker_Env.top_level; FStar_TypeChecker_Env.check_uvars = uu___124_1280.FStar_TypeChecker_Env.check_uvars; FStar_TypeChecker_Env.use_eq = uu___124_1280.FStar_TypeChecker_Env.use_eq; FStar_TypeChecker_Env.is_iface = uu___124_1280.FStar_TypeChecker_Env.is_iface; FStar_TypeChecker_Env.admit = uu___124_1280.FStar_TypeChecker_Env.admit; FStar_TypeChecker_Env.lax = true; FStar_TypeChecker_Env.lax_universes = uu___124_1280.FStar_TypeChecker_Env.lax_universes; FStar_TypeChecker_Env.failhard = uu___124_1280.FStar_TypeChecker_Env.failhard; FStar_TypeChecker_Env.nosynth = uu___124_1280.FStar_TypeChecker_Env.nosynth; FStar_TypeChecker_Env.tc_term = uu___124_1280.FStar_TypeChecker_Env.tc_term; FStar_TypeChecker_Env.type_of = uu___124_1280.FStar_TypeChecker_Env.type_of; FStar_TypeChecker_Env.universe_of = uu___124_1280.FStar_TypeChecker_Env.universe_of; FStar_TypeChecker_Env.use_bv_sorts = uu___124_1280.FStar_TypeChecker_Env.use_bv_sorts; FStar_TypeChecker_Env.qname_and_index = uu___124_1280.FStar_TypeChecker_Env.qname_and_index; FStar_TypeChecker_Env.proof_ns = uu___124_1280.FStar_TypeChecker_Env.proof_ns; FStar_TypeChecker_Env.synth = uu___124_1280.FStar_TypeChecker_Env.synth; FStar_TypeChecker_Env.is_native_tactic = uu___124_1280.FStar_TypeChecker_Env.is_native_tactic; FStar_TypeChecker_Env.identifier_info = uu___124_1280.FStar_TypeChecker_Env.identifier_info; FStar_TypeChecker_Env.tc_hooks = uu___124_1280.FStar_TypeChecker_Env.tc_hooks; FStar_TypeChecker_Env.dsenv = uu___124_1280.FStar_TypeChecker_Env.dsenv})
-in (
-
-let br = (check_and_gen' env3 ed2.FStar_Syntax_Syntax.bind_repr expected_k1)
-in br)))
-end)))))))))
-end)))
-in (
-
-let return_repr = (
-
-let x_a = (
-
-let uu____1290 = (FStar_Syntax_Syntax.bv_to_name a)
-in (FStar_Syntax_Syntax.gen_bv "x_a" FStar_Pervasives_Native.None uu____1290))
-in (
-
-let res = (
-
-let wp = (
-
-let uu____1297 = (
-
-let uu____1298 = (
-
-let uu____1299 = (FStar_TypeChecker_Env.inst_tscheme return_wp)
-in (FStar_All.pipe_right uu____1299 FStar_Pervasives_Native.snd))
-in (
-
-let uu____1308 = (
-
-let uu____1309 = (
-
-let uu____1312 = (FStar_Syntax_Syntax.bv_to_name a)
-in (
-
-let uu____1313 = (
-
-let uu____1316 = (FStar_Syntax_Syntax.bv_to_name x_a)
-in (uu____1316)::[])
-in (uu____1312)::uu____1313))
-in (FStar_List.map FStar_Syntax_Syntax.as_arg uu____1309))
-in (FStar_Syntax_Syntax.mk_Tm_app uu____1298 uu____1308)))
-in (uu____1297 FStar_Pervasives_Native.None FStar_Range.dummyRange))
-in (mk_repr a wp))
-in (
-
-let expected_k = (
-
-let uu____1322 = (
-
-let uu____1329 = (FStar_Syntax_Syntax.mk_binder a)
-in (
-
-let uu____1330 = (
-
-let uu____1333 = (FStar_Syntax_Syntax.mk_binder x_a)
-in (uu____1333)::[])
-in (uu____1329)::uu____1330))
-in (
-
-let uu____1334 = (FStar_Syntax_Syntax.mk_Total res)
-in (FStar_Syntax_Util.arrow uu____1322 uu____1334)))
-in (
-
-let uu____1337 = (FStar_TypeChecker_TcTerm.tc_tot_or_gtot_term env1 expected_k)
-in (match (uu____1337) with
-| (expected_k1, uu____1351, uu____1352) -> begin
-(
-
-let env2 = (FStar_TypeChecker_Env.set_range env1 (FStar_Pervasives_Native.snd ed2.FStar_Syntax_Syntax.return_repr).FStar_Syntax_Syntax.pos)
-in (
-
-let uu____1356 = (check_and_gen' env2 ed2.FStar_Syntax_Syntax.return_repr expected_k1)
-in (match (uu____1356) with
-| (univs1, repr1) -> begin
-(match (univs1) with
-| [] -> begin
-(([]), (repr1))
-end
-| uu____1377 -> begin
-(FStar_Exn.raise (FStar_Errors.Error ((("Unexpected universe-polymorphic return for effect"), (repr1.FStar_Syntax_Syntax.pos)))))
-end)
-end)))
-end)))))
-in (
-
-let actions = (
-
-let check_action = (fun act -> (
-
-let uu____1402 = (FStar_TypeChecker_TcTerm.tc_tot_or_gtot_term env1 act.FStar_Syntax_Syntax.action_typ)
-in (match (uu____1402) with
-| (act_typ, uu____1410, g_t) -> begin
-(
-
-let env' = (
-
-let uu___125_1413 = (FStar_TypeChecker_Env.set_expected_typ env1 act_typ)
-in {FStar_TypeChecker_Env.solver = uu___125_1413.FStar_TypeChecker_Env.solver; FStar_TypeChecker_Env.range = uu___125_1413.FStar_TypeChecker_Env.range; FStar_TypeChecker_Env.curmodule = uu___125_1413.FStar_TypeChecker_Env.curmodule; FStar_TypeChecker_Env.gamma = uu___125_1413.FStar_TypeChecker_Env.gamma; FStar_TypeChecker_Env.gamma_cache = uu___125_1413.FStar_TypeChecker_Env.gamma_cache; FStar_TypeChecker_Env.modules = uu___125_1413.FStar_TypeChecker_Env.modules; FStar_TypeChecker_Env.expected_typ = uu___125_1413.FStar_TypeChecker_Env.expected_typ; FStar_TypeChecker_Env.sigtab = uu___125_1413.FStar_TypeChecker_Env.sigtab; FStar_TypeChecker_Env.is_pattern = uu___125_1413.FStar_TypeChecker_Env.is_pattern; FStar_TypeChecker_Env.instantiate_imp = false; FStar_TypeChecker_Env.effects = uu___125_1413.FStar_TypeChecker_Env.effects; FStar_TypeChecker_Env.generalize = uu___125_1413.FStar_TypeChecker_Env.generalize; FStar_TypeChecker_Env.letrecs = uu___125_1413.FStar_TypeChecker_Env.letrecs; FStar_TypeChecker_Env.top_level = uu___125_1413.FStar_TypeChecker_Env.top_level; FStar_TypeChecker_Env.check_uvars = uu___125_1413.FStar_TypeChecker_Env.check_uvars; FStar_TypeChecker_Env.use_eq = uu___125_1413.FStar_TypeChecker_Env.use_eq; FStar_TypeChecker_Env.is_iface = uu___125_1413.FStar_TypeChecker_Env.is_iface; FStar_TypeChecker_Env.admit = uu___125_1413.FStar_TypeChecker_Env.admit; FStar_TypeChecker_Env.lax = uu___125_1413.FStar_TypeChecker_Env.lax; FStar_TypeChecker_Env.lax_universes = uu___125_1413.FStar_TypeChecker_Env.lax_universes; FStar_TypeChecker_Env.failhard = uu___125_1413.FStar_TypeChecker_Env.failhard; FStar_TypeChecker_Env.nosynth = uu___125_1413.FStar_TypeChecker_Env.nosynth; FStar_TypeChecker_Env.tc_term = uu___125_1413.FStar_TypeChecker_Env.tc_term; FStar_TypeChecker_Env.type_of = uu___125_1413.FStar_TypeChecker_Env.type_of; FStar_TypeChecker_Env.universe_of = uu___125_1413.FStar_TypeChecker_Env.universe_of; FStar_TypeChecker_Env.use_bv_sorts = uu___125_1413.FStar_TypeChecker_Env.use_bv_sorts; FStar_TypeChecker_Env.qname_and_index = uu___125_1413.FStar_TypeChecker_Env.qname_and_index; FStar_TypeChecker_Env.proof_ns = uu___125_1413.FStar_TypeChecker_Env.proof_ns; FStar_TypeChecker_Env.synth = uu___125_1413.FStar_TypeChecker_Env.synth; FStar_TypeChecker_Env.is_native_tactic = uu___125_1413.FStar_TypeChecker_Env.is_native_tactic; FStar_TypeChecker_Env.identifier_info = uu___125_1413.FStar_TypeChecker_Env.identifier_info; FStar_TypeChecker_Env.tc_hooks = uu___125_1413.FStar_TypeChecker_Env.tc_hooks; FStar_TypeChecker_Env.dsenv = uu___125_1413.FStar_TypeChecker_Env.dsenv})
-in ((
-
-let uu____1415 = (FStar_TypeChecker_Env.debug env1 (FStar_Options.Other ("ED")))
-in (match (uu____1415) with
-| true -> begin
-(
-
-let uu____1416 = (FStar_Syntax_Print.term_to_string act.FStar_Syntax_Syntax.action_defn)
-in (
-
-let uu____1417 = (FStar_Syntax_Print.term_to_string act_typ)
-in (FStar_Util.print3 "Checking action %s:\n[definition]: %s\n[cps\'d type]: %s\n" (FStar_Ident.text_of_lid act.FStar_Syntax_Syntax.action_name) uu____1416 uu____1417)))
-end
-| uu____1418 -> begin
-()
-end));
-(
-
-let uu____1419 = (FStar_TypeChecker_TcTerm.tc_tot_or_gtot_term env' act.FStar_Syntax_Syntax.action_defn)
-in (match (uu____1419) with
-| (act_defn, uu____1427, g_a) -> begin
-(
-
-let act_defn1 = (FStar_TypeChecker_Normalize.normalize ((FStar_TypeChecker_Normalize.UnfoldUntil (FStar_Syntax_Syntax.Delta_constant))::[]) env1 act_defn)
-in (
-
-let act_typ1 = (FStar_TypeChecker_Normalize.normalize ((FStar_TypeChecker_Normalize.UnfoldUntil (FStar_Syntax_Syntax.Delta_constant))::(FStar_TypeChecker_Normalize.Eager_unfolding)::(FStar_TypeChecker_Normalize.Beta)::[]) env1 act_typ)
-in (
-
-let uu____1431 = (
-
-let act_typ2 = (FStar_Syntax_Subst.compress act_typ1)
-in (match (act_typ2.FStar_Syntax_Syntax.n) with
-| FStar_Syntax_Syntax.Tm_arrow (bs, c) -> begin
-(
-
-let uu____1459 = (FStar_Syntax_Subst.open_comp bs c)
-in (match (uu____1459) with
-| (bs1, uu____1469) -> begin
-(
-
-let res = (mk_repr' FStar_Syntax_Syntax.tun FStar_Syntax_Syntax.tun)
-in (
-
-let k = (
-
-let uu____1476 = (FStar_Syntax_Syntax.mk_Total res)
-in (FStar_Syntax_Util.arrow bs1 uu____1476))
-in (
-
-let uu____1479 = (FStar_TypeChecker_TcTerm.tc_tot_or_gtot_term env1 k)
-in (match (uu____1479) with
-| (k1, uu____1491, g) -> begin
-((k1), (g))
-end))))
-end))
-end
-| uu____1493 -> begin
-(
-
-let uu____1494 = (
-
-let uu____1495 = (
-
-let uu____1500 = (
-
-let uu____1501 = (FStar_Syntax_Print.term_to_string act_typ2)
-in (
-
-let uu____1502 = (FStar_Syntax_Print.tag_of_term act_typ2)
-in (FStar_Util.format2 "Actions must have function types (not: %s, a.k.a. %s)" uu____1501 uu____1502)))
-in ((uu____1500), (act_defn1.FStar_Syntax_Syntax.pos)))
-in FStar_Errors.Error (uu____1495))
-in (FStar_Exn.raise uu____1494))
-end))
-in (match (uu____1431) with
-| (expected_k, g_k) -> begin
-(
-
-let g = (FStar_TypeChecker_Rel.teq env1 act_typ1 expected_k)
-in ((
-
-let uu____1511 = (
-
-let uu____1512 = (
-
-let uu____1513 = (FStar_TypeChecker_Rel.conj_guard g_t g)
-in (FStar_TypeChecker_Rel.conj_guard g_k uu____1513))
-in (FStar_TypeChecker_Rel.conj_guard g_a uu____1512))
-in (FStar_TypeChecker_Rel.force_trivial_guard env1 uu____1511));
-(
-
-let act_typ2 = (
-
-let uu____1517 = (
-
-let uu____1518 = (FStar_Syntax_Subst.compress expected_k)
-in uu____1518.FStar_Syntax_Syntax.n)
-in (match (uu____1517) with
-| FStar_Syntax_Syntax.Tm_arrow (bs, c) -> begin
-(
-
-let uu____1541 = (FStar_Syntax_Subst.open_comp bs c)
-in (match (uu____1541) with
-| (bs1, c1) -> begin
-(
-
-let uu____1550 = (destruct_repr (FStar_Syntax_Util.comp_result c1))
-in (match (uu____1550) with
-| (a1, wp) -> begin
-(
-
-let c2 = (
-
-let uu____1572 = (
-
-let uu____1573 = (env1.FStar_TypeChecker_Env.universe_of env1 a1)
-in (uu____1573)::[])
-in (
-
-let uu____1574 = (
-
-let uu____1583 = (FStar_Syntax_Syntax.as_arg wp)
-in (uu____1583)::[])
-in {FStar_Syntax_Syntax.comp_univs = uu____1572; FStar_Syntax_Syntax.effect_name = ed2.FStar_Syntax_Syntax.mname; FStar_Syntax_Syntax.result_typ = a1; FStar_Syntax_Syntax.effect_args = uu____1574; FStar_Syntax_Syntax.flags = []}))
-in (
-
-let uu____1584 = (FStar_Syntax_Syntax.mk_Comp c2)
-in (FStar_Syntax_Util.arrow bs1 uu____1584)))
-end))
-end))
-end
-| uu____1587 -> begin
-(failwith "Impossible (expected_k is an arrow)")
-end))
-in (
-
-let uu____1590 = (FStar_TypeChecker_Util.generalize_universes env1 act_defn1)
-in (match (uu____1590) with
-| (univs1, act_defn2) -> begin
-(
-
-let act_typ3 = (FStar_TypeChecker_Normalize.normalize ((FStar_TypeChecker_Normalize.Beta)::[]) env1 act_typ2)
-in (
-
-let act_typ4 = (FStar_Syntax_Subst.close_univ_vars univs1 act_typ3)
-in (
-
-let uu___126_1599 = act
-in {FStar_Syntax_Syntax.action_name = uu___126_1599.FStar_Syntax_Syntax.action_name; FStar_Syntax_Syntax.action_unqualified_name = uu___126_1599.FStar_Syntax_Syntax.action_unqualified_name; FStar_Syntax_Syntax.action_univs = univs1; FStar_Syntax_Syntax.action_params = uu___126_1599.FStar_Syntax_Syntax.action_params; FStar_Syntax_Syntax.action_defn = act_defn2; FStar_Syntax_Syntax.action_typ = act_typ4})))
-end)));
-))
-end))))
-end));
-))
-end)))
-in (FStar_All.pipe_right ed2.FStar_Syntax_Syntax.actions (FStar_List.map check_action)))
-in ((repr), (bind_repr), (return_repr), (actions)))))))))
-end))
-in (match (uu____947) with
-| (repr, bind_repr, return_repr, actions) -> begin
-(
-
-let t = (
-
-let uu____1623 = (FStar_Syntax_Syntax.mk_Total ed2.FStar_Syntax_Syntax.signature)
-in (FStar_Syntax_Util.arrow ed2.FStar_Syntax_Syntax.binders uu____1623))
-in (
-
-let uu____1626 = (FStar_TypeChecker_Util.generalize_universes env0 t)
-in (match (uu____1626) with
-| (univs1, t1) -> begin
-(
-
-let signature1 = (
-
-let uu____1634 = (
-
-let uu____1639 = (
-
-let uu____1640 = (FStar_Syntax_Subst.compress t1)
-in uu____1640.FStar_Syntax_Syntax.n)
-in ((effect_params), (uu____1639)))
-in (match (uu____1634) with
-| ([], uu____1643) -> begin
-t1
-end
-| (uu____1654, FStar_Syntax_Syntax.Tm_arrow (uu____1655, c)) -> begin
-(FStar_Syntax_Util.comp_result c)
-end
-| uu____1673 -> begin
-(failwith "Impossible : t is an arrow")
-end))
-in (
-
-let close1 = (fun n1 ts -> (
-
-let ts1 = (
-
-let uu____1686 = (FStar_Syntax_Subst.close_tscheme effect_params ts)
-in (FStar_Syntax_Subst.close_univ_vars_tscheme univs1 uu____1686))
-in (
-
-let m = (FStar_List.length (FStar_Pervasives_Native.fst ts1))
-in ((
-
-let uu____1691 = (((n1 >= (Prims.parse_int "0")) && (
-
-let uu____1693 = (FStar_Syntax_Util.is_unknown (FStar_Pervasives_Native.snd ts1))
-in (not (uu____1693)))) && (Prims.op_disEquality m n1))
-in (match (uu____1691) with
-| true -> begin
-(
-
-let error1 = (match ((m < n1)) with
-| true -> begin
-"not universe-polymorphic enough"
-end
-| uu____1707 -> begin
-"too universe-polymorphic"
-end)
-in (
-
-let err_msg = (
-
-let uu____1709 = (FStar_Util.string_of_int n1)
-in (
-
-let uu____1710 = (FStar_Syntax_Print.tscheme_to_string ts1)
-in (FStar_Util.format3 "The effect combinator is %s (n=%s) (%s)" error1 uu____1709 uu____1710)))
-in (FStar_Exn.raise (FStar_Errors.Error (((err_msg), ((FStar_Pervasives_Native.snd ts1).FStar_Syntax_Syntax.pos)))))))
-end
-| uu____1713 -> begin
-()
-end));
-ts1;
-))))
-in (
-
-let close_action = (fun act -> (
-
-let uu____1718 = (close1 (~- ((Prims.parse_int "1"))) ((act.FStar_Syntax_Syntax.action_univs), (act.FStar_Syntax_Syntax.action_defn)))
-in (match (uu____1718) with
-| (univs2, defn) -> begin
-(
-
-let uu____1725 = (close1 (~- ((Prims.parse_int "1"))) ((act.FStar_Syntax_Syntax.action_univs), (act.FStar_Syntax_Syntax.action_typ)))
-in (match (uu____1725) with
-| (univs', typ) -> begin
-(
-
-let uu___127_1735 = act
-in {FStar_Syntax_Syntax.action_name = uu___127_1735.FStar_Syntax_Syntax.action_name; FStar_Syntax_Syntax.action_unqualified_name = uu___127_1735.FStar_Syntax_Syntax.action_unqualified_name; FStar_Syntax_Syntax.action_univs = univs2; FStar_Syntax_Syntax.action_params = uu___127_1735.FStar_Syntax_Syntax.action_params; FStar_Syntax_Syntax.action_defn = defn; FStar_Syntax_Syntax.action_typ = typ})
-end))
-end)))
-in (
-
-let ed3 = (
-
-let uu___128_1740 = ed2
-in (
-
-let uu____1741 = (close1 (Prims.parse_int "0") return_wp)
-in (
-
-let uu____1742 = (close1 (Prims.parse_int "1") bind_wp)
-in (
-
-let uu____1743 = (close1 (Prims.parse_int "0") if_then_else1)
-in (
-
-let uu____1744 = (close1 (Prims.parse_int "0") ite_wp)
-in (
-
-let uu____1745 = (close1 (Prims.parse_int "0") stronger)
-in (
-
-let uu____1746 = (close1 (Prims.parse_int "1") close_wp)
-in (
-
-let uu____1747 = (close1 (Prims.parse_int "0") assert_p)
-in (
-
-let uu____1748 = (close1 (Prims.parse_int "0") assume_p)
-in (
-
-let uu____1749 = (close1 (Prims.parse_int "0") null_wp)
-in (
-
-let uu____1750 = (close1 (Prims.parse_int "0") trivial_wp)
-in (
-
-let uu____1751 = (
-
-let uu____1752 = (close1 (Prims.parse_int "0") (([]), (repr)))
-in (FStar_Pervasives_Native.snd uu____1752))
-in (
-
-let uu____1763 = (close1 (Prims.parse_int "0") return_repr)
-in (
-
-let uu____1764 = (close1 (Prims.parse_int "1") bind_repr)
-in (
-
-let uu____1765 = (FStar_List.map close_action actions)
-in {FStar_Syntax_Syntax.cattributes = uu___128_1740.FStar_Syntax_Syntax.cattributes; FStar_Syntax_Syntax.mname = uu___128_1740.FStar_Syntax_Syntax.mname; FStar_Syntax_Syntax.univs = univs1; FStar_Syntax_Syntax.binders = effect_params; FStar_Syntax_Syntax.signature = signature1; FStar_Syntax_Syntax.ret_wp = uu____1741; FStar_Syntax_Syntax.bind_wp = uu____1742; FStar_Syntax_Syntax.if_then_else = uu____1743; FStar_Syntax_Syntax.ite_wp = uu____1744; FStar_Syntax_Syntax.stronger = uu____1745; FStar_Syntax_Syntax.close_wp = uu____1746; FStar_Syntax_Syntax.assert_p = uu____1747; FStar_Syntax_Syntax.assume_p = uu____1748; FStar_Syntax_Syntax.null_wp = uu____1749; FStar_Syntax_Syntax.trivial = uu____1750; FStar_Syntax_Syntax.repr = uu____1751; FStar_Syntax_Syntax.return_repr = uu____1763; FStar_Syntax_Syntax.bind_repr = uu____1764; FStar_Syntax_Syntax.actions = uu____1765})))))))))))))))
-in ((
-
-let uu____1769 = ((FStar_TypeChecker_Env.debug env1 FStar_Options.Low) || (FStar_All.pipe_left (FStar_TypeChecker_Env.debug env1) (FStar_Options.Other ("ED"))))
-in (match (uu____1769) with
-| true -> begin
-(
-
-let uu____1770 = (FStar_Syntax_Print.eff_decl_to_string false ed3)
-in (FStar_Util.print_string uu____1770))
-end
-| uu____1771 -> begin
-()
-end));
-ed3;
-)))))
-end)))
-end)))))))))))));
-)))
-end)))))
-end))
-end))
-end)))
-
-
-let cps_and_elaborate : FStar_TypeChecker_Env.env_t  ->  FStar_Syntax_Syntax.eff_decl  ->  (FStar_Syntax_Syntax.sigelt Prims.list * FStar_Syntax_Syntax.eff_decl * FStar_Syntax_Syntax.sigelt FStar_Pervasives_Native.option) = (fun env ed -> (
-
-let uu____1790 = (FStar_Syntax_Subst.open_term ed.FStar_Syntax_Syntax.binders ed.FStar_Syntax_Syntax.signature)
-in (match (uu____1790) with
-| (effect_binders_un, signature_un) -> begin
-(
-
-let uu____1807 = (FStar_TypeChecker_TcTerm.tc_tparams env effect_binders_un)
-in (match (uu____1807) with
-| (effect_binders, env1, uu____1826) -> begin
-(
-
-let uu____1827 = (FStar_TypeChecker_TcTerm.tc_trivial_guard env1 signature_un)
-in (match (uu____1827) with
-| (signature, uu____1843) -> begin
-(
-
-let raise_error = (fun err_msg -> (FStar_Exn.raise (FStar_Errors.Error (((err_msg), (signature.FStar_Syntax_Syntax.pos))))))
-in (
-
-let effect_binders1 = (FStar_List.map (fun uu____1871 -> (match (uu____1871) with
-| (bv, qual) -> begin
-(
-
-let uu____1882 = (
-
-let uu___129_1883 = bv
-in (
-
-let uu____1884 = (FStar_TypeChecker_Normalize.normalize ((FStar_TypeChecker_Normalize.EraseUniverses)::[]) env1 bv.FStar_Syntax_Syntax.sort)
-in {FStar_Syntax_Syntax.ppname = uu___129_1883.FStar_Syntax_Syntax.ppname; FStar_Syntax_Syntax.index = uu___129_1883.FStar_Syntax_Syntax.index; FStar_Syntax_Syntax.sort = uu____1884}))
-in ((uu____1882), (qual)))
-end)) effect_binders)
-in (
-
-let uu____1887 = (
-
-let uu____1894 = (
-
-let uu____1895 = (FStar_Syntax_Subst.compress signature_un)
-in uu____1895.FStar_Syntax_Syntax.n)
-in (match (uu____1894) with
-| FStar_Syntax_Syntax.Tm_arrow (((a, uu____1905))::[], effect_marker) -> begin
-((a), (effect_marker))
-end
-| uu____1927 -> begin
-(raise_error "bad shape for effect-for-free signature")
-end))
-in (match (uu____1887) with
-| (a, effect_marker) -> begin
-(
-
-let a1 = (
-
-let uu____1951 = (FStar_Syntax_Syntax.is_null_bv a)
-in (match (uu____1951) with
-| true -> begin
-(
-
-let uu____1952 = (
-
-let uu____1955 = (FStar_Syntax_Syntax.range_of_bv a)
-in FStar_Pervasives_Native.Some (uu____1955))
-in (FStar_Syntax_Syntax.gen_bv "a" uu____1952 a.FStar_Syntax_Syntax.sort))
-end
-| uu____1956 -> begin
-a
-end))
-in (
-
-let open_and_check = (fun env2 other_binders t -> (
-
-let subst1 = (FStar_Syntax_Subst.opening_of_binders (FStar_List.append effect_binders1 other_binders))
-in (
-
-let t1 = (FStar_Syntax_Subst.subst subst1 t)
-in (
-
-let uu____1989 = (FStar_TypeChecker_TcTerm.tc_term env2 t1)
-in (match (uu____1989) with
-| (t2, comp, uu____2002) -> begin
-((t2), (comp))
-end)))))
-in (
-
-let mk1 = (fun x -> (FStar_Syntax_Syntax.mk x FStar_Pervasives_Native.None signature.FStar_Syntax_Syntax.pos))
-in (
-
-let uu____2009 = (open_and_check env1 [] ed.FStar_Syntax_Syntax.repr)
-in (match (uu____2009) with
-| (repr, _comp) -> begin
-((
-
-let uu____2031 = (FStar_TypeChecker_Env.debug env1 (FStar_Options.Other ("ED")))
-in (match (uu____2031) with
-| true -> begin
-(
-
-let uu____2032 = (FStar_Syntax_Print.term_to_string repr)
-in (FStar_Util.print1 "Representation is: %s\n" uu____2032))
-end
-| uu____2033 -> begin
-()
-end));
-(
-
-let dmff_env = (FStar_TypeChecker_DMFF.empty env1 (FStar_TypeChecker_TcTerm.tc_constant FStar_Range.dummyRange))
-in (
-
-let wp_type = (FStar_TypeChecker_DMFF.star_type dmff_env repr)
-in (
-
-let wp_type1 = (recheck_debug "*" env1 wp_type)
-in (
-
-let wp_a = (
-
-let uu____2038 = (
-
-let uu____2039 = (
-
-let uu____2040 = (
-
-let uu____2055 = (
-
-let uu____2062 = (
-
-let uu____2067 = (FStar_Syntax_Syntax.bv_to_name a1)
-in (
-
-let uu____2068 = (FStar_Syntax_Syntax.as_implicit false)
-in ((uu____2067), (uu____2068))))
-in (uu____2062)::[])
-in ((wp_type1), (uu____2055)))
-in FStar_Syntax_Syntax.Tm_app (uu____2040))
-in (mk1 uu____2039))
-in (FStar_TypeChecker_Normalize.normalize ((FStar_TypeChecker_Normalize.Beta)::[]) env1 uu____2038))
-in (
-
-let effect_signature = (
-
-let binders = (
-
-let uu____2093 = (
-
-let uu____2098 = (FStar_Syntax_Syntax.as_implicit false)
-in ((a1), (uu____2098)))
-in (
-
-let uu____2099 = (
-
-let uu____2106 = (
-
-let uu____2107 = (FStar_Syntax_Syntax.gen_bv "dijkstra_wp" FStar_Pervasives_Native.None wp_a)
-in (FStar_All.pipe_right uu____2107 FStar_Syntax_Syntax.mk_binder))
-in (uu____2106)::[])
-in (uu____2093)::uu____2099))
-in (
-
-let binders1 = (FStar_Syntax_Subst.close_binders binders)
-in (mk1 (FStar_Syntax_Syntax.Tm_arrow (((binders1), (effect_marker)))))))
-in (
-
-let effect_signature1 = (recheck_debug "turned into the effect signature" env1 effect_signature)
-in (
-
-let sigelts = (FStar_Util.mk_ref [])
-in (
-
-let mk_lid = (fun name -> (FStar_Syntax_Util.dm4f_lid ed name))
-in (
-
-let elaborate_and_star = (fun dmff_env1 other_binders item -> (
-
-let env2 = (FStar_TypeChecker_DMFF.get_env dmff_env1)
-in (
-
-let uu____2170 = item
-in (match (uu____2170) with
-| (u_item, item1) -> begin
-(
-
-let uu____2191 = (open_and_check env2 other_binders item1)
-in (match (uu____2191) with
-| (item2, item_comp) -> begin
-((
-
-let uu____2207 = (
-
-let uu____2208 = (FStar_Syntax_Util.is_total_lcomp item_comp)
-in (not (uu____2208)))
-in (match (uu____2207) with
-| true -> begin
-(
-
-let uu____2209 = (
-
-let uu____2210 = (
-
-let uu____2211 = (FStar_Syntax_Print.term_to_string item2)
-in (
-
-let uu____2212 = (FStar_Syntax_Print.lcomp_to_string item_comp)
-in (FStar_Util.format2 "Computation for [%s] is not total : %s !" uu____2211 uu____2212)))
-in FStar_Errors.Err (uu____2210))
-in (FStar_Exn.raise uu____2209))
-end
-| uu____2213 -> begin
-()
-end));
-(
-
-let uu____2214 = (FStar_TypeChecker_DMFF.star_expr dmff_env1 item2)
-in (match (uu____2214) with
-| (item_t, item_wp, item_elab) -> begin
-(
-
-let item_wp1 = (recheck_debug "*" env2 item_wp)
-in (
-
-let item_elab1 = (recheck_debug "_" env2 item_elab)
-in ((dmff_env1), (item_t), (item_wp1), (item_elab1))))
-end));
-)
-end))
-end))))
-in (
-
-let uu____2234 = (elaborate_and_star dmff_env [] ed.FStar_Syntax_Syntax.bind_repr)
-in (match (uu____2234) with
-| (dmff_env1, uu____2258, bind_wp, bind_elab) -> begin
-(
-
-let uu____2261 = (elaborate_and_star dmff_env1 [] ed.FStar_Syntax_Syntax.return_repr)
-in (match (uu____2261) with
-| (dmff_env2, uu____2285, return_wp, return_elab) -> begin
-(
-
-let rc_gtot = {FStar_Syntax_Syntax.residual_effect = FStar_Parser_Const.effect_GTot_lid; FStar_Syntax_Syntax.residual_typ = FStar_Pervasives_Native.None; FStar_Syntax_Syntax.residual_flags = []}
-in (
-
-let lift_from_pure_wp = (
-
-let uu____2292 = (
-
-let uu____2293 = (FStar_Syntax_Subst.compress return_wp)
-in uu____2293.FStar_Syntax_Syntax.n)
-in (match (uu____2292) with
-| FStar_Syntax_Syntax.Tm_abs ((b1)::(b2)::bs, body, what) -> begin
-(
-
-let uu____2337 = (
-
-let uu____2352 = (
-
-let uu____2357 = (FStar_Syntax_Util.abs bs body FStar_Pervasives_Native.None)
-in (FStar_Syntax_Subst.open_term ((b1)::(b2)::[]) uu____2357))
-in (match (uu____2352) with
-| ((b11)::(b21)::[], body1) -> begin
-((b11), (b21), (body1))
-end
-| uu____2421 -> begin
-(failwith "Impossible : open_term not preserving binders arity")
-end))
-in (match (uu____2337) with
-| (b11, b21, body1) -> begin
-(
-
-let env0 = (
-
-let uu____2460 = (FStar_TypeChecker_DMFF.get_env dmff_env2)
-in (FStar_TypeChecker_Env.push_binders uu____2460 ((b11)::(b21)::[])))
-in (
-
-let wp_b1 = (
-
-let raw_wp_b1 = (
-
-let uu____2477 = (
-
-let uu____2478 = (
-
-let uu____2493 = (
-
-let uu____2500 = (
-
-let uu____2505 = (FStar_Syntax_Syntax.bv_to_name (FStar_Pervasives_Native.fst b11))
-in (
-
-let uu____2506 = (FStar_Syntax_Syntax.as_implicit false)
-in ((uu____2505), (uu____2506))))
-in (uu____2500)::[])
-in ((wp_type1), (uu____2493)))
-in FStar_Syntax_Syntax.Tm_app (uu____2478))
-in (mk1 uu____2477))
-in (FStar_TypeChecker_Normalize.normalize ((FStar_TypeChecker_Normalize.Beta)::[]) env0 raw_wp_b1))
-in (
-
-let uu____2521 = (
-
-let uu____2530 = (
-
-let uu____2531 = (FStar_Syntax_Util.unascribe wp_b1)
-in (FStar_TypeChecker_Normalize.eta_expand_with_type env0 body1 uu____2531))
-in (FStar_All.pipe_left FStar_Syntax_Util.abs_formals uu____2530))
-in (match (uu____2521) with
-| (bs1, body2, what') -> begin
-(
-
-let fail = (fun uu____2550 -> (
-
-let error_msg = (
-
-let uu____2552 = (FStar_Syntax_Print.term_to_string body2)
-in (FStar_Util.format2 "The body of return_wp (%s) should be of type Type0 but is of type %s" uu____2552 (match (what') with
-| FStar_Pervasives_Native.None -> begin
-"None"
-end
-| FStar_Pervasives_Native.Some (rc) -> begin
-(FStar_Ident.text_of_lid rc.FStar_Syntax_Syntax.residual_effect)
-end)))
-in (raise_error error_msg)))
-in ((match (what') with
-| FStar_Pervasives_Native.None -> begin
-(fail ())
-end
-| FStar_Pervasives_Native.Some (rc) -> begin
-((match ((not ((FStar_Syntax_Util.is_pure_effect rc.FStar_Syntax_Syntax.residual_effect)))) with
-| true -> begin
-(fail ())
-end
-| uu____2557 -> begin
-()
-end);
-(
-
-let uu____2558 = (FStar_Util.map_opt rc.FStar_Syntax_Syntax.residual_typ (fun rt -> (
-
-let g_opt = (FStar_TypeChecker_Rel.try_teq true env1 rt FStar_Syntax_Util.ktype0)
-in (match (g_opt) with
-| FStar_Pervasives_Native.Some (g') -> begin
-(FStar_TypeChecker_Rel.force_trivial_guard env1 g')
-end
-| FStar_Pervasives_Native.None -> begin
-(fail ())
-end))))
-in (FStar_All.pipe_right uu____2558 FStar_Pervasives.ignore));
-)
-end);
-(
-
-let wp = (
-
-let t2 = (FStar_Pervasives_Native.fst b21).FStar_Syntax_Syntax.sort
-in (
-
-let pure_wp_type = (FStar_TypeChecker_DMFF.double_star t2)
-in (FStar_Syntax_Syntax.gen_bv "wp" FStar_Pervasives_Native.None pure_wp_type)))
-in (
-
-let body3 = (
-
-let uu____2585 = (
-
-let uu____2586 = (FStar_Syntax_Syntax.bv_to_name wp)
-in (
-
-let uu____2587 = (
-
-let uu____2588 = (
-
-let uu____2595 = (FStar_Syntax_Util.abs ((b21)::[]) body2 what')
-in ((uu____2595), (FStar_Pervasives_Native.None)))
-in (uu____2588)::[])
-in (FStar_Syntax_Syntax.mk_Tm_app uu____2586 uu____2587)))
-in (uu____2585 FStar_Pervasives_Native.None FStar_Range.dummyRange))
-in (
-
-let uu____2620 = (
-
-let uu____2621 = (
-
-let uu____2628 = (FStar_Syntax_Syntax.mk_binder wp)
-in (uu____2628)::[])
-in (b11)::uu____2621)
-in (
-
-let uu____2633 = (FStar_Syntax_Util.abs bs1 body3 what)
-in (FStar_Syntax_Util.abs uu____2620 uu____2633 (FStar_Pervasives_Native.Some (rc_gtot)))))));
-))
-end))))
-end))
-end
-| uu____2634 -> begin
-(raise_error "unexpected shape for return")
-end))
-in (
-
-let return_wp1 = (
-
-let uu____2636 = (
-
-let uu____2637 = (FStar_Syntax_Subst.compress return_wp)
-in uu____2637.FStar_Syntax_Syntax.n)
-in (match (uu____2636) with
-| FStar_Syntax_Syntax.Tm_abs ((b1)::(b2)::bs, body, what) -> begin
-(
-
-let uu____2681 = (FStar_Syntax_Util.abs bs body what)
-in (FStar_Syntax_Util.abs ((b1)::(b2)::[]) uu____2681 (FStar_Pervasives_Native.Some (rc_gtot))))
-end
-| uu____2694 -> begin
-(raise_error "unexpected shape for return")
-end))
-in (
-
-let bind_wp1 = (
-
-let uu____2696 = (
-
-let uu____2697 = (FStar_Syntax_Subst.compress bind_wp)
-in uu____2697.FStar_Syntax_Syntax.n)
-in (match (uu____2696) with
-| FStar_Syntax_Syntax.Tm_abs (binders, body, what) -> begin
-(
-
-let r = (FStar_Syntax_Syntax.lid_as_fv FStar_Parser_Const.range_lid (FStar_Syntax_Syntax.Delta_defined_at_level ((Prims.parse_int "1"))) FStar_Pervasives_Native.None)
-in (
-
-let uu____2724 = (
-
-let uu____2725 = (
-
-let uu____2728 = (
-
-let uu____2729 = (mk1 (FStar_Syntax_Syntax.Tm_fvar (r)))
-in (FStar_Syntax_Syntax.null_binder uu____2729))
-in (uu____2728)::[])
-in (FStar_List.append uu____2725 binders))
-in (FStar_Syntax_Util.abs uu____2724 body what)))
-end
-| uu____2730 -> begin
-(raise_error "unexpected shape for bind")
-end))
-in (
-
-let apply_close = (fun t -> (match ((Prims.op_Equality (FStar_List.length effect_binders1) (Prims.parse_int "0"))) with
-| true -> begin
-t
-end
-| uu____2747 -> begin
-(
-
-let uu____2748 = (
-
-let uu____2749 = (
-
-let uu____2750 = (
-
-let uu____2765 = (
-
-let uu____2766 = (FStar_Syntax_Util.args_of_binders effect_binders1)
-in (FStar_Pervasives_Native.snd uu____2766))
-in ((t), (uu____2765)))
-in FStar_Syntax_Syntax.Tm_app (uu____2750))
-in (mk1 uu____2749))
-in (FStar_Syntax_Subst.close effect_binders1 uu____2748))
-end))
-in (
-
-let rec apply_last1 = (fun f l -> (match (l) with
-| [] -> begin
-(failwith "empty path..")
-end
-| (a2)::[] -> begin
-(
-
-let uu____2796 = (f a2)
-in (uu____2796)::[])
-end
-| (x)::xs -> begin
-(
-
-let uu____2801 = (apply_last1 f xs)
-in (x)::uu____2801)
-end))
-in (
-
-let register = (fun name item -> (
-
-let p = (FStar_Ident.path_of_lid ed.FStar_Syntax_Syntax.mname)
-in (
-
-let p' = (apply_last1 (fun s -> (Prims.strcat "__" (Prims.strcat s (Prims.strcat "_eff_override_" name)))) p)
-in (
-
-let l' = (FStar_Ident.lid_of_path p' FStar_Range.dummyRange)
-in (
-
-let uu____2821 = (FStar_TypeChecker_Env.try_lookup_lid env1 l')
-in (match (uu____2821) with
-| FStar_Pervasives_Native.Some (_us, _t) -> begin
-((
-
-let uu____2851 = (FStar_Options.debug_any ())
-in (match (uu____2851) with
-| true -> begin
-(
-
-let uu____2852 = (FStar_Ident.string_of_lid l')
-in (FStar_Util.print1 "DM4F: Applying override %s\n" uu____2852))
-end
-| uu____2853 -> begin
-()
-end));
-(
-
-let uu____2854 = (FStar_Syntax_Syntax.lid_as_fv l' FStar_Syntax_Syntax.Delta_equational FStar_Pervasives_Native.None)
-in (FStar_Syntax_Syntax.fv_to_tm uu____2854));
-)
-end
-| FStar_Pervasives_Native.None -> begin
-(
-
-let uu____2863 = (
-
-let uu____2868 = (mk_lid name)
-in (
-
-let uu____2869 = (FStar_Syntax_Util.abs effect_binders1 item FStar_Pervasives_Native.None)
-in (FStar_TypeChecker_Util.mk_toplevel_definition env1 uu____2868 uu____2869)))
-in (match (uu____2863) with
-| (sigelt, fv) -> begin
-((
-
-let uu____2873 = (
-
-let uu____2876 = (FStar_ST.op_Bang sigelts)
-in (sigelt)::uu____2876)
-in (FStar_ST.op_Colon_Equals sigelts uu____2873));
-fv;
-)
-end))
-end))))))
-in (
-
-let lift_from_pure_wp1 = (register "lift_from_pure" lift_from_pure_wp)
-in (
-
-let return_wp2 = (register "return_wp" return_wp1)
-in ((FStar_Options.push ());
-(
-
-let uu____3011 = (
-
-let uu____3014 = (FStar_Syntax_Syntax.mk_sigelt (FStar_Syntax_Syntax.Sig_pragma (FStar_Syntax_Syntax.SetOptions ("--admit_smt_queries true"))))
-in (
-
-let uu____3015 = (FStar_ST.op_Bang sigelts)
-in (uu____3014)::uu____3015))
-in (FStar_ST.op_Colon_Equals sigelts uu____3011));
-(
-
-let return_elab1 = (register "return_elab" return_elab)
-in ((FStar_Options.pop ());
-(
-
-let bind_wp2 = (register "bind_wp" bind_wp1)
-in ((FStar_Options.push ());
-(
-
-let uu____3151 = (
-
-let uu____3154 = (FStar_Syntax_Syntax.mk_sigelt (FStar_Syntax_Syntax.Sig_pragma (FStar_Syntax_Syntax.SetOptions ("--admit_smt_queries true"))))
-in (
-
-let uu____3155 = (FStar_ST.op_Bang sigelts)
-in (uu____3154)::uu____3155))
-in (FStar_ST.op_Colon_Equals sigelts uu____3151));
-(
-
-let bind_elab1 = (register "bind_elab" bind_elab)
-in ((FStar_Options.pop ());
-(
-
-let uu____3288 = (FStar_List.fold_left (fun uu____3328 action -> (match (uu____3328) with
-| (dmff_env3, actions) -> begin
-(
-
-let params_un = (FStar_Syntax_Subst.open_binders action.FStar_Syntax_Syntax.action_params)
-in (
-
-let uu____3349 = (
-
-let uu____3356 = (FStar_TypeChecker_DMFF.get_env dmff_env3)
-in (FStar_TypeChecker_TcTerm.tc_tparams uu____3356 params_un))
-in (match (uu____3349) with
-| (action_params, env', uu____3365) -> begin
-(
-
-let action_params1 = (FStar_List.map (fun uu____3385 -> (match (uu____3385) with
-| (bv, qual) -> begin
-(
-
-let uu____3396 = (
-
-let uu___130_3397 = bv
-in (
-
-let uu____3398 = (FStar_TypeChecker_Normalize.normalize ((FStar_TypeChecker_Normalize.EraseUniverses)::[]) env' bv.FStar_Syntax_Syntax.sort)
-in {FStar_Syntax_Syntax.ppname = uu___130_3397.FStar_Syntax_Syntax.ppname; FStar_Syntax_Syntax.index = uu___130_3397.FStar_Syntax_Syntax.index; FStar_Syntax_Syntax.sort = uu____3398}))
-in ((uu____3396), (qual)))
-end)) action_params)
-in (
-
-let dmff_env' = (FStar_TypeChecker_DMFF.set_env dmff_env3 env')
-in (
-
-let uu____3402 = (elaborate_and_star dmff_env' action_params1 ((action.FStar_Syntax_Syntax.action_univs), (action.FStar_Syntax_Syntax.action_defn)))
-in (match (uu____3402) with
-| (dmff_env4, action_t, action_wp, action_elab) -> begin
-(
-
-let name = action.FStar_Syntax_Syntax.action_name.FStar_Ident.ident.FStar_Ident.idText
-in (
-
-let action_typ_with_wp = (FStar_TypeChecker_DMFF.trans_F dmff_env' action_t action_wp)
-in (
-
-let action_params2 = (FStar_Syntax_Subst.close_binders action_params1)
-in (
-
-let action_elab1 = (FStar_Syntax_Subst.close action_params2 action_elab)
-in (
-
-let action_typ_with_wp1 = (FStar_Syntax_Subst.close action_params2 action_typ_with_wp)
-in (
-
-let action_elab2 = (FStar_Syntax_Util.abs action_params2 action_elab1 FStar_Pervasives_Native.None)
-in (
-
-let action_typ_with_wp2 = (match (action_params2) with
-| [] -> begin
-action_typ_with_wp1
-end
-| uu____3432 -> begin
-(
-
-let uu____3433 = (FStar_Syntax_Syntax.mk_Total action_typ_with_wp1)
-in (FStar_Syntax_Util.flat_arrow action_params2 uu____3433))
-end)
-in ((
-
-let uu____3437 = (FStar_All.pipe_left (FStar_TypeChecker_Env.debug env1) (FStar_Options.Other ("ED")))
-in (match (uu____3437) with
-| true -> begin
-(
-
-let uu____3438 = (FStar_Syntax_Print.binders_to_string "," params_un)
-in (
-
-let uu____3439 = (FStar_Syntax_Print.binders_to_string "," action_params2)
-in (
-
-let uu____3440 = (FStar_Syntax_Print.term_to_string action_typ_with_wp2)
-in (
-
-let uu____3441 = (FStar_Syntax_Print.term_to_string action_elab2)
-in (FStar_Util.print4 "original action_params %s, end action_params %s, type %s, term %s\n" uu____3438 uu____3439 uu____3440 uu____3441)))))
-end
-| uu____3442 -> begin
-()
-end));
-(
-
-let action_elab3 = (register (Prims.strcat name "_elab") action_elab2)
-in (
-
-let action_typ_with_wp3 = (register (Prims.strcat name "_complete_type") action_typ_with_wp2)
-in (
-
-let uu____3445 = (
-
-let uu____3448 = (
-
-let uu___131_3449 = action
-in (
-
-let uu____3450 = (apply_close action_elab3)
-in (
-
-let uu____3451 = (apply_close action_typ_with_wp3)
-in {FStar_Syntax_Syntax.action_name = uu___131_3449.FStar_Syntax_Syntax.action_name; FStar_Syntax_Syntax.action_unqualified_name = uu___131_3449.FStar_Syntax_Syntax.action_unqualified_name; FStar_Syntax_Syntax.action_univs = uu___131_3449.FStar_Syntax_Syntax.action_univs; FStar_Syntax_Syntax.action_params = []; FStar_Syntax_Syntax.action_defn = uu____3450; FStar_Syntax_Syntax.action_typ = uu____3451})))
-in (uu____3448)::actions)
-in ((dmff_env4), (uu____3445)))));
-))))))))
-end))))
-end)))
-end)) ((dmff_env2), ([])) ed.FStar_Syntax_Syntax.actions)
-in (match (uu____3288) with
-| (dmff_env3, actions) -> begin
-(
-
-let actions1 = (FStar_List.rev actions)
-in (
-
-let repr1 = (
-
-let wp = (FStar_Syntax_Syntax.gen_bv "wp_a" FStar_Pervasives_Native.None wp_a)
-in (
-
-let binders = (
-
-let uu____3484 = (FStar_Syntax_Syntax.mk_binder a1)
-in (
-
-let uu____3485 = (
-
-let uu____3488 = (FStar_Syntax_Syntax.mk_binder wp)
-in (uu____3488)::[])
-in (uu____3484)::uu____3485))
-in (
-
-let uu____3489 = (
-
-let uu____3490 = (
-
-let uu____3491 = (
-
-let uu____3492 = (
-
-let uu____3507 = (
-
-let uu____3514 = (
-
-let uu____3519 = (FStar_Syntax_Syntax.bv_to_name a1)
-in (
-
-let uu____3520 = (FStar_Syntax_Syntax.as_implicit false)
-in ((uu____3519), (uu____3520))))
-in (uu____3514)::[])
-in ((repr), (uu____3507)))
-in FStar_Syntax_Syntax.Tm_app (uu____3492))
-in (mk1 uu____3491))
-in (
-
-let uu____3535 = (FStar_Syntax_Syntax.bv_to_name wp)
-in (FStar_TypeChecker_DMFF.trans_F dmff_env3 uu____3490 uu____3535)))
-in (FStar_Syntax_Util.abs binders uu____3489 FStar_Pervasives_Native.None))))
-in (
-
-let repr2 = (recheck_debug "FC" env1 repr1)
-in (
-
-let repr3 = (register "repr" repr2)
-in (
-
-let uu____3538 = (
-
-let uu____3545 = (
-
-let uu____3546 = (
-
-let uu____3549 = (FStar_Syntax_Subst.compress wp_type1)
-in (FStar_All.pipe_left FStar_Syntax_Util.unascribe uu____3549))
-in uu____3546.FStar_Syntax_Syntax.n)
-in (match (uu____3545) with
-| FStar_Syntax_Syntax.Tm_abs ((type_param)::effect_param, arrow1, uu____3559) -> begin
-(
-
-let uu____3588 = (
-
-let uu____3605 = (FStar_Syntax_Subst.open_term ((type_param)::effect_param) arrow1)
-in (match (uu____3605) with
-| ((b)::bs, body) -> begin
-((b), (bs), (body))
-end
-| uu____3663 -> begin
-(failwith "Impossible : open_term nt preserving binders arity")
-end))
-in (match (uu____3588) with
-| (type_param1, effect_param1, arrow2) -> begin
-(
-
-let uu____3713 = (
-
-let uu____3714 = (
-
-let uu____3717 = (FStar_Syntax_Subst.compress arrow2)
-in (FStar_All.pipe_left FStar_Syntax_Util.unascribe uu____3717))
-in uu____3714.FStar_Syntax_Syntax.n)
-in (match (uu____3713) with
-| FStar_Syntax_Syntax.Tm_arrow (wp_binders, c) -> begin
-(
-
-let uu____3742 = (FStar_Syntax_Subst.open_comp wp_binders c)
-in (match (uu____3742) with
-| (wp_binders1, c1) -> begin
-(
-
-let uu____3755 = (FStar_List.partition (fun uu____3780 -> (match (uu____3780) with
-| (bv, uu____3786) -> begin
-(
-
-let uu____3787 = (
-
-let uu____3788 = (FStar_Syntax_Free.names bv.FStar_Syntax_Syntax.sort)
-in (FStar_All.pipe_right uu____3788 (FStar_Util.set_mem (FStar_Pervasives_Native.fst type_param1))))
-in (FStar_All.pipe_right uu____3787 Prims.op_Negation))
-end)) wp_binders1)
-in (match (uu____3755) with
-| (pre_args, post_args) -> begin
-(
-
-let post = (match (post_args) with
-| (post)::[] -> begin
-post
-end
-| [] -> begin
-(
-
-let err_msg = (
-
-let uu____3852 = (FStar_Syntax_Print.term_to_string arrow2)
-in (FStar_Util.format1 "Impossible to generate DM effect: no post candidate %s (Type variable does not appear)" uu____3852))
-in (FStar_Exn.raise (FStar_Errors.Err (err_msg))))
-end
-| uu____3857 -> begin
-(
-
-let err_msg = (
-
-let uu____3865 = (FStar_Syntax_Print.term_to_string arrow2)
-in (FStar_Util.format1 "Impossible to generate DM effect: multiple post candidates %s" uu____3865))
-in (FStar_Exn.raise (FStar_Errors.Err (err_msg))))
-end)
-in (
-
-let uu____3870 = (FStar_Syntax_Util.arrow pre_args c1)
-in (
-
-let uu____3873 = (FStar_Syntax_Util.abs ((type_param1)::effect_param1) (FStar_Pervasives_Native.fst post).FStar_Syntax_Syntax.sort FStar_Pervasives_Native.None)
-in ((uu____3870), (uu____3873)))))
-end))
-end))
-end
-| uu____3880 -> begin
-(
-
-let uu____3881 = (
-
-let uu____3882 = (FStar_Syntax_Print.term_to_string arrow2)
-in (FStar_Util.format1 "Impossible: pre/post arrow %s" uu____3882))
-in (raise_error uu____3881))
-end))
-end))
-end
-| uu____3889 -> begin
-(
-
-let uu____3890 = (
-
-let uu____3891 = (FStar_Syntax_Print.term_to_string wp_type1)
-in (FStar_Util.format1 "Impossible: pre/post abs %s" uu____3891))
-in (raise_error uu____3890))
-end))
-in (match (uu____3538) with
-| (pre, post) -> begin
-((
-
-let uu____3915 = (register "pre" pre)
-in ());
-(
-
-let uu____3917 = (register "post" post)
-in ());
-(
-
-let uu____3919 = (register "wp" wp_type1)
-in ());
-(
-
-let ed1 = (
-
-let uu___132_3921 = ed
-in (
-
-let uu____3922 = (FStar_Syntax_Subst.close_binders effect_binders1)
-in (
-
-let uu____3923 = (FStar_Syntax_Subst.close effect_binders1 effect_signature1)
-in (
-
-let uu____3924 = (
-
-let uu____3925 = (apply_close return_wp2)
-in (([]), (uu____3925)))
-in (
-
-let uu____3932 = (
-
-let uu____3933 = (apply_close bind_wp2)
-in (([]), (uu____3933)))
-in (
-
-let uu____3940 = (apply_close repr3)
-in (
-
-let uu____3941 = (
-
-let uu____3942 = (apply_close return_elab1)
-in (([]), (uu____3942)))
-in (
-
-let uu____3949 = (
-
-let uu____3950 = (apply_close bind_elab1)
-in (([]), (uu____3950)))
-in {FStar_Syntax_Syntax.cattributes = uu___132_3921.FStar_Syntax_Syntax.cattributes; FStar_Syntax_Syntax.mname = uu___132_3921.FStar_Syntax_Syntax.mname; FStar_Syntax_Syntax.univs = uu___132_3921.FStar_Syntax_Syntax.univs; FStar_Syntax_Syntax.binders = uu____3922; FStar_Syntax_Syntax.signature = uu____3923; FStar_Syntax_Syntax.ret_wp = uu____3924; FStar_Syntax_Syntax.bind_wp = uu____3932; FStar_Syntax_Syntax.if_then_else = uu___132_3921.FStar_Syntax_Syntax.if_then_else; FStar_Syntax_Syntax.ite_wp = uu___132_3921.FStar_Syntax_Syntax.ite_wp; FStar_Syntax_Syntax.stronger = uu___132_3921.FStar_Syntax_Syntax.stronger; FStar_Syntax_Syntax.close_wp = uu___132_3921.FStar_Syntax_Syntax.close_wp; FStar_Syntax_Syntax.assert_p = uu___132_3921.FStar_Syntax_Syntax.assert_p; FStar_Syntax_Syntax.assume_p = uu___132_3921.FStar_Syntax_Syntax.assume_p; FStar_Syntax_Syntax.null_wp = uu___132_3921.FStar_Syntax_Syntax.null_wp; FStar_Syntax_Syntax.trivial = uu___132_3921.FStar_Syntax_Syntax.trivial; FStar_Syntax_Syntax.repr = uu____3940; FStar_Syntax_Syntax.return_repr = uu____3941; FStar_Syntax_Syntax.bind_repr = uu____3949; FStar_Syntax_Syntax.actions = actions1}))))))))
-in (
-
-let uu____3957 = (FStar_TypeChecker_DMFF.gen_wps_for_free env1 effect_binders1 a1 wp_a ed1)
-in (match (uu____3957) with
-| (sigelts', ed2) -> begin
-((
-
-let uu____3975 = (FStar_TypeChecker_Env.debug env1 (FStar_Options.Other ("ED")))
-in (match (uu____3975) with
-| true -> begin
-(
-
-let uu____3976 = (FStar_Syntax_Print.eff_decl_to_string true ed2)
-in (FStar_Util.print_string uu____3976))
-end
-| uu____3977 -> begin
-()
-end));
-(
-
-let lift_from_pure_opt = (match ((Prims.op_Equality (FStar_List.length effect_binders1) (Prims.parse_int "0"))) with
-| true -> begin
-(
-
-let lift_from_pure = (
-
-let uu____3988 = (
-
-let uu____3991 = (
-
-let uu____4000 = (apply_close lift_from_pure_wp1)
-in (([]), (uu____4000)))
-in FStar_Pervasives_Native.Some (uu____3991))
-in {FStar_Syntax_Syntax.source = FStar_Parser_Const.effect_PURE_lid; FStar_Syntax_Syntax.target = ed2.FStar_Syntax_Syntax.mname; FStar_Syntax_Syntax.lift_wp = uu____3988; FStar_Syntax_Syntax.lift = FStar_Pervasives_Native.None})
-in (
-
-let uu____4015 = (FStar_Syntax_Syntax.mk_sigelt (FStar_Syntax_Syntax.Sig_sub_effect (lift_from_pure)))
-in FStar_Pervasives_Native.Some (uu____4015)))
-end
-| uu____4016 -> begin
-FStar_Pervasives_Native.None
-end)
-in (
-
-let uu____4017 = (
-
-let uu____4020 = (
-
-let uu____4023 = (FStar_ST.op_Bang sigelts)
-in (FStar_List.rev uu____4023))
-in (FStar_List.append uu____4020 sigelts'))
-in ((uu____4017), (ed2), (lift_from_pure_opt))));
-)
-end)));
-)
-end))))))
-end));
-));
-));
-));
-))))))))))
-end))
-end)))))))))));
-)
-end)))))
-end))))
-end))
-end))
-end)))
-
-
-let tc_lex_t : 'Auu____4104 . FStar_TypeChecker_Env.env  ->  FStar_Syntax_Syntax.sigelt Prims.list  ->  'Auu____4104 Prims.list  ->  FStar_Ident.lident Prims.list  ->  FStar_Syntax_Syntax.sigelt = (fun env ses quals lids -> (
-
-let err_range = (
-
-let uu____4137 = (FStar_List.hd ses)
-in uu____4137.FStar_Syntax_Syntax.sigrng)
-in ((match (lids) with
-| (lex_t1)::(lex_top1)::(lex_cons)::[] when (((FStar_Ident.lid_equals lex_t1 FStar_Parser_Const.lex_t_lid) && (FStar_Ident.lid_equals lex_top1 FStar_Parser_Const.lextop_lid)) && (FStar_Ident.lid_equals lex_cons FStar_Parser_Const.lexcons_lid)) -> begin
-()
-end
-| uu____4142 -> begin
-(FStar_Exn.raise (FStar_Errors.Error ((("Invalid (partial) redefinition of lex_t"), (err_range)))))
-end);
-(match (ses) with
-| ({FStar_Syntax_Syntax.sigel = FStar_Syntax_Syntax.Sig_inductive_typ (lex_t1, [], [], t, uu____4147, uu____4148); FStar_Syntax_Syntax.sigrng = r; FStar_Syntax_Syntax.sigquals = []; FStar_Syntax_Syntax.sigmeta = uu____4150; FStar_Syntax_Syntax.sigattrs = uu____4151})::({FStar_Syntax_Syntax.sigel = FStar_Syntax_Syntax.Sig_datacon (lex_top1, [], _t_top, _lex_t_top, _0_40, uu____4155); FStar_Syntax_Syntax.sigrng = r1; FStar_Syntax_Syntax.sigquals = []; FStar_Syntax_Syntax.sigmeta = uu____4157; FStar_Syntax_Syntax.sigattrs = uu____4158})::({FStar_Syntax_Syntax.sigel = FStar_Syntax_Syntax.Sig_datacon (lex_cons, [], _t_cons, _lex_t_cons, _0_41, uu____4162); FStar_Syntax_Syntax.sigrng = r2; FStar_Syntax_Syntax.sigquals = []; FStar_Syntax_Syntax.sigmeta = uu____4164; FStar_Syntax_Syntax.sigattrs = uu____4165})::[] when (((_0_40 = (Prims.parse_int "0")) && (_0_41 = (Prims.parse_int "0"))) && (((FStar_Ident.lid_equals lex_t1 FStar_Parser_Const.lex_t_lid) && (FStar_Ident.lid_equals lex_top1 FStar_Parser_Const.lextop_lid)) && (FStar_Ident.lid_equals lex_cons FStar_Parser_Const.lexcons_lid))) -> begin
-(
-
-let u = (FStar_Syntax_Syntax.new_univ_name (FStar_Pervasives_Native.Some (r)))
-in (
-
-let t1 = (FStar_Syntax_Syntax.mk (FStar_Syntax_Syntax.Tm_type (FStar_Syntax_Syntax.U_name (u))) FStar_Pervasives_Native.None r)
-in (
-
-let t2 = (FStar_Syntax_Subst.close_univ_vars ((u)::[]) t1)
-in (
-
-let tc = {FStar_Syntax_Syntax.sigel = FStar_Syntax_Syntax.Sig_inductive_typ (((lex_t1), ((u)::[]), ([]), (t2), ([]), ((FStar_Parser_Const.lextop_lid)::(FStar_Parser_Const.lexcons_lid)::[]))); FStar_Syntax_Syntax.sigrng = r; FStar_Syntax_Syntax.sigquals = []; FStar_Syntax_Syntax.sigmeta = FStar_Syntax_Syntax.default_sigmeta; FStar_Syntax_Syntax.sigattrs = []}
-in (
-
-let utop = (FStar_Syntax_Syntax.new_univ_name (FStar_Pervasives_Native.Some (r1)))
-in (
-
-let lex_top_t = (
-
-let uu____4230 = (
-
-let uu____4233 = (
-
-let uu____4234 = (
-
-let uu____4241 = (FStar_Syntax_Syntax.fvar (FStar_Ident.set_lid_range FStar_Parser_Const.lex_t_lid r1) FStar_Syntax_Syntax.Delta_constant FStar_Pervasives_Native.None)
-in ((uu____4241), ((FStar_Syntax_Syntax.U_name (utop))::[])))
-in FStar_Syntax_Syntax.Tm_uinst (uu____4234))
-in (FStar_Syntax_Syntax.mk uu____4233))
-in (uu____4230 FStar_Pervasives_Native.None r1))
-in (
-
-let lex_top_t1 = (FStar_Syntax_Subst.close_univ_vars ((utop)::[]) lex_top_t)
-in (
-
-let dc_lextop = {FStar_Syntax_Syntax.sigel = FStar_Syntax_Syntax.Sig_datacon (((lex_top1), ((utop)::[]), (lex_top_t1), (FStar_Parser_Const.lex_t_lid), ((Prims.parse_int "0")), ([]))); FStar_Syntax_Syntax.sigrng = r1; FStar_Syntax_Syntax.sigquals = []; FStar_Syntax_Syntax.sigmeta = FStar_Syntax_Syntax.default_sigmeta; FStar_Syntax_Syntax.sigattrs = []}
-in (
-
-let ucons1 = (FStar_Syntax_Syntax.new_univ_name (FStar_Pervasives_Native.Some (r2)))
-in (
-
-let ucons2 = (FStar_Syntax_Syntax.new_univ_name (FStar_Pervasives_Native.Some (r2)))
-in (
-
-let lex_cons_t = (
-
-let a = (
-
-let uu____4259 = (FStar_Syntax_Syntax.mk (FStar_Syntax_Syntax.Tm_type (FStar_Syntax_Syntax.U_name (ucons1))) FStar_Pervasives_Native.None r2)
-in (FStar_Syntax_Syntax.new_bv (FStar_Pervasives_Native.Some (r2)) uu____4259))
-in (
-
-let hd1 = (
-
-let uu____4261 = (FStar_Syntax_Syntax.bv_to_name a)
-in (FStar_Syntax_Syntax.new_bv (FStar_Pervasives_Native.Some (r2)) uu____4261))
-in (
-
-let tl1 = (
-
-let uu____4263 = (
-
-let uu____4264 = (
-
-let uu____4267 = (
-
-let uu____4268 = (
-
-let uu____4275 = (FStar_Syntax_Syntax.fvar (FStar_Ident.set_lid_range FStar_Parser_Const.lex_t_lid r2) FStar_Syntax_Syntax.Delta_constant FStar_Pervasives_Native.None)
-in ((uu____4275), ((FStar_Syntax_Syntax.U_name (ucons2))::[])))
-in FStar_Syntax_Syntax.Tm_uinst (uu____4268))
-in (FStar_Syntax_Syntax.mk uu____4267))
-in (uu____4264 FStar_Pervasives_Native.None r2))
-in (FStar_Syntax_Syntax.new_bv (FStar_Pervasives_Native.Some (r2)) uu____4263))
-in (
-
-let res = (
-
-let uu____4284 = (
-
-let uu____4287 = (
-
-let uu____4288 = (
-
-let uu____4295 = (FStar_Syntax_Syntax.fvar (FStar_Ident.set_lid_range FStar_Parser_Const.lex_t_lid r2) FStar_Syntax_Syntax.Delta_constant FStar_Pervasives_Native.None)
-in ((uu____4295), ((FStar_Syntax_Syntax.U_max ((FStar_Syntax_Syntax.U_name (ucons1))::(FStar_Syntax_Syntax.U_name (ucons2))::[]))::[])))
-in FStar_Syntax_Syntax.Tm_uinst (uu____4288))
-in (FStar_Syntax_Syntax.mk uu____4287))
-in (uu____4284 FStar_Pervasives_Native.None r2))
-in (
-
-let uu____4301 = (FStar_Syntax_Syntax.mk_Total res)
-in (FStar_Syntax_Util.arrow ((((a), (FStar_Pervasives_Native.Some (FStar_Syntax_Syntax.imp_tag))))::(((hd1), (FStar_Pervasives_Native.None)))::(((tl1), (FStar_Pervasives_Native.None)))::[]) uu____4301))))))
-in (
-
-let lex_cons_t1 = (FStar_Syntax_Subst.close_univ_vars ((ucons1)::(ucons2)::[]) lex_cons_t)
-in (
-
-let dc_lexcons = {FStar_Syntax_Syntax.sigel = FStar_Syntax_Syntax.Sig_datacon (((lex_cons), ((ucons1)::(ucons2)::[]), (lex_cons_t1), (FStar_Parser_Const.lex_t_lid), ((Prims.parse_int "0")), ([]))); FStar_Syntax_Syntax.sigrng = r2; FStar_Syntax_Syntax.sigquals = []; FStar_Syntax_Syntax.sigmeta = FStar_Syntax_Syntax.default_sigmeta; FStar_Syntax_Syntax.sigattrs = []}
-in (
-
-let uu____4340 = (FStar_TypeChecker_Env.get_range env)
-in {FStar_Syntax_Syntax.sigel = FStar_Syntax_Syntax.Sig_bundle ((((tc)::(dc_lextop)::(dc_lexcons)::[]), (lids))); FStar_Syntax_Syntax.sigrng = uu____4340; FStar_Syntax_Syntax.sigquals = []; FStar_Syntax_Syntax.sigmeta = FStar_Syntax_Syntax.default_sigmeta; FStar_Syntax_Syntax.sigattrs = []}))))))))))))))
-end
-| uu____4345 -> begin
-(
-
-let err_msg = (
-
-let uu____4349 = (
-
-let uu____4350 = (FStar_Syntax_Syntax.mk_sigelt (FStar_Syntax_Syntax.Sig_bundle (((ses), (lids)))))
-in (FStar_Syntax_Print.sigelt_to_string uu____4350))
-in (FStar_Util.format1 "Invalid (re)definition of lex_t: %s\n" uu____4349))
-in (FStar_Exn.raise (FStar_Errors.Error (((err_msg), (err_range))))))
-end);
-)))
-
-
-let tc_assume : FStar_TypeChecker_Env.env  ->  FStar_Ident.lident  ->  FStar_Syntax_Syntax.formula  ->  FStar_Syntax_Syntax.qualifier Prims.list  ->  FStar_Range.range  ->  FStar_Syntax_Syntax.sigelt = (fun env lid phi quals r -> (
-
-let env1 = (FStar_TypeChecker_Env.set_range env r)
-in (
-
-let uu____4380 = (FStar_Syntax_Util.type_u ())
-in (match (uu____4380) with
-| (k, uu____4386) -> begin
-(
-
-let phi1 = (
-
-let uu____4388 = (tc_check_trivial_guard env1 phi k)
-in (FStar_All.pipe_right uu____4388 (FStar_TypeChecker_Normalize.normalize ((FStar_TypeChecker_Normalize.Beta)::(FStar_TypeChecker_Normalize.Eager_unfolding)::[]) env1)))
-in ((FStar_TypeChecker_Util.check_uvars r phi1);
-(
-
-let uu____4390 = (FStar_TypeChecker_Util.generalize_universes env1 phi1)
-in (match (uu____4390) with
-| (us, phi2) -> begin
-{FStar_Syntax_Syntax.sigel = FStar_Syntax_Syntax.Sig_assume (((lid), (us), (phi2))); FStar_Syntax_Syntax.sigrng = r; FStar_Syntax_Syntax.sigquals = quals; FStar_Syntax_Syntax.sigmeta = FStar_Syntax_Syntax.default_sigmeta; FStar_Syntax_Syntax.sigattrs = []}
-end));
-))
-end))))
-
-
-let tc_inductive : FStar_TypeChecker_Env.env  ->  FStar_Syntax_Syntax.sigelt Prims.list  ->  FStar_Syntax_Syntax.qualifier Prims.list  ->  FStar_Ident.lident Prims.list  ->  (FStar_Syntax_Syntax.sigelt Prims.list * FStar_Syntax_Syntax.sigelt Prims.list) = (fun env ses quals lids -> (
-
-let env1 = (FStar_TypeChecker_Env.push env "tc_inductive")
-in (
-
-let uu____4436 = (FStar_TypeChecker_TcInductive.check_inductive_well_typedness env1 ses quals lids)
-in (match (uu____4436) with
-| (sig_bndle, tcs, datas) -> begin
-(
-
-let data_ops_ses = (
-
-let uu____4469 = (FStar_List.map (FStar_TypeChecker_Util.mk_data_operations quals env1 tcs) datas)
-in (FStar_All.pipe_right uu____4469 FStar_List.flatten))
-in ((
-
-let uu____4483 = ((FStar_Options.no_positivity ()) || (FStar_Options.lax ()))
-in (match (uu____4483) with
-| true -> begin
-()
-end
-| uu____4484 -> begin
-(
-
-let env2 = (FStar_TypeChecker_Env.push_sigelt env1 sig_bndle)
-in (FStar_List.iter (fun ty -> (
-
-let b = (FStar_TypeChecker_TcInductive.check_positivity ty env2)
-in (match ((not (b))) with
-| true -> begin
-(
-
-let uu____4494 = (match (ty.FStar_Syntax_Syntax.sigel) with
-| FStar_Syntax_Syntax.Sig_inductive_typ (lid, uu____4504, uu____4505, uu____4506, uu____4507, uu____4508) -> begin
-((lid), (ty.FStar_Syntax_Syntax.sigrng))
-end
-| uu____4517 -> begin
-(failwith "Impossible!")
-end)
-in (match (uu____4494) with
-| (lid, r) -> begin
-(FStar_Errors.err r (Prims.strcat "Inductive type " (Prims.strcat lid.FStar_Ident.str " does not satisfy the positivity condition")))
-end))
-end
-| uu____4524 -> begin
-()
-end))) tcs))
-end));
-(
-
-let skip_prims_type = (fun uu____4528 -> (
-
-let lid = (
-
-let ty = (FStar_List.hd tcs)
-in (match (ty.FStar_Syntax_Syntax.sigel) with
-| FStar_Syntax_Syntax.Sig_inductive_typ (lid, uu____4532, uu____4533, uu____4534, uu____4535, uu____4536) -> begin
-lid
-end
-| uu____4545 -> begin
-(failwith "Impossible")
-end))
-in (
-
-let types_to_skip = ("c_False")::("c_True")::("equals")::("h_equals")::("c_and")::("c_or")::[]
-in (FStar_List.existsb (fun s -> (Prims.op_Equality s lid.FStar_Ident.ident.FStar_Ident.idText)) types_to_skip))))
-in (
-
-let is_noeq = (FStar_List.existsb (fun q -> (Prims.op_Equality q FStar_Syntax_Syntax.Noeq)) quals)
-in (
-
-let res = (
-
-let uu____4563 = (((Prims.op_Equality (FStar_List.length tcs) (Prims.parse_int "0")) || ((FStar_Ident.lid_equals env1.FStar_TypeChecker_Env.curmodule FStar_Parser_Const.prims_lid) && (skip_prims_type ()))) || is_noeq)
-in (match (uu____4563) with
-| true -> begin
-(((sig_bndle)::[]), (data_ops_ses))
-end
-| uu____4576 -> begin
-(
-
-let is_unopteq = (FStar_List.existsb (fun q -> (Prims.op_Equality q FStar_Syntax_Syntax.Unopteq)) quals)
-in (
-
-let ses1 = (match (is_unopteq) with
-| true -> begin
-(FStar_TypeChecker_TcInductive.unoptimized_haseq_scheme sig_bndle tcs datas env1 tc_assume)
-end
-| uu____4585 -> begin
-(FStar_TypeChecker_TcInductive.optimized_haseq_scheme sig_bndle tcs datas env1 tc_assume)
-end)
-in (
-
-let uu____4586 = (
-
-let uu____4589 = (
-
-let uu____4590 = (FStar_TypeChecker_Env.get_range env1)
-in {FStar_Syntax_Syntax.sigel = FStar_Syntax_Syntax.Sig_bundle ((((FStar_List.append tcs datas)), (lids))); FStar_Syntax_Syntax.sigrng = uu____4590; FStar_Syntax_Syntax.sigquals = quals; FStar_Syntax_Syntax.sigmeta = FStar_Syntax_Syntax.default_sigmeta; FStar_Syntax_Syntax.sigattrs = []})
-in (uu____4589)::ses1)
-in ((uu____4586), (data_ops_ses)))))
-end))
-in ((
-
-let uu____4600 = (FStar_TypeChecker_Env.pop env1 "tc_inductive")
-in ());
-res;
-))));
-))
-end))))
-
-
-let tc_decl : FStar_TypeChecker_Env.env  ->  FStar_Syntax_Syntax.sigelt  ->  (FStar_Syntax_Syntax.sigelt Prims.list * FStar_Syntax_Syntax.sigelt Prims.list) = (fun env se -> (
-
-let env1 = (set_hint_correlator env se)
-in ((FStar_TypeChecker_Util.check_sigelt_quals env1 se);
-(
-
-let r = se.FStar_Syntax_Syntax.sigrng
-in (match (se.FStar_Syntax_Syntax.sigel) with
-| FStar_Syntax_Syntax.Sig_inductive_typ (uu____4636) -> begin
-(failwith "Impossible bare data-constructor")
-end
-| FStar_Syntax_Syntax.Sig_datacon (uu____4661) -> begin
-(failwith "Impossible bare data-constructor")
-end
-| FStar_Syntax_Syntax.Sig_bundle (ses, lids) when (FStar_All.pipe_right lids (FStar_Util.for_some (FStar_Ident.lid_equals FStar_Parser_Const.lex_t_lid))) -> begin
-(
-
-let env2 = (FStar_TypeChecker_Env.set_range env1 r)
-in (
-
-let se1 = (tc_lex_t env2 ses se.FStar_Syntax_Syntax.sigquals lids)
-in (((se1)::[]), ([]))))
-end
-| FStar_Syntax_Syntax.Sig_bundle (ses, lids) -> begin
-(
-
-let env2 = (FStar_TypeChecker_Env.set_range env1 r)
-in (
-
-let uu____4713 = (tc_inductive env2 ses se.FStar_Syntax_Syntax.sigquals lids)
-in (match (uu____4713) with
-| (ses1, projectors_ses) -> begin
-((ses1), (projectors_ses))
-end)))
-end
-| FStar_Syntax_Syntax.Sig_pragma (p) -> begin
-(
-
-let set_options1 = (fun t s -> (
-
-let uu____4752 = (FStar_Options.set_options t s)
-in (match (uu____4752) with
-| FStar_Getopt.Success -> begin
-()
-end
-| FStar_Getopt.Help -> begin
-(FStar_Exn.raise (FStar_Errors.Error ((("Failed to process pragma: use \'fstar --help\' to see which options are available"), (r)))))
-end
-| FStar_Getopt.Error (s1) -> begin
-(FStar_Exn.raise (FStar_Errors.Error ((((Prims.strcat "Failed to process pragma: " s1)), (r)))))
-end)))
-in (match (p) with
-| FStar_Syntax_Syntax.LightOff -> begin
-((match ((Prims.op_Equality p FStar_Syntax_Syntax.LightOff)) with
-| true -> begin
-(FStar_Options.set_ml_ish ())
-end
-| uu____4763 -> begin
-()
-end);
-(((se)::[]), ([]));
-)
-end
-| FStar_Syntax_Syntax.SetOptions (o) -> begin
-((set_options1 FStar_Options.Set o);
-(((se)::[]), ([]));
-)
-end
-| FStar_Syntax_Syntax.ResetOptions (sopt) -> begin
-((
-
-let uu____4778 = (FStar_Options.restore_cmd_line_options false)
-in (FStar_All.pipe_right uu____4778 FStar_Pervasives.ignore));
-(match (sopt) with
-| FStar_Pervasives_Native.None -> begin
-()
-end
-| FStar_Pervasives_Native.Some (s) -> begin
-(set_options1 FStar_Options.Reset s)
-end);
-(((se)::[]), ([]));
-)
-end))
-end
-| FStar_Syntax_Syntax.Sig_new_effect_for_free (ne) -> begin
-(
-
-let uu____4786 = (cps_and_elaborate env1 ne)
-in (match (uu____4786) with
-| (ses, ne1, lift_from_pure_opt) -> begin
-(
-
-let effect_and_lift_ses = (match (lift_from_pure_opt) with
-| FStar_Pervasives_Native.Some (lift) -> begin
-((
-
-let uu___133_4823 = se
-in {FStar_Syntax_Syntax.sigel = FStar_Syntax_Syntax.Sig_new_effect (ne1); FStar_Syntax_Syntax.sigrng = uu___133_4823.FStar_Syntax_Syntax.sigrng; FStar_Syntax_Syntax.sigquals = uu___133_4823.FStar_Syntax_Syntax.sigquals; FStar_Syntax_Syntax.sigmeta = uu___133_4823.FStar_Syntax_Syntax.sigmeta; FStar_Syntax_Syntax.sigattrs = uu___133_4823.FStar_Syntax_Syntax.sigattrs}))::(lift)::[]
-end
-| FStar_Pervasives_Native.None -> begin
-((
-
-let uu___134_4825 = se
-in {FStar_Syntax_Syntax.sigel = FStar_Syntax_Syntax.Sig_new_effect (ne1); FStar_Syntax_Syntax.sigrng = uu___134_4825.FStar_Syntax_Syntax.sigrng; FStar_Syntax_Syntax.sigquals = uu___134_4825.FStar_Syntax_Syntax.sigquals; FStar_Syntax_Syntax.sigmeta = uu___134_4825.FStar_Syntax_Syntax.sigmeta; FStar_Syntax_Syntax.sigattrs = uu___134_4825.FStar_Syntax_Syntax.sigattrs}))::[]
-end)
-in (([]), ((FStar_List.append ses effect_and_lift_ses))))
-end))
-end
-| FStar_Syntax_Syntax.Sig_new_effect (ne) -> begin
-(
-
-let ne1 = (tc_eff_decl env1 ne)
-in (
-
-let se1 = (
-
-let uu___135_4833 = se
-in {FStar_Syntax_Syntax.sigel = FStar_Syntax_Syntax.Sig_new_effect (ne1); FStar_Syntax_Syntax.sigrng = uu___135_4833.FStar_Syntax_Syntax.sigrng; FStar_Syntax_Syntax.sigquals = uu___135_4833.FStar_Syntax_Syntax.sigquals; FStar_Syntax_Syntax.sigmeta = uu___135_4833.FStar_Syntax_Syntax.sigmeta; FStar_Syntax_Syntax.sigattrs = uu___135_4833.FStar_Syntax_Syntax.sigattrs})
-in (((se1)::[]), ([]))))
-end
-| FStar_Syntax_Syntax.Sig_sub_effect (sub1) -> begin
-(
-
-let ed_src = (FStar_TypeChecker_Env.get_effect_decl env1 sub1.FStar_Syntax_Syntax.source)
-in (
-
-let ed_tgt = (FStar_TypeChecker_Env.get_effect_decl env1 sub1.FStar_Syntax_Syntax.target)
-in (
-
-let uu____4841 = (
-
-let uu____4848 = (FStar_TypeChecker_Env.lookup_effect_lid env1 sub1.FStar_Syntax_Syntax.source)
-in (monad_signature env1 sub1.FStar_Syntax_Syntax.source uu____4848))
-in (match (uu____4841) with
-| (a, wp_a_src) -> begin
-(
-
-let uu____4863 = (
-
-let uu____4870 = (FStar_TypeChecker_Env.lookup_effect_lid env1 sub1.FStar_Syntax_Syntax.target)
-in (monad_signature env1 sub1.FStar_Syntax_Syntax.target uu____4870))
-in (match (uu____4863) with
-| (b, wp_b_tgt) -> begin
-(
-
-let wp_a_tgt = (
-
-let uu____4886 = (
-
-let uu____4889 = (
-
-let uu____4890 = (
-
-let uu____4897 = (FStar_Syntax_Syntax.bv_to_name a)
-in ((b), (uu____4897)))
-in FStar_Syntax_Syntax.NT (uu____4890))
-in (uu____4889)::[])
-in (FStar_Syntax_Subst.subst uu____4886 wp_b_tgt))
-in (
-
-let expected_k = (
-
-let uu____4901 = (
-
-let uu____4908 = (FStar_Syntax_Syntax.mk_binder a)
-in (
-
-let uu____4909 = (
-
-let uu____4912 = (FStar_Syntax_Syntax.null_binder wp_a_src)
-in (uu____4912)::[])
-in (uu____4908)::uu____4909))
-in (
-
-let uu____4913 = (FStar_Syntax_Syntax.mk_Total wp_a_tgt)
-in (FStar_Syntax_Util.arrow uu____4901 uu____4913)))
-in (
-
-let repr_type = (fun eff_name a1 wp -> (
-
-let no_reify = (fun l -> (
-
-let uu____4934 = (
-
-let uu____4935 = (
-
-let uu____4940 = (FStar_Util.format1 "Effect %s cannot be reified" l.FStar_Ident.str)
-in (
-
-let uu____4941 = (FStar_TypeChecker_Env.get_range env1)
-in ((uu____4940), (uu____4941))))
-in FStar_Errors.Error (uu____4935))
-in (FStar_Exn.raise uu____4934)))
-in (
-
-let uu____4944 = (FStar_TypeChecker_Env.effect_decl_opt env1 eff_name)
-in (match (uu____4944) with
-| FStar_Pervasives_Native.None -> begin
-(no_reify eff_name)
-end
-| FStar_Pervasives_Native.Some (ed, qualifiers) -> begin
-(
-
-let repr = (FStar_TypeChecker_Env.inst_effect_fun_with ((FStar_Syntax_Syntax.U_unknown)::[]) env1 ed (([]), (ed.FStar_Syntax_Syntax.repr)))
-in (
-
-let uu____4976 = (
-
-let uu____4977 = (FStar_All.pipe_right qualifiers (FStar_List.contains FStar_Syntax_Syntax.Reifiable))
-in (not (uu____4977)))
-in (match (uu____4976) with
-| true -> begin
-(no_reify eff_name)
-end
-| uu____4982 -> begin
-(
-
-let uu____4983 = (FStar_TypeChecker_Env.get_range env1)
-in (
-
-let uu____4984 = (
-
-let uu____4987 = (
-
-let uu____4988 = (
-
-let uu____5003 = (
-
-let uu____5006 = (FStar_Syntax_Syntax.as_arg a1)
-in (
-
-let uu____5007 = (
-
-let uu____5010 = (FStar_Syntax_Syntax.as_arg wp)
-in (uu____5010)::[])
-in (uu____5006)::uu____5007))
-in ((repr), (uu____5003)))
-in FStar_Syntax_Syntax.Tm_app (uu____4988))
-in (FStar_Syntax_Syntax.mk uu____4987))
-in (uu____4984 FStar_Pervasives_Native.None uu____4983)))
-end)))
-end))))
-in (
-
-let uu____5016 = (match (((sub1.FStar_Syntax_Syntax.lift), (sub1.FStar_Syntax_Syntax.lift_wp))) with
-| (FStar_Pervasives_Native.None, FStar_Pervasives_Native.None) -> begin
-(failwith "Impossible (parser)")
-end
-| (lift, FStar_Pervasives_Native.Some (uu____5044, lift_wp)) -> begin
-(
-
-let uu____5068 = (check_and_gen env1 lift_wp expected_k)
-in ((lift), (uu____5068)))
-end
-| (FStar_Pervasives_Native.Some (what, lift), FStar_Pervasives_Native.None) -> begin
-((
-
-let uu____5094 = (FStar_TypeChecker_Env.debug env1 (FStar_Options.Other ("ED")))
-in (match (uu____5094) with
-| true -> begin
-(
-
-let uu____5095 = (FStar_Syntax_Print.term_to_string lift)
-in (FStar_Util.print1 "Lift for free : %s\n" uu____5095))
-end
-| uu____5096 -> begin
-()
-end));
-(
-
-let dmff_env = (FStar_TypeChecker_DMFF.empty env1 (FStar_TypeChecker_TcTerm.tc_constant FStar_Range.dummyRange))
-in (
-
-let uu____5098 = (FStar_TypeChecker_TcTerm.tc_term env1 lift)
-in (match (uu____5098) with
-| (lift1, comp, uu____5113) -> begin
-(
-
-let uu____5114 = (FStar_TypeChecker_DMFF.star_expr dmff_env lift1)
-in (match (uu____5114) with
-| (uu____5127, lift_wp, lift_elab) -> begin
-(
-
-let uu____5130 = (recheck_debug "lift-wp" env1 lift_wp)
-in (
-
-let uu____5131 = (recheck_debug "lift-elab" env1 lift_elab)
-in ((FStar_Pervasives_Native.Some ((([]), (lift_elab)))), ((([]), (lift_wp))))))
-end))
-end)));
-)
-end)
-in (match (uu____5016) with
-| (lift, lift_wp) -> begin
-(
-
-let lax1 = env1.FStar_TypeChecker_Env.lax
-in (
-
-let env2 = (
-
-let uu___136_5172 = env1
-in {FStar_TypeChecker_Env.solver = uu___136_5172.FStar_TypeChecker_Env.solver; FStar_TypeChecker_Env.range = uu___136_5172.FStar_TypeChecker_Env.range; FStar_TypeChecker_Env.curmodule = uu___136_5172.FStar_TypeChecker_Env.curmodule; FStar_TypeChecker_Env.gamma = uu___136_5172.FStar_TypeChecker_Env.gamma; FStar_TypeChecker_Env.gamma_cache = uu___136_5172.FStar_TypeChecker_Env.gamma_cache; FStar_TypeChecker_Env.modules = uu___136_5172.FStar_TypeChecker_Env.modules; FStar_TypeChecker_Env.expected_typ = uu___136_5172.FStar_TypeChecker_Env.expected_typ; FStar_TypeChecker_Env.sigtab = uu___136_5172.FStar_TypeChecker_Env.sigtab; FStar_TypeChecker_Env.is_pattern = uu___136_5172.FStar_TypeChecker_Env.is_pattern; FStar_TypeChecker_Env.instantiate_imp = uu___136_5172.FStar_TypeChecker_Env.instantiate_imp; FStar_TypeChecker_Env.effects = uu___136_5172.FStar_TypeChecker_Env.effects; FStar_TypeChecker_Env.generalize = uu___136_5172.FStar_TypeChecker_Env.generalize; FStar_TypeChecker_Env.letrecs = uu___136_5172.FStar_TypeChecker_Env.letrecs; FStar_TypeChecker_Env.top_level = uu___136_5172.FStar_TypeChecker_Env.top_level; FStar_TypeChecker_Env.check_uvars = uu___136_5172.FStar_TypeChecker_Env.check_uvars; FStar_TypeChecker_Env.use_eq = uu___136_5172.FStar_TypeChecker_Env.use_eq; FStar_TypeChecker_Env.is_iface = uu___136_5172.FStar_TypeChecker_Env.is_iface; FStar_TypeChecker_Env.admit = uu___136_5172.FStar_TypeChecker_Env.admit; FStar_TypeChecker_Env.lax = true; FStar_TypeChecker_Env.lax_universes = uu___136_5172.FStar_TypeChecker_Env.lax_universes; FStar_TypeChecker_Env.failhard = uu___136_5172.FStar_TypeChecker_Env.failhard; FStar_TypeChecker_Env.nosynth = uu___136_5172.FStar_TypeChecker_Env.nosynth; FStar_TypeChecker_Env.tc_term = uu___136_5172.FStar_TypeChecker_Env.tc_term; FStar_TypeChecker_Env.type_of = uu___136_5172.FStar_TypeChecker_Env.type_of; FStar_TypeChecker_Env.universe_of = uu___136_5172.FStar_TypeChecker_Env.universe_of; FStar_TypeChecker_Env.use_bv_sorts = uu___136_5172.FStar_TypeChecker_Env.use_bv_sorts; FStar_TypeChecker_Env.qname_and_index = uu___136_5172.FStar_TypeChecker_Env.qname_and_index; FStar_TypeChecker_Env.proof_ns = uu___136_5172.FStar_TypeChecker_Env.proof_ns; FStar_TypeChecker_Env.synth = uu___136_5172.FStar_TypeChecker_Env.synth; FStar_TypeChecker_Env.is_native_tactic = uu___136_5172.FStar_TypeChecker_Env.is_native_tactic; FStar_TypeChecker_Env.identifier_info = uu___136_5172.FStar_TypeChecker_Env.identifier_info; FStar_TypeChecker_Env.tc_hooks = uu___136_5172.FStar_TypeChecker_Env.tc_hooks; FStar_TypeChecker_Env.dsenv = uu___136_5172.FStar_TypeChecker_Env.dsenv})
-in (
-
-let lift1 = (match (lift) with
-| FStar_Pervasives_Native.None -> begin
-FStar_Pervasives_Native.None
-end
-| FStar_Pervasives_Native.Some (uu____5178, lift1) -> begin
-(
-
-let uu____5190 = (
-
-let uu____5197 = (FStar_TypeChecker_Env.lookup_effect_lid env2 sub1.FStar_Syntax_Syntax.source)
-in (monad_signature env2 sub1.FStar_Syntax_Syntax.source uu____5197))
-in (match (uu____5190) with
-| (a1, wp_a_src1) -> begin
-(
-
-let wp_a = (FStar_Syntax_Syntax.new_bv FStar_Pervasives_Native.None wp_a_src1)
-in (
-
-let a_typ = (FStar_Syntax_Syntax.bv_to_name a1)
-in (
-
-let wp_a_typ = (FStar_Syntax_Syntax.bv_to_name wp_a)
-in (
-
-let repr_f = (repr_type sub1.FStar_Syntax_Syntax.source a_typ wp_a_typ)
-in (
-
-let repr_result = (
-
-let lift_wp1 = (FStar_TypeChecker_Normalize.normalize ((FStar_TypeChecker_Normalize.EraseUniverses)::(FStar_TypeChecker_Normalize.AllowUnboundUniverses)::[]) env2 (FStar_Pervasives_Native.snd lift_wp))
-in (
-
-let lift_wp_a = (
-
-let uu____5221 = (FStar_TypeChecker_Env.get_range env2)
-in (
-
-let uu____5222 = (
-
-let uu____5225 = (
-
-let uu____5226 = (
-
-let uu____5241 = (
-
-let uu____5244 = (FStar_Syntax_Syntax.as_arg a_typ)
-in (
-
-let uu____5245 = (
-
-let uu____5248 = (FStar_Syntax_Syntax.as_arg wp_a_typ)
-in (uu____5248)::[])
-in (uu____5244)::uu____5245))
-in ((lift_wp1), (uu____5241)))
-in FStar_Syntax_Syntax.Tm_app (uu____5226))
-in (FStar_Syntax_Syntax.mk uu____5225))
-in (uu____5222 FStar_Pervasives_Native.None uu____5221)))
-in (repr_type sub1.FStar_Syntax_Syntax.target a_typ lift_wp_a)))
-in (
-
-let expected_k1 = (
-
-let uu____5257 = (
-
-let uu____5264 = (FStar_Syntax_Syntax.mk_binder a1)
-in (
-
-let uu____5265 = (
-
-let uu____5268 = (FStar_Syntax_Syntax.mk_binder wp_a)
-in (
-
-let uu____5269 = (
-
-let uu____5272 = (FStar_Syntax_Syntax.null_binder repr_f)
-in (uu____5272)::[])
-in (uu____5268)::uu____5269))
-in (uu____5264)::uu____5265))
-in (
-
-let uu____5273 = (FStar_Syntax_Syntax.mk_Total repr_result)
-in (FStar_Syntax_Util.arrow uu____5257 uu____5273)))
-in (
-
-let uu____5276 = (FStar_TypeChecker_TcTerm.tc_tot_or_gtot_term env2 expected_k1)
-in (match (uu____5276) with
-| (expected_k2, uu____5286, uu____5287) -> begin
-(
-
-let lift2 = (check_and_gen env2 lift1 expected_k2)
-in FStar_Pervasives_Native.Some (lift2))
-end))))))))
-end))
-end)
-in (
-
-let sub2 = (
-
-let uu___137_5290 = sub1
-in {FStar_Syntax_Syntax.source = uu___137_5290.FStar_Syntax_Syntax.source; FStar_Syntax_Syntax.target = uu___137_5290.FStar_Syntax_Syntax.target; FStar_Syntax_Syntax.lift_wp = FStar_Pervasives_Native.Some (lift_wp); FStar_Syntax_Syntax.lift = lift1})
-in (
-
-let se1 = (
-
-let uu___138_5292 = se
-in {FStar_Syntax_Syntax.sigel = FStar_Syntax_Syntax.Sig_sub_effect (sub2); FStar_Syntax_Syntax.sigrng = uu___138_5292.FStar_Syntax_Syntax.sigrng; FStar_Syntax_Syntax.sigquals = uu___138_5292.FStar_Syntax_Syntax.sigquals; FStar_Syntax_Syntax.sigmeta = uu___138_5292.FStar_Syntax_Syntax.sigmeta; FStar_Syntax_Syntax.sigattrs = uu___138_5292.FStar_Syntax_Syntax.sigattrs})
-in (((se1)::[]), ([])))))))
-end)))))
-end))
-end))))
-end
-| FStar_Syntax_Syntax.Sig_effect_abbrev (lid, uvs, tps, c, flags) -> begin
-(
-
-let env0 = env1
-in (
-
-let env2 = (FStar_TypeChecker_Env.set_range env1 r)
-in (
-
-let uu____5311 = (FStar_Syntax_Subst.open_comp tps c)
-in (match (uu____5311) with
-| (tps1, c1) -> begin
-(
-
-let uu____5326 = (FStar_TypeChecker_TcTerm.tc_tparams env2 tps1)
-in (match (uu____5326) with
-| (tps2, env3, us) -> begin
-(
-
-let uu____5344 = (FStar_TypeChecker_TcTerm.tc_comp env3 c1)
-in (match (uu____5344) with
-| (c2, u, g) -> begin
-((FStar_TypeChecker_Rel.force_trivial_guard env3 g);
-(
-
-let tps3 = (FStar_Syntax_Subst.close_binders tps2)
-in (
-
-let c3 = (FStar_Syntax_Subst.close_comp tps3 c2)
-in (
-
-let uu____5365 = (
-
-let uu____5366 = (FStar_Syntax_Syntax.mk (FStar_Syntax_Syntax.Tm_arrow (((tps3), (c3)))) FStar_Pervasives_Native.None r)
-in (FStar_TypeChecker_Util.generalize_universes env0 uu____5366))
-in (match (uu____5365) with
-| (uvs1, t) -> begin
-(
-
-let uu____5381 = (
-
-let uu____5394 = (
-
-let uu____5399 = (
-
-let uu____5400 = (FStar_Syntax_Subst.compress t)
-in uu____5400.FStar_Syntax_Syntax.n)
-in ((tps3), (uu____5399)))
-in (match (uu____5394) with
-| ([], FStar_Syntax_Syntax.Tm_arrow (uu____5415, c4)) -> begin
-(([]), (c4))
-end
-| (uu____5455, FStar_Syntax_Syntax.Tm_arrow (tps4, c4)) -> begin
-((tps4), (c4))
-end
-| uu____5482 -> begin
-(failwith "Impossible (t is an arrow)")
-end))
-in (match (uu____5381) with
-| (tps4, c4) -> begin
-((match ((Prims.op_disEquality (FStar_List.length uvs1) (Prims.parse_int "1"))) with
-| true -> begin
-(
-
-let uu____5526 = (FStar_Syntax_Subst.open_univ_vars uvs1 t)
-in (match (uu____5526) with
-| (uu____5531, t1) -> begin
-(
-
-let uu____5533 = (
-
-let uu____5534 = (
-
-let uu____5539 = (
-
-let uu____5540 = (FStar_Syntax_Print.lid_to_string lid)
-in (
-
-let uu____5541 = (FStar_All.pipe_right (FStar_List.length uvs1) FStar_Util.string_of_int)
-in (
-
-let uu____5542 = (FStar_Syntax_Print.term_to_string t1)
-in (FStar_Util.format3 "Effect abbreviations must be polymorphic in exactly 1 universe; %s has %s universes (%s)" uu____5540 uu____5541 uu____5542))))
-in ((uu____5539), (r)))
-in FStar_Errors.Error (uu____5534))
-in (FStar_Exn.raise uu____5533))
-end))
-end
-| uu____5543 -> begin
-()
-end);
-(
-
-let se1 = (
-
-let uu___139_5545 = se
-in {FStar_Syntax_Syntax.sigel = FStar_Syntax_Syntax.Sig_effect_abbrev (((lid), (uvs1), (tps4), (c4), (flags))); FStar_Syntax_Syntax.sigrng = uu___139_5545.FStar_Syntax_Syntax.sigrng; FStar_Syntax_Syntax.sigquals = uu___139_5545.FStar_Syntax_Syntax.sigquals; FStar_Syntax_Syntax.sigmeta = uu___139_5545.FStar_Syntax_Syntax.sigmeta; FStar_Syntax_Syntax.sigattrs = uu___139_5545.FStar_Syntax_Syntax.sigattrs})
-in (((se1)::[]), ([])));
-)
-end))
-end))));
-)
-end))
-end))
-end))))
-end
-| FStar_Syntax_Syntax.Sig_declare_typ (uu____5562, uu____5563, uu____5564) when (FStar_All.pipe_right se.FStar_Syntax_Syntax.sigquals (FStar_Util.for_some (fun uu___114_5568 -> (match (uu___114_5568) with
-| FStar_Syntax_Syntax.OnlyName -> begin
-true
-end
-| uu____5569 -> begin
-false
-end)))) -> begin
-(([]), ([]))
-end
-| FStar_Syntax_Syntax.Sig_let (uu____5574, uu____5575) when (FStar_All.pipe_right se.FStar_Syntax_Syntax.sigquals (FStar_Util.for_some (fun uu___114_5583 -> (match (uu___114_5583) with
-| FStar_Syntax_Syntax.OnlyName -> begin
-true
-end
-| uu____5584 -> begin
-false
-end)))) -> begin
-(([]), ([]))
-end
-| FStar_Syntax_Syntax.Sig_declare_typ (lid, uvs, t) -> begin
-(
-
-let env2 = (FStar_TypeChecker_Env.set_range env1 r)
-in ((
-
-let uu____5594 = (FStar_TypeChecker_Env.lid_exists env2 lid)
-in (match (uu____5594) with
-| true -> begin
-(
-
-let uu____5595 = (
-
-let uu____5596 = (
-
-let uu____5601 = (FStar_Util.format1 "Top-level declaration %s for a name that is already used in this module; top-level declarations must be unique in their module" (FStar_Ident.text_of_lid lid))
-in ((uu____5601), (r)))
-in FStar_Errors.Error (uu____5596))
-in (FStar_Exn.raise uu____5595))
-end
-| uu____5602 -> begin
-()
-end));
-(
-
-let uu____5603 = (match ((Prims.op_Equality uvs [])) with
-| true -> begin
-(
-
-let uu____5604 = (
-
-let uu____5605 = (FStar_Syntax_Util.type_u ())
-in (FStar_Pervasives_Native.fst uu____5605))
-in (check_and_gen env2 t uu____5604))
-end
-| uu____5610 -> begin
-(
-
-let uu____5611 = (FStar_Syntax_Subst.open_univ_vars uvs t)
-in (match (uu____5611) with
-| (uvs1, t1) -> begin
-(
-
-let t2 = (
-
-let uu____5619 = (
-
-let uu____5620 = (FStar_Syntax_Util.type_u ())
-in (FStar_Pervasives_Native.fst uu____5620))
-in (tc_check_trivial_guard env2 t1 uu____5619))
-in (
-
-let t3 = (FStar_TypeChecker_Normalize.normalize ((FStar_TypeChecker_Normalize.NoFullNorm)::(FStar_TypeChecker_Normalize.Beta)::[]) env2 t2)
-in (
-
-let uu____5626 = (FStar_Syntax_Subst.close_univ_vars uvs1 t3)
-in ((uvs1), (uu____5626)))))
-end))
-end)
-in (match (uu____5603) with
-| (uvs1, t1) -> begin
-(
-
-let se1 = (
-
-let uu___140_5642 = se
-in {FStar_Syntax_Syntax.sigel = FStar_Syntax_Syntax.Sig_declare_typ (((lid), (uvs1), (t1))); FStar_Syntax_Syntax.sigrng = uu___140_5642.FStar_Syntax_Syntax.sigrng; FStar_Syntax_Syntax.sigquals = uu___140_5642.FStar_Syntax_Syntax.sigquals; FStar_Syntax_Syntax.sigmeta = uu___140_5642.FStar_Syntax_Syntax.sigmeta; FStar_Syntax_Syntax.sigattrs = uu___140_5642.FStar_Syntax_Syntax.sigattrs})
-in (((se1)::[]), ([])))
-end));
-))
-end
-| FStar_Syntax_Syntax.Sig_assume (lid, us, phi) -> begin
-(
-
-let uu____5652 = (FStar_Syntax_Subst.open_univ_vars us phi)
-in (match (uu____5652) with
-| (uu____5665, phi1) -> begin
-(
-
-let se1 = (tc_assume env1 lid phi1 se.FStar_Syntax_Syntax.sigquals r)
-in (((se1)::[]), ([])))
-end))
-end
-| FStar_Syntax_Syntax.Sig_main (e) -> begin
-(
-
-let env2 = (FStar_TypeChecker_Env.set_range env1 r)
-in (
-
-let env3 = (FStar_TypeChecker_Env.set_expected_typ env2 FStar_Syntax_Syntax.t_unit)
-in (
-
-let uu____5675 = (FStar_TypeChecker_TcTerm.tc_term env3 e)
-in (match (uu____5675) with
-| (e1, c, g1) -> begin
-(
-
-let uu____5693 = (
-
-let uu____5700 = (
-
-let uu____5703 = (FStar_Syntax_Util.ml_comp FStar_Syntax_Syntax.t_unit r)
-in FStar_Pervasives_Native.Some (uu____5703))
-in (
-
-let uu____5704 = (
-
-let uu____5709 = (c.FStar_Syntax_Syntax.comp ())
-in ((e1), (uu____5709)))
-in (FStar_TypeChecker_TcTerm.check_expected_effect env3 uu____5700 uu____5704)))
-in (match (uu____5693) with
-| (e2, uu____5723, g) -> begin
-((
-
-let uu____5726 = (FStar_TypeChecker_Rel.conj_guard g1 g)
-in (FStar_TypeChecker_Rel.force_trivial_guard env3 uu____5726));
-(
-
-let se1 = (
-
-let uu___141_5728 = se
-in {FStar_Syntax_Syntax.sigel = FStar_Syntax_Syntax.Sig_main (e2); FStar_Syntax_Syntax.sigrng = uu___141_5728.FStar_Syntax_Syntax.sigrng; FStar_Syntax_Syntax.sigquals = uu___141_5728.FStar_Syntax_Syntax.sigquals; FStar_Syntax_Syntax.sigmeta = uu___141_5728.FStar_Syntax_Syntax.sigmeta; FStar_Syntax_Syntax.sigattrs = uu___141_5728.FStar_Syntax_Syntax.sigattrs})
-in (((se1)::[]), ([])));
-)
-end))
-end))))
-end
-| FStar_Syntax_Syntax.Sig_let (lbs, lids) -> begin
-(
-
-let env2 = (FStar_TypeChecker_Env.set_range env1 r)
-in (
-
-let check_quals_eq = (fun l qopt q -> (match (qopt) with
-| FStar_Pervasives_Native.None -> begin
-FStar_Pervasives_Native.Some (q)
-end
-| FStar_Pervasives_Native.Some (q') -> begin
-(
-
-let uu____5779 = ((Prims.op_Equality (FStar_List.length q) (FStar_List.length q')) && (FStar_List.forall2 FStar_Syntax_Util.qualifier_equal q q'))
-in (match (uu____5779) with
-| true -> begin
-FStar_Pervasives_Native.Some (q)
-end
-| uu____5786 -> begin
-(
-
-let uu____5787 = (
-
-let uu____5788 = (
-
-let uu____5793 = (
-
-let uu____5794 = (FStar_Syntax_Print.lid_to_string l)
-in (
-
-let uu____5795 = (FStar_Syntax_Print.quals_to_string q)
-in (
-
-let uu____5796 = (FStar_Syntax_Print.quals_to_string q')
-in (FStar_Util.format3 "Inconsistent qualifier annotations on %s; Expected {%s}, got {%s}" uu____5794 uu____5795 uu____5796))))
-in ((uu____5793), (r)))
-in FStar_Errors.Error (uu____5788))
-in (FStar_Exn.raise uu____5787))
-end))
-end))
-in (
-
-let rename_parameters = (fun lb -> (
-
-let rename_in_typ = (fun def typ -> (
-
-let typ1 = (FStar_Syntax_Subst.compress typ)
-in (
-
-let def_bs = (
-
-let uu____5822 = (
-
-let uu____5823 = (FStar_Syntax_Subst.compress def)
-in uu____5823.FStar_Syntax_Syntax.n)
-in (match (uu____5822) with
-| FStar_Syntax_Syntax.Tm_abs (binders, uu____5833, uu____5834) -> begin
-binders
-end
-| uu____5855 -> begin
-[]
-end))
-in (match (typ1) with
-| {FStar_Syntax_Syntax.n = FStar_Syntax_Syntax.Tm_arrow (val_bs, c); FStar_Syntax_Syntax.pos = r1; FStar_Syntax_Syntax.vars = uu____5865} -> begin
-(
-
-let has_auto_name = (fun bv -> (FStar_Util.starts_with bv.FStar_Syntax_Syntax.ppname.FStar_Ident.idText FStar_Ident.reserved_prefix))
-in (
-
-let rec rename_binders1 = (fun def_bs1 val_bs1 -> (match (((def_bs1), (val_bs1))) with
-| ([], uu____5943) -> begin
-val_bs1
-end
-| (uu____5966, []) -> begin
-val_bs1
-end
-| (((body_bv, uu____5990))::bt, ((val_bv, aqual))::vt) -> begin
-(
-
-let uu____6027 = (rename_binders1 bt vt)
-in ((match ((((has_auto_name body_bv)), ((has_auto_name val_bv)))) with
-| (true, uu____6043) -> begin
-((val_bv), (aqual))
-end
-| (false, true) -> begin
-(((
-
-let uu___142_6045 = val_bv
-in {FStar_Syntax_Syntax.ppname = (
-
-let uu___143_6048 = val_bv.FStar_Syntax_Syntax.ppname
-in {FStar_Ident.idText = body_bv.FStar_Syntax_Syntax.ppname.FStar_Ident.idText; FStar_Ident.idRange = uu___143_6048.FStar_Ident.idRange}); FStar_Syntax_Syntax.index = uu___142_6045.FStar_Syntax_Syntax.index; FStar_Syntax_Syntax.sort = uu___142_6045.FStar_Syntax_Syntax.sort})), (aqual))
-end
-| (false, false) -> begin
-((val_bv), (aqual))
-end))::uu____6027)
-end))
-in (
-
-let uu____6049 = (
-
-let uu____6052 = (
-
-let uu____6053 = (
-
-let uu____6066 = (rename_binders1 def_bs val_bs)
-in ((uu____6066), (c)))
-in FStar_Syntax_Syntax.Tm_arrow (uu____6053))
-in (FStar_Syntax_Syntax.mk uu____6052))
-in (uu____6049 FStar_Pervasives_Native.None r1))))
-end
-| uu____6084 -> begin
-typ1
-end))))
-in (
-
-let uu___144_6085 = lb
-in (
-
-let uu____6086 = (rename_in_typ lb.FStar_Syntax_Syntax.lbdef lb.FStar_Syntax_Syntax.lbtyp)
-in {FStar_Syntax_Syntax.lbname = uu___144_6085.FStar_Syntax_Syntax.lbname; FStar_Syntax_Syntax.lbunivs = uu___144_6085.FStar_Syntax_Syntax.lbunivs; FStar_Syntax_Syntax.lbtyp = uu____6086; FStar_Syntax_Syntax.lbeff = uu___144_6085.FStar_Syntax_Syntax.lbeff; FStar_Syntax_Syntax.lbdef = uu___144_6085.FStar_Syntax_Syntax.lbdef}))))
-in (
-
-let uu____6089 = (FStar_All.pipe_right (FStar_Pervasives_Native.snd lbs) (FStar_List.fold_left (fun uu____6140 lb -> (match (uu____6140) with
-| (gen1, lbs1, quals_opt) -> begin
-(
-
-let lbname = (FStar_Util.right lb.FStar_Syntax_Syntax.lbname)
-in (
-
-let uu____6182 = (
-
-let uu____6193 = (FStar_TypeChecker_Env.try_lookup_val_decl env2 lbname.FStar_Syntax_Syntax.fv_name.FStar_Syntax_Syntax.v)
-in (match (uu____6193) with
-| FStar_Pervasives_Native.None -> begin
-(match ((Prims.op_disEquality lb.FStar_Syntax_Syntax.lbunivs [])) with
-| true -> begin
-((false), (lb), (quals_opt))
-end
-| uu____6234 -> begin
-((gen1), (lb), (quals_opt))
-end)
-end
-| FStar_Pervasives_Native.Some ((uvs, tval), quals) -> begin
-(
-
-let quals_opt1 = (check_quals_eq lbname.FStar_Syntax_Syntax.fv_name.FStar_Syntax_Syntax.v quals_opt quals)
-in (
-
-let def = (match (lb.FStar_Syntax_Syntax.lbtyp.FStar_Syntax_Syntax.n) with
-| FStar_Syntax_Syntax.Tm_unknown -> begin
-lb.FStar_Syntax_Syntax.lbdef
-end
-| uu____6278 -> begin
-(FStar_Syntax_Syntax.mk (FStar_Syntax_Syntax.Tm_ascribed (((lb.FStar_Syntax_Syntax.lbdef), (((FStar_Util.Inl (lb.FStar_Syntax_Syntax.lbtyp)), (FStar_Pervasives_Native.None))), (FStar_Pervasives_Native.None)))) FStar_Pervasives_Native.None lb.FStar_Syntax_Syntax.lbdef.FStar_Syntax_Syntax.pos)
-end)
-in ((match (((Prims.op_disEquality lb.FStar_Syntax_Syntax.lbunivs []) && (Prims.op_disEquality (FStar_List.length lb.FStar_Syntax_Syntax.lbunivs) (FStar_List.length uvs)))) with
-| true -> begin
-(FStar_Exn.raise (FStar_Errors.Error ((("Inline universes are incoherent with annotation from val declaration"), (r)))))
-end
-| uu____6320 -> begin
-()
-end);
-(
-
-let uu____6321 = (FStar_Syntax_Syntax.mk_lb ((FStar_Util.Inr (lbname)), (uvs), (FStar_Parser_Const.effect_ALL_lid), (tval), (def)))
-in ((false), (uu____6321), (quals_opt1)));
-)))
-end))
-in (match (uu____6182) with
-| (gen2, lb1, quals_opt1) -> begin
-((gen2), ((lb1)::lbs1), (quals_opt1))
-end)))
-end)) ((true), ([]), ((match ((Prims.op_Equality se.FStar_Syntax_Syntax.sigquals [])) with
-| true -> begin
-FStar_Pervasives_Native.None
-end
-| uu____6377 -> begin
-FStar_Pervasives_Native.Some (se.FStar_Syntax_Syntax.sigquals)
-end)))))
-in (match (uu____6089) with
-| (should_generalize, lbs', quals_opt) -> begin
-(
-
-let quals = (match (quals_opt) with
-| FStar_Pervasives_Native.None -> begin
-(FStar_Syntax_Syntax.Visible_default)::[]
-end
-| FStar_Pervasives_Native.Some (q) -> begin
-(
-
-let uu____6415 = (FStar_All.pipe_right q (FStar_Util.for_some (fun uu___115_6419 -> (match (uu___115_6419) with
-| FStar_Syntax_Syntax.Irreducible -> begin
-true
-end
-| FStar_Syntax_Syntax.Visible_default -> begin
-true
-end
-| FStar_Syntax_Syntax.Unfold_for_unification_and_vcgen -> begin
-true
-end
-| uu____6420 -> begin
-false
-end))))
-in (match (uu____6415) with
-| true -> begin
-q
-end
-| uu____6423 -> begin
-(FStar_Syntax_Syntax.Visible_default)::q
-end))
-end)
-in (
-
-let lbs'1 = (FStar_List.rev lbs')
-in (
-
-let e = (
-
-let uu____6430 = (
-
-let uu____6433 = (
-
-let uu____6434 = (
-
-let uu____6447 = (FStar_Syntax_Syntax.mk (FStar_Syntax_Syntax.Tm_constant (FStar_Const.Const_unit)) FStar_Pervasives_Native.None r)
-in (((((FStar_Pervasives_Native.fst lbs)), (lbs'1))), (uu____6447)))
-in FStar_Syntax_Syntax.Tm_let (uu____6434))
-in (FStar_Syntax_Syntax.mk uu____6433))
-in (uu____6430 FStar_Pervasives_Native.None r))
-in (
-
-let uu____6465 = (
-
-let uu____6476 = (FStar_TypeChecker_TcTerm.tc_maybe_toplevel_term (
-
-let uu___145_6485 = env2
-in {FStar_TypeChecker_Env.solver = uu___145_6485.FStar_TypeChecker_Env.solver; FStar_TypeChecker_Env.range = uu___145_6485.FStar_TypeChecker_Env.range; FStar_TypeChecker_Env.curmodule = uu___145_6485.FStar_TypeChecker_Env.curmodule; FStar_TypeChecker_Env.gamma = uu___145_6485.FStar_TypeChecker_Env.gamma; FStar_TypeChecker_Env.gamma_cache = uu___145_6485.FStar_TypeChecker_Env.gamma_cache; FStar_TypeChecker_Env.modules = uu___145_6485.FStar_TypeChecker_Env.modules; FStar_TypeChecker_Env.expected_typ = uu___145_6485.FStar_TypeChecker_Env.expected_typ; FStar_TypeChecker_Env.sigtab = uu___145_6485.FStar_TypeChecker_Env.sigtab; FStar_TypeChecker_Env.is_pattern = uu___145_6485.FStar_TypeChecker_Env.is_pattern; FStar_TypeChecker_Env.instantiate_imp = uu___145_6485.FStar_TypeChecker_Env.instantiate_imp; FStar_TypeChecker_Env.effects = uu___145_6485.FStar_TypeChecker_Env.effects; FStar_TypeChecker_Env.generalize = should_generalize; FStar_TypeChecker_Env.letrecs = uu___145_6485.FStar_TypeChecker_Env.letrecs; FStar_TypeChecker_Env.top_level = true; FStar_TypeChecker_Env.check_uvars = uu___145_6485.FStar_TypeChecker_Env.check_uvars; FStar_TypeChecker_Env.use_eq = uu___145_6485.FStar_TypeChecker_Env.use_eq; FStar_TypeChecker_Env.is_iface = uu___145_6485.FStar_TypeChecker_Env.is_iface; FStar_TypeChecker_Env.admit = uu___145_6485.FStar_TypeChecker_Env.admit; FStar_TypeChecker_Env.lax = uu___145_6485.FStar_TypeChecker_Env.lax; FStar_TypeChecker_Env.lax_universes = uu___145_6485.FStar_TypeChecker_Env.lax_universes; FStar_TypeChecker_Env.failhard = uu___145_6485.FStar_TypeChecker_Env.failhard; FStar_TypeChecker_Env.nosynth = uu___145_6485.FStar_TypeChecker_Env.nosynth; FStar_TypeChecker_Env.tc_term = uu___145_6485.FStar_TypeChecker_Env.tc_term; FStar_TypeChecker_Env.type_of = uu___145_6485.FStar_TypeChecker_Env.type_of; FStar_TypeChecker_Env.universe_of = uu___145_6485.FStar_TypeChecker_Env.universe_of; FStar_TypeChecker_Env.use_bv_sorts = uu___145_6485.FStar_TypeChecker_Env.use_bv_sorts; FStar_TypeChecker_Env.qname_and_index = uu___145_6485.FStar_TypeChecker_Env.qname_and_index; FStar_TypeChecker_Env.proof_ns = uu___145_6485.FStar_TypeChecker_Env.proof_ns; FStar_TypeChecker_Env.synth = uu___145_6485.FStar_TypeChecker_Env.synth; FStar_TypeChecker_Env.is_native_tactic = uu___145_6485.FStar_TypeChecker_Env.is_native_tactic; FStar_TypeChecker_Env.identifier_info = uu___145_6485.FStar_TypeChecker_Env.identifier_info; FStar_TypeChecker_Env.tc_hooks = uu___145_6485.FStar_TypeChecker_Env.tc_hooks; FStar_TypeChecker_Env.dsenv = uu___145_6485.FStar_TypeChecker_Env.dsenv}) e)
-in (match (uu____6476) with
-| ({FStar_Syntax_Syntax.n = FStar_Syntax_Syntax.Tm_let (lbs1, e1); FStar_Syntax_Syntax.pos = uu____6498; FStar_Syntax_Syntax.vars = uu____6499}, uu____6500, g) when (FStar_TypeChecker_Rel.is_trivial g) -> begin
-(
-
-let lbs2 = (
-
-let uu____6529 = (FStar_All.pipe_right (FStar_Pervasives_Native.snd lbs1) (FStar_List.map rename_parameters))
-in (((FStar_Pervasives_Native.fst lbs1)), (uu____6529)))
-in (
-
-let quals1 = (match (e1.FStar_Syntax_Syntax.n) with
-| FStar_Syntax_Syntax.Tm_meta (uu____6547, FStar_Syntax_Syntax.Meta_desugared (FStar_Syntax_Syntax.Masked_effect)) -> begin
-(FStar_Syntax_Syntax.HasMaskedEffect)::quals
-end
-| uu____6552 -> begin
-quals
-end)
-in (((
-
-let uu___146_6560 = se
-in {FStar_Syntax_Syntax.sigel = FStar_Syntax_Syntax.Sig_let (((lbs2), (lids))); FStar_Syntax_Syntax.sigrng = uu___146_6560.FStar_Syntax_Syntax.sigrng; FStar_Syntax_Syntax.sigquals = quals1; FStar_Syntax_Syntax.sigmeta = uu___146_6560.FStar_Syntax_Syntax.sigmeta; FStar_Syntax_Syntax.sigattrs = uu___146_6560.FStar_Syntax_Syntax.sigattrs})), (lbs2))))
-end
-| uu____6569 -> begin
-(failwith "impossible (typechecking should preserve Tm_let)")
-end))
-in (match (uu____6465) with
-| (se1, lbs1) -> begin
-((FStar_All.pipe_right (FStar_Pervasives_Native.snd lbs1) (FStar_List.iter (fun lb -> (
-
-let fv = (FStar_Util.right lb.FStar_Syntax_Syntax.lbname)
-in (FStar_TypeChecker_Env.insert_fv_info env2 fv lb.FStar_Syntax_Syntax.lbtyp)))));
-(
-
-let uu____6618 = (log env2)
-in (match (uu____6618) with
-| true -> begin
-(
-
-let uu____6619 = (
-
-let uu____6620 = (FStar_All.pipe_right (FStar_Pervasives_Native.snd lbs1) (FStar_List.map (fun lb -> (
-
-let should_log = (
-
-let uu____6635 = (
-
-let uu____6644 = (
-
-let uu____6645 = (
-
-let uu____6648 = (FStar_Util.right lb.FStar_Syntax_Syntax.lbname)
-in uu____6648.FStar_Syntax_Syntax.fv_name)
-in uu____6645.FStar_Syntax_Syntax.v)
-in (FStar_TypeChecker_Env.try_lookup_val_decl env2 uu____6644))
-in (match (uu____6635) with
-| FStar_Pervasives_Native.None -> begin
-true
-end
-| uu____6655 -> begin
-false
-end))
-in (match (should_log) with
-| true -> begin
-(
-
-let uu____6664 = (FStar_Syntax_Print.lbname_to_string lb.FStar_Syntax_Syntax.lbname)
-in (
-
-let uu____6665 = (FStar_Syntax_Print.term_to_string lb.FStar_Syntax_Syntax.lbtyp)
-in (FStar_Util.format2 "let %s : %s" uu____6664 uu____6665)))
-end
-| uu____6666 -> begin
-""
-end)))))
-in (FStar_All.pipe_right uu____6620 (FStar_String.concat "\n")))
-in (FStar_Util.print1 "%s\n" uu____6619))
-end
-| uu____6669 -> begin
-()
-end));
-(
-
-let reified_tactic_type = (fun l t -> (
-
-let t1 = (FStar_Syntax_Subst.compress t)
-in (match (t1.FStar_Syntax_Syntax.n) with
-| FStar_Syntax_Syntax.Tm_arrow (bs, c) -> begin
-(
-
-let uu____6696 = (FStar_Syntax_Subst.open_comp bs c)
-in (match (uu____6696) with
-| (bs1, c1) -> begin
-(
-
-let uu____6703 = (FStar_Syntax_Util.is_total_comp c1)
-in (match (uu____6703) with
-| true -> begin
-(
-
-let c' = (match (c1.FStar_Syntax_Syntax.n) with
-| FStar_Syntax_Syntax.Total (t', u) -> begin
-(
-
-let uu____6715 = (
-
-let uu____6716 = (FStar_Syntax_Subst.compress t')
-in uu____6716.FStar_Syntax_Syntax.n)
-in (match (uu____6715) with
-| FStar_Syntax_Syntax.Tm_app (h, args) -> begin
-(
-
-let uu____6741 = (
-
-let uu____6742 = (FStar_Syntax_Subst.compress h)
-in uu____6742.FStar_Syntax_Syntax.n)
-in (match (uu____6741) with
-| FStar_Syntax_Syntax.Tm_uinst (h', u') -> begin
-(
-
-let h'' = (
-
-let uu____6752 = (FStar_Syntax_Syntax.lid_as_fv FStar_Parser_Const.u_tac_lid FStar_Syntax_Syntax.Delta_constant FStar_Pervasives_Native.None)
-in (FStar_All.pipe_left FStar_Syntax_Syntax.fv_to_tm uu____6752))
-in (
-
-let uu____6753 = (
-
-let uu____6754 = (
-
-let uu____6755 = (FStar_Syntax_Syntax.mk_Tm_uinst h'' u')
-in (FStar_Syntax_Syntax.mk_Tm_app uu____6755 args))
-in (uu____6754 FStar_Pervasives_Native.None t'.FStar_Syntax_Syntax.pos))
-in (FStar_Syntax_Syntax.mk_Total' uu____6753 u)))
-end
-| uu____6758 -> begin
-c1
-end))
-end
-| uu____6759 -> begin
-c1
-end))
-end
-| uu____6760 -> begin
-c1
-end)
-in (
-
-let uu___147_6761 = t1
-in (
-
-let uu____6762 = (
-
-let uu____6763 = (
-
-let uu____6776 = (FStar_Syntax_Subst.close_comp bs1 c')
-in ((bs1), (uu____6776)))
-in FStar_Syntax_Syntax.Tm_arrow (uu____6763))
-in {FStar_Syntax_Syntax.n = uu____6762; FStar_Syntax_Syntax.pos = uu___147_6761.FStar_Syntax_Syntax.pos; FStar_Syntax_Syntax.vars = uu___147_6761.FStar_Syntax_Syntax.vars})))
-end
-| uu____6777 -> begin
-t1
-end))
-end))
-end
-| FStar_Syntax_Syntax.Tm_app (h, args) -> begin
-(
-
-let uu____6800 = (
-
-let uu____6801 = (FStar_Syntax_Subst.compress h)
-in uu____6801.FStar_Syntax_Syntax.n)
-in (match (uu____6800) with
-| FStar_Syntax_Syntax.Tm_uinst (h', u') -> begin
-(
-
-let h'' = (
-
-let uu____6811 = (FStar_Syntax_Syntax.lid_as_fv FStar_Parser_Const.u_tac_lid FStar_Syntax_Syntax.Delta_constant FStar_Pervasives_Native.None)
-in (FStar_All.pipe_left FStar_Syntax_Syntax.fv_to_tm uu____6811))
-in (
-
-let uu____6812 = (
-
-let uu____6813 = (FStar_Syntax_Syntax.mk_Tm_uinst h'' u')
-in (FStar_Syntax_Syntax.mk_Tm_app uu____6813 args))
-in (uu____6812 FStar_Pervasives_Native.None t1.FStar_Syntax_Syntax.pos)))
-end
-| uu____6816 -> begin
-t1
-end))
-end
-| uu____6817 -> begin
-t1
-end)))
-in (
-
-let reified_tactic_decl = (fun assm_lid lb -> (
-
-let t = (reified_tactic_type assm_lid lb.FStar_Syntax_Syntax.lbtyp)
-in {FStar_Syntax_Syntax.sigel = FStar_Syntax_Syntax.Sig_declare_typ (((assm_lid), (lb.FStar_Syntax_Syntax.lbunivs), (t))); FStar_Syntax_Syntax.sigrng = (FStar_Ident.range_of_lid assm_lid); FStar_Syntax_Syntax.sigquals = (FStar_Syntax_Syntax.Assumption)::[]; FStar_Syntax_Syntax.sigmeta = FStar_Syntax_Syntax.default_sigmeta; FStar_Syntax_Syntax.sigattrs = []}))
-in (
-
-let reflected_tactic_decl = (fun b lb bs assm_lid comp -> (
-
-let reified_tac = (
-
-let uu____6845 = (FStar_Syntax_Syntax.lid_as_fv assm_lid FStar_Syntax_Syntax.Delta_constant FStar_Pervasives_Native.None)
-in (FStar_All.pipe_left FStar_Syntax_Syntax.fv_to_tm uu____6845))
-in (
-
-let tac_args = (FStar_List.map (fun x -> (
-
-let uu____6862 = (FStar_Syntax_Syntax.bv_to_name (FStar_Pervasives_Native.fst x))
-in ((uu____6862), ((FStar_Pervasives_Native.snd x))))) bs)
-in (
-
-let reflect_head = (FStar_Syntax_Syntax.mk (FStar_Syntax_Syntax.Tm_constant (FStar_Const.Const_reflect (FStar_Parser_Const.tac_effect_lid))) FStar_Pervasives_Native.None FStar_Range.dummyRange)
-in (
-
-let refl_arg = (FStar_Syntax_Syntax.mk_Tm_app reified_tac tac_args FStar_Pervasives_Native.None FStar_Range.dummyRange)
-in (
-
-let app = (FStar_Syntax_Syntax.mk_Tm_app reflect_head ((((refl_arg), (FStar_Pervasives_Native.None)))::[]) FStar_Pervasives_Native.None FStar_Range.dummyRange)
-in (
-
-let unit_binder = (
-
-let uu____6893 = (FStar_Syntax_Syntax.new_bv FStar_Pervasives_Native.None FStar_Syntax_Syntax.t_unit)
-in (FStar_All.pipe_left FStar_Syntax_Syntax.mk_binder uu____6893))
-in (
-
-let body = (FStar_All.pipe_left (FStar_Syntax_Util.abs ((unit_binder)::[]) app) (FStar_Pervasives_Native.Some ((FStar_Syntax_Util.residual_comp_of_comp comp))))
-in (
-
-let func = (FStar_All.pipe_left (FStar_Syntax_Util.abs bs body) (FStar_Pervasives_Native.Some ((FStar_Syntax_Util.residual_comp_of_comp comp))))
-in (
-
-let uu___148_6900 = se1
-in {FStar_Syntax_Syntax.sigel = FStar_Syntax_Syntax.Sig_let (((((b), (((
-
-let uu___149_6912 = lb
-in {FStar_Syntax_Syntax.lbname = uu___149_6912.FStar_Syntax_Syntax.lbname; FStar_Syntax_Syntax.lbunivs = uu___149_6912.FStar_Syntax_Syntax.lbunivs; FStar_Syntax_Syntax.lbtyp = uu___149_6912.FStar_Syntax_Syntax.lbtyp; FStar_Syntax_Syntax.lbeff = uu___149_6912.FStar_Syntax_Syntax.lbeff; FStar_Syntax_Syntax.lbdef = func}))::[]))), (lids))); FStar_Syntax_Syntax.sigrng = uu___148_6900.FStar_Syntax_Syntax.sigrng; FStar_Syntax_Syntax.sigquals = uu___148_6900.FStar_Syntax_Syntax.sigquals; FStar_Syntax_Syntax.sigmeta = uu___148_6900.FStar_Syntax_Syntax.sigmeta; FStar_Syntax_Syntax.sigattrs = uu___148_6900.FStar_Syntax_Syntax.sigattrs}))))))))))
-in (
-
-let tactic_decls = (match ((FStar_Pervasives_Native.snd lbs1)) with
-| (hd1)::[] -> begin
-(
-
-let uu____6929 = (FStar_Syntax_Util.arrow_formals_comp hd1.FStar_Syntax_Syntax.lbtyp)
-in (match (uu____6929) with
-| (bs, comp) -> begin
-(
-
-let t = (FStar_Syntax_Util.comp_result comp)
-in (
-
-let uu____6963 = (
-
-let uu____6964 = (FStar_Syntax_Subst.compress t)
-in uu____6964.FStar_Syntax_Syntax.n)
-in (match (uu____6963) with
-| FStar_Syntax_Syntax.Tm_app (h, args) -> begin
-(
-
-let h1 = (FStar_Syntax_Subst.compress h)
-in (
-
-let tac_lid = (
-
-let uu____6997 = (
-
-let uu____7000 = (FStar_Util.right hd1.FStar_Syntax_Syntax.lbname)
-in uu____7000.FStar_Syntax_Syntax.fv_name)
-in uu____6997.FStar_Syntax_Syntax.v)
-in (
-
-let assm_lid = (
-
-let uu____7002 = (FStar_All.pipe_left FStar_Ident.id_of_text (Prims.strcat "__" tac_lid.FStar_Ident.ident.FStar_Ident.idText))
-in (FStar_Ident.lid_of_ns_and_id tac_lid.FStar_Ident.ns uu____7002))
-in (
-
-let uu____7003 = (get_tactic_fv env2 assm_lid h1)
-in (match (uu____7003) with
-| FStar_Pervasives_Native.Some (fv) -> begin
-(
-
-let uu____7013 = (
-
-let uu____7014 = (
-
-let uu____7015 = (FStar_TypeChecker_Env.try_lookup_val_decl env2 tac_lid)
-in (FStar_All.pipe_left FStar_Util.is_some uu____7015))
-in (not (uu____7014)))
-in (match (uu____7013) with
-| true -> begin
-((
-
-let uu____7045 = (
-
-let uu____7046 = (is_builtin_tactic env2.FStar_TypeChecker_Env.curmodule)
-in (not (uu____7046)))
-in (match (uu____7045) with
-| true -> begin
-(
-
-let added_modules = (FStar_ST.op_Bang user_tactics_modules)
-in (
-
-let module_name = (FStar_Ident.ml_path_of_lid env2.FStar_TypeChecker_Env.curmodule)
-in (match ((not ((FStar_List.contains module_name added_modules)))) with
-| true -> begin
-(FStar_ST.op_Colon_Equals user_tactics_modules (FStar_List.append added_modules ((module_name)::[])))
-end
-| uu____7151 -> begin
-()
-end)))
-end
-| uu____7152 -> begin
-()
-end));
-(
-
-let uu____7153 = (env2.FStar_TypeChecker_Env.is_native_tactic assm_lid)
-in (match (uu____7153) with
-| true -> begin
-(
-
-let se_assm = (reified_tactic_decl assm_lid hd1)
-in (
-
-let se_refl = (reflected_tactic_decl (FStar_Pervasives_Native.fst lbs1) hd1 bs assm_lid comp)
-in FStar_Pervasives_Native.Some (((se_assm), (se_refl)))))
-end
-| uu____7168 -> begin
-FStar_Pervasives_Native.None
-end));
-)
-end
-| uu____7173 -> begin
-FStar_Pervasives_Native.None
-end))
-end
-| FStar_Pervasives_Native.None -> begin
-FStar_Pervasives_Native.None
-end)))))
-end
-| uu____7182 -> begin
-FStar_Pervasives_Native.None
-end)))
-end))
-end
-| uu____7187 -> begin
-FStar_Pervasives_Native.None
-end)
-in (match (tactic_decls) with
-| FStar_Pervasives_Native.Some (se_assm, se_refl) -> begin
-((
-
-let uu____7209 = (FStar_TypeChecker_Env.debug env2 (FStar_Options.Other ("NativeTactics")))
-in (match (uu____7209) with
-| true -> begin
-(
-
-let uu____7210 = (FStar_Syntax_Print.sigelt_to_string se_assm)
-in (
-
-let uu____7211 = (FStar_Syntax_Print.sigelt_to_string se_refl)
-in (FStar_Util.print2 "Native tactic declarations: \n%s\n%s\n" uu____7210 uu____7211)))
-end
-| uu____7212 -> begin
-()
-end));
-(((se_assm)::(se_refl)::[]), ([]));
-)
-end
-| FStar_Pervasives_Native.None -> begin
-(((se1)::[]), ([]))
-end)))));
-)
-end)))))
-end)))))
-end));
-)))
-
-
-let for_export : FStar_Ident.lident Prims.list  ->  FStar_Syntax_Syntax.sigelt  ->  (FStar_Syntax_Syntax.sigelt Prims.list * FStar_Ident.lident Prims.list) = (fun hidden se -> (
-
-let is_abstract = (fun quals -> (FStar_All.pipe_right quals (FStar_Util.for_some (fun uu___116_7264 -> (match (uu___116_7264) with
-| FStar_Syntax_Syntax.Abstract -> begin
-true
-end
-| uu____7265 -> begin
-false
-end)))))
-in (
-
-let is_hidden_proj_or_disc = (fun q -> (match (q) with
-| FStar_Syntax_Syntax.Projector (l, uu____7271) -> begin
-(FStar_All.pipe_right hidden (FStar_Util.for_some (FStar_Ident.lid_equals l)))
-end
-| FStar_Syntax_Syntax.Discriminator (l) -> begin
-(FStar_All.pipe_right hidden (FStar_Util.for_some (FStar_Ident.lid_equals l)))
-end
-| uu____7277 -> begin
-false
-end))
-in (match (se.FStar_Syntax_Syntax.sigel) with
-| FStar_Syntax_Syntax.Sig_pragma (uu____7286) -> begin
-(([]), (hidden))
-end
-| FStar_Syntax_Syntax.Sig_inductive_typ (uu____7291) -> begin
-(failwith "Impossible (Already handled)")
-end
-| FStar_Syntax_Syntax.Sig_datacon (uu____7316) -> begin
-(failwith "Impossible (Already handled)")
-end
-| FStar_Syntax_Syntax.Sig_bundle (ses, uu____7340) -> begin
-(
-
-let uu____7349 = (is_abstract se.FStar_Syntax_Syntax.sigquals)
-in (match (uu____7349) with
-| true -> begin
-(
-
-let for_export_bundle = (fun se1 uu____7380 -> (match (uu____7380) with
-| (out, hidden1) -> begin
-(match (se1.FStar_Syntax_Syntax.sigel) with
-| FStar_Syntax_Syntax.Sig_inductive_typ (l, us, bs, t, uu____7419, uu____7420) -> begin
-(
-
-let dec = (
-
-let uu___150_7430 = se1
-in (
-
-let uu____7431 = (
-
-let uu____7432 = (
-
-let uu____7439 = (
-
-let uu____7442 = (FStar_Syntax_Syntax.mk_Total t)
-in (FStar_Syntax_Util.arrow bs uu____7442))
-in ((l), (us), (uu____7439)))
-in FStar_Syntax_Syntax.Sig_declare_typ (uu____7432))
-in {FStar_Syntax_Syntax.sigel = uu____7431; FStar_Syntax_Syntax.sigrng = uu___150_7430.FStar_Syntax_Syntax.sigrng; FStar_Syntax_Syntax.sigquals = (FStar_Syntax_Syntax.Assumption)::(FStar_Syntax_Syntax.New)::se1.FStar_Syntax_Syntax.sigquals; FStar_Syntax_Syntax.sigmeta = uu___150_7430.FStar_Syntax_Syntax.sigmeta; FStar_Syntax_Syntax.sigattrs = uu___150_7430.FStar_Syntax_Syntax.sigattrs}))
-in (((dec)::out), (hidden1)))
-end
-| FStar_Syntax_Syntax.Sig_datacon (l, us, t, uu____7454, uu____7455, uu____7456) -> begin
-(
-
-let dec = (
-
-let uu___151_7462 = se1
-in {FStar_Syntax_Syntax.sigel = FStar_Syntax_Syntax.Sig_declare_typ (((l), (us), (t))); FStar_Syntax_Syntax.sigrng = uu___151_7462.FStar_Syntax_Syntax.sigrng; FStar_Syntax_Syntax.sigquals = (FStar_Syntax_Syntax.Assumption)::[]; FStar_Syntax_Syntax.sigmeta = uu___151_7462.FStar_Syntax_Syntax.sigmeta; FStar_Syntax_Syntax.sigattrs = uu___151_7462.FStar_Syntax_Syntax.sigattrs})
-in (((dec)::out), ((l)::hidden1)))
-end
-| uu____7467 -> begin
-((out), (hidden1))
-end)
-end))
-in (FStar_List.fold_right for_export_bundle ses (([]), (hidden))))
-end
-| uu____7484 -> begin
-(((se)::[]), (hidden))
-end))
-end
-| FStar_Syntax_Syntax.Sig_assume (uu____7489, uu____7490, uu____7491) -> begin
-(
-
-let uu____7492 = (is_abstract se.FStar_Syntax_Syntax.sigquals)
-in (match (uu____7492) with
-| true -> begin
-(([]), (hidden))
-end
-| uu____7505 -> begin
-(((se)::[]), (hidden))
-end))
-end
-| FStar_Syntax_Syntax.Sig_declare_typ (l, us, t) -> begin
-(
-
-let uu____7513 = (FStar_All.pipe_right se.FStar_Syntax_Syntax.sigquals (FStar_Util.for_some is_hidden_proj_or_disc))
-in (match (uu____7513) with
-| true -> begin
-((((
-
-let uu___152_7529 = se
-in {FStar_Syntax_Syntax.sigel = FStar_Syntax_Syntax.Sig_declare_typ (((l), (us), (t))); FStar_Syntax_Syntax.sigrng = uu___152_7529.FStar_Syntax_Syntax.sigrng; FStar_Syntax_Syntax.sigquals = (FStar_Syntax_Syntax.Assumption)::[]; FStar_Syntax_Syntax.sigmeta = uu___152_7529.FStar_Syntax_Syntax.sigmeta; FStar_Syntax_Syntax.sigattrs = uu___152_7529.FStar_Syntax_Syntax.sigattrs}))::[]), ((l)::hidden))
-end
-| uu____7530 -> begin
-(
-
-let uu____7531 = (FStar_All.pipe_right se.FStar_Syntax_Syntax.sigquals (FStar_Util.for_some (fun uu___117_7535 -> (match (uu___117_7535) with
-| FStar_Syntax_Syntax.Assumption -> begin
-true
-end
-| FStar_Syntax_Syntax.Projector (uu____7536) -> begin
-true
-end
-| FStar_Syntax_Syntax.Discriminator (uu____7541) -> begin
-true
-end
-| uu____7542 -> begin
-false
-end))))
-in (match (uu____7531) with
-| true -> begin
-(((se)::[]), (hidden))
-end
-| uu____7555 -> begin
-(([]), (hidden))
-end))
-end))
-end
-| FStar_Syntax_Syntax.Sig_main (uu____7560) -> begin
-(([]), (hidden))
-end
-| FStar_Syntax_Syntax.Sig_new_effect (uu____7565) -> begin
-(((se)::[]), (hidden))
-end
-| FStar_Syntax_Syntax.Sig_new_effect_for_free (uu____7570) -> begin
-(((se)::[]), (hidden))
-end
-| FStar_Syntax_Syntax.Sig_sub_effect (uu____7575) -> begin
-(((se)::[]), (hidden))
-end
-| FStar_Syntax_Syntax.Sig_effect_abbrev (uu____7580) -> begin
-(((se)::[]), (hidden))
-end
-| FStar_Syntax_Syntax.Sig_let ((false, (lb)::[]), uu____7598) when (FStar_All.pipe_right se.FStar_Syntax_Syntax.sigquals (FStar_Util.for_some is_hidden_proj_or_disc)) -> begin
-(
-
-let fv = (FStar_Util.right lb.FStar_Syntax_Syntax.lbname)
-in (
-
-let lid = fv.FStar_Syntax_Syntax.fv_name.FStar_Syntax_Syntax.v
-in (
-
-let uu____7615 = (FStar_All.pipe_right hidden (FStar_Util.for_some (FStar_Syntax_Syntax.fv_eq_lid fv)))
-in (match (uu____7615) with
-| true -> begin
-(([]), (hidden))
-end
-| uu____7630 -> begin
-(
-
-let dec = {FStar_Syntax_Syntax.sigel = FStar_Syntax_Syntax.Sig_declare_typ (((fv.FStar_Syntax_Syntax.fv_name.FStar_Syntax_Syntax.v), (lb.FStar_Syntax_Syntax.lbunivs), (lb.FStar_Syntax_Syntax.lbtyp))); FStar_Syntax_Syntax.sigrng = (FStar_Ident.range_of_lid lid); FStar_Syntax_Syntax.sigquals = (FStar_Syntax_Syntax.Assumption)::[]; FStar_Syntax_Syntax.sigmeta = FStar_Syntax_Syntax.default_sigmeta; FStar_Syntax_Syntax.sigattrs = []}
-in (((dec)::[]), ((lid)::hidden)))
-end))))
-end
-| FStar_Syntax_Syntax.Sig_let (lbs, l) -> begin
-(
-
-let uu____7646 = (is_abstract se.FStar_Syntax_Syntax.sigquals)
-in (match (uu____7646) with
-| true -> begin
-(
-
-let uu____7655 = (FStar_All.pipe_right (FStar_Pervasives_Native.snd lbs) (FStar_List.map (fun lb -> (
-
-let uu___153_7668 = se
-in (
-
-let uu____7669 = (
-
-let uu____7670 = (
-
-let uu____7677 = (
-
-let uu____7678 = (
-
-let uu____7681 = (FStar_Util.right lb.FStar_Syntax_Syntax.lbname)
-in uu____7681.FStar_Syntax_Syntax.fv_name)
-in uu____7678.FStar_Syntax_Syntax.v)
-in ((uu____7677), (lb.FStar_Syntax_Syntax.lbunivs), (lb.FStar_Syntax_Syntax.lbtyp)))
-in FStar_Syntax_Syntax.Sig_declare_typ (uu____7670))
-in {FStar_Syntax_Syntax.sigel = uu____7669; FStar_Syntax_Syntax.sigrng = uu___153_7668.FStar_Syntax_Syntax.sigrng; FStar_Syntax_Syntax.sigquals = (FStar_Syntax_Syntax.Assumption)::se.FStar_Syntax_Syntax.sigquals; FStar_Syntax_Syntax.sigmeta = uu___153_7668.FStar_Syntax_Syntax.sigmeta; FStar_Syntax_Syntax.sigattrs = uu___153_7668.FStar_Syntax_Syntax.sigattrs})))))
-in ((uu____7655), (hidden)))
-end
-| uu____7690 -> begin
-(((se)::[]), (hidden))
-end))
-end))))
-
-
-let add_sigelt_to_env : FStar_TypeChecker_Env.env  ->  FStar_Syntax_Syntax.sigelt  ->  FStar_TypeChecker_Env.env = (fun env se -> (match (se.FStar_Syntax_Syntax.sigel) with
-| FStar_Syntax_Syntax.Sig_inductive_typ (uu____7703) -> begin
-(failwith "add_sigelt_to_env: Impossible, bare data constructor")
-end
-| FStar_Syntax_Syntax.Sig_datacon (uu____7720) -> begin
-(failwith "add_sigelt_to_env: Impossible, bare data constructor")
-end
-| FStar_Syntax_Syntax.Sig_pragma (FStar_Syntax_Syntax.ResetOptions (uu____7735)) -> begin
-(
-
-let env1 = (
-
-let uu____7739 = (FStar_Options.using_facts_from ())
-in (FStar_TypeChecker_Env.set_proof_ns uu____7739 env))
-in ((env1.FStar_TypeChecker_Env.solver.FStar_TypeChecker_Env.refresh ());
-env1;
-))
-end
-| FStar_Syntax_Syntax.Sig_pragma (uu____7741) -> begin
-env
-end
-| FStar_Syntax_Syntax.Sig_new_effect_for_free (uu____7742) -> begin
-env
-end
-| FStar_Syntax_Syntax.Sig_new_effect (ne) -> begin
-(
-
-let env1 = (FStar_TypeChecker_Env.push_sigelt env se)
-in (FStar_All.pipe_right ne.FStar_Syntax_Syntax.actions (FStar_List.fold_left (fun env2 a -> (
-
-let uu____7752 = (FStar_Syntax_Util.action_as_lb ne.FStar_Syntax_Syntax.mname a)
-in (FStar_TypeChecker_Env.push_sigelt env2 uu____7752))) env1)))
-end
-| FStar_Syntax_Syntax.Sig_declare_typ (uu____7753, uu____7754, uu____7755) when (FStar_All.pipe_right se.FStar_Syntax_Syntax.sigquals (FStar_Util.for_some (fun uu___118_7759 -> (match (uu___118_7759) with
-| FStar_Syntax_Syntax.OnlyName -> begin
-true
-end
-| uu____7760 -> begin
-false
-end)))) -> begin
-env
-end
-| FStar_Syntax_Syntax.Sig_let (uu____7761, uu____7762) when (FStar_All.pipe_right se.FStar_Syntax_Syntax.sigquals (FStar_Util.for_some (fun uu___118_7770 -> (match (uu___118_7770) with
-| FStar_Syntax_Syntax.OnlyName -> begin
-true
-end
-| uu____7771 -> begin
-false
-end)))) -> begin
-env
-end
-| uu____7772 -> begin
-(FStar_TypeChecker_Env.push_sigelt env se)
-end))
-
-
-let tc_decls : FStar_TypeChecker_Env.env  ->  FStar_Syntax_Syntax.sigelt Prims.list  ->  (FStar_Syntax_Syntax.sigelt Prims.list * FStar_Syntax_Syntax.sigelt Prims.list * FStar_TypeChecker_Env.env) = (fun env ses -> (
-
-let rec process_one_decl = (fun uu____7834 se -> (match (uu____7834) with
-| (ses1, exports, env1, hidden) -> begin
-((
-
-let uu____7887 = (FStar_TypeChecker_Env.debug env1 FStar_Options.Low)
-in (match (uu____7887) with
-| true -> begin
-(
-
-let uu____7888 = (FStar_Syntax_Print.sigelt_to_string se)
-in (FStar_Util.print1 ">>>>>>>>>>>>>>Checking top-level decl %s\n" uu____7888))
-end
-| uu____7889 -> begin
-()
-end));
-(
-
-let uu____7890 = (tc_decl env1 se)
-in (match (uu____7890) with
-| (ses', ses_elaborated) -> begin
-(
-
-let ses'1 = (FStar_All.pipe_right ses' (FStar_List.map (fun se1 -> ((
-
-let uu____7940 = (FStar_TypeChecker_Env.debug env1 (FStar_Options.Other ("UF")))
-in (match (uu____7940) with
-| true -> begin
-(
-
-let uu____7941 = (FStar_Syntax_Print.sigelt_to_string se1)
-in (FStar_Util.print1 "About to elim vars from %s" uu____7941))
-end
-| uu____7942 -> begin
-()
-end));
-(FStar_TypeChecker_Normalize.elim_uvars env1 se1);
-))))
-in (
-
-let ses_elaborated1 = (FStar_All.pipe_right ses_elaborated (FStar_List.map (fun se1 -> (FStar_TypeChecker_Normalize.elim_uvars env1 se1))))
-in ((FStar_TypeChecker_Env.promote_id_info env1 (fun t -> (FStar_TypeChecker_Normalize.normalize ((FStar_TypeChecker_Normalize.AllowUnboundUniverses)::(FStar_TypeChecker_Normalize.CheckNoUvars)::(FStar_TypeChecker_Normalize.Beta)::(FStar_TypeChecker_Normalize.NoDeltaSteps)::(FStar_TypeChecker_Normalize.CompressUvars)::(FStar_TypeChecker_Normalize.Exclude (FStar_TypeChecker_Normalize.Zeta))::(FStar_TypeChecker_Normalize.Exclude (FStar_TypeChecker_Normalize.Iota))::(FStar_TypeChecker_Normalize.NoFullNorm)::[]) env1 t)));
-(
-
-let env2 = (FStar_All.pipe_right ses'1 (FStar_List.fold_left (fun env2 se1 -> (add_sigelt_to_env env2 se1)) env1))
-in ((FStar_Syntax_Unionfind.reset ());
-(
-
-let uu____7964 = ((FStar_Options.log_types ()) || (FStar_All.pipe_left (FStar_TypeChecker_Env.debug env2) (FStar_Options.Other ("LogTypes"))))
-in (match (uu____7964) with
-| true -> begin
-(
-
-let uu____7965 = (FStar_List.fold_left (fun s se1 -> (
-
-let uu____7971 = (
-
-let uu____7972 = (FStar_Syntax_Print.sigelt_to_string se1)
-in (Prims.strcat uu____7972 "\n"))
-in (Prims.strcat s uu____7971))) "" ses'1)
-in (FStar_Util.print1 "Checked: %s\n" uu____7965))
-end
-| uu____7973 -> begin
-()
-end));
-(FStar_List.iter (fun se1 -> (env2.FStar_TypeChecker_Env.solver.FStar_TypeChecker_Env.encode_sig env2 se1)) ses'1);
-(
-
-let uu____7977 = (
-
-let accum_exports_hidden = (fun uu____8007 se1 -> (match (uu____8007) with
-| (exports1, hidden1) -> begin
-(
-
-let uu____8035 = (for_export hidden1 se1)
-in (match (uu____8035) with
-| (se_exported, hidden2) -> begin
-(((FStar_List.rev_append se_exported exports1)), (hidden2))
-end))
-end))
-in (FStar_List.fold_left accum_exports_hidden ((exports), (hidden)) ses'1))
-in (match (uu____7977) with
-| (exports1, hidden1) -> begin
-(
-
-let ses'2 = (FStar_List.map (fun s -> (
-
-let uu___154_8114 = s
-in {FStar_Syntax_Syntax.sigel = uu___154_8114.FStar_Syntax_Syntax.sigel; FStar_Syntax_Syntax.sigrng = uu___154_8114.FStar_Syntax_Syntax.sigrng; FStar_Syntax_Syntax.sigquals = uu___154_8114.FStar_Syntax_Syntax.sigquals; FStar_Syntax_Syntax.sigmeta = uu___154_8114.FStar_Syntax_Syntax.sigmeta; FStar_Syntax_Syntax.sigattrs = se.FStar_Syntax_Syntax.sigattrs})) ses'1)
-in (((((FStar_List.rev_append ses'2 ses1)), (exports1), (env2), (hidden1))), (ses_elaborated1)))
-end));
-));
-)))
-end));
-)
-end))
-in (
-
-let process_one_decl_timed = (fun acc se -> (
-
-let uu____8192 = acc
-in (match (uu____8192) with
-| (uu____8227, uu____8228, env1, uu____8230) -> begin
-(
-
-let uu____8243 = (FStar_Util.record_time (fun uu____8289 -> (process_one_decl acc se)))
-in (match (uu____8243) with
-| (r, ms_elapsed) -> begin
-((
-
-let uu____8353 = (FStar_TypeChecker_Env.debug env1 (FStar_Options.Other ("TCDeclTime")))
-in (match (uu____8353) with
-| true -> begin
-(
-
-let uu____8354 = (FStar_Syntax_Print.sigelt_to_string_short se)
-in (
-
-let uu____8355 = (FStar_Util.string_of_int ms_elapsed)
-in (FStar_Util.print2 "Checked %s in %s milliseconds\n" uu____8354 uu____8355)))
-end
-| uu____8356 -> begin
-()
-end));
-r;
-)
-end))
-end)))
-in (
-
-let uu____8357 = (FStar_Util.fold_flatten process_one_decl_timed (([]), ([]), (env), ([])) ses)
-in (match (uu____8357) with
-| (ses1, exports, env1, uu____8405) -> begin
-(((FStar_List.rev_append ses1 [])), ((FStar_List.rev_append exports [])), (env1))
-end)))))
-
-
-let tc_partial_modul : FStar_TypeChecker_Env.env  ->  FStar_Syntax_Syntax.modul  ->  Prims.bool  ->  (FStar_Syntax_Syntax.modul * FStar_Syntax_Syntax.sigelt Prims.list * FStar_TypeChecker_Env.env) = (fun env modul push_before_typechecking -> (
-
-let verify = (FStar_Options.should_verify modul.FStar_Syntax_Syntax.name.FStar_Ident.str)
-in (
-
-let action = (match (verify) with
-| true -> begin
-"Verifying"
-end
-| uu____8444 -> begin
-"Lax-checking"
-end)
-in (
-
-let label1 = (match (modul.FStar_Syntax_Syntax.is_interface) with
-| true -> begin
-"interface"
-end
-| uu____8446 -> begin
-"implementation"
-end)
-in ((
-
-let uu____8448 = (FStar_Options.debug_any ())
-in (match (uu____8448) with
-| true -> begin
-(FStar_Util.print3 "%s %s of %s\n" action label1 modul.FStar_Syntax_Syntax.name.FStar_Ident.str)
-end
-| uu____8449 -> begin
-()
-end));
-(
-
-let name = (FStar_Util.format2 "%s %s" (match (modul.FStar_Syntax_Syntax.is_interface) with
-| true -> begin
-"interface"
-end
-| uu____8451 -> begin
-"module"
-end) modul.FStar_Syntax_Syntax.name.FStar_Ident.str)
-in (
-
-let msg = (Prims.strcat "Internals for " name)
-in (
-
-let env1 = (
-
-let uu___155_8454 = env
-in {FStar_TypeChecker_Env.solver = uu___155_8454.FStar_TypeChecker_Env.solver; FStar_TypeChecker_Env.range = uu___155_8454.FStar_TypeChecker_Env.range; FStar_TypeChecker_Env.curmodule = uu___155_8454.FStar_TypeChecker_Env.curmodule; FStar_TypeChecker_Env.gamma = uu___155_8454.FStar_TypeChecker_Env.gamma; FStar_TypeChecker_Env.gamma_cache = uu___155_8454.FStar_TypeChecker_Env.gamma_cache; FStar_TypeChecker_Env.modules = uu___155_8454.FStar_TypeChecker_Env.modules; FStar_TypeChecker_Env.expected_typ = uu___155_8454.FStar_TypeChecker_Env.expected_typ; FStar_TypeChecker_Env.sigtab = uu___155_8454.FStar_TypeChecker_Env.sigtab; FStar_TypeChecker_Env.is_pattern = uu___155_8454.FStar_TypeChecker_Env.is_pattern; FStar_TypeChecker_Env.instantiate_imp = uu___155_8454.FStar_TypeChecker_Env.instantiate_imp; FStar_TypeChecker_Env.effects = uu___155_8454.FStar_TypeChecker_Env.effects; FStar_TypeChecker_Env.generalize = uu___155_8454.FStar_TypeChecker_Env.generalize; FStar_TypeChecker_Env.letrecs = uu___155_8454.FStar_TypeChecker_Env.letrecs; FStar_TypeChecker_Env.top_level = uu___155_8454.FStar_TypeChecker_Env.top_level; FStar_TypeChecker_Env.check_uvars = uu___155_8454.FStar_TypeChecker_Env.check_uvars; FStar_TypeChecker_Env.use_eq = uu___155_8454.FStar_TypeChecker_Env.use_eq; FStar_TypeChecker_Env.is_iface = modul.FStar_Syntax_Syntax.is_interface; FStar_TypeChecker_Env.admit = (not (verify)); FStar_TypeChecker_Env.lax = uu___155_8454.FStar_TypeChecker_Env.lax; FStar_TypeChecker_Env.lax_universes = uu___155_8454.FStar_TypeChecker_Env.lax_universes; FStar_TypeChecker_Env.failhard = uu___155_8454.FStar_TypeChecker_Env.failhard; FStar_TypeChecker_Env.nosynth = uu___155_8454.FStar_TypeChecker_Env.nosynth; FStar_TypeChecker_Env.tc_term = uu___155_8454.FStar_TypeChecker_Env.tc_term; FStar_TypeChecker_Env.type_of = uu___155_8454.FStar_TypeChecker_Env.type_of; FStar_TypeChecker_Env.universe_of = uu___155_8454.FStar_TypeChecker_Env.universe_of; FStar_TypeChecker_Env.use_bv_sorts = uu___155_8454.FStar_TypeChecker_Env.use_bv_sorts; FStar_TypeChecker_Env.qname_and_index = uu___155_8454.FStar_TypeChecker_Env.qname_and_index; FStar_TypeChecker_Env.proof_ns = uu___155_8454.FStar_TypeChecker_Env.proof_ns; FStar_TypeChecker_Env.synth = uu___155_8454.FStar_TypeChecker_Env.synth; FStar_TypeChecker_Env.is_native_tactic = uu___155_8454.FStar_TypeChecker_Env.is_native_tactic; FStar_TypeChecker_Env.identifier_info = uu___155_8454.FStar_TypeChecker_Env.identifier_info; FStar_TypeChecker_Env.tc_hooks = uu___155_8454.FStar_TypeChecker_Env.tc_hooks; FStar_TypeChecker_Env.dsenv = uu___155_8454.FStar_TypeChecker_Env.dsenv})
-in ((match (push_before_typechecking) with
-| true -> begin
-(env1.FStar_TypeChecker_Env.solver.FStar_TypeChecker_Env.push msg)
-end
-| uu____8456 -> begin
-()
-end);
-(
-
-let env2 = (FStar_TypeChecker_Env.set_current_module env1 modul.FStar_Syntax_Syntax.name)
-in (
-
-let uu____8458 = (tc_decls env2 modul.FStar_Syntax_Syntax.declarations)
-in (match (uu____8458) with
-| (ses, exports, env3) -> begin
-(((
-
-let uu___156_8491 = modul
-in {FStar_Syntax_Syntax.name = uu___156_8491.FStar_Syntax_Syntax.name; FStar_Syntax_Syntax.declarations = ses; FStar_Syntax_Syntax.exports = uu___156_8491.FStar_Syntax_Syntax.exports; FStar_Syntax_Syntax.is_interface = uu___156_8491.FStar_Syntax_Syntax.is_interface})), (exports), (env3))
-end)));
-))));
-)))))
-
-
-let tc_more_partial_modul : FStar_TypeChecker_Env.env  ->  FStar_Syntax_Syntax.modul  ->  FStar_Syntax_Syntax.sigelt Prims.list  ->  (FStar_Syntax_Syntax.modul * FStar_Syntax_Syntax.sigelt Prims.list * FStar_TypeChecker_Env.env) = (fun env modul decls -> (
-
-let uu____8516 = (tc_decls env decls)
-in (match (uu____8516) with
-| (ses, exports, env1) -> begin
-(
-
-let modul1 = (
-
-let uu___157_8547 = modul
-in {FStar_Syntax_Syntax.name = uu___157_8547.FStar_Syntax_Syntax.name; FStar_Syntax_Syntax.declarations = (FStar_List.append modul.FStar_Syntax_Syntax.declarations ses); FStar_Syntax_Syntax.exports = uu___157_8547.FStar_Syntax_Syntax.exports; FStar_Syntax_Syntax.is_interface = uu___157_8547.FStar_Syntax_Syntax.is_interface})
-in ((modul1), (exports), (env1)))
-end)))
-
-
-let check_exports : FStar_TypeChecker_Env.env  ->  FStar_Syntax_Syntax.modul  ->  FStar_Syntax_Syntax.sigelt Prims.list  ->  Prims.unit = (fun env modul exports -> (
-
-let env1 = (
-
-let uu___158_8567 = env
-in {FStar_TypeChecker_Env.solver = uu___158_8567.FStar_TypeChecker_Env.solver; FStar_TypeChecker_Env.range = uu___158_8567.FStar_TypeChecker_Env.range; FStar_TypeChecker_Env.curmodule = uu___158_8567.FStar_TypeChecker_Env.curmodule; FStar_TypeChecker_Env.gamma = uu___158_8567.FStar_TypeChecker_Env.gamma; FStar_TypeChecker_Env.gamma_cache = uu___158_8567.FStar_TypeChecker_Env.gamma_cache; FStar_TypeChecker_Env.modules = uu___158_8567.FStar_TypeChecker_Env.modules; FStar_TypeChecker_Env.expected_typ = uu___158_8567.FStar_TypeChecker_Env.expected_typ; FStar_TypeChecker_Env.sigtab = uu___158_8567.FStar_TypeChecker_Env.sigtab; FStar_TypeChecker_Env.is_pattern = uu___158_8567.FStar_TypeChecker_Env.is_pattern; FStar_TypeChecker_Env.instantiate_imp = uu___158_8567.FStar_TypeChecker_Env.instantiate_imp; FStar_TypeChecker_Env.effects = uu___158_8567.FStar_TypeChecker_Env.effects; FStar_TypeChecker_Env.generalize = uu___158_8567.FStar_TypeChecker_Env.generalize; FStar_TypeChecker_Env.letrecs = uu___158_8567.FStar_TypeChecker_Env.letrecs; FStar_TypeChecker_Env.top_level = true; FStar_TypeChecker_Env.check_uvars = uu___158_8567.FStar_TypeChecker_Env.check_uvars; FStar_TypeChecker_Env.use_eq = uu___158_8567.FStar_TypeChecker_Env.use_eq; FStar_TypeChecker_Env.is_iface = uu___158_8567.FStar_TypeChecker_Env.is_iface; FStar_TypeChecker_Env.admit = uu___158_8567.FStar_TypeChecker_Env.admit; FStar_TypeChecker_Env.lax = true; FStar_TypeChecker_Env.lax_universes = true; FStar_TypeChecker_Env.failhard = uu___158_8567.FStar_TypeChecker_Env.failhard; FStar_TypeChecker_Env.nosynth = uu___158_8567.FStar_TypeChecker_Env.nosynth; FStar_TypeChecker_Env.tc_term = uu___158_8567.FStar_TypeChecker_Env.tc_term; FStar_TypeChecker_Env.type_of = uu___158_8567.FStar_TypeChecker_Env.type_of; FStar_TypeChecker_Env.universe_of = uu___158_8567.FStar_TypeChecker_Env.universe_of; FStar_TypeChecker_Env.use_bv_sorts = uu___158_8567.FStar_TypeChecker_Env.use_bv_sorts; FStar_TypeChecker_Env.qname_and_index = uu___158_8567.FStar_TypeChecker_Env.qname_and_index; FStar_TypeChecker_Env.proof_ns = uu___158_8567.FStar_TypeChecker_Env.proof_ns; FStar_TypeChecker_Env.synth = uu___158_8567.FStar_TypeChecker_Env.synth; FStar_TypeChecker_Env.is_native_tactic = uu___158_8567.FStar_TypeChecker_Env.is_native_tactic; FStar_TypeChecker_Env.identifier_info = uu___158_8567.FStar_TypeChecker_Env.identifier_info; FStar_TypeChecker_Env.tc_hooks = uu___158_8567.FStar_TypeChecker_Env.tc_hooks; FStar_TypeChecker_Env.dsenv = uu___158_8567.FStar_TypeChecker_Env.dsenv})
-in (
-
-let check_term1 = (fun lid univs1 t -> (
-
-let uu____8578 = (FStar_Syntax_Subst.open_univ_vars univs1 t)
-in (match (uu____8578) with
-| (univs2, t1) -> begin
-((
-
-let uu____8586 = (
-
-let uu____8587 = (
-
-let uu____8590 = (FStar_TypeChecker_Env.set_current_module env1 modul.FStar_Syntax_Syntax.name)
-in (FStar_TypeChecker_Env.debug uu____8590))
-in (FStar_All.pipe_left uu____8587 (FStar_Options.Other ("Exports"))))
-in (match (uu____8586) with
-| true -> begin
-(
-
-let uu____8591 = (FStar_Syntax_Print.lid_to_string lid)
-in (
-
-let uu____8592 = (
-
-let uu____8593 = (FStar_All.pipe_right univs2 (FStar_List.map (fun x -> (FStar_Syntax_Print.univ_to_string (FStar_Syntax_Syntax.U_name (x))))))
-in (FStar_All.pipe_right uu____8593 (FStar_String.concat ", ")))
-in (
-
-let uu____8602 = (FStar_Syntax_Print.term_to_string t1)
-in (FStar_Util.print3 "Checking for export %s <%s> : %s\n" uu____8591 uu____8592 uu____8602))))
-end
-| uu____8603 -> begin
-()
-end));
-(
-
-let env2 = (FStar_TypeChecker_Env.push_univ_vars env1 univs2)
-in (
-
-let uu____8605 = (FStar_TypeChecker_TcTerm.tc_trivial_guard env2 t1)
-in (FStar_All.pipe_right uu____8605 FStar_Pervasives.ignore)));
-)
-end)))
-in (
-
-let check_term2 = (fun lid univs1 t -> ((
-
-let uu____8629 = (
-
-let uu____8630 = (FStar_Syntax_Print.lid_to_string modul.FStar_Syntax_Syntax.name)
-in (
-
-let uu____8631 = (FStar_Syntax_Print.lid_to_string lid)
-in (FStar_Util.format2 "Interface of %s violates its abstraction (add a \'private\' qualifier to \'%s\'?)" uu____8630 uu____8631)))
-in (FStar_Errors.message_prefix.FStar_Errors.set_prefix uu____8629));
-(check_term1 lid univs1 t);
-(FStar_Errors.message_prefix.FStar_Errors.clear_prefix ());
-))
-in (
-
-let rec check_sigelt = (fun se -> (match (se.FStar_Syntax_Syntax.sigel) with
-| FStar_Syntax_Syntax.Sig_bundle (ses, uu____8638) -> begin
-(
-
-let uu____8647 = (
-
-let uu____8648 = (FStar_All.pipe_right se.FStar_Syntax_Syntax.sigquals (FStar_List.contains FStar_Syntax_Syntax.Private))
-in (not (uu____8648)))
-in (match (uu____8647) with
-| true -> begin
-(FStar_All.pipe_right ses (FStar_List.iter check_sigelt))
-end
-| uu____8653 -> begin
-()
-end))
-end
-| FStar_Syntax_Syntax.Sig_inductive_typ (l, univs1, binders, typ, uu____8658, uu____8659) -> begin
-(
-
-let t = (
-
-let uu____8671 = (
-
-let uu____8674 = (
-
-let uu____8675 = (
-
-let uu____8688 = (FStar_Syntax_Syntax.mk_Total typ)
-in ((binders), (uu____8688)))
-in FStar_Syntax_Syntax.Tm_arrow (uu____8675))
-in (FStar_Syntax_Syntax.mk uu____8674))
-in (uu____8671 FStar_Pervasives_Native.None se.FStar_Syntax_Syntax.sigrng))
-in (check_term2 l univs1 t))
-end
-| FStar_Syntax_Syntax.Sig_datacon (l, univs1, t, uu____8695, uu____8696, uu____8697) -> begin
-(check_term2 l univs1 t)
-end
-| FStar_Syntax_Syntax.Sig_declare_typ (l, univs1, t) -> begin
-(
-
-let uu____8705 = (
-
-let uu____8706 = (FStar_All.pipe_right se.FStar_Syntax_Syntax.sigquals (FStar_List.contains FStar_Syntax_Syntax.Private))
-in (not (uu____8706)))
-in (match (uu____8705) with
-| true -> begin
-(check_term2 l univs1 t)
-end
-| uu____8709 -> begin
-()
-end))
-end
-| FStar_Syntax_Syntax.Sig_let ((uu____8710, lbs), uu____8712) -> begin
-(
-
-let uu____8727 = (
-
-let uu____8728 = (FStar_All.pipe_right se.FStar_Syntax_Syntax.sigquals (FStar_List.contains FStar_Syntax_Syntax.Private))
-in (not (uu____8728)))
-in (match (uu____8727) with
-| true -> begin
-(FStar_All.pipe_right lbs (FStar_List.iter (fun lb -> (
-
-let fv = (FStar_Util.right lb.FStar_Syntax_Syntax.lbname)
-in (check_term2 fv.FStar_Syntax_Syntax.fv_name.FStar_Syntax_Syntax.v lb.FStar_Syntax_Syntax.lbunivs lb.FStar_Syntax_Syntax.lbtyp)))))
-end
-| uu____8737 -> begin
-()
-end))
-end
-| FStar_Syntax_Syntax.Sig_effect_abbrev (l, univs1, binders, comp, flags) -> begin
-(
-
-let uu____8747 = (
-
-let uu____8748 = (FStar_All.pipe_right se.FStar_Syntax_Syntax.sigquals (FStar_List.contains FStar_Syntax_Syntax.Private))
-in (not (uu____8748)))
-in (match (uu____8747) with
-| true -> begin
-(
-
-let arrow1 = (FStar_Syntax_Syntax.mk (FStar_Syntax_Syntax.Tm_arrow (((binders), (comp)))) FStar_Pervasives_Native.None se.FStar_Syntax_Syntax.sigrng)
-in (check_term2 l univs1 arrow1))
-end
-| uu____8754 -> begin
-()
-end))
-end
-| FStar_Syntax_Syntax.Sig_main (uu____8755) -> begin
-()
-end
-| FStar_Syntax_Syntax.Sig_assume (uu____8756) -> begin
-()
-end
-| FStar_Syntax_Syntax.Sig_new_effect (uu____8763) -> begin
-()
-end
-| FStar_Syntax_Syntax.Sig_new_effect_for_free (uu____8764) -> begin
-()
-end
-| FStar_Syntax_Syntax.Sig_sub_effect (uu____8765) -> begin
-()
-end
-| FStar_Syntax_Syntax.Sig_pragma (uu____8766) -> begin
-()
-end))
-in (match ((FStar_Ident.lid_equals modul.FStar_Syntax_Syntax.name FStar_Parser_Const.prims_lid)) with
-| true -> begin
-()
-end
-| uu____8767 -> begin
-(FStar_List.iter check_sigelt exports)
-end))))))
-
-
-let load_checked_module : FStar_TypeChecker_Env.env  ->  FStar_Syntax_Syntax.modul  ->  FStar_TypeChecker_Env.env = (fun env modul -> (
-
-let env1 = (FStar_TypeChecker_Env.set_current_module env modul.FStar_Syntax_Syntax.name)
-in (
-
-let env2 = (FStar_List.fold_left FStar_TypeChecker_Env.push_sigelt env1 modul.FStar_Syntax_Syntax.exports)
-in (
-
-let env3 = (FStar_TypeChecker_Env.finish_module env2 modul)
-in ((env3.FStar_TypeChecker_Env.solver.FStar_TypeChecker_Env.encode_modul env3 modul);
-(env3.FStar_TypeChecker_Env.solver.FStar_TypeChecker_Env.refresh ());
-(
-
-let uu____8782 = (
-
-let uu____8783 = (FStar_Options.interactive ())
-in (not (uu____8783)))
-in (match (uu____8782) with
-| true -> begin
-(
-
-let uu____8784 = (FStar_Options.restore_cmd_line_options true)
-in (FStar_All.pipe_right uu____8784 FStar_Pervasives.ignore))
-end
-| uu____8785 -> begin
-()
-end));
-env3;
-)))))
-
-
-let finish_partial_modul : FStar_TypeChecker_Env.env  ->  FStar_Syntax_Syntax.modul  ->  FStar_Syntax_Syntax.sigelts  ->  (FStar_Syntax_Syntax.modul * FStar_TypeChecker_Env.env) = (fun env modul exports -> (
-
-let modul1 = (
-
-let uu___159_8803 = modul
-in {FStar_Syntax_Syntax.name = uu___159_8803.FStar_Syntax_Syntax.name; FStar_Syntax_Syntax.declarations = uu___159_8803.FStar_Syntax_Syntax.declarations; FStar_Syntax_Syntax.exports = exports; FStar_Syntax_Syntax.is_interface = modul.FStar_Syntax_Syntax.is_interface})
-in (
-
-let env1 = (FStar_TypeChecker_Env.finish_module env modul1)
-in ((
-
-let uu____8806 = (
-
-let uu____8807 = (FStar_Options.lax ())
-in (not (uu____8807)))
-in (match (uu____8806) with
-| true -> begin
-(check_exports env1 modul1 exports)
-end
-| uu____8808 -> begin
-()
-end));
-(env1.FStar_TypeChecker_Env.solver.FStar_TypeChecker_Env.pop (Prims.strcat "Ending modul " modul1.FStar_Syntax_Syntax.name.FStar_Ident.str));
-(env1.FStar_TypeChecker_Env.solver.FStar_TypeChecker_Env.encode_modul env1 modul1);
-(env1.FStar_TypeChecker_Env.solver.FStar_TypeChecker_Env.refresh ());
-(
-
-let uu____8813 = (
-
-let uu____8814 = (FStar_Options.interactive ())
-in (not (uu____8814)))
-in (match (uu____8813) with
-| true -> begin
-(
-
-let uu____8815 = (FStar_Options.restore_cmd_line_options true)
-in (FStar_All.pipe_right uu____8815 FStar_Pervasives.ignore))
-end
-| uu____8816 -> begin
-()
-end));
-((modul1), (env1));
-))))
-
-
-let tc_modul : FStar_TypeChecker_Env.env  ->  FStar_Syntax_Syntax.modul  ->  (FStar_Syntax_Syntax.modul * FStar_TypeChecker_Env.env) = (fun env modul -> (
-
-let uu____8829 = (tc_partial_modul env modul true)
-in (match (uu____8829) with
-| (modul1, non_private_decls, env1) -> begin
-(finish_partial_modul env1 modul1 non_private_decls)
-end)))
-
-
-let check_module : FStar_TypeChecker_Env.env  ->  FStar_Syntax_Syntax.modul  ->  (FStar_Syntax_Syntax.modul * FStar_TypeChecker_Env.env) = (fun env m -> ((
-
-let uu____8862 = (FStar_Options.debug_any ())
-in (match (uu____8862) with
-| true -> begin
-(
-
-let uu____8863 = (FStar_Syntax_Print.lid_to_string m.FStar_Syntax_Syntax.name)
-in (FStar_Util.print2 "Checking %s: %s\n" (match (m.FStar_Syntax_Syntax.is_interface) with
-| true -> begin
-"i\'face"
-end
-| uu____8864 -> begin
-"module"
-end) uu____8863))
-end
-| uu____8865 -> begin
-()
-end));
-(
-
-let env1 = (
-
-let uu___160_8867 = env
-in (
-
-let uu____8868 = (
-
-let uu____8869 = (FStar_Options.should_verify m.FStar_Syntax_Syntax.name.FStar_Ident.str)
-in (not (uu____8869)))
-in {FStar_TypeChecker_Env.solver = uu___160_8867.FStar_TypeChecker_Env.solver; FStar_TypeChecker_Env.range = uu___160_8867.FStar_TypeChecker_Env.range; FStar_TypeChecker_Env.curmodule = uu___160_8867.FStar_TypeChecker_Env.curmodule; FStar_TypeChecker_Env.gamma = uu___160_8867.FStar_TypeChecker_Env.gamma; FStar_TypeChecker_Env.gamma_cache = uu___160_8867.FStar_TypeChecker_Env.gamma_cache; FStar_TypeChecker_Env.modules = uu___160_8867.FStar_TypeChecker_Env.modules; FStar_TypeChecker_Env.expected_typ = uu___160_8867.FStar_TypeChecker_Env.expected_typ; FStar_TypeChecker_Env.sigtab = uu___160_8867.FStar_TypeChecker_Env.sigtab; FStar_TypeChecker_Env.is_pattern = uu___160_8867.FStar_TypeChecker_Env.is_pattern; FStar_TypeChecker_Env.instantiate_imp = uu___160_8867.FStar_TypeChecker_Env.instantiate_imp; FStar_TypeChecker_Env.effects = uu___160_8867.FStar_TypeChecker_Env.effects; FStar_TypeChecker_Env.generalize = uu___160_8867.FStar_TypeChecker_Env.generalize; FStar_TypeChecker_Env.letrecs = uu___160_8867.FStar_TypeChecker_Env.letrecs; FStar_TypeChecker_Env.top_level = uu___160_8867.FStar_TypeChecker_Env.top_level; FStar_TypeChecker_Env.check_uvars = uu___160_8867.FStar_TypeChecker_Env.check_uvars; FStar_TypeChecker_Env.use_eq = uu___160_8867.FStar_TypeChecker_Env.use_eq; FStar_TypeChecker_Env.is_iface = uu___160_8867.FStar_TypeChecker_Env.is_iface; FStar_TypeChecker_Env.admit = uu___160_8867.FStar_TypeChecker_Env.admit; FStar_TypeChecker_Env.lax = uu____8868; FStar_TypeChecker_Env.lax_universes = uu___160_8867.FStar_TypeChecker_Env.lax_universes; FStar_TypeChecker_Env.failhard = uu___160_8867.FStar_TypeChecker_Env.failhard; FStar_TypeChecker_Env.nosynth = uu___160_8867.FStar_TypeChecker_Env.nosynth; FStar_TypeChecker_Env.tc_term = uu___160_8867.FStar_TypeChecker_Env.tc_term; FStar_TypeChecker_Env.type_of = uu___160_8867.FStar_TypeChecker_Env.type_of; FStar_TypeChecker_Env.universe_of = uu___160_8867.FStar_TypeChecker_Env.universe_of; FStar_TypeChecker_Env.use_bv_sorts = uu___160_8867.FStar_TypeChecker_Env.use_bv_sorts; FStar_TypeChecker_Env.qname_and_index = uu___160_8867.FStar_TypeChecker_Env.qname_and_index; FStar_TypeChecker_Env.proof_ns = uu___160_8867.FStar_TypeChecker_Env.proof_ns; FStar_TypeChecker_Env.synth = uu___160_8867.FStar_TypeChecker_Env.synth; FStar_TypeChecker_Env.is_native_tactic = uu___160_8867.FStar_TypeChecker_Env.is_native_tactic; FStar_TypeChecker_Env.identifier_info = uu___160_8867.FStar_TypeChecker_Env.identifier_info; FStar_TypeChecker_Env.tc_hooks = uu___160_8867.FStar_TypeChecker_Env.tc_hooks; FStar_TypeChecker_Env.dsenv = uu___160_8867.FStar_TypeChecker_Env.dsenv}))
-in (
-
-let uu____8870 = (tc_modul env1 m)
-in (match (uu____8870) with
-| (m1, env2) -> begin
-((
-
-let uu____8882 = (FStar_Options.dump_module m1.FStar_Syntax_Syntax.name.FStar_Ident.str)
-in (match (uu____8882) with
-| true -> begin
-(
-
-let uu____8883 = (FStar_Syntax_Print.modul_to_string m1)
-in (FStar_Util.print1 "%s\n" uu____8883))
-end
-| uu____8884 -> begin
-()
-end));
-(
-
-let uu____8886 = ((FStar_Options.dump_module m1.FStar_Syntax_Syntax.name.FStar_Ident.str) && (FStar_Options.debug_at_level m1.FStar_Syntax_Syntax.name.FStar_Ident.str (FStar_Options.Other ("Normalize"))))
-in (match (uu____8886) with
-| true -> begin
-(
-
-let normalize_toplevel_lets = (fun se -> (match (se.FStar_Syntax_Syntax.sigel) with
-| FStar_Syntax_Syntax.Sig_let ((b, lbs), ids) -> begin
-(
-
-let n1 = (FStar_TypeChecker_Normalize.normalize ((FStar_TypeChecker_Normalize.Beta)::(FStar_TypeChecker_Normalize.Eager_unfolding)::(FStar_TypeChecker_Normalize.Reify)::(FStar_TypeChecker_Normalize.Inlining)::(FStar_TypeChecker_Normalize.Primops)::(FStar_TypeChecker_Normalize.UnfoldUntil (FStar_Syntax_Syntax.Delta_constant))::(FStar_TypeChecker_Normalize.AllowUnboundUniverses)::[]))
-in (
-
-let update = (fun lb -> (
-
-let uu____8917 = (FStar_Syntax_Subst.open_univ_vars lb.FStar_Syntax_Syntax.lbunivs lb.FStar_Syntax_Syntax.lbdef)
-in (match (uu____8917) with
-| (univnames1, e) -> begin
-(
-
-let uu___161_8924 = lb
-in (
-
-let uu____8925 = (
-
-let uu____8928 = (FStar_TypeChecker_Env.push_univ_vars env2 univnames1)
-in (n1 uu____8928 e))
-in {FStar_Syntax_Syntax.lbname = uu___161_8924.FStar_Syntax_Syntax.lbname; FStar_Syntax_Syntax.lbunivs = uu___161_8924.FStar_Syntax_Syntax.lbunivs; FStar_Syntax_Syntax.lbtyp = uu___161_8924.FStar_Syntax_Syntax.lbtyp; FStar_Syntax_Syntax.lbeff = uu___161_8924.FStar_Syntax_Syntax.lbeff; FStar_Syntax_Syntax.lbdef = uu____8925}))
-end)))
-in (
-
-let uu___162_8929 = se
-in (
-
-let uu____8930 = (
-
-let uu____8931 = (
-
-let uu____8938 = (
-
-let uu____8945 = (FStar_List.map update lbs)
-in ((b), (uu____8945)))
-in ((uu____8938), (ids)))
-in FStar_Syntax_Syntax.Sig_let (uu____8931))
-in {FStar_Syntax_Syntax.sigel = uu____8930; FStar_Syntax_Syntax.sigrng = uu___162_8929.FStar_Syntax_Syntax.sigrng; FStar_Syntax_Syntax.sigquals = uu___162_8929.FStar_Syntax_Syntax.sigquals; FStar_Syntax_Syntax.sigmeta = uu___162_8929.FStar_Syntax_Syntax.sigmeta; FStar_Syntax_Syntax.sigattrs = uu___162_8929.FStar_Syntax_Syntax.sigattrs}))))
-end
-| uu____8958 -> begin
-se
-end))
-in (
-
-let normalized_module = (
-
-let uu___163_8960 = m1
-in (
-
-let uu____8961 = (FStar_List.map normalize_toplevel_lets m1.FStar_Syntax_Syntax.declarations)
-in {FStar_Syntax_Syntax.name = uu___163_8960.FStar_Syntax_Syntax.name; FStar_Syntax_Syntax.declarations = uu____8961; FStar_Syntax_Syntax.exports = uu___163_8960.FStar_Syntax_Syntax.exports; FStar_Syntax_Syntax.is_interface = uu___163_8960.FStar_Syntax_Syntax.is_interface}))
-in (
-
-let uu____8962 = (FStar_Syntax_Print.modul_to_string normalized_module)
-in (FStar_Util.print1 "%s\n" uu____8962))))
-end
-| uu____8963 -> begin
-()
-end));
-((m1), (env2));
-)
-end)));
-))
-
-
-
-=======
 let set_hint_correlator:
   FStar_TypeChecker_Env.env ->
     FStar_Syntax_Syntax.sigelt -> FStar_TypeChecker_Env.env
@@ -10650,5 +5794,4 @@
                  FStar_Syntax_Print.modul_to_string normalized_module in
                FStar_Util.print1 "%s\n" uu____9094
              else ());
-            (m1, env2)))
->>>>>>> 484a43b6
+            (m1, env2)))