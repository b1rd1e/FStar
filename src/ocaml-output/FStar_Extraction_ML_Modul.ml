open Prims
let fail_exp lid t =
  (FStar_Syntax_Syntax.mk
     (FStar_Syntax_Syntax.Tm_app
        (let _0_611 =
           FStar_Syntax_Syntax.fvar FStar_Syntax_Const.failwith_lid
<<<<<<< HEAD
             FStar_Syntax_Syntax.Delta_constant None in
         let _0_610 =
           let _0_609 = FStar_Syntax_Syntax.iarg t in
=======
             FStar_Syntax_Syntax.Delta_constant None
            in
         let _0_610 =
           let _0_609 = FStar_Syntax_Syntax.iarg t  in
>>>>>>> 3e2e4220
           let _0_608 =
             let _0_607 =
               let _0_606 =
                 (FStar_Syntax_Syntax.mk
                    (FStar_Syntax_Syntax.Tm_constant
                       (FStar_Const.Const_string
                          (let _0_605 =
                             FStar_Bytes.string_as_unicode_bytes
                               (let _0_604 =
<<<<<<< HEAD
                                  FStar_Syntax_Print.lid_to_string lid in
                                Prims.strcat "Not yet implemented:" _0_604) in
                           (_0_605, FStar_Range.dummyRange))))) None
                   FStar_Range.dummyRange in
               FStar_All.pipe_left FStar_Syntax_Syntax.as_arg _0_606 in
             [_0_607] in
           _0_609 :: _0_608 in
         (_0_611, _0_610)))) None FStar_Range.dummyRange
let mangle_projector_lid: FStar_Ident.lident -> FStar_Ident.lident =
  fun x  -> x
let lident_as_mlsymbol: FStar_Ident.lident -> Prims.string =
  fun id  -> (id.FStar_Ident.ident).FStar_Ident.idText
=======
                                  FStar_Syntax_Print.lid_to_string lid  in
                                Prims.strcat "Not yet implemented:" _0_604)
                              in
                           (_0_605, FStar_Range.dummyRange))))) None
                   FStar_Range.dummyRange
                  in
               FStar_All.pipe_left FStar_Syntax_Syntax.as_arg _0_606  in
             [_0_607]  in
           _0_609 :: _0_608  in
         (_0_611, _0_610)))) None FStar_Range.dummyRange
  
let mangle_projector_lid : FStar_Ident.lident -> FStar_Ident.lident =
  fun x  -> x 
let lident_as_mlsymbol : FStar_Ident.lident -> Prims.string =
  fun id  -> (id.FStar_Ident.ident).FStar_Ident.idText 
>>>>>>> 3e2e4220
let binders_as_mlty_binders env bs =
  FStar_Util.fold_map
    (fun env  ->
       fun uu____70  ->
         match uu____70 with
         | (bv,uu____78) ->
             let _0_614 =
               let _0_612 =
                 Some
                   (FStar_Extraction_ML_Syntax.MLTY_Var
<<<<<<< HEAD
                      (FStar_Extraction_ML_UEnv.bv_as_ml_tyvar bv)) in
               FStar_Extraction_ML_UEnv.extend_ty env bv _0_612 in
             let _0_613 = FStar_Extraction_ML_UEnv.bv_as_ml_tyvar bv in
             (_0_614, _0_613)) env bs
let extract_typ_abbrev:
=======
                      (FStar_Extraction_ML_UEnv.bv_as_ml_tyvar bv))
                  in
               FStar_Extraction_ML_UEnv.extend_ty env bv _0_612  in
             let _0_613 = FStar_Extraction_ML_UEnv.bv_as_ml_tyvar bv  in
             (_0_614, _0_613)) env bs
  
let extract_typ_abbrev :
>>>>>>> 3e2e4220
  FStar_Extraction_ML_UEnv.env ->
    FStar_Syntax_Syntax.fv ->
      FStar_Syntax_Syntax.qualifier Prims.list ->
        FStar_Syntax_Syntax.term ->
          (FStar_Extraction_ML_UEnv.env *
            FStar_Extraction_ML_Syntax.mlmodule1 Prims.list)
  =
  fun env  ->
    fun fv  ->
      fun quals  ->
        fun def  ->
          let lid = (fv.FStar_Syntax_Syntax.fv_name).FStar_Syntax_Syntax.v
             in
          let def =
            let _0_616 =
<<<<<<< HEAD
              let _0_615 = FStar_Syntax_Subst.compress def in
              FStar_All.pipe_right _0_615 FStar_Syntax_Util.unmeta in
            FStar_All.pipe_right _0_616 FStar_Syntax_Util.un_uinst in
=======
              let _0_615 = FStar_Syntax_Subst.compress def  in
              FStar_All.pipe_right _0_615 FStar_Syntax_Util.unmeta  in
            FStar_All.pipe_right _0_616 FStar_Syntax_Util.un_uinst  in
>>>>>>> 3e2e4220
          let def =
            match def.FStar_Syntax_Syntax.n with
            | FStar_Syntax_Syntax.Tm_abs uu____105 ->
                FStar_Extraction_ML_Term.normalize_abs def
<<<<<<< HEAD
            | uu____120 -> def in
=======
            | uu____120 -> def  in
>>>>>>> 3e2e4220
          let uu____121 =
            match def.FStar_Syntax_Syntax.n with
            | FStar_Syntax_Syntax.Tm_abs (bs,body,uu____128) ->
                FStar_Syntax_Subst.open_term bs body
<<<<<<< HEAD
            | uu____151 -> ([], def) in
=======
            | uu____151 -> ([], def)  in
>>>>>>> 3e2e4220
          match uu____121 with
          | (bs,body) ->
              let assumed =
                FStar_Util.for_some
                  (fun uu___144_163  ->
                     match uu___144_163 with
                     | FStar_Syntax_Syntax.Assumption  -> true
<<<<<<< HEAD
                     | uu____164 -> false) quals in
              let uu____165 = binders_as_mlty_binders env bs in
=======
                     | uu____164 -> false) quals
                 in
              let uu____165 = binders_as_mlty_binders env bs  in
>>>>>>> 3e2e4220
              (match uu____165 with
               | (env,ml_bs) ->
                   let body =
                     let _0_617 =
<<<<<<< HEAD
                       FStar_Extraction_ML_Term.term_as_mlty env body in
=======
                       FStar_Extraction_ML_Term.term_as_mlty env body  in
>>>>>>> 3e2e4220
                     FStar_All.pipe_right _0_617
                       (FStar_Extraction_ML_Util.eraseTypeDeep
                          (FStar_Extraction_ML_Util.udelta_unfold env))
                      in
                   let mangled_projector =
                     let uu____185 =
                       FStar_All.pipe_right quals
                         (FStar_Util.for_some
                            (fun uu___145_187  ->
                               match uu___145_187 with
                               | FStar_Syntax_Syntax.Projector uu____188 ->
                                   true
<<<<<<< HEAD
                               | uu____191 -> false)) in
                     if uu____185
                     then
                       let mname = mangle_projector_lid lid in
                       Some ((mname.FStar_Ident.ident).FStar_Ident.idText)
                     else None in
                   let td =
                     let _0_619 =
                       let _0_618 = lident_as_mlsymbol lid in
                       (assumed, _0_618, mangled_projector, ml_bs,
                         (Some (FStar_Extraction_ML_Syntax.MLTD_Abbrev body))) in
                     [_0_619] in
=======
                               | uu____191 -> false))
                        in
                     if uu____185
                     then
                       let mname = mangle_projector_lid lid  in
                       Some ((mname.FStar_Ident.ident).FStar_Ident.idText)
                     else None  in
                   let td =
                     let _0_619 =
                       let _0_618 = lident_as_mlsymbol lid  in
                       (assumed, _0_618, mangled_projector, ml_bs,
                         (Some (FStar_Extraction_ML_Syntax.MLTD_Abbrev body)))
                        in
                     [_0_619]  in
>>>>>>> 3e2e4220
                   let def =
                     let _0_620 =
                       FStar_Extraction_ML_Syntax.MLM_Loc
                         (FStar_Extraction_ML_Util.mlloc_of_range
<<<<<<< HEAD
                            (FStar_Ident.range_of_lid lid)) in
                     [_0_620; FStar_Extraction_ML_Syntax.MLM_Ty td] in
=======
                            (FStar_Ident.range_of_lid lid))
                        in
                     [_0_620; FStar_Extraction_ML_Syntax.MLM_Ty td]  in
>>>>>>> 3e2e4220
                   let env =
                     let uu____235 =
                       FStar_All.pipe_right quals
                         (FStar_Util.for_some
                            (fun uu___146_237  ->
                               match uu___146_237 with
                               | FStar_Syntax_Syntax.Assumption 
                                 |FStar_Syntax_Syntax.New  -> true
<<<<<<< HEAD
                               | uu____238 -> false)) in
                     if uu____235
                     then env
                     else FStar_Extraction_ML_UEnv.extend_tydef env fv td in
=======
                               | uu____238 -> false))
                        in
                     if uu____235
                     then env
                     else FStar_Extraction_ML_UEnv.extend_tydef env fv td  in
>>>>>>> 3e2e4220
                   (env, def))
  
type data_constructor =
  {
  dname: FStar_Ident.lident ;
  dtyp: FStar_Syntax_Syntax.typ }
type inductive_family =
  {
  iname: FStar_Ident.lident ;
  iparams: FStar_Syntax_Syntax.binders ;
  ityp: FStar_Syntax_Syntax.term ;
  idatas: data_constructor Prims.list ;
  iquals: FStar_Syntax_Syntax.qualifier Prims.list }
let print_ifamily : inductive_family -> Prims.unit =
  fun i  ->
<<<<<<< HEAD
    let _0_628 = FStar_Syntax_Print.lid_to_string i.iname in
    let _0_627 = FStar_Syntax_Print.binders_to_string " " i.iparams in
    let _0_626 = FStar_Syntax_Print.term_to_string i.ityp in
=======
    let _0_628 = FStar_Syntax_Print.lid_to_string i.iname  in
    let _0_627 = FStar_Syntax_Print.binders_to_string " " i.iparams  in
    let _0_626 = FStar_Syntax_Print.term_to_string i.ityp  in
>>>>>>> 3e2e4220
    let _0_625 =
      let _0_624 =
        FStar_All.pipe_right i.idatas
          (FStar_List.map
             (fun d  ->
<<<<<<< HEAD
                let _0_623 = FStar_Syntax_Print.lid_to_string d.dname in
                let _0_622 =
                  let _0_621 = FStar_Syntax_Print.term_to_string d.dtyp in
                  Prims.strcat " : " _0_621 in
                Prims.strcat _0_623 _0_622)) in
      FStar_All.pipe_right _0_624 (FStar_String.concat "\n\t\t") in
    FStar_Util.print4 "\n\t%s %s : %s { %s }\n" _0_628 _0_627 _0_626 _0_625
=======
                let _0_623 = FStar_Syntax_Print.lid_to_string d.dname  in
                let _0_622 =
                  let _0_621 = FStar_Syntax_Print.term_to_string d.dtyp  in
                  Prims.strcat " : " _0_621  in
                Prims.strcat _0_623 _0_622))
         in
      FStar_All.pipe_right _0_624 (FStar_String.concat "\n\t\t")  in
    FStar_Util.print4 "\n\t%s %s : %s { %s }\n" _0_628 _0_627 _0_626 _0_625
  
>>>>>>> 3e2e4220
let bundle_as_inductive_families env ses quals =
  FStar_All.pipe_right ses
    (FStar_List.collect
       (fun uu___148_327  ->
          match uu___148_327 with
          | FStar_Syntax_Syntax.Sig_inductive_typ
              (l,_us,bs,t,_mut_i,datas,quals,r) ->
<<<<<<< HEAD
              let uu____343 = FStar_Syntax_Subst.open_term bs t in
=======
              let uu____343 = FStar_Syntax_Subst.open_term bs t  in
>>>>>>> 3e2e4220
              (match uu____343 with
               | (bs,t) ->
                   let datas =
                     FStar_All.pipe_right ses
                       (FStar_List.collect
                          (fun uu___147_353  ->
                             match uu___147_353 with
                             | FStar_Syntax_Syntax.Sig_datacon
                                 (d,uu____356,t,l',nparams,uu____360,uu____361,uu____362)
                                 when FStar_Ident.lid_equals l l' ->
                                 let uu____367 =
<<<<<<< HEAD
                                   FStar_Syntax_Util.arrow_formals t in
=======
                                   FStar_Syntax_Util.arrow_formals t  in
>>>>>>> 3e2e4220
                                 (match uu____367 with
                                  | (bs',body) ->
                                      let uu____388 =
                                        FStar_Util.first_N
<<<<<<< HEAD
                                          (FStar_List.length bs) bs' in
=======
                                          (FStar_List.length bs) bs'
                                         in
>>>>>>> 3e2e4220
                                      (match uu____388 with
                                       | (bs_params,rest) ->
                                           let subst =
                                             FStar_List.map2
                                               (fun uu____424  ->
                                                  fun uu____425  ->
                                                    match (uu____424,
                                                            uu____425)
                                                    with
                                                    | ((b',uu____435),
                                                       (b,uu____437)) ->
                                                        FStar_Syntax_Syntax.NT
                                                          (let _0_629 =
                                                             FStar_Syntax_Syntax.bv_to_name
<<<<<<< HEAD
                                                               b in
                                                           (b', _0_629)))
                                               bs_params bs in
=======
                                                               b
                                                              in
                                                           (b', _0_629)))
                                               bs_params bs
                                              in
>>>>>>> 3e2e4220
                                           let t =
                                             let _0_631 =
                                               let _0_630 =
                                                 FStar_Syntax_Syntax.mk_Total
                                                   body
                                                  in
                                               FStar_Syntax_Util.arrow rest
<<<<<<< HEAD
                                                 _0_630 in
=======
                                                 _0_630
                                                in
>>>>>>> 3e2e4220
                                             FStar_All.pipe_right _0_631
                                               (FStar_Syntax_Subst.subst
                                                  subst)
                                              in
                                           [{ dname = d; dtyp = t }]))
<<<<<<< HEAD
                             | uu____445 -> [])) in
=======
                             | uu____445 -> []))
                      in
>>>>>>> 3e2e4220
                   [{
                      iname = l;
                      iparams = bs;
                      ityp = t;
                      idatas = datas;
                      iquals = quals
                    }])
          | uu____446 -> []))
<<<<<<< HEAD
=======
  
>>>>>>> 3e2e4220
type env_t = FStar_Extraction_ML_UEnv.env
let extract_bundle :
  env_t ->
    FStar_Syntax_Syntax.sigelt ->
      (env_t * FStar_Extraction_ML_Syntax.mlmodule1 Prims.list)
  =
  fun env  ->
    fun se  ->
      let extract_ctor ml_tyvars env ctor =
        let mlt =
<<<<<<< HEAD
          let _0_632 = FStar_Extraction_ML_Term.term_as_mlty env ctor.dtyp in
          FStar_Extraction_ML_Util.eraseTypeDeep
            (FStar_Extraction_ML_Util.udelta_unfold env) _0_632 in
        let tys = (ml_tyvars, mlt) in
        let fvv = FStar_Extraction_ML_UEnv.mkFvvar ctor.dname ctor.dtyp in
        let _0_636 =
          FStar_Extraction_ML_UEnv.extend_fv env fvv tys false false in
        let _0_635 =
          let _0_634 = lident_as_mlsymbol ctor.dname in
          let _0_633 = FStar_Extraction_ML_Util.argTypes mlt in
          (_0_634, _0_633) in
        (_0_636, _0_635) in
      let extract_one_family env ind =
        let uu____516 = binders_as_mlty_binders env ind.iparams in
=======
          let _0_632 = FStar_Extraction_ML_Term.term_as_mlty env ctor.dtyp
             in
          FStar_Extraction_ML_Util.eraseTypeDeep
            (FStar_Extraction_ML_Util.udelta_unfold env) _0_632
           in
        let tys = (ml_tyvars, mlt)  in
        let fvv = FStar_Extraction_ML_UEnv.mkFvvar ctor.dname ctor.dtyp  in
        let _0_636 =
          FStar_Extraction_ML_UEnv.extend_fv env fvv tys false false  in
        let _0_635 =
          let _0_634 = lident_as_mlsymbol ctor.dname  in
          let _0_633 = FStar_Extraction_ML_Util.argTypes mlt  in
          (_0_634, _0_633)  in
        (_0_636, _0_635)  in
      let extract_one_family env ind =
        let uu____516 = binders_as_mlty_binders env ind.iparams  in
>>>>>>> 3e2e4220
        match uu____516 with
        | (env,vars) ->
            let uu____542 =
              FStar_All.pipe_right ind.idatas
<<<<<<< HEAD
                (FStar_Util.fold_map (extract_ctor vars) env) in
            (match uu____542 with
             | (env,ctors) ->
                 let uu____581 = FStar_Syntax_Util.arrow_formals ind.ityp in
=======
                (FStar_Util.fold_map (extract_ctor vars) env)
               in
            (match uu____542 with
             | (env,ctors) ->
                 let uu____581 = FStar_Syntax_Util.arrow_formals ind.ityp  in
>>>>>>> 3e2e4220
                 (match uu____581 with
                  | (indices,uu____602) ->
                      let ml_params =
                        let _0_639 =
                          FStar_All.pipe_right indices
                            (FStar_List.mapi
                               (fun i  ->
                                  fun uu____630  ->
                                    let _0_638 =
<<<<<<< HEAD
                                      let _0_637 = FStar_Util.string_of_int i in
                                      Prims.strcat "'dummyV" _0_637 in
                                    (_0_638, (Prims.parse_int "0")))) in
                        FStar_List.append vars _0_639 in
=======
                                      let _0_637 = FStar_Util.string_of_int i
                                         in
                                      Prims.strcat "'dummyV" _0_637  in
                                    (_0_638, (Prims.parse_int "0"))))
                           in
                        FStar_List.append vars _0_639  in
>>>>>>> 3e2e4220
                      let tbody =
                        let uu____634 =
                          FStar_Util.find_opt
                            (fun uu___149_636  ->
                               match uu___149_636 with
                               | FStar_Syntax_Syntax.RecordType uu____637 ->
                                   true
<<<<<<< HEAD
                               | uu____642 -> false) ind.iquals in
                        match uu____634 with
                        | Some (FStar_Syntax_Syntax.RecordType (ns,ids)) ->
                            let uu____649 = FStar_List.hd ctors in
=======
                               | uu____642 -> false) ind.iquals
                           in
                        match uu____634 with
                        | Some (FStar_Syntax_Syntax.RecordType (ns,ids)) ->
                            let uu____649 = FStar_List.hd ctors  in
>>>>>>> 3e2e4220
                            (match uu____649 with
                             | (uu____656,c_ty) ->
                                 let fields =
                                   FStar_List.map2
                                     (fun id  ->
                                        fun ty  ->
                                          let lid =
                                            FStar_Ident.lid_of_ids
<<<<<<< HEAD
                                              (FStar_List.append ns [id]) in
                                          let _0_640 = lident_as_mlsymbol lid in
                                          (_0_640, ty)) ids c_ty in
                                 FStar_Extraction_ML_Syntax.MLTD_Record
                                   fields)
                        | uu____670 ->
                            FStar_Extraction_ML_Syntax.MLTD_DType ctors in
                      let _0_642 =
                        let _0_641 = lident_as_mlsymbol ind.iname in
                        (false, _0_641, None, ml_params, (Some tbody)) in
                      (env, _0_642))) in
=======
                                              (FStar_List.append ns [id])
                                             in
                                          let _0_640 = lident_as_mlsymbol lid
                                             in
                                          (_0_640, ty)) ids c_ty
                                    in
                                 FStar_Extraction_ML_Syntax.MLTD_Record
                                   fields)
                        | uu____670 ->
                            FStar_Extraction_ML_Syntax.MLTD_DType ctors
                         in
                      let _0_642 =
                        let _0_641 = lident_as_mlsymbol ind.iname  in
                        (false, _0_641, None, ml_params, (Some tbody))  in
                      (env, _0_642)))
         in
>>>>>>> 3e2e4220
      match se with
      | FStar_Syntax_Syntax.Sig_bundle
          ((FStar_Syntax_Syntax.Sig_datacon
           (l,uu____691,t,uu____693,uu____694,uu____695,uu____696,uu____697))::[],(FStar_Syntax_Syntax.ExceptionConstructor
           )::[],uu____698,r)
          ->
<<<<<<< HEAD
          let uu____708 = extract_ctor [] env { dname = l; dtyp = t } in
          (match uu____708 with
           | (env,ctor) -> (env, [FStar_Extraction_ML_Syntax.MLM_Exn ctor]))
      | FStar_Syntax_Syntax.Sig_bundle (ses,quals,uu____730,r) ->
          let ifams = bundle_as_inductive_families env ses quals in
          let uu____741 = FStar_Util.fold_map extract_one_family env ifams in
          (match uu____741 with
           | (env,td) -> (env, [FStar_Extraction_ML_Syntax.MLM_Ty td]))
      | uu____793 -> failwith "Unexpected signature element"
let rec extract_sig:
=======
          let uu____708 = extract_ctor [] env { dname = l; dtyp = t }  in
          (match uu____708 with
           | (env,ctor) -> (env, [FStar_Extraction_ML_Syntax.MLM_Exn ctor]))
      | FStar_Syntax_Syntax.Sig_bundle (ses,quals,uu____730,r) ->
          let ifams = bundle_as_inductive_families env ses quals  in
          let uu____741 = FStar_Util.fold_map extract_one_family env ifams
             in
          (match uu____741 with
           | (env,td) -> (env, [FStar_Extraction_ML_Syntax.MLM_Ty td]))
      | uu____793 -> failwith "Unexpected signature element"
  
let rec extract_sig :
>>>>>>> 3e2e4220
  env_t ->
    FStar_Syntax_Syntax.sigelt ->
      (env_t * FStar_Extraction_ML_Syntax.mlmodule1 Prims.list)
  =
  fun g  ->
    fun se  ->
      FStar_Extraction_ML_UEnv.debug g
        (fun u  ->
<<<<<<< HEAD
           let _0_643 = FStar_Syntax_Print.sigelt_to_string se in
=======
           let _0_643 = FStar_Syntax_Print.sigelt_to_string se  in
>>>>>>> 3e2e4220
           FStar_Util.print1 ">>>> extract_sig %s \n" _0_643);
      (match se with
       | FStar_Syntax_Syntax.Sig_bundle _
         |FStar_Syntax_Syntax.Sig_inductive_typ _
          |FStar_Syntax_Syntax.Sig_datacon _ -> extract_bundle g se
       | FStar_Syntax_Syntax.Sig_new_effect (ed,uu____818) when
           FStar_All.pipe_right ed.FStar_Syntax_Syntax.qualifiers
             (FStar_List.contains FStar_Syntax_Syntax.Reifiable)
           ->
           let extend_env g lid ml_name tm tysc =
             let mangled_name = Prims.snd ml_name  in
             let g =
               let _0_644 =
                 FStar_Syntax_Syntax.lid_as_fv lid
<<<<<<< HEAD
                   FStar_Syntax_Syntax.Delta_equational None in
               FStar_Extraction_ML_UEnv.extend_fv' g _0_644 ml_name tysc
                 false false in
=======
                   FStar_Syntax_Syntax.Delta_equational None
                  in
               FStar_Extraction_ML_UEnv.extend_fv' g _0_644 ml_name tysc
                 false false
                in
>>>>>>> 3e2e4220
             let lb =
               {
                 FStar_Extraction_ML_Syntax.mllb_name =
                   (mangled_name, (Prims.parse_int "0"));
                 FStar_Extraction_ML_Syntax.mllb_tysc = None;
                 FStar_Extraction_ML_Syntax.mllb_add_unit = false;
                 FStar_Extraction_ML_Syntax.mllb_def = tm;
                 FStar_Extraction_ML_Syntax.print_typ = false
               }  in
             (g,
               (FStar_Extraction_ML_Syntax.MLM_Let
                  (FStar_Extraction_ML_Syntax.NonRec, [], [lb])))
              in
           let rec extract_fv tm =
             let uu____856 =
<<<<<<< HEAD
               (FStar_Syntax_Subst.compress tm).FStar_Syntax_Syntax.n in
=======
               (FStar_Syntax_Subst.compress tm).FStar_Syntax_Syntax.n  in
>>>>>>> 3e2e4220
             match uu____856 with
             | FStar_Syntax_Syntax.Tm_uinst (tm,uu____860) -> extract_fv tm
             | FStar_Syntax_Syntax.Tm_fvar fv ->
                 let mlp =
                   FStar_Extraction_ML_Syntax.mlpath_of_lident
<<<<<<< HEAD
                     (fv.FStar_Syntax_Syntax.fv_name).FStar_Syntax_Syntax.v in
                 let uu____871 =
                   let _0_645 = FStar_Extraction_ML_UEnv.lookup_fv g fv in
                   FStar_All.pipe_left FStar_Util.right _0_645 in
=======
                     (fv.FStar_Syntax_Syntax.fv_name).FStar_Syntax_Syntax.v
                    in
                 let uu____871 =
                   let _0_645 = FStar_Extraction_ML_UEnv.lookup_fv g fv  in
                   FStar_All.pipe_left FStar_Util.right _0_645  in
>>>>>>> 3e2e4220
                 (match uu____871 with
                  | (uu____892,tysc,uu____894) ->
                      let _0_646 =
                        FStar_All.pipe_left
                          (FStar_Extraction_ML_Syntax.with_ty
                             FStar_Extraction_ML_Syntax.MLTY_Top)
<<<<<<< HEAD
                          (FStar_Extraction_ML_Syntax.MLE_Name mlp) in
                      (_0_646, tysc))
             | uu____895 -> failwith "Not an fv" in
           let extract_action g a =
             let uu____907 = extract_fv a.FStar_Syntax_Syntax.action_defn in
             match uu____907 with
             | (a_tm,ty_sc) ->
                 let uu____914 = FStar_Extraction_ML_UEnv.action_name ed a in
                 (match uu____914 with
                  | (a_nm,a_lid) -> extend_env g a_lid a_nm a_tm ty_sc) in
           let uu____921 =
             let uu____924 =
               extract_fv (Prims.snd ed.FStar_Syntax_Syntax.return_repr) in
             match uu____924 with
             | (return_tm,ty_sc) ->
                 let uu____932 =
                   FStar_Extraction_ML_UEnv.monad_op_name ed "return" in
                 (match uu____932 with
                  | (return_nm,return_lid) ->
                      extend_env g return_lid return_nm return_tm ty_sc) in
=======
                          (FStar_Extraction_ML_Syntax.MLE_Name mlp)
                         in
                      (_0_646, tysc))
             | uu____895 -> failwith "Not an fv"  in
           let extract_action g a =
             let uu____907 = extract_fv a.FStar_Syntax_Syntax.action_defn  in
             match uu____907 with
             | (a_tm,ty_sc) ->
                 let uu____914 = FStar_Extraction_ML_UEnv.action_name ed a
                    in
                 (match uu____914 with
                  | (a_nm,a_lid) -> extend_env g a_lid a_nm a_tm ty_sc)
              in
           let uu____921 =
             let uu____924 =
               extract_fv (Prims.snd ed.FStar_Syntax_Syntax.return_repr)  in
             match uu____924 with
             | (return_tm,ty_sc) ->
                 let uu____932 =
                   FStar_Extraction_ML_UEnv.monad_op_name ed "return"  in
                 (match uu____932 with
                  | (return_nm,return_lid) ->
                      extend_env g return_lid return_nm return_tm ty_sc)
              in
>>>>>>> 3e2e4220
           (match uu____921 with
            | (g,return_decl) ->
                let uu____944 =
                  let uu____947 =
<<<<<<< HEAD
                    extract_fv (Prims.snd ed.FStar_Syntax_Syntax.bind_repr) in
                  match uu____947 with
                  | (bind_tm,ty_sc) ->
                      let uu____955 =
                        FStar_Extraction_ML_UEnv.monad_op_name ed "bind" in
                      (match uu____955 with
                       | (bind_nm,bind_lid) ->
                           extend_env g bind_lid bind_nm bind_tm ty_sc) in
=======
                    extract_fv (Prims.snd ed.FStar_Syntax_Syntax.bind_repr)
                     in
                  match uu____947 with
                  | (bind_tm,ty_sc) ->
                      let uu____955 =
                        FStar_Extraction_ML_UEnv.monad_op_name ed "bind"  in
                      (match uu____955 with
                       | (bind_nm,bind_lid) ->
                           extend_env g bind_lid bind_nm bind_tm ty_sc)
                   in
>>>>>>> 3e2e4220
                (match uu____944 with
                 | (g,bind_decl) ->
                     let uu____967 =
                       FStar_Util.fold_map extract_action g
<<<<<<< HEAD
                         ed.FStar_Syntax_Syntax.actions in
=======
                         ed.FStar_Syntax_Syntax.actions
                        in
>>>>>>> 3e2e4220
                     (match uu____967 with
                      | (g,actions) ->
                          (g,
                            (FStar_List.append [return_decl; bind_decl]
                               actions)))))
       | FStar_Syntax_Syntax.Sig_new_effect uu____979 -> (g, [])
       | FStar_Syntax_Syntax.Sig_declare_typ
           (lid,uu____984,t,quals,uu____987) when
           FStar_Extraction_ML_Term.is_arity g t ->
           let uu____990 =
             let _0_647 =
               FStar_All.pipe_right quals
                 (FStar_Util.for_some
                    (fun uu___150_992  ->
                       match uu___150_992 with
                       | FStar_Syntax_Syntax.Assumption  -> true
<<<<<<< HEAD
                       | uu____993 -> false)) in
             FStar_All.pipe_right _0_647 Prims.op_Negation in
           if uu____990
           then (g, [])
           else
             (let uu____999 = FStar_Syntax_Util.arrow_formals t in
=======
                       | uu____993 -> false))
                in
             FStar_All.pipe_right _0_647 Prims.op_Negation  in
           if uu____990
           then (g, [])
           else
             (let uu____999 = FStar_Syntax_Util.arrow_formals t  in
>>>>>>> 3e2e4220
              match uu____999 with
              | (bs,uu____1011) ->
                  let fv =
                    FStar_Syntax_Syntax.lid_as_fv lid
<<<<<<< HEAD
                      FStar_Syntax_Syntax.Delta_constant None in
                  let _0_648 =
                    FStar_Syntax_Util.abs bs FStar_TypeChecker_Common.t_unit
                      None in
=======
                      FStar_Syntax_Syntax.Delta_constant None
                     in
                  let _0_648 =
                    FStar_Syntax_Util.abs bs FStar_TypeChecker_Common.t_unit
                      None
                     in
>>>>>>> 3e2e4220
                  extract_typ_abbrev g fv quals _0_648)
       | FStar_Syntax_Syntax.Sig_let
           ((false ,lb::[]),uu____1029,uu____1030,quals,uu____1032) when
           FStar_Extraction_ML_Term.is_arity g lb.FStar_Syntax_Syntax.lbtyp
           ->
<<<<<<< HEAD
           let _0_649 = FStar_Util.right lb.FStar_Syntax_Syntax.lbname in
=======
           let _0_649 = FStar_Util.right lb.FStar_Syntax_Syntax.lbname  in
>>>>>>> 3e2e4220
           extract_typ_abbrev g _0_649 quals lb.FStar_Syntax_Syntax.lbdef
       | FStar_Syntax_Syntax.Sig_let (lbs,r,uu____1045,quals,attrs) ->
           let elet =
             (FStar_Syntax_Syntax.mk
                (FStar_Syntax_Syntax.Tm_let
<<<<<<< HEAD
                   (lbs, FStar_Syntax_Const.exp_false_bool))) None r in
           let uu____1065 = FStar_Extraction_ML_Term.term_as_mlexpr g elet in
=======
                   (lbs, FStar_Syntax_Const.exp_false_bool))) None r
              in
           let uu____1065 = FStar_Extraction_ML_Term.term_as_mlexpr g elet
              in
>>>>>>> 3e2e4220
           (match uu____1065 with
            | (ml_let,uu____1073,uu____1074) ->
                (match ml_let.FStar_Extraction_ML_Syntax.expr with
                 | FStar_Extraction_ML_Syntax.MLE_Let
                     ((flavor,uu____1079,bindings),uu____1081) ->
                     let uu____1088 =
                       FStar_List.fold_left2
                         (fun uu____1095  ->
                            fun ml_lb  ->
                              fun uu____1097  ->
                                match (uu____1095, uu____1097) with
                                | ((env,ml_lbs),{
                                                  FStar_Syntax_Syntax.lbname
                                                    = lbname;
                                                  FStar_Syntax_Syntax.lbunivs
                                                    = uu____1110;
                                                  FStar_Syntax_Syntax.lbtyp =
                                                    t;
                                                  FStar_Syntax_Syntax.lbeff =
                                                    uu____1112;
                                                  FStar_Syntax_Syntax.lbdef =
                                                    uu____1113;_})
                                    ->
                                    let lb_lid =
<<<<<<< HEAD
                                      ((FStar_Util.right lbname).FStar_Syntax_Syntax.fv_name).FStar_Syntax_Syntax.v in
=======
                                      ((FStar_Util.right lbname).FStar_Syntax_Syntax.fv_name).FStar_Syntax_Syntax.v
                                       in
>>>>>>> 3e2e4220
                                    let uu____1131 =
                                      let uu____1134 =
                                        FStar_All.pipe_right quals
                                          (FStar_Util.for_some
                                             (fun uu___151_1136  ->
                                                match uu___151_1136 with
                                                | FStar_Syntax_Syntax.Projector
                                                    uu____1137 -> true
<<<<<<< HEAD
                                                | uu____1140 -> false)) in
=======
                                                | uu____1140 -> false))
                                         in
>>>>>>> 3e2e4220
                                      if uu____1134
                                      then
                                        let mname =
                                          let _0_650 =
<<<<<<< HEAD
                                            mangle_projector_lid lb_lid in
                                          FStar_All.pipe_right _0_650
                                            FStar_Extraction_ML_Syntax.mlpath_of_lident in
                                        let env =
                                          let _0_652 =
                                            FStar_Util.right lbname in
                                          let _0_651 =
                                            FStar_Util.must
                                              ml_lb.FStar_Extraction_ML_Syntax.mllb_tysc in
                                          FStar_Extraction_ML_UEnv.extend_fv'
                                            env _0_652 mname _0_651
                                            ml_lb.FStar_Extraction_ML_Syntax.mllb_add_unit
                                            false in
                                        (env,
                                          (let uu___156_1145 = ml_lb in
=======
                                            mangle_projector_lid lb_lid  in
                                          FStar_All.pipe_right _0_650
                                            FStar_Extraction_ML_Syntax.mlpath_of_lident
                                           in
                                        let env =
                                          let _0_652 =
                                            FStar_Util.right lbname  in
                                          let _0_651 =
                                            FStar_Util.must
                                              ml_lb.FStar_Extraction_ML_Syntax.mllb_tysc
                                             in
                                          FStar_Extraction_ML_UEnv.extend_fv'
                                            env _0_652 mname _0_651
                                            ml_lb.FStar_Extraction_ML_Syntax.mllb_add_unit
                                            false
                                           in
                                        (env,
                                          (let uu___156_1145 = ml_lb  in
>>>>>>> 3e2e4220
                                           {
                                             FStar_Extraction_ML_Syntax.mllb_name
                                               =
                                               ((Prims.snd mname),
                                                 (Prims.parse_int "0"));
                                             FStar_Extraction_ML_Syntax.mllb_tysc
                                               =
                                               (uu___156_1145.FStar_Extraction_ML_Syntax.mllb_tysc);
                                             FStar_Extraction_ML_Syntax.mllb_add_unit
                                               =
                                               (uu___156_1145.FStar_Extraction_ML_Syntax.mllb_add_unit);
                                             FStar_Extraction_ML_Syntax.mllb_def
                                               =
                                               (uu___156_1145.FStar_Extraction_ML_Syntax.mllb_def);
                                             FStar_Extraction_ML_Syntax.print_typ
                                               =
                                               (uu___156_1145.FStar_Extraction_ML_Syntax.print_typ)
                                           }))
                                      else
                                        (let _0_655 =
                                           let _0_654 =
                                             let _0_653 =
                                               FStar_Util.must
<<<<<<< HEAD
                                                 ml_lb.FStar_Extraction_ML_Syntax.mllb_tysc in
                                             FStar_Extraction_ML_UEnv.extend_lb
                                               env lbname t _0_653
                                               ml_lb.FStar_Extraction_ML_Syntax.mllb_add_unit
                                               false in
                                           FStar_All.pipe_left Prims.fst
                                             _0_654 in
                                         (_0_655, ml_lb)) in
                                    (match uu____1131 with
                                     | (g,ml_lb) -> (g, (ml_lb :: ml_lbs))))
                         (g, []) bindings (Prims.snd lbs) in
=======
                                                 ml_lb.FStar_Extraction_ML_Syntax.mllb_tysc
                                                in
                                             FStar_Extraction_ML_UEnv.extend_lb
                                               env lbname t _0_653
                                               ml_lb.FStar_Extraction_ML_Syntax.mllb_add_unit
                                               false
                                              in
                                           FStar_All.pipe_left Prims.fst
                                             _0_654
                                            in
                                         (_0_655, ml_lb))
                                       in
                                    (match uu____1131 with
                                     | (g,ml_lb) -> (g, (ml_lb :: ml_lbs))))
                         (g, []) bindings (Prims.snd lbs)
                        in
>>>>>>> 3e2e4220
                     (match uu____1088 with
                      | (g,ml_lbs') ->
                          let flags =
                            FStar_List.choose
                              (fun uu___152_1167  ->
                                 match uu___152_1167 with
                                 | FStar_Syntax_Syntax.Assumption  ->
                                     Some FStar_Extraction_ML_Syntax.Assumed
                                 | FStar_Syntax_Syntax.Private  ->
                                     Some FStar_Extraction_ML_Syntax.Private
                                 | FStar_Syntax_Syntax.NoExtract  ->
                                     Some
                                       FStar_Extraction_ML_Syntax.NoExtract
<<<<<<< HEAD
                                 | uu____1169 -> None) quals in
=======
                                 | uu____1169 -> None) quals
                             in
>>>>>>> 3e2e4220
                          let flags' =
                            FStar_List.choose
                              (fun uu___153_1174  ->
                                 match uu___153_1174 with
                                 | {
                                     FStar_Syntax_Syntax.n =
                                       FStar_Syntax_Syntax.Tm_constant
                                       (FStar_Const.Const_string
                                       (data,uu____1179));
                                     FStar_Syntax_Syntax.tk = uu____1180;
                                     FStar_Syntax_Syntax.pos = uu____1181;
                                     FStar_Syntax_Syntax.vars = uu____1182;_}
                                     ->
                                     Some
                                       (FStar_Extraction_ML_Syntax.Attribute
                                          (FStar_Util.string_of_unicode data))
                                 | uu____1187 ->
                                     (FStar_Util.print_warning
                                        "Warning: unrecognized, non-string attribute, bother protz for a better error message";
<<<<<<< HEAD
                                      None)) attrs in
                          let _0_657 =
                            let _0_656 =
                              FStar_Extraction_ML_Syntax.MLM_Loc
                                (FStar_Extraction_ML_Util.mlloc_of_range r) in
                            [_0_656;
                            FStar_Extraction_ML_Syntax.MLM_Let
                              (flavor, (FStar_List.append flags flags'),
                                (FStar_List.rev ml_lbs'))] in
=======
                                      None)) attrs
                             in
                          let _0_657 =
                            let _0_656 =
                              FStar_Extraction_ML_Syntax.MLM_Loc
                                (FStar_Extraction_ML_Util.mlloc_of_range r)
                               in
                            [_0_656;
                            FStar_Extraction_ML_Syntax.MLM_Let
                              (flavor, (FStar_List.append flags flags'),
                                (FStar_List.rev ml_lbs'))]
                             in
>>>>>>> 3e2e4220
                          (g, _0_657))
                 | uu____1194 ->
                     failwith
                       (let _0_658 =
                          FStar_Extraction_ML_Code.string_of_mlexpr
<<<<<<< HEAD
                            g.FStar_Extraction_ML_UEnv.currentModule ml_let in
=======
                            g.FStar_Extraction_ML_UEnv.currentModule ml_let
                           in
>>>>>>> 3e2e4220
                        FStar_Util.format1
                          "Impossible: Translated a let to a non-let: %s"
                          _0_658)))
       | FStar_Syntax_Syntax.Sig_declare_typ (lid,uu____1199,t,quals,r) ->
           let uu____1205 =
             FStar_All.pipe_right quals
<<<<<<< HEAD
               (FStar_List.contains FStar_Syntax_Syntax.Assumption) in
=======
               (FStar_List.contains FStar_Syntax_Syntax.Assumption)
              in
>>>>>>> 3e2e4220
           if uu____1205
           then
             let always_fail =
               let imp =
<<<<<<< HEAD
                 let uu____1214 = FStar_Syntax_Util.arrow_formals t in
                 match uu____1214 with
                 | ([],t) -> fail_exp lid t
                 | (bs,t) ->
                     let _0_659 = fail_exp lid t in
                     FStar_Syntax_Util.abs bs _0_659 None in
=======
                 let uu____1214 = FStar_Syntax_Util.arrow_formals t  in
                 match uu____1214 with
                 | ([],t) -> fail_exp lid t
                 | (bs,t) ->
                     let _0_659 = fail_exp lid t  in
                     FStar_Syntax_Util.abs bs _0_659 None
                  in
>>>>>>> 3e2e4220
               FStar_Syntax_Syntax.Sig_let
                 (let _0_663 =
                    let _0_662 =
                      let _0_661 =
                        let _0_660 =
                          FStar_Util.Inr
                            (FStar_Syntax_Syntax.lid_as_fv lid
<<<<<<< HEAD
                               FStar_Syntax_Syntax.Delta_constant None) in
=======
                               FStar_Syntax_Syntax.Delta_constant None)
                           in
>>>>>>> 3e2e4220
                        {
                          FStar_Syntax_Syntax.lbname = _0_660;
                          FStar_Syntax_Syntax.lbunivs = [];
                          FStar_Syntax_Syntax.lbtyp = t;
                          FStar_Syntax_Syntax.lbeff =
                            FStar_Syntax_Const.effect_ML_lid;
                          FStar_Syntax_Syntax.lbdef = imp
<<<<<<< HEAD
                        } in
                      [_0_661] in
                    (false, _0_662) in
                  (_0_663, r, [], quals, [])) in
             let uu____1258 = extract_sig g always_fail in
=======
                        }  in
                      [_0_661]  in
                    (false, _0_662)  in
                  (_0_663, r, [], quals, []))
                in
             let uu____1258 = extract_sig g always_fail  in
>>>>>>> 3e2e4220
             (match uu____1258 with
              | (g,mlm) ->
                  let uu____1269 =
                    FStar_Util.find_map quals
                      (fun uu___154_1271  ->
                         match uu___154_1271 with
                         | FStar_Syntax_Syntax.Discriminator l -> Some l
<<<<<<< HEAD
                         | uu____1274 -> None) in
=======
                         | uu____1274 -> None)
                     in
>>>>>>> 3e2e4220
                  (match uu____1269 with
                   | Some l ->
                       let _0_667 =
                         let _0_666 =
                           FStar_Extraction_ML_Syntax.MLM_Loc
<<<<<<< HEAD
                             (FStar_Extraction_ML_Util.mlloc_of_range r) in
                         let _0_665 =
                           let _0_664 =
                             FStar_Extraction_ML_Term.ind_discriminator_body
                               g lid l in
                           [_0_664] in
                         _0_666 :: _0_665 in
=======
                             (FStar_Extraction_ML_Util.mlloc_of_range r)
                            in
                         let _0_665 =
                           let _0_664 =
                             FStar_Extraction_ML_Term.ind_discriminator_body
                               g lid l
                              in
                           [_0_664]  in
                         _0_666 :: _0_665  in
>>>>>>> 3e2e4220
                       (g, _0_667)
                   | uu____1280 ->
                       let uu____1282 =
                         FStar_Util.find_map quals
                           (fun uu___155_1284  ->
                              match uu___155_1284 with
                              | FStar_Syntax_Syntax.Projector (l,uu____1287)
                                  -> Some l
<<<<<<< HEAD
                              | uu____1288 -> None) in
=======
                              | uu____1288 -> None)
                          in
>>>>>>> 3e2e4220
                       (match uu____1282 with
                        | Some uu____1292 -> (g, [])
                        | uu____1294 -> (g, mlm))))
           else (g, [])
       | FStar_Syntax_Syntax.Sig_main (e,r) ->
<<<<<<< HEAD
           let uu____1301 = FStar_Extraction_ML_Term.term_as_mlexpr g e in
=======
           let uu____1301 = FStar_Extraction_ML_Term.term_as_mlexpr g e  in
>>>>>>> 3e2e4220
           (match uu____1301 with
            | (ml_main,uu____1309,uu____1310) ->
                let _0_669 =
                  let _0_668 =
                    FStar_Extraction_ML_Syntax.MLM_Loc
<<<<<<< HEAD
                      (FStar_Extraction_ML_Util.mlloc_of_range r) in
                  [_0_668; FStar_Extraction_ML_Syntax.MLM_Top ml_main] in
=======
                      (FStar_Extraction_ML_Util.mlloc_of_range r)
                     in
                  [_0_668; FStar_Extraction_ML_Syntax.MLM_Top ml_main]  in
>>>>>>> 3e2e4220
                (g, _0_669))
       | FStar_Syntax_Syntax.Sig_new_effect_for_free uu____1312 ->
           failwith "impossible -- removed by tc.fs"
       | FStar_Syntax_Syntax.Sig_assume _
         |FStar_Syntax_Syntax.Sig_sub_effect _
          |FStar_Syntax_Syntax.Sig_effect_abbrev _ -> (g, [])
       | FStar_Syntax_Syntax.Sig_pragma (p,uu____1323) ->
           (if p = FStar_Syntax_Syntax.LightOff
            then FStar_Options.set_ml_ish ()
            else ();
            (g, [])))
  
let extract_iface :
  FStar_Extraction_ML_UEnv.env -> FStar_Syntax_Syntax.modul -> env_t =
  fun g  ->
    fun m  ->
      let _0_670 =
<<<<<<< HEAD
        FStar_Util.fold_map extract_sig g m.FStar_Syntax_Syntax.declarations in
      FStar_All.pipe_right _0_670 Prims.fst
let rec extract:
=======
        FStar_Util.fold_map extract_sig g m.FStar_Syntax_Syntax.declarations
         in
      FStar_All.pipe_right _0_670 Prims.fst
  
let rec extract :
>>>>>>> 3e2e4220
  FStar_Extraction_ML_UEnv.env ->
    FStar_Syntax_Syntax.modul ->
      (FStar_Extraction_ML_UEnv.env * FStar_Extraction_ML_Syntax.mllib
        Prims.list)
  =
  fun g  ->
    fun m  ->
      FStar_Syntax_Syntax.reset_gensym ();
<<<<<<< HEAD
      (let uu____1353 = FStar_Options.restore_cmd_line_options true in
=======
      (let uu____1353 = FStar_Options.restore_cmd_line_options true  in
>>>>>>> 3e2e4220
       let name =
         FStar_Extraction_ML_Syntax.mlpath_of_lident
           m.FStar_Syntax_Syntax.name
          in
       let g =
<<<<<<< HEAD
         let uu___157_1356 = g in
=======
         let uu___157_1356 = g  in
>>>>>>> 3e2e4220
         {
           FStar_Extraction_ML_UEnv.tcenv =
             (uu___157_1356.FStar_Extraction_ML_UEnv.tcenv);
           FStar_Extraction_ML_UEnv.gamma =
             (uu___157_1356.FStar_Extraction_ML_UEnv.gamma);
           FStar_Extraction_ML_UEnv.tydefs =
             (uu___157_1356.FStar_Extraction_ML_UEnv.tydefs);
           FStar_Extraction_ML_UEnv.currentModule = name
<<<<<<< HEAD
         } in
       let uu____1357 =
         FStar_Util.fold_map extract_sig g m.FStar_Syntax_Syntax.declarations in
       match uu____1357 with
       | (g,sigs) ->
           let mlm = FStar_List.flatten sigs in
=======
         }  in
       let uu____1357 =
         FStar_Util.fold_map extract_sig g m.FStar_Syntax_Syntax.declarations
          in
       match uu____1357 with
       | (g,sigs) ->
           let mlm = FStar_List.flatten sigs  in
>>>>>>> 3e2e4220
           let uu____1373 =
             (((m.FStar_Syntax_Syntax.name).FStar_Ident.str <> "Prims") &&
                (Prims.op_Negation m.FStar_Syntax_Syntax.is_interface))
               &&
               (FStar_Options.should_extract
<<<<<<< HEAD
                  (m.FStar_Syntax_Syntax.name).FStar_Ident.str) in
           if uu____1373
           then
             ((let _0_671 =
                 FStar_Syntax_Print.lid_to_string m.FStar_Syntax_Syntax.name in
=======
                  (m.FStar_Syntax_Syntax.name).FStar_Ident.str)
              in
           if uu____1373
           then
             ((let _0_671 =
                 FStar_Syntax_Print.lid_to_string m.FStar_Syntax_Syntax.name
                  in
>>>>>>> 3e2e4220
               FStar_Util.print1 "Extracted module %s\n" _0_671);
              (g,
                [FStar_Extraction_ML_Syntax.MLLib
                   [(name, (Some ([], mlm)),
                      (FStar_Extraction_ML_Syntax.MLLib []))]]))
<<<<<<< HEAD
           else (g, []))
=======
           else (g, []))
  
>>>>>>> 3e2e4220
<|MERGE_RESOLUTION|>--- conflicted
+++ resolved
@@ -4,16 +4,10 @@
      (FStar_Syntax_Syntax.Tm_app
         (let _0_611 =
            FStar_Syntax_Syntax.fvar FStar_Syntax_Const.failwith_lid
-<<<<<<< HEAD
-             FStar_Syntax_Syntax.Delta_constant None in
-         let _0_610 =
-           let _0_609 = FStar_Syntax_Syntax.iarg t in
-=======
              FStar_Syntax_Syntax.Delta_constant None
             in
          let _0_610 =
            let _0_609 = FStar_Syntax_Syntax.iarg t  in
->>>>>>> 3e2e4220
            let _0_608 =
              let _0_607 =
                let _0_606 =
@@ -23,20 +17,6 @@
                           (let _0_605 =
                              FStar_Bytes.string_as_unicode_bytes
                                (let _0_604 =
-<<<<<<< HEAD
-                                  FStar_Syntax_Print.lid_to_string lid in
-                                Prims.strcat "Not yet implemented:" _0_604) in
-                           (_0_605, FStar_Range.dummyRange))))) None
-                   FStar_Range.dummyRange in
-               FStar_All.pipe_left FStar_Syntax_Syntax.as_arg _0_606 in
-             [_0_607] in
-           _0_609 :: _0_608 in
-         (_0_611, _0_610)))) None FStar_Range.dummyRange
-let mangle_projector_lid: FStar_Ident.lident -> FStar_Ident.lident =
-  fun x  -> x
-let lident_as_mlsymbol: FStar_Ident.lident -> Prims.string =
-  fun id  -> (id.FStar_Ident.ident).FStar_Ident.idText
-=======
                                   FStar_Syntax_Print.lid_to_string lid  in
                                 Prims.strcat "Not yet implemented:" _0_604)
                               in
@@ -52,7 +32,6 @@
   fun x  -> x 
 let lident_as_mlsymbol : FStar_Ident.lident -> Prims.string =
   fun id  -> (id.FStar_Ident.ident).FStar_Ident.idText 
->>>>>>> 3e2e4220
 let binders_as_mlty_binders env bs =
   FStar_Util.fold_map
     (fun env  ->
@@ -63,13 +42,6 @@
                let _0_612 =
                  Some
                    (FStar_Extraction_ML_Syntax.MLTY_Var
-<<<<<<< HEAD
-                      (FStar_Extraction_ML_UEnv.bv_as_ml_tyvar bv)) in
-               FStar_Extraction_ML_UEnv.extend_ty env bv _0_612 in
-             let _0_613 = FStar_Extraction_ML_UEnv.bv_as_ml_tyvar bv in
-             (_0_614, _0_613)) env bs
-let extract_typ_abbrev:
-=======
                       (FStar_Extraction_ML_UEnv.bv_as_ml_tyvar bv))
                   in
                FStar_Extraction_ML_UEnv.extend_ty env bv _0_612  in
@@ -77,7 +49,6 @@
              (_0_614, _0_613)) env bs
   
 let extract_typ_abbrev :
->>>>>>> 3e2e4220
   FStar_Extraction_ML_UEnv.env ->
     FStar_Syntax_Syntax.fv ->
       FStar_Syntax_Syntax.qualifier Prims.list ->
@@ -93,33 +64,19 @@
              in
           let def =
             let _0_616 =
-<<<<<<< HEAD
-              let _0_615 = FStar_Syntax_Subst.compress def in
-              FStar_All.pipe_right _0_615 FStar_Syntax_Util.unmeta in
-            FStar_All.pipe_right _0_616 FStar_Syntax_Util.un_uinst in
-=======
               let _0_615 = FStar_Syntax_Subst.compress def  in
               FStar_All.pipe_right _0_615 FStar_Syntax_Util.unmeta  in
             FStar_All.pipe_right _0_616 FStar_Syntax_Util.un_uinst  in
->>>>>>> 3e2e4220
           let def =
             match def.FStar_Syntax_Syntax.n with
             | FStar_Syntax_Syntax.Tm_abs uu____105 ->
                 FStar_Extraction_ML_Term.normalize_abs def
-<<<<<<< HEAD
-            | uu____120 -> def in
-=======
             | uu____120 -> def  in
->>>>>>> 3e2e4220
           let uu____121 =
             match def.FStar_Syntax_Syntax.n with
             | FStar_Syntax_Syntax.Tm_abs (bs,body,uu____128) ->
                 FStar_Syntax_Subst.open_term bs body
-<<<<<<< HEAD
-            | uu____151 -> ([], def) in
-=======
             | uu____151 -> ([], def)  in
->>>>>>> 3e2e4220
           match uu____121 with
           | (bs,body) ->
               let assumed =
@@ -127,23 +84,14 @@
                   (fun uu___144_163  ->
                      match uu___144_163 with
                      | FStar_Syntax_Syntax.Assumption  -> true
-<<<<<<< HEAD
-                     | uu____164 -> false) quals in
-              let uu____165 = binders_as_mlty_binders env bs in
-=======
                      | uu____164 -> false) quals
                  in
               let uu____165 = binders_as_mlty_binders env bs  in
->>>>>>> 3e2e4220
               (match uu____165 with
                | (env,ml_bs) ->
                    let body =
                      let _0_617 =
-<<<<<<< HEAD
-                       FStar_Extraction_ML_Term.term_as_mlty env body in
-=======
                        FStar_Extraction_ML_Term.term_as_mlty env body  in
->>>>>>> 3e2e4220
                      FStar_All.pipe_right _0_617
                        (FStar_Extraction_ML_Util.eraseTypeDeep
                           (FStar_Extraction_ML_Util.udelta_unfold env))
@@ -156,20 +104,6 @@
                                match uu___145_187 with
                                | FStar_Syntax_Syntax.Projector uu____188 ->
                                    true
-<<<<<<< HEAD
-                               | uu____191 -> false)) in
-                     if uu____185
-                     then
-                       let mname = mangle_projector_lid lid in
-                       Some ((mname.FStar_Ident.ident).FStar_Ident.idText)
-                     else None in
-                   let td =
-                     let _0_619 =
-                       let _0_618 = lident_as_mlsymbol lid in
-                       (assumed, _0_618, mangled_projector, ml_bs,
-                         (Some (FStar_Extraction_ML_Syntax.MLTD_Abbrev body))) in
-                     [_0_619] in
-=======
                                | uu____191 -> false))
                         in
                      if uu____185
@@ -184,19 +118,13 @@
                          (Some (FStar_Extraction_ML_Syntax.MLTD_Abbrev body)))
                         in
                      [_0_619]  in
->>>>>>> 3e2e4220
                    let def =
                      let _0_620 =
                        FStar_Extraction_ML_Syntax.MLM_Loc
                          (FStar_Extraction_ML_Util.mlloc_of_range
-<<<<<<< HEAD
-                            (FStar_Ident.range_of_lid lid)) in
-                     [_0_620; FStar_Extraction_ML_Syntax.MLM_Ty td] in
-=======
                             (FStar_Ident.range_of_lid lid))
                         in
                      [_0_620; FStar_Extraction_ML_Syntax.MLM_Ty td]  in
->>>>>>> 3e2e4220
                    let env =
                      let uu____235 =
                        FStar_All.pipe_right quals
@@ -205,18 +133,11 @@
                                match uu___146_237 with
                                | FStar_Syntax_Syntax.Assumption 
                                  |FStar_Syntax_Syntax.New  -> true
-<<<<<<< HEAD
-                               | uu____238 -> false)) in
-                     if uu____235
-                     then env
-                     else FStar_Extraction_ML_UEnv.extend_tydef env fv td in
-=======
                                | uu____238 -> false))
                         in
                      if uu____235
                      then env
                      else FStar_Extraction_ML_UEnv.extend_tydef env fv td  in
->>>>>>> 3e2e4220
                    (env, def))
   
 type data_constructor =
@@ -232,29 +153,14 @@
   iquals: FStar_Syntax_Syntax.qualifier Prims.list }
 let print_ifamily : inductive_family -> Prims.unit =
   fun i  ->
-<<<<<<< HEAD
-    let _0_628 = FStar_Syntax_Print.lid_to_string i.iname in
-    let _0_627 = FStar_Syntax_Print.binders_to_string " " i.iparams in
-    let _0_626 = FStar_Syntax_Print.term_to_string i.ityp in
-=======
     let _0_628 = FStar_Syntax_Print.lid_to_string i.iname  in
     let _0_627 = FStar_Syntax_Print.binders_to_string " " i.iparams  in
     let _0_626 = FStar_Syntax_Print.term_to_string i.ityp  in
->>>>>>> 3e2e4220
     let _0_625 =
       let _0_624 =
         FStar_All.pipe_right i.idatas
           (FStar_List.map
              (fun d  ->
-<<<<<<< HEAD
-                let _0_623 = FStar_Syntax_Print.lid_to_string d.dname in
-                let _0_622 =
-                  let _0_621 = FStar_Syntax_Print.term_to_string d.dtyp in
-                  Prims.strcat " : " _0_621 in
-                Prims.strcat _0_623 _0_622)) in
-      FStar_All.pipe_right _0_624 (FStar_String.concat "\n\t\t") in
-    FStar_Util.print4 "\n\t%s %s : %s { %s }\n" _0_628 _0_627 _0_626 _0_625
-=======
                 let _0_623 = FStar_Syntax_Print.lid_to_string d.dname  in
                 let _0_622 =
                   let _0_621 = FStar_Syntax_Print.term_to_string d.dtyp  in
@@ -264,7 +170,6 @@
       FStar_All.pipe_right _0_624 (FStar_String.concat "\n\t\t")  in
     FStar_Util.print4 "\n\t%s %s : %s { %s }\n" _0_628 _0_627 _0_626 _0_625
   
->>>>>>> 3e2e4220
 let bundle_as_inductive_families env ses quals =
   FStar_All.pipe_right ses
     (FStar_List.collect
@@ -272,11 +177,7 @@
           match uu___148_327 with
           | FStar_Syntax_Syntax.Sig_inductive_typ
               (l,_us,bs,t,_mut_i,datas,quals,r) ->
-<<<<<<< HEAD
-              let uu____343 = FStar_Syntax_Subst.open_term bs t in
-=======
               let uu____343 = FStar_Syntax_Subst.open_term bs t  in
->>>>>>> 3e2e4220
               (match uu____343 with
                | (bs,t) ->
                    let datas =
@@ -288,21 +189,13 @@
                                  (d,uu____356,t,l',nparams,uu____360,uu____361,uu____362)
                                  when FStar_Ident.lid_equals l l' ->
                                  let uu____367 =
-<<<<<<< HEAD
-                                   FStar_Syntax_Util.arrow_formals t in
-=======
                                    FStar_Syntax_Util.arrow_formals t  in
->>>>>>> 3e2e4220
                                  (match uu____367 with
                                   | (bs',body) ->
                                       let uu____388 =
                                         FStar_Util.first_N
-<<<<<<< HEAD
-                                          (FStar_List.length bs) bs' in
-=======
                                           (FStar_List.length bs) bs'
                                          in
->>>>>>> 3e2e4220
                                       (match uu____388 with
                                        | (bs_params,rest) ->
                                            let subst =
@@ -317,17 +210,11 @@
                                                         FStar_Syntax_Syntax.NT
                                                           (let _0_629 =
                                                              FStar_Syntax_Syntax.bv_to_name
-<<<<<<< HEAD
-                                                               b in
-                                                           (b', _0_629)))
-                                               bs_params bs in
-=======
                                                                b
                                                               in
                                                            (b', _0_629)))
                                                bs_params bs
                                               in
->>>>>>> 3e2e4220
                                            let t =
                                              let _0_631 =
                                                let _0_630 =
@@ -335,23 +222,15 @@
                                                    body
                                                   in
                                                FStar_Syntax_Util.arrow rest
-<<<<<<< HEAD
-                                                 _0_630 in
-=======
                                                  _0_630
                                                 in
->>>>>>> 3e2e4220
                                              FStar_All.pipe_right _0_631
                                                (FStar_Syntax_Subst.subst
                                                   subst)
                                               in
                                            [{ dname = d; dtyp = t }]))
-<<<<<<< HEAD
-                             | uu____445 -> [])) in
-=======
                              | uu____445 -> []))
                       in
->>>>>>> 3e2e4220
                    [{
                       iname = l;
                       iparams = bs;
@@ -360,10 +239,7 @@
                       iquals = quals
                     }])
           | uu____446 -> []))
-<<<<<<< HEAD
-=======
   
->>>>>>> 3e2e4220
 type env_t = FStar_Extraction_ML_UEnv.env
 let extract_bundle :
   env_t ->
@@ -374,22 +250,6 @@
     fun se  ->
       let extract_ctor ml_tyvars env ctor =
         let mlt =
-<<<<<<< HEAD
-          let _0_632 = FStar_Extraction_ML_Term.term_as_mlty env ctor.dtyp in
-          FStar_Extraction_ML_Util.eraseTypeDeep
-            (FStar_Extraction_ML_Util.udelta_unfold env) _0_632 in
-        let tys = (ml_tyvars, mlt) in
-        let fvv = FStar_Extraction_ML_UEnv.mkFvvar ctor.dname ctor.dtyp in
-        let _0_636 =
-          FStar_Extraction_ML_UEnv.extend_fv env fvv tys false false in
-        let _0_635 =
-          let _0_634 = lident_as_mlsymbol ctor.dname in
-          let _0_633 = FStar_Extraction_ML_Util.argTypes mlt in
-          (_0_634, _0_633) in
-        (_0_636, _0_635) in
-      let extract_one_family env ind =
-        let uu____516 = binders_as_mlty_binders env ind.iparams in
-=======
           let _0_632 = FStar_Extraction_ML_Term.term_as_mlty env ctor.dtyp
              in
           FStar_Extraction_ML_Util.eraseTypeDeep
@@ -406,23 +266,15 @@
         (_0_636, _0_635)  in
       let extract_one_family env ind =
         let uu____516 = binders_as_mlty_binders env ind.iparams  in
->>>>>>> 3e2e4220
         match uu____516 with
         | (env,vars) ->
             let uu____542 =
               FStar_All.pipe_right ind.idatas
-<<<<<<< HEAD
-                (FStar_Util.fold_map (extract_ctor vars) env) in
-            (match uu____542 with
-             | (env,ctors) ->
-                 let uu____581 = FStar_Syntax_Util.arrow_formals ind.ityp in
-=======
                 (FStar_Util.fold_map (extract_ctor vars) env)
                in
             (match uu____542 with
              | (env,ctors) ->
                  let uu____581 = FStar_Syntax_Util.arrow_formals ind.ityp  in
->>>>>>> 3e2e4220
                  (match uu____581 with
                   | (indices,uu____602) ->
                       let ml_params =
@@ -432,19 +284,12 @@
                                (fun i  ->
                                   fun uu____630  ->
                                     let _0_638 =
-<<<<<<< HEAD
-                                      let _0_637 = FStar_Util.string_of_int i in
-                                      Prims.strcat "'dummyV" _0_637 in
-                                    (_0_638, (Prims.parse_int "0")))) in
-                        FStar_List.append vars _0_639 in
-=======
                                       let _0_637 = FStar_Util.string_of_int i
                                          in
                                       Prims.strcat "'dummyV" _0_637  in
                                     (_0_638, (Prims.parse_int "0"))))
                            in
                         FStar_List.append vars _0_639  in
->>>>>>> 3e2e4220
                       let tbody =
                         let uu____634 =
                           FStar_Util.find_opt
@@ -452,18 +297,11 @@
                                match uu___149_636 with
                                | FStar_Syntax_Syntax.RecordType uu____637 ->
                                    true
-<<<<<<< HEAD
-                               | uu____642 -> false) ind.iquals in
-                        match uu____634 with
-                        | Some (FStar_Syntax_Syntax.RecordType (ns,ids)) ->
-                            let uu____649 = FStar_List.hd ctors in
-=======
                                | uu____642 -> false) ind.iquals
                            in
                         match uu____634 with
                         | Some (FStar_Syntax_Syntax.RecordType (ns,ids)) ->
                             let uu____649 = FStar_List.hd ctors  in
->>>>>>> 3e2e4220
                             (match uu____649 with
                              | (uu____656,c_ty) ->
                                  let fields =
@@ -472,19 +310,6 @@
                                         fun ty  ->
                                           let lid =
                                             FStar_Ident.lid_of_ids
-<<<<<<< HEAD
-                                              (FStar_List.append ns [id]) in
-                                          let _0_640 = lident_as_mlsymbol lid in
-                                          (_0_640, ty)) ids c_ty in
-                                 FStar_Extraction_ML_Syntax.MLTD_Record
-                                   fields)
-                        | uu____670 ->
-                            FStar_Extraction_ML_Syntax.MLTD_DType ctors in
-                      let _0_642 =
-                        let _0_641 = lident_as_mlsymbol ind.iname in
-                        (false, _0_641, None, ml_params, (Some tbody)) in
-                      (env, _0_642))) in
-=======
                                               (FStar_List.append ns [id])
                                              in
                                           let _0_640 = lident_as_mlsymbol lid
@@ -501,25 +326,12 @@
                         (false, _0_641, None, ml_params, (Some tbody))  in
                       (env, _0_642)))
          in
->>>>>>> 3e2e4220
       match se with
       | FStar_Syntax_Syntax.Sig_bundle
           ((FStar_Syntax_Syntax.Sig_datacon
            (l,uu____691,t,uu____693,uu____694,uu____695,uu____696,uu____697))::[],(FStar_Syntax_Syntax.ExceptionConstructor
            )::[],uu____698,r)
           ->
-<<<<<<< HEAD
-          let uu____708 = extract_ctor [] env { dname = l; dtyp = t } in
-          (match uu____708 with
-           | (env,ctor) -> (env, [FStar_Extraction_ML_Syntax.MLM_Exn ctor]))
-      | FStar_Syntax_Syntax.Sig_bundle (ses,quals,uu____730,r) ->
-          let ifams = bundle_as_inductive_families env ses quals in
-          let uu____741 = FStar_Util.fold_map extract_one_family env ifams in
-          (match uu____741 with
-           | (env,td) -> (env, [FStar_Extraction_ML_Syntax.MLM_Ty td]))
-      | uu____793 -> failwith "Unexpected signature element"
-let rec extract_sig:
-=======
           let uu____708 = extract_ctor [] env { dname = l; dtyp = t }  in
           (match uu____708 with
            | (env,ctor) -> (env, [FStar_Extraction_ML_Syntax.MLM_Exn ctor]))
@@ -532,7 +344,6 @@
       | uu____793 -> failwith "Unexpected signature element"
   
 let rec extract_sig :
->>>>>>> 3e2e4220
   env_t ->
     FStar_Syntax_Syntax.sigelt ->
       (env_t * FStar_Extraction_ML_Syntax.mlmodule1 Prims.list)
@@ -541,11 +352,7 @@
     fun se  ->
       FStar_Extraction_ML_UEnv.debug g
         (fun u  ->
-<<<<<<< HEAD
-           let _0_643 = FStar_Syntax_Print.sigelt_to_string se in
-=======
            let _0_643 = FStar_Syntax_Print.sigelt_to_string se  in
->>>>>>> 3e2e4220
            FStar_Util.print1 ">>>> extract_sig %s \n" _0_643);
       (match se with
        | FStar_Syntax_Syntax.Sig_bundle _
@@ -560,17 +367,11 @@
              let g =
                let _0_644 =
                  FStar_Syntax_Syntax.lid_as_fv lid
-<<<<<<< HEAD
-                   FStar_Syntax_Syntax.Delta_equational None in
-               FStar_Extraction_ML_UEnv.extend_fv' g _0_644 ml_name tysc
-                 false false in
-=======
                    FStar_Syntax_Syntax.Delta_equational None
                   in
                FStar_Extraction_ML_UEnv.extend_fv' g _0_644 ml_name tysc
                  false false
                 in
->>>>>>> 3e2e4220
              let lb =
                {
                  FStar_Extraction_ML_Syntax.mllb_name =
@@ -586,56 +387,23 @@
               in
            let rec extract_fv tm =
              let uu____856 =
-<<<<<<< HEAD
-               (FStar_Syntax_Subst.compress tm).FStar_Syntax_Syntax.n in
-=======
                (FStar_Syntax_Subst.compress tm).FStar_Syntax_Syntax.n  in
->>>>>>> 3e2e4220
              match uu____856 with
              | FStar_Syntax_Syntax.Tm_uinst (tm,uu____860) -> extract_fv tm
              | FStar_Syntax_Syntax.Tm_fvar fv ->
                  let mlp =
                    FStar_Extraction_ML_Syntax.mlpath_of_lident
-<<<<<<< HEAD
-                     (fv.FStar_Syntax_Syntax.fv_name).FStar_Syntax_Syntax.v in
-                 let uu____871 =
-                   let _0_645 = FStar_Extraction_ML_UEnv.lookup_fv g fv in
-                   FStar_All.pipe_left FStar_Util.right _0_645 in
-=======
                      (fv.FStar_Syntax_Syntax.fv_name).FStar_Syntax_Syntax.v
                     in
                  let uu____871 =
                    let _0_645 = FStar_Extraction_ML_UEnv.lookup_fv g fv  in
                    FStar_All.pipe_left FStar_Util.right _0_645  in
->>>>>>> 3e2e4220
                  (match uu____871 with
                   | (uu____892,tysc,uu____894) ->
                       let _0_646 =
                         FStar_All.pipe_left
                           (FStar_Extraction_ML_Syntax.with_ty
                              FStar_Extraction_ML_Syntax.MLTY_Top)
-<<<<<<< HEAD
-                          (FStar_Extraction_ML_Syntax.MLE_Name mlp) in
-                      (_0_646, tysc))
-             | uu____895 -> failwith "Not an fv" in
-           let extract_action g a =
-             let uu____907 = extract_fv a.FStar_Syntax_Syntax.action_defn in
-             match uu____907 with
-             | (a_tm,ty_sc) ->
-                 let uu____914 = FStar_Extraction_ML_UEnv.action_name ed a in
-                 (match uu____914 with
-                  | (a_nm,a_lid) -> extend_env g a_lid a_nm a_tm ty_sc) in
-           let uu____921 =
-             let uu____924 =
-               extract_fv (Prims.snd ed.FStar_Syntax_Syntax.return_repr) in
-             match uu____924 with
-             | (return_tm,ty_sc) ->
-                 let uu____932 =
-                   FStar_Extraction_ML_UEnv.monad_op_name ed "return" in
-                 (match uu____932 with
-                  | (return_nm,return_lid) ->
-                      extend_env g return_lid return_nm return_tm ty_sc) in
-=======
                           (FStar_Extraction_ML_Syntax.MLE_Name mlp)
                          in
                       (_0_646, tysc))
@@ -660,21 +428,10 @@
                   | (return_nm,return_lid) ->
                       extend_env g return_lid return_nm return_tm ty_sc)
               in
->>>>>>> 3e2e4220
            (match uu____921 with
             | (g,return_decl) ->
                 let uu____944 =
                   let uu____947 =
-<<<<<<< HEAD
-                    extract_fv (Prims.snd ed.FStar_Syntax_Syntax.bind_repr) in
-                  match uu____947 with
-                  | (bind_tm,ty_sc) ->
-                      let uu____955 =
-                        FStar_Extraction_ML_UEnv.monad_op_name ed "bind" in
-                      (match uu____955 with
-                       | (bind_nm,bind_lid) ->
-                           extend_env g bind_lid bind_nm bind_tm ty_sc) in
-=======
                     extract_fv (Prims.snd ed.FStar_Syntax_Syntax.bind_repr)
                      in
                   match uu____947 with
@@ -685,17 +442,12 @@
                        | (bind_nm,bind_lid) ->
                            extend_env g bind_lid bind_nm bind_tm ty_sc)
                    in
->>>>>>> 3e2e4220
                 (match uu____944 with
                  | (g,bind_decl) ->
                      let uu____967 =
                        FStar_Util.fold_map extract_action g
-<<<<<<< HEAD
-                         ed.FStar_Syntax_Syntax.actions in
-=======
                          ed.FStar_Syntax_Syntax.actions
                         in
->>>>>>> 3e2e4220
                      (match uu____967 with
                       | (g,actions) ->
                           (g,
@@ -712,14 +464,6 @@
                     (fun uu___150_992  ->
                        match uu___150_992 with
                        | FStar_Syntax_Syntax.Assumption  -> true
-<<<<<<< HEAD
-                       | uu____993 -> false)) in
-             FStar_All.pipe_right _0_647 Prims.op_Negation in
-           if uu____990
-           then (g, [])
-           else
-             (let uu____999 = FStar_Syntax_Util.arrow_formals t in
-=======
                        | uu____993 -> false))
                 in
              FStar_All.pipe_right _0_647 Prims.op_Negation  in
@@ -727,48 +471,31 @@
            then (g, [])
            else
              (let uu____999 = FStar_Syntax_Util.arrow_formals t  in
->>>>>>> 3e2e4220
               match uu____999 with
               | (bs,uu____1011) ->
                   let fv =
                     FStar_Syntax_Syntax.lid_as_fv lid
-<<<<<<< HEAD
-                      FStar_Syntax_Syntax.Delta_constant None in
-                  let _0_648 =
-                    FStar_Syntax_Util.abs bs FStar_TypeChecker_Common.t_unit
-                      None in
-=======
                       FStar_Syntax_Syntax.Delta_constant None
                      in
                   let _0_648 =
                     FStar_Syntax_Util.abs bs FStar_TypeChecker_Common.t_unit
                       None
                      in
->>>>>>> 3e2e4220
                   extract_typ_abbrev g fv quals _0_648)
        | FStar_Syntax_Syntax.Sig_let
            ((false ,lb::[]),uu____1029,uu____1030,quals,uu____1032) when
            FStar_Extraction_ML_Term.is_arity g lb.FStar_Syntax_Syntax.lbtyp
            ->
-<<<<<<< HEAD
-           let _0_649 = FStar_Util.right lb.FStar_Syntax_Syntax.lbname in
-=======
            let _0_649 = FStar_Util.right lb.FStar_Syntax_Syntax.lbname  in
->>>>>>> 3e2e4220
            extract_typ_abbrev g _0_649 quals lb.FStar_Syntax_Syntax.lbdef
        | FStar_Syntax_Syntax.Sig_let (lbs,r,uu____1045,quals,attrs) ->
            let elet =
              (FStar_Syntax_Syntax.mk
                 (FStar_Syntax_Syntax.Tm_let
-<<<<<<< HEAD
-                   (lbs, FStar_Syntax_Const.exp_false_bool))) None r in
-           let uu____1065 = FStar_Extraction_ML_Term.term_as_mlexpr g elet in
-=======
                    (lbs, FStar_Syntax_Const.exp_false_bool))) None r
               in
            let uu____1065 = FStar_Extraction_ML_Term.term_as_mlexpr g elet
               in
->>>>>>> 3e2e4220
            (match uu____1065 with
             | (ml_let,uu____1073,uu____1074) ->
                 (match ml_let.FStar_Extraction_ML_Syntax.expr with
@@ -793,12 +520,8 @@
                                                     uu____1113;_})
                                     ->
                                     let lb_lid =
-<<<<<<< HEAD
-                                      ((FStar_Util.right lbname).FStar_Syntax_Syntax.fv_name).FStar_Syntax_Syntax.v in
-=======
                                       ((FStar_Util.right lbname).FStar_Syntax_Syntax.fv_name).FStar_Syntax_Syntax.v
                                        in
->>>>>>> 3e2e4220
                                     let uu____1131 =
                                       let uu____1134 =
                                         FStar_All.pipe_right quals
@@ -807,33 +530,12 @@
                                                 match uu___151_1136 with
                                                 | FStar_Syntax_Syntax.Projector
                                                     uu____1137 -> true
-<<<<<<< HEAD
-                                                | uu____1140 -> false)) in
-=======
                                                 | uu____1140 -> false))
                                          in
->>>>>>> 3e2e4220
                                       if uu____1134
                                       then
                                         let mname =
                                           let _0_650 =
-<<<<<<< HEAD
-                                            mangle_projector_lid lb_lid in
-                                          FStar_All.pipe_right _0_650
-                                            FStar_Extraction_ML_Syntax.mlpath_of_lident in
-                                        let env =
-                                          let _0_652 =
-                                            FStar_Util.right lbname in
-                                          let _0_651 =
-                                            FStar_Util.must
-                                              ml_lb.FStar_Extraction_ML_Syntax.mllb_tysc in
-                                          FStar_Extraction_ML_UEnv.extend_fv'
-                                            env _0_652 mname _0_651
-                                            ml_lb.FStar_Extraction_ML_Syntax.mllb_add_unit
-                                            false in
-                                        (env,
-                                          (let uu___156_1145 = ml_lb in
-=======
                                             mangle_projector_lid lb_lid  in
                                           FStar_All.pipe_right _0_650
                                             FStar_Extraction_ML_Syntax.mlpath_of_lident
@@ -852,7 +554,6 @@
                                            in
                                         (env,
                                           (let uu___156_1145 = ml_lb  in
->>>>>>> 3e2e4220
                                            {
                                              FStar_Extraction_ML_Syntax.mllb_name
                                                =
@@ -876,19 +577,6 @@
                                            let _0_654 =
                                              let _0_653 =
                                                FStar_Util.must
-<<<<<<< HEAD
-                                                 ml_lb.FStar_Extraction_ML_Syntax.mllb_tysc in
-                                             FStar_Extraction_ML_UEnv.extend_lb
-                                               env lbname t _0_653
-                                               ml_lb.FStar_Extraction_ML_Syntax.mllb_add_unit
-                                               false in
-                                           FStar_All.pipe_left Prims.fst
-                                             _0_654 in
-                                         (_0_655, ml_lb)) in
-                                    (match uu____1131 with
-                                     | (g,ml_lb) -> (g, (ml_lb :: ml_lbs))))
-                         (g, []) bindings (Prims.snd lbs) in
-=======
                                                  ml_lb.FStar_Extraction_ML_Syntax.mllb_tysc
                                                 in
                                              FStar_Extraction_ML_UEnv.extend_lb
@@ -905,7 +593,6 @@
                                      | (g,ml_lb) -> (g, (ml_lb :: ml_lbs))))
                          (g, []) bindings (Prims.snd lbs)
                         in
->>>>>>> 3e2e4220
                      (match uu____1088 with
                       | (g,ml_lbs') ->
                           let flags =
@@ -919,12 +606,8 @@
                                  | FStar_Syntax_Syntax.NoExtract  ->
                                      Some
                                        FStar_Extraction_ML_Syntax.NoExtract
-<<<<<<< HEAD
-                                 | uu____1169 -> None) quals in
-=======
                                  | uu____1169 -> None) quals
                              in
->>>>>>> 3e2e4220
                           let flags' =
                             FStar_List.choose
                               (fun uu___153_1174  ->
@@ -944,17 +627,6 @@
                                  | uu____1187 ->
                                      (FStar_Util.print_warning
                                         "Warning: unrecognized, non-string attribute, bother protz for a better error message";
-<<<<<<< HEAD
-                                      None)) attrs in
-                          let _0_657 =
-                            let _0_656 =
-                              FStar_Extraction_ML_Syntax.MLM_Loc
-                                (FStar_Extraction_ML_Util.mlloc_of_range r) in
-                            [_0_656;
-                            FStar_Extraction_ML_Syntax.MLM_Let
-                              (flavor, (FStar_List.append flags flags'),
-                                (FStar_List.rev ml_lbs'))] in
-=======
                                       None)) attrs
                              in
                           let _0_657 =
@@ -967,42 +639,25 @@
                               (flavor, (FStar_List.append flags flags'),
                                 (FStar_List.rev ml_lbs'))]
                              in
->>>>>>> 3e2e4220
                           (g, _0_657))
                  | uu____1194 ->
                      failwith
                        (let _0_658 =
                           FStar_Extraction_ML_Code.string_of_mlexpr
-<<<<<<< HEAD
-                            g.FStar_Extraction_ML_UEnv.currentModule ml_let in
-=======
                             g.FStar_Extraction_ML_UEnv.currentModule ml_let
                            in
->>>>>>> 3e2e4220
                         FStar_Util.format1
                           "Impossible: Translated a let to a non-let: %s"
                           _0_658)))
        | FStar_Syntax_Syntax.Sig_declare_typ (lid,uu____1199,t,quals,r) ->
            let uu____1205 =
              FStar_All.pipe_right quals
-<<<<<<< HEAD
-               (FStar_List.contains FStar_Syntax_Syntax.Assumption) in
-=======
                (FStar_List.contains FStar_Syntax_Syntax.Assumption)
               in
->>>>>>> 3e2e4220
            if uu____1205
            then
              let always_fail =
                let imp =
-<<<<<<< HEAD
-                 let uu____1214 = FStar_Syntax_Util.arrow_formals t in
-                 match uu____1214 with
-                 | ([],t) -> fail_exp lid t
-                 | (bs,t) ->
-                     let _0_659 = fail_exp lid t in
-                     FStar_Syntax_Util.abs bs _0_659 None in
-=======
                  let uu____1214 = FStar_Syntax_Util.arrow_formals t  in
                  match uu____1214 with
                  | ([],t) -> fail_exp lid t
@@ -1010,7 +665,6 @@
                      let _0_659 = fail_exp lid t  in
                      FStar_Syntax_Util.abs bs _0_659 None
                   in
->>>>>>> 3e2e4220
                FStar_Syntax_Syntax.Sig_let
                  (let _0_663 =
                     let _0_662 =
@@ -1018,12 +672,8 @@
                         let _0_660 =
                           FStar_Util.Inr
                             (FStar_Syntax_Syntax.lid_as_fv lid
-<<<<<<< HEAD
-                               FStar_Syntax_Syntax.Delta_constant None) in
-=======
                                FStar_Syntax_Syntax.Delta_constant None)
                            in
->>>>>>> 3e2e4220
                         {
                           FStar_Syntax_Syntax.lbname = _0_660;
                           FStar_Syntax_Syntax.lbunivs = [];
@@ -1031,20 +681,12 @@
                           FStar_Syntax_Syntax.lbeff =
                             FStar_Syntax_Const.effect_ML_lid;
                           FStar_Syntax_Syntax.lbdef = imp
-<<<<<<< HEAD
-                        } in
-                      [_0_661] in
-                    (false, _0_662) in
-                  (_0_663, r, [], quals, [])) in
-             let uu____1258 = extract_sig g always_fail in
-=======
                         }  in
                       [_0_661]  in
                     (false, _0_662)  in
                   (_0_663, r, [], quals, []))
                 in
              let uu____1258 = extract_sig g always_fail  in
->>>>>>> 3e2e4220
              (match uu____1258 with
               | (g,mlm) ->
                   let uu____1269 =
@@ -1052,26 +694,13 @@
                       (fun uu___154_1271  ->
                          match uu___154_1271 with
                          | FStar_Syntax_Syntax.Discriminator l -> Some l
-<<<<<<< HEAD
-                         | uu____1274 -> None) in
-=======
                          | uu____1274 -> None)
                      in
->>>>>>> 3e2e4220
                   (match uu____1269 with
                    | Some l ->
                        let _0_667 =
                          let _0_666 =
                            FStar_Extraction_ML_Syntax.MLM_Loc
-<<<<<<< HEAD
-                             (FStar_Extraction_ML_Util.mlloc_of_range r) in
-                         let _0_665 =
-                           let _0_664 =
-                             FStar_Extraction_ML_Term.ind_discriminator_body
-                               g lid l in
-                           [_0_664] in
-                         _0_666 :: _0_665 in
-=======
                              (FStar_Extraction_ML_Util.mlloc_of_range r)
                             in
                          let _0_665 =
@@ -1081,7 +710,6 @@
                               in
                            [_0_664]  in
                          _0_666 :: _0_665  in
->>>>>>> 3e2e4220
                        (g, _0_667)
                    | uu____1280 ->
                        let uu____1282 =
@@ -1090,35 +718,22 @@
                               match uu___155_1284 with
                               | FStar_Syntax_Syntax.Projector (l,uu____1287)
                                   -> Some l
-<<<<<<< HEAD
-                              | uu____1288 -> None) in
-=======
                               | uu____1288 -> None)
                           in
->>>>>>> 3e2e4220
                        (match uu____1282 with
                         | Some uu____1292 -> (g, [])
                         | uu____1294 -> (g, mlm))))
            else (g, [])
        | FStar_Syntax_Syntax.Sig_main (e,r) ->
-<<<<<<< HEAD
-           let uu____1301 = FStar_Extraction_ML_Term.term_as_mlexpr g e in
-=======
            let uu____1301 = FStar_Extraction_ML_Term.term_as_mlexpr g e  in
->>>>>>> 3e2e4220
            (match uu____1301 with
             | (ml_main,uu____1309,uu____1310) ->
                 let _0_669 =
                   let _0_668 =
                     FStar_Extraction_ML_Syntax.MLM_Loc
-<<<<<<< HEAD
-                      (FStar_Extraction_ML_Util.mlloc_of_range r) in
-                  [_0_668; FStar_Extraction_ML_Syntax.MLM_Top ml_main] in
-=======
                       (FStar_Extraction_ML_Util.mlloc_of_range r)
                      in
                   [_0_668; FStar_Extraction_ML_Syntax.MLM_Top ml_main]  in
->>>>>>> 3e2e4220
                 (g, _0_669))
        | FStar_Syntax_Syntax.Sig_new_effect_for_free uu____1312 ->
            failwith "impossible -- removed by tc.fs"
@@ -1136,17 +751,11 @@
   fun g  ->
     fun m  ->
       let _0_670 =
-<<<<<<< HEAD
-        FStar_Util.fold_map extract_sig g m.FStar_Syntax_Syntax.declarations in
-      FStar_All.pipe_right _0_670 Prims.fst
-let rec extract:
-=======
         FStar_Util.fold_map extract_sig g m.FStar_Syntax_Syntax.declarations
          in
       FStar_All.pipe_right _0_670 Prims.fst
   
 let rec extract :
->>>>>>> 3e2e4220
   FStar_Extraction_ML_UEnv.env ->
     FStar_Syntax_Syntax.modul ->
       (FStar_Extraction_ML_UEnv.env * FStar_Extraction_ML_Syntax.mllib
@@ -1155,21 +764,13 @@
   fun g  ->
     fun m  ->
       FStar_Syntax_Syntax.reset_gensym ();
-<<<<<<< HEAD
-      (let uu____1353 = FStar_Options.restore_cmd_line_options true in
-=======
       (let uu____1353 = FStar_Options.restore_cmd_line_options true  in
->>>>>>> 3e2e4220
        let name =
          FStar_Extraction_ML_Syntax.mlpath_of_lident
            m.FStar_Syntax_Syntax.name
           in
        let g =
-<<<<<<< HEAD
-         let uu___157_1356 = g in
-=======
          let uu___157_1356 = g  in
->>>>>>> 3e2e4220
          {
            FStar_Extraction_ML_UEnv.tcenv =
              (uu___157_1356.FStar_Extraction_ML_UEnv.tcenv);
@@ -1178,14 +779,6 @@
            FStar_Extraction_ML_UEnv.tydefs =
              (uu___157_1356.FStar_Extraction_ML_UEnv.tydefs);
            FStar_Extraction_ML_UEnv.currentModule = name
-<<<<<<< HEAD
-         } in
-       let uu____1357 =
-         FStar_Util.fold_map extract_sig g m.FStar_Syntax_Syntax.declarations in
-       match uu____1357 with
-       | (g,sigs) ->
-           let mlm = FStar_List.flatten sigs in
-=======
          }  in
        let uu____1357 =
          FStar_Util.fold_map extract_sig g m.FStar_Syntax_Syntax.declarations
@@ -1193,19 +786,11 @@
        match uu____1357 with
        | (g,sigs) ->
            let mlm = FStar_List.flatten sigs  in
->>>>>>> 3e2e4220
            let uu____1373 =
              (((m.FStar_Syntax_Syntax.name).FStar_Ident.str <> "Prims") &&
                 (Prims.op_Negation m.FStar_Syntax_Syntax.is_interface))
                &&
                (FStar_Options.should_extract
-<<<<<<< HEAD
-                  (m.FStar_Syntax_Syntax.name).FStar_Ident.str) in
-           if uu____1373
-           then
-             ((let _0_671 =
-                 FStar_Syntax_Print.lid_to_string m.FStar_Syntax_Syntax.name in
-=======
                   (m.FStar_Syntax_Syntax.name).FStar_Ident.str)
               in
            if uu____1373
@@ -1213,15 +798,10 @@
              ((let _0_671 =
                  FStar_Syntax_Print.lid_to_string m.FStar_Syntax_Syntax.name
                   in
->>>>>>> 3e2e4220
                FStar_Util.print1 "Extracted module %s\n" _0_671);
               (g,
                 [FStar_Extraction_ML_Syntax.MLLib
                    [(name, (Some ([], mlm)),
                       (FStar_Extraction_ML_Syntax.MLLib []))]]))
-<<<<<<< HEAD
            else (g, []))
-=======
-           else (g, []))
-  
->>>>>>> 3e2e4220
+  