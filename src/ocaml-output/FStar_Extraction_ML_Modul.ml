open Prims
let fail_exp:
  FStar_Ident.lident ->
    FStar_Syntax_Syntax.typ ->
      FStar_Syntax_Syntax.term' FStar_Syntax_Syntax.syntax
  =
  fun lid  ->
    fun t  ->
      let uu____11 =
        let uu____14 =
          let uu____15 =
            let uu____30 =
              FStar_Syntax_Syntax.fvar FStar_Parser_Const.failwith_lid
                FStar_Syntax_Syntax.Delta_constant
                FStar_Pervasives_Native.None in
            let uu____31 =
              let uu____34 = FStar_Syntax_Syntax.iarg t in
              let uu____35 =
                let uu____38 =
                  let uu____39 =
                    let uu____40 =
                      let uu____43 =
                        let uu____44 =
                          let uu____45 =
                            let uu____50 =
                              let uu____51 =
                                FStar_Syntax_Print.lid_to_string lid in
                              Prims.strcat "Not yet implemented:" uu____51 in
                            (uu____50, FStar_Range.dummyRange) in
                          FStar_Const.Const_string uu____45 in
                        FStar_Syntax_Syntax.Tm_constant uu____44 in
                      FStar_Syntax_Syntax.mk uu____43 in
                    uu____40 FStar_Pervasives_Native.None
                      FStar_Range.dummyRange in
                  FStar_All.pipe_left FStar_Syntax_Syntax.as_arg uu____39 in
                [uu____38] in
              uu____34 :: uu____35 in
            (uu____30, uu____31) in
          FStar_Syntax_Syntax.Tm_app uu____15 in
        FStar_Syntax_Syntax.mk uu____14 in
      uu____11 FStar_Pervasives_Native.None FStar_Range.dummyRange
let mangle_projector_lid: FStar_Ident.lident -> FStar_Ident.lident =
  fun x  -> x
let lident_as_mlsymbol:
  FStar_Ident.lident -> FStar_Extraction_ML_Syntax.mlsymbol =
  fun id  -> (id.FStar_Ident.ident).FStar_Ident.idText
let as_pair:
  'Auu____72 .
    'Auu____72 Prims.list ->
      ('Auu____72,'Auu____72) FStar_Pervasives_Native.tuple2
  =
  fun uu___156_82  ->
    match uu___156_82 with
    | a::b::[] -> (a, b)
    | uu____87 -> failwith "Expected a list with 2 elements"
let rec extract_meta:
  FStar_Syntax_Syntax.term ->
    FStar_Extraction_ML_Syntax.meta FStar_Pervasives_Native.option
  =
  fun x  ->
    let uu____100 = FStar_Syntax_Subst.compress x in
    match uu____100 with
    | { FStar_Syntax_Syntax.n = FStar_Syntax_Syntax.Tm_fvar fv;
        FStar_Syntax_Syntax.pos = uu____104;
        FStar_Syntax_Syntax.vars = uu____105;_} when
        let uu____108 =
          let uu____109 = FStar_Syntax_Syntax.lid_of_fv fv in
          FStar_Ident.string_of_lid uu____109 in
        uu____108 = "FStar.Pervasives.PpxDerivingShow" ->
        FStar_Pervasives_Native.Some
          FStar_Extraction_ML_Syntax.PpxDerivingShow
    | { FStar_Syntax_Syntax.n = FStar_Syntax_Syntax.Tm_fvar fv;
        FStar_Syntax_Syntax.pos = uu____111;
        FStar_Syntax_Syntax.vars = uu____112;_} when
        let uu____115 =
          let uu____116 = FStar_Syntax_Syntax.lid_of_fv fv in
          FStar_Ident.string_of_lid uu____116 in
        uu____115 = "FStar.Pervasives.CInline" ->
        FStar_Pervasives_Native.Some FStar_Extraction_ML_Syntax.CInline
    | { FStar_Syntax_Syntax.n = FStar_Syntax_Syntax.Tm_fvar fv;
        FStar_Syntax_Syntax.pos = uu____118;
        FStar_Syntax_Syntax.vars = uu____119;_} when
        let uu____122 =
          let uu____123 = FStar_Syntax_Syntax.lid_of_fv fv in
          FStar_Ident.string_of_lid uu____123 in
        uu____122 = "FStar.Pervasives.Substitute" ->
        FStar_Pervasives_Native.Some FStar_Extraction_ML_Syntax.Substitute
    | { FStar_Syntax_Syntax.n = FStar_Syntax_Syntax.Tm_fvar fv;
        FStar_Syntax_Syntax.pos = uu____125;
        FStar_Syntax_Syntax.vars = uu____126;_} when
        let uu____129 =
          let uu____130 = FStar_Syntax_Syntax.lid_of_fv fv in
          FStar_Ident.string_of_lid uu____130 in
        uu____129 = "FStar.Pervasives.Gc" ->
        FStar_Pervasives_Native.Some FStar_Extraction_ML_Syntax.GCType
    | {
        FStar_Syntax_Syntax.n = FStar_Syntax_Syntax.Tm_app
          ({ FStar_Syntax_Syntax.n = FStar_Syntax_Syntax.Tm_fvar fv;
             FStar_Syntax_Syntax.pos = uu____132;
             FStar_Syntax_Syntax.vars = uu____133;_},({
                                                        FStar_Syntax_Syntax.n
                                                          =
                                                          FStar_Syntax_Syntax.Tm_constant
                                                          (FStar_Const.Const_string
                                                          (s,uu____135));
                                                        FStar_Syntax_Syntax.pos
                                                          = uu____136;
                                                        FStar_Syntax_Syntax.vars
                                                          = uu____137;_},uu____138)::[]);
        FStar_Syntax_Syntax.pos = uu____139;
        FStar_Syntax_Syntax.vars = uu____140;_} when
        let uu____171 =
          let uu____172 = FStar_Syntax_Syntax.lid_of_fv fv in
          FStar_Ident.string_of_lid uu____172 in
        uu____171 = "FStar.Pervasives.PpxDerivingShowConstant" ->
        FStar_Pervasives_Native.Some
          (FStar_Extraction_ML_Syntax.PpxDerivingShowConstant s)
    | {
        FStar_Syntax_Syntax.n = FStar_Syntax_Syntax.Tm_app
          ({ FStar_Syntax_Syntax.n = FStar_Syntax_Syntax.Tm_fvar fv;
             FStar_Syntax_Syntax.pos = uu____174;
             FStar_Syntax_Syntax.vars = uu____175;_},({
                                                        FStar_Syntax_Syntax.n
                                                          =
                                                          FStar_Syntax_Syntax.Tm_constant
                                                          (FStar_Const.Const_string
                                                          (s,uu____177));
                                                        FStar_Syntax_Syntax.pos
                                                          = uu____178;
                                                        FStar_Syntax_Syntax.vars
                                                          = uu____179;_},uu____180)::[]);
        FStar_Syntax_Syntax.pos = uu____181;
        FStar_Syntax_Syntax.vars = uu____182;_} when
        let uu____213 =
          let uu____214 = FStar_Syntax_Syntax.lid_of_fv fv in
          FStar_Ident.string_of_lid uu____214 in
        uu____213 = "FStar.Pervasives.Comment" ->
        FStar_Pervasives_Native.Some (FStar_Extraction_ML_Syntax.Comment s)
    | {
        FStar_Syntax_Syntax.n = FStar_Syntax_Syntax.Tm_constant
          (FStar_Const.Const_string (data,uu____216));
        FStar_Syntax_Syntax.pos = uu____217;
        FStar_Syntax_Syntax.vars = uu____218;_} when data = "c_inline" ->
        FStar_Pervasives_Native.Some FStar_Extraction_ML_Syntax.CInline
    | {
        FStar_Syntax_Syntax.n = FStar_Syntax_Syntax.Tm_constant
          (FStar_Const.Const_string (data,uu____222));
        FStar_Syntax_Syntax.pos = uu____223;
        FStar_Syntax_Syntax.vars = uu____224;_} when data = "substitute" ->
        FStar_Pervasives_Native.Some FStar_Extraction_ML_Syntax.Substitute
    | { FStar_Syntax_Syntax.n = FStar_Syntax_Syntax.Tm_meta (x1,uu____228);
        FStar_Syntax_Syntax.pos = uu____229;
        FStar_Syntax_Syntax.vars = uu____230;_} -> extract_meta x1
    | a ->
        ((let uu____239 = FStar_Syntax_Print.term_to_string a in
          FStar_Util.print1_warning
            "Warning: unrecognized attribute (%s), valid attributes are `c_inline`, `substitute`, and `gc`."
            uu____239);
         FStar_Pervasives_Native.None)
let extract_metadata:
  FStar_Syntax_Syntax.term Prims.list ->
    FStar_Extraction_ML_Syntax.meta Prims.list
  = fun metas  -> FStar_List.choose extract_meta metas
let binders_as_mlty_binders:
  'Auu____256 .
    FStar_Extraction_ML_UEnv.env ->
      (FStar_Syntax_Syntax.bv,'Auu____256) FStar_Pervasives_Native.tuple2
        Prims.list ->
        (FStar_Extraction_ML_UEnv.env,(Prims.string,Prims.int)
                                        FStar_Pervasives_Native.tuple2
                                        Prims.list)
          FStar_Pervasives_Native.tuple2
  =
  fun env  ->
    fun bs  ->
      FStar_Util.fold_map
        (fun env1  ->
           fun uu____302  ->
             match uu____302 with
             | (bv,uu____316) ->
                 let uu____317 =
                   let uu____318 =
                     let uu____321 =
                       let uu____322 =
                         FStar_Extraction_ML_UEnv.bv_as_ml_tyvar bv in
                       FStar_Extraction_ML_Syntax.MLTY_Var uu____322 in
                     FStar_Pervasives_Native.Some uu____321 in
                   FStar_Extraction_ML_UEnv.extend_ty env1 bv uu____318 in
                 let uu____323 = FStar_Extraction_ML_UEnv.bv_as_ml_tyvar bv in
                 (uu____317, uu____323)) env bs
let extract_typ_abbrev:
  FStar_Extraction_ML_UEnv.env ->
    FStar_Syntax_Syntax.fv ->
      FStar_Syntax_Syntax.qualifier Prims.list ->
        FStar_Syntax_Syntax.term Prims.list ->
          FStar_Syntax_Syntax.term ->
            (FStar_Extraction_ML_UEnv.env,FStar_Extraction_ML_Syntax.mlmodule1
                                            Prims.list)
              FStar_Pervasives_Native.tuple2
  =
  fun env  ->
    fun fv  ->
      fun quals  ->
        fun attrs  ->
          fun def  ->
            let lid = (fv.FStar_Syntax_Syntax.fv_name).FStar_Syntax_Syntax.v in
            let def1 =
              let uu____368 =
                let uu____369 = FStar_Syntax_Subst.compress def in
                FStar_All.pipe_right uu____369 FStar_Syntax_Util.unmeta in
              FStar_All.pipe_right uu____368 FStar_Syntax_Util.un_uinst in
            let def2 =
              match def1.FStar_Syntax_Syntax.n with
              | FStar_Syntax_Syntax.Tm_abs uu____371 ->
                  FStar_Extraction_ML_Term.normalize_abs def1
              | uu____388 -> def1 in
            let uu____389 =
              match def2.FStar_Syntax_Syntax.n with
              | FStar_Syntax_Syntax.Tm_abs (bs,body,uu____400) ->
                  FStar_Syntax_Subst.open_term bs body
              | uu____421 -> ([], def2) in
            match uu____389 with
            | (bs,body) ->
                let assumed =
                  FStar_Util.for_some
<<<<<<< HEAD
                    (fun uu___155_442  ->
                       match uu___155_442 with
=======
                    (fun uu___157_365  ->
                       match uu___157_365 with
>>>>>>> 487f07d0
                       | FStar_Syntax_Syntax.Assumption  -> true
                       | uu____443 -> false) quals in
                let uu____444 = binders_as_mlty_binders env bs in
                (match uu____444 with
                 | (env1,ml_bs) ->
                     let body1 =
                       let uu____476 =
                         FStar_Extraction_ML_Term.term_as_mlty env1 body in
                       FStar_All.pipe_right uu____476
                         (FStar_Extraction_ML_Util.eraseTypeDeep
                            (FStar_Extraction_ML_Util.udelta_unfold env1)) in
                     let mangled_projector =
                       let uu____480 =
                         FStar_All.pipe_right quals
                           (FStar_Util.for_some
<<<<<<< HEAD
                              (fun uu___156_485  ->
                                 match uu___156_485 with
                                 | FStar_Syntax_Syntax.Projector uu____486 ->
=======
                              (fun uu___158_408  ->
                                 match uu___158_408 with
                                 | FStar_Syntax_Syntax.Projector uu____409 ->
>>>>>>> 487f07d0
                                     true
                                 | uu____491 -> false)) in
                       if uu____480
                       then
                         let mname = mangle_projector_lid lid in
                         FStar_Pervasives_Native.Some
                           ((mname.FStar_Ident.ident).FStar_Ident.idText)
                       else FStar_Pervasives_Native.None in
                     let metadata = extract_metadata attrs in
                     let td =
                       let uu____526 =
                         let uu____551 = lident_as_mlsymbol lid in
                         (assumed, uu____551, mangled_projector, ml_bs,
                           metadata,
                           (FStar_Pervasives_Native.Some
                              (FStar_Extraction_ML_Syntax.MLTD_Abbrev body1))) in
                       [uu____526] in
                     let def3 =
                       let uu____615 =
                         let uu____616 =
                           FStar_Extraction_ML_Util.mlloc_of_range
                             (FStar_Ident.range_of_lid lid) in
                         FStar_Extraction_ML_Syntax.MLM_Loc uu____616 in
                       [uu____615; FStar_Extraction_ML_Syntax.MLM_Ty td] in
                     let env2 =
                       let uu____618 =
                         FStar_All.pipe_right quals
                           (FStar_Util.for_some
<<<<<<< HEAD
                              (fun uu___157_622  ->
                                 match uu___157_622 with
=======
                              (fun uu___159_545  ->
                                 match uu___159_545 with
>>>>>>> 487f07d0
                                 | FStar_Syntax_Syntax.Assumption  -> true
                                 | FStar_Syntax_Syntax.New  -> true
                                 | uu____623 -> false)) in
                       if uu____618
                       then FStar_Extraction_ML_UEnv.extend_type_name env1 fv
                       else FStar_Extraction_ML_UEnv.extend_tydef env1 fv td in
                     (env2, def3))
type data_constructor =
  {
  dname: FStar_Ident.lident;
  dtyp: FStar_Syntax_Syntax.typ;}[@@deriving show]
let __proj__Mkdata_constructor__item__dname:
  data_constructor -> FStar_Ident.lident =
  fun projectee  ->
    match projectee with
    | { dname = __fname__dname; dtyp = __fname__dtyp;_} -> __fname__dname
let __proj__Mkdata_constructor__item__dtyp:
  data_constructor -> FStar_Syntax_Syntax.typ =
  fun projectee  ->
    match projectee with
    | { dname = __fname__dname; dtyp = __fname__dtyp;_} -> __fname__dtyp
type inductive_family =
  {
  iname: FStar_Ident.lident;
  iparams: FStar_Syntax_Syntax.binders;
  ityp: FStar_Syntax_Syntax.term;
  idatas: data_constructor Prims.list;
  iquals: FStar_Syntax_Syntax.qualifier Prims.list;
  imetadata: FStar_Extraction_ML_Syntax.metadata;}[@@deriving show]
let __proj__Mkinductive_family__item__iname:
  inductive_family -> FStar_Ident.lident =
  fun projectee  ->
    match projectee with
    | { iname = __fname__iname; iparams = __fname__iparams;
        ityp = __fname__ityp; idatas = __fname__idatas;
        iquals = __fname__iquals; imetadata = __fname__imetadata;_} ->
        __fname__iname
let __proj__Mkinductive_family__item__iparams:
  inductive_family -> FStar_Syntax_Syntax.binders =
  fun projectee  ->
    match projectee with
    | { iname = __fname__iname; iparams = __fname__iparams;
        ityp = __fname__ityp; idatas = __fname__idatas;
        iquals = __fname__iquals; imetadata = __fname__imetadata;_} ->
        __fname__iparams
let __proj__Mkinductive_family__item__ityp:
  inductive_family -> FStar_Syntax_Syntax.term =
  fun projectee  ->
    match projectee with
    | { iname = __fname__iname; iparams = __fname__iparams;
        ityp = __fname__ityp; idatas = __fname__idatas;
        iquals = __fname__iquals; imetadata = __fname__imetadata;_} ->
        __fname__ityp
let __proj__Mkinductive_family__item__idatas:
  inductive_family -> data_constructor Prims.list =
  fun projectee  ->
    match projectee with
    | { iname = __fname__iname; iparams = __fname__iparams;
        ityp = __fname__ityp; idatas = __fname__idatas;
        iquals = __fname__iquals; imetadata = __fname__imetadata;_} ->
        __fname__idatas
let __proj__Mkinductive_family__item__iquals:
  inductive_family -> FStar_Syntax_Syntax.qualifier Prims.list =
  fun projectee  ->
    match projectee with
    | { iname = __fname__iname; iparams = __fname__iparams;
        ityp = __fname__ityp; idatas = __fname__idatas;
        iquals = __fname__iquals; imetadata = __fname__imetadata;_} ->
        __fname__iquals
let __proj__Mkinductive_family__item__imetadata:
  inductive_family -> FStar_Extraction_ML_Syntax.metadata =
  fun projectee  ->
    match projectee with
    | { iname = __fname__iname; iparams = __fname__iparams;
        ityp = __fname__ityp; idatas = __fname__idatas;
        iquals = __fname__iquals; imetadata = __fname__imetadata;_} ->
        __fname__imetadata
let print_ifamily: inductive_family -> Prims.unit =
  fun i  ->
    let uu____771 = FStar_Syntax_Print.lid_to_string i.iname in
    let uu____772 = FStar_Syntax_Print.binders_to_string " " i.iparams in
    let uu____773 = FStar_Syntax_Print.term_to_string i.ityp in
    let uu____774 =
      let uu____775 =
        FStar_All.pipe_right i.idatas
          (FStar_List.map
             (fun d  ->
                let uu____786 = FStar_Syntax_Print.lid_to_string d.dname in
                let uu____787 =
                  let uu____788 = FStar_Syntax_Print.term_to_string d.dtyp in
                  Prims.strcat " : " uu____788 in
                Prims.strcat uu____786 uu____787)) in
      FStar_All.pipe_right uu____775 (FStar_String.concat "\n\t\t") in
    FStar_Util.print4 "\n\t%s %s : %s { %s }\n" uu____771 uu____772 uu____773
      uu____774
let bundle_as_inductive_families:
  'Auu____801 .
    FStar_Extraction_ML_UEnv.env ->
      FStar_Syntax_Syntax.sigelt Prims.list ->
        'Auu____801 ->
          FStar_Syntax_Syntax.attribute Prims.list ->
            (FStar_Extraction_ML_UEnv.env,inductive_family Prims.list)
              FStar_Pervasives_Native.tuple2
  =
  fun env  ->
    fun ses  ->
      fun quals  ->
        fun attrs  ->
          let uu____832 =
            FStar_Util.fold_map
              (fun env1  ->
                 fun se  ->
                   match se.FStar_Syntax_Syntax.sigel with
                   | FStar_Syntax_Syntax.Sig_inductive_typ
                       (l,_us,bs,t,_mut_i,datas) ->
                       let uu____879 = FStar_Syntax_Subst.open_term bs t in
                       (match uu____879 with
                        | (bs1,t1) ->
                            let datas1 =
                              FStar_All.pipe_right ses
                                (FStar_List.collect
                                   (fun se1  ->
                                      match se1.FStar_Syntax_Syntax.sigel
                                      with
                                      | FStar_Syntax_Syntax.Sig_datacon
                                          (d,uu____918,t2,l',nparams,uu____922)
                                          when FStar_Ident.lid_equals l l' ->
                                          let uu____927 =
                                            FStar_Syntax_Util.arrow_formals
                                              t2 in
                                          (match uu____927 with
                                           | (bs',body) ->
                                               let uu____960 =
                                                 FStar_Util.first_N
                                                   (FStar_List.length bs1)
                                                   bs' in
                                               (match uu____960 with
                                                | (bs_params,rest) ->
                                                    let subst1 =
                                                      FStar_List.map2
                                                        (fun uu____1031  ->
                                                           fun uu____1032  ->
                                                             match (uu____1031,
                                                                    uu____1032)
                                                             with
                                                             | ((b',uu____1050),
                                                                (b,uu____1052))
                                                                 ->
                                                                 let uu____1061
                                                                   =
                                                                   let uu____1068
                                                                    =
                                                                    FStar_Syntax_Syntax.bv_to_name
                                                                    b in
                                                                   (b',
                                                                    uu____1068) in
                                                                 FStar_Syntax_Syntax.NT
                                                                   uu____1061)
                                                        bs_params bs1 in
                                                    let t3 =
                                                      let uu____1070 =
                                                        let uu____1073 =
                                                          FStar_Syntax_Syntax.mk_Total
                                                            body in
                                                        FStar_Syntax_Util.arrow
                                                          rest uu____1073 in
                                                      FStar_All.pipe_right
                                                        uu____1070
                                                        (FStar_Syntax_Subst.subst
                                                           subst1) in
                                                    [{ dname = d; dtyp = t3 }]))
                                      | uu____1078 -> [])) in
                            let metadata =
                              extract_metadata
                                (FStar_List.append
                                   se.FStar_Syntax_Syntax.sigattrs attrs) in
                            let env2 =
                              let uu____1083 =
                                FStar_Syntax_Syntax.lid_as_fv l
                                  FStar_Syntax_Syntax.Delta_constant
                                  FStar_Pervasives_Native.None in
                              FStar_Extraction_ML_UEnv.extend_type_name env1
                                uu____1083 in
                            (env2,
                              [{
                                 iname = l;
                                 iparams = bs1;
                                 ityp = t1;
                                 idatas = datas1;
                                 iquals = (se.FStar_Syntax_Syntax.sigquals);
                                 imetadata = metadata
                               }]))
                   | uu____1086 -> (env1, [])) env ses in
          match uu____832 with
          | (env1,ifams) -> (env1, (FStar_List.flatten ifams))
type env_t = FStar_Extraction_ML_UEnv.env[@@deriving show]
let extract_bundle:
  env_t ->
    FStar_Syntax_Syntax.sigelt ->
      (env_t,FStar_Extraction_ML_Syntax.mlmodule1 Prims.list)
        FStar_Pervasives_Native.tuple2
  =
  fun env  ->
    fun se  ->
      let extract_ctor ml_tyvars env1 ctor =
        let mlt =
          let uu____1172 =
            FStar_Extraction_ML_Term.term_as_mlty env1 ctor.dtyp in
          FStar_Extraction_ML_Util.eraseTypeDeep
            (FStar_Extraction_ML_Util.udelta_unfold env1) uu____1172 in
        let steps =
          [FStar_TypeChecker_Normalize.Inlining;
          FStar_TypeChecker_Normalize.UnfoldUntil
            FStar_Syntax_Syntax.Delta_constant;
          FStar_TypeChecker_Normalize.EraseUniverses;
          FStar_TypeChecker_Normalize.AllowUnboundUniverses] in
        let names1 =
          let uu____1179 =
            let uu____1180 =
              let uu____1183 =
                FStar_TypeChecker_Normalize.normalize steps
                  env1.FStar_Extraction_ML_UEnv.tcenv ctor.dtyp in
              FStar_Syntax_Subst.compress uu____1183 in
            uu____1180.FStar_Syntax_Syntax.n in
          match uu____1179 with
          | FStar_Syntax_Syntax.Tm_arrow (bs,uu____1187) ->
              FStar_List.map
                (fun uu____1213  ->
                   match uu____1213 with
                   | ({ FStar_Syntax_Syntax.ppname = ppname;
                        FStar_Syntax_Syntax.index = uu____1219;
                        FStar_Syntax_Syntax.sort = uu____1220;_},uu____1221)
                       -> ppname.FStar_Ident.idText) bs
          | uu____1224 -> [] in
        let tys = (ml_tyvars, mlt) in
        let fvv = FStar_Extraction_ML_UEnv.mkFvvar ctor.dname ctor.dtyp in
        let uu____1243 =
          let uu____1244 =
            FStar_Extraction_ML_UEnv.extend_fv env1 fvv tys false false in
          FStar_Pervasives_Native.fst uu____1244 in
        let uu____1249 =
          let uu____1260 = lident_as_mlsymbol ctor.dname in
          let uu____1261 =
            let uu____1268 = FStar_Extraction_ML_Util.argTypes mlt in
            FStar_List.zip names1 uu____1268 in
          (uu____1260, uu____1261) in
        (uu____1243, uu____1249) in
      let extract_one_family env1 ind =
        let uu____1320 = binders_as_mlty_binders env1 ind.iparams in
        match uu____1320 with
        | (env2,vars) ->
            let uu____1371 =
              FStar_All.pipe_right ind.idatas
                (FStar_Util.fold_map (extract_ctor vars) env2) in
            (match uu____1371 with
             | (env3,ctors) ->
                 let uu____1468 = FStar_Syntax_Util.arrow_formals ind.ityp in
                 (match uu____1468 with
                  | (indices,uu____1508) ->
                      let ml_params =
                        let uu____1532 =
                          FStar_All.pipe_right indices
                            (FStar_List.mapi
                               (fun i  ->
                                  fun uu____1563  ->
                                    let uu____1568 =
                                      let uu____1569 =
                                        FStar_Util.string_of_int i in
                                      Prims.strcat "'dummyV" uu____1569 in
                                    (uu____1568, (Prims.parse_int "0")))) in
                        FStar_List.append vars uu____1532 in
                      let tbody =
                        let uu____1575 =
                          FStar_Util.find_opt
<<<<<<< HEAD
                            (fun uu___158_1580  ->
                               match uu___158_1580 with
                               | FStar_Syntax_Syntax.RecordType uu____1581 ->
=======
                            (fun uu___160_1503  ->
                               match uu___160_1503 with
                               | FStar_Syntax_Syntax.RecordType uu____1504 ->
>>>>>>> 487f07d0
                                   true
                               | uu____1590 -> false) ind.iquals in
                        match uu____1575 with
                        | FStar_Pervasives_Native.Some
                            (FStar_Syntax_Syntax.RecordType (ns,ids)) ->
                            let uu____1601 = FStar_List.hd ctors in
                            (match uu____1601 with
                             | (uu____1622,c_ty) ->
                                 let fields =
                                   FStar_List.map2
                                     (fun id  ->
                                        fun uu____1661  ->
                                          match uu____1661 with
                                          | (uu____1670,ty) ->
                                              let lid =
                                                FStar_Ident.lid_of_ids
                                                  (FStar_List.append ns [id]) in
                                              let uu____1673 =
                                                lident_as_mlsymbol lid in
                                              (uu____1673, ty)) ids c_ty in
                                 FStar_Extraction_ML_Syntax.MLTD_Record
                                   fields)
                        | uu____1674 ->
                            FStar_Extraction_ML_Syntax.MLTD_DType ctors in
                      let uu____1677 =
                        let uu____1700 = lident_as_mlsymbol ind.iname in
                        (false, uu____1700, FStar_Pervasives_Native.None,
                          ml_params, (ind.imetadata),
                          (FStar_Pervasives_Native.Some tbody)) in
                      (env3, uu____1677))) in
      match ((se.FStar_Syntax_Syntax.sigel),
              (se.FStar_Syntax_Syntax.sigquals))
      with
      | (FStar_Syntax_Syntax.Sig_bundle
         ({
            FStar_Syntax_Syntax.sigel = FStar_Syntax_Syntax.Sig_datacon
              (l,uu____1742,t,uu____1744,uu____1745,uu____1746);
            FStar_Syntax_Syntax.sigrng = uu____1747;
            FStar_Syntax_Syntax.sigquals = uu____1748;
            FStar_Syntax_Syntax.sigmeta = uu____1749;
            FStar_Syntax_Syntax.sigattrs = uu____1750;_}::[],uu____1751),(FStar_Syntax_Syntax.ExceptionConstructor
         )::[]) ->
          let uu____1768 = extract_ctor [] env { dname = l; dtyp = t } in
          (match uu____1768 with
           | (env1,ctor) -> (env1, [FStar_Extraction_ML_Syntax.MLM_Exn ctor]))
      | (FStar_Syntax_Syntax.Sig_bundle (ses,uu____1818),quals) ->
          let uu____1832 =
            bundle_as_inductive_families env ses quals
              se.FStar_Syntax_Syntax.sigattrs in
          (match uu____1832 with
           | (env1,ifams) ->
               let uu____1853 =
                 FStar_Util.fold_map extract_one_family env1 ifams in
               (match uu____1853 with
                | (env2,td) -> (env2, [FStar_Extraction_ML_Syntax.MLM_Ty td])))
      | uu____1962 -> failwith "Unexpected signature element"
let rec extract_sig:
  env_t ->
    FStar_Syntax_Syntax.sigelt ->
      (env_t,FStar_Extraction_ML_Syntax.mlmodule1 Prims.list)
        FStar_Pervasives_Native.tuple2
  =
  fun g  ->
    fun se  ->
      FStar_Extraction_ML_UEnv.debug g
        (fun u  ->
           let uu____1999 = FStar_Syntax_Print.sigelt_to_string se in
           FStar_Util.print1 ">>>> extract_sig %s \n" uu____1999);
      (match se.FStar_Syntax_Syntax.sigel with
       | FStar_Syntax_Syntax.Sig_bundle uu____2006 -> extract_bundle g se
       | FStar_Syntax_Syntax.Sig_inductive_typ uu____2015 ->
           extract_bundle g se
       | FStar_Syntax_Syntax.Sig_datacon uu____2032 -> extract_bundle g se
       | FStar_Syntax_Syntax.Sig_new_effect ed when
           FStar_All.pipe_right se.FStar_Syntax_Syntax.sigquals
             (FStar_List.contains FStar_Syntax_Syntax.Reifiable)
           ->
           let extend_env g1 lid ml_name tm tysc =
             let uu____2070 =
               let uu____2075 =
                 FStar_Syntax_Syntax.lid_as_fv lid
                   FStar_Syntax_Syntax.Delta_equational
                   FStar_Pervasives_Native.None in
               FStar_Extraction_ML_UEnv.extend_fv' g1 uu____2075 ml_name tysc
                 false false in
             match uu____2070 with
             | (g2,mangled_name) ->
                 ((let uu____2083 =
                     FStar_All.pipe_left
                       (FStar_TypeChecker_Env.debug
                          g2.FStar_Extraction_ML_UEnv.tcenv)
                       (FStar_Options.Other "ExtractionReify") in
                   if uu____2083
                   then
                     FStar_Util.print1 "Mangled name: %s\n"
                       (FStar_Pervasives_Native.fst mangled_name)
                   else ());
                  (let lb =
                     {
                       FStar_Extraction_ML_Syntax.mllb_name = mangled_name;
                       FStar_Extraction_ML_Syntax.mllb_tysc =
                         FStar_Pervasives_Native.None;
                       FStar_Extraction_ML_Syntax.mllb_add_unit = false;
                       FStar_Extraction_ML_Syntax.mllb_def = tm;
                       FStar_Extraction_ML_Syntax.print_typ = false
                     } in
                   (g2,
                     (FStar_Extraction_ML_Syntax.MLM_Let
                        (FStar_Extraction_ML_Syntax.NonRec, [], [lb]))))) in
           let rec extract_fv tm =
             (let uu____2099 =
                FStar_All.pipe_left
                  (FStar_TypeChecker_Env.debug
                     g.FStar_Extraction_ML_UEnv.tcenv)
                  (FStar_Options.Other "ExtractionReify") in
              if uu____2099
              then
                let uu____2100 = FStar_Syntax_Print.term_to_string tm in
                FStar_Util.print1 "extract_fv term: %s\n" uu____2100
              else ());
             (let uu____2102 =
                let uu____2103 = FStar_Syntax_Subst.compress tm in
                uu____2103.FStar_Syntax_Syntax.n in
              match uu____2102 with
              | FStar_Syntax_Syntax.Tm_uinst (tm1,uu____2111) ->
                  extract_fv tm1
              | FStar_Syntax_Syntax.Tm_fvar fv ->
                  let mlp =
                    FStar_Extraction_ML_Syntax.mlpath_of_lident
                      (fv.FStar_Syntax_Syntax.fv_name).FStar_Syntax_Syntax.v in
                  let uu____2118 =
                    let uu____2127 = FStar_Extraction_ML_UEnv.lookup_fv g fv in
                    FStar_All.pipe_left FStar_Util.right uu____2127 in
                  (match uu____2118 with
                   | (uu____2184,uu____2185,tysc,uu____2187) ->
                       let uu____2188 =
                         FStar_All.pipe_left
                           (FStar_Extraction_ML_Syntax.with_ty
                              FStar_Extraction_ML_Syntax.MLTY_Top)
                           (FStar_Extraction_ML_Syntax.MLE_Name mlp) in
                       (uu____2188, tysc))
              | uu____2189 -> failwith "Not an fv") in
           let extract_action g1 a =
             (let uu____2215 =
                FStar_All.pipe_left
                  (FStar_TypeChecker_Env.debug
                     g1.FStar_Extraction_ML_UEnv.tcenv)
                  (FStar_Options.Other "ExtractionReify") in
              if uu____2215
              then
                let uu____2216 =
                  FStar_Syntax_Print.term_to_string
                    a.FStar_Syntax_Syntax.action_typ in
                let uu____2217 =
                  FStar_Syntax_Print.term_to_string
                    a.FStar_Syntax_Syntax.action_defn in
                FStar_Util.print2 "Action type %s and term %s\n" uu____2216
                  uu____2217
              else ());
             (let uu____2219 = FStar_Extraction_ML_UEnv.action_name ed a in
              match uu____2219 with
              | (a_nm,a_lid) ->
                  let lbname =
                    let uu____2235 =
                      FStar_Syntax_Syntax.new_bv
                        (FStar_Pervasives_Native.Some
                           ((a.FStar_Syntax_Syntax.action_defn).FStar_Syntax_Syntax.pos))
                        FStar_Syntax_Syntax.tun in
                    FStar_Util.Inl uu____2235 in
                  let lb =
                    FStar_Syntax_Syntax.mk_lb
                      (lbname, (a.FStar_Syntax_Syntax.action_univs),
                        FStar_Parser_Const.effect_Tot_lid,
                        (a.FStar_Syntax_Syntax.action_typ),
                        (a.FStar_Syntax_Syntax.action_defn)) in
                  let lbs = (false, [lb]) in
                  let action_lb =
                    FStar_Syntax_Syntax.mk
                      (FStar_Syntax_Syntax.Tm_let
                         (lbs, FStar_Syntax_Util.exp_false_bool))
                      FStar_Pervasives_Native.None
                      (a.FStar_Syntax_Syntax.action_defn).FStar_Syntax_Syntax.pos in
                  let uu____2261 =
                    FStar_Extraction_ML_Term.term_as_mlexpr g1 action_lb in
                  (match uu____2261 with
                   | (a_let,uu____2273,ty) ->
                       ((let uu____2276 =
                           FStar_All.pipe_left
                             (FStar_TypeChecker_Env.debug
                                g1.FStar_Extraction_ML_UEnv.tcenv)
                             (FStar_Options.Other "ExtractionReify") in
                         if uu____2276
                         then
                           let uu____2277 =
                             FStar_Extraction_ML_Code.string_of_mlexpr a_nm
                               a_let in
                           FStar_Util.print1 "Extracted action term: %s\n"
                             uu____2277
                         else ());
                        (let uu____2279 =
                           match a_let.FStar_Extraction_ML_Syntax.expr with
                           | FStar_Extraction_ML_Syntax.MLE_Let
                               ((uu____2288,uu____2289,mllb::[]),uu____2291)
                               ->
                               (match mllb.FStar_Extraction_ML_Syntax.mllb_tysc
                                with
                                | FStar_Pervasives_Native.Some tysc ->
                                    ((mllb.FStar_Extraction_ML_Syntax.mllb_def),
                                      tysc)
                                | FStar_Pervasives_Native.None  ->
                                    failwith "No type scheme")
                           | uu____2311 -> failwith "Impossible" in
                         match uu____2279 with
                         | (exp,tysc) ->
                             ((let uu____2323 =
                                 FStar_All.pipe_left
                                   (FStar_TypeChecker_Env.debug
                                      g1.FStar_Extraction_ML_UEnv.tcenv)
                                   (FStar_Options.Other "ExtractionReify") in
                               if uu____2323
                               then
                                 ((let uu____2325 =
                                     FStar_Extraction_ML_Code.string_of_mlty
                                       a_nm
                                       (FStar_Pervasives_Native.snd tysc) in
                                   FStar_Util.print1
                                     "Extracted action type: %s\n" uu____2325);
                                  FStar_List.iter
                                    (fun x  ->
                                       FStar_Util.print1 "and binders: %s\n"
                                         (FStar_Pervasives_Native.fst x))
                                    (FStar_Pervasives_Native.fst tysc))
                               else ());
                              extend_env g1 a_lid a_nm exp tysc))))) in
           let uu____2337 =
             let uu____2342 =
               extract_fv
                 (FStar_Pervasives_Native.snd
                    ed.FStar_Syntax_Syntax.return_repr) in
             match uu____2342 with
             | (return_tm,ty_sc) ->
                 let uu____2355 =
                   FStar_Extraction_ML_UEnv.monad_op_name ed "return" in
                 (match uu____2355 with
                  | (return_nm,return_lid) ->
                      extend_env g return_lid return_nm return_tm ty_sc) in
           (match uu____2337 with
            | (g1,return_decl) ->
                let uu____2374 =
                  let uu____2379 =
                    extract_fv
                      (FStar_Pervasives_Native.snd
                         ed.FStar_Syntax_Syntax.bind_repr) in
                  match uu____2379 with
                  | (bind_tm,ty_sc) ->
                      let uu____2392 =
                        FStar_Extraction_ML_UEnv.monad_op_name ed "bind" in
                      (match uu____2392 with
                       | (bind_nm,bind_lid) ->
                           extend_env g1 bind_lid bind_nm bind_tm ty_sc) in
                (match uu____2374 with
                 | (g2,bind_decl) ->
                     let uu____2411 =
                       FStar_Util.fold_map extract_action g2
                         ed.FStar_Syntax_Syntax.actions in
                     (match uu____2411 with
                      | (g3,actions) ->
                          (g3,
                            (FStar_List.append [return_decl; bind_decl]
                               actions)))))
       | FStar_Syntax_Syntax.Sig_new_effect uu____2432 -> (g, [])
       | FStar_Syntax_Syntax.Sig_declare_typ (lid,uu____2436,t) when
           FStar_Extraction_ML_Term.is_arity g t ->
           let quals = se.FStar_Syntax_Syntax.sigquals in
           let attrs = se.FStar_Syntax_Syntax.sigattrs in
           let uu____2444 =
             let uu____2445 =
               FStar_All.pipe_right quals
                 (FStar_Util.for_some
<<<<<<< HEAD
                    (fun uu___159_2449  ->
                       match uu___159_2449 with
=======
                    (fun uu___161_2372  ->
                       match uu___161_2372 with
>>>>>>> 487f07d0
                       | FStar_Syntax_Syntax.Assumption  -> true
                       | uu____2450 -> false)) in
             Prims.op_Negation uu____2445 in
           if uu____2444
           then (g, [])
           else
             (let uu____2460 = FStar_Syntax_Util.arrow_formals t in
              match uu____2460 with
              | (bs,uu____2480) ->
                  let fv =
                    FStar_Syntax_Syntax.lid_as_fv lid
                      FStar_Syntax_Syntax.Delta_constant
                      FStar_Pervasives_Native.None in
                  let uu____2498 =
                    FStar_Syntax_Util.abs bs FStar_Syntax_Syntax.t_unit
                      FStar_Pervasives_Native.None in
                  extract_typ_abbrev g fv quals attrs uu____2498)
       | FStar_Syntax_Syntax.Sig_let ((false ,lb::[]),uu____2500) when
           FStar_Extraction_ML_Term.is_arity g lb.FStar_Syntax_Syntax.lbtyp
           ->
           let quals = se.FStar_Syntax_Syntax.sigquals in
           let uu____2516 =
             let uu____2525 =
               FStar_TypeChecker_Env.open_universes_in
                 g.FStar_Extraction_ML_UEnv.tcenv
                 lb.FStar_Syntax_Syntax.lbunivs
                 [lb.FStar_Syntax_Syntax.lbdef; lb.FStar_Syntax_Syntax.lbtyp] in
             match uu____2525 with
             | (tcenv,uu____2549,def_typ) ->
                 let uu____2555 = as_pair def_typ in (tcenv, uu____2555) in
           (match uu____2516 with
            | (tcenv,(lbdef,lbtyp)) ->
                let lbtyp1 =
                  FStar_TypeChecker_Normalize.normalize
                    [FStar_TypeChecker_Normalize.Beta;
                    FStar_TypeChecker_Normalize.UnfoldUntil
                      FStar_Syntax_Syntax.Delta_constant] tcenv lbtyp in
                let lbdef1 =
                  FStar_TypeChecker_Normalize.eta_expand_with_type tcenv
                    lbdef lbtyp1 in
                let uu____2579 =
                  FStar_Util.right lb.FStar_Syntax_Syntax.lbname in
                extract_typ_abbrev g uu____2579 quals
                  se.FStar_Syntax_Syntax.sigattrs lbdef1)
       | FStar_Syntax_Syntax.Sig_let (lbs,uu____2581) ->
           let attrs = se.FStar_Syntax_Syntax.sigattrs in
           let quals = se.FStar_Syntax_Syntax.sigquals in
           let elet =
             FStar_Syntax_Syntax.mk
               (FStar_Syntax_Syntax.Tm_let
                  (lbs, FStar_Syntax_Util.exp_false_bool))
               FStar_Pervasives_Native.None se.FStar_Syntax_Syntax.sigrng in
           let tactic_registration_decl =
             let is_tactic_decl tac_lid h =
               match h.FStar_Syntax_Syntax.n with
               | FStar_Syntax_Syntax.Tm_uinst (h',uu____2608) ->
                   let uu____2613 =
                     let uu____2614 = FStar_Syntax_Subst.compress h' in
                     uu____2614.FStar_Syntax_Syntax.n in
                   (match uu____2613 with
                    | FStar_Syntax_Syntax.Tm_fvar fv when
                        FStar_Syntax_Syntax.fv_eq_lid fv
                          FStar_Parser_Const.tactic_lid
                        ->
                        let uu____2618 =
                          let uu____2619 =
                            FStar_Extraction_ML_Syntax.string_of_mlpath
                              g.FStar_Extraction_ML_UEnv.currentModule in
                          FStar_Util.starts_with uu____2619 "FStar.Tactics" in
                        Prims.op_Negation uu____2618
                    | uu____2620 -> false)
               | uu____2621 -> false in
             let mk_registration tac_lid assm_lid t bs =
               let h =
                 let uu____2650 =
                   let uu____2651 =
                     let uu____2652 =
                       FStar_Ident.lid_of_str
                         "FStar_Tactics_Native.register_tactic" in
                     FStar_Extraction_ML_Syntax.mlpath_of_lident uu____2652 in
                   FStar_Extraction_ML_Syntax.MLE_Name uu____2651 in
                 FStar_All.pipe_left
                   (FStar_Extraction_ML_Syntax.with_ty
                      FStar_Extraction_ML_Syntax.MLTY_Top) uu____2650 in
               let lid_arg =
                 let uu____2654 =
                   let uu____2655 = FStar_Ident.string_of_lid assm_lid in
                   FStar_Extraction_ML_Syntax.MLC_String uu____2655 in
                 FStar_Extraction_ML_Syntax.MLE_Const uu____2654 in
               let tac_arity = FStar_List.length bs in
               let arity =
                 let uu____2662 =
                   let uu____2663 =
                     let uu____2664 =
                       FStar_Util.string_of_int
                         (tac_arity + (Prims.parse_int "1")) in
                     FStar_Ident.lid_of_str uu____2664 in
                   FStar_Extraction_ML_Syntax.mlpath_of_lident uu____2663 in
                 FStar_Extraction_ML_Syntax.MLE_Name uu____2662 in
               let uu____2671 =
                 FStar_Extraction_ML_Util.mk_interpretation_fun tac_lid
                   lid_arg t bs in
               match uu____2671 with
               | FStar_Pervasives_Native.Some tac_interpretation ->
                   let app =
                     let uu____2678 =
                       let uu____2679 =
                         let uu____2686 =
                           FStar_List.map
                             (FStar_Extraction_ML_Syntax.with_ty
                                FStar_Extraction_ML_Syntax.MLTY_Top)
                             [lid_arg; arity; tac_interpretation] in
                         (h, uu____2686) in
                       FStar_Extraction_ML_Syntax.MLE_App uu____2679 in
                     FStar_All.pipe_left
                       (FStar_Extraction_ML_Syntax.with_ty
                          FStar_Extraction_ML_Syntax.MLTY_Top) uu____2678 in
                   [FStar_Extraction_ML_Syntax.MLM_Top app]
               | FStar_Pervasives_Native.None  -> [] in
             match FStar_Pervasives_Native.snd lbs with
             | hd1::[] ->
                 let uu____2696 =
                   FStar_Syntax_Util.arrow_formals_comp
                     hd1.FStar_Syntax_Syntax.lbtyp in
                 (match uu____2696 with
                  | (bs,comp) ->
                      let t = FStar_Syntax_Util.comp_result comp in
                      let uu____2726 =
                        let uu____2727 = FStar_Syntax_Subst.compress t in
                        uu____2727.FStar_Syntax_Syntax.n in
                      (match uu____2726 with
                       | FStar_Syntax_Syntax.Tm_app (h,args) ->
                           let h1 = FStar_Syntax_Subst.compress h in
                           let tac_lid =
                             let uu____2756 =
                               let uu____2759 =
                                 FStar_Util.right
                                   hd1.FStar_Syntax_Syntax.lbname in
                               uu____2759.FStar_Syntax_Syntax.fv_name in
                             uu____2756.FStar_Syntax_Syntax.v in
                           let assm_lid =
                             let uu____2761 =
                               FStar_All.pipe_left FStar_Ident.id_of_text
                                 (Prims.strcat "__"
                                    (tac_lid.FStar_Ident.ident).FStar_Ident.idText) in
                             FStar_Ident.lid_of_ns_and_id
                               tac_lid.FStar_Ident.ns uu____2761 in
                           let uu____2762 = is_tactic_decl assm_lid h1 in
                           if uu____2762
                           then
                             let uu____2765 =
                               let uu____2766 = FStar_List.hd args in
                               FStar_Pervasives_Native.fst uu____2766 in
                             mk_registration tac_lid assm_lid uu____2765 bs
                           else []
                       | uu____2782 -> []))
             | uu____2783 -> [] in
           let uu____2786 = FStar_Extraction_ML_Term.term_as_mlexpr g elet in
           (match uu____2786 with
            | (ml_let,uu____2800,uu____2801) ->
                (match ml_let.FStar_Extraction_ML_Syntax.expr with
                 | FStar_Extraction_ML_Syntax.MLE_Let
                     ((flavor,uu____2809,bindings),uu____2811) ->
                     let uu____2824 =
                       FStar_List.fold_left2
                         (fun uu____2851  ->
                            fun ml_lb  ->
                              fun uu____2853  ->
                                match (uu____2851, uu____2853) with
                                | ((env,ml_lbs),{
                                                  FStar_Syntax_Syntax.lbname
                                                    = lbname;
                                                  FStar_Syntax_Syntax.lbunivs
                                                    = uu____2875;
                                                  FStar_Syntax_Syntax.lbtyp =
                                                    t;
                                                  FStar_Syntax_Syntax.lbeff =
                                                    uu____2877;
                                                  FStar_Syntax_Syntax.lbdef =
                                                    uu____2878;_})
                                    ->
                                    let lb_lid =
                                      let uu____2900 =
                                        let uu____2903 =
                                          FStar_Util.right lbname in
                                        uu____2903.FStar_Syntax_Syntax.fv_name in
                                      uu____2900.FStar_Syntax_Syntax.v in
                                    let uu____2904 =
                                      let uu____2909 =
                                        FStar_All.pipe_right quals
                                          (FStar_Util.for_some
<<<<<<< HEAD
                                             (fun uu___160_2914  ->
                                                match uu___160_2914 with
=======
                                             (fun uu___162_2837  ->
                                                match uu___162_2837 with
>>>>>>> 487f07d0
                                                | FStar_Syntax_Syntax.Projector
                                                    uu____2915 -> true
                                                | uu____2920 -> false)) in
                                      if uu____2909
                                      then
                                        let mname =
                                          let uu____2926 =
                                            mangle_projector_lid lb_lid in
                                          FStar_All.pipe_right uu____2926
                                            FStar_Extraction_ML_Syntax.mlpath_of_lident in
                                        let uu____2927 =
                                          let uu____2932 =
                                            FStar_Util.right lbname in
                                          let uu____2933 =
                                            FStar_Util.must
                                              ml_lb.FStar_Extraction_ML_Syntax.mllb_tysc in
                                          FStar_Extraction_ML_UEnv.extend_fv'
                                            env uu____2932 mname uu____2933
                                            ml_lb.FStar_Extraction_ML_Syntax.mllb_add_unit
                                            false in
                                        match uu____2927 with
                                        | (env1,uu____2939) ->
                                            (env1,
<<<<<<< HEAD
                                              (let uu___164_2941 = ml_lb in
=======
                                              (let uu___167_2864 = ml_lb in
>>>>>>> 487f07d0
                                               {
                                                 FStar_Extraction_ML_Syntax.mllb_name
                                                   =
                                                   ((FStar_Pervasives_Native.snd
                                                       mname),
                                                     (Prims.parse_int "0"));
                                                 FStar_Extraction_ML_Syntax.mllb_tysc
                                                   =
<<<<<<< HEAD
                                                   (uu___164_2941.FStar_Extraction_ML_Syntax.mllb_tysc);
                                                 FStar_Extraction_ML_Syntax.mllb_add_unit
                                                   =
                                                   (uu___164_2941.FStar_Extraction_ML_Syntax.mllb_add_unit);
                                                 FStar_Extraction_ML_Syntax.mllb_def
                                                   =
                                                   (uu___164_2941.FStar_Extraction_ML_Syntax.mllb_def);
                                                 FStar_Extraction_ML_Syntax.print_typ
                                                   =
                                                   (uu___164_2941.FStar_Extraction_ML_Syntax.print_typ)
=======
                                                   (uu___167_2864.FStar_Extraction_ML_Syntax.mllb_tysc);
                                                 FStar_Extraction_ML_Syntax.mllb_add_unit
                                                   =
                                                   (uu___167_2864.FStar_Extraction_ML_Syntax.mllb_add_unit);
                                                 FStar_Extraction_ML_Syntax.mllb_def
                                                   =
                                                   (uu___167_2864.FStar_Extraction_ML_Syntax.mllb_def);
                                                 FStar_Extraction_ML_Syntax.print_typ
                                                   =
                                                   (uu___167_2864.FStar_Extraction_ML_Syntax.print_typ)
>>>>>>> 487f07d0
                                               }))
                                      else
                                        (let uu____2945 =
                                           let uu____2946 =
                                             let uu____2951 =
                                               FStar_Util.must
                                                 ml_lb.FStar_Extraction_ML_Syntax.mllb_tysc in
                                             FStar_Extraction_ML_UEnv.extend_lb
                                               env lbname t uu____2951
                                               ml_lb.FStar_Extraction_ML_Syntax.mllb_add_unit
                                               false in
                                           FStar_All.pipe_left
                                             FStar_Pervasives_Native.fst
                                             uu____2946 in
                                         (uu____2945, ml_lb)) in
                                    (match uu____2904 with
                                     | (g1,ml_lb1) ->
                                         (g1, (ml_lb1 :: ml_lbs)))) (g, [])
                         bindings (FStar_Pervasives_Native.snd lbs) in
                     (match uu____2824 with
                      | (g1,ml_lbs') ->
                          let flags =
                            FStar_List.choose
<<<<<<< HEAD
                              (fun uu___161_2986  ->
                                 match uu___161_2986 with
=======
                              (fun uu___163_2909  ->
                                 match uu___163_2909 with
>>>>>>> 487f07d0
                                 | FStar_Syntax_Syntax.Assumption  ->
                                     FStar_Pervasives_Native.Some
                                       FStar_Extraction_ML_Syntax.Assumed
                                 | FStar_Syntax_Syntax.Private  ->
                                     FStar_Pervasives_Native.Some
                                       FStar_Extraction_ML_Syntax.Private
                                 | FStar_Syntax_Syntax.NoExtract  ->
                                     FStar_Pervasives_Native.Some
                                       FStar_Extraction_ML_Syntax.NoExtract
                                 | uu____2989 -> FStar_Pervasives_Native.None)
                              quals in
<<<<<<< HEAD
                          let flags' = extract_metadata attrs in
                          let uu____2993 =
                            let uu____2996 =
                              let uu____2999 =
                                let uu____3000 =
=======
                          let flags' =
                            FStar_List.choose
                              (fun uu___164_2923  ->
                                 match uu___164_2923 with
                                 | {
                                     FStar_Syntax_Syntax.n =
                                       FStar_Syntax_Syntax.Tm_constant
                                       (FStar_Const.Const_string
                                       (s,uu____2929));
                                     FStar_Syntax_Syntax.pos = uu____2930;
                                     FStar_Syntax_Syntax.vars = uu____2931;_}
                                     ->
                                     FStar_Pervasives_Native.Some
                                       (FStar_Extraction_ML_Syntax.Attribute
                                          s)
                                 | uu____2934 ->
                                     (FStar_Util.print_warning
                                        "Warning: unrecognized, non-string attribute, bother protz for a better error message";
                                      FStar_Pervasives_Native.None)) attrs in
                          let uu____2938 =
                            let uu____2941 =
                              let uu____2944 =
                                let uu____2945 =
>>>>>>> 487f07d0
                                  FStar_Extraction_ML_Util.mlloc_of_range
                                    se.FStar_Syntax_Syntax.sigrng in
                                FStar_Extraction_ML_Syntax.MLM_Loc uu____3000 in
                              [uu____2999;
                              FStar_Extraction_ML_Syntax.MLM_Let
                                (flavor, (FStar_List.append flags flags'),
                                  (FStar_List.rev ml_lbs'))] in
                            FStar_List.append uu____2996
                              tactic_registration_decl in
                          (g1, uu____2993))
                 | uu____3007 ->
                     let uu____3008 =
                       let uu____3009 =
                         FStar_Extraction_ML_Code.string_of_mlexpr
                           g.FStar_Extraction_ML_UEnv.currentModule ml_let in
                       FStar_Util.format1
                         "Impossible: Translated a let to a non-let: %s"
                         uu____3009 in
                     failwith uu____3008))
       | FStar_Syntax_Syntax.Sig_declare_typ (lid,uu____3017,t) ->
           let quals = se.FStar_Syntax_Syntax.sigquals in
           let uu____3022 =
             FStar_All.pipe_right quals
               (FStar_List.contains FStar_Syntax_Syntax.Assumption) in
           if uu____3022
           then
             let always_fail =
               let imp =
                 let uu____3033 = FStar_Syntax_Util.arrow_formals t in
                 match uu____3033 with
                 | ([],t1) ->
                     let b =
                       let uu____3062 =
                         FStar_Syntax_Syntax.gen_bv "_"
                           FStar_Pervasives_Native.None t1 in
                       FStar_All.pipe_left FStar_Syntax_Syntax.mk_binder
                         uu____3062 in
                     let uu____3063 = fail_exp lid t1 in
                     FStar_Syntax_Util.abs [b] uu____3063
                       FStar_Pervasives_Native.None
                 | (bs,t1) ->
                     let uu____3082 = fail_exp lid t1 in
                     FStar_Syntax_Util.abs bs uu____3082
                       FStar_Pervasives_Native.None in
<<<<<<< HEAD
               let uu___165_3083 = se in
               let uu____3084 =
                 let uu____3085 =
                   let uu____3092 =
                     let uu____3099 =
                       let uu____3102 =
                         let uu____3103 =
                           let uu____3108 =
=======
               let uu___168_3028 = se in
               let uu____3029 =
                 let uu____3030 =
                   let uu____3037 =
                     let uu____3044 =
                       let uu____3047 =
                         let uu____3048 =
                           let uu____3053 =
>>>>>>> 487f07d0
                             FStar_Syntax_Syntax.lid_as_fv lid
                               FStar_Syntax_Syntax.Delta_constant
                               FStar_Pervasives_Native.None in
                           FStar_Util.Inr uu____3108 in
                         {
                           FStar_Syntax_Syntax.lbname = uu____3103;
                           FStar_Syntax_Syntax.lbunivs = [];
                           FStar_Syntax_Syntax.lbtyp = t;
                           FStar_Syntax_Syntax.lbeff =
                             FStar_Parser_Const.effect_ML_lid;
                           FStar_Syntax_Syntax.lbdef = imp
                         } in
                       [uu____3102] in
                     (false, uu____3099) in
                   (uu____3092, []) in
                 FStar_Syntax_Syntax.Sig_let uu____3085 in
               {
                 FStar_Syntax_Syntax.sigel = uu____3084;
                 FStar_Syntax_Syntax.sigrng =
<<<<<<< HEAD
                   (uu___165_3083.FStar_Syntax_Syntax.sigrng);
                 FStar_Syntax_Syntax.sigquals =
                   (uu___165_3083.FStar_Syntax_Syntax.sigquals);
                 FStar_Syntax_Syntax.sigmeta =
                   (uu___165_3083.FStar_Syntax_Syntax.sigmeta);
                 FStar_Syntax_Syntax.sigattrs =
                   (uu___165_3083.FStar_Syntax_Syntax.sigattrs)
=======
                   (uu___168_3028.FStar_Syntax_Syntax.sigrng);
                 FStar_Syntax_Syntax.sigquals =
                   (uu___168_3028.FStar_Syntax_Syntax.sigquals);
                 FStar_Syntax_Syntax.sigmeta =
                   (uu___168_3028.FStar_Syntax_Syntax.sigmeta);
                 FStar_Syntax_Syntax.sigattrs =
                   (uu___168_3028.FStar_Syntax_Syntax.sigattrs)
>>>>>>> 487f07d0
               } in
             let uu____3119 = extract_sig g always_fail in
             (match uu____3119 with
              | (g1,mlm) ->
                  let uu____3138 =
                    FStar_Util.find_map quals
<<<<<<< HEAD
                      (fun uu___162_3143  ->
                         match uu___162_3143 with
=======
                      (fun uu___165_3088  ->
                         match uu___165_3088 with
>>>>>>> 487f07d0
                         | FStar_Syntax_Syntax.Discriminator l ->
                             FStar_Pervasives_Native.Some l
                         | uu____3147 -> FStar_Pervasives_Native.None) in
                  (match uu____3138 with
                   | FStar_Pervasives_Native.Some l ->
                       let uu____3155 =
                         let uu____3158 =
                           let uu____3159 =
                             FStar_Extraction_ML_Util.mlloc_of_range
                               se.FStar_Syntax_Syntax.sigrng in
                           FStar_Extraction_ML_Syntax.MLM_Loc uu____3159 in
                         let uu____3160 =
                           let uu____3163 =
                             FStar_Extraction_ML_Term.ind_discriminator_body
                               g1 lid l in
                           [uu____3163] in
                         uu____3158 :: uu____3160 in
                       (g1, uu____3155)
                   | uu____3166 ->
                       let uu____3169 =
                         FStar_Util.find_map quals
<<<<<<< HEAD
                           (fun uu___163_3175  ->
                              match uu___163_3175 with
                              | FStar_Syntax_Syntax.Projector (l,uu____3179)
=======
                           (fun uu___166_3120  ->
                              match uu___166_3120 with
                              | FStar_Syntax_Syntax.Projector (l,uu____3124)
>>>>>>> 487f07d0
                                  -> FStar_Pervasives_Native.Some l
                              | uu____3180 -> FStar_Pervasives_Native.None) in
                       (match uu____3169 with
                        | FStar_Pervasives_Native.Some uu____3187 -> (g1, [])
                        | uu____3190 -> (g1, mlm))))
           else (g, [])
       | FStar_Syntax_Syntax.Sig_main e ->
           let uu____3199 = FStar_Extraction_ML_Term.term_as_mlexpr g e in
           (match uu____3199 with
            | (ml_main,uu____3213,uu____3214) ->
                let uu____3215 =
                  let uu____3218 =
                    let uu____3219 =
                      FStar_Extraction_ML_Util.mlloc_of_range
                        se.FStar_Syntax_Syntax.sigrng in
                    FStar_Extraction_ML_Syntax.MLM_Loc uu____3219 in
                  [uu____3218; FStar_Extraction_ML_Syntax.MLM_Top ml_main] in
                (g, uu____3215))
       | FStar_Syntax_Syntax.Sig_new_effect_for_free uu____3222 ->
           failwith "impossible -- removed by tc.fs"
       | FStar_Syntax_Syntax.Sig_assume uu____3229 -> (g, [])
       | FStar_Syntax_Syntax.Sig_sub_effect uu____3238 -> (g, [])
       | FStar_Syntax_Syntax.Sig_effect_abbrev uu____3241 -> (g, [])
       | FStar_Syntax_Syntax.Sig_pragma p ->
           (if p = FStar_Syntax_Syntax.LightOff
            then FStar_Options.set_ml_ish ()
            else ();
            (g, [])))
let extract_iface:
  FStar_Extraction_ML_UEnv.env -> FStar_Syntax_Syntax.modul -> env_t =
  fun g  ->
    fun m  ->
      let uu____3269 =
        FStar_Util.fold_map extract_sig g m.FStar_Syntax_Syntax.declarations in
      FStar_All.pipe_right uu____3269 FStar_Pervasives_Native.fst
let extract:
  FStar_Extraction_ML_UEnv.env ->
    FStar_Syntax_Syntax.modul ->
      (FStar_Extraction_ML_UEnv.env,FStar_Extraction_ML_Syntax.mllib
                                      Prims.list)
        FStar_Pervasives_Native.tuple2
  =
  fun g  ->
    fun m  ->
      FStar_Syntax_Syntax.reset_gensym ();
      (let uu____3314 = FStar_Options.debug_any () in
       if uu____3314
       then
         let uu____3315 =
           FStar_Syntax_Print.lid_to_string m.FStar_Syntax_Syntax.name in
         FStar_Util.print1 "Extracting module %s\n" uu____3315
       else ());
      (let codegen_opt = FStar_Options.codegen () in
       let uu____3320 = FStar_Options.restore_cmd_line_options true in
       (match codegen_opt with
        | FStar_Pervasives_Native.Some "OCaml" ->
            FStar_Options.set_option "codegen" (FStar_Options.String "OCaml")
        | uu____3322 -> ());
       (let name =
          FStar_Extraction_ML_Syntax.mlpath_of_lident
            m.FStar_Syntax_Syntax.name in
        let g1 =
<<<<<<< HEAD
          let uu___166_3327 = g in
          let uu____3328 =
=======
          let uu___169_3272 = g in
          let uu____3273 =
>>>>>>> 487f07d0
            FStar_TypeChecker_Env.set_current_module
              g.FStar_Extraction_ML_UEnv.tcenv m.FStar_Syntax_Syntax.name in
          {
            FStar_Extraction_ML_UEnv.tcenv = uu____3328;
            FStar_Extraction_ML_UEnv.gamma =
<<<<<<< HEAD
              (uu___166_3327.FStar_Extraction_ML_UEnv.gamma);
            FStar_Extraction_ML_UEnv.tydefs =
              (uu___166_3327.FStar_Extraction_ML_UEnv.tydefs);
            FStar_Extraction_ML_UEnv.type_names =
              (uu___166_3327.FStar_Extraction_ML_UEnv.type_names);
=======
              (uu___169_3272.FStar_Extraction_ML_UEnv.gamma);
            FStar_Extraction_ML_UEnv.tydefs =
              (uu___169_3272.FStar_Extraction_ML_UEnv.tydefs);
            FStar_Extraction_ML_UEnv.type_names =
              (uu___169_3272.FStar_Extraction_ML_UEnv.type_names);
>>>>>>> 487f07d0
            FStar_Extraction_ML_UEnv.currentModule = name
          } in
        let uu____3329 =
          FStar_Util.fold_map extract_sig g1
            m.FStar_Syntax_Syntax.declarations in
        match uu____3329 with
        | (g2,sigs) ->
            let mlm = FStar_List.flatten sigs in
            let is_kremlin =
              let uu____3358 = FStar_Options.codegen () in
              match uu____3358 with
              | FStar_Pervasives_Native.Some "Kremlin" -> true
              | uu____3361 -> false in
            let uu____3364 =
              (((m.FStar_Syntax_Syntax.name).FStar_Ident.str <> "Prims") &&
                 (is_kremlin ||
                    (Prims.op_Negation m.FStar_Syntax_Syntax.is_interface)))
                &&
                (FStar_Options.should_extract
                   (m.FStar_Syntax_Syntax.name).FStar_Ident.str) in
            if uu____3364
            then
              ((let uu____3372 =
                  FStar_Syntax_Print.lid_to_string m.FStar_Syntax_Syntax.name in
                FStar_Util.print1 "Extracted module %s\n" uu____3372);
               (g2,
                 [FStar_Extraction_ML_Syntax.MLLib
                    [(name, (FStar_Pervasives_Native.Some ([], mlm)),
                       (FStar_Extraction_ML_Syntax.MLLib []))]]))
            else (g2, [])))<|MERGE_RESOLUTION|>--- conflicted
+++ resolved
@@ -223,13 +223,8 @@
             | (bs,body) ->
                 let assumed =
                   FStar_Util.for_some
-<<<<<<< HEAD
-                    (fun uu___155_442  ->
-                       match uu___155_442 with
-=======
-                    (fun uu___157_365  ->
-                       match uu___157_365 with
->>>>>>> 487f07d0
+                    (fun uu___157_442  ->
+                       match uu___157_442 with
                        | FStar_Syntax_Syntax.Assumption  -> true
                        | uu____443 -> false) quals in
                 let uu____444 = binders_as_mlty_binders env bs in
@@ -245,15 +240,9 @@
                        let uu____480 =
                          FStar_All.pipe_right quals
                            (FStar_Util.for_some
-<<<<<<< HEAD
-                              (fun uu___156_485  ->
-                                 match uu___156_485 with
+                              (fun uu___158_485  ->
+                                 match uu___158_485 with
                                  | FStar_Syntax_Syntax.Projector uu____486 ->
-=======
-                              (fun uu___158_408  ->
-                                 match uu___158_408 with
-                                 | FStar_Syntax_Syntax.Projector uu____409 ->
->>>>>>> 487f07d0
                                      true
                                  | uu____491 -> false)) in
                        if uu____480
@@ -282,13 +271,8 @@
                        let uu____618 =
                          FStar_All.pipe_right quals
                            (FStar_Util.for_some
-<<<<<<< HEAD
-                              (fun uu___157_622  ->
-                                 match uu___157_622 with
-=======
-                              (fun uu___159_545  ->
-                                 match uu___159_545 with
->>>>>>> 487f07d0
+                              (fun uu___159_622  ->
+                                 match uu___159_622 with
                                  | FStar_Syntax_Syntax.Assumption  -> true
                                  | FStar_Syntax_Syntax.New  -> true
                                  | uu____623 -> false)) in
@@ -563,15 +547,9 @@
                       let tbody =
                         let uu____1575 =
                           FStar_Util.find_opt
-<<<<<<< HEAD
-                            (fun uu___158_1580  ->
-                               match uu___158_1580 with
+                            (fun uu___160_1580  ->
+                               match uu___160_1580 with
                                | FStar_Syntax_Syntax.RecordType uu____1581 ->
-=======
-                            (fun uu___160_1503  ->
-                               match uu___160_1503 with
-                               | FStar_Syntax_Syntax.RecordType uu____1504 ->
->>>>>>> 487f07d0
                                    true
                                | uu____1590 -> false) ind.iquals in
                         match uu____1575 with
@@ -851,13 +829,8 @@
              let uu____2445 =
                FStar_All.pipe_right quals
                  (FStar_Util.for_some
-<<<<<<< HEAD
-                    (fun uu___159_2449  ->
-                       match uu___159_2449 with
-=======
-                    (fun uu___161_2372  ->
-                       match uu___161_2372 with
->>>>>>> 487f07d0
+                    (fun uu___161_2449  ->
+                       match uu___161_2449 with
                        | FStar_Syntax_Syntax.Assumption  -> true
                        | uu____2450 -> false)) in
              Prims.op_Negation uu____2445 in
@@ -1049,13 +1022,8 @@
                                       let uu____2909 =
                                         FStar_All.pipe_right quals
                                           (FStar_Util.for_some
-<<<<<<< HEAD
-                                             (fun uu___160_2914  ->
-                                                match uu___160_2914 with
-=======
-                                             (fun uu___162_2837  ->
-                                                match uu___162_2837 with
->>>>>>> 487f07d0
+                                             (fun uu___162_2914  ->
+                                                match uu___162_2914 with
                                                 | FStar_Syntax_Syntax.Projector
                                                     uu____2915 -> true
                                                 | uu____2920 -> false)) in
@@ -1079,11 +1047,7 @@
                                         match uu____2927 with
                                         | (env1,uu____2939) ->
                                             (env1,
-<<<<<<< HEAD
-                                              (let uu___164_2941 = ml_lb in
-=======
-                                              (let uu___167_2864 = ml_lb in
->>>>>>> 487f07d0
+                                              (let uu___166_2941 = ml_lb in
                                                {
                                                  FStar_Extraction_ML_Syntax.mllb_name
                                                    =
@@ -1092,29 +1056,16 @@
                                                      (Prims.parse_int "0"));
                                                  FStar_Extraction_ML_Syntax.mllb_tysc
                                                    =
-<<<<<<< HEAD
-                                                   (uu___164_2941.FStar_Extraction_ML_Syntax.mllb_tysc);
+                                                   (uu___166_2941.FStar_Extraction_ML_Syntax.mllb_tysc);
                                                  FStar_Extraction_ML_Syntax.mllb_add_unit
                                                    =
-                                                   (uu___164_2941.FStar_Extraction_ML_Syntax.mllb_add_unit);
+                                                   (uu___166_2941.FStar_Extraction_ML_Syntax.mllb_add_unit);
                                                  FStar_Extraction_ML_Syntax.mllb_def
                                                    =
-                                                   (uu___164_2941.FStar_Extraction_ML_Syntax.mllb_def);
+                                                   (uu___166_2941.FStar_Extraction_ML_Syntax.mllb_def);
                                                  FStar_Extraction_ML_Syntax.print_typ
                                                    =
-                                                   (uu___164_2941.FStar_Extraction_ML_Syntax.print_typ)
-=======
-                                                   (uu___167_2864.FStar_Extraction_ML_Syntax.mllb_tysc);
-                                                 FStar_Extraction_ML_Syntax.mllb_add_unit
-                                                   =
-                                                   (uu___167_2864.FStar_Extraction_ML_Syntax.mllb_add_unit);
-                                                 FStar_Extraction_ML_Syntax.mllb_def
-                                                   =
-                                                   (uu___167_2864.FStar_Extraction_ML_Syntax.mllb_def);
-                                                 FStar_Extraction_ML_Syntax.print_typ
-                                                   =
-                                                   (uu___167_2864.FStar_Extraction_ML_Syntax.print_typ)
->>>>>>> 487f07d0
+                                                   (uu___166_2941.FStar_Extraction_ML_Syntax.print_typ)
                                                }))
                                       else
                                         (let uu____2945 =
@@ -1138,13 +1089,8 @@
                       | (g1,ml_lbs') ->
                           let flags =
                             FStar_List.choose
-<<<<<<< HEAD
-                              (fun uu___161_2986  ->
-                                 match uu___161_2986 with
-=======
-                              (fun uu___163_2909  ->
-                                 match uu___163_2909 with
->>>>>>> 487f07d0
+                              (fun uu___163_2986  ->
+                                 match uu___163_2986 with
                                  | FStar_Syntax_Syntax.Assumption  ->
                                      FStar_Pervasives_Native.Some
                                        FStar_Extraction_ML_Syntax.Assumed
@@ -1156,37 +1102,11 @@
                                        FStar_Extraction_ML_Syntax.NoExtract
                                  | uu____2989 -> FStar_Pervasives_Native.None)
                               quals in
-<<<<<<< HEAD
                           let flags' = extract_metadata attrs in
                           let uu____2993 =
                             let uu____2996 =
                               let uu____2999 =
                                 let uu____3000 =
-=======
-                          let flags' =
-                            FStar_List.choose
-                              (fun uu___164_2923  ->
-                                 match uu___164_2923 with
-                                 | {
-                                     FStar_Syntax_Syntax.n =
-                                       FStar_Syntax_Syntax.Tm_constant
-                                       (FStar_Const.Const_string
-                                       (s,uu____2929));
-                                     FStar_Syntax_Syntax.pos = uu____2930;
-                                     FStar_Syntax_Syntax.vars = uu____2931;_}
-                                     ->
-                                     FStar_Pervasives_Native.Some
-                                       (FStar_Extraction_ML_Syntax.Attribute
-                                          s)
-                                 | uu____2934 ->
-                                     (FStar_Util.print_warning
-                                        "Warning: unrecognized, non-string attribute, bother protz for a better error message";
-                                      FStar_Pervasives_Native.None)) attrs in
-                          let uu____2938 =
-                            let uu____2941 =
-                              let uu____2944 =
-                                let uu____2945 =
->>>>>>> 487f07d0
                                   FStar_Extraction_ML_Util.mlloc_of_range
                                     se.FStar_Syntax_Syntax.sigrng in
                                 FStar_Extraction_ML_Syntax.MLM_Loc uu____3000 in
@@ -1231,8 +1151,7 @@
                      let uu____3082 = fail_exp lid t1 in
                      FStar_Syntax_Util.abs bs uu____3082
                        FStar_Pervasives_Native.None in
-<<<<<<< HEAD
-               let uu___165_3083 = se in
+               let uu___167_3083 = se in
                let uu____3084 =
                  let uu____3085 =
                    let uu____3092 =
@@ -1240,16 +1159,6 @@
                        let uu____3102 =
                          let uu____3103 =
                            let uu____3108 =
-=======
-               let uu___168_3028 = se in
-               let uu____3029 =
-                 let uu____3030 =
-                   let uu____3037 =
-                     let uu____3044 =
-                       let uu____3047 =
-                         let uu____3048 =
-                           let uu____3053 =
->>>>>>> 487f07d0
                              FStar_Syntax_Syntax.lid_as_fv lid
                                FStar_Syntax_Syntax.Delta_constant
                                FStar_Pervasives_Native.None in
@@ -1269,36 +1178,21 @@
                {
                  FStar_Syntax_Syntax.sigel = uu____3084;
                  FStar_Syntax_Syntax.sigrng =
-<<<<<<< HEAD
-                   (uu___165_3083.FStar_Syntax_Syntax.sigrng);
+                   (uu___167_3083.FStar_Syntax_Syntax.sigrng);
                  FStar_Syntax_Syntax.sigquals =
-                   (uu___165_3083.FStar_Syntax_Syntax.sigquals);
+                   (uu___167_3083.FStar_Syntax_Syntax.sigquals);
                  FStar_Syntax_Syntax.sigmeta =
-                   (uu___165_3083.FStar_Syntax_Syntax.sigmeta);
+                   (uu___167_3083.FStar_Syntax_Syntax.sigmeta);
                  FStar_Syntax_Syntax.sigattrs =
-                   (uu___165_3083.FStar_Syntax_Syntax.sigattrs)
-=======
-                   (uu___168_3028.FStar_Syntax_Syntax.sigrng);
-                 FStar_Syntax_Syntax.sigquals =
-                   (uu___168_3028.FStar_Syntax_Syntax.sigquals);
-                 FStar_Syntax_Syntax.sigmeta =
-                   (uu___168_3028.FStar_Syntax_Syntax.sigmeta);
-                 FStar_Syntax_Syntax.sigattrs =
-                   (uu___168_3028.FStar_Syntax_Syntax.sigattrs)
->>>>>>> 487f07d0
+                   (uu___167_3083.FStar_Syntax_Syntax.sigattrs)
                } in
              let uu____3119 = extract_sig g always_fail in
              (match uu____3119 with
               | (g1,mlm) ->
                   let uu____3138 =
                     FStar_Util.find_map quals
-<<<<<<< HEAD
-                      (fun uu___162_3143  ->
-                         match uu___162_3143 with
-=======
-                      (fun uu___165_3088  ->
-                         match uu___165_3088 with
->>>>>>> 487f07d0
+                      (fun uu___164_3143  ->
+                         match uu___164_3143 with
                          | FStar_Syntax_Syntax.Discriminator l ->
                              FStar_Pervasives_Native.Some l
                          | uu____3147 -> FStar_Pervasives_Native.None) in
@@ -1320,15 +1214,9 @@
                    | uu____3166 ->
                        let uu____3169 =
                          FStar_Util.find_map quals
-<<<<<<< HEAD
-                           (fun uu___163_3175  ->
-                              match uu___163_3175 with
+                           (fun uu___165_3175  ->
+                              match uu___165_3175 with
                               | FStar_Syntax_Syntax.Projector (l,uu____3179)
-=======
-                           (fun uu___166_3120  ->
-                              match uu___166_3120 with
-                              | FStar_Syntax_Syntax.Projector (l,uu____3124)
->>>>>>> 487f07d0
                                   -> FStar_Pervasives_Native.Some l
                               | uu____3180 -> FStar_Pervasives_Native.None) in
                        (match uu____3169 with
@@ -1391,31 +1279,18 @@
           FStar_Extraction_ML_Syntax.mlpath_of_lident
             m.FStar_Syntax_Syntax.name in
         let g1 =
-<<<<<<< HEAD
-          let uu___166_3327 = g in
+          let uu___168_3327 = g in
           let uu____3328 =
-=======
-          let uu___169_3272 = g in
-          let uu____3273 =
->>>>>>> 487f07d0
             FStar_TypeChecker_Env.set_current_module
               g.FStar_Extraction_ML_UEnv.tcenv m.FStar_Syntax_Syntax.name in
           {
             FStar_Extraction_ML_UEnv.tcenv = uu____3328;
             FStar_Extraction_ML_UEnv.gamma =
-<<<<<<< HEAD
-              (uu___166_3327.FStar_Extraction_ML_UEnv.gamma);
+              (uu___168_3327.FStar_Extraction_ML_UEnv.gamma);
             FStar_Extraction_ML_UEnv.tydefs =
-              (uu___166_3327.FStar_Extraction_ML_UEnv.tydefs);
+              (uu___168_3327.FStar_Extraction_ML_UEnv.tydefs);
             FStar_Extraction_ML_UEnv.type_names =
-              (uu___166_3327.FStar_Extraction_ML_UEnv.type_names);
-=======
-              (uu___169_3272.FStar_Extraction_ML_UEnv.gamma);
-            FStar_Extraction_ML_UEnv.tydefs =
-              (uu___169_3272.FStar_Extraction_ML_UEnv.tydefs);
-            FStar_Extraction_ML_UEnv.type_names =
-              (uu___169_3272.FStar_Extraction_ML_UEnv.type_names);
->>>>>>> 487f07d0
+              (uu___168_3327.FStar_Extraction_ML_UEnv.type_names);
             FStar_Extraction_ML_UEnv.currentModule = name
           } in
         let uu____3329 =
