open Prims
let fail_exp lid t =
<<<<<<< HEAD
  let uu____18 =
    let uu____21 =
      let uu____22 =
        let uu____32 =
          FStar_Syntax_Syntax.fvar FStar_Parser_Const.failwith_lid
            FStar_Syntax_Syntax.Delta_constant FStar_Pervasives_Native.None in
        let uu____33 =
          let uu____35 = FStar_Syntax_Syntax.iarg t in
          let uu____36 =
            let uu____38 =
              let uu____39 =
                let uu____40 =
                  let uu____43 =
                    let uu____44 =
                      let uu____45 =
                        let uu____49 =
                          let uu____50 =
                            let uu____51 =
                              FStar_Syntax_Print.lid_to_string lid in
                            Prims.strcat "Not yet implemented:" uu____51 in
                          FStar_Bytes.string_as_unicode_bytes uu____50 in
                        (uu____49, FStar_Range.dummyRange) in
                      FStar_Const.Const_string uu____45 in
                    FStar_Syntax_Syntax.Tm_constant uu____44 in
                  FStar_Syntax_Syntax.mk uu____43 in
                uu____40 FStar_Pervasives_Native.None FStar_Range.dummyRange in
              FStar_All.pipe_left FStar_Syntax_Syntax.as_arg uu____39 in
            [uu____38] in
          uu____35 :: uu____36 in
        (uu____32, uu____33) in
      FStar_Syntax_Syntax.Tm_app uu____22 in
    FStar_Syntax_Syntax.mk uu____21 in
  uu____18 FStar_Pervasives_Native.None FStar_Range.dummyRange
=======
  let uu____17 =
    let uu____22 =
      let uu____23 =
        let uu____42 =
          FStar_Syntax_Syntax.fvar FStar_Parser_Const.failwith_lid
            FStar_Syntax_Syntax.Delta_constant FStar_Pervasives_Native.None in
        let uu____43 =
          let uu____46 = FStar_Syntax_Syntax.iarg t in
          let uu____47 =
            let uu____50 =
              let uu____51 =
                let uu____52 =
                  let uu____57 =
                    let uu____58 =
                      let uu____59 =
                        let uu____66 =
                          let uu____67 =
                            let uu____68 =
                              FStar_Syntax_Print.lid_to_string lid in
                            Prims.strcat "Not yet implemented:" uu____68 in
                          FStar_Bytes.string_as_unicode_bytes uu____67 in
                        (uu____66, FStar_Range.dummyRange) in
                      FStar_Const.Const_string uu____59 in
                    FStar_Syntax_Syntax.Tm_constant uu____58 in
                  FStar_Syntax_Syntax.mk uu____57 in
                uu____52 FStar_Pervasives_Native.None FStar_Range.dummyRange in
              FStar_All.pipe_left FStar_Syntax_Syntax.as_arg uu____51 in
            [uu____50] in
          uu____46 :: uu____47 in
        (uu____42, uu____43) in
      FStar_Syntax_Syntax.Tm_app uu____23 in
    FStar_Syntax_Syntax.mk uu____22 in
  uu____17 FStar_Pervasives_Native.None FStar_Range.dummyRange
>>>>>>> c7f1cc4d
let mangle_projector_lid: FStar_Ident.lident -> FStar_Ident.lident =
  fun x  -> x
let lident_as_mlsymbol: FStar_Ident.lident -> Prims.string =
  fun id  -> (id.FStar_Ident.ident).FStar_Ident.idText
<<<<<<< HEAD
let as_pair uu___147_88 =
  match uu___147_88 with
  | a::b::[] -> (a, b)
  | uu____92 -> failwith "Expected a list with 2 elements"
let rec extract_attr:
  FStar_Syntax_Syntax.term ->
    FStar_Extraction_ML_Syntax.tyattr FStar_Pervasives_Native.option
  =
  fun x  ->
    let uu____101 = FStar_Syntax_Subst.compress x in
    match uu____101 with
    | { FStar_Syntax_Syntax.n = FStar_Syntax_Syntax.Tm_fvar fv;
        FStar_Syntax_Syntax.tk = uu____104;
        FStar_Syntax_Syntax.pos = uu____105;
        FStar_Syntax_Syntax.vars = uu____106;_} when
        let uu____109 =
          let uu____110 = FStar_Syntax_Syntax.lid_of_fv fv in
          FStar_Ident.string_of_lid uu____110 in
        uu____109 = "FStar.Pervasives.PpxDerivingShow" ->
        FStar_Pervasives_Native.Some
          FStar_Extraction_ML_Syntax.PpxDerivingShow
    | {
        FStar_Syntax_Syntax.n = FStar_Syntax_Syntax.Tm_app
          ({ FStar_Syntax_Syntax.n = FStar_Syntax_Syntax.Tm_fvar fv;
             FStar_Syntax_Syntax.tk = uu____112;
             FStar_Syntax_Syntax.pos = uu____113;
             FStar_Syntax_Syntax.vars = uu____114;_},({
                                                        FStar_Syntax_Syntax.n
                                                          =
                                                          FStar_Syntax_Syntax.Tm_constant
                                                          (FStar_Const.Const_string
                                                          (data,uu____116));
                                                        FStar_Syntax_Syntax.tk
                                                          = uu____117;
                                                        FStar_Syntax_Syntax.pos
                                                          = uu____118;
                                                        FStar_Syntax_Syntax.vars
                                                          = uu____119;_},uu____120)::[]);
        FStar_Syntax_Syntax.tk = uu____121;
        FStar_Syntax_Syntax.pos = uu____122;
        FStar_Syntax_Syntax.vars = uu____123;_} when
        let uu____149 =
          let uu____150 = FStar_Syntax_Syntax.lid_of_fv fv in
          FStar_Ident.string_of_lid uu____150 in
        uu____149 = "FStar.Pervasives.PpxDerivingShowConstant" ->
        FStar_Pervasives_Native.Some
          (FStar_Extraction_ML_Syntax.PpxDerivingShowConstant
             (FStar_Util.string_of_unicode data))
    | { FStar_Syntax_Syntax.n = FStar_Syntax_Syntax.Tm_meta (x1,uu____152);
        FStar_Syntax_Syntax.tk = uu____153;
        FStar_Syntax_Syntax.pos = uu____154;
        FStar_Syntax_Syntax.vars = uu____155;_} -> extract_attr x1
    | a -> FStar_Pervasives_Native.None
let extract_attrs:
  FStar_Syntax_Syntax.term Prims.list ->
    FStar_Extraction_ML_Syntax.tyattr Prims.list
  = fun attrs  -> FStar_List.choose extract_attr attrs
let binders_as_mlty_binders env bs =
  FStar_Util.fold_map
    (fun env1  ->
       fun uu____207  ->
         match uu____207 with
         | (bv,uu____215) ->
             let uu____216 =
               let uu____217 =
                 let uu____219 =
                   let uu____220 = FStar_Extraction_ML_UEnv.bv_as_ml_tyvar bv in
                   FStar_Extraction_ML_Syntax.MLTY_Var uu____220 in
                 FStar_Pervasives_Native.Some uu____219 in
               FStar_Extraction_ML_UEnv.extend_ty env1 bv uu____217 in
             let uu____221 = FStar_Extraction_ML_UEnv.bv_as_ml_tyvar bv in
             (uu____216, uu____221)) env bs
=======
let as_pair uu___148_97 =
  match uu___148_97 with
  | a::b::[] -> (a, b)
  | uu____102 -> failwith "Expected a list with 2 elements"
let binders_as_mlty_binders env bs =
  FStar_Util.fold_map
    (fun env1  ->
       fun uu____152  ->
         match uu____152 with
         | (bv,uu____166) ->
             let uu____167 =
               let uu____168 =
                 let uu____171 =
                   let uu____172 = FStar_Extraction_ML_UEnv.bv_as_ml_tyvar bv in
                   FStar_Extraction_ML_Syntax.MLTY_Var uu____172 in
                 FStar_Pervasives_Native.Some uu____171 in
               FStar_Extraction_ML_UEnv.extend_ty env1 bv uu____168 in
             let uu____173 = FStar_Extraction_ML_UEnv.bv_as_ml_tyvar bv in
             (uu____167, uu____173)) env bs
>>>>>>> c7f1cc4d
let extract_typ_abbrev:
  FStar_Extraction_ML_UEnv.env ->
    FStar_Syntax_Syntax.fv ->
      FStar_Syntax_Syntax.qualifier Prims.list ->
        FStar_Syntax_Syntax.term Prims.list ->
          FStar_Syntax_Syntax.term ->
            (FStar_Extraction_ML_UEnv.env,FStar_Extraction_ML_Syntax.mlmodule1
                                            Prims.list)
              FStar_Pervasives_Native.tuple2
  =
  fun env  ->
    fun fv  ->
      fun quals  ->
<<<<<<< HEAD
        fun attrs  ->
          fun def  ->
            let lid = (fv.FStar_Syntax_Syntax.fv_name).FStar_Syntax_Syntax.v in
            let def1 =
              let uu____255 =
                let uu____256 = FStar_Syntax_Subst.compress def in
                FStar_All.pipe_right uu____256 FStar_Syntax_Util.unmeta in
              FStar_All.pipe_right uu____255 FStar_Syntax_Util.un_uinst in
            let def2 =
              match def1.FStar_Syntax_Syntax.n with
              | FStar_Syntax_Syntax.Tm_abs uu____258 ->
                  FStar_Extraction_ML_Term.normalize_abs def1
              | uu____268 -> def1 in
            let uu____269 =
              match def2.FStar_Syntax_Syntax.n with
              | FStar_Syntax_Syntax.Tm_abs (bs,body,uu____276) ->
                  FStar_Syntax_Subst.open_term bs body
              | uu____289 -> ([], def2) in
            match uu____269 with
            | (bs,body) ->
                let assumed =
                  FStar_Util.for_some
                    (fun uu___148_302  ->
                       match uu___148_302 with
                       | FStar_Syntax_Syntax.Assumption  -> true
                       | uu____303 -> false) quals in
                let uu____304 = binders_as_mlty_binders env bs in
                (match uu____304 with
                 | (env1,ml_bs) ->
                     let body1 =
                       let uu____322 =
                         FStar_Extraction_ML_Term.term_as_mlty env1 body in
                       FStar_All.pipe_right uu____322
                         (FStar_Extraction_ML_Util.eraseTypeDeep
                            (FStar_Extraction_ML_Util.udelta_unfold env1)) in
                     let mangled_projector =
                       let uu____325 =
                         FStar_All.pipe_right quals
                           (FStar_Util.for_some
                              (fun uu___149_329  ->
                                 match uu___149_329 with
                                 | FStar_Syntax_Syntax.Projector uu____330 ->
                                     true
                                 | uu____333 -> false)) in
                       if uu____325
                       then
                         let mname = mangle_projector_lid lid in
                         FStar_Pervasives_Native.Some
                           ((mname.FStar_Ident.ident).FStar_Ident.idText)
                       else FStar_Pervasives_Native.None in
                     let attrs1 = extract_attrs attrs in
                     let td =
                       let uu____353 =
                         let uu____366 = lident_as_mlsymbol lid in
                         (assumed, uu____366, mangled_projector, ml_bs,
                           attrs1,
                           (FStar_Pervasives_Native.Some
                              (FStar_Extraction_ML_Syntax.MLTD_Abbrev body1))) in
                       [uu____353] in
                     let def3 =
                       let uu____399 =
                         let uu____400 =
                           FStar_Extraction_ML_Util.mlloc_of_range
                             (FStar_Ident.range_of_lid lid) in
                         FStar_Extraction_ML_Syntax.MLM_Loc uu____400 in
                       [uu____399; FStar_Extraction_ML_Syntax.MLM_Ty td] in
                     let env2 =
                       let uu____402 =
                         FStar_All.pipe_right quals
                           (FStar_Util.for_some
                              (fun uu___150_405  ->
                                 match uu___150_405 with
                                 | FStar_Syntax_Syntax.Assumption  -> true
                                 | FStar_Syntax_Syntax.New  -> true
                                 | uu____406 -> false)) in
                       if uu____402
                       then env1
                       else FStar_Extraction_ML_UEnv.extend_tydef env1 fv td in
                     (env2, def3))
=======
        fun def  ->
          let lid = (fv.FStar_Syntax_Syntax.fv_name).FStar_Syntax_Syntax.v in
          let def1 =
            let uu____210 =
              let uu____211 = FStar_Syntax_Subst.compress def in
              FStar_All.pipe_right uu____211 FStar_Syntax_Util.unmeta in
            FStar_All.pipe_right uu____210 FStar_Syntax_Util.un_uinst in
          let def2 =
            match def1.FStar_Syntax_Syntax.n with
            | FStar_Syntax_Syntax.Tm_abs uu____213 ->
                FStar_Extraction_ML_Term.normalize_abs def1
            | uu____242 -> def1 in
          let uu____243 =
            match def2.FStar_Syntax_Syntax.n with
            | FStar_Syntax_Syntax.Tm_abs (bs,body,uu____254) ->
                FStar_Syntax_Subst.open_term bs body
            | uu____299 -> ([], def2) in
          match uu____243 with
          | (bs,body) ->
              let assumed =
                FStar_Util.for_some
                  (fun uu___149_319  ->
                     match uu___149_319 with
                     | FStar_Syntax_Syntax.Assumption  -> true
                     | uu____320 -> false) quals in
              let uu____321 = binders_as_mlty_binders env bs in
              (match uu____321 with
               | (env1,ml_bs) ->
                   let body1 =
                     let uu____353 =
                       FStar_Extraction_ML_Term.term_as_mlty env1 body in
                     FStar_All.pipe_right uu____353
                       (FStar_Extraction_ML_Util.eraseTypeDeep
                          (FStar_Extraction_ML_Util.udelta_unfold env1)) in
                   let mangled_projector =
                     let uu____357 =
                       FStar_All.pipe_right quals
                         (FStar_Util.for_some
                            (fun uu___150_360  ->
                               match uu___150_360 with
                               | FStar_Syntax_Syntax.Projector uu____361 ->
                                   true
                               | uu____366 -> false)) in
                     if uu____357
                     then
                       let mname = mangle_projector_lid lid in
                       FStar_Pervasives_Native.Some
                         ((mname.FStar_Ident.ident).FStar_Ident.idText)
                     else FStar_Pervasives_Native.None in
                   let td =
                     let uu____394 =
                       let uu____415 = lident_as_mlsymbol lid in
                       (assumed, uu____415, mangled_projector, ml_bs,
                         (FStar_Pervasives_Native.Some
                            (FStar_Extraction_ML_Syntax.MLTD_Abbrev body1))) in
                     [uu____394] in
                   let def3 =
                     let uu____469 =
                       let uu____470 =
                         FStar_Extraction_ML_Util.mlloc_of_range
                           (FStar_Ident.range_of_lid lid) in
                       FStar_Extraction_ML_Syntax.MLM_Loc uu____470 in
                     [uu____469; FStar_Extraction_ML_Syntax.MLM_Ty td] in
                   let env2 =
                     let uu____472 =
                       FStar_All.pipe_right quals
                         (FStar_Util.for_some
                            (fun uu___151_475  ->
                               match uu___151_475 with
                               | FStar_Syntax_Syntax.Assumption  -> true
                               | FStar_Syntax_Syntax.New  -> true
                               | uu____476 -> false)) in
                     if uu____472
                     then FStar_Extraction_ML_UEnv.extend_type_name env1 fv
                     else FStar_Extraction_ML_UEnv.extend_tydef env1 fv td in
                   (env2, def3))
>>>>>>> c7f1cc4d
type data_constructor =
  {
  dname: FStar_Ident.lident;
  dtyp: FStar_Syntax_Syntax.typ;}
let __proj__Mkdata_constructor__item__dname:
  data_constructor -> FStar_Ident.lident =
  fun projectee  ->
    match projectee with
    | { dname = __fname__dname; dtyp = __fname__dtyp;_} -> __fname__dname
let __proj__Mkdata_constructor__item__dtyp:
  data_constructor -> FStar_Syntax_Syntax.typ =
  fun projectee  ->
    match projectee with
    | { dname = __fname__dname; dtyp = __fname__dtyp;_} -> __fname__dtyp
type inductive_family =
  {
  iname: FStar_Ident.lident;
  iparams: FStar_Syntax_Syntax.binders;
  ityp: FStar_Syntax_Syntax.term;
  idatas: data_constructor Prims.list;
  iquals: FStar_Syntax_Syntax.qualifier Prims.list;
  iattrs: FStar_Extraction_ML_Syntax.tyattrs;}
let __proj__Mkinductive_family__item__iname:
  inductive_family -> FStar_Ident.lident =
  fun projectee  ->
    match projectee with
    | { iname = __fname__iname; iparams = __fname__iparams;
        ityp = __fname__ityp; idatas = __fname__idatas;
        iquals = __fname__iquals; iattrs = __fname__iattrs;_} ->
        __fname__iname
let __proj__Mkinductive_family__item__iparams:
  inductive_family -> FStar_Syntax_Syntax.binders =
  fun projectee  ->
    match projectee with
    | { iname = __fname__iname; iparams = __fname__iparams;
        ityp = __fname__ityp; idatas = __fname__idatas;
        iquals = __fname__iquals; iattrs = __fname__iattrs;_} ->
        __fname__iparams
let __proj__Mkinductive_family__item__ityp:
  inductive_family -> FStar_Syntax_Syntax.term =
  fun projectee  ->
    match projectee with
    | { iname = __fname__iname; iparams = __fname__iparams;
        ityp = __fname__ityp; idatas = __fname__idatas;
        iquals = __fname__iquals; iattrs = __fname__iattrs;_} ->
        __fname__ityp
let __proj__Mkinductive_family__item__idatas:
  inductive_family -> data_constructor Prims.list =
  fun projectee  ->
    match projectee with
    | { iname = __fname__iname; iparams = __fname__iparams;
        ityp = __fname__ityp; idatas = __fname__idatas;
        iquals = __fname__iquals; iattrs = __fname__iattrs;_} ->
        __fname__idatas
let __proj__Mkinductive_family__item__iquals:
  inductive_family -> FStar_Syntax_Syntax.qualifier Prims.list =
  fun projectee  ->
    match projectee with
    | { iname = __fname__iname; iparams = __fname__iparams;
        ityp = __fname__ityp; idatas = __fname__idatas;
        iquals = __fname__iquals; iattrs = __fname__iattrs;_} ->
        __fname__iquals
let __proj__Mkinductive_family__item__iattrs:
  inductive_family -> FStar_Extraction_ML_Syntax.tyattrs =
  fun projectee  ->
    match projectee with
    | { iname = __fname__iname; iparams = __fname__iparams;
        ityp = __fname__ityp; idatas = __fname__idatas;
        iquals = __fname__iquals; iattrs = __fname__iattrs;_} ->
        __fname__iattrs
let print_ifamily: inductive_family -> Prims.unit =
  fun i  ->
<<<<<<< HEAD
    let uu____535 = FStar_Syntax_Print.lid_to_string i.iname in
    let uu____536 = FStar_Syntax_Print.binders_to_string " " i.iparams in
    let uu____537 = FStar_Syntax_Print.term_to_string i.ityp in
    let uu____538 =
      let uu____539 =
        FStar_All.pipe_right i.idatas
          (FStar_List.map
             (fun d  ->
                let uu____547 = FStar_Syntax_Print.lid_to_string d.dname in
                let uu____548 =
                  let uu____549 = FStar_Syntax_Print.term_to_string d.dtyp in
                  Prims.strcat " : " uu____549 in
                Prims.strcat uu____547 uu____548)) in
      FStar_All.pipe_right uu____539 (FStar_String.concat "\n\t\t") in
    FStar_Util.print4 "\n\t%s %s : %s { %s }\n" uu____535 uu____536 uu____537
      uu____538
let bundle_as_inductive_families env ses quals attrs =
  FStar_All.pipe_right ses
    (FStar_List.collect
       (fun se  ->
          match se.FStar_Syntax_Syntax.sigel with
          | FStar_Syntax_Syntax.Sig_inductive_typ (l,_us,bs,t,_mut_i,datas)
              ->
              let uu____612 = FStar_Syntax_Subst.open_term bs t in
              (match uu____612 with
               | (bs1,t1) ->
                   let datas1 =
                     FStar_All.pipe_right ses
                       (FStar_List.collect
                          (fun se1  ->
                             match se1.FStar_Syntax_Syntax.sigel with
                             | FStar_Syntax_Syntax.Sig_datacon
                                 (d,uu____640,t2,l',nparams,uu____644) when
                                 FStar_Ident.lid_equals l l' ->
                                 let uu____647 =
                                   FStar_Syntax_Util.arrow_formals t2 in
                                 (match uu____647 with
                                  | (bs',body) ->
                                      let uu____668 =
                                        FStar_Util.first_N
                                          (FStar_List.length bs1) bs' in
                                      (match uu____668 with
                                       | (bs_params,rest) ->
                                           let subst1 =
                                             FStar_List.map2
                                               (fun uu____713  ->
                                                  fun uu____714  ->
                                                    match (uu____713,
                                                            uu____714)
                                                    with
                                                    | ((b',uu____724),
                                                       (b,uu____726)) ->
                                                        let uu____731 =
                                                          let uu____736 =
                                                            FStar_Syntax_Syntax.bv_to_name
                                                              b in
                                                          (b', uu____736) in
                                                        FStar_Syntax_Syntax.NT
                                                          uu____731)
                                               bs_params bs1 in
                                           let t3 =
                                             let uu____738 =
                                               let uu____741 =
                                                 FStar_Syntax_Syntax.mk_Total
                                                   body in
                                               FStar_Syntax_Util.arrow rest
                                                 uu____741 in
                                             FStar_All.pipe_right uu____738
                                               (FStar_Syntax_Subst.subst
                                                  subst1) in
                                           [{ dname = d; dtyp = t3 }]))
                             | uu____746 -> [])) in
                   let attrs1 =
                     extract_attrs
                       (FStar_List.append se.FStar_Syntax_Syntax.sigattrs
                          attrs) in
                   [{
                      iname = l;
                      iparams = bs1;
                      ityp = t1;
                      idatas = datas1;
                      iquals = (se.FStar_Syntax_Syntax.sigquals);
                      iattrs = attrs1
                    }])
          | uu____749 -> []))
=======
    let uu____551 = FStar_Syntax_Print.lid_to_string i.iname in
    let uu____552 = FStar_Syntax_Print.binders_to_string " " i.iparams in
    let uu____553 = FStar_Syntax_Print.term_to_string i.ityp in
    let uu____554 =
      let uu____555 =
        FStar_All.pipe_right i.idatas
          (FStar_List.map
             (fun d  ->
                let uu____563 = FStar_Syntax_Print.lid_to_string d.dname in
                let uu____564 =
                  let uu____565 = FStar_Syntax_Print.term_to_string d.dtyp in
                  Prims.strcat " : " uu____565 in
                Prims.strcat uu____563 uu____564)) in
      FStar_All.pipe_right uu____555 (FStar_String.concat "\n\t\t") in
    FStar_Util.print4 "\n\t%s %s : %s { %s }\n" uu____551 uu____552 uu____553
      uu____554
let bundle_as_inductive_families env ses quals =
  let uu____595 =
    FStar_Util.fold_map
      (fun env1  ->
         fun se  ->
           match se.FStar_Syntax_Syntax.sigel with
           | FStar_Syntax_Syntax.Sig_inductive_typ (l,_us,bs,t,_mut_i,datas)
               ->
               let uu____628 = FStar_Syntax_Subst.open_term bs t in
               (match uu____628 with
                | (bs1,t1) ->
                    let datas1 =
                      FStar_All.pipe_right ses
                        (FStar_List.collect
                           (fun se1  ->
                              match se1.FStar_Syntax_Syntax.sigel with
                              | FStar_Syntax_Syntax.Sig_datacon
                                  (d,uu____652,t2,l',nparams,uu____656) when
                                  FStar_Ident.lid_equals l l' ->
                                  let uu____661 =
                                    FStar_Syntax_Util.arrow_formals t2 in
                                  (match uu____661 with
                                   | (bs',body) ->
                                       let uu____700 =
                                         FStar_Util.first_N
                                           (FStar_List.length bs1) bs' in
                                       (match uu____700 with
                                        | (bs_params,rest) ->
                                            let subst1 =
                                              FStar_List.map2
                                                (fun uu____764  ->
                                                   fun uu____765  ->
                                                     match (uu____764,
                                                             uu____765)
                                                     with
                                                     | ((b',uu____783),
                                                        (b,uu____785)) ->
                                                         let uu____794 =
                                                           let uu____803 =
                                                             FStar_Syntax_Syntax.bv_to_name
                                                               b in
                                                           (b', uu____803) in
                                                         FStar_Syntax_Syntax.NT
                                                           uu____794)
                                                bs_params bs1 in
                                            let t3 =
                                              let uu____805 =
                                                let uu____810 =
                                                  FStar_Syntax_Syntax.mk_Total
                                                    body in
                                                FStar_Syntax_Util.arrow rest
                                                  uu____810 in
                                              FStar_All.pipe_right uu____805
                                                (FStar_Syntax_Subst.subst
                                                   subst1) in
                                            [{ dname = d; dtyp = t3 }]))
                              | uu____819 -> [])) in
                    let env2 =
                      let uu____821 =
                        FStar_Syntax_Syntax.lid_as_fv l
                          FStar_Syntax_Syntax.Delta_constant
                          FStar_Pervasives_Native.None in
                      FStar_Extraction_ML_UEnv.extend_type_name env1
                        uu____821 in
                    (env2,
                      [{
                         iname = l;
                         iparams = bs1;
                         ityp = t1;
                         idatas = datas1;
                         iquals = (se.FStar_Syntax_Syntax.sigquals)
                       }]))
           | uu____824 -> (env1, [])) env ses in
  match uu____595 with | (env1,ifams) -> (env1, (FStar_List.flatten ifams))
>>>>>>> c7f1cc4d
type env_t = FStar_Extraction_ML_UEnv.env
let extract_bundle:
  env_t ->
    FStar_Syntax_Syntax.sigelt ->
      (env_t,FStar_Extraction_ML_Syntax.mlmodule1 Prims.list)
        FStar_Pervasives_Native.tuple2
  =
  fun env  ->
    fun se  ->
      let extract_ctor ml_tyvars env1 ctor =
        let mlt =
<<<<<<< HEAD
          let uu____792 =
            FStar_Extraction_ML_Term.term_as_mlty env1 ctor.dtyp in
          FStar_Extraction_ML_Util.eraseTypeDeep
            (FStar_Extraction_ML_Util.udelta_unfold env1) uu____792 in
=======
          let uu____908 =
            FStar_Extraction_ML_Term.term_as_mlty env1 ctor.dtyp in
          FStar_Extraction_ML_Util.eraseTypeDeep
            (FStar_Extraction_ML_Util.udelta_unfold env1) uu____908 in
>>>>>>> c7f1cc4d
        let steps =
          [FStar_TypeChecker_Normalize.Inlining;
          FStar_TypeChecker_Normalize.UnfoldUntil
            FStar_Syntax_Syntax.Delta_constant;
          FStar_TypeChecker_Normalize.EraseUniverses;
          FStar_TypeChecker_Normalize.AllowUnboundUniverses] in
<<<<<<< HEAD
        let names1 =
          let uu____797 =
            let uu____798 =
              let uu____801 =
                FStar_TypeChecker_Normalize.normalize steps
                  env1.FStar_Extraction_ML_UEnv.tcenv ctor.dtyp in
              FStar_Syntax_Subst.compress uu____801 in
            uu____798.FStar_Syntax_Syntax.n in
          match uu____797 with
          | FStar_Syntax_Syntax.Tm_arrow (bs,uu____804) ->
              FStar_List.map
                (fun uu____822  ->
                   match uu____822 with
                   | ({ FStar_Syntax_Syntax.ppname = ppname;
                        FStar_Syntax_Syntax.index = uu____826;
                        FStar_Syntax_Syntax.sort = uu____827;_},uu____828)
                       -> ppname.FStar_Ident.idText) bs
          | uu____831 -> [] in
        let tys = (ml_tyvars, mlt) in
        let fvv = FStar_Extraction_ML_UEnv.mkFvvar ctor.dname ctor.dtyp in
        let uu____842 =
          let uu____843 =
            FStar_Extraction_ML_UEnv.extend_fv env1 fvv tys false false in
          FStar_Pervasives_Native.fst uu____843 in
        let uu____846 =
          let uu____852 = lident_as_mlsymbol ctor.dname in
          let uu____853 =
            let uu____857 = FStar_Extraction_ML_Util.argTypes mlt in
            FStar_List.zip names1 uu____857 in
          (uu____852, uu____853) in
        (uu____842, uu____846) in
      let extract_one_family env1 ind =
        let uu____887 = binders_as_mlty_binders env1 ind.iparams in
        match uu____887 with
        | (env2,vars) ->
            let uu____914 =
              FStar_All.pipe_right ind.idatas
                (FStar_Util.fold_map (extract_ctor vars) env2) in
            (match uu____914 with
             | (env3,ctors) ->
                 let uu____964 = FStar_Syntax_Util.arrow_formals ind.ityp in
                 (match uu____964 with
                  | (indices,uu____986) ->
                      let ml_params =
                        let uu____1001 =
                          FStar_All.pipe_right indices
                            (FStar_List.mapi
                               (fun i  ->
                                  fun uu____1019  ->
                                    let uu____1022 =
                                      let uu____1023 =
                                        FStar_Util.string_of_int i in
                                      Prims.strcat "'dummyV" uu____1023 in
                                    (uu____1022, (Prims.parse_int "0")))) in
                        FStar_List.append vars uu____1001 in
                      let tbody =
                        let uu____1027 =
                          FStar_Util.find_opt
                            (fun uu___151_1031  ->
                               match uu___151_1031 with
                               | FStar_Syntax_Syntax.RecordType uu____1032 ->
                                   true
                               | uu____1037 -> false) ind.iquals in
                        match uu____1027 with
                        | FStar_Pervasives_Native.Some
                            (FStar_Syntax_Syntax.RecordType (ns,ids)) ->
                            let uu____1044 = FStar_List.hd ctors in
                            (match uu____1044 with
                             | (uu____1055,c_ty) ->
                                 let fields =
                                   FStar_List.map2
                                     (fun id  ->
                                        fun uu____1080  ->
                                          match uu____1080 with
                                          | (uu____1085,ty) ->
                                              let lid =
                                                FStar_Ident.lid_of_ids
                                                  (FStar_List.append ns [id]) in
                                              let uu____1088 =
                                                lident_as_mlsymbol lid in
                                              (uu____1088, ty)) ids c_ty in
                                 FStar_Extraction_ML_Syntax.MLTD_Record
                                   fields)
                        | uu____1089 ->
                            FStar_Extraction_ML_Syntax.MLTD_DType ctors in
                      let uu____1091 =
                        let uu____1103 = lident_as_mlsymbol ind.iname in
                        (false, uu____1103, FStar_Pervasives_Native.None,
                          ml_params, (ind.iattrs),
                          (FStar_Pervasives_Native.Some tbody)) in
                      (env3, uu____1091))) in
=======
        let names =
          let uu____915 =
            let uu____916 =
              let uu____921 =
                FStar_TypeChecker_Normalize.normalize steps
                  env1.FStar_Extraction_ML_UEnv.tcenv ctor.dtyp in
              FStar_Syntax_Subst.compress uu____921 in
            uu____916.FStar_Syntax_Syntax.n in
          match uu____915 with
          | FStar_Syntax_Syntax.Tm_arrow (bs,uu____925) ->
              FStar_List.map
                (fun uu____950  ->
                   match uu____950 with
                   | ({ FStar_Syntax_Syntax.ppname = ppname;
                        FStar_Syntax_Syntax.index = uu____956;
                        FStar_Syntax_Syntax.sort = uu____957;_},uu____958)
                       -> ppname.FStar_Ident.idText) bs
          | uu____963 -> [] in
        let tys = (ml_tyvars, mlt) in
        let fvv = FStar_Extraction_ML_UEnv.mkFvvar ctor.dname ctor.dtyp in
        let uu____982 =
          let uu____983 =
            FStar_Extraction_ML_UEnv.extend_fv env1 fvv tys false false in
          FStar_Pervasives_Native.fst uu____983 in
        let uu____988 =
          let uu____999 = lident_as_mlsymbol ctor.dname in
          let uu____1000 =
            let uu____1007 = FStar_Extraction_ML_Util.argTypes mlt in
            FStar_List.zip names uu____1007 in
          (uu____999, uu____1000) in
        (uu____982, uu____988) in
      let extract_one_family env1 ind =
        let uu____1057 = binders_as_mlty_binders env1 ind.iparams in
        match uu____1057 with
        | (env2,vars) ->
            let uu____1106 =
              FStar_All.pipe_right ind.idatas
                (FStar_Util.fold_map (extract_ctor vars) env2) in
            (match uu____1106 with
             | (env3,ctors) ->
                 let uu____1201 = FStar_Syntax_Util.arrow_formals ind.ityp in
                 (match uu____1201 with
                  | (indices,uu____1241) ->
                      let ml_params =
                        let uu____1269 =
                          FStar_All.pipe_right indices
                            (FStar_List.mapi
                               (fun i  ->
                                  fun uu____1297  ->
                                    let uu____1302 =
                                      let uu____1303 =
                                        FStar_Util.string_of_int i in
                                      Prims.strcat "'dummyV" uu____1303 in
                                    (uu____1302, (Prims.parse_int "0")))) in
                        FStar_List.append vars uu____1269 in
                      let tbody =
                        let uu____1309 =
                          FStar_Util.find_opt
                            (fun uu___152_1312  ->
                               match uu___152_1312 with
                               | FStar_Syntax_Syntax.RecordType uu____1313 ->
                                   true
                               | uu____1322 -> false) ind.iquals in
                        match uu____1309 with
                        | FStar_Pervasives_Native.Some
                            (FStar_Syntax_Syntax.RecordType (ns,ids)) ->
                            let uu____1333 = FStar_List.hd ctors in
                            (match uu____1333 with
                             | (uu____1354,c_ty) ->
                                 let fields =
                                   FStar_List.map2
                                     (fun id  ->
                                        fun uu____1387  ->
                                          match uu____1387 with
                                          | (uu____1396,ty) ->
                                              let lid =
                                                FStar_Ident.lid_of_ids
                                                  (FStar_List.append ns [id]) in
                                              let uu____1399 =
                                                lident_as_mlsymbol lid in
                                              (uu____1399, ty)) ids c_ty in
                                 FStar_Extraction_ML_Syntax.MLTD_Record
                                   fields)
                        | uu____1400 ->
                            FStar_Extraction_ML_Syntax.MLTD_DType ctors in
                      let uu____1403 =
                        let uu____1424 = lident_as_mlsymbol ind.iname in
                        (false, uu____1424, FStar_Pervasives_Native.None,
                          ml_params, (FStar_Pervasives_Native.Some tbody)) in
                      (env3, uu____1403))) in
>>>>>>> c7f1cc4d
      match ((se.FStar_Syntax_Syntax.sigel),
              (se.FStar_Syntax_Syntax.sigquals))
      with
      | (FStar_Syntax_Syntax.Sig_bundle
         ({
            FStar_Syntax_Syntax.sigel = FStar_Syntax_Syntax.Sig_datacon
<<<<<<< HEAD
              (l,uu____1125,t,uu____1127,uu____1128,uu____1129);
            FStar_Syntax_Syntax.sigrng = uu____1130;
            FStar_Syntax_Syntax.sigquals = uu____1131;
            FStar_Syntax_Syntax.sigmeta = uu____1132;
            FStar_Syntax_Syntax.sigattrs = uu____1133;_}::[],uu____1134),(FStar_Syntax_Syntax.ExceptionConstructor
         )::[]) ->
          let uu____1143 = extract_ctor [] env { dname = l; dtyp = t } in
          (match uu____1143 with
           | (env1,ctor) -> (env1, [FStar_Extraction_ML_Syntax.MLM_Exn ctor]))
      | (FStar_Syntax_Syntax.Sig_bundle (ses,uu____1170),quals) ->
          let ifams =
            bundle_as_inductive_families env ses quals
              se.FStar_Syntax_Syntax.sigattrs in
          let uu____1181 = FStar_Util.fold_map extract_one_family env ifams in
          (match uu____1181 with
           | (env1,td) -> (env1, [FStar_Extraction_ML_Syntax.MLM_Ty td]))
      | uu____1237 -> failwith "Unexpected signature element"
=======
              (l,uu____1464,t,uu____1466,uu____1467,uu____1468);
            FStar_Syntax_Syntax.sigrng = uu____1469;
            FStar_Syntax_Syntax.sigquals = uu____1470;
            FStar_Syntax_Syntax.sigmeta = uu____1471;_}::[],uu____1472),(FStar_Syntax_Syntax.ExceptionConstructor
         )::[]) ->
          let uu____1487 = extract_ctor [] env { dname = l; dtyp = t } in
          (match uu____1487 with
           | (env1,ctor) -> (env1, [FStar_Extraction_ML_Syntax.MLM_Exn ctor]))
      | (FStar_Syntax_Syntax.Sig_bundle (ses,uu____1537),quals) ->
          let uu____1551 = bundle_as_inductive_families env ses quals in
          (match uu____1551 with
           | (env1,ifams) ->
               let uu____1572 =
                 FStar_Util.fold_map extract_one_family env1 ifams in
               (match uu____1572 with
                | (env2,td) -> (env2, [FStar_Extraction_ML_Syntax.MLM_Ty td])))
      | uu____1673 -> failwith "Unexpected signature element"
>>>>>>> c7f1cc4d
let rec extract_sig:
  env_t ->
    FStar_Syntax_Syntax.sigelt ->
      (env_t,FStar_Extraction_ML_Syntax.mlmodule1 Prims.list)
        FStar_Pervasives_Native.tuple2
  =
  fun g  ->
    fun se  ->
      FStar_Extraction_ML_UEnv.debug g
        (fun u  ->
<<<<<<< HEAD
           let uu____1262 = FStar_Syntax_Print.sigelt_to_string se in
           FStar_Util.print1 ">>>> extract_sig %s \n" uu____1262);
      (match se.FStar_Syntax_Syntax.sigel with
       | FStar_Syntax_Syntax.Sig_bundle uu____1266 -> extract_bundle g se
       | FStar_Syntax_Syntax.Sig_inductive_typ uu____1271 ->
           extract_bundle g se
       | FStar_Syntax_Syntax.Sig_datacon uu____1280 -> extract_bundle g se
=======
           let uu____1706 = FStar_Syntax_Print.sigelt_to_string se in
           FStar_Util.print1 ">>>> extract_sig %s \n" uu____1706);
      (match se.FStar_Syntax_Syntax.sigel with
       | FStar_Syntax_Syntax.Sig_bundle uu____1713 -> extract_bundle g se
       | FStar_Syntax_Syntax.Sig_inductive_typ uu____1722 ->
           extract_bundle g se
       | FStar_Syntax_Syntax.Sig_datacon uu____1739 -> extract_bundle g se
>>>>>>> c7f1cc4d
       | FStar_Syntax_Syntax.Sig_new_effect ed when
           FStar_All.pipe_right se.FStar_Syntax_Syntax.sigquals
             (FStar_List.contains FStar_Syntax_Syntax.Reifiable)
           ->
           let extend_env g1 lid ml_name tm tysc =
<<<<<<< HEAD
             let uu____1308 =
               let uu____1311 =
                 FStar_Syntax_Syntax.lid_as_fv lid
                   FStar_Syntax_Syntax.Delta_equational
                   FStar_Pervasives_Native.None in
               FStar_Extraction_ML_UEnv.extend_fv' g1 uu____1311 ml_name tysc
                 false false in
             match uu____1308 with
             | (g2,mangled_name) ->
                 ((let uu____1317 =
=======
             let uu____1777 =
               let uu____1782 =
                 FStar_Syntax_Syntax.lid_as_fv lid
                   FStar_Syntax_Syntax.Delta_equational
                   FStar_Pervasives_Native.None in
               FStar_Extraction_ML_UEnv.extend_fv' g1 uu____1782 ml_name tysc
                 false false in
             match uu____1777 with
             | (g2,mangled_name) ->
                 ((let uu____1790 =
>>>>>>> c7f1cc4d
                     FStar_All.pipe_left
                       (FStar_TypeChecker_Env.debug
                          g2.FStar_Extraction_ML_UEnv.tcenv)
                       (FStar_Options.Other "ExtractionReify") in
<<<<<<< HEAD
                   if uu____1317
=======
                   if uu____1790
>>>>>>> c7f1cc4d
                   then
                     FStar_Util.print1 "Mangled name: %s\n"
                       (FStar_Pervasives_Native.fst mangled_name)
                   else ());
                  (let lb =
                     {
                       FStar_Extraction_ML_Syntax.mllb_name = mangled_name;
                       FStar_Extraction_ML_Syntax.mllb_tysc =
                         FStar_Pervasives_Native.None;
                       FStar_Extraction_ML_Syntax.mllb_add_unit = false;
                       FStar_Extraction_ML_Syntax.mllb_def = tm;
                       FStar_Extraction_ML_Syntax.print_typ = false
                     } in
                   (g2,
                     (FStar_Extraction_ML_Syntax.MLM_Let
                        (FStar_Extraction_ML_Syntax.NonRec, [], [lb]))))) in
           let rec extract_fv tm =
<<<<<<< HEAD
             (let uu____1329 =
=======
             (let uu____1806 =
>>>>>>> c7f1cc4d
                FStar_All.pipe_left
                  (FStar_TypeChecker_Env.debug
                     g.FStar_Extraction_ML_UEnv.tcenv)
                  (FStar_Options.Other "ExtractionReify") in
<<<<<<< HEAD
              if uu____1329
              then
                let uu____1330 = FStar_Syntax_Print.term_to_string tm in
                FStar_Util.print1 "extract_fv term: %s\n" uu____1330
              else ());
             (let uu____1332 =
                let uu____1333 = FStar_Syntax_Subst.compress tm in
                uu____1333.FStar_Syntax_Syntax.n in
              match uu____1332 with
              | FStar_Syntax_Syntax.Tm_uinst (tm1,uu____1339) ->
=======
              if uu____1806
              then
                let uu____1807 = FStar_Syntax_Print.term_to_string tm in
                FStar_Util.print1 "extract_fv term: %s\n" uu____1807
              else ());
             (let uu____1809 =
                let uu____1810 = FStar_Syntax_Subst.compress tm in
                uu____1810.FStar_Syntax_Syntax.n in
              match uu____1809 with
              | FStar_Syntax_Syntax.Tm_uinst (tm1,uu____1820) ->
>>>>>>> c7f1cc4d
                  extract_fv tm1
              | FStar_Syntax_Syntax.Tm_fvar fv ->
                  let mlp =
                    FStar_Extraction_ML_Syntax.mlpath_of_lident
                      (fv.FStar_Syntax_Syntax.fv_name).FStar_Syntax_Syntax.v in
<<<<<<< HEAD
                  let uu____1346 =
                    let uu____1351 = FStar_Extraction_ML_UEnv.lookup_fv g fv in
                    FStar_All.pipe_left FStar_Util.right uu____1351 in
                  (match uu____1346 with
                   | (uu____1380,uu____1381,tysc,uu____1383) ->
                       let uu____1384 =
=======
                  let uu____1835 =
                    let uu____1844 = FStar_Extraction_ML_UEnv.lookup_fv g fv in
                    FStar_All.pipe_left FStar_Util.right uu____1844 in
                  (match uu____1835 with
                   | (uu____1901,uu____1902,tysc,uu____1904) ->
                       let uu____1905 =
>>>>>>> c7f1cc4d
                         FStar_All.pipe_left
                           (FStar_Extraction_ML_Syntax.with_ty
                              FStar_Extraction_ML_Syntax.MLTY_Top)
                           (FStar_Extraction_ML_Syntax.MLE_Name mlp) in
<<<<<<< HEAD
                       (uu____1384, tysc))
              | uu____1385 -> failwith "Not an fv") in
           let extract_action g1 a =
             (let uu____1407 =
=======
                       (uu____1905, tysc))
              | uu____1906 -> failwith "Not an fv") in
           let extract_action g1 a =
             (let uu____1926 =
>>>>>>> c7f1cc4d
                FStar_All.pipe_left
                  (FStar_TypeChecker_Env.debug
                     g1.FStar_Extraction_ML_UEnv.tcenv)
                  (FStar_Options.Other "ExtractionReify") in
<<<<<<< HEAD
              if uu____1407
              then
                let uu____1408 =
                  FStar_Syntax_Print.term_to_string
                    a.FStar_Syntax_Syntax.action_typ in
                let uu____1409 =
                  FStar_Syntax_Print.term_to_string
                    a.FStar_Syntax_Syntax.action_defn in
                FStar_Util.print2 "Action type %s and term %s\n" uu____1408
                  uu____1409
              else ());
             (let uu____1411 = FStar_Extraction_ML_UEnv.action_name ed a in
              match uu____1411 with
              | (a_nm,a_lid) ->
                  let lbname =
                    let uu____1421 =
=======
              if uu____1926
              then
                let uu____1927 =
                  FStar_Syntax_Print.term_to_string
                    a.FStar_Syntax_Syntax.action_typ in
                let uu____1928 =
                  FStar_Syntax_Print.term_to_string
                    a.FStar_Syntax_Syntax.action_defn in
                FStar_Util.print2 "Action type %s and term %s\n" uu____1927
                  uu____1928
              else ());
             (let uu____1930 = FStar_Extraction_ML_UEnv.action_name ed a in
              match uu____1930 with
              | (a_nm,a_lid) ->
                  let lbname =
                    let uu____1946 =
>>>>>>> c7f1cc4d
                      FStar_Syntax_Syntax.new_bv
                        (FStar_Pervasives_Native.Some
                           ((a.FStar_Syntax_Syntax.action_defn).FStar_Syntax_Syntax.pos))
                        FStar_Syntax_Syntax.tun in
<<<<<<< HEAD
                    FStar_Util.Inl uu____1421 in
=======
                    FStar_Util.Inl uu____1946 in
>>>>>>> c7f1cc4d
                  let lb =
                    FStar_Syntax_Syntax.mk_lb
                      (lbname, (a.FStar_Syntax_Syntax.action_univs),
                        FStar_Parser_Const.effect_Tot_lid,
                        (a.FStar_Syntax_Syntax.action_typ),
                        (a.FStar_Syntax_Syntax.action_defn)) in
                  let lbs = (false, [lb]) in
                  let action_lb =
                    FStar_Syntax_Syntax.mk
                      (FStar_Syntax_Syntax.Tm_let
                         (lbs, FStar_Syntax_Util.exp_false_bool))
                      FStar_Pervasives_Native.None
                      (a.FStar_Syntax_Syntax.action_defn).FStar_Syntax_Syntax.pos in
<<<<<<< HEAD
                  let uu____1442 =
                    FStar_Extraction_ML_Term.term_as_mlexpr g1 action_lb in
                  (match uu____1442 with
                   | (a_let,uu____1449,ty) ->
                       ((let uu____1452 =
=======
                  let uu____1976 =
                    FStar_Extraction_ML_Term.term_as_mlexpr g1 action_lb in
                  (match uu____1976 with
                   | (a_let,uu____1988,ty) ->
                       ((let uu____1991 =
>>>>>>> c7f1cc4d
                           FStar_All.pipe_left
                             (FStar_TypeChecker_Env.debug
                                g1.FStar_Extraction_ML_UEnv.tcenv)
                             (FStar_Options.Other "ExtractionReify") in
<<<<<<< HEAD
                         if uu____1452
                         then
                           let uu____1453 =
                             FStar_Extraction_ML_Code.string_of_mlexpr a_nm
                               a_let in
                           FStar_Util.print1 "Extracted action term: %s\n"
                             uu____1453
                         else ());
                        (let uu____1455 =
                           match a_let.FStar_Extraction_ML_Syntax.expr with
                           | FStar_Extraction_ML_Syntax.MLE_Let
                               ((uu____1460,uu____1461,mllb::[]),uu____1463)
=======
                         if uu____1991
                         then
                           let uu____1992 =
                             FStar_Extraction_ML_Code.string_of_mlexpr a_nm
                               a_let in
                           FStar_Util.print1 "Extracted action term: %s\n"
                             uu____1992
                         else ());
                        (let uu____1994 =
                           match a_let.FStar_Extraction_ML_Syntax.expr with
                           | FStar_Extraction_ML_Syntax.MLE_Let
                               ((uu____2003,uu____2004,mllb::[]),uu____2006)
>>>>>>> c7f1cc4d
                               ->
                               (match mllb.FStar_Extraction_ML_Syntax.mllb_tysc
                                with
                                | FStar_Pervasives_Native.Some tysc ->
                                    ((mllb.FStar_Extraction_ML_Syntax.mllb_def),
                                      tysc)
                                | FStar_Pervasives_Native.None  ->
                                    failwith "No type scheme")
<<<<<<< HEAD
                           | uu____1474 -> failwith "Impossible" in
                         match uu____1455 with
                         | (exp,tysc) ->
                             ((let uu____1482 =
=======
                           | uu____2026 -> failwith "Impossible" in
                         match uu____1994 with
                         | (exp,tysc) ->
                             ((let uu____2038 =
>>>>>>> c7f1cc4d
                                 FStar_All.pipe_left
                                   (FStar_TypeChecker_Env.debug
                                      g1.FStar_Extraction_ML_UEnv.tcenv)
                                   (FStar_Options.Other "ExtractionReify") in
<<<<<<< HEAD
                               if uu____1482
                               then
                                 ((let uu____1484 =
=======
                               if uu____2038
                               then
                                 ((let uu____2040 =
>>>>>>> c7f1cc4d
                                     FStar_Extraction_ML_Code.string_of_mlty
                                       a_nm
                                       (FStar_Pervasives_Native.snd tysc) in
                                   FStar_Util.print1
<<<<<<< HEAD
                                     "Extracted action type: %s\n" uu____1484);
=======
                                     "Extracted action type: %s\n" uu____2040);
>>>>>>> c7f1cc4d
                                  FStar_List.iter
                                    (fun x  ->
                                       FStar_Util.print1 "and binders: %s\n"
                                         (FStar_Pervasives_Native.fst x))
                                    (FStar_Pervasives_Native.fst tysc))
                               else ());
                              extend_env g1 a_lid a_nm exp tysc))))) in
<<<<<<< HEAD
           let uu____1492 =
             let uu____1495 =
               extract_fv
                 (FStar_Pervasives_Native.snd
                    ed.FStar_Syntax_Syntax.return_repr) in
             match uu____1495 with
             | (return_tm,ty_sc) ->
                 let uu____1503 =
                   FStar_Extraction_ML_UEnv.monad_op_name ed "return" in
                 (match uu____1503 with
                  | (return_nm,return_lid) ->
                      extend_env g return_lid return_nm return_tm ty_sc) in
           (match uu____1492 with
            | (g1,return_decl) ->
                let uu____1515 =
                  let uu____1518 =
                    extract_fv
                      (FStar_Pervasives_Native.snd
                         ed.FStar_Syntax_Syntax.bind_repr) in
                  match uu____1518 with
                  | (bind_tm,ty_sc) ->
                      let uu____1526 =
                        FStar_Extraction_ML_UEnv.monad_op_name ed "bind" in
                      (match uu____1526 with
                       | (bind_nm,bind_lid) ->
                           extend_env g1 bind_lid bind_nm bind_tm ty_sc) in
                (match uu____1515 with
                 | (g2,bind_decl) ->
                     let uu____1538 =
                       FStar_Util.fold_map extract_action g2
                         ed.FStar_Syntax_Syntax.actions in
                     (match uu____1538 with
=======
           let uu____2051 =
             let uu____2056 =
               extract_fv
                 (FStar_Pervasives_Native.snd
                    ed.FStar_Syntax_Syntax.return_repr) in
             match uu____2056 with
             | (return_tm,ty_sc) ->
                 let uu____2069 =
                   FStar_Extraction_ML_UEnv.monad_op_name ed "return" in
                 (match uu____2069 with
                  | (return_nm,return_lid) ->
                      extend_env g return_lid return_nm return_tm ty_sc) in
           (match uu____2051 with
            | (g1,return_decl) ->
                let uu____2088 =
                  let uu____2093 =
                    extract_fv
                      (FStar_Pervasives_Native.snd
                         ed.FStar_Syntax_Syntax.bind_repr) in
                  match uu____2093 with
                  | (bind_tm,ty_sc) ->
                      let uu____2106 =
                        FStar_Extraction_ML_UEnv.monad_op_name ed "bind" in
                      (match uu____2106 with
                       | (bind_nm,bind_lid) ->
                           extend_env g1 bind_lid bind_nm bind_tm ty_sc) in
                (match uu____2088 with
                 | (g2,bind_decl) ->
                     let uu____2125 =
                       FStar_Util.fold_map extract_action g2
                         ed.FStar_Syntax_Syntax.actions in
                     (match uu____2125 with
>>>>>>> c7f1cc4d
                      | (g3,actions) ->
                          (g3,
                            (FStar_List.append [return_decl; bind_decl]
                               actions)))))
<<<<<<< HEAD
       | FStar_Syntax_Syntax.Sig_new_effect uu____1550 -> (g, [])
       | FStar_Syntax_Syntax.Sig_declare_typ (lid,uu____1553,t) when
           FStar_Extraction_ML_Term.is_arity g t ->
           let quals = se.FStar_Syntax_Syntax.sigquals in
           let attrs = se.FStar_Syntax_Syntax.sigattrs in
           let uu____1559 =
             let uu____1560 =
               FStar_All.pipe_right quals
                 (FStar_Util.for_some
                    (fun uu___152_1563  ->
                       match uu___152_1563 with
                       | FStar_Syntax_Syntax.Assumption  -> true
                       | uu____1564 -> false)) in
             Prims.op_Negation uu____1560 in
           if uu____1559
           then (g, [])
           else
             (let uu____1570 = FStar_Syntax_Util.arrow_formals t in
              match uu____1570 with
              | (bs,uu____1582) ->
=======
       | FStar_Syntax_Syntax.Sig_new_effect uu____2146 -> (g, [])
       | FStar_Syntax_Syntax.Sig_declare_typ (lid,uu____2150,t) when
           FStar_Extraction_ML_Term.is_arity g t ->
           let quals = se.FStar_Syntax_Syntax.sigquals in
           let uu____2155 =
             let uu____2156 =
               FStar_All.pipe_right quals
                 (FStar_Util.for_some
                    (fun uu___153_2159  ->
                       match uu___153_2159 with
                       | FStar_Syntax_Syntax.Assumption  -> true
                       | uu____2160 -> false)) in
             Prims.op_Negation uu____2156 in
           if uu____2155
           then (g, [])
           else
             (let uu____2170 = FStar_Syntax_Util.arrow_formals t in
              match uu____2170 with
              | (bs,uu____2192) ->
>>>>>>> c7f1cc4d
                  let fv =
                    FStar_Syntax_Syntax.lid_as_fv lid
                      FStar_Syntax_Syntax.Delta_constant
                      FStar_Pervasives_Native.None in
<<<<<<< HEAD
                  let uu____1594 =
                    FStar_Syntax_Util.abs bs FStar_TypeChecker_Common.t_unit
                      FStar_Pervasives_Native.None in
                  extract_typ_abbrev g fv quals attrs uu____1594)
       | FStar_Syntax_Syntax.Sig_let ((false ,lb::[]),uu____1596) when
           FStar_Extraction_ML_Term.is_arity g lb.FStar_Syntax_Syntax.lbtyp
           ->
           let quals = se.FStar_Syntax_Syntax.sigquals in
           let uu____1605 =
             let uu____1610 =
=======
                  let uu____2214 =
                    FStar_Syntax_Util.abs bs FStar_TypeChecker_Common.t_unit
                      FStar_Pervasives_Native.None in
                  extract_typ_abbrev g fv quals uu____2214)
       | FStar_Syntax_Syntax.Sig_let ((false ,lb::[]),uu____2226,uu____2227)
           when
           FStar_Extraction_ML_Term.is_arity g lb.FStar_Syntax_Syntax.lbtyp
           ->
           let quals = se.FStar_Syntax_Syntax.sigquals in
           let uu____2247 =
             let uu____2256 =
>>>>>>> c7f1cc4d
               FStar_TypeChecker_Env.open_universes_in
                 g.FStar_Extraction_ML_UEnv.tcenv
                 lb.FStar_Syntax_Syntax.lbunivs
                 [lb.FStar_Syntax_Syntax.lbdef; lb.FStar_Syntax_Syntax.lbtyp] in
<<<<<<< HEAD
             match uu____1610 with
             | (tcenv,uu____1626,def_typ) ->
                 let uu____1630 = as_pair def_typ in (tcenv, uu____1630) in
           (match uu____1605 with
=======
             match uu____2256 with
             | (tcenv,uu____2286,def_typ) ->
                 let uu____2292 = as_pair def_typ in (tcenv, uu____2292) in
           (match uu____2247 with
>>>>>>> c7f1cc4d
            | (tcenv,(lbdef,lbtyp)) ->
                let lbtyp1 =
                  FStar_TypeChecker_Normalize.normalize
                    [FStar_TypeChecker_Normalize.Beta;
                    FStar_TypeChecker_Normalize.UnfoldUntil
                      FStar_Syntax_Syntax.Delta_constant] tcenv lbtyp in
                let lbdef1 =
                  FStar_TypeChecker_Normalize.eta_expand_with_type tcenv
                    lbdef lbtyp1 in
<<<<<<< HEAD
                let uu____1645 =
                  FStar_Util.right lb.FStar_Syntax_Syntax.lbname in
                extract_typ_abbrev g uu____1645 quals
                  se.FStar_Syntax_Syntax.sigattrs lbdef1)
       | FStar_Syntax_Syntax.Sig_let (lbs,uu____1647) ->
           let attrs = se.FStar_Syntax_Syntax.sigattrs in
=======
                let uu____2316 =
                  FStar_Util.right lb.FStar_Syntax_Syntax.lbname in
                extract_typ_abbrev g uu____2316 quals lbdef1)
       | FStar_Syntax_Syntax.Sig_let (lbs,uu____2318,attrs) ->
>>>>>>> c7f1cc4d
           let quals = se.FStar_Syntax_Syntax.sigquals in
           let elet =
             FStar_Syntax_Syntax.mk
               (FStar_Syntax_Syntax.Tm_let
                  (lbs, FStar_Syntax_Util.exp_false_bool))
               FStar_Pervasives_Native.None se.FStar_Syntax_Syntax.sigrng in
<<<<<<< HEAD
           let tactic_registration_decl =
             let is_tactic_decl tac_lid h =
               match h.FStar_Syntax_Syntax.n with
               | FStar_Syntax_Syntax.Tm_uinst (h',uu____1673) ->
                   let uu____1678 =
                     let uu____1679 = FStar_Syntax_Subst.compress h' in
                     uu____1679.FStar_Syntax_Syntax.n in
                   (match uu____1678 with
                    | FStar_Syntax_Syntax.Tm_fvar fv when
                        FStar_Syntax_Syntax.fv_eq_lid fv
                          FStar_Parser_Const.tactic_lid
                        ->
                        let uu____1683 =
                          let uu____1684 =
                            FStar_Extraction_ML_Syntax.string_of_mlpath
                              g.FStar_Extraction_ML_UEnv.currentModule in
                          FStar_Util.starts_with uu____1684 "FStar.Tactics" in
                        Prims.op_Negation uu____1683
                    | uu____1685 -> false)
               | uu____1686 -> false in
             let mk_registration tac_lid assm_lid t bs =
               let h =
                 let uu____1707 =
                   let uu____1708 =
                     let uu____1709 =
                       FStar_Ident.lid_of_str
                         "FStar_Tactics_Native.register_tactic" in
                     FStar_Extraction_ML_Syntax.mlpath_of_lident uu____1709 in
                   FStar_Extraction_ML_Syntax.MLE_Name uu____1708 in
                 FStar_All.pipe_left
                   (FStar_Extraction_ML_Syntax.with_ty
                      FStar_Extraction_ML_Syntax.MLTY_Top) uu____1707 in
               let lid_arg =
                 let uu____1711 =
                   let uu____1712 = FStar_Ident.string_of_lid assm_lid in
                   FStar_Extraction_ML_Syntax.MLC_String uu____1712 in
                 FStar_Extraction_ML_Syntax.MLE_Const uu____1711 in
               let tac_arity = FStar_List.length bs in
               let arity =
                 let uu____1719 =
                   let uu____1720 =
                     let uu____1721 =
                       FStar_Util.string_of_int
                         (tac_arity + (Prims.parse_int "1")) in
                     FStar_Ident.lid_of_str uu____1721 in
                   FStar_Extraction_ML_Syntax.mlpath_of_lident uu____1720 in
                 FStar_Extraction_ML_Syntax.MLE_Name uu____1719 in
               let tac_interpretation =
                 FStar_Extraction_ML_Util.mk_interpretation_fun tac_lid
                   lid_arg t bs in
               let app =
                 let uu____1730 =
                   let uu____1731 =
                     let uu____1735 =
                       FStar_List.map
                         (FStar_Extraction_ML_Syntax.with_ty
                            FStar_Extraction_ML_Syntax.MLTY_Top)
                         [lid_arg; arity; tac_interpretation] in
                     (h, uu____1735) in
                   FStar_Extraction_ML_Syntax.MLE_App uu____1731 in
                 FStar_All.pipe_left
                   (FStar_Extraction_ML_Syntax.with_ty
                      FStar_Extraction_ML_Syntax.MLTY_Top) uu____1730 in
               FStar_Extraction_ML_Syntax.MLM_Top app in
             match FStar_Pervasives_Native.snd lbs with
             | hd1::[] ->
                 let uu____1741 =
                   FStar_Syntax_Util.arrow_formals_comp
                     hd1.FStar_Syntax_Syntax.lbtyp in
                 (match uu____1741 with
                  | (bs,comp) ->
                      let t = FStar_Syntax_Util.comp_result comp in
                      let uu____1759 =
                        let uu____1760 = FStar_Syntax_Subst.compress t in
                        uu____1760.FStar_Syntax_Syntax.n in
                      (match uu____1759 with
                       | FStar_Syntax_Syntax.Tm_app (h,args) ->
                           let h1 = FStar_Syntax_Subst.compress h in
                           let tac_lid =
                             let uu____1782 =
                               let uu____1784 =
                                 FStar_Util.right
                                   hd1.FStar_Syntax_Syntax.lbname in
                               uu____1784.FStar_Syntax_Syntax.fv_name in
                             uu____1782.FStar_Syntax_Syntax.v in
                           let assm_lid =
                             let uu____1786 =
                               FStar_All.pipe_left FStar_Ident.id_of_text
                                 (Prims.strcat "__"
                                    (tac_lid.FStar_Ident.ident).FStar_Ident.idText) in
                             FStar_Ident.lid_of_ns_and_id
                               tac_lid.FStar_Ident.ns uu____1786 in
                           let uu____1787 = is_tactic_decl assm_lid h1 in
                           if uu____1787
                           then
                             let uu____1789 =
                               let uu____1790 =
                                 let uu____1791 = FStar_List.hd args in
                                 FStar_Pervasives_Native.fst uu____1791 in
                               mk_registration tac_lid assm_lid uu____1790 bs in
                             [uu____1789]
                           else []
                       | uu____1803 -> []))
             | uu____1804 -> [] in
           let uu____1806 = FStar_Extraction_ML_Term.term_as_mlexpr g elet in
           (match uu____1806 with
            | (ml_let,uu____1814,uu____1815) ->
                (match ml_let.FStar_Extraction_ML_Syntax.expr with
                 | FStar_Extraction_ML_Syntax.MLE_Let
                     ((flavor,uu____1820,bindings),uu____1822) ->
                     let uu____1829 =
                       FStar_List.fold_left2
                         (fun uu____1850  ->
                            fun ml_lb  ->
                              fun uu____1852  ->
                                match (uu____1850, uu____1852) with
=======
           let uu____2340 = FStar_Extraction_ML_Term.term_as_mlexpr g elet in
           (match uu____2340 with
            | (ml_let,uu____2354,uu____2355) ->
                (match ml_let.FStar_Extraction_ML_Syntax.expr with
                 | FStar_Extraction_ML_Syntax.MLE_Let
                     ((flavor,uu____2363,bindings),uu____2365) ->
                     let uu____2378 =
                       FStar_List.fold_left2
                         (fun uu____2391  ->
                            fun ml_lb  ->
                              fun uu____2393  ->
                                match (uu____2391, uu____2393) with
>>>>>>> c7f1cc4d
                                | ((env,ml_lbs),{
                                                  FStar_Syntax_Syntax.lbname
                                                    = lbname;
                                                  FStar_Syntax_Syntax.lbunivs
<<<<<<< HEAD
                                                    = uu____1865;
                                                  FStar_Syntax_Syntax.lbtyp =
                                                    t;
                                                  FStar_Syntax_Syntax.lbeff =
                                                    uu____1867;
                                                  FStar_Syntax_Syntax.lbdef =
                                                    uu____1868;_})
                                    ->
                                    let lb_lid =
                                      let uu____1882 =
                                        let uu____1884 =
                                          FStar_Util.right lbname in
                                        uu____1884.FStar_Syntax_Syntax.fv_name in
                                      uu____1882.FStar_Syntax_Syntax.v in
                                    let uu____1885 =
                                      let uu____1888 =
                                        FStar_All.pipe_right quals
                                          (FStar_Util.for_some
                                             (fun uu___153_1892  ->
                                                match uu___153_1892 with
                                                | FStar_Syntax_Syntax.Projector
                                                    uu____1893 -> true
                                                | uu____1896 -> false)) in
                                      if uu____1888
                                      then
                                        let mname =
                                          let uu____1900 =
                                            mangle_projector_lid lb_lid in
                                          FStar_All.pipe_right uu____1900
                                            FStar_Extraction_ML_Syntax.mlpath_of_lident in
                                        let uu____1901 =
                                          let uu____1904 =
                                            FStar_Util.right lbname in
                                          let uu____1905 =
                                            FStar_Util.must
                                              ml_lb.FStar_Extraction_ML_Syntax.mllb_tysc in
                                          FStar_Extraction_ML_UEnv.extend_fv'
                                            env uu____1904 mname uu____1905
                                            ml_lb.FStar_Extraction_ML_Syntax.mllb_add_unit
                                            false in
                                        match uu____1901 with
                                        | (env1,uu____1909) ->
                                            (env1,
                                              (let uu___158_1911 = ml_lb in
=======
                                                    = uu____2415;
                                                  FStar_Syntax_Syntax.lbtyp =
                                                    t;
                                                  FStar_Syntax_Syntax.lbeff =
                                                    uu____2417;
                                                  FStar_Syntax_Syntax.lbdef =
                                                    uu____2418;_})
                                    ->
                                    let lb_lid =
                                      let uu____2444 =
                                        let uu____2453 =
                                          FStar_Util.right lbname in
                                        uu____2453.FStar_Syntax_Syntax.fv_name in
                                      uu____2444.FStar_Syntax_Syntax.v in
                                    let uu____2458 =
                                      let uu____2463 =
                                        FStar_All.pipe_right quals
                                          (FStar_Util.for_some
                                             (fun uu___154_2466  ->
                                                match uu___154_2466 with
                                                | FStar_Syntax_Syntax.Projector
                                                    uu____2467 -> true
                                                | uu____2472 -> false)) in
                                      if uu____2463
                                      then
                                        let mname =
                                          let uu____2478 =
                                            mangle_projector_lid lb_lid in
                                          FStar_All.pipe_right uu____2478
                                            FStar_Extraction_ML_Syntax.mlpath_of_lident in
                                        let uu____2479 =
                                          let uu____2484 =
                                            FStar_Util.right lbname in
                                          let uu____2485 =
                                            FStar_Util.must
                                              ml_lb.FStar_Extraction_ML_Syntax.mllb_tysc in
                                          FStar_Extraction_ML_UEnv.extend_fv'
                                            env uu____2484 mname uu____2485
                                            ml_lb.FStar_Extraction_ML_Syntax.mllb_add_unit
                                            false in
                                        match uu____2479 with
                                        | (env1,uu____2491) ->
                                            (env1,
                                              (let uu___159_2492 = ml_lb in
>>>>>>> c7f1cc4d
                                               {
                                                 FStar_Extraction_ML_Syntax.mllb_name
                                                   =
                                                   ((FStar_Pervasives_Native.snd
                                                       mname),
                                                     (Prims.parse_int "0"));
                                                 FStar_Extraction_ML_Syntax.mllb_tysc
                                                   =
<<<<<<< HEAD
                                                   (uu___158_1911.FStar_Extraction_ML_Syntax.mllb_tysc);
                                                 FStar_Extraction_ML_Syntax.mllb_add_unit
                                                   =
                                                   (uu___158_1911.FStar_Extraction_ML_Syntax.mllb_add_unit);
                                                 FStar_Extraction_ML_Syntax.mllb_def
                                                   =
                                                   (uu___158_1911.FStar_Extraction_ML_Syntax.mllb_def);
                                                 FStar_Extraction_ML_Syntax.print_typ
                                                   =
                                                   (uu___158_1911.FStar_Extraction_ML_Syntax.print_typ)
                                               }))
                                      else
                                        (let uu____1914 =
                                           let uu____1915 =
                                             let uu____1918 =
                                               FStar_Util.must
                                                 ml_lb.FStar_Extraction_ML_Syntax.mllb_tysc in
                                             FStar_Extraction_ML_UEnv.extend_lb
                                               env lbname t uu____1918
=======
                                                   (uu___159_2492.FStar_Extraction_ML_Syntax.mllb_tysc);
                                                 FStar_Extraction_ML_Syntax.mllb_add_unit
                                                   =
                                                   (uu___159_2492.FStar_Extraction_ML_Syntax.mllb_add_unit);
                                                 FStar_Extraction_ML_Syntax.mllb_def
                                                   =
                                                   (uu___159_2492.FStar_Extraction_ML_Syntax.mllb_def);
                                                 FStar_Extraction_ML_Syntax.print_typ
                                                   =
                                                   (uu___159_2492.FStar_Extraction_ML_Syntax.print_typ)
                                               }))
                                      else
                                        (let uu____2496 =
                                           let uu____2497 =
                                             let uu____2502 =
                                               FStar_Util.must
                                                 ml_lb.FStar_Extraction_ML_Syntax.mllb_tysc in
                                             FStar_Extraction_ML_UEnv.extend_lb
                                               env lbname t uu____2502
>>>>>>> c7f1cc4d
                                               ml_lb.FStar_Extraction_ML_Syntax.mllb_add_unit
                                               false in
                                           FStar_All.pipe_left
                                             FStar_Pervasives_Native.fst
<<<<<<< HEAD
                                             uu____1915 in
                                         (uu____1914, ml_lb)) in
                                    (match uu____1885 with
                                     | (g1,ml_lb1) ->
                                         (g1, (ml_lb1 :: ml_lbs)))) (g, [])
                         bindings (FStar_Pervasives_Native.snd lbs) in
                     (match uu____1829 with
                      | (g1,ml_lbs') ->
                          let flags =
                            FStar_List.choose
                              (fun uu___154_1939  ->
                                 match uu___154_1939 with
=======
                                             uu____2497 in
                                         (uu____2496, ml_lb)) in
                                    (match uu____2458 with
                                     | (g1,ml_lb1) ->
                                         (g1, (ml_lb1 :: ml_lbs)))) (g, [])
                         bindings (FStar_Pervasives_Native.snd lbs) in
                     (match uu____2378 with
                      | (g1,ml_lbs') ->
                          let flags =
                            FStar_List.choose
                              (fun uu___155_2536  ->
                                 match uu___155_2536 with
>>>>>>> c7f1cc4d
                                 | FStar_Syntax_Syntax.Assumption  ->
                                     FStar_Pervasives_Native.Some
                                       FStar_Extraction_ML_Syntax.Assumed
                                 | FStar_Syntax_Syntax.Private  ->
                                     FStar_Pervasives_Native.Some
                                       FStar_Extraction_ML_Syntax.Private
                                 | FStar_Syntax_Syntax.NoExtract  ->
                                     FStar_Pervasives_Native.Some
                                       FStar_Extraction_ML_Syntax.NoExtract
<<<<<<< HEAD
                                 | uu____1941 -> FStar_Pervasives_Native.None)
                              quals in
                          let flags' =
                            FStar_List.choose
                              (fun uu___155_1952  ->
                                 match uu___155_1952 with
=======
                                 | uu____2539 -> FStar_Pervasives_Native.None)
                              quals in
                          let flags' =
                            FStar_List.choose
                              (fun uu___156_2547  ->
                                 match uu___156_2547 with
>>>>>>> c7f1cc4d
                                 | {
                                     FStar_Syntax_Syntax.n =
                                       FStar_Syntax_Syntax.Tm_constant
                                       (FStar_Const.Const_string
<<<<<<< HEAD
                                       (data,uu____1957));
                                     FStar_Syntax_Syntax.tk = uu____1958;
                                     FStar_Syntax_Syntax.pos = uu____1959;
                                     FStar_Syntax_Syntax.vars = uu____1960;_}
=======
                                       (data,uu____2555));
                                     FStar_Syntax_Syntax.tk = uu____2556;
                                     FStar_Syntax_Syntax.pos = uu____2557;
                                     FStar_Syntax_Syntax.vars = uu____2558;_}
>>>>>>> c7f1cc4d
                                     ->
                                     FStar_Pervasives_Native.Some
                                       (FStar_Extraction_ML_Syntax.Attribute
                                          (FStar_Util.string_of_unicode data))
<<<<<<< HEAD
                                 | uu____1965 ->
                                     (FStar_Util.print_warning
                                        "Warning: unrecognized, non-string attribute, bother protz for a better error message";
                                      FStar_Pervasives_Native.None)) attrs in
                          let uu____1969 =
                            let uu____1971 =
                              let uu____1973 =
                                let uu____1974 =
                                  FStar_Extraction_ML_Util.mlloc_of_range
                                    se.FStar_Syntax_Syntax.sigrng in
                                FStar_Extraction_ML_Syntax.MLM_Loc uu____1974 in
                              [uu____1973;
                              FStar_Extraction_ML_Syntax.MLM_Let
                                (flavor, (FStar_List.append flags flags'),
                                  (FStar_List.rev ml_lbs'))] in
                            FStar_List.append uu____1971
                              tactic_registration_decl in
                          (g1, uu____1969))
                 | uu____1978 ->
                     let uu____1979 =
                       let uu____1980 =
=======
                                 | uu____2567 ->
                                     (FStar_Util.print_warning
                                        "Warning: unrecognized, non-string attribute, bother protz for a better error message";
                                      FStar_Pervasives_Native.None)) attrs in
                          let uu____2573 =
                            let uu____2576 =
                              let uu____2577 =
                                FStar_Extraction_ML_Util.mlloc_of_range
                                  se.FStar_Syntax_Syntax.sigrng in
                              FStar_Extraction_ML_Syntax.MLM_Loc uu____2577 in
                            [uu____2576;
                            FStar_Extraction_ML_Syntax.MLM_Let
                              (flavor, (FStar_List.append flags flags'),
                                (FStar_List.rev ml_lbs'))] in
                          (g1, uu____2573))
                 | uu____2584 ->
                     let uu____2585 =
                       let uu____2586 =
>>>>>>> c7f1cc4d
                         FStar_Extraction_ML_Code.string_of_mlexpr
                           g.FStar_Extraction_ML_UEnv.currentModule ml_let in
                       FStar_Util.format1
                         "Impossible: Translated a let to a non-let: %s"
<<<<<<< HEAD
                         uu____1980 in
                     failwith uu____1979))
       | FStar_Syntax_Syntax.Sig_declare_typ (lid,uu____1985,t) ->
           let quals = se.FStar_Syntax_Syntax.sigquals in
           let uu____1989 =
             FStar_All.pipe_right quals
               (FStar_List.contains FStar_Syntax_Syntax.Assumption) in
           if uu____1989
           then
             let always_fail =
               let imp =
                 let uu____1996 = FStar_Syntax_Util.arrow_formals t in
                 match uu____1996 with
                 | ([],t1) ->
                     let b =
                       let uu____2015 =
                         FStar_Syntax_Syntax.gen_bv "_"
                           FStar_Pervasives_Native.None t1 in
                       FStar_All.pipe_left FStar_Syntax_Syntax.mk_binder
                         uu____2015 in
                     let uu____2016 = fail_exp lid t1 in
                     FStar_Syntax_Util.abs [b] uu____2016
                       FStar_Pervasives_Native.None
                 | (bs,t1) ->
                     let uu____2029 = fail_exp lid t1 in
                     FStar_Syntax_Util.abs bs uu____2029
                       FStar_Pervasives_Native.None in
               let uu___159_2030 = se in
               let uu____2031 =
                 let uu____2032 =
                   let uu____2036 =
                     let uu____2040 =
                       let uu____2042 =
                         let uu____2043 =
                           let uu____2046 =
                             FStar_Syntax_Syntax.lid_as_fv lid
                               FStar_Syntax_Syntax.Delta_constant
                               FStar_Pervasives_Native.None in
                           FStar_Util.Inr uu____2046 in
                         {
                           FStar_Syntax_Syntax.lbname = uu____2043;
=======
                         uu____2586 in
                     failwith uu____2585))
       | FStar_Syntax_Syntax.Sig_declare_typ (lid,uu____2594,t) ->
           let quals = se.FStar_Syntax_Syntax.sigquals in
           let uu____2599 =
             FStar_All.pipe_right quals
               (FStar_List.contains FStar_Syntax_Syntax.Assumption) in
           if uu____2599
           then
             let always_fail =
               let imp =
                 let uu____2610 = FStar_Syntax_Util.arrow_formals t in
                 match uu____2610 with
                 | ([],t1) ->
                     let b =
                       let uu____2645 =
                         FStar_Syntax_Syntax.gen_bv "_"
                           FStar_Pervasives_Native.None t1 in
                       FStar_All.pipe_left FStar_Syntax_Syntax.mk_binder
                         uu____2645 in
                     let uu____2646 = fail_exp lid t1 in
                     FStar_Syntax_Util.abs [b] uu____2646
                       FStar_Pervasives_Native.None
                 | (bs,t1) ->
                     let uu____2679 = fail_exp lid t1 in
                     FStar_Syntax_Util.abs bs uu____2679
                       FStar_Pervasives_Native.None in
               let uu___160_2690 = se in
               let uu____2691 =
                 let uu____2692 =
                   let uu____2703 =
                     let uu____2710 =
                       let uu____2713 =
                         let uu____2714 =
                           let uu____2719 =
                             FStar_Syntax_Syntax.lid_as_fv lid
                               FStar_Syntax_Syntax.Delta_constant
                               FStar_Pervasives_Native.None in
                           FStar_Util.Inr uu____2719 in
                         {
                           FStar_Syntax_Syntax.lbname = uu____2714;
>>>>>>> c7f1cc4d
                           FStar_Syntax_Syntax.lbunivs = [];
                           FStar_Syntax_Syntax.lbtyp = t;
                           FStar_Syntax_Syntax.lbeff =
                             FStar_Parser_Const.effect_ML_lid;
                           FStar_Syntax_Syntax.lbdef = imp
                         } in
<<<<<<< HEAD
                       [uu____2042] in
                     (false, uu____2040) in
                   (uu____2036, []) in
                 FStar_Syntax_Syntax.Sig_let uu____2032 in
               {
                 FStar_Syntax_Syntax.sigel = uu____2031;
                 FStar_Syntax_Syntax.sigrng =
                   (uu___159_2030.FStar_Syntax_Syntax.sigrng);
                 FStar_Syntax_Syntax.sigquals =
                   (uu___159_2030.FStar_Syntax_Syntax.sigquals);
                 FStar_Syntax_Syntax.sigmeta =
                   (uu___159_2030.FStar_Syntax_Syntax.sigmeta);
                 FStar_Syntax_Syntax.sigattrs =
                   (uu___159_2030.FStar_Syntax_Syntax.sigattrs)
               } in
             let uu____2052 = extract_sig g always_fail in
             (match uu____2052 with
              | (g1,mlm) ->
                  let uu____2063 =
                    FStar_Util.find_map quals
                      (fun uu___156_2067  ->
                         match uu___156_2067 with
                         | FStar_Syntax_Syntax.Discriminator l ->
                             FStar_Pervasives_Native.Some l
                         | uu____2070 -> FStar_Pervasives_Native.None) in
                  (match uu____2063 with
                   | FStar_Pervasives_Native.Some l ->
                       let uu____2075 =
                         let uu____2077 =
                           let uu____2078 =
                             FStar_Extraction_ML_Util.mlloc_of_range
                               se.FStar_Syntax_Syntax.sigrng in
                           FStar_Extraction_ML_Syntax.MLM_Loc uu____2078 in
                         let uu____2079 =
                           let uu____2081 =
                             FStar_Extraction_ML_Term.ind_discriminator_body
                               g1 lid l in
                           [uu____2081] in
                         uu____2077 :: uu____2079 in
                       (g1, uu____2075)
                   | uu____2083 ->
                       let uu____2085 =
                         FStar_Util.find_map quals
                           (fun uu___157_2090  ->
                              match uu___157_2090 with
                              | FStar_Syntax_Syntax.Projector (l,uu____2093)
                                  -> FStar_Pervasives_Native.Some l
                              | uu____2094 -> FStar_Pervasives_Native.None) in
                       (match uu____2085 with
                        | FStar_Pervasives_Native.Some uu____2098 -> (g1, [])
                        | uu____2100 -> (g1, mlm))))
           else (g, [])
       | FStar_Syntax_Syntax.Sig_main e ->
           let uu____2106 = FStar_Extraction_ML_Term.term_as_mlexpr g e in
           (match uu____2106 with
            | (ml_main,uu____2114,uu____2115) ->
                let uu____2116 =
                  let uu____2118 =
                    let uu____2119 =
                      FStar_Extraction_ML_Util.mlloc_of_range
                        se.FStar_Syntax_Syntax.sigrng in
                    FStar_Extraction_ML_Syntax.MLM_Loc uu____2119 in
                  [uu____2118; FStar_Extraction_ML_Syntax.MLM_Top ml_main] in
                (g, uu____2116))
       | FStar_Syntax_Syntax.Sig_new_effect_for_free uu____2121 ->
           failwith "impossible -- removed by tc.fs"
       | FStar_Syntax_Syntax.Sig_assume uu____2125 -> (g, [])
       | FStar_Syntax_Syntax.Sig_sub_effect uu____2130 -> (g, [])
       | FStar_Syntax_Syntax.Sig_effect_abbrev uu____2132 -> (g, [])
=======
                       [uu____2713] in
                     (false, uu____2710) in
                   (uu____2703, [], []) in
                 FStar_Syntax_Syntax.Sig_let uu____2692 in
               {
                 FStar_Syntax_Syntax.sigel = uu____2691;
                 FStar_Syntax_Syntax.sigrng =
                   (uu___160_2690.FStar_Syntax_Syntax.sigrng);
                 FStar_Syntax_Syntax.sigquals =
                   (uu___160_2690.FStar_Syntax_Syntax.sigquals);
                 FStar_Syntax_Syntax.sigmeta =
                   (uu___160_2690.FStar_Syntax_Syntax.sigmeta)
               } in
             let uu____2732 = extract_sig g always_fail in
             (match uu____2732 with
              | (g1,mlm) ->
                  let uu____2751 =
                    FStar_Util.find_map quals
                      (fun uu___157_2754  ->
                         match uu___157_2754 with
                         | FStar_Syntax_Syntax.Discriminator l ->
                             FStar_Pervasives_Native.Some l
                         | uu____2758 -> FStar_Pervasives_Native.None) in
                  (match uu____2751 with
                   | FStar_Pervasives_Native.Some l ->
                       let uu____2766 =
                         let uu____2769 =
                           let uu____2770 =
                             FStar_Extraction_ML_Util.mlloc_of_range
                               se.FStar_Syntax_Syntax.sigrng in
                           FStar_Extraction_ML_Syntax.MLM_Loc uu____2770 in
                         let uu____2771 =
                           let uu____2774 =
                             FStar_Extraction_ML_Term.ind_discriminator_body
                               g1 lid l in
                           [uu____2774] in
                         uu____2769 :: uu____2771 in
                       (g1, uu____2766)
                   | uu____2777 ->
                       let uu____2780 =
                         FStar_Util.find_map quals
                           (fun uu___158_2783  ->
                              match uu___158_2783 with
                              | FStar_Syntax_Syntax.Projector (l,uu____2787)
                                  -> FStar_Pervasives_Native.Some l
                              | uu____2788 -> FStar_Pervasives_Native.None) in
                       (match uu____2780 with
                        | FStar_Pervasives_Native.Some uu____2795 -> (g1, [])
                        | uu____2798 -> (g1, mlm))))
           else (g, [])
       | FStar_Syntax_Syntax.Sig_main e ->
           let uu____2807 = FStar_Extraction_ML_Term.term_as_mlexpr g e in
           (match uu____2807 with
            | (ml_main,uu____2821,uu____2822) ->
                let uu____2823 =
                  let uu____2826 =
                    let uu____2827 =
                      FStar_Extraction_ML_Util.mlloc_of_range
                        se.FStar_Syntax_Syntax.sigrng in
                    FStar_Extraction_ML_Syntax.MLM_Loc uu____2827 in
                  [uu____2826; FStar_Extraction_ML_Syntax.MLM_Top ml_main] in
                (g, uu____2823))
       | FStar_Syntax_Syntax.Sig_new_effect_for_free uu____2830 ->
           failwith "impossible -- removed by tc.fs"
       | FStar_Syntax_Syntax.Sig_assume uu____2837 -> (g, [])
       | FStar_Syntax_Syntax.Sig_sub_effect uu____2844 -> (g, [])
       | FStar_Syntax_Syntax.Sig_effect_abbrev uu____2847 -> (g, [])
>>>>>>> c7f1cc4d
       | FStar_Syntax_Syntax.Sig_pragma p ->
           (if p = FStar_Syntax_Syntax.LightOff
            then FStar_Options.set_ml_ish ()
            else ();
            (g, [])))
let extract_iface:
  FStar_Extraction_ML_UEnv.env -> FStar_Syntax_Syntax.modul -> env_t =
  fun g  ->
    fun m  ->
<<<<<<< HEAD
      let uu____2152 =
        FStar_Util.fold_map extract_sig g m.FStar_Syntax_Syntax.declarations in
      FStar_All.pipe_right uu____2152 FStar_Pervasives_Native.fst
=======
      let uu____2873 =
        FStar_Util.fold_map extract_sig g m.FStar_Syntax_Syntax.declarations in
      FStar_All.pipe_right uu____2873 FStar_Pervasives_Native.fst
>>>>>>> c7f1cc4d
let extract:
  FStar_Extraction_ML_UEnv.env ->
    FStar_Syntax_Syntax.modul ->
      (FStar_Extraction_ML_UEnv.env,FStar_Extraction_ML_Syntax.mllib
                                      Prims.list)
        FStar_Pervasives_Native.tuple2
  =
  fun g  ->
    fun m  ->
      FStar_Syntax_Syntax.reset_gensym ();
<<<<<<< HEAD
      (let uu____2180 = FStar_Options.debug_any () in
       if uu____2180
       then
         let uu____2181 =
           FStar_Syntax_Print.lid_to_string m.FStar_Syntax_Syntax.name in
         FStar_Util.print1 "Extracting module %s\n" uu____2181
       else ());
      (let uu____2183 = FStar_Options.restore_cmd_line_options true in
=======
      (let uu____2916 = FStar_Options.debug_any () in
       if uu____2916
       then
         let uu____2917 =
           FStar_Syntax_Print.lid_to_string m.FStar_Syntax_Syntax.name in
         FStar_Util.print1 "Extracting module %s\n" uu____2917
       else ());
      (let uu____2919 = FStar_Options.restore_cmd_line_options true in
>>>>>>> c7f1cc4d
       let name =
         FStar_Extraction_ML_Syntax.mlpath_of_lident
           m.FStar_Syntax_Syntax.name in
       let g1 =
<<<<<<< HEAD
         let uu___160_2186 = g in
         {
           FStar_Extraction_ML_UEnv.tcenv =
             (uu___160_2186.FStar_Extraction_ML_UEnv.tcenv);
           FStar_Extraction_ML_UEnv.gamma =
             (uu___160_2186.FStar_Extraction_ML_UEnv.gamma);
           FStar_Extraction_ML_UEnv.tydefs =
             (uu___160_2186.FStar_Extraction_ML_UEnv.tydefs);
           FStar_Extraction_ML_UEnv.currentModule = name
         } in
       let uu____2187 =
         FStar_Util.fold_map extract_sig g1
           m.FStar_Syntax_Syntax.declarations in
       match uu____2187 with
       | (g2,sigs) ->
           let mlm = FStar_List.flatten sigs in
           let is_kremlin =
             let uu____2204 = FStar_Options.codegen () in
             match uu____2204 with
             | FStar_Pervasives_Native.Some "Kremlin" -> true
             | uu____2206 -> false in
           let uu____2208 =
=======
         let uu___161_2922 = g in
         let uu____2923 =
           FStar_TypeChecker_Env.set_current_module
             g.FStar_Extraction_ML_UEnv.tcenv m.FStar_Syntax_Syntax.name in
         {
           FStar_Extraction_ML_UEnv.tcenv = uu____2923;
           FStar_Extraction_ML_UEnv.gamma =
             (uu___161_2922.FStar_Extraction_ML_UEnv.gamma);
           FStar_Extraction_ML_UEnv.tydefs =
             (uu___161_2922.FStar_Extraction_ML_UEnv.tydefs);
           FStar_Extraction_ML_UEnv.type_names =
             (uu___161_2922.FStar_Extraction_ML_UEnv.type_names);
           FStar_Extraction_ML_UEnv.currentModule = name
         } in
       let uu____2924 =
         FStar_Util.fold_map extract_sig g1
           m.FStar_Syntax_Syntax.declarations in
       match uu____2924 with
       | (g2,sigs) ->
           let mlm = FStar_List.flatten sigs in
           let is_kremlin =
             let uu____2953 = FStar_Options.codegen () in
             match uu____2953 with
             | FStar_Pervasives_Native.Some "Kremlin" -> true
             | uu____2956 -> false in
           let uu____2959 =
>>>>>>> c7f1cc4d
             (((m.FStar_Syntax_Syntax.name).FStar_Ident.str <> "Prims") &&
                (is_kremlin ||
                   (Prims.op_Negation m.FStar_Syntax_Syntax.is_interface)))
               &&
               (FStar_Options.should_extract
                  (m.FStar_Syntax_Syntax.name).FStar_Ident.str) in
<<<<<<< HEAD
           if uu____2208
           then
             ((let uu____2213 =
                 FStar_Syntax_Print.lid_to_string m.FStar_Syntax_Syntax.name in
               FStar_Util.print1 "Extracted module %s\n" uu____2213);
=======
           if uu____2959
           then
             ((let uu____2967 =
                 FStar_Syntax_Print.lid_to_string m.FStar_Syntax_Syntax.name in
               FStar_Util.print1 "Extracted module %s\n" uu____2967);
>>>>>>> c7f1cc4d
              (g2,
                [FStar_Extraction_ML_Syntax.MLLib
                   [(name, (FStar_Pervasives_Native.Some ([], mlm)),
                      (FStar_Extraction_ML_Syntax.MLLib []))]]))
           else (g2, []))<|MERGE_RESOLUTION|>--- conflicted
+++ resolved
@@ -1,40 +1,5 @@
 open Prims
 let fail_exp lid t =
-<<<<<<< HEAD
-  let uu____18 =
-    let uu____21 =
-      let uu____22 =
-        let uu____32 =
-          FStar_Syntax_Syntax.fvar FStar_Parser_Const.failwith_lid
-            FStar_Syntax_Syntax.Delta_constant FStar_Pervasives_Native.None in
-        let uu____33 =
-          let uu____35 = FStar_Syntax_Syntax.iarg t in
-          let uu____36 =
-            let uu____38 =
-              let uu____39 =
-                let uu____40 =
-                  let uu____43 =
-                    let uu____44 =
-                      let uu____45 =
-                        let uu____49 =
-                          let uu____50 =
-                            let uu____51 =
-                              FStar_Syntax_Print.lid_to_string lid in
-                            Prims.strcat "Not yet implemented:" uu____51 in
-                          FStar_Bytes.string_as_unicode_bytes uu____50 in
-                        (uu____49, FStar_Range.dummyRange) in
-                      FStar_Const.Const_string uu____45 in
-                    FStar_Syntax_Syntax.Tm_constant uu____44 in
-                  FStar_Syntax_Syntax.mk uu____43 in
-                uu____40 FStar_Pervasives_Native.None FStar_Range.dummyRange in
-              FStar_All.pipe_left FStar_Syntax_Syntax.as_arg uu____39 in
-            [uu____38] in
-          uu____35 :: uu____36 in
-        (uu____32, uu____33) in
-      FStar_Syntax_Syntax.Tm_app uu____22 in
-    FStar_Syntax_Syntax.mk uu____21 in
-  uu____18 FStar_Pervasives_Native.None FStar_Range.dummyRange
-=======
   let uu____17 =
     let uu____22 =
       let uu____23 =
@@ -68,85 +33,10 @@
       FStar_Syntax_Syntax.Tm_app uu____23 in
     FStar_Syntax_Syntax.mk uu____22 in
   uu____17 FStar_Pervasives_Native.None FStar_Range.dummyRange
->>>>>>> c7f1cc4d
 let mangle_projector_lid: FStar_Ident.lident -> FStar_Ident.lident =
   fun x  -> x
 let lident_as_mlsymbol: FStar_Ident.lident -> Prims.string =
   fun id  -> (id.FStar_Ident.ident).FStar_Ident.idText
-<<<<<<< HEAD
-let as_pair uu___147_88 =
-  match uu___147_88 with
-  | a::b::[] -> (a, b)
-  | uu____92 -> failwith "Expected a list with 2 elements"
-let rec extract_attr:
-  FStar_Syntax_Syntax.term ->
-    FStar_Extraction_ML_Syntax.tyattr FStar_Pervasives_Native.option
-  =
-  fun x  ->
-    let uu____101 = FStar_Syntax_Subst.compress x in
-    match uu____101 with
-    | { FStar_Syntax_Syntax.n = FStar_Syntax_Syntax.Tm_fvar fv;
-        FStar_Syntax_Syntax.tk = uu____104;
-        FStar_Syntax_Syntax.pos = uu____105;
-        FStar_Syntax_Syntax.vars = uu____106;_} when
-        let uu____109 =
-          let uu____110 = FStar_Syntax_Syntax.lid_of_fv fv in
-          FStar_Ident.string_of_lid uu____110 in
-        uu____109 = "FStar.Pervasives.PpxDerivingShow" ->
-        FStar_Pervasives_Native.Some
-          FStar_Extraction_ML_Syntax.PpxDerivingShow
-    | {
-        FStar_Syntax_Syntax.n = FStar_Syntax_Syntax.Tm_app
-          ({ FStar_Syntax_Syntax.n = FStar_Syntax_Syntax.Tm_fvar fv;
-             FStar_Syntax_Syntax.tk = uu____112;
-             FStar_Syntax_Syntax.pos = uu____113;
-             FStar_Syntax_Syntax.vars = uu____114;_},({
-                                                        FStar_Syntax_Syntax.n
-                                                          =
-                                                          FStar_Syntax_Syntax.Tm_constant
-                                                          (FStar_Const.Const_string
-                                                          (data,uu____116));
-                                                        FStar_Syntax_Syntax.tk
-                                                          = uu____117;
-                                                        FStar_Syntax_Syntax.pos
-                                                          = uu____118;
-                                                        FStar_Syntax_Syntax.vars
-                                                          = uu____119;_},uu____120)::[]);
-        FStar_Syntax_Syntax.tk = uu____121;
-        FStar_Syntax_Syntax.pos = uu____122;
-        FStar_Syntax_Syntax.vars = uu____123;_} when
-        let uu____149 =
-          let uu____150 = FStar_Syntax_Syntax.lid_of_fv fv in
-          FStar_Ident.string_of_lid uu____150 in
-        uu____149 = "FStar.Pervasives.PpxDerivingShowConstant" ->
-        FStar_Pervasives_Native.Some
-          (FStar_Extraction_ML_Syntax.PpxDerivingShowConstant
-             (FStar_Util.string_of_unicode data))
-    | { FStar_Syntax_Syntax.n = FStar_Syntax_Syntax.Tm_meta (x1,uu____152);
-        FStar_Syntax_Syntax.tk = uu____153;
-        FStar_Syntax_Syntax.pos = uu____154;
-        FStar_Syntax_Syntax.vars = uu____155;_} -> extract_attr x1
-    | a -> FStar_Pervasives_Native.None
-let extract_attrs:
-  FStar_Syntax_Syntax.term Prims.list ->
-    FStar_Extraction_ML_Syntax.tyattr Prims.list
-  = fun attrs  -> FStar_List.choose extract_attr attrs
-let binders_as_mlty_binders env bs =
-  FStar_Util.fold_map
-    (fun env1  ->
-       fun uu____207  ->
-         match uu____207 with
-         | (bv,uu____215) ->
-             let uu____216 =
-               let uu____217 =
-                 let uu____219 =
-                   let uu____220 = FStar_Extraction_ML_UEnv.bv_as_ml_tyvar bv in
-                   FStar_Extraction_ML_Syntax.MLTY_Var uu____220 in
-                 FStar_Pervasives_Native.Some uu____219 in
-               FStar_Extraction_ML_UEnv.extend_ty env1 bv uu____217 in
-             let uu____221 = FStar_Extraction_ML_UEnv.bv_as_ml_tyvar bv in
-             (uu____216, uu____221)) env bs
-=======
 let as_pair uu___148_97 =
   match uu___148_97 with
   | a::b::[] -> (a, b)
@@ -166,101 +56,18 @@
                FStar_Extraction_ML_UEnv.extend_ty env1 bv uu____168 in
              let uu____173 = FStar_Extraction_ML_UEnv.bv_as_ml_tyvar bv in
              (uu____167, uu____173)) env bs
->>>>>>> c7f1cc4d
 let extract_typ_abbrev:
   FStar_Extraction_ML_UEnv.env ->
     FStar_Syntax_Syntax.fv ->
       FStar_Syntax_Syntax.qualifier Prims.list ->
-        FStar_Syntax_Syntax.term Prims.list ->
-          FStar_Syntax_Syntax.term ->
-            (FStar_Extraction_ML_UEnv.env,FStar_Extraction_ML_Syntax.mlmodule1
-                                            Prims.list)
-              FStar_Pervasives_Native.tuple2
+        FStar_Syntax_Syntax.term ->
+          (FStar_Extraction_ML_UEnv.env,FStar_Extraction_ML_Syntax.mlmodule1
+                                          Prims.list)
+            FStar_Pervasives_Native.tuple2
   =
   fun env  ->
     fun fv  ->
       fun quals  ->
-<<<<<<< HEAD
-        fun attrs  ->
-          fun def  ->
-            let lid = (fv.FStar_Syntax_Syntax.fv_name).FStar_Syntax_Syntax.v in
-            let def1 =
-              let uu____255 =
-                let uu____256 = FStar_Syntax_Subst.compress def in
-                FStar_All.pipe_right uu____256 FStar_Syntax_Util.unmeta in
-              FStar_All.pipe_right uu____255 FStar_Syntax_Util.un_uinst in
-            let def2 =
-              match def1.FStar_Syntax_Syntax.n with
-              | FStar_Syntax_Syntax.Tm_abs uu____258 ->
-                  FStar_Extraction_ML_Term.normalize_abs def1
-              | uu____268 -> def1 in
-            let uu____269 =
-              match def2.FStar_Syntax_Syntax.n with
-              | FStar_Syntax_Syntax.Tm_abs (bs,body,uu____276) ->
-                  FStar_Syntax_Subst.open_term bs body
-              | uu____289 -> ([], def2) in
-            match uu____269 with
-            | (bs,body) ->
-                let assumed =
-                  FStar_Util.for_some
-                    (fun uu___148_302  ->
-                       match uu___148_302 with
-                       | FStar_Syntax_Syntax.Assumption  -> true
-                       | uu____303 -> false) quals in
-                let uu____304 = binders_as_mlty_binders env bs in
-                (match uu____304 with
-                 | (env1,ml_bs) ->
-                     let body1 =
-                       let uu____322 =
-                         FStar_Extraction_ML_Term.term_as_mlty env1 body in
-                       FStar_All.pipe_right uu____322
-                         (FStar_Extraction_ML_Util.eraseTypeDeep
-                            (FStar_Extraction_ML_Util.udelta_unfold env1)) in
-                     let mangled_projector =
-                       let uu____325 =
-                         FStar_All.pipe_right quals
-                           (FStar_Util.for_some
-                              (fun uu___149_329  ->
-                                 match uu___149_329 with
-                                 | FStar_Syntax_Syntax.Projector uu____330 ->
-                                     true
-                                 | uu____333 -> false)) in
-                       if uu____325
-                       then
-                         let mname = mangle_projector_lid lid in
-                         FStar_Pervasives_Native.Some
-                           ((mname.FStar_Ident.ident).FStar_Ident.idText)
-                       else FStar_Pervasives_Native.None in
-                     let attrs1 = extract_attrs attrs in
-                     let td =
-                       let uu____353 =
-                         let uu____366 = lident_as_mlsymbol lid in
-                         (assumed, uu____366, mangled_projector, ml_bs,
-                           attrs1,
-                           (FStar_Pervasives_Native.Some
-                              (FStar_Extraction_ML_Syntax.MLTD_Abbrev body1))) in
-                       [uu____353] in
-                     let def3 =
-                       let uu____399 =
-                         let uu____400 =
-                           FStar_Extraction_ML_Util.mlloc_of_range
-                             (FStar_Ident.range_of_lid lid) in
-                         FStar_Extraction_ML_Syntax.MLM_Loc uu____400 in
-                       [uu____399; FStar_Extraction_ML_Syntax.MLM_Ty td] in
-                     let env2 =
-                       let uu____402 =
-                         FStar_All.pipe_right quals
-                           (FStar_Util.for_some
-                              (fun uu___150_405  ->
-                                 match uu___150_405 with
-                                 | FStar_Syntax_Syntax.Assumption  -> true
-                                 | FStar_Syntax_Syntax.New  -> true
-                                 | uu____406 -> false)) in
-                       if uu____402
-                       then env1
-                       else FStar_Extraction_ML_UEnv.extend_tydef env1 fv td in
-                     (env2, def3))
-=======
         fun def  ->
           let lid = (fv.FStar_Syntax_Syntax.fv_name).FStar_Syntax_Syntax.v in
           let def1 =
@@ -337,166 +144,19 @@
                      then FStar_Extraction_ML_UEnv.extend_type_name env1 fv
                      else FStar_Extraction_ML_UEnv.extend_tydef env1 fv td in
                    (env2, def3))
->>>>>>> c7f1cc4d
 type data_constructor =
   {
   dname: FStar_Ident.lident;
   dtyp: FStar_Syntax_Syntax.typ;}
-let __proj__Mkdata_constructor__item__dname:
-  data_constructor -> FStar_Ident.lident =
-  fun projectee  ->
-    match projectee with
-    | { dname = __fname__dname; dtyp = __fname__dtyp;_} -> __fname__dname
-let __proj__Mkdata_constructor__item__dtyp:
-  data_constructor -> FStar_Syntax_Syntax.typ =
-  fun projectee  ->
-    match projectee with
-    | { dname = __fname__dname; dtyp = __fname__dtyp;_} -> __fname__dtyp
 type inductive_family =
   {
   iname: FStar_Ident.lident;
   iparams: FStar_Syntax_Syntax.binders;
   ityp: FStar_Syntax_Syntax.term;
   idatas: data_constructor Prims.list;
-  iquals: FStar_Syntax_Syntax.qualifier Prims.list;
-  iattrs: FStar_Extraction_ML_Syntax.tyattrs;}
-let __proj__Mkinductive_family__item__iname:
-  inductive_family -> FStar_Ident.lident =
-  fun projectee  ->
-    match projectee with
-    | { iname = __fname__iname; iparams = __fname__iparams;
-        ityp = __fname__ityp; idatas = __fname__idatas;
-        iquals = __fname__iquals; iattrs = __fname__iattrs;_} ->
-        __fname__iname
-let __proj__Mkinductive_family__item__iparams:
-  inductive_family -> FStar_Syntax_Syntax.binders =
-  fun projectee  ->
-    match projectee with
-    | { iname = __fname__iname; iparams = __fname__iparams;
-        ityp = __fname__ityp; idatas = __fname__idatas;
-        iquals = __fname__iquals; iattrs = __fname__iattrs;_} ->
-        __fname__iparams
-let __proj__Mkinductive_family__item__ityp:
-  inductive_family -> FStar_Syntax_Syntax.term =
-  fun projectee  ->
-    match projectee with
-    | { iname = __fname__iname; iparams = __fname__iparams;
-        ityp = __fname__ityp; idatas = __fname__idatas;
-        iquals = __fname__iquals; iattrs = __fname__iattrs;_} ->
-        __fname__ityp
-let __proj__Mkinductive_family__item__idatas:
-  inductive_family -> data_constructor Prims.list =
-  fun projectee  ->
-    match projectee with
-    | { iname = __fname__iname; iparams = __fname__iparams;
-        ityp = __fname__ityp; idatas = __fname__idatas;
-        iquals = __fname__iquals; iattrs = __fname__iattrs;_} ->
-        __fname__idatas
-let __proj__Mkinductive_family__item__iquals:
-  inductive_family -> FStar_Syntax_Syntax.qualifier Prims.list =
-  fun projectee  ->
-    match projectee with
-    | { iname = __fname__iname; iparams = __fname__iparams;
-        ityp = __fname__ityp; idatas = __fname__idatas;
-        iquals = __fname__iquals; iattrs = __fname__iattrs;_} ->
-        __fname__iquals
-let __proj__Mkinductive_family__item__iattrs:
-  inductive_family -> FStar_Extraction_ML_Syntax.tyattrs =
-  fun projectee  ->
-    match projectee with
-    | { iname = __fname__iname; iparams = __fname__iparams;
-        ityp = __fname__ityp; idatas = __fname__idatas;
-        iquals = __fname__iquals; iattrs = __fname__iattrs;_} ->
-        __fname__iattrs
+  iquals: FStar_Syntax_Syntax.qualifier Prims.list;}
 let print_ifamily: inductive_family -> Prims.unit =
   fun i  ->
-<<<<<<< HEAD
-    let uu____535 = FStar_Syntax_Print.lid_to_string i.iname in
-    let uu____536 = FStar_Syntax_Print.binders_to_string " " i.iparams in
-    let uu____537 = FStar_Syntax_Print.term_to_string i.ityp in
-    let uu____538 =
-      let uu____539 =
-        FStar_All.pipe_right i.idatas
-          (FStar_List.map
-             (fun d  ->
-                let uu____547 = FStar_Syntax_Print.lid_to_string d.dname in
-                let uu____548 =
-                  let uu____549 = FStar_Syntax_Print.term_to_string d.dtyp in
-                  Prims.strcat " : " uu____549 in
-                Prims.strcat uu____547 uu____548)) in
-      FStar_All.pipe_right uu____539 (FStar_String.concat "\n\t\t") in
-    FStar_Util.print4 "\n\t%s %s : %s { %s }\n" uu____535 uu____536 uu____537
-      uu____538
-let bundle_as_inductive_families env ses quals attrs =
-  FStar_All.pipe_right ses
-    (FStar_List.collect
-       (fun se  ->
-          match se.FStar_Syntax_Syntax.sigel with
-          | FStar_Syntax_Syntax.Sig_inductive_typ (l,_us,bs,t,_mut_i,datas)
-              ->
-              let uu____612 = FStar_Syntax_Subst.open_term bs t in
-              (match uu____612 with
-               | (bs1,t1) ->
-                   let datas1 =
-                     FStar_All.pipe_right ses
-                       (FStar_List.collect
-                          (fun se1  ->
-                             match se1.FStar_Syntax_Syntax.sigel with
-                             | FStar_Syntax_Syntax.Sig_datacon
-                                 (d,uu____640,t2,l',nparams,uu____644) when
-                                 FStar_Ident.lid_equals l l' ->
-                                 let uu____647 =
-                                   FStar_Syntax_Util.arrow_formals t2 in
-                                 (match uu____647 with
-                                  | (bs',body) ->
-                                      let uu____668 =
-                                        FStar_Util.first_N
-                                          (FStar_List.length bs1) bs' in
-                                      (match uu____668 with
-                                       | (bs_params,rest) ->
-                                           let subst1 =
-                                             FStar_List.map2
-                                               (fun uu____713  ->
-                                                  fun uu____714  ->
-                                                    match (uu____713,
-                                                            uu____714)
-                                                    with
-                                                    | ((b',uu____724),
-                                                       (b,uu____726)) ->
-                                                        let uu____731 =
-                                                          let uu____736 =
-                                                            FStar_Syntax_Syntax.bv_to_name
-                                                              b in
-                                                          (b', uu____736) in
-                                                        FStar_Syntax_Syntax.NT
-                                                          uu____731)
-                                               bs_params bs1 in
-                                           let t3 =
-                                             let uu____738 =
-                                               let uu____741 =
-                                                 FStar_Syntax_Syntax.mk_Total
-                                                   body in
-                                               FStar_Syntax_Util.arrow rest
-                                                 uu____741 in
-                                             FStar_All.pipe_right uu____738
-                                               (FStar_Syntax_Subst.subst
-                                                  subst1) in
-                                           [{ dname = d; dtyp = t3 }]))
-                             | uu____746 -> [])) in
-                   let attrs1 =
-                     extract_attrs
-                       (FStar_List.append se.FStar_Syntax_Syntax.sigattrs
-                          attrs) in
-                   [{
-                      iname = l;
-                      iparams = bs1;
-                      ityp = t1;
-                      idatas = datas1;
-                      iquals = (se.FStar_Syntax_Syntax.sigquals);
-                      iattrs = attrs1
-                    }])
-          | uu____749 -> []))
-=======
     let uu____551 = FStar_Syntax_Print.lid_to_string i.iname in
     let uu____552 = FStar_Syntax_Print.binders_to_string " " i.iparams in
     let uu____553 = FStar_Syntax_Print.term_to_string i.ityp in
@@ -587,7 +247,6 @@
                        }]))
            | uu____824 -> (env1, [])) env ses in
   match uu____595 with | (env1,ifams) -> (env1, (FStar_List.flatten ifams))
->>>>>>> c7f1cc4d
 type env_t = FStar_Extraction_ML_UEnv.env
 let extract_bundle:
   env_t ->
@@ -599,116 +258,16 @@
     fun se  ->
       let extract_ctor ml_tyvars env1 ctor =
         let mlt =
-<<<<<<< HEAD
-          let uu____792 =
-            FStar_Extraction_ML_Term.term_as_mlty env1 ctor.dtyp in
-          FStar_Extraction_ML_Util.eraseTypeDeep
-            (FStar_Extraction_ML_Util.udelta_unfold env1) uu____792 in
-=======
           let uu____908 =
             FStar_Extraction_ML_Term.term_as_mlty env1 ctor.dtyp in
           FStar_Extraction_ML_Util.eraseTypeDeep
             (FStar_Extraction_ML_Util.udelta_unfold env1) uu____908 in
->>>>>>> c7f1cc4d
         let steps =
           [FStar_TypeChecker_Normalize.Inlining;
           FStar_TypeChecker_Normalize.UnfoldUntil
             FStar_Syntax_Syntax.Delta_constant;
           FStar_TypeChecker_Normalize.EraseUniverses;
           FStar_TypeChecker_Normalize.AllowUnboundUniverses] in
-<<<<<<< HEAD
-        let names1 =
-          let uu____797 =
-            let uu____798 =
-              let uu____801 =
-                FStar_TypeChecker_Normalize.normalize steps
-                  env1.FStar_Extraction_ML_UEnv.tcenv ctor.dtyp in
-              FStar_Syntax_Subst.compress uu____801 in
-            uu____798.FStar_Syntax_Syntax.n in
-          match uu____797 with
-          | FStar_Syntax_Syntax.Tm_arrow (bs,uu____804) ->
-              FStar_List.map
-                (fun uu____822  ->
-                   match uu____822 with
-                   | ({ FStar_Syntax_Syntax.ppname = ppname;
-                        FStar_Syntax_Syntax.index = uu____826;
-                        FStar_Syntax_Syntax.sort = uu____827;_},uu____828)
-                       -> ppname.FStar_Ident.idText) bs
-          | uu____831 -> [] in
-        let tys = (ml_tyvars, mlt) in
-        let fvv = FStar_Extraction_ML_UEnv.mkFvvar ctor.dname ctor.dtyp in
-        let uu____842 =
-          let uu____843 =
-            FStar_Extraction_ML_UEnv.extend_fv env1 fvv tys false false in
-          FStar_Pervasives_Native.fst uu____843 in
-        let uu____846 =
-          let uu____852 = lident_as_mlsymbol ctor.dname in
-          let uu____853 =
-            let uu____857 = FStar_Extraction_ML_Util.argTypes mlt in
-            FStar_List.zip names1 uu____857 in
-          (uu____852, uu____853) in
-        (uu____842, uu____846) in
-      let extract_one_family env1 ind =
-        let uu____887 = binders_as_mlty_binders env1 ind.iparams in
-        match uu____887 with
-        | (env2,vars) ->
-            let uu____914 =
-              FStar_All.pipe_right ind.idatas
-                (FStar_Util.fold_map (extract_ctor vars) env2) in
-            (match uu____914 with
-             | (env3,ctors) ->
-                 let uu____964 = FStar_Syntax_Util.arrow_formals ind.ityp in
-                 (match uu____964 with
-                  | (indices,uu____986) ->
-                      let ml_params =
-                        let uu____1001 =
-                          FStar_All.pipe_right indices
-                            (FStar_List.mapi
-                               (fun i  ->
-                                  fun uu____1019  ->
-                                    let uu____1022 =
-                                      let uu____1023 =
-                                        FStar_Util.string_of_int i in
-                                      Prims.strcat "'dummyV" uu____1023 in
-                                    (uu____1022, (Prims.parse_int "0")))) in
-                        FStar_List.append vars uu____1001 in
-                      let tbody =
-                        let uu____1027 =
-                          FStar_Util.find_opt
-                            (fun uu___151_1031  ->
-                               match uu___151_1031 with
-                               | FStar_Syntax_Syntax.RecordType uu____1032 ->
-                                   true
-                               | uu____1037 -> false) ind.iquals in
-                        match uu____1027 with
-                        | FStar_Pervasives_Native.Some
-                            (FStar_Syntax_Syntax.RecordType (ns,ids)) ->
-                            let uu____1044 = FStar_List.hd ctors in
-                            (match uu____1044 with
-                             | (uu____1055,c_ty) ->
-                                 let fields =
-                                   FStar_List.map2
-                                     (fun id  ->
-                                        fun uu____1080  ->
-                                          match uu____1080 with
-                                          | (uu____1085,ty) ->
-                                              let lid =
-                                                FStar_Ident.lid_of_ids
-                                                  (FStar_List.append ns [id]) in
-                                              let uu____1088 =
-                                                lident_as_mlsymbol lid in
-                                              (uu____1088, ty)) ids c_ty in
-                                 FStar_Extraction_ML_Syntax.MLTD_Record
-                                   fields)
-                        | uu____1089 ->
-                            FStar_Extraction_ML_Syntax.MLTD_DType ctors in
-                      let uu____1091 =
-                        let uu____1103 = lident_as_mlsymbol ind.iname in
-                        (false, uu____1103, FStar_Pervasives_Native.None,
-                          ml_params, (ind.iattrs),
-                          (FStar_Pervasives_Native.Some tbody)) in
-                      (env3, uu____1091))) in
-=======
         let names =
           let uu____915 =
             let uu____916 =
@@ -799,32 +358,12 @@
                         (false, uu____1424, FStar_Pervasives_Native.None,
                           ml_params, (FStar_Pervasives_Native.Some tbody)) in
                       (env3, uu____1403))) in
->>>>>>> c7f1cc4d
       match ((se.FStar_Syntax_Syntax.sigel),
               (se.FStar_Syntax_Syntax.sigquals))
       with
       | (FStar_Syntax_Syntax.Sig_bundle
          ({
             FStar_Syntax_Syntax.sigel = FStar_Syntax_Syntax.Sig_datacon
-<<<<<<< HEAD
-              (l,uu____1125,t,uu____1127,uu____1128,uu____1129);
-            FStar_Syntax_Syntax.sigrng = uu____1130;
-            FStar_Syntax_Syntax.sigquals = uu____1131;
-            FStar_Syntax_Syntax.sigmeta = uu____1132;
-            FStar_Syntax_Syntax.sigattrs = uu____1133;_}::[],uu____1134),(FStar_Syntax_Syntax.ExceptionConstructor
-         )::[]) ->
-          let uu____1143 = extract_ctor [] env { dname = l; dtyp = t } in
-          (match uu____1143 with
-           | (env1,ctor) -> (env1, [FStar_Extraction_ML_Syntax.MLM_Exn ctor]))
-      | (FStar_Syntax_Syntax.Sig_bundle (ses,uu____1170),quals) ->
-          let ifams =
-            bundle_as_inductive_families env ses quals
-              se.FStar_Syntax_Syntax.sigattrs in
-          let uu____1181 = FStar_Util.fold_map extract_one_family env ifams in
-          (match uu____1181 with
-           | (env1,td) -> (env1, [FStar_Extraction_ML_Syntax.MLM_Ty td]))
-      | uu____1237 -> failwith "Unexpected signature element"
-=======
               (l,uu____1464,t,uu____1466,uu____1467,uu____1468);
             FStar_Syntax_Syntax.sigrng = uu____1469;
             FStar_Syntax_Syntax.sigquals = uu____1470;
@@ -842,7 +381,6 @@
                (match uu____1572 with
                 | (env2,td) -> (env2, [FStar_Extraction_ML_Syntax.MLM_Ty td])))
       | uu____1673 -> failwith "Unexpected signature element"
->>>>>>> c7f1cc4d
 let rec extract_sig:
   env_t ->
     FStar_Syntax_Syntax.sigelt ->
@@ -853,15 +391,6 @@
     fun se  ->
       FStar_Extraction_ML_UEnv.debug g
         (fun u  ->
-<<<<<<< HEAD
-           let uu____1262 = FStar_Syntax_Print.sigelt_to_string se in
-           FStar_Util.print1 ">>>> extract_sig %s \n" uu____1262);
-      (match se.FStar_Syntax_Syntax.sigel with
-       | FStar_Syntax_Syntax.Sig_bundle uu____1266 -> extract_bundle g se
-       | FStar_Syntax_Syntax.Sig_inductive_typ uu____1271 ->
-           extract_bundle g se
-       | FStar_Syntax_Syntax.Sig_datacon uu____1280 -> extract_bundle g se
-=======
            let uu____1706 = FStar_Syntax_Print.sigelt_to_string se in
            FStar_Util.print1 ">>>> extract_sig %s \n" uu____1706);
       (match se.FStar_Syntax_Syntax.sigel with
@@ -869,24 +398,11 @@
        | FStar_Syntax_Syntax.Sig_inductive_typ uu____1722 ->
            extract_bundle g se
        | FStar_Syntax_Syntax.Sig_datacon uu____1739 -> extract_bundle g se
->>>>>>> c7f1cc4d
        | FStar_Syntax_Syntax.Sig_new_effect ed when
            FStar_All.pipe_right se.FStar_Syntax_Syntax.sigquals
              (FStar_List.contains FStar_Syntax_Syntax.Reifiable)
            ->
            let extend_env g1 lid ml_name tm tysc =
-<<<<<<< HEAD
-             let uu____1308 =
-               let uu____1311 =
-                 FStar_Syntax_Syntax.lid_as_fv lid
-                   FStar_Syntax_Syntax.Delta_equational
-                   FStar_Pervasives_Native.None in
-               FStar_Extraction_ML_UEnv.extend_fv' g1 uu____1311 ml_name tysc
-                 false false in
-             match uu____1308 with
-             | (g2,mangled_name) ->
-                 ((let uu____1317 =
-=======
              let uu____1777 =
                let uu____1782 =
                  FStar_Syntax_Syntax.lid_as_fv lid
@@ -897,16 +413,11 @@
              match uu____1777 with
              | (g2,mangled_name) ->
                  ((let uu____1790 =
->>>>>>> c7f1cc4d
                      FStar_All.pipe_left
                        (FStar_TypeChecker_Env.debug
                           g2.FStar_Extraction_ML_UEnv.tcenv)
                        (FStar_Options.Other "ExtractionReify") in
-<<<<<<< HEAD
-                   if uu____1317
-=======
                    if uu____1790
->>>>>>> c7f1cc4d
                    then
                      FStar_Util.print1 "Mangled name: %s\n"
                        (FStar_Pervasives_Native.fst mangled_name)
@@ -924,27 +435,11 @@
                      (FStar_Extraction_ML_Syntax.MLM_Let
                         (FStar_Extraction_ML_Syntax.NonRec, [], [lb]))))) in
            let rec extract_fv tm =
-<<<<<<< HEAD
-             (let uu____1329 =
-=======
              (let uu____1806 =
->>>>>>> c7f1cc4d
                 FStar_All.pipe_left
                   (FStar_TypeChecker_Env.debug
                      g.FStar_Extraction_ML_UEnv.tcenv)
                   (FStar_Options.Other "ExtractionReify") in
-<<<<<<< HEAD
-              if uu____1329
-              then
-                let uu____1330 = FStar_Syntax_Print.term_to_string tm in
-                FStar_Util.print1 "extract_fv term: %s\n" uu____1330
-              else ());
-             (let uu____1332 =
-                let uu____1333 = FStar_Syntax_Subst.compress tm in
-                uu____1333.FStar_Syntax_Syntax.n in
-              match uu____1332 with
-              | FStar_Syntax_Syntax.Tm_uinst (tm1,uu____1339) ->
-=======
               if uu____1806
               then
                 let uu____1807 = FStar_Syntax_Print.term_to_string tm in
@@ -955,64 +450,29 @@
                 uu____1810.FStar_Syntax_Syntax.n in
               match uu____1809 with
               | FStar_Syntax_Syntax.Tm_uinst (tm1,uu____1820) ->
->>>>>>> c7f1cc4d
                   extract_fv tm1
               | FStar_Syntax_Syntax.Tm_fvar fv ->
                   let mlp =
                     FStar_Extraction_ML_Syntax.mlpath_of_lident
                       (fv.FStar_Syntax_Syntax.fv_name).FStar_Syntax_Syntax.v in
-<<<<<<< HEAD
-                  let uu____1346 =
-                    let uu____1351 = FStar_Extraction_ML_UEnv.lookup_fv g fv in
-                    FStar_All.pipe_left FStar_Util.right uu____1351 in
-                  (match uu____1346 with
-                   | (uu____1380,uu____1381,tysc,uu____1383) ->
-                       let uu____1384 =
-=======
                   let uu____1835 =
                     let uu____1844 = FStar_Extraction_ML_UEnv.lookup_fv g fv in
                     FStar_All.pipe_left FStar_Util.right uu____1844 in
                   (match uu____1835 with
                    | (uu____1901,uu____1902,tysc,uu____1904) ->
                        let uu____1905 =
->>>>>>> c7f1cc4d
                          FStar_All.pipe_left
                            (FStar_Extraction_ML_Syntax.with_ty
                               FStar_Extraction_ML_Syntax.MLTY_Top)
                            (FStar_Extraction_ML_Syntax.MLE_Name mlp) in
-<<<<<<< HEAD
-                       (uu____1384, tysc))
-              | uu____1385 -> failwith "Not an fv") in
-           let extract_action g1 a =
-             (let uu____1407 =
-=======
                        (uu____1905, tysc))
               | uu____1906 -> failwith "Not an fv") in
            let extract_action g1 a =
              (let uu____1926 =
->>>>>>> c7f1cc4d
                 FStar_All.pipe_left
                   (FStar_TypeChecker_Env.debug
                      g1.FStar_Extraction_ML_UEnv.tcenv)
                   (FStar_Options.Other "ExtractionReify") in
-<<<<<<< HEAD
-              if uu____1407
-              then
-                let uu____1408 =
-                  FStar_Syntax_Print.term_to_string
-                    a.FStar_Syntax_Syntax.action_typ in
-                let uu____1409 =
-                  FStar_Syntax_Print.term_to_string
-                    a.FStar_Syntax_Syntax.action_defn in
-                FStar_Util.print2 "Action type %s and term %s\n" uu____1408
-                  uu____1409
-              else ());
-             (let uu____1411 = FStar_Extraction_ML_UEnv.action_name ed a in
-              match uu____1411 with
-              | (a_nm,a_lid) ->
-                  let lbname =
-                    let uu____1421 =
-=======
               if uu____1926
               then
                 let uu____1927 =
@@ -1029,16 +489,11 @@
               | (a_nm,a_lid) ->
                   let lbname =
                     let uu____1946 =
->>>>>>> c7f1cc4d
                       FStar_Syntax_Syntax.new_bv
                         (FStar_Pervasives_Native.Some
                            ((a.FStar_Syntax_Syntax.action_defn).FStar_Syntax_Syntax.pos))
                         FStar_Syntax_Syntax.tun in
-<<<<<<< HEAD
-                    FStar_Util.Inl uu____1421 in
-=======
                     FStar_Util.Inl uu____1946 in
->>>>>>> c7f1cc4d
                   let lb =
                     FStar_Syntax_Syntax.mk_lb
                       (lbname, (a.FStar_Syntax_Syntax.action_univs),
@@ -1047,42 +502,20 @@
                         (a.FStar_Syntax_Syntax.action_defn)) in
                   let lbs = (false, [lb]) in
                   let action_lb =
-                    FStar_Syntax_Syntax.mk
-                      (FStar_Syntax_Syntax.Tm_let
-                         (lbs, FStar_Syntax_Util.exp_false_bool))
+                    (FStar_Syntax_Syntax.mk
+                       (FStar_Syntax_Syntax.Tm_let
+                          (lbs, FStar_Syntax_Util.exp_false_bool)))
                       FStar_Pervasives_Native.None
                       (a.FStar_Syntax_Syntax.action_defn).FStar_Syntax_Syntax.pos in
-<<<<<<< HEAD
-                  let uu____1442 =
-                    FStar_Extraction_ML_Term.term_as_mlexpr g1 action_lb in
-                  (match uu____1442 with
-                   | (a_let,uu____1449,ty) ->
-                       ((let uu____1452 =
-=======
                   let uu____1976 =
                     FStar_Extraction_ML_Term.term_as_mlexpr g1 action_lb in
                   (match uu____1976 with
                    | (a_let,uu____1988,ty) ->
                        ((let uu____1991 =
->>>>>>> c7f1cc4d
                            FStar_All.pipe_left
                              (FStar_TypeChecker_Env.debug
                                 g1.FStar_Extraction_ML_UEnv.tcenv)
                              (FStar_Options.Other "ExtractionReify") in
-<<<<<<< HEAD
-                         if uu____1452
-                         then
-                           let uu____1453 =
-                             FStar_Extraction_ML_Code.string_of_mlexpr a_nm
-                               a_let in
-                           FStar_Util.print1 "Extracted action term: %s\n"
-                             uu____1453
-                         else ());
-                        (let uu____1455 =
-                           match a_let.FStar_Extraction_ML_Syntax.expr with
-                           | FStar_Extraction_ML_Syntax.MLE_Let
-                               ((uu____1460,uu____1461,mllb::[]),uu____1463)
-=======
                          if uu____1991
                          then
                            let uu____1992 =
@@ -1095,7 +528,6 @@
                            match a_let.FStar_Extraction_ML_Syntax.expr with
                            | FStar_Extraction_ML_Syntax.MLE_Let
                                ((uu____2003,uu____2004,mllb::[]),uu____2006)
->>>>>>> c7f1cc4d
                                ->
                                (match mllb.FStar_Extraction_ML_Syntax.mllb_tysc
                                 with
@@ -1104,39 +536,22 @@
                                       tysc)
                                 | FStar_Pervasives_Native.None  ->
                                     failwith "No type scheme")
-<<<<<<< HEAD
-                           | uu____1474 -> failwith "Impossible" in
-                         match uu____1455 with
-                         | (exp,tysc) ->
-                             ((let uu____1482 =
-=======
                            | uu____2026 -> failwith "Impossible" in
                          match uu____1994 with
                          | (exp,tysc) ->
                              ((let uu____2038 =
->>>>>>> c7f1cc4d
                                  FStar_All.pipe_left
                                    (FStar_TypeChecker_Env.debug
                                       g1.FStar_Extraction_ML_UEnv.tcenv)
                                    (FStar_Options.Other "ExtractionReify") in
-<<<<<<< HEAD
-                               if uu____1482
-                               then
-                                 ((let uu____1484 =
-=======
                                if uu____2038
                                then
                                  ((let uu____2040 =
->>>>>>> c7f1cc4d
                                      FStar_Extraction_ML_Code.string_of_mlty
                                        a_nm
                                        (FStar_Pervasives_Native.snd tysc) in
                                    FStar_Util.print1
-<<<<<<< HEAD
-                                     "Extracted action type: %s\n" uu____1484);
-=======
                                      "Extracted action type: %s\n" uu____2040);
->>>>>>> c7f1cc4d
                                   FStar_List.iter
                                     (fun x  ->
                                        FStar_Util.print1 "and binders: %s\n"
@@ -1144,40 +559,6 @@
                                     (FStar_Pervasives_Native.fst tysc))
                                else ());
                               extend_env g1 a_lid a_nm exp tysc))))) in
-<<<<<<< HEAD
-           let uu____1492 =
-             let uu____1495 =
-               extract_fv
-                 (FStar_Pervasives_Native.snd
-                    ed.FStar_Syntax_Syntax.return_repr) in
-             match uu____1495 with
-             | (return_tm,ty_sc) ->
-                 let uu____1503 =
-                   FStar_Extraction_ML_UEnv.monad_op_name ed "return" in
-                 (match uu____1503 with
-                  | (return_nm,return_lid) ->
-                      extend_env g return_lid return_nm return_tm ty_sc) in
-           (match uu____1492 with
-            | (g1,return_decl) ->
-                let uu____1515 =
-                  let uu____1518 =
-                    extract_fv
-                      (FStar_Pervasives_Native.snd
-                         ed.FStar_Syntax_Syntax.bind_repr) in
-                  match uu____1518 with
-                  | (bind_tm,ty_sc) ->
-                      let uu____1526 =
-                        FStar_Extraction_ML_UEnv.monad_op_name ed "bind" in
-                      (match uu____1526 with
-                       | (bind_nm,bind_lid) ->
-                           extend_env g1 bind_lid bind_nm bind_tm ty_sc) in
-                (match uu____1515 with
-                 | (g2,bind_decl) ->
-                     let uu____1538 =
-                       FStar_Util.fold_map extract_action g2
-                         ed.FStar_Syntax_Syntax.actions in
-                     (match uu____1538 with
-=======
            let uu____2051 =
              let uu____2056 =
                extract_fv
@@ -1210,33 +591,10 @@
                        FStar_Util.fold_map extract_action g2
                          ed.FStar_Syntax_Syntax.actions in
                      (match uu____2125 with
->>>>>>> c7f1cc4d
                       | (g3,actions) ->
                           (g3,
                             (FStar_List.append [return_decl; bind_decl]
                                actions)))))
-<<<<<<< HEAD
-       | FStar_Syntax_Syntax.Sig_new_effect uu____1550 -> (g, [])
-       | FStar_Syntax_Syntax.Sig_declare_typ (lid,uu____1553,t) when
-           FStar_Extraction_ML_Term.is_arity g t ->
-           let quals = se.FStar_Syntax_Syntax.sigquals in
-           let attrs = se.FStar_Syntax_Syntax.sigattrs in
-           let uu____1559 =
-             let uu____1560 =
-               FStar_All.pipe_right quals
-                 (FStar_Util.for_some
-                    (fun uu___152_1563  ->
-                       match uu___152_1563 with
-                       | FStar_Syntax_Syntax.Assumption  -> true
-                       | uu____1564 -> false)) in
-             Prims.op_Negation uu____1560 in
-           if uu____1559
-           then (g, [])
-           else
-             (let uu____1570 = FStar_Syntax_Util.arrow_formals t in
-              match uu____1570 with
-              | (bs,uu____1582) ->
-=======
        | FStar_Syntax_Syntax.Sig_new_effect uu____2146 -> (g, [])
        | FStar_Syntax_Syntax.Sig_declare_typ (lid,uu____2150,t) when
            FStar_Extraction_ML_Term.is_arity g t ->
@@ -1256,23 +614,10 @@
              (let uu____2170 = FStar_Syntax_Util.arrow_formals t in
               match uu____2170 with
               | (bs,uu____2192) ->
->>>>>>> c7f1cc4d
                   let fv =
                     FStar_Syntax_Syntax.lid_as_fv lid
                       FStar_Syntax_Syntax.Delta_constant
                       FStar_Pervasives_Native.None in
-<<<<<<< HEAD
-                  let uu____1594 =
-                    FStar_Syntax_Util.abs bs FStar_TypeChecker_Common.t_unit
-                      FStar_Pervasives_Native.None in
-                  extract_typ_abbrev g fv quals attrs uu____1594)
-       | FStar_Syntax_Syntax.Sig_let ((false ,lb::[]),uu____1596) when
-           FStar_Extraction_ML_Term.is_arity g lb.FStar_Syntax_Syntax.lbtyp
-           ->
-           let quals = se.FStar_Syntax_Syntax.sigquals in
-           let uu____1605 =
-             let uu____1610 =
-=======
                   let uu____2214 =
                     FStar_Syntax_Util.abs bs FStar_TypeChecker_Common.t_unit
                       FStar_Pervasives_Native.None in
@@ -1284,22 +629,14 @@
            let quals = se.FStar_Syntax_Syntax.sigquals in
            let uu____2247 =
              let uu____2256 =
->>>>>>> c7f1cc4d
                FStar_TypeChecker_Env.open_universes_in
                  g.FStar_Extraction_ML_UEnv.tcenv
                  lb.FStar_Syntax_Syntax.lbunivs
                  [lb.FStar_Syntax_Syntax.lbdef; lb.FStar_Syntax_Syntax.lbtyp] in
-<<<<<<< HEAD
-             match uu____1610 with
-             | (tcenv,uu____1626,def_typ) ->
-                 let uu____1630 = as_pair def_typ in (tcenv, uu____1630) in
-           (match uu____1605 with
-=======
              match uu____2256 with
              | (tcenv,uu____2286,def_typ) ->
                  let uu____2292 = as_pair def_typ in (tcenv, uu____2292) in
            (match uu____2247 with
->>>>>>> c7f1cc4d
             | (tcenv,(lbdef,lbtyp)) ->
                 let lbtyp1 =
                   FStar_TypeChecker_Normalize.normalize
@@ -1309,143 +646,16 @@
                 let lbdef1 =
                   FStar_TypeChecker_Normalize.eta_expand_with_type tcenv
                     lbdef lbtyp1 in
-<<<<<<< HEAD
-                let uu____1645 =
-                  FStar_Util.right lb.FStar_Syntax_Syntax.lbname in
-                extract_typ_abbrev g uu____1645 quals
-                  se.FStar_Syntax_Syntax.sigattrs lbdef1)
-       | FStar_Syntax_Syntax.Sig_let (lbs,uu____1647) ->
-           let attrs = se.FStar_Syntax_Syntax.sigattrs in
-=======
                 let uu____2316 =
                   FStar_Util.right lb.FStar_Syntax_Syntax.lbname in
                 extract_typ_abbrev g uu____2316 quals lbdef1)
        | FStar_Syntax_Syntax.Sig_let (lbs,uu____2318,attrs) ->
->>>>>>> c7f1cc4d
            let quals = se.FStar_Syntax_Syntax.sigquals in
            let elet =
              FStar_Syntax_Syntax.mk
                (FStar_Syntax_Syntax.Tm_let
                   (lbs, FStar_Syntax_Util.exp_false_bool))
                FStar_Pervasives_Native.None se.FStar_Syntax_Syntax.sigrng in
-<<<<<<< HEAD
-           let tactic_registration_decl =
-             let is_tactic_decl tac_lid h =
-               match h.FStar_Syntax_Syntax.n with
-               | FStar_Syntax_Syntax.Tm_uinst (h',uu____1673) ->
-                   let uu____1678 =
-                     let uu____1679 = FStar_Syntax_Subst.compress h' in
-                     uu____1679.FStar_Syntax_Syntax.n in
-                   (match uu____1678 with
-                    | FStar_Syntax_Syntax.Tm_fvar fv when
-                        FStar_Syntax_Syntax.fv_eq_lid fv
-                          FStar_Parser_Const.tactic_lid
-                        ->
-                        let uu____1683 =
-                          let uu____1684 =
-                            FStar_Extraction_ML_Syntax.string_of_mlpath
-                              g.FStar_Extraction_ML_UEnv.currentModule in
-                          FStar_Util.starts_with uu____1684 "FStar.Tactics" in
-                        Prims.op_Negation uu____1683
-                    | uu____1685 -> false)
-               | uu____1686 -> false in
-             let mk_registration tac_lid assm_lid t bs =
-               let h =
-                 let uu____1707 =
-                   let uu____1708 =
-                     let uu____1709 =
-                       FStar_Ident.lid_of_str
-                         "FStar_Tactics_Native.register_tactic" in
-                     FStar_Extraction_ML_Syntax.mlpath_of_lident uu____1709 in
-                   FStar_Extraction_ML_Syntax.MLE_Name uu____1708 in
-                 FStar_All.pipe_left
-                   (FStar_Extraction_ML_Syntax.with_ty
-                      FStar_Extraction_ML_Syntax.MLTY_Top) uu____1707 in
-               let lid_arg =
-                 let uu____1711 =
-                   let uu____1712 = FStar_Ident.string_of_lid assm_lid in
-                   FStar_Extraction_ML_Syntax.MLC_String uu____1712 in
-                 FStar_Extraction_ML_Syntax.MLE_Const uu____1711 in
-               let tac_arity = FStar_List.length bs in
-               let arity =
-                 let uu____1719 =
-                   let uu____1720 =
-                     let uu____1721 =
-                       FStar_Util.string_of_int
-                         (tac_arity + (Prims.parse_int "1")) in
-                     FStar_Ident.lid_of_str uu____1721 in
-                   FStar_Extraction_ML_Syntax.mlpath_of_lident uu____1720 in
-                 FStar_Extraction_ML_Syntax.MLE_Name uu____1719 in
-               let tac_interpretation =
-                 FStar_Extraction_ML_Util.mk_interpretation_fun tac_lid
-                   lid_arg t bs in
-               let app =
-                 let uu____1730 =
-                   let uu____1731 =
-                     let uu____1735 =
-                       FStar_List.map
-                         (FStar_Extraction_ML_Syntax.with_ty
-                            FStar_Extraction_ML_Syntax.MLTY_Top)
-                         [lid_arg; arity; tac_interpretation] in
-                     (h, uu____1735) in
-                   FStar_Extraction_ML_Syntax.MLE_App uu____1731 in
-                 FStar_All.pipe_left
-                   (FStar_Extraction_ML_Syntax.with_ty
-                      FStar_Extraction_ML_Syntax.MLTY_Top) uu____1730 in
-               FStar_Extraction_ML_Syntax.MLM_Top app in
-             match FStar_Pervasives_Native.snd lbs with
-             | hd1::[] ->
-                 let uu____1741 =
-                   FStar_Syntax_Util.arrow_formals_comp
-                     hd1.FStar_Syntax_Syntax.lbtyp in
-                 (match uu____1741 with
-                  | (bs,comp) ->
-                      let t = FStar_Syntax_Util.comp_result comp in
-                      let uu____1759 =
-                        let uu____1760 = FStar_Syntax_Subst.compress t in
-                        uu____1760.FStar_Syntax_Syntax.n in
-                      (match uu____1759 with
-                       | FStar_Syntax_Syntax.Tm_app (h,args) ->
-                           let h1 = FStar_Syntax_Subst.compress h in
-                           let tac_lid =
-                             let uu____1782 =
-                               let uu____1784 =
-                                 FStar_Util.right
-                                   hd1.FStar_Syntax_Syntax.lbname in
-                               uu____1784.FStar_Syntax_Syntax.fv_name in
-                             uu____1782.FStar_Syntax_Syntax.v in
-                           let assm_lid =
-                             let uu____1786 =
-                               FStar_All.pipe_left FStar_Ident.id_of_text
-                                 (Prims.strcat "__"
-                                    (tac_lid.FStar_Ident.ident).FStar_Ident.idText) in
-                             FStar_Ident.lid_of_ns_and_id
-                               tac_lid.FStar_Ident.ns uu____1786 in
-                           let uu____1787 = is_tactic_decl assm_lid h1 in
-                           if uu____1787
-                           then
-                             let uu____1789 =
-                               let uu____1790 =
-                                 let uu____1791 = FStar_List.hd args in
-                                 FStar_Pervasives_Native.fst uu____1791 in
-                               mk_registration tac_lid assm_lid uu____1790 bs in
-                             [uu____1789]
-                           else []
-                       | uu____1803 -> []))
-             | uu____1804 -> [] in
-           let uu____1806 = FStar_Extraction_ML_Term.term_as_mlexpr g elet in
-           (match uu____1806 with
-            | (ml_let,uu____1814,uu____1815) ->
-                (match ml_let.FStar_Extraction_ML_Syntax.expr with
-                 | FStar_Extraction_ML_Syntax.MLE_Let
-                     ((flavor,uu____1820,bindings),uu____1822) ->
-                     let uu____1829 =
-                       FStar_List.fold_left2
-                         (fun uu____1850  ->
-                            fun ml_lb  ->
-                              fun uu____1852  ->
-                                match (uu____1850, uu____1852) with
-=======
            let uu____2340 = FStar_Extraction_ML_Term.term_as_mlexpr g elet in
            (match uu____2340 with
             | (ml_let,uu____2354,uu____2355) ->
@@ -1458,57 +668,10 @@
                             fun ml_lb  ->
                               fun uu____2393  ->
                                 match (uu____2391, uu____2393) with
->>>>>>> c7f1cc4d
                                 | ((env,ml_lbs),{
                                                   FStar_Syntax_Syntax.lbname
                                                     = lbname;
                                                   FStar_Syntax_Syntax.lbunivs
-<<<<<<< HEAD
-                                                    = uu____1865;
-                                                  FStar_Syntax_Syntax.lbtyp =
-                                                    t;
-                                                  FStar_Syntax_Syntax.lbeff =
-                                                    uu____1867;
-                                                  FStar_Syntax_Syntax.lbdef =
-                                                    uu____1868;_})
-                                    ->
-                                    let lb_lid =
-                                      let uu____1882 =
-                                        let uu____1884 =
-                                          FStar_Util.right lbname in
-                                        uu____1884.FStar_Syntax_Syntax.fv_name in
-                                      uu____1882.FStar_Syntax_Syntax.v in
-                                    let uu____1885 =
-                                      let uu____1888 =
-                                        FStar_All.pipe_right quals
-                                          (FStar_Util.for_some
-                                             (fun uu___153_1892  ->
-                                                match uu___153_1892 with
-                                                | FStar_Syntax_Syntax.Projector
-                                                    uu____1893 -> true
-                                                | uu____1896 -> false)) in
-                                      if uu____1888
-                                      then
-                                        let mname =
-                                          let uu____1900 =
-                                            mangle_projector_lid lb_lid in
-                                          FStar_All.pipe_right uu____1900
-                                            FStar_Extraction_ML_Syntax.mlpath_of_lident in
-                                        let uu____1901 =
-                                          let uu____1904 =
-                                            FStar_Util.right lbname in
-                                          let uu____1905 =
-                                            FStar_Util.must
-                                              ml_lb.FStar_Extraction_ML_Syntax.mllb_tysc in
-                                          FStar_Extraction_ML_UEnv.extend_fv'
-                                            env uu____1904 mname uu____1905
-                                            ml_lb.FStar_Extraction_ML_Syntax.mllb_add_unit
-                                            false in
-                                        match uu____1901 with
-                                        | (env1,uu____1909) ->
-                                            (env1,
-                                              (let uu___158_1911 = ml_lb in
-=======
                                                     = uu____2415;
                                                   FStar_Syntax_Syntax.lbtyp =
                                                     t;
@@ -1553,7 +716,6 @@
                                         | (env1,uu____2491) ->
                                             (env1,
                                               (let uu___159_2492 = ml_lb in
->>>>>>> c7f1cc4d
                                                {
                                                  FStar_Extraction_ML_Syntax.mllb_name
                                                    =
@@ -1562,27 +724,6 @@
                                                      (Prims.parse_int "0"));
                                                  FStar_Extraction_ML_Syntax.mllb_tysc
                                                    =
-<<<<<<< HEAD
-                                                   (uu___158_1911.FStar_Extraction_ML_Syntax.mllb_tysc);
-                                                 FStar_Extraction_ML_Syntax.mllb_add_unit
-                                                   =
-                                                   (uu___158_1911.FStar_Extraction_ML_Syntax.mllb_add_unit);
-                                                 FStar_Extraction_ML_Syntax.mllb_def
-                                                   =
-                                                   (uu___158_1911.FStar_Extraction_ML_Syntax.mllb_def);
-                                                 FStar_Extraction_ML_Syntax.print_typ
-                                                   =
-                                                   (uu___158_1911.FStar_Extraction_ML_Syntax.print_typ)
-                                               }))
-                                      else
-                                        (let uu____1914 =
-                                           let uu____1915 =
-                                             let uu____1918 =
-                                               FStar_Util.must
-                                                 ml_lb.FStar_Extraction_ML_Syntax.mllb_tysc in
-                                             FStar_Extraction_ML_UEnv.extend_lb
-                                               env lbname t uu____1918
-=======
                                                    (uu___159_2492.FStar_Extraction_ML_Syntax.mllb_tysc);
                                                  FStar_Extraction_ML_Syntax.mllb_add_unit
                                                    =
@@ -1602,25 +743,10 @@
                                                  ml_lb.FStar_Extraction_ML_Syntax.mllb_tysc in
                                              FStar_Extraction_ML_UEnv.extend_lb
                                                env lbname t uu____2502
->>>>>>> c7f1cc4d
                                                ml_lb.FStar_Extraction_ML_Syntax.mllb_add_unit
                                                false in
                                            FStar_All.pipe_left
                                              FStar_Pervasives_Native.fst
-<<<<<<< HEAD
-                                             uu____1915 in
-                                         (uu____1914, ml_lb)) in
-                                    (match uu____1885 with
-                                     | (g1,ml_lb1) ->
-                                         (g1, (ml_lb1 :: ml_lbs)))) (g, [])
-                         bindings (FStar_Pervasives_Native.snd lbs) in
-                     (match uu____1829 with
-                      | (g1,ml_lbs') ->
-                          let flags =
-                            FStar_List.choose
-                              (fun uu___154_1939  ->
-                                 match uu___154_1939 with
-=======
                                              uu____2497 in
                                          (uu____2496, ml_lb)) in
                                     (match uu____2458 with
@@ -1633,7 +759,6 @@
                             FStar_List.choose
                               (fun uu___155_2536  ->
                                  match uu___155_2536 with
->>>>>>> c7f1cc4d
                                  | FStar_Syntax_Syntax.Assumption  ->
                                      FStar_Pervasives_Native.Some
                                        FStar_Extraction_ML_Syntax.Assumed
@@ -1643,63 +768,24 @@
                                  | FStar_Syntax_Syntax.NoExtract  ->
                                      FStar_Pervasives_Native.Some
                                        FStar_Extraction_ML_Syntax.NoExtract
-<<<<<<< HEAD
-                                 | uu____1941 -> FStar_Pervasives_Native.None)
-                              quals in
-                          let flags' =
-                            FStar_List.choose
-                              (fun uu___155_1952  ->
-                                 match uu___155_1952 with
-=======
                                  | uu____2539 -> FStar_Pervasives_Native.None)
                               quals in
                           let flags' =
                             FStar_List.choose
                               (fun uu___156_2547  ->
                                  match uu___156_2547 with
->>>>>>> c7f1cc4d
                                  | {
                                      FStar_Syntax_Syntax.n =
                                        FStar_Syntax_Syntax.Tm_constant
                                        (FStar_Const.Const_string
-<<<<<<< HEAD
-                                       (data,uu____1957));
-                                     FStar_Syntax_Syntax.tk = uu____1958;
-                                     FStar_Syntax_Syntax.pos = uu____1959;
-                                     FStar_Syntax_Syntax.vars = uu____1960;_}
-=======
                                        (data,uu____2555));
                                      FStar_Syntax_Syntax.tk = uu____2556;
                                      FStar_Syntax_Syntax.pos = uu____2557;
                                      FStar_Syntax_Syntax.vars = uu____2558;_}
->>>>>>> c7f1cc4d
                                      ->
                                      FStar_Pervasives_Native.Some
                                        (FStar_Extraction_ML_Syntax.Attribute
                                           (FStar_Util.string_of_unicode data))
-<<<<<<< HEAD
-                                 | uu____1965 ->
-                                     (FStar_Util.print_warning
-                                        "Warning: unrecognized, non-string attribute, bother protz for a better error message";
-                                      FStar_Pervasives_Native.None)) attrs in
-                          let uu____1969 =
-                            let uu____1971 =
-                              let uu____1973 =
-                                let uu____1974 =
-                                  FStar_Extraction_ML_Util.mlloc_of_range
-                                    se.FStar_Syntax_Syntax.sigrng in
-                                FStar_Extraction_ML_Syntax.MLM_Loc uu____1974 in
-                              [uu____1973;
-                              FStar_Extraction_ML_Syntax.MLM_Let
-                                (flavor, (FStar_List.append flags flags'),
-                                  (FStar_List.rev ml_lbs'))] in
-                            FStar_List.append uu____1971
-                              tactic_registration_decl in
-                          (g1, uu____1969))
-                 | uu____1978 ->
-                     let uu____1979 =
-                       let uu____1980 =
-=======
                                  | uu____2567 ->
                                      (FStar_Util.print_warning
                                         "Warning: unrecognized, non-string attribute, bother protz for a better error message";
@@ -1718,54 +804,10 @@
                  | uu____2584 ->
                      let uu____2585 =
                        let uu____2586 =
->>>>>>> c7f1cc4d
                          FStar_Extraction_ML_Code.string_of_mlexpr
                            g.FStar_Extraction_ML_UEnv.currentModule ml_let in
                        FStar_Util.format1
                          "Impossible: Translated a let to a non-let: %s"
-<<<<<<< HEAD
-                         uu____1980 in
-                     failwith uu____1979))
-       | FStar_Syntax_Syntax.Sig_declare_typ (lid,uu____1985,t) ->
-           let quals = se.FStar_Syntax_Syntax.sigquals in
-           let uu____1989 =
-             FStar_All.pipe_right quals
-               (FStar_List.contains FStar_Syntax_Syntax.Assumption) in
-           if uu____1989
-           then
-             let always_fail =
-               let imp =
-                 let uu____1996 = FStar_Syntax_Util.arrow_formals t in
-                 match uu____1996 with
-                 | ([],t1) ->
-                     let b =
-                       let uu____2015 =
-                         FStar_Syntax_Syntax.gen_bv "_"
-                           FStar_Pervasives_Native.None t1 in
-                       FStar_All.pipe_left FStar_Syntax_Syntax.mk_binder
-                         uu____2015 in
-                     let uu____2016 = fail_exp lid t1 in
-                     FStar_Syntax_Util.abs [b] uu____2016
-                       FStar_Pervasives_Native.None
-                 | (bs,t1) ->
-                     let uu____2029 = fail_exp lid t1 in
-                     FStar_Syntax_Util.abs bs uu____2029
-                       FStar_Pervasives_Native.None in
-               let uu___159_2030 = se in
-               let uu____2031 =
-                 let uu____2032 =
-                   let uu____2036 =
-                     let uu____2040 =
-                       let uu____2042 =
-                         let uu____2043 =
-                           let uu____2046 =
-                             FStar_Syntax_Syntax.lid_as_fv lid
-                               FStar_Syntax_Syntax.Delta_constant
-                               FStar_Pervasives_Native.None in
-                           FStar_Util.Inr uu____2046 in
-                         {
-                           FStar_Syntax_Syntax.lbname = uu____2043;
-=======
                          uu____2586 in
                      failwith uu____2585))
        | FStar_Syntax_Syntax.Sig_declare_typ (lid,uu____2594,t) ->
@@ -1807,84 +849,12 @@
                            FStar_Util.Inr uu____2719 in
                          {
                            FStar_Syntax_Syntax.lbname = uu____2714;
->>>>>>> c7f1cc4d
                            FStar_Syntax_Syntax.lbunivs = [];
                            FStar_Syntax_Syntax.lbtyp = t;
                            FStar_Syntax_Syntax.lbeff =
                              FStar_Parser_Const.effect_ML_lid;
                            FStar_Syntax_Syntax.lbdef = imp
                          } in
-<<<<<<< HEAD
-                       [uu____2042] in
-                     (false, uu____2040) in
-                   (uu____2036, []) in
-                 FStar_Syntax_Syntax.Sig_let uu____2032 in
-               {
-                 FStar_Syntax_Syntax.sigel = uu____2031;
-                 FStar_Syntax_Syntax.sigrng =
-                   (uu___159_2030.FStar_Syntax_Syntax.sigrng);
-                 FStar_Syntax_Syntax.sigquals =
-                   (uu___159_2030.FStar_Syntax_Syntax.sigquals);
-                 FStar_Syntax_Syntax.sigmeta =
-                   (uu___159_2030.FStar_Syntax_Syntax.sigmeta);
-                 FStar_Syntax_Syntax.sigattrs =
-                   (uu___159_2030.FStar_Syntax_Syntax.sigattrs)
-               } in
-             let uu____2052 = extract_sig g always_fail in
-             (match uu____2052 with
-              | (g1,mlm) ->
-                  let uu____2063 =
-                    FStar_Util.find_map quals
-                      (fun uu___156_2067  ->
-                         match uu___156_2067 with
-                         | FStar_Syntax_Syntax.Discriminator l ->
-                             FStar_Pervasives_Native.Some l
-                         | uu____2070 -> FStar_Pervasives_Native.None) in
-                  (match uu____2063 with
-                   | FStar_Pervasives_Native.Some l ->
-                       let uu____2075 =
-                         let uu____2077 =
-                           let uu____2078 =
-                             FStar_Extraction_ML_Util.mlloc_of_range
-                               se.FStar_Syntax_Syntax.sigrng in
-                           FStar_Extraction_ML_Syntax.MLM_Loc uu____2078 in
-                         let uu____2079 =
-                           let uu____2081 =
-                             FStar_Extraction_ML_Term.ind_discriminator_body
-                               g1 lid l in
-                           [uu____2081] in
-                         uu____2077 :: uu____2079 in
-                       (g1, uu____2075)
-                   | uu____2083 ->
-                       let uu____2085 =
-                         FStar_Util.find_map quals
-                           (fun uu___157_2090  ->
-                              match uu___157_2090 with
-                              | FStar_Syntax_Syntax.Projector (l,uu____2093)
-                                  -> FStar_Pervasives_Native.Some l
-                              | uu____2094 -> FStar_Pervasives_Native.None) in
-                       (match uu____2085 with
-                        | FStar_Pervasives_Native.Some uu____2098 -> (g1, [])
-                        | uu____2100 -> (g1, mlm))))
-           else (g, [])
-       | FStar_Syntax_Syntax.Sig_main e ->
-           let uu____2106 = FStar_Extraction_ML_Term.term_as_mlexpr g e in
-           (match uu____2106 with
-            | (ml_main,uu____2114,uu____2115) ->
-                let uu____2116 =
-                  let uu____2118 =
-                    let uu____2119 =
-                      FStar_Extraction_ML_Util.mlloc_of_range
-                        se.FStar_Syntax_Syntax.sigrng in
-                    FStar_Extraction_ML_Syntax.MLM_Loc uu____2119 in
-                  [uu____2118; FStar_Extraction_ML_Syntax.MLM_Top ml_main] in
-                (g, uu____2116))
-       | FStar_Syntax_Syntax.Sig_new_effect_for_free uu____2121 ->
-           failwith "impossible -- removed by tc.fs"
-       | FStar_Syntax_Syntax.Sig_assume uu____2125 -> (g, [])
-       | FStar_Syntax_Syntax.Sig_sub_effect uu____2130 -> (g, [])
-       | FStar_Syntax_Syntax.Sig_effect_abbrev uu____2132 -> (g, [])
-=======
                        [uu____2713] in
                      (false, uu____2710) in
                    (uu____2703, [], []) in
@@ -1952,7 +922,6 @@
        | FStar_Syntax_Syntax.Sig_assume uu____2837 -> (g, [])
        | FStar_Syntax_Syntax.Sig_sub_effect uu____2844 -> (g, [])
        | FStar_Syntax_Syntax.Sig_effect_abbrev uu____2847 -> (g, [])
->>>>>>> c7f1cc4d
        | FStar_Syntax_Syntax.Sig_pragma p ->
            (if p = FStar_Syntax_Syntax.LightOff
             then FStar_Options.set_ml_ish ()
@@ -1962,15 +931,9 @@
   FStar_Extraction_ML_UEnv.env -> FStar_Syntax_Syntax.modul -> env_t =
   fun g  ->
     fun m  ->
-<<<<<<< HEAD
-      let uu____2152 =
-        FStar_Util.fold_map extract_sig g m.FStar_Syntax_Syntax.declarations in
-      FStar_All.pipe_right uu____2152 FStar_Pervasives_Native.fst
-=======
       let uu____2873 =
         FStar_Util.fold_map extract_sig g m.FStar_Syntax_Syntax.declarations in
       FStar_All.pipe_right uu____2873 FStar_Pervasives_Native.fst
->>>>>>> c7f1cc4d
 let extract:
   FStar_Extraction_ML_UEnv.env ->
     FStar_Syntax_Syntax.modul ->
@@ -1981,16 +944,6 @@
   fun g  ->
     fun m  ->
       FStar_Syntax_Syntax.reset_gensym ();
-<<<<<<< HEAD
-      (let uu____2180 = FStar_Options.debug_any () in
-       if uu____2180
-       then
-         let uu____2181 =
-           FStar_Syntax_Print.lid_to_string m.FStar_Syntax_Syntax.name in
-         FStar_Util.print1 "Extracting module %s\n" uu____2181
-       else ());
-      (let uu____2183 = FStar_Options.restore_cmd_line_options true in
-=======
       (let uu____2916 = FStar_Options.debug_any () in
        if uu____2916
        then
@@ -1999,35 +952,10 @@
          FStar_Util.print1 "Extracting module %s\n" uu____2917
        else ());
       (let uu____2919 = FStar_Options.restore_cmd_line_options true in
->>>>>>> c7f1cc4d
        let name =
          FStar_Extraction_ML_Syntax.mlpath_of_lident
            m.FStar_Syntax_Syntax.name in
        let g1 =
-<<<<<<< HEAD
-         let uu___160_2186 = g in
-         {
-           FStar_Extraction_ML_UEnv.tcenv =
-             (uu___160_2186.FStar_Extraction_ML_UEnv.tcenv);
-           FStar_Extraction_ML_UEnv.gamma =
-             (uu___160_2186.FStar_Extraction_ML_UEnv.gamma);
-           FStar_Extraction_ML_UEnv.tydefs =
-             (uu___160_2186.FStar_Extraction_ML_UEnv.tydefs);
-           FStar_Extraction_ML_UEnv.currentModule = name
-         } in
-       let uu____2187 =
-         FStar_Util.fold_map extract_sig g1
-           m.FStar_Syntax_Syntax.declarations in
-       match uu____2187 with
-       | (g2,sigs) ->
-           let mlm = FStar_List.flatten sigs in
-           let is_kremlin =
-             let uu____2204 = FStar_Options.codegen () in
-             match uu____2204 with
-             | FStar_Pervasives_Native.Some "Kremlin" -> true
-             | uu____2206 -> false in
-           let uu____2208 =
-=======
          let uu___161_2922 = g in
          let uu____2923 =
            FStar_TypeChecker_Env.set_current_module
@@ -2054,26 +982,17 @@
              | FStar_Pervasives_Native.Some "Kremlin" -> true
              | uu____2956 -> false in
            let uu____2959 =
->>>>>>> c7f1cc4d
              (((m.FStar_Syntax_Syntax.name).FStar_Ident.str <> "Prims") &&
                 (is_kremlin ||
                    (Prims.op_Negation m.FStar_Syntax_Syntax.is_interface)))
                &&
                (FStar_Options.should_extract
                   (m.FStar_Syntax_Syntax.name).FStar_Ident.str) in
-<<<<<<< HEAD
-           if uu____2208
-           then
-             ((let uu____2213 =
-                 FStar_Syntax_Print.lid_to_string m.FStar_Syntax_Syntax.name in
-               FStar_Util.print1 "Extracted module %s\n" uu____2213);
-=======
            if uu____2959
            then
              ((let uu____2967 =
                  FStar_Syntax_Print.lid_to_string m.FStar_Syntax_Syntax.name in
                FStar_Util.print1 "Extracted module %s\n" uu____2967);
->>>>>>> c7f1cc4d
               (g2,
                 [FStar_Extraction_ML_Syntax.MLLib
                    [(name, (FStar_Pervasives_Native.Some ([], mlm)),
