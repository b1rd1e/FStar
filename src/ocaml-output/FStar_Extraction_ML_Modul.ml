open Prims
let (fail_exp :
  FStar_Ident.lident ->
    FStar_Syntax_Syntax.typ ->
      FStar_Syntax_Syntax.term' FStar_Syntax_Syntax.syntax)
  =
  fun lid  ->
    fun t  ->
      let uu____9 =
        let uu____12 =
          let uu____13 =
            let uu____28 =
              FStar_Syntax_Syntax.fvar FStar_Parser_Const.failwith_lid
                FStar_Syntax_Syntax.Delta_constant
                FStar_Pervasives_Native.None
               in
            let uu____29 =
              let uu____32 = FStar_Syntax_Syntax.iarg t  in
              let uu____33 =
                let uu____36 =
                  let uu____37 =
                    let uu____38 =
                      let uu____41 =
                        let uu____42 =
                          let uu____43 =
                            let uu____48 =
                              let uu____49 =
                                FStar_Syntax_Print.lid_to_string lid  in
                              Prims.strcat "Not yet implemented:" uu____49
                               in
                            (uu____48, FStar_Range.dummyRange)  in
                          FStar_Const.Const_string uu____43  in
                        FStar_Syntax_Syntax.Tm_constant uu____42  in
                      FStar_Syntax_Syntax.mk uu____41  in
                    uu____38 FStar_Pervasives_Native.None
                      FStar_Range.dummyRange
                     in
                  FStar_All.pipe_left FStar_Syntax_Syntax.as_arg uu____37  in
                [uu____36]  in
              uu____32 :: uu____33  in
            (uu____28, uu____29)  in
          FStar_Syntax_Syntax.Tm_app uu____13  in
        FStar_Syntax_Syntax.mk uu____12  in
      uu____9 FStar_Pervasives_Native.None FStar_Range.dummyRange
  
let (mangle_projector_lid : FStar_Ident.lident -> FStar_Ident.lident) =
  fun x  -> x 
let (lident_as_mlsymbol :
  FStar_Ident.lident -> FStar_Extraction_ML_Syntax.mlsymbol) =
  fun id1  ->
    FStar_Extraction_ML_Syntax.avoid_keyword
      (id1.FStar_Ident.ident).FStar_Ident.idText
  
let as_pair :
  'Auu____66 .
    'Auu____66 Prims.list ->
      ('Auu____66,'Auu____66) FStar_Pervasives_Native.tuple2
  =
<<<<<<< HEAD
  fun uu___65_76  ->
    match uu___65_76 with
=======
  fun uu___69_76  ->
    match uu___69_76 with
>>>>>>> 3733676e
    | a::b::[] -> (a, b)
    | uu____81 -> failwith "Expected a list with 2 elements"
  
let rec (extract_meta :
  FStar_Syntax_Syntax.term ->
    FStar_Extraction_ML_Syntax.meta FStar_Pervasives_Native.option)
  =
  fun x  ->
    let uu____93 = FStar_Syntax_Subst.compress x  in
    match uu____93 with
    | { FStar_Syntax_Syntax.n = FStar_Syntax_Syntax.Tm_fvar fv;
        FStar_Syntax_Syntax.pos = uu____97;
        FStar_Syntax_Syntax.vars = uu____98;_} when
        let uu____101 =
          let uu____102 = FStar_Syntax_Syntax.lid_of_fv fv  in
          FStar_Ident.string_of_lid uu____102  in
        uu____101 = "FStar.Pervasives.PpxDerivingShow" ->
        FStar_Pervasives_Native.Some
          FStar_Extraction_ML_Syntax.PpxDerivingShow
    | { FStar_Syntax_Syntax.n = FStar_Syntax_Syntax.Tm_fvar fv;
        FStar_Syntax_Syntax.pos = uu____104;
        FStar_Syntax_Syntax.vars = uu____105;_} when
        let uu____108 =
          let uu____109 = FStar_Syntax_Syntax.lid_of_fv fv  in
          FStar_Ident.string_of_lid uu____109  in
        uu____108 = "FStar.Pervasives.CInline" ->
        FStar_Pervasives_Native.Some FStar_Extraction_ML_Syntax.CInline
    | { FStar_Syntax_Syntax.n = FStar_Syntax_Syntax.Tm_fvar fv;
        FStar_Syntax_Syntax.pos = uu____111;
        FStar_Syntax_Syntax.vars = uu____112;_} when
        let uu____115 =
          let uu____116 = FStar_Syntax_Syntax.lid_of_fv fv  in
          FStar_Ident.string_of_lid uu____116  in
        uu____115 = "FStar.Pervasives.Substitute" ->
        FStar_Pervasives_Native.Some FStar_Extraction_ML_Syntax.Substitute
    | { FStar_Syntax_Syntax.n = FStar_Syntax_Syntax.Tm_fvar fv;
        FStar_Syntax_Syntax.pos = uu____118;
        FStar_Syntax_Syntax.vars = uu____119;_} when
        let uu____122 =
          let uu____123 = FStar_Syntax_Syntax.lid_of_fv fv  in
          FStar_Ident.string_of_lid uu____123  in
        uu____122 = "FStar.Pervasives.Gc" ->
        FStar_Pervasives_Native.Some FStar_Extraction_ML_Syntax.GCType
    | {
        FStar_Syntax_Syntax.n = FStar_Syntax_Syntax.Tm_app
          ({ FStar_Syntax_Syntax.n = FStar_Syntax_Syntax.Tm_fvar fv;
             FStar_Syntax_Syntax.pos = uu____125;
             FStar_Syntax_Syntax.vars = uu____126;_},({
                                                        FStar_Syntax_Syntax.n
                                                          =
                                                          FStar_Syntax_Syntax.Tm_constant
                                                          (FStar_Const.Const_string
                                                          (s,uu____128));
                                                        FStar_Syntax_Syntax.pos
                                                          = uu____129;
                                                        FStar_Syntax_Syntax.vars
                                                          = uu____130;_},uu____131)::[]);
        FStar_Syntax_Syntax.pos = uu____132;
        FStar_Syntax_Syntax.vars = uu____133;_} when
        let uu____164 =
          let uu____165 = FStar_Syntax_Syntax.lid_of_fv fv  in
          FStar_Ident.string_of_lid uu____165  in
        uu____164 = "FStar.Pervasives.PpxDerivingShowConstant" ->
        FStar_Pervasives_Native.Some
          (FStar_Extraction_ML_Syntax.PpxDerivingShowConstant s)
    | {
        FStar_Syntax_Syntax.n = FStar_Syntax_Syntax.Tm_app
          ({ FStar_Syntax_Syntax.n = FStar_Syntax_Syntax.Tm_fvar fv;
             FStar_Syntax_Syntax.pos = uu____167;
             FStar_Syntax_Syntax.vars = uu____168;_},({
                                                        FStar_Syntax_Syntax.n
                                                          =
                                                          FStar_Syntax_Syntax.Tm_constant
                                                          (FStar_Const.Const_string
                                                          (s,uu____170));
                                                        FStar_Syntax_Syntax.pos
                                                          = uu____171;
                                                        FStar_Syntax_Syntax.vars
                                                          = uu____172;_},uu____173)::[]);
        FStar_Syntax_Syntax.pos = uu____174;
        FStar_Syntax_Syntax.vars = uu____175;_} when
        let uu____206 =
          let uu____207 = FStar_Syntax_Syntax.lid_of_fv fv  in
          FStar_Ident.string_of_lid uu____207  in
        uu____206 = "FStar.Pervasives.Comment" ->
        FStar_Pervasives_Native.Some (FStar_Extraction_ML_Syntax.Comment s)
    | {
        FStar_Syntax_Syntax.n = FStar_Syntax_Syntax.Tm_constant
          (FStar_Const.Const_string (data,uu____209));
        FStar_Syntax_Syntax.pos = uu____210;
        FStar_Syntax_Syntax.vars = uu____211;_} when data = "KremlinPrivate"
        -> FStar_Pervasives_Native.Some FStar_Extraction_ML_Syntax.Private
    | {
        FStar_Syntax_Syntax.n = FStar_Syntax_Syntax.Tm_constant
          (FStar_Const.Const_string (data,uu____215));
        FStar_Syntax_Syntax.pos = uu____216;
        FStar_Syntax_Syntax.vars = uu____217;_} when data = "c_inline" ->
        FStar_Pervasives_Native.Some FStar_Extraction_ML_Syntax.CInline
    | {
        FStar_Syntax_Syntax.n = FStar_Syntax_Syntax.Tm_constant
          (FStar_Const.Const_string (data,uu____221));
        FStar_Syntax_Syntax.pos = uu____222;
        FStar_Syntax_Syntax.vars = uu____223;_} when data = "substitute" ->
        FStar_Pervasives_Native.Some FStar_Extraction_ML_Syntax.Substitute
    | { FStar_Syntax_Syntax.n = FStar_Syntax_Syntax.Tm_meta (x1,uu____227);
        FStar_Syntax_Syntax.pos = uu____228;
        FStar_Syntax_Syntax.vars = uu____229;_} -> extract_meta x1
    | a -> FStar_Pervasives_Native.None
  
let (extract_metadata :
  FStar_Syntax_Syntax.term Prims.list ->
    FStar_Extraction_ML_Syntax.meta Prims.list)
  = fun metas  -> FStar_List.choose extract_meta metas 
let binders_as_mlty_binders :
  'Auu____249 .
    FStar_Extraction_ML_UEnv.env ->
      (FStar_Syntax_Syntax.bv,'Auu____249) FStar_Pervasives_Native.tuple2
        Prims.list ->
        (FStar_Extraction_ML_UEnv.env,Prims.string Prims.list)
          FStar_Pervasives_Native.tuple2
  =
  fun env  ->
    fun bs  ->
      FStar_Util.fold_map
        (fun env1  ->
           fun uu____287  ->
             match uu____287 with
             | (bv,uu____297) ->
                 let uu____298 =
                   let uu____299 =
                     let uu____302 =
                       let uu____303 =
                         FStar_Extraction_ML_UEnv.bv_as_ml_tyvar bv  in
                       FStar_Extraction_ML_Syntax.MLTY_Var uu____303  in
                     FStar_Pervasives_Native.Some uu____302  in
                   FStar_Extraction_ML_UEnv.extend_ty env1 bv uu____299  in
                 let uu____304 = FStar_Extraction_ML_UEnv.bv_as_ml_tyvar bv
                    in
                 (uu____298, uu____304)) env bs
  
let (extract_typ_abbrev :
  FStar_Extraction_ML_UEnv.env ->
    FStar_Syntax_Syntax.fv ->
      FStar_Syntax_Syntax.qualifier Prims.list ->
        FStar_Syntax_Syntax.term Prims.list ->
          FStar_Syntax_Syntax.term ->
            (FStar_Extraction_ML_UEnv.env,FStar_Extraction_ML_Syntax.mlmodule1
                                            Prims.list)
              FStar_Pervasives_Native.tuple2)
  =
  fun env  ->
    fun fv  ->
      fun quals  ->
        fun attrs  ->
          fun def  ->
            let lid = (fv.FStar_Syntax_Syntax.fv_name).FStar_Syntax_Syntax.v
               in
            let def1 =
              let uu____336 =
                let uu____337 = FStar_Syntax_Subst.compress def  in
                FStar_All.pipe_right uu____337 FStar_Syntax_Util.unmeta  in
              FStar_All.pipe_right uu____336 FStar_Syntax_Util.un_uinst  in
            let def2 =
              match def1.FStar_Syntax_Syntax.n with
              | FStar_Syntax_Syntax.Tm_abs uu____339 ->
                  FStar_Extraction_ML_Term.normalize_abs def1
              | uu____356 -> def1  in
            let uu____357 =
              match def2.FStar_Syntax_Syntax.n with
              | FStar_Syntax_Syntax.Tm_abs (bs,body,uu____368) ->
                  FStar_Syntax_Subst.open_term bs body
              | uu____389 -> ([], def2)  in
            match uu____357 with
            | (bs,body) ->
                let assumed =
                  FStar_Util.for_some
<<<<<<< HEAD
                    (fun uu___66_410  ->
                       match uu___66_410 with
=======
                    (fun uu___70_410  ->
                       match uu___70_410 with
>>>>>>> 3733676e
                       | FStar_Syntax_Syntax.Assumption  -> true
                       | uu____411 -> false) quals
                   in
                let uu____412 = binders_as_mlty_binders env bs  in
                (match uu____412 with
                 | (env1,ml_bs) ->
                     let body1 =
                       let uu____432 =
                         FStar_Extraction_ML_Term.term_as_mlty env1 body  in
                       FStar_All.pipe_right uu____432
                         (FStar_Extraction_ML_Util.eraseTypeDeep
                            (FStar_Extraction_ML_Util.udelta_unfold env1))
                        in
                     let mangled_projector =
                       let uu____436 =
                         FStar_All.pipe_right quals
                           (FStar_Util.for_some
<<<<<<< HEAD
                              (fun uu___67_441  ->
                                 match uu___67_441 with
=======
                              (fun uu___71_441  ->
                                 match uu___71_441 with
>>>>>>> 3733676e
                                 | FStar_Syntax_Syntax.Projector uu____442 ->
                                     true
                                 | uu____447 -> false))
                          in
                       if uu____436
                       then
                         let mname = mangle_projector_lid lid  in
                         FStar_Pervasives_Native.Some
                           ((mname.FStar_Ident.ident).FStar_Ident.idText)
                       else FStar_Pervasives_Native.None  in
                     let metadata = extract_metadata attrs  in
                     let td =
                       let uu____478 =
                         let uu____499 = lident_as_mlsymbol lid  in
                         (assumed, uu____499, mangled_projector, ml_bs,
                           metadata,
                           (FStar_Pervasives_Native.Some
                              (FStar_Extraction_ML_Syntax.MLTD_Abbrev body1)))
                          in
                       [uu____478]  in
                     let def3 =
                       let uu____551 =
                         let uu____552 =
                           FStar_Extraction_ML_Util.mlloc_of_range
                             (FStar_Ident.range_of_lid lid)
                            in
                         FStar_Extraction_ML_Syntax.MLM_Loc uu____552  in
                       [uu____551; FStar_Extraction_ML_Syntax.MLM_Ty td]  in
                     let env2 =
                       let uu____554 =
                         FStar_All.pipe_right quals
                           (FStar_Util.for_some
<<<<<<< HEAD
                              (fun uu___68_558  ->
                                 match uu___68_558 with
=======
                              (fun uu___72_558  ->
                                 match uu___72_558 with
>>>>>>> 3733676e
                                 | FStar_Syntax_Syntax.Assumption  -> true
                                 | FStar_Syntax_Syntax.New  -> true
                                 | uu____559 -> false))
                          in
                       if uu____554
                       then FStar_Extraction_ML_UEnv.extend_type_name env1 fv
                       else FStar_Extraction_ML_UEnv.extend_tydef env1 fv td
                        in
                     (env2, def3))
  
type data_constructor =
  {
  dname: FStar_Ident.lident ;
  dtyp: FStar_Syntax_Syntax.typ }[@@deriving show]
let (__proj__Mkdata_constructor__item__dname :
  data_constructor -> FStar_Ident.lident) =
  fun projectee  ->
    match projectee with
    | { dname = __fname__dname; dtyp = __fname__dtyp;_} -> __fname__dname
  
let (__proj__Mkdata_constructor__item__dtyp :
  data_constructor -> FStar_Syntax_Syntax.typ) =
  fun projectee  ->
    match projectee with
    | { dname = __fname__dname; dtyp = __fname__dtyp;_} -> __fname__dtyp
  
type inductive_family =
  {
  iname: FStar_Ident.lident ;
  iparams: FStar_Syntax_Syntax.binders ;
  ityp: FStar_Syntax_Syntax.term ;
  idatas: data_constructor Prims.list ;
  iquals: FStar_Syntax_Syntax.qualifier Prims.list ;
  imetadata: FStar_Extraction_ML_Syntax.metadata }[@@deriving show]
let (__proj__Mkinductive_family__item__iname :
  inductive_family -> FStar_Ident.lident) =
  fun projectee  ->
    match projectee with
    | { iname = __fname__iname; iparams = __fname__iparams;
        ityp = __fname__ityp; idatas = __fname__idatas;
        iquals = __fname__iquals; imetadata = __fname__imetadata;_} ->
        __fname__iname
  
let (__proj__Mkinductive_family__item__iparams :
  inductive_family -> FStar_Syntax_Syntax.binders) =
  fun projectee  ->
    match projectee with
    | { iname = __fname__iname; iparams = __fname__iparams;
        ityp = __fname__ityp; idatas = __fname__idatas;
        iquals = __fname__iquals; imetadata = __fname__imetadata;_} ->
        __fname__iparams
  
let (__proj__Mkinductive_family__item__ityp :
  inductive_family -> FStar_Syntax_Syntax.term) =
  fun projectee  ->
    match projectee with
    | { iname = __fname__iname; iparams = __fname__iparams;
        ityp = __fname__ityp; idatas = __fname__idatas;
        iquals = __fname__iquals; imetadata = __fname__imetadata;_} ->
        __fname__ityp
  
let (__proj__Mkinductive_family__item__idatas :
  inductive_family -> data_constructor Prims.list) =
  fun projectee  ->
    match projectee with
    | { iname = __fname__iname; iparams = __fname__iparams;
        ityp = __fname__ityp; idatas = __fname__idatas;
        iquals = __fname__iquals; imetadata = __fname__imetadata;_} ->
        __fname__idatas
  
let (__proj__Mkinductive_family__item__iquals :
  inductive_family -> FStar_Syntax_Syntax.qualifier Prims.list) =
  fun projectee  ->
    match projectee with
    | { iname = __fname__iname; iparams = __fname__iparams;
        ityp = __fname__ityp; idatas = __fname__idatas;
        iquals = __fname__iquals; imetadata = __fname__imetadata;_} ->
        __fname__iquals
  
let (__proj__Mkinductive_family__item__imetadata :
  inductive_family -> FStar_Extraction_ML_Syntax.metadata) =
  fun projectee  ->
    match projectee with
    | { iname = __fname__iname; iparams = __fname__iparams;
        ityp = __fname__ityp; idatas = __fname__idatas;
        iquals = __fname__iquals; imetadata = __fname__imetadata;_} ->
        __fname__imetadata
  
let (print_ifamily : inductive_family -> Prims.unit) =
  fun i  ->
    let uu____698 = FStar_Syntax_Print.lid_to_string i.iname  in
    let uu____699 = FStar_Syntax_Print.binders_to_string " " i.iparams  in
    let uu____700 = FStar_Syntax_Print.term_to_string i.ityp  in
    let uu____701 =
      let uu____702 =
        FStar_All.pipe_right i.idatas
          (FStar_List.map
             (fun d  ->
                let uu____713 = FStar_Syntax_Print.lid_to_string d.dname  in
                let uu____714 =
                  let uu____715 = FStar_Syntax_Print.term_to_string d.dtyp
                     in
                  Prims.strcat " : " uu____715  in
                Prims.strcat uu____713 uu____714))
         in
      FStar_All.pipe_right uu____702 (FStar_String.concat "\n\t\t")  in
    FStar_Util.print4 "\n\t%s %s : %s { %s }\n" uu____698 uu____699 uu____700
      uu____701
  
let bundle_as_inductive_families :
  'Auu____723 .
    FStar_Extraction_ML_UEnv.env ->
      FStar_Syntax_Syntax.sigelt Prims.list ->
        'Auu____723 ->
          FStar_Syntax_Syntax.attribute Prims.list ->
            (FStar_Extraction_ML_UEnv.env,inductive_family Prims.list)
              FStar_Pervasives_Native.tuple2
  =
  fun env  ->
    fun ses  ->
      fun quals  ->
        fun attrs  ->
          let uu____754 =
            FStar_Util.fold_map
              (fun env1  ->
                 fun se  ->
                   match se.FStar_Syntax_Syntax.sigel with
                   | FStar_Syntax_Syntax.Sig_inductive_typ
                       (l,_us,bs,t,_mut_i,datas) ->
                       let uu____801 = FStar_Syntax_Subst.open_term bs t  in
                       (match uu____801 with
                        | (bs1,t1) ->
                            let datas1 =
                              FStar_All.pipe_right ses
                                (FStar_List.collect
                                   (fun se1  ->
                                      match se1.FStar_Syntax_Syntax.sigel
                                      with
                                      | FStar_Syntax_Syntax.Sig_datacon
                                          (d,uu____840,t2,l',nparams,uu____844)
                                          when FStar_Ident.lid_equals l l' ->
                                          let uu____849 =
                                            FStar_Syntax_Util.arrow_formals
                                              t2
                                             in
                                          (match uu____849 with
                                           | (bs',body) ->
                                               let uu____882 =
                                                 FStar_Util.first_N
                                                   (FStar_List.length bs1)
                                                   bs'
                                                  in
                                               (match uu____882 with
                                                | (bs_params,rest) ->
                                                    let subst1 =
                                                      FStar_List.map2
                                                        (fun uu____953  ->
                                                           fun uu____954  ->
                                                             match (uu____953,
                                                                    uu____954)
                                                             with
                                                             | ((b',uu____972),
                                                                (b,uu____974))
                                                                 ->
                                                                 let uu____983
                                                                   =
                                                                   let uu____990
                                                                    =
                                                                    FStar_Syntax_Syntax.bv_to_name
                                                                    b  in
                                                                   (b',
                                                                    uu____990)
                                                                    in
                                                                 FStar_Syntax_Syntax.NT
                                                                   uu____983)
                                                        bs_params bs1
                                                       in
                                                    let t3 =
                                                      let uu____992 =
                                                        let uu____995 =
                                                          FStar_Syntax_Syntax.mk_Total
                                                            body
                                                           in
                                                        FStar_Syntax_Util.arrow
                                                          rest uu____995
                                                         in
                                                      FStar_All.pipe_right
                                                        uu____992
                                                        (FStar_Syntax_Subst.subst
                                                           subst1)
                                                       in
                                                    [{ dname = d; dtyp = t3 }]))
                                      | uu____1000 -> []))
                               in
                            let metadata =
                              extract_metadata
                                (FStar_List.append
                                   se.FStar_Syntax_Syntax.sigattrs attrs)
                               in
                            let env2 =
                              let uu____1005 =
                                FStar_Syntax_Syntax.lid_as_fv l
                                  FStar_Syntax_Syntax.Delta_constant
                                  FStar_Pervasives_Native.None
                                 in
                              FStar_Extraction_ML_UEnv.extend_type_name env1
                                uu____1005
                               in
                            (env2,
                              [{
                                 iname = l;
                                 iparams = bs1;
                                 ityp = t1;
                                 idatas = datas1;
                                 iquals = (se.FStar_Syntax_Syntax.sigquals);
                                 imetadata = metadata
                               }]))
                   | uu____1008 -> (env1, [])) env ses
             in
          match uu____754 with
          | (env1,ifams) -> (env1, (FStar_List.flatten ifams))
  
type env_t = FStar_Extraction_ML_UEnv.env[@@deriving show]
let (extract_bundle :
  env_t ->
    FStar_Syntax_Syntax.sigelt ->
      (env_t,FStar_Extraction_ML_Syntax.mlmodule1 Prims.list)
        FStar_Pervasives_Native.tuple2)
  =
  fun env  ->
    fun se  ->
      let extract_ctor ml_tyvars env1 ctor =
        let mlt =
          let uu____1084 =
            FStar_Extraction_ML_Term.term_as_mlty env1 ctor.dtyp  in
          FStar_Extraction_ML_Util.eraseTypeDeep
            (FStar_Extraction_ML_Util.udelta_unfold env1) uu____1084
           in
        let steps =
          [FStar_TypeChecker_Normalize.Inlining;
          FStar_TypeChecker_Normalize.UnfoldUntil
            FStar_Syntax_Syntax.Delta_constant;
          FStar_TypeChecker_Normalize.EraseUniverses;
          FStar_TypeChecker_Normalize.AllowUnboundUniverses]  in
        let names1 =
          let uu____1091 =
            let uu____1092 =
              let uu____1095 =
                FStar_TypeChecker_Normalize.normalize steps
                  env1.FStar_Extraction_ML_UEnv.tcenv ctor.dtyp
                 in
              FStar_Syntax_Subst.compress uu____1095  in
            uu____1092.FStar_Syntax_Syntax.n  in
          match uu____1091 with
          | FStar_Syntax_Syntax.Tm_arrow (bs,uu____1099) ->
              FStar_List.map
                (fun uu____1125  ->
                   match uu____1125 with
                   | ({ FStar_Syntax_Syntax.ppname = ppname;
                        FStar_Syntax_Syntax.index = uu____1131;
                        FStar_Syntax_Syntax.sort = uu____1132;_},uu____1133)
                       -> ppname.FStar_Ident.idText) bs
          | uu____1136 -> []  in
        let tys = (ml_tyvars, mlt)  in
        let fvv = FStar_Extraction_ML_UEnv.mkFvvar ctor.dname ctor.dtyp  in
        let uu____1147 =
          let uu____1148 =
            FStar_Extraction_ML_UEnv.extend_fv env1 fvv tys false false  in
          FStar_Pervasives_Native.fst uu____1148  in
        let uu____1153 =
          let uu____1164 = lident_as_mlsymbol ctor.dname  in
          let uu____1165 =
            let uu____1172 = FStar_Extraction_ML_Util.argTypes mlt  in
            FStar_List.zip names1 uu____1172  in
          (uu____1164, uu____1165)  in
        (uu____1147, uu____1153)  in
      let extract_one_family env1 ind =
        let uu____1220 = binders_as_mlty_binders env1 ind.iparams  in
        match uu____1220 with
        | (env2,vars) ->
            let uu____1255 =
              FStar_All.pipe_right ind.idatas
                (FStar_Util.fold_map (extract_ctor vars) env2)
               in
            (match uu____1255 with
             | (env3,ctors) ->
                 let uu____1348 = FStar_Syntax_Util.arrow_formals ind.ityp
                    in
                 (match uu____1348 with
                  | (indices,uu____1384) ->
                      let ml_params =
                        let uu____1404 =
                          FStar_All.pipe_right indices
                            (FStar_List.mapi
                               (fun i  ->
                                  fun uu____1423  ->
                                    let uu____1428 =
                                      FStar_Util.string_of_int i  in
                                    Prims.strcat "'dummyV" uu____1428))
                           in
                        FStar_List.append vars uu____1404  in
                      let tbody =
                        let uu____1430 =
                          FStar_Util.find_opt
<<<<<<< HEAD
                            (fun uu___69_1435  ->
                               match uu___69_1435 with
=======
                            (fun uu___73_1435  ->
                               match uu___73_1435 with
>>>>>>> 3733676e
                               | FStar_Syntax_Syntax.RecordType uu____1436 ->
                                   true
                               | uu____1445 -> false) ind.iquals
                           in
                        match uu____1430 with
                        | FStar_Pervasives_Native.Some
                            (FStar_Syntax_Syntax.RecordType (ns,ids)) ->
                            let uu____1456 = FStar_List.hd ctors  in
                            (match uu____1456 with
                             | (uu____1477,c_ty) ->
                                 let fields =
                                   FStar_List.map2
                                     (fun id1  ->
                                        fun uu____1516  ->
                                          match uu____1516 with
                                          | (uu____1525,ty) ->
                                              let lid =
                                                FStar_Ident.lid_of_ids
                                                  (FStar_List.append ns [id1])
                                                 in
                                              let uu____1528 =
                                                lident_as_mlsymbol lid  in
                                              (uu____1528, ty)) ids c_ty
                                    in
                                 FStar_Extraction_ML_Syntax.MLTD_Record
                                   fields)
                        | uu____1529 ->
                            FStar_Extraction_ML_Syntax.MLTD_DType ctors
                         in
                      let uu____1532 =
                        let uu____1551 = lident_as_mlsymbol ind.iname  in
                        (false, uu____1551, FStar_Pervasives_Native.None,
                          ml_params, (ind.imetadata),
                          (FStar_Pervasives_Native.Some tbody))
                         in
                      (env3, uu____1532)))
         in
      match ((se.FStar_Syntax_Syntax.sigel),
              (se.FStar_Syntax_Syntax.sigquals))
      with
      | (FStar_Syntax_Syntax.Sig_bundle
         ({
            FStar_Syntax_Syntax.sigel = FStar_Syntax_Syntax.Sig_datacon
              (l,uu____1585,t,uu____1587,uu____1588,uu____1589);
            FStar_Syntax_Syntax.sigrng = uu____1590;
            FStar_Syntax_Syntax.sigquals = uu____1591;
            FStar_Syntax_Syntax.sigmeta = uu____1592;
            FStar_Syntax_Syntax.sigattrs = uu____1593;_}::[],uu____1594),(FStar_Syntax_Syntax.ExceptionConstructor
         )::[]) ->
          let uu____1611 = extract_ctor [] env { dname = l; dtyp = t }  in
          (match uu____1611 with
           | (env1,ctor) -> (env1, [FStar_Extraction_ML_Syntax.MLM_Exn ctor]))
      | (FStar_Syntax_Syntax.Sig_bundle (ses,uu____1657),quals) ->
          let uu____1671 =
            bundle_as_inductive_families env ses quals
              se.FStar_Syntax_Syntax.sigattrs
             in
          (match uu____1671 with
           | (env1,ifams) ->
               let uu____1692 =
                 FStar_Util.fold_map extract_one_family env1 ifams  in
               (match uu____1692 with
                | (env2,td) -> (env2, [FStar_Extraction_ML_Syntax.MLM_Ty td])))
      | uu____1785 -> failwith "Unexpected signature element"
  
let (maybe_register_plugin :
  env_t ->
    FStar_Syntax_Syntax.sigelt ->
      FStar_Extraction_ML_Syntax.mlmodule1 Prims.list)
  =
  fun g  ->
    fun se  ->
      let w =
        FStar_Extraction_ML_Syntax.with_ty
          FStar_Extraction_ML_Syntax.MLTY_Top
         in
      let uu____1811 =
        (let uu____1814 = FStar_Options.codegen ()  in
         uu____1814 <> (FStar_Pervasives_Native.Some FStar_Options.Plugin))
          ||
          (let uu____1820 =
             FStar_Syntax_Util.has_attribute se.FStar_Syntax_Syntax.sigattrs
               FStar_Parser_Const.plugin_attr
              in
           Prims.op_Negation uu____1820)
         in
      if uu____1811
      then []
      else
        (match se.FStar_Syntax_Syntax.sigel with
         | FStar_Syntax_Syntax.Sig_let (lbs,lids) ->
             let mk_registration lb =
               let fv =
                 let uu____1841 =
                   let uu____1844 =
                     FStar_Util.right lb.FStar_Syntax_Syntax.lbname  in
                   uu____1844.FStar_Syntax_Syntax.fv_name  in
                 uu____1841.FStar_Syntax_Syntax.v  in
               let fv_t = lb.FStar_Syntax_Syntax.lbtyp  in
               let ml_name_str =
                 let uu____1849 =
                   let uu____1850 = FStar_Ident.string_of_lid fv  in
                   FStar_Extraction_ML_Syntax.MLC_String uu____1850  in
                 FStar_Extraction_ML_Syntax.MLE_Const uu____1849  in
               let uu____1851 =
                 FStar_Extraction_ML_Util.interpret_plugin_as_term_fun
                   g.FStar_Extraction_ML_UEnv.tcenv fv fv_t ml_name_str
                  in
               match uu____1851 with
               | FStar_Pervasives_Native.Some (interp,arity,plugin1) ->
                   let register =
                     if plugin1
                     then "FStar_Tactics_Native.register_plugin"
                     else "FStar_Tactics_Native.register_tactic"  in
                   let h =
                     let uu____1874 =
                       let uu____1875 =
                         let uu____1876 = FStar_Ident.lid_of_str register  in
                         FStar_Extraction_ML_Syntax.mlpath_of_lident
                           uu____1876
                          in
                       FStar_Extraction_ML_Syntax.MLE_Name uu____1875  in
                     FStar_All.pipe_left
                       (FStar_Extraction_ML_Syntax.with_ty
                          FStar_Extraction_ML_Syntax.MLTY_Top) uu____1874
                      in
                   let arity1 =
                     let uu____1878 =
                       let uu____1879 =
                         let uu____1890 = FStar_Util.string_of_int arity  in
                         (uu____1890, FStar_Pervasives_Native.None)  in
                       FStar_Extraction_ML_Syntax.MLC_Int uu____1879  in
                     FStar_Extraction_ML_Syntax.MLE_Const uu____1878  in
                   let app =
                     FStar_All.pipe_left
                       (FStar_Extraction_ML_Syntax.with_ty
                          FStar_Extraction_ML_Syntax.MLTY_Top)
                       (FStar_Extraction_ML_Syntax.MLE_App
                          (h, [w ml_name_str; w arity1; interp]))
                      in
                   [FStar_Extraction_ML_Syntax.MLM_Top app]
               | FStar_Pervasives_Native.None  -> []  in
             FStar_List.collect mk_registration
               (FStar_Pervasives_Native.snd lbs)
         | uu____1912 -> [])
  
let rec (extract_sig :
  env_t ->
    FStar_Syntax_Syntax.sigelt ->
      (env_t,FStar_Extraction_ML_Syntax.mlmodule1 Prims.list)
        FStar_Pervasives_Native.tuple2)
  =
  fun g  ->
    fun se  ->
      FStar_Extraction_ML_UEnv.debug g
        (fun u  ->
           let uu____1935 = FStar_Syntax_Print.sigelt_to_string se  in
           FStar_Util.print1 ">>>> extract_sig %s \n" uu____1935);
      (match se.FStar_Syntax_Syntax.sigel with
       | FStar_Syntax_Syntax.Sig_bundle uu____1942 -> extract_bundle g se
       | FStar_Syntax_Syntax.Sig_inductive_typ uu____1951 ->
           extract_bundle g se
       | FStar_Syntax_Syntax.Sig_datacon uu____1968 -> extract_bundle g se
       | FStar_Syntax_Syntax.Sig_new_effect ed when
           FStar_All.pipe_right se.FStar_Syntax_Syntax.sigquals
             (FStar_List.contains FStar_Syntax_Syntax.Reifiable)
           ->
           let extend_env g1 lid ml_name tm tysc =
             let uu____2006 =
               let uu____2011 =
                 FStar_Syntax_Syntax.lid_as_fv lid
                   FStar_Syntax_Syntax.Delta_equational
                   FStar_Pervasives_Native.None
                  in
               FStar_Extraction_ML_UEnv.extend_fv' g1 uu____2011 ml_name tysc
                 false false
                in
             match uu____2006 with
             | (g2,mangled_name) ->
                 ((let uu____2019 =
                     FStar_All.pipe_left
                       (FStar_TypeChecker_Env.debug
                          g2.FStar_Extraction_ML_UEnv.tcenv)
                       (FStar_Options.Other "ExtractionReify")
                      in
                   if uu____2019
                   then FStar_Util.print1 "Mangled name: %s\n" mangled_name
                   else ());
                  (let lb =
                     {
                       FStar_Extraction_ML_Syntax.mllb_name = mangled_name;
                       FStar_Extraction_ML_Syntax.mllb_tysc =
                         FStar_Pervasives_Native.None;
                       FStar_Extraction_ML_Syntax.mllb_add_unit = false;
                       FStar_Extraction_ML_Syntax.mllb_def = tm;
                       FStar_Extraction_ML_Syntax.mllb_meta = [];
                       FStar_Extraction_ML_Syntax.print_typ = false
                     }  in
                   (g2,
                     (FStar_Extraction_ML_Syntax.MLM_Let
                        (FStar_Extraction_ML_Syntax.NonRec, [lb])))))
              in
           let rec extract_fv tm =
             (let uu____2033 =
                FStar_All.pipe_left
                  (FStar_TypeChecker_Env.debug
                     g.FStar_Extraction_ML_UEnv.tcenv)
                  (FStar_Options.Other "ExtractionReify")
                 in
              if uu____2033
              then
                let uu____2034 = FStar_Syntax_Print.term_to_string tm  in
                FStar_Util.print1 "extract_fv term: %s\n" uu____2034
              else ());
             (let uu____2036 =
                let uu____2037 = FStar_Syntax_Subst.compress tm  in
                uu____2037.FStar_Syntax_Syntax.n  in
              match uu____2036 with
              | FStar_Syntax_Syntax.Tm_uinst (tm1,uu____2045) ->
                  extract_fv tm1
              | FStar_Syntax_Syntax.Tm_fvar fv ->
                  let mlp =
                    FStar_Extraction_ML_Syntax.mlpath_of_lident
                      (fv.FStar_Syntax_Syntax.fv_name).FStar_Syntax_Syntax.v
                     in
                  let uu____2052 =
                    let uu____2061 = FStar_Extraction_ML_UEnv.lookup_fv g fv
                       in
                    FStar_All.pipe_left FStar_Util.right uu____2061  in
                  (match uu____2052 with
                   | (uu____2118,uu____2119,tysc,uu____2121) ->
                       let uu____2122 =
                         FStar_All.pipe_left
                           (FStar_Extraction_ML_Syntax.with_ty
                              FStar_Extraction_ML_Syntax.MLTY_Top)
                           (FStar_Extraction_ML_Syntax.MLE_Name mlp)
                          in
                       (uu____2122, tysc))
              | uu____2123 -> failwith "Not an fv")
              in
           let extract_action g1 a =
             (let uu____2149 =
                FStar_All.pipe_left
                  (FStar_TypeChecker_Env.debug
                     g1.FStar_Extraction_ML_UEnv.tcenv)
                  (FStar_Options.Other "ExtractionReify")
                 in
              if uu____2149
              then
                let uu____2150 =
                  FStar_Syntax_Print.term_to_string
                    a.FStar_Syntax_Syntax.action_typ
                   in
                let uu____2151 =
                  FStar_Syntax_Print.term_to_string
                    a.FStar_Syntax_Syntax.action_defn
                   in
                FStar_Util.print2 "Action type %s and term %s\n" uu____2150
                  uu____2151
              else ());
             (let uu____2153 = FStar_Extraction_ML_UEnv.action_name ed a  in
              match uu____2153 with
              | (a_nm,a_lid) ->
                  let lbname =
                    let uu____2169 =
                      FStar_Syntax_Syntax.new_bv
                        (FStar_Pervasives_Native.Some
                           ((a.FStar_Syntax_Syntax.action_defn).FStar_Syntax_Syntax.pos))
                        FStar_Syntax_Syntax.tun
                       in
                    FStar_Util.Inl uu____2169  in
                  let lb =
                    FStar_Syntax_Syntax.mk_lb
                      (lbname, (a.FStar_Syntax_Syntax.action_univs),
                        FStar_Parser_Const.effect_Tot_lid,
                        (a.FStar_Syntax_Syntax.action_typ),
                        (a.FStar_Syntax_Syntax.action_defn),
                        ((a.FStar_Syntax_Syntax.action_defn).FStar_Syntax_Syntax.pos))
                     in
                  let lbs = (false, [lb])  in
                  let action_lb =
                    FStar_Syntax_Syntax.mk
                      (FStar_Syntax_Syntax.Tm_let
                         (lbs, FStar_Syntax_Util.exp_false_bool))
                      FStar_Pervasives_Native.None
                      (a.FStar_Syntax_Syntax.action_defn).FStar_Syntax_Syntax.pos
                     in
                  let uu____2195 =
                    FStar_Extraction_ML_Term.term_as_mlexpr g1 action_lb  in
                  (match uu____2195 with
                   | (a_let,uu____2207,ty) ->
                       ((let uu____2210 =
                           FStar_All.pipe_left
                             (FStar_TypeChecker_Env.debug
                                g1.FStar_Extraction_ML_UEnv.tcenv)
                             (FStar_Options.Other "ExtractionReify")
                            in
                         if uu____2210
                         then
                           let uu____2211 =
                             FStar_Extraction_ML_Code.string_of_mlexpr a_nm
                               a_let
                              in
                           FStar_Util.print1 "Extracted action term: %s\n"
                             uu____2211
                         else ());
                        (let uu____2213 =
                           match a_let.FStar_Extraction_ML_Syntax.expr with
                           | FStar_Extraction_ML_Syntax.MLE_Let
                               ((uu____2222,mllb::[]),uu____2224) ->
                               (match mllb.FStar_Extraction_ML_Syntax.mllb_tysc
                                with
                                | FStar_Pervasives_Native.Some tysc ->
                                    ((mllb.FStar_Extraction_ML_Syntax.mllb_def),
                                      tysc)
                                | FStar_Pervasives_Native.None  ->
                                    failwith "No type scheme")
                           | uu____2242 -> failwith "Impossible"  in
                         match uu____2213 with
                         | (exp,tysc) ->
                             ((let uu____2254 =
                                 FStar_All.pipe_left
                                   (FStar_TypeChecker_Env.debug
                                      g1.FStar_Extraction_ML_UEnv.tcenv)
                                   (FStar_Options.Other "ExtractionReify")
                                  in
                               if uu____2254
                               then
                                 ((let uu____2256 =
                                     FStar_Extraction_ML_Code.string_of_mlty
                                       a_nm
                                       (FStar_Pervasives_Native.snd tysc)
                                      in
                                   FStar_Util.print1
                                     "Extracted action type: %s\n" uu____2256);
                                  FStar_List.iter
                                    (fun x  ->
                                       FStar_Util.print1 "and binders: %s\n"
                                         x)
                                    (FStar_Pervasives_Native.fst tysc))
                               else ());
                              extend_env g1 a_lid a_nm exp tysc)))))
              in
           let uu____2260 =
             let uu____2265 =
               extract_fv
                 (FStar_Pervasives_Native.snd
                    ed.FStar_Syntax_Syntax.return_repr)
                in
             match uu____2265 with
             | (return_tm,ty_sc) ->
                 let uu____2278 =
                   FStar_Extraction_ML_UEnv.monad_op_name ed "return"  in
                 (match uu____2278 with
                  | (return_nm,return_lid) ->
                      extend_env g return_lid return_nm return_tm ty_sc)
              in
           (match uu____2260 with
            | (g1,return_decl) ->
                let uu____2297 =
                  let uu____2302 =
                    extract_fv
                      (FStar_Pervasives_Native.snd
                         ed.FStar_Syntax_Syntax.bind_repr)
                     in
                  match uu____2302 with
                  | (bind_tm,ty_sc) ->
                      let uu____2315 =
                        FStar_Extraction_ML_UEnv.monad_op_name ed "bind"  in
                      (match uu____2315 with
                       | (bind_nm,bind_lid) ->
                           extend_env g1 bind_lid bind_nm bind_tm ty_sc)
                   in
                (match uu____2297 with
                 | (g2,bind_decl) ->
                     let uu____2334 =
                       FStar_Util.fold_map extract_action g2
                         ed.FStar_Syntax_Syntax.actions
                        in
                     (match uu____2334 with
                      | (g3,actions) ->
                          (g3,
                            (FStar_List.append [return_decl; bind_decl]
                               actions)))))
       | FStar_Syntax_Syntax.Sig_splice uu____2355 ->
           failwith "impossible: trying to extract splice"
       | FStar_Syntax_Syntax.Sig_new_effect uu____2362 -> (g, [])
       | FStar_Syntax_Syntax.Sig_declare_typ (lid,uu____2366,t) when
           FStar_Extraction_ML_Term.is_arity g t ->
           let quals = se.FStar_Syntax_Syntax.sigquals  in
           let attrs = se.FStar_Syntax_Syntax.sigattrs  in
           let uu____2374 =
             let uu____2375 =
               FStar_All.pipe_right quals
                 (FStar_Util.for_some
<<<<<<< HEAD
                    (fun uu___70_2379  ->
                       match uu___70_2379 with
=======
                    (fun uu___74_2264  ->
                       match uu___74_2264 with
>>>>>>> 3733676e
                       | FStar_Syntax_Syntax.Assumption  -> true
                       | uu____2380 -> false))
                in
             Prims.op_Negation uu____2375  in
           if uu____2374
           then (g, [])
           else
             (let uu____2390 = FStar_Syntax_Util.arrow_formals t  in
              match uu____2390 with
              | (bs,uu____2410) ->
                  let fv =
                    FStar_Syntax_Syntax.lid_as_fv lid
                      FStar_Syntax_Syntax.Delta_constant
                      FStar_Pervasives_Native.None
                     in
                  let uu____2428 =
                    FStar_Syntax_Util.abs bs FStar_Syntax_Syntax.t_unit
                      FStar_Pervasives_Native.None
                     in
                  extract_typ_abbrev g fv quals attrs uu____2428)
       | FStar_Syntax_Syntax.Sig_let ((false ,lb::[]),uu____2430) when
           FStar_Extraction_ML_Term.is_arity g lb.FStar_Syntax_Syntax.lbtyp
           ->
           let quals = se.FStar_Syntax_Syntax.sigquals  in
           let uu____2446 =
             let uu____2455 =
               FStar_TypeChecker_Env.open_universes_in
                 g.FStar_Extraction_ML_UEnv.tcenv
                 lb.FStar_Syntax_Syntax.lbunivs
                 [lb.FStar_Syntax_Syntax.lbdef; lb.FStar_Syntax_Syntax.lbtyp]
                in
             match uu____2455 with
             | (tcenv,uu____2479,def_typ) ->
                 let uu____2485 = as_pair def_typ  in (tcenv, uu____2485)
              in
           (match uu____2446 with
            | (tcenv,(lbdef,lbtyp)) ->
                let lbtyp1 =
                  FStar_TypeChecker_Normalize.normalize
                    [FStar_TypeChecker_Normalize.Beta;
                    FStar_TypeChecker_Normalize.UnfoldUntil
                      FStar_Syntax_Syntax.Delta_constant] tcenv lbtyp
                   in
                let lbdef1 =
                  FStar_TypeChecker_Normalize.eta_expand_with_type tcenv
                    lbdef lbtyp1
                   in
                let uu____2509 =
                  FStar_Util.right lb.FStar_Syntax_Syntax.lbname  in
                extract_typ_abbrev g uu____2509 quals
                  se.FStar_Syntax_Syntax.sigattrs lbdef1)
       | FStar_Syntax_Syntax.Sig_let (lbs,uu____2511) ->
           let attrs = se.FStar_Syntax_Syntax.sigattrs  in
           let quals = se.FStar_Syntax_Syntax.sigquals  in
           let uu____2522 =
             let uu____2529 =
               FStar_Syntax_Syntax.mk
                 (FStar_Syntax_Syntax.Tm_let
                    (lbs, FStar_Syntax_Util.exp_false_bool))
                 FStar_Pervasives_Native.None se.FStar_Syntax_Syntax.sigrng
                in
             FStar_Extraction_ML_Term.term_as_mlexpr g uu____2529  in
           (match uu____2522 with
            | (ml_let,uu____2539,uu____2540) ->
                (match ml_let.FStar_Extraction_ML_Syntax.expr with
                 | FStar_Extraction_ML_Syntax.MLE_Let
                     ((flavor,bindings),uu____2549) ->
                     let flags1 =
                       FStar_List.choose
<<<<<<< HEAD
                         (fun uu___71_2564  ->
                            match uu___71_2564 with
=======
                         (fun uu___75_2588  ->
                            match uu___75_2588 with
>>>>>>> 3733676e
                            | FStar_Syntax_Syntax.Assumption  ->
                                FStar_Pervasives_Native.Some
                                  FStar_Extraction_ML_Syntax.Assumed
                            | FStar_Syntax_Syntax.Private  ->
                                FStar_Pervasives_Native.Some
                                  FStar_Extraction_ML_Syntax.Private
                            | FStar_Syntax_Syntax.NoExtract  ->
                                FStar_Pervasives_Native.Some
                                  FStar_Extraction_ML_Syntax.NoExtract
                            | uu____2567 -> FStar_Pervasives_Native.None)
                         quals
                        in
                     let flags' = extract_metadata attrs  in
                     let uu____2571 =
                       FStar_List.fold_left2
                         (fun uu____2603  ->
                            fun ml_lb  ->
                              fun uu____2605  ->
                                match (uu____2603, uu____2605) with
                                | ((env,ml_lbs),{
                                                  FStar_Syntax_Syntax.lbname
                                                    = lbname;
                                                  FStar_Syntax_Syntax.lbunivs
                                                    = uu____2627;
                                                  FStar_Syntax_Syntax.lbtyp =
                                                    t;
                                                  FStar_Syntax_Syntax.lbeff =
                                                    uu____2629;
                                                  FStar_Syntax_Syntax.lbdef =
                                                    uu____2630;
                                                  FStar_Syntax_Syntax.lbattrs
                                                    = uu____2631;
                                                  FStar_Syntax_Syntax.lbpos =
                                                    uu____2632;_})
                                    ->
                                    let lb_lid =
                                      let uu____2658 =
                                        let uu____2661 =
                                          FStar_Util.right lbname  in
                                        uu____2661.FStar_Syntax_Syntax.fv_name
                                         in
                                      uu____2658.FStar_Syntax_Syntax.v  in
                                    let flags'' =
                                      let uu____2665 =
                                        let uu____2666 =
                                          FStar_Syntax_Subst.compress t  in
                                        uu____2666.FStar_Syntax_Syntax.n  in
                                      match uu____2665 with
                                      | FStar_Syntax_Syntax.Tm_arrow
                                          (uu____2671,{
                                                        FStar_Syntax_Syntax.n
                                                          =
                                                          FStar_Syntax_Syntax.Comp
                                                          {
                                                            FStar_Syntax_Syntax.comp_univs
                                                              = uu____2672;
                                                            FStar_Syntax_Syntax.effect_name
                                                              = e;
                                                            FStar_Syntax_Syntax.result_typ
                                                              = uu____2674;
                                                            FStar_Syntax_Syntax.effect_args
                                                              = uu____2675;
                                                            FStar_Syntax_Syntax.flags
                                                              = uu____2676;_};
                                                        FStar_Syntax_Syntax.pos
                                                          = uu____2677;
                                                        FStar_Syntax_Syntax.vars
                                                          = uu____2678;_})
                                          when
                                          let uu____2707 =
                                            FStar_Ident.string_of_lid e  in
                                          uu____2707 =
                                            "FStar.HyperStack.ST.StackInline"
                                          ->
                                          [FStar_Extraction_ML_Syntax.StackInline]
                                      | uu____2708 -> []  in
                                    let meta =
                                      FStar_List.append flags1
                                        (FStar_List.append flags' flags'')
                                       in
                                    let ml_lb1 =
<<<<<<< HEAD
                                      let uu___75_2713 = ml_lb  in
                                      {
                                        FStar_Extraction_ML_Syntax.mllb_name
                                          =
                                          (uu___75_2713.FStar_Extraction_ML_Syntax.mllb_name);
                                        FStar_Extraction_ML_Syntax.mllb_tysc
                                          =
                                          (uu___75_2713.FStar_Extraction_ML_Syntax.mllb_tysc);
                                        FStar_Extraction_ML_Syntax.mllb_add_unit
                                          =
                                          (uu___75_2713.FStar_Extraction_ML_Syntax.mllb_add_unit);
                                        FStar_Extraction_ML_Syntax.mllb_def =
                                          (uu___75_2713.FStar_Extraction_ML_Syntax.mllb_def);
=======
                                      let uu___79_2737 = ml_lb  in
                                      {
                                        FStar_Extraction_ML_Syntax.mllb_name
                                          =
                                          (uu___79_2737.FStar_Extraction_ML_Syntax.mllb_name);
                                        FStar_Extraction_ML_Syntax.mllb_tysc
                                          =
                                          (uu___79_2737.FStar_Extraction_ML_Syntax.mllb_tysc);
                                        FStar_Extraction_ML_Syntax.mllb_add_unit
                                          =
                                          (uu___79_2737.FStar_Extraction_ML_Syntax.mllb_add_unit);
                                        FStar_Extraction_ML_Syntax.mllb_def =
                                          (uu___79_2737.FStar_Extraction_ML_Syntax.mllb_def);
>>>>>>> 3733676e
                                        FStar_Extraction_ML_Syntax.mllb_meta
                                          = meta;
                                        FStar_Extraction_ML_Syntax.print_typ
                                          =
<<<<<<< HEAD
                                          (uu___75_2713.FStar_Extraction_ML_Syntax.print_typ)
=======
                                          (uu___79_2737.FStar_Extraction_ML_Syntax.print_typ)
>>>>>>> 3733676e
                                      }  in
                                    let uu____2714 =
                                      let uu____2719 =
                                        FStar_All.pipe_right quals
                                          (FStar_Util.for_some
<<<<<<< HEAD
                                             (fun uu___72_2724  ->
                                                match uu___72_2724 with
=======
                                             (fun uu___76_2748  ->
                                                match uu___76_2748 with
>>>>>>> 3733676e
                                                | FStar_Syntax_Syntax.Projector
                                                    uu____2725 -> true
                                                | uu____2730 -> false))
                                         in
                                      if uu____2719
                                      then
                                        let mname =
                                          let uu____2736 =
                                            mangle_projector_lid lb_lid  in
                                          FStar_All.pipe_right uu____2736
                                            FStar_Extraction_ML_Syntax.mlpath_of_lident
                                           in
                                        let uu____2737 =
                                          let uu____2742 =
                                            FStar_Util.right lbname  in
                                          let uu____2743 =
                                            FStar_Util.must
                                              ml_lb1.FStar_Extraction_ML_Syntax.mllb_tysc
                                             in
                                          FStar_Extraction_ML_UEnv.extend_fv'
                                            env uu____2742 mname uu____2743
                                            ml_lb1.FStar_Extraction_ML_Syntax.mllb_add_unit
                                            false
                                           in
                                        match uu____2737 with
                                        | (env1,uu____2749) ->
                                            (env1,
<<<<<<< HEAD
                                              (let uu___76_2751 = ml_lb1  in
=======
                                              (let uu___80_2775 = ml_lb1  in
>>>>>>> 3733676e
                                               {
                                                 FStar_Extraction_ML_Syntax.mllb_name
                                                   =
                                                   (FStar_Pervasives_Native.snd
                                                      mname);
                                                 FStar_Extraction_ML_Syntax.mllb_tysc
                                                   =
<<<<<<< HEAD
                                                   (uu___76_2751.FStar_Extraction_ML_Syntax.mllb_tysc);
                                                 FStar_Extraction_ML_Syntax.mllb_add_unit
                                                   =
                                                   (uu___76_2751.FStar_Extraction_ML_Syntax.mllb_add_unit);
                                                 FStar_Extraction_ML_Syntax.mllb_def
                                                   =
                                                   (uu___76_2751.FStar_Extraction_ML_Syntax.mllb_def);
                                                 FStar_Extraction_ML_Syntax.mllb_meta
                                                   =
                                                   (uu___76_2751.FStar_Extraction_ML_Syntax.mllb_meta);
                                                 FStar_Extraction_ML_Syntax.print_typ
                                                   =
                                                   (uu___76_2751.FStar_Extraction_ML_Syntax.print_typ)
=======
                                                   (uu___80_2775.FStar_Extraction_ML_Syntax.mllb_tysc);
                                                 FStar_Extraction_ML_Syntax.mllb_add_unit
                                                   =
                                                   (uu___80_2775.FStar_Extraction_ML_Syntax.mllb_add_unit);
                                                 FStar_Extraction_ML_Syntax.mllb_def
                                                   =
                                                   (uu___80_2775.FStar_Extraction_ML_Syntax.mllb_def);
                                                 FStar_Extraction_ML_Syntax.mllb_meta
                                                   =
                                                   (uu___80_2775.FStar_Extraction_ML_Syntax.mllb_meta);
                                                 FStar_Extraction_ML_Syntax.print_typ
                                                   =
                                                   (uu___80_2775.FStar_Extraction_ML_Syntax.print_typ)
>>>>>>> 3733676e
                                               }))
                                      else
                                        (let uu____2755 =
                                           let uu____2756 =
                                             let uu____2761 =
                                               FStar_Util.must
                                                 ml_lb1.FStar_Extraction_ML_Syntax.mllb_tysc
                                                in
                                             FStar_Extraction_ML_UEnv.extend_lb
                                               env lbname t uu____2761
                                               ml_lb1.FStar_Extraction_ML_Syntax.mllb_add_unit
                                               false
                                              in
                                           FStar_All.pipe_left
                                             FStar_Pervasives_Native.fst
                                             uu____2756
                                            in
                                         (uu____2755, ml_lb1))
                                       in
                                    (match uu____2714 with
                                     | (g1,ml_lb2) ->
                                         (g1, (ml_lb2 :: ml_lbs)))) (g, [])
                         bindings (FStar_Pervasives_Native.snd lbs)
                        in
                     (match uu____2571 with
                      | (g1,ml_lbs') ->
                          let uu____2792 =
                            let uu____2795 =
                              let uu____2798 =
                                let uu____2799 =
                                  FStar_Extraction_ML_Util.mlloc_of_range
                                    se.FStar_Syntax_Syntax.sigrng
                                   in
                                FStar_Extraction_ML_Syntax.MLM_Loc uu____2799
                                 in
                              [uu____2798;
                              FStar_Extraction_ML_Syntax.MLM_Let
                                (flavor, (FStar_List.rev ml_lbs'))]
                               in
                            let uu____2802 = maybe_register_plugin g1 se  in
                            FStar_List.append uu____2795 uu____2802  in
                          (g1, uu____2792))
                 | uu____2807 ->
                     let uu____2808 =
                       let uu____2809 =
                         FStar_Extraction_ML_Code.string_of_mlexpr
                           g.FStar_Extraction_ML_UEnv.currentModule ml_let
                          in
                       FStar_Util.format1
                         "Impossible: Translated a let to a non-let: %s"
                         uu____2809
                        in
                     failwith uu____2808))
       | FStar_Syntax_Syntax.Sig_declare_typ (lid,uu____2817,t) ->
           let quals = se.FStar_Syntax_Syntax.sigquals  in
           let uu____2822 =
             FStar_All.pipe_right quals
               (FStar_List.contains FStar_Syntax_Syntax.Assumption)
              in
           if uu____2822
           then
             let always_fail =
               let imp =
                 let uu____2833 = FStar_Syntax_Util.arrow_formals t  in
                 match uu____2833 with
                 | ([],t1) ->
                     let b =
                       let uu____2862 =
                         FStar_Syntax_Syntax.gen_bv "_"
                           FStar_Pervasives_Native.None t1
                          in
                       FStar_All.pipe_left FStar_Syntax_Syntax.mk_binder
                         uu____2862
                        in
                     let uu____2863 = fail_exp lid t1  in
                     FStar_Syntax_Util.abs [b] uu____2863
                       FStar_Pervasives_Native.None
                 | (bs,t1) ->
                     let uu____2882 = fail_exp lid t1  in
                     FStar_Syntax_Util.abs bs uu____2882
                       FStar_Pervasives_Native.None
                  in
<<<<<<< HEAD
               let uu___77_2883 = se  in
               let uu____2884 =
                 let uu____2885 =
                   let uu____2892 =
                     let uu____2899 =
                       let uu____2902 =
                         let uu____2903 =
                           let uu____2908 =
=======
               let uu___81_2904 = se  in
               let uu____2905 =
                 let uu____2906 =
                   let uu____2913 =
                     let uu____2920 =
                       let uu____2923 =
                         let uu____2924 =
                           let uu____2929 =
>>>>>>> 3733676e
                             FStar_Syntax_Syntax.lid_as_fv lid
                               FStar_Syntax_Syntax.Delta_constant
                               FStar_Pervasives_Native.None
                              in
                           FStar_Util.Inr uu____2908  in
                         {
                           FStar_Syntax_Syntax.lbname = uu____2903;
                           FStar_Syntax_Syntax.lbunivs = [];
                           FStar_Syntax_Syntax.lbtyp = t;
                           FStar_Syntax_Syntax.lbeff =
                             FStar_Parser_Const.effect_ML_lid;
                           FStar_Syntax_Syntax.lbdef = imp;
                           FStar_Syntax_Syntax.lbattrs = [];
                           FStar_Syntax_Syntax.lbpos =
                             (imp.FStar_Syntax_Syntax.pos)
                         }  in
                       [uu____2902]  in
                     (false, uu____2899)  in
                   (uu____2892, [])  in
                 FStar_Syntax_Syntax.Sig_let uu____2885  in
               {
                 FStar_Syntax_Syntax.sigel = uu____2884;
                 FStar_Syntax_Syntax.sigrng =
<<<<<<< HEAD
                   (uu___77_2883.FStar_Syntax_Syntax.sigrng);
                 FStar_Syntax_Syntax.sigquals =
                   (uu___77_2883.FStar_Syntax_Syntax.sigquals);
                 FStar_Syntax_Syntax.sigmeta =
                   (uu___77_2883.FStar_Syntax_Syntax.sigmeta);
                 FStar_Syntax_Syntax.sigattrs =
                   (uu___77_2883.FStar_Syntax_Syntax.sigattrs)
=======
                   (uu___81_2904.FStar_Syntax_Syntax.sigrng);
                 FStar_Syntax_Syntax.sigquals =
                   (uu___81_2904.FStar_Syntax_Syntax.sigquals);
                 FStar_Syntax_Syntax.sigmeta =
                   (uu___81_2904.FStar_Syntax_Syntax.sigmeta);
                 FStar_Syntax_Syntax.sigattrs =
                   (uu___81_2904.FStar_Syntax_Syntax.sigattrs)
>>>>>>> 3733676e
               }  in
             let uu____2921 = extract_sig g always_fail  in
             (match uu____2921 with
              | (g1,mlm) ->
                  let uu____2940 =
                    FStar_Util.find_map quals
<<<<<<< HEAD
                      (fun uu___73_2945  ->
                         match uu___73_2945 with
=======
                      (fun uu___77_2966  ->
                         match uu___77_2966 with
>>>>>>> 3733676e
                         | FStar_Syntax_Syntax.Discriminator l ->
                             FStar_Pervasives_Native.Some l
                         | uu____2949 -> FStar_Pervasives_Native.None)
                     in
                  (match uu____2940 with
                   | FStar_Pervasives_Native.Some l ->
                       let uu____2957 =
                         let uu____2960 =
                           let uu____2961 =
                             FStar_Extraction_ML_Util.mlloc_of_range
                               se.FStar_Syntax_Syntax.sigrng
                              in
                           FStar_Extraction_ML_Syntax.MLM_Loc uu____2961  in
                         let uu____2962 =
                           let uu____2965 =
                             FStar_Extraction_ML_Term.ind_discriminator_body
                               g1 lid l
                              in
                           [uu____2965]  in
                         uu____2960 :: uu____2962  in
                       (g1, uu____2957)
                   | uu____2968 ->
                       let uu____2971 =
                         FStar_Util.find_map quals
<<<<<<< HEAD
                           (fun uu___74_2977  ->
                              match uu___74_2977 with
                              | FStar_Syntax_Syntax.Projector (l,uu____2981)
=======
                           (fun uu___78_2998  ->
                              match uu___78_2998 with
                              | FStar_Syntax_Syntax.Projector (l,uu____3002)
>>>>>>> 3733676e
                                  -> FStar_Pervasives_Native.Some l
                              | uu____2982 -> FStar_Pervasives_Native.None)
                          in
                       (match uu____2971 with
                        | FStar_Pervasives_Native.Some uu____2989 -> (g1, [])
                        | uu____2992 -> (g1, mlm))))
           else (g, [])
       | FStar_Syntax_Syntax.Sig_main e ->
           let uu____3001 = FStar_Extraction_ML_Term.term_as_mlexpr g e  in
           (match uu____3001 with
            | (ml_main,uu____3015,uu____3016) ->
                let uu____3017 =
                  let uu____3020 =
                    let uu____3021 =
                      FStar_Extraction_ML_Util.mlloc_of_range
                        se.FStar_Syntax_Syntax.sigrng
                       in
                    FStar_Extraction_ML_Syntax.MLM_Loc uu____3021  in
                  [uu____3020; FStar_Extraction_ML_Syntax.MLM_Top ml_main]
                   in
                (g, uu____3017))
       | FStar_Syntax_Syntax.Sig_new_effect_for_free uu____3024 ->
           failwith "impossible -- removed by tc.fs"
       | FStar_Syntax_Syntax.Sig_assume uu____3031 -> (g, [])
       | FStar_Syntax_Syntax.Sig_sub_effect uu____3040 -> (g, [])
       | FStar_Syntax_Syntax.Sig_effect_abbrev uu____3043 -> (g, [])
       | FStar_Syntax_Syntax.Sig_pragma p ->
           (FStar_Syntax_Util.process_pragma p se.FStar_Syntax_Syntax.sigrng;
            (g, [])))
  
let (extract_iface :
  FStar_Extraction_ML_UEnv.env -> FStar_Syntax_Syntax.modul -> env_t) =
  fun g  ->
    fun m  ->
      let uu____3068 =
        FStar_Util.fold_map extract_sig g m.FStar_Syntax_Syntax.declarations
         in
      FStar_All.pipe_right uu____3068 FStar_Pervasives_Native.fst
  
let (extract' :
  FStar_Extraction_ML_UEnv.env ->
    FStar_Syntax_Syntax.modul ->
      (FStar_Extraction_ML_UEnv.env,FStar_Extraction_ML_Syntax.mllib
                                      Prims.list)
        FStar_Pervasives_Native.tuple2)
  =
  fun g  ->
    fun m  ->
      FStar_Syntax_Syntax.reset_gensym ();
<<<<<<< HEAD
      (let uu____3110 = FStar_Options.restore_cmd_line_options true  in
       let name =
         FStar_Extraction_ML_Syntax.mlpath_of_lident
           m.FStar_Syntax_Syntax.name
          in
       let g1 =
         let uu___78_3113 = g  in
         let uu____3114 =
           FStar_TypeChecker_Env.set_current_module
             g.FStar_Extraction_ML_UEnv.tcenv m.FStar_Syntax_Syntax.name
            in
         {
           FStar_Extraction_ML_UEnv.tcenv = uu____3114;
           FStar_Extraction_ML_UEnv.gamma =
             (uu___78_3113.FStar_Extraction_ML_UEnv.gamma);
           FStar_Extraction_ML_UEnv.tydefs =
             (uu___78_3113.FStar_Extraction_ML_UEnv.tydefs);
           FStar_Extraction_ML_UEnv.type_names =
             (uu___78_3113.FStar_Extraction_ML_UEnv.type_names);
           FStar_Extraction_ML_UEnv.currentModule = name
         }  in
       let uu____3115 =
         FStar_Util.fold_map extract_sig g1
           m.FStar_Syntax_Syntax.declarations
          in
       match uu____3115 with
       | (g2,sigs) ->
           let mlm = FStar_List.flatten sigs  in
           let is_kremlin =
             let uu____3144 = FStar_Options.codegen ()  in
             uu____3144 =
               (FStar_Pervasives_Native.Some FStar_Options.Kremlin)
              in
           let uu____3149 =
             (((m.FStar_Syntax_Syntax.name).FStar_Ident.str <> "Prims") &&
                (is_kremlin ||
                   (Prims.op_Negation m.FStar_Syntax_Syntax.is_interface)))
               &&
               (FStar_Options.should_extract
                  (m.FStar_Syntax_Syntax.name).FStar_Ident.str)
              in
           if uu____3149
           then
             ((let uu____3157 =
                 FStar_Syntax_Print.lid_to_string m.FStar_Syntax_Syntax.name
                  in
               FStar_Util.print1 "Extracted module %s\n" uu____3157);
              (g2,
                [FStar_Extraction_ML_Syntax.MLLib
                   [(name, (FStar_Pervasives_Native.Some ([], mlm)),
                      (FStar_Extraction_ML_Syntax.MLLib []))]]))
           else (g2, []))
=======
      (let codegen_opt = FStar_Options.codegen ()  in
       let uu____3141 = FStar_Options.restore_cmd_line_options true  in
       (match codegen_opt with
        | FStar_Pervasives_Native.Some "tactics" ->
            FStar_Options.set_option "codegen"
              (FStar_Options.String "tactics")
        | uu____3143 -> ());
       (let name =
          FStar_Extraction_ML_Syntax.mlpath_of_lident
            m.FStar_Syntax_Syntax.name
           in
        let g1 =
          let uu___82_3148 = g  in
          let uu____3149 =
            FStar_TypeChecker_Env.set_current_module
              g.FStar_Extraction_ML_UEnv.tcenv m.FStar_Syntax_Syntax.name
             in
          {
            FStar_Extraction_ML_UEnv.tcenv = uu____3149;
            FStar_Extraction_ML_UEnv.gamma =
              (uu___82_3148.FStar_Extraction_ML_UEnv.gamma);
            FStar_Extraction_ML_UEnv.tydefs =
              (uu___82_3148.FStar_Extraction_ML_UEnv.tydefs);
            FStar_Extraction_ML_UEnv.type_names =
              (uu___82_3148.FStar_Extraction_ML_UEnv.type_names);
            FStar_Extraction_ML_UEnv.currentModule = name
          }  in
        let uu____3150 =
          FStar_Util.fold_map extract_sig g1
            m.FStar_Syntax_Syntax.declarations
           in
        match uu____3150 with
        | (g2,sigs) ->
            let mlm = FStar_List.flatten sigs  in
            let is_kremlin =
              let uu____3179 = FStar_Options.codegen ()  in
              match uu____3179 with
              | FStar_Pervasives_Native.Some "Kremlin" -> true
              | uu____3182 -> false  in
            let uu____3185 =
              (((m.FStar_Syntax_Syntax.name).FStar_Ident.str <> "Prims") &&
                 (is_kremlin ||
                    (Prims.op_Negation m.FStar_Syntax_Syntax.is_interface)))
                &&
                (FStar_Options.should_extract
                   (m.FStar_Syntax_Syntax.name).FStar_Ident.str)
               in
            if uu____3185
            then
              ((let uu____3193 =
                  FStar_Syntax_Print.lid_to_string m.FStar_Syntax_Syntax.name
                   in
                FStar_Util.print1 "Extracted module %s\n" uu____3193);
               (g2,
                 [FStar_Extraction_ML_Syntax.MLLib
                    [(name, (FStar_Pervasives_Native.Some ([], mlm)),
                       (FStar_Extraction_ML_Syntax.MLLib []))]]))
            else (g2, [])))
>>>>>>> 3733676e
  
let (extract :
  FStar_Extraction_ML_UEnv.env ->
    FStar_Syntax_Syntax.modul ->
      (FStar_Extraction_ML_UEnv.env,FStar_Extraction_ML_Syntax.mllib
                                      Prims.list)
        FStar_Pervasives_Native.tuple2)
  =
  fun g  ->
    fun m  ->
      let uu____3231 = FStar_Options.debug_any ()  in
      if uu____3231
      then
        let msg =
          let uu____3239 =
            FStar_Syntax_Print.lid_to_string m.FStar_Syntax_Syntax.name  in
          FStar_Util.format1 "Extracting module %s\n" uu____3239  in
        FStar_Util.measure_execution_time msg
          (fun uu____3247  -> extract' g m)
      else extract' g m
  <|MERGE_RESOLUTION|>--- conflicted
+++ resolved
@@ -56,13 +56,8 @@
     'Auu____66 Prims.list ->
       ('Auu____66,'Auu____66) FStar_Pervasives_Native.tuple2
   =
-<<<<<<< HEAD
-  fun uu___65_76  ->
-    match uu___65_76 with
-=======
   fun uu___69_76  ->
     match uu___69_76 with
->>>>>>> 3733676e
     | a::b::[] -> (a, b)
     | uu____81 -> failwith "Expected a list with 2 elements"
   
@@ -239,13 +234,8 @@
             | (bs,body) ->
                 let assumed =
                   FStar_Util.for_some
-<<<<<<< HEAD
-                    (fun uu___66_410  ->
-                       match uu___66_410 with
-=======
                     (fun uu___70_410  ->
                        match uu___70_410 with
->>>>>>> 3733676e
                        | FStar_Syntax_Syntax.Assumption  -> true
                        | uu____411 -> false) quals
                    in
@@ -263,13 +253,8 @@
                        let uu____436 =
                          FStar_All.pipe_right quals
                            (FStar_Util.for_some
-<<<<<<< HEAD
-                              (fun uu___67_441  ->
-                                 match uu___67_441 with
-=======
                               (fun uu___71_441  ->
                                  match uu___71_441 with
->>>>>>> 3733676e
                                  | FStar_Syntax_Syntax.Projector uu____442 ->
                                      true
                                  | uu____447 -> false))
@@ -302,13 +287,8 @@
                        let uu____554 =
                          FStar_All.pipe_right quals
                            (FStar_Util.for_some
-<<<<<<< HEAD
-                              (fun uu___68_558  ->
-                                 match uu___68_558 with
-=======
                               (fun uu___72_558  ->
                                  match uu___72_558 with
->>>>>>> 3733676e
                                  | FStar_Syntax_Syntax.Assumption  -> true
                                  | FStar_Syntax_Syntax.New  -> true
                                  | uu____559 -> false))
@@ -613,13 +593,8 @@
                       let tbody =
                         let uu____1430 =
                           FStar_Util.find_opt
-<<<<<<< HEAD
-                            (fun uu___69_1435  ->
-                               match uu___69_1435 with
-=======
                             (fun uu___73_1435  ->
                                match uu___73_1435 with
->>>>>>> 3733676e
                                | FStar_Syntax_Syntax.RecordType uu____1436 ->
                                    true
                                | uu____1445 -> false) ind.iquals
@@ -685,87 +660,6 @@
                 | (env2,td) -> (env2, [FStar_Extraction_ML_Syntax.MLM_Ty td])))
       | uu____1785 -> failwith "Unexpected signature element"
   
-let (maybe_register_plugin :
-  env_t ->
-    FStar_Syntax_Syntax.sigelt ->
-      FStar_Extraction_ML_Syntax.mlmodule1 Prims.list)
-  =
-  fun g  ->
-    fun se  ->
-      let w =
-        FStar_Extraction_ML_Syntax.with_ty
-          FStar_Extraction_ML_Syntax.MLTY_Top
-         in
-      let uu____1811 =
-        (let uu____1814 = FStar_Options.codegen ()  in
-         uu____1814 <> (FStar_Pervasives_Native.Some FStar_Options.Plugin))
-          ||
-          (let uu____1820 =
-             FStar_Syntax_Util.has_attribute se.FStar_Syntax_Syntax.sigattrs
-               FStar_Parser_Const.plugin_attr
-              in
-           Prims.op_Negation uu____1820)
-         in
-      if uu____1811
-      then []
-      else
-        (match se.FStar_Syntax_Syntax.sigel with
-         | FStar_Syntax_Syntax.Sig_let (lbs,lids) ->
-             let mk_registration lb =
-               let fv =
-                 let uu____1841 =
-                   let uu____1844 =
-                     FStar_Util.right lb.FStar_Syntax_Syntax.lbname  in
-                   uu____1844.FStar_Syntax_Syntax.fv_name  in
-                 uu____1841.FStar_Syntax_Syntax.v  in
-               let fv_t = lb.FStar_Syntax_Syntax.lbtyp  in
-               let ml_name_str =
-                 let uu____1849 =
-                   let uu____1850 = FStar_Ident.string_of_lid fv  in
-                   FStar_Extraction_ML_Syntax.MLC_String uu____1850  in
-                 FStar_Extraction_ML_Syntax.MLE_Const uu____1849  in
-               let uu____1851 =
-                 FStar_Extraction_ML_Util.interpret_plugin_as_term_fun
-                   g.FStar_Extraction_ML_UEnv.tcenv fv fv_t ml_name_str
-                  in
-               match uu____1851 with
-               | FStar_Pervasives_Native.Some (interp,arity,plugin1) ->
-                   let register =
-                     if plugin1
-                     then "FStar_Tactics_Native.register_plugin"
-                     else "FStar_Tactics_Native.register_tactic"  in
-                   let h =
-                     let uu____1874 =
-                       let uu____1875 =
-                         let uu____1876 = FStar_Ident.lid_of_str register  in
-                         FStar_Extraction_ML_Syntax.mlpath_of_lident
-                           uu____1876
-                          in
-                       FStar_Extraction_ML_Syntax.MLE_Name uu____1875  in
-                     FStar_All.pipe_left
-                       (FStar_Extraction_ML_Syntax.with_ty
-                          FStar_Extraction_ML_Syntax.MLTY_Top) uu____1874
-                      in
-                   let arity1 =
-                     let uu____1878 =
-                       let uu____1879 =
-                         let uu____1890 = FStar_Util.string_of_int arity  in
-                         (uu____1890, FStar_Pervasives_Native.None)  in
-                       FStar_Extraction_ML_Syntax.MLC_Int uu____1879  in
-                     FStar_Extraction_ML_Syntax.MLE_Const uu____1878  in
-                   let app =
-                     FStar_All.pipe_left
-                       (FStar_Extraction_ML_Syntax.with_ty
-                          FStar_Extraction_ML_Syntax.MLTY_Top)
-                       (FStar_Extraction_ML_Syntax.MLE_App
-                          (h, [w ml_name_str; w arity1; interp]))
-                      in
-                   [FStar_Extraction_ML_Syntax.MLM_Top app]
-               | FStar_Pervasives_Native.None  -> []  in
-             FStar_List.collect mk_registration
-               (FStar_Pervasives_Native.snd lbs)
-         | uu____1912 -> [])
-  
 let rec (extract_sig :
   env_t ->
     FStar_Syntax_Syntax.sigelt ->
@@ -776,36 +670,36 @@
     fun se  ->
       FStar_Extraction_ML_UEnv.debug g
         (fun u  ->
-           let uu____1935 = FStar_Syntax_Print.sigelt_to_string se  in
-           FStar_Util.print1 ">>>> extract_sig %s \n" uu____1935);
+           let uu____1820 = FStar_Syntax_Print.sigelt_to_string se  in
+           FStar_Util.print1 ">>>> extract_sig %s \n" uu____1820);
       (match se.FStar_Syntax_Syntax.sigel with
-       | FStar_Syntax_Syntax.Sig_bundle uu____1942 -> extract_bundle g se
-       | FStar_Syntax_Syntax.Sig_inductive_typ uu____1951 ->
+       | FStar_Syntax_Syntax.Sig_bundle uu____1827 -> extract_bundle g se
+       | FStar_Syntax_Syntax.Sig_inductive_typ uu____1836 ->
            extract_bundle g se
-       | FStar_Syntax_Syntax.Sig_datacon uu____1968 -> extract_bundle g se
+       | FStar_Syntax_Syntax.Sig_datacon uu____1853 -> extract_bundle g se
        | FStar_Syntax_Syntax.Sig_new_effect ed when
            FStar_All.pipe_right se.FStar_Syntax_Syntax.sigquals
              (FStar_List.contains FStar_Syntax_Syntax.Reifiable)
            ->
            let extend_env g1 lid ml_name tm tysc =
-             let uu____2006 =
-               let uu____2011 =
+             let uu____1891 =
+               let uu____1896 =
                  FStar_Syntax_Syntax.lid_as_fv lid
                    FStar_Syntax_Syntax.Delta_equational
                    FStar_Pervasives_Native.None
                   in
-               FStar_Extraction_ML_UEnv.extend_fv' g1 uu____2011 ml_name tysc
+               FStar_Extraction_ML_UEnv.extend_fv' g1 uu____1896 ml_name tysc
                  false false
                 in
-             match uu____2006 with
+             match uu____1891 with
              | (g2,mangled_name) ->
-                 ((let uu____2019 =
+                 ((let uu____1904 =
                      FStar_All.pipe_left
                        (FStar_TypeChecker_Env.debug
                           g2.FStar_Extraction_ML_UEnv.tcenv)
                        (FStar_Options.Other "ExtractionReify")
                       in
-                   if uu____2019
+                   if uu____1904
                    then FStar_Util.print1 "Mangled name: %s\n" mangled_name
                    else ());
                   (let lb =
@@ -823,74 +717,74 @@
                         (FStar_Extraction_ML_Syntax.NonRec, [lb])))))
               in
            let rec extract_fv tm =
-             (let uu____2033 =
+             (let uu____1918 =
                 FStar_All.pipe_left
                   (FStar_TypeChecker_Env.debug
                      g.FStar_Extraction_ML_UEnv.tcenv)
                   (FStar_Options.Other "ExtractionReify")
                  in
-              if uu____2033
+              if uu____1918
               then
-                let uu____2034 = FStar_Syntax_Print.term_to_string tm  in
-                FStar_Util.print1 "extract_fv term: %s\n" uu____2034
+                let uu____1919 = FStar_Syntax_Print.term_to_string tm  in
+                FStar_Util.print1 "extract_fv term: %s\n" uu____1919
               else ());
-             (let uu____2036 =
-                let uu____2037 = FStar_Syntax_Subst.compress tm  in
-                uu____2037.FStar_Syntax_Syntax.n  in
-              match uu____2036 with
-              | FStar_Syntax_Syntax.Tm_uinst (tm1,uu____2045) ->
+             (let uu____1921 =
+                let uu____1922 = FStar_Syntax_Subst.compress tm  in
+                uu____1922.FStar_Syntax_Syntax.n  in
+              match uu____1921 with
+              | FStar_Syntax_Syntax.Tm_uinst (tm1,uu____1930) ->
                   extract_fv tm1
               | FStar_Syntax_Syntax.Tm_fvar fv ->
                   let mlp =
                     FStar_Extraction_ML_Syntax.mlpath_of_lident
                       (fv.FStar_Syntax_Syntax.fv_name).FStar_Syntax_Syntax.v
                      in
-                  let uu____2052 =
-                    let uu____2061 = FStar_Extraction_ML_UEnv.lookup_fv g fv
+                  let uu____1937 =
+                    let uu____1946 = FStar_Extraction_ML_UEnv.lookup_fv g fv
                        in
-                    FStar_All.pipe_left FStar_Util.right uu____2061  in
-                  (match uu____2052 with
-                   | (uu____2118,uu____2119,tysc,uu____2121) ->
-                       let uu____2122 =
+                    FStar_All.pipe_left FStar_Util.right uu____1946  in
+                  (match uu____1937 with
+                   | (uu____2003,uu____2004,tysc,uu____2006) ->
+                       let uu____2007 =
                          FStar_All.pipe_left
                            (FStar_Extraction_ML_Syntax.with_ty
                               FStar_Extraction_ML_Syntax.MLTY_Top)
                            (FStar_Extraction_ML_Syntax.MLE_Name mlp)
                           in
-                       (uu____2122, tysc))
-              | uu____2123 -> failwith "Not an fv")
+                       (uu____2007, tysc))
+              | uu____2008 -> failwith "Not an fv")
               in
            let extract_action g1 a =
-             (let uu____2149 =
+             (let uu____2034 =
                 FStar_All.pipe_left
                   (FStar_TypeChecker_Env.debug
                      g1.FStar_Extraction_ML_UEnv.tcenv)
                   (FStar_Options.Other "ExtractionReify")
                  in
-              if uu____2149
+              if uu____2034
               then
-                let uu____2150 =
+                let uu____2035 =
                   FStar_Syntax_Print.term_to_string
                     a.FStar_Syntax_Syntax.action_typ
                    in
-                let uu____2151 =
+                let uu____2036 =
                   FStar_Syntax_Print.term_to_string
                     a.FStar_Syntax_Syntax.action_defn
                    in
-                FStar_Util.print2 "Action type %s and term %s\n" uu____2150
-                  uu____2151
+                FStar_Util.print2 "Action type %s and term %s\n" uu____2035
+                  uu____2036
               else ());
-             (let uu____2153 = FStar_Extraction_ML_UEnv.action_name ed a  in
-              match uu____2153 with
+             (let uu____2038 = FStar_Extraction_ML_UEnv.action_name ed a  in
+              match uu____2038 with
               | (a_nm,a_lid) ->
                   let lbname =
-                    let uu____2169 =
+                    let uu____2054 =
                       FStar_Syntax_Syntax.new_bv
                         (FStar_Pervasives_Native.Some
                            ((a.FStar_Syntax_Syntax.action_defn).FStar_Syntax_Syntax.pos))
                         FStar_Syntax_Syntax.tun
                        in
-                    FStar_Util.Inl uu____2169  in
+                    FStar_Util.Inl uu____2054  in
                   let lb =
                     FStar_Syntax_Syntax.mk_lb
                       (lbname, (a.FStar_Syntax_Syntax.action_univs),
@@ -907,29 +801,29 @@
                       FStar_Pervasives_Native.None
                       (a.FStar_Syntax_Syntax.action_defn).FStar_Syntax_Syntax.pos
                      in
-                  let uu____2195 =
+                  let uu____2080 =
                     FStar_Extraction_ML_Term.term_as_mlexpr g1 action_lb  in
-                  (match uu____2195 with
-                   | (a_let,uu____2207,ty) ->
-                       ((let uu____2210 =
+                  (match uu____2080 with
+                   | (a_let,uu____2092,ty) ->
+                       ((let uu____2095 =
                            FStar_All.pipe_left
                              (FStar_TypeChecker_Env.debug
                                 g1.FStar_Extraction_ML_UEnv.tcenv)
                              (FStar_Options.Other "ExtractionReify")
                             in
-                         if uu____2210
+                         if uu____2095
                          then
-                           let uu____2211 =
+                           let uu____2096 =
                              FStar_Extraction_ML_Code.string_of_mlexpr a_nm
                                a_let
                               in
                            FStar_Util.print1 "Extracted action term: %s\n"
-                             uu____2211
+                             uu____2096
                          else ());
-                        (let uu____2213 =
+                        (let uu____2098 =
                            match a_let.FStar_Extraction_ML_Syntax.expr with
                            | FStar_Extraction_ML_Syntax.MLE_Let
-                               ((uu____2222,mllb::[]),uu____2224) ->
+                               ((uu____2107,mllb::[]),uu____2109) ->
                                (match mllb.FStar_Extraction_ML_Syntax.mllb_tysc
                                 with
                                 | FStar_Pervasives_Native.Some tysc ->
@@ -937,24 +831,24 @@
                                       tysc)
                                 | FStar_Pervasives_Native.None  ->
                                     failwith "No type scheme")
-                           | uu____2242 -> failwith "Impossible"  in
-                         match uu____2213 with
+                           | uu____2127 -> failwith "Impossible"  in
+                         match uu____2098 with
                          | (exp,tysc) ->
-                             ((let uu____2254 =
+                             ((let uu____2139 =
                                  FStar_All.pipe_left
                                    (FStar_TypeChecker_Env.debug
                                       g1.FStar_Extraction_ML_UEnv.tcenv)
                                    (FStar_Options.Other "ExtractionReify")
                                   in
-                               if uu____2254
+                               if uu____2139
                                then
-                                 ((let uu____2256 =
+                                 ((let uu____2141 =
                                      FStar_Extraction_ML_Code.string_of_mlty
                                        a_nm
                                        (FStar_Pervasives_Native.snd tysc)
                                       in
                                    FStar_Util.print1
-                                     "Extracted action type: %s\n" uu____2256);
+                                     "Extracted action type: %s\n" uu____2141);
                                   FStar_List.iter
                                     (fun x  ->
                                        FStar_Util.print1 "and binders: %s\n"
@@ -963,101 +857,96 @@
                                else ());
                               extend_env g1 a_lid a_nm exp tysc)))))
               in
-           let uu____2260 =
-             let uu____2265 =
+           let uu____2145 =
+             let uu____2150 =
                extract_fv
                  (FStar_Pervasives_Native.snd
                     ed.FStar_Syntax_Syntax.return_repr)
                 in
-             match uu____2265 with
+             match uu____2150 with
              | (return_tm,ty_sc) ->
-                 let uu____2278 =
+                 let uu____2163 =
                    FStar_Extraction_ML_UEnv.monad_op_name ed "return"  in
-                 (match uu____2278 with
+                 (match uu____2163 with
                   | (return_nm,return_lid) ->
                       extend_env g return_lid return_nm return_tm ty_sc)
               in
-           (match uu____2260 with
+           (match uu____2145 with
             | (g1,return_decl) ->
-                let uu____2297 =
-                  let uu____2302 =
+                let uu____2182 =
+                  let uu____2187 =
                     extract_fv
                       (FStar_Pervasives_Native.snd
                          ed.FStar_Syntax_Syntax.bind_repr)
                      in
-                  match uu____2302 with
+                  match uu____2187 with
                   | (bind_tm,ty_sc) ->
-                      let uu____2315 =
+                      let uu____2200 =
                         FStar_Extraction_ML_UEnv.monad_op_name ed "bind"  in
-                      (match uu____2315 with
+                      (match uu____2200 with
                        | (bind_nm,bind_lid) ->
                            extend_env g1 bind_lid bind_nm bind_tm ty_sc)
                    in
-                (match uu____2297 with
+                (match uu____2182 with
                  | (g2,bind_decl) ->
-                     let uu____2334 =
+                     let uu____2219 =
                        FStar_Util.fold_map extract_action g2
                          ed.FStar_Syntax_Syntax.actions
                         in
-                     (match uu____2334 with
+                     (match uu____2219 with
                       | (g3,actions) ->
                           (g3,
                             (FStar_List.append [return_decl; bind_decl]
                                actions)))))
-       | FStar_Syntax_Syntax.Sig_splice uu____2355 ->
+       | FStar_Syntax_Syntax.Sig_splice uu____2240 ->
            failwith "impossible: trying to extract splice"
-       | FStar_Syntax_Syntax.Sig_new_effect uu____2362 -> (g, [])
-       | FStar_Syntax_Syntax.Sig_declare_typ (lid,uu____2366,t) when
+       | FStar_Syntax_Syntax.Sig_new_effect uu____2247 -> (g, [])
+       | FStar_Syntax_Syntax.Sig_declare_typ (lid,uu____2251,t) when
            FStar_Extraction_ML_Term.is_arity g t ->
            let quals = se.FStar_Syntax_Syntax.sigquals  in
            let attrs = se.FStar_Syntax_Syntax.sigattrs  in
-           let uu____2374 =
-             let uu____2375 =
+           let uu____2259 =
+             let uu____2260 =
                FStar_All.pipe_right quals
                  (FStar_Util.for_some
-<<<<<<< HEAD
-                    (fun uu___70_2379  ->
-                       match uu___70_2379 with
-=======
                     (fun uu___74_2264  ->
                        match uu___74_2264 with
->>>>>>> 3733676e
                        | FStar_Syntax_Syntax.Assumption  -> true
-                       | uu____2380 -> false))
+                       | uu____2265 -> false))
                 in
-             Prims.op_Negation uu____2375  in
-           if uu____2374
+             Prims.op_Negation uu____2260  in
+           if uu____2259
            then (g, [])
            else
-             (let uu____2390 = FStar_Syntax_Util.arrow_formals t  in
-              match uu____2390 with
-              | (bs,uu____2410) ->
+             (let uu____2275 = FStar_Syntax_Util.arrow_formals t  in
+              match uu____2275 with
+              | (bs,uu____2295) ->
                   let fv =
                     FStar_Syntax_Syntax.lid_as_fv lid
                       FStar_Syntax_Syntax.Delta_constant
                       FStar_Pervasives_Native.None
                      in
-                  let uu____2428 =
+                  let uu____2313 =
                     FStar_Syntax_Util.abs bs FStar_Syntax_Syntax.t_unit
                       FStar_Pervasives_Native.None
                      in
-                  extract_typ_abbrev g fv quals attrs uu____2428)
-       | FStar_Syntax_Syntax.Sig_let ((false ,lb::[]),uu____2430) when
+                  extract_typ_abbrev g fv quals attrs uu____2313)
+       | FStar_Syntax_Syntax.Sig_let ((false ,lb::[]),uu____2315) when
            FStar_Extraction_ML_Term.is_arity g lb.FStar_Syntax_Syntax.lbtyp
            ->
            let quals = se.FStar_Syntax_Syntax.sigquals  in
-           let uu____2446 =
-             let uu____2455 =
+           let uu____2331 =
+             let uu____2340 =
                FStar_TypeChecker_Env.open_universes_in
                  g.FStar_Extraction_ML_UEnv.tcenv
                  lb.FStar_Syntax_Syntax.lbunivs
                  [lb.FStar_Syntax_Syntax.lbdef; lb.FStar_Syntax_Syntax.lbtyp]
                 in
-             match uu____2455 with
-             | (tcenv,uu____2479,def_typ) ->
-                 let uu____2485 = as_pair def_typ  in (tcenv, uu____2485)
+             match uu____2340 with
+             | (tcenv,uu____2364,def_typ) ->
+                 let uu____2370 = as_pair def_typ  in (tcenv, uu____2370)
               in
-           (match uu____2446 with
+           (match uu____2331 with
             | (tcenv,(lbdef,lbtyp)) ->
                 let lbtyp1 =
                   FStar_TypeChecker_Normalize.normalize
@@ -1069,35 +958,151 @@
                   FStar_TypeChecker_Normalize.eta_expand_with_type tcenv
                     lbdef lbtyp1
                    in
-                let uu____2509 =
+                let uu____2394 =
                   FStar_Util.right lb.FStar_Syntax_Syntax.lbname  in
-                extract_typ_abbrev g uu____2509 quals
+                extract_typ_abbrev g uu____2394 quals
                   se.FStar_Syntax_Syntax.sigattrs lbdef1)
-       | FStar_Syntax_Syntax.Sig_let (lbs,uu____2511) ->
+       | FStar_Syntax_Syntax.Sig_let (lbs,uu____2396) ->
            let attrs = se.FStar_Syntax_Syntax.sigattrs  in
            let quals = se.FStar_Syntax_Syntax.sigquals  in
-           let uu____2522 =
-             let uu____2529 =
-               FStar_Syntax_Syntax.mk
-                 (FStar_Syntax_Syntax.Tm_let
-                    (lbs, FStar_Syntax_Util.exp_false_bool))
-                 FStar_Pervasives_Native.None se.FStar_Syntax_Syntax.sigrng
-                in
-             FStar_Extraction_ML_Term.term_as_mlexpr g uu____2529  in
-           (match uu____2522 with
-            | (ml_let,uu____2539,uu____2540) ->
+           let elet =
+             FStar_Syntax_Syntax.mk
+               (FStar_Syntax_Syntax.Tm_let
+                  (lbs, FStar_Syntax_Util.exp_false_bool))
+               FStar_Pervasives_Native.None se.FStar_Syntax_Syntax.sigrng
+              in
+           let tactic_registration_decl =
+             let mk_registration tac_lid assm_lid t bs =
+               let h =
+                 let uu____2443 =
+                   let uu____2444 =
+                     let uu____2445 =
+                       FStar_Ident.lid_of_str
+                         "FStar_Tactics_Native.register_tactic"
+                        in
+                     FStar_Extraction_ML_Syntax.mlpath_of_lident uu____2445
+                      in
+                   FStar_Extraction_ML_Syntax.MLE_Name uu____2444  in
+                 FStar_All.pipe_left
+                   (FStar_Extraction_ML_Syntax.with_ty
+                      FStar_Extraction_ML_Syntax.MLTY_Top) uu____2443
+                  in
+               let lid_arg =
+                 let uu____2447 =
+                   let uu____2448 = FStar_Ident.string_of_lid assm_lid  in
+                   FStar_Extraction_ML_Syntax.MLC_String uu____2448  in
+                 FStar_Extraction_ML_Syntax.MLE_Const uu____2447  in
+               let tac_arity = FStar_List.length bs  in
+               let arity =
+                 let uu____2455 =
+                   let uu____2456 =
+                     let uu____2457 =
+                       FStar_Util.string_of_int
+                         (tac_arity + (Prims.parse_int "1"))
+                        in
+                     FStar_Ident.lid_of_str uu____2457  in
+                   FStar_Extraction_ML_Syntax.mlpath_of_lident uu____2456  in
+                 FStar_Extraction_ML_Syntax.MLE_Name uu____2455  in
+               let uu____2464 =
+                 FStar_Extraction_ML_Util.mk_interpretation_fun
+                   g.FStar_Extraction_ML_UEnv.tcenv tac_lid lid_arg t bs
+                  in
+               match uu____2464 with
+               | FStar_Pervasives_Native.Some tac_interpretation ->
+                   let app =
+                     let uu____2471 =
+                       let uu____2472 =
+                         let uu____2479 =
+                           FStar_List.map
+                             (FStar_Extraction_ML_Syntax.with_ty
+                                FStar_Extraction_ML_Syntax.MLTY_Top)
+                             [lid_arg; arity; tac_interpretation]
+                            in
+                         (h, uu____2479)  in
+                       FStar_Extraction_ML_Syntax.MLE_App uu____2472  in
+                     FStar_All.pipe_left
+                       (FStar_Extraction_ML_Syntax.with_ty
+                          FStar_Extraction_ML_Syntax.MLTY_Top) uu____2471
+                      in
+                   [FStar_Extraction_ML_Syntax.MLM_Top app]
+               | FStar_Pervasives_Native.None  -> []  in
+             let uu____2484 =
+               let uu____2485 = FStar_Options.codegen ()  in
+               uu____2485 = (FStar_Pervasives_Native.Some "tactics")  in
+             if uu____2484
+             then
+               match FStar_Pervasives_Native.snd lbs with
+               | hd1::[] ->
+                   let uu____2497 =
+                     FStar_Syntax_Util.arrow_formals_comp
+                       hd1.FStar_Syntax_Syntax.lbtyp
+                      in
+                   (match uu____2497 with
+                    | (bs,comp) ->
+                        let t = FStar_Syntax_Util.comp_result comp  in
+                        let eff =
+                          FStar_TypeChecker_Env.norm_eff_name
+                            g.FStar_Extraction_ML_UEnv.tcenv
+                            (FStar_Syntax_Util.comp_effect_name comp)
+                           in
+                        let uu____2528 =
+                          ((FStar_Ident.lid_equals
+                              FStar_Parser_Const.effect_TAC_lid eff)
+                             &&
+                             (let uu____2530 =
+                                let uu____2531 =
+                                  FStar_Extraction_ML_Syntax.string_of_mlpath
+                                    g.FStar_Extraction_ML_UEnv.currentModule
+                                   in
+                                FStar_Util.starts_with uu____2531
+                                  "FStar.Tactics"
+                                 in
+                              Prims.op_Negation uu____2530))
+                            &&
+                            (let uu____2533 =
+                               let uu____2534 =
+                                 FStar_Extraction_ML_Syntax.string_of_mlpath
+                                   g.FStar_Extraction_ML_UEnv.currentModule
+                                  in
+                               FStar_Util.starts_with uu____2534
+                                 "FStar.Reflection"
+                                in
+                             Prims.op_Negation uu____2533)
+                           in
+                        if uu____2528
+                        then
+                          let tac_lid =
+                            let uu____2538 =
+                              let uu____2541 =
+                                FStar_Util.right
+                                  hd1.FStar_Syntax_Syntax.lbname
+                                 in
+                              uu____2541.FStar_Syntax_Syntax.fv_name  in
+                            uu____2538.FStar_Syntax_Syntax.v  in
+                          let assm_lid =
+                            let uu____2543 =
+                              FStar_All.pipe_left FStar_Ident.id_of_text
+                                (Prims.strcat "__"
+                                   (tac_lid.FStar_Ident.ident).FStar_Ident.idText)
+                               in
+                            FStar_Ident.lid_of_ns_and_id
+                              tac_lid.FStar_Ident.ns uu____2543
+                             in
+                          mk_registration tac_lid assm_lid t bs
+                        else [])
+               | uu____2545 -> []
+             else []  in
+           let uu____2549 = FStar_Extraction_ML_Term.term_as_mlexpr g elet
+              in
+           (match uu____2549 with
+            | (ml_let,uu____2563,uu____2564) ->
                 (match ml_let.FStar_Extraction_ML_Syntax.expr with
                  | FStar_Extraction_ML_Syntax.MLE_Let
-                     ((flavor,bindings),uu____2549) ->
+                     ((flavor,bindings),uu____2573) ->
                      let flags1 =
                        FStar_List.choose
-<<<<<<< HEAD
-                         (fun uu___71_2564  ->
-                            match uu___71_2564 with
-=======
                          (fun uu___75_2588  ->
                             match uu___75_2588 with
->>>>>>> 3733676e
                             | FStar_Syntax_Syntax.Assumption  ->
                                 FStar_Pervasives_Native.Some
                                   FStar_Extraction_ML_Syntax.Assumed
@@ -1107,93 +1112,78 @@
                             | FStar_Syntax_Syntax.NoExtract  ->
                                 FStar_Pervasives_Native.Some
                                   FStar_Extraction_ML_Syntax.NoExtract
-                            | uu____2567 -> FStar_Pervasives_Native.None)
+                            | uu____2591 -> FStar_Pervasives_Native.None)
                          quals
                         in
                      let flags' = extract_metadata attrs  in
-                     let uu____2571 =
+                     let uu____2595 =
                        FStar_List.fold_left2
-                         (fun uu____2603  ->
+                         (fun uu____2627  ->
                             fun ml_lb  ->
-                              fun uu____2605  ->
-                                match (uu____2603, uu____2605) with
+                              fun uu____2629  ->
+                                match (uu____2627, uu____2629) with
                                 | ((env,ml_lbs),{
                                                   FStar_Syntax_Syntax.lbname
                                                     = lbname;
                                                   FStar_Syntax_Syntax.lbunivs
-                                                    = uu____2627;
+                                                    = uu____2651;
                                                   FStar_Syntax_Syntax.lbtyp =
                                                     t;
                                                   FStar_Syntax_Syntax.lbeff =
-                                                    uu____2629;
+                                                    uu____2653;
                                                   FStar_Syntax_Syntax.lbdef =
-                                                    uu____2630;
+                                                    uu____2654;
                                                   FStar_Syntax_Syntax.lbattrs
-                                                    = uu____2631;
+                                                    = uu____2655;
                                                   FStar_Syntax_Syntax.lbpos =
-                                                    uu____2632;_})
+                                                    uu____2656;_})
                                     ->
                                     let lb_lid =
-                                      let uu____2658 =
-                                        let uu____2661 =
+                                      let uu____2682 =
+                                        let uu____2685 =
                                           FStar_Util.right lbname  in
-                                        uu____2661.FStar_Syntax_Syntax.fv_name
+                                        uu____2685.FStar_Syntax_Syntax.fv_name
                                          in
-                                      uu____2658.FStar_Syntax_Syntax.v  in
+                                      uu____2682.FStar_Syntax_Syntax.v  in
                                     let flags'' =
-                                      let uu____2665 =
-                                        let uu____2666 =
+                                      let uu____2689 =
+                                        let uu____2690 =
                                           FStar_Syntax_Subst.compress t  in
-                                        uu____2666.FStar_Syntax_Syntax.n  in
-                                      match uu____2665 with
+                                        uu____2690.FStar_Syntax_Syntax.n  in
+                                      match uu____2689 with
                                       | FStar_Syntax_Syntax.Tm_arrow
-                                          (uu____2671,{
+                                          (uu____2695,{
                                                         FStar_Syntax_Syntax.n
                                                           =
                                                           FStar_Syntax_Syntax.Comp
                                                           {
                                                             FStar_Syntax_Syntax.comp_univs
-                                                              = uu____2672;
+                                                              = uu____2696;
                                                             FStar_Syntax_Syntax.effect_name
                                                               = e;
                                                             FStar_Syntax_Syntax.result_typ
-                                                              = uu____2674;
+                                                              = uu____2698;
                                                             FStar_Syntax_Syntax.effect_args
-                                                              = uu____2675;
+                                                              = uu____2699;
                                                             FStar_Syntax_Syntax.flags
-                                                              = uu____2676;_};
+                                                              = uu____2700;_};
                                                         FStar_Syntax_Syntax.pos
-                                                          = uu____2677;
+                                                          = uu____2701;
                                                         FStar_Syntax_Syntax.vars
-                                                          = uu____2678;_})
+                                                          = uu____2702;_})
                                           when
-                                          let uu____2707 =
+                                          let uu____2731 =
                                             FStar_Ident.string_of_lid e  in
-                                          uu____2707 =
+                                          uu____2731 =
                                             "FStar.HyperStack.ST.StackInline"
                                           ->
                                           [FStar_Extraction_ML_Syntax.StackInline]
-                                      | uu____2708 -> []  in
+                                      | uu____2732 -> []  in
                                     let meta =
                                       FStar_List.append flags1
                                         (FStar_List.append flags' flags'')
                                        in
                                     let ml_lb1 =
-<<<<<<< HEAD
-                                      let uu___75_2713 = ml_lb  in
-                                      {
-                                        FStar_Extraction_ML_Syntax.mllb_name
-                                          =
-                                          (uu___75_2713.FStar_Extraction_ML_Syntax.mllb_name);
-                                        FStar_Extraction_ML_Syntax.mllb_tysc
-                                          =
-                                          (uu___75_2713.FStar_Extraction_ML_Syntax.mllb_tysc);
-                                        FStar_Extraction_ML_Syntax.mllb_add_unit
-                                          =
-                                          (uu___75_2713.FStar_Extraction_ML_Syntax.mllb_add_unit);
-                                        FStar_Extraction_ML_Syntax.mllb_def =
-                                          (uu___75_2713.FStar_Extraction_ML_Syntax.mllb_def);
-=======
                                       let uu___79_2737 = ml_lb  in
                                       {
                                         FStar_Extraction_ML_Syntax.mllb_name
@@ -1207,60 +1197,46 @@
                                           (uu___79_2737.FStar_Extraction_ML_Syntax.mllb_add_unit);
                                         FStar_Extraction_ML_Syntax.mllb_def =
                                           (uu___79_2737.FStar_Extraction_ML_Syntax.mllb_def);
->>>>>>> 3733676e
                                         FStar_Extraction_ML_Syntax.mllb_meta
                                           = meta;
                                         FStar_Extraction_ML_Syntax.print_typ
                                           =
-<<<<<<< HEAD
-                                          (uu___75_2713.FStar_Extraction_ML_Syntax.print_typ)
-=======
                                           (uu___79_2737.FStar_Extraction_ML_Syntax.print_typ)
->>>>>>> 3733676e
                                       }  in
-                                    let uu____2714 =
-                                      let uu____2719 =
+                                    let uu____2738 =
+                                      let uu____2743 =
                                         FStar_All.pipe_right quals
                                           (FStar_Util.for_some
-<<<<<<< HEAD
-                                             (fun uu___72_2724  ->
-                                                match uu___72_2724 with
-=======
                                              (fun uu___76_2748  ->
                                                 match uu___76_2748 with
->>>>>>> 3733676e
                                                 | FStar_Syntax_Syntax.Projector
-                                                    uu____2725 -> true
-                                                | uu____2730 -> false))
+                                                    uu____2749 -> true
+                                                | uu____2754 -> false))
                                          in
-                                      if uu____2719
+                                      if uu____2743
                                       then
                                         let mname =
-                                          let uu____2736 =
+                                          let uu____2760 =
                                             mangle_projector_lid lb_lid  in
-                                          FStar_All.pipe_right uu____2736
+                                          FStar_All.pipe_right uu____2760
                                             FStar_Extraction_ML_Syntax.mlpath_of_lident
                                            in
-                                        let uu____2737 =
-                                          let uu____2742 =
+                                        let uu____2761 =
+                                          let uu____2766 =
                                             FStar_Util.right lbname  in
-                                          let uu____2743 =
+                                          let uu____2767 =
                                             FStar_Util.must
                                               ml_lb1.FStar_Extraction_ML_Syntax.mllb_tysc
                                              in
                                           FStar_Extraction_ML_UEnv.extend_fv'
-                                            env uu____2742 mname uu____2743
+                                            env uu____2766 mname uu____2767
                                             ml_lb1.FStar_Extraction_ML_Syntax.mllb_add_unit
                                             false
                                            in
-                                        match uu____2737 with
-                                        | (env1,uu____2749) ->
+                                        match uu____2761 with
+                                        | (env1,uu____2773) ->
                                             (env1,
-<<<<<<< HEAD
-                                              (let uu___76_2751 = ml_lb1  in
-=======
                                               (let uu___80_2775 = ml_lb1  in
->>>>>>> 3733676e
                                                {
                                                  FStar_Extraction_ML_Syntax.mllb_name
                                                    =
@@ -1268,21 +1244,6 @@
                                                       mname);
                                                  FStar_Extraction_ML_Syntax.mllb_tysc
                                                    =
-<<<<<<< HEAD
-                                                   (uu___76_2751.FStar_Extraction_ML_Syntax.mllb_tysc);
-                                                 FStar_Extraction_ML_Syntax.mllb_add_unit
-                                                   =
-                                                   (uu___76_2751.FStar_Extraction_ML_Syntax.mllb_add_unit);
-                                                 FStar_Extraction_ML_Syntax.mllb_def
-                                                   =
-                                                   (uu___76_2751.FStar_Extraction_ML_Syntax.mllb_def);
-                                                 FStar_Extraction_ML_Syntax.mllb_meta
-                                                   =
-                                                   (uu___76_2751.FStar_Extraction_ML_Syntax.mllb_meta);
-                                                 FStar_Extraction_ML_Syntax.print_typ
-                                                   =
-                                                   (uu___76_2751.FStar_Extraction_ML_Syntax.print_typ)
-=======
                                                    (uu___80_2775.FStar_Extraction_ML_Syntax.mllb_tysc);
                                                  FStar_Extraction_ML_Syntax.mllb_add_unit
                                                    =
@@ -1296,99 +1257,89 @@
                                                  FStar_Extraction_ML_Syntax.print_typ
                                                    =
                                                    (uu___80_2775.FStar_Extraction_ML_Syntax.print_typ)
->>>>>>> 3733676e
                                                }))
                                       else
-                                        (let uu____2755 =
-                                           let uu____2756 =
-                                             let uu____2761 =
+                                        (let uu____2779 =
+                                           let uu____2780 =
+                                             let uu____2785 =
                                                FStar_Util.must
                                                  ml_lb1.FStar_Extraction_ML_Syntax.mllb_tysc
                                                 in
                                              FStar_Extraction_ML_UEnv.extend_lb
-                                               env lbname t uu____2761
+                                               env lbname t uu____2785
                                                ml_lb1.FStar_Extraction_ML_Syntax.mllb_add_unit
                                                false
                                               in
                                            FStar_All.pipe_left
                                              FStar_Pervasives_Native.fst
-                                             uu____2756
+                                             uu____2780
                                             in
-                                         (uu____2755, ml_lb1))
+                                         (uu____2779, ml_lb1))
                                        in
-                                    (match uu____2714 with
+                                    (match uu____2738 with
                                      | (g1,ml_lb2) ->
                                          (g1, (ml_lb2 :: ml_lbs)))) (g, [])
                          bindings (FStar_Pervasives_Native.snd lbs)
                         in
-                     (match uu____2571 with
+                     (match uu____2595 with
                       | (g1,ml_lbs') ->
-                          let uu____2792 =
-                            let uu____2795 =
-                              let uu____2798 =
-                                let uu____2799 =
+                          let uu____2816 =
+                            let uu____2819 =
+                              let uu____2822 =
+                                let uu____2823 =
                                   FStar_Extraction_ML_Util.mlloc_of_range
                                     se.FStar_Syntax_Syntax.sigrng
                                    in
-                                FStar_Extraction_ML_Syntax.MLM_Loc uu____2799
+                                FStar_Extraction_ML_Syntax.MLM_Loc uu____2823
                                  in
-                              [uu____2798;
+                              [uu____2822;
                               FStar_Extraction_ML_Syntax.MLM_Let
                                 (flavor, (FStar_List.rev ml_lbs'))]
                                in
-                            let uu____2802 = maybe_register_plugin g1 se  in
-                            FStar_List.append uu____2795 uu____2802  in
-                          (g1, uu____2792))
-                 | uu____2807 ->
-                     let uu____2808 =
-                       let uu____2809 =
+                            FStar_List.append uu____2819
+                              tactic_registration_decl
+                             in
+                          (g1, uu____2816))
+                 | uu____2828 ->
+                     let uu____2829 =
+                       let uu____2830 =
                          FStar_Extraction_ML_Code.string_of_mlexpr
                            g.FStar_Extraction_ML_UEnv.currentModule ml_let
                           in
                        FStar_Util.format1
                          "Impossible: Translated a let to a non-let: %s"
-                         uu____2809
+                         uu____2830
                         in
-                     failwith uu____2808))
-       | FStar_Syntax_Syntax.Sig_declare_typ (lid,uu____2817,t) ->
+                     failwith uu____2829))
+       | FStar_Syntax_Syntax.Sig_declare_typ (lid,uu____2838,t) ->
            let quals = se.FStar_Syntax_Syntax.sigquals  in
-           let uu____2822 =
+           let uu____2843 =
              FStar_All.pipe_right quals
                (FStar_List.contains FStar_Syntax_Syntax.Assumption)
               in
-           if uu____2822
+           if uu____2843
            then
              let always_fail =
                let imp =
-                 let uu____2833 = FStar_Syntax_Util.arrow_formals t  in
-                 match uu____2833 with
+                 let uu____2854 = FStar_Syntax_Util.arrow_formals t  in
+                 match uu____2854 with
                  | ([],t1) ->
                      let b =
-                       let uu____2862 =
+                       let uu____2883 =
                          FStar_Syntax_Syntax.gen_bv "_"
                            FStar_Pervasives_Native.None t1
                           in
                        FStar_All.pipe_left FStar_Syntax_Syntax.mk_binder
-                         uu____2862
+                         uu____2883
                         in
-                     let uu____2863 = fail_exp lid t1  in
-                     FStar_Syntax_Util.abs [b] uu____2863
+                     let uu____2884 = fail_exp lid t1  in
+                     FStar_Syntax_Util.abs [b] uu____2884
                        FStar_Pervasives_Native.None
                  | (bs,t1) ->
-                     let uu____2882 = fail_exp lid t1  in
-                     FStar_Syntax_Util.abs bs uu____2882
+                     let uu____2903 = fail_exp lid t1  in
+                     FStar_Syntax_Util.abs bs uu____2903
                        FStar_Pervasives_Native.None
                   in
-<<<<<<< HEAD
-               let uu___77_2883 = se  in
-               let uu____2884 =
-                 let uu____2885 =
-                   let uu____2892 =
-                     let uu____2899 =
-                       let uu____2902 =
-                         let uu____2903 =
-                           let uu____2908 =
-=======
                let uu___81_2904 = se  in
                let uu____2905 =
                  let uu____2906 =
@@ -1397,14 +1348,13 @@
                        let uu____2923 =
                          let uu____2924 =
                            let uu____2929 =
->>>>>>> 3733676e
                              FStar_Syntax_Syntax.lid_as_fv lid
                                FStar_Syntax_Syntax.Delta_constant
                                FStar_Pervasives_Native.None
                               in
-                           FStar_Util.Inr uu____2908  in
+                           FStar_Util.Inr uu____2929  in
                          {
-                           FStar_Syntax_Syntax.lbname = uu____2903;
+                           FStar_Syntax_Syntax.lbname = uu____2924;
                            FStar_Syntax_Syntax.lbunivs = [];
                            FStar_Syntax_Syntax.lbtyp = t;
                            FStar_Syntax_Syntax.lbeff =
@@ -1414,22 +1364,13 @@
                            FStar_Syntax_Syntax.lbpos =
                              (imp.FStar_Syntax_Syntax.pos)
                          }  in
-                       [uu____2902]  in
-                     (false, uu____2899)  in
-                   (uu____2892, [])  in
-                 FStar_Syntax_Syntax.Sig_let uu____2885  in
+                       [uu____2923]  in
+                     (false, uu____2920)  in
+                   (uu____2913, [])  in
+                 FStar_Syntax_Syntax.Sig_let uu____2906  in
                {
-                 FStar_Syntax_Syntax.sigel = uu____2884;
+                 FStar_Syntax_Syntax.sigel = uu____2905;
                  FStar_Syntax_Syntax.sigrng =
-<<<<<<< HEAD
-                   (uu___77_2883.FStar_Syntax_Syntax.sigrng);
-                 FStar_Syntax_Syntax.sigquals =
-                   (uu___77_2883.FStar_Syntax_Syntax.sigquals);
-                 FStar_Syntax_Syntax.sigmeta =
-                   (uu___77_2883.FStar_Syntax_Syntax.sigmeta);
-                 FStar_Syntax_Syntax.sigattrs =
-                   (uu___77_2883.FStar_Syntax_Syntax.sigattrs)
-=======
                    (uu___81_2904.FStar_Syntax_Syntax.sigrng);
                  FStar_Syntax_Syntax.sigquals =
                    (uu___81_2904.FStar_Syntax_Syntax.sigquals);
@@ -1437,91 +1378,85 @@
                    (uu___81_2904.FStar_Syntax_Syntax.sigmeta);
                  FStar_Syntax_Syntax.sigattrs =
                    (uu___81_2904.FStar_Syntax_Syntax.sigattrs)
->>>>>>> 3733676e
                }  in
-             let uu____2921 = extract_sig g always_fail  in
-             (match uu____2921 with
+             let uu____2942 = extract_sig g always_fail  in
+             (match uu____2942 with
               | (g1,mlm) ->
-                  let uu____2940 =
+                  let uu____2961 =
                     FStar_Util.find_map quals
-<<<<<<< HEAD
-                      (fun uu___73_2945  ->
-                         match uu___73_2945 with
-=======
                       (fun uu___77_2966  ->
                          match uu___77_2966 with
->>>>>>> 3733676e
                          | FStar_Syntax_Syntax.Discriminator l ->
                              FStar_Pervasives_Native.Some l
-                         | uu____2949 -> FStar_Pervasives_Native.None)
+                         | uu____2970 -> FStar_Pervasives_Native.None)
                      in
-                  (match uu____2940 with
+                  (match uu____2961 with
                    | FStar_Pervasives_Native.Some l ->
-                       let uu____2957 =
-                         let uu____2960 =
-                           let uu____2961 =
+                       let uu____2978 =
+                         let uu____2981 =
+                           let uu____2982 =
                              FStar_Extraction_ML_Util.mlloc_of_range
                                se.FStar_Syntax_Syntax.sigrng
                               in
-                           FStar_Extraction_ML_Syntax.MLM_Loc uu____2961  in
-                         let uu____2962 =
-                           let uu____2965 =
+                           FStar_Extraction_ML_Syntax.MLM_Loc uu____2982  in
+                         let uu____2983 =
+                           let uu____2986 =
                              FStar_Extraction_ML_Term.ind_discriminator_body
                                g1 lid l
                               in
-                           [uu____2965]  in
-                         uu____2960 :: uu____2962  in
-                       (g1, uu____2957)
-                   | uu____2968 ->
-                       let uu____2971 =
+                           [uu____2986]  in
+                         uu____2981 :: uu____2983  in
+                       (g1, uu____2978)
+                   | uu____2989 ->
+                       let uu____2992 =
                          FStar_Util.find_map quals
-<<<<<<< HEAD
-                           (fun uu___74_2977  ->
-                              match uu___74_2977 with
-                              | FStar_Syntax_Syntax.Projector (l,uu____2981)
-=======
                            (fun uu___78_2998  ->
                               match uu___78_2998 with
                               | FStar_Syntax_Syntax.Projector (l,uu____3002)
->>>>>>> 3733676e
                                   -> FStar_Pervasives_Native.Some l
-                              | uu____2982 -> FStar_Pervasives_Native.None)
+                              | uu____3003 -> FStar_Pervasives_Native.None)
                           in
-                       (match uu____2971 with
-                        | FStar_Pervasives_Native.Some uu____2989 -> (g1, [])
-                        | uu____2992 -> (g1, mlm))))
+                       (match uu____2992 with
+                        | FStar_Pervasives_Native.Some uu____3010 -> (g1, [])
+                        | uu____3013 -> (g1, mlm))))
            else (g, [])
        | FStar_Syntax_Syntax.Sig_main e ->
-           let uu____3001 = FStar_Extraction_ML_Term.term_as_mlexpr g e  in
-           (match uu____3001 with
-            | (ml_main,uu____3015,uu____3016) ->
-                let uu____3017 =
-                  let uu____3020 =
-                    let uu____3021 =
+           let uu____3022 = FStar_Extraction_ML_Term.term_as_mlexpr g e  in
+           (match uu____3022 with
+            | (ml_main,uu____3036,uu____3037) ->
+                let uu____3038 =
+                  let uu____3041 =
+                    let uu____3042 =
                       FStar_Extraction_ML_Util.mlloc_of_range
                         se.FStar_Syntax_Syntax.sigrng
                        in
-                    FStar_Extraction_ML_Syntax.MLM_Loc uu____3021  in
-                  [uu____3020; FStar_Extraction_ML_Syntax.MLM_Top ml_main]
+                    FStar_Extraction_ML_Syntax.MLM_Loc uu____3042  in
+                  [uu____3041; FStar_Extraction_ML_Syntax.MLM_Top ml_main]
                    in
-                (g, uu____3017))
-       | FStar_Syntax_Syntax.Sig_new_effect_for_free uu____3024 ->
+                (g, uu____3038))
+       | FStar_Syntax_Syntax.Sig_new_effect_for_free uu____3045 ->
            failwith "impossible -- removed by tc.fs"
-       | FStar_Syntax_Syntax.Sig_assume uu____3031 -> (g, [])
-       | FStar_Syntax_Syntax.Sig_sub_effect uu____3040 -> (g, [])
-       | FStar_Syntax_Syntax.Sig_effect_abbrev uu____3043 -> (g, [])
+       | FStar_Syntax_Syntax.Sig_assume uu____3052 -> (g, [])
+       | FStar_Syntax_Syntax.Sig_sub_effect uu____3061 -> (g, [])
+       | FStar_Syntax_Syntax.Sig_effect_abbrev uu____3064 -> (g, [])
        | FStar_Syntax_Syntax.Sig_pragma p ->
+           let codegen_opt = FStar_Options.codegen ()  in
            (FStar_Syntax_Util.process_pragma p se.FStar_Syntax_Syntax.sigrng;
+            (match codegen_opt with
+             | FStar_Pervasives_Native.Some "tactics" ->
+                 FStar_Options.set_option "codegen"
+                   (FStar_Options.String "tactics")
+             | uu____3085 -> ());
             (g, [])))
   
 let (extract_iface :
   FStar_Extraction_ML_UEnv.env -> FStar_Syntax_Syntax.modul -> env_t) =
   fun g  ->
     fun m  ->
-      let uu____3068 =
+      let uu____3096 =
         FStar_Util.fold_map extract_sig g m.FStar_Syntax_Syntax.declarations
          in
-      FStar_All.pipe_right uu____3068 FStar_Pervasives_Native.fst
+      FStar_All.pipe_right uu____3096 FStar_Pervasives_Native.fst
   
 let (extract' :
   FStar_Extraction_ML_UEnv.env ->
@@ -1533,60 +1468,6 @@
   fun g  ->
     fun m  ->
       FStar_Syntax_Syntax.reset_gensym ();
-<<<<<<< HEAD
-      (let uu____3110 = FStar_Options.restore_cmd_line_options true  in
-       let name =
-         FStar_Extraction_ML_Syntax.mlpath_of_lident
-           m.FStar_Syntax_Syntax.name
-          in
-       let g1 =
-         let uu___78_3113 = g  in
-         let uu____3114 =
-           FStar_TypeChecker_Env.set_current_module
-             g.FStar_Extraction_ML_UEnv.tcenv m.FStar_Syntax_Syntax.name
-            in
-         {
-           FStar_Extraction_ML_UEnv.tcenv = uu____3114;
-           FStar_Extraction_ML_UEnv.gamma =
-             (uu___78_3113.FStar_Extraction_ML_UEnv.gamma);
-           FStar_Extraction_ML_UEnv.tydefs =
-             (uu___78_3113.FStar_Extraction_ML_UEnv.tydefs);
-           FStar_Extraction_ML_UEnv.type_names =
-             (uu___78_3113.FStar_Extraction_ML_UEnv.type_names);
-           FStar_Extraction_ML_UEnv.currentModule = name
-         }  in
-       let uu____3115 =
-         FStar_Util.fold_map extract_sig g1
-           m.FStar_Syntax_Syntax.declarations
-          in
-       match uu____3115 with
-       | (g2,sigs) ->
-           let mlm = FStar_List.flatten sigs  in
-           let is_kremlin =
-             let uu____3144 = FStar_Options.codegen ()  in
-             uu____3144 =
-               (FStar_Pervasives_Native.Some FStar_Options.Kremlin)
-              in
-           let uu____3149 =
-             (((m.FStar_Syntax_Syntax.name).FStar_Ident.str <> "Prims") &&
-                (is_kremlin ||
-                   (Prims.op_Negation m.FStar_Syntax_Syntax.is_interface)))
-               &&
-               (FStar_Options.should_extract
-                  (m.FStar_Syntax_Syntax.name).FStar_Ident.str)
-              in
-           if uu____3149
-           then
-             ((let uu____3157 =
-                 FStar_Syntax_Print.lid_to_string m.FStar_Syntax_Syntax.name
-                  in
-               FStar_Util.print1 "Extracted module %s\n" uu____3157);
-              (g2,
-                [FStar_Extraction_ML_Syntax.MLLib
-                   [(name, (FStar_Pervasives_Native.Some ([], mlm)),
-                      (FStar_Extraction_ML_Syntax.MLLib []))]]))
-           else (g2, []))
-=======
       (let codegen_opt = FStar_Options.codegen ()  in
        let uu____3141 = FStar_Options.restore_cmd_line_options true  in
        (match codegen_opt with
@@ -1645,7 +1526,6 @@
                     [(name, (FStar_Pervasives_Native.Some ([], mlm)),
                        (FStar_Extraction_ML_Syntax.MLLib []))]]))
             else (g2, [])))
->>>>>>> 3733676e
   
 let (extract :
   FStar_Extraction_ML_UEnv.env ->
@@ -1656,14 +1536,14 @@
   =
   fun g  ->
     fun m  ->
-      let uu____3231 = FStar_Options.debug_any ()  in
-      if uu____3231
+      let uu____3267 = FStar_Options.debug_any ()  in
+      if uu____3267
       then
         let msg =
-          let uu____3239 =
+          let uu____3275 =
             FStar_Syntax_Print.lid_to_string m.FStar_Syntax_Syntax.name  in
-          FStar_Util.format1 "Extracting module %s\n" uu____3239  in
+          FStar_Util.format1 "Extracting module %s\n" uu____3275  in
         FStar_Util.measure_execution_time msg
-          (fun uu____3247  -> extract' g m)
+          (fun uu____3283  -> extract' g m)
       else extract' g m
   