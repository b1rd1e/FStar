--- conflicted
+++ resolved
@@ -50,16 +50,10 @@
                       em uu____191  in
                     FStar_Pervasives_Native.Some uu____190
                 | uu____194 -> FStar_Pervasives_Native.None
-<<<<<<< HEAD
   
 let reflection_primops :
   FStar_TypeChecker_Normalize.primitive_step Prims.list =
-  let mklid nm = FStar_Reflection_Data.fstar_refl_syntax_lid nm  in
-=======
-let reflection_primops: FStar_TypeChecker_Normalize.primitive_step Prims.list
-  =
-  let mklid nm = FStar_Reflection_Data.fstar_refl_basic_lid nm in
->>>>>>> 207b6569
+  let mklid nm = FStar_Reflection_Data.fstar_refl_basic_lid nm  in
   let mk1 l arity fn =
     {
       FStar_TypeChecker_Normalize.name = l;
@@ -112,118 +106,60 @@
               let uu____352 =
                 mk11 "__type_of_binder" FStar_Reflection_Basic.type_of_binder
                   FStar_Reflection_Basic.unembed_binder
-<<<<<<< HEAD
                   FStar_Reflection_Basic.embed_term
                  in
-              let uu____371 =
-                let uu____374 =
+              let uu____359 =
+                let uu____362 =
                   mk2 "__is_free" FStar_Reflection_Basic.is_free
                     FStar_Reflection_Basic.unembed_binder
                     FStar_Reflection_Basic.unembed_term
                     FStar_Syntax_Embeddings.embed_bool
                    in
-                let uu____375 =
-                  let uu____378 =
-                    mk11 "__fresh_binder"
-                      (fun t  ->
-                         let uu____388 =
-                           FStar_Syntax_Syntax.gen_bv "__refl"
-                             FStar_Pervasives_Native.None t
-                            in
-                         (uu____388, FStar_Pervasives_Native.None))
-                      FStar_Reflection_Basic.unembed_term
-                      FStar_Reflection_Basic.embed_binder
-                     in
-                  let uu____391 =
-                    let uu____394 =
-                      mk2 "__term_eq" FStar_Syntax_Util.term_eq
-                        FStar_Reflection_Basic.unembed_term
-                        FStar_Reflection_Basic.unembed_term
-                        FStar_Syntax_Embeddings.embed_bool
-                       in
-                    let uu____399 =
-                      let uu____402 =
-=======
-                  FStar_Reflection_Basic.embed_term in
-              let uu____359 =
-                let uu____362 =
-                  mk2 "__is_free" FStar_Reflection_Basic.is_free
-                    FStar_Reflection_Basic.unembed_binder
-                    FStar_Reflection_Basic.unembed_term
-                    FStar_Syntax_Embeddings.embed_bool in
                 let uu____363 =
                   let uu____366 =
                     mk11 "__fresh_binder" FStar_Reflection_Basic.fresh_binder
                       FStar_Reflection_Basic.unembed_term
-                      FStar_Reflection_Basic.embed_binder in
+                      FStar_Reflection_Basic.embed_binder
+                     in
                   let uu____373 =
                     let uu____376 =
                       mk2 "__term_eq" FStar_Reflection_Basic.term_eq
                         FStar_Reflection_Basic.unembed_term
                         FStar_Reflection_Basic.unembed_term
-                        FStar_Syntax_Embeddings.embed_bool in
+                        FStar_Syntax_Embeddings.embed_bool
+                       in
                     let uu____381 =
                       let uu____384 =
->>>>>>> 207b6569
                         mk11 "__term_to_string"
                           FStar_Reflection_Basic.term_to_string
                           FStar_Reflection_Basic.unembed_term
-<<<<<<< HEAD
                           FStar_Syntax_Embeddings.embed_string
                          in
-                      let uu____403 =
-                        let uu____406 =
-=======
-                          FStar_Syntax_Embeddings.embed_string in
                       let uu____385 =
                         let uu____388 =
->>>>>>> 207b6569
                           mk11 "__binders_of_env"
                             FStar_Reflection_Basic.binders_of_env
                             FStar_Reflection_Basic.unembed_env
-<<<<<<< HEAD
                             FStar_Reflection_Basic.embed_binders
                            in
-                        let uu____407 =
-                          let uu____410 =
-=======
-                            FStar_Reflection_Basic.embed_binders in
                         let uu____389 =
                           let uu____392 =
->>>>>>> 207b6569
                             mk2 "__lookup_typ"
                               FStar_Reflection_Basic.lookup_typ
                               FStar_Reflection_Basic.unembed_env
                               FStar_Syntax_Embeddings.unembed_string_list
-<<<<<<< HEAD
                               FStar_Reflection_Basic.embed_sigelt_view
                              in
-                          [uu____410]  in
-                        uu____406 :: uu____407  in
-                      uu____402 :: uu____403  in
-                    uu____394 :: uu____399  in
-                  uu____378 :: uu____391  in
-                uu____374 :: uu____375  in
-              uu____352 :: uu____371  in
+                          [uu____392]  in
+                        uu____388 :: uu____389  in
+                      uu____384 :: uu____385  in
+                    uu____376 :: uu____381  in
+                  uu____366 :: uu____373  in
+                uu____362 :: uu____363  in
+              uu____352 :: uu____359  in
             uu____348 :: uu____349  in
           uu____344 :: uu____345  in
         uu____338 :: uu____341  in
       uu____332 :: uu____335  in
     uu____328 :: uu____329  in
-  uu____324 :: uu____325 
-=======
-                              FStar_Reflection_Basic.embed_sigelt_view in
-                          [uu____392] in
-                        uu____388 :: uu____389 in
-                      uu____384 :: uu____385 in
-                    uu____376 :: uu____381 in
-                  uu____366 :: uu____373 in
-                uu____362 :: uu____363 in
-              uu____352 :: uu____359 in
-            uu____348 :: uu____349 in
-          uu____344 :: uu____345 in
-        uu____338 :: uu____341 in
-      uu____332 :: uu____335 in
-    uu____328 :: uu____329 in
-  uu____324 :: uu____325
->>>>>>> 207b6569
+  uu____324 :: uu____325 