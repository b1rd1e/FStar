
open Prims

let new_uvar : FStar_Range.range  ->  FStar_Syntax_Syntax.binders  ->  FStar_Syntax_Syntax.typ  ->  (FStar_Syntax_Syntax.typ * FStar_Syntax_Syntax.typ) = (fun r binders k -> (

let uv = (FStar_Unionfind.fresh FStar_Syntax_Syntax.Uvar)
in (match (binders) with
| [] -> begin
(

let uv = (FStar_Syntax_Syntax.mk (FStar_Syntax_Syntax.Tm_uvar ((uv, k))) (Some (k.FStar_Syntax_Syntax.n)) r)
in (uv, uv))
end
| _55_38 -> begin
(

let args = (FStar_All.pipe_right binders (FStar_List.map FStar_Syntax_Util.arg_of_non_null_binder))
in (

let k' = (let _144_7 = (FStar_Syntax_Syntax.mk_Total k)
in (FStar_Syntax_Util.arrow binders _144_7))
in (

let uv = (FStar_Syntax_Syntax.mk (FStar_Syntax_Syntax.Tm_uvar ((uv, k'))) None r)
in (let _144_8 = (FStar_Syntax_Syntax.mk (FStar_Syntax_Syntax.Tm_app ((uv, args))) (Some (k.FStar_Syntax_Syntax.n)) r)
in (_144_8, uv)))))
end)))


type uvi =
| TERM of ((FStar_Syntax_Syntax.uvar * FStar_Syntax_Syntax.typ) * FStar_Syntax_Syntax.term)
| UNIV of (FStar_Syntax_Syntax.universe_uvar * FStar_Syntax_Syntax.universe)


let is_TERM = (fun _discr_ -> (match (_discr_) with
| TERM (_) -> begin
true
end
| _ -> begin
false
end))


let is_UNIV = (fun _discr_ -> (match (_discr_) with
| UNIV (_) -> begin
true
end
| _ -> begin
false
end))


let ___TERM____0 = (fun projectee -> (match (projectee) with
| TERM (_55_44) -> begin
_55_44
end))


let ___UNIV____0 = (fun projectee -> (match (projectee) with
| UNIV (_55_47) -> begin
_55_47
end))


type worklist =
{attempting : FStar_TypeChecker_Common.probs; wl_deferred : (Prims.int * Prims.string * FStar_TypeChecker_Common.prob) Prims.list; ctr : Prims.int; defer_ok : Prims.bool; smt_ok : Prims.bool; tcenv : FStar_TypeChecker_Env.env}


let is_Mkworklist : worklist  ->  Prims.bool = (Obj.magic ((fun _ -> (FStar_All.failwith "Not yet implemented:is_Mkworklist"))))


type solution =
| Success of FStar_TypeChecker_Common.deferred
| Failed of (FStar_TypeChecker_Common.prob * Prims.string)


let is_Success = (fun _discr_ -> (match (_discr_) with
| Success (_) -> begin
true
end
| _ -> begin
false
end))


let is_Failed = (fun _discr_ -> (match (_discr_) with
| Failed (_) -> begin
true
end
| _ -> begin
false
end))


let ___Success____0 = (fun projectee -> (match (projectee) with
| Success (_55_57) -> begin
_55_57
end))


let ___Failed____0 = (fun projectee -> (match (projectee) with
| Failed (_55_60) -> begin
_55_60
end))


type variance =
| COVARIANT
| CONTRAVARIANT
| INVARIANT


let is_COVARIANT = (fun _discr_ -> (match (_discr_) with
| COVARIANT (_) -> begin
true
end
| _ -> begin
false
end))


let is_CONTRAVARIANT = (fun _discr_ -> (match (_discr_) with
| CONTRAVARIANT (_) -> begin
true
end
| _ -> begin
false
end))


let is_INVARIANT = (fun _discr_ -> (match (_discr_) with
| INVARIANT (_) -> begin
true
end
| _ -> begin
false
end))


type tprob =
(FStar_Syntax_Syntax.typ, FStar_Syntax_Syntax.term) FStar_TypeChecker_Common.problem


type cprob =
(FStar_Syntax_Syntax.comp, Prims.unit) FStar_TypeChecker_Common.problem


type ('a, 'b) problem_t =
('a, 'b) FStar_TypeChecker_Common.problem


let rel_to_string : FStar_TypeChecker_Common.rel  ->  Prims.string = (fun _55_1 -> (match (_55_1) with
| FStar_TypeChecker_Common.EQ -> begin
"="
end
| FStar_TypeChecker_Common.SUB -> begin
"<:"
end
| FStar_TypeChecker_Common.SUBINV -> begin
":>"
end))


let term_to_string = (fun env t -> (FStar_Syntax_Print.term_to_string t))


let prob_to_string : FStar_TypeChecker_Env.env  ->  FStar_TypeChecker_Common.prob  ->  Prims.string = (fun env _55_2 -> (match (_55_2) with
| FStar_TypeChecker_Common.TProb (p) -> begin
(let _144_107 = (let _144_106 = (term_to_string env p.FStar_TypeChecker_Common.lhs)
in (let _144_105 = (let _144_104 = (FStar_Syntax_Print.tag_of_term p.FStar_TypeChecker_Common.lhs)
in (let _144_103 = (let _144_102 = (let _144_101 = (term_to_string env p.FStar_TypeChecker_Common.rhs)
in (let _144_100 = (let _144_99 = (FStar_Syntax_Print.tag_of_term p.FStar_TypeChecker_Common.rhs)
in (let _144_98 = (let _144_97 = (FStar_TypeChecker_Normalize.term_to_string env (Prims.fst p.FStar_TypeChecker_Common.logical_guard))
in (let _144_96 = (let _144_95 = (FStar_All.pipe_right p.FStar_TypeChecker_Common.reason (FStar_String.concat "\n\t\t\t"))
in (_144_95)::[])
in (_144_97)::_144_96))
in (_144_99)::_144_98))
in (_144_101)::_144_100))
in ((rel_to_string p.FStar_TypeChecker_Common.relation))::_144_102)
in (_144_104)::_144_103))
in (_144_106)::_144_105))
in (FStar_Util.format "\t%s (%s)\n\t\t%s\n\t%s (%s) (guard %s)\n\t\t<Reason>\n\t\t\t%s\n\t\t</Reason>" _144_107))
end
| FStar_TypeChecker_Common.CProb (p) -> begin
(let _144_109 = (FStar_TypeChecker_Normalize.comp_to_string env p.FStar_TypeChecker_Common.lhs)
in (let _144_108 = (FStar_TypeChecker_Normalize.comp_to_string env p.FStar_TypeChecker_Common.rhs)
in (FStar_Util.format3 "\t%s \n\t\t%s\n\t%s" _144_109 (rel_to_string p.FStar_TypeChecker_Common.relation) _144_108)))
end))


let uvi_to_string : FStar_TypeChecker_Env.env  ->  uvi  ->  Prims.string = (fun env _55_3 -> (match (_55_3) with
| UNIV (u, t) -> begin
(

let x = if (FStar_Options.hide_uvar_nums ()) then begin
"?"
end else begin
(let _144_114 = (FStar_Unionfind.uvar_id u)
in (FStar_All.pipe_right _144_114 FStar_Util.string_of_int))
end
in (let _144_115 = (FStar_Syntax_Print.univ_to_string t)
in (FStar_Util.format2 "UNIV %s %s" x _144_115)))
end
| TERM ((u, _55_84), t) -> begin
(

let x = if (FStar_Options.hide_uvar_nums ()) then begin
"?"
end else begin
(let _144_116 = (FStar_Unionfind.uvar_id u)
in (FStar_All.pipe_right _144_116 FStar_Util.string_of_int))
end
in (let _144_117 = (FStar_TypeChecker_Normalize.term_to_string env t)
in (FStar_Util.format2 "TERM %s %s" x _144_117)))
end))


let uvis_to_string : FStar_TypeChecker_Env.env  ->  uvi Prims.list  ->  Prims.string = (fun env uvis -> (let _144_122 = (FStar_List.map (uvi_to_string env) uvis)
in (FStar_All.pipe_right _144_122 (FStar_String.concat ", "))))


let names_to_string : FStar_Syntax_Syntax.bv FStar_Util.set  ->  Prims.string = (fun nms -> (let _144_126 = (let _144_125 = (FStar_Util.set_elements nms)
in (FStar_All.pipe_right _144_125 (FStar_List.map FStar_Syntax_Print.bv_to_string)))
in (FStar_All.pipe_right _144_126 (FStar_String.concat ", "))))


let args_to_string = (fun args -> (let _144_129 = (FStar_All.pipe_right args (FStar_List.map (fun _55_97 -> (match (_55_97) with
| (x, _55_96) -> begin
(FStar_Syntax_Print.term_to_string x)
end))))
in (FStar_All.pipe_right _144_129 (FStar_String.concat " "))))


let empty_worklist : FStar_TypeChecker_Env.env  ->  worklist = (fun env -> {attempting = []; wl_deferred = []; ctr = 0; defer_ok = true; smt_ok = true; tcenv = env})


let singleton : FStar_TypeChecker_Env.env  ->  FStar_TypeChecker_Common.prob  ->  worklist = (fun env prob -> (

let _55_101 = (empty_worklist env)
in {attempting = (prob)::[]; wl_deferred = _55_101.wl_deferred; ctr = _55_101.ctr; defer_ok = _55_101.defer_ok; smt_ok = _55_101.smt_ok; tcenv = _55_101.tcenv}))


let wl_of_guard = (fun env g -> (

let _55_105 = (empty_worklist env)
in (let _144_138 = (FStar_List.map Prims.snd g)
in {attempting = _144_138; wl_deferred = _55_105.wl_deferred; ctr = _55_105.ctr; defer_ok = false; smt_ok = _55_105.smt_ok; tcenv = _55_105.tcenv})))


let defer : Prims.string  ->  FStar_TypeChecker_Common.prob  ->  worklist  ->  worklist = (fun reason prob wl -> (

let _55_110 = wl
in {attempting = _55_110.attempting; wl_deferred = ((wl.ctr, reason, prob))::wl.wl_deferred; ctr = _55_110.ctr; defer_ok = _55_110.defer_ok; smt_ok = _55_110.smt_ok; tcenv = _55_110.tcenv}))


let attempt : FStar_TypeChecker_Common.prob Prims.list  ->  worklist  ->  worklist = (fun probs wl -> (

let _55_114 = wl
in {attempting = (FStar_List.append probs wl.attempting); wl_deferred = _55_114.wl_deferred; ctr = _55_114.ctr; defer_ok = _55_114.defer_ok; smt_ok = _55_114.smt_ok; tcenv = _55_114.tcenv}))


let giveup : FStar_TypeChecker_Env.env  ->  Prims.string  ->  FStar_TypeChecker_Common.prob  ->  solution = (fun env reason prob -> (

let _55_119 = if (FStar_All.pipe_left (FStar_TypeChecker_Env.debug env) (FStar_Options.Other ("Rel"))) then begin
(let _144_155 = (prob_to_string env prob)
in (FStar_Util.print2 "Failed %s:\n%s\n" reason _144_155))
end else begin
()
end
in Failed ((prob, reason))))


let invert_rel : FStar_TypeChecker_Common.rel  ->  FStar_TypeChecker_Common.rel = (fun _55_4 -> (match (_55_4) with
| FStar_TypeChecker_Common.EQ -> begin
FStar_TypeChecker_Common.EQ
end
| FStar_TypeChecker_Common.SUB -> begin
FStar_TypeChecker_Common.SUBINV
end
| FStar_TypeChecker_Common.SUBINV -> begin
FStar_TypeChecker_Common.SUB
end))


let invert = (fun p -> (

let _55_126 = p
in {FStar_TypeChecker_Common.pid = _55_126.FStar_TypeChecker_Common.pid; FStar_TypeChecker_Common.lhs = p.FStar_TypeChecker_Common.rhs; FStar_TypeChecker_Common.relation = (invert_rel p.FStar_TypeChecker_Common.relation); FStar_TypeChecker_Common.rhs = p.FStar_TypeChecker_Common.lhs; FStar_TypeChecker_Common.element = _55_126.FStar_TypeChecker_Common.element; FStar_TypeChecker_Common.logical_guard = _55_126.FStar_TypeChecker_Common.logical_guard; FStar_TypeChecker_Common.scope = _55_126.FStar_TypeChecker_Common.scope; FStar_TypeChecker_Common.reason = _55_126.FStar_TypeChecker_Common.reason; FStar_TypeChecker_Common.loc = _55_126.FStar_TypeChecker_Common.loc; FStar_TypeChecker_Common.rank = _55_126.FStar_TypeChecker_Common.rank}))


let maybe_invert = (fun p -> if (p.FStar_TypeChecker_Common.relation = FStar_TypeChecker_Common.SUBINV) then begin
(invert p)
end else begin
p
end)


let maybe_invert_p : FStar_TypeChecker_Common.prob  ->  FStar_TypeChecker_Common.prob = (fun _55_5 -> (match (_55_5) with
| FStar_TypeChecker_Common.TProb (p) -> begin
(FStar_All.pipe_right (maybe_invert p) (fun _144_162 -> FStar_TypeChecker_Common.TProb (_144_162)))
end
| FStar_TypeChecker_Common.CProb (p) -> begin
(FStar_All.pipe_right (maybe_invert p) (fun _144_163 -> FStar_TypeChecker_Common.CProb (_144_163)))
end))


let vary_rel : FStar_TypeChecker_Common.rel  ->  variance  ->  FStar_TypeChecker_Common.rel = (fun rel _55_6 -> (match (_55_6) with
| INVARIANT -> begin
FStar_TypeChecker_Common.EQ
end
| CONTRAVARIANT -> begin
(invert_rel rel)
end
| COVARIANT -> begin
rel
end))


let p_pid : FStar_TypeChecker_Common.prob  ->  Prims.int = (fun _55_7 -> (match (_55_7) with
| FStar_TypeChecker_Common.TProb (p) -> begin
p.FStar_TypeChecker_Common.pid
end
| FStar_TypeChecker_Common.CProb (p) -> begin
p.FStar_TypeChecker_Common.pid
end))


let p_rel : FStar_TypeChecker_Common.prob  ->  FStar_TypeChecker_Common.rel = (fun _55_8 -> (match (_55_8) with
| FStar_TypeChecker_Common.TProb (p) -> begin
p.FStar_TypeChecker_Common.relation
end
| FStar_TypeChecker_Common.CProb (p) -> begin
p.FStar_TypeChecker_Common.relation
end))


let p_reason : FStar_TypeChecker_Common.prob  ->  Prims.string Prims.list = (fun _55_9 -> (match (_55_9) with
| FStar_TypeChecker_Common.TProb (p) -> begin
p.FStar_TypeChecker_Common.reason
end
| FStar_TypeChecker_Common.CProb (p) -> begin
p.FStar_TypeChecker_Common.reason
end))


let p_loc : FStar_TypeChecker_Common.prob  ->  FStar_Range.range = (fun _55_10 -> (match (_55_10) with
| FStar_TypeChecker_Common.TProb (p) -> begin
p.FStar_TypeChecker_Common.loc
end
| FStar_TypeChecker_Common.CProb (p) -> begin
p.FStar_TypeChecker_Common.loc
end))


let p_guard : FStar_TypeChecker_Common.prob  ->  (FStar_Syntax_Syntax.term * FStar_Syntax_Syntax.term) = (fun _55_11 -> (match (_55_11) with
| FStar_TypeChecker_Common.TProb (p) -> begin
p.FStar_TypeChecker_Common.logical_guard
end
| FStar_TypeChecker_Common.CProb (p) -> begin
p.FStar_TypeChecker_Common.logical_guard
end))


let p_scope : FStar_TypeChecker_Common.prob  ->  FStar_Syntax_Syntax.binders = (fun _55_12 -> (match (_55_12) with
| FStar_TypeChecker_Common.TProb (p) -> begin
p.FStar_TypeChecker_Common.scope
end
| FStar_TypeChecker_Common.CProb (p) -> begin
p.FStar_TypeChecker_Common.scope
end))


let p_invert : FStar_TypeChecker_Common.prob  ->  FStar_TypeChecker_Common.prob = (fun _55_13 -> (match (_55_13) with
| FStar_TypeChecker_Common.TProb (p) -> begin
(FStar_All.pipe_left (fun _144_182 -> FStar_TypeChecker_Common.TProb (_144_182)) (invert p))
end
| FStar_TypeChecker_Common.CProb (p) -> begin
(FStar_All.pipe_left (fun _144_183 -> FStar_TypeChecker_Common.CProb (_144_183)) (invert p))
end))


let is_top_level_prob : FStar_TypeChecker_Common.prob  ->  Prims.bool = (fun p -> ((FStar_All.pipe_right (p_reason p) FStar_List.length) = 1))


let next_pid : Prims.unit  ->  Prims.int = (

let ctr = (FStar_ST.alloc 0)
in (fun _55_176 -> (match (()) with
| () -> begin
(

let _55_177 = (FStar_Util.incr ctr)
in (FStar_ST.read ctr))
end)))


let mk_problem = (fun scope orig lhs rel rhs elt reason -> (let _144_196 = (next_pid ())
in (let _144_195 = (new_uvar (p_loc orig) scope FStar_Syntax_Util.ktype0)
in {FStar_TypeChecker_Common.pid = _144_196; FStar_TypeChecker_Common.lhs = lhs; FStar_TypeChecker_Common.relation = rel; FStar_TypeChecker_Common.rhs = rhs; FStar_TypeChecker_Common.element = elt; FStar_TypeChecker_Common.logical_guard = _144_195; FStar_TypeChecker_Common.scope = scope; FStar_TypeChecker_Common.reason = (reason)::(p_reason orig); FStar_TypeChecker_Common.loc = (p_loc orig); FStar_TypeChecker_Common.rank = None})))


let new_problem = (fun env lhs rel rhs elt loc reason -> (

let scope = (FStar_TypeChecker_Env.all_binders env)
in (let _144_206 = (next_pid ())
in (let _144_205 = (let _144_204 = (FStar_TypeChecker_Env.get_range env)
in (new_uvar _144_204 scope FStar_Syntax_Util.ktype0))
in {FStar_TypeChecker_Common.pid = _144_206; FStar_TypeChecker_Common.lhs = lhs; FStar_TypeChecker_Common.relation = rel; FStar_TypeChecker_Common.rhs = rhs; FStar_TypeChecker_Common.element = elt; FStar_TypeChecker_Common.logical_guard = _144_205; FStar_TypeChecker_Common.scope = scope; FStar_TypeChecker_Common.reason = (reason)::[]; FStar_TypeChecker_Common.loc = loc; FStar_TypeChecker_Common.rank = None}))))


let problem_using_guard = (fun orig lhs rel rhs elt reason -> (let _144_213 = (next_pid ())
in {FStar_TypeChecker_Common.pid = _144_213; FStar_TypeChecker_Common.lhs = lhs; FStar_TypeChecker_Common.relation = rel; FStar_TypeChecker_Common.rhs = rhs; FStar_TypeChecker_Common.element = elt; FStar_TypeChecker_Common.logical_guard = (p_guard orig); FStar_TypeChecker_Common.scope = (p_scope orig); FStar_TypeChecker_Common.reason = (reason)::(p_reason orig); FStar_TypeChecker_Common.loc = (p_loc orig); FStar_TypeChecker_Common.rank = None}))


let guard_on_element = (fun problem x phi -> (match (problem.FStar_TypeChecker_Common.element) with
| None -> begin
(FStar_Syntax_Util.mk_forall x phi)
end
| Some (e) -> begin
(FStar_Syntax_Subst.subst ((FStar_Syntax_Syntax.NT ((x, e)))::[]) phi)
end))


let explain : FStar_TypeChecker_Env.env  ->  FStar_TypeChecker_Common.prob  ->  Prims.string  ->  Prims.string = (fun env d s -> if (FStar_All.pipe_left (FStar_TypeChecker_Env.debug env) (FStar_Options.Other ("ExplainRel"))) then begin
(let _144_225 = (FStar_All.pipe_left FStar_Range.string_of_range (p_loc d))
in (let _144_224 = (prob_to_string env d)
in (let _144_223 = (FStar_All.pipe_right (p_reason d) (FStar_String.concat "\n\t>"))
in (FStar_Util.format4 "(%s) Failed to solve the sub-problem\n%s\nWhich arose because:\n\t%s\nFailed because:%s\n" _144_225 _144_224 _144_223 s))))
end else begin
(

let d = (maybe_invert_p d)
in (

let rel = (match ((p_rel d)) with
| FStar_TypeChecker_Common.EQ -> begin
"equal to"
end
| FStar_TypeChecker_Common.SUB -> begin
"a subtype of"
end
| _55_213 -> begin
(FStar_All.failwith "impossible")
end)
in (

let _55_221 = (match (d) with
| FStar_TypeChecker_Common.TProb (tp) -> begin
(let _144_227 = (FStar_Syntax_Print.term_to_string tp.FStar_TypeChecker_Common.lhs)
in (let _144_226 = (FStar_Syntax_Print.term_to_string tp.FStar_TypeChecker_Common.rhs)
in (_144_227, _144_226)))
end
| FStar_TypeChecker_Common.CProb (cp) -> begin
(let _144_229 = (FStar_Syntax_Print.comp_to_string cp.FStar_TypeChecker_Common.lhs)
in (let _144_228 = (FStar_Syntax_Print.comp_to_string cp.FStar_TypeChecker_Common.rhs)
in (_144_229, _144_228)))
end)
in (match (_55_221) with
| (lhs, rhs) -> begin
(FStar_Util.format3 "%s is not %s the expected type %s" lhs rel rhs)
end))))
end)


let commit : uvi Prims.list  ->  Prims.unit = (fun uvis -> (FStar_All.pipe_right uvis (FStar_List.iter (fun _55_14 -> (match (_55_14) with
| UNIV (u, t) -> begin
(match (t) with
| FStar_Syntax_Syntax.U_unif (u') -> begin
(FStar_Unionfind.union u u')
end
| _55_231 -> begin
(FStar_Unionfind.change u (Some (t)))
end)
end
| TERM ((u, _55_234), t) -> begin
(FStar_Syntax_Util.set_uvar u t)
end)))))


let find_term_uvar : (FStar_Syntax_Syntax.term', FStar_Syntax_Syntax.term') FStar_Syntax_Syntax.syntax FStar_Syntax_Syntax.uvar_basis FStar_Unionfind.uvar  ->  uvi Prims.list  ->  FStar_Syntax_Syntax.term Prims.option = (fun uv s -> (FStar_Util.find_map s (fun _55_15 -> (match (_55_15) with
| UNIV (_55_243) -> begin
None
end
| TERM ((u, _55_247), t) -> begin
if (FStar_Unionfind.equivalent uv u) then begin
Some (t)
end else begin
None
end
end))))


let find_univ_uvar : FStar_Syntax_Syntax.universe Prims.option FStar_Unionfind.uvar  ->  uvi Prims.list  ->  FStar_Syntax_Syntax.universe Prims.option = (fun u s -> (FStar_Util.find_map s (fun _55_16 -> (match (_55_16) with
| UNIV (u', t) -> begin
if (FStar_Unionfind.equivalent u u') then begin
Some (t)
end else begin
None
end
end
| _55_260 -> begin
None
end))))


let whnf : FStar_TypeChecker_Env.env  ->  FStar_Syntax_Syntax.term  ->  FStar_Syntax_Syntax.term = (fun env t -> (let _144_248 = (let _144_247 = (FStar_Syntax_Util.unmeta t)
in (FStar_TypeChecker_Normalize.normalize ((FStar_TypeChecker_Normalize.Beta)::(FStar_TypeChecker_Normalize.WHNF)::[]) env _144_247))
in (FStar_Syntax_Subst.compress _144_248)))


let sn : FStar_TypeChecker_Env.env  ->  FStar_Syntax_Syntax.term  ->  FStar_Syntax_Syntax.term = (fun env t -> (let _144_253 = (FStar_TypeChecker_Normalize.normalize ((FStar_TypeChecker_Normalize.Beta)::[]) env t)
in (FStar_Syntax_Subst.compress _144_253)))


let norm_arg = (fun env t -> (let _144_256 = (sn env (Prims.fst t))
in (_144_256, (Prims.snd t))))


let sn_binders : FStar_TypeChecker_Env.env  ->  FStar_Syntax_Syntax.binders  ->  (FStar_Syntax_Syntax.bv * FStar_Syntax_Syntax.arg_qualifier Prims.option) Prims.list = (fun env binders -> (FStar_All.pipe_right binders (FStar_List.map (fun _55_271 -> (match (_55_271) with
| (x, imp) -> begin
(let _144_263 = (

let _55_272 = x
in (let _144_262 = (sn env x.FStar_Syntax_Syntax.sort)
in {FStar_Syntax_Syntax.ppname = _55_272.FStar_Syntax_Syntax.ppname; FStar_Syntax_Syntax.index = _55_272.FStar_Syntax_Syntax.index; FStar_Syntax_Syntax.sort = _144_262}))
in (_144_263, imp))
end)))))


let norm_univ : worklist  ->  FStar_Syntax_Syntax.universe  ->  FStar_Syntax_Syntax.universe = (fun wl u -> (

let rec aux = (fun u -> (

let u = (FStar_Syntax_Subst.compress_univ u)
in (match (u) with
| FStar_Syntax_Syntax.U_succ (u) -> begin
(let _144_270 = (aux u)
in FStar_Syntax_Syntax.U_succ (_144_270))
end
| FStar_Syntax_Syntax.U_max (us) -> begin
(let _144_271 = (FStar_List.map aux us)
in FStar_Syntax_Syntax.U_max (_144_271))
end
| _55_284 -> begin
u
end)))
in (let _144_272 = (aux u)
in (FStar_TypeChecker_Normalize.normalize_universe wl.tcenv _144_272))))


let normalize_refinement = (fun steps env wl t0 -> (FStar_TypeChecker_Normalize.normalize_refinement steps env t0))


let base_and_refinement = (fun env wl t1 -> (

let rec aux = (fun norm t1 -> (match (t1.FStar_Syntax_Syntax.n) with
| FStar_Syntax_Syntax.Tm_refine (x, phi) -> begin
if norm then begin
(x.FStar_Syntax_Syntax.sort, Some ((x, phi)))
end else begin
(match ((normalize_refinement ((FStar_TypeChecker_Normalize.WHNF)::[]) env wl t1)) with
| {FStar_Syntax_Syntax.n = FStar_Syntax_Syntax.Tm_refine (x, phi); FStar_Syntax_Syntax.tk = _55_304; FStar_Syntax_Syntax.pos = _55_302; FStar_Syntax_Syntax.vars = _55_300} -> begin
(x.FStar_Syntax_Syntax.sort, Some ((x, phi)))
end
| tt -> begin
(let _144_286 = (let _144_285 = (FStar_Syntax_Print.term_to_string tt)
in (let _144_284 = (FStar_Syntax_Print.tag_of_term tt)
in (FStar_Util.format2 "impossible: Got %s ... %s\n" _144_285 _144_284)))
in (FStar_All.failwith _144_286))
end)
end
end
| (FStar_Syntax_Syntax.Tm_uinst (_)) | (FStar_Syntax_Syntax.Tm_fvar (_)) | (FStar_Syntax_Syntax.Tm_app (_)) -> begin
if norm then begin
(t1, None)
end else begin
(

let t1' = (normalize_refinement ((FStar_TypeChecker_Normalize.WHNF)::[]) env wl t1)
in (match ((let _144_287 = (FStar_Syntax_Subst.compress t1')
in _144_287.FStar_Syntax_Syntax.n)) with
| FStar_Syntax_Syntax.Tm_refine (_55_322) -> begin
(aux true t1')
end
| _55_325 -> begin
(t1, None)
end))
end
end
| (FStar_Syntax_Syntax.Tm_type (_)) | (FStar_Syntax_Syntax.Tm_constant (_)) | (FStar_Syntax_Syntax.Tm_name (_)) | (FStar_Syntax_Syntax.Tm_bvar (_)) | (FStar_Syntax_Syntax.Tm_arrow (_)) | (FStar_Syntax_Syntax.Tm_abs (_)) | (FStar_Syntax_Syntax.Tm_uvar (_)) | (FStar_Syntax_Syntax.Tm_let (_)) | (FStar_Syntax_Syntax.Tm_match (_)) -> begin
(t1, None)
end
| (FStar_Syntax_Syntax.Tm_meta (_)) | (FStar_Syntax_Syntax.Tm_ascribed (_)) | (FStar_Syntax_Syntax.Tm_delayed (_)) | (FStar_Syntax_Syntax.Tm_unknown) -> begin
(let _144_290 = (let _144_289 = (FStar_Syntax_Print.term_to_string t1)
in (let _144_288 = (FStar_Syntax_Print.tag_of_term t1)
in (FStar_Util.format2 "impossible (outer): Got %s ... %s\n" _144_289 _144_288)))
in (FStar_All.failwith _144_290))
end))
in (let _144_291 = (whnf env t1)
in (aux false _144_291))))


let unrefine : FStar_TypeChecker_Env.env  ->  FStar_Syntax_Syntax.typ  ->  FStar_Syntax_Syntax.typ = (fun env t -> (let _144_296 = (base_and_refinement env (empty_worklist env) t)
in (FStar_All.pipe_right _144_296 Prims.fst)))


let trivial_refinement : FStar_Syntax_Syntax.term  ->  (FStar_Syntax_Syntax.bv * FStar_Syntax_Syntax.term) = (fun t -> (let _144_299 = (FStar_Syntax_Syntax.null_bv t)
in (_144_299, FStar_Syntax_Util.t_true)))


let as_refinement = (fun env wl t -> (

let _55_371 = (base_and_refinement env wl t)
in (match (_55_371) with
| (t_base, refinement) -> begin
(match (refinement) with
| None -> begin
(trivial_refinement t_base)
end
| Some (x, phi) -> begin
(x, phi)
end)
end)))


let force_refinement = (fun _55_379 -> (match (_55_379) with
| (t_base, refopt) -> begin
(

let _55_387 = (match (refopt) with
| Some (y, phi) -> begin
(y, phi)
end
| None -> begin
(trivial_refinement t_base)
end)
in (match (_55_387) with
| (y, phi) -> begin
(FStar_Syntax_Syntax.mk (FStar_Syntax_Syntax.Tm_refine ((y, phi))) None t_base.FStar_Syntax_Syntax.pos)
end))
end))


let wl_prob_to_string : worklist  ->  FStar_TypeChecker_Common.prob  ->  Prims.string = (fun wl _55_17 -> (match (_55_17) with
| FStar_TypeChecker_Common.TProb (p) -> begin
(let _144_312 = (FStar_Util.string_of_int p.FStar_TypeChecker_Common.pid)
in (let _144_311 = (let _144_308 = (whnf wl.tcenv p.FStar_TypeChecker_Common.lhs)
in (FStar_Syntax_Print.term_to_string _144_308))
in (let _144_310 = (let _144_309 = (whnf wl.tcenv p.FStar_TypeChecker_Common.rhs)
in (FStar_Syntax_Print.term_to_string _144_309))
in (FStar_Util.format4 "%s: %s  (%s)  %s" _144_312 _144_311 (rel_to_string p.FStar_TypeChecker_Common.relation) _144_310))))
end
| FStar_TypeChecker_Common.CProb (p) -> begin
(let _144_315 = (FStar_Util.string_of_int p.FStar_TypeChecker_Common.pid)
in (let _144_314 = (FStar_TypeChecker_Normalize.comp_to_string wl.tcenv p.FStar_TypeChecker_Common.lhs)
in (let _144_313 = (FStar_TypeChecker_Normalize.comp_to_string wl.tcenv p.FStar_TypeChecker_Common.rhs)
in (FStar_Util.format4 "%s: %s  (%s)  %s" _144_315 _144_314 (rel_to_string p.FStar_TypeChecker_Common.relation) _144_313))))
end))


let wl_to_string : worklist  ->  Prims.string = (fun wl -> (let _144_321 = (let _144_320 = (let _144_319 = (FStar_All.pipe_right wl.wl_deferred (FStar_List.map (fun _55_400 -> (match (_55_400) with
| (_55_396, _55_398, x) -> begin
x
end))))
in (FStar_List.append wl.attempting _144_319))
in (FStar_List.map (wl_prob_to_string wl) _144_320))
in (FStar_All.pipe_right _144_321 (FStar_String.concat "\n\t"))))


let u_abs : FStar_Syntax_Syntax.term  ->  (FStar_Syntax_Syntax.bv * FStar_Syntax_Syntax.arg_qualifier Prims.option) Prims.list  ->  FStar_Syntax_Syntax.term  ->  FStar_Syntax_Syntax.term = (fun k ys t -> (

let _55_419 = (match ((let _144_328 = (FStar_Syntax_Subst.compress k)
in _144_328.FStar_Syntax_Syntax.n)) with
| FStar_Syntax_Syntax.Tm_arrow (bs, c) -> begin
if ((FStar_List.length bs) = (FStar_List.length ys)) then begin
(let _144_329 = (FStar_Syntax_Subst.open_comp bs c)
in ((ys, t), _144_329))
end else begin
(

let _55_410 = (FStar_Syntax_Util.abs_formals t)
in (match (_55_410) with
| (ys', t) -> begin
(let _144_330 = (FStar_Syntax_Util.arrow_formals_comp k)
in (((FStar_List.append ys ys'), t), _144_330))
end))
end
end
| _55_412 -> begin
(let _144_332 = (let _144_331 = (FStar_Syntax_Syntax.mk_Total k)
in ([], _144_331))
in ((ys, t), _144_332))
end)
in (match (_55_419) with
| ((ys, t), (xs, c)) -> begin
if ((FStar_List.length xs) <> (FStar_List.length ys)) then begin
(FStar_Syntax_Util.abs ys t (Some (FStar_Util.Inr (FStar_Syntax_Const.effect_Tot_lid))))
end else begin
(

let c = (let _144_333 = (FStar_Syntax_Util.rename_binders xs ys)
in (FStar_Syntax_Subst.subst_comp _144_333 c))
in (let _144_337 = (let _144_336 = (FStar_All.pipe_right (FStar_Syntax_Util.lcomp_of_comp c) (fun _144_334 -> FStar_Util.Inl (_144_334)))
in (FStar_All.pipe_right _144_336 (fun _144_335 -> Some (_144_335))))
in (FStar_Syntax_Util.abs ys t _144_337)))
end
end)))


let solve_prob' : Prims.bool  ->  FStar_TypeChecker_Common.prob  ->  FStar_Syntax_Syntax.term Prims.option  ->  uvi Prims.list  ->  worklist  ->  worklist = (fun resolve_ok prob logical_guard uvis wl -> (

let phi = (match (logical_guard) with
| None -> begin
FStar_Syntax_Util.t_true
end
| Some (phi) -> begin
phi
end)
in (

let _55_433 = (p_guard prob)
in (match (_55_433) with
| (_55_431, uv) -> begin
(

let _55_444 = (match ((let _144_348 = (FStar_Syntax_Subst.compress uv)
in _144_348.FStar_Syntax_Syntax.n)) with
| FStar_Syntax_Syntax.Tm_uvar (uvar, k) -> begin
(

let bs = (p_scope prob)
in (

let phi = (u_abs k bs phi)
in (

let _55_440 = if (FStar_All.pipe_left (FStar_TypeChecker_Env.debug wl.tcenv) (FStar_Options.Other ("Rel"))) then begin
(let _144_351 = (FStar_Util.string_of_int (p_pid prob))
in (let _144_350 = (FStar_Syntax_Print.term_to_string uv)
in (let _144_349 = (FStar_Syntax_Print.term_to_string phi)
in (FStar_Util.print3 "Solving %s (%s) with formula %s\n" _144_351 _144_350 _144_349))))
end else begin
()
end
in (FStar_Syntax_Util.set_uvar uvar phi))))
end
| _55_443 -> begin
if (not (resolve_ok)) then begin
(FStar_All.failwith "Impossible: this instance has already been assigned a solution")
end else begin
()
end
end)
in (

let _55_446 = (commit uvis)
in (

let _55_448 = wl
in {attempting = _55_448.attempting; wl_deferred = _55_448.wl_deferred; ctr = (wl.ctr + 1); defer_ok = _55_448.defer_ok; smt_ok = _55_448.smt_ok; tcenv = _55_448.tcenv})))
end))))


let extend_solution : Prims.int  ->  uvi Prims.list  ->  worklist  ->  worklist = (fun pid sol wl -> (

let _55_453 = if (FStar_All.pipe_left (FStar_TypeChecker_Env.debug wl.tcenv) (FStar_Options.Other ("RelCheck"))) then begin
(let _144_360 = (FStar_Util.string_of_int pid)
in (let _144_359 = (let _144_358 = (FStar_List.map (uvi_to_string wl.tcenv) sol)
in (FStar_All.pipe_right _144_358 (FStar_String.concat ", ")))
in (FStar_Util.print2 "Solving %s: with %s\n" _144_360 _144_359)))
end else begin
()
end
in (

let _55_455 = (commit sol)
in (

let _55_457 = wl
in {attempting = _55_457.attempting; wl_deferred = _55_457.wl_deferred; ctr = (wl.ctr + 1); defer_ok = _55_457.defer_ok; smt_ok = _55_457.smt_ok; tcenv = _55_457.tcenv}))))


let solve_prob : FStar_TypeChecker_Common.prob  ->  FStar_Syntax_Syntax.term Prims.option  ->  uvi Prims.list  ->  worklist  ->  worklist = (fun prob logical_guard uvis wl -> (

let conj_guard = (fun t g -> (match ((t, g)) with
| (_55_467, FStar_TypeChecker_Common.Trivial) -> begin
t
end
| (None, FStar_TypeChecker_Common.NonTrivial (f)) -> begin
Some (f)
end
| (Some (t), FStar_TypeChecker_Common.NonTrivial (f)) -> begin
(let _144_373 = (FStar_Syntax_Util.mk_conj t f)
in Some (_144_373))
end))
in (

let _55_479 = if (FStar_All.pipe_left (FStar_TypeChecker_Env.debug wl.tcenv) (FStar_Options.Other ("RelCheck"))) then begin
(let _144_376 = (FStar_All.pipe_left FStar_Util.string_of_int (p_pid prob))
in (let _144_375 = (let _144_374 = (FStar_List.map (uvi_to_string wl.tcenv) uvis)
in (FStar_All.pipe_right _144_374 (FStar_String.concat ", ")))
in (FStar_Util.print2 "Solving %s: with %s\n" _144_376 _144_375)))
end else begin
()
end
in (solve_prob' false prob logical_guard uvis wl))))


let rec occurs = (fun wl uk t -> (let _144_386 = (let _144_384 = (FStar_Syntax_Free.uvars t)
in (FStar_All.pipe_right _144_384 FStar_Util.set_elements))
in (FStar_All.pipe_right _144_386 (FStar_Util.for_some (fun _55_488 -> (match (_55_488) with
| (uv, _55_487) -> begin
(FStar_Unionfind.equivalent uv (Prims.fst uk))
end))))))


let occurs_check = (fun env wl uk t -> (

let occurs_ok = (not ((occurs wl uk t)))
in (

let msg = if occurs_ok then begin
None
end else begin
(let _144_393 = (let _144_392 = (FStar_Syntax_Print.uvar_to_string (Prims.fst uk))
in (let _144_391 = (FStar_Syntax_Print.term_to_string t)
in (FStar_Util.format2 "occurs-check failed (%s occurs in %s)" _144_392 _144_391)))
in Some (_144_393))
end
in (occurs_ok, msg))))


let occurs_and_freevars_check = (fun env wl uk fvs t -> (

let fvs_t = (FStar_Syntax_Free.names t)
in (

let _55_503 = (occurs_check env wl uk t)
in (match (_55_503) with
| (occurs_ok, msg) -> begin
(let _144_399 = (FStar_Util.set_is_subset_of fvs_t fvs)
in (occurs_ok, _144_399, (msg, fvs, fvs_t)))
end))))


let intersect_vars = (fun v1 v2 -> (

let as_set = (fun v -> (FStar_All.pipe_right v (FStar_List.fold_left (fun out x -> (FStar_Util.set_add (Prims.fst x) out)) FStar_Syntax_Syntax.no_names)))
in (

let v1_set = (as_set v1)
in (

let _55_521 = (FStar_All.pipe_right v2 (FStar_List.fold_left (fun _55_513 _55_516 -> (match ((_55_513, _55_516)) with
| ((isect, isect_set), (x, imp)) -> begin
if (let _144_408 = (FStar_Util.set_mem x v1_set)
in (FStar_All.pipe_left Prims.op_Negation _144_408)) then begin
(isect, isect_set)
end else begin
(

let fvs = (FStar_Syntax_Free.names x.FStar_Syntax_Syntax.sort)
in if (FStar_Util.set_is_subset_of fvs isect_set) then begin
(let _144_409 = (FStar_Util.set_add x isect_set)
in (((x, imp))::isect, _144_409))
end else begin
(isect, isect_set)
end)
end
end)) ([], FStar_Syntax_Syntax.no_names)))
in (match (_55_521) with
| (isect, _55_520) -> begin
(FStar_List.rev isect)
end)))))


let binders_eq = (fun v1 v2 -> (((FStar_List.length v1) = (FStar_List.length v2)) && (FStar_List.forall2 (fun _55_527 _55_531 -> (match ((_55_527, _55_531)) with
| ((a, _55_526), (b, _55_530)) -> begin
(FStar_Syntax_Syntax.bv_eq a b)
end)) v1 v2)))


let pat_var_opt = (fun env seen arg -> (

let hd = (norm_arg env arg)
in (match ((Prims.fst hd).FStar_Syntax_Syntax.n) with
| FStar_Syntax_Syntax.Tm_name (a) -> begin
if (FStar_All.pipe_right seen (FStar_Util.for_some (fun _55_541 -> (match (_55_541) with
| (b, _55_540) -> begin
(FStar_Syntax_Syntax.bv_eq a b)
end)))) then begin
None
end else begin
Some ((a, (Prims.snd hd)))
end
end
| _55_543 -> begin
None
end)))


let rec pat_vars : FStar_TypeChecker_Env.env  ->  (FStar_Syntax_Syntax.bv * FStar_Syntax_Syntax.arg_qualifier Prims.option) Prims.list  ->  (FStar_Syntax_Syntax.term * FStar_Syntax_Syntax.arg_qualifier Prims.option) Prims.list  ->  FStar_Syntax_Syntax.binders Prims.option = (fun env seen args -> (match (args) with
| [] -> begin
Some ((FStar_List.rev seen))
end
| (hd)::rest -> begin
(match ((pat_var_opt env seen hd)) with
| None -> begin
(

let _55_552 = if (FStar_All.pipe_left (FStar_TypeChecker_Env.debug env) (FStar_Options.Other ("Rel"))) then begin
(let _144_424 = (FStar_All.pipe_left FStar_Syntax_Print.term_to_string (Prims.fst hd))
in (FStar_Util.print1 "Not a pattern: %s\n" _144_424))
end else begin
()
end
in None)
end
| Some (x) -> begin
(pat_vars env ((x)::seen) rest)
end)
end))


let destruct_flex_t = (fun t -> (match (t.FStar_Syntax_Syntax.n) with
| FStar_Syntax_Syntax.Tm_uvar (uv, k) -> begin
(t, uv, k, [])
end
| FStar_Syntax_Syntax.Tm_app ({FStar_Syntax_Syntax.n = FStar_Syntax_Syntax.Tm_uvar (uv, k); FStar_Syntax_Syntax.tk = _55_566; FStar_Syntax_Syntax.pos = _55_564; FStar_Syntax_Syntax.vars = _55_562}, args) -> begin
(t, uv, k, args)
end
| _55_576 -> begin
(FStar_All.failwith "Not a flex-uvar")
end))


let destruct_flex_pattern = (fun env t -> (

let _55_583 = (destruct_flex_t t)
in (match (_55_583) with
| (t, uv, k, args) -> begin
(match ((pat_vars env [] args)) with
| Some (vars) -> begin
((t, uv, k, args), Some (vars))
end
| _55_587 -> begin
((t, uv, k, args), None)
end)
end)))


type match_result =
| MisMatch of (FStar_Syntax_Syntax.delta_depth Prims.option * FStar_Syntax_Syntax.delta_depth Prims.option)
| HeadMatch
| FullMatch


let is_MisMatch = (fun _discr_ -> (match (_discr_) with
| MisMatch (_) -> begin
true
end
| _ -> begin
false
end))


let is_HeadMatch = (fun _discr_ -> (match (_discr_) with
| HeadMatch (_) -> begin
true
end
| _ -> begin
false
end))


let is_FullMatch = (fun _discr_ -> (match (_discr_) with
| FullMatch (_) -> begin
true
end
| _ -> begin
false
end))


let ___MisMatch____0 = (fun projectee -> (match (projectee) with
| MisMatch (_55_590) -> begin
_55_590
end))


let head_match : match_result  ->  match_result = (fun _55_18 -> (match (_55_18) with
| MisMatch (i, j) -> begin
MisMatch ((i, j))
end
| _55_597 -> begin
HeadMatch
end))


let fv_delta_depth : FStar_TypeChecker_Env.env  ->  FStar_Syntax_Syntax.fv  ->  FStar_Syntax_Syntax.delta_depth = (fun env fv -> (match (fv.FStar_Syntax_Syntax.fv_delta) with
| FStar_Syntax_Syntax.Delta_abstract (d) -> begin
if (env.FStar_TypeChecker_Env.curmodule.FStar_Ident.str = fv.FStar_Syntax_Syntax.fv_name.FStar_Syntax_Syntax.v.FStar_Ident.nsstr) then begin
d
end else begin
FStar_Syntax_Syntax.Delta_constant
end
end
| d -> begin
d
end))


let rec delta_depth_of_term : FStar_TypeChecker_Env.env  ->  FStar_Syntax_Syntax.term  ->  FStar_Syntax_Syntax.delta_depth Prims.option = (fun env t -> (

let t = (FStar_Syntax_Util.unmeta t)
in (match (t.FStar_Syntax_Syntax.n) with
| (FStar_Syntax_Syntax.Tm_meta (_)) | (FStar_Syntax_Syntax.Tm_delayed (_)) -> begin
(FStar_All.failwith "Impossible")
end
| (FStar_Syntax_Syntax.Tm_unknown) | (FStar_Syntax_Syntax.Tm_bvar (_)) | (FStar_Syntax_Syntax.Tm_name (_)) | (FStar_Syntax_Syntax.Tm_uvar (_)) | (FStar_Syntax_Syntax.Tm_let (_)) | (FStar_Syntax_Syntax.Tm_match (_)) -> begin
None
end
| (FStar_Syntax_Syntax.Tm_uinst (t, _)) | (FStar_Syntax_Syntax.Tm_ascribed (t, _, _)) | (FStar_Syntax_Syntax.Tm_app (t, _)) | (FStar_Syntax_Syntax.Tm_refine ({FStar_Syntax_Syntax.ppname = _; FStar_Syntax_Syntax.index = _; FStar_Syntax_Syntax.sort = t}, _)) -> begin
(delta_depth_of_term env t)
end
| (FStar_Syntax_Syntax.Tm_constant (_)) | (FStar_Syntax_Syntax.Tm_type (_)) | (FStar_Syntax_Syntax.Tm_arrow (_)) | (FStar_Syntax_Syntax.Tm_abs (_)) -> begin
Some (FStar_Syntax_Syntax.Delta_constant)
end
| FStar_Syntax_Syntax.Tm_fvar (fv) -> begin
Some ((fv_delta_depth env fv))
end)))


let rec head_matches : FStar_TypeChecker_Env.env  ->  FStar_Syntax_Syntax.term  ->  FStar_Syntax_Syntax.term  ->  match_result = (fun env t1 t2 -> (

let t1 = (FStar_Syntax_Util.unmeta t1)
in (

let t2 = (FStar_Syntax_Util.unmeta t2)
in (match ((t1.FStar_Syntax_Syntax.n, t2.FStar_Syntax_Syntax.n)) with
| (FStar_Syntax_Syntax.Tm_name (x), FStar_Syntax_Syntax.Tm_name (y)) -> begin
if (FStar_Syntax_Syntax.bv_eq x y) then begin
FullMatch
end else begin
MisMatch ((None, None))
end
end
| (FStar_Syntax_Syntax.Tm_fvar (f), FStar_Syntax_Syntax.Tm_fvar (g)) -> begin
if (FStar_Syntax_Syntax.fv_eq f g) then begin
FullMatch
end else begin
MisMatch ((Some ((fv_delta_depth env f)), Some ((fv_delta_depth env g))))
end
end
| (FStar_Syntax_Syntax.Tm_uinst (f, _55_683), FStar_Syntax_Syntax.Tm_uinst (g, _55_688)) -> begin
(let _144_460 = (head_matches env f g)
in (FStar_All.pipe_right _144_460 head_match))
end
| (FStar_Syntax_Syntax.Tm_constant (c), FStar_Syntax_Syntax.Tm_constant (d)) -> begin
if (c = d) then begin
FullMatch
end else begin
MisMatch ((None, None))
end
end
| (FStar_Syntax_Syntax.Tm_uvar (uv, _55_699), FStar_Syntax_Syntax.Tm_uvar (uv', _55_704)) -> begin
if (FStar_Unionfind.equivalent uv uv') then begin
FullMatch
end else begin
MisMatch ((None, None))
end
end
| (FStar_Syntax_Syntax.Tm_refine (x, _55_710), FStar_Syntax_Syntax.Tm_refine (y, _55_715)) -> begin
(let _144_461 = (head_matches env x.FStar_Syntax_Syntax.sort y.FStar_Syntax_Syntax.sort)
in (FStar_All.pipe_right _144_461 head_match))
end
| (FStar_Syntax_Syntax.Tm_refine (x, _55_721), _55_725) -> begin
(let _144_462 = (head_matches env x.FStar_Syntax_Syntax.sort t2)
in (FStar_All.pipe_right _144_462 head_match))
end
| (_55_728, FStar_Syntax_Syntax.Tm_refine (x, _55_731)) -> begin
(let _144_463 = (head_matches env t1 x.FStar_Syntax_Syntax.sort)
in (FStar_All.pipe_right _144_463 head_match))
end
| ((FStar_Syntax_Syntax.Tm_type (_), FStar_Syntax_Syntax.Tm_type (_))) | ((FStar_Syntax_Syntax.Tm_arrow (_), FStar_Syntax_Syntax.Tm_arrow (_))) -> begin
HeadMatch
end
| (FStar_Syntax_Syntax.Tm_app (head, _55_751), FStar_Syntax_Syntax.Tm_app (head', _55_756)) -> begin
(let _144_464 = (head_matches env head head')
in (FStar_All.pipe_right _144_464 head_match))
end
| (FStar_Syntax_Syntax.Tm_app (head, _55_762), _55_766) -> begin
(let _144_465 = (head_matches env head t2)
in (FStar_All.pipe_right _144_465 head_match))
end
| (_55_769, FStar_Syntax_Syntax.Tm_app (head, _55_772)) -> begin
(let _144_466 = (head_matches env t1 head)
in (FStar_All.pipe_right _144_466 head_match))
end
| _55_777 -> begin
(let _144_469 = (let _144_468 = (delta_depth_of_term env t1)
in (let _144_467 = (delta_depth_of_term env t2)
in (_144_468, _144_467)))
in MisMatch (_144_469))
end))))


let head_matches_delta = (fun env wl t1 t2 -> (

let success = (fun d r t1 t2 -> (r, if (d > 0) then begin
Some ((t1, t2))
end else begin
None
end))
in (

let fail = (fun r -> (r, None))
in (

let rec aux = (fun n_delta t1 t2 -> (

let r = (head_matches env t1 t2)
in (match (r) with
| MisMatch (Some (d1), Some (d2)) when (d1 = d2) -> begin
(match ((FStar_TypeChecker_Common.decr_delta_depth d1)) with
| None -> begin
(fail r)
end
| Some (d) -> begin
(

let t1 = (normalize_refinement ((FStar_TypeChecker_Normalize.UnfoldUntil (d))::(FStar_TypeChecker_Normalize.WHNF)::[]) env wl t1)
in (

let t2 = (normalize_refinement ((FStar_TypeChecker_Normalize.UnfoldUntil (d))::(FStar_TypeChecker_Normalize.WHNF)::[]) env wl t2)
in (aux (n_delta + 1) t1 t2)))
end)
end
| (MisMatch (Some (FStar_Syntax_Syntax.Delta_equational), _)) | (MisMatch (_, Some (FStar_Syntax_Syntax.Delta_equational))) -> begin
(fail r)
end
| MisMatch (Some (d1), Some (d2)) -> begin
(

let d1_greater_than_d2 = (FStar_TypeChecker_Common.delta_depth_greater_than d1 d2)
in (

let _55_828 = if d1_greater_than_d2 then begin
(

let t1' = (normalize_refinement ((FStar_TypeChecker_Normalize.UnfoldUntil (d2))::(FStar_TypeChecker_Normalize.WHNF)::[]) env wl t1)
in (t1', t2))
end else begin
(

let t2' = (normalize_refinement ((FStar_TypeChecker_Normalize.UnfoldUntil (d1))::(FStar_TypeChecker_Normalize.WHNF)::[]) env wl t2)
in (let _144_490 = (normalize_refinement ((FStar_TypeChecker_Normalize.UnfoldUntil (d1))::(FStar_TypeChecker_Normalize.WHNF)::[]) env wl t2)
in (t1, _144_490)))
end
in (match (_55_828) with
| (t1, t2) -> begin
(aux (n_delta + 1) t1 t2)
end)))
end
| MisMatch (_55_830) -> begin
(fail r)
end
| _55_833 -> begin
(success n_delta r t1 t2)
end)))
in (aux 0 t1 t2)))))


type tc =
| T of FStar_Syntax_Syntax.term
| C of FStar_Syntax_Syntax.comp


let is_T = (fun _discr_ -> (match (_discr_) with
| T (_) -> begin
true
end
| _ -> begin
false
end))


let is_C = (fun _discr_ -> (match (_discr_) with
| C (_) -> begin
true
end
| _ -> begin
false
end))


let ___T____0 = (fun projectee -> (match (projectee) with
| T (_55_836) -> begin
_55_836
end))


let ___C____0 = (fun projectee -> (match (projectee) with
| C (_55_839) -> begin
_55_839
end))


type tcs =
tc Prims.list


let rec decompose : FStar_TypeChecker_Env.env  ->  FStar_Syntax_Syntax.term  ->  ((tc Prims.list  ->  FStar_Syntax_Syntax.term) * (FStar_Syntax_Syntax.term  ->  Prims.bool) * (FStar_Syntax_Syntax.binder Prims.option * variance * tc) Prims.list) = (fun env t -> (

let t = (FStar_Syntax_Util.unmeta t)
in (

let matches = (fun t' -> (match ((head_matches env t t')) with
| MisMatch (_55_846) -> begin
false
end
| _55_849 -> begin
true
end))
in (match (t.FStar_Syntax_Syntax.n) with
| FStar_Syntax_Syntax.Tm_app (hd, args) -> begin
(

let rebuild = (fun args' -> (

let args = (FStar_List.map2 (fun x y -> (match ((x, y)) with
| ((_55_859, imp), T (t)) -> begin
(t, imp)
end
| _55_866 -> begin
(FStar_All.failwith "Bad reconstruction")
end)) args args')
in (FStar_Syntax_Syntax.mk (FStar_Syntax_Syntax.Tm_app ((hd, args))) None t.FStar_Syntax_Syntax.pos)))
in (

let tcs = (FStar_All.pipe_right args (FStar_List.map (fun _55_871 -> (match (_55_871) with
| (t, _55_870) -> begin
(None, INVARIANT, T (t))
end))))
in (rebuild, matches, tcs)))
end
| FStar_Syntax_Syntax.Tm_arrow (bs, c) -> begin
(

let fail = (fun _55_878 -> (match (()) with
| () -> begin
(FStar_All.failwith "Bad reconstruction")
end))
in (

let _55_881 = (FStar_Syntax_Subst.open_comp bs c)
in (match (_55_881) with
| (bs, c) -> begin
(

let rebuild = (fun tcs -> (

let rec aux = (fun out bs tcs -> (match ((bs, tcs)) with
| (((x, imp))::bs, (T (t))::tcs) -> begin
(aux ((((

let _55_898 = x
in {FStar_Syntax_Syntax.ppname = _55_898.FStar_Syntax_Syntax.ppname; FStar_Syntax_Syntax.index = _55_898.FStar_Syntax_Syntax.index; FStar_Syntax_Syntax.sort = t}), imp))::out) bs tcs)
end
| ([], (C (c))::[]) -> begin
(FStar_Syntax_Util.arrow (FStar_List.rev out) c)
end
| _55_906 -> begin
(FStar_All.failwith "Bad reconstruction")
end))
in (aux [] bs tcs)))
in (

let rec decompose = (fun out _55_19 -> (match (_55_19) with
| [] -> begin
(FStar_List.rev (((None, COVARIANT, C (c)))::out))
end
| (hd)::rest -> begin
(decompose (((Some (hd), CONTRAVARIANT, T ((Prims.fst hd).FStar_Syntax_Syntax.sort)))::out) rest)
end))
in (let _144_572 = (decompose [] bs)
in (rebuild, matches, _144_572))))
end)))
end
| _55_915 -> begin
(

let rebuild = (fun _55_20 -> (match (_55_20) with
| [] -> begin
t
end
| _55_919 -> begin
(FStar_All.failwith "Bad reconstruction")
end))
in (rebuild, (fun t -> true), []))
end))))


let un_T : tc  ->  FStar_Syntax_Syntax.term = (fun _55_21 -> (match (_55_21) with
| T (t) -> begin
t
end
| _55_926 -> begin
(FStar_All.failwith "Impossible")
end))


let arg_of_tc : tc  ->  FStar_Syntax_Syntax.arg = (fun _55_22 -> (match (_55_22) with
| T (t) -> begin
(FStar_Syntax_Syntax.as_arg t)
end
| _55_931 -> begin
(FStar_All.failwith "Impossible")
end))


let imitation_sub_probs = (fun orig env scope ps qs -> (

let r = (p_loc orig)
in (

let rel = (p_rel orig)
in (

let sub_prob = (fun scope args q -> (match (q) with
| (_55_944, variance, T (ti)) -> begin
(

let k = (

let _55_952 = (FStar_Syntax_Util.type_u ())
in (match (_55_952) with
| (t, _55_951) -> begin
(let _144_594 = (new_uvar r scope t)
in (Prims.fst _144_594))
end))
in (

let _55_956 = (new_uvar r scope k)
in (match (_55_956) with
| (gi_xs, gi) -> begin
(

let gi_ps = (match (args) with
| [] -> begin
gi
end
| _55_959 -> begin
(FStar_Syntax_Syntax.mk (FStar_Syntax_Syntax.Tm_app ((gi, args))) None r)
end)
in (let _144_597 = (let _144_596 = (mk_problem scope orig gi_ps (vary_rel rel variance) ti None "type subterm")
in (FStar_All.pipe_left (fun _144_595 -> FStar_TypeChecker_Common.TProb (_144_595)) _144_596))
in (T (gi_xs), _144_597)))
end)))
end
| (_55_962, _55_964, C (_55_966)) -> begin
(FStar_All.failwith "impos")
end))
in (

let rec aux = (fun scope args qs -> (match (qs) with
| [] -> begin
([], [], FStar_Syntax_Util.t_true)
end
| (q)::qs -> begin
(

let _55_1044 = (match (q) with
| (bopt, variance, C ({FStar_Syntax_Syntax.n = FStar_Syntax_Syntax.Total (ti); FStar_Syntax_Syntax.tk = _55_984; FStar_Syntax_Syntax.pos = _55_982; FStar_Syntax_Syntax.vars = _55_980})) -> begin
(match ((sub_prob scope args (bopt, variance, T (ti)))) with
| (T (gi_xs), prob) -> begin
(let _144_606 = (let _144_605 = (FStar_Syntax_Syntax.mk_Total gi_xs)
in (FStar_All.pipe_left (fun _144_604 -> C (_144_604)) _144_605))
in (_144_606, (prob)::[]))
end
| _55_995 -> begin
(FStar_All.failwith "impossible")
end)
end
| (bopt, variance, C ({FStar_Syntax_Syntax.n = FStar_Syntax_Syntax.GTotal (ti); FStar_Syntax_Syntax.tk = _55_1003; FStar_Syntax_Syntax.pos = _55_1001; FStar_Syntax_Syntax.vars = _55_999})) -> begin
(match ((sub_prob scope args (bopt, variance, T (ti)))) with
| (T (gi_xs), prob) -> begin
(let _144_609 = (let _144_608 = (FStar_Syntax_Syntax.mk_GTotal gi_xs)
in (FStar_All.pipe_left (fun _144_607 -> C (_144_607)) _144_608))
in (_144_609, (prob)::[]))
end
| _55_1014 -> begin
(FStar_All.failwith "impossible")
end)
end
| (_55_1016, _55_1018, C ({FStar_Syntax_Syntax.n = FStar_Syntax_Syntax.Comp (c); FStar_Syntax_Syntax.tk = _55_1024; FStar_Syntax_Syntax.pos = _55_1022; FStar_Syntax_Syntax.vars = _55_1020})) -> begin
(

let components = (FStar_All.pipe_right c.FStar_Syntax_Syntax.effect_args (FStar_List.map (fun t -> (None, INVARIANT, T ((Prims.fst t))))))
in (

let components = ((None, COVARIANT, T (c.FStar_Syntax_Syntax.result_typ)))::components
in (

let _55_1035 = (let _144_611 = (FStar_List.map (sub_prob scope args) components)
in (FStar_All.pipe_right _144_611 FStar_List.unzip))
in (match (_55_1035) with
| (tcs, sub_probs) -> begin
(

let gi_xs = (let _144_616 = (let _144_615 = (let _144_612 = (FStar_List.hd tcs)
in (FStar_All.pipe_right _144_612 un_T))
in (let _144_614 = (let _144_613 = (FStar_List.tl tcs)
in (FStar_All.pipe_right _144_613 (FStar_List.map arg_of_tc)))
in {FStar_Syntax_Syntax.effect_name = c.FStar_Syntax_Syntax.effect_name; FStar_Syntax_Syntax.result_typ = _144_615; FStar_Syntax_Syntax.effect_args = _144_614; FStar_Syntax_Syntax.flags = c.FStar_Syntax_Syntax.flags}))
in (FStar_All.pipe_left FStar_Syntax_Syntax.mk_Comp _144_616))
in (C (gi_xs), sub_probs))
end))))
end
| _55_1038 -> begin
(

let _55_1041 = (sub_prob scope args q)
in (match (_55_1041) with
| (ktec, prob) -> begin
(ktec, (prob)::[])
end))
end)
in (match (_55_1044) with
| (tc, probs) -> begin
(

let _55_1057 = (match (q) with
| (Some (b), _55_1048, _55_1050) -> begin
(let _144_618 = (let _144_617 = (FStar_Syntax_Util.arg_of_non_null_binder b)
in (_144_617)::args)
in (Some (b), (b)::scope, _144_618))
end
| _55_1053 -> begin
(None, scope, args)
end)
in (match (_55_1057) with
| (bopt, scope, args) -> begin
(

let _55_1061 = (aux scope args qs)
in (match (_55_1061) with
| (sub_probs, tcs, f) -> begin
(

let f = (match (bopt) with
| None -> begin
(let _144_621 = (let _144_620 = (FStar_All.pipe_right probs (FStar_List.map (fun prob -> (FStar_All.pipe_right (p_guard prob) Prims.fst))))
in (f)::_144_620)
in (FStar_Syntax_Util.mk_conj_l _144_621))
end
| Some (b) -> begin
(let _144_625 = (let _144_624 = (FStar_Syntax_Util.mk_forall (Prims.fst b) f)
in (let _144_623 = (FStar_All.pipe_right probs (FStar_List.map (fun prob -> (FStar_All.pipe_right (p_guard prob) Prims.fst))))
in (_144_624)::_144_623))
in (FStar_Syntax_Util.mk_conj_l _144_625))
end)
in ((FStar_List.append probs sub_probs), (tc)::tcs, f))
end))
end))
end))
end))
in (aux scope ps qs))))))


let rec eq_tm : FStar_Syntax_Syntax.typ  ->  FStar_Syntax_Syntax.typ  ->  Prims.bool = (fun t1 t2 -> (

let t1 = (FStar_Syntax_Subst.compress t1)
in (

let t2 = (FStar_Syntax_Subst.compress t2)
in (match ((t1.FStar_Syntax_Syntax.n, t2.FStar_Syntax_Syntax.n)) with
| (FStar_Syntax_Syntax.Tm_name (a), FStar_Syntax_Syntax.Tm_name (b)) -> begin
(FStar_Syntax_Syntax.bv_eq a b)
end
| (FStar_Syntax_Syntax.Tm_fvar (f), FStar_Syntax_Syntax.Tm_fvar (g)) -> begin
(FStar_Syntax_Syntax.fv_eq f g)
end
| (FStar_Syntax_Syntax.Tm_constant (c), FStar_Syntax_Syntax.Tm_constant (d)) -> begin
(c = d)
end
| (FStar_Syntax_Syntax.Tm_uvar (u1, _55_1089), FStar_Syntax_Syntax.Tm_uvar (u2, _55_1094)) -> begin
(FStar_Unionfind.equivalent u1 u2)
end
| (FStar_Syntax_Syntax.Tm_app (h1, args1), FStar_Syntax_Syntax.Tm_app (h2, args2)) -> begin
((eq_tm h1 h2) && (eq_args args1 args2))
end
| _55_1108 -> begin
false
end))))
and eq_args : FStar_Syntax_Syntax.args  ->  FStar_Syntax_Syntax.args  ->  Prims.bool = (fun a1 a2 -> (((FStar_List.length a1) = (FStar_List.length a2)) && (FStar_List.forall2 (fun _55_1114 _55_1118 -> (match ((_55_1114, _55_1118)) with
| ((a1, _55_1113), (a2, _55_1117)) -> begin
(eq_tm a1 a2)
end)) a1 a2)))


type flex_t =
(FStar_Syntax_Syntax.term * FStar_Syntax_Syntax.uvar * FStar_Syntax_Syntax.typ * FStar_Syntax_Syntax.args)


type im_or_proj_t =
(((FStar_Syntax_Syntax.uvar * FStar_Syntax_Syntax.typ) * FStar_Syntax_Syntax.binders * FStar_Syntax_Syntax.comp) * FStar_Syntax_Syntax.arg Prims.list * ((tc Prims.list  ->  FStar_Syntax_Syntax.typ) * (FStar_Syntax_Syntax.typ  ->  Prims.bool) * (FStar_Syntax_Syntax.binder Prims.option * variance * tc) Prims.list))


let rigid_rigid : Prims.int = 0


let flex_rigid_eq : Prims.int = 1


let flex_refine_inner : Prims.int = 2


let flex_refine : Prims.int = 3


let flex_rigid : Prims.int = 4


let rigid_flex : Prims.int = 5


let refine_flex : Prims.int = 6


let flex_flex : Prims.int = 7


let compress_tprob = (fun wl p -> (

let _55_1121 = p
in (let _144_647 = (whnf wl.tcenv p.FStar_TypeChecker_Common.lhs)
in (let _144_646 = (whnf wl.tcenv p.FStar_TypeChecker_Common.rhs)
in {FStar_TypeChecker_Common.pid = _55_1121.FStar_TypeChecker_Common.pid; FStar_TypeChecker_Common.lhs = _144_647; FStar_TypeChecker_Common.relation = _55_1121.FStar_TypeChecker_Common.relation; FStar_TypeChecker_Common.rhs = _144_646; FStar_TypeChecker_Common.element = _55_1121.FStar_TypeChecker_Common.element; FStar_TypeChecker_Common.logical_guard = _55_1121.FStar_TypeChecker_Common.logical_guard; FStar_TypeChecker_Common.scope = _55_1121.FStar_TypeChecker_Common.scope; FStar_TypeChecker_Common.reason = _55_1121.FStar_TypeChecker_Common.reason; FStar_TypeChecker_Common.loc = _55_1121.FStar_TypeChecker_Common.loc; FStar_TypeChecker_Common.rank = _55_1121.FStar_TypeChecker_Common.rank}))))


let compress_prob : worklist  ->  FStar_TypeChecker_Common.prob  ->  FStar_TypeChecker_Common.prob = (fun wl p -> (match (p) with
| FStar_TypeChecker_Common.TProb (p) -> begin
(let _144_653 = (compress_tprob wl p)
in (FStar_All.pipe_right _144_653 (fun _144_652 -> FStar_TypeChecker_Common.TProb (_144_652))))
end
| FStar_TypeChecker_Common.CProb (_55_1128) -> begin
p
end))


let rank : worklist  ->  FStar_TypeChecker_Common.prob  ->  (Prims.int * FStar_TypeChecker_Common.prob) = (fun wl pr -> (

let prob = (let _144_658 = (compress_prob wl pr)
in (FStar_All.pipe_right _144_658 maybe_invert_p))
in (match (prob) with
| FStar_TypeChecker_Common.TProb (tp) -> begin
(

let _55_1138 = (FStar_Syntax_Util.head_and_args tp.FStar_TypeChecker_Common.lhs)
in (match (_55_1138) with
| (lh, _55_1137) -> begin
(

let _55_1142 = (FStar_Syntax_Util.head_and_args tp.FStar_TypeChecker_Common.rhs)
in (match (_55_1142) with
| (rh, _55_1141) -> begin
(

let _55_1198 = (match ((lh.FStar_Syntax_Syntax.n, rh.FStar_Syntax_Syntax.n)) with
| (FStar_Syntax_Syntax.Tm_uvar (_55_1144), FStar_Syntax_Syntax.Tm_uvar (_55_1147)) -> begin
(flex_flex, tp)
end
| ((FStar_Syntax_Syntax.Tm_uvar (_), _)) | ((_, FStar_Syntax_Syntax.Tm_uvar (_))) when (tp.FStar_TypeChecker_Common.relation = FStar_TypeChecker_Common.EQ) -> begin
(flex_rigid_eq, tp)
end
| (FStar_Syntax_Syntax.Tm_uvar (_55_1163), _55_1166) -> begin
(

let _55_1170 = (base_and_refinement wl.tcenv wl tp.FStar_TypeChecker_Common.rhs)
in (match (_55_1170) with
| (b, ref_opt) -> begin
(match (ref_opt) with
| None -> begin
(flex_rigid, tp)
end
| _55_1173 -> begin
(

let rank = if (is_top_level_prob prob) then begin
flex_refine
end else begin
flex_refine_inner
end
in (let _144_660 = (

let _55_1175 = tp
in (let _144_659 = (force_refinement (b, ref_opt))
in {FStar_TypeChecker_Common.pid = _55_1175.FStar_TypeChecker_Common.pid; FStar_TypeChecker_Common.lhs = _55_1175.FStar_TypeChecker_Common.lhs; FStar_TypeChecker_Common.relation = _55_1175.FStar_TypeChecker_Common.relation; FStar_TypeChecker_Common.rhs = _144_659; FStar_TypeChecker_Common.element = _55_1175.FStar_TypeChecker_Common.element; FStar_TypeChecker_Common.logical_guard = _55_1175.FStar_TypeChecker_Common.logical_guard; FStar_TypeChecker_Common.scope = _55_1175.FStar_TypeChecker_Common.scope; FStar_TypeChecker_Common.reason = _55_1175.FStar_TypeChecker_Common.reason; FStar_TypeChecker_Common.loc = _55_1175.FStar_TypeChecker_Common.loc; FStar_TypeChecker_Common.rank = _55_1175.FStar_TypeChecker_Common.rank}))
in (rank, _144_660)))
end)
end))
end
| (_55_1178, FStar_Syntax_Syntax.Tm_uvar (_55_1180)) -> begin
(

let _55_1185 = (base_and_refinement wl.tcenv wl tp.FStar_TypeChecker_Common.lhs)
in (match (_55_1185) with
| (b, ref_opt) -> begin
(match (ref_opt) with
| None -> begin
(rigid_flex, tp)
end
| _55_1188 -> begin
(let _144_662 = (

let _55_1189 = tp
in (let _144_661 = (force_refinement (b, ref_opt))
in {FStar_TypeChecker_Common.pid = _55_1189.FStar_TypeChecker_Common.pid; FStar_TypeChecker_Common.lhs = _144_661; FStar_TypeChecker_Common.relation = _55_1189.FStar_TypeChecker_Common.relation; FStar_TypeChecker_Common.rhs = _55_1189.FStar_TypeChecker_Common.rhs; FStar_TypeChecker_Common.element = _55_1189.FStar_TypeChecker_Common.element; FStar_TypeChecker_Common.logical_guard = _55_1189.FStar_TypeChecker_Common.logical_guard; FStar_TypeChecker_Common.scope = _55_1189.FStar_TypeChecker_Common.scope; FStar_TypeChecker_Common.reason = _55_1189.FStar_TypeChecker_Common.reason; FStar_TypeChecker_Common.loc = _55_1189.FStar_TypeChecker_Common.loc; FStar_TypeChecker_Common.rank = _55_1189.FStar_TypeChecker_Common.rank}))
in (refine_flex, _144_662))
end)
end))
end
| (_55_1192, _55_1194) -> begin
(rigid_rigid, tp)
end)
in (match (_55_1198) with
| (rank, tp) -> begin
(let _144_664 = (FStar_All.pipe_right (

let _55_1199 = tp
in {FStar_TypeChecker_Common.pid = _55_1199.FStar_TypeChecker_Common.pid; FStar_TypeChecker_Common.lhs = _55_1199.FStar_TypeChecker_Common.lhs; FStar_TypeChecker_Common.relation = _55_1199.FStar_TypeChecker_Common.relation; FStar_TypeChecker_Common.rhs = _55_1199.FStar_TypeChecker_Common.rhs; FStar_TypeChecker_Common.element = _55_1199.FStar_TypeChecker_Common.element; FStar_TypeChecker_Common.logical_guard = _55_1199.FStar_TypeChecker_Common.logical_guard; FStar_TypeChecker_Common.scope = _55_1199.FStar_TypeChecker_Common.scope; FStar_TypeChecker_Common.reason = _55_1199.FStar_TypeChecker_Common.reason; FStar_TypeChecker_Common.loc = _55_1199.FStar_TypeChecker_Common.loc; FStar_TypeChecker_Common.rank = Some (rank)}) (fun _144_663 -> FStar_TypeChecker_Common.TProb (_144_663)))
in (rank, _144_664))
end))
end))
end))
end
| FStar_TypeChecker_Common.CProb (cp) -> begin
(let _144_666 = (FStar_All.pipe_right (

let _55_1203 = cp
in {FStar_TypeChecker_Common.pid = _55_1203.FStar_TypeChecker_Common.pid; FStar_TypeChecker_Common.lhs = _55_1203.FStar_TypeChecker_Common.lhs; FStar_TypeChecker_Common.relation = _55_1203.FStar_TypeChecker_Common.relation; FStar_TypeChecker_Common.rhs = _55_1203.FStar_TypeChecker_Common.rhs; FStar_TypeChecker_Common.element = _55_1203.FStar_TypeChecker_Common.element; FStar_TypeChecker_Common.logical_guard = _55_1203.FStar_TypeChecker_Common.logical_guard; FStar_TypeChecker_Common.scope = _55_1203.FStar_TypeChecker_Common.scope; FStar_TypeChecker_Common.reason = _55_1203.FStar_TypeChecker_Common.reason; FStar_TypeChecker_Common.loc = _55_1203.FStar_TypeChecker_Common.loc; FStar_TypeChecker_Common.rank = Some (rigid_rigid)}) (fun _144_665 -> FStar_TypeChecker_Common.CProb (_144_665)))
in (rigid_rigid, _144_666))
end)))


let next_prob : worklist  ->  (FStar_TypeChecker_Common.prob Prims.option * FStar_TypeChecker_Common.prob Prims.list * Prims.int) = (fun wl -> (

let rec aux = (fun _55_1210 probs -> (match (_55_1210) with
| (min_rank, min, out) -> begin
(match (probs) with
| [] -> begin
(min, out, min_rank)
end
| (hd)::tl -> begin
(

let _55_1218 = (rank wl hd)
in (match (_55_1218) with
| (rank, hd) -> begin
if (rank <= flex_rigid_eq) then begin
(match (min) with
| None -> begin
(Some (hd), (FStar_List.append out tl), rank)
end
| Some (m) -> begin
(Some (hd), (FStar_List.append out ((m)::tl)), rank)
end)
end else begin
if (rank < min_rank) then begin
(match (min) with
| None -> begin
(aux (rank, Some (hd), out) tl)
end
| Some (m) -> begin
(aux (rank, Some (hd), (m)::out) tl)
end)
end else begin
(aux (min_rank, min, (hd)::out) tl)
end
end
end))
end)
end))
in (aux ((flex_flex + 1), None, []) wl.attempting)))


let is_flex_rigid : Prims.int  ->  Prims.bool = (fun rank -> ((flex_refine_inner <= rank) && (rank <= flex_rigid)))


let is_rigid_flex : Prims.int  ->  Prims.bool = (fun rank -> ((rigid_flex <= rank) && (rank <= refine_flex)))


type univ_eq_sol =
| UDeferred of worklist
| USolved of worklist
| UFailed of Prims.string


let is_UDeferred = (fun _discr_ -> (match (_discr_) with
| UDeferred (_) -> begin
true
end
| _ -> begin
false
end))


let is_USolved = (fun _discr_ -> (match (_discr_) with
| USolved (_) -> begin
true
end
| _ -> begin
false
end))


let is_UFailed = (fun _discr_ -> (match (_discr_) with
| UFailed (_) -> begin
true
end
| _ -> begin
false
end))


let ___UDeferred____0 = (fun projectee -> (match (projectee) with
| UDeferred (_55_1229) -> begin
_55_1229
end))


let ___USolved____0 = (fun projectee -> (match (projectee) with
| USolved (_55_1232) -> begin
_55_1232
end))


let ___UFailed____0 = (fun projectee -> (match (projectee) with
| UFailed (_55_1235) -> begin
_55_1235
end))


let rec solve_universe_eq : Prims.int  ->  worklist  ->  FStar_Syntax_Syntax.universe  ->  FStar_Syntax_Syntax.universe  ->  univ_eq_sol = (fun orig wl u1 u2 -> (

let u1 = (FStar_TypeChecker_Normalize.normalize_universe wl.tcenv u1)
in (

let u2 = (FStar_TypeChecker_Normalize.normalize_universe wl.tcenv u2)
in (

let rec occurs_univ = (fun v1 u -> (match (u) with
| FStar_Syntax_Syntax.U_max (us) -> begin
(FStar_All.pipe_right us (FStar_Util.for_some (fun u -> (

let _55_1251 = (FStar_Syntax_Util.univ_kernel u)
in (match (_55_1251) with
| (k, _55_1250) -> begin
(match (k) with
| FStar_Syntax_Syntax.U_unif (v2) -> begin
(FStar_Unionfind.equivalent v1 v2)
end
| _55_1255 -> begin
false
end)
end)))))
end
| _55_1257 -> begin
(occurs_univ v1 (FStar_Syntax_Syntax.U_max ((u)::[])))
end))
in (

let try_umax_components = (fun u1 u2 msg -> (match ((u1, u2)) with
| (FStar_Syntax_Syntax.U_max (us1), FStar_Syntax_Syntax.U_max (us2)) -> begin
if ((FStar_List.length us1) = (FStar_List.length us2)) then begin
(

let rec aux = (fun wl us1 us2 -> (match ((us1, us2)) with
| ((u1)::us1, (u2)::us2) -> begin
(match ((solve_universe_eq orig wl u1 u2)) with
| USolved (wl) -> begin
(aux wl us1 us2)
end
| failed -> begin
failed
end)
end
| _55_1282 -> begin
USolved (wl)
end))
in (aux wl us1 us2))
end else begin
(let _144_746 = (let _144_745 = (FStar_Syntax_Print.univ_to_string u1)
in (let _144_744 = (FStar_Syntax_Print.univ_to_string u2)
in (FStar_Util.format2 "Unable to unify universes: %s and %s" _144_745 _144_744)))
in UFailed (_144_746))
end
end
| ((FStar_Syntax_Syntax.U_max (us), u')) | ((u', FStar_Syntax_Syntax.U_max (us))) -> begin
(

let rec aux = (fun wl us -> (match (us) with
| [] -> begin
USolved (wl)
end
| (u)::us -> begin
(match ((solve_universe_eq orig wl u u')) with
| USolved (wl) -> begin
(aux wl us)
end
| failed -> begin
failed
end)
end))
in (aux wl us))
end
| _55_1300 -> begin
(let _144_753 = (let _144_752 = (FStar_Syntax_Print.univ_to_string u1)
in (let _144_751 = (FStar_Syntax_Print.univ_to_string u2)
in (FStar_Util.format3 "Unable to unify universes: %s and %s (%s)" _144_752 _144_751 msg)))
in UFailed (_144_753))
end))
in (match ((u1, u2)) with
| ((FStar_Syntax_Syntax.U_bvar (_), _)) | ((FStar_Syntax_Syntax.U_unknown, _)) | ((_, FStar_Syntax_Syntax.U_bvar (_))) | ((_, FStar_Syntax_Syntax.U_unknown)) -> begin
(FStar_All.failwith "Impossible: locally nameless")
end
| (FStar_Syntax_Syntax.U_name (x), FStar_Syntax_Syntax.U_name (y)) -> begin
if (x.FStar_Ident.idText = y.FStar_Ident.idText) then begin
USolved (wl)
end else begin
UFailed ("Incompatible universes")
end
end
| (FStar_Syntax_Syntax.U_zero, FStar_Syntax_Syntax.U_zero) -> begin
USolved (wl)
end
| (FStar_Syntax_Syntax.U_succ (u1), FStar_Syntax_Syntax.U_succ (u2)) -> begin
(solve_universe_eq orig wl u1 u2)
end
| (FStar_Syntax_Syntax.U_unif (v1), FStar_Syntax_Syntax.U_unif (v2)) -> begin
if (FStar_Unionfind.equivalent v1 v2) then begin
USolved (wl)
end else begin
(

let wl = (extend_solution orig ((UNIV ((v1, u2)))::[]) wl)
in USolved (wl))
end
end
| ((FStar_Syntax_Syntax.U_unif (v1), u)) | ((u, FStar_Syntax_Syntax.U_unif (v1))) -> begin
(

let u = (norm_univ wl u)
in if (occurs_univ v1 u) then begin
(let _144_756 = (let _144_755 = (FStar_Syntax_Print.univ_to_string (FStar_Syntax_Syntax.U_unif (v1)))
in (let _144_754 = (FStar_Syntax_Print.univ_to_string u)
in (FStar_Util.format2 "Failed occurs check: %s occurs in %s" _144_755 _144_754)))
in (try_umax_components u1 u2 _144_756))
end else begin
(let _144_757 = (extend_solution orig ((UNIV ((v1, u)))::[]) wl)
in USolved (_144_757))
end)
end
| ((FStar_Syntax_Syntax.U_max (_), _)) | ((_, FStar_Syntax_Syntax.U_max (_))) -> begin
if wl.defer_ok then begin
UDeferred (wl)
end else begin
(

let u1 = (norm_univ wl u1)
in (

let u2 = (norm_univ wl u2)
in if (FStar_Syntax_Util.eq_univs u1 u2) then begin
USolved (wl)
end else begin
(try_umax_components u1 u2 "")
end))
end
end
| ((FStar_Syntax_Syntax.U_succ (_), FStar_Syntax_Syntax.U_zero)) | ((FStar_Syntax_Syntax.U_succ (_), FStar_Syntax_Syntax.U_name (_))) | ((FStar_Syntax_Syntax.U_zero, FStar_Syntax_Syntax.U_succ (_))) | ((FStar_Syntax_Syntax.U_zero, FStar_Syntax_Syntax.U_name (_))) | ((FStar_Syntax_Syntax.U_name (_), FStar_Syntax_Syntax.U_succ (_))) | ((FStar_Syntax_Syntax.U_name (_), FStar_Syntax_Syntax.U_zero)) -> begin
UFailed ("Incompatible universes")
end))))))


let rec solve : FStar_TypeChecker_Env.env  ->  worklist  ->  solution = (fun env probs -> (

let _55_1397 = if (FStar_All.pipe_left (FStar_TypeChecker_Env.debug env) (FStar_Options.Other ("RelCheck"))) then begin
(let _144_803 = (wl_to_string probs)
in (FStar_Util.print1 "solve:\n\t%s\n" _144_803))
end else begin
()
end
in (match ((next_prob probs)) with
| (Some (hd), tl, rank) -> begin
(

let probs = (

let _55_1404 = probs
in {attempting = tl; wl_deferred = _55_1404.wl_deferred; ctr = _55_1404.ctr; defer_ok = _55_1404.defer_ok; smt_ok = _55_1404.smt_ok; tcenv = _55_1404.tcenv})
in (match (hd) with
| FStar_TypeChecker_Common.CProb (cp) -> begin
(solve_c env (maybe_invert cp) probs)
end
| FStar_TypeChecker_Common.TProb (tp) -> begin
if (((not (probs.defer_ok)) && (flex_refine_inner <= rank)) && (rank <= flex_rigid)) then begin
(match ((solve_flex_rigid_join env tp probs)) with
| None -> begin
(solve_t' env (maybe_invert tp) probs)
end
| Some (wl) -> begin
(solve env wl)
end)
end else begin
if (((not (probs.defer_ok)) && (rigid_flex <= rank)) && (rank <= refine_flex)) then begin
(match ((solve_rigid_flex_meet env tp probs)) with
| None -> begin
(solve_t' env (maybe_invert tp) probs)
end
| Some (wl) -> begin
(solve env wl)
end)
end else begin
(solve_t' env (maybe_invert tp) probs)
end
end
end))
end
| (None, _55_1419, _55_1421) -> begin
(match (probs.wl_deferred) with
| [] -> begin
Success ([])
end
| _55_1425 -> begin
(

let _55_1434 = (FStar_All.pipe_right probs.wl_deferred (FStar_List.partition (fun _55_1431 -> (match (_55_1431) with
| (c, _55_1428, _55_1430) -> begin
(c < probs.ctr)
end))))
in (match (_55_1434) with
| (attempt, rest) -> begin
(match (attempt) with
| [] -> begin
(let _144_806 = (FStar_List.map (fun _55_1440 -> (match (_55_1440) with
| (_55_1437, x, y) -> begin
(x, y)
end)) probs.wl_deferred)
in Success (_144_806))
end
| _55_1442 -> begin
(let _144_809 = (

let _55_1443 = probs
in (let _144_808 = (FStar_All.pipe_right attempt (FStar_List.map (fun _55_1450 -> (match (_55_1450) with
| (_55_1446, _55_1448, y) -> begin
y
end))))
in {attempting = _144_808; wl_deferred = rest; ctr = _55_1443.ctr; defer_ok = _55_1443.defer_ok; smt_ok = _55_1443.smt_ok; tcenv = _55_1443.tcenv}))
in (solve env _144_809))
end)
end))
end)
end)))
and solve_one_universe_eq : FStar_TypeChecker_Env.env  ->  FStar_TypeChecker_Common.prob  ->  FStar_Syntax_Syntax.universe  ->  FStar_Syntax_Syntax.universe  ->  worklist  ->  solution = (fun env orig u1 u2 wl -> (match ((solve_universe_eq (p_pid orig) wl u1 u2)) with
| USolved (wl) -> begin
(let _144_815 = (solve_prob orig None [] wl)
in (solve env _144_815))
end
| UFailed (msg) -> begin
(giveup env msg orig)
end
| UDeferred (wl) -> begin
(solve env (defer "" orig wl))
end))
and solve_maybe_uinsts : FStar_TypeChecker_Env.env  ->  FStar_TypeChecker_Common.prob  ->  FStar_Syntax_Syntax.term  ->  FStar_Syntax_Syntax.term  ->  worklist  ->  univ_eq_sol = (fun env orig t1 t2 wl -> (

let rec aux = (fun wl us1 us2 -> (match ((us1, us2)) with
| ([], []) -> begin
USolved (wl)
end
| ((u1)::us1, (u2)::us2) -> begin
(match ((solve_universe_eq (p_pid orig) wl u1 u2)) with
| USolved (wl) -> begin
(aux wl us1 us2)
end
| failed_or_deferred -> begin
failed_or_deferred
end)
end
| _55_1485 -> begin
UFailed ("Unequal number of universes")
end))
in (

let t1 = (whnf env t1)
in (

let t2 = (whnf env t2)
in (match ((t1.FStar_Syntax_Syntax.n, t2.FStar_Syntax_Syntax.n)) with
| (FStar_Syntax_Syntax.Tm_uinst ({FStar_Syntax_Syntax.n = FStar_Syntax_Syntax.Tm_fvar (f); FStar_Syntax_Syntax.tk = _55_1493; FStar_Syntax_Syntax.pos = _55_1491; FStar_Syntax_Syntax.vars = _55_1489}, us1), FStar_Syntax_Syntax.Tm_uinst ({FStar_Syntax_Syntax.n = FStar_Syntax_Syntax.Tm_fvar (g); FStar_Syntax_Syntax.tk = _55_1505; FStar_Syntax_Syntax.pos = _55_1503; FStar_Syntax_Syntax.vars = _55_1501}, us2)) -> begin
(

let b = (FStar_Syntax_Syntax.fv_eq f g)
in (

let _55_1514 = ()
in (aux wl us1 us2)))
end
| ((FStar_Syntax_Syntax.Tm_uinst (_), _)) | ((_, FStar_Syntax_Syntax.Tm_uinst (_))) -> begin
(FStar_All.failwith "Impossible: expect head symbols to match")
end
| _55_1529 -> begin
USolved (wl)
end)))))
and giveup_or_defer : FStar_TypeChecker_Env.env  ->  FStar_TypeChecker_Common.prob  ->  worklist  ->  Prims.string  ->  solution = (fun env orig wl msg -> if wl.defer_ok then begin
(

let _55_1534 = if (FStar_All.pipe_left (FStar_TypeChecker_Env.debug env) (FStar_Options.Other ("Rel"))) then begin
(let _144_831 = (prob_to_string env orig)
in (FStar_Util.print2 "\n\t\tDeferring %s\n\t\tBecause %s\n" _144_831 msg))
end else begin
()
end
in (solve env (defer msg orig wl)))
end else begin
(giveup env msg orig)
end)
and solve_rigid_flex_meet : FStar_TypeChecker_Env.env  ->  (FStar_Syntax_Syntax.typ, FStar_Syntax_Syntax.term) FStar_TypeChecker_Common.problem  ->  worklist  ->  worklist Prims.option = (fun env tp wl -> (

let _55_1539 = if (FStar_All.pipe_left (FStar_TypeChecker_Env.debug env) (FStar_Options.Other ("RelCheck"))) then begin
(let _144_835 = (FStar_Util.string_of_int tp.FStar_TypeChecker_Common.pid)
in (FStar_Util.print1 "Trying to solve by meeting refinements:%s\n" _144_835))
end else begin
()
end
in (

let _55_1543 = (FStar_Syntax_Util.head_and_args tp.FStar_TypeChecker_Common.rhs)
in (match (_55_1543) with
| (u, args) -> begin
(

let rec disjoin = (fun t1 t2 -> (

let _55_1549 = (head_matches_delta env () t1 t2)
in (match (_55_1549) with
| (mr, ts) -> begin
(match (mr) with
| MisMatch (_55_1551) -> begin
None
end
| FullMatch -> begin
(match (ts) with
| None -> begin
Some ((t1, []))
end
| Some (t1, t2) -> begin
Some ((t1, []))
end)
end
| HeadMatch -> begin
(

let _55_1567 = (match (ts) with
| Some (t1, t2) -> begin
(let _144_841 = (FStar_Syntax_Subst.compress t1)
in (let _144_840 = (FStar_Syntax_Subst.compress t2)
in (_144_841, _144_840)))
end
| None -> begin
(let _144_843 = (FStar_Syntax_Subst.compress t1)
in (let _144_842 = (FStar_Syntax_Subst.compress t2)
in (_144_843, _144_842)))
end)
in (match (_55_1567) with
| (t1, t2) -> begin
(

let eq_prob = (fun t1 t2 -> (let _144_849 = (new_problem env t1 FStar_TypeChecker_Common.EQ t2 None t1.FStar_Syntax_Syntax.pos "meeting refinements")
in (FStar_All.pipe_left (fun _144_848 -> FStar_TypeChecker_Common.TProb (_144_848)) _144_849)))
in (match ((t1.FStar_Syntax_Syntax.n, t2.FStar_Syntax_Syntax.n)) with
| (FStar_Syntax_Syntax.Tm_refine (x, phi1), FStar_Syntax_Syntax.Tm_refine (y, phi2)) -> begin
(let _144_856 = (let _144_855 = (let _144_852 = (let _144_851 = (let _144_850 = (FStar_Syntax_Util.mk_disj phi1 phi2)
in (x, _144_850))
in FStar_Syntax_Syntax.Tm_refine (_144_851))
in (FStar_Syntax_Syntax.mk _144_852 None t1.FStar_Syntax_Syntax.pos))
in (let _144_854 = (let _144_853 = (eq_prob x.FStar_Syntax_Syntax.sort y.FStar_Syntax_Syntax.sort)
in (_144_853)::[])
in (_144_855, _144_854)))
in Some (_144_856))
end
| (_55_1581, FStar_Syntax_Syntax.Tm_refine (x, _55_1584)) -> begin
(let _144_859 = (let _144_858 = (let _144_857 = (eq_prob x.FStar_Syntax_Syntax.sort t1)
in (_144_857)::[])
in (t1, _144_858))
in Some (_144_859))
end
| (FStar_Syntax_Syntax.Tm_refine (x, _55_1590), _55_1594) -> begin
(let _144_862 = (let _144_861 = (let _144_860 = (eq_prob x.FStar_Syntax_Syntax.sort t2)
in (_144_860)::[])
in (t2, _144_861))
in Some (_144_862))
end
| _55_1597 -> begin
(

let _55_1601 = (FStar_Syntax_Util.head_and_args t1)
in (match (_55_1601) with
| (head1, _55_1600) -> begin
(match ((let _144_863 = (FStar_Syntax_Util.un_uinst head1)
in _144_863.FStar_Syntax_Syntax.n)) with
| FStar_Syntax_Syntax.Tm_fvar ({FStar_Syntax_Syntax.fv_name = _55_1607; FStar_Syntax_Syntax.fv_delta = FStar_Syntax_Syntax.Delta_unfoldable (i); FStar_Syntax_Syntax.fv_qual = _55_1603}) -> begin
(

let prev = if (i > 1) then begin
FStar_Syntax_Syntax.Delta_unfoldable ((i - 1))
end else begin
FStar_Syntax_Syntax.Delta_constant
end
in (

let t1 = (FStar_TypeChecker_Normalize.normalize ((FStar_TypeChecker_Normalize.WHNF)::(FStar_TypeChecker_Normalize.UnfoldUntil (prev))::[]) env t1)
in (

let t2 = (FStar_TypeChecker_Normalize.normalize ((FStar_TypeChecker_Normalize.WHNF)::(FStar_TypeChecker_Normalize.UnfoldUntil (prev))::[]) env t2)
in (disjoin t1 t2))))
end
| _55_1614 -> begin
None
end)
end))
end))
end))
end)
end)))
in (

let tt = u
in (match (tt.FStar_Syntax_Syntax.n) with
| FStar_Syntax_Syntax.Tm_uvar (uv, _55_1618) -> begin
(

let _55_1643 = (FStar_All.pipe_right wl.attempting (FStar_List.partition (fun _55_23 -> (match (_55_23) with
| FStar_TypeChecker_Common.TProb (tp) -> begin
(match (tp.FStar_TypeChecker_Common.rank) with
| Some (rank) when (is_rigid_flex rank) -> begin
(

let _55_1629 = (FStar_Syntax_Util.head_and_args tp.FStar_TypeChecker_Common.rhs)
in (match (_55_1629) with
| (u', _55_1628) -> begin
(match ((let _144_865 = (whnf env u')
in _144_865.FStar_Syntax_Syntax.n)) with
| FStar_Syntax_Syntax.Tm_uvar (uv', _55_1632) -> begin
(FStar_Unionfind.equivalent uv uv')
end
| _55_1636 -> begin
false
end)
end))
end
| _55_1638 -> begin
false
end)
end
| _55_1640 -> begin
false
end))))
in (match (_55_1643) with
| (lower_bounds, rest) -> begin
(

let rec make_lower_bound = (fun _55_1647 tps -> (match (_55_1647) with
| (bound, sub_probs) -> begin
(match (tps) with
| [] -> begin
Some ((bound, sub_probs))
end
<<<<<<< HEAD
| FStar_TypeChecker_Common.TProb (hd)::tl -> begin
(match ((let _144_870 = (whnf env hd.FStar_TypeChecker_Common.lhs)
in (disjoin bound _144_870))) with
=======
| (FStar_TypeChecker_Common.TProb (hd))::tl -> begin
(match ((let _144_866 = (whnf env hd.FStar_TypeChecker_Common.lhs)
in (disjoin bound _144_866))) with
>>>>>>> 1e01dc81
| Some (bound, sub) -> begin
(make_lower_bound (bound, (FStar_List.append sub sub_probs)) tl)
end
| None -> begin
None
end)
end
| _55_1660 -> begin
None
end)
end))
in (match ((let _144_872 = (let _144_871 = (whnf env tp.FStar_TypeChecker_Common.lhs)
in (_144_871, []))
in (make_lower_bound _144_872 lower_bounds))) with
| None -> begin
(

let _55_1662 = if (FStar_All.pipe_left (FStar_TypeChecker_Env.debug env) (FStar_Options.Other ("RelCheck"))) then begin
(FStar_Util.print_string "No lower bounds\n")
end else begin
()
end
in None)
end
| Some (lhs_bound, sub_probs) -> begin
(

let eq_prob = (new_problem env lhs_bound FStar_TypeChecker_Common.EQ tp.FStar_TypeChecker_Common.rhs None tp.FStar_TypeChecker_Common.loc "meeting refinements")
in (

let _55_1672 = if (FStar_All.pipe_left (FStar_TypeChecker_Env.debug env) (FStar_Options.Other ("RelCheck"))) then begin
(

let wl' = (

let _55_1669 = wl
in {attempting = (FStar_TypeChecker_Common.TProb (eq_prob))::sub_probs; wl_deferred = _55_1669.wl_deferred; ctr = _55_1669.ctr; defer_ok = _55_1669.defer_ok; smt_ok = _55_1669.smt_ok; tcenv = _55_1669.tcenv})
in (let _144_873 = (wl_to_string wl')
in (FStar_Util.print1 "After meeting refinements: %s\n" _144_873)))
end else begin
()
end
in (match ((solve_t env eq_prob (

let _55_1674 = wl
in {attempting = sub_probs; wl_deferred = _55_1674.wl_deferred; ctr = _55_1674.ctr; defer_ok = _55_1674.defer_ok; smt_ok = _55_1674.smt_ok; tcenv = _55_1674.tcenv}))) with
| Success (_55_1677) -> begin
(

let wl = (

let _55_1679 = wl
in {attempting = rest; wl_deferred = _55_1679.wl_deferred; ctr = _55_1679.ctr; defer_ok = _55_1679.defer_ok; smt_ok = _55_1679.smt_ok; tcenv = _55_1679.tcenv})
in (

let wl = (solve_prob' false (FStar_TypeChecker_Common.TProb (tp)) None [] wl)
in (

let _55_1685 = (FStar_List.fold_left (fun wl p -> (solve_prob' true p None [] wl)) wl lower_bounds)
in Some (wl))))
end
| _55_1688 -> begin
None
end)))
end))
end))
end
| _55_1690 -> begin
(FStar_All.failwith "Impossible: Not a rigid-flex")
end)))
end))))
and solve_flex_rigid_join : FStar_TypeChecker_Env.env  ->  (FStar_Syntax_Syntax.typ, FStar_Syntax_Syntax.term) FStar_TypeChecker_Common.problem  ->  worklist  ->  worklist Prims.option = (fun env tp wl -> (

let _55_1694 = if (FStar_All.pipe_left (FStar_TypeChecker_Env.debug env) (FStar_Options.Other ("RelCheck"))) then begin
(let _144_879 = (FStar_Util.string_of_int tp.FStar_TypeChecker_Common.pid)
in (FStar_Util.print1 "Trying to solve by joining refinements:%s\n" _144_879))
end else begin
()
end
in (

let _55_1698 = (FStar_Syntax_Util.head_and_args tp.FStar_TypeChecker_Common.lhs)
in (match (_55_1698) with
| (u, args) -> begin
(

let _55_1704 = (0, 1, 2, 3, 4)
in (match (_55_1704) with
| (ok, head_match, partial_match, fallback, failed_match) -> begin
(

let max = (fun i j -> if (i < j) then begin
j
end else begin
i
end)
in (

let base_types_match = (fun t1 t2 -> (

let _55_1713 = (FStar_Syntax_Util.head_and_args t1)
in (match (_55_1713) with
| (h1, args1) -> begin
(

let _55_1717 = (FStar_Syntax_Util.head_and_args t2)
in (match (_55_1717) with
| (h2, _55_1716) -> begin
(match ((h1.FStar_Syntax_Syntax.n, h2.FStar_Syntax_Syntax.n)) with
| (FStar_Syntax_Syntax.Tm_fvar (tc1), FStar_Syntax_Syntax.Tm_fvar (tc2)) -> begin
if (FStar_Syntax_Syntax.fv_eq tc1 tc2) then begin
if ((FStar_List.length args1) = 0) then begin
Some ([])
end else begin
(let _144_891 = (let _144_890 = (let _144_889 = (new_problem env t1 FStar_TypeChecker_Common.EQ t2 None t1.FStar_Syntax_Syntax.pos "joining refinements")
in (FStar_All.pipe_left (fun _144_888 -> FStar_TypeChecker_Common.TProb (_144_888)) _144_889))
in (_144_890)::[])
in Some (_144_891))
end
end else begin
None
end
end
| (FStar_Syntax_Syntax.Tm_name (a), FStar_Syntax_Syntax.Tm_name (b)) -> begin
if (FStar_Syntax_Syntax.bv_eq a b) then begin
if ((FStar_List.length args1) = 0) then begin
Some ([])
end else begin
(let _144_895 = (let _144_894 = (let _144_893 = (new_problem env t1 FStar_TypeChecker_Common.EQ t2 None t1.FStar_Syntax_Syntax.pos "joining refinements")
in (FStar_All.pipe_left (fun _144_892 -> FStar_TypeChecker_Common.TProb (_144_892)) _144_893))
in (_144_894)::[])
in Some (_144_895))
end
end else begin
None
end
end
| _55_1729 -> begin
None
end)
end))
end)))
in (

let conjoin = (fun t1 t2 -> (match ((t1.FStar_Syntax_Syntax.n, t2.FStar_Syntax_Syntax.n)) with
| (FStar_Syntax_Syntax.Tm_refine (x, phi1), FStar_Syntax_Syntax.Tm_refine (y, phi2)) -> begin
(

let m = (base_types_match x.FStar_Syntax_Syntax.sort y.FStar_Syntax_Syntax.sort)
in (match (m) with
| None -> begin
None
end
| Some (m) -> begin
(

let x = (FStar_Syntax_Syntax.freshen_bv x)
in (

let subst = (FStar_Syntax_Syntax.DB ((0, x)))::[]
in (

let phi1 = (FStar_Syntax_Subst.subst subst phi1)
in (

let phi2 = (FStar_Syntax_Subst.subst subst phi2)
in (let _144_902 = (let _144_901 = (let _144_900 = (FStar_Syntax_Util.mk_conj phi1 phi2)
in (FStar_Syntax_Util.refine x _144_900))
in (_144_901, m))
in Some (_144_902))))))
end))
end
| (_55_1751, FStar_Syntax_Syntax.Tm_refine (y, _55_1754)) -> begin
(

let m = (base_types_match t1 y.FStar_Syntax_Syntax.sort)
in (match (m) with
| None -> begin
None
end
| Some (m) -> begin
Some ((t2, m))
end))
end
| (FStar_Syntax_Syntax.Tm_refine (x, _55_1764), _55_1768) -> begin
(

let m = (base_types_match x.FStar_Syntax_Syntax.sort t2)
in (match (m) with
| None -> begin
None
end
| Some (m) -> begin
Some ((t1, m))
end))
end
| _55_1775 -> begin
(

let m = (base_types_match t1 t2)
in (match (m) with
| None -> begin
None
end
| Some (m) -> begin
Some ((t1, m))
end))
end))
in (

let tt = u
in (match (tt.FStar_Syntax_Syntax.n) with
| FStar_Syntax_Syntax.Tm_uvar (uv, _55_1783) -> begin
(

let _55_1808 = (FStar_All.pipe_right wl.attempting (FStar_List.partition (fun _55_24 -> (match (_55_24) with
| FStar_TypeChecker_Common.TProb (tp) -> begin
(match (tp.FStar_TypeChecker_Common.rank) with
| Some (rank) when (is_flex_rigid rank) -> begin
(

let _55_1794 = (FStar_Syntax_Util.head_and_args tp.FStar_TypeChecker_Common.lhs)
in (match (_55_1794) with
| (u', _55_1793) -> begin
(match ((let _144_904 = (whnf env u')
in _144_904.FStar_Syntax_Syntax.n)) with
| FStar_Syntax_Syntax.Tm_uvar (uv', _55_1797) -> begin
(FStar_Unionfind.equivalent uv uv')
end
| _55_1801 -> begin
false
end)
end))
end
| _55_1803 -> begin
false
end)
end
| _55_1805 -> begin
false
end))))
in (match (_55_1808) with
| (upper_bounds, rest) -> begin
(

let rec make_upper_bound = (fun _55_1812 tps -> (match (_55_1812) with
| (bound, sub_probs) -> begin
(match (tps) with
| [] -> begin
Some ((bound, sub_probs))
end
<<<<<<< HEAD
| FStar_TypeChecker_Common.TProb (hd)::tl -> begin
(match ((let _144_909 = (whnf env hd.FStar_TypeChecker_Common.rhs)
in (conjoin bound _144_909))) with
=======
| (FStar_TypeChecker_Common.TProb (hd))::tl -> begin
(match ((let _144_905 = (whnf env hd.FStar_TypeChecker_Common.rhs)
in (conjoin bound _144_905))) with
>>>>>>> 1e01dc81
| Some (bound, sub) -> begin
(make_upper_bound (bound, (FStar_List.append sub sub_probs)) tl)
end
| None -> begin
None
end)
end
| _55_1825 -> begin
None
end)
end))
in (match ((let _144_911 = (let _144_910 = (whnf env tp.FStar_TypeChecker_Common.rhs)
in (_144_910, []))
in (make_upper_bound _144_911 upper_bounds))) with
| None -> begin
(

let _55_1827 = if (FStar_All.pipe_left (FStar_TypeChecker_Env.debug env) (FStar_Options.Other ("RelCheck"))) then begin
(FStar_Util.print_string "No upper bounds\n")
end else begin
()
end
in None)
end
| Some (rhs_bound, sub_probs) -> begin
(

let eq_prob = (new_problem env tp.FStar_TypeChecker_Common.lhs FStar_TypeChecker_Common.EQ rhs_bound None tp.FStar_TypeChecker_Common.loc "joining refinements")
in (

let _55_1837 = if (FStar_All.pipe_left (FStar_TypeChecker_Env.debug env) (FStar_Options.Other ("RelCheck"))) then begin
(

let wl' = (

let _55_1834 = wl
in {attempting = (FStar_TypeChecker_Common.TProb (eq_prob))::sub_probs; wl_deferred = _55_1834.wl_deferred; ctr = _55_1834.ctr; defer_ok = _55_1834.defer_ok; smt_ok = _55_1834.smt_ok; tcenv = _55_1834.tcenv})
in (let _144_912 = (wl_to_string wl')
in (FStar_Util.print1 "After joining refinements: %s\n" _144_912)))
end else begin
()
end
in (match ((solve_t env eq_prob (

let _55_1839 = wl
in {attempting = sub_probs; wl_deferred = _55_1839.wl_deferred; ctr = _55_1839.ctr; defer_ok = _55_1839.defer_ok; smt_ok = _55_1839.smt_ok; tcenv = _55_1839.tcenv}))) with
| Success (_55_1842) -> begin
(

let wl = (

let _55_1844 = wl
in {attempting = rest; wl_deferred = _55_1844.wl_deferred; ctr = _55_1844.ctr; defer_ok = _55_1844.defer_ok; smt_ok = _55_1844.smt_ok; tcenv = _55_1844.tcenv})
in (

let wl = (solve_prob' false (FStar_TypeChecker_Common.TProb (tp)) None [] wl)
in (

let _55_1850 = (FStar_List.fold_left (fun wl p -> (solve_prob' true p None [] wl)) wl upper_bounds)
in Some (wl))))
end
| _55_1853 -> begin
None
end)))
end))
end))
end
| _55_1855 -> begin
(FStar_All.failwith "Impossible: Not a flex-rigid")
end)))))
end))
end))))
and solve_binders : FStar_TypeChecker_Env.env  ->  FStar_Syntax_Syntax.binders  ->  FStar_Syntax_Syntax.binders  ->  FStar_TypeChecker_Common.prob  ->  worklist  ->  (FStar_Syntax_Syntax.binders  ->  FStar_TypeChecker_Env.env  ->  FStar_Syntax_Syntax.subst_elt Prims.list  ->  FStar_TypeChecker_Common.prob)  ->  solution = (fun env bs1 bs2 orig wl rhs -> (

let rec aux = (fun scope env subst xs ys -> (match ((xs, ys)) with
| ([], []) -> begin
(

let rhs_prob = (rhs (FStar_List.rev scope) env subst)
in (

let _55_1872 = if (FStar_All.pipe_left (FStar_TypeChecker_Env.debug env) (FStar_Options.Other ("Rel"))) then begin
(let _144_940 = (prob_to_string env rhs_prob)
in (FStar_Util.print1 "rhs_prob = %s\n" _144_940))
end else begin
()
end
in (

let formula = (FStar_All.pipe_right (p_guard rhs_prob) Prims.fst)
in FStar_Util.Inl (((rhs_prob)::[], formula)))))
end
| (((hd1, imp))::xs, ((hd2, imp'))::ys) when (imp = imp') -> begin
(

let hd1 = (

let _55_1886 = hd1
in (let _144_941 = (FStar_Syntax_Subst.subst subst hd1.FStar_Syntax_Syntax.sort)
in {FStar_Syntax_Syntax.ppname = _55_1886.FStar_Syntax_Syntax.ppname; FStar_Syntax_Syntax.index = _55_1886.FStar_Syntax_Syntax.index; FStar_Syntax_Syntax.sort = _144_941}))
in (

let hd2 = (

let _55_1889 = hd2
in (let _144_942 = (FStar_Syntax_Subst.subst subst hd2.FStar_Syntax_Syntax.sort)
in {FStar_Syntax_Syntax.ppname = _55_1889.FStar_Syntax_Syntax.ppname; FStar_Syntax_Syntax.index = _55_1889.FStar_Syntax_Syntax.index; FStar_Syntax_Syntax.sort = _144_942}))
in (

let prob = (let _144_945 = (let _144_944 = (FStar_All.pipe_left invert_rel (p_rel orig))
in (mk_problem scope orig hd1.FStar_Syntax_Syntax.sort _144_944 hd2.FStar_Syntax_Syntax.sort None "Formal parameter"))
in (FStar_All.pipe_left (fun _144_943 -> FStar_TypeChecker_Common.TProb (_144_943)) _144_945))
in (

let hd1 = (FStar_Syntax_Syntax.freshen_bv hd1)
in (

let subst = (let _144_946 = (FStar_Syntax_Subst.shift_subst 1 subst)
in (FStar_Syntax_Syntax.DB ((0, hd1)))::_144_946)
in (

let env = (FStar_TypeChecker_Env.push_bv env hd1)
in (match ((aux (((hd1, imp))::scope) env subst xs ys)) with
| FStar_Util.Inl (sub_probs, phi) -> begin
(

let phi = (let _144_948 = (FStar_All.pipe_right (p_guard prob) Prims.fst)
in (let _144_947 = (FStar_Syntax_Util.close_forall (((hd1, imp))::[]) phi)
in (FStar_Syntax_Util.mk_conj _144_948 _144_947)))
in (

let _55_1901 = if (FStar_All.pipe_left (FStar_TypeChecker_Env.debug env) (FStar_Options.Other ("Rel"))) then begin
(let _144_950 = (FStar_Syntax_Print.term_to_string phi)
in (let _144_949 = (FStar_Syntax_Print.bv_to_string hd1)
in (FStar_Util.print2 "Formula is %s\n\thd1=%s\n" _144_950 _144_949)))
end else begin
()
end
in FStar_Util.Inl (((prob)::sub_probs, phi))))
end
| fail -> begin
fail
end)))))))
end
| _55_1905 -> begin
FStar_Util.Inr ("arity or argument-qualifier mismatch")
end))
in (

let scope = (p_scope orig)
in (match ((aux scope env [] bs1 bs2)) with
| FStar_Util.Inr (msg) -> begin
(giveup env msg orig)
end
| FStar_Util.Inl (sub_probs, phi) -> begin
(

let wl = (solve_prob orig (Some (phi)) [] wl)
in (solve env (attempt sub_probs wl)))
end))))
and solve_t : FStar_TypeChecker_Env.env  ->  tprob  ->  worklist  ->  solution = (fun env problem wl -> (let _144_954 = (compress_tprob wl problem)
in (solve_t' env _144_954 wl)))
and solve_t' : FStar_TypeChecker_Env.env  ->  tprob  ->  worklist  ->  solution = (fun env problem wl -> (

let giveup_or_defer = (fun orig msg -> (giveup_or_defer env orig wl msg))
in (

let rigid_rigid_delta = (fun env orig wl head1 head2 t1 t2 -> (

let _55_1933 = (head_matches_delta env wl t1 t2)
in (match (_55_1933) with
| (m, o) -> begin
(match ((m, o)) with
| (MisMatch (_55_1935), _55_1938) -> begin
(

let may_relate = (fun head -> (match (head.FStar_Syntax_Syntax.n) with
| (FStar_Syntax_Syntax.Tm_name (_)) | (FStar_Syntax_Syntax.Tm_match (_)) -> begin
true
end
| FStar_Syntax_Syntax.Tm_fvar (tc) -> begin
(tc.FStar_Syntax_Syntax.fv_delta = FStar_Syntax_Syntax.Delta_equational)
end
| _55_1951 -> begin
false
end))
in if (((may_relate head1) || (may_relate head2)) && wl.smt_ok) then begin
(

let guard = if (problem.FStar_TypeChecker_Common.relation = FStar_TypeChecker_Common.EQ) then begin
(FStar_Syntax_Util.mk_eq FStar_Syntax_Syntax.tun FStar_Syntax_Syntax.tun t1 t2)
end else begin
(

let has_type_guard = (fun t1 t2 -> (match (problem.FStar_TypeChecker_Common.element) with
| Some (t) -> begin
(FStar_Syntax_Util.mk_has_type t1 t t2)
end
| None -> begin
(

let x = (FStar_Syntax_Syntax.new_bv None t1)
in (let _144_983 = (let _144_982 = (FStar_Syntax_Syntax.bv_to_name x)
in (FStar_Syntax_Util.mk_has_type t1 _144_982 t2))
in (FStar_Syntax_Util.mk_forall x _144_983)))
end))
in if (problem.FStar_TypeChecker_Common.relation = FStar_TypeChecker_Common.SUB) then begin
(has_type_guard t1 t2)
end else begin
(has_type_guard t2 t1)
end)
end
in (let _144_984 = (solve_prob orig (Some (guard)) [] wl)
in (solve env _144_984)))
end else begin
(giveup env "head mismatch" orig)
end)
end
| (_55_1961, Some (t1, t2)) -> begin
(solve_t env (

let _55_1967 = problem
in {FStar_TypeChecker_Common.pid = _55_1967.FStar_TypeChecker_Common.pid; FStar_TypeChecker_Common.lhs = t1; FStar_TypeChecker_Common.relation = _55_1967.FStar_TypeChecker_Common.relation; FStar_TypeChecker_Common.rhs = t2; FStar_TypeChecker_Common.element = _55_1967.FStar_TypeChecker_Common.element; FStar_TypeChecker_Common.logical_guard = _55_1967.FStar_TypeChecker_Common.logical_guard; FStar_TypeChecker_Common.scope = _55_1967.FStar_TypeChecker_Common.scope; FStar_TypeChecker_Common.reason = _55_1967.FStar_TypeChecker_Common.reason; FStar_TypeChecker_Common.loc = _55_1967.FStar_TypeChecker_Common.loc; FStar_TypeChecker_Common.rank = _55_1967.FStar_TypeChecker_Common.rank}) wl)
end
| (_55_1970, None) -> begin
(

let _55_1973 = if (FStar_All.pipe_left (FStar_TypeChecker_Env.debug env) (FStar_Options.Other ("Rel"))) then begin
(let _144_988 = (FStar_Syntax_Print.term_to_string t1)
in (let _144_987 = (FStar_Syntax_Print.tag_of_term t1)
in (let _144_986 = (FStar_Syntax_Print.term_to_string t2)
in (let _144_985 = (FStar_Syntax_Print.tag_of_term t2)
in (FStar_Util.print4 "Head matches: %s (%s) and %s (%s)\n" _144_988 _144_987 _144_986 _144_985)))))
end else begin
()
end
in (

let _55_1977 = (FStar_Syntax_Util.head_and_args t1)
in (match (_55_1977) with
| (head1, args1) -> begin
(

let _55_1980 = (FStar_Syntax_Util.head_and_args t2)
in (match (_55_1980) with
| (head2, args2) -> begin
(

let nargs = (FStar_List.length args1)
in if (nargs <> (FStar_List.length args2)) then begin
(let _144_993 = (let _144_992 = (FStar_Syntax_Print.term_to_string head1)
in (let _144_991 = (args_to_string args1)
in (let _144_990 = (FStar_Syntax_Print.term_to_string head2)
in (let _144_989 = (args_to_string args2)
in (FStar_Util.format4 "unequal number of arguments: %s[%s] and %s[%s]" _144_992 _144_991 _144_990 _144_989)))))
in (giveup env _144_993 orig))
end else begin
if ((nargs = 0) || (eq_args args1 args2)) then begin
(match ((solve_maybe_uinsts env orig head1 head2 wl)) with
| USolved (wl) -> begin
(let _144_994 = (solve_prob orig None [] wl)
in (solve env _144_994))
end
| UFailed (msg) -> begin
(giveup env msg orig)
end
| UDeferred (wl) -> begin
(solve env (defer "universe constraints" orig wl))
end)
end else begin
(

let _55_1990 = (base_and_refinement env wl t1)
in (match (_55_1990) with
| (base1, refinement1) -> begin
(

let _55_1993 = (base_and_refinement env wl t2)
in (match (_55_1993) with
| (base2, refinement2) -> begin
(match ((refinement1, refinement2)) with
| (None, None) -> begin
(match ((solve_maybe_uinsts env orig head1 head2 wl)) with
| UFailed (msg) -> begin
(giveup env msg orig)
end
| UDeferred (wl) -> begin
(solve env (defer "universe constraints" orig wl))
end
| USolved (wl) -> begin
(

let subprobs = (FStar_List.map2 (fun _55_2006 _55_2010 -> (match ((_55_2006, _55_2010)) with
| ((a, _55_2005), (a', _55_2009)) -> begin
(let _144_998 = (mk_problem (p_scope orig) orig a FStar_TypeChecker_Common.EQ a' None "index")
in (FStar_All.pipe_left (fun _144_997 -> FStar_TypeChecker_Common.TProb (_144_997)) _144_998))
end)) args1 args2)
in (

let formula = (let _144_1000 = (FStar_List.map (fun p -> (Prims.fst (p_guard p))) subprobs)
in (FStar_Syntax_Util.mk_conj_l _144_1000))
in (

let wl = (solve_prob orig (Some (formula)) [] wl)
in (solve env (attempt subprobs wl)))))
end)
end
| _55_2016 -> begin
(

let lhs = (force_refinement (base1, refinement1))
in (

let rhs = (force_refinement (base2, refinement2))
in (solve_t env (

let _55_2019 = problem
in {FStar_TypeChecker_Common.pid = _55_2019.FStar_TypeChecker_Common.pid; FStar_TypeChecker_Common.lhs = lhs; FStar_TypeChecker_Common.relation = _55_2019.FStar_TypeChecker_Common.relation; FStar_TypeChecker_Common.rhs = rhs; FStar_TypeChecker_Common.element = _55_2019.FStar_TypeChecker_Common.element; FStar_TypeChecker_Common.logical_guard = _55_2019.FStar_TypeChecker_Common.logical_guard; FStar_TypeChecker_Common.scope = _55_2019.FStar_TypeChecker_Common.scope; FStar_TypeChecker_Common.reason = _55_2019.FStar_TypeChecker_Common.reason; FStar_TypeChecker_Common.loc = _55_2019.FStar_TypeChecker_Common.loc; FStar_TypeChecker_Common.rank = _55_2019.FStar_TypeChecker_Common.rank}) wl)))
end)
end))
end))
end
end)
end))
end)))
end)
end)))
in (

let imitate = (fun orig env wl p -> (

let _55_2038 = p
in (match (_55_2038) with
| (((u, k), xs, c), ps, (h, _55_2035, qs)) -> begin
(

let xs = (sn_binders env xs)
in (

let r = (FStar_TypeChecker_Env.get_range env)
in (

let _55_2044 = (imitation_sub_probs orig env xs ps qs)
in (match (_55_2044) with
| (sub_probs, gs_xs, formula) -> begin
(

let im = (let _144_1015 = (h gs_xs)
in (let _144_1014 = (let _144_1013 = (FStar_All.pipe_right (FStar_Syntax_Util.lcomp_of_comp c) (fun _144_1011 -> FStar_Util.Inl (_144_1011)))
in (FStar_All.pipe_right _144_1013 (fun _144_1012 -> Some (_144_1012))))
in (FStar_Syntax_Util.abs xs _144_1015 _144_1014)))
in (

let _55_2046 = if (FStar_All.pipe_left (FStar_TypeChecker_Env.debug env) (FStar_Options.Other ("Rel"))) then begin
(let _144_1022 = (FStar_Syntax_Print.binders_to_string ", " xs)
in (let _144_1021 = (FStar_Syntax_Print.comp_to_string c)
in (let _144_1020 = (FStar_Syntax_Print.term_to_string im)
in (let _144_1019 = (FStar_Syntax_Print.tag_of_term im)
in (let _144_1018 = (let _144_1016 = (FStar_List.map (prob_to_string env) sub_probs)
in (FStar_All.pipe_right _144_1016 (FStar_String.concat ", ")))
in (let _144_1017 = (FStar_TypeChecker_Normalize.term_to_string env formula)
in (FStar_Util.print6 "Imitating  binders are %s, comp=%s\n\t%s (%s)\nsub_probs = %s\nformula=%s\n" _144_1022 _144_1021 _144_1020 _144_1019 _144_1018 _144_1017)))))))
end else begin
()
end
in (

let wl = (solve_prob orig (Some (formula)) ((TERM (((u, k), im)))::[]) wl)
in (solve env (attempt sub_probs wl)))))
end))))
end)))
in (

let imitate' = (fun orig env wl _55_25 -> (match (_55_25) with
| None -> begin
(giveup env "unable to compute subterms" orig)
end
| Some (p) -> begin
(imitate orig env wl p)
end))
in (

let project = (fun orig env wl i p -> (

let _55_2072 = p
in (match (_55_2072) with
| ((u, xs, c), ps, (h, matches, qs)) -> begin
(

let r = (FStar_TypeChecker_Env.get_range env)
in (

let _55_2077 = (FStar_List.nth ps i)
in (match (_55_2077) with
| (pi, _55_2076) -> begin
(

let _55_2081 = (FStar_List.nth xs i)
in (match (_55_2081) with
| (xi, _55_2080) -> begin
(

let rec gs = (fun k -> (

let _55_2086 = (FStar_Syntax_Util.arrow_formals k)
in (match (_55_2086) with
| (bs, k) -> begin
(

let rec aux = (fun subst bs -> (match (bs) with
| [] -> begin
([], [])
end
<<<<<<< HEAD
| (a, _55_2094)::tl -> begin
=======
| ((a, _55_2081))::tl -> begin
>>>>>>> 1e01dc81
(

let k_a = (FStar_Syntax_Subst.subst subst a.FStar_Syntax_Syntax.sort)
in (

let _55_2100 = (new_uvar r xs k_a)
in (match (_55_2100) with
| (gi_xs, gi) -> begin
(

let gi_xs = (FStar_TypeChecker_Normalize.eta_expand env gi_xs)
in (

let gi_ps = (FStar_Syntax_Syntax.mk_Tm_app gi ps (Some (k_a.FStar_Syntax_Syntax.n)) r)
in (

let subst = (FStar_Syntax_Syntax.NT ((a, gi_xs)))::subst
in (

let _55_2106 = (aux subst tl)
in (match (_55_2106) with
| (gi_xs', gi_ps') -> begin
(let _144_1052 = (let _144_1049 = (FStar_Syntax_Syntax.as_arg gi_xs)
in (_144_1049)::gi_xs')
in (let _144_1051 = (let _144_1050 = (FStar_Syntax_Syntax.as_arg gi_ps)
in (_144_1050)::gi_ps')
in (_144_1052, _144_1051)))
end)))))
end)))
end))
in (aux [] bs))
end)))
in if (let _144_1053 = (matches pi)
in (FStar_All.pipe_left Prims.op_Negation _144_1053)) then begin
None
end else begin
(

let _55_2110 = (gs xi.FStar_Syntax_Syntax.sort)
in (match (_55_2110) with
| (g_xs, _55_2109) -> begin
(

let xi = (FStar_Syntax_Syntax.bv_to_name xi)
in (

let proj = (let _144_1058 = (FStar_Syntax_Syntax.mk_Tm_app xi g_xs None r)
in (let _144_1057 = (let _144_1056 = (FStar_All.pipe_right (FStar_Syntax_Util.lcomp_of_comp c) (fun _144_1054 -> FStar_Util.Inl (_144_1054)))
in (FStar_All.pipe_right _144_1056 (fun _144_1055 -> Some (_144_1055))))
in (FStar_Syntax_Util.abs xs _144_1058 _144_1057)))
in (

let sub = (let _144_1064 = (let _144_1063 = (FStar_Syntax_Syntax.mk_Tm_app proj ps None r)
in (let _144_1062 = (let _144_1061 = (FStar_List.map (fun _55_2118 -> (match (_55_2118) with
| (_55_2114, _55_2116, y) -> begin
y
end)) qs)
in (FStar_All.pipe_left h _144_1061))
in (mk_problem (p_scope orig) orig _144_1063 (p_rel orig) _144_1062 None "projection")))
in (FStar_All.pipe_left (fun _144_1059 -> FStar_TypeChecker_Common.TProb (_144_1059)) _144_1064))
in (

let _55_2120 = if (FStar_All.pipe_left (FStar_TypeChecker_Env.debug env) (FStar_Options.Other ("Rel"))) then begin
(let _144_1066 = (FStar_Syntax_Print.term_to_string proj)
in (let _144_1065 = (prob_to_string env sub)
in (FStar_Util.print2 "Projecting %s\n\tsubprob=%s\n" _144_1066 _144_1065)))
end else begin
()
end
in (

let wl = (let _144_1068 = (let _144_1067 = (FStar_All.pipe_left Prims.fst (p_guard sub))
in Some (_144_1067))
in (solve_prob orig _144_1068 ((TERM ((u, proj)))::[]) wl))
in (let _144_1070 = (solve env (attempt ((sub)::[]) wl))
in (FStar_All.pipe_left (fun _144_1069 -> Some (_144_1069)) _144_1070)))))))
end))
end)
end))
end)))
end)))
in (

let solve_t_flex_rigid = (fun orig lhs t2 wl -> (

let _55_2134 = lhs
in (match (_55_2134) with
| ((t1, uv, k_uv, args_lhs), maybe_pat_vars) -> begin
(

let subterms = (fun ps -> (

let _55_2139 = (FStar_Syntax_Util.arrow_formals_comp k_uv)
in (match (_55_2139) with
| (xs, c) -> begin
if ((FStar_List.length xs) = (FStar_List.length ps)) then begin
(let _144_1092 = (let _144_1091 = (decompose env t2)
in (((uv, k_uv), xs, c), ps, _144_1091))
in Some (_144_1092))
end else begin
(

let k_uv = (FStar_TypeChecker_Normalize.normalize ((FStar_TypeChecker_Normalize.Beta)::[]) env k_uv)
in (

let rec elim = (fun k args -> (match ((let _144_1098 = (let _144_1097 = (FStar_Syntax_Subst.compress k)
in _144_1097.FStar_Syntax_Syntax.n)
in (_144_1098, args))) with
| (_55_2145, []) -> begin
(let _144_1100 = (let _144_1099 = (FStar_Syntax_Syntax.mk_Total k)
in ([], _144_1099))
in Some (_144_1100))
end
| ((FStar_Syntax_Syntax.Tm_uvar (_), _)) | ((FStar_Syntax_Syntax.Tm_app (_), _)) -> begin
(

let _55_2162 = (FStar_Syntax_Util.head_and_args k)
in (match (_55_2162) with
| (uv, uv_args) -> begin
(match ((let _144_1101 = (FStar_Syntax_Subst.compress uv)
in _144_1101.FStar_Syntax_Syntax.n)) with
| FStar_Syntax_Syntax.Tm_uvar (uvar, _55_2165) -> begin
(match ((pat_vars env [] uv_args)) with
| None -> begin
None
end
| Some (scope) -> begin
(

let xs = (FStar_All.pipe_right args (FStar_List.map (fun _55_2171 -> (let _144_1107 = (let _144_1106 = (let _144_1105 = (let _144_1104 = (let _144_1103 = (FStar_Syntax_Util.type_u ())
in (FStar_All.pipe_right _144_1103 Prims.fst))
in (new_uvar k.FStar_Syntax_Syntax.pos scope _144_1104))
in (Prims.fst _144_1105))
in (FStar_Syntax_Syntax.new_bv (Some (k.FStar_Syntax_Syntax.pos)) _144_1106))
in (FStar_All.pipe_left FStar_Syntax_Syntax.mk_binder _144_1107)))))
in (

let c = (let _144_1111 = (let _144_1110 = (let _144_1109 = (let _144_1108 = (FStar_Syntax_Util.type_u ())
in (FStar_All.pipe_right _144_1108 Prims.fst))
in (new_uvar k.FStar_Syntax_Syntax.pos scope _144_1109))
in (Prims.fst _144_1110))
in (FStar_Syntax_Syntax.mk_Total _144_1111))
in (

let k' = (FStar_Syntax_Util.arrow xs c)
in (

let uv_sol = (let _144_1117 = (let _144_1116 = (let _144_1115 = (let _144_1114 = (let _144_1113 = (let _144_1112 = (FStar_Syntax_Util.type_u ())
in (FStar_All.pipe_right _144_1112 Prims.fst))
in (FStar_Syntax_Syntax.mk_Total _144_1113))
in (FStar_All.pipe_left FStar_Syntax_Util.lcomp_of_comp _144_1114))
in FStar_Util.Inl (_144_1115))
in Some (_144_1116))
in (FStar_Syntax_Util.abs scope k' _144_1117))
in (

let _55_2177 = (FStar_Unionfind.change uvar (FStar_Syntax_Syntax.Fixed (uv_sol)))
in Some ((xs, c)))))))
end)
end
| _55_2180 -> begin
None
end)
end))
end
| (FStar_Syntax_Syntax.Tm_arrow (xs, c), _55_2186) -> begin
(

let n_args = (FStar_List.length args)
in (

let n_xs = (FStar_List.length xs)
in if (n_xs = n_args) then begin
(let _144_1119 = (FStar_Syntax_Subst.open_comp xs c)
in (FStar_All.pipe_right _144_1119 (fun _144_1118 -> Some (_144_1118))))
end else begin
if (n_xs < n_args) then begin
(

let _55_2192 = (FStar_Util.first_N n_xs args)
in (match (_55_2192) with
| (args, rest) -> begin
(

let _55_2195 = (FStar_Syntax_Subst.open_comp xs c)
in (match (_55_2195) with
| (xs, c) -> begin
(let _144_1121 = (elim (FStar_Syntax_Util.comp_result c) rest)
in (FStar_Util.bind_opt _144_1121 (fun _55_2198 -> (match (_55_2198) with
| (xs', c) -> begin
Some (((FStar_List.append xs xs'), c))
end))))
end))
end))
end else begin
(

let _55_2201 = (FStar_Util.first_N n_args xs)
in (match (_55_2201) with
| (xs, rest) -> begin
(

let t = (FStar_Syntax_Syntax.mk (FStar_Syntax_Syntax.Tm_arrow ((rest, c))) None k.FStar_Syntax_Syntax.pos)
in (let _144_1124 = (let _144_1122 = (FStar_Syntax_Syntax.mk_Total t)
in (FStar_Syntax_Subst.open_comp xs _144_1122))
in (FStar_All.pipe_right _144_1124 (fun _144_1123 -> Some (_144_1123)))))
end))
end
end))
end
| _55_2204 -> begin
(let _144_1128 = (let _144_1127 = (FStar_Syntax_Print.uvar_to_string uv)
in (let _144_1126 = (FStar_Syntax_Print.term_to_string k)
in (let _144_1125 = (FStar_Syntax_Print.term_to_string k_uv)
in (FStar_Util.format3 "Impossible: ill-typed application %s : %s\n\t%s" _144_1127 _144_1126 _144_1125))))
in (FStar_All.failwith _144_1128))
end))
in (let _144_1166 = (elim k_uv ps)
in (FStar_Util.bind_opt _144_1166 (fun _55_2207 -> (match (_55_2207) with
| (xs, c) -> begin
(let _144_1165 = (let _144_1164 = (decompose env t2)
in (((uv, k_uv), xs, c), ps, _144_1164))
in Some (_144_1165))
end))))))
end
end)))
in (

let rec imitate_or_project = (fun n stopt i -> if ((i >= n) || (FStar_Option.isNone stopt)) then begin
(giveup env "flex-rigid case failed all backtracking attempts" orig)
end else begin
(

let st = (FStar_Option.get stopt)
in (

let tx = (FStar_Unionfind.new_transaction ())
in if (i = (- (1))) then begin
(match ((imitate orig env wl st)) with
| Failed (_55_2215) -> begin
(

let _55_2217 = (FStar_Unionfind.rollback tx)
in (imitate_or_project n stopt (i + 1)))
end
| sol -> begin
sol
end)
end else begin
(match ((project orig env wl i st)) with
| (None) | (Some (Failed (_))) -> begin
(

let _55_2225 = (FStar_Unionfind.rollback tx)
in (imitate_or_project n stopt (i + 1)))
end
| Some (sol) -> begin
sol
end)
end))
end)
in (

let check_head = (fun fvs1 t2 -> (

let _55_2235 = (FStar_Syntax_Util.head_and_args t2)
in (match (_55_2235) with
| (hd, _55_2234) -> begin
(match (hd.FStar_Syntax_Syntax.n) with
| (FStar_Syntax_Syntax.Tm_arrow (_)) | (FStar_Syntax_Syntax.Tm_constant (_)) | (FStar_Syntax_Syntax.Tm_abs (_)) -> begin
true
end
| _55_2246 -> begin
(

let fvs_hd = (FStar_Syntax_Free.names hd)
in if (FStar_Util.set_is_subset_of fvs_hd fvs1) then begin
true
end else begin
(

let _55_2248 = if (FStar_All.pipe_left (FStar_TypeChecker_Env.debug env) (FStar_Options.Other ("Rel"))) then begin
(let _144_1177 = (names_to_string fvs_hd)
in (FStar_Util.print1 "Free variables are %s" _144_1177))
end else begin
()
end
in false)
end)
end)
end)))
in (

let imitate_ok = (fun t2 -> (

let fvs_hd = (let _144_1181 = (let _144_1180 = (FStar_Syntax_Util.head_and_args t2)
in (FStar_All.pipe_right _144_1180 Prims.fst))
in (FStar_All.pipe_right _144_1181 FStar_Syntax_Free.names))
in if (FStar_Util.set_is_empty fvs_hd) then begin
(- (1))
end else begin
0
end))
in (match (maybe_pat_vars) with
| Some (vars) -> begin
(

let t1 = (sn env t1)
in (

let t2 = (sn env t2)
in (

let fvs1 = (FStar_Syntax_Free.names t1)
in (

let fvs2 = (FStar_Syntax_Free.names t2)
in (

let _55_2261 = (occurs_check env wl (uv, k_uv) t2)
in (match (_55_2261) with
| (occurs_ok, msg) -> begin
if (not (occurs_ok)) then begin
(let _144_1183 = (let _144_1182 = (FStar_Option.get msg)
in (Prims.strcat "occurs-check failed: " _144_1182))
in (giveup_or_defer orig _144_1183))
end else begin
if (FStar_Util.set_is_subset_of fvs2 fvs1) then begin
if ((FStar_Syntax_Util.is_function_typ t2) && ((p_rel orig) <> FStar_TypeChecker_Common.EQ)) then begin
(let _144_1184 = (subterms args_lhs)
in (imitate' orig env wl _144_1184))
end else begin
(

let _55_2262 = if (FStar_All.pipe_left (FStar_TypeChecker_Env.debug env) (FStar_Options.Other ("Rel"))) then begin
(let _144_1187 = (FStar_Syntax_Print.term_to_string t1)
in (let _144_1186 = (names_to_string fvs1)
in (let _144_1185 = (names_to_string fvs2)
in (FStar_Util.print3 "Pattern %s with fvars=%s succeeded fvar check: %s\n" _144_1187 _144_1186 _144_1185))))
end else begin
()
end
in (

let sol = (match (vars) with
| [] -> begin
t2
end
| _55_2266 -> begin
(let _144_1188 = (sn_binders env vars)
in (u_abs k_uv _144_1188 t2))
end)
in (

let wl = (solve_prob orig None ((TERM (((uv, k_uv), sol)))::[]) wl)
in (solve env wl))))
end
end else begin
if wl.defer_ok then begin
(solve env (defer "flex pattern/rigid: occurs or freevar check" orig wl))
end else begin
if (check_head fvs1 t2) then begin
(

let _55_2269 = if (FStar_All.pipe_left (FStar_TypeChecker_Env.debug env) (FStar_Options.Other ("Rel"))) then begin
(let _144_1191 = (FStar_Syntax_Print.term_to_string t1)
in (let _144_1190 = (names_to_string fvs1)
in (let _144_1189 = (names_to_string fvs2)
in (FStar_Util.print3 "Pattern %s with fvars=%s failed fvar check: %s ... imitating\n" _144_1191 _144_1190 _144_1189))))
end else begin
()
end
in (let _144_1192 = (subterms args_lhs)
in (imitate_or_project (FStar_List.length args_lhs) _144_1192 (- (1)))))
end else begin
(giveup env "free-variable check failed on a non-redex" orig)
end
end
end
end
end))))))
end
| None -> begin
if wl.defer_ok then begin
(solve env (defer "not a pattern" orig wl))
end else begin
if (let _144_1193 = (FStar_Syntax_Free.names t1)
in (check_head _144_1193 t2)) then begin
(

let im_ok = (imitate_ok t2)
in (

let _55_2273 = if (FStar_All.pipe_left (FStar_TypeChecker_Env.debug env) (FStar_Options.Other ("Rel"))) then begin
(let _144_1194 = (FStar_Syntax_Print.term_to_string t1)
in (FStar_Util.print2 "Not a pattern (%s) ... %s\n" _144_1194 (if (im_ok < 0) then begin
"imitating"
end else begin
"projecting"
end)))
end else begin
()
end
in (let _144_1195 = (subterms args_lhs)
in (imitate_or_project (FStar_List.length args_lhs) _144_1195 im_ok))))
end else begin
(giveup env "head-symbol is free" orig)
end
end
end)))))
end)))
in (

let flex_flex = (fun orig lhs rhs -> if (wl.defer_ok && ((p_rel orig) <> FStar_TypeChecker_Common.EQ)) then begin
(solve env (defer "flex-flex deferred" orig wl))
end else begin
(

let force_quasi_pattern = (fun xs_opt _55_2285 -> (match (_55_2285) with
| (t, u, k, args) -> begin
(

let _55_2289 = (FStar_Syntax_Util.arrow_formals k)
in (match (_55_2289) with
| (all_formals, _55_2288) -> begin
(

let _55_2290 = ()
in (

let rec aux = (fun pat_args pattern_vars pattern_var_set formals args -> (match ((formals, args)) with
| ([], []) -> begin
(

let pat_args = (FStar_All.pipe_right (FStar_List.rev pat_args) (FStar_List.map (fun _55_2303 -> (match (_55_2303) with
| (x, imp) -> begin
(let _144_1217 = (FStar_Syntax_Syntax.bv_to_name x)
in (_144_1217, imp))
end))))
in (

let pattern_vars = (FStar_List.rev pattern_vars)
in (

let kk = (

let _55_2309 = (FStar_Syntax_Util.type_u ())
in (match (_55_2309) with
| (t, _55_2308) -> begin
(let _144_1218 = (new_uvar t.FStar_Syntax_Syntax.pos pattern_vars t)
in (Prims.fst _144_1218))
end))
in (

let _55_2313 = (new_uvar t.FStar_Syntax_Syntax.pos pattern_vars kk)
in (match (_55_2313) with
| (t', tm_u1) -> begin
(

let _55_2320 = (destruct_flex_t t')
in (match (_55_2320) with
| (_55_2315, u1, k1, _55_2319) -> begin
(

let sol = (let _144_1220 = (let _144_1219 = (u_abs k all_formals t')
in ((u, k), _144_1219))
in TERM (_144_1220))
in (

let t_app = (FStar_Syntax_Syntax.mk_Tm_app tm_u1 pat_args None t.FStar_Syntax_Syntax.pos)
in (sol, (t_app, u1, k1, pat_args))))
end))
end)))))
end
| ((formal)::formals, (hd)::tl) -> begin
(match ((pat_var_opt env pat_args hd)) with
| None -> begin
(aux pat_args pattern_vars pattern_var_set formals tl)
end
| Some (y) -> begin
(

let maybe_pat = (match (xs_opt) with
| None -> begin
true
end
| Some (xs) -> begin
(FStar_All.pipe_right xs (FStar_Util.for_some (fun _55_2339 -> (match (_55_2339) with
| (x, _55_2338) -> begin
(FStar_Syntax_Syntax.bv_eq x (Prims.fst y))
end))))
end)
in if (not (maybe_pat)) then begin
(aux pat_args pattern_vars pattern_var_set formals tl)
end else begin
(

let fvs = (FStar_Syntax_Free.names (Prims.fst y).FStar_Syntax_Syntax.sort)
in if (not ((FStar_Util.set_is_subset_of fvs pattern_var_set))) then begin
(aux pat_args pattern_vars pattern_var_set formals tl)
end else begin
(let _144_1222 = (FStar_Util.set_add (Prims.fst formal) pattern_var_set)
in (aux ((y)::pat_args) ((formal)::pattern_vars) _144_1222 formals tl))
end)
end)
end)
end
| _55_2343 -> begin
(FStar_All.failwith "Impossible")
end))
in (let _144_1223 = (FStar_Syntax_Syntax.new_bv_set ())
in (aux [] [] _144_1223 all_formals args))))
end))
end))
in (

let solve_both_pats = (fun wl _55_2350 _55_2355 r -> (match ((_55_2350, _55_2355)) with
| ((u1, k1, xs, args1), (u2, k2, ys, args2)) -> begin
if ((FStar_Unionfind.equivalent u1 u2) && (binders_eq xs ys)) then begin
(let _144_1232 = (solve_prob orig None [] wl)
in (solve env _144_1232))
end else begin
(

let xs = (sn_binders env xs)
in (

let ys = (sn_binders env ys)
in (

let zs = (intersect_vars xs ys)
in (

let _55_2360 = if (FStar_All.pipe_left (FStar_TypeChecker_Env.debug env) (FStar_Options.Other ("Rel"))) then begin
(let _144_1237 = (FStar_Syntax_Print.binders_to_string ", " xs)
in (let _144_1236 = (FStar_Syntax_Print.binders_to_string ", " ys)
in (let _144_1235 = (FStar_Syntax_Print.binders_to_string ", " zs)
in (let _144_1234 = (FStar_Syntax_Print.term_to_string k1)
in (let _144_1233 = (FStar_Syntax_Print.term_to_string k2)
in (FStar_Util.print5 "Flex-flex patterns: intersected %s and %s; got %s\n\tk1=%s\n\tk2=%s\n" _144_1237 _144_1236 _144_1235 _144_1234 _144_1233))))))
end else begin
()
end
in (

let _55_2373 = (

let _55_2365 = (FStar_Syntax_Util.type_u ())
in (match (_55_2365) with
| (t, _55_2364) -> begin
(

let _55_2369 = (new_uvar r zs t)
in (match (_55_2369) with
| (k, _55_2368) -> begin
(let _144_1243 = (let _144_1238 = (new_uvar r zs k)
in (FStar_All.pipe_left Prims.fst _144_1238))
in (let _144_1242 = (let _144_1239 = (FStar_Syntax_Syntax.mk_Total k)
in (FStar_Syntax_Util.arrow xs _144_1239))
in (let _144_1241 = (let _144_1240 = (FStar_Syntax_Syntax.mk_Total k)
in (FStar_Syntax_Util.arrow ys _144_1240))
in (_144_1243, _144_1242, _144_1241))))
end))
end))
in (match (_55_2373) with
| (u_zs, knew1, knew2) -> begin
(

let sub1 = (u_abs knew1 xs u_zs)
in (

let _55_2377 = (occurs_check env wl (u1, k1) sub1)
in (match (_55_2377) with
| (occurs_ok, msg) -> begin
if (not (occurs_ok)) then begin
(giveup_or_defer orig "flex-flex: failed occcurs check")
end else begin
(

let sol1 = TERM (((u1, k1), sub1))
in if (FStar_Unionfind.equivalent u1 u2) then begin
(

let wl = (solve_prob orig None ((sol1)::[]) wl)
in (solve env wl))
end else begin
(

let sub2 = (u_abs knew2 ys u_zs)
in (

let _55_2383 = (occurs_check env wl (u2, k2) sub2)
in (match (_55_2383) with
| (occurs_ok, msg) -> begin
if (not (occurs_ok)) then begin
(giveup_or_defer orig "flex-flex: failed occurs check")
end else begin
(

let sol2 = TERM (((u2, k2), sub2))
in (

let wl = (solve_prob orig None ((sol1)::(sol2)::[]) wl)
in (solve env wl)))
end
end)))
end)
end
end)))
end))))))
end
end))
in (

let solve_one_pat = (fun _55_2391 _55_2396 -> (match ((_55_2391, _55_2396)) with
| ((t1, u1, k1, xs), (t2, u2, k2, args2)) -> begin
(

let _55_2397 = if (FStar_All.pipe_left (FStar_TypeChecker_Env.debug env) (FStar_Options.Other ("Rel"))) then begin
(let _144_1249 = (FStar_Syntax_Print.term_to_string t1)
in (let _144_1248 = (FStar_Syntax_Print.term_to_string t2)
in (FStar_Util.print2 "Trying flex-flex one pattern (%s) with %s\n" _144_1249 _144_1248)))
end else begin
()
end
in if (FStar_Unionfind.equivalent u1 u2) then begin
(

let sub_probs = (FStar_List.map2 (fun _55_2402 _55_2406 -> (match ((_55_2402, _55_2406)) with
| ((a, _55_2401), (t2, _55_2405)) -> begin
(let _144_1254 = (let _144_1252 = (FStar_Syntax_Syntax.bv_to_name a)
in (mk_problem (p_scope orig) orig _144_1252 FStar_TypeChecker_Common.EQ t2 None "flex-flex index"))
in (FStar_All.pipe_right _144_1254 (fun _144_1253 -> FStar_TypeChecker_Common.TProb (_144_1253))))
end)) xs args2)
in (

let guard = (let _144_1256 = (FStar_List.map (fun p -> (FStar_All.pipe_right (p_guard p) Prims.fst)) sub_probs)
in (FStar_Syntax_Util.mk_conj_l _144_1256))
in (

let wl = (solve_prob orig (Some (guard)) [] wl)
in (solve env (attempt sub_probs wl)))))
end else begin
(

let t2 = (sn env t2)
in (

let rhs_vars = (FStar_Syntax_Free.names t2)
in (

let _55_2416 = (occurs_check env wl (u1, k1) t2)
in (match (_55_2416) with
| (occurs_ok, _55_2415) -> begin
(

let lhs_vars = (FStar_Syntax_Free.names_of_binders xs)
in if (occurs_ok && (FStar_Util.set_is_subset_of rhs_vars lhs_vars)) then begin
(

let sol = (let _144_1258 = (let _144_1257 = (u_abs k1 xs t2)
in ((u1, k1), _144_1257))
in TERM (_144_1258))
in (

let wl = (solve_prob orig None ((sol)::[]) wl)
in (solve env wl)))
end else begin
if (occurs_ok && (FStar_All.pipe_left Prims.op_Negation wl.defer_ok)) then begin
(

let _55_2427 = (force_quasi_pattern (Some (xs)) (t2, u2, k2, args2))
in (match (_55_2427) with
| (sol, (_55_2422, u2, k2, ys)) -> begin
(

let wl = (extend_solution (p_pid orig) ((sol)::[]) wl)
in (

let _55_2429 = if (FStar_All.pipe_left (FStar_TypeChecker_Env.debug env) (FStar_Options.Other ("QuasiPattern"))) then begin
(let _144_1259 = (uvi_to_string env sol)
in (FStar_Util.print1 "flex-flex quasi pattern (2): %s\n" _144_1259))
end else begin
()
end
in (match (orig) with
| FStar_TypeChecker_Common.TProb (p) -> begin
(solve_t env p wl)
end
| _55_2434 -> begin
(giveup env "impossible" orig)
end)))
end))
end else begin
(giveup_or_defer orig "flex-flex constraint")
end
end)
end))))
end)
end))
in (

let _55_2439 = lhs
in (match (_55_2439) with
| (t1, u1, k1, args1) -> begin
(

let _55_2444 = rhs
in (match (_55_2444) with
| (t2, u2, k2, args2) -> begin
(

let maybe_pat_vars1 = (pat_vars env [] args1)
in (

let maybe_pat_vars2 = (pat_vars env [] args2)
in (

let r = t2.FStar_Syntax_Syntax.pos
in (match ((maybe_pat_vars1, maybe_pat_vars2)) with
| (Some (xs), Some (ys)) -> begin
(solve_both_pats wl (u1, k1, xs, args1) (u2, k2, ys, args2) t2.FStar_Syntax_Syntax.pos)
end
| (Some (xs), None) -> begin
(solve_one_pat (t1, u1, k1, xs) rhs)
end
| (None, Some (ys)) -> begin
(solve_one_pat (t2, u2, k2, ys) lhs)
end
| _55_2462 -> begin
if wl.defer_ok then begin
(giveup_or_defer orig "flex-flex: neither side is a pattern")
end else begin
(

let _55_2466 = (force_quasi_pattern None (t1, u1, k1, args1))
in (match (_55_2466) with
| (sol, _55_2465) -> begin
(

let wl = (extend_solution (p_pid orig) ((sol)::[]) wl)
in (

let _55_2468 = if (FStar_All.pipe_left (FStar_TypeChecker_Env.debug env) (FStar_Options.Other ("QuasiPattern"))) then begin
(let _144_1260 = (uvi_to_string env sol)
in (FStar_Util.print1 "flex-flex quasi pattern (1): %s\n" _144_1260))
end else begin
()
end
in (match (orig) with
| FStar_TypeChecker_Common.TProb (p) -> begin
(solve_t env p wl)
end
| _55_2473 -> begin
(giveup env "impossible" orig)
end)))
end))
end
end))))
end))
end)))))
end)
in (

let orig = FStar_TypeChecker_Common.TProb (problem)
in if (FStar_Util.physical_equality problem.FStar_TypeChecker_Common.lhs problem.FStar_TypeChecker_Common.rhs) then begin
(let _144_1261 = (solve_prob orig None [] wl)
in (solve env _144_1261))
end else begin
(

let t1 = problem.FStar_TypeChecker_Common.lhs
in (

let t2 = problem.FStar_TypeChecker_Common.rhs
in if (FStar_Util.physical_equality t1 t2) then begin
(let _144_1262 = (solve_prob orig None [] wl)
in (solve env _144_1262))
end else begin
(

let _55_2477 = if (FStar_TypeChecker_Env.debug env (FStar_Options.Other ("RelCheck"))) then begin
(let _144_1263 = (FStar_Util.string_of_int problem.FStar_TypeChecker_Common.pid)
in (FStar_Util.print1 "Attempting %s\n" _144_1263))
end else begin
()
end
in (

let r = (FStar_TypeChecker_Env.get_range env)
in (

let match_num_binders = (fun _55_2482 _55_2485 -> (match ((_55_2482, _55_2485)) with
| ((bs1, mk_cod1), (bs2, mk_cod2)) -> begin
(

let curry = (fun n bs mk_cod -> (

let _55_2492 = (FStar_Util.first_N n bs)
in (match (_55_2492) with
| (bs, rest) -> begin
(let _144_1293 = (mk_cod rest)
in (bs, _144_1293))
end)))
in (

let l1 = (FStar_List.length bs1)
in (

let l2 = (FStar_List.length bs2)
in if (l1 = l2) then begin
(let _144_1297 = (let _144_1294 = (mk_cod1 [])
in (bs1, _144_1294))
in (let _144_1296 = (let _144_1295 = (mk_cod2 [])
in (bs2, _144_1295))
in (_144_1297, _144_1296)))
end else begin
if (l1 > l2) then begin
(let _144_1300 = (curry l2 bs1 mk_cod1)
in (let _144_1299 = (let _144_1298 = (mk_cod2 [])
in (bs2, _144_1298))
in (_144_1300, _144_1299)))
end else begin
(let _144_1303 = (let _144_1301 = (mk_cod1 [])
in (bs1, _144_1301))
in (let _144_1302 = (curry l1 bs2 mk_cod2)
in (_144_1303, _144_1302)))
end
end)))
end))
in (match ((t1.FStar_Syntax_Syntax.n, t2.FStar_Syntax_Syntax.n)) with
| ((FStar_Syntax_Syntax.Tm_bvar (_), _)) | ((_, FStar_Syntax_Syntax.Tm_bvar (_))) -> begin
(FStar_All.failwith "Only locally nameless! We should never see a de Bruijn variable")
end
| (FStar_Syntax_Syntax.Tm_type (u1), FStar_Syntax_Syntax.Tm_type (u2)) -> begin
(solve_one_universe_eq env orig u1 u2 wl)
end
| (FStar_Syntax_Syntax.Tm_arrow (bs1, c1), FStar_Syntax_Syntax.Tm_arrow (bs2, c2)) -> begin
(

let mk_c = (fun c _55_26 -> (match (_55_26) with
| [] -> begin
c
end
| bs -> begin
(let _144_1308 = (FStar_Syntax_Syntax.mk (FStar_Syntax_Syntax.Tm_arrow ((bs, c))) None c.FStar_Syntax_Syntax.pos)
in (FStar_Syntax_Syntax.mk_Total _144_1308))
end))
in (

let _55_2535 = (match_num_binders (bs1, (mk_c c1)) (bs2, (mk_c c2)))
in (match (_55_2535) with
| ((bs1, c1), (bs2, c2)) -> begin
(solve_binders env bs1 bs2 orig wl (fun scope env subst -> (

let c1 = (FStar_Syntax_Subst.subst_comp subst c1)
in (

let c2 = (FStar_Syntax_Subst.subst_comp subst c2)
in (

let rel = if (FStar_Options.use_eq_at_higher_order ()) then begin
FStar_TypeChecker_Common.EQ
end else begin
problem.FStar_TypeChecker_Common.relation
end
in (let _144_1315 = (mk_problem scope orig c1 rel c2 None "function co-domain")
in (FStar_All.pipe_left (fun _144_1314 -> FStar_TypeChecker_Common.CProb (_144_1314)) _144_1315)))))))
end)))
end
| (FStar_Syntax_Syntax.Tm_abs (bs1, tbody1, lopt1), FStar_Syntax_Syntax.Tm_abs (bs2, tbody2, lopt2)) -> begin
(

let mk_t = (fun t l _55_27 -> (match (_55_27) with
| [] -> begin
t
end
| bs -> begin
(FStar_Syntax_Syntax.mk (FStar_Syntax_Syntax.Tm_abs ((bs, t, l))) None t.FStar_Syntax_Syntax.pos)
end))
in (

let _55_2565 = (match_num_binders (bs1, (mk_t tbody1 lopt1)) (bs2, (mk_t tbody2 lopt2)))
in (match (_55_2565) with
| ((bs1, tbody1), (bs2, tbody2)) -> begin
(solve_binders env bs1 bs2 orig wl (fun scope env subst -> (let _144_1330 = (let _144_1329 = (FStar_Syntax_Subst.subst subst tbody1)
in (let _144_1328 = (FStar_Syntax_Subst.subst subst tbody2)
in (mk_problem scope orig _144_1329 problem.FStar_TypeChecker_Common.relation _144_1328 None "lambda co-domain")))
in (FStar_All.pipe_left (fun _144_1327 -> FStar_TypeChecker_Common.TProb (_144_1327)) _144_1330))))
end)))
end
| (FStar_Syntax_Syntax.Tm_refine (_55_2570), FStar_Syntax_Syntax.Tm_refine (_55_2573)) -> begin
(

let _55_2578 = (as_refinement env wl t1)
in (match (_55_2578) with
| (x1, phi1) -> begin
(

let _55_2581 = (as_refinement env wl t2)
in (match (_55_2581) with
| (x2, phi2) -> begin
(

let base_prob = (let _144_1332 = (mk_problem (p_scope orig) orig x1.FStar_Syntax_Syntax.sort problem.FStar_TypeChecker_Common.relation x2.FStar_Syntax_Syntax.sort problem.FStar_TypeChecker_Common.element "refinement base type")
in (FStar_All.pipe_left (fun _144_1331 -> FStar_TypeChecker_Common.TProb (_144_1331)) _144_1332))
in (

let x1 = (FStar_Syntax_Syntax.freshen_bv x1)
in (

let subst = (FStar_Syntax_Syntax.DB ((0, x1)))::[]
in (

let phi1 = (FStar_Syntax_Subst.subst subst phi1)
in (

let phi2 = (FStar_Syntax_Subst.subst subst phi2)
in (

let env = (FStar_TypeChecker_Env.push_bv env x1)
in (

let mk_imp = (fun imp phi1 phi2 -> (let _144_1349 = (imp phi1 phi2)
in (FStar_All.pipe_right _144_1349 (guard_on_element problem x1))))
in (

let fallback = (fun _55_2593 -> (match (()) with
| () -> begin
(

let impl = if (problem.FStar_TypeChecker_Common.relation = FStar_TypeChecker_Common.EQ) then begin
(mk_imp FStar_Syntax_Util.mk_iff phi1 phi2)
end else begin
(mk_imp FStar_Syntax_Util.mk_imp phi1 phi2)
end
in (

let guard = (let _144_1352 = (FStar_All.pipe_right (p_guard base_prob) Prims.fst)
in (FStar_Syntax_Util.mk_conj _144_1352 impl))
in (

let wl = (solve_prob orig (Some (guard)) [] wl)
in (solve env (attempt ((base_prob)::[]) wl)))))
end))
in if (problem.FStar_TypeChecker_Common.relation = FStar_TypeChecker_Common.EQ) then begin
(

let ref_prob = (let _144_1356 = (let _144_1355 = (let _144_1354 = (FStar_Syntax_Syntax.mk_binder x1)
in (_144_1354)::(p_scope orig))
in (mk_problem _144_1355 orig phi1 FStar_TypeChecker_Common.EQ phi2 None "refinement formula"))
in (FStar_All.pipe_left (fun _144_1353 -> FStar_TypeChecker_Common.TProb (_144_1353)) _144_1356))
in (match ((solve env (

let _55_2598 = wl
in {attempting = (ref_prob)::[]; wl_deferred = []; ctr = _55_2598.ctr; defer_ok = false; smt_ok = _55_2598.smt_ok; tcenv = _55_2598.tcenv}))) with
| Failed (_55_2601) -> begin
(fallback ())
end
| Success (_55_2604) -> begin
(

let guard = (let _144_1359 = (FStar_All.pipe_right (p_guard base_prob) Prims.fst)
in (let _144_1358 = (let _144_1357 = (FStar_All.pipe_right (p_guard ref_prob) Prims.fst)
in (FStar_All.pipe_right _144_1357 (guard_on_element problem x1)))
in (FStar_Syntax_Util.mk_conj _144_1359 _144_1358)))
in (

let wl = (solve_prob orig (Some (guard)) [] wl)
in (

let wl = (

let _55_2608 = wl
in {attempting = _55_2608.attempting; wl_deferred = _55_2608.wl_deferred; ctr = (wl.ctr + 1); defer_ok = _55_2608.defer_ok; smt_ok = _55_2608.smt_ok; tcenv = _55_2608.tcenv})
in (solve env (attempt ((base_prob)::[]) wl)))))
end))
end else begin
(fallback ())
end))))))))
end))
end))
end
| ((FStar_Syntax_Syntax.Tm_uvar (_), FStar_Syntax_Syntax.Tm_uvar (_))) | ((FStar_Syntax_Syntax.Tm_app ({FStar_Syntax_Syntax.n = FStar_Syntax_Syntax.Tm_uvar (_); FStar_Syntax_Syntax.tk = _; FStar_Syntax_Syntax.pos = _; FStar_Syntax_Syntax.vars = _}, _), FStar_Syntax_Syntax.Tm_uvar (_))) | ((FStar_Syntax_Syntax.Tm_uvar (_), FStar_Syntax_Syntax.Tm_app ({FStar_Syntax_Syntax.n = FStar_Syntax_Syntax.Tm_uvar (_); FStar_Syntax_Syntax.tk = _; FStar_Syntax_Syntax.pos = _; FStar_Syntax_Syntax.vars = _}, _))) | ((FStar_Syntax_Syntax.Tm_app ({FStar_Syntax_Syntax.n = FStar_Syntax_Syntax.Tm_uvar (_); FStar_Syntax_Syntax.tk = _; FStar_Syntax_Syntax.pos = _; FStar_Syntax_Syntax.vars = _}, _), FStar_Syntax_Syntax.Tm_app ({FStar_Syntax_Syntax.n = FStar_Syntax_Syntax.Tm_uvar (_); FStar_Syntax_Syntax.tk = _; FStar_Syntax_Syntax.pos = _; FStar_Syntax_Syntax.vars = _}, _))) -> begin
(let _144_1361 = (destruct_flex_t t1)
in (let _144_1360 = (destruct_flex_t t2)
in (flex_flex orig _144_1361 _144_1360)))
end
| ((FStar_Syntax_Syntax.Tm_uvar (_), _)) | ((FStar_Syntax_Syntax.Tm_app ({FStar_Syntax_Syntax.n = FStar_Syntax_Syntax.Tm_uvar (_); FStar_Syntax_Syntax.tk = _; FStar_Syntax_Syntax.pos = _; FStar_Syntax_Syntax.vars = _}, _), _)) when (problem.FStar_TypeChecker_Common.relation = FStar_TypeChecker_Common.EQ) -> begin
(let _144_1362 = (destruct_flex_pattern env t1)
in (solve_t_flex_rigid orig _144_1362 t2 wl))
end
| ((_, FStar_Syntax_Syntax.Tm_uvar (_))) | ((_, FStar_Syntax_Syntax.Tm_app ({FStar_Syntax_Syntax.n = FStar_Syntax_Syntax.Tm_uvar (_); FStar_Syntax_Syntax.tk = _; FStar_Syntax_Syntax.pos = _; FStar_Syntax_Syntax.vars = _}, _))) when (problem.FStar_TypeChecker_Common.relation = FStar_TypeChecker_Common.EQ) -> begin
(solve_t env (invert problem) wl)
end
| ((FStar_Syntax_Syntax.Tm_uvar (_), _)) | ((FStar_Syntax_Syntax.Tm_app ({FStar_Syntax_Syntax.n = FStar_Syntax_Syntax.Tm_uvar (_); FStar_Syntax_Syntax.tk = _; FStar_Syntax_Syntax.pos = _; FStar_Syntax_Syntax.vars = _}, _), _)) -> begin
if wl.defer_ok then begin
(solve env (defer "flex-rigid subtyping deferred" orig wl))
end else begin
(

let new_rel = problem.FStar_TypeChecker_Common.relation
in if (let _144_1363 = (is_top_level_prob orig)
in (FStar_All.pipe_left Prims.op_Negation _144_1363)) then begin
(let _144_1366 = (FStar_All.pipe_left (fun _144_1364 -> FStar_TypeChecker_Common.TProb (_144_1364)) (

let _55_2753 = problem
in {FStar_TypeChecker_Common.pid = _55_2753.FStar_TypeChecker_Common.pid; FStar_TypeChecker_Common.lhs = _55_2753.FStar_TypeChecker_Common.lhs; FStar_TypeChecker_Common.relation = new_rel; FStar_TypeChecker_Common.rhs = _55_2753.FStar_TypeChecker_Common.rhs; FStar_TypeChecker_Common.element = _55_2753.FStar_TypeChecker_Common.element; FStar_TypeChecker_Common.logical_guard = _55_2753.FStar_TypeChecker_Common.logical_guard; FStar_TypeChecker_Common.scope = _55_2753.FStar_TypeChecker_Common.scope; FStar_TypeChecker_Common.reason = _55_2753.FStar_TypeChecker_Common.reason; FStar_TypeChecker_Common.loc = _55_2753.FStar_TypeChecker_Common.loc; FStar_TypeChecker_Common.rank = _55_2753.FStar_TypeChecker_Common.rank}))
in (let _144_1365 = (destruct_flex_pattern env t1)
in (solve_t_flex_rigid _144_1366 _144_1365 t2 wl)))
end else begin
(

let _55_2757 = (base_and_refinement env wl t2)
in (match (_55_2757) with
| (t_base, ref_opt) -> begin
(match (ref_opt) with
| None -> begin
(let _144_1369 = (FStar_All.pipe_left (fun _144_1367 -> FStar_TypeChecker_Common.TProb (_144_1367)) (

let _55_2759 = problem
in {FStar_TypeChecker_Common.pid = _55_2759.FStar_TypeChecker_Common.pid; FStar_TypeChecker_Common.lhs = _55_2759.FStar_TypeChecker_Common.lhs; FStar_TypeChecker_Common.relation = new_rel; FStar_TypeChecker_Common.rhs = _55_2759.FStar_TypeChecker_Common.rhs; FStar_TypeChecker_Common.element = _55_2759.FStar_TypeChecker_Common.element; FStar_TypeChecker_Common.logical_guard = _55_2759.FStar_TypeChecker_Common.logical_guard; FStar_TypeChecker_Common.scope = _55_2759.FStar_TypeChecker_Common.scope; FStar_TypeChecker_Common.reason = _55_2759.FStar_TypeChecker_Common.reason; FStar_TypeChecker_Common.loc = _55_2759.FStar_TypeChecker_Common.loc; FStar_TypeChecker_Common.rank = _55_2759.FStar_TypeChecker_Common.rank}))
in (let _144_1368 = (destruct_flex_pattern env t1)
in (solve_t_flex_rigid _144_1369 _144_1368 t_base wl)))
end
| Some (y, phi) -> begin
(

let y' = (

let _55_2765 = y
in {FStar_Syntax_Syntax.ppname = _55_2765.FStar_Syntax_Syntax.ppname; FStar_Syntax_Syntax.index = _55_2765.FStar_Syntax_Syntax.index; FStar_Syntax_Syntax.sort = t1})
in (

let impl = (guard_on_element problem y' phi)
in (

let base_prob = (let _144_1371 = (mk_problem problem.FStar_TypeChecker_Common.scope orig t1 new_rel y.FStar_Syntax_Syntax.sort problem.FStar_TypeChecker_Common.element "flex-rigid: base type")
in (FStar_All.pipe_left (fun _144_1370 -> FStar_TypeChecker_Common.TProb (_144_1370)) _144_1371))
in (

let guard = (let _144_1372 = (FStar_All.pipe_right (p_guard base_prob) Prims.fst)
in (FStar_Syntax_Util.mk_conj _144_1372 impl))
in (

let wl = (solve_prob orig (Some (guard)) [] wl)
in (solve env (attempt ((base_prob)::[]) wl)))))))
end)
end))
end)
end
end
| ((_, FStar_Syntax_Syntax.Tm_uvar (_))) | ((_, FStar_Syntax_Syntax.Tm_app ({FStar_Syntax_Syntax.n = FStar_Syntax_Syntax.Tm_uvar (_); FStar_Syntax_Syntax.tk = _; FStar_Syntax_Syntax.pos = _; FStar_Syntax_Syntax.vars = _}, _))) -> begin
if wl.defer_ok then begin
(solve env (defer "rigid-flex subtyping deferred" orig wl))
end else begin
(

let _55_2798 = (base_and_refinement env wl t1)
in (match (_55_2798) with
| (t_base, _55_2797) -> begin
(solve_t env (

let _55_2799 = problem
in {FStar_TypeChecker_Common.pid = _55_2799.FStar_TypeChecker_Common.pid; FStar_TypeChecker_Common.lhs = t_base; FStar_TypeChecker_Common.relation = FStar_TypeChecker_Common.EQ; FStar_TypeChecker_Common.rhs = _55_2799.FStar_TypeChecker_Common.rhs; FStar_TypeChecker_Common.element = _55_2799.FStar_TypeChecker_Common.element; FStar_TypeChecker_Common.logical_guard = _55_2799.FStar_TypeChecker_Common.logical_guard; FStar_TypeChecker_Common.scope = _55_2799.FStar_TypeChecker_Common.scope; FStar_TypeChecker_Common.reason = _55_2799.FStar_TypeChecker_Common.reason; FStar_TypeChecker_Common.loc = _55_2799.FStar_TypeChecker_Common.loc; FStar_TypeChecker_Common.rank = _55_2799.FStar_TypeChecker_Common.rank}) wl)
end))
end
end
| (FStar_Syntax_Syntax.Tm_refine (_55_2802), _55_2805) -> begin
(

let t2 = (let _144_1373 = (base_and_refinement env wl t2)
in (FStar_All.pipe_left force_refinement _144_1373))
in (solve_t env (

let _55_2808 = problem
in {FStar_TypeChecker_Common.pid = _55_2808.FStar_TypeChecker_Common.pid; FStar_TypeChecker_Common.lhs = _55_2808.FStar_TypeChecker_Common.lhs; FStar_TypeChecker_Common.relation = _55_2808.FStar_TypeChecker_Common.relation; FStar_TypeChecker_Common.rhs = t2; FStar_TypeChecker_Common.element = _55_2808.FStar_TypeChecker_Common.element; FStar_TypeChecker_Common.logical_guard = _55_2808.FStar_TypeChecker_Common.logical_guard; FStar_TypeChecker_Common.scope = _55_2808.FStar_TypeChecker_Common.scope; FStar_TypeChecker_Common.reason = _55_2808.FStar_TypeChecker_Common.reason; FStar_TypeChecker_Common.loc = _55_2808.FStar_TypeChecker_Common.loc; FStar_TypeChecker_Common.rank = _55_2808.FStar_TypeChecker_Common.rank}) wl))
end
| (_55_2811, FStar_Syntax_Syntax.Tm_refine (_55_2813)) -> begin
(

let t1 = (let _144_1374 = (base_and_refinement env wl t1)
in (FStar_All.pipe_left force_refinement _144_1374))
in (solve_t env (

let _55_2817 = problem
in {FStar_TypeChecker_Common.pid = _55_2817.FStar_TypeChecker_Common.pid; FStar_TypeChecker_Common.lhs = t1; FStar_TypeChecker_Common.relation = _55_2817.FStar_TypeChecker_Common.relation; FStar_TypeChecker_Common.rhs = _55_2817.FStar_TypeChecker_Common.rhs; FStar_TypeChecker_Common.element = _55_2817.FStar_TypeChecker_Common.element; FStar_TypeChecker_Common.logical_guard = _55_2817.FStar_TypeChecker_Common.logical_guard; FStar_TypeChecker_Common.scope = _55_2817.FStar_TypeChecker_Common.scope; FStar_TypeChecker_Common.reason = _55_2817.FStar_TypeChecker_Common.reason; FStar_TypeChecker_Common.loc = _55_2817.FStar_TypeChecker_Common.loc; FStar_TypeChecker_Common.rank = _55_2817.FStar_TypeChecker_Common.rank}) wl))
end
| ((FStar_Syntax_Syntax.Tm_abs (_), _)) | ((_, FStar_Syntax_Syntax.Tm_abs (_))) -> begin
(

let maybe_eta = (fun t -> (match (t.FStar_Syntax_Syntax.n) with
| FStar_Syntax_Syntax.Tm_abs (_55_2834) -> begin
t
end
| _55_2837 -> begin
(FStar_TypeChecker_Normalize.eta_expand wl.tcenv t)
end))
in (let _144_1379 = (

let _55_2838 = problem
in (let _144_1378 = (maybe_eta t1)
in (let _144_1377 = (maybe_eta t2)
in {FStar_TypeChecker_Common.pid = _55_2838.FStar_TypeChecker_Common.pid; FStar_TypeChecker_Common.lhs = _144_1378; FStar_TypeChecker_Common.relation = _55_2838.FStar_TypeChecker_Common.relation; FStar_TypeChecker_Common.rhs = _144_1377; FStar_TypeChecker_Common.element = _55_2838.FStar_TypeChecker_Common.element; FStar_TypeChecker_Common.logical_guard = _55_2838.FStar_TypeChecker_Common.logical_guard; FStar_TypeChecker_Common.scope = _55_2838.FStar_TypeChecker_Common.scope; FStar_TypeChecker_Common.reason = _55_2838.FStar_TypeChecker_Common.reason; FStar_TypeChecker_Common.loc = _55_2838.FStar_TypeChecker_Common.loc; FStar_TypeChecker_Common.rank = _55_2838.FStar_TypeChecker_Common.rank})))
in (solve_t env _144_1379 wl)))
end
| ((FStar_Syntax_Syntax.Tm_match (_), _)) | ((FStar_Syntax_Syntax.Tm_uinst (_), _)) | ((FStar_Syntax_Syntax.Tm_name (_), _)) | ((FStar_Syntax_Syntax.Tm_constant (_), _)) | ((FStar_Syntax_Syntax.Tm_fvar (_), _)) | ((FStar_Syntax_Syntax.Tm_app (_), _)) | ((_, FStar_Syntax_Syntax.Tm_match (_))) | ((_, FStar_Syntax_Syntax.Tm_uinst (_))) | ((_, FStar_Syntax_Syntax.Tm_name (_))) | ((_, FStar_Syntax_Syntax.Tm_constant (_))) | ((_, FStar_Syntax_Syntax.Tm_fvar (_))) | ((_, FStar_Syntax_Syntax.Tm_app (_))) -> begin
(

let head1 = (let _144_1380 = (FStar_Syntax_Util.head_and_args t1)
in (FStar_All.pipe_right _144_1380 Prims.fst))
in (

let head2 = (let _144_1381 = (FStar_Syntax_Util.head_and_args t2)
in (FStar_All.pipe_right _144_1381 Prims.fst))
in if ((((FStar_TypeChecker_Env.is_interpreted env head1) || (FStar_TypeChecker_Env.is_interpreted env head2)) && wl.smt_ok) && (problem.FStar_TypeChecker_Common.relation = FStar_TypeChecker_Common.EQ)) then begin
(

let uv1 = (FStar_Syntax_Free.uvars t1)
in (

let uv2 = (FStar_Syntax_Free.uvars t2)
in if ((FStar_Util.set_is_empty uv1) && (FStar_Util.set_is_empty uv2)) then begin
(

let guard = if (eq_tm t1 t2) then begin
None
end else begin
(let _144_1383 = (FStar_Syntax_Util.mk_eq FStar_Syntax_Syntax.tun FStar_Syntax_Syntax.tun t1 t2)
in (FStar_All.pipe_left (fun _144_1382 -> Some (_144_1382)) _144_1383))
end
in (let _144_1384 = (solve_prob orig guard [] wl)
in (solve env _144_1384)))
end else begin
(rigid_rigid_delta env orig wl head1 head2 t1 t2)
end))
end else begin
(rigid_rigid_delta env orig wl head1 head2 t1 t2)
end))
end
| (FStar_Syntax_Syntax.Tm_ascribed (t1, _55_2919, _55_2921), _55_2925) -> begin
(solve_t' env (

let _55_2927 = problem
in {FStar_TypeChecker_Common.pid = _55_2927.FStar_TypeChecker_Common.pid; FStar_TypeChecker_Common.lhs = t1; FStar_TypeChecker_Common.relation = _55_2927.FStar_TypeChecker_Common.relation; FStar_TypeChecker_Common.rhs = _55_2927.FStar_TypeChecker_Common.rhs; FStar_TypeChecker_Common.element = _55_2927.FStar_TypeChecker_Common.element; FStar_TypeChecker_Common.logical_guard = _55_2927.FStar_TypeChecker_Common.logical_guard; FStar_TypeChecker_Common.scope = _55_2927.FStar_TypeChecker_Common.scope; FStar_TypeChecker_Common.reason = _55_2927.FStar_TypeChecker_Common.reason; FStar_TypeChecker_Common.loc = _55_2927.FStar_TypeChecker_Common.loc; FStar_TypeChecker_Common.rank = _55_2927.FStar_TypeChecker_Common.rank}) wl)
end
| (_55_2930, FStar_Syntax_Syntax.Tm_ascribed (t2, _55_2933, _55_2935)) -> begin
(solve_t' env (

let _55_2939 = problem
in {FStar_TypeChecker_Common.pid = _55_2939.FStar_TypeChecker_Common.pid; FStar_TypeChecker_Common.lhs = _55_2939.FStar_TypeChecker_Common.lhs; FStar_TypeChecker_Common.relation = _55_2939.FStar_TypeChecker_Common.relation; FStar_TypeChecker_Common.rhs = t2; FStar_TypeChecker_Common.element = _55_2939.FStar_TypeChecker_Common.element; FStar_TypeChecker_Common.logical_guard = _55_2939.FStar_TypeChecker_Common.logical_guard; FStar_TypeChecker_Common.scope = _55_2939.FStar_TypeChecker_Common.scope; FStar_TypeChecker_Common.reason = _55_2939.FStar_TypeChecker_Common.reason; FStar_TypeChecker_Common.loc = _55_2939.FStar_TypeChecker_Common.loc; FStar_TypeChecker_Common.rank = _55_2939.FStar_TypeChecker_Common.rank}) wl)
end
| ((FStar_Syntax_Syntax.Tm_let (_), _)) | ((FStar_Syntax_Syntax.Tm_meta (_), _)) | ((FStar_Syntax_Syntax.Tm_delayed (_), _)) | ((_, FStar_Syntax_Syntax.Tm_meta (_))) | ((_, FStar_Syntax_Syntax.Tm_delayed (_))) | ((_, FStar_Syntax_Syntax.Tm_let (_))) -> begin
(let _144_1387 = (let _144_1386 = (FStar_Syntax_Print.tag_of_term t1)
in (let _144_1385 = (FStar_Syntax_Print.tag_of_term t2)
in (FStar_Util.format2 "Impossible: %s and %s" _144_1386 _144_1385)))
in (FStar_All.failwith _144_1387))
end
| _55_2978 -> begin
(giveup env "head tag mismatch" orig)
end))))
end))
end)))))))))
and solve_c : FStar_TypeChecker_Env.env  ->  (FStar_Syntax_Syntax.comp, Prims.unit) FStar_TypeChecker_Common.problem  ->  worklist  ->  solution = (fun env problem wl -> (

let c1 = problem.FStar_TypeChecker_Common.lhs
in (

let c2 = problem.FStar_TypeChecker_Common.rhs
in (

let orig = FStar_TypeChecker_Common.CProb (problem)
in (

let sub_prob = (fun t1 rel t2 reason -> (mk_problem (p_scope orig) orig t1 rel t2 None reason))
in (

let solve_eq = (fun c1_comp c2_comp -> (

let _55_2995 = if (FStar_All.pipe_left (FStar_TypeChecker_Env.debug env) (FStar_Options.Other ("EQ"))) then begin
(FStar_Util.print_string "solve_c is using an equality constraint\n")
end else begin
()
end
in (

let sub_probs = (FStar_List.map2 (fun _55_3000 _55_3004 -> (match ((_55_3000, _55_3004)) with
| ((a1, _55_2999), (a2, _55_3003)) -> begin
(let _144_1402 = (sub_prob a1 FStar_TypeChecker_Common.EQ a2 "effect arg")
in (FStar_All.pipe_left (fun _144_1401 -> FStar_TypeChecker_Common.TProb (_144_1401)) _144_1402))
end)) c1_comp.FStar_Syntax_Syntax.effect_args c2_comp.FStar_Syntax_Syntax.effect_args)
in (

let guard = (let _144_1404 = (FStar_List.map (fun p -> (FStar_All.pipe_right (p_guard p) Prims.fst)) sub_probs)
in (FStar_Syntax_Util.mk_conj_l _144_1404))
in (

let wl = (solve_prob orig (Some (guard)) [] wl)
in (solve env (attempt sub_probs wl)))))))
in (

let solve_sub = (fun c1 edge c2 -> (

let r = (FStar_TypeChecker_Env.get_range env)
in if (problem.FStar_TypeChecker_Common.relation = FStar_TypeChecker_Common.EQ) then begin
(

<<<<<<< HEAD
let _55_3027 = (match (c1.FStar_Syntax_Syntax.effect_args) with
| (wp1, _55_3020)::(wlp1, _55_3016)::[] -> begin
(wp1, wlp1)
end
| _55_3024 -> begin
(let _144_1412 = (let _144_1411 = (FStar_Range.string_of_range (FStar_Ident.range_of_lid c1.FStar_Syntax_Syntax.effect_name))
in (FStar_Util.format1 "Unexpected number of indices on a normalized effect (%s)" _144_1411))
in (FStar_All.failwith _144_1412))
end)
in (match (_55_3027) with
| (wp, wlp) -> begin
(

let c1 = (let _144_1418 = (let _144_1417 = (let _144_1413 = (edge.FStar_TypeChecker_Env.mlift c1.FStar_Syntax_Syntax.result_typ wp)
in (FStar_Syntax_Syntax.as_arg _144_1413))
in (let _144_1416 = (let _144_1415 = (let _144_1414 = (edge.FStar_TypeChecker_Env.mlift c1.FStar_Syntax_Syntax.result_typ wlp)
in (FStar_Syntax_Syntax.as_arg _144_1414))
in (_144_1415)::[])
in (_144_1417)::_144_1416))
in {FStar_Syntax_Syntax.effect_name = c2.FStar_Syntax_Syntax.effect_name; FStar_Syntax_Syntax.result_typ = c1.FStar_Syntax_Syntax.result_typ; FStar_Syntax_Syntax.effect_args = _144_1418; FStar_Syntax_Syntax.flags = c1.FStar_Syntax_Syntax.flags})
in (solve_eq c1 c2))
end))
=======
let wp = (match (c1.FStar_Syntax_Syntax.effect_args) with
| ((wp1, _55_3003))::[] -> begin
wp1
end
| _55_3007 -> begin
(let _144_1408 = (let _144_1407 = (FStar_Range.string_of_range (FStar_Ident.range_of_lid c1.FStar_Syntax_Syntax.effect_name))
in (FStar_Util.format1 "Unexpected number of indices on a normalized effect (%s)" _144_1407))
in (FStar_All.failwith _144_1408))
end)
in (

let c1 = (let _144_1411 = (let _144_1410 = (let _144_1409 = (edge.FStar_TypeChecker_Env.mlift c1.FStar_Syntax_Syntax.result_typ wp)
in (FStar_Syntax_Syntax.as_arg _144_1409))
in (_144_1410)::[])
in {FStar_Syntax_Syntax.effect_name = c2.FStar_Syntax_Syntax.effect_name; FStar_Syntax_Syntax.result_typ = c1.FStar_Syntax_Syntax.result_typ; FStar_Syntax_Syntax.effect_args = _144_1411; FStar_Syntax_Syntax.flags = c1.FStar_Syntax_Syntax.flags})
in (solve_eq c1 c2)))
>>>>>>> 1e01dc81
end else begin
(

let is_null_wp_2 = (FStar_All.pipe_right c2.FStar_Syntax_Syntax.flags (FStar_Util.for_some (fun _55_28 -> (match (_55_28) with
| (FStar_Syntax_Syntax.TOTAL) | (FStar_Syntax_Syntax.MLEFFECT) | (FStar_Syntax_Syntax.SOMETRIVIAL) -> begin
true
end
<<<<<<< HEAD
| _55_3034 -> begin
=======
| _55_3015 -> begin
>>>>>>> 1e01dc81
false
end))))
in (

<<<<<<< HEAD
let _55_3055 = (match ((c1.FStar_Syntax_Syntax.effect_args, c2.FStar_Syntax_Syntax.effect_args)) with
| ((wp1, _55_3040)::_55_3037, (wp2, _55_3047)::_55_3044) -> begin
(wp1, wp2)
end
| _55_3052 -> begin
(let _144_1422 = (let _144_1421 = (FStar_Syntax_Print.lid_to_string c1.FStar_Syntax_Syntax.effect_name)
in (let _144_1420 = (FStar_Syntax_Print.lid_to_string c2.FStar_Syntax_Syntax.effect_name)
in (FStar_Util.format2 "Got effects %s and %s, expected normalized effects" _144_1421 _144_1420)))
in (FStar_All.failwith _144_1422))
end)
in (match (_55_3055) with
| (wpc1, wpc2) -> begin
if (FStar_Util.physical_equality wpc1 wpc2) then begin
(let _144_1423 = (problem_using_guard orig c1.FStar_Syntax_Syntax.result_typ problem.FStar_TypeChecker_Common.relation c2.FStar_Syntax_Syntax.result_typ None "result type")
in (solve_t env _144_1423 wl))
=======
let _55_3036 = (match ((c1.FStar_Syntax_Syntax.effect_args, c2.FStar_Syntax_Syntax.effect_args)) with
| (((wp1, _55_3021))::_55_3018, ((wp2, _55_3028))::_55_3025) -> begin
(wp1, wp2)
end
| _55_3033 -> begin
(let _144_1415 = (let _144_1414 = (FStar_Syntax_Print.lid_to_string c1.FStar_Syntax_Syntax.effect_name)
in (let _144_1413 = (FStar_Syntax_Print.lid_to_string c2.FStar_Syntax_Syntax.effect_name)
in (FStar_Util.format2 "Got effects %s and %s, expected normalized effects" _144_1414 _144_1413)))
in (FStar_All.failwith _144_1415))
end)
in (match (_55_3036) with
| (wpc1, wpc2) -> begin
if (FStar_Util.physical_equality wpc1 wpc2) then begin
(let _144_1416 = (problem_using_guard orig c1.FStar_Syntax_Syntax.result_typ problem.FStar_TypeChecker_Common.relation c2.FStar_Syntax_Syntax.result_typ None "result type")
in (solve_t env _144_1416 wl))
>>>>>>> 1e01dc81
end else begin
(

let c2_decl = (FStar_TypeChecker_Env.get_effect_decl env c2.FStar_Syntax_Syntax.effect_name)
in (

let g = if is_null_wp_2 then begin
(

<<<<<<< HEAD
let _55_3057 = if (FStar_All.pipe_left (FStar_TypeChecker_Env.debug env) (FStar_Options.Other ("Rel"))) then begin
=======
let _55_3038 = if (FStar_All.pipe_left (FStar_TypeChecker_Env.debug env) (FStar_Options.Other ("Rel"))) then begin
>>>>>>> 1e01dc81
(FStar_Util.print_string "Using trivial wp ... \n")
end else begin
()
end
<<<<<<< HEAD
in (let _144_1433 = (let _144_1432 = (let _144_1431 = (let _144_1425 = (let _144_1424 = (env.FStar_TypeChecker_Env.universe_of env c1.FStar_Syntax_Syntax.result_typ)
in (_144_1424)::[])
in (FStar_TypeChecker_Env.inst_effect_fun_with _144_1425 env c2_decl c2_decl.FStar_Syntax_Syntax.trivial))
in (let _144_1430 = (let _144_1429 = (FStar_Syntax_Syntax.as_arg c1.FStar_Syntax_Syntax.result_typ)
in (let _144_1428 = (let _144_1427 = (let _144_1426 = (edge.FStar_TypeChecker_Env.mlift c1.FStar_Syntax_Syntax.result_typ wpc1)
in (FStar_All.pipe_left FStar_Syntax_Syntax.as_arg _144_1426))
in (_144_1427)::[])
in (_144_1429)::_144_1428))
in (_144_1431, _144_1430)))
in FStar_Syntax_Syntax.Tm_app (_144_1432))
in (FStar_Syntax_Syntax.mk _144_1433 (Some (FStar_Syntax_Util.ktype0.FStar_Syntax_Syntax.n)) r)))
end else begin
(

let wp2_imp_wp1 = (let _144_1449 = (let _144_1448 = (let _144_1447 = (let _144_1435 = (let _144_1434 = (env.FStar_TypeChecker_Env.universe_of env c2.FStar_Syntax_Syntax.result_typ)
in (_144_1434)::[])
in (FStar_TypeChecker_Env.inst_effect_fun_with _144_1435 env c2_decl c2_decl.FStar_Syntax_Syntax.wp_binop))
in (let _144_1446 = (let _144_1445 = (FStar_Syntax_Syntax.as_arg c2.FStar_Syntax_Syntax.result_typ)
in (let _144_1444 = (let _144_1443 = (FStar_Syntax_Syntax.as_arg wpc2)
in (let _144_1442 = (let _144_1441 = (let _144_1437 = (let _144_1436 = (FStar_Ident.set_lid_range FStar_Syntax_Const.imp_lid r)
in (FStar_Syntax_Syntax.fvar _144_1436 (FStar_Syntax_Syntax.Delta_unfoldable (1)) None))
in (FStar_All.pipe_left FStar_Syntax_Syntax.as_arg _144_1437))
in (let _144_1440 = (let _144_1439 = (let _144_1438 = (edge.FStar_TypeChecker_Env.mlift c1.FStar_Syntax_Syntax.result_typ wpc1)
in (FStar_All.pipe_left FStar_Syntax_Syntax.as_arg _144_1438))
in (_144_1439)::[])
in (_144_1441)::_144_1440))
in (_144_1443)::_144_1442))
in (_144_1445)::_144_1444))
in (_144_1447, _144_1446)))
in FStar_Syntax_Syntax.Tm_app (_144_1448))
in (FStar_Syntax_Syntax.mk _144_1449 None r))
in (let _144_1458 = (let _144_1457 = (let _144_1456 = (let _144_1451 = (let _144_1450 = (env.FStar_TypeChecker_Env.universe_of env c2.FStar_Syntax_Syntax.result_typ)
in (_144_1450)::[])
in (FStar_TypeChecker_Env.inst_effect_fun_with _144_1451 env c2_decl c2_decl.FStar_Syntax_Syntax.wp_as_type))
in (let _144_1455 = (let _144_1454 = (FStar_Syntax_Syntax.as_arg c2.FStar_Syntax_Syntax.result_typ)
in (let _144_1453 = (let _144_1452 = (FStar_Syntax_Syntax.as_arg wp2_imp_wp1)
in (_144_1452)::[])
in (_144_1454)::_144_1453))
in (_144_1456, _144_1455)))
in FStar_Syntax_Syntax.Tm_app (_144_1457))
in (FStar_Syntax_Syntax.mk _144_1458 (Some (FStar_Syntax_Util.ktype0.FStar_Syntax_Syntax.n)) r)))
end
in (

let base_prob = (let _144_1460 = (sub_prob c1.FStar_Syntax_Syntax.result_typ problem.FStar_TypeChecker_Common.relation c2.FStar_Syntax_Syntax.result_typ "result type")
in (FStar_All.pipe_left (fun _144_1459 -> FStar_TypeChecker_Common.TProb (_144_1459)) _144_1460))
in (

let wl = (let _144_1464 = (let _144_1463 = (let _144_1462 = (FStar_All.pipe_right (p_guard base_prob) Prims.fst)
in (FStar_Syntax_Util.mk_conj _144_1462 g))
in (FStar_All.pipe_left (fun _144_1461 -> Some (_144_1461)) _144_1463))
in (solve_prob orig _144_1464 [] wl))
=======
in (let _144_1426 = (let _144_1425 = (let _144_1424 = (let _144_1418 = (let _144_1417 = (env.FStar_TypeChecker_Env.universe_of env c1.FStar_Syntax_Syntax.result_typ)
in (_144_1417)::[])
in (FStar_TypeChecker_Env.inst_effect_fun_with _144_1418 env c2_decl c2_decl.FStar_Syntax_Syntax.trivial))
in (let _144_1423 = (let _144_1422 = (FStar_Syntax_Syntax.as_arg c1.FStar_Syntax_Syntax.result_typ)
in (let _144_1421 = (let _144_1420 = (let _144_1419 = (edge.FStar_TypeChecker_Env.mlift c1.FStar_Syntax_Syntax.result_typ wpc1)
in (FStar_All.pipe_left FStar_Syntax_Syntax.as_arg _144_1419))
in (_144_1420)::[])
in (_144_1422)::_144_1421))
in (_144_1424, _144_1423)))
in FStar_Syntax_Syntax.Tm_app (_144_1425))
in (FStar_Syntax_Syntax.mk _144_1426 (Some (FStar_Syntax_Util.ktype0.FStar_Syntax_Syntax.n)) r)))
end else begin
(

let wp2_imp_wp1 = (let _144_1442 = (let _144_1441 = (let _144_1440 = (let _144_1428 = (let _144_1427 = (env.FStar_TypeChecker_Env.universe_of env c2.FStar_Syntax_Syntax.result_typ)
in (_144_1427)::[])
in (FStar_TypeChecker_Env.inst_effect_fun_with _144_1428 env c2_decl c2_decl.FStar_Syntax_Syntax.wp_binop))
in (let _144_1439 = (let _144_1438 = (FStar_Syntax_Syntax.as_arg c2.FStar_Syntax_Syntax.result_typ)
in (let _144_1437 = (let _144_1436 = (FStar_Syntax_Syntax.as_arg wpc2)
in (let _144_1435 = (let _144_1434 = (let _144_1430 = (let _144_1429 = (FStar_Ident.set_lid_range FStar_Syntax_Const.imp_lid r)
in (FStar_Syntax_Syntax.fvar _144_1429 (FStar_Syntax_Syntax.Delta_unfoldable (1)) None))
in (FStar_All.pipe_left FStar_Syntax_Syntax.as_arg _144_1430))
in (let _144_1433 = (let _144_1432 = (let _144_1431 = (edge.FStar_TypeChecker_Env.mlift c1.FStar_Syntax_Syntax.result_typ wpc1)
in (FStar_All.pipe_left FStar_Syntax_Syntax.as_arg _144_1431))
in (_144_1432)::[])
in (_144_1434)::_144_1433))
in (_144_1436)::_144_1435))
in (_144_1438)::_144_1437))
in (_144_1440, _144_1439)))
in FStar_Syntax_Syntax.Tm_app (_144_1441))
in (FStar_Syntax_Syntax.mk _144_1442 None r))
in (let _144_1451 = (let _144_1450 = (let _144_1449 = (let _144_1444 = (let _144_1443 = (env.FStar_TypeChecker_Env.universe_of env c2.FStar_Syntax_Syntax.result_typ)
in (_144_1443)::[])
in (FStar_TypeChecker_Env.inst_effect_fun_with _144_1444 env c2_decl c2_decl.FStar_Syntax_Syntax.wp_as_type))
in (let _144_1448 = (let _144_1447 = (FStar_Syntax_Syntax.as_arg c2.FStar_Syntax_Syntax.result_typ)
in (let _144_1446 = (let _144_1445 = (FStar_Syntax_Syntax.as_arg wp2_imp_wp1)
in (_144_1445)::[])
in (_144_1447)::_144_1446))
in (_144_1449, _144_1448)))
in FStar_Syntax_Syntax.Tm_app (_144_1450))
in (FStar_Syntax_Syntax.mk _144_1451 (Some (FStar_Syntax_Util.ktype0.FStar_Syntax_Syntax.n)) r)))
end
in (

let base_prob = (let _144_1453 = (sub_prob c1.FStar_Syntax_Syntax.result_typ problem.FStar_TypeChecker_Common.relation c2.FStar_Syntax_Syntax.result_typ "result type")
in (FStar_All.pipe_left (fun _144_1452 -> FStar_TypeChecker_Common.TProb (_144_1452)) _144_1453))
in (

let wl = (let _144_1457 = (let _144_1456 = (let _144_1455 = (FStar_All.pipe_right (p_guard base_prob) Prims.fst)
in (FStar_Syntax_Util.mk_conj _144_1455 g))
in (FStar_All.pipe_left (fun _144_1454 -> Some (_144_1454)) _144_1456))
in (solve_prob orig _144_1457 [] wl))
>>>>>>> 1e01dc81
in (solve env (attempt ((base_prob)::[]) wl))))))
end
end)))
end))
in if (FStar_Util.physical_equality c1 c2) then begin
<<<<<<< HEAD
(let _144_1465 = (solve_prob orig None [] wl)
in (solve env _144_1465))
end else begin
(

let _55_3063 = if (FStar_All.pipe_left (FStar_TypeChecker_Env.debug env) (FStar_Options.Other ("Rel"))) then begin
(let _144_1467 = (FStar_Syntax_Print.comp_to_string c1)
in (let _144_1466 = (FStar_Syntax_Print.comp_to_string c2)
in (FStar_Util.print3 "solve_c %s %s %s\n" _144_1467 (rel_to_string problem.FStar_TypeChecker_Common.relation) _144_1466)))
=======
(let _144_1458 = (solve_prob orig None [] wl)
in (solve env _144_1458))
end else begin
(

let _55_3044 = if (FStar_All.pipe_left (FStar_TypeChecker_Env.debug env) (FStar_Options.Other ("Rel"))) then begin
(let _144_1460 = (FStar_Syntax_Print.comp_to_string c1)
in (let _144_1459 = (FStar_Syntax_Print.comp_to_string c2)
in (FStar_Util.print3 "solve_c %s %s %s\n" _144_1460 (rel_to_string problem.FStar_TypeChecker_Common.relation) _144_1459)))
>>>>>>> 1e01dc81
end else begin
()
end
in (

<<<<<<< HEAD
let _55_3067 = (let _144_1469 = (FStar_TypeChecker_Normalize.ghost_to_pure env c1)
in (let _144_1468 = (FStar_TypeChecker_Normalize.ghost_to_pure env c2)
in (_144_1469, _144_1468)))
in (match (_55_3067) with
| (c1, c2) -> begin
(match ((c1.FStar_Syntax_Syntax.n, c2.FStar_Syntax_Syntax.n)) with
| (FStar_Syntax_Syntax.GTotal (t1), FStar_Syntax_Syntax.Total (t2)) when (FStar_Syntax_Util.non_informative t2) -> begin
(let _144_1470 = (problem_using_guard orig t1 problem.FStar_TypeChecker_Common.relation t2 None "result type")
in (solve_t env _144_1470 wl))
end
| (FStar_Syntax_Syntax.GTotal (_55_3074), FStar_Syntax_Syntax.Total (_55_3077)) -> begin
(giveup env "incompatible monad ordering: GTot </: Tot" orig)
end
| ((FStar_Syntax_Syntax.Total (t1), FStar_Syntax_Syntax.Total (t2))) | ((FStar_Syntax_Syntax.GTotal (t1), FStar_Syntax_Syntax.GTotal (t2))) | ((FStar_Syntax_Syntax.Total (t1), FStar_Syntax_Syntax.GTotal (t2))) -> begin
(let _144_1471 = (problem_using_guard orig t1 problem.FStar_TypeChecker_Common.relation t2 None "result type")
in (solve_t env _144_1471 wl))
end
| ((FStar_Syntax_Syntax.GTotal (_), FStar_Syntax_Syntax.Comp (_))) | ((FStar_Syntax_Syntax.Total (_), FStar_Syntax_Syntax.Comp (_))) -> begin
(let _144_1473 = (

let _55_3105 = problem
in (let _144_1472 = (FStar_All.pipe_left FStar_Syntax_Syntax.mk_Comp (FStar_Syntax_Util.comp_to_comp_typ c1))
in {FStar_TypeChecker_Common.pid = _55_3105.FStar_TypeChecker_Common.pid; FStar_TypeChecker_Common.lhs = _144_1472; FStar_TypeChecker_Common.relation = _55_3105.FStar_TypeChecker_Common.relation; FStar_TypeChecker_Common.rhs = _55_3105.FStar_TypeChecker_Common.rhs; FStar_TypeChecker_Common.element = _55_3105.FStar_TypeChecker_Common.element; FStar_TypeChecker_Common.logical_guard = _55_3105.FStar_TypeChecker_Common.logical_guard; FStar_TypeChecker_Common.scope = _55_3105.FStar_TypeChecker_Common.scope; FStar_TypeChecker_Common.reason = _55_3105.FStar_TypeChecker_Common.reason; FStar_TypeChecker_Common.loc = _55_3105.FStar_TypeChecker_Common.loc; FStar_TypeChecker_Common.rank = _55_3105.FStar_TypeChecker_Common.rank}))
in (solve_c env _144_1473 wl))
end
| ((FStar_Syntax_Syntax.Comp (_), FStar_Syntax_Syntax.GTotal (_))) | ((FStar_Syntax_Syntax.Comp (_), FStar_Syntax_Syntax.Total (_))) -> begin
(let _144_1475 = (

let _55_3121 = problem
in (let _144_1474 = (FStar_All.pipe_left FStar_Syntax_Syntax.mk_Comp (FStar_Syntax_Util.comp_to_comp_typ c2))
in {FStar_TypeChecker_Common.pid = _55_3121.FStar_TypeChecker_Common.pid; FStar_TypeChecker_Common.lhs = _55_3121.FStar_TypeChecker_Common.lhs; FStar_TypeChecker_Common.relation = _55_3121.FStar_TypeChecker_Common.relation; FStar_TypeChecker_Common.rhs = _144_1474; FStar_TypeChecker_Common.element = _55_3121.FStar_TypeChecker_Common.element; FStar_TypeChecker_Common.logical_guard = _55_3121.FStar_TypeChecker_Common.logical_guard; FStar_TypeChecker_Common.scope = _55_3121.FStar_TypeChecker_Common.scope; FStar_TypeChecker_Common.reason = _55_3121.FStar_TypeChecker_Common.reason; FStar_TypeChecker_Common.loc = _55_3121.FStar_TypeChecker_Common.loc; FStar_TypeChecker_Common.rank = _55_3121.FStar_TypeChecker_Common.rank}))
in (solve_c env _144_1475 wl))
end
| (FStar_Syntax_Syntax.Comp (_55_3124), FStar_Syntax_Syntax.Comp (_55_3127)) -> begin
if (((FStar_Syntax_Util.is_ml_comp c1) && (FStar_Syntax_Util.is_ml_comp c2)) || ((FStar_Syntax_Util.is_total_comp c1) && ((FStar_Syntax_Util.is_total_comp c2) || (FStar_Syntax_Util.is_ml_comp c2)))) then begin
(let _144_1476 = (problem_using_guard orig (FStar_Syntax_Util.comp_result c1) problem.FStar_TypeChecker_Common.relation (FStar_Syntax_Util.comp_result c2) None "result type")
in (solve_t env _144_1476 wl))
=======
let _55_3048 = (let _144_1462 = (FStar_TypeChecker_Normalize.ghost_to_pure env c1)
in (let _144_1461 = (FStar_TypeChecker_Normalize.ghost_to_pure env c2)
in (_144_1462, _144_1461)))
in (match (_55_3048) with
| (c1, c2) -> begin
(match ((c1.FStar_Syntax_Syntax.n, c2.FStar_Syntax_Syntax.n)) with
| (FStar_Syntax_Syntax.GTotal (t1), FStar_Syntax_Syntax.Total (t2)) when (FStar_Syntax_Util.non_informative t2) -> begin
(let _144_1463 = (problem_using_guard orig t1 problem.FStar_TypeChecker_Common.relation t2 None "result type")
in (solve_t env _144_1463 wl))
end
| (FStar_Syntax_Syntax.GTotal (_55_3055), FStar_Syntax_Syntax.Total (_55_3058)) -> begin
(giveup env "incompatible monad ordering: GTot </: Tot" orig)
end
| ((FStar_Syntax_Syntax.Total (t1), FStar_Syntax_Syntax.Total (t2))) | ((FStar_Syntax_Syntax.GTotal (t1), FStar_Syntax_Syntax.GTotal (t2))) | ((FStar_Syntax_Syntax.Total (t1), FStar_Syntax_Syntax.GTotal (t2))) -> begin
(let _144_1464 = (problem_using_guard orig t1 problem.FStar_TypeChecker_Common.relation t2 None "result type")
in (solve_t env _144_1464 wl))
end
| ((FStar_Syntax_Syntax.GTotal (_), FStar_Syntax_Syntax.Comp (_))) | ((FStar_Syntax_Syntax.Total (_), FStar_Syntax_Syntax.Comp (_))) -> begin
(let _144_1466 = (

let _55_3086 = problem
in (let _144_1465 = (FStar_All.pipe_left FStar_Syntax_Syntax.mk_Comp (FStar_Syntax_Util.comp_to_comp_typ c1))
in {FStar_TypeChecker_Common.pid = _55_3086.FStar_TypeChecker_Common.pid; FStar_TypeChecker_Common.lhs = _144_1465; FStar_TypeChecker_Common.relation = _55_3086.FStar_TypeChecker_Common.relation; FStar_TypeChecker_Common.rhs = _55_3086.FStar_TypeChecker_Common.rhs; FStar_TypeChecker_Common.element = _55_3086.FStar_TypeChecker_Common.element; FStar_TypeChecker_Common.logical_guard = _55_3086.FStar_TypeChecker_Common.logical_guard; FStar_TypeChecker_Common.scope = _55_3086.FStar_TypeChecker_Common.scope; FStar_TypeChecker_Common.reason = _55_3086.FStar_TypeChecker_Common.reason; FStar_TypeChecker_Common.loc = _55_3086.FStar_TypeChecker_Common.loc; FStar_TypeChecker_Common.rank = _55_3086.FStar_TypeChecker_Common.rank}))
in (solve_c env _144_1466 wl))
end
| ((FStar_Syntax_Syntax.Comp (_), FStar_Syntax_Syntax.GTotal (_))) | ((FStar_Syntax_Syntax.Comp (_), FStar_Syntax_Syntax.Total (_))) -> begin
(let _144_1468 = (

let _55_3102 = problem
in (let _144_1467 = (FStar_All.pipe_left FStar_Syntax_Syntax.mk_Comp (FStar_Syntax_Util.comp_to_comp_typ c2))
in {FStar_TypeChecker_Common.pid = _55_3102.FStar_TypeChecker_Common.pid; FStar_TypeChecker_Common.lhs = _55_3102.FStar_TypeChecker_Common.lhs; FStar_TypeChecker_Common.relation = _55_3102.FStar_TypeChecker_Common.relation; FStar_TypeChecker_Common.rhs = _144_1467; FStar_TypeChecker_Common.element = _55_3102.FStar_TypeChecker_Common.element; FStar_TypeChecker_Common.logical_guard = _55_3102.FStar_TypeChecker_Common.logical_guard; FStar_TypeChecker_Common.scope = _55_3102.FStar_TypeChecker_Common.scope; FStar_TypeChecker_Common.reason = _55_3102.FStar_TypeChecker_Common.reason; FStar_TypeChecker_Common.loc = _55_3102.FStar_TypeChecker_Common.loc; FStar_TypeChecker_Common.rank = _55_3102.FStar_TypeChecker_Common.rank}))
in (solve_c env _144_1468 wl))
end
| (FStar_Syntax_Syntax.Comp (_55_3105), FStar_Syntax_Syntax.Comp (_55_3108)) -> begin
if (((FStar_Syntax_Util.is_ml_comp c1) && (FStar_Syntax_Util.is_ml_comp c2)) || ((FStar_Syntax_Util.is_total_comp c1) && ((FStar_Syntax_Util.is_total_comp c2) || (FStar_Syntax_Util.is_ml_comp c2)))) then begin
(let _144_1469 = (problem_using_guard orig (FStar_Syntax_Util.comp_result c1) problem.FStar_TypeChecker_Common.relation (FStar_Syntax_Util.comp_result c2) None "result type")
in (solve_t env _144_1469 wl))
>>>>>>> 1e01dc81
end else begin
(

let c1_comp = (FStar_Syntax_Util.comp_to_comp_typ c1)
in (

let c2_comp = (FStar_Syntax_Util.comp_to_comp_typ c2)
in if ((problem.FStar_TypeChecker_Common.relation = FStar_TypeChecker_Common.EQ) && (FStar_Ident.lid_equals c1_comp.FStar_Syntax_Syntax.effect_name c2_comp.FStar_Syntax_Syntax.effect_name)) then begin
(solve_eq c1_comp c2_comp)
end else begin
(

let c1 = (FStar_TypeChecker_Normalize.unfold_effect_abbrev env c1)
in (

let c2 = (FStar_TypeChecker_Normalize.unfold_effect_abbrev env c2)
in (

<<<<<<< HEAD
let _55_3134 = if (FStar_All.pipe_left (FStar_TypeChecker_Env.debug env) (FStar_Options.Other ("Rel"))) then begin
=======
let _55_3115 = if (FStar_All.pipe_left (FStar_TypeChecker_Env.debug env) (FStar_Options.Other ("Rel"))) then begin
>>>>>>> 1e01dc81
(FStar_Util.print2 "solve_c for %s and %s\n" c1.FStar_Syntax_Syntax.effect_name.FStar_Ident.str c2.FStar_Syntax_Syntax.effect_name.FStar_Ident.str)
end else begin
()
end
in (match ((FStar_TypeChecker_Env.monad_leq env c1.FStar_Syntax_Syntax.effect_name c2.FStar_Syntax_Syntax.effect_name)) with
| None -> begin
<<<<<<< HEAD
if (((FStar_Syntax_Util.is_ghost_effect c1.FStar_Syntax_Syntax.effect_name) && (FStar_Syntax_Util.is_pure_effect c2.FStar_Syntax_Syntax.effect_name)) && (let _144_1477 = (FStar_TypeChecker_Normalize.normalize ((FStar_TypeChecker_Normalize.Inline)::(FStar_TypeChecker_Normalize.UnfoldUntil (FStar_Syntax_Syntax.Delta_constant))::[]) env c2.FStar_Syntax_Syntax.result_typ)
in (FStar_Syntax_Util.non_informative _144_1477))) then begin
=======
if (((FStar_Syntax_Util.is_ghost_effect c1.FStar_Syntax_Syntax.effect_name) && (FStar_Syntax_Util.is_pure_effect c2.FStar_Syntax_Syntax.effect_name)) && (let _144_1470 = (FStar_TypeChecker_Normalize.normalize ((FStar_TypeChecker_Normalize.Inline)::(FStar_TypeChecker_Normalize.UnfoldUntil (FStar_Syntax_Syntax.Delta_constant))::[]) env c2.FStar_Syntax_Syntax.result_typ)
in (FStar_Syntax_Util.non_informative _144_1470))) then begin
>>>>>>> 1e01dc81
(

let edge = {FStar_TypeChecker_Env.msource = c1.FStar_Syntax_Syntax.effect_name; FStar_TypeChecker_Env.mtarget = c2.FStar_Syntax_Syntax.effect_name; FStar_TypeChecker_Env.mlift = (fun r t -> t)}
in (solve_sub c1 edge c2))
end else begin
<<<<<<< HEAD
(let _144_1482 = (let _144_1481 = (FStar_Syntax_Print.lid_to_string c1.FStar_Syntax_Syntax.effect_name)
in (let _144_1480 = (FStar_Syntax_Print.lid_to_string c2.FStar_Syntax_Syntax.effect_name)
in (FStar_Util.format2 "incompatible monad ordering: %s </: %s" _144_1481 _144_1480)))
in (giveup env _144_1482 orig))
=======
(let _144_1475 = (let _144_1474 = (FStar_Syntax_Print.lid_to_string c1.FStar_Syntax_Syntax.effect_name)
in (let _144_1473 = (FStar_Syntax_Print.lid_to_string c2.FStar_Syntax_Syntax.effect_name)
in (FStar_Util.format2 "incompatible monad ordering: %s </: %s" _144_1474 _144_1473)))
in (giveup env _144_1475 orig))
>>>>>>> 1e01dc81
end
end
| Some (edge) -> begin
(solve_sub c1 edge c2)
end))))
end))
end
end)
end)))
end)))))))


<<<<<<< HEAD
let print_pending_implicits : FStar_TypeChecker_Env.guard_t  ->  Prims.string = (fun g -> (let _144_1486 = (FStar_All.pipe_right g.FStar_TypeChecker_Env.implicits (FStar_List.map (fun _55_3154 -> (match (_55_3154) with
| (_55_3144, _55_3146, u, _55_3149, _55_3151, _55_3153) -> begin
(FStar_Syntax_Print.uvar_to_string u)
end))))
in (FStar_All.pipe_right _144_1486 (FStar_String.concat ", "))))
=======
let print_pending_implicits : FStar_TypeChecker_Env.guard_t  ->  Prims.string = (fun g -> (let _144_1479 = (FStar_All.pipe_right g.FStar_TypeChecker_Env.implicits (FStar_List.map (fun _55_3135 -> (match (_55_3135) with
| (_55_3125, _55_3127, u, _55_3130, _55_3132, _55_3134) -> begin
(FStar_Syntax_Print.uvar_to_string u)
end))))
in (FStar_All.pipe_right _144_1479 (FStar_String.concat ", "))))
>>>>>>> 1e01dc81


let guard_to_string : FStar_TypeChecker_Env.env  ->  FStar_TypeChecker_Env.guard_t  ->  Prims.string = (fun env g -> (match ((g.FStar_TypeChecker_Env.guard_f, g.FStar_TypeChecker_Env.deferred)) with
| (FStar_TypeChecker_Common.Trivial, []) -> begin
"{}"
end
<<<<<<< HEAD
| _55_3161 -> begin
=======
| _55_3142 -> begin
>>>>>>> 1e01dc81
(

let form = (match (g.FStar_TypeChecker_Env.guard_f) with
| FStar_TypeChecker_Common.Trivial -> begin
"trivial"
end
| FStar_TypeChecker_Common.NonTrivial (f) -> begin
if ((FStar_All.pipe_left (FStar_TypeChecker_Env.debug env) (FStar_Options.Other ("Rel"))) || (FStar_All.pipe_left (FStar_TypeChecker_Env.debug env) (FStar_Options.Other ("Implicits")))) then begin
(FStar_TypeChecker_Normalize.term_to_string env f)
end else begin
"non-trivial"
end
end)
in (

<<<<<<< HEAD
let carry = (let _144_1492 = (FStar_List.map (fun _55_3169 -> (match (_55_3169) with
| (_55_3167, x) -> begin
(prob_to_string env x)
end)) g.FStar_TypeChecker_Env.deferred)
in (FStar_All.pipe_right _144_1492 (FStar_String.concat ",\n")))
=======
let carry = (let _144_1485 = (FStar_List.map (fun _55_3150 -> (match (_55_3150) with
| (_55_3148, x) -> begin
(prob_to_string env x)
end)) g.FStar_TypeChecker_Env.deferred)
in (FStar_All.pipe_right _144_1485 (FStar_String.concat ",\n")))
>>>>>>> 1e01dc81
in (

let imps = (print_pending_implicits g)
in (FStar_Util.format3 "\n\t{guard_f=%s;\n\t deferred={\n%s};\n\t implicits={%s}}\n" form carry imps))))
end))


let guard_of_guard_formula : FStar_TypeChecker_Common.guard_formula  ->  FStar_TypeChecker_Env.guard_t = (fun g -> {FStar_TypeChecker_Env.guard_f = g; FStar_TypeChecker_Env.deferred = []; FStar_TypeChecker_Env.univ_ineqs = []; FStar_TypeChecker_Env.implicits = []})


let guard_form : FStar_TypeChecker_Env.guard_t  ->  FStar_TypeChecker_Common.guard_formula = (fun g -> g.FStar_TypeChecker_Env.guard_f)


let is_trivial : FStar_TypeChecker_Env.guard_t  ->  Prims.bool = (fun g -> (match (g) with
<<<<<<< HEAD
| {FStar_TypeChecker_Env.guard_f = FStar_TypeChecker_Common.Trivial; FStar_TypeChecker_Env.deferred = []; FStar_TypeChecker_Env.univ_ineqs = _55_3178; FStar_TypeChecker_Env.implicits = _55_3176} -> begin
true
end
| _55_3183 -> begin
=======
| {FStar_TypeChecker_Env.guard_f = FStar_TypeChecker_Common.Trivial; FStar_TypeChecker_Env.deferred = []; FStar_TypeChecker_Env.univ_ineqs = _55_3159; FStar_TypeChecker_Env.implicits = _55_3157} -> begin
true
end
| _55_3164 -> begin
>>>>>>> 1e01dc81
false
end))


let trivial_guard : FStar_TypeChecker_Env.guard_t = {FStar_TypeChecker_Env.guard_f = FStar_TypeChecker_Common.Trivial; FStar_TypeChecker_Env.deferred = []; FStar_TypeChecker_Env.univ_ineqs = []; FStar_TypeChecker_Env.implicits = []}


let abstract_guard : FStar_Syntax_Syntax.bv  ->  FStar_TypeChecker_Env.guard_t Prims.option  ->  FStar_TypeChecker_Env.guard_t Prims.option = (fun x g -> (match (g) with
| (None) | (Some ({FStar_TypeChecker_Env.guard_f = FStar_TypeChecker_Common.Trivial; FStar_TypeChecker_Env.deferred = _; FStar_TypeChecker_Env.univ_ineqs = _; FStar_TypeChecker_Env.implicits = _})) -> begin
g
end
| Some (g) -> begin
(

let f = (match (g.FStar_TypeChecker_Env.guard_f) with
| FStar_TypeChecker_Common.NonTrivial (f) -> begin
f
end
<<<<<<< HEAD
| _55_3201 -> begin
(FStar_All.failwith "impossible")
end)
in (let _144_1513 = (

let _55_3203 = g
in (let _144_1512 = (let _144_1511 = (let _144_1510 = (let _144_1504 = (FStar_Syntax_Syntax.mk_binder x)
in (_144_1504)::[])
in (let _144_1509 = (let _144_1508 = (let _144_1507 = (let _144_1505 = (FStar_Syntax_Syntax.mk_Total FStar_Syntax_Util.ktype0)
in (FStar_All.pipe_right _144_1505 FStar_Syntax_Util.lcomp_of_comp))
in (FStar_All.pipe_right _144_1507 (fun _144_1506 -> FStar_Util.Inl (_144_1506))))
in Some (_144_1508))
in (FStar_Syntax_Util.abs _144_1510 f _144_1509)))
in (FStar_All.pipe_left (fun _144_1503 -> FStar_TypeChecker_Common.NonTrivial (_144_1503)) _144_1511))
in {FStar_TypeChecker_Env.guard_f = _144_1512; FStar_TypeChecker_Env.deferred = _55_3203.FStar_TypeChecker_Env.deferred; FStar_TypeChecker_Env.univ_ineqs = _55_3203.FStar_TypeChecker_Env.univ_ineqs; FStar_TypeChecker_Env.implicits = _55_3203.FStar_TypeChecker_Env.implicits}))
in Some (_144_1513)))
=======
| _55_3182 -> begin
(FStar_All.failwith "impossible")
end)
in (let _144_1506 = (

let _55_3184 = g
in (let _144_1505 = (let _144_1504 = (let _144_1503 = (let _144_1497 = (FStar_Syntax_Syntax.mk_binder x)
in (_144_1497)::[])
in (let _144_1502 = (let _144_1501 = (let _144_1500 = (let _144_1498 = (FStar_Syntax_Syntax.mk_Total FStar_Syntax_Util.ktype0)
in (FStar_All.pipe_right _144_1498 FStar_Syntax_Util.lcomp_of_comp))
in (FStar_All.pipe_right _144_1500 (fun _144_1499 -> FStar_Util.Inl (_144_1499))))
in Some (_144_1501))
in (FStar_Syntax_Util.abs _144_1503 f _144_1502)))
in (FStar_All.pipe_left (fun _144_1496 -> FStar_TypeChecker_Common.NonTrivial (_144_1496)) _144_1504))
in {FStar_TypeChecker_Env.guard_f = _144_1505; FStar_TypeChecker_Env.deferred = _55_3184.FStar_TypeChecker_Env.deferred; FStar_TypeChecker_Env.univ_ineqs = _55_3184.FStar_TypeChecker_Env.univ_ineqs; FStar_TypeChecker_Env.implicits = _55_3184.FStar_TypeChecker_Env.implicits}))
in Some (_144_1506)))
>>>>>>> 1e01dc81
end))


let apply_guard : FStar_TypeChecker_Env.guard_t  ->  FStar_Syntax_Syntax.term  ->  FStar_TypeChecker_Env.guard_t = (fun g e -> (match (g.FStar_TypeChecker_Env.guard_f) with
| FStar_TypeChecker_Common.Trivial -> begin
g
end
| FStar_TypeChecker_Common.NonTrivial (f) -> begin
(

<<<<<<< HEAD
let _55_3210 = g
in (let _144_1524 = (let _144_1523 = (let _144_1522 = (let _144_1521 = (let _144_1520 = (let _144_1519 = (FStar_Syntax_Syntax.as_arg e)
in (_144_1519)::[])
in (f, _144_1520))
in FStar_Syntax_Syntax.Tm_app (_144_1521))
in (FStar_Syntax_Syntax.mk _144_1522 (Some (FStar_Syntax_Util.ktype0.FStar_Syntax_Syntax.n)) f.FStar_Syntax_Syntax.pos))
in (FStar_All.pipe_left (fun _144_1518 -> FStar_TypeChecker_Common.NonTrivial (_144_1518)) _144_1523))
in {FStar_TypeChecker_Env.guard_f = _144_1524; FStar_TypeChecker_Env.deferred = _55_3210.FStar_TypeChecker_Env.deferred; FStar_TypeChecker_Env.univ_ineqs = _55_3210.FStar_TypeChecker_Env.univ_ineqs; FStar_TypeChecker_Env.implicits = _55_3210.FStar_TypeChecker_Env.implicits}))
=======
let _55_3191 = g
in (let _144_1517 = (let _144_1516 = (let _144_1515 = (let _144_1514 = (let _144_1513 = (let _144_1512 = (FStar_Syntax_Syntax.as_arg e)
in (_144_1512)::[])
in (f, _144_1513))
in FStar_Syntax_Syntax.Tm_app (_144_1514))
in (FStar_Syntax_Syntax.mk _144_1515 (Some (FStar_Syntax_Util.ktype0.FStar_Syntax_Syntax.n)) f.FStar_Syntax_Syntax.pos))
in (FStar_All.pipe_left (fun _144_1511 -> FStar_TypeChecker_Common.NonTrivial (_144_1511)) _144_1516))
in {FStar_TypeChecker_Env.guard_f = _144_1517; FStar_TypeChecker_Env.deferred = _55_3191.FStar_TypeChecker_Env.deferred; FStar_TypeChecker_Env.univ_ineqs = _55_3191.FStar_TypeChecker_Env.univ_ineqs; FStar_TypeChecker_Env.implicits = _55_3191.FStar_TypeChecker_Env.implicits}))
>>>>>>> 1e01dc81
end))


let trivial : FStar_TypeChecker_Common.guard_formula  ->  Prims.unit = (fun t -> (match (t) with
| FStar_TypeChecker_Common.Trivial -> begin
()
end
<<<<<<< HEAD
| FStar_TypeChecker_Common.NonTrivial (_55_3215) -> begin
=======
| FStar_TypeChecker_Common.NonTrivial (_55_3196) -> begin
>>>>>>> 1e01dc81
(FStar_All.failwith "impossible")
end))


let conj_guard_f : FStar_TypeChecker_Common.guard_formula  ->  FStar_TypeChecker_Common.guard_formula  ->  FStar_TypeChecker_Common.guard_formula = (fun g1 g2 -> (match ((g1, g2)) with
| ((FStar_TypeChecker_Common.Trivial, g)) | ((g, FStar_TypeChecker_Common.Trivial)) -> begin
g
end
| (FStar_TypeChecker_Common.NonTrivial (f1), FStar_TypeChecker_Common.NonTrivial (f2)) -> begin
<<<<<<< HEAD
(let _144_1531 = (FStar_Syntax_Util.mk_conj f1 f2)
in FStar_TypeChecker_Common.NonTrivial (_144_1531))
=======
(let _144_1524 = (FStar_Syntax_Util.mk_conj f1 f2)
in FStar_TypeChecker_Common.NonTrivial (_144_1524))
>>>>>>> 1e01dc81
end))


let check_trivial : (FStar_Syntax_Syntax.term', FStar_Syntax_Syntax.term') FStar_Syntax_Syntax.syntax  ->  FStar_TypeChecker_Common.guard_formula = (fun t -> (match (t.FStar_Syntax_Syntax.n) with
| FStar_Syntax_Syntax.Tm_fvar (tc) when (FStar_Syntax_Syntax.fv_eq_lid tc FStar_Syntax_Const.true_lid) -> begin
FStar_TypeChecker_Common.Trivial
end
<<<<<<< HEAD
| _55_3233 -> begin
=======
| _55_3214 -> begin
>>>>>>> 1e01dc81
FStar_TypeChecker_Common.NonTrivial (t)
end))


let imp_guard_f : FStar_TypeChecker_Common.guard_formula  ->  FStar_TypeChecker_Common.guard_formula  ->  FStar_TypeChecker_Common.guard_formula = (fun g1 g2 -> (match ((g1, g2)) with
| (FStar_TypeChecker_Common.Trivial, g) -> begin
g
end
| (g, FStar_TypeChecker_Common.Trivial) -> begin
FStar_TypeChecker_Common.Trivial
end
| (FStar_TypeChecker_Common.NonTrivial (f1), FStar_TypeChecker_Common.NonTrivial (f2)) -> begin
(

let imp = (FStar_Syntax_Util.mk_imp f1 f2)
in (check_trivial imp))
end))


<<<<<<< HEAD
let binop_guard : (FStar_TypeChecker_Common.guard_formula  ->  FStar_TypeChecker_Common.guard_formula  ->  FStar_TypeChecker_Common.guard_formula)  ->  FStar_TypeChecker_Env.guard_t  ->  FStar_TypeChecker_Env.guard_t  ->  FStar_TypeChecker_Env.guard_t = (fun f g1 g2 -> (let _144_1554 = (f g1.FStar_TypeChecker_Env.guard_f g2.FStar_TypeChecker_Env.guard_f)
in {FStar_TypeChecker_Env.guard_f = _144_1554; FStar_TypeChecker_Env.deferred = (FStar_List.append g1.FStar_TypeChecker_Env.deferred g2.FStar_TypeChecker_Env.deferred); FStar_TypeChecker_Env.univ_ineqs = (FStar_List.append g1.FStar_TypeChecker_Env.univ_ineqs g2.FStar_TypeChecker_Env.univ_ineqs); FStar_TypeChecker_Env.implicits = (FStar_List.append g1.FStar_TypeChecker_Env.implicits g2.FStar_TypeChecker_Env.implicits)}))
=======
let binop_guard : (FStar_TypeChecker_Common.guard_formula  ->  FStar_TypeChecker_Common.guard_formula  ->  FStar_TypeChecker_Common.guard_formula)  ->  FStar_TypeChecker_Env.guard_t  ->  FStar_TypeChecker_Env.guard_t  ->  FStar_TypeChecker_Env.guard_t = (fun f g1 g2 -> (let _144_1547 = (f g1.FStar_TypeChecker_Env.guard_f g2.FStar_TypeChecker_Env.guard_f)
in {FStar_TypeChecker_Env.guard_f = _144_1547; FStar_TypeChecker_Env.deferred = (FStar_List.append g1.FStar_TypeChecker_Env.deferred g2.FStar_TypeChecker_Env.deferred); FStar_TypeChecker_Env.univ_ineqs = (FStar_List.append g1.FStar_TypeChecker_Env.univ_ineqs g2.FStar_TypeChecker_Env.univ_ineqs); FStar_TypeChecker_Env.implicits = (FStar_List.append g1.FStar_TypeChecker_Env.implicits g2.FStar_TypeChecker_Env.implicits)}))
>>>>>>> 1e01dc81


let conj_guard : FStar_TypeChecker_Env.guard_t  ->  FStar_TypeChecker_Env.guard_t  ->  FStar_TypeChecker_Env.guard_t = (fun g1 g2 -> (binop_guard conj_guard_f g1 g2))


let imp_guard : FStar_TypeChecker_Env.guard_t  ->  FStar_TypeChecker_Env.guard_t  ->  FStar_TypeChecker_Env.guard_t = (fun g1 g2 -> (binop_guard imp_guard_f g1 g2))


let close_guard : FStar_Syntax_Syntax.binders  ->  FStar_TypeChecker_Env.guard_t  ->  FStar_TypeChecker_Env.guard_t = (fun binders g -> (match (g.FStar_TypeChecker_Env.guard_f) with
| FStar_TypeChecker_Common.Trivial -> begin
g
end
| FStar_TypeChecker_Common.NonTrivial (f) -> begin
(

<<<<<<< HEAD
let _55_3260 = g
in (let _144_1569 = (let _144_1568 = (FStar_Syntax_Util.close_forall binders f)
in (FStar_All.pipe_right _144_1568 (fun _144_1567 -> FStar_TypeChecker_Common.NonTrivial (_144_1567))))
in {FStar_TypeChecker_Env.guard_f = _144_1569; FStar_TypeChecker_Env.deferred = _55_3260.FStar_TypeChecker_Env.deferred; FStar_TypeChecker_Env.univ_ineqs = _55_3260.FStar_TypeChecker_Env.univ_ineqs; FStar_TypeChecker_Env.implicits = _55_3260.FStar_TypeChecker_Env.implicits}))
=======
let _55_3241 = g
in (let _144_1562 = (let _144_1561 = (FStar_Syntax_Util.close_forall binders f)
in (FStar_All.pipe_right _144_1561 (fun _144_1560 -> FStar_TypeChecker_Common.NonTrivial (_144_1560))))
in {FStar_TypeChecker_Env.guard_f = _144_1562; FStar_TypeChecker_Env.deferred = _55_3241.FStar_TypeChecker_Env.deferred; FStar_TypeChecker_Env.univ_ineqs = _55_3241.FStar_TypeChecker_Env.univ_ineqs; FStar_TypeChecker_Env.implicits = _55_3241.FStar_TypeChecker_Env.implicits}))
>>>>>>> 1e01dc81
end))


let new_t_problem = (fun env lhs rel rhs elt loc -> (

let reason = if (FStar_All.pipe_left (FStar_TypeChecker_Env.debug env) (FStar_Options.Other ("ExplainRel"))) then begin
<<<<<<< HEAD
(let _144_1577 = (FStar_TypeChecker_Normalize.term_to_string env lhs)
in (let _144_1576 = (FStar_TypeChecker_Normalize.term_to_string env rhs)
in (FStar_Util.format3 "Top-level:\n%s\n\t%s\n%s" _144_1577 (rel_to_string rel) _144_1576)))
=======
(let _144_1570 = (FStar_TypeChecker_Normalize.term_to_string env lhs)
in (let _144_1569 = (FStar_TypeChecker_Normalize.term_to_string env rhs)
in (FStar_Util.format3 "Top-level:\n%s\n\t%s\n%s" _144_1570 (rel_to_string rel) _144_1569)))
>>>>>>> 1e01dc81
end else begin
"TOP"
end
in (

let p = (new_problem env lhs rel rhs elt loc reason)
in p)))


let new_t_prob : FStar_TypeChecker_Env.env  ->  FStar_Syntax_Syntax.typ  ->  FStar_TypeChecker_Common.rel  ->  FStar_Syntax_Syntax.term  ->  (FStar_TypeChecker_Common.prob * FStar_Syntax_Syntax.bv) = (fun env t1 rel t2 -> (

<<<<<<< HEAD
let x = (let _144_1588 = (let _144_1587 = (FStar_TypeChecker_Env.get_range env)
in (FStar_All.pipe_left (fun _144_1586 -> Some (_144_1586)) _144_1587))
in (FStar_Syntax_Syntax.new_bv _144_1588 t1))
=======
let x = (let _144_1581 = (let _144_1580 = (FStar_TypeChecker_Env.get_range env)
in (FStar_All.pipe_left (fun _144_1579 -> Some (_144_1579)) _144_1580))
in (FStar_Syntax_Syntax.new_bv _144_1581 t1))
>>>>>>> 1e01dc81
in (

let env = (FStar_TypeChecker_Env.push_bv env x)
in (

<<<<<<< HEAD
let p = (let _144_1592 = (let _144_1590 = (FStar_Syntax_Syntax.bv_to_name x)
in (FStar_All.pipe_left (fun _144_1589 -> Some (_144_1589)) _144_1590))
in (let _144_1591 = (FStar_TypeChecker_Env.get_range env)
in (new_t_problem env t1 rel t2 _144_1592 _144_1591)))
=======
let p = (let _144_1585 = (let _144_1583 = (FStar_Syntax_Syntax.bv_to_name x)
in (FStar_All.pipe_left (fun _144_1582 -> Some (_144_1582)) _144_1583))
in (let _144_1584 = (FStar_TypeChecker_Env.get_range env)
in (new_t_problem env t1 rel t2 _144_1585 _144_1584)))
>>>>>>> 1e01dc81
in (FStar_TypeChecker_Common.TProb (p), x)))))


let solve_and_commit : FStar_TypeChecker_Env.env  ->  worklist  ->  ((FStar_TypeChecker_Common.prob * Prims.string)  ->  FStar_TypeChecker_Common.deferred Prims.option)  ->  FStar_TypeChecker_Common.deferred Prims.option = (fun env probs err -> (

let probs = if (FStar_Options.eager_inference ()) then begin
(

<<<<<<< HEAD
let _55_3280 = probs
in {attempting = _55_3280.attempting; wl_deferred = _55_3280.wl_deferred; ctr = _55_3280.ctr; defer_ok = false; smt_ok = _55_3280.smt_ok; tcenv = _55_3280.tcenv})
=======
let _55_3261 = probs
in {attempting = _55_3261.attempting; wl_deferred = _55_3261.wl_deferred; ctr = _55_3261.ctr; defer_ok = false; smt_ok = _55_3261.smt_ok; tcenv = _55_3261.tcenv})
>>>>>>> 1e01dc81
end else begin
probs
end
in (

let tx = (FStar_Unionfind.new_transaction ())
in (

let sol = (solve env probs)
in (match (sol) with
| Success (deferred) -> begin
(

<<<<<<< HEAD
let _55_3287 = (FStar_Unionfind.commit tx)
=======
let _55_3268 = (FStar_Unionfind.commit tx)
>>>>>>> 1e01dc81
in Some (deferred))
end
| Failed (d, s) -> begin
(

<<<<<<< HEAD
let _55_3293 = (FStar_Unionfind.rollback tx)
in (

let _55_3295 = if (FStar_All.pipe_left (FStar_TypeChecker_Env.debug env) (FStar_Options.Other ("ExplainRel"))) then begin
(let _144_1604 = (explain env d s)
in (FStar_All.pipe_left FStar_Util.print_string _144_1604))
=======
let _55_3274 = (FStar_Unionfind.rollback tx)
in (

let _55_3276 = if (FStar_All.pipe_left (FStar_TypeChecker_Env.debug env) (FStar_Options.Other ("ExplainRel"))) then begin
(let _144_1597 = (explain env d s)
in (FStar_All.pipe_left FStar_Util.print_string _144_1597))
>>>>>>> 1e01dc81
end else begin
()
end
in (err (d, s))))
end)))))


let simplify_guard : FStar_TypeChecker_Env.env  ->  FStar_TypeChecker_Env.guard_t  ->  FStar_TypeChecker_Env.guard_t = (fun env g -> (match (g.FStar_TypeChecker_Env.guard_f) with
| FStar_TypeChecker_Common.Trivial -> begin
g
end
| FStar_TypeChecker_Common.NonTrivial (f) -> begin
(

<<<<<<< HEAD
let _55_3302 = if (FStar_All.pipe_left (FStar_TypeChecker_Env.debug env) (FStar_Options.Other ("Simplification"))) then begin
(let _144_1609 = (FStar_Syntax_Print.term_to_string f)
in (FStar_Util.print1 "Simplifying guard %s\n" _144_1609))
=======
let _55_3283 = if (FStar_All.pipe_left (FStar_TypeChecker_Env.debug env) (FStar_Options.Other ("Simplification"))) then begin
(let _144_1602 = (FStar_Syntax_Print.term_to_string f)
in (FStar_Util.print1 "Simplifying guard %s\n" _144_1602))
>>>>>>> 1e01dc81
end else begin
()
end
in (

let f = (FStar_TypeChecker_Normalize.normalize ((FStar_TypeChecker_Normalize.Beta)::(FStar_TypeChecker_Normalize.Inline)::(FStar_TypeChecker_Normalize.Simplify)::[]) env f)
in (

<<<<<<< HEAD
let _55_3305 = if (FStar_All.pipe_left (FStar_TypeChecker_Env.debug env) (FStar_Options.Other ("Simplification"))) then begin
(let _144_1610 = (FStar_Syntax_Print.term_to_string f)
in (FStar_Util.print1 "Simplified guard to %s\n" _144_1610))
=======
let _55_3286 = if (FStar_All.pipe_left (FStar_TypeChecker_Env.debug env) (FStar_Options.Other ("Simplification"))) then begin
(let _144_1603 = (FStar_Syntax_Print.term_to_string f)
in (FStar_Util.print1 "Simplified guard to %s\n" _144_1603))
>>>>>>> 1e01dc81
end else begin
()
end
in (

<<<<<<< HEAD
let f = (match ((let _144_1611 = (FStar_Syntax_Util.unmeta f)
in _144_1611.FStar_Syntax_Syntax.n)) with
| FStar_Syntax_Syntax.Tm_fvar (fv) when (FStar_Syntax_Syntax.fv_eq_lid fv FStar_Syntax_Const.true_lid) -> begin
FStar_TypeChecker_Common.Trivial
end
| _55_3310 -> begin
=======
let f = (match ((let _144_1604 = (FStar_Syntax_Util.unmeta f)
in _144_1604.FStar_Syntax_Syntax.n)) with
| FStar_Syntax_Syntax.Tm_fvar (fv) when (FStar_Syntax_Syntax.fv_eq_lid fv FStar_Syntax_Const.true_lid) -> begin
FStar_TypeChecker_Common.Trivial
end
| _55_3291 -> begin
>>>>>>> 1e01dc81
FStar_TypeChecker_Common.NonTrivial (f)
end)
in (

<<<<<<< HEAD
let _55_3312 = g
in {FStar_TypeChecker_Env.guard_f = f; FStar_TypeChecker_Env.deferred = _55_3312.FStar_TypeChecker_Env.deferred; FStar_TypeChecker_Env.univ_ineqs = _55_3312.FStar_TypeChecker_Env.univ_ineqs; FStar_TypeChecker_Env.implicits = _55_3312.FStar_TypeChecker_Env.implicits})))))
=======
let _55_3293 = g
in {FStar_TypeChecker_Env.guard_f = f; FStar_TypeChecker_Env.deferred = _55_3293.FStar_TypeChecker_Env.deferred; FStar_TypeChecker_Env.univ_ineqs = _55_3293.FStar_TypeChecker_Env.univ_ineqs; FStar_TypeChecker_Env.implicits = _55_3293.FStar_TypeChecker_Env.implicits})))))
>>>>>>> 1e01dc81
end))


let with_guard : FStar_TypeChecker_Env.env  ->  FStar_TypeChecker_Common.prob  ->  FStar_TypeChecker_Common.deferred Prims.option  ->  FStar_TypeChecker_Env.guard_t Prims.option = (fun env prob dopt -> (match (dopt) with
| None -> begin
None
end
| Some (d) -> begin
<<<<<<< HEAD
(let _144_1623 = (let _144_1622 = (let _144_1621 = (let _144_1620 = (FStar_All.pipe_right (p_guard prob) Prims.fst)
in (FStar_All.pipe_right _144_1620 (fun _144_1619 -> FStar_TypeChecker_Common.NonTrivial (_144_1619))))
in {FStar_TypeChecker_Env.guard_f = _144_1621; FStar_TypeChecker_Env.deferred = d; FStar_TypeChecker_Env.univ_ineqs = []; FStar_TypeChecker_Env.implicits = []})
in (simplify_guard env _144_1622))
in (FStar_All.pipe_left (fun _144_1618 -> Some (_144_1618)) _144_1623))
=======
(let _144_1616 = (let _144_1615 = (let _144_1614 = (let _144_1613 = (FStar_All.pipe_right (p_guard prob) Prims.fst)
in (FStar_All.pipe_right _144_1613 (fun _144_1612 -> FStar_TypeChecker_Common.NonTrivial (_144_1612))))
in {FStar_TypeChecker_Env.guard_f = _144_1614; FStar_TypeChecker_Env.deferred = d; FStar_TypeChecker_Env.univ_ineqs = []; FStar_TypeChecker_Env.implicits = []})
in (simplify_guard env _144_1615))
in (FStar_All.pipe_left (fun _144_1611 -> Some (_144_1611)) _144_1616))
>>>>>>> 1e01dc81
end))


let try_teq : FStar_TypeChecker_Env.env  ->  FStar_Syntax_Syntax.typ  ->  FStar_Syntax_Syntax.typ  ->  FStar_TypeChecker_Env.guard_t Prims.option = (fun env t1 t2 -> (

<<<<<<< HEAD
let _55_3323 = if (FStar_All.pipe_left (FStar_TypeChecker_Env.debug env) (FStar_Options.Other ("Rel"))) then begin
(let _144_1631 = (FStar_Syntax_Print.term_to_string t1)
in (let _144_1630 = (FStar_Syntax_Print.term_to_string t2)
in (FStar_Util.print2 "try_teq of %s and %s\n" _144_1631 _144_1630)))
=======
let _55_3304 = if (FStar_All.pipe_left (FStar_TypeChecker_Env.debug env) (FStar_Options.Other ("Rel"))) then begin
(let _144_1624 = (FStar_Syntax_Print.term_to_string t1)
in (let _144_1623 = (FStar_Syntax_Print.term_to_string t2)
in (FStar_Util.print2 "try_teq of %s and %s\n" _144_1624 _144_1623)))
>>>>>>> 1e01dc81
end else begin
()
end
in (

<<<<<<< HEAD
let prob = (let _144_1634 = (let _144_1633 = (FStar_TypeChecker_Env.get_range env)
in (new_t_problem env t1 FStar_TypeChecker_Common.EQ t2 None _144_1633))
in (FStar_All.pipe_left (fun _144_1632 -> FStar_TypeChecker_Common.TProb (_144_1632)) _144_1634))
in (

let g = (let _144_1636 = (solve_and_commit env (singleton env prob) (fun _55_3326 -> None))
in (FStar_All.pipe_left (with_guard env prob) _144_1636))
=======
let prob = (let _144_1627 = (let _144_1626 = (FStar_TypeChecker_Env.get_range env)
in (new_t_problem env t1 FStar_TypeChecker_Common.EQ t2 None _144_1626))
in (FStar_All.pipe_left (fun _144_1625 -> FStar_TypeChecker_Common.TProb (_144_1625)) _144_1627))
in (

let g = (let _144_1629 = (solve_and_commit env (singleton env prob) (fun _55_3307 -> None))
in (FStar_All.pipe_left (with_guard env prob) _144_1629))
>>>>>>> 1e01dc81
in g))))


let teq : FStar_TypeChecker_Env.env  ->  FStar_Syntax_Syntax.typ  ->  FStar_Syntax_Syntax.typ  ->  FStar_TypeChecker_Env.guard_t = (fun env t1 t2 -> (match ((try_teq env t1 t2)) with
| None -> begin
<<<<<<< HEAD
(let _144_1646 = (let _144_1645 = (let _144_1644 = (FStar_TypeChecker_Errors.basic_type_error env None t2 t1)
in (let _144_1643 = (FStar_TypeChecker_Env.get_range env)
in (_144_1644, _144_1643)))
in FStar_Syntax_Syntax.Error (_144_1645))
in (Prims.raise _144_1646))
=======
(let _144_1639 = (let _144_1638 = (let _144_1637 = (FStar_TypeChecker_Errors.basic_type_error env None t2 t1)
in (let _144_1636 = (FStar_TypeChecker_Env.get_range env)
in (_144_1637, _144_1636)))
in FStar_Syntax_Syntax.Error (_144_1638))
in (Prims.raise _144_1639))
>>>>>>> 1e01dc81
end
| Some (g) -> begin
(

<<<<<<< HEAD
let _55_3335 = if (FStar_All.pipe_left (FStar_TypeChecker_Env.debug env) (FStar_Options.Other ("Rel"))) then begin
(let _144_1649 = (FStar_Syntax_Print.term_to_string t1)
in (let _144_1648 = (FStar_Syntax_Print.term_to_string t2)
in (let _144_1647 = (guard_to_string env g)
in (FStar_Util.print3 "teq of %s and %s succeeded with guard %s\n" _144_1649 _144_1648 _144_1647))))
=======
let _55_3316 = if (FStar_All.pipe_left (FStar_TypeChecker_Env.debug env) (FStar_Options.Other ("Rel"))) then begin
(let _144_1642 = (FStar_Syntax_Print.term_to_string t1)
in (let _144_1641 = (FStar_Syntax_Print.term_to_string t2)
in (let _144_1640 = (guard_to_string env g)
in (FStar_Util.print3 "teq of %s and %s succeeded with guard %s\n" _144_1642 _144_1641 _144_1640))))
>>>>>>> 1e01dc81
end else begin
()
end
in g)
end))


let try_subtype : FStar_TypeChecker_Env.env  ->  FStar_Syntax_Syntax.typ  ->  FStar_Syntax_Syntax.typ  ->  FStar_TypeChecker_Env.guard_t Prims.option = (fun env t1 t2 -> (

<<<<<<< HEAD
let _55_3340 = if (FStar_All.pipe_left (FStar_TypeChecker_Env.debug env) (FStar_Options.Other ("Rel"))) then begin
(let _144_1657 = (FStar_TypeChecker_Normalize.term_to_string env t1)
in (let _144_1656 = (FStar_TypeChecker_Normalize.term_to_string env t2)
in (FStar_Util.print2 "try_subtype of %s and %s\n" _144_1657 _144_1656)))
=======
let _55_3321 = if (FStar_All.pipe_left (FStar_TypeChecker_Env.debug env) (FStar_Options.Other ("Rel"))) then begin
(let _144_1650 = (FStar_TypeChecker_Normalize.term_to_string env t1)
in (let _144_1649 = (FStar_TypeChecker_Normalize.term_to_string env t2)
in (FStar_Util.print2 "try_subtype of %s and %s\n" _144_1650 _144_1649)))
>>>>>>> 1e01dc81
end else begin
()
end
in (

<<<<<<< HEAD
let _55_3344 = (new_t_prob env t1 FStar_TypeChecker_Common.SUB t2)
in (match (_55_3344) with
| (prob, x) -> begin
(

let g = (let _144_1659 = (solve_and_commit env (singleton env prob) (fun _55_3345 -> None))
in (FStar_All.pipe_left (with_guard env prob) _144_1659))
in (

let _55_3348 = if ((FStar_All.pipe_left (FStar_TypeChecker_Env.debug env) (FStar_Options.Other ("Rel"))) && (FStar_Util.is_some g)) then begin
(let _144_1663 = (FStar_TypeChecker_Normalize.term_to_string env t1)
in (let _144_1662 = (FStar_TypeChecker_Normalize.term_to_string env t2)
in (let _144_1661 = (let _144_1660 = (FStar_Util.must g)
in (guard_to_string env _144_1660))
in (FStar_Util.print3 "try_subtype succeeded: %s <: %s\n\tguard is %s\n" _144_1663 _144_1662 _144_1661))))
=======
let _55_3325 = (new_t_prob env t1 FStar_TypeChecker_Common.SUB t2)
in (match (_55_3325) with
| (prob, x) -> begin
(

let g = (let _144_1652 = (solve_and_commit env (singleton env prob) (fun _55_3326 -> None))
in (FStar_All.pipe_left (with_guard env prob) _144_1652))
in (

let _55_3329 = if ((FStar_All.pipe_left (FStar_TypeChecker_Env.debug env) (FStar_Options.Other ("Rel"))) && (FStar_Util.is_some g)) then begin
(let _144_1656 = (FStar_TypeChecker_Normalize.term_to_string env t1)
in (let _144_1655 = (FStar_TypeChecker_Normalize.term_to_string env t2)
in (let _144_1654 = (let _144_1653 = (FStar_Util.must g)
in (guard_to_string env _144_1653))
in (FStar_Util.print3 "try_subtype succeeded: %s <: %s\n\tguard is %s\n" _144_1656 _144_1655 _144_1654))))
>>>>>>> 1e01dc81
end else begin
()
end
in (abstract_guard x g)))
end))))


<<<<<<< HEAD
let subtype_fail = (fun env t1 t2 -> (let _144_1670 = (let _144_1669 = (let _144_1668 = (FStar_TypeChecker_Errors.basic_type_error env None t2 t1)
in (let _144_1667 = (FStar_TypeChecker_Env.get_range env)
in (_144_1668, _144_1667)))
in FStar_Syntax_Syntax.Error (_144_1669))
in (Prims.raise _144_1670)))
=======
let subtype_fail = (fun env t1 t2 -> (let _144_1663 = (let _144_1662 = (let _144_1661 = (FStar_TypeChecker_Errors.basic_type_error env None t2 t1)
in (let _144_1660 = (FStar_TypeChecker_Env.get_range env)
in (_144_1661, _144_1660)))
in FStar_Syntax_Syntax.Error (_144_1662))
in (Prims.raise _144_1663)))
>>>>>>> 1e01dc81


let sub_comp : FStar_TypeChecker_Env.env  ->  FStar_Syntax_Syntax.comp  ->  FStar_Syntax_Syntax.comp  ->  FStar_TypeChecker_Env.guard_t Prims.option = (fun env c1 c2 -> (

<<<<<<< HEAD
let _55_3356 = if (FStar_All.pipe_left (FStar_TypeChecker_Env.debug env) (FStar_Options.Other ("Rel"))) then begin
(let _144_1678 = (FStar_Syntax_Print.comp_to_string c1)
in (let _144_1677 = (FStar_Syntax_Print.comp_to_string c2)
in (FStar_Util.print2 "sub_comp of %s and %s\n" _144_1678 _144_1677)))
=======
let _55_3337 = if (FStar_All.pipe_left (FStar_TypeChecker_Env.debug env) (FStar_Options.Other ("Rel"))) then begin
(let _144_1671 = (FStar_Syntax_Print.comp_to_string c1)
in (let _144_1670 = (FStar_Syntax_Print.comp_to_string c2)
in (FStar_Util.print2 "sub_comp of %s and %s\n" _144_1671 _144_1670)))
>>>>>>> 1e01dc81
end else begin
()
end
in (

let rel = if env.FStar_TypeChecker_Env.use_eq then begin
FStar_TypeChecker_Common.EQ
end else begin
FStar_TypeChecker_Common.SUB
end
in (

<<<<<<< HEAD
let prob = (let _144_1681 = (let _144_1680 = (FStar_TypeChecker_Env.get_range env)
in (new_problem env c1 rel c2 None _144_1680 "sub_comp"))
in (FStar_All.pipe_left (fun _144_1679 -> FStar_TypeChecker_Common.CProb (_144_1679)) _144_1681))
in (let _144_1683 = (solve_and_commit env (singleton env prob) (fun _55_3360 -> None))
in (FStar_All.pipe_left (with_guard env prob) _144_1683))))))
=======
let prob = (let _144_1674 = (let _144_1673 = (FStar_TypeChecker_Env.get_range env)
in (new_problem env c1 rel c2 None _144_1673 "sub_comp"))
in (FStar_All.pipe_left (fun _144_1672 -> FStar_TypeChecker_Common.CProb (_144_1672)) _144_1674))
in (let _144_1676 = (solve_and_commit env (singleton env prob) (fun _55_3341 -> None))
in (FStar_All.pipe_left (with_guard env prob) _144_1676))))))
>>>>>>> 1e01dc81


let solve_universe_inequalities' : FStar_Unionfind.tx  ->  FStar_TypeChecker_Env.env  ->  (FStar_Syntax_Syntax.universe * FStar_Syntax_Syntax.universe) Prims.list  ->  Prims.unit = (fun tx env ineqs -> (

let fail = (fun msg u1 u2 -> (

<<<<<<< HEAD
let _55_3369 = (FStar_Unionfind.rollback tx)
=======
let _55_3350 = (FStar_Unionfind.rollback tx)
>>>>>>> 1e01dc81
in (

let msg = (match (msg) with
| None -> begin
""
end
| Some (s) -> begin
(Prims.strcat ": " s)
end)
<<<<<<< HEAD
in (let _144_1701 = (let _144_1700 = (let _144_1699 = (let _144_1697 = (FStar_Syntax_Print.univ_to_string u1)
in (let _144_1696 = (FStar_Syntax_Print.univ_to_string u2)
in (FStar_Util.format3 "Universe %s and %s are incompatible%s" _144_1697 _144_1696 msg)))
in (let _144_1698 = (FStar_TypeChecker_Env.get_range env)
in (_144_1699, _144_1698)))
in FStar_Syntax_Syntax.Error (_144_1700))
in (Prims.raise _144_1701)))))
=======
in (let _144_1694 = (let _144_1693 = (let _144_1692 = (let _144_1690 = (FStar_Syntax_Print.univ_to_string u1)
in (let _144_1689 = (FStar_Syntax_Print.univ_to_string u2)
in (FStar_Util.format3 "Universe %s and %s are incompatible%s" _144_1690 _144_1689 msg)))
in (let _144_1691 = (FStar_TypeChecker_Env.get_range env)
in (_144_1692, _144_1691)))
in FStar_Syntax_Syntax.Error (_144_1693))
in (Prims.raise _144_1694)))))
>>>>>>> 1e01dc81
in (

let rec insert = (fun uv u1 groups -> (match (groups) with
| [] -> begin
((uv, (u1)::[]))::[]
end
| (hd)::tl -> begin
(

<<<<<<< HEAD
let _55_3385 = hd
in (match (_55_3385) with
=======
let _55_3366 = hd
in (match (_55_3366) with
>>>>>>> 1e01dc81
| (uv', lower_bounds) -> begin
if (FStar_Unionfind.equivalent uv uv') then begin
((uv', (u1)::lower_bounds))::tl
end else begin
<<<<<<< HEAD
(let _144_1708 = (insert uv u1 tl)
in (hd)::_144_1708)
=======
(let _144_1701 = (insert uv u1 tl)
in (hd)::_144_1701)
>>>>>>> 1e01dc81
end
end))
end))
in (

let rec group_by = (fun out ineqs -> (match (ineqs) with
| [] -> begin
Some (out)
end
| ((u1, u2))::rest -> begin
(

let u2 = (FStar_TypeChecker_Normalize.normalize_universe env u2)
in (match (u2) with
| FStar_Syntax_Syntax.U_unif (uv) -> begin
(

let u1 = (FStar_TypeChecker_Normalize.normalize_universe env u1)
in if (FStar_Syntax_Util.eq_univs u1 u2) then begin
(group_by out rest)
end else begin
<<<<<<< HEAD
(let _144_1713 = (insert uv u1 out)
in (group_by _144_1713 rest))
end)
end
| _55_3400 -> begin
=======
(let _144_1706 = (insert uv u1 out)
in (group_by _144_1706 rest))
end)
end
| _55_3381 -> begin
>>>>>>> 1e01dc81
None
end))
end))
in (

<<<<<<< HEAD
let ad_hoc_fallback = (fun _55_3402 -> (match (()) with
=======
let ad_hoc_fallback = (fun _55_3383 -> (match (()) with
>>>>>>> 1e01dc81
| () -> begin
(match (ineqs) with
| [] -> begin
()
end
<<<<<<< HEAD
| _55_3405 -> begin
=======
| _55_3386 -> begin
>>>>>>> 1e01dc81
(

let wl = (

<<<<<<< HEAD
let _55_3406 = (empty_worklist env)
in {attempting = _55_3406.attempting; wl_deferred = _55_3406.wl_deferred; ctr = _55_3406.ctr; defer_ok = true; smt_ok = _55_3406.smt_ok; tcenv = _55_3406.tcenv})
in (FStar_All.pipe_right ineqs (FStar_List.iter (fun _55_3411 -> (match (_55_3411) with
=======
let _55_3387 = (empty_worklist env)
in {attempting = _55_3387.attempting; wl_deferred = _55_3387.wl_deferred; ctr = _55_3387.ctr; defer_ok = true; smt_ok = _55_3387.smt_ok; tcenv = _55_3387.tcenv})
in (FStar_All.pipe_right ineqs (FStar_List.iter (fun _55_3392 -> (match (_55_3392) with
>>>>>>> 1e01dc81
| (u1, u2) -> begin
(

let u1 = (FStar_TypeChecker_Normalize.normalize_universe env u1)
in (

let u2 = (FStar_TypeChecker_Normalize.normalize_universe env u2)
in (match (u1) with
| FStar_Syntax_Syntax.U_zero -> begin
()
end
<<<<<<< HEAD
| _55_3416 -> begin
=======
| _55_3397 -> begin
>>>>>>> 1e01dc81
(match ((solve_universe_eq (- (1)) wl u1 u2)) with
| (UDeferred (_)) | (UFailed (_)) -> begin
(

let us1 = (match (u1) with
| FStar_Syntax_Syntax.U_max (us1) -> begin
us1
end
<<<<<<< HEAD
| _55_3426 -> begin
=======
| _55_3407 -> begin
>>>>>>> 1e01dc81
(u1)::[]
end)
in (

let us2 = (match (u2) with
| FStar_Syntax_Syntax.U_max (us2) -> begin
us2
end
<<<<<<< HEAD
| _55_3431 -> begin
=======
| _55_3412 -> begin
>>>>>>> 1e01dc81
(u2)::[]
end)
in if (FStar_All.pipe_right us1 (FStar_Util.for_all (fun _55_29 -> (match (_55_29) with
| FStar_Syntax_Syntax.U_zero -> begin
true
end
| u -> begin
(

<<<<<<< HEAD
let _55_3438 = (FStar_Syntax_Util.univ_kernel u)
in (match (_55_3438) with
| (k_u, n) -> begin
(FStar_All.pipe_right us2 (FStar_Util.for_some (fun u' -> (

let _55_3442 = (FStar_Syntax_Util.univ_kernel u')
in (match (_55_3442) with
=======
let _55_3419 = (FStar_Syntax_Util.univ_kernel u)
in (match (_55_3419) with
| (k_u, n) -> begin
(FStar_All.pipe_right us2 (FStar_Util.for_some (fun u' -> (

let _55_3423 = (FStar_Syntax_Util.univ_kernel u')
in (match (_55_3423) with
>>>>>>> 1e01dc81
| (k_u', n') -> begin
((FStar_Syntax_Util.eq_univs k_u k_u') && (n <= n'))
end)))))
end))
end)))) then begin
()
end else begin
(fail None u1 u2)
end))
end
<<<<<<< HEAD
| USolved (_55_3444) -> begin
=======
| USolved (_55_3425) -> begin
>>>>>>> 1e01dc81
()
end)
end)))
end)))))
end)
end))
in (match ((group_by [] ineqs)) with
| Some (groups) -> begin
(

let wl = (

<<<<<<< HEAD
let _55_3448 = (empty_worklist env)
in {attempting = _55_3448.attempting; wl_deferred = _55_3448.wl_deferred; ctr = _55_3448.ctr; defer_ok = false; smt_ok = _55_3448.smt_ok; tcenv = _55_3448.tcenv})
=======
let _55_3429 = (empty_worklist env)
in {attempting = _55_3429.attempting; wl_deferred = _55_3429.wl_deferred; ctr = _55_3429.ctr; defer_ok = false; smt_ok = _55_3429.smt_ok; tcenv = _55_3429.tcenv})
>>>>>>> 1e01dc81
in (

let rec solve_all_groups = (fun wl groups -> (match (groups) with
| [] -> begin
()
end
| ((u, lower_bounds))::groups -> begin
(match ((solve_universe_eq (- (1)) wl (FStar_Syntax_Syntax.U_max (lower_bounds)) (FStar_Syntax_Syntax.U_unif (u)))) with
| USolved (wl) -> begin
(solve_all_groups wl groups)
end
<<<<<<< HEAD
| _55_3463 -> begin
=======
| _55_3444 -> begin
>>>>>>> 1e01dc81
(ad_hoc_fallback ())
end)
end))
in (solve_all_groups wl groups)))
end
| None -> begin
(ad_hoc_fallback ())
end))))))


let solve_universe_inequalities : FStar_TypeChecker_Env.env  ->  (FStar_Syntax_Syntax.universe * FStar_Syntax_Syntax.universe) Prims.list  ->  Prims.unit = (fun env ineqs -> (

let tx = (FStar_Unionfind.new_transaction ())
in (

<<<<<<< HEAD
let _55_3468 = (solve_universe_inequalities' tx env ineqs)
=======
let _55_3449 = (solve_universe_inequalities' tx env ineqs)
>>>>>>> 1e01dc81
in (FStar_Unionfind.commit tx))))


let rec solve_deferred_constraints : FStar_TypeChecker_Env.env  ->  FStar_TypeChecker_Env.guard_t  ->  FStar_TypeChecker_Env.guard_t = (fun env g -> (

<<<<<<< HEAD
let fail = (fun _55_3475 -> (match (_55_3475) with
=======
let fail = (fun _55_3456 -> (match (_55_3456) with
>>>>>>> 1e01dc81
| (d, s) -> begin
(

let msg = (explain env d s)
in (Prims.raise (FStar_Syntax_Syntax.Error ((msg, (p_loc d))))))
end))
in (

let wl = (wl_of_guard env g.FStar_TypeChecker_Env.deferred)
in (

<<<<<<< HEAD
let _55_3478 = if (FStar_All.pipe_left (FStar_TypeChecker_Env.debug env) (FStar_Options.Other ("RelCheck"))) then begin
(let _144_1734 = (wl_to_string wl)
in (let _144_1733 = (FStar_Util.string_of_int (FStar_List.length g.FStar_TypeChecker_Env.implicits))
in (FStar_Util.print2 "Trying to solve carried problems: begin\n\t%s\nend\n and %s implicits\n" _144_1734 _144_1733)))
=======
let _55_3459 = if (FStar_All.pipe_left (FStar_TypeChecker_Env.debug env) (FStar_Options.Other ("RelCheck"))) then begin
(let _144_1727 = (wl_to_string wl)
in (let _144_1726 = (FStar_Util.string_of_int (FStar_List.length g.FStar_TypeChecker_Env.implicits))
in (FStar_Util.print2 "Trying to solve carried problems: begin\n\t%s\nend\n and %s implicits\n" _144_1727 _144_1726)))
>>>>>>> 1e01dc81
end else begin
()
end
in (

let g = (match ((solve_and_commit env wl fail)) with
| Some ([]) -> begin
(

<<<<<<< HEAD
let _55_3482 = g
in {FStar_TypeChecker_Env.guard_f = _55_3482.FStar_TypeChecker_Env.guard_f; FStar_TypeChecker_Env.deferred = []; FStar_TypeChecker_Env.univ_ineqs = _55_3482.FStar_TypeChecker_Env.univ_ineqs; FStar_TypeChecker_Env.implicits = _55_3482.FStar_TypeChecker_Env.implicits})
end
| _55_3485 -> begin
=======
let _55_3463 = g
in {FStar_TypeChecker_Env.guard_f = _55_3463.FStar_TypeChecker_Env.guard_f; FStar_TypeChecker_Env.deferred = []; FStar_TypeChecker_Env.univ_ineqs = _55_3463.FStar_TypeChecker_Env.univ_ineqs; FStar_TypeChecker_Env.implicits = _55_3463.FStar_TypeChecker_Env.implicits})
end
| _55_3466 -> begin
>>>>>>> 1e01dc81
(FStar_All.failwith "impossible: Unexpected deferred constraints remain")
end)
in (

<<<<<<< HEAD
let _55_3487 = (solve_universe_inequalities env g.FStar_TypeChecker_Env.univ_ineqs)
in (

let _55_3489 = g
in {FStar_TypeChecker_Env.guard_f = _55_3489.FStar_TypeChecker_Env.guard_f; FStar_TypeChecker_Env.deferred = _55_3489.FStar_TypeChecker_Env.deferred; FStar_TypeChecker_Env.univ_ineqs = []; FStar_TypeChecker_Env.implicits = _55_3489.FStar_TypeChecker_Env.implicits})))))))
=======
let _55_3468 = (solve_universe_inequalities env g.FStar_TypeChecker_Env.univ_ineqs)
in (

let _55_3470 = g
in {FStar_TypeChecker_Env.guard_f = _55_3470.FStar_TypeChecker_Env.guard_f; FStar_TypeChecker_Env.deferred = _55_3470.FStar_TypeChecker_Env.deferred; FStar_TypeChecker_Env.univ_ineqs = []; FStar_TypeChecker_Env.implicits = _55_3470.FStar_TypeChecker_Env.implicits})))))))
>>>>>>> 1e01dc81


let discharge_guard' : (Prims.unit  ->  Prims.string) Prims.option  ->  FStar_TypeChecker_Env.env  ->  FStar_TypeChecker_Env.guard_t  ->  FStar_TypeChecker_Env.guard_t = (fun use_env_range_msg env g -> (

let g = (solve_deferred_constraints env g)
in (

<<<<<<< HEAD
let _55_3504 = if (not ((FStar_Options.should_verify env.FStar_TypeChecker_Env.curmodule.FStar_Ident.str))) then begin
=======
let _55_3485 = if (not ((FStar_Options.should_verify env.FStar_TypeChecker_Env.curmodule.FStar_Ident.str))) then begin
>>>>>>> 1e01dc81
()
end else begin
(match (g.FStar_TypeChecker_Env.guard_f) with
| FStar_TypeChecker_Common.Trivial -> begin
()
end
| FStar_TypeChecker_Common.NonTrivial (vc) -> begin
(

let vc = (FStar_TypeChecker_Normalize.normalize ((FStar_TypeChecker_Normalize.Inline)::(FStar_TypeChecker_Normalize.Beta)::(FStar_TypeChecker_Normalize.Eta)::(FStar_TypeChecker_Normalize.Simplify)::[]) env vc)
in (match ((check_trivial vc)) with
| FStar_TypeChecker_Common.Trivial -> begin
()
end
| FStar_TypeChecker_Common.NonTrivial (vc) -> begin
(

<<<<<<< HEAD
let _55_3502 = if (FStar_All.pipe_left (FStar_TypeChecker_Env.debug env) (FStar_Options.Other ("Rel"))) then begin
(let _144_1751 = (FStar_TypeChecker_Env.get_range env)
in (let _144_1750 = (let _144_1749 = (FStar_Syntax_Print.term_to_string vc)
in (FStar_Util.format1 "Checking VC=\n%s\n" _144_1749))
in (FStar_TypeChecker_Errors.diag _144_1751 _144_1750)))
=======
let _55_3483 = if (FStar_All.pipe_left (FStar_TypeChecker_Env.debug env) (FStar_Options.Other ("Rel"))) then begin
(let _144_1744 = (FStar_TypeChecker_Env.get_range env)
in (let _144_1743 = (let _144_1742 = (FStar_Syntax_Print.term_to_string vc)
in (FStar_Util.format1 "Checking VC=\n%s\n" _144_1742))
in (FStar_TypeChecker_Errors.diag _144_1744 _144_1743)))
>>>>>>> 1e01dc81
end else begin
()
end
in (env.FStar_TypeChecker_Env.solver.FStar_TypeChecker_Env.solve use_env_range_msg env vc))
end))
end)
end
in (

<<<<<<< HEAD
let _55_3506 = g
in {FStar_TypeChecker_Env.guard_f = FStar_TypeChecker_Common.Trivial; FStar_TypeChecker_Env.deferred = _55_3506.FStar_TypeChecker_Env.deferred; FStar_TypeChecker_Env.univ_ineqs = _55_3506.FStar_TypeChecker_Env.univ_ineqs; FStar_TypeChecker_Env.implicits = _55_3506.FStar_TypeChecker_Env.implicits}))))
=======
let _55_3487 = g
in {FStar_TypeChecker_Env.guard_f = FStar_TypeChecker_Common.Trivial; FStar_TypeChecker_Env.deferred = _55_3487.FStar_TypeChecker_Env.deferred; FStar_TypeChecker_Env.univ_ineqs = _55_3487.FStar_TypeChecker_Env.univ_ineqs; FStar_TypeChecker_Env.implicits = _55_3487.FStar_TypeChecker_Env.implicits}))))
>>>>>>> 1e01dc81


let discharge_guard : FStar_TypeChecker_Env.env  ->  FStar_TypeChecker_Env.guard_t  ->  FStar_TypeChecker_Env.guard_t = (fun env g -> (discharge_guard' None env g))


let resolve_implicits : FStar_TypeChecker_Env.guard_t  ->  FStar_TypeChecker_Env.guard_t = (fun g -> (

let unresolved = (fun u -> (match ((FStar_Unionfind.find u)) with
| FStar_Syntax_Syntax.Uvar -> begin
true
end
<<<<<<< HEAD
| _55_3515 -> begin
=======
| _55_3496 -> begin
>>>>>>> 1e01dc81
false
end))
in (

<<<<<<< HEAD
let rec until_fixpoint = (fun _55_3519 implicits -> (match (_55_3519) with
=======
let rec until_fixpoint = (fun _55_3500 implicits -> (match (_55_3500) with
>>>>>>> 1e01dc81
| (out, changed) -> begin
(match (implicits) with
| [] -> begin
if (not (changed)) then begin
out
end else begin
(until_fixpoint ([], false) out)
end
end
| (hd)::tl -> begin
(

<<<<<<< HEAD
let _55_3532 = hd
in (match (_55_3532) with
| (_55_3526, env, u, tm, k, r) -> begin
=======
let _55_3513 = hd
in (match (_55_3513) with
| (_55_3507, env, u, tm, k, r) -> begin
>>>>>>> 1e01dc81
if (unresolved u) then begin
(until_fixpoint ((hd)::out, changed) tl)
end else begin
(

let env = (FStar_TypeChecker_Env.set_expected_typ env k)
in (

let tm = (FStar_TypeChecker_Normalize.normalize ((FStar_TypeChecker_Normalize.Beta)::[]) env tm)
in (

<<<<<<< HEAD
let _55_3535 = if (FStar_All.pipe_left (FStar_TypeChecker_Env.debug env) (FStar_Options.Other ("RelCheck"))) then begin
(let _144_1767 = (FStar_Syntax_Print.uvar_to_string u)
in (let _144_1766 = (FStar_Syntax_Print.term_to_string tm)
in (let _144_1765 = (FStar_Syntax_Print.term_to_string k)
in (FStar_Util.print3 "Checking uvar %s resolved to %s at type %s\n" _144_1767 _144_1766 _144_1765))))
=======
let _55_3516 = if (FStar_All.pipe_left (FStar_TypeChecker_Env.debug env) (FStar_Options.Other ("RelCheck"))) then begin
(let _144_1760 = (FStar_Syntax_Print.uvar_to_string u)
in (let _144_1759 = (FStar_Syntax_Print.term_to_string tm)
in (let _144_1758 = (FStar_Syntax_Print.term_to_string k)
in (FStar_Util.print3 "Checking uvar %s resolved to %s at type %s\n" _144_1760 _144_1759 _144_1758))))
>>>>>>> 1e01dc81
end else begin
()
end
in (

<<<<<<< HEAD
let _55_3544 = (env.FStar_TypeChecker_Env.type_of (

let _55_3537 = env
in {FStar_TypeChecker_Env.solver = _55_3537.FStar_TypeChecker_Env.solver; FStar_TypeChecker_Env.range = _55_3537.FStar_TypeChecker_Env.range; FStar_TypeChecker_Env.curmodule = _55_3537.FStar_TypeChecker_Env.curmodule; FStar_TypeChecker_Env.gamma = _55_3537.FStar_TypeChecker_Env.gamma; FStar_TypeChecker_Env.gamma_cache = _55_3537.FStar_TypeChecker_Env.gamma_cache; FStar_TypeChecker_Env.modules = _55_3537.FStar_TypeChecker_Env.modules; FStar_TypeChecker_Env.expected_typ = _55_3537.FStar_TypeChecker_Env.expected_typ; FStar_TypeChecker_Env.sigtab = _55_3537.FStar_TypeChecker_Env.sigtab; FStar_TypeChecker_Env.is_pattern = _55_3537.FStar_TypeChecker_Env.is_pattern; FStar_TypeChecker_Env.instantiate_imp = _55_3537.FStar_TypeChecker_Env.instantiate_imp; FStar_TypeChecker_Env.effects = _55_3537.FStar_TypeChecker_Env.effects; FStar_TypeChecker_Env.generalize = _55_3537.FStar_TypeChecker_Env.generalize; FStar_TypeChecker_Env.letrecs = _55_3537.FStar_TypeChecker_Env.letrecs; FStar_TypeChecker_Env.top_level = _55_3537.FStar_TypeChecker_Env.top_level; FStar_TypeChecker_Env.check_uvars = _55_3537.FStar_TypeChecker_Env.check_uvars; FStar_TypeChecker_Env.use_eq = _55_3537.FStar_TypeChecker_Env.use_eq; FStar_TypeChecker_Env.is_iface = _55_3537.FStar_TypeChecker_Env.is_iface; FStar_TypeChecker_Env.admit = _55_3537.FStar_TypeChecker_Env.admit; FStar_TypeChecker_Env.type_of = _55_3537.FStar_TypeChecker_Env.type_of; FStar_TypeChecker_Env.universe_of = _55_3537.FStar_TypeChecker_Env.universe_of; FStar_TypeChecker_Env.use_bv_sorts = true}) tm)
in (match (_55_3544) with
| (_55_3540, _55_3542, g) -> begin
=======
let _55_3525 = (env.FStar_TypeChecker_Env.type_of (

let _55_3518 = env
in {FStar_TypeChecker_Env.solver = _55_3518.FStar_TypeChecker_Env.solver; FStar_TypeChecker_Env.range = _55_3518.FStar_TypeChecker_Env.range; FStar_TypeChecker_Env.curmodule = _55_3518.FStar_TypeChecker_Env.curmodule; FStar_TypeChecker_Env.gamma = _55_3518.FStar_TypeChecker_Env.gamma; FStar_TypeChecker_Env.gamma_cache = _55_3518.FStar_TypeChecker_Env.gamma_cache; FStar_TypeChecker_Env.modules = _55_3518.FStar_TypeChecker_Env.modules; FStar_TypeChecker_Env.expected_typ = _55_3518.FStar_TypeChecker_Env.expected_typ; FStar_TypeChecker_Env.sigtab = _55_3518.FStar_TypeChecker_Env.sigtab; FStar_TypeChecker_Env.is_pattern = _55_3518.FStar_TypeChecker_Env.is_pattern; FStar_TypeChecker_Env.instantiate_imp = _55_3518.FStar_TypeChecker_Env.instantiate_imp; FStar_TypeChecker_Env.effects = _55_3518.FStar_TypeChecker_Env.effects; FStar_TypeChecker_Env.generalize = _55_3518.FStar_TypeChecker_Env.generalize; FStar_TypeChecker_Env.letrecs = _55_3518.FStar_TypeChecker_Env.letrecs; FStar_TypeChecker_Env.top_level = _55_3518.FStar_TypeChecker_Env.top_level; FStar_TypeChecker_Env.check_uvars = _55_3518.FStar_TypeChecker_Env.check_uvars; FStar_TypeChecker_Env.use_eq = _55_3518.FStar_TypeChecker_Env.use_eq; FStar_TypeChecker_Env.is_iface = _55_3518.FStar_TypeChecker_Env.is_iface; FStar_TypeChecker_Env.admit = _55_3518.FStar_TypeChecker_Env.admit; FStar_TypeChecker_Env.type_of = _55_3518.FStar_TypeChecker_Env.type_of; FStar_TypeChecker_Env.universe_of = _55_3518.FStar_TypeChecker_Env.universe_of; FStar_TypeChecker_Env.use_bv_sorts = true}) tm)
in (match (_55_3525) with
| (_55_3521, _55_3523, g) -> begin
>>>>>>> 1e01dc81
(

let g = if env.FStar_TypeChecker_Env.is_pattern then begin
(

<<<<<<< HEAD
let _55_3545 = g
in {FStar_TypeChecker_Env.guard_f = FStar_TypeChecker_Common.Trivial; FStar_TypeChecker_Env.deferred = _55_3545.FStar_TypeChecker_Env.deferred; FStar_TypeChecker_Env.univ_ineqs = _55_3545.FStar_TypeChecker_Env.univ_ineqs; FStar_TypeChecker_Env.implicits = _55_3545.FStar_TypeChecker_Env.implicits})
=======
let _55_3526 = g
in {FStar_TypeChecker_Env.guard_f = FStar_TypeChecker_Common.Trivial; FStar_TypeChecker_Env.deferred = _55_3526.FStar_TypeChecker_Env.deferred; FStar_TypeChecker_Env.univ_ineqs = _55_3526.FStar_TypeChecker_Env.univ_ineqs; FStar_TypeChecker_Env.implicits = _55_3526.FStar_TypeChecker_Env.implicits})
>>>>>>> 1e01dc81
end else begin
g
end
in (

<<<<<<< HEAD
let g' = (discharge_guard' (Some ((fun _55_3548 -> (match (()) with
=======
let g' = (discharge_guard' (Some ((fun _55_3529 -> (match (()) with
>>>>>>> 1e01dc81
| () -> begin
(FStar_Syntax_Print.term_to_string tm)
end)))) env g)
in (until_fixpoint ((FStar_List.append g'.FStar_TypeChecker_Env.implicits out), true) tl)))
end)))))
end
end))
end)
end))
in (

<<<<<<< HEAD
let _55_3550 = g
in (let _144_1771 = (until_fixpoint ([], false) g.FStar_TypeChecker_Env.implicits)
in {FStar_TypeChecker_Env.guard_f = _55_3550.FStar_TypeChecker_Env.guard_f; FStar_TypeChecker_Env.deferred = _55_3550.FStar_TypeChecker_Env.deferred; FStar_TypeChecker_Env.univ_ineqs = _55_3550.FStar_TypeChecker_Env.univ_ineqs; FStar_TypeChecker_Env.implicits = _144_1771})))))
=======
let _55_3531 = g
in (let _144_1764 = (until_fixpoint ([], false) g.FStar_TypeChecker_Env.implicits)
in {FStar_TypeChecker_Env.guard_f = _55_3531.FStar_TypeChecker_Env.guard_f; FStar_TypeChecker_Env.deferred = _55_3531.FStar_TypeChecker_Env.deferred; FStar_TypeChecker_Env.univ_ineqs = _55_3531.FStar_TypeChecker_Env.univ_ineqs; FStar_TypeChecker_Env.implicits = _144_1764})))))
>>>>>>> 1e01dc81


let force_trivial_guard : FStar_TypeChecker_Env.env  ->  FStar_TypeChecker_Env.guard_t  ->  Prims.unit = (fun env g -> (

<<<<<<< HEAD
let g = (let _144_1776 = (solve_deferred_constraints env g)
in (FStar_All.pipe_right _144_1776 resolve_implicits))
in (match (g.FStar_TypeChecker_Env.implicits) with
| [] -> begin
(let _144_1777 = (discharge_guard env g)
in (FStar_All.pipe_left Prims.ignore _144_1777))
end
| (reason, _55_3560, _55_3562, e, t, r)::_55_3557 -> begin
(let _144_1782 = (let _144_1781 = (let _144_1780 = (let _144_1779 = (FStar_Syntax_Print.term_to_string t)
in (let _144_1778 = (FStar_Syntax_Print.term_to_string e)
in (FStar_Util.format3 "Failed to resolve implicit argument of type \'%s\' introduced in %s because %s" _144_1779 _144_1778 reason)))
in (_144_1780, r))
in FStar_Syntax_Syntax.Error (_144_1781))
in (Prims.raise _144_1782))
=======
let g = (let _144_1769 = (solve_deferred_constraints env g)
in (FStar_All.pipe_right _144_1769 resolve_implicits))
in (match (g.FStar_TypeChecker_Env.implicits) with
| [] -> begin
(let _144_1770 = (discharge_guard env g)
in (FStar_All.pipe_left Prims.ignore _144_1770))
end
| ((reason, _55_3541, _55_3543, e, t, r))::_55_3538 -> begin
(let _144_1775 = (let _144_1774 = (let _144_1773 = (let _144_1772 = (FStar_Syntax_Print.term_to_string t)
in (let _144_1771 = (FStar_Syntax_Print.term_to_string e)
in (FStar_Util.format3 "Failed to resolve implicit argument of type \'%s\' introduced in %s because %s" _144_1772 _144_1771 reason)))
in (_144_1773, r))
in FStar_Syntax_Syntax.Error (_144_1774))
in (Prims.raise _144_1775))
>>>>>>> 1e01dc81
end)))


let universe_inequality : FStar_Syntax_Syntax.universe  ->  FStar_Syntax_Syntax.universe  ->  FStar_TypeChecker_Env.guard_t = (fun u1 u2 -> (

<<<<<<< HEAD
let _55_3570 = trivial_guard
in {FStar_TypeChecker_Env.guard_f = _55_3570.FStar_TypeChecker_Env.guard_f; FStar_TypeChecker_Env.deferred = _55_3570.FStar_TypeChecker_Env.deferred; FStar_TypeChecker_Env.univ_ineqs = ((u1, u2))::[]; FStar_TypeChecker_Env.implicits = _55_3570.FStar_TypeChecker_Env.implicits}))
=======
let _55_3551 = trivial_guard
in {FStar_TypeChecker_Env.guard_f = _55_3551.FStar_TypeChecker_Env.guard_f; FStar_TypeChecker_Env.deferred = _55_3551.FStar_TypeChecker_Env.deferred; FStar_TypeChecker_Env.univ_ineqs = ((u1, u2))::[]; FStar_TypeChecker_Env.implicits = _55_3551.FStar_TypeChecker_Env.implicits}))
>>>>>>> 1e01dc81



<|MERGE_RESOLUTION|>--- conflicted
+++ resolved
@@ -2179,15 +2179,9 @@
 | [] -> begin
 Some ((bound, sub_probs))
 end
-<<<<<<< HEAD
-| FStar_TypeChecker_Common.TProb (hd)::tl -> begin
+| (FStar_TypeChecker_Common.TProb (hd))::tl -> begin
 (match ((let _144_870 = (whnf env hd.FStar_TypeChecker_Common.lhs)
 in (disjoin bound _144_870))) with
-=======
-| (FStar_TypeChecker_Common.TProb (hd))::tl -> begin
-(match ((let _144_866 = (whnf env hd.FStar_TypeChecker_Common.lhs)
-in (disjoin bound _144_866))) with
->>>>>>> 1e01dc81
 | Some (bound, sub) -> begin
 (make_lower_bound (bound, (FStar_List.append sub sub_probs)) tl)
 end
@@ -2439,15 +2433,9 @@
 | [] -> begin
 Some ((bound, sub_probs))
 end
-<<<<<<< HEAD
-| FStar_TypeChecker_Common.TProb (hd)::tl -> begin
+| (FStar_TypeChecker_Common.TProb (hd))::tl -> begin
 (match ((let _144_909 = (whnf env hd.FStar_TypeChecker_Common.rhs)
 in (conjoin bound _144_909))) with
-=======
-| (FStar_TypeChecker_Common.TProb (hd))::tl -> begin
-(match ((let _144_905 = (whnf env hd.FStar_TypeChecker_Common.rhs)
-in (conjoin bound _144_905))) with
->>>>>>> 1e01dc81
 | Some (bound, sub) -> begin
 (make_upper_bound (bound, (FStar_List.append sub sub_probs)) tl)
 end
@@ -2861,11 +2849,7 @@
 | [] -> begin
 ([], [])
 end
-<<<<<<< HEAD
-| (a, _55_2094)::tl -> begin
-=======
-| ((a, _55_2081))::tl -> begin
->>>>>>> 1e01dc81
+| ((a, _55_2094))::tl -> begin
 (
 
 let k_a = (FStar_Syntax_Subst.subst subst a.FStar_Syntax_Syntax.sort)
@@ -4073,47 +4057,22 @@
 in if (problem.FStar_TypeChecker_Common.relation = FStar_TypeChecker_Common.EQ) then begin
 (
 
-<<<<<<< HEAD
-let _55_3027 = (match (c1.FStar_Syntax_Syntax.effect_args) with
-| (wp1, _55_3020)::(wlp1, _55_3016)::[] -> begin
-(wp1, wlp1)
-end
-| _55_3024 -> begin
+let wp = (match (c1.FStar_Syntax_Syntax.effect_args) with
+| ((wp1, _55_3016))::[] -> begin
+wp1
+end
+| _55_3020 -> begin
 (let _144_1412 = (let _144_1411 = (FStar_Range.string_of_range (FStar_Ident.range_of_lid c1.FStar_Syntax_Syntax.effect_name))
 in (FStar_Util.format1 "Unexpected number of indices on a normalized effect (%s)" _144_1411))
 in (FStar_All.failwith _144_1412))
 end)
-in (match (_55_3027) with
-| (wp, wlp) -> begin
-(
-
-let c1 = (let _144_1418 = (let _144_1417 = (let _144_1413 = (edge.FStar_TypeChecker_Env.mlift c1.FStar_Syntax_Syntax.result_typ wp)
+in (
+
+let c1 = (let _144_1415 = (let _144_1414 = (let _144_1413 = (edge.FStar_TypeChecker_Env.mlift c1.FStar_Syntax_Syntax.result_typ wp)
 in (FStar_Syntax_Syntax.as_arg _144_1413))
-in (let _144_1416 = (let _144_1415 = (let _144_1414 = (edge.FStar_TypeChecker_Env.mlift c1.FStar_Syntax_Syntax.result_typ wlp)
-in (FStar_Syntax_Syntax.as_arg _144_1414))
-in (_144_1415)::[])
-in (_144_1417)::_144_1416))
-in {FStar_Syntax_Syntax.effect_name = c2.FStar_Syntax_Syntax.effect_name; FStar_Syntax_Syntax.result_typ = c1.FStar_Syntax_Syntax.result_typ; FStar_Syntax_Syntax.effect_args = _144_1418; FStar_Syntax_Syntax.flags = c1.FStar_Syntax_Syntax.flags})
-in (solve_eq c1 c2))
-end))
-=======
-let wp = (match (c1.FStar_Syntax_Syntax.effect_args) with
-| ((wp1, _55_3003))::[] -> begin
-wp1
-end
-| _55_3007 -> begin
-(let _144_1408 = (let _144_1407 = (FStar_Range.string_of_range (FStar_Ident.range_of_lid c1.FStar_Syntax_Syntax.effect_name))
-in (FStar_Util.format1 "Unexpected number of indices on a normalized effect (%s)" _144_1407))
-in (FStar_All.failwith _144_1408))
-end)
-in (
-
-let c1 = (let _144_1411 = (let _144_1410 = (let _144_1409 = (edge.FStar_TypeChecker_Env.mlift c1.FStar_Syntax_Syntax.result_typ wp)
-in (FStar_Syntax_Syntax.as_arg _144_1409))
-in (_144_1410)::[])
-in {FStar_Syntax_Syntax.effect_name = c2.FStar_Syntax_Syntax.effect_name; FStar_Syntax_Syntax.result_typ = c1.FStar_Syntax_Syntax.result_typ; FStar_Syntax_Syntax.effect_args = _144_1411; FStar_Syntax_Syntax.flags = c1.FStar_Syntax_Syntax.flags})
+in (_144_1414)::[])
+in {FStar_Syntax_Syntax.effect_name = c2.FStar_Syntax_Syntax.effect_name; FStar_Syntax_Syntax.result_typ = c1.FStar_Syntax_Syntax.result_typ; FStar_Syntax_Syntax.effect_args = _144_1415; FStar_Syntax_Syntax.flags = c1.FStar_Syntax_Syntax.flags})
 in (solve_eq c1 c2)))
->>>>>>> 1e01dc81
 end else begin
 (
 
@@ -4121,48 +4080,26 @@
 | (FStar_Syntax_Syntax.TOTAL) | (FStar_Syntax_Syntax.MLEFFECT) | (FStar_Syntax_Syntax.SOMETRIVIAL) -> begin
 true
 end
-<<<<<<< HEAD
-| _55_3034 -> begin
-=======
-| _55_3015 -> begin
->>>>>>> 1e01dc81
+| _55_3028 -> begin
 false
 end))))
 in (
 
-<<<<<<< HEAD
-let _55_3055 = (match ((c1.FStar_Syntax_Syntax.effect_args, c2.FStar_Syntax_Syntax.effect_args)) with
-| ((wp1, _55_3040)::_55_3037, (wp2, _55_3047)::_55_3044) -> begin
+let _55_3049 = (match ((c1.FStar_Syntax_Syntax.effect_args, c2.FStar_Syntax_Syntax.effect_args)) with
+| (((wp1, _55_3034))::_55_3031, ((wp2, _55_3041))::_55_3038) -> begin
 (wp1, wp2)
 end
-| _55_3052 -> begin
-(let _144_1422 = (let _144_1421 = (FStar_Syntax_Print.lid_to_string c1.FStar_Syntax_Syntax.effect_name)
-in (let _144_1420 = (FStar_Syntax_Print.lid_to_string c2.FStar_Syntax_Syntax.effect_name)
-in (FStar_Util.format2 "Got effects %s and %s, expected normalized effects" _144_1421 _144_1420)))
-in (FStar_All.failwith _144_1422))
-end)
-in (match (_55_3055) with
+| _55_3046 -> begin
+(let _144_1419 = (let _144_1418 = (FStar_Syntax_Print.lid_to_string c1.FStar_Syntax_Syntax.effect_name)
+in (let _144_1417 = (FStar_Syntax_Print.lid_to_string c2.FStar_Syntax_Syntax.effect_name)
+in (FStar_Util.format2 "Got effects %s and %s, expected normalized effects" _144_1418 _144_1417)))
+in (FStar_All.failwith _144_1419))
+end)
+in (match (_55_3049) with
 | (wpc1, wpc2) -> begin
 if (FStar_Util.physical_equality wpc1 wpc2) then begin
-(let _144_1423 = (problem_using_guard orig c1.FStar_Syntax_Syntax.result_typ problem.FStar_TypeChecker_Common.relation c2.FStar_Syntax_Syntax.result_typ None "result type")
-in (solve_t env _144_1423 wl))
-=======
-let _55_3036 = (match ((c1.FStar_Syntax_Syntax.effect_args, c2.FStar_Syntax_Syntax.effect_args)) with
-| (((wp1, _55_3021))::_55_3018, ((wp2, _55_3028))::_55_3025) -> begin
-(wp1, wp2)
-end
-| _55_3033 -> begin
-(let _144_1415 = (let _144_1414 = (FStar_Syntax_Print.lid_to_string c1.FStar_Syntax_Syntax.effect_name)
-in (let _144_1413 = (FStar_Syntax_Print.lid_to_string c2.FStar_Syntax_Syntax.effect_name)
-in (FStar_Util.format2 "Got effects %s and %s, expected normalized effects" _144_1414 _144_1413)))
-in (FStar_All.failwith _144_1415))
-end)
-in (match (_55_3036) with
-| (wpc1, wpc2) -> begin
-if (FStar_Util.physical_equality wpc1 wpc2) then begin
-(let _144_1416 = (problem_using_guard orig c1.FStar_Syntax_Syntax.result_typ problem.FStar_TypeChecker_Common.relation c2.FStar_Syntax_Syntax.result_typ None "result type")
-in (solve_t env _144_1416 wl))
->>>>>>> 1e01dc81
+(let _144_1420 = (problem_using_guard orig c1.FStar_Syntax_Syntax.result_typ problem.FStar_TypeChecker_Common.relation c2.FStar_Syntax_Syntax.result_typ None "result type")
+in (solve_t env _144_1420 wl))
 end else begin
 (
 
@@ -4172,230 +4109,119 @@
 let g = if is_null_wp_2 then begin
 (
 
-<<<<<<< HEAD
+let _55_3051 = if (FStar_All.pipe_left (FStar_TypeChecker_Env.debug env) (FStar_Options.Other ("Rel"))) then begin
+(FStar_Util.print_string "Using trivial wp ... \n")
+end else begin
+()
+end
+in (let _144_1430 = (let _144_1429 = (let _144_1428 = (let _144_1422 = (let _144_1421 = (env.FStar_TypeChecker_Env.universe_of env c1.FStar_Syntax_Syntax.result_typ)
+in (_144_1421)::[])
+in (FStar_TypeChecker_Env.inst_effect_fun_with _144_1422 env c2_decl c2_decl.FStar_Syntax_Syntax.trivial))
+in (let _144_1427 = (let _144_1426 = (FStar_Syntax_Syntax.as_arg c1.FStar_Syntax_Syntax.result_typ)
+in (let _144_1425 = (let _144_1424 = (let _144_1423 = (edge.FStar_TypeChecker_Env.mlift c1.FStar_Syntax_Syntax.result_typ wpc1)
+in (FStar_All.pipe_left FStar_Syntax_Syntax.as_arg _144_1423))
+in (_144_1424)::[])
+in (_144_1426)::_144_1425))
+in (_144_1428, _144_1427)))
+in FStar_Syntax_Syntax.Tm_app (_144_1429))
+in (FStar_Syntax_Syntax.mk _144_1430 (Some (FStar_Syntax_Util.ktype0.FStar_Syntax_Syntax.n)) r)))
+end else begin
+(
+
+let wp2_imp_wp1 = (let _144_1446 = (let _144_1445 = (let _144_1444 = (let _144_1432 = (let _144_1431 = (env.FStar_TypeChecker_Env.universe_of env c2.FStar_Syntax_Syntax.result_typ)
+in (_144_1431)::[])
+in (FStar_TypeChecker_Env.inst_effect_fun_with _144_1432 env c2_decl c2_decl.FStar_Syntax_Syntax.wp_binop))
+in (let _144_1443 = (let _144_1442 = (FStar_Syntax_Syntax.as_arg c2.FStar_Syntax_Syntax.result_typ)
+in (let _144_1441 = (let _144_1440 = (FStar_Syntax_Syntax.as_arg wpc2)
+in (let _144_1439 = (let _144_1438 = (let _144_1434 = (let _144_1433 = (FStar_Ident.set_lid_range FStar_Syntax_Const.imp_lid r)
+in (FStar_Syntax_Syntax.fvar _144_1433 (FStar_Syntax_Syntax.Delta_unfoldable (1)) None))
+in (FStar_All.pipe_left FStar_Syntax_Syntax.as_arg _144_1434))
+in (let _144_1437 = (let _144_1436 = (let _144_1435 = (edge.FStar_TypeChecker_Env.mlift c1.FStar_Syntax_Syntax.result_typ wpc1)
+in (FStar_All.pipe_left FStar_Syntax_Syntax.as_arg _144_1435))
+in (_144_1436)::[])
+in (_144_1438)::_144_1437))
+in (_144_1440)::_144_1439))
+in (_144_1442)::_144_1441))
+in (_144_1444, _144_1443)))
+in FStar_Syntax_Syntax.Tm_app (_144_1445))
+in (FStar_Syntax_Syntax.mk _144_1446 None r))
+in (let _144_1455 = (let _144_1454 = (let _144_1453 = (let _144_1448 = (let _144_1447 = (env.FStar_TypeChecker_Env.universe_of env c2.FStar_Syntax_Syntax.result_typ)
+in (_144_1447)::[])
+in (FStar_TypeChecker_Env.inst_effect_fun_with _144_1448 env c2_decl c2_decl.FStar_Syntax_Syntax.wp_as_type))
+in (let _144_1452 = (let _144_1451 = (FStar_Syntax_Syntax.as_arg c2.FStar_Syntax_Syntax.result_typ)
+in (let _144_1450 = (let _144_1449 = (FStar_Syntax_Syntax.as_arg wp2_imp_wp1)
+in (_144_1449)::[])
+in (_144_1451)::_144_1450))
+in (_144_1453, _144_1452)))
+in FStar_Syntax_Syntax.Tm_app (_144_1454))
+in (FStar_Syntax_Syntax.mk _144_1455 (Some (FStar_Syntax_Util.ktype0.FStar_Syntax_Syntax.n)) r)))
+end
+in (
+
+let base_prob = (let _144_1457 = (sub_prob c1.FStar_Syntax_Syntax.result_typ problem.FStar_TypeChecker_Common.relation c2.FStar_Syntax_Syntax.result_typ "result type")
+in (FStar_All.pipe_left (fun _144_1456 -> FStar_TypeChecker_Common.TProb (_144_1456)) _144_1457))
+in (
+
+let wl = (let _144_1461 = (let _144_1460 = (let _144_1459 = (FStar_All.pipe_right (p_guard base_prob) Prims.fst)
+in (FStar_Syntax_Util.mk_conj _144_1459 g))
+in (FStar_All.pipe_left (fun _144_1458 -> Some (_144_1458)) _144_1460))
+in (solve_prob orig _144_1461 [] wl))
+in (solve env (attempt ((base_prob)::[]) wl))))))
+end
+end)))
+end))
+in if (FStar_Util.physical_equality c1 c2) then begin
+(let _144_1462 = (solve_prob orig None [] wl)
+in (solve env _144_1462))
+end else begin
+(
+
 let _55_3057 = if (FStar_All.pipe_left (FStar_TypeChecker_Env.debug env) (FStar_Options.Other ("Rel"))) then begin
-=======
-let _55_3038 = if (FStar_All.pipe_left (FStar_TypeChecker_Env.debug env) (FStar_Options.Other ("Rel"))) then begin
->>>>>>> 1e01dc81
-(FStar_Util.print_string "Using trivial wp ... \n")
-end else begin
-()
-end
-<<<<<<< HEAD
-in (let _144_1433 = (let _144_1432 = (let _144_1431 = (let _144_1425 = (let _144_1424 = (env.FStar_TypeChecker_Env.universe_of env c1.FStar_Syntax_Syntax.result_typ)
-in (_144_1424)::[])
-in (FStar_TypeChecker_Env.inst_effect_fun_with _144_1425 env c2_decl c2_decl.FStar_Syntax_Syntax.trivial))
-in (let _144_1430 = (let _144_1429 = (FStar_Syntax_Syntax.as_arg c1.FStar_Syntax_Syntax.result_typ)
-in (let _144_1428 = (let _144_1427 = (let _144_1426 = (edge.FStar_TypeChecker_Env.mlift c1.FStar_Syntax_Syntax.result_typ wpc1)
-in (FStar_All.pipe_left FStar_Syntax_Syntax.as_arg _144_1426))
-in (_144_1427)::[])
-in (_144_1429)::_144_1428))
-in (_144_1431, _144_1430)))
-in FStar_Syntax_Syntax.Tm_app (_144_1432))
-in (FStar_Syntax_Syntax.mk _144_1433 (Some (FStar_Syntax_Util.ktype0.FStar_Syntax_Syntax.n)) r)))
-end else begin
-(
-
-let wp2_imp_wp1 = (let _144_1449 = (let _144_1448 = (let _144_1447 = (let _144_1435 = (let _144_1434 = (env.FStar_TypeChecker_Env.universe_of env c2.FStar_Syntax_Syntax.result_typ)
-in (_144_1434)::[])
-in (FStar_TypeChecker_Env.inst_effect_fun_with _144_1435 env c2_decl c2_decl.FStar_Syntax_Syntax.wp_binop))
-in (let _144_1446 = (let _144_1445 = (FStar_Syntax_Syntax.as_arg c2.FStar_Syntax_Syntax.result_typ)
-in (let _144_1444 = (let _144_1443 = (FStar_Syntax_Syntax.as_arg wpc2)
-in (let _144_1442 = (let _144_1441 = (let _144_1437 = (let _144_1436 = (FStar_Ident.set_lid_range FStar_Syntax_Const.imp_lid r)
-in (FStar_Syntax_Syntax.fvar _144_1436 (FStar_Syntax_Syntax.Delta_unfoldable (1)) None))
-in (FStar_All.pipe_left FStar_Syntax_Syntax.as_arg _144_1437))
-in (let _144_1440 = (let _144_1439 = (let _144_1438 = (edge.FStar_TypeChecker_Env.mlift c1.FStar_Syntax_Syntax.result_typ wpc1)
-in (FStar_All.pipe_left FStar_Syntax_Syntax.as_arg _144_1438))
-in (_144_1439)::[])
-in (_144_1441)::_144_1440))
-in (_144_1443)::_144_1442))
-in (_144_1445)::_144_1444))
-in (_144_1447, _144_1446)))
-in FStar_Syntax_Syntax.Tm_app (_144_1448))
-in (FStar_Syntax_Syntax.mk _144_1449 None r))
-in (let _144_1458 = (let _144_1457 = (let _144_1456 = (let _144_1451 = (let _144_1450 = (env.FStar_TypeChecker_Env.universe_of env c2.FStar_Syntax_Syntax.result_typ)
-in (_144_1450)::[])
-in (FStar_TypeChecker_Env.inst_effect_fun_with _144_1451 env c2_decl c2_decl.FStar_Syntax_Syntax.wp_as_type))
-in (let _144_1455 = (let _144_1454 = (FStar_Syntax_Syntax.as_arg c2.FStar_Syntax_Syntax.result_typ)
-in (let _144_1453 = (let _144_1452 = (FStar_Syntax_Syntax.as_arg wp2_imp_wp1)
-in (_144_1452)::[])
-in (_144_1454)::_144_1453))
-in (_144_1456, _144_1455)))
-in FStar_Syntax_Syntax.Tm_app (_144_1457))
-in (FStar_Syntax_Syntax.mk _144_1458 (Some (FStar_Syntax_Util.ktype0.FStar_Syntax_Syntax.n)) r)))
-end
-in (
-
-let base_prob = (let _144_1460 = (sub_prob c1.FStar_Syntax_Syntax.result_typ problem.FStar_TypeChecker_Common.relation c2.FStar_Syntax_Syntax.result_typ "result type")
-in (FStar_All.pipe_left (fun _144_1459 -> FStar_TypeChecker_Common.TProb (_144_1459)) _144_1460))
-in (
-
-let wl = (let _144_1464 = (let _144_1463 = (let _144_1462 = (FStar_All.pipe_right (p_guard base_prob) Prims.fst)
-in (FStar_Syntax_Util.mk_conj _144_1462 g))
-in (FStar_All.pipe_left (fun _144_1461 -> Some (_144_1461)) _144_1463))
-in (solve_prob orig _144_1464 [] wl))
-=======
-in (let _144_1426 = (let _144_1425 = (let _144_1424 = (let _144_1418 = (let _144_1417 = (env.FStar_TypeChecker_Env.universe_of env c1.FStar_Syntax_Syntax.result_typ)
-in (_144_1417)::[])
-in (FStar_TypeChecker_Env.inst_effect_fun_with _144_1418 env c2_decl c2_decl.FStar_Syntax_Syntax.trivial))
-in (let _144_1423 = (let _144_1422 = (FStar_Syntax_Syntax.as_arg c1.FStar_Syntax_Syntax.result_typ)
-in (let _144_1421 = (let _144_1420 = (let _144_1419 = (edge.FStar_TypeChecker_Env.mlift c1.FStar_Syntax_Syntax.result_typ wpc1)
-in (FStar_All.pipe_left FStar_Syntax_Syntax.as_arg _144_1419))
-in (_144_1420)::[])
-in (_144_1422)::_144_1421))
-in (_144_1424, _144_1423)))
-in FStar_Syntax_Syntax.Tm_app (_144_1425))
-in (FStar_Syntax_Syntax.mk _144_1426 (Some (FStar_Syntax_Util.ktype0.FStar_Syntax_Syntax.n)) r)))
-end else begin
-(
-
-let wp2_imp_wp1 = (let _144_1442 = (let _144_1441 = (let _144_1440 = (let _144_1428 = (let _144_1427 = (env.FStar_TypeChecker_Env.universe_of env c2.FStar_Syntax_Syntax.result_typ)
-in (_144_1427)::[])
-in (FStar_TypeChecker_Env.inst_effect_fun_with _144_1428 env c2_decl c2_decl.FStar_Syntax_Syntax.wp_binop))
-in (let _144_1439 = (let _144_1438 = (FStar_Syntax_Syntax.as_arg c2.FStar_Syntax_Syntax.result_typ)
-in (let _144_1437 = (let _144_1436 = (FStar_Syntax_Syntax.as_arg wpc2)
-in (let _144_1435 = (let _144_1434 = (let _144_1430 = (let _144_1429 = (FStar_Ident.set_lid_range FStar_Syntax_Const.imp_lid r)
-in (FStar_Syntax_Syntax.fvar _144_1429 (FStar_Syntax_Syntax.Delta_unfoldable (1)) None))
-in (FStar_All.pipe_left FStar_Syntax_Syntax.as_arg _144_1430))
-in (let _144_1433 = (let _144_1432 = (let _144_1431 = (edge.FStar_TypeChecker_Env.mlift c1.FStar_Syntax_Syntax.result_typ wpc1)
-in (FStar_All.pipe_left FStar_Syntax_Syntax.as_arg _144_1431))
-in (_144_1432)::[])
-in (_144_1434)::_144_1433))
-in (_144_1436)::_144_1435))
-in (_144_1438)::_144_1437))
-in (_144_1440, _144_1439)))
-in FStar_Syntax_Syntax.Tm_app (_144_1441))
-in (FStar_Syntax_Syntax.mk _144_1442 None r))
-in (let _144_1451 = (let _144_1450 = (let _144_1449 = (let _144_1444 = (let _144_1443 = (env.FStar_TypeChecker_Env.universe_of env c2.FStar_Syntax_Syntax.result_typ)
-in (_144_1443)::[])
-in (FStar_TypeChecker_Env.inst_effect_fun_with _144_1444 env c2_decl c2_decl.FStar_Syntax_Syntax.wp_as_type))
-in (let _144_1448 = (let _144_1447 = (FStar_Syntax_Syntax.as_arg c2.FStar_Syntax_Syntax.result_typ)
-in (let _144_1446 = (let _144_1445 = (FStar_Syntax_Syntax.as_arg wp2_imp_wp1)
-in (_144_1445)::[])
-in (_144_1447)::_144_1446))
-in (_144_1449, _144_1448)))
-in FStar_Syntax_Syntax.Tm_app (_144_1450))
-in (FStar_Syntax_Syntax.mk _144_1451 (Some (FStar_Syntax_Util.ktype0.FStar_Syntax_Syntax.n)) r)))
-end
-in (
-
-let base_prob = (let _144_1453 = (sub_prob c1.FStar_Syntax_Syntax.result_typ problem.FStar_TypeChecker_Common.relation c2.FStar_Syntax_Syntax.result_typ "result type")
-in (FStar_All.pipe_left (fun _144_1452 -> FStar_TypeChecker_Common.TProb (_144_1452)) _144_1453))
-in (
-
-let wl = (let _144_1457 = (let _144_1456 = (let _144_1455 = (FStar_All.pipe_right (p_guard base_prob) Prims.fst)
-in (FStar_Syntax_Util.mk_conj _144_1455 g))
-in (FStar_All.pipe_left (fun _144_1454 -> Some (_144_1454)) _144_1456))
-in (solve_prob orig _144_1457 [] wl))
->>>>>>> 1e01dc81
-in (solve env (attempt ((base_prob)::[]) wl))))))
-end
-end)))
-end))
-in if (FStar_Util.physical_equality c1 c2) then begin
-<<<<<<< HEAD
-(let _144_1465 = (solve_prob orig None [] wl)
-in (solve env _144_1465))
-end else begin
-(
-
-let _55_3063 = if (FStar_All.pipe_left (FStar_TypeChecker_Env.debug env) (FStar_Options.Other ("Rel"))) then begin
-(let _144_1467 = (FStar_Syntax_Print.comp_to_string c1)
-in (let _144_1466 = (FStar_Syntax_Print.comp_to_string c2)
-in (FStar_Util.print3 "solve_c %s %s %s\n" _144_1467 (rel_to_string problem.FStar_TypeChecker_Common.relation) _144_1466)))
-=======
-(let _144_1458 = (solve_prob orig None [] wl)
-in (solve env _144_1458))
-end else begin
-(
-
-let _55_3044 = if (FStar_All.pipe_left (FStar_TypeChecker_Env.debug env) (FStar_Options.Other ("Rel"))) then begin
-(let _144_1460 = (FStar_Syntax_Print.comp_to_string c1)
-in (let _144_1459 = (FStar_Syntax_Print.comp_to_string c2)
-in (FStar_Util.print3 "solve_c %s %s %s\n" _144_1460 (rel_to_string problem.FStar_TypeChecker_Common.relation) _144_1459)))
->>>>>>> 1e01dc81
-end else begin
-()
-end
-in (
-
-<<<<<<< HEAD
-let _55_3067 = (let _144_1469 = (FStar_TypeChecker_Normalize.ghost_to_pure env c1)
-in (let _144_1468 = (FStar_TypeChecker_Normalize.ghost_to_pure env c2)
-in (_144_1469, _144_1468)))
-in (match (_55_3067) with
+(let _144_1464 = (FStar_Syntax_Print.comp_to_string c1)
+in (let _144_1463 = (FStar_Syntax_Print.comp_to_string c2)
+in (FStar_Util.print3 "solve_c %s %s %s\n" _144_1464 (rel_to_string problem.FStar_TypeChecker_Common.relation) _144_1463)))
+end else begin
+()
+end
+in (
+
+let _55_3061 = (let _144_1466 = (FStar_TypeChecker_Normalize.ghost_to_pure env c1)
+in (let _144_1465 = (FStar_TypeChecker_Normalize.ghost_to_pure env c2)
+in (_144_1466, _144_1465)))
+in (match (_55_3061) with
 | (c1, c2) -> begin
 (match ((c1.FStar_Syntax_Syntax.n, c2.FStar_Syntax_Syntax.n)) with
 | (FStar_Syntax_Syntax.GTotal (t1), FStar_Syntax_Syntax.Total (t2)) when (FStar_Syntax_Util.non_informative t2) -> begin
-(let _144_1470 = (problem_using_guard orig t1 problem.FStar_TypeChecker_Common.relation t2 None "result type")
-in (solve_t env _144_1470 wl))
-end
-| (FStar_Syntax_Syntax.GTotal (_55_3074), FStar_Syntax_Syntax.Total (_55_3077)) -> begin
+(let _144_1467 = (problem_using_guard orig t1 problem.FStar_TypeChecker_Common.relation t2 None "result type")
+in (solve_t env _144_1467 wl))
+end
+| (FStar_Syntax_Syntax.GTotal (_55_3068), FStar_Syntax_Syntax.Total (_55_3071)) -> begin
 (giveup env "incompatible monad ordering: GTot </: Tot" orig)
 end
 | ((FStar_Syntax_Syntax.Total (t1), FStar_Syntax_Syntax.Total (t2))) | ((FStar_Syntax_Syntax.GTotal (t1), FStar_Syntax_Syntax.GTotal (t2))) | ((FStar_Syntax_Syntax.Total (t1), FStar_Syntax_Syntax.GTotal (t2))) -> begin
-(let _144_1471 = (problem_using_guard orig t1 problem.FStar_TypeChecker_Common.relation t2 None "result type")
-in (solve_t env _144_1471 wl))
+(let _144_1468 = (problem_using_guard orig t1 problem.FStar_TypeChecker_Common.relation t2 None "result type")
+in (solve_t env _144_1468 wl))
 end
 | ((FStar_Syntax_Syntax.GTotal (_), FStar_Syntax_Syntax.Comp (_))) | ((FStar_Syntax_Syntax.Total (_), FStar_Syntax_Syntax.Comp (_))) -> begin
-(let _144_1473 = (
-
-let _55_3105 = problem
-in (let _144_1472 = (FStar_All.pipe_left FStar_Syntax_Syntax.mk_Comp (FStar_Syntax_Util.comp_to_comp_typ c1))
-in {FStar_TypeChecker_Common.pid = _55_3105.FStar_TypeChecker_Common.pid; FStar_TypeChecker_Common.lhs = _144_1472; FStar_TypeChecker_Common.relation = _55_3105.FStar_TypeChecker_Common.relation; FStar_TypeChecker_Common.rhs = _55_3105.FStar_TypeChecker_Common.rhs; FStar_TypeChecker_Common.element = _55_3105.FStar_TypeChecker_Common.element; FStar_TypeChecker_Common.logical_guard = _55_3105.FStar_TypeChecker_Common.logical_guard; FStar_TypeChecker_Common.scope = _55_3105.FStar_TypeChecker_Common.scope; FStar_TypeChecker_Common.reason = _55_3105.FStar_TypeChecker_Common.reason; FStar_TypeChecker_Common.loc = _55_3105.FStar_TypeChecker_Common.loc; FStar_TypeChecker_Common.rank = _55_3105.FStar_TypeChecker_Common.rank}))
-in (solve_c env _144_1473 wl))
+(let _144_1470 = (
+
+let _55_3099 = problem
+in (let _144_1469 = (FStar_All.pipe_left FStar_Syntax_Syntax.mk_Comp (FStar_Syntax_Util.comp_to_comp_typ c1))
+in {FStar_TypeChecker_Common.pid = _55_3099.FStar_TypeChecker_Common.pid; FStar_TypeChecker_Common.lhs = _144_1469; FStar_TypeChecker_Common.relation = _55_3099.FStar_TypeChecker_Common.relation; FStar_TypeChecker_Common.rhs = _55_3099.FStar_TypeChecker_Common.rhs; FStar_TypeChecker_Common.element = _55_3099.FStar_TypeChecker_Common.element; FStar_TypeChecker_Common.logical_guard = _55_3099.FStar_TypeChecker_Common.logical_guard; FStar_TypeChecker_Common.scope = _55_3099.FStar_TypeChecker_Common.scope; FStar_TypeChecker_Common.reason = _55_3099.FStar_TypeChecker_Common.reason; FStar_TypeChecker_Common.loc = _55_3099.FStar_TypeChecker_Common.loc; FStar_TypeChecker_Common.rank = _55_3099.FStar_TypeChecker_Common.rank}))
+in (solve_c env _144_1470 wl))
 end
 | ((FStar_Syntax_Syntax.Comp (_), FStar_Syntax_Syntax.GTotal (_))) | ((FStar_Syntax_Syntax.Comp (_), FStar_Syntax_Syntax.Total (_))) -> begin
-(let _144_1475 = (
-
-let _55_3121 = problem
-in (let _144_1474 = (FStar_All.pipe_left FStar_Syntax_Syntax.mk_Comp (FStar_Syntax_Util.comp_to_comp_typ c2))
-in {FStar_TypeChecker_Common.pid = _55_3121.FStar_TypeChecker_Common.pid; FStar_TypeChecker_Common.lhs = _55_3121.FStar_TypeChecker_Common.lhs; FStar_TypeChecker_Common.relation = _55_3121.FStar_TypeChecker_Common.relation; FStar_TypeChecker_Common.rhs = _144_1474; FStar_TypeChecker_Common.element = _55_3121.FStar_TypeChecker_Common.element; FStar_TypeChecker_Common.logical_guard = _55_3121.FStar_TypeChecker_Common.logical_guard; FStar_TypeChecker_Common.scope = _55_3121.FStar_TypeChecker_Common.scope; FStar_TypeChecker_Common.reason = _55_3121.FStar_TypeChecker_Common.reason; FStar_TypeChecker_Common.loc = _55_3121.FStar_TypeChecker_Common.loc; FStar_TypeChecker_Common.rank = _55_3121.FStar_TypeChecker_Common.rank}))
-in (solve_c env _144_1475 wl))
-end
-| (FStar_Syntax_Syntax.Comp (_55_3124), FStar_Syntax_Syntax.Comp (_55_3127)) -> begin
+(let _144_1472 = (
+
+let _55_3115 = problem
+in (let _144_1471 = (FStar_All.pipe_left FStar_Syntax_Syntax.mk_Comp (FStar_Syntax_Util.comp_to_comp_typ c2))
+in {FStar_TypeChecker_Common.pid = _55_3115.FStar_TypeChecker_Common.pid; FStar_TypeChecker_Common.lhs = _55_3115.FStar_TypeChecker_Common.lhs; FStar_TypeChecker_Common.relation = _55_3115.FStar_TypeChecker_Common.relation; FStar_TypeChecker_Common.rhs = _144_1471; FStar_TypeChecker_Common.element = _55_3115.FStar_TypeChecker_Common.element; FStar_TypeChecker_Common.logical_guard = _55_3115.FStar_TypeChecker_Common.logical_guard; FStar_TypeChecker_Common.scope = _55_3115.FStar_TypeChecker_Common.scope; FStar_TypeChecker_Common.reason = _55_3115.FStar_TypeChecker_Common.reason; FStar_TypeChecker_Common.loc = _55_3115.FStar_TypeChecker_Common.loc; FStar_TypeChecker_Common.rank = _55_3115.FStar_TypeChecker_Common.rank}))
+in (solve_c env _144_1472 wl))
+end
+| (FStar_Syntax_Syntax.Comp (_55_3118), FStar_Syntax_Syntax.Comp (_55_3121)) -> begin
 if (((FStar_Syntax_Util.is_ml_comp c1) && (FStar_Syntax_Util.is_ml_comp c2)) || ((FStar_Syntax_Util.is_total_comp c1) && ((FStar_Syntax_Util.is_total_comp c2) || (FStar_Syntax_Util.is_ml_comp c2)))) then begin
-(let _144_1476 = (problem_using_guard orig (FStar_Syntax_Util.comp_result c1) problem.FStar_TypeChecker_Common.relation (FStar_Syntax_Util.comp_result c2) None "result type")
-in (solve_t env _144_1476 wl))
-=======
-let _55_3048 = (let _144_1462 = (FStar_TypeChecker_Normalize.ghost_to_pure env c1)
-in (let _144_1461 = (FStar_TypeChecker_Normalize.ghost_to_pure env c2)
-in (_144_1462, _144_1461)))
-in (match (_55_3048) with
-| (c1, c2) -> begin
-(match ((c1.FStar_Syntax_Syntax.n, c2.FStar_Syntax_Syntax.n)) with
-| (FStar_Syntax_Syntax.GTotal (t1), FStar_Syntax_Syntax.Total (t2)) when (FStar_Syntax_Util.non_informative t2) -> begin
-(let _144_1463 = (problem_using_guard orig t1 problem.FStar_TypeChecker_Common.relation t2 None "result type")
-in (solve_t env _144_1463 wl))
-end
-| (FStar_Syntax_Syntax.GTotal (_55_3055), FStar_Syntax_Syntax.Total (_55_3058)) -> begin
-(giveup env "incompatible monad ordering: GTot </: Tot" orig)
-end
-| ((FStar_Syntax_Syntax.Total (t1), FStar_Syntax_Syntax.Total (t2))) | ((FStar_Syntax_Syntax.GTotal (t1), FStar_Syntax_Syntax.GTotal (t2))) | ((FStar_Syntax_Syntax.Total (t1), FStar_Syntax_Syntax.GTotal (t2))) -> begin
-(let _144_1464 = (problem_using_guard orig t1 problem.FStar_TypeChecker_Common.relation t2 None "result type")
-in (solve_t env _144_1464 wl))
-end
-| ((FStar_Syntax_Syntax.GTotal (_), FStar_Syntax_Syntax.Comp (_))) | ((FStar_Syntax_Syntax.Total (_), FStar_Syntax_Syntax.Comp (_))) -> begin
-(let _144_1466 = (
-
-let _55_3086 = problem
-in (let _144_1465 = (FStar_All.pipe_left FStar_Syntax_Syntax.mk_Comp (FStar_Syntax_Util.comp_to_comp_typ c1))
-in {FStar_TypeChecker_Common.pid = _55_3086.FStar_TypeChecker_Common.pid; FStar_TypeChecker_Common.lhs = _144_1465; FStar_TypeChecker_Common.relation = _55_3086.FStar_TypeChecker_Common.relation; FStar_TypeChecker_Common.rhs = _55_3086.FStar_TypeChecker_Common.rhs; FStar_TypeChecker_Common.element = _55_3086.FStar_TypeChecker_Common.element; FStar_TypeChecker_Common.logical_guard = _55_3086.FStar_TypeChecker_Common.logical_guard; FStar_TypeChecker_Common.scope = _55_3086.FStar_TypeChecker_Common.scope; FStar_TypeChecker_Common.reason = _55_3086.FStar_TypeChecker_Common.reason; FStar_TypeChecker_Common.loc = _55_3086.FStar_TypeChecker_Common.loc; FStar_TypeChecker_Common.rank = _55_3086.FStar_TypeChecker_Common.rank}))
-in (solve_c env _144_1466 wl))
-end
-| ((FStar_Syntax_Syntax.Comp (_), FStar_Syntax_Syntax.GTotal (_))) | ((FStar_Syntax_Syntax.Comp (_), FStar_Syntax_Syntax.Total (_))) -> begin
-(let _144_1468 = (
-
-let _55_3102 = problem
-in (let _144_1467 = (FStar_All.pipe_left FStar_Syntax_Syntax.mk_Comp (FStar_Syntax_Util.comp_to_comp_typ c2))
-in {FStar_TypeChecker_Common.pid = _55_3102.FStar_TypeChecker_Common.pid; FStar_TypeChecker_Common.lhs = _55_3102.FStar_TypeChecker_Common.lhs; FStar_TypeChecker_Common.relation = _55_3102.FStar_TypeChecker_Common.relation; FStar_TypeChecker_Common.rhs = _144_1467; FStar_TypeChecker_Common.element = _55_3102.FStar_TypeChecker_Common.element; FStar_TypeChecker_Common.logical_guard = _55_3102.FStar_TypeChecker_Common.logical_guard; FStar_TypeChecker_Common.scope = _55_3102.FStar_TypeChecker_Common.scope; FStar_TypeChecker_Common.reason = _55_3102.FStar_TypeChecker_Common.reason; FStar_TypeChecker_Common.loc = _55_3102.FStar_TypeChecker_Common.loc; FStar_TypeChecker_Common.rank = _55_3102.FStar_TypeChecker_Common.rank}))
-in (solve_c env _144_1468 wl))
-end
-| (FStar_Syntax_Syntax.Comp (_55_3105), FStar_Syntax_Syntax.Comp (_55_3108)) -> begin
-if (((FStar_Syntax_Util.is_ml_comp c1) && (FStar_Syntax_Util.is_ml_comp c2)) || ((FStar_Syntax_Util.is_total_comp c1) && ((FStar_Syntax_Util.is_total_comp c2) || (FStar_Syntax_Util.is_ml_comp c2)))) then begin
-(let _144_1469 = (problem_using_guard orig (FStar_Syntax_Util.comp_result c1) problem.FStar_TypeChecker_Common.relation (FStar_Syntax_Util.comp_result c2) None "result type")
-in (solve_t env _144_1469 wl))
->>>>>>> 1e01dc81
+(let _144_1473 = (problem_using_guard orig (FStar_Syntax_Util.comp_result c1) problem.FStar_TypeChecker_Common.relation (FStar_Syntax_Util.comp_result c2) None "result type")
+in (solve_t env _144_1473 wl))
 end else begin
 (
 
@@ -4414,40 +4240,24 @@
 let c2 = (FStar_TypeChecker_Normalize.unfold_effect_abbrev env c2)
 in (
 
-<<<<<<< HEAD
-let _55_3134 = if (FStar_All.pipe_left (FStar_TypeChecker_Env.debug env) (FStar_Options.Other ("Rel"))) then begin
-=======
-let _55_3115 = if (FStar_All.pipe_left (FStar_TypeChecker_Env.debug env) (FStar_Options.Other ("Rel"))) then begin
->>>>>>> 1e01dc81
+let _55_3128 = if (FStar_All.pipe_left (FStar_TypeChecker_Env.debug env) (FStar_Options.Other ("Rel"))) then begin
 (FStar_Util.print2 "solve_c for %s and %s\n" c1.FStar_Syntax_Syntax.effect_name.FStar_Ident.str c2.FStar_Syntax_Syntax.effect_name.FStar_Ident.str)
 end else begin
 ()
 end
 in (match ((FStar_TypeChecker_Env.monad_leq env c1.FStar_Syntax_Syntax.effect_name c2.FStar_Syntax_Syntax.effect_name)) with
 | None -> begin
-<<<<<<< HEAD
-if (((FStar_Syntax_Util.is_ghost_effect c1.FStar_Syntax_Syntax.effect_name) && (FStar_Syntax_Util.is_pure_effect c2.FStar_Syntax_Syntax.effect_name)) && (let _144_1477 = (FStar_TypeChecker_Normalize.normalize ((FStar_TypeChecker_Normalize.Inline)::(FStar_TypeChecker_Normalize.UnfoldUntil (FStar_Syntax_Syntax.Delta_constant))::[]) env c2.FStar_Syntax_Syntax.result_typ)
-in (FStar_Syntax_Util.non_informative _144_1477))) then begin
-=======
-if (((FStar_Syntax_Util.is_ghost_effect c1.FStar_Syntax_Syntax.effect_name) && (FStar_Syntax_Util.is_pure_effect c2.FStar_Syntax_Syntax.effect_name)) && (let _144_1470 = (FStar_TypeChecker_Normalize.normalize ((FStar_TypeChecker_Normalize.Inline)::(FStar_TypeChecker_Normalize.UnfoldUntil (FStar_Syntax_Syntax.Delta_constant))::[]) env c2.FStar_Syntax_Syntax.result_typ)
-in (FStar_Syntax_Util.non_informative _144_1470))) then begin
->>>>>>> 1e01dc81
+if (((FStar_Syntax_Util.is_ghost_effect c1.FStar_Syntax_Syntax.effect_name) && (FStar_Syntax_Util.is_pure_effect c2.FStar_Syntax_Syntax.effect_name)) && (let _144_1474 = (FStar_TypeChecker_Normalize.normalize ((FStar_TypeChecker_Normalize.Inline)::(FStar_TypeChecker_Normalize.UnfoldUntil (FStar_Syntax_Syntax.Delta_constant))::[]) env c2.FStar_Syntax_Syntax.result_typ)
+in (FStar_Syntax_Util.non_informative _144_1474))) then begin
 (
 
 let edge = {FStar_TypeChecker_Env.msource = c1.FStar_Syntax_Syntax.effect_name; FStar_TypeChecker_Env.mtarget = c2.FStar_Syntax_Syntax.effect_name; FStar_TypeChecker_Env.mlift = (fun r t -> t)}
 in (solve_sub c1 edge c2))
 end else begin
-<<<<<<< HEAD
-(let _144_1482 = (let _144_1481 = (FStar_Syntax_Print.lid_to_string c1.FStar_Syntax_Syntax.effect_name)
-in (let _144_1480 = (FStar_Syntax_Print.lid_to_string c2.FStar_Syntax_Syntax.effect_name)
-in (FStar_Util.format2 "incompatible monad ordering: %s </: %s" _144_1481 _144_1480)))
-in (giveup env _144_1482 orig))
-=======
-(let _144_1475 = (let _144_1474 = (FStar_Syntax_Print.lid_to_string c1.FStar_Syntax_Syntax.effect_name)
-in (let _144_1473 = (FStar_Syntax_Print.lid_to_string c2.FStar_Syntax_Syntax.effect_name)
-in (FStar_Util.format2 "incompatible monad ordering: %s </: %s" _144_1474 _144_1473)))
-in (giveup env _144_1475 orig))
->>>>>>> 1e01dc81
+(let _144_1479 = (let _144_1478 = (FStar_Syntax_Print.lid_to_string c1.FStar_Syntax_Syntax.effect_name)
+in (let _144_1477 = (FStar_Syntax_Print.lid_to_string c2.FStar_Syntax_Syntax.effect_name)
+in (FStar_Util.format2 "incompatible monad ordering: %s </: %s" _144_1478 _144_1477)))
+in (giveup env _144_1479 orig))
 end
 end
 | Some (edge) -> begin
@@ -4460,30 +4270,18 @@
 end)))))))
 
 
-<<<<<<< HEAD
-let print_pending_implicits : FStar_TypeChecker_Env.guard_t  ->  Prims.string = (fun g -> (let _144_1486 = (FStar_All.pipe_right g.FStar_TypeChecker_Env.implicits (FStar_List.map (fun _55_3154 -> (match (_55_3154) with
-| (_55_3144, _55_3146, u, _55_3149, _55_3151, _55_3153) -> begin
+let print_pending_implicits : FStar_TypeChecker_Env.guard_t  ->  Prims.string = (fun g -> (let _144_1483 = (FStar_All.pipe_right g.FStar_TypeChecker_Env.implicits (FStar_List.map (fun _55_3148 -> (match (_55_3148) with
+| (_55_3138, _55_3140, u, _55_3143, _55_3145, _55_3147) -> begin
 (FStar_Syntax_Print.uvar_to_string u)
 end))))
-in (FStar_All.pipe_right _144_1486 (FStar_String.concat ", "))))
-=======
-let print_pending_implicits : FStar_TypeChecker_Env.guard_t  ->  Prims.string = (fun g -> (let _144_1479 = (FStar_All.pipe_right g.FStar_TypeChecker_Env.implicits (FStar_List.map (fun _55_3135 -> (match (_55_3135) with
-| (_55_3125, _55_3127, u, _55_3130, _55_3132, _55_3134) -> begin
-(FStar_Syntax_Print.uvar_to_string u)
-end))))
-in (FStar_All.pipe_right _144_1479 (FStar_String.concat ", "))))
->>>>>>> 1e01dc81
+in (FStar_All.pipe_right _144_1483 (FStar_String.concat ", "))))
 
 
 let guard_to_string : FStar_TypeChecker_Env.env  ->  FStar_TypeChecker_Env.guard_t  ->  Prims.string = (fun env g -> (match ((g.FStar_TypeChecker_Env.guard_f, g.FStar_TypeChecker_Env.deferred)) with
 | (FStar_TypeChecker_Common.Trivial, []) -> begin
 "{}"
 end
-<<<<<<< HEAD
-| _55_3161 -> begin
-=======
-| _55_3142 -> begin
->>>>>>> 1e01dc81
+| _55_3155 -> begin
 (
 
 let form = (match (g.FStar_TypeChecker_Env.guard_f) with
@@ -4499,19 +4297,11 @@
 end)
 in (
 
-<<<<<<< HEAD
-let carry = (let _144_1492 = (FStar_List.map (fun _55_3169 -> (match (_55_3169) with
-| (_55_3167, x) -> begin
+let carry = (let _144_1489 = (FStar_List.map (fun _55_3163 -> (match (_55_3163) with
+| (_55_3161, x) -> begin
 (prob_to_string env x)
 end)) g.FStar_TypeChecker_Env.deferred)
-in (FStar_All.pipe_right _144_1492 (FStar_String.concat ",\n")))
-=======
-let carry = (let _144_1485 = (FStar_List.map (fun _55_3150 -> (match (_55_3150) with
-| (_55_3148, x) -> begin
-(prob_to_string env x)
-end)) g.FStar_TypeChecker_Env.deferred)
-in (FStar_All.pipe_right _144_1485 (FStar_String.concat ",\n")))
->>>>>>> 1e01dc81
+in (FStar_All.pipe_right _144_1489 (FStar_String.concat ",\n")))
 in (
 
 let imps = (print_pending_implicits g)
@@ -4526,17 +4316,10 @@
 
 
 let is_trivial : FStar_TypeChecker_Env.guard_t  ->  Prims.bool = (fun g -> (match (g) with
-<<<<<<< HEAD
-| {FStar_TypeChecker_Env.guard_f = FStar_TypeChecker_Common.Trivial; FStar_TypeChecker_Env.deferred = []; FStar_TypeChecker_Env.univ_ineqs = _55_3178; FStar_TypeChecker_Env.implicits = _55_3176} -> begin
+| {FStar_TypeChecker_Env.guard_f = FStar_TypeChecker_Common.Trivial; FStar_TypeChecker_Env.deferred = []; FStar_TypeChecker_Env.univ_ineqs = _55_3172; FStar_TypeChecker_Env.implicits = _55_3170} -> begin
 true
 end
-| _55_3183 -> begin
-=======
-| {FStar_TypeChecker_Env.guard_f = FStar_TypeChecker_Common.Trivial; FStar_TypeChecker_Env.deferred = []; FStar_TypeChecker_Env.univ_ineqs = _55_3159; FStar_TypeChecker_Env.implicits = _55_3157} -> begin
-true
-end
-| _55_3164 -> begin
->>>>>>> 1e01dc81
+| _55_3177 -> begin
 false
 end))
 
@@ -4555,41 +4338,22 @@
 | FStar_TypeChecker_Common.NonTrivial (f) -> begin
 f
 end
-<<<<<<< HEAD
-| _55_3201 -> begin
+| _55_3195 -> begin
 (FStar_All.failwith "impossible")
 end)
-in (let _144_1513 = (
-
-let _55_3203 = g
-in (let _144_1512 = (let _144_1511 = (let _144_1510 = (let _144_1504 = (FStar_Syntax_Syntax.mk_binder x)
-in (_144_1504)::[])
-in (let _144_1509 = (let _144_1508 = (let _144_1507 = (let _144_1505 = (FStar_Syntax_Syntax.mk_Total FStar_Syntax_Util.ktype0)
-in (FStar_All.pipe_right _144_1505 FStar_Syntax_Util.lcomp_of_comp))
-in (FStar_All.pipe_right _144_1507 (fun _144_1506 -> FStar_Util.Inl (_144_1506))))
-in Some (_144_1508))
-in (FStar_Syntax_Util.abs _144_1510 f _144_1509)))
-in (FStar_All.pipe_left (fun _144_1503 -> FStar_TypeChecker_Common.NonTrivial (_144_1503)) _144_1511))
-in {FStar_TypeChecker_Env.guard_f = _144_1512; FStar_TypeChecker_Env.deferred = _55_3203.FStar_TypeChecker_Env.deferred; FStar_TypeChecker_Env.univ_ineqs = _55_3203.FStar_TypeChecker_Env.univ_ineqs; FStar_TypeChecker_Env.implicits = _55_3203.FStar_TypeChecker_Env.implicits}))
-in Some (_144_1513)))
-=======
-| _55_3182 -> begin
-(FStar_All.failwith "impossible")
-end)
-in (let _144_1506 = (
-
-let _55_3184 = g
-in (let _144_1505 = (let _144_1504 = (let _144_1503 = (let _144_1497 = (FStar_Syntax_Syntax.mk_binder x)
-in (_144_1497)::[])
-in (let _144_1502 = (let _144_1501 = (let _144_1500 = (let _144_1498 = (FStar_Syntax_Syntax.mk_Total FStar_Syntax_Util.ktype0)
-in (FStar_All.pipe_right _144_1498 FStar_Syntax_Util.lcomp_of_comp))
-in (FStar_All.pipe_right _144_1500 (fun _144_1499 -> FStar_Util.Inl (_144_1499))))
-in Some (_144_1501))
-in (FStar_Syntax_Util.abs _144_1503 f _144_1502)))
-in (FStar_All.pipe_left (fun _144_1496 -> FStar_TypeChecker_Common.NonTrivial (_144_1496)) _144_1504))
-in {FStar_TypeChecker_Env.guard_f = _144_1505; FStar_TypeChecker_Env.deferred = _55_3184.FStar_TypeChecker_Env.deferred; FStar_TypeChecker_Env.univ_ineqs = _55_3184.FStar_TypeChecker_Env.univ_ineqs; FStar_TypeChecker_Env.implicits = _55_3184.FStar_TypeChecker_Env.implicits}))
-in Some (_144_1506)))
->>>>>>> 1e01dc81
+in (let _144_1510 = (
+
+let _55_3197 = g
+in (let _144_1509 = (let _144_1508 = (let _144_1507 = (let _144_1501 = (FStar_Syntax_Syntax.mk_binder x)
+in (_144_1501)::[])
+in (let _144_1506 = (let _144_1505 = (let _144_1504 = (let _144_1502 = (FStar_Syntax_Syntax.mk_Total FStar_Syntax_Util.ktype0)
+in (FStar_All.pipe_right _144_1502 FStar_Syntax_Util.lcomp_of_comp))
+in (FStar_All.pipe_right _144_1504 (fun _144_1503 -> FStar_Util.Inl (_144_1503))))
+in Some (_144_1505))
+in (FStar_Syntax_Util.abs _144_1507 f _144_1506)))
+in (FStar_All.pipe_left (fun _144_1500 -> FStar_TypeChecker_Common.NonTrivial (_144_1500)) _144_1508))
+in {FStar_TypeChecker_Env.guard_f = _144_1509; FStar_TypeChecker_Env.deferred = _55_3197.FStar_TypeChecker_Env.deferred; FStar_TypeChecker_Env.univ_ineqs = _55_3197.FStar_TypeChecker_Env.univ_ineqs; FStar_TypeChecker_Env.implicits = _55_3197.FStar_TypeChecker_Env.implicits}))
+in Some (_144_1510)))
 end))
 
 
@@ -4600,25 +4364,14 @@
 | FStar_TypeChecker_Common.NonTrivial (f) -> begin
 (
 
-<<<<<<< HEAD
-let _55_3210 = g
-in (let _144_1524 = (let _144_1523 = (let _144_1522 = (let _144_1521 = (let _144_1520 = (let _144_1519 = (FStar_Syntax_Syntax.as_arg e)
-in (_144_1519)::[])
-in (f, _144_1520))
-in FStar_Syntax_Syntax.Tm_app (_144_1521))
-in (FStar_Syntax_Syntax.mk _144_1522 (Some (FStar_Syntax_Util.ktype0.FStar_Syntax_Syntax.n)) f.FStar_Syntax_Syntax.pos))
-in (FStar_All.pipe_left (fun _144_1518 -> FStar_TypeChecker_Common.NonTrivial (_144_1518)) _144_1523))
-in {FStar_TypeChecker_Env.guard_f = _144_1524; FStar_TypeChecker_Env.deferred = _55_3210.FStar_TypeChecker_Env.deferred; FStar_TypeChecker_Env.univ_ineqs = _55_3210.FStar_TypeChecker_Env.univ_ineqs; FStar_TypeChecker_Env.implicits = _55_3210.FStar_TypeChecker_Env.implicits}))
-=======
-let _55_3191 = g
-in (let _144_1517 = (let _144_1516 = (let _144_1515 = (let _144_1514 = (let _144_1513 = (let _144_1512 = (FStar_Syntax_Syntax.as_arg e)
-in (_144_1512)::[])
-in (f, _144_1513))
-in FStar_Syntax_Syntax.Tm_app (_144_1514))
-in (FStar_Syntax_Syntax.mk _144_1515 (Some (FStar_Syntax_Util.ktype0.FStar_Syntax_Syntax.n)) f.FStar_Syntax_Syntax.pos))
-in (FStar_All.pipe_left (fun _144_1511 -> FStar_TypeChecker_Common.NonTrivial (_144_1511)) _144_1516))
-in {FStar_TypeChecker_Env.guard_f = _144_1517; FStar_TypeChecker_Env.deferred = _55_3191.FStar_TypeChecker_Env.deferred; FStar_TypeChecker_Env.univ_ineqs = _55_3191.FStar_TypeChecker_Env.univ_ineqs; FStar_TypeChecker_Env.implicits = _55_3191.FStar_TypeChecker_Env.implicits}))
->>>>>>> 1e01dc81
+let _55_3204 = g
+in (let _144_1521 = (let _144_1520 = (let _144_1519 = (let _144_1518 = (let _144_1517 = (let _144_1516 = (FStar_Syntax_Syntax.as_arg e)
+in (_144_1516)::[])
+in (f, _144_1517))
+in FStar_Syntax_Syntax.Tm_app (_144_1518))
+in (FStar_Syntax_Syntax.mk _144_1519 (Some (FStar_Syntax_Util.ktype0.FStar_Syntax_Syntax.n)) f.FStar_Syntax_Syntax.pos))
+in (FStar_All.pipe_left (fun _144_1515 -> FStar_TypeChecker_Common.NonTrivial (_144_1515)) _144_1520))
+in {FStar_TypeChecker_Env.guard_f = _144_1521; FStar_TypeChecker_Env.deferred = _55_3204.FStar_TypeChecker_Env.deferred; FStar_TypeChecker_Env.univ_ineqs = _55_3204.FStar_TypeChecker_Env.univ_ineqs; FStar_TypeChecker_Env.implicits = _55_3204.FStar_TypeChecker_Env.implicits}))
 end))
 
 
@@ -4626,11 +4379,7 @@
 | FStar_TypeChecker_Common.Trivial -> begin
 ()
 end
-<<<<<<< HEAD
-| FStar_TypeChecker_Common.NonTrivial (_55_3215) -> begin
-=======
-| FStar_TypeChecker_Common.NonTrivial (_55_3196) -> begin
->>>>>>> 1e01dc81
+| FStar_TypeChecker_Common.NonTrivial (_55_3209) -> begin
 (FStar_All.failwith "impossible")
 end))
 
@@ -4640,13 +4389,8 @@
 g
 end
 | (FStar_TypeChecker_Common.NonTrivial (f1), FStar_TypeChecker_Common.NonTrivial (f2)) -> begin
-<<<<<<< HEAD
-(let _144_1531 = (FStar_Syntax_Util.mk_conj f1 f2)
-in FStar_TypeChecker_Common.NonTrivial (_144_1531))
-=======
-(let _144_1524 = (FStar_Syntax_Util.mk_conj f1 f2)
-in FStar_TypeChecker_Common.NonTrivial (_144_1524))
->>>>>>> 1e01dc81
+(let _144_1528 = (FStar_Syntax_Util.mk_conj f1 f2)
+in FStar_TypeChecker_Common.NonTrivial (_144_1528))
 end))
 
 
@@ -4654,11 +4398,7 @@
 | FStar_Syntax_Syntax.Tm_fvar (tc) when (FStar_Syntax_Syntax.fv_eq_lid tc FStar_Syntax_Const.true_lid) -> begin
 FStar_TypeChecker_Common.Trivial
 end
-<<<<<<< HEAD
-| _55_3233 -> begin
-=======
-| _55_3214 -> begin
->>>>>>> 1e01dc81
+| _55_3227 -> begin
 FStar_TypeChecker_Common.NonTrivial (t)
 end))
 
@@ -4678,13 +4418,8 @@
 end))
 
 
-<<<<<<< HEAD
-let binop_guard : (FStar_TypeChecker_Common.guard_formula  ->  FStar_TypeChecker_Common.guard_formula  ->  FStar_TypeChecker_Common.guard_formula)  ->  FStar_TypeChecker_Env.guard_t  ->  FStar_TypeChecker_Env.guard_t  ->  FStar_TypeChecker_Env.guard_t = (fun f g1 g2 -> (let _144_1554 = (f g1.FStar_TypeChecker_Env.guard_f g2.FStar_TypeChecker_Env.guard_f)
-in {FStar_TypeChecker_Env.guard_f = _144_1554; FStar_TypeChecker_Env.deferred = (FStar_List.append g1.FStar_TypeChecker_Env.deferred g2.FStar_TypeChecker_Env.deferred); FStar_TypeChecker_Env.univ_ineqs = (FStar_List.append g1.FStar_TypeChecker_Env.univ_ineqs g2.FStar_TypeChecker_Env.univ_ineqs); FStar_TypeChecker_Env.implicits = (FStar_List.append g1.FStar_TypeChecker_Env.implicits g2.FStar_TypeChecker_Env.implicits)}))
-=======
-let binop_guard : (FStar_TypeChecker_Common.guard_formula  ->  FStar_TypeChecker_Common.guard_formula  ->  FStar_TypeChecker_Common.guard_formula)  ->  FStar_TypeChecker_Env.guard_t  ->  FStar_TypeChecker_Env.guard_t  ->  FStar_TypeChecker_Env.guard_t = (fun f g1 g2 -> (let _144_1547 = (f g1.FStar_TypeChecker_Env.guard_f g2.FStar_TypeChecker_Env.guard_f)
-in {FStar_TypeChecker_Env.guard_f = _144_1547; FStar_TypeChecker_Env.deferred = (FStar_List.append g1.FStar_TypeChecker_Env.deferred g2.FStar_TypeChecker_Env.deferred); FStar_TypeChecker_Env.univ_ineqs = (FStar_List.append g1.FStar_TypeChecker_Env.univ_ineqs g2.FStar_TypeChecker_Env.univ_ineqs); FStar_TypeChecker_Env.implicits = (FStar_List.append g1.FStar_TypeChecker_Env.implicits g2.FStar_TypeChecker_Env.implicits)}))
->>>>>>> 1e01dc81
+let binop_guard : (FStar_TypeChecker_Common.guard_formula  ->  FStar_TypeChecker_Common.guard_formula  ->  FStar_TypeChecker_Common.guard_formula)  ->  FStar_TypeChecker_Env.guard_t  ->  FStar_TypeChecker_Env.guard_t  ->  FStar_TypeChecker_Env.guard_t = (fun f g1 g2 -> (let _144_1551 = (f g1.FStar_TypeChecker_Env.guard_f g2.FStar_TypeChecker_Env.guard_f)
+in {FStar_TypeChecker_Env.guard_f = _144_1551; FStar_TypeChecker_Env.deferred = (FStar_List.append g1.FStar_TypeChecker_Env.deferred g2.FStar_TypeChecker_Env.deferred); FStar_TypeChecker_Env.univ_ineqs = (FStar_List.append g1.FStar_TypeChecker_Env.univ_ineqs g2.FStar_TypeChecker_Env.univ_ineqs); FStar_TypeChecker_Env.implicits = (FStar_List.append g1.FStar_TypeChecker_Env.implicits g2.FStar_TypeChecker_Env.implicits)}))
 
 
 let conj_guard : FStar_TypeChecker_Env.guard_t  ->  FStar_TypeChecker_Env.guard_t  ->  FStar_TypeChecker_Env.guard_t = (fun g1 g2 -> (binop_guard conj_guard_f g1 g2))
@@ -4700,32 +4435,19 @@
 | FStar_TypeChecker_Common.NonTrivial (f) -> begin
 (
 
-<<<<<<< HEAD
-let _55_3260 = g
-in (let _144_1569 = (let _144_1568 = (FStar_Syntax_Util.close_forall binders f)
-in (FStar_All.pipe_right _144_1568 (fun _144_1567 -> FStar_TypeChecker_Common.NonTrivial (_144_1567))))
-in {FStar_TypeChecker_Env.guard_f = _144_1569; FStar_TypeChecker_Env.deferred = _55_3260.FStar_TypeChecker_Env.deferred; FStar_TypeChecker_Env.univ_ineqs = _55_3260.FStar_TypeChecker_Env.univ_ineqs; FStar_TypeChecker_Env.implicits = _55_3260.FStar_TypeChecker_Env.implicits}))
-=======
-let _55_3241 = g
-in (let _144_1562 = (let _144_1561 = (FStar_Syntax_Util.close_forall binders f)
-in (FStar_All.pipe_right _144_1561 (fun _144_1560 -> FStar_TypeChecker_Common.NonTrivial (_144_1560))))
-in {FStar_TypeChecker_Env.guard_f = _144_1562; FStar_TypeChecker_Env.deferred = _55_3241.FStar_TypeChecker_Env.deferred; FStar_TypeChecker_Env.univ_ineqs = _55_3241.FStar_TypeChecker_Env.univ_ineqs; FStar_TypeChecker_Env.implicits = _55_3241.FStar_TypeChecker_Env.implicits}))
->>>>>>> 1e01dc81
+let _55_3254 = g
+in (let _144_1566 = (let _144_1565 = (FStar_Syntax_Util.close_forall binders f)
+in (FStar_All.pipe_right _144_1565 (fun _144_1564 -> FStar_TypeChecker_Common.NonTrivial (_144_1564))))
+in {FStar_TypeChecker_Env.guard_f = _144_1566; FStar_TypeChecker_Env.deferred = _55_3254.FStar_TypeChecker_Env.deferred; FStar_TypeChecker_Env.univ_ineqs = _55_3254.FStar_TypeChecker_Env.univ_ineqs; FStar_TypeChecker_Env.implicits = _55_3254.FStar_TypeChecker_Env.implicits}))
 end))
 
 
 let new_t_problem = (fun env lhs rel rhs elt loc -> (
 
 let reason = if (FStar_All.pipe_left (FStar_TypeChecker_Env.debug env) (FStar_Options.Other ("ExplainRel"))) then begin
-<<<<<<< HEAD
-(let _144_1577 = (FStar_TypeChecker_Normalize.term_to_string env lhs)
-in (let _144_1576 = (FStar_TypeChecker_Normalize.term_to_string env rhs)
-in (FStar_Util.format3 "Top-level:\n%s\n\t%s\n%s" _144_1577 (rel_to_string rel) _144_1576)))
-=======
-(let _144_1570 = (FStar_TypeChecker_Normalize.term_to_string env lhs)
-in (let _144_1569 = (FStar_TypeChecker_Normalize.term_to_string env rhs)
-in (FStar_Util.format3 "Top-level:\n%s\n\t%s\n%s" _144_1570 (rel_to_string rel) _144_1569)))
->>>>>>> 1e01dc81
+(let _144_1574 = (FStar_TypeChecker_Normalize.term_to_string env lhs)
+in (let _144_1573 = (FStar_TypeChecker_Normalize.term_to_string env rhs)
+in (FStar_Util.format3 "Top-level:\n%s\n\t%s\n%s" _144_1574 (rel_to_string rel) _144_1573)))
 end else begin
 "TOP"
 end
@@ -4737,31 +4459,18 @@
 
 let new_t_prob : FStar_TypeChecker_Env.env  ->  FStar_Syntax_Syntax.typ  ->  FStar_TypeChecker_Common.rel  ->  FStar_Syntax_Syntax.term  ->  (FStar_TypeChecker_Common.prob * FStar_Syntax_Syntax.bv) = (fun env t1 rel t2 -> (
 
-<<<<<<< HEAD
-let x = (let _144_1588 = (let _144_1587 = (FStar_TypeChecker_Env.get_range env)
+let x = (let _144_1585 = (let _144_1584 = (FStar_TypeChecker_Env.get_range env)
+in (FStar_All.pipe_left (fun _144_1583 -> Some (_144_1583)) _144_1584))
+in (FStar_Syntax_Syntax.new_bv _144_1585 t1))
+in (
+
+let env = (FStar_TypeChecker_Env.push_bv env x)
+in (
+
+let p = (let _144_1589 = (let _144_1587 = (FStar_Syntax_Syntax.bv_to_name x)
 in (FStar_All.pipe_left (fun _144_1586 -> Some (_144_1586)) _144_1587))
-in (FStar_Syntax_Syntax.new_bv _144_1588 t1))
-=======
-let x = (let _144_1581 = (let _144_1580 = (FStar_TypeChecker_Env.get_range env)
-in (FStar_All.pipe_left (fun _144_1579 -> Some (_144_1579)) _144_1580))
-in (FStar_Syntax_Syntax.new_bv _144_1581 t1))
->>>>>>> 1e01dc81
-in (
-
-let env = (FStar_TypeChecker_Env.push_bv env x)
-in (
-
-<<<<<<< HEAD
-let p = (let _144_1592 = (let _144_1590 = (FStar_Syntax_Syntax.bv_to_name x)
-in (FStar_All.pipe_left (fun _144_1589 -> Some (_144_1589)) _144_1590))
-in (let _144_1591 = (FStar_TypeChecker_Env.get_range env)
-in (new_t_problem env t1 rel t2 _144_1592 _144_1591)))
-=======
-let p = (let _144_1585 = (let _144_1583 = (FStar_Syntax_Syntax.bv_to_name x)
-in (FStar_All.pipe_left (fun _144_1582 -> Some (_144_1582)) _144_1583))
-in (let _144_1584 = (FStar_TypeChecker_Env.get_range env)
-in (new_t_problem env t1 rel t2 _144_1585 _144_1584)))
->>>>>>> 1e01dc81
+in (let _144_1588 = (FStar_TypeChecker_Env.get_range env)
+in (new_t_problem env t1 rel t2 _144_1589 _144_1588)))
 in (FStar_TypeChecker_Common.TProb (p), x)))))
 
 
@@ -4770,13 +4479,8 @@
 let probs = if (FStar_Options.eager_inference ()) then begin
 (
 
-<<<<<<< HEAD
-let _55_3280 = probs
-in {attempting = _55_3280.attempting; wl_deferred = _55_3280.wl_deferred; ctr = _55_3280.ctr; defer_ok = false; smt_ok = _55_3280.smt_ok; tcenv = _55_3280.tcenv})
-=======
-let _55_3261 = probs
-in {attempting = _55_3261.attempting; wl_deferred = _55_3261.wl_deferred; ctr = _55_3261.ctr; defer_ok = false; smt_ok = _55_3261.smt_ok; tcenv = _55_3261.tcenv})
->>>>>>> 1e01dc81
+let _55_3274 = probs
+in {attempting = _55_3274.attempting; wl_deferred = _55_3274.wl_deferred; ctr = _55_3274.ctr; defer_ok = false; smt_ok = _55_3274.smt_ok; tcenv = _55_3274.tcenv})
 end else begin
 probs
 end
@@ -4790,31 +4494,18 @@
 | Success (deferred) -> begin
 (
 
-<<<<<<< HEAD
-let _55_3287 = (FStar_Unionfind.commit tx)
-=======
-let _55_3268 = (FStar_Unionfind.commit tx)
->>>>>>> 1e01dc81
+let _55_3281 = (FStar_Unionfind.commit tx)
 in Some (deferred))
 end
 | Failed (d, s) -> begin
 (
 
-<<<<<<< HEAD
-let _55_3293 = (FStar_Unionfind.rollback tx)
-in (
-
-let _55_3295 = if (FStar_All.pipe_left (FStar_TypeChecker_Env.debug env) (FStar_Options.Other ("ExplainRel"))) then begin
-(let _144_1604 = (explain env d s)
-in (FStar_All.pipe_left FStar_Util.print_string _144_1604))
-=======
-let _55_3274 = (FStar_Unionfind.rollback tx)
-in (
-
-let _55_3276 = if (FStar_All.pipe_left (FStar_TypeChecker_Env.debug env) (FStar_Options.Other ("ExplainRel"))) then begin
-(let _144_1597 = (explain env d s)
-in (FStar_All.pipe_left FStar_Util.print_string _144_1597))
->>>>>>> 1e01dc81
+let _55_3287 = (FStar_Unionfind.rollback tx)
+in (
+
+let _55_3289 = if (FStar_All.pipe_left (FStar_TypeChecker_Env.debug env) (FStar_Options.Other ("ExplainRel"))) then begin
+(let _144_1601 = (explain env d s)
+in (FStar_All.pipe_left FStar_Util.print_string _144_1601))
 end else begin
 ()
 end
@@ -4829,15 +4520,9 @@
 | FStar_TypeChecker_Common.NonTrivial (f) -> begin
 (
 
-<<<<<<< HEAD
-let _55_3302 = if (FStar_All.pipe_left (FStar_TypeChecker_Env.debug env) (FStar_Options.Other ("Simplification"))) then begin
-(let _144_1609 = (FStar_Syntax_Print.term_to_string f)
-in (FStar_Util.print1 "Simplifying guard %s\n" _144_1609))
-=======
-let _55_3283 = if (FStar_All.pipe_left (FStar_TypeChecker_Env.debug env) (FStar_Options.Other ("Simplification"))) then begin
-(let _144_1602 = (FStar_Syntax_Print.term_to_string f)
-in (FStar_Util.print1 "Simplifying guard %s\n" _144_1602))
->>>>>>> 1e01dc81
+let _55_3296 = if (FStar_All.pipe_left (FStar_TypeChecker_Env.debug env) (FStar_Options.Other ("Simplification"))) then begin
+(let _144_1606 = (FStar_Syntax_Print.term_to_string f)
+in (FStar_Util.print1 "Simplifying guard %s\n" _144_1606))
 end else begin
 ()
 end
@@ -4846,46 +4531,26 @@
 let f = (FStar_TypeChecker_Normalize.normalize ((FStar_TypeChecker_Normalize.Beta)::(FStar_TypeChecker_Normalize.Inline)::(FStar_TypeChecker_Normalize.Simplify)::[]) env f)
 in (
 
-<<<<<<< HEAD
-let _55_3305 = if (FStar_All.pipe_left (FStar_TypeChecker_Env.debug env) (FStar_Options.Other ("Simplification"))) then begin
-(let _144_1610 = (FStar_Syntax_Print.term_to_string f)
-in (FStar_Util.print1 "Simplified guard to %s\n" _144_1610))
-=======
-let _55_3286 = if (FStar_All.pipe_left (FStar_TypeChecker_Env.debug env) (FStar_Options.Other ("Simplification"))) then begin
-(let _144_1603 = (FStar_Syntax_Print.term_to_string f)
-in (FStar_Util.print1 "Simplified guard to %s\n" _144_1603))
->>>>>>> 1e01dc81
-end else begin
-()
-end
-in (
-
-<<<<<<< HEAD
-let f = (match ((let _144_1611 = (FStar_Syntax_Util.unmeta f)
-in _144_1611.FStar_Syntax_Syntax.n)) with
+let _55_3299 = if (FStar_All.pipe_left (FStar_TypeChecker_Env.debug env) (FStar_Options.Other ("Simplification"))) then begin
+(let _144_1607 = (FStar_Syntax_Print.term_to_string f)
+in (FStar_Util.print1 "Simplified guard to %s\n" _144_1607))
+end else begin
+()
+end
+in (
+
+let f = (match ((let _144_1608 = (FStar_Syntax_Util.unmeta f)
+in _144_1608.FStar_Syntax_Syntax.n)) with
 | FStar_Syntax_Syntax.Tm_fvar (fv) when (FStar_Syntax_Syntax.fv_eq_lid fv FStar_Syntax_Const.true_lid) -> begin
 FStar_TypeChecker_Common.Trivial
 end
-| _55_3310 -> begin
-=======
-let f = (match ((let _144_1604 = (FStar_Syntax_Util.unmeta f)
-in _144_1604.FStar_Syntax_Syntax.n)) with
-| FStar_Syntax_Syntax.Tm_fvar (fv) when (FStar_Syntax_Syntax.fv_eq_lid fv FStar_Syntax_Const.true_lid) -> begin
-FStar_TypeChecker_Common.Trivial
-end
-| _55_3291 -> begin
->>>>>>> 1e01dc81
+| _55_3304 -> begin
 FStar_TypeChecker_Common.NonTrivial (f)
 end)
 in (
 
-<<<<<<< HEAD
-let _55_3312 = g
-in {FStar_TypeChecker_Env.guard_f = f; FStar_TypeChecker_Env.deferred = _55_3312.FStar_TypeChecker_Env.deferred; FStar_TypeChecker_Env.univ_ineqs = _55_3312.FStar_TypeChecker_Env.univ_ineqs; FStar_TypeChecker_Env.implicits = _55_3312.FStar_TypeChecker_Env.implicits})))))
-=======
-let _55_3293 = g
-in {FStar_TypeChecker_Env.guard_f = f; FStar_TypeChecker_Env.deferred = _55_3293.FStar_TypeChecker_Env.deferred; FStar_TypeChecker_Env.univ_ineqs = _55_3293.FStar_TypeChecker_Env.univ_ineqs; FStar_TypeChecker_Env.implicits = _55_3293.FStar_TypeChecker_Env.implicits})))))
->>>>>>> 1e01dc81
+let _55_3306 = g
+in {FStar_TypeChecker_Env.guard_f = f; FStar_TypeChecker_Env.deferred = _55_3306.FStar_TypeChecker_Env.deferred; FStar_TypeChecker_Env.univ_ineqs = _55_3306.FStar_TypeChecker_Env.univ_ineqs; FStar_TypeChecker_Env.implicits = _55_3306.FStar_TypeChecker_Env.implicits})))))
 end))
 
 
@@ -4894,92 +4559,51 @@
 None
 end
 | Some (d) -> begin
-<<<<<<< HEAD
-(let _144_1623 = (let _144_1622 = (let _144_1621 = (let _144_1620 = (FStar_All.pipe_right (p_guard prob) Prims.fst)
-in (FStar_All.pipe_right _144_1620 (fun _144_1619 -> FStar_TypeChecker_Common.NonTrivial (_144_1619))))
-in {FStar_TypeChecker_Env.guard_f = _144_1621; FStar_TypeChecker_Env.deferred = d; FStar_TypeChecker_Env.univ_ineqs = []; FStar_TypeChecker_Env.implicits = []})
-in (simplify_guard env _144_1622))
-in (FStar_All.pipe_left (fun _144_1618 -> Some (_144_1618)) _144_1623))
-=======
-(let _144_1616 = (let _144_1615 = (let _144_1614 = (let _144_1613 = (FStar_All.pipe_right (p_guard prob) Prims.fst)
-in (FStar_All.pipe_right _144_1613 (fun _144_1612 -> FStar_TypeChecker_Common.NonTrivial (_144_1612))))
-in {FStar_TypeChecker_Env.guard_f = _144_1614; FStar_TypeChecker_Env.deferred = d; FStar_TypeChecker_Env.univ_ineqs = []; FStar_TypeChecker_Env.implicits = []})
-in (simplify_guard env _144_1615))
-in (FStar_All.pipe_left (fun _144_1611 -> Some (_144_1611)) _144_1616))
->>>>>>> 1e01dc81
+(let _144_1620 = (let _144_1619 = (let _144_1618 = (let _144_1617 = (FStar_All.pipe_right (p_guard prob) Prims.fst)
+in (FStar_All.pipe_right _144_1617 (fun _144_1616 -> FStar_TypeChecker_Common.NonTrivial (_144_1616))))
+in {FStar_TypeChecker_Env.guard_f = _144_1618; FStar_TypeChecker_Env.deferred = d; FStar_TypeChecker_Env.univ_ineqs = []; FStar_TypeChecker_Env.implicits = []})
+in (simplify_guard env _144_1619))
+in (FStar_All.pipe_left (fun _144_1615 -> Some (_144_1615)) _144_1620))
 end))
 
 
 let try_teq : FStar_TypeChecker_Env.env  ->  FStar_Syntax_Syntax.typ  ->  FStar_Syntax_Syntax.typ  ->  FStar_TypeChecker_Env.guard_t Prims.option = (fun env t1 t2 -> (
 
-<<<<<<< HEAD
-let _55_3323 = if (FStar_All.pipe_left (FStar_TypeChecker_Env.debug env) (FStar_Options.Other ("Rel"))) then begin
-(let _144_1631 = (FStar_Syntax_Print.term_to_string t1)
-in (let _144_1630 = (FStar_Syntax_Print.term_to_string t2)
-in (FStar_Util.print2 "try_teq of %s and %s\n" _144_1631 _144_1630)))
-=======
-let _55_3304 = if (FStar_All.pipe_left (FStar_TypeChecker_Env.debug env) (FStar_Options.Other ("Rel"))) then begin
-(let _144_1624 = (FStar_Syntax_Print.term_to_string t1)
-in (let _144_1623 = (FStar_Syntax_Print.term_to_string t2)
-in (FStar_Util.print2 "try_teq of %s and %s\n" _144_1624 _144_1623)))
->>>>>>> 1e01dc81
-end else begin
-()
-end
-in (
-
-<<<<<<< HEAD
-let prob = (let _144_1634 = (let _144_1633 = (FStar_TypeChecker_Env.get_range env)
-in (new_t_problem env t1 FStar_TypeChecker_Common.EQ t2 None _144_1633))
-in (FStar_All.pipe_left (fun _144_1632 -> FStar_TypeChecker_Common.TProb (_144_1632)) _144_1634))
-in (
-
-let g = (let _144_1636 = (solve_and_commit env (singleton env prob) (fun _55_3326 -> None))
-in (FStar_All.pipe_left (with_guard env prob) _144_1636))
-=======
-let prob = (let _144_1627 = (let _144_1626 = (FStar_TypeChecker_Env.get_range env)
-in (new_t_problem env t1 FStar_TypeChecker_Common.EQ t2 None _144_1626))
-in (FStar_All.pipe_left (fun _144_1625 -> FStar_TypeChecker_Common.TProb (_144_1625)) _144_1627))
-in (
-
-let g = (let _144_1629 = (solve_and_commit env (singleton env prob) (fun _55_3307 -> None))
-in (FStar_All.pipe_left (with_guard env prob) _144_1629))
->>>>>>> 1e01dc81
+let _55_3317 = if (FStar_All.pipe_left (FStar_TypeChecker_Env.debug env) (FStar_Options.Other ("Rel"))) then begin
+(let _144_1628 = (FStar_Syntax_Print.term_to_string t1)
+in (let _144_1627 = (FStar_Syntax_Print.term_to_string t2)
+in (FStar_Util.print2 "try_teq of %s and %s\n" _144_1628 _144_1627)))
+end else begin
+()
+end
+in (
+
+let prob = (let _144_1631 = (let _144_1630 = (FStar_TypeChecker_Env.get_range env)
+in (new_t_problem env t1 FStar_TypeChecker_Common.EQ t2 None _144_1630))
+in (FStar_All.pipe_left (fun _144_1629 -> FStar_TypeChecker_Common.TProb (_144_1629)) _144_1631))
+in (
+
+let g = (let _144_1633 = (solve_and_commit env (singleton env prob) (fun _55_3320 -> None))
+in (FStar_All.pipe_left (with_guard env prob) _144_1633))
 in g))))
 
 
 let teq : FStar_TypeChecker_Env.env  ->  FStar_Syntax_Syntax.typ  ->  FStar_Syntax_Syntax.typ  ->  FStar_TypeChecker_Env.guard_t = (fun env t1 t2 -> (match ((try_teq env t1 t2)) with
 | None -> begin
-<<<<<<< HEAD
-(let _144_1646 = (let _144_1645 = (let _144_1644 = (FStar_TypeChecker_Errors.basic_type_error env None t2 t1)
-in (let _144_1643 = (FStar_TypeChecker_Env.get_range env)
-in (_144_1644, _144_1643)))
-in FStar_Syntax_Syntax.Error (_144_1645))
-in (Prims.raise _144_1646))
-=======
-(let _144_1639 = (let _144_1638 = (let _144_1637 = (FStar_TypeChecker_Errors.basic_type_error env None t2 t1)
-in (let _144_1636 = (FStar_TypeChecker_Env.get_range env)
-in (_144_1637, _144_1636)))
-in FStar_Syntax_Syntax.Error (_144_1638))
-in (Prims.raise _144_1639))
->>>>>>> 1e01dc81
+(let _144_1643 = (let _144_1642 = (let _144_1641 = (FStar_TypeChecker_Errors.basic_type_error env None t2 t1)
+in (let _144_1640 = (FStar_TypeChecker_Env.get_range env)
+in (_144_1641, _144_1640)))
+in FStar_Syntax_Syntax.Error (_144_1642))
+in (Prims.raise _144_1643))
 end
 | Some (g) -> begin
 (
 
-<<<<<<< HEAD
-let _55_3335 = if (FStar_All.pipe_left (FStar_TypeChecker_Env.debug env) (FStar_Options.Other ("Rel"))) then begin
-(let _144_1649 = (FStar_Syntax_Print.term_to_string t1)
-in (let _144_1648 = (FStar_Syntax_Print.term_to_string t2)
-in (let _144_1647 = (guard_to_string env g)
-in (FStar_Util.print3 "teq of %s and %s succeeded with guard %s\n" _144_1649 _144_1648 _144_1647))))
-=======
-let _55_3316 = if (FStar_All.pipe_left (FStar_TypeChecker_Env.debug env) (FStar_Options.Other ("Rel"))) then begin
-(let _144_1642 = (FStar_Syntax_Print.term_to_string t1)
-in (let _144_1641 = (FStar_Syntax_Print.term_to_string t2)
-in (let _144_1640 = (guard_to_string env g)
-in (FStar_Util.print3 "teq of %s and %s succeeded with guard %s\n" _144_1642 _144_1641 _144_1640))))
->>>>>>> 1e01dc81
+let _55_3329 = if (FStar_All.pipe_left (FStar_TypeChecker_Env.debug env) (FStar_Options.Other ("Rel"))) then begin
+(let _144_1646 = (FStar_Syntax_Print.term_to_string t1)
+in (let _144_1645 = (FStar_Syntax_Print.term_to_string t2)
+in (let _144_1644 = (guard_to_string env g)
+in (FStar_Util.print3 "teq of %s and %s succeeded with guard %s\n" _144_1646 _144_1645 _144_1644))))
 end else begin
 ()
 end
@@ -4989,55 +4613,30 @@
 
 let try_subtype : FStar_TypeChecker_Env.env  ->  FStar_Syntax_Syntax.typ  ->  FStar_Syntax_Syntax.typ  ->  FStar_TypeChecker_Env.guard_t Prims.option = (fun env t1 t2 -> (
 
-<<<<<<< HEAD
-let _55_3340 = if (FStar_All.pipe_left (FStar_TypeChecker_Env.debug env) (FStar_Options.Other ("Rel"))) then begin
-(let _144_1657 = (FStar_TypeChecker_Normalize.term_to_string env t1)
-in (let _144_1656 = (FStar_TypeChecker_Normalize.term_to_string env t2)
-in (FStar_Util.print2 "try_subtype of %s and %s\n" _144_1657 _144_1656)))
-=======
-let _55_3321 = if (FStar_All.pipe_left (FStar_TypeChecker_Env.debug env) (FStar_Options.Other ("Rel"))) then begin
-(let _144_1650 = (FStar_TypeChecker_Normalize.term_to_string env t1)
-in (let _144_1649 = (FStar_TypeChecker_Normalize.term_to_string env t2)
-in (FStar_Util.print2 "try_subtype of %s and %s\n" _144_1650 _144_1649)))
->>>>>>> 1e01dc81
-end else begin
-()
-end
-in (
-
-<<<<<<< HEAD
-let _55_3344 = (new_t_prob env t1 FStar_TypeChecker_Common.SUB t2)
-in (match (_55_3344) with
+let _55_3334 = if (FStar_All.pipe_left (FStar_TypeChecker_Env.debug env) (FStar_Options.Other ("Rel"))) then begin
+(let _144_1654 = (FStar_TypeChecker_Normalize.term_to_string env t1)
+in (let _144_1653 = (FStar_TypeChecker_Normalize.term_to_string env t2)
+in (FStar_Util.print2 "try_subtype of %s and %s\n" _144_1654 _144_1653)))
+end else begin
+()
+end
+in (
+
+let _55_3338 = (new_t_prob env t1 FStar_TypeChecker_Common.SUB t2)
+in (match (_55_3338) with
 | (prob, x) -> begin
 (
 
-let g = (let _144_1659 = (solve_and_commit env (singleton env prob) (fun _55_3345 -> None))
-in (FStar_All.pipe_left (with_guard env prob) _144_1659))
-in (
-
-let _55_3348 = if ((FStar_All.pipe_left (FStar_TypeChecker_Env.debug env) (FStar_Options.Other ("Rel"))) && (FStar_Util.is_some g)) then begin
-(let _144_1663 = (FStar_TypeChecker_Normalize.term_to_string env t1)
-in (let _144_1662 = (FStar_TypeChecker_Normalize.term_to_string env t2)
-in (let _144_1661 = (let _144_1660 = (FStar_Util.must g)
-in (guard_to_string env _144_1660))
-in (FStar_Util.print3 "try_subtype succeeded: %s <: %s\n\tguard is %s\n" _144_1663 _144_1662 _144_1661))))
-=======
-let _55_3325 = (new_t_prob env t1 FStar_TypeChecker_Common.SUB t2)
-in (match (_55_3325) with
-| (prob, x) -> begin
-(
-
-let g = (let _144_1652 = (solve_and_commit env (singleton env prob) (fun _55_3326 -> None))
-in (FStar_All.pipe_left (with_guard env prob) _144_1652))
-in (
-
-let _55_3329 = if ((FStar_All.pipe_left (FStar_TypeChecker_Env.debug env) (FStar_Options.Other ("Rel"))) && (FStar_Util.is_some g)) then begin
-(let _144_1656 = (FStar_TypeChecker_Normalize.term_to_string env t1)
-in (let _144_1655 = (FStar_TypeChecker_Normalize.term_to_string env t2)
-in (let _144_1654 = (let _144_1653 = (FStar_Util.must g)
-in (guard_to_string env _144_1653))
-in (FStar_Util.print3 "try_subtype succeeded: %s <: %s\n\tguard is %s\n" _144_1656 _144_1655 _144_1654))))
->>>>>>> 1e01dc81
+let g = (let _144_1656 = (solve_and_commit env (singleton env prob) (fun _55_3339 -> None))
+in (FStar_All.pipe_left (with_guard env prob) _144_1656))
+in (
+
+let _55_3342 = if ((FStar_All.pipe_left (FStar_TypeChecker_Env.debug env) (FStar_Options.Other ("Rel"))) && (FStar_Util.is_some g)) then begin
+(let _144_1660 = (FStar_TypeChecker_Normalize.term_to_string env t1)
+in (let _144_1659 = (FStar_TypeChecker_Normalize.term_to_string env t2)
+in (let _144_1658 = (let _144_1657 = (FStar_Util.must g)
+in (guard_to_string env _144_1657))
+in (FStar_Util.print3 "try_subtype succeeded: %s <: %s\n\tguard is %s\n" _144_1660 _144_1659 _144_1658))))
 end else begin
 ()
 end
@@ -5045,34 +4644,19 @@
 end))))
 
 
-<<<<<<< HEAD
-let subtype_fail = (fun env t1 t2 -> (let _144_1670 = (let _144_1669 = (let _144_1668 = (FStar_TypeChecker_Errors.basic_type_error env None t2 t1)
-in (let _144_1667 = (FStar_TypeChecker_Env.get_range env)
-in (_144_1668, _144_1667)))
-in FStar_Syntax_Syntax.Error (_144_1669))
-in (Prims.raise _144_1670)))
-=======
-let subtype_fail = (fun env t1 t2 -> (let _144_1663 = (let _144_1662 = (let _144_1661 = (FStar_TypeChecker_Errors.basic_type_error env None t2 t1)
-in (let _144_1660 = (FStar_TypeChecker_Env.get_range env)
-in (_144_1661, _144_1660)))
-in FStar_Syntax_Syntax.Error (_144_1662))
-in (Prims.raise _144_1663)))
->>>>>>> 1e01dc81
+let subtype_fail = (fun env t1 t2 -> (let _144_1667 = (let _144_1666 = (let _144_1665 = (FStar_TypeChecker_Errors.basic_type_error env None t2 t1)
+in (let _144_1664 = (FStar_TypeChecker_Env.get_range env)
+in (_144_1665, _144_1664)))
+in FStar_Syntax_Syntax.Error (_144_1666))
+in (Prims.raise _144_1667)))
 
 
 let sub_comp : FStar_TypeChecker_Env.env  ->  FStar_Syntax_Syntax.comp  ->  FStar_Syntax_Syntax.comp  ->  FStar_TypeChecker_Env.guard_t Prims.option = (fun env c1 c2 -> (
 
-<<<<<<< HEAD
-let _55_3356 = if (FStar_All.pipe_left (FStar_TypeChecker_Env.debug env) (FStar_Options.Other ("Rel"))) then begin
-(let _144_1678 = (FStar_Syntax_Print.comp_to_string c1)
-in (let _144_1677 = (FStar_Syntax_Print.comp_to_string c2)
-in (FStar_Util.print2 "sub_comp of %s and %s\n" _144_1678 _144_1677)))
-=======
-let _55_3337 = if (FStar_All.pipe_left (FStar_TypeChecker_Env.debug env) (FStar_Options.Other ("Rel"))) then begin
-(let _144_1671 = (FStar_Syntax_Print.comp_to_string c1)
-in (let _144_1670 = (FStar_Syntax_Print.comp_to_string c2)
-in (FStar_Util.print2 "sub_comp of %s and %s\n" _144_1671 _144_1670)))
->>>>>>> 1e01dc81
+let _55_3350 = if (FStar_All.pipe_left (FStar_TypeChecker_Env.debug env) (FStar_Options.Other ("Rel"))) then begin
+(let _144_1675 = (FStar_Syntax_Print.comp_to_string c1)
+in (let _144_1674 = (FStar_Syntax_Print.comp_to_string c2)
+in (FStar_Util.print2 "sub_comp of %s and %s\n" _144_1675 _144_1674)))
 end else begin
 ()
 end
@@ -5085,30 +4669,18 @@
 end
 in (
 
-<<<<<<< HEAD
-let prob = (let _144_1681 = (let _144_1680 = (FStar_TypeChecker_Env.get_range env)
-in (new_problem env c1 rel c2 None _144_1680 "sub_comp"))
-in (FStar_All.pipe_left (fun _144_1679 -> FStar_TypeChecker_Common.CProb (_144_1679)) _144_1681))
-in (let _144_1683 = (solve_and_commit env (singleton env prob) (fun _55_3360 -> None))
-in (FStar_All.pipe_left (with_guard env prob) _144_1683))))))
-=======
-let prob = (let _144_1674 = (let _144_1673 = (FStar_TypeChecker_Env.get_range env)
-in (new_problem env c1 rel c2 None _144_1673 "sub_comp"))
-in (FStar_All.pipe_left (fun _144_1672 -> FStar_TypeChecker_Common.CProb (_144_1672)) _144_1674))
-in (let _144_1676 = (solve_and_commit env (singleton env prob) (fun _55_3341 -> None))
-in (FStar_All.pipe_left (with_guard env prob) _144_1676))))))
->>>>>>> 1e01dc81
+let prob = (let _144_1678 = (let _144_1677 = (FStar_TypeChecker_Env.get_range env)
+in (new_problem env c1 rel c2 None _144_1677 "sub_comp"))
+in (FStar_All.pipe_left (fun _144_1676 -> FStar_TypeChecker_Common.CProb (_144_1676)) _144_1678))
+in (let _144_1680 = (solve_and_commit env (singleton env prob) (fun _55_3354 -> None))
+in (FStar_All.pipe_left (with_guard env prob) _144_1680))))))
 
 
 let solve_universe_inequalities' : FStar_Unionfind.tx  ->  FStar_TypeChecker_Env.env  ->  (FStar_Syntax_Syntax.universe * FStar_Syntax_Syntax.universe) Prims.list  ->  Prims.unit = (fun tx env ineqs -> (
 
 let fail = (fun msg u1 u2 -> (
 
-<<<<<<< HEAD
-let _55_3369 = (FStar_Unionfind.rollback tx)
-=======
-let _55_3350 = (FStar_Unionfind.rollback tx)
->>>>>>> 1e01dc81
+let _55_3363 = (FStar_Unionfind.rollback tx)
 in (
 
 let msg = (match (msg) with
@@ -5118,23 +4690,13 @@
 | Some (s) -> begin
 (Prims.strcat ": " s)
 end)
-<<<<<<< HEAD
-in (let _144_1701 = (let _144_1700 = (let _144_1699 = (let _144_1697 = (FStar_Syntax_Print.univ_to_string u1)
-in (let _144_1696 = (FStar_Syntax_Print.univ_to_string u2)
-in (FStar_Util.format3 "Universe %s and %s are incompatible%s" _144_1697 _144_1696 msg)))
-in (let _144_1698 = (FStar_TypeChecker_Env.get_range env)
-in (_144_1699, _144_1698)))
-in FStar_Syntax_Syntax.Error (_144_1700))
-in (Prims.raise _144_1701)))))
-=======
-in (let _144_1694 = (let _144_1693 = (let _144_1692 = (let _144_1690 = (FStar_Syntax_Print.univ_to_string u1)
-in (let _144_1689 = (FStar_Syntax_Print.univ_to_string u2)
-in (FStar_Util.format3 "Universe %s and %s are incompatible%s" _144_1690 _144_1689 msg)))
-in (let _144_1691 = (FStar_TypeChecker_Env.get_range env)
-in (_144_1692, _144_1691)))
-in FStar_Syntax_Syntax.Error (_144_1693))
-in (Prims.raise _144_1694)))))
->>>>>>> 1e01dc81
+in (let _144_1698 = (let _144_1697 = (let _144_1696 = (let _144_1694 = (FStar_Syntax_Print.univ_to_string u1)
+in (let _144_1693 = (FStar_Syntax_Print.univ_to_string u2)
+in (FStar_Util.format3 "Universe %s and %s are incompatible%s" _144_1694 _144_1693 msg)))
+in (let _144_1695 = (FStar_TypeChecker_Env.get_range env)
+in (_144_1696, _144_1695)))
+in FStar_Syntax_Syntax.Error (_144_1697))
+in (Prims.raise _144_1698)))))
 in (
 
 let rec insert = (fun uv u1 groups -> (match (groups) with
@@ -5144,24 +4706,14 @@
 | (hd)::tl -> begin
 (
 
-<<<<<<< HEAD
-let _55_3385 = hd
-in (match (_55_3385) with
-=======
-let _55_3366 = hd
-in (match (_55_3366) with
->>>>>>> 1e01dc81
+let _55_3379 = hd
+in (match (_55_3379) with
 | (uv', lower_bounds) -> begin
 if (FStar_Unionfind.equivalent uv uv') then begin
 ((uv', (u1)::lower_bounds))::tl
 end else begin
-<<<<<<< HEAD
-(let _144_1708 = (insert uv u1 tl)
-in (hd)::_144_1708)
-=======
-(let _144_1701 = (insert uv u1 tl)
-in (hd)::_144_1701)
->>>>>>> 1e01dc81
+(let _144_1705 = (insert uv u1 tl)
+in (hd)::_144_1705)
 end
 end))
 end))
@@ -5183,52 +4735,30 @@
 in if (FStar_Syntax_Util.eq_univs u1 u2) then begin
 (group_by out rest)
 end else begin
-<<<<<<< HEAD
-(let _144_1713 = (insert uv u1 out)
-in (group_by _144_1713 rest))
-end)
-end
-| _55_3400 -> begin
-=======
-(let _144_1706 = (insert uv u1 out)
-in (group_by _144_1706 rest))
-end)
-end
-| _55_3381 -> begin
->>>>>>> 1e01dc81
+(let _144_1710 = (insert uv u1 out)
+in (group_by _144_1710 rest))
+end)
+end
+| _55_3394 -> begin
 None
 end))
 end))
 in (
 
-<<<<<<< HEAD
-let ad_hoc_fallback = (fun _55_3402 -> (match (()) with
-=======
-let ad_hoc_fallback = (fun _55_3383 -> (match (()) with
->>>>>>> 1e01dc81
+let ad_hoc_fallback = (fun _55_3396 -> (match (()) with
 | () -> begin
 (match (ineqs) with
 | [] -> begin
 ()
 end
-<<<<<<< HEAD
-| _55_3405 -> begin
-=======
-| _55_3386 -> begin
->>>>>>> 1e01dc81
+| _55_3399 -> begin
 (
 
 let wl = (
 
-<<<<<<< HEAD
-let _55_3406 = (empty_worklist env)
-in {attempting = _55_3406.attempting; wl_deferred = _55_3406.wl_deferred; ctr = _55_3406.ctr; defer_ok = true; smt_ok = _55_3406.smt_ok; tcenv = _55_3406.tcenv})
-in (FStar_All.pipe_right ineqs (FStar_List.iter (fun _55_3411 -> (match (_55_3411) with
-=======
-let _55_3387 = (empty_worklist env)
-in {attempting = _55_3387.attempting; wl_deferred = _55_3387.wl_deferred; ctr = _55_3387.ctr; defer_ok = true; smt_ok = _55_3387.smt_ok; tcenv = _55_3387.tcenv})
-in (FStar_All.pipe_right ineqs (FStar_List.iter (fun _55_3392 -> (match (_55_3392) with
->>>>>>> 1e01dc81
+let _55_3400 = (empty_worklist env)
+in {attempting = _55_3400.attempting; wl_deferred = _55_3400.wl_deferred; ctr = _55_3400.ctr; defer_ok = true; smt_ok = _55_3400.smt_ok; tcenv = _55_3400.tcenv})
+in (FStar_All.pipe_right ineqs (FStar_List.iter (fun _55_3405 -> (match (_55_3405) with
 | (u1, u2) -> begin
 (
 
@@ -5240,11 +4770,7 @@
 | FStar_Syntax_Syntax.U_zero -> begin
 ()
 end
-<<<<<<< HEAD
-| _55_3416 -> begin
-=======
-| _55_3397 -> begin
->>>>>>> 1e01dc81
+| _55_3410 -> begin
 (match ((solve_universe_eq (- (1)) wl u1 u2)) with
 | (UDeferred (_)) | (UFailed (_)) -> begin
 (
@@ -5253,11 +4779,7 @@
 | FStar_Syntax_Syntax.U_max (us1) -> begin
 us1
 end
-<<<<<<< HEAD
-| _55_3426 -> begin
-=======
-| _55_3407 -> begin
->>>>>>> 1e01dc81
+| _55_3420 -> begin
 (u1)::[]
 end)
 in (
@@ -5266,11 +4788,7 @@
 | FStar_Syntax_Syntax.U_max (us2) -> begin
 us2
 end
-<<<<<<< HEAD
-| _55_3431 -> begin
-=======
-| _55_3412 -> begin
->>>>>>> 1e01dc81
+| _55_3425 -> begin
 (u2)::[]
 end)
 in if (FStar_All.pipe_right us1 (FStar_Util.for_all (fun _55_29 -> (match (_55_29) with
@@ -5280,23 +4798,13 @@
 | u -> begin
 (
 
-<<<<<<< HEAD
-let _55_3438 = (FStar_Syntax_Util.univ_kernel u)
-in (match (_55_3438) with
+let _55_3432 = (FStar_Syntax_Util.univ_kernel u)
+in (match (_55_3432) with
 | (k_u, n) -> begin
 (FStar_All.pipe_right us2 (FStar_Util.for_some (fun u' -> (
 
-let _55_3442 = (FStar_Syntax_Util.univ_kernel u')
-in (match (_55_3442) with
-=======
-let _55_3419 = (FStar_Syntax_Util.univ_kernel u)
-in (match (_55_3419) with
-| (k_u, n) -> begin
-(FStar_All.pipe_right us2 (FStar_Util.for_some (fun u' -> (
-
-let _55_3423 = (FStar_Syntax_Util.univ_kernel u')
-in (match (_55_3423) with
->>>>>>> 1e01dc81
+let _55_3436 = (FStar_Syntax_Util.univ_kernel u')
+in (match (_55_3436) with
 | (k_u', n') -> begin
 ((FStar_Syntax_Util.eq_univs k_u k_u') && (n <= n'))
 end)))))
@@ -5307,11 +4815,7 @@
 (fail None u1 u2)
 end))
 end
-<<<<<<< HEAD
-| USolved (_55_3444) -> begin
-=======
-| USolved (_55_3425) -> begin
->>>>>>> 1e01dc81
+| USolved (_55_3438) -> begin
 ()
 end)
 end)))
@@ -5324,13 +4828,8 @@
 
 let wl = (
 
-<<<<<<< HEAD
-let _55_3448 = (empty_worklist env)
-in {attempting = _55_3448.attempting; wl_deferred = _55_3448.wl_deferred; ctr = _55_3448.ctr; defer_ok = false; smt_ok = _55_3448.smt_ok; tcenv = _55_3448.tcenv})
-=======
-let _55_3429 = (empty_worklist env)
-in {attempting = _55_3429.attempting; wl_deferred = _55_3429.wl_deferred; ctr = _55_3429.ctr; defer_ok = false; smt_ok = _55_3429.smt_ok; tcenv = _55_3429.tcenv})
->>>>>>> 1e01dc81
+let _55_3442 = (empty_worklist env)
+in {attempting = _55_3442.attempting; wl_deferred = _55_3442.wl_deferred; ctr = _55_3442.ctr; defer_ok = false; smt_ok = _55_3442.smt_ok; tcenv = _55_3442.tcenv})
 in (
 
 let rec solve_all_groups = (fun wl groups -> (match (groups) with
@@ -5342,11 +4841,7 @@
 | USolved (wl) -> begin
 (solve_all_groups wl groups)
 end
-<<<<<<< HEAD
-| _55_3463 -> begin
-=======
-| _55_3444 -> begin
->>>>>>> 1e01dc81
+| _55_3457 -> begin
 (ad_hoc_fallback ())
 end)
 end))
@@ -5362,21 +4857,13 @@
 let tx = (FStar_Unionfind.new_transaction ())
 in (
 
-<<<<<<< HEAD
-let _55_3468 = (solve_universe_inequalities' tx env ineqs)
-=======
-let _55_3449 = (solve_universe_inequalities' tx env ineqs)
->>>>>>> 1e01dc81
+let _55_3462 = (solve_universe_inequalities' tx env ineqs)
 in (FStar_Unionfind.commit tx))))
 
 
 let rec solve_deferred_constraints : FStar_TypeChecker_Env.env  ->  FStar_TypeChecker_Env.guard_t  ->  FStar_TypeChecker_Env.guard_t = (fun env g -> (
 
-<<<<<<< HEAD
-let fail = (fun _55_3475 -> (match (_55_3475) with
-=======
-let fail = (fun _55_3456 -> (match (_55_3456) with
->>>>>>> 1e01dc81
+let fail = (fun _55_3469 -> (match (_55_3469) with
 | (d, s) -> begin
 (
 
@@ -5388,17 +4875,10 @@
 let wl = (wl_of_guard env g.FStar_TypeChecker_Env.deferred)
 in (
 
-<<<<<<< HEAD
-let _55_3478 = if (FStar_All.pipe_left (FStar_TypeChecker_Env.debug env) (FStar_Options.Other ("RelCheck"))) then begin
-(let _144_1734 = (wl_to_string wl)
-in (let _144_1733 = (FStar_Util.string_of_int (FStar_List.length g.FStar_TypeChecker_Env.implicits))
-in (FStar_Util.print2 "Trying to solve carried problems: begin\n\t%s\nend\n and %s implicits\n" _144_1734 _144_1733)))
-=======
-let _55_3459 = if (FStar_All.pipe_left (FStar_TypeChecker_Env.debug env) (FStar_Options.Other ("RelCheck"))) then begin
-(let _144_1727 = (wl_to_string wl)
-in (let _144_1726 = (FStar_Util.string_of_int (FStar_List.length g.FStar_TypeChecker_Env.implicits))
-in (FStar_Util.print2 "Trying to solve carried problems: begin\n\t%s\nend\n and %s implicits\n" _144_1727 _144_1726)))
->>>>>>> 1e01dc81
+let _55_3472 = if (FStar_All.pipe_left (FStar_TypeChecker_Env.debug env) (FStar_Options.Other ("RelCheck"))) then begin
+(let _144_1731 = (wl_to_string wl)
+in (let _144_1730 = (FStar_Util.string_of_int (FStar_List.length g.FStar_TypeChecker_Env.implicits))
+in (FStar_Util.print2 "Trying to solve carried problems: begin\n\t%s\nend\n and %s implicits\n" _144_1731 _144_1730)))
 end else begin
 ()
 end
@@ -5408,34 +4888,19 @@
 | Some ([]) -> begin
 (
 
-<<<<<<< HEAD
-let _55_3482 = g
-in {FStar_TypeChecker_Env.guard_f = _55_3482.FStar_TypeChecker_Env.guard_f; FStar_TypeChecker_Env.deferred = []; FStar_TypeChecker_Env.univ_ineqs = _55_3482.FStar_TypeChecker_Env.univ_ineqs; FStar_TypeChecker_Env.implicits = _55_3482.FStar_TypeChecker_Env.implicits})
-end
-| _55_3485 -> begin
-=======
-let _55_3463 = g
-in {FStar_TypeChecker_Env.guard_f = _55_3463.FStar_TypeChecker_Env.guard_f; FStar_TypeChecker_Env.deferred = []; FStar_TypeChecker_Env.univ_ineqs = _55_3463.FStar_TypeChecker_Env.univ_ineqs; FStar_TypeChecker_Env.implicits = _55_3463.FStar_TypeChecker_Env.implicits})
-end
-| _55_3466 -> begin
->>>>>>> 1e01dc81
+let _55_3476 = g
+in {FStar_TypeChecker_Env.guard_f = _55_3476.FStar_TypeChecker_Env.guard_f; FStar_TypeChecker_Env.deferred = []; FStar_TypeChecker_Env.univ_ineqs = _55_3476.FStar_TypeChecker_Env.univ_ineqs; FStar_TypeChecker_Env.implicits = _55_3476.FStar_TypeChecker_Env.implicits})
+end
+| _55_3479 -> begin
 (FStar_All.failwith "impossible: Unexpected deferred constraints remain")
 end)
 in (
 
-<<<<<<< HEAD
-let _55_3487 = (solve_universe_inequalities env g.FStar_TypeChecker_Env.univ_ineqs)
-in (
-
-let _55_3489 = g
-in {FStar_TypeChecker_Env.guard_f = _55_3489.FStar_TypeChecker_Env.guard_f; FStar_TypeChecker_Env.deferred = _55_3489.FStar_TypeChecker_Env.deferred; FStar_TypeChecker_Env.univ_ineqs = []; FStar_TypeChecker_Env.implicits = _55_3489.FStar_TypeChecker_Env.implicits})))))))
-=======
-let _55_3468 = (solve_universe_inequalities env g.FStar_TypeChecker_Env.univ_ineqs)
-in (
-
-let _55_3470 = g
-in {FStar_TypeChecker_Env.guard_f = _55_3470.FStar_TypeChecker_Env.guard_f; FStar_TypeChecker_Env.deferred = _55_3470.FStar_TypeChecker_Env.deferred; FStar_TypeChecker_Env.univ_ineqs = []; FStar_TypeChecker_Env.implicits = _55_3470.FStar_TypeChecker_Env.implicits})))))))
->>>>>>> 1e01dc81
+let _55_3481 = (solve_universe_inequalities env g.FStar_TypeChecker_Env.univ_ineqs)
+in (
+
+let _55_3483 = g
+in {FStar_TypeChecker_Env.guard_f = _55_3483.FStar_TypeChecker_Env.guard_f; FStar_TypeChecker_Env.deferred = _55_3483.FStar_TypeChecker_Env.deferred; FStar_TypeChecker_Env.univ_ineqs = []; FStar_TypeChecker_Env.implicits = _55_3483.FStar_TypeChecker_Env.implicits})))))))
 
 
 let discharge_guard' : (Prims.unit  ->  Prims.string) Prims.option  ->  FStar_TypeChecker_Env.env  ->  FStar_TypeChecker_Env.guard_t  ->  FStar_TypeChecker_Env.guard_t = (fun use_env_range_msg env g -> (
@@ -5443,11 +4908,7 @@
 let g = (solve_deferred_constraints env g)
 in (
 
-<<<<<<< HEAD
-let _55_3504 = if (not ((FStar_Options.should_verify env.FStar_TypeChecker_Env.curmodule.FStar_Ident.str))) then begin
-=======
-let _55_3485 = if (not ((FStar_Options.should_verify env.FStar_TypeChecker_Env.curmodule.FStar_Ident.str))) then begin
->>>>>>> 1e01dc81
+let _55_3498 = if (not ((FStar_Options.should_verify env.FStar_TypeChecker_Env.curmodule.FStar_Ident.str))) then begin
 ()
 end else begin
 (match (g.FStar_TypeChecker_Env.guard_f) with
@@ -5465,19 +4926,11 @@
 | FStar_TypeChecker_Common.NonTrivial (vc) -> begin
 (
 
-<<<<<<< HEAD
-let _55_3502 = if (FStar_All.pipe_left (FStar_TypeChecker_Env.debug env) (FStar_Options.Other ("Rel"))) then begin
-(let _144_1751 = (FStar_TypeChecker_Env.get_range env)
-in (let _144_1750 = (let _144_1749 = (FStar_Syntax_Print.term_to_string vc)
-in (FStar_Util.format1 "Checking VC=\n%s\n" _144_1749))
-in (FStar_TypeChecker_Errors.diag _144_1751 _144_1750)))
-=======
-let _55_3483 = if (FStar_All.pipe_left (FStar_TypeChecker_Env.debug env) (FStar_Options.Other ("Rel"))) then begin
-(let _144_1744 = (FStar_TypeChecker_Env.get_range env)
-in (let _144_1743 = (let _144_1742 = (FStar_Syntax_Print.term_to_string vc)
-in (FStar_Util.format1 "Checking VC=\n%s\n" _144_1742))
-in (FStar_TypeChecker_Errors.diag _144_1744 _144_1743)))
->>>>>>> 1e01dc81
+let _55_3496 = if (FStar_All.pipe_left (FStar_TypeChecker_Env.debug env) (FStar_Options.Other ("Rel"))) then begin
+(let _144_1748 = (FStar_TypeChecker_Env.get_range env)
+in (let _144_1747 = (let _144_1746 = (FStar_Syntax_Print.term_to_string vc)
+in (FStar_Util.format1 "Checking VC=\n%s\n" _144_1746))
+in (FStar_TypeChecker_Errors.diag _144_1748 _144_1747)))
 end else begin
 ()
 end
@@ -5487,13 +4940,8 @@
 end
 in (
 
-<<<<<<< HEAD
-let _55_3506 = g
-in {FStar_TypeChecker_Env.guard_f = FStar_TypeChecker_Common.Trivial; FStar_TypeChecker_Env.deferred = _55_3506.FStar_TypeChecker_Env.deferred; FStar_TypeChecker_Env.univ_ineqs = _55_3506.FStar_TypeChecker_Env.univ_ineqs; FStar_TypeChecker_Env.implicits = _55_3506.FStar_TypeChecker_Env.implicits}))))
-=======
-let _55_3487 = g
-in {FStar_TypeChecker_Env.guard_f = FStar_TypeChecker_Common.Trivial; FStar_TypeChecker_Env.deferred = _55_3487.FStar_TypeChecker_Env.deferred; FStar_TypeChecker_Env.univ_ineqs = _55_3487.FStar_TypeChecker_Env.univ_ineqs; FStar_TypeChecker_Env.implicits = _55_3487.FStar_TypeChecker_Env.implicits}))))
->>>>>>> 1e01dc81
+let _55_3500 = g
+in {FStar_TypeChecker_Env.guard_f = FStar_TypeChecker_Common.Trivial; FStar_TypeChecker_Env.deferred = _55_3500.FStar_TypeChecker_Env.deferred; FStar_TypeChecker_Env.univ_ineqs = _55_3500.FStar_TypeChecker_Env.univ_ineqs; FStar_TypeChecker_Env.implicits = _55_3500.FStar_TypeChecker_Env.implicits}))))
 
 
 let discharge_guard : FStar_TypeChecker_Env.env  ->  FStar_TypeChecker_Env.guard_t  ->  FStar_TypeChecker_Env.guard_t = (fun env g -> (discharge_guard' None env g))
@@ -5505,20 +4953,12 @@
 | FStar_Syntax_Syntax.Uvar -> begin
 true
 end
-<<<<<<< HEAD
-| _55_3515 -> begin
-=======
-| _55_3496 -> begin
->>>>>>> 1e01dc81
+| _55_3509 -> begin
 false
 end))
 in (
 
-<<<<<<< HEAD
-let rec until_fixpoint = (fun _55_3519 implicits -> (match (_55_3519) with
-=======
-let rec until_fixpoint = (fun _55_3500 implicits -> (match (_55_3500) with
->>>>>>> 1e01dc81
+let rec until_fixpoint = (fun _55_3513 implicits -> (match (_55_3513) with
 | (out, changed) -> begin
 (match (implicits) with
 | [] -> begin
@@ -5531,15 +4971,9 @@
 | (hd)::tl -> begin
 (
 
-<<<<<<< HEAD
-let _55_3532 = hd
-in (match (_55_3532) with
-| (_55_3526, env, u, tm, k, r) -> begin
-=======
-let _55_3513 = hd
-in (match (_55_3513) with
-| (_55_3507, env, u, tm, k, r) -> begin
->>>>>>> 1e01dc81
+let _55_3526 = hd
+in (match (_55_3526) with
+| (_55_3520, env, u, tm, k, r) -> begin
 if (unresolved u) then begin
 (until_fixpoint ((hd)::out, changed) tl)
 end else begin
@@ -5551,61 +4985,35 @@
 let tm = (FStar_TypeChecker_Normalize.normalize ((FStar_TypeChecker_Normalize.Beta)::[]) env tm)
 in (
 
-<<<<<<< HEAD
-let _55_3535 = if (FStar_All.pipe_left (FStar_TypeChecker_Env.debug env) (FStar_Options.Other ("RelCheck"))) then begin
-(let _144_1767 = (FStar_Syntax_Print.uvar_to_string u)
-in (let _144_1766 = (FStar_Syntax_Print.term_to_string tm)
-in (let _144_1765 = (FStar_Syntax_Print.term_to_string k)
-in (FStar_Util.print3 "Checking uvar %s resolved to %s at type %s\n" _144_1767 _144_1766 _144_1765))))
-=======
-let _55_3516 = if (FStar_All.pipe_left (FStar_TypeChecker_Env.debug env) (FStar_Options.Other ("RelCheck"))) then begin
-(let _144_1760 = (FStar_Syntax_Print.uvar_to_string u)
-in (let _144_1759 = (FStar_Syntax_Print.term_to_string tm)
-in (let _144_1758 = (FStar_Syntax_Print.term_to_string k)
-in (FStar_Util.print3 "Checking uvar %s resolved to %s at type %s\n" _144_1760 _144_1759 _144_1758))))
->>>>>>> 1e01dc81
-end else begin
-()
-end
-in (
-
-<<<<<<< HEAD
-let _55_3544 = (env.FStar_TypeChecker_Env.type_of (
-
-let _55_3537 = env
-in {FStar_TypeChecker_Env.solver = _55_3537.FStar_TypeChecker_Env.solver; FStar_TypeChecker_Env.range = _55_3537.FStar_TypeChecker_Env.range; FStar_TypeChecker_Env.curmodule = _55_3537.FStar_TypeChecker_Env.curmodule; FStar_TypeChecker_Env.gamma = _55_3537.FStar_TypeChecker_Env.gamma; FStar_TypeChecker_Env.gamma_cache = _55_3537.FStar_TypeChecker_Env.gamma_cache; FStar_TypeChecker_Env.modules = _55_3537.FStar_TypeChecker_Env.modules; FStar_TypeChecker_Env.expected_typ = _55_3537.FStar_TypeChecker_Env.expected_typ; FStar_TypeChecker_Env.sigtab = _55_3537.FStar_TypeChecker_Env.sigtab; FStar_TypeChecker_Env.is_pattern = _55_3537.FStar_TypeChecker_Env.is_pattern; FStar_TypeChecker_Env.instantiate_imp = _55_3537.FStar_TypeChecker_Env.instantiate_imp; FStar_TypeChecker_Env.effects = _55_3537.FStar_TypeChecker_Env.effects; FStar_TypeChecker_Env.generalize = _55_3537.FStar_TypeChecker_Env.generalize; FStar_TypeChecker_Env.letrecs = _55_3537.FStar_TypeChecker_Env.letrecs; FStar_TypeChecker_Env.top_level = _55_3537.FStar_TypeChecker_Env.top_level; FStar_TypeChecker_Env.check_uvars = _55_3537.FStar_TypeChecker_Env.check_uvars; FStar_TypeChecker_Env.use_eq = _55_3537.FStar_TypeChecker_Env.use_eq; FStar_TypeChecker_Env.is_iface = _55_3537.FStar_TypeChecker_Env.is_iface; FStar_TypeChecker_Env.admit = _55_3537.FStar_TypeChecker_Env.admit; FStar_TypeChecker_Env.type_of = _55_3537.FStar_TypeChecker_Env.type_of; FStar_TypeChecker_Env.universe_of = _55_3537.FStar_TypeChecker_Env.universe_of; FStar_TypeChecker_Env.use_bv_sorts = true}) tm)
-in (match (_55_3544) with
-| (_55_3540, _55_3542, g) -> begin
-=======
-let _55_3525 = (env.FStar_TypeChecker_Env.type_of (
-
-let _55_3518 = env
-in {FStar_TypeChecker_Env.solver = _55_3518.FStar_TypeChecker_Env.solver; FStar_TypeChecker_Env.range = _55_3518.FStar_TypeChecker_Env.range; FStar_TypeChecker_Env.curmodule = _55_3518.FStar_TypeChecker_Env.curmodule; FStar_TypeChecker_Env.gamma = _55_3518.FStar_TypeChecker_Env.gamma; FStar_TypeChecker_Env.gamma_cache = _55_3518.FStar_TypeChecker_Env.gamma_cache; FStar_TypeChecker_Env.modules = _55_3518.FStar_TypeChecker_Env.modules; FStar_TypeChecker_Env.expected_typ = _55_3518.FStar_TypeChecker_Env.expected_typ; FStar_TypeChecker_Env.sigtab = _55_3518.FStar_TypeChecker_Env.sigtab; FStar_TypeChecker_Env.is_pattern = _55_3518.FStar_TypeChecker_Env.is_pattern; FStar_TypeChecker_Env.instantiate_imp = _55_3518.FStar_TypeChecker_Env.instantiate_imp; FStar_TypeChecker_Env.effects = _55_3518.FStar_TypeChecker_Env.effects; FStar_TypeChecker_Env.generalize = _55_3518.FStar_TypeChecker_Env.generalize; FStar_TypeChecker_Env.letrecs = _55_3518.FStar_TypeChecker_Env.letrecs; FStar_TypeChecker_Env.top_level = _55_3518.FStar_TypeChecker_Env.top_level; FStar_TypeChecker_Env.check_uvars = _55_3518.FStar_TypeChecker_Env.check_uvars; FStar_TypeChecker_Env.use_eq = _55_3518.FStar_TypeChecker_Env.use_eq; FStar_TypeChecker_Env.is_iface = _55_3518.FStar_TypeChecker_Env.is_iface; FStar_TypeChecker_Env.admit = _55_3518.FStar_TypeChecker_Env.admit; FStar_TypeChecker_Env.type_of = _55_3518.FStar_TypeChecker_Env.type_of; FStar_TypeChecker_Env.universe_of = _55_3518.FStar_TypeChecker_Env.universe_of; FStar_TypeChecker_Env.use_bv_sorts = true}) tm)
-in (match (_55_3525) with
-| (_55_3521, _55_3523, g) -> begin
->>>>>>> 1e01dc81
+let _55_3529 = if (FStar_All.pipe_left (FStar_TypeChecker_Env.debug env) (FStar_Options.Other ("RelCheck"))) then begin
+(let _144_1764 = (FStar_Syntax_Print.uvar_to_string u)
+in (let _144_1763 = (FStar_Syntax_Print.term_to_string tm)
+in (let _144_1762 = (FStar_Syntax_Print.term_to_string k)
+in (FStar_Util.print3 "Checking uvar %s resolved to %s at type %s\n" _144_1764 _144_1763 _144_1762))))
+end else begin
+()
+end
+in (
+
+let _55_3538 = (env.FStar_TypeChecker_Env.type_of (
+
+let _55_3531 = env
+in {FStar_TypeChecker_Env.solver = _55_3531.FStar_TypeChecker_Env.solver; FStar_TypeChecker_Env.range = _55_3531.FStar_TypeChecker_Env.range; FStar_TypeChecker_Env.curmodule = _55_3531.FStar_TypeChecker_Env.curmodule; FStar_TypeChecker_Env.gamma = _55_3531.FStar_TypeChecker_Env.gamma; FStar_TypeChecker_Env.gamma_cache = _55_3531.FStar_TypeChecker_Env.gamma_cache; FStar_TypeChecker_Env.modules = _55_3531.FStar_TypeChecker_Env.modules; FStar_TypeChecker_Env.expected_typ = _55_3531.FStar_TypeChecker_Env.expected_typ; FStar_TypeChecker_Env.sigtab = _55_3531.FStar_TypeChecker_Env.sigtab; FStar_TypeChecker_Env.is_pattern = _55_3531.FStar_TypeChecker_Env.is_pattern; FStar_TypeChecker_Env.instantiate_imp = _55_3531.FStar_TypeChecker_Env.instantiate_imp; FStar_TypeChecker_Env.effects = _55_3531.FStar_TypeChecker_Env.effects; FStar_TypeChecker_Env.generalize = _55_3531.FStar_TypeChecker_Env.generalize; FStar_TypeChecker_Env.letrecs = _55_3531.FStar_TypeChecker_Env.letrecs; FStar_TypeChecker_Env.top_level = _55_3531.FStar_TypeChecker_Env.top_level; FStar_TypeChecker_Env.check_uvars = _55_3531.FStar_TypeChecker_Env.check_uvars; FStar_TypeChecker_Env.use_eq = _55_3531.FStar_TypeChecker_Env.use_eq; FStar_TypeChecker_Env.is_iface = _55_3531.FStar_TypeChecker_Env.is_iface; FStar_TypeChecker_Env.admit = _55_3531.FStar_TypeChecker_Env.admit; FStar_TypeChecker_Env.type_of = _55_3531.FStar_TypeChecker_Env.type_of; FStar_TypeChecker_Env.universe_of = _55_3531.FStar_TypeChecker_Env.universe_of; FStar_TypeChecker_Env.use_bv_sorts = true}) tm)
+in (match (_55_3538) with
+| (_55_3534, _55_3536, g) -> begin
 (
 
 let g = if env.FStar_TypeChecker_Env.is_pattern then begin
 (
 
-<<<<<<< HEAD
-let _55_3545 = g
-in {FStar_TypeChecker_Env.guard_f = FStar_TypeChecker_Common.Trivial; FStar_TypeChecker_Env.deferred = _55_3545.FStar_TypeChecker_Env.deferred; FStar_TypeChecker_Env.univ_ineqs = _55_3545.FStar_TypeChecker_Env.univ_ineqs; FStar_TypeChecker_Env.implicits = _55_3545.FStar_TypeChecker_Env.implicits})
-=======
-let _55_3526 = g
-in {FStar_TypeChecker_Env.guard_f = FStar_TypeChecker_Common.Trivial; FStar_TypeChecker_Env.deferred = _55_3526.FStar_TypeChecker_Env.deferred; FStar_TypeChecker_Env.univ_ineqs = _55_3526.FStar_TypeChecker_Env.univ_ineqs; FStar_TypeChecker_Env.implicits = _55_3526.FStar_TypeChecker_Env.implicits})
->>>>>>> 1e01dc81
+let _55_3539 = g
+in {FStar_TypeChecker_Env.guard_f = FStar_TypeChecker_Common.Trivial; FStar_TypeChecker_Env.deferred = _55_3539.FStar_TypeChecker_Env.deferred; FStar_TypeChecker_Env.univ_ineqs = _55_3539.FStar_TypeChecker_Env.univ_ineqs; FStar_TypeChecker_Env.implicits = _55_3539.FStar_TypeChecker_Env.implicits})
 end else begin
 g
 end
 in (
 
-<<<<<<< HEAD
-let g' = (discharge_guard' (Some ((fun _55_3548 -> (match (()) with
-=======
-let g' = (discharge_guard' (Some ((fun _55_3529 -> (match (()) with
->>>>>>> 1e01dc81
+let g' = (discharge_guard' (Some ((fun _55_3542 -> (match (()) with
 | () -> begin
 (FStar_Syntax_Print.term_to_string tm)
 end)))) env g)
@@ -5617,62 +5025,34 @@
 end))
 in (
 
-<<<<<<< HEAD
-let _55_3550 = g
-in (let _144_1771 = (until_fixpoint ([], false) g.FStar_TypeChecker_Env.implicits)
-in {FStar_TypeChecker_Env.guard_f = _55_3550.FStar_TypeChecker_Env.guard_f; FStar_TypeChecker_Env.deferred = _55_3550.FStar_TypeChecker_Env.deferred; FStar_TypeChecker_Env.univ_ineqs = _55_3550.FStar_TypeChecker_Env.univ_ineqs; FStar_TypeChecker_Env.implicits = _144_1771})))))
-=======
-let _55_3531 = g
-in (let _144_1764 = (until_fixpoint ([], false) g.FStar_TypeChecker_Env.implicits)
-in {FStar_TypeChecker_Env.guard_f = _55_3531.FStar_TypeChecker_Env.guard_f; FStar_TypeChecker_Env.deferred = _55_3531.FStar_TypeChecker_Env.deferred; FStar_TypeChecker_Env.univ_ineqs = _55_3531.FStar_TypeChecker_Env.univ_ineqs; FStar_TypeChecker_Env.implicits = _144_1764})))))
->>>>>>> 1e01dc81
+let _55_3544 = g
+in (let _144_1768 = (until_fixpoint ([], false) g.FStar_TypeChecker_Env.implicits)
+in {FStar_TypeChecker_Env.guard_f = _55_3544.FStar_TypeChecker_Env.guard_f; FStar_TypeChecker_Env.deferred = _55_3544.FStar_TypeChecker_Env.deferred; FStar_TypeChecker_Env.univ_ineqs = _55_3544.FStar_TypeChecker_Env.univ_ineqs; FStar_TypeChecker_Env.implicits = _144_1768})))))
 
 
 let force_trivial_guard : FStar_TypeChecker_Env.env  ->  FStar_TypeChecker_Env.guard_t  ->  Prims.unit = (fun env g -> (
 
-<<<<<<< HEAD
-let g = (let _144_1776 = (solve_deferred_constraints env g)
-in (FStar_All.pipe_right _144_1776 resolve_implicits))
+let g = (let _144_1773 = (solve_deferred_constraints env g)
+in (FStar_All.pipe_right _144_1773 resolve_implicits))
 in (match (g.FStar_TypeChecker_Env.implicits) with
 | [] -> begin
-(let _144_1777 = (discharge_guard env g)
-in (FStar_All.pipe_left Prims.ignore _144_1777))
-end
-| (reason, _55_3560, _55_3562, e, t, r)::_55_3557 -> begin
-(let _144_1782 = (let _144_1781 = (let _144_1780 = (let _144_1779 = (FStar_Syntax_Print.term_to_string t)
-in (let _144_1778 = (FStar_Syntax_Print.term_to_string e)
-in (FStar_Util.format3 "Failed to resolve implicit argument of type \'%s\' introduced in %s because %s" _144_1779 _144_1778 reason)))
-in (_144_1780, r))
-in FStar_Syntax_Syntax.Error (_144_1781))
-in (Prims.raise _144_1782))
-=======
-let g = (let _144_1769 = (solve_deferred_constraints env g)
-in (FStar_All.pipe_right _144_1769 resolve_implicits))
-in (match (g.FStar_TypeChecker_Env.implicits) with
-| [] -> begin
-(let _144_1770 = (discharge_guard env g)
-in (FStar_All.pipe_left Prims.ignore _144_1770))
-end
-| ((reason, _55_3541, _55_3543, e, t, r))::_55_3538 -> begin
-(let _144_1775 = (let _144_1774 = (let _144_1773 = (let _144_1772 = (FStar_Syntax_Print.term_to_string t)
-in (let _144_1771 = (FStar_Syntax_Print.term_to_string e)
-in (FStar_Util.format3 "Failed to resolve implicit argument of type \'%s\' introduced in %s because %s" _144_1772 _144_1771 reason)))
-in (_144_1773, r))
-in FStar_Syntax_Syntax.Error (_144_1774))
-in (Prims.raise _144_1775))
->>>>>>> 1e01dc81
+(let _144_1774 = (discharge_guard env g)
+in (FStar_All.pipe_left Prims.ignore _144_1774))
+end
+| ((reason, _55_3554, _55_3556, e, t, r))::_55_3551 -> begin
+(let _144_1779 = (let _144_1778 = (let _144_1777 = (let _144_1776 = (FStar_Syntax_Print.term_to_string t)
+in (let _144_1775 = (FStar_Syntax_Print.term_to_string e)
+in (FStar_Util.format3 "Failed to resolve implicit argument of type \'%s\' introduced in %s because %s" _144_1776 _144_1775 reason)))
+in (_144_1777, r))
+in FStar_Syntax_Syntax.Error (_144_1778))
+in (Prims.raise _144_1779))
 end)))
 
 
 let universe_inequality : FStar_Syntax_Syntax.universe  ->  FStar_Syntax_Syntax.universe  ->  FStar_TypeChecker_Env.guard_t = (fun u1 u2 -> (
 
-<<<<<<< HEAD
-let _55_3570 = trivial_guard
-in {FStar_TypeChecker_Env.guard_f = _55_3570.FStar_TypeChecker_Env.guard_f; FStar_TypeChecker_Env.deferred = _55_3570.FStar_TypeChecker_Env.deferred; FStar_TypeChecker_Env.univ_ineqs = ((u1, u2))::[]; FStar_TypeChecker_Env.implicits = _55_3570.FStar_TypeChecker_Env.implicits}))
-=======
-let _55_3551 = trivial_guard
-in {FStar_TypeChecker_Env.guard_f = _55_3551.FStar_TypeChecker_Env.guard_f; FStar_TypeChecker_Env.deferred = _55_3551.FStar_TypeChecker_Env.deferred; FStar_TypeChecker_Env.univ_ineqs = ((u1, u2))::[]; FStar_TypeChecker_Env.implicits = _55_3551.FStar_TypeChecker_Env.implicits}))
->>>>>>> 1e01dc81
-
-
-
+let _55_3564 = trivial_guard
+in {FStar_TypeChecker_Env.guard_f = _55_3564.FStar_TypeChecker_Env.guard_f; FStar_TypeChecker_Env.deferred = _55_3564.FStar_TypeChecker_Env.deferred; FStar_TypeChecker_Env.univ_ineqs = ((u1, u2))::[]; FStar_TypeChecker_Env.implicits = _55_3564.FStar_TypeChecker_Env.implicits}))
+
+
+
