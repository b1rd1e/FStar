--- conflicted
+++ resolved
@@ -1,4 +1,3 @@
-<<<<<<< HEAD
 
 open Prims
 type mlsymbol =
@@ -10,18 +9,18 @@
 type mlpath =
 (mlsymbol Prims.list * mlsymbol)
 
-let idsym = (fun _56_4 -> (match (_56_4) with
-| (s, _56_3) -> begin
+let idsym = (fun _57_4 -> (match (_57_4) with
+| (s, _57_3) -> begin
 s
 end))
 
-let string_of_mlpath = (fun _56_7 -> (match (_56_7) with
+let string_of_mlpath = (fun _57_7 -> (match (_57_7) with
 | (p, s) -> begin
 (FStar_String.concat "." (FStar_List.append p ((s)::[])))
 end))
 
-let mlpath_of_lident = (fun x -> (let _122_8 = (FStar_List.map (fun x -> x.FStar_Absyn_Syntax.idText) x.FStar_Absyn_Syntax.ns)
-in (_122_8, x.FStar_Absyn_Syntax.ident.FStar_Absyn_Syntax.idText)))
+let mlpath_of_lident = (fun x -> (let _124_8 = (FStar_List.map (fun x -> x.FStar_Absyn_Syntax.idText) x.FStar_Absyn_Syntax.ns)
+in (_124_8, x.FStar_Absyn_Syntax.ident.FStar_Absyn_Syntax.idText)))
 
 let as_mlident = (fun x -> (x.FStar_Absyn_Syntax.ppname.FStar_Absyn_Syntax.idText, 0))
 
@@ -108,23 +107,23 @@
 end))
 
 let ___MLTY_Var____0 = (fun projectee -> (match (projectee) with
-| MLTY_Var (_56_14) -> begin
-_56_14
+| MLTY_Var (_57_14) -> begin
+_57_14
 end))
 
 let ___MLTY_Fun____0 = (fun projectee -> (match (projectee) with
-| MLTY_Fun (_56_17) -> begin
-_56_17
+| MLTY_Fun (_57_17) -> begin
+_57_17
 end))
 
 let ___MLTY_Named____0 = (fun projectee -> (match (projectee) with
-| MLTY_Named (_56_20) -> begin
-_56_20
+| MLTY_Named (_57_20) -> begin
+_57_20
 end))
 
 let ___MLTY_Tuple____0 = (fun projectee -> (match (projectee) with
-| MLTY_Tuple (_56_23) -> begin
-_56_23
+| MLTY_Tuple (_57_23) -> begin
+_57_23
 end))
 
 type mltyscheme =
@@ -223,48 +222,48 @@
 end))
 
 let ___MLC_Bool____0 = (fun projectee -> (match (projectee) with
-| MLC_Bool (_56_26) -> begin
-_56_26
+| MLC_Bool (_57_26) -> begin
+_57_26
 end))
 
 let ___MLC_Byte____0 = (fun projectee -> (match (projectee) with
-| MLC_Byte (_56_29) -> begin
-_56_29
+| MLC_Byte (_57_29) -> begin
+_57_29
 end))
 
 let ___MLC_Int32____0 = (fun projectee -> (match (projectee) with
-| MLC_Int32 (_56_32) -> begin
-_56_32
+| MLC_Int32 (_57_32) -> begin
+_57_32
 end))
 
 let ___MLC_Int64____0 = (fun projectee -> (match (projectee) with
-| MLC_Int64 (_56_35) -> begin
-_56_35
+| MLC_Int64 (_57_35) -> begin
+_57_35
 end))
 
 let ___MLC_Int____0 = (fun projectee -> (match (projectee) with
-| MLC_Int (_56_38) -> begin
-_56_38
+| MLC_Int (_57_38) -> begin
+_57_38
 end))
 
 let ___MLC_Float____0 = (fun projectee -> (match (projectee) with
-| MLC_Float (_56_41) -> begin
-_56_41
+| MLC_Float (_57_41) -> begin
+_57_41
 end))
 
 let ___MLC_Char____0 = (fun projectee -> (match (projectee) with
-| MLC_Char (_56_44) -> begin
-_56_44
+| MLC_Char (_57_44) -> begin
+_57_44
 end))
 
 let ___MLC_String____0 = (fun projectee -> (match (projectee) with
-| MLC_String (_56_47) -> begin
-_56_47
+| MLC_String (_57_47) -> begin
+_57_47
 end))
 
 let ___MLC_Bytes____0 = (fun projectee -> (match (projectee) with
-| MLC_Bytes (_56_50) -> begin
-_56_50
+| MLC_Bytes (_57_50) -> begin
+_57_50
 end))
 
 type mlpattern =
@@ -333,33 +332,33 @@
 end))
 
 let ___MLP_Const____0 = (fun projectee -> (match (projectee) with
-| MLP_Const (_56_53) -> begin
-_56_53
+| MLP_Const (_57_53) -> begin
+_57_53
 end))
 
 let ___MLP_Var____0 = (fun projectee -> (match (projectee) with
-| MLP_Var (_56_56) -> begin
-_56_56
+| MLP_Var (_57_56) -> begin
+_57_56
 end))
 
 let ___MLP_CTor____0 = (fun projectee -> (match (projectee) with
-| MLP_CTor (_56_59) -> begin
-_56_59
+| MLP_CTor (_57_59) -> begin
+_57_59
 end))
 
 let ___MLP_Branch____0 = (fun projectee -> (match (projectee) with
-| MLP_Branch (_56_62) -> begin
-_56_62
+| MLP_Branch (_57_62) -> begin
+_57_62
 end))
 
 let ___MLP_Record____0 = (fun projectee -> (match (projectee) with
-| MLP_Record (_56_65) -> begin
-_56_65
+| MLP_Record (_57_65) -> begin
+_57_65
 end))
 
 let ___MLP_Tuple____0 = (fun projectee -> (match (projectee) with
-| MLP_Tuple (_56_68) -> begin
-_56_68
+| MLP_Tuple (_57_68) -> begin
+_57_68
 end))
 
 type mlexpr' =
@@ -516,88 +515,88 @@
 false
 end))
 
-let is_Mkmlexpr = (Obj.magic (fun _ -> (FStar_All.failwith "Not yet implemented:is_Mkmlexpr")))
-
-let is_Mkmllb = (Obj.magic (fun _ -> (FStar_All.failwith "Not yet implemented:is_Mkmllb")))
+let is_Mkmlexpr = (Obj.magic ((fun _ -> (FStar_All.failwith "Not yet implemented:is_Mkmlexpr"))))
+
+let is_Mkmllb = (Obj.magic ((fun _ -> (FStar_All.failwith "Not yet implemented:is_Mkmllb"))))
 
 let ___MLE_Const____0 = (fun projectee -> (match (projectee) with
-| MLE_Const (_56_77) -> begin
-_56_77
+| MLE_Const (_57_77) -> begin
+_57_77
 end))
 
 let ___MLE_Var____0 = (fun projectee -> (match (projectee) with
-| MLE_Var (_56_80) -> begin
-_56_80
+| MLE_Var (_57_80) -> begin
+_57_80
 end))
 
 let ___MLE_Name____0 = (fun projectee -> (match (projectee) with
-| MLE_Name (_56_83) -> begin
-_56_83
+| MLE_Name (_57_83) -> begin
+_57_83
 end))
 
 let ___MLE_Let____0 = (fun projectee -> (match (projectee) with
-| MLE_Let (_56_86) -> begin
-_56_86
+| MLE_Let (_57_86) -> begin
+_57_86
 end))
 
 let ___MLE_App____0 = (fun projectee -> (match (projectee) with
-| MLE_App (_56_89) -> begin
-_56_89
+| MLE_App (_57_89) -> begin
+_57_89
 end))
 
 let ___MLE_Fun____0 = (fun projectee -> (match (projectee) with
-| MLE_Fun (_56_92) -> begin
-_56_92
+| MLE_Fun (_57_92) -> begin
+_57_92
 end))
 
 let ___MLE_Match____0 = (fun projectee -> (match (projectee) with
-| MLE_Match (_56_95) -> begin
-_56_95
+| MLE_Match (_57_95) -> begin
+_57_95
 end))
 
 let ___MLE_Coerce____0 = (fun projectee -> (match (projectee) with
-| MLE_Coerce (_56_98) -> begin
-_56_98
+| MLE_Coerce (_57_98) -> begin
+_57_98
 end))
 
 let ___MLE_CTor____0 = (fun projectee -> (match (projectee) with
-| MLE_CTor (_56_101) -> begin
-_56_101
+| MLE_CTor (_57_101) -> begin
+_57_101
 end))
 
 let ___MLE_Seq____0 = (fun projectee -> (match (projectee) with
-| MLE_Seq (_56_104) -> begin
-_56_104
+| MLE_Seq (_57_104) -> begin
+_57_104
 end))
 
 let ___MLE_Tuple____0 = (fun projectee -> (match (projectee) with
-| MLE_Tuple (_56_107) -> begin
-_56_107
+| MLE_Tuple (_57_107) -> begin
+_57_107
 end))
 
 let ___MLE_Record____0 = (fun projectee -> (match (projectee) with
-| MLE_Record (_56_110) -> begin
-_56_110
+| MLE_Record (_57_110) -> begin
+_57_110
 end))
 
 let ___MLE_Proj____0 = (fun projectee -> (match (projectee) with
-| MLE_Proj (_56_113) -> begin
-_56_113
+| MLE_Proj (_57_113) -> begin
+_57_113
 end))
 
 let ___MLE_If____0 = (fun projectee -> (match (projectee) with
-| MLE_If (_56_116) -> begin
-_56_116
+| MLE_If (_57_116) -> begin
+_57_116
 end))
 
 let ___MLE_Raise____0 = (fun projectee -> (match (projectee) with
-| MLE_Raise (_56_119) -> begin
-_56_119
+| MLE_Raise (_57_119) -> begin
+_57_119
 end))
 
 let ___MLE_Try____0 = (fun projectee -> (match (projectee) with
-| MLE_Try (_56_122) -> begin
-_56_122
+| MLE_Try (_57_122) -> begin
+_57_122
 end))
 
 type mltybody =
@@ -630,18 +629,18 @@
 end))
 
 let ___MLTD_Abbrev____0 = (fun projectee -> (match (projectee) with
-| MLTD_Abbrev (_56_127) -> begin
-_56_127
+| MLTD_Abbrev (_57_127) -> begin
+_57_127
 end))
 
 let ___MLTD_Record____0 = (fun projectee -> (match (projectee) with
-| MLTD_Record (_56_130) -> begin
-_56_130
+| MLTD_Record (_57_130) -> begin
+_57_130
 end))
 
 let ___MLTD_DType____0 = (fun projectee -> (match (projectee) with
-| MLTD_DType (_56_133) -> begin
-_56_133
+| MLTD_DType (_57_133) -> begin
+_57_133
 end))
 
 type mltydecl =
@@ -686,23 +685,23 @@
 end))
 
 let ___MLM_Ty____0 = (fun projectee -> (match (projectee) with
-| MLM_Ty (_56_136) -> begin
-_56_136
+| MLM_Ty (_57_136) -> begin
+_57_136
 end))
 
 let ___MLM_Let____0 = (fun projectee -> (match (projectee) with
-| MLM_Let (_56_139) -> begin
-_56_139
+| MLM_Let (_57_139) -> begin
+_57_139
 end))
 
 let ___MLM_Exn____0 = (fun projectee -> (match (projectee) with
-| MLM_Exn (_56_142) -> begin
-_56_142
+| MLM_Exn (_57_142) -> begin
+_57_142
 end))
 
 let ___MLM_Top____0 = (fun projectee -> (match (projectee) with
-| MLM_Top (_56_145) -> begin
-_56_145
+| MLM_Top (_57_145) -> begin
+_57_145
 end))
 
 type mlmodule =
@@ -749,806 +748,6 @@
 end))
 
 let ___MLS_Mod____0 = (fun projectee -> (match (projectee) with
-| MLS_Mod (_56_148) -> begin
-_56_148
-end))
-
-let ___MLS_Ty____0 = (fun projectee -> (match (projectee) with
-| MLS_Ty (_56_151) -> begin
-_56_151
-end))
-
-let ___MLS_Val____0 = (fun projectee -> (match (projectee) with
-| MLS_Val (_56_154) -> begin
-_56_154
-end))
-
-let ___MLS_Exn____0 = (fun projectee -> (match (projectee) with
-| MLS_Exn (_56_157) -> begin
-_56_157
-end))
-
-let with_ty = (fun t e -> {expr = e; ty = t})
-
-type mllib =
-| MLLib of (mlsymbol * (mlsig * mlmodule) Prims.option * mllib) Prims.list
-
-let is_MLLib = (fun _discr_ -> (match (_discr_) with
-| MLLib (_) -> begin
-true
-end
-| _ -> begin
-false
-end))
-
-let ___MLLib____0 = (fun projectee -> (match (projectee) with
-| MLLib (_56_161) -> begin
-_56_161
-end))
-
-let ml_unit_ty = MLTY_Named (([], (("Prims")::[], "unit")))
-
-let ml_bool_ty = MLTY_Named (([], (("Prims")::[], "bool")))
-
-let ml_int_ty = MLTY_Named (([], (("Prims")::[], "int")))
-
-let ml_unit = (FStar_All.pipe_left (with_ty ml_unit_ty) (MLE_Const (MLC_Unit)))
-
-let mlp_lalloc = (("SST")::[], "lalloc")
-
-
-
-=======
-
-open Prims
-type mlsymbol =
-Prims.string
-
-type mlident =
-(mlsymbol * Prims.int)
-
-type mlpath =
-(mlsymbol Prims.list * mlsymbol)
-
-let idsym = (fun _57_4 -> (match (_57_4) with
-| (s, _57_3) -> begin
-s
-end))
-
-let string_of_mlpath = (fun _57_7 -> (match (_57_7) with
-| (p, s) -> begin
-(FStar_String.concat "." (FStar_List.append p ((s)::[])))
-end))
-
-let mlpath_of_lident = (fun x -> (let _123_8 = (FStar_List.map (fun x -> x.FStar_Absyn_Syntax.idText) x.FStar_Absyn_Syntax.ns)
-in (_123_8, x.FStar_Absyn_Syntax.ident.FStar_Absyn_Syntax.idText)))
-
-let as_mlident = (fun x -> (x.FStar_Absyn_Syntax.ppname.FStar_Absyn_Syntax.idText, 0))
-
-type mlidents =
-mlident Prims.list
-
-type mlsymbols =
-mlsymbol Prims.list
-
-type e_tag =
-| E_PURE
-| E_GHOST
-| E_IMPURE
-
-let is_E_PURE = (fun _discr_ -> (match (_discr_) with
-| E_PURE -> begin
-true
-end
-| _ -> begin
-false
-end))
-
-let is_E_GHOST = (fun _discr_ -> (match (_discr_) with
-| E_GHOST -> begin
-true
-end
-| _ -> begin
-false
-end))
-
-let is_E_IMPURE = (fun _discr_ -> (match (_discr_) with
-| E_IMPURE -> begin
-true
-end
-| _ -> begin
-false
-end))
-
-type mlty =
-| MLTY_Var of mlident
-| MLTY_Fun of (mlty * e_tag * mlty)
-| MLTY_Named of (mlty Prims.list * mlpath)
-| MLTY_Tuple of mlty Prims.list
-| MLTY_Top
-
-let is_MLTY_Var = (fun _discr_ -> (match (_discr_) with
-| MLTY_Var (_) -> begin
-true
-end
-| _ -> begin
-false
-end))
-
-let is_MLTY_Fun = (fun _discr_ -> (match (_discr_) with
-| MLTY_Fun (_) -> begin
-true
-end
-| _ -> begin
-false
-end))
-
-let is_MLTY_Named = (fun _discr_ -> (match (_discr_) with
-| MLTY_Named (_) -> begin
-true
-end
-| _ -> begin
-false
-end))
-
-let is_MLTY_Tuple = (fun _discr_ -> (match (_discr_) with
-| MLTY_Tuple (_) -> begin
-true
-end
-| _ -> begin
-false
-end))
-
-let is_MLTY_Top = (fun _discr_ -> (match (_discr_) with
-| MLTY_Top -> begin
-true
-end
-| _ -> begin
-false
-end))
-
-let ___MLTY_Var____0 = (fun projectee -> (match (projectee) with
-| MLTY_Var (_57_14) -> begin
-_57_14
-end))
-
-let ___MLTY_Fun____0 = (fun projectee -> (match (projectee) with
-| MLTY_Fun (_57_17) -> begin
-_57_17
-end))
-
-let ___MLTY_Named____0 = (fun projectee -> (match (projectee) with
-| MLTY_Named (_57_20) -> begin
-_57_20
-end))
-
-let ___MLTY_Tuple____0 = (fun projectee -> (match (projectee) with
-| MLTY_Tuple (_57_23) -> begin
-_57_23
-end))
-
-type mltyscheme =
-(mlidents * mlty)
-
-type mlconstant =
-| MLC_Unit
-| MLC_Bool of Prims.bool
-| MLC_Byte of Prims.byte
-| MLC_Int32 of Prims.int32
-| MLC_Int64 of Prims.int64
-| MLC_Int of Prims.string
-| MLC_Float of Prims.float
-| MLC_Char of Prims.char
-| MLC_String of Prims.string
-| MLC_Bytes of Prims.byte Prims.array
-
-let is_MLC_Unit = (fun _discr_ -> (match (_discr_) with
-| MLC_Unit -> begin
-true
-end
-| _ -> begin
-false
-end))
-
-let is_MLC_Bool = (fun _discr_ -> (match (_discr_) with
-| MLC_Bool (_) -> begin
-true
-end
-| _ -> begin
-false
-end))
-
-let is_MLC_Byte = (fun _discr_ -> (match (_discr_) with
-| MLC_Byte (_) -> begin
-true
-end
-| _ -> begin
-false
-end))
-
-let is_MLC_Int32 = (fun _discr_ -> (match (_discr_) with
-| MLC_Int32 (_) -> begin
-true
-end
-| _ -> begin
-false
-end))
-
-let is_MLC_Int64 = (fun _discr_ -> (match (_discr_) with
-| MLC_Int64 (_) -> begin
-true
-end
-| _ -> begin
-false
-end))
-
-let is_MLC_Int = (fun _discr_ -> (match (_discr_) with
-| MLC_Int (_) -> begin
-true
-end
-| _ -> begin
-false
-end))
-
-let is_MLC_Float = (fun _discr_ -> (match (_discr_) with
-| MLC_Float (_) -> begin
-true
-end
-| _ -> begin
-false
-end))
-
-let is_MLC_Char = (fun _discr_ -> (match (_discr_) with
-| MLC_Char (_) -> begin
-true
-end
-| _ -> begin
-false
-end))
-
-let is_MLC_String = (fun _discr_ -> (match (_discr_) with
-| MLC_String (_) -> begin
-true
-end
-| _ -> begin
-false
-end))
-
-let is_MLC_Bytes = (fun _discr_ -> (match (_discr_) with
-| MLC_Bytes (_) -> begin
-true
-end
-| _ -> begin
-false
-end))
-
-let ___MLC_Bool____0 = (fun projectee -> (match (projectee) with
-| MLC_Bool (_57_26) -> begin
-_57_26
-end))
-
-let ___MLC_Byte____0 = (fun projectee -> (match (projectee) with
-| MLC_Byte (_57_29) -> begin
-_57_29
-end))
-
-let ___MLC_Int32____0 = (fun projectee -> (match (projectee) with
-| MLC_Int32 (_57_32) -> begin
-_57_32
-end))
-
-let ___MLC_Int64____0 = (fun projectee -> (match (projectee) with
-| MLC_Int64 (_57_35) -> begin
-_57_35
-end))
-
-let ___MLC_Int____0 = (fun projectee -> (match (projectee) with
-| MLC_Int (_57_38) -> begin
-_57_38
-end))
-
-let ___MLC_Float____0 = (fun projectee -> (match (projectee) with
-| MLC_Float (_57_41) -> begin
-_57_41
-end))
-
-let ___MLC_Char____0 = (fun projectee -> (match (projectee) with
-| MLC_Char (_57_44) -> begin
-_57_44
-end))
-
-let ___MLC_String____0 = (fun projectee -> (match (projectee) with
-| MLC_String (_57_47) -> begin
-_57_47
-end))
-
-let ___MLC_Bytes____0 = (fun projectee -> (match (projectee) with
-| MLC_Bytes (_57_50) -> begin
-_57_50
-end))
-
-type mlpattern =
-| MLP_Wild
-| MLP_Const of mlconstant
-| MLP_Var of mlident
-| MLP_CTor of (mlpath * mlpattern Prims.list)
-| MLP_Branch of mlpattern Prims.list
-| MLP_Record of (mlsymbol Prims.list * (mlsymbol * mlpattern) Prims.list)
-| MLP_Tuple of mlpattern Prims.list
-
-let is_MLP_Wild = (fun _discr_ -> (match (_discr_) with
-| MLP_Wild -> begin
-true
-end
-| _ -> begin
-false
-end))
-
-let is_MLP_Const = (fun _discr_ -> (match (_discr_) with
-| MLP_Const (_) -> begin
-true
-end
-| _ -> begin
-false
-end))
-
-let is_MLP_Var = (fun _discr_ -> (match (_discr_) with
-| MLP_Var (_) -> begin
-true
-end
-| _ -> begin
-false
-end))
-
-let is_MLP_CTor = (fun _discr_ -> (match (_discr_) with
-| MLP_CTor (_) -> begin
-true
-end
-| _ -> begin
-false
-end))
-
-let is_MLP_Branch = (fun _discr_ -> (match (_discr_) with
-| MLP_Branch (_) -> begin
-true
-end
-| _ -> begin
-false
-end))
-
-let is_MLP_Record = (fun _discr_ -> (match (_discr_) with
-| MLP_Record (_) -> begin
-true
-end
-| _ -> begin
-false
-end))
-
-let is_MLP_Tuple = (fun _discr_ -> (match (_discr_) with
-| MLP_Tuple (_) -> begin
-true
-end
-| _ -> begin
-false
-end))
-
-let ___MLP_Const____0 = (fun projectee -> (match (projectee) with
-| MLP_Const (_57_53) -> begin
-_57_53
-end))
-
-let ___MLP_Var____0 = (fun projectee -> (match (projectee) with
-| MLP_Var (_57_56) -> begin
-_57_56
-end))
-
-let ___MLP_CTor____0 = (fun projectee -> (match (projectee) with
-| MLP_CTor (_57_59) -> begin
-_57_59
-end))
-
-let ___MLP_Branch____0 = (fun projectee -> (match (projectee) with
-| MLP_Branch (_57_62) -> begin
-_57_62
-end))
-
-let ___MLP_Record____0 = (fun projectee -> (match (projectee) with
-| MLP_Record (_57_65) -> begin
-_57_65
-end))
-
-let ___MLP_Tuple____0 = (fun projectee -> (match (projectee) with
-| MLP_Tuple (_57_68) -> begin
-_57_68
-end))
-
-type mlexpr' =
-| MLE_Const of mlconstant
-| MLE_Var of mlident
-| MLE_Name of mlpath
-| MLE_Let of (mlletbinding * mlexpr)
-| MLE_App of (mlexpr * mlexpr Prims.list)
-| MLE_Fun of ((mlident * mlty) Prims.list * mlexpr)
-| MLE_Match of (mlexpr * mlbranch Prims.list)
-| MLE_Coerce of (mlexpr * mlty * mlty)
-| MLE_CTor of (mlpath * mlexpr Prims.list)
-| MLE_Seq of mlexpr Prims.list
-| MLE_Tuple of mlexpr Prims.list
-| MLE_Record of (mlsymbol Prims.list * (mlsymbol * mlexpr) Prims.list)
-| MLE_Proj of (mlexpr * mlpath)
-| MLE_If of (mlexpr * mlexpr * mlexpr Prims.option)
-| MLE_Raise of (mlpath * mlexpr Prims.list)
-| MLE_Try of (mlexpr * mlbranch Prims.list) 
- and mlexpr =
-{expr : mlexpr'; ty : mlty} 
- and mllb =
-{mllb_name : mlident; mllb_tysc : mltyscheme; mllb_add_unit : Prims.bool; mllb_def : mlexpr} 
- and mlbranch =
-(mlpattern * mlexpr Prims.option * mlexpr) 
- and mlletbinding =
-(Prims.bool * mllb Prims.list)
-
-let is_MLE_Const = (fun _discr_ -> (match (_discr_) with
-| MLE_Const (_) -> begin
-true
-end
-| _ -> begin
-false
-end))
-
-let is_MLE_Var = (fun _discr_ -> (match (_discr_) with
-| MLE_Var (_) -> begin
-true
-end
-| _ -> begin
-false
-end))
-
-let is_MLE_Name = (fun _discr_ -> (match (_discr_) with
-| MLE_Name (_) -> begin
-true
-end
-| _ -> begin
-false
-end))
-
-let is_MLE_Let = (fun _discr_ -> (match (_discr_) with
-| MLE_Let (_) -> begin
-true
-end
-| _ -> begin
-false
-end))
-
-let is_MLE_App = (fun _discr_ -> (match (_discr_) with
-| MLE_App (_) -> begin
-true
-end
-| _ -> begin
-false
-end))
-
-let is_MLE_Fun = (fun _discr_ -> (match (_discr_) with
-| MLE_Fun (_) -> begin
-true
-end
-| _ -> begin
-false
-end))
-
-let is_MLE_Match = (fun _discr_ -> (match (_discr_) with
-| MLE_Match (_) -> begin
-true
-end
-| _ -> begin
-false
-end))
-
-let is_MLE_Coerce = (fun _discr_ -> (match (_discr_) with
-| MLE_Coerce (_) -> begin
-true
-end
-| _ -> begin
-false
-end))
-
-let is_MLE_CTor = (fun _discr_ -> (match (_discr_) with
-| MLE_CTor (_) -> begin
-true
-end
-| _ -> begin
-false
-end))
-
-let is_MLE_Seq = (fun _discr_ -> (match (_discr_) with
-| MLE_Seq (_) -> begin
-true
-end
-| _ -> begin
-false
-end))
-
-let is_MLE_Tuple = (fun _discr_ -> (match (_discr_) with
-| MLE_Tuple (_) -> begin
-true
-end
-| _ -> begin
-false
-end))
-
-let is_MLE_Record = (fun _discr_ -> (match (_discr_) with
-| MLE_Record (_) -> begin
-true
-end
-| _ -> begin
-false
-end))
-
-let is_MLE_Proj = (fun _discr_ -> (match (_discr_) with
-| MLE_Proj (_) -> begin
-true
-end
-| _ -> begin
-false
-end))
-
-let is_MLE_If = (fun _discr_ -> (match (_discr_) with
-| MLE_If (_) -> begin
-true
-end
-| _ -> begin
-false
-end))
-
-let is_MLE_Raise = (fun _discr_ -> (match (_discr_) with
-| MLE_Raise (_) -> begin
-true
-end
-| _ -> begin
-false
-end))
-
-let is_MLE_Try = (fun _discr_ -> (match (_discr_) with
-| MLE_Try (_) -> begin
-true
-end
-| _ -> begin
-false
-end))
-
-let is_Mkmlexpr = (Obj.magic ((fun _ -> (FStar_All.failwith "Not yet implemented:is_Mkmlexpr"))))
-
-let is_Mkmllb = (Obj.magic ((fun _ -> (FStar_All.failwith "Not yet implemented:is_Mkmllb"))))
-
-let ___MLE_Const____0 = (fun projectee -> (match (projectee) with
-| MLE_Const (_57_77) -> begin
-_57_77
-end))
-
-let ___MLE_Var____0 = (fun projectee -> (match (projectee) with
-| MLE_Var (_57_80) -> begin
-_57_80
-end))
-
-let ___MLE_Name____0 = (fun projectee -> (match (projectee) with
-| MLE_Name (_57_83) -> begin
-_57_83
-end))
-
-let ___MLE_Let____0 = (fun projectee -> (match (projectee) with
-| MLE_Let (_57_86) -> begin
-_57_86
-end))
-
-let ___MLE_App____0 = (fun projectee -> (match (projectee) with
-| MLE_App (_57_89) -> begin
-_57_89
-end))
-
-let ___MLE_Fun____0 = (fun projectee -> (match (projectee) with
-| MLE_Fun (_57_92) -> begin
-_57_92
-end))
-
-let ___MLE_Match____0 = (fun projectee -> (match (projectee) with
-| MLE_Match (_57_95) -> begin
-_57_95
-end))
-
-let ___MLE_Coerce____0 = (fun projectee -> (match (projectee) with
-| MLE_Coerce (_57_98) -> begin
-_57_98
-end))
-
-let ___MLE_CTor____0 = (fun projectee -> (match (projectee) with
-| MLE_CTor (_57_101) -> begin
-_57_101
-end))
-
-let ___MLE_Seq____0 = (fun projectee -> (match (projectee) with
-| MLE_Seq (_57_104) -> begin
-_57_104
-end))
-
-let ___MLE_Tuple____0 = (fun projectee -> (match (projectee) with
-| MLE_Tuple (_57_107) -> begin
-_57_107
-end))
-
-let ___MLE_Record____0 = (fun projectee -> (match (projectee) with
-| MLE_Record (_57_110) -> begin
-_57_110
-end))
-
-let ___MLE_Proj____0 = (fun projectee -> (match (projectee) with
-| MLE_Proj (_57_113) -> begin
-_57_113
-end))
-
-let ___MLE_If____0 = (fun projectee -> (match (projectee) with
-| MLE_If (_57_116) -> begin
-_57_116
-end))
-
-let ___MLE_Raise____0 = (fun projectee -> (match (projectee) with
-| MLE_Raise (_57_119) -> begin
-_57_119
-end))
-
-let ___MLE_Try____0 = (fun projectee -> (match (projectee) with
-| MLE_Try (_57_122) -> begin
-_57_122
-end))
-
-type mltybody =
-| MLTD_Abbrev of mlty
-| MLTD_Record of (mlsymbol * mlty) Prims.list
-| MLTD_DType of (mlsymbol * mlty Prims.list) Prims.list
-
-let is_MLTD_Abbrev = (fun _discr_ -> (match (_discr_) with
-| MLTD_Abbrev (_) -> begin
-true
-end
-| _ -> begin
-false
-end))
-
-let is_MLTD_Record = (fun _discr_ -> (match (_discr_) with
-| MLTD_Record (_) -> begin
-true
-end
-| _ -> begin
-false
-end))
-
-let is_MLTD_DType = (fun _discr_ -> (match (_discr_) with
-| MLTD_DType (_) -> begin
-true
-end
-| _ -> begin
-false
-end))
-
-let ___MLTD_Abbrev____0 = (fun projectee -> (match (projectee) with
-| MLTD_Abbrev (_57_127) -> begin
-_57_127
-end))
-
-let ___MLTD_Record____0 = (fun projectee -> (match (projectee) with
-| MLTD_Record (_57_130) -> begin
-_57_130
-end))
-
-let ___MLTD_DType____0 = (fun projectee -> (match (projectee) with
-| MLTD_DType (_57_133) -> begin
-_57_133
-end))
-
-type mltydecl =
-(mlsymbol * mlidents * mltybody Prims.option) Prims.list
-
-type mlmodule1 =
-| MLM_Ty of mltydecl
-| MLM_Let of mlletbinding
-| MLM_Exn of (mlsymbol * mlty Prims.list)
-| MLM_Top of mlexpr
-
-let is_MLM_Ty = (fun _discr_ -> (match (_discr_) with
-| MLM_Ty (_) -> begin
-true
-end
-| _ -> begin
-false
-end))
-
-let is_MLM_Let = (fun _discr_ -> (match (_discr_) with
-| MLM_Let (_) -> begin
-true
-end
-| _ -> begin
-false
-end))
-
-let is_MLM_Exn = (fun _discr_ -> (match (_discr_) with
-| MLM_Exn (_) -> begin
-true
-end
-| _ -> begin
-false
-end))
-
-let is_MLM_Top = (fun _discr_ -> (match (_discr_) with
-| MLM_Top (_) -> begin
-true
-end
-| _ -> begin
-false
-end))
-
-let ___MLM_Ty____0 = (fun projectee -> (match (projectee) with
-| MLM_Ty (_57_136) -> begin
-_57_136
-end))
-
-let ___MLM_Let____0 = (fun projectee -> (match (projectee) with
-| MLM_Let (_57_139) -> begin
-_57_139
-end))
-
-let ___MLM_Exn____0 = (fun projectee -> (match (projectee) with
-| MLM_Exn (_57_142) -> begin
-_57_142
-end))
-
-let ___MLM_Top____0 = (fun projectee -> (match (projectee) with
-| MLM_Top (_57_145) -> begin
-_57_145
-end))
-
-type mlmodule =
-mlmodule1 Prims.list
-
-type mlsig1 =
-| MLS_Mod of (mlsymbol * mlsig)
-| MLS_Ty of mltydecl
-| MLS_Val of (mlsymbol * mltyscheme)
-| MLS_Exn of (mlsymbol * mlty Prims.list) 
- and mlsig =
-mlsig1 Prims.list
-
-let is_MLS_Mod = (fun _discr_ -> (match (_discr_) with
-| MLS_Mod (_) -> begin
-true
-end
-| _ -> begin
-false
-end))
-
-let is_MLS_Ty = (fun _discr_ -> (match (_discr_) with
-| MLS_Ty (_) -> begin
-true
-end
-| _ -> begin
-false
-end))
-
-let is_MLS_Val = (fun _discr_ -> (match (_discr_) with
-| MLS_Val (_) -> begin
-true
-end
-| _ -> begin
-false
-end))
-
-let is_MLS_Exn = (fun _discr_ -> (match (_discr_) with
-| MLS_Exn (_) -> begin
-true
-end
-| _ -> begin
-false
-end))
-
-let ___MLS_Mod____0 = (fun projectee -> (match (projectee) with
 | MLS_Mod (_57_148) -> begin
 _57_148
 end))
@@ -1598,5 +797,3 @@
 
 
 
-
->>>>>>> bbfa8f20
