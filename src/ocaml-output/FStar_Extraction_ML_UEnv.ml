open Prims
type ty_or_exp_b =
  ((FStar_Extraction_ML_Syntax.mlident,FStar_Extraction_ML_Syntax.mlty)
     FStar_Pervasives_Native.tuple2,(FStar_Extraction_ML_Syntax.mlsymbol,
                                      FStar_Extraction_ML_Syntax.mlexpr,
                                      FStar_Extraction_ML_Syntax.mltyscheme,
                                      Prims.bool)
                                      FStar_Pervasives_Native.tuple4)
    FStar_Util.either
type binding =
  | Bv of (FStar_Syntax_Syntax.bv,ty_or_exp_b) FStar_Pervasives_Native.tuple2
  
  | Fv of (FStar_Syntax_Syntax.fv,ty_or_exp_b) FStar_Pervasives_Native.tuple2 
let uu___is_Bv : binding -> Prims.bool =
  fun projectee  -> match projectee with | Bv _0 -> true | uu____42 -> false 
let __proj__Bv__item___0 :
  binding ->
    (FStar_Syntax_Syntax.bv,ty_or_exp_b) FStar_Pervasives_Native.tuple2
  = fun projectee  -> match projectee with | Bv _0 -> _0 
let uu___is_Fv : binding -> Prims.bool =
  fun projectee  -> match projectee with | Fv _0 -> true | uu____72 -> false 
let __proj__Fv__item___0 :
  binding ->
    (FStar_Syntax_Syntax.fv,ty_or_exp_b) FStar_Pervasives_Native.tuple2
  = fun projectee  -> match projectee with | Fv _0 -> _0 
type env =
  {
  tcenv: FStar_TypeChecker_Env.env ;
  gamma: binding Prims.list ;
  tydefs:
    (FStar_Extraction_ML_Syntax.mlsymbol Prims.list,FStar_Extraction_ML_Syntax.mltydecl)
      FStar_Pervasives_Native.tuple2 Prims.list
    ;
  type_names: FStar_Syntax_Syntax.fv Prims.list ;
  currentModule: FStar_Extraction_ML_Syntax.mlpath }
let __proj__Mkenv__item__tcenv : env -> FStar_TypeChecker_Env.env =
  fun projectee  ->
    match projectee with
    | { tcenv = __fname__tcenv; gamma = __fname__gamma;
        tydefs = __fname__tydefs; type_names = __fname__type_names;
        currentModule = __fname__currentModule;_} -> __fname__tcenv
  
let __proj__Mkenv__item__gamma : env -> binding Prims.list =
  fun projectee  ->
    match projectee with
    | { tcenv = __fname__tcenv; gamma = __fname__gamma;
        tydefs = __fname__tydefs; type_names = __fname__type_names;
        currentModule = __fname__currentModule;_} -> __fname__gamma
  
let __proj__Mkenv__item__tydefs :
  env ->
    (FStar_Extraction_ML_Syntax.mlsymbol Prims.list,FStar_Extraction_ML_Syntax.mltydecl)
      FStar_Pervasives_Native.tuple2 Prims.list
  =
  fun projectee  ->
    match projectee with
    | { tcenv = __fname__tcenv; gamma = __fname__gamma;
        tydefs = __fname__tydefs; type_names = __fname__type_names;
        currentModule = __fname__currentModule;_} -> __fname__tydefs
  
let __proj__Mkenv__item__type_names :
  env -> FStar_Syntax_Syntax.fv Prims.list =
  fun projectee  ->
    match projectee with
    | { tcenv = __fname__tcenv; gamma = __fname__gamma;
        tydefs = __fname__tydefs; type_names = __fname__type_names;
        currentModule = __fname__currentModule;_} -> __fname__type_names
  
let __proj__Mkenv__item__currentModule :
  env -> FStar_Extraction_ML_Syntax.mlpath =
  fun projectee  ->
    match projectee with
    | { tcenv = __fname__tcenv; gamma = __fname__gamma;
        tydefs = __fname__tydefs; type_names = __fname__type_names;
        currentModule = __fname__currentModule;_} -> __fname__currentModule
  
let debug : env -> (Prims.unit -> Prims.unit) -> Prims.unit =
  fun g  ->
    fun f  ->
      let c = FStar_Extraction_ML_Syntax.string_of_mlpath g.currentModule  in
      let uu____268 =
        FStar_Options.debug_at_level c (FStar_Options.Other "Extraction")  in
      if uu____268 then f () else ()
  
let mkFvvar :
  FStar_Ident.lident -> FStar_Syntax_Syntax.typ -> FStar_Syntax_Syntax.fv =
  fun l  ->
    fun t  ->
      FStar_Syntax_Syntax.lid_as_fv l FStar_Syntax_Syntax.Delta_constant
        FStar_Pervasives_Native.None
  
let erasedContent : FStar_Extraction_ML_Syntax.mlty =
  FStar_Extraction_ML_Syntax.ml_unit_ty 
let erasableTypeNoDelta : FStar_Extraction_ML_Syntax.mlty -> Prims.bool =
  fun t  ->
    if t = FStar_Extraction_ML_Syntax.ml_unit_ty
    then true
    else
      (match t with
       | FStar_Extraction_ML_Syntax.MLTY_Named
           (uu____283,("FStar"::"Ghost"::[],"erased")) -> true
       | uu____296 -> false)
  
let unknownType : FStar_Extraction_ML_Syntax.mlty =
  FStar_Extraction_ML_Syntax.MLTY_Top 
let prependTick :
  'Auu____301 .
    (Prims.string,'Auu____301) FStar_Pervasives_Native.tuple2 ->
      (Prims.string,'Auu____301) FStar_Pervasives_Native.tuple2
  =
  fun uu____313  ->
    match uu____313 with
    | (x,n1) ->
        if FStar_Util.starts_with x "'"
        then (x, n1)
        else ((Prims.strcat "'A" x), n1)
  
let removeTick :
  'Auu____329 .
    (Prims.string,'Auu____329) FStar_Pervasives_Native.tuple2 ->
      (Prims.string,'Auu____329) FStar_Pervasives_Native.tuple2
  =
  fun uu____341  ->
    match uu____341 with
    | (x,n1) ->
        if FStar_Util.starts_with x "'"
        then
          let uu____352 = FStar_Util.substring_from x (Prims.parse_int "1")
             in
          (uu____352, n1)
        else (x, n1)
  
let convRange : FStar_Range.range -> Prims.int =
  fun r  -> (Prims.parse_int "0") 
let convIdent : FStar_Ident.ident -> FStar_Extraction_ML_Syntax.mlident =
  fun id  -> ((id.FStar_Ident.idText), (Prims.parse_int "0")) 
let bv_as_ml_tyvar :
  FStar_Syntax_Syntax.bv ->
    (Prims.string,Prims.int) FStar_Pervasives_Native.tuple2
  =
  fun x  ->
    let uu____370 = FStar_Extraction_ML_Syntax.bv_as_mlident x  in
    prependTick uu____370
  
let bv_as_ml_termvar :
  FStar_Syntax_Syntax.bv ->
    (Prims.string,Prims.int) FStar_Pervasives_Native.tuple2
  =
  fun x  ->
    let uu____383 = FStar_Extraction_ML_Syntax.bv_as_mlident x  in
    removeTick uu____383
  
let rec lookup_ty_local :
  binding Prims.list ->
    FStar_Syntax_Syntax.bv -> FStar_Extraction_ML_Syntax.mlty
  =
  fun gamma  ->
    fun b  ->
      match gamma with
      | (Bv (b',FStar_Util.Inl (mli,mlt)))::tl1 ->
          if FStar_Syntax_Syntax.bv_eq b b'
          then mlt
          else lookup_ty_local tl1 b
      | (Bv (b',FStar_Util.Inr uu____436))::tl1 ->
          if FStar_Syntax_Syntax.bv_eq b b'
          then
            failwith
              (Prims.strcat "Type/Expr clash: "
                 (b.FStar_Syntax_Syntax.ppname).FStar_Ident.idText)
          else lookup_ty_local tl1 b
      | uu____477::tl1 -> lookup_ty_local tl1 b
      | [] ->
          failwith
            (Prims.strcat "extraction: unbound type var "
               (b.FStar_Syntax_Syntax.ppname).FStar_Ident.idText)
  
let tyscheme_of_td :
  'Auu____491 'Auu____492 'Auu____493 'Auu____494 .
    ('Auu____494,'Auu____493,'Auu____492,FStar_Extraction_ML_Syntax.mlidents,
      'Auu____491,FStar_Extraction_ML_Syntax.mltybody
                    FStar_Pervasives_Native.option)
      FStar_Pervasives_Native.tuple6 ->
      FStar_Extraction_ML_Syntax.mltyscheme FStar_Pervasives_Native.option
  =
  fun uu____514  ->
    match uu____514 with
    | (uu____529,uu____530,uu____531,vars,uu____533,body_opt) ->
        (match body_opt with
         | FStar_Pervasives_Native.Some
             (FStar_Extraction_ML_Syntax.MLTD_Abbrev t) ->
             FStar_Pervasives_Native.Some (vars, t)
         | uu____548 -> FStar_Pervasives_Native.None)
  
let lookup_ty_const :
  env ->
    FStar_Extraction_ML_Syntax.mlpath ->
      FStar_Extraction_ML_Syntax.mltyscheme FStar_Pervasives_Native.option
  =
  fun env  ->
    fun uu____560  ->
      match uu____560 with
      | (module_name,ty_name) ->
          FStar_Util.find_map env.tydefs
            (fun uu____580  ->
               match uu____580 with
               | (m,tds) ->
                   if module_name = m
                   then
                     FStar_Util.find_map tds
                       (fun td  ->
                          let uu____608 = td  in
                          match uu____608 with
                          | (uu____611,n1,uu____613,uu____614,uu____615,uu____616)
                              ->
                              if n1 = ty_name
                              then tyscheme_of_td td
                              else FStar_Pervasives_Native.None)
                   else FStar_Pervasives_Native.None)
  
let module_name_of_fv : FStar_Syntax_Syntax.fv -> Prims.string Prims.list =
  fun fv  ->
    FStar_All.pipe_right
      ((fv.FStar_Syntax_Syntax.fv_name).FStar_Syntax_Syntax.v).FStar_Ident.ns
      (FStar_List.map (fun i  -> i.FStar_Ident.idText))
  
let maybe_mangle_type_projector :
  env ->
    FStar_Syntax_Syntax.fv ->
      FStar_Extraction_ML_Syntax.mlpath FStar_Pervasives_Native.option
  =
  fun env  ->
    fun fv  ->
      let mname = module_name_of_fv fv  in
      let ty_name =
        (((fv.FStar_Syntax_Syntax.fv_name).FStar_Syntax_Syntax.v).FStar_Ident.ident).FStar_Ident.idText
         in
      FStar_Util.find_map env.tydefs
        (fun uu____674  ->
           match uu____674 with
           | (m,tds) ->
               FStar_Util.find_map tds
                 (fun uu____708  ->
                    match uu____708 with
                    | (uu____717,n1,mangle_opt,uu____720,uu____721,uu____722)
                        ->
                        if m = mname
                        then
                          (if n1 = ty_name
                           then
                             match mangle_opt with
                             | FStar_Pervasives_Native.None  ->
                                 FStar_Pervasives_Native.Some (m, n1)
                             | FStar_Pervasives_Native.Some mangled ->
                                 let modul = m  in
                                 FStar_Pervasives_Native.Some
                                   (modul, mangled)
                           else FStar_Pervasives_Native.None)
                        else FStar_Pervasives_Native.None))
  
let lookup_tyvar :
  env -> FStar_Syntax_Syntax.bv -> FStar_Extraction_ML_Syntax.mlty =
  fun g  -> fun bt  -> lookup_ty_local g.gamma bt 
let lookup_fv_by_lid : env -> FStar_Ident.lident -> ty_or_exp_b =
  fun g  ->
    fun lid  ->
      let x =
        FStar_Util.find_map g.gamma
          (fun uu___108_813  ->
             match uu___108_813 with
             | Fv (fv',x) when FStar_Syntax_Syntax.fv_eq_lid fv' lid ->
                 FStar_Pervasives_Native.Some x
             | uu____818 -> FStar_Pervasives_Native.None)
         in
      match x with
      | FStar_Pervasives_Native.None  ->
          let uu____819 =
            FStar_Util.format1 "free Variable %s not found\n"
              lid.FStar_Ident.nsstr
             in
          failwith uu____819
      | FStar_Pervasives_Native.Some y -> y
  
let lookup_fv : env -> FStar_Syntax_Syntax.fv -> ty_or_exp_b =
  fun g  ->
    fun fv  ->
      let x =
        FStar_Util.find_map g.gamma
          (fun uu___109_835  ->
             match uu___109_835 with
             | Fv (fv',t) when FStar_Syntax_Syntax.fv_eq fv fv' ->
                 FStar_Pervasives_Native.Some t
             | uu____840 -> FStar_Pervasives_Native.None)
         in
      match x with
      | FStar_Pervasives_Native.None  ->
          let uu____841 =
            let uu____842 =
              FStar_Range.string_of_range
                (fv.FStar_Syntax_Syntax.fv_name).FStar_Syntax_Syntax.p
               in
            let uu____843 =
              FStar_Syntax_Print.lid_to_string
                (fv.FStar_Syntax_Syntax.fv_name).FStar_Syntax_Syntax.v
               in
            FStar_Util.format2 "(%s) free Variable %s not found\n" uu____842
              uu____843
             in
          failwith uu____841
      | FStar_Pervasives_Native.Some y -> y
  
let lookup_bv : env -> FStar_Syntax_Syntax.bv -> ty_or_exp_b =
  fun g  ->
    fun bv  ->
      let x =
        FStar_Util.find_map g.gamma
          (fun uu___110_859  ->
             match uu___110_859 with
             | Bv (bv',r) when FStar_Syntax_Syntax.bv_eq bv bv' ->
                 FStar_Pervasives_Native.Some r
             | uu____864 -> FStar_Pervasives_Native.None)
         in
      match x with
      | FStar_Pervasives_Native.None  ->
          let uu____865 =
            let uu____866 =
              FStar_Range.string_of_range
                (bv.FStar_Syntax_Syntax.ppname).FStar_Ident.idRange
               in
            let uu____867 = FStar_Syntax_Print.bv_to_string bv  in
            FStar_Util.format2 "(%s) bound Variable %s not found\n" uu____866
              uu____867
             in
          failwith uu____865
      | FStar_Pervasives_Native.Some y -> y
  
let lookup :
  env ->
    (FStar_Syntax_Syntax.bv,FStar_Syntax_Syntax.fv) FStar_Util.either ->
      (ty_or_exp_b,FStar_Syntax_Syntax.fv_qual FStar_Pervasives_Native.option)
        FStar_Pervasives_Native.tuple2
  =
  fun g  ->
    fun x  ->
      match x with
      | FStar_Util.Inl x1 ->
          let uu____898 = lookup_bv g x1  in
          (uu____898, FStar_Pervasives_Native.None)
      | FStar_Util.Inr x1 ->
          let uu____902 = lookup_fv g x1  in
          (uu____902, (x1.FStar_Syntax_Syntax.fv_qual))
  
let lookup_term :
  env ->
    FStar_Syntax_Syntax.term ->
      (ty_or_exp_b,FStar_Syntax_Syntax.fv_qual FStar_Pervasives_Native.option)
        FStar_Pervasives_Native.tuple2
  =
  fun g  ->
    fun t  ->
      match t.FStar_Syntax_Syntax.n with
      | FStar_Syntax_Syntax.Tm_name x -> lookup g (FStar_Util.Inl x)
      | FStar_Syntax_Syntax.Tm_fvar x -> lookup g (FStar_Util.Inr x)
      | uu____927 -> failwith "Impossible: lookup_term for a non-name"
  
let extend_ty :
  env ->
    FStar_Syntax_Syntax.bv ->
      FStar_Extraction_ML_Syntax.mlty FStar_Pervasives_Native.option -> env
  =
  fun g  ->
    fun a  ->
      fun mapped_to  ->
        let ml_a = bv_as_ml_tyvar a  in
        let mapped_to1 =
          match mapped_to with
          | FStar_Pervasives_Native.None  ->
              FStar_Extraction_ML_Syntax.MLTY_Var ml_a
          | FStar_Pervasives_Native.Some t -> t  in
        let gamma = (Bv (a, (FStar_Util.Inl (ml_a, mapped_to1)))) ::
<<<<<<< HEAD
          (g.gamma)  in
        let tcenv = FStar_TypeChecker_Env.push_bv g.tcenv a  in
        let uu___108_1001 = g  in
=======
          (g.gamma) in
        let tcenv = FStar_TypeChecker_Env.push_bv g.tcenv a in
        let uu___112_1001 = g in
>>>>>>> 207b6569
        {
          tcenv;
          gamma;
          tydefs = (uu___112_1001.tydefs);
          type_names = (uu___112_1001.type_names);
          currentModule = (uu___112_1001.currentModule)
        }
  
let sanitize : Prims.string -> Prims.string =
  fun s  ->
    let cs = FStar_String.list_of_string s  in
    let valid c =
      ((FStar_Util.is_letter_or_digit c) || (c = '_')) || (c = '\'')  in
    let cs' =
      FStar_List.fold_right
        (fun c  ->
           fun cs1  ->
             let uu____1025 =
               let uu____1028 = valid c  in
               if uu____1028 then [c] else ['_'; '_']  in
             FStar_List.append uu____1025 cs1) cs []
       in
    let cs'1 =
      match cs' with
      | c::cs1 when (FStar_Util.is_digit c) || (c = '\'') -> '_' :: c :: cs1
      | uu____1041 -> cs  in
    FStar_String.string_of_list cs'1
  
let find_uniq : binding Prims.list -> Prims.string -> Prims.string =
  fun gamma  ->
    fun mlident  ->
      let rec find_uniq mlident1 i =
        let suffix =
          if i = (Prims.parse_int "0")
          then ""
          else FStar_Util.string_of_int i  in
        let target_mlident = Prims.strcat mlident1 suffix  in
        let has_collision =
          FStar_List.existsb
            (fun uu___111_1071  ->
               match uu___111_1071 with
               | Bv (uu____1072,FStar_Util.Inl (mlident',uu____1074)) ->
                   target_mlident = (FStar_Pervasives_Native.fst mlident')
               | Fv (uu____1103,FStar_Util.Inl (mlident',uu____1105)) ->
                   target_mlident = (FStar_Pervasives_Native.fst mlident')
               | Fv
                   (uu____1134,FStar_Util.Inr
                    (mlident',uu____1136,uu____1137,uu____1138))
                   -> target_mlident = mlident'
               | Bv
                   (uu____1167,FStar_Util.Inr
                    (mlident',uu____1169,uu____1170,uu____1171))
                   -> target_mlident = mlident') gamma
           in
        if has_collision
        then find_uniq mlident1 (i + (Prims.parse_int "1"))
        else target_mlident  in
      let mlident1 = sanitize mlident  in
      find_uniq mlident1 (Prims.parse_int "0")
  
let extend_bv :
  env ->
    FStar_Syntax_Syntax.bv ->
      FStar_Extraction_ML_Syntax.mltyscheme ->
        Prims.bool ->
          Prims.bool ->
            Prims.bool ->
              (env,FStar_Extraction_ML_Syntax.mlident)
                FStar_Pervasives_Native.tuple2
  =
  fun g  ->
    fun x  ->
      fun t_x  ->
        fun add_unit  ->
          fun is_rec  ->
            fun mk_unit  ->
              let ml_ty =
                match t_x with
                | ([],t) -> t
                | uu____1238 -> FStar_Extraction_ML_Syntax.MLTY_Top  in
              let uu____1239 = FStar_Extraction_ML_Syntax.bv_as_mlident x  in
              match uu____1239 with
              | (mlident,nocluewhat) ->
                  let mlsymbol = find_uniq g.gamma mlident  in
                  let mlident1 = (mlsymbol, nocluewhat)  in
                  let mlx = FStar_Extraction_ML_Syntax.MLE_Var mlident1  in
                  let mlx1 =
                    if mk_unit
                    then FStar_Extraction_ML_Syntax.ml_unit
                    else
                      if add_unit
                      then
                        FStar_All.pipe_left
                          (FStar_Extraction_ML_Syntax.with_ty
                             FStar_Extraction_ML_Syntax.MLTY_Top)
                          (FStar_Extraction_ML_Syntax.MLE_App
                             ((FStar_Extraction_ML_Syntax.with_ty
                                 FStar_Extraction_ML_Syntax.MLTY_Top mlx),
                               [FStar_Extraction_ML_Syntax.ml_unit]))
<<<<<<< HEAD
                      else FStar_Extraction_ML_Syntax.with_ty ml_ty mlx
                     in
                  let gamma =
                    (Bv (x, (FStar_Util.Inr (mlsymbol, mlx1, t_x, is_rec))))
                    :: (g.gamma)  in
                  let tcenv =
                    let uu____1290 = FStar_Syntax_Syntax.binders_of_list [x]
                       in
                    FStar_TypeChecker_Env.push_binders g.tcenv uu____1290  in
                  ((let uu___109_1296 = g  in
=======
                      else FStar_Extraction_ML_Syntax.with_ty ml_ty mlx in
                  let t_x1 =
                    if add_unit
                    then FStar_Extraction_ML_Syntax.pop_unit t_x
                    else t_x in
                  let gamma =
                    (Bv (x, (FStar_Util.Inr (mlsymbol, mlx1, t_x1, is_rec))))
                    :: (g.gamma) in
                  let tcenv =
                    let uu____1292 = FStar_Syntax_Syntax.binders_of_list [x] in
                    FStar_TypeChecker_Env.push_binders g.tcenv uu____1292 in
                  ((let uu___113_1298 = g in
>>>>>>> 207b6569
                    {
                      tcenv;
                      gamma;
                      tydefs = (uu___113_1298.tydefs);
                      type_names = (uu___113_1298.type_names);
                      currentModule = (uu___113_1298.currentModule)
                    }), mlident1)
  
let rec mltyFvars :
  FStar_Extraction_ML_Syntax.mlty ->
    FStar_Extraction_ML_Syntax.mlident Prims.list
  =
  fun t  ->
    match t with
    | FStar_Extraction_ML_Syntax.MLTY_Var x -> [x]
    | FStar_Extraction_ML_Syntax.MLTY_Fun (t1,f,t2) ->
<<<<<<< HEAD
        let uu____1309 = mltyFvars t1  in
        let uu____1312 = mltyFvars t2  in
        FStar_List.append uu____1309 uu____1312
=======
        let uu____1311 = mltyFvars t1 in
        let uu____1314 = mltyFvars t2 in
        FStar_List.append uu____1311 uu____1314
>>>>>>> 207b6569
    | FStar_Extraction_ML_Syntax.MLTY_Named (args,path) ->
        FStar_List.collect mltyFvars args
    | FStar_Extraction_ML_Syntax.MLTY_Tuple ts ->
        FStar_List.collect mltyFvars ts
    | FStar_Extraction_ML_Syntax.MLTY_Top  -> []
  
let rec subsetMlidents :
  FStar_Extraction_ML_Syntax.mlident Prims.list ->
    FStar_Extraction_ML_Syntax.mlident Prims.list -> Prims.bool
  =
  fun la  ->
    fun lb  ->
      match la with
      | h::tla -> (FStar_List.contains h lb) && (subsetMlidents tla lb)
      | [] -> true
  
let tySchemeIsClosed : FStar_Extraction_ML_Syntax.mltyscheme -> Prims.bool =
  fun tys  ->
<<<<<<< HEAD
    let uu____1348 = mltyFvars (FStar_Pervasives_Native.snd tys)  in
    subsetMlidents uu____1348 (FStar_Pervasives_Native.fst tys)
  
let extend_fv' :
=======
    let uu____1350 = mltyFvars (FStar_Pervasives_Native.snd tys) in
    subsetMlidents uu____1350 (FStar_Pervasives_Native.fst tys)
let extend_fv':
>>>>>>> 207b6569
  env ->
    FStar_Syntax_Syntax.fv ->
      FStar_Extraction_ML_Syntax.mlpath ->
        FStar_Extraction_ML_Syntax.mltyscheme ->
          Prims.bool ->
            Prims.bool ->
              (env,FStar_Extraction_ML_Syntax.mlident)
                FStar_Pervasives_Native.tuple2
  =
  fun g  ->
    fun x  ->
      fun y  ->
        fun t_x  ->
          fun add_unit  ->
            fun is_rec  ->
<<<<<<< HEAD
              let uu____1383 = tySchemeIsClosed t_x  in
              if uu____1383
=======
              let uu____1385 = tySchemeIsClosed t_x in
              if uu____1385
>>>>>>> 207b6569
              then
                let ml_ty =
                  match t_x with
                  | ([],t) -> t
<<<<<<< HEAD
                  | uu____1392 -> FStar_Extraction_ML_Syntax.MLTY_Top  in
                let uu____1393 =
                  let uu____1404 = y  in
                  match uu____1404 with
                  | (ns,i) ->
                      let mlsymbol =
                        FStar_Extraction_ML_Syntax.avoid_keyword i  in
                      ((ns, mlsymbol), mlsymbol)
                   in
                match uu____1393 with
=======
                  | uu____1394 -> FStar_Extraction_ML_Syntax.MLTY_Top in
                let uu____1395 =
                  let uu____1406 = y in
                  match uu____1406 with
                  | (ns,i) ->
                      let mlsymbol =
                        FStar_Extraction_ML_Syntax.avoid_keyword i in
                      ((ns, mlsymbol), mlsymbol) in
                match uu____1395 with
>>>>>>> 207b6569
                | (mlpath,mlsymbol) ->
                    let mly = FStar_Extraction_ML_Syntax.MLE_Name mlpath  in
                    let mly1 =
                      if add_unit
                      then
                        FStar_All.pipe_left
                          (FStar_Extraction_ML_Syntax.with_ty
                             FStar_Extraction_ML_Syntax.MLTY_Top)
                          (FStar_Extraction_ML_Syntax.MLE_App
                             ((FStar_Extraction_ML_Syntax.with_ty
                                 FStar_Extraction_ML_Syntax.MLTY_Top mly),
                               [FStar_Extraction_ML_Syntax.ml_unit]))
<<<<<<< HEAD
                      else FStar_Extraction_ML_Syntax.with_ty ml_ty mly  in
                    let gamma =
                      (Fv (x, (FStar_Util.Inr (mlsymbol, mly1, t_x, is_rec))))
                      :: (g.gamma)  in
                    ((let uu___110_1489 = g  in
=======
                      else FStar_Extraction_ML_Syntax.with_ty ml_ty mly in
                    let t_x1 =
                      if add_unit
                      then FStar_Extraction_ML_Syntax.pop_unit t_x
                      else t_x in
                    let gamma =
                      (Fv
                         (x, (FStar_Util.Inr (mlsymbol, mly1, t_x1, is_rec))))
                      :: (g.gamma) in
                    ((let uu___114_1493 = g in
>>>>>>> 207b6569
                      {
                        tcenv = (uu___114_1493.tcenv);
                        gamma;
                        tydefs = (uu___114_1493.tydefs);
                        type_names = (uu___114_1493.type_names);
                        currentModule = (uu___114_1493.currentModule)
                      }), (mlsymbol, (Prims.parse_int "0")))
              else failwith "freevars found"
  
let extend_fv :
  env ->
    FStar_Syntax_Syntax.fv ->
      FStar_Extraction_ML_Syntax.mltyscheme ->
        Prims.bool ->
          Prims.bool ->
            (env,FStar_Extraction_ML_Syntax.mlident)
              FStar_Pervasives_Native.tuple2
  =
  fun g  ->
    fun x  ->
      fun t_x  ->
        fun add_unit  ->
          fun is_rec  ->
            let mlp =
              FStar_Extraction_ML_Syntax.mlpath_of_lident
                (x.FStar_Syntax_Syntax.fv_name).FStar_Syntax_Syntax.v
               in
            extend_fv' g x mlp t_x add_unit is_rec
  
let extend_lb :
  env ->
    FStar_Syntax_Syntax.lbname ->
      FStar_Syntax_Syntax.typ ->
        FStar_Extraction_ML_Syntax.mltyscheme ->
          Prims.bool ->
            Prims.bool ->
              (env,FStar_Extraction_ML_Syntax.mlident)
                FStar_Pervasives_Native.tuple2
  =
  fun g  ->
    fun l  ->
      fun t  ->
        fun t_x  ->
          fun add_unit  ->
            fun is_rec  ->
              match l with
              | FStar_Util.Inl x -> extend_bv g x t_x add_unit is_rec false
              | FStar_Util.Inr f ->
                  let uu____1562 =
                    FStar_Extraction_ML_Syntax.mlpath_of_lident
<<<<<<< HEAD
                      (f.FStar_Syntax_Syntax.fv_name).FStar_Syntax_Syntax.v
                     in
                  (match uu____1558 with
=======
                      (f.FStar_Syntax_Syntax.fv_name).FStar_Syntax_Syntax.v in
                  (match uu____1562 with
>>>>>>> 207b6569
                   | (p,y) -> extend_fv' g f (p, y) t_x add_unit is_rec)
  
let extend_tydef :
  env -> FStar_Syntax_Syntax.fv -> FStar_Extraction_ML_Syntax.mltydecl -> env
  =
  fun g  ->
    fun fv  ->
      fun td  ->
<<<<<<< HEAD
        let m = module_name_of_fv fv  in
        let uu___111_1586 = g  in
=======
        let m = module_name_of_fv fv in
        let uu___115_1590 = g in
>>>>>>> 207b6569
        {
          tcenv = (uu___115_1590.tcenv);
          gamma = (uu___115_1590.gamma);
          tydefs = ((m, td) :: (g.tydefs));
          type_names = (fv :: (g.type_names));
          currentModule = (uu___115_1590.currentModule)
        }
  
let extend_type_name : env -> FStar_Syntax_Syntax.fv -> env =
  fun g  ->
    fun fv  ->
<<<<<<< HEAD
      let uu___112_1603 = g  in
=======
      let uu___116_1607 = g in
>>>>>>> 207b6569
      {
        tcenv = (uu___116_1607.tcenv);
        gamma = (uu___116_1607.gamma);
        tydefs = (uu___116_1607.tydefs);
        type_names = (fv :: (g.type_names));
        currentModule = (uu___116_1607.currentModule)
      }
  
let is_type_name : env -> FStar_Syntax_Syntax.fv -> Prims.bool =
  fun g  ->
    fun fv  ->
      FStar_All.pipe_right g.type_names
        (FStar_Util.for_some (FStar_Syntax_Syntax.fv_eq fv))
  
let emptyMlPath :
  (FStar_Extraction_ML_Syntax.mlsymbol Prims.list,Prims.string)
    FStar_Pervasives_Native.tuple2
  = ([], "") 
let mkContext : FStar_TypeChecker_Env.env -> env =
  fun e  ->
    let env =
      {
        tcenv = e;
        gamma = [];
        tydefs = [];
        type_names = [];
        currentModule = emptyMlPath
      }  in
    let a = ("'a", (~- (Prims.parse_int "1")))  in
    let failwith_ty =
      ([a],
        (FStar_Extraction_ML_Syntax.MLTY_Fun
           ((FStar_Extraction_ML_Syntax.MLTY_Named
               ([], (["Prims"], "string"))),
             FStar_Extraction_ML_Syntax.E_IMPURE,
<<<<<<< HEAD
             (FStar_Extraction_ML_Syntax.MLTY_Var a))))
       in
    let uu____1673 =
      let uu____1678 =
        let uu____1679 =
          FStar_Syntax_Syntax.lid_as_fv FStar_Parser_Const.failwith_lid
            FStar_Syntax_Syntax.Delta_constant FStar_Pervasives_Native.None
           in
        FStar_Util.Inr uu____1679  in
      extend_lb env uu____1678 FStar_Syntax_Syntax.tun failwith_ty false
        false
       in
    FStar_All.pipe_right uu____1673 FStar_Pervasives_Native.fst
  
let monad_op_name :
=======
             (FStar_Extraction_ML_Syntax.MLTY_Var a)))) in
    let uu____1677 =
      let uu____1682 =
        let uu____1683 =
          FStar_Syntax_Syntax.lid_as_fv FStar_Parser_Const.failwith_lid
            FStar_Syntax_Syntax.Delta_constant FStar_Pervasives_Native.None in
        FStar_Util.Inr uu____1683 in
      extend_lb env uu____1682 FStar_Syntax_Syntax.tun failwith_ty false
        false in
    FStar_All.pipe_right uu____1677 FStar_Pervasives_Native.fst
let monad_op_name:
>>>>>>> 207b6569
  FStar_Syntax_Syntax.eff_decl ->
    Prims.string ->
      (FStar_Extraction_ML_Syntax.mlpath,FStar_Ident.lident)
        FStar_Pervasives_Native.tuple2
  =
  fun ed  ->
    fun nm  ->
      let lid =
        FStar_Syntax_Util.mk_field_projector_name_from_ident
<<<<<<< HEAD
          ed.FStar_Syntax_Syntax.mname (FStar_Ident.id_of_text nm)
         in
      let uu____1697 = FStar_Extraction_ML_Syntax.mlpath_of_lident lid  in
      (uu____1697, lid)
  
let action_name :
=======
          ed.FStar_Syntax_Syntax.mname (FStar_Ident.id_of_text nm) in
      let uu____1701 = FStar_Extraction_ML_Syntax.mlpath_of_lident lid in
      (uu____1701, lid)
let action_name:
>>>>>>> 207b6569
  FStar_Syntax_Syntax.eff_decl ->
    FStar_Syntax_Syntax.action ->
      (FStar_Extraction_ML_Syntax.mlpath,FStar_Ident.lident)
        FStar_Pervasives_Native.tuple2
  =
  fun ed  ->
    fun a  ->
      let nm =
        ((a.FStar_Syntax_Syntax.action_name).FStar_Ident.ident).FStar_Ident.idText
         in
      let module_name = (ed.FStar_Syntax_Syntax.mname).FStar_Ident.ns  in
      let lid =
        FStar_Ident.lid_of_ids
<<<<<<< HEAD
          (FStar_List.append module_name [FStar_Ident.id_of_text nm])
         in
      let uu____1715 = FStar_Extraction_ML_Syntax.mlpath_of_lident lid  in
      (uu____1715, lid)
  
=======
          (FStar_List.append module_name [FStar_Ident.id_of_text nm]) in
      let uu____1719 = FStar_Extraction_ML_Syntax.mlpath_of_lident lid in
      (uu____1719, lid)
>>>>>>> 207b6569
<|MERGE_RESOLUTION|>--- conflicted
+++ resolved
@@ -377,15 +377,9 @@
               FStar_Extraction_ML_Syntax.MLTY_Var ml_a
           | FStar_Pervasives_Native.Some t -> t  in
         let gamma = (Bv (a, (FStar_Util.Inl (ml_a, mapped_to1)))) ::
-<<<<<<< HEAD
           (g.gamma)  in
         let tcenv = FStar_TypeChecker_Env.push_bv g.tcenv a  in
-        let uu___108_1001 = g  in
-=======
-          (g.gamma) in
-        let tcenv = FStar_TypeChecker_Env.push_bv g.tcenv a in
-        let uu___112_1001 = g in
->>>>>>> 207b6569
+        let uu___112_1001 = g  in
         {
           tcenv;
           gamma;
@@ -485,31 +479,20 @@
                              ((FStar_Extraction_ML_Syntax.with_ty
                                  FStar_Extraction_ML_Syntax.MLTY_Top mlx),
                                [FStar_Extraction_ML_Syntax.ml_unit]))
-<<<<<<< HEAD
                       else FStar_Extraction_ML_Syntax.with_ty ml_ty mlx
                      in
-                  let gamma =
-                    (Bv (x, (FStar_Util.Inr (mlsymbol, mlx1, t_x, is_rec))))
-                    :: (g.gamma)  in
-                  let tcenv =
-                    let uu____1290 = FStar_Syntax_Syntax.binders_of_list [x]
-                       in
-                    FStar_TypeChecker_Env.push_binders g.tcenv uu____1290  in
-                  ((let uu___109_1296 = g  in
-=======
-                      else FStar_Extraction_ML_Syntax.with_ty ml_ty mlx in
                   let t_x1 =
                     if add_unit
                     then FStar_Extraction_ML_Syntax.pop_unit t_x
-                    else t_x in
+                    else t_x  in
                   let gamma =
                     (Bv (x, (FStar_Util.Inr (mlsymbol, mlx1, t_x1, is_rec))))
-                    :: (g.gamma) in
+                    :: (g.gamma)  in
                   let tcenv =
-                    let uu____1292 = FStar_Syntax_Syntax.binders_of_list [x] in
-                    FStar_TypeChecker_Env.push_binders g.tcenv uu____1292 in
-                  ((let uu___113_1298 = g in
->>>>>>> 207b6569
+                    let uu____1292 = FStar_Syntax_Syntax.binders_of_list [x]
+                       in
+                    FStar_TypeChecker_Env.push_binders g.tcenv uu____1292  in
+                  ((let uu___113_1298 = g  in
                     {
                       tcenv;
                       gamma;
@@ -526,15 +509,9 @@
     match t with
     | FStar_Extraction_ML_Syntax.MLTY_Var x -> [x]
     | FStar_Extraction_ML_Syntax.MLTY_Fun (t1,f,t2) ->
-<<<<<<< HEAD
-        let uu____1309 = mltyFvars t1  in
-        let uu____1312 = mltyFvars t2  in
-        FStar_List.append uu____1309 uu____1312
-=======
-        let uu____1311 = mltyFvars t1 in
-        let uu____1314 = mltyFvars t2 in
+        let uu____1311 = mltyFvars t1  in
+        let uu____1314 = mltyFvars t2  in
         FStar_List.append uu____1311 uu____1314
->>>>>>> 207b6569
     | FStar_Extraction_ML_Syntax.MLTY_Named (args,path) ->
         FStar_List.collect mltyFvars args
     | FStar_Extraction_ML_Syntax.MLTY_Tuple ts ->
@@ -553,16 +530,10 @@
   
 let tySchemeIsClosed : FStar_Extraction_ML_Syntax.mltyscheme -> Prims.bool =
   fun tys  ->
-<<<<<<< HEAD
-    let uu____1348 = mltyFvars (FStar_Pervasives_Native.snd tys)  in
-    subsetMlidents uu____1348 (FStar_Pervasives_Native.fst tys)
+    let uu____1350 = mltyFvars (FStar_Pervasives_Native.snd tys)  in
+    subsetMlidents uu____1350 (FStar_Pervasives_Native.fst tys)
   
 let extend_fv' :
-=======
-    let uu____1350 = mltyFvars (FStar_Pervasives_Native.snd tys) in
-    subsetMlidents uu____1350 (FStar_Pervasives_Native.fst tys)
-let extend_fv':
->>>>>>> 207b6569
   env ->
     FStar_Syntax_Syntax.fv ->
       FStar_Extraction_ML_Syntax.mlpath ->
@@ -578,39 +549,22 @@
         fun t_x  ->
           fun add_unit  ->
             fun is_rec  ->
-<<<<<<< HEAD
-              let uu____1383 = tySchemeIsClosed t_x  in
-              if uu____1383
-=======
-              let uu____1385 = tySchemeIsClosed t_x in
+              let uu____1385 = tySchemeIsClosed t_x  in
               if uu____1385
->>>>>>> 207b6569
               then
                 let ml_ty =
                   match t_x with
                   | ([],t) -> t
-<<<<<<< HEAD
-                  | uu____1392 -> FStar_Extraction_ML_Syntax.MLTY_Top  in
-                let uu____1393 =
-                  let uu____1404 = y  in
-                  match uu____1404 with
+                  | uu____1394 -> FStar_Extraction_ML_Syntax.MLTY_Top  in
+                let uu____1395 =
+                  let uu____1406 = y  in
+                  match uu____1406 with
                   | (ns,i) ->
                       let mlsymbol =
                         FStar_Extraction_ML_Syntax.avoid_keyword i  in
                       ((ns, mlsymbol), mlsymbol)
                    in
-                match uu____1393 with
-=======
-                  | uu____1394 -> FStar_Extraction_ML_Syntax.MLTY_Top in
-                let uu____1395 =
-                  let uu____1406 = y in
-                  match uu____1406 with
-                  | (ns,i) ->
-                      let mlsymbol =
-                        FStar_Extraction_ML_Syntax.avoid_keyword i in
-                      ((ns, mlsymbol), mlsymbol) in
                 match uu____1395 with
->>>>>>> 207b6569
                 | (mlpath,mlsymbol) ->
                     let mly = FStar_Extraction_ML_Syntax.MLE_Name mlpath  in
                     let mly1 =
@@ -623,24 +577,16 @@
                              ((FStar_Extraction_ML_Syntax.with_ty
                                  FStar_Extraction_ML_Syntax.MLTY_Top mly),
                                [FStar_Extraction_ML_Syntax.ml_unit]))
-<<<<<<< HEAD
                       else FStar_Extraction_ML_Syntax.with_ty ml_ty mly  in
-                    let gamma =
-                      (Fv (x, (FStar_Util.Inr (mlsymbol, mly1, t_x, is_rec))))
-                      :: (g.gamma)  in
-                    ((let uu___110_1489 = g  in
-=======
-                      else FStar_Extraction_ML_Syntax.with_ty ml_ty mly in
                     let t_x1 =
                       if add_unit
                       then FStar_Extraction_ML_Syntax.pop_unit t_x
-                      else t_x in
+                      else t_x  in
                     let gamma =
                       (Fv
                          (x, (FStar_Util.Inr (mlsymbol, mly1, t_x1, is_rec))))
-                      :: (g.gamma) in
-                    ((let uu___114_1493 = g in
->>>>>>> 207b6569
+                      :: (g.gamma)  in
+                    ((let uu___114_1493 = g  in
                       {
                         tcenv = (uu___114_1493.tcenv);
                         gamma;
@@ -691,14 +637,9 @@
               | FStar_Util.Inr f ->
                   let uu____1562 =
                     FStar_Extraction_ML_Syntax.mlpath_of_lident
-<<<<<<< HEAD
                       (f.FStar_Syntax_Syntax.fv_name).FStar_Syntax_Syntax.v
                      in
-                  (match uu____1558 with
-=======
-                      (f.FStar_Syntax_Syntax.fv_name).FStar_Syntax_Syntax.v in
                   (match uu____1562 with
->>>>>>> 207b6569
                    | (p,y) -> extend_fv' g f (p, y) t_x add_unit is_rec)
   
 let extend_tydef :
@@ -707,13 +648,8 @@
   fun g  ->
     fun fv  ->
       fun td  ->
-<<<<<<< HEAD
         let m = module_name_of_fv fv  in
-        let uu___111_1586 = g  in
-=======
-        let m = module_name_of_fv fv in
-        let uu___115_1590 = g in
->>>>>>> 207b6569
+        let uu___115_1590 = g  in
         {
           tcenv = (uu___115_1590.tcenv);
           gamma = (uu___115_1590.gamma);
@@ -725,11 +661,7 @@
 let extend_type_name : env -> FStar_Syntax_Syntax.fv -> env =
   fun g  ->
     fun fv  ->
-<<<<<<< HEAD
-      let uu___112_1603 = g  in
-=======
-      let uu___116_1607 = g in
->>>>>>> 207b6569
+      let uu___116_1607 = g  in
       {
         tcenv = (uu___116_1607.tcenv);
         gamma = (uu___116_1607.gamma);
@@ -765,35 +697,21 @@
            ((FStar_Extraction_ML_Syntax.MLTY_Named
                ([], (["Prims"], "string"))),
              FStar_Extraction_ML_Syntax.E_IMPURE,
-<<<<<<< HEAD
              (FStar_Extraction_ML_Syntax.MLTY_Var a))))
        in
-    let uu____1673 =
-      let uu____1678 =
-        let uu____1679 =
-          FStar_Syntax_Syntax.lid_as_fv FStar_Parser_Const.failwith_lid
-            FStar_Syntax_Syntax.Delta_constant FStar_Pervasives_Native.None
-           in
-        FStar_Util.Inr uu____1679  in
-      extend_lb env uu____1678 FStar_Syntax_Syntax.tun failwith_ty false
-        false
-       in
-    FStar_All.pipe_right uu____1673 FStar_Pervasives_Native.fst
-  
-let monad_op_name :
-=======
-             (FStar_Extraction_ML_Syntax.MLTY_Var a)))) in
     let uu____1677 =
       let uu____1682 =
         let uu____1683 =
           FStar_Syntax_Syntax.lid_as_fv FStar_Parser_Const.failwith_lid
-            FStar_Syntax_Syntax.Delta_constant FStar_Pervasives_Native.None in
-        FStar_Util.Inr uu____1683 in
+            FStar_Syntax_Syntax.Delta_constant FStar_Pervasives_Native.None
+           in
+        FStar_Util.Inr uu____1683  in
       extend_lb env uu____1682 FStar_Syntax_Syntax.tun failwith_ty false
-        false in
+        false
+       in
     FStar_All.pipe_right uu____1677 FStar_Pervasives_Native.fst
-let monad_op_name:
->>>>>>> 207b6569
+  
+let monad_op_name :
   FStar_Syntax_Syntax.eff_decl ->
     Prims.string ->
       (FStar_Extraction_ML_Syntax.mlpath,FStar_Ident.lident)
@@ -803,19 +721,12 @@
     fun nm  ->
       let lid =
         FStar_Syntax_Util.mk_field_projector_name_from_ident
-<<<<<<< HEAD
           ed.FStar_Syntax_Syntax.mname (FStar_Ident.id_of_text nm)
          in
-      let uu____1697 = FStar_Extraction_ML_Syntax.mlpath_of_lident lid  in
-      (uu____1697, lid)
+      let uu____1701 = FStar_Extraction_ML_Syntax.mlpath_of_lident lid  in
+      (uu____1701, lid)
   
 let action_name :
-=======
-          ed.FStar_Syntax_Syntax.mname (FStar_Ident.id_of_text nm) in
-      let uu____1701 = FStar_Extraction_ML_Syntax.mlpath_of_lident lid in
-      (uu____1701, lid)
-let action_name:
->>>>>>> 207b6569
   FStar_Syntax_Syntax.eff_decl ->
     FStar_Syntax_Syntax.action ->
       (FStar_Extraction_ML_Syntax.mlpath,FStar_Ident.lident)
@@ -829,14 +740,8 @@
       let module_name = (ed.FStar_Syntax_Syntax.mname).FStar_Ident.ns  in
       let lid =
         FStar_Ident.lid_of_ids
-<<<<<<< HEAD
           (FStar_List.append module_name [FStar_Ident.id_of_text nm])
          in
-      let uu____1715 = FStar_Extraction_ML_Syntax.mlpath_of_lident lid  in
-      (uu____1715, lid)
-  
-=======
-          (FStar_List.append module_name [FStar_Ident.id_of_text nm]) in
-      let uu____1719 = FStar_Extraction_ML_Syntax.mlpath_of_lident lid in
+      let uu____1719 = FStar_Extraction_ML_Syntax.mlpath_of_lident lid  in
       (uu____1719, lid)
->>>>>>> 207b6569
+  