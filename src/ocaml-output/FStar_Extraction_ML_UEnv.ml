open Prims
type ty_or_exp_b =
  ((FStar_Extraction_ML_Syntax.mlident,FStar_Extraction_ML_Syntax.mlty)
     FStar_Pervasives_Native.tuple2,(FStar_Extraction_ML_Syntax.mlsymbol,
                                      FStar_Extraction_ML_Syntax.mlexpr,
                                      FStar_Extraction_ML_Syntax.mltyscheme,
                                      Prims.bool)
                                      FStar_Pervasives_Native.tuple4)
    FStar_Util.either
type binding =
  | Bv of (FStar_Syntax_Syntax.bv,ty_or_exp_b)
  FStar_Pervasives_Native.tuple2
  | Fv of (FStar_Syntax_Syntax.fv,ty_or_exp_b) FStar_Pervasives_Native.tuple2
let uu___is_Bv: binding -> Prims.bool =
  fun projectee  -> match projectee with | Bv _0 -> true | uu____42 -> false
let __proj__Bv__item___0:
  binding ->
    (FStar_Syntax_Syntax.bv,ty_or_exp_b) FStar_Pervasives_Native.tuple2
  = fun projectee  -> match projectee with | Bv _0 -> _0
let uu___is_Fv: binding -> Prims.bool =
  fun projectee  -> match projectee with | Fv _0 -> true | uu____72 -> false
let __proj__Fv__item___0:
  binding ->
    (FStar_Syntax_Syntax.fv,ty_or_exp_b) FStar_Pervasives_Native.tuple2
  = fun projectee  -> match projectee with | Fv _0 -> _0
type env =
  {
  tcenv: FStar_TypeChecker_Env.env;
  gamma: binding Prims.list;
  tydefs:
    (FStar_Extraction_ML_Syntax.mlsymbol Prims.list,FStar_Extraction_ML_Syntax.mltydecl)
      FStar_Pervasives_Native.tuple2 Prims.list;
  type_names: FStar_Syntax_Syntax.fv Prims.list;
  currentModule: FStar_Extraction_ML_Syntax.mlpath;}
let __proj__Mkenv__item__tcenv: env -> FStar_TypeChecker_Env.env =
  fun projectee  ->
    match projectee with
    | { tcenv = __fname__tcenv; gamma = __fname__gamma;
        tydefs = __fname__tydefs; type_names = __fname__type_names;
        currentModule = __fname__currentModule;_} -> __fname__tcenv
let __proj__Mkenv__item__gamma: env -> binding Prims.list =
  fun projectee  ->
    match projectee with
    | { tcenv = __fname__tcenv; gamma = __fname__gamma;
        tydefs = __fname__tydefs; type_names = __fname__type_names;
        currentModule = __fname__currentModule;_} -> __fname__gamma
let __proj__Mkenv__item__tydefs:
  env ->
    (FStar_Extraction_ML_Syntax.mlsymbol Prims.list,FStar_Extraction_ML_Syntax.mltydecl)
      FStar_Pervasives_Native.tuple2 Prims.list
  =
  fun projectee  ->
    match projectee with
    | { tcenv = __fname__tcenv; gamma = __fname__gamma;
        tydefs = __fname__tydefs; type_names = __fname__type_names;
        currentModule = __fname__currentModule;_} -> __fname__tydefs
let __proj__Mkenv__item__type_names: env -> FStar_Syntax_Syntax.fv Prims.list
  =
  fun projectee  ->
    match projectee with
    | { tcenv = __fname__tcenv; gamma = __fname__gamma;
        tydefs = __fname__tydefs; type_names = __fname__type_names;
        currentModule = __fname__currentModule;_} -> __fname__type_names
let __proj__Mkenv__item__currentModule:
  env -> FStar_Extraction_ML_Syntax.mlpath =
  fun projectee  ->
    match projectee with
    | { tcenv = __fname__tcenv; gamma = __fname__gamma;
        tydefs = __fname__tydefs; type_names = __fname__type_names;
        currentModule = __fname__currentModule;_} -> __fname__currentModule
let debug: env -> (Prims.unit -> Prims.unit) -> Prims.unit =
  fun g  ->
    fun f  ->
      let c = FStar_Extraction_ML_Syntax.string_of_mlpath g.currentModule in
      let uu____268 =
        FStar_Options.debug_at_level c (FStar_Options.Other "Extraction") in
      if uu____268 then f () else ()
let mkFvvar:
  FStar_Ident.lident -> FStar_Syntax_Syntax.typ -> FStar_Syntax_Syntax.fv =
  fun l  ->
    fun t  ->
      FStar_Syntax_Syntax.lid_as_fv l FStar_Syntax_Syntax.Delta_constant
        FStar_Pervasives_Native.None
let erasedContent: FStar_Extraction_ML_Syntax.mlty =
  FStar_Extraction_ML_Syntax.ml_unit_ty
let erasableTypeNoDelta: FStar_Extraction_ML_Syntax.mlty -> Prims.bool =
  fun t  ->
    if t = FStar_Extraction_ML_Syntax.ml_unit_ty
    then true
    else
      (match t with
       | FStar_Extraction_ML_Syntax.MLTY_Named
           (uu____283,("FStar"::"Ghost"::[],"erased")) -> true
       | uu____296 -> false)
let unknownType: FStar_Extraction_ML_Syntax.mlty =
  FStar_Extraction_ML_Syntax.MLTY_Top
let prependTick:
  'Auu____301 .
    (Prims.string,'Auu____301) FStar_Pervasives_Native.tuple2 ->
      (Prims.string,'Auu____301) FStar_Pervasives_Native.tuple2
  =
  fun uu____313  ->
    match uu____313 with
    | (x,n1) ->
        if FStar_Util.starts_with x "'"
        then (x, n1)
        else ((Prims.strcat "'A" x), n1)
let removeTick:
  'Auu____329 .
    (Prims.string,'Auu____329) FStar_Pervasives_Native.tuple2 ->
      (Prims.string,'Auu____329) FStar_Pervasives_Native.tuple2
  =
  fun uu____341  ->
    match uu____341 with
    | (x,n1) ->
        if FStar_Util.starts_with x "'"
        then
          let uu____352 = FStar_Util.substring_from x (Prims.parse_int "1") in
          (uu____352, n1)
        else (x, n1)
let convRange: FStar_Range.range -> Prims.int = fun r  -> Prims.parse_int "0"
let convIdent: FStar_Ident.ident -> FStar_Extraction_ML_Syntax.mlident =
  fun id  -> ((id.FStar_Ident.idText), (Prims.parse_int "0"))
let bv_as_ml_tyvar:
  FStar_Syntax_Syntax.bv ->
    (Prims.string,Prims.int) FStar_Pervasives_Native.tuple2
  =
  fun x  ->
    let uu____370 = FStar_Extraction_ML_Syntax.bv_as_mlident x in
    prependTick uu____370
let bv_as_ml_termvar:
  FStar_Syntax_Syntax.bv ->
    (Prims.string,Prims.int) FStar_Pervasives_Native.tuple2
  =
  fun x  ->
    let uu____383 = FStar_Extraction_ML_Syntax.bv_as_mlident x in
    removeTick uu____383
let rec lookup_ty_local:
  binding Prims.list ->
    FStar_Syntax_Syntax.bv -> FStar_Extraction_ML_Syntax.mlty
  =
  fun gamma  ->
    fun b  ->
      match gamma with
      | (Bv (b',FStar_Util.Inl (mli,mlt)))::tl1 ->
          if FStar_Syntax_Syntax.bv_eq b b'
          then mlt
          else lookup_ty_local tl1 b
      | (Bv (b',FStar_Util.Inr uu____436))::tl1 ->
          if FStar_Syntax_Syntax.bv_eq b b'
          then
            failwith
              (Prims.strcat "Type/Expr clash: "
                 (b.FStar_Syntax_Syntax.ppname).FStar_Ident.idText)
          else lookup_ty_local tl1 b
      | uu____477::tl1 -> lookup_ty_local tl1 b
      | [] ->
          failwith
            (Prims.strcat "extraction: unbound type var "
               (b.FStar_Syntax_Syntax.ppname).FStar_Ident.idText)
let tyscheme_of_td:
  'Auu____491 'Auu____492 'Auu____493 'Auu____494 .
    ('Auu____494,'Auu____493,'Auu____492,FStar_Extraction_ML_Syntax.mlidents,
      'Auu____491,FStar_Extraction_ML_Syntax.mltybody
                    FStar_Pervasives_Native.option)
      FStar_Pervasives_Native.tuple6 ->
      FStar_Extraction_ML_Syntax.mltyscheme FStar_Pervasives_Native.option
  =
  fun uu____514  ->
    match uu____514 with
    | (uu____529,uu____530,uu____531,vars,uu____533,body_opt) ->
        (match body_opt with
         | FStar_Pervasives_Native.Some
             (FStar_Extraction_ML_Syntax.MLTD_Abbrev t) ->
             FStar_Pervasives_Native.Some (vars, t)
         | uu____548 -> FStar_Pervasives_Native.None)
let lookup_ty_const:
  env ->
    FStar_Extraction_ML_Syntax.mlpath ->
      FStar_Extraction_ML_Syntax.mltyscheme FStar_Pervasives_Native.option
  =
  fun env  ->
    fun uu____560  ->
      match uu____560 with
      | (module_name,ty_name) ->
          FStar_Util.find_map env.tydefs
            (fun uu____580  ->
               match uu____580 with
               | (m,tds) ->
                   if module_name = m
                   then
                     FStar_Util.find_map tds
                       (fun td  ->
                          let uu____608 = td in
                          match uu____608 with
                          | (uu____611,n1,uu____613,uu____614,uu____615,uu____616)
                              ->
                              if n1 = ty_name
                              then tyscheme_of_td td
                              else FStar_Pervasives_Native.None)
                   else FStar_Pervasives_Native.None)
let module_name_of_fv: FStar_Syntax_Syntax.fv -> Prims.string Prims.list =
  fun fv  ->
    FStar_All.pipe_right
      ((fv.FStar_Syntax_Syntax.fv_name).FStar_Syntax_Syntax.v).FStar_Ident.ns
      (FStar_List.map (fun i  -> i.FStar_Ident.idText))
let maybe_mangle_type_projector:
  env ->
    FStar_Syntax_Syntax.fv ->
      FStar_Extraction_ML_Syntax.mlpath FStar_Pervasives_Native.option
  =
  fun env  ->
    fun fv  ->
      let mname = module_name_of_fv fv in
      let ty_name =
        (((fv.FStar_Syntax_Syntax.fv_name).FStar_Syntax_Syntax.v).FStar_Ident.ident).FStar_Ident.idText in
      FStar_Util.find_map env.tydefs
        (fun uu____674  ->
           match uu____674 with
           | (m,tds) ->
               FStar_Util.find_map tds
                 (fun uu____708  ->
                    match uu____708 with
                    | (uu____717,n1,mangle_opt,uu____720,uu____721,uu____722)
                        ->
                        if m = mname
                        then
                          (if n1 = ty_name
                           then
                             match mangle_opt with
                             | FStar_Pervasives_Native.None  ->
                                 FStar_Pervasives_Native.Some (m, n1)
                             | FStar_Pervasives_Native.Some mangled ->
                                 let modul = m in
                                 FStar_Pervasives_Native.Some
                                   (modul, mangled)
                           else FStar_Pervasives_Native.None)
                        else FStar_Pervasives_Native.None))
let lookup_tyvar:
  env -> FStar_Syntax_Syntax.bv -> FStar_Extraction_ML_Syntax.mlty =
  fun g  -> fun bt  -> lookup_ty_local g.gamma bt
let lookup_fv_by_lid: env -> FStar_Ident.lident -> ty_or_exp_b =
  fun g  ->
    fun lid  ->
      let x =
        FStar_Util.find_map g.gamma
<<<<<<< HEAD
          (fun uu___127_435  ->
             match uu___127_435 with
=======
          (fun uu___108_813  ->
             match uu___108_813 with
>>>>>>> ba3d1149
             | Fv (fv',x) when FStar_Syntax_Syntax.fv_eq_lid fv' lid ->
                 FStar_Pervasives_Native.Some x
             | uu____818 -> FStar_Pervasives_Native.None) in
      match x with
      | FStar_Pervasives_Native.None  ->
          let uu____819 =
            FStar_Util.format1 "free Variable %s not found\n"
              lid.FStar_Ident.nsstr in
          failwith uu____819
      | FStar_Pervasives_Native.Some y -> y
let lookup_fv: env -> FStar_Syntax_Syntax.fv -> ty_or_exp_b =
  fun g  ->
    fun fv  ->
      let x =
        FStar_Util.find_map g.gamma
<<<<<<< HEAD
          (fun uu___128_450  ->
             match uu___128_450 with
             | Fv (fv',t) when FStar_Syntax_Syntax.fv_eq fv fv' -> Some t
             | uu____454 -> None) in
=======
          (fun uu___109_835  ->
             match uu___109_835 with
             | Fv (fv',t) when FStar_Syntax_Syntax.fv_eq fv fv' ->
                 FStar_Pervasives_Native.Some t
             | uu____840 -> FStar_Pervasives_Native.None) in
>>>>>>> ba3d1149
      match x with
      | FStar_Pervasives_Native.None  ->
          let uu____841 =
            let uu____842 =
              FStar_Range.string_of_range
                (fv.FStar_Syntax_Syntax.fv_name).FStar_Syntax_Syntax.p in
            let uu____843 =
              FStar_Syntax_Print.lid_to_string
                (fv.FStar_Syntax_Syntax.fv_name).FStar_Syntax_Syntax.v in
            FStar_Util.format2 "(%s) free Variable %s not found\n" uu____842
              uu____843 in
          failwith uu____841
      | FStar_Pervasives_Native.Some y -> y
let lookup_bv: env -> FStar_Syntax_Syntax.bv -> ty_or_exp_b =
  fun g  ->
    fun bv  ->
      let x =
        FStar_Util.find_map g.gamma
<<<<<<< HEAD
          (fun uu___129_475  ->
             match uu___129_475 with
             | Bv (bv',r) when FStar_Syntax_Syntax.bv_eq bv bv' -> Some r
             | uu____479 -> None) in
=======
          (fun uu___110_859  ->
             match uu___110_859 with
             | Bv (bv',r) when FStar_Syntax_Syntax.bv_eq bv bv' ->
                 FStar_Pervasives_Native.Some r
             | uu____864 -> FStar_Pervasives_Native.None) in
>>>>>>> ba3d1149
      match x with
      | FStar_Pervasives_Native.None  ->
          let uu____865 =
            let uu____866 =
              FStar_Range.string_of_range
                (bv.FStar_Syntax_Syntax.ppname).FStar_Ident.idRange in
            let uu____867 = FStar_Syntax_Print.bv_to_string bv in
            FStar_Util.format2 "(%s) bound Variable %s not found\n" uu____866
              uu____867 in
          failwith uu____865
      | FStar_Pervasives_Native.Some y -> y
let lookup:
  env ->
    (FStar_Syntax_Syntax.bv,FStar_Syntax_Syntax.fv) FStar_Util.either ->
      (ty_or_exp_b,FStar_Syntax_Syntax.fv_qual FStar_Pervasives_Native.option)
        FStar_Pervasives_Native.tuple2
  =
  fun g  ->
    fun x  ->
      match x with
      | FStar_Util.Inl x1 ->
          let uu____898 = lookup_bv g x1 in
          (uu____898, FStar_Pervasives_Native.None)
      | FStar_Util.Inr x1 ->
          let uu____902 = lookup_fv g x1 in
          (uu____902, (x1.FStar_Syntax_Syntax.fv_qual))
let lookup_term:
  env ->
    FStar_Syntax_Syntax.term ->
      (ty_or_exp_b,FStar_Syntax_Syntax.fv_qual FStar_Pervasives_Native.option)
        FStar_Pervasives_Native.tuple2
  =
  fun g  ->
    fun t  ->
      match t.FStar_Syntax_Syntax.n with
      | FStar_Syntax_Syntax.Tm_name x -> lookup g (FStar_Util.Inl x)
      | FStar_Syntax_Syntax.Tm_fvar x -> lookup g (FStar_Util.Inr x)
      | uu____927 -> failwith "Impossible: lookup_term for a non-name"
let extend_ty:
  env ->
    FStar_Syntax_Syntax.bv ->
      FStar_Extraction_ML_Syntax.mlty FStar_Pervasives_Native.option -> env
  =
  fun g  ->
    fun a  ->
      fun mapped_to  ->
        let ml_a = bv_as_ml_tyvar a in
        let mapped_to1 =
          match mapped_to with
          | FStar_Pervasives_Native.None  ->
              FStar_Extraction_ML_Syntax.MLTY_Var ml_a
          | FStar_Pervasives_Native.Some t -> t in
        let gamma = (Bv (a, (FStar_Util.Inl (ml_a, mapped_to1)))) ::
          (g.gamma) in
        let tcenv = FStar_TypeChecker_Env.push_bv g.tcenv a in
<<<<<<< HEAD
        let uu___131_566 = g in
        {
          tcenv;
          gamma;
          tydefs = (uu___131_566.tydefs);
          currentModule = (uu___131_566.currentModule)
=======
        let uu___112_1001 = g in
        {
          tcenv;
          gamma;
          tydefs = (uu___112_1001.tydefs);
          type_names = (uu___112_1001.type_names);
          currentModule = (uu___112_1001.currentModule)
>>>>>>> ba3d1149
        }
let sanitize: Prims.string -> Prims.string =
  fun s  ->
    let cs = FStar_String.list_of_string s in
    let valid c = ((FStar_Util.is_letter_or_digit c) || (c = 95)) || (c = 39) in
    let cs' =
      FStar_List.fold_right
        (fun c  ->
           fun cs1  ->
             let uu____1025 =
               let uu____1028 = valid c in
               if uu____1028 then [c] else [95; 95] in
             FStar_List.append uu____1025 cs1) cs [] in
    let cs'1 =
      match cs' with
      | c::cs1 when (FStar_Util.is_digit c) || (c = 39) -> 95 :: c :: cs1
      | uu____1041 -> cs in
    FStar_String.string_of_list cs'1
let find_uniq: binding Prims.list -> Prims.string -> Prims.string =
  fun gamma  ->
    fun mlident  ->
      let rec find_uniq mlident1 i =
        let suffix =
          if i = (Prims.parse_int "0")
          then ""
          else FStar_Util.string_of_int i in
        let target_mlident = Prims.strcat mlident1 suffix in
        let has_collision =
          FStar_List.existsb
<<<<<<< HEAD
            (fun uu___130_586  ->
               match uu___130_586 with
               | Bv (uu____587,FStar_Util.Inl (mlident',uu____589)) ->
                   target_mlident = (fst mlident')
               | Fv (uu____604,FStar_Util.Inl (mlident',uu____606)) ->
                   target_mlident = (fst mlident')
=======
            (fun uu___111_1071  ->
               match uu___111_1071 with
               | Bv (uu____1072,FStar_Util.Inl (mlident',uu____1074)) ->
                   target_mlident = (FStar_Pervasives_Native.fst mlident')
               | Fv (uu____1103,FStar_Util.Inl (mlident',uu____1105)) ->
                   target_mlident = (FStar_Pervasives_Native.fst mlident')
>>>>>>> ba3d1149
               | Fv
                   (uu____1134,FStar_Util.Inr
                    (mlident',uu____1136,uu____1137,uu____1138))
                   -> target_mlident = mlident'
               | Bv
                   (uu____1167,FStar_Util.Inr
                    (mlident',uu____1169,uu____1170,uu____1171))
                   -> target_mlident = mlident') gamma in
        if has_collision
        then find_uniq mlident1 (i + (Prims.parse_int "1"))
        else target_mlident in
      let mlident1 = sanitize mlident in
      find_uniq mlident1 (Prims.parse_int "0")
let extend_bv:
  env ->
    FStar_Syntax_Syntax.bv ->
      FStar_Extraction_ML_Syntax.mltyscheme ->
        Prims.bool ->
          Prims.bool ->
            Prims.bool ->
              (env,FStar_Extraction_ML_Syntax.mlident)
                FStar_Pervasives_Native.tuple2
  =
  fun g  ->
    fun x  ->
      fun t_x  ->
        fun add_unit  ->
          fun is_rec  ->
            fun mk_unit  ->
              let ml_ty =
                match t_x with
                | ([],t) -> t
                | uu____1238 -> FStar_Extraction_ML_Syntax.MLTY_Top in
              let uu____1239 = FStar_Extraction_ML_Syntax.bv_as_mlident x in
              match uu____1239 with
              | (mlident,nocluewhat) ->
                  let mlsymbol = find_uniq g.gamma mlident in
                  let mlident1 = (mlsymbol, nocluewhat) in
                  let mlx = FStar_Extraction_ML_Syntax.MLE_Var mlident1 in
                  let mlx1 =
                    if mk_unit
                    then FStar_Extraction_ML_Syntax.ml_unit
                    else
                      if add_unit
                      then
                        FStar_All.pipe_left
                          (FStar_Extraction_ML_Syntax.with_ty
                             FStar_Extraction_ML_Syntax.MLTY_Top)
                          (FStar_Extraction_ML_Syntax.MLE_App
                             ((FStar_Extraction_ML_Syntax.with_ty
                                 FStar_Extraction_ML_Syntax.MLTY_Top mlx),
                               [FStar_Extraction_ML_Syntax.ml_unit]))
                      else FStar_Extraction_ML_Syntax.with_ty ml_ty mlx in
                  let t_x1 =
                    if add_unit
                    then FStar_Extraction_ML_Syntax.pop_unit t_x
                    else t_x in
                  let gamma =
                    (Bv (x, (FStar_Util.Inr (mlsymbol, mlx1, t_x1, is_rec))))
                    :: (g.gamma) in
                  let tcenv =
<<<<<<< HEAD
                    let uu____717 = FStar_Syntax_Syntax.binders_of_list [x] in
                    FStar_TypeChecker_Env.push_binders g.tcenv uu____717 in
                  ((let uu___132_720 = g in
                    {
                      tcenv;
                      gamma;
                      tydefs = (uu___132_720.tydefs);
                      currentModule = (uu___132_720.currentModule)
=======
                    let uu____1292 = FStar_Syntax_Syntax.binders_of_list [x] in
                    FStar_TypeChecker_Env.push_binders g.tcenv uu____1292 in
                  ((let uu___113_1298 = g in
                    {
                      tcenv;
                      gamma;
                      tydefs = (uu___113_1298.tydefs);
                      type_names = (uu___113_1298.type_names);
                      currentModule = (uu___113_1298.currentModule)
>>>>>>> ba3d1149
                    }), mlident1)
let rec mltyFvars:
  FStar_Extraction_ML_Syntax.mlty ->
    FStar_Extraction_ML_Syntax.mlident Prims.list
  =
  fun t  ->
    match t with
    | FStar_Extraction_ML_Syntax.MLTY_Var x -> [x]
    | FStar_Extraction_ML_Syntax.MLTY_Fun (t1,f,t2) ->
        let uu____1311 = mltyFvars t1 in
        let uu____1314 = mltyFvars t2 in
        FStar_List.append uu____1311 uu____1314
    | FStar_Extraction_ML_Syntax.MLTY_Named (args,path) ->
        FStar_List.collect mltyFvars args
    | FStar_Extraction_ML_Syntax.MLTY_Tuple ts ->
        FStar_List.collect mltyFvars ts
    | FStar_Extraction_ML_Syntax.MLTY_Top  -> []
let rec subsetMlidents:
  FStar_Extraction_ML_Syntax.mlident Prims.list ->
    FStar_Extraction_ML_Syntax.mlident Prims.list -> Prims.bool
  =
  fun la  ->
    fun lb  ->
      match la with
      | h::tla -> (FStar_List.contains h lb) && (subsetMlidents tla lb)
      | [] -> true
let tySchemeIsClosed: FStar_Extraction_ML_Syntax.mltyscheme -> Prims.bool =
  fun tys  ->
    let uu____1350 = mltyFvars (FStar_Pervasives_Native.snd tys) in
    subsetMlidents uu____1350 (FStar_Pervasives_Native.fst tys)
let extend_fv':
  env ->
    FStar_Syntax_Syntax.fv ->
      FStar_Extraction_ML_Syntax.mlpath ->
        FStar_Extraction_ML_Syntax.mltyscheme ->
          Prims.bool ->
            Prims.bool ->
              (env,FStar_Extraction_ML_Syntax.mlident)
                FStar_Pervasives_Native.tuple2
  =
  fun g  ->
    fun x  ->
      fun y  ->
        fun t_x  ->
          fun add_unit  ->
            fun is_rec  ->
              let uu____1385 = tySchemeIsClosed t_x in
              if uu____1385
              then
                let ml_ty =
                  match t_x with
                  | ([],t) -> t
                  | uu____1394 -> FStar_Extraction_ML_Syntax.MLTY_Top in
                let uu____1395 =
                  let uu____1406 = y in
                  match uu____1406 with
                  | (ns,i) ->
                      let mlsymbol =
                        FStar_Extraction_ML_Syntax.avoid_keyword i in
                      ((ns, mlsymbol), mlsymbol) in
                match uu____1395 with
                | (mlpath,mlsymbol) ->
                    let mly = FStar_Extraction_ML_Syntax.MLE_Name mlpath in
                    let mly1 =
                      if add_unit
                      then
                        FStar_All.pipe_left
                          (FStar_Extraction_ML_Syntax.with_ty
                             FStar_Extraction_ML_Syntax.MLTY_Top)
                          (FStar_Extraction_ML_Syntax.MLE_App
                             ((FStar_Extraction_ML_Syntax.with_ty
                                 FStar_Extraction_ML_Syntax.MLTY_Top mly),
                               [FStar_Extraction_ML_Syntax.ml_unit]))
                      else FStar_Extraction_ML_Syntax.with_ty ml_ty mly in
                    let t_x1 =
                      if add_unit
                      then FStar_Extraction_ML_Syntax.pop_unit t_x
                      else t_x in
                    let gamma =
                      (Fv
                         (x, (FStar_Util.Inr (mlsymbol, mly1, t_x1, is_rec))))
                      :: (g.gamma) in
<<<<<<< HEAD
                    ((let uu___133_841 = g in
                      {
                        tcenv = (uu___133_841.tcenv);
                        gamma;
                        tydefs = (uu___133_841.tydefs);
                        currentModule = (uu___133_841.currentModule)
=======
                    ((let uu___114_1493 = g in
                      {
                        tcenv = (uu___114_1493.tcenv);
                        gamma;
                        tydefs = (uu___114_1493.tydefs);
                        type_names = (uu___114_1493.type_names);
                        currentModule = (uu___114_1493.currentModule)
>>>>>>> ba3d1149
                      }), (mlsymbol, (Prims.parse_int "0")))
              else failwith "freevars found"
let extend_fv:
  env ->
    FStar_Syntax_Syntax.fv ->
      FStar_Extraction_ML_Syntax.mltyscheme ->
        Prims.bool ->
          Prims.bool ->
            (env,FStar_Extraction_ML_Syntax.mlident)
              FStar_Pervasives_Native.tuple2
  =
  fun g  ->
    fun x  ->
      fun t_x  ->
        fun add_unit  ->
          fun is_rec  ->
            let mlp =
              FStar_Extraction_ML_Syntax.mlpath_of_lident
                (x.FStar_Syntax_Syntax.fv_name).FStar_Syntax_Syntax.v in
            extend_fv' g x mlp t_x add_unit is_rec
let extend_lb:
  env ->
    FStar_Syntax_Syntax.lbname ->
      FStar_Syntax_Syntax.typ ->
        FStar_Extraction_ML_Syntax.mltyscheme ->
          Prims.bool ->
            Prims.bool ->
              (env,FStar_Extraction_ML_Syntax.mlident)
                FStar_Pervasives_Native.tuple2
  =
  fun g  ->
    fun l  ->
      fun t  ->
        fun t_x  ->
          fun add_unit  ->
            fun is_rec  ->
              match l with
              | FStar_Util.Inl x -> extend_bv g x t_x add_unit is_rec false
              | FStar_Util.Inr f ->
                  let uu____1562 =
                    FStar_Extraction_ML_Syntax.mlpath_of_lident
                      (f.FStar_Syntax_Syntax.fv_name).FStar_Syntax_Syntax.v in
                  (match uu____1562 with
                   | (p,y) -> extend_fv' g f (p, y) t_x add_unit is_rec)
let extend_tydef:
  env -> FStar_Syntax_Syntax.fv -> FStar_Extraction_ML_Syntax.mltydecl -> env
  =
  fun g  ->
    fun fv  ->
      fun td  ->
        let m = module_name_of_fv fv in
<<<<<<< HEAD
        let uu___134_918 = g in
        {
          tcenv = (uu___134_918.tcenv);
          gamma = (uu___134_918.gamma);
          tydefs = ((m, td) :: (g.tydefs));
          currentModule = (uu___134_918.currentModule)
=======
        let uu___115_1590 = g in
        {
          tcenv = (uu___115_1590.tcenv);
          gamma = (uu___115_1590.gamma);
          tydefs = ((m, td) :: (g.tydefs));
          type_names = (fv :: (g.type_names));
          currentModule = (uu___115_1590.currentModule)
>>>>>>> ba3d1149
        }
let extend_type_name: env -> FStar_Syntax_Syntax.fv -> env =
  fun g  ->
    fun fv  ->
      let uu___116_1607 = g in
      {
        tcenv = (uu___116_1607.tcenv);
        gamma = (uu___116_1607.gamma);
        tydefs = (uu___116_1607.tydefs);
        type_names = (fv :: (g.type_names));
        currentModule = (uu___116_1607.currentModule)
      }
let is_type_name: env -> FStar_Syntax_Syntax.fv -> Prims.bool =
  fun g  ->
    fun fv  ->
      FStar_All.pipe_right g.type_names
        (FStar_Util.for_some (FStar_Syntax_Syntax.fv_eq fv))
let emptyMlPath:
  (FStar_Extraction_ML_Syntax.mlsymbol Prims.list,Prims.string)
    FStar_Pervasives_Native.tuple2
  = ([], "")
let mkContext: FStar_TypeChecker_Env.env -> env =
  fun e  ->
    let env =
      {
        tcenv = e;
        gamma = [];
        tydefs = [];
        type_names = [];
        currentModule = emptyMlPath
      } in
    let a = ("'a", (- (Prims.parse_int "1"))) in
    let failwith_ty =
      ([a],
        (FStar_Extraction_ML_Syntax.MLTY_Fun
           ((FStar_Extraction_ML_Syntax.MLTY_Named
               ([], (["Prims"], "string"))),
             FStar_Extraction_ML_Syntax.E_IMPURE,
             (FStar_Extraction_ML_Syntax.MLTY_Var a)))) in
    let uu____1677 =
      let uu____1682 =
        let uu____1683 =
          FStar_Syntax_Syntax.lid_as_fv FStar_Parser_Const.failwith_lid
            FStar_Syntax_Syntax.Delta_constant FStar_Pervasives_Native.None in
        FStar_Util.Inr uu____1683 in
      extend_lb env uu____1682 FStar_Syntax_Syntax.tun failwith_ty false
        false in
    FStar_All.pipe_right uu____1677 FStar_Pervasives_Native.fst
let monad_op_name:
  FStar_Syntax_Syntax.eff_decl ->
    Prims.string ->
      (FStar_Extraction_ML_Syntax.mlpath,FStar_Ident.lident)
        FStar_Pervasives_Native.tuple2
  =
  fun ed  ->
    fun nm  ->
      let lid =
        FStar_Syntax_Util.mk_field_projector_name_from_ident
          ed.FStar_Syntax_Syntax.mname (FStar_Ident.id_of_text nm) in
      let uu____1701 = FStar_Extraction_ML_Syntax.mlpath_of_lident lid in
      (uu____1701, lid)
let action_name:
  FStar_Syntax_Syntax.eff_decl ->
    FStar_Syntax_Syntax.action ->
      (FStar_Extraction_ML_Syntax.mlpath,FStar_Ident.lident)
        FStar_Pervasives_Native.tuple2
  =
  fun ed  ->
    fun a  ->
      let nm =
        ((a.FStar_Syntax_Syntax.action_name).FStar_Ident.ident).FStar_Ident.idText in
      let module_name = (ed.FStar_Syntax_Syntax.mname).FStar_Ident.ns in
      let lid =
        FStar_Ident.lid_of_ids
          (FStar_List.append module_name [FStar_Ident.id_of_text nm]) in
      let uu____1719 = FStar_Extraction_ML_Syntax.mlpath_of_lident lid in
      (uu____1719, lid)<|MERGE_RESOLUTION|>--- conflicted
+++ resolved
@@ -244,13 +244,8 @@
     fun lid  ->
       let x =
         FStar_Util.find_map g.gamma
-<<<<<<< HEAD
-          (fun uu___127_435  ->
-             match uu___127_435 with
-=======
           (fun uu___108_813  ->
              match uu___108_813 with
->>>>>>> ba3d1149
              | Fv (fv',x) when FStar_Syntax_Syntax.fv_eq_lid fv' lid ->
                  FStar_Pervasives_Native.Some x
              | uu____818 -> FStar_Pervasives_Native.None) in
@@ -266,18 +261,11 @@
     fun fv  ->
       let x =
         FStar_Util.find_map g.gamma
-<<<<<<< HEAD
-          (fun uu___128_450  ->
-             match uu___128_450 with
-             | Fv (fv',t) when FStar_Syntax_Syntax.fv_eq fv fv' -> Some t
-             | uu____454 -> None) in
-=======
           (fun uu___109_835  ->
              match uu___109_835 with
              | Fv (fv',t) when FStar_Syntax_Syntax.fv_eq fv fv' ->
                  FStar_Pervasives_Native.Some t
              | uu____840 -> FStar_Pervasives_Native.None) in
->>>>>>> ba3d1149
       match x with
       | FStar_Pervasives_Native.None  ->
           let uu____841 =
@@ -296,18 +284,11 @@
     fun bv  ->
       let x =
         FStar_Util.find_map g.gamma
-<<<<<<< HEAD
-          (fun uu___129_475  ->
-             match uu___129_475 with
-             | Bv (bv',r) when FStar_Syntax_Syntax.bv_eq bv bv' -> Some r
-             | uu____479 -> None) in
-=======
           (fun uu___110_859  ->
              match uu___110_859 with
              | Bv (bv',r) when FStar_Syntax_Syntax.bv_eq bv bv' ->
                  FStar_Pervasives_Native.Some r
              | uu____864 -> FStar_Pervasives_Native.None) in
->>>>>>> ba3d1149
       match x with
       | FStar_Pervasives_Native.None  ->
           let uu____865 =
@@ -363,14 +344,6 @@
         let gamma = (Bv (a, (FStar_Util.Inl (ml_a, mapped_to1)))) ::
           (g.gamma) in
         let tcenv = FStar_TypeChecker_Env.push_bv g.tcenv a in
-<<<<<<< HEAD
-        let uu___131_566 = g in
-        {
-          tcenv;
-          gamma;
-          tydefs = (uu___131_566.tydefs);
-          currentModule = (uu___131_566.currentModule)
-=======
         let uu___112_1001 = g in
         {
           tcenv;
@@ -378,7 +351,6 @@
           tydefs = (uu___112_1001.tydefs);
           type_names = (uu___112_1001.type_names);
           currentModule = (uu___112_1001.currentModule)
->>>>>>> ba3d1149
         }
 let sanitize: Prims.string -> Prims.string =
   fun s  ->
@@ -408,21 +380,12 @@
         let target_mlident = Prims.strcat mlident1 suffix in
         let has_collision =
           FStar_List.existsb
-<<<<<<< HEAD
-            (fun uu___130_586  ->
-               match uu___130_586 with
-               | Bv (uu____587,FStar_Util.Inl (mlident',uu____589)) ->
-                   target_mlident = (fst mlident')
-               | Fv (uu____604,FStar_Util.Inl (mlident',uu____606)) ->
-                   target_mlident = (fst mlident')
-=======
             (fun uu___111_1071  ->
                match uu___111_1071 with
                | Bv (uu____1072,FStar_Util.Inl (mlident',uu____1074)) ->
                    target_mlident = (FStar_Pervasives_Native.fst mlident')
                | Fv (uu____1103,FStar_Util.Inl (mlident',uu____1105)) ->
                    target_mlident = (FStar_Pervasives_Native.fst mlident')
->>>>>>> ba3d1149
                | Fv
                    (uu____1134,FStar_Util.Inr
                     (mlident',uu____1136,uu____1137,uu____1138))
@@ -484,16 +447,6 @@
                     (Bv (x, (FStar_Util.Inr (mlsymbol, mlx1, t_x1, is_rec))))
                     :: (g.gamma) in
                   let tcenv =
-<<<<<<< HEAD
-                    let uu____717 = FStar_Syntax_Syntax.binders_of_list [x] in
-                    FStar_TypeChecker_Env.push_binders g.tcenv uu____717 in
-                  ((let uu___132_720 = g in
-                    {
-                      tcenv;
-                      gamma;
-                      tydefs = (uu___132_720.tydefs);
-                      currentModule = (uu___132_720.currentModule)
-=======
                     let uu____1292 = FStar_Syntax_Syntax.binders_of_list [x] in
                     FStar_TypeChecker_Env.push_binders g.tcenv uu____1292 in
                   ((let uu___113_1298 = g in
@@ -503,7 +456,6 @@
                       tydefs = (uu___113_1298.tydefs);
                       type_names = (uu___113_1298.type_names);
                       currentModule = (uu___113_1298.currentModule)
->>>>>>> ba3d1149
                     }), mlident1)
 let rec mltyFvars:
   FStar_Extraction_ML_Syntax.mlty ->
@@ -586,14 +538,6 @@
                       (Fv
                          (x, (FStar_Util.Inr (mlsymbol, mly1, t_x1, is_rec))))
                       :: (g.gamma) in
-<<<<<<< HEAD
-                    ((let uu___133_841 = g in
-                      {
-                        tcenv = (uu___133_841.tcenv);
-                        gamma;
-                        tydefs = (uu___133_841.tydefs);
-                        currentModule = (uu___133_841.currentModule)
-=======
                     ((let uu___114_1493 = g in
                       {
                         tcenv = (uu___114_1493.tcenv);
@@ -601,7 +545,6 @@
                         tydefs = (uu___114_1493.tydefs);
                         type_names = (uu___114_1493.type_names);
                         currentModule = (uu___114_1493.currentModule)
->>>>>>> ba3d1149
                       }), (mlsymbol, (Prims.parse_int "0")))
               else failwith "freevars found"
 let extend_fv:
@@ -653,14 +596,6 @@
     fun fv  ->
       fun td  ->
         let m = module_name_of_fv fv in
-<<<<<<< HEAD
-        let uu___134_918 = g in
-        {
-          tcenv = (uu___134_918.tcenv);
-          gamma = (uu___134_918.gamma);
-          tydefs = ((m, td) :: (g.tydefs));
-          currentModule = (uu___134_918.currentModule)
-=======
         let uu___115_1590 = g in
         {
           tcenv = (uu___115_1590.tcenv);
@@ -668,7 +603,6 @@
           tydefs = ((m, td) :: (g.tydefs));
           type_names = (fv :: (g.type_names));
           currentModule = (uu___115_1590.currentModule)
->>>>>>> ba3d1149
         }
 let extend_type_name: env -> FStar_Syntax_Syntax.fv -> env =
   fun g  ->
