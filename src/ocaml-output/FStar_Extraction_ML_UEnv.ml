
open Prims
open FStar_Pervasives

type ty_or_exp_b =
<<<<<<< HEAD
((FStar_Extraction_ML_Syntax.mlident * FStar_Extraction_ML_Syntax.mlty), (FStar_Extraction_ML_Syntax.mlsymbol * FStar_Extraction_ML_Syntax.mlexpr * FStar_Extraction_ML_Syntax.mltyscheme * Prims.bool)) FStar_Util.either

type binding =
| Bv of (FStar_Syntax_Syntax.bv * ty_or_exp_b)
| Fv of (FStar_Syntax_Syntax.fv * ty_or_exp_b)


let uu___is_Bv : binding  ->  Prims.bool = (fun projectee -> (match (projectee) with
| Bv (_0) -> begin
true
end
| uu____45 -> begin
false
end))


let __proj__Bv__item___0 : binding  ->  (FStar_Syntax_Syntax.bv * ty_or_exp_b) = (fun projectee -> (match (projectee) with
| Bv (_0) -> begin
_0
end))


let uu___is_Fv : binding  ->  Prims.bool = (fun projectee -> (match (projectee) with
| Fv (_0) -> begin
true
end
| uu____75 -> begin
false
end))


let __proj__Fv__item___0 : binding  ->  (FStar_Syntax_Syntax.fv * ty_or_exp_b) = (fun projectee -> (match (projectee) with
| Fv (_0) -> begin
_0
end))

type env =
{tcenv : FStar_TypeChecker_Env.env; gamma : binding Prims.list; tydefs : (FStar_Syntax_Syntax.fv * FStar_Extraction_ML_Syntax.mlsymbol Prims.list * FStar_Extraction_ML_Syntax.mltydecl) Prims.list; type_names : FStar_Syntax_Syntax.fv Prims.list; currentModule : FStar_Extraction_ML_Syntax.mlpath}


let __proj__Mkenv__item__tcenv : env  ->  FStar_TypeChecker_Env.env = (fun projectee -> (match (projectee) with
| {tcenv = __fname__tcenv; gamma = __fname__gamma; tydefs = __fname__tydefs; type_names = __fname__type_names; currentModule = __fname__currentModule} -> begin
__fname__tcenv
end))


let __proj__Mkenv__item__gamma : env  ->  binding Prims.list = (fun projectee -> (match (projectee) with
| {tcenv = __fname__tcenv; gamma = __fname__gamma; tydefs = __fname__tydefs; type_names = __fname__type_names; currentModule = __fname__currentModule} -> begin
__fname__gamma
end))


let __proj__Mkenv__item__tydefs : env  ->  (FStar_Syntax_Syntax.fv * FStar_Extraction_ML_Syntax.mlsymbol Prims.list * FStar_Extraction_ML_Syntax.mltydecl) Prims.list = (fun projectee -> (match (projectee) with
| {tcenv = __fname__tcenv; gamma = __fname__gamma; tydefs = __fname__tydefs; type_names = __fname__type_names; currentModule = __fname__currentModule} -> begin
__fname__tydefs
end))


let __proj__Mkenv__item__type_names : env  ->  FStar_Syntax_Syntax.fv Prims.list = (fun projectee -> (match (projectee) with
| {tcenv = __fname__tcenv; gamma = __fname__gamma; tydefs = __fname__tydefs; type_names = __fname__type_names; currentModule = __fname__currentModule} -> begin
__fname__type_names
end))


let __proj__Mkenv__item__currentModule : env  ->  FStar_Extraction_ML_Syntax.mlpath = (fun projectee -> (match (projectee) with
| {tcenv = __fname__tcenv; gamma = __fname__gamma; tydefs = __fname__tydefs; type_names = __fname__type_names; currentModule = __fname__currentModule} -> begin
__fname__currentModule
end))


let debug : env  ->  (unit  ->  unit)  ->  unit = (fun g f -> (

let c = (FStar_Extraction_ML_Syntax.string_of_mlpath g.currentModule)
in (

let uu____298 = (FStar_Options.debug_at_level c (FStar_Options.Other ("Extraction")))
in (match (uu____298) with
| true -> begin
(f ())
end
| uu____299 -> begin
()
end))))


let mkFvvar : FStar_Ident.lident  ->  FStar_Syntax_Syntax.typ  ->  FStar_Syntax_Syntax.fv = (fun l t -> (FStar_Syntax_Syntax.lid_as_fv l FStar_Syntax_Syntax.delta_constant FStar_Pervasives_Native.None))


let erasedContent : FStar_Extraction_ML_Syntax.mlty = FStar_Extraction_ML_Syntax.MLTY_Erased


let erasableTypeNoDelta : FStar_Extraction_ML_Syntax.mlty  ->  Prims.bool = (fun t -> (match ((Prims.op_Equality t FStar_Extraction_ML_Syntax.ml_unit_ty)) with
| true -> begin
true
end
| uu____315 -> begin
(match (t) with
| FStar_Extraction_ML_Syntax.MLTY_Named (uu____316, (("FStar")::("Ghost")::[], "erased")) -> begin
true
end
| FStar_Extraction_ML_Syntax.MLTY_Named (uu____329, (("FStar")::("Tactics")::("Effect")::[], "tactic")) -> begin
(

let uu____342 = (FStar_Options.codegen ())
in (Prims.op_disEquality uu____342 (FStar_Pervasives_Native.Some (FStar_Options.Plugin))))
end
| uu____347 -> begin
false
end)
end))


let unknownType : FStar_Extraction_ML_Syntax.mlty = FStar_Extraction_ML_Syntax.MLTY_Top


let prependTick : Prims.string  ->  Prims.string = (fun x -> (match ((FStar_Util.starts_with x "\'")) with
| true -> begin
x
end
| uu____353 -> begin
(Prims.strcat "\'A" x)
end))


let removeTick : Prims.string  ->  Prims.string = (fun x -> (match ((FStar_Util.starts_with x "\'")) with
| true -> begin
(FStar_Util.substring_from x (Prims.parse_int "1"))
end
| uu____359 -> begin
x
end))


let convRange : FStar_Range.range  ->  Prims.int = (fun r -> (Prims.parse_int "0"))


let convIdent : FStar_Ident.ident  ->  FStar_Extraction_ML_Syntax.mlident = (fun id1 -> id1.FStar_Ident.idText)


let bv_as_ml_tyvar : FStar_Syntax_Syntax.bv  ->  Prims.string = (fun x -> (

let uu____375 = (FStar_Extraction_ML_Syntax.bv_as_mlident x)
in (prependTick uu____375)))


let bv_as_ml_termvar : FStar_Syntax_Syntax.bv  ->  Prims.string = (fun x -> (

let uu____381 = (FStar_Extraction_ML_Syntax.bv_as_mlident x)
in (removeTick uu____381)))


let rec lookup_ty_local : binding Prims.list  ->  FStar_Syntax_Syntax.bv  ->  FStar_Extraction_ML_Syntax.mlty = (fun gamma b -> (match (gamma) with
| (Bv (b', FStar_Util.Inl (mli, mlt)))::tl1 -> begin
(match ((FStar_Syntax_Syntax.bv_eq b b')) with
| true -> begin
mlt
end
| uu____430 -> begin
(lookup_ty_local tl1 b)
end)
end
| (Bv (b', FStar_Util.Inr (uu____432)))::tl1 -> begin
(match ((FStar_Syntax_Syntax.bv_eq b b')) with
| true -> begin
(failwith (Prims.strcat "Type/Expr clash: " b.FStar_Syntax_Syntax.ppname.FStar_Ident.idText))
end
| uu____472 -> begin
(lookup_ty_local tl1 b)
end)
end
| (uu____473)::tl1 -> begin
(lookup_ty_local tl1 b)
end
| [] -> begin
(failwith (Prims.strcat "extraction: unbound type var " b.FStar_Syntax_Syntax.ppname.FStar_Ident.idText))
end))


let tyscheme_of_td : 'Auu____487 'Auu____488 'Auu____489 'Auu____490 . ('Auu____487 * 'Auu____488 * 'Auu____489 * FStar_Extraction_ML_Syntax.mlidents * 'Auu____490 * FStar_Extraction_ML_Syntax.mltybody FStar_Pervasives_Native.option)  ->  FStar_Extraction_ML_Syntax.mltyscheme FStar_Pervasives_Native.option = (fun uu____511 -> (match (uu____511) with
| (uu____526, uu____527, uu____528, vars, uu____530, body_opt) -> begin
(match (body_opt) with
| FStar_Pervasives_Native.Some (FStar_Extraction_ML_Syntax.MLTD_Abbrev (t)) -> begin
FStar_Pervasives_Native.Some (((vars), (t)))
end
| uu____545 -> begin
FStar_Pervasives_Native.None
end)
end))


let lookup_ty_const : env  ->  FStar_Extraction_ML_Syntax.mlpath  ->  FStar_Extraction_ML_Syntax.mltyscheme FStar_Pervasives_Native.option = (fun env uu____559 -> (match (uu____559) with
| (module_name, ty_name) -> begin
(FStar_Util.find_map env.tydefs (fun uu____582 -> (match (uu____582) with
| (uu____593, m, tds) -> begin
(match ((Prims.op_Equality module_name m)) with
| true -> begin
(FStar_Util.find_map tds (fun td -> (

let uu____613 = td
in (match (uu____613) with
| (uu____616, n1, uu____618, uu____619, uu____620, uu____621) -> begin
(match ((Prims.op_Equality n1 ty_name)) with
| true -> begin
(tyscheme_of_td td)
end
| uu____634 -> begin
FStar_Pervasives_Native.None
end)
end))))
end
| uu____635 -> begin
FStar_Pervasives_Native.None
end)
end)))
end))


let module_name_of_fv : FStar_Syntax_Syntax.fv  ->  Prims.string Prims.list = (fun fv -> (FStar_All.pipe_right fv.FStar_Syntax_Syntax.fv_name.FStar_Syntax_Syntax.v.FStar_Ident.ns (FStar_List.map (fun i -> i.FStar_Ident.idText))))


let maybe_mangle_type_projector : env  ->  FStar_Syntax_Syntax.fv  ->  FStar_Extraction_ML_Syntax.mlpath FStar_Pervasives_Native.option = (fun env fv -> (

let mname = (module_name_of_fv fv)
in (

let ty_name = fv.FStar_Syntax_Syntax.fv_name.FStar_Syntax_Syntax.v.FStar_Ident.ident.FStar_Ident.idText
in (FStar_Util.find_map env.tydefs (fun uu____685 -> (match (uu____685) with
| (uu____702, m, tds) -> begin
(FStar_Util.find_map tds (fun uu____722 -> (match (uu____722) with
| (uu____731, n1, mangle_opt, uu____734, uu____735, uu____736) -> begin
(match ((Prims.op_Equality m mname)) with
| true -> begin
(match ((Prims.op_Equality n1 ty_name)) with
| true -> begin
(match (mangle_opt) with
| FStar_Pervasives_Native.None -> begin
FStar_Pervasives_Native.Some (((m), (n1)))
end
| FStar_Pervasives_Native.Some (mangled) -> begin
(

let modul = m
in FStar_Pervasives_Native.Some (((modul), (mangled))))
end)
end
| uu____791 -> begin
FStar_Pervasives_Native.None
end)
end
| uu____798 -> begin
FStar_Pervasives_Native.None
end)
end)))
end))))))


let lookup_tyvar : env  ->  FStar_Syntax_Syntax.bv  ->  FStar_Extraction_ML_Syntax.mlty = (fun g bt -> (lookup_ty_local g.gamma bt))


let lookup_fv_by_lid : env  ->  FStar_Ident.lident  ->  ty_or_exp_b = (fun g lid -> (

let x = (FStar_Util.find_map g.gamma (fun uu___60_831 -> (match (uu___60_831) with
| Fv (fv', x) when (FStar_Syntax_Syntax.fv_eq_lid fv' lid) -> begin
FStar_Pervasives_Native.Some (x)
end
| uu____836 -> begin
FStar_Pervasives_Native.None
end)))
in (match (x) with
| FStar_Pervasives_Native.None -> begin
(

let uu____837 = (FStar_Util.format1 "free Variable %s not found\n" lid.FStar_Ident.nsstr)
in (failwith uu____837))
end
| FStar_Pervasives_Native.Some (y) -> begin
y
end)))


let try_lookup_fv : env  ->  FStar_Syntax_Syntax.fv  ->  ty_or_exp_b FStar_Pervasives_Native.option = (fun g fv -> (FStar_Util.find_map g.gamma (fun uu___61_856 -> (match (uu___61_856) with
| Fv (fv', t) when (FStar_Syntax_Syntax.fv_eq fv fv') -> begin
FStar_Pervasives_Native.Some (t)
end
| uu____861 -> begin
FStar_Pervasives_Native.None
end))))


let lookup_fv : env  ->  FStar_Syntax_Syntax.fv  ->  ty_or_exp_b = (fun g fv -> (

let uu____872 = (try_lookup_fv g fv)
in (match (uu____872) with
| FStar_Pervasives_Native.None -> begin
(

let uu____875 = (

let uu____876 = (FStar_Range.string_of_range fv.FStar_Syntax_Syntax.fv_name.FStar_Syntax_Syntax.p)
in (

let uu____877 = (FStar_Syntax_Print.lid_to_string fv.FStar_Syntax_Syntax.fv_name.FStar_Syntax_Syntax.v)
in (FStar_Util.format2 "(%s) free Variable %s not found\n" uu____876 uu____877)))
in (failwith uu____875))
end
| FStar_Pervasives_Native.Some (y) -> begin
y
end)))


let lookup_bv : env  ->  FStar_Syntax_Syntax.bv  ->  ty_or_exp_b = (fun g bv -> (

let x = (FStar_Util.find_map g.gamma (fun uu___62_895 -> (match (uu___62_895) with
| Bv (bv', r) when (FStar_Syntax_Syntax.bv_eq bv bv') -> begin
FStar_Pervasives_Native.Some (r)
end
| uu____900 -> begin
FStar_Pervasives_Native.None
end)))
in (match (x) with
| FStar_Pervasives_Native.None -> begin
(

let uu____901 = (

let uu____902 = (FStar_Range.string_of_range bv.FStar_Syntax_Syntax.ppname.FStar_Ident.idRange)
in (

let uu____903 = (FStar_Syntax_Print.bv_to_string bv)
in (FStar_Util.format2 "(%s) bound Variable %s not found\n" uu____902 uu____903)))
in (failwith uu____901))
end
| FStar_Pervasives_Native.Some (y) -> begin
y
end)))


let lookup : env  ->  (FStar_Syntax_Syntax.bv, FStar_Syntax_Syntax.fv) FStar_Util.either  ->  (ty_or_exp_b * FStar_Syntax_Syntax.fv_qual FStar_Pervasives_Native.option) = (fun g x -> (match (x) with
| FStar_Util.Inl (x1) -> begin
(

let uu____936 = (lookup_bv g x1)
in ((uu____936), (FStar_Pervasives_Native.None)))
end
| FStar_Util.Inr (x1) -> begin
(

let uu____940 = (lookup_fv g x1)
in ((uu____940), (x1.FStar_Syntax_Syntax.fv_qual)))
end))


let lookup_term : env  ->  FStar_Syntax_Syntax.term  ->  (ty_or_exp_b * FStar_Syntax_Syntax.fv_qual FStar_Pervasives_Native.option) = (fun g t -> (match (t.FStar_Syntax_Syntax.n) with
| FStar_Syntax_Syntax.Tm_name (x) -> begin
(lookup g (FStar_Util.Inl (x)))
end
| FStar_Syntax_Syntax.Tm_fvar (x) -> begin
(lookup g (FStar_Util.Inr (x)))
end
| uu____967 -> begin
(failwith "Impossible: lookup_term for a non-name")
end))


let extend_ty : env  ->  FStar_Syntax_Syntax.bv  ->  FStar_Extraction_ML_Syntax.mlty FStar_Pervasives_Native.option  ->  env = (fun g a mapped_to -> (

let ml_a = (bv_as_ml_tyvar a)
in (

let mapped_to1 = (match (mapped_to) with
| FStar_Pervasives_Native.None -> begin
FStar_Extraction_ML_Syntax.MLTY_Var (ml_a)
end
| FStar_Pervasives_Native.Some (t) -> begin
t
end)
in (

let gamma = (Bv (((a), (FStar_Util.Inl (((ml_a), (mapped_to1)))))))::g.gamma
in (

let tcenv = (FStar_TypeChecker_Env.push_bv g.tcenv a)
in (

let uu___64_1028 = g
in {tcenv = tcenv; gamma = gamma; tydefs = uu___64_1028.tydefs; type_names = uu___64_1028.type_names; currentModule = uu___64_1028.currentModule}))))))


let sanitize : Prims.string  ->  Prims.string = (fun s -> (

let cs = (FStar_String.list_of_string s)
in (

let valid = (fun c -> (((FStar_Util.is_letter_or_digit c) || (Prims.op_Equality c 95 (*_*))) || (Prims.op_Equality c 39 (*'*))))
in (

let cs' = (FStar_List.fold_right (fun c cs1 -> (

let uu____1058 = (

let uu____1061 = (valid c)
in (match (uu____1061) with
| true -> begin
(c)::[]
end
| uu____1064 -> begin
(95 (*_*))::(95 (*_*))::[]
end))
in (FStar_List.append uu____1058 cs1))) cs [])
in (

let cs'1 = (match (cs') with
| (c)::cs1 when ((FStar_Util.is_digit c) || (Prims.op_Equality c 39 (*'*))) -> begin
(95 (*_*))::(c)::cs1
end
| uu____1084 -> begin
cs
end)
in (FStar_String.string_of_list cs'1))))))


let find_uniq : binding Prims.list  ->  Prims.string  ->  Prims.string = (fun gamma mlident -> (

let rec find_uniq = (fun mlident1 i -> (

let suffix = (match ((Prims.op_Equality i (Prims.parse_int "0"))) with
| true -> begin
""
end
| uu____1113 -> begin
(FStar_Util.string_of_int i)
end)
in (

let target_mlident = (Prims.strcat mlident1 suffix)
in (

let has_collision = (FStar_List.existsb (fun uu___63_1120 -> (match (uu___63_1120) with
| Bv (uu____1121, FStar_Util.Inl (mlident', uu____1123)) -> begin
(Prims.op_Equality target_mlident mlident')
end
| Fv (uu____1152, FStar_Util.Inl (mlident', uu____1154)) -> begin
(Prims.op_Equality target_mlident mlident')
end
| Fv (uu____1183, FStar_Util.Inr (mlident', uu____1185, uu____1186, uu____1187)) -> begin
(Prims.op_Equality target_mlident mlident')
end
| Bv (uu____1216, FStar_Util.Inr (mlident', uu____1218, uu____1219, uu____1220)) -> begin
(Prims.op_Equality target_mlident mlident')
end)) gamma)
in (match (has_collision) with
| true -> begin
(find_uniq mlident1 (i + (Prims.parse_int "1")))
end
| uu____1249 -> begin
target_mlident
end)))))
in (

let mlident1 = (sanitize mlident)
in (find_uniq mlident1 (Prims.parse_int "0")))))


let extend_bv : env  ->  FStar_Syntax_Syntax.bv  ->  FStar_Extraction_ML_Syntax.mltyscheme  ->  Prims.bool  ->  Prims.bool  ->  Prims.bool  ->  (env * FStar_Extraction_ML_Syntax.mlident) = (fun g x t_x add_unit is_rec mk_unit -> (

let ml_ty = (match (t_x) with
| ([], t) -> begin
t
end
| uu____1293 -> begin
FStar_Extraction_ML_Syntax.MLTY_Top
end)
in (

let mlident = (

let uu____1295 = (FStar_Extraction_ML_Syntax.bv_as_mlident x)
in (find_uniq g.gamma uu____1295))
in (

let mlx = FStar_Extraction_ML_Syntax.MLE_Var (mlident)
in (

let mlx1 = (match (mk_unit) with
| true -> begin
FStar_Extraction_ML_Syntax.ml_unit
end
| uu____1298 -> begin
(match (add_unit) with
| true -> begin
(FStar_All.pipe_left (FStar_Extraction_ML_Syntax.with_ty FStar_Extraction_ML_Syntax.MLTY_Top) (FStar_Extraction_ML_Syntax.MLE_App ((((FStar_Extraction_ML_Syntax.with_ty FStar_Extraction_ML_Syntax.MLTY_Top mlx)), ((FStar_Extraction_ML_Syntax.ml_unit)::[])))))
end
| uu____1301 -> begin
(FStar_Extraction_ML_Syntax.with_ty ml_ty mlx)
end)
end)
in (

let t_x1 = (match (add_unit) with
| true -> begin
(FStar_Extraction_ML_Syntax.pop_unit t_x)
end
| uu____1303 -> begin
t_x
end)
in (

let gamma = (Bv (((x), (FStar_Util.Inr (((mlident), (mlx1), (t_x1), (is_rec)))))))::g.gamma
in (

let tcenv = (

let uu____1336 = (FStar_Syntax_Syntax.binders_of_list ((x)::[]))
in (FStar_TypeChecker_Env.push_binders g.tcenv uu____1336))
in (((

let uu___65_1338 = g
in {tcenv = tcenv; gamma = gamma; tydefs = uu___65_1338.tydefs; type_names = uu___65_1338.type_names; currentModule = uu___65_1338.currentModule})), (mlident))))))))))


let rec mltyFvars : FStar_Extraction_ML_Syntax.mlty  ->  FStar_Extraction_ML_Syntax.mlident Prims.list = (fun t -> (match (t) with
| FStar_Extraction_ML_Syntax.MLTY_Var (x) -> begin
(x)::[]
end
| FStar_Extraction_ML_Syntax.MLTY_Fun (t1, f, t2) -> begin
(

let uu____1352 = (mltyFvars t1)
in (

let uu____1355 = (mltyFvars t2)
in (FStar_List.append uu____1352 uu____1355)))
end
| FStar_Extraction_ML_Syntax.MLTY_Named (args, path) -> begin
(FStar_List.collect mltyFvars args)
end
| FStar_Extraction_ML_Syntax.MLTY_Tuple (ts) -> begin
(FStar_List.collect mltyFvars ts)
end
| FStar_Extraction_ML_Syntax.MLTY_Top -> begin
[]
end
| FStar_Extraction_ML_Syntax.MLTY_Erased -> begin
[]
end))


let rec subsetMlidents : FStar_Extraction_ML_Syntax.mlident Prims.list  ->  FStar_Extraction_ML_Syntax.mlident Prims.list  ->  Prims.bool = (fun la lb -> (match (la) with
| (h)::tla -> begin
((FStar_List.contains h lb) && (subsetMlidents tla lb))
end
| [] -> begin
true
end))


let tySchemeIsClosed : FStar_Extraction_ML_Syntax.mltyscheme  ->  Prims.bool = (fun tys -> (

let uu____1394 = (mltyFvars (FStar_Pervasives_Native.snd tys))
in (subsetMlidents uu____1394 (FStar_Pervasives_Native.fst tys))))


let extend_fv' : env  ->  FStar_Syntax_Syntax.fv  ->  FStar_Extraction_ML_Syntax.mlpath  ->  FStar_Extraction_ML_Syntax.mltyscheme  ->  Prims.bool  ->  Prims.bool  ->  (env * FStar_Extraction_ML_Syntax.mlident) = (fun g x y t_x add_unit is_rec -> (

let uu____1435 = (tySchemeIsClosed t_x)
in (match (uu____1435) with
| true -> begin
(

let ml_ty = (match (t_x) with
| ([], t) -> begin
t
end
| uu____1444 -> begin
FStar_Extraction_ML_Syntax.MLTY_Top
end)
in (

let uu____1445 = (

let uu____1456 = y
in (match (uu____1456) with
| (ns, i) -> begin
(

let mlsymbol = (FStar_Extraction_ML_Syntax.avoid_keyword i)
in ((((ns), (mlsymbol))), (mlsymbol)))
end))
in (match (uu____1445) with
| (mlpath, mlsymbol) -> begin
(

let mly = FStar_Extraction_ML_Syntax.MLE_Name (mlpath)
in (

let mly1 = (match (add_unit) with
| true -> begin
(FStar_All.pipe_left (FStar_Extraction_ML_Syntax.with_ty FStar_Extraction_ML_Syntax.MLTY_Top) (FStar_Extraction_ML_Syntax.MLE_App ((((FStar_Extraction_ML_Syntax.with_ty FStar_Extraction_ML_Syntax.MLTY_Top mly)), ((FStar_Extraction_ML_Syntax.ml_unit)::[])))))
end
| uu____1504 -> begin
(FStar_Extraction_ML_Syntax.with_ty ml_ty mly)
end)
in (

let t_x1 = (match (add_unit) with
| true -> begin
(FStar_Extraction_ML_Syntax.pop_unit t_x)
end
| uu____1506 -> begin
t_x
end)
in (

let gamma = (Fv (((x), (FStar_Util.Inr (((mlsymbol), (mly1), (t_x1), (is_rec)))))))::g.gamma
in (((

let uu___66_1539 = g
in {tcenv = uu___66_1539.tcenv; gamma = gamma; tydefs = uu___66_1539.tydefs; type_names = uu___66_1539.type_names; currentModule = uu___66_1539.currentModule})), (mlsymbol))))))
end)))
end
| uu____1540 -> begin
(failwith "freevars found")
end)))


let extend_fv : env  ->  FStar_Syntax_Syntax.fv  ->  FStar_Extraction_ML_Syntax.mltyscheme  ->  Prims.bool  ->  Prims.bool  ->  (env * FStar_Extraction_ML_Syntax.mlident) = (fun g x t_x add_unit is_rec -> (

let mlp = (FStar_Extraction_ML_Syntax.mlpath_of_lident x.FStar_Syntax_Syntax.fv_name.FStar_Syntax_Syntax.v)
in (extend_fv' g x mlp t_x add_unit is_rec)))


let extend_lb : env  ->  FStar_Syntax_Syntax.lbname  ->  FStar_Syntax_Syntax.typ  ->  FStar_Extraction_ML_Syntax.mltyscheme  ->  Prims.bool  ->  Prims.bool  ->  (env * FStar_Extraction_ML_Syntax.mlident) = (fun g l t t_x add_unit is_rec -> (match (l) with
| FStar_Util.Inl (x) -> begin
(extend_bv g x t_x add_unit is_rec false)
end
| FStar_Util.Inr (f) -> begin
(

let uu____1619 = (FStar_Extraction_ML_Syntax.mlpath_of_lident f.FStar_Syntax_Syntax.fv_name.FStar_Syntax_Syntax.v)
in (match (uu____1619) with
| (p, y) -> begin
(extend_fv' g f ((p), (y)) t_x add_unit is_rec)
end))
end))


let extend_tydef : env  ->  FStar_Syntax_Syntax.fv  ->  FStar_Extraction_ML_Syntax.mltydecl  ->  env = (fun g fv td -> (

let m = (module_name_of_fv fv)
in (

let uu___67_1650 = g
in {tcenv = uu___67_1650.tcenv; gamma = uu___67_1650.gamma; tydefs = (((fv), (m), (td)))::g.tydefs; type_names = (fv)::g.type_names; currentModule = uu___67_1650.currentModule})))


let extend_type_name : env  ->  FStar_Syntax_Syntax.fv  ->  env = (fun g fv -> (

let uu___68_1671 = g
in {tcenv = uu___68_1671.tcenv; gamma = uu___68_1671.gamma; tydefs = uu___68_1671.tydefs; type_names = (fv)::g.type_names; currentModule = uu___68_1671.currentModule}))


let is_type_name : env  ->  FStar_Syntax_Syntax.fv  ->  Prims.bool = (fun g fv -> (FStar_All.pipe_right g.type_names (FStar_Util.for_some (FStar_Syntax_Syntax.fv_eq fv))))


let is_fv_type : env  ->  FStar_Syntax_Syntax.fv  ->  Prims.bool = (fun g fv -> ((is_type_name g fv) || (FStar_All.pipe_right g.tydefs (FStar_Util.for_some (fun uu____1716 -> (match (uu____1716) with
| (fv', uu____1726, uu____1727) -> begin
(FStar_Syntax_Syntax.fv_eq fv fv')
end))))))


let emptyMlPath : (FStar_Extraction_ML_Syntax.mlsymbol Prims.list * Prims.string) = (([]), (""))


let mkContext : FStar_TypeChecker_Env.env  ->  env = (fun e -> (

let env = {tcenv = e; gamma = []; tydefs = []; type_names = []; currentModule = emptyMlPath}
in (

let a = "\'a"
in (

let failwith_ty = (((a)::[]), (FStar_Extraction_ML_Syntax.MLTY_Fun (((FStar_Extraction_ML_Syntax.MLTY_Named ((([]), (((("Prims")::[]), ("string")))))), (FStar_Extraction_ML_Syntax.E_IMPURE), (FStar_Extraction_ML_Syntax.MLTY_Var (a))))))
in (

let uu____1774 = (

let uu____1779 = (

let uu____1780 = (FStar_Syntax_Syntax.lid_as_fv FStar_Parser_Const.failwith_lid FStar_Syntax_Syntax.delta_constant FStar_Pervasives_Native.None)
in FStar_Util.Inr (uu____1780))
in (extend_lb env uu____1779 FStar_Syntax_Syntax.tun failwith_ty false false))
in (FStar_All.pipe_right uu____1774 FStar_Pervasives_Native.fst))))))


let monad_op_name : FStar_Syntax_Syntax.eff_decl  ->  Prims.string  ->  (FStar_Extraction_ML_Syntax.mlpath * FStar_Ident.lident) = (fun ed nm -> (

let lid = (

let uu____1800 = (FStar_Ident.id_of_text nm)
in (FStar_Syntax_Util.mk_field_projector_name_from_ident ed.FStar_Syntax_Syntax.mname uu____1800))
in (

let uu____1801 = (FStar_Extraction_ML_Syntax.mlpath_of_lident lid)
in ((uu____1801), (lid)))))


let action_name : FStar_Syntax_Syntax.eff_decl  ->  FStar_Syntax_Syntax.action  ->  (FStar_Extraction_ML_Syntax.mlpath * FStar_Ident.lident) = (fun ed a -> (

let nm = a.FStar_Syntax_Syntax.action_name.FStar_Ident.ident.FStar_Ident.idText
in (

let module_name = ed.FStar_Syntax_Syntax.mname.FStar_Ident.ns
in (

let lid = (

let uu____1821 = (

let uu____1824 = (

let uu____1827 = (FStar_Ident.id_of_text nm)
in (uu____1827)::[])
in (FStar_List.append module_name uu____1824))
in (FStar_Ident.lid_of_ids uu____1821))
in (

let uu____1828 = (FStar_Extraction_ML_Syntax.mlpath_of_lident lid)
in ((uu____1828), (lid)))))))



=======
  ((FStar_Extraction_ML_Syntax.mlident,FStar_Extraction_ML_Syntax.mlty)
     FStar_Pervasives_Native.tuple2,(FStar_Extraction_ML_Syntax.mlsymbol,
                                      FStar_Extraction_ML_Syntax.mlexpr,
                                      FStar_Extraction_ML_Syntax.mltyscheme,
                                      Prims.bool)
                                      FStar_Pervasives_Native.tuple4)
    FStar_Util.either
type binding =
  | Bv of (FStar_Syntax_Syntax.bv,ty_or_exp_b) FStar_Pervasives_Native.tuple2
  
  | Fv of (FStar_Syntax_Syntax.fv,ty_or_exp_b) FStar_Pervasives_Native.tuple2 
let (uu___is_Bv : binding -> Prims.bool) =
  fun projectee  -> match projectee with | Bv _0 -> true | uu____45 -> false 
let (__proj__Bv__item___0 :
  binding ->
    (FStar_Syntax_Syntax.bv,ty_or_exp_b) FStar_Pervasives_Native.tuple2)
  = fun projectee  -> match projectee with | Bv _0 -> _0 
let (uu___is_Fv : binding -> Prims.bool) =
  fun projectee  -> match projectee with | Fv _0 -> true | uu____75 -> false 
let (__proj__Fv__item___0 :
  binding ->
    (FStar_Syntax_Syntax.fv,ty_or_exp_b) FStar_Pervasives_Native.tuple2)
  = fun projectee  -> match projectee with | Fv _0 -> _0 
type env =
  {
  tcenv: FStar_TypeChecker_Env.env ;
  gamma: binding Prims.list ;
  tydefs:
    (FStar_Syntax_Syntax.fv,FStar_Extraction_ML_Syntax.mlsymbol Prims.list,
      FStar_Extraction_ML_Syntax.mltydecl) FStar_Pervasives_Native.tuple3
      Prims.list
    ;
  type_names: FStar_Syntax_Syntax.fv Prims.list ;
  currentModule: FStar_Extraction_ML_Syntax.mlpath }
let (__proj__Mkenv__item__tcenv : env -> FStar_TypeChecker_Env.env) =
  fun projectee  ->
    match projectee with
    | { tcenv = __fname__tcenv; gamma = __fname__gamma;
        tydefs = __fname__tydefs; type_names = __fname__type_names;
        currentModule = __fname__currentModule;_} -> __fname__tcenv
  
let (__proj__Mkenv__item__gamma : env -> binding Prims.list) =
  fun projectee  ->
    match projectee with
    | { tcenv = __fname__tcenv; gamma = __fname__gamma;
        tydefs = __fname__tydefs; type_names = __fname__type_names;
        currentModule = __fname__currentModule;_} -> __fname__gamma
  
let (__proj__Mkenv__item__tydefs :
  env ->
    (FStar_Syntax_Syntax.fv,FStar_Extraction_ML_Syntax.mlsymbol Prims.list,
      FStar_Extraction_ML_Syntax.mltydecl) FStar_Pervasives_Native.tuple3
      Prims.list)
  =
  fun projectee  ->
    match projectee with
    | { tcenv = __fname__tcenv; gamma = __fname__gamma;
        tydefs = __fname__tydefs; type_names = __fname__type_names;
        currentModule = __fname__currentModule;_} -> __fname__tydefs
  
let (__proj__Mkenv__item__type_names :
  env -> FStar_Syntax_Syntax.fv Prims.list) =
  fun projectee  ->
    match projectee with
    | { tcenv = __fname__tcenv; gamma = __fname__gamma;
        tydefs = __fname__tydefs; type_names = __fname__type_names;
        currentModule = __fname__currentModule;_} -> __fname__type_names
  
let (__proj__Mkenv__item__currentModule :
  env -> FStar_Extraction_ML_Syntax.mlpath) =
  fun projectee  ->
    match projectee with
    | { tcenv = __fname__tcenv; gamma = __fname__gamma;
        tydefs = __fname__tydefs; type_names = __fname__type_names;
        currentModule = __fname__currentModule;_} -> __fname__currentModule
  
let (debug : env -> (unit -> unit) -> unit) =
  fun g  ->
    fun f  ->
      let c = FStar_Extraction_ML_Syntax.string_of_mlpath g.currentModule  in
      let uu____298 =
        FStar_Options.debug_at_level c (FStar_Options.Other "Extraction")  in
      if uu____298 then f () else ()
  
let (mkFvvar :
  FStar_Ident.lident -> FStar_Syntax_Syntax.typ -> FStar_Syntax_Syntax.fv) =
  fun l  ->
    fun t  ->
      FStar_Syntax_Syntax.lid_as_fv l FStar_Syntax_Syntax.delta_constant
        FStar_Pervasives_Native.None
  
let (erasedContent : FStar_Extraction_ML_Syntax.mlty) =
  FStar_Extraction_ML_Syntax.MLTY_Erased 
let (erasableTypeNoDelta : FStar_Extraction_ML_Syntax.mlty -> Prims.bool) =
  fun t  ->
    if t = FStar_Extraction_ML_Syntax.ml_unit_ty
    then true
    else
      (match t with
       | FStar_Extraction_ML_Syntax.MLTY_Named
           (uu____316,("FStar"::"Ghost"::[],"erased")) -> true
       | FStar_Extraction_ML_Syntax.MLTY_Named
           (uu____329,("FStar"::"Tactics"::"Effect"::[],"tactic")) ->
           let uu____342 = FStar_Options.codegen ()  in
           uu____342 <> (FStar_Pervasives_Native.Some FStar_Options.Plugin)
       | uu____347 -> false)
  
let (unknownType : FStar_Extraction_ML_Syntax.mlty) =
  FStar_Extraction_ML_Syntax.MLTY_Top 
let (prependTick : Prims.string -> Prims.string) =
  fun x  -> if FStar_Util.starts_with x "'" then x else Prims.strcat "'A" x 
let (removeTick : Prims.string -> Prims.string) =
  fun x  ->
    if FStar_Util.starts_with x "'"
    then FStar_Util.substring_from x (Prims.parse_int "1")
    else x
  
let (convRange : FStar_Range.range -> Prims.int) =
  fun r  -> (Prims.parse_int "0") 
let (convIdent : FStar_Ident.ident -> FStar_Extraction_ML_Syntax.mlident) =
  fun id1  -> id1.FStar_Ident.idText 
let (bv_as_ml_tyvar : FStar_Syntax_Syntax.bv -> Prims.string) =
  fun x  ->
    let uu____375 = FStar_Extraction_ML_Syntax.bv_as_mlident x  in
    prependTick uu____375
  
let (bv_as_ml_termvar : FStar_Syntax_Syntax.bv -> Prims.string) =
  fun x  ->
    let uu____381 = FStar_Extraction_ML_Syntax.bv_as_mlident x  in
    removeTick uu____381
  
let rec (lookup_ty_local :
  binding Prims.list ->
    FStar_Syntax_Syntax.bv -> FStar_Extraction_ML_Syntax.mlty)
  =
  fun gamma  ->
    fun b  ->
      match gamma with
      | (Bv (b',FStar_Util.Inl (mli,mlt)))::tl1 ->
          if FStar_Syntax_Syntax.bv_eq b b'
          then mlt
          else lookup_ty_local tl1 b
      | (Bv (b',FStar_Util.Inr uu____432))::tl1 ->
          if FStar_Syntax_Syntax.bv_eq b b'
          then
            failwith
              (Prims.strcat "Type/Expr clash: "
                 (b.FStar_Syntax_Syntax.ppname).FStar_Ident.idText)
          else lookup_ty_local tl1 b
      | uu____473::tl1 -> lookup_ty_local tl1 b
      | [] ->
          failwith
            (Prims.strcat "extraction: unbound type var "
               (b.FStar_Syntax_Syntax.ppname).FStar_Ident.idText)
  
let tyscheme_of_td :
  'Auu____487 'Auu____488 'Auu____489 'Auu____490 .
    ('Auu____487,'Auu____488,'Auu____489,FStar_Extraction_ML_Syntax.mlidents,
      'Auu____490,FStar_Extraction_ML_Syntax.mltybody
                    FStar_Pervasives_Native.option)
      FStar_Pervasives_Native.tuple6 ->
      FStar_Extraction_ML_Syntax.mltyscheme FStar_Pervasives_Native.option
  =
  fun uu____511  ->
    match uu____511 with
    | (uu____526,uu____527,uu____528,vars,uu____530,body_opt) ->
        (match body_opt with
         | FStar_Pervasives_Native.Some
             (FStar_Extraction_ML_Syntax.MLTD_Abbrev t) ->
             FStar_Pervasives_Native.Some (vars, t)
         | uu____545 -> FStar_Pervasives_Native.None)
  
let (lookup_ty_const :
  env ->
    FStar_Extraction_ML_Syntax.mlpath ->
      FStar_Extraction_ML_Syntax.mltyscheme FStar_Pervasives_Native.option)
  =
  fun env  ->
    fun uu____559  ->
      match uu____559 with
      | (module_name,ty_name) ->
          FStar_Util.find_map env.tydefs
            (fun uu____582  ->
               match uu____582 with
               | (uu____593,m,tds) ->
                   if module_name = m
                   then
                     FStar_Util.find_map tds
                       (fun td  ->
                          let uu____613 = td  in
                          match uu____613 with
                          | (uu____616,n1,uu____618,uu____619,uu____620,uu____621)
                              ->
                              if n1 = ty_name
                              then tyscheme_of_td td
                              else FStar_Pervasives_Native.None)
                   else FStar_Pervasives_Native.None)
  
let (module_name_of_fv : FStar_Syntax_Syntax.fv -> Prims.string Prims.list) =
  fun fv  ->
    FStar_All.pipe_right
      ((fv.FStar_Syntax_Syntax.fv_name).FStar_Syntax_Syntax.v).FStar_Ident.ns
      (FStar_List.map (fun i  -> i.FStar_Ident.idText))
  
let (maybe_mangle_type_projector :
  env ->
    FStar_Syntax_Syntax.fv ->
      FStar_Extraction_ML_Syntax.mlpath FStar_Pervasives_Native.option)
  =
  fun env  ->
    fun fv  ->
      let mname = module_name_of_fv fv  in
      let ty_name =
        (((fv.FStar_Syntax_Syntax.fv_name).FStar_Syntax_Syntax.v).FStar_Ident.ident).FStar_Ident.idText
         in
      FStar_Util.find_map env.tydefs
        (fun uu____685  ->
           match uu____685 with
           | (uu____702,m,tds) ->
               FStar_Util.find_map tds
                 (fun uu____722  ->
                    match uu____722 with
                    | (uu____731,n1,mangle_opt,uu____734,uu____735,uu____736)
                        ->
                        if m = mname
                        then
                          (if n1 = ty_name
                           then
                             match mangle_opt with
                             | FStar_Pervasives_Native.None  ->
                                 FStar_Pervasives_Native.Some (m, n1)
                             | FStar_Pervasives_Native.Some mangled ->
                                 let modul = m  in
                                 FStar_Pervasives_Native.Some
                                   (modul, mangled)
                           else FStar_Pervasives_Native.None)
                        else FStar_Pervasives_Native.None))
  
let (lookup_tyvar :
  env -> FStar_Syntax_Syntax.bv -> FStar_Extraction_ML_Syntax.mlty) =
  fun g  -> fun bt  -> lookup_ty_local g.gamma bt 
let (lookup_fv_by_lid : env -> FStar_Ident.lident -> ty_or_exp_b) =
  fun g  ->
    fun lid  ->
      let x =
        FStar_Util.find_map g.gamma
          (fun uu___81_831  ->
             match uu___81_831 with
             | Fv (fv',x) when FStar_Syntax_Syntax.fv_eq_lid fv' lid ->
                 FStar_Pervasives_Native.Some x
             | uu____836 -> FStar_Pervasives_Native.None)
         in
      match x with
      | FStar_Pervasives_Native.None  ->
          let uu____837 =
            FStar_Util.format1 "free Variable %s not found\n"
              lid.FStar_Ident.nsstr
             in
          failwith uu____837
      | FStar_Pervasives_Native.Some y -> y
  
let (try_lookup_fv :
  env -> FStar_Syntax_Syntax.fv -> ty_or_exp_b FStar_Pervasives_Native.option)
  =
  fun g  ->
    fun fv  ->
      FStar_Util.find_map g.gamma
        (fun uu___82_856  ->
           match uu___82_856 with
           | Fv (fv',t) when FStar_Syntax_Syntax.fv_eq fv fv' ->
               FStar_Pervasives_Native.Some t
           | uu____861 -> FStar_Pervasives_Native.None)
  
let (lookup_fv : env -> FStar_Syntax_Syntax.fv -> ty_or_exp_b) =
  fun g  ->
    fun fv  ->
      let uu____872 = try_lookup_fv g fv  in
      match uu____872 with
      | FStar_Pervasives_Native.None  ->
          let uu____875 =
            let uu____876 =
              FStar_Range.string_of_range
                (fv.FStar_Syntax_Syntax.fv_name).FStar_Syntax_Syntax.p
               in
            let uu____877 =
              FStar_Syntax_Print.lid_to_string
                (fv.FStar_Syntax_Syntax.fv_name).FStar_Syntax_Syntax.v
               in
            FStar_Util.format2 "(%s) free Variable %s not found\n" uu____876
              uu____877
             in
          failwith uu____875
      | FStar_Pervasives_Native.Some y -> y
  
let (lookup_bv : env -> FStar_Syntax_Syntax.bv -> ty_or_exp_b) =
  fun g  ->
    fun bv  ->
      let x =
        FStar_Util.find_map g.gamma
          (fun uu___83_895  ->
             match uu___83_895 with
             | Bv (bv',r) when FStar_Syntax_Syntax.bv_eq bv bv' ->
                 FStar_Pervasives_Native.Some r
             | uu____900 -> FStar_Pervasives_Native.None)
         in
      match x with
      | FStar_Pervasives_Native.None  ->
          let uu____901 =
            let uu____902 =
              FStar_Range.string_of_range
                (bv.FStar_Syntax_Syntax.ppname).FStar_Ident.idRange
               in
            let uu____903 = FStar_Syntax_Print.bv_to_string bv  in
            FStar_Util.format2 "(%s) bound Variable %s not found\n" uu____902
              uu____903
             in
          failwith uu____901
      | FStar_Pervasives_Native.Some y -> y
  
let (lookup :
  env ->
    (FStar_Syntax_Syntax.bv,FStar_Syntax_Syntax.fv) FStar_Util.either ->
      (ty_or_exp_b,FStar_Syntax_Syntax.fv_qual FStar_Pervasives_Native.option)
        FStar_Pervasives_Native.tuple2)
  =
  fun g  ->
    fun x  ->
      match x with
      | FStar_Util.Inl x1 ->
          let uu____936 = lookup_bv g x1  in
          (uu____936, FStar_Pervasives_Native.None)
      | FStar_Util.Inr x1 ->
          let uu____940 = lookup_fv g x1  in
          (uu____940, (x1.FStar_Syntax_Syntax.fv_qual))
  
let (lookup_term :
  env ->
    FStar_Syntax_Syntax.term ->
      (ty_or_exp_b,FStar_Syntax_Syntax.fv_qual FStar_Pervasives_Native.option)
        FStar_Pervasives_Native.tuple2)
  =
  fun g  ->
    fun t  ->
      match t.FStar_Syntax_Syntax.n with
      | FStar_Syntax_Syntax.Tm_name x -> lookup g (FStar_Util.Inl x)
      | FStar_Syntax_Syntax.Tm_fvar x -> lookup g (FStar_Util.Inr x)
      | uu____967 -> failwith "Impossible: lookup_term for a non-name"
  
let (extend_ty :
  env ->
    FStar_Syntax_Syntax.bv ->
      FStar_Extraction_ML_Syntax.mlty FStar_Pervasives_Native.option -> env)
  =
  fun g  ->
    fun a  ->
      fun mapped_to  ->
        let ml_a = bv_as_ml_tyvar a  in
        let mapped_to1 =
          match mapped_to with
          | FStar_Pervasives_Native.None  ->
              FStar_Extraction_ML_Syntax.MLTY_Var ml_a
          | FStar_Pervasives_Native.Some t -> t  in
        let gamma = (Bv (a, (FStar_Util.Inl (ml_a, mapped_to1)))) ::
          (g.gamma)  in
        let tcenv = FStar_TypeChecker_Env.push_bv g.tcenv a  in
        let uu___85_1028 = g  in
        {
          tcenv;
          gamma;
          tydefs = (uu___85_1028.tydefs);
          type_names = (uu___85_1028.type_names);
          currentModule = (uu___85_1028.currentModule)
        }
  
let (sanitize : Prims.string -> Prims.string) =
  fun s  ->
    let cs = FStar_String.list_of_string s  in
    let valid c = ((FStar_Util.is_letter_or_digit c) || (c = 95)) || (c = 39)
       in
    let cs' =
      FStar_List.fold_right
        (fun c  ->
           fun cs1  ->
             let uu____1058 =
               let uu____1061 = valid c  in
               if uu____1061 then [c] else [95; 95]  in
             FStar_List.append uu____1058 cs1) cs []
       in
    let cs'1 =
      match cs' with
      | c::cs1 when (FStar_Util.is_digit c) || (c = 39) -> 95 :: c :: cs1
      | uu____1084 -> cs  in
    FStar_String.string_of_list cs'1
  
let (find_uniq : binding Prims.list -> Prims.string -> Prims.string) =
  fun gamma  ->
    fun mlident  ->
      let rec find_uniq mlident1 i =
        let suffix =
          if i = (Prims.parse_int "0")
          then ""
          else FStar_Util.string_of_int i  in
        let target_mlident = Prims.strcat mlident1 suffix  in
        let has_collision =
          FStar_List.existsb
            (fun uu___84_1120  ->
               match uu___84_1120 with
               | Bv (uu____1121,FStar_Util.Inl (mlident',uu____1123)) ->
                   target_mlident = mlident'
               | Fv (uu____1152,FStar_Util.Inl (mlident',uu____1154)) ->
                   target_mlident = mlident'
               | Fv
                   (uu____1183,FStar_Util.Inr
                    (mlident',uu____1185,uu____1186,uu____1187))
                   -> target_mlident = mlident'
               | Bv
                   (uu____1216,FStar_Util.Inr
                    (mlident',uu____1218,uu____1219,uu____1220))
                   -> target_mlident = mlident') gamma
           in
        if has_collision
        then find_uniq mlident1 (i + (Prims.parse_int "1"))
        else target_mlident  in
      let mlident1 = sanitize mlident  in
      find_uniq mlident1 (Prims.parse_int "0")
  
let (extend_bv :
  env ->
    FStar_Syntax_Syntax.bv ->
      FStar_Extraction_ML_Syntax.mltyscheme ->
        Prims.bool ->
          Prims.bool ->
            Prims.bool ->
              (env,FStar_Extraction_ML_Syntax.mlident)
                FStar_Pervasives_Native.tuple2)
  =
  fun g  ->
    fun x  ->
      fun t_x  ->
        fun add_unit  ->
          fun is_rec  ->
            fun mk_unit  ->
              let ml_ty =
                match t_x with
                | ([],t) -> t
                | uu____1293 -> FStar_Extraction_ML_Syntax.MLTY_Top  in
              let mlident =
                let uu____1295 = FStar_Extraction_ML_Syntax.bv_as_mlident x
                   in
                find_uniq g.gamma uu____1295  in
              let mlx = FStar_Extraction_ML_Syntax.MLE_Var mlident  in
              let mlx1 =
                if mk_unit
                then FStar_Extraction_ML_Syntax.ml_unit
                else
                  if add_unit
                  then
                    FStar_All.pipe_left
                      (FStar_Extraction_ML_Syntax.with_ty
                         FStar_Extraction_ML_Syntax.MLTY_Top)
                      (FStar_Extraction_ML_Syntax.MLE_App
                         ((FStar_Extraction_ML_Syntax.with_ty
                             FStar_Extraction_ML_Syntax.MLTY_Top mlx),
                           [FStar_Extraction_ML_Syntax.ml_unit]))
                  else FStar_Extraction_ML_Syntax.with_ty ml_ty mlx
                 in
              let t_x1 =
                if add_unit
                then FStar_Extraction_ML_Syntax.pop_unit t_x
                else t_x  in
              let gamma =
                (Bv (x, (FStar_Util.Inr (mlident, mlx1, t_x1, is_rec)))) ::
                (g.gamma)  in
              let tcenv =
                let uu____1336 = FStar_Syntax_Syntax.binders_of_list [x]  in
                FStar_TypeChecker_Env.push_binders g.tcenv uu____1336  in
              ((let uu___86_1338 = g  in
                {
                  tcenv;
                  gamma;
                  tydefs = (uu___86_1338.tydefs);
                  type_names = (uu___86_1338.type_names);
                  currentModule = (uu___86_1338.currentModule)
                }), mlident)
  
let rec (mltyFvars :
  FStar_Extraction_ML_Syntax.mlty ->
    FStar_Extraction_ML_Syntax.mlident Prims.list)
  =
  fun t  ->
    match t with
    | FStar_Extraction_ML_Syntax.MLTY_Var x -> [x]
    | FStar_Extraction_ML_Syntax.MLTY_Fun (t1,f,t2) ->
        let uu____1352 = mltyFvars t1  in
        let uu____1355 = mltyFvars t2  in
        FStar_List.append uu____1352 uu____1355
    | FStar_Extraction_ML_Syntax.MLTY_Named (args,path) ->
        FStar_List.collect mltyFvars args
    | FStar_Extraction_ML_Syntax.MLTY_Tuple ts ->
        FStar_List.collect mltyFvars ts
    | FStar_Extraction_ML_Syntax.MLTY_Top  -> []
    | FStar_Extraction_ML_Syntax.MLTY_Erased  -> []
  
let rec (subsetMlidents :
  FStar_Extraction_ML_Syntax.mlident Prims.list ->
    FStar_Extraction_ML_Syntax.mlident Prims.list -> Prims.bool)
  =
  fun la  ->
    fun lb  ->
      match la with
      | h::tla -> (FStar_List.contains h lb) && (subsetMlidents tla lb)
      | [] -> true
  
let (tySchemeIsClosed : FStar_Extraction_ML_Syntax.mltyscheme -> Prims.bool)
  =
  fun tys  ->
    let uu____1394 = mltyFvars (FStar_Pervasives_Native.snd tys)  in
    subsetMlidents uu____1394 (FStar_Pervasives_Native.fst tys)
  
let (extend_fv' :
  env ->
    FStar_Syntax_Syntax.fv ->
      FStar_Extraction_ML_Syntax.mlpath ->
        FStar_Extraction_ML_Syntax.mltyscheme ->
          Prims.bool ->
            Prims.bool ->
              (env,FStar_Extraction_ML_Syntax.mlident)
                FStar_Pervasives_Native.tuple2)
  =
  fun g  ->
    fun x  ->
      fun y  ->
        fun t_x  ->
          fun add_unit  ->
            fun is_rec  ->
              let uu____1435 = tySchemeIsClosed t_x  in
              if uu____1435
              then
                let ml_ty =
                  match t_x with
                  | ([],t) -> t
                  | uu____1444 -> FStar_Extraction_ML_Syntax.MLTY_Top  in
                let uu____1445 =
                  let uu____1456 = y  in
                  match uu____1456 with
                  | (ns,i) ->
                      let mlsymbol =
                        FStar_Extraction_ML_Syntax.avoid_keyword i  in
                      ((ns, mlsymbol), mlsymbol)
                   in
                match uu____1445 with
                | (mlpath,mlsymbol) ->
                    let mly = FStar_Extraction_ML_Syntax.MLE_Name mlpath  in
                    let mly1 =
                      if add_unit
                      then
                        FStar_All.pipe_left
                          (FStar_Extraction_ML_Syntax.with_ty
                             FStar_Extraction_ML_Syntax.MLTY_Top)
                          (FStar_Extraction_ML_Syntax.MLE_App
                             ((FStar_Extraction_ML_Syntax.with_ty
                                 FStar_Extraction_ML_Syntax.MLTY_Top mly),
                               [FStar_Extraction_ML_Syntax.ml_unit]))
                      else FStar_Extraction_ML_Syntax.with_ty ml_ty mly  in
                    let t_x1 =
                      if add_unit
                      then FStar_Extraction_ML_Syntax.pop_unit t_x
                      else t_x  in
                    let gamma =
                      (Fv
                         (x, (FStar_Util.Inr (mlsymbol, mly1, t_x1, is_rec))))
                      :: (g.gamma)  in
                    ((let uu___87_1539 = g  in
                      {
                        tcenv = (uu___87_1539.tcenv);
                        gamma;
                        tydefs = (uu___87_1539.tydefs);
                        type_names = (uu___87_1539.type_names);
                        currentModule = (uu___87_1539.currentModule)
                      }), mlsymbol)
              else failwith "freevars found"
  
let (extend_fv :
  env ->
    FStar_Syntax_Syntax.fv ->
      FStar_Extraction_ML_Syntax.mltyscheme ->
        Prims.bool ->
          Prims.bool ->
            (env,FStar_Extraction_ML_Syntax.mlident)
              FStar_Pervasives_Native.tuple2)
  =
  fun g  ->
    fun x  ->
      fun t_x  ->
        fun add_unit  ->
          fun is_rec  ->
            let mlp =
              FStar_Extraction_ML_Syntax.mlpath_of_lident
                (x.FStar_Syntax_Syntax.fv_name).FStar_Syntax_Syntax.v
               in
            extend_fv' g x mlp t_x add_unit is_rec
  
let (extend_lb :
  env ->
    FStar_Syntax_Syntax.lbname ->
      FStar_Syntax_Syntax.typ ->
        FStar_Extraction_ML_Syntax.mltyscheme ->
          Prims.bool ->
            Prims.bool ->
              (env,FStar_Extraction_ML_Syntax.mlident)
                FStar_Pervasives_Native.tuple2)
  =
  fun g  ->
    fun l  ->
      fun t  ->
        fun t_x  ->
          fun add_unit  ->
            fun is_rec  ->
              match l with
              | FStar_Util.Inl x -> extend_bv g x t_x add_unit is_rec false
              | FStar_Util.Inr f ->
                  let uu____1619 =
                    FStar_Extraction_ML_Syntax.mlpath_of_lident
                      (f.FStar_Syntax_Syntax.fv_name).FStar_Syntax_Syntax.v
                     in
                  (match uu____1619 with
                   | (p,y) -> extend_fv' g f (p, y) t_x add_unit is_rec)
  
let (extend_tydef :
  env -> FStar_Syntax_Syntax.fv -> FStar_Extraction_ML_Syntax.mltydecl -> env)
  =
  fun g  ->
    fun fv  ->
      fun td  ->
        let m = module_name_of_fv fv  in
        let uu___88_1650 = g  in
        {
          tcenv = (uu___88_1650.tcenv);
          gamma = (uu___88_1650.gamma);
          tydefs = ((fv, m, td) :: (g.tydefs));
          type_names = (fv :: (g.type_names));
          currentModule = (uu___88_1650.currentModule)
        }
  
let (extend_type_name : env -> FStar_Syntax_Syntax.fv -> env) =
  fun g  ->
    fun fv  ->
      let uu___89_1671 = g  in
      {
        tcenv = (uu___89_1671.tcenv);
        gamma = (uu___89_1671.gamma);
        tydefs = (uu___89_1671.tydefs);
        type_names = (fv :: (g.type_names));
        currentModule = (uu___89_1671.currentModule)
      }
  
let (is_type_name : env -> FStar_Syntax_Syntax.fv -> Prims.bool) =
  fun g  ->
    fun fv  ->
      FStar_All.pipe_right g.type_names
        (FStar_Util.for_some (FStar_Syntax_Syntax.fv_eq fv))
  
let (is_fv_type : env -> FStar_Syntax_Syntax.fv -> Prims.bool) =
  fun g  ->
    fun fv  ->
      (is_type_name g fv) ||
        (FStar_All.pipe_right g.tydefs
           (FStar_Util.for_some
              (fun uu____1716  ->
                 match uu____1716 with
                 | (fv',uu____1726,uu____1727) ->
                     FStar_Syntax_Syntax.fv_eq fv fv')))
  
let (emptyMlPath : FStar_Extraction_ML_Syntax.mlpath) = ([], "") 
let (mkContext : FStar_TypeChecker_Env.env -> env) =
  fun e  ->
    let env =
      {
        tcenv = e;
        gamma = [];
        tydefs = [];
        type_names = [];
        currentModule = emptyMlPath
      }  in
    let a = "'a"  in
    let failwith_ty =
      ([a],
        (FStar_Extraction_ML_Syntax.MLTY_Fun
           ((FStar_Extraction_ML_Syntax.MLTY_Named
               ([], (["Prims"], "string"))),
             FStar_Extraction_ML_Syntax.E_IMPURE,
             (FStar_Extraction_ML_Syntax.MLTY_Var a))))
       in
    let uu____1768 =
      let uu____1773 =
        let uu____1774 =
          FStar_Syntax_Syntax.lid_as_fv FStar_Parser_Const.failwith_lid
            FStar_Syntax_Syntax.delta_constant FStar_Pervasives_Native.None
           in
        FStar_Util.Inr uu____1774  in
      extend_lb env uu____1773 FStar_Syntax_Syntax.tun failwith_ty false
        false
       in
    FStar_All.pipe_right uu____1768 FStar_Pervasives_Native.fst
  
let (monad_op_name :
  FStar_Syntax_Syntax.eff_decl ->
    Prims.string ->
      (FStar_Extraction_ML_Syntax.mlpath,FStar_Ident.lident)
        FStar_Pervasives_Native.tuple2)
  =
  fun ed  ->
    fun nm  ->
      let lid =
        let uu____1794 = FStar_Ident.id_of_text nm  in
        FStar_Syntax_Util.mk_field_projector_name_from_ident
          ed.FStar_Syntax_Syntax.mname uu____1794
         in
      let uu____1795 = FStar_Extraction_ML_Syntax.mlpath_of_lident lid  in
      (uu____1795, lid)
  
let (action_name :
  FStar_Syntax_Syntax.eff_decl ->
    FStar_Syntax_Syntax.action ->
      (FStar_Extraction_ML_Syntax.mlpath,FStar_Ident.lident)
        FStar_Pervasives_Native.tuple2)
  =
  fun ed  ->
    fun a  ->
      let nm =
        ((a.FStar_Syntax_Syntax.action_name).FStar_Ident.ident).FStar_Ident.idText
         in
      let module_name = (ed.FStar_Syntax_Syntax.mname).FStar_Ident.ns  in
      let lid =
        let uu____1815 =
          let uu____1818 =
            let uu____1821 = FStar_Ident.id_of_text nm  in [uu____1821]  in
          FStar_List.append module_name uu____1818  in
        FStar_Ident.lid_of_ids uu____1815  in
      let uu____1822 = FStar_Extraction_ML_Syntax.mlpath_of_lident lid  in
      (uu____1822, lid)
  
>>>>>>> ca297a09
<|MERGE_RESOLUTION|>--- conflicted
+++ resolved
@@ -1,741 +1,5 @@
-
 open Prims
-open FStar_Pervasives
-
 type ty_or_exp_b =
-<<<<<<< HEAD
-((FStar_Extraction_ML_Syntax.mlident * FStar_Extraction_ML_Syntax.mlty), (FStar_Extraction_ML_Syntax.mlsymbol * FStar_Extraction_ML_Syntax.mlexpr * FStar_Extraction_ML_Syntax.mltyscheme * Prims.bool)) FStar_Util.either
-
-type binding =
-| Bv of (FStar_Syntax_Syntax.bv * ty_or_exp_b)
-| Fv of (FStar_Syntax_Syntax.fv * ty_or_exp_b)
-
-
-let uu___is_Bv : binding  ->  Prims.bool = (fun projectee -> (match (projectee) with
-| Bv (_0) -> begin
-true
-end
-| uu____45 -> begin
-false
-end))
-
-
-let __proj__Bv__item___0 : binding  ->  (FStar_Syntax_Syntax.bv * ty_or_exp_b) = (fun projectee -> (match (projectee) with
-| Bv (_0) -> begin
-_0
-end))
-
-
-let uu___is_Fv : binding  ->  Prims.bool = (fun projectee -> (match (projectee) with
-| Fv (_0) -> begin
-true
-end
-| uu____75 -> begin
-false
-end))
-
-
-let __proj__Fv__item___0 : binding  ->  (FStar_Syntax_Syntax.fv * ty_or_exp_b) = (fun projectee -> (match (projectee) with
-| Fv (_0) -> begin
-_0
-end))
-
-type env =
-{tcenv : FStar_TypeChecker_Env.env; gamma : binding Prims.list; tydefs : (FStar_Syntax_Syntax.fv * FStar_Extraction_ML_Syntax.mlsymbol Prims.list * FStar_Extraction_ML_Syntax.mltydecl) Prims.list; type_names : FStar_Syntax_Syntax.fv Prims.list; currentModule : FStar_Extraction_ML_Syntax.mlpath}
-
-
-let __proj__Mkenv__item__tcenv : env  ->  FStar_TypeChecker_Env.env = (fun projectee -> (match (projectee) with
-| {tcenv = __fname__tcenv; gamma = __fname__gamma; tydefs = __fname__tydefs; type_names = __fname__type_names; currentModule = __fname__currentModule} -> begin
-__fname__tcenv
-end))
-
-
-let __proj__Mkenv__item__gamma : env  ->  binding Prims.list = (fun projectee -> (match (projectee) with
-| {tcenv = __fname__tcenv; gamma = __fname__gamma; tydefs = __fname__tydefs; type_names = __fname__type_names; currentModule = __fname__currentModule} -> begin
-__fname__gamma
-end))
-
-
-let __proj__Mkenv__item__tydefs : env  ->  (FStar_Syntax_Syntax.fv * FStar_Extraction_ML_Syntax.mlsymbol Prims.list * FStar_Extraction_ML_Syntax.mltydecl) Prims.list = (fun projectee -> (match (projectee) with
-| {tcenv = __fname__tcenv; gamma = __fname__gamma; tydefs = __fname__tydefs; type_names = __fname__type_names; currentModule = __fname__currentModule} -> begin
-__fname__tydefs
-end))
-
-
-let __proj__Mkenv__item__type_names : env  ->  FStar_Syntax_Syntax.fv Prims.list = (fun projectee -> (match (projectee) with
-| {tcenv = __fname__tcenv; gamma = __fname__gamma; tydefs = __fname__tydefs; type_names = __fname__type_names; currentModule = __fname__currentModule} -> begin
-__fname__type_names
-end))
-
-
-let __proj__Mkenv__item__currentModule : env  ->  FStar_Extraction_ML_Syntax.mlpath = (fun projectee -> (match (projectee) with
-| {tcenv = __fname__tcenv; gamma = __fname__gamma; tydefs = __fname__tydefs; type_names = __fname__type_names; currentModule = __fname__currentModule} -> begin
-__fname__currentModule
-end))
-
-
-let debug : env  ->  (unit  ->  unit)  ->  unit = (fun g f -> (
-
-let c = (FStar_Extraction_ML_Syntax.string_of_mlpath g.currentModule)
-in (
-
-let uu____298 = (FStar_Options.debug_at_level c (FStar_Options.Other ("Extraction")))
-in (match (uu____298) with
-| true -> begin
-(f ())
-end
-| uu____299 -> begin
-()
-end))))
-
-
-let mkFvvar : FStar_Ident.lident  ->  FStar_Syntax_Syntax.typ  ->  FStar_Syntax_Syntax.fv = (fun l t -> (FStar_Syntax_Syntax.lid_as_fv l FStar_Syntax_Syntax.delta_constant FStar_Pervasives_Native.None))
-
-
-let erasedContent : FStar_Extraction_ML_Syntax.mlty = FStar_Extraction_ML_Syntax.MLTY_Erased
-
-
-let erasableTypeNoDelta : FStar_Extraction_ML_Syntax.mlty  ->  Prims.bool = (fun t -> (match ((Prims.op_Equality t FStar_Extraction_ML_Syntax.ml_unit_ty)) with
-| true -> begin
-true
-end
-| uu____315 -> begin
-(match (t) with
-| FStar_Extraction_ML_Syntax.MLTY_Named (uu____316, (("FStar")::("Ghost")::[], "erased")) -> begin
-true
-end
-| FStar_Extraction_ML_Syntax.MLTY_Named (uu____329, (("FStar")::("Tactics")::("Effect")::[], "tactic")) -> begin
-(
-
-let uu____342 = (FStar_Options.codegen ())
-in (Prims.op_disEquality uu____342 (FStar_Pervasives_Native.Some (FStar_Options.Plugin))))
-end
-| uu____347 -> begin
-false
-end)
-end))
-
-
-let unknownType : FStar_Extraction_ML_Syntax.mlty = FStar_Extraction_ML_Syntax.MLTY_Top
-
-
-let prependTick : Prims.string  ->  Prims.string = (fun x -> (match ((FStar_Util.starts_with x "\'")) with
-| true -> begin
-x
-end
-| uu____353 -> begin
-(Prims.strcat "\'A" x)
-end))
-
-
-let removeTick : Prims.string  ->  Prims.string = (fun x -> (match ((FStar_Util.starts_with x "\'")) with
-| true -> begin
-(FStar_Util.substring_from x (Prims.parse_int "1"))
-end
-| uu____359 -> begin
-x
-end))
-
-
-let convRange : FStar_Range.range  ->  Prims.int = (fun r -> (Prims.parse_int "0"))
-
-
-let convIdent : FStar_Ident.ident  ->  FStar_Extraction_ML_Syntax.mlident = (fun id1 -> id1.FStar_Ident.idText)
-
-
-let bv_as_ml_tyvar : FStar_Syntax_Syntax.bv  ->  Prims.string = (fun x -> (
-
-let uu____375 = (FStar_Extraction_ML_Syntax.bv_as_mlident x)
-in (prependTick uu____375)))
-
-
-let bv_as_ml_termvar : FStar_Syntax_Syntax.bv  ->  Prims.string = (fun x -> (
-
-let uu____381 = (FStar_Extraction_ML_Syntax.bv_as_mlident x)
-in (removeTick uu____381)))
-
-
-let rec lookup_ty_local : binding Prims.list  ->  FStar_Syntax_Syntax.bv  ->  FStar_Extraction_ML_Syntax.mlty = (fun gamma b -> (match (gamma) with
-| (Bv (b', FStar_Util.Inl (mli, mlt)))::tl1 -> begin
-(match ((FStar_Syntax_Syntax.bv_eq b b')) with
-| true -> begin
-mlt
-end
-| uu____430 -> begin
-(lookup_ty_local tl1 b)
-end)
-end
-| (Bv (b', FStar_Util.Inr (uu____432)))::tl1 -> begin
-(match ((FStar_Syntax_Syntax.bv_eq b b')) with
-| true -> begin
-(failwith (Prims.strcat "Type/Expr clash: " b.FStar_Syntax_Syntax.ppname.FStar_Ident.idText))
-end
-| uu____472 -> begin
-(lookup_ty_local tl1 b)
-end)
-end
-| (uu____473)::tl1 -> begin
-(lookup_ty_local tl1 b)
-end
-| [] -> begin
-(failwith (Prims.strcat "extraction: unbound type var " b.FStar_Syntax_Syntax.ppname.FStar_Ident.idText))
-end))
-
-
-let tyscheme_of_td : 'Auu____487 'Auu____488 'Auu____489 'Auu____490 . ('Auu____487 * 'Auu____488 * 'Auu____489 * FStar_Extraction_ML_Syntax.mlidents * 'Auu____490 * FStar_Extraction_ML_Syntax.mltybody FStar_Pervasives_Native.option)  ->  FStar_Extraction_ML_Syntax.mltyscheme FStar_Pervasives_Native.option = (fun uu____511 -> (match (uu____511) with
-| (uu____526, uu____527, uu____528, vars, uu____530, body_opt) -> begin
-(match (body_opt) with
-| FStar_Pervasives_Native.Some (FStar_Extraction_ML_Syntax.MLTD_Abbrev (t)) -> begin
-FStar_Pervasives_Native.Some (((vars), (t)))
-end
-| uu____545 -> begin
-FStar_Pervasives_Native.None
-end)
-end))
-
-
-let lookup_ty_const : env  ->  FStar_Extraction_ML_Syntax.mlpath  ->  FStar_Extraction_ML_Syntax.mltyscheme FStar_Pervasives_Native.option = (fun env uu____559 -> (match (uu____559) with
-| (module_name, ty_name) -> begin
-(FStar_Util.find_map env.tydefs (fun uu____582 -> (match (uu____582) with
-| (uu____593, m, tds) -> begin
-(match ((Prims.op_Equality module_name m)) with
-| true -> begin
-(FStar_Util.find_map tds (fun td -> (
-
-let uu____613 = td
-in (match (uu____613) with
-| (uu____616, n1, uu____618, uu____619, uu____620, uu____621) -> begin
-(match ((Prims.op_Equality n1 ty_name)) with
-| true -> begin
-(tyscheme_of_td td)
-end
-| uu____634 -> begin
-FStar_Pervasives_Native.None
-end)
-end))))
-end
-| uu____635 -> begin
-FStar_Pervasives_Native.None
-end)
-end)))
-end))
-
-
-let module_name_of_fv : FStar_Syntax_Syntax.fv  ->  Prims.string Prims.list = (fun fv -> (FStar_All.pipe_right fv.FStar_Syntax_Syntax.fv_name.FStar_Syntax_Syntax.v.FStar_Ident.ns (FStar_List.map (fun i -> i.FStar_Ident.idText))))
-
-
-let maybe_mangle_type_projector : env  ->  FStar_Syntax_Syntax.fv  ->  FStar_Extraction_ML_Syntax.mlpath FStar_Pervasives_Native.option = (fun env fv -> (
-
-let mname = (module_name_of_fv fv)
-in (
-
-let ty_name = fv.FStar_Syntax_Syntax.fv_name.FStar_Syntax_Syntax.v.FStar_Ident.ident.FStar_Ident.idText
-in (FStar_Util.find_map env.tydefs (fun uu____685 -> (match (uu____685) with
-| (uu____702, m, tds) -> begin
-(FStar_Util.find_map tds (fun uu____722 -> (match (uu____722) with
-| (uu____731, n1, mangle_opt, uu____734, uu____735, uu____736) -> begin
-(match ((Prims.op_Equality m mname)) with
-| true -> begin
-(match ((Prims.op_Equality n1 ty_name)) with
-| true -> begin
-(match (mangle_opt) with
-| FStar_Pervasives_Native.None -> begin
-FStar_Pervasives_Native.Some (((m), (n1)))
-end
-| FStar_Pervasives_Native.Some (mangled) -> begin
-(
-
-let modul = m
-in FStar_Pervasives_Native.Some (((modul), (mangled))))
-end)
-end
-| uu____791 -> begin
-FStar_Pervasives_Native.None
-end)
-end
-| uu____798 -> begin
-FStar_Pervasives_Native.None
-end)
-end)))
-end))))))
-
-
-let lookup_tyvar : env  ->  FStar_Syntax_Syntax.bv  ->  FStar_Extraction_ML_Syntax.mlty = (fun g bt -> (lookup_ty_local g.gamma bt))
-
-
-let lookup_fv_by_lid : env  ->  FStar_Ident.lident  ->  ty_or_exp_b = (fun g lid -> (
-
-let x = (FStar_Util.find_map g.gamma (fun uu___60_831 -> (match (uu___60_831) with
-| Fv (fv', x) when (FStar_Syntax_Syntax.fv_eq_lid fv' lid) -> begin
-FStar_Pervasives_Native.Some (x)
-end
-| uu____836 -> begin
-FStar_Pervasives_Native.None
-end)))
-in (match (x) with
-| FStar_Pervasives_Native.None -> begin
-(
-
-let uu____837 = (FStar_Util.format1 "free Variable %s not found\n" lid.FStar_Ident.nsstr)
-in (failwith uu____837))
-end
-| FStar_Pervasives_Native.Some (y) -> begin
-y
-end)))
-
-
-let try_lookup_fv : env  ->  FStar_Syntax_Syntax.fv  ->  ty_or_exp_b FStar_Pervasives_Native.option = (fun g fv -> (FStar_Util.find_map g.gamma (fun uu___61_856 -> (match (uu___61_856) with
-| Fv (fv', t) when (FStar_Syntax_Syntax.fv_eq fv fv') -> begin
-FStar_Pervasives_Native.Some (t)
-end
-| uu____861 -> begin
-FStar_Pervasives_Native.None
-end))))
-
-
-let lookup_fv : env  ->  FStar_Syntax_Syntax.fv  ->  ty_or_exp_b = (fun g fv -> (
-
-let uu____872 = (try_lookup_fv g fv)
-in (match (uu____872) with
-| FStar_Pervasives_Native.None -> begin
-(
-
-let uu____875 = (
-
-let uu____876 = (FStar_Range.string_of_range fv.FStar_Syntax_Syntax.fv_name.FStar_Syntax_Syntax.p)
-in (
-
-let uu____877 = (FStar_Syntax_Print.lid_to_string fv.FStar_Syntax_Syntax.fv_name.FStar_Syntax_Syntax.v)
-in (FStar_Util.format2 "(%s) free Variable %s not found\n" uu____876 uu____877)))
-in (failwith uu____875))
-end
-| FStar_Pervasives_Native.Some (y) -> begin
-y
-end)))
-
-
-let lookup_bv : env  ->  FStar_Syntax_Syntax.bv  ->  ty_or_exp_b = (fun g bv -> (
-
-let x = (FStar_Util.find_map g.gamma (fun uu___62_895 -> (match (uu___62_895) with
-| Bv (bv', r) when (FStar_Syntax_Syntax.bv_eq bv bv') -> begin
-FStar_Pervasives_Native.Some (r)
-end
-| uu____900 -> begin
-FStar_Pervasives_Native.None
-end)))
-in (match (x) with
-| FStar_Pervasives_Native.None -> begin
-(
-
-let uu____901 = (
-
-let uu____902 = (FStar_Range.string_of_range bv.FStar_Syntax_Syntax.ppname.FStar_Ident.idRange)
-in (
-
-let uu____903 = (FStar_Syntax_Print.bv_to_string bv)
-in (FStar_Util.format2 "(%s) bound Variable %s not found\n" uu____902 uu____903)))
-in (failwith uu____901))
-end
-| FStar_Pervasives_Native.Some (y) -> begin
-y
-end)))
-
-
-let lookup : env  ->  (FStar_Syntax_Syntax.bv, FStar_Syntax_Syntax.fv) FStar_Util.either  ->  (ty_or_exp_b * FStar_Syntax_Syntax.fv_qual FStar_Pervasives_Native.option) = (fun g x -> (match (x) with
-| FStar_Util.Inl (x1) -> begin
-(
-
-let uu____936 = (lookup_bv g x1)
-in ((uu____936), (FStar_Pervasives_Native.None)))
-end
-| FStar_Util.Inr (x1) -> begin
-(
-
-let uu____940 = (lookup_fv g x1)
-in ((uu____940), (x1.FStar_Syntax_Syntax.fv_qual)))
-end))
-
-
-let lookup_term : env  ->  FStar_Syntax_Syntax.term  ->  (ty_or_exp_b * FStar_Syntax_Syntax.fv_qual FStar_Pervasives_Native.option) = (fun g t -> (match (t.FStar_Syntax_Syntax.n) with
-| FStar_Syntax_Syntax.Tm_name (x) -> begin
-(lookup g (FStar_Util.Inl (x)))
-end
-| FStar_Syntax_Syntax.Tm_fvar (x) -> begin
-(lookup g (FStar_Util.Inr (x)))
-end
-| uu____967 -> begin
-(failwith "Impossible: lookup_term for a non-name")
-end))
-
-
-let extend_ty : env  ->  FStar_Syntax_Syntax.bv  ->  FStar_Extraction_ML_Syntax.mlty FStar_Pervasives_Native.option  ->  env = (fun g a mapped_to -> (
-
-let ml_a = (bv_as_ml_tyvar a)
-in (
-
-let mapped_to1 = (match (mapped_to) with
-| FStar_Pervasives_Native.None -> begin
-FStar_Extraction_ML_Syntax.MLTY_Var (ml_a)
-end
-| FStar_Pervasives_Native.Some (t) -> begin
-t
-end)
-in (
-
-let gamma = (Bv (((a), (FStar_Util.Inl (((ml_a), (mapped_to1)))))))::g.gamma
-in (
-
-let tcenv = (FStar_TypeChecker_Env.push_bv g.tcenv a)
-in (
-
-let uu___64_1028 = g
-in {tcenv = tcenv; gamma = gamma; tydefs = uu___64_1028.tydefs; type_names = uu___64_1028.type_names; currentModule = uu___64_1028.currentModule}))))))
-
-
-let sanitize : Prims.string  ->  Prims.string = (fun s -> (
-
-let cs = (FStar_String.list_of_string s)
-in (
-
-let valid = (fun c -> (((FStar_Util.is_letter_or_digit c) || (Prims.op_Equality c 95 (*_*))) || (Prims.op_Equality c 39 (*'*))))
-in (
-
-let cs' = (FStar_List.fold_right (fun c cs1 -> (
-
-let uu____1058 = (
-
-let uu____1061 = (valid c)
-in (match (uu____1061) with
-| true -> begin
-(c)::[]
-end
-| uu____1064 -> begin
-(95 (*_*))::(95 (*_*))::[]
-end))
-in (FStar_List.append uu____1058 cs1))) cs [])
-in (
-
-let cs'1 = (match (cs') with
-| (c)::cs1 when ((FStar_Util.is_digit c) || (Prims.op_Equality c 39 (*'*))) -> begin
-(95 (*_*))::(c)::cs1
-end
-| uu____1084 -> begin
-cs
-end)
-in (FStar_String.string_of_list cs'1))))))
-
-
-let find_uniq : binding Prims.list  ->  Prims.string  ->  Prims.string = (fun gamma mlident -> (
-
-let rec find_uniq = (fun mlident1 i -> (
-
-let suffix = (match ((Prims.op_Equality i (Prims.parse_int "0"))) with
-| true -> begin
-""
-end
-| uu____1113 -> begin
-(FStar_Util.string_of_int i)
-end)
-in (
-
-let target_mlident = (Prims.strcat mlident1 suffix)
-in (
-
-let has_collision = (FStar_List.existsb (fun uu___63_1120 -> (match (uu___63_1120) with
-| Bv (uu____1121, FStar_Util.Inl (mlident', uu____1123)) -> begin
-(Prims.op_Equality target_mlident mlident')
-end
-| Fv (uu____1152, FStar_Util.Inl (mlident', uu____1154)) -> begin
-(Prims.op_Equality target_mlident mlident')
-end
-| Fv (uu____1183, FStar_Util.Inr (mlident', uu____1185, uu____1186, uu____1187)) -> begin
-(Prims.op_Equality target_mlident mlident')
-end
-| Bv (uu____1216, FStar_Util.Inr (mlident', uu____1218, uu____1219, uu____1220)) -> begin
-(Prims.op_Equality target_mlident mlident')
-end)) gamma)
-in (match (has_collision) with
-| true -> begin
-(find_uniq mlident1 (i + (Prims.parse_int "1")))
-end
-| uu____1249 -> begin
-target_mlident
-end)))))
-in (
-
-let mlident1 = (sanitize mlident)
-in (find_uniq mlident1 (Prims.parse_int "0")))))
-
-
-let extend_bv : env  ->  FStar_Syntax_Syntax.bv  ->  FStar_Extraction_ML_Syntax.mltyscheme  ->  Prims.bool  ->  Prims.bool  ->  Prims.bool  ->  (env * FStar_Extraction_ML_Syntax.mlident) = (fun g x t_x add_unit is_rec mk_unit -> (
-
-let ml_ty = (match (t_x) with
-| ([], t) -> begin
-t
-end
-| uu____1293 -> begin
-FStar_Extraction_ML_Syntax.MLTY_Top
-end)
-in (
-
-let mlident = (
-
-let uu____1295 = (FStar_Extraction_ML_Syntax.bv_as_mlident x)
-in (find_uniq g.gamma uu____1295))
-in (
-
-let mlx = FStar_Extraction_ML_Syntax.MLE_Var (mlident)
-in (
-
-let mlx1 = (match (mk_unit) with
-| true -> begin
-FStar_Extraction_ML_Syntax.ml_unit
-end
-| uu____1298 -> begin
-(match (add_unit) with
-| true -> begin
-(FStar_All.pipe_left (FStar_Extraction_ML_Syntax.with_ty FStar_Extraction_ML_Syntax.MLTY_Top) (FStar_Extraction_ML_Syntax.MLE_App ((((FStar_Extraction_ML_Syntax.with_ty FStar_Extraction_ML_Syntax.MLTY_Top mlx)), ((FStar_Extraction_ML_Syntax.ml_unit)::[])))))
-end
-| uu____1301 -> begin
-(FStar_Extraction_ML_Syntax.with_ty ml_ty mlx)
-end)
-end)
-in (
-
-let t_x1 = (match (add_unit) with
-| true -> begin
-(FStar_Extraction_ML_Syntax.pop_unit t_x)
-end
-| uu____1303 -> begin
-t_x
-end)
-in (
-
-let gamma = (Bv (((x), (FStar_Util.Inr (((mlident), (mlx1), (t_x1), (is_rec)))))))::g.gamma
-in (
-
-let tcenv = (
-
-let uu____1336 = (FStar_Syntax_Syntax.binders_of_list ((x)::[]))
-in (FStar_TypeChecker_Env.push_binders g.tcenv uu____1336))
-in (((
-
-let uu___65_1338 = g
-in {tcenv = tcenv; gamma = gamma; tydefs = uu___65_1338.tydefs; type_names = uu___65_1338.type_names; currentModule = uu___65_1338.currentModule})), (mlident))))))))))
-
-
-let rec mltyFvars : FStar_Extraction_ML_Syntax.mlty  ->  FStar_Extraction_ML_Syntax.mlident Prims.list = (fun t -> (match (t) with
-| FStar_Extraction_ML_Syntax.MLTY_Var (x) -> begin
-(x)::[]
-end
-| FStar_Extraction_ML_Syntax.MLTY_Fun (t1, f, t2) -> begin
-(
-
-let uu____1352 = (mltyFvars t1)
-in (
-
-let uu____1355 = (mltyFvars t2)
-in (FStar_List.append uu____1352 uu____1355)))
-end
-| FStar_Extraction_ML_Syntax.MLTY_Named (args, path) -> begin
-(FStar_List.collect mltyFvars args)
-end
-| FStar_Extraction_ML_Syntax.MLTY_Tuple (ts) -> begin
-(FStar_List.collect mltyFvars ts)
-end
-| FStar_Extraction_ML_Syntax.MLTY_Top -> begin
-[]
-end
-| FStar_Extraction_ML_Syntax.MLTY_Erased -> begin
-[]
-end))
-
-
-let rec subsetMlidents : FStar_Extraction_ML_Syntax.mlident Prims.list  ->  FStar_Extraction_ML_Syntax.mlident Prims.list  ->  Prims.bool = (fun la lb -> (match (la) with
-| (h)::tla -> begin
-((FStar_List.contains h lb) && (subsetMlidents tla lb))
-end
-| [] -> begin
-true
-end))
-
-
-let tySchemeIsClosed : FStar_Extraction_ML_Syntax.mltyscheme  ->  Prims.bool = (fun tys -> (
-
-let uu____1394 = (mltyFvars (FStar_Pervasives_Native.snd tys))
-in (subsetMlidents uu____1394 (FStar_Pervasives_Native.fst tys))))
-
-
-let extend_fv' : env  ->  FStar_Syntax_Syntax.fv  ->  FStar_Extraction_ML_Syntax.mlpath  ->  FStar_Extraction_ML_Syntax.mltyscheme  ->  Prims.bool  ->  Prims.bool  ->  (env * FStar_Extraction_ML_Syntax.mlident) = (fun g x y t_x add_unit is_rec -> (
-
-let uu____1435 = (tySchemeIsClosed t_x)
-in (match (uu____1435) with
-| true -> begin
-(
-
-let ml_ty = (match (t_x) with
-| ([], t) -> begin
-t
-end
-| uu____1444 -> begin
-FStar_Extraction_ML_Syntax.MLTY_Top
-end)
-in (
-
-let uu____1445 = (
-
-let uu____1456 = y
-in (match (uu____1456) with
-| (ns, i) -> begin
-(
-
-let mlsymbol = (FStar_Extraction_ML_Syntax.avoid_keyword i)
-in ((((ns), (mlsymbol))), (mlsymbol)))
-end))
-in (match (uu____1445) with
-| (mlpath, mlsymbol) -> begin
-(
-
-let mly = FStar_Extraction_ML_Syntax.MLE_Name (mlpath)
-in (
-
-let mly1 = (match (add_unit) with
-| true -> begin
-(FStar_All.pipe_left (FStar_Extraction_ML_Syntax.with_ty FStar_Extraction_ML_Syntax.MLTY_Top) (FStar_Extraction_ML_Syntax.MLE_App ((((FStar_Extraction_ML_Syntax.with_ty FStar_Extraction_ML_Syntax.MLTY_Top mly)), ((FStar_Extraction_ML_Syntax.ml_unit)::[])))))
-end
-| uu____1504 -> begin
-(FStar_Extraction_ML_Syntax.with_ty ml_ty mly)
-end)
-in (
-
-let t_x1 = (match (add_unit) with
-| true -> begin
-(FStar_Extraction_ML_Syntax.pop_unit t_x)
-end
-| uu____1506 -> begin
-t_x
-end)
-in (
-
-let gamma = (Fv (((x), (FStar_Util.Inr (((mlsymbol), (mly1), (t_x1), (is_rec)))))))::g.gamma
-in (((
-
-let uu___66_1539 = g
-in {tcenv = uu___66_1539.tcenv; gamma = gamma; tydefs = uu___66_1539.tydefs; type_names = uu___66_1539.type_names; currentModule = uu___66_1539.currentModule})), (mlsymbol))))))
-end)))
-end
-| uu____1540 -> begin
-(failwith "freevars found")
-end)))
-
-
-let extend_fv : env  ->  FStar_Syntax_Syntax.fv  ->  FStar_Extraction_ML_Syntax.mltyscheme  ->  Prims.bool  ->  Prims.bool  ->  (env * FStar_Extraction_ML_Syntax.mlident) = (fun g x t_x add_unit is_rec -> (
-
-let mlp = (FStar_Extraction_ML_Syntax.mlpath_of_lident x.FStar_Syntax_Syntax.fv_name.FStar_Syntax_Syntax.v)
-in (extend_fv' g x mlp t_x add_unit is_rec)))
-
-
-let extend_lb : env  ->  FStar_Syntax_Syntax.lbname  ->  FStar_Syntax_Syntax.typ  ->  FStar_Extraction_ML_Syntax.mltyscheme  ->  Prims.bool  ->  Prims.bool  ->  (env * FStar_Extraction_ML_Syntax.mlident) = (fun g l t t_x add_unit is_rec -> (match (l) with
-| FStar_Util.Inl (x) -> begin
-(extend_bv g x t_x add_unit is_rec false)
-end
-| FStar_Util.Inr (f) -> begin
-(
-
-let uu____1619 = (FStar_Extraction_ML_Syntax.mlpath_of_lident f.FStar_Syntax_Syntax.fv_name.FStar_Syntax_Syntax.v)
-in (match (uu____1619) with
-| (p, y) -> begin
-(extend_fv' g f ((p), (y)) t_x add_unit is_rec)
-end))
-end))
-
-
-let extend_tydef : env  ->  FStar_Syntax_Syntax.fv  ->  FStar_Extraction_ML_Syntax.mltydecl  ->  env = (fun g fv td -> (
-
-let m = (module_name_of_fv fv)
-in (
-
-let uu___67_1650 = g
-in {tcenv = uu___67_1650.tcenv; gamma = uu___67_1650.gamma; tydefs = (((fv), (m), (td)))::g.tydefs; type_names = (fv)::g.type_names; currentModule = uu___67_1650.currentModule})))
-
-
-let extend_type_name : env  ->  FStar_Syntax_Syntax.fv  ->  env = (fun g fv -> (
-
-let uu___68_1671 = g
-in {tcenv = uu___68_1671.tcenv; gamma = uu___68_1671.gamma; tydefs = uu___68_1671.tydefs; type_names = (fv)::g.type_names; currentModule = uu___68_1671.currentModule}))
-
-
-let is_type_name : env  ->  FStar_Syntax_Syntax.fv  ->  Prims.bool = (fun g fv -> (FStar_All.pipe_right g.type_names (FStar_Util.for_some (FStar_Syntax_Syntax.fv_eq fv))))
-
-
-let is_fv_type : env  ->  FStar_Syntax_Syntax.fv  ->  Prims.bool = (fun g fv -> ((is_type_name g fv) || (FStar_All.pipe_right g.tydefs (FStar_Util.for_some (fun uu____1716 -> (match (uu____1716) with
-| (fv', uu____1726, uu____1727) -> begin
-(FStar_Syntax_Syntax.fv_eq fv fv')
-end))))))
-
-
-let emptyMlPath : (FStar_Extraction_ML_Syntax.mlsymbol Prims.list * Prims.string) = (([]), (""))
-
-
-let mkContext : FStar_TypeChecker_Env.env  ->  env = (fun e -> (
-
-let env = {tcenv = e; gamma = []; tydefs = []; type_names = []; currentModule = emptyMlPath}
-in (
-
-let a = "\'a"
-in (
-
-let failwith_ty = (((a)::[]), (FStar_Extraction_ML_Syntax.MLTY_Fun (((FStar_Extraction_ML_Syntax.MLTY_Named ((([]), (((("Prims")::[]), ("string")))))), (FStar_Extraction_ML_Syntax.E_IMPURE), (FStar_Extraction_ML_Syntax.MLTY_Var (a))))))
-in (
-
-let uu____1774 = (
-
-let uu____1779 = (
-
-let uu____1780 = (FStar_Syntax_Syntax.lid_as_fv FStar_Parser_Const.failwith_lid FStar_Syntax_Syntax.delta_constant FStar_Pervasives_Native.None)
-in FStar_Util.Inr (uu____1780))
-in (extend_lb env uu____1779 FStar_Syntax_Syntax.tun failwith_ty false false))
-in (FStar_All.pipe_right uu____1774 FStar_Pervasives_Native.fst))))))
-
-
-let monad_op_name : FStar_Syntax_Syntax.eff_decl  ->  Prims.string  ->  (FStar_Extraction_ML_Syntax.mlpath * FStar_Ident.lident) = (fun ed nm -> (
-
-let lid = (
-
-let uu____1800 = (FStar_Ident.id_of_text nm)
-in (FStar_Syntax_Util.mk_field_projector_name_from_ident ed.FStar_Syntax_Syntax.mname uu____1800))
-in (
-
-let uu____1801 = (FStar_Extraction_ML_Syntax.mlpath_of_lident lid)
-in ((uu____1801), (lid)))))
-
-
-let action_name : FStar_Syntax_Syntax.eff_decl  ->  FStar_Syntax_Syntax.action  ->  (FStar_Extraction_ML_Syntax.mlpath * FStar_Ident.lident) = (fun ed a -> (
-
-let nm = a.FStar_Syntax_Syntax.action_name.FStar_Ident.ident.FStar_Ident.idText
-in (
-
-let module_name = ed.FStar_Syntax_Syntax.mname.FStar_Ident.ns
-in (
-
-let lid = (
-
-let uu____1821 = (
-
-let uu____1824 = (
-
-let uu____1827 = (FStar_Ident.id_of_text nm)
-in (uu____1827)::[])
-in (FStar_List.append module_name uu____1824))
-in (FStar_Ident.lid_of_ids uu____1821))
-in (
-
-let uu____1828 = (FStar_Extraction_ML_Syntax.mlpath_of_lident lid)
-in ((uu____1828), (lid)))))))
-
-
-
-=======
   ((FStar_Extraction_ML_Syntax.mlident,FStar_Extraction_ML_Syntax.mlty)
      FStar_Pervasives_Native.tuple2,(FStar_Extraction_ML_Syntax.mlsymbol,
                                       FStar_Extraction_ML_Syntax.mlexpr,
@@ -1477,5 +741,4 @@
         FStar_Ident.lid_of_ids uu____1815  in
       let uu____1822 = FStar_Extraction_ML_Syntax.mlpath_of_lident lid  in
       (uu____1822, lid)
-  
->>>>>>> ca297a09
+  