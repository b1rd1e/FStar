--- conflicted
+++ resolved
@@ -2,548 +2,6 @@
 open Prims
 
 type ty_or_exp_b =
-<<<<<<< HEAD
-  ((FStar_Extraction_ML_Syntax.mlident* FStar_Extraction_ML_Syntax.mlty),
-    (FStar_Extraction_ML_Syntax.mlsymbol* FStar_Extraction_ML_Syntax.mlexpr*
-      FStar_Extraction_ML_Syntax.mltyscheme* Prims.bool))
-    FStar_Util.either
-type binding =
-  | Bv of (FStar_Syntax_Syntax.bv* ty_or_exp_b)
-  | Fv of (FStar_Syntax_Syntax.fv* ty_or_exp_b)
-let uu___is_Bv: binding -> Prims.bool =
-  fun projectee  -> match projectee with | Bv _0 -> true | uu____25 -> false
-let __proj__Bv__item___0: binding -> (FStar_Syntax_Syntax.bv* ty_or_exp_b) =
-  fun projectee  -> match projectee with | Bv _0 -> _0
-let uu___is_Fv: binding -> Prims.bool =
-  fun projectee  -> match projectee with | Fv _0 -> true | uu____45 -> false
-let __proj__Fv__item___0: binding -> (FStar_Syntax_Syntax.fv* ty_or_exp_b) =
-  fun projectee  -> match projectee with | Fv _0 -> _0
-type env =
-  {
-  tcenv: FStar_TypeChecker_Env.env;
-  gamma: binding Prims.list;
-  tydefs:
-    (FStar_Extraction_ML_Syntax.mlsymbol Prims.list*
-      FStar_Extraction_ML_Syntax.mltydecl) Prims.list;
-  currentModule: FStar_Extraction_ML_Syntax.mlpath;}
-let debug: env -> (Prims.unit -> Prims.unit) -> Prims.unit =
-  fun g  ->
-    fun f  ->
-      let c = FStar_Extraction_ML_Syntax.string_of_mlpath g.currentModule in
-      let uu____114 =
-        FStar_Options.debug_at_level c (FStar_Options.Other "Extraction") in
-      if uu____114 then f () else ()
-let mkFvvar:
-  FStar_Ident.lident -> FStar_Syntax_Syntax.typ -> FStar_Syntax_Syntax.fv =
-  fun l  ->
-    fun t  ->
-      FStar_Syntax_Syntax.lid_as_fv l FStar_Syntax_Syntax.Delta_constant None
-let erasedContent: FStar_Extraction_ML_Syntax.mlty =
-  FStar_Extraction_ML_Syntax.ml_unit_ty
-let erasableTypeNoDelta: FStar_Extraction_ML_Syntax.mlty -> Prims.bool =
-  fun t  ->
-    if t = FStar_Extraction_ML_Syntax.ml_unit_ty
-    then true
-    else
-      (match t with
-       | FStar_Extraction_ML_Syntax.MLTY_Named
-           (uu____126,("FStar"::"Ghost"::[],"erased")) -> true
-       | uu____133 -> false)
-let unknownType: FStar_Extraction_ML_Syntax.mlty =
-  FStar_Extraction_ML_Syntax.MLTY_Top
-let prependTick uu____144 =
-  match uu____144 with
-  | (x,n1) ->
-      if FStar_Util.starts_with x "'"
-      then (x, n1)
-      else ((Prims.strcat "'A" x), n1)
-let removeTick uu____162 =
-  match uu____162 with
-  | (x,n1) ->
-      if FStar_Util.starts_with x "'"
-      then
-        let uu____169 = FStar_Util.substring_from x (Prims.parse_int "1") in
-        (uu____169, n1)
-      else (x, n1)
-let convRange: FStar_Range.range -> Prims.int = fun r  -> Prims.parse_int "0"
-let convIdent: FStar_Ident.ident -> (Prims.string* Prims.int) =
-  fun id  -> ((id.FStar_Ident.idText), (Prims.parse_int "0"))
-let bv_as_ml_tyvar: FStar_Syntax_Syntax.bv -> (Prims.string* Prims.int) =
-  fun x  ->
-    let uu____182 = FStar_Extraction_ML_Syntax.bv_as_mlident x in
-    prependTick uu____182
-let bv_as_ml_termvar: FStar_Syntax_Syntax.bv -> (Prims.string* Prims.int) =
-  fun x  ->
-    let uu____190 = FStar_Extraction_ML_Syntax.bv_as_mlident x in
-    removeTick uu____190
-let rec lookup_ty_local:
-  binding Prims.list ->
-    FStar_Syntax_Syntax.bv -> FStar_Extraction_ML_Syntax.mlty
-  =
-  fun gamma  ->
-    fun b  ->
-      match gamma with
-      | (Bv (b',FStar_Util.Inl (mli,mlt)))::tl1 ->
-          if FStar_Syntax_Syntax.bv_eq b b'
-          then mlt
-          else lookup_ty_local tl1 b
-      | (Bv (b',FStar_Util.Inr uu____222))::tl1 ->
-          if FStar_Syntax_Syntax.bv_eq b b'
-          then
-            failwith
-              (Prims.strcat "Type/Expr clash: "
-                 (b.FStar_Syntax_Syntax.ppname).FStar_Ident.idText)
-          else lookup_ty_local tl1 b
-      | uu____244::tl1 -> lookup_ty_local tl1 b
-      | [] ->
-          failwith
-            (Prims.strcat "extraction: unbound type var "
-               (b.FStar_Syntax_Syntax.ppname).FStar_Ident.idText)
-let tyscheme_of_td uu____264 =
-  match uu____264 with
-  | (uu____271,uu____272,uu____273,vars,body_opt) ->
-      (match body_opt with
-       | Some (FStar_Extraction_ML_Syntax.MLTD_Abbrev t) -> Some (vars, t)
-       | uu____283 -> None)
-let lookup_ty_const:
-  env ->
-    FStar_Extraction_ML_Syntax.mlpath ->
-      FStar_Extraction_ML_Syntax.mltyscheme Prims.option
-  =
-  fun env  ->
-    fun uu____291  ->
-      match uu____291 with
-      | (module_name,ty_name) ->
-          FStar_Util.find_map env.tydefs
-            (fun uu____301  ->
-               match uu____301 with
-               | (m,tds) ->
-                   if module_name = m
-                   then
-                     FStar_Util.find_map tds
-                       (fun td  ->
-                          let uu____313 = td in
-                          match uu____313 with
-                          | (uu____315,n1,uu____317,uu____318,uu____319) ->
-                              if n1 = ty_name
-                              then tyscheme_of_td td
-                              else None)
-                   else None)
-let module_name_of_fv: FStar_Syntax_Syntax.fv -> Prims.string Prims.list =
-  fun fv  ->
-    FStar_All.pipe_right
-      ((fv.FStar_Syntax_Syntax.fv_name).FStar_Syntax_Syntax.v).FStar_Ident.ns
-      (FStar_List.map (fun i  -> i.FStar_Ident.idText))
-let maybe_mangle_type_projector:
-  env ->
-    FStar_Syntax_Syntax.fv ->
-      (FStar_Extraction_ML_Syntax.mlsymbol Prims.list*
-        FStar_Extraction_ML_Syntax.mlsymbol) Prims.option
-  =
-  fun env  ->
-    fun fv  ->
-      let mname = module_name_of_fv fv in
-      let ty_name =
-        (((fv.FStar_Syntax_Syntax.fv_name).FStar_Syntax_Syntax.v).FStar_Ident.ident).FStar_Ident.idText in
-      FStar_Util.find_map env.tydefs
-        (fun uu____360  ->
-           match uu____360 with
-           | (m,tds) ->
-               FStar_Util.find_map tds
-                 (fun uu____375  ->
-                    match uu____375 with
-                    | (uu____380,n1,mangle_opt,uu____383,uu____384) ->
-                        if m = mname
-                        then
-                          (if n1 = ty_name
-                           then
-                             match mangle_opt with
-                             | None  -> Some (m, n1)
-                             | Some mangled ->
-                                 let modul = m in Some (modul, mangled)
-                           else None)
-                        else None))
-let lookup_tyvar:
-  env -> FStar_Syntax_Syntax.bv -> FStar_Extraction_ML_Syntax.mlty =
-  fun g  -> fun bt  -> lookup_ty_local g.gamma bt
-let lookup_fv_by_lid: env -> FStar_Ident.lident -> ty_or_exp_b =
-  fun g  ->
-    fun lid  ->
-      let x =
-        FStar_Util.find_map g.gamma
-          (fun uu___102_435  ->
-             match uu___102_435 with
-             | Fv (fv',x) when FStar_Syntax_Syntax.fv_eq_lid fv' lid ->
-                 Some x
-             | uu____439 -> None) in
-      match x with
-      | None  ->
-          let uu____440 =
-            FStar_Util.format1 "free Variable %s not found\n"
-              lid.FStar_Ident.nsstr in
-          failwith uu____440
-      | Some y -> y
-let lookup_fv: env -> FStar_Syntax_Syntax.fv -> ty_or_exp_b =
-  fun g  ->
-    fun fv  ->
-      let x =
-        FStar_Util.find_map g.gamma
-          (fun uu___103_450  ->
-             match uu___103_450 with
-             | Fv (fv',t) when FStar_Syntax_Syntax.fv_eq fv fv' -> Some t
-             | uu____454 -> None) in
-      match x with
-      | None  ->
-          let uu____455 =
-            let uu____456 =
-              FStar_Range.string_of_range
-                (fv.FStar_Syntax_Syntax.fv_name).FStar_Syntax_Syntax.p in
-            let uu____461 =
-              FStar_Syntax_Print.lid_to_string
-                (fv.FStar_Syntax_Syntax.fv_name).FStar_Syntax_Syntax.v in
-            FStar_Util.format2 "(%s) free Variable %s not found\n" uu____456
-              uu____461 in
-          failwith uu____455
-      | Some y -> y
-let lookup_bv: env -> FStar_Syntax_Syntax.bv -> ty_or_exp_b =
-  fun g  ->
-    fun bv  ->
-      let x =
-        FStar_Util.find_map g.gamma
-          (fun uu___104_475  ->
-             match uu___104_475 with
-             | Bv (bv',r) when FStar_Syntax_Syntax.bv_eq bv bv' -> Some r
-             | uu____479 -> None) in
-      match x with
-      | None  ->
-          let uu____480 =
-            let uu____481 =
-              FStar_Range.string_of_range
-                (bv.FStar_Syntax_Syntax.ppname).FStar_Ident.idRange in
-            let uu____482 = FStar_Syntax_Print.bv_to_string bv in
-            FStar_Util.format2 "(%s) bound Variable %s not found\n" uu____481
-              uu____482 in
-          failwith uu____480
-      | Some y -> y
-let lookup:
-  env ->
-    (FStar_Syntax_Syntax.bv,FStar_Syntax_Syntax.fv) FStar_Util.either ->
-      (ty_or_exp_b* FStar_Syntax_Syntax.fv_qual Prims.option)
-  =
-  fun g  ->
-    fun x  ->
-      match x with
-      | FStar_Util.Inl x1 ->
-          let uu____504 = lookup_bv g x1 in (uu____504, None)
-      | FStar_Util.Inr x1 ->
-          let uu____507 = lookup_fv g x1 in
-          (uu____507, (x1.FStar_Syntax_Syntax.fv_qual))
-let lookup_term:
-  env ->
-    FStar_Syntax_Syntax.term ->
-      (ty_or_exp_b* FStar_Syntax_Syntax.fv_qual Prims.option)
-  =
-  fun g  ->
-    fun t  ->
-      match t.FStar_Syntax_Syntax.n with
-      | FStar_Syntax_Syntax.Tm_name x -> lookup g (FStar_Util.Inl x)
-      | FStar_Syntax_Syntax.Tm_fvar x -> lookup g (FStar_Util.Inr x)
-      | uu____523 -> failwith "Impossible: lookup_term for a non-name"
-let extend_ty:
-  env ->
-    FStar_Syntax_Syntax.bv ->
-      FStar_Extraction_ML_Syntax.mlty Prims.option -> env
-  =
-  fun g  ->
-    fun a  ->
-      fun mapped_to  ->
-        let ml_a = bv_as_ml_tyvar a in
-        let mapped_to1 =
-          match mapped_to with
-          | None  -> FStar_Extraction_ML_Syntax.MLTY_Var ml_a
-          | Some t -> t in
-        let gamma = (Bv (a, (FStar_Util.Inl (ml_a, mapped_to1)))) ::
-          (g.gamma) in
-        let tcenv = FStar_TypeChecker_Env.push_bv g.tcenv a in
-        let uu___106_566 = g in
-        {
-          tcenv;
-          gamma;
-          tydefs = (uu___106_566.tydefs);
-          currentModule = (uu___106_566.currentModule)
-        }
-let find_uniq: binding Prims.list -> Prims.string -> Prims.string =
-  fun gamma  ->
-    fun mlident  ->
-      let rec find_uniq mlident1 i =
-        let suffix =
-          if i = (Prims.parse_int "0")
-          then ""
-          else FStar_Util.string_of_int i in
-        let target_mlident = Prims.strcat mlident1 suffix in
-        let has_collision =
-          FStar_List.existsb
-            (fun uu___105_586  ->
-               match uu___105_586 with
-               | Bv (_,FStar_Util.Inl (mlident',_))|Fv
-                 (_,FStar_Util.Inl (mlident',_)) ->
-                   target_mlident = (Prims.fst mlident')
-               | Fv (_,FStar_Util.Inr (mlident',_,_,_))|Bv
-                 (_,FStar_Util.Inr (mlident',_,_,_)) ->
-                   target_mlident = mlident') gamma in
-        if has_collision
-        then find_uniq mlident1 (i + (Prims.parse_int "1"))
-        else target_mlident in
-      find_uniq mlident (Prims.parse_int "0")
-let extend_bv:
-  env ->
-    FStar_Syntax_Syntax.bv ->
-      FStar_Extraction_ML_Syntax.mltyscheme ->
-        Prims.bool ->
-          Prims.bool ->
-            Prims.bool -> (env* FStar_Extraction_ML_Syntax.mlident)
-  =
-  fun g  ->
-    fun x  ->
-      fun t_x  ->
-        fun add_unit  ->
-          fun is_rec  ->
-            fun mk_unit  ->
-              let ml_ty =
-                match t_x with
-                | ([],t) -> t
-                | uu____683 -> FStar_Extraction_ML_Syntax.MLTY_Top in
-              let uu____684 = FStar_Extraction_ML_Syntax.bv_as_mlident x in
-              match uu____684 with
-              | (mlident,nocluewhat) ->
-                  let mlsymbol = find_uniq g.gamma mlident in
-                  let mlident1 = (mlsymbol, nocluewhat) in
-                  let mlx = FStar_Extraction_ML_Syntax.MLE_Var mlident1 in
-                  let mlx1 =
-                    if mk_unit
-                    then FStar_Extraction_ML_Syntax.ml_unit
-                    else
-                      if add_unit
-                      then
-                        FStar_All.pipe_left
-                          (FStar_Extraction_ML_Syntax.with_ty
-                             FStar_Extraction_ML_Syntax.MLTY_Top)
-                          (FStar_Extraction_ML_Syntax.MLE_App
-                             ((FStar_Extraction_ML_Syntax.with_ty
-                                 FStar_Extraction_ML_Syntax.MLTY_Top mlx),
-                               [FStar_Extraction_ML_Syntax.ml_unit]))
-                      else FStar_Extraction_ML_Syntax.with_ty ml_ty mlx in
-                  let gamma =
-                    (Bv (x, (FStar_Util.Inr (mlsymbol, mlx1, t_x, is_rec))))
-                    :: (g.gamma) in
-                  let tcenv =
-                    let uu____715 = FStar_Syntax_Syntax.binders_of_list [x] in
-                    FStar_TypeChecker_Env.push_binders g.tcenv uu____715 in
-                  ((let uu___107_718 = g in
-                    {
-                      tcenv;
-                      gamma;
-                      tydefs = (uu___107_718.tydefs);
-                      currentModule = (uu___107_718.currentModule)
-                    }), mlident1)
-let rec mltyFvars:
-  FStar_Extraction_ML_Syntax.mlty ->
-    FStar_Extraction_ML_Syntax.mlident Prims.list
-  =
-  fun t  ->
-    match t with
-    | FStar_Extraction_ML_Syntax.MLTY_Var x -> [x]
-    | FStar_Extraction_ML_Syntax.MLTY_Fun (t1,f,t2) ->
-        let uu____729 = mltyFvars t1 in
-        let uu____731 = mltyFvars t2 in FStar_List.append uu____729 uu____731
-    | FStar_Extraction_ML_Syntax.MLTY_Named (args,path) ->
-        FStar_List.collect mltyFvars args
-    | FStar_Extraction_ML_Syntax.MLTY_Tuple ts ->
-        FStar_List.collect mltyFvars ts
-    | FStar_Extraction_ML_Syntax.MLTY_Top  -> []
-let rec subsetMlidents:
-  FStar_Extraction_ML_Syntax.mlident Prims.list ->
-    FStar_Extraction_ML_Syntax.mlident Prims.list -> Prims.bool
-  =
-  fun la  ->
-    fun lb  ->
-      match la with
-      | h::tla -> (FStar_List.contains h lb) && (subsetMlidents tla lb)
-      | [] -> true
-let tySchemeIsClosed: FStar_Extraction_ML_Syntax.mltyscheme -> Prims.bool =
-  fun tys  ->
-    let uu____755 = mltyFvars (Prims.snd tys) in
-    subsetMlidents uu____755 (Prims.fst tys)
-let extend_fv':
-  env ->
-    FStar_Syntax_Syntax.fv ->
-      FStar_Extraction_ML_Syntax.mlpath ->
-        FStar_Extraction_ML_Syntax.mltyscheme ->
-          Prims.bool ->
-            Prims.bool -> (env* FStar_Extraction_ML_Syntax.mlident)
-  =
-  fun g  ->
-    fun x  ->
-      fun y  ->
-        fun t_x  ->
-          fun add_unit  ->
-            fun is_rec  ->
-              let uu____779 = tySchemeIsClosed t_x in
-              if uu____779
-              then
-                let ml_ty =
-                  match t_x with
-                  | ([],t) -> t
-                  | uu____785 -> FStar_Extraction_ML_Syntax.MLTY_Top in
-                let uu____786 =
-                  let uu____792 = y in
-                  match uu____792 with
-                  | (ns,i) ->
-                      let mlsymbol =
-                        FStar_Extraction_ML_Syntax.avoid_keyword i in
-                      ((ns, mlsymbol), mlsymbol) in
-                match uu____786 with
-                | (mlpath,mlsymbol) ->
-                    let mly = FStar_Extraction_ML_Syntax.MLE_Name mlpath in
-                    let mly1 =
-                      if add_unit
-                      then
-                        FStar_All.pipe_left
-                          (FStar_Extraction_ML_Syntax.with_ty
-                             FStar_Extraction_ML_Syntax.MLTY_Top)
-                          (FStar_Extraction_ML_Syntax.MLE_App
-                             ((FStar_Extraction_ML_Syntax.with_ty
-                                 FStar_Extraction_ML_Syntax.MLTY_Top mly),
-                               [FStar_Extraction_ML_Syntax.ml_unit]))
-                      else FStar_Extraction_ML_Syntax.with_ty ml_ty mly in
-                    let gamma =
-                      (Fv (x, (FStar_Util.Inr (mlsymbol, mly1, t_x, is_rec))))
-                      :: (g.gamma) in
-                    ((let uu___108_839 = g in
-                      {
-                        tcenv = (uu___108_839.tcenv);
-                        gamma;
-                        tydefs = (uu___108_839.tydefs);
-                        currentModule = (uu___108_839.currentModule)
-                      }), (mlsymbol, (Prims.parse_int "0")))
-              else failwith "freevars found"
-let extend_fv:
-  env ->
-    FStar_Syntax_Syntax.fv ->
-      FStar_Extraction_ML_Syntax.mltyscheme ->
-        Prims.bool -> Prims.bool -> (env* FStar_Extraction_ML_Syntax.mlident)
-  =
-  fun g  ->
-    fun x  ->
-      fun t_x  ->
-        fun add_unit  ->
-          fun is_rec  ->
-            let mlp =
-              FStar_Extraction_ML_Syntax.mlpath_of_lident
-                (x.FStar_Syntax_Syntax.fv_name).FStar_Syntax_Syntax.v in
-            extend_fv' g x mlp t_x add_unit is_rec
-let extend_lb:
-  env ->
-    FStar_Syntax_Syntax.lbname ->
-      FStar_Syntax_Syntax.typ ->
-        FStar_Extraction_ML_Syntax.mltyscheme ->
-          Prims.bool ->
-            Prims.bool -> (env* FStar_Extraction_ML_Syntax.mlident)
-  =
-  fun g  ->
-    fun l  ->
-      fun t  ->
-        fun t_x  ->
-          fun add_unit  ->
-            fun is_rec  ->
-              match l with
-              | FStar_Util.Inl x -> extend_bv g x t_x add_unit is_rec false
-              | FStar_Util.Inr f ->
-                  let uu____893 =
-                    FStar_Extraction_ML_Syntax.mlpath_of_lident
-                      (f.FStar_Syntax_Syntax.fv_name).FStar_Syntax_Syntax.v in
-                  (match uu____893 with
-                   | (p,y) -> extend_fv' g f (p, y) t_x add_unit is_rec)
-let extend_tydef:
-  env -> FStar_Syntax_Syntax.fv -> FStar_Extraction_ML_Syntax.mltydecl -> env
-  =
-  fun g  ->
-    fun fv  ->
-      fun td  ->
-        let m = module_name_of_fv fv in
-        let uu___109_916 = g in
-        {
-          tcenv = (uu___109_916.tcenv);
-          gamma = (uu___109_916.gamma);
-          tydefs = ((m, td) :: (g.tydefs));
-          currentModule = (uu___109_916.currentModule)
-        }
-let emptyMlPath:
-  (FStar_Extraction_ML_Syntax.mlsymbol Prims.list* Prims.string) = ([], "")
-let mkContext: FStar_TypeChecker_Env.env -> env =
-  fun e  ->
-    let env =
-      { tcenv = e; gamma = []; tydefs = []; currentModule = emptyMlPath } in
-    let a = ("'a", (- (Prims.parse_int "1"))) in
-    let failwith_ty =
-      ([a],
-        (FStar_Extraction_ML_Syntax.MLTY_Fun
-           ((FStar_Extraction_ML_Syntax.MLTY_Named
-               ([], (["Prims"], "string"))),
-             FStar_Extraction_ML_Syntax.E_IMPURE,
-             (FStar_Extraction_ML_Syntax.MLTY_Var a)))) in
-    let uu____953 =
-      let uu____956 =
-        let uu____957 =
-          FStar_Syntax_Syntax.lid_as_fv FStar_Syntax_Const.failwith_lid
-            FStar_Syntax_Syntax.Delta_constant None in
-        FStar_Util.Inr uu____957 in
-      extend_lb env uu____956 FStar_Syntax_Syntax.tun failwith_ty false false in
-    FStar_All.pipe_right uu____953 Prims.fst
-let monad_op_name:
-  FStar_Syntax_Syntax.eff_decl ->
-    Prims.string -> (FStar_Extraction_ML_Syntax.mlpath* FStar_Ident.lident)
-  =
-  fun ed  ->
-    fun nm  ->
-      let uu____968 =
-        (((ed.FStar_Syntax_Syntax.mname).FStar_Ident.ns),
-          ((ed.FStar_Syntax_Syntax.mname).FStar_Ident.ident)) in
-      match uu____968 with
-      | (module_name,eff_name) ->
-          let mangled_name =
-            Prims.strcat FStar_Ident.reserved_prefix
-              (Prims.strcat eff_name.FStar_Ident.idText (Prims.strcat "_" nm)) in
-          let mangled_lid =
-            FStar_Ident.lid_of_ids
-              (FStar_List.append module_name
-                 [FStar_Ident.id_of_text mangled_name]) in
-          let ml_name =
-            FStar_Extraction_ML_Syntax.mlpath_of_lident mangled_lid in
-          let lid =
-            FStar_All.pipe_right
-              (FStar_List.append
-                 (FStar_Ident.ids_of_lid ed.FStar_Syntax_Syntax.mname)
-                 [FStar_Ident.id_of_text nm]) FStar_Ident.lid_of_ids in
-          (ml_name, lid)
-let action_name:
-  FStar_Syntax_Syntax.eff_decl ->
-    FStar_Syntax_Syntax.action ->
-      (FStar_Extraction_ML_Syntax.mlpath* FStar_Ident.lident)
-  =
-  fun ed  ->
-    fun a  ->
-      monad_op_name ed
-        ((a.FStar_Syntax_Syntax.action_name).FStar_Ident.ident).FStar_Ident.idText
-let bind_name:
-  FStar_Syntax_Syntax.eff_decl ->
-    (FStar_Extraction_ML_Syntax.mlpath* FStar_Ident.lident)
-  = fun ed  -> monad_op_name ed "bind"
-let return_name:
-  FStar_Syntax_Syntax.eff_decl ->
-    (FStar_Extraction_ML_Syntax.mlpath* FStar_Ident.lident)
-  = fun ed  -> monad_op_name ed "return"
-=======
 ((FStar_Extraction_ML_Syntax.mlident * FStar_Extraction_ML_Syntax.mlty), (FStar_Extraction_ML_Syntax.mlsymbol * FStar_Extraction_ML_Syntax.mlexpr * FStar_Extraction_ML_Syntax.mltyscheme * Prims.bool)) FStar_Util.either
 
 type binding =
@@ -1167,4 +625,3 @@
 
 
 
->>>>>>> 54787939
