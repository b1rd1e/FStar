--- conflicted
+++ resolved
@@ -95,18 +95,10 @@
 
 let removeTick = (fun uu____161 -> (match (uu____161) with
 | (x, n) -> begin
-<<<<<<< HEAD
-if (FStar_Util.starts_with x "\'") then begin
-(let _175_59 = (FStar_Util.substring_from x (Prims.parse_int "1"))
-in ((_175_59), (n)))
-end else begin
-((x), (n))
-=======
 (match ((FStar_Util.starts_with x "\'")) with
 | true -> begin
-(let _0_171 = (FStar_Util.substring_from x (Prims.parse_int "1"))
-in ((_0_171), (n)))
->>>>>>> 1915064d
+(let _0_336 = (FStar_Util.substring_from x (Prims.parse_int "1"))
+in ((_0_336), (n)))
 end
 | uu____168 -> begin
 ((x), (n))
@@ -120,19 +112,10 @@
 let convIdent : FStar_Ident.ident  ->  FStar_Extraction_ML_Syntax.mlident = (fun id -> ((id.FStar_Ident.idText), ((Prims.parse_int "0"))))
 
 
-<<<<<<< HEAD
-let bv_as_ml_tyvar : FStar_Syntax_Syntax.bv  ->  (Prims.string * Prims.int) = (fun x -> (let _175_66 = (FStar_Extraction_ML_Syntax.bv_as_mlident x)
-in (prependTick _175_66)))
-
-
-let bv_as_ml_termvar : FStar_Syntax_Syntax.bv  ->  (Prims.string * Prims.int) = (fun x -> (let _175_69 = (FStar_Extraction_ML_Syntax.bv_as_mlident x)
-in (removeTick _175_69)))
-=======
 let bv_as_ml_tyvar : FStar_Syntax_Syntax.bv  ->  (Prims.string * Prims.int) = (fun x -> (prependTick (FStar_Extraction_ML_Syntax.bv_as_mlident x)))
 
 
 let bv_as_ml_termvar : FStar_Syntax_Syntax.bv  ->  (Prims.string * Prims.int) = (fun x -> (removeTick (FStar_Extraction_ML_Syntax.bv_as_mlident x)))
->>>>>>> 1915064d
 
 
 let rec lookup_ty_local : binding Prims.list  ->  FStar_Syntax_Syntax.bv  ->  FStar_Extraction_ML_Syntax.mlty = (fun gamma b -> (match (gamma) with
@@ -245,7 +228,7 @@
 
 let lookup_fv_by_lid : env  ->  FStar_Ident.lident  ->  ty_or_exp_b = (fun g lid -> (
 
-let x = (FStar_Util.find_map g.gamma (fun uu___100_422 -> (match (uu___100_422) with
+let x = (FStar_Util.find_map g.gamma (fun uu___124_422 -> (match (uu___124_422) with
 | Fv (fv', x) when (FStar_Syntax_Syntax.fv_eq_lid fv' lid) -> begin
 Some (x)
 end
@@ -254,12 +237,7 @@
 end)))
 in (match (x) with
 | None -> begin
-<<<<<<< HEAD
-(let _175_99 = (FStar_Util.format1 "free Variable %s not found\n" lid.FStar_Ident.nsstr)
-in (failwith _175_99))
-=======
 (failwith (FStar_Util.format1 "free Variable %s not found\n" lid.FStar_Ident.nsstr))
->>>>>>> 1915064d
 end
 | Some (y) -> begin
 y
@@ -268,7 +246,7 @@
 
 let lookup_fv : env  ->  FStar_Syntax_Syntax.fv  ->  ty_or_exp_b = (fun g fv -> (
 
-let x = (FStar_Util.find_map g.gamma (fun uu___101_436 -> (match (uu___101_436) with
+let x = (FStar_Util.find_map g.gamma (fun uu___125_436 -> (match (uu___125_436) with
 | Fv (fv', t) when (FStar_Syntax_Syntax.fv_eq fv fv') -> begin
 Some (t)
 end
@@ -277,16 +255,9 @@
 end)))
 in (match (x) with
 | None -> begin
-<<<<<<< HEAD
-(let _175_107 = (let _175_106 = (FStar_Range.string_of_range fv.FStar_Syntax_Syntax.fv_name.FStar_Syntax_Syntax.p)
-in (let _175_105 = (FStar_Syntax_Print.lid_to_string fv.FStar_Syntax_Syntax.fv_name.FStar_Syntax_Syntax.v)
-in (FStar_Util.format2 "(%s) free Variable %s not found\n" _175_106 _175_105)))
-in (failwith _175_107))
-=======
-(failwith (let _0_173 = (FStar_Range.string_of_range fv.FStar_Syntax_Syntax.fv_name.FStar_Syntax_Syntax.p)
-in (let _0_172 = (FStar_Syntax_Print.lid_to_string fv.FStar_Syntax_Syntax.fv_name.FStar_Syntax_Syntax.v)
-in (FStar_Util.format2 "(%s) free Variable %s not found\n" _0_173 _0_172))))
->>>>>>> 1915064d
+(failwith (let _0_338 = (FStar_Range.string_of_range fv.FStar_Syntax_Syntax.fv_name.FStar_Syntax_Syntax.p)
+in (let _0_337 = (FStar_Syntax_Print.lid_to_string fv.FStar_Syntax_Syntax.fv_name.FStar_Syntax_Syntax.v)
+in (FStar_Util.format2 "(%s) free Variable %s not found\n" _0_338 _0_337))))
 end
 | Some (y) -> begin
 y
@@ -295,7 +266,7 @@
 
 let lookup_bv : env  ->  FStar_Syntax_Syntax.bv  ->  ty_or_exp_b = (fun g bv -> (
 
-let x = (FStar_Util.find_map g.gamma (fun uu___102_458 -> (match (uu___102_458) with
+let x = (FStar_Util.find_map g.gamma (fun uu___126_458 -> (match (uu___126_458) with
 | Bv (bv', r) when (FStar_Syntax_Syntax.bv_eq bv bv') -> begin
 Some (r)
 end
@@ -304,16 +275,9 @@
 end)))
 in (match (x) with
 | None -> begin
-<<<<<<< HEAD
-(let _175_115 = (let _175_114 = (FStar_Range.string_of_range bv.FStar_Syntax_Syntax.ppname.FStar_Ident.idRange)
-in (let _175_113 = (FStar_Syntax_Print.bv_to_string bv)
-in (FStar_Util.format2 "(%s) bound Variable %s not found\n" _175_114 _175_113)))
-in (failwith _175_115))
-=======
-(failwith (let _0_175 = (FStar_Range.string_of_range bv.FStar_Syntax_Syntax.ppname.FStar_Ident.idRange)
-in (let _0_174 = (FStar_Syntax_Print.bv_to_string bv)
-in (FStar_Util.format2 "(%s) bound Variable %s not found\n" _0_175 _0_174))))
->>>>>>> 1915064d
+(failwith (let _0_340 = (FStar_Range.string_of_range bv.FStar_Syntax_Syntax.ppname.FStar_Ident.idRange)
+in (let _0_339 = (FStar_Syntax_Print.bv_to_string bv)
+in (FStar_Util.format2 "(%s) bound Variable %s not found\n" _0_340 _0_339))))
 end
 | Some (y) -> begin
 y
@@ -322,21 +286,12 @@
 
 let lookup : env  ->  (FStar_Syntax_Syntax.bv, FStar_Syntax_Syntax.fv) FStar_Util.either  ->  (ty_or_exp_b * FStar_Syntax_Syntax.fv_qual Prims.option) = (fun g x -> (match (x) with
 | FStar_Util.Inl (x) -> begin
-<<<<<<< HEAD
-(let _175_120 = (lookup_bv g x)
-in ((_175_120), (None)))
+(let _0_341 = (lookup_bv g x)
+in ((_0_341), (None)))
 end
 | FStar_Util.Inr (x) -> begin
-(let _175_121 = (lookup_fv g x)
-in ((_175_121), (x.FStar_Syntax_Syntax.fv_qual)))
-=======
-(let _0_176 = (lookup_bv g x)
-in ((_0_176), (None)))
-end
-| FStar_Util.Inr (x) -> begin
-(let _0_177 = (lookup_fv g x)
-in ((_0_177), (x.FStar_Syntax_Syntax.fv_qual)))
->>>>>>> 1915064d
+(let _0_342 = (lookup_fv g x)
+in ((_0_342), (x.FStar_Syntax_Syntax.fv_qual)))
 end))
 
 
@@ -372,8 +327,8 @@
 let tcenv = (FStar_TypeChecker_Env.push_bv g.tcenv a)
 in (
 
-let uu___103_542 = g
-in {tcenv = tcenv; gamma = gamma; tydefs = uu___103_542.tydefs; currentModule = uu___103_542.currentModule}))))))
+let uu___127_542 = g
+in {tcenv = tcenv; gamma = gamma; tydefs = uu___127_542.tydefs; currentModule = uu___127_542.currentModule}))))))
 
 
 let extend_bv : env  ->  FStar_Syntax_Syntax.bv  ->  FStar_Extraction_ML_Syntax.mltyscheme  ->  Prims.bool  ->  Prims.bool  ->  Prims.bool  ->  env = (fun g x t_x add_unit is_rec mk_unit -> (
@@ -387,12 +342,7 @@
 end)
 in (
 
-<<<<<<< HEAD
-let mlx = (let _175_144 = (FStar_Extraction_ML_Syntax.bv_as_mlident x)
-in FStar_Extraction_ML_Syntax.MLE_Var (_175_144))
-=======
 let mlx = FStar_Extraction_ML_Syntax.MLE_Var ((FStar_Extraction_ML_Syntax.bv_as_mlident x))
->>>>>>> 1915064d
 in (
 
 let mlx = (match (mk_unit) with
@@ -413,17 +363,12 @@
 let gamma = (Bv (((x), (FStar_Util.Inr (((mlx), (t_x), (is_rec)))))))::g.gamma
 in (
 
-<<<<<<< HEAD
-let tcenv = (let _175_145 = (FStar_Syntax_Syntax.binders_of_list ((x)::[]))
-in (FStar_TypeChecker_Env.push_binders g.tcenv _175_145))
-=======
-let tcenv = (let _0_178 = (FStar_Syntax_Syntax.binders_of_list ((x)::[]))
-in (FStar_TypeChecker_Env.push_binders g.tcenv _0_178))
->>>>>>> 1915064d
-in (
-
-let uu___104_585 = g
-in {tcenv = tcenv; gamma = gamma; tydefs = uu___104_585.tydefs; currentModule = uu___104_585.currentModule})))))))
+let tcenv = (let _0_343 = (FStar_Syntax_Syntax.binders_of_list ((x)::[]))
+in (FStar_TypeChecker_Env.push_binders g.tcenv _0_343))
+in (
+
+let uu___128_585 = g
+in {tcenv = tcenv; gamma = gamma; tydefs = uu___128_585.tydefs; currentModule = uu___128_585.currentModule})))))))
 
 
 let rec mltyFvars : FStar_Extraction_ML_Syntax.mlty  ->  FStar_Extraction_ML_Syntax.mlident Prims.list = (fun t -> (match (t) with
@@ -431,15 +376,9 @@
 (x)::[]
 end
 | FStar_Extraction_ML_Syntax.MLTY_Fun (t1, f, t2) -> begin
-<<<<<<< HEAD
-(let _175_149 = (mltyFvars t1)
-in (let _175_148 = (mltyFvars t2)
-in (FStar_List.append _175_149 _175_148)))
-=======
-(let _0_180 = (mltyFvars t1)
-in (let _0_179 = (mltyFvars t2)
-in (FStar_List.append _0_180 _0_179)))
->>>>>>> 1915064d
+(let _0_345 = (mltyFvars t1)
+in (let _0_344 = (mltyFvars t2)
+in (FStar_List.append _0_345 _0_344)))
 end
 | FStar_Extraction_ML_Syntax.MLTY_Named (args, path) -> begin
 (FStar_List.collect mltyFvars args)
@@ -461,14 +400,9 @@
 end))
 
 
-<<<<<<< HEAD
-let tySchemeIsClosed : FStar_Extraction_ML_Syntax.mltyscheme  ->  Prims.bool = (fun tys -> (let _175_156 = (mltyFvars (Prims.snd tys))
-in (subsetMlidents _175_156 (Prims.fst tys))))
-=======
-let tySchemeIsClosed : FStar_Extraction_ML_Syntax.mltyscheme  ->  Prims.bool = (fun tys -> (let _0_181 = (mltyFvars (Prims.snd tys))
-in (subsetMlidents _0_181 (Prims.fst tys))))
-
->>>>>>> 1915064d
+let tySchemeIsClosed : FStar_Extraction_ML_Syntax.mltyscheme  ->  Prims.bool = (fun tys -> (let _0_346 = (mltyFvars (Prims.snd tys))
+in (subsetMlidents _0_346 (Prims.fst tys))))
+
 
 let extend_fv' : env  ->  FStar_Syntax_Syntax.fv  ->  FStar_Extraction_ML_Syntax.mlpath  ->  FStar_Extraction_ML_Syntax.mltyscheme  ->  Prims.bool  ->  Prims.bool  ->  env = (fun g x y t_x add_unit is_rec -> (
 
@@ -507,8 +441,8 @@
 let gamma = (Fv (((x), (FStar_Util.Inr (((mly), (t_x), (is_rec)))))))::g.gamma
 in (
 
-let uu___105_665 = g
-in {tcenv = uu___105_665.tcenv; gamma = gamma; tydefs = uu___105_665.tydefs; currentModule = uu___105_665.currentModule})))))
+let uu___129_665 = g
+in {tcenv = uu___129_665.tcenv; gamma = gamma; tydefs = uu___129_665.tydefs; currentModule = uu___129_665.currentModule})))))
 end
 | uu____666 -> begin
 (failwith "freevars found")
@@ -523,15 +457,9 @@
 
 let extend_lb : env  ->  FStar_Syntax_Syntax.lbname  ->  FStar_Syntax_Syntax.typ  ->  FStar_Extraction_ML_Syntax.mltyscheme  ->  Prims.bool  ->  Prims.bool  ->  (env * FStar_Extraction_ML_Syntax.mlident) = (fun g l t t_x add_unit is_rec -> (match (l) with
 | FStar_Util.Inl (x) -> begin
-<<<<<<< HEAD
-(let _175_192 = (extend_bv g x t_x add_unit is_rec false)
-in (let _175_191 = (bv_as_ml_termvar x)
-in ((_175_192), (_175_191))))
-=======
-(let _0_183 = (extend_bv g x t_x add_unit is_rec false)
-in (let _0_182 = (bv_as_ml_termvar x)
-in ((_0_183), (_0_182))))
->>>>>>> 1915064d
+(let _0_348 = (extend_bv g x t_x add_unit is_rec false)
+in (let _0_347 = (bv_as_ml_termvar x)
+in ((_0_348), (_0_347))))
 end
 | FStar_Util.Inr (f) -> begin
 (
@@ -539,13 +467,8 @@
 let uu____715 = (FStar_Extraction_ML_Syntax.mlpath_of_lident f.FStar_Syntax_Syntax.fv_name.FStar_Syntax_Syntax.v)
 in (match (uu____715) with
 | (p, y) -> begin
-<<<<<<< HEAD
-(let _175_193 = (extend_fv' g f ((p), (y)) t_x add_unit is_rec)
-in ((_175_193), ((((FStar_Extraction_ML_Syntax.avoid_keyword y)), ((Prims.parse_int "0"))))))
-=======
-(let _0_184 = (extend_fv' g f ((p), (y)) t_x add_unit is_rec)
-in ((_0_184), ((((FStar_Extraction_ML_Syntax.avoid_keyword y)), ((Prims.parse_int "0"))))))
->>>>>>> 1915064d
+(let _0_349 = (extend_fv' g f ((p), (y)) t_x add_unit is_rec)
+in ((_0_349), ((((FStar_Extraction_ML_Syntax.avoid_keyword y)), ((Prims.parse_int "0"))))))
 end))
 end))
 
@@ -555,8 +478,8 @@
 let m = (module_name_of_fv fv)
 in (
 
-let uu___106_740 = g
-in {tcenv = uu___106_740.tcenv; gamma = uu___106_740.gamma; tydefs = (((m), (td)))::g.tydefs; currentModule = uu___106_740.currentModule})))
+let uu___130_740 = g
+in {tcenv = uu___130_740.tcenv; gamma = uu___130_740.gamma; tydefs = (((m), (td)))::g.tydefs; currentModule = uu___130_740.currentModule})))
 
 
 let emptyMlPath : (FStar_Extraction_ML_Syntax.mlsymbol Prims.list * Prims.string) = (([]), (""))
@@ -571,16 +494,9 @@
 in (
 
 let failwith_ty = (((a)::[]), (FStar_Extraction_ML_Syntax.MLTY_Fun (((FStar_Extraction_ML_Syntax.MLTY_Named ((([]), (((("Prims")::[]), ("string")))))), (FStar_Extraction_ML_Syntax.E_IMPURE), (FStar_Extraction_ML_Syntax.MLTY_Var (a))))))
-<<<<<<< HEAD
-in (let _175_204 = (let _175_203 = (let _175_202 = (FStar_Syntax_Syntax.lid_as_fv FStar_Syntax_Const.failwith_lid FStar_Syntax_Syntax.Delta_constant None)
-in FStar_Util.Inr (_175_202))
-in (extend_lb env _175_203 FStar_Syntax_Syntax.tun failwith_ty false false))
-in (FStar_All.pipe_right _175_204 Prims.fst))))))
-=======
-in (let _0_186 = (let _0_185 = FStar_Util.Inr ((FStar_Syntax_Syntax.lid_as_fv FStar_Syntax_Const.failwith_lid FStar_Syntax_Syntax.Delta_constant None))
-in (extend_lb env _0_185 FStar_Syntax_Syntax.tun failwith_ty false false))
-in (FStar_All.pipe_right _0_186 Prims.fst))))))
->>>>>>> 1915064d
+in (let _0_351 = (let _0_350 = FStar_Util.Inr ((FStar_Syntax_Syntax.lid_as_fv FStar_Syntax_Const.failwith_lid FStar_Syntax_Syntax.Delta_constant None))
+in (extend_lb env _0_350 FStar_Syntax_Syntax.tun failwith_ty false false))
+in (FStar_All.pipe_right _0_351 Prims.fst))))))
 
 
 let monad_op_name : FStar_Syntax_Syntax.eff_decl  ->  Prims.string  ->  (FStar_Extraction_ML_Syntax.mlpath * FStar_Ident.lident) = (fun ed nm -> (
