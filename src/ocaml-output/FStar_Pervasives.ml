--- conflicted
+++ resolved
@@ -1,15 +1,10 @@
 open Prims
-let id: 'Aa . 'Aa -> 'Aa = fun x  -> x
 type 'Aheap st_pre_h = 'Aheap -> Obj.t[@@deriving show]
 type ('Aheap,'Aa,'Apre) st_post_h' = 'Aa -> 'Aheap -> Obj.t[@@deriving show]
 type ('Aheap,'Aa) st_post_h = ('Aheap,'Aa,Prims.unit) st_post_h'[@@deriving
                                                                   show]
 type ('Aheap,'Aa) st_wp_h = Prims.unit -> 'Aheap st_pre_h[@@deriving show]
-<<<<<<< HEAD
-type ('Aheap,'Aa,'Ax,'Ap,'Auu____64) st_return = 'Ap[@@deriving show]
-=======
 type ('Aheap,'Aa,'Ax,'Ap,'Auu___38_78) st_return = 'Ap[@@deriving show]
->>>>>>> 58829485
 type ('Aheap,'Ar1,'Aa,'Ab,'Awp1,'Awp2,'Ap,'Ah0) st_bind_wp = 'Awp1[@@deriving
                                                                     show]
 type ('Aheap,'Aa,'Ap,'Awp_then,'Awp_else,'Apost,'Ah0) st_if_then_else =
@@ -26,28 +21,16 @@
   | E of Prims.exn
   | Err of Prims.string[@@deriving show]
 let uu___is_V: 'Aa . 'Aa result -> Prims.bool =
-<<<<<<< HEAD
-  fun projectee  -> match projectee with | V v -> true | uu____557 -> false
-let __proj__V__item__v: 'Aa . 'Aa result -> 'Aa =
-  fun projectee  -> match projectee with | V v -> v
-let uu___is_E: 'Aa . 'Aa result -> Prims.bool =
-  fun projectee  -> match projectee with | E e -> true | uu____591 -> false
-=======
   fun projectee  -> match projectee with | V v -> true | uu____605 -> false
 let __proj__V__item__v: 'Aa . 'Aa result -> 'Aa =
   fun projectee  -> match projectee with | V v -> v
 let uu___is_E: 'Aa . 'Aa result -> Prims.bool =
   fun projectee  -> match projectee with | E e -> true | uu____635 -> false
->>>>>>> 58829485
 let __proj__E__item__e: 'Aa . 'Aa result -> Prims.exn =
   fun projectee  -> match projectee with | E e -> e
 let uu___is_Err: 'Aa . 'Aa result -> Prims.bool =
   fun projectee  ->
-<<<<<<< HEAD
-    match projectee with | Err msg -> true | uu____625 -> false
-=======
     match projectee with | Err msg -> true | uu____665 -> false
->>>>>>> 58829485
 let __proj__Err__item__msg: 'Aa . 'Aa result -> Prims.string =
   fun projectee  -> match projectee with | Err msg -> msg
 type ex_pre = Obj.t[@@deriving show]
@@ -72,11 +55,7 @@
 type ('Ah,'Aa) all_post_h = ('Ah,'Aa,Prims.unit) all_post_h'[@@deriving show]
 type ('Ah,'Aa) all_wp_h = Prims.unit -> 'Ah all_pre_h[@@deriving show]
 type ('Aheap,'Aa,'Awp,'Apost,'Ah0) all_ite_wp = Prims.unit[@@deriving show]
-<<<<<<< HEAD
-type ('Aheap,'Aa,'Ax,'Ap,'Auu____1158) all_return = 'Ap[@@deriving show]
-=======
 type ('Aheap,'Aa,'Ax,'Ap,'Auu___40_1283) all_return = 'Ap[@@deriving show]
->>>>>>> 58829485
 type ('Aheap,'Ar1,'Aa,'Ab,'Awp1,'Awp2,'Ap,'Ah0) all_bind_wp = 'Awp1[@@deriving
                                                                     show]
 type ('Aheap,'Aa,'Ap,'Awp_then,'Awp_else,'Apost,'Ah0) all_if_then_else =
@@ -89,30 +68,18 @@
 type ('Aheap,'Aa,'Awp) all_trivial = Prims.unit[@@deriving show]
 type 'Aa inversion = Prims.unit[@@deriving show]
 let allow_inversion: 'Aa . Prims.unit = ()
-<<<<<<< HEAD
-let invertOption: 'Aa . Prims.unit -> Prims.unit = fun uu____1552  -> ()
-=======
 let invertOption: 'Aa . Prims.unit -> Prims.unit = fun uu____1705  -> ()
->>>>>>> 58829485
 type ('a,'b) either =
   | Inl of 'a
   | Inr of 'b[@@deriving show]
 let uu___is_Inl: 'a 'b . ('a,'b) either -> Prims.bool =
   fun projectee  ->
-<<<<<<< HEAD
-    match projectee with | Inl v -> true | uu____1598 -> false
-=======
     match projectee with | Inl v -> true | uu____1748 -> false
->>>>>>> 58829485
 let __proj__Inl__item__v: 'a 'b . ('a,'b) either -> 'a =
   fun projectee  -> match projectee with | Inl v -> v
 let uu___is_Inr: 'a 'b . ('a,'b) either -> Prims.bool =
   fun projectee  ->
-<<<<<<< HEAD
-    match projectee with | Inr v -> true | uu____1648 -> false
-=======
     match projectee with | Inr v -> true | uu____1792 -> false
->>>>>>> 58829485
 let __proj__Inr__item__v: 'a 'b . ('a,'b) either -> 'b =
   fun projectee  -> match projectee with | Inr v -> v
 let dfst: 'Aa 'Ab . ('Aa,'Ab) Prims.dtuple2 -> 'Aa =
@@ -157,37 +124,18 @@
   | Comment of Prims.string[@@deriving show]
 let uu___is_PpxDerivingShow: __internal_ocaml_attributes -> Prims.bool =
   fun projectee  ->
-<<<<<<< HEAD
-    match projectee with | PpxDerivingShow  -> true | uu____2272 -> false
-=======
     match projectee with | PpxDerivingShow  -> true | uu____2361 -> false
->>>>>>> 58829485
 let uu___is_PpxDerivingShowConstant:
   __internal_ocaml_attributes -> Prims.bool =
   fun projectee  ->
     match projectee with
     | PpxDerivingShowConstant _0 -> true
-<<<<<<< HEAD
-    | uu____2278 -> false
-=======
     | uu____2366 -> false
->>>>>>> 58829485
 let __proj__PpxDerivingShowConstant__item___0:
   __internal_ocaml_attributes -> Prims.string =
   fun projectee  -> match projectee with | PpxDerivingShowConstant _0 -> _0
 let uu___is_CInline: __internal_ocaml_attributes -> Prims.bool =
   fun projectee  ->
-<<<<<<< HEAD
-    match projectee with | CInline  -> true | uu____2291 -> false
-let uu___is_Substitute: __internal_ocaml_attributes -> Prims.bool =
-  fun projectee  ->
-    match projectee with | Substitute  -> true | uu____2296 -> false
-let uu___is_Gc: __internal_ocaml_attributes -> Prims.bool =
-  fun projectee  -> match projectee with | Gc  -> true | uu____2301 -> false
-let uu___is_Comment: __internal_ocaml_attributes -> Prims.bool =
-  fun projectee  ->
-    match projectee with | Comment _0 -> true | uu____2307 -> false
-=======
     match projectee with | CInline  -> true | uu____2377 -> false
 let uu___is_Substitute: __internal_ocaml_attributes -> Prims.bool =
   fun projectee  ->
@@ -197,6 +145,5 @@
 let uu___is_Comment: __internal_ocaml_attributes -> Prims.bool =
   fun projectee  ->
     match projectee with | Comment _0 -> true | uu____2390 -> false
->>>>>>> 58829485
 let __proj__Comment__item___0: __internal_ocaml_attributes -> Prims.string =
   fun projectee  -> match projectee with | Comment _0 -> _0