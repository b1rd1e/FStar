--- conflicted
+++ resolved
@@ -3,15 +3,6 @@
   fun argv  ->
     FStar_Util.print_string "Initializing ...\n";
     (try
-<<<<<<< HEAD
-       FStar_Main.setup_hooks ();
-       (let uu____23 = FStar_Tests_Pars.init ()  in
-        FStar_All.pipe_right uu____23 (fun a245  -> ()));
-       FStar_Tests_Norm.run_all ();
-       (let uu____26 = FStar_Tests_Unif.run_all ()  in
-        if uu____26 then () else FStar_All.exit (Prims.parse_int "1"));
-       FStar_All.exit (Prims.parse_int "0")
-=======
        (fun uu___459_19  ->
           match () with
           | () ->
@@ -21,15 +12,14 @@
                (let uu____24 = FStar_Tests_Unif.run_all ()  in
                 if uu____24 then () else FStar_All.exit (Prims.parse_int "1"));
                FStar_All.exit (Prims.parse_int "0"))) ()
->>>>>>> a10a3da9
      with
      | FStar_Errors.Error (err,msg,r) when
-         let uu____37 = FStar_Options.trace_error ()  in
-         FStar_All.pipe_left Prims.op_Negation uu____37 ->
+         let uu____35 = FStar_Options.trace_error ()  in
+         FStar_All.pipe_left Prims.op_Negation uu____35 ->
          (if r = FStar_Range.dummyRange
           then FStar_Util.print_string msg
           else
-            (let uu____40 = FStar_Range.string_of_range r  in
-             FStar_Util.print2 "%s: %s\n" uu____40 msg);
+            (let uu____38 = FStar_Range.string_of_range r  in
+             FStar_Util.print2 "%s: %s\n" uu____38 msg);
           FStar_All.exit (Prims.parse_int "1")))
   