
exception Err of (Prims.string)

let is_Err = (fun _discr_ -> (match (_discr_) with
| Err (_) -> begin
true
end
| _ -> begin
false
end))

let ___Err____0 = (fun projectee -> (match (projectee) with
| Err (_23_7) -> begin
_23_7
end))

exception Error of ((Prims.string * FStar_Range.range))

let is_Error = (fun _discr_ -> (match (_discr_) with
| Error (_) -> begin
true
end
| _ -> begin
false
end))

let ___Error____0 = (fun projectee -> (match (projectee) with
| Error (_23_9) -> begin
_23_9
end))

exception Warning of ((Prims.string * FStar_Range.range))

let is_Warning = (fun _discr_ -> (match (_discr_) with
| Warning (_) -> begin
true
end
| _ -> begin
false
end))

let ___Warning____0 = (fun projectee -> (match (projectee) with
| Warning (_23_11) -> begin
_23_11
end))

type ident =
{idText : Prims.string; idRange : FStar_Range.range}

let is_Mkident = (fun _ -> (FStar_All.failwith "Not yet implemented:is_Mkident"))

type l__LongIdent =
{ns : ident Prims.list; ident : ident; nsstr : Prims.string; str : Prims.string}

let is_MkLongIdent = (fun _ -> (FStar_All.failwith "Not yet implemented:is_MkLongIdent"))

type lident =
l__LongIdent

type ('a, 't) withinfo_t =
{v : 'a; sort : 't; p : FStar_Range.range}

let is_Mkwithinfo_t = (fun _ -> (FStar_All.failwith "Not yet implemented:is_Mkwithinfo_t"))

type 't var =
(lident, 't) withinfo_t

type fieldname =
lident

type 'a bvdef =
{ppname : ident; realname : ident}

let is_Mkbvdef = (fun _ -> (FStar_All.failwith "Not yet implemented:is_Mkbvdef"))

type ('a, 't) bvar =
('a bvdef, 't) withinfo_t

type sconst =
| Const_unit
| Const_uint8 of Prims.byte
| Const_bool of Prims.bool
| Const_int32 of Prims.int32
| Const_int64 of Prims.int64
| Const_int of Prims.string
| Const_char of Prims.char
| Const_float of Prims.double
| Const_bytearray of (Prims.byte Prims.array * FStar_Range.range)
| Const_string of (Prims.byte Prims.array * FStar_Range.range)

let is_Const_unit = (fun _discr_ -> (match (_discr_) with
| Const_unit -> begin
true
end
| _ -> begin
false
end))

let is_Const_uint8 = (fun _discr_ -> (match (_discr_) with
| Const_uint8 (_) -> begin
true
end
| _ -> begin
false
end))

let is_Const_bool = (fun _discr_ -> (match (_discr_) with
| Const_bool (_) -> begin
true
end
| _ -> begin
false
end))

let is_Const_int32 = (fun _discr_ -> (match (_discr_) with
| Const_int32 (_) -> begin
true
end
| _ -> begin
false
end))

let is_Const_int64 = (fun _discr_ -> (match (_discr_) with
| Const_int64 (_) -> begin
true
end
| _ -> begin
false
end))

let is_Const_int = (fun _discr_ -> (match (_discr_) with
| Const_int (_) -> begin
true
end
| _ -> begin
false
end))

let is_Const_char = (fun _discr_ -> (match (_discr_) with
| Const_char (_) -> begin
true
end
| _ -> begin
false
end))

let is_Const_float = (fun _discr_ -> (match (_discr_) with
| Const_float (_) -> begin
true
end
| _ -> begin
false
end))

let is_Const_bytearray = (fun _discr_ -> (match (_discr_) with
| Const_bytearray (_) -> begin
true
end
| _ -> begin
false
end))

let is_Const_string = (fun _discr_ -> (match (_discr_) with
| Const_string (_) -> begin
true
end
| _ -> begin
false
end))

let ___Const_uint8____0 = (fun projectee -> (match (projectee) with
| Const_uint8 (_23_35) -> begin
_23_35
end))

let ___Const_bool____0 = (fun projectee -> (match (projectee) with
| Const_bool (_23_38) -> begin
_23_38
end))

let ___Const_int32____0 = (fun projectee -> (match (projectee) with
| Const_int32 (_23_41) -> begin
_23_41
end))

let ___Const_int64____0 = (fun projectee -> (match (projectee) with
| Const_int64 (_23_44) -> begin
_23_44
end))

let ___Const_int____0 = (fun projectee -> (match (projectee) with
| Const_int (_23_47) -> begin
_23_47
end))

let ___Const_char____0 = (fun projectee -> (match (projectee) with
| Const_char (_23_50) -> begin
_23_50
end))

let ___Const_float____0 = (fun projectee -> (match (projectee) with
| Const_float (_23_53) -> begin
_23_53
end))

let ___Const_bytearray____0 = (fun projectee -> (match (projectee) with
| Const_bytearray (_23_56) -> begin
_23_56
end))

let ___Const_string____0 = (fun projectee -> (match (projectee) with
| Const_string (_23_59) -> begin
_23_59
end))

type pragma =
| SetOptions of Prims.string
| ResetOptions

let is_SetOptions = (fun _discr_ -> (match (_discr_) with
| SetOptions (_) -> begin
true
end
| _ -> begin
false
end))

let is_ResetOptions = (fun _discr_ -> (match (_discr_) with
| ResetOptions -> begin
true
end
| _ -> begin
false
end))

let ___SetOptions____0 = (fun projectee -> (match (projectee) with
| SetOptions (_23_62) -> begin
_23_62
end))

type 'a memo =
'a Prims.option FStar_ST.ref

type arg_qualifier =
| Implicit
| Equality

let is_Implicit = (fun _discr_ -> (match (_discr_) with
| Implicit -> begin
true
end
| _ -> begin
false
end))

let is_Equality = (fun _discr_ -> (match (_discr_) with
| Equality -> begin
true
end
| _ -> begin
false
end))

type aqual =
arg_qualifier Prims.option

type typ' =
| Typ_btvar of btvar
| Typ_const of ftvar
| Typ_fun of (binders * comp)
| Typ_refine of (bvvar * typ)
| Typ_app of (typ * args)
| Typ_lam of (binders * typ)
| Typ_ascribed of (typ * knd)
| Typ_meta of meta_t
| Typ_uvar of (uvar_t * knd)
| Typ_delayed of (((typ * subst_t), Prims.unit  ->  typ) FStar_Util.either * typ memo)
| Typ_unknown 
 and comp_typ =
{effect_name : lident; result_typ : typ; effect_args : args; flags : cflags Prims.list} 
 and comp' =
| Total of typ
| Comp of comp_typ 
 and cflags =
| TOTAL
| MLEFFECT
| RETURN
| PARTIAL_RETURN
| SOMETRIVIAL
| LEMMA
| DECREASES of exp 
 and meta_t =
| Meta_pattern of (typ * arg Prims.list)
| Meta_named of (typ * lident)
| Meta_labeled of (typ * Prims.string * FStar_Range.range * Prims.bool)
| Meta_refresh_label of (typ * Prims.bool Prims.option * FStar_Range.range)
| Meta_slack_formula of (typ * typ * Prims.bool FStar_ST.ref) 
 and 'a uvar_basis =
| Uvar
| Fixed of 'a 
 and exp' =
| Exp_bvar of bvvar
| Exp_fvar of (fvvar * fv_qual Prims.option)
| Exp_constant of sconst
| Exp_abs of (binders * exp)
| Exp_app of (exp * args)
| Exp_match of (exp * (pat * exp Prims.option * exp) Prims.list)
| Exp_ascribed of (exp * typ * lident Prims.option)
| Exp_let of (letbindings * exp)
| Exp_uvar of (uvar_e * typ)
| Exp_delayed of (exp * subst_t * exp memo)
| Exp_meta of meta_e 
 and meta_e =
| Meta_desugared of (exp * meta_source_info) 
 and meta_source_info =
| Data_app
| Sequence
| Primop
| MaskedEffect 
 and fv_qual =
| Data_ctor
| Record_projector of lident
| Record_ctor of (lident * fieldname Prims.list) 
 and pat' =
| Pat_disj of pat Prims.list
| Pat_constant of sconst
| Pat_cons of (fvvar * fv_qual Prims.option * (pat * Prims.bool) Prims.list)
| Pat_var of bvvar
| Pat_tvar of btvar
| Pat_wild of bvvar
| Pat_twild of btvar
| Pat_dot_term of (bvvar * exp)
| Pat_dot_typ of (btvar * typ) 
 and knd' =
| Kind_type
| Kind_effect
| Kind_abbrev of (kabbrev * knd)
| Kind_arrow of (binders * knd)
| Kind_uvar of uvar_k_app
| Kind_lam of (binders * knd)
| Kind_delayed of (knd * subst_t * knd memo)
| Kind_unknown 
 and letbinding =
{lbname : lbname; lbtyp : typ; lbeff : lident; lbdef : exp} 
 and freevars =
{ftvs : btvar FStar_Util.set; fxvs : bvvar FStar_Util.set} 
 and uvars =
{uvars_k : uvar_k FStar_Util.set; uvars_t : (uvar_t * knd) FStar_Util.set; uvars_e : (uvar_e * typ) FStar_Util.set} 
 and ('a, 'b) syntax =
{n : 'a; tk : 'b memo; pos : FStar_Range.range; fvs : freevars memo; uvs : uvars memo} 
 and arg =
((typ, exp) FStar_Util.either * aqual) 
 and args =
arg Prims.list 
 and binder =
((btvar, bvvar) FStar_Util.either * arg_qualifier Prims.option) 
 and binders =
binder Prims.list 
 and typ =
(typ', knd) syntax 
 and comp =
(comp', Prims.unit) syntax 
 and uvar_t =
typ uvar_basis FStar_Unionfind.uvar 
 and exp =
(exp', typ) syntax 
 and uvar_e =
exp uvar_basis FStar_Unionfind.uvar 
 and btvdef =
typ bvdef 
 and bvvdef =
exp bvdef 
 and pat =
(pat', (knd, typ) FStar_Util.either Prims.option) withinfo_t 
 and knd =
(knd', Prims.unit) syntax 
 and uvar_k_app =
(uvar_k * args) 
 and kabbrev =
(lident * args) 
 and uvar_k =
knd uvar_basis FStar_Unionfind.uvar 
 and lbname =
(bvvdef, lident) FStar_Util.either 
 and letbindings =
(Prims.bool * letbinding Prims.list) 
 and subst_t =
subst_elt Prims.list Prims.list 
 and subst_map =
(typ, exp) FStar_Util.either FStar_Util.smap 
 and subst_elt =
((btvdef * typ), (bvvdef * exp)) FStar_Util.either 
 and fvar =
(btvdef, bvvdef) FStar_Util.either 
 and btvar =
(typ, knd) bvar 
 and bvvar =
(exp, typ) bvar 
 and ftvar =
knd var 
 and fvvar =
typ var

let is_Typ_btvar = (fun _discr_ -> (match (_discr_) with
| Typ_btvar (_) -> begin
true
end
| _ -> begin
false
end))

let is_Typ_const = (fun _discr_ -> (match (_discr_) with
| Typ_const (_) -> begin
true
end
| _ -> begin
false
end))

let is_Typ_fun = (fun _discr_ -> (match (_discr_) with
| Typ_fun (_) -> begin
true
end
| _ -> begin
false
end))

let is_Typ_refine = (fun _discr_ -> (match (_discr_) with
| Typ_refine (_) -> begin
true
end
| _ -> begin
false
end))

let is_Typ_app = (fun _discr_ -> (match (_discr_) with
| Typ_app (_) -> begin
true
end
| _ -> begin
false
end))

let is_Typ_lam = (fun _discr_ -> (match (_discr_) with
| Typ_lam (_) -> begin
true
end
| _ -> begin
false
end))

let is_Typ_ascribed = (fun _discr_ -> (match (_discr_) with
| Typ_ascribed (_) -> begin
true
end
| _ -> begin
false
end))

let is_Typ_meta = (fun _discr_ -> (match (_discr_) with
| Typ_meta (_) -> begin
true
end
| _ -> begin
false
end))

let is_Typ_uvar = (fun _discr_ -> (match (_discr_) with
| Typ_uvar (_) -> begin
true
end
| _ -> begin
false
end))

let is_Typ_delayed = (fun _discr_ -> (match (_discr_) with
| Typ_delayed (_) -> begin
true
end
| _ -> begin
false
end))

let is_Typ_unknown = (fun _discr_ -> (match (_discr_) with
| Typ_unknown -> begin
true
end
| _ -> begin
false
end))

let is_Mkcomp_typ = (fun _ -> (FStar_All.failwith "Not yet implemented:is_Mkcomp_typ"))

let is_Total = (fun _discr_ -> (match (_discr_) with
| Total (_) -> begin
true
end
| _ -> begin
false
end))

let is_Comp = (fun _discr_ -> (match (_discr_) with
| Comp (_) -> begin
true
end
| _ -> begin
false
end))

let is_TOTAL = (fun _discr_ -> (match (_discr_) with
| TOTAL -> begin
true
end
| _ -> begin
false
end))

let is_MLEFFECT = (fun _discr_ -> (match (_discr_) with
| MLEFFECT -> begin
true
end
| _ -> begin
false
end))

let is_RETURN = (fun _discr_ -> (match (_discr_) with
| RETURN -> begin
true
end
| _ -> begin
false
end))

let is_PARTIAL_RETURN = (fun _discr_ -> (match (_discr_) with
| PARTIAL_RETURN -> begin
true
end
| _ -> begin
false
end))

let is_SOMETRIVIAL = (fun _discr_ -> (match (_discr_) with
| SOMETRIVIAL -> begin
true
end
| _ -> begin
false
end))

let is_LEMMA = (fun _discr_ -> (match (_discr_) with
| LEMMA -> begin
true
end
| _ -> begin
false
end))

let is_DECREASES = (fun _discr_ -> (match (_discr_) with
| DECREASES (_) -> begin
true
end
| _ -> begin
false
end))

let is_Meta_pattern = (fun _discr_ -> (match (_discr_) with
| Meta_pattern (_) -> begin
true
end
| _ -> begin
false
end))

let is_Meta_named = (fun _discr_ -> (match (_discr_) with
| Meta_named (_) -> begin
true
end
| _ -> begin
false
end))

let is_Meta_labeled = (fun _discr_ -> (match (_discr_) with
| Meta_labeled (_) -> begin
true
end
| _ -> begin
false
end))

let is_Meta_refresh_label = (fun _discr_ -> (match (_discr_) with
| Meta_refresh_label (_) -> begin
true
end
| _ -> begin
false
end))

let is_Meta_slack_formula = (fun _discr_ -> (match (_discr_) with
| Meta_slack_formula (_) -> begin
true
end
| _ -> begin
false
end))

let is_Uvar = (fun _discr_ -> (match (_discr_) with
| Uvar -> begin
true
end
| _ -> begin
false
end))

let is_Fixed = (fun _discr_ -> (match (_discr_) with
| Fixed (_) -> begin
true
end
| _ -> begin
false
end))

let is_Exp_bvar = (fun _discr_ -> (match (_discr_) with
| Exp_bvar (_) -> begin
true
end
| _ -> begin
false
end))

let is_Exp_fvar = (fun _discr_ -> (match (_discr_) with
| Exp_fvar (_) -> begin
true
end
| _ -> begin
false
end))

let is_Exp_constant = (fun _discr_ -> (match (_discr_) with
| Exp_constant (_) -> begin
true
end
| _ -> begin
false
end))

let is_Exp_abs = (fun _discr_ -> (match (_discr_) with
| Exp_abs (_) -> begin
true
end
| _ -> begin
false
end))

let is_Exp_app = (fun _discr_ -> (match (_discr_) with
| Exp_app (_) -> begin
true
end
| _ -> begin
false
end))

let is_Exp_match = (fun _discr_ -> (match (_discr_) with
| Exp_match (_) -> begin
true
end
| _ -> begin
false
end))

let is_Exp_ascribed = (fun _discr_ -> (match (_discr_) with
| Exp_ascribed (_) -> begin
true
end
| _ -> begin
false
end))

let is_Exp_let = (fun _discr_ -> (match (_discr_) with
| Exp_let (_) -> begin
true
end
| _ -> begin
false
end))

let is_Exp_uvar = (fun _discr_ -> (match (_discr_) with
| Exp_uvar (_) -> begin
true
end
| _ -> begin
false
end))

let is_Exp_delayed = (fun _discr_ -> (match (_discr_) with
| Exp_delayed (_) -> begin
true
end
| _ -> begin
false
end))

let is_Exp_meta = (fun _discr_ -> (match (_discr_) with
| Exp_meta (_) -> begin
true
end
| _ -> begin
false
end))

let is_Meta_desugared = (fun _discr_ -> (match (_discr_) with
| Meta_desugared (_) -> begin
true
end
| _ -> begin
false
end))

let is_Data_app = (fun _discr_ -> (match (_discr_) with
| Data_app -> begin
true
end
| _ -> begin
false
end))

let is_Sequence = (fun _discr_ -> (match (_discr_) with
| Sequence -> begin
true
end
| _ -> begin
false
end))

let is_Primop = (fun _discr_ -> (match (_discr_) with
| Primop -> begin
true
end
| _ -> begin
false
end))

let is_MaskedEffect = (fun _discr_ -> (match (_discr_) with
| MaskedEffect -> begin
true
end
| _ -> begin
false
end))

let is_Data_ctor = (fun _discr_ -> (match (_discr_) with
| Data_ctor -> begin
true
end
| _ -> begin
false
end))

let is_Record_projector = (fun _discr_ -> (match (_discr_) with
| Record_projector (_) -> begin
true
end
| _ -> begin
false
end))

let is_Record_ctor = (fun _discr_ -> (match (_discr_) with
| Record_ctor (_) -> begin
true
end
| _ -> begin
false
end))

let is_Pat_disj = (fun _discr_ -> (match (_discr_) with
| Pat_disj (_) -> begin
true
end
| _ -> begin
false
end))

let is_Pat_constant = (fun _discr_ -> (match (_discr_) with
| Pat_constant (_) -> begin
true
end
| _ -> begin
false
end))

let is_Pat_cons = (fun _discr_ -> (match (_discr_) with
| Pat_cons (_) -> begin
true
end
| _ -> begin
false
end))

let is_Pat_var = (fun _discr_ -> (match (_discr_) with
| Pat_var (_) -> begin
true
end
| _ -> begin
false
end))

let is_Pat_tvar = (fun _discr_ -> (match (_discr_) with
| Pat_tvar (_) -> begin
true
end
| _ -> begin
false
end))

let is_Pat_wild = (fun _discr_ -> (match (_discr_) with
| Pat_wild (_) -> begin
true
end
| _ -> begin
false
end))

let is_Pat_twild = (fun _discr_ -> (match (_discr_) with
| Pat_twild (_) -> begin
true
end
| _ -> begin
false
end))

let is_Pat_dot_term = (fun _discr_ -> (match (_discr_) with
| Pat_dot_term (_) -> begin
true
end
| _ -> begin
false
end))

let is_Pat_dot_typ = (fun _discr_ -> (match (_discr_) with
| Pat_dot_typ (_) -> begin
true
end
| _ -> begin
false
end))

let is_Kind_type = (fun _discr_ -> (match (_discr_) with
| Kind_type -> begin
true
end
| _ -> begin
false
end))

let is_Kind_effect = (fun _discr_ -> (match (_discr_) with
| Kind_effect -> begin
true
end
| _ -> begin
false
end))

let is_Kind_abbrev = (fun _discr_ -> (match (_discr_) with
| Kind_abbrev (_) -> begin
true
end
| _ -> begin
false
end))

let is_Kind_arrow = (fun _discr_ -> (match (_discr_) with
| Kind_arrow (_) -> begin
true
end
| _ -> begin
false
end))

let is_Kind_uvar = (fun _discr_ -> (match (_discr_) with
| Kind_uvar (_) -> begin
true
end
| _ -> begin
false
end))

let is_Kind_lam = (fun _discr_ -> (match (_discr_) with
| Kind_lam (_) -> begin
true
end
| _ -> begin
false
end))

let is_Kind_delayed = (fun _discr_ -> (match (_discr_) with
| Kind_delayed (_) -> begin
true
end
| _ -> begin
false
end))

let is_Kind_unknown = (fun _discr_ -> (match (_discr_) with
| Kind_unknown -> begin
true
end
| _ -> begin
false
end))

let is_Mkletbinding = (fun _ -> (FStar_All.failwith "Not yet implemented:is_Mkletbinding"))

let is_Mkfreevars = (fun _ -> (FStar_All.failwith "Not yet implemented:is_Mkfreevars"))

let is_Mkuvars = (fun _ -> (FStar_All.failwith "Not yet implemented:is_Mkuvars"))

let is_Mksyntax = (fun _ -> (FStar_All.failwith "Not yet implemented:is_Mksyntax"))

let ___Typ_btvar____0 = (fun projectee -> (match (projectee) with
| Typ_btvar (_23_87) -> begin
_23_87
end))

let ___Typ_const____0 = (fun projectee -> (match (projectee) with
| Typ_const (_23_90) -> begin
_23_90
end))

let ___Typ_fun____0 = (fun projectee -> (match (projectee) with
| Typ_fun (_23_93) -> begin
_23_93
end))

let ___Typ_refine____0 = (fun projectee -> (match (projectee) with
| Typ_refine (_23_96) -> begin
_23_96
end))

let ___Typ_app____0 = (fun projectee -> (match (projectee) with
| Typ_app (_23_99) -> begin
_23_99
end))

let ___Typ_lam____0 = (fun projectee -> (match (projectee) with
| Typ_lam (_23_102) -> begin
_23_102
end))

let ___Typ_ascribed____0 = (fun projectee -> (match (projectee) with
| Typ_ascribed (_23_105) -> begin
_23_105
end))

let ___Typ_meta____0 = (fun projectee -> (match (projectee) with
| Typ_meta (_23_108) -> begin
_23_108
end))

let ___Typ_uvar____0 = (fun projectee -> (match (projectee) with
| Typ_uvar (_23_111) -> begin
_23_111
end))

let ___Typ_delayed____0 = (fun projectee -> (match (projectee) with
| Typ_delayed (_23_114) -> begin
_23_114
end))

let ___Total____0 = (fun projectee -> (match (projectee) with
| Total (_23_118) -> begin
_23_118
end))

let ___Comp____0 = (fun projectee -> (match (projectee) with
| Comp (_23_121) -> begin
_23_121
end))

let ___DECREASES____0 = (fun projectee -> (match (projectee) with
| DECREASES (_23_124) -> begin
_23_124
end))

let ___Meta_pattern____0 = (fun projectee -> (match (projectee) with
| Meta_pattern (_23_127) -> begin
_23_127
end))

let ___Meta_named____0 = (fun projectee -> (match (projectee) with
| Meta_named (_23_130) -> begin
_23_130
end))

let ___Meta_labeled____0 = (fun projectee -> (match (projectee) with
| Meta_labeled (_23_133) -> begin
_23_133
end))

let ___Meta_refresh_label____0 = (fun projectee -> (match (projectee) with
| Meta_refresh_label (_23_136) -> begin
_23_136
end))

let ___Meta_slack_formula____0 = (fun projectee -> (match (projectee) with
| Meta_slack_formula (_23_139) -> begin
_23_139
end))

let ___Fixed____0 = (fun projectee -> (match (projectee) with
| Fixed (_23_142) -> begin
_23_142
end))

let ___Exp_bvar____0 = (fun projectee -> (match (projectee) with
| Exp_bvar (_23_145) -> begin
_23_145
end))

let ___Exp_fvar____0 = (fun projectee -> (match (projectee) with
| Exp_fvar (_23_148) -> begin
_23_148
end))

let ___Exp_constant____0 = (fun projectee -> (match (projectee) with
| Exp_constant (_23_151) -> begin
_23_151
end))

let ___Exp_abs____0 = (fun projectee -> (match (projectee) with
| Exp_abs (_23_154) -> begin
_23_154
end))

let ___Exp_app____0 = (fun projectee -> (match (projectee) with
| Exp_app (_23_157) -> begin
_23_157
end))

let ___Exp_match____0 = (fun projectee -> (match (projectee) with
| Exp_match (_23_160) -> begin
_23_160
end))

let ___Exp_ascribed____0 = (fun projectee -> (match (projectee) with
| Exp_ascribed (_23_163) -> begin
_23_163
end))

let ___Exp_let____0 = (fun projectee -> (match (projectee) with
| Exp_let (_23_166) -> begin
_23_166
end))

let ___Exp_uvar____0 = (fun projectee -> (match (projectee) with
| Exp_uvar (_23_169) -> begin
_23_169
end))

let ___Exp_delayed____0 = (fun projectee -> (match (projectee) with
| Exp_delayed (_23_172) -> begin
_23_172
end))

let ___Exp_meta____0 = (fun projectee -> (match (projectee) with
| Exp_meta (_23_175) -> begin
_23_175
end))

let ___Meta_desugared____0 = (fun projectee -> (match (projectee) with
| Meta_desugared (_23_177) -> begin
_23_177
end))

let ___Record_projector____0 = (fun projectee -> (match (projectee) with
| Record_projector (_23_180) -> begin
_23_180
end))

let ___Record_ctor____0 = (fun projectee -> (match (projectee) with
| Record_ctor (_23_183) -> begin
_23_183
end))

let ___Pat_disj____0 = (fun projectee -> (match (projectee) with
| Pat_disj (_23_186) -> begin
_23_186
end))

let ___Pat_constant____0 = (fun projectee -> (match (projectee) with
| Pat_constant (_23_189) -> begin
_23_189
end))

let ___Pat_cons____0 = (fun projectee -> (match (projectee) with
| Pat_cons (_23_192) -> begin
_23_192
end))

let ___Pat_var____0 = (fun projectee -> (match (projectee) with
| Pat_var (_23_195) -> begin
_23_195
end))

let ___Pat_tvar____0 = (fun projectee -> (match (projectee) with
| Pat_tvar (_23_198) -> begin
_23_198
end))

let ___Pat_wild____0 = (fun projectee -> (match (projectee) with
| Pat_wild (_23_201) -> begin
_23_201
end))

let ___Pat_twild____0 = (fun projectee -> (match (projectee) with
| Pat_twild (_23_204) -> begin
_23_204
end))

let ___Pat_dot_term____0 = (fun projectee -> (match (projectee) with
| Pat_dot_term (_23_207) -> begin
_23_207
end))

let ___Pat_dot_typ____0 = (fun projectee -> (match (projectee) with
| Pat_dot_typ (_23_210) -> begin
_23_210
end))

let ___Kind_abbrev____0 = (fun projectee -> (match (projectee) with
| Kind_abbrev (_23_213) -> begin
_23_213
end))

let ___Kind_arrow____0 = (fun projectee -> (match (projectee) with
| Kind_arrow (_23_216) -> begin
_23_216
end))

let ___Kind_uvar____0 = (fun projectee -> (match (projectee) with
| Kind_uvar (_23_219) -> begin
_23_219
end))

let ___Kind_lam____0 = (fun projectee -> (match (projectee) with
| Kind_lam (_23_222) -> begin
_23_222
end))

let ___Kind_delayed____0 = (fun projectee -> (match (projectee) with
| Kind_delayed (_23_225) -> begin
_23_225
end))

type subst =
subst_elt Prims.list

type either_var =
(btvar, bvvar) FStar_Util.either

type freevars_l =
either_var Prims.list

type formula =
typ

type formulae =
typ Prims.list

type qualifier =
| Private
| Assumption
| Opaque
| Logic
| Discriminator of lident
| Projector of (lident * (btvdef, bvvdef) FStar_Util.either)
| RecordType of fieldname Prims.list
| RecordConstructor of fieldname Prims.list
| ExceptionConstructor
| DefaultEffect of lident Prims.option
| TotalEffect
| HasMaskedEffect
| Effect

let is_Private = (fun _discr_ -> (match (_discr_) with
| Private -> begin
true
end
| _ -> begin
false
end))

let is_Assumption = (fun _discr_ -> (match (_discr_) with
| Assumption -> begin
true
end
| _ -> begin
false
end))

let is_Opaque = (fun _discr_ -> (match (_discr_) with
| Opaque -> begin
true
end
| _ -> begin
false
end))

let is_Logic = (fun _discr_ -> (match (_discr_) with
| Logic -> begin
true
end
| _ -> begin
false
end))

let is_Discriminator = (fun _discr_ -> (match (_discr_) with
| Discriminator (_) -> begin
true
end
| _ -> begin
false
end))

let is_Projector = (fun _discr_ -> (match (_discr_) with
| Projector (_) -> begin
true
end
| _ -> begin
false
end))

let is_RecordType = (fun _discr_ -> (match (_discr_) with
| RecordType (_) -> begin
true
end
| _ -> begin
false
end))

let is_RecordConstructor = (fun _discr_ -> (match (_discr_) with
| RecordConstructor (_) -> begin
true
end
| _ -> begin
false
end))

let is_ExceptionConstructor = (fun _discr_ -> (match (_discr_) with
| ExceptionConstructor -> begin
true
end
| _ -> begin
false
end))

let is_DefaultEffect = (fun _discr_ -> (match (_discr_) with
| DefaultEffect (_) -> begin
true
end
| _ -> begin
false
end))

let is_TotalEffect = (fun _discr_ -> (match (_discr_) with
| TotalEffect -> begin
true
end
| _ -> begin
false
end))

let is_HasMaskedEffect = (fun _discr_ -> (match (_discr_) with
| HasMaskedEffect -> begin
true
end
| _ -> begin
false
end))

let is_Effect = (fun _discr_ -> (match (_discr_) with
| Effect -> begin
true
end
| _ -> begin
false
end))

let ___Discriminator____0 = (fun projectee -> (match (projectee) with
| Discriminator (_23_232) -> begin
_23_232
end))

let ___Projector____0 = (fun projectee -> (match (projectee) with
| Projector (_23_235) -> begin
_23_235
end))

let ___RecordType____0 = (fun projectee -> (match (projectee) with
| RecordType (_23_238) -> begin
_23_238
end))

let ___RecordConstructor____0 = (fun projectee -> (match (projectee) with
| RecordConstructor (_23_241) -> begin
_23_241
end))

let ___DefaultEffect____0 = (fun projectee -> (match (projectee) with
| DefaultEffect (_23_244) -> begin
_23_244
end))

type tycon =
(lident * binders * knd)

type monad_abbrev =
{mabbrev : lident; parms : binders; def : typ}

let is_Mkmonad_abbrev = (fun _ -> (FStar_All.failwith "Not yet implemented:is_Mkmonad_abbrev"))

type sub_eff =
{source : lident; target : lident; lift : typ}

let is_Mksub_eff = (fun _ -> (FStar_All.failwith "Not yet implemented:is_Mksub_eff"))

type eff_decl =
{mname : lident; binders : binders; qualifiers : qualifier Prims.list; signature : knd; ret : typ; bind_wp : typ; bind_wlp : typ; if_then_else : typ; ite_wp : typ; ite_wlp : typ; wp_binop : typ; wp_as_type : typ; close_wp : typ; close_wp_t : typ; assert_p : typ; assume_p : typ; null_wp : typ; trivial : typ} 
 and sigelt =
| Sig_tycon of (lident * binders * knd * lident Prims.list * lident Prims.list * qualifier Prims.list * FStar_Range.range)
| Sig_kind_abbrev of (lident * binders * knd * FStar_Range.range)
| Sig_typ_abbrev of (lident * binders * knd * typ * qualifier Prims.list * FStar_Range.range)
| Sig_datacon of (lident * typ * tycon * qualifier Prims.list * lident Prims.list * FStar_Range.range)
| Sig_val_decl of (lident * typ * qualifier Prims.list * FStar_Range.range)
| Sig_assume of (lident * formula * qualifier Prims.list * FStar_Range.range)
| Sig_let of (letbindings * FStar_Range.range * lident Prims.list * qualifier Prims.list)
| Sig_main of (exp * FStar_Range.range)
| Sig_bundle of (sigelt Prims.list * qualifier Prims.list * lident Prims.list * FStar_Range.range)
| Sig_new_effect of (eff_decl * FStar_Range.range)
| Sig_sub_effect of (sub_eff * FStar_Range.range)
| Sig_effect_abbrev of (lident * binders * comp * qualifier Prims.list * FStar_Range.range)
| Sig_pragma of (pragma * FStar_Range.range)

let is_Mkeff_decl = (fun _ -> (FStar_All.failwith "Not yet implemented:is_Mkeff_decl"))

let is_Sig_tycon = (fun _discr_ -> (match (_discr_) with
| Sig_tycon (_) -> begin
true
end
| _ -> begin
false
end))

let is_Sig_kind_abbrev = (fun _discr_ -> (match (_discr_) with
| Sig_kind_abbrev (_) -> begin
true
end
| _ -> begin
false
end))

let is_Sig_typ_abbrev = (fun _discr_ -> (match (_discr_) with
| Sig_typ_abbrev (_) -> begin
true
end
| _ -> begin
false
end))

let is_Sig_datacon = (fun _discr_ -> (match (_discr_) with
| Sig_datacon (_) -> begin
true
end
| _ -> begin
false
end))

let is_Sig_val_decl = (fun _discr_ -> (match (_discr_) with
| Sig_val_decl (_) -> begin
true
end
| _ -> begin
false
end))

let is_Sig_assume = (fun _discr_ -> (match (_discr_) with
| Sig_assume (_) -> begin
true
end
| _ -> begin
false
end))

let is_Sig_let = (fun _discr_ -> (match (_discr_) with
| Sig_let (_) -> begin
true
end
| _ -> begin
false
end))

let is_Sig_main = (fun _discr_ -> (match (_discr_) with
| Sig_main (_) -> begin
true
end
| _ -> begin
false
end))

let is_Sig_bundle = (fun _discr_ -> (match (_discr_) with
| Sig_bundle (_) -> begin
true
end
| _ -> begin
false
end))

let is_Sig_new_effect = (fun _discr_ -> (match (_discr_) with
| Sig_new_effect (_) -> begin
true
end
| _ -> begin
false
end))

let is_Sig_sub_effect = (fun _discr_ -> (match (_discr_) with
| Sig_sub_effect (_) -> begin
true
end
| _ -> begin
false
end))

let is_Sig_effect_abbrev = (fun _discr_ -> (match (_discr_) with
| Sig_effect_abbrev (_) -> begin
true
end
| _ -> begin
false
end))

let is_Sig_pragma = (fun _discr_ -> (match (_discr_) with
| Sig_pragma (_) -> begin
true
end
| _ -> begin
false
end))

let ___Sig_tycon____0 = (fun projectee -> (match (projectee) with
| Sig_tycon (_23_274) -> begin
_23_274
end))

let ___Sig_kind_abbrev____0 = (fun projectee -> (match (projectee) with
| Sig_kind_abbrev (_23_277) -> begin
_23_277
end))

let ___Sig_typ_abbrev____0 = (fun projectee -> (match (projectee) with
| Sig_typ_abbrev (_23_280) -> begin
_23_280
end))

let ___Sig_datacon____0 = (fun projectee -> (match (projectee) with
| Sig_datacon (_23_283) -> begin
_23_283
end))

let ___Sig_val_decl____0 = (fun projectee -> (match (projectee) with
| Sig_val_decl (_23_286) -> begin
_23_286
end))

let ___Sig_assume____0 = (fun projectee -> (match (projectee) with
| Sig_assume (_23_289) -> begin
_23_289
end))

let ___Sig_let____0 = (fun projectee -> (match (projectee) with
| Sig_let (_23_292) -> begin
_23_292
end))

let ___Sig_main____0 = (fun projectee -> (match (projectee) with
| Sig_main (_23_295) -> begin
_23_295
end))

let ___Sig_bundle____0 = (fun projectee -> (match (projectee) with
| Sig_bundle (_23_298) -> begin
_23_298
end))

let ___Sig_new_effect____0 = (fun projectee -> (match (projectee) with
| Sig_new_effect (_23_301) -> begin
_23_301
end))

let ___Sig_sub_effect____0 = (fun projectee -> (match (projectee) with
| Sig_sub_effect (_23_304) -> begin
_23_304
end))

let ___Sig_effect_abbrev____0 = (fun projectee -> (match (projectee) with
| Sig_effect_abbrev (_23_307) -> begin
_23_307
end))

let ___Sig_pragma____0 = (fun projectee -> (match (projectee) with
| Sig_pragma (_23_310) -> begin
_23_310
end))

type sigelts =
sigelt Prims.list

type modul =
{name : lident; declarations : sigelts; exports : sigelts; is_interface : Prims.bool; is_deserialized : Prims.bool}

let is_Mkmodul = (fun _ -> (FStar_All.failwith "Not yet implemented:is_Mkmodul"))

type ktec =
| K of knd
| T of (typ * knd Prims.option)
| E of exp
| C of comp

let is_K = (fun _discr_ -> (match (_discr_) with
| K (_) -> begin
true
end
| _ -> begin
false
end))

let is_T = (fun _discr_ -> (match (_discr_) with
| T (_) -> begin
true
end
| _ -> begin
false
end))

let is_E = (fun _discr_ -> (match (_discr_) with
| E (_) -> begin
true
end
| _ -> begin
false
end))

let is_C = (fun _discr_ -> (match (_discr_) with
| C (_) -> begin
true
end
| _ -> begin
false
end))

let ___K____0 = (fun projectee -> (match (projectee) with
| K (_23_319) -> begin
_23_319
end))

let ___T____0 = (fun projectee -> (match (projectee) with
| T (_23_322) -> begin
_23_322
end))

let ___E____0 = (fun projectee -> (match (projectee) with
| E (_23_325) -> begin
_23_325
end))

let ___C____0 = (fun projectee -> (match (projectee) with
| C (_23_328) -> begin
_23_328
end))

type lcomp =
{eff_name : lident; res_typ : typ; cflags : cflags Prims.list; comp : Prims.unit  ->  comp}

let is_Mklcomp = (fun _ -> (FStar_All.failwith "Not yet implemented:is_Mklcomp"))

type path =
Prims.string Prims.list

let dummyRange = 0L

let withinfo = (fun v s r -> {v = v; sort = s; p = r})

let withsort = (fun v s -> (withinfo v s dummyRange))

let mk_ident = (fun _23_341 -> (match (_23_341) with
| (text, range) -> begin
{idText = text; idRange = range}
end))

let id_of_text = (fun str -> (mk_ident (str, dummyRange)))

let text_of_id = (fun id -> id.idText)

let text_of_path = (fun path -> (FStar_Util.concat_l "." path))

let path_of_text = (fun text -> (FStar_String.split (('.')::[]) text))

let path_of_ns = (fun ns -> (FStar_List.map text_of_id ns))

let path_of_lid = (fun lid -> (FStar_List.map text_of_id (FStar_List.append lid.ns ((lid.ident)::[]))))

let ids_of_lid = (fun lid -> (FStar_List.append lid.ns ((lid.ident)::[])))

let lid_of_ids = (fun ids -> (let _23_352 = (FStar_Util.prefix ids)
in (match (_23_352) with
| (ns, id) -> begin
(let nsstr = (let _89_1403 = (FStar_List.map text_of_id ns)
in (FStar_All.pipe_right _89_1403 text_of_path))
in {ns = ns; ident = id; nsstr = nsstr; str = (match ((nsstr = "")) with
| true -> begin
id.idText
end
| false -> begin
(Prims.strcat (Prims.strcat nsstr ".") id.idText)
end)})
end)))

let lid_of_path = (fun path pos -> (let ids = (FStar_List.map (fun s -> (mk_ident (s, pos))) path)
in (lid_of_ids ids)))

let text_of_lid = (fun lid -> lid.str)

let lid_equals = (fun l1 l2 -> (l1.str = l2.str))

let bvd_eq = (fun bvd1 bvd2 -> (bvd1.realname.idText = bvd2.realname.idText))

let order_bvd = (fun x y -> (match ((x, y)) with
| (FStar_Util.Inl (_23_367), FStar_Util.Inr (_23_370)) -> begin
(- (1))
end
| (FStar_Util.Inr (_23_374), FStar_Util.Inl (_23_377)) -> begin
1
end
| (FStar_Util.Inl (x), FStar_Util.Inl (y)) -> begin
(FStar_String.compare x.realname.idText y.realname.idText)
end
| (FStar_Util.Inr (x), FStar_Util.Inr (y)) -> begin
(FStar_String.compare x.realname.idText y.realname.idText)
end))

let lid_with_range = (fun lid r -> (let id = (let _23_392 = lid.ident
in {idText = _23_392.idText; idRange = r})
in (let _23_395 = lid
in {ns = _23_395.ns; ident = id; nsstr = _23_395.nsstr; str = _23_395.str})))

let range_of_lid = (fun lid -> lid.ident.idRange)

let range_of_lbname = (fun l -> (match (l) with
| FStar_Util.Inl (x) -> begin
x.ppname.idRange
end
| FStar_Util.Inr (l) -> begin
(range_of_lid l)
end))

let syn = (fun p k f -> (f k p))

let mk_fvs = (fun _23_406 -> (match (()) with
| () -> begin
(FStar_Util.mk_ref None)
end))

let mk_uvs = (fun _23_407 -> (match (()) with
| () -> begin
(FStar_Util.mk_ref None)
end))

let new_ftv_set = (fun _23_408 -> (match (()) with
| () -> begin
(FStar_Util.new_set (fun x y -> (FStar_Util.compare x.v.realname.idText y.v.realname.idText)) (fun x -> (FStar_Util.hashcode x.v.realname.idText)))
end))

let new_uv_set = (fun _23_412 -> (match (()) with
| () -> begin
(FStar_Util.new_set (fun x y -> ((FStar_Unionfind.uvar_id x) - (FStar_Unionfind.uvar_id y))) FStar_Unionfind.uvar_id)
end))

let new_uvt_set = (fun _23_415 -> (match (()) with
| () -> begin
(FStar_Util.new_set (fun _23_423 _23_427 -> (match ((_23_423, _23_427)) with
| ((x, _23_422), (y, _23_426)) -> begin
((FStar_Unionfind.uvar_id x) - (FStar_Unionfind.uvar_id y))
end)) (fun _23_419 -> (match (_23_419) with
| (x, _23_418) -> begin
(FStar_Unionfind.uvar_id x)
end)))
end))

let no_fvs = (let _89_1452 = (new_ftv_set ())
in (let _89_1451 = (new_ftv_set ())
in {ftvs = _89_1452; fxvs = _89_1451}))

let no_uvs = (let _89_1455 = (new_uv_set ())
in (let _89_1454 = (new_uvt_set ())
in (let _89_1453 = (new_uvt_set ())
in {uvars_k = _89_1455; uvars_t = _89_1454; uvars_e = _89_1453})))

let memo_no_uvs = (FStar_Util.mk_ref (Some (no_uvs)))

let memo_no_fvs = (FStar_Util.mk_ref (Some (no_fvs)))

let freevars_of_list = (fun l -> (FStar_All.pipe_right l (FStar_List.fold_left (fun out _23_1 -> (match (_23_1) with
| FStar_Util.Inl (btv) -> begin
<<<<<<< HEAD
(let _23_435 = out
in (let _89_1460 = (FStar_Util.set_add btv out.ftvs)
in {ftvs = _89_1460; fxvs = _23_435.fxvs}))
end
| FStar_Util.Inr (bxv) -> begin
(let _23_439 = out
in (let _89_1461 = (FStar_Util.set_add bxv out.fxvs)
in {ftvs = _23_439.ftvs; fxvs = _89_1461}))
=======
(let _23_433 = out
in (let _88_1460 = (FStar_Util.set_add btv out.ftvs)
in {ftvs = _88_1460; fxvs = _23_433.fxvs}))
end
| FStar_Util.Inr (bxv) -> begin
(let _23_437 = out
in (let _88_1461 = (FStar_Util.set_add bxv out.fxvs)
in {ftvs = _23_437.ftvs; fxvs = _88_1461}))
>>>>>>> a1e45ddc
end)) no_fvs)))

let list_of_freevars = (fun fvs -> (let _89_1469 = (let _89_1465 = (FStar_Util.set_elements fvs.ftvs)
in (FStar_All.pipe_right _89_1465 (FStar_List.map (fun x -> FStar_Util.Inl (x)))))
in (let _89_1468 = (let _89_1467 = (FStar_Util.set_elements fvs.fxvs)
in (FStar_All.pipe_right _89_1467 (FStar_List.map (fun x -> FStar_Util.Inr (x)))))
in (FStar_List.append _89_1469 _89_1468))))

let get_unit_ref = (fun _23_442 -> (match (()) with
| () -> begin
(let x = (FStar_Util.mk_ref (Some (())))
in (let _23_444 = (FStar_ST.op_Colon_Equals x None)
in x))
end))

let mk_Kind_type = (let _89_1474 = (get_unit_ref ())
in (let _89_1473 = (mk_fvs ())
in (let _89_1472 = (mk_uvs ())
in {n = Kind_type; tk = _89_1474; pos = dummyRange; fvs = _89_1473; uvs = _89_1472})))

let mk_Kind_effect = (let _89_1477 = (get_unit_ref ())
in (let _89_1476 = (mk_fvs ())
in (let _89_1475 = (mk_uvs ())
in {n = Kind_effect; tk = _89_1477; pos = dummyRange; fvs = _89_1476; uvs = _89_1475})))

let mk_Kind_abbrev = (fun _23_448 p -> (match (_23_448) with
| (kabr, k) -> begin
(let _89_1484 = (get_unit_ref ())
in (let _89_1483 = (mk_fvs ())
in (let _89_1482 = (mk_uvs ())
in {n = Kind_abbrev ((kabr, k)); tk = _89_1484; pos = p; fvs = _89_1483; uvs = _89_1482})))
end))

let mk_Kind_arrow = (fun _23_452 p -> (match (_23_452) with
| (bs, k) -> begin
(let _89_1491 = (get_unit_ref ())
in (let _89_1490 = (mk_fvs ())
in (let _89_1489 = (mk_uvs ())
in {n = Kind_arrow ((bs, k)); tk = _89_1491; pos = p; fvs = _89_1490; uvs = _89_1489})))
end))

let mk_Kind_arrow' = (fun _23_456 p -> (match (_23_456) with
| (bs, k) -> begin
(match (bs) with
| [] -> begin
k
end
| _23_460 -> begin
(match (k.n) with
| Kind_arrow (bs', k') -> begin
(mk_Kind_arrow ((FStar_List.append bs bs'), k') p)
end
| _23_466 -> begin
(mk_Kind_arrow (bs, k) p)
end)
end)
end))

let mk_Kind_uvar = (fun uv p -> (let _89_1502 = (get_unit_ref ())
in (let _89_1501 = (mk_fvs ())
in (let _89_1500 = (mk_uvs ())
in {n = Kind_uvar (uv); tk = _89_1502; pos = p; fvs = _89_1501; uvs = _89_1500}))))

let mk_Kind_lam = (fun _23_471 p -> (match (_23_471) with
| (vs, k) -> begin
(let _89_1509 = (get_unit_ref ())
in (let _89_1508 = (mk_fvs ())
in (let _89_1507 = (mk_uvs ())
in {n = Kind_lam ((vs, k)); tk = _89_1509; pos = p; fvs = _89_1508; uvs = _89_1507})))
end))

let mk_Kind_delayed = (fun _23_476 p -> (match (_23_476) with
| (k, s, m) -> begin
(let _89_1516 = (get_unit_ref ())
in (let _89_1515 = (mk_fvs ())
in (let _89_1514 = (mk_uvs ())
in {n = Kind_delayed ((k, s, m)); tk = _89_1516; pos = p; fvs = _89_1515; uvs = _89_1514})))
end))

let mk_Kind_unknown = (let _89_1519 = (get_unit_ref ())
in (let _89_1518 = (mk_fvs ())
in (let _89_1517 = (mk_uvs ())
in {n = Kind_unknown; tk = _89_1519; pos = dummyRange; fvs = _89_1518; uvs = _89_1517})))

let get_knd_nref = (fun _23_478 -> (match (()) with
| () -> begin
(let x = (FStar_Util.mk_ref (Some (mk_Kind_unknown)))
in (let _23_480 = (FStar_ST.op_Colon_Equals x None)
in x))
end))

let get_knd_ref = (fun k -> (let x = (FStar_Util.mk_ref (Some (mk_Kind_unknown)))
in (let _23_484 = (FStar_ST.op_Colon_Equals x k)
in x)))

let mk_Typ_btvar = (fun x k p -> (let _89_1532 = (get_knd_ref k)
in (let _89_1531 = (mk_fvs ())
in (let _89_1530 = (mk_uvs ())
in {n = Typ_btvar (x); tk = _89_1532; pos = p; fvs = _89_1531; uvs = _89_1530}))))

let mk_Typ_const = (fun x k p -> (let _89_1539 = (get_knd_ref k)
in {n = Typ_const (x); tk = _89_1539; pos = p; fvs = memo_no_fvs; uvs = memo_no_uvs}))

let rec check_fun = (fun bs c p -> (match (bs) with
| [] -> begin
(FStar_All.failwith "Empty binders")
end
| _23_497 -> begin
Typ_fun ((bs, c))
end))

let mk_Typ_fun = (fun _23_500 k p -> (match (_23_500) with
| (bs, c) -> begin
(let _89_1552 = (check_fun bs c p)
in (let _89_1551 = (FStar_Util.mk_ref k)
in (let _89_1550 = (mk_fvs ())
in (let _89_1549 = (mk_uvs ())
in {n = _89_1552; tk = _89_1551; pos = p; fvs = _89_1550; uvs = _89_1549}))))
end))

let mk_Typ_refine = (fun _23_505 k p -> (match (_23_505) with
| (x, phi) -> begin
(let _89_1561 = (FStar_Util.mk_ref k)
in (let _89_1560 = (mk_fvs ())
in (let _89_1559 = (mk_uvs ())
in {n = Typ_refine ((x, phi)); tk = _89_1561; pos = p; fvs = _89_1560; uvs = _89_1559})))
end))

let mk_Typ_app = (fun _23_510 k p -> (match (_23_510) with
| (t1, args) -> begin
(let _89_1571 = (match (args) with
| [] -> begin
(FStar_All.failwith "Empty arg list!")
end
| _23_515 -> begin
Typ_app ((t1, args))
end)
in (let _89_1570 = (FStar_Util.mk_ref k)
in (let _89_1569 = (mk_fvs ())
in (let _89_1568 = (mk_uvs ())
in {n = _89_1571; tk = _89_1570; pos = p; fvs = _89_1569; uvs = _89_1568}))))
end))

let mk_Typ_app' = (fun _23_518 k p -> (match (_23_518) with
| (t1, args) -> begin
(match (args) with
| [] -> begin
t1
end
| _23_523 -> begin
(mk_Typ_app (t1, args) k p)
end)
end))

let extend_typ_app = (fun _23_526 k p -> (match (_23_526) with
| (t, arg) -> begin
(match (t.n) with
| Typ_app (h, args) -> begin
(mk_Typ_app (h, (FStar_List.append args ((arg)::[]))) k p)
end
| _23_534 -> begin
(mk_Typ_app (t, (arg)::[]) k p)
end)
end))

let mk_Typ_lam = (fun _23_537 k p -> (match (_23_537) with
| (b, t) -> begin
(let _89_1593 = (match (b) with
| [] -> begin
(FStar_All.failwith "Empty binders!")
end
| _23_542 -> begin
Typ_lam ((b, t))
end)
in (let _89_1592 = (FStar_Util.mk_ref k)
in (let _89_1591 = (mk_fvs ())
in (let _89_1590 = (mk_uvs ())
in {n = _89_1593; tk = _89_1592; pos = p; fvs = _89_1591; uvs = _89_1590}))))
end))

let mk_Typ_lam' = (fun _23_545 k p -> (match (_23_545) with
| (bs, t) -> begin
(match (bs) with
| [] -> begin
t
end
| _23_550 -> begin
(mk_Typ_lam (bs, t) k p)
end)
end))

let mk_Typ_ascribed' = (fun _23_553 k' p -> (match (_23_553) with
| (t, k) -> begin
(let _89_1608 = (FStar_Util.mk_ref k')
in (let _89_1607 = (mk_fvs ())
in (let _89_1606 = (mk_uvs ())
in {n = Typ_ascribed ((t, k)); tk = _89_1608; pos = p; fvs = _89_1607; uvs = _89_1606})))
end))

let mk_Typ_ascribed = (fun _23_558 p -> (match (_23_558) with
| (t, k) -> begin
(mk_Typ_ascribed' (t, k) (Some (k)) p)
end))

let mk_Typ_meta' = (fun m k p -> (let _89_1621 = (FStar_Util.mk_ref k)
in (let _89_1620 = (mk_fvs ())
in (let _89_1619 = (mk_uvs ())
in {n = Typ_meta (m); tk = _89_1621; pos = p; fvs = _89_1620; uvs = _89_1619}))))

let mk_Typ_meta = (fun m -> (match (m) with
| (Meta_pattern (t, _)) | (Meta_named (t, _)) | (Meta_labeled (t, _, _, _)) | (Meta_refresh_label (t, _, _)) | (Meta_slack_formula (t, _, _)) -> begin
(let _89_1624 = (FStar_ST.read t.tk)
in (mk_Typ_meta' m _89_1624 t.pos))
end))

let mk_Typ_uvar' = (fun _23_595 k' p -> (match (_23_595) with
| (u, k) -> begin
(let _89_1633 = (get_knd_ref k')
in (let _89_1632 = (mk_fvs ())
in (let _89_1631 = (mk_uvs ())
in {n = Typ_uvar ((u, k)); tk = _89_1633; pos = p; fvs = _89_1632; uvs = _89_1631})))
end))

let mk_Typ_uvar = (fun _23_600 p -> (match (_23_600) with
| (u, k) -> begin
(mk_Typ_uvar' (u, k) (Some (k)) p)
end))

let mk_Typ_delayed = (fun _23_605 k p -> (match (_23_605) with
| (t, s, m) -> begin
<<<<<<< HEAD
(let _89_1653 = (match (t.n) with
| Typ_delayed (_23_611) -> begin
=======
(let _88_1653 = (match (t.n) with
| Typ_delayed (_23_609) -> begin
>>>>>>> a1e45ddc
(FStar_All.failwith "NESTED DELAYED TYPES!")
end
| _23_612 -> begin
Typ_delayed ((FStar_Util.Inl ((t, s)), m))
end)
in (let _89_1652 = (FStar_Util.mk_ref k)
in (let _89_1651 = (mk_fvs ())
in (let _89_1650 = (mk_uvs ())
in {n = _89_1653; tk = _89_1652; pos = p; fvs = _89_1651; uvs = _89_1650}))))
end))

let mk_Typ_delayed' = (fun st k p -> (let _89_1675 = (let _89_1671 = (let _89_1670 = (FStar_Util.mk_ref None)
in (st, _89_1670))
in Typ_delayed (_89_1671))
in (let _89_1674 = (FStar_Util.mk_ref k)
in (let _89_1673 = (mk_fvs ())
in (let _89_1672 = (mk_uvs ())
in {n = _89_1675; tk = _89_1674; pos = p; fvs = _89_1673; uvs = _89_1672})))))

let mk_Typ_unknown = (let _89_1678 = (get_knd_nref ())
in (let _89_1677 = (mk_fvs ())
in (let _89_1676 = (mk_uvs ())
in {n = Typ_unknown; tk = _89_1678; pos = dummyRange; fvs = _89_1677; uvs = _89_1676})))

let get_typ_nref = (fun _23_616 -> (match (()) with
| () -> begin
(let x = (FStar_Util.mk_ref (Some (mk_Typ_unknown)))
in (let _23_618 = (FStar_ST.op_Colon_Equals x None)
in x))
end))

let get_typ_ref = (fun t -> (let x = (FStar_Util.mk_ref (Some (mk_Typ_unknown)))
in (let _23_622 = (FStar_ST.op_Colon_Equals x t)
in x)))

let mk_Total = (fun t -> (let _89_1687 = (FStar_Util.mk_ref None)
in (let _89_1686 = (mk_fvs ())
in (let _89_1685 = (mk_uvs ())
in {n = Total (t); tk = _89_1687; pos = t.pos; fvs = _89_1686; uvs = _89_1685}))))

let mk_Comp = (fun ct -> (let _89_1692 = (FStar_Util.mk_ref None)
in (let _89_1691 = (mk_fvs ())
in (let _89_1690 = (mk_uvs ())
in {n = Comp (ct); tk = _89_1692; pos = ct.result_typ.pos; fvs = _89_1691; uvs = _89_1690}))))

let mk_Exp_bvar = (fun x t p -> (let _89_1701 = (get_typ_ref t)
in (let _89_1700 = (mk_fvs ())
in (let _89_1699 = (mk_uvs ())
in {n = Exp_bvar (x); tk = _89_1701; pos = p; fvs = _89_1700; uvs = _89_1699}))))

let mk_Exp_fvar = (fun _23_631 t p -> (match (_23_631) with
| (x, b) -> begin
(let _89_1710 = (get_typ_ref t)
in (let _89_1709 = (mk_fvs ())
in (let _89_1708 = (mk_uvs ())
in {n = Exp_fvar ((x, b)); tk = _89_1710; pos = p; fvs = _89_1709; uvs = _89_1708})))
end))

let mk_Exp_constant = (fun s t p -> (let _89_1719 = (get_typ_ref t)
in (let _89_1718 = (mk_fvs ())
in (let _89_1717 = (mk_uvs ())
in {n = Exp_constant (s); tk = _89_1719; pos = p; fvs = _89_1718; uvs = _89_1717}))))

let mk_Exp_abs = (fun _23_639 t' p -> (match (_23_639) with
| (b, e) -> begin
(let _89_1729 = (match (b) with
| [] -> begin
(FStar_All.failwith "abstraction with no binders!")
end
| _23_644 -> begin
Exp_abs ((b, e))
end)
in (let _89_1728 = (get_typ_ref t')
in (let _89_1727 = (mk_fvs ())
in (let _89_1726 = (mk_uvs ())
in {n = _89_1729; tk = _89_1728; pos = p; fvs = _89_1727; uvs = _89_1726}))))
end))

let mk_Exp_abs' = (fun _23_647 t' p -> (match (_23_647) with
| (b, e) -> begin
<<<<<<< HEAD
(let _89_1739 = (match ((b, e.n)) with
| (_23_653, Exp_abs (b0::bs, body)) -> begin
=======
(let _88_1739 = (match ((b, e.n)) with
| (_23_651, Exp_abs (b0::bs, body)) -> begin
>>>>>>> a1e45ddc
Exp_abs (((FStar_List.append b ((b0)::bs)), body))
end
| ([], _23_661) -> begin
(FStar_All.failwith "abstraction with no binders!")
end
| _23_664 -> begin
Exp_abs ((b, e))
end)
in (let _89_1738 = (get_typ_ref t')
in (let _89_1737 = (mk_fvs ())
in (let _89_1736 = (mk_uvs ())
in {n = _89_1739; tk = _89_1738; pos = p; fvs = _89_1737; uvs = _89_1736}))))
end))

let mk_Exp_app = (fun _23_667 t p -> (match (_23_667) with
| (e1, args) -> begin
(let _89_1749 = (match (args) with
| [] -> begin
(FStar_All.failwith "Empty args!")
end
| _23_672 -> begin
Exp_app ((e1, args))
end)
in (let _89_1748 = (get_typ_ref t)
in (let _89_1747 = (mk_fvs ())
in (let _89_1746 = (mk_uvs ())
in {n = _89_1749; tk = _89_1748; pos = p; fvs = _89_1747; uvs = _89_1746}))))
end))

let mk_Exp_app_flat = (fun _23_675 t p -> (match (_23_675) with
| (e1, args) -> begin
(match (e1.n) with
| Exp_app (e1', args') -> begin
(mk_Exp_app (e1', (FStar_List.append args' args)) t p)
end
| _23_683 -> begin
(mk_Exp_app (e1, args) t p)
end)
end))

let mk_Exp_app' = (fun _23_686 t p -> (match (_23_686) with
| (e1, args) -> begin
(match (args) with
| [] -> begin
e1
end
| _23_691 -> begin
(mk_Exp_app (e1, args) t p)
end)
end))

let rec pat_vars = (fun p -> (match (p.v) with
| Pat_cons (_23_694, _23_696, ps) -> begin
(let vars = (FStar_List.collect (fun _23_703 -> (match (_23_703) with
| (x, _23_702) -> begin
(pat_vars x)
end)) ps)
in (match ((FStar_All.pipe_right vars (FStar_Util.nodups (fun x y -> (match ((x, y)) with
| (FStar_Util.Inl (x), FStar_Util.Inl (y)) -> begin
(bvd_eq x y)
end
| (FStar_Util.Inr (x), FStar_Util.Inr (y)) -> begin
(bvd_eq x y)
end
| _23_718 -> begin
false
end))))) with
| true -> begin
vars
end
| false -> begin
(Prims.raise (Error (("Pattern variables may not occur more than once", p.p))))
end))
end
| Pat_var (x) -> begin
(FStar_Util.Inr (x.v))::[]
end
| Pat_tvar (a) -> begin
(FStar_Util.Inl (a.v))::[]
end
| Pat_disj (ps) -> begin
(let vars = (FStar_List.map pat_vars ps)
in (match ((not ((let _89_1770 = (FStar_List.tl vars)
in (let _89_1769 = (let _89_1768 = (let _89_1767 = (FStar_List.hd vars)
in (FStar_Util.set_eq order_bvd _89_1767))
in (FStar_Util.for_all _89_1768))
in (FStar_All.pipe_right _89_1770 _89_1769)))))) with
| true -> begin
(let vars = (let _89_1774 = (FStar_All.pipe_right vars (FStar_List.map (fun v -> (let _89_1773 = (FStar_List.map (fun _23_2 -> (match (_23_2) with
| FStar_Util.Inr (x) -> begin
x.ppname.idText
end
| FStar_Util.Inl (x) -> begin
x.ppname.idText
end)) v)
in (FStar_Util.concat_l ", " _89_1773)))))
in (FStar_Util.concat_l ";\n" _89_1774))
in (let _89_1777 = (let _89_1776 = (let _89_1775 = (FStar_Util.format1 "Each branch of this pattern binds different variables: %s" vars)
in (_89_1775, p.p))
in Error (_89_1776))
in (Prims.raise _89_1777)))
end
| false -> begin
(FStar_List.hd vars)
end))
end
| (Pat_dot_term (_)) | (Pat_dot_typ (_)) | (Pat_wild (_)) | (Pat_twild (_)) | (Pat_constant (_)) -> begin
[]
end))

let mk_Exp_match = (fun _23_750 t p -> (match (_23_750) with
| (e, pats) -> begin
(let _89_1786 = (get_typ_ref t)
in (let _89_1785 = (mk_fvs ())
in (let _89_1784 = (mk_uvs ())
in {n = Exp_match ((e, pats)); tk = _89_1786; pos = p; fvs = _89_1785; uvs = _89_1784})))
end))

let mk_Exp_ascribed = (fun _23_756 t' p -> (match (_23_756) with
| (e, t, l) -> begin
(let _89_1795 = (get_typ_ref t')
in (let _89_1794 = (mk_fvs ())
in (let _89_1793 = (mk_uvs ())
in {n = Exp_ascribed ((e, t, l)); tk = _89_1795; pos = p; fvs = _89_1794; uvs = _89_1793})))
end))

let mk_Exp_let = (fun _23_761 t p -> (match (_23_761) with
| (lbs, e) -> begin
(let _89_1804 = (get_typ_ref t)
in (let _89_1803 = (mk_fvs ())
in (let _89_1802 = (mk_uvs ())
in {n = Exp_let ((lbs, e)); tk = _89_1804; pos = p; fvs = _89_1803; uvs = _89_1802})))
end))

let mk_Exp_uvar' = (fun _23_766 t' p -> (match (_23_766) with
| (u, t) -> begin
(let _89_1813 = (get_typ_ref t')
in (let _89_1812 = (mk_fvs ())
in (let _89_1811 = (mk_uvs ())
in {n = Exp_uvar ((u, t)); tk = _89_1813; pos = p; fvs = _89_1812; uvs = _89_1811})))
end))

let mk_Exp_uvar = (fun _23_771 p -> (match (_23_771) with
| (u, t) -> begin
(mk_Exp_uvar' (u, t) (Some (t)) p)
end))

let mk_Exp_delayed = (fun _23_776 t p -> (match (_23_776) with
| (e, s, m) -> begin
(let _89_1826 = (get_typ_ref t)
in (let _89_1825 = (mk_fvs ())
in (let _89_1824 = (mk_uvs ())
in {n = Exp_delayed ((e, s, m)); tk = _89_1826; pos = p; fvs = _89_1825; uvs = _89_1824})))
end))

let mk_Exp_meta' = (fun m t p -> (let _89_1835 = (get_typ_ref t)
in (let _89_1834 = (mk_fvs ())
in (let _89_1833 = (mk_uvs ())
in {n = Exp_meta (m); tk = _89_1835; pos = p; fvs = _89_1834; uvs = _89_1833}))))

let mk_Exp_meta = (fun m -> (match (m) with
<<<<<<< HEAD
| Meta_desugared (e, _23_787) -> begin
(let _89_1838 = (FStar_ST.read e.tk)
in (mk_Exp_meta' m _89_1838 e.pos))
=======
| Meta_desugared (e, _23_785) -> begin
(let _88_1838 = (FStar_ST.read e.tk)
in (mk_Exp_meta' m _88_1838 e.pos))
>>>>>>> a1e45ddc
end))

let mk_lb = (fun _23_792 -> (match (_23_792) with
| (x, eff, t, e) -> begin
{lbname = x; lbtyp = t; lbeff = eff; lbdef = e}
end))

let mk_subst = (fun s -> s)

let extend_subst = (fun x s -> (x)::s)

let argpos = (fun x -> (match (x) with
| (FStar_Util.Inl (t), _23_800) -> begin
t.pos
end
| (FStar_Util.Inr (e), _23_805) -> begin
e.pos
end))

let tun = mk_Typ_unknown

let kun = mk_Kind_unknown

let ktype = mk_Kind_type

let keffect = mk_Kind_effect

let null_id = (mk_ident ("_", dummyRange))

let null_bvd = {ppname = null_id; realname = null_id}

let null_bvar = (fun k -> {v = null_bvd; sort = k; p = dummyRange})

let t_binder = (fun a -> (FStar_Util.Inl (a), None))

let v_binder = (fun a -> (FStar_Util.Inr (a), None))

let null_t_binder = (fun t -> (let _89_1857 = (let _89_1856 = (null_bvar t)
in FStar_Util.Inl (_89_1856))
in (_89_1857, None)))

let null_v_binder = (fun t -> (let _89_1861 = (let _89_1860 = (null_bvar t)
in FStar_Util.Inr (_89_1860))
in (_89_1861, None)))

let itarg = (fun t -> (FStar_Util.Inl (t), Some (Implicit)))

let ivarg = (fun v -> (FStar_Util.Inr (v), Some (Implicit)))

let targ = (fun t -> (FStar_Util.Inl (t), None))

let varg = (fun v -> (FStar_Util.Inr (v), None))

let is_null_pp = (fun b -> (b.ppname.idText = null_id.idText))

let is_null_bvd = (fun b -> (b.realname.idText = null_id.idText))

let is_null_bvar = (fun b -> (is_null_bvd b.v))

let is_null_binder = (fun b -> (match (b) with
| (FStar_Util.Inl (a), _23_827) -> begin
(is_null_bvar a)
end
| (FStar_Util.Inr (x), _23_832) -> begin
(is_null_bvar x)
end))

let freevars_of_binders = (fun bs -> (FStar_All.pipe_right bs (FStar_List.fold_left (fun out _23_3 -> (match (_23_3) with
<<<<<<< HEAD
| (FStar_Util.Inl (btv), _23_842) -> begin
(let _23_844 = out
in (let _89_1882 = (FStar_Util.set_add btv out.ftvs)
in {ftvs = _89_1882; fxvs = _23_844.fxvs}))
end
| (FStar_Util.Inr (bxv), _23_849) -> begin
(let _23_851 = out
in (let _89_1883 = (FStar_Util.set_add bxv out.fxvs)
in {ftvs = _23_851.ftvs; fxvs = _89_1883}))
=======
| (FStar_Util.Inl (btv), _23_840) -> begin
(let _23_842 = out
in (let _88_1882 = (FStar_Util.set_add btv out.ftvs)
in {ftvs = _88_1882; fxvs = _23_842.fxvs}))
end
| (FStar_Util.Inr (bxv), _23_847) -> begin
(let _23_849 = out
in (let _88_1883 = (FStar_Util.set_add bxv out.fxvs)
in {ftvs = _23_849.ftvs; fxvs = _88_1883}))
>>>>>>> a1e45ddc
end)) no_fvs)))

let binders_of_list = (fun fvs -> (FStar_All.pipe_right fvs (FStar_List.map (fun t -> (t, None)))))

let binders_of_freevars = (fun fvs -> (let _89_1892 = (let _89_1889 = (FStar_Util.set_elements fvs.ftvs)
in (FStar_All.pipe_right _89_1889 (FStar_List.map t_binder)))
in (let _89_1891 = (let _89_1890 = (FStar_Util.set_elements fvs.fxvs)
in (FStar_All.pipe_right _89_1890 (FStar_List.map v_binder)))
in (FStar_List.append _89_1892 _89_1891))))

let is_implicit = (fun _23_4 -> (match (_23_4) with
| Some (Implicit) -> begin
true
end
| _23_858 -> begin
false
end))

let as_implicit = (fun _23_5 -> (match (_23_5) with
| true -> begin
Some (Implicit)
end
| _23_862 -> begin
None
end))



<|MERGE_RESOLUTION|>--- conflicted
+++ resolved
@@ -1709,25 +1709,14 @@
 
 let freevars_of_list = (fun l -> (FStar_All.pipe_right l (FStar_List.fold_left (fun out _23_1 -> (match (_23_1) with
 | FStar_Util.Inl (btv) -> begin
-<<<<<<< HEAD
-(let _23_435 = out
+(let _23_433 = out
 in (let _89_1460 = (FStar_Util.set_add btv out.ftvs)
-in {ftvs = _89_1460; fxvs = _23_435.fxvs}))
-end
-| FStar_Util.Inr (bxv) -> begin
-(let _23_439 = out
-in (let _89_1461 = (FStar_Util.set_add bxv out.fxvs)
-in {ftvs = _23_439.ftvs; fxvs = _89_1461}))
-=======
-(let _23_433 = out
-in (let _88_1460 = (FStar_Util.set_add btv out.ftvs)
-in {ftvs = _88_1460; fxvs = _23_433.fxvs}))
+in {ftvs = _89_1460; fxvs = _23_433.fxvs}))
 end
 | FStar_Util.Inr (bxv) -> begin
 (let _23_437 = out
-in (let _88_1461 = (FStar_Util.set_add bxv out.fxvs)
-in {ftvs = _23_437.ftvs; fxvs = _88_1461}))
->>>>>>> a1e45ddc
+in (let _89_1461 = (FStar_Util.set_add bxv out.fxvs)
+in {ftvs = _23_437.ftvs; fxvs = _89_1461}))
 end)) no_fvs)))
 
 let list_of_freevars = (fun fvs -> (let _89_1469 = (let _89_1465 = (FStar_Util.set_elements fvs.ftvs)
@@ -1958,13 +1947,8 @@
 
 let mk_Typ_delayed = (fun _23_605 k p -> (match (_23_605) with
 | (t, s, m) -> begin
-<<<<<<< HEAD
 (let _89_1653 = (match (t.n) with
-| Typ_delayed (_23_611) -> begin
-=======
-(let _88_1653 = (match (t.n) with
 | Typ_delayed (_23_609) -> begin
->>>>>>> a1e45ddc
 (FStar_All.failwith "NESTED DELAYED TYPES!")
 end
 | _23_612 -> begin
@@ -2045,13 +2029,8 @@
 
 let mk_Exp_abs' = (fun _23_647 t' p -> (match (_23_647) with
 | (b, e) -> begin
-<<<<<<< HEAD
 (let _89_1739 = (match ((b, e.n)) with
-| (_23_653, Exp_abs (b0::bs, body)) -> begin
-=======
-(let _88_1739 = (match ((b, e.n)) with
 | (_23_651, Exp_abs (b0::bs, body)) -> begin
->>>>>>> a1e45ddc
 Exp_abs (((FStar_List.append b ((b0)::bs)), body))
 end
 | ([], _23_661) -> begin
@@ -2213,15 +2192,9 @@
 in {n = Exp_meta (m); tk = _89_1835; pos = p; fvs = _89_1834; uvs = _89_1833}))))
 
 let mk_Exp_meta = (fun m -> (match (m) with
-<<<<<<< HEAD
-| Meta_desugared (e, _23_787) -> begin
+| Meta_desugared (e, _23_785) -> begin
 (let _89_1838 = (FStar_ST.read e.tk)
 in (mk_Exp_meta' m _89_1838 e.pos))
-=======
-| Meta_desugared (e, _23_785) -> begin
-(let _88_1838 = (FStar_ST.read e.tk)
-in (mk_Exp_meta' m _88_1838 e.pos))
->>>>>>> a1e45ddc
 end))
 
 let mk_lb = (fun _23_792 -> (match (_23_792) with
@@ -2290,27 +2263,15 @@
 end))
 
 let freevars_of_binders = (fun bs -> (FStar_All.pipe_right bs (FStar_List.fold_left (fun out _23_3 -> (match (_23_3) with
-<<<<<<< HEAD
-| (FStar_Util.Inl (btv), _23_842) -> begin
-(let _23_844 = out
-in (let _89_1882 = (FStar_Util.set_add btv out.ftvs)
-in {ftvs = _89_1882; fxvs = _23_844.fxvs}))
-end
-| (FStar_Util.Inr (bxv), _23_849) -> begin
-(let _23_851 = out
-in (let _89_1883 = (FStar_Util.set_add bxv out.fxvs)
-in {ftvs = _23_851.ftvs; fxvs = _89_1883}))
-=======
 | (FStar_Util.Inl (btv), _23_840) -> begin
 (let _23_842 = out
-in (let _88_1882 = (FStar_Util.set_add btv out.ftvs)
-in {ftvs = _88_1882; fxvs = _23_842.fxvs}))
+in (let _89_1882 = (FStar_Util.set_add btv out.ftvs)
+in {ftvs = _89_1882; fxvs = _23_842.fxvs}))
 end
 | (FStar_Util.Inr (bxv), _23_847) -> begin
 (let _23_849 = out
-in (let _88_1883 = (FStar_Util.set_add bxv out.fxvs)
-in {ftvs = _23_849.ftvs; fxvs = _88_1883}))
->>>>>>> a1e45ddc
+in (let _89_1883 = (FStar_Util.set_add bxv out.fxvs)
+in {ftvs = _23_849.ftvs; fxvs = _89_1883}))
 end)) no_fvs)))
 
 let binders_of_list = (fun fvs -> (FStar_All.pipe_right fvs (FStar_List.map (fun t -> (t, None)))))
