--- conflicted
+++ resolved
@@ -1,4 +1,3 @@
-<<<<<<< HEAD
 
 open Prims
 exception Err of (Prims.string)
@@ -49,12 +48,12 @@
 type ident =
 {idText : Prims.string; idRange : FStar_Range.range}
 
-let is_Mkident = (Obj.magic (fun _ -> (FStar_All.failwith "Not yet implemented:is_Mkident")))
+let is_Mkident = (Obj.magic ((fun _ -> (FStar_All.failwith "Not yet implemented:is_Mkident"))))
 
 type l__LongIdent =
 {ns : ident Prims.list; ident : ident; nsstr : Prims.string; str : Prims.string}
 
-let is_MkLongIdent = (Obj.magic (fun _ -> (FStar_All.failwith "Not yet implemented:is_MkLongIdent")))
+let is_MkLongIdent = (Obj.magic ((fun _ -> (FStar_All.failwith "Not yet implemented:is_MkLongIdent"))))
 
 type lident =
 l__LongIdent
@@ -62,7 +61,7 @@
 type ('a, 't) withinfo_t =
 {v : 'a; sort : 't; p : FStar_Range.range}
 
-let is_Mkwithinfo_t = (Obj.magic (fun _ -> (FStar_All.failwith "Not yet implemented:is_Mkwithinfo_t")))
+let is_Mkwithinfo_t = (Obj.magic ((fun _ -> (FStar_All.failwith "Not yet implemented:is_Mkwithinfo_t"))))
 
 type 't var =
 (lident, 't) withinfo_t
@@ -73,7 +72,7 @@
 type 'a bvdef =
 {ppname : ident; realname : ident}
 
-let is_Mkbvdef = (Obj.magic (fun _ -> (FStar_All.failwith "Not yet implemented:is_Mkbvdef")))
+let is_Mkbvdef = (Obj.magic ((fun _ -> (FStar_All.failwith "Not yet implemented:is_Mkbvdef"))))
 
 type ('a, 't) bvar =
 ('a bvdef, 't) withinfo_t
@@ -492,7 +491,7 @@
 false
 end))
 
-let is_Mkcomp_typ = (Obj.magic (fun _ -> (FStar_All.failwith "Not yet implemented:is_Mkcomp_typ")))
+let is_Mkcomp_typ = (Obj.magic ((fun _ -> (FStar_All.failwith "Not yet implemented:is_Mkcomp_typ"))))
 
 let is_Total = (fun _discr_ -> (match (_discr_) with
 | Total (_) -> begin
@@ -918,13 +917,13 @@
 false
 end))
 
-let is_Mkletbinding = (Obj.magic (fun _ -> (FStar_All.failwith "Not yet implemented:is_Mkletbinding")))
-
-let is_Mkfreevars = (Obj.magic (fun _ -> (FStar_All.failwith "Not yet implemented:is_Mkfreevars")))
-
-let is_Mkuvars = (Obj.magic (fun _ -> (FStar_All.failwith "Not yet implemented:is_Mkuvars")))
-
-let is_Mksyntax = (Obj.magic (fun _ -> (FStar_All.failwith "Not yet implemented:is_Mksyntax")))
+let is_Mkletbinding = (Obj.magic ((fun _ -> (FStar_All.failwith "Not yet implemented:is_Mkletbinding"))))
+
+let is_Mkfreevars = (Obj.magic ((fun _ -> (FStar_All.failwith "Not yet implemented:is_Mkfreevars"))))
+
+let is_Mkuvars = (Obj.magic ((fun _ -> (FStar_All.failwith "Not yet implemented:is_Mkuvars"))))
+
+let is_Mksyntax = (Obj.magic ((fun _ -> (FStar_All.failwith "Not yet implemented:is_Mksyntax"))))
 
 let ___Typ_btvar____0 = (fun projectee -> (match (projectee) with
 | Typ_btvar (_23_87) -> begin
@@ -1326,12 +1325,12 @@
 type monad_abbrev =
 {mabbrev : lident; parms : binders; def : typ}
 
-let is_Mkmonad_abbrev = (Obj.magic (fun _ -> (FStar_All.failwith "Not yet implemented:is_Mkmonad_abbrev")))
+let is_Mkmonad_abbrev = (Obj.magic ((fun _ -> (FStar_All.failwith "Not yet implemented:is_Mkmonad_abbrev"))))
 
 type sub_eff =
 {source : lident; target : lident; lift : typ}
 
-let is_Mksub_eff = (Obj.magic (fun _ -> (FStar_All.failwith "Not yet implemented:is_Mksub_eff")))
+let is_Mksub_eff = (Obj.magic ((fun _ -> (FStar_All.failwith "Not yet implemented:is_Mksub_eff"))))
 
 type eff_decl =
 {mname : lident; binders : binders; qualifiers : qualifier Prims.list; signature : knd; ret : typ; bind_wp : typ; bind_wlp : typ; if_then_else : typ; ite_wp : typ; ite_wlp : typ; wp_binop : typ; wp_as_type : typ; close_wp : typ; close_wp_t : typ; assert_p : typ; assume_p : typ; null_wp : typ; trivial : typ} 
@@ -1350,7 +1349,7 @@
 | Sig_effect_abbrev of (lident * binders * comp * qualifier Prims.list * FStar_Range.range)
 | Sig_pragma of (pragma * FStar_Range.range)
 
-let is_Mkeff_decl = (Obj.magic (fun _ -> (FStar_All.failwith "Not yet implemented:is_Mkeff_decl")))
+let is_Mkeff_decl = (Obj.magic ((fun _ -> (FStar_All.failwith "Not yet implemented:is_Mkeff_decl"))))
 
 let is_Sig_tycon = (fun _discr_ -> (match (_discr_) with
 | Sig_tycon (_) -> begin
@@ -1527,7 +1526,7 @@
 type modul =
 {name : lident; declarations : sigelts; exports : sigelts; is_interface : Prims.bool; is_deserialized : Prims.bool}
 
-let is_Mkmodul = (Obj.magic (fun _ -> (FStar_All.failwith "Not yet implemented:is_Mkmodul")))
+let is_Mkmodul = (Obj.magic ((fun _ -> (FStar_All.failwith "Not yet implemented:is_Mkmodul"))))
 
 type ktec =
 | K of knd
@@ -1590,7 +1589,7 @@
 type lcomp =
 {eff_name : lident; res_typ : typ; cflags : cflags Prims.list; comp : Prims.unit  ->  comp}
 
-let is_Mklcomp = (Obj.magic (fun _ -> (FStar_All.failwith "Not yet implemented:is_Mklcomp")))
+let is_Mklcomp = (Obj.magic ((fun _ -> (FStar_All.failwith "Not yet implemented:is_Mklcomp"))))
 
 type path =
 Prims.string Prims.list
@@ -1623,8 +1622,8 @@
 let lid_of_ids = (fun ids -> (let _23_352 = (FStar_Util.prefix ids)
 in (match (_23_352) with
 | (ns, id) -> begin
-(let nsstr = (let _89_1404 = (FStar_List.map text_of_id ns)
-in (FStar_All.pipe_right _89_1404 text_of_path))
+(let nsstr = (let _90_1404 = (FStar_List.map text_of_id ns)
+in (FStar_All.pipe_right _90_1404 text_of_path))
 in {ns = ns; ident = id; nsstr = nsstr; str = if (nsstr = "") then begin
 id.idText
 end else begin
@@ -1703,14 +1702,14 @@
 end)))
 end))
 
-let no_fvs = (let _89_1453 = (new_ftv_set ())
-in (let _89_1452 = (new_ftv_set ())
-in {ftvs = _89_1453; fxvs = _89_1452}))
-
-let no_uvs = (let _89_1456 = (new_uv_set ())
-in (let _89_1455 = (new_uvt_set ())
-in (let _89_1454 = (new_uvt_set ())
-in {uvars_k = _89_1456; uvars_t = _89_1455; uvars_e = _89_1454})))
+let no_fvs = (let _90_1453 = (new_ftv_set ())
+in (let _90_1452 = (new_ftv_set ())
+in {ftvs = _90_1453; fxvs = _90_1452}))
+
+let no_uvs = (let _90_1456 = (new_uv_set ())
+in (let _90_1455 = (new_uvt_set ())
+in (let _90_1454 = (new_uvt_set ())
+in {uvars_k = _90_1456; uvars_t = _90_1455; uvars_e = _90_1454})))
 
 let memo_no_uvs = (FStar_Util.mk_ref (Some (no_uvs)))
 
@@ -1719,20 +1718,20 @@
 let freevars_of_list = (fun l -> (FStar_All.pipe_right l (FStar_List.fold_left (fun out _23_1 -> (match (_23_1) with
 | FStar_Util.Inl (btv) -> begin
 (let _23_433 = out
-in (let _89_1461 = (FStar_Util.set_add btv out.ftvs)
-in {ftvs = _89_1461; fxvs = _23_433.fxvs}))
+in (let _90_1461 = (FStar_Util.set_add btv out.ftvs)
+in {ftvs = _90_1461; fxvs = _23_433.fxvs}))
 end
 | FStar_Util.Inr (bxv) -> begin
 (let _23_437 = out
-in (let _89_1462 = (FStar_Util.set_add bxv out.fxvs)
-in {ftvs = _23_437.ftvs; fxvs = _89_1462}))
+in (let _90_1462 = (FStar_Util.set_add bxv out.fxvs)
+in {ftvs = _23_437.ftvs; fxvs = _90_1462}))
 end)) no_fvs)))
 
-let list_of_freevars = (fun fvs -> (let _89_1470 = (let _89_1466 = (FStar_Util.set_elements fvs.ftvs)
-in (FStar_All.pipe_right _89_1466 (FStar_List.map (fun x -> FStar_Util.Inl (x)))))
-in (let _89_1469 = (let _89_1468 = (FStar_Util.set_elements fvs.fxvs)
-in (FStar_All.pipe_right _89_1468 (FStar_List.map (fun x -> FStar_Util.Inr (x)))))
-in (FStar_List.append _89_1470 _89_1469))))
+let list_of_freevars = (fun fvs -> (let _90_1470 = (let _90_1466 = (FStar_Util.set_elements fvs.ftvs)
+in (FStar_All.pipe_right _90_1466 (FStar_List.map (fun x -> FStar_Util.Inl (x)))))
+in (let _90_1469 = (let _90_1468 = (FStar_Util.set_elements fvs.fxvs)
+in (FStar_All.pipe_right _90_1468 (FStar_List.map (fun x -> FStar_Util.Inr (x)))))
+in (FStar_List.append _90_1470 _90_1469))))
 
 let get_unit_ref = (fun _23_442 -> (match (()) with
 | () -> begin
@@ -1741,30 +1740,30 @@
 in x))
 end))
 
-let mk_Kind_type = (let _89_1475 = (get_unit_ref ())
-in (let _89_1474 = (mk_fvs ())
-in (let _89_1473 = (mk_uvs ())
-in {n = Kind_type; tk = _89_1475; pos = dummyRange; fvs = _89_1474; uvs = _89_1473})))
-
-let mk_Kind_effect = (let _89_1478 = (get_unit_ref ())
-in (let _89_1477 = (mk_fvs ())
-in (let _89_1476 = (mk_uvs ())
-in {n = Kind_effect; tk = _89_1478; pos = dummyRange; fvs = _89_1477; uvs = _89_1476})))
+let mk_Kind_type = (let _90_1475 = (get_unit_ref ())
+in (let _90_1474 = (mk_fvs ())
+in (let _90_1473 = (mk_uvs ())
+in {n = Kind_type; tk = _90_1475; pos = dummyRange; fvs = _90_1474; uvs = _90_1473})))
+
+let mk_Kind_effect = (let _90_1478 = (get_unit_ref ())
+in (let _90_1477 = (mk_fvs ())
+in (let _90_1476 = (mk_uvs ())
+in {n = Kind_effect; tk = _90_1478; pos = dummyRange; fvs = _90_1477; uvs = _90_1476})))
 
 let mk_Kind_abbrev = (fun _23_448 p -> (match (_23_448) with
 | (kabr, k) -> begin
-(let _89_1485 = (get_unit_ref ())
-in (let _89_1484 = (mk_fvs ())
-in (let _89_1483 = (mk_uvs ())
-in {n = Kind_abbrev ((kabr, k)); tk = _89_1485; pos = p; fvs = _89_1484; uvs = _89_1483})))
+(let _90_1485 = (get_unit_ref ())
+in (let _90_1484 = (mk_fvs ())
+in (let _90_1483 = (mk_uvs ())
+in {n = Kind_abbrev ((kabr, k)); tk = _90_1485; pos = p; fvs = _90_1484; uvs = _90_1483})))
 end))
 
 let mk_Kind_arrow = (fun _23_452 p -> (match (_23_452) with
 | (bs, k) -> begin
-(let _89_1492 = (get_unit_ref ())
-in (let _89_1491 = (mk_fvs ())
-in (let _89_1490 = (mk_uvs ())
-in {n = Kind_arrow ((bs, k)); tk = _89_1492; pos = p; fvs = _89_1491; uvs = _89_1490})))
+(let _90_1492 = (get_unit_ref ())
+in (let _90_1491 = (mk_fvs ())
+in (let _90_1490 = (mk_uvs ())
+in {n = Kind_arrow ((bs, k)); tk = _90_1492; pos = p; fvs = _90_1491; uvs = _90_1490})))
 end))
 
 let mk_Kind_arrow' = (fun _23_456 p -> (match (_23_456) with
@@ -1784,31 +1783,31 @@
 end)
 end))
 
-let mk_Kind_uvar = (fun uv p -> (let _89_1503 = (get_unit_ref ())
-in (let _89_1502 = (mk_fvs ())
-in (let _89_1501 = (mk_uvs ())
-in {n = Kind_uvar (uv); tk = _89_1503; pos = p; fvs = _89_1502; uvs = _89_1501}))))
+let mk_Kind_uvar = (fun uv p -> (let _90_1503 = (get_unit_ref ())
+in (let _90_1502 = (mk_fvs ())
+in (let _90_1501 = (mk_uvs ())
+in {n = Kind_uvar (uv); tk = _90_1503; pos = p; fvs = _90_1502; uvs = _90_1501}))))
 
 let mk_Kind_lam = (fun _23_471 p -> (match (_23_471) with
 | (vs, k) -> begin
-(let _89_1510 = (get_unit_ref ())
-in (let _89_1509 = (mk_fvs ())
-in (let _89_1508 = (mk_uvs ())
-in {n = Kind_lam ((vs, k)); tk = _89_1510; pos = p; fvs = _89_1509; uvs = _89_1508})))
+(let _90_1510 = (get_unit_ref ())
+in (let _90_1509 = (mk_fvs ())
+in (let _90_1508 = (mk_uvs ())
+in {n = Kind_lam ((vs, k)); tk = _90_1510; pos = p; fvs = _90_1509; uvs = _90_1508})))
 end))
 
 let mk_Kind_delayed = (fun _23_476 p -> (match (_23_476) with
 | (k, s, m) -> begin
-(let _89_1517 = (get_unit_ref ())
-in (let _89_1516 = (mk_fvs ())
-in (let _89_1515 = (mk_uvs ())
-in {n = Kind_delayed ((k, s, m)); tk = _89_1517; pos = p; fvs = _89_1516; uvs = _89_1515})))
-end))
-
-let mk_Kind_unknown = (let _89_1520 = (get_unit_ref ())
-in (let _89_1519 = (mk_fvs ())
-in (let _89_1518 = (mk_uvs ())
-in {n = Kind_unknown; tk = _89_1520; pos = dummyRange; fvs = _89_1519; uvs = _89_1518})))
+(let _90_1517 = (get_unit_ref ())
+in (let _90_1516 = (mk_fvs ())
+in (let _90_1515 = (mk_uvs ())
+in {n = Kind_delayed ((k, s, m)); tk = _90_1517; pos = p; fvs = _90_1516; uvs = _90_1515})))
+end))
+
+let mk_Kind_unknown = (let _90_1520 = (get_unit_ref ())
+in (let _90_1519 = (mk_fvs ())
+in (let _90_1518 = (mk_uvs ())
+in {n = Kind_unknown; tk = _90_1520; pos = dummyRange; fvs = _90_1519; uvs = _90_1518})))
 
 let get_knd_nref = (fun _23_478 -> (match (()) with
 | () -> begin
@@ -1821,13 +1820,13 @@
 in (let _23_484 = (FStar_ST.op_Colon_Equals x k)
 in x)))
 
-let mk_Typ_btvar = (fun x k p -> (let _89_1533 = (get_knd_ref k)
-in (let _89_1532 = (mk_fvs ())
-in (let _89_1531 = (mk_uvs ())
-in {n = Typ_btvar (x); tk = _89_1533; pos = p; fvs = _89_1532; uvs = _89_1531}))))
-
-let mk_Typ_const = (fun x k p -> (let _89_1540 = (get_knd_ref k)
-in {n = Typ_const (x); tk = _89_1540; pos = p; fvs = memo_no_fvs; uvs = memo_no_uvs}))
+let mk_Typ_btvar = (fun x k p -> (let _90_1533 = (get_knd_ref k)
+in (let _90_1532 = (mk_fvs ())
+in (let _90_1531 = (mk_uvs ())
+in {n = Typ_btvar (x); tk = _90_1533; pos = p; fvs = _90_1532; uvs = _90_1531}))))
+
+let mk_Typ_const = (fun x k p -> (let _90_1540 = (get_knd_ref k)
+in {n = Typ_const (x); tk = _90_1540; pos = p; fvs = memo_no_fvs; uvs = memo_no_uvs}))
 
 let rec check_fun = (fun bs c p -> (match (bs) with
 | [] -> begin
@@ -1839,34 +1838,33 @@
 
 let mk_Typ_fun = (fun _23_500 k p -> (match (_23_500) with
 | (bs, c) -> begin
-(let _89_1553 = (check_fun bs c p)
-in (let _89_1552 = (FStar_Util.mk_ref k)
-in (let _89_1551 = (mk_fvs ())
-in (let _89_1550 = (mk_uvs ())
-in {n = _89_1553; tk = _89_1552; pos = p; fvs = _89_1551; uvs = _89_1550}))))
+(let _90_1553 = (check_fun bs c p)
+in (let _90_1552 = (FStar_Util.mk_ref k)
+in (let _90_1551 = (mk_fvs ())
+in (let _90_1550 = (mk_uvs ())
+in {n = _90_1553; tk = _90_1552; pos = p; fvs = _90_1551; uvs = _90_1550}))))
 end))
 
 let mk_Typ_refine = (fun _23_505 k p -> (match (_23_505) with
 | (x, phi) -> begin
-(let _89_1562 = (FStar_Util.mk_ref k)
-in (let _89_1561 = (mk_fvs ())
-in (let _89_1560 = (mk_uvs ())
-in {n = Typ_refine ((x, phi)); tk = _89_1562; pos = p; fvs = _89_1561; uvs = _89_1560})))
+(let _90_1562 = (FStar_Util.mk_ref k)
+in (let _90_1561 = (mk_fvs ())
+in (let _90_1560 = (mk_uvs ())
+in {n = Typ_refine ((x, phi)); tk = _90_1562; pos = p; fvs = _90_1561; uvs = _90_1560})))
 end))
 
 let mk_Typ_app = (fun _23_510 k p -> (match (_23_510) with
 | (t1, args) -> begin
-(let _89_1572 = (match (args) with
+(match (args) with
 | [] -> begin
-(FStar_All.failwith "Empty arg list!")
+t1
 end
 | _23_515 -> begin
-Typ_app ((t1, args))
+(let _90_1571 = (FStar_Util.mk_ref k)
+in (let _90_1570 = (mk_fvs ())
+in (let _90_1569 = (mk_uvs ())
+in {n = Typ_app ((t1, args)); tk = _90_1571; pos = p; fvs = _90_1570; uvs = _90_1569})))
 end)
-in (let _89_1571 = (FStar_Util.mk_ref k)
-in (let _89_1570 = (mk_fvs ())
-in (let _89_1569 = (mk_uvs ())
-in {n = _89_1572; tk = _89_1571; pos = p; fvs = _89_1570; uvs = _89_1569}))))
 end))
 
 let mk_Typ_app' = (fun _23_518 k p -> (match (_23_518) with
@@ -1893,2321 +1891,15 @@
 
 let mk_Typ_lam = (fun _23_537 k p -> (match (_23_537) with
 | (b, t) -> begin
-(let _89_1594 = (match (b) with
-| [] -> begin
-(FStar_All.failwith "Empty binders!")
-end
-| _23_542 -> begin
-Typ_lam ((b, t))
-end)
-in (let _89_1593 = (FStar_Util.mk_ref k)
-in (let _89_1592 = (mk_fvs ())
-in (let _89_1591 = (mk_uvs ())
-in {n = _89_1594; tk = _89_1593; pos = p; fvs = _89_1592; uvs = _89_1591}))))
-end))
-
-let mk_Typ_lam' = (fun _23_545 k p -> (match (_23_545) with
-| (bs, t) -> begin
-(match (bs) with
-| [] -> begin
-t
-end
-| _23_550 -> begin
-(mk_Typ_lam (bs, t) k p)
-end)
-end))
-
-let mk_Typ_ascribed' = (fun _23_553 k' p -> (match (_23_553) with
-| (t, k) -> begin
-(let _89_1609 = (FStar_Util.mk_ref k')
-in (let _89_1608 = (mk_fvs ())
-in (let _89_1607 = (mk_uvs ())
-in {n = Typ_ascribed ((t, k)); tk = _89_1609; pos = p; fvs = _89_1608; uvs = _89_1607})))
-end))
-
-let mk_Typ_ascribed = (fun _23_558 p -> (match (_23_558) with
-| (t, k) -> begin
-(mk_Typ_ascribed' (t, k) (Some (k)) p)
-end))
-
-let mk_Typ_meta' = (fun m k p -> (let _89_1622 = (FStar_Util.mk_ref k)
-in (let _89_1621 = (mk_fvs ())
-in (let _89_1620 = (mk_uvs ())
-in {n = Typ_meta (m); tk = _89_1622; pos = p; fvs = _89_1621; uvs = _89_1620}))))
-
-let mk_Typ_meta = (fun m -> (match (m) with
-| (Meta_pattern (t, _)) | (Meta_named (t, _)) | (Meta_labeled (t, _, _, _)) | (Meta_refresh_label (t, _, _)) | (Meta_slack_formula (t, _, _)) -> begin
-(let _89_1625 = (FStar_ST.read t.tk)
-in (mk_Typ_meta' m _89_1625 t.pos))
-end))
-
-let mk_Typ_uvar' = (fun _23_595 k' p -> (match (_23_595) with
-| (u, k) -> begin
-(let _89_1634 = (get_knd_ref k')
-in (let _89_1633 = (mk_fvs ())
-in (let _89_1632 = (mk_uvs ())
-in {n = Typ_uvar ((u, k)); tk = _89_1634; pos = p; fvs = _89_1633; uvs = _89_1632})))
-end))
-
-let mk_Typ_uvar = (fun _23_600 p -> (match (_23_600) with
-| (u, k) -> begin
-(mk_Typ_uvar' (u, k) (Some (k)) p)
-end))
-
-let mk_Typ_delayed = (fun _23_605 k p -> (match (_23_605) with
-| (t, s, m) -> begin
-(let _89_1654 = (match (t.n) with
-| Typ_delayed (_23_609) -> begin
-(FStar_All.failwith "NESTED DELAYED TYPES!")
-end
-| _23_612 -> begin
-Typ_delayed ((FStar_Util.Inl ((t, s)), m))
-end)
-in (let _89_1653 = (FStar_Util.mk_ref k)
-in (let _89_1652 = (mk_fvs ())
-in (let _89_1651 = (mk_uvs ())
-in {n = _89_1654; tk = _89_1653; pos = p; fvs = _89_1652; uvs = _89_1651}))))
-end))
-
-let mk_Typ_delayed' = (fun st k p -> (let _89_1676 = (let _89_1672 = (let _89_1671 = (FStar_Util.mk_ref None)
-in (st, _89_1671))
-in Typ_delayed (_89_1672))
-in (let _89_1675 = (FStar_Util.mk_ref k)
-in (let _89_1674 = (mk_fvs ())
-in (let _89_1673 = (mk_uvs ())
-in {n = _89_1676; tk = _89_1675; pos = p; fvs = _89_1674; uvs = _89_1673})))))
-
-let mk_Typ_unknown = (let _89_1679 = (get_knd_nref ())
-in (let _89_1678 = (mk_fvs ())
-in (let _89_1677 = (mk_uvs ())
-in {n = Typ_unknown; tk = _89_1679; pos = dummyRange; fvs = _89_1678; uvs = _89_1677})))
-
-let get_typ_nref = (fun _23_616 -> (match (()) with
-| () -> begin
-(let x = (FStar_Util.mk_ref (Some (mk_Typ_unknown)))
-in (let _23_618 = (FStar_ST.op_Colon_Equals x None)
-in x))
-end))
-
-let get_typ_ref = (fun t -> (let x = (FStar_Util.mk_ref (Some (mk_Typ_unknown)))
-in (let _23_622 = (FStar_ST.op_Colon_Equals x t)
-in x)))
-
-let mk_Total = (fun t -> (let _89_1688 = (FStar_Util.mk_ref None)
-in (let _89_1687 = (mk_fvs ())
-in (let _89_1686 = (mk_uvs ())
-in {n = Total (t); tk = _89_1688; pos = t.pos; fvs = _89_1687; uvs = _89_1686}))))
-
-let mk_Comp = (fun ct -> (let _89_1693 = (FStar_Util.mk_ref None)
-in (let _89_1692 = (mk_fvs ())
-in (let _89_1691 = (mk_uvs ())
-in {n = Comp (ct); tk = _89_1693; pos = ct.result_typ.pos; fvs = _89_1692; uvs = _89_1691}))))
-
-let mk_Exp_bvar = (fun x t p -> (let _89_1702 = (get_typ_ref t)
-in (let _89_1701 = (mk_fvs ())
-in (let _89_1700 = (mk_uvs ())
-in {n = Exp_bvar (x); tk = _89_1702; pos = p; fvs = _89_1701; uvs = _89_1700}))))
-
-let mk_Exp_fvar = (fun _23_631 t p -> (match (_23_631) with
-| (x, b) -> begin
-(let _89_1711 = (get_typ_ref t)
-in (let _89_1710 = (mk_fvs ())
-in (let _89_1709 = (mk_uvs ())
-in {n = Exp_fvar ((x, b)); tk = _89_1711; pos = p; fvs = _89_1710; uvs = _89_1709})))
-end))
-
-let mk_Exp_constant = (fun s t p -> (let _89_1720 = (get_typ_ref t)
-in (let _89_1719 = (mk_fvs ())
-in (let _89_1718 = (mk_uvs ())
-in {n = Exp_constant (s); tk = _89_1720; pos = p; fvs = _89_1719; uvs = _89_1718}))))
-
-let mk_Exp_abs = (fun _23_639 t' p -> (match (_23_639) with
-| (b, e) -> begin
-(let _89_1730 = (match (b) with
-| [] -> begin
-(FStar_All.failwith "abstraction with no binders!")
-end
-| _23_644 -> begin
-Exp_abs ((b, e))
-end)
-in (let _89_1729 = (get_typ_ref t')
-in (let _89_1728 = (mk_fvs ())
-in (let _89_1727 = (mk_uvs ())
-in {n = _89_1730; tk = _89_1729; pos = p; fvs = _89_1728; uvs = _89_1727}))))
-end))
-
-let mk_Exp_abs' = (fun _23_647 t' p -> (match (_23_647) with
-| (b, e) -> begin
-(let _89_1740 = (match ((b, e.n)) with
-| (_23_651, Exp_abs (b0::bs, body)) -> begin
-Exp_abs (((FStar_List.append b ((b0)::bs)), body))
-end
-| ([], _23_661) -> begin
-(FStar_All.failwith "abstraction with no binders!")
-end
-| _23_664 -> begin
-Exp_abs ((b, e))
-end)
-in (let _89_1739 = (get_typ_ref t')
-in (let _89_1738 = (mk_fvs ())
-in (let _89_1737 = (mk_uvs ())
-in {n = _89_1740; tk = _89_1739; pos = p; fvs = _89_1738; uvs = _89_1737}))))
-end))
-
-let mk_Exp_app = (fun _23_667 t p -> (match (_23_667) with
-| (e1, args) -> begin
-(let _89_1750 = (match (args) with
-| [] -> begin
-(FStar_All.failwith "Empty args!")
-end
-| _23_672 -> begin
-Exp_app ((e1, args))
-end)
-in (let _89_1749 = (get_typ_ref t)
-in (let _89_1748 = (mk_fvs ())
-in (let _89_1747 = (mk_uvs ())
-in {n = _89_1750; tk = _89_1749; pos = p; fvs = _89_1748; uvs = _89_1747}))))
-end))
-
-let mk_Exp_app_flat = (fun _23_675 t p -> (match (_23_675) with
-| (e1, args) -> begin
-(match (e1.n) with
-| Exp_app (e1', args') -> begin
-(mk_Exp_app (e1', (FStar_List.append args' args)) t p)
-end
-| _23_683 -> begin
-(mk_Exp_app (e1, args) t p)
-end)
-end))
-
-let mk_Exp_app' = (fun _23_686 t p -> (match (_23_686) with
-| (e1, args) -> begin
-(match (args) with
-| [] -> begin
-e1
-end
-| _23_691 -> begin
-(mk_Exp_app (e1, args) t p)
-end)
-end))
-
-let rec pat_vars = (fun p -> (match (p.v) with
-| Pat_cons (_23_694, _23_696, ps) -> begin
-(let vars = (FStar_List.collect (fun _23_703 -> (match (_23_703) with
-| (x, _23_702) -> begin
-(pat_vars x)
-end)) ps)
-in if (FStar_All.pipe_right vars (FStar_Util.nodups (fun x y -> (match ((x, y)) with
-| (FStar_Util.Inl (x), FStar_Util.Inl (y)) -> begin
-(bvd_eq x y)
-end
-| (FStar_Util.Inr (x), FStar_Util.Inr (y)) -> begin
-(bvd_eq x y)
-end
-| _23_718 -> begin
-false
-end)))) then begin
-vars
-end else begin
-(Prims.raise (Error (("Pattern variables may not occur more than once", p.p))))
-end)
-end
-| Pat_var (x) -> begin
-(FStar_Util.Inr (x.v))::[]
-end
-| Pat_tvar (a) -> begin
-(FStar_Util.Inl (a.v))::[]
-end
-| Pat_disj (ps) -> begin
-(let vars = (FStar_List.map pat_vars ps)
-in if (not ((let _89_1771 = (FStar_List.tl vars)
-in (let _89_1770 = (let _89_1769 = (let _89_1768 = (FStar_List.hd vars)
-in (FStar_Util.set_eq order_bvd _89_1768))
-in (FStar_Util.for_all _89_1769))
-in (FStar_All.pipe_right _89_1771 _89_1770))))) then begin
-(let vars = (let _89_1775 = (FStar_All.pipe_right vars (FStar_List.map (fun v -> (let _89_1774 = (FStar_List.map (fun _23_2 -> (match (_23_2) with
-| FStar_Util.Inr (x) -> begin
-x.ppname.idText
-end
-| FStar_Util.Inl (x) -> begin
-x.ppname.idText
-end)) v)
-in (FStar_Util.concat_l ", " _89_1774)))))
-in (FStar_Util.concat_l ";\n" _89_1775))
-in (let _89_1778 = (let _89_1777 = (let _89_1776 = (FStar_Util.format1 "Each branch of this pattern binds different variables: %s" vars)
-in (_89_1776, p.p))
-in Error (_89_1777))
-in (Prims.raise _89_1778)))
-end else begin
-(FStar_List.hd vars)
-end)
-end
-| (Pat_dot_term (_)) | (Pat_dot_typ (_)) | (Pat_wild (_)) | (Pat_twild (_)) | (Pat_constant (_)) -> begin
-[]
-end))
-
-let mk_Exp_match = (fun _23_750 t p -> (match (_23_750) with
-| (e, pats) -> begin
-(let _89_1787 = (get_typ_ref t)
-in (let _89_1786 = (mk_fvs ())
-in (let _89_1785 = (mk_uvs ())
-in {n = Exp_match ((e, pats)); tk = _89_1787; pos = p; fvs = _89_1786; uvs = _89_1785})))
-end))
-
-let mk_Exp_ascribed = (fun _23_756 t' p -> (match (_23_756) with
-| (e, t, l) -> begin
-(let _89_1796 = (get_typ_ref t')
-in (let _89_1795 = (mk_fvs ())
-in (let _89_1794 = (mk_uvs ())
-in {n = Exp_ascribed ((e, t, l)); tk = _89_1796; pos = p; fvs = _89_1795; uvs = _89_1794})))
-end))
-
-let mk_Exp_let = (fun _23_761 t p -> (match (_23_761) with
-| (lbs, e) -> begin
-(let _89_1805 = (get_typ_ref t)
-in (let _89_1804 = (mk_fvs ())
-in (let _89_1803 = (mk_uvs ())
-in {n = Exp_let ((lbs, e)); tk = _89_1805; pos = p; fvs = _89_1804; uvs = _89_1803})))
-end))
-
-let mk_Exp_uvar' = (fun _23_766 t' p -> (match (_23_766) with
-| (u, t) -> begin
-(let _89_1814 = (get_typ_ref t')
-in (let _89_1813 = (mk_fvs ())
-in (let _89_1812 = (mk_uvs ())
-in {n = Exp_uvar ((u, t)); tk = _89_1814; pos = p; fvs = _89_1813; uvs = _89_1812})))
-end))
-
-let mk_Exp_uvar = (fun _23_771 p -> (match (_23_771) with
-| (u, t) -> begin
-(mk_Exp_uvar' (u, t) (Some (t)) p)
-end))
-
-let mk_Exp_delayed = (fun _23_776 t p -> (match (_23_776) with
-| (e, s, m) -> begin
-(let _89_1827 = (get_typ_ref t)
-in (let _89_1826 = (mk_fvs ())
-in (let _89_1825 = (mk_uvs ())
-in {n = Exp_delayed ((e, s, m)); tk = _89_1827; pos = p; fvs = _89_1826; uvs = _89_1825})))
-end))
-
-let mk_Exp_meta' = (fun m t p -> (let _89_1836 = (get_typ_ref t)
-in (let _89_1835 = (mk_fvs ())
-in (let _89_1834 = (mk_uvs ())
-in {n = Exp_meta (m); tk = _89_1836; pos = p; fvs = _89_1835; uvs = _89_1834}))))
-
-let mk_Exp_meta = (fun m -> (match (m) with
-| Meta_desugared (e, _23_785) -> begin
-(let _89_1839 = (FStar_ST.read e.tk)
-in (mk_Exp_meta' m _89_1839 e.pos))
-end))
-
-let mk_lb = (fun _23_792 -> (match (_23_792) with
-| (x, eff, t, e) -> begin
-{lbname = x; lbtyp = t; lbeff = eff; lbdef = e}
-end))
-
-let mk_subst = (fun s -> s)
-
-let extend_subst = (fun x s -> (x)::s)
-
-let argpos = (fun x -> (match (x) with
-| (FStar_Util.Inl (t), _23_800) -> begin
-t.pos
-end
-| (FStar_Util.Inr (e), _23_805) -> begin
-e.pos
-end))
-
-let tun = mk_Typ_unknown
-
-let kun = mk_Kind_unknown
-
-let ktype = mk_Kind_type
-
-let keffect = mk_Kind_effect
-
-let null_id = (mk_ident ("_", dummyRange))
-
-let null_bvd = {ppname = null_id; realname = null_id}
-
-let null_bvar = (fun k -> {v = null_bvd; sort = k; p = dummyRange})
-
-let t_binder = (fun a -> (FStar_Util.Inl (a), None))
-
-let v_binder = (fun a -> (FStar_Util.Inr (a), None))
-
-let null_t_binder = (fun t -> (let _89_1858 = (let _89_1857 = (null_bvar t)
-in FStar_Util.Inl (_89_1857))
-in (_89_1858, None)))
-
-let null_v_binder = (fun t -> (let _89_1862 = (let _89_1861 = (null_bvar t)
-in FStar_Util.Inr (_89_1861))
-in (_89_1862, None)))
-
-let itarg = (fun t -> (FStar_Util.Inl (t), Some (Implicit)))
-
-let ivarg = (fun v -> (FStar_Util.Inr (v), Some (Implicit)))
-
-let targ = (fun t -> (FStar_Util.Inl (t), None))
-
-let varg = (fun v -> (FStar_Util.Inr (v), None))
-
-let is_null_pp = (fun b -> (b.ppname.idText = null_id.idText))
-
-let is_null_bvd = (fun b -> (b.realname.idText = null_id.idText))
-
-let is_null_bvar = (fun b -> (is_null_bvd b.v))
-
-let is_null_binder = (fun b -> (match (b) with
-| (FStar_Util.Inl (a), _23_827) -> begin
-(is_null_bvar a)
-end
-| (FStar_Util.Inr (x), _23_832) -> begin
-(is_null_bvar x)
-end))
-
-let freevars_of_binders = (fun bs -> (FStar_All.pipe_right bs (FStar_List.fold_left (fun out _23_3 -> (match (_23_3) with
-| (FStar_Util.Inl (btv), _23_840) -> begin
-(let _23_842 = out
-in (let _89_1883 = (FStar_Util.set_add btv out.ftvs)
-in {ftvs = _89_1883; fxvs = _23_842.fxvs}))
-end
-| (FStar_Util.Inr (bxv), _23_847) -> begin
-(let _23_849 = out
-in (let _89_1884 = (FStar_Util.set_add bxv out.fxvs)
-in {ftvs = _23_849.ftvs; fxvs = _89_1884}))
-end)) no_fvs)))
-
-let binders_of_list = (fun fvs -> (FStar_All.pipe_right fvs (FStar_List.map (fun t -> (t, None)))))
-
-let binders_of_freevars = (fun fvs -> (let _89_1893 = (let _89_1890 = (FStar_Util.set_elements fvs.ftvs)
-in (FStar_All.pipe_right _89_1890 (FStar_List.map t_binder)))
-in (let _89_1892 = (let _89_1891 = (FStar_Util.set_elements fvs.fxvs)
-in (FStar_All.pipe_right _89_1891 (FStar_List.map v_binder)))
-in (FStar_List.append _89_1893 _89_1892))))
-
-let is_implicit = (fun _23_4 -> (match (_23_4) with
-| Some (Implicit) -> begin
-true
-end
-| _23_858 -> begin
-false
-end))
-
-let as_implicit = (fun _23_5 -> (match (_23_5) with
-| true -> begin
-Some (Implicit)
-end
-| _23_862 -> begin
-None
-end))
-
-
-
-=======
-
-open Prims
-exception Err of (Prims.string)
-
-let is_Err = (fun _discr_ -> (match (_discr_) with
-| Err (_) -> begin
-true
-end
-| _ -> begin
-false
-end))
-
-let ___Err____0 = (fun projectee -> (match (projectee) with
-| Err (_23_7) -> begin
-_23_7
-end))
-
-exception Error of ((Prims.string * FStar_Range.range))
-
-let is_Error = (fun _discr_ -> (match (_discr_) with
-| Error (_) -> begin
-true
-end
-| _ -> begin
-false
-end))
-
-let ___Error____0 = (fun projectee -> (match (projectee) with
-| Error (_23_9) -> begin
-_23_9
-end))
-
-exception Warning of ((Prims.string * FStar_Range.range))
-
-let is_Warning = (fun _discr_ -> (match (_discr_) with
-| Warning (_) -> begin
-true
-end
-| _ -> begin
-false
-end))
-
-let ___Warning____0 = (fun projectee -> (match (projectee) with
-| Warning (_23_11) -> begin
-_23_11
-end))
-
-type ident =
-{idText : Prims.string; idRange : FStar_Range.range}
-
-let is_Mkident = (Obj.magic ((fun _ -> (FStar_All.failwith "Not yet implemented:is_Mkident"))))
-
-type l__LongIdent =
-{ns : ident Prims.list; ident : ident; nsstr : Prims.string; str : Prims.string}
-
-let is_MkLongIdent = (Obj.magic ((fun _ -> (FStar_All.failwith "Not yet implemented:is_MkLongIdent"))))
-
-type lident =
-l__LongIdent
-
-type ('a, 't) withinfo_t =
-{v : 'a; sort : 't; p : FStar_Range.range}
-
-let is_Mkwithinfo_t = (Obj.magic ((fun _ -> (FStar_All.failwith "Not yet implemented:is_Mkwithinfo_t"))))
-
-type 't var =
-(lident, 't) withinfo_t
-
-type fieldname =
-lident
-
-type 'a bvdef =
-{ppname : ident; realname : ident}
-
-let is_Mkbvdef = (Obj.magic ((fun _ -> (FStar_All.failwith "Not yet implemented:is_Mkbvdef"))))
-
-type ('a, 't) bvar =
-('a bvdef, 't) withinfo_t
-
-type sconst =
-| Const_unit
-| Const_uint8 of Prims.byte
-| Const_bool of Prims.bool
-| Const_int32 of Prims.int32
-| Const_int64 of Prims.int64
-| Const_int of Prims.string
-| Const_char of Prims.char
-| Const_float of Prims.double
-| Const_bytearray of (Prims.byte Prims.array * FStar_Range.range)
-| Const_string of (Prims.byte Prims.array * FStar_Range.range)
-
-let is_Const_unit = (fun _discr_ -> (match (_discr_) with
-| Const_unit -> begin
-true
-end
-| _ -> begin
-false
-end))
-
-let is_Const_uint8 = (fun _discr_ -> (match (_discr_) with
-| Const_uint8 (_) -> begin
-true
-end
-| _ -> begin
-false
-end))
-
-let is_Const_bool = (fun _discr_ -> (match (_discr_) with
-| Const_bool (_) -> begin
-true
-end
-| _ -> begin
-false
-end))
-
-let is_Const_int32 = (fun _discr_ -> (match (_discr_) with
-| Const_int32 (_) -> begin
-true
-end
-| _ -> begin
-false
-end))
-
-let is_Const_int64 = (fun _discr_ -> (match (_discr_) with
-| Const_int64 (_) -> begin
-true
-end
-| _ -> begin
-false
-end))
-
-let is_Const_int = (fun _discr_ -> (match (_discr_) with
-| Const_int (_) -> begin
-true
-end
-| _ -> begin
-false
-end))
-
-let is_Const_char = (fun _discr_ -> (match (_discr_) with
-| Const_char (_) -> begin
-true
-end
-| _ -> begin
-false
-end))
-
-let is_Const_float = (fun _discr_ -> (match (_discr_) with
-| Const_float (_) -> begin
-true
-end
-| _ -> begin
-false
-end))
-
-let is_Const_bytearray = (fun _discr_ -> (match (_discr_) with
-| Const_bytearray (_) -> begin
-true
-end
-| _ -> begin
-false
-end))
-
-let is_Const_string = (fun _discr_ -> (match (_discr_) with
-| Const_string (_) -> begin
-true
-end
-| _ -> begin
-false
-end))
-
-let ___Const_uint8____0 = (fun projectee -> (match (projectee) with
-| Const_uint8 (_23_35) -> begin
-_23_35
-end))
-
-let ___Const_bool____0 = (fun projectee -> (match (projectee) with
-| Const_bool (_23_38) -> begin
-_23_38
-end))
-
-let ___Const_int32____0 = (fun projectee -> (match (projectee) with
-| Const_int32 (_23_41) -> begin
-_23_41
-end))
-
-let ___Const_int64____0 = (fun projectee -> (match (projectee) with
-| Const_int64 (_23_44) -> begin
-_23_44
-end))
-
-let ___Const_int____0 = (fun projectee -> (match (projectee) with
-| Const_int (_23_47) -> begin
-_23_47
-end))
-
-let ___Const_char____0 = (fun projectee -> (match (projectee) with
-| Const_char (_23_50) -> begin
-_23_50
-end))
-
-let ___Const_float____0 = (fun projectee -> (match (projectee) with
-| Const_float (_23_53) -> begin
-_23_53
-end))
-
-let ___Const_bytearray____0 = (fun projectee -> (match (projectee) with
-| Const_bytearray (_23_56) -> begin
-_23_56
-end))
-
-let ___Const_string____0 = (fun projectee -> (match (projectee) with
-| Const_string (_23_59) -> begin
-_23_59
-end))
-
-type pragma =
-| SetOptions of Prims.string
-| ResetOptions
-
-let is_SetOptions = (fun _discr_ -> (match (_discr_) with
-| SetOptions (_) -> begin
-true
-end
-| _ -> begin
-false
-end))
-
-let is_ResetOptions = (fun _discr_ -> (match (_discr_) with
-| ResetOptions -> begin
-true
-end
-| _ -> begin
-false
-end))
-
-let ___SetOptions____0 = (fun projectee -> (match (projectee) with
-| SetOptions (_23_62) -> begin
-_23_62
-end))
-
-type 'a memo =
-'a Prims.option FStar_ST.ref
-
-type arg_qualifier =
-| Implicit
-| Equality
-
-let is_Implicit = (fun _discr_ -> (match (_discr_) with
-| Implicit -> begin
-true
-end
-| _ -> begin
-false
-end))
-
-let is_Equality = (fun _discr_ -> (match (_discr_) with
-| Equality -> begin
-true
-end
-| _ -> begin
-false
-end))
-
-type aqual =
-arg_qualifier Prims.option
-
-type typ' =
-| Typ_btvar of btvar
-| Typ_const of ftvar
-| Typ_fun of (binders * comp)
-| Typ_refine of (bvvar * typ)
-| Typ_app of (typ * args)
-| Typ_lam of (binders * typ)
-| Typ_ascribed of (typ * knd)
-| Typ_meta of meta_t
-| Typ_uvar of (uvar_t * knd)
-| Typ_delayed of (((typ * subst_t), Prims.unit  ->  typ) FStar_Util.either * typ memo)
-| Typ_unknown 
- and comp_typ =
-{effect_name : lident; result_typ : typ; effect_args : args; flags : cflags Prims.list} 
- and comp' =
-| Total of typ
-| Comp of comp_typ 
- and cflags =
-| TOTAL
-| MLEFFECT
-| RETURN
-| PARTIAL_RETURN
-| SOMETRIVIAL
-| LEMMA
-| DECREASES of exp 
- and meta_t =
-| Meta_pattern of (typ * arg Prims.list Prims.list)
-| Meta_named of (typ * lident)
-| Meta_labeled of (typ * Prims.string * FStar_Range.range * Prims.bool)
-| Meta_refresh_label of (typ * Prims.bool Prims.option * FStar_Range.range)
-| Meta_slack_formula of (typ * typ * Prims.bool FStar_ST.ref) 
- and 'a uvar_basis =
-| Uvar
-| Fixed of 'a 
- and exp' =
-| Exp_bvar of bvvar
-| Exp_fvar of (fvvar * fv_qual Prims.option)
-| Exp_constant of sconst
-| Exp_abs of (binders * exp)
-| Exp_app of (exp * args)
-| Exp_match of (exp * (pat * exp Prims.option * exp) Prims.list)
-| Exp_ascribed of (exp * typ * lident Prims.option)
-| Exp_let of (letbindings * exp)
-| Exp_uvar of (uvar_e * typ)
-| Exp_delayed of (exp * subst_t * exp memo)
-| Exp_meta of meta_e 
- and meta_e =
-| Meta_desugared of (exp * meta_source_info) 
- and meta_source_info =
-| Data_app
-| Sequence
-| Primop
-| Masked_effect
-| Meta_smt_pat 
- and fv_qual =
-| Data_ctor
-| Record_projector of lident
-| Record_ctor of (lident * fieldname Prims.list) 
- and pat' =
-| Pat_disj of pat Prims.list
-| Pat_constant of sconst
-| Pat_cons of (fvvar * fv_qual Prims.option * (pat * Prims.bool) Prims.list)
-| Pat_var of bvvar
-| Pat_tvar of btvar
-| Pat_wild of bvvar
-| Pat_twild of btvar
-| Pat_dot_term of (bvvar * exp)
-| Pat_dot_typ of (btvar * typ) 
- and knd' =
-| Kind_type
-| Kind_effect
-| Kind_abbrev of (kabbrev * knd)
-| Kind_arrow of (binders * knd)
-| Kind_uvar of uvar_k_app
-| Kind_lam of (binders * knd)
-| Kind_delayed of (knd * subst_t * knd memo)
-| Kind_unknown 
- and letbinding =
-{lbname : lbname; lbtyp : typ; lbeff : lident; lbdef : exp} 
- and freevars =
-{ftvs : btvar FStar_Util.set; fxvs : bvvar FStar_Util.set} 
- and uvars =
-{uvars_k : uvar_k FStar_Util.set; uvars_t : (uvar_t * knd) FStar_Util.set; uvars_e : (uvar_e * typ) FStar_Util.set} 
- and ('a, 'b) syntax =
-{n : 'a; tk : 'b memo; pos : FStar_Range.range; fvs : freevars memo; uvs : uvars memo} 
- and arg =
-((typ, exp) FStar_Util.either * aqual) 
- and args =
-arg Prims.list 
- and binder =
-((btvar, bvvar) FStar_Util.either * arg_qualifier Prims.option) 
- and binders =
-binder Prims.list 
- and typ =
-(typ', knd) syntax 
- and comp =
-(comp', Prims.unit) syntax 
- and uvar_t =
-typ uvar_basis FStar_Unionfind.uvar 
- and exp =
-(exp', typ) syntax 
- and uvar_e =
-exp uvar_basis FStar_Unionfind.uvar 
- and btvdef =
-typ bvdef 
- and bvvdef =
-exp bvdef 
- and pat =
-(pat', (knd, typ) FStar_Util.either Prims.option) withinfo_t 
- and knd =
-(knd', Prims.unit) syntax 
- and uvar_k_app =
-(uvar_k * args) 
- and kabbrev =
-(lident * args) 
- and uvar_k =
-knd uvar_basis FStar_Unionfind.uvar 
- and lbname =
-(bvvdef, lident) FStar_Util.either 
- and letbindings =
-(Prims.bool * letbinding Prims.list) 
- and subst_t =
-subst_elt Prims.list Prims.list 
- and subst_map =
-(typ, exp) FStar_Util.either FStar_Util.smap 
- and subst_elt =
-((btvdef * typ), (bvvdef * exp)) FStar_Util.either 
- and fvar =
-(btvdef, bvvdef) FStar_Util.either 
- and btvar =
-(typ, knd) bvar 
- and bvvar =
-(exp, typ) bvar 
- and ftvar =
-knd var 
- and fvvar =
-typ var
-
-let is_Typ_btvar = (fun _discr_ -> (match (_discr_) with
-| Typ_btvar (_) -> begin
-true
-end
-| _ -> begin
-false
-end))
-
-let is_Typ_const = (fun _discr_ -> (match (_discr_) with
-| Typ_const (_) -> begin
-true
-end
-| _ -> begin
-false
-end))
-
-let is_Typ_fun = (fun _discr_ -> (match (_discr_) with
-| Typ_fun (_) -> begin
-true
-end
-| _ -> begin
-false
-end))
-
-let is_Typ_refine = (fun _discr_ -> (match (_discr_) with
-| Typ_refine (_) -> begin
-true
-end
-| _ -> begin
-false
-end))
-
-let is_Typ_app = (fun _discr_ -> (match (_discr_) with
-| Typ_app (_) -> begin
-true
-end
-| _ -> begin
-false
-end))
-
-let is_Typ_lam = (fun _discr_ -> (match (_discr_) with
-| Typ_lam (_) -> begin
-true
-end
-| _ -> begin
-false
-end))
-
-let is_Typ_ascribed = (fun _discr_ -> (match (_discr_) with
-| Typ_ascribed (_) -> begin
-true
-end
-| _ -> begin
-false
-end))
-
-let is_Typ_meta = (fun _discr_ -> (match (_discr_) with
-| Typ_meta (_) -> begin
-true
-end
-| _ -> begin
-false
-end))
-
-let is_Typ_uvar = (fun _discr_ -> (match (_discr_) with
-| Typ_uvar (_) -> begin
-true
-end
-| _ -> begin
-false
-end))
-
-let is_Typ_delayed = (fun _discr_ -> (match (_discr_) with
-| Typ_delayed (_) -> begin
-true
-end
-| _ -> begin
-false
-end))
-
-let is_Typ_unknown = (fun _discr_ -> (match (_discr_) with
-| Typ_unknown -> begin
-true
-end
-| _ -> begin
-false
-end))
-
-let is_Mkcomp_typ = (Obj.magic ((fun _ -> (FStar_All.failwith "Not yet implemented:is_Mkcomp_typ"))))
-
-let is_Total = (fun _discr_ -> (match (_discr_) with
-| Total (_) -> begin
-true
-end
-| _ -> begin
-false
-end))
-
-let is_Comp = (fun _discr_ -> (match (_discr_) with
-| Comp (_) -> begin
-true
-end
-| _ -> begin
-false
-end))
-
-let is_TOTAL = (fun _discr_ -> (match (_discr_) with
-| TOTAL -> begin
-true
-end
-| _ -> begin
-false
-end))
-
-let is_MLEFFECT = (fun _discr_ -> (match (_discr_) with
-| MLEFFECT -> begin
-true
-end
-| _ -> begin
-false
-end))
-
-let is_RETURN = (fun _discr_ -> (match (_discr_) with
-| RETURN -> begin
-true
-end
-| _ -> begin
-false
-end))
-
-let is_PARTIAL_RETURN = (fun _discr_ -> (match (_discr_) with
-| PARTIAL_RETURN -> begin
-true
-end
-| _ -> begin
-false
-end))
-
-let is_SOMETRIVIAL = (fun _discr_ -> (match (_discr_) with
-| SOMETRIVIAL -> begin
-true
-end
-| _ -> begin
-false
-end))
-
-let is_LEMMA = (fun _discr_ -> (match (_discr_) with
-| LEMMA -> begin
-true
-end
-| _ -> begin
-false
-end))
-
-let is_DECREASES = (fun _discr_ -> (match (_discr_) with
-| DECREASES (_) -> begin
-true
-end
-| _ -> begin
-false
-end))
-
-let is_Meta_pattern = (fun _discr_ -> (match (_discr_) with
-| Meta_pattern (_) -> begin
-true
-end
-| _ -> begin
-false
-end))
-
-let is_Meta_named = (fun _discr_ -> (match (_discr_) with
-| Meta_named (_) -> begin
-true
-end
-| _ -> begin
-false
-end))
-
-let is_Meta_labeled = (fun _discr_ -> (match (_discr_) with
-| Meta_labeled (_) -> begin
-true
-end
-| _ -> begin
-false
-end))
-
-let is_Meta_refresh_label = (fun _discr_ -> (match (_discr_) with
-| Meta_refresh_label (_) -> begin
-true
-end
-| _ -> begin
-false
-end))
-
-let is_Meta_slack_formula = (fun _discr_ -> (match (_discr_) with
-| Meta_slack_formula (_) -> begin
-true
-end
-| _ -> begin
-false
-end))
-
-let is_Uvar = (fun _discr_ -> (match (_discr_) with
-| Uvar -> begin
-true
-end
-| _ -> begin
-false
-end))
-
-let is_Fixed = (fun _discr_ -> (match (_discr_) with
-| Fixed (_) -> begin
-true
-end
-| _ -> begin
-false
-end))
-
-let is_Exp_bvar = (fun _discr_ -> (match (_discr_) with
-| Exp_bvar (_) -> begin
-true
-end
-| _ -> begin
-false
-end))
-
-let is_Exp_fvar = (fun _discr_ -> (match (_discr_) with
-| Exp_fvar (_) -> begin
-true
-end
-| _ -> begin
-false
-end))
-
-let is_Exp_constant = (fun _discr_ -> (match (_discr_) with
-| Exp_constant (_) -> begin
-true
-end
-| _ -> begin
-false
-end))
-
-let is_Exp_abs = (fun _discr_ -> (match (_discr_) with
-| Exp_abs (_) -> begin
-true
-end
-| _ -> begin
-false
-end))
-
-let is_Exp_app = (fun _discr_ -> (match (_discr_) with
-| Exp_app (_) -> begin
-true
-end
-| _ -> begin
-false
-end))
-
-let is_Exp_match = (fun _discr_ -> (match (_discr_) with
-| Exp_match (_) -> begin
-true
-end
-| _ -> begin
-false
-end))
-
-let is_Exp_ascribed = (fun _discr_ -> (match (_discr_) with
-| Exp_ascribed (_) -> begin
-true
-end
-| _ -> begin
-false
-end))
-
-let is_Exp_let = (fun _discr_ -> (match (_discr_) with
-| Exp_let (_) -> begin
-true
-end
-| _ -> begin
-false
-end))
-
-let is_Exp_uvar = (fun _discr_ -> (match (_discr_) with
-| Exp_uvar (_) -> begin
-true
-end
-| _ -> begin
-false
-end))
-
-let is_Exp_delayed = (fun _discr_ -> (match (_discr_) with
-| Exp_delayed (_) -> begin
-true
-end
-| _ -> begin
-false
-end))
-
-let is_Exp_meta = (fun _discr_ -> (match (_discr_) with
-| Exp_meta (_) -> begin
-true
-end
-| _ -> begin
-false
-end))
-
-let is_Meta_desugared = (fun _discr_ -> (match (_discr_) with
-| Meta_desugared (_) -> begin
-true
-end
-| _ -> begin
-false
-end))
-
-let is_Data_app = (fun _discr_ -> (match (_discr_) with
-| Data_app -> begin
-true
-end
-| _ -> begin
-false
-end))
-
-let is_Sequence = (fun _discr_ -> (match (_discr_) with
-| Sequence -> begin
-true
-end
-| _ -> begin
-false
-end))
-
-let is_Primop = (fun _discr_ -> (match (_discr_) with
-| Primop -> begin
-true
-end
-| _ -> begin
-false
-end))
-
-let is_Masked_effect = (fun _discr_ -> (match (_discr_) with
-| Masked_effect -> begin
-true
-end
-| _ -> begin
-false
-end))
-
-let is_Meta_smt_pat = (fun _discr_ -> (match (_discr_) with
-| Meta_smt_pat -> begin
-true
-end
-| _ -> begin
-false
-end))
-
-let is_Data_ctor = (fun _discr_ -> (match (_discr_) with
-| Data_ctor -> begin
-true
-end
-| _ -> begin
-false
-end))
-
-let is_Record_projector = (fun _discr_ -> (match (_discr_) with
-| Record_projector (_) -> begin
-true
-end
-| _ -> begin
-false
-end))
-
-let is_Record_ctor = (fun _discr_ -> (match (_discr_) with
-| Record_ctor (_) -> begin
-true
-end
-| _ -> begin
-false
-end))
-
-let is_Pat_disj = (fun _discr_ -> (match (_discr_) with
-| Pat_disj (_) -> begin
-true
-end
-| _ -> begin
-false
-end))
-
-let is_Pat_constant = (fun _discr_ -> (match (_discr_) with
-| Pat_constant (_) -> begin
-true
-end
-| _ -> begin
-false
-end))
-
-let is_Pat_cons = (fun _discr_ -> (match (_discr_) with
-| Pat_cons (_) -> begin
-true
-end
-| _ -> begin
-false
-end))
-
-let is_Pat_var = (fun _discr_ -> (match (_discr_) with
-| Pat_var (_) -> begin
-true
-end
-| _ -> begin
-false
-end))
-
-let is_Pat_tvar = (fun _discr_ -> (match (_discr_) with
-| Pat_tvar (_) -> begin
-true
-end
-| _ -> begin
-false
-end))
-
-let is_Pat_wild = (fun _discr_ -> (match (_discr_) with
-| Pat_wild (_) -> begin
-true
-end
-| _ -> begin
-false
-end))
-
-let is_Pat_twild = (fun _discr_ -> (match (_discr_) with
-| Pat_twild (_) -> begin
-true
-end
-| _ -> begin
-false
-end))
-
-let is_Pat_dot_term = (fun _discr_ -> (match (_discr_) with
-| Pat_dot_term (_) -> begin
-true
-end
-| _ -> begin
-false
-end))
-
-let is_Pat_dot_typ = (fun _discr_ -> (match (_discr_) with
-| Pat_dot_typ (_) -> begin
-true
-end
-| _ -> begin
-false
-end))
-
-let is_Kind_type = (fun _discr_ -> (match (_discr_) with
-| Kind_type -> begin
-true
-end
-| _ -> begin
-false
-end))
-
-let is_Kind_effect = (fun _discr_ -> (match (_discr_) with
-| Kind_effect -> begin
-true
-end
-| _ -> begin
-false
-end))
-
-let is_Kind_abbrev = (fun _discr_ -> (match (_discr_) with
-| Kind_abbrev (_) -> begin
-true
-end
-| _ -> begin
-false
-end))
-
-let is_Kind_arrow = (fun _discr_ -> (match (_discr_) with
-| Kind_arrow (_) -> begin
-true
-end
-| _ -> begin
-false
-end))
-
-let is_Kind_uvar = (fun _discr_ -> (match (_discr_) with
-| Kind_uvar (_) -> begin
-true
-end
-| _ -> begin
-false
-end))
-
-let is_Kind_lam = (fun _discr_ -> (match (_discr_) with
-| Kind_lam (_) -> begin
-true
-end
-| _ -> begin
-false
-end))
-
-let is_Kind_delayed = (fun _discr_ -> (match (_discr_) with
-| Kind_delayed (_) -> begin
-true
-end
-| _ -> begin
-false
-end))
-
-let is_Kind_unknown = (fun _discr_ -> (match (_discr_) with
-| Kind_unknown -> begin
-true
-end
-| _ -> begin
-false
-end))
-
-let is_Mkletbinding = (Obj.magic ((fun _ -> (FStar_All.failwith "Not yet implemented:is_Mkletbinding"))))
-
-let is_Mkfreevars = (Obj.magic ((fun _ -> (FStar_All.failwith "Not yet implemented:is_Mkfreevars"))))
-
-let is_Mkuvars = (Obj.magic ((fun _ -> (FStar_All.failwith "Not yet implemented:is_Mkuvars"))))
-
-let is_Mksyntax = (Obj.magic ((fun _ -> (FStar_All.failwith "Not yet implemented:is_Mksyntax"))))
-
-let ___Typ_btvar____0 = (fun projectee -> (match (projectee) with
-| Typ_btvar (_23_87) -> begin
-_23_87
-end))
-
-let ___Typ_const____0 = (fun projectee -> (match (projectee) with
-| Typ_const (_23_90) -> begin
-_23_90
-end))
-
-let ___Typ_fun____0 = (fun projectee -> (match (projectee) with
-| Typ_fun (_23_93) -> begin
-_23_93
-end))
-
-let ___Typ_refine____0 = (fun projectee -> (match (projectee) with
-| Typ_refine (_23_96) -> begin
-_23_96
-end))
-
-let ___Typ_app____0 = (fun projectee -> (match (projectee) with
-| Typ_app (_23_99) -> begin
-_23_99
-end))
-
-let ___Typ_lam____0 = (fun projectee -> (match (projectee) with
-| Typ_lam (_23_102) -> begin
-_23_102
-end))
-
-let ___Typ_ascribed____0 = (fun projectee -> (match (projectee) with
-| Typ_ascribed (_23_105) -> begin
-_23_105
-end))
-
-let ___Typ_meta____0 = (fun projectee -> (match (projectee) with
-| Typ_meta (_23_108) -> begin
-_23_108
-end))
-
-let ___Typ_uvar____0 = (fun projectee -> (match (projectee) with
-| Typ_uvar (_23_111) -> begin
-_23_111
-end))
-
-let ___Typ_delayed____0 = (fun projectee -> (match (projectee) with
-| Typ_delayed (_23_114) -> begin
-_23_114
-end))
-
-let ___Total____0 = (fun projectee -> (match (projectee) with
-| Total (_23_118) -> begin
-_23_118
-end))
-
-let ___Comp____0 = (fun projectee -> (match (projectee) with
-| Comp (_23_121) -> begin
-_23_121
-end))
-
-let ___DECREASES____0 = (fun projectee -> (match (projectee) with
-| DECREASES (_23_124) -> begin
-_23_124
-end))
-
-let ___Meta_pattern____0 = (fun projectee -> (match (projectee) with
-| Meta_pattern (_23_127) -> begin
-_23_127
-end))
-
-let ___Meta_named____0 = (fun projectee -> (match (projectee) with
-| Meta_named (_23_130) -> begin
-_23_130
-end))
-
-let ___Meta_labeled____0 = (fun projectee -> (match (projectee) with
-| Meta_labeled (_23_133) -> begin
-_23_133
-end))
-
-let ___Meta_refresh_label____0 = (fun projectee -> (match (projectee) with
-| Meta_refresh_label (_23_136) -> begin
-_23_136
-end))
-
-let ___Meta_slack_formula____0 = (fun projectee -> (match (projectee) with
-| Meta_slack_formula (_23_139) -> begin
-_23_139
-end))
-
-let ___Fixed____0 = (fun projectee -> (match (projectee) with
-| Fixed (_23_142) -> begin
-_23_142
-end))
-
-let ___Exp_bvar____0 = (fun projectee -> (match (projectee) with
-| Exp_bvar (_23_145) -> begin
-_23_145
-end))
-
-let ___Exp_fvar____0 = (fun projectee -> (match (projectee) with
-| Exp_fvar (_23_148) -> begin
-_23_148
-end))
-
-let ___Exp_constant____0 = (fun projectee -> (match (projectee) with
-| Exp_constant (_23_151) -> begin
-_23_151
-end))
-
-let ___Exp_abs____0 = (fun projectee -> (match (projectee) with
-| Exp_abs (_23_154) -> begin
-_23_154
-end))
-
-let ___Exp_app____0 = (fun projectee -> (match (projectee) with
-| Exp_app (_23_157) -> begin
-_23_157
-end))
-
-let ___Exp_match____0 = (fun projectee -> (match (projectee) with
-| Exp_match (_23_160) -> begin
-_23_160
-end))
-
-let ___Exp_ascribed____0 = (fun projectee -> (match (projectee) with
-| Exp_ascribed (_23_163) -> begin
-_23_163
-end))
-
-let ___Exp_let____0 = (fun projectee -> (match (projectee) with
-| Exp_let (_23_166) -> begin
-_23_166
-end))
-
-let ___Exp_uvar____0 = (fun projectee -> (match (projectee) with
-| Exp_uvar (_23_169) -> begin
-_23_169
-end))
-
-let ___Exp_delayed____0 = (fun projectee -> (match (projectee) with
-| Exp_delayed (_23_172) -> begin
-_23_172
-end))
-
-let ___Exp_meta____0 = (fun projectee -> (match (projectee) with
-| Exp_meta (_23_175) -> begin
-_23_175
-end))
-
-let ___Meta_desugared____0 = (fun projectee -> (match (projectee) with
-| Meta_desugared (_23_177) -> begin
-_23_177
-end))
-
-let ___Record_projector____0 = (fun projectee -> (match (projectee) with
-| Record_projector (_23_180) -> begin
-_23_180
-end))
-
-let ___Record_ctor____0 = (fun projectee -> (match (projectee) with
-| Record_ctor (_23_183) -> begin
-_23_183
-end))
-
-let ___Pat_disj____0 = (fun projectee -> (match (projectee) with
-| Pat_disj (_23_186) -> begin
-_23_186
-end))
-
-let ___Pat_constant____0 = (fun projectee -> (match (projectee) with
-| Pat_constant (_23_189) -> begin
-_23_189
-end))
-
-let ___Pat_cons____0 = (fun projectee -> (match (projectee) with
-| Pat_cons (_23_192) -> begin
-_23_192
-end))
-
-let ___Pat_var____0 = (fun projectee -> (match (projectee) with
-| Pat_var (_23_195) -> begin
-_23_195
-end))
-
-let ___Pat_tvar____0 = (fun projectee -> (match (projectee) with
-| Pat_tvar (_23_198) -> begin
-_23_198
-end))
-
-let ___Pat_wild____0 = (fun projectee -> (match (projectee) with
-| Pat_wild (_23_201) -> begin
-_23_201
-end))
-
-let ___Pat_twild____0 = (fun projectee -> (match (projectee) with
-| Pat_twild (_23_204) -> begin
-_23_204
-end))
-
-let ___Pat_dot_term____0 = (fun projectee -> (match (projectee) with
-| Pat_dot_term (_23_207) -> begin
-_23_207
-end))
-
-let ___Pat_dot_typ____0 = (fun projectee -> (match (projectee) with
-| Pat_dot_typ (_23_210) -> begin
-_23_210
-end))
-
-let ___Kind_abbrev____0 = (fun projectee -> (match (projectee) with
-| Kind_abbrev (_23_213) -> begin
-_23_213
-end))
-
-let ___Kind_arrow____0 = (fun projectee -> (match (projectee) with
-| Kind_arrow (_23_216) -> begin
-_23_216
-end))
-
-let ___Kind_uvar____0 = (fun projectee -> (match (projectee) with
-| Kind_uvar (_23_219) -> begin
-_23_219
-end))
-
-let ___Kind_lam____0 = (fun projectee -> (match (projectee) with
-| Kind_lam (_23_222) -> begin
-_23_222
-end))
-
-let ___Kind_delayed____0 = (fun projectee -> (match (projectee) with
-| Kind_delayed (_23_225) -> begin
-_23_225
-end))
-
-type subst =
-subst_elt Prims.list
-
-type either_var =
-(btvar, bvvar) FStar_Util.either
-
-type freevars_l =
-either_var Prims.list
-
-type formula =
-typ
-
-type formulae =
-typ Prims.list
-
-type qualifier =
-| Private
-| Assumption
-| Opaque
-| Logic
-| Discriminator of lident
-| Projector of (lident * (btvdef, bvvdef) FStar_Util.either)
-| RecordType of fieldname Prims.list
-| RecordConstructor of fieldname Prims.list
-| ExceptionConstructor
-| DefaultEffect of lident Prims.option
-| TotalEffect
-| HasMaskedEffect
-| Effect
-
-let is_Private = (fun _discr_ -> (match (_discr_) with
-| Private -> begin
-true
-end
-| _ -> begin
-false
-end))
-
-let is_Assumption = (fun _discr_ -> (match (_discr_) with
-| Assumption -> begin
-true
-end
-| _ -> begin
-false
-end))
-
-let is_Opaque = (fun _discr_ -> (match (_discr_) with
-| Opaque -> begin
-true
-end
-| _ -> begin
-false
-end))
-
-let is_Logic = (fun _discr_ -> (match (_discr_) with
-| Logic -> begin
-true
-end
-| _ -> begin
-false
-end))
-
-let is_Discriminator = (fun _discr_ -> (match (_discr_) with
-| Discriminator (_) -> begin
-true
-end
-| _ -> begin
-false
-end))
-
-let is_Projector = (fun _discr_ -> (match (_discr_) with
-| Projector (_) -> begin
-true
-end
-| _ -> begin
-false
-end))
-
-let is_RecordType = (fun _discr_ -> (match (_discr_) with
-| RecordType (_) -> begin
-true
-end
-| _ -> begin
-false
-end))
-
-let is_RecordConstructor = (fun _discr_ -> (match (_discr_) with
-| RecordConstructor (_) -> begin
-true
-end
-| _ -> begin
-false
-end))
-
-let is_ExceptionConstructor = (fun _discr_ -> (match (_discr_) with
-| ExceptionConstructor -> begin
-true
-end
-| _ -> begin
-false
-end))
-
-let is_DefaultEffect = (fun _discr_ -> (match (_discr_) with
-| DefaultEffect (_) -> begin
-true
-end
-| _ -> begin
-false
-end))
-
-let is_TotalEffect = (fun _discr_ -> (match (_discr_) with
-| TotalEffect -> begin
-true
-end
-| _ -> begin
-false
-end))
-
-let is_HasMaskedEffect = (fun _discr_ -> (match (_discr_) with
-| HasMaskedEffect -> begin
-true
-end
-| _ -> begin
-false
-end))
-
-let is_Effect = (fun _discr_ -> (match (_discr_) with
-| Effect -> begin
-true
-end
-| _ -> begin
-false
-end))
-
-let ___Discriminator____0 = (fun projectee -> (match (projectee) with
-| Discriminator (_23_232) -> begin
-_23_232
-end))
-
-let ___Projector____0 = (fun projectee -> (match (projectee) with
-| Projector (_23_235) -> begin
-_23_235
-end))
-
-let ___RecordType____0 = (fun projectee -> (match (projectee) with
-| RecordType (_23_238) -> begin
-_23_238
-end))
-
-let ___RecordConstructor____0 = (fun projectee -> (match (projectee) with
-| RecordConstructor (_23_241) -> begin
-_23_241
-end))
-
-let ___DefaultEffect____0 = (fun projectee -> (match (projectee) with
-| DefaultEffect (_23_244) -> begin
-_23_244
-end))
-
-type tycon =
-(lident * binders * knd)
-
-type monad_abbrev =
-{mabbrev : lident; parms : binders; def : typ}
-
-let is_Mkmonad_abbrev = (Obj.magic ((fun _ -> (FStar_All.failwith "Not yet implemented:is_Mkmonad_abbrev"))))
-
-type sub_eff =
-{source : lident; target : lident; lift : typ}
-
-let is_Mksub_eff = (Obj.magic ((fun _ -> (FStar_All.failwith "Not yet implemented:is_Mksub_eff"))))
-
-type eff_decl =
-{mname : lident; binders : binders; qualifiers : qualifier Prims.list; signature : knd; ret : typ; bind_wp : typ; bind_wlp : typ; if_then_else : typ; ite_wp : typ; ite_wlp : typ; wp_binop : typ; wp_as_type : typ; close_wp : typ; close_wp_t : typ; assert_p : typ; assume_p : typ; null_wp : typ; trivial : typ} 
- and sigelt =
-| Sig_tycon of (lident * binders * knd * lident Prims.list * lident Prims.list * qualifier Prims.list * FStar_Range.range)
-| Sig_kind_abbrev of (lident * binders * knd * FStar_Range.range)
-| Sig_typ_abbrev of (lident * binders * knd * typ * qualifier Prims.list * FStar_Range.range)
-| Sig_datacon of (lident * typ * tycon * qualifier Prims.list * lident Prims.list * FStar_Range.range)
-| Sig_val_decl of (lident * typ * qualifier Prims.list * FStar_Range.range)
-| Sig_assume of (lident * formula * qualifier Prims.list * FStar_Range.range)
-| Sig_let of (letbindings * FStar_Range.range * lident Prims.list * qualifier Prims.list)
-| Sig_main of (exp * FStar_Range.range)
-| Sig_bundle of (sigelt Prims.list * qualifier Prims.list * lident Prims.list * FStar_Range.range)
-| Sig_new_effect of (eff_decl * FStar_Range.range)
-| Sig_sub_effect of (sub_eff * FStar_Range.range)
-| Sig_effect_abbrev of (lident * binders * comp * qualifier Prims.list * FStar_Range.range)
-| Sig_pragma of (pragma * FStar_Range.range)
-
-let is_Mkeff_decl = (Obj.magic ((fun _ -> (FStar_All.failwith "Not yet implemented:is_Mkeff_decl"))))
-
-let is_Sig_tycon = (fun _discr_ -> (match (_discr_) with
-| Sig_tycon (_) -> begin
-true
-end
-| _ -> begin
-false
-end))
-
-let is_Sig_kind_abbrev = (fun _discr_ -> (match (_discr_) with
-| Sig_kind_abbrev (_) -> begin
-true
-end
-| _ -> begin
-false
-end))
-
-let is_Sig_typ_abbrev = (fun _discr_ -> (match (_discr_) with
-| Sig_typ_abbrev (_) -> begin
-true
-end
-| _ -> begin
-false
-end))
-
-let is_Sig_datacon = (fun _discr_ -> (match (_discr_) with
-| Sig_datacon (_) -> begin
-true
-end
-| _ -> begin
-false
-end))
-
-let is_Sig_val_decl = (fun _discr_ -> (match (_discr_) with
-| Sig_val_decl (_) -> begin
-true
-end
-| _ -> begin
-false
-end))
-
-let is_Sig_assume = (fun _discr_ -> (match (_discr_) with
-| Sig_assume (_) -> begin
-true
-end
-| _ -> begin
-false
-end))
-
-let is_Sig_let = (fun _discr_ -> (match (_discr_) with
-| Sig_let (_) -> begin
-true
-end
-| _ -> begin
-false
-end))
-
-let is_Sig_main = (fun _discr_ -> (match (_discr_) with
-| Sig_main (_) -> begin
-true
-end
-| _ -> begin
-false
-end))
-
-let is_Sig_bundle = (fun _discr_ -> (match (_discr_) with
-| Sig_bundle (_) -> begin
-true
-end
-| _ -> begin
-false
-end))
-
-let is_Sig_new_effect = (fun _discr_ -> (match (_discr_) with
-| Sig_new_effect (_) -> begin
-true
-end
-| _ -> begin
-false
-end))
-
-let is_Sig_sub_effect = (fun _discr_ -> (match (_discr_) with
-| Sig_sub_effect (_) -> begin
-true
-end
-| _ -> begin
-false
-end))
-
-let is_Sig_effect_abbrev = (fun _discr_ -> (match (_discr_) with
-| Sig_effect_abbrev (_) -> begin
-true
-end
-| _ -> begin
-false
-end))
-
-let is_Sig_pragma = (fun _discr_ -> (match (_discr_) with
-| Sig_pragma (_) -> begin
-true
-end
-| _ -> begin
-false
-end))
-
-let ___Sig_tycon____0 = (fun projectee -> (match (projectee) with
-| Sig_tycon (_23_274) -> begin
-_23_274
-end))
-
-let ___Sig_kind_abbrev____0 = (fun projectee -> (match (projectee) with
-| Sig_kind_abbrev (_23_277) -> begin
-_23_277
-end))
-
-let ___Sig_typ_abbrev____0 = (fun projectee -> (match (projectee) with
-| Sig_typ_abbrev (_23_280) -> begin
-_23_280
-end))
-
-let ___Sig_datacon____0 = (fun projectee -> (match (projectee) with
-| Sig_datacon (_23_283) -> begin
-_23_283
-end))
-
-let ___Sig_val_decl____0 = (fun projectee -> (match (projectee) with
-| Sig_val_decl (_23_286) -> begin
-_23_286
-end))
-
-let ___Sig_assume____0 = (fun projectee -> (match (projectee) with
-| Sig_assume (_23_289) -> begin
-_23_289
-end))
-
-let ___Sig_let____0 = (fun projectee -> (match (projectee) with
-| Sig_let (_23_292) -> begin
-_23_292
-end))
-
-let ___Sig_main____0 = (fun projectee -> (match (projectee) with
-| Sig_main (_23_295) -> begin
-_23_295
-end))
-
-let ___Sig_bundle____0 = (fun projectee -> (match (projectee) with
-| Sig_bundle (_23_298) -> begin
-_23_298
-end))
-
-let ___Sig_new_effect____0 = (fun projectee -> (match (projectee) with
-| Sig_new_effect (_23_301) -> begin
-_23_301
-end))
-
-let ___Sig_sub_effect____0 = (fun projectee -> (match (projectee) with
-| Sig_sub_effect (_23_304) -> begin
-_23_304
-end))
-
-let ___Sig_effect_abbrev____0 = (fun projectee -> (match (projectee) with
-| Sig_effect_abbrev (_23_307) -> begin
-_23_307
-end))
-
-let ___Sig_pragma____0 = (fun projectee -> (match (projectee) with
-| Sig_pragma (_23_310) -> begin
-_23_310
-end))
-
-type sigelts =
-sigelt Prims.list
-
-type modul =
-{name : lident; declarations : sigelts; exports : sigelts; is_interface : Prims.bool; is_deserialized : Prims.bool}
-
-let is_Mkmodul = (Obj.magic ((fun _ -> (FStar_All.failwith "Not yet implemented:is_Mkmodul"))))
-
-type ktec =
-| K of knd
-| T of (typ * knd Prims.option)
-| E of exp
-| C of comp
-
-let is_K = (fun _discr_ -> (match (_discr_) with
-| K (_) -> begin
-true
-end
-| _ -> begin
-false
-end))
-
-let is_T = (fun _discr_ -> (match (_discr_) with
-| T (_) -> begin
-true
-end
-| _ -> begin
-false
-end))
-
-let is_E = (fun _discr_ -> (match (_discr_) with
-| E (_) -> begin
-true
-end
-| _ -> begin
-false
-end))
-
-let is_C = (fun _discr_ -> (match (_discr_) with
-| C (_) -> begin
-true
-end
-| _ -> begin
-false
-end))
-
-let ___K____0 = (fun projectee -> (match (projectee) with
-| K (_23_319) -> begin
-_23_319
-end))
-
-let ___T____0 = (fun projectee -> (match (projectee) with
-| T (_23_322) -> begin
-_23_322
-end))
-
-let ___E____0 = (fun projectee -> (match (projectee) with
-| E (_23_325) -> begin
-_23_325
-end))
-
-let ___C____0 = (fun projectee -> (match (projectee) with
-| C (_23_328) -> begin
-_23_328
-end))
-
-type lcomp =
-{eff_name : lident; res_typ : typ; cflags : cflags Prims.list; comp : Prims.unit  ->  comp}
-
-let is_Mklcomp = (Obj.magic ((fun _ -> (FStar_All.failwith "Not yet implemented:is_Mklcomp"))))
-
-type path =
-Prims.string Prims.list
-
-let dummyRange = 0L
-
-let withinfo = (fun v s r -> {v = v; sort = s; p = r})
-
-let withsort = (fun v s -> (withinfo v s dummyRange))
-
-let mk_ident = (fun _23_341 -> (match (_23_341) with
-| (text, range) -> begin
-{idText = text; idRange = range}
-end))
-
-let id_of_text = (fun str -> (mk_ident (str, dummyRange)))
-
-let text_of_id = (fun id -> id.idText)
-
-let text_of_path = (fun path -> (FStar_Util.concat_l "." path))
-
-let path_of_text = (fun text -> (FStar_String.split (('.')::[]) text))
-
-let path_of_ns = (fun ns -> (FStar_List.map text_of_id ns))
-
-let path_of_lid = (fun lid -> (FStar_List.map text_of_id (FStar_List.append lid.ns ((lid.ident)::[]))))
-
-let ids_of_lid = (fun lid -> (FStar_List.append lid.ns ((lid.ident)::[])))
-
-let lid_of_ids = (fun ids -> (let _23_352 = (FStar_Util.prefix ids)
-in (match (_23_352) with
-| (ns, id) -> begin
-(let nsstr = (let _89_1404 = (FStar_List.map text_of_id ns)
-in (FStar_All.pipe_right _89_1404 text_of_path))
-in {ns = ns; ident = id; nsstr = nsstr; str = if (nsstr = "") then begin
-id.idText
-end else begin
-(Prims.strcat (Prims.strcat nsstr ".") id.idText)
-end})
-end)))
-
-let lid_of_path = (fun path pos -> (let ids = (FStar_List.map (fun s -> (mk_ident (s, pos))) path)
-in (lid_of_ids ids)))
-
-let text_of_lid = (fun lid -> lid.str)
-
-let lid_equals = (fun l1 l2 -> (l1.str = l2.str))
-
-let bvd_eq = (fun bvd1 bvd2 -> (bvd1.realname.idText = bvd2.realname.idText))
-
-let order_bvd = (fun x y -> (match ((x, y)) with
-| (FStar_Util.Inl (_23_367), FStar_Util.Inr (_23_370)) -> begin
-(- (1))
-end
-| (FStar_Util.Inr (_23_374), FStar_Util.Inl (_23_377)) -> begin
-1
-end
-| (FStar_Util.Inl (x), FStar_Util.Inl (y)) -> begin
-(FStar_String.compare x.realname.idText y.realname.idText)
-end
-| (FStar_Util.Inr (x), FStar_Util.Inr (y)) -> begin
-(FStar_String.compare x.realname.idText y.realname.idText)
-end))
-
-let lid_with_range = (fun lid r -> (let id = (let _23_392 = lid.ident
-in {idText = _23_392.idText; idRange = r})
-in (let _23_395 = lid
-in {ns = _23_395.ns; ident = id; nsstr = _23_395.nsstr; str = _23_395.str})))
-
-let range_of_lid = (fun lid -> lid.ident.idRange)
-
-let range_of_lbname = (fun l -> (match (l) with
-| FStar_Util.Inl (x) -> begin
-x.ppname.idRange
-end
-| FStar_Util.Inr (l) -> begin
-(range_of_lid l)
-end))
-
-let syn = (fun p k f -> (f k p))
-
-let mk_fvs = (fun _23_406 -> (match (()) with
-| () -> begin
-(FStar_Util.mk_ref None)
-end))
-
-let mk_uvs = (fun _23_407 -> (match (()) with
-| () -> begin
-(FStar_Util.mk_ref None)
-end))
-
-let new_ftv_set = (fun _23_408 -> (match (()) with
-| () -> begin
-(FStar_Util.new_set (fun x y -> (FStar_Util.compare x.v.realname.idText y.v.realname.idText)) (fun x -> (FStar_Util.hashcode x.v.realname.idText)))
-end))
-
-let new_uv_set = (fun _23_412 -> (match (()) with
-| () -> begin
-(FStar_Util.new_set (fun x y -> ((FStar_Unionfind.uvar_id x) - (FStar_Unionfind.uvar_id y))) FStar_Unionfind.uvar_id)
-end))
-
-let new_uvt_set = (fun _23_415 -> (match (()) with
-| () -> begin
-(FStar_Util.new_set (fun _23_423 _23_427 -> (match ((_23_423, _23_427)) with
-| ((x, _23_422), (y, _23_426)) -> begin
-((FStar_Unionfind.uvar_id x) - (FStar_Unionfind.uvar_id y))
-end)) (fun _23_419 -> (match (_23_419) with
-| (x, _23_418) -> begin
-(FStar_Unionfind.uvar_id x)
-end)))
-end))
-
-let no_fvs = (let _89_1453 = (new_ftv_set ())
-in (let _89_1452 = (new_ftv_set ())
-in {ftvs = _89_1453; fxvs = _89_1452}))
-
-let no_uvs = (let _89_1456 = (new_uv_set ())
-in (let _89_1455 = (new_uvt_set ())
-in (let _89_1454 = (new_uvt_set ())
-in {uvars_k = _89_1456; uvars_t = _89_1455; uvars_e = _89_1454})))
-
-let memo_no_uvs = (FStar_Util.mk_ref (Some (no_uvs)))
-
-let memo_no_fvs = (FStar_Util.mk_ref (Some (no_fvs)))
-
-let freevars_of_list = (fun l -> (FStar_All.pipe_right l (FStar_List.fold_left (fun out _23_1 -> (match (_23_1) with
-| FStar_Util.Inl (btv) -> begin
-(let _23_433 = out
-in (let _89_1461 = (FStar_Util.set_add btv out.ftvs)
-in {ftvs = _89_1461; fxvs = _23_433.fxvs}))
-end
-| FStar_Util.Inr (bxv) -> begin
-(let _23_437 = out
-in (let _89_1462 = (FStar_Util.set_add bxv out.fxvs)
-in {ftvs = _23_437.ftvs; fxvs = _89_1462}))
-end)) no_fvs)))
-
-let list_of_freevars = (fun fvs -> (let _89_1470 = (let _89_1466 = (FStar_Util.set_elements fvs.ftvs)
-in (FStar_All.pipe_right _89_1466 (FStar_List.map (fun x -> FStar_Util.Inl (x)))))
-in (let _89_1469 = (let _89_1468 = (FStar_Util.set_elements fvs.fxvs)
-in (FStar_All.pipe_right _89_1468 (FStar_List.map (fun x -> FStar_Util.Inr (x)))))
-in (FStar_List.append _89_1470 _89_1469))))
-
-let get_unit_ref = (fun _23_442 -> (match (()) with
-| () -> begin
-(let x = (FStar_Util.mk_ref (Some (())))
-in (let _23_444 = (FStar_ST.op_Colon_Equals x None)
-in x))
-end))
-
-let mk_Kind_type = (let _89_1475 = (get_unit_ref ())
-in (let _89_1474 = (mk_fvs ())
-in (let _89_1473 = (mk_uvs ())
-in {n = Kind_type; tk = _89_1475; pos = dummyRange; fvs = _89_1474; uvs = _89_1473})))
-
-let mk_Kind_effect = (let _89_1478 = (get_unit_ref ())
-in (let _89_1477 = (mk_fvs ())
-in (let _89_1476 = (mk_uvs ())
-in {n = Kind_effect; tk = _89_1478; pos = dummyRange; fvs = _89_1477; uvs = _89_1476})))
-
-let mk_Kind_abbrev = (fun _23_448 p -> (match (_23_448) with
-| (kabr, k) -> begin
-(let _89_1485 = (get_unit_ref ())
-in (let _89_1484 = (mk_fvs ())
-in (let _89_1483 = (mk_uvs ())
-in {n = Kind_abbrev ((kabr, k)); tk = _89_1485; pos = p; fvs = _89_1484; uvs = _89_1483})))
-end))
-
-let mk_Kind_arrow = (fun _23_452 p -> (match (_23_452) with
-| (bs, k) -> begin
-(let _89_1492 = (get_unit_ref ())
-in (let _89_1491 = (mk_fvs ())
-in (let _89_1490 = (mk_uvs ())
-in {n = Kind_arrow ((bs, k)); tk = _89_1492; pos = p; fvs = _89_1491; uvs = _89_1490})))
-end))
-
-let mk_Kind_arrow' = (fun _23_456 p -> (match (_23_456) with
-| (bs, k) -> begin
-(match (bs) with
-| [] -> begin
-k
-end
-| _23_460 -> begin
-(match (k.n) with
-| Kind_arrow (bs', k') -> begin
-(mk_Kind_arrow ((FStar_List.append bs bs'), k') p)
-end
-| _23_466 -> begin
-(mk_Kind_arrow (bs, k) p)
-end)
-end)
-end))
-
-let mk_Kind_uvar = (fun uv p -> (let _89_1503 = (get_unit_ref ())
-in (let _89_1502 = (mk_fvs ())
-in (let _89_1501 = (mk_uvs ())
-in {n = Kind_uvar (uv); tk = _89_1503; pos = p; fvs = _89_1502; uvs = _89_1501}))))
-
-let mk_Kind_lam = (fun _23_471 p -> (match (_23_471) with
-| (vs, k) -> begin
-(let _89_1510 = (get_unit_ref ())
-in (let _89_1509 = (mk_fvs ())
-in (let _89_1508 = (mk_uvs ())
-in {n = Kind_lam ((vs, k)); tk = _89_1510; pos = p; fvs = _89_1509; uvs = _89_1508})))
-end))
-
-let mk_Kind_delayed = (fun _23_476 p -> (match (_23_476) with
-| (k, s, m) -> begin
-(let _89_1517 = (get_unit_ref ())
-in (let _89_1516 = (mk_fvs ())
-in (let _89_1515 = (mk_uvs ())
-in {n = Kind_delayed ((k, s, m)); tk = _89_1517; pos = p; fvs = _89_1516; uvs = _89_1515})))
-end))
-
-let mk_Kind_unknown = (let _89_1520 = (get_unit_ref ())
-in (let _89_1519 = (mk_fvs ())
-in (let _89_1518 = (mk_uvs ())
-in {n = Kind_unknown; tk = _89_1520; pos = dummyRange; fvs = _89_1519; uvs = _89_1518})))
-
-let get_knd_nref = (fun _23_478 -> (match (()) with
-| () -> begin
-(let x = (FStar_Util.mk_ref (Some (mk_Kind_unknown)))
-in (let _23_480 = (FStar_ST.op_Colon_Equals x None)
-in x))
-end))
-
-let get_knd_ref = (fun k -> (let x = (FStar_Util.mk_ref (Some (mk_Kind_unknown)))
-in (let _23_484 = (FStar_ST.op_Colon_Equals x k)
-in x)))
-
-let mk_Typ_btvar = (fun x k p -> (let _89_1533 = (get_knd_ref k)
-in (let _89_1532 = (mk_fvs ())
-in (let _89_1531 = (mk_uvs ())
-in {n = Typ_btvar (x); tk = _89_1533; pos = p; fvs = _89_1532; uvs = _89_1531}))))
-
-let mk_Typ_const = (fun x k p -> (let _89_1540 = (get_knd_ref k)
-in {n = Typ_const (x); tk = _89_1540; pos = p; fvs = memo_no_fvs; uvs = memo_no_uvs}))
-
-let rec check_fun = (fun bs c p -> (match (bs) with
-| [] -> begin
-(FStar_All.failwith "Empty binders")
-end
-| _23_497 -> begin
-Typ_fun ((bs, c))
-end))
-
-let mk_Typ_fun = (fun _23_500 k p -> (match (_23_500) with
-| (bs, c) -> begin
-(let _89_1553 = (check_fun bs c p)
-in (let _89_1552 = (FStar_Util.mk_ref k)
-in (let _89_1551 = (mk_fvs ())
-in (let _89_1550 = (mk_uvs ())
-in {n = _89_1553; tk = _89_1552; pos = p; fvs = _89_1551; uvs = _89_1550}))))
-end))
-
-let mk_Typ_refine = (fun _23_505 k p -> (match (_23_505) with
-| (x, phi) -> begin
-(let _89_1562 = (FStar_Util.mk_ref k)
-in (let _89_1561 = (mk_fvs ())
-in (let _89_1560 = (mk_uvs ())
-in {n = Typ_refine ((x, phi)); tk = _89_1562; pos = p; fvs = _89_1561; uvs = _89_1560})))
-end))
-
-let mk_Typ_app = (fun _23_510 k p -> (match (_23_510) with
-| (t1, args) -> begin
-(match (args) with
-| [] -> begin
-t1
-end
-| _23_515 -> begin
-(let _89_1571 = (FStar_Util.mk_ref k)
-in (let _89_1570 = (mk_fvs ())
-in (let _89_1569 = (mk_uvs ())
-in {n = Typ_app ((t1, args)); tk = _89_1571; pos = p; fvs = _89_1570; uvs = _89_1569})))
-end)
-end))
-
-let mk_Typ_app' = (fun _23_518 k p -> (match (_23_518) with
-| (t1, args) -> begin
-(match (args) with
-| [] -> begin
-t1
-end
-| _23_523 -> begin
-(mk_Typ_app (t1, args) k p)
-end)
-end))
-
-let extend_typ_app = (fun _23_526 k p -> (match (_23_526) with
-| (t, arg) -> begin
-(match (t.n) with
-| Typ_app (h, args) -> begin
-(mk_Typ_app (h, (FStar_List.append args ((arg)::[]))) k p)
-end
-| _23_534 -> begin
-(mk_Typ_app (t, (arg)::[]) k p)
-end)
-end))
-
-let mk_Typ_lam = (fun _23_537 k p -> (match (_23_537) with
-| (b, t) -> begin
 (match (b) with
 | [] -> begin
 t
 end
 | _23_542 -> begin
-(let _89_1592 = (FStar_Util.mk_ref k)
-in (let _89_1591 = (mk_fvs ())
-in (let _89_1590 = (mk_uvs ())
-in {n = Typ_lam ((b, t)); tk = _89_1592; pos = p; fvs = _89_1591; uvs = _89_1590})))
+(let _90_1592 = (FStar_Util.mk_ref k)
+in (let _90_1591 = (mk_fvs ())
+in (let _90_1590 = (mk_uvs ())
+in {n = Typ_lam ((b, t)); tk = _90_1592; pos = p; fvs = _90_1591; uvs = _90_1590})))
 end)
 end))
 
@@ -4218,10 +1910,10 @@
 
 let mk_Typ_ascribed' = (fun _23_550 k' p -> (match (_23_550) with
 | (t, k) -> begin
-(let _89_1607 = (FStar_Util.mk_ref k')
-in (let _89_1606 = (mk_fvs ())
-in (let _89_1605 = (mk_uvs ())
-in {n = Typ_ascribed ((t, k)); tk = _89_1607; pos = p; fvs = _89_1606; uvs = _89_1605})))
+(let _90_1607 = (FStar_Util.mk_ref k')
+in (let _90_1606 = (mk_fvs ())
+in (let _90_1605 = (mk_uvs ())
+in {n = Typ_ascribed ((t, k)); tk = _90_1607; pos = p; fvs = _90_1606; uvs = _90_1605})))
 end))
 
 let mk_Typ_ascribed = (fun _23_555 p -> (match (_23_555) with
@@ -4229,23 +1921,23 @@
 (mk_Typ_ascribed' (t, k) (Some (k)) p)
 end))
 
-let mk_Typ_meta' = (fun m k p -> (let _89_1620 = (FStar_Util.mk_ref k)
-in (let _89_1619 = (mk_fvs ())
-in (let _89_1618 = (mk_uvs ())
-in {n = Typ_meta (m); tk = _89_1620; pos = p; fvs = _89_1619; uvs = _89_1618}))))
+let mk_Typ_meta' = (fun m k p -> (let _90_1620 = (FStar_Util.mk_ref k)
+in (let _90_1619 = (mk_fvs ())
+in (let _90_1618 = (mk_uvs ())
+in {n = Typ_meta (m); tk = _90_1620; pos = p; fvs = _90_1619; uvs = _90_1618}))))
 
 let mk_Typ_meta = (fun m -> (match (m) with
 | (Meta_pattern (t, _)) | (Meta_named (t, _)) | (Meta_labeled (t, _, _, _)) | (Meta_refresh_label (t, _, _)) | (Meta_slack_formula (t, _, _)) -> begin
-(let _89_1623 = (FStar_ST.read t.tk)
-in (mk_Typ_meta' m _89_1623 t.pos))
+(let _90_1623 = (FStar_ST.read t.tk)
+in (mk_Typ_meta' m _90_1623 t.pos))
 end))
 
 let mk_Typ_uvar' = (fun _23_592 k' p -> (match (_23_592) with
 | (u, k) -> begin
-(let _89_1632 = (get_knd_ref k')
-in (let _89_1631 = (mk_fvs ())
-in (let _89_1630 = (mk_uvs ())
-in {n = Typ_uvar ((u, k)); tk = _89_1632; pos = p; fvs = _89_1631; uvs = _89_1630})))
+(let _90_1632 = (get_knd_ref k')
+in (let _90_1631 = (mk_fvs ())
+in (let _90_1630 = (mk_uvs ())
+in {n = Typ_uvar ((u, k)); tk = _90_1632; pos = p; fvs = _90_1631; uvs = _90_1630})))
 end))
 
 let mk_Typ_uvar = (fun _23_597 p -> (match (_23_597) with
@@ -4255,31 +1947,31 @@
 
 let mk_Typ_delayed = (fun _23_602 k p -> (match (_23_602) with
 | (t, s, m) -> begin
-(let _89_1652 = (match (t.n) with
+(let _90_1652 = (match (t.n) with
 | Typ_delayed (_23_606) -> begin
 (FStar_All.failwith "NESTED DELAYED TYPES!")
 end
 | _23_609 -> begin
 Typ_delayed ((FStar_Util.Inl ((t, s)), m))
 end)
-in (let _89_1651 = (FStar_Util.mk_ref k)
-in (let _89_1650 = (mk_fvs ())
-in (let _89_1649 = (mk_uvs ())
-in {n = _89_1652; tk = _89_1651; pos = p; fvs = _89_1650; uvs = _89_1649}))))
-end))
-
-let mk_Typ_delayed' = (fun st k p -> (let _89_1674 = (let _89_1670 = (let _89_1669 = (FStar_Util.mk_ref None)
-in (st, _89_1669))
-in Typ_delayed (_89_1670))
-in (let _89_1673 = (FStar_Util.mk_ref k)
-in (let _89_1672 = (mk_fvs ())
-in (let _89_1671 = (mk_uvs ())
-in {n = _89_1674; tk = _89_1673; pos = p; fvs = _89_1672; uvs = _89_1671})))))
-
-let mk_Typ_unknown = (let _89_1677 = (get_knd_nref ())
-in (let _89_1676 = (mk_fvs ())
-in (let _89_1675 = (mk_uvs ())
-in {n = Typ_unknown; tk = _89_1677; pos = dummyRange; fvs = _89_1676; uvs = _89_1675})))
+in (let _90_1651 = (FStar_Util.mk_ref k)
+in (let _90_1650 = (mk_fvs ())
+in (let _90_1649 = (mk_uvs ())
+in {n = _90_1652; tk = _90_1651; pos = p; fvs = _90_1650; uvs = _90_1649}))))
+end))
+
+let mk_Typ_delayed' = (fun st k p -> (let _90_1674 = (let _90_1670 = (let _90_1669 = (FStar_Util.mk_ref None)
+in (st, _90_1669))
+in Typ_delayed (_90_1670))
+in (let _90_1673 = (FStar_Util.mk_ref k)
+in (let _90_1672 = (mk_fvs ())
+in (let _90_1671 = (mk_uvs ())
+in {n = _90_1674; tk = _90_1673; pos = p; fvs = _90_1672; uvs = _90_1671})))))
+
+let mk_Typ_unknown = (let _90_1677 = (get_knd_nref ())
+in (let _90_1676 = (mk_fvs ())
+in (let _90_1675 = (mk_uvs ())
+in {n = Typ_unknown; tk = _90_1677; pos = dummyRange; fvs = _90_1676; uvs = _90_1675})))
 
 let get_typ_nref = (fun _23_613 -> (match (()) with
 | () -> begin
@@ -4292,33 +1984,33 @@
 in (let _23_619 = (FStar_ST.op_Colon_Equals x t)
 in x)))
 
-let mk_Total = (fun t -> (let _89_1686 = (FStar_Util.mk_ref None)
-in (let _89_1685 = (mk_fvs ())
-in (let _89_1684 = (mk_uvs ())
-in {n = Total (t); tk = _89_1686; pos = t.pos; fvs = _89_1685; uvs = _89_1684}))))
-
-let mk_Comp = (fun ct -> (let _89_1691 = (FStar_Util.mk_ref None)
-in (let _89_1690 = (mk_fvs ())
-in (let _89_1689 = (mk_uvs ())
-in {n = Comp (ct); tk = _89_1691; pos = ct.result_typ.pos; fvs = _89_1690; uvs = _89_1689}))))
-
-let mk_Exp_bvar = (fun x t p -> (let _89_1700 = (get_typ_ref t)
-in (let _89_1699 = (mk_fvs ())
-in (let _89_1698 = (mk_uvs ())
-in {n = Exp_bvar (x); tk = _89_1700; pos = p; fvs = _89_1699; uvs = _89_1698}))))
+let mk_Total = (fun t -> (let _90_1686 = (FStar_Util.mk_ref None)
+in (let _90_1685 = (mk_fvs ())
+in (let _90_1684 = (mk_uvs ())
+in {n = Total (t); tk = _90_1686; pos = t.pos; fvs = _90_1685; uvs = _90_1684}))))
+
+let mk_Comp = (fun ct -> (let _90_1691 = (FStar_Util.mk_ref None)
+in (let _90_1690 = (mk_fvs ())
+in (let _90_1689 = (mk_uvs ())
+in {n = Comp (ct); tk = _90_1691; pos = ct.result_typ.pos; fvs = _90_1690; uvs = _90_1689}))))
+
+let mk_Exp_bvar = (fun x t p -> (let _90_1700 = (get_typ_ref t)
+in (let _90_1699 = (mk_fvs ())
+in (let _90_1698 = (mk_uvs ())
+in {n = Exp_bvar (x); tk = _90_1700; pos = p; fvs = _90_1699; uvs = _90_1698}))))
 
 let mk_Exp_fvar = (fun _23_628 t p -> (match (_23_628) with
 | (x, b) -> begin
-(let _89_1709 = (get_typ_ref t)
-in (let _89_1708 = (mk_fvs ())
-in (let _89_1707 = (mk_uvs ())
-in {n = Exp_fvar ((x, b)); tk = _89_1709; pos = p; fvs = _89_1708; uvs = _89_1707})))
-end))
-
-let mk_Exp_constant = (fun s t p -> (let _89_1718 = (get_typ_ref t)
-in (let _89_1717 = (mk_fvs ())
-in (let _89_1716 = (mk_uvs ())
-in {n = Exp_constant (s); tk = _89_1718; pos = p; fvs = _89_1717; uvs = _89_1716}))))
+(let _90_1709 = (get_typ_ref t)
+in (let _90_1708 = (mk_fvs ())
+in (let _90_1707 = (mk_uvs ())
+in {n = Exp_fvar ((x, b)); tk = _90_1709; pos = p; fvs = _90_1708; uvs = _90_1707})))
+end))
+
+let mk_Exp_constant = (fun s t p -> (let _90_1718 = (get_typ_ref t)
+in (let _90_1717 = (mk_fvs ())
+in (let _90_1716 = (mk_uvs ())
+in {n = Exp_constant (s); tk = _90_1718; pos = p; fvs = _90_1717; uvs = _90_1716}))))
 
 let mk_Exp_abs = (fun _23_636 t' p -> (match (_23_636) with
 | (b, e) -> begin
@@ -4327,16 +2019,16 @@
 e
 end
 | _23_641 -> begin
-(let _89_1727 = (get_typ_ref t')
-in (let _89_1726 = (mk_fvs ())
-in (let _89_1725 = (mk_uvs ())
-in {n = Exp_abs ((b, e)); tk = _89_1727; pos = p; fvs = _89_1726; uvs = _89_1725})))
+(let _90_1727 = (get_typ_ref t')
+in (let _90_1726 = (mk_fvs ())
+in (let _90_1725 = (mk_uvs ())
+in {n = Exp_abs ((b, e)); tk = _90_1727; pos = p; fvs = _90_1726; uvs = _90_1725})))
 end)
 end))
 
 let mk_Exp_abs' = (fun _23_644 t' p -> (match (_23_644) with
 | (b, e) -> begin
-(let _89_1737 = (match ((b, e.n)) with
+(let _90_1737 = (match ((b, e.n)) with
 | (_23_648, Exp_abs (b0::bs, body)) -> begin
 Exp_abs (((FStar_List.append b ((b0)::bs)), body))
 end
@@ -4346,10 +2038,10 @@
 | _23_661 -> begin
 Exp_abs ((b, e))
 end)
-in (let _89_1736 = (get_typ_ref t')
-in (let _89_1735 = (mk_fvs ())
-in (let _89_1734 = (mk_uvs ())
-in {n = _89_1737; tk = _89_1736; pos = p; fvs = _89_1735; uvs = _89_1734}))))
+in (let _90_1736 = (get_typ_ref t')
+in (let _90_1735 = (mk_fvs ())
+in (let _90_1734 = (mk_uvs ())
+in {n = _90_1737; tk = _90_1736; pos = p; fvs = _90_1735; uvs = _90_1734}))))
 end))
 
 let mk_Exp_app = (fun _23_664 t p -> (match (_23_664) with
@@ -4359,10 +2051,10 @@
 e1
 end
 | _23_669 -> begin
-(let _89_1746 = (get_typ_ref t)
-in (let _89_1745 = (mk_fvs ())
-in (let _89_1744 = (mk_uvs ())
-in {n = Exp_app ((e1, args)); tk = _89_1746; pos = p; fvs = _89_1745; uvs = _89_1744})))
+(let _90_1746 = (get_typ_ref t)
+in (let _90_1745 = (mk_fvs ())
+in (let _90_1744 = (mk_uvs ())
+in {n = Exp_app ((e1, args)); tk = _90_1746; pos = p; fvs = _90_1745; uvs = _90_1744})))
 end)
 end))
 
@@ -4417,24 +2109,24 @@
 end
 | Pat_disj (ps) -> begin
 (let vars = (FStar_List.map pat_vars ps)
-in if (not ((let _89_1767 = (FStar_List.tl vars)
-in (let _89_1766 = (let _89_1765 = (let _89_1764 = (FStar_List.hd vars)
-in (FStar_Util.set_eq order_bvd _89_1764))
-in (FStar_Util.for_all _89_1765))
-in (FStar_All.pipe_right _89_1767 _89_1766))))) then begin
-(let vars = (let _89_1771 = (FStar_All.pipe_right vars (FStar_List.map (fun v -> (let _89_1770 = (FStar_List.map (fun _23_2 -> (match (_23_2) with
+in if (not ((let _90_1767 = (FStar_List.tl vars)
+in (let _90_1766 = (let _90_1765 = (let _90_1764 = (FStar_List.hd vars)
+in (FStar_Util.set_eq order_bvd _90_1764))
+in (FStar_Util.for_all _90_1765))
+in (FStar_All.pipe_right _90_1767 _90_1766))))) then begin
+(let vars = (let _90_1771 = (FStar_All.pipe_right vars (FStar_List.map (fun v -> (let _90_1770 = (FStar_List.map (fun _23_2 -> (match (_23_2) with
 | FStar_Util.Inr (x) -> begin
 x.ppname.idText
 end
 | FStar_Util.Inl (x) -> begin
 x.ppname.idText
 end)) v)
-in (FStar_Util.concat_l ", " _89_1770)))))
-in (FStar_Util.concat_l ";\n" _89_1771))
-in (let _89_1774 = (let _89_1773 = (let _89_1772 = (FStar_Util.format1 "Each branch of this pattern binds different variables: %s" vars)
-in (_89_1772, p.p))
-in Error (_89_1773))
-in (Prims.raise _89_1774)))
+in (FStar_Util.concat_l ", " _90_1770)))))
+in (FStar_Util.concat_l ";\n" _90_1771))
+in (let _90_1774 = (let _90_1773 = (let _90_1772 = (FStar_Util.format1 "Each branch of this pattern binds different variables: %s" vars)
+in (_90_1772, p.p))
+in Error (_90_1773))
+in (Prims.raise _90_1774)))
 end else begin
 (FStar_List.hd vars)
 end)
@@ -4445,34 +2137,34 @@
 
 let mk_Exp_match = (fun _23_747 t p -> (match (_23_747) with
 | (e, pats) -> begin
-(let _89_1783 = (get_typ_ref t)
-in (let _89_1782 = (mk_fvs ())
-in (let _89_1781 = (mk_uvs ())
-in {n = Exp_match ((e, pats)); tk = _89_1783; pos = p; fvs = _89_1782; uvs = _89_1781})))
+(let _90_1783 = (get_typ_ref t)
+in (let _90_1782 = (mk_fvs ())
+in (let _90_1781 = (mk_uvs ())
+in {n = Exp_match ((e, pats)); tk = _90_1783; pos = p; fvs = _90_1782; uvs = _90_1781})))
 end))
 
 let mk_Exp_ascribed = (fun _23_753 t' p -> (match (_23_753) with
 | (e, t, l) -> begin
-(let _89_1792 = (get_typ_ref t')
-in (let _89_1791 = (mk_fvs ())
-in (let _89_1790 = (mk_uvs ())
-in {n = Exp_ascribed ((e, t, l)); tk = _89_1792; pos = p; fvs = _89_1791; uvs = _89_1790})))
+(let _90_1792 = (get_typ_ref t')
+in (let _90_1791 = (mk_fvs ())
+in (let _90_1790 = (mk_uvs ())
+in {n = Exp_ascribed ((e, t, l)); tk = _90_1792; pos = p; fvs = _90_1791; uvs = _90_1790})))
 end))
 
 let mk_Exp_let = (fun _23_758 t p -> (match (_23_758) with
 | (lbs, e) -> begin
-(let _89_1801 = (get_typ_ref t)
-in (let _89_1800 = (mk_fvs ())
-in (let _89_1799 = (mk_uvs ())
-in {n = Exp_let ((lbs, e)); tk = _89_1801; pos = p; fvs = _89_1800; uvs = _89_1799})))
+(let _90_1801 = (get_typ_ref t)
+in (let _90_1800 = (mk_fvs ())
+in (let _90_1799 = (mk_uvs ())
+in {n = Exp_let ((lbs, e)); tk = _90_1801; pos = p; fvs = _90_1800; uvs = _90_1799})))
 end))
 
 let mk_Exp_uvar' = (fun _23_763 t' p -> (match (_23_763) with
 | (u, t) -> begin
-(let _89_1810 = (get_typ_ref t')
-in (let _89_1809 = (mk_fvs ())
-in (let _89_1808 = (mk_uvs ())
-in {n = Exp_uvar ((u, t)); tk = _89_1810; pos = p; fvs = _89_1809; uvs = _89_1808})))
+(let _90_1810 = (get_typ_ref t')
+in (let _90_1809 = (mk_fvs ())
+in (let _90_1808 = (mk_uvs ())
+in {n = Exp_uvar ((u, t)); tk = _90_1810; pos = p; fvs = _90_1809; uvs = _90_1808})))
 end))
 
 let mk_Exp_uvar = (fun _23_768 p -> (match (_23_768) with
@@ -4482,21 +2174,21 @@
 
 let mk_Exp_delayed = (fun _23_773 t p -> (match (_23_773) with
 | (e, s, m) -> begin
-(let _89_1823 = (get_typ_ref t)
-in (let _89_1822 = (mk_fvs ())
-in (let _89_1821 = (mk_uvs ())
-in {n = Exp_delayed ((e, s, m)); tk = _89_1823; pos = p; fvs = _89_1822; uvs = _89_1821})))
-end))
-
-let mk_Exp_meta' = (fun m t p -> (let _89_1832 = (get_typ_ref t)
-in (let _89_1831 = (mk_fvs ())
-in (let _89_1830 = (mk_uvs ())
-in {n = Exp_meta (m); tk = _89_1832; pos = p; fvs = _89_1831; uvs = _89_1830}))))
+(let _90_1823 = (get_typ_ref t)
+in (let _90_1822 = (mk_fvs ())
+in (let _90_1821 = (mk_uvs ())
+in {n = Exp_delayed ((e, s, m)); tk = _90_1823; pos = p; fvs = _90_1822; uvs = _90_1821})))
+end))
+
+let mk_Exp_meta' = (fun m t p -> (let _90_1832 = (get_typ_ref t)
+in (let _90_1831 = (mk_fvs ())
+in (let _90_1830 = (mk_uvs ())
+in {n = Exp_meta (m); tk = _90_1832; pos = p; fvs = _90_1831; uvs = _90_1830}))))
 
 let mk_Exp_meta = (fun m -> (match (m) with
 | Meta_desugared (e, _23_782) -> begin
-(let _89_1835 = (FStar_ST.read e.tk)
-in (mk_Exp_meta' m _89_1835 e.pos))
+(let _90_1835 = (FStar_ST.read e.tk)
+in (mk_Exp_meta' m _90_1835 e.pos))
 end))
 
 let mk_lb = (fun _23_789 -> (match (_23_789) with
@@ -4534,13 +2226,13 @@
 
 let v_binder = (fun a -> (FStar_Util.Inr (a), None))
 
-let null_t_binder = (fun t -> (let _89_1854 = (let _89_1853 = (null_bvar t)
-in FStar_Util.Inl (_89_1853))
-in (_89_1854, None)))
-
-let null_v_binder = (fun t -> (let _89_1858 = (let _89_1857 = (null_bvar t)
-in FStar_Util.Inr (_89_1857))
-in (_89_1858, None)))
+let null_t_binder = (fun t -> (let _90_1854 = (let _90_1853 = (null_bvar t)
+in FStar_Util.Inl (_90_1853))
+in (_90_1854, None)))
+
+let null_v_binder = (fun t -> (let _90_1858 = (let _90_1857 = (null_bvar t)
+in FStar_Util.Inr (_90_1857))
+in (_90_1858, None)))
 
 let itarg = (fun t -> (FStar_Util.Inl (t), Some (Implicit)))
 
@@ -4567,22 +2259,22 @@
 let freevars_of_binders = (fun bs -> (FStar_All.pipe_right bs (FStar_List.fold_left (fun out _23_3 -> (match (_23_3) with
 | (FStar_Util.Inl (btv), _23_837) -> begin
 (let _23_839 = out
-in (let _89_1879 = (FStar_Util.set_add btv out.ftvs)
-in {ftvs = _89_1879; fxvs = _23_839.fxvs}))
+in (let _90_1879 = (FStar_Util.set_add btv out.ftvs)
+in {ftvs = _90_1879; fxvs = _23_839.fxvs}))
 end
 | (FStar_Util.Inr (bxv), _23_844) -> begin
 (let _23_846 = out
-in (let _89_1880 = (FStar_Util.set_add bxv out.fxvs)
-in {ftvs = _23_846.ftvs; fxvs = _89_1880}))
+in (let _90_1880 = (FStar_Util.set_add bxv out.fxvs)
+in {ftvs = _23_846.ftvs; fxvs = _90_1880}))
 end)) no_fvs)))
 
 let binders_of_list = (fun fvs -> (FStar_All.pipe_right fvs (FStar_List.map (fun t -> (t, None)))))
 
-let binders_of_freevars = (fun fvs -> (let _89_1889 = (let _89_1886 = (FStar_Util.set_elements fvs.ftvs)
-in (FStar_All.pipe_right _89_1886 (FStar_List.map t_binder)))
-in (let _89_1888 = (let _89_1887 = (FStar_Util.set_elements fvs.fxvs)
-in (FStar_All.pipe_right _89_1887 (FStar_List.map v_binder)))
-in (FStar_List.append _89_1889 _89_1888))))
+let binders_of_freevars = (fun fvs -> (let _90_1889 = (let _90_1886 = (FStar_Util.set_elements fvs.ftvs)
+in (FStar_All.pipe_right _90_1886 (FStar_List.map t_binder)))
+in (let _90_1888 = (let _90_1887 = (FStar_Util.set_elements fvs.fxvs)
+in (FStar_All.pipe_right _90_1887 (FStar_List.map v_binder)))
+in (FStar_List.append _90_1889 _90_1888))))
 
 let is_implicit = (fun _23_4 -> (match (_23_4) with
 | Some (Implicit) -> begin
@@ -4602,5 +2294,3 @@
 
 
 
-
->>>>>>> bbfa8f20
