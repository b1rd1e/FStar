--- conflicted
+++ resolved
@@ -1,3261 +1,5 @@
-
 open Prims
-open FStar_Pervasives
 type level =
-<<<<<<< HEAD
-| Un
-| Expr
-| Type_level
-| Kind
-| Formula
-
-
-let uu___is_Un : level  ->  Prims.bool = (fun projectee -> (match (projectee) with
-| Un -> begin
-true
-end
-| uu____6 -> begin
-false
-end))
-
-
-let uu___is_Expr : level  ->  Prims.bool = (fun projectee -> (match (projectee) with
-| Expr -> begin
-true
-end
-| uu____12 -> begin
-false
-end))
-
-
-let uu___is_Type_level : level  ->  Prims.bool = (fun projectee -> (match (projectee) with
-| Type_level -> begin
-true
-end
-| uu____18 -> begin
-false
-end))
-
-
-let uu___is_Kind : level  ->  Prims.bool = (fun projectee -> (match (projectee) with
-| Kind -> begin
-true
-end
-| uu____24 -> begin
-false
-end))
-
-
-let uu___is_Formula : level  ->  Prims.bool = (fun projectee -> (match (projectee) with
-| Formula -> begin
-true
-end
-| uu____30 -> begin
-false
-end))
-
-type imp =
-| FsTypApp
-| Hash
-| UnivApp
-| Nothing
-
-
-let uu___is_FsTypApp : imp  ->  Prims.bool = (fun projectee -> (match (projectee) with
-| FsTypApp -> begin
-true
-end
-| uu____36 -> begin
-false
-end))
-
-
-let uu___is_Hash : imp  ->  Prims.bool = (fun projectee -> (match (projectee) with
-| Hash -> begin
-true
-end
-| uu____42 -> begin
-false
-end))
-
-
-let uu___is_UnivApp : imp  ->  Prims.bool = (fun projectee -> (match (projectee) with
-| UnivApp -> begin
-true
-end
-| uu____48 -> begin
-false
-end))
-
-
-let uu___is_Nothing : imp  ->  Prims.bool = (fun projectee -> (match (projectee) with
-| Nothing -> begin
-true
-end
-| uu____54 -> begin
-false
-end))
-
-type arg_qualifier =
-| Implicit
-| Equality
-
-
-let uu___is_Implicit : arg_qualifier  ->  Prims.bool = (fun projectee -> (match (projectee) with
-| Implicit -> begin
-true
-end
-| uu____60 -> begin
-false
-end))
-
-
-let uu___is_Equality : arg_qualifier  ->  Prims.bool = (fun projectee -> (match (projectee) with
-| Equality -> begin
-true
-end
-| uu____66 -> begin
-false
-end))
-
-
-type aqual =
-arg_qualifier FStar_Pervasives_Native.option
-
-type let_qualifier =
-| NoLetQualifier
-| Rec
-| Mutable
-
-
-let uu___is_NoLetQualifier : let_qualifier  ->  Prims.bool = (fun projectee -> (match (projectee) with
-| NoLetQualifier -> begin
-true
-end
-| uu____74 -> begin
-false
-end))
-
-
-let uu___is_Rec : let_qualifier  ->  Prims.bool = (fun projectee -> (match (projectee) with
-| Rec -> begin
-true
-end
-| uu____80 -> begin
-false
-end))
-
-
-let uu___is_Mutable : let_qualifier  ->  Prims.bool = (fun projectee -> (match (projectee) with
-| Mutable -> begin
-true
-end
-| uu____86 -> begin
-false
-end))
-
-type quote_kind =
-| Static
-| Dynamic
-
-
-let uu___is_Static : quote_kind  ->  Prims.bool = (fun projectee -> (match (projectee) with
-| Static -> begin
-true
-end
-| uu____92 -> begin
-false
-end))
-
-
-let uu___is_Dynamic : quote_kind  ->  Prims.bool = (fun projectee -> (match (projectee) with
-| Dynamic -> begin
-true
-end
-| uu____98 -> begin
-false
-end))
-
-type term' =
-| Wild
-| Const of FStar_Const.sconst
-| Op of (FStar_Ident.ident * term Prims.list)
-| Tvar of FStar_Ident.ident
-| Uvar of FStar_Ident.ident
-| Var of FStar_Ident.lid
-| Name of FStar_Ident.lid
-| Projector of (FStar_Ident.lid * FStar_Ident.ident)
-| Construct of (FStar_Ident.lid * (term * imp) Prims.list)
-| Abs of (pattern Prims.list * term)
-| App of (term * term * imp)
-| Let of (let_qualifier * (term Prims.list FStar_Pervasives_Native.option * (pattern * term)) Prims.list * term)
-| LetOpen of (FStar_Ident.lid * term)
-| Seq of (term * term)
-| Bind of (FStar_Ident.ident * term * term)
-| If of (term * term * term)
-| Match of (term * (pattern * term FStar_Pervasives_Native.option * term) Prims.list)
-| TryWith of (term * (pattern * term FStar_Pervasives_Native.option * term) Prims.list)
-| Ascribed of (term * term * term FStar_Pervasives_Native.option)
-| Record of (term FStar_Pervasives_Native.option * (FStar_Ident.lid * term) Prims.list)
-| Project of (term * FStar_Ident.lid)
-| Product of (binder Prims.list * term)
-| Sum of (binder Prims.list * term)
-| QForall of (binder Prims.list * term Prims.list Prims.list * term)
-| QExists of (binder Prims.list * term Prims.list Prims.list * term)
-| Refine of (binder * term)
-| NamedTyp of (FStar_Ident.ident * term)
-| Paren of term
-| Requires of (term * Prims.string FStar_Pervasives_Native.option)
-| Ensures of (term * Prims.string FStar_Pervasives_Native.option)
-| Labeled of (term * Prims.string * Prims.bool)
-| Discrim of FStar_Ident.lid
-| Attributes of term Prims.list
-| Antiquote of (Prims.bool * term)
-| Quote of (term * quote_kind)
-| VQuote of term 
- and term =
-{tm : term'; range : FStar_Range.range; level : level} 
- and binder' =
-| Variable of FStar_Ident.ident
-| TVariable of FStar_Ident.ident
-| Annotated of (FStar_Ident.ident * term)
-| TAnnotated of (FStar_Ident.ident * term)
-| NoName of term 
- and binder =
-{b : binder'; brange : FStar_Range.range; blevel : level; aqual : aqual} 
- and pattern' =
-| PatWild
-| PatConst of FStar_Const.sconst
-| PatApp of (pattern * pattern Prims.list)
-| PatVar of (FStar_Ident.ident * arg_qualifier FStar_Pervasives_Native.option)
-| PatName of FStar_Ident.lid
-| PatTvar of (FStar_Ident.ident * arg_qualifier FStar_Pervasives_Native.option)
-| PatList of pattern Prims.list
-| PatTuple of (pattern Prims.list * Prims.bool)
-| PatRecord of (FStar_Ident.lid * pattern) Prims.list
-| PatAscribed of (pattern * (term * term FStar_Pervasives_Native.option))
-| PatOr of pattern Prims.list
-| PatOp of FStar_Ident.ident 
- and pattern =
-{pat : pattern'; prange : FStar_Range.range}
-
-
-let uu___is_Wild : term'  ->  Prims.bool = (fun projectee -> (match (projectee) with
-| Wild -> begin
-true
-end
-| uu____652 -> begin
-false
-end))
-
-
-let uu___is_Const : term'  ->  Prims.bool = (fun projectee -> (match (projectee) with
-| Const (_0) -> begin
-true
-end
-| uu____659 -> begin
-false
-end))
-
-
-let __proj__Const__item___0 : term'  ->  FStar_Const.sconst = (fun projectee -> (match (projectee) with
-| Const (_0) -> begin
-_0
-end))
-
-
-let uu___is_Op : term'  ->  Prims.bool = (fun projectee -> (match (projectee) with
-| Op (_0) -> begin
-true
-end
-| uu____679 -> begin
-false
-end))
-
-
-let __proj__Op__item___0 : term'  ->  (FStar_Ident.ident * term Prims.list) = (fun projectee -> (match (projectee) with
-| Op (_0) -> begin
-_0
-end))
-
-
-let uu___is_Tvar : term'  ->  Prims.bool = (fun projectee -> (match (projectee) with
-| Tvar (_0) -> begin
-true
-end
-| uu____711 -> begin
-false
-end))
-
-
-let __proj__Tvar__item___0 : term'  ->  FStar_Ident.ident = (fun projectee -> (match (projectee) with
-| Tvar (_0) -> begin
-_0
-end))
-
-
-let uu___is_Uvar : term'  ->  Prims.bool = (fun projectee -> (match (projectee) with
-| Uvar (_0) -> begin
-true
-end
-| uu____725 -> begin
-false
-end))
-
-
-let __proj__Uvar__item___0 : term'  ->  FStar_Ident.ident = (fun projectee -> (match (projectee) with
-| Uvar (_0) -> begin
-_0
-end))
-
-
-let uu___is_Var : term'  ->  Prims.bool = (fun projectee -> (match (projectee) with
-| Var (_0) -> begin
-true
-end
-| uu____739 -> begin
-false
-end))
-
-
-let __proj__Var__item___0 : term'  ->  FStar_Ident.lid = (fun projectee -> (match (projectee) with
-| Var (_0) -> begin
-_0
-end))
-
-
-let uu___is_Name : term'  ->  Prims.bool = (fun projectee -> (match (projectee) with
-| Name (_0) -> begin
-true
-end
-| uu____753 -> begin
-false
-end))
-
-
-let __proj__Name__item___0 : term'  ->  FStar_Ident.lid = (fun projectee -> (match (projectee) with
-| Name (_0) -> begin
-_0
-end))
-
-
-let uu___is_Projector : term'  ->  Prims.bool = (fun projectee -> (match (projectee) with
-| Projector (_0) -> begin
-true
-end
-| uu____771 -> begin
-false
-end))
-
-
-let __proj__Projector__item___0 : term'  ->  (FStar_Ident.lid * FStar_Ident.ident) = (fun projectee -> (match (projectee) with
-| Projector (_0) -> begin
-_0
-end))
-
-
-let uu___is_Construct : term'  ->  Prims.bool = (fun projectee -> (match (projectee) with
-| Construct (_0) -> begin
-true
-end
-| uu____807 -> begin
-false
-end))
-
-
-let __proj__Construct__item___0 : term'  ->  (FStar_Ident.lid * (term * imp) Prims.list) = (fun projectee -> (match (projectee) with
-| Construct (_0) -> begin
-_0
-end))
-
-
-let uu___is_Abs : term'  ->  Prims.bool = (fun projectee -> (match (projectee) with
-| Abs (_0) -> begin
-true
-end
-| uu____857 -> begin
-false
-end))
-
-
-let __proj__Abs__item___0 : term'  ->  (pattern Prims.list * term) = (fun projectee -> (match (projectee) with
-| Abs (_0) -> begin
-_0
-end))
-
-
-let uu___is_App : term'  ->  Prims.bool = (fun projectee -> (match (projectee) with
-| App (_0) -> begin
-true
-end
-| uu____895 -> begin
-false
-end))
-
-
-let __proj__App__item___0 : term'  ->  (term * term * imp) = (fun projectee -> (match (projectee) with
-| App (_0) -> begin
-_0
-end))
-
-
-let uu___is_Let : term'  ->  Prims.bool = (fun projectee -> (match (projectee) with
-| Let (_0) -> begin
-true
-end
-| uu____947 -> begin
-false
-end))
-
-
-let __proj__Let__item___0 : term'  ->  (let_qualifier * (term Prims.list FStar_Pervasives_Native.option * (pattern * term)) Prims.list * term) = (fun projectee -> (match (projectee) with
-| Let (_0) -> begin
-_0
-end))
-
-
-let uu___is_LetOpen : term'  ->  Prims.bool = (fun projectee -> (match (projectee) with
-| LetOpen (_0) -> begin
-true
-end
-| uu____1025 -> begin
-false
-end))
-
-
-let __proj__LetOpen__item___0 : term'  ->  (FStar_Ident.lid * term) = (fun projectee -> (match (projectee) with
-| LetOpen (_0) -> begin
-_0
-end))
-
-
-let uu___is_Seq : term'  ->  Prims.bool = (fun projectee -> (match (projectee) with
-| Seq (_0) -> begin
-true
-end
-| uu____1055 -> begin
-false
-end))
-
-
-let __proj__Seq__item___0 : term'  ->  (term * term) = (fun projectee -> (match (projectee) with
-| Seq (_0) -> begin
-_0
-end))
-
-
-let uu___is_Bind : term'  ->  Prims.bool = (fun projectee -> (match (projectee) with
-| Bind (_0) -> begin
-true
-end
-| uu____1087 -> begin
-false
-end))
-
-
-let __proj__Bind__item___0 : term'  ->  (FStar_Ident.ident * term * term) = (fun projectee -> (match (projectee) with
-| Bind (_0) -> begin
-_0
-end))
-
-
-let uu___is_If : term'  ->  Prims.bool = (fun projectee -> (match (projectee) with
-| If (_0) -> begin
-true
-end
-| uu____1125 -> begin
-false
-end))
-
-
-let __proj__If__item___0 : term'  ->  (term * term * term) = (fun projectee -> (match (projectee) with
-| If (_0) -> begin
-_0
-end))
-
-
-let uu___is_Match : term'  ->  Prims.bool = (fun projectee -> (match (projectee) with
-| Match (_0) -> begin
-true
-end
-| uu____1171 -> begin
-false
-end))
-
-
-let __proj__Match__item___0 : term'  ->  (term * (pattern * term FStar_Pervasives_Native.option * term) Prims.list) = (fun projectee -> (match (projectee) with
-| Match (_0) -> begin
-_0
-end))
-
-
-let uu___is_TryWith : term'  ->  Prims.bool = (fun projectee -> (match (projectee) with
-| TryWith (_0) -> begin
-true
-end
-| uu____1241 -> begin
-false
-end))
-
-
-let __proj__TryWith__item___0 : term'  ->  (term * (pattern * term FStar_Pervasives_Native.option * term) Prims.list) = (fun projectee -> (match (projectee) with
-| TryWith (_0) -> begin
-_0
-end))
-
-
-let uu___is_Ascribed : term'  ->  Prims.bool = (fun projectee -> (match (projectee) with
-| Ascribed (_0) -> begin
-true
-end
-| uu____1305 -> begin
-false
-end))
-
-
-let __proj__Ascribed__item___0 : term'  ->  (term * term * term FStar_Pervasives_Native.option) = (fun projectee -> (match (projectee) with
-| Ascribed (_0) -> begin
-_0
-end))
-
-
-let uu___is_Record : term'  ->  Prims.bool = (fun projectee -> (match (projectee) with
-| Record (_0) -> begin
-true
-end
-| uu____1355 -> begin
-false
-end))
-
-
-let __proj__Record__item___0 : term'  ->  (term FStar_Pervasives_Native.option * (FStar_Ident.lid * term) Prims.list) = (fun projectee -> (match (projectee) with
-| Record (_0) -> begin
-_0
-end))
-
-
-let uu___is_Project : term'  ->  Prims.bool = (fun projectee -> (match (projectee) with
-| Project (_0) -> begin
-true
-end
-| uu____1409 -> begin
-false
-end))
-
-
-let __proj__Project__item___0 : term'  ->  (term * FStar_Ident.lid) = (fun projectee -> (match (projectee) with
-| Project (_0) -> begin
-_0
-end))
-
-
-let uu___is_Product : term'  ->  Prims.bool = (fun projectee -> (match (projectee) with
-| Product (_0) -> begin
-true
-end
-| uu____1441 -> begin
-false
-end))
-
-
-let __proj__Product__item___0 : term'  ->  (binder Prims.list * term) = (fun projectee -> (match (projectee) with
-| Product (_0) -> begin
-_0
-end))
-
-
-let uu___is_Sum : term'  ->  Prims.bool = (fun projectee -> (match (projectee) with
-| Sum (_0) -> begin
-true
-end
-| uu____1479 -> begin
-false
-end))
-
-
-let __proj__Sum__item___0 : term'  ->  (binder Prims.list * term) = (fun projectee -> (match (projectee) with
-| Sum (_0) -> begin
-_0
-end))
-
-
-let uu___is_QForall : term'  ->  Prims.bool = (fun projectee -> (match (projectee) with
-| QForall (_0) -> begin
-true
-end
-| uu____1523 -> begin
-false
-end))
-
-
-let __proj__QForall__item___0 : term'  ->  (binder Prims.list * term Prims.list Prims.list * term) = (fun projectee -> (match (projectee) with
-| QForall (_0) -> begin
-_0
-end))
-
-
-let uu___is_QExists : term'  ->  Prims.bool = (fun projectee -> (match (projectee) with
-| QExists (_0) -> begin
-true
-end
-| uu____1585 -> begin
-false
-end))
-
-
-let __proj__QExists__item___0 : term'  ->  (binder Prims.list * term Prims.list Prims.list * term) = (fun projectee -> (match (projectee) with
-| QExists (_0) -> begin
-_0
-end))
-
-
-let uu___is_Refine : term'  ->  Prims.bool = (fun projectee -> (match (projectee) with
-| Refine (_0) -> begin
-true
-end
-| uu____1639 -> begin
-false
-end))
-
-
-let __proj__Refine__item___0 : term'  ->  (binder * term) = (fun projectee -> (match (projectee) with
-| Refine (_0) -> begin
-_0
-end))
-
-
-let uu___is_NamedTyp : term'  ->  Prims.bool = (fun projectee -> (match (projectee) with
-| NamedTyp (_0) -> begin
-true
-end
-| uu____1669 -> begin
-false
-end))
-
-
-let __proj__NamedTyp__item___0 : term'  ->  (FStar_Ident.ident * term) = (fun projectee -> (match (projectee) with
-| NamedTyp (_0) -> begin
-_0
-end))
-
-
-let uu___is_Paren : term'  ->  Prims.bool = (fun projectee -> (match (projectee) with
-| Paren (_0) -> begin
-true
-end
-| uu____1695 -> begin
-false
-end))
-
-
-let __proj__Paren__item___0 : term'  ->  term = (fun projectee -> (match (projectee) with
-| Paren (_0) -> begin
-_0
-end))
-
-
-let uu___is_Requires : term'  ->  Prims.bool = (fun projectee -> (match (projectee) with
-| Requires (_0) -> begin
-true
-end
-| uu____1715 -> begin
-false
-end))
-
-
-let __proj__Requires__item___0 : term'  ->  (term * Prims.string FStar_Pervasives_Native.option) = (fun projectee -> (match (projectee) with
-| Requires (_0) -> begin
-_0
-end))
-
-
-let uu___is_Ensures : term'  ->  Prims.bool = (fun projectee -> (match (projectee) with
-| Ensures (_0) -> begin
-true
-end
-| uu____1753 -> begin
-false
-end))
-
-
-let __proj__Ensures__item___0 : term'  ->  (term * Prims.string FStar_Pervasives_Native.option) = (fun projectee -> (match (projectee) with
-| Ensures (_0) -> begin
-_0
-end))
-
-
-let uu___is_Labeled : term'  ->  Prims.bool = (fun projectee -> (match (projectee) with
-| Labeled (_0) -> begin
-true
-end
-| uu____1791 -> begin
-false
-end))
-
-
-let __proj__Labeled__item___0 : term'  ->  (term * Prims.string * Prims.bool) = (fun projectee -> (match (projectee) with
-| Labeled (_0) -> begin
-_0
-end))
-
-
-let uu___is_Discrim : term'  ->  Prims.bool = (fun projectee -> (match (projectee) with
-| Discrim (_0) -> begin
-true
-end
-| uu____1823 -> begin
-false
-end))
-
-
-let __proj__Discrim__item___0 : term'  ->  FStar_Ident.lid = (fun projectee -> (match (projectee) with
-| Discrim (_0) -> begin
-_0
-end))
-
-
-let uu___is_Attributes : term'  ->  Prims.bool = (fun projectee -> (match (projectee) with
-| Attributes (_0) -> begin
-true
-end
-| uu____1839 -> begin
-false
-end))
-
-
-let __proj__Attributes__item___0 : term'  ->  term Prims.list = (fun projectee -> (match (projectee) with
-| Attributes (_0) -> begin
-_0
-end))
-
-
-let uu___is_Antiquote : term'  ->  Prims.bool = (fun projectee -> (match (projectee) with
-| Antiquote (_0) -> begin
-true
-end
-| uu____1863 -> begin
-false
-end))
-
-
-let __proj__Antiquote__item___0 : term'  ->  (Prims.bool * term) = (fun projectee -> (match (projectee) with
-| Antiquote (_0) -> begin
-_0
-end))
-
-
-let uu___is_Quote : term'  ->  Prims.bool = (fun projectee -> (match (projectee) with
-| Quote (_0) -> begin
-true
-end
-| uu____1893 -> begin
-false
-end))
-
-
-let __proj__Quote__item___0 : term'  ->  (term * quote_kind) = (fun projectee -> (match (projectee) with
-| Quote (_0) -> begin
-_0
-end))
-
-
-let uu___is_VQuote : term'  ->  Prims.bool = (fun projectee -> (match (projectee) with
-| VQuote (_0) -> begin
-true
-end
-| uu____1919 -> begin
-false
-end))
-
-
-let __proj__VQuote__item___0 : term'  ->  term = (fun projectee -> (match (projectee) with
-| VQuote (_0) -> begin
-_0
-end))
-
-
-let __proj__Mkterm__item__tm : term  ->  term' = (fun projectee -> (match (projectee) with
-| {tm = __fname__tm; range = __fname__range; level = __fname__level} -> begin
-__fname__tm
-end))
-
-
-let __proj__Mkterm__item__range : term  ->  FStar_Range.range = (fun projectee -> (match (projectee) with
-| {tm = __fname__tm; range = __fname__range; level = __fname__level} -> begin
-__fname__range
-end))
-
-
-let __proj__Mkterm__item__level : term  ->  level = (fun projectee -> (match (projectee) with
-| {tm = __fname__tm; range = __fname__range; level = __fname__level} -> begin
-__fname__level
-end))
-
-
-let uu___is_Variable : binder'  ->  Prims.bool = (fun projectee -> (match (projectee) with
-| Variable (_0) -> begin
-true
-end
-| uu____1957 -> begin
-false
-end))
-
-
-let __proj__Variable__item___0 : binder'  ->  FStar_Ident.ident = (fun projectee -> (match (projectee) with
-| Variable (_0) -> begin
-_0
-end))
-
-
-let uu___is_TVariable : binder'  ->  Prims.bool = (fun projectee -> (match (projectee) with
-| TVariable (_0) -> begin
-true
-end
-| uu____1971 -> begin
-false
-end))
-
-
-let __proj__TVariable__item___0 : binder'  ->  FStar_Ident.ident = (fun projectee -> (match (projectee) with
-| TVariable (_0) -> begin
-_0
-end))
-
-
-let uu___is_Annotated : binder'  ->  Prims.bool = (fun projectee -> (match (projectee) with
-| Annotated (_0) -> begin
-true
-end
-| uu____1989 -> begin
-false
-end))
-
-
-let __proj__Annotated__item___0 : binder'  ->  (FStar_Ident.ident * term) = (fun projectee -> (match (projectee) with
-| Annotated (_0) -> begin
-_0
-end))
-
-
-let uu___is_TAnnotated : binder'  ->  Prims.bool = (fun projectee -> (match (projectee) with
-| TAnnotated (_0) -> begin
-true
-end
-| uu____2019 -> begin
-false
-end))
-
-
-let __proj__TAnnotated__item___0 : binder'  ->  (FStar_Ident.ident * term) = (fun projectee -> (match (projectee) with
-| TAnnotated (_0) -> begin
-_0
-end))
-
-
-let uu___is_NoName : binder'  ->  Prims.bool = (fun projectee -> (match (projectee) with
-| NoName (_0) -> begin
-true
-end
-| uu____2045 -> begin
-false
-end))
-
-
-let __proj__NoName__item___0 : binder'  ->  term = (fun projectee -> (match (projectee) with
-| NoName (_0) -> begin
-_0
-end))
-
-
-let __proj__Mkbinder__item__b : binder  ->  binder' = (fun projectee -> (match (projectee) with
-| {b = __fname__b; brange = __fname__brange; blevel = __fname__blevel; aqual = __fname__aqual} -> begin
-__fname__b
-end))
-
-
-let __proj__Mkbinder__item__brange : binder  ->  FStar_Range.range = (fun projectee -> (match (projectee) with
-| {b = __fname__b; brange = __fname__brange; blevel = __fname__blevel; aqual = __fname__aqual} -> begin
-__fname__brange
-end))
-
-
-let __proj__Mkbinder__item__blevel : binder  ->  level = (fun projectee -> (match (projectee) with
-| {b = __fname__b; brange = __fname__brange; blevel = __fname__blevel; aqual = __fname__aqual} -> begin
-__fname__blevel
-end))
-
-
-let __proj__Mkbinder__item__aqual : binder  ->  aqual = (fun projectee -> (match (projectee) with
-| {b = __fname__b; brange = __fname__brange; blevel = __fname__blevel; aqual = __fname__aqual} -> begin
-__fname__aqual
-end))
-
-
-let uu___is_PatWild : pattern'  ->  Prims.bool = (fun projectee -> (match (projectee) with
-| PatWild -> begin
-true
-end
-| uu____2094 -> begin
-false
-end))
-
-
-let uu___is_PatConst : pattern'  ->  Prims.bool = (fun projectee -> (match (projectee) with
-| PatConst (_0) -> begin
-true
-end
-| uu____2101 -> begin
-false
-end))
-
-
-let __proj__PatConst__item___0 : pattern'  ->  FStar_Const.sconst = (fun projectee -> (match (projectee) with
-| PatConst (_0) -> begin
-_0
-end))
-
-
-let uu___is_PatApp : pattern'  ->  Prims.bool = (fun projectee -> (match (projectee) with
-| PatApp (_0) -> begin
-true
-end
-| uu____2121 -> begin
-false
-end))
-
-
-let __proj__PatApp__item___0 : pattern'  ->  (pattern * pattern Prims.list) = (fun projectee -> (match (projectee) with
-| PatApp (_0) -> begin
-_0
-end))
-
-
-let uu___is_PatVar : pattern'  ->  Prims.bool = (fun projectee -> (match (projectee) with
-| PatVar (_0) -> begin
-true
-end
-| uu____2159 -> begin
-false
-end))
-
-
-let __proj__PatVar__item___0 : pattern'  ->  (FStar_Ident.ident * arg_qualifier FStar_Pervasives_Native.option) = (fun projectee -> (match (projectee) with
-| PatVar (_0) -> begin
-_0
-end))
-
-
-let uu___is_PatName : pattern'  ->  Prims.bool = (fun projectee -> (match (projectee) with
-| PatName (_0) -> begin
-true
-end
-| uu____2191 -> begin
-false
-end))
-
-
-let __proj__PatName__item___0 : pattern'  ->  FStar_Ident.lid = (fun projectee -> (match (projectee) with
-| PatName (_0) -> begin
-_0
-end))
-
-
-let uu___is_PatTvar : pattern'  ->  Prims.bool = (fun projectee -> (match (projectee) with
-| PatTvar (_0) -> begin
-true
-end
-| uu____2211 -> begin
-false
-end))
-
-
-let __proj__PatTvar__item___0 : pattern'  ->  (FStar_Ident.ident * arg_qualifier FStar_Pervasives_Native.option) = (fun projectee -> (match (projectee) with
-| PatTvar (_0) -> begin
-_0
-end))
-
-
-let uu___is_PatList : pattern'  ->  Prims.bool = (fun projectee -> (match (projectee) with
-| PatList (_0) -> begin
-true
-end
-| uu____2245 -> begin
-false
-end))
-
-
-let __proj__PatList__item___0 : pattern'  ->  pattern Prims.list = (fun projectee -> (match (projectee) with
-| PatList (_0) -> begin
-_0
-end))
-
-
-let uu___is_PatTuple : pattern'  ->  Prims.bool = (fun projectee -> (match (projectee) with
-| PatTuple (_0) -> begin
-true
-end
-| uu____2271 -> begin
-false
-end))
-
-
-let __proj__PatTuple__item___0 : pattern'  ->  (pattern Prims.list * Prims.bool) = (fun projectee -> (match (projectee) with
-| PatTuple (_0) -> begin
-_0
-end))
-
-
-let uu___is_PatRecord : pattern'  ->  Prims.bool = (fun projectee -> (match (projectee) with
-| PatRecord (_0) -> begin
-true
-end
-| uu____2309 -> begin
-false
-end))
-
-
-let __proj__PatRecord__item___0 : pattern'  ->  (FStar_Ident.lid * pattern) Prims.list = (fun projectee -> (match (projectee) with
-| PatRecord (_0) -> begin
-_0
-end))
-
-
-let uu___is_PatAscribed : pattern'  ->  Prims.bool = (fun projectee -> (match (projectee) with
-| PatAscribed (_0) -> begin
-true
-end
-| uu____2351 -> begin
-false
-end))
-
-
-let __proj__PatAscribed__item___0 : pattern'  ->  (pattern * (term * term FStar_Pervasives_Native.option)) = (fun projectee -> (match (projectee) with
-| PatAscribed (_0) -> begin
-_0
-end))
-
-
-let uu___is_PatOr : pattern'  ->  Prims.bool = (fun projectee -> (match (projectee) with
-| PatOr (_0) -> begin
-true
-end
-| uu____2397 -> begin
-false
-end))
-
-
-let __proj__PatOr__item___0 : pattern'  ->  pattern Prims.list = (fun projectee -> (match (projectee) with
-| PatOr (_0) -> begin
-_0
-end))
-
-
-let uu___is_PatOp : pattern'  ->  Prims.bool = (fun projectee -> (match (projectee) with
-| PatOp (_0) -> begin
-true
-end
-| uu____2417 -> begin
-false
-end))
-
-
-let __proj__PatOp__item___0 : pattern'  ->  FStar_Ident.ident = (fun projectee -> (match (projectee) with
-| PatOp (_0) -> begin
-_0
-end))
-
-
-let __proj__Mkpattern__item__pat : pattern  ->  pattern' = (fun projectee -> (match (projectee) with
-| {pat = __fname__pat; prange = __fname__prange} -> begin
-__fname__pat
-end))
-
-
-let __proj__Mkpattern__item__prange : pattern  ->  FStar_Range.range = (fun projectee -> (match (projectee) with
-| {pat = __fname__pat; prange = __fname__prange} -> begin
-__fname__prange
-end))
-
-
-type attributes_ =
-term Prims.list
-
-
-type branch =
-(pattern * term FStar_Pervasives_Native.option * term)
-
-
-type knd =
-term
-
-
-type typ =
-term
-
-
-type expr =
-term
-
-
-type fsdoc =
-(Prims.string * (Prims.string * Prims.string) Prims.list)
-
-type tycon =
-| TyconAbstract of (FStar_Ident.ident * binder Prims.list * knd FStar_Pervasives_Native.option)
-| TyconAbbrev of (FStar_Ident.ident * binder Prims.list * knd FStar_Pervasives_Native.option * term)
-| TyconRecord of (FStar_Ident.ident * binder Prims.list * knd FStar_Pervasives_Native.option * (FStar_Ident.ident * term * fsdoc FStar_Pervasives_Native.option) Prims.list)
-| TyconVariant of (FStar_Ident.ident * binder Prims.list * knd FStar_Pervasives_Native.option * (FStar_Ident.ident * term FStar_Pervasives_Native.option * fsdoc FStar_Pervasives_Native.option * Prims.bool) Prims.list)
-
-
-let uu___is_TyconAbstract : tycon  ->  Prims.bool = (fun projectee -> (match (projectee) with
-| TyconAbstract (_0) -> begin
-true
-end
-| uu____2565 -> begin
-false
-end))
-
-
-let __proj__TyconAbstract__item___0 : tycon  ->  (FStar_Ident.ident * binder Prims.list * knd FStar_Pervasives_Native.option) = (fun projectee -> (match (projectee) with
-| TyconAbstract (_0) -> begin
-_0
-end))
-
-
-let uu___is_TyconAbbrev : tycon  ->  Prims.bool = (fun projectee -> (match (projectee) with
-| TyconAbbrev (_0) -> begin
-true
-end
-| uu____2621 -> begin
-false
-end))
-
-
-let __proj__TyconAbbrev__item___0 : tycon  ->  (FStar_Ident.ident * binder Prims.list * knd FStar_Pervasives_Native.option * term) = (fun projectee -> (match (projectee) with
-| TyconAbbrev (_0) -> begin
-_0
-end))
-
-
-let uu___is_TyconRecord : tycon  ->  Prims.bool = (fun projectee -> (match (projectee) with
-| TyconRecord (_0) -> begin
-true
-end
-| uu____2693 -> begin
-false
-end))
-
-
-let __proj__TyconRecord__item___0 : tycon  ->  (FStar_Ident.ident * binder Prims.list * knd FStar_Pervasives_Native.option * (FStar_Ident.ident * term * fsdoc FStar_Pervasives_Native.option) Prims.list) = (fun projectee -> (match (projectee) with
-| TyconRecord (_0) -> begin
-_0
-end))
-
-
-let uu___is_TyconVariant : tycon  ->  Prims.bool = (fun projectee -> (match (projectee) with
-| TyconVariant (_0) -> begin
-true
-end
-| uu____2799 -> begin
-false
-end))
-
-
-let __proj__TyconVariant__item___0 : tycon  ->  (FStar_Ident.ident * binder Prims.list * knd FStar_Pervasives_Native.option * (FStar_Ident.ident * term FStar_Pervasives_Native.option * fsdoc FStar_Pervasives_Native.option * Prims.bool) Prims.list) = (fun projectee -> (match (projectee) with
-| TyconVariant (_0) -> begin
-_0
-end))
-
-type qualifier =
-| Private
-| Abstract
-| Noeq
-| Unopteq
-| Assumption
-| DefaultEffect
-| TotalEffect
-| Effect_qual
-| New
-| Inline
-| Visible
-| Unfold_for_unification_and_vcgen
-| Inline_for_extraction
-| Irreducible
-| NoExtract
-| Reifiable
-| Reflectable
-| Opaque
-| Logic
-
-
-let uu___is_Private : qualifier  ->  Prims.bool = (fun projectee -> (match (projectee) with
-| Private -> begin
-true
-end
-| uu____2890 -> begin
-false
-end))
-
-
-let uu___is_Abstract : qualifier  ->  Prims.bool = (fun projectee -> (match (projectee) with
-| Abstract -> begin
-true
-end
-| uu____2896 -> begin
-false
-end))
-
-
-let uu___is_Noeq : qualifier  ->  Prims.bool = (fun projectee -> (match (projectee) with
-| Noeq -> begin
-true
-end
-| uu____2902 -> begin
-false
-end))
-
-
-let uu___is_Unopteq : qualifier  ->  Prims.bool = (fun projectee -> (match (projectee) with
-| Unopteq -> begin
-true
-end
-| uu____2908 -> begin
-false
-end))
-
-
-let uu___is_Assumption : qualifier  ->  Prims.bool = (fun projectee -> (match (projectee) with
-| Assumption -> begin
-true
-end
-| uu____2914 -> begin
-false
-end))
-
-
-let uu___is_DefaultEffect : qualifier  ->  Prims.bool = (fun projectee -> (match (projectee) with
-| DefaultEffect -> begin
-true
-end
-| uu____2920 -> begin
-false
-end))
-
-
-let uu___is_TotalEffect : qualifier  ->  Prims.bool = (fun projectee -> (match (projectee) with
-| TotalEffect -> begin
-true
-end
-| uu____2926 -> begin
-false
-end))
-
-
-let uu___is_Effect_qual : qualifier  ->  Prims.bool = (fun projectee -> (match (projectee) with
-| Effect_qual -> begin
-true
-end
-| uu____2932 -> begin
-false
-end))
-
-
-let uu___is_New : qualifier  ->  Prims.bool = (fun projectee -> (match (projectee) with
-| New -> begin
-true
-end
-| uu____2938 -> begin
-false
-end))
-
-
-let uu___is_Inline : qualifier  ->  Prims.bool = (fun projectee -> (match (projectee) with
-| Inline -> begin
-true
-end
-| uu____2944 -> begin
-false
-end))
-
-
-let uu___is_Visible : qualifier  ->  Prims.bool = (fun projectee -> (match (projectee) with
-| Visible -> begin
-true
-end
-| uu____2950 -> begin
-false
-end))
-
-
-let uu___is_Unfold_for_unification_and_vcgen : qualifier  ->  Prims.bool = (fun projectee -> (match (projectee) with
-| Unfold_for_unification_and_vcgen -> begin
-true
-end
-| uu____2956 -> begin
-false
-end))
-
-
-let uu___is_Inline_for_extraction : qualifier  ->  Prims.bool = (fun projectee -> (match (projectee) with
-| Inline_for_extraction -> begin
-true
-end
-| uu____2962 -> begin
-false
-end))
-
-
-let uu___is_Irreducible : qualifier  ->  Prims.bool = (fun projectee -> (match (projectee) with
-| Irreducible -> begin
-true
-end
-| uu____2968 -> begin
-false
-end))
-
-
-let uu___is_NoExtract : qualifier  ->  Prims.bool = (fun projectee -> (match (projectee) with
-| NoExtract -> begin
-true
-end
-| uu____2974 -> begin
-false
-end))
-
-
-let uu___is_Reifiable : qualifier  ->  Prims.bool = (fun projectee -> (match (projectee) with
-| Reifiable -> begin
-true
-end
-| uu____2980 -> begin
-false
-end))
-
-
-let uu___is_Reflectable : qualifier  ->  Prims.bool = (fun projectee -> (match (projectee) with
-| Reflectable -> begin
-true
-end
-| uu____2986 -> begin
-false
-end))
-
-
-let uu___is_Opaque : qualifier  ->  Prims.bool = (fun projectee -> (match (projectee) with
-| Opaque -> begin
-true
-end
-| uu____2992 -> begin
-false
-end))
-
-
-let uu___is_Logic : qualifier  ->  Prims.bool = (fun projectee -> (match (projectee) with
-| Logic -> begin
-true
-end
-| uu____2998 -> begin
-false
-end))
-
-
-type qualifiers =
-qualifier Prims.list
-
-type decoration =
-| Qualifier of qualifier
-| DeclAttributes of term Prims.list
-| Doc of fsdoc
-
-
-let uu___is_Qualifier : decoration  ->  Prims.bool = (fun projectee -> (match (projectee) with
-| Qualifier (_0) -> begin
-true
-end
-| uu____3024 -> begin
-false
-end))
-
-
-let __proj__Qualifier__item___0 : decoration  ->  qualifier = (fun projectee -> (match (projectee) with
-| Qualifier (_0) -> begin
-_0
-end))
-
-
-let uu___is_DeclAttributes : decoration  ->  Prims.bool = (fun projectee -> (match (projectee) with
-| DeclAttributes (_0) -> begin
-true
-end
-| uu____3040 -> begin
-false
-end))
-
-
-let __proj__DeclAttributes__item___0 : decoration  ->  term Prims.list = (fun projectee -> (match (projectee) with
-| DeclAttributes (_0) -> begin
-_0
-end))
-
-
-let uu___is_Doc : decoration  ->  Prims.bool = (fun projectee -> (match (projectee) with
-| Doc (_0) -> begin
-true
-end
-| uu____3060 -> begin
-false
-end))
-
-
-let __proj__Doc__item___0 : decoration  ->  fsdoc = (fun projectee -> (match (projectee) with
-| Doc (_0) -> begin
-_0
-end))
-
-type lift_op =
-| NonReifiableLift of term
-| ReifiableLift of (term * term)
-| LiftForFree of term
-
-
-let uu___is_NonReifiableLift : lift_op  ->  Prims.bool = (fun projectee -> (match (projectee) with
-| NonReifiableLift (_0) -> begin
-true
-end
-| uu____3093 -> begin
-false
-end))
-
-
-let __proj__NonReifiableLift__item___0 : lift_op  ->  term = (fun projectee -> (match (projectee) with
-| NonReifiableLift (_0) -> begin
-_0
-end))
-
-
-let uu___is_ReifiableLift : lift_op  ->  Prims.bool = (fun projectee -> (match (projectee) with
-| ReifiableLift (_0) -> begin
-true
-end
-| uu____3111 -> begin
-false
-end))
-
-
-let __proj__ReifiableLift__item___0 : lift_op  ->  (term * term) = (fun projectee -> (match (projectee) with
-| ReifiableLift (_0) -> begin
-_0
-end))
-
-
-let uu___is_LiftForFree : lift_op  ->  Prims.bool = (fun projectee -> (match (projectee) with
-| LiftForFree (_0) -> begin
-true
-end
-| uu____3137 -> begin
-false
-end))
-
-
-let __proj__LiftForFree__item___0 : lift_op  ->  term = (fun projectee -> (match (projectee) with
-| LiftForFree (_0) -> begin
-_0
-end))
-
-type lift =
-{msource : FStar_Ident.lid; mdest : FStar_Ident.lid; lift_op : lift_op}
-
-
-let __proj__Mklift__item__msource : lift  ->  FStar_Ident.lid = (fun projectee -> (match (projectee) with
-| {msource = __fname__msource; mdest = __fname__mdest; lift_op = __fname__lift_op} -> begin
-__fname__msource
-end))
-
-
-let __proj__Mklift__item__mdest : lift  ->  FStar_Ident.lid = (fun projectee -> (match (projectee) with
-| {msource = __fname__msource; mdest = __fname__mdest; lift_op = __fname__lift_op} -> begin
-__fname__mdest
-end))
-
-
-let __proj__Mklift__item__lift_op : lift  ->  lift_op = (fun projectee -> (match (projectee) with
-| {msource = __fname__msource; mdest = __fname__mdest; lift_op = __fname__lift_op} -> begin
-__fname__lift_op
-end))
-
-type pragma =
-| SetOptions of Prims.string
-| ResetOptions of Prims.string FStar_Pervasives_Native.option
-| LightOff
-
-
-let uu___is_SetOptions : pragma  ->  Prims.bool = (fun projectee -> (match (projectee) with
-| SetOptions (_0) -> begin
-true
-end
-| uu____3202 -> begin
-false
-end))
-
-
-let __proj__SetOptions__item___0 : pragma  ->  Prims.string = (fun projectee -> (match (projectee) with
-| SetOptions (_0) -> begin
-_0
-end))
-
-
-let uu___is_ResetOptions : pragma  ->  Prims.bool = (fun projectee -> (match (projectee) with
-| ResetOptions (_0) -> begin
-true
-end
-| uu____3218 -> begin
-false
-end))
-
-
-let __proj__ResetOptions__item___0 : pragma  ->  Prims.string FStar_Pervasives_Native.option = (fun projectee -> (match (projectee) with
-| ResetOptions (_0) -> begin
-_0
-end))
-
-
-let uu___is_LightOff : pragma  ->  Prims.bool = (fun projectee -> (match (projectee) with
-| LightOff -> begin
-true
-end
-| uu____3237 -> begin
-false
-end))
-
-type decl' =
-| TopLevelModule of FStar_Ident.lid
-| Open of FStar_Ident.lid
-| Include of FStar_Ident.lid
-| ModuleAbbrev of (FStar_Ident.ident * FStar_Ident.lid)
-| TopLevelLet of (let_qualifier * (pattern * term) Prims.list)
-| Main of term
-| Tycon of (Prims.bool * (tycon * fsdoc FStar_Pervasives_Native.option) Prims.list)
-| Val of (FStar_Ident.ident * term)
-| Exception of (FStar_Ident.ident * term FStar_Pervasives_Native.option)
-| NewEffect of effect_decl
-| SubEffect of lift
-| Pragma of pragma
-| Fsdoc of fsdoc
-| Assume of (FStar_Ident.ident * term)
-| Splice of (FStar_Ident.ident Prims.list * term) 
- and decl =
-{d : decl'; drange : FStar_Range.range; doc : fsdoc FStar_Pervasives_Native.option; quals : qualifiers; attrs : attributes_} 
- and effect_decl =
-| DefineEffect of (FStar_Ident.ident * binder Prims.list * term * decl Prims.list)
-| RedefineEffect of (FStar_Ident.ident * binder Prims.list * term)
-
-
-let uu___is_TopLevelModule : decl'  ->  Prims.bool = (fun projectee -> (match (projectee) with
-| TopLevelModule (_0) -> begin
-true
-end
-| uu____3422 -> begin
-false
-end))
-
-
-let __proj__TopLevelModule__item___0 : decl'  ->  FStar_Ident.lid = (fun projectee -> (match (projectee) with
-| TopLevelModule (_0) -> begin
-_0
-end))
-
-
-let uu___is_Open : decl'  ->  Prims.bool = (fun projectee -> (match (projectee) with
-| Open (_0) -> begin
-true
-end
-| uu____3436 -> begin
-false
-end))
-
-
-let __proj__Open__item___0 : decl'  ->  FStar_Ident.lid = (fun projectee -> (match (projectee) with
-| Open (_0) -> begin
-_0
-end))
-
-
-let uu___is_Include : decl'  ->  Prims.bool = (fun projectee -> (match (projectee) with
-| Include (_0) -> begin
-true
-end
-| uu____3450 -> begin
-false
-end))
-
-
-let __proj__Include__item___0 : decl'  ->  FStar_Ident.lid = (fun projectee -> (match (projectee) with
-| Include (_0) -> begin
-_0
-end))
-
-
-let uu___is_ModuleAbbrev : decl'  ->  Prims.bool = (fun projectee -> (match (projectee) with
-| ModuleAbbrev (_0) -> begin
-true
-end
-| uu____3468 -> begin
-false
-end))
-
-
-let __proj__ModuleAbbrev__item___0 : decl'  ->  (FStar_Ident.ident * FStar_Ident.lid) = (fun projectee -> (match (projectee) with
-| ModuleAbbrev (_0) -> begin
-_0
-end))
-
-
-let uu___is_TopLevelLet : decl'  ->  Prims.bool = (fun projectee -> (match (projectee) with
-| TopLevelLet (_0) -> begin
-true
-end
-| uu____3504 -> begin
-false
-end))
-
-
-let __proj__TopLevelLet__item___0 : decl'  ->  (let_qualifier * (pattern * term) Prims.list) = (fun projectee -> (match (projectee) with
-| TopLevelLet (_0) -> begin
-_0
-end))
-
-
-let uu___is_Main : decl'  ->  Prims.bool = (fun projectee -> (match (projectee) with
-| Main (_0) -> begin
-true
-end
-| uu____3548 -> begin
-false
-end))
-
-
-let __proj__Main__item___0 : decl'  ->  term = (fun projectee -> (match (projectee) with
-| Main (_0) -> begin
-_0
-end))
-
-
-let uu___is_Tycon : decl'  ->  Prims.bool = (fun projectee -> (match (projectee) with
-| Tycon (_0) -> begin
-true
-end
-| uu____3574 -> begin
-false
-end))
-
-
-let __proj__Tycon__item___0 : decl'  ->  (Prims.bool * (tycon * fsdoc FStar_Pervasives_Native.option) Prims.list) = (fun projectee -> (match (projectee) with
-| Tycon (_0) -> begin
-_0
-end))
-
-
-let uu___is_Val : decl'  ->  Prims.bool = (fun projectee -> (match (projectee) with
-| Val (_0) -> begin
-true
-end
-| uu____3628 -> begin
-false
-end))
-
-
-let __proj__Val__item___0 : decl'  ->  (FStar_Ident.ident * term) = (fun projectee -> (match (projectee) with
-| Val (_0) -> begin
-_0
-end))
-
-
-let uu___is_Exception : decl'  ->  Prims.bool = (fun projectee -> (match (projectee) with
-| Exception (_0) -> begin
-true
-end
-| uu____3660 -> begin
-false
-end))
-
-
-let __proj__Exception__item___0 : decl'  ->  (FStar_Ident.ident * term FStar_Pervasives_Native.option) = (fun projectee -> (match (projectee) with
-| Exception (_0) -> begin
-_0
-end))
-
-
-let uu___is_NewEffect : decl'  ->  Prims.bool = (fun projectee -> (match (projectee) with
-| NewEffect (_0) -> begin
-true
-end
-| uu____3692 -> begin
-false
-end))
-
-
-let __proj__NewEffect__item___0 : decl'  ->  effect_decl = (fun projectee -> (match (projectee) with
-| NewEffect (_0) -> begin
-_0
-end))
-
-
-let uu___is_SubEffect : decl'  ->  Prims.bool = (fun projectee -> (match (projectee) with
-| SubEffect (_0) -> begin
-true
-end
-| uu____3706 -> begin
-false
-end))
-
-
-let __proj__SubEffect__item___0 : decl'  ->  lift = (fun projectee -> (match (projectee) with
-| SubEffect (_0) -> begin
-_0
-end))
-
-
-let uu___is_Pragma : decl'  ->  Prims.bool = (fun projectee -> (match (projectee) with
-| Pragma (_0) -> begin
-true
-end
-| uu____3720 -> begin
-false
-end))
-
-
-let __proj__Pragma__item___0 : decl'  ->  pragma = (fun projectee -> (match (projectee) with
-| Pragma (_0) -> begin
-_0
-end))
-
-
-let uu___is_Fsdoc : decl'  ->  Prims.bool = (fun projectee -> (match (projectee) with
-| Fsdoc (_0) -> begin
-true
-end
-| uu____3734 -> begin
-false
-end))
-
-
-let __proj__Fsdoc__item___0 : decl'  ->  fsdoc = (fun projectee -> (match (projectee) with
-| Fsdoc (_0) -> begin
-_0
-end))
-
-
-let uu___is_Assume : decl'  ->  Prims.bool = (fun projectee -> (match (projectee) with
-| Assume (_0) -> begin
-true
-end
-| uu____3752 -> begin
-false
-end))
-
-
-let __proj__Assume__item___0 : decl'  ->  (FStar_Ident.ident * term) = (fun projectee -> (match (projectee) with
-| Assume (_0) -> begin
-_0
-end))
-
-
-let uu___is_Splice : decl'  ->  Prims.bool = (fun projectee -> (match (projectee) with
-| Splice (_0) -> begin
-true
-end
-| uu____3784 -> begin
-false
-end))
-
-
-let __proj__Splice__item___0 : decl'  ->  (FStar_Ident.ident Prims.list * term) = (fun projectee -> (match (projectee) with
-| Splice (_0) -> begin
-_0
-end))
-
-
-let __proj__Mkdecl__item__d : decl  ->  decl' = (fun projectee -> (match (projectee) with
-| {d = __fname__d; drange = __fname__drange; doc = __fname__doc; quals = __fname__quals; attrs = __fname__attrs} -> begin
-__fname__d
-end))
-
-
-let __proj__Mkdecl__item__drange : decl  ->  FStar_Range.range = (fun projectee -> (match (projectee) with
-| {d = __fname__d; drange = __fname__drange; doc = __fname__doc; quals = __fname__quals; attrs = __fname__attrs} -> begin
-__fname__drange
-end))
-
-
-let __proj__Mkdecl__item__doc : decl  ->  fsdoc FStar_Pervasives_Native.option = (fun projectee -> (match (projectee) with
-| {d = __fname__d; drange = __fname__drange; doc = __fname__doc; quals = __fname__quals; attrs = __fname__attrs} -> begin
-__fname__doc
-end))
-
-
-let __proj__Mkdecl__item__quals : decl  ->  qualifiers = (fun projectee -> (match (projectee) with
-| {d = __fname__d; drange = __fname__drange; doc = __fname__doc; quals = __fname__quals; attrs = __fname__attrs} -> begin
-__fname__quals
-end))
-
-
-let __proj__Mkdecl__item__attrs : decl  ->  attributes_ = (fun projectee -> (match (projectee) with
-| {d = __fname__d; drange = __fname__drange; doc = __fname__doc; quals = __fname__quals; attrs = __fname__attrs} -> begin
-__fname__attrs
-end))
-
-
-let uu___is_DefineEffect : effect_decl  ->  Prims.bool = (fun projectee -> (match (projectee) with
-| DefineEffect (_0) -> begin
-true
-end
-| uu____3892 -> begin
-false
-end))
-
-
-let __proj__DefineEffect__item___0 : effect_decl  ->  (FStar_Ident.ident * binder Prims.list * term * decl Prims.list) = (fun projectee -> (match (projectee) with
-| DefineEffect (_0) -> begin
-_0
-end))
-
-
-let uu___is_RedefineEffect : effect_decl  ->  Prims.bool = (fun projectee -> (match (projectee) with
-| RedefineEffect (_0) -> begin
-true
-end
-| uu____3950 -> begin
-false
-end))
-
-
-let __proj__RedefineEffect__item___0 : effect_decl  ->  (FStar_Ident.ident * binder Prims.list * term) = (fun projectee -> (match (projectee) with
-| RedefineEffect (_0) -> begin
-_0
-end))
-
-type modul =
-| Module of (FStar_Ident.lid * decl Prims.list)
-| Interface of (FStar_Ident.lid * decl Prims.list * Prims.bool)
-
-
-let uu___is_Module : modul  ->  Prims.bool = (fun projectee -> (match (projectee) with
-| Module (_0) -> begin
-true
-end
-| uu____4018 -> begin
-false
-end))
-
-
-let __proj__Module__item___0 : modul  ->  (FStar_Ident.lid * decl Prims.list) = (fun projectee -> (match (projectee) with
-| Module (_0) -> begin
-_0
-end))
-
-
-let uu___is_Interface : modul  ->  Prims.bool = (fun projectee -> (match (projectee) with
-| Interface (_0) -> begin
-true
-end
-| uu____4058 -> begin
-false
-end))
-
-
-let __proj__Interface__item___0 : modul  ->  (FStar_Ident.lid * decl Prims.list * Prims.bool) = (fun projectee -> (match (projectee) with
-| Interface (_0) -> begin
-_0
-end))
-
-
-type file =
-modul
-
-
-type inputFragment =
-(file, decl Prims.list) FStar_Util.either
-
-
-let decl_drange : decl  ->  FStar_Range.range = (fun decl -> decl.drange)
-
-
-let check_id : FStar_Ident.ident  ->  unit = (fun id1 -> (
-
-let first_char = (FStar_String.substring id1.FStar_Ident.idText (Prims.parse_int "0") (Prims.parse_int "1"))
-in (match ((Prims.op_Equality (FStar_String.lowercase first_char) first_char)) with
-| true -> begin
-()
-end
-| uu____4107 -> begin
-(
-
-let uu____4108 = (
-
-let uu____4113 = (FStar_Util.format1 "Invalid identifer \'%s\'; expected a symbol that begins with a lower-case character" id1.FStar_Ident.idText)
-in ((FStar_Errors.Fatal_InvalidIdentifier), (uu____4113)))
-in (FStar_Errors.raise_error uu____4108 id1.FStar_Ident.idRange))
-end)))
-
-
-let at_most_one : 'Auu____4122 . Prims.string  ->  FStar_Range.range  ->  'Auu____4122 Prims.list  ->  'Auu____4122 FStar_Pervasives_Native.option = (fun s r l -> (match (l) with
-| (x)::[] -> begin
-FStar_Pervasives_Native.Some (x)
-end
-| [] -> begin
-FStar_Pervasives_Native.None
-end
-| uu____4145 -> begin
-(
-
-let uu____4148 = (
-
-let uu____4153 = (FStar_Util.format1 "At most one %s is allowed on declarations" s)
-in ((FStar_Errors.Fatal_MoreThanOneDeclaration), (uu____4153)))
-in (FStar_Errors.raise_error uu____4148 r))
-end))
-
-
-let mk_decl : decl'  ->  FStar_Range.range  ->  decoration Prims.list  ->  decl = (fun d r decorations -> (
-
-let doc1 = (
-
-let uu____4178 = (FStar_List.choose (fun uu___41_4183 -> (match (uu___41_4183) with
-| Doc (d1) -> begin
-FStar_Pervasives_Native.Some (d1)
-end
-| uu____4187 -> begin
-FStar_Pervasives_Native.None
-end)) decorations)
-in (at_most_one "fsdoc" r uu____4178))
-in (
-
-let attributes_ = (
-
-let uu____4193 = (FStar_List.choose (fun uu___42_4202 -> (match (uu___42_4202) with
-| DeclAttributes (a) -> begin
-FStar_Pervasives_Native.Some (a)
-end
-| uu____4212 -> begin
-FStar_Pervasives_Native.None
-end)) decorations)
-in (at_most_one "attribute set" r uu____4193))
-in (
-
-let attributes_1 = (FStar_Util.dflt [] attributes_)
-in (
-
-let qualifiers = (FStar_List.choose (fun uu___43_4227 -> (match (uu___43_4227) with
-| Qualifier (q) -> begin
-FStar_Pervasives_Native.Some (q)
-end
-| uu____4231 -> begin
-FStar_Pervasives_Native.None
-end)) decorations)
-in {d = d; drange = r; doc = doc1; quals = qualifiers; attrs = attributes_1})))))
-
-
-let mk_binder : binder'  ->  FStar_Range.range  ->  level  ->  aqual  ->  binder = (fun b r l i -> {b = b; brange = r; blevel = l; aqual = i})
-
-
-let mk_term : term'  ->  FStar_Range.range  ->  level  ->  term = (fun t r l -> {tm = t; range = r; level = l})
-
-
-let mk_uminus : term  ->  FStar_Range.range  ->  FStar_Range.range  ->  level  ->  term = (fun t rminus r l -> (
-
-let t1 = (match (t.tm) with
-| Const (FStar_Const.Const_int (s, FStar_Pervasives_Native.Some (FStar_Const.Signed, width))) -> begin
-Const (FStar_Const.Const_int ((((Prims.strcat "-" s)), (FStar_Pervasives_Native.Some (((FStar_Const.Signed), (width)))))))
-end
-| uu____4310 -> begin
-(
-
-let uu____4311 = (
-
-let uu____4318 = (FStar_Ident.mk_ident (("-"), (rminus)))
-in ((uu____4318), ((t)::[])))
-in Op (uu____4311))
-end)
-in (mk_term t1 r l)))
-
-
-let mk_pattern : pattern'  ->  FStar_Range.range  ->  pattern = (fun p r -> {pat = p; prange = r})
-
-
-let un_curry_abs : pattern Prims.list  ->  term  ->  term' = (fun ps body -> (match (body.tm) with
-| Abs (p', body') -> begin
-Abs ((((FStar_List.append ps p')), (body')))
-end
-| uu____4353 -> begin
-Abs (((ps), (body)))
-end))
-
-
-let mk_function : (pattern * term FStar_Pervasives_Native.option * term) Prims.list  ->  FStar_Range.range  ->  FStar_Range.range  ->  term = (fun branches r1 r2 -> (
-
-let x = (
-
-let i = (FStar_Parser_Const.next_id ())
-in (FStar_Ident.gen r1))
-in (
-
-let uu____4393 = (
-
-let uu____4394 = (
-
-let uu____4401 = (
-
-let uu____4402 = (
-
-let uu____4403 = (
-
-let uu____4418 = (
-
-let uu____4419 = (
-
-let uu____4420 = (FStar_Ident.lid_of_ids ((x)::[]))
-in Var (uu____4420))
-in (mk_term uu____4419 r1 Expr))
-in ((uu____4418), (branches)))
-in Match (uu____4403))
-in (mk_term uu____4402 r2 Expr))
-in ((((mk_pattern (PatVar (((x), (FStar_Pervasives_Native.None)))) r1))::[]), (uu____4401)))
-in Abs (uu____4394))
-in (mk_term uu____4393 r2 Expr))))
-
-
-let un_function : pattern  ->  term  ->  (pattern * term) FStar_Pervasives_Native.option = (fun p tm -> (match (((p.pat), (tm.tm))) with
-| (PatVar (uu____4457), Abs (pats, body)) -> begin
-FStar_Pervasives_Native.Some ((((mk_pattern (PatApp (((p), (pats)))) p.prange)), (body)))
-end
-| uu____4476 -> begin
-FStar_Pervasives_Native.None
-end))
-
-
-let lid_with_range : FStar_Ident.lident  ->  FStar_Range.range  ->  FStar_Ident.lident = (fun lid r -> (
-
-let uu____4495 = (FStar_Ident.path_of_lid lid)
-in (FStar_Ident.lid_of_path uu____4495 r)))
-
-
-let consPat : FStar_Range.range  ->  pattern  ->  pattern  ->  pattern' = (fun r hd1 tl1 -> PatApp ((((mk_pattern (PatName (FStar_Parser_Const.cons_lid)) r)), ((hd1)::(tl1)::[]))))
-
-
-let consTerm : FStar_Range.range  ->  term  ->  term  ->  term = (fun r hd1 tl1 -> (mk_term (Construct (((FStar_Parser_Const.cons_lid), ((((hd1), (Nothing)))::(((tl1), (Nothing)))::[])))) r Expr))
-
-
-let lexConsTerm : FStar_Range.range  ->  term  ->  term  ->  term = (fun r hd1 tl1 -> (mk_term (Construct (((FStar_Parser_Const.lexcons_lid), ((((hd1), (Nothing)))::(((tl1), (Nothing)))::[])))) r Expr))
-
-
-let mkConsList : FStar_Range.range  ->  term Prims.list  ->  term = (fun r elts -> (
-
-let nil = (mk_term (Construct (((FStar_Parser_Const.nil_lid), ([])))) r Expr)
-in (FStar_List.fold_right (fun e tl1 -> (consTerm r e tl1)) elts nil)))
-
-
-let mkLexList : FStar_Range.range  ->  term Prims.list  ->  term = (fun r elts -> (
-
-let nil = (mk_term (Construct (((FStar_Parser_Const.lextop_lid), ([])))) r Expr)
-in (FStar_List.fold_right (fun e tl1 -> (lexConsTerm r e tl1)) elts nil)))
-
-
-let ml_comp : term  ->  term = (fun t -> (
-
-let ml = (mk_term (Name (FStar_Parser_Const.effect_ML_lid)) t.range Expr)
-in (
-
-let t1 = (mk_term (App (((ml), (t), (Nothing)))) t.range Expr)
-in t1)))
-
-
-let tot_comp : term  ->  term = (fun t -> (
-
-let ml = (mk_term (Name (FStar_Parser_Const.effect_Tot_lid)) t.range Expr)
-in (
-
-let t1 = (mk_term (App (((ml), (t), (Nothing)))) t.range Expr)
-in t1)))
-
-
-let mkApp : term  ->  (term * imp) Prims.list  ->  FStar_Range.range  ->  term = (fun t args r -> (match (args) with
-| [] -> begin
-t
-end
-| uu____4682 -> begin
-(match (t.tm) with
-| Name (s) -> begin
-(mk_term (Construct (((s), (args)))) r Un)
-end
-| uu____4696 -> begin
-(FStar_List.fold_left (fun t1 uu____4706 -> (match (uu____4706) with
-| (a, imp) -> begin
-(mk_term (App (((t1), (a), (imp)))) r Un)
-end)) t args)
-end)
-end))
-
-
-let mkRefSet : FStar_Range.range  ->  term Prims.list  ->  term = (fun r elts -> (
-
-let uu____4727 = ((FStar_Parser_Const.set_empty), (FStar_Parser_Const.set_singleton), (FStar_Parser_Const.set_union), (FStar_Parser_Const.heap_addr_of_lid))
-in (match (uu____4727) with
-| (empty_lid, singleton_lid, union_lid, addr_of_lid) -> begin
-(
-
-let empty1 = (
-
-let uu____4741 = (
-
-let uu____4742 = (FStar_Ident.set_lid_range empty_lid r)
-in Var (uu____4742))
-in (mk_term uu____4741 r Expr))
-in (
-
-let addr_of = (
-
-let uu____4744 = (
-
-let uu____4745 = (FStar_Ident.set_lid_range addr_of_lid r)
-in Var (uu____4745))
-in (mk_term uu____4744 r Expr))
-in (
-
-let singleton1 = (
-
-let uu____4747 = (
-
-let uu____4748 = (FStar_Ident.set_lid_range singleton_lid r)
-in Var (uu____4748))
-in (mk_term uu____4747 r Expr))
-in (
-
-let union1 = (
-
-let uu____4750 = (
-
-let uu____4751 = (FStar_Ident.set_lid_range union_lid r)
-in Var (uu____4751))
-in (mk_term uu____4750 r Expr))
-in (FStar_List.fold_right (fun e tl1 -> (
-
-let e1 = (mkApp addr_of ((((e), (Nothing)))::[]) r)
-in (
-
-let single_e = (mkApp singleton1 ((((e1), (Nothing)))::[]) r)
-in (mkApp union1 ((((single_e), (Nothing)))::(((tl1), (Nothing)))::[]) r)))) elts empty1)))))
-end)))
-
-
-let mkExplicitApp : term  ->  term Prims.list  ->  FStar_Range.range  ->  term = (fun t args r -> (match (args) with
-| [] -> begin
-t
-end
-| uu____4807 -> begin
-(match (t.tm) with
-| Name (s) -> begin
-(
-
-let uu____4811 = (
-
-let uu____4812 = (
-
-let uu____4823 = (FStar_List.map (fun a -> ((a), (Nothing))) args)
-in ((s), (uu____4823)))
-in Construct (uu____4812))
-in (mk_term uu____4811 r Un))
-end
-| uu____4842 -> begin
-(FStar_List.fold_left (fun t1 a -> (mk_term (App (((t1), (a), (Nothing)))) r Un)) t args)
-end)
-end))
-
-
-let mkAdmitMagic : FStar_Range.range  ->  term = (fun r -> (
-
-let unit_const = (mk_term (Const (FStar_Const.Const_unit)) r Expr)
-in (
-
-let admit1 = (
-
-let admit_name = (
-
-let uu____4855 = (
-
-let uu____4856 = (FStar_Ident.set_lid_range FStar_Parser_Const.admit_lid r)
-in Var (uu____4856))
-in (mk_term uu____4855 r Expr))
-in (mkExplicitApp admit_name ((unit_const)::[]) r))
-in (
-
-let magic1 = (
-
-let magic_name = (
-
-let uu____4859 = (
-
-let uu____4860 = (FStar_Ident.set_lid_range FStar_Parser_Const.magic_lid r)
-in Var (uu____4860))
-in (mk_term uu____4859 r Expr))
-in (mkExplicitApp magic_name ((unit_const)::[]) r))
-in (
-
-let admit_magic = (mk_term (Seq (((admit1), (magic1)))) r Expr)
-in admit_magic)))))
-
-
-let mkWildAdmitMagic : 'Auu____4866 . FStar_Range.range  ->  (pattern * 'Auu____4866 FStar_Pervasives_Native.option * term) = (fun r -> (
-
-let uu____4880 = (mkAdmitMagic r)
-in (((mk_pattern PatWild r)), (FStar_Pervasives_Native.None), (uu____4880))))
-
-
-let focusBranches : 'Auu____4889 . (Prims.bool * (pattern * 'Auu____4889 FStar_Pervasives_Native.option * term)) Prims.list  ->  FStar_Range.range  ->  (pattern * 'Auu____4889 FStar_Pervasives_Native.option * term) Prims.list = (fun branches r -> (
-
-let should_filter = (FStar_Util.for_some FStar_Pervasives_Native.fst branches)
-in (match (should_filter) with
-| true -> begin
-((FStar_Errors.log_issue r ((FStar_Errors.Warning_Filtered), ("Focusing on only some cases")));
-(
-
-let focussed = (
-
-let uu____4981 = (FStar_List.filter FStar_Pervasives_Native.fst branches)
-in (FStar_All.pipe_right uu____4981 (FStar_List.map FStar_Pervasives_Native.snd)))
-in (
-
-let uu____5068 = (
-
-let uu____5079 = (mkWildAdmitMagic r)
-in (uu____5079)::[])
-in (FStar_List.append focussed uu____5068)));
-)
-end
-| uu____5112 -> begin
-(FStar_All.pipe_right branches (FStar_List.map FStar_Pervasives_Native.snd))
-end)))
-
-
-let focusLetBindings : 'Auu____5171 . (Prims.bool * ('Auu____5171 * term)) Prims.list  ->  FStar_Range.range  ->  ('Auu____5171 * term) Prims.list = (fun lbs r -> (
-
-let should_filter = (FStar_Util.for_some FStar_Pervasives_Native.fst lbs)
-in (match (should_filter) with
-| true -> begin
-((FStar_Errors.log_issue r ((FStar_Errors.Warning_Filtered), ("Focusing on only some cases in this (mutually) recursive definition")));
-(FStar_List.map (fun uu____5243 -> (match (uu____5243) with
-| (f, lb) -> begin
-(match (f) with
-| true -> begin
-lb
-end
-| uu____5270 -> begin
-(
-
-let uu____5271 = (mkAdmitMagic r)
-in (((FStar_Pervasives_Native.fst lb)), (uu____5271)))
-end)
-end)) lbs);
-)
-end
-| uu____5272 -> begin
-(FStar_All.pipe_right lbs (FStar_List.map FStar_Pervasives_Native.snd))
-end)))
-
-
-let focusAttrLetBindings : 'Auu____5313 'Auu____5314 . ('Auu____5313 * (Prims.bool * ('Auu____5314 * term))) Prims.list  ->  FStar_Range.range  ->  ('Auu____5313 * ('Auu____5314 * term)) Prims.list = (fun lbs r -> (
-
-let should_filter = (FStar_Util.for_some (fun uu____5380 -> (match (uu____5380) with
-| (attr, (focus, uu____5395)) -> begin
-focus
-end)) lbs)
-in (match (should_filter) with
-| true -> begin
-((FStar_Errors.log_issue r ((FStar_Errors.Warning_Filtered), ("Focusing on only some cases in this (mutually) recursive definition")));
-(FStar_List.map (fun uu____5447 -> (match (uu____5447) with
-| (attr, (f, lb)) -> begin
-(match (f) with
-| true -> begin
-((attr), (lb))
-end
-| uu____5499 -> begin
-(
-
-let uu____5500 = (
-
-let uu____5505 = (mkAdmitMagic r)
-in (((FStar_Pervasives_Native.fst lb)), (uu____5505)))
-in ((attr), (uu____5500)))
-end)
-end)) lbs);
-)
-end
-| uu____5510 -> begin
-(FStar_All.pipe_right lbs (FStar_List.map (fun uu____5559 -> (match (uu____5559) with
-| (attr, (uu____5581, lb)) -> begin
-((attr), (lb))
-end))))
-end)))
-
-
-let mkFsTypApp : term  ->  term Prims.list  ->  FStar_Range.range  ->  term = (fun t args r -> (
-
-let uu____5622 = (FStar_List.map (fun a -> ((a), (FsTypApp))) args)
-in (mkApp t uu____5622 r)))
-
-
-let mkTuple : term Prims.list  ->  FStar_Range.range  ->  term = (fun args r -> (
-
-let cons1 = (FStar_Parser_Const.mk_tuple_data_lid (FStar_List.length args) r)
-in (
-
-let uu____5650 = (FStar_List.map (fun x -> ((x), (Nothing))) args)
-in (mkApp (mk_term (Name (cons1)) r Expr) uu____5650 r))))
-
-
-let mkDTuple : term Prims.list  ->  FStar_Range.range  ->  term = (fun args r -> (
-
-let cons1 = (FStar_Parser_Const.mk_dtuple_data_lid (FStar_List.length args) r)
-in (
-
-let uu____5678 = (FStar_List.map (fun x -> ((x), (Nothing))) args)
-in (mkApp (mk_term (Name (cons1)) r Expr) uu____5678 r))))
-
-
-let mkRefinedBinder : FStar_Ident.ident  ->  term  ->  Prims.bool  ->  term FStar_Pervasives_Native.option  ->  FStar_Range.range  ->  aqual  ->  binder = (fun id1 t should_bind_var refopt m implicit -> (
-
-let b = (mk_binder (Annotated (((id1), (t)))) m Type_level implicit)
-in (match (refopt) with
-| FStar_Pervasives_Native.None -> begin
-b
-end
-| FStar_Pervasives_Native.Some (phi) -> begin
-(match (should_bind_var) with
-| true -> begin
-(mk_binder (Annotated (((id1), ((mk_term (Refine (((b), (phi)))) m Type_level))))) m Type_level implicit)
-end
-| uu____5727 -> begin
-(
-
-let x = (FStar_Ident.gen t.range)
-in (
-
-let b1 = (mk_binder (Annotated (((x), (t)))) m Type_level implicit)
-in (mk_binder (Annotated (((id1), ((mk_term (Refine (((b1), (phi)))) m Type_level))))) m Type_level implicit)))
-end)
-end)))
-
-
-let mkRefinedPattern : pattern  ->  term  ->  Prims.bool  ->  term FStar_Pervasives_Native.option  ->  FStar_Range.range  ->  FStar_Range.range  ->  pattern = (fun pat t should_bind_pat phi_opt t_range range -> (
-
-let t1 = (match (phi_opt) with
-| FStar_Pervasives_Native.None -> begin
-t
-end
-| FStar_Pervasives_Native.Some (phi) -> begin
-(match (should_bind_pat) with
-| true -> begin
-(match (pat.pat) with
-| PatVar (x, uu____5767) -> begin
-(mk_term (Refine ((((mk_binder (Annotated (((x), (t)))) t_range Type_level FStar_Pervasives_Native.None)), (phi)))) range Type_level)
-end
-| uu____5772 -> begin
-(
-
-let x = (FStar_Ident.gen t_range)
-in (
-
-let phi1 = (
-
-let x_var = (
-
-let uu____5776 = (
-
-let uu____5777 = (FStar_Ident.lid_of_ids ((x)::[]))
-in Var (uu____5777))
-in (mk_term uu____5776 phi.range Formula))
-in (
-
-let pat_branch = ((pat), (FStar_Pervasives_Native.None), (phi))
-in (
-
-let otherwise_branch = (
-
-let uu____5798 = (
-
-let uu____5799 = (
-
-let uu____5800 = (FStar_Ident.lid_of_path (("False")::[]) phi.range)
-in Name (uu____5800))
-in (mk_term uu____5799 phi.range Formula))
-in (((mk_pattern PatWild phi.range)), (FStar_Pervasives_Native.None), (uu____5798)))
-in (mk_term (Match (((x_var), ((pat_branch)::(otherwise_branch)::[])))) phi.range Formula))))
-in (mk_term (Refine ((((mk_binder (Annotated (((x), (t)))) t_range Type_level FStar_Pervasives_Native.None)), (phi1)))) range Type_level)))
-end)
-end
-| uu____5837 -> begin
-(
-
-let x = (FStar_Ident.gen t.range)
-in (mk_term (Refine ((((mk_binder (Annotated (((x), (t)))) t_range Type_level FStar_Pervasives_Native.None)), (phi)))) range Type_level))
-end)
-end)
-in (mk_pattern (PatAscribed (((pat), (((t1), (FStar_Pervasives_Native.None)))))) range)))
-
-
-let rec extract_named_refinement : term  ->  (FStar_Ident.ident * term * term FStar_Pervasives_Native.option) FStar_Pervasives_Native.option = (fun t1 -> (match (t1.tm) with
-| NamedTyp (x, t) -> begin
-FStar_Pervasives_Native.Some (((x), (t), (FStar_Pervasives_Native.None)))
-end
-| Refine ({b = Annotated (x, t); brange = uu____5886; blevel = uu____5887; aqual = uu____5888}, t') -> begin
-FStar_Pervasives_Native.Some (((x), (t), (FStar_Pervasives_Native.Some (t'))))
-end
-| Paren (t) -> begin
-(extract_named_refinement t)
-end
-| uu____5901 -> begin
-FStar_Pervasives_Native.None
-end))
-
-
-let rec as_mlist : ((FStar_Ident.lid * decl) * decl Prims.list)  ->  decl Prims.list  ->  modul = (fun cur ds -> (
-
-let uu____5944 = cur
-in (match (uu____5944) with
-| ((m_name, m_decl), cur1) -> begin
-(match (ds) with
-| [] -> begin
-Module (((m_name), ((m_decl)::(FStar_List.rev cur1))))
-end
-| (d)::ds1 -> begin
-(match (d.d) with
-| TopLevelModule (m') -> begin
-(FStar_Errors.raise_error ((FStar_Errors.Fatal_UnexpectedModuleDeclaration), ("Unexpected module declaration")) d.drange)
-end
-| uu____5973 -> begin
-(as_mlist ((((m_name), (m_decl))), ((d)::cur1)) ds1)
-end)
-end)
-end)))
-
-
-let as_frag : Prims.bool  ->  FStar_Range.range  ->  decl Prims.list  ->  inputFragment = (fun is_light light_range ds -> (
-
-let uu____5999 = (match (ds) with
-| (d)::ds1 -> begin
-((d), (ds1))
-end
-| [] -> begin
-(FStar_Exn.raise FStar_Errors.Empty_frag)
-end)
-in (match (uu____5999) with
-| (d, ds1) -> begin
-(match (d.d) with
-| TopLevelModule (m) -> begin
-(
-
-let ds2 = (match (is_light) with
-| true -> begin
-(
-
-let uu____6036 = (mk_decl (Pragma (LightOff)) light_range [])
-in (uu____6036)::ds1)
-end
-| uu____6037 -> begin
-ds1
-end)
-in (
-
-let m1 = (as_mlist ((((m), (d))), ([])) ds2)
-in FStar_Util.Inl (m1)))
-end
-| uu____6047 -> begin
-(
-
-let ds2 = (d)::ds1
-in ((FStar_List.iter (fun uu___44_6058 -> (match (uu___44_6058) with
-| {d = TopLevelModule (uu____6059); drange = r; doc = uu____6061; quals = uu____6062; attrs = uu____6063} -> begin
-(FStar_Errors.raise_error ((FStar_Errors.Fatal_UnexpectedModuleDeclaration), ("Unexpected module declaration")) r)
-end
-| uu____6066 -> begin
-()
-end)) ds2);
-FStar_Util.Inr (ds2);
-))
-end)
-end)))
-
-
-let compile_op : Prims.int  ->  Prims.string  ->  FStar_Range.range  ->  Prims.string = (fun arity s r -> (
-
-let name_of_char = (fun uu___45_6090 -> (match (uu___45_6090) with
-| 38 (*&*) -> begin
-"Amp"
-end
-| 64 (*@*) -> begin
-"At"
-end
-| 43 (*+*) -> begin
-"Plus"
-end
-| 45 (*-*) when (Prims.op_Equality arity (Prims.parse_int "1")) -> begin
-"Minus"
-end
-| 45 (*-*) -> begin
-"Subtraction"
-end
-| 126 (*~*) -> begin
-"Tilde"
-end
-| 47 (*/*) -> begin
-"Slash"
-end
-| 92 (*\*) -> begin
-"Backslash"
-end
-| 60 (*<*) -> begin
-"Less"
-end
-| 61 (*=*) -> begin
-"Equals"
-end
-| 62 (*>*) -> begin
-"Greater"
-end
-| 95 (*_*) -> begin
-"Underscore"
-end
-| 124 (*|*) -> begin
-"Bar"
-end
-| 33 (*!*) -> begin
-"Bang"
-end
-| 94 (*^*) -> begin
-"Hat"
-end
-| 37 (*%*) -> begin
-"Percent"
-end
-| 42 (***) -> begin
-"Star"
-end
-| 63 (*?*) -> begin
-"Question"
-end
-| 58 (*:*) -> begin
-"Colon"
-end
-| 36 (*$*) -> begin
-"Dollar"
-end
-| 46 (*.*) -> begin
-"Dot"
-end
-| c -> begin
-(FStar_Errors.raise_error ((FStar_Errors.Fatal_UnexpectedOperatorSymbol), ((Prims.strcat "Unexpected operator symbol: \'" (Prims.strcat (FStar_Util.string_of_char c) "\'")))) r)
-end))
-in (match (s) with
-| ".[]<-" -> begin
-"op_String_Assignment"
-end
-| ".()<-" -> begin
-"op_Array_Assignment"
-end
-| ".[||]<-" -> begin
-"op_Brack_Lens_Assignment"
-end
-| ".(||)<-" -> begin
-"op_Lens_Assignment"
-end
-| ".[]" -> begin
-"op_String_Access"
-end
-| ".()" -> begin
-"op_Array_Access"
-end
-| ".[||]" -> begin
-"op_Brack_Lens_Access"
-end
-| ".(||)" -> begin
-"op_Lens_Access"
-end
-| uu____6115 -> begin
-(
-
-let uu____6116 = (
-
-let uu____6117 = (
-
-let uu____6120 = (FStar_String.list_of_string s)
-in (FStar_List.map name_of_char uu____6120))
-in (FStar_String.concat "_" uu____6117))
-in (Prims.strcat "op_" uu____6116))
-end)))
-
-
-let compile_op' : Prims.string  ->  FStar_Range.range  ->  Prims.string = (fun s r -> (compile_op (~- ((Prims.parse_int "1"))) s r))
-
-
-let string_of_fsdoc : (Prims.string * (Prims.string * Prims.string) Prims.list)  ->  Prims.string = (fun uu____6149 -> (match (uu____6149) with
-| (comment, keywords) -> begin
-(
-
-let uu____6174 = (
-
-let uu____6175 = (FStar_List.map (fun uu____6185 -> (match (uu____6185) with
-| (k, v1) -> begin
-(Prims.strcat k (Prims.strcat "->" v1))
-end)) keywords)
-in (FStar_String.concat "," uu____6175))
-in (Prims.strcat comment uu____6174))
-end))
-
-
-let string_of_let_qualifier : let_qualifier  ->  Prims.string = (fun uu___46_6196 -> (match (uu___46_6196) with
-| NoLetQualifier -> begin
-""
-end
-| Rec -> begin
-"rec"
-end
-| Mutable -> begin
-"mutable"
-end))
-
-
-let to_string_l : 'Auu____6205 . Prims.string  ->  ('Auu____6205  ->  Prims.string)  ->  'Auu____6205 Prims.list  ->  Prims.string = (fun sep f l -> (
-
-let uu____6230 = (FStar_List.map f l)
-in (FStar_String.concat sep uu____6230)))
-
-
-let imp_to_string : imp  ->  Prims.string = (fun uu___47_6237 -> (match (uu___47_6237) with
-| Hash -> begin
-"#"
-end
-| uu____6238 -> begin
-""
-end))
-
-
-let rec term_to_string : term  ->  Prims.string = (fun x -> (match (x.tm) with
-| Wild -> begin
-"_"
-end
-| Requires (t, uu____6265) -> begin
-(
-
-let uu____6270 = (term_to_string t)
-in (FStar_Util.format1 "(requires %s)" uu____6270))
-end
-| Ensures (t, uu____6272) -> begin
-(
-
-let uu____6277 = (term_to_string t)
-in (FStar_Util.format1 "(ensures %s)" uu____6277))
-end
-| Labeled (t, l, uu____6280) -> begin
-(
-
-let uu____6281 = (term_to_string t)
-in (FStar_Util.format2 "(labeled %s %s)" l uu____6281))
-end
-| Const (c) -> begin
-(FStar_Parser_Const.const_to_string c)
-end
-| Op (s, xs) -> begin
-(
-
-let uu____6289 = (FStar_Ident.text_of_id s)
-in (
-
-let uu____6290 = (
-
-let uu____6291 = (FStar_List.map (fun x1 -> (FStar_All.pipe_right x1 term_to_string)) xs)
-in (FStar_String.concat ", " uu____6291))
-in (FStar_Util.format2 "%s(%s)" uu____6289 uu____6290)))
-end
-| Tvar (id1) -> begin
-id1.FStar_Ident.idText
-end
-| Uvar (id1) -> begin
-id1.FStar_Ident.idText
-end
-| Var (l) -> begin
-l.FStar_Ident.str
-end
-| Name (l) -> begin
-l.FStar_Ident.str
-end
-| Construct (l, args) -> begin
-(
-
-let uu____6314 = (to_string_l " " (fun uu____6323 -> (match (uu____6323) with
-| (a, imp) -> begin
-(
-
-let uu____6330 = (term_to_string a)
-in (FStar_Util.format2 "%s%s" (imp_to_string imp) uu____6330))
-end)) args)
-in (FStar_Util.format2 "(%s %s)" l.FStar_Ident.str uu____6314))
-end
-| Abs (pats, t) -> begin
-(
-
-let uu____6337 = (to_string_l " " pat_to_string pats)
-in (
-
-let uu____6338 = (FStar_All.pipe_right t term_to_string)
-in (FStar_Util.format2 "(fun %s -> %s)" uu____6337 uu____6338)))
-end
-| App (t1, t2, imp) -> begin
-(
-
-let uu____6342 = (FStar_All.pipe_right t1 term_to_string)
-in (
-
-let uu____6343 = (FStar_All.pipe_right t2 term_to_string)
-in (FStar_Util.format3 "%s %s%s" uu____6342 (imp_to_string imp) uu____6343)))
-end
-| Let (Rec, ((a, (p, b)))::lbs, body) -> begin
-(
-
-let uu____6401 = (attrs_opt_to_string a)
-in (
-
-let uu____6402 = (
-
-let uu____6403 = (FStar_All.pipe_right p pat_to_string)
-in (
-
-let uu____6404 = (FStar_All.pipe_right b term_to_string)
-in (FStar_Util.format2 "%s=%s" uu____6403 uu____6404)))
-in (
-
-let uu____6405 = (to_string_l " " (fun uu____6425 -> (match (uu____6425) with
-| (a1, (p1, b1)) -> begin
-(
-
-let uu____6453 = (attrs_opt_to_string a1)
-in (
-
-let uu____6454 = (FStar_All.pipe_right p1 pat_to_string)
-in (
-
-let uu____6455 = (FStar_All.pipe_right b1 term_to_string)
-in (FStar_Util.format3 "%sand %s=%s" uu____6453 uu____6454 uu____6455))))
-end)) lbs)
-in (
-
-let uu____6456 = (FStar_All.pipe_right body term_to_string)
-in (FStar_Util.format4 "%slet rec %s%s in %s" uu____6401 uu____6402 uu____6405 uu____6456)))))
-end
-| Let (q, ((attrs, (pat, tm)))::[], body) -> begin
-(
-
-let uu____6512 = (attrs_opt_to_string attrs)
-in (
-
-let uu____6513 = (FStar_All.pipe_right pat pat_to_string)
-in (
-
-let uu____6514 = (FStar_All.pipe_right tm term_to_string)
-in (
-
-let uu____6515 = (FStar_All.pipe_right body term_to_string)
-in (FStar_Util.format5 "%slet %s %s = %s in %s" uu____6512 (string_of_let_qualifier q) uu____6513 uu____6514 uu____6515)))))
-end
-| Seq (t1, t2) -> begin
-(
-
-let uu____6518 = (FStar_All.pipe_right t1 term_to_string)
-in (
-
-let uu____6519 = (FStar_All.pipe_right t2 term_to_string)
-in (FStar_Util.format2 "%s; %s" uu____6518 uu____6519)))
-end
-| If (t1, t2, t3) -> begin
-(
-
-let uu____6523 = (FStar_All.pipe_right t1 term_to_string)
-in (
-
-let uu____6524 = (FStar_All.pipe_right t2 term_to_string)
-in (
-
-let uu____6525 = (FStar_All.pipe_right t3 term_to_string)
-in (FStar_Util.format3 "if %s then %s else %s" uu____6523 uu____6524 uu____6525))))
-end
-| Match (t, branches) -> begin
-(
-
-let uu____6548 = (FStar_All.pipe_right t term_to_string)
-in (
-
-let uu____6549 = (to_string_l " | " (fun uu____6565 -> (match (uu____6565) with
-| (p, w, e) -> begin
-(
-
-let uu____6581 = (FStar_All.pipe_right p pat_to_string)
-in (
-
-let uu____6582 = (match (w) with
-| FStar_Pervasives_Native.None -> begin
-""
-end
-| FStar_Pervasives_Native.Some (e1) -> begin
-(
-
-let uu____6584 = (term_to_string e1)
-in (FStar_Util.format1 "when %s" uu____6584))
-end)
-in (
-
-let uu____6585 = (FStar_All.pipe_right e term_to_string)
-in (FStar_Util.format3 "%s %s -> %s" uu____6581 uu____6582 uu____6585))))
-end)) branches)
-in (FStar_Util.format2 "match %s with %s" uu____6548 uu____6549)))
-end
-| Ascribed (t1, t2, FStar_Pervasives_Native.None) -> begin
-(
-
-let uu____6590 = (FStar_All.pipe_right t1 term_to_string)
-in (
-
-let uu____6591 = (FStar_All.pipe_right t2 term_to_string)
-in (FStar_Util.format2 "(%s : %s)" uu____6590 uu____6591)))
-end
-| Ascribed (t1, t2, FStar_Pervasives_Native.Some (tac)) -> begin
-(
-
-let uu____6597 = (FStar_All.pipe_right t1 term_to_string)
-in (
-
-let uu____6598 = (FStar_All.pipe_right t2 term_to_string)
-in (
-
-let uu____6599 = (FStar_All.pipe_right tac term_to_string)
-in (FStar_Util.format3 "(%s : %s by %s)" uu____6597 uu____6598 uu____6599))))
-end
-| Record (FStar_Pervasives_Native.Some (e), fields) -> begin
-(
-
-let uu____6616 = (FStar_All.pipe_right e term_to_string)
-in (
-
-let uu____6617 = (to_string_l " " (fun uu____6626 -> (match (uu____6626) with
-| (l, e1) -> begin
-(
-
-let uu____6633 = (FStar_All.pipe_right e1 term_to_string)
-in (FStar_Util.format2 "%s=%s" l.FStar_Ident.str uu____6633))
-end)) fields)
-in (FStar_Util.format2 "{%s with %s}" uu____6616 uu____6617)))
-end
-| Record (FStar_Pervasives_Native.None, fields) -> begin
-(
-
-let uu____6649 = (to_string_l " " (fun uu____6658 -> (match (uu____6658) with
-| (l, e) -> begin
-(
-
-let uu____6665 = (FStar_All.pipe_right e term_to_string)
-in (FStar_Util.format2 "%s=%s" l.FStar_Ident.str uu____6665))
-end)) fields)
-in (FStar_Util.format1 "{%s}" uu____6649))
-end
-| Project (e, l) -> begin
-(
-
-let uu____6668 = (FStar_All.pipe_right e term_to_string)
-in (FStar_Util.format2 "%s.%s" uu____6668 l.FStar_Ident.str))
-end
-| Product ([], t) -> begin
-(term_to_string t)
-end
-| Product ((b)::(hd1)::tl1, t) -> begin
-(term_to_string (mk_term (Product ((((b)::[]), ((mk_term (Product ((((hd1)::tl1), (t)))) x.range x.level))))) x.range x.level))
-end
-| Product ((b)::[], t) when (Prims.op_Equality x.level Type_level) -> begin
-(
-
-let uu____6688 = (FStar_All.pipe_right b binder_to_string)
-in (
-
-let uu____6689 = (FStar_All.pipe_right t term_to_string)
-in (FStar_Util.format2 "%s -> %s" uu____6688 uu____6689)))
-end
-| Product ((b)::[], t) when (Prims.op_Equality x.level Kind) -> begin
-(
-
-let uu____6694 = (FStar_All.pipe_right b binder_to_string)
-in (
-
-let uu____6695 = (FStar_All.pipe_right t term_to_string)
-in (FStar_Util.format2 "%s => %s" uu____6694 uu____6695)))
-end
-| Sum (binders, t) -> begin
-(
-
-let uu____6702 = (
-
-let uu____6703 = (FStar_All.pipe_right binders (FStar_List.map binder_to_string))
-in (FStar_All.pipe_right uu____6703 (FStar_String.concat " * ")))
-in (
-
-let uu____6712 = (FStar_All.pipe_right t term_to_string)
-in (FStar_Util.format2 "%s * %s" uu____6702 uu____6712)))
-end
-| QForall (bs, pats, t) -> begin
-(
-
-let uu____6728 = (to_string_l " " binder_to_string bs)
-in (
-
-let uu____6729 = (to_string_l " \\/ " (to_string_l "; " term_to_string) pats)
-in (
-
-let uu____6732 = (FStar_All.pipe_right t term_to_string)
-in (FStar_Util.format3 "forall %s.{:pattern %s} %s" uu____6728 uu____6729 uu____6732))))
-end
-| QExists (bs, pats, t) -> begin
-(
-
-let uu____6748 = (to_string_l " " binder_to_string bs)
-in (
-
-let uu____6749 = (to_string_l " \\/ " (to_string_l "; " term_to_string) pats)
-in (
-
-let uu____6752 = (FStar_All.pipe_right t term_to_string)
-in (FStar_Util.format3 "exists %s.{:pattern %s} %s" uu____6748 uu____6749 uu____6752))))
-end
-| Refine (b, t) -> begin
-(
-
-let uu____6755 = (FStar_All.pipe_right b binder_to_string)
-in (
-
-let uu____6756 = (FStar_All.pipe_right t term_to_string)
-in (FStar_Util.format2 "%s:{%s}" uu____6755 uu____6756)))
-end
-| NamedTyp (x1, t) -> begin
-(
-
-let uu____6759 = (FStar_All.pipe_right t term_to_string)
-in (FStar_Util.format2 "%s:%s" x1.FStar_Ident.idText uu____6759))
-end
-| Paren (t) -> begin
-(
-
-let uu____6761 = (FStar_All.pipe_right t term_to_string)
-in (FStar_Util.format1 "(%s)" uu____6761))
-end
-| Product (bs, t) -> begin
-(
-
-let uu____6768 = (
-
-let uu____6769 = (FStar_All.pipe_right bs (FStar_List.map binder_to_string))
-in (FStar_All.pipe_right uu____6769 (FStar_String.concat ",")))
-in (
-
-let uu____6778 = (FStar_All.pipe_right t term_to_string)
-in (FStar_Util.format2 "Unidentified product: [%s] %s" uu____6768 uu____6778)))
-end
-| t -> begin
-"_"
-end))
-and binder_to_string : binder  ->  Prims.string = (fun x -> (
-
-let s = (match (x.b) with
-| Variable (i) -> begin
-i.FStar_Ident.idText
-end
-| TVariable (i) -> begin
-(FStar_Util.format1 "%s:_" i.FStar_Ident.idText)
-end
-| TAnnotated (i, t) -> begin
-(
-
-let uu____6786 = (FStar_All.pipe_right t term_to_string)
-in (FStar_Util.format2 "%s:%s" i.FStar_Ident.idText uu____6786))
-end
-| Annotated (i, t) -> begin
-(
-
-let uu____6789 = (FStar_All.pipe_right t term_to_string)
-in (FStar_Util.format2 "%s:%s" i.FStar_Ident.idText uu____6789))
-end
-| NoName (t) -> begin
-(FStar_All.pipe_right t term_to_string)
-end)
-in (
-
-let uu____6791 = (aqual_to_string x.aqual)
-in (FStar_Util.format2 "%s%s" uu____6791 s))))
-and aqual_to_string : aqual  ->  Prims.string = (fun uu___48_6792 -> (match (uu___48_6792) with
-| FStar_Pervasives_Native.Some (Equality) -> begin
-"$"
-end
-| FStar_Pervasives_Native.Some (Implicit) -> begin
-"#"
-end
-| uu____6793 -> begin
-""
-end))
-and pat_to_string : pattern  ->  Prims.string = (fun x -> (match (x.pat) with
-| PatWild -> begin
-"_"
-end
-| PatConst (c) -> begin
-(FStar_Parser_Const.const_to_string c)
-end
-| PatApp (p, ps) -> begin
-(
-
-let uu____6802 = (FStar_All.pipe_right p pat_to_string)
-in (
-
-let uu____6803 = (to_string_l " " pat_to_string ps)
-in (FStar_Util.format2 "(%s %s)" uu____6802 uu____6803)))
-end
-| PatTvar (i, aq) -> begin
-(
-
-let uu____6810 = (aqual_to_string aq)
-in (FStar_Util.format2 "%s%s" uu____6810 i.FStar_Ident.idText))
-end
-| PatVar (i, aq) -> begin
-(
-
-let uu____6817 = (aqual_to_string aq)
-in (FStar_Util.format2 "%s%s" uu____6817 i.FStar_Ident.idText))
-end
-| PatName (l) -> begin
-l.FStar_Ident.str
-end
-| PatList (l) -> begin
-(
-
-let uu____6822 = (to_string_l "; " pat_to_string l)
-in (FStar_Util.format1 "[%s]" uu____6822))
-end
-| PatTuple (l, false) -> begin
-(
-
-let uu____6828 = (to_string_l ", " pat_to_string l)
-in (FStar_Util.format1 "(%s)" uu____6828))
-end
-| PatTuple (l, true) -> begin
-(
-
-let uu____6834 = (to_string_l ", " pat_to_string l)
-in (FStar_Util.format1 "(|%s|)" uu____6834))
-end
-| PatRecord (l) -> begin
-(
-
-let uu____6842 = (to_string_l "; " (fun uu____6851 -> (match (uu____6851) with
-| (f, e) -> begin
-(
-
-let uu____6858 = (FStar_All.pipe_right e pat_to_string)
-in (FStar_Util.format2 "%s=%s" f.FStar_Ident.str uu____6858))
-end)) l)
-in (FStar_Util.format1 "{%s}" uu____6842))
-end
-| PatOr (l) -> begin
-(to_string_l "|\n " pat_to_string l)
-end
-| PatOp (op) -> begin
-(
-
-let uu____6863 = (FStar_Ident.text_of_id op)
-in (FStar_Util.format1 "(%s)" uu____6863))
-end
-| PatAscribed (p, (t, FStar_Pervasives_Native.None)) -> begin
-(
-
-let uu____6874 = (FStar_All.pipe_right p pat_to_string)
-in (
-
-let uu____6875 = (FStar_All.pipe_right t term_to_string)
-in (FStar_Util.format2 "(%s:%s)" uu____6874 uu____6875)))
-end
-| PatAscribed (p, (t, FStar_Pervasives_Native.Some (tac))) -> begin
-(
-
-let uu____6887 = (FStar_All.pipe_right p pat_to_string)
-in (
-
-let uu____6888 = (FStar_All.pipe_right t term_to_string)
-in (
-
-let uu____6889 = (FStar_All.pipe_right tac term_to_string)
-in (FStar_Util.format3 "(%s:%s by %s)" uu____6887 uu____6888 uu____6889))))
-end))
-and attrs_opt_to_string : term Prims.list FStar_Pervasives_Native.option  ->  Prims.string = (fun uu___49_6890 -> (match (uu___49_6890) with
-| FStar_Pervasives_Native.None -> begin
-""
-end
-| FStar_Pervasives_Native.Some (attrs) -> begin
-(
-
-let uu____6902 = (
-
-let uu____6903 = (FStar_List.map term_to_string attrs)
-in (FStar_All.pipe_right uu____6903 (FStar_String.concat "; ")))
-in (FStar_Util.format1 "[@ %s]" uu____6902))
-end))
-
-
-let rec head_id_of_pat : pattern  ->  FStar_Ident.lid Prims.list = (fun p -> (match (p.pat) with
-| PatName (l) -> begin
-(l)::[]
-end
-| PatVar (i, uu____6919) -> begin
-(
-
-let uu____6924 = (FStar_Ident.lid_of_ids ((i)::[]))
-in (uu____6924)::[])
-end
-| PatApp (p1, uu____6926) -> begin
-(head_id_of_pat p1)
-end
-| PatAscribed (p1, uu____6932) -> begin
-(head_id_of_pat p1)
-end
-| uu____6945 -> begin
-[]
-end))
-
-
-let lids_of_let : 'Auu____6950 . (pattern * 'Auu____6950) Prims.list  ->  FStar_Ident.lid Prims.list = (fun defs -> (FStar_All.pipe_right defs (FStar_List.collect (fun uu____6985 -> (match (uu____6985) with
-| (p, uu____6993) -> begin
-(head_id_of_pat p)
-end)))))
-
-
-let id_of_tycon : tycon  ->  Prims.string = (fun uu___50_6998 -> (match (uu___50_6998) with
-| TyconAbstract (i, uu____7000, uu____7001) -> begin
-i.FStar_Ident.idText
-end
-| TyconAbbrev (i, uu____7011, uu____7012, uu____7013) -> begin
-i.FStar_Ident.idText
-end
-| TyconRecord (i, uu____7023, uu____7024, uu____7025) -> begin
-i.FStar_Ident.idText
-end
-| TyconVariant (i, uu____7055, uu____7056, uu____7057) -> begin
-i.FStar_Ident.idText
-end))
-
-
-let decl_to_string : decl  ->  Prims.string = (fun d -> (match (d.d) with
-| TopLevelModule (l) -> begin
-(Prims.strcat "module " l.FStar_Ident.str)
-end
-| Open (l) -> begin
-(Prims.strcat "open " l.FStar_Ident.str)
-end
-| Include (l) -> begin
-(Prims.strcat "include " l.FStar_Ident.str)
-end
-| ModuleAbbrev (i, l) -> begin
-(FStar_Util.format2 "module %s = %s" i.FStar_Ident.idText l.FStar_Ident.str)
-end
-| TopLevelLet (uu____7104, pats) -> begin
-(
-
-let uu____7118 = (
-
-let uu____7119 = (
-
-let uu____7122 = (lids_of_let pats)
-in (FStar_All.pipe_right uu____7122 (FStar_List.map (fun l -> l.FStar_Ident.str))))
-in (FStar_All.pipe_right uu____7119 (FStar_String.concat ", ")))
-in (Prims.strcat "let " uu____7118))
-end
-| Main (uu____7133) -> begin
-"main ..."
-end
-| Assume (i, uu____7135) -> begin
-(Prims.strcat "assume " i.FStar_Ident.idText)
-end
-| Tycon (uu____7136, tys) -> begin
-(
-
-let uu____7154 = (
-
-let uu____7155 = (FStar_All.pipe_right tys (FStar_List.map (fun uu____7177 -> (match (uu____7177) with
-| (x, uu____7185) -> begin
-(id_of_tycon x)
-end))))
-in (FStar_All.pipe_right uu____7155 (FStar_String.concat ", ")))
-in (Prims.strcat "type " uu____7154))
-end
-| Val (i, uu____7193) -> begin
-(Prims.strcat "val " i.FStar_Ident.idText)
-end
-| Exception (i, uu____7195) -> begin
-(Prims.strcat "exception " i.FStar_Ident.idText)
-end
-| NewEffect (DefineEffect (i, uu____7201, uu____7202, uu____7203)) -> begin
-(Prims.strcat "new_effect " i.FStar_Ident.idText)
-end
-| NewEffect (RedefineEffect (i, uu____7213, uu____7214)) -> begin
-(Prims.strcat "new_effect " i.FStar_Ident.idText)
-end
-| Splice (ids, t) -> begin
-(
-
-let uu____7225 = (
-
-let uu____7226 = (
-
-let uu____7227 = (FStar_List.map (fun i -> i.FStar_Ident.idText) ids)
-in (FStar_All.pipe_left (FStar_String.concat ";") uu____7227))
-in (
-
-let uu____7234 = (
-
-let uu____7235 = (
-
-let uu____7236 = (term_to_string t)
-in (Prims.strcat uu____7236 ")"))
-in (Prims.strcat "] (" uu____7235))
-in (Prims.strcat uu____7226 uu____7234)))
-in (Prims.strcat "splice[" uu____7225))
-end
-| SubEffect (uu____7237) -> begin
-"sub_effect"
-end
-| Pragma (uu____7238) -> begin
-"pragma"
-end
-| Fsdoc (uu____7239) -> begin
-"fsdoc"
-end))
-
-
-let modul_to_string : modul  ->  Prims.string = (fun m -> (match (m) with
-| Module (uu____7245, decls) -> begin
-(
-
-let uu____7251 = (FStar_All.pipe_right decls (FStar_List.map decl_to_string))
-in (FStar_All.pipe_right uu____7251 (FStar_String.concat "\n")))
-end
-| Interface (uu____7260, decls, uu____7262) -> begin
-(
-
-let uu____7267 = (FStar_All.pipe_right decls (FStar_List.map decl_to_string))
-in (FStar_All.pipe_right uu____7267 (FStar_String.concat "\n")))
-end))
-
-
-
-=======
   | Un 
   | Expr 
   | Type_level 
@@ -5424,5 +2168,4 @@
         let uu____7267 =
           FStar_All.pipe_right decls (FStar_List.map decl_to_string)  in
         FStar_All.pipe_right uu____7267 (FStar_String.concat "\n")
-  
->>>>>>> ca297a09
+  