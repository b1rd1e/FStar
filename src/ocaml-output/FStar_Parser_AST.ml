--- conflicted
+++ resolved
@@ -2,1028 +2,6 @@
 open Prims
 open FStar_Pervasives
 type level =
-<<<<<<< HEAD
-| Un
-| Expr
-| Type_level
-| Kind
-| Formula
-
-
-let uu___is_Un : level  ->  Prims.bool = (fun projectee -> (match (projectee) with
-| Un -> begin
-true
-end
-| uu____5 -> begin
-false
-end))
-
-
-let uu___is_Expr : level  ->  Prims.bool = (fun projectee -> (match (projectee) with
-| Expr -> begin
-true
-end
-| uu____10 -> begin
-false
-end))
-
-
-let uu___is_Type_level : level  ->  Prims.bool = (fun projectee -> (match (projectee) with
-| Type_level -> begin
-true
-end
-| uu____15 -> begin
-false
-end))
-
-
-let uu___is_Kind : level  ->  Prims.bool = (fun projectee -> (match (projectee) with
-| Kind -> begin
-true
-end
-| uu____20 -> begin
-false
-end))
-
-
-let uu___is_Formula : level  ->  Prims.bool = (fun projectee -> (match (projectee) with
-| Formula -> begin
-true
-end
-| uu____25 -> begin
-false
-end))
-
-type imp =
-| FsTypApp
-| Hash
-| UnivApp
-| Nothing
-
-
-let uu___is_FsTypApp : imp  ->  Prims.bool = (fun projectee -> (match (projectee) with
-| FsTypApp -> begin
-true
-end
-| uu____30 -> begin
-false
-end))
-
-
-let uu___is_Hash : imp  ->  Prims.bool = (fun projectee -> (match (projectee) with
-| Hash -> begin
-true
-end
-| uu____35 -> begin
-false
-end))
-
-
-let uu___is_UnivApp : imp  ->  Prims.bool = (fun projectee -> (match (projectee) with
-| UnivApp -> begin
-true
-end
-| uu____40 -> begin
-false
-end))
-
-
-let uu___is_Nothing : imp  ->  Prims.bool = (fun projectee -> (match (projectee) with
-| Nothing -> begin
-true
-end
-| uu____45 -> begin
-false
-end))
-
-type arg_qualifier =
-| Implicit
-| Equality
-
-
-let uu___is_Implicit : arg_qualifier  ->  Prims.bool = (fun projectee -> (match (projectee) with
-| Implicit -> begin
-true
-end
-| uu____50 -> begin
-false
-end))
-
-
-let uu___is_Equality : arg_qualifier  ->  Prims.bool = (fun projectee -> (match (projectee) with
-| Equality -> begin
-true
-end
-| uu____55 -> begin
-false
-end))
-
-
-type aqual =
-arg_qualifier FStar_Pervasives_Native.option
-
-type let_qualifier =
-| NoLetQualifier
-| Rec
-| Mutable
-
-
-let uu___is_NoLetQualifier : let_qualifier  ->  Prims.bool = (fun projectee -> (match (projectee) with
-| NoLetQualifier -> begin
-true
-end
-| uu____62 -> begin
-false
-end))
-
-
-let uu___is_Rec : let_qualifier  ->  Prims.bool = (fun projectee -> (match (projectee) with
-| Rec -> begin
-true
-end
-| uu____67 -> begin
-false
-end))
-
-
-let uu___is_Mutable : let_qualifier  ->  Prims.bool = (fun projectee -> (match (projectee) with
-| Mutable -> begin
-true
-end
-| uu____72 -> begin
-false
-end))
-
-type term' =
-| Wild
-| Const of FStar_Const.sconst
-| Op of (FStar_Ident.ident * term Prims.list)
-| Tvar of FStar_Ident.ident
-| Uvar of FStar_Ident.ident
-| Var of FStar_Ident.lid
-| Name of FStar_Ident.lid
-| Projector of (FStar_Ident.lid * FStar_Ident.ident)
-| Construct of (FStar_Ident.lid * (term * imp) Prims.list)
-| Abs of (pattern Prims.list * term)
-| App of (term * term * imp)
-| Let of (let_qualifier * (pattern * term) Prims.list * term)
-| LetOpen of (FStar_Ident.lid * term)
-| Seq of (term * term)
-| Bind of (FStar_Ident.ident * term * term)
-| If of (term * term * term)
-| Match of (term * (pattern * term FStar_Pervasives_Native.option * term) Prims.list)
-| TryWith of (term * (pattern * term FStar_Pervasives_Native.option * term) Prims.list)
-| Ascribed of (term * term * term FStar_Pervasives_Native.option)
-| Record of (term FStar_Pervasives_Native.option * (FStar_Ident.lid * term) Prims.list)
-| Project of (term * FStar_Ident.lid)
-| Product of (binder Prims.list * term)
-| Sum of (binder Prims.list * term)
-| QForall of (binder Prims.list * term Prims.list Prims.list * term)
-| QExists of (binder Prims.list * term Prims.list Prims.list * term)
-| Refine of (binder * term)
-| NamedTyp of (FStar_Ident.ident * term)
-| Paren of term
-| Requires of (term * Prims.string FStar_Pervasives_Native.option)
-| Ensures of (term * Prims.string FStar_Pervasives_Native.option)
-| Labeled of (term * Prims.string * Prims.bool)
-| Assign of (FStar_Ident.ident * term)
-| Discrim of FStar_Ident.lid
-| Attributes of term Prims.list 
- and term =
-{tm : term'; range : FStar_Range.range; level : level} 
- and binder' =
-| Variable of FStar_Ident.ident
-| TVariable of FStar_Ident.ident
-| Annotated of (FStar_Ident.ident * term)
-| TAnnotated of (FStar_Ident.ident * term)
-| NoName of term 
- and binder =
-{b : binder'; brange : FStar_Range.range; blevel : level; aqual : aqual} 
- and pattern' =
-| PatWild
-| PatConst of FStar_Const.sconst
-| PatApp of (pattern * pattern Prims.list)
-| PatVar of (FStar_Ident.ident * arg_qualifier FStar_Pervasives_Native.option)
-| PatName of FStar_Ident.lid
-| PatTvar of (FStar_Ident.ident * arg_qualifier FStar_Pervasives_Native.option)
-| PatList of pattern Prims.list
-| PatTuple of (pattern Prims.list * Prims.bool)
-| PatRecord of (FStar_Ident.lid * pattern) Prims.list
-| PatAscribed of (pattern * term)
-| PatOr of pattern Prims.list
-| PatOp of FStar_Ident.ident 
- and pattern =
-{pat : pattern'; prange : FStar_Range.range}
-
-
-let uu___is_Wild : term'  ->  Prims.bool = (fun projectee -> (match (projectee) with
-| Wild -> begin
-true
-end
-| uu____539 -> begin
-false
-end))
-
-
-let uu___is_Const : term'  ->  Prims.bool = (fun projectee -> (match (projectee) with
-| Const (_0) -> begin
-true
-end
-| uu____545 -> begin
-false
-end))
-
-
-let __proj__Const__item___0 : term'  ->  FStar_Const.sconst = (fun projectee -> (match (projectee) with
-| Const (_0) -> begin
-_0
-end))
-
-
-let uu___is_Op : term'  ->  Prims.bool = (fun projectee -> (match (projectee) with
-| Op (_0) -> begin
-true
-end
-| uu____565 -> begin
-false
-end))
-
-
-let __proj__Op__item___0 : term'  ->  (FStar_Ident.ident * term Prims.list) = (fun projectee -> (match (projectee) with
-| Op (_0) -> begin
-_0
-end))
-
-
-let uu___is_Tvar : term'  ->  Prims.bool = (fun projectee -> (match (projectee) with
-| Tvar (_0) -> begin
-true
-end
-| uu____597 -> begin
-false
-end))
-
-
-let __proj__Tvar__item___0 : term'  ->  FStar_Ident.ident = (fun projectee -> (match (projectee) with
-| Tvar (_0) -> begin
-_0
-end))
-
-
-let uu___is_Uvar : term'  ->  Prims.bool = (fun projectee -> (match (projectee) with
-| Uvar (_0) -> begin
-true
-end
-| uu____611 -> begin
-false
-end))
-
-
-let __proj__Uvar__item___0 : term'  ->  FStar_Ident.ident = (fun projectee -> (match (projectee) with
-| Uvar (_0) -> begin
-_0
-end))
-
-
-let uu___is_Var : term'  ->  Prims.bool = (fun projectee -> (match (projectee) with
-| Var (_0) -> begin
-true
-end
-| uu____625 -> begin
-false
-end))
-
-
-let __proj__Var__item___0 : term'  ->  FStar_Ident.lid = (fun projectee -> (match (projectee) with
-| Var (_0) -> begin
-_0
-end))
-
-
-let uu___is_Name : term'  ->  Prims.bool = (fun projectee -> (match (projectee) with
-| Name (_0) -> begin
-true
-end
-| uu____639 -> begin
-false
-end))
-
-
-let __proj__Name__item___0 : term'  ->  FStar_Ident.lid = (fun projectee -> (match (projectee) with
-| Name (_0) -> begin
-_0
-end))
-
-
-let uu___is_Projector : term'  ->  Prims.bool = (fun projectee -> (match (projectee) with
-| Projector (_0) -> begin
-true
-end
-| uu____657 -> begin
-false
-end))
-
-
-let __proj__Projector__item___0 : term'  ->  (FStar_Ident.lid * FStar_Ident.ident) = (fun projectee -> (match (projectee) with
-| Projector (_0) -> begin
-_0
-end))
-
-
-let uu___is_Construct : term'  ->  Prims.bool = (fun projectee -> (match (projectee) with
-| Construct (_0) -> begin
-true
-end
-| uu____693 -> begin
-false
-end))
-
-
-let __proj__Construct__item___0 : term'  ->  (FStar_Ident.lid * (term * imp) Prims.list) = (fun projectee -> (match (projectee) with
-| Construct (_0) -> begin
-_0
-end))
-
-
-let uu___is_Abs : term'  ->  Prims.bool = (fun projectee -> (match (projectee) with
-| Abs (_0) -> begin
-true
-end
-| uu____743 -> begin
-false
-end))
-
-
-let __proj__Abs__item___0 : term'  ->  (pattern Prims.list * term) = (fun projectee -> (match (projectee) with
-| Abs (_0) -> begin
-_0
-end))
-
-
-let uu___is_App : term'  ->  Prims.bool = (fun projectee -> (match (projectee) with
-| App (_0) -> begin
-true
-end
-| uu____781 -> begin
-false
-end))
-
-
-let __proj__App__item___0 : term'  ->  (term * term * imp) = (fun projectee -> (match (projectee) with
-| App (_0) -> begin
-_0
-end))
-
-
-let uu___is_Let : term'  ->  Prims.bool = (fun projectee -> (match (projectee) with
-| Let (_0) -> begin
-true
-end
-| uu____825 -> begin
-false
-end))
-
-
-let __proj__Let__item___0 : term'  ->  (let_qualifier * (pattern * term) Prims.list * term) = (fun projectee -> (match (projectee) with
-| Let (_0) -> begin
-_0
-end))
-
-
-let uu___is_LetOpen : term'  ->  Prims.bool = (fun projectee -> (match (projectee) with
-| LetOpen (_0) -> begin
-true
-end
-| uu____879 -> begin
-false
-end))
-
-
-let __proj__LetOpen__item___0 : term'  ->  (FStar_Ident.lid * term) = (fun projectee -> (match (projectee) with
-| LetOpen (_0) -> begin
-_0
-end))
-
-
-let uu___is_Seq : term'  ->  Prims.bool = (fun projectee -> (match (projectee) with
-| Seq (_0) -> begin
-true
-end
-| uu____909 -> begin
-false
-end))
-
-
-let __proj__Seq__item___0 : term'  ->  (term * term) = (fun projectee -> (match (projectee) with
-| Seq (_0) -> begin
-_0
-end))
-
-
-let uu___is_Bind : term'  ->  Prims.bool = (fun projectee -> (match (projectee) with
-| Bind (_0) -> begin
-true
-end
-| uu____941 -> begin
-false
-end))
-
-
-let __proj__Bind__item___0 : term'  ->  (FStar_Ident.ident * term * term) = (fun projectee -> (match (projectee) with
-| Bind (_0) -> begin
-_0
-end))
-
-
-let uu___is_If : term'  ->  Prims.bool = (fun projectee -> (match (projectee) with
-| If (_0) -> begin
-true
-end
-| uu____979 -> begin
-false
-end))
-
-
-let __proj__If__item___0 : term'  ->  (term * term * term) = (fun projectee -> (match (projectee) with
-| If (_0) -> begin
-_0
-end))
-
-
-let uu___is_Match : term'  ->  Prims.bool = (fun projectee -> (match (projectee) with
-| Match (_0) -> begin
-true
-end
-| uu____1025 -> begin
-false
-end))
-
-
-let __proj__Match__item___0 : term'  ->  (term * (pattern * term FStar_Pervasives_Native.option * term) Prims.list) = (fun projectee -> (match (projectee) with
-| Match (_0) -> begin
-_0
-end))
-
-
-let uu___is_TryWith : term'  ->  Prims.bool = (fun projectee -> (match (projectee) with
-| TryWith (_0) -> begin
-true
-end
-| uu____1095 -> begin
-false
-end))
-
-
-let __proj__TryWith__item___0 : term'  ->  (term * (pattern * term FStar_Pervasives_Native.option * term) Prims.list) = (fun projectee -> (match (projectee) with
-| TryWith (_0) -> begin
-_0
-end))
-
-
-let uu___is_Ascribed : term'  ->  Prims.bool = (fun projectee -> (match (projectee) with
-| Ascribed (_0) -> begin
-true
-end
-| uu____1159 -> begin
-false
-end))
-
-
-let __proj__Ascribed__item___0 : term'  ->  (term * term * term FStar_Pervasives_Native.option) = (fun projectee -> (match (projectee) with
-| Ascribed (_0) -> begin
-_0
-end))
-
-
-let uu___is_Record : term'  ->  Prims.bool = (fun projectee -> (match (projectee) with
-| Record (_0) -> begin
-true
-end
-| uu____1209 -> begin
-false
-end))
-
-
-let __proj__Record__item___0 : term'  ->  (term FStar_Pervasives_Native.option * (FStar_Ident.lid * term) Prims.list) = (fun projectee -> (match (projectee) with
-| Record (_0) -> begin
-_0
-end))
-
-
-let uu___is_Project : term'  ->  Prims.bool = (fun projectee -> (match (projectee) with
-| Project (_0) -> begin
-true
-end
-| uu____1263 -> begin
-false
-end))
-
-
-let __proj__Project__item___0 : term'  ->  (term * FStar_Ident.lid) = (fun projectee -> (match (projectee) with
-| Project (_0) -> begin
-_0
-end))
-
-
-let uu___is_Product : term'  ->  Prims.bool = (fun projectee -> (match (projectee) with
-| Product (_0) -> begin
-true
-end
-| uu____1295 -> begin
-false
-end))
-
-
-let __proj__Product__item___0 : term'  ->  (binder Prims.list * term) = (fun projectee -> (match (projectee) with
-| Product (_0) -> begin
-_0
-end))
-
-
-let uu___is_Sum : term'  ->  Prims.bool = (fun projectee -> (match (projectee) with
-| Sum (_0) -> begin
-true
-end
-| uu____1333 -> begin
-false
-end))
-
-
-let __proj__Sum__item___0 : term'  ->  (binder Prims.list * term) = (fun projectee -> (match (projectee) with
-| Sum (_0) -> begin
-_0
-end))
-
-
-let uu___is_QForall : term'  ->  Prims.bool = (fun projectee -> (match (projectee) with
-| QForall (_0) -> begin
-true
-end
-| uu____1377 -> begin
-false
-end))
-
-
-let __proj__QForall__item___0 : term'  ->  (binder Prims.list * term Prims.list Prims.list * term) = (fun projectee -> (match (projectee) with
-| QForall (_0) -> begin
-_0
-end))
-
-
-let uu___is_QExists : term'  ->  Prims.bool = (fun projectee -> (match (projectee) with
-| QExists (_0) -> begin
-true
-end
-| uu____1439 -> begin
-false
-end))
-
-
-let __proj__QExists__item___0 : term'  ->  (binder Prims.list * term Prims.list Prims.list * term) = (fun projectee -> (match (projectee) with
-| QExists (_0) -> begin
-_0
-end))
-
-
-let uu___is_Refine : term'  ->  Prims.bool = (fun projectee -> (match (projectee) with
-| Refine (_0) -> begin
-true
-end
-| uu____1493 -> begin
-false
-end))
-
-
-let __proj__Refine__item___0 : term'  ->  (binder * term) = (fun projectee -> (match (projectee) with
-| Refine (_0) -> begin
-_0
-end))
-
-
-let uu___is_NamedTyp : term'  ->  Prims.bool = (fun projectee -> (match (projectee) with
-| NamedTyp (_0) -> begin
-true
-end
-| uu____1523 -> begin
-false
-end))
-
-
-let __proj__NamedTyp__item___0 : term'  ->  (FStar_Ident.ident * term) = (fun projectee -> (match (projectee) with
-| NamedTyp (_0) -> begin
-_0
-end))
-
-
-let uu___is_Paren : term'  ->  Prims.bool = (fun projectee -> (match (projectee) with
-| Paren (_0) -> begin
-true
-end
-| uu____1549 -> begin
-false
-end))
-
-
-let __proj__Paren__item___0 : term'  ->  term = (fun projectee -> (match (projectee) with
-| Paren (_0) -> begin
-_0
-end))
-
-
-let uu___is_Requires : term'  ->  Prims.bool = (fun projectee -> (match (projectee) with
-| Requires (_0) -> begin
-true
-end
-| uu____1569 -> begin
-false
-end))
-
-
-let __proj__Requires__item___0 : term'  ->  (term * Prims.string FStar_Pervasives_Native.option) = (fun projectee -> (match (projectee) with
-| Requires (_0) -> begin
-_0
-end))
-
-
-let uu___is_Ensures : term'  ->  Prims.bool = (fun projectee -> (match (projectee) with
-| Ensures (_0) -> begin
-true
-end
-| uu____1607 -> begin
-false
-end))
-
-
-let __proj__Ensures__item___0 : term'  ->  (term * Prims.string FStar_Pervasives_Native.option) = (fun projectee -> (match (projectee) with
-| Ensures (_0) -> begin
-_0
-end))
-
-
-let uu___is_Labeled : term'  ->  Prims.bool = (fun projectee -> (match (projectee) with
-| Labeled (_0) -> begin
-true
-end
-| uu____1645 -> begin
-false
-end))
-
-
-let __proj__Labeled__item___0 : term'  ->  (term * Prims.string * Prims.bool) = (fun projectee -> (match (projectee) with
-| Labeled (_0) -> begin
-_0
-end))
-
-
-let uu___is_Assign : term'  ->  Prims.bool = (fun projectee -> (match (projectee) with
-| Assign (_0) -> begin
-true
-end
-| uu____1681 -> begin
-false
-end))
-
-
-let __proj__Assign__item___0 : term'  ->  (FStar_Ident.ident * term) = (fun projectee -> (match (projectee) with
-| Assign (_0) -> begin
-_0
-end))
-
-
-let uu___is_Discrim : term'  ->  Prims.bool = (fun projectee -> (match (projectee) with
-| Discrim (_0) -> begin
-true
-end
-| uu____1707 -> begin
-false
-end))
-
-
-let __proj__Discrim__item___0 : term'  ->  FStar_Ident.lid = (fun projectee -> (match (projectee) with
-| Discrim (_0) -> begin
-_0
-end))
-
-
-let uu___is_Attributes : term'  ->  Prims.bool = (fun projectee -> (match (projectee) with
-| Attributes (_0) -> begin
-true
-end
-| uu____1723 -> begin
-false
-end))
-
-
-let __proj__Attributes__item___0 : term'  ->  term Prims.list = (fun projectee -> (match (projectee) with
-| Attributes (_0) -> begin
-_0
-end))
-
-
-let __proj__Mkterm__item__tm : term  ->  term' = (fun projectee -> (match (projectee) with
-| {tm = __fname__tm; range = __fname__range; level = __fname__level} -> begin
-__fname__tm
-end))
-
-
-let __proj__Mkterm__item__range : term  ->  FStar_Range.range = (fun projectee -> (match (projectee) with
-| {tm = __fname__tm; range = __fname__range; level = __fname__level} -> begin
-__fname__range
-end))
-
-
-let __proj__Mkterm__item__level : term  ->  level = (fun projectee -> (match (projectee) with
-| {tm = __fname__tm; range = __fname__range; level = __fname__level} -> begin
-__fname__level
-end))
-
-
-let uu___is_Variable : binder'  ->  Prims.bool = (fun projectee -> (match (projectee) with
-| Variable (_0) -> begin
-true
-end
-| uu____1764 -> begin
-false
-end))
-
-
-let __proj__Variable__item___0 : binder'  ->  FStar_Ident.ident = (fun projectee -> (match (projectee) with
-| Variable (_0) -> begin
-_0
-end))
-
-
-let uu___is_TVariable : binder'  ->  Prims.bool = (fun projectee -> (match (projectee) with
-| TVariable (_0) -> begin
-true
-end
-| uu____1778 -> begin
-false
-end))
-
-
-let __proj__TVariable__item___0 : binder'  ->  FStar_Ident.ident = (fun projectee -> (match (projectee) with
-| TVariable (_0) -> begin
-_0
-end))
-
-
-let uu___is_Annotated : binder'  ->  Prims.bool = (fun projectee -> (match (projectee) with
-| Annotated (_0) -> begin
-true
-end
-| uu____1796 -> begin
-false
-end))
-
-
-let __proj__Annotated__item___0 : binder'  ->  (FStar_Ident.ident * term) = (fun projectee -> (match (projectee) with
-| Annotated (_0) -> begin
-_0
-end))
-
-
-let uu___is_TAnnotated : binder'  ->  Prims.bool = (fun projectee -> (match (projectee) with
-| TAnnotated (_0) -> begin
-true
-end
-| uu____1826 -> begin
-false
-end))
-
-
-let __proj__TAnnotated__item___0 : binder'  ->  (FStar_Ident.ident * term) = (fun projectee -> (match (projectee) with
-| TAnnotated (_0) -> begin
-_0
-end))
-
-
-let uu___is_NoName : binder'  ->  Prims.bool = (fun projectee -> (match (projectee) with
-| NoName (_0) -> begin
-true
-end
-| uu____1852 -> begin
-false
-end))
-
-
-let __proj__NoName__item___0 : binder'  ->  term = (fun projectee -> (match (projectee) with
-| NoName (_0) -> begin
-_0
-end))
-
-
-let __proj__Mkbinder__item__b : binder  ->  binder' = (fun projectee -> (match (projectee) with
-| {b = __fname__b; brange = __fname__brange; blevel = __fname__blevel; aqual = __fname__aqual} -> begin
-__fname__b
-end))
-
-
-let __proj__Mkbinder__item__brange : binder  ->  FStar_Range.range = (fun projectee -> (match (projectee) with
-| {b = __fname__b; brange = __fname__brange; blevel = __fname__blevel; aqual = __fname__aqual} -> begin
-__fname__brange
-end))
-
-
-let __proj__Mkbinder__item__blevel : binder  ->  level = (fun projectee -> (match (projectee) with
-| {b = __fname__b; brange = __fname__brange; blevel = __fname__blevel; aqual = __fname__aqual} -> begin
-__fname__blevel
-end))
-
-
-let __proj__Mkbinder__item__aqual : binder  ->  aqual = (fun projectee -> (match (projectee) with
-| {b = __fname__b; brange = __fname__brange; blevel = __fname__blevel; aqual = __fname__aqual} -> begin
-__fname__aqual
-end))
-
-
-let uu___is_PatWild : pattern'  ->  Prims.bool = (fun projectee -> (match (projectee) with
-| PatWild -> begin
-true
-end
-| uu____1897 -> begin
-false
-end))
-
-
-let uu___is_PatConst : pattern'  ->  Prims.bool = (fun projectee -> (match (projectee) with
-| PatConst (_0) -> begin
-true
-end
-| uu____1903 -> begin
-false
-end))
-
-
-let __proj__PatConst__item___0 : pattern'  ->  FStar_Const.sconst = (fun projectee -> (match (projectee) with
-| PatConst (_0) -> begin
-_0
-end))
-
-
-let uu___is_PatApp : pattern'  ->  Prims.bool = (fun projectee -> (match (projectee) with
-| PatApp (_0) -> begin
-true
-end
-| uu____1923 -> begin
-false
-end))
-
-
-let __proj__PatApp__item___0 : pattern'  ->  (pattern * pattern Prims.list) = (fun projectee -> (match (projectee) with
-| PatApp (_0) -> begin
-_0
-end))
-
-
-let uu___is_PatVar : pattern'  ->  Prims.bool = (fun projectee -> (match (projectee) with
-| PatVar (_0) -> begin
-true
-end
-| uu____1961 -> begin
-false
-end))
-
-
-let __proj__PatVar__item___0 : pattern'  ->  (FStar_Ident.ident * arg_qualifier FStar_Pervasives_Native.option) = (fun projectee -> (match (projectee) with
-| PatVar (_0) -> begin
-_0
-end))
-
-
-let uu___is_PatName : pattern'  ->  Prims.bool = (fun projectee -> (match (projectee) with
-| PatName (_0) -> begin
-true
-end
-| uu____1993 -> begin
-false
-end))
-
-
-let __proj__PatName__item___0 : pattern'  ->  FStar_Ident.lid = (fun projectee -> (match (projectee) with
-| PatName (_0) -> begin
-_0
-end))
-
-
-let uu___is_PatTvar : pattern'  ->  Prims.bool = (fun projectee -> (match (projectee) with
-| PatTvar (_0) -> begin
-true
-end
-| uu____2013 -> begin
-false
-end))
-
-
-let __proj__PatTvar__item___0 : pattern'  ->  (FStar_Ident.ident * arg_qualifier FStar_Pervasives_Native.option) = (fun projectee -> (match (projectee) with
-| PatTvar (_0) -> begin
-_0
-end))
-
-
-let uu___is_PatList : pattern'  ->  Prims.bool = (fun projectee -> (match (projectee) with
-| PatList (_0) -> begin
-true
-end
-| uu____2047 -> begin
-false
-end))
-
-
-let __proj__PatList__item___0 : pattern'  ->  pattern Prims.list = (fun projectee -> (match (projectee) with
-| PatList (_0) -> begin
-_0
-end))
-
-
-let uu___is_PatTuple : pattern'  ->  Prims.bool = (fun projectee -> (match (projectee) with
-| PatTuple (_0) -> begin
-true
-end
-| uu____2073 -> begin
-false
-end))
-
-
-let __proj__PatTuple__item___0 : pattern'  ->  (pattern Prims.list * Prims.bool) = (fun projectee -> (match (projectee) with
-| PatTuple (_0) -> begin
-_0
-end))
-
-
-let uu___is_PatRecord : pattern'  ->  Prims.bool = (fun projectee -> (match (projectee) with
-| PatRecord (_0) -> begin
-true
-end
-| uu____2111 -> begin
-false
-end))
-
-
-let __proj__PatRecord__item___0 : pattern'  ->  (FStar_Ident.lid * pattern) Prims.list = (fun projectee -> (match (projectee) with
-| PatRecord (_0) -> begin
-_0
-end))
-
-
-let uu___is_PatAscribed : pattern'  ->  Prims.bool = (fun projectee -> (match (projectee) with
-| PatAscribed (_0) -> begin
-true
-end
-| uu____2147 -> begin
-false
-end))
-
-
-let __proj__PatAscribed__item___0 : pattern'  ->  (pattern * term) = (fun projectee -> (match (projectee) with
-| PatAscribed (_0) -> begin
-_0
-end))
-
-
-let uu___is_PatOr : pattern'  ->  Prims.bool = (fun projectee -> (match (projectee) with
-| PatOr (_0) -> begin
-true
-end
-| uu____2175 -> begin
-false
-end))
-
-
-let __proj__PatOr__item___0 : pattern'  ->  pattern Prims.list = (fun projectee -> (match (projectee) with
-| PatOr (_0) -> begin
-_0
-end))
-
-
-let uu___is_PatOp : pattern'  ->  Prims.bool = (fun projectee -> (match (projectee) with
-| PatOp (_0) -> begin
-true
-end
-| uu____2195 -> begin
-false
-end))
-
-
-let __proj__PatOp__item___0 : pattern'  ->  FStar_Ident.ident = (fun projectee -> (match (projectee) with
-| PatOp (_0) -> begin
-_0
-end))
-
-
-let __proj__Mkpattern__item__pat : pattern  ->  pattern' = (fun projectee -> (match (projectee) with
-| {pat = __fname__pat; prange = __fname__prange} -> begin
-__fname__pat
-end))
-
-
-let __proj__Mkpattern__item__prange : pattern  ->  FStar_Range.range = (fun projectee -> (match (projectee) with
-| {pat = __fname__pat; prange = __fname__prange} -> begin
-__fname__prange
-end))
-
-
-=======
   | Un
   | Expr
   | Type_level
@@ -1525,7 +503,6 @@
   fun projectee  ->
     match projectee with
     | { pat = __fname__pat; prange = __fname__prange;_} -> __fname__prange
->>>>>>> 484a43b6
 type branch =
 (pattern * term FStar_Pervasives_Native.option * term)
 
@@ -1546,373 +523,6 @@
 (Prims.string * (Prims.string * Prims.string) Prims.list)
 
 type tycon =
-<<<<<<< HEAD
-| TyconAbstract of (FStar_Ident.ident * binder Prims.list * knd FStar_Pervasives_Native.option)
-| TyconAbbrev of (FStar_Ident.ident * binder Prims.list * knd FStar_Pervasives_Native.option * term)
-| TyconRecord of (FStar_Ident.ident * binder Prims.list * knd FStar_Pervasives_Native.option * (FStar_Ident.ident * term * fsdoc FStar_Pervasives_Native.option) Prims.list)
-| TyconVariant of (FStar_Ident.ident * binder Prims.list * knd FStar_Pervasives_Native.option * (FStar_Ident.ident * term FStar_Pervasives_Native.option * fsdoc FStar_Pervasives_Native.option * Prims.bool) Prims.list)
-
-
-let uu___is_TyconAbstract : tycon  ->  Prims.bool = (fun projectee -> (match (projectee) with
-| TyconAbstract (_0) -> begin
-true
-end
-| uu____2335 -> begin
-false
-end))
-
-
-let __proj__TyconAbstract__item___0 : tycon  ->  (FStar_Ident.ident * binder Prims.list * knd FStar_Pervasives_Native.option) = (fun projectee -> (match (projectee) with
-| TyconAbstract (_0) -> begin
-_0
-end))
-
-
-let uu___is_TyconAbbrev : tycon  ->  Prims.bool = (fun projectee -> (match (projectee) with
-| TyconAbbrev (_0) -> begin
-true
-end
-| uu____2391 -> begin
-false
-end))
-
-
-let __proj__TyconAbbrev__item___0 : tycon  ->  (FStar_Ident.ident * binder Prims.list * knd FStar_Pervasives_Native.option * term) = (fun projectee -> (match (projectee) with
-| TyconAbbrev (_0) -> begin
-_0
-end))
-
-
-let uu___is_TyconRecord : tycon  ->  Prims.bool = (fun projectee -> (match (projectee) with
-| TyconRecord (_0) -> begin
-true
-end
-| uu____2463 -> begin
-false
-end))
-
-
-let __proj__TyconRecord__item___0 : tycon  ->  (FStar_Ident.ident * binder Prims.list * knd FStar_Pervasives_Native.option * (FStar_Ident.ident * term * fsdoc FStar_Pervasives_Native.option) Prims.list) = (fun projectee -> (match (projectee) with
-| TyconRecord (_0) -> begin
-_0
-end))
-
-
-let uu___is_TyconVariant : tycon  ->  Prims.bool = (fun projectee -> (match (projectee) with
-| TyconVariant (_0) -> begin
-true
-end
-| uu____2569 -> begin
-false
-end))
-
-
-let __proj__TyconVariant__item___0 : tycon  ->  (FStar_Ident.ident * binder Prims.list * knd FStar_Pervasives_Native.option * (FStar_Ident.ident * term FStar_Pervasives_Native.option * fsdoc FStar_Pervasives_Native.option * Prims.bool) Prims.list) = (fun projectee -> (match (projectee) with
-| TyconVariant (_0) -> begin
-_0
-end))
-
-type qualifier =
-| Private
-| Abstract
-| Noeq
-| Unopteq
-| Assumption
-| DefaultEffect
-| TotalEffect
-| Effect_qual
-| New
-| Inline
-| Visible
-| Unfold_for_unification_and_vcgen
-| Inline_for_extraction
-| Irreducible
-| NoExtract
-| Reifiable
-| Reflectable
-| Opaque
-| Logic
-
-
-let uu___is_Private : qualifier  ->  Prims.bool = (fun projectee -> (match (projectee) with
-| Private -> begin
-true
-end
-| uu____2660 -> begin
-false
-end))
-
-
-let uu___is_Abstract : qualifier  ->  Prims.bool = (fun projectee -> (match (projectee) with
-| Abstract -> begin
-true
-end
-| uu____2665 -> begin
-false
-end))
-
-
-let uu___is_Noeq : qualifier  ->  Prims.bool = (fun projectee -> (match (projectee) with
-| Noeq -> begin
-true
-end
-| uu____2670 -> begin
-false
-end))
-
-
-let uu___is_Unopteq : qualifier  ->  Prims.bool = (fun projectee -> (match (projectee) with
-| Unopteq -> begin
-true
-end
-| uu____2675 -> begin
-false
-end))
-
-
-let uu___is_Assumption : qualifier  ->  Prims.bool = (fun projectee -> (match (projectee) with
-| Assumption -> begin
-true
-end
-| uu____2680 -> begin
-false
-end))
-
-
-let uu___is_DefaultEffect : qualifier  ->  Prims.bool = (fun projectee -> (match (projectee) with
-| DefaultEffect -> begin
-true
-end
-| uu____2685 -> begin
-false
-end))
-
-
-let uu___is_TotalEffect : qualifier  ->  Prims.bool = (fun projectee -> (match (projectee) with
-| TotalEffect -> begin
-true
-end
-| uu____2690 -> begin
-false
-end))
-
-
-let uu___is_Effect_qual : qualifier  ->  Prims.bool = (fun projectee -> (match (projectee) with
-| Effect_qual -> begin
-true
-end
-| uu____2695 -> begin
-false
-end))
-
-
-let uu___is_New : qualifier  ->  Prims.bool = (fun projectee -> (match (projectee) with
-| New -> begin
-true
-end
-| uu____2700 -> begin
-false
-end))
-
-
-let uu___is_Inline : qualifier  ->  Prims.bool = (fun projectee -> (match (projectee) with
-| Inline -> begin
-true
-end
-| uu____2705 -> begin
-false
-end))
-
-
-let uu___is_Visible : qualifier  ->  Prims.bool = (fun projectee -> (match (projectee) with
-| Visible -> begin
-true
-end
-| uu____2710 -> begin
-false
-end))
-
-
-let uu___is_Unfold_for_unification_and_vcgen : qualifier  ->  Prims.bool = (fun projectee -> (match (projectee) with
-| Unfold_for_unification_and_vcgen -> begin
-true
-end
-| uu____2715 -> begin
-false
-end))
-
-
-let uu___is_Inline_for_extraction : qualifier  ->  Prims.bool = (fun projectee -> (match (projectee) with
-| Inline_for_extraction -> begin
-true
-end
-| uu____2720 -> begin
-false
-end))
-
-
-let uu___is_Irreducible : qualifier  ->  Prims.bool = (fun projectee -> (match (projectee) with
-| Irreducible -> begin
-true
-end
-| uu____2725 -> begin
-false
-end))
-
-
-let uu___is_NoExtract : qualifier  ->  Prims.bool = (fun projectee -> (match (projectee) with
-| NoExtract -> begin
-true
-end
-| uu____2730 -> begin
-false
-end))
-
-
-let uu___is_Reifiable : qualifier  ->  Prims.bool = (fun projectee -> (match (projectee) with
-| Reifiable -> begin
-true
-end
-| uu____2735 -> begin
-false
-end))
-
-
-let uu___is_Reflectable : qualifier  ->  Prims.bool = (fun projectee -> (match (projectee) with
-| Reflectable -> begin
-true
-end
-| uu____2740 -> begin
-false
-end))
-
-
-let uu___is_Opaque : qualifier  ->  Prims.bool = (fun projectee -> (match (projectee) with
-| Opaque -> begin
-true
-end
-| uu____2745 -> begin
-false
-end))
-
-
-let uu___is_Logic : qualifier  ->  Prims.bool = (fun projectee -> (match (projectee) with
-| Logic -> begin
-true
-end
-| uu____2750 -> begin
-false
-end))
-
-
-type qualifiers =
-qualifier Prims.list
-
-
-type attributes_ =
-term Prims.list
-
-type decoration =
-| Qualifier of qualifier
-| DeclAttributes of term Prims.list
-| Doc of fsdoc
-
-
-let uu___is_Qualifier : decoration  ->  Prims.bool = (fun projectee -> (match (projectee) with
-| Qualifier (_0) -> begin
-true
-end
-| uu____2774 -> begin
-false
-end))
-
-
-let __proj__Qualifier__item___0 : decoration  ->  qualifier = (fun projectee -> (match (projectee) with
-| Qualifier (_0) -> begin
-_0
-end))
-
-
-let uu___is_DeclAttributes : decoration  ->  Prims.bool = (fun projectee -> (match (projectee) with
-| DeclAttributes (_0) -> begin
-true
-end
-| uu____2790 -> begin
-false
-end))
-
-
-let __proj__DeclAttributes__item___0 : decoration  ->  term Prims.list = (fun projectee -> (match (projectee) with
-| DeclAttributes (_0) -> begin
-_0
-end))
-
-
-let uu___is_Doc : decoration  ->  Prims.bool = (fun projectee -> (match (projectee) with
-| Doc (_0) -> begin
-true
-end
-| uu____2810 -> begin
-false
-end))
-
-
-let __proj__Doc__item___0 : decoration  ->  fsdoc = (fun projectee -> (match (projectee) with
-| Doc (_0) -> begin
-_0
-end))
-
-type lift_op =
-| NonReifiableLift of term
-| ReifiableLift of (term * term)
-| LiftForFree of term
-
-
-let uu___is_NonReifiableLift : lift_op  ->  Prims.bool = (fun projectee -> (match (projectee) with
-| NonReifiableLift (_0) -> begin
-true
-end
-| uu____2840 -> begin
-false
-end))
-
-
-let __proj__NonReifiableLift__item___0 : lift_op  ->  term = (fun projectee -> (match (projectee) with
-| NonReifiableLift (_0) -> begin
-_0
-end))
-
-
-let uu___is_ReifiableLift : lift_op  ->  Prims.bool = (fun projectee -> (match (projectee) with
-| ReifiableLift (_0) -> begin
-true
-end
-| uu____2858 -> begin
-false
-end))
-
-
-let __proj__ReifiableLift__item___0 : lift_op  ->  (term * term) = (fun projectee -> (match (projectee) with
-| ReifiableLift (_0) -> begin
-_0
-end))
-
-
-let uu___is_LiftForFree : lift_op  ->  Prims.bool = (fun projectee -> (match (projectee) with
-| LiftForFree (_0) -> begin
-true
-end
-| uu____2884 -> begin
-false
-end))
-
-
-let __proj__LiftForFree__item___0 : lift_op  ->  term = (fun projectee -> (match (projectee) with
-| LiftForFree (_0) -> begin
-_0
-end))
-
-=======
   | TyconAbstract of
   (FStar_Ident.ident,binder Prims.list,knd FStar_Pervasives_Native.option)
   FStar_Pervasives_Native.tuple3
@@ -2088,7 +698,6 @@
     match projectee with | LiftForFree _0 -> true | uu____2723 -> false
 let __proj__LiftForFree__item___0: lift_op -> term =
   fun projectee  -> match projectee with | LiftForFree _0 -> _0
->>>>>>> 484a43b6
 type lift =
 {msource : FStar_Ident.lid; mdest : FStar_Ident.lid; lift_op : lift_op}
 
@@ -2111,1628 +720,6 @@
 end))
 
 type pragma =
-<<<<<<< HEAD
-| SetOptions of Prims.string
-| ResetOptions of Prims.string FStar_Pervasives_Native.option
-| LightOff
-
-
-let uu___is_SetOptions : pragma  ->  Prims.bool = (fun projectee -> (match (projectee) with
-| SetOptions (_0) -> begin
-true
-end
-| uu____2941 -> begin
-false
-end))
-
-
-let __proj__SetOptions__item___0 : pragma  ->  Prims.string = (fun projectee -> (match (projectee) with
-| SetOptions (_0) -> begin
-_0
-end))
-
-
-let uu___is_ResetOptions : pragma  ->  Prims.bool = (fun projectee -> (match (projectee) with
-| ResetOptions (_0) -> begin
-true
-end
-| uu____2957 -> begin
-false
-end))
-
-
-let __proj__ResetOptions__item___0 : pragma  ->  Prims.string FStar_Pervasives_Native.option = (fun projectee -> (match (projectee) with
-| ResetOptions (_0) -> begin
-_0
-end))
-
-
-let uu___is_LightOff : pragma  ->  Prims.bool = (fun projectee -> (match (projectee) with
-| LightOff -> begin
-true
-end
-| uu____2976 -> begin
-false
-end))
-
-type decl' =
-| TopLevelModule of FStar_Ident.lid
-| Open of FStar_Ident.lid
-| Include of FStar_Ident.lid
-| ModuleAbbrev of (FStar_Ident.ident * FStar_Ident.lid)
-| TopLevelLet of (let_qualifier * (pattern * term) Prims.list)
-| Main of term
-| Tycon of (Prims.bool * (tycon * fsdoc FStar_Pervasives_Native.option) Prims.list)
-| Val of (FStar_Ident.ident * term)
-| Exception of (FStar_Ident.ident * term FStar_Pervasives_Native.option)
-| NewEffect of effect_decl
-| SubEffect of lift
-| Pragma of pragma
-| Fsdoc of fsdoc
-| Assume of (FStar_Ident.ident * term) 
- and decl =
-{d : decl'; drange : FStar_Range.range; doc : fsdoc FStar_Pervasives_Native.option; quals : qualifiers; attrs : attributes_} 
- and effect_decl =
-| DefineEffect of (FStar_Ident.ident * binder Prims.list * term * decl Prims.list)
-| RedefineEffect of (FStar_Ident.ident * binder Prims.list * term)
-
-
-let uu___is_TopLevelModule : decl'  ->  Prims.bool = (fun projectee -> (match (projectee) with
-| TopLevelModule (_0) -> begin
-true
-end
-| uu____3128 -> begin
-false
-end))
-
-
-let __proj__TopLevelModule__item___0 : decl'  ->  FStar_Ident.lid = (fun projectee -> (match (projectee) with
-| TopLevelModule (_0) -> begin
-_0
-end))
-
-
-let uu___is_Open : decl'  ->  Prims.bool = (fun projectee -> (match (projectee) with
-| Open (_0) -> begin
-true
-end
-| uu____3142 -> begin
-false
-end))
-
-
-let __proj__Open__item___0 : decl'  ->  FStar_Ident.lid = (fun projectee -> (match (projectee) with
-| Open (_0) -> begin
-_0
-end))
-
-
-let uu___is_Include : decl'  ->  Prims.bool = (fun projectee -> (match (projectee) with
-| Include (_0) -> begin
-true
-end
-| uu____3156 -> begin
-false
-end))
-
-
-let __proj__Include__item___0 : decl'  ->  FStar_Ident.lid = (fun projectee -> (match (projectee) with
-| Include (_0) -> begin
-_0
-end))
-
-
-let uu___is_ModuleAbbrev : decl'  ->  Prims.bool = (fun projectee -> (match (projectee) with
-| ModuleAbbrev (_0) -> begin
-true
-end
-| uu____3174 -> begin
-false
-end))
-
-
-let __proj__ModuleAbbrev__item___0 : decl'  ->  (FStar_Ident.ident * FStar_Ident.lid) = (fun projectee -> (match (projectee) with
-| ModuleAbbrev (_0) -> begin
-_0
-end))
-
-
-let uu___is_TopLevelLet : decl'  ->  Prims.bool = (fun projectee -> (match (projectee) with
-| TopLevelLet (_0) -> begin
-true
-end
-| uu____3210 -> begin
-false
-end))
-
-
-let __proj__TopLevelLet__item___0 : decl'  ->  (let_qualifier * (pattern * term) Prims.list) = (fun projectee -> (match (projectee) with
-| TopLevelLet (_0) -> begin
-_0
-end))
-
-
-let uu___is_Main : decl'  ->  Prims.bool = (fun projectee -> (match (projectee) with
-| Main (_0) -> begin
-true
-end
-| uu____3254 -> begin
-false
-end))
-
-
-let __proj__Main__item___0 : decl'  ->  term = (fun projectee -> (match (projectee) with
-| Main (_0) -> begin
-_0
-end))
-
-
-let uu___is_Tycon : decl'  ->  Prims.bool = (fun projectee -> (match (projectee) with
-| Tycon (_0) -> begin
-true
-end
-| uu____3280 -> begin
-false
-end))
-
-
-let __proj__Tycon__item___0 : decl'  ->  (Prims.bool * (tycon * fsdoc FStar_Pervasives_Native.option) Prims.list) = (fun projectee -> (match (projectee) with
-| Tycon (_0) -> begin
-_0
-end))
-
-
-let uu___is_Val : decl'  ->  Prims.bool = (fun projectee -> (match (projectee) with
-| Val (_0) -> begin
-true
-end
-| uu____3334 -> begin
-false
-end))
-
-
-let __proj__Val__item___0 : decl'  ->  (FStar_Ident.ident * term) = (fun projectee -> (match (projectee) with
-| Val (_0) -> begin
-_0
-end))
-
-
-let uu___is_Exception : decl'  ->  Prims.bool = (fun projectee -> (match (projectee) with
-| Exception (_0) -> begin
-true
-end
-| uu____3366 -> begin
-false
-end))
-
-
-let __proj__Exception__item___0 : decl'  ->  (FStar_Ident.ident * term FStar_Pervasives_Native.option) = (fun projectee -> (match (projectee) with
-| Exception (_0) -> begin
-_0
-end))
-
-
-let uu___is_NewEffect : decl'  ->  Prims.bool = (fun projectee -> (match (projectee) with
-| NewEffect (_0) -> begin
-true
-end
-| uu____3398 -> begin
-false
-end))
-
-
-let __proj__NewEffect__item___0 : decl'  ->  effect_decl = (fun projectee -> (match (projectee) with
-| NewEffect (_0) -> begin
-_0
-end))
-
-
-let uu___is_SubEffect : decl'  ->  Prims.bool = (fun projectee -> (match (projectee) with
-| SubEffect (_0) -> begin
-true
-end
-| uu____3412 -> begin
-false
-end))
-
-
-let __proj__SubEffect__item___0 : decl'  ->  lift = (fun projectee -> (match (projectee) with
-| SubEffect (_0) -> begin
-_0
-end))
-
-
-let uu___is_Pragma : decl'  ->  Prims.bool = (fun projectee -> (match (projectee) with
-| Pragma (_0) -> begin
-true
-end
-| uu____3426 -> begin
-false
-end))
-
-
-let __proj__Pragma__item___0 : decl'  ->  pragma = (fun projectee -> (match (projectee) with
-| Pragma (_0) -> begin
-_0
-end))
-
-
-let uu___is_Fsdoc : decl'  ->  Prims.bool = (fun projectee -> (match (projectee) with
-| Fsdoc (_0) -> begin
-true
-end
-| uu____3440 -> begin
-false
-end))
-
-
-let __proj__Fsdoc__item___0 : decl'  ->  fsdoc = (fun projectee -> (match (projectee) with
-| Fsdoc (_0) -> begin
-_0
-end))
-
-
-let uu___is_Assume : decl'  ->  Prims.bool = (fun projectee -> (match (projectee) with
-| Assume (_0) -> begin
-true
-end
-| uu____3458 -> begin
-false
-end))
-
-
-let __proj__Assume__item___0 : decl'  ->  (FStar_Ident.ident * term) = (fun projectee -> (match (projectee) with
-| Assume (_0) -> begin
-_0
-end))
-
-
-let __proj__Mkdecl__item__d : decl  ->  decl' = (fun projectee -> (match (projectee) with
-| {d = __fname__d; drange = __fname__drange; doc = __fname__doc; quals = __fname__quals; attrs = __fname__attrs} -> begin
-__fname__d
-end))
-
-
-let __proj__Mkdecl__item__drange : decl  ->  FStar_Range.range = (fun projectee -> (match (projectee) with
-| {d = __fname__d; drange = __fname__drange; doc = __fname__doc; quals = __fname__quals; attrs = __fname__attrs} -> begin
-__fname__drange
-end))
-
-
-let __proj__Mkdecl__item__doc : decl  ->  fsdoc FStar_Pervasives_Native.option = (fun projectee -> (match (projectee) with
-| {d = __fname__d; drange = __fname__drange; doc = __fname__doc; quals = __fname__quals; attrs = __fname__attrs} -> begin
-__fname__doc
-end))
-
-
-let __proj__Mkdecl__item__quals : decl  ->  qualifiers = (fun projectee -> (match (projectee) with
-| {d = __fname__d; drange = __fname__drange; doc = __fname__doc; quals = __fname__quals; attrs = __fname__attrs} -> begin
-__fname__quals
-end))
-
-
-let __proj__Mkdecl__item__attrs : decl  ->  attributes_ = (fun projectee -> (match (projectee) with
-| {d = __fname__d; drange = __fname__drange; doc = __fname__doc; quals = __fname__quals; attrs = __fname__attrs} -> begin
-__fname__attrs
-end))
-
-
-let uu___is_DefineEffect : effect_decl  ->  Prims.bool = (fun projectee -> (match (projectee) with
-| DefineEffect (_0) -> begin
-true
-end
-| uu____3555 -> begin
-false
-end))
-
-
-let __proj__DefineEffect__item___0 : effect_decl  ->  (FStar_Ident.ident * binder Prims.list * term * decl Prims.list) = (fun projectee -> (match (projectee) with
-| DefineEffect (_0) -> begin
-_0
-end))
-
-
-let uu___is_RedefineEffect : effect_decl  ->  Prims.bool = (fun projectee -> (match (projectee) with
-| RedefineEffect (_0) -> begin
-true
-end
-| uu____3613 -> begin
-false
-end))
-
-
-let __proj__RedefineEffect__item___0 : effect_decl  ->  (FStar_Ident.ident * binder Prims.list * term) = (fun projectee -> (match (projectee) with
-| RedefineEffect (_0) -> begin
-_0
-end))
-
-type modul =
-| Module of (FStar_Ident.lid * decl Prims.list)
-| Interface of (FStar_Ident.lid * decl Prims.list * Prims.bool)
-
-
-let uu___is_Module : modul  ->  Prims.bool = (fun projectee -> (match (projectee) with
-| Module (_0) -> begin
-true
-end
-| uu____3679 -> begin
-false
-end))
-
-
-let __proj__Module__item___0 : modul  ->  (FStar_Ident.lid * decl Prims.list) = (fun projectee -> (match (projectee) with
-| Module (_0) -> begin
-_0
-end))
-
-
-let uu___is_Interface : modul  ->  Prims.bool = (fun projectee -> (match (projectee) with
-| Interface (_0) -> begin
-true
-end
-| uu____3719 -> begin
-false
-end))
-
-
-let __proj__Interface__item___0 : modul  ->  (FStar_Ident.lid * decl Prims.list * Prims.bool) = (fun projectee -> (match (projectee) with
-| Interface (_0) -> begin
-_0
-end))
-
-
-type file =
-modul
-
-
-type inputFragment =
-(file, decl Prims.list) FStar_Util.either
-
-
-let decl_drange : decl  ->  FStar_Range.range = (fun decl -> decl.drange)
-
-
-let check_id : FStar_Ident.ident  ->  Prims.unit = (fun id -> (
-
-let first_char = (FStar_String.substring id.FStar_Ident.idText (Prims.parse_int "0") (Prims.parse_int "1"))
-in (match ((Prims.op_Equality (FStar_String.lowercase first_char) first_char)) with
-| true -> begin
-()
-end
-| uu____3767 -> begin
-(
-
-let uu____3768 = (
-
-let uu____3769 = (
-
-let uu____3774 = (FStar_Util.format1 "Invalid identifer \'%s\'; expected a symbol that begins with a lower-case character" id.FStar_Ident.idText)
-in ((uu____3774), (id.FStar_Ident.idRange)))
-in FStar_Errors.Error (uu____3769))
-in (FStar_Exn.raise uu____3768))
-end)))
-
-
-let at_most_one : 'Auu____3783 . Prims.string  ->  FStar_Range.range  ->  'Auu____3783 Prims.list  ->  'Auu____3783 FStar_Pervasives_Native.option = (fun s r l -> (match (l) with
-| (x)::[] -> begin
-FStar_Pervasives_Native.Some (x)
-end
-| [] -> begin
-FStar_Pervasives_Native.None
-end
-| uu____3803 -> begin
-(
-
-let uu____3806 = (
-
-let uu____3807 = (
-
-let uu____3812 = (FStar_Util.format1 "At most one %s is allowed on declarations" s)
-in ((uu____3812), (r)))
-in FStar_Errors.Error (uu____3807))
-in (FStar_Exn.raise uu____3806))
-end))
-
-
-let mk_decl : decl'  ->  FStar_Range.range  ->  decoration Prims.list  ->  decl = (fun d r decorations -> (
-
-let doc1 = (
-
-let uu____3834 = (FStar_List.choose (fun uu___81_3839 -> (match (uu___81_3839) with
-| Doc (d1) -> begin
-FStar_Pervasives_Native.Some (d1)
-end
-| uu____3843 -> begin
-FStar_Pervasives_Native.None
-end)) decorations)
-in (at_most_one "fsdoc" r uu____3834))
-in (
-
-let attributes_ = (
-
-let uu____3849 = (FStar_List.choose (fun uu___82_3858 -> (match (uu___82_3858) with
-| DeclAttributes (a) -> begin
-FStar_Pervasives_Native.Some (a)
-end
-| uu____3868 -> begin
-FStar_Pervasives_Native.None
-end)) decorations)
-in (at_most_one "attribute set" r uu____3849))
-in (
-
-let attributes_1 = (FStar_Util.dflt [] attributes_)
-in (
-
-let qualifiers = (FStar_List.choose (fun uu___83_3883 -> (match (uu___83_3883) with
-| Qualifier (q) -> begin
-FStar_Pervasives_Native.Some (q)
-end
-| uu____3887 -> begin
-FStar_Pervasives_Native.None
-end)) decorations)
-in {d = d; drange = r; doc = doc1; quals = qualifiers; attrs = attributes_1})))))
-
-
-let mk_binder : binder'  ->  FStar_Range.range  ->  level  ->  aqual  ->  binder = (fun b r l i -> {b = b; brange = r; blevel = l; aqual = i})
-
-
-let mk_term : term'  ->  FStar_Range.range  ->  level  ->  term = (fun t r l -> {tm = t; range = r; level = l})
-
-
-let mk_uminus : term  ->  FStar_Range.range  ->  FStar_Range.range  ->  level  ->  term = (fun t rminus r l -> (
-
-let t1 = (match (t.tm) with
-| Const (FStar_Const.Const_int (s, FStar_Pervasives_Native.Some (FStar_Const.Signed, width))) -> begin
-Const (FStar_Const.Const_int ((((Prims.strcat "-" s)), (FStar_Pervasives_Native.Some (((FStar_Const.Signed), (width)))))))
-end
-| uu____3955 -> begin
-Op ((((FStar_Ident.mk_ident (("-"), (rminus)))), ((t)::[])))
-end)
-in (mk_term t1 r l)))
-
-
-let mk_pattern : pattern'  ->  FStar_Range.range  ->  pattern = (fun p r -> {pat = p; prange = r})
-
-
-let un_curry_abs : pattern Prims.list  ->  term  ->  term' = (fun ps body -> (match (body.tm) with
-| Abs (p', body') -> begin
-Abs ((((FStar_List.append ps p')), (body')))
-end
-| uu____3986 -> begin
-Abs (((ps), (body)))
-end))
-
-
-let mk_function : (pattern * term FStar_Pervasives_Native.option * term) Prims.list  ->  FStar_Range.range  ->  FStar_Range.range  ->  term = (fun branches r1 r2 -> (
-
-let x = (
-
-let i = (FStar_Parser_Const.next_id ())
-in (FStar_Ident.gen r1))
-in (
-
-let uu____4023 = (
-
-let uu____4024 = (
-
-let uu____4031 = (
-
-let uu____4032 = (
-
-let uu____4033 = (
-
-let uu____4048 = (
-
-let uu____4049 = (
-
-let uu____4050 = (FStar_Ident.lid_of_ids ((x)::[]))
-in Var (uu____4050))
-in (mk_term uu____4049 r1 Expr))
-in ((uu____4048), (branches)))
-in Match (uu____4033))
-in (mk_term uu____4032 r2 Expr))
-in ((((mk_pattern (PatVar (((x), (FStar_Pervasives_Native.None)))) r1))::[]), (uu____4031)))
-in Abs (uu____4024))
-in (mk_term uu____4023 r2 Expr))))
-
-
-let un_function : pattern  ->  term  ->  (pattern * term) FStar_Pervasives_Native.option = (fun p tm -> (match (((p.pat), (tm.tm))) with
-| (PatVar (uu____4085), Abs (pats, body)) -> begin
-FStar_Pervasives_Native.Some ((((mk_pattern (PatApp (((p), (pats)))) p.prange)), (body)))
-end
-| uu____4104 -> begin
-FStar_Pervasives_Native.None
-end))
-
-
-let lid_with_range : FStar_Ident.lident  ->  FStar_Range.range  ->  FStar_Ident.lident = (fun lid r -> (
-
-let uu____4121 = (FStar_Ident.path_of_lid lid)
-in (FStar_Ident.lid_of_path uu____4121 r)))
-
-
-let consPat : FStar_Range.range  ->  pattern  ->  pattern  ->  pattern' = (fun r hd1 tl1 -> PatApp ((((mk_pattern (PatName (FStar_Parser_Const.cons_lid)) r)), ((hd1)::(tl1)::[]))))
-
-
-let consTerm : FStar_Range.range  ->  term  ->  term  ->  term = (fun r hd1 tl1 -> (mk_term (Construct (((FStar_Parser_Const.cons_lid), ((((hd1), (Nothing)))::(((tl1), (Nothing)))::[])))) r Expr))
-
-
-let lexConsTerm : FStar_Range.range  ->  term  ->  term  ->  term = (fun r hd1 tl1 -> (mk_term (Construct (((FStar_Parser_Const.lexcons_lid), ((((hd1), (Nothing)))::(((tl1), (Nothing)))::[])))) r Expr))
-
-
-let mkConsList : FStar_Range.range  ->  term Prims.list  ->  term = (fun r elts -> (
-
-let nil = (mk_term (Construct (((FStar_Parser_Const.nil_lid), ([])))) r Expr)
-in (FStar_List.fold_right (fun e tl1 -> (consTerm r e tl1)) elts nil)))
-
-
-let mkLexList : FStar_Range.range  ->  term Prims.list  ->  term = (fun r elts -> (
-
-let nil = (mk_term (Construct (((FStar_Parser_Const.lextop_lid), ([])))) r Expr)
-in (FStar_List.fold_right (fun e tl1 -> (lexConsTerm r e tl1)) elts nil)))
-
-
-let ml_comp : term  ->  term = (fun t -> (
-
-let ml = (mk_term (Name (FStar_Parser_Const.effect_ML_lid)) t.range Expr)
-in (
-
-let t1 = (mk_term (App (((ml), (t), (Nothing)))) t.range Expr)
-in t1)))
-
-
-let tot_comp : term  ->  term = (fun t -> (
-
-let ml = (mk_term (Name (FStar_Parser_Const.effect_Tot_lid)) t.range Expr)
-in (
-
-let t1 = (mk_term (App (((ml), (t), (Nothing)))) t.range Expr)
-in t1)))
-
-
-let mkApp : term  ->  (term * imp) Prims.list  ->  FStar_Range.range  ->  term = (fun t args r -> (match (args) with
-| [] -> begin
-t
-end
-| uu____4292 -> begin
-(match (t.tm) with
-| Name (s) -> begin
-(mk_term (Construct (((s), (args)))) r Un)
-end
-| uu____4306 -> begin
-(FStar_List.fold_left (fun t1 uu____4316 -> (match (uu____4316) with
-| (a, imp) -> begin
-(mk_term (App (((t1), (a), (imp)))) r Un)
-end)) t args)
-end)
-end))
-
-
-let mkRefSet : FStar_Range.range  ->  term Prims.list  ->  term = (fun r elts -> (
-
-let uu____4335 = ((FStar_Parser_Const.set_empty), (FStar_Parser_Const.set_singleton), (FStar_Parser_Const.set_union), (FStar_Parser_Const.heap_addr_of_lid))
-in (match (uu____4335) with
-| (empty_lid, singleton_lid, union_lid, addr_of_lid) -> begin
-(
-
-let empty1 = (mk_term (Var ((FStar_Ident.set_lid_range empty_lid r))) r Expr)
-in (
-
-let addr_of1 = (mk_term (Var ((FStar_Ident.set_lid_range addr_of_lid r))) r Expr)
-in (
-
-let singleton1 = (mk_term (Var ((FStar_Ident.set_lid_range singleton_lid r))) r Expr)
-in (
-
-let union1 = (mk_term (Var ((FStar_Ident.set_lid_range union_lid r))) r Expr)
-in (FStar_List.fold_right (fun e tl1 -> (
-
-let e1 = (mkApp addr_of1 ((((e), (Nothing)))::[]) r)
-in (
-
-let single_e = (mkApp singleton1 ((((e1), (Nothing)))::[]) r)
-in (mkApp union1 ((((single_e), (Nothing)))::(((tl1), (Nothing)))::[]) r)))) elts empty1)))))
-end)))
-
-
-let mkExplicitApp : term  ->  term Prims.list  ->  FStar_Range.range  ->  term = (fun t args r -> (match (args) with
-| [] -> begin
-t
-end
-| uu____4404 -> begin
-(match (t.tm) with
-| Name (s) -> begin
-(
-
-let uu____4408 = (
-
-let uu____4409 = (
-
-let uu____4420 = (FStar_List.map (fun a -> ((a), (Nothing))) args)
-in ((s), (uu____4420)))
-in Construct (uu____4409))
-in (mk_term uu____4408 r Un))
-end
-| uu____4439 -> begin
-(FStar_List.fold_left (fun t1 a -> (mk_term (App (((t1), (a), (Nothing)))) r Un)) t args)
-end)
-end))
-
-
-let mkAdmitMagic : FStar_Range.range  ->  term = (fun r -> (
-
-let unit_const = (mk_term (Const (FStar_Const.Const_unit)) r Expr)
-in (
-
-let admit1 = (
-
-let admit_name = (mk_term (Var ((FStar_Ident.set_lid_range FStar_Parser_Const.admit_lid r))) r Expr)
-in (mkExplicitApp admit_name ((unit_const)::[]) r))
-in (
-
-let magic1 = (
-
-let magic_name = (mk_term (Var ((FStar_Ident.set_lid_range FStar_Parser_Const.magic_lid r))) r Expr)
-in (mkExplicitApp magic_name ((unit_const)::[]) r))
-in (
-
-let admit_magic = (mk_term (Seq (((admit1), (magic1)))) r Expr)
-in admit_magic)))))
-
-
-let mkWildAdmitMagic : 'Auu____4458 . FStar_Range.range  ->  (pattern * 'Auu____4458 FStar_Pervasives_Native.option * term) = (fun r -> (
-
-let uu____4471 = (mkAdmitMagic r)
-in (((mk_pattern PatWild r)), (FStar_Pervasives_Native.None), (uu____4471))))
-
-
-let focusBranches : 'Auu____4480 . (Prims.bool * (pattern * 'Auu____4480 FStar_Pervasives_Native.option * term)) Prims.list  ->  FStar_Range.range  ->  (pattern * 'Auu____4480 FStar_Pervasives_Native.option * term) Prims.list = (fun branches r -> (
-
-let should_filter = (FStar_Util.for_some FStar_Pervasives_Native.fst branches)
-in (match (should_filter) with
-| true -> begin
-((FStar_Errors.warn r "Focusing on only some cases");
-(
-
-let focussed = (
-
-let uu____4570 = (FStar_List.filter FStar_Pervasives_Native.fst branches)
-in (FStar_All.pipe_right uu____4570 (FStar_List.map FStar_Pervasives_Native.snd)))
-in (
-
-let uu____4657 = (
-
-let uu____4668 = (mkWildAdmitMagic r)
-in (uu____4668)::[])
-in (FStar_List.append focussed uu____4657)));
-)
-end
-| uu____4701 -> begin
-(FStar_All.pipe_right branches (FStar_List.map FStar_Pervasives_Native.snd))
-end)))
-
-
-let focusLetBindings : 'Auu____4760 . (Prims.bool * ('Auu____4760 * term)) Prims.list  ->  FStar_Range.range  ->  ('Auu____4760 * term) Prims.list = (fun lbs r -> (
-
-let should_filter = (FStar_Util.for_some FStar_Pervasives_Native.fst lbs)
-in (match (should_filter) with
-| true -> begin
-((FStar_Errors.warn r "Focusing on only some cases in this (mutually) recursive definition");
-(FStar_List.map (fun uu____4830 -> (match (uu____4830) with
-| (f, lb) -> begin
-(match (f) with
-| true -> begin
-lb
-end
-| uu____4857 -> begin
-(
-
-let uu____4858 = (mkAdmitMagic r)
-in (((FStar_Pervasives_Native.fst lb)), (uu____4858)))
-end)
-end)) lbs);
-)
-end
-| uu____4859 -> begin
-(FStar_All.pipe_right lbs (FStar_List.map FStar_Pervasives_Native.snd))
-end)))
-
-
-let mkFsTypApp : term  ->  term Prims.list  ->  FStar_Range.range  ->  term = (fun t args r -> (
-
-let uu____4908 = (FStar_List.map (fun a -> ((a), (FsTypApp))) args)
-in (mkApp t uu____4908 r)))
-
-
-let mkTuple : term Prims.list  ->  FStar_Range.range  ->  term = (fun args r -> (
-
-let cons1 = (FStar_Parser_Const.mk_tuple_data_lid (FStar_List.length args) r)
-in (
-
-let uu____4934 = (FStar_List.map (fun x -> ((x), (Nothing))) args)
-in (mkApp (mk_term (Name (cons1)) r Expr) uu____4934 r))))
-
-
-let mkDTuple : term Prims.list  ->  FStar_Range.range  ->  term = (fun args r -> (
-
-let cons1 = (FStar_Parser_Const.mk_dtuple_data_lid (FStar_List.length args) r)
-in (
-
-let uu____4960 = (FStar_List.map (fun x -> ((x), (Nothing))) args)
-in (mkApp (mk_term (Name (cons1)) r Expr) uu____4960 r))))
-
-
-let mkRefinedBinder : FStar_Ident.ident  ->  term  ->  Prims.bool  ->  term FStar_Pervasives_Native.option  ->  FStar_Range.range  ->  aqual  ->  binder = (fun id t should_bind_var refopt m implicit -> (
-
-let b = (mk_binder (Annotated (((id), (t)))) m Type_level implicit)
-in (match (refopt) with
-| FStar_Pervasives_Native.None -> begin
-b
-end
-| FStar_Pervasives_Native.Some (phi) -> begin
-(match (should_bind_var) with
-| true -> begin
-(mk_binder (Annotated (((id), ((mk_term (Refine (((b), (phi)))) m Type_level))))) m Type_level implicit)
-end
-| uu____5003 -> begin
-(
-
-let x = (FStar_Ident.gen t.range)
-in (
-
-let b1 = (mk_binder (Annotated (((x), (t)))) m Type_level implicit)
-in (mk_binder (Annotated (((id), ((mk_term (Refine (((b1), (phi)))) m Type_level))))) m Type_level implicit)))
-end)
-end)))
-
-
-let mkRefinedPattern : pattern  ->  term  ->  Prims.bool  ->  term FStar_Pervasives_Native.option  ->  FStar_Range.range  ->  FStar_Range.range  ->  pattern = (fun pat t should_bind_pat phi_opt t_range range -> (
-
-let t1 = (match (phi_opt) with
-| FStar_Pervasives_Native.None -> begin
-t
-end
-| FStar_Pervasives_Native.Some (phi) -> begin
-(match (should_bind_pat) with
-| true -> begin
-(match (pat.pat) with
-| PatVar (x, uu____5037) -> begin
-(mk_term (Refine ((((mk_binder (Annotated (((x), (t)))) t_range Type_level FStar_Pervasives_Native.None)), (phi)))) range Type_level)
-end
-| uu____5042 -> begin
-(
-
-let x = (FStar_Ident.gen t_range)
-in (
-
-let phi1 = (
-
-let x_var = (
-
-let uu____5046 = (
-
-let uu____5047 = (FStar_Ident.lid_of_ids ((x)::[]))
-in Var (uu____5047))
-in (mk_term uu____5046 phi.range Formula))
-in (
-
-let pat_branch = ((pat), (FStar_Pervasives_Native.None), (phi))
-in (
-
-let otherwise_branch = (
-
-let uu____5068 = (
-
-let uu____5069 = (
-
-let uu____5070 = (FStar_Ident.lid_of_path (("False")::[]) phi.range)
-in Name (uu____5070))
-in (mk_term uu____5069 phi.range Formula))
-in (((mk_pattern PatWild phi.range)), (FStar_Pervasives_Native.None), (uu____5068)))
-in (mk_term (Match (((x_var), ((pat_branch)::(otherwise_branch)::[])))) phi.range Formula))))
-in (mk_term (Refine ((((mk_binder (Annotated (((x), (t)))) t_range Type_level FStar_Pervasives_Native.None)), (phi1)))) range Type_level)))
-end)
-end
-| uu____5107 -> begin
-(
-
-let x = (FStar_Ident.gen t.range)
-in (mk_term (Refine ((((mk_binder (Annotated (((x), (t)))) t_range Type_level FStar_Pervasives_Native.None)), (phi)))) range Type_level))
-end)
-end)
-in (mk_pattern (PatAscribed (((pat), (t1)))) range)))
-
-
-let rec extract_named_refinement : term  ->  (FStar_Ident.ident * term * term FStar_Pervasives_Native.option) FStar_Pervasives_Native.option = (fun t1 -> (match (t1.tm) with
-| NamedTyp (x, t) -> begin
-FStar_Pervasives_Native.Some (((x), (t), (FStar_Pervasives_Native.None)))
-end
-| Refine ({b = Annotated (x, t); brange = uu____5147; blevel = uu____5148; aqual = uu____5149}, t') -> begin
-FStar_Pervasives_Native.Some (((x), (t), (FStar_Pervasives_Native.Some (t'))))
-end
-| Paren (t) -> begin
-(extract_named_refinement t)
-end
-| uu____5162 -> begin
-FStar_Pervasives_Native.None
-end))
-
-
-let rec as_mlist : ((FStar_Ident.lid * decl) * decl Prims.list)  ->  decl Prims.list  ->  modul = (fun cur ds -> (
-
-let uu____5203 = cur
-in (match (uu____5203) with
-| ((m_name, m_decl), cur1) -> begin
-(match (ds) with
-| [] -> begin
-Module (((m_name), ((m_decl)::(FStar_List.rev cur1))))
-end
-| (d)::ds1 -> begin
-(match (d.d) with
-| TopLevelModule (m') -> begin
-(FStar_Exn.raise (FStar_Errors.Error ((("Unexpected module declaration"), (d.drange)))))
-end
-| uu____5232 -> begin
-(as_mlist ((((m_name), (m_decl))), ((d)::cur1)) ds1)
-end)
-end)
-end)))
-
-
-let as_frag : Prims.bool  ->  FStar_Range.range  ->  decl Prims.list  ->  inputFragment = (fun is_light light_range ds -> (
-
-let uu____5255 = (match (ds) with
-| (d)::ds1 -> begin
-((d), (ds1))
-end
-| [] -> begin
-(FStar_Exn.raise FStar_Errors.Empty_frag)
-end)
-in (match (uu____5255) with
-| (d, ds1) -> begin
-(match (d.d) with
-| TopLevelModule (m) -> begin
-(
-
-let ds2 = (match (is_light) with
-| true -> begin
-(
-
-let uu____5292 = (mk_decl (Pragma (LightOff)) light_range [])
-in (uu____5292)::ds1)
-end
-| uu____5293 -> begin
-ds1
-end)
-in (
-
-let m1 = (as_mlist ((((m), (d))), ([])) ds2)
-in FStar_Util.Inl (m1)))
-end
-| uu____5303 -> begin
-(
-
-let ds2 = (d)::ds1
-in ((FStar_List.iter (fun uu___84_5314 -> (match (uu___84_5314) with
-| {d = TopLevelModule (uu____5315); drange = r; doc = uu____5317; quals = uu____5318; attrs = uu____5319} -> begin
-(FStar_Exn.raise (FStar_Errors.Error ((("Unexpected module declaration"), (r)))))
-end
-| uu____5322 -> begin
-()
-end)) ds2);
-FStar_Util.Inr (ds2);
-))
-end)
-end)))
-
-
-let compile_op : Prims.int  ->  Prims.string  ->  FStar_Range.range  ->  Prims.string = (fun arity s r -> (
-
-let name_of_char = (fun uu___85_5340 -> (match (uu___85_5340) with
-| 38 (*&*) -> begin
-"Amp"
-end
-| 64 (*@*) -> begin
-"At"
-end
-| 43 (*+*) -> begin
-"Plus"
-end
-| 45 (*-*) when (Prims.op_Equality arity (Prims.parse_int "1")) -> begin
-"Minus"
-end
-| 45 (*-*) -> begin
-"Subtraction"
-end
-| 126 (*~*) -> begin
-"Tilde"
-end
-| 47 (*/*) -> begin
-"Slash"
-end
-| 92 (*\*) -> begin
-"Backslash"
-end
-| 60 (*<*) -> begin
-"Less"
-end
-| 61 (*=*) -> begin
-"Equals"
-end
-| 62 (*>*) -> begin
-"Greater"
-end
-| 95 (*_*) -> begin
-"Underscore"
-end
-| 124 (*|*) -> begin
-"Bar"
-end
-| 33 (*!*) -> begin
-"Bang"
-end
-| 94 (*^*) -> begin
-"Hat"
-end
-| 37 (*%*) -> begin
-"Percent"
-end
-| 42 (***) -> begin
-"Star"
-end
-| 63 (*?*) -> begin
-"Question"
-end
-| 58 (*:*) -> begin
-"Colon"
-end
-| 36 (*$*) -> begin
-"Dollar"
-end
-| 46 (*.*) -> begin
-"Dot"
-end
-| c -> begin
-(FStar_Exn.raise (FStar_Errors.Error ((((Prims.strcat "Unexpected operator symbol: \'" (Prims.strcat (FStar_Util.string_of_char c) "\'"))), (r)))))
-end))
-in (match (s) with
-| ".[]<-" -> begin
-"op_String_Assignment"
-end
-| ".()<-" -> begin
-"op_Array_Assignment"
-end
-| ".[]" -> begin
-"op_String_Access"
-end
-| ".()" -> begin
-"op_Array_Access"
-end
-| uu____5342 -> begin
-(
-
-let uu____5343 = (
-
-let uu____5344 = (
-
-let uu____5347 = (FStar_String.list_of_string s)
-in (FStar_List.map name_of_char uu____5347))
-in (FStar_String.concat "_" uu____5344))
-in (Prims.strcat "op_" uu____5343))
-end)))
-
-
-let compile_op' : Prims.string  ->  FStar_Range.range  ->  Prims.string = (fun s r -> (compile_op (~- ((Prims.parse_int "1"))) s r))
-
-
-let string_of_fsdoc : (Prims.string * (Prims.string * Prims.string) Prims.list)  ->  Prims.string = (fun uu____5371 -> (match (uu____5371) with
-| (comment, keywords) -> begin
-(
-
-let uu____5396 = (
-
-let uu____5397 = (FStar_List.map (fun uu____5407 -> (match (uu____5407) with
-| (k, v1) -> begin
-(Prims.strcat k (Prims.strcat "->" v1))
-end)) keywords)
-in (FStar_String.concat "," uu____5397))
-in (Prims.strcat comment uu____5396))
-end))
-
-
-let string_of_let_qualifier : let_qualifier  ->  Prims.string = (fun uu___86_5417 -> (match (uu___86_5417) with
-| NoLetQualifier -> begin
-""
-end
-| Rec -> begin
-"rec"
-end
-| Mutable -> begin
-"mutable"
-end))
-
-
-let to_string_l : 'Auu____5426 . Prims.string  ->  ('Auu____5426  ->  Prims.string)  ->  'Auu____5426 Prims.list  ->  Prims.string = (fun sep f l -> (
-
-let uu____5448 = (FStar_List.map f l)
-in (FStar_String.concat sep uu____5448)))
-
-
-let imp_to_string : imp  ->  Prims.string = (fun uu___87_5454 -> (match (uu___87_5454) with
-| Hash -> begin
-"#"
-end
-| uu____5455 -> begin
-""
-end))
-
-
-let rec term_to_string : term  ->  Prims.string = (fun x -> (match (x.tm) with
-| Wild -> begin
-"_"
-end
-| Requires (t, uu____5466) -> begin
-(
-
-let uu____5471 = (term_to_string t)
-in (FStar_Util.format1 "(requires %s)" uu____5471))
-end
-| Ensures (t, uu____5473) -> begin
-(
-
-let uu____5478 = (term_to_string t)
-in (FStar_Util.format1 "(ensures %s)" uu____5478))
-end
-| Labeled (t, l, uu____5481) -> begin
-(
-
-let uu____5482 = (term_to_string t)
-in (FStar_Util.format2 "(labeled %s %s)" l uu____5482))
-end
-| Const (c) -> begin
-(FStar_Parser_Const.const_to_string c)
-end
-| Op (s, xs) -> begin
-(
-
-let uu____5490 = (
-
-let uu____5491 = (FStar_List.map (fun x1 -> (FStar_All.pipe_right x1 term_to_string)) xs)
-in (FStar_String.concat ", " uu____5491))
-in (FStar_Util.format2 "%s(%s)" (FStar_Ident.text_of_id s) uu____5490))
-end
-| Tvar (id) -> begin
-id.FStar_Ident.idText
-end
-| Uvar (id) -> begin
-id.FStar_Ident.idText
-end
-| Var (l) -> begin
-l.FStar_Ident.str
-end
-| Name (l) -> begin
-l.FStar_Ident.str
-end
-| Construct (l, args) -> begin
-(
-
-let uu____5514 = (to_string_l " " (fun uu____5523 -> (match (uu____5523) with
-| (a, imp) -> begin
-(
-
-let uu____5530 = (term_to_string a)
-in (FStar_Util.format2 "%s%s" (imp_to_string imp) uu____5530))
-end)) args)
-in (FStar_Util.format2 "(%s %s)" l.FStar_Ident.str uu____5514))
-end
-| Abs (pats, t) -> begin
-(
-
-let uu____5537 = (to_string_l " " pat_to_string pats)
-in (
-
-let uu____5538 = (FStar_All.pipe_right t term_to_string)
-in (FStar_Util.format2 "(fun %s -> %s)" uu____5537 uu____5538)))
-end
-| App (t1, t2, imp) -> begin
-(
-
-let uu____5542 = (FStar_All.pipe_right t1 term_to_string)
-in (
-
-let uu____5543 = (FStar_All.pipe_right t2 term_to_string)
-in (FStar_Util.format3 "%s %s%s" uu____5542 (imp_to_string imp) uu____5543)))
-end
-| Let (Rec, lbs, body) -> begin
-(
-
-let uu____5558 = (to_string_l " and " (fun uu____5568 -> (match (uu____5568) with
-| (p, b) -> begin
-(
-
-let uu____5575 = (FStar_All.pipe_right p pat_to_string)
-in (
-
-let uu____5576 = (FStar_All.pipe_right b term_to_string)
-in (FStar_Util.format2 "%s=%s" uu____5575 uu____5576)))
-end)) lbs)
-in (
-
-let uu____5577 = (FStar_All.pipe_right body term_to_string)
-in (FStar_Util.format2 "let rec %s in %s" uu____5558 uu____5577)))
-end
-| Let (q, ((pat, tm))::[], body) -> begin
-(
-
-let uu____5596 = (FStar_All.pipe_right pat pat_to_string)
-in (
-
-let uu____5597 = (FStar_All.pipe_right tm term_to_string)
-in (
-
-let uu____5598 = (FStar_All.pipe_right body term_to_string)
-in (FStar_Util.format4 "let %s %s = %s in %s" (string_of_let_qualifier q) uu____5596 uu____5597 uu____5598))))
-end
-| Seq (t1, t2) -> begin
-(
-
-let uu____5601 = (FStar_All.pipe_right t1 term_to_string)
-in (
-
-let uu____5602 = (FStar_All.pipe_right t2 term_to_string)
-in (FStar_Util.format2 "%s; %s" uu____5601 uu____5602)))
-end
-| If (t1, t2, t3) -> begin
-(
-
-let uu____5606 = (FStar_All.pipe_right t1 term_to_string)
-in (
-
-let uu____5607 = (FStar_All.pipe_right t2 term_to_string)
-in (
-
-let uu____5608 = (FStar_All.pipe_right t3 term_to_string)
-in (FStar_Util.format3 "if %s then %s else %s" uu____5606 uu____5607 uu____5608))))
-end
-| Match (t, branches) -> begin
-(
-
-let uu____5631 = (FStar_All.pipe_right t term_to_string)
-in (
-
-let uu____5632 = (to_string_l " | " (fun uu____5648 -> (match (uu____5648) with
-| (p, w, e) -> begin
-(
-
-let uu____5664 = (FStar_All.pipe_right p pat_to_string)
-in (
-
-let uu____5665 = (match (w) with
-| FStar_Pervasives_Native.None -> begin
-""
-end
-| FStar_Pervasives_Native.Some (e1) -> begin
-(
-
-let uu____5667 = (term_to_string e1)
-in (FStar_Util.format1 "when %s" uu____5667))
-end)
-in (
-
-let uu____5668 = (FStar_All.pipe_right e term_to_string)
-in (FStar_Util.format3 "%s %s -> %s" uu____5664 uu____5665 uu____5668))))
-end)) branches)
-in (FStar_Util.format2 "match %s with %s" uu____5631 uu____5632)))
-end
-| Ascribed (t1, t2, FStar_Pervasives_Native.None) -> begin
-(
-
-let uu____5673 = (FStar_All.pipe_right t1 term_to_string)
-in (
-
-let uu____5674 = (FStar_All.pipe_right t2 term_to_string)
-in (FStar_Util.format2 "(%s : %s)" uu____5673 uu____5674)))
-end
-| Ascribed (t1, t2, FStar_Pervasives_Native.Some (tac)) -> begin
-(
-
-let uu____5680 = (FStar_All.pipe_right t1 term_to_string)
-in (
-
-let uu____5681 = (FStar_All.pipe_right t2 term_to_string)
-in (
-
-let uu____5682 = (FStar_All.pipe_right tac term_to_string)
-in (FStar_Util.format3 "(%s : %s by %s)" uu____5680 uu____5681 uu____5682))))
-end
-| Record (FStar_Pervasives_Native.Some (e), fields) -> begin
-(
-
-let uu____5699 = (FStar_All.pipe_right e term_to_string)
-in (
-
-let uu____5700 = (to_string_l " " (fun uu____5709 -> (match (uu____5709) with
-| (l, e1) -> begin
-(
-
-let uu____5716 = (FStar_All.pipe_right e1 term_to_string)
-in (FStar_Util.format2 "%s=%s" l.FStar_Ident.str uu____5716))
-end)) fields)
-in (FStar_Util.format2 "{%s with %s}" uu____5699 uu____5700)))
-end
-| Record (FStar_Pervasives_Native.None, fields) -> begin
-(
-
-let uu____5732 = (to_string_l " " (fun uu____5741 -> (match (uu____5741) with
-| (l, e) -> begin
-(
-
-let uu____5748 = (FStar_All.pipe_right e term_to_string)
-in (FStar_Util.format2 "%s=%s" l.FStar_Ident.str uu____5748))
-end)) fields)
-in (FStar_Util.format1 "{%s}" uu____5732))
-end
-| Project (e, l) -> begin
-(
-
-let uu____5751 = (FStar_All.pipe_right e term_to_string)
-in (FStar_Util.format2 "%s.%s" uu____5751 l.FStar_Ident.str))
-end
-| Product ([], t) -> begin
-(term_to_string t)
-end
-| Product ((b)::(hd1)::tl1, t) -> begin
-(term_to_string (mk_term (Product ((((b)::[]), ((mk_term (Product ((((hd1)::tl1), (t)))) x.range x.level))))) x.range x.level))
-end
-| Product ((b)::[], t) when (Prims.op_Equality x.level Type_level) -> begin
-(
-
-let uu____5771 = (FStar_All.pipe_right b binder_to_string)
-in (
-
-let uu____5772 = (FStar_All.pipe_right t term_to_string)
-in (FStar_Util.format2 "%s -> %s" uu____5771 uu____5772)))
-end
-| Product ((b)::[], t) when (Prims.op_Equality x.level Kind) -> begin
-(
-
-let uu____5777 = (FStar_All.pipe_right b binder_to_string)
-in (
-
-let uu____5778 = (FStar_All.pipe_right t term_to_string)
-in (FStar_Util.format2 "%s => %s" uu____5777 uu____5778)))
-end
-| Sum (binders, t) -> begin
-(
-
-let uu____5785 = (
-
-let uu____5786 = (FStar_All.pipe_right binders (FStar_List.map binder_to_string))
-in (FStar_All.pipe_right uu____5786 (FStar_String.concat " * ")))
-in (
-
-let uu____5795 = (FStar_All.pipe_right t term_to_string)
-in (FStar_Util.format2 "%s * %s" uu____5785 uu____5795)))
-end
-| QForall (bs, pats, t) -> begin
-(
-
-let uu____5811 = (to_string_l " " binder_to_string bs)
-in (
-
-let uu____5812 = (to_string_l " \\/ " (to_string_l "; " term_to_string) pats)
-in (
-
-let uu____5815 = (FStar_All.pipe_right t term_to_string)
-in (FStar_Util.format3 "forall %s.{:pattern %s} %s" uu____5811 uu____5812 uu____5815))))
-end
-| QExists (bs, pats, t) -> begin
-(
-
-let uu____5831 = (to_string_l " " binder_to_string bs)
-in (
-
-let uu____5832 = (to_string_l " \\/ " (to_string_l "; " term_to_string) pats)
-in (
-
-let uu____5835 = (FStar_All.pipe_right t term_to_string)
-in (FStar_Util.format3 "exists %s.{:pattern %s} %s" uu____5831 uu____5832 uu____5835))))
-end
-| Refine (b, t) -> begin
-(
-
-let uu____5838 = (FStar_All.pipe_right b binder_to_string)
-in (
-
-let uu____5839 = (FStar_All.pipe_right t term_to_string)
-in (FStar_Util.format2 "%s:{%s}" uu____5838 uu____5839)))
-end
-| NamedTyp (x1, t) -> begin
-(
-
-let uu____5842 = (FStar_All.pipe_right t term_to_string)
-in (FStar_Util.format2 "%s:%s" x1.FStar_Ident.idText uu____5842))
-end
-| Paren (t) -> begin
-(
-
-let uu____5844 = (FStar_All.pipe_right t term_to_string)
-in (FStar_Util.format1 "(%s)" uu____5844))
-end
-| Product (bs, t) -> begin
-(
-
-let uu____5851 = (
-
-let uu____5852 = (FStar_All.pipe_right bs (FStar_List.map binder_to_string))
-in (FStar_All.pipe_right uu____5852 (FStar_String.concat ",")))
-in (
-
-let uu____5861 = (FStar_All.pipe_right t term_to_string)
-in (FStar_Util.format2 "Unidentified product: [%s] %s" uu____5851 uu____5861)))
-end
-| t -> begin
-"_"
-end))
-and binder_to_string : binder  ->  Prims.string = (fun x -> (
-
-let s = (match (x.b) with
-| Variable (i) -> begin
-i.FStar_Ident.idText
-end
-| TVariable (i) -> begin
-(FStar_Util.format1 "%s:_" i.FStar_Ident.idText)
-end
-| TAnnotated (i, t) -> begin
-(
-
-let uu____5869 = (FStar_All.pipe_right t term_to_string)
-in (FStar_Util.format2 "%s:%s" i.FStar_Ident.idText uu____5869))
-end
-| Annotated (i, t) -> begin
-(
-
-let uu____5872 = (FStar_All.pipe_right t term_to_string)
-in (FStar_Util.format2 "%s:%s" i.FStar_Ident.idText uu____5872))
-end
-| NoName (t) -> begin
-(FStar_All.pipe_right t term_to_string)
-end)
-in (
-
-let uu____5874 = (aqual_to_string x.aqual)
-in (FStar_Util.format2 "%s%s" uu____5874 s))))
-and aqual_to_string : aqual  ->  Prims.string = (fun uu___88_5875 -> (match (uu___88_5875) with
-| FStar_Pervasives_Native.Some (Equality) -> begin
-"$"
-end
-| FStar_Pervasives_Native.Some (Implicit) -> begin
-"#"
-end
-| uu____5876 -> begin
-""
-end))
-and pat_to_string : pattern  ->  Prims.string = (fun x -> (match (x.pat) with
-| PatWild -> begin
-"_"
-end
-| PatConst (c) -> begin
-(FStar_Parser_Const.const_to_string c)
-end
-| PatApp (p, ps) -> begin
-(
-
-let uu____5885 = (FStar_All.pipe_right p pat_to_string)
-in (
-
-let uu____5886 = (to_string_l " " pat_to_string ps)
-in (FStar_Util.format2 "(%s %s)" uu____5885 uu____5886)))
-end
-| PatTvar (i, aq) -> begin
-(
-
-let uu____5893 = (aqual_to_string aq)
-in (FStar_Util.format2 "%s%s" uu____5893 i.FStar_Ident.idText))
-end
-| PatVar (i, aq) -> begin
-(
-
-let uu____5900 = (aqual_to_string aq)
-in (FStar_Util.format2 "%s%s" uu____5900 i.FStar_Ident.idText))
-end
-| PatName (l) -> begin
-l.FStar_Ident.str
-end
-| PatList (l) -> begin
-(
-
-let uu____5905 = (to_string_l "; " pat_to_string l)
-in (FStar_Util.format1 "[%s]" uu____5905))
-end
-| PatTuple (l, false) -> begin
-(
-
-let uu____5911 = (to_string_l ", " pat_to_string l)
-in (FStar_Util.format1 "(%s)" uu____5911))
-end
-| PatTuple (l, true) -> begin
-(
-
-let uu____5917 = (to_string_l ", " pat_to_string l)
-in (FStar_Util.format1 "(|%s|)" uu____5917))
-end
-| PatRecord (l) -> begin
-(
-
-let uu____5925 = (to_string_l "; " (fun uu____5934 -> (match (uu____5934) with
-| (f, e) -> begin
-(
-
-let uu____5941 = (FStar_All.pipe_right e pat_to_string)
-in (FStar_Util.format2 "%s=%s" f.FStar_Ident.str uu____5941))
-end)) l)
-in (FStar_Util.format1 "{%s}" uu____5925))
-end
-| PatOr (l) -> begin
-(to_string_l "|\n " pat_to_string l)
-end
-| PatOp (op) -> begin
-(FStar_Util.format1 "(%s)" (FStar_Ident.text_of_id op))
-end
-| PatAscribed (p, t) -> begin
-(
-
-let uu____5948 = (FStar_All.pipe_right p pat_to_string)
-in (
-
-let uu____5949 = (FStar_All.pipe_right t term_to_string)
-in (FStar_Util.format2 "(%s:%s)" uu____5948 uu____5949)))
-end))
-
-
-let rec head_id_of_pat : pattern  ->  FStar_Ident.lid Prims.list = (fun p -> (match (p.pat) with
-| PatName (l) -> begin
-(l)::[]
-end
-| PatVar (i, uu____5960) -> begin
-(
-
-let uu____5965 = (FStar_Ident.lid_of_ids ((i)::[]))
-in (uu____5965)::[])
-end
-| PatApp (p1, uu____5967) -> begin
-(head_id_of_pat p1)
-end
-| PatAscribed (p1, uu____5973) -> begin
-(head_id_of_pat p1)
-end
-| uu____5974 -> begin
-[]
-end))
-
-
-let lids_of_let : 'Auu____5979 . (pattern * 'Auu____5979) Prims.list  ->  FStar_Ident.lid Prims.list = (fun defs -> (FStar_All.pipe_right defs (FStar_List.collect (fun uu____6013 -> (match (uu____6013) with
-| (p, uu____6021) -> begin
-(head_id_of_pat p)
-end)))))
-
-
-let id_of_tycon : tycon  ->  Prims.string = (fun uu___89_6025 -> (match (uu___89_6025) with
-| TyconAbstract (i, uu____6027, uu____6028) -> begin
-i.FStar_Ident.idText
-end
-| TyconAbbrev (i, uu____6038, uu____6039, uu____6040) -> begin
-i.FStar_Ident.idText
-end
-| TyconRecord (i, uu____6050, uu____6051, uu____6052) -> begin
-i.FStar_Ident.idText
-end
-| TyconVariant (i, uu____6082, uu____6083, uu____6084) -> begin
-i.FStar_Ident.idText
-end))
-
-
-let decl_to_string : decl  ->  Prims.string = (fun d -> (match (d.d) with
-| TopLevelModule (l) -> begin
-(Prims.strcat "module " l.FStar_Ident.str)
-end
-| Open (l) -> begin
-(Prims.strcat "open " l.FStar_Ident.str)
-end
-| Include (l) -> begin
-(Prims.strcat "include " l.FStar_Ident.str)
-end
-| ModuleAbbrev (i, l) -> begin
-(FStar_Util.format2 "module %s = %s" i.FStar_Ident.idText l.FStar_Ident.str)
-end
-| TopLevelLet (uu____6130, pats) -> begin
-(
-
-let uu____6144 = (
-
-let uu____6145 = (
-
-let uu____6148 = (lids_of_let pats)
-in (FStar_All.pipe_right uu____6148 (FStar_List.map (fun l -> l.FStar_Ident.str))))
-in (FStar_All.pipe_right uu____6145 (FStar_String.concat ", ")))
-in (Prims.strcat "let " uu____6144))
-end
-| Main (uu____6159) -> begin
-"main ..."
-end
-| Assume (i, uu____6161) -> begin
-(Prims.strcat "assume " i.FStar_Ident.idText)
-end
-| Tycon (uu____6162, tys) -> begin
-(
-
-let uu____6180 = (
-
-let uu____6181 = (FStar_All.pipe_right tys (FStar_List.map (fun uu____6203 -> (match (uu____6203) with
-| (x, uu____6211) -> begin
-(id_of_tycon x)
-end))))
-in (FStar_All.pipe_right uu____6181 (FStar_String.concat ", ")))
-in (Prims.strcat "type " uu____6180))
-end
-| Val (i, uu____6219) -> begin
-(Prims.strcat "val " i.FStar_Ident.idText)
-end
-| Exception (i, uu____6221) -> begin
-(Prims.strcat "exception " i.FStar_Ident.idText)
-end
-| NewEffect (DefineEffect (i, uu____6227, uu____6228, uu____6229)) -> begin
-(Prims.strcat "new_effect " i.FStar_Ident.idText)
-end
-| NewEffect (RedefineEffect (i, uu____6239, uu____6240)) -> begin
-(Prims.strcat "new_effect " i.FStar_Ident.idText)
-end
-| SubEffect (uu____6245) -> begin
-"sub_effect"
-end
-| Pragma (uu____6246) -> begin
-"pragma"
-end
-| Fsdoc (uu____6247) -> begin
-"fsdoc"
-end))
-
-
-let modul_to_string : modul  ->  Prims.string = (fun m -> (match (m) with
-| Module (uu____6252, decls) -> begin
-(
-
-let uu____6258 = (FStar_All.pipe_right decls (FStar_List.map decl_to_string))
-in (FStar_All.pipe_right uu____6258 (FStar_String.concat "\n")))
-end
-| Interface (uu____6267, decls, uu____6269) -> begin
-(
-
-let uu____6274 = (FStar_All.pipe_right decls (FStar_List.map decl_to_string))
-in (FStar_All.pipe_right uu____6274 (FStar_String.concat "\n")))
-end))
-
-
-let error : 'Auu____6291 . Prims.string  ->  term  ->  FStar_Range.range  ->  'Auu____6291 = (fun msg tm r -> (
-
-let tm1 = (FStar_All.pipe_right tm term_to_string)
-in (
-
-let tm2 = (match (((FStar_String.length tm1) >= (Prims.parse_int "80"))) with
-| true -> begin
-(
-
-let uu____6306 = (FStar_Util.substring tm1 (Prims.parse_int "0") (Prims.parse_int "77"))
-in (Prims.strcat uu____6306 "..."))
-end
-| uu____6307 -> begin
-tm1
-end)
-in (FStar_Exn.raise (FStar_Errors.Error ((((Prims.strcat msg (Prims.strcat "\n" tm2))), (r))))))))
-
-
-
-=======
   | SetOptions of Prims.string
   | ResetOptions of Prims.string FStar_Pervasives_Native.option
   | LightOff[@@deriving show]
@@ -4853,5 +1840,4 @@
             Prims.strcat uu____6011 "..."
           else tm1 in
         FStar_Exn.raise
-          (FStar_Errors.Error ((Prims.strcat msg (Prims.strcat "\n" tm2)), r))
->>>>>>> 484a43b6
+          (FStar_Errors.Error ((Prims.strcat msg (Prims.strcat "\n" tm2)), r))