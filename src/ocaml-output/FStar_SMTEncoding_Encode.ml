--- conflicted
+++ resolved
@@ -1286,13 +1286,7 @@
                                      FStar_TypeChecker_Env.failhard =
                                        (uu___104_4681.FStar_TypeChecker_Env.failhard);
                                      FStar_TypeChecker_Env.nosynth =
-<<<<<<< HEAD
-                                       (uu___108_4681.FStar_TypeChecker_Env.nosynth);
-                                     FStar_TypeChecker_Env.uvar_subtyping =
-                                       (uu___108_4681.FStar_TypeChecker_Env.uvar_subtyping);
-=======
                                        (uu___104_4681.FStar_TypeChecker_Env.nosynth);
->>>>>>> 06652f84
                                      FStar_TypeChecker_Env.tc_term =
                                        (uu___104_4681.FStar_TypeChecker_Env.tc_term);
                                      FStar_TypeChecker_Env.type_of =
@@ -2109,13 +2103,7 @@
                        FStar_TypeChecker_Env.failhard =
                          (uu___107_6171.FStar_TypeChecker_Env.failhard);
                        FStar_TypeChecker_Env.nosynth =
-<<<<<<< HEAD
-                         (uu___111_6171.FStar_TypeChecker_Env.nosynth);
-                       FStar_TypeChecker_Env.uvar_subtyping =
-                         (uu___111_6171.FStar_TypeChecker_Env.uvar_subtyping);
-=======
                          (uu___107_6171.FStar_TypeChecker_Env.nosynth);
->>>>>>> 06652f84
                        FStar_TypeChecker_Env.tc_term =
                          (uu___107_6171.FStar_TypeChecker_Env.tc_term);
                        FStar_TypeChecker_Env.type_of =
