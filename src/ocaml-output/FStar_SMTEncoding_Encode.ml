
open Prims

let add_fuel = (fun x tl -> if (FStar_Options.unthrottle_inductives ()) then begin
tl
end else begin
(x)::tl
end)


let withenv = (fun c _83_27 -> (match (_83_27) with
| (a, b) -> begin
(a, b, c)
end))


let vargs = (fun args -> (FStar_List.filter (fun _83_1 -> (match (_83_1) with
| (FStar_Util.Inl (_83_31), _83_34) -> begin
false
end
| _83_37 -> begin
true
end)) args))


let subst_lcomp_opt = (fun s l -> (match (l) with
| Some (FStar_Util.Inl (l)) -> begin
(let _172_12 = (let _172_11 = (let _172_10 = (let _172_9 = (l.FStar_Syntax_Syntax.comp ())
in (FStar_Syntax_Subst.subst_comp s _172_9))
in (FStar_All.pipe_left FStar_Syntax_Util.lcomp_of_comp _172_10))
in FStar_Util.Inl (_172_11))
in Some (_172_12))
end
| _83_44 -> begin
l
end))


let escape : Prims.string  ->  Prims.string = (fun s -> (FStar_Util.replace_char s '\'' '_'))


let mk_term_projector_name : FStar_Ident.lident  ->  FStar_Syntax_Syntax.bv  ->  Prims.string = (fun lid a -> (

let a = (

let _83_48 = a
in (let _172_19 = (FStar_Syntax_Util.unmangle_field_name a.FStar_Syntax_Syntax.ppname)
in {FStar_Syntax_Syntax.ppname = _172_19; FStar_Syntax_Syntax.index = _83_48.FStar_Syntax_Syntax.index; FStar_Syntax_Syntax.sort = _83_48.FStar_Syntax_Syntax.sort}))
in (let _172_20 = (FStar_Util.format2 "%s_%s" lid.FStar_Ident.str a.FStar_Syntax_Syntax.ppname.FStar_Ident.idText)
in (FStar_All.pipe_left escape _172_20))))


let primitive_projector_by_pos : FStar_TypeChecker_Env.env  ->  FStar_Ident.lident  ->  Prims.int  ->  Prims.string = (fun env lid i -> (

let fail = (fun _83_55 -> (match (()) with
| () -> begin
(let _172_30 = (let _172_29 = (FStar_Util.string_of_int i)
in (FStar_Util.format2 "Projector %s on data constructor %s not found" _172_29 lid.FStar_Ident.str))
in (FStar_All.failwith _172_30))
end))
in (

let _83_59 = (FStar_TypeChecker_Env.lookup_datacon env lid)
in (match (_83_59) with
| (_83_57, t) -> begin
(match ((let _172_31 = (FStar_Syntax_Subst.compress t)
in _172_31.FStar_Syntax_Syntax.n)) with
| FStar_Syntax_Syntax.Tm_arrow (bs, c) -> begin
(

let _83_67 = (FStar_Syntax_Subst.open_comp bs c)
in (match (_83_67) with
| (binders, _83_66) -> begin
if ((i < 0) || (i >= (FStar_List.length binders))) then begin
(fail ())
end else begin
(

let b = (FStar_List.nth binders i)
in (mk_term_projector_name lid (Prims.fst b)))
end
end))
end
| _83_70 -> begin
(fail ())
end)
end))))


let mk_term_projector_name_by_pos : FStar_Ident.lident  ->  Prims.int  ->  Prims.string = (fun lid i -> (let _172_37 = (let _172_36 = (FStar_Util.string_of_int i)
in (FStar_Util.format2 "%s_%s" lid.FStar_Ident.str _172_36))
in (FStar_All.pipe_left escape _172_37)))


let mk_term_projector : FStar_Ident.lident  ->  FStar_Syntax_Syntax.bv  ->  FStar_SMTEncoding_Term.term = (fun lid a -> (let _172_43 = (let _172_42 = (mk_term_projector_name lid a)
in (_172_42, FStar_SMTEncoding_Term.Arrow ((FStar_SMTEncoding_Term.Term_sort, FStar_SMTEncoding_Term.Term_sort))))
in (FStar_SMTEncoding_Term.mkFreeV _172_43)))


let mk_term_projector_by_pos : FStar_Ident.lident  ->  Prims.int  ->  FStar_SMTEncoding_Term.term = (fun lid i -> (let _172_49 = (let _172_48 = (mk_term_projector_name_by_pos lid i)
in (_172_48, FStar_SMTEncoding_Term.Arrow ((FStar_SMTEncoding_Term.Term_sort, FStar_SMTEncoding_Term.Term_sort))))
in (FStar_SMTEncoding_Term.mkFreeV _172_49)))


let mk_data_tester = (fun env l x -> (FStar_SMTEncoding_Term.mk_tester (escape l.FStar_Ident.str) x))


type varops_t =
{push : Prims.unit  ->  Prims.unit; pop : Prims.unit  ->  Prims.unit; mark : Prims.unit  ->  Prims.unit; reset_mark : Prims.unit  ->  Prims.unit; commit_mark : Prims.unit  ->  Prims.unit; new_var : FStar_Ident.ident  ->  Prims.int  ->  Prims.string; new_fvar : FStar_Ident.lident  ->  Prims.string; fresh : Prims.string  ->  Prims.string; string_const : Prims.string  ->  FStar_SMTEncoding_Term.term; next_id : Prims.unit  ->  Prims.int}


let is_Mkvarops_t : varops_t  ->  Prims.bool = (Obj.magic ((fun _ -> (FStar_All.failwith "Not yet implemented:is_Mkvarops_t"))))


let varops : varops_t = (

let initial_ctr = 100
in (

let ctr = (FStar_Util.mk_ref initial_ctr)
in (

let new_scope = (fun _83_94 -> (match (()) with
| () -> begin
(let _172_153 = (FStar_Util.smap_create 100)
in (let _172_152 = (FStar_Util.smap_create 100)
in (_172_153, _172_152)))
end))
in (

let scopes = (let _172_155 = (let _172_154 = (new_scope ())
in (_172_154)::[])
in (FStar_Util.mk_ref _172_155))
in (

let mk_unique = (fun y -> (

let y = (escape y)
in (

let y = (match ((let _172_159 = (FStar_ST.read scopes)
in (FStar_Util.find_map _172_159 (fun _83_102 -> (match (_83_102) with
| (names, _83_101) -> begin
(FStar_Util.smap_try_find names y)
end))))) with
| None -> begin
y
end
| Some (_83_105) -> begin
(

let _83_107 = (FStar_Util.incr ctr)
in (let _172_161 = (let _172_160 = (FStar_ST.read ctr)
in (FStar_Util.string_of_int _172_160))
in (Prims.strcat (Prims.strcat y "__") _172_161)))
end)
in (

let top_scope = (let _172_163 = (let _172_162 = (FStar_ST.read scopes)
in (FStar_List.hd _172_162))
in (FStar_All.pipe_left Prims.fst _172_163))
in (

let _83_111 = (FStar_Util.smap_add top_scope y true)
in y)))))
in (

let new_var = (fun pp rn -> (let _172_170 = (let _172_168 = (FStar_All.pipe_left mk_unique pp.FStar_Ident.idText)
in (Prims.strcat _172_168 "__"))
in (let _172_169 = (FStar_Util.string_of_int rn)
in (Prims.strcat _172_170 _172_169))))
in (

let new_fvar = (fun lid -> (mk_unique lid.FStar_Ident.str))
in (

let next_id = (fun _83_119 -> (match (()) with
| () -> begin
(

let _83_120 = (FStar_Util.incr ctr)
in (FStar_ST.read ctr))
end))
in (

let fresh = (fun pfx -> (let _172_178 = (let _172_177 = (next_id ())
in (FStar_All.pipe_left FStar_Util.string_of_int _172_177))
in (FStar_Util.format2 "%s_%s" pfx _172_178)))
in (

let string_const = (fun s -> (match ((let _172_182 = (FStar_ST.read scopes)
in (FStar_Util.find_map _172_182 (fun _83_129 -> (match (_83_129) with
| (_83_127, strings) -> begin
(FStar_Util.smap_try_find strings s)
end))))) with
| Some (f) -> begin
f
end
| None -> begin
(

let id = (next_id ())
in (

let f = (let _172_183 = (FStar_SMTEncoding_Term.mk_String_const id)
in (FStar_All.pipe_left FStar_SMTEncoding_Term.boxString _172_183))
in (

let top_scope = (let _172_185 = (let _172_184 = (FStar_ST.read scopes)
in (FStar_List.hd _172_184))
in (FStar_All.pipe_left Prims.snd _172_185))
in (

let _83_136 = (FStar_Util.smap_add top_scope s f)
in f))))
end))
in (

let push = (fun _83_139 -> (match (()) with
| () -> begin
(let _172_190 = (let _172_189 = (new_scope ())
in (let _172_188 = (FStar_ST.read scopes)
in (_172_189)::_172_188))
in (FStar_ST.op_Colon_Equals scopes _172_190))
end))
in (

let pop = (fun _83_141 -> (match (()) with
| () -> begin
(let _172_194 = (let _172_193 = (FStar_ST.read scopes)
in (FStar_List.tl _172_193))
in (FStar_ST.op_Colon_Equals scopes _172_194))
end))
in (

let mark = (fun _83_143 -> (match (()) with
| () -> begin
(push ())
end))
in (

let reset_mark = (fun _83_145 -> (match (()) with
| () -> begin
(pop ())
end))
in (

let commit_mark = (fun _83_147 -> (match (()) with
| () -> begin
(match ((FStar_ST.read scopes)) with
| (hd1, hd2)::(next1, next2)::tl -> begin
(

let _83_160 = (FStar_Util.smap_fold hd1 (fun key value v -> (FStar_Util.smap_add next1 key value)) ())
in (

let _83_165 = (FStar_Util.smap_fold hd2 (fun key value v -> (FStar_Util.smap_add next2 key value)) ())
in (FStar_ST.op_Colon_Equals scopes (((next1, next2))::tl))))
end
| _83_168 -> begin
(FStar_All.failwith "Impossible")
end)
end))
in {push = push; pop = pop; mark = mark; reset_mark = reset_mark; commit_mark = commit_mark; new_var = new_var; new_fvar = new_fvar; fresh = fresh; string_const = string_const; next_id = next_id})))))))))))))))


let unmangle : FStar_Syntax_Syntax.bv  ->  FStar_Syntax_Syntax.bv = (fun x -> (

let _83_170 = x
in (let _172_209 = (FStar_Syntax_Util.unmangle_field_name x.FStar_Syntax_Syntax.ppname)
in {FStar_Syntax_Syntax.ppname = _172_209; FStar_Syntax_Syntax.index = _83_170.FStar_Syntax_Syntax.index; FStar_Syntax_Syntax.sort = _83_170.FStar_Syntax_Syntax.sort})))


type binding =
| Binding_var of (FStar_Syntax_Syntax.bv * FStar_SMTEncoding_Term.term)
| Binding_fvar of (FStar_Ident.lident * Prims.string * FStar_SMTEncoding_Term.term Prims.option * FStar_SMTEncoding_Term.term Prims.option)


let is_Binding_var = (fun _discr_ -> (match (_discr_) with
| Binding_var (_) -> begin
true
end
| _ -> begin
false
end))


let is_Binding_fvar = (fun _discr_ -> (match (_discr_) with
| Binding_fvar (_) -> begin
true
end
| _ -> begin
false
end))


let ___Binding_var____0 = (fun projectee -> (match (projectee) with
| Binding_var (_83_174) -> begin
_83_174
end))


let ___Binding_fvar____0 = (fun projectee -> (match (projectee) with
| Binding_fvar (_83_177) -> begin
_83_177
end))


let binder_of_eithervar = (fun v -> (v, None))


type env_t =
{bindings : binding Prims.list; depth : Prims.int; tcenv : FStar_TypeChecker_Env.env; warn : Prims.bool; cache : (Prims.string * FStar_SMTEncoding_Term.sort Prims.list * FStar_SMTEncoding_Term.decl Prims.list) FStar_Util.smap; nolabels : Prims.bool; use_zfuel_name : Prims.bool; encode_non_total_function_typ : Prims.bool}


let is_Mkenv_t : env_t  ->  Prims.bool = (Obj.magic ((fun _ -> (FStar_All.failwith "Not yet implemented:is_Mkenv_t"))))


let print_env : env_t  ->  Prims.string = (fun e -> (let _172_267 = (FStar_All.pipe_right e.bindings (FStar_List.map (fun _83_2 -> (match (_83_2) with
| Binding_var (x, _83_192) -> begin
(FStar_Syntax_Print.bv_to_string x)
end
| Binding_fvar (l, _83_197, _83_199, _83_201) -> begin
(FStar_Syntax_Print.lid_to_string l)
end))))
in (FStar_All.pipe_right _172_267 (FStar_String.concat ", "))))


let lookup_binding = (fun env f -> (FStar_Util.find_map env.bindings f))


let caption_t : env_t  ->  FStar_Syntax_Syntax.term  ->  Prims.string Prims.option = (fun env t -> if (FStar_TypeChecker_Env.debug env.tcenv FStar_Options.Low) then begin
(let _172_277 = (FStar_Syntax_Print.term_to_string t)
in Some (_172_277))
end else begin
None
end)


let fresh_fvar : Prims.string  ->  FStar_SMTEncoding_Term.sort  ->  (Prims.string * FStar_SMTEncoding_Term.term) = (fun x s -> (

let xsym = (varops.fresh x)
in (let _172_282 = (FStar_SMTEncoding_Term.mkFreeV (xsym, s))
in (xsym, _172_282))))


let gen_term_var : env_t  ->  FStar_Syntax_Syntax.bv  ->  (Prims.string * FStar_SMTEncoding_Term.term * env_t) = (fun env x -> (

let ysym = (let _172_287 = (FStar_Util.string_of_int env.depth)
in (Prims.strcat "@x" _172_287))
in (

let y = (FStar_SMTEncoding_Term.mkFreeV (ysym, FStar_SMTEncoding_Term.Term_sort))
in (ysym, y, (

let _83_215 = env
in {bindings = (Binding_var ((x, y)))::env.bindings; depth = (env.depth + 1); tcenv = _83_215.tcenv; warn = _83_215.warn; cache = _83_215.cache; nolabels = _83_215.nolabels; use_zfuel_name = _83_215.use_zfuel_name; encode_non_total_function_typ = _83_215.encode_non_total_function_typ})))))


let new_term_constant : env_t  ->  FStar_Syntax_Syntax.bv  ->  (Prims.string * FStar_SMTEncoding_Term.term * env_t) = (fun env x -> (

let ysym = (varops.new_var x.FStar_Syntax_Syntax.ppname x.FStar_Syntax_Syntax.index)
in (

let y = (FStar_SMTEncoding_Term.mkApp (ysym, []))
in (ysym, y, (

let _83_221 = env
in {bindings = (Binding_var ((x, y)))::env.bindings; depth = _83_221.depth; tcenv = _83_221.tcenv; warn = _83_221.warn; cache = _83_221.cache; nolabels = _83_221.nolabels; use_zfuel_name = _83_221.use_zfuel_name; encode_non_total_function_typ = _83_221.encode_non_total_function_typ})))))


let push_term_var : env_t  ->  FStar_Syntax_Syntax.bv  ->  FStar_SMTEncoding_Term.term  ->  env_t = (fun env x t -> (

let _83_226 = env
in {bindings = (Binding_var ((x, t)))::env.bindings; depth = _83_226.depth; tcenv = _83_226.tcenv; warn = _83_226.warn; cache = _83_226.cache; nolabels = _83_226.nolabels; use_zfuel_name = _83_226.use_zfuel_name; encode_non_total_function_typ = _83_226.encode_non_total_function_typ}))


let lookup_term_var : env_t  ->  FStar_Syntax_Syntax.bv  ->  FStar_SMTEncoding_Term.term = (fun env a -> (match ((lookup_binding env (fun _83_3 -> (match (_83_3) with
| Binding_var (b, t) when (FStar_Syntax_Syntax.bv_eq b a) -> begin
Some ((b, t))
end
| _83_236 -> begin
None
end)))) with
| None -> begin
(let _172_304 = (let _172_303 = (FStar_Syntax_Print.bv_to_string a)
in (FStar_Util.format1 "Bound term variable not found: %s" _172_303))
in (FStar_All.failwith _172_304))
end
| Some (b, t) -> begin
t
end))


let new_term_constant_and_tok_from_lid : env_t  ->  FStar_Ident.lident  ->  (Prims.string * Prims.string * env_t) = (fun env x -> (

let fname = (varops.new_fvar x)
in (

let ftok = (Prims.strcat fname "@tok")
in (let _172_315 = (

let _83_246 = env
in (let _172_314 = (let _172_313 = (let _172_312 = (let _172_311 = (let _172_310 = (FStar_SMTEncoding_Term.mkApp (ftok, []))
in (FStar_All.pipe_left (fun _172_309 -> Some (_172_309)) _172_310))
in (x, fname, _172_311, None))
in Binding_fvar (_172_312))
in (_172_313)::env.bindings)
in {bindings = _172_314; depth = _83_246.depth; tcenv = _83_246.tcenv; warn = _83_246.warn; cache = _83_246.cache; nolabels = _83_246.nolabels; use_zfuel_name = _83_246.use_zfuel_name; encode_non_total_function_typ = _83_246.encode_non_total_function_typ}))
in (fname, ftok, _172_315)))))


let try_lookup_lid : env_t  ->  FStar_Ident.lident  ->  (Prims.string * FStar_SMTEncoding_Term.term Prims.option * FStar_SMTEncoding_Term.term Prims.option) Prims.option = (fun env a -> (lookup_binding env (fun _83_4 -> (match (_83_4) with
| Binding_fvar (b, t1, t2, t3) when (FStar_Ident.lid_equals b a) -> begin
Some ((t1, t2, t3))
end
| _83_258 -> begin
None
end))))


let lookup_lid : env_t  ->  FStar_Ident.lident  ->  (Prims.string * FStar_SMTEncoding_Term.term Prims.option * FStar_SMTEncoding_Term.term Prims.option) = (fun env a -> (match ((try_lookup_lid env a)) with
| None -> begin
(let _172_326 = (let _172_325 = (FStar_Syntax_Print.lid_to_string a)
in (FStar_Util.format1 "Name not found: %s" _172_325))
in (FStar_All.failwith _172_326))
end
| Some (s) -> begin
s
end))


let push_free_var : env_t  ->  FStar_Ident.lident  ->  Prims.string  ->  FStar_SMTEncoding_Term.term Prims.option  ->  env_t = (fun env x fname ftok -> (

let _83_268 = env
in {bindings = (Binding_fvar ((x, fname, ftok, None)))::env.bindings; depth = _83_268.depth; tcenv = _83_268.tcenv; warn = _83_268.warn; cache = _83_268.cache; nolabels = _83_268.nolabels; use_zfuel_name = _83_268.use_zfuel_name; encode_non_total_function_typ = _83_268.encode_non_total_function_typ}))


let push_zfuel_name : env_t  ->  FStar_Ident.lident  ->  Prims.string  ->  env_t = (fun env x f -> (

let _83_277 = (lookup_lid env x)
in (match (_83_277) with
| (t1, t2, _83_276) -> begin
(

let t3 = (let _172_343 = (let _172_342 = (let _172_341 = (FStar_SMTEncoding_Term.mkApp ("ZFuel", []))
in (_172_341)::[])
in (f, _172_342))
in (FStar_SMTEncoding_Term.mkApp _172_343))
in (

let _83_279 = env
in {bindings = (Binding_fvar ((x, t1, t2, Some (t3))))::env.bindings; depth = _83_279.depth; tcenv = _83_279.tcenv; warn = _83_279.warn; cache = _83_279.cache; nolabels = _83_279.nolabels; use_zfuel_name = _83_279.use_zfuel_name; encode_non_total_function_typ = _83_279.encode_non_total_function_typ}))
end)))


let try_lookup_free_var : env_t  ->  FStar_Ident.lident  ->  FStar_SMTEncoding_Term.term Prims.option = (fun env l -> (match ((try_lookup_lid env l)) with
| None -> begin
None
end
| Some (name, sym, zf_opt) -> begin
(match (zf_opt) with
| Some (f) when env.use_zfuel_name -> begin
Some (f)
end
| _83_292 -> begin
(match (sym) with
| Some (t) -> begin
(match (t.FStar_SMTEncoding_Term.tm) with
| FStar_SMTEncoding_Term.App (_83_296, fuel::[]) -> begin
if (let _172_349 = (let _172_348 = (FStar_SMTEncoding_Term.fv_of_term fuel)
in (FStar_All.pipe_right _172_348 Prims.fst))
in (FStar_Util.starts_with _172_349 "fuel")) then begin
(let _172_352 = (let _172_351 = (FStar_SMTEncoding_Term.mkFreeV (name, FStar_SMTEncoding_Term.Term_sort))
in (FStar_SMTEncoding_Term.mk_ApplyTF _172_351 fuel))
in (FStar_All.pipe_left (fun _172_350 -> Some (_172_350)) _172_352))
end else begin
Some (t)
end
end
| _83_302 -> begin
Some (t)
end)
end
| _83_304 -> begin
None
end)
end)
end))


let lookup_free_var = (fun env a -> (match ((try_lookup_free_var env a.FStar_Syntax_Syntax.v)) with
| Some (t) -> begin
t
end
| None -> begin
(let _172_356 = (let _172_355 = (FStar_Syntax_Print.lid_to_string a.FStar_Syntax_Syntax.v)
in (FStar_Util.format1 "Name not found: %s" _172_355))
in (FStar_All.failwith _172_356))
end))


let lookup_free_var_name = (fun env a -> (

let _83_317 = (lookup_lid env a.FStar_Syntax_Syntax.v)
in (match (_83_317) with
| (x, _83_314, _83_316) -> begin
x
end)))


let lookup_free_var_sym = (fun env a -> (

let _83_323 = (lookup_lid env a.FStar_Syntax_Syntax.v)
in (match (_83_323) with
| (name, sym, zf_opt) -> begin
(match (zf_opt) with
| Some ({FStar_SMTEncoding_Term.tm = FStar_SMTEncoding_Term.App (g, zf); FStar_SMTEncoding_Term.hash = _83_327; FStar_SMTEncoding_Term.freevars = _83_325}) when env.use_zfuel_name -> begin
(g, zf)
end
| _83_335 -> begin
(match (sym) with
| None -> begin
(FStar_SMTEncoding_Term.Var (name), [])
end
| Some (sym) -> begin
(match (sym.FStar_SMTEncoding_Term.tm) with
| FStar_SMTEncoding_Term.App (g, fuel::[]) -> begin
(g, (fuel)::[])
end
| _83_345 -> begin
(FStar_SMTEncoding_Term.Var (name), [])
end)
end)
end)
end)))


let tok_of_name : env_t  ->  Prims.string  ->  FStar_SMTEncoding_Term.term Prims.option = (fun env nm -> (FStar_Util.find_map env.bindings (fun _83_5 -> (match (_83_5) with
| Binding_fvar (_83_350, nm', tok, _83_354) when (nm = nm') -> begin
tok
end
| _83_358 -> begin
None
end))))


let mkForall_fuel' = (fun n _83_363 -> (match (_83_363) with
| (pats, vars, body) -> begin
(

let fallback = (fun _83_365 -> (match (()) with
| () -> begin
(FStar_SMTEncoding_Term.mkForall (pats, vars, body))
end))
in if (FStar_Options.unthrottle_inductives ()) then begin
(fallback ())
end else begin
(

let _83_368 = (fresh_fvar "f" FStar_SMTEncoding_Term.Fuel_sort)
in (match (_83_368) with
| (fsym, fterm) -> begin
(

let add_fuel = (fun tms -> (FStar_All.pipe_right tms (FStar_List.map (fun p -> (match (p.FStar_SMTEncoding_Term.tm) with
| FStar_SMTEncoding_Term.App (FStar_SMTEncoding_Term.Var ("HasType"), args) -> begin
(FStar_SMTEncoding_Term.mkApp ("HasTypeFuel", (fterm)::args))
end
| _83_378 -> begin
p
end)))))
in (

let pats = (FStar_List.map add_fuel pats)
in (

let body = (match (body.FStar_SMTEncoding_Term.tm) with
| FStar_SMTEncoding_Term.App (FStar_SMTEncoding_Term.Imp, guard::body'::[]) -> begin
(

let guard = (match (guard.FStar_SMTEncoding_Term.tm) with
| FStar_SMTEncoding_Term.App (FStar_SMTEncoding_Term.And, guards) -> begin
(let _172_373 = (add_fuel guards)
in (FStar_SMTEncoding_Term.mk_and_l _172_373))
end
| _83_391 -> begin
(let _172_374 = (add_fuel ((guard)::[]))
in (FStar_All.pipe_right _172_374 FStar_List.hd))
end)
in (FStar_SMTEncoding_Term.mkImp (guard, body')))
end
| _83_394 -> begin
body
end)
in (

let vars = ((fsym, FStar_SMTEncoding_Term.Fuel_sort))::vars
in (FStar_SMTEncoding_Term.mkForall (pats, vars, body))))))
end))
end)
end))


let mkForall_fuel : (FStar_SMTEncoding_Term.pat Prims.list Prims.list * FStar_SMTEncoding_Term.fvs * FStar_SMTEncoding_Term.term)  ->  FStar_SMTEncoding_Term.term = (mkForall_fuel' 1)


let head_normal : env_t  ->  FStar_Syntax_Syntax.term  ->  Prims.bool = (fun env t -> (

let t = (FStar_Syntax_Util.unmeta t)
in (match (t.FStar_Syntax_Syntax.n) with
| (FStar_Syntax_Syntax.Tm_arrow (_)) | (FStar_Syntax_Syntax.Tm_refine (_)) | (FStar_Syntax_Syntax.Tm_bvar (_)) | (FStar_Syntax_Syntax.Tm_uvar (_)) | (FStar_Syntax_Syntax.Tm_abs (_)) | (FStar_Syntax_Syntax.Tm_constant (_)) -> begin
true
end
| (FStar_Syntax_Syntax.Tm_fvar (fv)) | (FStar_Syntax_Syntax.Tm_app ({FStar_Syntax_Syntax.n = FStar_Syntax_Syntax.Tm_fvar (fv); FStar_Syntax_Syntax.tk = _; FStar_Syntax_Syntax.pos = _; FStar_Syntax_Syntax.vars = _}, _)) -> begin
(let _172_380 = (FStar_TypeChecker_Env.lookup_definition FStar_TypeChecker_Env.OnlyInline env.tcenv fv.FStar_Syntax_Syntax.fv_name.FStar_Syntax_Syntax.v)
in (FStar_All.pipe_right _172_380 FStar_Option.isNone))
end
| _83_433 -> begin
false
end)))


let head_redex : env_t  ->  FStar_Syntax_Syntax.term  ->  Prims.bool = (fun env t -> (match ((let _172_385 = (FStar_Syntax_Util.un_uinst t)
in _172_385.FStar_Syntax_Syntax.n)) with
| FStar_Syntax_Syntax.Tm_abs (_83_437) -> begin
true
end
| FStar_Syntax_Syntax.Tm_fvar (fv) -> begin
(let _172_386 = (FStar_TypeChecker_Env.lookup_definition FStar_TypeChecker_Env.OnlyInline env.tcenv fv.FStar_Syntax_Syntax.fv_name.FStar_Syntax_Syntax.v)
in (FStar_All.pipe_right _172_386 FStar_Option.isSome))
end
| _83_442 -> begin
false
end))


let whnf : env_t  ->  FStar_Syntax_Syntax.term  ->  FStar_Syntax_Syntax.term = (fun env t -> if (head_normal env t) then begin
t
end else begin
(FStar_TypeChecker_Normalize.normalize ((FStar_TypeChecker_Normalize.Beta)::(FStar_TypeChecker_Normalize.WHNF)::(FStar_TypeChecker_Normalize.Inline)::(FStar_TypeChecker_Normalize.EraseUniverses)::[]) env.tcenv t)
end)


let norm : env_t  ->  FStar_Syntax_Syntax.term  ->  FStar_Syntax_Syntax.term = (fun env t -> (FStar_TypeChecker_Normalize.normalize ((FStar_TypeChecker_Normalize.Beta)::(FStar_TypeChecker_Normalize.Inline)::(FStar_TypeChecker_Normalize.EraseUniverses)::[]) env.tcenv t))


let trivial_post : FStar_Syntax_Syntax.term  ->  FStar_Syntax_Syntax.term = (fun t -> (let _172_399 = (let _172_397 = (FStar_Syntax_Syntax.null_binder t)
in (_172_397)::[])
in (let _172_398 = (FStar_Syntax_Syntax.fvar FStar_Syntax_Const.true_lid FStar_Syntax_Syntax.Delta_constant None)
in (FStar_Syntax_Util.abs _172_399 _172_398 None))))


let mk_Apply : FStar_SMTEncoding_Term.term  ->  (Prims.string * FStar_SMTEncoding_Term.sort) Prims.list  ->  FStar_SMTEncoding_Term.term = (fun e vars -> (FStar_All.pipe_right vars (FStar_List.fold_left (fun out var -> (match ((Prims.snd var)) with
| FStar_SMTEncoding_Term.Fuel_sort -> begin
(let _172_406 = (FStar_SMTEncoding_Term.mkFreeV var)
in (FStar_SMTEncoding_Term.mk_ApplyTF out _172_406))
end
| s -> begin
(

let _83_454 = ()
in (let _172_407 = (FStar_SMTEncoding_Term.mkFreeV var)
in (FStar_SMTEncoding_Term.mk_ApplyTT out _172_407)))
end)) e)))


let mk_Apply_args : FStar_SMTEncoding_Term.term  ->  FStar_SMTEncoding_Term.term Prims.list  ->  FStar_SMTEncoding_Term.term = (fun e args -> (FStar_All.pipe_right args (FStar_List.fold_left FStar_SMTEncoding_Term.mk_ApplyTT e)))


let is_app : FStar_SMTEncoding_Term.op  ->  Prims.bool = (fun _83_6 -> (match (_83_6) with
| (FStar_SMTEncoding_Term.Var ("ApplyTT")) | (FStar_SMTEncoding_Term.Var ("ApplyTF")) -> begin
true
end
| _83_464 -> begin
false
end))


let is_eta : env_t  ->  FStar_SMTEncoding_Term.fv Prims.list  ->  FStar_SMTEncoding_Term.term  ->  FStar_SMTEncoding_Term.term Prims.option = (fun env vars t -> (

let rec aux = (fun t xs -> (match ((t.FStar_SMTEncoding_Term.tm, xs)) with
| (FStar_SMTEncoding_Term.App (app, f::{FStar_SMTEncoding_Term.tm = FStar_SMTEncoding_Term.FreeV (y); FStar_SMTEncoding_Term.hash = _83_475; FStar_SMTEncoding_Term.freevars = _83_473}::[]), x::xs) when ((is_app app) && (FStar_SMTEncoding_Term.fv_eq x y)) -> begin
(aux f xs)
end
| (FStar_SMTEncoding_Term.App (FStar_SMTEncoding_Term.Var (f), args), _83_493) -> begin
if (((FStar_List.length args) = (FStar_List.length vars)) && (FStar_List.forall2 (fun a v -> (match (a.FStar_SMTEncoding_Term.tm) with
| FStar_SMTEncoding_Term.FreeV (fv) -> begin
(FStar_SMTEncoding_Term.fv_eq fv v)
end
| _83_500 -> begin
false
end)) args vars)) then begin
(tok_of_name env f)
end else begin
None
end
end
| (_83_502, []) -> begin
(

let fvs = (FStar_SMTEncoding_Term.free_variables t)
in if (FStar_All.pipe_right fvs (FStar_List.for_all (fun fv -> (not ((FStar_Util.for_some (FStar_SMTEncoding_Term.fv_eq fv) vars)))))) then begin
Some (t)
end else begin
None
end)
end
| _83_508 -> begin
None
end))
in (aux t (FStar_List.rev vars))))


type label =
(FStar_SMTEncoding_Term.fv * Prims.string * FStar_Range.range)


type labels =
label Prims.list


type pattern =
{pat_vars : (FStar_Syntax_Syntax.bv * FStar_SMTEncoding_Term.fv) Prims.list; pat_term : Prims.unit  ->  (FStar_SMTEncoding_Term.term * FStar_SMTEncoding_Term.decls_t); guard : FStar_SMTEncoding_Term.term  ->  FStar_SMTEncoding_Term.term; projections : FStar_SMTEncoding_Term.term  ->  (FStar_Syntax_Syntax.bv * FStar_SMTEncoding_Term.term) Prims.list}


let is_Mkpattern : pattern  ->  Prims.bool = (Obj.magic ((fun _ -> (FStar_All.failwith "Not yet implemented:is_Mkpattern"))))


exception Let_rec_unencodeable


let is_Let_rec_unencodeable = (fun _discr_ -> (match (_discr_) with
| Let_rec_unencodeable (_) -> begin
true
end
| _ -> begin
false
end))


let encode_const : FStar_Const.sconst  ->  FStar_SMTEncoding_Term.term = (fun _83_7 -> (match (_83_7) with
| FStar_Const.Const_unit -> begin
FStar_SMTEncoding_Term.mk_Term_unit
end
| FStar_Const.Const_bool (true) -> begin
(FStar_SMTEncoding_Term.boxBool FStar_SMTEncoding_Term.mkTrue)
end
| FStar_Const.Const_bool (false) -> begin
(FStar_SMTEncoding_Term.boxBool FStar_SMTEncoding_Term.mkFalse)
end
| FStar_Const.Const_char (c) -> begin
(let _172_464 = (let _172_463 = (let _172_462 = (let _172_461 = (FStar_SMTEncoding_Term.mkInteger' (FStar_Util.int_of_char c))
in (FStar_SMTEncoding_Term.boxInt _172_461))
in (_172_462)::[])
in ("FStar.Char.Char", _172_463))
in (FStar_SMTEncoding_Term.mkApp _172_464))
end
| FStar_Const.Const_int (i, None) -> begin
(let _172_465 = (FStar_SMTEncoding_Term.mkInteger i)
in (FStar_SMTEncoding_Term.boxInt _172_465))
end
| FStar_Const.Const_int (i, Some (q)) -> begin
(let _172_469 = (let _172_468 = (let _172_467 = (let _172_466 = (FStar_SMTEncoding_Term.mkInteger i)
in (FStar_SMTEncoding_Term.boxInt _172_466))
in (_172_467)::[])
in ((FStar_Const.constructor_string_of_int_qualifier q), _172_468))
in (FStar_SMTEncoding_Term.mkApp _172_469))
end
| FStar_Const.Const_string (bytes, _83_533) -> begin
(let _172_470 = (FStar_All.pipe_left FStar_Util.string_of_bytes bytes)
in (varops.string_const _172_470))
end
| FStar_Const.Const_range (r) -> begin
FStar_SMTEncoding_Term.mk_Range_const
end
| FStar_Const.Const_effect -> begin
FStar_SMTEncoding_Term.mk_Term_type
end
| c -> begin
(let _172_472 = (let _172_471 = (FStar_Syntax_Print.const_to_string c)
in (FStar_Util.format1 "Unhandled constant: %s" _172_471))
in (FStar_All.failwith _172_472))
end))


let as_function_typ : env_t  ->  (FStar_Syntax_Syntax.term', FStar_Syntax_Syntax.term') FStar_Syntax_Syntax.syntax  ->  FStar_Syntax_Syntax.term = (fun env t0 -> (

let rec aux = (fun norm t -> (

let t = (FStar_Syntax_Subst.compress t)
in (match (t.FStar_Syntax_Syntax.n) with
| FStar_Syntax_Syntax.Tm_arrow (_83_547) -> begin
t
end
| FStar_Syntax_Syntax.Tm_refine (_83_550) -> begin
(let _172_481 = (FStar_Syntax_Util.unrefine t)
in (aux true _172_481))
end
| _83_553 -> begin
if norm then begin
(let _172_482 = (whnf env t)
in (aux false _172_482))
end else begin
(let _172_485 = (let _172_484 = (FStar_Range.string_of_range t0.FStar_Syntax_Syntax.pos)
in (let _172_483 = (FStar_Syntax_Print.term_to_string t0)
in (FStar_Util.format2 "(%s) Expected a function typ; got %s" _172_484 _172_483)))
in (FStar_All.failwith _172_485))
end
end)))
in (aux true t0)))


let curried_arrow_formals_comp : FStar_Syntax_Syntax.term  ->  (FStar_Syntax_Syntax.binders * FStar_Syntax_Syntax.comp) = (fun k -> (

let k = (FStar_Syntax_Subst.compress k)
in (match (k.FStar_Syntax_Syntax.n) with
| FStar_Syntax_Syntax.Tm_arrow (bs, c) -> begin
(FStar_Syntax_Subst.open_comp bs c)
end
| _83_561 -> begin
(let _172_488 = (FStar_Syntax_Syntax.mk_Total k)
in ([], _172_488))
end)))


let rec encode_binders : FStar_SMTEncoding_Term.term Prims.option  ->  FStar_Syntax_Syntax.binders  ->  env_t  ->  (FStar_SMTEncoding_Term.fv Prims.list * FStar_SMTEncoding_Term.term Prims.list * env_t * FStar_SMTEncoding_Term.decls_t * FStar_Syntax_Syntax.bv Prims.list) = (fun fuel_opt bs env -> (

let _83_565 = if (FStar_TypeChecker_Env.debug env.tcenv FStar_Options.Low) then begin
(let _172_536 = (FStar_Syntax_Print.binders_to_string ", " bs)
in (FStar_Util.print1 "Encoding binders %s\n" _172_536))
end else begin
()
end
in (

let _83_593 = (FStar_All.pipe_right bs (FStar_List.fold_left (fun _83_572 b -> (match (_83_572) with
| (vars, guards, env, decls, names) -> begin
(

let _83_587 = (

let x = (unmangle (Prims.fst b))
in (

let _83_578 = (gen_term_var env x)
in (match (_83_578) with
| (xxsym, xx, env') -> begin
(

let _83_581 = (let _172_539 = (norm env x.FStar_Syntax_Syntax.sort)
in (encode_term_pred fuel_opt _172_539 env xx))
in (match (_83_581) with
| (guard_x_t, decls') -> begin
((xxsym, FStar_SMTEncoding_Term.Term_sort), guard_x_t, env', decls', x)
end))
end)))
in (match (_83_587) with
| (v, g, env, decls', n) -> begin
((v)::vars, (g)::guards, env, (FStar_List.append decls decls'), (n)::names)
end))
end)) ([], [], env, [], [])))
in (match (_83_593) with
| (vars, guards, env, decls, names) -> begin
((FStar_List.rev vars), (FStar_List.rev guards), env, decls, (FStar_List.rev names))
end))))
and encode_term_pred : FStar_SMTEncoding_Term.term Prims.option  ->  FStar_Syntax_Syntax.typ  ->  env_t  ->  FStar_SMTEncoding_Term.term  ->  (FStar_SMTEncoding_Term.term * FStar_SMTEncoding_Term.decls_t) = (fun fuel_opt t env e -> (

let _83_600 = (encode_term t env)
in (match (_83_600) with
| (t, decls) -> begin
(let _172_544 = (FStar_SMTEncoding_Term.mk_HasTypeWithFuel fuel_opt e t)
in (_172_544, decls))
end)))
and encode_term_pred' : FStar_SMTEncoding_Term.term Prims.option  ->  FStar_Syntax_Syntax.typ  ->  env_t  ->  FStar_SMTEncoding_Term.term  ->  (FStar_SMTEncoding_Term.term * FStar_SMTEncoding_Term.decls_t) = (fun fuel_opt t env e -> (

let _83_607 = (encode_term t env)
in (match (_83_607) with
| (t, decls) -> begin
(match (fuel_opt) with
| None -> begin
(let _172_549 = (FStar_SMTEncoding_Term.mk_HasTypeZ e t)
in (_172_549, decls))
end
| Some (f) -> begin
(let _172_550 = (FStar_SMTEncoding_Term.mk_HasTypeFuel f e t)
in (_172_550, decls))
end)
end)))
and encode_term : FStar_Syntax_Syntax.typ  ->  env_t  ->  (FStar_SMTEncoding_Term.term * FStar_SMTEncoding_Term.decls_t) = (fun t env -> (

let t0 = (FStar_Syntax_Subst.compress t)
in (

let _83_614 = if (FStar_All.pipe_left (FStar_TypeChecker_Env.debug env.tcenv) (FStar_Options.Other ("SMTEncoding"))) then begin
(let _172_555 = (FStar_Syntax_Print.tag_of_term t)
in (let _172_554 = (FStar_Syntax_Print.tag_of_term t0)
in (let _172_553 = (FStar_Syntax_Print.term_to_string t0)
in (FStar_Util.print3 "(%s) (%s)   %s\n" _172_555 _172_554 _172_553))))
end else begin
()
end
in (match (t0.FStar_Syntax_Syntax.n) with
| (FStar_Syntax_Syntax.Tm_delayed (_)) | (FStar_Syntax_Syntax.Tm_unknown) -> begin
(let _172_560 = (let _172_559 = (FStar_All.pipe_left FStar_Range.string_of_range t.FStar_Syntax_Syntax.pos)
in (let _172_558 = (FStar_Syntax_Print.tag_of_term t0)
in (let _172_557 = (FStar_Syntax_Print.term_to_string t0)
in (let _172_556 = (FStar_Syntax_Print.term_to_string t)
in (FStar_Util.format4 "(%s) Impossible: %s\n%s\n%s\n" _172_559 _172_558 _172_557 _172_556)))))
in (FStar_All.failwith _172_560))
end
| FStar_Syntax_Syntax.Tm_bvar (x) -> begin
(let _172_562 = (let _172_561 = (FStar_Syntax_Print.bv_to_string x)
in (FStar_Util.format1 "Impossible: locally nameless; got %s" _172_561))
in (FStar_All.failwith _172_562))
end
| FStar_Syntax_Syntax.Tm_ascribed (t, k, _83_625) -> begin
(encode_term t env)
end
| FStar_Syntax_Syntax.Tm_meta (t, _83_630) -> begin
(encode_term t env)
end
| FStar_Syntax_Syntax.Tm_name (x) -> begin
(

let t = (lookup_term_var env x)
in (t, []))
end
| FStar_Syntax_Syntax.Tm_fvar (v) -> begin
(let _172_563 = (lookup_free_var env v.FStar_Syntax_Syntax.fv_name)
in (_172_563, []))
end
| FStar_Syntax_Syntax.Tm_type (_83_639) -> begin
(FStar_SMTEncoding_Term.mk_Term_type, [])
end
| FStar_Syntax_Syntax.Tm_uinst (t, _83_643) -> begin
(encode_term t env)
end
| FStar_Syntax_Syntax.Tm_constant (c) -> begin
(let _172_564 = (encode_const c)
in (_172_564, []))
end
| FStar_Syntax_Syntax.Tm_arrow (binders, c) -> begin
(

let _83_654 = (FStar_Syntax_Subst.open_comp binders c)
in (match (_83_654) with
| (binders, res) -> begin
if ((env.encode_non_total_function_typ && (FStar_Syntax_Util.is_pure_or_ghost_comp res)) || (FStar_Syntax_Util.is_tot_or_gtot_comp res)) then begin
(

let _83_661 = (encode_binders None binders env)
in (match (_83_661) with
| (vars, guards, env', decls, _83_660) -> begin
(

let fsym = (let _172_565 = (varops.fresh "f")
in (_172_565, FStar_SMTEncoding_Term.Term_sort))
in (

let f = (FStar_SMTEncoding_Term.mkFreeV fsym)
in (

let app = (mk_Apply f vars)
in (

let _83_667 = (FStar_TypeChecker_Util.pure_or_ghost_pre_and_post env.tcenv res)
in (match (_83_667) with
| (pre_opt, res_t) -> begin
(

let _83_670 = (encode_term_pred None res_t env' app)
in (match (_83_670) with
| (res_pred, decls') -> begin
(

let _83_679 = (match (pre_opt) with
| None -> begin
(let _172_566 = (FStar_SMTEncoding_Term.mk_and_l guards)
in (_172_566, decls))
end
| Some (pre) -> begin
(

let _83_676 = (encode_formula pre env')
in (match (_83_676) with
| (guard, decls0) -> begin
(let _172_567 = (FStar_SMTEncoding_Term.mk_and_l ((guard)::guards))
in (_172_567, (FStar_List.append decls decls0)))
end))
end)
in (match (_83_679) with
| (guards, guard_decls) -> begin
(

let t_interp = (let _172_569 = (let _172_568 = (FStar_SMTEncoding_Term.mkImp (guards, res_pred))
in (((app)::[])::[], vars, _172_568))
in (FStar_SMTEncoding_Term.mkForall _172_569))
in (

let cvars = (let _172_571 = (FStar_SMTEncoding_Term.free_variables t_interp)
in (FStar_All.pipe_right _172_571 (FStar_List.filter (fun _83_684 -> (match (_83_684) with
| (x, _83_683) -> begin
(x <> (Prims.fst fsym))
end)))))
in (

let tkey = (FStar_SMTEncoding_Term.mkForall ([], (fsym)::cvars, t_interp))
in (match ((FStar_Util.smap_try_find env.cache tkey.FStar_SMTEncoding_Term.hash)) with
| Some (t', sorts, _83_690) -> begin
(let _172_574 = (let _172_573 = (let _172_572 = (FStar_All.pipe_right cvars (FStar_List.map FStar_SMTEncoding_Term.mkFreeV))
in (t', _172_572))
in (FStar_SMTEncoding_Term.mkApp _172_573))
in (_172_574, []))
end
| None -> begin
(

let tsym = (varops.fresh "Tm_arrow")
in (

let cvar_sorts = (FStar_List.map Prims.snd cvars)
in (

let caption = if (FStar_Options.log_queries ()) then begin
(let _172_575 = (FStar_TypeChecker_Normalize.term_to_string env.tcenv t0)
in Some (_172_575))
end else begin
None
end
in (

let tdecl = FStar_SMTEncoding_Term.DeclFun ((tsym, cvar_sorts, FStar_SMTEncoding_Term.Term_sort, caption))
in (

let t = (let _172_577 = (let _172_576 = (FStar_List.map FStar_SMTEncoding_Term.mkFreeV cvars)
in (tsym, _172_576))
in (FStar_SMTEncoding_Term.mkApp _172_577))
in (

let t_has_kind = (FStar_SMTEncoding_Term.mk_HasType t FStar_SMTEncoding_Term.mk_Term_type)
in (

let k_assumption = (let _172_579 = (let _172_578 = (FStar_SMTEncoding_Term.mkForall (((t_has_kind)::[])::[], cvars, t_has_kind))
in (_172_578, Some ((Prims.strcat tsym " kinding"))))
in FStar_SMTEncoding_Term.Assume (_172_579))
in (

let f_has_t = (FStar_SMTEncoding_Term.mk_HasType f t)
in (

let f_has_t_z = (FStar_SMTEncoding_Term.mk_HasTypeZ f t)
in (

let pre_typing = (let _172_586 = (let _172_585 = (let _172_584 = (let _172_583 = (let _172_582 = (let _172_581 = (let _172_580 = (FStar_SMTEncoding_Term.mk_PreType f)
in (FStar_SMTEncoding_Term.mk_tester "Tm_arrow" _172_580))
in (f_has_t, _172_581))
in (FStar_SMTEncoding_Term.mkImp _172_582))
in (((f_has_t)::[])::[], (fsym)::cvars, _172_583))
in (mkForall_fuel _172_584))
in (_172_585, Some ("pre-typing for functions")))
in FStar_SMTEncoding_Term.Assume (_172_586))
in (

let t_interp = (let _172_590 = (let _172_589 = (let _172_588 = (let _172_587 = (FStar_SMTEncoding_Term.mkIff (f_has_t_z, t_interp))
in (((f_has_t_z)::[])::[], (fsym)::cvars, _172_587))
in (FStar_SMTEncoding_Term.mkForall _172_588))
in (_172_589, Some ((Prims.strcat tsym " interpretation"))))
in FStar_SMTEncoding_Term.Assume (_172_590))
in (

let t_decls = (FStar_List.append (FStar_List.append ((tdecl)::decls) decls') ((k_assumption)::(pre_typing)::(t_interp)::[]))
in (

let _83_706 = (FStar_Util.smap_add env.cache tkey.FStar_SMTEncoding_Term.hash (tsym, cvar_sorts, t_decls))
in (t, t_decls))))))))))))))
end))))
end))
end))
end)))))
end))
end else begin
(

let tsym = (varops.fresh "Non_total_Tm_arrow")
in (

let tdecl = FStar_SMTEncoding_Term.DeclFun ((tsym, [], FStar_SMTEncoding_Term.Term_sort, None))
in (

let t = (FStar_SMTEncoding_Term.mkApp (tsym, []))
in (

let t_kinding = (let _172_592 = (let _172_591 = (FStar_SMTEncoding_Term.mk_HasType t FStar_SMTEncoding_Term.mk_Term_type)
in (_172_591, Some ("Typing for non-total arrows")))
in FStar_SMTEncoding_Term.Assume (_172_592))
in (

let fsym = ("f", FStar_SMTEncoding_Term.Term_sort)
in (

let f = (FStar_SMTEncoding_Term.mkFreeV fsym)
in (

let f_has_t = (FStar_SMTEncoding_Term.mk_HasType f t)
in (

let t_interp = (let _172_599 = (let _172_598 = (let _172_597 = (let _172_596 = (let _172_595 = (let _172_594 = (let _172_593 = (FStar_SMTEncoding_Term.mk_PreType f)
in (FStar_SMTEncoding_Term.mk_tester "Tm_arrow" _172_593))
in (f_has_t, _172_594))
in (FStar_SMTEncoding_Term.mkImp _172_595))
in (((f_has_t)::[])::[], (fsym)::[], _172_596))
in (mkForall_fuel _172_597))
in (_172_598, Some ("pre-typing")))
in FStar_SMTEncoding_Term.Assume (_172_599))
in (t, (tdecl)::(t_kinding)::(t_interp)::[])))))))))
end
end))
end
| FStar_Syntax_Syntax.Tm_refine (_83_717) -> begin
(

let _83_737 = (match ((FStar_TypeChecker_Normalize.normalize_refinement ((FStar_TypeChecker_Normalize.WHNF)::(FStar_TypeChecker_Normalize.EraseUniverses)::[]) env.tcenv t0)) with
| {FStar_Syntax_Syntax.n = FStar_Syntax_Syntax.Tm_refine (x, f); FStar_Syntax_Syntax.tk = _83_724; FStar_Syntax_Syntax.pos = _83_722; FStar_Syntax_Syntax.vars = _83_720} -> begin
(

let _83_732 = (FStar_Syntax_Subst.open_term (((x, None))::[]) f)
in (match (_83_732) with
| (b, f) -> begin
(let _172_601 = (let _172_600 = (FStar_List.hd b)
in (Prims.fst _172_600))
in (_172_601, f))
end))
end
| _83_734 -> begin
(FStar_All.failwith "impossible")
end)
in (match (_83_737) with
| (x, f) -> begin
(

let _83_740 = (encode_term x.FStar_Syntax_Syntax.sort env)
in (match (_83_740) with
| (base_t, decls) -> begin
(

let _83_744 = (gen_term_var env x)
in (match (_83_744) with
| (x, xtm, env') -> begin
(

let _83_747 = (encode_formula f env')
in (match (_83_747) with
| (refinement, decls') -> begin
(

let _83_750 = (fresh_fvar "f" FStar_SMTEncoding_Term.Fuel_sort)
in (match (_83_750) with
| (fsym, fterm) -> begin
(

let encoding = (let _172_603 = (let _172_602 = (FStar_SMTEncoding_Term.mk_HasTypeWithFuel (Some (fterm)) xtm base_t)
in (_172_602, refinement))
in (FStar_SMTEncoding_Term.mkAnd _172_603))
in (

let cvars = (let _172_605 = (FStar_SMTEncoding_Term.free_variables encoding)
in (FStar_All.pipe_right _172_605 (FStar_List.filter (fun _83_755 -> (match (_83_755) with
| (y, _83_754) -> begin
((y <> x) && (y <> fsym))
end)))))
in (

let xfv = (x, FStar_SMTEncoding_Term.Term_sort)
in (

let ffv = (fsym, FStar_SMTEncoding_Term.Fuel_sort)
in (

let tkey = (FStar_SMTEncoding_Term.mkForall ([], (ffv)::(xfv)::cvars, encoding))
in (match ((FStar_Util.smap_try_find env.cache tkey.FStar_SMTEncoding_Term.hash)) with
| Some (t, _83_762, _83_764) -> begin
(let _172_608 = (let _172_607 = (let _172_606 = (FStar_All.pipe_right cvars (FStar_List.map FStar_SMTEncoding_Term.mkFreeV))
in (t, _172_606))
in (FStar_SMTEncoding_Term.mkApp _172_607))
in (_172_608, []))
end
| None -> begin
(

let tsym = (varops.fresh "Tm_refine")
in (

let cvar_sorts = (FStar_List.map Prims.snd cvars)
in (

let tdecl = FStar_SMTEncoding_Term.DeclFun ((tsym, cvar_sorts, FStar_SMTEncoding_Term.Term_sort, None))
in (

let t = (let _172_610 = (let _172_609 = (FStar_List.map FStar_SMTEncoding_Term.mkFreeV cvars)
in (tsym, _172_609))
in (FStar_SMTEncoding_Term.mkApp _172_610))
in (

let x_has_t = (FStar_SMTEncoding_Term.mk_HasTypeWithFuel (Some (fterm)) xtm t)
in (

let t_has_kind = (FStar_SMTEncoding_Term.mk_HasType t FStar_SMTEncoding_Term.mk_Term_type)
in (

let t_kinding = (FStar_SMTEncoding_Term.mkForall (((t_has_kind)::[])::[], cvars, t_has_kind))
in (

let assumption = (let _172_612 = (let _172_611 = (FStar_SMTEncoding_Term.mkIff (x_has_t, encoding))
in (((x_has_t)::[])::[], (ffv)::(xfv)::cvars, _172_611))
in (FStar_SMTEncoding_Term.mkForall _172_612))
in (

let t_decls = (let _172_619 = (let _172_618 = (let _172_617 = (let _172_616 = (let _172_615 = (let _172_614 = (let _172_613 = (FStar_Syntax_Print.term_to_string t0)
in Some (_172_613))
in (assumption, _172_614))
in FStar_SMTEncoding_Term.Assume (_172_615))
in (_172_616)::[])
in (FStar_SMTEncoding_Term.Assume ((t_kinding, Some ("refinement kinding"))))::_172_617)
in (tdecl)::_172_618)
in (FStar_List.append (FStar_List.append decls decls') _172_619))
in (

let _83_777 = (FStar_Util.smap_add env.cache tkey.FStar_SMTEncoding_Term.hash (tsym, cvar_sorts, t_decls))
in (t, t_decls)))))))))))
end))))))
end))
end))
end))
end))
end))
end
| FStar_Syntax_Syntax.Tm_uvar (uv, k) -> begin
(

let ttm = (let _172_620 = (FStar_Unionfind.uvar_id uv)
in (FStar_SMTEncoding_Term.mk_Term_uvar _172_620))
in (

let _83_786 = (encode_term_pred None k env ttm)
in (match (_83_786) with
| (t_has_k, decls) -> begin
(

let d = FStar_SMTEncoding_Term.Assume ((t_has_k, Some ("Uvar typing")))
in (ttm, (d)::decls))
end)))
end
| FStar_Syntax_Syntax.Tm_app (_83_789) -> begin
(

let _83_793 = (FStar_Syntax_Util.head_and_args t0)
in (match (_83_793) with
| (head, args_e) -> begin
(match ((let _172_622 = (let _172_621 = (FStar_Syntax_Subst.compress head)
in _172_621.FStar_Syntax_Syntax.n)
in (_172_622, args_e))) with
| (_83_795, _83_797) when (head_redex env head) -> begin
(let _172_623 = (whnf env t)
in (encode_term _172_623 env))
end
| ((FStar_Syntax_Syntax.Tm_uinst ({FStar_Syntax_Syntax.n = FStar_Syntax_Syntax.Tm_fvar (fv); FStar_Syntax_Syntax.tk = _; FStar_Syntax_Syntax.pos = _; FStar_Syntax_Syntax.vars = _}, _), _::(v1, _)::(v2, _)::[])) | ((FStar_Syntax_Syntax.Tm_fvar (fv), _::(v1, _)::(v2, _)::[])) when (FStar_Syntax_Syntax.fv_eq_lid fv FStar_Syntax_Const.lexcons_lid) -> begin
(

let _83_837 = (encode_term v1 env)
in (match (_83_837) with
| (v1, decls1) -> begin
(

let _83_840 = (encode_term v2 env)
in (match (_83_840) with
| (v2, decls2) -> begin
(let _172_624 = (FStar_SMTEncoding_Term.mk_LexCons v1 v2)
in (_172_624, (FStar_List.append decls1 decls2)))
end))
end))
end
| _83_842 -> begin
(

let _83_845 = (encode_args args_e env)
in (match (_83_845) with
| (args, decls) -> begin
(

let encode_partial_app = (fun ht_opt -> (

let _83_850 = (encode_term head env)
in (match (_83_850) with
| (head, decls') -> begin
(

let app_tm = (mk_Apply_args head args)
in (match (ht_opt) with
| None -> begin
(app_tm, (FStar_List.append decls decls'))
end
| Some (formals, c) -> begin
(

let _83_859 = (FStar_Util.first_N (FStar_List.length args_e) formals)
in (match (_83_859) with
| (formals, rest) -> begin
(

let subst = (FStar_List.map2 (fun _83_863 _83_867 -> (match ((_83_863, _83_867)) with
| ((bv, _83_862), (a, _83_866)) -> begin
FStar_Syntax_Syntax.Name2Term ((bv, a))
end)) formals args_e)
in (

let ty = (let _172_629 = (FStar_Syntax_Util.arrow rest c)
in (FStar_All.pipe_right _172_629 (FStar_Syntax_Subst.subst (FStar_Syntax_Syntax.Instantiation (subst)))))
in (

let _83_872 = (encode_term_pred None ty env app_tm)
in (match (_83_872) with
| (has_type, decls'') -> begin
(

let cvars = (FStar_SMTEncoding_Term.free_variables has_type)
in (

let e_typing = (let _172_631 = (let _172_630 = (FStar_SMTEncoding_Term.mkForall (((has_type)::[])::[], cvars, has_type))
in (_172_630, Some ("Partial app typing")))
in FStar_SMTEncoding_Term.Assume (_172_631))
in (app_tm, (FStar_List.append (FStar_List.append (FStar_List.append decls decls') decls'') ((e_typing)::[])))))
end))))
end))
end))
end)))
in (

let encode_full_app = (fun fv -> (

let _83_879 = (lookup_free_var_sym env fv)
in (match (_83_879) with
| (fname, fuel_args) -> begin
(

let tm = (FStar_SMTEncoding_Term.mkApp' (fname, (FStar_List.append fuel_args args)))
in (tm, decls))
end)))
in (

let head = (FStar_Syntax_Subst.compress head)
in (

let head_type = (match (head.FStar_Syntax_Syntax.n) with
| (FStar_Syntax_Syntax.Tm_uinst ({FStar_Syntax_Syntax.n = FStar_Syntax_Syntax.Tm_name (x); FStar_Syntax_Syntax.tk = _; FStar_Syntax_Syntax.pos = _; FStar_Syntax_Syntax.vars = _}, _)) | (FStar_Syntax_Syntax.Tm_name (x)) -> begin
Some (x.FStar_Syntax_Syntax.sort)
end
| (FStar_Syntax_Syntax.Tm_uinst ({FStar_Syntax_Syntax.n = FStar_Syntax_Syntax.Tm_fvar (fv); FStar_Syntax_Syntax.tk = _; FStar_Syntax_Syntax.pos = _; FStar_Syntax_Syntax.vars = _}, _)) | (FStar_Syntax_Syntax.Tm_fvar (fv)) -> begin
(let _172_635 = (let _172_634 = (FStar_TypeChecker_Env.lookup_lid env.tcenv fv.FStar_Syntax_Syntax.fv_name.FStar_Syntax_Syntax.v)
in (FStar_All.pipe_right _172_634 Prims.snd))
in Some (_172_635))
end
| FStar_Syntax_Syntax.Tm_ascribed (_83_911, FStar_Util.Inl (t), _83_915) -> begin
Some (t)
end
| FStar_Syntax_Syntax.Tm_ascribed (_83_919, FStar_Util.Inr (c), _83_923) -> begin
Some ((FStar_Syntax_Util.comp_result c))
end
| _83_927 -> begin
None
end)
in (match (head_type) with
| None -> begin
(encode_partial_app None)
end
| Some (head_type) -> begin
(

let head_type = (let _172_636 = (FStar_TypeChecker_Normalize.normalize_refinement ((FStar_TypeChecker_Normalize.WHNF)::(FStar_TypeChecker_Normalize.EraseUniverses)::[]) env.tcenv head_type)
in (FStar_All.pipe_left FStar_Syntax_Util.unrefine _172_636))
in (

let _83_935 = (curried_arrow_formals_comp head_type)
in (match (_83_935) with
| (formals, c) -> begin
(match (head.FStar_Syntax_Syntax.n) with
| (FStar_Syntax_Syntax.Tm_uinst ({FStar_Syntax_Syntax.n = FStar_Syntax_Syntax.Tm_fvar (fv); FStar_Syntax_Syntax.tk = _; FStar_Syntax_Syntax.pos = _; FStar_Syntax_Syntax.vars = _}, _)) | (FStar_Syntax_Syntax.Tm_fvar (fv)) when ((FStar_List.length formals) = (FStar_List.length args)) -> begin
(encode_full_app fv.FStar_Syntax_Syntax.fv_name)
end
| _83_951 -> begin
if ((FStar_List.length formals) > (FStar_List.length args)) then begin
(encode_partial_app (Some ((formals, c))))
end else begin
(encode_partial_app None)
end
end)
end)))
end)))))
end))
end)
end))
end
| FStar_Syntax_Syntax.Tm_abs (bs, body, lopt) -> begin
(

let _83_960 = (FStar_Syntax_Subst.open_term' bs body)
in (match (_83_960) with
| (bs, body, opening) -> begin
(

let fallback = (fun _83_962 -> (match (()) with
| () -> begin
(

let f = (varops.fresh "Tm_abs")
in (

let decl = FStar_SMTEncoding_Term.DeclFun ((f, [], FStar_SMTEncoding_Term.Term_sort, Some ("Imprecise function encoding")))
in (let _172_639 = (FStar_SMTEncoding_Term.mkFreeV (f, FStar_SMTEncoding_Term.Term_sort))
in (_172_639, (decl)::[]))))
end))
in (

let is_pure_or_ghost = (fun lc_eff -> (match (lc_eff) with
| FStar_Util.Inl (lc) -> begin
(FStar_Syntax_Util.is_pure_or_ghost_lcomp lc)
end
| FStar_Util.Inr (eff) -> begin
((FStar_Ident.lid_equals eff FStar_Syntax_Const.effect_Tot_lid) || (FStar_Ident.lid_equals eff FStar_Syntax_Const.effect_GTot_lid))
end))
in (

let codomain_eff = (fun lc -> (match (lc) with
| FStar_Util.Inl (lc) -> begin
(let _172_644 = (lc.FStar_Syntax_Syntax.comp ())
in (FStar_Syntax_Subst.subst_comp opening _172_644))
end
| FStar_Util.Inr (ef) -> begin
(let _172_646 = (let _172_645 = (FStar_TypeChecker_Rel.new_uvar FStar_Range.dummyRange [] FStar_Syntax_Util.ktype0)
in (FStar_All.pipe_right _172_645 Prims.fst))
in (FStar_Syntax_Syntax.mk_Total _172_646))
end))
in (match (lopt) with
| None -> begin
(

let _83_978 = (let _172_648 = (let _172_647 = (FStar_Syntax_Print.term_to_string t0)
in (FStar_Util.format1 "Losing precision when encoding a function literal: %s" _172_647))
in (FStar_TypeChecker_Errors.warn t0.FStar_Syntax_Syntax.pos _172_648))
in (fallback ()))
end
| Some (lc) -> begin
if (let _172_649 = (is_pure_or_ghost lc)
in (FStar_All.pipe_left Prims.op_Negation _172_649)) then begin
(fallback ())
end else begin
(

let c = (codomain_eff lc)
in (

let _83_989 = (encode_binders None bs env)
in (match (_83_989) with
| (vars, guards, envbody, decls, _83_988) -> begin
(

let _83_992 = (encode_term body envbody)
in (match (_83_992) with
| (body, decls') -> begin
(

let key_body = (let _172_653 = (let _172_652 = (let _172_651 = (let _172_650 = (FStar_SMTEncoding_Term.mk_and_l guards)
in (_172_650, body))
in (FStar_SMTEncoding_Term.mkImp _172_651))
in ([], vars, _172_652))
in (FStar_SMTEncoding_Term.mkForall _172_653))
in (

let cvars = (FStar_SMTEncoding_Term.free_variables key_body)
in (

let tkey = (FStar_SMTEncoding_Term.mkForall ([], cvars, key_body))
in (match ((FStar_Util.smap_try_find env.cache tkey.FStar_SMTEncoding_Term.hash)) with
| Some (t, _83_998, _83_1000) -> begin
(let _172_656 = (let _172_655 = (let _172_654 = (FStar_List.map FStar_SMTEncoding_Term.mkFreeV cvars)
in (t, _172_654))
in (FStar_SMTEncoding_Term.mkApp _172_655))
in (_172_656, []))
end
| None -> begin
(match ((is_eta env vars body)) with
| Some (t) -> begin
(t, [])
end
| None -> begin
(

let cvar_sorts = (FStar_List.map Prims.snd cvars)
in (

let fsym = (varops.fresh "Exp_abs")
in (

let fdecl = FStar_SMTEncoding_Term.DeclFun ((fsym, cvar_sorts, FStar_SMTEncoding_Term.Term_sort, None))
in (

let f = (let _172_658 = (let _172_657 = (FStar_List.map FStar_SMTEncoding_Term.mkFreeV cvars)
in (fsym, _172_657))
in (FStar_SMTEncoding_Term.mkApp _172_658))
in (

let app = (mk_Apply f vars)
in (

let tfun = (FStar_Syntax_Util.arrow bs c)
in (

let _83_1015 = (encode_term_pred None tfun env f)
in (match (_83_1015) with
| (f_has_t, decls'') -> begin
(

let typing_f = (let _172_660 = (let _172_659 = (FStar_SMTEncoding_Term.mkForall (((f)::[])::[], cvars, f_has_t))
in (_172_659, Some ((Prims.strcat fsym " typing"))))
in FStar_SMTEncoding_Term.Assume (_172_660))
in (

let interp_f = (let _172_667 = (let _172_666 = (let _172_665 = (let _172_664 = (let _172_663 = (let _172_662 = (FStar_SMTEncoding_Term.mk_IsTyped app)
in (let _172_661 = (FStar_SMTEncoding_Term.mkEq (app, body))
in (_172_662, _172_661)))
in (FStar_SMTEncoding_Term.mkImp _172_663))
in (((app)::[])::[], (FStar_List.append vars cvars), _172_664))
in (FStar_SMTEncoding_Term.mkForall _172_665))
in (_172_666, Some ((Prims.strcat fsym " interpretation"))))
in FStar_SMTEncoding_Term.Assume (_172_667))
in (

let f_decls = (FStar_List.append (FStar_List.append (FStar_List.append decls decls') ((fdecl)::decls'')) ((typing_f)::(interp_f)::[]))
in (

let _83_1019 = (FStar_Util.smap_add env.cache tkey.FStar_SMTEncoding_Term.hash (fsym, cvar_sorts, f_decls))
in (f, f_decls)))))
end))))))))
end)
end))))
end))
end)))
end
end))))
end))
end
| FStar_Syntax_Syntax.Tm_let ((_83_1022, {FStar_Syntax_Syntax.lbname = FStar_Util.Inr (_83_1034); FStar_Syntax_Syntax.lbunivs = _83_1032; FStar_Syntax_Syntax.lbtyp = _83_1030; FStar_Syntax_Syntax.lbeff = _83_1028; FStar_Syntax_Syntax.lbdef = _83_1026}::_83_1024), _83_1040) -> begin
(FStar_All.failwith "Impossible: already handled by encoding of Sig_let")
end
| FStar_Syntax_Syntax.Tm_let ((false, {FStar_Syntax_Syntax.lbname = FStar_Util.Inl (x); FStar_Syntax_Syntax.lbunivs = _83_1049; FStar_Syntax_Syntax.lbtyp = t1; FStar_Syntax_Syntax.lbeff = _83_1046; FStar_Syntax_Syntax.lbdef = e1}::[]), e2) -> begin
(encode_let x t1 e1 e2 env encode_term)
end
| FStar_Syntax_Syntax.Tm_let (_83_1059) -> begin
(

let _83_1061 = (FStar_TypeChecker_Errors.warn t0.FStar_Syntax_Syntax.pos "Non-top-level recursive functions are not yet fully encoded to the SMT solver; you may not be able to prove some facts")
in (

let e = (varops.fresh "let-rec")
in (

let decl_e = FStar_SMTEncoding_Term.DeclFun ((e, [], FStar_SMTEncoding_Term.Term_sort, None))
in (let _172_668 = (FStar_SMTEncoding_Term.mkFreeV (e, FStar_SMTEncoding_Term.Term_sort))
in (_172_668, (decl_e)::[])))))
end
| FStar_Syntax_Syntax.Tm_match (e, pats) -> begin
(encode_match e pats FStar_SMTEncoding_Term.mk_Term_unit env encode_term)
end))))
and encode_let : FStar_Syntax_Syntax.bv  ->  FStar_Syntax_Syntax.typ  ->  FStar_Syntax_Syntax.term  ->  FStar_Syntax_Syntax.term  ->  env_t  ->  (FStar_Syntax_Syntax.term  ->  env_t  ->  (FStar_SMTEncoding_Term.term * FStar_SMTEncoding_Term.decls_t))  ->  (FStar_SMTEncoding_Term.term * FStar_SMTEncoding_Term.decls_t) = (fun x t1 e1 e2 env encode_body -> (

let _83_1077 = (encode_term e1 env)
in (match (_83_1077) with
| (ee1, decls1) -> begin
(

let _83_1080 = (FStar_Syntax_Subst.open_term (((x, None))::[]) e2)
in (match (_83_1080) with
| (xs, e2) -> begin
(

let _83_1084 = (FStar_List.hd xs)
in (match (_83_1084) with
| (x, _83_1083) -> begin
(

let env' = (push_term_var env x ee1)
in (

let _83_1088 = (encode_body e2 env')
in (match (_83_1088) with
| (ee2, decls2) -> begin
(ee2, (FStar_List.append decls1 decls2))
end)))
end))
end))
end)))
and encode_match : FStar_Syntax_Syntax.term  ->  FStar_Syntax_Syntax.branch Prims.list  ->  FStar_SMTEncoding_Term.term  ->  env_t  ->  (FStar_Syntax_Syntax.term  ->  env_t  ->  (FStar_SMTEncoding_Term.term * FStar_SMTEncoding_Term.decls_t))  ->  (FStar_SMTEncoding_Term.term * FStar_SMTEncoding_Term.decls_t) = (fun e pats default_case env encode_br -> (

let _83_1096 = (encode_term e env)
in (match (_83_1096) with
| (scr, decls) -> begin
(

let _83_1133 = (FStar_List.fold_right (fun b _83_1100 -> (match (_83_1100) with
| (else_case, decls) -> begin
(

let _83_1104 = (FStar_Syntax_Subst.open_branch b)
in (match (_83_1104) with
| (p, w, br) -> begin
(

let patterns = (encode_pat env p)
in (FStar_List.fold_right (fun _83_1108 _83_1111 -> (match ((_83_1108, _83_1111)) with
| ((env0, pattern), (else_case, decls)) -> begin
(

let guard = (pattern.guard scr)
in (

let projections = (pattern.projections scr)
in (

let env = (FStar_All.pipe_right projections (FStar_List.fold_left (fun env _83_1117 -> (match (_83_1117) with
| (x, t) -> begin
(push_term_var env x t)
end)) env))
in (

let _83_1127 = (match (w) with
| None -> begin
(guard, [])
end
| Some (w) -> begin
(

let _83_1124 = (encode_term w env)
in (match (_83_1124) with
| (w, decls2) -> begin
(let _172_702 = (let _172_701 = (let _172_700 = (let _172_699 = (let _172_698 = (FStar_SMTEncoding_Term.boxBool FStar_SMTEncoding_Term.mkTrue)
in (w, _172_698))
in (FStar_SMTEncoding_Term.mkEq _172_699))
in (guard, _172_700))
in (FStar_SMTEncoding_Term.mkAnd _172_701))
in (_172_702, decls2))
end))
end)
in (match (_83_1127) with
| (guard, decls2) -> begin
(

let _83_1130 = (encode_br br env)
in (match (_83_1130) with
| (br, decls3) -> begin
(let _172_703 = (FStar_SMTEncoding_Term.mkITE (guard, br, else_case))
in (_172_703, (FStar_List.append (FStar_List.append decls decls2) decls3)))
end))
end)))))
end)) patterns (else_case, decls)))
end))
end)) pats (default_case, decls))
in (match (_83_1133) with
| (match_tm, decls) -> begin
(match_tm, decls)
end))
end)))
and encode_pat : env_t  ->  FStar_Syntax_Syntax.pat  ->  (env_t * pattern) Prims.list = (fun env pat -> (match (pat.FStar_Syntax_Syntax.v) with
| FStar_Syntax_Syntax.Pat_disj (ps) -> begin
(FStar_List.map (encode_one_pat env) ps)
end
| _83_1139 -> begin
(let _172_706 = (encode_one_pat env pat)
in (_172_706)::[])
end))
and encode_one_pat : env_t  ->  FStar_Syntax_Syntax.pat  ->  (env_t * pattern) = (fun env pat -> (

let _83_1142 = if (FStar_TypeChecker_Env.debug env.tcenv FStar_Options.Low) then begin
(let _172_709 = (FStar_Syntax_Print.pat_to_string pat)
in (FStar_Util.print1 "Encoding pattern %s\n" _172_709))
end else begin
()
end
in (

let _83_1146 = (FStar_TypeChecker_Util.decorated_pattern_as_term pat)
in (match (_83_1146) with
| (vars, pat_term) -> begin
(

let _83_1158 = (FStar_All.pipe_right vars (FStar_List.fold_left (fun _83_1149 v -> (match (_83_1149) with
| (env, vars) -> begin
(

let _83_1155 = (gen_term_var env v)
in (match (_83_1155) with
| (xx, _83_1153, env) -> begin
(env, ((v, (xx, FStar_SMTEncoding_Term.Term_sort)))::vars)
end))
end)) (env, [])))
in (match (_83_1158) with
| (env, vars) -> begin
(

let rec mk_guard = (fun pat scrutinee -> (match (pat.FStar_Syntax_Syntax.v) with
| FStar_Syntax_Syntax.Pat_disj (_83_1163) -> begin
(FStar_All.failwith "Impossible")
end
| (FStar_Syntax_Syntax.Pat_var (_)) | (FStar_Syntax_Syntax.Pat_wild (_)) | (FStar_Syntax_Syntax.Pat_dot_term (_)) -> begin
FStar_SMTEncoding_Term.mkTrue
end
| FStar_Syntax_Syntax.Pat_constant (c) -> begin
(let _172_717 = (let _172_716 = (encode_const c)
in (scrutinee, _172_716))
in (FStar_SMTEncoding_Term.mkEq _172_717))
end
| FStar_Syntax_Syntax.Pat_cons (f, args) -> begin
(

let is_f = (mk_data_tester env f.FStar_Syntax_Syntax.fv_name.FStar_Syntax_Syntax.v scrutinee)
in (

let sub_term_guards = (FStar_All.pipe_right args (FStar_List.mapi (fun i _83_1185 -> (match (_83_1185) with
| (arg, _83_1184) -> begin
(

let proj = (primitive_projector_by_pos env.tcenv f.FStar_Syntax_Syntax.fv_name.FStar_Syntax_Syntax.v i)
in (let _172_720 = (FStar_SMTEncoding_Term.mkApp (proj, (scrutinee)::[]))
in (mk_guard arg _172_720)))
end))))
in (FStar_SMTEncoding_Term.mk_and_l ((is_f)::sub_term_guards))))
end))
in (

let rec mk_projections = (fun pat scrutinee -> (match (pat.FStar_Syntax_Syntax.v) with
| FStar_Syntax_Syntax.Pat_disj (_83_1192) -> begin
(FStar_All.failwith "Impossible")
end
| (FStar_Syntax_Syntax.Pat_dot_term (x, _)) | (FStar_Syntax_Syntax.Pat_var (x)) | (FStar_Syntax_Syntax.Pat_wild (x)) -> begin
((x, scrutinee))::[]
end
| FStar_Syntax_Syntax.Pat_constant (_83_1202) -> begin
[]
end
| FStar_Syntax_Syntax.Pat_cons (f, args) -> begin
(let _172_728 = (FStar_All.pipe_right args (FStar_List.mapi (fun i _83_1212 -> (match (_83_1212) with
| (arg, _83_1211) -> begin
(

let proj = (primitive_projector_by_pos env.tcenv f.FStar_Syntax_Syntax.fv_name.FStar_Syntax_Syntax.v i)
in (let _172_727 = (FStar_SMTEncoding_Term.mkApp (proj, (scrutinee)::[]))
in (mk_projections arg _172_727)))
end))))
in (FStar_All.pipe_right _172_728 FStar_List.flatten))
end))
in (

let pat_term = (fun _83_1215 -> (match (()) with
| () -> begin
(encode_term pat_term env)
end))
in (

let pattern = {pat_vars = vars; pat_term = pat_term; guard = (mk_guard pat); projections = (mk_projections pat)}
in (env, pattern)))))
end))
end))))
and encode_args : FStar_Syntax_Syntax.args  ->  env_t  ->  (FStar_SMTEncoding_Term.term Prims.list * FStar_SMTEncoding_Term.decls_t) = (fun l env -> (

let _83_1231 = (FStar_All.pipe_right l (FStar_List.fold_left (fun _83_1221 _83_1225 -> (match ((_83_1221, _83_1225)) with
| ((tms, decls), (t, _83_1224)) -> begin
(

let _83_1228 = (encode_term t env)
in (match (_83_1228) with
| (t, decls') -> begin
((t)::tms, (FStar_List.append decls decls'))
end))
end)) ([], [])))
in (match (_83_1231) with
| (l, decls) -> begin
((FStar_List.rev l), decls)
end)))
and encode_function_type_as_formula : FStar_SMTEncoding_Term.term Prims.option  ->  FStar_Syntax_Syntax.term Prims.option  ->  FStar_Syntax_Syntax.typ  ->  env_t  ->  (FStar_SMTEncoding_Term.term * FStar_SMTEncoding_Term.decls_t) = (fun induction_on new_pats t env -> (

let rec list_elements = (fun e -> (

let _83_1240 = (let _172_741 = (FStar_Syntax_Util.unmeta e)
in (FStar_Syntax_Util.head_and_args _172_741))
in (match (_83_1240) with
| (head, args) -> begin
(match ((let _172_743 = (let _172_742 = (FStar_Syntax_Util.un_uinst head)
in _172_742.FStar_Syntax_Syntax.n)
in (_172_743, args))) with
| (FStar_Syntax_Syntax.Tm_fvar (fv), _83_1244) when (FStar_Syntax_Syntax.fv_eq_lid fv FStar_Syntax_Const.nil_lid) -> begin
[]
end
| (FStar_Syntax_Syntax.Tm_fvar (fv), _83_1257::(hd, _83_1254)::(tl, _83_1250)::[]) when (FStar_Syntax_Syntax.fv_eq_lid fv FStar_Syntax_Const.cons_lid) -> begin
(let _172_744 = (list_elements tl)
in (hd)::_172_744)
end
| _83_1261 -> begin
(

let _83_1262 = (FStar_TypeChecker_Errors.warn e.FStar_Syntax_Syntax.pos "SMT pattern is not a list literal; ignoring the pattern")
in [])
end)
end)))
in (

let one_pat = (fun p -> (

let _83_1268 = (let _172_747 = (FStar_Syntax_Util.unmeta p)
in (FStar_All.pipe_right _172_747 FStar_Syntax_Util.head_and_args))
in (match (_83_1268) with
| (head, args) -> begin
(match ((let _172_749 = (let _172_748 = (FStar_Syntax_Util.un_uinst head)
in _172_748.FStar_Syntax_Syntax.n)
in (_172_749, args))) with
| (FStar_Syntax_Syntax.Tm_fvar (fv), (_83_1276, _83_1278)::(e, _83_1273)::[]) when (FStar_Syntax_Syntax.fv_eq_lid fv FStar_Syntax_Const.smtpat_lid) -> begin
(e, None)
end
| (FStar_Syntax_Syntax.Tm_fvar (fv), (e, _83_1286)::[]) when (FStar_Syntax_Syntax.fv_eq_lid fv FStar_Syntax_Const.smtpatT_lid) -> begin
(e, None)
end
| _83_1291 -> begin
(FStar_All.failwith "Unexpected pattern term")
end)
end)))
in (

let lemma_pats = (fun p -> (

let elts = (list_elements p)
in (

let smt_pat_or = (fun t -> (

let _83_1299 = (let _172_754 = (FStar_Syntax_Util.unmeta t)
in (FStar_All.pipe_right _172_754 FStar_Syntax_Util.head_and_args))
in (match (_83_1299) with
| (head, args) -> begin
(match ((let _172_756 = (let _172_755 = (FStar_Syntax_Util.un_uinst head)
in _172_755.FStar_Syntax_Syntax.n)
in (_172_756, args))) with
| (FStar_Syntax_Syntax.Tm_fvar (fv), (e, _83_1304)::[]) when (FStar_Syntax_Syntax.fv_eq_lid fv FStar_Syntax_Const.smtpatOr_lid) -> begin
Some (e)
end
| _83_1309 -> begin
None
end)
end)))
in (match (elts) with
| t::[] -> begin
(match ((smt_pat_or t)) with
| Some (e) -> begin
(let _172_759 = (list_elements e)
in (FStar_All.pipe_right _172_759 (FStar_List.map (fun branch -> (let _172_758 = (list_elements branch)
in (FStar_All.pipe_right _172_758 (FStar_List.map one_pat)))))))
end
| _83_1316 -> begin
(let _172_760 = (FStar_All.pipe_right elts (FStar_List.map one_pat))
in (_172_760)::[])
end)
end
| _83_1318 -> begin
(let _172_761 = (FStar_All.pipe_right elts (FStar_List.map one_pat))
in (_172_761)::[])
end))))
in (

let _83_1352 = (match ((let _172_762 = (FStar_Syntax_Subst.compress t)
in _172_762.FStar_Syntax_Syntax.n)) with
| FStar_Syntax_Syntax.Tm_arrow (binders, c) -> begin
(

let _83_1325 = (FStar_Syntax_Subst.open_comp binders c)
in (match (_83_1325) with
| (binders, c) -> begin
(

let ct = (FStar_Syntax_Util.comp_to_comp_typ c)
in (match (ct.FStar_Syntax_Syntax.effect_args) with
| (pre, _83_1337)::(post, _83_1333)::(pats, _83_1329)::[] -> begin
(

let pats' = (match (new_pats) with
| Some (new_pats') -> begin
new_pats'
end
| None -> begin
pats
end)
in (let _172_763 = (lemma_pats pats')
in (binders, pre, post, _172_763)))
end
| _83_1345 -> begin
(FStar_All.failwith "impos")
end))
end))
end
| _83_1347 -> begin
(FStar_All.failwith "Impos")
end)
in (match (_83_1352) with
| (binders, pre, post, patterns) -> begin
(

let _83_1359 = (encode_binders None binders env)
in (match (_83_1359) with
| (vars, guards, env, decls, _83_1358) -> begin
(

let _83_1372 = (let _172_767 = (FStar_All.pipe_right patterns (FStar_List.map (fun branch -> (

let _83_1369 = (let _172_766 = (FStar_All.pipe_right branch (FStar_List.map (fun _83_1364 -> (match (_83_1364) with
| (t, _83_1363) -> begin
(encode_term t (

let _83_1365 = env
in {bindings = _83_1365.bindings; depth = _83_1365.depth; tcenv = _83_1365.tcenv; warn = _83_1365.warn; cache = _83_1365.cache; nolabels = _83_1365.nolabels; use_zfuel_name = true; encode_non_total_function_typ = _83_1365.encode_non_total_function_typ}))
end))))
in (FStar_All.pipe_right _172_766 FStar_List.unzip))
in (match (_83_1369) with
| (pats, decls) -> begin
(pats, decls)
end)))))
in (FStar_All.pipe_right _172_767 FStar_List.unzip))
in (match (_83_1372) with
| (pats, decls') -> begin
(

let decls' = (FStar_List.flatten decls')
in (

let pats = (match (induction_on) with
| None -> begin
pats
end
| Some (e) -> begin
(match (vars) with
| [] -> begin
pats
end
| l::[] -> begin
(FStar_All.pipe_right pats (FStar_List.map (fun p -> (let _172_770 = (let _172_769 = (FStar_SMTEncoding_Term.mkFreeV l)
in (FStar_SMTEncoding_Term.mk_Precedes _172_769 e))
in (_172_770)::p))))
end
| _83_1382 -> begin
(

let rec aux = (fun tl vars -> (match (vars) with
| [] -> begin
(FStar_All.pipe_right pats (FStar_List.map (fun p -> (let _172_776 = (FStar_SMTEncoding_Term.mk_Precedes tl e)
in (_172_776)::p))))
end
| (x, FStar_SMTEncoding_Term.Term_sort)::vars -> begin
(let _172_778 = (let _172_777 = (FStar_SMTEncoding_Term.mkFreeV (x, FStar_SMTEncoding_Term.Term_sort))
in (FStar_SMTEncoding_Term.mk_LexCons _172_777 tl))
in (aux _172_778 vars))
end
| _83_1394 -> begin
pats
end))
in (let _172_779 = (FStar_SMTEncoding_Term.mkFreeV ("Prims.LexTop", FStar_SMTEncoding_Term.Term_sort))
in (aux _172_779 vars)))
end)
end)
in (

let env = (

let _83_1396 = env
in {bindings = _83_1396.bindings; depth = _83_1396.depth; tcenv = _83_1396.tcenv; warn = _83_1396.warn; cache = _83_1396.cache; nolabels = true; use_zfuel_name = _83_1396.use_zfuel_name; encode_non_total_function_typ = _83_1396.encode_non_total_function_typ})
in (

let _83_1401 = (let _172_780 = (FStar_Syntax_Util.unmeta pre)
in (encode_formula _172_780 env))
in (match (_83_1401) with
| (pre, decls'') -> begin
(

let _83_1404 = (let _172_781 = (FStar_Syntax_Util.unmeta post)
in (encode_formula _172_781 env))
in (match (_83_1404) with
| (post, decls''') -> begin
(

let decls = (FStar_List.append (FStar_List.append (FStar_List.append decls (FStar_List.flatten decls')) decls'') decls''')
in (let _172_786 = (let _172_785 = (let _172_784 = (let _172_783 = (let _172_782 = (FStar_SMTEncoding_Term.mk_and_l ((pre)::guards))
in (_172_782, post))
in (FStar_SMTEncoding_Term.mkImp _172_783))
in (pats, vars, _172_784))
in (FStar_SMTEncoding_Term.mkForall _172_785))
in (_172_786, decls)))
end))
end)))))
end))
end))
end))))))
and encode_formula : FStar_Syntax_Syntax.typ  ->  env_t  ->  (FStar_SMTEncoding_Term.term * FStar_SMTEncoding_Term.decls_t) = (fun phi env -> (

let debug = (fun phi -> if (FStar_All.pipe_left (FStar_TypeChecker_Env.debug env.tcenv) (FStar_Options.Other ("SMTEncoding"))) then begin
(let _172_792 = (FStar_Syntax_Print.tag_of_term phi)
in (let _172_791 = (FStar_Syntax_Print.term_to_string phi)
in (FStar_Util.print2 "Formula (%s)  %s\n" _172_792 _172_791)))
end else begin
()
end)
in (

let enc = (fun f l -> (

let _83_1420 = (FStar_Util.fold_map (fun decls x -> (

let _83_1417 = (encode_term (Prims.fst x) env)
in (match (_83_1417) with
| (t, decls') -> begin
((FStar_List.append decls decls'), t)
end))) [] l)
in (match (_83_1420) with
| (decls, args) -> begin
(let _172_808 = (f args)
in (_172_808, decls))
end)))
in (

let const_op = (fun f _83_1423 -> (f, []))
in (

let un_op = (fun f l -> (let _172_822 = (FStar_List.hd l)
in (FStar_All.pipe_left f _172_822)))
in (

let bin_op = (fun f _83_8 -> (match (_83_8) with
| t1::t2::[] -> begin
(f (t1, t2))
end
| _83_1434 -> begin
(FStar_All.failwith "Impossible")
end))
in (

let enc_prop_c = (fun f l -> (

let _83_1451 = (FStar_List.fold_right (fun _83_1442 _83_1445 -> (match ((_83_1442, _83_1445)) with
| ((t, _83_1441), (phis, decls)) -> begin
(

let _83_1448 = (encode_formula t env)
in (match (_83_1448) with
| (phi, decls') -> begin
((phi)::phis, (FStar_List.append decls' decls))
end))
end)) l ([], []))
in (match (_83_1451) with
| (phis, decls) -> begin
(let _172_847 = (f phis)
in (_172_847, decls))
end)))
in (

let eq_op = (fun _83_9 -> (match (_83_9) with
| _83_1458::_83_1456::e1::e2::[] -> begin
(enc (bin_op FStar_SMTEncoding_Term.mkEq) ((e1)::(e2)::[]))
end
| l -> begin
(enc (bin_op FStar_SMTEncoding_Term.mkEq) l)
end))
in (

let mk_imp = (fun _83_10 -> (match (_83_10) with
| (lhs, _83_1469)::(rhs, _83_1465)::[] -> begin
(

let _83_1474 = (encode_formula rhs env)
in (match (_83_1474) with
| (l1, decls1) -> begin
(match (l1.FStar_SMTEncoding_Term.tm) with
| FStar_SMTEncoding_Term.App (FStar_SMTEncoding_Term.True, _83_1477) -> begin
(l1, decls1)
end
| _83_1481 -> begin
(

let _83_1484 = (encode_formula lhs env)
in (match (_83_1484) with
| (l2, decls2) -> begin
(let _172_852 = (FStar_SMTEncoding_Term.mkImp (l2, l1))
in (_172_852, (FStar_List.append decls1 decls2)))
end))
end)
end))
end
| _83_1486 -> begin
(FStar_All.failwith "impossible")
end))
in (

let mk_ite = (fun _83_11 -> (match (_83_11) with
| (guard, _83_1499)::(_then, _83_1495)::(_else, _83_1491)::[] -> begin
(

let _83_1504 = (encode_formula guard env)
in (match (_83_1504) with
| (g, decls1) -> begin
(

let _83_1507 = (encode_formula _then env)
in (match (_83_1507) with
| (t, decls2) -> begin
(

let _83_1510 = (encode_formula _else env)
in (match (_83_1510) with
| (e, decls3) -> begin
(

let res = (FStar_SMTEncoding_Term.mkITE (g, t, e))
in (res, (FStar_List.append (FStar_List.append decls1 decls2) decls3)))
end))
end))
end))
end
| _83_1513 -> begin
(FStar_All.failwith "impossible")
end))
in (

let unboxInt_l = (fun f l -> (let _172_864 = (FStar_List.map FStar_SMTEncoding_Term.unboxInt l)
in (f _172_864)))
in (

let connectives = (let _172_917 = (let _172_873 = (FStar_All.pipe_left enc_prop_c (bin_op FStar_SMTEncoding_Term.mkAnd))
in (FStar_Syntax_Const.and_lid, _172_873))
in (let _172_916 = (let _172_915 = (let _172_879 = (FStar_All.pipe_left enc_prop_c (bin_op FStar_SMTEncoding_Term.mkOr))
in (FStar_Syntax_Const.or_lid, _172_879))
in (let _172_914 = (let _172_913 = (let _172_912 = (let _172_888 = (FStar_All.pipe_left enc_prop_c (bin_op FStar_SMTEncoding_Term.mkIff))
in (FStar_Syntax_Const.iff_lid, _172_888))
in (let _172_911 = (let _172_910 = (let _172_909 = (let _172_897 = (FStar_All.pipe_left enc_prop_c (un_op FStar_SMTEncoding_Term.mkNot))
in (FStar_Syntax_Const.not_lid, _172_897))
in (_172_909)::((FStar_Syntax_Const.eq2_lid, eq_op))::((FStar_Syntax_Const.true_lid, (const_op FStar_SMTEncoding_Term.mkTrue)))::((FStar_Syntax_Const.false_lid, (const_op FStar_SMTEncoding_Term.mkFalse)))::[])
in ((FStar_Syntax_Const.ite_lid, mk_ite))::_172_910)
in (_172_912)::_172_911))
in ((FStar_Syntax_Const.imp_lid, mk_imp))::_172_913)
in (_172_915)::_172_914))
in (_172_917)::_172_916))
in (

let rec fallback = (fun phi -> (match (phi.FStar_Syntax_Syntax.n) with
| FStar_Syntax_Syntax.Tm_meta (phi', FStar_Syntax_Syntax.Meta_labeled (msg, r, b)) -> begin
(

let _83_1531 = (encode_formula phi' env)
in (match (_83_1531) with
| (phi, decls) -> begin
(let _172_920 = (FStar_SMTEncoding_Term.mk (FStar_SMTEncoding_Term.Labeled ((phi, msg, r))))
in (_172_920, decls))
end))
end
| FStar_Syntax_Syntax.Tm_match (e, pats) -> begin
(

let _83_1538 = (encode_match e pats FStar_SMTEncoding_Term.mkFalse env encode_formula)
in (match (_83_1538) with
| (t, decls) -> begin
(t, decls)
end))
end
| FStar_Syntax_Syntax.Tm_let ((false, {FStar_Syntax_Syntax.lbname = FStar_Util.Inl (x); FStar_Syntax_Syntax.lbunivs = _83_1545; FStar_Syntax_Syntax.lbtyp = t1; FStar_Syntax_Syntax.lbeff = _83_1542; FStar_Syntax_Syntax.lbdef = e1}::[]), e2) -> begin
(

let _83_1556 = (encode_let x t1 e1 e2 env encode_formula)
in (match (_83_1556) with
| (t, decls) -> begin
(t, decls)
end))
end
| FStar_Syntax_Syntax.Tm_app (head, args) -> begin
(

let head = (FStar_Syntax_Util.un_uinst head)
in (match ((head.FStar_Syntax_Syntax.n, args)) with
| (FStar_Syntax_Syntax.Tm_fvar (fv), _83_1573::(x, _83_1570)::(t, _83_1566)::[]) when (FStar_Syntax_Syntax.fv_eq_lid fv FStar_Syntax_Const.has_type_lid) -> begin
(

let _83_1578 = (encode_term x env)
in (match (_83_1578) with
| (x, decls) -> begin
(

let _83_1581 = (encode_term t env)
in (match (_83_1581) with
| (t, decls') -> begin
(let _172_921 = (FStar_SMTEncoding_Term.mk_HasType x t)
in (_172_921, (FStar_List.append decls decls')))
end))
end))
end
| (FStar_Syntax_Syntax.Tm_fvar (fv), (r, _83_1594)::(msg, _83_1590)::(phi, _83_1586)::[]) when (FStar_Syntax_Syntax.fv_eq_lid fv FStar_Syntax_Const.labeled_lid) -> begin
(match ((let _172_925 = (let _172_922 = (FStar_Syntax_Subst.compress r)
in _172_922.FStar_Syntax_Syntax.n)
in (let _172_924 = (let _172_923 = (FStar_Syntax_Subst.compress msg)
in _172_923.FStar_Syntax_Syntax.n)
in (_172_925, _172_924)))) with
| (FStar_Syntax_Syntax.Tm_constant (FStar_Const.Const_range (r)), FStar_Syntax_Syntax.Tm_constant (FStar_Const.Const_string (s, _83_1603))) -> begin
(

let phi = (FStar_Syntax_Syntax.mk (FStar_Syntax_Syntax.Tm_meta ((phi, FStar_Syntax_Syntax.Meta_labeled (((FStar_Util.string_of_unicode s), r, false))))) None r)
in (fallback phi))
end
| _83_1610 -> begin
(fallback phi)
end)
end
| _83_1612 when (head_redex env head) -> begin
(let _172_926 = (whnf env phi)
in (encode_formula _172_926 env))
end
| _83_1614 -> begin
(

let _83_1617 = (encode_term phi env)
in (match (_83_1617) with
| (tt, decls) -> begin
(let _172_927 = (FStar_SMTEncoding_Term.mk_Valid tt)
in (_172_927, decls))
end))
end))
end
| _83_1619 -> begin
(

let _83_1622 = (encode_term phi env)
in (match (_83_1622) with
| (tt, decls) -> begin
(let _172_928 = (FStar_SMTEncoding_Term.mk_Valid tt)
in (_172_928, decls))
end))
end))
in (

let encode_q_body = (fun env bs ps body -> (

let _83_1634 = (encode_binders None bs env)
in (match (_83_1634) with
| (vars, guards, env, decls, _83_1633) -> begin
(

let _83_1647 = (let _172_940 = (FStar_All.pipe_right ps (FStar_List.map (fun p -> (

let _83_1644 = (let _172_939 = (FStar_All.pipe_right p (FStar_List.map (fun _83_1639 -> (match (_83_1639) with
| (t, _83_1638) -> begin
(encode_term t (

let _83_1640 = env
in {bindings = _83_1640.bindings; depth = _83_1640.depth; tcenv = _83_1640.tcenv; warn = _83_1640.warn; cache = _83_1640.cache; nolabels = _83_1640.nolabels; use_zfuel_name = true; encode_non_total_function_typ = _83_1640.encode_non_total_function_typ}))
end))))
in (FStar_All.pipe_right _172_939 FStar_List.unzip))
in (match (_83_1644) with
| (p, decls) -> begin
(p, (FStar_List.flatten decls))
end)))))
in (FStar_All.pipe_right _172_940 FStar_List.unzip))
in (match (_83_1647) with
| (pats, decls') -> begin
(

let _83_1650 = (encode_formula body env)
in (match (_83_1650) with
| (body, decls'') -> begin
(let _172_941 = (FStar_SMTEncoding_Term.mk_and_l guards)
in (vars, pats, _172_941, body, (FStar_List.append (FStar_List.append decls (FStar_List.flatten decls')) decls'')))
end))
end))
end)))
in (

let _83_1651 = (debug phi)
in (

let phi = (FStar_Syntax_Util.unascribe phi)
in (match ((FStar_Syntax_Util.destruct_typ_as_formula phi)) with
| None -> begin
(fallback phi)
end
| Some (FStar_Syntax_Util.BaseConn (op, arms)) -> begin
(match ((FStar_All.pipe_right connectives (FStar_List.tryFind (fun _83_1663 -> (match (_83_1663) with
| (l, _83_1662) -> begin
(FStar_Ident.lid_equals op l)
end))))) with
| None -> begin
(fallback phi)
end
| Some (_83_1666, f) -> begin
(f arms)
end)
end
| Some (FStar_Syntax_Util.QAll (vars, pats, body)) -> begin
(

let _83_1676 = if (FStar_TypeChecker_Env.debug env.tcenv FStar_Options.Low) then begin
(let _172_958 = (FStar_All.pipe_right vars (FStar_Syntax_Print.binders_to_string "; "))
in (FStar_Util.print1 ">>>> Got QALL [%s]\n" _172_958))
end else begin
()
end
in (

let _83_1683 = (encode_q_body env vars pats body)
in (match (_83_1683) with
| (vars, pats, guard, body, decls) -> begin
(

let tm = (let _172_960 = (let _172_959 = (FStar_SMTEncoding_Term.mkImp (guard, body))
in (pats, vars, _172_959))
in (FStar_SMTEncoding_Term.mkForall _172_960))
in (

let _83_1685 = if (FStar_All.pipe_left (FStar_TypeChecker_Env.debug env.tcenv) (FStar_Options.Other ("Encoding"))) then begin
(let _172_961 = (FStar_SMTEncoding_Term.termToSmt tm)
in (FStar_Util.print1 ">>>> Encoded QALL to %s\n" _172_961))
end else begin
()
end
in (tm, decls)))
end)))
end
| Some (FStar_Syntax_Util.QEx (vars, pats, body)) -> begin
(

let _83_1698 = (encode_q_body env vars pats body)
in (match (_83_1698) with
| (vars, pats, guard, body, decls) -> begin
(let _172_964 = (let _172_963 = (let _172_962 = (FStar_SMTEncoding_Term.mkAnd (guard, body))
in (pats, vars, _172_962))
in (FStar_SMTEncoding_Term.mkExists _172_963))
in (_172_964, decls))
end))
end)))))))))))))))))


type prims_t =
{mk : FStar_Ident.lident  ->  Prims.string  ->  FStar_SMTEncoding_Term.decl Prims.list; is : FStar_Ident.lident  ->  Prims.bool}


let is_Mkprims_t : prims_t  ->  Prims.bool = (Obj.magic ((fun _ -> (FStar_All.failwith "Not yet implemented:is_Mkprims_t"))))


let prims : prims_t = (

let _83_1704 = (fresh_fvar "a" FStar_SMTEncoding_Term.Term_sort)
in (match (_83_1704) with
| (asym, a) -> begin
(

let _83_1707 = (fresh_fvar "x" FStar_SMTEncoding_Term.Term_sort)
in (match (_83_1707) with
| (xsym, x) -> begin
(

let _83_1710 = (fresh_fvar "y" FStar_SMTEncoding_Term.Term_sort)
in (match (_83_1710) with
| (ysym, y) -> begin
(

let deffun = (fun vars body x -> (FStar_SMTEncoding_Term.DefineFun ((x, vars, FStar_SMTEncoding_Term.Term_sort, body, None)))::[])
in (

let quant = (fun vars body x -> (

let t1 = (let _172_1007 = (let _172_1006 = (FStar_List.map FStar_SMTEncoding_Term.mkFreeV vars)
in (x, _172_1006))
in (FStar_SMTEncoding_Term.mkApp _172_1007))
in (

let vname_decl = (let _172_1009 = (let _172_1008 = (FStar_All.pipe_right vars (FStar_List.map Prims.snd))
in (x, _172_1008, FStar_SMTEncoding_Term.Term_sort, None))
in FStar_SMTEncoding_Term.DeclFun (_172_1009))
in (let _172_1015 = (let _172_1014 = (let _172_1013 = (let _172_1012 = (let _172_1011 = (let _172_1010 = (FStar_SMTEncoding_Term.mkEq (t1, body))
in (((t1)::[])::[], vars, _172_1010))
in (FStar_SMTEncoding_Term.mkForall _172_1011))
in (_172_1012, None))
in FStar_SMTEncoding_Term.Assume (_172_1013))
in (_172_1014)::[])
in (vname_decl)::_172_1015))))
in (

let axy = ((asym, FStar_SMTEncoding_Term.Term_sort))::((xsym, FStar_SMTEncoding_Term.Term_sort))::((ysym, FStar_SMTEncoding_Term.Term_sort))::[]
in (

let xy = ((xsym, FStar_SMTEncoding_Term.Term_sort))::((ysym, FStar_SMTEncoding_Term.Term_sort))::[]
in (

let qx = ((xsym, FStar_SMTEncoding_Term.Term_sort))::[]
in (

let prims = (let _172_1175 = (let _172_1024 = (let _172_1023 = (let _172_1022 = (FStar_SMTEncoding_Term.mkEq (x, y))
in (FStar_All.pipe_left FStar_SMTEncoding_Term.boxBool _172_1022))
in (quant axy _172_1023))
in (FStar_Syntax_Const.op_Eq, _172_1024))
in (let _172_1174 = (let _172_1173 = (let _172_1031 = (let _172_1030 = (let _172_1029 = (let _172_1028 = (FStar_SMTEncoding_Term.mkEq (x, y))
in (FStar_SMTEncoding_Term.mkNot _172_1028))
in (FStar_All.pipe_left FStar_SMTEncoding_Term.boxBool _172_1029))
in (quant axy _172_1030))
in (FStar_Syntax_Const.op_notEq, _172_1031))
in (let _172_1172 = (let _172_1171 = (let _172_1040 = (let _172_1039 = (let _172_1038 = (let _172_1037 = (let _172_1036 = (FStar_SMTEncoding_Term.unboxInt x)
in (let _172_1035 = (FStar_SMTEncoding_Term.unboxInt y)
in (_172_1036, _172_1035)))
in (FStar_SMTEncoding_Term.mkLT _172_1037))
in (FStar_All.pipe_left FStar_SMTEncoding_Term.boxBool _172_1038))
in (quant xy _172_1039))
in (FStar_Syntax_Const.op_LT, _172_1040))
in (let _172_1170 = (let _172_1169 = (let _172_1049 = (let _172_1048 = (let _172_1047 = (let _172_1046 = (let _172_1045 = (FStar_SMTEncoding_Term.unboxInt x)
in (let _172_1044 = (FStar_SMTEncoding_Term.unboxInt y)
in (_172_1045, _172_1044)))
in (FStar_SMTEncoding_Term.mkLTE _172_1046))
in (FStar_All.pipe_left FStar_SMTEncoding_Term.boxBool _172_1047))
in (quant xy _172_1048))
in (FStar_Syntax_Const.op_LTE, _172_1049))
in (let _172_1168 = (let _172_1167 = (let _172_1058 = (let _172_1057 = (let _172_1056 = (let _172_1055 = (let _172_1054 = (FStar_SMTEncoding_Term.unboxInt x)
in (let _172_1053 = (FStar_SMTEncoding_Term.unboxInt y)
in (_172_1054, _172_1053)))
in (FStar_SMTEncoding_Term.mkGT _172_1055))
in (FStar_All.pipe_left FStar_SMTEncoding_Term.boxBool _172_1056))
in (quant xy _172_1057))
in (FStar_Syntax_Const.op_GT, _172_1058))
in (let _172_1166 = (let _172_1165 = (let _172_1067 = (let _172_1066 = (let _172_1065 = (let _172_1064 = (let _172_1063 = (FStar_SMTEncoding_Term.unboxInt x)
in (let _172_1062 = (FStar_SMTEncoding_Term.unboxInt y)
in (_172_1063, _172_1062)))
in (FStar_SMTEncoding_Term.mkGTE _172_1064))
in (FStar_All.pipe_left FStar_SMTEncoding_Term.boxBool _172_1065))
in (quant xy _172_1066))
in (FStar_Syntax_Const.op_GTE, _172_1067))
in (let _172_1164 = (let _172_1163 = (let _172_1076 = (let _172_1075 = (let _172_1074 = (let _172_1073 = (let _172_1072 = (FStar_SMTEncoding_Term.unboxInt x)
in (let _172_1071 = (FStar_SMTEncoding_Term.unboxInt y)
in (_172_1072, _172_1071)))
in (FStar_SMTEncoding_Term.mkSub _172_1073))
in (FStar_All.pipe_left FStar_SMTEncoding_Term.boxInt _172_1074))
in (quant xy _172_1075))
in (FStar_Syntax_Const.op_Subtraction, _172_1076))
in (let _172_1162 = (let _172_1161 = (let _172_1083 = (let _172_1082 = (let _172_1081 = (let _172_1080 = (FStar_SMTEncoding_Term.unboxInt x)
in (FStar_SMTEncoding_Term.mkMinus _172_1080))
in (FStar_All.pipe_left FStar_SMTEncoding_Term.boxInt _172_1081))
in (quant qx _172_1082))
in (FStar_Syntax_Const.op_Minus, _172_1083))
in (let _172_1160 = (let _172_1159 = (let _172_1092 = (let _172_1091 = (let _172_1090 = (let _172_1089 = (let _172_1088 = (FStar_SMTEncoding_Term.unboxInt x)
in (let _172_1087 = (FStar_SMTEncoding_Term.unboxInt y)
in (_172_1088, _172_1087)))
in (FStar_SMTEncoding_Term.mkAdd _172_1089))
in (FStar_All.pipe_left FStar_SMTEncoding_Term.boxInt _172_1090))
in (quant xy _172_1091))
in (FStar_Syntax_Const.op_Addition, _172_1092))
in (let _172_1158 = (let _172_1157 = (let _172_1101 = (let _172_1100 = (let _172_1099 = (let _172_1098 = (let _172_1097 = (FStar_SMTEncoding_Term.unboxInt x)
in (let _172_1096 = (FStar_SMTEncoding_Term.unboxInt y)
in (_172_1097, _172_1096)))
in (FStar_SMTEncoding_Term.mkMul _172_1098))
in (FStar_All.pipe_left FStar_SMTEncoding_Term.boxInt _172_1099))
in (quant xy _172_1100))
in (FStar_Syntax_Const.op_Multiply, _172_1101))
in (let _172_1156 = (let _172_1155 = (let _172_1110 = (let _172_1109 = (let _172_1108 = (let _172_1107 = (let _172_1106 = (FStar_SMTEncoding_Term.unboxInt x)
in (let _172_1105 = (FStar_SMTEncoding_Term.unboxInt y)
in (_172_1106, _172_1105)))
in (FStar_SMTEncoding_Term.mkDiv _172_1107))
in (FStar_All.pipe_left FStar_SMTEncoding_Term.boxInt _172_1108))
in (quant xy _172_1109))
in (FStar_Syntax_Const.op_Division, _172_1110))
in (let _172_1154 = (let _172_1153 = (let _172_1119 = (let _172_1118 = (let _172_1117 = (let _172_1116 = (let _172_1115 = (FStar_SMTEncoding_Term.unboxInt x)
in (let _172_1114 = (FStar_SMTEncoding_Term.unboxInt y)
in (_172_1115, _172_1114)))
in (FStar_SMTEncoding_Term.mkMod _172_1116))
in (FStar_All.pipe_left FStar_SMTEncoding_Term.boxInt _172_1117))
in (quant xy _172_1118))
in (FStar_Syntax_Const.op_Modulus, _172_1119))
in (let _172_1152 = (let _172_1151 = (let _172_1128 = (let _172_1127 = (let _172_1126 = (let _172_1125 = (let _172_1124 = (FStar_SMTEncoding_Term.unboxBool x)
in (let _172_1123 = (FStar_SMTEncoding_Term.unboxBool y)
in (_172_1124, _172_1123)))
in (FStar_SMTEncoding_Term.mkAnd _172_1125))
in (FStar_All.pipe_left FStar_SMTEncoding_Term.boxBool _172_1126))
in (quant xy _172_1127))
in (FStar_Syntax_Const.op_And, _172_1128))
in (let _172_1150 = (let _172_1149 = (let _172_1137 = (let _172_1136 = (let _172_1135 = (let _172_1134 = (let _172_1133 = (FStar_SMTEncoding_Term.unboxBool x)
in (let _172_1132 = (FStar_SMTEncoding_Term.unboxBool y)
in (_172_1133, _172_1132)))
in (FStar_SMTEncoding_Term.mkOr _172_1134))
in (FStar_All.pipe_left FStar_SMTEncoding_Term.boxBool _172_1135))
in (quant xy _172_1136))
in (FStar_Syntax_Const.op_Or, _172_1137))
in (let _172_1148 = (let _172_1147 = (let _172_1144 = (let _172_1143 = (let _172_1142 = (let _172_1141 = (FStar_SMTEncoding_Term.unboxBool x)
in (FStar_SMTEncoding_Term.mkNot _172_1141))
in (FStar_All.pipe_left FStar_SMTEncoding_Term.boxBool _172_1142))
in (quant qx _172_1143))
in (FStar_Syntax_Const.op_Negation, _172_1144))
in (_172_1147)::[])
in (_172_1149)::_172_1148))
in (_172_1151)::_172_1150))
in (_172_1153)::_172_1152))
in (_172_1155)::_172_1154))
in (_172_1157)::_172_1156))
in (_172_1159)::_172_1158))
in (_172_1161)::_172_1160))
in (_172_1163)::_172_1162))
in (_172_1165)::_172_1164))
in (_172_1167)::_172_1166))
in (_172_1169)::_172_1168))
in (_172_1171)::_172_1170))
in (_172_1173)::_172_1172))
in (_172_1175)::_172_1174))
in (

let mk = (fun l v -> (let _172_1207 = (FStar_All.pipe_right prims (FStar_List.filter (fun _83_1730 -> (match (_83_1730) with
| (l', _83_1729) -> begin
(FStar_Ident.lid_equals l l')
end))))
in (FStar_All.pipe_right _172_1207 (FStar_List.collect (fun _83_1734 -> (match (_83_1734) with
| (_83_1732, b) -> begin
(b v)
end))))))
in (

let is = (fun l -> (FStar_All.pipe_right prims (FStar_Util.for_some (fun _83_1740 -> (match (_83_1740) with
| (l', _83_1739) -> begin
(FStar_Ident.lid_equals l l')
end)))))
in {mk = mk; is = is}))))))))
end))
end))
end))


let pretype_axiom : FStar_SMTEncoding_Term.term  ->  (Prims.string * FStar_SMTEncoding_Term.sort) Prims.list  ->  FStar_SMTEncoding_Term.decl = (fun tapp vars -> (

let _83_1746 = (fresh_fvar "x" FStar_SMTEncoding_Term.Term_sort)
in (match (_83_1746) with
| (xxsym, xx) -> begin
(

let _83_1749 = (fresh_fvar "f" FStar_SMTEncoding_Term.Fuel_sort)
in (match (_83_1749) with
| (ffsym, ff) -> begin
(

let xx_has_type = (FStar_SMTEncoding_Term.mk_HasTypeFuel ff xx tapp)
in (let _172_1233 = (let _172_1232 = (let _172_1231 = (let _172_1230 = (let _172_1229 = (let _172_1228 = (let _172_1227 = (let _172_1226 = (FStar_SMTEncoding_Term.mkApp ("PreType", (xx)::[]))
in (tapp, _172_1226))
in (FStar_SMTEncoding_Term.mkEq _172_1227))
in (xx_has_type, _172_1228))
in (FStar_SMTEncoding_Term.mkImp _172_1229))
in (((xx_has_type)::[])::[], ((xxsym, FStar_SMTEncoding_Term.Term_sort))::((ffsym, FStar_SMTEncoding_Term.Fuel_sort))::vars, _172_1230))
in (FStar_SMTEncoding_Term.mkForall _172_1231))
in (_172_1232, Some ("pretyping")))
in FStar_SMTEncoding_Term.Assume (_172_1233)))
end))
end)))


let primitive_type_axioms : FStar_TypeChecker_Env.env  ->  FStar_Ident.lident  ->  Prims.string  ->  FStar_SMTEncoding_Term.term  ->  FStar_SMTEncoding_Term.decl Prims.list = (

let xx = ("x", FStar_SMTEncoding_Term.Term_sort)
in (

let x = (FStar_SMTEncoding_Term.mkFreeV xx)
in (

let yy = ("y", FStar_SMTEncoding_Term.Term_sort)
in (

let y = (FStar_SMTEncoding_Term.mkFreeV yy)
in (

let mk_unit = (fun env nm tt -> (

let typing_pred = (FStar_SMTEncoding_Term.mk_HasType x tt)
in (let _172_1254 = (let _172_1245 = (let _172_1244 = (FStar_SMTEncoding_Term.mk_HasType FStar_SMTEncoding_Term.mk_Term_unit tt)
in (_172_1244, Some ("unit typing")))
in FStar_SMTEncoding_Term.Assume (_172_1245))
in (let _172_1253 = (let _172_1252 = (let _172_1251 = (let _172_1250 = (let _172_1249 = (let _172_1248 = (let _172_1247 = (let _172_1246 = (FStar_SMTEncoding_Term.mkEq (x, FStar_SMTEncoding_Term.mk_Term_unit))
in (typing_pred, _172_1246))
in (FStar_SMTEncoding_Term.mkImp _172_1247))
in (((typing_pred)::[])::[], (xx)::[], _172_1248))
in (mkForall_fuel _172_1249))
in (_172_1250, Some ("unit inversion")))
in FStar_SMTEncoding_Term.Assume (_172_1251))
in (_172_1252)::[])
in (_172_1254)::_172_1253))))
in (

let mk_bool = (fun env nm tt -> (

let typing_pred = (FStar_SMTEncoding_Term.mk_HasType x tt)
in (

let bb = ("b", FStar_SMTEncoding_Term.Bool_sort)
in (

let b = (FStar_SMTEncoding_Term.mkFreeV bb)
in (let _172_1277 = (let _172_1266 = (let _172_1265 = (let _172_1264 = (let _172_1263 = (let _172_1262 = (let _172_1261 = (FStar_SMTEncoding_Term.mk_tester "BoxBool" x)
in (typing_pred, _172_1261))
in (FStar_SMTEncoding_Term.mkImp _172_1262))
in (((typing_pred)::[])::[], (xx)::[], _172_1263))
in (mkForall_fuel _172_1264))
in (_172_1265, Some ("bool inversion")))
in FStar_SMTEncoding_Term.Assume (_172_1266))
in (let _172_1276 = (let _172_1275 = (let _172_1274 = (let _172_1273 = (let _172_1272 = (let _172_1271 = (let _172_1268 = (let _172_1267 = (FStar_SMTEncoding_Term.boxBool b)
in (_172_1267)::[])
in (_172_1268)::[])
in (let _172_1270 = (let _172_1269 = (FStar_SMTEncoding_Term.boxBool b)
in (FStar_SMTEncoding_Term.mk_HasType _172_1269 tt))
in (_172_1271, (bb)::[], _172_1270)))
in (FStar_SMTEncoding_Term.mkForall _172_1272))
in (_172_1273, Some ("bool typing")))
in FStar_SMTEncoding_Term.Assume (_172_1274))
in (_172_1275)::[])
in (_172_1277)::_172_1276))))))
in (

let mk_int = (fun env nm tt -> (

let typing_pred = (FStar_SMTEncoding_Term.mk_HasType x tt)
in (

let typing_pred_y = (FStar_SMTEncoding_Term.mk_HasType y tt)
in (

let aa = ("a", FStar_SMTEncoding_Term.Int_sort)
in (

let a = (FStar_SMTEncoding_Term.mkFreeV aa)
in (

let bb = ("b", FStar_SMTEncoding_Term.Int_sort)
in (

let b = (FStar_SMTEncoding_Term.mkFreeV bb)
in (

let precedes = (let _172_1291 = (let _172_1290 = (let _172_1289 = (let _172_1288 = (let _172_1287 = (let _172_1286 = (FStar_SMTEncoding_Term.boxInt a)
in (let _172_1285 = (let _172_1284 = (FStar_SMTEncoding_Term.boxInt b)
in (_172_1284)::[])
in (_172_1286)::_172_1285))
in (tt)::_172_1287)
in (tt)::_172_1288)
in ("Prims.Precedes", _172_1289))
in (FStar_SMTEncoding_Term.mkApp _172_1290))
in (FStar_All.pipe_left FStar_SMTEncoding_Term.mk_Valid _172_1291))
in (

let precedes_y_x = (let _172_1292 = (FStar_SMTEncoding_Term.mkApp ("Precedes", (y)::(x)::[]))
in (FStar_All.pipe_left FStar_SMTEncoding_Term.mk_Valid _172_1292))
in (let _172_1334 = (let _172_1298 = (let _172_1297 = (let _172_1296 = (let _172_1295 = (let _172_1294 = (let _172_1293 = (FStar_SMTEncoding_Term.mk_tester "BoxInt" x)
in (typing_pred, _172_1293))
in (FStar_SMTEncoding_Term.mkImp _172_1294))
in (((typing_pred)::[])::[], (xx)::[], _172_1295))
in (mkForall_fuel _172_1296))
in (_172_1297, Some ("int inversion")))
in FStar_SMTEncoding_Term.Assume (_172_1298))
in (let _172_1333 = (let _172_1332 = (let _172_1306 = (let _172_1305 = (let _172_1304 = (let _172_1303 = (let _172_1300 = (let _172_1299 = (FStar_SMTEncoding_Term.boxInt b)
in (_172_1299)::[])
in (_172_1300)::[])
in (let _172_1302 = (let _172_1301 = (FStar_SMTEncoding_Term.boxInt b)
in (FStar_SMTEncoding_Term.mk_HasType _172_1301 tt))
in (_172_1303, (bb)::[], _172_1302)))
in (FStar_SMTEncoding_Term.mkForall _172_1304))
in (_172_1305, Some ("int typing")))
in FStar_SMTEncoding_Term.Assume (_172_1306))
in (let _172_1331 = (let _172_1330 = (let _172_1329 = (let _172_1328 = (let _172_1327 = (let _172_1326 = (let _172_1325 = (let _172_1324 = (let _172_1323 = (let _172_1322 = (let _172_1321 = (let _172_1320 = (let _172_1309 = (let _172_1308 = (FStar_SMTEncoding_Term.unboxInt x)
in (let _172_1307 = (FStar_SMTEncoding_Term.mkInteger' 0)
in (_172_1308, _172_1307)))
in (FStar_SMTEncoding_Term.mkGT _172_1309))
in (let _172_1319 = (let _172_1318 = (let _172_1312 = (let _172_1311 = (FStar_SMTEncoding_Term.unboxInt y)
in (let _172_1310 = (FStar_SMTEncoding_Term.mkInteger' 0)
in (_172_1311, _172_1310)))
in (FStar_SMTEncoding_Term.mkGTE _172_1312))
in (let _172_1317 = (let _172_1316 = (let _172_1315 = (let _172_1314 = (FStar_SMTEncoding_Term.unboxInt y)
in (let _172_1313 = (FStar_SMTEncoding_Term.unboxInt x)
in (_172_1314, _172_1313)))
in (FStar_SMTEncoding_Term.mkLT _172_1315))
in (_172_1316)::[])
in (_172_1318)::_172_1317))
in (_172_1320)::_172_1319))
in (typing_pred_y)::_172_1321)
in (typing_pred)::_172_1322)
in (FStar_SMTEncoding_Term.mk_and_l _172_1323))
in (_172_1324, precedes_y_x))
in (FStar_SMTEncoding_Term.mkImp _172_1325))
in (((typing_pred)::(typing_pred_y)::(precedes_y_x)::[])::[], (xx)::(yy)::[], _172_1326))
in (mkForall_fuel _172_1327))
in (_172_1328, Some ("well-founded ordering on nat (alt)")))
in FStar_SMTEncoding_Term.Assume (_172_1329))
in (_172_1330)::[])
in (_172_1332)::_172_1331))
in (_172_1334)::_172_1333)))))))))))
in (

let mk_int_alias = (fun env nm tt -> (let _172_1345 = (let _172_1344 = (let _172_1343 = (let _172_1342 = (let _172_1341 = (FStar_SMTEncoding_Term.mkApp (FStar_Syntax_Const.int_lid.FStar_Ident.str, []))
in (tt, _172_1341))
in (FStar_SMTEncoding_Term.mkEq _172_1342))
in (_172_1343, Some ("mapping to int; for now")))
in FStar_SMTEncoding_Term.Assume (_172_1344))
in (_172_1345)::[]))
in (

let mk_str = (fun env nm tt -> (

let typing_pred = (FStar_SMTEncoding_Term.mk_HasType x tt)
in (

let bb = ("b", FStar_SMTEncoding_Term.String_sort)
in (

let b = (FStar_SMTEncoding_Term.mkFreeV bb)
in (let _172_1368 = (let _172_1357 = (let _172_1356 = (let _172_1355 = (let _172_1354 = (let _172_1353 = (let _172_1352 = (FStar_SMTEncoding_Term.mk_tester "BoxString" x)
in (typing_pred, _172_1352))
in (FStar_SMTEncoding_Term.mkImp _172_1353))
in (((typing_pred)::[])::[], (xx)::[], _172_1354))
in (mkForall_fuel _172_1355))
in (_172_1356, Some ("string inversion")))
in FStar_SMTEncoding_Term.Assume (_172_1357))
in (let _172_1367 = (let _172_1366 = (let _172_1365 = (let _172_1364 = (let _172_1363 = (let _172_1362 = (let _172_1359 = (let _172_1358 = (FStar_SMTEncoding_Term.boxString b)
in (_172_1358)::[])
in (_172_1359)::[])
in (let _172_1361 = (let _172_1360 = (FStar_SMTEncoding_Term.boxString b)
in (FStar_SMTEncoding_Term.mk_HasType _172_1360 tt))
in (_172_1362, (bb)::[], _172_1361)))
in (FStar_SMTEncoding_Term.mkForall _172_1363))
in (_172_1364, Some ("string typing")))
in FStar_SMTEncoding_Term.Assume (_172_1365))
in (_172_1366)::[])
in (_172_1368)::_172_1367))))))
in (

let mk_ref = (fun env reft_name _83_1792 -> (

let r = ("r", FStar_SMTEncoding_Term.Ref_sort)
in (

let aa = ("a", FStar_SMTEncoding_Term.Term_sort)
in (

let bb = ("b", FStar_SMTEncoding_Term.Term_sort)
in (

let refa = (let _172_1377 = (let _172_1376 = (let _172_1375 = (FStar_SMTEncoding_Term.mkFreeV aa)
in (_172_1375)::[])
in (reft_name, _172_1376))
in (FStar_SMTEncoding_Term.mkApp _172_1377))
in (

let refb = (let _172_1380 = (let _172_1379 = (let _172_1378 = (FStar_SMTEncoding_Term.mkFreeV bb)
in (_172_1378)::[])
in (reft_name, _172_1379))
in (FStar_SMTEncoding_Term.mkApp _172_1380))
in (

let typing_pred = (FStar_SMTEncoding_Term.mk_HasType x refa)
in (

let typing_pred_b = (FStar_SMTEncoding_Term.mk_HasType x refb)
in (let _172_1399 = (let _172_1386 = (let _172_1385 = (let _172_1384 = (let _172_1383 = (let _172_1382 = (let _172_1381 = (FStar_SMTEncoding_Term.mk_tester "BoxRef" x)
in (typing_pred, _172_1381))
in (FStar_SMTEncoding_Term.mkImp _172_1382))
in (((typing_pred)::[])::[], (xx)::(aa)::[], _172_1383))
in (mkForall_fuel _172_1384))
in (_172_1385, Some ("ref inversion")))
in FStar_SMTEncoding_Term.Assume (_172_1386))
in (let _172_1398 = (let _172_1397 = (let _172_1396 = (let _172_1395 = (let _172_1394 = (let _172_1393 = (let _172_1392 = (let _172_1391 = (FStar_SMTEncoding_Term.mkAnd (typing_pred, typing_pred_b))
in (let _172_1390 = (let _172_1389 = (let _172_1388 = (FStar_SMTEncoding_Term.mkFreeV aa)
in (let _172_1387 = (FStar_SMTEncoding_Term.mkFreeV bb)
in (_172_1388, _172_1387)))
in (FStar_SMTEncoding_Term.mkEq _172_1389))
in (_172_1391, _172_1390)))
in (FStar_SMTEncoding_Term.mkImp _172_1392))
in (((typing_pred)::(typing_pred_b)::[])::[], (xx)::(aa)::(bb)::[], _172_1393))
in (mkForall_fuel' 2 _172_1394))
in (_172_1395, Some ("ref typing is injective")))
in FStar_SMTEncoding_Term.Assume (_172_1396))
in (_172_1397)::[])
in (_172_1399)::_172_1398))))))))))
in (

let mk_false_interp = (fun env nm false_tm -> (

let valid = (FStar_SMTEncoding_Term.mkApp ("Valid", (false_tm)::[]))
in (let _172_1408 = (let _172_1407 = (let _172_1406 = (FStar_SMTEncoding_Term.mkIff (FStar_SMTEncoding_Term.mkFalse, valid))
in (_172_1406, Some ("False interpretation")))
in FStar_SMTEncoding_Term.Assume (_172_1407))
in (_172_1408)::[])))
in (

let mk_and_interp = (fun env conj _83_1809 -> (

let aa = ("a", FStar_SMTEncoding_Term.Term_sort)
in (

let bb = ("b", FStar_SMTEncoding_Term.Term_sort)
in (

let a = (FStar_SMTEncoding_Term.mkFreeV aa)
in (

let b = (FStar_SMTEncoding_Term.mkFreeV bb)
in (

let valid = (let _172_1417 = (let _172_1416 = (let _172_1415 = (FStar_SMTEncoding_Term.mkApp (conj, (a)::(b)::[]))
in (_172_1415)::[])
in ("Valid", _172_1416))
in (FStar_SMTEncoding_Term.mkApp _172_1417))
in (

let valid_a = (FStar_SMTEncoding_Term.mkApp ("Valid", (a)::[]))
in (

let valid_b = (FStar_SMTEncoding_Term.mkApp ("Valid", (b)::[]))
in (let _172_1424 = (let _172_1423 = (let _172_1422 = (let _172_1421 = (let _172_1420 = (let _172_1419 = (let _172_1418 = (FStar_SMTEncoding_Term.mkAnd (valid_a, valid_b))
in (_172_1418, valid))
in (FStar_SMTEncoding_Term.mkIff _172_1419))
in (((valid)::[])::[], (aa)::(bb)::[], _172_1420))
in (FStar_SMTEncoding_Term.mkForall _172_1421))
in (_172_1422, Some ("/\\ interpretation")))
in FStar_SMTEncoding_Term.Assume (_172_1423))
in (_172_1424)::[])))))))))
in (

let mk_or_interp = (fun env disj _83_1821 -> (

let aa = ("a", FStar_SMTEncoding_Term.Term_sort)
in (

let bb = ("b", FStar_SMTEncoding_Term.Term_sort)
in (

let a = (FStar_SMTEncoding_Term.mkFreeV aa)
in (

let b = (FStar_SMTEncoding_Term.mkFreeV bb)
in (

let valid = (let _172_1433 = (let _172_1432 = (let _172_1431 = (FStar_SMTEncoding_Term.mkApp (disj, (a)::(b)::[]))
in (_172_1431)::[])
in ("Valid", _172_1432))
in (FStar_SMTEncoding_Term.mkApp _172_1433))
in (

let valid_a = (FStar_SMTEncoding_Term.mkApp ("Valid", (a)::[]))
in (

let valid_b = (FStar_SMTEncoding_Term.mkApp ("Valid", (b)::[]))
in (let _172_1440 = (let _172_1439 = (let _172_1438 = (let _172_1437 = (let _172_1436 = (let _172_1435 = (let _172_1434 = (FStar_SMTEncoding_Term.mkOr (valid_a, valid_b))
in (_172_1434, valid))
in (FStar_SMTEncoding_Term.mkIff _172_1435))
in (((valid)::[])::[], (aa)::(bb)::[], _172_1436))
in (FStar_SMTEncoding_Term.mkForall _172_1437))
in (_172_1438, Some ("\\/ interpretation")))
in FStar_SMTEncoding_Term.Assume (_172_1439))
in (_172_1440)::[])))))))))
in (

let mk_eq2_interp = (fun env eq2 tt -> (

let aa = ("a", FStar_SMTEncoding_Term.Term_sort)
in (

let bb = ("b", FStar_SMTEncoding_Term.Term_sort)
in (

let xx = ("x", FStar_SMTEncoding_Term.Term_sort)
in (

let yy = ("y", FStar_SMTEncoding_Term.Term_sort)
in (

let a = (FStar_SMTEncoding_Term.mkFreeV aa)
in (

let b = (FStar_SMTEncoding_Term.mkFreeV bb)
in (

let x = (FStar_SMTEncoding_Term.mkFreeV xx)
in (

let y = (FStar_SMTEncoding_Term.mkFreeV yy)
in (

let valid = (let _172_1449 = (let _172_1448 = (let _172_1447 = (FStar_SMTEncoding_Term.mkApp (eq2, (a)::(b)::(x)::(y)::[]))
in (_172_1447)::[])
in ("Valid", _172_1448))
in (FStar_SMTEncoding_Term.mkApp _172_1449))
in (let _172_1456 = (let _172_1455 = (let _172_1454 = (let _172_1453 = (let _172_1452 = (let _172_1451 = (let _172_1450 = (FStar_SMTEncoding_Term.mkEq (x, y))
in (_172_1450, valid))
in (FStar_SMTEncoding_Term.mkIff _172_1451))
in (((valid)::[])::[], (aa)::(bb)::(xx)::(yy)::[], _172_1452))
in (FStar_SMTEncoding_Term.mkForall _172_1453))
in (_172_1454, Some ("Eq2 interpretation")))
in FStar_SMTEncoding_Term.Assume (_172_1455))
in (_172_1456)::[])))))))))))
in (

let mk_imp_interp = (fun env imp tt -> (

let aa = ("a", FStar_SMTEncoding_Term.Term_sort)
in (

let bb = ("b", FStar_SMTEncoding_Term.Term_sort)
in (

let a = (FStar_SMTEncoding_Term.mkFreeV aa)
in (

let b = (FStar_SMTEncoding_Term.mkFreeV bb)
in (

let valid = (let _172_1465 = (let _172_1464 = (let _172_1463 = (FStar_SMTEncoding_Term.mkApp (imp, (a)::(b)::[]))
in (_172_1463)::[])
in ("Valid", _172_1464))
in (FStar_SMTEncoding_Term.mkApp _172_1465))
in (

let valid_a = (FStar_SMTEncoding_Term.mkApp ("Valid", (a)::[]))
in (

let valid_b = (FStar_SMTEncoding_Term.mkApp ("Valid", (b)::[]))
in (let _172_1472 = (let _172_1471 = (let _172_1470 = (let _172_1469 = (let _172_1468 = (let _172_1467 = (let _172_1466 = (FStar_SMTEncoding_Term.mkImp (valid_a, valid_b))
in (_172_1466, valid))
in (FStar_SMTEncoding_Term.mkIff _172_1467))
in (((valid)::[])::[], (aa)::(bb)::[], _172_1468))
in (FStar_SMTEncoding_Term.mkForall _172_1469))
in (_172_1470, Some ("==> interpretation")))
in FStar_SMTEncoding_Term.Assume (_172_1471))
in (_172_1472)::[])))))))))
in (

let mk_iff_interp = (fun env iff tt -> (

let aa = ("a", FStar_SMTEncoding_Term.Term_sort)
in (

let bb = ("b", FStar_SMTEncoding_Term.Term_sort)
in (

let a = (FStar_SMTEncoding_Term.mkFreeV aa)
in (

let b = (FStar_SMTEncoding_Term.mkFreeV bb)
in (

let valid = (let _172_1481 = (let _172_1480 = (let _172_1479 = (FStar_SMTEncoding_Term.mkApp (iff, (a)::(b)::[]))
in (_172_1479)::[])
in ("Valid", _172_1480))
in (FStar_SMTEncoding_Term.mkApp _172_1481))
in (

let valid_a = (FStar_SMTEncoding_Term.mkApp ("Valid", (a)::[]))
in (

let valid_b = (FStar_SMTEncoding_Term.mkApp ("Valid", (b)::[]))
in (let _172_1488 = (let _172_1487 = (let _172_1486 = (let _172_1485 = (let _172_1484 = (let _172_1483 = (let _172_1482 = (FStar_SMTEncoding_Term.mkIff (valid_a, valid_b))
in (_172_1482, valid))
in (FStar_SMTEncoding_Term.mkIff _172_1483))
in (((valid)::[])::[], (aa)::(bb)::[], _172_1484))
in (FStar_SMTEncoding_Term.mkForall _172_1485))
in (_172_1486, Some ("<==> interpretation")))
in FStar_SMTEncoding_Term.Assume (_172_1487))
in (_172_1488)::[])))))))))
in (

let mk_forall_interp = (fun env for_all tt -> (

let aa = ("a", FStar_SMTEncoding_Term.Term_sort)
in (

let bb = ("b", FStar_SMTEncoding_Term.Term_sort)
in (

let xx = ("x", FStar_SMTEncoding_Term.Term_sort)
in (

let a = (FStar_SMTEncoding_Term.mkFreeV aa)
in (

let b = (FStar_SMTEncoding_Term.mkFreeV bb)
in (

let x = (FStar_SMTEncoding_Term.mkFreeV xx)
in (

let valid = (let _172_1497 = (let _172_1496 = (let _172_1495 = (FStar_SMTEncoding_Term.mkApp (for_all, (a)::(b)::[]))
in (_172_1495)::[])
in ("Valid", _172_1496))
in (FStar_SMTEncoding_Term.mkApp _172_1497))
in (

let valid_b_x = (let _172_1500 = (let _172_1499 = (let _172_1498 = (FStar_SMTEncoding_Term.mk_ApplyTT b x)
in (_172_1498)::[])
in ("Valid", _172_1499))
in (FStar_SMTEncoding_Term.mkApp _172_1500))
in (let _172_1514 = (let _172_1513 = (let _172_1512 = (let _172_1511 = (let _172_1510 = (let _172_1509 = (let _172_1508 = (let _172_1507 = (let _172_1506 = (let _172_1502 = (let _172_1501 = (FStar_SMTEncoding_Term.mk_HasTypeZ x a)
in (_172_1501)::[])
in (_172_1502)::[])
in (let _172_1505 = (let _172_1504 = (let _172_1503 = (FStar_SMTEncoding_Term.mk_HasTypeZ x a)
in (_172_1503, valid_b_x))
in (FStar_SMTEncoding_Term.mkImp _172_1504))
in (_172_1506, (xx)::[], _172_1505)))
in (FStar_SMTEncoding_Term.mkForall _172_1507))
in (_172_1508, valid))
in (FStar_SMTEncoding_Term.mkIff _172_1509))
in (((valid)::[])::[], (aa)::(bb)::[], _172_1510))
in (FStar_SMTEncoding_Term.mkForall _172_1511))
in (_172_1512, Some ("forall interpretation")))
in FStar_SMTEncoding_Term.Assume (_172_1513))
in (_172_1514)::[]))))))))))
in (

let mk_exists_interp = (fun env for_some tt -> (

let aa = ("a", FStar_SMTEncoding_Term.Term_sort)
in (

let bb = ("b", FStar_SMTEncoding_Term.Term_sort)
in (

let xx = ("x", FStar_SMTEncoding_Term.Term_sort)
in (

let a = (FStar_SMTEncoding_Term.mkFreeV aa)
in (

let b = (FStar_SMTEncoding_Term.mkFreeV bb)
in (

let x = (FStar_SMTEncoding_Term.mkFreeV xx)
in (

let valid = (let _172_1523 = (let _172_1522 = (let _172_1521 = (FStar_SMTEncoding_Term.mkApp (for_some, (a)::(b)::[]))
in (_172_1521)::[])
in ("Valid", _172_1522))
in (FStar_SMTEncoding_Term.mkApp _172_1523))
in (

let valid_b_x = (let _172_1526 = (let _172_1525 = (let _172_1524 = (FStar_SMTEncoding_Term.mk_ApplyTT b x)
in (_172_1524)::[])
in ("Valid", _172_1525))
in (FStar_SMTEncoding_Term.mkApp _172_1526))
in (let _172_1540 = (let _172_1539 = (let _172_1538 = (let _172_1537 = (let _172_1536 = (let _172_1535 = (let _172_1534 = (let _172_1533 = (let _172_1532 = (let _172_1528 = (let _172_1527 = (FStar_SMTEncoding_Term.mk_HasTypeZ x a)
in (_172_1527)::[])
in (_172_1528)::[])
in (let _172_1531 = (let _172_1530 = (let _172_1529 = (FStar_SMTEncoding_Term.mk_HasTypeZ x a)
in (_172_1529, valid_b_x))
in (FStar_SMTEncoding_Term.mkImp _172_1530))
in (_172_1532, (xx)::[], _172_1531)))
in (FStar_SMTEncoding_Term.mkExists _172_1533))
in (_172_1534, valid))
in (FStar_SMTEncoding_Term.mkIff _172_1535))
in (((valid)::[])::[], (aa)::(bb)::[], _172_1536))
in (FStar_SMTEncoding_Term.mkForall _172_1537))
in (_172_1538, Some ("exists interpretation")))
in FStar_SMTEncoding_Term.Assume (_172_1539))
in (_172_1540)::[]))))))))))
in (

let mk_range_interp = (fun env range tt -> (

let range_ty = (FStar_SMTEncoding_Term.mkApp (range, []))
in (let _172_1549 = (let _172_1548 = (let _172_1547 = (FStar_SMTEncoding_Term.mk_HasTypeZ FStar_SMTEncoding_Term.mk_Range_const range_ty)
in (_172_1547, Some ("Range_const typing")))
in FStar_SMTEncoding_Term.Assume (_172_1548))
in (_172_1549)::[])))
in (

let prims = ((FStar_Syntax_Const.unit_lid, mk_unit))::((FStar_Syntax_Const.bool_lid, mk_bool))::((FStar_Syntax_Const.int_lid, mk_int))::((FStar_Syntax_Const.string_lid, mk_str))::((FStar_Syntax_Const.ref_lid, mk_ref))::((FStar_Syntax_Const.false_lid, mk_false_interp))::((FStar_Syntax_Const.and_lid, mk_and_interp))::((FStar_Syntax_Const.or_lid, mk_or_interp))::((FStar_Syntax_Const.eq2_lid, mk_eq2_interp))::((FStar_Syntax_Const.imp_lid, mk_imp_interp))::((FStar_Syntax_Const.iff_lid, mk_iff_interp))::((FStar_Syntax_Const.forall_lid, mk_forall_interp))::((FStar_Syntax_Const.exists_lid, mk_exists_interp))::((FStar_Syntax_Const.range_lid, mk_range_interp))::[]
in (fun env t s tt -> (match ((FStar_Util.find_opt (fun _83_1903 -> (match (_83_1903) with
| (l, _83_1902) -> begin
(FStar_Ident.lid_equals l t)
end)) prims)) with
| None -> begin
[]
end
| Some (_83_1906, f) -> begin
(f env s tt)
end))))))))))))))))))))))


let rec encode_sigelt : env_t  ->  FStar_Syntax_Syntax.sigelt  ->  (FStar_SMTEncoding_Term.decls_t * env_t) = (fun env se -> (

let _83_1912 = if (FStar_All.pipe_left (FStar_TypeChecker_Env.debug env.tcenv) (FStar_Options.Other ("SMTEncoding"))) then begin
(let _172_1743 = (FStar_Syntax_Print.sigelt_to_string se)
in (FStar_All.pipe_left (FStar_Util.print1 ">>>>Encoding [%s]\n") _172_1743))
end else begin
()
end
in (

let nm = (match ((FStar_Syntax_Util.lid_of_sigelt se)) with
| None -> begin
""
end
| Some (l) -> begin
l.FStar_Ident.str
end)
in (

let _83_1920 = (encode_sigelt' env se)
in (match (_83_1920) with
| (g, e) -> begin
(match (g) with
| [] -> begin
(let _172_1746 = (let _172_1745 = (let _172_1744 = (FStar_Util.format1 "<Skipped %s/>" nm)
in FStar_SMTEncoding_Term.Caption (_172_1744))
in (_172_1745)::[])
in (_172_1746, e))
end
| _83_1923 -> begin
(let _172_1753 = (let _172_1752 = (let _172_1748 = (let _172_1747 = (FStar_Util.format1 "<Start encoding %s>" nm)
in FStar_SMTEncoding_Term.Caption (_172_1747))
in (_172_1748)::g)
in (let _172_1751 = (let _172_1750 = (let _172_1749 = (FStar_Util.format1 "</end encoding %s>" nm)
in FStar_SMTEncoding_Term.Caption (_172_1749))
in (_172_1750)::[])
in (FStar_List.append _172_1752 _172_1751)))
in (_172_1753, e))
end)
end)))))
and encode_sigelt' : env_t  ->  FStar_Syntax_Syntax.sigelt  ->  (FStar_SMTEncoding_Term.decls_t * env_t) = (fun env se -> (

let should_skip = (fun l -> false)
in (

let encode_top_level_val = (fun env lid t quals -> (

let tt = (norm env t)
in (

let _83_1936 = (encode_free_var env lid t tt quals)
in (match (_83_1936) with
| (decls, env) -> begin
if (FStar_Syntax_Util.is_smt_lemma t) then begin
(let _172_1767 = (let _172_1766 = (encode_smt_lemma env lid tt)
in (FStar_List.append decls _172_1766))
in (_172_1767, env))
end else begin
(decls, env)
end
end))))
in (

let encode_top_level_vals = (fun env bindings quals -> (FStar_All.pipe_right bindings (FStar_List.fold_left (fun _83_1943 lb -> (match (_83_1943) with
| (decls, env) -> begin
(

let _83_1947 = (let _172_1776 = (FStar_Util.right lb.FStar_Syntax_Syntax.lbname)
in (encode_top_level_val env _172_1776 lb.FStar_Syntax_Syntax.lbtyp quals))
in (match (_83_1947) with
| (decls', env) -> begin
((FStar_List.append decls decls'), env)
end))
end)) ([], env))))
in (match (se) with
| FStar_Syntax_Syntax.Sig_new_effect_for_free (_83_1949) -> begin
(FStar_All.failwith "impossible -- removed by tc.fs")
end
| (FStar_Syntax_Syntax.Sig_pragma (_)) | (FStar_Syntax_Syntax.Sig_main (_)) | (FStar_Syntax_Syntax.Sig_new_effect (_)) | (FStar_Syntax_Syntax.Sig_effect_abbrev (_)) | (FStar_Syntax_Syntax.Sig_sub_effect (_)) -> begin
([], env)
end
| FStar_Syntax_Syntax.Sig_declare_typ (lid, _83_1968, _83_1970, _83_1972, _83_1974) when (FStar_Ident.lid_equals lid FStar_Syntax_Const.precedes_lid) -> begin
(

let _83_1980 = (new_term_constant_and_tok_from_lid env lid)
in (match (_83_1980) with
| (tname, ttok, env) -> begin
([], env)
end))
end
| FStar_Syntax_Syntax.Sig_declare_typ (lid, _83_1983, t, quals, _83_1987) -> begin
(

let will_encode_definition = (not ((FStar_All.pipe_right quals (FStar_Util.for_some (fun _83_12 -> (match (_83_12) with
| (FStar_Syntax_Syntax.Assumption) | (FStar_Syntax_Syntax.Projector (_)) | (FStar_Syntax_Syntax.Discriminator (_)) | (FStar_Syntax_Syntax.Irreducible) -> begin
true
end
| _83_2000 -> begin
false
end))))))
in if will_encode_definition then begin
([], env)
end else begin
(

let fv = (FStar_Syntax_Syntax.lid_as_fv lid FStar_Syntax_Syntax.Delta_constant None)
in (

let _83_2005 = (encode_top_level_val env fv t quals)
in (match (_83_2005) with
| (decls, env) -> begin
(

let tname = lid.FStar_Ident.str
in (

let tsym = (FStar_SMTEncoding_Term.mkFreeV (tname, FStar_SMTEncoding_Term.Term_sort))
in (let _172_1779 = (let _172_1778 = (primitive_type_axioms env.tcenv lid tname tsym)
in (FStar_List.append decls _172_1778))
in (_172_1779, env))))
end)))
end)
end
| FStar_Syntax_Syntax.Sig_assume (l, f, _83_2011, _83_2013) -> begin
(

let _83_2018 = (encode_formula f env)
in (match (_83_2018) with
| (f, decls) -> begin
(

let g = (let _172_1784 = (let _172_1783 = (let _172_1782 = (let _172_1781 = (let _172_1780 = (FStar_Syntax_Print.lid_to_string l)
in (FStar_Util.format1 "Assumption: %s" _172_1780))
in Some (_172_1781))
in (f, _172_1782))
in FStar_SMTEncoding_Term.Assume (_172_1783))
in (_172_1784)::[])
in ((FStar_List.append decls g), env))
end))
end
| FStar_Syntax_Syntax.Sig_let (lbs, r, _83_2023, quals) when (FStar_All.pipe_right quals (FStar_List.contains FStar_Syntax_Syntax.Irreducible)) -> begin
([], env)
end
| FStar_Syntax_Syntax.Sig_let ((_83_2028, {FStar_Syntax_Syntax.lbname = FStar_Util.Inr (b2t); FStar_Syntax_Syntax.lbunivs = _83_2036; FStar_Syntax_Syntax.lbtyp = _83_2034; FStar_Syntax_Syntax.lbeff = _83_2032; FStar_Syntax_Syntax.lbdef = _83_2030}::[]), _83_2043, _83_2045, _83_2047) when (FStar_Syntax_Syntax.fv_eq_lid b2t FStar_Syntax_Const.b2t_lid) -> begin
(

let _83_2053 = (new_term_constant_and_tok_from_lid env b2t.FStar_Syntax_Syntax.fv_name.FStar_Syntax_Syntax.v)
in (match (_83_2053) with
| (tname, ttok, env) -> begin
(

let xx = ("x", FStar_SMTEncoding_Term.Term_sort)
in (

let x = (FStar_SMTEncoding_Term.mkFreeV xx)
in (

let valid_b2t_x = (let _172_1787 = (let _172_1786 = (let _172_1785 = (FStar_SMTEncoding_Term.mkApp ("Prims.b2t", (x)::[]))
in (_172_1785)::[])
in ("Valid", _172_1786))
in (FStar_SMTEncoding_Term.mkApp _172_1787))
in (

let decls = (let _172_1795 = (let _172_1794 = (let _172_1793 = (let _172_1792 = (let _172_1791 = (let _172_1790 = (let _172_1789 = (let _172_1788 = (FStar_SMTEncoding_Term.mkApp ("BoxBool_proj_0", (x)::[]))
in (valid_b2t_x, _172_1788))
in (FStar_SMTEncoding_Term.mkEq _172_1789))
in (((valid_b2t_x)::[])::[], (xx)::[], _172_1790))
in (FStar_SMTEncoding_Term.mkForall _172_1791))
in (_172_1792, Some ("b2t def")))
in FStar_SMTEncoding_Term.Assume (_172_1793))
in (_172_1794)::[])
in (FStar_SMTEncoding_Term.DeclFun ((tname, (FStar_SMTEncoding_Term.Term_sort)::[], FStar_SMTEncoding_Term.Term_sort, None)))::_172_1795)
in (decls, env)))))
end))
end
| FStar_Syntax_Syntax.Sig_let (_83_2059, _83_2061, _83_2063, quals) when (FStar_All.pipe_right quals (FStar_Util.for_some (fun _83_13 -> (match (_83_13) with
| (FStar_Syntax_Syntax.Discriminator (_)) | (FStar_Syntax_Syntax.Inline) -> begin
true
end
| _83_2073 -> begin
false
end)))) -> begin
([], env)
end
| FStar_Syntax_Syntax.Sig_let ((false, lb::[]), _83_2079, _83_2081, quals) when (FStar_All.pipe_right quals (FStar_Util.for_some (fun _83_14 -> (match (_83_14) with
| FStar_Syntax_Syntax.Projector (_83_2087) -> begin
true
end
| _83_2090 -> begin
false
end)))) -> begin
(

let fv = (FStar_Util.right lb.FStar_Syntax_Syntax.lbname)
in (

let l = fv.FStar_Syntax_Syntax.fv_name.FStar_Syntax_Syntax.v
in (match ((try_lookup_free_var env l)) with
| Some (_83_2094) -> begin
([], env)
end
| None -> begin
(

let se = FStar_Syntax_Syntax.Sig_declare_typ ((l, lb.FStar_Syntax_Syntax.lbunivs, lb.FStar_Syntax_Syntax.lbtyp, quals, (FStar_Ident.range_of_lid l)))
in (encode_sigelt env se))
end)))
end
| FStar_Syntax_Syntax.Sig_let ((is_rec, bindings), _83_2102, _83_2104, quals) -> begin
(

let eta_expand = (fun binders formals body t -> (

let nbinders = (FStar_List.length binders)
in (

let _83_2116 = (FStar_Util.first_N nbinders formals)
in (match (_83_2116) with
| (formals, extra_formals) -> begin
(
<<<<<<< HEAD
# 1328 "FStar.SMTEncoding.Encode.fst"
let subst = (let _172_1809 = (FStar_List.map2 (fun _83_2120 _83_2124 -> (match ((_83_2120, _83_2124)) with
=======

let subst = (FStar_List.map2 (fun _83_2120 _83_2124 -> (match ((_83_2120, _83_2124)) with
>>>>>>> 698bfc72
| ((formal, _83_2119), (binder, _83_2123)) -> begin
FStar_Syntax_Syntax.Name2Name ((formal, binder))
end)) formals binders)
in (FStar_All.pipe_right _172_1809 (fun _172_1808 -> FStar_Syntax_Syntax.Renaming (_172_1808))))
in (

let extra_formals = (let _172_1813 = (FStar_All.pipe_right extra_formals (FStar_List.map (fun _83_2128 -> (match (_83_2128) with
| (x, i) -> begin
(let _172_1812 = (

let _83_2129 = x
in (let _172_1811 = (FStar_Syntax_Subst.subst subst x.FStar_Syntax_Syntax.sort)
in {FStar_Syntax_Syntax.ppname = _83_2129.FStar_Syntax_Syntax.ppname; FStar_Syntax_Syntax.index = _83_2129.FStar_Syntax_Syntax.index; FStar_Syntax_Syntax.sort = _172_1811}))
in (_172_1812, i))
end))))
in (FStar_All.pipe_right _172_1813 FStar_Syntax_Util.name_binders))
in (

let body = (let _172_1820 = (FStar_Syntax_Subst.compress body)
in (let _172_1819 = (let _172_1814 = (FStar_Syntax_Util.args_of_binders extra_formals)
in (FStar_All.pipe_left Prims.snd _172_1814))
in (let _172_1818 = (let _172_1817 = (let _172_1816 = (FStar_Syntax_Subst.subst subst t)
in _172_1816.FStar_Syntax_Syntax.n)
in (FStar_All.pipe_left (fun _172_1815 -> Some (_172_1815)) _172_1817))
in (FStar_Syntax_Syntax.extend_app_n _172_1820 _172_1819 _172_1818 body.FStar_Syntax_Syntax.pos))))
in ((FStar_List.append binders extra_formals), body))))
end))))
in (

let destruct_bound_function = (fun flid t_norm e -> (

let rec aux = (fun norm t_norm -> (match ((let _172_1831 = (FStar_Syntax_Util.unascribe e)
in _172_1831.FStar_Syntax_Syntax.n)) with
| FStar_Syntax_Syntax.Tm_abs (binders, body, lopt) -> begin
(

let _83_2148 = (FStar_Syntax_Subst.open_term' binders body)
in (match (_83_2148) with
| (binders, body, opening) -> begin
(match ((let _172_1832 = (FStar_Syntax_Subst.compress t_norm)
in _172_1832.FStar_Syntax_Syntax.n)) with
| FStar_Syntax_Syntax.Tm_arrow (formals, c) -> begin
(

let _83_2155 = (FStar_Syntax_Subst.open_comp formals c)
in (match (_83_2155) with
| (formals, c) -> begin
(

let nformals = (FStar_List.length formals)
in (

let nbinders = (FStar_List.length binders)
in (

let tres = (FStar_Syntax_Util.comp_result c)
in if ((nformals < nbinders) && (FStar_Syntax_Util.is_total_comp c)) then begin
(

let lopt = (subst_lcomp_opt opening lopt)
in (

let _83_2162 = (FStar_Util.first_N nformals binders)
in (match (_83_2162) with
| (bs0, rest) -> begin
(

let c = (
<<<<<<< HEAD
# 1348 "FStar.SMTEncoding.Encode.fst"
let subst = (let _172_1836 = (FStar_List.map2 (fun _83_2166 _83_2170 -> (match ((_83_2166, _83_2170)) with
=======

let subst = (FStar_List.map2 (fun _83_2166 _83_2170 -> (match ((_83_2166, _83_2170)) with
>>>>>>> 698bfc72
| ((b, _83_2165), (x, _83_2169)) -> begin
FStar_Syntax_Syntax.Name2Name ((b, x))
end)) bs0 formals)
in (FStar_All.pipe_right _172_1836 (fun _172_1835 -> FStar_Syntax_Syntax.Renaming (_172_1835))))
in (FStar_Syntax_Subst.subst_comp subst c))
in (

let body = (FStar_Syntax_Util.abs rest body lopt)
in (bs0, body, bs0, (FStar_Syntax_Util.comp_result c))))
end)))
end else begin
if (nformals > nbinders) then begin
(

let _83_2176 = (eta_expand binders formals body tres)
in (match (_83_2176) with
| (binders, body) -> begin
(binders, body, formals, tres)
end))
end else begin
(binders, body, formals, tres)
end
end)))
end))
end
| FStar_Syntax_Syntax.Tm_refine (x, _83_2179) -> begin
(aux true x.FStar_Syntax_Syntax.sort)
end
| _83_2183 when (not (norm)) -> begin
(

let t_norm = (FStar_TypeChecker_Normalize.normalize ((FStar_TypeChecker_Normalize.AllowUnboundUniverses)::(FStar_TypeChecker_Normalize.Beta)::(FStar_TypeChecker_Normalize.WHNF)::(FStar_TypeChecker_Normalize.UnfoldUntil (FStar_Syntax_Syntax.Delta_constant))::(FStar_TypeChecker_Normalize.EraseUniverses)::[]) env.tcenv t_norm)
in (aux true t_norm))
end
| _83_2186 -> begin
(let _172_1839 = (let _172_1838 = (FStar_Syntax_Print.term_to_string e)
in (let _172_1837 = (FStar_Syntax_Print.term_to_string t_norm)
in (FStar_Util.format3 "Impossible! let-bound lambda %s = %s has a type that\'s not a function: %s\n" flid.FStar_Ident.str _172_1838 _172_1837)))
in (FStar_All.failwith _172_1839))
end)
end))
end
| _83_2188 -> begin
(match ((let _172_1840 = (FStar_Syntax_Subst.compress t_norm)
in _172_1840.FStar_Syntax_Syntax.n)) with
| FStar_Syntax_Syntax.Tm_arrow (formals, c) -> begin
(

let _83_2195 = (FStar_Syntax_Subst.open_comp formals c)
in (match (_83_2195) with
| (formals, c) -> begin
(

let tres = (FStar_Syntax_Util.comp_result c)
in (

let _83_2199 = (eta_expand [] formals e tres)
in (match (_83_2199) with
| (binders, body) -> begin
(binders, body, formals, tres)
end)))
end))
end
| _83_2201 -> begin
([], e, [], t_norm)
end)
end))
in (aux false t_norm)))
in try
(match (()) with
| () -> begin
if (FStar_All.pipe_right bindings (FStar_Util.for_all (fun lb -> (FStar_Syntax_Util.is_lemma lb.FStar_Syntax_Syntax.lbtyp)))) then begin
(encode_top_level_vals env bindings quals)
end else begin
(

let _83_2229 = (FStar_All.pipe_right bindings (FStar_List.fold_left (fun _83_2216 lb -> (match (_83_2216) with
| (toks, typs, decls, env) -> begin
(

let _83_2218 = if (FStar_Syntax_Util.is_lemma lb.FStar_Syntax_Syntax.lbtyp) then begin
(Prims.raise Let_rec_unencodeable)
end else begin
()
end
in (

let t_norm = (whnf env lb.FStar_Syntax_Syntax.lbtyp)
in (

let _83_2224 = (let _172_1845 = (FStar_Util.right lb.FStar_Syntax_Syntax.lbname)
in (declare_top_level_let env _172_1845 lb.FStar_Syntax_Syntax.lbtyp t_norm))
in (match (_83_2224) with
| (tok, decl, env) -> begin
(let _172_1848 = (let _172_1847 = (let _172_1846 = (FStar_Util.right lb.FStar_Syntax_Syntax.lbname)
in (_172_1846, tok))
in (_172_1847)::toks)
in (_172_1848, (t_norm)::typs, (decl)::decls, env))
end))))
end)) ([], [], [], env)))
in (match (_83_2229) with
| (toks, typs, decls, env) -> begin
(

let toks = (FStar_List.rev toks)
in (

let decls = (FStar_All.pipe_right (FStar_List.rev decls) FStar_List.flatten)
in (

let typs = (FStar_List.rev typs)
in if ((FStar_All.pipe_right quals (FStar_Util.for_some (fun _83_15 -> (match (_83_15) with
| FStar_Syntax_Syntax.HasMaskedEffect -> begin
true
end
| _83_2236 -> begin
false
end)))) || (FStar_All.pipe_right typs (FStar_Util.for_some (fun t -> (let _172_1851 = (FStar_Syntax_Util.is_pure_or_ghost_function t)
in (FStar_All.pipe_left Prims.op_Negation _172_1851)))))) then begin
(decls, env)
end else begin
if (not (is_rec)) then begin
(match ((bindings, typs, toks)) with
| ({FStar_Syntax_Syntax.lbname = _83_2246; FStar_Syntax_Syntax.lbunivs = _83_2244; FStar_Syntax_Syntax.lbtyp = _83_2242; FStar_Syntax_Syntax.lbeff = _83_2240; FStar_Syntax_Syntax.lbdef = e}::[], t_norm::[], (flid_fv, (f, ftok))::[]) -> begin
(

let e = (FStar_Syntax_Subst.compress e)
in (

let flid = flid_fv.FStar_Syntax_Syntax.fv_name.FStar_Syntax_Syntax.v
in (

let _83_2266 = (destruct_bound_function flid t_norm e)
in (match (_83_2266) with
| (binders, body, _83_2263, _83_2265) -> begin
(

let _83_2273 = (encode_binders None binders env)
in (match (_83_2273) with
| (vars, guards, env', binder_decls, _83_2272) -> begin
(

let app = (match (vars) with
| [] -> begin
(FStar_SMTEncoding_Term.mkFreeV (f, FStar_SMTEncoding_Term.Term_sort))
end
| _83_2276 -> begin
(let _172_1853 = (let _172_1852 = (FStar_List.map FStar_SMTEncoding_Term.mkFreeV vars)
in (f, _172_1852))
in (FStar_SMTEncoding_Term.mkApp _172_1853))
end)
in (

let _83_2282 = if (FStar_All.pipe_right quals (FStar_List.contains FStar_Syntax_Syntax.Logic)) then begin
(let _172_1855 = (FStar_SMTEncoding_Term.mk_Valid app)
in (let _172_1854 = (encode_formula body env')
in (_172_1855, _172_1854)))
end else begin
(let _172_1856 = (encode_term body env')
in (app, _172_1856))
end
in (match (_83_2282) with
| (app, (body, decls2)) -> begin
(

let eqn = (let _172_1865 = (let _172_1864 = (let _172_1861 = (let _172_1860 = (let _172_1859 = (let _172_1858 = (FStar_SMTEncoding_Term.mk_and_l guards)
in (let _172_1857 = (FStar_SMTEncoding_Term.mkEq (app, body))
in (_172_1858, _172_1857)))
in (FStar_SMTEncoding_Term.mkImp _172_1859))
in (((app)::[])::[], vars, _172_1860))
in (FStar_SMTEncoding_Term.mkForall _172_1861))
in (let _172_1863 = (let _172_1862 = (FStar_Util.format1 "Equation for %s" flid.FStar_Ident.str)
in Some (_172_1862))
in (_172_1864, _172_1863)))
in FStar_SMTEncoding_Term.Assume (_172_1865))
in (let _172_1867 = (let _172_1866 = (primitive_type_axioms env.tcenv flid f app)
in (FStar_List.append (FStar_List.append (FStar_List.append (FStar_List.append decls binder_decls) decls2) ((eqn)::[])) _172_1866))
in (_172_1867, env)))
end)))
end))
end))))
end
| _83_2285 -> begin
(FStar_All.failwith "Impossible")
end)
end else begin
(

let fuel = (let _172_1868 = (varops.fresh "fuel")
in (_172_1868, FStar_SMTEncoding_Term.Fuel_sort))
in (

let fuel_tm = (FStar_SMTEncoding_Term.mkFreeV fuel)
in (

let env0 = env
in (

let _83_2303 = (FStar_All.pipe_right toks (FStar_List.fold_left (fun _83_2291 _83_2296 -> (match ((_83_2291, _83_2296)) with
| ((gtoks, env), (flid_fv, (f, ftok))) -> begin
(

let flid = flid_fv.FStar_Syntax_Syntax.fv_name.FStar_Syntax_Syntax.v
in (

let g = (varops.new_fvar flid)
in (

let gtok = (varops.new_fvar flid)
in (

let env = (let _172_1873 = (let _172_1872 = (FStar_SMTEncoding_Term.mkApp (g, (fuel_tm)::[]))
in (FStar_All.pipe_left (fun _172_1871 -> Some (_172_1871)) _172_1872))
in (push_free_var env flid gtok _172_1873))
in (((flid, f, ftok, g, gtok))::gtoks, env)))))
end)) ([], env)))
in (match (_83_2303) with
| (gtoks, env) -> begin
(

let gtoks = (FStar_List.rev gtoks)
in (

let encode_one_binding = (fun env0 _83_2312 t_norm _83_2323 -> (match ((_83_2312, _83_2323)) with
| ((flid, f, ftok, g, gtok), {FStar_Syntax_Syntax.lbname = _83_2322; FStar_Syntax_Syntax.lbunivs = _83_2320; FStar_Syntax_Syntax.lbtyp = _83_2318; FStar_Syntax_Syntax.lbeff = _83_2316; FStar_Syntax_Syntax.lbdef = e}) -> begin
(

let _83_2328 = (destruct_bound_function flid t_norm e)
in (match (_83_2328) with
| (binders, body, formals, tres) -> begin
(

let _83_2335 = (encode_binders None binders env)
in (match (_83_2335) with
| (vars, guards, env', binder_decls, _83_2334) -> begin
(

let decl_g = (let _172_1884 = (let _172_1883 = (let _172_1882 = (FStar_List.map Prims.snd vars)
in (FStar_SMTEncoding_Term.Fuel_sort)::_172_1882)
in (g, _172_1883, FStar_SMTEncoding_Term.Term_sort, Some ("Fuel-instrumented function name")))
in FStar_SMTEncoding_Term.DeclFun (_172_1884))
in (

let env0 = (push_zfuel_name env0 flid g)
in (

let decl_g_tok = FStar_SMTEncoding_Term.DeclFun ((gtok, [], FStar_SMTEncoding_Term.Term_sort, Some ("Token for fuel-instrumented partial applications")))
in (

let vars_tm = (FStar_List.map FStar_SMTEncoding_Term.mkFreeV vars)
in (

let app = (FStar_SMTEncoding_Term.mkApp (f, vars_tm))
in (

let gsapp = (let _172_1887 = (let _172_1886 = (let _172_1885 = (FStar_SMTEncoding_Term.mkApp ("SFuel", (fuel_tm)::[]))
in (_172_1885)::vars_tm)
in (g, _172_1886))
in (FStar_SMTEncoding_Term.mkApp _172_1887))
in (

let gmax = (let _172_1890 = (let _172_1889 = (let _172_1888 = (FStar_SMTEncoding_Term.mkApp ("MaxFuel", []))
in (_172_1888)::vars_tm)
in (g, _172_1889))
in (FStar_SMTEncoding_Term.mkApp _172_1890))
in (

let _83_2345 = (encode_term body env')
in (match (_83_2345) with
| (body_tm, decls2) -> begin
(

let eqn_g = (let _172_1899 = (let _172_1898 = (let _172_1895 = (let _172_1894 = (let _172_1893 = (let _172_1892 = (FStar_SMTEncoding_Term.mk_and_l guards)
in (let _172_1891 = (FStar_SMTEncoding_Term.mkEq (gsapp, body_tm))
in (_172_1892, _172_1891)))
in (FStar_SMTEncoding_Term.mkImp _172_1893))
in (((gsapp)::[])::[], (fuel)::vars, _172_1894))
in (FStar_SMTEncoding_Term.mkForall _172_1895))
in (let _172_1897 = (let _172_1896 = (FStar_Util.format1 "Equation for fuel-instrumented recursive function: %s" flid.FStar_Ident.str)
in Some (_172_1896))
in (_172_1898, _172_1897)))
in FStar_SMTEncoding_Term.Assume (_172_1899))
in (

let eqn_f = (let _172_1903 = (let _172_1902 = (let _172_1901 = (let _172_1900 = (FStar_SMTEncoding_Term.mkEq (app, gmax))
in (((app)::[])::[], vars, _172_1900))
in (FStar_SMTEncoding_Term.mkForall _172_1901))
in (_172_1902, Some ("Correspondence of recursive function to instrumented version")))
in FStar_SMTEncoding_Term.Assume (_172_1903))
in (

let eqn_g' = (let _172_1912 = (let _172_1911 = (let _172_1910 = (let _172_1909 = (let _172_1908 = (let _172_1907 = (let _172_1906 = (let _172_1905 = (let _172_1904 = (FStar_SMTEncoding_Term.n_fuel 0)
in (_172_1904)::vars_tm)
in (g, _172_1905))
in (FStar_SMTEncoding_Term.mkApp _172_1906))
in (gsapp, _172_1907))
in (FStar_SMTEncoding_Term.mkEq _172_1908))
in (((gsapp)::[])::[], (fuel)::vars, _172_1909))
in (FStar_SMTEncoding_Term.mkForall _172_1910))
in (_172_1911, Some ("Fuel irrelevance")))
in FStar_SMTEncoding_Term.Assume (_172_1912))
in (

let _83_2368 = (

let _83_2355 = (encode_binders None formals env0)
in (match (_83_2355) with
| (vars, v_guards, env, binder_decls, _83_2354) -> begin
(

let vars_tm = (FStar_List.map FStar_SMTEncoding_Term.mkFreeV vars)
in (

let gapp = (FStar_SMTEncoding_Term.mkApp (g, (fuel_tm)::vars_tm))
in (

let tok_corr = (

let tok_app = (let _172_1913 = (FStar_SMTEncoding_Term.mkFreeV (gtok, FStar_SMTEncoding_Term.Term_sort))
in (mk_Apply _172_1913 ((fuel)::vars)))
in (let _172_1917 = (let _172_1916 = (let _172_1915 = (let _172_1914 = (FStar_SMTEncoding_Term.mkEq (tok_app, gapp))
in (((tok_app)::[])::[], (fuel)::vars, _172_1914))
in (FStar_SMTEncoding_Term.mkForall _172_1915))
in (_172_1916, Some ("Fuel token correspondence")))
in FStar_SMTEncoding_Term.Assume (_172_1917)))
in (

let _83_2365 = (

let _83_2362 = (encode_term_pred None tres env gapp)
in (match (_83_2362) with
| (g_typing, d3) -> begin
(let _172_1925 = (let _172_1924 = (let _172_1923 = (let _172_1922 = (let _172_1921 = (let _172_1920 = (let _172_1919 = (let _172_1918 = (FStar_SMTEncoding_Term.mk_and_l v_guards)
in (_172_1918, g_typing))
in (FStar_SMTEncoding_Term.mkImp _172_1919))
in (((gapp)::[])::[], (fuel)::vars, _172_1920))
in (FStar_SMTEncoding_Term.mkForall _172_1921))
in (_172_1922, Some ("Typing correspondence of token to term")))
in FStar_SMTEncoding_Term.Assume (_172_1923))
in (_172_1924)::[])
in (d3, _172_1925))
end))
in (match (_83_2365) with
| (aux_decls, typing_corr) -> begin
((FStar_List.append binder_decls aux_decls), (FStar_List.append typing_corr ((tok_corr)::[])))
end)))))
end))
in (match (_83_2368) with
| (aux_decls, g_typing) -> begin
((FStar_List.append (FStar_List.append (FStar_List.append binder_decls decls2) aux_decls) ((decl_g)::(decl_g_tok)::[])), (FStar_List.append ((eqn_g)::(eqn_g')::(eqn_f)::[]) g_typing), env0)
end)))))
end)))))))))
end))
end))
end))
in (

let _83_2384 = (let _172_1928 = (FStar_List.zip3 gtoks typs bindings)
in (FStar_List.fold_left (fun _83_2372 _83_2376 -> (match ((_83_2372, _83_2376)) with
| ((decls, eqns, env0), (gtok, ty, bs)) -> begin
(

let _83_2380 = (encode_one_binding env0 gtok ty bs)
in (match (_83_2380) with
| (decls', eqns', env0) -> begin
((decls')::decls, (FStar_List.append eqns' eqns), env0)
end))
end)) ((decls)::[], [], env0) _172_1928))
in (match (_83_2384) with
| (decls, eqns, env0) -> begin
(

let _83_2393 = (let _172_1930 = (FStar_All.pipe_right decls FStar_List.flatten)
in (FStar_All.pipe_right _172_1930 (FStar_List.partition (fun _83_16 -> (match (_83_16) with
| FStar_SMTEncoding_Term.DeclFun (_83_2387) -> begin
true
end
| _83_2390 -> begin
false
end)))))
in (match (_83_2393) with
| (prefix_decls, rest) -> begin
(

let eqns = (FStar_List.rev eqns)
in ((FStar_List.append (FStar_List.append prefix_decls rest) eqns), env0))
end))
end))))
end)))))
end
end)))
end))
end
end)
with
| Let_rec_unencodeable -> begin
(

let msg = (let _172_1933 = (FStar_All.pipe_right bindings (FStar_List.map (fun lb -> (FStar_Syntax_Print.lbname_to_string lb.FStar_Syntax_Syntax.lbname))))
in (FStar_All.pipe_right _172_1933 (FStar_String.concat " and ")))
in (

let decl = FStar_SMTEncoding_Term.Caption ((Prims.strcat "let rec unencodeable: Skipping: " msg))
in ((decl)::[], env)))
end))
end
| FStar_Syntax_Syntax.Sig_bundle (ses, _83_2397, _83_2399, _83_2401) -> begin
(

let _83_2406 = (encode_signature env ses)
in (match (_83_2406) with
| (g, env) -> begin
(

let _83_2418 = (FStar_All.pipe_right g (FStar_List.partition (fun _83_17 -> (match (_83_17) with
| FStar_SMTEncoding_Term.Assume (_83_2409, Some ("inversion axiom")) -> begin
false
end
| _83_2415 -> begin
true
end))))
in (match (_83_2418) with
| (g', inversions) -> begin
(

let _83_2427 = (FStar_All.pipe_right g' (FStar_List.partition (fun _83_18 -> (match (_83_18) with
| FStar_SMTEncoding_Term.DeclFun (_83_2421) -> begin
true
end
| _83_2424 -> begin
false
end))))
in (match (_83_2427) with
| (decls, rest) -> begin
((FStar_List.append (FStar_List.append decls rest) inversions), env)
end))
end))
end))
end
| FStar_Syntax_Syntax.Sig_inductive_typ (t, _83_2430, tps, k, _83_2434, datas, quals, _83_2438) -> begin
(

let is_logical = (FStar_All.pipe_right quals (FStar_Util.for_some (fun _83_19 -> (match (_83_19) with
| (FStar_Syntax_Syntax.Logic) | (FStar_Syntax_Syntax.Assumption) -> begin
true
end
| _83_2445 -> begin
false
end))))
in (

let constructor_or_logic_type_decl = (fun c -> if is_logical then begin
(

let _83_2457 = c
in (match (_83_2457) with
| (name, args, _83_2452, _83_2454, _83_2456) -> begin
(let _172_1941 = (let _172_1940 = (let _172_1939 = (FStar_All.pipe_right args (FStar_List.map Prims.snd))
in (name, _172_1939, FStar_SMTEncoding_Term.Term_sort, None))
in FStar_SMTEncoding_Term.DeclFun (_172_1940))
in (_172_1941)::[])
end))
end else begin
(FStar_SMTEncoding_Term.constructor_to_decl c)
end)
in (

let inversion_axioms = (fun tapp vars -> if (FStar_All.pipe_right datas (FStar_Util.for_some (fun l -> (let _172_1947 = (FStar_TypeChecker_Env.try_lookup_lid env.tcenv l)
in (FStar_All.pipe_right _172_1947 FStar_Option.isNone))))) then begin
[]
end else begin
(

let _83_2464 = (fresh_fvar "x" FStar_SMTEncoding_Term.Term_sort)
in (match (_83_2464) with
| (xxsym, xx) -> begin
(

let _83_2500 = (FStar_All.pipe_right datas (FStar_List.fold_left (fun _83_2467 l -> (match (_83_2467) with
| (out, decls) -> begin
(

let _83_2472 = (FStar_TypeChecker_Env.lookup_datacon env.tcenv l)
in (match (_83_2472) with
| (_83_2470, data_t) -> begin
(

let _83_2475 = (FStar_Syntax_Util.arrow_formals data_t)
in (match (_83_2475) with
| (args, res) -> begin
(

let indices = (match ((let _172_1950 = (FStar_Syntax_Subst.compress res)
in _172_1950.FStar_Syntax_Syntax.n)) with
| FStar_Syntax_Syntax.Tm_app (_83_2477, indices) -> begin
indices
end
| _83_2482 -> begin
[]
end)
in (

let env = (FStar_All.pipe_right args (FStar_List.fold_left (fun env _83_2488 -> (match (_83_2488) with
| (x, _83_2487) -> begin
(let _172_1955 = (let _172_1954 = (let _172_1953 = (mk_term_projector_name l x)
in (_172_1953, (xx)::[]))
in (FStar_SMTEncoding_Term.mkApp _172_1954))
in (push_term_var env x _172_1955))
end)) env))
in (

let _83_2492 = (encode_args indices env)
in (match (_83_2492) with
| (indices, decls') -> begin
(

let _83_2493 = if ((FStar_List.length indices) <> (FStar_List.length vars)) then begin
(FStar_All.failwith "Impossible")
end else begin
()
end
in (

let eqs = (let _172_1960 = (FStar_List.map2 (fun v a -> (let _172_1959 = (let _172_1958 = (FStar_SMTEncoding_Term.mkFreeV v)
in (_172_1958, a))
in (FStar_SMTEncoding_Term.mkEq _172_1959))) vars indices)
in (FStar_All.pipe_right _172_1960 FStar_SMTEncoding_Term.mk_and_l))
in (let _172_1965 = (let _172_1964 = (let _172_1963 = (let _172_1962 = (let _172_1961 = (mk_data_tester env l xx)
in (_172_1961, eqs))
in (FStar_SMTEncoding_Term.mkAnd _172_1962))
in (out, _172_1963))
in (FStar_SMTEncoding_Term.mkOr _172_1964))
in (_172_1965, (FStar_List.append decls decls')))))
end))))
end))
end))
end)) (FStar_SMTEncoding_Term.mkFalse, [])))
in (match (_83_2500) with
| (data_ax, decls) -> begin
(

let _83_2503 = (fresh_fvar "f" FStar_SMTEncoding_Term.Fuel_sort)
in (match (_83_2503) with
| (ffsym, ff) -> begin
(

let xx_has_type = (let _172_1966 = (FStar_SMTEncoding_Term.mkApp ("SFuel", (ff)::[]))
in (FStar_SMTEncoding_Term.mk_HasTypeFuel _172_1966 xx tapp))
in (let _172_1973 = (let _172_1972 = (let _172_1971 = (let _172_1970 = (let _172_1969 = (let _172_1968 = (add_fuel (ffsym, FStar_SMTEncoding_Term.Fuel_sort) (((xxsym, FStar_SMTEncoding_Term.Term_sort))::vars))
in (let _172_1967 = (FStar_SMTEncoding_Term.mkImp (xx_has_type, data_ax))
in (((xx_has_type)::[])::[], _172_1968, _172_1967)))
in (FStar_SMTEncoding_Term.mkForall _172_1969))
in (_172_1970, Some ("inversion axiom")))
in FStar_SMTEncoding_Term.Assume (_172_1971))
in (_172_1972)::[])
in (FStar_List.append decls _172_1973)))
end))
end))
end))
end)
in (

let _83_2513 = (match ((let _172_1974 = (FStar_Syntax_Subst.compress k)
in _172_1974.FStar_Syntax_Syntax.n)) with
| FStar_Syntax_Syntax.Tm_arrow (formals, kres) -> begin
((FStar_List.append tps formals), (FStar_Syntax_Util.comp_result kres))
end
| _83_2510 -> begin
(tps, k)
end)
in (match (_83_2513) with
| (formals, res) -> begin
(

let _83_2516 = (FStar_Syntax_Subst.open_term formals res)
in (match (_83_2516) with
| (formals, res) -> begin
(

let _83_2523 = (encode_binders None formals env)
in (match (_83_2523) with
| (vars, guards, env', binder_decls, _83_2522) -> begin
(

let _83_2527 = (new_term_constant_and_tok_from_lid env t)
in (match (_83_2527) with
| (tname, ttok, env) -> begin
(

let ttok_tm = (FStar_SMTEncoding_Term.mkApp (ttok, []))
in (

let guard = (FStar_SMTEncoding_Term.mk_and_l guards)
in (

let tapp = (let _172_1976 = (let _172_1975 = (FStar_List.map FStar_SMTEncoding_Term.mkFreeV vars)
in (tname, _172_1975))
in (FStar_SMTEncoding_Term.mkApp _172_1976))
in (

let _83_2548 = (

let tname_decl = (let _172_1980 = (let _172_1979 = (FStar_All.pipe_right vars (FStar_List.map (fun _83_2533 -> (match (_83_2533) with
| (n, s) -> begin
((Prims.strcat tname n), s)
end))))
in (let _172_1978 = (varops.next_id ())
in (tname, _172_1979, FStar_SMTEncoding_Term.Term_sort, _172_1978, false)))
in (constructor_or_logic_type_decl _172_1980))
in (

let _83_2545 = (match (vars) with
| [] -> begin
(let _172_1984 = (let _172_1983 = (let _172_1982 = (FStar_SMTEncoding_Term.mkApp (tname, []))
in (FStar_All.pipe_left (fun _172_1981 -> Some (_172_1981)) _172_1982))
in (push_free_var env t tname _172_1983))
in ([], _172_1984))
end
| _83_2537 -> begin
(

let ttok_decl = FStar_SMTEncoding_Term.DeclFun ((ttok, [], FStar_SMTEncoding_Term.Term_sort, Some ("token")))
in (

let ttok_fresh = (let _172_1985 = (varops.next_id ())
in (FStar_SMTEncoding_Term.fresh_token (ttok, FStar_SMTEncoding_Term.Term_sort) _172_1985))
in (

let ttok_app = (mk_Apply ttok_tm vars)
in (

let pats = ((ttok_app)::[])::((tapp)::[])::[]
in (

let name_tok_corr = (let _172_1989 = (let _172_1988 = (let _172_1987 = (let _172_1986 = (FStar_SMTEncoding_Term.mkEq (ttok_app, tapp))
in (pats, None, vars, _172_1986))
in (FStar_SMTEncoding_Term.mkForall' _172_1987))
in (_172_1988, Some ("name-token correspondence")))
in FStar_SMTEncoding_Term.Assume (_172_1989))
in ((ttok_decl)::(ttok_fresh)::(name_tok_corr)::[], env))))))
end)
in (match (_83_2545) with
| (tok_decls, env) -> begin
((FStar_List.append tname_decl tok_decls), env)
end)))
in (match (_83_2548) with
| (decls, env) -> begin
(

let kindingAx = (

let _83_2551 = (encode_term_pred None res env' tapp)
in (match (_83_2551) with
| (k, decls) -> begin
(

let karr = if ((FStar_List.length formals) > 0) then begin
(let _172_1993 = (let _172_1992 = (let _172_1991 = (let _172_1990 = (FStar_SMTEncoding_Term.mk_PreType ttok_tm)
in (FStar_SMTEncoding_Term.mk_tester "Tm_arrow" _172_1990))
in (_172_1991, Some ("kinding")))
in FStar_SMTEncoding_Term.Assume (_172_1992))
in (_172_1993)::[])
end else begin
[]
end
in (let _172_1999 = (let _172_1998 = (let _172_1997 = (let _172_1996 = (let _172_1995 = (let _172_1994 = (FStar_SMTEncoding_Term.mkImp (guard, k))
in (((tapp)::[])::[], vars, _172_1994))
in (FStar_SMTEncoding_Term.mkForall _172_1995))
in (_172_1996, Some ("kinding")))
in FStar_SMTEncoding_Term.Assume (_172_1997))
in (_172_1998)::[])
in (FStar_List.append (FStar_List.append decls karr) _172_1999)))
end))
in (

let aux = (let _172_2003 = (let _172_2000 = (inversion_axioms tapp vars)
in (FStar_List.append kindingAx _172_2000))
in (let _172_2002 = (let _172_2001 = (pretype_axiom tapp vars)
in (_172_2001)::[])
in (FStar_List.append _172_2003 _172_2002)))
in (

let g = (FStar_List.append (FStar_List.append decls binder_decls) aux)
in (g, env))))
end)))))
end))
end))
end))
end)))))
end
| FStar_Syntax_Syntax.Sig_datacon (d, _83_2558, _83_2560, _83_2562, _83_2564, _83_2566, _83_2568, _83_2570) when (FStar_Ident.lid_equals d FStar_Syntax_Const.lexcons_lid) -> begin
([], env)
end
| FStar_Syntax_Syntax.Sig_datacon (d, _83_2575, t, _83_2578, n_tps, quals, _83_2582, drange) -> begin
(

let _83_2589 = (new_term_constant_and_tok_from_lid env d)
in (match (_83_2589) with
| (ddconstrsym, ddtok, env) -> begin
(

let ddtok_tm = (FStar_SMTEncoding_Term.mkApp (ddtok, []))
in (

let _83_2593 = (FStar_Syntax_Util.arrow_formals t)
in (match (_83_2593) with
| (formals, t_res) -> begin
(

let _83_2596 = (fresh_fvar "f" FStar_SMTEncoding_Term.Fuel_sort)
in (match (_83_2596) with
| (fuel_var, fuel_tm) -> begin
(

let s_fuel_tm = (FStar_SMTEncoding_Term.mkApp ("SFuel", (fuel_tm)::[]))
in (

let _83_2603 = (encode_binders (Some (fuel_tm)) formals env)
in (match (_83_2603) with
| (vars, guards, env', binder_decls, names) -> begin
(

let projectors = (FStar_All.pipe_right names (FStar_List.map (fun x -> (let _172_2005 = (mk_term_projector_name d x)
in (_172_2005, FStar_SMTEncoding_Term.Term_sort)))))
in (

let datacons = (let _172_2007 = (let _172_2006 = (varops.next_id ())
in (ddconstrsym, projectors, FStar_SMTEncoding_Term.Term_sort, _172_2006, true))
in (FStar_All.pipe_right _172_2007 FStar_SMTEncoding_Term.constructor_to_decl))
in (

let app = (mk_Apply ddtok_tm vars)
in (

let guard = (FStar_SMTEncoding_Term.mk_and_l guards)
in (

let xvars = (FStar_List.map FStar_SMTEncoding_Term.mkFreeV vars)
in (

let dapp = (FStar_SMTEncoding_Term.mkApp (ddconstrsym, xvars))
in (

let _83_2613 = (encode_term_pred None t env ddtok_tm)
in (match (_83_2613) with
| (tok_typing, decls3) -> begin
(

let _83_2620 = (encode_binders (Some (fuel_tm)) formals env)
in (match (_83_2620) with
| (vars', guards', env'', decls_formals, _83_2619) -> begin
(

let _83_2625 = (

let xvars = (FStar_List.map FStar_SMTEncoding_Term.mkFreeV vars')
in (

let dapp = (FStar_SMTEncoding_Term.mkApp (ddconstrsym, xvars))
in (encode_term_pred (Some (fuel_tm)) t_res env'' dapp)))
in (match (_83_2625) with
| (ty_pred', decls_pred) -> begin
(

let guard' = (FStar_SMTEncoding_Term.mk_and_l guards')
in (

let proxy_fresh = (match (formals) with
| [] -> begin
[]
end
| _83_2629 -> begin
(let _172_2009 = (let _172_2008 = (varops.next_id ())
in (FStar_SMTEncoding_Term.fresh_token (ddtok, FStar_SMTEncoding_Term.Term_sort) _172_2008))
in (_172_2009)::[])
end)
in (

let encode_elim = (fun _83_2632 -> (match (()) with
| () -> begin
(

let _83_2635 = (FStar_Syntax_Util.head_and_args t_res)
in (match (_83_2635) with
| (head, args) -> begin
(match ((let _172_2012 = (FStar_Syntax_Subst.compress head)
in _172_2012.FStar_Syntax_Syntax.n)) with
| (FStar_Syntax_Syntax.Tm_uinst ({FStar_Syntax_Syntax.n = FStar_Syntax_Syntax.Tm_fvar (fv); FStar_Syntax_Syntax.tk = _; FStar_Syntax_Syntax.pos = _; FStar_Syntax_Syntax.vars = _}, _)) | (FStar_Syntax_Syntax.Tm_fvar (fv)) -> begin
(

let encoded_head = (lookup_free_var_name env' fv.FStar_Syntax_Syntax.fv_name)
in (

let _83_2653 = (encode_args args env')
in (match (_83_2653) with
| (encoded_args, arg_decls) -> begin
(

let _83_2668 = (FStar_List.fold_left (fun _83_2657 arg -> (match (_83_2657) with
| (env, arg_vars, eqns) -> begin
(

let _83_2663 = (let _172_2015 = (FStar_Syntax_Syntax.new_bv None FStar_Syntax_Syntax.tun)
in (gen_term_var env _172_2015))
in (match (_83_2663) with
| (_83_2660, xv, env) -> begin
(let _172_2017 = (let _172_2016 = (FStar_SMTEncoding_Term.mkEq (arg, xv))
in (_172_2016)::eqns)
in (env, (xv)::arg_vars, _172_2017))
end))
end)) (env', [], []) encoded_args)
in (match (_83_2668) with
| (_83_2665, arg_vars, eqns) -> begin
(

let arg_vars = (FStar_List.rev arg_vars)
in (

let ty = (FStar_SMTEncoding_Term.mkApp (encoded_head, arg_vars))
in (

let xvars = (FStar_List.map FStar_SMTEncoding_Term.mkFreeV vars)
in (

let dapp = (FStar_SMTEncoding_Term.mkApp (ddconstrsym, xvars))
in (

let ty_pred = (FStar_SMTEncoding_Term.mk_HasTypeWithFuel (Some (s_fuel_tm)) dapp ty)
in (

let arg_binders = (FStar_List.map FStar_SMTEncoding_Term.fv_of_term arg_vars)
in (

let typing_inversion = (let _172_2024 = (let _172_2023 = (let _172_2022 = (let _172_2021 = (add_fuel (fuel_var, FStar_SMTEncoding_Term.Fuel_sort) (FStar_List.append vars arg_binders))
in (let _172_2020 = (let _172_2019 = (let _172_2018 = (FStar_SMTEncoding_Term.mk_and_l (FStar_List.append eqns guards))
in (ty_pred, _172_2018))
in (FStar_SMTEncoding_Term.mkImp _172_2019))
in (((ty_pred)::[])::[], _172_2021, _172_2020)))
in (FStar_SMTEncoding_Term.mkForall _172_2022))
in (_172_2023, Some ("data constructor typing elim")))
in FStar_SMTEncoding_Term.Assume (_172_2024))
in (

let subterm_ordering = if (FStar_Ident.lid_equals d FStar_Syntax_Const.lextop_lid) then begin
(

let x = (let _172_2025 = (varops.fresh "x")
in (_172_2025, FStar_SMTEncoding_Term.Term_sort))
in (

let xtm = (FStar_SMTEncoding_Term.mkFreeV x)
in (let _172_2035 = (let _172_2034 = (let _172_2033 = (let _172_2032 = (let _172_2027 = (let _172_2026 = (FStar_SMTEncoding_Term.mk_Precedes xtm dapp)
in (_172_2026)::[])
in (_172_2027)::[])
in (let _172_2031 = (let _172_2030 = (let _172_2029 = (FStar_SMTEncoding_Term.mk_tester "LexCons" xtm)
in (let _172_2028 = (FStar_SMTEncoding_Term.mk_Precedes xtm dapp)
in (_172_2029, _172_2028)))
in (FStar_SMTEncoding_Term.mkImp _172_2030))
in (_172_2032, (x)::[], _172_2031)))
in (FStar_SMTEncoding_Term.mkForall _172_2033))
in (_172_2034, Some ("lextop is top")))
in FStar_SMTEncoding_Term.Assume (_172_2035))))
end else begin
(

let prec = (FStar_All.pipe_right vars (FStar_List.collect (fun v -> (match ((Prims.snd v)) with
| FStar_SMTEncoding_Term.Fuel_sort -> begin
[]
end
| FStar_SMTEncoding_Term.Term_sort -> begin
(let _172_2038 = (let _172_2037 = (FStar_SMTEncoding_Term.mkFreeV v)
in (FStar_SMTEncoding_Term.mk_Precedes _172_2037 dapp))
in (_172_2038)::[])
end
| _83_2682 -> begin
(FStar_All.failwith "unexpected sort")
end))))
in (let _172_2045 = (let _172_2044 = (let _172_2043 = (let _172_2042 = (add_fuel (fuel_var, FStar_SMTEncoding_Term.Fuel_sort) (FStar_List.append vars arg_binders))
in (let _172_2041 = (let _172_2040 = (let _172_2039 = (FStar_SMTEncoding_Term.mk_and_l prec)
in (ty_pred, _172_2039))
in (FStar_SMTEncoding_Term.mkImp _172_2040))
in (((ty_pred)::[])::[], _172_2042, _172_2041)))
in (FStar_SMTEncoding_Term.mkForall _172_2043))
in (_172_2044, Some ("subterm ordering")))
in FStar_SMTEncoding_Term.Assume (_172_2045)))
end
in (arg_decls, (typing_inversion)::(subterm_ordering)::[])))))))))
end))
end)))
end
| _83_2686 -> begin
(

let _83_2687 = (let _172_2048 = (let _172_2047 = (FStar_Syntax_Print.lid_to_string d)
in (let _172_2046 = (FStar_Syntax_Print.term_to_string head)
in (FStar_Util.format2 "Constructor %s builds an unexpected type %s\n" _172_2047 _172_2046)))
in (FStar_TypeChecker_Errors.warn drange _172_2048))
in ([], []))
end)
end))
end))
in (

let _83_2691 = (encode_elim ())
in (match (_83_2691) with
| (decls2, elim) -> begin
(

let g = (let _172_2073 = (let _172_2072 = (let _172_2057 = (let _172_2056 = (let _172_2055 = (let _172_2054 = (let _172_2053 = (let _172_2052 = (let _172_2051 = (let _172_2050 = (let _172_2049 = (FStar_Syntax_Print.lid_to_string d)
in (FStar_Util.format1 "data constructor proxy: %s" _172_2049))
in Some (_172_2050))
in (ddtok, [], FStar_SMTEncoding_Term.Term_sort, _172_2051))
in FStar_SMTEncoding_Term.DeclFun (_172_2052))
in (_172_2053)::[])
in (FStar_List.append (FStar_List.append (FStar_List.append binder_decls decls2) decls3) _172_2054))
in (FStar_List.append _172_2055 proxy_fresh))
in (FStar_List.append _172_2056 decls_formals))
in (FStar_List.append _172_2057 decls_pred))
in (let _172_2071 = (let _172_2070 = (let _172_2069 = (let _172_2061 = (let _172_2060 = (let _172_2059 = (let _172_2058 = (FStar_SMTEncoding_Term.mkEq (app, dapp))
in (((app)::[])::[], vars, _172_2058))
in (FStar_SMTEncoding_Term.mkForall _172_2059))
in (_172_2060, Some ("equality for proxy")))
in FStar_SMTEncoding_Term.Assume (_172_2061))
in (let _172_2068 = (let _172_2067 = (let _172_2066 = (let _172_2065 = (let _172_2064 = (let _172_2063 = (add_fuel (fuel_var, FStar_SMTEncoding_Term.Fuel_sort) vars')
in (let _172_2062 = (FStar_SMTEncoding_Term.mkImp (guard', ty_pred'))
in (((ty_pred')::[])::[], _172_2063, _172_2062)))
in (FStar_SMTEncoding_Term.mkForall _172_2064))
in (_172_2065, Some ("data constructor typing intro")))
in FStar_SMTEncoding_Term.Assume (_172_2066))
in (_172_2067)::[])
in (_172_2069)::_172_2068))
in (FStar_SMTEncoding_Term.Assume ((tok_typing, Some ("typing for data constructor proxy"))))::_172_2070)
in (FStar_List.append _172_2072 _172_2071)))
in (FStar_List.append _172_2073 elim))
in ((FStar_List.append datacons g), env))
end)))))
end))
end))
end))))))))
end)))
end))
end)))
end))
end)))))
and declare_top_level_let : env_t  ->  FStar_Syntax_Syntax.fv  ->  FStar_Syntax_Syntax.typ  ->  FStar_Syntax_Syntax.term  ->  ((Prims.string * FStar_SMTEncoding_Term.term Prims.option) * FStar_SMTEncoding_Term.decl Prims.list * env_t) = (fun env x t t_norm -> (match ((try_lookup_lid env x.FStar_Syntax_Syntax.fv_name.FStar_Syntax_Syntax.v)) with
| None -> begin
(

let _83_2700 = (encode_free_var env x t t_norm [])
in (match (_83_2700) with
| (decls, env) -> begin
(

let _83_2705 = (lookup_lid env x.FStar_Syntax_Syntax.fv_name.FStar_Syntax_Syntax.v)
in (match (_83_2705) with
| (n, x', _83_2704) -> begin
((n, x'), decls, env)
end))
end))
end
| Some (n, x, _83_2709) -> begin
((n, x), [], env)
end))
and encode_smt_lemma : env_t  ->  FStar_Syntax_Syntax.fv  ->  FStar_Syntax_Syntax.term  ->  FStar_SMTEncoding_Term.decl Prims.list = (fun env fv t -> (

let lid = fv.FStar_Syntax_Syntax.fv_name.FStar_Syntax_Syntax.v
in (

let _83_2718 = (encode_function_type_as_formula None None t env)
in (match (_83_2718) with
| (form, decls) -> begin
(FStar_List.append decls ((FStar_SMTEncoding_Term.Assume ((form, Some ((Prims.strcat "Lemma: " lid.FStar_Ident.str)))))::[]))
end))))
and encode_free_var : env_t  ->  FStar_Syntax_Syntax.fv  ->  FStar_Syntax_Syntax.term  ->  FStar_Syntax_Syntax.term  ->  FStar_Syntax_Syntax.qualifier Prims.list  ->  (FStar_SMTEncoding_Term.decl Prims.list * env_t) = (fun env fv tt t_norm quals -> (

let lid = fv.FStar_Syntax_Syntax.fv_name.FStar_Syntax_Syntax.v
in if ((let _172_2086 = (FStar_Syntax_Util.is_pure_or_ghost_function t_norm)
in (FStar_All.pipe_left Prims.op_Negation _172_2086)) || (FStar_Syntax_Util.is_lemma t_norm)) then begin
(

let _83_2728 = (new_term_constant_and_tok_from_lid env lid)
in (match (_83_2728) with
| (vname, vtok, env) -> begin
(

let arg_sorts = (match ((let _172_2087 = (FStar_Syntax_Subst.compress t_norm)
in _172_2087.FStar_Syntax_Syntax.n)) with
| FStar_Syntax_Syntax.Tm_arrow (binders, _83_2731) -> begin
(FStar_All.pipe_right binders (FStar_List.map (fun _83_2734 -> FStar_SMTEncoding_Term.Term_sort)))
end
| _83_2737 -> begin
[]
end)
in (

let d = FStar_SMTEncoding_Term.DeclFun ((vname, arg_sorts, FStar_SMTEncoding_Term.Term_sort, Some ("Uninterpreted function symbol for impure function")))
in (

let dd = FStar_SMTEncoding_Term.DeclFun ((vtok, [], FStar_SMTEncoding_Term.Term_sort, Some ("Uninterpreted name for impure function")))
in ((d)::(dd)::[], env))))
end))
end else begin
if (prims.is lid) then begin
(

let vname = (varops.new_fvar lid)
in (

let definition = (prims.mk lid vname)
in (

let env = (push_free_var env lid vname None)
in (definition, env))))
end else begin
(

let encode_non_total_function_typ = (lid.FStar_Ident.nsstr <> "Prims")
in (

let _83_2752 = (

let _83_2747 = (curried_arrow_formals_comp t_norm)
in (match (_83_2747) with
| (args, comp) -> begin
if encode_non_total_function_typ then begin
(let _172_2089 = (FStar_TypeChecker_Util.pure_or_ghost_pre_and_post env.tcenv comp)
in (args, _172_2089))
end else begin
(args, (None, (FStar_Syntax_Util.comp_result comp)))
end
end))
in (match (_83_2752) with
| (formals, (pre_opt, res_t)) -> begin
(

let _83_2756 = (new_term_constant_and_tok_from_lid env lid)
in (match (_83_2756) with
| (vname, vtok, env) -> begin
(

let vtok_tm = (match (formals) with
| [] -> begin
(FStar_SMTEncoding_Term.mkFreeV (vname, FStar_SMTEncoding_Term.Term_sort))
end
| _83_2759 -> begin
(FStar_SMTEncoding_Term.mkApp (vtok, []))
end)
in (

let mk_disc_proj_axioms = (fun guard encoded_res_t vapp vars -> (FStar_All.pipe_right quals (FStar_List.collect (fun _83_20 -> (match (_83_20) with
| FStar_Syntax_Syntax.Discriminator (d) -> begin
(

let _83_2775 = (FStar_Util.prefix vars)
in (match (_83_2775) with
| (_83_2770, (xxsym, _83_2773)) -> begin
(

let xx = (FStar_SMTEncoding_Term.mkFreeV (xxsym, FStar_SMTEncoding_Term.Term_sort))
in (let _172_2106 = (let _172_2105 = (let _172_2104 = (let _172_2103 = (let _172_2102 = (let _172_2101 = (let _172_2100 = (let _172_2099 = (FStar_SMTEncoding_Term.mk_tester (escape d.FStar_Ident.str) xx)
in (FStar_All.pipe_left FStar_SMTEncoding_Term.boxBool _172_2099))
in (vapp, _172_2100))
in (FStar_SMTEncoding_Term.mkEq _172_2101))
in (((vapp)::[])::[], vars, _172_2102))
in (FStar_SMTEncoding_Term.mkForall _172_2103))
in (_172_2104, Some ("Discriminator equation")))
in FStar_SMTEncoding_Term.Assume (_172_2105))
in (_172_2106)::[]))
end))
end
| FStar_Syntax_Syntax.Projector (d, f) -> begin
(

let _83_2787 = (FStar_Util.prefix vars)
in (match (_83_2787) with
| (_83_2782, (xxsym, _83_2785)) -> begin
(

let xx = (FStar_SMTEncoding_Term.mkFreeV (xxsym, FStar_SMTEncoding_Term.Term_sort))
in (

let f = {FStar_Syntax_Syntax.ppname = f; FStar_Syntax_Syntax.index = 0; FStar_Syntax_Syntax.sort = FStar_Syntax_Syntax.tun}
in (

let prim_app = (let _172_2108 = (let _172_2107 = (mk_term_projector_name d f)
in (_172_2107, (xx)::[]))
in (FStar_SMTEncoding_Term.mkApp _172_2108))
in (let _172_2113 = (let _172_2112 = (let _172_2111 = (let _172_2110 = (let _172_2109 = (FStar_SMTEncoding_Term.mkEq (vapp, prim_app))
in (((vapp)::[])::[], vars, _172_2109))
in (FStar_SMTEncoding_Term.mkForall _172_2110))
in (_172_2111, Some ("Projector equation")))
in FStar_SMTEncoding_Term.Assume (_172_2112))
in (_172_2113)::[]))))
end))
end
| _83_2792 -> begin
[]
end)))))
in (

let _83_2799 = (encode_binders None formals env)
in (match (_83_2799) with
| (vars, guards, env', decls1, _83_2798) -> begin
(

let _83_2808 = (match (pre_opt) with
| None -> begin
(let _172_2114 = (FStar_SMTEncoding_Term.mk_and_l guards)
in (_172_2114, decls1))
end
| Some (p) -> begin
(

let _83_2805 = (encode_formula p env')
in (match (_83_2805) with
| (g, ds) -> begin
(let _172_2115 = (FStar_SMTEncoding_Term.mk_and_l ((g)::guards))
in (_172_2115, (FStar_List.append decls1 ds)))
end))
end)
in (match (_83_2808) with
| (guard, decls1) -> begin
(

let vtok_app = (mk_Apply vtok_tm vars)
in (

let vapp = (let _172_2117 = (let _172_2116 = (FStar_List.map FStar_SMTEncoding_Term.mkFreeV vars)
in (vname, _172_2116))
in (FStar_SMTEncoding_Term.mkApp _172_2117))
in (

let _83_2832 = (

let vname_decl = (let _172_2120 = (let _172_2119 = (FStar_All.pipe_right formals (FStar_List.map (fun _83_2811 -> FStar_SMTEncoding_Term.Term_sort)))
in (vname, _172_2119, FStar_SMTEncoding_Term.Term_sort, None))
in FStar_SMTEncoding_Term.DeclFun (_172_2120))
in (

let _83_2819 = (

let env = (

let _83_2814 = env
in {bindings = _83_2814.bindings; depth = _83_2814.depth; tcenv = _83_2814.tcenv; warn = _83_2814.warn; cache = _83_2814.cache; nolabels = _83_2814.nolabels; use_zfuel_name = _83_2814.use_zfuel_name; encode_non_total_function_typ = encode_non_total_function_typ})
in if (not ((head_normal env tt))) then begin
(encode_term_pred None tt env vtok_tm)
end else begin
(encode_term_pred None t_norm env vtok_tm)
end)
in (match (_83_2819) with
| (tok_typing, decls2) -> begin
(

let tok_typing = FStar_SMTEncoding_Term.Assume ((tok_typing, Some ("function token typing")))
in (

let _83_2829 = (match (formals) with
| [] -> begin
(let _172_2124 = (let _172_2123 = (let _172_2122 = (FStar_SMTEncoding_Term.mkFreeV (vname, FStar_SMTEncoding_Term.Term_sort))
in (FStar_All.pipe_left (fun _172_2121 -> Some (_172_2121)) _172_2122))
in (push_free_var env lid vname _172_2123))
in ((FStar_List.append decls2 ((tok_typing)::[])), _172_2124))
end
| _83_2823 -> begin
(

let vtok_decl = FStar_SMTEncoding_Term.DeclFun ((vtok, [], FStar_SMTEncoding_Term.Term_sort, None))
in (

let vtok_fresh = (let _172_2125 = (varops.next_id ())
in (FStar_SMTEncoding_Term.fresh_token (vtok, FStar_SMTEncoding_Term.Term_sort) _172_2125))
in (

let name_tok_corr = (let _172_2129 = (let _172_2128 = (let _172_2127 = (let _172_2126 = (FStar_SMTEncoding_Term.mkEq (vtok_app, vapp))
in (((vtok_app)::[])::[], vars, _172_2126))
in (FStar_SMTEncoding_Term.mkForall _172_2127))
in (_172_2128, Some ("Name-token correspondence")))
in FStar_SMTEncoding_Term.Assume (_172_2129))
in ((FStar_List.append decls2 ((vtok_decl)::(vtok_fresh)::(name_tok_corr)::(tok_typing)::[])), env))))
end)
in (match (_83_2829) with
| (tok_decl, env) -> begin
((vname_decl)::tok_decl, env)
end)))
end)))
in (match (_83_2832) with
| (decls2, env) -> begin
(

let _83_2840 = (

let res_t = (FStar_Syntax_Subst.compress res_t)
in (

let _83_2836 = (encode_term res_t env')
in (match (_83_2836) with
| (encoded_res_t, decls) -> begin
(let _172_2130 = (FStar_SMTEncoding_Term.mk_HasType vapp encoded_res_t)
in (encoded_res_t, _172_2130, decls))
end)))
in (match (_83_2840) with
| (encoded_res_t, ty_pred, decls3) -> begin
(

let typingAx = (let _172_2134 = (let _172_2133 = (let _172_2132 = (let _172_2131 = (FStar_SMTEncoding_Term.mkImp (guard, ty_pred))
in (((vapp)::[])::[], vars, _172_2131))
in (FStar_SMTEncoding_Term.mkForall _172_2132))
in (_172_2133, Some ("free var typing")))
in FStar_SMTEncoding_Term.Assume (_172_2134))
in (

let freshness = if (FStar_All.pipe_right quals (FStar_List.contains FStar_Syntax_Syntax.New)) then begin
(let _172_2140 = (let _172_2137 = (let _172_2136 = (FStar_All.pipe_right vars (FStar_List.map Prims.snd))
in (let _172_2135 = (varops.next_id ())
in (vname, _172_2136, FStar_SMTEncoding_Term.Term_sort, _172_2135)))
in (FStar_SMTEncoding_Term.fresh_constructor _172_2137))
in (let _172_2139 = (let _172_2138 = (pretype_axiom vapp vars)
in (_172_2138)::[])
in (_172_2140)::_172_2139))
end else begin
[]
end
in (

let g = (let _172_2142 = (let _172_2141 = (mk_disc_proj_axioms guard encoded_res_t vapp vars)
in (typingAx)::_172_2141)
in (FStar_List.append (FStar_List.append (FStar_List.append (FStar_List.append decls1 decls2) decls3) freshness) _172_2142))
in (g, env))))
end))
end))))
end))
end))))
end))
end)))
end
end))
and encode_signature : env_t  ->  FStar_Syntax_Syntax.sigelt Prims.list  ->  (FStar_SMTEncoding_Term.decl Prims.list * env_t) = (fun env ses -> (FStar_All.pipe_right ses (FStar_List.fold_left (fun _83_2848 se -> (match (_83_2848) with
| (g, env) -> begin
(

let _83_2852 = (encode_sigelt env se)
in (match (_83_2852) with
| (g', env) -> begin
((FStar_List.append g g'), env)
end))
end)) ([], env))))


let encode_env_bindings : env_t  ->  FStar_TypeChecker_Env.binding Prims.list  ->  (FStar_SMTEncoding_Term.decl Prims.list * env_t) = (fun env bindings -> (

let encode_binding = (fun b _83_2859 -> (match (_83_2859) with
| (decls, env) -> begin
(match (b) with
| FStar_TypeChecker_Env.Binding_univ (_83_2861) -> begin
([], env)
end
| FStar_TypeChecker_Env.Binding_var (x) -> begin
(

let _83_2868 = (new_term_constant env x)
in (match (_83_2868) with
| (xxsym, xx, env') -> begin
(

let t1 = (FStar_TypeChecker_Normalize.normalize ((FStar_TypeChecker_Normalize.Beta)::(FStar_TypeChecker_Normalize.Inline)::(FStar_TypeChecker_Normalize.Simplify)::(FStar_TypeChecker_Normalize.EraseUniverses)::[]) env.tcenv x.FStar_Syntax_Syntax.sort)
in (

let _83_2870 = if (FStar_All.pipe_left (FStar_TypeChecker_Env.debug env.tcenv) (FStar_Options.Other ("Encoding"))) then begin
(let _172_2157 = (FStar_Syntax_Print.bv_to_string x)
in (let _172_2156 = (FStar_Syntax_Print.term_to_string x.FStar_Syntax_Syntax.sort)
in (let _172_2155 = (FStar_Syntax_Print.term_to_string t1)
in (FStar_Util.print3 "Normalized %s : %s to %s\n" _172_2157 _172_2156 _172_2155))))
end else begin
()
end
in (

let _83_2874 = (encode_term_pred None t1 env xx)
in (match (_83_2874) with
| (t, decls') -> begin
(

let caption = if (FStar_Options.log_queries ()) then begin
(let _172_2161 = (let _172_2160 = (FStar_Syntax_Print.bv_to_string x)
in (let _172_2159 = (FStar_Syntax_Print.term_to_string x.FStar_Syntax_Syntax.sort)
in (let _172_2158 = (FStar_Syntax_Print.term_to_string t1)
in (FStar_Util.format3 "%s : %s (%s)" _172_2160 _172_2159 _172_2158))))
in Some (_172_2161))
end else begin
None
end
in (

let g = (let _172_2166 = (let _172_2165 = (let _172_2164 = (let _172_2163 = (FStar_All.pipe_left (fun _172_2162 -> Some (_172_2162)) (Prims.strcat "Encoding " xxsym))
in (t, _172_2163))
in FStar_SMTEncoding_Term.Assume (_172_2164))
in (_172_2165)::[])
in (FStar_List.append (FStar_List.append ((FStar_SMTEncoding_Term.DeclFun ((xxsym, [], FStar_SMTEncoding_Term.Term_sort, caption)))::[]) decls') _172_2166))
in ((FStar_List.append decls g), env')))
end))))
end))
end
| FStar_TypeChecker_Env.Binding_lid (x, (_83_2879, t)) -> begin
(

let t_norm = (whnf env t)
in (

let fv = (FStar_Syntax_Syntax.lid_as_fv x FStar_Syntax_Syntax.Delta_constant None)
in (

let _83_2888 = (encode_free_var env fv t t_norm [])
in (match (_83_2888) with
| (g, env') -> begin
((FStar_List.append decls g), env')
end))))
end
| (FStar_TypeChecker_Env.Binding_sig_inst (_, se, _)) | (FStar_TypeChecker_Env.Binding_sig (_, se)) -> begin
(

let _83_2902 = (encode_sigelt env se)
in (match (_83_2902) with
| (g, env') -> begin
((FStar_List.append decls g), env')
end))
end)
end))
in (FStar_List.fold_right encode_binding bindings ([], env))))


let encode_labels = (fun labs -> (

let prefix = (FStar_All.pipe_right labs (FStar_List.map (fun _83_2909 -> (match (_83_2909) with
| (l, _83_2906, _83_2908) -> begin
FStar_SMTEncoding_Term.DeclFun (((Prims.fst l), [], FStar_SMTEncoding_Term.Bool_sort, None))
end))))
in (

let suffix = (FStar_All.pipe_right labs (FStar_List.collect (fun _83_2916 -> (match (_83_2916) with
| (l, _83_2913, _83_2915) -> begin
(let _172_2174 = (FStar_All.pipe_left (fun _172_2170 -> FStar_SMTEncoding_Term.Echo (_172_2170)) (Prims.fst l))
in (let _172_2173 = (let _172_2172 = (let _172_2171 = (FStar_SMTEncoding_Term.mkFreeV l)
in FStar_SMTEncoding_Term.Eval (_172_2171))
in (_172_2172)::[])
in (_172_2174)::_172_2173))
end))))
in (prefix, suffix))))


let last_env : env_t Prims.list FStar_ST.ref = (FStar_Util.mk_ref [])


let init_env : FStar_TypeChecker_Env.env  ->  Prims.unit = (fun tcenv -> (let _172_2179 = (let _172_2178 = (let _172_2177 = (FStar_Util.smap_create 100)
in {bindings = []; depth = 0; tcenv = tcenv; warn = true; cache = _172_2177; nolabels = false; use_zfuel_name = false; encode_non_total_function_typ = true})
in (_172_2178)::[])
in (FStar_ST.op_Colon_Equals last_env _172_2179)))


let get_env : FStar_TypeChecker_Env.env  ->  env_t = (fun tcenv -> (match ((FStar_ST.read last_env)) with
| [] -> begin
(FStar_All.failwith "No env; call init first!")
end
| e::_83_2922 -> begin
(

let _83_2925 = e
in {bindings = _83_2925.bindings; depth = _83_2925.depth; tcenv = tcenv; warn = _83_2925.warn; cache = _83_2925.cache; nolabels = _83_2925.nolabels; use_zfuel_name = _83_2925.use_zfuel_name; encode_non_total_function_typ = _83_2925.encode_non_total_function_typ})
end))


let set_env : env_t  ->  Prims.unit = (fun env -> (match ((FStar_ST.read last_env)) with
| [] -> begin
(FStar_All.failwith "Empty env stack")
end
| _83_2931::tl -> begin
(FStar_ST.op_Colon_Equals last_env ((env)::tl))
end))


let push_env : Prims.unit  ->  Prims.unit = (fun _83_2933 -> (match (()) with
| () -> begin
(match ((FStar_ST.read last_env)) with
| [] -> begin
(FStar_All.failwith "Empty env stack")
end
| hd::tl -> begin
(

let refs = (FStar_Util.smap_copy hd.cache)
in (

let top = (

let _83_2939 = hd
in {bindings = _83_2939.bindings; depth = _83_2939.depth; tcenv = _83_2939.tcenv; warn = _83_2939.warn; cache = refs; nolabels = _83_2939.nolabels; use_zfuel_name = _83_2939.use_zfuel_name; encode_non_total_function_typ = _83_2939.encode_non_total_function_typ})
in (FStar_ST.op_Colon_Equals last_env ((top)::(hd)::tl))))
end)
end))


let pop_env : Prims.unit  ->  Prims.unit = (fun _83_2942 -> (match (()) with
| () -> begin
(match ((FStar_ST.read last_env)) with
| [] -> begin
(FStar_All.failwith "Popping an empty stack")
end
| _83_2946::tl -> begin
(FStar_ST.op_Colon_Equals last_env tl)
end)
end))


let mark_env : Prims.unit  ->  Prims.unit = (fun _83_2948 -> (match (()) with
| () -> begin
(push_env ())
end))


let reset_mark_env : Prims.unit  ->  Prims.unit = (fun _83_2949 -> (match (()) with
| () -> begin
(pop_env ())
end))


let commit_mark_env : Prims.unit  ->  Prims.unit = (fun _83_2950 -> (match (()) with
| () -> begin
(match ((FStar_ST.read last_env)) with
| hd::_83_2953::tl -> begin
(FStar_ST.op_Colon_Equals last_env ((hd)::tl))
end
| _83_2958 -> begin
(FStar_All.failwith "Impossible")
end)
end))


let init : FStar_TypeChecker_Env.env  ->  Prims.unit = (fun tcenv -> (

let _83_2960 = (init_env tcenv)
in (

let _83_2962 = (FStar_SMTEncoding_Z3.init ())
in (FStar_SMTEncoding_Z3.giveZ3 ((FStar_SMTEncoding_Term.DefPrelude)::[])))))


let push : Prims.string  ->  Prims.unit = (fun msg -> (

let _83_2965 = (push_env ())
in (

let _83_2967 = (varops.push ())
in (FStar_SMTEncoding_Z3.push msg))))


let pop : Prims.string  ->  Prims.unit = (fun msg -> (

let _83_2970 = (let _172_2200 = (pop_env ())
in (FStar_All.pipe_left Prims.ignore _172_2200))
in (

let _83_2972 = (varops.pop ())
in (FStar_SMTEncoding_Z3.pop msg))))


let mark : Prims.string  ->  Prims.unit = (fun msg -> (

let _83_2975 = (mark_env ())
in (

let _83_2977 = (varops.mark ())
in (FStar_SMTEncoding_Z3.mark msg))))


let reset_mark : Prims.string  ->  Prims.unit = (fun msg -> (

let _83_2980 = (reset_mark_env ())
in (

let _83_2982 = (varops.reset_mark ())
in (FStar_SMTEncoding_Z3.reset_mark msg))))


let commit_mark = (fun msg -> (

let _83_2985 = (commit_mark_env ())
in (

let _83_2987 = (varops.commit_mark ())
in (FStar_SMTEncoding_Z3.commit_mark msg))))


let encode_sig : FStar_TypeChecker_Env.env  ->  FStar_Syntax_Syntax.sigelt  ->  Prims.unit = (fun tcenv se -> (

let caption = (fun decls -> if (FStar_Options.log_queries ()) then begin
(let _172_2216 = (let _172_2215 = (let _172_2214 = (let _172_2213 = (let _172_2212 = (FStar_Syntax_Util.lids_of_sigelt se)
in (FStar_All.pipe_right _172_2212 (FStar_List.map FStar_Syntax_Print.lid_to_string)))
in (FStar_All.pipe_right _172_2213 (FStar_String.concat ", ")))
in (Prims.strcat "encoding sigelt " _172_2214))
in FStar_SMTEncoding_Term.Caption (_172_2215))
in (_172_2216)::decls)
end else begin
decls
end)
in (

let env = (get_env tcenv)
in (

let _83_2996 = (encode_sigelt env se)
in (match (_83_2996) with
| (decls, env) -> begin
(

let _83_2997 = (set_env env)
in (let _172_2217 = (caption decls)
in (FStar_SMTEncoding_Z3.giveZ3 _172_2217)))
end)))))


let encode_modul : FStar_TypeChecker_Env.env  ->  FStar_Syntax_Syntax.modul  ->  Prims.unit = (fun tcenv modul -> (

let name = (FStar_Util.format2 "%s %s" (if modul.FStar_Syntax_Syntax.is_interface then begin
"interface"
end else begin
"module"
end) modul.FStar_Syntax_Syntax.name.FStar_Ident.str)
in (

let _83_3002 = if (FStar_TypeChecker_Env.debug tcenv FStar_Options.Low) then begin
(let _172_2222 = (FStar_All.pipe_right (FStar_List.length modul.FStar_Syntax_Syntax.exports) FStar_Util.string_of_int)
in (FStar_Util.print2 "+++++++++++Encoding externals for %s ... %s exports\n" name _172_2222))
end else begin
()
end
in (

let env = (get_env tcenv)
in (

let _83_3009 = (encode_signature (

let _83_3005 = env
in {bindings = _83_3005.bindings; depth = _83_3005.depth; tcenv = _83_3005.tcenv; warn = false; cache = _83_3005.cache; nolabels = _83_3005.nolabels; use_zfuel_name = _83_3005.use_zfuel_name; encode_non_total_function_typ = _83_3005.encode_non_total_function_typ}) modul.FStar_Syntax_Syntax.exports)
in (match (_83_3009) with
| (decls, env) -> begin
(

let caption = (fun decls -> if (FStar_Options.log_queries ()) then begin
(

let msg = (Prims.strcat "Externals for " name)
in (FStar_List.append ((FStar_SMTEncoding_Term.Caption (msg))::decls) ((FStar_SMTEncoding_Term.Caption ((Prims.strcat "End " msg)))::[])))
end else begin
decls
end)
in (

let _83_3015 = (set_env (

let _83_3013 = env
in {bindings = _83_3013.bindings; depth = _83_3013.depth; tcenv = _83_3013.tcenv; warn = true; cache = _83_3013.cache; nolabels = _83_3013.nolabels; use_zfuel_name = _83_3013.use_zfuel_name; encode_non_total_function_typ = _83_3013.encode_non_total_function_typ}))
in (

let _83_3017 = if (FStar_TypeChecker_Env.debug tcenv FStar_Options.Low) then begin
(FStar_Util.print1 "Done encoding externals for %s\n" name)
end else begin
()
end
in (

let decls = (caption decls)
in (FStar_SMTEncoding_Z3.giveZ3 decls)))))
end))))))

<<<<<<< HEAD
# 1871 "FStar.SMTEncoding.Encode.fst"
let solve : (Prims.unit  ->  Prims.string) Prims.option  ->  FStar_TypeChecker_Env.env  ->  FStar_Syntax_Syntax.typ  ->  Prims.unit = (fun use_env_msg tcenv q -> if (FStar_ST.read FStar_Options.admit_smt_queries) then begin
()
end else begin
(
# 1874 "FStar.SMTEncoding.Encode.fst"
=======

let solve : (Prims.unit  ->  Prims.string) Prims.option  ->  FStar_TypeChecker_Env.env  ->  FStar_Syntax_Syntax.typ  ->  Prims.unit = (fun use_env_msg tcenv q -> (

>>>>>>> 698bfc72
let _83_3023 = (let _172_2241 = (let _172_2240 = (let _172_2239 = (FStar_TypeChecker_Env.get_range tcenv)
in (FStar_All.pipe_left FStar_Range.string_of_range _172_2239))
in (FStar_Util.format1 "Starting query at %s" _172_2240))
in (push _172_2241))
in (
<<<<<<< HEAD
# 1875 "FStar.SMTEncoding.Encode.fst"
=======

>>>>>>> 698bfc72
let pop = (fun _83_3026 -> (match (()) with
| () -> begin
(let _172_2246 = (let _172_2245 = (let _172_2244 = (FStar_TypeChecker_Env.get_range tcenv)
in (FStar_All.pipe_left FStar_Range.string_of_range _172_2244))
in (FStar_Util.format1 "Ending query at %s" _172_2245))
in (pop _172_2246))
end))
in (
<<<<<<< HEAD
# 1876 "FStar.SMTEncoding.Encode.fst"
let _83_3080 = (
# 1877 "FStar.SMTEncoding.Encode.fst"
let env = (get_env tcenv)
in (
# 1878 "FStar.SMTEncoding.Encode.fst"
let bindings = (FStar_TypeChecker_Env.fold_env tcenv (fun bs b -> (b)::bs) [])
in (
# 1879 "FStar.SMTEncoding.Encode.fst"
let _83_3050 = (
# 1880 "FStar.SMTEncoding.Encode.fst"
let rec aux = (fun bindings -> (match (bindings) with
| FStar_TypeChecker_Env.Binding_var (x)::rest -> begin
(
# 1882 "FStar.SMTEncoding.Encode.fst"
=======

let _83_3080 = (

let env = (get_env tcenv)
in (

let bindings = (FStar_TypeChecker_Env.fold_env tcenv (fun bs b -> (b)::bs) [])
in (

let _83_3050 = (

let rec aux = (fun bindings -> (match (bindings) with
| FStar_TypeChecker_Env.Binding_var (x)::rest -> begin
(

>>>>>>> 698bfc72
let _83_3039 = (aux rest)
in (match (_83_3039) with
| (out, rest) -> begin
(
<<<<<<< HEAD
# 1883 "FStar.SMTEncoding.Encode.fst"
let t = (FStar_TypeChecker_Normalize.normalize ((FStar_TypeChecker_Normalize.Inline)::(FStar_TypeChecker_Normalize.Beta)::(FStar_TypeChecker_Normalize.Simplify)::(FStar_TypeChecker_Normalize.EraseUniverses)::[]) env.tcenv x.FStar_Syntax_Syntax.sort)
in (let _172_2252 = (let _172_2251 = (FStar_Syntax_Syntax.mk_binder (
# 1884 "FStar.SMTEncoding.Encode.fst"
=======

let t = (FStar_TypeChecker_Normalize.normalize ((FStar_TypeChecker_Normalize.Inline)::(FStar_TypeChecker_Normalize.Beta)::(FStar_TypeChecker_Normalize.Simplify)::(FStar_TypeChecker_Normalize.EraseUniverses)::[]) env.tcenv x.FStar_Syntax_Syntax.sort)
in (let _172_2252 = (let _172_2251 = (FStar_Syntax_Syntax.mk_binder (

>>>>>>> 698bfc72
let _83_3041 = x
in {FStar_Syntax_Syntax.ppname = _83_3041.FStar_Syntax_Syntax.ppname; FStar_Syntax_Syntax.index = _83_3041.FStar_Syntax_Syntax.index; FStar_Syntax_Syntax.sort = t}))
in (_172_2251)::out)
in (_172_2252, rest)))
end))
end
| _83_3044 -> begin
([], bindings)
end))
in (
<<<<<<< HEAD
# 1886 "FStar.SMTEncoding.Encode.fst"
=======

>>>>>>> 698bfc72
let _83_3047 = (aux bindings)
in (match (_83_3047) with
| (closing, bindings) -> begin
(let _172_2253 = (FStar_Syntax_Util.close_forall (FStar_List.rev closing) q)
in (_172_2253, bindings))
end)))
in (match (_83_3050) with
| (q, bindings) -> begin
(
<<<<<<< HEAD
# 1888 "FStar.SMTEncoding.Encode.fst"
=======

>>>>>>> 698bfc72
let _83_3059 = (let _172_2255 = (FStar_List.filter (fun _83_21 -> (match (_83_21) with
| FStar_TypeChecker_Env.Binding_sig (_83_3053) -> begin
false
end
| _83_3056 -> begin
true
end)) bindings)
in (encode_env_bindings env _172_2255))
in (match (_83_3059) with
| (env_decls, env) -> begin
(
<<<<<<< HEAD
# 1889 "FStar.SMTEncoding.Encode.fst"
=======

>>>>>>> 698bfc72
let _83_3060 = if ((FStar_TypeChecker_Env.debug tcenv FStar_Options.Low) || (FStar_All.pipe_left (FStar_TypeChecker_Env.debug tcenv) (FStar_Options.Other ("SMTEncoding")))) then begin
(let _172_2256 = (FStar_Syntax_Print.term_to_string q)
in (FStar_Util.print1 "Encoding query formula: %s\n" _172_2256))
end else begin
()
end
in (
<<<<<<< HEAD
# 1892 "FStar.SMTEncoding.Encode.fst"
=======

>>>>>>> 698bfc72
let _83_3064 = (encode_formula q env)
in (match (_83_3064) with
| (phi, qdecls) -> begin
(
<<<<<<< HEAD
# 1893 "FStar.SMTEncoding.Encode.fst"
=======

>>>>>>> 698bfc72
let _83_3069 = (let _172_2257 = (FStar_TypeChecker_Env.get_range tcenv)
in (FStar_SMTEncoding_ErrorReporting.label_goals use_env_msg _172_2257 phi))
in (match (_83_3069) with
| (phi, labels, _83_3068) -> begin
(
<<<<<<< HEAD
# 1894 "FStar.SMTEncoding.Encode.fst"
=======

>>>>>>> 698bfc72
let _83_3072 = (encode_labels labels)
in (match (_83_3072) with
| (label_prefix, label_suffix) -> begin
(
<<<<<<< HEAD
# 1895 "FStar.SMTEncoding.Encode.fst"
let query_prelude = (FStar_List.append (FStar_List.append env_decls label_prefix) qdecls)
in (
# 1899 "FStar.SMTEncoding.Encode.fst"
=======

let query_prelude = (FStar_List.append (FStar_List.append env_decls label_prefix) qdecls)
in (

>>>>>>> 698bfc72
let qry = (let _172_2259 = (let _172_2258 = (FStar_SMTEncoding_Term.mkNot phi)
in (_172_2258, Some ("query")))
in FStar_SMTEncoding_Term.Assume (_172_2259))
in (
<<<<<<< HEAD
# 1900 "FStar.SMTEncoding.Encode.fst"
=======

>>>>>>> 698bfc72
let suffix = (FStar_List.append label_suffix ((FStar_SMTEncoding_Term.Echo ("Done!"))::[]))
in (query_prelude, labels, qry, suffix))))
end))
end))
end)))
end))
end))))
in (match (_83_3080) with
| (prefix, labels, qry, suffix) -> begin
(match (qry) with
| FStar_SMTEncoding_Term.Assume ({FStar_SMTEncoding_Term.tm = FStar_SMTEncoding_Term.App (FStar_SMTEncoding_Term.False, _83_3087); FStar_SMTEncoding_Term.hash = _83_3084; FStar_SMTEncoding_Term.freevars = _83_3082}, _83_3092) -> begin
(
<<<<<<< HEAD
# 1903 "FStar.SMTEncoding.Encode.fst"
=======

>>>>>>> 698bfc72
let _83_3095 = (pop ())
in ())
end
| _83_3098 when tcenv.FStar_TypeChecker_Env.admit -> begin
(
<<<<<<< HEAD
# 1904 "FStar.SMTEncoding.Encode.fst"
=======

>>>>>>> 698bfc72
let _83_3099 = (pop ())
in ())
end
| FStar_SMTEncoding_Term.Assume (q, _83_3103) -> begin
(
<<<<<<< HEAD
# 1906 "FStar.SMTEncoding.Encode.fst"
let fresh = ((FStar_String.length q.FStar_SMTEncoding_Term.hash) >= 2048)
in (
# 1907 "FStar.SMTEncoding.Encode.fst"
=======

let fresh = ((FStar_String.length q.FStar_SMTEncoding_Term.hash) >= 2048)
in (

>>>>>>> 698bfc72
let _83_3107 = (FStar_SMTEncoding_ErrorReporting.askZ3_and_report_errors tcenv fresh labels prefix qry suffix)
in (pop ())))
end
| _83_3110 -> begin
(FStar_All.failwith "Impossible")
end)
end))))
end)

<<<<<<< HEAD
# 1914 "FStar.SMTEncoding.Encode.fst"
let is_trivial : FStar_TypeChecker_Env.env  ->  FStar_Syntax_Syntax.typ  ->  Prims.bool = (fun tcenv q -> (
# 1915 "FStar.SMTEncoding.Encode.fst"
let env = (get_env tcenv)
in (
# 1916 "FStar.SMTEncoding.Encode.fst"
let _83_3114 = (push "query")
in (
# 1917 "FStar.SMTEncoding.Encode.fst"
=======

let is_trivial : FStar_TypeChecker_Env.env  ->  FStar_Syntax_Syntax.typ  ->  Prims.bool = (fun tcenv q -> (

let env = (get_env tcenv)
in (

let _83_3114 = (push "query")
in (

>>>>>>> 698bfc72
let _83_3119 = (encode_formula q env)
in (match (_83_3119) with
| (f, _83_3118) -> begin
(
<<<<<<< HEAD
# 1918 "FStar.SMTEncoding.Encode.fst"
=======

>>>>>>> 698bfc72
let _83_3120 = (pop "query")
in (match (f.FStar_SMTEncoding_Term.tm) with
| FStar_SMTEncoding_Term.App (FStar_SMTEncoding_Term.True, _83_3124) -> begin
true
end
| _83_3128 -> begin
false
end))
end)))))

<<<<<<< HEAD
# 1923 "FStar.SMTEncoding.Encode.fst"
let solver : FStar_TypeChecker_Env.solver_t = {FStar_TypeChecker_Env.init = init; FStar_TypeChecker_Env.push = push; FStar_TypeChecker_Env.pop = pop; FStar_TypeChecker_Env.mark = mark; FStar_TypeChecker_Env.reset_mark = reset_mark; FStar_TypeChecker_Env.commit_mark = commit_mark; FStar_TypeChecker_Env.encode_modul = encode_modul; FStar_TypeChecker_Env.encode_sig = encode_sig; FStar_TypeChecker_Env.solve = solve; FStar_TypeChecker_Env.is_trivial = is_trivial; FStar_TypeChecker_Env.finish = FStar_SMTEncoding_Z3.finish; FStar_TypeChecker_Env.refresh = FStar_SMTEncoding_Z3.refresh}

# 1937 "FStar.SMTEncoding.Encode.fst"
=======

let solver : FStar_TypeChecker_Env.solver_t = {FStar_TypeChecker_Env.init = init; FStar_TypeChecker_Env.push = push; FStar_TypeChecker_Env.pop = pop; FStar_TypeChecker_Env.mark = mark; FStar_TypeChecker_Env.reset_mark = reset_mark; FStar_TypeChecker_Env.commit_mark = commit_mark; FStar_TypeChecker_Env.encode_modul = encode_modul; FStar_TypeChecker_Env.encode_sig = encode_sig; FStar_TypeChecker_Env.solve = solve; FStar_TypeChecker_Env.is_trivial = is_trivial; FStar_TypeChecker_Env.finish = FStar_SMTEncoding_Z3.finish; FStar_TypeChecker_Env.refresh = FStar_SMTEncoding_Z3.refresh}


>>>>>>> 698bfc72
let dummy : FStar_TypeChecker_Env.solver_t = {FStar_TypeChecker_Env.init = (fun _83_3129 -> ()); FStar_TypeChecker_Env.push = (fun _83_3131 -> ()); FStar_TypeChecker_Env.pop = (fun _83_3133 -> ()); FStar_TypeChecker_Env.mark = (fun _83_3135 -> ()); FStar_TypeChecker_Env.reset_mark = (fun _83_3137 -> ()); FStar_TypeChecker_Env.commit_mark = (fun _83_3139 -> ()); FStar_TypeChecker_Env.encode_modul = (fun _83_3141 _83_3143 -> ()); FStar_TypeChecker_Env.encode_sig = (fun _83_3145 _83_3147 -> ()); FStar_TypeChecker_Env.solve = (fun _83_3149 _83_3151 _83_3153 -> ()); FStar_TypeChecker_Env.is_trivial = (fun _83_3155 _83_3157 -> false); FStar_TypeChecker_Env.finish = (fun _83_3159 -> ()); FStar_TypeChecker_Env.refresh = (fun _83_3160 -> ())}



<|MERGE_RESOLUTION|>--- conflicted
+++ resolved
@@ -3304,13 +3304,8 @@
 in (match (_83_2116) with
 | (formals, extra_formals) -> begin
 (
-<<<<<<< HEAD
-# 1328 "FStar.SMTEncoding.Encode.fst"
+
 let subst = (let _172_1809 = (FStar_List.map2 (fun _83_2120 _83_2124 -> (match ((_83_2120, _83_2124)) with
-=======
-
-let subst = (FStar_List.map2 (fun _83_2120 _83_2124 -> (match ((_83_2120, _83_2124)) with
->>>>>>> 698bfc72
 | ((formal, _83_2119), (binder, _83_2123)) -> begin
 FStar_Syntax_Syntax.Name2Name ((formal, binder))
 end)) formals binders)
@@ -3379,13 +3374,8 @@
 (
 
 let c = (
-<<<<<<< HEAD
-# 1348 "FStar.SMTEncoding.Encode.fst"
+
 let subst = (let _172_1836 = (FStar_List.map2 (fun _83_2166 _83_2170 -> (match ((_83_2166, _83_2170)) with
-=======
-
-let subst = (FStar_List.map2 (fun _83_2166 _83_2170 -> (match ((_83_2166, _83_2170)) with
->>>>>>> 698bfc72
 | ((b, _83_2165), (x, _83_2169)) -> begin
 FStar_Syntax_Syntax.Name2Name ((b, x))
 end)) bs0 formals)
@@ -4961,28 +4951,18 @@
 in (FStar_SMTEncoding_Z3.giveZ3 decls)))))
 end))))))
 
-<<<<<<< HEAD
-# 1871 "FStar.SMTEncoding.Encode.fst"
-let solve : (Prims.unit  ->  Prims.string) Prims.option  ->  FStar_TypeChecker_Env.env  ->  FStar_Syntax_Syntax.typ  ->  Prims.unit = (fun use_env_msg tcenv q -> if (FStar_ST.read FStar_Options.admit_smt_queries) then begin
+
+let solve : (Prims.unit  ->  Prims.string) Prims.option  ->  FStar_TypeChecker_Env.env  ->  FStar_Syntax_Syntax.typ  ->  Prims.unit = (fun use_env_msg tcenv q -> if (FStar_Options.admit_smt_queries ()) then begin
 ()
 end else begin
 (
-# 1874 "FStar.SMTEncoding.Encode.fst"
-=======
-
-let solve : (Prims.unit  ->  Prims.string) Prims.option  ->  FStar_TypeChecker_Env.env  ->  FStar_Syntax_Syntax.typ  ->  Prims.unit = (fun use_env_msg tcenv q -> (
-
->>>>>>> 698bfc72
+
 let _83_3023 = (let _172_2241 = (let _172_2240 = (let _172_2239 = (FStar_TypeChecker_Env.get_range tcenv)
 in (FStar_All.pipe_left FStar_Range.string_of_range _172_2239))
 in (FStar_Util.format1 "Starting query at %s" _172_2240))
 in (push _172_2241))
 in (
-<<<<<<< HEAD
-# 1875 "FStar.SMTEncoding.Encode.fst"
-=======
-
->>>>>>> 698bfc72
+
 let pop = (fun _83_3026 -> (match (()) with
 | () -> begin
 (let _172_2246 = (let _172_2245 = (let _172_2244 = (FStar_TypeChecker_Env.get_range tcenv)
@@ -4991,54 +4971,29 @@
 in (pop _172_2246))
 end))
 in (
-<<<<<<< HEAD
-# 1876 "FStar.SMTEncoding.Encode.fst"
+
 let _83_3080 = (
-# 1877 "FStar.SMTEncoding.Encode.fst"
+
 let env = (get_env tcenv)
 in (
-# 1878 "FStar.SMTEncoding.Encode.fst"
+
 let bindings = (FStar_TypeChecker_Env.fold_env tcenv (fun bs b -> (b)::bs) [])
 in (
-# 1879 "FStar.SMTEncoding.Encode.fst"
+
 let _83_3050 = (
-# 1880 "FStar.SMTEncoding.Encode.fst"
+
 let rec aux = (fun bindings -> (match (bindings) with
 | FStar_TypeChecker_Env.Binding_var (x)::rest -> begin
 (
-# 1882 "FStar.SMTEncoding.Encode.fst"
-=======
-
-let _83_3080 = (
-
-let env = (get_env tcenv)
-in (
-
-let bindings = (FStar_TypeChecker_Env.fold_env tcenv (fun bs b -> (b)::bs) [])
-in (
-
-let _83_3050 = (
-
-let rec aux = (fun bindings -> (match (bindings) with
-| FStar_TypeChecker_Env.Binding_var (x)::rest -> begin
-(
-
->>>>>>> 698bfc72
+
 let _83_3039 = (aux rest)
 in (match (_83_3039) with
 | (out, rest) -> begin
 (
-<<<<<<< HEAD
-# 1883 "FStar.SMTEncoding.Encode.fst"
+
 let t = (FStar_TypeChecker_Normalize.normalize ((FStar_TypeChecker_Normalize.Inline)::(FStar_TypeChecker_Normalize.Beta)::(FStar_TypeChecker_Normalize.Simplify)::(FStar_TypeChecker_Normalize.EraseUniverses)::[]) env.tcenv x.FStar_Syntax_Syntax.sort)
 in (let _172_2252 = (let _172_2251 = (FStar_Syntax_Syntax.mk_binder (
-# 1884 "FStar.SMTEncoding.Encode.fst"
-=======
-
-let t = (FStar_TypeChecker_Normalize.normalize ((FStar_TypeChecker_Normalize.Inline)::(FStar_TypeChecker_Normalize.Beta)::(FStar_TypeChecker_Normalize.Simplify)::(FStar_TypeChecker_Normalize.EraseUniverses)::[]) env.tcenv x.FStar_Syntax_Syntax.sort)
-in (let _172_2252 = (let _172_2251 = (FStar_Syntax_Syntax.mk_binder (
-
->>>>>>> 698bfc72
+
 let _83_3041 = x
 in {FStar_Syntax_Syntax.ppname = _83_3041.FStar_Syntax_Syntax.ppname; FStar_Syntax_Syntax.index = _83_3041.FStar_Syntax_Syntax.index; FStar_Syntax_Syntax.sort = t}))
 in (_172_2251)::out)
@@ -5049,11 +5004,7 @@
 ([], bindings)
 end))
 in (
-<<<<<<< HEAD
-# 1886 "FStar.SMTEncoding.Encode.fst"
-=======
-
->>>>>>> 698bfc72
+
 let _83_3047 = (aux bindings)
 in (match (_83_3047) with
 | (closing, bindings) -> begin
@@ -5063,11 +5014,7 @@
 in (match (_83_3050) with
 | (q, bindings) -> begin
 (
-<<<<<<< HEAD
-# 1888 "FStar.SMTEncoding.Encode.fst"
-=======
-
->>>>>>> 698bfc72
+
 let _83_3059 = (let _172_2255 = (FStar_List.filter (fun _83_21 -> (match (_83_21) with
 | FStar_TypeChecker_Env.Binding_sig (_83_3053) -> begin
 false
@@ -5079,11 +5026,7 @@
 in (match (_83_3059) with
 | (env_decls, env) -> begin
 (
-<<<<<<< HEAD
-# 1889 "FStar.SMTEncoding.Encode.fst"
-=======
-
->>>>>>> 698bfc72
+
 let _83_3060 = if ((FStar_TypeChecker_Env.debug tcenv FStar_Options.Low) || (FStar_All.pipe_left (FStar_TypeChecker_Env.debug tcenv) (FStar_Options.Other ("SMTEncoding")))) then begin
 (let _172_2256 = (FStar_Syntax_Print.term_to_string q)
 in (FStar_Util.print1 "Encoding query formula: %s\n" _172_2256))
@@ -5091,54 +5034,31 @@
 ()
 end
 in (
-<<<<<<< HEAD
-# 1892 "FStar.SMTEncoding.Encode.fst"
-=======
-
->>>>>>> 698bfc72
+
 let _83_3064 = (encode_formula q env)
 in (match (_83_3064) with
 | (phi, qdecls) -> begin
 (
-<<<<<<< HEAD
-# 1893 "FStar.SMTEncoding.Encode.fst"
-=======
-
->>>>>>> 698bfc72
+
 let _83_3069 = (let _172_2257 = (FStar_TypeChecker_Env.get_range tcenv)
 in (FStar_SMTEncoding_ErrorReporting.label_goals use_env_msg _172_2257 phi))
 in (match (_83_3069) with
 | (phi, labels, _83_3068) -> begin
 (
-<<<<<<< HEAD
-# 1894 "FStar.SMTEncoding.Encode.fst"
-=======
-
->>>>>>> 698bfc72
+
 let _83_3072 = (encode_labels labels)
 in (match (_83_3072) with
 | (label_prefix, label_suffix) -> begin
 (
-<<<<<<< HEAD
-# 1895 "FStar.SMTEncoding.Encode.fst"
+
 let query_prelude = (FStar_List.append (FStar_List.append env_decls label_prefix) qdecls)
 in (
-# 1899 "FStar.SMTEncoding.Encode.fst"
-=======
-
-let query_prelude = (FStar_List.append (FStar_List.append env_decls label_prefix) qdecls)
-in (
-
->>>>>>> 698bfc72
+
 let qry = (let _172_2259 = (let _172_2258 = (FStar_SMTEncoding_Term.mkNot phi)
 in (_172_2258, Some ("query")))
 in FStar_SMTEncoding_Term.Assume (_172_2259))
 in (
-<<<<<<< HEAD
-# 1900 "FStar.SMTEncoding.Encode.fst"
-=======
-
->>>>>>> 698bfc72
+
 let suffix = (FStar_List.append label_suffix ((FStar_SMTEncoding_Term.Echo ("Done!"))::[]))
 in (query_prelude, labels, qry, suffix))))
 end))
@@ -5151,37 +5071,22 @@
 (match (qry) with
 | FStar_SMTEncoding_Term.Assume ({FStar_SMTEncoding_Term.tm = FStar_SMTEncoding_Term.App (FStar_SMTEncoding_Term.False, _83_3087); FStar_SMTEncoding_Term.hash = _83_3084; FStar_SMTEncoding_Term.freevars = _83_3082}, _83_3092) -> begin
 (
-<<<<<<< HEAD
-# 1903 "FStar.SMTEncoding.Encode.fst"
-=======
-
->>>>>>> 698bfc72
+
 let _83_3095 = (pop ())
 in ())
 end
 | _83_3098 when tcenv.FStar_TypeChecker_Env.admit -> begin
 (
-<<<<<<< HEAD
-# 1904 "FStar.SMTEncoding.Encode.fst"
-=======
-
->>>>>>> 698bfc72
+
 let _83_3099 = (pop ())
 in ())
 end
 | FStar_SMTEncoding_Term.Assume (q, _83_3103) -> begin
 (
-<<<<<<< HEAD
-# 1906 "FStar.SMTEncoding.Encode.fst"
+
 let fresh = ((FStar_String.length q.FStar_SMTEncoding_Term.hash) >= 2048)
 in (
-# 1907 "FStar.SMTEncoding.Encode.fst"
-=======
-
-let fresh = ((FStar_String.length q.FStar_SMTEncoding_Term.hash) >= 2048)
-in (
-
->>>>>>> 698bfc72
+
 let _83_3107 = (FStar_SMTEncoding_ErrorReporting.askZ3_and_report_errors tcenv fresh labels prefix qry suffix)
 in (pop ())))
 end
@@ -5191,36 +5096,20 @@
 end))))
 end)
 
-<<<<<<< HEAD
-# 1914 "FStar.SMTEncoding.Encode.fst"
+
 let is_trivial : FStar_TypeChecker_Env.env  ->  FStar_Syntax_Syntax.typ  ->  Prims.bool = (fun tcenv q -> (
-# 1915 "FStar.SMTEncoding.Encode.fst"
+
 let env = (get_env tcenv)
 in (
-# 1916 "FStar.SMTEncoding.Encode.fst"
+
 let _83_3114 = (push "query")
 in (
-# 1917 "FStar.SMTEncoding.Encode.fst"
-=======
-
-let is_trivial : FStar_TypeChecker_Env.env  ->  FStar_Syntax_Syntax.typ  ->  Prims.bool = (fun tcenv q -> (
-
-let env = (get_env tcenv)
-in (
-
-let _83_3114 = (push "query")
-in (
-
->>>>>>> 698bfc72
+
 let _83_3119 = (encode_formula q env)
 in (match (_83_3119) with
 | (f, _83_3118) -> begin
 (
-<<<<<<< HEAD
-# 1918 "FStar.SMTEncoding.Encode.fst"
-=======
-
->>>>>>> 698bfc72
+
 let _83_3120 = (pop "query")
 in (match (f.FStar_SMTEncoding_Term.tm) with
 | FStar_SMTEncoding_Term.App (FStar_SMTEncoding_Term.True, _83_3124) -> begin
@@ -5231,17 +5120,10 @@
 end))
 end)))))
 
-<<<<<<< HEAD
-# 1923 "FStar.SMTEncoding.Encode.fst"
+
 let solver : FStar_TypeChecker_Env.solver_t = {FStar_TypeChecker_Env.init = init; FStar_TypeChecker_Env.push = push; FStar_TypeChecker_Env.pop = pop; FStar_TypeChecker_Env.mark = mark; FStar_TypeChecker_Env.reset_mark = reset_mark; FStar_TypeChecker_Env.commit_mark = commit_mark; FStar_TypeChecker_Env.encode_modul = encode_modul; FStar_TypeChecker_Env.encode_sig = encode_sig; FStar_TypeChecker_Env.solve = solve; FStar_TypeChecker_Env.is_trivial = is_trivial; FStar_TypeChecker_Env.finish = FStar_SMTEncoding_Z3.finish; FStar_TypeChecker_Env.refresh = FStar_SMTEncoding_Z3.refresh}
 
-# 1937 "FStar.SMTEncoding.Encode.fst"
-=======
-
-let solver : FStar_TypeChecker_Env.solver_t = {FStar_TypeChecker_Env.init = init; FStar_TypeChecker_Env.push = push; FStar_TypeChecker_Env.pop = pop; FStar_TypeChecker_Env.mark = mark; FStar_TypeChecker_Env.reset_mark = reset_mark; FStar_TypeChecker_Env.commit_mark = commit_mark; FStar_TypeChecker_Env.encode_modul = encode_modul; FStar_TypeChecker_Env.encode_sig = encode_sig; FStar_TypeChecker_Env.solve = solve; FStar_TypeChecker_Env.is_trivial = is_trivial; FStar_TypeChecker_Env.finish = FStar_SMTEncoding_Z3.finish; FStar_TypeChecker_Env.refresh = FStar_SMTEncoding_Z3.refresh}
-
-
->>>>>>> 698bfc72
+
 let dummy : FStar_TypeChecker_Env.solver_t = {FStar_TypeChecker_Env.init = (fun _83_3129 -> ()); FStar_TypeChecker_Env.push = (fun _83_3131 -> ()); FStar_TypeChecker_Env.pop = (fun _83_3133 -> ()); FStar_TypeChecker_Env.mark = (fun _83_3135 -> ()); FStar_TypeChecker_Env.reset_mark = (fun _83_3137 -> ()); FStar_TypeChecker_Env.commit_mark = (fun _83_3139 -> ()); FStar_TypeChecker_Env.encode_modul = (fun _83_3141 _83_3143 -> ()); FStar_TypeChecker_Env.encode_sig = (fun _83_3145 _83_3147 -> ()); FStar_TypeChecker_Env.solve = (fun _83_3149 _83_3151 _83_3153 -> ()); FStar_TypeChecker_Env.is_trivial = (fun _83_3155 _83_3157 -> false); FStar_TypeChecker_Env.finish = (fun _83_3159 -> ()); FStar_TypeChecker_Env.refresh = (fun _83_3160 -> ())}
 
 
