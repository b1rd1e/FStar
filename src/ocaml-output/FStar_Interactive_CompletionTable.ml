--- conflicted
+++ resolved
@@ -1,1216 +1,7 @@
-
 open Prims
-open FStar_Pervasives
-
-let string_compare : Prims.string  ->  Prims.string  ->  Prims.int = (fun s1 s2 -> (FStar_String.compare s1 s2))
-
+let (string_compare : Prims.string -> Prims.string -> Prims.int) =
+  fun s1  -> fun s2  -> FStar_String.compare s1 s2 
 type 'a heap =
-<<<<<<< HEAD
-| EmptyHeap
-| Heap of ('a * 'a heap Prims.list)
-
-
-let uu___is_EmptyHeap : 'a . 'a heap  ->  Prims.bool = (fun projectee -> (match (projectee) with
-| EmptyHeap -> begin
-true
-end
-| uu____45 -> begin
-false
-end))
-
-
-let uu___is_Heap : 'a . 'a heap  ->  Prims.bool = (fun projectee -> (match (projectee) with
-| Heap (_0) -> begin
-true
-end
-| uu____71 -> begin
-false
-end))
-
-
-let __proj__Heap__item___0 : 'a . 'a heap  ->  ('a * 'a heap Prims.list) = (fun projectee -> (match (projectee) with
-| Heap (_0) -> begin
-_0
-end))
-
-
-let heap_merge : 'Auu____114 . ('Auu____114  ->  'Auu____114  ->  Prims.int)  ->  'Auu____114 heap  ->  'Auu____114 heap  ->  'Auu____114 heap = (fun cmp h1 h2 -> (match (((h1), (h2))) with
-| (EmptyHeap, h) -> begin
-h
-end
-| (h, EmptyHeap) -> begin
-h
-end
-| (Heap (v1, hh1), Heap (v2, hh2)) -> begin
-(
-
-let uu____192 = (
-
-let uu____193 = (cmp v1 v2)
-in (uu____193 < (Prims.parse_int "0")))
-in (match (uu____192) with
-| true -> begin
-Heap (((v1), ((h2)::hh1)))
-end
-| uu____202 -> begin
-Heap (((v2), ((h1)::hh2)))
-end))
-end))
-
-
-let heap_insert : 'Auu____217 . ('Auu____217  ->  'Auu____217  ->  Prims.int)  ->  'Auu____217 heap  ->  'Auu____217  ->  'Auu____217 heap = (fun cmp h v1 -> (heap_merge cmp (Heap (((v1), ([])))) h))
-
-
-let rec heap_merge_pairs : 'Auu____262 . ('Auu____262  ->  'Auu____262  ->  Prims.int)  ->  'Auu____262 heap Prims.list  ->  'Auu____262 heap = (fun cmp uu___34_284 -> (match (uu___34_284) with
-| [] -> begin
-EmptyHeap
-end
-| (h)::[] -> begin
-h
-end
-| (h1)::(h2)::hh -> begin
-(
-
-let uu____317 = (heap_merge cmp h1 h2)
-in (
-
-let uu____320 = (heap_merge_pairs cmp hh)
-in (heap_merge cmp uu____317 uu____320)))
-end))
-
-
-let heap_peek : 'Auu____327 . 'Auu____327 heap  ->  'Auu____327 FStar_Pervasives_Native.option = (fun uu___35_336 -> (match (uu___35_336) with
-| EmptyHeap -> begin
-FStar_Pervasives_Native.None
-end
-| Heap (v1, uu____340) -> begin
-FStar_Pervasives_Native.Some (v1)
-end))
-
-
-let heap_pop : 'Auu____355 . ('Auu____355  ->  'Auu____355  ->  Prims.int)  ->  'Auu____355 heap  ->  ('Auu____355 * 'Auu____355 heap) FStar_Pervasives_Native.option = (fun cmp uu___36_381 -> (match (uu___36_381) with
-| EmptyHeap -> begin
-FStar_Pervasives_Native.None
-end
-| Heap (v1, hh) -> begin
-(
-
-let uu____404 = (
-
-let uu____411 = (heap_merge_pairs cmp hh)
-in ((v1), (uu____411)))
-in FStar_Pervasives_Native.Some (uu____404))
-end))
-
-
-let heap_from_list : 'Auu____428 . ('Auu____428  ->  'Auu____428  ->  Prims.int)  ->  'Auu____428 Prims.list  ->  'Auu____428 heap = (fun cmp values -> (FStar_List.fold_left (heap_insert cmp) EmptyHeap values))
-
-
-let push_nodup : 'Auu____465 . ('Auu____465  ->  Prims.string)  ->  'Auu____465  ->  'Auu____465 Prims.list  ->  'Auu____465 Prims.list = (fun key_fn x uu___37_487 -> (match (uu___37_487) with
-| [] -> begin
-(x)::[]
-end
-| (h)::t -> begin
-(
-
-let uu____496 = (
-
-let uu____497 = (
-
-let uu____498 = (key_fn x)
-in (
-
-let uu____499 = (key_fn h)
-in (string_compare uu____498 uu____499)))
-in (Prims.op_Equality uu____497 (Prims.parse_int "0")))
-in (match (uu____496) with
-| true -> begin
-(h)::t
-end
-| uu____502 -> begin
-(x)::(h)::t
-end))
-end))
-
-
-let rec add_priorities : 'Auu____512 . Prims.int  ->  (Prims.int * 'Auu____512) Prims.list  ->  'Auu____512 Prims.list  ->  (Prims.int * 'Auu____512) Prims.list = (fun n1 acc uu___38_541 -> (match (uu___38_541) with
-| [] -> begin
-acc
-end
-| (h)::t -> begin
-(add_priorities (n1 + (Prims.parse_int "1")) ((((n1), (h)))::acc) t)
-end))
-
-
-let merge_increasing_lists_rev : 'a . ('a  ->  Prims.string)  ->  'a Prims.list Prims.list  ->  'a Prims.list = (fun key_fn lists -> (
-
-let cmp = (fun v1 v2 -> (match (((v1), (v2))) with
-| ((uu____637, []), uu____638) -> begin
-(failwith "impossible")
-end
-| (uu____659, (uu____660, [])) -> begin
-(failwith "impossible")
-end
-| ((pr1, (h1)::uu____683), (pr2, (h2)::uu____686)) -> begin
-(
-
-let cmp_h = (
-
-let uu____708 = (key_fn h1)
-in (
-
-let uu____709 = (key_fn h2)
-in (string_compare uu____708 uu____709)))
-in (match ((Prims.op_disEquality cmp_h (Prims.parse_int "0"))) with
-| true -> begin
-cmp_h
-end
-| uu____710 -> begin
-(pr1 - pr2)
-end))
-end))
-in (
-
-let rec aux = (fun lists1 acc -> (
-
-let uu____744 = (heap_pop cmp lists1)
-in (match (uu____744) with
-| FStar_Pervasives_Native.None -> begin
-acc
-end
-| FStar_Pervasives_Native.Some ((pr, []), uu____792) -> begin
-(failwith "impossible")
-end
-| FStar_Pervasives_Native.Some ((pr, (v1)::[]), lists2) -> begin
-(
-
-let uu____882 = (push_nodup key_fn v1 acc)
-in (aux lists2 uu____882))
-end
-| FStar_Pervasives_Native.Some ((pr, (v1)::tl1), lists2) -> begin
-(
-
-let uu____933 = (heap_insert cmp lists2 ((pr), (tl1)))
-in (
-
-let uu____950 = (push_nodup key_fn v1 acc)
-in (aux uu____933 uu____950)))
-end)))
-in (
-
-let lists1 = (FStar_List.filter (fun x -> (Prims.op_disEquality x [])) lists)
-in (match (lists1) with
-| [] -> begin
-[]
-end
-| (l)::[] -> begin
-(FStar_List.rev l)
-end
-| uu____977 -> begin
-(
-
-let lists2 = (add_priorities (Prims.parse_int "0") [] lists1)
-in (
-
-let uu____999 = (heap_from_list cmp lists2)
-in (aux uu____999 [])))
-end)))))
-
-type 'a btree =
-| StrEmpty
-| StrBranch of (Prims.string * 'a * 'a btree * 'a btree)
-
-
-let uu___is_StrEmpty : 'a . 'a btree  ->  Prims.bool = (fun projectee -> (match (projectee) with
-| StrEmpty -> begin
-true
-end
-| uu____1052 -> begin
-false
-end))
-
-
-let uu___is_StrBranch : 'a . 'a btree  ->  Prims.bool = (fun projectee -> (match (projectee) with
-| StrBranch (_0) -> begin
-true
-end
-| uu____1082 -> begin
-false
-end))
-
-
-let __proj__StrBranch__item___0 : 'a . 'a btree  ->  (Prims.string * 'a * 'a btree * 'a btree) = (fun projectee -> (match (projectee) with
-| StrBranch (_0) -> begin
-_0
-end))
-
-
-let rec btree_to_list_rev : 'Auu____1132 . 'Auu____1132 btree  ->  (Prims.string * 'Auu____1132) Prims.list  ->  (Prims.string * 'Auu____1132) Prims.list = (fun btree acc -> (match (btree) with
-| StrEmpty -> begin
-acc
-end
-| StrBranch (key, value, lbt, rbt) -> begin
-(
-
-let uu____1177 = (
-
-let uu____1184 = (btree_to_list_rev lbt acc)
-in (((key), (value)))::uu____1184)
-in (btree_to_list_rev rbt uu____1177))
-end))
-
-
-let rec btree_from_list : 'Auu____1202 . (Prims.string * 'Auu____1202) Prims.list  ->  Prims.int  ->  ('Auu____1202 btree * (Prims.string * 'Auu____1202) Prims.list) = (fun nodes size -> (match ((Prims.op_Equality size (Prims.parse_int "0"))) with
-| true -> begin
-((StrEmpty), (nodes))
-end
-| uu____1245 -> begin
-(
-
-let lbt_size = (size / (Prims.parse_int "2"))
-in (
-
-let rbt_size = ((size - lbt_size) - (Prims.parse_int "1"))
-in (
-
-let uu____1248 = (btree_from_list nodes lbt_size)
-in (match (uu____1248) with
-| (lbt, nodes_left) -> begin
-(match (nodes_left) with
-| [] -> begin
-(failwith "Invalid size passed to btree_from_list")
-end
-| ((k, v1))::nodes_left1 -> begin
-(
-
-let uu____1332 = (btree_from_list nodes_left1 rbt_size)
-in (match (uu____1332) with
-| (rbt, nodes_left2) -> begin
-((StrBranch (((k), (v1), (lbt), (rbt)))), (nodes_left2))
-end))
-end)
-end))))
-end))
-
-
-let rec btree_insert_replace : 'a . 'a btree  ->  Prims.string  ->  'a  ->  'a btree = (fun bt k v1 -> (match (bt) with
-| StrEmpty -> begin
-StrBranch (((k), (v1), (StrEmpty), (StrEmpty)))
-end
-| StrBranch (k', v', lbt, rbt) -> begin
-(
-
-let cmp = (string_compare k k')
-in (match ((cmp < (Prims.parse_int "0"))) with
-| true -> begin
-(
-
-let uu____1437 = (
-
-let uu____1450 = (btree_insert_replace lbt k v1)
-in ((k'), (v'), (uu____1450), (rbt)))
-in StrBranch (uu____1437))
-end
-| uu____1457 -> begin
-(match ((cmp > (Prims.parse_int "0"))) with
-| true -> begin
-(
-
-let uu____1460 = (
-
-let uu____1473 = (btree_insert_replace rbt k v1)
-in ((k'), (v'), (lbt), (uu____1473)))
-in StrBranch (uu____1460))
-end
-| uu____1480 -> begin
-StrBranch (((k'), (v1), (lbt), (rbt)))
-end)
-end))
-end))
-
-
-let rec btree_find_exact : 'a . 'a btree  ->  Prims.string  ->  'a FStar_Pervasives_Native.option = (fun bt k -> (match (bt) with
-| StrEmpty -> begin
-FStar_Pervasives_Native.None
-end
-| StrBranch (k', v1, lbt, rbt) -> begin
-(
-
-let cmp = (string_compare k k')
-in (match ((cmp < (Prims.parse_int "0"))) with
-| true -> begin
-(btree_find_exact lbt k)
-end
-| uu____1524 -> begin
-(match ((cmp > (Prims.parse_int "0"))) with
-| true -> begin
-(btree_find_exact rbt k)
-end
-| uu____1527 -> begin
-FStar_Pervasives_Native.Some (v1)
-end)
-end))
-end))
-
-
-let rec btree_extract_min : 'a . 'a btree  ->  (Prims.string * 'a * 'a btree) FStar_Pervasives_Native.option = (fun bt -> (match (bt) with
-| StrEmpty -> begin
-FStar_Pervasives_Native.None
-end
-| StrBranch (k, v1, StrEmpty, rbt) -> begin
-FStar_Pervasives_Native.Some (((k), (v1), (rbt)))
-end
-| StrBranch (uu____1580, uu____1581, lbt, uu____1583) -> begin
-(btree_extract_min lbt)
-end))
-
-
-let rec btree_remove : 'a . 'a btree  ->  Prims.string  ->  'a btree = (fun bt k -> (match (bt) with
-| StrEmpty -> begin
-StrEmpty
-end
-| StrBranch (k', v1, lbt, rbt) -> begin
-(
-
-let cmp = (string_compare k k')
-in (match ((cmp < (Prims.parse_int "0"))) with
-| true -> begin
-(
-
-let uu____1631 = (
-
-let uu____1644 = (btree_remove lbt k)
-in ((k'), (v1), (uu____1644), (rbt)))
-in StrBranch (uu____1631))
-end
-| uu____1651 -> begin
-(match ((cmp > (Prims.parse_int "0"))) with
-| true -> begin
-(
-
-let uu____1654 = (
-
-let uu____1667 = (btree_remove rbt k)
-in ((k'), (v1), (lbt), (uu____1667)))
-in StrBranch (uu____1654))
-end
-| uu____1674 -> begin
-(match (lbt) with
-| StrEmpty -> begin
-bt
-end
-| uu____1677 -> begin
-(
-
-let uu____1680 = (btree_extract_min rbt)
-in (match (uu____1680) with
-| FStar_Pervasives_Native.None -> begin
-lbt
-end
-| FStar_Pervasives_Native.Some (rbt_min_k, rbt_min_v, rbt') -> begin
-StrBranch (((rbt_min_k), (rbt_min_v), (lbt), (rbt')))
-end))
-end)
-end)
-end))
-end))
-
-type prefix_match =
-{prefix : Prims.string FStar_Pervasives_Native.option; completion : Prims.string}
-
-
-let __proj__Mkprefix_match__item__prefix : prefix_match  ->  Prims.string FStar_Pervasives_Native.option = (fun projectee -> (match (projectee) with
-| {prefix = __fname__prefix; completion = __fname__completion} -> begin
-__fname__prefix
-end))
-
-
-let __proj__Mkprefix_match__item__completion : prefix_match  ->  Prims.string = (fun projectee -> (match (projectee) with
-| {prefix = __fname__prefix; completion = __fname__completion} -> begin
-__fname__completion
-end))
-
-type path_elem =
-{imports : Prims.string Prims.list; segment : prefix_match}
-
-
-let __proj__Mkpath_elem__item__imports : path_elem  ->  Prims.string Prims.list = (fun projectee -> (match (projectee) with
-| {imports = __fname__imports; segment = __fname__segment} -> begin
-__fname__imports
-end))
-
-
-let __proj__Mkpath_elem__item__segment : path_elem  ->  prefix_match = (fun projectee -> (match (projectee) with
-| {imports = __fname__imports; segment = __fname__segment} -> begin
-__fname__segment
-end))
-
-
-let matched_prefix_of_path_elem : path_elem  ->  Prims.string FStar_Pervasives_Native.option = (fun elem -> elem.segment.prefix)
-
-
-let mk_path_el : Prims.string Prims.list  ->  prefix_match  ->  path_elem = (fun imports segment -> {imports = imports; segment = segment})
-
-
-let rec btree_find_prefix : 'a . 'a btree  ->  Prims.string  ->  (prefix_match * 'a) Prims.list = (fun bt prefix1 -> (
-
-let rec aux = (fun bt1 prefix2 acc -> (match (bt1) with
-| StrEmpty -> begin
-acc
-end
-| StrBranch (k, v1, lbt, rbt) -> begin
-(
-
-let cmp = (string_compare k prefix2)
-in (
-
-let include_middle = (FStar_Util.starts_with k prefix2)
-in (
-
-let explore_right = ((cmp <= (Prims.parse_int "0")) || include_middle)
-in (
-
-let explore_left = (cmp > (Prims.parse_int "0"))
-in (
-
-let matches = (match (explore_right) with
-| true -> begin
-(aux rbt prefix2 acc)
-end
-| uu____1910 -> begin
-acc
-end)
-in (
-
-let matches1 = (match (include_middle) with
-| true -> begin
-((({prefix = FStar_Pervasives_Native.Some (prefix2); completion = k}), (v1)))::matches
-end
-| uu____1928 -> begin
-matches
-end)
-in (
-
-let matches2 = (match (explore_left) with
-| true -> begin
-(aux lbt prefix2 matches1)
-end
-| uu____1942 -> begin
-matches1
-end)
-in matches2)))))))
-end))
-in (aux bt prefix1 [])))
-
-
-let rec btree_fold : 'a 'b . 'a btree  ->  (Prims.string  ->  'a  ->  'b  ->  'b)  ->  'b  ->  'b = (fun bt f acc -> (match (bt) with
-| StrEmpty -> begin
-acc
-end
-| StrBranch (k, v1, lbt, rbt) -> begin
-(
-
-let uu____2007 = (
-
-let uu____2008 = (btree_fold rbt f acc)
-in (f k v1 uu____2008))
-in (btree_fold lbt f uu____2007))
-end))
-
-
-type path =
-path_elem Prims.list
-
-
-type query =
-Prims.string Prims.list
-
-
-let query_to_string : Prims.string Prims.list  ->  Prims.string = (fun q -> (FStar_String.concat "." q))
-
-type 'a name_collection =
-| Names of 'a btree
-| ImportedNames of (Prims.string * 'a name_collection Prims.list)
-
-
-let uu___is_Names : 'a . 'a name_collection  ->  Prims.bool = (fun projectee -> (match (projectee) with
-| Names (_0) -> begin
-true
-end
-| uu____2066 -> begin
-false
-end))
-
-
-let __proj__Names__item___0 : 'a . 'a name_collection  ->  'a btree = (fun projectee -> (match (projectee) with
-| Names (_0) -> begin
-_0
-end))
-
-
-let uu___is_ImportedNames : 'a . 'a name_collection  ->  Prims.bool = (fun projectee -> (match (projectee) with
-| ImportedNames (_0) -> begin
-true
-end
-| uu____2112 -> begin
-false
-end))
-
-
-let __proj__ImportedNames__item___0 : 'a . 'a name_collection  ->  (Prims.string * 'a name_collection Prims.list) = (fun projectee -> (match (projectee) with
-| ImportedNames (_0) -> begin
-_0
-end))
-
-
-type 'a names =
-'a name_collection Prims.list
-
-type 'a trie =
-{bindings : 'a names; namespaces : 'a trie names}
-
-
-let __proj__Mktrie__item__bindings : 'a . 'a trie  ->  'a names = (fun projectee -> (match (projectee) with
-| {bindings = __fname__bindings; namespaces = __fname__namespaces} -> begin
-__fname__bindings
-end))
-
-
-let __proj__Mktrie__item__namespaces : 'a . 'a trie  ->  'a trie names = (fun projectee -> (match (projectee) with
-| {bindings = __fname__bindings; namespaces = __fname__namespaces} -> begin
-__fname__namespaces
-end))
-
-
-let trie_empty : 'Auu____2235 . unit  ->  'Auu____2235 trie = (fun uu____2238 -> {bindings = []; namespaces = []})
-
-
-let rec names_find_exact : 'a . 'a names  ->  Prims.string  ->  'a FStar_Pervasives_Native.option = (fun names ns -> (
-
-let uu____2272 = (match (names) with
-| [] -> begin
-((FStar_Pervasives_Native.None), (FStar_Pervasives_Native.None))
-end
-| (Names (bt))::names1 -> begin
-(
-
-let uu____2322 = (btree_find_exact bt ns)
-in ((uu____2322), (FStar_Pervasives_Native.Some (names1))))
-end
-| (ImportedNames (uu____2337, names1))::more_names -> begin
-(
-
-let uu____2354 = (names_find_exact names1 ns)
-in ((uu____2354), (FStar_Pervasives_Native.Some (more_names))))
-end)
-in (match (uu____2272) with
-| (result, names1) -> begin
-(match (((result), (names1))) with
-| (FStar_Pervasives_Native.None, FStar_Pervasives_Native.Some (scopes)) -> begin
-(names_find_exact scopes ns)
-end
-| uu____2416 -> begin
-result
-end)
-end)))
-
-
-let rec trie_descend_exact : 'a . 'a trie  ->  query  ->  'a trie FStar_Pervasives_Native.option = (fun tr query -> (match (query) with
-| [] -> begin
-FStar_Pervasives_Native.Some (tr)
-end
-| (ns)::query1 -> begin
-(
-
-let uu____2461 = (names_find_exact tr.namespaces ns)
-in (FStar_Util.bind_opt uu____2461 (fun scope -> (trie_descend_exact scope query1))))
-end))
-
-
-let rec trie_find_exact : 'a . 'a trie  ->  query  ->  'a FStar_Pervasives_Native.option = (fun tr query -> (match (query) with
-| [] -> begin
-(failwith "Empty query in trie_find_exact")
-end
-| (name)::[] -> begin
-(names_find_exact tr.bindings name)
-end
-| (ns)::query1 -> begin
-(
-
-let uu____2507 = (names_find_exact tr.namespaces ns)
-in (FStar_Util.bind_opt uu____2507 (fun scope -> (trie_find_exact scope query1))))
-end))
-
-
-let names_insert : 'a . 'a names  ->  Prims.string  ->  'a  ->  'a names = (fun name_collections id1 v1 -> (
-
-let uu____2554 = (match (name_collections) with
-| (Names (bt))::tl1 -> begin
-((bt), (tl1))
-end
-| uu____2592 -> begin
-((StrEmpty), (name_collections))
-end)
-in (match (uu____2554) with
-| (bt, name_collections1) -> begin
-(
-
-let uu____2617 = (
-
-let uu____2620 = (btree_insert_replace bt id1 v1)
-in Names (uu____2620))
-in (uu____2617)::name_collections1)
-end)))
-
-
-let rec namespaces_mutate : 'a . 'a trie names  ->  Prims.string  ->  query  ->  query  ->  ('a trie  ->  Prims.string  ->  query  ->  query  ->  'a trie names  ->  'a trie)  ->  ('a trie  ->  query  ->  'a trie)  ->  'a trie names = (fun namespaces ns q rev_acc1 mut_node mut_leaf -> (
-
-let trie = (
-
-let uu____2822 = (names_find_exact namespaces ns)
-in (FStar_Util.dflt (trie_empty ()) uu____2822))
-in (
-
-let uu____2833 = (trie_mutate trie q rev_acc1 mut_node mut_leaf)
-in (names_insert namespaces ns uu____2833))))
-and trie_mutate : 'a . 'a trie  ->  query  ->  query  ->  ('a trie  ->  Prims.string  ->  query  ->  query  ->  'a trie names  ->  'a trie)  ->  ('a trie  ->  query  ->  'a trie)  ->  'a trie = (fun tr q rev_acc1 mut_node mut_leaf -> (match (q) with
-| [] -> begin
-(mut_leaf tr rev_acc1)
-end
-| (id1)::q1 -> begin
-(
-
-let ns' = (namespaces_mutate tr.namespaces id1 q1 ((id1)::rev_acc1) mut_node mut_leaf)
-in (mut_node tr id1 q1 rev_acc1 ns'))
-end))
-
-
-let trie_mutate_leaf : 'a . 'a trie  ->  query  ->  ('a trie  ->  query  ->  'a trie)  ->  'a trie = (fun tr query -> (trie_mutate tr query [] (fun tr1 uu____2930 uu____2931 uu____2932 namespaces -> (
-
-let uu___40_2941 = tr1
-in {bindings = uu___40_2941.bindings; namespaces = namespaces}))))
-
-
-let trie_insert : 'a . 'a trie  ->  query  ->  Prims.string  ->  'a  ->  'a trie = (fun tr ns_query id1 v1 -> (trie_mutate_leaf tr ns_query (fun tr1 uu____2988 -> (
-
-let uu___41_2991 = tr1
-in (
-
-let uu____2994 = (names_insert tr1.bindings id1 v1)
-in {bindings = uu____2994; namespaces = uu___41_2991.namespaces})))))
-
-
-let trie_import : 'a . 'a trie  ->  query  ->  query  ->  ('a trie  ->  'a trie  ->  Prims.string  ->  'a trie)  ->  'a trie = (fun tr host_query included_query mutator -> (
-
-let label = (query_to_string included_query)
-in (
-
-let included_trie = (
-
-let uu____3067 = (trie_descend_exact tr included_query)
-in (FStar_Util.dflt (trie_empty ()) uu____3067))
-in (trie_mutate_leaf tr host_query (fun tr1 uu____3077 -> (mutator tr1 included_trie label))))))
-
-
-let trie_include : 'a . 'a trie  ->  query  ->  query  ->  'a trie = (fun tr host_query included_query -> (trie_import tr host_query included_query (fun tr1 inc label -> (
-
-let uu___42_3121 = tr1
-in {bindings = (ImportedNames (((label), (inc.bindings))))::tr1.bindings; namespaces = uu___42_3121.namespaces}))))
-
-
-let trie_open_namespace : 'a . 'a trie  ->  query  ->  query  ->  'a trie = (fun tr host_query included_query -> (trie_import tr host_query included_query (fun tr1 inc label -> (
-
-let uu___43_3169 = tr1
-in {bindings = uu___43_3169.bindings; namespaces = (ImportedNames (((label), (inc.namespaces))))::tr1.namespaces}))))
-
-
-let trie_add_alias : 'a . 'a trie  ->  Prims.string  ->  query  ->  query  ->  'a trie = (fun tr key host_query included_query -> (trie_import tr host_query included_query (fun tr1 inc label -> (trie_mutate_leaf tr1 ((key)::[]) (fun _ignored_overwritten_trie uu____3232 -> {bindings = (ImportedNames (((label), (inc.bindings))))::[]; namespaces = []})))))
-
-
-let names_revmap : 'a 'b . ('a btree  ->  'b)  ->  'a names  ->  (Prims.string Prims.list * 'b) Prims.list = (fun fn name_collections -> (
-
-let rec aux = (fun acc imports name_collections1 -> (FStar_List.fold_left (fun acc1 uu___39_3361 -> (match (uu___39_3361) with
-| Names (bt) -> begin
-(
-
-let uu____3383 = (
-
-let uu____3390 = (fn bt)
-in ((imports), (uu____3390)))
-in (uu____3383)::acc1)
-end
-| ImportedNames (nm, name_collections2) -> begin
-(aux acc1 ((nm)::imports) name_collections2)
-end)) acc name_collections1))
-in (aux [] [] name_collections)))
-
-
-let btree_find_all : 'a . Prims.string FStar_Pervasives_Native.option  ->  'a btree  ->  (prefix_match * 'a) Prims.list = (fun prefix1 bt -> (btree_fold bt (fun k tr acc -> ((({prefix = prefix1; completion = k}), (tr)))::acc) []))
-
-type name_search_term =
-| NSTAll
-| NSTNone
-| NSTPrefix of Prims.string
-
-
-let uu___is_NSTAll : name_search_term  ->  Prims.bool = (fun projectee -> (match (projectee) with
-| NSTAll -> begin
-true
-end
-| uu____3486 -> begin
-false
-end))
-
-
-let uu___is_NSTNone : name_search_term  ->  Prims.bool = (fun projectee -> (match (projectee) with
-| NSTNone -> begin
-true
-end
-| uu____3492 -> begin
-false
-end))
-
-
-let uu___is_NSTPrefix : name_search_term  ->  Prims.bool = (fun projectee -> (match (projectee) with
-| NSTPrefix (_0) -> begin
-true
-end
-| uu____3499 -> begin
-false
-end))
-
-
-let __proj__NSTPrefix__item___0 : name_search_term  ->  Prims.string = (fun projectee -> (match (projectee) with
-| NSTPrefix (_0) -> begin
-_0
-end))
-
-
-let names_find_rev : 'a . 'a names  ->  name_search_term  ->  (path_elem * 'a) Prims.list = (fun names id1 -> (
-
-let matching_values_per_collection_with_imports = (match (id1) with
-| NSTNone -> begin
-[]
-end
-| NSTAll -> begin
-(names_revmap (btree_find_all FStar_Pervasives_Native.None) names)
-end
-| NSTPrefix ("") -> begin
-(names_revmap (btree_find_all (FStar_Pervasives_Native.Some (""))) names)
-end
-| NSTPrefix (id2) -> begin
-(names_revmap (fun bt -> (btree_find_prefix bt id2)) names)
-end)
-in (
-
-let matching_values_per_collection = (FStar_List.map (fun uu____3637 -> (match (uu____3637) with
-| (imports, matches) -> begin
-(FStar_List.map (fun uu____3685 -> (match (uu____3685) with
-| (segment, v1) -> begin
-(((mk_path_el imports segment)), (v1))
-end)) matches)
-end)) matching_values_per_collection_with_imports)
-in (merge_increasing_lists_rev (fun uu____3703 -> (match (uu____3703) with
-| (path_el, uu____3709) -> begin
-path_el.segment.completion
-end)) matching_values_per_collection))))
-
-
-let rec trie_find_prefix' : 'a . 'a trie  ->  path  ->  query  ->  (path * 'a) Prims.list  ->  (path * 'a) Prims.list = (fun tr path_acc query acc -> (
-
-let uu____3764 = (match (query) with
-| [] -> begin
-((NSTAll), (NSTAll), ([]))
-end
-| (id1)::[] -> begin
-((NSTPrefix (id1)), (NSTPrefix (id1)), ([]))
-end
-| (ns)::query1 -> begin
-((NSTPrefix (ns)), (NSTNone), (query1))
-end)
-in (match (uu____3764) with
-| (ns_search_term, bindings_search_term, query1) -> begin
-(
-
-let matching_namespaces_rev = (names_find_rev tr.namespaces ns_search_term)
-in (
-
-let acc_with_recursive_bindings = (FStar_List.fold_left (fun acc1 uu____3840 -> (match (uu____3840) with
-| (path_el, trie) -> begin
-(trie_find_prefix' trie ((path_el)::path_acc) query1 acc1)
-end)) acc matching_namespaces_rev)
-in (
-
-let matching_bindings_rev = (names_find_rev tr.bindings bindings_search_term)
-in (FStar_List.rev_map_onto (fun uu____3885 -> (match (uu____3885) with
-| (path_el, v1) -> begin
-(((FStar_List.rev ((path_el)::path_acc))), (v1))
-end)) matching_bindings_rev acc_with_recursive_bindings))))
-end)))
-
-
-let trie_find_prefix : 'a . 'a trie  ->  query  ->  (path * 'a) Prims.list = (fun tr query -> (trie_find_prefix' tr [] query []))
-
-type ns_info =
-{ns_name : Prims.string; ns_loaded : Prims.bool}
-
-
-let __proj__Mkns_info__item__ns_name : ns_info  ->  Prims.string = (fun projectee -> (match (projectee) with
-| {ns_name = __fname__ns_name; ns_loaded = __fname__ns_loaded} -> begin
-__fname__ns_name
-end))
-
-
-let __proj__Mkns_info__item__ns_loaded : ns_info  ->  Prims.bool = (fun projectee -> (match (projectee) with
-| {ns_name = __fname__ns_name; ns_loaded = __fname__ns_loaded} -> begin
-__fname__ns_loaded
-end))
-
-type mod_info =
-{mod_name : Prims.string; mod_path : Prims.string; mod_loaded : Prims.bool}
-
-
-let __proj__Mkmod_info__item__mod_name : mod_info  ->  Prims.string = (fun projectee -> (match (projectee) with
-| {mod_name = __fname__mod_name; mod_path = __fname__mod_path; mod_loaded = __fname__mod_loaded} -> begin
-__fname__mod_name
-end))
-
-
-let __proj__Mkmod_info__item__mod_path : mod_info  ->  Prims.string = (fun projectee -> (match (projectee) with
-| {mod_name = __fname__mod_name; mod_path = __fname__mod_path; mod_loaded = __fname__mod_loaded} -> begin
-__fname__mod_path
-end))
-
-
-let __proj__Mkmod_info__item__mod_loaded : mod_info  ->  Prims.bool = (fun projectee -> (match (projectee) with
-| {mod_name = __fname__mod_name; mod_path = __fname__mod_path; mod_loaded = __fname__mod_loaded} -> begin
-__fname__mod_loaded
-end))
-
-
-let mod_name : mod_info  ->  Prims.string = (fun md -> md.mod_name)
-
-type mod_symbol =
-| Module of mod_info
-| Namespace of ns_info
-
-
-let uu___is_Module : mod_symbol  ->  Prims.bool = (fun projectee -> (match (projectee) with
-| Module (_0) -> begin
-true
-end
-| uu____4015 -> begin
-false
-end))
-
-
-let __proj__Module__item___0 : mod_symbol  ->  mod_info = (fun projectee -> (match (projectee) with
-| Module (_0) -> begin
-_0
-end))
-
-
-let uu___is_Namespace : mod_symbol  ->  Prims.bool = (fun projectee -> (match (projectee) with
-| Namespace (_0) -> begin
-true
-end
-| uu____4029 -> begin
-false
-end))
-
-
-let __proj__Namespace__item___0 : mod_symbol  ->  ns_info = (fun projectee -> (match (projectee) with
-| Namespace (_0) -> begin
-_0
-end))
-
-
-type lid_symbol =
-FStar_Ident.lid
-
-type symbol =
-| ModOrNs of mod_symbol
-| Lid of lid_symbol
-
-
-let uu___is_ModOrNs : symbol  ->  Prims.bool = (fun projectee -> (match (projectee) with
-| ModOrNs (_0) -> begin
-true
-end
-| uu____4053 -> begin
-false
-end))
-
-
-let __proj__ModOrNs__item___0 : symbol  ->  mod_symbol = (fun projectee -> (match (projectee) with
-| ModOrNs (_0) -> begin
-_0
-end))
-
-
-let uu___is_Lid : symbol  ->  Prims.bool = (fun projectee -> (match (projectee) with
-| Lid (_0) -> begin
-true
-end
-| uu____4067 -> begin
-false
-end))
-
-
-let __proj__Lid__item___0 : symbol  ->  lid_symbol = (fun projectee -> (match (projectee) with
-| Lid (_0) -> begin
-_0
-end))
-
-type table =
-{tbl_lids : lid_symbol trie; tbl_mods : mod_symbol trie}
-
-
-let __proj__Mktable__item__tbl_lids : table  ->  lid_symbol trie = (fun projectee -> (match (projectee) with
-| {tbl_lids = __fname__tbl_lids; tbl_mods = __fname__tbl_mods} -> begin
-__fname__tbl_lids
-end))
-
-
-let __proj__Mktable__item__tbl_mods : table  ->  mod_symbol trie = (fun projectee -> (match (projectee) with
-| {tbl_lids = __fname__tbl_lids; tbl_mods = __fname__tbl_mods} -> begin
-__fname__tbl_mods
-end))
-
-
-let empty : table = {tbl_lids = (trie_empty ()); tbl_mods = (trie_empty ())}
-
-
-let insert : table  ->  query  ->  Prims.string  ->  lid_symbol  ->  table = (fun tbl host_query id1 c -> (
-
-let uu___44_4139 = tbl
-in (
-
-let uu____4140 = (trie_insert tbl.tbl_lids host_query id1 c)
-in {tbl_lids = uu____4140; tbl_mods = uu___44_4139.tbl_mods})))
-
-
-let register_alias : table  ->  Prims.string  ->  query  ->  query  ->  table = (fun tbl key host_query included_query -> (
-
-let uu___45_4163 = tbl
-in (
-
-let uu____4164 = (trie_add_alias tbl.tbl_lids key host_query included_query)
-in {tbl_lids = uu____4164; tbl_mods = uu___45_4163.tbl_mods})))
-
-
-let register_include : table  ->  query  ->  query  ->  table = (fun tbl host_query included_query -> (
-
-let uu___46_4182 = tbl
-in (
-
-let uu____4183 = (trie_include tbl.tbl_lids host_query included_query)
-in {tbl_lids = uu____4183; tbl_mods = uu___46_4182.tbl_mods})))
-
-
-let register_open : table  ->  Prims.bool  ->  query  ->  query  ->  table = (fun tbl is_module host_query included_query -> (match (is_module) with
-| true -> begin
-(register_include tbl host_query included_query)
-end
-| uu____4206 -> begin
-(
-
-let uu___47_4207 = tbl
-in (
-
-let uu____4208 = (trie_open_namespace tbl.tbl_lids host_query included_query)
-in {tbl_lids = uu____4208; tbl_mods = uu___47_4207.tbl_mods}))
-end))
-
-
-let register_module_path : table  ->  Prims.bool  ->  Prims.string  ->  query  ->  table = (fun tbl loaded path mod_query -> (
-
-let ins_ns = (fun id1 bindings full_name loaded1 -> (
-
-let uu____4260 = (
-
-let uu____4267 = (names_find_exact bindings id1)
-in ((uu____4267), (loaded1)))
-in (match (uu____4260) with
-| (FStar_Pervasives_Native.None, uu____4276) -> begin
-(names_insert bindings id1 (Namespace ({ns_name = full_name; ns_loaded = loaded1})))
-end
-| (FStar_Pervasives_Native.Some (Namespace ({ns_name = uu____4281; ns_loaded = false})), true) -> begin
-(names_insert bindings id1 (Namespace ({ns_name = full_name; ns_loaded = loaded1})))
-end
-| (FStar_Pervasives_Native.Some (uu____4286), uu____4287) -> begin
-bindings
-end)))
-in (
-
-let ins_mod = (fun id1 bindings full_name loaded1 -> (names_insert bindings id1 (Module ({mod_name = full_name; mod_path = path; mod_loaded = loaded1}))))
-in (
-
-let name_of_revq = (fun query -> (FStar_String.concat "." (FStar_List.rev query)))
-in (
-
-let ins = (fun id1 q revq bindings loaded1 -> (
-
-let name = (name_of_revq ((id1)::revq))
-in (match (q) with
-| [] -> begin
-(ins_mod id1 bindings name loaded1)
-end
-| uu____4380 -> begin
-(ins_ns id1 bindings name loaded1)
-end)))
-in (
-
-let uu___48_4386 = tbl
-in (
-
-let uu____4387 = (trie_mutate tbl.tbl_mods mod_query [] (fun tr id1 q revq namespaces -> (
-
-let uu___49_4409 = tr
-in (
-
-let uu____4412 = (ins id1 q revq tr.bindings loaded)
-in {bindings = uu____4412; namespaces = namespaces}))) (fun tr uu____4423 -> tr))
-in {tbl_lids = uu___48_4386.tbl_lids; tbl_mods = uu____4387})))))))
-
-
-let string_of_path : path  ->  Prims.string = (fun path -> (
-
-let uu____4431 = (FStar_List.map (fun el -> el.segment.completion) path)
-in (FStar_String.concat "." uu____4431)))
-
-
-let match_length_of_path : path  ->  Prims.int = (fun path -> (
-
-let uu____4441 = (FStar_List.fold_left (fun acc elem -> (
-
-let uu____4475 = acc
-in (match (uu____4475) with
-| (acc_len, uu____4493) -> begin
-(match (elem.segment.prefix) with
-| FStar_Pervasives_Native.Some (prefix1) -> begin
-(
-
-let completion_len = (FStar_String.length elem.segment.completion)
-in ((((acc_len + (Prims.parse_int "1")) + completion_len)), (((prefix1), (completion_len)))))
-end
-| FStar_Pervasives_Native.None -> begin
-acc
-end)
-end))) (((Prims.parse_int "0")), (((""), ((Prims.parse_int "0"))))) path)
-in (match (uu____4441) with
-| (length1, (last_prefix, last_completion_length)) -> begin
-(((length1 - (Prims.parse_int "1")) - last_completion_length) + (FStar_String.length last_prefix))
-end)))
-
-
-let first_import_of_path : path  ->  Prims.string FStar_Pervasives_Native.option = (fun path -> (match (path) with
-| [] -> begin
-FStar_Pervasives_Native.None
-end
-| ({imports = imports; segment = uu____4549})::uu____4550 -> begin
-(FStar_List.last imports)
-end))
-
-
-let alist_of_ns_info : ns_info  ->  (Prims.string * FStar_Util.json) Prims.list = (fun ns_info -> ((("name"), (FStar_Util.JsonStr (ns_info.ns_name))))::((("loaded"), (FStar_Util.JsonBool (ns_info.ns_loaded))))::[])
-
-
-let alist_of_mod_info : mod_info  ->  (Prims.string * FStar_Util.json) Prims.list = (fun mod_info -> ((("name"), (FStar_Util.JsonStr (mod_info.mod_name))))::((("path"), (FStar_Util.JsonStr (mod_info.mod_path))))::((("loaded"), (FStar_Util.JsonBool (mod_info.mod_loaded))))::[])
-
-type completion_result =
-{completion_match_length : Prims.int; completion_candidate : Prims.string; completion_annotation : Prims.string}
-
-
-let __proj__Mkcompletion_result__item__completion_match_length : completion_result  ->  Prims.int = (fun projectee -> (match (projectee) with
-| {completion_match_length = __fname__completion_match_length; completion_candidate = __fname__completion_candidate; completion_annotation = __fname__completion_annotation} -> begin
-__fname__completion_match_length
-end))
-
-
-let __proj__Mkcompletion_result__item__completion_candidate : completion_result  ->  Prims.string = (fun projectee -> (match (projectee) with
-| {completion_match_length = __fname__completion_match_length; completion_candidate = __fname__completion_candidate; completion_annotation = __fname__completion_annotation} -> begin
-__fname__completion_candidate
-end))
-
-
-let __proj__Mkcompletion_result__item__completion_annotation : completion_result  ->  Prims.string = (fun projectee -> (match (projectee) with
-| {completion_match_length = __fname__completion_match_length; completion_candidate = __fname__completion_candidate; completion_annotation = __fname__completion_annotation} -> begin
-__fname__completion_annotation
-end))
-
-
-let json_of_completion_result : completion_result  ->  FStar_Util.json = (fun result -> FStar_Util.JsonList ((FStar_Util.JsonInt (result.completion_match_length))::(FStar_Util.JsonStr (result.completion_annotation))::(FStar_Util.JsonStr (result.completion_candidate))::[]))
-
-
-let completion_result_of_lid : 'Auu____4653 . (path * 'Auu____4653)  ->  completion_result = (fun uu____4662 -> (match (uu____4662) with
-| (path, _lid) -> begin
-(
-
-let uu____4669 = (match_length_of_path path)
-in (
-
-let uu____4670 = (string_of_path path)
-in (
-
-let uu____4671 = (
-
-let uu____4672 = (first_import_of_path path)
-in (FStar_Util.dflt "" uu____4672))
-in {completion_match_length = uu____4669; completion_candidate = uu____4670; completion_annotation = uu____4671})))
-end))
-
-
-let completion_result_of_mod : Prims.string  ->  Prims.bool  ->  path  ->  completion_result = (fun annot loaded path -> (
-
-let uu____4690 = (match_length_of_path path)
-in (
-
-let uu____4691 = (string_of_path path)
-in (
-
-let uu____4692 = (FStar_Util.format1 (match (loaded) with
-| true -> begin
-" %s "
-end
-| uu____4693 -> begin
-"(%s)"
-end) annot)
-in {completion_match_length = uu____4690; completion_candidate = uu____4691; completion_annotation = uu____4692}))))
-
-
-let completion_result_of_ns_or_mod : (path * mod_symbol)  ->  completion_result = (fun uu____4702 -> (match (uu____4702) with
-| (path, symb) -> begin
-(match (symb) with
-| Module ({mod_name = uu____4709; mod_path = uu____4710; mod_loaded = loaded}) -> begin
-(completion_result_of_mod "mod" loaded path)
-end
-| Namespace ({ns_name = uu____4712; ns_loaded = loaded}) -> begin
-(completion_result_of_mod "ns" loaded path)
-end)
-end))
-
-
-let find_module_or_ns : table  ->  query  ->  mod_symbol FStar_Pervasives_Native.option = (fun tbl query -> (trie_find_exact tbl.tbl_mods query))
-
-
-let autocomplete_lid : table  ->  query  ->  completion_result Prims.list = (fun tbl query -> (
-
-let uu____4738 = (trie_find_prefix tbl.tbl_lids query)
-in (FStar_List.map completion_result_of_lid uu____4738)))
-
-
-let autocomplete_mod_or_ns : table  ->  query  ->  ((path * mod_symbol)  ->  (path * mod_symbol) FStar_Pervasives_Native.option)  ->  completion_result Prims.list = (fun tbl query filter1 -> (
-
-let uu____4791 = (
-
-let uu____4798 = (trie_find_prefix tbl.tbl_mods query)
-in (FStar_All.pipe_right uu____4798 (FStar_List.filter_map filter1)))
-in (FStar_All.pipe_right uu____4791 (FStar_List.map completion_result_of_ns_or_mod))))
-
-
-
-=======
   | EmptyHeap 
   | Heap of ('a,'a heap Prims.list) FStar_Pervasives_Native.tuple2 
 let uu___is_EmptyHeap : 'a . 'a heap -> Prims.bool =
@@ -2315,5 +1106,4 @@
           FStar_All.pipe_right uu____4798 (FStar_List.filter_map filter1)  in
         FStar_All.pipe_right uu____4791
           (FStar_List.map completion_result_of_ns_or_mod)
-  
->>>>>>> ca297a09
+  