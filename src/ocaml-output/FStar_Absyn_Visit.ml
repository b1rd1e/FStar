
open Prims

let log = (fun s -> ())


let rec compress_typ_aux : Prims.bool  ->  (FStar_Absyn_Syntax.typ', (FStar_Absyn_Syntax.knd', Prims.unit) FStar_Absyn_Syntax.syntax) FStar_Absyn_Syntax.syntax  ->  (FStar_Absyn_Syntax.typ', (FStar_Absyn_Syntax.knd', Prims.unit) FStar_Absyn_Syntax.syntax) FStar_Absyn_Syntax.syntax = (fun pos typ -> (match (typ.FStar_Absyn_Syntax.n) with
| FStar_Absyn_Syntax.Typ_uvar (uv, k) -> begin
(match ((FStar_Unionfind.find uv)) with
| FStar_Absyn_Syntax.Fixed (typ) -> begin
(compress_typ_aux pos typ)
end
| _31_13 -> begin
typ
end)
end
| FStar_Absyn_Syntax.Typ_delayed (_31_15, m) -> begin
(match ((FStar_ST.read m)) with
| None -> begin
typ
end
| Some (t) -> begin
(

let t' = (compress_typ_aux pos t)
in (

let _31_23 = (FStar_ST.op_Colon_Equals m (Some (t')))
in t'))
end)
end
| (FStar_Absyn_Syntax.Typ_ascribed (t, _)) | (FStar_Absyn_Syntax.Typ_meta (FStar_Absyn_Syntax.Meta_named (t, _))) when pos -> begin
(compress_typ_aux pos t)
end
| FStar_Absyn_Syntax.Typ_app ({FStar_Absyn_Syntax.n = FStar_Absyn_Syntax.Typ_uvar (uv, _31_45); FStar_Absyn_Syntax.tk = _31_42; FStar_Absyn_Syntax.pos = _31_40; FStar_Absyn_Syntax.fvs = _31_38; FStar_Absyn_Syntax.uvs = _31_36}, args) -> begin
(match ((FStar_Unionfind.find uv)) with
| FStar_Absyn_Syntax.Fixed (t') -> begin
<<<<<<< HEAD
(let _127_8 = (FStar_Absyn_Syntax.mk_Typ_app ((t'), (args)) None typ.FStar_Absyn_Syntax.pos)
in (FStar_All.pipe_left (compress_typ_aux pos) _127_8))
=======
(let _128_8 = (FStar_Absyn_Syntax.mk_Typ_app ((t'), (args)) None typ.FStar_Absyn_Syntax.pos)
in (FStar_All.pipe_left (compress_typ_aux pos) _128_8))
>>>>>>> bae9872c
end
| _31_55 -> begin
typ
end)
end
| _31_57 -> begin
typ
end))


let compress_typ : (FStar_Absyn_Syntax.typ', (FStar_Absyn_Syntax.knd', Prims.unit) FStar_Absyn_Syntax.syntax) FStar_Absyn_Syntax.syntax  ->  (FStar_Absyn_Syntax.typ', (FStar_Absyn_Syntax.knd', Prims.unit) FStar_Absyn_Syntax.syntax) FStar_Absyn_Syntax.syntax = (fun typ -> (compress_typ_aux true typ))


let compress_typ_uvars : (FStar_Absyn_Syntax.typ', (FStar_Absyn_Syntax.knd', Prims.unit) FStar_Absyn_Syntax.syntax) FStar_Absyn_Syntax.syntax  ->  (FStar_Absyn_Syntax.typ', (FStar_Absyn_Syntax.knd', Prims.unit) FStar_Absyn_Syntax.syntax) FStar_Absyn_Syntax.syntax = (fun typ -> (compress_typ_aux false typ))


let rec compress_exp_aux : Prims.bool  ->  (FStar_Absyn_Syntax.exp', (FStar_Absyn_Syntax.typ', (FStar_Absyn_Syntax.knd', Prims.unit) FStar_Absyn_Syntax.syntax) FStar_Absyn_Syntax.syntax) FStar_Absyn_Syntax.syntax  ->  (FStar_Absyn_Syntax.exp', (FStar_Absyn_Syntax.typ', (FStar_Absyn_Syntax.knd', Prims.unit) FStar_Absyn_Syntax.syntax) FStar_Absyn_Syntax.syntax) FStar_Absyn_Syntax.syntax = (fun meta exp -> (match (exp.FStar_Absyn_Syntax.n) with
| FStar_Absyn_Syntax.Exp_uvar (uv, _31_64) -> begin
(match ((FStar_Unionfind.find uv)) with
| FStar_Absyn_Syntax.Fixed (e) -> begin
(compress_exp_aux meta e)
end
| _31_70 -> begin
exp
end)
end
| FStar_Absyn_Syntax.Exp_delayed (_31_72, _31_74, m) -> begin
(match ((FStar_ST.read m)) with
| None -> begin
exp
end
| Some (e) -> begin
(

let e' = (compress_exp_aux meta e)
in (

let _31_82 = (FStar_ST.op_Colon_Equals m (Some (e')))
in e'))
end)
end
| FStar_Absyn_Syntax.Exp_meta (FStar_Absyn_Syntax.Meta_desugared (e, _31_86)) when meta -> begin
(compress_exp_aux meta e)
end
| FStar_Absyn_Syntax.Exp_app ({FStar_Absyn_Syntax.n = FStar_Absyn_Syntax.Exp_uvar (uv, _31_100); FStar_Absyn_Syntax.tk = _31_97; FStar_Absyn_Syntax.pos = _31_95; FStar_Absyn_Syntax.fvs = _31_93; FStar_Absyn_Syntax.uvs = _31_91}, args) -> begin
(match ((FStar_Unionfind.find uv)) with
| FStar_Absyn_Syntax.Fixed (e') -> begin
(FStar_Absyn_Syntax.mk_Exp_app ((e'), (args)) None exp.FStar_Absyn_Syntax.pos)
end
| _31_110 -> begin
exp
end)
end
| _31_112 -> begin
exp
end))


let compress_exp : (FStar_Absyn_Syntax.exp', (FStar_Absyn_Syntax.typ', (FStar_Absyn_Syntax.knd', Prims.unit) FStar_Absyn_Syntax.syntax) FStar_Absyn_Syntax.syntax) FStar_Absyn_Syntax.syntax  ->  (FStar_Absyn_Syntax.exp', (FStar_Absyn_Syntax.typ', (FStar_Absyn_Syntax.knd', Prims.unit) FStar_Absyn_Syntax.syntax) FStar_Absyn_Syntax.syntax) FStar_Absyn_Syntax.syntax = (fun e -> (compress_exp_aux true e))


let compress_exp_uvars : (FStar_Absyn_Syntax.exp', (FStar_Absyn_Syntax.typ', (FStar_Absyn_Syntax.knd', Prims.unit) FStar_Absyn_Syntax.syntax) FStar_Absyn_Syntax.syntax) FStar_Absyn_Syntax.syntax  ->  (FStar_Absyn_Syntax.exp', (FStar_Absyn_Syntax.typ', (FStar_Absyn_Syntax.knd', Prims.unit) FStar_Absyn_Syntax.syntax) FStar_Absyn_Syntax.syntax) FStar_Absyn_Syntax.syntax = (fun e -> (compress_exp_aux false e))


let rec compress_kind : (FStar_Absyn_Syntax.knd', Prims.unit) FStar_Absyn_Syntax.syntax  ->  (FStar_Absyn_Syntax.knd', Prims.unit) FStar_Absyn_Syntax.syntax = (fun knd -> (match (knd.FStar_Absyn_Syntax.n) with
| FStar_Absyn_Syntax.Kind_delayed (_31_117, _31_119, m) -> begin
(match ((FStar_ST.read m)) with
| None -> begin
knd
end
| Some (k) -> begin
(

let k' = (compress_kind k)
in (

let _31_127 = (FStar_ST.op_Colon_Equals m (Some (k')))
in k'))
end)
end
| _31_130 -> begin
knd
end))


let left = (fun ext benv btv -> (match ((ext benv (FStar_Util.Inl (btv)))) with
| (benv, FStar_Util.Inl (bvd)) -> begin
((benv), (bvd))
end
| _31_139 -> begin
(failwith "impossible")
end))


let right = (fun ext benv bvv -> (match ((ext benv (FStar_Util.Inr (bvv)))) with
| (benv, FStar_Util.Inr (bvd)) -> begin
((benv), (bvd))
end
| _31_148 -> begin
(failwith "impossible")
end))


type boundvar =
(FStar_Absyn_Syntax.btvdef, FStar_Absyn_Syntax.bvvdef) FStar_Util.either


type boundvars =
boundvar Prims.list


type ('env, 'm) imap =
'env  ->  boundvars  ->  'm  ->  ('m * 'env)


type ('env, 'm, 'n) mapper =
('env, FStar_Absyn_Syntax.knd) imap  ->  ('env, FStar_Absyn_Syntax.typ) imap  ->  ('env, FStar_Absyn_Syntax.exp) imap  ->  'env  ->  boundvars  ->  'm  ->  ('n * 'env)


let push_tbinder = (fun binders _31_1 -> (match (_31_1) with
| None -> begin
binders
end
| Some (a) -> begin
(FStar_Util.Inl (a))::binders
end))


let push_vbinder = (fun binders _31_2 -> (match (_31_2) with
| None -> begin
binders
end
| Some (a) -> begin
(FStar_Util.Inr (a))::binders
end))


let bvd_to_bvar_s = (fun bvd sort -> {FStar_Absyn_Syntax.v = bvd; FStar_Absyn_Syntax.sort = sort; FStar_Absyn_Syntax.p = bvd.FStar_Absyn_Syntax.ppname.FStar_Ident.idRange})


let tbinder_opt = (fun aopt k -> (match (aopt) with
| None -> begin
[]
end
| Some (a) -> begin
(FStar_Util.Inl ((bvd_to_bvar_s a k)))::[]
end))


let vbinder_opt = (fun aopt t -> (match (aopt) with
| None -> begin
[]
end
| Some (a) -> begin
(FStar_Util.Inr ((bvd_to_bvar_s a t)))::[]
end))


type knd_components =
(FStar_Absyn_Syntax.binders * FStar_Absyn_Syntax.knd Prims.list * FStar_Absyn_Syntax.typ Prims.list * FStar_Absyn_Syntax.arg Prims.list)


type typ_components =
(FStar_Absyn_Syntax.binders * FStar_Absyn_Syntax.knd Prims.list * FStar_Absyn_Syntax.typ Prims.list * FStar_Absyn_Syntax.comp Prims.list * FStar_Absyn_Syntax.arg Prims.list Prims.list)


type exp_components =
(FStar_Absyn_Syntax.binders * FStar_Absyn_Syntax.knd Prims.list * FStar_Absyn_Syntax.typ Prims.list * FStar_Absyn_Syntax.exp Prims.list * FStar_Absyn_Syntax.arg Prims.list)


let leaf_k = (fun _31_176 -> (match (()) with
| () -> begin
(([]), ([]), ([]), ([]))
end))


let leaf_te = (fun _31_177 -> (match (()) with
| () -> begin
(([]), ([]), ([]), ([]), ([]))
end))


let rec reduce_kind = (fun map_kind' map_typ' map_exp' combine_kind combine_typ combine_exp env binders k -> (

let rec visit_kind = (fun env binders k -> (

let k = (compress_kind k)
in (

let _31_236 = (match (k.FStar_Absyn_Syntax.n) with
| FStar_Absyn_Syntax.Kind_delayed (_31_197) -> begin
(failwith "Impossible")
end
| (FStar_Absyn_Syntax.Kind_lam (_)) | (FStar_Absyn_Syntax.Kind_type) | (FStar_Absyn_Syntax.Kind_effect) | (FStar_Absyn_Syntax.Kind_unknown) -> begin
(((leaf_k ())), (env))
end
| FStar_Absyn_Syntax.Kind_uvar (_31_206, args) -> begin
(

let _31_212 = (map_args map_typ map_exp env binders args)
in (match (_31_212) with
| (args, env) -> begin
(((([]), ([]), ([]), (args))), (env))
end))
end
| FStar_Absyn_Syntax.Kind_abbrev (kabr, k) -> begin
(

let _31_219 = (map_kind env binders k)
in (match (_31_219) with
| (k, env) -> begin
(

let _31_222 = (map_args map_typ map_exp env binders (Prims.snd kabr))
in (match (_31_222) with
| (args, env) -> begin
(((([]), ((k)::[]), ([]), (args))), (env))
end))
end))
end
| FStar_Absyn_Syntax.Kind_arrow (bs, k) -> begin
(

let _31_230 = (map_binders map_kind map_typ env binders bs)
in (match (_31_230) with
| (bs, binders, env) -> begin
(

let _31_233 = (map_kind env binders k)
in (match (_31_233) with
| (k, env) -> begin
((((bs), ((k)::[]), ([]), ([]))), (env))
end))
end))
end)
in (match (_31_236) with
| (components, env) -> begin
(combine_kind k components env)
end))))
and map_kind = (fun env binders k -> (map_kind' visit_kind map_typ map_exp env binders k))
and map_typ = (fun env binders t -> (reduce_typ map_kind' map_typ' map_exp' combine_kind combine_typ combine_exp env binders t))
and map_exp = (fun env binders e -> (reduce_exp map_kind' map_typ' map_exp' combine_kind combine_typ combine_exp env binders e))
in (map_kind env binders k)))
and map_args = (fun map_typ map_exp env binders arguments -> (

let _31_270 = (FStar_List.fold_left (fun _31_254 _31_257 -> (match (((_31_254), (_31_257))) with
| ((out, env), (arg, imp)) -> begin
(match (arg) with
| FStar_Util.Inl (t) -> begin
(

let _31_262 = (map_typ env binders t)
in (match (_31_262) with
| (t, env) -> begin
(((((FStar_Util.Inl (t)), (imp)))::out), (env))
end))
end
| FStar_Util.Inr (e) -> begin
(

let _31_267 = (map_exp env binders e)
in (match (_31_267) with
| (e, env) -> begin
(((((FStar_Util.Inr (e)), (imp)))::out), (env))
end))
end)
end)) (([]), (env)) arguments)
in (match (_31_270) with
| (args', env) -> begin
(((FStar_List.rev args')), (env))
end)))
and map_binders = (fun map_kind map_typ env binders bs -> (

let _31_301 = (FStar_All.pipe_right bs (FStar_List.fold_left (fun _31_280 b -> (match (_31_280) with
| (bs, binders, env) -> begin
(match (b) with
| (FStar_Util.Inl (a), imp) -> begin
(

let _31_288 = (map_kind env binders a.FStar_Absyn_Syntax.sort)
in (match (_31_288) with
| (k, env) -> begin
(

let binders = (push_tbinder binders (Some (a.FStar_Absyn_Syntax.v)))
in (((((FStar_Util.Inl ((bvd_to_bvar_s a.FStar_Absyn_Syntax.v k))), (imp)))::bs), (binders), (env)))
end))
end
| (FStar_Util.Inr (x), imp) -> begin
(

let _31_296 = (map_typ env binders x.FStar_Absyn_Syntax.sort)
in (match (_31_296) with
| (t, env) -> begin
(

let binders = (push_vbinder binders (Some (x.FStar_Absyn_Syntax.v)))
in (((((FStar_Util.Inr ((bvd_to_bvar_s x.FStar_Absyn_Syntax.v t))), (imp)))::bs), (binders), (env)))
end))
end)
end)) (([]), (binders), (env))))
in (match (_31_301) with
| (bs, binders, env) -> begin
(((FStar_List.rev bs)), (binders), (env))
end)))
and reduce_typ = (fun map_kind' map_typ' map_exp' combine_kind combine_typ combine_exp env binders t -> (

let rec map_comp = (fun env binders c -> (match (c.FStar_Absyn_Syntax.n) with
| FStar_Absyn_Syntax.Total (t) -> begin
(

let _31_324 = (map_typ env binders t)
in (match (_31_324) with
| (t, env) -> begin
<<<<<<< HEAD
(let _127_292 = (FStar_Absyn_Syntax.mk_Total t)
in ((_127_292), (env)))
=======
(let _128_292 = (FStar_Absyn_Syntax.mk_Total t)
in ((_128_292), (env)))
>>>>>>> bae9872c
end))
end
| FStar_Absyn_Syntax.Comp (ct) -> begin
(

let _31_329 = (map_typ env binders ct.FStar_Absyn_Syntax.result_typ)
in (match (_31_329) with
| (t, env) -> begin
(

let _31_332 = (map_args map_typ map_exp env binders ct.FStar_Absyn_Syntax.effect_args)
in (match (_31_332) with
| (args, env) -> begin
(

let _31_343 = (FStar_All.pipe_right ct.FStar_Absyn_Syntax.flags (FStar_Util.fold_map (fun env flag -> (match (flag) with
| FStar_Absyn_Syntax.DECREASES (arg) -> begin
(

let _31_339 = (map_exp env binders arg)
in (match (_31_339) with
| (arg, env) -> begin
((env), (FStar_Absyn_Syntax.DECREASES (arg)))
end))
end
| f -> begin
((env), (f))
end)) env))
in (match (_31_343) with
| (env, flags) -> begin
<<<<<<< HEAD
(let _127_295 = (FStar_Absyn_Syntax.mk_Comp (

let _30_344 = ct
in {FStar_Absyn_Syntax.effect_name = _30_344.FStar_Absyn_Syntax.effect_name; FStar_Absyn_Syntax.result_typ = t; FStar_Absyn_Syntax.effect_args = args; FStar_Absyn_Syntax.flags = flags}))
in ((_127_295), (env)))
=======
(let _128_295 = (FStar_Absyn_Syntax.mk_Comp (

let _31_344 = ct
in {FStar_Absyn_Syntax.effect_name = _31_344.FStar_Absyn_Syntax.effect_name; FStar_Absyn_Syntax.result_typ = t; FStar_Absyn_Syntax.effect_args = args; FStar_Absyn_Syntax.flags = flags}))
in ((_128_295), (env)))
>>>>>>> bae9872c
end))
end))
end))
end))
and visit_typ = (fun env binders t -> (

<<<<<<< HEAD
let _30_507 = (match ((let _127_299 = (compress_typ t)
in _127_299.FStar_Absyn_Syntax.n)) with
| FStar_Absyn_Syntax.Typ_delayed (_30_350) -> begin
(FStar_All.failwith "Impossible")
=======
let _31_507 = (match ((let _128_299 = (compress_typ t)
in _128_299.FStar_Absyn_Syntax.n)) with
| FStar_Absyn_Syntax.Typ_delayed (_31_350) -> begin
(failwith "Impossible")
>>>>>>> bae9872c
end
| (FStar_Absyn_Syntax.Typ_unknown) | (FStar_Absyn_Syntax.Typ_btvar (_)) | (FStar_Absyn_Syntax.Typ_const (_)) -> begin
(

let _31_362 = (map_typ env binders t)
in (match (_31_362) with
| (_31_360, env) -> begin
(((leaf_te ())), (env))
end))
end
| FStar_Absyn_Syntax.Typ_app (t, args) -> begin
(

let _31_369 = (map_typ env binders t)
in (match (_31_369) with
| (t, env) -> begin
(

let _31_372 = (map_args map_typ map_exp env binders args)
in (match (_31_372) with
| (args, env) -> begin
(((([]), ([]), ((t)::[]), ([]), ((args)::[]))), (env))
end))
end))
end
| FStar_Absyn_Syntax.Typ_lam (axs, t) -> begin
(

let _31_380 = (map_binders map_kind map_typ env binders axs)
in (match (_31_380) with
| (axs, binders, env) -> begin
(

let _31_383 = (map_typ env binders t)
in (match (_31_383) with
| (t, env) -> begin
((((axs), ([]), ((t)::[]), ([]), ([]))), (env))
end))
end))
end
| FStar_Absyn_Syntax.Typ_refine (x, t2) -> begin
(

let _31_391 = (map_binders map_kind map_typ env binders ((((FStar_Util.Inr (x)), (None)))::[]))
in (match (_31_391) with
| (bs, binders, env) -> begin
(

let _31_394 = (map_typ env binders t2)
in (match (_31_394) with
| (t2, env) -> begin
((((bs), ([]), ((t2)::[]), ([]), ([]))), (env))
end))
end))
end
| FStar_Absyn_Syntax.Typ_fun (bs, c) -> begin
(

let _31_402 = (map_binders map_kind map_typ env binders bs)
in (match (_31_402) with
| (bs, binders, env) -> begin
(

let _31_405 = (map_comp env binders c)
in (match (_31_405) with
| (c, env) -> begin
((((bs), ([]), ([]), ((c)::[]), ([]))), (env))
end))
end))
end
| FStar_Absyn_Syntax.Typ_ascribed (t, k) -> begin
(

let _31_412 = (map_typ env binders t)
in (match (_31_412) with
| (t, env) -> begin
(

let _31_415 = (map_kind env binders k)
in (match (_31_415) with
| (k, env) -> begin
(((([]), ((k)::[]), ((t)::[]), ([]), ([]))), (env))
end))
end))
end
| FStar_Absyn_Syntax.Typ_uvar (_31_417, k) -> begin
(

let _31_423 = (map_kind env binders k)
in (match (_31_423) with
| (k, env) -> begin
(((([]), ((k)::[]), ([]), ([]), ([]))), (env))
end))
end
| FStar_Absyn_Syntax.Typ_meta (FStar_Absyn_Syntax.Meta_slack_formula (t1, t2, flag)) -> begin
(

let _31_432 = (map_typ env binders t1)
in (match (_31_432) with
| (t1, env) -> begin
(

let _31_435 = (map_typ env binders t2)
in (match (_31_435) with
| (t2, env) -> begin
(((([]), ([]), ((t1)::(t2)::[]), ([]), ([]))), (env))
end))
end))
end
| (FStar_Absyn_Syntax.Typ_meta (FStar_Absyn_Syntax.Meta_labeled (t, _, _, _))) | (FStar_Absyn_Syntax.Typ_meta (FStar_Absyn_Syntax.Meta_named (t, _))) | (FStar_Absyn_Syntax.Typ_meta (FStar_Absyn_Syntax.Meta_refresh_label (t, _, _))) -> begin
(

let _31_460 = (map_typ env binders t)
in (match (_31_460) with
| (t, env) -> begin
(((([]), ([]), ((t)::[]), ([]), ([]))), (env))
end))
end
| FStar_Absyn_Syntax.Typ_meta (FStar_Absyn_Syntax.Meta_pattern (t, ps)) -> begin
(

let _31_468 = (map_typ env binders t)
in (match (_31_468) with
| (t, env) -> begin
(

let map_pats = (fun env pats -> (

let _31_494 = (FStar_List.fold_left (fun _31_474 arg -> (match (_31_474) with
| (pats, env) -> begin
(match (arg) with
| (FStar_Util.Inl (t), _31_479) -> begin
(

let _31_483 = (map_typ env binders t)
in (match (_31_483) with
| (t, env) -> begin
(((((FStar_Util.Inl (t)), (None)))::pats), (env))
end))
end
| (FStar_Util.Inr (e), _31_487) -> begin
(

let _31_491 = (map_exp env binders e)
in (match (_31_491) with
| (e, env) -> begin
(((((FStar_Util.Inr (e)), (None)))::pats), (env))
end))
end)
end)) (([]), (env)) pats)
in (match (_31_494) with
| (pats, env) -> begin
(((FStar_List.rev pats)), (env))
end)))
in (

let _31_504 = (FStar_List.fold_left (fun _31_497 pats -> (match (_31_497) with
| (out, env) -> begin
(

let _31_501 = (map_pats env pats)
in (match (_31_501) with
| (pats, env) -> begin
(((pats)::out), (env))
end))
end)) (([]), (env)) ps)
in (match (_31_504) with
| (pats, env) -> begin
(((([]), ([]), ((t)::[]), ([]), ((FStar_List.rev pats)))), (env))
end)))
end))
end)
in (match (_31_507) with
| (components, env) -> begin
(combine_typ t components env)
end)))
and map_kind = (fun env binders k -> (reduce_kind map_kind' map_typ' map_exp' combine_kind combine_typ combine_exp env binders k))
and map_typ = (fun env binders t -> (map_typ' map_kind visit_typ map_exp env binders t))
and map_exp = (fun env binders e -> (reduce_exp map_kind' map_typ' map_exp' combine_kind combine_typ combine_exp env binders e))
in (map_typ env binders t)))
and reduce_exp = (fun map_kind' map_typ' map_exp' combine_kind combine_typ combine_exp env binders e -> (

let rec map_exps = (fun env binders el -> (

let _31_545 = (FStar_List.fold_left (fun _31_538 e -> (match (_31_538) with
| (out, env) -> begin
(

let _31_542 = (map_exp env binders e)
in (match (_31_542) with
| (e, env) -> begin
(((e)::out), (env))
end))
end)) (([]), (env)) el)
in (match (_31_545) with
| (el, env) -> begin
(((FStar_List.rev el)), (env))
end)))
and map_exps_with_binders = (fun env el -> (

let _31_559 = (FStar_List.fold_left (fun _31_550 _31_553 -> (match (((_31_550), (_31_553))) with
| ((out, env), (b, e)) -> begin
(

let _31_556 = (map_exp env b e)
in (match (_31_556) with
| (e, env) -> begin
(((e)::out), (env))
end))
end)) (([]), (env)) el)
in (match (_31_559) with
| (el, env) -> begin
(((FStar_List.rev el)), (env))
end)))
and map_kind = (fun env binders k -> (reduce_kind map_kind' map_typ' map_exp' combine_kind combine_typ combine_exp env binders k))
and map_typ = (fun env binders t -> (reduce_typ map_kind' map_typ' map_exp' combine_kind combine_typ combine_exp env binders t))
and map_exp = (fun env binders e -> (map_exp' map_kind map_typ visit_exp env binders e))
and visit_exp = (fun env binders e -> (

let e = (compress_exp_uvars e)
in (

let _31_746 = (match (e.FStar_Absyn_Syntax.n) with
| FStar_Absyn_Syntax.Exp_delayed (_31_574) -> begin
(failwith "impossible")
end
| FStar_Absyn_Syntax.Exp_meta (FStar_Absyn_Syntax.Meta_desugared (e, _31_578)) -> begin
(

let _31_584 = (map_exp env binders e)
in (match (_31_584) with
| (e, env) -> begin
(((([]), ([]), ([]), ((e)::[]), ([]))), (env))
end))
end
| (FStar_Absyn_Syntax.Exp_bvar (_)) | (FStar_Absyn_Syntax.Exp_fvar (_)) | (FStar_Absyn_Syntax.Exp_constant (_)) -> begin
(((leaf_te ())), (env))
end
| FStar_Absyn_Syntax.Exp_uvar (_31_595, t) -> begin
(

let _31_601 = (map_typ env binders t)
in (match (_31_601) with
| (t, env) -> begin
(((([]), ([]), ((t)::[]), ([]), ([]))), (env))
end))
end
| FStar_Absyn_Syntax.Exp_abs (bs, e) -> begin
(

let _31_609 = (map_binders map_kind map_typ env binders bs)
in (match (_31_609) with
| (bs, binders, env) -> begin
(

let _31_612 = (map_exp env binders e)
in (match (_31_612) with
| (e, env) -> begin
((((bs), ([]), ([]), ((e)::[]), ([]))), (env))
end))
end))
end
| FStar_Absyn_Syntax.Exp_app (e, args) -> begin
(

let _31_619 = (map_exp env binders e)
in (match (_31_619) with
| (e, env) -> begin
(

let _31_622 = (map_args map_typ map_exp env binders args)
in (match (_31_622) with
| (args, env) -> begin
(((([]), ([]), ([]), ((e)::[]), (args))), (env))
end))
end))
end
| FStar_Absyn_Syntax.Exp_match (e1, pl) -> begin
(

let rec pat_binders = (fun b p -> (match (p.FStar_Absyn_Syntax.v) with
| (FStar_Absyn_Syntax.Pat_dot_term (_)) | (FStar_Absyn_Syntax.Pat_dot_typ (_)) | (FStar_Absyn_Syntax.Pat_wild (_)) | (FStar_Absyn_Syntax.Pat_twild (_)) | (FStar_Absyn_Syntax.Pat_constant (_)) -> begin
b
end
| FStar_Absyn_Syntax.Pat_var (x) -> begin
(push_vbinder b (Some (x.FStar_Absyn_Syntax.v)))
end
| FStar_Absyn_Syntax.Pat_tvar (t) -> begin
(push_tbinder b (Some (t.FStar_Absyn_Syntax.v)))
end
| FStar_Absyn_Syntax.Pat_cons (_31_650, _31_652, pats) -> begin
(FStar_List.fold_left (fun b _31_660 -> (match (_31_660) with
| (p, _31_659) -> begin
(pat_binders b p)
end)) b pats)
end
| FStar_Absyn_Syntax.Pat_disj ((p)::_31_662) -> begin
(pat_binders b p)
end
| FStar_Absyn_Syntax.Pat_disj ([]) -> begin
(failwith "impossible")
end))
in (

let branches = (FStar_All.pipe_right pl (FStar_List.collect (fun _31_671 -> (match (_31_671) with
| (p, w, e) -> begin
(

let binders = (pat_binders binders p)
in (match (w) with
| None -> begin
(((binders), (e)))::[]
end
| Some (w) -> begin
(((binders), (w)))::(((binders), (e)))::[]
end))
end))))
in (

let _31_679 = (map_exps_with_binders env ((((binders), (e1)))::branches))
in (match (_31_679) with
| (el, env) -> begin
(((([]), ([]), ([]), (el), ([]))), (env))
end))))
end
| FStar_Absyn_Syntax.Exp_ascribed (e, t, _31_683) -> begin
(

let _31_688 = (map_typ env binders t)
in (match (_31_688) with
| (t, env) -> begin
(

let _31_691 = (map_exp env binders e)
in (match (_31_691) with
| (e, env) -> begin
(((([]), ([]), ((t)::[]), ((e)::[]), ([]))), (env))
end))
end))
end
| FStar_Absyn_Syntax.Exp_let ((false, (lb)::[]), e2) -> begin
(

let _31_701 = (map_typ env binders lb.FStar_Absyn_Syntax.lbtyp)
in (match (_31_701) with
| (t, env) -> begin
(

let binders' = (match (lb.FStar_Absyn_Syntax.lbname) with
| FStar_Util.Inl (x) -> begin
(push_vbinder binders (Some (x)))
end
| _31_705 -> begin
binders
end)
in (

let _31_709 = (map_exps_with_binders env ((((binders), (lb.FStar_Absyn_Syntax.lbdef)))::(((binders'), (e2)))::[]))
in (match (_31_709) with
| (el, env) -> begin
(((([]), ([]), ((t)::[]), (el), ([]))), (env))
end)))
end))
end
| FStar_Absyn_Syntax.Exp_let ((true, bvdt_tl), e) -> begin
(

let tl = (FStar_List.map (fun lb -> lb.FStar_Absyn_Syntax.lbtyp) bvdt_tl)
in (

let el = (FStar_List.map (fun lb -> lb.FStar_Absyn_Syntax.lbdef) bvdt_tl)
in (

let _31_729 = (FStar_All.pipe_right tl (FStar_List.fold_left (fun _31_722 t -> (match (_31_722) with
| (tl, env) -> begin
(

let _31_726 = (map_typ env binders t)
in (match (_31_726) with
| (t, env) -> begin
(((t)::tl), (env))
end))
end)) (([]), (env))))
in (match (_31_729) with
| (tl, env) -> begin
(

let tl = (FStar_List.rev tl)
in (

let binders = (FStar_List.fold_left (fun binders lb -> (match (lb.FStar_Absyn_Syntax.lbname) with
| FStar_Util.Inl (x) -> begin
(push_vbinder binders (Some (x)))
end
| _31_736 -> begin
binders
end)) binders bvdt_tl)
in (

let _31_740 = (map_exps env binders (FStar_List.append el ((e)::[])))
in (match (_31_740) with
| (el, env) -> begin
(((([]), ([]), (tl), (el), ([]))), (env))
end))))
end))))
end
| FStar_Absyn_Syntax.Exp_let (_31_742) -> begin
(failwith "impossible")
end)
in (match (_31_746) with
| (components, env) -> begin
(combine_exp e components env)
end))))
in (map_exp env binders e)))


let combine_kind = (fun k kc env -> (

let k' = (match (((k.FStar_Absyn_Syntax.n), (kc))) with
| ((FStar_Absyn_Syntax.Kind_lam (_), _)) | ((FStar_Absyn_Syntax.Kind_type, _)) | ((FStar_Absyn_Syntax.Kind_effect, _)) | ((FStar_Absyn_Syntax.Kind_unknown, _)) -> begin
(fun p -> (FStar_Util.return_all k))
end
| (FStar_Absyn_Syntax.Kind_uvar (u, _31_771), (_31_775, _31_777, _31_779, args)) -> begin
(FStar_Absyn_Syntax.mk_Kind_uvar ((u), (args)))
end
| (FStar_Absyn_Syntax.Kind_abbrev (kabr, _31_785), (_31_789, (k)::[], _31_793, args)) -> begin
(FStar_Absyn_Syntax.mk_Kind_abbrev (((((Prims.fst kabr)), (args))), (k)))
end
| (FStar_Absyn_Syntax.Kind_arrow (_31_798, _31_800), (bs, (k')::[], _31_807, _31_809)) -> begin
(FStar_Absyn_Syntax.mk_Kind_arrow ((bs), (k')))
end
| _31_813 -> begin
(failwith "impossible")
end)
<<<<<<< HEAD
in (let _127_388 = (k' k.FStar_Absyn_Syntax.pos)
in ((_127_388), (env)))))
=======
in (let _128_388 = (k' k.FStar_Absyn_Syntax.pos)
in ((_128_388), (env)))))
>>>>>>> bae9872c


let combine_typ = (fun t tc env -> (

let t = (compress_typ t)
in (

let w = (fun f -> (f None t.FStar_Absyn_Syntax.pos))
in (

let t' = (match (((t.FStar_Absyn_Syntax.n), (tc))) with
| ((FStar_Absyn_Syntax.Typ_unknown, _)) | ((FStar_Absyn_Syntax.Typ_btvar (_), _)) | ((FStar_Absyn_Syntax.Typ_const (_), _)) -> begin
t
end
| (FStar_Absyn_Syntax.Typ_lam (_31_838), (bs, _31_842, (t)::[], _31_846, _31_848)) -> begin
(FStar_All.pipe_left w (FStar_Absyn_Syntax.mk_Typ_lam ((bs), (t))))
end
| (FStar_Absyn_Syntax.Typ_app (_31_852), (_31_855, _31_857, (t)::[], _31_861, (args)::[])) -> begin
(FStar_All.pipe_left w (FStar_Absyn_Syntax.mk_Typ_app ((t), (args))))
end
| (FStar_Absyn_Syntax.Typ_refine (_31_867), (((FStar_Util.Inr (x), _31_872))::[], _31_876, (t)::[], _31_880, _31_882)) -> begin
(FStar_All.pipe_left w (FStar_Absyn_Syntax.mk_Typ_refine ((x), (t))))
end
| (FStar_Absyn_Syntax.Typ_fun (_31_886), (bs, _31_890, _31_892, (c)::[], _31_896)) -> begin
(FStar_All.pipe_left w (FStar_Absyn_Syntax.mk_Typ_fun ((bs), (c))))
end
| (FStar_Absyn_Syntax.Typ_uvar (x, _31_901), (_31_905, (k)::[], _31_909, _31_911, _31_913)) -> begin
(FStar_All.pipe_left w (FStar_Absyn_Syntax.mk_Typ_uvar' ((x), (k))))
end
| (FStar_Absyn_Syntax.Typ_ascribed (_31_917), (_31_920, (k)::[], (t)::[], _31_926, _31_928)) -> begin
(FStar_All.pipe_left w (FStar_Absyn_Syntax.mk_Typ_ascribed' ((t), (k))))
end
| (FStar_Absyn_Syntax.Typ_meta (FStar_Absyn_Syntax.Meta_named (_31_932, l)), (_31_938, _31_940, (t')::[], _31_944, _31_946)) -> begin
(FStar_All.pipe_left w (FStar_Absyn_Syntax.mk_Typ_meta' (FStar_Absyn_Syntax.Meta_named (((t'), (l))))))
end
| (FStar_Absyn_Syntax.Typ_meta (FStar_Absyn_Syntax.Meta_pattern (_31_950)), (_31_954, _31_956, (t)::[], _31_960, args)) -> begin
(FStar_All.pipe_left w (FStar_Absyn_Syntax.mk_Typ_meta' (FStar_Absyn_Syntax.Meta_pattern (((t), (args))))))
end
| (FStar_Absyn_Syntax.Typ_meta (FStar_Absyn_Syntax.Meta_labeled (_31_965, l, r, p)), (_31_973, _31_975, (t)::[], _31_979, _31_981)) -> begin
(FStar_All.pipe_left w (FStar_Absyn_Syntax.mk_Typ_meta' (FStar_Absyn_Syntax.Meta_labeled (((t), (l), (r), (p))))))
end
| (FStar_Absyn_Syntax.Typ_meta (FStar_Absyn_Syntax.Meta_refresh_label (_31_985, b, r)), (_31_992, _31_994, (t)::[], _31_998, _31_1000)) -> begin
(FStar_All.pipe_left w (FStar_Absyn_Syntax.mk_Typ_meta' (FStar_Absyn_Syntax.Meta_refresh_label (((t), (b), (r))))))
end
<<<<<<< HEAD
| (FStar_Absyn_Syntax.Typ_meta (FStar_Absyn_Syntax.Meta_slack_formula (_30_1004, _30_1006, _30_1008)), (_30_1013, _30_1015, (t1)::(t2)::[], _30_1020, _30_1022)) -> begin
(let _127_429 = (let _127_428 = (let _127_427 = (let _127_426 = (FStar_Util.mk_ref false)
in ((t1), (t2), (_127_426)))
in FStar_Absyn_Syntax.Meta_slack_formula (_127_427))
in (FStar_Absyn_Syntax.mk_Typ_meta' _127_428))
in (FStar_All.pipe_left w _127_429))
=======
| (FStar_Absyn_Syntax.Typ_meta (FStar_Absyn_Syntax.Meta_slack_formula (_31_1004, _31_1006, _31_1008)), (_31_1013, _31_1015, (t1)::(t2)::[], _31_1020, _31_1022)) -> begin
(let _128_429 = (let _128_428 = (let _128_427 = (let _128_426 = (FStar_Util.mk_ref false)
in ((t1), (t2), (_128_426)))
in FStar_Absyn_Syntax.Meta_slack_formula (_128_427))
in (FStar_Absyn_Syntax.mk_Typ_meta' _128_428))
in (FStar_All.pipe_left w _128_429))
>>>>>>> bae9872c
end
| _31_1026 -> begin
(failwith "impossible")
end)
in ((t'), (env))))))


let combine_exp = (fun e ec env -> (

let e = (compress_exp e)
in (

let w = (fun f -> (f None e.FStar_Absyn_Syntax.pos))
in (

let e' = (match (((e.FStar_Absyn_Syntax.n), (ec))) with
| ((FStar_Absyn_Syntax.Exp_bvar (_), _)) | ((FStar_Absyn_Syntax.Exp_fvar (_), _)) | ((FStar_Absyn_Syntax.Exp_constant (_), _)) -> begin
e
end
| (FStar_Absyn_Syntax.Exp_uvar (uv, _31_1054), (_31_1058, _31_1060, (t)::[], _31_1064, _31_1066)) -> begin
(FStar_All.pipe_left w (FStar_Absyn_Syntax.mk_Exp_uvar' ((uv), (t))))
end
| (FStar_Absyn_Syntax.Exp_abs (_31_1070), (bs, _31_1074, _31_1076, (e)::[], _31_1080)) -> begin
(FStar_All.pipe_left w (FStar_Absyn_Syntax.mk_Exp_abs ((bs), (e))))
end
| (FStar_Absyn_Syntax.Exp_app (_31_1084), (_31_1087, _31_1089, _31_1091, (e)::[], args)) -> begin
(FStar_All.pipe_left w (FStar_Absyn_Syntax.mk_Exp_app ((e), (args))))
end
| (FStar_Absyn_Syntax.Exp_ascribed (_31_1098, _31_1100, l), (_31_1105, _31_1107, (t)::[], (e)::[], _31_1113)) -> begin
(FStar_All.pipe_left w (FStar_Absyn_Syntax.mk_Exp_ascribed ((e), (t), (l))))
end
| (FStar_Absyn_Syntax.Exp_meta (FStar_Absyn_Syntax.Meta_desugared (_31_1117, tag)), (_31_1123, _31_1125, _31_1127, (e)::[], _31_1131)) -> begin
(FStar_All.pipe_left w (FStar_Absyn_Syntax.mk_Exp_meta' (FStar_Absyn_Syntax.Meta_desugared (((e), (tag))))))
end
| (FStar_Absyn_Syntax.Exp_match (_31_1135, eqns), (_31_1140, [], [], (e1)::el, _31_1147)) -> begin
(

let rec mk_eqns = (fun eqns el -> (match (((eqns), (el))) with
<<<<<<< HEAD
| (((p, None, _30_1157))::eqns', (e)::el') -> begin
(let _127_459 = (mk_eqns eqns' el')
in (((p), (None), (e)))::_127_459)
end
| (((p, Some (_30_1167), _30_1170))::eqns', (w)::(e)::el') -> begin
(let _127_460 = (mk_eqns eqns' el')
in (((p), (Some (w)), (e)))::_127_460)
=======
| (((p, None, _31_1157))::eqns', (e)::el') -> begin
(let _128_459 = (mk_eqns eqns' el')
in (((p), (None), (e)))::_128_459)
end
| (((p, Some (_31_1167), _31_1170))::eqns', (w)::(e)::el') -> begin
(let _128_460 = (mk_eqns eqns' el')
in (((p), (Some (w)), (e)))::_128_460)
>>>>>>> bae9872c
end
| ([], []) -> begin
[]
end
| _31_1183 -> begin
(failwith "impossible")
end))
<<<<<<< HEAD
in (let _127_465 = (let _127_464 = (let _127_463 = (mk_eqns eqns el)
in ((e1), (_127_463)))
in (FStar_Absyn_Syntax.mk_Exp_match _127_464))
in (FStar_All.pipe_left w _127_465)))
=======
in (let _128_465 = (let _128_464 = (let _128_463 = (mk_eqns eqns el)
in ((e1), (_128_463)))
in (FStar_Absyn_Syntax.mk_Exp_match _128_464))
in (FStar_All.pipe_left w _128_465)))
>>>>>>> bae9872c
end
| (FStar_Absyn_Syntax.Exp_let ((is_rec, lbs), _31_1188), (_31_1192, _31_1194, tl, el, _31_1198)) -> begin
(match ((FStar_Util.first_N (FStar_List.length lbs) el)) with
| (el, (e')::[]) -> begin
(

let lbs' = (FStar_List.map3 (fun lb t e -> (

let _31_1208 = lb
in {FStar_Absyn_Syntax.lbname = _31_1208.FStar_Absyn_Syntax.lbname; FStar_Absyn_Syntax.lbtyp = t; FStar_Absyn_Syntax.lbeff = _31_1208.FStar_Absyn_Syntax.lbeff; FStar_Absyn_Syntax.lbdef = e})) lbs tl el)
in (FStar_All.pipe_left w (FStar_Absyn_Syntax.mk_Exp_let ((((is_rec), (lbs'))), (e')))))
end
| _31_1212 -> begin
(failwith "impossible")
end)
end
| _31_1214 -> begin
(failwith "impossible")
end)
in ((e'), (env))))))


<<<<<<< HEAD
let collect_from_typ = (fun f env t -> (let _127_589 = (reduce_typ (fun _30_1260 _30_1262 _30_1264 env _30_1267 k -> ((k), (env))) (fun _30_1242 vt _30_1245 env bvs t -> (

let env = (f env t)
in (match ((let _127_546 = (compress_typ t)
in _127_546.FStar_Absyn_Syntax.n)) with
=======
let collect_from_typ = (fun f env t -> (let _128_589 = (reduce_typ (fun _31_1260 _31_1262 _31_1264 env _31_1267 k -> ((k), (env))) (fun _31_1242 vt _31_1245 env bvs t -> (

let env = (f env t)
in (match ((let _128_546 = (compress_typ t)
in _128_546.FStar_Absyn_Syntax.n)) with
>>>>>>> bae9872c
| (FStar_Absyn_Syntax.Typ_unknown) | (FStar_Absyn_Syntax.Typ_btvar (_)) | (FStar_Absyn_Syntax.Typ_const (_)) -> begin
((t), (env))
end
| _31_1259 -> begin
(vt env bvs t)
<<<<<<< HEAD
end))) (fun _30_1232 _30_1234 _30_1236 env _30_1239 e -> ((e), (env))) (fun k _30_1229 env -> ((k), (env))) (fun t _30_1225 env -> ((t), (env))) (fun e _30_1221 env -> ((e), (env))) env [] t)
in (FStar_All.pipe_left Prims.snd _127_589)))
=======
end))) (fun _31_1232 _31_1234 _31_1236 env _31_1239 e -> ((e), (env))) (fun k _31_1229 env -> ((k), (env))) (fun t _31_1225 env -> ((t), (env))) (fun e _31_1221 env -> ((e), (env))) env [] t)
in (FStar_All.pipe_left Prims.snd _128_589)))
>>>>>>> bae9872c



<|MERGE_RESOLUTION|>--- conflicted
+++ resolved
@@ -35,13 +35,8 @@
 | FStar_Absyn_Syntax.Typ_app ({FStar_Absyn_Syntax.n = FStar_Absyn_Syntax.Typ_uvar (uv, _31_45); FStar_Absyn_Syntax.tk = _31_42; FStar_Absyn_Syntax.pos = _31_40; FStar_Absyn_Syntax.fvs = _31_38; FStar_Absyn_Syntax.uvs = _31_36}, args) -> begin
 (match ((FStar_Unionfind.find uv)) with
 | FStar_Absyn_Syntax.Fixed (t') -> begin
-<<<<<<< HEAD
-(let _127_8 = (FStar_Absyn_Syntax.mk_Typ_app ((t'), (args)) None typ.FStar_Absyn_Syntax.pos)
-in (FStar_All.pipe_left (compress_typ_aux pos) _127_8))
-=======
-(let _128_8 = (FStar_Absyn_Syntax.mk_Typ_app ((t'), (args)) None typ.FStar_Absyn_Syntax.pos)
-in (FStar_All.pipe_left (compress_typ_aux pos) _128_8))
->>>>>>> bae9872c
+(let _131_8 = (FStar_Absyn_Syntax.mk_Typ_app ((t'), (args)) None typ.FStar_Absyn_Syntax.pos)
+in (FStar_All.pipe_left (compress_typ_aux pos) _131_8))
 end
 | _31_55 -> begin
 typ
@@ -356,13 +351,8 @@
 let _31_324 = (map_typ env binders t)
 in (match (_31_324) with
 | (t, env) -> begin
-<<<<<<< HEAD
-(let _127_292 = (FStar_Absyn_Syntax.mk_Total t)
-in ((_127_292), (env)))
-=======
-(let _128_292 = (FStar_Absyn_Syntax.mk_Total t)
-in ((_128_292), (env)))
->>>>>>> bae9872c
+(let _131_292 = (FStar_Absyn_Syntax.mk_Total t)
+in ((_131_292), (env)))
 end))
 end
 | FStar_Absyn_Syntax.Comp (ct) -> begin
@@ -393,36 +383,21 @@
 end)) env))
 in (match (_31_343) with
 | (env, flags) -> begin
-<<<<<<< HEAD
-(let _127_295 = (FStar_Absyn_Syntax.mk_Comp (
-
-let _30_344 = ct
-in {FStar_Absyn_Syntax.effect_name = _30_344.FStar_Absyn_Syntax.effect_name; FStar_Absyn_Syntax.result_typ = t; FStar_Absyn_Syntax.effect_args = args; FStar_Absyn_Syntax.flags = flags}))
-in ((_127_295), (env)))
-=======
-(let _128_295 = (FStar_Absyn_Syntax.mk_Comp (
+(let _131_295 = (FStar_Absyn_Syntax.mk_Comp (
 
 let _31_344 = ct
 in {FStar_Absyn_Syntax.effect_name = _31_344.FStar_Absyn_Syntax.effect_name; FStar_Absyn_Syntax.result_typ = t; FStar_Absyn_Syntax.effect_args = args; FStar_Absyn_Syntax.flags = flags}))
-in ((_128_295), (env)))
->>>>>>> bae9872c
+in ((_131_295), (env)))
 end))
 end))
 end))
 end))
 and visit_typ = (fun env binders t -> (
 
-<<<<<<< HEAD
-let _30_507 = (match ((let _127_299 = (compress_typ t)
-in _127_299.FStar_Absyn_Syntax.n)) with
-| FStar_Absyn_Syntax.Typ_delayed (_30_350) -> begin
-(FStar_All.failwith "Impossible")
-=======
-let _31_507 = (match ((let _128_299 = (compress_typ t)
-in _128_299.FStar_Absyn_Syntax.n)) with
+let _31_507 = (match ((let _131_299 = (compress_typ t)
+in _131_299.FStar_Absyn_Syntax.n)) with
 | FStar_Absyn_Syntax.Typ_delayed (_31_350) -> begin
 (failwith "Impossible")
->>>>>>> bae9872c
 end
 | (FStar_Absyn_Syntax.Typ_unknown) | (FStar_Absyn_Syntax.Typ_btvar (_)) | (FStar_Absyn_Syntax.Typ_const (_)) -> begin
 (
@@ -857,13 +832,8 @@
 | _31_813 -> begin
 (failwith "impossible")
 end)
-<<<<<<< HEAD
-in (let _127_388 = (k' k.FStar_Absyn_Syntax.pos)
-in ((_127_388), (env)))))
-=======
-in (let _128_388 = (k' k.FStar_Absyn_Syntax.pos)
-in ((_128_388), (env)))))
->>>>>>> bae9872c
+in (let _131_388 = (k' k.FStar_Absyn_Syntax.pos)
+in ((_131_388), (env)))))
 
 
 let combine_typ = (fun t tc env -> (
@@ -908,21 +878,12 @@
 | (FStar_Absyn_Syntax.Typ_meta (FStar_Absyn_Syntax.Meta_refresh_label (_31_985, b, r)), (_31_992, _31_994, (t)::[], _31_998, _31_1000)) -> begin
 (FStar_All.pipe_left w (FStar_Absyn_Syntax.mk_Typ_meta' (FStar_Absyn_Syntax.Meta_refresh_label (((t), (b), (r))))))
 end
-<<<<<<< HEAD
-| (FStar_Absyn_Syntax.Typ_meta (FStar_Absyn_Syntax.Meta_slack_formula (_30_1004, _30_1006, _30_1008)), (_30_1013, _30_1015, (t1)::(t2)::[], _30_1020, _30_1022)) -> begin
-(let _127_429 = (let _127_428 = (let _127_427 = (let _127_426 = (FStar_Util.mk_ref false)
-in ((t1), (t2), (_127_426)))
-in FStar_Absyn_Syntax.Meta_slack_formula (_127_427))
-in (FStar_Absyn_Syntax.mk_Typ_meta' _127_428))
-in (FStar_All.pipe_left w _127_429))
-=======
 | (FStar_Absyn_Syntax.Typ_meta (FStar_Absyn_Syntax.Meta_slack_formula (_31_1004, _31_1006, _31_1008)), (_31_1013, _31_1015, (t1)::(t2)::[], _31_1020, _31_1022)) -> begin
-(let _128_429 = (let _128_428 = (let _128_427 = (let _128_426 = (FStar_Util.mk_ref false)
-in ((t1), (t2), (_128_426)))
-in FStar_Absyn_Syntax.Meta_slack_formula (_128_427))
-in (FStar_Absyn_Syntax.mk_Typ_meta' _128_428))
-in (FStar_All.pipe_left w _128_429))
->>>>>>> bae9872c
+(let _131_429 = (let _131_428 = (let _131_427 = (let _131_426 = (FStar_Util.mk_ref false)
+in ((t1), (t2), (_131_426)))
+in FStar_Absyn_Syntax.Meta_slack_formula (_131_427))
+in (FStar_Absyn_Syntax.mk_Typ_meta' _131_428))
+in (FStar_All.pipe_left w _131_429))
 end
 | _31_1026 -> begin
 (failwith "impossible")
@@ -961,23 +922,13 @@
 (
 
 let rec mk_eqns = (fun eqns el -> (match (((eqns), (el))) with
-<<<<<<< HEAD
-| (((p, None, _30_1157))::eqns', (e)::el') -> begin
-(let _127_459 = (mk_eqns eqns' el')
-in (((p), (None), (e)))::_127_459)
-end
-| (((p, Some (_30_1167), _30_1170))::eqns', (w)::(e)::el') -> begin
-(let _127_460 = (mk_eqns eqns' el')
-in (((p), (Some (w)), (e)))::_127_460)
-=======
 | (((p, None, _31_1157))::eqns', (e)::el') -> begin
-(let _128_459 = (mk_eqns eqns' el')
-in (((p), (None), (e)))::_128_459)
+(let _131_459 = (mk_eqns eqns' el')
+in (((p), (None), (e)))::_131_459)
 end
 | (((p, Some (_31_1167), _31_1170))::eqns', (w)::(e)::el') -> begin
-(let _128_460 = (mk_eqns eqns' el')
-in (((p), (Some (w)), (e)))::_128_460)
->>>>>>> bae9872c
+(let _131_460 = (mk_eqns eqns' el')
+in (((p), (Some (w)), (e)))::_131_460)
 end
 | ([], []) -> begin
 []
@@ -985,17 +936,10 @@
 | _31_1183 -> begin
 (failwith "impossible")
 end))
-<<<<<<< HEAD
-in (let _127_465 = (let _127_464 = (let _127_463 = (mk_eqns eqns el)
-in ((e1), (_127_463)))
-in (FStar_Absyn_Syntax.mk_Exp_match _127_464))
-in (FStar_All.pipe_left w _127_465)))
-=======
-in (let _128_465 = (let _128_464 = (let _128_463 = (mk_eqns eqns el)
-in ((e1), (_128_463)))
-in (FStar_Absyn_Syntax.mk_Exp_match _128_464))
-in (FStar_All.pipe_left w _128_465)))
->>>>>>> bae9872c
+in (let _131_465 = (let _131_464 = (let _131_463 = (mk_eqns eqns el)
+in ((e1), (_131_463)))
+in (FStar_Absyn_Syntax.mk_Exp_match _131_464))
+in (FStar_All.pipe_left w _131_465)))
 end
 | (FStar_Absyn_Syntax.Exp_let ((is_rec, lbs), _31_1188), (_31_1192, _31_1194, tl, el, _31_1198)) -> begin
 (match ((FStar_Util.first_N (FStar_List.length lbs) el)) with
@@ -1018,31 +962,18 @@
 in ((e'), (env))))))
 
 
-<<<<<<< HEAD
-let collect_from_typ = (fun f env t -> (let _127_589 = (reduce_typ (fun _30_1260 _30_1262 _30_1264 env _30_1267 k -> ((k), (env))) (fun _30_1242 vt _30_1245 env bvs t -> (
+let collect_from_typ = (fun f env t -> (let _131_589 = (reduce_typ (fun _31_1260 _31_1262 _31_1264 env _31_1267 k -> ((k), (env))) (fun _31_1242 vt _31_1245 env bvs t -> (
 
 let env = (f env t)
-in (match ((let _127_546 = (compress_typ t)
-in _127_546.FStar_Absyn_Syntax.n)) with
-=======
-let collect_from_typ = (fun f env t -> (let _128_589 = (reduce_typ (fun _31_1260 _31_1262 _31_1264 env _31_1267 k -> ((k), (env))) (fun _31_1242 vt _31_1245 env bvs t -> (
-
-let env = (f env t)
-in (match ((let _128_546 = (compress_typ t)
-in _128_546.FStar_Absyn_Syntax.n)) with
->>>>>>> bae9872c
+in (match ((let _131_546 = (compress_typ t)
+in _131_546.FStar_Absyn_Syntax.n)) with
 | (FStar_Absyn_Syntax.Typ_unknown) | (FStar_Absyn_Syntax.Typ_btvar (_)) | (FStar_Absyn_Syntax.Typ_const (_)) -> begin
 ((t), (env))
 end
 | _31_1259 -> begin
 (vt env bvs t)
-<<<<<<< HEAD
-end))) (fun _30_1232 _30_1234 _30_1236 env _30_1239 e -> ((e), (env))) (fun k _30_1229 env -> ((k), (env))) (fun t _30_1225 env -> ((t), (env))) (fun e _30_1221 env -> ((e), (env))) env [] t)
-in (FStar_All.pipe_left Prims.snd _127_589)))
-=======
 end))) (fun _31_1232 _31_1234 _31_1236 env _31_1239 e -> ((e), (env))) (fun k _31_1229 env -> ((k), (env))) (fun t _31_1225 env -> ((t), (env))) (fun e _31_1221 env -> ((e), (env))) env [] t)
-in (FStar_All.pipe_left Prims.snd _128_589)))
->>>>>>> bae9872c
-
-
-
+in (FStar_All.pipe_left Prims.snd _131_589)))
+
+
+
