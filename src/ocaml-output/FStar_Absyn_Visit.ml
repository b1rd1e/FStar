
open Prims
let log = (fun s -> ())

let rec compress_typ_aux = (fun pos typ -> (match (typ.FStar_Absyn_Syntax.n) with
| FStar_Absyn_Syntax.Typ_uvar (uv, k) -> begin
(match ((FStar_Unionfind.find uv)) with
| FStar_Absyn_Syntax.Fixed (typ) -> begin
(compress_typ_aux pos typ)
end
| _25_13 -> begin
typ
end)
end
| FStar_Absyn_Syntax.Typ_delayed (_25_15, m) -> begin
(match ((FStar_ST.read m)) with
| None -> begin
typ
end
| Some (t) -> begin
(let t' = (compress_typ_aux pos t)
in (let _25_23 = (FStar_ST.op_Colon_Equals m (Some (t')))
in t'))
end)
end
| (FStar_Absyn_Syntax.Typ_ascribed (t, _)) | (FStar_Absyn_Syntax.Typ_meta (FStar_Absyn_Syntax.Meta_named (t, _))) when pos -> begin
(compress_typ_aux pos t)
end
| FStar_Absyn_Syntax.Typ_app ({FStar_Absyn_Syntax.n = FStar_Absyn_Syntax.Typ_uvar (uv, _25_45); FStar_Absyn_Syntax.tk = _25_42; FStar_Absyn_Syntax.pos = _25_40; FStar_Absyn_Syntax.fvs = _25_38; FStar_Absyn_Syntax.uvs = _25_36}, args) -> begin
(match ((FStar_Unionfind.find uv)) with
| FStar_Absyn_Syntax.Fixed (t') -> begin
(let _91_8 = (FStar_Absyn_Syntax.mk_Typ_app (t', args) None typ.FStar_Absyn_Syntax.pos)
in (FStar_All.pipe_left (compress_typ_aux pos) _91_8))
end
| _25_55 -> begin
typ
end)
end
| _25_57 -> begin
typ
end))

let compress_typ = (fun typ -> (compress_typ_aux true typ))

let compress_typ_uvars = (fun typ -> (compress_typ_aux false typ))

let rec compress_exp_aux = (fun meta exp -> (match (exp.FStar_Absyn_Syntax.n) with
| FStar_Absyn_Syntax.Exp_uvar (uv, _25_64) -> begin
(match ((FStar_Unionfind.find uv)) with
| FStar_Absyn_Syntax.Fixed (e) -> begin
(compress_exp_aux meta e)
end
| _25_70 -> begin
exp
end)
end
| FStar_Absyn_Syntax.Exp_delayed (_25_72, _25_74, m) -> begin
(match ((FStar_ST.read m)) with
| None -> begin
exp
end
| Some (e) -> begin
(let e' = (compress_exp_aux meta e)
in (let _25_82 = (FStar_ST.op_Colon_Equals m (Some (e')))
in e'))
end)
end
| FStar_Absyn_Syntax.Exp_meta (FStar_Absyn_Syntax.Meta_desugared (e, _25_86)) when meta -> begin
(compress_exp_aux meta e)
end
| FStar_Absyn_Syntax.Exp_app ({FStar_Absyn_Syntax.n = FStar_Absyn_Syntax.Exp_uvar (uv, _25_100); FStar_Absyn_Syntax.tk = _25_97; FStar_Absyn_Syntax.pos = _25_95; FStar_Absyn_Syntax.fvs = _25_93; FStar_Absyn_Syntax.uvs = _25_91}, args) -> begin
(match ((FStar_Unionfind.find uv)) with
| FStar_Absyn_Syntax.Fixed (e') -> begin
(FStar_Absyn_Syntax.mk_Exp_app (e', args) None exp.FStar_Absyn_Syntax.pos)
end
| _25_110 -> begin
exp
end)
end
| _25_112 -> begin
exp
end))

let compress_exp = (fun e -> (compress_exp_aux true e))

let compress_exp_uvars = (fun e -> (compress_exp_aux false e))

let rec compress_kind = (fun knd -> (match (knd.FStar_Absyn_Syntax.n) with
| FStar_Absyn_Syntax.Kind_delayed (_25_117, _25_119, m) -> begin
(match ((FStar_ST.read m)) with
| None -> begin
knd
end
| Some (k) -> begin
(let k' = (compress_kind k)
in (let _25_127 = (FStar_ST.op_Colon_Equals m (Some (k')))
in k'))
end)
end
| _25_130 -> begin
knd
end))

let left = (fun ext benv btv -> (match ((ext benv (FStar_Util.Inl (btv)))) with
| (benv, FStar_Util.Inl (bvd)) -> begin
(benv, bvd)
end
| _25_139 -> begin
(FStar_All.failwith "impossible")
end))

let right = (fun ext benv bvv -> (match ((ext benv (FStar_Util.Inr (bvv)))) with
| (benv, FStar_Util.Inr (bvd)) -> begin
(benv, bvd)
end
| _25_148 -> begin
(FStar_All.failwith "impossible")
end))

type boundvar =
(FStar_Absyn_Syntax.btvdef, FStar_Absyn_Syntax.bvvdef) FStar_Util.either

type boundvars =
boundvar Prims.list

type ('env, 'm) imap =
'env  ->  boundvars  ->  'm  ->  ('m * 'env)

type ('env, 'm, 'n) mapper =
('env, FStar_Absyn_Syntax.knd) imap  ->  ('env, FStar_Absyn_Syntax.typ) imap  ->  ('env, FStar_Absyn_Syntax.exp) imap  ->  'env  ->  boundvars  ->  'm  ->  ('n * 'env)

let push_tbinder = (fun binders _25_1 -> (match (_25_1) with
| None -> begin
binders
end
| Some (a) -> begin
(FStar_Util.Inl (a))::binders
end))

let push_vbinder = (fun binders _25_2 -> (match (_25_2) with
| None -> begin
binders
end
| Some (a) -> begin
(FStar_Util.Inr (a))::binders
end))

let bvd_to_bvar_s = (fun bvd sort -> {FStar_Absyn_Syntax.v = bvd; FStar_Absyn_Syntax.sort = sort; FStar_Absyn_Syntax.p = bvd.FStar_Absyn_Syntax.ppname.FStar_Absyn_Syntax.idRange})

let tbinder_opt = (fun aopt k -> (match (aopt) with
| None -> begin
[]
end
| Some (a) -> begin
(FStar_Util.Inl ((bvd_to_bvar_s a k)))::[]
end))

let vbinder_opt = (fun aopt t -> (match (aopt) with
| None -> begin
[]
end
| Some (a) -> begin
(FStar_Util.Inr ((bvd_to_bvar_s a t)))::[]
end))

type knd_components =
(FStar_Absyn_Syntax.binders * FStar_Absyn_Syntax.knd Prims.list * FStar_Absyn_Syntax.typ Prims.list * FStar_Absyn_Syntax.arg Prims.list)

type typ_components =
(FStar_Absyn_Syntax.binders * FStar_Absyn_Syntax.knd Prims.list * FStar_Absyn_Syntax.typ Prims.list * FStar_Absyn_Syntax.comp Prims.list * FStar_Absyn_Syntax.arg Prims.list Prims.list)

type exp_components =
(FStar_Absyn_Syntax.binders * FStar_Absyn_Syntax.knd Prims.list * FStar_Absyn_Syntax.typ Prims.list * FStar_Absyn_Syntax.exp Prims.list * FStar_Absyn_Syntax.arg Prims.list)

let leaf_k = (fun _25_176 -> (match (()) with
| () -> begin
([], [], [], [])
end))

let leaf_te = (fun _25_177 -> (match (()) with
| () -> begin
([], [], [], [], [])
end))

let rec reduce_kind = (fun map_kind' map_typ' map_exp' combine_kind combine_typ combine_exp env binders k -> (let rec visit_kind = (fun env binders k -> (let k = (compress_kind k)
in (let _25_236 = (match (k.FStar_Absyn_Syntax.n) with
| FStar_Absyn_Syntax.Kind_delayed (_25_197) -> begin
(FStar_All.failwith "Impossible")
end
| (FStar_Absyn_Syntax.Kind_lam (_)) | (FStar_Absyn_Syntax.Kind_type) | (FStar_Absyn_Syntax.Kind_effect) | (FStar_Absyn_Syntax.Kind_unknown) -> begin
((leaf_k ()), env)
end
| FStar_Absyn_Syntax.Kind_uvar (_25_206, args) -> begin
(let _25_212 = (map_args map_typ map_exp env binders args)
in (match (_25_212) with
| (args, env) -> begin
(([], [], [], args), env)
end))
end
| FStar_Absyn_Syntax.Kind_abbrev (kabr, k) -> begin
(let _25_219 = (map_kind env binders k)
in (match (_25_219) with
| (k, env) -> begin
(let _25_222 = (map_args map_typ map_exp env binders (Prims.snd kabr))
in (match (_25_222) with
| (args, env) -> begin
(([], (k)::[], [], args), env)
end))
end))
end
| FStar_Absyn_Syntax.Kind_arrow (bs, k) -> begin
(let _25_230 = (map_binders map_kind map_typ env binders bs)
in (match (_25_230) with
| (bs, binders, env) -> begin
(let _25_233 = (map_kind env binders k)
in (match (_25_233) with
| (k, env) -> begin
((bs, (k)::[], [], []), env)
end))
end))
end)
in (match (_25_236) with
| (components, env) -> begin
(combine_kind k components env)
end))))
and map_kind = (fun env binders k -> (map_kind' visit_kind map_typ map_exp env binders k))
and map_typ = (fun env binders t -> (reduce_typ map_kind' map_typ' map_exp' combine_kind combine_typ combine_exp env binders t))
and map_exp = (fun env binders e -> (reduce_exp map_kind' map_typ' map_exp' combine_kind combine_typ combine_exp env binders e))
in (map_kind env binders k)))
and map_args = (fun map_typ map_exp env binders arguments -> (let _25_270 = (FStar_List.fold_left (fun _25_254 _25_257 -> (match ((_25_254, _25_257)) with
| ((out, env), (arg, imp)) -> begin
(match (arg) with
| FStar_Util.Inl (t) -> begin
(let _25_262 = (map_typ env binders t)
in (match (_25_262) with
| (t, env) -> begin
(((FStar_Util.Inl (t), imp))::out, env)
end))
end
| FStar_Util.Inr (e) -> begin
(let _25_267 = (map_exp env binders e)
in (match (_25_267) with
| (e, env) -> begin
(((FStar_Util.Inr (e), imp))::out, env)
end))
end)
end)) ([], env) arguments)
in (match (_25_270) with
| (args', env) -> begin
((FStar_List.rev args'), env)
end)))
and map_binders = (fun map_kind map_typ env binders bs -> (let _25_301 = (FStar_All.pipe_right bs (FStar_List.fold_left (fun _25_280 b -> (match (_25_280) with
| (bs, binders, env) -> begin
(match (b) with
| (FStar_Util.Inl (a), imp) -> begin
(let _25_288 = (map_kind env binders a.FStar_Absyn_Syntax.sort)
in (match (_25_288) with
| (k, env) -> begin
(let binders = (push_tbinder binders (Some (a.FStar_Absyn_Syntax.v)))
in (((FStar_Util.Inl ((bvd_to_bvar_s a.FStar_Absyn_Syntax.v k)), imp))::bs, binders, env))
end))
end
| (FStar_Util.Inr (x), imp) -> begin
(let _25_296 = (map_typ env binders x.FStar_Absyn_Syntax.sort)
in (match (_25_296) with
| (t, env) -> begin
(let binders = (push_vbinder binders (Some (x.FStar_Absyn_Syntax.v)))
in (((FStar_Util.Inr ((bvd_to_bvar_s x.FStar_Absyn_Syntax.v t)), imp))::bs, binders, env))
end))
end)
end)) ([], binders, env)))
in (match (_25_301) with
| (bs, binders, env) -> begin
((FStar_List.rev bs), binders, env)
end)))
and reduce_typ = (fun map_kind' map_typ' map_exp' combine_kind combine_typ combine_exp env binders t -> (let rec map_comp = (fun env binders c -> (match (c.FStar_Absyn_Syntax.n) with
| FStar_Absyn_Syntax.Total (t) -> begin
(let _25_324 = (map_typ env binders t)
in (match (_25_324) with
| (t, env) -> begin
(let _91_292 = (FStar_Absyn_Syntax.mk_Total t)
in (_91_292, env))
end))
end
| FStar_Absyn_Syntax.Comp (ct) -> begin
(let _25_329 = (map_typ env binders ct.FStar_Absyn_Syntax.result_typ)
in (match (_25_329) with
| (t, env) -> begin
(let _25_332 = (map_args map_typ map_exp env binders ct.FStar_Absyn_Syntax.effect_args)
in (match (_25_332) with
| (args, env) -> begin
(let _25_343 = (FStar_All.pipe_right ct.FStar_Absyn_Syntax.flags (FStar_Util.fold_map (fun env flag -> (match (flag) with
| FStar_Absyn_Syntax.DECREASES (arg) -> begin
(let _25_339 = (map_exp env binders arg)
in (match (_25_339) with
| (arg, env) -> begin
(env, FStar_Absyn_Syntax.DECREASES (arg))
end))
end
| f -> begin
(env, f)
end)) env))
in (match (_25_343) with
| (env, flags) -> begin
(let _91_295 = (FStar_Absyn_Syntax.mk_Comp (let _25_344 = ct
in {FStar_Absyn_Syntax.effect_name = _25_344.FStar_Absyn_Syntax.effect_name; FStar_Absyn_Syntax.result_typ = t; FStar_Absyn_Syntax.effect_args = args; FStar_Absyn_Syntax.flags = flags}))
in (_91_295, env))
end))
end))
end))
end))
<<<<<<< HEAD
and visit_typ = (fun env binders t -> (let _25_494 = (match ((let _91_299 = (compress_typ t)
in _91_299.FStar_Absyn_Syntax.n)) with
=======
and visit_typ = (fun env binders t -> (let _25_507 = (match ((let _90_299 = (compress_typ t)
in _90_299.FStar_Absyn_Syntax.n)) with
>>>>>>> 9d8d8eaf
| FStar_Absyn_Syntax.Typ_delayed (_25_350) -> begin
(FStar_All.failwith "Impossible")
end
| (FStar_Absyn_Syntax.Typ_unknown) | (FStar_Absyn_Syntax.Typ_btvar (_)) | (FStar_Absyn_Syntax.Typ_const (_)) -> begin
(let _25_362 = (map_typ env binders t)
in (match (_25_362) with
| (_25_360, env) -> begin
((leaf_te ()), env)
end))
end
| FStar_Absyn_Syntax.Typ_app (t, args) -> begin
(let _25_369 = (map_typ env binders t)
in (match (_25_369) with
| (t, env) -> begin
(let _25_372 = (map_args map_typ map_exp env binders args)
in (match (_25_372) with
| (args, env) -> begin
(([], [], (t)::[], [], (args)::[]), env)
end))
end))
end
| FStar_Absyn_Syntax.Typ_lam (axs, t) -> begin
(let _25_380 = (map_binders map_kind map_typ env binders axs)
in (match (_25_380) with
| (axs, binders, env) -> begin
(let _25_383 = (map_typ env binders t)
in (match (_25_383) with
| (t, env) -> begin
((axs, [], (t)::[], [], []), env)
end))
end))
end
| FStar_Absyn_Syntax.Typ_refine (x, t2) -> begin
(let _25_391 = (map_binders map_kind map_typ env binders (((FStar_Util.Inr (x), None))::[]))
in (match (_25_391) with
| (bs, binders, env) -> begin
(let _25_394 = (map_typ env binders t2)
in (match (_25_394) with
| (t2, env) -> begin
((bs, [], (t2)::[], [], []), env)
end))
end))
end
| FStar_Absyn_Syntax.Typ_fun (bs, c) -> begin
(let _25_402 = (map_binders map_kind map_typ env binders bs)
in (match (_25_402) with
| (bs, binders, env) -> begin
(let _25_405 = (map_comp env binders c)
in (match (_25_405) with
| (c, env) -> begin
((bs, [], [], (c)::[], []), env)
end))
end))
end
| FStar_Absyn_Syntax.Typ_ascribed (t, k) -> begin
(let _25_412 = (map_typ env binders t)
in (match (_25_412) with
| (t, env) -> begin
(let _25_415 = (map_kind env binders k)
in (match (_25_415) with
| (k, env) -> begin
(([], (k)::[], (t)::[], [], []), env)
end))
end))
end
| FStar_Absyn_Syntax.Typ_uvar (_25_417, k) -> begin
(let _25_423 = (map_kind env binders k)
in (match (_25_423) with
| (k, env) -> begin
(([], (k)::[], [], [], []), env)
end))
end
| FStar_Absyn_Syntax.Typ_meta (FStar_Absyn_Syntax.Meta_slack_formula (t1, t2, flag)) -> begin
(let _25_432 = (map_typ env binders t1)
in (match (_25_432) with
| (t1, env) -> begin
(let _25_435 = (map_typ env binders t2)
in (match (_25_435) with
| (t2, env) -> begin
(([], [], (t1)::(t2)::[], [], []), env)
end))
end))
end
| (FStar_Absyn_Syntax.Typ_meta (FStar_Absyn_Syntax.Meta_labeled (t, _, _, _))) | (FStar_Absyn_Syntax.Typ_meta (FStar_Absyn_Syntax.Meta_named (t, _))) | (FStar_Absyn_Syntax.Typ_meta (FStar_Absyn_Syntax.Meta_refresh_label (t, _, _))) -> begin
(let _25_460 = (map_typ env binders t)
in (match (_25_460) with
| (t, env) -> begin
(([], [], (t)::[], [], []), env)
end))
end
| FStar_Absyn_Syntax.Typ_meta (FStar_Absyn_Syntax.Meta_pattern (t, ps)) -> begin
(let _25_468 = (map_typ env binders t)
in (match (_25_468) with
| (t, env) -> begin
(let map_pats = (fun env pats -> (let _25_494 = (FStar_List.fold_left (fun _25_474 arg -> (match (_25_474) with
| (pats, env) -> begin
(match (arg) with
| (FStar_Util.Inl (t), _25_479) -> begin
(let _25_483 = (map_typ env binders t)
in (match (_25_483) with
| (t, env) -> begin
(((FStar_Util.Inl (t), None))::pats, env)
end))
end
| (FStar_Util.Inr (e), _25_487) -> begin
(let _25_491 = (map_exp env binders e)
in (match (_25_491) with
| (e, env) -> begin
(((FStar_Util.Inr (e), None))::pats, env)
end))
end)
end)) ([], env) pats)
in (match (_25_494) with
| (pats, env) -> begin
((FStar_List.rev pats), env)
end)))
in (let _25_504 = (FStar_List.fold_left (fun _25_497 pats -> (match (_25_497) with
| (out, env) -> begin
(let _25_501 = (map_pats env pats)
in (match (_25_501) with
| (pats, env) -> begin
((pats)::out, env)
end))
end)) ([], env) ps)
in (match (_25_504) with
| (pats, env) -> begin
(([], [], (t)::[], [], (FStar_List.rev pats)), env)
end)))
end))
end)
in (match (_25_507) with
| (components, env) -> begin
(combine_typ t components env)
end)))
and map_kind = (fun env binders k -> (reduce_kind map_kind' map_typ' map_exp' combine_kind combine_typ combine_exp env binders k))
and map_typ = (fun env binders t -> (map_typ' map_kind visit_typ map_exp env binders t))
and map_exp = (fun env binders e -> (reduce_exp map_kind' map_typ' map_exp' combine_kind combine_typ combine_exp env binders e))
in (map_typ env binders t)))
and reduce_exp = (fun map_kind' map_typ' map_exp' combine_kind combine_typ combine_exp env binders e -> (let rec map_exps = (fun env binders el -> (let _25_545 = (FStar_List.fold_left (fun _25_538 e -> (match (_25_538) with
| (out, env) -> begin
(let _25_542 = (map_exp env binders e)
in (match (_25_542) with
| (e, env) -> begin
((e)::out, env)
end))
end)) ([], env) el)
in (match (_25_545) with
| (el, env) -> begin
((FStar_List.rev el), env)
end)))
and map_exps_with_binders = (fun env el -> (let _25_559 = (FStar_List.fold_left (fun _25_550 _25_553 -> (match ((_25_550, _25_553)) with
| ((out, env), (b, e)) -> begin
(let _25_556 = (map_exp env b e)
in (match (_25_556) with
| (e, env) -> begin
((e)::out, env)
end))
end)) ([], env) el)
in (match (_25_559) with
| (el, env) -> begin
((FStar_List.rev el), env)
end)))
and map_kind = (fun env binders k -> (reduce_kind map_kind' map_typ' map_exp' combine_kind combine_typ combine_exp env binders k))
and map_typ = (fun env binders t -> (reduce_typ map_kind' map_typ' map_exp' combine_kind combine_typ combine_exp env binders t))
and map_exp = (fun env binders e -> (map_exp' map_kind map_typ visit_exp env binders e))
and visit_exp = (fun env binders e -> (let e = (compress_exp_uvars e)
in (let _25_746 = (match (e.FStar_Absyn_Syntax.n) with
| FStar_Absyn_Syntax.Exp_delayed (_25_574) -> begin
(FStar_All.failwith "impossible")
end
| FStar_Absyn_Syntax.Exp_meta (FStar_Absyn_Syntax.Meta_desugared (e, _25_578)) -> begin
(let _25_584 = (map_exp env binders e)
in (match (_25_584) with
| (e, env) -> begin
(([], [], [], (e)::[], []), env)
end))
end
| (FStar_Absyn_Syntax.Exp_bvar (_)) | (FStar_Absyn_Syntax.Exp_fvar (_)) | (FStar_Absyn_Syntax.Exp_constant (_)) -> begin
((leaf_te ()), env)
end
| FStar_Absyn_Syntax.Exp_uvar (_25_595, t) -> begin
(let _25_601 = (map_typ env binders t)
in (match (_25_601) with
| (t, env) -> begin
(([], [], (t)::[], [], []), env)
end))
end
| FStar_Absyn_Syntax.Exp_abs (bs, e) -> begin
(let _25_609 = (map_binders map_kind map_typ env binders bs)
in (match (_25_609) with
| (bs, binders, env) -> begin
(let _25_612 = (map_exp env binders e)
in (match (_25_612) with
| (e, env) -> begin
((bs, [], [], (e)::[], []), env)
end))
end))
end
| FStar_Absyn_Syntax.Exp_app (e, args) -> begin
(let _25_619 = (map_exp env binders e)
in (match (_25_619) with
| (e, env) -> begin
(let _25_622 = (map_args map_typ map_exp env binders args)
in (match (_25_622) with
| (args, env) -> begin
(([], [], [], (e)::[], args), env)
end))
end))
end
| FStar_Absyn_Syntax.Exp_match (e1, pl) -> begin
(let rec pat_binders = (fun b p -> (match (p.FStar_Absyn_Syntax.v) with
| (FStar_Absyn_Syntax.Pat_dot_term (_)) | (FStar_Absyn_Syntax.Pat_dot_typ (_)) | (FStar_Absyn_Syntax.Pat_wild (_)) | (FStar_Absyn_Syntax.Pat_twild (_)) | (FStar_Absyn_Syntax.Pat_constant (_)) -> begin
b
end
| FStar_Absyn_Syntax.Pat_var (x) -> begin
(push_vbinder b (Some (x.FStar_Absyn_Syntax.v)))
end
| FStar_Absyn_Syntax.Pat_tvar (t) -> begin
(push_tbinder b (Some (t.FStar_Absyn_Syntax.v)))
end
| FStar_Absyn_Syntax.Pat_cons (_25_650, _25_652, pats) -> begin
(FStar_List.fold_left (fun b _25_660 -> (match (_25_660) with
| (p, _25_659) -> begin
(pat_binders b p)
end)) b pats)
end
| FStar_Absyn_Syntax.Pat_disj (p::_25_662) -> begin
(pat_binders b p)
end
| FStar_Absyn_Syntax.Pat_disj ([]) -> begin
(FStar_All.failwith "impossible")
end))
in (let branches = (FStar_All.pipe_right pl (FStar_List.collect (fun _25_671 -> (match (_25_671) with
| (p, w, e) -> begin
(let binders = (pat_binders binders p)
in (match (w) with
| None -> begin
((binders, e))::[]
end
| Some (w) -> begin
((binders, w))::((binders, e))::[]
end))
end))))
in (let _25_679 = (map_exps_with_binders env (((binders, e1))::branches))
in (match (_25_679) with
| (el, env) -> begin
(([], [], [], el, []), env)
end))))
end
| FStar_Absyn_Syntax.Exp_ascribed (e, t, _25_683) -> begin
(let _25_688 = (map_typ env binders t)
in (match (_25_688) with
| (t, env) -> begin
(let _25_691 = (map_exp env binders e)
in (match (_25_691) with
| (e, env) -> begin
(([], [], (t)::[], (e)::[], []), env)
end))
end))
end
| FStar_Absyn_Syntax.Exp_let ((false, lb::[]), e2) -> begin
(let _25_701 = (map_typ env binders lb.FStar_Absyn_Syntax.lbtyp)
in (match (_25_701) with
| (t, env) -> begin
(let binders' = (match (lb.FStar_Absyn_Syntax.lbname) with
| FStar_Util.Inl (x) -> begin
(push_vbinder binders (Some (x)))
end
| _25_705 -> begin
binders
end)
in (let _25_709 = (map_exps_with_binders env (((binders, lb.FStar_Absyn_Syntax.lbdef))::((binders', e2))::[]))
in (match (_25_709) with
| (el, env) -> begin
(([], [], (t)::[], el, []), env)
end)))
end))
end
| FStar_Absyn_Syntax.Exp_let ((true, bvdt_tl), e) -> begin
(let tl = (FStar_List.map (fun lb -> lb.FStar_Absyn_Syntax.lbtyp) bvdt_tl)
in (let el = (FStar_List.map (fun lb -> lb.FStar_Absyn_Syntax.lbdef) bvdt_tl)
in (let _25_729 = (FStar_All.pipe_right tl (FStar_List.fold_left (fun _25_722 t -> (match (_25_722) with
| (tl, env) -> begin
(let _25_726 = (map_typ env binders t)
in (match (_25_726) with
| (t, env) -> begin
((t)::tl, env)
end))
end)) ([], env)))
in (match (_25_729) with
| (tl, env) -> begin
(let tl = (FStar_List.rev tl)
in (let binders = (FStar_List.fold_left (fun binders lb -> (match (lb.FStar_Absyn_Syntax.lbname) with
| FStar_Util.Inl (x) -> begin
(push_vbinder binders (Some (x)))
end
| _25_736 -> begin
binders
end)) binders bvdt_tl)
in (let _25_740 = (map_exps env binders (FStar_List.append el ((e)::[])))
in (match (_25_740) with
| (el, env) -> begin
(([], [], tl, el, []), env)
end))))
end))))
end
| FStar_Absyn_Syntax.Exp_let (_25_742) -> begin
(FStar_All.failwith "impossible")
end)
in (match (_25_746) with
| (components, env) -> begin
(combine_exp e components env)
end))))
in (map_exp env binders e)))

let combine_kind = (fun k kc env -> (let k' = (match ((k.FStar_Absyn_Syntax.n, kc)) with
| ((FStar_Absyn_Syntax.Kind_lam (_), _)) | ((FStar_Absyn_Syntax.Kind_type, _)) | ((FStar_Absyn_Syntax.Kind_effect, _)) | ((FStar_Absyn_Syntax.Kind_unknown, _)) -> begin
(fun p -> (FStar_Util.return_all k))
end
| (FStar_Absyn_Syntax.Kind_uvar (u, _25_771), (_25_775, _25_777, _25_779, args)) -> begin
(FStar_Absyn_Syntax.mk_Kind_uvar (u, args))
end
| (FStar_Absyn_Syntax.Kind_abbrev (kabr, _25_785), (_25_789, k::[], _25_793, args)) -> begin
(FStar_Absyn_Syntax.mk_Kind_abbrev (((Prims.fst kabr), args), k))
end
| (FStar_Absyn_Syntax.Kind_arrow (_25_798, _25_800), (bs, k'::[], _25_807, _25_809)) -> begin
(FStar_Absyn_Syntax.mk_Kind_arrow (bs, k'))
end
| _25_813 -> begin
(FStar_All.failwith "impossible")
end)
<<<<<<< HEAD
in (let _91_382 = (k' k.FStar_Absyn_Syntax.pos)
in (_91_382, env))))
=======
in (let _90_388 = (k' k.FStar_Absyn_Syntax.pos)
in (_90_388, env))))
>>>>>>> 9d8d8eaf

let combine_typ = (fun t tc env -> (let t = (compress_typ t)
in (let w = (fun f -> (f None t.FStar_Absyn_Syntax.pos))
in (let t' = (match ((t.FStar_Absyn_Syntax.n, tc)) with
| ((FStar_Absyn_Syntax.Typ_unknown, _)) | ((FStar_Absyn_Syntax.Typ_btvar (_), _)) | ((FStar_Absyn_Syntax.Typ_const (_), _)) -> begin
t
end
| (FStar_Absyn_Syntax.Typ_lam (_25_838), (bs, _25_842, t::[], _25_846, _25_848)) -> begin
(FStar_All.pipe_left w (FStar_Absyn_Syntax.mk_Typ_lam (bs, t)))
end
| (FStar_Absyn_Syntax.Typ_app (_25_852), (_25_855, _25_857, t::[], _25_861, args::[])) -> begin
(FStar_All.pipe_left w (FStar_Absyn_Syntax.mk_Typ_app (t, args)))
end
| (FStar_Absyn_Syntax.Typ_refine (_25_867), ((FStar_Util.Inr (x), _25_872)::[], _25_876, t::[], _25_880, _25_882)) -> begin
(FStar_All.pipe_left w (FStar_Absyn_Syntax.mk_Typ_refine (x, t)))
end
| (FStar_Absyn_Syntax.Typ_fun (_25_886), (bs, _25_890, _25_892, c::[], _25_896)) -> begin
(FStar_All.pipe_left w (FStar_Absyn_Syntax.mk_Typ_fun (bs, c)))
end
| (FStar_Absyn_Syntax.Typ_uvar (x, _25_901), (_25_905, k::[], _25_909, _25_911, _25_913)) -> begin
(FStar_All.pipe_left w (FStar_Absyn_Syntax.mk_Typ_uvar' (x, k)))
end
| (FStar_Absyn_Syntax.Typ_ascribed (_25_917), (_25_920, k::[], t::[], _25_926, _25_928)) -> begin
(FStar_All.pipe_left w (FStar_Absyn_Syntax.mk_Typ_ascribed' (t, k)))
end
| (FStar_Absyn_Syntax.Typ_meta (FStar_Absyn_Syntax.Meta_named (_25_932, l)), (_25_938, _25_940, t'::[], _25_944, _25_946)) -> begin
(FStar_All.pipe_left w (FStar_Absyn_Syntax.mk_Typ_meta' (FStar_Absyn_Syntax.Meta_named ((t', l)))))
end
| (FStar_Absyn_Syntax.Typ_meta (FStar_Absyn_Syntax.Meta_pattern (_25_950)), (_25_954, _25_956, t::[], _25_960, args)) -> begin
(FStar_All.pipe_left w (FStar_Absyn_Syntax.mk_Typ_meta' (FStar_Absyn_Syntax.Meta_pattern ((t, args)))))
end
| (FStar_Absyn_Syntax.Typ_meta (FStar_Absyn_Syntax.Meta_labeled (_25_965, l, r, p)), (_25_973, _25_975, t::[], _25_979, _25_981)) -> begin
(FStar_All.pipe_left w (FStar_Absyn_Syntax.mk_Typ_meta' (FStar_Absyn_Syntax.Meta_labeled ((t, l, r, p)))))
end
| (FStar_Absyn_Syntax.Typ_meta (FStar_Absyn_Syntax.Meta_refresh_label (_25_985, b, r)), (_25_992, _25_994, t::[], _25_998, _25_1000)) -> begin
(FStar_All.pipe_left w (FStar_Absyn_Syntax.mk_Typ_meta' (FStar_Absyn_Syntax.Meta_refresh_label ((t, b, r)))))
end
<<<<<<< HEAD
| (FStar_Absyn_Syntax.Typ_meta (FStar_Absyn_Syntax.Meta_slack_formula (_25_990, _25_992, _25_994)), (_25_999, _25_1001, t1::t2::[], _25_1006, _25_1008)) -> begin
(let _91_423 = (let _91_422 = (let _91_421 = (let _91_420 = (FStar_Util.mk_ref false)
in (t1, t2, _91_420))
in FStar_Absyn_Syntax.Meta_slack_formula (_91_421))
in (FStar_Absyn_Syntax.mk_Typ_meta' _91_422))
in (FStar_All.pipe_left w _91_423))
=======
| (FStar_Absyn_Syntax.Typ_meta (FStar_Absyn_Syntax.Meta_slack_formula (_25_1004, _25_1006, _25_1008)), (_25_1013, _25_1015, t1::t2::[], _25_1020, _25_1022)) -> begin
(let _90_429 = (let _90_428 = (let _90_427 = (let _90_426 = (FStar_Util.mk_ref false)
in (t1, t2, _90_426))
in FStar_Absyn_Syntax.Meta_slack_formula (_90_427))
in (FStar_Absyn_Syntax.mk_Typ_meta' _90_428))
in (FStar_All.pipe_left w _90_429))
>>>>>>> 9d8d8eaf
end
| _25_1026 -> begin
(FStar_All.failwith "impossible")
end)
in (t', env)))))

let combine_exp = (fun e ec env -> (let e = (compress_exp e)
in (let w = (fun f -> (f None e.FStar_Absyn_Syntax.pos))
in (let e' = (match ((e.FStar_Absyn_Syntax.n, ec)) with
| ((FStar_Absyn_Syntax.Exp_bvar (_), _)) | ((FStar_Absyn_Syntax.Exp_fvar (_), _)) | ((FStar_Absyn_Syntax.Exp_constant (_), _)) -> begin
e
end
| (FStar_Absyn_Syntax.Exp_uvar (uv, _25_1054), (_25_1058, _25_1060, t::[], _25_1064, _25_1066)) -> begin
(FStar_All.pipe_left w (FStar_Absyn_Syntax.mk_Exp_uvar' (uv, t)))
end
| (FStar_Absyn_Syntax.Exp_abs (_25_1070), (bs, _25_1074, _25_1076, e::[], _25_1080)) -> begin
(FStar_All.pipe_left w (FStar_Absyn_Syntax.mk_Exp_abs (bs, e)))
end
| (FStar_Absyn_Syntax.Exp_app (_25_1084), (_25_1087, _25_1089, _25_1091, e::[], args)) -> begin
(FStar_All.pipe_left w (FStar_Absyn_Syntax.mk_Exp_app (e, args)))
end
| (FStar_Absyn_Syntax.Exp_ascribed (_25_1098, _25_1100, l), (_25_1105, _25_1107, t::[], e::[], _25_1113)) -> begin
(FStar_All.pipe_left w (FStar_Absyn_Syntax.mk_Exp_ascribed (e, t, l)))
end
| (FStar_Absyn_Syntax.Exp_meta (FStar_Absyn_Syntax.Meta_desugared (_25_1117, tag)), (_25_1123, _25_1125, _25_1127, e::[], _25_1131)) -> begin
(FStar_All.pipe_left w (FStar_Absyn_Syntax.mk_Exp_meta' (FStar_Absyn_Syntax.Meta_desugared ((e, tag)))))
end
| (FStar_Absyn_Syntax.Exp_match (_25_1135, eqns), (_25_1140, [], [], e1::el, _25_1147)) -> begin
(let rec mk_eqns = (fun eqns el -> (match ((eqns, el)) with
<<<<<<< HEAD
| ((p, None, _25_1143)::eqns', e::el') -> begin
(let _91_453 = (mk_eqns eqns' el')
in ((p, None, e))::_91_453)
end
| ((p, Some (_25_1153), _25_1156)::eqns', w::e::el') -> begin
(let _91_454 = (mk_eqns eqns' el')
in ((p, Some (w), e))::_91_454)
=======
| ((p, None, _25_1157)::eqns', e::el') -> begin
(let _90_459 = (mk_eqns eqns' el')
in ((p, None, e))::_90_459)
end
| ((p, Some (_25_1167), _25_1170)::eqns', w::e::el') -> begin
(let _90_460 = (mk_eqns eqns' el')
in ((p, Some (w), e))::_90_460)
>>>>>>> 9d8d8eaf
end
| ([], []) -> begin
[]
end
| _25_1183 -> begin
(FStar_All.failwith "impossible")
end))
<<<<<<< HEAD
in (let _91_459 = (let _91_458 = (let _91_457 = (mk_eqns eqns el)
in (e1, _91_457))
in (FStar_Absyn_Syntax.mk_Exp_match _91_458))
in (FStar_All.pipe_left w _91_459)))
=======
in (let _90_465 = (let _90_464 = (let _90_463 = (mk_eqns eqns el)
in (e1, _90_463))
in (FStar_Absyn_Syntax.mk_Exp_match _90_464))
in (FStar_All.pipe_left w _90_465)))
>>>>>>> 9d8d8eaf
end
| (FStar_Absyn_Syntax.Exp_let ((is_rec, lbs), _25_1188), (_25_1192, _25_1194, tl, el, _25_1198)) -> begin
(match ((FStar_Util.first_N (FStar_List.length lbs) el)) with
| (el, e'::[]) -> begin
(let lbs' = (FStar_List.map3 (fun lb t e -> (let _25_1208 = lb
in {FStar_Absyn_Syntax.lbname = _25_1208.FStar_Absyn_Syntax.lbname; FStar_Absyn_Syntax.lbtyp = t; FStar_Absyn_Syntax.lbeff = _25_1208.FStar_Absyn_Syntax.lbeff; FStar_Absyn_Syntax.lbdef = e})) lbs tl el)
in (FStar_All.pipe_left w (FStar_Absyn_Syntax.mk_Exp_let ((is_rec, lbs'), e'))))
end
| _25_1212 -> begin
(FStar_All.failwith "impossible")
end)
end
| _25_1214 -> begin
(FStar_All.failwith "impossible")
end)
in (e', env)))))

<<<<<<< HEAD
let collect_from_typ = (fun f env t -> (let _91_583 = (reduce_typ (fun _25_1246 _25_1248 _25_1250 env _25_1253 k -> (k, env)) (fun _25_1228 vt _25_1231 env bvs t -> (let env = (f env t)
in (match ((let _91_540 = (compress_typ t)
in _91_540.FStar_Absyn_Syntax.n)) with
=======
let collect_from_typ = (fun f env t -> (let _90_589 = (reduce_typ (fun _25_1260 _25_1262 _25_1264 env _25_1267 k -> (k, env)) (fun _25_1242 vt _25_1245 env bvs t -> (let env = (f env t)
in (match ((let _90_546 = (compress_typ t)
in _90_546.FStar_Absyn_Syntax.n)) with
>>>>>>> 9d8d8eaf
| (FStar_Absyn_Syntax.Typ_unknown) | (FStar_Absyn_Syntax.Typ_btvar (_)) | (FStar_Absyn_Syntax.Typ_const (_)) -> begin
(t, env)
end
| _25_1259 -> begin
(vt env bvs t)
<<<<<<< HEAD
end))) (fun _25_1218 _25_1220 _25_1222 env _25_1225 e -> (e, env)) (fun k _25_1215 env -> (k, env)) (fun t _25_1211 env -> (t, env)) (fun e _25_1207 env -> (e, env)) env [] t)
in (FStar_All.pipe_left Prims.snd _91_583)))
=======
end))) (fun _25_1232 _25_1234 _25_1236 env _25_1239 e -> (e, env)) (fun k _25_1229 env -> (k, env)) (fun t _25_1225 env -> (t, env)) (fun e _25_1221 env -> (e, env)) env [] t)
in (FStar_All.pipe_left Prims.snd _90_589)))
>>>>>>> 9d8d8eaf



<|MERGE_RESOLUTION|>--- conflicted
+++ resolved
@@ -309,13 +309,8 @@
 end))
 end))
 end))
-<<<<<<< HEAD
-and visit_typ = (fun env binders t -> (let _25_494 = (match ((let _91_299 = (compress_typ t)
+and visit_typ = (fun env binders t -> (let _25_507 = (match ((let _91_299 = (compress_typ t)
 in _91_299.FStar_Absyn_Syntax.n)) with
-=======
-and visit_typ = (fun env binders t -> (let _25_507 = (match ((let _90_299 = (compress_typ t)
-in _90_299.FStar_Absyn_Syntax.n)) with
->>>>>>> 9d8d8eaf
 | FStar_Absyn_Syntax.Typ_delayed (_25_350) -> begin
 (FStar_All.failwith "Impossible")
 end
@@ -647,13 +642,8 @@
 | _25_813 -> begin
 (FStar_All.failwith "impossible")
 end)
-<<<<<<< HEAD
-in (let _91_382 = (k' k.FStar_Absyn_Syntax.pos)
-in (_91_382, env))))
-=======
-in (let _90_388 = (k' k.FStar_Absyn_Syntax.pos)
-in (_90_388, env))))
->>>>>>> 9d8d8eaf
+in (let _91_388 = (k' k.FStar_Absyn_Syntax.pos)
+in (_91_388, env))))
 
 let combine_typ = (fun t tc env -> (let t = (compress_typ t)
 in (let w = (fun f -> (f None t.FStar_Absyn_Syntax.pos))
@@ -691,21 +681,12 @@
 | (FStar_Absyn_Syntax.Typ_meta (FStar_Absyn_Syntax.Meta_refresh_label (_25_985, b, r)), (_25_992, _25_994, t::[], _25_998, _25_1000)) -> begin
 (FStar_All.pipe_left w (FStar_Absyn_Syntax.mk_Typ_meta' (FStar_Absyn_Syntax.Meta_refresh_label ((t, b, r)))))
 end
-<<<<<<< HEAD
-| (FStar_Absyn_Syntax.Typ_meta (FStar_Absyn_Syntax.Meta_slack_formula (_25_990, _25_992, _25_994)), (_25_999, _25_1001, t1::t2::[], _25_1006, _25_1008)) -> begin
-(let _91_423 = (let _91_422 = (let _91_421 = (let _91_420 = (FStar_Util.mk_ref false)
-in (t1, t2, _91_420))
-in FStar_Absyn_Syntax.Meta_slack_formula (_91_421))
-in (FStar_Absyn_Syntax.mk_Typ_meta' _91_422))
-in (FStar_All.pipe_left w _91_423))
-=======
 | (FStar_Absyn_Syntax.Typ_meta (FStar_Absyn_Syntax.Meta_slack_formula (_25_1004, _25_1006, _25_1008)), (_25_1013, _25_1015, t1::t2::[], _25_1020, _25_1022)) -> begin
-(let _90_429 = (let _90_428 = (let _90_427 = (let _90_426 = (FStar_Util.mk_ref false)
-in (t1, t2, _90_426))
-in FStar_Absyn_Syntax.Meta_slack_formula (_90_427))
-in (FStar_Absyn_Syntax.mk_Typ_meta' _90_428))
-in (FStar_All.pipe_left w _90_429))
->>>>>>> 9d8d8eaf
+(let _91_429 = (let _91_428 = (let _91_427 = (let _91_426 = (FStar_Util.mk_ref false)
+in (t1, t2, _91_426))
+in FStar_Absyn_Syntax.Meta_slack_formula (_91_427))
+in (FStar_Absyn_Syntax.mk_Typ_meta' _91_428))
+in (FStar_All.pipe_left w _91_429))
 end
 | _25_1026 -> begin
 (FStar_All.failwith "impossible")
@@ -735,23 +716,13 @@
 end
 | (FStar_Absyn_Syntax.Exp_match (_25_1135, eqns), (_25_1140, [], [], e1::el, _25_1147)) -> begin
 (let rec mk_eqns = (fun eqns el -> (match ((eqns, el)) with
-<<<<<<< HEAD
-| ((p, None, _25_1143)::eqns', e::el') -> begin
-(let _91_453 = (mk_eqns eqns' el')
-in ((p, None, e))::_91_453)
-end
-| ((p, Some (_25_1153), _25_1156)::eqns', w::e::el') -> begin
-(let _91_454 = (mk_eqns eqns' el')
-in ((p, Some (w), e))::_91_454)
-=======
 | ((p, None, _25_1157)::eqns', e::el') -> begin
-(let _90_459 = (mk_eqns eqns' el')
-in ((p, None, e))::_90_459)
+(let _91_459 = (mk_eqns eqns' el')
+in ((p, None, e))::_91_459)
 end
 | ((p, Some (_25_1167), _25_1170)::eqns', w::e::el') -> begin
-(let _90_460 = (mk_eqns eqns' el')
-in ((p, Some (w), e))::_90_460)
->>>>>>> 9d8d8eaf
+(let _91_460 = (mk_eqns eqns' el')
+in ((p, Some (w), e))::_91_460)
 end
 | ([], []) -> begin
 []
@@ -759,17 +730,10 @@
 | _25_1183 -> begin
 (FStar_All.failwith "impossible")
 end))
-<<<<<<< HEAD
-in (let _91_459 = (let _91_458 = (let _91_457 = (mk_eqns eqns el)
-in (e1, _91_457))
-in (FStar_Absyn_Syntax.mk_Exp_match _91_458))
-in (FStar_All.pipe_left w _91_459)))
-=======
-in (let _90_465 = (let _90_464 = (let _90_463 = (mk_eqns eqns el)
-in (e1, _90_463))
-in (FStar_Absyn_Syntax.mk_Exp_match _90_464))
-in (FStar_All.pipe_left w _90_465)))
->>>>>>> 9d8d8eaf
+in (let _91_465 = (let _91_464 = (let _91_463 = (mk_eqns eqns el)
+in (e1, _91_463))
+in (FStar_Absyn_Syntax.mk_Exp_match _91_464))
+in (FStar_All.pipe_left w _91_465)))
 end
 | (FStar_Absyn_Syntax.Exp_let ((is_rec, lbs), _25_1188), (_25_1192, _25_1194, tl, el, _25_1198)) -> begin
 (match ((FStar_Util.first_N (FStar_List.length lbs) el)) with
@@ -787,27 +751,16 @@
 end)
 in (e', env)))))
 
-<<<<<<< HEAD
-let collect_from_typ = (fun f env t -> (let _91_583 = (reduce_typ (fun _25_1246 _25_1248 _25_1250 env _25_1253 k -> (k, env)) (fun _25_1228 vt _25_1231 env bvs t -> (let env = (f env t)
-in (match ((let _91_540 = (compress_typ t)
-in _91_540.FStar_Absyn_Syntax.n)) with
-=======
-let collect_from_typ = (fun f env t -> (let _90_589 = (reduce_typ (fun _25_1260 _25_1262 _25_1264 env _25_1267 k -> (k, env)) (fun _25_1242 vt _25_1245 env bvs t -> (let env = (f env t)
-in (match ((let _90_546 = (compress_typ t)
-in _90_546.FStar_Absyn_Syntax.n)) with
->>>>>>> 9d8d8eaf
+let collect_from_typ = (fun f env t -> (let _91_589 = (reduce_typ (fun _25_1260 _25_1262 _25_1264 env _25_1267 k -> (k, env)) (fun _25_1242 vt _25_1245 env bvs t -> (let env = (f env t)
+in (match ((let _91_546 = (compress_typ t)
+in _91_546.FStar_Absyn_Syntax.n)) with
 | (FStar_Absyn_Syntax.Typ_unknown) | (FStar_Absyn_Syntax.Typ_btvar (_)) | (FStar_Absyn_Syntax.Typ_const (_)) -> begin
 (t, env)
 end
 | _25_1259 -> begin
 (vt env bvs t)
-<<<<<<< HEAD
-end))) (fun _25_1218 _25_1220 _25_1222 env _25_1225 e -> (e, env)) (fun k _25_1215 env -> (k, env)) (fun t _25_1211 env -> (t, env)) (fun e _25_1207 env -> (e, env)) env [] t)
-in (FStar_All.pipe_left Prims.snd _91_583)))
-=======
 end))) (fun _25_1232 _25_1234 _25_1236 env _25_1239 e -> (e, env)) (fun k _25_1229 env -> (k, env)) (fun t _25_1225 env -> (t, env)) (fun e _25_1221 env -> (e, env)) env [] t)
-in (FStar_All.pipe_left Prims.snd _90_589)))
->>>>>>> 9d8d8eaf
-
-
-
+in (FStar_All.pipe_left Prims.snd _91_589)))
+
+
+
