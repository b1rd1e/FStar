
open Prims

type z3_err =
(FStar_SMTEncoding_Term.error_labels * FStar_SMTEncoding_Z3.error_kind)


type z3_result =
(FStar_SMTEncoding_Z3.unsat_core, z3_err) FStar_Util.either


type z3_replay_result =
(FStar_SMTEncoding_Z3.unsat_core, FStar_SMTEncoding_Term.error_labels) FStar_Util.either


<<<<<<< HEAD
let z3_result_as_replay_result = (fun _94_1 -> (match (_94_1) with
| FStar_Util.Inl (l) -> begin
FStar_Util.Inl (l)
end
| FStar_Util.Inr (r, _94_9) -> begin
=======
let z3_result_as_replay_result = (fun uu___88_23 -> (match (uu___88_23) with
| FStar_Util.Inl (l) -> begin
FStar_Util.Inl (l)
end
| FStar_Util.Inr (r, uu____32) -> begin
>>>>>>> 1915064d
FStar_Util.Inr (r)
end))

type hint_stat =
{hint : FStar_Util.hint Prims.option; replay_result : z3_replay_result; elapsed_time : Prims.int; source_location : FStar_Range.range}


type hint_stats_t =
hint_stat Prims.list


let recorded_hints : FStar_Util.hints Prims.option FStar_ST.ref = (FStar_Util.mk_ref None)


let replaying_hints : FStar_Util.hints Prims.option FStar_ST.ref = (FStar_Util.mk_ref None)


let hint_stats : hint_stat Prims.list FStar_ST.ref = (FStar_Util.mk_ref [])


let format_hints_file_name : Prims.string  ->  Prims.string = (fun src_filename -> (FStar_Util.format1 "%s.hints" src_filename))


<<<<<<< HEAD
let initialize_hints_db = (fun src_filename force_record -> (

let _94_20 = (FStar_ST.op_Colon_Equals hint_stats [])
in (

let _94_22 = if (FStar_Options.record_hints ()) then begin
(FStar_ST.op_Colon_Equals recorded_hints (Some ([])))
end else begin
()
=======
let initialize_hints_db = (fun src_filename force_record -> ((FStar_ST.write hint_stats []);
(

let uu____102 = (FStar_Options.record_hints ())
in (match (uu____102) with
| true -> begin
(FStar_ST.write recorded_hints (Some ([])))
>>>>>>> 1915064d
end
| uu____109 -> begin
()
end));
(

let uu____110 = (FStar_Options.use_hints ())
in (match (uu____110) with
| true -> begin
(

let norm_src_filename = (FStar_Util.normalize_file_path src_filename)
in (

let val_filename = (format_hints_file_name norm_src_filename)
in (

let uu____113 = (FStar_Util.read_hints val_filename)
in (match (uu____113) with
| Some (hints) -> begin
(

let expected_digest = (FStar_Util.digest_of_file norm_src_filename)
in ((

<<<<<<< HEAD
let _94_29 = if (FStar_Options.hint_info ()) then begin
if (hints.FStar_Util.module_digest = expected_digest) then begin
=======
let uu____118 = (FStar_Options.hint_info ())
in (match (uu____118) with
| true -> begin
(match ((hints.FStar_Util.module_digest = expected_digest)) with
| true -> begin
>>>>>>> 1915064d
(FStar_Util.print1 "(%s) digest is valid; using hints db.\n" norm_src_filename)
end
| uu____119 -> begin
(FStar_Util.print1 "(%s) digest is invalid; using potentially stale hints\n" norm_src_filename)
end)
end
| uu____120 -> begin
()
end));
(FStar_ST.write replaying_hints (Some (hints.FStar_Util.hints)));
))
end
| None -> begin
(

let uu____124 = (FStar_Options.hint_info ())
in (match (uu____124) with
| true -> begin
(FStar_Util.print1 "(%s) Unable to read hints db.\n" norm_src_filename)
end
| uu____125 -> begin
()
end))
end))))
end
| uu____126 -> begin
()
end));
))


let finalize_hints_db : Prims.string  ->  Prims.unit = (fun src_filename -> ((

<<<<<<< HEAD
let _94_36 = if (FStar_Options.record_hints ()) then begin
(

let hints = (let _194_21 = (FStar_ST.read recorded_hints)
in (FStar_Option.get _194_21))
in (

let hints_db = (let _194_22 = (FStar_Util.digest_of_file src_filename)
in {FStar_Util.module_digest = _194_22; FStar_Util.hints = hints})
=======
let uu____131 = (FStar_Options.record_hints ())
in (match (uu____131) with
| true -> begin
(

let hints = (FStar_Option.get (FStar_ST.read recorded_hints))
in (

let hints_db = (let _0_328 = (FStar_Util.digest_of_file src_filename)
in {FStar_Util.module_digest = _0_328; FStar_Util.hints = hints})
>>>>>>> 1915064d
in (

let hints_file_name = (format_hints_file_name src_filename)
in (FStar_Util.write_hints hints_file_name hints_db))))
end
| uu____138 -> begin
()
end));
(

<<<<<<< HEAD
let _94_44 = if (FStar_Options.hint_info ()) then begin
(

let stats = (let _194_23 = (FStar_ST.read hint_stats)
in (FStar_All.pipe_right _194_23 FStar_List.rev))
in (FStar_All.pipe_right stats (FStar_List.iter (fun s -> (match (s.replay_result) with
| FStar_Util.Inl (_unsat_core) -> begin
(let _194_26 = (FStar_Range.string_of_range s.source_location)
in (let _194_25 = (FStar_Util.string_of_int s.elapsed_time)
in (FStar_Util.print2 "Hint-info (%s): Replay succeeded in %s milliseconds\n" _194_26 _194_25)))
end
| FStar_Util.Inr (_error) -> begin
(let _194_28 = (FStar_Range.string_of_range s.source_location)
in (let _194_27 = (FStar_Util.string_of_int s.elapsed_time)
in (FStar_Util.print2 "Hint-info (%s): Replay failed in %s milliseconds\n" _194_28 _194_27)))
=======
let uu____140 = (FStar_Options.hint_info ())
in (match (uu____140) with
| true -> begin
(

let stats = (let _0_329 = (FStar_ST.read hint_stats)
in (FStar_All.pipe_right _0_329 FStar_List.rev))
in (FStar_All.pipe_right stats (FStar_List.iter (fun s -> (match (s.replay_result) with
| FStar_Util.Inl (_unsat_core) -> begin
(let _0_331 = (FStar_Range.string_of_range s.source_location)
in (let _0_330 = (FStar_Util.string_of_int s.elapsed_time)
in (FStar_Util.print2 "Hint-info (%s): Replay succeeded in %s milliseconds\n" _0_331 _0_330)))
end
| FStar_Util.Inr (_error) -> begin
(let _0_333 = (FStar_Range.string_of_range s.source_location)
in (let _0_332 = (FStar_Util.string_of_int s.elapsed_time)
in (FStar_Util.print2 "Hint-info (%s): Replay failed in %s milliseconds\n" _0_333 _0_332)))
>>>>>>> 1915064d
end)))))
end
<<<<<<< HEAD
in (

let _94_46 = (FStar_ST.op_Colon_Equals recorded_hints None)
in (

let _94_48 = (FStar_ST.op_Colon_Equals replaying_hints None)
in (FStar_ST.op_Colon_Equals hint_stats []))))))

=======
| uu____152 -> begin
()
end));
(FStar_ST.write recorded_hints None);
(FStar_ST.write replaying_hints None);
(FStar_ST.write hint_stats []);
))
>>>>>>> 1915064d


<<<<<<< HEAD
let _94_52 = (initialize_hints_db fname false)
in (
=======
let with_hints_db = (fun fname f -> ((initialize_hints_db fname false);
(
>>>>>>> 1915064d

let result = (f ())
in ((finalize_hints_db fname);
result;
));
))

<<<<<<< HEAD
let _94_55 = (finalize_hints_db fname)
in result))))
=======
>>>>>>> 1915064d

let next_hint : Prims.string  ->  Prims.int  ->  FStar_Util.hint Prims.option = (fun qname qindex -> (

let uu____191 = (FStar_ST.read replaying_hints)
in (match (uu____191) with
| Some (hints) -> begin
<<<<<<< HEAD
(FStar_Util.find_map hints (fun _94_2 -> (match (_94_2) with
| Some (hint) when ((hint.FStar_Util.hint_name = qname) && (hint.FStar_Util.hint_index = qindex)) -> begin
Some (hint)
end
| _94_65 -> begin
None
end)))
end
| _94_67 -> begin
=======
(FStar_Util.find_map hints (fun uu___89_199 -> (match (uu___89_199) with
| Some (hint) when ((hint.FStar_Util.hint_name = qname) && (hint.FStar_Util.hint_index = qindex)) -> begin
Some (hint)
end
| uu____203 -> begin
None
end)))
end
| uu____205 -> begin
>>>>>>> 1915064d
None
end)))


let record_hint : FStar_Util.hint Prims.option  ->  Prims.unit = (fun hint -> (

let hint = (match (hint) with
| None -> begin
None
end
| Some (h) -> begin
Some ((

<<<<<<< HEAD
let _94_72 = h
in {FStar_Util.hint_name = _94_72.FStar_Util.hint_name; FStar_Util.hint_index = _94_72.FStar_Util.hint_index; FStar_Util.fuel = _94_72.FStar_Util.fuel; FStar_Util.ifuel = _94_72.FStar_Util.ifuel; FStar_Util.unsat_core = _94_72.FStar_Util.unsat_core; FStar_Util.query_elapsed_time = (Prims.parse_int "0")}))
=======
let uu___91_216 = h
in {FStar_Util.hint_name = uu___91_216.FStar_Util.hint_name; FStar_Util.hint_index = uu___91_216.FStar_Util.hint_index; FStar_Util.fuel = uu___91_216.FStar_Util.fuel; FStar_Util.ifuel = uu___91_216.FStar_Util.ifuel; FStar_Util.unsat_core = uu___91_216.FStar_Util.unsat_core; FStar_Util.query_elapsed_time = (Prims.parse_int "0")}))
>>>>>>> 1915064d
end)
in (

let uu____217 = (FStar_ST.read recorded_hints)
in (match (uu____217) with
| Some (l) -> begin
(FStar_ST.write recorded_hints (Some ((FStar_List.append l ((hint)::[])))))
end
<<<<<<< HEAD
| _94_78 -> begin
=======
| uu____231 -> begin
>>>>>>> 1915064d
()
end))))


let record_hint_stat : FStar_Util.hint Prims.option  ->  z3_result  ->  Prims.int  ->  FStar_Range.range  ->  Prims.unit = (fun h res time r -> (

let s = {hint = h; replay_result = (z3_result_as_replay_result res); elapsed_time = time; source_location = r}
<<<<<<< HEAD
in (let _194_50 = (let _194_49 = (FStar_ST.read hint_stats)
in (s)::_194_49)
in (FStar_ST.op_Colon_Equals hint_stats _194_50))))

=======
in (let _0_335 = (let _0_334 = (FStar_ST.read hint_stats)
in (s)::_0_334)
in (FStar_ST.write hint_stats _0_335))))
>>>>>>> 1915064d


<<<<<<< HEAD
let _94_89 = (FStar_SMTEncoding_Z3.giveZ3 prefix)
in (

let _94_98 = (match (env.FStar_TypeChecker_Env.qname_and_index) with
=======
let ask_and_report_errors : FStar_TypeChecker_Env.env  ->  ((FStar_SMTEncoding_Z3.label * FStar_SMTEncoding_Term.sort) * Prims.string * FStar_Range.range) Prims.list  ->  FStar_SMTEncoding_Term.decl Prims.list  ->  FStar_SMTEncoding_Term.decl  ->  FStar_SMTEncoding_Term.decl Prims.list  ->  Prims.unit = (fun env all_labels prefix query suffix -> ((FStar_SMTEncoding_Z3.giveZ3 prefix);
(

let uu____286 = (match (env.FStar_TypeChecker_Env.qname_and_index) with
>>>>>>> 1915064d
| None -> begin
(failwith "No query name set!")
end
| Some (q, n) -> begin
(((FStar_Ident.text_of_lid q)), (n))
end)
<<<<<<< HEAD
in (match (_94_98) with
=======
in (match (uu____286) with
>>>>>>> 1915064d
| (query_name, query_index) -> begin
(

let minimum_workable_fuel = (FStar_Util.mk_ref None)
in (

<<<<<<< HEAD
let set_minimum_workable_fuel = (fun f _94_3 -> (match (_94_3) with
| ([], _94_105) -> begin
()
end
| errs -> begin
(match ((FStar_ST.read minimum_workable_fuel)) with
| Some (_94_109) -> begin
=======
let set_minimum_workable_fuel = (fun f uu___90_342 -> (match (uu___90_342) with
| ([], uu____349) -> begin
()
end
| errs -> begin
(

let uu____355 = (FStar_ST.read minimum_workable_fuel)
in (match (uu____355) with
| Some (uu____376) -> begin
>>>>>>> 1915064d
()
end
| None -> begin
(FStar_ST.write minimum_workable_fuel (Some (((f), (errs)))))
end))
end))
in (

<<<<<<< HEAD
let with_fuel = (fun label_assumptions p _94_118 -> (match (_94_118) with
| (n, i, rlimit) -> begin
(let _194_98 = (let _194_88 = (let _194_73 = (let _194_72 = (FStar_Util.string_of_int n)
in (let _194_71 = (FStar_Util.string_of_int i)
in (FStar_Util.format2 "<fuel=\'%s\' ifuel=\'%s\'>" _194_72 _194_71)))
in FStar_SMTEncoding_Term.Caption (_194_73))
in (let _194_87 = (let _194_86 = (let _194_78 = (let _194_77 = (let _194_76 = (let _194_75 = (FStar_SMTEncoding_Util.mkApp (("MaxFuel"), ([])))
in (let _194_74 = (FStar_SMTEncoding_Term.n_fuel n)
in ((_194_75), (_194_74))))
in (FStar_SMTEncoding_Util.mkEq _194_76))
in ((_194_77), (None), (None)))
in FStar_SMTEncoding_Term.Assume (_194_78))
in (let _194_85 = (let _194_84 = (let _194_83 = (let _194_82 = (let _194_81 = (let _194_80 = (FStar_SMTEncoding_Util.mkApp (("MaxIFuel"), ([])))
in (let _194_79 = (FStar_SMTEncoding_Term.n_fuel i)
in ((_194_80), (_194_79))))
in (FStar_SMTEncoding_Util.mkEq _194_81))
in ((_194_82), (None), (None)))
in FStar_SMTEncoding_Term.Assume (_194_83))
in (_194_84)::(p)::[])
in (_194_86)::_194_85))
in (_194_88)::_194_87))
in (let _194_97 = (let _194_96 = (let _194_95 = (let _194_91 = (let _194_90 = (let _194_89 = (FStar_Util.string_of_int rlimit)
in (("rlimit"), (_194_89)))
in FStar_SMTEncoding_Term.SetOption (_194_90))
in (_194_91)::[])
in (let _194_94 = (let _194_93 = (let _194_92 = if (FStar_Options.record_hints ()) then begin
=======
let with_fuel = (fun label_assumptions p uu____440 -> (match (uu____440) with
| (n, i, rlimit) -> begin
(let _0_357 = (let _0_348 = FStar_SMTEncoding_Term.Caption ((let _0_337 = (FStar_Util.string_of_int n)
in (let _0_336 = (FStar_Util.string_of_int i)
in (FStar_Util.format2 "<fuel=\'%s\' ifuel=\'%s\'>" _0_337 _0_336))))
in (let _0_347 = (let _0_346 = FStar_SMTEncoding_Term.Assume ((let _0_340 = (FStar_SMTEncoding_Util.mkEq (let _0_339 = (FStar_SMTEncoding_Util.mkApp (("MaxFuel"), ([])))
in (let _0_338 = (FStar_SMTEncoding_Term.n_fuel n)
in ((_0_339), (_0_338)))))
in ((_0_340), (None), (None))))
in (let _0_345 = (let _0_344 = FStar_SMTEncoding_Term.Assume ((let _0_343 = (FStar_SMTEncoding_Util.mkEq (let _0_342 = (FStar_SMTEncoding_Util.mkApp (("MaxIFuel"), ([])))
in (let _0_341 = (FStar_SMTEncoding_Term.n_fuel i)
in ((_0_342), (_0_341)))))
in ((_0_343), (None), (None))))
in (_0_344)::(p)::[])
in (_0_346)::_0_345))
in (_0_348)::_0_347))
in (let _0_356 = (let _0_355 = (let _0_354 = (let _0_350 = FStar_SMTEncoding_Term.SetOption ((let _0_349 = (FStar_Util.string_of_int rlimit)
in (("rlimit"), (_0_349))))
in (_0_350)::[])
in (let _0_353 = (let _0_352 = (let _0_351 = (

let uu____455 = (FStar_Options.record_hints ())
in (match (uu____455) with
| true -> begin
>>>>>>> 1915064d
(FStar_SMTEncoding_Term.GetUnsatCore)::[]
end
<<<<<<< HEAD
in (FStar_List.append _194_92 suffix))
in (FStar_List.append ((FStar_SMTEncoding_Term.CheckSat)::[]) _194_93))
in (FStar_List.append _194_95 _194_94)))
in (FStar_List.append label_assumptions _194_96))
in (FStar_List.append _194_98 _194_97)))
=======
| uu____457 -> begin
[]
end))
in (FStar_List.append _0_351 suffix))
in (FStar_List.append ((FStar_SMTEncoding_Term.CheckSat)::[]) _0_352))
in (FStar_List.append _0_354 _0_353)))
in (FStar_List.append label_assumptions _0_355))
in (FStar_List.append _0_357 _0_356)))
>>>>>>> 1915064d
end))
in (

let check = (fun p -> (

let rlimit = (let _0_358 = (FStar_Options.z3_rlimit ())
in (_0_358 * (Prims.parse_int "544656")))
in (

<<<<<<< HEAD
let default_initial_config = (let _194_102 = (FStar_Options.initial_fuel ())
in (let _194_101 = (FStar_Options.initial_ifuel ())
in ((_194_102), (_194_101), (rlimit))))
=======
let default_initial_config = (let _0_360 = (FStar_Options.initial_fuel ())
in (let _0_359 = (FStar_Options.initial_ifuel ())
in ((_0_360), (_0_359), (rlimit))))
>>>>>>> 1915064d
in (

let hint_opt = (next_hint query_name query_index)
in (

<<<<<<< HEAD
let _94_132 = (match (hint_opt) with
=======
let uu____469 = (match (hint_opt) with
>>>>>>> 1915064d
| None -> begin
((None), (default_initial_config))
end
| Some (hint) -> begin
(

<<<<<<< HEAD
let _94_129 = if (FStar_Option.isSome hint.FStar_Util.unsat_core) then begin
=======
let uu____491 = (match ((FStar_Option.isSome hint.FStar_Util.unsat_core)) with
| true -> begin
>>>>>>> 1915064d
((hint.FStar_Util.unsat_core), (rlimit))
end
<<<<<<< HEAD
in (match (_94_129) with
=======
| uu____503 -> begin
((None), (((Prims.parse_int "60") * (Prims.parse_int "544656"))))
end)
in (match (uu____491) with
>>>>>>> 1915064d
| (core, timeout) -> begin
((core), (((hint.FStar_Util.fuel), (hint.FStar_Util.ifuel), (timeout))))
end))
end)
<<<<<<< HEAD
in (match (_94_132) with
| (unsat_core, initial_config) -> begin
(

let alt_configs = (let _194_123 = (let _194_122 = if ((default_initial_config <> initial_config) || (FStar_Option.isSome unsat_core)) then begin
(default_initial_config)::[]
end else begin
[]
end
in (let _194_121 = (let _194_120 = if ((FStar_Options.max_ifuel ()) > (FStar_Options.initial_ifuel ())) then begin
(let _194_105 = (let _194_104 = (FStar_Options.initial_fuel ())
in (let _194_103 = (FStar_Options.max_ifuel ())
in ((_194_104), (_194_103), (rlimit))))
in (_194_105)::[])
end else begin
[]
end
in (let _194_119 = (let _194_118 = if (((FStar_Options.max_fuel ()) / (Prims.parse_int "2")) > (FStar_Options.initial_fuel ())) then begin
(let _194_108 = (let _194_107 = ((FStar_Options.max_fuel ()) / (Prims.parse_int "2"))
in (let _194_106 = (FStar_Options.max_ifuel ())
in ((_194_107), (_194_106), (rlimit))))
in (_194_108)::[])
end else begin
[]
end
in (let _194_117 = (let _194_116 = if (((FStar_Options.max_fuel ()) > (FStar_Options.initial_fuel ())) && ((FStar_Options.max_ifuel ()) > (FStar_Options.initial_ifuel ()))) then begin
(let _194_111 = (let _194_110 = (FStar_Options.max_fuel ())
in (let _194_109 = (FStar_Options.max_ifuel ())
in ((_194_110), (_194_109), (rlimit))))
in (_194_111)::[])
end else begin
[]
end
in (let _194_115 = (let _194_114 = if ((FStar_Options.min_fuel ()) < (FStar_Options.initial_fuel ())) then begin
(let _194_113 = (let _194_112 = (FStar_Options.min_fuel ())
in ((_194_112), ((Prims.parse_int "1")), (rlimit)))
in (_194_113)::[])
end else begin
=======
in (match (uu____469) with
| (unsat_core, initial_config) -> begin
(

let alt_configs = (FStar_List.flatten (let _0_391 = (let _0_390 = (

let uu____571 = (let _0_362 = (FStar_Options.max_ifuel ())
in (let _0_361 = (FStar_Options.initial_ifuel ())
in (_0_362 > _0_361)))
in (match (uu____571) with
| true -> begin
(let _0_365 = (let _0_364 = (FStar_Options.initial_fuel ())
in (let _0_363 = (FStar_Options.max_ifuel ())
in ((_0_364), (_0_363), (rlimit))))
in (_0_365)::[])
end
| uu____582 -> begin
[]
end))
in (let _0_389 = (let _0_388 = (

let uu____590 = (let _0_368 = (let _0_366 = (FStar_Options.max_fuel ())
in (_0_366 / (Prims.parse_int "2")))
in (let _0_367 = (FStar_Options.initial_fuel ())
in (_0_368 > _0_367)))
in (match (uu____590) with
| true -> begin
(let _0_372 = (let _0_371 = (let _0_369 = (FStar_Options.max_fuel ())
in (_0_369 / (Prims.parse_int "2")))
in (let _0_370 = (FStar_Options.max_ifuel ())
in ((_0_371), (_0_370), (rlimit))))
in (_0_372)::[])
end
| uu____601 -> begin
[]
end))
in (let _0_387 = (let _0_386 = (

let uu____609 = ((let _0_374 = (FStar_Options.max_fuel ())
in (let _0_373 = (FStar_Options.initial_fuel ())
in (_0_374 > _0_373))) && (let _0_376 = (FStar_Options.max_ifuel ())
in (let _0_375 = (FStar_Options.initial_ifuel ())
in (_0_376 > _0_375))))
in (match (uu____609) with
| true -> begin
(let _0_379 = (let _0_378 = (FStar_Options.max_fuel ())
in (let _0_377 = (FStar_Options.max_ifuel ())
in ((_0_378), (_0_377), (rlimit))))
in (_0_379)::[])
end
| uu____620 -> begin
[]
end))
in (let _0_385 = (let _0_384 = (

let uu____628 = (let _0_381 = (FStar_Options.min_fuel ())
in (let _0_380 = (FStar_Options.initial_fuel ())
in (_0_381 < _0_380)))
in (match (uu____628) with
| true -> begin
(let _0_383 = (let _0_382 = (FStar_Options.min_fuel ())
in ((_0_382), ((Prims.parse_int "1")), (rlimit)))
in (_0_383)::[])
end
| uu____639 -> begin
>>>>>>> 1915064d
[]
end))
in (_0_384)::[])
in (_0_386)::_0_385))
in (_0_388)::_0_387))
in (_0_390)::_0_389))
in ((match (((default_initial_config <> initial_config) || (FStar_Option.isSome unsat_core))) with
| true -> begin
(default_initial_config)::[]
end
<<<<<<< HEAD
in (_194_114)::[])
in (_194_116)::_194_115))
in (_194_118)::_194_117))
in (_194_120)::_194_119))
in (_194_122)::_194_121))
in (FStar_List.flatten _194_123))
=======
| uu____563 -> begin
[]
end))::_0_391))
>>>>>>> 1915064d
in (

let report = (fun p errs -> (

let errs = (

let uu____655 = ((FStar_Options.detail_errors ()) && (let _0_392 = (FStar_Options.n_cores ())
in (_0_392 = (Prims.parse_int "1"))))
in (match (uu____655) with
| true -> begin
(

<<<<<<< HEAD
let _94_144 = (match ((FStar_ST.read minimum_workable_fuel)) with
=======
let uu____656 = (

let uu____665 = (FStar_ST.read minimum_workable_fuel)
in (match (uu____665) with
>>>>>>> 1915064d
| Some (f, errs) -> begin
((f), (errs))
end
| None -> begin
<<<<<<< HEAD
(let _194_129 = (let _194_128 = (FStar_Options.min_fuel ())
in ((_194_128), ((Prims.parse_int "1")), (rlimit)))
in ((_194_129), (errs)))
end)
in (match (_94_144) with
=======
(let _0_394 = (let _0_393 = (FStar_Options.min_fuel ())
in ((_0_393), ((Prims.parse_int "1")), (rlimit)))
in ((_0_394), (errs)))
end))
in (match (uu____656) with
>>>>>>> 1915064d
| (min_fuel, potential_errors) -> begin
(

let ask_z3 = (fun label_assumptions -> (

let res = (FStar_Util.mk_ref None)
<<<<<<< HEAD
in (

let _94_149 = (let _194_133 = (with_fuel label_assumptions p min_fuel)
in (FStar_SMTEncoding_Z3.ask None all_labels _194_133 (fun r -> (FStar_ST.op_Colon_Equals res (Some (r))))))
in (let _194_134 = (FStar_ST.read res)
in (FStar_Option.get _194_134)))))
in (let _194_135 = (FStar_SMTEncoding_ErrorReporting.detail_errors env all_labels ask_z3)
in ((_194_135), (FStar_SMTEncoding_Z3.Default))))
=======
in ((let _0_395 = (with_fuel label_assumptions p min_fuel)
in (FStar_SMTEncoding_Z3.ask None all_labels _0_395 (fun r -> (FStar_ST.write res (Some (r))))));
(FStar_Option.get (FStar_ST.read res));
)))
in (let _0_396 = (FStar_SMTEncoding_ErrorReporting.detail_errors env all_labels ask_z3)
in ((_0_396), (FStar_SMTEncoding_Z3.Default))))
>>>>>>> 1915064d
end))
end
| uu____821 -> begin
(match (errs) with
| ([], FStar_SMTEncoding_Z3.Timeout) -> begin
(((((((""), (FStar_SMTEncoding_Term.Term_sort))), ("Timeout: Unknown assertion failed"), (FStar_Range.dummyRange)))::[]), ((Prims.snd errs)))
end
| ([], FStar_SMTEncoding_Z3.Default) -> begin
(((((((""), (FStar_SMTEncoding_Term.Term_sort))), ("Unknown assertion failed"), (FStar_Range.dummyRange)))::[]), ((Prims.snd errs)))
end
<<<<<<< HEAD
| (_94_158, FStar_SMTEncoding_Z3.Kill) -> begin
(((((((""), (FStar_SMTEncoding_Term.Term_sort))), ("Killed: Unknown assertion failed"), (FStar_Range.dummyRange)))::[]), ((Prims.snd errs)))
end
| _94_162 -> begin
errs
end)
end
in (

let _94_164 = (record_hint None)
in (

let _94_166 = if (FStar_Options.print_fuels ()) then begin
(let _194_141 = (let _194_136 = (FStar_TypeChecker_Env.get_range env)
in (FStar_Range.string_of_range _194_136))
in (let _194_140 = (let _194_137 = (FStar_Options.max_fuel ())
in (FStar_All.pipe_right _194_137 FStar_Util.string_of_int))
in (let _194_139 = (let _194_138 = (FStar_Options.max_ifuel ())
in (FStar_All.pipe_right _194_138 FStar_Util.string_of_int))
in (FStar_Util.print3 "(%s) Query failed with maximum fuel %s and ifuel %s\n" _194_141 _194_140 _194_139))))
end else begin
()
end
in (let _194_143 = (FStar_All.pipe_right (Prims.fst errs) (FStar_List.map (fun _94_172 -> (match (_94_172) with
| (_94_169, x, y) -> begin
((x), (y))
end))))
in (FStar_TypeChecker_Errors.add_errors env _194_143))))))
=======
| (uu____860, FStar_SMTEncoding_Z3.Kill) -> begin
(((((((""), (FStar_SMTEncoding_Term.Term_sort))), ("Killed: Unknown assertion failed"), (FStar_Range.dummyRange)))::[]), ((Prims.snd errs)))
end
| uu____879 -> begin
errs
end)
end))
in ((record_hint None);
(

let uu____882 = (FStar_Options.print_fuels ())
in (match (uu____882) with
| true -> begin
(let _0_401 = (FStar_Range.string_of_range (FStar_TypeChecker_Env.get_range env))
in (let _0_400 = (let _0_397 = (FStar_Options.max_fuel ())
in (FStar_All.pipe_right _0_397 FStar_Util.string_of_int))
in (let _0_399 = (let _0_398 = (FStar_Options.max_ifuel ())
in (FStar_All.pipe_right _0_398 FStar_Util.string_of_int))
in (FStar_Util.print3 "(%s) Query failed with maximum fuel %s and ifuel %s\n" _0_401 _0_400 _0_399))))
end
| uu____883 -> begin
()
end));
(let _0_402 = (FStar_All.pipe_right (Prims.fst errs) (FStar_List.map (fun uu____892 -> (match (uu____892) with
| (uu____898, x, y) -> begin
((x), (y))
end))))
in (FStar_TypeChecker_Err.add_errors env _0_402));
)))
>>>>>>> 1915064d
in (

let use_errors = (fun errs result -> (match (((errs), (result))) with
| ((([], _), _)) | ((_, FStar_Util.Inl (_))) -> begin
result
end
<<<<<<< HEAD
| (_94_190, FStar_Util.Inr (_94_192)) -> begin
=======
| (uu____926, FStar_Util.Inr (uu____927)) -> begin
>>>>>>> 1915064d
FStar_Util.Inr (errs)
end))
in (

<<<<<<< HEAD
let rec try_alt_configs = (fun prev_f p errs cfgs -> (

let _94_201 = (set_minimum_workable_fuel prev_f errs)
in (match (((cfgs), ((Prims.snd errs)))) with
| (([], _)) | ((_, FStar_SMTEncoding_Z3.Kill)) -> begin
(report p errs)
end
| ((mi)::[], _94_214) -> begin
(match (errs) with
| ([], _94_218) -> begin
(let _194_161 = (with_fuel [] p mi)
in (FStar_SMTEncoding_Z3.ask None all_labels _194_161 (cb false mi p [])))
end
| _94_221 -> begin
(

let _94_222 = (set_minimum_workable_fuel prev_f errs)
in (report p errs))
end)
end
| ((mi)::tl, _94_228) -> begin
(let _194_163 = (with_fuel [] p mi)
in (FStar_SMTEncoding_Z3.ask None all_labels _194_163 (fun _94_232 -> (match (_94_232) with
=======
let rec try_alt_configs = (fun prev_f p errs cfgs -> ((set_minimum_workable_fuel prev_f errs);
(match (((cfgs), ((Prims.snd errs)))) with
| (([], _)) | ((_, FStar_SMTEncoding_Z3.Kill)) -> begin
(report p errs)
end
| ((mi)::[], uu____1006) -> begin
(match (errs) with
| ([], uu____1020) -> begin
(let _0_403 = (with_fuel [] p mi)
in (FStar_SMTEncoding_Z3.ask None all_labels _0_403 (cb false mi p [])))
end
| uu____1026 -> begin
((set_minimum_workable_fuel prev_f errs);
(report p errs);
)
end)
end
| ((mi)::tl, uu____1030) -> begin
(let _0_406 = (with_fuel [] p mi)
in (FStar_SMTEncoding_Z3.ask None all_labels _0_406 (fun uu____1046 -> (match (uu____1046) with
>>>>>>> 1915064d
| (result, elapsed_time) -> begin
(let _0_405 = (let _0_404 = (use_errors errs result)
in ((_0_404), (elapsed_time)))
in (cb false mi p tl _0_405))
end))))
<<<<<<< HEAD
end)))
and cb = (fun used_hint _94_237 p alt _94_242 -> (match (((_94_237), (_94_242))) with
| ((prev_fuel, prev_ifuel, timeout), (result, elapsed_time)) -> begin
(

let _94_245 = if used_hint then begin
(

let _94_243 = (FStar_SMTEncoding_Z3.refresh ())
in (let _194_169 = (FStar_TypeChecker_Env.get_range env)
in (record_hint_stat hint_opt result elapsed_time _194_169)))
end else begin
=======
end);
))
and cb = (fun used_hint uu____1064 p alt uu____1067 -> (match (((uu____1064), (uu____1067))) with
| ((prev_fuel, prev_ifuel, timeout), (result, elapsed_time)) -> begin
((match (used_hint) with
| true -> begin
((FStar_SMTEncoding_Z3.refresh ());
(let _0_407 = (FStar_TypeChecker_Env.get_range env)
in (record_hint_stat hint_opt result elapsed_time _0_407));
)
end
| uu____1114 -> begin
>>>>>>> 1915064d
()
end);
(

<<<<<<< HEAD
let _94_247 = if ((FStar_Options.z3_refresh ()) || (FStar_Options.print_z3_statistics ())) then begin
=======
let uu____1116 = ((FStar_Options.z3_refresh ()) || (FStar_Options.print_z3_statistics ()))
in (match (uu____1116) with
| true -> begin
>>>>>>> 1915064d
(FStar_SMTEncoding_Z3.refresh ())
end
| uu____1117 -> begin
()
end));
(

<<<<<<< HEAD
let query_info = (fun tag -> (let _194_187 = (let _194_186 = (let _194_172 = (FStar_TypeChecker_Env.get_range env)
in (FStar_Range.string_of_range _194_172))
in (let _194_185 = (let _194_184 = (FStar_SMTEncoding_Z3.at_log_file ())
in (let _194_183 = (let _194_182 = (let _194_181 = (FStar_Util.string_of_int query_index)
in (let _194_180 = (let _194_179 = (let _194_178 = (let _194_177 = (FStar_Util.string_of_int elapsed_time)
in (let _194_176 = (let _194_175 = (FStar_Util.string_of_int prev_fuel)
in (let _194_174 = (let _194_173 = (FStar_Util.string_of_int prev_ifuel)
in (_194_173)::[])
in (_194_175)::_194_174))
in (_194_177)::_194_176))
in (if used_hint then begin
=======
let query_info = (fun tag -> (let _0_422 = (let _0_421 = (FStar_Range.string_of_range (FStar_TypeChecker_Env.get_range env))
in (let _0_420 = (let _0_419 = (FStar_SMTEncoding_Z3.at_log_file ())
in (let _0_418 = (let _0_417 = (let _0_416 = (FStar_Util.string_of_int query_index)
in (let _0_415 = (let _0_414 = (let _0_413 = (let _0_412 = (FStar_Util.string_of_int elapsed_time)
in (let _0_411 = (let _0_410 = (FStar_Util.string_of_int prev_fuel)
in (let _0_409 = (let _0_408 = (FStar_Util.string_of_int prev_ifuel)
in (_0_408)::[])
in (_0_410)::_0_409))
in (_0_412)::_0_411))
in ((match (used_hint) with
| true -> begin
>>>>>>> 1915064d
" (with hint)"
end
| uu____1122 -> begin
""
<<<<<<< HEAD
end)::_194_178)
in (tag)::_194_179)
in (_194_181)::_194_180))
in (query_name)::_194_182)
in (_194_184)::_194_183))
in (_194_186)::_194_185))
in (FStar_Util.print "(%s%s)\n\tQuery (%s, %s)\t%s%s in %s milliseconds with fuel %s and ifuel %s\n" _194_187)))
in (match (result) with
| FStar_Util.Inl (unsat_core) -> begin
(

let _94_254 = if (not (used_hint)) then begin
=======
end))::_0_413)
in (tag)::_0_414)
in (_0_416)::_0_415))
in (query_name)::_0_417)
in (_0_419)::_0_418))
in (_0_421)::_0_420))
in (FStar_Util.print "(%s%s)\n\tQuery (%s, %s)\t%s%s in %s milliseconds with fuel %s and ifuel %s\n" _0_422)))
in (match (result) with
| FStar_Util.Inl (unsat_core) -> begin
((match ((not (used_hint))) with
| true -> begin
>>>>>>> 1915064d
(

let hint = {FStar_Util.hint_name = query_name; FStar_Util.hint_index = query_index; FStar_Util.fuel = prev_fuel; FStar_Util.ifuel = prev_ifuel; FStar_Util.unsat_core = unsat_core; FStar_Util.query_elapsed_time = elapsed_time}
in (record_hint (Some (hint))))
end
| uu____1128 -> begin
(record_hint hint_opt)
end);
(

let uu____1129 = ((FStar_Options.print_fuels ()) || (FStar_Options.hint_info ()))
in (match (uu____1129) with
| true -> begin
(query_info "succeeded")
end
| uu____1130 -> begin
()
end));
)
end
| FStar_Util.Inr (errs) -> begin
((

<<<<<<< HEAD
let _94_258 = if ((FStar_Options.print_fuels ()) || (FStar_Options.hint_info ())) then begin
=======
let uu____1137 = ((FStar_Options.print_fuels ()) || (FStar_Options.hint_info ()))
in (match (uu____1137) with
| true -> begin
>>>>>>> 1915064d
(query_info "failed")
end
| uu____1138 -> begin
()
end));
(try_alt_configs ((prev_fuel), (prev_ifuel), (timeout)) p errs alt);
)
end));
)
end))
<<<<<<< HEAD
in (

let _94_260 = if (FStar_Option.isSome unsat_core) then begin
=======
in ((match ((FStar_Option.isSome unsat_core)) with
| true -> begin
>>>>>>> 1915064d
(FStar_SMTEncoding_Z3.refresh ())
end
<<<<<<< HEAD
in (let _194_190 = (with_fuel [] p initial_config)
in (let _194_189 = (let _194_188 = (FStar_Option.isSome unsat_core)
in (cb _194_188 initial_config p alt_configs))
in (FStar_SMTEncoding_Z3.ask unsat_core all_labels _194_190 _194_189))))))))
=======
| uu____1141 -> begin
()
end);
(let _0_423 = (with_fuel [] p initial_config)
in (FStar_SMTEncoding_Z3.ask unsat_core all_labels _0_423 (cb (FStar_Option.isSome unsat_core) initial_config p alt_configs)));
)))))
>>>>>>> 1915064d
end))))))
in (

let process_query = (fun q -> (

let uu____1147 = (let _0_424 = (FStar_Options.split_cases ())
in (_0_424 > (Prims.parse_int "0")))
in (match (uu____1147) with
| true -> begin
(

<<<<<<< HEAD
let _94_266 = (let _194_196 = (FStar_Options.split_cases ())
in (FStar_SMTEncoding_SplitQueryCases.can_handle_query _194_196 q))
in (match (_94_266) with
=======
let uu____1148 = (let _0_425 = (FStar_Options.split_cases ())
in (FStar_SMTEncoding_SplitQueryCases.can_handle_query _0_425 q))
in (match (uu____1148) with
>>>>>>> 1915064d
| (b, cb) -> begin
(match (b) with
| true -> begin
(FStar_SMTEncoding_SplitQueryCases.handle_query cb check)
end
| uu____1171 -> begin
(check q)
end)
end))
end
| uu____1172 -> begin
(check q)
end)))
in (

let uu____1173 = (FStar_Options.admit_smt_queries ())
in (match (uu____1173) with
| true -> begin
()
end
| uu____1174 -> begin
(process_query query)
end)))))))
end));
))


<<<<<<< HEAD
let _94_270 = (let _194_215 = (let _194_214 = (let _194_213 = (FStar_TypeChecker_Env.get_range tcenv)
in (FStar_All.pipe_left FStar_Range.string_of_range _194_213))
in (FStar_Util.format1 "Starting query at %s" _194_214))
in (FStar_SMTEncoding_Encode.push _194_215))
in (
=======
let solve : (Prims.unit  ->  Prims.string) Prims.option  ->  FStar_TypeChecker_Env.env  ->  FStar_Syntax_Syntax.term  ->  Prims.unit = (fun use_env_msg tcenv q -> ((FStar_SMTEncoding_Encode.push (let _0_427 = (let _0_426 = (FStar_TypeChecker_Env.get_range tcenv)
in (FStar_All.pipe_left FStar_Range.string_of_range _0_426))
in (FStar_Util.format1 "Starting query at %s" _0_427)));
(
>>>>>>> 1915064d

let tcenv = (FStar_TypeChecker_Env.incr_query_index tcenv)
in (

<<<<<<< HEAD
let _94_277 = (FStar_SMTEncoding_Encode.encode_query use_env_msg tcenv q)
in (match (_94_277) with
| (prefix, labels, qry, suffix) -> begin
(

let pop = (fun _94_279 -> (match (()) with
| () -> begin
(let _194_220 = (let _194_219 = (let _194_218 = (FStar_TypeChecker_Env.get_range tcenv)
in (FStar_All.pipe_left FStar_Range.string_of_range _194_218))
in (FStar_Util.format1 "Ending query at %s" _194_219))
in (FStar_SMTEncoding_Encode.pop _194_220))
end))
in (match (qry) with
| FStar_SMTEncoding_Term.Assume ({FStar_SMTEncoding_Term.tm = FStar_SMTEncoding_Term.App (FStar_SMTEncoding_Term.False, _94_286); FStar_SMTEncoding_Term.freevars = _94_283; FStar_SMTEncoding_Term.rng = _94_281}, _94_291, _94_293) -> begin
(

let _94_296 = (pop ())
in ())
end
| _94_299 when tcenv.FStar_TypeChecker_Env.admit -> begin
(

let _94_300 = (pop ())
in ())
end
| FStar_SMTEncoding_Term.Assume (q, _94_304, _94_306) -> begin
(

let _94_309 = (ask_and_report_errors tcenv labels prefix qry suffix)
in (pop ()))
end
| _94_312 -> begin
=======
let uu____1193 = (FStar_SMTEncoding_Encode.encode_query use_env_msg tcenv q)
in (match (uu____1193) with
| (prefix, labels, qry, suffix) -> begin
(

let pop = (fun uu____1214 -> (FStar_SMTEncoding_Encode.pop (let _0_429 = (let _0_428 = (FStar_TypeChecker_Env.get_range tcenv)
in (FStar_All.pipe_left FStar_Range.string_of_range _0_428))
in (FStar_Util.format1 "Ending query at %s" _0_429))))
in (match (qry) with
| FStar_SMTEncoding_Term.Assume ({FStar_SMTEncoding_Term.tm = FStar_SMTEncoding_Term.App (FStar_SMTEncoding_Term.FalseOp, uu____1215); FStar_SMTEncoding_Term.freevars = uu____1216; FStar_SMTEncoding_Term.rng = uu____1217}, uu____1218, uu____1219) -> begin
(pop ())
end
| uu____1229 when tcenv.FStar_TypeChecker_Env.admit -> begin
(pop ())
end
| FStar_SMTEncoding_Term.Assume (q, uu____1232, uu____1233) -> begin
((ask_and_report_errors tcenv labels prefix qry suffix);
(pop ());
)
end
| uu____1237 -> begin
>>>>>>> 1915064d
(failwith "Impossible")
end))
end)));
))


let solver : FStar_TypeChecker_Env.solver_t = {FStar_TypeChecker_Env.init = FStar_SMTEncoding_Encode.init; FStar_TypeChecker_Env.push = FStar_SMTEncoding_Encode.push; FStar_TypeChecker_Env.pop = FStar_SMTEncoding_Encode.pop; FStar_TypeChecker_Env.mark = FStar_SMTEncoding_Encode.mark; FStar_TypeChecker_Env.reset_mark = FStar_SMTEncoding_Encode.reset_mark; FStar_TypeChecker_Env.commit_mark = FStar_SMTEncoding_Encode.commit_mark; FStar_TypeChecker_Env.encode_modul = FStar_SMTEncoding_Encode.encode_modul; FStar_TypeChecker_Env.encode_sig = FStar_SMTEncoding_Encode.encode_sig; FStar_TypeChecker_Env.solve = solve; FStar_TypeChecker_Env.is_trivial = FStar_SMTEncoding_Encode.is_trivial; FStar_TypeChecker_Env.finish = FStar_SMTEncoding_Z3.finish; FStar_TypeChecker_Env.refresh = FStar_SMTEncoding_Z3.refresh}


<<<<<<< HEAD
let dummy : FStar_TypeChecker_Env.solver_t = {FStar_TypeChecker_Env.init = (fun _94_313 -> ()); FStar_TypeChecker_Env.push = (fun _94_315 -> ()); FStar_TypeChecker_Env.pop = (fun _94_317 -> ()); FStar_TypeChecker_Env.mark = (fun _94_319 -> ()); FStar_TypeChecker_Env.reset_mark = (fun _94_321 -> ()); FStar_TypeChecker_Env.commit_mark = (fun _94_323 -> ()); FStar_TypeChecker_Env.encode_modul = (fun _94_325 _94_327 -> ()); FStar_TypeChecker_Env.encode_sig = (fun _94_329 _94_331 -> ()); FStar_TypeChecker_Env.solve = (fun _94_333 _94_335 _94_337 -> ()); FStar_TypeChecker_Env.is_trivial = (fun _94_339 _94_341 -> false); FStar_TypeChecker_Env.finish = (fun _94_343 -> ()); FStar_TypeChecker_Env.refresh = (fun _94_344 -> ())}
=======
let dummy : FStar_TypeChecker_Env.solver_t = {FStar_TypeChecker_Env.init = (fun uu____1238 -> ()); FStar_TypeChecker_Env.push = (fun uu____1239 -> ()); FStar_TypeChecker_Env.pop = (fun uu____1240 -> ()); FStar_TypeChecker_Env.mark = (fun uu____1241 -> ()); FStar_TypeChecker_Env.reset_mark = (fun uu____1242 -> ()); FStar_TypeChecker_Env.commit_mark = (fun uu____1243 -> ()); FStar_TypeChecker_Env.encode_modul = (fun uu____1244 uu____1245 -> ()); FStar_TypeChecker_Env.encode_sig = (fun uu____1246 uu____1247 -> ()); FStar_TypeChecker_Env.solve = (fun uu____1248 uu____1249 uu____1250 -> ()); FStar_TypeChecker_Env.is_trivial = (fun uu____1254 uu____1255 -> false); FStar_TypeChecker_Env.finish = (fun uu____1256 -> ()); FStar_TypeChecker_Env.refresh = (fun uu____1257 -> ())}
>>>>>>> 1915064d



<|MERGE_RESOLUTION|>--- conflicted
+++ resolved
@@ -13,19 +13,11 @@
 (FStar_SMTEncoding_Z3.unsat_core, FStar_SMTEncoding_Term.error_labels) FStar_Util.either
 
 
-<<<<<<< HEAD
-let z3_result_as_replay_result = (fun _94_1 -> (match (_94_1) with
-| FStar_Util.Inl (l) -> begin
-FStar_Util.Inl (l)
-end
-| FStar_Util.Inr (r, _94_9) -> begin
-=======
 let z3_result_as_replay_result = (fun uu___88_23 -> (match (uu___88_23) with
 | FStar_Util.Inl (l) -> begin
 FStar_Util.Inl (l)
 end
 | FStar_Util.Inr (r, uu____32) -> begin
->>>>>>> 1915064d
 FStar_Util.Inr (r)
 end))
 
@@ -49,17 +41,6 @@
 let format_hints_file_name : Prims.string  ->  Prims.string = (fun src_filename -> (FStar_Util.format1 "%s.hints" src_filename))
 
 
-<<<<<<< HEAD
-let initialize_hints_db = (fun src_filename force_record -> (
-
-let _94_20 = (FStar_ST.op_Colon_Equals hint_stats [])
-in (
-
-let _94_22 = if (FStar_Options.record_hints ()) then begin
-(FStar_ST.op_Colon_Equals recorded_hints (Some ([])))
-end else begin
-()
-=======
 let initialize_hints_db = (fun src_filename force_record -> ((FStar_ST.write hint_stats []);
 (
 
@@ -67,7 +48,6 @@
 in (match (uu____102) with
 | true -> begin
 (FStar_ST.write recorded_hints (Some ([])))
->>>>>>> 1915064d
 end
 | uu____109 -> begin
 ()
@@ -93,16 +73,11 @@
 let expected_digest = (FStar_Util.digest_of_file norm_src_filename)
 in ((
 
-<<<<<<< HEAD
-let _94_29 = if (FStar_Options.hint_info ()) then begin
-if (hints.FStar_Util.module_digest = expected_digest) then begin
-=======
 let uu____118 = (FStar_Options.hint_info ())
 in (match (uu____118) with
 | true -> begin
 (match ((hints.FStar_Util.module_digest = expected_digest)) with
 | true -> begin
->>>>>>> 1915064d
 (FStar_Util.print1 "(%s) digest is valid; using hints db.\n" norm_src_filename)
 end
 | uu____119 -> begin
@@ -136,17 +111,6 @@
 
 let finalize_hints_db : Prims.string  ->  Prims.unit = (fun src_filename -> ((
 
-<<<<<<< HEAD
-let _94_36 = if (FStar_Options.record_hints ()) then begin
-(
-
-let hints = (let _194_21 = (FStar_ST.read recorded_hints)
-in (FStar_Option.get _194_21))
-in (
-
-let hints_db = (let _194_22 = (FStar_Util.digest_of_file src_filename)
-in {FStar_Util.module_digest = _194_22; FStar_Util.hints = hints})
-=======
 let uu____131 = (FStar_Options.record_hints ())
 in (match (uu____131) with
 | true -> begin
@@ -157,7 +121,6 @@
 
 let hints_db = (let _0_328 = (FStar_Util.digest_of_file src_filename)
 in {FStar_Util.module_digest = _0_328; FStar_Util.hints = hints})
->>>>>>> 1915064d
 in (
 
 let hints_file_name = (format_hints_file_name src_filename)
@@ -168,23 +131,6 @@
 end));
 (
 
-<<<<<<< HEAD
-let _94_44 = if (FStar_Options.hint_info ()) then begin
-(
-
-let stats = (let _194_23 = (FStar_ST.read hint_stats)
-in (FStar_All.pipe_right _194_23 FStar_List.rev))
-in (FStar_All.pipe_right stats (FStar_List.iter (fun s -> (match (s.replay_result) with
-| FStar_Util.Inl (_unsat_core) -> begin
-(let _194_26 = (FStar_Range.string_of_range s.source_location)
-in (let _194_25 = (FStar_Util.string_of_int s.elapsed_time)
-in (FStar_Util.print2 "Hint-info (%s): Replay succeeded in %s milliseconds\n" _194_26 _194_25)))
-end
-| FStar_Util.Inr (_error) -> begin
-(let _194_28 = (FStar_Range.string_of_range s.source_location)
-in (let _194_27 = (FStar_Util.string_of_int s.elapsed_time)
-in (FStar_Util.print2 "Hint-info (%s): Replay failed in %s milliseconds\n" _194_28 _194_27)))
-=======
 let uu____140 = (FStar_Options.hint_info ())
 in (match (uu____140) with
 | true -> begin
@@ -202,19 +148,8 @@
 (let _0_333 = (FStar_Range.string_of_range s.source_location)
 in (let _0_332 = (FStar_Util.string_of_int s.elapsed_time)
 in (FStar_Util.print2 "Hint-info (%s): Replay failed in %s milliseconds\n" _0_333 _0_332)))
->>>>>>> 1915064d
 end)))))
 end
-<<<<<<< HEAD
-in (
-
-let _94_46 = (FStar_ST.op_Colon_Equals recorded_hints None)
-in (
-
-let _94_48 = (FStar_ST.op_Colon_Equals replaying_hints None)
-in (FStar_ST.op_Colon_Equals hint_stats []))))))
-
-=======
 | uu____152 -> begin
 ()
 end));
@@ -222,16 +157,10 @@
 (FStar_ST.write replaying_hints None);
 (FStar_ST.write hint_stats []);
 ))
->>>>>>> 1915064d
-
-
-<<<<<<< HEAD
-let _94_52 = (initialize_hints_db fname false)
-in (
-=======
+
+
 let with_hints_db = (fun fname f -> ((initialize_hints_db fname false);
 (
->>>>>>> 1915064d
 
 let result = (f ())
 in ((finalize_hints_db fname);
@@ -239,28 +168,12 @@
 ));
 ))
 
-<<<<<<< HEAD
-let _94_55 = (finalize_hints_db fname)
-in result))))
-=======
->>>>>>> 1915064d
 
 let next_hint : Prims.string  ->  Prims.int  ->  FStar_Util.hint Prims.option = (fun qname qindex -> (
 
 let uu____191 = (FStar_ST.read replaying_hints)
 in (match (uu____191) with
 | Some (hints) -> begin
-<<<<<<< HEAD
-(FStar_Util.find_map hints (fun _94_2 -> (match (_94_2) with
-| Some (hint) when ((hint.FStar_Util.hint_name = qname) && (hint.FStar_Util.hint_index = qindex)) -> begin
-Some (hint)
-end
-| _94_65 -> begin
-None
-end)))
-end
-| _94_67 -> begin
-=======
 (FStar_Util.find_map hints (fun uu___89_199 -> (match (uu___89_199) with
 | Some (hint) when ((hint.FStar_Util.hint_name = qname) && (hint.FStar_Util.hint_index = qindex)) -> begin
 Some (hint)
@@ -270,7 +183,6 @@
 end)))
 end
 | uu____205 -> begin
->>>>>>> 1915064d
 None
 end)))
 
@@ -284,13 +196,8 @@
 | Some (h) -> begin
 Some ((
 
-<<<<<<< HEAD
-let _94_72 = h
-in {FStar_Util.hint_name = _94_72.FStar_Util.hint_name; FStar_Util.hint_index = _94_72.FStar_Util.hint_index; FStar_Util.fuel = _94_72.FStar_Util.fuel; FStar_Util.ifuel = _94_72.FStar_Util.ifuel; FStar_Util.unsat_core = _94_72.FStar_Util.unsat_core; FStar_Util.query_elapsed_time = (Prims.parse_int "0")}))
-=======
 let uu___91_216 = h
 in {FStar_Util.hint_name = uu___91_216.FStar_Util.hint_name; FStar_Util.hint_index = uu___91_216.FStar_Util.hint_index; FStar_Util.fuel = uu___91_216.FStar_Util.fuel; FStar_Util.ifuel = uu___91_216.FStar_Util.ifuel; FStar_Util.unsat_core = uu___91_216.FStar_Util.unsat_core; FStar_Util.query_elapsed_time = (Prims.parse_int "0")}))
->>>>>>> 1915064d
 end)
 in (
 
@@ -299,11 +206,7 @@
 | Some (l) -> begin
 (FStar_ST.write recorded_hints (Some ((FStar_List.append l ((hint)::[])))))
 end
-<<<<<<< HEAD
-| _94_78 -> begin
-=======
 | uu____231 -> begin
->>>>>>> 1915064d
 ()
 end))))
 
@@ -311,55 +214,28 @@
 let record_hint_stat : FStar_Util.hint Prims.option  ->  z3_result  ->  Prims.int  ->  FStar_Range.range  ->  Prims.unit = (fun h res time r -> (
 
 let s = {hint = h; replay_result = (z3_result_as_replay_result res); elapsed_time = time; source_location = r}
-<<<<<<< HEAD
-in (let _194_50 = (let _194_49 = (FStar_ST.read hint_stats)
-in (s)::_194_49)
-in (FStar_ST.op_Colon_Equals hint_stats _194_50))))
-
-=======
 in (let _0_335 = (let _0_334 = (FStar_ST.read hint_stats)
 in (s)::_0_334)
 in (FStar_ST.write hint_stats _0_335))))
->>>>>>> 1915064d
-
-
-<<<<<<< HEAD
-let _94_89 = (FStar_SMTEncoding_Z3.giveZ3 prefix)
-in (
-
-let _94_98 = (match (env.FStar_TypeChecker_Env.qname_and_index) with
-=======
+
+
 let ask_and_report_errors : FStar_TypeChecker_Env.env  ->  ((FStar_SMTEncoding_Z3.label * FStar_SMTEncoding_Term.sort) * Prims.string * FStar_Range.range) Prims.list  ->  FStar_SMTEncoding_Term.decl Prims.list  ->  FStar_SMTEncoding_Term.decl  ->  FStar_SMTEncoding_Term.decl Prims.list  ->  Prims.unit = (fun env all_labels prefix query suffix -> ((FStar_SMTEncoding_Z3.giveZ3 prefix);
 (
 
 let uu____286 = (match (env.FStar_TypeChecker_Env.qname_and_index) with
->>>>>>> 1915064d
 | None -> begin
 (failwith "No query name set!")
 end
 | Some (q, n) -> begin
 (((FStar_Ident.text_of_lid q)), (n))
 end)
-<<<<<<< HEAD
-in (match (_94_98) with
-=======
 in (match (uu____286) with
->>>>>>> 1915064d
 | (query_name, query_index) -> begin
 (
 
 let minimum_workable_fuel = (FStar_Util.mk_ref None)
 in (
 
-<<<<<<< HEAD
-let set_minimum_workable_fuel = (fun f _94_3 -> (match (_94_3) with
-| ([], _94_105) -> begin
-()
-end
-| errs -> begin
-(match ((FStar_ST.read minimum_workable_fuel)) with
-| Some (_94_109) -> begin
-=======
 let set_minimum_workable_fuel = (fun f uu___90_342 -> (match (uu___90_342) with
 | ([], uu____349) -> begin
 ()
@@ -370,7 +246,6 @@
 let uu____355 = (FStar_ST.read minimum_workable_fuel)
 in (match (uu____355) with
 | Some (uu____376) -> begin
->>>>>>> 1915064d
 ()
 end
 | None -> begin
@@ -379,34 +254,6 @@
 end))
 in (
 
-<<<<<<< HEAD
-let with_fuel = (fun label_assumptions p _94_118 -> (match (_94_118) with
-| (n, i, rlimit) -> begin
-(let _194_98 = (let _194_88 = (let _194_73 = (let _194_72 = (FStar_Util.string_of_int n)
-in (let _194_71 = (FStar_Util.string_of_int i)
-in (FStar_Util.format2 "<fuel=\'%s\' ifuel=\'%s\'>" _194_72 _194_71)))
-in FStar_SMTEncoding_Term.Caption (_194_73))
-in (let _194_87 = (let _194_86 = (let _194_78 = (let _194_77 = (let _194_76 = (let _194_75 = (FStar_SMTEncoding_Util.mkApp (("MaxFuel"), ([])))
-in (let _194_74 = (FStar_SMTEncoding_Term.n_fuel n)
-in ((_194_75), (_194_74))))
-in (FStar_SMTEncoding_Util.mkEq _194_76))
-in ((_194_77), (None), (None)))
-in FStar_SMTEncoding_Term.Assume (_194_78))
-in (let _194_85 = (let _194_84 = (let _194_83 = (let _194_82 = (let _194_81 = (let _194_80 = (FStar_SMTEncoding_Util.mkApp (("MaxIFuel"), ([])))
-in (let _194_79 = (FStar_SMTEncoding_Term.n_fuel i)
-in ((_194_80), (_194_79))))
-in (FStar_SMTEncoding_Util.mkEq _194_81))
-in ((_194_82), (None), (None)))
-in FStar_SMTEncoding_Term.Assume (_194_83))
-in (_194_84)::(p)::[])
-in (_194_86)::_194_85))
-in (_194_88)::_194_87))
-in (let _194_97 = (let _194_96 = (let _194_95 = (let _194_91 = (let _194_90 = (let _194_89 = (FStar_Util.string_of_int rlimit)
-in (("rlimit"), (_194_89)))
-in FStar_SMTEncoding_Term.SetOption (_194_90))
-in (_194_91)::[])
-in (let _194_94 = (let _194_93 = (let _194_92 = if (FStar_Options.record_hints ()) then begin
-=======
 let with_fuel = (fun label_assumptions p uu____440 -> (match (uu____440) with
 | (n, i, rlimit) -> begin
 (let _0_357 = (let _0_348 = FStar_SMTEncoding_Term.Caption ((let _0_337 = (FStar_Util.string_of_int n)
@@ -431,16 +278,8 @@
 let uu____455 = (FStar_Options.record_hints ())
 in (match (uu____455) with
 | true -> begin
->>>>>>> 1915064d
 (FStar_SMTEncoding_Term.GetUnsatCore)::[]
 end
-<<<<<<< HEAD
-in (FStar_List.append _194_92 suffix))
-in (FStar_List.append ((FStar_SMTEncoding_Term.CheckSat)::[]) _194_93))
-in (FStar_List.append _194_95 _194_94)))
-in (FStar_List.append label_assumptions _194_96))
-in (FStar_List.append _194_98 _194_97)))
-=======
 | uu____457 -> begin
 []
 end))
@@ -449,7 +288,6 @@
 in (FStar_List.append _0_354 _0_353)))
 in (FStar_List.append label_assumptions _0_355))
 in (FStar_List.append _0_357 _0_356)))
->>>>>>> 1915064d
 end))
 in (
 
@@ -459,91 +297,33 @@
 in (_0_358 * (Prims.parse_int "544656")))
 in (
 
-<<<<<<< HEAD
-let default_initial_config = (let _194_102 = (FStar_Options.initial_fuel ())
-in (let _194_101 = (FStar_Options.initial_ifuel ())
-in ((_194_102), (_194_101), (rlimit))))
-=======
 let default_initial_config = (let _0_360 = (FStar_Options.initial_fuel ())
 in (let _0_359 = (FStar_Options.initial_ifuel ())
 in ((_0_360), (_0_359), (rlimit))))
->>>>>>> 1915064d
 in (
 
 let hint_opt = (next_hint query_name query_index)
 in (
 
-<<<<<<< HEAD
-let _94_132 = (match (hint_opt) with
-=======
 let uu____469 = (match (hint_opt) with
->>>>>>> 1915064d
 | None -> begin
 ((None), (default_initial_config))
 end
 | Some (hint) -> begin
 (
 
-<<<<<<< HEAD
-let _94_129 = if (FStar_Option.isSome hint.FStar_Util.unsat_core) then begin
-=======
 let uu____491 = (match ((FStar_Option.isSome hint.FStar_Util.unsat_core)) with
 | true -> begin
->>>>>>> 1915064d
 ((hint.FStar_Util.unsat_core), (rlimit))
 end
-<<<<<<< HEAD
-in (match (_94_129) with
-=======
 | uu____503 -> begin
 ((None), (((Prims.parse_int "60") * (Prims.parse_int "544656"))))
 end)
 in (match (uu____491) with
->>>>>>> 1915064d
 | (core, timeout) -> begin
 ((core), (((hint.FStar_Util.fuel), (hint.FStar_Util.ifuel), (timeout))))
 end))
 end)
-<<<<<<< HEAD
-in (match (_94_132) with
-| (unsat_core, initial_config) -> begin
-(
-
-let alt_configs = (let _194_123 = (let _194_122 = if ((default_initial_config <> initial_config) || (FStar_Option.isSome unsat_core)) then begin
-(default_initial_config)::[]
-end else begin
-[]
-end
-in (let _194_121 = (let _194_120 = if ((FStar_Options.max_ifuel ()) > (FStar_Options.initial_ifuel ())) then begin
-(let _194_105 = (let _194_104 = (FStar_Options.initial_fuel ())
-in (let _194_103 = (FStar_Options.max_ifuel ())
-in ((_194_104), (_194_103), (rlimit))))
-in (_194_105)::[])
-end else begin
-[]
-end
-in (let _194_119 = (let _194_118 = if (((FStar_Options.max_fuel ()) / (Prims.parse_int "2")) > (FStar_Options.initial_fuel ())) then begin
-(let _194_108 = (let _194_107 = ((FStar_Options.max_fuel ()) / (Prims.parse_int "2"))
-in (let _194_106 = (FStar_Options.max_ifuel ())
-in ((_194_107), (_194_106), (rlimit))))
-in (_194_108)::[])
-end else begin
-[]
-end
-in (let _194_117 = (let _194_116 = if (((FStar_Options.max_fuel ()) > (FStar_Options.initial_fuel ())) && ((FStar_Options.max_ifuel ()) > (FStar_Options.initial_ifuel ()))) then begin
-(let _194_111 = (let _194_110 = (FStar_Options.max_fuel ())
-in (let _194_109 = (FStar_Options.max_ifuel ())
-in ((_194_110), (_194_109), (rlimit))))
-in (_194_111)::[])
-end else begin
-[]
-end
-in (let _194_115 = (let _194_114 = if ((FStar_Options.min_fuel ()) < (FStar_Options.initial_fuel ())) then begin
-(let _194_113 = (let _194_112 = (FStar_Options.min_fuel ())
-in ((_194_112), ((Prims.parse_int "1")), (rlimit)))
-in (_194_113)::[])
-end else begin
-=======
 in (match (uu____469) with
 | (unsat_core, initial_config) -> begin
 (
@@ -609,7 +389,6 @@
 in (_0_383)::[])
 end
 | uu____639 -> begin
->>>>>>> 1915064d
 []
 end))
 in (_0_384)::[])
@@ -620,18 +399,9 @@
 | true -> begin
 (default_initial_config)::[]
 end
-<<<<<<< HEAD
-in (_194_114)::[])
-in (_194_116)::_194_115))
-in (_194_118)::_194_117))
-in (_194_120)::_194_119))
-in (_194_122)::_194_121))
-in (FStar_List.flatten _194_123))
-=======
 | uu____563 -> begin
 []
 end))::_0_391))
->>>>>>> 1915064d
 in (
 
 let report = (fun p errs -> (
@@ -644,54 +414,31 @@
 | true -> begin
 (
 
-<<<<<<< HEAD
-let _94_144 = (match ((FStar_ST.read minimum_workable_fuel)) with
-=======
 let uu____656 = (
 
 let uu____665 = (FStar_ST.read minimum_workable_fuel)
 in (match (uu____665) with
->>>>>>> 1915064d
 | Some (f, errs) -> begin
 ((f), (errs))
 end
 | None -> begin
-<<<<<<< HEAD
-(let _194_129 = (let _194_128 = (FStar_Options.min_fuel ())
-in ((_194_128), ((Prims.parse_int "1")), (rlimit)))
-in ((_194_129), (errs)))
-end)
-in (match (_94_144) with
-=======
 (let _0_394 = (let _0_393 = (FStar_Options.min_fuel ())
 in ((_0_393), ((Prims.parse_int "1")), (rlimit)))
 in ((_0_394), (errs)))
 end))
 in (match (uu____656) with
->>>>>>> 1915064d
 | (min_fuel, potential_errors) -> begin
 (
 
 let ask_z3 = (fun label_assumptions -> (
 
 let res = (FStar_Util.mk_ref None)
-<<<<<<< HEAD
-in (
-
-let _94_149 = (let _194_133 = (with_fuel label_assumptions p min_fuel)
-in (FStar_SMTEncoding_Z3.ask None all_labels _194_133 (fun r -> (FStar_ST.op_Colon_Equals res (Some (r))))))
-in (let _194_134 = (FStar_ST.read res)
-in (FStar_Option.get _194_134)))))
-in (let _194_135 = (FStar_SMTEncoding_ErrorReporting.detail_errors env all_labels ask_z3)
-in ((_194_135), (FStar_SMTEncoding_Z3.Default))))
-=======
 in ((let _0_395 = (with_fuel label_assumptions p min_fuel)
 in (FStar_SMTEncoding_Z3.ask None all_labels _0_395 (fun r -> (FStar_ST.write res (Some (r))))));
 (FStar_Option.get (FStar_ST.read res));
 )))
 in (let _0_396 = (FStar_SMTEncoding_ErrorReporting.detail_errors env all_labels ask_z3)
 in ((_0_396), (FStar_SMTEncoding_Z3.Default))))
->>>>>>> 1915064d
 end))
 end
 | uu____821 -> begin
@@ -702,36 +449,6 @@
 | ([], FStar_SMTEncoding_Z3.Default) -> begin
 (((((((""), (FStar_SMTEncoding_Term.Term_sort))), ("Unknown assertion failed"), (FStar_Range.dummyRange)))::[]), ((Prims.snd errs)))
 end
-<<<<<<< HEAD
-| (_94_158, FStar_SMTEncoding_Z3.Kill) -> begin
-(((((((""), (FStar_SMTEncoding_Term.Term_sort))), ("Killed: Unknown assertion failed"), (FStar_Range.dummyRange)))::[]), ((Prims.snd errs)))
-end
-| _94_162 -> begin
-errs
-end)
-end
-in (
-
-let _94_164 = (record_hint None)
-in (
-
-let _94_166 = if (FStar_Options.print_fuels ()) then begin
-(let _194_141 = (let _194_136 = (FStar_TypeChecker_Env.get_range env)
-in (FStar_Range.string_of_range _194_136))
-in (let _194_140 = (let _194_137 = (FStar_Options.max_fuel ())
-in (FStar_All.pipe_right _194_137 FStar_Util.string_of_int))
-in (let _194_139 = (let _194_138 = (FStar_Options.max_ifuel ())
-in (FStar_All.pipe_right _194_138 FStar_Util.string_of_int))
-in (FStar_Util.print3 "(%s) Query failed with maximum fuel %s and ifuel %s\n" _194_141 _194_140 _194_139))))
-end else begin
-()
-end
-in (let _194_143 = (FStar_All.pipe_right (Prims.fst errs) (FStar_List.map (fun _94_172 -> (match (_94_172) with
-| (_94_169, x, y) -> begin
-((x), (y))
-end))))
-in (FStar_TypeChecker_Errors.add_errors env _194_143))))))
-=======
 | (uu____860, FStar_SMTEncoding_Z3.Kill) -> begin
 (((((((""), (FStar_SMTEncoding_Term.Term_sort))), ("Killed: Unknown assertion failed"), (FStar_Range.dummyRange)))::[]), ((Prims.snd errs)))
 end
@@ -761,47 +478,17 @@
 end))))
 in (FStar_TypeChecker_Err.add_errors env _0_402));
 )))
->>>>>>> 1915064d
 in (
 
 let use_errors = (fun errs result -> (match (((errs), (result))) with
 | ((([], _), _)) | ((_, FStar_Util.Inl (_))) -> begin
 result
 end
-<<<<<<< HEAD
-| (_94_190, FStar_Util.Inr (_94_192)) -> begin
-=======
 | (uu____926, FStar_Util.Inr (uu____927)) -> begin
->>>>>>> 1915064d
 FStar_Util.Inr (errs)
 end))
 in (
 
-<<<<<<< HEAD
-let rec try_alt_configs = (fun prev_f p errs cfgs -> (
-
-let _94_201 = (set_minimum_workable_fuel prev_f errs)
-in (match (((cfgs), ((Prims.snd errs)))) with
-| (([], _)) | ((_, FStar_SMTEncoding_Z3.Kill)) -> begin
-(report p errs)
-end
-| ((mi)::[], _94_214) -> begin
-(match (errs) with
-| ([], _94_218) -> begin
-(let _194_161 = (with_fuel [] p mi)
-in (FStar_SMTEncoding_Z3.ask None all_labels _194_161 (cb false mi p [])))
-end
-| _94_221 -> begin
-(
-
-let _94_222 = (set_minimum_workable_fuel prev_f errs)
-in (report p errs))
-end)
-end
-| ((mi)::tl, _94_228) -> begin
-(let _194_163 = (with_fuel [] p mi)
-in (FStar_SMTEncoding_Z3.ask None all_labels _194_163 (fun _94_232 -> (match (_94_232) with
-=======
 let rec try_alt_configs = (fun prev_f p errs cfgs -> ((set_minimum_workable_fuel prev_f errs);
 (match (((cfgs), ((Prims.snd errs)))) with
 | (([], _)) | ((_, FStar_SMTEncoding_Z3.Kill)) -> begin
@@ -822,26 +509,11 @@
 | ((mi)::tl, uu____1030) -> begin
 (let _0_406 = (with_fuel [] p mi)
 in (FStar_SMTEncoding_Z3.ask None all_labels _0_406 (fun uu____1046 -> (match (uu____1046) with
->>>>>>> 1915064d
 | (result, elapsed_time) -> begin
 (let _0_405 = (let _0_404 = (use_errors errs result)
 in ((_0_404), (elapsed_time)))
 in (cb false mi p tl _0_405))
 end))))
-<<<<<<< HEAD
-end)))
-and cb = (fun used_hint _94_237 p alt _94_242 -> (match (((_94_237), (_94_242))) with
-| ((prev_fuel, prev_ifuel, timeout), (result, elapsed_time)) -> begin
-(
-
-let _94_245 = if used_hint then begin
-(
-
-let _94_243 = (FStar_SMTEncoding_Z3.refresh ())
-in (let _194_169 = (FStar_TypeChecker_Env.get_range env)
-in (record_hint_stat hint_opt result elapsed_time _194_169)))
-end else begin
-=======
 end);
 ))
 and cb = (fun used_hint uu____1064 p alt uu____1067 -> (match (((uu____1064), (uu____1067))) with
@@ -854,18 +526,13 @@
 )
 end
 | uu____1114 -> begin
->>>>>>> 1915064d
 ()
 end);
 (
 
-<<<<<<< HEAD
-let _94_247 = if ((FStar_Options.z3_refresh ()) || (FStar_Options.print_z3_statistics ())) then begin
-=======
 let uu____1116 = ((FStar_Options.z3_refresh ()) || (FStar_Options.print_z3_statistics ()))
 in (match (uu____1116) with
 | true -> begin
->>>>>>> 1915064d
 (FStar_SMTEncoding_Z3.refresh ())
 end
 | uu____1117 -> begin
@@ -873,19 +540,6 @@
 end));
 (
 
-<<<<<<< HEAD
-let query_info = (fun tag -> (let _194_187 = (let _194_186 = (let _194_172 = (FStar_TypeChecker_Env.get_range env)
-in (FStar_Range.string_of_range _194_172))
-in (let _194_185 = (let _194_184 = (FStar_SMTEncoding_Z3.at_log_file ())
-in (let _194_183 = (let _194_182 = (let _194_181 = (FStar_Util.string_of_int query_index)
-in (let _194_180 = (let _194_179 = (let _194_178 = (let _194_177 = (FStar_Util.string_of_int elapsed_time)
-in (let _194_176 = (let _194_175 = (FStar_Util.string_of_int prev_fuel)
-in (let _194_174 = (let _194_173 = (FStar_Util.string_of_int prev_ifuel)
-in (_194_173)::[])
-in (_194_175)::_194_174))
-in (_194_177)::_194_176))
-in (if used_hint then begin
-=======
 let query_info = (fun tag -> (let _0_422 = (let _0_421 = (FStar_Range.string_of_range (FStar_TypeChecker_Env.get_range env))
 in (let _0_420 = (let _0_419 = (FStar_SMTEncoding_Z3.at_log_file ())
 in (let _0_418 = (let _0_417 = (let _0_416 = (FStar_Util.string_of_int query_index)
@@ -897,25 +551,10 @@
 in (_0_412)::_0_411))
 in ((match (used_hint) with
 | true -> begin
->>>>>>> 1915064d
 " (with hint)"
 end
 | uu____1122 -> begin
 ""
-<<<<<<< HEAD
-end)::_194_178)
-in (tag)::_194_179)
-in (_194_181)::_194_180))
-in (query_name)::_194_182)
-in (_194_184)::_194_183))
-in (_194_186)::_194_185))
-in (FStar_Util.print "(%s%s)\n\tQuery (%s, %s)\t%s%s in %s milliseconds with fuel %s and ifuel %s\n" _194_187)))
-in (match (result) with
-| FStar_Util.Inl (unsat_core) -> begin
-(
-
-let _94_254 = if (not (used_hint)) then begin
-=======
 end))::_0_413)
 in (tag)::_0_414)
 in (_0_416)::_0_415))
@@ -927,7 +566,6 @@
 | FStar_Util.Inl (unsat_core) -> begin
 ((match ((not (used_hint))) with
 | true -> begin
->>>>>>> 1915064d
 (
 
 let hint = {FStar_Util.hint_name = query_name; FStar_Util.hint_index = query_index; FStar_Util.fuel = prev_fuel; FStar_Util.ifuel = prev_ifuel; FStar_Util.unsat_core = unsat_core; FStar_Util.query_elapsed_time = elapsed_time}
@@ -951,13 +589,9 @@
 | FStar_Util.Inr (errs) -> begin
 ((
 
-<<<<<<< HEAD
-let _94_258 = if ((FStar_Options.print_fuels ()) || (FStar_Options.hint_info ())) then begin
-=======
 let uu____1137 = ((FStar_Options.print_fuels ()) || (FStar_Options.hint_info ()))
 in (match (uu____1137) with
 | true -> begin
->>>>>>> 1915064d
 (query_info "failed")
 end
 | uu____1138 -> begin
@@ -968,29 +602,16 @@
 end));
 )
 end))
-<<<<<<< HEAD
-in (
-
-let _94_260 = if (FStar_Option.isSome unsat_core) then begin
-=======
 in ((match ((FStar_Option.isSome unsat_core)) with
 | true -> begin
->>>>>>> 1915064d
 (FStar_SMTEncoding_Z3.refresh ())
 end
-<<<<<<< HEAD
-in (let _194_190 = (with_fuel [] p initial_config)
-in (let _194_189 = (let _194_188 = (FStar_Option.isSome unsat_core)
-in (cb _194_188 initial_config p alt_configs))
-in (FStar_SMTEncoding_Z3.ask unsat_core all_labels _194_190 _194_189))))))))
-=======
 | uu____1141 -> begin
 ()
 end);
 (let _0_423 = (with_fuel [] p initial_config)
 in (FStar_SMTEncoding_Z3.ask unsat_core all_labels _0_423 (cb (FStar_Option.isSome unsat_core) initial_config p alt_configs)));
 )))))
->>>>>>> 1915064d
 end))))))
 in (
 
@@ -1002,15 +623,9 @@
 | true -> begin
 (
 
-<<<<<<< HEAD
-let _94_266 = (let _194_196 = (FStar_Options.split_cases ())
-in (FStar_SMTEncoding_SplitQueryCases.can_handle_query _194_196 q))
-in (match (_94_266) with
-=======
 let uu____1148 = (let _0_425 = (FStar_Options.split_cases ())
 in (FStar_SMTEncoding_SplitQueryCases.can_handle_query _0_425 q))
 in (match (uu____1148) with
->>>>>>> 1915064d
 | (b, cb) -> begin
 (match (b) with
 | true -> begin
@@ -1038,56 +653,14 @@
 ))
 
 
-<<<<<<< HEAD
-let _94_270 = (let _194_215 = (let _194_214 = (let _194_213 = (FStar_TypeChecker_Env.get_range tcenv)
-in (FStar_All.pipe_left FStar_Range.string_of_range _194_213))
-in (FStar_Util.format1 "Starting query at %s" _194_214))
-in (FStar_SMTEncoding_Encode.push _194_215))
-in (
-=======
 let solve : (Prims.unit  ->  Prims.string) Prims.option  ->  FStar_TypeChecker_Env.env  ->  FStar_Syntax_Syntax.term  ->  Prims.unit = (fun use_env_msg tcenv q -> ((FStar_SMTEncoding_Encode.push (let _0_427 = (let _0_426 = (FStar_TypeChecker_Env.get_range tcenv)
 in (FStar_All.pipe_left FStar_Range.string_of_range _0_426))
 in (FStar_Util.format1 "Starting query at %s" _0_427)));
 (
->>>>>>> 1915064d
 
 let tcenv = (FStar_TypeChecker_Env.incr_query_index tcenv)
 in (
 
-<<<<<<< HEAD
-let _94_277 = (FStar_SMTEncoding_Encode.encode_query use_env_msg tcenv q)
-in (match (_94_277) with
-| (prefix, labels, qry, suffix) -> begin
-(
-
-let pop = (fun _94_279 -> (match (()) with
-| () -> begin
-(let _194_220 = (let _194_219 = (let _194_218 = (FStar_TypeChecker_Env.get_range tcenv)
-in (FStar_All.pipe_left FStar_Range.string_of_range _194_218))
-in (FStar_Util.format1 "Ending query at %s" _194_219))
-in (FStar_SMTEncoding_Encode.pop _194_220))
-end))
-in (match (qry) with
-| FStar_SMTEncoding_Term.Assume ({FStar_SMTEncoding_Term.tm = FStar_SMTEncoding_Term.App (FStar_SMTEncoding_Term.False, _94_286); FStar_SMTEncoding_Term.freevars = _94_283; FStar_SMTEncoding_Term.rng = _94_281}, _94_291, _94_293) -> begin
-(
-
-let _94_296 = (pop ())
-in ())
-end
-| _94_299 when tcenv.FStar_TypeChecker_Env.admit -> begin
-(
-
-let _94_300 = (pop ())
-in ())
-end
-| FStar_SMTEncoding_Term.Assume (q, _94_304, _94_306) -> begin
-(
-
-let _94_309 = (ask_and_report_errors tcenv labels prefix qry suffix)
-in (pop ()))
-end
-| _94_312 -> begin
-=======
 let uu____1193 = (FStar_SMTEncoding_Encode.encode_query use_env_msg tcenv q)
 in (match (uu____1193) with
 | (prefix, labels, qry, suffix) -> begin
@@ -1109,7 +682,6 @@
 )
 end
 | uu____1237 -> begin
->>>>>>> 1915064d
 (failwith "Impossible")
 end))
 end)));
@@ -1119,11 +691,7 @@
 let solver : FStar_TypeChecker_Env.solver_t = {FStar_TypeChecker_Env.init = FStar_SMTEncoding_Encode.init; FStar_TypeChecker_Env.push = FStar_SMTEncoding_Encode.push; FStar_TypeChecker_Env.pop = FStar_SMTEncoding_Encode.pop; FStar_TypeChecker_Env.mark = FStar_SMTEncoding_Encode.mark; FStar_TypeChecker_Env.reset_mark = FStar_SMTEncoding_Encode.reset_mark; FStar_TypeChecker_Env.commit_mark = FStar_SMTEncoding_Encode.commit_mark; FStar_TypeChecker_Env.encode_modul = FStar_SMTEncoding_Encode.encode_modul; FStar_TypeChecker_Env.encode_sig = FStar_SMTEncoding_Encode.encode_sig; FStar_TypeChecker_Env.solve = solve; FStar_TypeChecker_Env.is_trivial = FStar_SMTEncoding_Encode.is_trivial; FStar_TypeChecker_Env.finish = FStar_SMTEncoding_Z3.finish; FStar_TypeChecker_Env.refresh = FStar_SMTEncoding_Z3.refresh}
 
 
-<<<<<<< HEAD
-let dummy : FStar_TypeChecker_Env.solver_t = {FStar_TypeChecker_Env.init = (fun _94_313 -> ()); FStar_TypeChecker_Env.push = (fun _94_315 -> ()); FStar_TypeChecker_Env.pop = (fun _94_317 -> ()); FStar_TypeChecker_Env.mark = (fun _94_319 -> ()); FStar_TypeChecker_Env.reset_mark = (fun _94_321 -> ()); FStar_TypeChecker_Env.commit_mark = (fun _94_323 -> ()); FStar_TypeChecker_Env.encode_modul = (fun _94_325 _94_327 -> ()); FStar_TypeChecker_Env.encode_sig = (fun _94_329 _94_331 -> ()); FStar_TypeChecker_Env.solve = (fun _94_333 _94_335 _94_337 -> ()); FStar_TypeChecker_Env.is_trivial = (fun _94_339 _94_341 -> false); FStar_TypeChecker_Env.finish = (fun _94_343 -> ()); FStar_TypeChecker_Env.refresh = (fun _94_344 -> ())}
-=======
 let dummy : FStar_TypeChecker_Env.solver_t = {FStar_TypeChecker_Env.init = (fun uu____1238 -> ()); FStar_TypeChecker_Env.push = (fun uu____1239 -> ()); FStar_TypeChecker_Env.pop = (fun uu____1240 -> ()); FStar_TypeChecker_Env.mark = (fun uu____1241 -> ()); FStar_TypeChecker_Env.reset_mark = (fun uu____1242 -> ()); FStar_TypeChecker_Env.commit_mark = (fun uu____1243 -> ()); FStar_TypeChecker_Env.encode_modul = (fun uu____1244 uu____1245 -> ()); FStar_TypeChecker_Env.encode_sig = (fun uu____1246 uu____1247 -> ()); FStar_TypeChecker_Env.solve = (fun uu____1248 uu____1249 uu____1250 -> ()); FStar_TypeChecker_Env.is_trivial = (fun uu____1254 uu____1255 -> false); FStar_TypeChecker_Env.finish = (fun uu____1256 -> ()); FStar_TypeChecker_Env.refresh = (fun uu____1257 -> ())}
->>>>>>> 1915064d
-
-
-
+
+
+
