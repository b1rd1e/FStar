open Prims
type z3_err =
  (FStar_SMTEncoding_Term.error_labels * FStar_SMTEncoding_Z3.error_kind)
type z3_result = (FStar_SMTEncoding_Z3.unsat_core,z3_err) FStar_Util.either
type z3_replay_result =
  (FStar_SMTEncoding_Z3.unsat_core,FStar_SMTEncoding_Term.error_labels)
    FStar_Util.either
let z3_result_as_replay_result uu___86_23 =
  match uu___86_23 with
  | FStar_Util.Inl l -> FStar_Util.Inl l
  | FStar_Util.Inr (r,uu____32) -> FStar_Util.Inr r 
type hint_stat =
  {
  hint: FStar_Util.hint Prims.option ;
  replay_result: z3_replay_result ;
  elapsed_time: Prims.int ;
  source_location: FStar_Range.range }
type hint_stats_t = hint_stat Prims.list
let recorded_hints : FStar_Util.hints Prims.option FStar_ST.ref =
  FStar_Util.mk_ref None 
let replaying_hints : FStar_Util.hints Prims.option FStar_ST.ref =
  FStar_Util.mk_ref None 
let hint_stats : hint_stat Prims.list FStar_ST.ref = FStar_Util.mk_ref [] 
let format_hints_file_name : Prims.string -> Prims.string =
  fun src_filename  -> FStar_Util.format1 "%s.hints" src_filename 
let initialize_hints_db src_filename force_record =
  FStar_ST.write hint_stats [];
  (let uu____102 = FStar_Options.record_hints ()  in
   if uu____102 then FStar_ST.write recorded_hints (Some []) else ());
  (let uu____110 = FStar_Options.use_hints ()  in
   if uu____110
   then
     let norm_src_filename = FStar_Util.normalize_file_path src_filename  in
     let val_filename = format_hints_file_name norm_src_filename  in
     let uu____113 = FStar_Util.read_hints val_filename  in
     match uu____113 with
     | Some hints ->
         let expected_digest = FStar_Util.digest_of_file norm_src_filename
            in
         ((let uu____118 = FStar_Options.hint_info ()  in
           if uu____118
           then
             (if hints.FStar_Util.module_digest = expected_digest
              then
                FStar_Util.print1 "(%s) digest is valid; using hints db.\n"
                  norm_src_filename
              else
                FStar_Util.print1
                  "(%s) digest is invalid; using potentially stale hints\n"
                  norm_src_filename)
           else ());
          FStar_ST.write replaying_hints (Some (hints.FStar_Util.hints)))
     | None  ->
         let uu____124 = FStar_Options.hint_info ()  in
         (if uu____124
          then
            FStar_Util.print1 "(%s) Unable to read hints db.\n"
              norm_src_filename
          else ())
   else ())
  
let finalize_hints_db : Prims.string -> Prims.unit =
  fun src_filename  ->
    (let uu____131 = FStar_Options.record_hints ()  in
     if uu____131
     then
       let hints =
         let uu____133 = FStar_ST.read recorded_hints  in
         FStar_Option.get uu____133  in
       let hints_db =
         let uu____139 = FStar_Util.digest_of_file src_filename  in
         { FStar_Util.module_digest = uu____139; FStar_Util.hints = hints }
          in
       let hints_file_name = format_hints_file_name src_filename  in
       FStar_Util.write_hints hints_file_name hints_db
     else ());
    (let uu____143 = FStar_Options.hint_info ()  in
     if uu____143
     then
       let stats =
         let uu____146 = FStar_ST.read hint_stats  in
         FStar_All.pipe_right uu____146 FStar_List.rev  in
       FStar_All.pipe_right stats
         (FStar_List.iter
            (fun s  ->
               match s.replay_result with
               | FStar_Util.Inl _unsat_core ->
                   let uu____156 =
                     FStar_Range.string_of_range s.source_location  in
                   let uu____157 = FStar_Util.string_of_int s.elapsed_time
                      in
                   FStar_Util.print2
                     "Hint-info (%s): Replay succeeded in %s milliseconds\n"
                     uu____156 uu____157
               | FStar_Util.Inr _error ->
                   let uu____159 =
                     FStar_Range.string_of_range s.source_location  in
                   let uu____160 = FStar_Util.string_of_int s.elapsed_time
                      in
                   FStar_Util.print2
                     "Hint-info (%s): Replay failed in %s milliseconds\n"
                     uu____159 uu____160))
     else ());
    FStar_ST.write recorded_hints None;
    FStar_ST.write replaying_hints None;
    FStar_ST.write hint_stats []
  
let with_hints_db fname f =
  initialize_hints_db fname false;
  (let result = f ()  in finalize_hints_db fname; result) 
let next_hint : Prims.string -> Prims.int -> FStar_Util.hint Prims.option =
  fun qname  ->
    fun qindex  ->
      let uu____200 = FStar_ST.read replaying_hints  in
      match uu____200 with
      | Some hints ->
          FStar_Util.find_map hints
            (fun uu___87_208  ->
               match uu___87_208 with
               | Some hint when
                   (hint.FStar_Util.hint_name = qname) &&
                     (hint.FStar_Util.hint_index = qindex)
                   -> Some hint
               | uu____212 -> None)
      | uu____214 -> None
  
let record_hint : FStar_Util.hint Prims.option -> Prims.unit =
  fun hint  ->
    let hint1 =
      match hint with
      | None  -> None
      | Some h ->
          Some
            (let uu___92_225 = h  in
             {
               FStar_Util.hint_name = (uu___92_225.FStar_Util.hint_name);
               FStar_Util.hint_index = (uu___92_225.FStar_Util.hint_index);
               FStar_Util.fuel = (uu___92_225.FStar_Util.fuel);
               FStar_Util.ifuel = (uu___92_225.FStar_Util.ifuel);
               FStar_Util.unsat_core = (uu___92_225.FStar_Util.unsat_core);
               FStar_Util.query_elapsed_time = (Prims.parse_int "0")
             })
       in
    let uu____226 = FStar_ST.read recorded_hints  in
    match uu____226 with
    | Some l ->
        FStar_ST.write recorded_hints (Some (FStar_List.append l [hint1]))
    | uu____240 -> ()
  
let record_hint_stat :
  FStar_Util.hint Prims.option ->
    z3_result -> Prims.int -> FStar_Range.range -> Prims.unit
  =
  fun h  ->
    fun res  ->
      fun time  ->
        fun r  ->
          let s =
            {
              hint = h;
              replay_result = (z3_result_as_replay_result res);
              elapsed_time = time;
              source_location = r
            }  in
          let uu____257 =
            let uu____259 = FStar_ST.read hint_stats  in s :: uu____259  in
          FStar_ST.write hint_stats uu____257
  
let filter_using_facts_from :
  FStar_SMTEncoding_Term.decls_t -> FStar_SMTEncoding_Term.decls_t =
  fun theory  ->
    let uu____270 = FStar_Options.using_facts_from ()  in
    match uu____270 with
    | None  -> theory
    | Some namespace_strings ->
        let fact_id_in_namespace ns uu___88_283 =
          match uu___88_283 with
          | FStar_SMTEncoding_Term.Namespace lid ->
              FStar_Util.starts_with (FStar_Ident.text_of_lid lid) ns
          | FStar_SMTEncoding_Term.Name _lid -> false
          | FStar_SMTEncoding_Term.Tag _s -> false  in
        let matches_fact_ids include_assumption_names a =
          match a.FStar_SMTEncoding_Term.assumption_fact_ids with
          | [] -> true
          | uu____296 ->
              (FStar_List.contains a.FStar_SMTEncoding_Term.assumption_name
                 include_assumption_names)
                ||
                (FStar_All.pipe_right
                   a.FStar_SMTEncoding_Term.assumption_fact_ids
                   (FStar_Util.for_some
                      (fun fid  ->
                         FStar_All.pipe_right namespace_strings
                           (FStar_Util.for_some
                              (fun ns  -> fact_id_in_namespace ns fid)))))
           in
        let theory_rev = FStar_List.rev theory  in
        let uu____304 =
          FStar_List.fold_left
            (fun uu____313  ->
               fun d  ->
                 match uu____313 with
                 | (out,include_assumption_names) ->
                     (match d with
                      | FStar_SMTEncoding_Term.Assume a ->
                          let uu____334 =
                            matches_fact_ids include_assumption_names a  in
                          if uu____334
                          then ((d :: out), include_assumption_names)
                          else (out, include_assumption_names)
                      | FStar_SMTEncoding_Term.RetainAssumptions names ->
                          ((d :: out),
                            (FStar_List.append names include_assumption_names))
                      | uu____348 -> ((d :: out), include_assumption_names)))
            ([], []) theory_rev
           in
        (match uu____304 with | (pruned_theory,uu____354) -> pruned_theory)
  
let filter_assertions :
  FStar_SMTEncoding_Z3.unsat_core ->
    FStar_SMTEncoding_Term.decls_t ->
      (FStar_SMTEncoding_Term.decls_t * Prims.bool)
  =
  fun core  ->
    fun theory  ->
      match core with
      | None  ->
          let uu____370 = filter_using_facts_from theory  in
          (uu____370, false)
      | Some core1 ->
          let uu____374 =
            FStar_List.fold_right
              (fun d  ->
                 fun uu____384  ->
                   match uu____384 with
                   | (theory1,n_retained,n_pruned) ->
                       (match d with
                        | FStar_SMTEncoding_Term.Assume a ->
                            if
                              FStar_List.contains
                                a.FStar_SMTEncoding_Term.assumption_name
                                core1
                            then
                              ((d :: theory1),
                                (n_retained + (Prims.parse_int "1")),
                                n_pruned)
                            else
                              if
                                FStar_Util.starts_with
                                  a.FStar_SMTEncoding_Term.assumption_name
                                  "@"
                              then ((d :: theory1), n_retained, n_pruned)
                              else
                                (theory1, n_retained,
                                  (n_pruned + (Prims.parse_int "1")))
                        | uu____416 -> ((d :: theory1), n_retained, n_pruned)))
              theory ([], (Prims.parse_int "0"), (Prims.parse_int "0"))
             in
          (match uu____374 with
           | (theory',n_retained,n_pruned) ->
               let missed_assertions th core2 =
                 let missed =
                   let uu____438 =
                     FStar_All.pipe_right core2
                       (FStar_List.filter
                          (fun nm  ->
                             let uu____443 =
                               FStar_All.pipe_right th
                                 (FStar_Util.for_some
                                    (fun uu___89_445  ->
                                       match uu___89_445 with
                                       | FStar_SMTEncoding_Term.Assume a ->
                                           nm =
                                             a.FStar_SMTEncoding_Term.assumption_name
                                       | uu____447 -> false))
                                in
                             FStar_All.pipe_right uu____443 Prims.op_Negation))
                      in
                   FStar_All.pipe_right uu____438 (FStar_String.concat ", ")
                    in
                 let included =
                   let uu____450 =
                     FStar_All.pipe_right th
                       (FStar_List.collect
                          (fun uu___90_454  ->
                             match uu___90_454 with
                             | FStar_SMTEncoding_Term.Assume a ->
                                 [a.FStar_SMTEncoding_Term.assumption_name]
                             | uu____457 -> []))
                      in
                   FStar_All.pipe_right uu____450 (FStar_String.concat ", ")
                    in
                 FStar_Util.format2 "missed={%s}; included={%s}" missed
                   included
                  in
               ((let uu____460 =
                   (FStar_Options.hint_info ()) &&
                     (FStar_Options.debug_any ())
                    in
                 if uu____460
                 then
                   let n1 = FStar_List.length core1  in
                   let missed =
                     if n1 <> n_retained
                     then missed_assertions theory' core1
                     else ""  in
                   let uu____467 = FStar_Util.string_of_int n_retained  in
                   let uu____468 =
                     if n1 <> n_retained
                     then
                       let uu____471 = FStar_Util.string_of_int n1  in
                       FStar_Util.format2
                         " (expected %s (%s); replay may be inaccurate)"
                         uu____471 missed
                     else ""  in
                   let uu____476 = FStar_Util.string_of_int n_pruned  in
                   FStar_Util.print3
                     "\tHint-info: Retained %s assertions%s and pruned %s assertions using recorded unsat core\n"
                     uu____467 uu____468 uu____476
                 else ());
                (let uu____478 =
                   let uu____480 =
                     let uu____482 =
                       let uu____483 =
                         let uu____484 =
                           FStar_All.pipe_right core1
                             (FStar_String.concat ", ")
                            in
                         Prims.strcat "UNSAT CORE: " uu____484  in
                       FStar_SMTEncoding_Term.Caption uu____483  in
                     [uu____482]  in
                   FStar_List.append theory' uu____480  in
                 (uu____478, true))))
  
let filter_facts_without_core :
  FStar_SMTEncoding_Term.decls_t ->
    (FStar_SMTEncoding_Term.decls_t * Prims.bool)
  =
  fun x  -> let uu____492 = filter_using_facts_from x  in (uu____492, false) 
let ask_and_report_errors :
  FStar_TypeChecker_Env.env ->
    FStar_SMTEncoding_Term.error_labels ->
      FStar_SMTEncoding_Term.decl Prims.list ->
        FStar_SMTEncoding_Term.decl ->
          FStar_SMTEncoding_Term.decl Prims.list -> Prims.unit
  =
  fun env  ->
    fun all_labels  ->
      fun prefix1  ->
        fun query  ->
          fun suffix  ->
            FStar_SMTEncoding_Z3.giveZ3 prefix1;
            (let uu____513 =
               match env.FStar_TypeChecker_Env.qname_and_index with
               | None  -> failwith "No query name set!"
               | Some (q,n1) -> ((FStar_Ident.text_of_lid q), n1)  in
             match uu____513 with
             | (query_name,query_index) ->
                 let minimum_workable_fuel = FStar_Util.mk_ref None  in
                 let set_minimum_workable_fuel f uu___91_569 =
                   match uu___91_569 with
                   | ([],uu____576) -> ()
                   | errs ->
                       let uu____582 = FStar_ST.read minimum_workable_fuel
                          in
                       (match uu____582 with
                        | Some uu____603 -> ()
                        | None  ->
                            FStar_ST.write minimum_workable_fuel
                              (Some (f, errs)))
                    in
                 let with_fuel label_assumptions p uu____667 =
                   match uu____667 with
                   | (n1,i,rlimit) ->
                       let uu____676 =
                         let uu____678 =
                           let uu____679 =
                             let uu____680 = FStar_Util.string_of_int n1  in
                             let uu____681 = FStar_Util.string_of_int i  in
                             FStar_Util.format2 "<fuel='%s' ifuel='%s'>"
                               uu____680 uu____681
                              in
                           FStar_SMTEncoding_Term.Caption uu____679  in
                         let uu____682 =
                           let uu____684 =
                             let uu____685 =
                               let uu____689 =
                                 let uu____690 =
                                   let uu____693 =
                                     FStar_SMTEncoding_Util.mkApp
                                       ("MaxFuel", [])
                                      in
                                   let uu____695 =
<<<<<<< HEAD
                                     FStar_SMTEncoding_Term.n_fuel
                                       (n1 + (Prims.parse_int "1")) in
                                   (uu____693, uu____695) in
                                 FStar_SMTEncoding_Util.mkEq uu____690 in
                               (uu____689, None, "@MaxFuel_assumption") in
                             FStar_SMTEncoding_Util.mkAssume uu____685 in
=======
                                     FStar_SMTEncoding_Term.n_fuel n1  in
                                   (uu____693, uu____695)  in
                                 FStar_SMTEncoding_Util.mkEq uu____690  in
                               (uu____689, None, "@MaxFuel_assumption")  in
                             FStar_SMTEncoding_Util.mkAssume uu____685  in
>>>>>>> af1ae649
                           let uu____697 =
                             let uu____699 =
                               let uu____700 =
                                 let uu____704 =
                                   let uu____705 =
                                     let uu____708 =
                                       FStar_SMTEncoding_Util.mkApp
                                         ("MaxIFuel", [])
                                        in
                                     let uu____710 =
                                       FStar_SMTEncoding_Term.n_fuel i  in
                                     (uu____708, uu____710)  in
                                   FStar_SMTEncoding_Util.mkEq uu____705  in
                                 (uu____704, None, "@MaxIFuel_assumption")
                                  in
                               FStar_SMTEncoding_Util.mkAssume uu____700  in
                             [uu____699; p]  in
                           uu____684 :: uu____697  in
                         uu____678 :: uu____682  in
                       let uu____712 =
                         let uu____714 =
                           let uu____716 =
                             let uu____718 =
                               let uu____719 =
                                 let uu____722 =
                                   FStar_Util.string_of_int rlimit  in
                                 ("rlimit", uu____722)  in
                               FStar_SMTEncoding_Term.SetOption uu____719  in
                             [uu____718]  in
                           let uu____723 =
                             let uu____725 =
                               let uu____727 =
                                 let uu____729 =
                                   FStar_Options.record_hints ()  in
                                 if uu____729
                                 then [FStar_SMTEncoding_Term.GetUnsatCore]
                                 else []  in
                               let uu____732 =
                                 let uu____734 =
                                   let uu____736 =
                                     (FStar_Options.print_z3_statistics ())
                                       || (FStar_Options.check_hints ())
                                      in
                                   if uu____736
                                   then
                                     [FStar_SMTEncoding_Term.GetStatistics]
                                   else []  in
                                 let uu____739 =
                                   let uu____741 =
                                     let uu____743 =
                                       FStar_Options.check_hints ()  in
                                     if uu____743
                                     then
                                       [FStar_SMTEncoding_Term.GetReasonUnknown]
                                     else []  in
                                   FStar_List.append uu____741 suffix  in
                                 FStar_List.append uu____734 uu____739  in
                               FStar_List.append uu____727 uu____732  in
                             FStar_List.append
                               [FStar_SMTEncoding_Term.CheckSat] uu____725
                              in
                           FStar_List.append uu____716 uu____723  in
                         FStar_List.append label_assumptions uu____714  in
                       FStar_List.append uu____676 uu____712
                    in
                 let check p =
                   let rlimit =
                     let uu____751 = FStar_Options.z3_rlimit_factor ()  in
                     let uu____752 =
                       let uu____753 = FStar_Options.z3_rlimit ()  in
                       uu____753 * (Prims.parse_int "544656")  in
                     uu____751 * uu____752  in
                   let default_initial_config =
                     let uu____758 = FStar_Options.initial_fuel ()  in
                     let uu____759 = FStar_Options.initial_ifuel ()  in
                     (uu____758, uu____759, rlimit)  in
                   let hint_opt = next_hint query_name query_index  in
                   let uu____762 =
                     match hint_opt with
                     | None  -> (None, default_initial_config)
                     | Some hint ->
                         let uu____784 =
                           if FStar_Option.isSome hint.FStar_Util.unsat_core
                           then ((hint.FStar_Util.unsat_core), rlimit)
                           else
                             (None,
                               ((Prims.parse_int "60") *
                                  (Prims.parse_int "544656")))
                            in
                         (match uu____784 with
                          | (core,timeout) ->
                              (core,
                                ((hint.FStar_Util.fuel),
                                  (hint.FStar_Util.ifuel), timeout)))
                      in
                   match uu____762 with
                   | (unsat_core,initial_config) ->
                       let alt_configs =
                         let uu____835 =
                           let uu____841 =
                             let uu____847 =
                               let uu____852 =
                                 let uu____853 = FStar_Options.max_ifuel ()
                                    in
                                 let uu____854 =
                                   FStar_Options.initial_ifuel ()  in
                                 uu____853 > uu____854  in
                               if uu____852
                               then
                                 let uu____859 =
                                   let uu____863 =
                                     FStar_Options.initial_fuel ()  in
                                   let uu____864 = FStar_Options.max_ifuel ()
                                      in
                                   (uu____863, uu____864, rlimit)  in
                                 [uu____859]
                               else []  in
                             let uu____875 =
                               let uu____881 =
                                 let uu____886 =
                                   let uu____887 =
                                     let uu____888 =
                                       FStar_Options.max_fuel ()  in
                                     uu____888 / (Prims.parse_int "2")  in
                                   let uu____892 =
                                     FStar_Options.initial_fuel ()  in
                                   uu____887 > uu____892  in
                                 if uu____886
                                 then
                                   let uu____897 =
                                     let uu____901 =
                                       let uu____902 =
                                         FStar_Options.max_fuel ()  in
                                       uu____902 / (Prims.parse_int "2")  in
                                     let uu____906 =
                                       FStar_Options.max_ifuel ()  in
                                     (uu____901, uu____906, rlimit)  in
                                   [uu____897]
                                 else []  in
                               let uu____917 =
                                 let uu____923 =
                                   let uu____928 =
                                     (let uu____929 =
                                        FStar_Options.max_fuel ()  in
                                      let uu____930 =
                                        FStar_Options.initial_fuel ()  in
                                      uu____929 > uu____930) &&
                                       (let uu____931 =
                                          FStar_Options.max_ifuel ()  in
                                        let uu____932 =
                                          FStar_Options.initial_ifuel ()  in
                                        uu____931 >= uu____932)
                                      in
                                   if uu____928
                                   then
                                     let uu____937 =
                                       let uu____941 =
                                         FStar_Options.max_fuel ()  in
                                       let uu____942 =
                                         FStar_Options.max_ifuel ()  in
                                       (uu____941, uu____942, rlimit)  in
                                     [uu____937]
                                   else []  in
                                 let uu____953 =
                                   let uu____959 =
                                     let uu____964 =
                                       let uu____965 =
                                         FStar_Options.min_fuel ()  in
                                       let uu____966 =
                                         FStar_Options.initial_fuel ()  in
                                       uu____965 < uu____966  in
                                     if uu____964
                                     then
                                       let uu____971 =
                                         let uu____975 =
                                           FStar_Options.min_fuel ()  in
                                         (uu____975, (Prims.parse_int "1"),
                                           rlimit)
                                          in
                                       [uu____971]
                                     else []  in
                                   [uu____959]  in
                                 uu____923 :: uu____953  in
                               uu____881 :: uu____917  in
                             uu____847 :: uu____875  in
                           (if
                              (default_initial_config <> initial_config) ||
                                (FStar_Option.isSome unsat_core)
                            then [default_initial_config]
                            else []) :: uu____841
                            in
                         FStar_List.flatten uu____835  in
                       let report1 p1 errs =
                         let errs1 =
                           let uu____1039 =
                             (FStar_Options.detail_errors ()) &&
                               (let uu____1040 = FStar_Options.n_cores ()  in
                                uu____1040 = (Prims.parse_int "1"))
                              in
                           if uu____1039
                           then
                             let uu____1041 =
                               let uu____1050 =
                                 FStar_ST.read minimum_workable_fuel  in
                               match uu____1050 with
                               | Some (f,errs1) -> (f, errs1)
                               | None  ->
                                   let uu____1115 =
                                     let uu____1119 =
                                       FStar_Options.min_fuel ()  in
                                     (uu____1119, (Prims.parse_int "1"),
                                       rlimit)
                                      in
                                   (uu____1115, errs)
                                in
                             match uu____1041 with
                             | (min_fuel1,potential_errors) ->
                                 let ask_z3 label_assumptions =
                                   let res = FStar_Util.mk_ref None  in
                                   (let uu____1149 =
                                      with_fuel label_assumptions p1
                                        min_fuel1
                                       in
                                    FStar_SMTEncoding_Z3.ask
                                      filter_facts_without_core all_labels
                                      uu____1149 None
                                      (fun r  -> FStar_ST.write res (Some r)));
                                   (let uu____1155 = FStar_ST.read res  in
                                    FStar_Option.get uu____1155)
                                    in
                                 let uu____1160 =
                                   FStar_SMTEncoding_ErrorReporting.detail_errors
                                     env all_labels ask_z3
                                    in
                                 (uu____1160, FStar_SMTEncoding_Z3.Default)
                           else
                             (match errs with
                              | ([],FStar_SMTEncoding_Z3.Timeout ) ->
                                  ([(("", FStar_SMTEncoding_Term.Term_sort),
                                      "Timeout: Unknown assertion failed",
                                      FStar_Range.dummyRange)],
                                    (Prims.snd errs))
                              | ([],FStar_SMTEncoding_Z3.Default ) ->
                                  ([(("", FStar_SMTEncoding_Term.Term_sort),
                                      "Unknown assertion failed",
                                      FStar_Range.dummyRange)],
                                    (Prims.snd errs))
                              | (uu____1200,FStar_SMTEncoding_Z3.Kill ) ->
                                  ([(("", FStar_SMTEncoding_Term.Term_sort),
                                      "Killed: Unknown assertion failed",
                                      FStar_Range.dummyRange)],
                                    (Prims.snd errs))
                              | uu____1219 -> errs)
                            in
                         record_hint None;
                         (let uu____1222 = FStar_Options.print_fuels ()  in
                          if uu____1222
                          then
                            let uu____1223 =
                              let uu____1224 =
                                FStar_TypeChecker_Env.get_range env  in
                              FStar_Range.string_of_range uu____1224  in
                            let uu____1225 =
                              let uu____1226 = FStar_Options.max_fuel ()  in
                              FStar_All.pipe_right uu____1226
                                FStar_Util.string_of_int
                               in
                            let uu____1227 =
                              let uu____1228 = FStar_Options.max_ifuel ()  in
                              FStar_All.pipe_right uu____1228
                                FStar_Util.string_of_int
                               in
                            FStar_Util.print3
                              "(%s) Query failed with maximum fuel %s and ifuel %s\n"
                              uu____1223 uu____1225 uu____1227
                          else ());
                         (let uu____1230 =
                            FStar_All.pipe_right (Prims.fst errs1)
                              (FStar_List.map
                                 (fun uu____1242  ->
                                    match uu____1242 with
                                    | (uu____1248,x,y) -> (x, y)))
                             in
                          FStar_TypeChecker_Err.add_errors env uu____1230)
                          in
                       let use_errors errs result =
                         match (errs, result) with
                         | (([],_),_)|(_,FStar_Util.Inl _) -> result
                         | (uu____1276,FStar_Util.Inr uu____1277) ->
                             FStar_Util.Inr errs
                          in
                       let rec try_alt_configs prev_f p1 errs cfgs scope =
                         set_minimum_workable_fuel prev_f errs;
                         (match (cfgs, (Prims.snd errs)) with
                          | ([],_)|(_,FStar_SMTEncoding_Z3.Kill ) ->
                              report1 p1 errs
                          | (mi::tl1,uu____1359) ->
                              let uu____1374 = with_fuel [] p1 mi  in
                              FStar_SMTEncoding_Z3.ask
                                filter_facts_without_core all_labels
                                uu____1374 (Some scope)
                                (fun uu____1376  ->
                                   match uu____1376 with
                                   | (result,elapsed_time,statistics) ->
                                       let uu____1388 =
                                         let uu____1392 =
                                           use_errors errs result  in
                                         (uu____1392, elapsed_time,
                                           statistics)
                                          in
                                       cb false mi p1 tl1 scope uu____1388))
                       
                       and cb used_hint uu____1394 p1 alt scope uu____1398 =
                         match (uu____1394, uu____1398) with
                         | ((prev_fuel,prev_ifuel,timeout),(result,elapsed_time,statistics))
                             ->
                             (if used_hint
                              then
                                (FStar_SMTEncoding_Z3.refresh ();
                                 (let uu____1429 =
                                    FStar_TypeChecker_Env.get_range env  in
                                  record_hint_stat hint_opt result
                                    elapsed_time uu____1429))
                              else ();
                              (let uu____1432 =
                                 (FStar_Options.z3_refresh ()) ||
                                   (FStar_Options.check_hints ())
                                  in
                               if uu____1432
                               then FStar_SMTEncoding_Z3.refresh ()
                               else ());
                              (let query_info env1 name tag statistics1 =
                                 let uu____1451 =
                                   ((FStar_Options.print_fuels ()) ||
                                      (FStar_Options.hint_info ()))
                                     ||
                                     (FStar_Options.print_z3_statistics ())
                                    in
                                 if uu____1451
                                 then
                                   let uu____1452 =
                                     let uu____1454 =
                                       let uu____1456 =
                                         match env1 with
                                         | Some e ->
                                             let uu____1458 =
                                               let uu____1459 =
                                                 let uu____1460 =
                                                   FStar_TypeChecker_Env.get_range
                                                     e
                                                    in
                                                 FStar_Range.string_of_range
                                                   uu____1460
                                                  in
                                               let uu____1461 =
                                                 let uu____1462 =
                                                   FStar_SMTEncoding_Z3.at_log_file
                                                     ()
                                                    in
                                                 Prims.strcat uu____1462 ")"
                                                  in
                                               Prims.strcat uu____1459
                                                 uu____1461
                                                in
                                             Prims.strcat "(" uu____1458
                                         | None  -> ""  in
                                       let uu____1463 =
                                         let uu____1465 =
                                           let uu____1467 =
                                             let uu____1469 =
                                               FStar_Util.string_of_int
                                                 query_index
                                                in
                                             let uu____1470 =
                                               let uu____1472 =
                                                 let uu____1474 =
                                                   let uu____1476 =
                                                     FStar_Util.string_of_int
                                                       elapsed_time
                                                      in
                                                   let uu____1477 =
                                                     let uu____1479 =
                                                       FStar_Util.string_of_int
                                                         prev_fuel
                                                        in
                                                     let uu____1480 =
                                                       let uu____1482 =
                                                         FStar_Util.string_of_int
                                                           prev_ifuel
                                                          in
                                                       let uu____1483 =
                                                         let uu____1485 =
                                                           FStar_Util.string_of_int
                                                             rlimit
                                                            in
                                                         [uu____1485]  in
                                                       uu____1482 ::
                                                         uu____1483
                                                        in
                                                     uu____1479 :: uu____1480
                                                      in
                                                   uu____1476 :: uu____1477
                                                    in
                                                 (match env1 with
                                                  | Some e ->
                                                      if used_hint
                                                      then " (with hint)"
                                                      else ""
                                                  | None  -> "") ::
                                                   uu____1474
                                                  in
                                               tag :: uu____1472  in
                                             uu____1469 :: uu____1470  in
                                           query_name :: uu____1467  in
                                         name :: uu____1465  in
                                       uu____1456 :: uu____1463  in
                                     let uu____1488 =
                                       let uu____1490 =
                                         let uu____1491 =
                                           FStar_Options.print_z3_statistics
                                             ()
                                            in
                                         if uu____1491
                                         then
                                           let f k v1 a =
                                             Prims.strcat a
                                               (Prims.strcat k
                                                  (Prims.strcat "="
                                                     (Prims.strcat v1 " ")))
                                              in
                                           let str =
                                             FStar_Util.smap_fold statistics1
                                               f "statistics={"
                                              in
                                           let uu____1503 =
                                             FStar_Util.substring str
                                               (Prims.parse_int "0")
                                               ((FStar_String.length str) -
                                                  (Prims.parse_int "1"))
                                              in
                                           Prims.strcat uu____1503 "}"
                                         else
                                           (let uu____1508 =
                                              FStar_Util.smap_try_find
                                                statistics1 "reason-unknown"
                                               in
                                            match uu____1508 with
                                            | Some v1 ->
                                                Prims.strcat
                                                  "(reason-unknown="
                                                  (Prims.strcat v1 ")")
                                            | uu____1511 -> "")
                                          in
                                       [uu____1490]  in
                                     FStar_List.append uu____1454 uu____1488
                                      in
                                   FStar_Util.print
                                     "%s\t%s (%s, %s)\t%s%s in %s milliseconds with fuel %s and ifuel %s and rlimit %s %s\n"
                                     uu____1452
                                 else ()  in
                               let refine_hint unsat_core1 scope1 =
                                 let current_core =
                                   FStar_Util.mk_ref unsat_core1  in
                                 let hint_worked = FStar_Util.mk_ref false
                                    in
                                 let rec refine_hint core_ext_max_dist =
                                   let uu____1531 =
                                     let uu____1532 =
                                       FStar_ST.read hint_worked  in
                                     Prims.op_Negation uu____1532  in
                                   if uu____1531
                                   then
                                     let hint_check_cb uu____1546 =
                                       match uu____1546 with
                                       | (result1,elapsed_time1,statistics1)
                                           ->
                                           let tag =
                                             match result1 with
                                             | FStar_Util.Inl uu____1569 ->
                                                 (FStar_ST.write hint_worked
                                                    true;
                                                  "succeeded")
                                             | FStar_Util.Inr uu____1575 ->
                                                 "failed"
                                              in
                                           let uu____1580 =
                                             FStar_Options.hint_info ()  in
                                           if uu____1580
                                           then
                                             query_info None "Hint-check" tag
                                               statistics1
                                           else ()
                                        in
                                     (FStar_SMTEncoding_Z3.refresh ();
                                      (let uu____1584 =
                                         let uu____1589 =
                                           FStar_ST.read current_core  in
                                         filter_assertions uu____1589  in
                                       let uu____1592 =
                                         with_fuel [] p1
                                           (prev_fuel, prev_ifuel, rlimit)
                                          in
                                       FStar_SMTEncoding_Z3.ask uu____1584
                                         all_labels uu____1592 (Some scope1)
                                         hint_check_cb);
                                      (let uu____1594 =
                                         let uu____1595 =
                                           FStar_ST.read hint_worked  in
                                         Prims.op_Negation uu____1595  in
                                       if uu____1594
                                       then
                                         let refinement_ok =
                                           FStar_Util.mk_ref false  in
                                         ((let uu____1602 =
                                             let uu____1603 =
                                               let uu____1605 =
                                                 let uu____1607 =
                                                   let uu____1608 =
                                                     let uu____1609 =
                                                       let uu____1611 =
                                                         FStar_Util.string_of_int
                                                           core_ext_max_dist
                                                          in
                                                       [uu____1611]  in
                                                     FStar_Util.format
                                                       "smt.core.extend_patterns.max_distance=%s"
                                                       uu____1609
                                                      in
                                                   FStar_Options.String
                                                     uu____1608
                                                    in
                                                 [uu____1607]  in
                                               (FStar_Options.String
                                                  "smt.core.extend_patterns=true")
                                                 :: uu____1605
                                                in
                                             FStar_Options.List uu____1603
                                              in
                                           FStar_Options.set_option
                                             "z3cliopt" uu____1602);
                                          (let hint_refinement_cb uu____1623
                                             =
                                             match uu____1623 with
                                             | (result1,elapsed_time1,statistics1)
                                                 ->
                                                 let uu____1645 =
                                                   FStar_Options.hint_info ()
                                                    in
                                                 if uu____1645
                                                 then
                                                   let tag =
                                                     match result1 with
                                                     | FStar_Util.Inl uc ->
                                                         (FStar_ST.write
                                                            refinement_ok
                                                            true;
                                                          FStar_ST.write
                                                            current_core uc;
                                                          (let uu____1656 =
                                                             FStar_Util.string_of_int
                                                               core_ext_max_dist
                                                              in
                                                           FStar_Util.format1
                                                             "succeeded (with smt.core.extend_patterns.max_distance=%s)"
                                                             uu____1656))
                                                     | FStar_Util.Inr errs ->
                                                         "failed"
                                                      in
                                                   query_info None
                                                     "Hint-refinement" tag
                                                     statistics1
                                                 else ()
                                              in
                                           FStar_SMTEncoding_Z3.refresh ();
                                           (let uu____1665 =
                                              with_fuel [] p1
                                                (prev_fuel, prev_ifuel,
                                                  rlimit)
                                               in
                                            FStar_SMTEncoding_Z3.ask
                                              filter_facts_without_core
                                              all_labels uu____1665
                                              (Some scope1)
                                              hint_refinement_cb);
                                           (let uu____1667 =
                                              FStar_ST.read refinement_ok  in
                                            if uu____1667
                                            then
                                              let cutoff =
                                                (Prims.parse_int "10")  in
                                              (if core_ext_max_dist >= cutoff
                                               then
                                                 ((let uu____1672 =
                                                     let uu____1674 =
                                                       FStar_Util.string_of_int
                                                         cutoff
                                                        in
                                                     [uu____1674]  in
                                                   FStar_Util.print
                                                     "\tHint-fallback smt.core.extend_patterns.max_distance=%s reached, aborting refinement."
                                                     uu____1672);
                                                  FStar_ST.write current_core
                                                    None)
                                               else
                                                 refine_hint
                                                   (core_ext_max_dist +
                                                      (Prims.parse_int "1")))
                                            else ())))
                                       else ()))
                                   else ()  in
                                 (let z3cliopts_before =
                                    FStar_Options.z3_cliopt ()  in
                                  let log_queries_before =
                                    FStar_Options.log_queries ()  in
                                  FStar_Options.set_option "log_queries"
                                    (FStar_Options.Bool false);
                                  refine_hint (Prims.parse_int "1");
                                  (let uu____1689 =
                                     let uu____1690 =
                                       FStar_List.map
                                         (fun x  -> FStar_Options.String x)
                                         z3cliopts_before
                                        in
                                     FStar_Options.List uu____1690  in
                                   FStar_Options.set_option "z3cliopt"
                                     uu____1689);
                                  FStar_Options.set_option "log_queries"
                                    (FStar_Options.Bool log_queries_before));
                                 (let uu____1693 = FStar_ST.read current_core
                                     in
                                  {
                                    FStar_Util.hint_name = query_name;
                                    FStar_Util.hint_index = query_index;
                                    FStar_Util.fuel = prev_fuel;
                                    FStar_Util.ifuel = prev_ifuel;
                                    FStar_Util.unsat_core = uu____1693;
                                    FStar_Util.query_elapsed_time =
                                      elapsed_time
                                  })
                                  in
                               match result with
                               | FStar_Util.Inl unsat_core1 ->
                                   (query_info (Some env) "Query-stats"
                                      "succeeded" statistics;
                                    (let uu____1700 =
                                       let uu____1702 =
                                         (Prims.op_Negation used_hint) &&
                                           (FStar_Options.record_hints ())
                                          in
                                       if uu____1702
                                       then
                                         let uu____1704 =
                                           let uu____1705 =
                                             FStar_Options.check_hints ()  in
                                           if uu____1705
                                           then refine_hint unsat_core1 scope
                                           else
                                             {
                                               FStar_Util.hint_name =
                                                 query_name;
                                               FStar_Util.hint_index =
                                                 query_index;
                                               FStar_Util.fuel = prev_fuel;
                                               FStar_Util.ifuel = prev_ifuel;
                                               FStar_Util.unsat_core =
                                                 unsat_core1;
                                               FStar_Util.query_elapsed_time
                                                 = elapsed_time
                                             }
                                            in
                                         Some uu____1704
                                       else hint_opt  in
                                     record_hint uu____1700))
                               | FStar_Util.Inr errs ->
                                   (query_info (Some env) "Query-stats"
                                      "failed" statistics;
                                    (let uu____1711 =
                                       used_hint &&
                                         (FStar_Options.hint_info ())
                                        in
                                     if uu____1711
                                     then
                                       (FStar_Util.print_string
                                          "Failed hint:\n";
                                        (match unsat_core with
                                         | None  ->
                                             FStar_Util.print_string
                                               "<empty>"
                                         | Some core ->
                                             ((let uu____1718 =
                                                 FStar_List.map
                                                   (fun x  ->
                                                      FStar_Util.print_string
                                                        (Prims.strcat " " x))
                                                   core
                                                  in
                                               ());
                                              FStar_Util.print_string "\n")))
                                     else ());
                                    try_alt_configs
                                      (prev_fuel, prev_ifuel, timeout) p1
                                      errs alt scope)))
                        in
                       ((let uu____1724 =
                           (FStar_Option.isSome unsat_core) ||
                             (FStar_Options.z3_refresh ())
                            in
                         if uu____1724
                         then FStar_SMTEncoding_Z3.refresh ()
                         else ());
                        (let wf = with_fuel [] p initial_config  in
                         let uu____1729 =
                           let uu____1730 =
                             FStar_SMTEncoding_Z3.mk_fresh_scope ()  in
                           cb (FStar_Option.isSome unsat_core) initial_config
                             p alt_configs uu____1730
                            in
                         FStar_SMTEncoding_Z3.ask
                           (filter_assertions unsat_core) all_labels wf None
                           uu____1729))
                    in
                 let process_query q = check q  in
                 let uu____1738 = FStar_Options.admit_smt_queries ()  in
                 if uu____1738 then () else process_query query)
  
let solve :
  (Prims.unit -> Prims.string) Prims.option ->
    FStar_TypeChecker_Env.env -> FStar_Syntax_Syntax.term -> Prims.unit
  =
  fun use_env_msg  ->
    fun tcenv  ->
      fun q  ->
        (let uu____1757 =
           let uu____1758 =
             let uu____1759 = FStar_TypeChecker_Env.get_range tcenv  in
             FStar_All.pipe_left FStar_Range.string_of_range uu____1759  in
           FStar_Util.format1 "Starting query at %s" uu____1758  in
         FStar_SMTEncoding_Encode.push uu____1757);
        (let tcenv1 = FStar_TypeChecker_Env.incr_query_index tcenv  in
         let uu____1761 =
           FStar_SMTEncoding_Encode.encode_query use_env_msg tcenv1 q  in
         match uu____1761 with
         | (prefix1,labels,qry,suffix) ->
             let pop1 uu____1782 =
               let uu____1783 =
                 let uu____1784 =
                   let uu____1785 = FStar_TypeChecker_Env.get_range tcenv1
                      in
                   FStar_All.pipe_left FStar_Range.string_of_range uu____1785
                    in
                 FStar_Util.format1 "Ending query at %s" uu____1784  in
               FStar_SMTEncoding_Encode.pop uu____1783  in
             (match qry with
              | FStar_SMTEncoding_Term.Assume
                  {
                    FStar_SMTEncoding_Term.assumption_term =
                      {
                        FStar_SMTEncoding_Term.tm =
                          FStar_SMTEncoding_Term.App
                          (FStar_SMTEncoding_Term.FalseOp ,uu____1786);
                        FStar_SMTEncoding_Term.freevars = uu____1787;
                        FStar_SMTEncoding_Term.rng = uu____1788;_};
                    FStar_SMTEncoding_Term.assumption_caption = uu____1789;
                    FStar_SMTEncoding_Term.assumption_name = uu____1790;
                    FStar_SMTEncoding_Term.assumption_fact_ids = uu____1791;_}
                  -> pop1 ()
              | uu____1799 when tcenv1.FStar_TypeChecker_Env.admit -> pop1 ()
              | FStar_SMTEncoding_Term.Assume uu____1800 ->
                  (ask_and_report_errors tcenv1 labels prefix1 qry suffix;
                   pop1 ())
              | uu____1802 -> failwith "Impossible"))
  
let solver : FStar_TypeChecker_Env.solver_t =
  {
    FStar_TypeChecker_Env.init = FStar_SMTEncoding_Encode.init;
    FStar_TypeChecker_Env.push = FStar_SMTEncoding_Encode.push;
    FStar_TypeChecker_Env.pop = FStar_SMTEncoding_Encode.pop;
    FStar_TypeChecker_Env.mark = FStar_SMTEncoding_Encode.mark;
    FStar_TypeChecker_Env.reset_mark = FStar_SMTEncoding_Encode.reset_mark;
    FStar_TypeChecker_Env.commit_mark = FStar_SMTEncoding_Encode.commit_mark;
    FStar_TypeChecker_Env.encode_modul =
      FStar_SMTEncoding_Encode.encode_modul;
    FStar_TypeChecker_Env.encode_sig = FStar_SMTEncoding_Encode.encode_sig;
    FStar_TypeChecker_Env.preprocess = (fun e  -> fun g  -> [(e, g)]);
    FStar_TypeChecker_Env.solve = solve;
    FStar_TypeChecker_Env.is_trivial = FStar_SMTEncoding_Encode.is_trivial;
    FStar_TypeChecker_Env.finish = FStar_SMTEncoding_Z3.finish;
    FStar_TypeChecker_Env.refresh = FStar_SMTEncoding_Z3.refresh
  } 
let dummy : FStar_TypeChecker_Env.solver_t =
  {
    FStar_TypeChecker_Env.init = (fun uu____1809  -> ());
    FStar_TypeChecker_Env.push = (fun uu____1810  -> ());
    FStar_TypeChecker_Env.pop = (fun uu____1811  -> ());
    FStar_TypeChecker_Env.mark = (fun uu____1812  -> ());
    FStar_TypeChecker_Env.reset_mark = (fun uu____1813  -> ());
    FStar_TypeChecker_Env.commit_mark = (fun uu____1814  -> ());
    FStar_TypeChecker_Env.encode_modul =
      (fun uu____1815  -> fun uu____1816  -> ());
    FStar_TypeChecker_Env.encode_sig =
      (fun uu____1817  -> fun uu____1818  -> ());
    FStar_TypeChecker_Env.preprocess = (fun e  -> fun g  -> [(e, g)]);
    FStar_TypeChecker_Env.solve =
      (fun uu____1825  -> fun uu____1826  -> fun uu____1827  -> ());
    FStar_TypeChecker_Env.is_trivial =
      (fun uu____1831  -> fun uu____1832  -> false);
    FStar_TypeChecker_Env.finish = (fun uu____1833  -> ());
    FStar_TypeChecker_Env.refresh = (fun uu____1834  -> ())
  } <|MERGE_RESOLUTION|>--- conflicted
+++ resolved
@@ -391,20 +391,11 @@
                                        ("MaxFuel", [])
                                       in
                                    let uu____695 =
-<<<<<<< HEAD
-                                     FStar_SMTEncoding_Term.n_fuel
-                                       (n1 + (Prims.parse_int "1")) in
-                                   (uu____693, uu____695) in
-                                 FStar_SMTEncoding_Util.mkEq uu____690 in
-                               (uu____689, None, "@MaxFuel_assumption") in
-                             FStar_SMTEncoding_Util.mkAssume uu____685 in
-=======
                                      FStar_SMTEncoding_Term.n_fuel n1  in
                                    (uu____693, uu____695)  in
                                  FStar_SMTEncoding_Util.mkEq uu____690  in
                                (uu____689, None, "@MaxFuel_assumption")  in
                              FStar_SMTEncoding_Util.mkAssume uu____685  in
->>>>>>> af1ae649
                            let uu____697 =
                              let uu____699 =
                                let uu____700 =
