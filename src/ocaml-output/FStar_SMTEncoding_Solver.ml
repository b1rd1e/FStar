--- conflicted
+++ resolved
@@ -7,13 +7,8 @@
     ('Auu____13,('Auu____14 * 'Auu____15)) FStar_Util.either ->
       ('Auu____13,'Auu____14) FStar_Util.either
   =
-<<<<<<< HEAD
-  fun uu___63_32  ->
-    match uu___63_32 with
-=======
   fun uu___31_32  ->
     match uu___31_32 with
->>>>>>> 7a04d132
     | FStar_Util.Inl l -> FStar_Util.Inl l
     | FStar_Util.Inr (r,uu____47) -> FStar_Util.Inr r
   
@@ -122,13 +117,8 @@
             (FStar_All.pipe_right
                a.FStar_SMTEncoding_Term.assumption_fact_ids
                (FStar_Util.for_some
-<<<<<<< HEAD
-                  (fun uu___64_412  ->
-                     match uu___64_412 with
-=======
                   (fun uu___32_412  ->
                      match uu___32_412 with
->>>>>>> 7a04d132
                      | FStar_SMTEncoding_Term.Name lid ->
                          FStar_TypeChecker_Env.should_enc_lid e lid
                      | uu____415 -> false)))
@@ -143,13 +133,8 @@
       let pruned_theory =
         let include_assumption_names =
           FStar_Util.smap_create (Prims.parse_int "10000")  in
-<<<<<<< HEAD
-        let keep_decl uu___65_442 =
-          match uu___65_442 with
-=======
         let keep_decl uu___33_442 =
           match uu___33_442 with
->>>>>>> 7a04d132
           | FStar_SMTEncoding_Term.Assume a ->
               matches_fact_ids include_assumption_names a
           | FStar_SMTEncoding_Term.RetainAssumptions names1 ->
@@ -529,13 +514,8 @@
       match uu____1863 with
       | FStar_Pervasives_Native.Some hints ->
           FStar_Util.find_map hints
-<<<<<<< HEAD
-            (fun uu___66_1896  ->
-               match uu___66_1896 with
-=======
             (fun uu___34_1896  ->
                match uu___34_1896 with
->>>>>>> 7a04d132
                | FStar_Pervasives_Native.Some hint when
                    (hint.FStar_Util.hint_name = qname) &&
                      (hint.FStar_Util.hint_index = qindex)
@@ -660,25 +640,6 @@
      if uu____2258
      then
        let initial_fuel1 =
-<<<<<<< HEAD
-         let uu___67_2267 = settings  in
-         let uu____2268 = FStar_Options.initial_fuel ()  in
-         let uu____2270 = FStar_Options.initial_ifuel ()  in
-         {
-           query_env = (uu___67_2267.query_env);
-           query_decl = (uu___67_2267.query_decl);
-           query_name = (uu___67_2267.query_name);
-           query_index = (uu___67_2267.query_index);
-           query_range = (uu___67_2267.query_range);
-           query_fuel = uu____2268;
-           query_ifuel = uu____2270;
-           query_rlimit = (uu___67_2267.query_rlimit);
-           query_hint = FStar_Pervasives_Native.None;
-           query_errors = (uu___67_2267.query_errors);
-           query_all_labels = (uu___67_2267.query_all_labels);
-           query_suffix = (uu___67_2267.query_suffix);
-           query_hash = (uu___67_2267.query_hash)
-=======
          let uu___35_2267 = settings  in
          let uu____2268 = FStar_Options.initial_fuel ()  in
          let uu____2270 = FStar_Options.initial_ifuel ()  in
@@ -696,7 +657,6 @@
            query_all_labels = (uu___35_2267.query_all_labels);
            query_suffix = (uu___35_2267.query_suffix);
            query_hash = (uu___35_2267.query_hash)
->>>>>>> 7a04d132
          }  in
        let ask_z3 label_assumptions =
          let res = FStar_Util.mk_ref FStar_Pervasives_Native.None  in
@@ -1105,23 +1065,6 @@
                          FStar_Util.query_elapsed_time = uu____3643;
                          FStar_Util.hash = h;_}
                        ->
-<<<<<<< HEAD
-                       [(let uu___68_3660 = default_settings  in
-                         {
-                           query_env = (uu___68_3660.query_env);
-                           query_decl = (uu___68_3660.query_decl);
-                           query_name = (uu___68_3660.query_name);
-                           query_index = (uu___68_3660.query_index);
-                           query_range = (uu___68_3660.query_range);
-                           query_fuel = i;
-                           query_ifuel = j;
-                           query_rlimit = (uu___68_3660.query_rlimit);
-                           query_hint = (FStar_Pervasives_Native.Some core);
-                           query_errors = (uu___68_3660.query_errors);
-                           query_all_labels = (uu___68_3660.query_all_labels);
-                           query_suffix = (uu___68_3660.query_suffix);
-                           query_hash = (uu___68_3660.query_hash)
-=======
                        [(let uu___36_3660 = default_settings  in
                          {
                            query_env = (uu___36_3660.query_env);
@@ -1137,7 +1080,6 @@
                            query_all_labels = (uu___36_3660.query_all_labels);
                            query_suffix = (uu___36_3660.query_suffix);
                            query_hash = (uu___36_3660.query_hash)
->>>>>>> 7a04d132
                          })]
                    | uu____3664 -> []  in
                  let initial_fuel_max_ifuel =
@@ -1148,24 +1090,6 @@
                    if uu____3670
                    then
                      let uu____3679 =
-<<<<<<< HEAD
-                       let uu___69_3680 = default_settings  in
-                       let uu____3681 = FStar_Options.max_ifuel ()  in
-                       {
-                         query_env = (uu___69_3680.query_env);
-                         query_decl = (uu___69_3680.query_decl);
-                         query_name = (uu___69_3680.query_name);
-                         query_index = (uu___69_3680.query_index);
-                         query_range = (uu___69_3680.query_range);
-                         query_fuel = (uu___69_3680.query_fuel);
-                         query_ifuel = uu____3681;
-                         query_rlimit = (uu___69_3680.query_rlimit);
-                         query_hint = (uu___69_3680.query_hint);
-                         query_errors = (uu___69_3680.query_errors);
-                         query_all_labels = (uu___69_3680.query_all_labels);
-                         query_suffix = (uu___69_3680.query_suffix);
-                         query_hash = (uu___69_3680.query_hash)
-=======
                        let uu___37_3680 = default_settings  in
                        let uu____3681 = FStar_Options.max_ifuel ()  in
                        {
@@ -1182,7 +1106,6 @@
                          query_all_labels = (uu___37_3680.query_all_labels);
                          query_suffix = (uu___37_3680.query_suffix);
                          query_hash = (uu___37_3680.query_hash)
->>>>>>> 7a04d132
                        }  in
                      [uu____3679]
                    else []  in
@@ -1196,31 +1119,12 @@
                    if uu____3688
                    then
                      let uu____3700 =
-<<<<<<< HEAD
-                       let uu___70_3701 = default_settings  in
-=======
                        let uu___38_3701 = default_settings  in
->>>>>>> 7a04d132
                        let uu____3702 =
                          let uu____3704 = FStar_Options.max_fuel ()  in
                          uu____3704 / (Prims.parse_int "2")  in
                        let uu____3707 = FStar_Options.max_ifuel ()  in
                        {
-<<<<<<< HEAD
-                         query_env = (uu___70_3701.query_env);
-                         query_decl = (uu___70_3701.query_decl);
-                         query_name = (uu___70_3701.query_name);
-                         query_index = (uu___70_3701.query_index);
-                         query_range = (uu___70_3701.query_range);
-                         query_fuel = uu____3702;
-                         query_ifuel = uu____3707;
-                         query_rlimit = (uu___70_3701.query_rlimit);
-                         query_hint = (uu___70_3701.query_hint);
-                         query_errors = (uu___70_3701.query_errors);
-                         query_all_labels = (uu___70_3701.query_all_labels);
-                         query_suffix = (uu___70_3701.query_suffix);
-                         query_hash = (uu___70_3701.query_hash)
-=======
                          query_env = (uu___38_3701.query_env);
                          query_decl = (uu___38_3701.query_decl);
                          query_name = (uu___38_3701.query_name);
@@ -1234,7 +1138,6 @@
                          query_all_labels = (uu___38_3701.query_all_labels);
                          query_suffix = (uu___38_3701.query_suffix);
                          query_hash = (uu___38_3701.query_hash)
->>>>>>> 7a04d132
                        }  in
                      [uu____3700]
                    else []  in
@@ -1250,25 +1153,6 @@
                    if uu____3714
                    then
                      let uu____3733 =
-<<<<<<< HEAD
-                       let uu___71_3734 = default_settings  in
-                       let uu____3735 = FStar_Options.max_fuel ()  in
-                       let uu____3737 = FStar_Options.max_ifuel ()  in
-                       {
-                         query_env = (uu___71_3734.query_env);
-                         query_decl = (uu___71_3734.query_decl);
-                         query_name = (uu___71_3734.query_name);
-                         query_index = (uu___71_3734.query_index);
-                         query_range = (uu___71_3734.query_range);
-                         query_fuel = uu____3735;
-                         query_ifuel = uu____3737;
-                         query_rlimit = (uu___71_3734.query_rlimit);
-                         query_hint = (uu___71_3734.query_hint);
-                         query_errors = (uu___71_3734.query_errors);
-                         query_all_labels = (uu___71_3734.query_all_labels);
-                         query_suffix = (uu___71_3734.query_suffix);
-                         query_hash = (uu___71_3734.query_hash)
-=======
                        let uu___39_3734 = default_settings  in
                        let uu____3735 = FStar_Options.max_fuel ()  in
                        let uu____3737 = FStar_Options.max_ifuel ()  in
@@ -1286,7 +1170,6 @@
                          query_all_labels = (uu___39_3734.query_all_labels);
                          query_suffix = (uu___39_3734.query_suffix);
                          query_hash = (uu___39_3734.query_hash)
->>>>>>> 7a04d132
                        }  in
                      [uu____3733]
                    else []  in
@@ -1298,24 +1181,6 @@
                    if uu____3744
                    then
                      let uu____3753 =
-<<<<<<< HEAD
-                       let uu___72_3754 = default_settings  in
-                       let uu____3755 = FStar_Options.min_fuel ()  in
-                       {
-                         query_env = (uu___72_3754.query_env);
-                         query_decl = (uu___72_3754.query_decl);
-                         query_name = (uu___72_3754.query_name);
-                         query_index = (uu___72_3754.query_index);
-                         query_range = (uu___72_3754.query_range);
-                         query_fuel = uu____3755;
-                         query_ifuel = (Prims.parse_int "1");
-                         query_rlimit = (uu___72_3754.query_rlimit);
-                         query_hint = (uu___72_3754.query_hint);
-                         query_errors = (uu___72_3754.query_errors);
-                         query_all_labels = (uu___72_3754.query_all_labels);
-                         query_suffix = (uu___72_3754.query_suffix);
-                         query_hash = (uu___72_3754.query_hash)
-=======
                        let uu___40_3754 = default_settings  in
                        let uu____3755 = FStar_Options.min_fuel ()  in
                        {
@@ -1332,7 +1197,6 @@
                          query_all_labels = (uu___40_3754.query_all_labels);
                          query_suffix = (uu___40_3754.query_suffix);
                          query_hash = (uu___40_3754.query_hash)
->>>>>>> 7a04d132
                        }  in
                      [uu____3753]
                    else []  in
@@ -1361,23 +1225,6 @@
                  let check_all_configs configs =
                    let report1 errs =
                      report_errors
-<<<<<<< HEAD
-                       (let uu___73_3814 = default_settings  in
-                        {
-                          query_env = (uu___73_3814.query_env);
-                          query_decl = (uu___73_3814.query_decl);
-                          query_name = (uu___73_3814.query_name);
-                          query_index = (uu___73_3814.query_index);
-                          query_range = (uu___73_3814.query_range);
-                          query_fuel = (uu___73_3814.query_fuel);
-                          query_ifuel = (uu___73_3814.query_ifuel);
-                          query_rlimit = (uu___73_3814.query_rlimit);
-                          query_hint = (uu___73_3814.query_hint);
-                          query_errors = errs;
-                          query_all_labels = (uu___73_3814.query_all_labels);
-                          query_suffix = (uu___73_3814.query_suffix);
-                          query_hash = (uu___73_3814.query_hash)
-=======
                        (let uu___41_3814 = default_settings  in
                         {
                           query_env = (uu___41_3814.query_env);
@@ -1393,7 +1240,6 @@
                           query_all_labels = (uu___41_3814.query_all_labels);
                           query_suffix = (uu___41_3814.query_suffix);
                           query_hash = (uu___41_3814.query_hash)
->>>>>>> 7a04d132
                         })
                       in
                    fold_queries configs check_one_config process_result
