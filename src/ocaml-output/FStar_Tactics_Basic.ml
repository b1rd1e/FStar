open Prims
type name = FStar_Syntax_Syntax.bv
let tacdbg: Prims.bool FStar_ST.ref = FStar_Util.mk_ref false
type goal =
  {
  context: FStar_TypeChecker_Env.env;
  witness: FStar_Syntax_Syntax.term FStar_Pervasives_Native.option;
  goal_ty: FStar_Syntax_Syntax.term;}
type proofstate =
  {
  main_context: FStar_TypeChecker_Env.env;
  main_goal: goal;
  all_implicits: FStar_TypeChecker_Env.implicits;
  goals: goal Prims.list;
  smt_goals: goal Prims.list;
  transaction: FStar_Unionfind.tx;}
type 'a result =
  | Success of ('a,proofstate) FStar_Pervasives_Native.tuple2
  | Failed of (Prims.string,proofstate) FStar_Pervasives_Native.tuple2
let uu___is_Success projectee =
  match projectee with | Success _0 -> true | uu____114 -> false
let __proj__Success__item___0 projectee =
  match projectee with | Success _0 -> _0
let uu___is_Failed projectee =
  match projectee with | Failed _0 -> true | uu____145 -> false
let __proj__Failed__item___0 projectee =
  match projectee with | Failed _0 -> _0
exception Failure of Prims.string
let uu___is_Failure: Prims.exn -> Prims.bool =
  fun projectee  ->
    match projectee with | Failure uu____170 -> true | uu____171 -> false
let __proj__Failure__item__uu___: Prims.exn -> Prims.string =
  fun projectee  -> match projectee with | Failure uu____178 -> uu____178
type 'a tac = {
  tac_f: proofstate -> 'a result;}
let mk_tac f = { tac_f = f }
let run t p = t.tac_f p
let ret x = mk_tac (fun p  -> Success (x, p))
let bind t1 t2 =
  mk_tac
    (fun p  ->
       let uu____273 = run t1 p in
       match uu____273 with
       | Success (a,q) -> let uu____278 = t2 a in run uu____278 q
       | Failed (msg,q) -> Failed (msg, q))
let goal_to_string: goal -> Prims.string =
  fun g  ->
    let g_binders =
      let uu____286 = FStar_TypeChecker_Env.all_binders g.context in
      FStar_All.pipe_right uu____286
        (FStar_Syntax_Print.binders_to_string ", ") in
    let uu____287 = FStar_Syntax_Print.term_to_string g.goal_ty in
    FStar_Util.format2 "%s |- %s" g_binders uu____287
let tacprint: Prims.string -> Prims.unit =
  fun s  -> FStar_Util.print1 "TAC>> %s\n" s
let tacprint1: Prims.string -> Prims.string -> Prims.unit =
  fun s  ->
    fun x  ->
      let uu____297 = FStar_Util.format1 s x in
      FStar_Util.print1 "TAC>> %s\n" uu____297
let tacprint2: Prims.string -> Prims.string -> Prims.string -> Prims.unit =
  fun s  ->
    fun x  ->
      fun y  ->
        let uu____307 = FStar_Util.format2 s x y in
        FStar_Util.print1 "TAC>> %s\n" uu____307
let tacprint3:
  Prims.string -> Prims.string -> Prims.string -> Prims.string -> Prims.unit
  =
  fun s  ->
    fun x  ->
      fun y  ->
        fun z  ->
<<<<<<< HEAD
          let uu____320 = FStar_Util.format3 s x y z in
          FStar_Util.print1 "TAC>> %s\n" uu____320
let dump_goal ps goal =
  let uu____334 = goal_to_string goal in tacprint uu____334
let dump_proofstate: proofstate -> Prims.string -> Prims.unit =
  fun ps  ->
    fun msg  ->
      tacprint1 "State dump (%s):" msg;
      (let uu____343 = FStar_Util.string_of_int (FStar_List.length ps.goals) in
       tacprint1 "ACTIVE goals (%s):" uu____343);
      FStar_List.iter (dump_goal ps) ps.goals;
      (let uu____349 =
         FStar_Util.string_of_int (FStar_List.length ps.smt_goals) in
       tacprint1 "SMT goals (%s):" uu____349);
      FStar_List.iter (dump_goal ps) ps.smt_goals
let print_proof_state: Prims.string -> Prims.unit tac =
  fun msg  -> mk_tac (fun p  -> dump_proofstate p msg; Success ((), p))
let get: proofstate tac = mk_tac (fun p  -> Success (p, p))
let log ps f =
  let uu____380 = FStar_ST.read tacdbg in if uu____380 then f () else ()
let mlog: (Prims.unit -> Prims.unit) -> Prims.unit tac =
  fun f  -> bind get (fun ps  -> log ps f; ret ())
let fail msg = mk_tac (fun p  -> Failed (msg, p))
let set: proofstate -> Prims.unit tac =
  fun p  -> mk_tac (fun uu____410  -> Success ((), p))
let solve: goal -> FStar_Syntax_Syntax.typ -> Prims.unit =
  fun goal  ->
    fun solution  ->
      match goal.witness with
      | FStar_Pervasives_Native.None  -> ()
      | FStar_Pervasives_Native.Some w ->
          let uu____418 =
            FStar_TypeChecker_Rel.teq_nosmt goal.context w solution in
          if uu____418
          then ()
          else
            (let uu____420 =
               let uu____421 =
                 let uu____422 = FStar_Syntax_Print.term_to_string solution in
                 let uu____423 = FStar_Syntax_Print.term_to_string w in
                 let uu____424 =
                   FStar_Syntax_Print.term_to_string goal.goal_ty in
                 FStar_Util.format3 "%s does not solve %s : %s" uu____422
                   uu____423 uu____424 in
               Failure uu____421 in
             raise uu____420)
let dismiss: Prims.unit tac =
  bind get
    (fun p  ->
       let uu____427 =
         let uu___79_428 = p in
         let uu____429 = FStar_List.tl p.goals in
         {
           main_context = (uu___79_428.main_context);
           main_goal = (uu___79_428.main_goal);
           all_implicits = (uu___79_428.all_implicits);
           goals = uu____429;
           smt_goals = (uu___79_428.smt_goals);
           transaction = (uu___79_428.transaction)
         } in
       set uu____427)
=======
          let uu____480 = FStar_Util.format3 s x y z in
          FStar_Util.print1 "TAC>> %s\n" uu____480
let comp_to_typ: FStar_Syntax_Syntax.comp -> FStar_Syntax_Syntax.typ =
  fun c  ->
    match c.FStar_Syntax_Syntax.n with
    | FStar_Syntax_Syntax.Total (t,uu____486) -> t
    | FStar_Syntax_Syntax.GTotal (t,uu____496) -> t
    | FStar_Syntax_Syntax.Comp ct -> ct.FStar_Syntax_Syntax.result_typ
let is_irrelevant: goal -> Prims.bool =
  fun g  ->
    let uu____510 =
      let uu____515 =
        FStar_TypeChecker_Normalize.unfold_whnf g.context g.goal_ty in
      FStar_Syntax_Util.un_squash uu____515 in
    match uu____510 with
    | FStar_Pervasives_Native.Some t -> true
    | uu____521 -> false
let dump_goal: 'Auu____532 . 'Auu____532 -> goal -> Prims.unit =
  fun ps  ->
    fun goal  -> let uu____542 = goal_to_string goal in tacprint uu____542
let dump_cur: proofstate -> Prims.string -> Prims.unit =
  fun ps  ->
    fun msg  ->
      match ps.goals with
      | [] -> tacprint1 "No more goals (%s)" msg
      | h::uu____552 ->
          (tacprint1 "Current goal (%s):" msg;
           (let uu____556 = FStar_List.hd ps.goals in dump_goal ps uu____556))
let ps_to_string:
  (Prims.string,proofstate) FStar_Pervasives_Native.tuple2 -> Prims.string =
  fun uu____564  ->
    match uu____564 with
    | (msg,ps) ->
        let uu____571 = FStar_Util.string_of_int (FStar_List.length ps.goals) in
        let uu____572 =
          let uu____573 = FStar_List.map goal_to_string ps.goals in
          FStar_String.concat "\n" uu____573 in
        let uu____576 =
          FStar_Util.string_of_int (FStar_List.length ps.smt_goals) in
        let uu____577 =
          let uu____578 = FStar_List.map goal_to_string ps.smt_goals in
          FStar_String.concat "\n" uu____578 in
        FStar_Util.format5
          "State dump (%s):\nACTIVE goals (%s):\n%s\nSMT goals (%s):\n%s" msg
          uu____571 uu____572 uu____576 uu____577
let goal_to_json: goal -> FStar_Util.json =
  fun g  ->
    let g_binders =
      let uu____586 = FStar_TypeChecker_Env.all_binders g.context in
      FStar_All.pipe_right uu____586 FStar_Syntax_Print.binders_to_json in
    let uu____587 =
      let uu____594 =
        let uu____601 =
          let uu____606 =
            let uu____607 =
              let uu____614 =
                let uu____619 =
                  let uu____620 = FStar_Syntax_Print.term_to_string g.witness in
                  FStar_Util.JsonStr uu____620 in
                ("witness", uu____619) in
              let uu____621 =
                let uu____628 =
                  let uu____633 =
                    let uu____634 =
                      FStar_Syntax_Print.term_to_string g.goal_ty in
                    FStar_Util.JsonStr uu____634 in
                  ("type", uu____633) in
                [uu____628] in
              uu____614 :: uu____621 in
            FStar_Util.JsonAssoc uu____607 in
          ("goal", uu____606) in
        [uu____601] in
      ("hyps", g_binders) :: uu____594 in
    FStar_Util.JsonAssoc uu____587
let ps_to_json:
  (Prims.string,proofstate) FStar_Pervasives_Native.tuple2 -> FStar_Util.json
  =
  fun uu____666  ->
    match uu____666 with
    | (msg,ps) ->
        let uu____673 =
          let uu____680 =
            let uu____687 =
              let uu____692 =
                let uu____693 = FStar_List.map goal_to_json ps.goals in
                FStar_Util.JsonList uu____693 in
              ("goals", uu____692) in
            let uu____696 =
              let uu____703 =
                let uu____708 =
                  let uu____709 = FStar_List.map goal_to_json ps.smt_goals in
                  FStar_Util.JsonList uu____709 in
                ("smt-goals", uu____708) in
              [uu____703] in
            uu____687 :: uu____696 in
          ("label", (FStar_Util.JsonStr msg)) :: uu____680 in
        FStar_Util.JsonAssoc uu____673
let dump_proofstate: proofstate -> Prims.string -> Prims.unit =
  fun ps  ->
    fun msg  ->
      FStar_Options.with_saved_options
        (fun uu____738  ->
           FStar_Options.set_option "print_effect_args"
             (FStar_Options.Bool true);
           FStar_Util.print_generic "proof-state" ps_to_string ps_to_json
             (msg, ps))
let print_proof_state1: Prims.string -> Prims.unit tac =
  fun msg  -> mk_tac (fun p  -> dump_cur p msg; Success ((), p))
let print_proof_state: Prims.string -> Prims.unit tac =
  fun msg  -> mk_tac (fun p  -> dump_proofstate p msg; Success ((), p))
let get: proofstate tac = mk_tac (fun p  -> Success (p, p))
let tac_verb_dbg: Prims.bool FStar_Pervasives_Native.option FStar_ST.ref =
  FStar_Util.mk_ref FStar_Pervasives_Native.None
let rec log: proofstate -> (Prims.unit -> Prims.unit) -> Prims.unit =
  fun ps  ->
    fun f  ->
      let uu____798 = FStar_ST.op_Bang tac_verb_dbg in
      match uu____798 with
      | FStar_Pervasives_Native.None  ->
          ((let uu____820 =
              let uu____823 =
                FStar_TypeChecker_Env.debug ps.main_context
                  (FStar_Options.Other "TacVerbose") in
              FStar_Pervasives_Native.Some uu____823 in
            FStar_ST.op_Colon_Equals tac_verb_dbg uu____820);
           log ps f)
      | FStar_Pervasives_Native.Some (true ) -> f ()
      | FStar_Pervasives_Native.Some (false ) -> ()
let mlog: (Prims.unit -> Prims.unit) -> Prims.unit tac =
  fun f  -> bind get (fun ps  -> log ps f; ret ())
let fail: 'Auu____863 . Prims.string -> 'Auu____863 tac =
  fun msg  ->
    mk_tac
      (fun ps  ->
         (let uu____874 =
            FStar_TypeChecker_Env.debug ps.main_context
              (FStar_Options.Other "TacFail") in
          if uu____874
          then dump_proofstate ps (Prims.strcat "TACTING FAILING: " msg)
          else ());
         Failed (msg, ps))
let fail1: 'Auu____882 . Prims.string -> Prims.string -> 'Auu____882 tac =
  fun msg  ->
    fun x  -> let uu____893 = FStar_Util.format1 msg x in fail uu____893
let fail2:
  'Auu____902 .
    Prims.string -> Prims.string -> Prims.string -> 'Auu____902 tac
  =
  fun msg  ->
    fun x  ->
      fun y  -> let uu____917 = FStar_Util.format2 msg x y in fail uu____917
let fail3:
  'Auu____928 .
    Prims.string ->
      Prims.string -> Prims.string -> Prims.string -> 'Auu____928 tac
  =
  fun msg  ->
    fun x  ->
      fun y  ->
        fun z  ->
          let uu____947 = FStar_Util.format3 msg x y z in fail uu____947
let trytac: 'a . 'a tac -> 'a FStar_Pervasives_Native.option tac =
  fun t  ->
    mk_tac
      (fun ps  ->
         let tx = FStar_Syntax_Unionfind.new_transaction () in
         let uu____975 = run t ps in
         match uu____975 with
         | Success (a,q) ->
             (FStar_Syntax_Unionfind.commit tx;
              Success ((FStar_Pervasives_Native.Some a), q))
         | Failed (uu____989,uu____990) ->
             (FStar_Syntax_Unionfind.rollback tx;
              Success (FStar_Pervasives_Native.None, ps)))
let set: proofstate -> Prims.unit tac =
  fun p  -> mk_tac (fun uu____1005  -> Success ((), p))
let solve: goal -> FStar_Syntax_Syntax.typ -> Prims.unit =
  fun goal  ->
    fun solution  ->
      let uu____1014 =
        FStar_TypeChecker_Rel.teq_nosmt goal.context goal.witness solution in
      if uu____1014
      then ()
      else
        (let uu____1016 =
           let uu____1017 =
             let uu____1018 = FStar_Syntax_Print.term_to_string solution in
             let uu____1019 = FStar_Syntax_Print.term_to_string goal.witness in
             let uu____1020 = FStar_Syntax_Print.term_to_string goal.goal_ty in
             FStar_Util.format3 "%s does not solve %s : %s" uu____1018
               uu____1019 uu____1020 in
           TacFailure uu____1017 in
         FStar_Exn.raise uu____1016)
let dismiss: Prims.unit tac =
  bind get
    (fun p  ->
       let uu____1026 =
         let uu___86_1027 = p in
         let uu____1028 = FStar_List.tl p.goals in
         {
           main_context = (uu___86_1027.main_context);
           main_goal = (uu___86_1027.main_goal);
           all_implicits = (uu___86_1027.all_implicits);
           goals = uu____1028;
           smt_goals = (uu___86_1027.smt_goals)
         } in
       set uu____1026)
>>>>>>> c7d62a0b
let dismiss_all: Prims.unit tac =
  bind get
    (fun p  ->
       set
<<<<<<< HEAD
         (let uu___80_433 = p in
          {
            main_context = (uu___80_433.main_context);
            main_goal = (uu___80_433.main_goal);
            all_implicits = (uu___80_433.all_implicits);
            goals = [];
            smt_goals = (uu___80_433.smt_goals);
            transaction = (uu___80_433.transaction)
=======
         (let uu___87_1037 = p in
          {
            main_context = (uu___87_1037.main_context);
            main_goal = (uu___87_1037.main_goal);
            all_implicits = (uu___87_1037.all_implicits);
            goals = [];
            smt_goals = (uu___87_1037.smt_goals)
>>>>>>> c7d62a0b
          }))
let add_goals: goal Prims.list -> Prims.unit tac =
  fun gs  ->
    bind get
      (fun p  ->
         set
<<<<<<< HEAD
           (let uu___81_442 = p in
            {
              main_context = (uu___81_442.main_context);
              main_goal = (uu___81_442.main_goal);
              all_implicits = (uu___81_442.all_implicits);
              goals = (FStar_List.append gs p.goals);
              smt_goals = (uu___81_442.smt_goals);
              transaction = (uu___81_442.transaction)
=======
           (let uu___88_1054 = p in
            {
              main_context = (uu___88_1054.main_context);
              main_goal = (uu___88_1054.main_goal);
              all_implicits = (uu___88_1054.all_implicits);
              goals = (FStar_List.append gs p.goals);
              smt_goals = (uu___88_1054.smt_goals)
>>>>>>> c7d62a0b
            }))
let add_smt_goals: goal Prims.list -> Prims.unit tac =
  fun gs  ->
    bind get
      (fun p  ->
         set
<<<<<<< HEAD
           (let uu___82_451 = p in
            {
              main_context = (uu___82_451.main_context);
              main_goal = (uu___82_451.main_goal);
              all_implicits = (uu___82_451.all_implicits);
              goals = (uu___82_451.goals);
              smt_goals = (FStar_List.append gs p.smt_goals);
              transaction = (uu___82_451.transaction)
            }))
let replace_cur: goal -> Prims.unit tac =
  fun g  -> bind dismiss (fun uu____457  -> add_goals [g])
let add_implicits: FStar_TypeChecker_Env.implicits -> Prims.unit tac =
=======
           (let uu___89_1071 = p in
            {
              main_context = (uu___89_1071.main_context);
              main_goal = (uu___89_1071.main_goal);
              all_implicits = (uu___89_1071.all_implicits);
              goals = (uu___89_1071.goals);
              smt_goals = (FStar_List.append gs p.smt_goals)
            }))
let push_goals: goal Prims.list -> Prims.unit tac =
  fun gs  ->
    bind get
      (fun p  ->
         set
           (let uu___90_1088 = p in
            {
              main_context = (uu___90_1088.main_context);
              main_goal = (uu___90_1088.main_goal);
              all_implicits = (uu___90_1088.all_implicits);
              goals = (FStar_List.append p.goals gs);
              smt_goals = (uu___90_1088.smt_goals)
            }))
let push_smt_goals: goal Prims.list -> Prims.unit tac =
  fun gs  ->
    bind get
      (fun p  ->
         set
           (let uu___91_1105 = p in
            {
              main_context = (uu___91_1105.main_context);
              main_goal = (uu___91_1105.main_goal);
              all_implicits = (uu___91_1105.all_implicits);
              goals = (uu___91_1105.goals);
              smt_goals = (FStar_List.append p.smt_goals gs)
            }))
let replace_cur: goal -> Prims.unit tac =
  fun g  -> bind dismiss (fun uu____1115  -> add_goals [g])
let add_implicits: implicits -> Prims.unit tac =
>>>>>>> c7d62a0b
  fun i  ->
    bind get
      (fun p  ->
         set
<<<<<<< HEAD
           (let uu___83_464 = p in
            {
              main_context = (uu___83_464.main_context);
              main_goal = (uu___83_464.main_goal);
              all_implicits = (FStar_List.append i p.all_implicits);
              goals = (uu___83_464.goals);
              smt_goals = (uu___83_464.smt_goals);
              transaction = (uu___83_464.transaction)
            }))
let is_true: FStar_Syntax_Syntax.term -> Prims.bool =
  fun t  ->
    let uu____474 = FStar_Syntax_Util.destruct_typ_as_formula t in
    match uu____474 with
    | FStar_Pervasives_Native.Some (FStar_Syntax_Util.BaseConn (l,[])) ->
        FStar_Ident.lid_equals l FStar_Parser_Const.true_lid
    | uu____486 -> false
let is_false: FStar_Syntax_Syntax.term -> Prims.bool =
  fun t  ->
    let uu____491 = FStar_Syntax_Util.destruct_typ_as_formula t in
    match uu____491 with
    | FStar_Pervasives_Native.Some (FStar_Syntax_Util.BaseConn (l,[])) ->
        FStar_Ident.lid_equals l FStar_Parser_Const.false_lid
    | uu____503 -> false
let conj_goals: goal -> goal -> goal =
  fun g1  ->
    fun g2  ->
      let t1 = g1.goal_ty in
      let t2 = g2.goal_ty in
      let uu____513 = (is_true t1) || (is_false t2) in
      if uu____513
      then g2
      else
        (let uu____515 = (is_true t2) || (is_false t1) in
         if uu____515
         then g1
         else
           (let uu___84_517 = g1 in
            let uu____518 = FStar_Syntax_Util.mk_conj t1 t2 in
            {
              context = (uu___84_517.context);
              witness = (uu___84_517.witness);
              goal_ty = uu____518
            }))
let with_cur_goal nm f =
=======
           (let uu___92_1128 = p in
            {
              main_context = (uu___92_1128.main_context);
              main_goal = (uu___92_1128.main_goal);
              all_implicits = (FStar_List.append i p.all_implicits);
              goals = (uu___92_1128.goals);
              smt_goals = (uu___92_1128.smt_goals)
            }))
let new_uvar:
  env ->
    FStar_Syntax_Syntax.typ ->
      (FStar_Syntax_Syntax.term,FStar_TypeChecker_Env.guard_t)
        FStar_Pervasives_Native.tuple2 tac
  =
  fun env  ->
    fun typ  ->
      let uu____1161 =
        FStar_TypeChecker_Util.new_implicit_var "tactics.new_uvar"
          typ.FStar_Syntax_Syntax.pos env typ in
      match uu____1161 with
      | (u,uu____1181,g_u) ->
          let uu____1195 = add_implicits g_u.FStar_TypeChecker_Env.implicits in
          bind uu____1195 (fun uu____1203  -> ret (u, g_u))
let is_true: FStar_Syntax_Syntax.term -> Prims.bool =
  fun t  ->
    let uu____1212 = FStar_Syntax_Util.un_squash t in
    match uu____1212 with
    | FStar_Pervasives_Native.Some t' ->
        let uu____1222 =
          let uu____1223 = FStar_Syntax_Subst.compress t' in
          uu____1223.FStar_Syntax_Syntax.n in
        (match uu____1222 with
         | FStar_Syntax_Syntax.Tm_fvar fv ->
             FStar_Syntax_Syntax.fv_eq_lid fv FStar_Parser_Const.true_lid
         | uu____1227 -> false)
    | uu____1228 -> false
let is_false: FStar_Syntax_Syntax.term -> Prims.bool =
  fun t  ->
    let uu____1237 = FStar_Syntax_Util.un_squash t in
    match uu____1237 with
    | FStar_Pervasives_Native.Some t' ->
        let uu____1247 =
          let uu____1248 = FStar_Syntax_Subst.compress t' in
          uu____1248.FStar_Syntax_Syntax.n in
        (match uu____1247 with
         | FStar_Syntax_Syntax.Tm_fvar fv ->
             FStar_Syntax_Syntax.fv_eq_lid fv FStar_Parser_Const.false_lid
         | uu____1252 -> false)
    | uu____1253 -> false
let cur_goal: goal tac =
>>>>>>> c7d62a0b
  bind get
    (fun p  ->
       match p.goals with | [] -> fail "No more goals" | hd1::tl1 -> f hd1)
let cur_goal: goal tac =
  mk_tac
    (fun ps  ->
       match ps.goals with
       | hd1::uu____548 -> Success (hd1, ps)
       | uu____550 -> Failed ("No goals left", ps))
let set_cur_goal: goal -> Prims.unit tac =
  fun g  ->
    mk_tac
      (fun ps  ->
         match ps.goals with
         | hd1::tl1 ->
             Success
               ((),
                 (let uu___85_562 = ps in
                  {
                    main_context = (uu___85_562.main_context);
                    main_goal = (uu___85_562.main_goal);
                    all_implicits = (uu___85_562.all_implicits);
                    goals = (g :: tl1);
                    smt_goals = (uu___85_562.smt_goals);
                    transaction = (uu___85_562.transaction)
                  }))
         | uu____563 -> Failed ("No goals left", ps))
let replace_point:
  FStar_Syntax_Syntax.term ->
    FStar_Syntax_Syntax.term ->
      FStar_Syntax_Syntax.term -> FStar_Syntax_Syntax.term
  =
<<<<<<< HEAD
  fun e1  ->
    fun e2  ->
      fun t  ->
        let uu____574 = FStar_Syntax_Util.term_eq e1 t in
        if uu____574 then e2 else t
let treplace env e1 e2 t =
  FStar_Syntax_Util.bottom_fold (replace_point e1 e2) t
let grewrite_impl:
  FStar_Syntax_Syntax.typ ->
    FStar_Syntax_Syntax.typ ->
      FStar_Syntax_Syntax.term -> FStar_Syntax_Syntax.term -> Prims.unit tac
  =
  fun t1  ->
    fun t2  ->
      fun e1  ->
        fun e2  ->
          bind cur_goal
            (fun g  ->
               let env = g.context in
               let ok =
                 let uu____615 = FStar_TypeChecker_Rel.try_teq true env t1 t2 in
                 match uu____615 with
                 | FStar_Pervasives_Native.None  -> false
                 | FStar_Pervasives_Native.Some g1 ->
                     FStar_TypeChecker_Rel.is_trivial g1 in
               if ok
               then
                 let goal_ty' = treplace env e1 e2 g.goal_ty in
                 let uu____620 =
                   set_cur_goal
                     (let uu___86_622 = g in
                      {
                        context = (uu___86_622.context);
                        witness = (uu___86_622.witness);
                        goal_ty = goal_ty'
                      }) in
                 bind uu____620
                   (fun uu____623  ->
                      let uu____624 =
                        let uu____626 =
                          let uu____627 =
                            FStar_Syntax_Util.mk_eq2
                              FStar_Syntax_Syntax.U_zero t1 e1 e2 in
                          {
                            context = (g.context);
                            witness = FStar_Pervasives_Native.None;
                            goal_ty = uu____627
                          } in
                        [uu____626] in
                      add_goals uu____624)
               else
                 (FStar_TypeChecker_Err.add_errors env
                    [("Ill-type rewriting requested",
                       (e1.FStar_Syntax_Syntax.pos))];
                  fail "grewrite: Ill-typed rewriting requested"))
=======
  fun env  ->
    fun phi  ->
      fun opts  ->
        let typ = FStar_Syntax_Util.mk_squash phi in
        let uu____1287 = new_uvar env typ in
        bind uu____1287
          (fun uu____1302  ->
             match uu____1302 with
             | (u,g_u) ->
                 let goal =
                   { context = env; witness = u; goal_ty = typ; opts } in
                 add_goals [goal])
>>>>>>> c7d62a0b
let smt: Prims.unit tac =
  with_cur_goal "smt"
    (fun g  ->
<<<<<<< HEAD
       bind dismiss
         (fun uu____636  ->
            let uu____637 =
              add_goals
                [(let uu___87_639 = g in
                  {
                    context = (uu___87_639.context);
                    witness = (uu___87_639.witness);
                    goal_ty = FStar_Syntax_Util.t_true
                  })] in
            bind uu____637 (fun uu____640  -> add_smt_goals [g])))
let focus_cur_goal nm f =
  bind get
    (fun p  ->
       match p.goals with
       | [] -> fail "No more goals"
       | hd1::tl1 ->
           let q =
             let uu___88_662 = p in
             {
               main_context = (uu___88_662.main_context);
               main_goal = (uu___88_662.main_goal);
               all_implicits = (uu___88_662.all_implicits);
               goals = [hd1];
               smt_goals = (uu___88_662.smt_goals);
               transaction = (uu___88_662.transaction)
             } in
           let uu____663 = set q in
           bind uu____663
             (fun uu____665  ->
                bind f
                  (fun a  ->
                     bind get
                       (fun q'  ->
                          let q2 =
                            let uu___89_669 = q' in
                            {
                              main_context = (uu___89_669.main_context);
                              main_goal = (uu___89_669.main_goal);
                              all_implicits = (uu___89_669.all_implicits);
                              goals = (FStar_List.append q'.goals tl1);
                              smt_goals = (uu___89_669.smt_goals);
                              transaction = (uu___89_669.transaction)
                            } in
                          let uu____670 = set q2 in
                          bind uu____670 (fun uu____672  -> ret a)))))
let cur_goal_and_rest f g =
  bind get
    (fun p  ->
       match p.goals with
       | [] -> fail "No more goals"
       | uu____706::[] ->
           bind f (fun a  -> ret (a, FStar_Pervasives_Native.None))
       | hd1::tl1 ->
           bind dismiss_all
             (fun uu____721  ->
                let uu____722 = add_goals [hd1] in
                bind uu____722
                  (fun uu____727  ->
                     bind f
                       (fun a  ->
                          bind get
                            (fun uu____735  ->
                               match uu____735 with
                               | { main_context = uu____740;
                                   main_goal = uu____741;
                                   all_implicits = uu____742;
                                   goals = sub_goals_f;
                                   smt_goals = uu____744;
                                   transaction = uu____745;_} ->
                                   bind dismiss_all
                                     (fun uu____751  ->
                                        let uu____752 = add_goals tl1 in
                                        bind uu____752
                                          (fun uu____757  ->
                                             bind g
                                               (fun b  ->
                                                  let uu____762 =
                                                    add_goals sub_goals_f in
                                                  bind uu____762
                                                    (fun uu____767  ->
                                                       ret
                                                         (a,
                                                           (FStar_Pervasives_Native.Some
                                                              b)))))))))))
let or_else t1 t2 =
  mk_tac
    (fun p  ->
       let uu____790 = t1.tac_f p in
       match uu____790 with | Failed uu____793 -> t2.tac_f p | q -> q)
let rec map t =
  mk_tac
    (fun ps  ->
       let uu____811 =
         let uu____814 =
           let uu____820 = map t in cur_goal_and_rest t uu____820 in
         bind uu____814
           (fun uu___78_829  ->
              match uu___78_829 with
              | (hd1,FStar_Pervasives_Native.None ) -> ret [hd1]
              | (hd1,FStar_Pervasives_Native.Some tl1) -> ret (hd1 :: tl1)) in
       run uu____811 ps)
let map_goal_term:
  (FStar_Syntax_Syntax.term -> FStar_Syntax_Syntax.term) -> Prims.unit tac =
  fun f  ->
    let aux =
      with_cur_goal "map_goal"
        (fun g  ->
           let uu____862 =
             let uu___90_863 = g in
             let uu____864 = f g.goal_ty in
             {
               context = (uu___90_863.context);
               witness = (uu___90_863.witness);
               goal_ty = uu____864
             } in
           replace_cur uu____862) in
    let uu____865 = map aux in bind uu____865 (fun uu____869  -> ret ())
let map_meta t =
  with_cur_goal "map_meta"
    (fun g  ->
       let uu____882 =
         let uu____883 = FStar_Syntax_Subst.compress g.goal_ty in
         uu____883.FStar_Syntax_Syntax.n in
       match uu____882 with
       | FStar_Syntax_Syntax.Tm_meta (f,annot) ->
           let uu____893 =
             replace_cur
               (let uu___91_895 = g in
                {
                  context = (uu___91_895.context);
                  witness = (uu___91_895.witness);
                  goal_ty = f
                }) in
           bind uu____893
             (fun uu____896  ->
                bind t
                  (fun a  ->
                     let uu____898 =
                       map_goal_term
                         (fun tm  ->
                            let uu____901 = is_true tm in
                            if uu____901
                            then tm
                            else
                              FStar_Syntax_Syntax.mk
                                (FStar_Syntax_Syntax.Tm_meta (tm, annot))
                                FStar_Pervasives_Native.None
                                tm.FStar_Syntax_Syntax.pos) in
                     bind uu____898 (fun uu____907  -> ret a)))
       | uu____908 -> fail "Not a meta")
let seq: Prims.unit tac -> Prims.unit tac -> Prims.unit tac =
  fun t1  ->
    fun t2  ->
      let uu____921 =
        bind t1
          (fun uu____923  ->
             let uu____924 = map t2 in
             bind uu____924 (fun uu____928  -> ret ())) in
      focus_cur_goal "seq" uu____921
let intros: FStar_Syntax_Syntax.binders tac =
  with_cur_goal "intros"
    (fun goal  ->
       let uu____932 = FStar_Syntax_Util.destruct_typ_as_formula goal.goal_ty in
       match uu____932 with
       | FStar_Pervasives_Native.Some (FStar_Syntax_Util.QAll (bs,pats,body))
           ->
           let new_context =
             FStar_TypeChecker_Env.push_binders goal.context bs in
           let new_goal =
             {
               context = new_context;
               witness = FStar_Pervasives_Native.None;
               goal_ty = body
             } in
           bind dismiss
             (fun uu____940  ->
                let uu____941 = add_goals [new_goal] in
                bind uu____941
                  (fun uu____943  ->
                     let uu____944 =
                       FStar_All.pipe_left mlog
                         (fun uu____949  ->
                            let uu____950 =
                              FStar_Syntax_Print.binders_to_string ", " bs in
                            FStar_Util.print1 "intros: %s\n" uu____950) in
                     bind uu____944 (fun uu____951  -> ret bs)))
       | uu____952 -> fail "Cannot intro this goal, expected a forall")
let intros_no_names: Prims.unit tac = bind intros (fun uu____955  -> ret ())
let mk_squash p =
  let sq = FStar_Syntax_Util.fvar_const FStar_Parser_Const.squash_lid in
  let uu____966 = let uu____972 = FStar_Syntax_Syntax.as_arg p in [uu____972] in
  FStar_Syntax_Util.mk_app sq uu____966
let un_squash:
  FStar_Syntax_Syntax.term ->
    (FStar_Syntax_Syntax.term',FStar_Syntax_Syntax.term')
      FStar_Syntax_Syntax.syntax FStar_Pervasives_Native.option
=======
       let uu____1317 = is_irrelevant g in
       if uu____1317
       then bind dismiss (fun uu____1321  -> add_smt_goals [g])
       else
         (let uu____1323 = FStar_Syntax_Print.term_to_string g.goal_ty in
          fail1 "goal is not irrelevant: cannot dispatch to smt (%s)"
            uu____1323))
let divide:
  'a 'b .
    Prims.int ->
      'a tac -> 'b tac -> ('a,'b) FStar_Pervasives_Native.tuple2 tac
  =
  fun n1  ->
    fun l  ->
      fun r  ->
        bind get
          (fun p  ->
             let uu____1369 =
               try
                 let uu____1403 = FStar_List.splitAt n1 p.goals in
                 ret uu____1403
               with | uu____1433 -> fail "divide: not enough goals" in
             bind uu____1369
               (fun uu____1460  ->
                  match uu____1460 with
                  | (lgs,rgs) ->
                      let lp =
                        let uu___93_1486 = p in
                        {
                          main_context = (uu___93_1486.main_context);
                          main_goal = (uu___93_1486.main_goal);
                          all_implicits = (uu___93_1486.all_implicits);
                          goals = lgs;
                          smt_goals = []
                        } in
                      let rp =
                        let uu___94_1488 = p in
                        {
                          main_context = (uu___94_1488.main_context);
                          main_goal = (uu___94_1488.main_goal);
                          all_implicits = (uu___94_1488.all_implicits);
                          goals = rgs;
                          smt_goals = []
                        } in
                      let uu____1489 = set lp in
                      bind uu____1489
                        (fun uu____1497  ->
                           bind l
                             (fun a  ->
                                bind get
                                  (fun lp'  ->
                                     let uu____1511 = set rp in
                                     bind uu____1511
                                       (fun uu____1519  ->
                                          bind r
                                            (fun b  ->
                                               bind get
                                                 (fun rp'  ->
                                                    let p' =
                                                      let uu___95_1535 = p in
                                                      {
                                                        main_context =
                                                          (uu___95_1535.main_context);
                                                        main_goal =
                                                          (uu___95_1535.main_goal);
                                                        all_implicits =
                                                          (uu___95_1535.all_implicits);
                                                        goals =
                                                          (FStar_List.append
                                                             lp'.goals
                                                             rp'.goals);
                                                        smt_goals =
                                                          (FStar_List.append
                                                             lp'.smt_goals
                                                             (FStar_List.append
                                                                rp'.smt_goals
                                                                p.smt_goals))
                                                      } in
                                                    let uu____1536 = set p' in
                                                    bind uu____1536
                                                      (fun uu____1544  ->
                                                         ret (a, b))))))))))
let focus: 'a . 'a tac -> 'a tac =
  fun f  ->
    let uu____1564 = divide (Prims.parse_int "1") f idtac in
    bind uu____1564
      (fun uu____1577  -> match uu____1577 with | (a,()) -> ret a)
let rec map: 'a . 'a tac -> 'a Prims.list tac =
  fun tau  ->
    bind get
      (fun p  ->
         match p.goals with
         | [] -> ret []
         | uu____1612::uu____1613 ->
             let uu____1616 =
               let uu____1625 = map tau in
               divide (Prims.parse_int "1") tau uu____1625 in
             bind uu____1616
               (fun uu____1643  ->
                  match uu____1643 with | (h,t) -> ret (h :: t)))
let seq: Prims.unit tac -> Prims.unit tac -> Prims.unit tac =
  fun t1  ->
    fun t2  ->
      let uu____1682 =
        bind t1
          (fun uu____1687  ->
             let uu____1688 = map t2 in
             bind uu____1688 (fun uu____1696  -> ret ())) in
      focus uu____1682
let intro:
  (FStar_Syntax_Syntax.bv,FStar_Syntax_Syntax.aqual)
    FStar_Pervasives_Native.tuple2 tac
  =
  bind cur_goal
    (fun goal  ->
       let uu____1719 = FStar_Syntax_Util.arrow_one goal.goal_ty in
       match uu____1719 with
       | FStar_Pervasives_Native.Some (b,c) ->
           let uu____1738 = FStar_Syntax_Subst.open_comp [b] c in
           (match uu____1738 with
            | (bs,c1) ->
                let b1 =
                  match bs with
                  | b1::[] -> b1
                  | uu____1773 ->
                      failwith
                        "impossible: open_comp returned different amount of binders" in
                let uu____1778 =
                  let uu____1779 = FStar_Syntax_Util.is_total_comp c1 in
                  Prims.op_Negation uu____1779 in
                if uu____1778
                then fail "Codomain is effectful"
                else
                  (let env' =
                     FStar_TypeChecker_Env.push_binders goal.context [b1] in
                   let typ' = comp_to_typ c1 in
                   let uu____1801 = new_uvar env' typ' in
                   bind uu____1801
                     (fun uu____1821  ->
                        match uu____1821 with
                        | (u,g) ->
                            let uu____1834 =
                              let uu____1835 =
                                FStar_Syntax_Util.abs [b1] u
                                  FStar_Pervasives_Native.None in
                              FStar_TypeChecker_Rel.teq_nosmt goal.context
                                goal.witness uu____1835 in
                            if uu____1834
                            then
                              let uu____1850 =
                                let uu____1853 =
                                  let uu___98_1854 = goal in
                                  let uu____1855 = bnorm env' u in
                                  let uu____1856 = bnorm env' typ' in
                                  {
                                    context = env';
                                    witness = uu____1855;
                                    goal_ty = uu____1856;
                                    opts = (uu___98_1854.opts)
                                  } in
                                replace_cur uu____1853 in
                              bind uu____1850 (fun uu____1862  -> ret b1)
                            else fail "intro: unification failed")))
       | FStar_Pervasives_Native.None  ->
           let uu____1876 = FStar_Syntax_Print.term_to_string goal.goal_ty in
           fail1 "intro: goal is not an arrow (%s)" uu____1876)
let intro_rec:
  (FStar_Syntax_Syntax.binder,(FStar_Syntax_Syntax.bv,FStar_Syntax_Syntax.aqual)
                                FStar_Pervasives_Native.tuple2)
    FStar_Pervasives_Native.tuple2 tac
>>>>>>> c7d62a0b
  =
  fun t  ->
    let uu____979 = FStar_Syntax_Util.head_and_args t in
    match uu____979 with
    | (head1,args) ->
        let uu____1008 =
          let uu____1016 =
            let uu____1017 = FStar_Syntax_Util.un_uinst head1 in
            uu____1017.FStar_Syntax_Syntax.n in
          (uu____1016, args) in
        (match uu____1008 with
         | (FStar_Syntax_Syntax.Tm_fvar fv,(p,uu____1030)::[]) when
             FStar_Syntax_Syntax.fv_eq_lid fv FStar_Parser_Const.squash_lid
             -> FStar_Pervasives_Native.Some p
         | (FStar_Syntax_Syntax.Tm_refine
            ({ FStar_Syntax_Syntax.ppname = uu____1050;
               FStar_Syntax_Syntax.index = uu____1051;
               FStar_Syntax_Syntax.sort =
                 { FStar_Syntax_Syntax.n = FStar_Syntax_Syntax.Tm_fvar fv;
                   FStar_Syntax_Syntax.tk = uu____1053;
                   FStar_Syntax_Syntax.pos = uu____1054;
                   FStar_Syntax_Syntax.vars = uu____1055;_};_},p),[])
             when
             FStar_Syntax_Syntax.fv_eq_lid fv FStar_Parser_Const.unit_lid ->
             FStar_Pervasives_Native.Some p
         | uu____1074 -> FStar_Pervasives_Native.None)
let imp_intro: FStar_Syntax_Syntax.binder tac =
  with_cur_goal "imp_intro"
    (fun goal  ->
<<<<<<< HEAD
       let uu____1086 =
         FStar_Syntax_Util.destruct_typ_as_formula goal.goal_ty in
       match uu____1086 with
       | FStar_Pervasives_Native.Some (FStar_Syntax_Util.BaseConn
           (l,(lhs,uu____1091)::(rhs,uu____1093)::[])) when
           FStar_Ident.lid_equals l FStar_Parser_Const.imp_lid ->
           let name =
             FStar_Syntax_Syntax.new_bv FStar_Pervasives_Native.None lhs in
           let new_goal =
             let uu____1121 = FStar_TypeChecker_Env.push_bv goal.context name in
             {
               context = uu____1121;
               witness = FStar_Pervasives_Native.None;
               goal_ty = rhs
             } in
           bind dismiss
             (fun uu____1122  ->
                let uu____1123 = add_goals [new_goal] in
                bind uu____1123
                  (fun uu____1125  ->
                     let uu____1126 =
                       FStar_All.pipe_left mlog
                         (fun uu____1131  ->
                            let uu____1132 =
                              FStar_Syntax_Print.bv_to_string name in
                            FStar_Util.print1 "imp_intro: %s\n" uu____1132) in
                     bind uu____1126
                       (fun uu____1133  ->
                          let uu____1134 = FStar_Syntax_Syntax.mk_binder name in
                          ret uu____1134)))
       | uu____1135 -> fail "Cannot intro this goal, expected an '==>'")
let split: Prims.unit tac =
  with_cur_goal "split"
    (fun goal  ->
       let uu____1139 =
         FStar_Syntax_Util.destruct_typ_as_formula goal.goal_ty in
       match uu____1139 with
       | FStar_Pervasives_Native.Some (FStar_Syntax_Util.BaseConn (l,args))
           when FStar_Ident.lid_equals l FStar_Parser_Const.and_lid ->
           let new_goals =
             FStar_All.pipe_right args
               (FStar_List.map
                  (fun uu____1149  ->
                     match uu____1149 with
                     | (a,uu____1153) ->
                         let uu___92_1154 = goal in
                         {
                           context = (uu___92_1154.context);
                           witness = FStar_Pervasives_Native.None;
                           goal_ty = a
                         })) in
           bind dismiss (fun uu____1155  -> add_goals new_goals)
       | uu____1156 -> fail "Cannot split this goal; expected a conjunction")
=======
       FStar_Util.print_string
         "WARNING (intro_rec): calling this is known to cause normalizer loops\n";
       FStar_Util.print_string
         "WARNING (intro_rec): proceed at your own risk...\n";
       (let uu____1913 = FStar_Syntax_Util.arrow_one goal.goal_ty in
        match uu____1913 with
        | FStar_Pervasives_Native.Some (b,c) ->
            let uu____1936 = FStar_Syntax_Subst.open_comp [b] c in
            (match uu____1936 with
             | (bs,c1) ->
                 let b1 =
                   match bs with
                   | b1::[] -> b1
                   | uu____1975 ->
                       failwith
                         "impossible: open_comp returned different amount of binders" in
                 let uu____1980 =
                   let uu____1981 = FStar_Syntax_Util.is_total_comp c1 in
                   Prims.op_Negation uu____1981 in
                 if uu____1980
                 then fail "Codomain is effectful"
                 else
                   (let bv =
                      FStar_Syntax_Syntax.gen_bv "__recf"
                        FStar_Pervasives_Native.None goal.goal_ty in
                    let bs1 =
                      let uu____2005 = FStar_Syntax_Syntax.mk_binder bv in
                      [uu____2005; b1] in
                    let env' =
                      FStar_TypeChecker_Env.push_binders goal.context bs1 in
                    let uu____2015 =
                      let uu____2022 = comp_to_typ c1 in
                      new_uvar env' uu____2022 in
                    bind uu____2015
                      (fun uu____2047  ->
                         match uu____2047 with
                         | (u,g) ->
                             let lb =
                               let uu____2065 =
                                 FStar_Syntax_Util.abs [b1] u
                                   FStar_Pervasives_Native.None in
                               FStar_Syntax_Util.mk_letbinding
                                 (FStar_Util.Inl bv) [] goal.goal_ty
                                 FStar_Parser_Const.effect_Tot_lid uu____2065 in
                             let body = FStar_Syntax_Syntax.bv_to_name bv in
                             let uu____2077 =
                               FStar_Syntax_Subst.close_let_rec [lb] body in
                             (match uu____2077 with
                              | (lbs,body1) ->
                                  let tm =
                                    FStar_Syntax_Syntax.mk
                                      (FStar_Syntax_Syntax.Tm_let
                                         ((true, lbs), body1))
                                      FStar_Pervasives_Native.None
                                      (goal.witness).FStar_Syntax_Syntax.pos in
                                  (FStar_Util.print_string
                                     "calling teq_nosmt\n";
                                   (let res =
                                      FStar_TypeChecker_Rel.teq_nosmt
                                        goal.context goal.witness tm in
                                    if res
                                    then
                                      let uu____2123 =
                                        let uu____2126 =
                                          let uu___99_2127 = goal in
                                          let uu____2128 = bnorm env' u in
                                          let uu____2129 =
                                            let uu____2130 = comp_to_typ c1 in
                                            bnorm env' uu____2130 in
                                          {
                                            context = env';
                                            witness = uu____2128;
                                            goal_ty = uu____2129;
                                            opts = (uu___99_2127.opts)
                                          } in
                                        replace_cur uu____2126 in
                                      bind uu____2123
                                        (fun uu____2141  ->
                                           let uu____2142 =
                                             let uu____2151 =
                                               FStar_Syntax_Syntax.mk_binder
                                                 bv in
                                             (uu____2151, b1) in
                                           ret uu____2142)
                                    else fail "intro_rec: unification failed"))))))
        | FStar_Pervasives_Native.None  ->
            let uu____2177 = FStar_Syntax_Print.term_to_string goal.goal_ty in
            fail1 "intro_rec: goal is not an arrow (%s)" uu____2177))
let norm: FStar_Reflection_Data.norm_step Prims.list -> Prims.unit tac =
  fun s  ->
    bind cur_goal
      (fun goal  ->
         let tr s1 =
           match s1 with
           | FStar_Reflection_Data.Simpl  ->
               [FStar_TypeChecker_Normalize.Simplify]
           | FStar_Reflection_Data.WHNF  ->
               [FStar_TypeChecker_Normalize.WHNF]
           | FStar_Reflection_Data.Primops  ->
               [FStar_TypeChecker_Normalize.Primops]
           | FStar_Reflection_Data.Delta  ->
               [FStar_TypeChecker_Normalize.UnfoldUntil
                  FStar_Syntax_Syntax.Delta_constant] in
         let steps =
           let uu____2215 =
             let uu____2218 = FStar_List.map tr s in
             FStar_List.flatten uu____2218 in
           FStar_List.append
             [FStar_TypeChecker_Normalize.Reify;
             FStar_TypeChecker_Normalize.UnfoldTac] uu____2215 in
         let w =
           FStar_TypeChecker_Normalize.normalize steps goal.context
             goal.witness in
         let t =
           FStar_TypeChecker_Normalize.normalize steps goal.context
             goal.goal_ty in
         replace_cur
           (let uu___100_2229 = goal in
            {
              context = (uu___100_2229.context);
              witness = w;
              goal_ty = t;
              opts = (uu___100_2229.opts)
            }))
let istrivial: env -> FStar_Syntax_Syntax.term -> Prims.bool =
  fun e  ->
    fun t  ->
      let steps =
        [FStar_TypeChecker_Normalize.Reify;
        FStar_TypeChecker_Normalize.UnfoldUntil
          FStar_Syntax_Syntax.Delta_constant;
        FStar_TypeChecker_Normalize.Primops;
        FStar_TypeChecker_Normalize.Simplify;
        FStar_TypeChecker_Normalize.UnfoldTac] in
      let t1 = FStar_TypeChecker_Normalize.normalize steps e t in is_true t1
>>>>>>> c7d62a0b
let trivial: Prims.unit tac =
  with_cur_goal "trivial"
    (fun goal  ->
<<<<<<< HEAD
       let steps =
         [FStar_TypeChecker_Normalize.Reify;
         FStar_TypeChecker_Normalize.Beta;
         FStar_TypeChecker_Normalize.UnfoldUntil
           FStar_Syntax_Syntax.Delta_constant;
         FStar_TypeChecker_Normalize.Zeta;
         FStar_TypeChecker_Normalize.Iota;
         FStar_TypeChecker_Normalize.Primops] in
       let t =
         FStar_TypeChecker_Normalize.normalize steps goal.context
           goal.goal_ty in
       let uu____1163 = FStar_Syntax_Util.destruct_typ_as_formula t in
       match uu____1163 with
       | FStar_Pervasives_Native.Some (FStar_Syntax_Util.BaseConn (l,[]))
           when FStar_Ident.lid_equals l FStar_Parser_Const.true_lid ->
           bind dismiss
             (fun uu____1176  ->
                add_goals
                  [(let uu___93_1177 = goal in
                    {
                      context = (uu___93_1177.context);
                      witness = (uu___93_1177.witness);
                      goal_ty = t
                    })])
       | uu____1178 -> fail "Not a trivial goal")
let apply_lemma: FStar_Syntax_Syntax.term -> Prims.unit tac =
  fun tm  ->
    with_cur_goal "apply_lemma"
      (fun goal  ->
         try
           let uu____1189 =
             (goal.context).FStar_TypeChecker_Env.type_of goal.context tm in
           match uu____1189 with
           | (tm1,t,guard) ->
               let uu____1197 =
                 let uu____1198 = FStar_Syntax_Util.is_lemma t in
                 Prims.op_Negation uu____1198 in
               if uu____1197
               then fail "apply_lemma: not a lemma"
               else
                 (let uu____1201 = FStar_Syntax_Util.arrow_formals_comp t in
                  match uu____1201 with
                  | (bs,comp) ->
                      let uu____1216 =
                        FStar_List.fold_left
                          (fun uu____1233  ->
                             fun uu____1234  ->
                               match (uu____1233, uu____1234) with
                               | ((uvs,guard1,subst1),(b,aq)) ->
                                   let b_t =
                                     FStar_Syntax_Subst.subst subst1
                                       b.FStar_Syntax_Syntax.sort in
                                   let uu____1283 =
                                     FStar_TypeChecker_Util.new_implicit_var
                                       "apply_lemma"
                                       (goal.goal_ty).FStar_Syntax_Syntax.pos
                                       goal.context b_t in
                                   (match uu____1283 with
                                    | (u,uu____1298,g_u) ->
                                        let uu____1306 =
                                          FStar_TypeChecker_Rel.conj_guard
                                            guard1 g_u in
                                        (((u, aq) :: uvs), uu____1306,
                                          ((FStar_Syntax_Syntax.NT (b, u)) ::
                                          subst1)))) ([], guard, []) bs in
                      (match uu____1216 with
=======
       let uu____2248 = istrivial goal.context goal.goal_ty in
       if uu____2248
       then (solve goal FStar_Syntax_Util.exp_unit; dismiss)
       else
         (let uu____2253 = FStar_Syntax_Print.term_to_string goal.goal_ty in
          fail1 "Not a trivial goal: %s" uu____2253))
let exact: FStar_Syntax_Syntax.term -> Prims.unit tac =
  fun t  ->
    bind cur_goal
      (fun goal  ->
         let uu____2265 =
           try
             let uu____2293 =
               (goal.context).FStar_TypeChecker_Env.type_of goal.context t in
             ret uu____2293
           with
           | e ->
               let uu____2320 = FStar_Syntax_Print.term_to_string t in
               let uu____2321 = FStar_Syntax_Print.tag_of_term t in
               fail2 "exact: term is not typeable: %s (%s)" uu____2320
                 uu____2321 in
         bind uu____2265
           (fun uu____2339  ->
              match uu____2339 with
              | (t1,typ,guard) ->
                  let uu____2351 =
                    let uu____2352 =
                      let uu____2353 =
                        FStar_TypeChecker_Rel.discharge_guard goal.context
                          guard in
                      FStar_All.pipe_left FStar_TypeChecker_Rel.is_trivial
                        uu____2353 in
                    Prims.op_Negation uu____2352 in
                  if uu____2351
                  then fail "exact: got non-trivial guard"
                  else
                    (let uu____2357 =
                       FStar_TypeChecker_Rel.teq_nosmt goal.context typ
                         goal.goal_ty in
                     if uu____2357
                     then (solve goal t1; dismiss)
                     else
                       (let uu____2362 = FStar_Syntax_Print.term_to_string t1 in
                        let uu____2363 =
                          let uu____2364 = bnorm goal.context typ in
                          FStar_Syntax_Print.term_to_string uu____2364 in
                        let uu____2365 =
                          FStar_Syntax_Print.term_to_string goal.goal_ty in
                        fail3 "%s : %s does not exactly solve the goal %s"
                          uu____2362 uu____2363 uu____2365))))
let exact_lemma: FStar_Syntax_Syntax.term -> Prims.unit tac =
  fun t  ->
    bind cur_goal
      (fun goal  ->
         let uu____2377 =
           try
             let uu____2405 = FStar_TypeChecker_TcTerm.tc_term goal.context t in
             ret uu____2405
           with
           | e ->
               let uu____2432 = FStar_Syntax_Print.term_to_string t in
               let uu____2433 = FStar_Syntax_Print.tag_of_term t in
               fail2 "exact_lemma: term is not typeable: %s (%s)" uu____2432
                 uu____2433 in
         bind uu____2377
           (fun uu____2451  ->
              match uu____2451 with
              | (t1,lcomp,guard) ->
                  let comp = lcomp.FStar_Syntax_Syntax.comp () in
                  if Prims.op_Negation (FStar_Syntax_Util.is_lemma_comp comp)
                  then fail "exact_lemma: not a lemma"
                  else
                    (let uu____2469 =
                       let uu____2470 =
                         FStar_TypeChecker_Rel.is_trivial guard in
                       Prims.op_Negation uu____2470 in
                     if uu____2469
                     then fail "exact: got non-trivial guard"
                     else
                       (let uu____2474 =
                          let uu____2483 =
                            let uu____2492 =
                              FStar_Syntax_Util.comp_to_comp_typ comp in
                            uu____2492.FStar_Syntax_Syntax.effect_args in
                          match uu____2483 with
                          | pre::post::uu____2503 ->
                              ((FStar_Pervasives_Native.fst pre),
                                (FStar_Pervasives_Native.fst post))
                          | uu____2544 ->
                              failwith "exact_lemma: impossible: not a lemma" in
                        match uu____2474 with
                        | (pre,post) ->
                            let uu____2573 =
                              FStar_TypeChecker_Rel.teq_nosmt goal.context
                                post goal.goal_ty in
                            if uu____2573
                            then
                              (solve goal t1;
                               bind dismiss
                                 (fun uu____2578  ->
                                    add_irrelevant_goal goal.context pre
                                      goal.opts))
                            else
                              (let uu____2580 =
                                 FStar_Syntax_Print.term_to_string t1 in
                               let uu____2581 =
                                 FStar_Syntax_Print.term_to_string post in
                               let uu____2582 =
                                 FStar_Syntax_Print.term_to_string
                                   goal.goal_ty in
                               fail3
                                 "%s : %s does not exactly solve the goal %s"
                                 uu____2580 uu____2581 uu____2582)))))
let uvar_free_in_goal: FStar_Syntax_Syntax.uvar -> goal -> Prims.bool =
  fun u  ->
    fun g  ->
      let free_uvars =
        let uu____2594 =
          let uu____2601 = FStar_Syntax_Free.uvars g.goal_ty in
          FStar_Util.set_elements uu____2601 in
        FStar_List.map FStar_Pervasives_Native.fst uu____2594 in
      FStar_List.existsML (FStar_Syntax_Unionfind.equiv u) free_uvars
let uvar_free: FStar_Syntax_Syntax.uvar -> proofstate -> Prims.bool =
  fun u  -> fun ps  -> FStar_List.existsML (uvar_free_in_goal u) ps.goals
let rec __apply: Prims.bool -> FStar_Syntax_Syntax.term -> Prims.unit tac =
  fun uopt  ->
    fun tm  ->
      bind cur_goal
        (fun goal  ->
           let uu____2639 = let uu____2644 = exact tm in trytac uu____2644 in
           bind uu____2639
             (fun r  ->
                match r with
                | FStar_Pervasives_Native.Some r1 -> ret ()
                | FStar_Pervasives_Native.None  ->
                    let uu____2657 =
                      (goal.context).FStar_TypeChecker_Env.type_of
                        goal.context tm in
                    (match uu____2657 with
                     | (tm1,typ,guard) ->
                         let uu____2669 =
                           let uu____2670 =
                             let uu____2671 =
                               FStar_TypeChecker_Rel.discharge_guard
                                 goal.context guard in
                             FStar_All.pipe_left
                               FStar_TypeChecker_Rel.is_trivial uu____2671 in
                           Prims.op_Negation uu____2670 in
                         if uu____2669
                         then fail "apply: got non-trivial guard"
                         else
                           (let uu____2675 = FStar_Syntax_Util.arrow_one typ in
                            match uu____2675 with
                            | FStar_Pervasives_Native.None  ->
                                let uu____2688 =
                                  FStar_Syntax_Print.term_to_string typ in
                                fail1 "apply: cannot unify (%s)" uu____2688
                            | FStar_Pervasives_Native.Some ((bv,aq),c) ->
                                let uu____2704 =
                                  let uu____2705 =
                                    FStar_Syntax_Util.is_total_comp c in
                                  Prims.op_Negation uu____2705 in
                                if uu____2704
                                then fail "apply: not total"
                                else
                                  (let uu____2709 =
                                     new_uvar goal.context
                                       bv.FStar_Syntax_Syntax.sort in
                                   bind uu____2709
                                     (fun uu____2725  ->
                                        match uu____2725 with
                                        | (u,g_u) ->
                                            let tm' =
                                              FStar_Syntax_Syntax.mk_Tm_app
                                                tm1 [(u, aq)]
                                                FStar_Pervasives_Native.None
                                                (goal.context).FStar_TypeChecker_Env.range in
                                            let uu____2745 = __apply uopt tm' in
                                            bind uu____2745
                                              (fun uu____2752  ->
                                                 let uu____2753 =
                                                   let uu____2754 =
                                                     let uu____2757 =
                                                       let uu____2758 =
                                                         FStar_Syntax_Util.head_and_args
                                                           u in
                                                       FStar_Pervasives_Native.fst
                                                         uu____2758 in
                                                     FStar_Syntax_Subst.compress
                                                       uu____2757 in
                                                   uu____2754.FStar_Syntax_Syntax.n in
                                                 match uu____2753 with
                                                 | FStar_Syntax_Syntax.Tm_uvar
                                                     (uvar,uu____2786) ->
                                                     bind get
                                                       (fun ps  ->
                                                          let uu____2814 =
                                                            uopt &&
                                                              (uvar_free uvar
                                                                 ps) in
                                                          if uu____2814
                                                          then ret ()
                                                          else
                                                            (let uu____2818 =
                                                               let uu____2821
                                                                 =
                                                                 let uu____2822
                                                                   =
                                                                   bnorm
                                                                    goal.context
                                                                    u in
                                                                 let uu____2823
                                                                   =
                                                                   bnorm
                                                                    goal.context
                                                                    bv.FStar_Syntax_Syntax.sort in
                                                                 {
                                                                   context =
                                                                    (goal.context);
                                                                   witness =
                                                                    uu____2822;
                                                                   goal_ty =
                                                                    uu____2823;
                                                                   opts =
                                                                    (goal.opts)
                                                                 } in
                                                               [uu____2821] in
                                                             add_goals
                                                               uu____2818))
                                                 | uu____2824 -> ret ())))))))
let apply: FStar_Syntax_Syntax.term -> Prims.unit tac =
  fun tm  -> let uu____2833 = __apply true tm in focus uu____2833
let apply_lemma: FStar_Syntax_Syntax.term -> Prims.unit tac =
  fun tm  ->
    let is_unit_t t =
      let uu____2848 =
        let uu____2849 = FStar_Syntax_Subst.compress t in
        uu____2849.FStar_Syntax_Syntax.n in
      match uu____2848 with
      | FStar_Syntax_Syntax.Tm_fvar fv when
          FStar_Syntax_Syntax.fv_eq_lid fv FStar_Parser_Const.unit_lid ->
          true
      | uu____2853 -> false in
    bind cur_goal
      (fun goal  ->
         let uu____2861 =
           (goal.context).FStar_TypeChecker_Env.type_of goal.context tm in
         match uu____2861 with
         | (tm1,t,guard) ->
             let uu____2873 =
               let uu____2874 =
                 let uu____2875 =
                   FStar_TypeChecker_Rel.discharge_guard goal.context guard in
                 FStar_All.pipe_left FStar_TypeChecker_Rel.is_trivial
                   uu____2875 in
               Prims.op_Negation uu____2874 in
             if uu____2873
             then fail "apply_lemma: got non-trivial guard"
             else
               (let uu____2879 = FStar_Syntax_Util.arrow_formals_comp t in
                match uu____2879 with
                | (bs,comp) ->
                    if
                      Prims.op_Negation
                        (FStar_Syntax_Util.is_lemma_comp comp)
                    then fail "apply_lemma: not a lemma"
                    else
                      (let uu____2909 =
                         FStar_List.fold_left
                           (fun uu____2955  ->
                              fun uu____2956  ->
                                match (uu____2955, uu____2956) with
                                | ((uvs,guard1,subst1),(b,aq)) ->
                                    let b_t =
                                      FStar_Syntax_Subst.subst subst1
                                        b.FStar_Syntax_Syntax.sort in
                                    let uu____3059 = is_unit_t b_t in
                                    if uu____3059
                                    then
                                      (((FStar_Syntax_Util.exp_unit, aq) ::
                                        uvs), guard1,
                                        ((FStar_Syntax_Syntax.NT
                                            (b, FStar_Syntax_Util.exp_unit))
                                        :: subst1))
                                    else
                                      (let uu____3097 =
                                         FStar_TypeChecker_Util.new_implicit_var
                                           "apply_lemma"
                                           (goal.goal_ty).FStar_Syntax_Syntax.pos
                                           goal.context b_t in
                                       match uu____3097 with
                                       | (u,uu____3127,g_u) ->
                                           let uu____3141 =
                                             FStar_TypeChecker_Rel.conj_guard
                                               guard1 g_u in
                                           (((u, aq) :: uvs), uu____3141,
                                             ((FStar_Syntax_Syntax.NT (b, u))
                                             :: subst1)))) ([], guard, []) bs in
                       match uu____2909 with
>>>>>>> c7d62a0b
                       | (uvs,implicits,subst1) ->
                           let uvs1 = FStar_List.rev uvs in
                           let comp1 =
                             FStar_Syntax_Subst.subst_comp subst1 comp in
<<<<<<< HEAD
                           let uu____1338 =
                             let c = FStar_Syntax_Util.comp_to_comp_typ comp1 in
                             match c.FStar_Syntax_Syntax.effect_args with
                             | pre::post::uu____1354 ->
                                 ((FStar_Pervasives_Native.fst pre),
                                   (FStar_Pervasives_Native.fst post))
                             | uu____1384 ->
                                 failwith "Impossible: not a lemma" in
                           (match uu____1338 with
                            | (pre,post) ->
                                let uu____1407 =
                                  FStar_TypeChecker_Rel.try_teq false
                                    goal.context post goal.goal_ty in
                                (match uu____1407 with
                                 | FStar_Pervasives_Native.None  ->
                                     fail
                                       "apply_lemma: does not unify with goal"
                                 | FStar_Pervasives_Native.Some g ->
                                     let g1 =
                                       let uu____1412 =
                                         FStar_TypeChecker_Rel.solve_deferred_constraints
                                           goal.context g in
                                       FStar_All.pipe_right uu____1412
                                         FStar_TypeChecker_Rel.resolve_implicits in
=======
                           let uu____3211 =
                             let uu____3220 =
                               let uu____3229 =
                                 FStar_Syntax_Util.comp_to_comp_typ comp1 in
                               uu____3229.FStar_Syntax_Syntax.effect_args in
                             match uu____3220 with
                             | pre::post::uu____3240 ->
                                 ((FStar_Pervasives_Native.fst pre),
                                   (FStar_Pervasives_Native.fst post))
                             | uu____3281 ->
                                 failwith
                                   "apply_lemma: impossible: not a lemma" in
                           (match uu____3211 with
                            | (pre,post) ->
                                let uu____3310 =
                                  let uu____3313 =
                                    FStar_Syntax_Util.mk_squash post in
                                  FStar_TypeChecker_Rel.try_teq false
                                    goal.context uu____3313 goal.goal_ty in
                                (match uu____3310 with
                                 | FStar_Pervasives_Native.None  ->
                                     let uu____3316 =
                                       let uu____3317 =
                                         FStar_Syntax_Util.mk_squash post in
                                       FStar_Syntax_Print.term_to_string
                                         uu____3317 in
                                     let uu____3318 =
                                       FStar_Syntax_Print.term_to_string
                                         goal.goal_ty in
                                     fail2
                                       "apply_lemma: does not unify with goal: %s vs %s"
                                       uu____3316 uu____3318
                                 | FStar_Pervasives_Native.Some g ->
                                     let uu____3320 =
                                       FStar_TypeChecker_Rel.discharge_guard
                                         goal.context g in
>>>>>>> c7d62a0b
                                     let solution =
                                       FStar_Syntax_Syntax.mk_Tm_app tm1 uvs1
                                         FStar_Pervasives_Native.None
                                         (goal.context).FStar_TypeChecker_Env.range in
                                     let implicits1 =
                                       FStar_All.pipe_right
                                         implicits.FStar_TypeChecker_Env.implicits
                                         (FStar_List.filter
<<<<<<< HEAD
                                            (fun uu____1446  ->
                                               match uu____1446 with
                                               | (uu____1453,uu____1454,uu____1455,tm2,uu____1457,uu____1458)
                                                   ->
                                                   let uu____1459 =
                                                     FStar_Syntax_Util.head_and_args
                                                       tm2 in
                                                   (match uu____1459 with
                                                    | (hd1,uu____1470) ->
                                                        let uu____1485 =
                                                          let uu____1486 =
                                                            FStar_Syntax_Subst.compress
                                                              hd1 in
                                                          uu____1486.FStar_Syntax_Syntax.n in
                                                        (match uu____1485
                                                         with
                                                         | FStar_Syntax_Syntax.Tm_uvar
                                                             uu____1489 ->
                                                             true
                                                         | uu____1498 ->
                                                             false)))) in
                                     (solve goal solution;
                                      (let sub_goals =
                                         let uu____1502 =
                                           FStar_All.pipe_right implicits1
                                             (FStar_List.map
                                                (fun uu____1518  ->
                                                   match uu____1518 with
                                                   | (_msg,_env,_uvar,term,typ,uu____1530)
                                                       ->
                                                       {
                                                         context =
                                                           (goal.context);
                                                         witness =
                                                           (FStar_Pervasives_Native.Some
                                                              term);
                                                         goal_ty = typ
                                                       })) in
                                         (let uu___96_1531 = goal in
                                          {
                                            context = (uu___96_1531.context);
                                            witness =
                                              FStar_Pervasives_Native.None;
                                            goal_ty = pre
                                          }) :: uu____1502 in
                                       let uu____1532 =
                                         add_implicits
                                           g1.FStar_TypeChecker_Env.implicits in
                                       bind uu____1532
                                         (fun uu____1534  ->
                                            bind dismiss
                                              (fun uu____1535  ->
                                                 add_goals sub_goals))))))))
         with | uu____1538 -> fail "apply_lemma: ill-typed term")
let exact: FStar_Syntax_Syntax.term -> Prims.unit tac =
  fun tm  ->
    with_cur_goal "exact"
      (fun goal  ->
         try
           let uu____1548 =
             (goal.context).FStar_TypeChecker_Env.type_of goal.context tm in
           match uu____1548 with
           | (uu____1553,t,guard) ->
               let uu____1556 =
                 FStar_TypeChecker_Rel.teq_nosmt goal.context t goal.goal_ty in
               if uu____1556
               then
                 (solve goal tm;
                  replace_cur
                    (let uu___99_1559 = goal in
                     {
                       context = (uu___99_1559.context);
                       witness = FStar_Pervasives_Native.None;
                       goal_ty = FStar_Syntax_Util.t_true
                     }))
               else
                 (let msg =
                    let uu____1562 = FStar_Syntax_Print.term_to_string tm in
                    let uu____1563 = FStar_Syntax_Print.term_to_string t in
                    let uu____1564 =
                      FStar_Syntax_Print.term_to_string goal.goal_ty in
                    FStar_Util.format3
                      "%s : %s does not exactly solve the goal %s" uu____1562
                      uu____1563 uu____1564 in
                  fail msg)
         with
         | e ->
             let uu____1568 =
               let uu____1569 = FStar_Syntax_Print.term_to_string tm in
               FStar_Util.format1 "Term is not typeable: %s" uu____1569 in
             fail uu____1568)
=======
                                            (fun uu____3391  ->
                                               match uu____3391 with
                                               | (uu____3404,uu____3405,uu____3406,tm2,uu____3408,uu____3409)
                                                   ->
                                                   let uu____3410 =
                                                     FStar_Syntax_Util.head_and_args
                                                       tm2 in
                                                   (match uu____3410 with
                                                    | (hd1,uu____3426) ->
                                                        let uu____3447 =
                                                          let uu____3448 =
                                                            FStar_Syntax_Subst.compress
                                                              hd1 in
                                                          uu____3448.FStar_Syntax_Syntax.n in
                                                        (match uu____3447
                                                         with
                                                         | FStar_Syntax_Syntax.Tm_uvar
                                                             uu____3451 ->
                                                             true
                                                         | uu____3468 ->
                                                             false)))) in
                                     (solve goal solution;
                                      bind dismiss
                                        (fun uu____3478  ->
                                           let is_free_uvar uv t1 =
                                             let free_uvars =
                                               let uu____3489 =
                                                 let uu____3496 =
                                                   FStar_Syntax_Free.uvars t1 in
                                                 FStar_Util.set_elements
                                                   uu____3496 in
                                               FStar_List.map
                                                 FStar_Pervasives_Native.fst
                                                 uu____3489 in
                                             FStar_List.existsML
                                               (fun u  ->
                                                  FStar_Syntax_Unionfind.equiv
                                                    u uv) free_uvars in
                                           let appears uv goals =
                                             FStar_List.existsML
                                               (fun g'  ->
                                                  is_free_uvar uv g'.goal_ty)
                                               goals in
                                           let checkone t1 goals =
                                             let uu____3537 =
                                               FStar_Syntax_Util.head_and_args
                                                 t1 in
                                             match uu____3537 with
                                             | (hd1,uu____3553) ->
                                                 (match hd1.FStar_Syntax_Syntax.n
                                                  with
                                                  | FStar_Syntax_Syntax.Tm_uvar
                                                      (uv,uu____3575) ->
                                                      appears uv goals
                                                  | uu____3600 -> false) in
                                           let sub_goals =
                                             FStar_All.pipe_right implicits1
                                               (FStar_List.map
                                                  (fun uu____3641  ->
                                                     match uu____3641 with
                                                     | (_msg,_env,_uvar,term,typ,uu____3659)
                                                         ->
                                                         let uu____3660 =
                                                           bnorm goal.context
                                                             term in
                                                         let uu____3661 =
                                                           bnorm goal.context
                                                             typ in
                                                         {
                                                           context =
                                                             (goal.context);
                                                           witness =
                                                             uu____3660;
                                                           goal_ty =
                                                             uu____3661;
                                                           opts = (goal.opts)
                                                         })) in
                                           let rec filter' f xs =
                                             match xs with
                                             | [] -> []
                                             | x::xs1 ->
                                                 let uu____3699 = f x xs1 in
                                                 if uu____3699
                                                 then
                                                   let uu____3702 =
                                                     filter' f xs1 in
                                                   x :: uu____3702
                                                 else filter' f xs1 in
                                           let sub_goals1 =
                                             filter'
                                               (fun g1  ->
                                                  fun goals  ->
                                                    let uu____3716 =
                                                      checkone g1.witness
                                                        goals in
                                                    Prims.op_Negation
                                                      uu____3716) sub_goals in
                                           let uu____3717 =
                                             add_irrelevant_goal goal.context
                                               pre goal.opts in
                                           bind uu____3717
                                             (fun uu____3722  ->
                                                let uu____3723 =
                                                  trytac trivial in
                                                bind uu____3723
                                                  (fun uu____3732  ->
                                                     let uu____3735 =
                                                       add_implicits
                                                         g.FStar_TypeChecker_Env.implicits in
                                                     bind uu____3735
                                                       (fun uu____3739  ->
                                                          add_goals
                                                            sub_goals1))))))))))
let destruct_eq':
  FStar_Syntax_Syntax.typ ->
    (FStar_Syntax_Syntax.term,FStar_Syntax_Syntax.term)
      FStar_Pervasives_Native.tuple2 FStar_Pervasives_Native.option
  =
  fun typ  ->
    let uu____3756 = FStar_Syntax_Util.destruct_typ_as_formula typ in
    match uu____3756 with
    | FStar_Pervasives_Native.Some (FStar_Syntax_Util.BaseConn
        (l,uu____3766::(e1,uu____3768)::(e2,uu____3770)::[])) when
        FStar_Ident.lid_equals l FStar_Parser_Const.eq2_lid ->
        FStar_Pervasives_Native.Some (e1, e2)
    | uu____3829 -> FStar_Pervasives_Native.None
let destruct_eq:
  FStar_Syntax_Syntax.typ ->
    (FStar_Syntax_Syntax.term,FStar_Syntax_Syntax.term)
      FStar_Pervasives_Native.tuple2 FStar_Pervasives_Native.option
  =
  fun typ  ->
    let uu____3852 = destruct_eq' typ in
    match uu____3852 with
    | FStar_Pervasives_Native.Some t -> FStar_Pervasives_Native.Some t
    | FStar_Pervasives_Native.None  ->
        let uu____3882 = FStar_Syntax_Util.un_squash typ in
        (match uu____3882 with
         | FStar_Pervasives_Native.Some typ1 -> destruct_eq' typ1
         | FStar_Pervasives_Native.None  -> FStar_Pervasives_Native.None)
>>>>>>> c7d62a0b
let rewrite: FStar_Syntax_Syntax.binder -> Prims.unit tac =
  fun h  ->
    with_cur_goal "rewrite"
      (fun goal  ->
<<<<<<< HEAD
         let uu____1576 =
           FStar_All.pipe_left mlog
             (fun uu____1581  ->
                let uu____1582 =
                  FStar_Syntax_Print.bv_to_string
                    (FStar_Pervasives_Native.fst h) in
                let uu____1583 =
                  FStar_Syntax_Print.term_to_string
                    (FStar_Pervasives_Native.fst h).FStar_Syntax_Syntax.sort in
                FStar_Util.print2 "+++Rewrite %s : %s\n" uu____1582
                  uu____1583) in
         bind uu____1576
           (fun uu____1584  ->
              let uu____1585 =
                let uu____1587 =
                  let uu____1588 =
                    FStar_TypeChecker_Env.lookup_bv goal.context
                      (FStar_Pervasives_Native.fst h) in
                  FStar_All.pipe_left FStar_Pervasives_Native.fst uu____1588 in
                FStar_Syntax_Util.destruct_typ_as_formula uu____1587 in
              match uu____1585 with
              | FStar_Pervasives_Native.Some (FStar_Syntax_Util.BaseConn
                  (l,uu____1595::(x,uu____1597)::(e,uu____1599)::[])) when
                  FStar_Ident.lid_equals l FStar_Parser_Const.eq2_lid ->
                  let uu____1633 =
                    let uu____1634 = FStar_Syntax_Subst.compress x in
                    uu____1634.FStar_Syntax_Syntax.n in
                  (match uu____1633 with
                   | FStar_Syntax_Syntax.Tm_name x1 ->
                       let goal1 =
                         let uu___100_1640 = goal in
                         let uu____1641 =
                           FStar_Syntax_Subst.subst
                             [FStar_Syntax_Syntax.NT (x1, e)] goal.goal_ty in
                         {
                           context = (uu___100_1640.context);
                           witness = (uu___100_1640.witness);
                           goal_ty = uu____1641
                         } in
                       replace_cur goal1
                   | uu____1644 ->
                       fail
                         "Not an equality hypothesis with a variable on the LHS")
              | uu____1645 -> fail "Not an equality hypothesis"))
=======
         let uu____3915 =
           FStar_All.pipe_left mlog
             (fun uu____3925  ->
                let uu____3926 =
                  FStar_Syntax_Print.bv_to_string
                    (FStar_Pervasives_Native.fst h) in
                let uu____3927 =
                  FStar_Syntax_Print.term_to_string
                    (FStar_Pervasives_Native.fst h).FStar_Syntax_Syntax.sort in
                FStar_Util.print2 "+++Rewrite %s : %s\n" uu____3926
                  uu____3927) in
         bind uu____3915
           (fun uu____3935  ->
              let uu____3936 =
                let uu____3943 =
                  let uu____3944 =
                    FStar_TypeChecker_Env.lookup_bv goal.context
                      (FStar_Pervasives_Native.fst h) in
                  FStar_All.pipe_left FStar_Pervasives_Native.fst uu____3944 in
                destruct_eq uu____3943 in
              match uu____3936 with
              | FStar_Pervasives_Native.Some (x,e) ->
                  let uu____3961 =
                    let uu____3962 = FStar_Syntax_Subst.compress x in
                    uu____3962.FStar_Syntax_Syntax.n in
                  (match uu____3961 with
                   | FStar_Syntax_Syntax.Tm_name x1 ->
                       let goal1 =
                         let uu___105_3969 = goal in
                         let uu____3970 =
                           FStar_Syntax_Subst.subst
                             [FStar_Syntax_Syntax.NT (x1, e)] goal.witness in
                         let uu____3971 =
                           FStar_Syntax_Subst.subst
                             [FStar_Syntax_Syntax.NT (x1, e)] goal.goal_ty in
                         {
                           context = (uu___105_3969.context);
                           witness = uu____3970;
                           goal_ty = uu____3971;
                           opts = (uu___105_3969.opts)
                         } in
                       replace_cur goal1
                   | uu____3972 ->
                       fail
                         "Not an equality hypothesis with a variable on the LHS")
              | uu____3973 -> fail "Not an equality hypothesis"))
>>>>>>> c7d62a0b
let clear: Prims.unit tac =
  with_cur_goal "clear"
    (fun goal  ->
<<<<<<< HEAD
       let uu____1649 = FStar_TypeChecker_Env.pop_bv goal.context in
       match uu____1649 with
       | FStar_Pervasives_Native.None  -> fail "Cannot clear; empty context"
       | FStar_Pervasives_Native.Some (x,env') ->
           let fns = FStar_Syntax_Free.names goal.goal_ty in
           let uu____1662 = FStar_Util.set_mem x fns in
           if uu____1662
           then fail "Cannot clear; variable appears in goal"
           else
             (let new_goal =
                let uu___101_1666 = goal in
                {
                  context = env';
                  witness = (uu___101_1666.witness);
                  goal_ty = (uu___101_1666.goal_ty)
                } in
              bind dismiss (fun uu____1667  -> add_goals [new_goal])))
=======
       let uu____3985 = FStar_TypeChecker_Env.pop_bv goal.context in
       match uu____3985 with
       | FStar_Pervasives_Native.None  -> fail "Cannot clear; empty context"
       | FStar_Pervasives_Native.Some (x,env') ->
           let fns_ty = FStar_Syntax_Free.names goal.goal_ty in
           let uu____4007 = FStar_Util.set_mem x fns_ty in
           if uu____4007
           then fail "Cannot clear; variable appears in goal"
           else
             (let uu____4011 = new_uvar env' goal.goal_ty in
              bind uu____4011
                (fun uu____4026  ->
                   match uu____4026 with
                   | (u,g) ->
                       let uu____4035 =
                         let uu____4036 =
                           FStar_TypeChecker_Rel.teq_nosmt goal.context
                             goal.witness u in
                         Prims.op_Negation uu____4036 in
                       if uu____4035
                       then fail "clear: unification failed"
                       else
                         (let new_goal =
                            let uu___106_4041 = goal in
                            let uu____4042 = bnorm env' u in
                            {
                              context = env';
                              witness = uu____4042;
                              goal_ty = (uu___106_4041.goal_ty);
                              opts = (uu___106_4041.opts)
                            } in
                          bind dismiss
                            (fun uu____4044  -> add_goals [new_goal])))))
>>>>>>> c7d62a0b
let clear_hd: name -> Prims.unit tac =
  fun x  ->
    with_cur_goal "clear_hd"
      (fun goal  ->
<<<<<<< HEAD
         let uu____1674 = FStar_TypeChecker_Env.pop_bv goal.context in
         match uu____1674 with
=======
         let uu____4056 = FStar_TypeChecker_Env.pop_bv goal.context in
         match uu____4056 with
>>>>>>> c7d62a0b
         | FStar_Pervasives_Native.None  ->
             fail "Cannot clear_hd; empty context"
         | FStar_Pervasives_Native.Some (y,env') ->
             if Prims.op_Negation (FStar_Syntax_Syntax.bv_eq x y)
             then fail "Cannot clear_hd; head variable mismatch"
             else clear)
let revert: Prims.unit tac =
  with_cur_goal "revert"
    (fun goal  ->
<<<<<<< HEAD
       let uu____1689 = FStar_TypeChecker_Env.pop_bv goal.context in
       match uu____1689 with
       | FStar_Pervasives_Native.None  -> fail "Cannot revert; empty context"
       | FStar_Pervasives_Native.Some (x,env') ->
           let fvs = FStar_Syntax_Free.names goal.goal_ty in
           let new_goal =
             let uu____1703 = FStar_Util.set_mem x fvs in
             if uu____1703
             then
               let uu___102_1704 = goal in
               let uu____1705 =
                 let uu____1706 =
                   FStar_TypeChecker_TcTerm.universe_of env'
                     x.FStar_Syntax_Syntax.sort in
                 FStar_Syntax_Util.mk_forall uu____1706 x goal.goal_ty in
               {
                 context = env';
                 witness = (uu___102_1704.witness);
                 goal_ty = uu____1705
               }
             else
               (let uu___103_1708 = goal in
                let uu____1709 =
                  FStar_Syntax_Util.mk_imp x.FStar_Syntax_Syntax.sort
                    goal.goal_ty in
                {
                  context = env';
                  witness = (uu___103_1708.witness);
                  goal_ty = uu____1709
                }) in
           bind dismiss (fun uu____1710  -> add_goals [new_goal]))
=======
       let uu____4083 = FStar_TypeChecker_Env.pop_bv goal.context in
       match uu____4083 with
       | FStar_Pervasives_Native.None  -> fail "Cannot revert; empty context"
       | FStar_Pervasives_Native.Some (x,env') ->
           let typ' =
             let uu____4105 = FStar_Syntax_Syntax.mk_Total goal.goal_ty in
             FStar_Syntax_Util.arrow [(x, FStar_Pervasives_Native.None)]
               uu____4105 in
           let w' =
             FStar_Syntax_Util.abs [(x, FStar_Pervasives_Native.None)]
               goal.witness FStar_Pervasives_Native.None in
           replace_cur
             (let uu___107_4139 = goal in
              {
                context = env';
                witness = w';
                goal_ty = typ';
                opts = (uu___107_4139.opts)
              }))
>>>>>>> c7d62a0b
let revert_hd: name -> Prims.unit tac =
  fun x  ->
    with_cur_goal "revert_hd"
      (fun goal  ->
<<<<<<< HEAD
         let uu____1717 = FStar_TypeChecker_Env.pop_bv goal.context in
         match uu____1717 with
=======
         let uu____4151 = FStar_TypeChecker_Env.pop_bv goal.context in
         match uu____4151 with
>>>>>>> c7d62a0b
         | FStar_Pervasives_Native.None  ->
             fail "Cannot revert_hd; empty context"
         | FStar_Pervasives_Native.Some (y,env') ->
             if Prims.op_Negation (FStar_Syntax_Syntax.bv_eq x y)
             then
<<<<<<< HEAD
               let uu____1729 =
                 let uu____1730 = FStar_Syntax_Print.bv_to_string x in
                 let uu____1731 = FStar_Syntax_Print.bv_to_string y in
                 FStar_Util.format2
                   "Cannot revert_hd %s; head variable mismatch ... egot %s"
                   uu____1730 uu____1731 in
               fail uu____1729
=======
               let uu____4172 = FStar_Syntax_Print.bv_to_string x in
               let uu____4173 = FStar_Syntax_Print.bv_to_string y in
               fail2
                 "Cannot revert_hd %s; head variable mismatch ... egot %s"
                 uu____4172 uu____4173
>>>>>>> c7d62a0b
             else revert)
let rec revert_all_hd: name Prims.list -> Prims.unit tac =
  fun xs  ->
    match xs with
    | [] -> ret ()
    | x::xs1 ->
<<<<<<< HEAD
        let uu____1744 = revert_all_hd xs1 in
        bind uu____1744 (fun uu____1746  -> revert_hd x)
let is_name: FStar_Syntax_Syntax.term -> Prims.bool =
  fun x  ->
    let uu____1750 =
      let uu____1751 = FStar_Syntax_Subst.compress x in
      uu____1751.FStar_Syntax_Syntax.n in
    match uu____1750 with
    | FStar_Syntax_Syntax.Tm_name uu____1754 -> true
    | uu____1755 -> false
let as_name: FStar_Syntax_Syntax.term -> FStar_Syntax_Syntax.bv =
  fun x  ->
    let uu____1759 =
      let uu____1760 = FStar_Syntax_Subst.compress x in
      uu____1760.FStar_Syntax_Syntax.n in
    match uu____1759 with
    | FStar_Syntax_Syntax.Tm_name x1 -> x1
    | uu____1764 -> failwith "Not a name"
let destruct_equality_imp:
=======
        let uu____4191 = revert_all_hd xs1 in
        bind uu____4191 (fun uu____4195  -> revert_hd x)
let prune: Prims.string -> Prims.unit tac =
  fun s  ->
    bind cur_goal
      (fun g  ->
         let ctx = g.context in
         let ctx' =
           FStar_TypeChecker_Env.rem_proof_ns ctx
             (FStar_Ident.path_of_text s) in
         let g' =
           let uu___108_4212 = g in
           {
             context = ctx';
             witness = (uu___108_4212.witness);
             goal_ty = (uu___108_4212.goal_ty);
             opts = (uu___108_4212.opts)
           } in
         bind dismiss (fun uu____4214  -> add_goals [g']))
let addns: Prims.string -> Prims.unit tac =
  fun s  ->
    bind cur_goal
      (fun g  ->
         let ctx = g.context in
         let ctx' =
           FStar_TypeChecker_Env.add_proof_ns ctx
             (FStar_Ident.path_of_text s) in
         let g' =
           let uu___109_4231 = g in
           {
             context = ctx';
             witness = (uu___109_4231.witness);
             goal_ty = (uu___109_4231.goal_ty);
             opts = (uu___109_4231.opts)
           } in
         bind dismiss (fun uu____4233  -> add_goals [g']))
let rec mapM: 'a 'b . ('a -> 'b tac) -> 'a Prims.list -> 'b Prims.list tac =
  fun f  ->
    fun l  ->
      match l with
      | [] -> ret []
      | x::xs ->
          let uu____4275 = f x in
          bind uu____4275
            (fun y  ->
               let uu____4283 = mapM f xs in
               bind uu____4283 (fun ys  -> ret (y :: ys)))
let rec tac_bottom_fold_env:
  (env -> FStar_Syntax_Syntax.term -> FStar_Syntax_Syntax.term tac) ->
    env -> FStar_Syntax_Syntax.term -> FStar_Syntax_Syntax.term tac
  =
  fun f  ->
    fun env  ->
      fun t  ->
        let tn =
          let uu____4329 = FStar_Syntax_Subst.compress t in
          uu____4329.FStar_Syntax_Syntax.n in
        let tn1 =
          match tn with
          | FStar_Syntax_Syntax.Tm_app (hd1,args) ->
              let ff = tac_bottom_fold_env f env in
              let uu____4364 = ff hd1 in
              bind uu____4364
                (fun hd2  ->
                   let fa uu____4384 =
                     match uu____4384 with
                     | (a,q) ->
                         let uu____4397 = ff a in
                         bind uu____4397 (fun a1  -> ret (a1, q)) in
                   let uu____4410 = mapM fa args in
                   bind uu____4410
                     (fun args1  ->
                        ret (FStar_Syntax_Syntax.Tm_app (hd2, args1))))
          | FStar_Syntax_Syntax.Tm_abs (bs,t1,k) ->
              let uu____4470 = FStar_Syntax_Subst.open_term bs t1 in
              (match uu____4470 with
               | (bs1,t') ->
                   let uu____4479 =
                     let uu____4482 =
                       FStar_TypeChecker_Env.push_binders env bs1 in
                     tac_bottom_fold_env f uu____4482 t' in
                   bind uu____4479
                     (fun t''  ->
                        let uu____4486 =
                          let uu____4487 =
                            let uu____4504 =
                              FStar_Syntax_Subst.close_binders bs1 in
                            let uu____4505 = FStar_Syntax_Subst.close bs1 t'' in
                            (uu____4504, uu____4505, k) in
                          FStar_Syntax_Syntax.Tm_abs uu____4487 in
                        ret uu____4486))
          | FStar_Syntax_Syntax.Tm_arrow (bs,k) -> ret tn
          | uu____4526 -> ret tn in
        bind tn1
          (fun tn2  ->
             f env
               (let uu___110_4530 = t in
                {
                  FStar_Syntax_Syntax.n = tn2;
                  FStar_Syntax_Syntax.pos =
                    (uu___110_4530.FStar_Syntax_Syntax.pos);
                  FStar_Syntax_Syntax.vars =
                    (uu___110_4530.FStar_Syntax_Syntax.vars)
                }))
let pointwise_rec:
  proofstate ->
    Prims.unit tac ->
      FStar_Options.optionstate ->
        FStar_TypeChecker_Env.env ->
          FStar_Syntax_Syntax.term -> FStar_Syntax_Syntax.term tac
  =
  fun ps  ->
    fun tau  ->
      fun opts  ->
        fun env  ->
          fun t  ->
            let uu____4559 = FStar_TypeChecker_TcTerm.tc_term env t in
            match uu____4559 with
            | (t1,lcomp,g) ->
                let uu____4571 =
                  (let uu____4574 = FStar_Syntax_Util.is_total_lcomp lcomp in
                   Prims.op_Negation uu____4574) ||
                    (let uu____4576 = FStar_TypeChecker_Rel.is_trivial g in
                     Prims.op_Negation uu____4576) in
                if uu____4571
                then ret t1
                else
                  (let typ = lcomp.FStar_Syntax_Syntax.res_typ in
                   let uu____4583 = new_uvar env typ in
                   bind uu____4583
                     (fun uu____4599  ->
                        match uu____4599 with
                        | (ut,guard) ->
                            (log ps
                               (fun uu____4612  ->
                                  let uu____4613 =
                                    FStar_Syntax_Print.term_to_string t1 in
                                  let uu____4614 =
                                    FStar_Syntax_Print.term_to_string ut in
                                  FStar_Util.print2
                                    "Pointwise_rec: making equality %s = %s\n"
                                    uu____4613 uu____4614);
                             (let uu____4615 =
                                let uu____4618 =
                                  let uu____4619 =
                                    FStar_TypeChecker_TcTerm.universe_of env
                                      typ in
                                  FStar_Syntax_Util.mk_eq2 uu____4619 typ t1
                                    ut in
                                add_irrelevant_goal env uu____4618 opts in
                              bind uu____4615
                                (fun uu____4622  ->
                                   let uu____4623 =
                                     bind tau
                                       (fun uu____4629  ->
                                          FStar_TypeChecker_Rel.force_trivial_guard
                                            env guard;
                                          (let ut1 =
                                             FStar_TypeChecker_Normalize.reduce_uvar_solutions
                                               env ut in
                                           ret ut1)) in
                                   focus uu____4623)))))
let pointwise: Prims.unit tac -> Prims.unit tac =
  fun tau  ->
    bind get
      (fun ps  ->
         let uu____4651 =
           match ps.goals with
           | g::gs -> (g, gs)
           | [] -> failwith "Pointwise: no goals" in
         match uu____4651 with
         | (g,gs) ->
             let gt1 = g.goal_ty in
             (log ps
                (fun uu____4688  ->
                   let uu____4689 = FStar_Syntax_Print.term_to_string gt1 in
                   FStar_Util.print1 "Pointwise starting with %s\n"
                     uu____4689);
              bind dismiss_all
                (fun uu____4692  ->
                   let uu____4693 =
                     tac_bottom_fold_env (pointwise_rec ps tau g.opts)
                       g.context gt1 in
                   bind uu____4693
                     (fun gt'  ->
                        log ps
                          (fun uu____4703  ->
                             let uu____4704 =
                               FStar_Syntax_Print.term_to_string gt' in
                             FStar_Util.print1
                               "Pointwise seems to have succeded with %s\n"
                               uu____4704);
                        (let uu____4705 = push_goals gs in
                         bind uu____4705
                           (fun uu____4709  ->
                              add_goals
                                [(let uu___111_4711 = g in
                                  {
                                    context = (uu___111_4711.context);
                                    witness = (uu___111_4711.witness);
                                    goal_ty = gt';
                                    opts = (uu___111_4711.opts)
                                  })]))))))
let trefl: Prims.unit tac =
  bind cur_goal
    (fun g  ->
       let uu____4731 = FStar_Syntax_Util.un_squash g.goal_ty in
       match uu____4731 with
       | FStar_Pervasives_Native.Some t ->
           let uu____4743 = FStar_Syntax_Util.head_and_args' t in
           (match uu____4743 with
            | (hd1,args) ->
                let uu____4776 =
                  let uu____4789 =
                    let uu____4790 = FStar_Syntax_Util.un_uinst hd1 in
                    uu____4790.FStar_Syntax_Syntax.n in
                  (uu____4789, args) in
                (match uu____4776 with
                 | (FStar_Syntax_Syntax.Tm_fvar
                    fv,uu____4804::(l,uu____4806)::(r,uu____4808)::[]) when
                     FStar_Syntax_Syntax.fv_eq_lid fv
                       FStar_Parser_Const.eq2_lid
                     ->
                     let uu____4855 =
                       let uu____4856 =
                         FStar_TypeChecker_Rel.teq_nosmt g.context l r in
                       Prims.op_Negation uu____4856 in
                     if uu____4855
                     then
                       let uu____4859 = FStar_Syntax_Print.term_to_string l in
                       let uu____4860 = FStar_Syntax_Print.term_to_string r in
                       fail2 "trefl: not a trivial equality (%s vs %s)"
                         uu____4859 uu____4860
                     else (solve g FStar_Syntax_Util.exp_unit; dismiss)
                 | (hd2,uu____4864) ->
                     let uu____4881 = FStar_Syntax_Print.term_to_string t in
                     fail1 "trefl: not an equality (%s)" uu____4881))
       | FStar_Pervasives_Native.None  -> fail "not an irrelevant goal")
let dup: Prims.unit tac =
  bind cur_goal
    (fun g  ->
       let uu____4889 = new_uvar g.context g.goal_ty in
       bind uu____4889
         (fun uu____4904  ->
            match uu____4904 with
            | (u,u_g) ->
                let g' =
                  let uu___112_4914 = g in
                  {
                    context = (uu___112_4914.context);
                    witness = u;
                    goal_ty = (uu___112_4914.goal_ty);
                    opts = (uu___112_4914.opts)
                  } in
                bind dismiss
                  (fun uu____4917  ->
                     let uu____4918 =
                       let uu____4921 =
                         let uu____4922 =
                           FStar_TypeChecker_TcTerm.universe_of g.context
                             g.goal_ty in
                         FStar_Syntax_Util.mk_eq2 uu____4922 g.goal_ty u
                           g.witness in
                       add_irrelevant_goal g.context uu____4921 g.opts in
                     bind uu____4918
                       (fun uu____4925  ->
                          let uu____4926 = add_goals [g'] in
                          bind uu____4926 (fun uu____4930  -> ret ())))))
let flip: Prims.unit tac =
  bind get
    (fun ps  ->
       match ps.goals with
       | g1::g2::gs ->
           set
             (let uu___113_4947 = ps in
              {
                main_context = (uu___113_4947.main_context);
                main_goal = (uu___113_4947.main_goal);
                all_implicits = (uu___113_4947.all_implicits);
                goals = (g2 :: g1 :: gs);
                smt_goals = (uu___113_4947.smt_goals)
              })
       | uu____4948 -> fail "flip: less than 2 goals")
let later: Prims.unit tac =
  bind get
    (fun ps  ->
       match ps.goals with
       | [] -> ret ()
       | g::gs ->
           set
             (let uu___114_4963 = ps in
              {
                main_context = (uu___114_4963.main_context);
                main_goal = (uu___114_4963.main_goal);
                all_implicits = (uu___114_4963.all_implicits);
                goals = (FStar_List.append gs [g]);
                smt_goals = (uu___114_4963.smt_goals)
              }))
let qed: Prims.unit tac =
  bind get
    (fun ps  ->
       match ps.goals with | [] -> ret () | uu____4970 -> fail "Not done!")
let cases:
>>>>>>> c7d62a0b
  FStar_Syntax_Syntax.term ->
    (FStar_Syntax_Syntax.bv,(FStar_Syntax_Syntax.term',FStar_Syntax_Syntax.term')
                              FStar_Syntax_Syntax.syntax,(FStar_Syntax_Syntax.term',
                                                           FStar_Syntax_Syntax.term')
                                                           FStar_Syntax_Syntax.syntax)
      FStar_Pervasives_Native.tuple3 FStar_Pervasives_Native.option
  =
  fun t  ->
<<<<<<< HEAD
    let uu____1776 = FStar_Syntax_Util.destruct_typ_as_formula t in
    match uu____1776 with
    | FStar_Pervasives_Native.Some (FStar_Syntax_Util.BaseConn
        (l,(lhs,uu____1788)::(rhs,uu____1790)::[])) when
        FStar_Ident.lid_equals l FStar_Parser_Const.imp_lid ->
        let uu____1816 = FStar_Syntax_Util.destruct_typ_as_formula lhs in
        (match uu____1816 with
         | FStar_Pervasives_Native.Some (FStar_Syntax_Util.BaseConn
             (eq1,uu____1827::(x,uu____1829)::(e,uu____1831)::[])) when
             (FStar_Ident.lid_equals eq1 FStar_Parser_Const.eq2_lid) &&
               (is_name x)
             ->
             let uu____1865 =
               let uu____1873 = as_name x in (uu____1873, e, rhs) in
             FStar_Pervasives_Native.Some uu____1865
         | FStar_Pervasives_Native.Some (FStar_Syntax_Util.BaseConn
             (eq1,(x,uu____1887)::(e,uu____1889)::[])) when
             (FStar_Ident.lid_equals eq1 FStar_Parser_Const.eq2_lid) &&
               (is_name x)
             ->
             let uu____1915 =
               let uu____1923 = as_name x in (uu____1923, e, rhs) in
             FStar_Pervasives_Native.Some uu____1915
         | uu____1935 -> FStar_Pervasives_Native.None)
    | uu____1944 -> FStar_Pervasives_Native.None
let at_most_one t =
  bind t
    (fun a  ->
       bind get
         (fun p  ->
            match p.goals with
            | [] -> ret a
            | uu____1966::[] -> ret a
            | uu____1967 -> fail "expected at most one goal remaining"))
let merge_sub_goals: Prims.unit tac =
  bind get
    (fun p  ->
       match p.goals with
       | g1::g2::rest ->
           let uu____1976 =
             ((FStar_TypeChecker_Env.eq_gamma g1.context g2.context) &&
                (FStar_Option.isNone g1.witness))
               && (FStar_Option.isNone g2.witness) in
           if uu____1976
           then
             let uu____1978 =
               let uu___104_1979 = p in
               let uu____1980 =
                 let uu____1982 = conj_goals g1 g2 in uu____1982 :: rest in
               {
                 main_context = (uu___104_1979.main_context);
                 main_goal = (uu___104_1979.main_goal);
                 all_implicits = (uu___104_1979.all_implicits);
                 goals = uu____1980;
                 smt_goals = (uu___104_1979.smt_goals);
                 transaction = (uu___104_1979.transaction)
               } in
             set uu____1978
           else
             (let g1_binders =
                let uu____1985 = FStar_TypeChecker_Env.all_binders g1.context in
                FStar_All.pipe_right uu____1985
                  (FStar_Syntax_Print.binders_to_string ", ") in
              let g2_binders =
                let uu____1987 = FStar_TypeChecker_Env.all_binders g2.context in
                FStar_All.pipe_right uu____1987
                  (FStar_Syntax_Print.binders_to_string ", ") in
              let uu____1988 =
                let uu____1989 = goal_to_string g1 in
                let uu____1990 = goal_to_string g2 in
                let uu____1991 =
                  let uu____1992 =
                    FStar_TypeChecker_Env.eq_gamma g1.context g2.context in
                  FStar_All.pipe_right uu____1992 FStar_Util.string_of_bool in
                FStar_Util.format3
                  "Cannot merge sub-goals: incompatible contexts:\ng1=%s\ng2=%s\neq_gamma=%s\n"
                  uu____1989 uu____1990 uu____1991 in
              fail uu____1988)
       | uu____1993 ->
           let goals =
             let uu____1996 =
               FStar_All.pipe_right p.goals
                 (FStar_List.map
                    (fun x  -> FStar_Syntax_Print.term_to_string x.goal_ty)) in
             FStar_All.pipe_right uu____1996 (FStar_String.concat "\n\t") in
           let uu____2002 =
             FStar_Util.format1
               "Cannot merge sub-goals: not enough sub-goals\n\tGoals are: %s"
               goals in
           fail uu____2002)
let rec visit: Prims.unit tac -> Prims.unit tac =
  fun callback  ->
    let uu____2010 =
      let uu____2012 =
        with_cur_goal "visit_strengthen_else"
          (fun goal  ->
             let uu____2015 =
               FStar_Syntax_Util.destruct_typ_as_formula goal.goal_ty in
             match uu____2015 with
             | FStar_Pervasives_Native.None  ->
                 let uu____2018 =
                   let uu____2019 = FStar_Syntax_Subst.compress goal.goal_ty in
                   uu____2019.FStar_Syntax_Syntax.n in
                 (match uu____2018 with
                  | FStar_Syntax_Syntax.Tm_meta uu____2023 ->
                      let uu____2028 = visit callback in map_meta uu____2028
                  | uu____2030 ->
                      let uu____2031 =
                        FStar_All.pipe_left mlog
                          (fun uu____2036  ->
                             let uu____2037 =
                               FStar_Syntax_Print.term_to_string goal.goal_ty in
                             FStar_Util.print1
                               "Not a formula, split to smt %s\n" uu____2037) in
                      bind uu____2031 (fun uu____2038  -> smt))
             | FStar_Pervasives_Native.Some (FStar_Syntax_Util.QEx
                 uu____2039) ->
                 let uu____2043 =
                   FStar_All.pipe_left mlog
                     (fun uu____2048  ->
                        let uu____2049 =
                          FStar_Syntax_Print.term_to_string goal.goal_ty in
                        FStar_Util.print1
                          "Not yet handled: exists\n\tGoal is %s\n"
                          uu____2049) in
                 bind uu____2043 (fun uu____2050  -> ret ())
             | FStar_Pervasives_Native.Some (FStar_Syntax_Util.QAll
                 (xs,uu____2052,uu____2053)) ->
                 bind intros
                   (fun binders  ->
                      let uu____2055 = visit callback in
                      let uu____2057 =
                        let uu____2059 =
                          let uu____2061 =
                            FStar_List.map FStar_Pervasives_Native.fst
                              binders in
                          revert_all_hd uu____2061 in
                        bind uu____2059
                          (fun uu____2065  ->
                             with_cur_goal "inner"
                               (fun goal1  ->
                                  let uu____2067 =
                                    FStar_All.pipe_left mlog
                                      (fun uu____2072  ->
                                         let uu____2073 =
                                           goal_to_string goal1 in
                                         FStar_Util.print1
                                           "After reverting intros, goal is %s\n"
                                           uu____2073) in
                                  bind uu____2067 (fun uu____2074  -> ret ()))) in
                      seq uu____2055 uu____2057)
             | FStar_Pervasives_Native.Some (FStar_Syntax_Util.BaseConn
                 (l,uu____2076)) when
                 FStar_Ident.lid_equals l FStar_Parser_Const.and_lid ->
                 let uu____2077 =
                   let uu____2079 = visit callback in seq split uu____2079 in
                 bind uu____2077 (fun uu____2081  -> merge_sub_goals)
             | FStar_Pervasives_Native.Some (FStar_Syntax_Util.BaseConn
                 (l,uu____2083)) when
                 FStar_Ident.lid_equals l FStar_Parser_Const.imp_lid ->
                 bind imp_intro
                   (fun h  ->
                      let uu____2085 = visit callback in
                      seq uu____2085 revert)
             | FStar_Pervasives_Native.Some (FStar_Syntax_Util.BaseConn
                 (l,uu____2088)) -> or_else trivial smt) in
      or_else callback uu____2012 in
    focus_cur_goal "visit_strengthen" uu____2010
type order =
  | Lt
  | Eq
  | Gt
let uu___is_Lt: order -> Prims.bool =
  fun projectee  -> match projectee with | Lt  -> true | uu____2092 -> false
let uu___is_Eq: order -> Prims.bool =
  fun projectee  -> match projectee with | Eq  -> true | uu____2096 -> false
let uu___is_Gt: order -> Prims.bool =
  fun projectee  -> match projectee with | Gt  -> true | uu____2100 -> false
let order_binder:
  FStar_Syntax_Syntax.binder -> FStar_Syntax_Syntax.binder -> order =
  fun x  ->
    fun y  ->
      let n1 =
        FStar_Syntax_Syntax.order_bv (FStar_Pervasives_Native.fst x)
          (FStar_Pervasives_Native.fst y) in
      if n1 < (Prims.parse_int "0")
      then Lt
      else if n1 = (Prims.parse_int "0") then Eq else Gt
=======
    bind cur_goal
      (fun g  ->
         let uu____5012 =
           (g.context).FStar_TypeChecker_Env.type_of g.context t in
         match uu____5012 with
         | (t1,typ,guard) ->
             let uu____5028 = FStar_Syntax_Util.head_and_args typ in
             (match uu____5028 with
              | (hd1,args) ->
                  let uu____5071 =
                    let uu____5084 =
                      let uu____5085 = FStar_Syntax_Util.un_uinst hd1 in
                      uu____5085.FStar_Syntax_Syntax.n in
                    (uu____5084, args) in
                  (match uu____5071 with
                   | (FStar_Syntax_Syntax.Tm_fvar
                      fv,(p,uu____5104)::(q,uu____5106)::[]) when
                       FStar_Syntax_Syntax.fv_eq_lid fv
                         FStar_Parser_Const.or_lid
                       ->
                       let v_p =
                         FStar_Syntax_Syntax.new_bv
                           FStar_Pervasives_Native.None p in
                       let v_q =
                         FStar_Syntax_Syntax.new_bv
                           FStar_Pervasives_Native.None q in
                       let g1 =
                         let uu___115_5144 = g in
                         let uu____5145 =
                           FStar_TypeChecker_Env.push_bv g.context v_p in
                         {
                           context = uu____5145;
                           witness = (uu___115_5144.witness);
                           goal_ty = (uu___115_5144.goal_ty);
                           opts = (uu___115_5144.opts)
                         } in
                       let g2 =
                         let uu___116_5147 = g in
                         let uu____5148 =
                           FStar_TypeChecker_Env.push_bv g.context v_q in
                         {
                           context = uu____5148;
                           witness = (uu___116_5147.witness);
                           goal_ty = (uu___116_5147.goal_ty);
                           opts = (uu___116_5147.opts)
                         } in
                       bind dismiss
                         (fun uu____5155  ->
                            let uu____5156 = add_goals [g1; g2] in
                            bind uu____5156
                              (fun uu____5165  ->
                                 let uu____5166 =
                                   let uu____5171 =
                                     FStar_Syntax_Syntax.bv_to_name v_p in
                                   let uu____5172 =
                                     FStar_Syntax_Syntax.bv_to_name v_q in
                                   (uu____5171, uu____5172) in
                                 ret uu____5166))
                   | uu____5177 ->
                       let uu____5190 = FStar_Syntax_Print.term_to_string typ in
                       fail1 "Not a disjunction: %s" uu____5190)))
let set_options: Prims.string -> Prims.unit tac =
  fun s  ->
    bind cur_goal
      (fun g  ->
         FStar_Options.push ();
         (let uu____5213 = FStar_Util.smap_copy g.opts in
          FStar_Options.set uu____5213);
         (let res = FStar_Options.set_options FStar_Options.Set s in
          let opts' = FStar_Options.peek () in
          FStar_Options.pop ();
          (match res with
           | FStar_Getopt.Success  ->
               let g' =
                 let uu___117_5220 = g in
                 {
                   context = (uu___117_5220.context);
                   witness = (uu___117_5220.witness);
                   goal_ty = (uu___117_5220.goal_ty);
                   opts = opts'
                 } in
               replace_cur g'
           | FStar_Getopt.Error err1 ->
               fail2 "Setting options `%s` failed: %s" s err1
           | FStar_Getopt.Help  ->
               fail1 "Setting options `%s` failed (got `Help`?)" s)))
let cur_env: env tac =
  bind cur_goal (fun g  -> FStar_All.pipe_left ret g.context)
let cur_goal': FStar_Syntax_Syntax.typ tac =
  bind cur_goal (fun g  -> FStar_All.pipe_left ret g.goal_ty)
let cur_witness: FStar_Syntax_Syntax.term tac =
  bind cur_goal (fun g  -> FStar_All.pipe_left ret g.witness)
>>>>>>> c7d62a0b
let proofstate_of_goal_ty:
  FStar_TypeChecker_Env.env -> FStar_Syntax_Syntax.term -> proofstate =
  fun env  ->
<<<<<<< HEAD
    fun g  ->
      let g1 =
        let uu____2117 =
          FStar_TypeChecker_Normalize.normalize
            [FStar_TypeChecker_Normalize.Beta] env g in
        {
          context = env;
          witness = FStar_Pervasives_Native.None;
          goal_ty = uu____2117
        } in
      let uu____2118 = FStar_Unionfind.new_transaction () in
      {
        main_context = env;
        main_goal = g1;
        all_implicits = [];
        goals = [g1];
        smt_goals = [];
        transaction = uu____2118
      }
=======
    fun typ  ->
      let uu____5256 =
        FStar_TypeChecker_Util.new_implicit_var "proofstate_of_goal_ty"
          typ.FStar_Syntax_Syntax.pos env typ in
      match uu____5256 with
      | (u,uu____5274,g_u) ->
          let g =
            let uu____5289 = FStar_Options.peek () in
            { context = env; witness = u; goal_ty = typ; opts = uu____5289 } in
          let ps =
            {
              main_context = env;
              main_goal = g;
              all_implicits = (g_u.FStar_TypeChecker_Env.implicits);
              goals = [g];
              smt_goals = []
            } in
          (ps, u)
>>>>>>> c7d62a0b
<|MERGE_RESOLUTION|>--- conflicted
+++ resolved
@@ -1,69 +1,140 @@
 open Prims
 type name = FStar_Syntax_Syntax.bv
-let tacdbg: Prims.bool FStar_ST.ref = FStar_Util.mk_ref false
+type env = FStar_TypeChecker_Env.env
+type implicits = FStar_TypeChecker_Env.implicits
+let bnorm:
+  FStar_TypeChecker_Env.env ->
+    FStar_Syntax_Syntax.term -> FStar_Syntax_Syntax.term
+  = fun e  -> fun t  -> FStar_TypeChecker_Normalize.normalize [] e t
 type goal =
   {
-  context: FStar_TypeChecker_Env.env;
-  witness: FStar_Syntax_Syntax.term FStar_Pervasives_Native.option;
-  goal_ty: FStar_Syntax_Syntax.term;}
+  context: env;
+  witness: FStar_Syntax_Syntax.term;
+  goal_ty: FStar_Syntax_Syntax.typ;
+  opts: FStar_Options.optionstate;}
+let __proj__Mkgoal__item__context: goal -> env =
+  fun projectee  ->
+    match projectee with
+    | { context = __fname__context; witness = __fname__witness;
+        goal_ty = __fname__goal_ty; opts = __fname__opts;_} ->
+        __fname__context
+let __proj__Mkgoal__item__witness: goal -> FStar_Syntax_Syntax.term =
+  fun projectee  ->
+    match projectee with
+    | { context = __fname__context; witness = __fname__witness;
+        goal_ty = __fname__goal_ty; opts = __fname__opts;_} ->
+        __fname__witness
+let __proj__Mkgoal__item__goal_ty: goal -> FStar_Syntax_Syntax.typ =
+  fun projectee  ->
+    match projectee with
+    | { context = __fname__context; witness = __fname__witness;
+        goal_ty = __fname__goal_ty; opts = __fname__opts;_} ->
+        __fname__goal_ty
+let __proj__Mkgoal__item__opts: goal -> FStar_Options.optionstate =
+  fun projectee  ->
+    match projectee with
+    | { context = __fname__context; witness = __fname__witness;
+        goal_ty = __fname__goal_ty; opts = __fname__opts;_} -> __fname__opts
 type proofstate =
   {
-  main_context: FStar_TypeChecker_Env.env;
+  main_context: env;
   main_goal: goal;
-  all_implicits: FStar_TypeChecker_Env.implicits;
+  all_implicits: implicits;
   goals: goal Prims.list;
-  smt_goals: goal Prims.list;
-  transaction: FStar_Unionfind.tx;}
+  smt_goals: goal Prims.list;}
+let __proj__Mkproofstate__item__main_context: proofstate -> env =
+  fun projectee  ->
+    match projectee with
+    | { main_context = __fname__main_context; main_goal = __fname__main_goal;
+        all_implicits = __fname__all_implicits; goals = __fname__goals;
+        smt_goals = __fname__smt_goals;_} -> __fname__main_context
+let __proj__Mkproofstate__item__main_goal: proofstate -> goal =
+  fun projectee  ->
+    match projectee with
+    | { main_context = __fname__main_context; main_goal = __fname__main_goal;
+        all_implicits = __fname__all_implicits; goals = __fname__goals;
+        smt_goals = __fname__smt_goals;_} -> __fname__main_goal
+let __proj__Mkproofstate__item__all_implicits: proofstate -> implicits =
+  fun projectee  ->
+    match projectee with
+    | { main_context = __fname__main_context; main_goal = __fname__main_goal;
+        all_implicits = __fname__all_implicits; goals = __fname__goals;
+        smt_goals = __fname__smt_goals;_} -> __fname__all_implicits
+let __proj__Mkproofstate__item__goals: proofstate -> goal Prims.list =
+  fun projectee  ->
+    match projectee with
+    | { main_context = __fname__main_context; main_goal = __fname__main_goal;
+        all_implicits = __fname__all_implicits; goals = __fname__goals;
+        smt_goals = __fname__smt_goals;_} -> __fname__goals
+let __proj__Mkproofstate__item__smt_goals: proofstate -> goal Prims.list =
+  fun projectee  ->
+    match projectee with
+    | { main_context = __fname__main_context; main_goal = __fname__main_goal;
+        all_implicits = __fname__all_implicits; goals = __fname__goals;
+        smt_goals = __fname__smt_goals;_} -> __fname__smt_goals
 type 'a result =
   | Success of ('a,proofstate) FStar_Pervasives_Native.tuple2
   | Failed of (Prims.string,proofstate) FStar_Pervasives_Native.tuple2
-let uu___is_Success projectee =
-  match projectee with | Success _0 -> true | uu____114 -> false
-let __proj__Success__item___0 projectee =
-  match projectee with | Success _0 -> _0
-let uu___is_Failed projectee =
-  match projectee with | Failed _0 -> true | uu____145 -> false
-let __proj__Failed__item___0 projectee =
-  match projectee with | Failed _0 -> _0
-exception Failure of Prims.string
-let uu___is_Failure: Prims.exn -> Prims.bool =
+let uu___is_Success: 'a . 'a result -> Prims.bool =
   fun projectee  ->
-    match projectee with | Failure uu____170 -> true | uu____171 -> false
-let __proj__Failure__item__uu___: Prims.exn -> Prims.string =
-  fun projectee  -> match projectee with | Failure uu____178 -> uu____178
+    match projectee with | Success _0 -> true | uu____195 -> false
+let __proj__Success__item___0:
+  'a . 'a result -> ('a,proofstate) FStar_Pervasives_Native.tuple2 =
+  fun projectee  -> match projectee with | Success _0 -> _0
+let uu___is_Failed: 'a . 'a result -> Prims.bool =
+  fun projectee  ->
+    match projectee with | Failed _0 -> true | uu____241 -> false
+let __proj__Failed__item___0:
+  'a . 'a result -> (Prims.string,proofstate) FStar_Pervasives_Native.tuple2
+  = fun projectee  -> match projectee with | Failed _0 -> _0
+exception TacFailure of Prims.string
+let uu___is_TacFailure: Prims.exn -> Prims.bool =
+  fun projectee  ->
+    match projectee with | TacFailure uu____276 -> true | uu____277 -> false
+let __proj__TacFailure__item__uu___: Prims.exn -> Prims.string =
+  fun projectee  -> match projectee with | TacFailure uu____285 -> uu____285
 type 'a tac = {
   tac_f: proofstate -> 'a result;}
-let mk_tac f = { tac_f = f }
-let run t p = t.tac_f p
-let ret x = mk_tac (fun p  -> Success (x, p))
-let bind t1 t2 =
-  mk_tac
-    (fun p  ->
-       let uu____273 = run t1 p in
-       match uu____273 with
-       | Success (a,q) -> let uu____278 = t2 a in run uu____278 q
-       | Failed (msg,q) -> Failed (msg, q))
+let __proj__Mktac__item__tac_f: 'a . 'a tac -> proofstate -> 'a result =
+  fun projectee  ->
+    match projectee with | { tac_f = __fname__tac_f;_} -> __fname__tac_f
+let mk_tac: 'a . (proofstate -> 'a result) -> 'a tac =
+  fun f  -> { tac_f = f }
+let run: 'Auu____349 . 'Auu____349 tac -> proofstate -> 'Auu____349 result =
+  fun t  -> fun p  -> t.tac_f p
+let ret: 'a . 'a -> 'a tac = fun x  -> mk_tac (fun p  -> Success (x, p))
+let bind: 'a 'b . 'a tac -> ('a -> 'b tac) -> 'b tac =
+  fun t1  ->
+    fun t2  ->
+      mk_tac
+        (fun p  ->
+           let uu____416 = run t1 p in
+           match uu____416 with
+           | Success (a,q) -> let uu____423 = t2 a in run uu____423 q
+           | Failed (msg,q) -> Failed (msg, q))
+let idtac: Prims.unit tac = ret ()
 let goal_to_string: goal -> Prims.string =
   fun g  ->
     let g_binders =
-      let uu____286 = FStar_TypeChecker_Env.all_binders g.context in
-      FStar_All.pipe_right uu____286
+      let uu____435 = FStar_TypeChecker_Env.all_binders g.context in
+      FStar_All.pipe_right uu____435
         (FStar_Syntax_Print.binders_to_string ", ") in
-    let uu____287 = FStar_Syntax_Print.term_to_string g.goal_ty in
-    FStar_Util.format2 "%s |- %s" g_binders uu____287
+    let uu____436 = FStar_Syntax_Print.term_to_string g.witness in
+    let uu____437 = FStar_Syntax_Print.term_to_string g.goal_ty in
+    FStar_Util.format3 "%s |- %s : %s" g_binders uu____436 uu____437
 let tacprint: Prims.string -> Prims.unit =
   fun s  -> FStar_Util.print1 "TAC>> %s\n" s
 let tacprint1: Prims.string -> Prims.string -> Prims.unit =
   fun s  ->
     fun x  ->
-      let uu____297 = FStar_Util.format1 s x in
-      FStar_Util.print1 "TAC>> %s\n" uu____297
+      let uu____450 = FStar_Util.format1 s x in
+      FStar_Util.print1 "TAC>> %s\n" uu____450
 let tacprint2: Prims.string -> Prims.string -> Prims.string -> Prims.unit =
   fun s  ->
     fun x  ->
       fun y  ->
-        let uu____307 = FStar_Util.format2 s x y in
-        FStar_Util.print1 "TAC>> %s\n" uu____307
+        let uu____463 = FStar_Util.format2 s x y in
+        FStar_Util.print1 "TAC>> %s\n" uu____463
 let tacprint3:
   Prims.string -> Prims.string -> Prims.string -> Prims.string -> Prims.unit
   =
@@ -71,69 +142,6 @@
     fun x  ->
       fun y  ->
         fun z  ->
-<<<<<<< HEAD
-          let uu____320 = FStar_Util.format3 s x y z in
-          FStar_Util.print1 "TAC>> %s\n" uu____320
-let dump_goal ps goal =
-  let uu____334 = goal_to_string goal in tacprint uu____334
-let dump_proofstate: proofstate -> Prims.string -> Prims.unit =
-  fun ps  ->
-    fun msg  ->
-      tacprint1 "State dump (%s):" msg;
-      (let uu____343 = FStar_Util.string_of_int (FStar_List.length ps.goals) in
-       tacprint1 "ACTIVE goals (%s):" uu____343);
-      FStar_List.iter (dump_goal ps) ps.goals;
-      (let uu____349 =
-         FStar_Util.string_of_int (FStar_List.length ps.smt_goals) in
-       tacprint1 "SMT goals (%s):" uu____349);
-      FStar_List.iter (dump_goal ps) ps.smt_goals
-let print_proof_state: Prims.string -> Prims.unit tac =
-  fun msg  -> mk_tac (fun p  -> dump_proofstate p msg; Success ((), p))
-let get: proofstate tac = mk_tac (fun p  -> Success (p, p))
-let log ps f =
-  let uu____380 = FStar_ST.read tacdbg in if uu____380 then f () else ()
-let mlog: (Prims.unit -> Prims.unit) -> Prims.unit tac =
-  fun f  -> bind get (fun ps  -> log ps f; ret ())
-let fail msg = mk_tac (fun p  -> Failed (msg, p))
-let set: proofstate -> Prims.unit tac =
-  fun p  -> mk_tac (fun uu____410  -> Success ((), p))
-let solve: goal -> FStar_Syntax_Syntax.typ -> Prims.unit =
-  fun goal  ->
-    fun solution  ->
-      match goal.witness with
-      | FStar_Pervasives_Native.None  -> ()
-      | FStar_Pervasives_Native.Some w ->
-          let uu____418 =
-            FStar_TypeChecker_Rel.teq_nosmt goal.context w solution in
-          if uu____418
-          then ()
-          else
-            (let uu____420 =
-               let uu____421 =
-                 let uu____422 = FStar_Syntax_Print.term_to_string solution in
-                 let uu____423 = FStar_Syntax_Print.term_to_string w in
-                 let uu____424 =
-                   FStar_Syntax_Print.term_to_string goal.goal_ty in
-                 FStar_Util.format3 "%s does not solve %s : %s" uu____422
-                   uu____423 uu____424 in
-               Failure uu____421 in
-             raise uu____420)
-let dismiss: Prims.unit tac =
-  bind get
-    (fun p  ->
-       let uu____427 =
-         let uu___79_428 = p in
-         let uu____429 = FStar_List.tl p.goals in
-         {
-           main_context = (uu___79_428.main_context);
-           main_goal = (uu___79_428.main_goal);
-           all_implicits = (uu___79_428.all_implicits);
-           goals = uu____429;
-           smt_goals = (uu___79_428.smt_goals);
-           transaction = (uu___79_428.transaction)
-         } in
-       set uu____427)
-=======
           let uu____480 = FStar_Util.format3 s x y z in
           FStar_Util.print1 "TAC>> %s\n" uu____480
 let comp_to_typ: FStar_Syntax_Syntax.comp -> FStar_Syntax_Syntax.typ =
@@ -341,21 +349,10 @@
            smt_goals = (uu___86_1027.smt_goals)
          } in
        set uu____1026)
->>>>>>> c7d62a0b
 let dismiss_all: Prims.unit tac =
   bind get
     (fun p  ->
        set
-<<<<<<< HEAD
-         (let uu___80_433 = p in
-          {
-            main_context = (uu___80_433.main_context);
-            main_goal = (uu___80_433.main_goal);
-            all_implicits = (uu___80_433.all_implicits);
-            goals = [];
-            smt_goals = (uu___80_433.smt_goals);
-            transaction = (uu___80_433.transaction)
-=======
          (let uu___87_1037 = p in
           {
             main_context = (uu___87_1037.main_context);
@@ -363,23 +360,12 @@
             all_implicits = (uu___87_1037.all_implicits);
             goals = [];
             smt_goals = (uu___87_1037.smt_goals)
->>>>>>> c7d62a0b
           }))
 let add_goals: goal Prims.list -> Prims.unit tac =
   fun gs  ->
     bind get
       (fun p  ->
          set
-<<<<<<< HEAD
-           (let uu___81_442 = p in
-            {
-              main_context = (uu___81_442.main_context);
-              main_goal = (uu___81_442.main_goal);
-              all_implicits = (uu___81_442.all_implicits);
-              goals = (FStar_List.append gs p.goals);
-              smt_goals = (uu___81_442.smt_goals);
-              transaction = (uu___81_442.transaction)
-=======
            (let uu___88_1054 = p in
             {
               main_context = (uu___88_1054.main_context);
@@ -387,27 +373,12 @@
               all_implicits = (uu___88_1054.all_implicits);
               goals = (FStar_List.append gs p.goals);
               smt_goals = (uu___88_1054.smt_goals)
->>>>>>> c7d62a0b
             }))
 let add_smt_goals: goal Prims.list -> Prims.unit tac =
   fun gs  ->
     bind get
       (fun p  ->
          set
-<<<<<<< HEAD
-           (let uu___82_451 = p in
-            {
-              main_context = (uu___82_451.main_context);
-              main_goal = (uu___82_451.main_goal);
-              all_implicits = (uu___82_451.all_implicits);
-              goals = (uu___82_451.goals);
-              smt_goals = (FStar_List.append gs p.smt_goals);
-              transaction = (uu___82_451.transaction)
-            }))
-let replace_cur: goal -> Prims.unit tac =
-  fun g  -> bind dismiss (fun uu____457  -> add_goals [g])
-let add_implicits: FStar_TypeChecker_Env.implicits -> Prims.unit tac =
-=======
            (let uu___89_1071 = p in
             {
               main_context = (uu___89_1071.main_context);
@@ -445,57 +416,10 @@
 let replace_cur: goal -> Prims.unit tac =
   fun g  -> bind dismiss (fun uu____1115  -> add_goals [g])
 let add_implicits: implicits -> Prims.unit tac =
->>>>>>> c7d62a0b
   fun i  ->
     bind get
       (fun p  ->
          set
-<<<<<<< HEAD
-           (let uu___83_464 = p in
-            {
-              main_context = (uu___83_464.main_context);
-              main_goal = (uu___83_464.main_goal);
-              all_implicits = (FStar_List.append i p.all_implicits);
-              goals = (uu___83_464.goals);
-              smt_goals = (uu___83_464.smt_goals);
-              transaction = (uu___83_464.transaction)
-            }))
-let is_true: FStar_Syntax_Syntax.term -> Prims.bool =
-  fun t  ->
-    let uu____474 = FStar_Syntax_Util.destruct_typ_as_formula t in
-    match uu____474 with
-    | FStar_Pervasives_Native.Some (FStar_Syntax_Util.BaseConn (l,[])) ->
-        FStar_Ident.lid_equals l FStar_Parser_Const.true_lid
-    | uu____486 -> false
-let is_false: FStar_Syntax_Syntax.term -> Prims.bool =
-  fun t  ->
-    let uu____491 = FStar_Syntax_Util.destruct_typ_as_formula t in
-    match uu____491 with
-    | FStar_Pervasives_Native.Some (FStar_Syntax_Util.BaseConn (l,[])) ->
-        FStar_Ident.lid_equals l FStar_Parser_Const.false_lid
-    | uu____503 -> false
-let conj_goals: goal -> goal -> goal =
-  fun g1  ->
-    fun g2  ->
-      let t1 = g1.goal_ty in
-      let t2 = g2.goal_ty in
-      let uu____513 = (is_true t1) || (is_false t2) in
-      if uu____513
-      then g2
-      else
-        (let uu____515 = (is_true t2) || (is_false t1) in
-         if uu____515
-         then g1
-         else
-           (let uu___84_517 = g1 in
-            let uu____518 = FStar_Syntax_Util.mk_conj t1 t2 in
-            {
-              context = (uu___84_517.context);
-              witness = (uu___84_517.witness);
-              goal_ty = uu____518
-            }))
-let with_cur_goal nm f =
-=======
            (let uu___92_1128 = p in
             {
               main_context = (uu___92_1128.main_context);
@@ -546,96 +470,15 @@
          | uu____1252 -> false)
     | uu____1253 -> false
 let cur_goal: goal tac =
->>>>>>> c7d62a0b
   bind get
     (fun p  ->
-       match p.goals with | [] -> fail "No more goals" | hd1::tl1 -> f hd1)
-let cur_goal: goal tac =
-  mk_tac
-    (fun ps  ->
-       match ps.goals with
-       | hd1::uu____548 -> Success (hd1, ps)
-       | uu____550 -> Failed ("No goals left", ps))
-let set_cur_goal: goal -> Prims.unit tac =
-  fun g  ->
-    mk_tac
-      (fun ps  ->
-         match ps.goals with
-         | hd1::tl1 ->
-             Success
-               ((),
-                 (let uu___85_562 = ps in
-                  {
-                    main_context = (uu___85_562.main_context);
-                    main_goal = (uu___85_562.main_goal);
-                    all_implicits = (uu___85_562.all_implicits);
-                    goals = (g :: tl1);
-                    smt_goals = (uu___85_562.smt_goals);
-                    transaction = (uu___85_562.transaction)
-                  }))
-         | uu____563 -> Failed ("No goals left", ps))
-let replace_point:
-  FStar_Syntax_Syntax.term ->
-    FStar_Syntax_Syntax.term ->
-      FStar_Syntax_Syntax.term -> FStar_Syntax_Syntax.term
+       match p.goals with
+       | [] -> fail "No more goals (1)"
+       | hd1::tl1 -> ret hd1)
+let add_irrelevant_goal:
+  env ->
+    FStar_Syntax_Syntax.typ -> FStar_Options.optionstate -> Prims.unit tac
   =
-<<<<<<< HEAD
-  fun e1  ->
-    fun e2  ->
-      fun t  ->
-        let uu____574 = FStar_Syntax_Util.term_eq e1 t in
-        if uu____574 then e2 else t
-let treplace env e1 e2 t =
-  FStar_Syntax_Util.bottom_fold (replace_point e1 e2) t
-let grewrite_impl:
-  FStar_Syntax_Syntax.typ ->
-    FStar_Syntax_Syntax.typ ->
-      FStar_Syntax_Syntax.term -> FStar_Syntax_Syntax.term -> Prims.unit tac
-  =
-  fun t1  ->
-    fun t2  ->
-      fun e1  ->
-        fun e2  ->
-          bind cur_goal
-            (fun g  ->
-               let env = g.context in
-               let ok =
-                 let uu____615 = FStar_TypeChecker_Rel.try_teq true env t1 t2 in
-                 match uu____615 with
-                 | FStar_Pervasives_Native.None  -> false
-                 | FStar_Pervasives_Native.Some g1 ->
-                     FStar_TypeChecker_Rel.is_trivial g1 in
-               if ok
-               then
-                 let goal_ty' = treplace env e1 e2 g.goal_ty in
-                 let uu____620 =
-                   set_cur_goal
-                     (let uu___86_622 = g in
-                      {
-                        context = (uu___86_622.context);
-                        witness = (uu___86_622.witness);
-                        goal_ty = goal_ty'
-                      }) in
-                 bind uu____620
-                   (fun uu____623  ->
-                      let uu____624 =
-                        let uu____626 =
-                          let uu____627 =
-                            FStar_Syntax_Util.mk_eq2
-                              FStar_Syntax_Syntax.U_zero t1 e1 e2 in
-                          {
-                            context = (g.context);
-                            witness = FStar_Pervasives_Native.None;
-                            goal_ty = uu____627
-                          } in
-                        [uu____626] in
-                      add_goals uu____624)
-               else
-                 (FStar_TypeChecker_Err.add_errors env
-                    [("Ill-type rewriting requested",
-                       (e1.FStar_Syntax_Syntax.pos))];
-                  fail "grewrite: Ill-typed rewriting requested"))
-=======
   fun env  ->
     fun phi  ->
       fun opts  ->
@@ -648,209 +491,9 @@
                  let goal =
                    { context = env; witness = u; goal_ty = typ; opts } in
                  add_goals [goal])
->>>>>>> c7d62a0b
 let smt: Prims.unit tac =
-  with_cur_goal "smt"
+  bind cur_goal
     (fun g  ->
-<<<<<<< HEAD
-       bind dismiss
-         (fun uu____636  ->
-            let uu____637 =
-              add_goals
-                [(let uu___87_639 = g in
-                  {
-                    context = (uu___87_639.context);
-                    witness = (uu___87_639.witness);
-                    goal_ty = FStar_Syntax_Util.t_true
-                  })] in
-            bind uu____637 (fun uu____640  -> add_smt_goals [g])))
-let focus_cur_goal nm f =
-  bind get
-    (fun p  ->
-       match p.goals with
-       | [] -> fail "No more goals"
-       | hd1::tl1 ->
-           let q =
-             let uu___88_662 = p in
-             {
-               main_context = (uu___88_662.main_context);
-               main_goal = (uu___88_662.main_goal);
-               all_implicits = (uu___88_662.all_implicits);
-               goals = [hd1];
-               smt_goals = (uu___88_662.smt_goals);
-               transaction = (uu___88_662.transaction)
-             } in
-           let uu____663 = set q in
-           bind uu____663
-             (fun uu____665  ->
-                bind f
-                  (fun a  ->
-                     bind get
-                       (fun q'  ->
-                          let q2 =
-                            let uu___89_669 = q' in
-                            {
-                              main_context = (uu___89_669.main_context);
-                              main_goal = (uu___89_669.main_goal);
-                              all_implicits = (uu___89_669.all_implicits);
-                              goals = (FStar_List.append q'.goals tl1);
-                              smt_goals = (uu___89_669.smt_goals);
-                              transaction = (uu___89_669.transaction)
-                            } in
-                          let uu____670 = set q2 in
-                          bind uu____670 (fun uu____672  -> ret a)))))
-let cur_goal_and_rest f g =
-  bind get
-    (fun p  ->
-       match p.goals with
-       | [] -> fail "No more goals"
-       | uu____706::[] ->
-           bind f (fun a  -> ret (a, FStar_Pervasives_Native.None))
-       | hd1::tl1 ->
-           bind dismiss_all
-             (fun uu____721  ->
-                let uu____722 = add_goals [hd1] in
-                bind uu____722
-                  (fun uu____727  ->
-                     bind f
-                       (fun a  ->
-                          bind get
-                            (fun uu____735  ->
-                               match uu____735 with
-                               | { main_context = uu____740;
-                                   main_goal = uu____741;
-                                   all_implicits = uu____742;
-                                   goals = sub_goals_f;
-                                   smt_goals = uu____744;
-                                   transaction = uu____745;_} ->
-                                   bind dismiss_all
-                                     (fun uu____751  ->
-                                        let uu____752 = add_goals tl1 in
-                                        bind uu____752
-                                          (fun uu____757  ->
-                                             bind g
-                                               (fun b  ->
-                                                  let uu____762 =
-                                                    add_goals sub_goals_f in
-                                                  bind uu____762
-                                                    (fun uu____767  ->
-                                                       ret
-                                                         (a,
-                                                           (FStar_Pervasives_Native.Some
-                                                              b)))))))))))
-let or_else t1 t2 =
-  mk_tac
-    (fun p  ->
-       let uu____790 = t1.tac_f p in
-       match uu____790 with | Failed uu____793 -> t2.tac_f p | q -> q)
-let rec map t =
-  mk_tac
-    (fun ps  ->
-       let uu____811 =
-         let uu____814 =
-           let uu____820 = map t in cur_goal_and_rest t uu____820 in
-         bind uu____814
-           (fun uu___78_829  ->
-              match uu___78_829 with
-              | (hd1,FStar_Pervasives_Native.None ) -> ret [hd1]
-              | (hd1,FStar_Pervasives_Native.Some tl1) -> ret (hd1 :: tl1)) in
-       run uu____811 ps)
-let map_goal_term:
-  (FStar_Syntax_Syntax.term -> FStar_Syntax_Syntax.term) -> Prims.unit tac =
-  fun f  ->
-    let aux =
-      with_cur_goal "map_goal"
-        (fun g  ->
-           let uu____862 =
-             let uu___90_863 = g in
-             let uu____864 = f g.goal_ty in
-             {
-               context = (uu___90_863.context);
-               witness = (uu___90_863.witness);
-               goal_ty = uu____864
-             } in
-           replace_cur uu____862) in
-    let uu____865 = map aux in bind uu____865 (fun uu____869  -> ret ())
-let map_meta t =
-  with_cur_goal "map_meta"
-    (fun g  ->
-       let uu____882 =
-         let uu____883 = FStar_Syntax_Subst.compress g.goal_ty in
-         uu____883.FStar_Syntax_Syntax.n in
-       match uu____882 with
-       | FStar_Syntax_Syntax.Tm_meta (f,annot) ->
-           let uu____893 =
-             replace_cur
-               (let uu___91_895 = g in
-                {
-                  context = (uu___91_895.context);
-                  witness = (uu___91_895.witness);
-                  goal_ty = f
-                }) in
-           bind uu____893
-             (fun uu____896  ->
-                bind t
-                  (fun a  ->
-                     let uu____898 =
-                       map_goal_term
-                         (fun tm  ->
-                            let uu____901 = is_true tm in
-                            if uu____901
-                            then tm
-                            else
-                              FStar_Syntax_Syntax.mk
-                                (FStar_Syntax_Syntax.Tm_meta (tm, annot))
-                                FStar_Pervasives_Native.None
-                                tm.FStar_Syntax_Syntax.pos) in
-                     bind uu____898 (fun uu____907  -> ret a)))
-       | uu____908 -> fail "Not a meta")
-let seq: Prims.unit tac -> Prims.unit tac -> Prims.unit tac =
-  fun t1  ->
-    fun t2  ->
-      let uu____921 =
-        bind t1
-          (fun uu____923  ->
-             let uu____924 = map t2 in
-             bind uu____924 (fun uu____928  -> ret ())) in
-      focus_cur_goal "seq" uu____921
-let intros: FStar_Syntax_Syntax.binders tac =
-  with_cur_goal "intros"
-    (fun goal  ->
-       let uu____932 = FStar_Syntax_Util.destruct_typ_as_formula goal.goal_ty in
-       match uu____932 with
-       | FStar_Pervasives_Native.Some (FStar_Syntax_Util.QAll (bs,pats,body))
-           ->
-           let new_context =
-             FStar_TypeChecker_Env.push_binders goal.context bs in
-           let new_goal =
-             {
-               context = new_context;
-               witness = FStar_Pervasives_Native.None;
-               goal_ty = body
-             } in
-           bind dismiss
-             (fun uu____940  ->
-                let uu____941 = add_goals [new_goal] in
-                bind uu____941
-                  (fun uu____943  ->
-                     let uu____944 =
-                       FStar_All.pipe_left mlog
-                         (fun uu____949  ->
-                            let uu____950 =
-                              FStar_Syntax_Print.binders_to_string ", " bs in
-                            FStar_Util.print1 "intros: %s\n" uu____950) in
-                     bind uu____944 (fun uu____951  -> ret bs)))
-       | uu____952 -> fail "Cannot intro this goal, expected a forall")
-let intros_no_names: Prims.unit tac = bind intros (fun uu____955  -> ret ())
-let mk_squash p =
-  let sq = FStar_Syntax_Util.fvar_const FStar_Parser_Const.squash_lid in
-  let uu____966 = let uu____972 = FStar_Syntax_Syntax.as_arg p in [uu____972] in
-  FStar_Syntax_Util.mk_app sq uu____966
-let un_squash:
-  FStar_Syntax_Syntax.term ->
-    (FStar_Syntax_Syntax.term',FStar_Syntax_Syntax.term')
-      FStar_Syntax_Syntax.syntax FStar_Pervasives_Native.option
-=======
        let uu____1317 = is_irrelevant g in
        if uu____1317
        then bind dismiss (fun uu____1321  -> add_smt_goals [g])
@@ -1021,91 +664,9 @@
   (FStar_Syntax_Syntax.binder,(FStar_Syntax_Syntax.bv,FStar_Syntax_Syntax.aqual)
                                 FStar_Pervasives_Native.tuple2)
     FStar_Pervasives_Native.tuple2 tac
->>>>>>> c7d62a0b
   =
-  fun t  ->
-    let uu____979 = FStar_Syntax_Util.head_and_args t in
-    match uu____979 with
-    | (head1,args) ->
-        let uu____1008 =
-          let uu____1016 =
-            let uu____1017 = FStar_Syntax_Util.un_uinst head1 in
-            uu____1017.FStar_Syntax_Syntax.n in
-          (uu____1016, args) in
-        (match uu____1008 with
-         | (FStar_Syntax_Syntax.Tm_fvar fv,(p,uu____1030)::[]) when
-             FStar_Syntax_Syntax.fv_eq_lid fv FStar_Parser_Const.squash_lid
-             -> FStar_Pervasives_Native.Some p
-         | (FStar_Syntax_Syntax.Tm_refine
-            ({ FStar_Syntax_Syntax.ppname = uu____1050;
-               FStar_Syntax_Syntax.index = uu____1051;
-               FStar_Syntax_Syntax.sort =
-                 { FStar_Syntax_Syntax.n = FStar_Syntax_Syntax.Tm_fvar fv;
-                   FStar_Syntax_Syntax.tk = uu____1053;
-                   FStar_Syntax_Syntax.pos = uu____1054;
-                   FStar_Syntax_Syntax.vars = uu____1055;_};_},p),[])
-             when
-             FStar_Syntax_Syntax.fv_eq_lid fv FStar_Parser_Const.unit_lid ->
-             FStar_Pervasives_Native.Some p
-         | uu____1074 -> FStar_Pervasives_Native.None)
-let imp_intro: FStar_Syntax_Syntax.binder tac =
-  with_cur_goal "imp_intro"
+  bind cur_goal
     (fun goal  ->
-<<<<<<< HEAD
-       let uu____1086 =
-         FStar_Syntax_Util.destruct_typ_as_formula goal.goal_ty in
-       match uu____1086 with
-       | FStar_Pervasives_Native.Some (FStar_Syntax_Util.BaseConn
-           (l,(lhs,uu____1091)::(rhs,uu____1093)::[])) when
-           FStar_Ident.lid_equals l FStar_Parser_Const.imp_lid ->
-           let name =
-             FStar_Syntax_Syntax.new_bv FStar_Pervasives_Native.None lhs in
-           let new_goal =
-             let uu____1121 = FStar_TypeChecker_Env.push_bv goal.context name in
-             {
-               context = uu____1121;
-               witness = FStar_Pervasives_Native.None;
-               goal_ty = rhs
-             } in
-           bind dismiss
-             (fun uu____1122  ->
-                let uu____1123 = add_goals [new_goal] in
-                bind uu____1123
-                  (fun uu____1125  ->
-                     let uu____1126 =
-                       FStar_All.pipe_left mlog
-                         (fun uu____1131  ->
-                            let uu____1132 =
-                              FStar_Syntax_Print.bv_to_string name in
-                            FStar_Util.print1 "imp_intro: %s\n" uu____1132) in
-                     bind uu____1126
-                       (fun uu____1133  ->
-                          let uu____1134 = FStar_Syntax_Syntax.mk_binder name in
-                          ret uu____1134)))
-       | uu____1135 -> fail "Cannot intro this goal, expected an '==>'")
-let split: Prims.unit tac =
-  with_cur_goal "split"
-    (fun goal  ->
-       let uu____1139 =
-         FStar_Syntax_Util.destruct_typ_as_formula goal.goal_ty in
-       match uu____1139 with
-       | FStar_Pervasives_Native.Some (FStar_Syntax_Util.BaseConn (l,args))
-           when FStar_Ident.lid_equals l FStar_Parser_Const.and_lid ->
-           let new_goals =
-             FStar_All.pipe_right args
-               (FStar_List.map
-                  (fun uu____1149  ->
-                     match uu____1149 with
-                     | (a,uu____1153) ->
-                         let uu___92_1154 = goal in
-                         {
-                           context = (uu___92_1154.context);
-                           witness = FStar_Pervasives_Native.None;
-                           goal_ty = a
-                         })) in
-           bind dismiss (fun uu____1155  -> add_goals new_goals)
-       | uu____1156 -> fail "Cannot split this goal; expected a conjunction")
-=======
        FStar_Util.print_string
          "WARNING (intro_rec): calling this is known to cause normalizer loops\n";
        FStar_Util.print_string
@@ -1241,78 +802,9 @@
         FStar_TypeChecker_Normalize.Simplify;
         FStar_TypeChecker_Normalize.UnfoldTac] in
       let t1 = FStar_TypeChecker_Normalize.normalize steps e t in is_true t1
->>>>>>> c7d62a0b
 let trivial: Prims.unit tac =
-  with_cur_goal "trivial"
+  bind cur_goal
     (fun goal  ->
-<<<<<<< HEAD
-       let steps =
-         [FStar_TypeChecker_Normalize.Reify;
-         FStar_TypeChecker_Normalize.Beta;
-         FStar_TypeChecker_Normalize.UnfoldUntil
-           FStar_Syntax_Syntax.Delta_constant;
-         FStar_TypeChecker_Normalize.Zeta;
-         FStar_TypeChecker_Normalize.Iota;
-         FStar_TypeChecker_Normalize.Primops] in
-       let t =
-         FStar_TypeChecker_Normalize.normalize steps goal.context
-           goal.goal_ty in
-       let uu____1163 = FStar_Syntax_Util.destruct_typ_as_formula t in
-       match uu____1163 with
-       | FStar_Pervasives_Native.Some (FStar_Syntax_Util.BaseConn (l,[]))
-           when FStar_Ident.lid_equals l FStar_Parser_Const.true_lid ->
-           bind dismiss
-             (fun uu____1176  ->
-                add_goals
-                  [(let uu___93_1177 = goal in
-                    {
-                      context = (uu___93_1177.context);
-                      witness = (uu___93_1177.witness);
-                      goal_ty = t
-                    })])
-       | uu____1178 -> fail "Not a trivial goal")
-let apply_lemma: FStar_Syntax_Syntax.term -> Prims.unit tac =
-  fun tm  ->
-    with_cur_goal "apply_lemma"
-      (fun goal  ->
-         try
-           let uu____1189 =
-             (goal.context).FStar_TypeChecker_Env.type_of goal.context tm in
-           match uu____1189 with
-           | (tm1,t,guard) ->
-               let uu____1197 =
-                 let uu____1198 = FStar_Syntax_Util.is_lemma t in
-                 Prims.op_Negation uu____1198 in
-               if uu____1197
-               then fail "apply_lemma: not a lemma"
-               else
-                 (let uu____1201 = FStar_Syntax_Util.arrow_formals_comp t in
-                  match uu____1201 with
-                  | (bs,comp) ->
-                      let uu____1216 =
-                        FStar_List.fold_left
-                          (fun uu____1233  ->
-                             fun uu____1234  ->
-                               match (uu____1233, uu____1234) with
-                               | ((uvs,guard1,subst1),(b,aq)) ->
-                                   let b_t =
-                                     FStar_Syntax_Subst.subst subst1
-                                       b.FStar_Syntax_Syntax.sort in
-                                   let uu____1283 =
-                                     FStar_TypeChecker_Util.new_implicit_var
-                                       "apply_lemma"
-                                       (goal.goal_ty).FStar_Syntax_Syntax.pos
-                                       goal.context b_t in
-                                   (match uu____1283 with
-                                    | (u,uu____1298,g_u) ->
-                                        let uu____1306 =
-                                          FStar_TypeChecker_Rel.conj_guard
-                                            guard1 g_u in
-                                        (((u, aq) :: uvs), uu____1306,
-                                          ((FStar_Syntax_Syntax.NT (b, u)) ::
-                                          subst1)))) ([], guard, []) bs in
-                      (match uu____1216 with
-=======
        let uu____2248 = istrivial goal.context goal.goal_ty in
        if uu____2248
        then (solve goal FStar_Syntax_Util.exp_unit; dismiss)
@@ -1612,37 +1104,10 @@
                                              ((FStar_Syntax_Syntax.NT (b, u))
                                              :: subst1)))) ([], guard, []) bs in
                        match uu____2909 with
->>>>>>> c7d62a0b
                        | (uvs,implicits,subst1) ->
                            let uvs1 = FStar_List.rev uvs in
                            let comp1 =
                              FStar_Syntax_Subst.subst_comp subst1 comp in
-<<<<<<< HEAD
-                           let uu____1338 =
-                             let c = FStar_Syntax_Util.comp_to_comp_typ comp1 in
-                             match c.FStar_Syntax_Syntax.effect_args with
-                             | pre::post::uu____1354 ->
-                                 ((FStar_Pervasives_Native.fst pre),
-                                   (FStar_Pervasives_Native.fst post))
-                             | uu____1384 ->
-                                 failwith "Impossible: not a lemma" in
-                           (match uu____1338 with
-                            | (pre,post) ->
-                                let uu____1407 =
-                                  FStar_TypeChecker_Rel.try_teq false
-                                    goal.context post goal.goal_ty in
-                                (match uu____1407 with
-                                 | FStar_Pervasives_Native.None  ->
-                                     fail
-                                       "apply_lemma: does not unify with goal"
-                                 | FStar_Pervasives_Native.Some g ->
-                                     let g1 =
-                                       let uu____1412 =
-                                         FStar_TypeChecker_Rel.solve_deferred_constraints
-                                           goal.context g in
-                                       FStar_All.pipe_right uu____1412
-                                         FStar_TypeChecker_Rel.resolve_implicits in
-=======
                            let uu____3211 =
                              let uu____3220 =
                                let uu____3229 =
@@ -1679,7 +1144,6 @@
                                      let uu____3320 =
                                        FStar_TypeChecker_Rel.discharge_guard
                                          goal.context g in
->>>>>>> c7d62a0b
                                      let solution =
                                        FStar_Syntax_Syntax.mk_Tm_app tm1 uvs1
                                          FStar_Pervasives_Native.None
@@ -1688,99 +1152,6 @@
                                        FStar_All.pipe_right
                                          implicits.FStar_TypeChecker_Env.implicits
                                          (FStar_List.filter
-<<<<<<< HEAD
-                                            (fun uu____1446  ->
-                                               match uu____1446 with
-                                               | (uu____1453,uu____1454,uu____1455,tm2,uu____1457,uu____1458)
-                                                   ->
-                                                   let uu____1459 =
-                                                     FStar_Syntax_Util.head_and_args
-                                                       tm2 in
-                                                   (match uu____1459 with
-                                                    | (hd1,uu____1470) ->
-                                                        let uu____1485 =
-                                                          let uu____1486 =
-                                                            FStar_Syntax_Subst.compress
-                                                              hd1 in
-                                                          uu____1486.FStar_Syntax_Syntax.n in
-                                                        (match uu____1485
-                                                         with
-                                                         | FStar_Syntax_Syntax.Tm_uvar
-                                                             uu____1489 ->
-                                                             true
-                                                         | uu____1498 ->
-                                                             false)))) in
-                                     (solve goal solution;
-                                      (let sub_goals =
-                                         let uu____1502 =
-                                           FStar_All.pipe_right implicits1
-                                             (FStar_List.map
-                                                (fun uu____1518  ->
-                                                   match uu____1518 with
-                                                   | (_msg,_env,_uvar,term,typ,uu____1530)
-                                                       ->
-                                                       {
-                                                         context =
-                                                           (goal.context);
-                                                         witness =
-                                                           (FStar_Pervasives_Native.Some
-                                                              term);
-                                                         goal_ty = typ
-                                                       })) in
-                                         (let uu___96_1531 = goal in
-                                          {
-                                            context = (uu___96_1531.context);
-                                            witness =
-                                              FStar_Pervasives_Native.None;
-                                            goal_ty = pre
-                                          }) :: uu____1502 in
-                                       let uu____1532 =
-                                         add_implicits
-                                           g1.FStar_TypeChecker_Env.implicits in
-                                       bind uu____1532
-                                         (fun uu____1534  ->
-                                            bind dismiss
-                                              (fun uu____1535  ->
-                                                 add_goals sub_goals))))))))
-         with | uu____1538 -> fail "apply_lemma: ill-typed term")
-let exact: FStar_Syntax_Syntax.term -> Prims.unit tac =
-  fun tm  ->
-    with_cur_goal "exact"
-      (fun goal  ->
-         try
-           let uu____1548 =
-             (goal.context).FStar_TypeChecker_Env.type_of goal.context tm in
-           match uu____1548 with
-           | (uu____1553,t,guard) ->
-               let uu____1556 =
-                 FStar_TypeChecker_Rel.teq_nosmt goal.context t goal.goal_ty in
-               if uu____1556
-               then
-                 (solve goal tm;
-                  replace_cur
-                    (let uu___99_1559 = goal in
-                     {
-                       context = (uu___99_1559.context);
-                       witness = FStar_Pervasives_Native.None;
-                       goal_ty = FStar_Syntax_Util.t_true
-                     }))
-               else
-                 (let msg =
-                    let uu____1562 = FStar_Syntax_Print.term_to_string tm in
-                    let uu____1563 = FStar_Syntax_Print.term_to_string t in
-                    let uu____1564 =
-                      FStar_Syntax_Print.term_to_string goal.goal_ty in
-                    FStar_Util.format3
-                      "%s : %s does not exactly solve the goal %s" uu____1562
-                      uu____1563 uu____1564 in
-                  fail msg)
-         with
-         | e ->
-             let uu____1568 =
-               let uu____1569 = FStar_Syntax_Print.term_to_string tm in
-               FStar_Util.format1 "Term is not typeable: %s" uu____1569 in
-             fail uu____1568)
-=======
                                             (fun uu____3391  ->
                                                match uu____3391 with
                                                | (uu____3404,uu____3405,uu____3406,tm2,uu____3408,uu____3409)
@@ -1921,57 +1292,10 @@
         (match uu____3882 with
          | FStar_Pervasives_Native.Some typ1 -> destruct_eq' typ1
          | FStar_Pervasives_Native.None  -> FStar_Pervasives_Native.None)
->>>>>>> c7d62a0b
 let rewrite: FStar_Syntax_Syntax.binder -> Prims.unit tac =
   fun h  ->
-    with_cur_goal "rewrite"
+    bind cur_goal
       (fun goal  ->
-<<<<<<< HEAD
-         let uu____1576 =
-           FStar_All.pipe_left mlog
-             (fun uu____1581  ->
-                let uu____1582 =
-                  FStar_Syntax_Print.bv_to_string
-                    (FStar_Pervasives_Native.fst h) in
-                let uu____1583 =
-                  FStar_Syntax_Print.term_to_string
-                    (FStar_Pervasives_Native.fst h).FStar_Syntax_Syntax.sort in
-                FStar_Util.print2 "+++Rewrite %s : %s\n" uu____1582
-                  uu____1583) in
-         bind uu____1576
-           (fun uu____1584  ->
-              let uu____1585 =
-                let uu____1587 =
-                  let uu____1588 =
-                    FStar_TypeChecker_Env.lookup_bv goal.context
-                      (FStar_Pervasives_Native.fst h) in
-                  FStar_All.pipe_left FStar_Pervasives_Native.fst uu____1588 in
-                FStar_Syntax_Util.destruct_typ_as_formula uu____1587 in
-              match uu____1585 with
-              | FStar_Pervasives_Native.Some (FStar_Syntax_Util.BaseConn
-                  (l,uu____1595::(x,uu____1597)::(e,uu____1599)::[])) when
-                  FStar_Ident.lid_equals l FStar_Parser_Const.eq2_lid ->
-                  let uu____1633 =
-                    let uu____1634 = FStar_Syntax_Subst.compress x in
-                    uu____1634.FStar_Syntax_Syntax.n in
-                  (match uu____1633 with
-                   | FStar_Syntax_Syntax.Tm_name x1 ->
-                       let goal1 =
-                         let uu___100_1640 = goal in
-                         let uu____1641 =
-                           FStar_Syntax_Subst.subst
-                             [FStar_Syntax_Syntax.NT (x1, e)] goal.goal_ty in
-                         {
-                           context = (uu___100_1640.context);
-                           witness = (uu___100_1640.witness);
-                           goal_ty = uu____1641
-                         } in
-                       replace_cur goal1
-                   | uu____1644 ->
-                       fail
-                         "Not an equality hypothesis with a variable on the LHS")
-              | uu____1645 -> fail "Not an equality hypothesis"))
-=======
          let uu____3915 =
            FStar_All.pipe_left mlog
              (fun uu____3925  ->
@@ -2018,29 +1342,9 @@
                        fail
                          "Not an equality hypothesis with a variable on the LHS")
               | uu____3973 -> fail "Not an equality hypothesis"))
->>>>>>> c7d62a0b
 let clear: Prims.unit tac =
-  with_cur_goal "clear"
+  bind cur_goal
     (fun goal  ->
-<<<<<<< HEAD
-       let uu____1649 = FStar_TypeChecker_Env.pop_bv goal.context in
-       match uu____1649 with
-       | FStar_Pervasives_Native.None  -> fail "Cannot clear; empty context"
-       | FStar_Pervasives_Native.Some (x,env') ->
-           let fns = FStar_Syntax_Free.names goal.goal_ty in
-           let uu____1662 = FStar_Util.set_mem x fns in
-           if uu____1662
-           then fail "Cannot clear; variable appears in goal"
-           else
-             (let new_goal =
-                let uu___101_1666 = goal in
-                {
-                  context = env';
-                  witness = (uu___101_1666.witness);
-                  goal_ty = (uu___101_1666.goal_ty)
-                } in
-              bind dismiss (fun uu____1667  -> add_goals [new_goal])))
-=======
        let uu____3985 = FStar_TypeChecker_Env.pop_bv goal.context in
        match uu____3985 with
        | FStar_Pervasives_Native.None  -> fail "Cannot clear; empty context"
@@ -2074,18 +1378,12 @@
                             } in
                           bind dismiss
                             (fun uu____4044  -> add_goals [new_goal])))))
->>>>>>> c7d62a0b
 let clear_hd: name -> Prims.unit tac =
   fun x  ->
-    with_cur_goal "clear_hd"
+    bind cur_goal
       (fun goal  ->
-<<<<<<< HEAD
-         let uu____1674 = FStar_TypeChecker_Env.pop_bv goal.context in
-         match uu____1674 with
-=======
          let uu____4056 = FStar_TypeChecker_Env.pop_bv goal.context in
          match uu____4056 with
->>>>>>> c7d62a0b
          | FStar_Pervasives_Native.None  ->
              fail "Cannot clear_hd; empty context"
          | FStar_Pervasives_Native.Some (y,env') ->
@@ -2093,41 +1391,8 @@
              then fail "Cannot clear_hd; head variable mismatch"
              else clear)
 let revert: Prims.unit tac =
-  with_cur_goal "revert"
+  bind cur_goal
     (fun goal  ->
-<<<<<<< HEAD
-       let uu____1689 = FStar_TypeChecker_Env.pop_bv goal.context in
-       match uu____1689 with
-       | FStar_Pervasives_Native.None  -> fail "Cannot revert; empty context"
-       | FStar_Pervasives_Native.Some (x,env') ->
-           let fvs = FStar_Syntax_Free.names goal.goal_ty in
-           let new_goal =
-             let uu____1703 = FStar_Util.set_mem x fvs in
-             if uu____1703
-             then
-               let uu___102_1704 = goal in
-               let uu____1705 =
-                 let uu____1706 =
-                   FStar_TypeChecker_TcTerm.universe_of env'
-                     x.FStar_Syntax_Syntax.sort in
-                 FStar_Syntax_Util.mk_forall uu____1706 x goal.goal_ty in
-               {
-                 context = env';
-                 witness = (uu___102_1704.witness);
-                 goal_ty = uu____1705
-               }
-             else
-               (let uu___103_1708 = goal in
-                let uu____1709 =
-                  FStar_Syntax_Util.mk_imp x.FStar_Syntax_Syntax.sort
-                    goal.goal_ty in
-                {
-                  context = env';
-                  witness = (uu___103_1708.witness);
-                  goal_ty = uu____1709
-                }) in
-           bind dismiss (fun uu____1710  -> add_goals [new_goal]))
-=======
        let uu____4083 = FStar_TypeChecker_Env.pop_bv goal.context in
        match uu____4083 with
        | FStar_Pervasives_Native.None  -> fail "Cannot revert; empty context"
@@ -2147,65 +1412,28 @@
                 goal_ty = typ';
                 opts = (uu___107_4139.opts)
               }))
->>>>>>> c7d62a0b
 let revert_hd: name -> Prims.unit tac =
   fun x  ->
-    with_cur_goal "revert_hd"
+    bind cur_goal
       (fun goal  ->
-<<<<<<< HEAD
-         let uu____1717 = FStar_TypeChecker_Env.pop_bv goal.context in
-         match uu____1717 with
-=======
          let uu____4151 = FStar_TypeChecker_Env.pop_bv goal.context in
          match uu____4151 with
->>>>>>> c7d62a0b
          | FStar_Pervasives_Native.None  ->
              fail "Cannot revert_hd; empty context"
          | FStar_Pervasives_Native.Some (y,env') ->
              if Prims.op_Negation (FStar_Syntax_Syntax.bv_eq x y)
              then
-<<<<<<< HEAD
-               let uu____1729 =
-                 let uu____1730 = FStar_Syntax_Print.bv_to_string x in
-                 let uu____1731 = FStar_Syntax_Print.bv_to_string y in
-                 FStar_Util.format2
-                   "Cannot revert_hd %s; head variable mismatch ... egot %s"
-                   uu____1730 uu____1731 in
-               fail uu____1729
-=======
                let uu____4172 = FStar_Syntax_Print.bv_to_string x in
                let uu____4173 = FStar_Syntax_Print.bv_to_string y in
                fail2
                  "Cannot revert_hd %s; head variable mismatch ... egot %s"
                  uu____4172 uu____4173
->>>>>>> c7d62a0b
              else revert)
 let rec revert_all_hd: name Prims.list -> Prims.unit tac =
   fun xs  ->
     match xs with
     | [] -> ret ()
     | x::xs1 ->
-<<<<<<< HEAD
-        let uu____1744 = revert_all_hd xs1 in
-        bind uu____1744 (fun uu____1746  -> revert_hd x)
-let is_name: FStar_Syntax_Syntax.term -> Prims.bool =
-  fun x  ->
-    let uu____1750 =
-      let uu____1751 = FStar_Syntax_Subst.compress x in
-      uu____1751.FStar_Syntax_Syntax.n in
-    match uu____1750 with
-    | FStar_Syntax_Syntax.Tm_name uu____1754 -> true
-    | uu____1755 -> false
-let as_name: FStar_Syntax_Syntax.term -> FStar_Syntax_Syntax.bv =
-  fun x  ->
-    let uu____1759 =
-      let uu____1760 = FStar_Syntax_Subst.compress x in
-      uu____1760.FStar_Syntax_Syntax.n in
-    match uu____1759 with
-    | FStar_Syntax_Syntax.Tm_name x1 -> x1
-    | uu____1764 -> failwith "Not a name"
-let destruct_equality_imp:
-=======
         let uu____4191 = revert_all_hd xs1 in
         bind uu____4191 (fun uu____4195  -> revert_hd x)
 let prune: Prims.string -> Prims.unit tac =
@@ -2509,205 +1737,11 @@
     (fun ps  ->
        match ps.goals with | [] -> ret () | uu____4970 -> fail "Not done!")
 let cases:
->>>>>>> c7d62a0b
   FStar_Syntax_Syntax.term ->
-    (FStar_Syntax_Syntax.bv,(FStar_Syntax_Syntax.term',FStar_Syntax_Syntax.term')
-                              FStar_Syntax_Syntax.syntax,(FStar_Syntax_Syntax.term',
-                                                           FStar_Syntax_Syntax.term')
-                                                           FStar_Syntax_Syntax.syntax)
-      FStar_Pervasives_Native.tuple3 FStar_Pervasives_Native.option
+    (FStar_Syntax_Syntax.term,FStar_Syntax_Syntax.term)
+      FStar_Pervasives_Native.tuple2 tac
   =
   fun t  ->
-<<<<<<< HEAD
-    let uu____1776 = FStar_Syntax_Util.destruct_typ_as_formula t in
-    match uu____1776 with
-    | FStar_Pervasives_Native.Some (FStar_Syntax_Util.BaseConn
-        (l,(lhs,uu____1788)::(rhs,uu____1790)::[])) when
-        FStar_Ident.lid_equals l FStar_Parser_Const.imp_lid ->
-        let uu____1816 = FStar_Syntax_Util.destruct_typ_as_formula lhs in
-        (match uu____1816 with
-         | FStar_Pervasives_Native.Some (FStar_Syntax_Util.BaseConn
-             (eq1,uu____1827::(x,uu____1829)::(e,uu____1831)::[])) when
-             (FStar_Ident.lid_equals eq1 FStar_Parser_Const.eq2_lid) &&
-               (is_name x)
-             ->
-             let uu____1865 =
-               let uu____1873 = as_name x in (uu____1873, e, rhs) in
-             FStar_Pervasives_Native.Some uu____1865
-         | FStar_Pervasives_Native.Some (FStar_Syntax_Util.BaseConn
-             (eq1,(x,uu____1887)::(e,uu____1889)::[])) when
-             (FStar_Ident.lid_equals eq1 FStar_Parser_Const.eq2_lid) &&
-               (is_name x)
-             ->
-             let uu____1915 =
-               let uu____1923 = as_name x in (uu____1923, e, rhs) in
-             FStar_Pervasives_Native.Some uu____1915
-         | uu____1935 -> FStar_Pervasives_Native.None)
-    | uu____1944 -> FStar_Pervasives_Native.None
-let at_most_one t =
-  bind t
-    (fun a  ->
-       bind get
-         (fun p  ->
-            match p.goals with
-            | [] -> ret a
-            | uu____1966::[] -> ret a
-            | uu____1967 -> fail "expected at most one goal remaining"))
-let merge_sub_goals: Prims.unit tac =
-  bind get
-    (fun p  ->
-       match p.goals with
-       | g1::g2::rest ->
-           let uu____1976 =
-             ((FStar_TypeChecker_Env.eq_gamma g1.context g2.context) &&
-                (FStar_Option.isNone g1.witness))
-               && (FStar_Option.isNone g2.witness) in
-           if uu____1976
-           then
-             let uu____1978 =
-               let uu___104_1979 = p in
-               let uu____1980 =
-                 let uu____1982 = conj_goals g1 g2 in uu____1982 :: rest in
-               {
-                 main_context = (uu___104_1979.main_context);
-                 main_goal = (uu___104_1979.main_goal);
-                 all_implicits = (uu___104_1979.all_implicits);
-                 goals = uu____1980;
-                 smt_goals = (uu___104_1979.smt_goals);
-                 transaction = (uu___104_1979.transaction)
-               } in
-             set uu____1978
-           else
-             (let g1_binders =
-                let uu____1985 = FStar_TypeChecker_Env.all_binders g1.context in
-                FStar_All.pipe_right uu____1985
-                  (FStar_Syntax_Print.binders_to_string ", ") in
-              let g2_binders =
-                let uu____1987 = FStar_TypeChecker_Env.all_binders g2.context in
-                FStar_All.pipe_right uu____1987
-                  (FStar_Syntax_Print.binders_to_string ", ") in
-              let uu____1988 =
-                let uu____1989 = goal_to_string g1 in
-                let uu____1990 = goal_to_string g2 in
-                let uu____1991 =
-                  let uu____1992 =
-                    FStar_TypeChecker_Env.eq_gamma g1.context g2.context in
-                  FStar_All.pipe_right uu____1992 FStar_Util.string_of_bool in
-                FStar_Util.format3
-                  "Cannot merge sub-goals: incompatible contexts:\ng1=%s\ng2=%s\neq_gamma=%s\n"
-                  uu____1989 uu____1990 uu____1991 in
-              fail uu____1988)
-       | uu____1993 ->
-           let goals =
-             let uu____1996 =
-               FStar_All.pipe_right p.goals
-                 (FStar_List.map
-                    (fun x  -> FStar_Syntax_Print.term_to_string x.goal_ty)) in
-             FStar_All.pipe_right uu____1996 (FStar_String.concat "\n\t") in
-           let uu____2002 =
-             FStar_Util.format1
-               "Cannot merge sub-goals: not enough sub-goals\n\tGoals are: %s"
-               goals in
-           fail uu____2002)
-let rec visit: Prims.unit tac -> Prims.unit tac =
-  fun callback  ->
-    let uu____2010 =
-      let uu____2012 =
-        with_cur_goal "visit_strengthen_else"
-          (fun goal  ->
-             let uu____2015 =
-               FStar_Syntax_Util.destruct_typ_as_formula goal.goal_ty in
-             match uu____2015 with
-             | FStar_Pervasives_Native.None  ->
-                 let uu____2018 =
-                   let uu____2019 = FStar_Syntax_Subst.compress goal.goal_ty in
-                   uu____2019.FStar_Syntax_Syntax.n in
-                 (match uu____2018 with
-                  | FStar_Syntax_Syntax.Tm_meta uu____2023 ->
-                      let uu____2028 = visit callback in map_meta uu____2028
-                  | uu____2030 ->
-                      let uu____2031 =
-                        FStar_All.pipe_left mlog
-                          (fun uu____2036  ->
-                             let uu____2037 =
-                               FStar_Syntax_Print.term_to_string goal.goal_ty in
-                             FStar_Util.print1
-                               "Not a formula, split to smt %s\n" uu____2037) in
-                      bind uu____2031 (fun uu____2038  -> smt))
-             | FStar_Pervasives_Native.Some (FStar_Syntax_Util.QEx
-                 uu____2039) ->
-                 let uu____2043 =
-                   FStar_All.pipe_left mlog
-                     (fun uu____2048  ->
-                        let uu____2049 =
-                          FStar_Syntax_Print.term_to_string goal.goal_ty in
-                        FStar_Util.print1
-                          "Not yet handled: exists\n\tGoal is %s\n"
-                          uu____2049) in
-                 bind uu____2043 (fun uu____2050  -> ret ())
-             | FStar_Pervasives_Native.Some (FStar_Syntax_Util.QAll
-                 (xs,uu____2052,uu____2053)) ->
-                 bind intros
-                   (fun binders  ->
-                      let uu____2055 = visit callback in
-                      let uu____2057 =
-                        let uu____2059 =
-                          let uu____2061 =
-                            FStar_List.map FStar_Pervasives_Native.fst
-                              binders in
-                          revert_all_hd uu____2061 in
-                        bind uu____2059
-                          (fun uu____2065  ->
-                             with_cur_goal "inner"
-                               (fun goal1  ->
-                                  let uu____2067 =
-                                    FStar_All.pipe_left mlog
-                                      (fun uu____2072  ->
-                                         let uu____2073 =
-                                           goal_to_string goal1 in
-                                         FStar_Util.print1
-                                           "After reverting intros, goal is %s\n"
-                                           uu____2073) in
-                                  bind uu____2067 (fun uu____2074  -> ret ()))) in
-                      seq uu____2055 uu____2057)
-             | FStar_Pervasives_Native.Some (FStar_Syntax_Util.BaseConn
-                 (l,uu____2076)) when
-                 FStar_Ident.lid_equals l FStar_Parser_Const.and_lid ->
-                 let uu____2077 =
-                   let uu____2079 = visit callback in seq split uu____2079 in
-                 bind uu____2077 (fun uu____2081  -> merge_sub_goals)
-             | FStar_Pervasives_Native.Some (FStar_Syntax_Util.BaseConn
-                 (l,uu____2083)) when
-                 FStar_Ident.lid_equals l FStar_Parser_Const.imp_lid ->
-                 bind imp_intro
-                   (fun h  ->
-                      let uu____2085 = visit callback in
-                      seq uu____2085 revert)
-             | FStar_Pervasives_Native.Some (FStar_Syntax_Util.BaseConn
-                 (l,uu____2088)) -> or_else trivial smt) in
-      or_else callback uu____2012 in
-    focus_cur_goal "visit_strengthen" uu____2010
-type order =
-  | Lt
-  | Eq
-  | Gt
-let uu___is_Lt: order -> Prims.bool =
-  fun projectee  -> match projectee with | Lt  -> true | uu____2092 -> false
-let uu___is_Eq: order -> Prims.bool =
-  fun projectee  -> match projectee with | Eq  -> true | uu____2096 -> false
-let uu___is_Gt: order -> Prims.bool =
-  fun projectee  -> match projectee with | Gt  -> true | uu____2100 -> false
-let order_binder:
-  FStar_Syntax_Syntax.binder -> FStar_Syntax_Syntax.binder -> order =
-  fun x  ->
-    fun y  ->
-      let n1 =
-        FStar_Syntax_Syntax.order_bv (FStar_Pervasives_Native.fst x)
-          (FStar_Pervasives_Native.fst y) in
-      if n1 < (Prims.parse_int "0")
-      then Lt
-      else if n1 = (Prims.parse_int "0") then Eq else Gt
-=======
     bind cur_goal
       (fun g  ->
          let uu____5012 =
@@ -2800,31 +1834,12 @@
   bind cur_goal (fun g  -> FStar_All.pipe_left ret g.goal_ty)
 let cur_witness: FStar_Syntax_Syntax.term tac =
   bind cur_goal (fun g  -> FStar_All.pipe_left ret g.witness)
->>>>>>> c7d62a0b
 let proofstate_of_goal_ty:
-  FStar_TypeChecker_Env.env -> FStar_Syntax_Syntax.term -> proofstate =
+  FStar_TypeChecker_Env.env ->
+    FStar_Syntax_Syntax.term' FStar_Syntax_Syntax.syntax ->
+      (proofstate,FStar_Syntax_Syntax.term) FStar_Pervasives_Native.tuple2
+  =
   fun env  ->
-<<<<<<< HEAD
-    fun g  ->
-      let g1 =
-        let uu____2117 =
-          FStar_TypeChecker_Normalize.normalize
-            [FStar_TypeChecker_Normalize.Beta] env g in
-        {
-          context = env;
-          witness = FStar_Pervasives_Native.None;
-          goal_ty = uu____2117
-        } in
-      let uu____2118 = FStar_Unionfind.new_transaction () in
-      {
-        main_context = env;
-        main_goal = g1;
-        all_implicits = [];
-        goals = [g1];
-        smt_goals = [];
-        transaction = uu____2118
-      }
-=======
     fun typ  ->
       let uu____5256 =
         FStar_TypeChecker_Util.new_implicit_var "proofstate_of_goal_ty"
@@ -2842,5 +1857,4 @@
               goals = [g];
               smt_goals = []
             } in
-          (ps, u)
->>>>>>> c7d62a0b
+          (ps, u)