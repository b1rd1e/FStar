
open Prims

type name =
FStar_Syntax_Syntax.bv

type goal =
<<<<<<< HEAD
{context : FStar_TypeChecker_Env.env; witness : FStar_Syntax_Syntax.term Prims.option; goal_ty : FStar_Syntax_Syntax.term}

type proofstate =
{main_context : FStar_TypeChecker_Env.env; main_goal : goal; all_implicits : FStar_TypeChecker_Env.implicits; goals : goal Prims.list; smt_goals : goal Prims.list; transaction : FStar_Unionfind.tx}

type 'a result =
| Success of ('a * proofstate)
| Failed of (Prims.string * proofstate)


let uu___is_Success = (fun projectee -> (match (projectee) with
| Success (_0) -> begin
true
end
| uu____100 -> begin
false
end))


let __proj__Success__item___0 = (fun projectee -> (match (projectee) with
| Success (_0) -> begin
_0
end))


let uu___is_Failed = (fun projectee -> (match (projectee) with
| Failed (_0) -> begin
true
end
| uu____131 -> begin
false
end))


let __proj__Failed__item___0 = (fun projectee -> (match (projectee) with
| Failed (_0) -> begin
_0
end))

exception Failure of (Prims.string)


let uu___is_Failure : Prims.exn  ->  Prims.bool = (fun projectee -> (match (projectee) with
| Failure (uu____155) -> begin
true
end
| uu____156 -> begin
false
end))


let __proj__Failure__item__uu___ : Prims.exn  ->  Prims.string = (fun projectee -> (match (projectee) with
| Failure (uu____163) -> begin
uu____163
end))

type 'a tac =
{tac_f : proofstate  ->  'a result; tac_name : Prims.string; kernel : Prims.bool}


let as_tac = (fun name b f -> {tac_f = f; tac_name = name; kernel = b})


let kernel_tac = (fun n1 t -> {tac_f = t; tac_name = n1; kernel = true})


let user_tac = (fun n1 t -> {tac_f = t; tac_name = n1; kernel = false})


let name_tac = (fun n1 t -> (

let uu___73_300 = t
in {tac_f = uu___73_300.tac_f; tac_name = n1; kernel = false}))


let run = (fun t p -> (t.tac_f p))


let debug : proofstate  ->  Prims.string  ->  Prims.unit = (fun p msg -> (

let uu____323 = (FStar_Util.string_of_int (FStar_List.length p.goals))
in (

let uu____327 = (match (p.goals) with
| [] -> begin
"[]"
end
| uu____328 -> begin
(

let uu____330 = (

let uu____331 = (FStar_List.hd p.goals)
in uu____331.goal_ty)
in (FStar_Syntax_Print.term_to_string uu____330))
end)
in (

let uu____332 = (match (p.goals) with
| [] -> begin
""
end
| uu____333 -> begin
(

let uu____335 = (

let uu____337 = (FStar_List.tl p.goals)
in (FStar_All.pipe_right uu____337 (FStar_List.map (fun x -> (FStar_Syntax_Print.term_to_string x.goal_ty)))))
in (FStar_All.pipe_right uu____335 (FStar_String.concat ";;")))
end)
in (FStar_Util.print4 "TAC (ngoals=%s, maingoal=%s, rest=%s):\n\tTAC>> %s\n" uu____323 uu____327 uu____332 msg)))))


let ret = (fun a -> (kernel_tac "return" (fun p -> Success (((a), (p))))))


let bind = (fun t1 t2 -> (kernel_tac "bind" (fun p -> ((match ((not (t1.kernel))) with
| true -> begin
(debug p t1.tac_name)
end
| uu____378 -> begin
()
end);
(

let uu____379 = (t1.tac_f p)
in (match (uu____379) with
| Success (a, q) -> begin
(

let t21 = (t2 a)
in ((match ((not (t21.kernel))) with
| true -> begin
(debug q t21.tac_name)
end
| uu____387 -> begin
()
end);
(t21.tac_f q);
))
end
| Failed (msg, q) -> begin
((match ((not (t1.kernel))) with
| true -> begin
(

let uu____391 = (FStar_Util.format1 "%s failed!" t1.tac_name)
in (debug p uu____391))
end
| uu____392 -> begin
()
end);
Failed (((msg), (q)));
)
end));
))))


let get : proofstate tac = (kernel_tac "get" (fun p -> Success (((p), (p)))))


let fail = (fun msg -> (kernel_tac "fail" (fun p -> ((FStar_Util.print1 ">>>>>%s\n" msg);
Failed (((msg), (p)));
))))


let show : Prims.unit tac = (kernel_tac "show" (fun p -> ((debug p "debug");
Success (((()), (p)));
)))


let set : proofstate  ->  Prims.unit tac = (fun p -> (kernel_tac "set" (fun uu____413 -> Success (((()), (p))))))


let solve : goal  ->  FStar_Syntax_Syntax.typ  ->  Prims.unit = (fun goal solution -> (match (goal.witness) with
| None -> begin
()
end
| Some (w) -> begin
(

let uu____421 = (FStar_TypeChecker_Rel.teq_nosmt goal.context w solution)
in (match (uu____421) with
| true -> begin
()
end
| uu____422 -> begin
(

let uu____423 = (

let uu____424 = (

let uu____425 = (FStar_Syntax_Print.term_to_string solution)
in (

let uu____426 = (FStar_Syntax_Print.term_to_string w)
in (

let uu____427 = (FStar_Syntax_Print.term_to_string goal.goal_ty)
in (FStar_Util.format3 "%s does not solve %s : %s" uu____425 uu____426 uu____427))))
in Failure (uu____424))
in (Prims.raise uu____423))
end))
end))


let dismiss : Prims.unit tac = (bind get (fun p -> (

let uu____430 = (

let uu___74_431 = p
in (

let uu____432 = (FStar_List.tl p.goals)
in {main_context = uu___74_431.main_context; main_goal = uu___74_431.main_goal; all_implicits = uu___74_431.all_implicits; goals = uu____432; smt_goals = uu___74_431.smt_goals; transaction = uu___74_431.transaction}))
in (set uu____430))))


let dismiss_all : Prims.unit tac = (bind get (fun p -> (set (

let uu___75_436 = p
in {main_context = uu___75_436.main_context; main_goal = uu___75_436.main_goal; all_implicits = uu___75_436.all_implicits; goals = []; smt_goals = uu___75_436.smt_goals; transaction = uu___75_436.transaction}))))


let add_goals : goal Prims.list  ->  Prims.unit tac = (fun gs -> (bind get (fun p -> (set (

let uu___76_445 = p
in {main_context = uu___76_445.main_context; main_goal = uu___76_445.main_goal; all_implicits = uu___76_445.all_implicits; goals = (FStar_List.append gs p.goals); smt_goals = uu___76_445.smt_goals; transaction = uu___76_445.transaction})))))


let add_smt_goals : goal Prims.list  ->  Prims.unit tac = (fun gs -> (bind get (fun p -> (set (

let uu___77_454 = p
in {main_context = uu___77_454.main_context; main_goal = uu___77_454.main_goal; all_implicits = uu___77_454.all_implicits; goals = uu___77_454.goals; smt_goals = (FStar_List.append gs p.smt_goals); transaction = uu___77_454.transaction})))))


let replace : goal  ->  Prims.unit tac = (fun g -> (bind dismiss (fun uu____460 -> (add_goals ((g)::[])))))


let add_implicits : FStar_TypeChecker_Env.implicits  ->  Prims.unit tac = (fun i -> (bind get (fun p -> (set (

let uu___78_467 = p
in {main_context = uu___78_467.main_context; main_goal = uu___78_467.main_goal; all_implicits = (FStar_List.append i p.all_implicits); goals = uu___78_467.goals; smt_goals = uu___78_467.smt_goals; transaction = uu___78_467.transaction})))))


let is_true : FStar_Syntax_Syntax.term  ->  Prims.bool = (fun t -> (

let uu____477 = (FStar_Syntax_Util.destruct_typ_as_formula t)
in (match (uu____477) with
| Some (FStar_Syntax_Util.BaseConn (l, [])) -> begin
(FStar_Ident.lid_equals l FStar_Syntax_Const.true_lid)
end
| uu____489 -> begin
false
end)))


let is_false : FStar_Syntax_Syntax.term  ->  Prims.bool = (fun t -> (

let uu____494 = (FStar_Syntax_Util.destruct_typ_as_formula t)
in (match (uu____494) with
| Some (FStar_Syntax_Util.BaseConn (l, [])) -> begin
(FStar_Ident.lid_equals l FStar_Syntax_Const.false_lid)
end
| uu____506 -> begin
false
end)))


let conj_goals : goal  ->  goal  ->  goal = (fun g1 g2 -> (

let t1 = g1.goal_ty
in (

let t2 = g2.goal_ty
in (

let uu____516 = ((is_true t1) || (is_false t2))
in (match (uu____516) with
| true -> begin
g2
end
| uu____517 -> begin
(

let uu____518 = ((is_true t2) || (is_false t1))
in (match (uu____518) with
| true -> begin
g1
end
| uu____519 -> begin
(

let uu___79_520 = g1
in (

let uu____521 = (FStar_Syntax_Util.mk_conj t1 t2)
in {context = uu___79_520.context; witness = uu___79_520.witness; goal_ty = uu____521}))
end))
end)))))


let with_cur_goal = (fun nm f -> (

let uu____542 = (bind get (fun p -> (match (p.goals) with
| [] -> begin
(fail "No more goals")
end
| (hd1)::tl1 -> begin
(f hd1)
end)))
in (name_tac nm uu____542)))


let smt : Prims.unit tac = (with_cur_goal "smt" (fun g -> (bind dismiss (fun uu____551 -> (

let uu____552 = (add_goals (((

let uu___80_554 = g
in {context = uu___80_554.context; witness = uu___80_554.witness; goal_ty = FStar_Syntax_Util.t_true}))::[]))
in (bind uu____552 (fun uu____555 -> (add_smt_goals ((g)::[])))))))))


let focus_cur_goal = (fun nm f -> (bind get (fun p -> (match (p.goals) with
| [] -> begin
(fail "No more goals")
end
| (hd1)::tl1 -> begin
(

let q = (

let uu___81_577 = p
in {main_context = uu___81_577.main_context; main_goal = uu___81_577.main_goal; all_implicits = uu___81_577.all_implicits; goals = (hd1)::[]; smt_goals = uu___81_577.smt_goals; transaction = uu___81_577.transaction})
in (

let uu____578 = (set q)
in (bind uu____578 (fun uu____580 -> (bind f (fun a -> (bind get (fun q' -> (

let q2 = (

let uu___82_584 = q'
in {main_context = uu___82_584.main_context; main_goal = uu___82_584.main_goal; all_implicits = uu___82_584.all_implicits; goals = (FStar_List.append q'.goals tl1); smt_goals = uu___82_584.smt_goals; transaction = uu___82_584.transaction})
in (

let uu____585 = (set q2)
in (bind uu____585 (fun uu____587 -> (ret a)))))))))))))
end))))


let cur_goal_and_rest = (fun f g -> (bind get (fun p -> (match (p.goals) with
| [] -> begin
(fail "No more goals")
end
| (uu____621)::[] -> begin
(bind f (fun a -> (ret ((a), (None)))))
end
| (hd1)::tl1 -> begin
(bind dismiss_all (fun uu____636 -> (

let uu____637 = (add_goals ((hd1)::[]))
in (bind uu____637 (fun uu____642 -> (bind f (fun a -> (bind get (fun uu____650 -> (match (uu____650) with
| {main_context = uu____655; main_goal = uu____656; all_implicits = uu____657; goals = sub_goals_f; smt_goals = uu____659; transaction = uu____660} -> begin
(bind dismiss_all (fun uu____666 -> (

let uu____667 = (add_goals tl1)
in (bind uu____667 (fun uu____672 -> (bind g (fun b -> (

let uu____677 = (add_goals sub_goals_f)
in (bind uu____677 (fun uu____682 -> (ret ((a), (Some (b))))))))))))))
end))))))))))
end))))


let or_else = (fun t1 t2 -> (kernel_tac "or_else" (fun p -> ((

let uu____706 = (FStar_Util.format1 "or_else: trying %s" t1.tac_name)
in (debug p uu____706));
(

let uu____707 = (t1.tac_f p)
in (match (uu____707) with
| Failed (uu____710) -> begin
((

let uu____714 = (FStar_Util.format2 "or_else: %s failed; trying %s" t1.tac_name t2.tac_name)
in (debug p uu____714));
(t2.tac_f p);
)
end
| q -> begin
q
end));
))))


let rec map = (fun t -> (user_tac "map" (fun p -> (

let uu____730 = (

let uu____733 = (

let uu____739 = (map t)
in (cur_goal_and_rest t uu____739))
in (bind uu____733 (fun uu___72_748 -> (match (uu___72_748) with
| (hd1, None) -> begin
(ret ((hd1)::[]))
end
| (hd1, Some (tl1)) -> begin
(ret ((hd1)::tl1))
end))))
in (run uu____730 p)))))


let map_goal_term : (FStar_Syntax_Syntax.term  ->  FStar_Syntax_Syntax.term)  ->  Prims.unit tac = (fun f -> (

let aux = (with_cur_goal "map_goal" (fun g -> (

let uu____781 = (

let uu___83_782 = g
in (

let uu____783 = (f g.goal_ty)
in {context = uu___83_782.context; witness = uu___83_782.witness; goal_ty = uu____783}))
in (replace uu____781))))
in (

let uu____784 = (map aux)
in (bind uu____784 (fun uu____788 -> (ret ()))))))


let map_meta = (fun t -> (with_cur_goal "map_meta" (fun g -> (

let uu____801 = (

let uu____802 = (FStar_Syntax_Subst.compress g.goal_ty)
in uu____802.FStar_Syntax_Syntax.n)
in (match (uu____801) with
| FStar_Syntax_Syntax.Tm_meta (f, annot) -> begin
(

let uu____812 = (replace (

let uu___84_814 = g
in {context = uu___84_814.context; witness = uu___84_814.witness; goal_ty = f}))
in (bind uu____812 (fun uu____815 -> (bind t (fun a -> (

let uu____817 = (map_goal_term (fun tm -> (

let uu____820 = (is_true tm)
in (match (uu____820) with
| true -> begin
tm
end
| uu____821 -> begin
(FStar_Syntax_Syntax.mk (FStar_Syntax_Syntax.Tm_meta (((tm), (annot)))) None tm.FStar_Syntax_Syntax.pos)
end))))
in (bind uu____817 (fun uu____826 -> (ret a)))))))))
end
| uu____827 -> begin
(fail "Not a meta")
end)))))


let seq : Prims.unit tac  ->  Prims.unit tac  ->  Prims.unit tac = (fun t1 t2 -> (

let uu____840 = (bind t1 (fun uu____842 -> (

let uu____843 = (map t2)
in (bind uu____843 (fun uu____847 -> (ret ()))))))
in (focus_cur_goal "seq" uu____840)))


let intros : FStar_Syntax_Syntax.binders tac = (with_cur_goal "intros" (fun goal -> (

let uu____851 = (FStar_Syntax_Util.destruct_typ_as_formula goal.goal_ty)
in (match (uu____851) with
| Some (FStar_Syntax_Util.QAll (bs, pats, body)) -> begin
(

let new_context = (FStar_TypeChecker_Env.push_binders goal.context bs)
in (

let new_goal = {context = new_context; witness = None; goal_ty = body}
in (bind dismiss (fun uu____859 -> (

let uu____860 = (add_goals ((new_goal)::[]))
in (bind uu____860 (fun uu____862 -> ((

let uu____864 = (FStar_Syntax_Print.binders_to_string ", " bs)
in (FStar_Util.print1 "intros: %s\n" uu____864));
(ret bs);
))))))))
end
| uu____865 -> begin
(fail "Cannot intro this goal, expected a forall")
end))))


let intros_no_names : Prims.unit tac = (bind intros (fun uu____868 -> (ret ())))


let mk_squash = (fun p -> (

let sq = (FStar_Syntax_Util.fvar_const FStar_Syntax_Const.squash_lid)
in (

let uu____879 = (

let uu____885 = (FStar_Syntax_Syntax.as_arg p)
in (uu____885)::[])
in (FStar_Syntax_Util.mk_app sq uu____879))))


let un_squash : FStar_Syntax_Syntax.term  ->  (FStar_Syntax_Syntax.term', FStar_Syntax_Syntax.term') FStar_Syntax_Syntax.syntax Prims.option = (fun t -> (

let uu____892 = (FStar_Syntax_Util.head_and_args t)
in (match (uu____892) with
| (head1, args) -> begin
(

let uu____921 = (

let uu____929 = (

let uu____930 = (FStar_Syntax_Util.un_uinst head1)
in uu____930.FStar_Syntax_Syntax.n)
in ((uu____929), (args)))
in (match (uu____921) with
| (FStar_Syntax_Syntax.Tm_fvar (fv), ((p, uu____943))::[]) when (FStar_Syntax_Syntax.fv_eq_lid fv FStar_Syntax_Const.squash_lid) -> begin
Some (p)
end
| (FStar_Syntax_Syntax.Tm_refine ({FStar_Syntax_Syntax.ppname = uu____963; FStar_Syntax_Syntax.index = uu____964; FStar_Syntax_Syntax.sort = {FStar_Syntax_Syntax.n = FStar_Syntax_Syntax.Tm_fvar (fv); FStar_Syntax_Syntax.tk = uu____966; FStar_Syntax_Syntax.pos = uu____967; FStar_Syntax_Syntax.vars = uu____968}}, p), []) when (FStar_Syntax_Syntax.fv_eq_lid fv FStar_Syntax_Const.unit_lid) -> begin
Some (p)
end
| uu____987 -> begin
None
end))
end)))


let imp_intro : FStar_Syntax_Syntax.binder tac = (with_cur_goal "imp_intro" (fun goal -> (

let uu____999 = (FStar_Syntax_Util.destruct_typ_as_formula goal.goal_ty)
in (match (uu____999) with
| Some (FStar_Syntax_Util.BaseConn (l, ((lhs, uu____1004))::((rhs, uu____1006))::[])) when (FStar_Ident.lid_equals l FStar_Syntax_Const.imp_lid) -> begin
(

let name = (FStar_Syntax_Syntax.new_bv None lhs)
in (

let new_goal = (

let uu____1034 = (FStar_TypeChecker_Env.push_bv goal.context name)
in {context = uu____1034; witness = None; goal_ty = rhs})
in (bind dismiss (fun uu____1035 -> (

let uu____1036 = (add_goals ((new_goal)::[]))
in (bind uu____1036 (fun uu____1038 -> ((

let uu____1040 = (FStar_Syntax_Print.bv_to_string name)
in (FStar_Util.print1 "imp_intro: %s\n" uu____1040));
(

let uu____1041 = (FStar_Syntax_Syntax.mk_binder name)
in (ret uu____1041));
))))))))
end
| uu____1042 -> begin
(fail "Cannot intro this goal, expected an \'==>\'")
end))))


let split : Prims.unit tac = (with_cur_goal "split" (fun goal -> (

let uu____1046 = (FStar_Syntax_Util.destruct_typ_as_formula goal.goal_ty)
in (match (uu____1046) with
| Some (FStar_Syntax_Util.BaseConn (l, args)) when (FStar_Ident.lid_equals l FStar_Syntax_Const.and_lid) -> begin
(

let new_goals = (FStar_All.pipe_right args (FStar_List.map (fun uu____1056 -> (match (uu____1056) with
| (a, uu____1060) -> begin
(

let uu___85_1061 = goal
in {context = uu___85_1061.context; witness = None; goal_ty = a})
end))))
in (bind dismiss (fun uu____1062 -> (

let uu____1063 = (add_goals new_goals)
in (bind uu____1063 (fun uu____1065 -> show))))))
end
| uu____1066 -> begin
(fail "Cannot split this goal; expected a conjunction")
end))))


let trivial : Prims.unit tac = (with_cur_goal "trivial" (fun goal -> (

let steps = (FStar_TypeChecker_Normalize.Reify)::(FStar_TypeChecker_Normalize.Beta)::(FStar_TypeChecker_Normalize.UnfoldUntil (FStar_Syntax_Syntax.Delta_constant))::(FStar_TypeChecker_Normalize.Zeta)::(FStar_TypeChecker_Normalize.Iota)::(FStar_TypeChecker_Normalize.Primops)::[]
in (

let t = (FStar_TypeChecker_Normalize.normalize steps goal.context goal.goal_ty)
in (

let uu____1073 = (FStar_Syntax_Util.destruct_typ_as_formula t)
in (match (uu____1073) with
| Some (FStar_Syntax_Util.BaseConn (l, [])) when (FStar_Ident.lid_equals l FStar_Syntax_Const.true_lid) -> begin
(bind dismiss (fun uu____1086 -> (add_goals (((

let uu___86_1087 = goal
in {context = uu___86_1087.context; witness = uu___86_1087.witness; goal_ty = t}))::[]))))
end
| uu____1088 -> begin
(fail "Not a trivial goal")
end))))))


let apply_lemma : FStar_Syntax_Syntax.term  ->  Prims.unit tac = (fun tm -> (with_cur_goal "apply_lemma" (fun goal -> try
(match (()) with
| () -> begin
(

let uu____1099 = (goal.context.FStar_TypeChecker_Env.type_of goal.context tm)
in (match (uu____1099) with
| (tm1, t, guard) -> begin
(

let uu____1107 = (

let uu____1108 = (FStar_Syntax_Util.is_lemma t)
in (not (uu____1108)))
in (match (uu____1107) with
| true -> begin
(fail "apply_lemma: not a lemma")
end
| uu____1110 -> begin
(

let uu____1111 = (FStar_Syntax_Util.arrow_formals_comp t)
in (match (uu____1111) with
| (bs, comp) -> begin
(

let uu____1126 = (FStar_List.fold_left (fun uu____1143 uu____1144 -> (match (((uu____1143), (uu____1144))) with
| ((uvs, guard1, subst1), (b, aq)) -> begin
(

let b_t = (FStar_Syntax_Subst.subst subst1 b.FStar_Syntax_Syntax.sort)
in (

let uu____1193 = (FStar_TypeChecker_Util.new_implicit_var "apply_lemma" goal.goal_ty.FStar_Syntax_Syntax.pos goal.context b_t)
in (match (uu____1193) with
| (u, uu____1208, g_u) -> begin
(

let uu____1216 = (FStar_TypeChecker_Rel.conj_guard guard1 g_u)
in (((((u), (aq)))::uvs), (uu____1216), ((FStar_Syntax_Syntax.NT (((b), (u))))::subst1)))
end)))
end)) (([]), (guard), ([])) bs)
in (match (uu____1126) with
| (uvs, implicits, subst1) -> begin
(

let uvs1 = (FStar_List.rev uvs)
in (

let comp1 = (FStar_Syntax_Subst.subst_comp subst1 comp)
in (

let uu____1248 = (

let c = (FStar_Syntax_Util.comp_to_comp_typ comp1)
in (match (c.FStar_Syntax_Syntax.effect_args) with
| (pre)::(post)::uu____1264 -> begin
(((Prims.fst pre)), ((Prims.fst post)))
end
| uu____1294 -> begin
(failwith "Impossible: not a lemma")
end))
in (match (uu____1248) with
| (pre, post) -> begin
(

let uu____1317 = (FStar_TypeChecker_Rel.try_teq false goal.context post goal.goal_ty)
in (match (uu____1317) with
| None -> begin
(fail "apply_lemma: does not unify with goal")
end
| Some (g) -> begin
(

let g1 = (

let uu____1322 = (FStar_TypeChecker_Rel.solve_deferred_constraints goal.context g)
in (FStar_All.pipe_right uu____1322 FStar_TypeChecker_Rel.resolve_implicits))
in (

let solution = ((FStar_Syntax_Syntax.mk_Tm_app tm1 uvs1) None goal.context.FStar_TypeChecker_Env.range)
in (

let implicits1 = (FStar_All.pipe_right implicits.FStar_TypeChecker_Env.implicits (FStar_List.filter (fun uu____1358 -> (match (uu____1358) with
| (uu____1365, uu____1366, uu____1367, tm2, uu____1369, uu____1370) -> begin
(

let uu____1371 = (FStar_Syntax_Util.head_and_args tm2)
in (match (uu____1371) with
| (hd1, uu____1382) -> begin
(

let uu____1397 = (

let uu____1398 = (FStar_Syntax_Subst.compress hd1)
in uu____1398.FStar_Syntax_Syntax.n)
in (match (uu____1397) with
| FStar_Syntax_Syntax.Tm_uvar (uu____1401) -> begin
true
end
| uu____1410 -> begin
false
end))
end))
end))))
in ((solve goal solution);
(

let sub_goals = (

let uu____1414 = (FStar_All.pipe_right implicits1 (FStar_List.map (fun uu____1430 -> (match (uu____1430) with
| (_msg, _env, _uvar, term, typ, uu____1442) -> begin
{context = goal.context; witness = Some (term); goal_ty = typ}
end))))
in ((

let uu___89_1443 = goal
in {context = uu___89_1443.context; witness = None; goal_ty = pre}))::uu____1414)
in (

let uu____1444 = (add_implicits g1.FStar_TypeChecker_Env.implicits)
in (bind uu____1444 (fun uu____1446 -> (bind dismiss (fun uu____1447 -> (add_goals sub_goals)))))));
))))
end))
end))))
end))
end))
end))
end))
end)
with
| uu____1450 -> begin
(fail "apply_lemma: ill-typed term")
end)))


let exact : FStar_Syntax_Syntax.term  ->  Prims.unit tac = (fun tm -> (with_cur_goal "exact" (fun goal -> try
(match (()) with
| () -> begin
(

let uu____1460 = (goal.context.FStar_TypeChecker_Env.type_of goal.context tm)
in (match (uu____1460) with
| (uu____1465, t, guard) -> begin
(

let uu____1468 = (FStar_TypeChecker_Rel.teq_nosmt goal.context t goal.goal_ty)
in (match (uu____1468) with
| true -> begin
((solve goal tm);
(replace (

let uu___92_1471 = goal
in {context = uu___92_1471.context; witness = None; goal_ty = FStar_Syntax_Util.t_true}));
)
end
| uu____1472 -> begin
(

let msg = (

let uu____1474 = (FStar_Syntax_Print.term_to_string tm)
in (

let uu____1475 = (FStar_Syntax_Print.term_to_string t)
in (

let uu____1476 = (FStar_Syntax_Print.term_to_string goal.goal_ty)
in (FStar_Util.format3 "%s : %s does not exactly solve the goal %s" uu____1474 uu____1475 uu____1476))))
in (fail msg))
end))
end))
end)
with
| e -> begin
(

let uu____1480 = (

let uu____1481 = (FStar_Syntax_Print.term_to_string tm)
in (FStar_Util.format1 "Term is not typeable: %s" uu____1481))
in (fail uu____1480))
end)))


let rewrite : FStar_Syntax_Syntax.binder  ->  Prims.unit tac = (fun h -> (with_cur_goal "rewrite" (fun goal -> ((

let uu____1489 = (FStar_Syntax_Print.bv_to_string (Prims.fst h))
in (

let uu____1490 = (FStar_Syntax_Print.term_to_string (Prims.fst h).FStar_Syntax_Syntax.sort)
in (FStar_Util.print2 "+++Rewrite %s : %s\n" uu____1489 uu____1490)));
(

let uu____1491 = (

let uu____1493 = (

let uu____1494 = (FStar_TypeChecker_Env.lookup_bv goal.context (Prims.fst h))
in (FStar_All.pipe_left Prims.fst uu____1494))
in (FStar_Syntax_Util.destruct_typ_as_formula uu____1493))
in (match (uu____1491) with
| Some (FStar_Syntax_Util.BaseConn (l, (uu____1501)::((x, uu____1503))::((e, uu____1505))::[])) when (FStar_Ident.lid_equals l FStar_Syntax_Const.eq2_lid) -> begin
(

let uu____1539 = (

let uu____1540 = (FStar_Syntax_Subst.compress x)
in uu____1540.FStar_Syntax_Syntax.n)
in (match (uu____1539) with
| FStar_Syntax_Syntax.Tm_name (x1) -> begin
(

let goal1 = (

let uu___93_1546 = goal
in (

let uu____1547 = (FStar_Syntax_Subst.subst ((FStar_Syntax_Syntax.NT (((x1), (e))))::[]) goal.goal_ty)
in {context = uu___93_1546.context; witness = uu___93_1546.witness; goal_ty = uu____1547}))
in (replace goal1))
end
| uu____1550 -> begin
(fail "Not an equality hypothesis with a variable on the LHS")
end))
end
| uu____1551 -> begin
(fail "Not an equality hypothesis")
end));
))))


let clear : Prims.unit tac = (with_cur_goal "clear" (fun goal -> (

let uu____1555 = (FStar_TypeChecker_Env.pop_bv goal.context)
in (match (uu____1555) with
| None -> begin
(fail "Cannot clear; empty context")
end
| Some (x, env') -> begin
(

let fns = (FStar_Syntax_Free.names goal.goal_ty)
in (

let uu____1568 = (FStar_Util.set_mem x fns)
in (match (uu____1568) with
| true -> begin
(fail "Cannot clear; variable appears in goal")
end
| uu____1570 -> begin
(

let new_goal = (

let uu___94_1572 = goal
in {context = env'; witness = uu___94_1572.witness; goal_ty = uu___94_1572.goal_ty})
in (bind dismiss (fun uu____1573 -> (add_goals ((new_goal)::[])))))
end)))
end))))


let clear_hd : name  ->  Prims.unit tac = (fun x -> (with_cur_goal "clear_hd" (fun goal -> (

let uu____1580 = (FStar_TypeChecker_Env.pop_bv goal.context)
in (match (uu____1580) with
| None -> begin
(fail "Cannot clear_hd; empty context")
end
| Some (y, env') -> begin
(match ((not ((FStar_Syntax_Syntax.bv_eq x y)))) with
| true -> begin
(fail "Cannot clear_hd; head variable mismatch")
end
| uu____1592 -> begin
clear
end)
end)))))


let revert : Prims.unit tac = (with_cur_goal "revert" (fun goal -> (

let uu____1595 = (FStar_TypeChecker_Env.pop_bv goal.context)
in (match (uu____1595) with
| None -> begin
(fail "Cannot clear_hd; empty context")
end
| Some (x, env') -> begin
(

let fns = (FStar_Syntax_Free.names goal.goal_ty)
in ((

let uu____1609 = (FStar_Syntax_Print.bv_to_string x)
in (FStar_Util.print1 "reverting %s\n" uu____1609));
(

let uu____1610 = (

let uu____1611 = (FStar_Util.set_mem x fns)
in (not (uu____1611)))
in (match (uu____1610) with
| true -> begin
(clear_hd x)
end
| uu____1613 -> begin
(

let new_goal = (

let uu____1615 = (

let uu____1624 = (un_squash x.FStar_Syntax_Syntax.sort)
in (

let uu____1628 = (un_squash goal.goal_ty)
in ((uu____1624), (uu____1628))))
in (match (uu____1615) with
| (Some (p), Some (q)) -> begin
(

let uu___95_1654 = goal
in (

let uu____1655 = (FStar_Syntax_Util.mk_imp p q)
in {context = env'; witness = uu___95_1654.witness; goal_ty = uu____1655}))
end
| uu____1656 -> begin
(

let uu___96_1665 = goal
in (

let uu____1666 = (

let uu____1667 = (FStar_TypeChecker_TcTerm.universe_of env' x.FStar_Syntax_Syntax.sort)
in (FStar_Syntax_Util.mk_forall uu____1667 x goal.goal_ty))
in {context = env'; witness = uu___96_1665.witness; goal_ty = uu____1666}))
end))
in (bind dismiss (fun uu____1668 -> (add_goals ((new_goal)::[])))))
end));
))
end))))


let revert_hd : name  ->  Prims.unit tac = (fun x -> (with_cur_goal "revert_hd" (fun goal -> (

let uu____1675 = (FStar_TypeChecker_Env.pop_bv goal.context)
in (match (uu____1675) with
| None -> begin
(fail "Cannot revert_hd; empty context")
end
| Some (y, env') -> begin
(match ((not ((FStar_Syntax_Syntax.bv_eq x y)))) with
| true -> begin
(

let uu____1687 = (

let uu____1688 = (FStar_Syntax_Print.bv_to_string x)
in (

let uu____1689 = (FStar_Syntax_Print.bv_to_string y)
in (FStar_Util.format2 "Cannot revert_hd %s; head variable mismatch ... egot %s" uu____1688 uu____1689)))
in (fail uu____1687))
end
| uu____1690 -> begin
revert
end)
end)))))


let rec revert_all_hd : name Prims.list  ->  Prims.unit tac = (fun xs -> (match (xs) with
| [] -> begin
(ret ())
end
| (x)::xs1 -> begin
(

let uu____1702 = (revert_all_hd xs1)
in (bind uu____1702 (fun uu____1704 -> (revert_hd x))))
end))


let is_name : FStar_Syntax_Syntax.term  ->  Prims.bool = (fun x -> (

let uu____1708 = (

let uu____1709 = (FStar_Syntax_Subst.compress x)
in uu____1709.FStar_Syntax_Syntax.n)
in (match (uu____1708) with
| FStar_Syntax_Syntax.Tm_name (uu____1712) -> begin
true
end
| uu____1713 -> begin
false
end)))


let as_name : FStar_Syntax_Syntax.term  ->  FStar_Syntax_Syntax.bv = (fun x -> (

let uu____1717 = (

let uu____1718 = (FStar_Syntax_Subst.compress x)
in uu____1718.FStar_Syntax_Syntax.n)
in (match (uu____1717) with
| FStar_Syntax_Syntax.Tm_name (x1) -> begin
x1
end
| uu____1722 -> begin
(failwith "Not a name")
end)))


let destruct_equality_imp : FStar_Syntax_Syntax.term  ->  (FStar_Syntax_Syntax.bv * (FStar_Syntax_Syntax.term', FStar_Syntax_Syntax.term') FStar_Syntax_Syntax.syntax * (FStar_Syntax_Syntax.term', FStar_Syntax_Syntax.term') FStar_Syntax_Syntax.syntax) Prims.option = (fun t -> (

let uu____1734 = (FStar_Syntax_Util.destruct_typ_as_formula t)
in (match (uu____1734) with
| Some (FStar_Syntax_Util.BaseConn (l, ((lhs, uu____1746))::((rhs, uu____1748))::[])) when (FStar_Ident.lid_equals l FStar_Syntax_Const.imp_lid) -> begin
(

let uu____1774 = (FStar_Syntax_Util.destruct_typ_as_formula lhs)
in (match (uu____1774) with
| (Some (FStar_Syntax_Util.BaseConn (eq1, (_)::((x, _))::((e, _))::[]))) | (Some (FStar_Syntax_Util.BaseConn (eq1, ((x, _))::((e, _))::[]))) when ((FStar_Ident.lid_equals eq1 FStar_Syntax_Const.eq2_lid) && (is_name x)) -> begin
(

let uu____1846 = (

let uu____1854 = (as_name x)
in ((uu____1854), (e), (rhs)))
in Some (uu____1846))
end
| uu____1866 -> begin
None
end))
end
| uu____1875 -> begin
None
end)))


let at_most_one = (fun t -> (bind t (fun a -> (bind get (fun p -> (match (p.goals) with
| ([]) | ((_)::[]) -> begin
(ret a)
end
| uu____1898 -> begin
(fail "expected at most one goal remaining")
end))))))


let goal_to_string : goal  ->  Prims.string = (fun g1 -> (

let g1_binders = (

let uu____1904 = (FStar_TypeChecker_Env.all_binders g1.context)
in (FStar_All.pipe_right uu____1904 (FStar_Syntax_Print.binders_to_string ", ")))
in (

let uu____1905 = (FStar_Syntax_Print.term_to_string g1.goal_ty)
in (FStar_Util.format2 "%s |- %s" g1_binders uu____1905))))


let merge_sub_goals : Prims.unit tac = (

let uu____1907 = (bind get (fun p -> (match (p.goals) with
| (g1)::(g2)::rest -> begin
(

let uu____1915 = (((FStar_TypeChecker_Env.eq_gamma g1.context g2.context) && (FStar_Option.isNone g1.witness)) && (FStar_Option.isNone g2.witness))
in (match (uu____1915) with
| true -> begin
(

let uu____1917 = (

let uu___97_1918 = p
in (

let uu____1919 = (

let uu____1921 = (conj_goals g1 g2)
in (uu____1921)::rest)
in {main_context = uu___97_1918.main_context; main_goal = uu___97_1918.main_goal; all_implicits = uu___97_1918.all_implicits; goals = uu____1919; smt_goals = uu___97_1918.smt_goals; transaction = uu___97_1918.transaction}))
in (set uu____1917))
end
| uu____1922 -> begin
(

let g1_binders = (

let uu____1924 = (FStar_TypeChecker_Env.all_binders g1.context)
in (FStar_All.pipe_right uu____1924 (FStar_Syntax_Print.binders_to_string ", ")))
in (

let g2_binders = (

let uu____1926 = (FStar_TypeChecker_Env.all_binders g2.context)
in (FStar_All.pipe_right uu____1926 (FStar_Syntax_Print.binders_to_string ", ")))
in (

let uu____1927 = (

let uu____1928 = (goal_to_string g1)
in (

let uu____1929 = (goal_to_string g2)
in (

let uu____1930 = (

let uu____1931 = (FStar_TypeChecker_Env.eq_gamma g1.context g2.context)
in (FStar_All.pipe_right uu____1931 FStar_Util.string_of_bool))
in (FStar_Util.format3 "Cannot merge sub-goals: incompatible contexts:\ng1=%s\ng2=%s\neq_gamma=%s\n" uu____1928 uu____1929 uu____1930))))
in (fail uu____1927))))
end))
end
| uu____1932 -> begin
(

let goals = (

let uu____1935 = (FStar_All.pipe_right p.goals (FStar_List.map (fun x -> (FStar_Syntax_Print.term_to_string x.goal_ty))))
in (FStar_All.pipe_right uu____1935 (FStar_String.concat "\n\t")))
in (

let uu____1941 = (FStar_Util.format1 "Cannot merge sub-goals: not enough sub-goals\n\tGoals are: %s" goals)
in (fail uu____1941)))
end)))
in (name_tac "merge_sub_goals" uu____1907))


let rec visit : Prims.unit tac  ->  Prims.unit tac = (fun callback -> (

let uu____1949 = (

let uu____1951 = (with_cur_goal "visit_strengthen_else" (fun goal -> (

let uu____1954 = (FStar_Syntax_Util.destruct_typ_as_formula goal.goal_ty)
in (match (uu____1954) with
| None -> begin
(

let uu____1957 = (

let uu____1958 = (FStar_Syntax_Subst.compress goal.goal_ty)
in uu____1958.FStar_Syntax_Syntax.n)
in (match (uu____1957) with
| FStar_Syntax_Syntax.Tm_meta (uu____1962) -> begin
(

let uu____1967 = (visit callback)
in (map_meta uu____1967))
end
| uu____1969 -> begin
((

let uu____1971 = (FStar_Syntax_Print.term_to_string goal.goal_ty)
in (FStar_Util.print1 "Not a formula, split to smt %s\n" uu____1971));
smt;
)
end))
end
| Some (FStar_Syntax_Util.QEx (uu____1972)) -> begin
((

let uu____1977 = (FStar_Syntax_Print.term_to_string goal.goal_ty)
in (FStar_Util.print1 "Not yet handled: exists\n\tGoal is %s\n" uu____1977));
(ret ());
)
end
| Some (FStar_Syntax_Util.QAll (xs, uu____1979, uu____1980)) -> begin
(bind intros (fun binders -> (

let uu____1982 = (visit callback)
in (bind uu____1982 (fun uu____1984 -> (

let uu____1985 = (

let uu____1987 = (FStar_List.map Prims.fst binders)
in (revert_all_hd uu____1987))
in (bind uu____1985 (fun uu____1991 -> (with_cur_goal "inner" (fun goal1 -> ((

let uu____1994 = (goal_to_string goal1)
in (FStar_Util.print1 "After reverting intros, goal is %s\n" uu____1994));
(ret ());
)))))))))))
end
| Some (FStar_Syntax_Util.BaseConn (l, uu____1996)) when (FStar_Ident.lid_equals l FStar_Syntax_Const.and_lid) -> begin
(

let uu____1997 = (

let uu____1999 = (visit callback)
in (seq split uu____1999))
in (bind uu____1997 (fun uu____2001 -> merge_sub_goals)))
end
| Some (FStar_Syntax_Util.BaseConn (l, uu____2003)) when (FStar_Ident.lid_equals l FStar_Syntax_Const.imp_lid) -> begin
(bind imp_intro (fun h -> (

let uu____2005 = (visit callback)
in (bind uu____2005 (fun uu____2007 -> revert)))))
end
| Some (FStar_Syntax_Util.BaseConn (l, uu____2009)) -> begin
(or_else trivial smt)
end))))
in (or_else callback uu____1951))
in (focus_cur_goal "visit_strengthen" uu____1949)))


let proofstate_of_goal_ty : FStar_TypeChecker_Env.env  ->  FStar_Syntax_Syntax.term  ->  proofstate = (fun env g -> (

let g1 = (

let uu____2017 = (FStar_TypeChecker_Normalize.normalize ((FStar_TypeChecker_Normalize.Beta)::[]) env g)
in {context = env; witness = None; goal_ty = uu____2017})
in (

let uu____2018 = (FStar_Unionfind.new_transaction ())
in {main_context = env; main_goal = g1; all_implicits = []; goals = (g1)::[]; smt_goals = []; transaction = uu____2018})))



=======
  {
  context: FStar_TypeChecker_Env.env ;
  witness: FStar_Syntax_Syntax.term Prims.option ;
  goal_ty: FStar_Syntax_Syntax.term }
type proofstate =
  {
  main_context: FStar_TypeChecker_Env.env ;
  main_goal: goal ;
  all_implicits: FStar_TypeChecker_Env.implicits ;
  goals: goal Prims.list ;
  smt_goals: goal Prims.list ;
  transaction: FStar_Unionfind.tx }
type 'a result =
  | Success of ('a * proofstate) 
  | Failed of (Prims.string * proofstate) 
let uu___is_Success projectee =
  match projectee with | Success _0 -> true | uu____100 -> false 
let __proj__Success__item___0 projectee =
  match projectee with | Success _0 -> _0 
let uu___is_Failed projectee =
  match projectee with | Failed _0 -> true | uu____131 -> false 
let __proj__Failed__item___0 projectee =
  match projectee with | Failed _0 -> _0 
exception Failure of Prims.string 
let uu___is_Failure : Prims.exn -> Prims.bool =
  fun projectee  ->
    match projectee with | Failure uu____155 -> true | uu____156 -> false
  
let __proj__Failure__item__uu___ : Prims.exn -> Prims.string =
  fun projectee  -> match projectee with | Failure uu____163 -> uu____163 
type 'a tac =
  {
  tac_f: proofstate -> 'a result ;
  tac_name: Prims.string ;
  kernel: Prims.bool }
let as_tac name b f = { tac_f = f; tac_name = name; kernel = b } 
let kernel_tac n1 t = { tac_f = t; tac_name = n1; kernel = true } 
let user_tac n1 t = { tac_f = t; tac_name = n1; kernel = false } 
let name_tac n1 t =
  let uu___73_300 = t  in
  { tac_f = (uu___73_300.tac_f); tac_name = n1; kernel = false } 
let run t p = t.tac_f p 
let debug : proofstate -> Prims.string -> Prims.unit =
  fun p  ->
    fun msg  ->
      let uu____323 = FStar_Util.string_of_int (FStar_List.length p.goals)
         in
      let uu____327 =
        match p.goals with
        | [] -> "[]"
        | uu____328 ->
            let uu____330 =
              let uu____331 = FStar_List.hd p.goals  in uu____331.goal_ty  in
            FStar_Syntax_Print.term_to_string uu____330
         in
      let uu____332 =
        match p.goals with
        | [] -> ""
        | uu____333 ->
            let uu____335 =
              let uu____337 = FStar_List.tl p.goals  in
              FStar_All.pipe_right uu____337
                (FStar_List.map
                   (fun x  -> FStar_Syntax_Print.term_to_string x.goal_ty))
               in
            FStar_All.pipe_right uu____335 (FStar_String.concat ";;")
         in
      FStar_Util.print4
        "TAC (ngoals=%s, maingoal=%s, rest=%s):\n\tTAC>> %s\n" uu____323
        uu____327 uu____332 msg
  
let ret a = kernel_tac "return" (fun p  -> Success (a, p)) 
let bind t1 t2 =
  kernel_tac "bind"
    (fun p  ->
       if Prims.op_Negation t1.kernel then debug p t1.tac_name else ();
       (let uu____379 = t1.tac_f p  in
        match uu____379 with
        | Success (a,q) ->
            let t21 = t2 a  in
            (if Prims.op_Negation t21.kernel
             then debug q t21.tac_name
             else ();
             t21.tac_f q)
        | Failed (msg,q) ->
            (if Prims.op_Negation t1.kernel
             then
               (let uu____391 = FStar_Util.format1 "%s failed!" t1.tac_name
                   in
                debug p uu____391)
             else ();
             Failed (msg, q))))
  
let get : proofstate tac = kernel_tac "get" (fun p  -> Success (p, p)) 
let fail msg =
  kernel_tac "fail"
    (fun p  -> FStar_Util.print1 ">>>>>%s\n" msg; Failed (msg, p))
  
let show : Prims.unit tac =
  kernel_tac "show" (fun p  -> debug p "debug"; Success ((), p)) 
let set : proofstate -> Prims.unit tac =
  fun p  -> kernel_tac "set" (fun uu____413  -> Success ((), p)) 
let solve : goal -> FStar_Syntax_Syntax.typ -> Prims.unit =
  fun goal  ->
    fun solution  ->
      match goal.witness with
      | None  -> ()
      | Some w ->
          let uu____421 =
            FStar_TypeChecker_Rel.teq_nosmt goal.context w solution  in
          if uu____421
          then ()
          else
            (let uu____423 =
               let uu____424 =
                 let uu____425 = FStar_Syntax_Print.term_to_string solution
                    in
                 let uu____426 = FStar_Syntax_Print.term_to_string w  in
                 let uu____427 =
                   FStar_Syntax_Print.term_to_string goal.goal_ty  in
                 FStar_Util.format3 "%s does not solve %s : %s" uu____425
                   uu____426 uu____427
                  in
               Failure uu____424  in
             Prims.raise uu____423)
  
let dismiss : Prims.unit tac =
  bind get
    (fun p  ->
       let uu____430 =
         let uu___74_431 = p  in
         let uu____432 = FStar_List.tl p.goals  in
         {
           main_context = (uu___74_431.main_context);
           main_goal = (uu___74_431.main_goal);
           all_implicits = (uu___74_431.all_implicits);
           goals = uu____432;
           smt_goals = (uu___74_431.smt_goals);
           transaction = (uu___74_431.transaction)
         }  in
       set uu____430)
  
let dismiss_all : Prims.unit tac =
  bind get
    (fun p  ->
       set
         (let uu___75_436 = p  in
          {
            main_context = (uu___75_436.main_context);
            main_goal = (uu___75_436.main_goal);
            all_implicits = (uu___75_436.all_implicits);
            goals = [];
            smt_goals = (uu___75_436.smt_goals);
            transaction = (uu___75_436.transaction)
          }))
  
let add_goals : goal Prims.list -> Prims.unit tac =
  fun gs  ->
    bind get
      (fun p  ->
         set
           (let uu___76_445 = p  in
            {
              main_context = (uu___76_445.main_context);
              main_goal = (uu___76_445.main_goal);
              all_implicits = (uu___76_445.all_implicits);
              goals = (FStar_List.append gs p.goals);
              smt_goals = (uu___76_445.smt_goals);
              transaction = (uu___76_445.transaction)
            }))
  
let add_smt_goals : goal Prims.list -> Prims.unit tac =
  fun gs  ->
    bind get
      (fun p  ->
         set
           (let uu___77_454 = p  in
            {
              main_context = (uu___77_454.main_context);
              main_goal = (uu___77_454.main_goal);
              all_implicits = (uu___77_454.all_implicits);
              goals = (uu___77_454.goals);
              smt_goals = (FStar_List.append gs p.smt_goals);
              transaction = (uu___77_454.transaction)
            }))
  
let replace : goal -> Prims.unit tac =
  fun g  -> bind dismiss (fun uu____460  -> add_goals [g]) 
let add_implicits : FStar_TypeChecker_Env.implicits -> Prims.unit tac =
  fun i  ->
    bind get
      (fun p  ->
         set
           (let uu___78_467 = p  in
            {
              main_context = (uu___78_467.main_context);
              main_goal = (uu___78_467.main_goal);
              all_implicits = (FStar_List.append i p.all_implicits);
              goals = (uu___78_467.goals);
              smt_goals = (uu___78_467.smt_goals);
              transaction = (uu___78_467.transaction)
            }))
  
let is_true : FStar_Syntax_Syntax.term -> Prims.bool =
  fun t  ->
    let uu____477 = FStar_Syntax_Util.destruct_typ_as_formula t  in
    match uu____477 with
    | Some (FStar_Syntax_Util.BaseConn (l,[])) ->
        FStar_Ident.lid_equals l FStar_Syntax_Const.true_lid
    | uu____489 -> false
  
let is_false : FStar_Syntax_Syntax.term -> Prims.bool =
  fun t  ->
    let uu____494 = FStar_Syntax_Util.destruct_typ_as_formula t  in
    match uu____494 with
    | Some (FStar_Syntax_Util.BaseConn (l,[])) ->
        FStar_Ident.lid_equals l FStar_Syntax_Const.false_lid
    | uu____506 -> false
  
let conj_goals : goal -> goal -> goal =
  fun g1  ->
    fun g2  ->
      let t1 = g1.goal_ty  in
      let t2 = g2.goal_ty  in
      let uu____516 = (is_true t1) || (is_false t2)  in
      if uu____516
      then g2
      else
        (let uu____518 = (is_true t2) || (is_false t1)  in
         if uu____518
         then g1
         else
           (let uu___79_520 = g1  in
            let uu____521 = FStar_Syntax_Util.mk_conj t1 t2  in
            {
              context = (uu___79_520.context);
              witness = (uu___79_520.witness);
              goal_ty = uu____521
            }))
  
let with_cur_goal nm f =
  let uu____542 =
    bind get
      (fun p  ->
         match p.goals with | [] -> fail "No more goals" | hd1::tl1 -> f hd1)
     in
  name_tac nm uu____542 
let smt : Prims.unit tac =
  with_cur_goal "smt"
    (fun g  ->
       bind dismiss
         (fun uu____551  ->
            let uu____552 =
              add_goals
                [(let uu___80_554 = g  in
                  {
                    context = (uu___80_554.context);
                    witness = (uu___80_554.witness);
                    goal_ty = FStar_Syntax_Util.t_true
                  })]
               in
            bind uu____552 (fun uu____555  -> add_smt_goals [g])))
  
let focus_cur_goal nm f =
  bind get
    (fun p  ->
       match p.goals with
       | [] -> fail "No more goals"
       | hd1::tl1 ->
           let q =
             let uu___81_577 = p  in
             {
               main_context = (uu___81_577.main_context);
               main_goal = (uu___81_577.main_goal);
               all_implicits = (uu___81_577.all_implicits);
               goals = [hd1];
               smt_goals = (uu___81_577.smt_goals);
               transaction = (uu___81_577.transaction)
             }  in
           let uu____578 = set q  in
           bind uu____578
             (fun uu____580  ->
                bind f
                  (fun a  ->
                     bind get
                       (fun q'  ->
                          let q2 =
                            let uu___82_584 = q'  in
                            {
                              main_context = (uu___82_584.main_context);
                              main_goal = (uu___82_584.main_goal);
                              all_implicits = (uu___82_584.all_implicits);
                              goals = (FStar_List.append q'.goals tl1);
                              smt_goals = (uu___82_584.smt_goals);
                              transaction = (uu___82_584.transaction)
                            }  in
                          let uu____585 = set q2  in
                          bind uu____585 (fun uu____587  -> ret a)))))
  
let cur_goal_and_rest f g =
  bind get
    (fun p  ->
       match p.goals with
       | [] -> fail "No more goals"
       | uu____621::[] -> bind f (fun a  -> ret (a, None))
       | hd1::tl1 ->
           bind dismiss_all
             (fun uu____636  ->
                let uu____637 = add_goals [hd1]  in
                bind uu____637
                  (fun uu____642  ->
                     bind f
                       (fun a  ->
                          bind get
                            (fun uu____650  ->
                               match uu____650 with
                               | { main_context = uu____655;
                                   main_goal = uu____656;
                                   all_implicits = uu____657;
                                   goals = sub_goals_f;
                                   smt_goals = uu____659;
                                   transaction = uu____660;_} ->
                                   bind dismiss_all
                                     (fun uu____666  ->
                                        let uu____667 = add_goals tl1  in
                                        bind uu____667
                                          (fun uu____672  ->
                                             bind g
                                               (fun b  ->
                                                  let uu____677 =
                                                    add_goals sub_goals_f  in
                                                  bind uu____677
                                                    (fun uu____682  ->
                                                       ret (a, (Some b)))))))))))
  
let or_else t1 t2 =
  kernel_tac "or_else"
    (fun p  ->
       (let uu____706 = FStar_Util.format1 "or_else: trying %s" t1.tac_name
           in
        debug p uu____706);
       (let uu____707 = t1.tac_f p  in
        match uu____707 with
        | Failed uu____710 ->
            ((let uu____714 =
                FStar_Util.format2 "or_else: %s failed; trying %s"
                  t1.tac_name t2.tac_name
                 in
              debug p uu____714);
             t2.tac_f p)
        | q -> q))
  
let rec map t =
  user_tac "map"
    (fun p  ->
       let uu____730 =
         let uu____733 =
           let uu____739 = map t  in cur_goal_and_rest t uu____739  in
         bind uu____733
           (fun uu___72_748  ->
              match uu___72_748 with
              | (hd1,None ) -> ret [hd1]
              | (hd1,Some tl1) -> ret (hd1 :: tl1))
          in
       run uu____730 p)
  
let map_goal_term :
  (FStar_Syntax_Syntax.term -> FStar_Syntax_Syntax.term) -> Prims.unit tac =
  fun f  ->
    let aux =
      with_cur_goal "map_goal"
        (fun g  ->
           let uu____781 =
             let uu___83_782 = g  in
             let uu____783 = f g.goal_ty  in
             {
               context = (uu___83_782.context);
               witness = (uu___83_782.witness);
               goal_ty = uu____783
             }  in
           replace uu____781)
       in
    let uu____784 = map aux  in bind uu____784 (fun uu____788  -> ret ())
  
let map_meta t =
  with_cur_goal "map_meta"
    (fun g  ->
       let uu____801 =
         let uu____802 = FStar_Syntax_Subst.compress g.goal_ty  in
         uu____802.FStar_Syntax_Syntax.n  in
       match uu____801 with
       | FStar_Syntax_Syntax.Tm_meta (f,annot) ->
           let uu____812 =
             replace
               (let uu___84_814 = g  in
                {
                  context = (uu___84_814.context);
                  witness = (uu___84_814.witness);
                  goal_ty = f
                })
              in
           bind uu____812
             (fun uu____815  ->
                bind t
                  (fun a  ->
                     let uu____817 =
                       map_goal_term
                         (fun tm  ->
                            let uu____820 = is_true tm  in
                            if uu____820
                            then tm
                            else
                              FStar_Syntax_Syntax.mk
                                (FStar_Syntax_Syntax.Tm_meta (tm, annot))
                                None tm.FStar_Syntax_Syntax.pos)
                        in
                     bind uu____817 (fun uu____826  -> ret a)))
       | uu____827 -> fail "Not a meta")
  
let seq : Prims.unit tac -> Prims.unit tac -> Prims.unit tac =
  fun t1  ->
    fun t2  ->
      let uu____840 =
        bind t1
          (fun uu____842  ->
             let uu____843 = map t2  in
             bind uu____843 (fun uu____847  -> ret ()))
         in
      focus_cur_goal "seq" uu____840
  
let intros : FStar_Syntax_Syntax.binders tac =
  with_cur_goal "intros"
    (fun goal  ->
       let uu____851 = FStar_Syntax_Util.destruct_typ_as_formula goal.goal_ty
          in
       match uu____851 with
       | Some (FStar_Syntax_Util.QAll (bs,pats,body)) ->
           let new_context =
             FStar_TypeChecker_Env.push_binders goal.context bs  in
           let new_goal =
             { context = new_context; witness = None; goal_ty = body }  in
           bind dismiss
             (fun uu____859  ->
                let uu____860 = add_goals [new_goal]  in
                bind uu____860
                  (fun uu____862  ->
                     (let uu____864 =
                        FStar_Syntax_Print.binders_to_string ", " bs  in
                      FStar_Util.print1 "intros: %s\n" uu____864);
                     ret bs))
       | uu____865 -> fail "Cannot intro this goal, expected a forall")
  
let intros_no_names : Prims.unit tac = bind intros (fun uu____868  -> ret ()) 
let mk_squash p =
  let sq = FStar_Syntax_Util.fvar_const FStar_Syntax_Const.squash_lid  in
  let uu____879 =
    let uu____885 = FStar_Syntax_Syntax.as_arg p  in [uu____885]  in
  FStar_Syntax_Util.mk_app sq uu____879 
let un_squash :
  FStar_Syntax_Syntax.term ->
    (FStar_Syntax_Syntax.term',FStar_Syntax_Syntax.term')
      FStar_Syntax_Syntax.syntax Prims.option
  =
  fun t  ->
    let uu____892 = FStar_Syntax_Util.head_and_args t  in
    match uu____892 with
    | (head1,args) ->
        let uu____921 =
          let uu____929 =
            let uu____930 = FStar_Syntax_Util.un_uinst head1  in
            uu____930.FStar_Syntax_Syntax.n  in
          (uu____929, args)  in
        (match uu____921 with
         | (FStar_Syntax_Syntax.Tm_fvar fv,(p,uu____943)::[]) when
             FStar_Syntax_Syntax.fv_eq_lid fv FStar_Syntax_Const.squash_lid
             -> Some p
         | (FStar_Syntax_Syntax.Tm_refine
            ({ FStar_Syntax_Syntax.ppname = uu____963;
               FStar_Syntax_Syntax.index = uu____964;
               FStar_Syntax_Syntax.sort =
                 { FStar_Syntax_Syntax.n = FStar_Syntax_Syntax.Tm_fvar fv;
                   FStar_Syntax_Syntax.tk = uu____966;
                   FStar_Syntax_Syntax.pos = uu____967;
                   FStar_Syntax_Syntax.vars = uu____968;_};_},p),[])
             when
             FStar_Syntax_Syntax.fv_eq_lid fv FStar_Syntax_Const.unit_lid ->
             Some p
         | uu____987 -> None)
  
let imp_intro : FStar_Syntax_Syntax.binder tac =
  with_cur_goal "imp_intro"
    (fun goal  ->
       let uu____999 = FStar_Syntax_Util.destruct_typ_as_formula goal.goal_ty
          in
       match uu____999 with
       | Some (FStar_Syntax_Util.BaseConn
           (l,(lhs,uu____1004)::(rhs,uu____1006)::[])) when
           FStar_Ident.lid_equals l FStar_Syntax_Const.imp_lid ->
           let name = FStar_Syntax_Syntax.new_bv None lhs  in
           let new_goal =
             let uu____1034 = FStar_TypeChecker_Env.push_bv goal.context name
                in
             { context = uu____1034; witness = None; goal_ty = rhs }  in
           bind dismiss
             (fun uu____1035  ->
                let uu____1036 = add_goals [new_goal]  in
                bind uu____1036
                  (fun uu____1038  ->
                     (let uu____1040 = FStar_Syntax_Print.bv_to_string name
                         in
                      FStar_Util.print1 "imp_intro: %s\n" uu____1040);
                     (let uu____1041 = FStar_Syntax_Syntax.mk_binder name  in
                      ret uu____1041)))
       | uu____1042 -> fail "Cannot intro this goal, expected an '==>'")
  
let split : Prims.unit tac =
  with_cur_goal "split"
    (fun goal  ->
       let uu____1046 =
         FStar_Syntax_Util.destruct_typ_as_formula goal.goal_ty  in
       match uu____1046 with
       | Some (FStar_Syntax_Util.BaseConn (l,args)) when
           FStar_Ident.lid_equals l FStar_Syntax_Const.and_lid ->
           let new_goals =
             FStar_All.pipe_right args
               (FStar_List.map
                  (fun uu____1056  ->
                     match uu____1056 with
                     | (a,uu____1060) ->
                         let uu___85_1061 = goal  in
                         {
                           context = (uu___85_1061.context);
                           witness = None;
                           goal_ty = a
                         }))
              in
           bind dismiss
             (fun uu____1062  ->
                let uu____1063 = add_goals new_goals  in
                bind uu____1063 (fun uu____1065  -> show))
       | uu____1066 -> fail "Cannot split this goal; expected a conjunction")
  
let trivial : Prims.unit tac =
  with_cur_goal "trivial"
    (fun goal  ->
       let steps =
         [FStar_TypeChecker_Normalize.Reify;
         FStar_TypeChecker_Normalize.Beta;
         FStar_TypeChecker_Normalize.UnfoldUntil
           FStar_Syntax_Syntax.Delta_constant;
         FStar_TypeChecker_Normalize.Zeta;
         FStar_TypeChecker_Normalize.Iota;
         FStar_TypeChecker_Normalize.Primops]  in
       let t =
         FStar_TypeChecker_Normalize.normalize steps goal.context
           goal.goal_ty
          in
       let uu____1073 = FStar_Syntax_Util.destruct_typ_as_formula t  in
       match uu____1073 with
       | Some (FStar_Syntax_Util.BaseConn (l,[])) when
           FStar_Ident.lid_equals l FStar_Syntax_Const.true_lid ->
           bind dismiss
             (fun uu____1086  ->
                add_goals
                  [(let uu___86_1087 = goal  in
                    {
                      context = (uu___86_1087.context);
                      witness = (uu___86_1087.witness);
                      goal_ty = t
                    })])
       | uu____1088 -> fail "Not a trivial goal")
  
let apply_lemma : FStar_Syntax_Syntax.term -> Prims.unit tac =
  fun tm  ->
    with_cur_goal "apply_lemma"
      (fun goal  ->
         try
           let uu____1099 =
             (goal.context).FStar_TypeChecker_Env.type_of goal.context tm  in
           match uu____1099 with
           | (tm1,t,guard) ->
               let uu____1107 =
                 let uu____1108 = FStar_Syntax_Util.is_lemma t  in
                 Prims.op_Negation uu____1108  in
               if uu____1107
               then fail "apply_lemma: not a lemma"
               else
                 (let uu____1111 = FStar_Syntax_Util.arrow_formals_comp t  in
                  match uu____1111 with
                  | (bs,comp) ->
                      let uu____1126 =
                        FStar_List.fold_left
                          (fun uu____1143  ->
                             fun uu____1144  ->
                               match (uu____1143, uu____1144) with
                               | ((uvs,guard1,subst1),(b,aq)) ->
                                   let b_t =
                                     FStar_Syntax_Subst.subst subst1
                                       b.FStar_Syntax_Syntax.sort
                                      in
                                   let uu____1193 =
                                     FStar_TypeChecker_Util.new_implicit_var
                                       "apply_lemma"
                                       (goal.goal_ty).FStar_Syntax_Syntax.pos
                                       goal.context b_t
                                      in
                                   (match uu____1193 with
                                    | (u,uu____1208,g_u) ->
                                        let uu____1216 =
                                          FStar_TypeChecker_Rel.conj_guard
                                            guard1 g_u
                                           in
                                        (((u, aq) :: uvs), uu____1216,
                                          ((FStar_Syntax_Syntax.NT (b, u)) ::
                                          subst1)))) ([], guard, []) bs
                         in
                      (match uu____1126 with
                       | (uvs,implicits,subst1) ->
                           let uvs1 = FStar_List.rev uvs  in
                           let comp1 =
                             FStar_Syntax_Subst.subst_comp subst1 comp  in
                           let uu____1248 =
                             let c = FStar_Syntax_Util.comp_to_comp_typ comp1
                                in
                             match c.FStar_Syntax_Syntax.effect_args with
                             | pre::post::uu____1264 ->
                                 ((Prims.fst pre), (Prims.fst post))
                             | uu____1294 ->
                                 failwith "Impossible: not a lemma"
                              in
                           (match uu____1248 with
                            | (pre,post) ->
                                let uu____1317 =
                                  FStar_TypeChecker_Rel.try_teq false
                                    goal.context post goal.goal_ty
                                   in
                                (match uu____1317 with
                                 | None  ->
                                     fail
                                       "apply_lemma: does not unify with goal"
                                 | Some g ->
                                     let g1 =
                                       let uu____1322 =
                                         FStar_TypeChecker_Rel.solve_deferred_constraints
                                           goal.context g
                                          in
                                       FStar_All.pipe_right uu____1322
                                         FStar_TypeChecker_Rel.resolve_implicits
                                        in
                                     let solution =
                                       (FStar_Syntax_Syntax.mk_Tm_app tm1
                                          uvs1) None
                                         (goal.context).FStar_TypeChecker_Env.range
                                        in
                                     let implicits1 =
                                       FStar_All.pipe_right
                                         implicits.FStar_TypeChecker_Env.implicits
                                         (FStar_List.filter
                                            (fun uu____1358  ->
                                               match uu____1358 with
                                               | (uu____1365,uu____1366,uu____1367,tm2,uu____1369,uu____1370)
                                                   ->
                                                   let uu____1371 =
                                                     FStar_Syntax_Util.head_and_args
                                                       tm2
                                                      in
                                                   (match uu____1371 with
                                                    | (hd1,uu____1382) ->
                                                        let uu____1397 =
                                                          let uu____1398 =
                                                            FStar_Syntax_Subst.compress
                                                              hd1
                                                             in
                                                          uu____1398.FStar_Syntax_Syntax.n
                                                           in
                                                        (match uu____1397
                                                         with
                                                         | FStar_Syntax_Syntax.Tm_uvar
                                                             uu____1401 ->
                                                             true
                                                         | uu____1410 ->
                                                             false))))
                                        in
                                     (solve goal solution;
                                      (let sub_goals =
                                         let uu____1414 =
                                           FStar_All.pipe_right implicits1
                                             (FStar_List.map
                                                (fun uu____1430  ->
                                                   match uu____1430 with
                                                   | (_msg,_env,_uvar,term,typ,uu____1442)
                                                       ->
                                                       {
                                                         context =
                                                           (goal.context);
                                                         witness =
                                                           (Some term);
                                                         goal_ty = typ
                                                       }))
                                            in
                                         (let uu___89_1443 = goal  in
                                          {
                                            context = (uu___89_1443.context);
                                            witness = None;
                                            goal_ty = pre
                                          }) :: uu____1414
                                          in
                                       let uu____1444 =
                                         add_implicits
                                           g1.FStar_TypeChecker_Env.implicits
                                          in
                                       bind uu____1444
                                         (fun uu____1446  ->
                                            bind dismiss
                                              (fun uu____1447  ->
                                                 add_goals sub_goals))))))))
         with | uu____1450 -> fail "apply_lemma: ill-typed term")
  
let exact : FStar_Syntax_Syntax.term -> Prims.unit tac =
  fun tm  ->
    with_cur_goal "exact"
      (fun goal  ->
         try
           let uu____1460 =
             (goal.context).FStar_TypeChecker_Env.type_of goal.context tm  in
           match uu____1460 with
           | (uu____1465,t,guard) ->
               let uu____1468 =
                 FStar_TypeChecker_Rel.teq_nosmt goal.context t goal.goal_ty
                  in
               if uu____1468
               then
                 (solve goal tm;
                  replace
                    (let uu___92_1471 = goal  in
                     {
                       context = (uu___92_1471.context);
                       witness = None;
                       goal_ty = FStar_Syntax_Util.t_true
                     }))
               else
                 (let msg =
                    let uu____1474 = FStar_Syntax_Print.term_to_string tm  in
                    let uu____1475 = FStar_Syntax_Print.term_to_string t  in
                    let uu____1476 =
                      FStar_Syntax_Print.term_to_string goal.goal_ty  in
                    FStar_Util.format3
                      "%s : %s does not exactly solve the goal %s" uu____1474
                      uu____1475 uu____1476
                     in
                  fail msg)
         with
         | e ->
             let uu____1480 =
               let uu____1481 = FStar_Syntax_Print.term_to_string tm  in
               FStar_Util.format1 "Term is not typeable: %s" uu____1481  in
             fail uu____1480)
  
let rewrite : FStar_Syntax_Syntax.binder -> Prims.unit tac =
  fun h  ->
    with_cur_goal "rewrite"
      (fun goal  ->
         (let uu____1489 = FStar_Syntax_Print.bv_to_string (Prims.fst h)  in
          let uu____1490 =
            FStar_Syntax_Print.term_to_string
              (Prims.fst h).FStar_Syntax_Syntax.sort
             in
          FStar_Util.print2 "+++Rewrite %s : %s\n" uu____1489 uu____1490);
         (let uu____1491 =
            let uu____1493 =
              let uu____1494 =
                FStar_TypeChecker_Env.lookup_bv goal.context (Prims.fst h)
                 in
              FStar_All.pipe_left Prims.fst uu____1494  in
            FStar_Syntax_Util.destruct_typ_as_formula uu____1493  in
          match uu____1491 with
          | Some (FStar_Syntax_Util.BaseConn
              (l,uu____1501::(x,uu____1503)::(e,uu____1505)::[])) when
              FStar_Ident.lid_equals l FStar_Syntax_Const.eq2_lid ->
              let uu____1539 =
                let uu____1540 = FStar_Syntax_Subst.compress x  in
                uu____1540.FStar_Syntax_Syntax.n  in
              (match uu____1539 with
               | FStar_Syntax_Syntax.Tm_name x1 ->
                   let goal1 =
                     let uu___93_1546 = goal  in
                     let uu____1547 =
                       FStar_Syntax_Subst.subst
                         [FStar_Syntax_Syntax.NT (x1, e)] goal.goal_ty
                        in
                     {
                       context = (uu___93_1546.context);
                       witness = (uu___93_1546.witness);
                       goal_ty = uu____1547
                     }  in
                   replace goal1
               | uu____1550 ->
                   fail
                     "Not an equality hypothesis with a variable on the LHS")
          | uu____1551 -> fail "Not an equality hypothesis"))
  
let clear : Prims.unit tac =
  with_cur_goal "clear"
    (fun goal  ->
       let uu____1555 = FStar_TypeChecker_Env.pop_bv goal.context  in
       match uu____1555 with
       | None  -> fail "Cannot clear; empty context"
       | Some (x,env') ->
           let fns = FStar_Syntax_Free.names goal.goal_ty  in
           let uu____1568 = FStar_Util.set_mem x fns  in
           if uu____1568
           then fail "Cannot clear; variable appears in goal"
           else
             (let new_goal =
                let uu___94_1572 = goal  in
                {
                  context = env';
                  witness = (uu___94_1572.witness);
                  goal_ty = (uu___94_1572.goal_ty)
                }  in
              bind dismiss (fun uu____1573  -> add_goals [new_goal])))
  
let clear_hd : name -> Prims.unit tac =
  fun x  ->
    with_cur_goal "clear_hd"
      (fun goal  ->
         let uu____1580 = FStar_TypeChecker_Env.pop_bv goal.context  in
         match uu____1580 with
         | None  -> fail "Cannot clear_hd; empty context"
         | Some (y,env') ->
             if Prims.op_Negation (FStar_Syntax_Syntax.bv_eq x y)
             then fail "Cannot clear_hd; head variable mismatch"
             else clear)
  
let revert : Prims.unit tac =
  with_cur_goal "revert"
    (fun goal  ->
       let uu____1595 = FStar_TypeChecker_Env.pop_bv goal.context  in
       match uu____1595 with
       | None  -> fail "Cannot clear_hd; empty context"
       | Some (x,env') ->
           let fns = FStar_Syntax_Free.names goal.goal_ty  in
           ((let uu____1609 = FStar_Syntax_Print.bv_to_string x  in
             FStar_Util.print1 "reverting %s\n" uu____1609);
            (let uu____1610 =
               let uu____1611 = FStar_Util.set_mem x fns  in
               Prims.op_Negation uu____1611  in
             if uu____1610
             then clear_hd x
             else
               (let new_goal =
                  let uu____1615 =
                    let uu____1624 = un_squash x.FStar_Syntax_Syntax.sort  in
                    let uu____1628 = un_squash goal.goal_ty  in
                    (uu____1624, uu____1628)  in
                  match uu____1615 with
                  | (Some p,Some q) ->
                      let uu___95_1654 = goal  in
                      let uu____1655 = FStar_Syntax_Util.mk_imp p q  in
                      {
                        context = env';
                        witness = (uu___95_1654.witness);
                        goal_ty = uu____1655
                      }
                  | uu____1656 ->
                      let uu___96_1665 = goal  in
                      let uu____1666 =
                        let uu____1667 =
                          FStar_TypeChecker_TcTerm.universe_of env'
                            x.FStar_Syntax_Syntax.sort
                           in
                        FStar_Syntax_Util.mk_forall uu____1667 x goal.goal_ty
                         in
                      {
                        context = env';
                        witness = (uu___96_1665.witness);
                        goal_ty = uu____1666
                      }
                   in
                bind dismiss (fun uu____1668  -> add_goals [new_goal])))))
  
let revert_hd : name -> Prims.unit tac =
  fun x  ->
    with_cur_goal "revert_hd"
      (fun goal  ->
         let uu____1675 = FStar_TypeChecker_Env.pop_bv goal.context  in
         match uu____1675 with
         | None  -> fail "Cannot revert_hd; empty context"
         | Some (y,env') ->
             if Prims.op_Negation (FStar_Syntax_Syntax.bv_eq x y)
             then
               let uu____1687 =
                 let uu____1688 = FStar_Syntax_Print.bv_to_string x  in
                 let uu____1689 = FStar_Syntax_Print.bv_to_string y  in
                 FStar_Util.format2
                   "Cannot revert_hd %s; head variable mismatch ... egot %s"
                   uu____1688 uu____1689
                  in
               fail uu____1687
             else revert)
  
let rec revert_all_hd : name Prims.list -> Prims.unit tac =
  fun xs  ->
    match xs with
    | [] -> ret ()
    | x::xs1 ->
        let uu____1702 = revert_all_hd xs1  in
        bind uu____1702 (fun uu____1704  -> revert_hd x)
  
let is_name : FStar_Syntax_Syntax.term -> Prims.bool =
  fun x  ->
    let uu____1708 =
      let uu____1709 = FStar_Syntax_Subst.compress x  in
      uu____1709.FStar_Syntax_Syntax.n  in
    match uu____1708 with
    | FStar_Syntax_Syntax.Tm_name uu____1712 -> true
    | uu____1713 -> false
  
let as_name : FStar_Syntax_Syntax.term -> FStar_Syntax_Syntax.bv =
  fun x  ->
    let uu____1717 =
      let uu____1718 = FStar_Syntax_Subst.compress x  in
      uu____1718.FStar_Syntax_Syntax.n  in
    match uu____1717 with
    | FStar_Syntax_Syntax.Tm_name x1 -> x1
    | uu____1722 -> failwith "Not a name"
  
let destruct_equality_imp :
  FStar_Syntax_Syntax.term ->
    (FStar_Syntax_Syntax.bv *
      (FStar_Syntax_Syntax.term',FStar_Syntax_Syntax.term')
      FStar_Syntax_Syntax.syntax *
      (FStar_Syntax_Syntax.term',FStar_Syntax_Syntax.term')
      FStar_Syntax_Syntax.syntax) Prims.option
  =
  fun t  ->
    let uu____1734 = FStar_Syntax_Util.destruct_typ_as_formula t  in
    match uu____1734 with
    | Some (FStar_Syntax_Util.BaseConn
        (l,(lhs,uu____1746)::(rhs,uu____1748)::[])) when
        FStar_Ident.lid_equals l FStar_Syntax_Const.imp_lid ->
        let uu____1774 = FStar_Syntax_Util.destruct_typ_as_formula lhs  in
        (match uu____1774 with
         | Some (FStar_Syntax_Util.BaseConn (eq1,_::(x,_)::(e,_)::[]))|Some
           (FStar_Syntax_Util.BaseConn (eq1,(x,_)::(e,_)::[])) when
             (FStar_Ident.lid_equals eq1 FStar_Syntax_Const.eq2_lid) &&
               (is_name x)
             ->
             let uu____1846 =
               let uu____1854 = as_name x  in (uu____1854, e, rhs)  in
             Some uu____1846
         | uu____1866 -> None)
    | uu____1875 -> None
  
let at_most_one t =
  bind t
    (fun a  ->
       bind get
         (fun p  ->
            match p.goals with
            | []|_::[] -> ret a
            | uu____1898 -> fail "expected at most one goal remaining"))
  
let goal_to_string : goal -> Prims.string =
  fun g1  ->
    let g1_binders =
      let uu____1904 = FStar_TypeChecker_Env.all_binders g1.context  in
      FStar_All.pipe_right uu____1904
        (FStar_Syntax_Print.binders_to_string ", ")
       in
    let uu____1905 = FStar_Syntax_Print.term_to_string g1.goal_ty  in
    FStar_Util.format2 "%s |- %s" g1_binders uu____1905
  
let merge_sub_goals : Prims.unit tac =
  let uu____1907 =
    bind get
      (fun p  ->
         match p.goals with
         | g1::g2::rest ->
             let uu____1915 =
               ((FStar_TypeChecker_Env.eq_gamma g1.context g2.context) &&
                  (FStar_Option.isNone g1.witness))
                 && (FStar_Option.isNone g2.witness)
                in
             if uu____1915
             then
               let uu____1917 =
                 let uu___97_1918 = p  in
                 let uu____1919 =
                   let uu____1921 = conj_goals g1 g2  in uu____1921 :: rest
                    in
                 {
                   main_context = (uu___97_1918.main_context);
                   main_goal = (uu___97_1918.main_goal);
                   all_implicits = (uu___97_1918.all_implicits);
                   goals = uu____1919;
                   smt_goals = (uu___97_1918.smt_goals);
                   transaction = (uu___97_1918.transaction)
                 }  in
               set uu____1917
             else
               (let g1_binders =
                  let uu____1924 =
                    FStar_TypeChecker_Env.all_binders g1.context  in
                  FStar_All.pipe_right uu____1924
                    (FStar_Syntax_Print.binders_to_string ", ")
                   in
                let g2_binders =
                  let uu____1926 =
                    FStar_TypeChecker_Env.all_binders g2.context  in
                  FStar_All.pipe_right uu____1926
                    (FStar_Syntax_Print.binders_to_string ", ")
                   in
                let uu____1927 =
                  let uu____1928 = goal_to_string g1  in
                  let uu____1929 = goal_to_string g2  in
                  let uu____1930 =
                    let uu____1931 =
                      FStar_TypeChecker_Env.eq_gamma g1.context g2.context
                       in
                    FStar_All.pipe_right uu____1931 FStar_Util.string_of_bool
                     in
                  FStar_Util.format3
                    "Cannot merge sub-goals: incompatible contexts:\ng1=%s\ng2=%s\neq_gamma=%s\n"
                    uu____1928 uu____1929 uu____1930
                   in
                fail uu____1927)
         | uu____1932 ->
             let goals =
               let uu____1935 =
                 FStar_All.pipe_right p.goals
                   (FStar_List.map
                      (fun x  -> FStar_Syntax_Print.term_to_string x.goal_ty))
                  in
               FStar_All.pipe_right uu____1935 (FStar_String.concat "\n\t")
                in
             let uu____1941 =
               FStar_Util.format1
                 "Cannot merge sub-goals: not enough sub-goals\n\tGoals are: %s"
                 goals
                in
             fail uu____1941)
     in
  name_tac "merge_sub_goals" uu____1907 
let rec visit : Prims.unit tac -> Prims.unit tac =
  fun callback  ->
    let uu____1949 =
      let uu____1951 =
        with_cur_goal "visit_strengthen_else"
          (fun goal  ->
             let uu____1954 =
               FStar_Syntax_Util.destruct_typ_as_formula goal.goal_ty  in
             match uu____1954 with
             | None  ->
                 let uu____1957 =
                   let uu____1958 = FStar_Syntax_Subst.compress goal.goal_ty
                      in
                   uu____1958.FStar_Syntax_Syntax.n  in
                 (match uu____1957 with
                  | FStar_Syntax_Syntax.Tm_meta uu____1962 ->
                      let uu____1967 = visit callback  in map_meta uu____1967
                  | uu____1969 ->
                      ((let uu____1971 =
                          FStar_Syntax_Print.term_to_string goal.goal_ty  in
                        FStar_Util.print1 "Not a formula, split to smt %s\n"
                          uu____1971);
                       smt))
             | Some (FStar_Syntax_Util.QEx uu____1972) ->
                 ((let uu____1977 =
                     FStar_Syntax_Print.term_to_string goal.goal_ty  in
                   FStar_Util.print1
                     "Not yet handled: exists\n\tGoal is %s\n" uu____1977);
                  ret ())
             | Some (FStar_Syntax_Util.QAll (xs,uu____1979,uu____1980)) ->
                 bind intros
                   (fun binders  ->
                      let uu____1982 = visit callback  in
                      bind uu____1982
                        (fun uu____1984  ->
                           let uu____1985 =
                             let uu____1987 =
                               FStar_List.map Prims.fst binders  in
                             revert_all_hd uu____1987  in
                           bind uu____1985
                             (fun uu____1991  ->
                                with_cur_goal "inner"
                                  (fun goal1  ->
                                     (let uu____1994 = goal_to_string goal1
                                         in
                                      FStar_Util.print1
                                        "After reverting intros, goal is %s\n"
                                        uu____1994);
                                     ret ()))))
             | Some (FStar_Syntax_Util.BaseConn (l,uu____1996)) when
                 FStar_Ident.lid_equals l FStar_Syntax_Const.and_lid ->
                 let uu____1997 =
                   let uu____1999 = visit callback  in seq split uu____1999
                    in
                 bind uu____1997 (fun uu____2001  -> merge_sub_goals)
             | Some (FStar_Syntax_Util.BaseConn (l,uu____2003)) when
                 FStar_Ident.lid_equals l FStar_Syntax_Const.imp_lid ->
                 bind imp_intro
                   (fun h  ->
                      let uu____2005 = visit callback  in
                      bind uu____2005 (fun uu____2007  -> revert))
             | Some (FStar_Syntax_Util.BaseConn (l,uu____2009)) ->
                 or_else trivial smt)
         in
      or_else callback uu____1951  in
    focus_cur_goal "visit_strengthen" uu____1949
  
let proofstate_of_goal_ty :
  FStar_TypeChecker_Env.env -> FStar_Syntax_Syntax.term -> proofstate =
  fun env  ->
    fun g  ->
      let g1 =
        let uu____2017 =
          FStar_TypeChecker_Normalize.normalize
            [FStar_TypeChecker_Normalize.Beta] env g
           in
        { context = env; witness = None; goal_ty = uu____2017 }  in
      let uu____2018 = FStar_Unionfind.new_transaction ()  in
      {
        main_context = env;
        main_goal = g1;
        all_implicits = [];
        goals = [g1];
        smt_goals = [];
        transaction = uu____2018
      }
  
>>>>>>> 210da3bf
<|MERGE_RESOLUTION|>--- conflicted
+++ resolved
@@ -5,1251 +5,6 @@
 FStar_Syntax_Syntax.bv
 
 type goal =
-<<<<<<< HEAD
-{context : FStar_TypeChecker_Env.env; witness : FStar_Syntax_Syntax.term Prims.option; goal_ty : FStar_Syntax_Syntax.term}
-
-type proofstate =
-{main_context : FStar_TypeChecker_Env.env; main_goal : goal; all_implicits : FStar_TypeChecker_Env.implicits; goals : goal Prims.list; smt_goals : goal Prims.list; transaction : FStar_Unionfind.tx}
-
-type 'a result =
-| Success of ('a * proofstate)
-| Failed of (Prims.string * proofstate)
-
-
-let uu___is_Success = (fun projectee -> (match (projectee) with
-| Success (_0) -> begin
-true
-end
-| uu____100 -> begin
-false
-end))
-
-
-let __proj__Success__item___0 = (fun projectee -> (match (projectee) with
-| Success (_0) -> begin
-_0
-end))
-
-
-let uu___is_Failed = (fun projectee -> (match (projectee) with
-| Failed (_0) -> begin
-true
-end
-| uu____131 -> begin
-false
-end))
-
-
-let __proj__Failed__item___0 = (fun projectee -> (match (projectee) with
-| Failed (_0) -> begin
-_0
-end))
-
-exception Failure of (Prims.string)
-
-
-let uu___is_Failure : Prims.exn  ->  Prims.bool = (fun projectee -> (match (projectee) with
-| Failure (uu____155) -> begin
-true
-end
-| uu____156 -> begin
-false
-end))
-
-
-let __proj__Failure__item__uu___ : Prims.exn  ->  Prims.string = (fun projectee -> (match (projectee) with
-| Failure (uu____163) -> begin
-uu____163
-end))
-
-type 'a tac =
-{tac_f : proofstate  ->  'a result; tac_name : Prims.string; kernel : Prims.bool}
-
-
-let as_tac = (fun name b f -> {tac_f = f; tac_name = name; kernel = b})
-
-
-let kernel_tac = (fun n1 t -> {tac_f = t; tac_name = n1; kernel = true})
-
-
-let user_tac = (fun n1 t -> {tac_f = t; tac_name = n1; kernel = false})
-
-
-let name_tac = (fun n1 t -> (
-
-let uu___73_300 = t
-in {tac_f = uu___73_300.tac_f; tac_name = n1; kernel = false}))
-
-
-let run = (fun t p -> (t.tac_f p))
-
-
-let debug : proofstate  ->  Prims.string  ->  Prims.unit = (fun p msg -> (
-
-let uu____323 = (FStar_Util.string_of_int (FStar_List.length p.goals))
-in (
-
-let uu____327 = (match (p.goals) with
-| [] -> begin
-"[]"
-end
-| uu____328 -> begin
-(
-
-let uu____330 = (
-
-let uu____331 = (FStar_List.hd p.goals)
-in uu____331.goal_ty)
-in (FStar_Syntax_Print.term_to_string uu____330))
-end)
-in (
-
-let uu____332 = (match (p.goals) with
-| [] -> begin
-""
-end
-| uu____333 -> begin
-(
-
-let uu____335 = (
-
-let uu____337 = (FStar_List.tl p.goals)
-in (FStar_All.pipe_right uu____337 (FStar_List.map (fun x -> (FStar_Syntax_Print.term_to_string x.goal_ty)))))
-in (FStar_All.pipe_right uu____335 (FStar_String.concat ";;")))
-end)
-in (FStar_Util.print4 "TAC (ngoals=%s, maingoal=%s, rest=%s):\n\tTAC>> %s\n" uu____323 uu____327 uu____332 msg)))))
-
-
-let ret = (fun a -> (kernel_tac "return" (fun p -> Success (((a), (p))))))
-
-
-let bind = (fun t1 t2 -> (kernel_tac "bind" (fun p -> ((match ((not (t1.kernel))) with
-| true -> begin
-(debug p t1.tac_name)
-end
-| uu____378 -> begin
-()
-end);
-(
-
-let uu____379 = (t1.tac_f p)
-in (match (uu____379) with
-| Success (a, q) -> begin
-(
-
-let t21 = (t2 a)
-in ((match ((not (t21.kernel))) with
-| true -> begin
-(debug q t21.tac_name)
-end
-| uu____387 -> begin
-()
-end);
-(t21.tac_f q);
-))
-end
-| Failed (msg, q) -> begin
-((match ((not (t1.kernel))) with
-| true -> begin
-(
-
-let uu____391 = (FStar_Util.format1 "%s failed!" t1.tac_name)
-in (debug p uu____391))
-end
-| uu____392 -> begin
-()
-end);
-Failed (((msg), (q)));
-)
-end));
-))))
-
-
-let get : proofstate tac = (kernel_tac "get" (fun p -> Success (((p), (p)))))
-
-
-let fail = (fun msg -> (kernel_tac "fail" (fun p -> ((FStar_Util.print1 ">>>>>%s\n" msg);
-Failed (((msg), (p)));
-))))
-
-
-let show : Prims.unit tac = (kernel_tac "show" (fun p -> ((debug p "debug");
-Success (((()), (p)));
-)))
-
-
-let set : proofstate  ->  Prims.unit tac = (fun p -> (kernel_tac "set" (fun uu____413 -> Success (((()), (p))))))
-
-
-let solve : goal  ->  FStar_Syntax_Syntax.typ  ->  Prims.unit = (fun goal solution -> (match (goal.witness) with
-| None -> begin
-()
-end
-| Some (w) -> begin
-(
-
-let uu____421 = (FStar_TypeChecker_Rel.teq_nosmt goal.context w solution)
-in (match (uu____421) with
-| true -> begin
-()
-end
-| uu____422 -> begin
-(
-
-let uu____423 = (
-
-let uu____424 = (
-
-let uu____425 = (FStar_Syntax_Print.term_to_string solution)
-in (
-
-let uu____426 = (FStar_Syntax_Print.term_to_string w)
-in (
-
-let uu____427 = (FStar_Syntax_Print.term_to_string goal.goal_ty)
-in (FStar_Util.format3 "%s does not solve %s : %s" uu____425 uu____426 uu____427))))
-in Failure (uu____424))
-in (Prims.raise uu____423))
-end))
-end))
-
-
-let dismiss : Prims.unit tac = (bind get (fun p -> (
-
-let uu____430 = (
-
-let uu___74_431 = p
-in (
-
-let uu____432 = (FStar_List.tl p.goals)
-in {main_context = uu___74_431.main_context; main_goal = uu___74_431.main_goal; all_implicits = uu___74_431.all_implicits; goals = uu____432; smt_goals = uu___74_431.smt_goals; transaction = uu___74_431.transaction}))
-in (set uu____430))))
-
-
-let dismiss_all : Prims.unit tac = (bind get (fun p -> (set (
-
-let uu___75_436 = p
-in {main_context = uu___75_436.main_context; main_goal = uu___75_436.main_goal; all_implicits = uu___75_436.all_implicits; goals = []; smt_goals = uu___75_436.smt_goals; transaction = uu___75_436.transaction}))))
-
-
-let add_goals : goal Prims.list  ->  Prims.unit tac = (fun gs -> (bind get (fun p -> (set (
-
-let uu___76_445 = p
-in {main_context = uu___76_445.main_context; main_goal = uu___76_445.main_goal; all_implicits = uu___76_445.all_implicits; goals = (FStar_List.append gs p.goals); smt_goals = uu___76_445.smt_goals; transaction = uu___76_445.transaction})))))
-
-
-let add_smt_goals : goal Prims.list  ->  Prims.unit tac = (fun gs -> (bind get (fun p -> (set (
-
-let uu___77_454 = p
-in {main_context = uu___77_454.main_context; main_goal = uu___77_454.main_goal; all_implicits = uu___77_454.all_implicits; goals = uu___77_454.goals; smt_goals = (FStar_List.append gs p.smt_goals); transaction = uu___77_454.transaction})))))
-
-
-let replace : goal  ->  Prims.unit tac = (fun g -> (bind dismiss (fun uu____460 -> (add_goals ((g)::[])))))
-
-
-let add_implicits : FStar_TypeChecker_Env.implicits  ->  Prims.unit tac = (fun i -> (bind get (fun p -> (set (
-
-let uu___78_467 = p
-in {main_context = uu___78_467.main_context; main_goal = uu___78_467.main_goal; all_implicits = (FStar_List.append i p.all_implicits); goals = uu___78_467.goals; smt_goals = uu___78_467.smt_goals; transaction = uu___78_467.transaction})))))
-
-
-let is_true : FStar_Syntax_Syntax.term  ->  Prims.bool = (fun t -> (
-
-let uu____477 = (FStar_Syntax_Util.destruct_typ_as_formula t)
-in (match (uu____477) with
-| Some (FStar_Syntax_Util.BaseConn (l, [])) -> begin
-(FStar_Ident.lid_equals l FStar_Syntax_Const.true_lid)
-end
-| uu____489 -> begin
-false
-end)))
-
-
-let is_false : FStar_Syntax_Syntax.term  ->  Prims.bool = (fun t -> (
-
-let uu____494 = (FStar_Syntax_Util.destruct_typ_as_formula t)
-in (match (uu____494) with
-| Some (FStar_Syntax_Util.BaseConn (l, [])) -> begin
-(FStar_Ident.lid_equals l FStar_Syntax_Const.false_lid)
-end
-| uu____506 -> begin
-false
-end)))
-
-
-let conj_goals : goal  ->  goal  ->  goal = (fun g1 g2 -> (
-
-let t1 = g1.goal_ty
-in (
-
-let t2 = g2.goal_ty
-in (
-
-let uu____516 = ((is_true t1) || (is_false t2))
-in (match (uu____516) with
-| true -> begin
-g2
-end
-| uu____517 -> begin
-(
-
-let uu____518 = ((is_true t2) || (is_false t1))
-in (match (uu____518) with
-| true -> begin
-g1
-end
-| uu____519 -> begin
-(
-
-let uu___79_520 = g1
-in (
-
-let uu____521 = (FStar_Syntax_Util.mk_conj t1 t2)
-in {context = uu___79_520.context; witness = uu___79_520.witness; goal_ty = uu____521}))
-end))
-end)))))
-
-
-let with_cur_goal = (fun nm f -> (
-
-let uu____542 = (bind get (fun p -> (match (p.goals) with
-| [] -> begin
-(fail "No more goals")
-end
-| (hd1)::tl1 -> begin
-(f hd1)
-end)))
-in (name_tac nm uu____542)))
-
-
-let smt : Prims.unit tac = (with_cur_goal "smt" (fun g -> (bind dismiss (fun uu____551 -> (
-
-let uu____552 = (add_goals (((
-
-let uu___80_554 = g
-in {context = uu___80_554.context; witness = uu___80_554.witness; goal_ty = FStar_Syntax_Util.t_true}))::[]))
-in (bind uu____552 (fun uu____555 -> (add_smt_goals ((g)::[])))))))))
-
-
-let focus_cur_goal = (fun nm f -> (bind get (fun p -> (match (p.goals) with
-| [] -> begin
-(fail "No more goals")
-end
-| (hd1)::tl1 -> begin
-(
-
-let q = (
-
-let uu___81_577 = p
-in {main_context = uu___81_577.main_context; main_goal = uu___81_577.main_goal; all_implicits = uu___81_577.all_implicits; goals = (hd1)::[]; smt_goals = uu___81_577.smt_goals; transaction = uu___81_577.transaction})
-in (
-
-let uu____578 = (set q)
-in (bind uu____578 (fun uu____580 -> (bind f (fun a -> (bind get (fun q' -> (
-
-let q2 = (
-
-let uu___82_584 = q'
-in {main_context = uu___82_584.main_context; main_goal = uu___82_584.main_goal; all_implicits = uu___82_584.all_implicits; goals = (FStar_List.append q'.goals tl1); smt_goals = uu___82_584.smt_goals; transaction = uu___82_584.transaction})
-in (
-
-let uu____585 = (set q2)
-in (bind uu____585 (fun uu____587 -> (ret a)))))))))))))
-end))))
-
-
-let cur_goal_and_rest = (fun f g -> (bind get (fun p -> (match (p.goals) with
-| [] -> begin
-(fail "No more goals")
-end
-| (uu____621)::[] -> begin
-(bind f (fun a -> (ret ((a), (None)))))
-end
-| (hd1)::tl1 -> begin
-(bind dismiss_all (fun uu____636 -> (
-
-let uu____637 = (add_goals ((hd1)::[]))
-in (bind uu____637 (fun uu____642 -> (bind f (fun a -> (bind get (fun uu____650 -> (match (uu____650) with
-| {main_context = uu____655; main_goal = uu____656; all_implicits = uu____657; goals = sub_goals_f; smt_goals = uu____659; transaction = uu____660} -> begin
-(bind dismiss_all (fun uu____666 -> (
-
-let uu____667 = (add_goals tl1)
-in (bind uu____667 (fun uu____672 -> (bind g (fun b -> (
-
-let uu____677 = (add_goals sub_goals_f)
-in (bind uu____677 (fun uu____682 -> (ret ((a), (Some (b))))))))))))))
-end))))))))))
-end))))
-
-
-let or_else = (fun t1 t2 -> (kernel_tac "or_else" (fun p -> ((
-
-let uu____706 = (FStar_Util.format1 "or_else: trying %s" t1.tac_name)
-in (debug p uu____706));
-(
-
-let uu____707 = (t1.tac_f p)
-in (match (uu____707) with
-| Failed (uu____710) -> begin
-((
-
-let uu____714 = (FStar_Util.format2 "or_else: %s failed; trying %s" t1.tac_name t2.tac_name)
-in (debug p uu____714));
-(t2.tac_f p);
-)
-end
-| q -> begin
-q
-end));
-))))
-
-
-let rec map = (fun t -> (user_tac "map" (fun p -> (
-
-let uu____730 = (
-
-let uu____733 = (
-
-let uu____739 = (map t)
-in (cur_goal_and_rest t uu____739))
-in (bind uu____733 (fun uu___72_748 -> (match (uu___72_748) with
-| (hd1, None) -> begin
-(ret ((hd1)::[]))
-end
-| (hd1, Some (tl1)) -> begin
-(ret ((hd1)::tl1))
-end))))
-in (run uu____730 p)))))
-
-
-let map_goal_term : (FStar_Syntax_Syntax.term  ->  FStar_Syntax_Syntax.term)  ->  Prims.unit tac = (fun f -> (
-
-let aux = (with_cur_goal "map_goal" (fun g -> (
-
-let uu____781 = (
-
-let uu___83_782 = g
-in (
-
-let uu____783 = (f g.goal_ty)
-in {context = uu___83_782.context; witness = uu___83_782.witness; goal_ty = uu____783}))
-in (replace uu____781))))
-in (
-
-let uu____784 = (map aux)
-in (bind uu____784 (fun uu____788 -> (ret ()))))))
-
-
-let map_meta = (fun t -> (with_cur_goal "map_meta" (fun g -> (
-
-let uu____801 = (
-
-let uu____802 = (FStar_Syntax_Subst.compress g.goal_ty)
-in uu____802.FStar_Syntax_Syntax.n)
-in (match (uu____801) with
-| FStar_Syntax_Syntax.Tm_meta (f, annot) -> begin
-(
-
-let uu____812 = (replace (
-
-let uu___84_814 = g
-in {context = uu___84_814.context; witness = uu___84_814.witness; goal_ty = f}))
-in (bind uu____812 (fun uu____815 -> (bind t (fun a -> (
-
-let uu____817 = (map_goal_term (fun tm -> (
-
-let uu____820 = (is_true tm)
-in (match (uu____820) with
-| true -> begin
-tm
-end
-| uu____821 -> begin
-(FStar_Syntax_Syntax.mk (FStar_Syntax_Syntax.Tm_meta (((tm), (annot)))) None tm.FStar_Syntax_Syntax.pos)
-end))))
-in (bind uu____817 (fun uu____826 -> (ret a)))))))))
-end
-| uu____827 -> begin
-(fail "Not a meta")
-end)))))
-
-
-let seq : Prims.unit tac  ->  Prims.unit tac  ->  Prims.unit tac = (fun t1 t2 -> (
-
-let uu____840 = (bind t1 (fun uu____842 -> (
-
-let uu____843 = (map t2)
-in (bind uu____843 (fun uu____847 -> (ret ()))))))
-in (focus_cur_goal "seq" uu____840)))
-
-
-let intros : FStar_Syntax_Syntax.binders tac = (with_cur_goal "intros" (fun goal -> (
-
-let uu____851 = (FStar_Syntax_Util.destruct_typ_as_formula goal.goal_ty)
-in (match (uu____851) with
-| Some (FStar_Syntax_Util.QAll (bs, pats, body)) -> begin
-(
-
-let new_context = (FStar_TypeChecker_Env.push_binders goal.context bs)
-in (
-
-let new_goal = {context = new_context; witness = None; goal_ty = body}
-in (bind dismiss (fun uu____859 -> (
-
-let uu____860 = (add_goals ((new_goal)::[]))
-in (bind uu____860 (fun uu____862 -> ((
-
-let uu____864 = (FStar_Syntax_Print.binders_to_string ", " bs)
-in (FStar_Util.print1 "intros: %s\n" uu____864));
-(ret bs);
-))))))))
-end
-| uu____865 -> begin
-(fail "Cannot intro this goal, expected a forall")
-end))))
-
-
-let intros_no_names : Prims.unit tac = (bind intros (fun uu____868 -> (ret ())))
-
-
-let mk_squash = (fun p -> (
-
-let sq = (FStar_Syntax_Util.fvar_const FStar_Syntax_Const.squash_lid)
-in (
-
-let uu____879 = (
-
-let uu____885 = (FStar_Syntax_Syntax.as_arg p)
-in (uu____885)::[])
-in (FStar_Syntax_Util.mk_app sq uu____879))))
-
-
-let un_squash : FStar_Syntax_Syntax.term  ->  (FStar_Syntax_Syntax.term', FStar_Syntax_Syntax.term') FStar_Syntax_Syntax.syntax Prims.option = (fun t -> (
-
-let uu____892 = (FStar_Syntax_Util.head_and_args t)
-in (match (uu____892) with
-| (head1, args) -> begin
-(
-
-let uu____921 = (
-
-let uu____929 = (
-
-let uu____930 = (FStar_Syntax_Util.un_uinst head1)
-in uu____930.FStar_Syntax_Syntax.n)
-in ((uu____929), (args)))
-in (match (uu____921) with
-| (FStar_Syntax_Syntax.Tm_fvar (fv), ((p, uu____943))::[]) when (FStar_Syntax_Syntax.fv_eq_lid fv FStar_Syntax_Const.squash_lid) -> begin
-Some (p)
-end
-| (FStar_Syntax_Syntax.Tm_refine ({FStar_Syntax_Syntax.ppname = uu____963; FStar_Syntax_Syntax.index = uu____964; FStar_Syntax_Syntax.sort = {FStar_Syntax_Syntax.n = FStar_Syntax_Syntax.Tm_fvar (fv); FStar_Syntax_Syntax.tk = uu____966; FStar_Syntax_Syntax.pos = uu____967; FStar_Syntax_Syntax.vars = uu____968}}, p), []) when (FStar_Syntax_Syntax.fv_eq_lid fv FStar_Syntax_Const.unit_lid) -> begin
-Some (p)
-end
-| uu____987 -> begin
-None
-end))
-end)))
-
-
-let imp_intro : FStar_Syntax_Syntax.binder tac = (with_cur_goal "imp_intro" (fun goal -> (
-
-let uu____999 = (FStar_Syntax_Util.destruct_typ_as_formula goal.goal_ty)
-in (match (uu____999) with
-| Some (FStar_Syntax_Util.BaseConn (l, ((lhs, uu____1004))::((rhs, uu____1006))::[])) when (FStar_Ident.lid_equals l FStar_Syntax_Const.imp_lid) -> begin
-(
-
-let name = (FStar_Syntax_Syntax.new_bv None lhs)
-in (
-
-let new_goal = (
-
-let uu____1034 = (FStar_TypeChecker_Env.push_bv goal.context name)
-in {context = uu____1034; witness = None; goal_ty = rhs})
-in (bind dismiss (fun uu____1035 -> (
-
-let uu____1036 = (add_goals ((new_goal)::[]))
-in (bind uu____1036 (fun uu____1038 -> ((
-
-let uu____1040 = (FStar_Syntax_Print.bv_to_string name)
-in (FStar_Util.print1 "imp_intro: %s\n" uu____1040));
-(
-
-let uu____1041 = (FStar_Syntax_Syntax.mk_binder name)
-in (ret uu____1041));
-))))))))
-end
-| uu____1042 -> begin
-(fail "Cannot intro this goal, expected an \'==>\'")
-end))))
-
-
-let split : Prims.unit tac = (with_cur_goal "split" (fun goal -> (
-
-let uu____1046 = (FStar_Syntax_Util.destruct_typ_as_formula goal.goal_ty)
-in (match (uu____1046) with
-| Some (FStar_Syntax_Util.BaseConn (l, args)) when (FStar_Ident.lid_equals l FStar_Syntax_Const.and_lid) -> begin
-(
-
-let new_goals = (FStar_All.pipe_right args (FStar_List.map (fun uu____1056 -> (match (uu____1056) with
-| (a, uu____1060) -> begin
-(
-
-let uu___85_1061 = goal
-in {context = uu___85_1061.context; witness = None; goal_ty = a})
-end))))
-in (bind dismiss (fun uu____1062 -> (
-
-let uu____1063 = (add_goals new_goals)
-in (bind uu____1063 (fun uu____1065 -> show))))))
-end
-| uu____1066 -> begin
-(fail "Cannot split this goal; expected a conjunction")
-end))))
-
-
-let trivial : Prims.unit tac = (with_cur_goal "trivial" (fun goal -> (
-
-let steps = (FStar_TypeChecker_Normalize.Reify)::(FStar_TypeChecker_Normalize.Beta)::(FStar_TypeChecker_Normalize.UnfoldUntil (FStar_Syntax_Syntax.Delta_constant))::(FStar_TypeChecker_Normalize.Zeta)::(FStar_TypeChecker_Normalize.Iota)::(FStar_TypeChecker_Normalize.Primops)::[]
-in (
-
-let t = (FStar_TypeChecker_Normalize.normalize steps goal.context goal.goal_ty)
-in (
-
-let uu____1073 = (FStar_Syntax_Util.destruct_typ_as_formula t)
-in (match (uu____1073) with
-| Some (FStar_Syntax_Util.BaseConn (l, [])) when (FStar_Ident.lid_equals l FStar_Syntax_Const.true_lid) -> begin
-(bind dismiss (fun uu____1086 -> (add_goals (((
-
-let uu___86_1087 = goal
-in {context = uu___86_1087.context; witness = uu___86_1087.witness; goal_ty = t}))::[]))))
-end
-| uu____1088 -> begin
-(fail "Not a trivial goal")
-end))))))
-
-
-let apply_lemma : FStar_Syntax_Syntax.term  ->  Prims.unit tac = (fun tm -> (with_cur_goal "apply_lemma" (fun goal -> try
-(match (()) with
-| () -> begin
-(
-
-let uu____1099 = (goal.context.FStar_TypeChecker_Env.type_of goal.context tm)
-in (match (uu____1099) with
-| (tm1, t, guard) -> begin
-(
-
-let uu____1107 = (
-
-let uu____1108 = (FStar_Syntax_Util.is_lemma t)
-in (not (uu____1108)))
-in (match (uu____1107) with
-| true -> begin
-(fail "apply_lemma: not a lemma")
-end
-| uu____1110 -> begin
-(
-
-let uu____1111 = (FStar_Syntax_Util.arrow_formals_comp t)
-in (match (uu____1111) with
-| (bs, comp) -> begin
-(
-
-let uu____1126 = (FStar_List.fold_left (fun uu____1143 uu____1144 -> (match (((uu____1143), (uu____1144))) with
-| ((uvs, guard1, subst1), (b, aq)) -> begin
-(
-
-let b_t = (FStar_Syntax_Subst.subst subst1 b.FStar_Syntax_Syntax.sort)
-in (
-
-let uu____1193 = (FStar_TypeChecker_Util.new_implicit_var "apply_lemma" goal.goal_ty.FStar_Syntax_Syntax.pos goal.context b_t)
-in (match (uu____1193) with
-| (u, uu____1208, g_u) -> begin
-(
-
-let uu____1216 = (FStar_TypeChecker_Rel.conj_guard guard1 g_u)
-in (((((u), (aq)))::uvs), (uu____1216), ((FStar_Syntax_Syntax.NT (((b), (u))))::subst1)))
-end)))
-end)) (([]), (guard), ([])) bs)
-in (match (uu____1126) with
-| (uvs, implicits, subst1) -> begin
-(
-
-let uvs1 = (FStar_List.rev uvs)
-in (
-
-let comp1 = (FStar_Syntax_Subst.subst_comp subst1 comp)
-in (
-
-let uu____1248 = (
-
-let c = (FStar_Syntax_Util.comp_to_comp_typ comp1)
-in (match (c.FStar_Syntax_Syntax.effect_args) with
-| (pre)::(post)::uu____1264 -> begin
-(((Prims.fst pre)), ((Prims.fst post)))
-end
-| uu____1294 -> begin
-(failwith "Impossible: not a lemma")
-end))
-in (match (uu____1248) with
-| (pre, post) -> begin
-(
-
-let uu____1317 = (FStar_TypeChecker_Rel.try_teq false goal.context post goal.goal_ty)
-in (match (uu____1317) with
-| None -> begin
-(fail "apply_lemma: does not unify with goal")
-end
-| Some (g) -> begin
-(
-
-let g1 = (
-
-let uu____1322 = (FStar_TypeChecker_Rel.solve_deferred_constraints goal.context g)
-in (FStar_All.pipe_right uu____1322 FStar_TypeChecker_Rel.resolve_implicits))
-in (
-
-let solution = ((FStar_Syntax_Syntax.mk_Tm_app tm1 uvs1) None goal.context.FStar_TypeChecker_Env.range)
-in (
-
-let implicits1 = (FStar_All.pipe_right implicits.FStar_TypeChecker_Env.implicits (FStar_List.filter (fun uu____1358 -> (match (uu____1358) with
-| (uu____1365, uu____1366, uu____1367, tm2, uu____1369, uu____1370) -> begin
-(
-
-let uu____1371 = (FStar_Syntax_Util.head_and_args tm2)
-in (match (uu____1371) with
-| (hd1, uu____1382) -> begin
-(
-
-let uu____1397 = (
-
-let uu____1398 = (FStar_Syntax_Subst.compress hd1)
-in uu____1398.FStar_Syntax_Syntax.n)
-in (match (uu____1397) with
-| FStar_Syntax_Syntax.Tm_uvar (uu____1401) -> begin
-true
-end
-| uu____1410 -> begin
-false
-end))
-end))
-end))))
-in ((solve goal solution);
-(
-
-let sub_goals = (
-
-let uu____1414 = (FStar_All.pipe_right implicits1 (FStar_List.map (fun uu____1430 -> (match (uu____1430) with
-| (_msg, _env, _uvar, term, typ, uu____1442) -> begin
-{context = goal.context; witness = Some (term); goal_ty = typ}
-end))))
-in ((
-
-let uu___89_1443 = goal
-in {context = uu___89_1443.context; witness = None; goal_ty = pre}))::uu____1414)
-in (
-
-let uu____1444 = (add_implicits g1.FStar_TypeChecker_Env.implicits)
-in (bind uu____1444 (fun uu____1446 -> (bind dismiss (fun uu____1447 -> (add_goals sub_goals)))))));
-))))
-end))
-end))))
-end))
-end))
-end))
-end))
-end)
-with
-| uu____1450 -> begin
-(fail "apply_lemma: ill-typed term")
-end)))
-
-
-let exact : FStar_Syntax_Syntax.term  ->  Prims.unit tac = (fun tm -> (with_cur_goal "exact" (fun goal -> try
-(match (()) with
-| () -> begin
-(
-
-let uu____1460 = (goal.context.FStar_TypeChecker_Env.type_of goal.context tm)
-in (match (uu____1460) with
-| (uu____1465, t, guard) -> begin
-(
-
-let uu____1468 = (FStar_TypeChecker_Rel.teq_nosmt goal.context t goal.goal_ty)
-in (match (uu____1468) with
-| true -> begin
-((solve goal tm);
-(replace (
-
-let uu___92_1471 = goal
-in {context = uu___92_1471.context; witness = None; goal_ty = FStar_Syntax_Util.t_true}));
-)
-end
-| uu____1472 -> begin
-(
-
-let msg = (
-
-let uu____1474 = (FStar_Syntax_Print.term_to_string tm)
-in (
-
-let uu____1475 = (FStar_Syntax_Print.term_to_string t)
-in (
-
-let uu____1476 = (FStar_Syntax_Print.term_to_string goal.goal_ty)
-in (FStar_Util.format3 "%s : %s does not exactly solve the goal %s" uu____1474 uu____1475 uu____1476))))
-in (fail msg))
-end))
-end))
-end)
-with
-| e -> begin
-(
-
-let uu____1480 = (
-
-let uu____1481 = (FStar_Syntax_Print.term_to_string tm)
-in (FStar_Util.format1 "Term is not typeable: %s" uu____1481))
-in (fail uu____1480))
-end)))
-
-
-let rewrite : FStar_Syntax_Syntax.binder  ->  Prims.unit tac = (fun h -> (with_cur_goal "rewrite" (fun goal -> ((
-
-let uu____1489 = (FStar_Syntax_Print.bv_to_string (Prims.fst h))
-in (
-
-let uu____1490 = (FStar_Syntax_Print.term_to_string (Prims.fst h).FStar_Syntax_Syntax.sort)
-in (FStar_Util.print2 "+++Rewrite %s : %s\n" uu____1489 uu____1490)));
-(
-
-let uu____1491 = (
-
-let uu____1493 = (
-
-let uu____1494 = (FStar_TypeChecker_Env.lookup_bv goal.context (Prims.fst h))
-in (FStar_All.pipe_left Prims.fst uu____1494))
-in (FStar_Syntax_Util.destruct_typ_as_formula uu____1493))
-in (match (uu____1491) with
-| Some (FStar_Syntax_Util.BaseConn (l, (uu____1501)::((x, uu____1503))::((e, uu____1505))::[])) when (FStar_Ident.lid_equals l FStar_Syntax_Const.eq2_lid) -> begin
-(
-
-let uu____1539 = (
-
-let uu____1540 = (FStar_Syntax_Subst.compress x)
-in uu____1540.FStar_Syntax_Syntax.n)
-in (match (uu____1539) with
-| FStar_Syntax_Syntax.Tm_name (x1) -> begin
-(
-
-let goal1 = (
-
-let uu___93_1546 = goal
-in (
-
-let uu____1547 = (FStar_Syntax_Subst.subst ((FStar_Syntax_Syntax.NT (((x1), (e))))::[]) goal.goal_ty)
-in {context = uu___93_1546.context; witness = uu___93_1546.witness; goal_ty = uu____1547}))
-in (replace goal1))
-end
-| uu____1550 -> begin
-(fail "Not an equality hypothesis with a variable on the LHS")
-end))
-end
-| uu____1551 -> begin
-(fail "Not an equality hypothesis")
-end));
-))))
-
-
-let clear : Prims.unit tac = (with_cur_goal "clear" (fun goal -> (
-
-let uu____1555 = (FStar_TypeChecker_Env.pop_bv goal.context)
-in (match (uu____1555) with
-| None -> begin
-(fail "Cannot clear; empty context")
-end
-| Some (x, env') -> begin
-(
-
-let fns = (FStar_Syntax_Free.names goal.goal_ty)
-in (
-
-let uu____1568 = (FStar_Util.set_mem x fns)
-in (match (uu____1568) with
-| true -> begin
-(fail "Cannot clear; variable appears in goal")
-end
-| uu____1570 -> begin
-(
-
-let new_goal = (
-
-let uu___94_1572 = goal
-in {context = env'; witness = uu___94_1572.witness; goal_ty = uu___94_1572.goal_ty})
-in (bind dismiss (fun uu____1573 -> (add_goals ((new_goal)::[])))))
-end)))
-end))))
-
-
-let clear_hd : name  ->  Prims.unit tac = (fun x -> (with_cur_goal "clear_hd" (fun goal -> (
-
-let uu____1580 = (FStar_TypeChecker_Env.pop_bv goal.context)
-in (match (uu____1580) with
-| None -> begin
-(fail "Cannot clear_hd; empty context")
-end
-| Some (y, env') -> begin
-(match ((not ((FStar_Syntax_Syntax.bv_eq x y)))) with
-| true -> begin
-(fail "Cannot clear_hd; head variable mismatch")
-end
-| uu____1592 -> begin
-clear
-end)
-end)))))
-
-
-let revert : Prims.unit tac = (with_cur_goal "revert" (fun goal -> (
-
-let uu____1595 = (FStar_TypeChecker_Env.pop_bv goal.context)
-in (match (uu____1595) with
-| None -> begin
-(fail "Cannot clear_hd; empty context")
-end
-| Some (x, env') -> begin
-(
-
-let fns = (FStar_Syntax_Free.names goal.goal_ty)
-in ((
-
-let uu____1609 = (FStar_Syntax_Print.bv_to_string x)
-in (FStar_Util.print1 "reverting %s\n" uu____1609));
-(
-
-let uu____1610 = (
-
-let uu____1611 = (FStar_Util.set_mem x fns)
-in (not (uu____1611)))
-in (match (uu____1610) with
-| true -> begin
-(clear_hd x)
-end
-| uu____1613 -> begin
-(
-
-let new_goal = (
-
-let uu____1615 = (
-
-let uu____1624 = (un_squash x.FStar_Syntax_Syntax.sort)
-in (
-
-let uu____1628 = (un_squash goal.goal_ty)
-in ((uu____1624), (uu____1628))))
-in (match (uu____1615) with
-| (Some (p), Some (q)) -> begin
-(
-
-let uu___95_1654 = goal
-in (
-
-let uu____1655 = (FStar_Syntax_Util.mk_imp p q)
-in {context = env'; witness = uu___95_1654.witness; goal_ty = uu____1655}))
-end
-| uu____1656 -> begin
-(
-
-let uu___96_1665 = goal
-in (
-
-let uu____1666 = (
-
-let uu____1667 = (FStar_TypeChecker_TcTerm.universe_of env' x.FStar_Syntax_Syntax.sort)
-in (FStar_Syntax_Util.mk_forall uu____1667 x goal.goal_ty))
-in {context = env'; witness = uu___96_1665.witness; goal_ty = uu____1666}))
-end))
-in (bind dismiss (fun uu____1668 -> (add_goals ((new_goal)::[])))))
-end));
-))
-end))))
-
-
-let revert_hd : name  ->  Prims.unit tac = (fun x -> (with_cur_goal "revert_hd" (fun goal -> (
-
-let uu____1675 = (FStar_TypeChecker_Env.pop_bv goal.context)
-in (match (uu____1675) with
-| None -> begin
-(fail "Cannot revert_hd; empty context")
-end
-| Some (y, env') -> begin
-(match ((not ((FStar_Syntax_Syntax.bv_eq x y)))) with
-| true -> begin
-(
-
-let uu____1687 = (
-
-let uu____1688 = (FStar_Syntax_Print.bv_to_string x)
-in (
-
-let uu____1689 = (FStar_Syntax_Print.bv_to_string y)
-in (FStar_Util.format2 "Cannot revert_hd %s; head variable mismatch ... egot %s" uu____1688 uu____1689)))
-in (fail uu____1687))
-end
-| uu____1690 -> begin
-revert
-end)
-end)))))
-
-
-let rec revert_all_hd : name Prims.list  ->  Prims.unit tac = (fun xs -> (match (xs) with
-| [] -> begin
-(ret ())
-end
-| (x)::xs1 -> begin
-(
-
-let uu____1702 = (revert_all_hd xs1)
-in (bind uu____1702 (fun uu____1704 -> (revert_hd x))))
-end))
-
-
-let is_name : FStar_Syntax_Syntax.term  ->  Prims.bool = (fun x -> (
-
-let uu____1708 = (
-
-let uu____1709 = (FStar_Syntax_Subst.compress x)
-in uu____1709.FStar_Syntax_Syntax.n)
-in (match (uu____1708) with
-| FStar_Syntax_Syntax.Tm_name (uu____1712) -> begin
-true
-end
-| uu____1713 -> begin
-false
-end)))
-
-
-let as_name : FStar_Syntax_Syntax.term  ->  FStar_Syntax_Syntax.bv = (fun x -> (
-
-let uu____1717 = (
-
-let uu____1718 = (FStar_Syntax_Subst.compress x)
-in uu____1718.FStar_Syntax_Syntax.n)
-in (match (uu____1717) with
-| FStar_Syntax_Syntax.Tm_name (x1) -> begin
-x1
-end
-| uu____1722 -> begin
-(failwith "Not a name")
-end)))
-
-
-let destruct_equality_imp : FStar_Syntax_Syntax.term  ->  (FStar_Syntax_Syntax.bv * (FStar_Syntax_Syntax.term', FStar_Syntax_Syntax.term') FStar_Syntax_Syntax.syntax * (FStar_Syntax_Syntax.term', FStar_Syntax_Syntax.term') FStar_Syntax_Syntax.syntax) Prims.option = (fun t -> (
-
-let uu____1734 = (FStar_Syntax_Util.destruct_typ_as_formula t)
-in (match (uu____1734) with
-| Some (FStar_Syntax_Util.BaseConn (l, ((lhs, uu____1746))::((rhs, uu____1748))::[])) when (FStar_Ident.lid_equals l FStar_Syntax_Const.imp_lid) -> begin
-(
-
-let uu____1774 = (FStar_Syntax_Util.destruct_typ_as_formula lhs)
-in (match (uu____1774) with
-| (Some (FStar_Syntax_Util.BaseConn (eq1, (_)::((x, _))::((e, _))::[]))) | (Some (FStar_Syntax_Util.BaseConn (eq1, ((x, _))::((e, _))::[]))) when ((FStar_Ident.lid_equals eq1 FStar_Syntax_Const.eq2_lid) && (is_name x)) -> begin
-(
-
-let uu____1846 = (
-
-let uu____1854 = (as_name x)
-in ((uu____1854), (e), (rhs)))
-in Some (uu____1846))
-end
-| uu____1866 -> begin
-None
-end))
-end
-| uu____1875 -> begin
-None
-end)))
-
-
-let at_most_one = (fun t -> (bind t (fun a -> (bind get (fun p -> (match (p.goals) with
-| ([]) | ((_)::[]) -> begin
-(ret a)
-end
-| uu____1898 -> begin
-(fail "expected at most one goal remaining")
-end))))))
-
-
-let goal_to_string : goal  ->  Prims.string = (fun g1 -> (
-
-let g1_binders = (
-
-let uu____1904 = (FStar_TypeChecker_Env.all_binders g1.context)
-in (FStar_All.pipe_right uu____1904 (FStar_Syntax_Print.binders_to_string ", ")))
-in (
-
-let uu____1905 = (FStar_Syntax_Print.term_to_string g1.goal_ty)
-in (FStar_Util.format2 "%s |- %s" g1_binders uu____1905))))
-
-
-let merge_sub_goals : Prims.unit tac = (
-
-let uu____1907 = (bind get (fun p -> (match (p.goals) with
-| (g1)::(g2)::rest -> begin
-(
-
-let uu____1915 = (((FStar_TypeChecker_Env.eq_gamma g1.context g2.context) && (FStar_Option.isNone g1.witness)) && (FStar_Option.isNone g2.witness))
-in (match (uu____1915) with
-| true -> begin
-(
-
-let uu____1917 = (
-
-let uu___97_1918 = p
-in (
-
-let uu____1919 = (
-
-let uu____1921 = (conj_goals g1 g2)
-in (uu____1921)::rest)
-in {main_context = uu___97_1918.main_context; main_goal = uu___97_1918.main_goal; all_implicits = uu___97_1918.all_implicits; goals = uu____1919; smt_goals = uu___97_1918.smt_goals; transaction = uu___97_1918.transaction}))
-in (set uu____1917))
-end
-| uu____1922 -> begin
-(
-
-let g1_binders = (
-
-let uu____1924 = (FStar_TypeChecker_Env.all_binders g1.context)
-in (FStar_All.pipe_right uu____1924 (FStar_Syntax_Print.binders_to_string ", ")))
-in (
-
-let g2_binders = (
-
-let uu____1926 = (FStar_TypeChecker_Env.all_binders g2.context)
-in (FStar_All.pipe_right uu____1926 (FStar_Syntax_Print.binders_to_string ", ")))
-in (
-
-let uu____1927 = (
-
-let uu____1928 = (goal_to_string g1)
-in (
-
-let uu____1929 = (goal_to_string g2)
-in (
-
-let uu____1930 = (
-
-let uu____1931 = (FStar_TypeChecker_Env.eq_gamma g1.context g2.context)
-in (FStar_All.pipe_right uu____1931 FStar_Util.string_of_bool))
-in (FStar_Util.format3 "Cannot merge sub-goals: incompatible contexts:\ng1=%s\ng2=%s\neq_gamma=%s\n" uu____1928 uu____1929 uu____1930))))
-in (fail uu____1927))))
-end))
-end
-| uu____1932 -> begin
-(
-
-let goals = (
-
-let uu____1935 = (FStar_All.pipe_right p.goals (FStar_List.map (fun x -> (FStar_Syntax_Print.term_to_string x.goal_ty))))
-in (FStar_All.pipe_right uu____1935 (FStar_String.concat "\n\t")))
-in (
-
-let uu____1941 = (FStar_Util.format1 "Cannot merge sub-goals: not enough sub-goals\n\tGoals are: %s" goals)
-in (fail uu____1941)))
-end)))
-in (name_tac "merge_sub_goals" uu____1907))
-
-
-let rec visit : Prims.unit tac  ->  Prims.unit tac = (fun callback -> (
-
-let uu____1949 = (
-
-let uu____1951 = (with_cur_goal "visit_strengthen_else" (fun goal -> (
-
-let uu____1954 = (FStar_Syntax_Util.destruct_typ_as_formula goal.goal_ty)
-in (match (uu____1954) with
-| None -> begin
-(
-
-let uu____1957 = (
-
-let uu____1958 = (FStar_Syntax_Subst.compress goal.goal_ty)
-in uu____1958.FStar_Syntax_Syntax.n)
-in (match (uu____1957) with
-| FStar_Syntax_Syntax.Tm_meta (uu____1962) -> begin
-(
-
-let uu____1967 = (visit callback)
-in (map_meta uu____1967))
-end
-| uu____1969 -> begin
-((
-
-let uu____1971 = (FStar_Syntax_Print.term_to_string goal.goal_ty)
-in (FStar_Util.print1 "Not a formula, split to smt %s\n" uu____1971));
-smt;
-)
-end))
-end
-| Some (FStar_Syntax_Util.QEx (uu____1972)) -> begin
-((
-
-let uu____1977 = (FStar_Syntax_Print.term_to_string goal.goal_ty)
-in (FStar_Util.print1 "Not yet handled: exists\n\tGoal is %s\n" uu____1977));
-(ret ());
-)
-end
-| Some (FStar_Syntax_Util.QAll (xs, uu____1979, uu____1980)) -> begin
-(bind intros (fun binders -> (
-
-let uu____1982 = (visit callback)
-in (bind uu____1982 (fun uu____1984 -> (
-
-let uu____1985 = (
-
-let uu____1987 = (FStar_List.map Prims.fst binders)
-in (revert_all_hd uu____1987))
-in (bind uu____1985 (fun uu____1991 -> (with_cur_goal "inner" (fun goal1 -> ((
-
-let uu____1994 = (goal_to_string goal1)
-in (FStar_Util.print1 "After reverting intros, goal is %s\n" uu____1994));
-(ret ());
-)))))))))))
-end
-| Some (FStar_Syntax_Util.BaseConn (l, uu____1996)) when (FStar_Ident.lid_equals l FStar_Syntax_Const.and_lid) -> begin
-(
-
-let uu____1997 = (
-
-let uu____1999 = (visit callback)
-in (seq split uu____1999))
-in (bind uu____1997 (fun uu____2001 -> merge_sub_goals)))
-end
-| Some (FStar_Syntax_Util.BaseConn (l, uu____2003)) when (FStar_Ident.lid_equals l FStar_Syntax_Const.imp_lid) -> begin
-(bind imp_intro (fun h -> (
-
-let uu____2005 = (visit callback)
-in (bind uu____2005 (fun uu____2007 -> revert)))))
-end
-| Some (FStar_Syntax_Util.BaseConn (l, uu____2009)) -> begin
-(or_else trivial smt)
-end))))
-in (or_else callback uu____1951))
-in (focus_cur_goal "visit_strengthen" uu____1949)))
-
-
-let proofstate_of_goal_ty : FStar_TypeChecker_Env.env  ->  FStar_Syntax_Syntax.term  ->  proofstate = (fun env g -> (
-
-let g1 = (
-
-let uu____2017 = (FStar_TypeChecker_Normalize.normalize ((FStar_TypeChecker_Normalize.Beta)::[]) env g)
-in {context = env; witness = None; goal_ty = uu____2017})
-in (
-
-let uu____2018 = (FStar_Unionfind.new_transaction ())
-in {main_context = env; main_goal = g1; all_implicits = []; goals = (g1)::[]; smt_goals = []; transaction = uu____2018})))
-
-
-
-=======
   {
   context: FStar_TypeChecker_Env.env ;
   witness: FStar_Syntax_Syntax.term Prims.option ;
@@ -2380,5 +1135,4 @@
         smt_goals = [];
         transaction = uu____2018
       }
-  
->>>>>>> 210da3bf
+  