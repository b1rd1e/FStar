
open Prims
<<<<<<< HEAD
open FStar_Pervasives

type name =
FStar_Syntax_Syntax.bv


type env =
FStar_TypeChecker_Env.env


type implicits =
FStar_TypeChecker_Env.implicits


let normalize : FStar_TypeChecker_Normalize.step Prims.list  ->  FStar_TypeChecker_Env.env  ->  FStar_Syntax_Syntax.term  ->  FStar_Syntax_Syntax.term = (fun s e t -> (FStar_TypeChecker_Normalize.normalize_with_primitive_steps FStar_Reflection_Interpreter.reflection_primops s e t))


let bnorm : FStar_TypeChecker_Env.env  ->  FStar_Syntax_Syntax.term  ->  FStar_Syntax_Syntax.term = (fun e t -> (normalize [] e t))

type 'a tac =
{tac_f : FStar_Tactics_Types.proofstate  ->  'a FStar_Tactics_Result.__result}


let __proj__Mktac__item__tac_f : 'a . 'a tac  ->  FStar_Tactics_Types.proofstate  ->  'a FStar_Tactics_Result.__result = (fun projectee -> (match (projectee) with
| {tac_f = __fname__tac_f} -> begin
__fname__tac_f
end))


let mk_tac : 'a . (FStar_Tactics_Types.proofstate  ->  'a FStar_Tactics_Result.__result)  ->  'a tac = (fun f -> {tac_f = f})


let run : 'Auu____88 . 'Auu____88 tac  ->  FStar_Tactics_Types.proofstate  ->  'Auu____88 FStar_Tactics_Result.__result = (fun t p -> (t.tac_f p))


let ret : 'a . 'a  ->  'a tac = (fun x -> (mk_tac (fun p -> FStar_Tactics_Result.Success (((x), (p))))))


let bind : 'a 'b . 'a tac  ->  ('a  ->  'b tac)  ->  'b tac = (fun t1 t2 -> (mk_tac (fun p -> (

let uu____155 = (run t1 p)
in (match (uu____155) with
| FStar_Tactics_Result.Success (a, q) -> begin
(

let uu____162 = (t2 a)
in (run uu____162 q))
end
| FStar_Tactics_Result.Failed (msg, q) -> begin
FStar_Tactics_Result.Failed (((msg), (q)))
end)))))


let idtac : Prims.unit tac = (ret ())


let goal_to_string : FStar_Tactics_Types.goal  ->  Prims.string = (fun g -> (

let g_binders = (

let uu____174 = (FStar_TypeChecker_Env.all_binders g.FStar_Tactics_Types.context)
in (FStar_All.pipe_right uu____174 (FStar_Syntax_Print.binders_to_string ", ")))
in (

let w = (bnorm g.FStar_Tactics_Types.context g.FStar_Tactics_Types.witness)
in (

let t = (bnorm g.FStar_Tactics_Types.context g.FStar_Tactics_Types.goal_ty)
in (

let uu____177 = (FStar_TypeChecker_Normalize.term_to_string g.FStar_Tactics_Types.context w)
in (

let uu____178 = (FStar_TypeChecker_Normalize.term_to_string g.FStar_Tactics_Types.context t)
in (FStar_Util.format3 "%s |- %s : %s" g_binders uu____177 uu____178)))))))


let tacprint : Prims.string  ->  Prims.unit = (fun s -> (FStar_Util.print1 "TAC>> %s\n" s))


let tacprint1 : Prims.string  ->  Prims.string  ->  Prims.unit = (fun s x -> (

let uu____191 = (FStar_Util.format1 s x)
in (FStar_Util.print1 "TAC>> %s\n" uu____191)))


let tacprint2 : Prims.string  ->  Prims.string  ->  Prims.string  ->  Prims.unit = (fun s x y -> (

let uu____204 = (FStar_Util.format2 s x y)
in (FStar_Util.print1 "TAC>> %s\n" uu____204)))


let tacprint3 : Prims.string  ->  Prims.string  ->  Prims.string  ->  Prims.string  ->  Prims.unit = (fun s x y z -> (

let uu____221 = (FStar_Util.format3 s x y z)
in (FStar_Util.print1 "TAC>> %s\n" uu____221)))


let comp_to_typ : FStar_Syntax_Syntax.comp  ->  FStar_Syntax_Syntax.typ = (fun c -> (match (c.FStar_Syntax_Syntax.n) with
| FStar_Syntax_Syntax.Total (t, uu____227) -> begin
t
end
| FStar_Syntax_Syntax.GTotal (t, uu____237) -> begin
t
end
| FStar_Syntax_Syntax.Comp (ct) -> begin
ct.FStar_Syntax_Syntax.result_typ
end))


let is_irrelevant : FStar_Tactics_Types.goal  ->  Prims.bool = (fun g -> (

let uu____251 = (

let uu____256 = (FStar_TypeChecker_Normalize.unfold_whnf g.FStar_Tactics_Types.context g.FStar_Tactics_Types.goal_ty)
in (FStar_Syntax_Util.un_squash uu____256))
in (match (uu____251) with
| FStar_Pervasives_Native.Some (t) -> begin
true
end
| uu____262 -> begin
false
end)))


let dump_goal : 'Auu____273 . 'Auu____273  ->  FStar_Tactics_Types.goal  ->  Prims.unit = (fun ps goal -> (

let uu____283 = (goal_to_string goal)
in (tacprint uu____283)))


let dump_cur : FStar_Tactics_Types.proofstate  ->  Prims.string  ->  Prims.unit = (fun ps msg -> (match (ps.FStar_Tactics_Types.goals) with
| [] -> begin
(tacprint1 "No more goals (%s)" msg)
end
| (h)::uu____293 -> begin
((tacprint1 "Current goal (%s):" msg);
(

let uu____297 = (FStar_List.hd ps.FStar_Tactics_Types.goals)
in (dump_goal ps uu____297));
)
end))


let ps_to_string : (Prims.string * FStar_Tactics_Types.proofstate)  ->  Prims.string = (fun uu____305 -> (match (uu____305) with
| (msg, ps) -> begin
(

let uu____312 = (FStar_Util.string_of_int ps.FStar_Tactics_Types.depth)
in (

let uu____313 = (FStar_Util.string_of_int (FStar_List.length ps.FStar_Tactics_Types.goals))
in (

let uu____314 = (

let uu____315 = (FStar_List.map goal_to_string ps.FStar_Tactics_Types.goals)
in (FStar_String.concat "\n" uu____315))
in (

let uu____318 = (FStar_Util.string_of_int (FStar_List.length ps.FStar_Tactics_Types.smt_goals))
in (

let uu____319 = (

let uu____320 = (FStar_List.map goal_to_string ps.FStar_Tactics_Types.smt_goals)
in (FStar_String.concat "\n" uu____320))
in (FStar_Util.format6 "State dump @ depth %s(%s):\nACTIVE goals (%s):\n%s\nSMT goals (%s):\n%s" uu____312 msg uu____313 uu____314 uu____318 uu____319))))))
end))


let goal_to_json : FStar_Tactics_Types.goal  ->  FStar_Util.json = (fun g -> (

let g_binders = (

let uu____328 = (FStar_TypeChecker_Env.all_binders g.FStar_Tactics_Types.context)
in (FStar_All.pipe_right uu____328 FStar_Syntax_Print.binders_to_json))
in (

let uu____329 = (

let uu____336 = (

let uu____343 = (

let uu____348 = (

let uu____349 = (

let uu____356 = (

let uu____361 = (

let uu____362 = (FStar_TypeChecker_Normalize.term_to_string g.FStar_Tactics_Types.context g.FStar_Tactics_Types.witness)
in FStar_Util.JsonStr (uu____362))
in (("witness"), (uu____361)))
in (

let uu____363 = (

let uu____370 = (

let uu____375 = (

let uu____376 = (FStar_TypeChecker_Normalize.term_to_string g.FStar_Tactics_Types.context g.FStar_Tactics_Types.goal_ty)
in FStar_Util.JsonStr (uu____376))
in (("type"), (uu____375)))
in (uu____370)::[])
in (uu____356)::uu____363))
in FStar_Util.JsonAssoc (uu____349))
in (("goal"), (uu____348)))
in (uu____343)::[])
in ((("hyps"), (g_binders)))::uu____336)
in FStar_Util.JsonAssoc (uu____329))))


let ps_to_json : (Prims.string * FStar_Tactics_Types.proofstate)  ->  FStar_Util.json = (fun uu____408 -> (match (uu____408) with
| (msg, ps) -> begin
(

let uu____415 = (

let uu____422 = (

let uu____429 = (

let uu____434 = (

let uu____435 = (FStar_List.map goal_to_json ps.FStar_Tactics_Types.goals)
in FStar_Util.JsonList (uu____435))
in (("goals"), (uu____434)))
in (

let uu____438 = (

let uu____445 = (

let uu____450 = (

let uu____451 = (FStar_List.map goal_to_json ps.FStar_Tactics_Types.smt_goals)
in FStar_Util.JsonList (uu____451))
in (("smt-goals"), (uu____450)))
in (uu____445)::[])
in (uu____429)::uu____438))
in ((("label"), (FStar_Util.JsonStr (msg))))::uu____422)
in FStar_Util.JsonAssoc (uu____415))
end))


let dump_proofstate : FStar_Tactics_Types.proofstate  ->  Prims.string  ->  Prims.unit = (fun ps msg -> (FStar_Options.with_saved_options (fun uu____480 -> ((FStar_Options.set_option "print_effect_args" (FStar_Options.Bool (true)));
(FStar_Util.print_generic "proof-state" ps_to_string ps_to_json ((msg), (ps)));
))))


let print_proof_state1 : Prims.string  ->  Prims.unit tac = (fun msg -> (mk_tac (fun ps -> (

let psc = ps.FStar_Tactics_Types.psc
in (

let subst1 = (FStar_TypeChecker_Normalize.psc_subst psc)
in ((

let uu____502 = (FStar_Tactics_Types.subst_proof_state subst1 ps)
in (dump_cur uu____502 msg));
FStar_Tactics_Result.Success (((()), (ps)));
))))))


let print_proof_state : Prims.string  ->  Prims.unit tac = (fun msg -> (mk_tac (fun ps -> (

let psc = ps.FStar_Tactics_Types.psc
in (

let subst1 = (FStar_TypeChecker_Normalize.psc_subst psc)
in ((

let uu____519 = (FStar_Tactics_Types.subst_proof_state subst1 ps)
in (dump_proofstate uu____519 msg));
FStar_Tactics_Result.Success (((()), (ps)));
))))))


let get : FStar_Tactics_Types.proofstate tac = (mk_tac (fun p -> FStar_Tactics_Result.Success (((p), (p)))))


let tac_verb_dbg : Prims.bool FStar_Pervasives_Native.option FStar_ST.ref = (FStar_Util.mk_ref FStar_Pervasives_Native.None)


let rec log : FStar_Tactics_Types.proofstate  ->  (Prims.unit  ->  Prims.unit)  ->  Prims.unit = (fun ps f -> (

let uu____550 = (FStar_ST.op_Bang tac_verb_dbg)
in (match (uu____550) with
| FStar_Pervasives_Native.None -> begin
((

let uu____604 = (

let uu____607 = (FStar_TypeChecker_Env.debug ps.FStar_Tactics_Types.main_context (FStar_Options.Other ("TacVerbose")))
in FStar_Pervasives_Native.Some (uu____607))
in (FStar_ST.op_Colon_Equals tac_verb_dbg uu____604));
(log ps f);
)
end
| FStar_Pervasives_Native.Some (true) -> begin
(f ())
end
| FStar_Pervasives_Native.Some (false) -> begin
()
end)))


let mlog : 'a . (Prims.unit  ->  Prims.unit)  ->  (Prims.unit  ->  'a tac)  ->  'a tac = (fun f cont -> (bind get (fun ps -> ((log ps f);
(cont ());
))))


let fail : 'Auu____697 . Prims.string  ->  'Auu____697 tac = (fun msg -> (mk_tac (fun ps -> ((

let uu____708 = (FStar_TypeChecker_Env.debug ps.FStar_Tactics_Types.main_context (FStar_Options.Other ("TacFail")))
in (match (uu____708) with
| true -> begin
(dump_proofstate ps (Prims.strcat "TACTING FAILING: " msg))
end
| uu____709 -> begin
()
end));
FStar_Tactics_Result.Failed (((msg), (ps)));
))))


let fail1 : 'Auu____716 . Prims.string  ->  Prims.string  ->  'Auu____716 tac = (fun msg x -> (

let uu____727 = (FStar_Util.format1 msg x)
in (fail uu____727)))


let fail2 : 'Auu____736 . Prims.string  ->  Prims.string  ->  Prims.string  ->  'Auu____736 tac = (fun msg x y -> (

let uu____751 = (FStar_Util.format2 msg x y)
in (fail uu____751)))


let fail3 : 'Auu____762 . Prims.string  ->  Prims.string  ->  Prims.string  ->  Prims.string  ->  'Auu____762 tac = (fun msg x y z -> (

let uu____781 = (FStar_Util.format3 msg x y z)
in (fail uu____781)))


let trytac : 'a . 'a tac  ->  'a FStar_Pervasives_Native.option tac = (fun t -> (mk_tac (fun ps -> (

let tx = (FStar_Syntax_Unionfind.new_transaction ())
in (

let uu____809 = (run t ps)
in (match (uu____809) with
| FStar_Tactics_Result.Success (a, q) -> begin
((FStar_Syntax_Unionfind.commit tx);
FStar_Tactics_Result.Success (((FStar_Pervasives_Native.Some (a)), (q)));
)
end
| FStar_Tactics_Result.Failed (uu____823, uu____824) -> begin
((FStar_Syntax_Unionfind.rollback tx);
FStar_Tactics_Result.Success (((FStar_Pervasives_Native.None), (ps)));
)
end))))))


let wrap_err : 'a . Prims.string  ->  'a tac  ->  'a tac = (fun pref t -> (mk_tac (fun ps -> (

let uu____856 = (run t ps)
in (match (uu____856) with
| FStar_Tactics_Result.Success (a, q) -> begin
FStar_Tactics_Result.Success (((a), (q)))
end
| FStar_Tactics_Result.Failed (msg, q) -> begin
FStar_Tactics_Result.Failed ((((Prims.strcat pref (Prims.strcat ": " msg))), (q)))
end)))))


let set : FStar_Tactics_Types.proofstate  ->  Prims.unit tac = (fun p -> (mk_tac (fun uu____874 -> FStar_Tactics_Result.Success (((()), (p))))))


let do_unify : env  ->  FStar_Syntax_Syntax.term  ->  FStar_Syntax_Syntax.term  ->  Prims.bool = (fun env t1 t2 -> (FStar_All.try_with (fun uu___134_888 -> (match (()) with
| () -> begin
(FStar_TypeChecker_Rel.teq_nosmt env t1 t2)
end)) (fun uu___133_891 -> (match (uu___133_891) with
| uu____892 -> begin
false
end))))


let trysolve : FStar_Tactics_Types.goal  ->  FStar_Syntax_Syntax.term  ->  Prims.bool = (fun goal solution -> (do_unify goal.FStar_Tactics_Types.context solution goal.FStar_Tactics_Types.witness))


let dismiss : Prims.unit tac = (bind get (fun p -> (

let uu____906 = (

let uu___135_907 = p
in (

let uu____908 = (FStar_List.tl p.FStar_Tactics_Types.goals)
in {FStar_Tactics_Types.main_context = uu___135_907.FStar_Tactics_Types.main_context; FStar_Tactics_Types.main_goal = uu___135_907.FStar_Tactics_Types.main_goal; FStar_Tactics_Types.all_implicits = uu___135_907.FStar_Tactics_Types.all_implicits; FStar_Tactics_Types.goals = uu____908; FStar_Tactics_Types.smt_goals = uu___135_907.FStar_Tactics_Types.smt_goals; FStar_Tactics_Types.depth = uu___135_907.FStar_Tactics_Types.depth; FStar_Tactics_Types.__dump = uu___135_907.FStar_Tactics_Types.__dump; FStar_Tactics_Types.psc = uu___135_907.FStar_Tactics_Types.psc}))
in (set uu____906))))


let solve : FStar_Tactics_Types.goal  ->  FStar_Syntax_Syntax.term  ->  Prims.unit tac = (fun goal solution -> (

let uu____923 = (trysolve goal solution)
in (match (uu____923) with
| true -> begin
dismiss
end
| uu____926 -> begin
(

let uu____927 = (

let uu____928 = (FStar_TypeChecker_Normalize.term_to_string goal.FStar_Tactics_Types.context solution)
in (

let uu____929 = (FStar_TypeChecker_Normalize.term_to_string goal.FStar_Tactics_Types.context goal.FStar_Tactics_Types.witness)
in (

let uu____930 = (FStar_TypeChecker_Normalize.term_to_string goal.FStar_Tactics_Types.context goal.FStar_Tactics_Types.goal_ty)
in (FStar_Util.format3 "%s does not solve %s : %s" uu____928 uu____929 uu____930))))
in (fail uu____927))
end)))


let dismiss_all : Prims.unit tac = (bind get (fun p -> (set (

let uu___136_937 = p
in {FStar_Tactics_Types.main_context = uu___136_937.FStar_Tactics_Types.main_context; FStar_Tactics_Types.main_goal = uu___136_937.FStar_Tactics_Types.main_goal; FStar_Tactics_Types.all_implicits = uu___136_937.FStar_Tactics_Types.all_implicits; FStar_Tactics_Types.goals = []; FStar_Tactics_Types.smt_goals = uu___136_937.FStar_Tactics_Types.smt_goals; FStar_Tactics_Types.depth = uu___136_937.FStar_Tactics_Types.depth; FStar_Tactics_Types.__dump = uu___136_937.FStar_Tactics_Types.__dump; FStar_Tactics_Types.psc = uu___136_937.FStar_Tactics_Types.psc}))))


let check_valid_goal : FStar_Tactics_Types.goal  ->  Prims.unit = (fun g -> (

let b = true
in (

let env = g.FStar_Tactics_Types.context
in (

let b1 = (b && (FStar_TypeChecker_Env.closed env g.FStar_Tactics_Types.witness))
in (

let b2 = (b1 && (FStar_TypeChecker_Env.closed env g.FStar_Tactics_Types.goal_ty))
in (

let rec aux = (fun b3 e -> (

let uu____953 = (FStar_TypeChecker_Env.pop_bv e)
in (match (uu____953) with
| FStar_Pervasives_Native.None -> begin
b3
end
| FStar_Pervasives_Native.Some (bv, e1) -> begin
(

let b4 = (b3 && (FStar_TypeChecker_Env.closed e1 bv.FStar_Syntax_Syntax.sort))
in (aux b4 e1))
end)))
in (

let uu____971 = (

let uu____972 = (aux b2 env)
in (not (uu____972)))
in (match (uu____971) with
| true -> begin
(

let uu____973 = (

let uu____974 = (goal_to_string g)
in (FStar_Util.format1 "The following goal is ill-formed. Keeping calm and carrying on...\n<%s>\n\n" uu____974))
in (FStar_Errors.warn g.FStar_Tactics_Types.goal_ty.FStar_Syntax_Syntax.pos uu____973))
end
| uu____975 -> begin
()
end))))))))


let add_goals : FStar_Tactics_Types.goal Prims.list  ->  Prims.unit tac = (fun gs -> (bind get (fun p -> ((FStar_List.iter check_valid_goal gs);
(set (

let uu___137_994 = p
in {FStar_Tactics_Types.main_context = uu___137_994.FStar_Tactics_Types.main_context; FStar_Tactics_Types.main_goal = uu___137_994.FStar_Tactics_Types.main_goal; FStar_Tactics_Types.all_implicits = uu___137_994.FStar_Tactics_Types.all_implicits; FStar_Tactics_Types.goals = (FStar_List.append gs p.FStar_Tactics_Types.goals); FStar_Tactics_Types.smt_goals = uu___137_994.FStar_Tactics_Types.smt_goals; FStar_Tactics_Types.depth = uu___137_994.FStar_Tactics_Types.depth; FStar_Tactics_Types.__dump = uu___137_994.FStar_Tactics_Types.__dump; FStar_Tactics_Types.psc = uu___137_994.FStar_Tactics_Types.psc}));
))))


let add_smt_goals : FStar_Tactics_Types.goal Prims.list  ->  Prims.unit tac = (fun gs -> (bind get (fun p -> ((FStar_List.iter check_valid_goal gs);
(set (

let uu___138_1013 = p
in {FStar_Tactics_Types.main_context = uu___138_1013.FStar_Tactics_Types.main_context; FStar_Tactics_Types.main_goal = uu___138_1013.FStar_Tactics_Types.main_goal; FStar_Tactics_Types.all_implicits = uu___138_1013.FStar_Tactics_Types.all_implicits; FStar_Tactics_Types.goals = uu___138_1013.FStar_Tactics_Types.goals; FStar_Tactics_Types.smt_goals = (FStar_List.append gs p.FStar_Tactics_Types.smt_goals); FStar_Tactics_Types.depth = uu___138_1013.FStar_Tactics_Types.depth; FStar_Tactics_Types.__dump = uu___138_1013.FStar_Tactics_Types.__dump; FStar_Tactics_Types.psc = uu___138_1013.FStar_Tactics_Types.psc}));
))))


let push_goals : FStar_Tactics_Types.goal Prims.list  ->  Prims.unit tac = (fun gs -> (bind get (fun p -> ((FStar_List.iter check_valid_goal gs);
(set (

let uu___139_1032 = p
in {FStar_Tactics_Types.main_context = uu___139_1032.FStar_Tactics_Types.main_context; FStar_Tactics_Types.main_goal = uu___139_1032.FStar_Tactics_Types.main_goal; FStar_Tactics_Types.all_implicits = uu___139_1032.FStar_Tactics_Types.all_implicits; FStar_Tactics_Types.goals = (FStar_List.append p.FStar_Tactics_Types.goals gs); FStar_Tactics_Types.smt_goals = uu___139_1032.FStar_Tactics_Types.smt_goals; FStar_Tactics_Types.depth = uu___139_1032.FStar_Tactics_Types.depth; FStar_Tactics_Types.__dump = uu___139_1032.FStar_Tactics_Types.__dump; FStar_Tactics_Types.psc = uu___139_1032.FStar_Tactics_Types.psc}));
))))


let push_smt_goals : FStar_Tactics_Types.goal Prims.list  ->  Prims.unit tac = (fun gs -> (bind get (fun p -> ((FStar_List.iter check_valid_goal gs);
(set (

let uu___140_1051 = p
in {FStar_Tactics_Types.main_context = uu___140_1051.FStar_Tactics_Types.main_context; FStar_Tactics_Types.main_goal = uu___140_1051.FStar_Tactics_Types.main_goal; FStar_Tactics_Types.all_implicits = uu___140_1051.FStar_Tactics_Types.all_implicits; FStar_Tactics_Types.goals = uu___140_1051.FStar_Tactics_Types.goals; FStar_Tactics_Types.smt_goals = (FStar_List.append p.FStar_Tactics_Types.smt_goals gs); FStar_Tactics_Types.depth = uu___140_1051.FStar_Tactics_Types.depth; FStar_Tactics_Types.__dump = uu___140_1051.FStar_Tactics_Types.__dump; FStar_Tactics_Types.psc = uu___140_1051.FStar_Tactics_Types.psc}));
))))


let replace_cur : FStar_Tactics_Types.goal  ->  Prims.unit tac = (fun g -> (bind dismiss (fun uu____1061 -> (add_goals ((g)::[])))))


let add_implicits : implicits  ->  Prims.unit tac = (fun i -> (bind get (fun p -> (set (

let uu___141_1074 = p
in {FStar_Tactics_Types.main_context = uu___141_1074.FStar_Tactics_Types.main_context; FStar_Tactics_Types.main_goal = uu___141_1074.FStar_Tactics_Types.main_goal; FStar_Tactics_Types.all_implicits = (FStar_List.append i p.FStar_Tactics_Types.all_implicits); FStar_Tactics_Types.goals = uu___141_1074.FStar_Tactics_Types.goals; FStar_Tactics_Types.smt_goals = uu___141_1074.FStar_Tactics_Types.smt_goals; FStar_Tactics_Types.depth = uu___141_1074.FStar_Tactics_Types.depth; FStar_Tactics_Types.__dump = uu___141_1074.FStar_Tactics_Types.__dump; FStar_Tactics_Types.psc = uu___141_1074.FStar_Tactics_Types.psc})))))


let new_uvar : Prims.string  ->  env  ->  FStar_Syntax_Syntax.typ  ->  FStar_Syntax_Syntax.term tac = (fun reason env typ -> (

let uu____1103 = (FStar_TypeChecker_Util.new_implicit_var reason typ.FStar_Syntax_Syntax.pos env typ)
in (match (uu____1103) with
| (u, uu____1119, g_u) -> begin
(

let uu____1133 = (add_implicits g_u.FStar_TypeChecker_Env.implicits)
in (bind uu____1133 (fun uu____1137 -> (ret u))))
end)))


let is_true : FStar_Syntax_Syntax.term  ->  Prims.bool = (fun t -> (

let uu____1142 = (FStar_Syntax_Util.un_squash t)
in (match (uu____1142) with
| FStar_Pervasives_Native.Some (t') -> begin
(

let uu____1152 = (

let uu____1153 = (FStar_Syntax_Subst.compress t')
in uu____1153.FStar_Syntax_Syntax.n)
in (match (uu____1152) with
| FStar_Syntax_Syntax.Tm_fvar (fv) -> begin
(FStar_Syntax_Syntax.fv_eq_lid fv FStar_Parser_Const.true_lid)
end
| uu____1157 -> begin
false
end))
end
| uu____1158 -> begin
false
end)))


let is_false : FStar_Syntax_Syntax.term  ->  Prims.bool = (fun t -> (

let uu____1167 = (FStar_Syntax_Util.un_squash t)
in (match (uu____1167) with
| FStar_Pervasives_Native.Some (t') -> begin
(

let uu____1177 = (

let uu____1178 = (FStar_Syntax_Subst.compress t')
in uu____1178.FStar_Syntax_Syntax.n)
in (match (uu____1177) with
| FStar_Syntax_Syntax.Tm_fvar (fv) -> begin
(FStar_Syntax_Syntax.fv_eq_lid fv FStar_Parser_Const.false_lid)
end
| uu____1182 -> begin
false
end))
end
| uu____1183 -> begin
false
end)))


let cur_goal : FStar_Tactics_Types.goal tac = (bind get (fun p -> (match (p.FStar_Tactics_Types.goals) with
| [] -> begin
(fail "No more goals (1)")
end
| (hd1)::tl1 -> begin
(ret hd1)
end)))


let mk_irrelevant_goal : Prims.string  ->  env  ->  FStar_Syntax_Syntax.typ  ->  FStar_Options.optionstate  ->  FStar_Tactics_Types.goal tac = (fun reason env phi opts -> (

let typ = (FStar_Syntax_Util.mk_squash phi)
in (

let uu____1221 = (new_uvar reason env typ)
in (bind uu____1221 (fun u -> (

let goal = {FStar_Tactics_Types.context = env; FStar_Tactics_Types.witness = u; FStar_Tactics_Types.goal_ty = typ; FStar_Tactics_Types.opts = opts; FStar_Tactics_Types.is_guard = false}
in (ret goal)))))))


let __tc : env  ->  FStar_Syntax_Syntax.term  ->  (FStar_Syntax_Syntax.term * FStar_Syntax_Syntax.typ * FStar_TypeChecker_Env.guard_t) tac = (fun e t -> (bind get (fun ps -> (FStar_All.try_with (fun uu___143_1270 -> (match (()) with
| () -> begin
(

let uu____1279 = (ps.FStar_Tactics_Types.main_context.FStar_TypeChecker_Env.type_of e t)
in (ret uu____1279))
end)) (fun uu___142_1294 -> (match (uu___142_1294) with
| e1 -> begin
(fail "not typeable")
end))))))


let must_trivial : env  ->  FStar_TypeChecker_Env.guard_t  ->  Prims.unit tac = (fun e g -> (FStar_All.try_with (fun uu___145_1326 -> (match (()) with
| () -> begin
(

let uu____1329 = (

let uu____1330 = (

let uu____1331 = (FStar_TypeChecker_Rel.discharge_guard_no_smt e g)
in (FStar_All.pipe_left FStar_TypeChecker_Rel.is_trivial uu____1331))
in (not (uu____1330)))
in (match (uu____1329) with
| true -> begin
(fail "got non-trivial guard")
end
| uu____1334 -> begin
(ret ())
end))
end)) (fun uu___144_1337 -> (match (uu___144_1337) with
| uu____1340 -> begin
(fail "got non-trivial guard")
end))))


let tc : FStar_Syntax_Syntax.term  ->  FStar_Syntax_Syntax.typ tac = (fun t -> (

let uu____1349 = (bind cur_goal (fun goal -> (

let uu____1355 = (__tc goal.FStar_Tactics_Types.context t)
in (bind uu____1355 (fun uu____1375 -> (match (uu____1375) with
| (t1, typ, guard) -> begin
(

let uu____1387 = (must_trivial goal.FStar_Tactics_Types.context guard)
in (bind uu____1387 (fun uu____1391 -> (ret typ))))
end))))))
in (FStar_All.pipe_left (wrap_err "tc") uu____1349)))


let add_irrelevant_goal : Prims.string  ->  env  ->  FStar_Syntax_Syntax.typ  ->  FStar_Options.optionstate  ->  Prims.unit tac = (fun reason env phi opts -> (

let uu____1416 = (mk_irrelevant_goal reason env phi opts)
in (bind uu____1416 (fun goal -> (add_goals ((goal)::[]))))))


let istrivial : env  ->  FStar_Syntax_Syntax.term  ->  Prims.bool = (fun e t -> (

let steps = (FStar_TypeChecker_Normalize.Reify)::(FStar_TypeChecker_Normalize.UnfoldUntil (FStar_Syntax_Syntax.Delta_constant))::(FStar_TypeChecker_Normalize.Primops)::(FStar_TypeChecker_Normalize.Simplify)::(FStar_TypeChecker_Normalize.UnfoldTac)::(FStar_TypeChecker_Normalize.Unmeta)::[]
in (

let t1 = (normalize steps e t)
in (is_true t1))))


let trivial : Prims.unit tac = (bind cur_goal (fun goal -> (

let uu____1438 = (istrivial goal.FStar_Tactics_Types.context goal.FStar_Tactics_Types.goal_ty)
in (match (uu____1438) with
| true -> begin
(solve goal FStar_Syntax_Util.exp_unit)
end
| uu____1441 -> begin
(

let uu____1442 = (FStar_TypeChecker_Normalize.term_to_string goal.FStar_Tactics_Types.context goal.FStar_Tactics_Types.goal_ty)
in (fail1 "Not a trivial goal: %s" uu____1442))
end))))


let add_goal_from_guard : Prims.string  ->  env  ->  FStar_TypeChecker_Env.guard_t  ->  FStar_Options.optionstate  ->  Prims.unit tac = (fun reason e g opts -> (

let uu____1463 = (

let uu____1464 = (FStar_TypeChecker_Rel.simplify_guard e g)
in uu____1464.FStar_TypeChecker_Env.guard_f)
in (match (uu____1463) with
| FStar_TypeChecker_Common.Trivial -> begin
(ret ())
end
| FStar_TypeChecker_Common.NonTrivial (f) -> begin
(

let uu____1468 = (istrivial e f)
in (match (uu____1468) with
| true -> begin
(ret ())
end
| uu____1471 -> begin
(

let uu____1472 = (mk_irrelevant_goal reason e f opts)
in (bind uu____1472 (fun goal -> (

let goal1 = (

let uu___146_1479 = goal
in {FStar_Tactics_Types.context = uu___146_1479.FStar_Tactics_Types.context; FStar_Tactics_Types.witness = uu___146_1479.FStar_Tactics_Types.witness; FStar_Tactics_Types.goal_ty = uu___146_1479.FStar_Tactics_Types.goal_ty; FStar_Tactics_Types.opts = uu___146_1479.FStar_Tactics_Types.opts; FStar_Tactics_Types.is_guard = true})
in (push_goals ((goal1)::[]))))))
end))
end)))


let smt : Prims.unit tac = (bind cur_goal (fun g -> (

let uu____1485 = (is_irrelevant g)
in (match (uu____1485) with
| true -> begin
(bind dismiss (fun uu____1489 -> (add_smt_goals ((g)::[]))))
end
| uu____1490 -> begin
(

let uu____1491 = (FStar_TypeChecker_Normalize.term_to_string g.FStar_Tactics_Types.context g.FStar_Tactics_Types.goal_ty)
in (fail1 "goal is not irrelevant: cannot dispatch to smt (%s)" uu____1491))
end))))


let divide : 'a 'b . FStar_BigInt.t  ->  'a tac  ->  'b tac  ->  ('a * 'b) tac = (fun n1 l r -> (bind get (fun p -> (

let uu____1537 = (FStar_All.try_with (fun uu___151_1560 -> (match (()) with
| () -> begin
(

let uu____1571 = (

let uu____1580 = (FStar_BigInt.to_int_fs n1)
in (FStar_List.splitAt uu____1580 p.FStar_Tactics_Types.goals))
in (ret uu____1571))
end)) (fun uu___150_1591 -> (match (uu___150_1591) with
| uu____1602 -> begin
(fail "divide: not enough goals")
end)))
in (bind uu____1537 (fun uu____1629 -> (match (uu____1629) with
| (lgs, rgs) -> begin
(

let lp = (

let uu___147_1655 = p
in {FStar_Tactics_Types.main_context = uu___147_1655.FStar_Tactics_Types.main_context; FStar_Tactics_Types.main_goal = uu___147_1655.FStar_Tactics_Types.main_goal; FStar_Tactics_Types.all_implicits = uu___147_1655.FStar_Tactics_Types.all_implicits; FStar_Tactics_Types.goals = lgs; FStar_Tactics_Types.smt_goals = []; FStar_Tactics_Types.depth = uu___147_1655.FStar_Tactics_Types.depth; FStar_Tactics_Types.__dump = uu___147_1655.FStar_Tactics_Types.__dump; FStar_Tactics_Types.psc = uu___147_1655.FStar_Tactics_Types.psc})
in (

let rp = (

let uu___148_1657 = p
in {FStar_Tactics_Types.main_context = uu___148_1657.FStar_Tactics_Types.main_context; FStar_Tactics_Types.main_goal = uu___148_1657.FStar_Tactics_Types.main_goal; FStar_Tactics_Types.all_implicits = uu___148_1657.FStar_Tactics_Types.all_implicits; FStar_Tactics_Types.goals = rgs; FStar_Tactics_Types.smt_goals = []; FStar_Tactics_Types.depth = uu___148_1657.FStar_Tactics_Types.depth; FStar_Tactics_Types.__dump = uu___148_1657.FStar_Tactics_Types.__dump; FStar_Tactics_Types.psc = uu___148_1657.FStar_Tactics_Types.psc})
in (

let uu____1658 = (set lp)
in (bind uu____1658 (fun uu____1666 -> (bind l (fun a -> (bind get (fun lp' -> (

let uu____1680 = (set rp)
in (bind uu____1680 (fun uu____1688 -> (bind r (fun b -> (bind get (fun rp' -> (

let p' = (

let uu___149_1704 = p
in {FStar_Tactics_Types.main_context = uu___149_1704.FStar_Tactics_Types.main_context; FStar_Tactics_Types.main_goal = uu___149_1704.FStar_Tactics_Types.main_goal; FStar_Tactics_Types.all_implicits = uu___149_1704.FStar_Tactics_Types.all_implicits; FStar_Tactics_Types.goals = (FStar_List.append lp'.FStar_Tactics_Types.goals rp'.FStar_Tactics_Types.goals); FStar_Tactics_Types.smt_goals = (FStar_List.append lp'.FStar_Tactics_Types.smt_goals (FStar_List.append rp'.FStar_Tactics_Types.smt_goals p.FStar_Tactics_Types.smt_goals)); FStar_Tactics_Types.depth = uu___149_1704.FStar_Tactics_Types.depth; FStar_Tactics_Types.__dump = uu___149_1704.FStar_Tactics_Types.__dump; FStar_Tactics_Types.psc = uu___149_1704.FStar_Tactics_Types.psc})
in (

let uu____1705 = (set p')
in (bind uu____1705 (fun uu____1713 -> (ret ((a), (b)))))))))))))))))))))))
end)))))))


let focus : 'a . 'a tac  ->  'a tac = (fun f -> (

let uu____1733 = (divide FStar_BigInt.one f idtac)
in (bind uu____1733 (fun uu____1746 -> (match (uu____1746) with
| (a, ()) -> begin
(ret a)
end)))))


let rec map : 'a . 'a tac  ->  'a Prims.list tac = (fun tau -> (bind get (fun p -> (match (p.FStar_Tactics_Types.goals) with
| [] -> begin
(ret [])
end
| (uu____1781)::uu____1782 -> begin
(

let uu____1785 = (

let uu____1794 = (map tau)
in (divide FStar_BigInt.one tau uu____1794))
in (bind uu____1785 (fun uu____1812 -> (match (uu____1812) with
| (h, t) -> begin
(ret ((h)::t))
end))))
end))))


let seq : Prims.unit tac  ->  Prims.unit tac  ->  Prims.unit tac = (fun t1 t2 -> (

let uu____1851 = (bind t1 (fun uu____1856 -> (

let uu____1857 = (map t2)
in (bind uu____1857 (fun uu____1865 -> (ret ()))))))
in (focus uu____1851)))


let intro : FStar_Syntax_Syntax.binder tac = (bind cur_goal (fun goal -> (

let uu____1876 = (FStar_Syntax_Util.arrow_one goal.FStar_Tactics_Types.goal_ty)
in (match (uu____1876) with
| FStar_Pervasives_Native.Some (b, c) -> begin
(

let uu____1891 = (

let uu____1892 = (FStar_Syntax_Util.is_total_comp c)
in (not (uu____1892)))
in (match (uu____1891) with
| true -> begin
(fail "Codomain is effectful")
end
| uu____1895 -> begin
(

let env' = (FStar_TypeChecker_Env.push_binders goal.FStar_Tactics_Types.context ((b)::[]))
in (

let typ' = (comp_to_typ c)
in (

let uu____1898 = (new_uvar "intro" env' typ')
in (bind uu____1898 (fun u -> (

let uu____1905 = (

let uu____1906 = (FStar_Syntax_Util.abs ((b)::[]) u FStar_Pervasives_Native.None)
in (trysolve goal uu____1906))
in (match (uu____1905) with
| true -> begin
(

let uu____1909 = (

let uu____1912 = (

let uu___152_1913 = goal
in (

let uu____1914 = (bnorm env' u)
in (

let uu____1915 = (bnorm env' typ')
in {FStar_Tactics_Types.context = env'; FStar_Tactics_Types.witness = uu____1914; FStar_Tactics_Types.goal_ty = uu____1915; FStar_Tactics_Types.opts = uu___152_1913.FStar_Tactics_Types.opts; FStar_Tactics_Types.is_guard = uu___152_1913.FStar_Tactics_Types.is_guard})))
in (replace_cur uu____1912))
in (bind uu____1909 (fun uu____1917 -> (ret b))))
end
| uu____1918 -> begin
(fail "intro: unification failed")
end)))))))
end))
end
| FStar_Pervasives_Native.None -> begin
(

let uu____1923 = (FStar_TypeChecker_Normalize.term_to_string goal.FStar_Tactics_Types.context goal.FStar_Tactics_Types.goal_ty)
in (fail1 "intro: goal is not an arrow (%s)" uu____1923))
end))))


let intro_rec : (FStar_Syntax_Syntax.binder * FStar_Syntax_Syntax.binder) tac = (bind cur_goal (fun goal -> ((FStar_Util.print_string "WARNING (intro_rec): calling this is known to cause normalizer loops\n");
(FStar_Util.print_string "WARNING (intro_rec): proceed at your own risk...\n");
(

let uu____1944 = (FStar_Syntax_Util.arrow_one goal.FStar_Tactics_Types.goal_ty)
in (match (uu____1944) with
| FStar_Pervasives_Native.Some (b, c) -> begin
(

let uu____1963 = (

let uu____1964 = (FStar_Syntax_Util.is_total_comp c)
in (not (uu____1964)))
in (match (uu____1963) with
| true -> begin
(fail "Codomain is effectful")
end
| uu____1975 -> begin
(

let bv = (FStar_Syntax_Syntax.gen_bv "__recf" FStar_Pervasives_Native.None goal.FStar_Tactics_Types.goal_ty)
in (

let bs = (

let uu____1980 = (FStar_Syntax_Syntax.mk_binder bv)
in (uu____1980)::(b)::[])
in (

let env' = (FStar_TypeChecker_Env.push_binders goal.FStar_Tactics_Types.context bs)
in (

let uu____1982 = (

let uu____1985 = (comp_to_typ c)
in (new_uvar "intro_rec" env' uu____1985))
in (bind uu____1982 (fun u -> (

let lb = (

let uu____2001 = (FStar_Syntax_Util.abs ((b)::[]) u FStar_Pervasives_Native.None)
in (FStar_Syntax_Util.mk_letbinding (FStar_Util.Inl (bv)) [] goal.FStar_Tactics_Types.goal_ty FStar_Parser_Const.effect_Tot_lid uu____2001))
in (

let body = (FStar_Syntax_Syntax.bv_to_name bv)
in (

let uu____2005 = (FStar_Syntax_Subst.close_let_rec ((lb)::[]) body)
in (match (uu____2005) with
| (lbs, body1) -> begin
(

let tm = (FStar_Syntax_Syntax.mk (FStar_Syntax_Syntax.Tm_let (((((true), (lbs))), (body1)))) FStar_Pervasives_Native.None goal.FStar_Tactics_Types.witness.FStar_Syntax_Syntax.pos)
in (

let res = (trysolve goal tm)
in (match (res) with
| true -> begin
(

let uu____2042 = (

let uu____2045 = (

let uu___153_2046 = goal
in (

let uu____2047 = (bnorm env' u)
in (

let uu____2048 = (

let uu____2049 = (comp_to_typ c)
in (bnorm env' uu____2049))
in {FStar_Tactics_Types.context = env'; FStar_Tactics_Types.witness = uu____2047; FStar_Tactics_Types.goal_ty = uu____2048; FStar_Tactics_Types.opts = uu___153_2046.FStar_Tactics_Types.opts; FStar_Tactics_Types.is_guard = uu___153_2046.FStar_Tactics_Types.is_guard})))
in (replace_cur uu____2045))
in (bind uu____2042 (fun uu____2056 -> (

let uu____2057 = (

let uu____2062 = (FStar_Syntax_Syntax.mk_binder bv)
in ((uu____2062), (b)))
in (ret uu____2057)))))
end
| uu____2067 -> begin
(fail "intro_rec: unification failed")
end)))
end))))))))))
end))
end
| FStar_Pervasives_Native.None -> begin
(

let uu____2076 = (FStar_TypeChecker_Normalize.term_to_string goal.FStar_Tactics_Types.context goal.FStar_Tactics_Types.goal_ty)
in (fail1 "intro_rec: goal is not an arrow (%s)" uu____2076))
end));
)))


let norm : FStar_Syntax_Embeddings.norm_step Prims.list  ->  Prims.unit tac = (fun s -> (bind cur_goal (fun goal -> (

let steps = (

let uu____2101 = (FStar_TypeChecker_Normalize.tr_norm_steps s)
in (FStar_List.append ((FStar_TypeChecker_Normalize.Reify)::(FStar_TypeChecker_Normalize.UnfoldTac)::[]) uu____2101))
in (

let w = (normalize steps goal.FStar_Tactics_Types.context goal.FStar_Tactics_Types.witness)
in (

let t = (normalize steps goal.FStar_Tactics_Types.context goal.FStar_Tactics_Types.goal_ty)
in (replace_cur (

let uu___154_2108 = goal
in {FStar_Tactics_Types.context = uu___154_2108.FStar_Tactics_Types.context; FStar_Tactics_Types.witness = w; FStar_Tactics_Types.goal_ty = t; FStar_Tactics_Types.opts = uu___154_2108.FStar_Tactics_Types.opts; FStar_Tactics_Types.is_guard = uu___154_2108.FStar_Tactics_Types.is_guard}))))))))


let norm_term_env : env  ->  FStar_Syntax_Embeddings.norm_step Prims.list  ->  FStar_Syntax_Syntax.term  ->  FStar_Syntax_Syntax.term tac = (fun e s t -> (

let uu____2129 = (bind get (fun ps -> (

let uu____2135 = (__tc e t)
in (bind uu____2135 (fun uu____2157 -> (match (uu____2157) with
| (t1, uu____2167, guard) -> begin
((FStar_TypeChecker_Rel.force_trivial_guard e guard);
(

let steps = (

let uu____2173 = (FStar_TypeChecker_Normalize.tr_norm_steps s)
in (FStar_List.append ((FStar_TypeChecker_Normalize.Reify)::(FStar_TypeChecker_Normalize.UnfoldTac)::[]) uu____2173))
in (

let t2 = (normalize steps ps.FStar_Tactics_Types.main_context t1)
in (ret t2)));
)
end))))))
in (FStar_All.pipe_left (wrap_err "norm_term") uu____2129)))


let __exact : Prims.bool  ->  FStar_Syntax_Syntax.term  ->  Prims.unit tac = (fun force_guard t -> (bind cur_goal (fun goal -> (

let uu____2196 = (__tc goal.FStar_Tactics_Types.context t)
in (bind uu____2196 (fun uu____2216 -> (match (uu____2216) with
| (t1, typ, guard) -> begin
(

let uu____2228 = (match (force_guard) with
| true -> begin
(must_trivial goal.FStar_Tactics_Types.context guard)
end
| uu____2233 -> begin
(add_goal_from_guard "__exact typing" goal.FStar_Tactics_Types.context guard goal.FStar_Tactics_Types.opts)
end)
in (bind uu____2228 (fun uu____2236 -> (

let uu____2237 = (do_unify goal.FStar_Tactics_Types.context typ goal.FStar_Tactics_Types.goal_ty)
in (match (uu____2237) with
| true -> begin
(solve goal t1)
end
| uu____2240 -> begin
(

let uu____2241 = (FStar_TypeChecker_Normalize.term_to_string goal.FStar_Tactics_Types.context t1)
in (

let uu____2242 = (

let uu____2243 = (bnorm goal.FStar_Tactics_Types.context typ)
in (FStar_TypeChecker_Normalize.term_to_string goal.FStar_Tactics_Types.context uu____2243))
in (

let uu____2244 = (FStar_TypeChecker_Normalize.term_to_string goal.FStar_Tactics_Types.context goal.FStar_Tactics_Types.goal_ty)
in (fail3 "%s : %s does not exactly solve the goal %s" uu____2241 uu____2242 uu____2244))))
end)))))
end)))))))


let exact : FStar_Syntax_Syntax.term  ->  Prims.unit tac = (fun tm -> (

let uu____2253 = (mlog (fun uu____2258 -> (

let uu____2259 = (FStar_Syntax_Print.term_to_string tm)
in (FStar_Util.print1 "exact: tm = %s\n" uu____2259))) (fun uu____2262 -> (

let uu____2263 = (__exact true tm)
in (focus uu____2263))))
in (FStar_All.pipe_left (wrap_err "exact") uu____2253)))


let exact_guard : FStar_Syntax_Syntax.term  ->  Prims.unit tac = (fun tm -> (

let uu____2278 = (mlog (fun uu____2283 -> (

let uu____2284 = (FStar_Syntax_Print.term_to_string tm)
in (FStar_Util.print1 "exact_guard: tm = %s\n" uu____2284))) (fun uu____2287 -> (

let uu____2288 = (__exact false tm)
in (focus uu____2288))))
in (FStar_All.pipe_left (wrap_err "exact_guard") uu____2278)))


let uvar_free_in_goal : FStar_Syntax_Syntax.uvar  ->  FStar_Tactics_Types.goal  ->  Prims.bool = (fun u g -> (match (g.FStar_Tactics_Types.is_guard) with
| true -> begin
false
end
| uu____2303 -> begin
(

let free_uvars = (

let uu____2307 = (

let uu____2314 = (FStar_Syntax_Free.uvars g.FStar_Tactics_Types.goal_ty)
in (FStar_Util.set_elements uu____2314))
in (FStar_List.map FStar_Pervasives_Native.fst uu____2307))
in (FStar_List.existsML (FStar_Syntax_Unionfind.equiv u) free_uvars))
end))


let uvar_free : FStar_Syntax_Syntax.uvar  ->  FStar_Tactics_Types.proofstate  ->  Prims.bool = (fun u ps -> (FStar_List.existsML (uvar_free_in_goal u) ps.FStar_Tactics_Types.goals))

exception NoUnif


let uu___is_NoUnif : Prims.exn  ->  Prims.bool = (fun projectee -> (match (projectee) with
| NoUnif -> begin
true
end
| uu____2341 -> begin
false
end))


let rec __apply : Prims.bool  ->  FStar_Syntax_Syntax.term  ->  FStar_Syntax_Syntax.typ  ->  Prims.unit tac = (fun uopt tm typ -> (bind cur_goal (fun goal -> (

let uu____2361 = (

let uu____2366 = (__exact true tm)
in (trytac uu____2366))
in (bind uu____2361 (fun r -> (match (r) with
| FStar_Pervasives_Native.Some (r1) -> begin
(ret ())
end
| FStar_Pervasives_Native.None -> begin
(

let uu____2379 = (FStar_Syntax_Util.arrow_one typ)
in (match (uu____2379) with
| FStar_Pervasives_Native.None -> begin
(FStar_Exn.raise NoUnif)
end
| FStar_Pervasives_Native.Some ((bv, aq), c) -> begin
(mlog (fun uu____2411 -> (

let uu____2412 = (FStar_Syntax_Print.binder_to_string ((bv), (aq)))
in (FStar_Util.print1 "__apply: pushing binder %s\n" uu____2412))) (fun uu____2415 -> (

let uu____2416 = (

let uu____2417 = (FStar_Syntax_Util.is_total_comp c)
in (not (uu____2417)))
in (match (uu____2416) with
| true -> begin
(fail "apply: not total codomain")
end
| uu____2420 -> begin
(

let uu____2421 = (new_uvar "apply" goal.FStar_Tactics_Types.context bv.FStar_Syntax_Syntax.sort)
in (bind uu____2421 (fun u -> (

let tm' = (FStar_Syntax_Syntax.mk_Tm_app tm ((((u), (aq)))::[]) FStar_Pervasives_Native.None goal.FStar_Tactics_Types.context.FStar_TypeChecker_Env.range)
in (

let typ' = (

let uu____2441 = (comp_to_typ c)
in (FStar_All.pipe_left (FStar_Syntax_Subst.subst ((FStar_Syntax_Syntax.NT (((bv), (u))))::[])) uu____2441))
in (

let uu____2442 = (__apply uopt tm' typ')
in (bind uu____2442 (fun uu____2450 -> (

let u1 = (bnorm goal.FStar_Tactics_Types.context u)
in (

let uu____2452 = (

let uu____2453 = (

let uu____2456 = (

let uu____2457 = (FStar_Syntax_Util.head_and_args u1)
in (FStar_Pervasives_Native.fst uu____2457))
in (FStar_Syntax_Subst.compress uu____2456))
in uu____2453.FStar_Syntax_Syntax.n)
in (match (uu____2452) with
| FStar_Syntax_Syntax.Tm_uvar (uvar, uu____2485) -> begin
(bind get (fun ps -> (

let uu____2513 = (uopt && (uvar_free uvar ps))
in (match (uu____2513) with
| true -> begin
(ret ())
end
| uu____2516 -> begin
(

let uu____2517 = (

let uu____2520 = (

let uu___155_2521 = goal
in (

let uu____2522 = (bnorm goal.FStar_Tactics_Types.context u1)
in (

let uu____2523 = (bnorm goal.FStar_Tactics_Types.context bv.FStar_Syntax_Syntax.sort)
in {FStar_Tactics_Types.context = uu___155_2521.FStar_Tactics_Types.context; FStar_Tactics_Types.witness = uu____2522; FStar_Tactics_Types.goal_ty = uu____2523; FStar_Tactics_Types.opts = uu___155_2521.FStar_Tactics_Types.opts; FStar_Tactics_Types.is_guard = false})))
in (uu____2520)::[])
in (add_goals uu____2517))
end))))
end
| t -> begin
(ret ())
end)))))))))))
end))))
end))
end)))))))


let try_unif : 'a . 'a tac  ->  'a tac  ->  'a tac = (fun t t' -> (mk_tac (fun ps -> (FStar_All.try_with (fun uu___157_2555 -> (match (()) with
| () -> begin
(run t ps)
end)) (fun uu___156_2559 -> (match (uu___156_2559) with
| NoUnif -> begin
(run t' ps)
end))))))


let apply : Prims.bool  ->  FStar_Syntax_Syntax.term  ->  Prims.unit tac = (fun uopt tm -> (

let uu____2574 = (mlog (fun uu____2579 -> (

let uu____2580 = (FStar_Syntax_Print.term_to_string tm)
in (FStar_Util.print1 "apply: tm = %s\n" uu____2580))) (fun uu____2582 -> (bind cur_goal (fun goal -> (

let uu____2586 = (__tc goal.FStar_Tactics_Types.context tm)
in (bind uu____2586 (fun uu____2607 -> (match (uu____2607) with
| (tm1, typ, guard) -> begin
(

let uu____2619 = (

let uu____2622 = (

let uu____2625 = (__apply uopt tm1 typ)
in (bind uu____2625 (fun uu____2629 -> (add_goal_from_guard "apply guard" goal.FStar_Tactics_Types.context guard goal.FStar_Tactics_Types.opts))))
in (focus uu____2622))
in (

let uu____2630 = (

let uu____2633 = (FStar_TypeChecker_Normalize.term_to_string goal.FStar_Tactics_Types.context tm1)
in (

let uu____2634 = (FStar_TypeChecker_Normalize.term_to_string goal.FStar_Tactics_Types.context typ)
in (

let uu____2635 = (FStar_TypeChecker_Normalize.term_to_string goal.FStar_Tactics_Types.context goal.FStar_Tactics_Types.goal_ty)
in (fail3 "Cannot instantiate %s (of type %s) to match goal (%s)" uu____2633 uu____2634 uu____2635))))
in (try_unif uu____2619 uu____2630)))
end))))))))
in (FStar_All.pipe_left (wrap_err "apply") uu____2574)))


let apply_lemma : FStar_Syntax_Syntax.term  ->  Prims.unit tac = (fun tm -> (

let uu____2648 = (

let uu____2651 = (mlog (fun uu____2656 -> (

let uu____2657 = (FStar_Syntax_Print.term_to_string tm)
in (FStar_Util.print1 "apply_lemma: tm = %s\n" uu____2657))) (fun uu____2660 -> (

let is_unit_t = (fun t -> (

let uu____2665 = (

let uu____2666 = (FStar_Syntax_Subst.compress t)
in uu____2666.FStar_Syntax_Syntax.n)
in (match (uu____2665) with
| FStar_Syntax_Syntax.Tm_fvar (fv) when (FStar_Syntax_Syntax.fv_eq_lid fv FStar_Parser_Const.unit_lid) -> begin
true
end
| uu____2670 -> begin
false
end)))
in (bind cur_goal (fun goal -> (

let uu____2674 = (__tc goal.FStar_Tactics_Types.context tm)
in (bind uu____2674 (fun uu____2696 -> (match (uu____2696) with
| (tm1, t, guard) -> begin
(

let uu____2708 = (FStar_Syntax_Util.arrow_formals_comp t)
in (match (uu____2708) with
| (bs, comp) -> begin
(match ((not ((FStar_Syntax_Util.is_lemma_comp comp)))) with
| true -> begin
(fail "not a lemma")
end
| uu____2737 -> begin
(

let uu____2738 = (FStar_List.fold_left (fun uu____2784 uu____2785 -> (match (((uu____2784), (uu____2785))) with
| ((uvs, guard1, subst1), (b, aq)) -> begin
(

let b_t = (FStar_Syntax_Subst.subst subst1 b.FStar_Syntax_Syntax.sort)
in (

let uu____2888 = (is_unit_t b_t)
in (match (uu____2888) with
| true -> begin
(((((FStar_Syntax_Util.exp_unit), (aq)))::uvs), (guard1), ((FStar_Syntax_Syntax.NT (((b), (FStar_Syntax_Util.exp_unit))))::subst1))
end
| uu____2925 -> begin
(

let uu____2926 = (FStar_TypeChecker_Util.new_implicit_var "apply_lemma" goal.FStar_Tactics_Types.goal_ty.FStar_Syntax_Syntax.pos goal.FStar_Tactics_Types.context b_t)
in (match (uu____2926) with
| (u, uu____2956, g_u) -> begin
(

let uu____2970 = (FStar_TypeChecker_Rel.conj_guard guard1 g_u)
in (((((u), (aq)))::uvs), (uu____2970), ((FStar_Syntax_Syntax.NT (((b), (u))))::subst1)))
end))
end)))
end)) (([]), (guard), ([])) bs)
in (match (uu____2738) with
| (uvs, implicits, subst1) -> begin
(

let uvs1 = (FStar_List.rev uvs)
in (

let comp1 = (FStar_Syntax_Subst.subst_comp subst1 comp)
in (

let uu____3040 = (

let uu____3049 = (

let uu____3058 = (FStar_Syntax_Util.comp_to_comp_typ comp1)
in uu____3058.FStar_Syntax_Syntax.effect_args)
in (match (uu____3049) with
| (pre)::(post)::uu____3069 -> begin
(((FStar_Pervasives_Native.fst pre)), ((FStar_Pervasives_Native.fst post)))
end
| uu____3110 -> begin
(failwith "apply_lemma: impossible: not a lemma")
end))
in (match (uu____3040) with
| (pre, post) -> begin
(

let post1 = (

let uu____3142 = (

let uu____3151 = (FStar_Syntax_Syntax.as_arg FStar_Syntax_Util.exp_unit)
in (uu____3151)::[])
in (FStar_Syntax_Util.mk_app post uu____3142))
in (

let uu____3152 = (

let uu____3153 = (

let uu____3154 = (FStar_Syntax_Util.mk_squash post1)
in (do_unify goal.FStar_Tactics_Types.context uu____3154 goal.FStar_Tactics_Types.goal_ty))
in (not (uu____3153)))
in (match (uu____3152) with
| true -> begin
(

let uu____3157 = (FStar_TypeChecker_Normalize.term_to_string goal.FStar_Tactics_Types.context tm1)
in (

let uu____3158 = (

let uu____3159 = (FStar_Syntax_Util.mk_squash post1)
in (FStar_TypeChecker_Normalize.term_to_string goal.FStar_Tactics_Types.context uu____3159))
in (

let uu____3160 = (FStar_TypeChecker_Normalize.term_to_string goal.FStar_Tactics_Types.context goal.FStar_Tactics_Types.goal_ty)
in (fail3 "Cannot instantiate lemma %s (with postcondition: %s) to match goal (%s)" uu____3157 uu____3158 uu____3160))))
end
| uu____3161 -> begin
(

let solution = (

let uu____3163 = (FStar_Syntax_Syntax.mk_Tm_app tm1 uvs1 FStar_Pervasives_Native.None goal.FStar_Tactics_Types.context.FStar_TypeChecker_Env.range)
in (FStar_TypeChecker_Normalize.normalize ((FStar_TypeChecker_Normalize.Beta)::[]) goal.FStar_Tactics_Types.context uu____3163))
in (

let uu____3164 = (add_implicits implicits.FStar_TypeChecker_Env.implicits)
in (bind uu____3164 (fun uu____3170 -> (

let implicits1 = (FStar_All.pipe_right implicits.FStar_TypeChecker_Env.implicits (FStar_List.filter (fun uu____3238 -> (match (uu____3238) with
| (uu____3251, uu____3252, uu____3253, tm2, uu____3255, uu____3256) -> begin
(

let uu____3257 = (FStar_Syntax_Util.head_and_args tm2)
in (match (uu____3257) with
| (hd1, uu____3273) -> begin
(

let uu____3294 = (

let uu____3295 = (FStar_Syntax_Subst.compress hd1)
in uu____3295.FStar_Syntax_Syntax.n)
in (match (uu____3294) with
| FStar_Syntax_Syntax.Tm_uvar (uu____3298) -> begin
true
end
| uu____3315 -> begin
false
end))
end))
end))))
in (

let uu____3316 = (solve goal solution)
in (bind uu____3316 (fun uu____3327 -> (

let is_free_uvar = (fun uv t1 -> (

let free_uvars = (

let uu____3338 = (

let uu____3345 = (FStar_Syntax_Free.uvars t1)
in (FStar_Util.set_elements uu____3345))
in (FStar_List.map FStar_Pervasives_Native.fst uu____3338))
in (FStar_List.existsML (fun u -> (FStar_Syntax_Unionfind.equiv u uv)) free_uvars)))
in (

let appears = (fun uv goals -> (FStar_List.existsML (fun g' -> (is_free_uvar uv g'.FStar_Tactics_Types.goal_ty)) goals))
in (

let checkone = (fun t1 goals -> (

let uu____3386 = (FStar_Syntax_Util.head_and_args t1)
in (match (uu____3386) with
| (hd1, uu____3402) -> begin
(match (hd1.FStar_Syntax_Syntax.n) with
| FStar_Syntax_Syntax.Tm_uvar (uv, uu____3424) -> begin
(appears uv goals)
end
| uu____3449 -> begin
false
end)
end)))
in (

let sub_goals = (FStar_All.pipe_right implicits1 (FStar_List.map (fun uu____3491 -> (match (uu____3491) with
| (_msg, _env, _uvar, term, typ, uu____3509) -> begin
(

let uu___158_3510 = goal
in (

let uu____3511 = (bnorm goal.FStar_Tactics_Types.context term)
in (

let uu____3512 = (bnorm goal.FStar_Tactics_Types.context typ)
in {FStar_Tactics_Types.context = uu___158_3510.FStar_Tactics_Types.context; FStar_Tactics_Types.witness = uu____3511; FStar_Tactics_Types.goal_ty = uu____3512; FStar_Tactics_Types.opts = uu___158_3510.FStar_Tactics_Types.opts; FStar_Tactics_Types.is_guard = uu___158_3510.FStar_Tactics_Types.is_guard})))
end))))
in (

let rec filter' = (fun f xs -> (match (xs) with
| [] -> begin
[]
end
| (x)::xs1 -> begin
(

let uu____3550 = (f x xs1)
in (match (uu____3550) with
| true -> begin
(

let uu____3553 = (filter' f xs1)
in (x)::uu____3553)
end
| uu____3556 -> begin
(filter' f xs1)
end))
end))
in (

let sub_goals1 = (filter' (fun g goals -> (

let uu____3567 = (checkone g.FStar_Tactics_Types.witness goals)
in (not (uu____3567)))) sub_goals)
in (

let uu____3568 = (add_goal_from_guard "apply_lemma guard" goal.FStar_Tactics_Types.context guard goal.FStar_Tactics_Types.opts)
in (bind uu____3568 (fun uu____3573 -> (

let uu____3574 = (

let uu____3577 = (

let uu____3578 = (

let uu____3579 = (FStar_Syntax_Util.mk_squash pre)
in (istrivial goal.FStar_Tactics_Types.context uu____3579))
in (not (uu____3578)))
in (match (uu____3577) with
| true -> begin
(add_irrelevant_goal "apply_lemma precondition" goal.FStar_Tactics_Types.context pre goal.FStar_Tactics_Types.opts)
end
| uu____3582 -> begin
(ret ())
end))
in (bind uu____3574 (fun uu____3584 -> (add_goals sub_goals1)))))))))))))))))))))
end)))
end))))
end))
end)
end))
end)))))))))
in (focus uu____2651))
in (FStar_All.pipe_left (wrap_err "apply_lemma") uu____2648)))


let destruct_eq' : FStar_Syntax_Syntax.typ  ->  (FStar_Syntax_Syntax.term * FStar_Syntax_Syntax.term) FStar_Pervasives_Native.option = (fun typ -> (

let uu____3605 = (FStar_Syntax_Util.destruct_typ_as_formula typ)
in (match (uu____3605) with
| FStar_Pervasives_Native.Some (FStar_Syntax_Util.BaseConn (l, (uu____3615)::((e1, uu____3617))::((e2, uu____3619))::[])) when (FStar_Ident.lid_equals l FStar_Parser_Const.eq2_lid) -> begin
FStar_Pervasives_Native.Some (((e1), (e2)))
end
| uu____3678 -> begin
FStar_Pervasives_Native.None
end)))


let destruct_eq : FStar_Syntax_Syntax.typ  ->  (FStar_Syntax_Syntax.term * FStar_Syntax_Syntax.term) FStar_Pervasives_Native.option = (fun typ -> (

let uu____3701 = (destruct_eq' typ)
in (match (uu____3701) with
| FStar_Pervasives_Native.Some (t) -> begin
FStar_Pervasives_Native.Some (t)
end
| FStar_Pervasives_Native.None -> begin
(

let uu____3731 = (FStar_Syntax_Util.un_squash typ)
in (match (uu____3731) with
| FStar_Pervasives_Native.Some (typ1) -> begin
(destruct_eq' typ1)
end
| FStar_Pervasives_Native.None -> begin
FStar_Pervasives_Native.None
end))
end)))


let split_env : FStar_Syntax_Syntax.bv  ->  env  ->  (env * FStar_Syntax_Syntax.bv Prims.list) FStar_Pervasives_Native.option = (fun bvar e -> (

let rec aux = (fun e1 -> (

let uu____3789 = (FStar_TypeChecker_Env.pop_bv e1)
in (match (uu____3789) with
| FStar_Pervasives_Native.None -> begin
FStar_Pervasives_Native.None
end
| FStar_Pervasives_Native.Some (bv', e') -> begin
(match ((FStar_Syntax_Syntax.bv_eq bvar bv')) with
| true -> begin
FStar_Pervasives_Native.Some (((e'), ([])))
end
| uu____3836 -> begin
(

let uu____3837 = (aux e')
in (FStar_Util.map_opt uu____3837 (fun uu____3861 -> (match (uu____3861) with
| (e'', bvs) -> begin
((e''), ((bv')::bvs))
end))))
end)
end)))
in (

let uu____3882 = (aux e)
in (FStar_Util.map_opt uu____3882 (fun uu____3906 -> (match (uu____3906) with
| (e', bvs) -> begin
((e'), ((FStar_List.rev bvs)))
end))))))


let push_bvs : FStar_TypeChecker_Env.env  ->  FStar_Syntax_Syntax.bv Prims.list  ->  FStar_TypeChecker_Env.env = (fun e bvs -> (FStar_List.fold_left (fun e1 b -> (FStar_TypeChecker_Env.push_bv e1 b)) e bvs))


let subst_goal : FStar_Syntax_Syntax.bv  ->  FStar_Syntax_Syntax.bv  ->  FStar_Syntax_Syntax.subst_elt Prims.list  ->  FStar_Tactics_Types.goal  ->  FStar_Tactics_Types.goal FStar_Pervasives_Native.option = (fun b1 b2 s g -> (

let uu____3967 = (split_env b1 g.FStar_Tactics_Types.context)
in (FStar_Util.map_opt uu____3967 (fun uu____3991 -> (match (uu____3991) with
| (e0, bvs) -> begin
(

let s1 = (fun bv -> (

let uu___159_4008 = bv
in (

let uu____4009 = (FStar_Syntax_Subst.subst s bv.FStar_Syntax_Syntax.sort)
in {FStar_Syntax_Syntax.ppname = uu___159_4008.FStar_Syntax_Syntax.ppname; FStar_Syntax_Syntax.index = uu___159_4008.FStar_Syntax_Syntax.index; FStar_Syntax_Syntax.sort = uu____4009})))
in (

let bvs1 = (FStar_List.map s1 bvs)
in (

let c = (push_bvs e0 ((b2)::bvs1))
in (

let w = (FStar_Syntax_Subst.subst s g.FStar_Tactics_Types.witness)
in (

let t = (FStar_Syntax_Subst.subst s g.FStar_Tactics_Types.goal_ty)
in (

let uu___160_4018 = g
in {FStar_Tactics_Types.context = c; FStar_Tactics_Types.witness = w; FStar_Tactics_Types.goal_ty = t; FStar_Tactics_Types.opts = uu___160_4018.FStar_Tactics_Types.opts; FStar_Tactics_Types.is_guard = uu___160_4018.FStar_Tactics_Types.is_guard}))))))
end)))))


let rewrite : FStar_Syntax_Syntax.binder  ->  Prims.unit tac = (fun h -> (bind cur_goal (fun goal -> (

let uu____4032 = h
in (match (uu____4032) with
| (bv, uu____4036) -> begin
(mlog (fun uu____4040 -> (

let uu____4041 = (FStar_Syntax_Print.bv_to_string bv)
in (

let uu____4042 = (FStar_Syntax_Print.term_to_string bv.FStar_Syntax_Syntax.sort)
in (FStar_Util.print2 "+++Rewrite %s : %s\n" uu____4041 uu____4042)))) (fun uu____4045 -> (

let uu____4046 = (split_env bv goal.FStar_Tactics_Types.context)
in (match (uu____4046) with
| FStar_Pervasives_Native.None -> begin
(fail "rewrite: binder not found in environment")
end
| FStar_Pervasives_Native.Some (e0, bvs) -> begin
(

let uu____4075 = (destruct_eq bv.FStar_Syntax_Syntax.sort)
in (match (uu____4075) with
| FStar_Pervasives_Native.Some (x, e) -> begin
(

let uu____4090 = (

let uu____4091 = (FStar_Syntax_Subst.compress x)
in uu____4091.FStar_Syntax_Syntax.n)
in (match (uu____4090) with
| FStar_Syntax_Syntax.Tm_name (x1) -> begin
(

let s = (FStar_Syntax_Syntax.NT (((x1), (e))))::[]
in (

let s1 = (fun bv1 -> (

let uu___161_4104 = bv1
in (

let uu____4105 = (FStar_Syntax_Subst.subst s bv1.FStar_Syntax_Syntax.sort)
in {FStar_Syntax_Syntax.ppname = uu___161_4104.FStar_Syntax_Syntax.ppname; FStar_Syntax_Syntax.index = uu___161_4104.FStar_Syntax_Syntax.index; FStar_Syntax_Syntax.sort = uu____4105})))
in (

let bvs1 = (FStar_List.map s1 bvs)
in (

let uu____4111 = (

let uu___162_4112 = goal
in (

let uu____4113 = (push_bvs e0 ((bv)::bvs1))
in (

let uu____4114 = (FStar_Syntax_Subst.subst s goal.FStar_Tactics_Types.witness)
in (

let uu____4115 = (FStar_Syntax_Subst.subst s goal.FStar_Tactics_Types.goal_ty)
in {FStar_Tactics_Types.context = uu____4113; FStar_Tactics_Types.witness = uu____4114; FStar_Tactics_Types.goal_ty = uu____4115; FStar_Tactics_Types.opts = uu___162_4112.FStar_Tactics_Types.opts; FStar_Tactics_Types.is_guard = uu___162_4112.FStar_Tactics_Types.is_guard}))))
in (replace_cur uu____4111)))))
end
| uu____4116 -> begin
(fail "rewrite: Not an equality hypothesis with a variable on the LHS")
end))
end
| uu____4117 -> begin
(fail "rewrite: Not an equality hypothesis")
end))
end))))
end)))))


let rename_to : FStar_Syntax_Syntax.binder  ->  Prims.string  ->  Prims.unit tac = (fun b s -> (bind cur_goal (fun goal -> (

let uu____4144 = b
in (match (uu____4144) with
| (bv, uu____4148) -> begin
(

let bv' = (FStar_Syntax_Syntax.freshen_bv (

let uu___163_4152 = bv
in {FStar_Syntax_Syntax.ppname = (FStar_Ident.mk_ident ((s), (bv.FStar_Syntax_Syntax.ppname.FStar_Ident.idRange))); FStar_Syntax_Syntax.index = uu___163_4152.FStar_Syntax_Syntax.index; FStar_Syntax_Syntax.sort = uu___163_4152.FStar_Syntax_Syntax.sort}))
in (

let s1 = (

let uu____4156 = (

let uu____4157 = (

let uu____4164 = (FStar_Syntax_Syntax.bv_to_name bv')
in ((bv), (uu____4164)))
in FStar_Syntax_Syntax.NT (uu____4157))
in (uu____4156)::[])
in (

let uu____4165 = (subst_goal bv bv' s1 goal)
in (match (uu____4165) with
| FStar_Pervasives_Native.None -> begin
(fail "rename_to: binder not found in environment")
end
| FStar_Pervasives_Native.Some (goal1) -> begin
(replace_cur goal1)
end))))
end)))))


let binder_retype : FStar_Syntax_Syntax.binder  ->  Prims.unit tac = (fun b -> (bind cur_goal (fun goal -> (

let uu____4185 = b
in (match (uu____4185) with
| (bv, uu____4189) -> begin
(

let uu____4190 = (split_env bv goal.FStar_Tactics_Types.context)
in (match (uu____4190) with
| FStar_Pervasives_Native.None -> begin
(fail "binder_retype: binder is not present in environment")
end
| FStar_Pervasives_Native.Some (e0, bvs) -> begin
(

let uu____4219 = (FStar_Syntax_Util.type_u ())
in (match (uu____4219) with
| (ty, u) -> begin
(

let uu____4228 = (new_uvar "binder_retype" e0 ty)
in (bind uu____4228 (fun t' -> (

let bv'' = (

let uu___164_4238 = bv
in {FStar_Syntax_Syntax.ppname = uu___164_4238.FStar_Syntax_Syntax.ppname; FStar_Syntax_Syntax.index = uu___164_4238.FStar_Syntax_Syntax.index; FStar_Syntax_Syntax.sort = t'})
in (

let s = (

let uu____4242 = (

let uu____4243 = (

let uu____4250 = (FStar_Syntax_Syntax.bv_to_name bv'')
in ((bv), (uu____4250)))
in FStar_Syntax_Syntax.NT (uu____4243))
in (uu____4242)::[])
in (

let bvs1 = (FStar_List.map (fun b1 -> (

let uu___165_4258 = b1
in (

let uu____4259 = (FStar_Syntax_Subst.subst s b1.FStar_Syntax_Syntax.sort)
in {FStar_Syntax_Syntax.ppname = uu___165_4258.FStar_Syntax_Syntax.ppname; FStar_Syntax_Syntax.index = uu___165_4258.FStar_Syntax_Syntax.index; FStar_Syntax_Syntax.sort = uu____4259}))) bvs)
in (

let env' = (push_bvs e0 ((bv'')::bvs1))
in (bind dismiss (fun uu____4265 -> (

let uu____4266 = (

let uu____4269 = (

let uu____4272 = (

let uu___166_4273 = goal
in (

let uu____4274 = (FStar_Syntax_Subst.subst s goal.FStar_Tactics_Types.witness)
in (

let uu____4275 = (FStar_Syntax_Subst.subst s goal.FStar_Tactics_Types.goal_ty)
in {FStar_Tactics_Types.context = env'; FStar_Tactics_Types.witness = uu____4274; FStar_Tactics_Types.goal_ty = uu____4275; FStar_Tactics_Types.opts = uu___166_4273.FStar_Tactics_Types.opts; FStar_Tactics_Types.is_guard = uu___166_4273.FStar_Tactics_Types.is_guard})))
in (uu____4272)::[])
in (add_goals uu____4269))
in (bind uu____4266 (fun uu____4278 -> (

let uu____4279 = (FStar_Syntax_Util.mk_eq2 (FStar_Syntax_Syntax.U_succ (u)) ty bv.FStar_Syntax_Syntax.sort t')
in (add_irrelevant_goal "binder_retype equation" e0 uu____4279 goal.FStar_Tactics_Types.opts))))))))))))))
end))
end))
end)))))


let norm_binder_type : FStar_Syntax_Embeddings.norm_step Prims.list  ->  FStar_Syntax_Syntax.binder  ->  Prims.unit tac = (fun s b -> (bind cur_goal (fun goal -> (

let uu____4302 = b
in (match (uu____4302) with
| (bv, uu____4306) -> begin
(

let uu____4307 = (split_env bv goal.FStar_Tactics_Types.context)
in (match (uu____4307) with
| FStar_Pervasives_Native.None -> begin
(fail "binder_retype: binder is not present in environment")
end
| FStar_Pervasives_Native.Some (e0, bvs) -> begin
(

let steps = (

let uu____4339 = (FStar_TypeChecker_Normalize.tr_norm_steps s)
in (FStar_List.append ((FStar_TypeChecker_Normalize.Reify)::(FStar_TypeChecker_Normalize.UnfoldTac)::[]) uu____4339))
in (

let sort' = (normalize steps e0 bv.FStar_Syntax_Syntax.sort)
in (

let bv' = (

let uu___167_4344 = bv
in {FStar_Syntax_Syntax.ppname = uu___167_4344.FStar_Syntax_Syntax.ppname; FStar_Syntax_Syntax.index = uu___167_4344.FStar_Syntax_Syntax.index; FStar_Syntax_Syntax.sort = sort'})
in (

let env' = (push_bvs e0 ((bv')::bvs))
in (replace_cur (

let uu___168_4348 = goal
in {FStar_Tactics_Types.context = env'; FStar_Tactics_Types.witness = uu___168_4348.FStar_Tactics_Types.witness; FStar_Tactics_Types.goal_ty = uu___168_4348.FStar_Tactics_Types.goal_ty; FStar_Tactics_Types.opts = uu___168_4348.FStar_Tactics_Types.opts; FStar_Tactics_Types.is_guard = uu___168_4348.FStar_Tactics_Types.is_guard}))))))
end))
end)))))


let revert : Prims.unit tac = (bind cur_goal (fun goal -> (

let uu____4354 = (FStar_TypeChecker_Env.pop_bv goal.FStar_Tactics_Types.context)
in (match (uu____4354) with
| FStar_Pervasives_Native.None -> begin
(fail "Cannot revert; empty context")
end
| FStar_Pervasives_Native.Some (x, env') -> begin
(

let typ' = (

let uu____4376 = (FStar_Syntax_Syntax.mk_Total goal.FStar_Tactics_Types.goal_ty)
in (FStar_Syntax_Util.arrow ((((x), (FStar_Pervasives_Native.None)))::[]) uu____4376))
in (

let w' = (FStar_Syntax_Util.abs ((((x), (FStar_Pervasives_Native.None)))::[]) goal.FStar_Tactics_Types.witness FStar_Pervasives_Native.None)
in (replace_cur (

let uu___169_4410 = goal
in {FStar_Tactics_Types.context = env'; FStar_Tactics_Types.witness = w'; FStar_Tactics_Types.goal_ty = typ'; FStar_Tactics_Types.opts = uu___169_4410.FStar_Tactics_Types.opts; FStar_Tactics_Types.is_guard = uu___169_4410.FStar_Tactics_Types.is_guard}))))
end))))


let revert_hd : name  ->  Prims.unit tac = (fun x -> (bind cur_goal (fun goal -> (

let uu____4422 = (FStar_TypeChecker_Env.pop_bv goal.FStar_Tactics_Types.context)
in (match (uu____4422) with
| FStar_Pervasives_Native.None -> begin
(fail "Cannot revert_hd; empty context")
end
| FStar_Pervasives_Native.Some (y, env') -> begin
(match ((not ((FStar_Syntax_Syntax.bv_eq x y)))) with
| true -> begin
(

let uu____4443 = (FStar_Syntax_Print.bv_to_string x)
in (

let uu____4444 = (FStar_Syntax_Print.bv_to_string y)
in (fail2 "Cannot revert_hd %s; head variable mismatch ... egot %s" uu____4443 uu____4444)))
end
| uu____4445 -> begin
revert
end)
end)))))


let clear_top : Prims.unit tac = (bind cur_goal (fun goal -> (

let uu____4451 = (FStar_TypeChecker_Env.pop_bv goal.FStar_Tactics_Types.context)
in (match (uu____4451) with
| FStar_Pervasives_Native.None -> begin
(fail "Cannot clear; empty context")
end
| FStar_Pervasives_Native.Some (x, env') -> begin
(

let fns_ty = (FStar_Syntax_Free.names goal.FStar_Tactics_Types.goal_ty)
in (

let uu____4473 = (FStar_Util.set_mem x fns_ty)
in (match (uu____4473) with
| true -> begin
(fail "Cannot clear; variable appears in goal")
end
| uu____4476 -> begin
(

let uu____4477 = (new_uvar "clear_top" env' goal.FStar_Tactics_Types.goal_ty)
in (bind uu____4477 (fun u -> (

let uu____4483 = (

let uu____4484 = (trysolve goal u)
in (not (uu____4484)))
in (match (uu____4483) with
| true -> begin
(fail "clear: unification failed")
end
| uu____4487 -> begin
(

let new_goal = (

let uu___170_4489 = goal
in (

let uu____4490 = (bnorm env' u)
in {FStar_Tactics_Types.context = env'; FStar_Tactics_Types.witness = uu____4490; FStar_Tactics_Types.goal_ty = uu___170_4489.FStar_Tactics_Types.goal_ty; FStar_Tactics_Types.opts = uu___170_4489.FStar_Tactics_Types.opts; FStar_Tactics_Types.is_guard = uu___170_4489.FStar_Tactics_Types.is_guard}))
in (bind dismiss (fun uu____4492 -> (add_goals ((new_goal)::[])))))
end)))))
end)))
end))))


let rec clear : FStar_Syntax_Syntax.binder  ->  Prims.unit tac = (fun b -> (bind cur_goal (fun goal -> (

let uu____4504 = (FStar_TypeChecker_Env.pop_bv goal.FStar_Tactics_Types.context)
in (match (uu____4504) with
| FStar_Pervasives_Native.None -> begin
(fail "Cannot clear; empty context")
end
| FStar_Pervasives_Native.Some (b', env') -> begin
(match ((FStar_Syntax_Syntax.bv_eq (FStar_Pervasives_Native.fst b) b')) with
| true -> begin
clear_top
end
| uu____4525 -> begin
(bind revert (fun uu____4528 -> (

let uu____4529 = (clear b)
in (bind uu____4529 (fun uu____4533 -> (bind intro (fun uu____4535 -> (ret ()))))))))
end)
end)))))


let prune : Prims.string  ->  Prims.unit tac = (fun s -> (bind cur_goal (fun g -> (

let ctx = g.FStar_Tactics_Types.context
in (

let ctx' = (FStar_TypeChecker_Env.rem_proof_ns ctx (FStar_Ident.path_of_text s))
in (

let g' = (

let uu___171_4552 = g
in {FStar_Tactics_Types.context = ctx'; FStar_Tactics_Types.witness = uu___171_4552.FStar_Tactics_Types.witness; FStar_Tactics_Types.goal_ty = uu___171_4552.FStar_Tactics_Types.goal_ty; FStar_Tactics_Types.opts = uu___171_4552.FStar_Tactics_Types.opts; FStar_Tactics_Types.is_guard = uu___171_4552.FStar_Tactics_Types.is_guard})
in (bind dismiss (fun uu____4554 -> (add_goals ((g')::[]))))))))))


let addns : Prims.string  ->  Prims.unit tac = (fun s -> (bind cur_goal (fun g -> (

let ctx = g.FStar_Tactics_Types.context
in (

let ctx' = (FStar_TypeChecker_Env.add_proof_ns ctx (FStar_Ident.path_of_text s))
in (

let g' = (

let uu___172_4571 = g
in {FStar_Tactics_Types.context = ctx'; FStar_Tactics_Types.witness = uu___172_4571.FStar_Tactics_Types.witness; FStar_Tactics_Types.goal_ty = uu___172_4571.FStar_Tactics_Types.goal_ty; FStar_Tactics_Types.opts = uu___172_4571.FStar_Tactics_Types.opts; FStar_Tactics_Types.is_guard = uu___172_4571.FStar_Tactics_Types.is_guard})
in (bind dismiss (fun uu____4573 -> (add_goals ((g')::[]))))))))))


let rec mapM : 'a 'b . ('a  ->  'b tac)  ->  'a Prims.list  ->  'b Prims.list tac = (fun f l -> (match (l) with
| [] -> begin
(ret [])
end
| (x)::xs -> begin
(

let uu____4615 = (f x)
in (bind uu____4615 (fun y -> (

let uu____4623 = (mapM f xs)
in (bind uu____4623 (fun ys -> (ret ((y)::ys))))))))
end))


let rec tac_fold_env : FStar_Tactics_Types.direction  ->  (env  ->  FStar_Syntax_Syntax.term  ->  FStar_Syntax_Syntax.term tac)  ->  env  ->  FStar_Syntax_Syntax.term  ->  FStar_Syntax_Syntax.term tac = (fun d f env t -> (

let tn = (

let uu____4673 = (FStar_Syntax_Subst.compress t)
in uu____4673.FStar_Syntax_Syntax.n)
in (

let uu____4676 = (match ((Prims.op_Equality d FStar_Tactics_Types.TopDown)) with
| true -> begin
(f env (

let uu___174_4682 = t
in {FStar_Syntax_Syntax.n = tn; FStar_Syntax_Syntax.pos = uu___174_4682.FStar_Syntax_Syntax.pos; FStar_Syntax_Syntax.vars = uu___174_4682.FStar_Syntax_Syntax.vars}))
end
| uu____4683 -> begin
(ret t)
end)
in (bind uu____4676 (fun t1 -> (

let tn1 = (

let uu____4690 = (

let uu____4691 = (FStar_Syntax_Subst.compress t1)
in uu____4691.FStar_Syntax_Syntax.n)
in (match (uu____4690) with
| FStar_Syntax_Syntax.Tm_app (hd1, args) -> begin
(

let ff = (tac_fold_env d f env)
in (

let uu____4723 = (ff hd1)
in (bind uu____4723 (fun hd2 -> (

let fa = (fun uu____4743 -> (match (uu____4743) with
| (a, q) -> begin
(

let uu____4756 = (ff a)
in (bind uu____4756 (fun a1 -> (ret ((a1), (q))))))
end))
in (

let uu____4769 = (mapM fa args)
in (bind uu____4769 (fun args1 -> (ret (FStar_Syntax_Syntax.Tm_app (((hd2), (args1)))))))))))))
end
| FStar_Syntax_Syntax.Tm_abs (bs, t2, k) -> begin
(

let uu____4829 = (FStar_Syntax_Subst.open_term bs t2)
in (match (uu____4829) with
| (bs1, t') -> begin
(

let uu____4838 = (

let uu____4841 = (FStar_TypeChecker_Env.push_binders env bs1)
in (tac_fold_env d f uu____4841 t'))
in (bind uu____4838 (fun t'' -> (

let uu____4845 = (

let uu____4846 = (

let uu____4863 = (FStar_Syntax_Subst.close_binders bs1)
in (

let uu____4864 = (FStar_Syntax_Subst.close bs1 t'')
in ((uu____4863), (uu____4864), (k))))
in FStar_Syntax_Syntax.Tm_abs (uu____4846))
in (ret uu____4845)))))
end))
end
| FStar_Syntax_Syntax.Tm_arrow (bs, k) -> begin
(ret tn)
end
| uu____4885 -> begin
(ret tn)
end))
in (bind tn1 (fun tn2 -> (

let t' = (

let uu___173_4892 = t1
in {FStar_Syntax_Syntax.n = tn2; FStar_Syntax_Syntax.pos = uu___173_4892.FStar_Syntax_Syntax.pos; FStar_Syntax_Syntax.vars = uu___173_4892.FStar_Syntax_Syntax.vars})
in (match ((Prims.op_Equality d FStar_Tactics_Types.BottomUp)) with
| true -> begin
(f env t')
end
| uu____4895 -> begin
(ret t')
end))))))))))


let pointwise_rec : FStar_Tactics_Types.proofstate  ->  Prims.unit tac  ->  FStar_Options.optionstate  ->  FStar_TypeChecker_Env.env  ->  FStar_Syntax_Syntax.term  ->  FStar_Syntax_Syntax.term tac = (fun ps tau opts env t -> (

let uu____4926 = (FStar_TypeChecker_TcTerm.tc_term env t)
in (match (uu____4926) with
| (t1, lcomp, g) -> begin
(

let uu____4938 = ((

let uu____4941 = (FStar_Syntax_Util.is_pure_or_ghost_lcomp lcomp)
in (not (uu____4941))) || (

let uu____4943 = (FStar_TypeChecker_Rel.is_trivial g)
in (not (uu____4943))))
in (match (uu____4938) with
| true -> begin
(ret t1)
end
| uu____4946 -> begin
(

let rewrite_eq = (

let typ = lcomp.FStar_Syntax_Syntax.res_typ
in (

let uu____4953 = (new_uvar "pointwise_rec" env typ)
in (bind uu____4953 (fun ut -> ((log ps (fun uu____4964 -> (

let uu____4965 = (FStar_Syntax_Print.term_to_string t1)
in (

let uu____4966 = (FStar_Syntax_Print.term_to_string ut)
in (FStar_Util.print2 "Pointwise_rec: making equality\n\t%s ==\n\t%s\n" uu____4965 uu____4966)))));
(

let uu____4967 = (

let uu____4970 = (

let uu____4971 = (FStar_TypeChecker_TcTerm.universe_of env typ)
in (FStar_Syntax_Util.mk_eq2 uu____4971 typ t1 ut))
in (add_irrelevant_goal "pointwise_rec equation" env uu____4970 opts))
in (bind uu____4967 (fun uu____4974 -> (

let uu____4975 = (bind tau (fun uu____4981 -> (

let ut1 = (FStar_TypeChecker_Normalize.reduce_uvar_solutions env ut)
in ((log ps (fun uu____4987 -> (

let uu____4988 = (FStar_Syntax_Print.term_to_string t1)
in (

let uu____4989 = (FStar_Syntax_Print.term_to_string ut1)
in (FStar_Util.print2 "Pointwise_rec: succeeded rewriting\n\t%s to\n\t%s\n" uu____4988 uu____4989)))));
(ret ut1);
))))
in (focus uu____4975)))));
)))))
in (

let uu____4990 = (trytac rewrite_eq)
in (bind uu____4990 (fun x -> (match (x) with
| FStar_Pervasives_Native.None -> begin
(ret t1)
end
| FStar_Pervasives_Native.Some (x1) -> begin
(ret x1)
end)))))
end))
end)))


let pointwise : FStar_Tactics_Types.direction  ->  Prims.unit tac  ->  Prims.unit tac = (fun d tau -> (bind get (fun ps -> (

let uu____5027 = (match (ps.FStar_Tactics_Types.goals) with
| (g)::gs -> begin
((g), (gs))
end
| [] -> begin
(failwith "Pointwise: no goals")
end)
in (match (uu____5027) with
| (g, gs) -> begin
(

let gt1 = g.FStar_Tactics_Types.goal_ty
in ((log ps (fun uu____5064 -> (

let uu____5065 = (FStar_Syntax_Print.term_to_string gt1)
in (FStar_Util.print1 "Pointwise starting with %s\n" uu____5065))));
(bind dismiss_all (fun uu____5068 -> (

let uu____5069 = (tac_fold_env d (pointwise_rec ps tau g.FStar_Tactics_Types.opts) g.FStar_Tactics_Types.context gt1)
in (bind uu____5069 (fun gt' -> ((log ps (fun uu____5079 -> (

let uu____5080 = (FStar_Syntax_Print.term_to_string gt')
in (FStar_Util.print1 "Pointwise seems to have succeded with %s\n" uu____5080))));
(

let uu____5081 = (push_goals gs)
in (bind uu____5081 (fun uu____5085 -> (add_goals (((

let uu___175_5087 = g
in {FStar_Tactics_Types.context = uu___175_5087.FStar_Tactics_Types.context; FStar_Tactics_Types.witness = uu___175_5087.FStar_Tactics_Types.witness; FStar_Tactics_Types.goal_ty = gt'; FStar_Tactics_Types.opts = uu___175_5087.FStar_Tactics_Types.opts; FStar_Tactics_Types.is_guard = uu___175_5087.FStar_Tactics_Types.is_guard}))::[])))));
))))));
))
end)))))


let trefl : Prims.unit tac = (bind cur_goal (fun g -> (

let uu____5107 = (FStar_Syntax_Util.un_squash g.FStar_Tactics_Types.goal_ty)
in (match (uu____5107) with
| FStar_Pervasives_Native.Some (t) -> begin
(

let uu____5119 = (FStar_Syntax_Util.head_and_args' t)
in (match (uu____5119) with
| (hd1, args) -> begin
(

let uu____5152 = (

let uu____5165 = (

let uu____5166 = (FStar_Syntax_Util.un_uinst hd1)
in uu____5166.FStar_Syntax_Syntax.n)
in ((uu____5165), (args)))
in (match (uu____5152) with
| (FStar_Syntax_Syntax.Tm_fvar (fv), (uu____5180)::((l, uu____5182))::((r, uu____5184))::[]) when (FStar_Syntax_Syntax.fv_eq_lid fv FStar_Parser_Const.eq2_lid) -> begin
(

let uu____5231 = (

let uu____5232 = (do_unify g.FStar_Tactics_Types.context l r)
in (not (uu____5232)))
in (match (uu____5231) with
| true -> begin
(

let uu____5235 = (FStar_TypeChecker_Normalize.term_to_string g.FStar_Tactics_Types.context l)
in (

let uu____5236 = (FStar_TypeChecker_Normalize.term_to_string g.FStar_Tactics_Types.context r)
in (fail2 "trefl: not a trivial equality (%s vs %s)" uu____5235 uu____5236)))
end
| uu____5237 -> begin
(solve g FStar_Syntax_Util.exp_unit)
end))
end
| (hd2, uu____5239) -> begin
(

let uu____5256 = (FStar_TypeChecker_Normalize.term_to_string g.FStar_Tactics_Types.context t)
in (fail1 "trefl: not an equality (%s)" uu____5256))
end))
end))
end
| FStar_Pervasives_Native.None -> begin
(fail "not an irrelevant goal")
end))))


let dup : Prims.unit tac = (bind cur_goal (fun g -> (

let uu____5264 = (new_uvar "dup" g.FStar_Tactics_Types.context g.FStar_Tactics_Types.goal_ty)
in (bind uu____5264 (fun u -> (

let g' = (

let uu___176_5271 = g
in {FStar_Tactics_Types.context = uu___176_5271.FStar_Tactics_Types.context; FStar_Tactics_Types.witness = u; FStar_Tactics_Types.goal_ty = uu___176_5271.FStar_Tactics_Types.goal_ty; FStar_Tactics_Types.opts = uu___176_5271.FStar_Tactics_Types.opts; FStar_Tactics_Types.is_guard = uu___176_5271.FStar_Tactics_Types.is_guard})
in (bind dismiss (fun uu____5274 -> (

let uu____5275 = (

let uu____5278 = (

let uu____5279 = (FStar_TypeChecker_TcTerm.universe_of g.FStar_Tactics_Types.context g.FStar_Tactics_Types.goal_ty)
in (FStar_Syntax_Util.mk_eq2 uu____5279 g.FStar_Tactics_Types.goal_ty u g.FStar_Tactics_Types.witness))
in (add_irrelevant_goal "dup equation" g.FStar_Tactics_Types.context uu____5278 g.FStar_Tactics_Types.opts))
in (bind uu____5275 (fun uu____5282 -> (

let uu____5283 = (add_goals ((g')::[]))
in (bind uu____5283 (fun uu____5287 -> (ret ())))))))))))))))


let flip : Prims.unit tac = (bind get (fun ps -> (match (ps.FStar_Tactics_Types.goals) with
| (g1)::(g2)::gs -> begin
(set (

let uu___177_5304 = ps
in {FStar_Tactics_Types.main_context = uu___177_5304.FStar_Tactics_Types.main_context; FStar_Tactics_Types.main_goal = uu___177_5304.FStar_Tactics_Types.main_goal; FStar_Tactics_Types.all_implicits = uu___177_5304.FStar_Tactics_Types.all_implicits; FStar_Tactics_Types.goals = (g2)::(g1)::gs; FStar_Tactics_Types.smt_goals = uu___177_5304.FStar_Tactics_Types.smt_goals; FStar_Tactics_Types.depth = uu___177_5304.FStar_Tactics_Types.depth; FStar_Tactics_Types.__dump = uu___177_5304.FStar_Tactics_Types.__dump; FStar_Tactics_Types.psc = uu___177_5304.FStar_Tactics_Types.psc}))
end
| uu____5305 -> begin
(fail "flip: less than 2 goals")
end)))


let later : Prims.unit tac = (bind get (fun ps -> (match (ps.FStar_Tactics_Types.goals) with
| [] -> begin
(ret ())
end
| (g)::gs -> begin
(set (

let uu___178_5320 = ps
in {FStar_Tactics_Types.main_context = uu___178_5320.FStar_Tactics_Types.main_context; FStar_Tactics_Types.main_goal = uu___178_5320.FStar_Tactics_Types.main_goal; FStar_Tactics_Types.all_implicits = uu___178_5320.FStar_Tactics_Types.all_implicits; FStar_Tactics_Types.goals = (FStar_List.append gs ((g)::[])); FStar_Tactics_Types.smt_goals = uu___178_5320.FStar_Tactics_Types.smt_goals; FStar_Tactics_Types.depth = uu___178_5320.FStar_Tactics_Types.depth; FStar_Tactics_Types.__dump = uu___178_5320.FStar_Tactics_Types.__dump; FStar_Tactics_Types.psc = uu___178_5320.FStar_Tactics_Types.psc}))
end)))


let qed : Prims.unit tac = (bind get (fun ps -> (match (ps.FStar_Tactics_Types.goals) with
| [] -> begin
(ret ())
end
| uu____5327 -> begin
(fail "Not done!")
end)))


let cases : FStar_Syntax_Syntax.term  ->  (FStar_Syntax_Syntax.term * FStar_Syntax_Syntax.term) tac = (fun t -> (

let uu____5346 = (bind cur_goal (fun g -> (

let uu____5360 = (__tc g.FStar_Tactics_Types.context t)
in (bind uu____5360 (fun uu____5396 -> (match (uu____5396) with
| (t1, typ, guard) -> begin
(

let uu____5412 = (FStar_Syntax_Util.head_and_args typ)
in (match (uu____5412) with
| (hd1, args) -> begin
(

let uu____5455 = (

let uu____5468 = (

let uu____5469 = (FStar_Syntax_Util.un_uinst hd1)
in uu____5469.FStar_Syntax_Syntax.n)
in ((uu____5468), (args)))
in (match (uu____5455) with
| (FStar_Syntax_Syntax.Tm_fvar (fv), ((p, uu____5488))::((q, uu____5490))::[]) when (FStar_Syntax_Syntax.fv_eq_lid fv FStar_Parser_Const.or_lid) -> begin
(

let v_p = (FStar_Syntax_Syntax.new_bv FStar_Pervasives_Native.None p)
in (

let v_q = (FStar_Syntax_Syntax.new_bv FStar_Pervasives_Native.None q)
in (

let g1 = (

let uu___179_5528 = g
in (

let uu____5529 = (FStar_TypeChecker_Env.push_bv g.FStar_Tactics_Types.context v_p)
in {FStar_Tactics_Types.context = uu____5529; FStar_Tactics_Types.witness = uu___179_5528.FStar_Tactics_Types.witness; FStar_Tactics_Types.goal_ty = uu___179_5528.FStar_Tactics_Types.goal_ty; FStar_Tactics_Types.opts = uu___179_5528.FStar_Tactics_Types.opts; FStar_Tactics_Types.is_guard = uu___179_5528.FStar_Tactics_Types.is_guard}))
in (

let g2 = (

let uu___180_5531 = g
in (

let uu____5532 = (FStar_TypeChecker_Env.push_bv g.FStar_Tactics_Types.context v_q)
in {FStar_Tactics_Types.context = uu____5532; FStar_Tactics_Types.witness = uu___180_5531.FStar_Tactics_Types.witness; FStar_Tactics_Types.goal_ty = uu___180_5531.FStar_Tactics_Types.goal_ty; FStar_Tactics_Types.opts = uu___180_5531.FStar_Tactics_Types.opts; FStar_Tactics_Types.is_guard = uu___180_5531.FStar_Tactics_Types.is_guard}))
in (bind dismiss (fun uu____5539 -> (

let uu____5540 = (add_goals ((g1)::(g2)::[]))
in (bind uu____5540 (fun uu____5549 -> (

let uu____5550 = (

let uu____5555 = (FStar_Syntax_Syntax.bv_to_name v_p)
in (

let uu____5556 = (FStar_Syntax_Syntax.bv_to_name v_q)
in ((uu____5555), (uu____5556))))
in (ret uu____5550)))))))))))
end
| uu____5561 -> begin
(

let uu____5574 = (FStar_TypeChecker_Normalize.term_to_string g.FStar_Tactics_Types.context typ)
in (fail1 "Not a disjunction: %s" uu____5574))
end))
end))
end))))))
in (FStar_All.pipe_left (wrap_err "cases") uu____5346)))


let set_options : Prims.string  ->  Prims.unit tac = (fun s -> (bind cur_goal (fun g -> ((FStar_Options.push ());
(

let uu____5613 = (FStar_Util.smap_copy g.FStar_Tactics_Types.opts)
in (FStar_Options.set uu____5613));
(

let res = (FStar_Options.set_options FStar_Options.Set s)
in (

let opts' = (FStar_Options.peek ())
in ((FStar_Options.pop ());
(match (res) with
| FStar_Getopt.Success -> begin
(

let g' = (

let uu___181_5620 = g
in {FStar_Tactics_Types.context = uu___181_5620.FStar_Tactics_Types.context; FStar_Tactics_Types.witness = uu___181_5620.FStar_Tactics_Types.witness; FStar_Tactics_Types.goal_ty = uu___181_5620.FStar_Tactics_Types.goal_ty; FStar_Tactics_Types.opts = opts'; FStar_Tactics_Types.is_guard = uu___181_5620.FStar_Tactics_Types.is_guard})
in (replace_cur g'))
end
| FStar_Getopt.Error (err1) -> begin
(fail2 "Setting options `%s` failed: %s" s err1)
end
| FStar_Getopt.Help -> begin
(fail1 "Setting options `%s` failed (got `Help`?)" s)
end);
)));
))))


let top_env : FStar_TypeChecker_Env.env tac = (bind get (fun ps -> (FStar_All.pipe_left ret ps.FStar_Tactics_Types.main_context)))


let cur_env : FStar_TypeChecker_Env.env tac = (bind cur_goal (fun g -> (FStar_All.pipe_left ret g.FStar_Tactics_Types.context)))


let cur_goal' : FStar_Syntax_Syntax.typ tac = (bind cur_goal (fun g -> (FStar_All.pipe_left ret g.FStar_Tactics_Types.goal_ty)))


let cur_witness : FStar_Syntax_Syntax.term tac = (bind cur_goal (fun g -> (FStar_All.pipe_left ret g.FStar_Tactics_Types.witness)))


let unquote : FStar_Syntax_Syntax.term  ->  FStar_Syntax_Syntax.term  ->  FStar_Syntax_Syntax.term tac = (fun ty tm -> (

let uu____5658 = (bind cur_goal (fun goal -> (

let env = (FStar_TypeChecker_Env.set_expected_typ goal.FStar_Tactics_Types.context ty)
in (

let uu____5666 = (__tc env tm)
in (bind uu____5666 (fun uu____5686 -> (match (uu____5686) with
| (tm1, typ, guard) -> begin
((FStar_TypeChecker_Rel.force_trivial_guard env guard);
(ret tm1);
)
end)))))))
in (FStar_All.pipe_left (wrap_err "unquote") uu____5658)))


let uvar_env : env  ->  FStar_Syntax_Syntax.typ FStar_Pervasives_Native.option  ->  FStar_Syntax_Syntax.term tac = (fun env ty -> (

let uu____5719 = (match (ty) with
| FStar_Pervasives_Native.Some (ty1) -> begin
(ret ty1)
end
| FStar_Pervasives_Native.None -> begin
(

let uu____5725 = (

let uu____5726 = (FStar_Syntax_Util.type_u ())
in (FStar_All.pipe_left FStar_Pervasives_Native.fst uu____5726))
in (new_uvar "uvar_env.2" env uu____5725))
end)
in (bind uu____5719 (fun typ -> (

let uu____5738 = (new_uvar "uvar_env" env typ)
in (bind uu____5738 (fun t -> (ret t))))))))


let unshelve : FStar_Syntax_Syntax.term  ->  Prims.unit tac = (fun t -> (

let uu____5751 = (bind cur_goal (fun goal -> (

let uu____5757 = (__tc goal.FStar_Tactics_Types.context t)
in (bind uu____5757 (fun uu____5777 -> (match (uu____5777) with
| (t1, typ, guard) -> begin
(

let uu____5789 = (must_trivial goal.FStar_Tactics_Types.context guard)
in (bind uu____5789 (fun uu____5794 -> (

let uu____5795 = (

let uu____5798 = (

let uu___182_5799 = goal
in (

let uu____5800 = (bnorm goal.FStar_Tactics_Types.context t1)
in (

let uu____5801 = (bnorm goal.FStar_Tactics_Types.context typ)
in {FStar_Tactics_Types.context = uu___182_5799.FStar_Tactics_Types.context; FStar_Tactics_Types.witness = uu____5800; FStar_Tactics_Types.goal_ty = uu____5801; FStar_Tactics_Types.opts = uu___182_5799.FStar_Tactics_Types.opts; FStar_Tactics_Types.is_guard = false})))
in (uu____5798)::[])
in (add_goals uu____5795)))))
end))))))
in (FStar_All.pipe_left (wrap_err "unshelve") uu____5751)))


let unify : FStar_Syntax_Syntax.term  ->  FStar_Syntax_Syntax.term  ->  Prims.bool tac = (fun t1 t2 -> (bind get (fun ps -> (

let uu____5821 = (do_unify ps.FStar_Tactics_Types.main_context t1 t2)
in (ret uu____5821)))))


let launch_process : Prims.string  ->  Prims.string  ->  Prims.string  ->  Prims.string tac = (fun prog args input -> (bind idtac (fun uu____5841 -> (

let uu____5842 = (FStar_Options.unsafe_tactic_exec ())
in (match (uu____5842) with
| true -> begin
(

let s = (FStar_Util.launch_process true "tactic_launch" prog args input (fun uu____5848 uu____5849 -> false))
in (ret s))
end
| uu____5850 -> begin
(fail "launch_process: will not run anything unless --unsafe_tactic_exec is provided")
end)))))


let goal_of_goal_ty : FStar_TypeChecker_Env.env  ->  FStar_Syntax_Syntax.term' FStar_Syntax_Syntax.syntax  ->  (FStar_Tactics_Types.goal * FStar_TypeChecker_Env.guard_t) = (fun env typ -> (

let uu____5871 = (FStar_TypeChecker_Util.new_implicit_var "proofstate_of_goal_ty" typ.FStar_Syntax_Syntax.pos env typ)
in (match (uu____5871) with
| (u, uu____5889, g_u) -> begin
(

let g = (

let uu____5904 = (FStar_Options.peek ())
in {FStar_Tactics_Types.context = env; FStar_Tactics_Types.witness = u; FStar_Tactics_Types.goal_ty = typ; FStar_Tactics_Types.opts = uu____5904; FStar_Tactics_Types.is_guard = false})
in ((g), (g_u)))
end)))


let proofstate_of_goal_ty : FStar_TypeChecker_Env.env  ->  FStar_Syntax_Syntax.term' FStar_Syntax_Syntax.syntax  ->  (FStar_Tactics_Types.proofstate * FStar_Syntax_Syntax.term) = (fun env typ -> (

let uu____5921 = (goal_of_goal_ty env typ)
in (match (uu____5921) with
| (g, g_u) -> begin
(

let ps = {FStar_Tactics_Types.main_context = env; FStar_Tactics_Types.main_goal = g; FStar_Tactics_Types.all_implicits = g_u.FStar_TypeChecker_Env.implicits; FStar_Tactics_Types.goals = (g)::[]; FStar_Tactics_Types.smt_goals = []; FStar_Tactics_Types.depth = (Prims.parse_int "0"); FStar_Tactics_Types.__dump = (fun ps msg -> (dump_proofstate ps msg)); FStar_Tactics_Types.psc = FStar_TypeChecker_Normalize.null_psc}
in ((ps), (g.FStar_Tactics_Types.witness)))
end)))



=======
type name = FStar_Syntax_Syntax.bv[@@deriving show]
type env = FStar_TypeChecker_Env.env[@@deriving show]
type implicits = FStar_TypeChecker_Env.implicits[@@deriving show]
let normalize:
  FStar_TypeChecker_Normalize.step Prims.list ->
    FStar_TypeChecker_Env.env ->
      FStar_Syntax_Syntax.term -> FStar_Syntax_Syntax.term
  =
  fun s  ->
    fun e  ->
      fun t  ->
        FStar_TypeChecker_Normalize.normalize_with_primitive_steps
          FStar_Reflection_Interpreter.reflection_primops s e t
let bnorm:
  FStar_TypeChecker_Env.env ->
    FStar_Syntax_Syntax.term -> FStar_Syntax_Syntax.term
  = fun e  -> fun t  -> normalize [] e t
let tts:
  FStar_TypeChecker_Env.env -> FStar_Syntax_Syntax.term -> Prims.string =
  FStar_TypeChecker_Normalize.term_to_string
type 'a tac =
  {
  tac_f: FStar_Tactics_Types.proofstate -> 'a FStar_Tactics_Result.__result;}
[@@deriving show]
let __proj__Mktac__item__tac_f:
  'a .
    'a tac ->
      FStar_Tactics_Types.proofstate -> 'a FStar_Tactics_Result.__result
  =
  fun projectee  ->
    match projectee with | { tac_f = __fname__tac_f;_} -> __fname__tac_f
let mk_tac:
  'a .
    (FStar_Tactics_Types.proofstate -> 'a FStar_Tactics_Result.__result) ->
      'a tac
  = fun f  -> { tac_f = f }
let run:
  'Auu____79 .
    'Auu____79 tac ->
      FStar_Tactics_Types.proofstate ->
        'Auu____79 FStar_Tactics_Result.__result
  = fun t  -> fun p  -> t.tac_f p
let ret: 'a . 'a -> 'a tac =
  fun x  -> mk_tac (fun p  -> FStar_Tactics_Result.Success (x, p))
let bind: 'a 'b . 'a tac -> ('a -> 'b tac) -> 'b tac =
  fun t1  ->
    fun t2  ->
      mk_tac
        (fun p  ->
           let uu____140 = run t1 p in
           match uu____140 with
           | FStar_Tactics_Result.Success (a,q) ->
               let uu____147 = t2 a in run uu____147 q
           | FStar_Tactics_Result.Failed (msg,q) ->
               FStar_Tactics_Result.Failed (msg, q))
let idtac: Prims.unit tac = ret ()
let goal_to_string: FStar_Tactics_Types.goal -> Prims.string =
  fun g  ->
    let g_binders =
      let uu____158 =
        FStar_TypeChecker_Env.all_binders g.FStar_Tactics_Types.context in
      FStar_All.pipe_right uu____158
        (FStar_Syntax_Print.binders_to_string ", ") in
    let w = bnorm g.FStar_Tactics_Types.context g.FStar_Tactics_Types.witness in
    let t = bnorm g.FStar_Tactics_Types.context g.FStar_Tactics_Types.goal_ty in
    let uu____161 = tts g.FStar_Tactics_Types.context w in
    let uu____162 = tts g.FStar_Tactics_Types.context t in
    FStar_Util.format3 "%s |- %s : %s" g_binders uu____161 uu____162
let tacprint: Prims.string -> Prims.unit =
  fun s  -> FStar_Util.print1 "TAC>> %s\n" s
let tacprint1: Prims.string -> Prims.string -> Prims.unit =
  fun s  ->
    fun x  ->
      let uu____172 = FStar_Util.format1 s x in
      FStar_Util.print1 "TAC>> %s\n" uu____172
let tacprint2: Prims.string -> Prims.string -> Prims.string -> Prims.unit =
  fun s  ->
    fun x  ->
      fun y  ->
        let uu____182 = FStar_Util.format2 s x y in
        FStar_Util.print1 "TAC>> %s\n" uu____182
let tacprint3:
  Prims.string -> Prims.string -> Prims.string -> Prims.string -> Prims.unit
  =
  fun s  ->
    fun x  ->
      fun y  ->
        fun z  ->
          let uu____195 = FStar_Util.format3 s x y z in
          FStar_Util.print1 "TAC>> %s\n" uu____195
let comp_to_typ: FStar_Syntax_Syntax.comp -> FStar_Syntax_Syntax.typ =
  fun c  ->
    match c.FStar_Syntax_Syntax.n with
    | FStar_Syntax_Syntax.Total (t,uu____200) -> t
    | FStar_Syntax_Syntax.GTotal (t,uu____210) -> t
    | FStar_Syntax_Syntax.Comp ct -> ct.FStar_Syntax_Syntax.result_typ
let is_irrelevant: FStar_Tactics_Types.goal -> Prims.bool =
  fun g  ->
    let uu____223 =
      let uu____228 =
        FStar_TypeChecker_Normalize.unfold_whnf g.FStar_Tactics_Types.context
          g.FStar_Tactics_Types.goal_ty in
      FStar_Syntax_Util.un_squash uu____228 in
    match uu____223 with
    | FStar_Pervasives_Native.Some t -> true
    | uu____234 -> false
let dump_goal:
  'Auu____242 . 'Auu____242 -> FStar_Tactics_Types.goal -> Prims.unit =
  fun ps  ->
    fun goal  -> let uu____252 = goal_to_string goal in tacprint uu____252
let dump_cur: FStar_Tactics_Types.proofstate -> Prims.string -> Prims.unit =
  fun ps  ->
    fun msg  ->
      match ps.FStar_Tactics_Types.goals with
      | [] -> tacprint1 "No more goals (%s)" msg
      | h::uu____260 ->
          (tacprint1 "Current goal (%s):" msg;
           (let uu____264 = FStar_List.hd ps.FStar_Tactics_Types.goals in
            dump_goal ps uu____264))
let ps_to_string:
  (Prims.string,FStar_Tactics_Types.proofstate)
    FStar_Pervasives_Native.tuple2 -> Prims.string
  =
  fun uu____271  ->
    match uu____271 with
    | (msg,ps) ->
        let uu____278 =
          let uu____281 =
            let uu____282 =
              FStar_Util.string_of_int ps.FStar_Tactics_Types.depth in
            FStar_Util.format2 "State dump @ depth %s (%s):\n" uu____282 msg in
          let uu____283 =
            let uu____286 =
              let uu____287 =
                FStar_Range.string_of_range
                  ps.FStar_Tactics_Types.entry_range in
              FStar_Util.format1 "Position: %s\n" uu____287 in
            let uu____288 =
              let uu____291 =
                let uu____292 =
                  FStar_Util.string_of_int
                    (FStar_List.length ps.FStar_Tactics_Types.goals) in
                let uu____293 =
                  let uu____294 =
                    FStar_List.map goal_to_string
                      ps.FStar_Tactics_Types.goals in
                  FStar_String.concat "\n" uu____294 in
                FStar_Util.format2 "ACTIVE goals (%s):\n%s\n" uu____292
                  uu____293 in
              let uu____297 =
                let uu____300 =
                  let uu____301 =
                    FStar_Util.string_of_int
                      (FStar_List.length ps.FStar_Tactics_Types.smt_goals) in
                  let uu____302 =
                    let uu____303 =
                      FStar_List.map goal_to_string
                        ps.FStar_Tactics_Types.smt_goals in
                    FStar_String.concat "\n" uu____303 in
                  FStar_Util.format2 "SMT goals (%s):\n%s\n" uu____301
                    uu____302 in
                [uu____300] in
              uu____291 :: uu____297 in
            uu____286 :: uu____288 in
          uu____281 :: uu____283 in
        FStar_String.concat "" uu____278
let goal_to_json: FStar_Tactics_Types.goal -> FStar_Util.json =
  fun g  ->
    let g_binders =
      let uu____310 =
        FStar_TypeChecker_Env.all_binders g.FStar_Tactics_Types.context in
      FStar_All.pipe_right uu____310 FStar_Syntax_Print.binders_to_json in
    let uu____311 =
      let uu____318 =
        let uu____325 =
          let uu____330 =
            let uu____331 =
              let uu____338 =
                let uu____343 =
                  let uu____344 =
                    tts g.FStar_Tactics_Types.context
                      g.FStar_Tactics_Types.witness in
                  FStar_Util.JsonStr uu____344 in
                ("witness", uu____343) in
              let uu____345 =
                let uu____352 =
                  let uu____357 =
                    let uu____358 =
                      tts g.FStar_Tactics_Types.context
                        g.FStar_Tactics_Types.goal_ty in
                    FStar_Util.JsonStr uu____358 in
                  ("type", uu____357) in
                [uu____352] in
              uu____338 :: uu____345 in
            FStar_Util.JsonAssoc uu____331 in
          ("goal", uu____330) in
        [uu____325] in
      ("hyps", g_binders) :: uu____318 in
    FStar_Util.JsonAssoc uu____311
let ps_to_json:
  (Prims.string,FStar_Tactics_Types.proofstate)
    FStar_Pervasives_Native.tuple2 -> FStar_Util.json
  =
  fun uu____389  ->
    match uu____389 with
    | (msg,ps) ->
        let uu____396 =
          let uu____403 =
            let uu____410 =
              let uu____415 =
                let uu____416 =
                  FStar_List.map goal_to_json ps.FStar_Tactics_Types.goals in
                FStar_Util.JsonList uu____416 in
              ("goals", uu____415) in
            let uu____419 =
              let uu____426 =
                let uu____431 =
                  let uu____432 =
                    FStar_List.map goal_to_json
                      ps.FStar_Tactics_Types.smt_goals in
                  FStar_Util.JsonList uu____432 in
                ("smt-goals", uu____431) in
              [uu____426] in
            uu____410 :: uu____419 in
          ("label", (FStar_Util.JsonStr msg)) :: uu____403 in
        FStar_Util.JsonAssoc uu____396
let dump_proofstate:
  FStar_Tactics_Types.proofstate -> Prims.string -> Prims.unit =
  fun ps  ->
    fun msg  ->
      FStar_Options.with_saved_options
        (fun uu____459  ->
           FStar_Options.set_option "print_effect_args"
             (FStar_Options.Bool true);
           FStar_Util.print_generic "proof-state" ps_to_string ps_to_json
             (msg, ps))
let print_proof_state1: Prims.string -> Prims.unit tac =
  fun msg  ->
    mk_tac
      (fun ps  ->
         let psc = ps.FStar_Tactics_Types.psc in
         let subst1 = FStar_TypeChecker_Normalize.psc_subst psc in
         (let uu____480 = FStar_Tactics_Types.subst_proof_state subst1 ps in
          dump_cur uu____480 msg);
         FStar_Tactics_Result.Success ((), ps))
let print_proof_state: Prims.string -> Prims.unit tac =
  fun msg  ->
    mk_tac
      (fun ps  ->
         let psc = ps.FStar_Tactics_Types.psc in
         let subst1 = FStar_TypeChecker_Normalize.psc_subst psc in
         (let uu____496 = FStar_Tactics_Types.subst_proof_state subst1 ps in
          dump_proofstate uu____496 msg);
         FStar_Tactics_Result.Success ((), ps))
let get: FStar_Tactics_Types.proofstate tac =
  mk_tac (fun p  -> FStar_Tactics_Result.Success (p, p))
let tac_verb_dbg: Prims.bool FStar_Pervasives_Native.option FStar_ST.ref =
  FStar_Util.mk_ref FStar_Pervasives_Native.None
let rec log:
  FStar_Tactics_Types.proofstate -> (Prims.unit -> Prims.unit) -> Prims.unit
  =
  fun ps  ->
    fun f  ->
      let uu____525 = FStar_ST.op_Bang tac_verb_dbg in
      match uu____525 with
      | FStar_Pervasives_Native.None  ->
          ((let uu____579 =
              let uu____582 =
                FStar_TypeChecker_Env.debug
                  ps.FStar_Tactics_Types.main_context
                  (FStar_Options.Other "TacVerbose") in
              FStar_Pervasives_Native.Some uu____582 in
            FStar_ST.op_Colon_Equals tac_verb_dbg uu____579);
           log ps f)
      | FStar_Pervasives_Native.Some (true ) -> f ()
      | FStar_Pervasives_Native.Some (false ) -> ()
let mlog: 'a . (Prims.unit -> Prims.unit) -> (Prims.unit -> 'a tac) -> 'a tac
  = fun f  -> fun cont  -> bind get (fun ps  -> log ps f; cont ())
let fail: 'Auu____667 . Prims.string -> 'Auu____667 tac =
  fun msg  ->
    mk_tac
      (fun ps  ->
         (let uu____678 =
            FStar_TypeChecker_Env.debug ps.FStar_Tactics_Types.main_context
              (FStar_Options.Other "TacFail") in
          if uu____678
          then dump_proofstate ps (Prims.strcat "TACTING FAILING: " msg)
          else ());
         FStar_Tactics_Result.Failed (msg, ps))
let fail1: 'Auu____683 . Prims.string -> Prims.string -> 'Auu____683 tac =
  fun msg  ->
    fun x  -> let uu____694 = FStar_Util.format1 msg x in fail uu____694
let fail2:
  'Auu____699 .
    Prims.string -> Prims.string -> Prims.string -> 'Auu____699 tac
  =
  fun msg  ->
    fun x  ->
      fun y  -> let uu____714 = FStar_Util.format2 msg x y in fail uu____714
let fail3:
  'Auu____720 .
    Prims.string ->
      Prims.string -> Prims.string -> Prims.string -> 'Auu____720 tac
  =
  fun msg  ->
    fun x  ->
      fun y  ->
        fun z  ->
          let uu____739 = FStar_Util.format3 msg x y z in fail uu____739
let trytac': 'a . 'a tac -> (Prims.string,'a) FStar_Util.either tac =
  fun t  ->
    mk_tac
      (fun ps  ->
         let tx = FStar_Syntax_Unionfind.new_transaction () in
         let uu____769 = run t ps in
         match uu____769 with
         | FStar_Tactics_Result.Success (a,q) ->
             (FStar_Syntax_Unionfind.commit tx;
              FStar_Tactics_Result.Success ((FStar_Util.Inr a), q))
         | FStar_Tactics_Result.Failed (m,uu____790) ->
             (FStar_Syntax_Unionfind.rollback tx;
              FStar_Tactics_Result.Success ((FStar_Util.Inl m), ps)))
let trytac: 'a . 'a tac -> 'a FStar_Pervasives_Native.option tac =
  fun t  ->
    let uu____815 = trytac' t in
    bind uu____815
      (fun r  ->
         match r with
         | FStar_Util.Inr v1 -> ret (FStar_Pervasives_Native.Some v1)
         | FStar_Util.Inl uu____842 -> ret FStar_Pervasives_Native.None)
let wrap_err: 'a . Prims.string -> 'a tac -> 'a tac =
  fun pref  ->
    fun t  ->
      mk_tac
        (fun ps  ->
           let uu____868 = run t ps in
           match uu____868 with
           | FStar_Tactics_Result.Success (a,q) ->
               FStar_Tactics_Result.Success (a, q)
           | FStar_Tactics_Result.Failed (msg,q) ->
               FStar_Tactics_Result.Failed
                 ((Prims.strcat pref (Prims.strcat ": " msg)), q))
let set: FStar_Tactics_Types.proofstate -> Prims.unit tac =
  fun p  -> mk_tac (fun uu____885  -> FStar_Tactics_Result.Success ((), p))
let do_unify:
  env -> FStar_Syntax_Syntax.term -> FStar_Syntax_Syntax.term -> Prims.bool =
  fun env  ->
    fun t1  ->
      fun t2  ->
        try FStar_TypeChecker_Rel.teq_nosmt env t1 t2
        with | uu____900 -> false
let trysolve:
  FStar_Tactics_Types.goal -> FStar_Syntax_Syntax.term -> Prims.bool =
  fun goal  ->
    fun solution  ->
      do_unify goal.FStar_Tactics_Types.context solution
        goal.FStar_Tactics_Types.witness
let dismiss: Prims.unit tac =
  bind get
    (fun p  ->
       let uu____912 =
         let uu___282_913 = p in
         let uu____914 = FStar_List.tl p.FStar_Tactics_Types.goals in
         {
           FStar_Tactics_Types.main_context =
             (uu___282_913.FStar_Tactics_Types.main_context);
           FStar_Tactics_Types.main_goal =
             (uu___282_913.FStar_Tactics_Types.main_goal);
           FStar_Tactics_Types.all_implicits =
             (uu___282_913.FStar_Tactics_Types.all_implicits);
           FStar_Tactics_Types.goals = uu____914;
           FStar_Tactics_Types.smt_goals =
             (uu___282_913.FStar_Tactics_Types.smt_goals);
           FStar_Tactics_Types.depth =
             (uu___282_913.FStar_Tactics_Types.depth);
           FStar_Tactics_Types.__dump =
             (uu___282_913.FStar_Tactics_Types.__dump);
           FStar_Tactics_Types.psc = (uu___282_913.FStar_Tactics_Types.psc);
           FStar_Tactics_Types.entry_range =
             (uu___282_913.FStar_Tactics_Types.entry_range)
         } in
       set uu____912)
let solve:
  FStar_Tactics_Types.goal -> FStar_Syntax_Syntax.term -> Prims.unit tac =
  fun goal  ->
    fun solution  ->
      let uu____927 = trysolve goal solution in
      if uu____927
      then dismiss
      else
        (let uu____931 =
           let uu____932 = tts goal.FStar_Tactics_Types.context solution in
           let uu____933 =
             tts goal.FStar_Tactics_Types.context
               goal.FStar_Tactics_Types.witness in
           let uu____934 =
             tts goal.FStar_Tactics_Types.context
               goal.FStar_Tactics_Types.goal_ty in
           FStar_Util.format3 "%s does not solve %s : %s" uu____932 uu____933
             uu____934 in
         fail uu____931)
let dismiss_all: Prims.unit tac =
  bind get
    (fun p  ->
       set
         (let uu___283_941 = p in
          {
            FStar_Tactics_Types.main_context =
              (uu___283_941.FStar_Tactics_Types.main_context);
            FStar_Tactics_Types.main_goal =
              (uu___283_941.FStar_Tactics_Types.main_goal);
            FStar_Tactics_Types.all_implicits =
              (uu___283_941.FStar_Tactics_Types.all_implicits);
            FStar_Tactics_Types.goals = [];
            FStar_Tactics_Types.smt_goals =
              (uu___283_941.FStar_Tactics_Types.smt_goals);
            FStar_Tactics_Types.depth =
              (uu___283_941.FStar_Tactics_Types.depth);
            FStar_Tactics_Types.__dump =
              (uu___283_941.FStar_Tactics_Types.__dump);
            FStar_Tactics_Types.psc = (uu___283_941.FStar_Tactics_Types.psc);
            FStar_Tactics_Types.entry_range =
              (uu___283_941.FStar_Tactics_Types.entry_range)
          }))
let nwarn: Prims.int FStar_ST.ref = FStar_Util.mk_ref (Prims.parse_int "0")
let check_valid_goal: FStar_Tactics_Types.goal -> Prims.unit =
  fun g  ->
    let b = true in
    let env = g.FStar_Tactics_Types.context in
    let b1 =
      b && (FStar_TypeChecker_Env.closed env g.FStar_Tactics_Types.witness) in
    let b2 =
      b1 && (FStar_TypeChecker_Env.closed env g.FStar_Tactics_Types.goal_ty) in
    let rec aux b3 e =
      let uu____965 = FStar_TypeChecker_Env.pop_bv e in
      match uu____965 with
      | FStar_Pervasives_Native.None  -> b3
      | FStar_Pervasives_Native.Some (bv,e1) ->
          let b4 =
            b3 &&
              (FStar_TypeChecker_Env.closed e1 bv.FStar_Syntax_Syntax.sort) in
          aux b4 e1 in
    let uu____983 =
      (let uu____986 = aux b2 env in Prims.op_Negation uu____986) &&
        (let uu____988 = FStar_ST.op_Bang nwarn in
         uu____988 < (Prims.parse_int "5")) in
    if uu____983
    then
      ((let uu____1036 =
          let uu____1037 = goal_to_string g in
          FStar_Util.format1
            "The following goal is ill-formed. Keeping calm and carrying on...\n<%s>\n\n"
            uu____1037 in
        FStar_Errors.warn
          (g.FStar_Tactics_Types.goal_ty).FStar_Syntax_Syntax.pos uu____1036);
       (let uu____1038 =
          let uu____1039 = FStar_ST.op_Bang nwarn in
          uu____1039 + (Prims.parse_int "1") in
        FStar_ST.op_Colon_Equals nwarn uu____1038))
    else ()
let add_goals: FStar_Tactics_Types.goal Prims.list -> Prims.unit tac =
  fun gs  ->
    bind get
      (fun p  ->
         FStar_List.iter check_valid_goal gs;
         set
           (let uu___284_1150 = p in
            {
              FStar_Tactics_Types.main_context =
                (uu___284_1150.FStar_Tactics_Types.main_context);
              FStar_Tactics_Types.main_goal =
                (uu___284_1150.FStar_Tactics_Types.main_goal);
              FStar_Tactics_Types.all_implicits =
                (uu___284_1150.FStar_Tactics_Types.all_implicits);
              FStar_Tactics_Types.goals =
                (FStar_List.append gs p.FStar_Tactics_Types.goals);
              FStar_Tactics_Types.smt_goals =
                (uu___284_1150.FStar_Tactics_Types.smt_goals);
              FStar_Tactics_Types.depth =
                (uu___284_1150.FStar_Tactics_Types.depth);
              FStar_Tactics_Types.__dump =
                (uu___284_1150.FStar_Tactics_Types.__dump);
              FStar_Tactics_Types.psc =
                (uu___284_1150.FStar_Tactics_Types.psc);
              FStar_Tactics_Types.entry_range =
                (uu___284_1150.FStar_Tactics_Types.entry_range)
            }))
let add_smt_goals: FStar_Tactics_Types.goal Prims.list -> Prims.unit tac =
  fun gs  ->
    bind get
      (fun p  ->
         FStar_List.iter check_valid_goal gs;
         set
           (let uu___285_1168 = p in
            {
              FStar_Tactics_Types.main_context =
                (uu___285_1168.FStar_Tactics_Types.main_context);
              FStar_Tactics_Types.main_goal =
                (uu___285_1168.FStar_Tactics_Types.main_goal);
              FStar_Tactics_Types.all_implicits =
                (uu___285_1168.FStar_Tactics_Types.all_implicits);
              FStar_Tactics_Types.goals =
                (uu___285_1168.FStar_Tactics_Types.goals);
              FStar_Tactics_Types.smt_goals =
                (FStar_List.append gs p.FStar_Tactics_Types.smt_goals);
              FStar_Tactics_Types.depth =
                (uu___285_1168.FStar_Tactics_Types.depth);
              FStar_Tactics_Types.__dump =
                (uu___285_1168.FStar_Tactics_Types.__dump);
              FStar_Tactics_Types.psc =
                (uu___285_1168.FStar_Tactics_Types.psc);
              FStar_Tactics_Types.entry_range =
                (uu___285_1168.FStar_Tactics_Types.entry_range)
            }))
let push_goals: FStar_Tactics_Types.goal Prims.list -> Prims.unit tac =
  fun gs  ->
    bind get
      (fun p  ->
         FStar_List.iter check_valid_goal gs;
         set
           (let uu___286_1186 = p in
            {
              FStar_Tactics_Types.main_context =
                (uu___286_1186.FStar_Tactics_Types.main_context);
              FStar_Tactics_Types.main_goal =
                (uu___286_1186.FStar_Tactics_Types.main_goal);
              FStar_Tactics_Types.all_implicits =
                (uu___286_1186.FStar_Tactics_Types.all_implicits);
              FStar_Tactics_Types.goals =
                (FStar_List.append p.FStar_Tactics_Types.goals gs);
              FStar_Tactics_Types.smt_goals =
                (uu___286_1186.FStar_Tactics_Types.smt_goals);
              FStar_Tactics_Types.depth =
                (uu___286_1186.FStar_Tactics_Types.depth);
              FStar_Tactics_Types.__dump =
                (uu___286_1186.FStar_Tactics_Types.__dump);
              FStar_Tactics_Types.psc =
                (uu___286_1186.FStar_Tactics_Types.psc);
              FStar_Tactics_Types.entry_range =
                (uu___286_1186.FStar_Tactics_Types.entry_range)
            }))
let push_smt_goals: FStar_Tactics_Types.goal Prims.list -> Prims.unit tac =
  fun gs  ->
    bind get
      (fun p  ->
         FStar_List.iter check_valid_goal gs;
         set
           (let uu___287_1204 = p in
            {
              FStar_Tactics_Types.main_context =
                (uu___287_1204.FStar_Tactics_Types.main_context);
              FStar_Tactics_Types.main_goal =
                (uu___287_1204.FStar_Tactics_Types.main_goal);
              FStar_Tactics_Types.all_implicits =
                (uu___287_1204.FStar_Tactics_Types.all_implicits);
              FStar_Tactics_Types.goals =
                (uu___287_1204.FStar_Tactics_Types.goals);
              FStar_Tactics_Types.smt_goals =
                (FStar_List.append p.FStar_Tactics_Types.smt_goals gs);
              FStar_Tactics_Types.depth =
                (uu___287_1204.FStar_Tactics_Types.depth);
              FStar_Tactics_Types.__dump =
                (uu___287_1204.FStar_Tactics_Types.__dump);
              FStar_Tactics_Types.psc =
                (uu___287_1204.FStar_Tactics_Types.psc);
              FStar_Tactics_Types.entry_range =
                (uu___287_1204.FStar_Tactics_Types.entry_range)
            }))
let replace_cur: FStar_Tactics_Types.goal -> Prims.unit tac =
  fun g  -> bind dismiss (fun uu____1213  -> add_goals [g])
let add_implicits: implicits -> Prims.unit tac =
  fun i  ->
    bind get
      (fun p  ->
         set
           (let uu___288_1225 = p in
            {
              FStar_Tactics_Types.main_context =
                (uu___288_1225.FStar_Tactics_Types.main_context);
              FStar_Tactics_Types.main_goal =
                (uu___288_1225.FStar_Tactics_Types.main_goal);
              FStar_Tactics_Types.all_implicits =
                (FStar_List.append i p.FStar_Tactics_Types.all_implicits);
              FStar_Tactics_Types.goals =
                (uu___288_1225.FStar_Tactics_Types.goals);
              FStar_Tactics_Types.smt_goals =
                (uu___288_1225.FStar_Tactics_Types.smt_goals);
              FStar_Tactics_Types.depth =
                (uu___288_1225.FStar_Tactics_Types.depth);
              FStar_Tactics_Types.__dump =
                (uu___288_1225.FStar_Tactics_Types.__dump);
              FStar_Tactics_Types.psc =
                (uu___288_1225.FStar_Tactics_Types.psc);
              FStar_Tactics_Types.entry_range =
                (uu___288_1225.FStar_Tactics_Types.entry_range)
            }))
let new_uvar:
  Prims.string ->
    env -> FStar_Syntax_Syntax.typ -> FStar_Syntax_Syntax.term tac
  =
  fun reason  ->
    fun env  ->
      fun typ  ->
        let uu____1251 =
          FStar_TypeChecker_Util.new_implicit_var reason
            typ.FStar_Syntax_Syntax.pos env typ in
        match uu____1251 with
        | (u,uu____1267,g_u) ->
            let uu____1281 =
              add_implicits g_u.FStar_TypeChecker_Env.implicits in
            bind uu____1281 (fun uu____1285  -> ret u)
let is_true: FStar_Syntax_Syntax.term -> Prims.bool =
  fun t  ->
    let uu____1289 = FStar_Syntax_Util.un_squash t in
    match uu____1289 with
    | FStar_Pervasives_Native.Some t' ->
        let uu____1299 =
          let uu____1300 = FStar_Syntax_Subst.compress t' in
          uu____1300.FStar_Syntax_Syntax.n in
        (match uu____1299 with
         | FStar_Syntax_Syntax.Tm_fvar fv ->
             FStar_Syntax_Syntax.fv_eq_lid fv FStar_Parser_Const.true_lid
         | uu____1304 -> false)
    | uu____1305 -> false
let is_false: FStar_Syntax_Syntax.term -> Prims.bool =
  fun t  ->
    let uu____1313 = FStar_Syntax_Util.un_squash t in
    match uu____1313 with
    | FStar_Pervasives_Native.Some t' ->
        let uu____1323 =
          let uu____1324 = FStar_Syntax_Subst.compress t' in
          uu____1324.FStar_Syntax_Syntax.n in
        (match uu____1323 with
         | FStar_Syntax_Syntax.Tm_fvar fv ->
             FStar_Syntax_Syntax.fv_eq_lid fv FStar_Parser_Const.false_lid
         | uu____1328 -> false)
    | uu____1329 -> false
let cur_goal: FStar_Tactics_Types.goal tac =
  bind get
    (fun p  ->
       match p.FStar_Tactics_Types.goals with
       | [] -> fail "No more goals (1)"
       | hd1::tl1 -> ret hd1)
let is_guard: Prims.bool tac =
  bind cur_goal (fun g  -> ret g.FStar_Tactics_Types.is_guard)
let mk_irrelevant_goal:
  Prims.string ->
    env ->
      FStar_Syntax_Syntax.typ ->
        FStar_Options.optionstate -> FStar_Tactics_Types.goal tac
  =
  fun reason  ->
    fun env  ->
      fun phi  ->
        fun opts  ->
          let typ = FStar_Syntax_Util.mk_squash phi in
          let uu____1367 = new_uvar reason env typ in
          bind uu____1367
            (fun u  ->
               let goal =
                 {
                   FStar_Tactics_Types.context = env;
                   FStar_Tactics_Types.witness = u;
                   FStar_Tactics_Types.goal_ty = typ;
                   FStar_Tactics_Types.opts = opts;
                   FStar_Tactics_Types.is_guard = false
                 } in
               ret goal)
let __tc:
  env ->
    FStar_Syntax_Syntax.term ->
      (FStar_Syntax_Syntax.term,FStar_Syntax_Syntax.typ,FStar_TypeChecker_Env.guard_t)
        FStar_Pervasives_Native.tuple3 tac
  =
  fun e  ->
    fun t  ->
      bind get
        (fun ps  ->
           try
             let uu____1423 =
               (ps.FStar_Tactics_Types.main_context).FStar_TypeChecker_Env.type_of
                 e t in
             ret uu____1423
           with | e1 -> fail "not typeable")
let must_trivial: env -> FStar_TypeChecker_Env.guard_t -> Prims.unit tac =
  fun e  ->
    fun g  ->
      try
        let uu____1471 =
          let uu____1472 =
            let uu____1473 = FStar_TypeChecker_Rel.discharge_guard_no_smt e g in
            FStar_All.pipe_left FStar_TypeChecker_Rel.is_trivial uu____1473 in
          Prims.op_Negation uu____1472 in
        if uu____1471 then fail "got non-trivial guard" else ret ()
      with | uu____1482 -> fail "got non-trivial guard"
let tc: FStar_Syntax_Syntax.term -> FStar_Syntax_Syntax.typ tac =
  fun t  ->
    let uu____1490 =
      bind cur_goal
        (fun goal  ->
           let uu____1496 = __tc goal.FStar_Tactics_Types.context t in
           bind uu____1496
             (fun uu____1516  ->
                match uu____1516 with
                | (t1,typ,guard) ->
                    let uu____1528 =
                      must_trivial goal.FStar_Tactics_Types.context guard in
                    bind uu____1528 (fun uu____1532  -> ret typ))) in
    FStar_All.pipe_left (wrap_err "tc") uu____1490
let add_irrelevant_goal:
  Prims.string ->
    env ->
      FStar_Syntax_Syntax.typ -> FStar_Options.optionstate -> Prims.unit tac
  =
  fun reason  ->
    fun env  ->
      fun phi  ->
        fun opts  ->
          let uu____1553 = mk_irrelevant_goal reason env phi opts in
          bind uu____1553 (fun goal  -> add_goals [goal])
let istrivial: env -> FStar_Syntax_Syntax.term -> Prims.bool =
  fun e  ->
    fun t  ->
      let steps =
        [FStar_TypeChecker_Normalize.Reify;
        FStar_TypeChecker_Normalize.UnfoldUntil
          FStar_Syntax_Syntax.Delta_constant;
        FStar_TypeChecker_Normalize.Primops;
        FStar_TypeChecker_Normalize.Simplify;
        FStar_TypeChecker_Normalize.UnfoldTac;
        FStar_TypeChecker_Normalize.Unmeta] in
      let t1 = normalize steps e t in is_true t1
let trivial: Prims.unit tac =
  bind cur_goal
    (fun goal  ->
       let uu____1573 =
         istrivial goal.FStar_Tactics_Types.context
           goal.FStar_Tactics_Types.goal_ty in
       if uu____1573
       then solve goal FStar_Syntax_Util.exp_unit
       else
         (let uu____1577 =
            tts goal.FStar_Tactics_Types.context
              goal.FStar_Tactics_Types.goal_ty in
          fail1 "Not a trivial goal: %s" uu____1577))
let add_goal_from_guard:
  Prims.string ->
    env ->
      FStar_TypeChecker_Env.guard_t ->
        FStar_Options.optionstate -> Prims.unit tac
  =
  fun reason  ->
    fun e  ->
      fun g  ->
        fun opts  ->
          let uu____1594 =
            let uu____1595 = FStar_TypeChecker_Rel.simplify_guard e g in
            uu____1595.FStar_TypeChecker_Env.guard_f in
          match uu____1594 with
          | FStar_TypeChecker_Common.Trivial  -> ret ()
          | FStar_TypeChecker_Common.NonTrivial f ->
              let uu____1599 = istrivial e f in
              if uu____1599
              then ret ()
              else
                (let uu____1603 = mk_irrelevant_goal reason e f opts in
                 bind uu____1603
                   (fun goal  ->
                      let goal1 =
                        let uu___293_1610 = goal in
                        {
                          FStar_Tactics_Types.context =
                            (uu___293_1610.FStar_Tactics_Types.context);
                          FStar_Tactics_Types.witness =
                            (uu___293_1610.FStar_Tactics_Types.witness);
                          FStar_Tactics_Types.goal_ty =
                            (uu___293_1610.FStar_Tactics_Types.goal_ty);
                          FStar_Tactics_Types.opts =
                            (uu___293_1610.FStar_Tactics_Types.opts);
                          FStar_Tactics_Types.is_guard = true
                        } in
                      push_goals [goal1]))
let goal_from_guard:
  Prims.string ->
    env ->
      FStar_TypeChecker_Env.guard_t ->
        FStar_Options.optionstate ->
          FStar_Tactics_Types.goal FStar_Pervasives_Native.option tac
  =
  fun reason  ->
    fun e  ->
      fun g  ->
        fun opts  ->
          let uu____1631 =
            let uu____1632 = FStar_TypeChecker_Rel.simplify_guard e g in
            uu____1632.FStar_TypeChecker_Env.guard_f in
          match uu____1631 with
          | FStar_TypeChecker_Common.Trivial  ->
              ret FStar_Pervasives_Native.None
          | FStar_TypeChecker_Common.NonTrivial f ->
              let uu____1640 = istrivial e f in
              if uu____1640
              then ret FStar_Pervasives_Native.None
              else
                (let uu____1648 = mk_irrelevant_goal reason e f opts in
                 bind uu____1648
                   (fun goal  ->
                      ret
                        (FStar_Pervasives_Native.Some
                           (let uu___294_1658 = goal in
                            {
                              FStar_Tactics_Types.context =
                                (uu___294_1658.FStar_Tactics_Types.context);
                              FStar_Tactics_Types.witness =
                                (uu___294_1658.FStar_Tactics_Types.witness);
                              FStar_Tactics_Types.goal_ty =
                                (uu___294_1658.FStar_Tactics_Types.goal_ty);
                              FStar_Tactics_Types.opts =
                                (uu___294_1658.FStar_Tactics_Types.opts);
                              FStar_Tactics_Types.is_guard = true
                            }))))
let smt: Prims.unit tac =
  bind cur_goal
    (fun g  ->
       let uu____1664 = is_irrelevant g in
       if uu____1664
       then bind dismiss (fun uu____1668  -> add_smt_goals [g])
       else
         (let uu____1670 =
            tts g.FStar_Tactics_Types.context g.FStar_Tactics_Types.goal_ty in
          fail1 "goal is not irrelevant: cannot dispatch to smt (%s)"
            uu____1670))
let divide:
  'a 'b .
    FStar_BigInt.t ->
      'a tac -> 'b tac -> ('a,'b) FStar_Pervasives_Native.tuple2 tac
  =
  fun n1  ->
    fun l  ->
      fun r  ->
        bind get
          (fun p  ->
             let uu____1711 =
               try
                 let uu____1745 =
                   let uu____1754 = FStar_BigInt.to_int_fs n1 in
                   FStar_List.splitAt uu____1754 p.FStar_Tactics_Types.goals in
                 ret uu____1745
               with | uu____1776 -> fail "divide: not enough goals" in
             bind uu____1711
               (fun uu____1803  ->
                  match uu____1803 with
                  | (lgs,rgs) ->
                      let lp =
                        let uu___295_1829 = p in
                        {
                          FStar_Tactics_Types.main_context =
                            (uu___295_1829.FStar_Tactics_Types.main_context);
                          FStar_Tactics_Types.main_goal =
                            (uu___295_1829.FStar_Tactics_Types.main_goal);
                          FStar_Tactics_Types.all_implicits =
                            (uu___295_1829.FStar_Tactics_Types.all_implicits);
                          FStar_Tactics_Types.goals = lgs;
                          FStar_Tactics_Types.smt_goals = [];
                          FStar_Tactics_Types.depth =
                            (uu___295_1829.FStar_Tactics_Types.depth);
                          FStar_Tactics_Types.__dump =
                            (uu___295_1829.FStar_Tactics_Types.__dump);
                          FStar_Tactics_Types.psc =
                            (uu___295_1829.FStar_Tactics_Types.psc);
                          FStar_Tactics_Types.entry_range =
                            (uu___295_1829.FStar_Tactics_Types.entry_range)
                        } in
                      let rp =
                        let uu___296_1831 = p in
                        {
                          FStar_Tactics_Types.main_context =
                            (uu___296_1831.FStar_Tactics_Types.main_context);
                          FStar_Tactics_Types.main_goal =
                            (uu___296_1831.FStar_Tactics_Types.main_goal);
                          FStar_Tactics_Types.all_implicits =
                            (uu___296_1831.FStar_Tactics_Types.all_implicits);
                          FStar_Tactics_Types.goals = rgs;
                          FStar_Tactics_Types.smt_goals = [];
                          FStar_Tactics_Types.depth =
                            (uu___296_1831.FStar_Tactics_Types.depth);
                          FStar_Tactics_Types.__dump =
                            (uu___296_1831.FStar_Tactics_Types.__dump);
                          FStar_Tactics_Types.psc =
                            (uu___296_1831.FStar_Tactics_Types.psc);
                          FStar_Tactics_Types.entry_range =
                            (uu___296_1831.FStar_Tactics_Types.entry_range)
                        } in
                      let uu____1832 = set lp in
                      bind uu____1832
                        (fun uu____1840  ->
                           bind l
                             (fun a  ->
                                bind get
                                  (fun lp'  ->
                                     let uu____1854 = set rp in
                                     bind uu____1854
                                       (fun uu____1862  ->
                                          bind r
                                            (fun b  ->
                                               bind get
                                                 (fun rp'  ->
                                                    let p' =
                                                      let uu___297_1878 = p in
                                                      {
                                                        FStar_Tactics_Types.main_context
                                                          =
                                                          (uu___297_1878.FStar_Tactics_Types.main_context);
                                                        FStar_Tactics_Types.main_goal
                                                          =
                                                          (uu___297_1878.FStar_Tactics_Types.main_goal);
                                                        FStar_Tactics_Types.all_implicits
                                                          =
                                                          (uu___297_1878.FStar_Tactics_Types.all_implicits);
                                                        FStar_Tactics_Types.goals
                                                          =
                                                          (FStar_List.append
                                                             lp'.FStar_Tactics_Types.goals
                                                             rp'.FStar_Tactics_Types.goals);
                                                        FStar_Tactics_Types.smt_goals
                                                          =
                                                          (FStar_List.append
                                                             lp'.FStar_Tactics_Types.smt_goals
                                                             (FStar_List.append
                                                                rp'.FStar_Tactics_Types.smt_goals
                                                                p.FStar_Tactics_Types.smt_goals));
                                                        FStar_Tactics_Types.depth
                                                          =
                                                          (uu___297_1878.FStar_Tactics_Types.depth);
                                                        FStar_Tactics_Types.__dump
                                                          =
                                                          (uu___297_1878.FStar_Tactics_Types.__dump);
                                                        FStar_Tactics_Types.psc
                                                          =
                                                          (uu___297_1878.FStar_Tactics_Types.psc);
                                                        FStar_Tactics_Types.entry_range
                                                          =
                                                          (uu___297_1878.FStar_Tactics_Types.entry_range)
                                                      } in
                                                    let uu____1879 = set p' in
                                                    bind uu____1879
                                                      (fun uu____1887  ->
                                                         ret (a, b))))))))))
let focus: 'a . 'a tac -> 'a tac =
  fun f  ->
    let uu____1905 = divide FStar_BigInt.one f idtac in
    bind uu____1905
      (fun uu____1918  -> match uu____1918 with | (a,()) -> ret a)
let rec map: 'a . 'a tac -> 'a Prims.list tac =
  fun tau  ->
    bind get
      (fun p  ->
         match p.FStar_Tactics_Types.goals with
         | [] -> ret []
         | uu____1952::uu____1953 ->
             let uu____1956 =
               let uu____1965 = map tau in
               divide FStar_BigInt.one tau uu____1965 in
             bind uu____1956
               (fun uu____1983  ->
                  match uu____1983 with | (h,t) -> ret (h :: t)))
let seq: Prims.unit tac -> Prims.unit tac -> Prims.unit tac =
  fun t1  ->
    fun t2  ->
      let uu____2020 =
        bind t1
          (fun uu____2025  ->
             let uu____2026 = map t2 in
             bind uu____2026 (fun uu____2034  -> ret ())) in
      focus uu____2020
let intro: FStar_Syntax_Syntax.binder tac =
  bind cur_goal
    (fun goal  ->
       let uu____2045 =
         FStar_Syntax_Util.arrow_one goal.FStar_Tactics_Types.goal_ty in
       match uu____2045 with
       | FStar_Pervasives_Native.Some (b,c) ->
           let uu____2060 =
             let uu____2061 = FStar_Syntax_Util.is_total_comp c in
             Prims.op_Negation uu____2061 in
           if uu____2060
           then fail "Codomain is effectful"
           else
             (let env' =
                FStar_TypeChecker_Env.push_binders
                  goal.FStar_Tactics_Types.context [b] in
              let typ' = comp_to_typ c in
              let uu____2067 = new_uvar "intro" env' typ' in
              bind uu____2067
                (fun u  ->
                   let uu____2074 =
                     let uu____2075 =
                       FStar_Syntax_Util.abs [b] u
                         FStar_Pervasives_Native.None in
                     trysolve goal uu____2075 in
                   if uu____2074
                   then
                     let uu____2078 =
                       let uu____2081 =
                         let uu___300_2082 = goal in
                         let uu____2083 = bnorm env' u in
                         let uu____2084 = bnorm env' typ' in
                         {
                           FStar_Tactics_Types.context = env';
                           FStar_Tactics_Types.witness = uu____2083;
                           FStar_Tactics_Types.goal_ty = uu____2084;
                           FStar_Tactics_Types.opts =
                             (uu___300_2082.FStar_Tactics_Types.opts);
                           FStar_Tactics_Types.is_guard =
                             (uu___300_2082.FStar_Tactics_Types.is_guard)
                         } in
                       replace_cur uu____2081 in
                     bind uu____2078 (fun uu____2086  -> ret b)
                   else fail "intro: unification failed"))
       | FStar_Pervasives_Native.None  ->
           let uu____2092 =
             tts goal.FStar_Tactics_Types.context
               goal.FStar_Tactics_Types.goal_ty in
           fail1 "intro: goal is not an arrow (%s)" uu____2092)
let intro_rec:
  (FStar_Syntax_Syntax.binder,FStar_Syntax_Syntax.binder)
    FStar_Pervasives_Native.tuple2 tac
  =
  bind cur_goal
    (fun goal  ->
       FStar_Util.print_string
         "WARNING (intro_rec): calling this is known to cause normalizer loops\n";
       FStar_Util.print_string
         "WARNING (intro_rec): proceed at your own risk...\n";
       (let uu____2113 =
          FStar_Syntax_Util.arrow_one goal.FStar_Tactics_Types.goal_ty in
        match uu____2113 with
        | FStar_Pervasives_Native.Some (b,c) ->
            let uu____2132 =
              let uu____2133 = FStar_Syntax_Util.is_total_comp c in
              Prims.op_Negation uu____2133 in
            if uu____2132
            then fail "Codomain is effectful"
            else
              (let bv =
                 FStar_Syntax_Syntax.gen_bv "__recf"
                   FStar_Pervasives_Native.None
                   goal.FStar_Tactics_Types.goal_ty in
               let bs =
                 let uu____2149 = FStar_Syntax_Syntax.mk_binder bv in
                 [uu____2149; b] in
               let env' =
                 FStar_TypeChecker_Env.push_binders
                   goal.FStar_Tactics_Types.context bs in
               let uu____2151 =
                 let uu____2154 = comp_to_typ c in
                 new_uvar "intro_rec" env' uu____2154 in
               bind uu____2151
                 (fun u  ->
                    let lb =
                      let uu____2170 =
                        FStar_Syntax_Util.abs [b] u
                          FStar_Pervasives_Native.None in
                      FStar_Syntax_Util.mk_letbinding (FStar_Util.Inl bv) []
                        goal.FStar_Tactics_Types.goal_ty
                        FStar_Parser_Const.effect_Tot_lid uu____2170 in
                    let body = FStar_Syntax_Syntax.bv_to_name bv in
                    let uu____2174 =
                      FStar_Syntax_Subst.close_let_rec [lb] body in
                    match uu____2174 with
                    | (lbs,body1) ->
                        let tm =
                          FStar_Syntax_Syntax.mk
                            (FStar_Syntax_Syntax.Tm_let ((true, lbs), body1))
                            FStar_Pervasives_Native.None
                            (goal.FStar_Tactics_Types.witness).FStar_Syntax_Syntax.pos in
                        let res = trysolve goal tm in
                        if res
                        then
                          let uu____2211 =
                            let uu____2214 =
                              let uu___301_2215 = goal in
                              let uu____2216 = bnorm env' u in
                              let uu____2217 =
                                let uu____2218 = comp_to_typ c in
                                bnorm env' uu____2218 in
                              {
                                FStar_Tactics_Types.context = env';
                                FStar_Tactics_Types.witness = uu____2216;
                                FStar_Tactics_Types.goal_ty = uu____2217;
                                FStar_Tactics_Types.opts =
                                  (uu___301_2215.FStar_Tactics_Types.opts);
                                FStar_Tactics_Types.is_guard =
                                  (uu___301_2215.FStar_Tactics_Types.is_guard)
                              } in
                            replace_cur uu____2214 in
                          bind uu____2211
                            (fun uu____2225  ->
                               let uu____2226 =
                                 let uu____2231 =
                                   FStar_Syntax_Syntax.mk_binder bv in
                                 (uu____2231, b) in
                               ret uu____2226)
                        else fail "intro_rec: unification failed"))
        | FStar_Pervasives_Native.None  ->
            let uu____2245 =
              tts goal.FStar_Tactics_Types.context
                goal.FStar_Tactics_Types.goal_ty in
            fail1 "intro_rec: goal is not an arrow (%s)" uu____2245))
let norm: FStar_Syntax_Embeddings.norm_step Prims.list -> Prims.unit tac =
  fun s  ->
    bind cur_goal
      (fun goal  ->
         let steps =
           let uu____2269 = FStar_TypeChecker_Normalize.tr_norm_steps s in
           FStar_List.append
             [FStar_TypeChecker_Normalize.Reify;
             FStar_TypeChecker_Normalize.UnfoldTac] uu____2269 in
         let w =
           normalize steps goal.FStar_Tactics_Types.context
             goal.FStar_Tactics_Types.witness in
         let t =
           normalize steps goal.FStar_Tactics_Types.context
             goal.FStar_Tactics_Types.goal_ty in
         replace_cur
           (let uu___302_2276 = goal in
            {
              FStar_Tactics_Types.context =
                (uu___302_2276.FStar_Tactics_Types.context);
              FStar_Tactics_Types.witness = w;
              FStar_Tactics_Types.goal_ty = t;
              FStar_Tactics_Types.opts =
                (uu___302_2276.FStar_Tactics_Types.opts);
              FStar_Tactics_Types.is_guard =
                (uu___302_2276.FStar_Tactics_Types.is_guard)
            }))
let norm_term_env:
  env ->
    FStar_Syntax_Embeddings.norm_step Prims.list ->
      FStar_Syntax_Syntax.term -> FStar_Syntax_Syntax.term tac
  =
  fun e  ->
    fun s  ->
      fun t  ->
        let uu____2294 =
          bind get
            (fun ps  ->
               let uu____2300 = __tc e t in
               bind uu____2300
                 (fun uu____2322  ->
                    match uu____2322 with
                    | (t1,uu____2332,guard) ->
                        (FStar_TypeChecker_Rel.force_trivial_guard e guard;
                         (let steps =
                            let uu____2338 =
                              FStar_TypeChecker_Normalize.tr_norm_steps s in
                            FStar_List.append
                              [FStar_TypeChecker_Normalize.Reify;
                              FStar_TypeChecker_Normalize.UnfoldTac]
                              uu____2338 in
                          let t2 =
                            normalize steps
                              ps.FStar_Tactics_Types.main_context t1 in
                          ret t2)))) in
        FStar_All.pipe_left (wrap_err "norm_term") uu____2294
let refine_intro: Prims.unit tac =
  let uu____2348 =
    bind cur_goal
      (fun g  ->
         let uu____2355 =
           FStar_TypeChecker_Rel.base_and_refinement
             g.FStar_Tactics_Types.context g.FStar_Tactics_Types.goal_ty in
         match uu____2355 with
         | (uu____2368,FStar_Pervasives_Native.None ) ->
             fail "not a refinement"
         | (t,FStar_Pervasives_Native.Some (bv,phi)) ->
             let g1 =
               let uu___303_2393 = g in
               {
                 FStar_Tactics_Types.context =
                   (uu___303_2393.FStar_Tactics_Types.context);
                 FStar_Tactics_Types.witness =
                   (uu___303_2393.FStar_Tactics_Types.witness);
                 FStar_Tactics_Types.goal_ty = t;
                 FStar_Tactics_Types.opts =
                   (uu___303_2393.FStar_Tactics_Types.opts);
                 FStar_Tactics_Types.is_guard =
                   (uu___303_2393.FStar_Tactics_Types.is_guard)
               } in
             let uu____2394 =
               let uu____2399 =
                 let uu____2404 =
                   let uu____2405 = FStar_Syntax_Syntax.mk_binder bv in
                   [uu____2405] in
                 FStar_Syntax_Subst.open_term uu____2404 phi in
               match uu____2399 with
               | (bvs,phi1) ->
                   let uu____2412 =
                     let uu____2413 = FStar_List.hd bvs in
                     FStar_Pervasives_Native.fst uu____2413 in
                   (uu____2412, phi1) in
             (match uu____2394 with
              | (bv1,phi1) ->
                  let uu____2426 =
                    let uu____2429 =
                      FStar_Syntax_Subst.subst
                        [FStar_Syntax_Syntax.NT
                           (bv1, (g.FStar_Tactics_Types.witness))] phi1 in
                    mk_irrelevant_goal "refine_intro refinement"
                      g.FStar_Tactics_Types.context uu____2429
                      g.FStar_Tactics_Types.opts in
                  bind uu____2426
                    (fun g2  ->
                       bind dismiss (fun uu____2433  -> add_goals [g1; g2])))) in
  FStar_All.pipe_left (wrap_err "refine_intro") uu____2348
let __exact_now:
  Prims.bool -> Prims.bool -> FStar_Syntax_Syntax.term -> Prims.unit tac =
  fun set_expected_typ1  ->
    fun force_guard  ->
      fun t  ->
        bind cur_goal
          (fun goal  ->
             let env =
               if set_expected_typ1
               then
                 FStar_TypeChecker_Env.set_expected_typ
                   goal.FStar_Tactics_Types.context
                   goal.FStar_Tactics_Types.goal_ty
               else goal.FStar_Tactics_Types.context in
             let uu____2457 = __tc env t in
             bind uu____2457
               (fun uu____2477  ->
                  match uu____2477 with
                  | (t1,typ,guard) ->
                      let uu____2489 =
                        if force_guard
                        then
                          must_trivial goal.FStar_Tactics_Types.context guard
                        else
                          add_goal_from_guard "__exact typing"
                            goal.FStar_Tactics_Types.context guard
                            goal.FStar_Tactics_Types.opts in
                      bind uu____2489
                        (fun uu____2496  ->
                           mlog
                             (fun uu____2500  ->
                                let uu____2501 =
                                  tts goal.FStar_Tactics_Types.context typ in
                                let uu____2502 =
                                  tts goal.FStar_Tactics_Types.context
                                    goal.FStar_Tactics_Types.goal_ty in
                                FStar_Util.print2
                                  "exact: unifying %s and %s\n" uu____2501
                                  uu____2502)
                             (fun uu____2505  ->
                                let uu____2506 =
                                  do_unify goal.FStar_Tactics_Types.context
                                    typ goal.FStar_Tactics_Types.goal_ty in
                                if uu____2506
                                then solve goal t1
                                else
                                  (let uu____2510 =
                                     tts goal.FStar_Tactics_Types.context t1 in
                                   let uu____2511 =
                                     tts goal.FStar_Tactics_Types.context typ in
                                   let uu____2512 =
                                     tts goal.FStar_Tactics_Types.context
                                       goal.FStar_Tactics_Types.goal_ty in
                                   fail3
                                     "%s : %s does not exactly solve the goal %s"
                                     uu____2510 uu____2511 uu____2512)))))
let t_exact:
  Prims.bool -> Prims.bool -> FStar_Syntax_Syntax.term -> Prims.unit tac =
  fun set_expected_typ1  ->
    fun force_guard  ->
      fun tm  ->
        let uu____2526 =
          mlog
            (fun uu____2531  ->
               let uu____2532 = FStar_Syntax_Print.term_to_string tm in
               FStar_Util.print1 "exact: tm = %s\n" uu____2532)
            (fun uu____2535  ->
               let uu____2536 =
                 let uu____2543 =
                   __exact_now set_expected_typ1 force_guard tm in
                 trytac' uu____2543 in
               bind uu____2536
                 (fun uu___277_2552  ->
                    match uu___277_2552 with
                    | FStar_Util.Inr r -> ret ()
                    | FStar_Util.Inl e ->
                        let uu____2561 =
                          let uu____2568 =
                            let uu____2571 =
                              norm [FStar_Syntax_Embeddings.Delta] in
                            bind uu____2571
                              (fun uu____2575  ->
                                 bind refine_intro
                                   (fun uu____2577  ->
                                      __exact_now set_expected_typ1
                                        force_guard tm)) in
                          trytac' uu____2568 in
                        bind uu____2561
                          (fun uu___276_2584  ->
                             match uu___276_2584 with
                             | FStar_Util.Inr r -> ret ()
                             | FStar_Util.Inl uu____2592 -> fail e))) in
        FStar_All.pipe_left (wrap_err "exact") uu____2526
let uvar_free_in_goal:
  FStar_Syntax_Syntax.uvar -> FStar_Tactics_Types.goal -> Prims.bool =
  fun u  ->
    fun g  ->
      if g.FStar_Tactics_Types.is_guard
      then false
      else
        (let free_uvars =
           let uu____2607 =
             let uu____2614 =
               FStar_Syntax_Free.uvars g.FStar_Tactics_Types.goal_ty in
             FStar_Util.set_elements uu____2614 in
           FStar_List.map FStar_Pervasives_Native.fst uu____2607 in
         FStar_List.existsML (FStar_Syntax_Unionfind.equiv u) free_uvars)
let uvar_free:
  FStar_Syntax_Syntax.uvar -> FStar_Tactics_Types.proofstate -> Prims.bool =
  fun u  ->
    fun ps  ->
      FStar_List.existsML (uvar_free_in_goal u) ps.FStar_Tactics_Types.goals
let rec mapM: 'a 'b . ('a -> 'b tac) -> 'a Prims.list -> 'b Prims.list tac =
  fun f  ->
    fun l  ->
      match l with
      | [] -> ret []
      | x::xs ->
          let uu____2674 = f x in
          bind uu____2674
            (fun y  ->
               let uu____2682 = mapM f xs in
               bind uu____2682 (fun ys  -> ret (y :: ys)))
exception NoUnif
let uu___is_NoUnif: Prims.exn -> Prims.bool =
  fun projectee  ->
    match projectee with | NoUnif  -> true | uu____2700 -> false
let rec __apply:
  Prims.bool ->
    FStar_Syntax_Syntax.term -> FStar_Syntax_Syntax.typ -> Prims.unit tac
  =
  fun uopt  ->
    fun tm  ->
      fun typ  ->
        bind cur_goal
          (fun goal  ->
             let uu____2717 =
               let uu____2722 = t_exact false true tm in trytac uu____2722 in
             bind uu____2717
               (fun uu___278_2729  ->
                  match uu___278_2729 with
                  | FStar_Pervasives_Native.Some r -> ret ()
                  | FStar_Pervasives_Native.None  ->
                      let uu____2735 = FStar_Syntax_Util.arrow_one typ in
                      (match uu____2735 with
                       | FStar_Pervasives_Native.None  ->
                           FStar_Exn.raise NoUnif
                       | FStar_Pervasives_Native.Some ((bv,aq),c) ->
                           mlog
                             (fun uu____2767  ->
                                let uu____2768 =
                                  FStar_Syntax_Print.binder_to_string
                                    (bv, aq) in
                                FStar_Util.print1
                                  "__apply: pushing binder %s\n" uu____2768)
                             (fun uu____2771  ->
                                let uu____2772 =
                                  let uu____2773 =
                                    FStar_Syntax_Util.is_total_comp c in
                                  Prims.op_Negation uu____2773 in
                                if uu____2772
                                then fail "apply: not total codomain"
                                else
                                  (let uu____2777 =
                                     new_uvar "apply"
                                       goal.FStar_Tactics_Types.context
                                       bv.FStar_Syntax_Syntax.sort in
                                   bind uu____2777
                                     (fun u  ->
                                        let tm' =
                                          FStar_Syntax_Syntax.mk_Tm_app tm
                                            [(u, aq)]
                                            FStar_Pervasives_Native.None
                                            (goal.FStar_Tactics_Types.context).FStar_TypeChecker_Env.range in
                                        let typ' =
                                          let uu____2797 = comp_to_typ c in
                                          FStar_All.pipe_left
                                            (FStar_Syntax_Subst.subst
                                               [FStar_Syntax_Syntax.NT
                                                  (bv, u)]) uu____2797 in
                                        let uu____2798 =
                                          __apply uopt tm' typ' in
                                        bind uu____2798
                                          (fun uu____2806  ->
                                             let u1 =
                                               bnorm
                                                 goal.FStar_Tactics_Types.context
                                                 u in
                                             let uu____2808 =
                                               let uu____2809 =
                                                 let uu____2812 =
                                                   let uu____2813 =
                                                     FStar_Syntax_Util.head_and_args
                                                       u1 in
                                                   FStar_Pervasives_Native.fst
                                                     uu____2813 in
                                                 FStar_Syntax_Subst.compress
                                                   uu____2812 in
                                               uu____2809.FStar_Syntax_Syntax.n in
                                             match uu____2808 with
                                             | FStar_Syntax_Syntax.Tm_uvar
                                                 (uvar,uu____2841) ->
                                                 bind get
                                                   (fun ps  ->
                                                      let uu____2869 =
                                                        uopt &&
                                                          (uvar_free uvar ps) in
                                                      if uu____2869
                                                      then ret ()
                                                      else
                                                        (let uu____2873 =
                                                           let uu____2876 =
                                                             let uu___304_2877
                                                               = goal in
                                                             let uu____2878 =
                                                               bnorm
                                                                 goal.FStar_Tactics_Types.context
                                                                 u1 in
                                                             let uu____2879 =
                                                               bnorm
                                                                 goal.FStar_Tactics_Types.context
                                                                 bv.FStar_Syntax_Syntax.sort in
                                                             {
                                                               FStar_Tactics_Types.context
                                                                 =
                                                                 (uu___304_2877.FStar_Tactics_Types.context);
                                                               FStar_Tactics_Types.witness
                                                                 = uu____2878;
                                                               FStar_Tactics_Types.goal_ty
                                                                 = uu____2879;
                                                               FStar_Tactics_Types.opts
                                                                 =
                                                                 (uu___304_2877.FStar_Tactics_Types.opts);
                                                               FStar_Tactics_Types.is_guard
                                                                 = false
                                                             } in
                                                           [uu____2876] in
                                                         add_goals uu____2873))
                                             | t -> ret ())))))))
let try_unif: 'a . 'a tac -> 'a tac -> 'a tac =
  fun t  ->
    fun t'  -> mk_tac (fun ps  -> try run t ps with | NoUnif  -> run t' ps)
let apply: Prims.bool -> FStar_Syntax_Syntax.term -> Prims.unit tac =
  fun uopt  ->
    fun tm  ->
      let uu____2925 =
        mlog
          (fun uu____2930  ->
             let uu____2931 = FStar_Syntax_Print.term_to_string tm in
             FStar_Util.print1 "apply: tm = %s\n" uu____2931)
          (fun uu____2933  ->
             bind cur_goal
               (fun goal  ->
                  let uu____2937 = __tc goal.FStar_Tactics_Types.context tm in
                  bind uu____2937
                    (fun uu____2958  ->
                       match uu____2958 with
                       | (tm1,typ,guard) ->
                           let uu____2970 =
                             let uu____2973 =
                               let uu____2976 = __apply uopt tm1 typ in
                               bind uu____2976
                                 (fun uu____2980  ->
                                    add_goal_from_guard "apply guard"
                                      goal.FStar_Tactics_Types.context guard
                                      goal.FStar_Tactics_Types.opts) in
                             focus uu____2973 in
                           let uu____2981 =
                             let uu____2984 =
                               tts goal.FStar_Tactics_Types.context tm1 in
                             let uu____2985 =
                               tts goal.FStar_Tactics_Types.context typ in
                             let uu____2986 =
                               tts goal.FStar_Tactics_Types.context
                                 goal.FStar_Tactics_Types.goal_ty in
                             fail3
                               "Cannot instantiate %s (of type %s) to match goal (%s)"
                               uu____2984 uu____2985 uu____2986 in
                           try_unif uu____2970 uu____2981))) in
      FStar_All.pipe_left (wrap_err "apply") uu____2925
let apply_lemma: FStar_Syntax_Syntax.term -> Prims.unit tac =
  fun tm  ->
    let uu____2998 =
      let uu____3001 =
        mlog
          (fun uu____3006  ->
             let uu____3007 = FStar_Syntax_Print.term_to_string tm in
             FStar_Util.print1 "apply_lemma: tm = %s\n" uu____3007)
          (fun uu____3010  ->
             let is_unit_t t =
               let uu____3015 =
                 let uu____3016 = FStar_Syntax_Subst.compress t in
                 uu____3016.FStar_Syntax_Syntax.n in
               match uu____3015 with
               | FStar_Syntax_Syntax.Tm_fvar fv when
                   FStar_Syntax_Syntax.fv_eq_lid fv
                     FStar_Parser_Const.unit_lid
                   -> true
               | uu____3020 -> false in
             bind cur_goal
               (fun goal  ->
                  let uu____3024 = __tc goal.FStar_Tactics_Types.context tm in
                  bind uu____3024
                    (fun uu____3046  ->
                       match uu____3046 with
                       | (tm1,t,guard) ->
                           let uu____3058 =
                             FStar_Syntax_Util.arrow_formals_comp t in
                           (match uu____3058 with
                            | (bs,comp) ->
                                if
                                  Prims.op_Negation
                                    (FStar_Syntax_Util.is_lemma_comp comp)
                                then fail "not a lemma"
                                else
                                  (let uu____3088 =
                                     FStar_List.fold_left
                                       (fun uu____3134  ->
                                          fun uu____3135  ->
                                            match (uu____3134, uu____3135)
                                            with
                                            | ((uvs,guard1,subst1),(b,aq)) ->
                                                let b_t =
                                                  FStar_Syntax_Subst.subst
                                                    subst1
                                                    b.FStar_Syntax_Syntax.sort in
                                                let uu____3238 =
                                                  is_unit_t b_t in
                                                if uu____3238
                                                then
                                                  (((FStar_Syntax_Util.exp_unit,
                                                      aq) :: uvs), guard1,
                                                    ((FStar_Syntax_Syntax.NT
                                                        (b,
                                                          FStar_Syntax_Util.exp_unit))
                                                    :: subst1))
                                                else
                                                  (let uu____3276 =
                                                     FStar_TypeChecker_Util.new_implicit_var
                                                       "apply_lemma"
                                                       (goal.FStar_Tactics_Types.goal_ty).FStar_Syntax_Syntax.pos
                                                       goal.FStar_Tactics_Types.context
                                                       b_t in
                                                   match uu____3276 with
                                                   | (u,uu____3306,g_u) ->
                                                       let uu____3320 =
                                                         FStar_TypeChecker_Rel.conj_guard
                                                           guard1 g_u in
                                                       (((u, aq) :: uvs),
                                                         uu____3320,
                                                         ((FStar_Syntax_Syntax.NT
                                                             (b, u)) ::
                                                         subst1))))
                                       ([], guard, []) bs in
                                   match uu____3088 with
                                   | (uvs,implicits,subst1) ->
                                       let uvs1 = FStar_List.rev uvs in
                                       let comp1 =
                                         FStar_Syntax_Subst.subst_comp subst1
                                           comp in
                                       let uu____3390 =
                                         let uu____3399 =
                                           let uu____3408 =
                                             FStar_Syntax_Util.comp_to_comp_typ
                                               comp1 in
                                           uu____3408.FStar_Syntax_Syntax.effect_args in
                                         match uu____3399 with
                                         | pre::post::uu____3419 ->
                                             ((FStar_Pervasives_Native.fst
                                                 pre),
                                               (FStar_Pervasives_Native.fst
                                                  post))
                                         | uu____3460 ->
                                             failwith
                                               "apply_lemma: impossible: not a lemma" in
                                       (match uu____3390 with
                                        | (pre,post) ->
                                            let post1 =
                                              let uu____3492 =
                                                let uu____3501 =
                                                  FStar_Syntax_Syntax.as_arg
                                                    FStar_Syntax_Util.exp_unit in
                                                [uu____3501] in
                                              FStar_Syntax_Util.mk_app post
                                                uu____3492 in
                                            let uu____3502 =
                                              let uu____3503 =
                                                let uu____3504 =
                                                  FStar_Syntax_Util.mk_squash
                                                    post1 in
                                                do_unify
                                                  goal.FStar_Tactics_Types.context
                                                  uu____3504
                                                  goal.FStar_Tactics_Types.goal_ty in
                                              Prims.op_Negation uu____3503 in
                                            if uu____3502
                                            then
                                              let uu____3507 =
                                                tts
                                                  goal.FStar_Tactics_Types.context
                                                  tm1 in
                                              let uu____3508 =
                                                let uu____3509 =
                                                  FStar_Syntax_Util.mk_squash
                                                    post1 in
                                                tts
                                                  goal.FStar_Tactics_Types.context
                                                  uu____3509 in
                                              let uu____3510 =
                                                tts
                                                  goal.FStar_Tactics_Types.context
                                                  goal.FStar_Tactics_Types.goal_ty in
                                              fail3
                                                "Cannot instantiate lemma %s (with postcondition: %s) to match goal (%s)"
                                                uu____3507 uu____3508
                                                uu____3510
                                            else
                                              (let solution =
                                                 let uu____3513 =
                                                   FStar_Syntax_Syntax.mk_Tm_app
                                                     tm1 uvs1
                                                     FStar_Pervasives_Native.None
                                                     (goal.FStar_Tactics_Types.context).FStar_TypeChecker_Env.range in
                                                 FStar_TypeChecker_Normalize.normalize
                                                   [FStar_TypeChecker_Normalize.Beta]
                                                   goal.FStar_Tactics_Types.context
                                                   uu____3513 in
                                               let uu____3514 =
                                                 add_implicits
                                                   implicits.FStar_TypeChecker_Env.implicits in
                                               bind uu____3514
                                                 (fun uu____3519  ->
                                                    let uu____3520 =
                                                      solve goal
                                                        FStar_Syntax_Util.exp_unit in
                                                    bind uu____3520
                                                      (fun uu____3528  ->
                                                         let is_free_uvar uv
                                                           t1 =
                                                           let free_uvars =
                                                             let uu____3539 =
                                                               let uu____3546
                                                                 =
                                                                 FStar_Syntax_Free.uvars
                                                                   t1 in
                                                               FStar_Util.set_elements
                                                                 uu____3546 in
                                                             FStar_List.map
                                                               FStar_Pervasives_Native.fst
                                                               uu____3539 in
                                                           FStar_List.existsML
                                                             (fun u  ->
                                                                FStar_Syntax_Unionfind.equiv
                                                                  u uv)
                                                             free_uvars in
                                                         let appears uv goals
                                                           =
                                                           FStar_List.existsML
                                                             (fun g'  ->
                                                                is_free_uvar
                                                                  uv
                                                                  g'.FStar_Tactics_Types.goal_ty)
                                                             goals in
                                                         let checkone t1
                                                           goals =
                                                           let uu____3587 =
                                                             FStar_Syntax_Util.head_and_args
                                                               t1 in
                                                           match uu____3587
                                                           with
                                                           | (hd1,uu____3603)
                                                               ->
                                                               (match 
                                                                  hd1.FStar_Syntax_Syntax.n
                                                                with
                                                                | FStar_Syntax_Syntax.Tm_uvar
                                                                    (uv,uu____3625)
                                                                    ->
                                                                    appears
                                                                    uv goals
                                                                | uu____3650
                                                                    -> false) in
                                                         let uu____3651 =
                                                           FStar_All.pipe_right
                                                             implicits.FStar_TypeChecker_Env.implicits
                                                             (mapM
                                                                (fun
                                                                   uu____3723
                                                                    ->
                                                                   match uu____3723
                                                                   with
                                                                   | 
                                                                   (_msg,env,_uvar,term,typ,uu____3751)
                                                                    ->
                                                                    let uu____3752
                                                                    =
                                                                    FStar_Syntax_Util.head_and_args
                                                                    term in
                                                                    (match uu____3752
                                                                    with
                                                                    | 
                                                                    (hd1,uu____3778)
                                                                    ->
                                                                    let uu____3799
                                                                    =
                                                                    let uu____3800
                                                                    =
                                                                    FStar_Syntax_Subst.compress
                                                                    hd1 in
                                                                    uu____3800.FStar_Syntax_Syntax.n in
                                                                    (match uu____3799
                                                                    with
                                                                    | 
                                                                    FStar_Syntax_Syntax.Tm_uvar
                                                                    uu____3813
                                                                    ->
                                                                    let uu____3830
                                                                    =
                                                                    let uu____3839
                                                                    =
                                                                    let uu____3842
                                                                    =
                                                                    let uu___307_3843
                                                                    = goal in
                                                                    let uu____3844
                                                                    =
                                                                    bnorm
                                                                    goal.FStar_Tactics_Types.context
                                                                    term in
                                                                    let uu____3845
                                                                    =
                                                                    bnorm
                                                                    goal.FStar_Tactics_Types.context
                                                                    typ in
                                                                    {
                                                                    FStar_Tactics_Types.context
                                                                    =
                                                                    (uu___307_3843.FStar_Tactics_Types.context);
                                                                    FStar_Tactics_Types.witness
                                                                    =
                                                                    uu____3844;
                                                                    FStar_Tactics_Types.goal_ty
                                                                    =
                                                                    uu____3845;
                                                                    FStar_Tactics_Types.opts
                                                                    =
                                                                    (uu___307_3843.FStar_Tactics_Types.opts);
                                                                    FStar_Tactics_Types.is_guard
                                                                    =
                                                                    (uu___307_3843.FStar_Tactics_Types.is_guard)
                                                                    } in
                                                                    [uu____3842] in
                                                                    (uu____3839,
                                                                    []) in
                                                                    ret
                                                                    uu____3830
                                                                    | 
                                                                    uu____3858
                                                                    ->
                                                                    let term1
                                                                    =
                                                                    bnorm env
                                                                    term in
                                                                    let uu____3860
                                                                    =
                                                                    let uu____3867
                                                                    =
                                                                    FStar_TypeChecker_Env.set_expected_typ
                                                                    env typ in
                                                                    env.FStar_TypeChecker_Env.type_of
                                                                    uu____3867
                                                                    term1 in
                                                                    (match uu____3860
                                                                    with
                                                                    | 
                                                                    (uu____3878,uu____3879,g_typ)
                                                                    ->
                                                                    let uu____3881
                                                                    =
                                                                    goal_from_guard
                                                                    "apply_lemma solved arg"
                                                                    goal.FStar_Tactics_Types.context
                                                                    g_typ
                                                                    goal.FStar_Tactics_Types.opts in
                                                                    bind
                                                                    uu____3881
                                                                    (fun
                                                                    uu___279_3897
                                                                     ->
                                                                    match uu___279_3897
                                                                    with
                                                                    | 
                                                                    FStar_Pervasives_Native.None
                                                                     ->
                                                                    ret
                                                                    ([], [])
                                                                    | 
                                                                    FStar_Pervasives_Native.Some
                                                                    g ->
                                                                    ret
                                                                    ([], [g]))))))) in
                                                         bind uu____3651
                                                           (fun goals_  ->
                                                              let sub_goals =
                                                                let uu____3965
                                                                  =
                                                                  FStar_List.map
                                                                    FStar_Pervasives_Native.fst
                                                                    goals_ in
                                                                FStar_List.flatten
                                                                  uu____3965 in
                                                              let smt_goals =
                                                                let uu____3987
                                                                  =
                                                                  FStar_List.map
                                                                    FStar_Pervasives_Native.snd
                                                                    goals_ in
                                                                FStar_List.flatten
                                                                  uu____3987 in
                                                              let rec filter'
                                                                f xs =
                                                                match xs with
                                                                | [] -> []
                                                                | x::xs1 ->
                                                                    let uu____4043
                                                                    = f x xs1 in
                                                                    if
                                                                    uu____4043
                                                                    then
                                                                    let uu____4046
                                                                    =
                                                                    filter' f
                                                                    xs1 in x
                                                                    ::
                                                                    uu____4046
                                                                    else
                                                                    filter' f
                                                                    xs1 in
                                                              let sub_goals1
                                                                =
                                                                filter'
                                                                  (fun g  ->
                                                                    fun goals
                                                                     ->
                                                                    let uu____4060
                                                                    =
                                                                    checkone
                                                                    g.FStar_Tactics_Types.witness
                                                                    goals in
                                                                    Prims.op_Negation
                                                                    uu____4060)
                                                                  sub_goals in
                                                              let uu____4061
                                                                =
                                                                add_goal_from_guard
                                                                  "apply_lemma guard"
                                                                  goal.FStar_Tactics_Types.context
                                                                  guard
                                                                  goal.FStar_Tactics_Types.opts in
                                                              bind uu____4061
                                                                (fun
                                                                   uu____4066
                                                                    ->
                                                                   let uu____4067
                                                                    =
                                                                    let uu____4070
                                                                    =
                                                                    let uu____4071
                                                                    =
                                                                    let uu____4072
                                                                    =
                                                                    FStar_Syntax_Util.mk_squash
                                                                    pre in
                                                                    istrivial
                                                                    goal.FStar_Tactics_Types.context
                                                                    uu____4072 in
                                                                    Prims.op_Negation
                                                                    uu____4071 in
                                                                    if
                                                                    uu____4070
                                                                    then
                                                                    add_irrelevant_goal
                                                                    "apply_lemma precondition"
                                                                    goal.FStar_Tactics_Types.context
                                                                    pre
                                                                    goal.FStar_Tactics_Types.opts
                                                                    else
                                                                    ret () in
                                                                   bind
                                                                    uu____4067
                                                                    (fun
                                                                    uu____4078
                                                                     ->
                                                                    let uu____4079
                                                                    =
                                                                    add_smt_goals
                                                                    smt_goals in
                                                                    bind
                                                                    uu____4079
                                                                    (fun
                                                                    uu____4083
                                                                     ->
                                                                    add_goals
                                                                    sub_goals1))))))))))))) in
      focus uu____3001 in
    FStar_All.pipe_left (wrap_err "apply_lemma") uu____2998
let destruct_eq':
  FStar_Syntax_Syntax.typ ->
    (FStar_Syntax_Syntax.term,FStar_Syntax_Syntax.term)
      FStar_Pervasives_Native.tuple2 FStar_Pervasives_Native.option
  =
  fun typ  ->
    let uu____4103 = FStar_Syntax_Util.destruct_typ_as_formula typ in
    match uu____4103 with
    | FStar_Pervasives_Native.Some (FStar_Syntax_Util.BaseConn
        (l,uu____4113::(e1,uu____4115)::(e2,uu____4117)::[])) when
        FStar_Ident.lid_equals l FStar_Parser_Const.eq2_lid ->
        FStar_Pervasives_Native.Some (e1, e2)
    | uu____4176 -> FStar_Pervasives_Native.None
let destruct_eq:
  FStar_Syntax_Syntax.typ ->
    (FStar_Syntax_Syntax.term,FStar_Syntax_Syntax.term)
      FStar_Pervasives_Native.tuple2 FStar_Pervasives_Native.option
  =
  fun typ  ->
    let uu____4198 = destruct_eq' typ in
    match uu____4198 with
    | FStar_Pervasives_Native.Some t -> FStar_Pervasives_Native.Some t
    | FStar_Pervasives_Native.None  ->
        let uu____4228 = FStar_Syntax_Util.un_squash typ in
        (match uu____4228 with
         | FStar_Pervasives_Native.Some typ1 -> destruct_eq' typ1
         | FStar_Pervasives_Native.None  -> FStar_Pervasives_Native.None)
let split_env:
  FStar_Syntax_Syntax.bv ->
    env ->
      (env,FStar_Syntax_Syntax.bv Prims.list) FStar_Pervasives_Native.tuple2
        FStar_Pervasives_Native.option
  =
  fun bvar  ->
    fun e  ->
      let rec aux e1 =
        let uu____4284 = FStar_TypeChecker_Env.pop_bv e1 in
        match uu____4284 with
        | FStar_Pervasives_Native.None  -> FStar_Pervasives_Native.None
        | FStar_Pervasives_Native.Some (bv',e') ->
            if FStar_Syntax_Syntax.bv_eq bvar bv'
            then FStar_Pervasives_Native.Some (e', [])
            else
              (let uu____4332 = aux e' in
               FStar_Util.map_opt uu____4332
                 (fun uu____4356  ->
                    match uu____4356 with | (e'',bvs) -> (e'', (bv' :: bvs)))) in
      let uu____4377 = aux e in
      FStar_Util.map_opt uu____4377
        (fun uu____4401  ->
           match uu____4401 with | (e',bvs) -> (e', (FStar_List.rev bvs)))
let push_bvs:
  FStar_TypeChecker_Env.env ->
    FStar_Syntax_Syntax.bv Prims.list -> FStar_TypeChecker_Env.env
  =
  fun e  ->
    fun bvs  ->
      FStar_List.fold_left
        (fun e1  -> fun b  -> FStar_TypeChecker_Env.push_bv e1 b) e bvs
let subst_goal:
  FStar_Syntax_Syntax.bv ->
    FStar_Syntax_Syntax.bv ->
      FStar_Syntax_Syntax.subst_elt Prims.list ->
        FStar_Tactics_Types.goal ->
          FStar_Tactics_Types.goal FStar_Pervasives_Native.option
  =
  fun b1  ->
    fun b2  ->
      fun s  ->
        fun g  ->
          let uu____4456 = split_env b1 g.FStar_Tactics_Types.context in
          FStar_Util.map_opt uu____4456
            (fun uu____4480  ->
               match uu____4480 with
               | (e0,bvs) ->
                   let s1 bv =
                     let uu___308_4497 = bv in
                     let uu____4498 =
                       FStar_Syntax_Subst.subst s bv.FStar_Syntax_Syntax.sort in
                     {
                       FStar_Syntax_Syntax.ppname =
                         (uu___308_4497.FStar_Syntax_Syntax.ppname);
                       FStar_Syntax_Syntax.index =
                         (uu___308_4497.FStar_Syntax_Syntax.index);
                       FStar_Syntax_Syntax.sort = uu____4498
                     } in
                   let bvs1 = FStar_List.map s1 bvs in
                   let c = push_bvs e0 (b2 :: bvs1) in
                   let w =
                     FStar_Syntax_Subst.subst s g.FStar_Tactics_Types.witness in
                   let t =
                     FStar_Syntax_Subst.subst s g.FStar_Tactics_Types.goal_ty in
                   let uu___309_4507 = g in
                   {
                     FStar_Tactics_Types.context = c;
                     FStar_Tactics_Types.witness = w;
                     FStar_Tactics_Types.goal_ty = t;
                     FStar_Tactics_Types.opts =
                       (uu___309_4507.FStar_Tactics_Types.opts);
                     FStar_Tactics_Types.is_guard =
                       (uu___309_4507.FStar_Tactics_Types.is_guard)
                   })
let rewrite: FStar_Syntax_Syntax.binder -> Prims.unit tac =
  fun h  ->
    bind cur_goal
      (fun goal  ->
         let uu____4520 = h in
         match uu____4520 with
         | (bv,uu____4524) ->
             mlog
               (fun uu____4528  ->
                  let uu____4529 = FStar_Syntax_Print.bv_to_string bv in
                  let uu____4530 =
                    tts goal.FStar_Tactics_Types.context
                      bv.FStar_Syntax_Syntax.sort in
                  FStar_Util.print2 "+++Rewrite %s : %s\n" uu____4529
                    uu____4530)
               (fun uu____4533  ->
                  let uu____4534 =
                    split_env bv goal.FStar_Tactics_Types.context in
                  match uu____4534 with
                  | FStar_Pervasives_Native.None  ->
                      fail "rewrite: binder not found in environment"
                  | FStar_Pervasives_Native.Some (e0,bvs) ->
                      let uu____4563 =
                        destruct_eq bv.FStar_Syntax_Syntax.sort in
                      (match uu____4563 with
                       | FStar_Pervasives_Native.Some (x,e) ->
                           let uu____4578 =
                             let uu____4579 = FStar_Syntax_Subst.compress x in
                             uu____4579.FStar_Syntax_Syntax.n in
                           (match uu____4578 with
                            | FStar_Syntax_Syntax.Tm_name x1 ->
                                let s = [FStar_Syntax_Syntax.NT (x1, e)] in
                                let s1 bv1 =
                                  let uu___310_4592 = bv1 in
                                  let uu____4593 =
                                    FStar_Syntax_Subst.subst s
                                      bv1.FStar_Syntax_Syntax.sort in
                                  {
                                    FStar_Syntax_Syntax.ppname =
                                      (uu___310_4592.FStar_Syntax_Syntax.ppname);
                                    FStar_Syntax_Syntax.index =
                                      (uu___310_4592.FStar_Syntax_Syntax.index);
                                    FStar_Syntax_Syntax.sort = uu____4593
                                  } in
                                let bvs1 = FStar_List.map s1 bvs in
                                let uu____4599 =
                                  let uu___311_4600 = goal in
                                  let uu____4601 = push_bvs e0 (bv :: bvs1) in
                                  let uu____4602 =
                                    FStar_Syntax_Subst.subst s
                                      goal.FStar_Tactics_Types.witness in
                                  let uu____4603 =
                                    FStar_Syntax_Subst.subst s
                                      goal.FStar_Tactics_Types.goal_ty in
                                  {
                                    FStar_Tactics_Types.context = uu____4601;
                                    FStar_Tactics_Types.witness = uu____4602;
                                    FStar_Tactics_Types.goal_ty = uu____4603;
                                    FStar_Tactics_Types.opts =
                                      (uu___311_4600.FStar_Tactics_Types.opts);
                                    FStar_Tactics_Types.is_guard =
                                      (uu___311_4600.FStar_Tactics_Types.is_guard)
                                  } in
                                replace_cur uu____4599
                            | uu____4604 ->
                                fail
                                  "rewrite: Not an equality hypothesis with a variable on the LHS")
                       | uu____4605 ->
                           fail "rewrite: Not an equality hypothesis")))
let rename_to: FStar_Syntax_Syntax.binder -> Prims.string -> Prims.unit tac =
  fun b  ->
    fun s  ->
      bind cur_goal
        (fun goal  ->
           let uu____4630 = b in
           match uu____4630 with
           | (bv,uu____4634) ->
               let bv' =
                 FStar_Syntax_Syntax.freshen_bv
                   (let uu___312_4638 = bv in
                    {
                      FStar_Syntax_Syntax.ppname =
                        (FStar_Ident.mk_ident
                           (s,
                             ((bv.FStar_Syntax_Syntax.ppname).FStar_Ident.idRange)));
                      FStar_Syntax_Syntax.index =
                        (uu___312_4638.FStar_Syntax_Syntax.index);
                      FStar_Syntax_Syntax.sort =
                        (uu___312_4638.FStar_Syntax_Syntax.sort)
                    }) in
               let s1 =
                 let uu____4642 =
                   let uu____4643 =
                     let uu____4650 = FStar_Syntax_Syntax.bv_to_name bv' in
                     (bv, uu____4650) in
                   FStar_Syntax_Syntax.NT uu____4643 in
                 [uu____4642] in
               let uu____4651 = subst_goal bv bv' s1 goal in
               (match uu____4651 with
                | FStar_Pervasives_Native.None  ->
                    fail "rename_to: binder not found in environment"
                | FStar_Pervasives_Native.Some goal1 -> replace_cur goal1))
let binder_retype: FStar_Syntax_Syntax.binder -> Prims.unit tac =
  fun b  ->
    bind cur_goal
      (fun goal  ->
         let uu____4670 = b in
         match uu____4670 with
         | (bv,uu____4674) ->
             let uu____4675 = split_env bv goal.FStar_Tactics_Types.context in
             (match uu____4675 with
              | FStar_Pervasives_Native.None  ->
                  fail "binder_retype: binder is not present in environment"
              | FStar_Pervasives_Native.Some (e0,bvs) ->
                  let uu____4704 = FStar_Syntax_Util.type_u () in
                  (match uu____4704 with
                   | (ty,u) ->
                       let uu____4713 = new_uvar "binder_retype" e0 ty in
                       bind uu____4713
                         (fun t'  ->
                            let bv'' =
                              let uu___313_4723 = bv in
                              {
                                FStar_Syntax_Syntax.ppname =
                                  (uu___313_4723.FStar_Syntax_Syntax.ppname);
                                FStar_Syntax_Syntax.index =
                                  (uu___313_4723.FStar_Syntax_Syntax.index);
                                FStar_Syntax_Syntax.sort = t'
                              } in
                            let s =
                              let uu____4727 =
                                let uu____4728 =
                                  let uu____4735 =
                                    FStar_Syntax_Syntax.bv_to_name bv'' in
                                  (bv, uu____4735) in
                                FStar_Syntax_Syntax.NT uu____4728 in
                              [uu____4727] in
                            let bvs1 =
                              FStar_List.map
                                (fun b1  ->
                                   let uu___314_4743 = b1 in
                                   let uu____4744 =
                                     FStar_Syntax_Subst.subst s
                                       b1.FStar_Syntax_Syntax.sort in
                                   {
                                     FStar_Syntax_Syntax.ppname =
                                       (uu___314_4743.FStar_Syntax_Syntax.ppname);
                                     FStar_Syntax_Syntax.index =
                                       (uu___314_4743.FStar_Syntax_Syntax.index);
                                     FStar_Syntax_Syntax.sort = uu____4744
                                   }) bvs in
                            let env' = push_bvs e0 (bv'' :: bvs1) in
                            bind dismiss
                              (fun uu____4750  ->
                                 let uu____4751 =
                                   let uu____4754 =
                                     let uu____4757 =
                                       let uu___315_4758 = goal in
                                       let uu____4759 =
                                         FStar_Syntax_Subst.subst s
                                           goal.FStar_Tactics_Types.witness in
                                       let uu____4760 =
                                         FStar_Syntax_Subst.subst s
                                           goal.FStar_Tactics_Types.goal_ty in
                                       {
                                         FStar_Tactics_Types.context = env';
                                         FStar_Tactics_Types.witness =
                                           uu____4759;
                                         FStar_Tactics_Types.goal_ty =
                                           uu____4760;
                                         FStar_Tactics_Types.opts =
                                           (uu___315_4758.FStar_Tactics_Types.opts);
                                         FStar_Tactics_Types.is_guard =
                                           (uu___315_4758.FStar_Tactics_Types.is_guard)
                                       } in
                                     [uu____4757] in
                                   add_goals uu____4754 in
                                 bind uu____4751
                                   (fun uu____4763  ->
                                      let uu____4764 =
                                        FStar_Syntax_Util.mk_eq2
                                          (FStar_Syntax_Syntax.U_succ u) ty
                                          bv.FStar_Syntax_Syntax.sort t' in
                                      add_irrelevant_goal
                                        "binder_retype equation" e0
                                        uu____4764
                                        goal.FStar_Tactics_Types.opts))))))
let norm_binder_type:
  FStar_Syntax_Embeddings.norm_step Prims.list ->
    FStar_Syntax_Syntax.binder -> Prims.unit tac
  =
  fun s  ->
    fun b  ->
      bind cur_goal
        (fun goal  ->
           let uu____4785 = b in
           match uu____4785 with
           | (bv,uu____4789) ->
               let uu____4790 = split_env bv goal.FStar_Tactics_Types.context in
               (match uu____4790 with
                | FStar_Pervasives_Native.None  ->
                    fail
                      "binder_retype: binder is not present in environment"
                | FStar_Pervasives_Native.Some (e0,bvs) ->
                    let steps =
                      let uu____4822 =
                        FStar_TypeChecker_Normalize.tr_norm_steps s in
                      FStar_List.append
                        [FStar_TypeChecker_Normalize.Reify;
                        FStar_TypeChecker_Normalize.UnfoldTac] uu____4822 in
                    let sort' =
                      normalize steps e0 bv.FStar_Syntax_Syntax.sort in
                    let bv' =
                      let uu___316_4827 = bv in
                      {
                        FStar_Syntax_Syntax.ppname =
                          (uu___316_4827.FStar_Syntax_Syntax.ppname);
                        FStar_Syntax_Syntax.index =
                          (uu___316_4827.FStar_Syntax_Syntax.index);
                        FStar_Syntax_Syntax.sort = sort'
                      } in
                    let env' = push_bvs e0 (bv' :: bvs) in
                    replace_cur
                      (let uu___317_4831 = goal in
                       {
                         FStar_Tactics_Types.context = env';
                         FStar_Tactics_Types.witness =
                           (uu___317_4831.FStar_Tactics_Types.witness);
                         FStar_Tactics_Types.goal_ty =
                           (uu___317_4831.FStar_Tactics_Types.goal_ty);
                         FStar_Tactics_Types.opts =
                           (uu___317_4831.FStar_Tactics_Types.opts);
                         FStar_Tactics_Types.is_guard =
                           (uu___317_4831.FStar_Tactics_Types.is_guard)
                       })))
let revert: Prims.unit tac =
  bind cur_goal
    (fun goal  ->
       let uu____4837 =
         FStar_TypeChecker_Env.pop_bv goal.FStar_Tactics_Types.context in
       match uu____4837 with
       | FStar_Pervasives_Native.None  -> fail "Cannot revert; empty context"
       | FStar_Pervasives_Native.Some (x,env') ->
           let typ' =
             let uu____4859 =
               FStar_Syntax_Syntax.mk_Total goal.FStar_Tactics_Types.goal_ty in
             FStar_Syntax_Util.arrow [(x, FStar_Pervasives_Native.None)]
               uu____4859 in
           let w' =
             FStar_Syntax_Util.abs [(x, FStar_Pervasives_Native.None)]
               goal.FStar_Tactics_Types.witness FStar_Pervasives_Native.None in
           replace_cur
             (let uu___318_4893 = goal in
              {
                FStar_Tactics_Types.context = env';
                FStar_Tactics_Types.witness = w';
                FStar_Tactics_Types.goal_ty = typ';
                FStar_Tactics_Types.opts =
                  (uu___318_4893.FStar_Tactics_Types.opts);
                FStar_Tactics_Types.is_guard =
                  (uu___318_4893.FStar_Tactics_Types.is_guard)
              }))
let revert_hd: name -> Prims.unit tac =
  fun x  ->
    bind cur_goal
      (fun goal  ->
         let uu____4904 =
           FStar_TypeChecker_Env.pop_bv goal.FStar_Tactics_Types.context in
         match uu____4904 with
         | FStar_Pervasives_Native.None  ->
             fail "Cannot revert_hd; empty context"
         | FStar_Pervasives_Native.Some (y,env') ->
             if Prims.op_Negation (FStar_Syntax_Syntax.bv_eq x y)
             then
               let uu____4925 = FStar_Syntax_Print.bv_to_string x in
               let uu____4926 = FStar_Syntax_Print.bv_to_string y in
               fail2
                 "Cannot revert_hd %s; head variable mismatch ... egot %s"
                 uu____4925 uu____4926
             else revert)
let clear_top: Prims.unit tac =
  bind cur_goal
    (fun goal  ->
       let uu____4933 =
         FStar_TypeChecker_Env.pop_bv goal.FStar_Tactics_Types.context in
       match uu____4933 with
       | FStar_Pervasives_Native.None  -> fail "Cannot clear; empty context"
       | FStar_Pervasives_Native.Some (x,env') ->
           let fns_ty =
             FStar_Syntax_Free.names goal.FStar_Tactics_Types.goal_ty in
           let uu____4955 = FStar_Util.set_mem x fns_ty in
           if uu____4955
           then fail "Cannot clear; variable appears in goal"
           else
             (let uu____4959 =
                new_uvar "clear_top" env' goal.FStar_Tactics_Types.goal_ty in
              bind uu____4959
                (fun u  ->
                   let uu____4965 =
                     let uu____4966 = trysolve goal u in
                     Prims.op_Negation uu____4966 in
                   if uu____4965
                   then fail "clear: unification failed"
                   else
                     (let new_goal =
                        let uu___319_4971 = goal in
                        let uu____4972 = bnorm env' u in
                        {
                          FStar_Tactics_Types.context = env';
                          FStar_Tactics_Types.witness = uu____4972;
                          FStar_Tactics_Types.goal_ty =
                            (uu___319_4971.FStar_Tactics_Types.goal_ty);
                          FStar_Tactics_Types.opts =
                            (uu___319_4971.FStar_Tactics_Types.opts);
                          FStar_Tactics_Types.is_guard =
                            (uu___319_4971.FStar_Tactics_Types.is_guard)
                        } in
                      bind dismiss (fun uu____4974  -> add_goals [new_goal])))))
let rec clear: FStar_Syntax_Syntax.binder -> Prims.unit tac =
  fun b  ->
    bind cur_goal
      (fun goal  ->
         let uu____4985 =
           FStar_TypeChecker_Env.pop_bv goal.FStar_Tactics_Types.context in
         match uu____4985 with
         | FStar_Pervasives_Native.None  ->
             fail "Cannot clear; empty context"
         | FStar_Pervasives_Native.Some (b',env') ->
             if FStar_Syntax_Syntax.bv_eq (FStar_Pervasives_Native.fst b) b'
             then clear_top
             else
               bind revert
                 (fun uu____5009  ->
                    let uu____5010 = clear b in
                    bind uu____5010
                      (fun uu____5014  ->
                         bind intro (fun uu____5016  -> ret ()))))
let prune: Prims.string -> Prims.unit tac =
  fun s  ->
    bind cur_goal
      (fun g  ->
         let ctx = g.FStar_Tactics_Types.context in
         let ctx' =
           FStar_TypeChecker_Env.rem_proof_ns ctx
             (FStar_Ident.path_of_text s) in
         let g' =
           let uu___320_5032 = g in
           {
             FStar_Tactics_Types.context = ctx';
             FStar_Tactics_Types.witness =
               (uu___320_5032.FStar_Tactics_Types.witness);
             FStar_Tactics_Types.goal_ty =
               (uu___320_5032.FStar_Tactics_Types.goal_ty);
             FStar_Tactics_Types.opts =
               (uu___320_5032.FStar_Tactics_Types.opts);
             FStar_Tactics_Types.is_guard =
               (uu___320_5032.FStar_Tactics_Types.is_guard)
           } in
         bind dismiss (fun uu____5034  -> add_goals [g']))
let addns: Prims.string -> Prims.unit tac =
  fun s  ->
    bind cur_goal
      (fun g  ->
         let ctx = g.FStar_Tactics_Types.context in
         let ctx' =
           FStar_TypeChecker_Env.add_proof_ns ctx
             (FStar_Ident.path_of_text s) in
         let g' =
           let uu___321_5050 = g in
           {
             FStar_Tactics_Types.context = ctx';
             FStar_Tactics_Types.witness =
               (uu___321_5050.FStar_Tactics_Types.witness);
             FStar_Tactics_Types.goal_ty =
               (uu___321_5050.FStar_Tactics_Types.goal_ty);
             FStar_Tactics_Types.opts =
               (uu___321_5050.FStar_Tactics_Types.opts);
             FStar_Tactics_Types.is_guard =
               (uu___321_5050.FStar_Tactics_Types.is_guard)
           } in
         bind dismiss (fun uu____5052  -> add_goals [g']))
let rec tac_fold_env:
  FStar_Tactics_Types.direction ->
    (env -> FStar_Syntax_Syntax.term -> FStar_Syntax_Syntax.term tac) ->
      env -> FStar_Syntax_Syntax.term -> FStar_Syntax_Syntax.term tac
  =
  fun d  ->
    fun f  ->
      fun env  ->
        fun t  ->
          let tn =
            let uu____5084 = FStar_Syntax_Subst.compress t in
            uu____5084.FStar_Syntax_Syntax.n in
          let uu____5087 =
            if d = FStar_Tactics_Types.TopDown
            then
              f env
                (let uu___323_5093 = t in
                 {
                   FStar_Syntax_Syntax.n = tn;
                   FStar_Syntax_Syntax.pos =
                     (uu___323_5093.FStar_Syntax_Syntax.pos);
                   FStar_Syntax_Syntax.vars =
                     (uu___323_5093.FStar_Syntax_Syntax.vars)
                 })
            else ret t in
          bind uu____5087
            (fun t1  ->
               let tn1 =
                 let uu____5101 =
                   let uu____5102 = FStar_Syntax_Subst.compress t1 in
                   uu____5102.FStar_Syntax_Syntax.n in
                 match uu____5101 with
                 | FStar_Syntax_Syntax.Tm_app (hd1,args) ->
                     let ff = tac_fold_env d f env in
                     let uu____5134 = ff hd1 in
                     bind uu____5134
                       (fun hd2  ->
                          let fa uu____5154 =
                            match uu____5154 with
                            | (a,q) ->
                                let uu____5167 = ff a in
                                bind uu____5167 (fun a1  -> ret (a1, q)) in
                          let uu____5180 = mapM fa args in
                          bind uu____5180
                            (fun args1  ->
                               ret (FStar_Syntax_Syntax.Tm_app (hd2, args1))))
                 | FStar_Syntax_Syntax.Tm_abs (bs,t2,k) ->
                     let uu____5240 = FStar_Syntax_Subst.open_term bs t2 in
                     (match uu____5240 with
                      | (bs1,t') ->
                          let uu____5249 =
                            let uu____5252 =
                              FStar_TypeChecker_Env.push_binders env bs1 in
                            tac_fold_env d f uu____5252 t' in
                          bind uu____5249
                            (fun t''  ->
                               let uu____5256 =
                                 let uu____5257 =
                                   let uu____5274 =
                                     FStar_Syntax_Subst.close_binders bs1 in
                                   let uu____5275 =
                                     FStar_Syntax_Subst.close bs1 t'' in
                                   (uu____5274, uu____5275, k) in
                                 FStar_Syntax_Syntax.Tm_abs uu____5257 in
                               ret uu____5256))
                 | FStar_Syntax_Syntax.Tm_arrow (bs,k) -> ret tn
                 | uu____5296 -> ret tn in
               bind tn1
                 (fun tn2  ->
                    let t' =
                      let uu___322_5303 = t1 in
                      {
                        FStar_Syntax_Syntax.n = tn2;
                        FStar_Syntax_Syntax.pos =
                          (uu___322_5303.FStar_Syntax_Syntax.pos);
                        FStar_Syntax_Syntax.vars =
                          (uu___322_5303.FStar_Syntax_Syntax.vars)
                      } in
                    if d = FStar_Tactics_Types.BottomUp
                    then f env t'
                    else ret t'))
let pointwise_rec:
  FStar_Tactics_Types.proofstate ->
    Prims.unit tac ->
      FStar_Options.optionstate ->
        FStar_TypeChecker_Env.env ->
          FStar_Syntax_Syntax.term -> FStar_Syntax_Syntax.term tac
  =
  fun ps  ->
    fun tau  ->
      fun opts  ->
        fun env  ->
          fun t  ->
            let uu____5332 = FStar_TypeChecker_TcTerm.tc_term env t in
            match uu____5332 with
            | (t1,lcomp,g) ->
                let uu____5344 =
                  (let uu____5347 =
                     FStar_Syntax_Util.is_pure_or_ghost_lcomp lcomp in
                   Prims.op_Negation uu____5347) ||
                    (let uu____5349 = FStar_TypeChecker_Rel.is_trivial g in
                     Prims.op_Negation uu____5349) in
                if uu____5344
                then ret t1
                else
                  (let rewrite_eq =
                     let typ = lcomp.FStar_Syntax_Syntax.res_typ in
                     let uu____5359 = new_uvar "pointwise_rec" env typ in
                     bind uu____5359
                       (fun ut  ->
                          log ps
                            (fun uu____5370  ->
                               let uu____5371 =
                                 FStar_Syntax_Print.term_to_string t1 in
                               let uu____5372 =
                                 FStar_Syntax_Print.term_to_string ut in
                               FStar_Util.print2
                                 "Pointwise_rec: making equality\n\t%s ==\n\t%s\n"
                                 uu____5371 uu____5372);
                          (let uu____5373 =
                             let uu____5376 =
                               let uu____5377 =
                                 FStar_TypeChecker_TcTerm.universe_of env typ in
                               FStar_Syntax_Util.mk_eq2 uu____5377 typ t1 ut in
                             add_irrelevant_goal "pointwise_rec equation" env
                               uu____5376 opts in
                           bind uu____5373
                             (fun uu____5380  ->
                                let uu____5381 =
                                  bind tau
                                    (fun uu____5387  ->
                                       let ut1 =
                                         FStar_TypeChecker_Normalize.reduce_uvar_solutions
                                           env ut in
                                       log ps
                                         (fun uu____5393  ->
                                            let uu____5394 =
                                              FStar_Syntax_Print.term_to_string
                                                t1 in
                                            let uu____5395 =
                                              FStar_Syntax_Print.term_to_string
                                                ut1 in
                                            FStar_Util.print2
                                              "Pointwise_rec: succeeded rewriting\n\t%s to\n\t%s\n"
                                              uu____5394 uu____5395);
                                       ret ut1) in
                                focus uu____5381))) in
                   let uu____5396 = trytac' rewrite_eq in
                   bind uu____5396
                     (fun x  ->
                        match x with
                        | FStar_Util.Inl "SKIP" -> ret t1
                        | FStar_Util.Inl e -> fail e
                        | FStar_Util.Inr x1 -> ret x1))
let pointwise:
  FStar_Tactics_Types.direction -> Prims.unit tac -> Prims.unit tac =
  fun d  ->
    fun tau  ->
      bind get
        (fun ps  ->
           let uu____5438 =
             match ps.FStar_Tactics_Types.goals with
             | g::gs -> (g, gs)
             | [] -> failwith "Pointwise: no goals" in
           match uu____5438 with
           | (g,gs) ->
               let gt1 = g.FStar_Tactics_Types.goal_ty in
               (log ps
                  (fun uu____5475  ->
                     let uu____5476 = FStar_Syntax_Print.term_to_string gt1 in
                     FStar_Util.print1 "Pointwise starting with %s\n"
                       uu____5476);
                bind dismiss_all
                  (fun uu____5479  ->
                     let uu____5480 =
                       tac_fold_env d
                         (pointwise_rec ps tau g.FStar_Tactics_Types.opts)
                         g.FStar_Tactics_Types.context gt1 in
                     bind uu____5480
                       (fun gt'  ->
                          log ps
                            (fun uu____5490  ->
                               let uu____5491 =
                                 FStar_Syntax_Print.term_to_string gt' in
                               FStar_Util.print1
                                 "Pointwise seems to have succeded with %s\n"
                                 uu____5491);
                          (let uu____5492 = push_goals gs in
                           bind uu____5492
                             (fun uu____5496  ->
                                add_goals
                                  [(let uu___324_5498 = g in
                                    {
                                      FStar_Tactics_Types.context =
                                        (uu___324_5498.FStar_Tactics_Types.context);
                                      FStar_Tactics_Types.witness =
                                        (uu___324_5498.FStar_Tactics_Types.witness);
                                      FStar_Tactics_Types.goal_ty = gt';
                                      FStar_Tactics_Types.opts =
                                        (uu___324_5498.FStar_Tactics_Types.opts);
                                      FStar_Tactics_Types.is_guard =
                                        (uu___324_5498.FStar_Tactics_Types.is_guard)
                                    })]))))))
let trefl: Prims.unit tac =
  bind cur_goal
    (fun g  ->
       let uu____5518 =
         FStar_Syntax_Util.un_squash g.FStar_Tactics_Types.goal_ty in
       match uu____5518 with
       | FStar_Pervasives_Native.Some t ->
           let uu____5530 = FStar_Syntax_Util.head_and_args' t in
           (match uu____5530 with
            | (hd1,args) ->
                let uu____5563 =
                  let uu____5576 =
                    let uu____5577 = FStar_Syntax_Util.un_uinst hd1 in
                    uu____5577.FStar_Syntax_Syntax.n in
                  (uu____5576, args) in
                (match uu____5563 with
                 | (FStar_Syntax_Syntax.Tm_fvar
                    fv,uu____5591::(l,uu____5593)::(r,uu____5595)::[]) when
                     FStar_Syntax_Syntax.fv_eq_lid fv
                       FStar_Parser_Const.eq2_lid
                     ->
                     let uu____5642 =
                       let uu____5643 =
                         do_unify g.FStar_Tactics_Types.context l r in
                       Prims.op_Negation uu____5643 in
                     if uu____5642
                     then
                       let uu____5646 = tts g.FStar_Tactics_Types.context l in
                       let uu____5647 = tts g.FStar_Tactics_Types.context r in
                       fail2 "trefl: not a trivial equality (%s vs %s)"
                         uu____5646 uu____5647
                     else solve g FStar_Syntax_Util.exp_unit
                 | (hd2,uu____5650) ->
                     let uu____5667 = tts g.FStar_Tactics_Types.context t in
                     fail1 "trefl: not an equality (%s)" uu____5667))
       | FStar_Pervasives_Native.None  -> fail "not an irrelevant goal")
let dup: Prims.unit tac =
  bind cur_goal
    (fun g  ->
       let uu____5675 =
         new_uvar "dup" g.FStar_Tactics_Types.context
           g.FStar_Tactics_Types.goal_ty in
       bind uu____5675
         (fun u  ->
            let g' =
              let uu___325_5682 = g in
              {
                FStar_Tactics_Types.context =
                  (uu___325_5682.FStar_Tactics_Types.context);
                FStar_Tactics_Types.witness = u;
                FStar_Tactics_Types.goal_ty =
                  (uu___325_5682.FStar_Tactics_Types.goal_ty);
                FStar_Tactics_Types.opts =
                  (uu___325_5682.FStar_Tactics_Types.opts);
                FStar_Tactics_Types.is_guard =
                  (uu___325_5682.FStar_Tactics_Types.is_guard)
              } in
            bind dismiss
              (fun uu____5685  ->
                 let uu____5686 =
                   let uu____5689 =
                     let uu____5690 =
                       FStar_TypeChecker_TcTerm.universe_of
                         g.FStar_Tactics_Types.context
                         g.FStar_Tactics_Types.goal_ty in
                     FStar_Syntax_Util.mk_eq2 uu____5690
                       g.FStar_Tactics_Types.goal_ty u
                       g.FStar_Tactics_Types.witness in
                   add_irrelevant_goal "dup equation"
                     g.FStar_Tactics_Types.context uu____5689
                     g.FStar_Tactics_Types.opts in
                 bind uu____5686
                   (fun uu____5693  ->
                      let uu____5694 = add_goals [g'] in
                      bind uu____5694 (fun uu____5698  -> ret ())))))
let flip: Prims.unit tac =
  bind get
    (fun ps  ->
       match ps.FStar_Tactics_Types.goals with
       | g1::g2::gs ->
           set
             (let uu___326_5715 = ps in
              {
                FStar_Tactics_Types.main_context =
                  (uu___326_5715.FStar_Tactics_Types.main_context);
                FStar_Tactics_Types.main_goal =
                  (uu___326_5715.FStar_Tactics_Types.main_goal);
                FStar_Tactics_Types.all_implicits =
                  (uu___326_5715.FStar_Tactics_Types.all_implicits);
                FStar_Tactics_Types.goals = (g2 :: g1 :: gs);
                FStar_Tactics_Types.smt_goals =
                  (uu___326_5715.FStar_Tactics_Types.smt_goals);
                FStar_Tactics_Types.depth =
                  (uu___326_5715.FStar_Tactics_Types.depth);
                FStar_Tactics_Types.__dump =
                  (uu___326_5715.FStar_Tactics_Types.__dump);
                FStar_Tactics_Types.psc =
                  (uu___326_5715.FStar_Tactics_Types.psc);
                FStar_Tactics_Types.entry_range =
                  (uu___326_5715.FStar_Tactics_Types.entry_range)
              })
       | uu____5716 -> fail "flip: less than 2 goals")
let later: Prims.unit tac =
  bind get
    (fun ps  ->
       match ps.FStar_Tactics_Types.goals with
       | [] -> ret ()
       | g::gs ->
           set
             (let uu___327_5731 = ps in
              {
                FStar_Tactics_Types.main_context =
                  (uu___327_5731.FStar_Tactics_Types.main_context);
                FStar_Tactics_Types.main_goal =
                  (uu___327_5731.FStar_Tactics_Types.main_goal);
                FStar_Tactics_Types.all_implicits =
                  (uu___327_5731.FStar_Tactics_Types.all_implicits);
                FStar_Tactics_Types.goals = (FStar_List.append gs [g]);
                FStar_Tactics_Types.smt_goals =
                  (uu___327_5731.FStar_Tactics_Types.smt_goals);
                FStar_Tactics_Types.depth =
                  (uu___327_5731.FStar_Tactics_Types.depth);
                FStar_Tactics_Types.__dump =
                  (uu___327_5731.FStar_Tactics_Types.__dump);
                FStar_Tactics_Types.psc =
                  (uu___327_5731.FStar_Tactics_Types.psc);
                FStar_Tactics_Types.entry_range =
                  (uu___327_5731.FStar_Tactics_Types.entry_range)
              }))
let qed: Prims.unit tac =
  bind get
    (fun ps  ->
       match ps.FStar_Tactics_Types.goals with
       | [] -> ret ()
       | uu____5738 -> fail "Not done!")
let cases:
  FStar_Syntax_Syntax.term ->
    (FStar_Syntax_Syntax.term,FStar_Syntax_Syntax.term)
      FStar_Pervasives_Native.tuple2 tac
  =
  fun t  ->
    let uu____5756 =
      bind cur_goal
        (fun g  ->
           let uu____5770 = __tc g.FStar_Tactics_Types.context t in
           bind uu____5770
             (fun uu____5806  ->
                match uu____5806 with
                | (t1,typ,guard) ->
                    let uu____5822 = FStar_Syntax_Util.head_and_args typ in
                    (match uu____5822 with
                     | (hd1,args) ->
                         let uu____5865 =
                           let uu____5878 =
                             let uu____5879 = FStar_Syntax_Util.un_uinst hd1 in
                             uu____5879.FStar_Syntax_Syntax.n in
                           (uu____5878, args) in
                         (match uu____5865 with
                          | (FStar_Syntax_Syntax.Tm_fvar
                             fv,(p,uu____5898)::(q,uu____5900)::[]) when
                              FStar_Syntax_Syntax.fv_eq_lid fv
                                FStar_Parser_Const.or_lid
                              ->
                              let v_p =
                                FStar_Syntax_Syntax.new_bv
                                  FStar_Pervasives_Native.None p in
                              let v_q =
                                FStar_Syntax_Syntax.new_bv
                                  FStar_Pervasives_Native.None q in
                              let g1 =
                                let uu___328_5938 = g in
                                let uu____5939 =
                                  FStar_TypeChecker_Env.push_bv
                                    g.FStar_Tactics_Types.context v_p in
                                {
                                  FStar_Tactics_Types.context = uu____5939;
                                  FStar_Tactics_Types.witness =
                                    (uu___328_5938.FStar_Tactics_Types.witness);
                                  FStar_Tactics_Types.goal_ty =
                                    (uu___328_5938.FStar_Tactics_Types.goal_ty);
                                  FStar_Tactics_Types.opts =
                                    (uu___328_5938.FStar_Tactics_Types.opts);
                                  FStar_Tactics_Types.is_guard =
                                    (uu___328_5938.FStar_Tactics_Types.is_guard)
                                } in
                              let g2 =
                                let uu___329_5941 = g in
                                let uu____5942 =
                                  FStar_TypeChecker_Env.push_bv
                                    g.FStar_Tactics_Types.context v_q in
                                {
                                  FStar_Tactics_Types.context = uu____5942;
                                  FStar_Tactics_Types.witness =
                                    (uu___329_5941.FStar_Tactics_Types.witness);
                                  FStar_Tactics_Types.goal_ty =
                                    (uu___329_5941.FStar_Tactics_Types.goal_ty);
                                  FStar_Tactics_Types.opts =
                                    (uu___329_5941.FStar_Tactics_Types.opts);
                                  FStar_Tactics_Types.is_guard =
                                    (uu___329_5941.FStar_Tactics_Types.is_guard)
                                } in
                              bind dismiss
                                (fun uu____5949  ->
                                   let uu____5950 = add_goals [g1; g2] in
                                   bind uu____5950
                                     (fun uu____5959  ->
                                        let uu____5960 =
                                          let uu____5965 =
                                            FStar_Syntax_Syntax.bv_to_name
                                              v_p in
                                          let uu____5966 =
                                            FStar_Syntax_Syntax.bv_to_name
                                              v_q in
                                          (uu____5965, uu____5966) in
                                        ret uu____5960))
                          | uu____5971 ->
                              let uu____5984 =
                                tts g.FStar_Tactics_Types.context typ in
                              fail1 "Not a disjunction: %s" uu____5984)))) in
    FStar_All.pipe_left (wrap_err "cases") uu____5756
let set_options: Prims.string -> Prims.unit tac =
  fun s  ->
    bind cur_goal
      (fun g  ->
         FStar_Options.push ();
         (let uu____6022 = FStar_Util.smap_copy g.FStar_Tactics_Types.opts in
          FStar_Options.set uu____6022);
         (let res = FStar_Options.set_options FStar_Options.Set s in
          let opts' = FStar_Options.peek () in
          FStar_Options.pop ();
          (match res with
           | FStar_Getopt.Success  ->
               let g' =
                 let uu___330_6029 = g in
                 {
                   FStar_Tactics_Types.context =
                     (uu___330_6029.FStar_Tactics_Types.context);
                   FStar_Tactics_Types.witness =
                     (uu___330_6029.FStar_Tactics_Types.witness);
                   FStar_Tactics_Types.goal_ty =
                     (uu___330_6029.FStar_Tactics_Types.goal_ty);
                   FStar_Tactics_Types.opts = opts';
                   FStar_Tactics_Types.is_guard =
                     (uu___330_6029.FStar_Tactics_Types.is_guard)
                 } in
               replace_cur g'
           | FStar_Getopt.Error err1 ->
               fail2 "Setting options `%s` failed: %s" s err1
           | FStar_Getopt.Help  ->
               fail1 "Setting options `%s` failed (got `Help`?)" s)))
let top_env: FStar_TypeChecker_Env.env tac =
  bind get
    (fun ps  -> FStar_All.pipe_left ret ps.FStar_Tactics_Types.main_context)
let cur_env: FStar_TypeChecker_Env.env tac =
  bind cur_goal
    (fun g  -> FStar_All.pipe_left ret g.FStar_Tactics_Types.context)
let cur_goal': FStar_Syntax_Syntax.typ tac =
  bind cur_goal
    (fun g  -> FStar_All.pipe_left ret g.FStar_Tactics_Types.goal_ty)
let cur_witness: FStar_Syntax_Syntax.term tac =
  bind cur_goal
    (fun g  -> FStar_All.pipe_left ret g.FStar_Tactics_Types.witness)
let unquote:
  FStar_Syntax_Syntax.term ->
    FStar_Syntax_Syntax.term -> FStar_Syntax_Syntax.term tac
  =
  fun ty  ->
    fun tm  ->
      let uu____6065 =
        bind cur_goal
          (fun goal  ->
             let env =
               FStar_TypeChecker_Env.set_expected_typ
                 goal.FStar_Tactics_Types.context ty in
             let uu____6073 = __tc env tm in
             bind uu____6073
               (fun uu____6093  ->
                  match uu____6093 with
                  | (tm1,typ,guard) ->
                      (FStar_TypeChecker_Rel.force_trivial_guard env guard;
                       ret tm1))) in
      FStar_All.pipe_left (wrap_err "unquote") uu____6065
let uvar_env:
  env ->
    FStar_Syntax_Syntax.typ FStar_Pervasives_Native.option ->
      FStar_Syntax_Syntax.term tac
  =
  fun env  ->
    fun ty  ->
      let uu____6124 =
        match ty with
        | FStar_Pervasives_Native.Some ty1 -> ret ty1
        | FStar_Pervasives_Native.None  ->
            let uu____6130 =
              let uu____6131 = FStar_Syntax_Util.type_u () in
              FStar_All.pipe_left FStar_Pervasives_Native.fst uu____6131 in
            new_uvar "uvar_env.2" env uu____6130 in
      bind uu____6124
        (fun typ  ->
           let uu____6143 = new_uvar "uvar_env" env typ in
           bind uu____6143 (fun t  -> ret t))
let unshelve: FStar_Syntax_Syntax.term -> Prims.unit tac =
  fun t  ->
    let uu____6155 =
      bind cur_goal
        (fun goal  ->
           let uu____6161 = __tc goal.FStar_Tactics_Types.context t in
           bind uu____6161
             (fun uu____6181  ->
                match uu____6181 with
                | (t1,typ,guard) ->
                    let uu____6193 =
                      must_trivial goal.FStar_Tactics_Types.context guard in
                    bind uu____6193
                      (fun uu____6198  ->
                         let uu____6199 =
                           let uu____6202 =
                             let uu___331_6203 = goal in
                             let uu____6204 =
                               bnorm goal.FStar_Tactics_Types.context t1 in
                             let uu____6205 =
                               bnorm goal.FStar_Tactics_Types.context typ in
                             {
                               FStar_Tactics_Types.context =
                                 (uu___331_6203.FStar_Tactics_Types.context);
                               FStar_Tactics_Types.witness = uu____6204;
                               FStar_Tactics_Types.goal_ty = uu____6205;
                               FStar_Tactics_Types.opts =
                                 (uu___331_6203.FStar_Tactics_Types.opts);
                               FStar_Tactics_Types.is_guard = false
                             } in
                           [uu____6202] in
                         add_goals uu____6199))) in
    FStar_All.pipe_left (wrap_err "unshelve") uu____6155
let unify:
  FStar_Syntax_Syntax.term -> FStar_Syntax_Syntax.term -> Prims.bool tac =
  fun t1  ->
    fun t2  ->
      bind get
        (fun ps  ->
           let uu____6223 =
             do_unify ps.FStar_Tactics_Types.main_context t1 t2 in
           ret uu____6223)
let launch_process:
  Prims.string -> Prims.string -> Prims.string -> Prims.string tac =
  fun prog  ->
    fun args  ->
      fun input  ->
        bind idtac
          (fun uu____6240  ->
             let uu____6241 = FStar_Options.unsafe_tactic_exec () in
             if uu____6241
             then
               let s =
                 FStar_Util.launch_process true "tactic_launch" prog args
                   input (fun uu____6247  -> fun uu____6248  -> false) in
               ret s
             else
               fail
                 "launch_process: will not run anything unless --unsafe_tactic_exec is provided")
let goal_of_goal_ty:
  FStar_TypeChecker_Env.env ->
    FStar_Syntax_Syntax.term' FStar_Syntax_Syntax.syntax ->
      (FStar_Tactics_Types.goal,FStar_TypeChecker_Env.guard_t)
        FStar_Pervasives_Native.tuple2
  =
  fun env  ->
    fun typ  ->
      let uu____6268 =
        FStar_TypeChecker_Util.new_implicit_var "proofstate_of_goal_ty"
          typ.FStar_Syntax_Syntax.pos env typ in
      match uu____6268 with
      | (u,uu____6286,g_u) ->
          let g =
            let uu____6301 = FStar_Options.peek () in
            {
              FStar_Tactics_Types.context = env;
              FStar_Tactics_Types.witness = u;
              FStar_Tactics_Types.goal_ty = typ;
              FStar_Tactics_Types.opts = uu____6301;
              FStar_Tactics_Types.is_guard = false
            } in
          (g, g_u)
let proofstate_of_goal_ty:
  FStar_TypeChecker_Env.env ->
    FStar_Syntax_Syntax.term' FStar_Syntax_Syntax.syntax ->
      (FStar_Tactics_Types.proofstate,FStar_Syntax_Syntax.term)
        FStar_Pervasives_Native.tuple2
  =
  fun env  ->
    fun typ  ->
      let uu____6316 = goal_of_goal_ty env typ in
      match uu____6316 with
      | (g,g_u) ->
          let ps =
            {
              FStar_Tactics_Types.main_context = env;
              FStar_Tactics_Types.main_goal = g;
              FStar_Tactics_Types.all_implicits =
                (g_u.FStar_TypeChecker_Env.implicits);
              FStar_Tactics_Types.goals = [g];
              FStar_Tactics_Types.smt_goals = [];
              FStar_Tactics_Types.depth = (Prims.parse_int "0");
              FStar_Tactics_Types.__dump =
                (fun ps  -> fun msg  -> dump_proofstate ps msg);
              FStar_Tactics_Types.psc = FStar_TypeChecker_Normalize.null_psc;
              FStar_Tactics_Types.entry_range = FStar_Range.dummyRange
            } in
          (ps, (g.FStar_Tactics_Types.witness))
>>>>>>> 484a43b6
<|MERGE_RESOLUTION|>--- conflicted
+++ resolved
@@ -1,2575 +1,5 @@
 
 open Prims
-<<<<<<< HEAD
-open FStar_Pervasives
-
-type name =
-FStar_Syntax_Syntax.bv
-
-
-type env =
-FStar_TypeChecker_Env.env
-
-
-type implicits =
-FStar_TypeChecker_Env.implicits
-
-
-let normalize : FStar_TypeChecker_Normalize.step Prims.list  ->  FStar_TypeChecker_Env.env  ->  FStar_Syntax_Syntax.term  ->  FStar_Syntax_Syntax.term = (fun s e t -> (FStar_TypeChecker_Normalize.normalize_with_primitive_steps FStar_Reflection_Interpreter.reflection_primops s e t))
-
-
-let bnorm : FStar_TypeChecker_Env.env  ->  FStar_Syntax_Syntax.term  ->  FStar_Syntax_Syntax.term = (fun e t -> (normalize [] e t))
-
-type 'a tac =
-{tac_f : FStar_Tactics_Types.proofstate  ->  'a FStar_Tactics_Result.__result}
-
-
-let __proj__Mktac__item__tac_f : 'a . 'a tac  ->  FStar_Tactics_Types.proofstate  ->  'a FStar_Tactics_Result.__result = (fun projectee -> (match (projectee) with
-| {tac_f = __fname__tac_f} -> begin
-__fname__tac_f
-end))
-
-
-let mk_tac : 'a . (FStar_Tactics_Types.proofstate  ->  'a FStar_Tactics_Result.__result)  ->  'a tac = (fun f -> {tac_f = f})
-
-
-let run : 'Auu____88 . 'Auu____88 tac  ->  FStar_Tactics_Types.proofstate  ->  'Auu____88 FStar_Tactics_Result.__result = (fun t p -> (t.tac_f p))
-
-
-let ret : 'a . 'a  ->  'a tac = (fun x -> (mk_tac (fun p -> FStar_Tactics_Result.Success (((x), (p))))))
-
-
-let bind : 'a 'b . 'a tac  ->  ('a  ->  'b tac)  ->  'b tac = (fun t1 t2 -> (mk_tac (fun p -> (
-
-let uu____155 = (run t1 p)
-in (match (uu____155) with
-| FStar_Tactics_Result.Success (a, q) -> begin
-(
-
-let uu____162 = (t2 a)
-in (run uu____162 q))
-end
-| FStar_Tactics_Result.Failed (msg, q) -> begin
-FStar_Tactics_Result.Failed (((msg), (q)))
-end)))))
-
-
-let idtac : Prims.unit tac = (ret ())
-
-
-let goal_to_string : FStar_Tactics_Types.goal  ->  Prims.string = (fun g -> (
-
-let g_binders = (
-
-let uu____174 = (FStar_TypeChecker_Env.all_binders g.FStar_Tactics_Types.context)
-in (FStar_All.pipe_right uu____174 (FStar_Syntax_Print.binders_to_string ", ")))
-in (
-
-let w = (bnorm g.FStar_Tactics_Types.context g.FStar_Tactics_Types.witness)
-in (
-
-let t = (bnorm g.FStar_Tactics_Types.context g.FStar_Tactics_Types.goal_ty)
-in (
-
-let uu____177 = (FStar_TypeChecker_Normalize.term_to_string g.FStar_Tactics_Types.context w)
-in (
-
-let uu____178 = (FStar_TypeChecker_Normalize.term_to_string g.FStar_Tactics_Types.context t)
-in (FStar_Util.format3 "%s |- %s : %s" g_binders uu____177 uu____178)))))))
-
-
-let tacprint : Prims.string  ->  Prims.unit = (fun s -> (FStar_Util.print1 "TAC>> %s\n" s))
-
-
-let tacprint1 : Prims.string  ->  Prims.string  ->  Prims.unit = (fun s x -> (
-
-let uu____191 = (FStar_Util.format1 s x)
-in (FStar_Util.print1 "TAC>> %s\n" uu____191)))
-
-
-let tacprint2 : Prims.string  ->  Prims.string  ->  Prims.string  ->  Prims.unit = (fun s x y -> (
-
-let uu____204 = (FStar_Util.format2 s x y)
-in (FStar_Util.print1 "TAC>> %s\n" uu____204)))
-
-
-let tacprint3 : Prims.string  ->  Prims.string  ->  Prims.string  ->  Prims.string  ->  Prims.unit = (fun s x y z -> (
-
-let uu____221 = (FStar_Util.format3 s x y z)
-in (FStar_Util.print1 "TAC>> %s\n" uu____221)))
-
-
-let comp_to_typ : FStar_Syntax_Syntax.comp  ->  FStar_Syntax_Syntax.typ = (fun c -> (match (c.FStar_Syntax_Syntax.n) with
-| FStar_Syntax_Syntax.Total (t, uu____227) -> begin
-t
-end
-| FStar_Syntax_Syntax.GTotal (t, uu____237) -> begin
-t
-end
-| FStar_Syntax_Syntax.Comp (ct) -> begin
-ct.FStar_Syntax_Syntax.result_typ
-end))
-
-
-let is_irrelevant : FStar_Tactics_Types.goal  ->  Prims.bool = (fun g -> (
-
-let uu____251 = (
-
-let uu____256 = (FStar_TypeChecker_Normalize.unfold_whnf g.FStar_Tactics_Types.context g.FStar_Tactics_Types.goal_ty)
-in (FStar_Syntax_Util.un_squash uu____256))
-in (match (uu____251) with
-| FStar_Pervasives_Native.Some (t) -> begin
-true
-end
-| uu____262 -> begin
-false
-end)))
-
-
-let dump_goal : 'Auu____273 . 'Auu____273  ->  FStar_Tactics_Types.goal  ->  Prims.unit = (fun ps goal -> (
-
-let uu____283 = (goal_to_string goal)
-in (tacprint uu____283)))
-
-
-let dump_cur : FStar_Tactics_Types.proofstate  ->  Prims.string  ->  Prims.unit = (fun ps msg -> (match (ps.FStar_Tactics_Types.goals) with
-| [] -> begin
-(tacprint1 "No more goals (%s)" msg)
-end
-| (h)::uu____293 -> begin
-((tacprint1 "Current goal (%s):" msg);
-(
-
-let uu____297 = (FStar_List.hd ps.FStar_Tactics_Types.goals)
-in (dump_goal ps uu____297));
-)
-end))
-
-
-let ps_to_string : (Prims.string * FStar_Tactics_Types.proofstate)  ->  Prims.string = (fun uu____305 -> (match (uu____305) with
-| (msg, ps) -> begin
-(
-
-let uu____312 = (FStar_Util.string_of_int ps.FStar_Tactics_Types.depth)
-in (
-
-let uu____313 = (FStar_Util.string_of_int (FStar_List.length ps.FStar_Tactics_Types.goals))
-in (
-
-let uu____314 = (
-
-let uu____315 = (FStar_List.map goal_to_string ps.FStar_Tactics_Types.goals)
-in (FStar_String.concat "\n" uu____315))
-in (
-
-let uu____318 = (FStar_Util.string_of_int (FStar_List.length ps.FStar_Tactics_Types.smt_goals))
-in (
-
-let uu____319 = (
-
-let uu____320 = (FStar_List.map goal_to_string ps.FStar_Tactics_Types.smt_goals)
-in (FStar_String.concat "\n" uu____320))
-in (FStar_Util.format6 "State dump @ depth %s(%s):\nACTIVE goals (%s):\n%s\nSMT goals (%s):\n%s" uu____312 msg uu____313 uu____314 uu____318 uu____319))))))
-end))
-
-
-let goal_to_json : FStar_Tactics_Types.goal  ->  FStar_Util.json = (fun g -> (
-
-let g_binders = (
-
-let uu____328 = (FStar_TypeChecker_Env.all_binders g.FStar_Tactics_Types.context)
-in (FStar_All.pipe_right uu____328 FStar_Syntax_Print.binders_to_json))
-in (
-
-let uu____329 = (
-
-let uu____336 = (
-
-let uu____343 = (
-
-let uu____348 = (
-
-let uu____349 = (
-
-let uu____356 = (
-
-let uu____361 = (
-
-let uu____362 = (FStar_TypeChecker_Normalize.term_to_string g.FStar_Tactics_Types.context g.FStar_Tactics_Types.witness)
-in FStar_Util.JsonStr (uu____362))
-in (("witness"), (uu____361)))
-in (
-
-let uu____363 = (
-
-let uu____370 = (
-
-let uu____375 = (
-
-let uu____376 = (FStar_TypeChecker_Normalize.term_to_string g.FStar_Tactics_Types.context g.FStar_Tactics_Types.goal_ty)
-in FStar_Util.JsonStr (uu____376))
-in (("type"), (uu____375)))
-in (uu____370)::[])
-in (uu____356)::uu____363))
-in FStar_Util.JsonAssoc (uu____349))
-in (("goal"), (uu____348)))
-in (uu____343)::[])
-in ((("hyps"), (g_binders)))::uu____336)
-in FStar_Util.JsonAssoc (uu____329))))
-
-
-let ps_to_json : (Prims.string * FStar_Tactics_Types.proofstate)  ->  FStar_Util.json = (fun uu____408 -> (match (uu____408) with
-| (msg, ps) -> begin
-(
-
-let uu____415 = (
-
-let uu____422 = (
-
-let uu____429 = (
-
-let uu____434 = (
-
-let uu____435 = (FStar_List.map goal_to_json ps.FStar_Tactics_Types.goals)
-in FStar_Util.JsonList (uu____435))
-in (("goals"), (uu____434)))
-in (
-
-let uu____438 = (
-
-let uu____445 = (
-
-let uu____450 = (
-
-let uu____451 = (FStar_List.map goal_to_json ps.FStar_Tactics_Types.smt_goals)
-in FStar_Util.JsonList (uu____451))
-in (("smt-goals"), (uu____450)))
-in (uu____445)::[])
-in (uu____429)::uu____438))
-in ((("label"), (FStar_Util.JsonStr (msg))))::uu____422)
-in FStar_Util.JsonAssoc (uu____415))
-end))
-
-
-let dump_proofstate : FStar_Tactics_Types.proofstate  ->  Prims.string  ->  Prims.unit = (fun ps msg -> (FStar_Options.with_saved_options (fun uu____480 -> ((FStar_Options.set_option "print_effect_args" (FStar_Options.Bool (true)));
-(FStar_Util.print_generic "proof-state" ps_to_string ps_to_json ((msg), (ps)));
-))))
-
-
-let print_proof_state1 : Prims.string  ->  Prims.unit tac = (fun msg -> (mk_tac (fun ps -> (
-
-let psc = ps.FStar_Tactics_Types.psc
-in (
-
-let subst1 = (FStar_TypeChecker_Normalize.psc_subst psc)
-in ((
-
-let uu____502 = (FStar_Tactics_Types.subst_proof_state subst1 ps)
-in (dump_cur uu____502 msg));
-FStar_Tactics_Result.Success (((()), (ps)));
-))))))
-
-
-let print_proof_state : Prims.string  ->  Prims.unit tac = (fun msg -> (mk_tac (fun ps -> (
-
-let psc = ps.FStar_Tactics_Types.psc
-in (
-
-let subst1 = (FStar_TypeChecker_Normalize.psc_subst psc)
-in ((
-
-let uu____519 = (FStar_Tactics_Types.subst_proof_state subst1 ps)
-in (dump_proofstate uu____519 msg));
-FStar_Tactics_Result.Success (((()), (ps)));
-))))))
-
-
-let get : FStar_Tactics_Types.proofstate tac = (mk_tac (fun p -> FStar_Tactics_Result.Success (((p), (p)))))
-
-
-let tac_verb_dbg : Prims.bool FStar_Pervasives_Native.option FStar_ST.ref = (FStar_Util.mk_ref FStar_Pervasives_Native.None)
-
-
-let rec log : FStar_Tactics_Types.proofstate  ->  (Prims.unit  ->  Prims.unit)  ->  Prims.unit = (fun ps f -> (
-
-let uu____550 = (FStar_ST.op_Bang tac_verb_dbg)
-in (match (uu____550) with
-| FStar_Pervasives_Native.None -> begin
-((
-
-let uu____604 = (
-
-let uu____607 = (FStar_TypeChecker_Env.debug ps.FStar_Tactics_Types.main_context (FStar_Options.Other ("TacVerbose")))
-in FStar_Pervasives_Native.Some (uu____607))
-in (FStar_ST.op_Colon_Equals tac_verb_dbg uu____604));
-(log ps f);
-)
-end
-| FStar_Pervasives_Native.Some (true) -> begin
-(f ())
-end
-| FStar_Pervasives_Native.Some (false) -> begin
-()
-end)))
-
-
-let mlog : 'a . (Prims.unit  ->  Prims.unit)  ->  (Prims.unit  ->  'a tac)  ->  'a tac = (fun f cont -> (bind get (fun ps -> ((log ps f);
-(cont ());
-))))
-
-
-let fail : 'Auu____697 . Prims.string  ->  'Auu____697 tac = (fun msg -> (mk_tac (fun ps -> ((
-
-let uu____708 = (FStar_TypeChecker_Env.debug ps.FStar_Tactics_Types.main_context (FStar_Options.Other ("TacFail")))
-in (match (uu____708) with
-| true -> begin
-(dump_proofstate ps (Prims.strcat "TACTING FAILING: " msg))
-end
-| uu____709 -> begin
-()
-end));
-FStar_Tactics_Result.Failed (((msg), (ps)));
-))))
-
-
-let fail1 : 'Auu____716 . Prims.string  ->  Prims.string  ->  'Auu____716 tac = (fun msg x -> (
-
-let uu____727 = (FStar_Util.format1 msg x)
-in (fail uu____727)))
-
-
-let fail2 : 'Auu____736 . Prims.string  ->  Prims.string  ->  Prims.string  ->  'Auu____736 tac = (fun msg x y -> (
-
-let uu____751 = (FStar_Util.format2 msg x y)
-in (fail uu____751)))
-
-
-let fail3 : 'Auu____762 . Prims.string  ->  Prims.string  ->  Prims.string  ->  Prims.string  ->  'Auu____762 tac = (fun msg x y z -> (
-
-let uu____781 = (FStar_Util.format3 msg x y z)
-in (fail uu____781)))
-
-
-let trytac : 'a . 'a tac  ->  'a FStar_Pervasives_Native.option tac = (fun t -> (mk_tac (fun ps -> (
-
-let tx = (FStar_Syntax_Unionfind.new_transaction ())
-in (
-
-let uu____809 = (run t ps)
-in (match (uu____809) with
-| FStar_Tactics_Result.Success (a, q) -> begin
-((FStar_Syntax_Unionfind.commit tx);
-FStar_Tactics_Result.Success (((FStar_Pervasives_Native.Some (a)), (q)));
-)
-end
-| FStar_Tactics_Result.Failed (uu____823, uu____824) -> begin
-((FStar_Syntax_Unionfind.rollback tx);
-FStar_Tactics_Result.Success (((FStar_Pervasives_Native.None), (ps)));
-)
-end))))))
-
-
-let wrap_err : 'a . Prims.string  ->  'a tac  ->  'a tac = (fun pref t -> (mk_tac (fun ps -> (
-
-let uu____856 = (run t ps)
-in (match (uu____856) with
-| FStar_Tactics_Result.Success (a, q) -> begin
-FStar_Tactics_Result.Success (((a), (q)))
-end
-| FStar_Tactics_Result.Failed (msg, q) -> begin
-FStar_Tactics_Result.Failed ((((Prims.strcat pref (Prims.strcat ": " msg))), (q)))
-end)))))
-
-
-let set : FStar_Tactics_Types.proofstate  ->  Prims.unit tac = (fun p -> (mk_tac (fun uu____874 -> FStar_Tactics_Result.Success (((()), (p))))))
-
-
-let do_unify : env  ->  FStar_Syntax_Syntax.term  ->  FStar_Syntax_Syntax.term  ->  Prims.bool = (fun env t1 t2 -> (FStar_All.try_with (fun uu___134_888 -> (match (()) with
-| () -> begin
-(FStar_TypeChecker_Rel.teq_nosmt env t1 t2)
-end)) (fun uu___133_891 -> (match (uu___133_891) with
-| uu____892 -> begin
-false
-end))))
-
-
-let trysolve : FStar_Tactics_Types.goal  ->  FStar_Syntax_Syntax.term  ->  Prims.bool = (fun goal solution -> (do_unify goal.FStar_Tactics_Types.context solution goal.FStar_Tactics_Types.witness))
-
-
-let dismiss : Prims.unit tac = (bind get (fun p -> (
-
-let uu____906 = (
-
-let uu___135_907 = p
-in (
-
-let uu____908 = (FStar_List.tl p.FStar_Tactics_Types.goals)
-in {FStar_Tactics_Types.main_context = uu___135_907.FStar_Tactics_Types.main_context; FStar_Tactics_Types.main_goal = uu___135_907.FStar_Tactics_Types.main_goal; FStar_Tactics_Types.all_implicits = uu___135_907.FStar_Tactics_Types.all_implicits; FStar_Tactics_Types.goals = uu____908; FStar_Tactics_Types.smt_goals = uu___135_907.FStar_Tactics_Types.smt_goals; FStar_Tactics_Types.depth = uu___135_907.FStar_Tactics_Types.depth; FStar_Tactics_Types.__dump = uu___135_907.FStar_Tactics_Types.__dump; FStar_Tactics_Types.psc = uu___135_907.FStar_Tactics_Types.psc}))
-in (set uu____906))))
-
-
-let solve : FStar_Tactics_Types.goal  ->  FStar_Syntax_Syntax.term  ->  Prims.unit tac = (fun goal solution -> (
-
-let uu____923 = (trysolve goal solution)
-in (match (uu____923) with
-| true -> begin
-dismiss
-end
-| uu____926 -> begin
-(
-
-let uu____927 = (
-
-let uu____928 = (FStar_TypeChecker_Normalize.term_to_string goal.FStar_Tactics_Types.context solution)
-in (
-
-let uu____929 = (FStar_TypeChecker_Normalize.term_to_string goal.FStar_Tactics_Types.context goal.FStar_Tactics_Types.witness)
-in (
-
-let uu____930 = (FStar_TypeChecker_Normalize.term_to_string goal.FStar_Tactics_Types.context goal.FStar_Tactics_Types.goal_ty)
-in (FStar_Util.format3 "%s does not solve %s : %s" uu____928 uu____929 uu____930))))
-in (fail uu____927))
-end)))
-
-
-let dismiss_all : Prims.unit tac = (bind get (fun p -> (set (
-
-let uu___136_937 = p
-in {FStar_Tactics_Types.main_context = uu___136_937.FStar_Tactics_Types.main_context; FStar_Tactics_Types.main_goal = uu___136_937.FStar_Tactics_Types.main_goal; FStar_Tactics_Types.all_implicits = uu___136_937.FStar_Tactics_Types.all_implicits; FStar_Tactics_Types.goals = []; FStar_Tactics_Types.smt_goals = uu___136_937.FStar_Tactics_Types.smt_goals; FStar_Tactics_Types.depth = uu___136_937.FStar_Tactics_Types.depth; FStar_Tactics_Types.__dump = uu___136_937.FStar_Tactics_Types.__dump; FStar_Tactics_Types.psc = uu___136_937.FStar_Tactics_Types.psc}))))
-
-
-let check_valid_goal : FStar_Tactics_Types.goal  ->  Prims.unit = (fun g -> (
-
-let b = true
-in (
-
-let env = g.FStar_Tactics_Types.context
-in (
-
-let b1 = (b && (FStar_TypeChecker_Env.closed env g.FStar_Tactics_Types.witness))
-in (
-
-let b2 = (b1 && (FStar_TypeChecker_Env.closed env g.FStar_Tactics_Types.goal_ty))
-in (
-
-let rec aux = (fun b3 e -> (
-
-let uu____953 = (FStar_TypeChecker_Env.pop_bv e)
-in (match (uu____953) with
-| FStar_Pervasives_Native.None -> begin
-b3
-end
-| FStar_Pervasives_Native.Some (bv, e1) -> begin
-(
-
-let b4 = (b3 && (FStar_TypeChecker_Env.closed e1 bv.FStar_Syntax_Syntax.sort))
-in (aux b4 e1))
-end)))
-in (
-
-let uu____971 = (
-
-let uu____972 = (aux b2 env)
-in (not (uu____972)))
-in (match (uu____971) with
-| true -> begin
-(
-
-let uu____973 = (
-
-let uu____974 = (goal_to_string g)
-in (FStar_Util.format1 "The following goal is ill-formed. Keeping calm and carrying on...\n<%s>\n\n" uu____974))
-in (FStar_Errors.warn g.FStar_Tactics_Types.goal_ty.FStar_Syntax_Syntax.pos uu____973))
-end
-| uu____975 -> begin
-()
-end))))))))
-
-
-let add_goals : FStar_Tactics_Types.goal Prims.list  ->  Prims.unit tac = (fun gs -> (bind get (fun p -> ((FStar_List.iter check_valid_goal gs);
-(set (
-
-let uu___137_994 = p
-in {FStar_Tactics_Types.main_context = uu___137_994.FStar_Tactics_Types.main_context; FStar_Tactics_Types.main_goal = uu___137_994.FStar_Tactics_Types.main_goal; FStar_Tactics_Types.all_implicits = uu___137_994.FStar_Tactics_Types.all_implicits; FStar_Tactics_Types.goals = (FStar_List.append gs p.FStar_Tactics_Types.goals); FStar_Tactics_Types.smt_goals = uu___137_994.FStar_Tactics_Types.smt_goals; FStar_Tactics_Types.depth = uu___137_994.FStar_Tactics_Types.depth; FStar_Tactics_Types.__dump = uu___137_994.FStar_Tactics_Types.__dump; FStar_Tactics_Types.psc = uu___137_994.FStar_Tactics_Types.psc}));
-))))
-
-
-let add_smt_goals : FStar_Tactics_Types.goal Prims.list  ->  Prims.unit tac = (fun gs -> (bind get (fun p -> ((FStar_List.iter check_valid_goal gs);
-(set (
-
-let uu___138_1013 = p
-in {FStar_Tactics_Types.main_context = uu___138_1013.FStar_Tactics_Types.main_context; FStar_Tactics_Types.main_goal = uu___138_1013.FStar_Tactics_Types.main_goal; FStar_Tactics_Types.all_implicits = uu___138_1013.FStar_Tactics_Types.all_implicits; FStar_Tactics_Types.goals = uu___138_1013.FStar_Tactics_Types.goals; FStar_Tactics_Types.smt_goals = (FStar_List.append gs p.FStar_Tactics_Types.smt_goals); FStar_Tactics_Types.depth = uu___138_1013.FStar_Tactics_Types.depth; FStar_Tactics_Types.__dump = uu___138_1013.FStar_Tactics_Types.__dump; FStar_Tactics_Types.psc = uu___138_1013.FStar_Tactics_Types.psc}));
-))))
-
-
-let push_goals : FStar_Tactics_Types.goal Prims.list  ->  Prims.unit tac = (fun gs -> (bind get (fun p -> ((FStar_List.iter check_valid_goal gs);
-(set (
-
-let uu___139_1032 = p
-in {FStar_Tactics_Types.main_context = uu___139_1032.FStar_Tactics_Types.main_context; FStar_Tactics_Types.main_goal = uu___139_1032.FStar_Tactics_Types.main_goal; FStar_Tactics_Types.all_implicits = uu___139_1032.FStar_Tactics_Types.all_implicits; FStar_Tactics_Types.goals = (FStar_List.append p.FStar_Tactics_Types.goals gs); FStar_Tactics_Types.smt_goals = uu___139_1032.FStar_Tactics_Types.smt_goals; FStar_Tactics_Types.depth = uu___139_1032.FStar_Tactics_Types.depth; FStar_Tactics_Types.__dump = uu___139_1032.FStar_Tactics_Types.__dump; FStar_Tactics_Types.psc = uu___139_1032.FStar_Tactics_Types.psc}));
-))))
-
-
-let push_smt_goals : FStar_Tactics_Types.goal Prims.list  ->  Prims.unit tac = (fun gs -> (bind get (fun p -> ((FStar_List.iter check_valid_goal gs);
-(set (
-
-let uu___140_1051 = p
-in {FStar_Tactics_Types.main_context = uu___140_1051.FStar_Tactics_Types.main_context; FStar_Tactics_Types.main_goal = uu___140_1051.FStar_Tactics_Types.main_goal; FStar_Tactics_Types.all_implicits = uu___140_1051.FStar_Tactics_Types.all_implicits; FStar_Tactics_Types.goals = uu___140_1051.FStar_Tactics_Types.goals; FStar_Tactics_Types.smt_goals = (FStar_List.append p.FStar_Tactics_Types.smt_goals gs); FStar_Tactics_Types.depth = uu___140_1051.FStar_Tactics_Types.depth; FStar_Tactics_Types.__dump = uu___140_1051.FStar_Tactics_Types.__dump; FStar_Tactics_Types.psc = uu___140_1051.FStar_Tactics_Types.psc}));
-))))
-
-
-let replace_cur : FStar_Tactics_Types.goal  ->  Prims.unit tac = (fun g -> (bind dismiss (fun uu____1061 -> (add_goals ((g)::[])))))
-
-
-let add_implicits : implicits  ->  Prims.unit tac = (fun i -> (bind get (fun p -> (set (
-
-let uu___141_1074 = p
-in {FStar_Tactics_Types.main_context = uu___141_1074.FStar_Tactics_Types.main_context; FStar_Tactics_Types.main_goal = uu___141_1074.FStar_Tactics_Types.main_goal; FStar_Tactics_Types.all_implicits = (FStar_List.append i p.FStar_Tactics_Types.all_implicits); FStar_Tactics_Types.goals = uu___141_1074.FStar_Tactics_Types.goals; FStar_Tactics_Types.smt_goals = uu___141_1074.FStar_Tactics_Types.smt_goals; FStar_Tactics_Types.depth = uu___141_1074.FStar_Tactics_Types.depth; FStar_Tactics_Types.__dump = uu___141_1074.FStar_Tactics_Types.__dump; FStar_Tactics_Types.psc = uu___141_1074.FStar_Tactics_Types.psc})))))
-
-
-let new_uvar : Prims.string  ->  env  ->  FStar_Syntax_Syntax.typ  ->  FStar_Syntax_Syntax.term tac = (fun reason env typ -> (
-
-let uu____1103 = (FStar_TypeChecker_Util.new_implicit_var reason typ.FStar_Syntax_Syntax.pos env typ)
-in (match (uu____1103) with
-| (u, uu____1119, g_u) -> begin
-(
-
-let uu____1133 = (add_implicits g_u.FStar_TypeChecker_Env.implicits)
-in (bind uu____1133 (fun uu____1137 -> (ret u))))
-end)))
-
-
-let is_true : FStar_Syntax_Syntax.term  ->  Prims.bool = (fun t -> (
-
-let uu____1142 = (FStar_Syntax_Util.un_squash t)
-in (match (uu____1142) with
-| FStar_Pervasives_Native.Some (t') -> begin
-(
-
-let uu____1152 = (
-
-let uu____1153 = (FStar_Syntax_Subst.compress t')
-in uu____1153.FStar_Syntax_Syntax.n)
-in (match (uu____1152) with
-| FStar_Syntax_Syntax.Tm_fvar (fv) -> begin
-(FStar_Syntax_Syntax.fv_eq_lid fv FStar_Parser_Const.true_lid)
-end
-| uu____1157 -> begin
-false
-end))
-end
-| uu____1158 -> begin
-false
-end)))
-
-
-let is_false : FStar_Syntax_Syntax.term  ->  Prims.bool = (fun t -> (
-
-let uu____1167 = (FStar_Syntax_Util.un_squash t)
-in (match (uu____1167) with
-| FStar_Pervasives_Native.Some (t') -> begin
-(
-
-let uu____1177 = (
-
-let uu____1178 = (FStar_Syntax_Subst.compress t')
-in uu____1178.FStar_Syntax_Syntax.n)
-in (match (uu____1177) with
-| FStar_Syntax_Syntax.Tm_fvar (fv) -> begin
-(FStar_Syntax_Syntax.fv_eq_lid fv FStar_Parser_Const.false_lid)
-end
-| uu____1182 -> begin
-false
-end))
-end
-| uu____1183 -> begin
-false
-end)))
-
-
-let cur_goal : FStar_Tactics_Types.goal tac = (bind get (fun p -> (match (p.FStar_Tactics_Types.goals) with
-| [] -> begin
-(fail "No more goals (1)")
-end
-| (hd1)::tl1 -> begin
-(ret hd1)
-end)))
-
-
-let mk_irrelevant_goal : Prims.string  ->  env  ->  FStar_Syntax_Syntax.typ  ->  FStar_Options.optionstate  ->  FStar_Tactics_Types.goal tac = (fun reason env phi opts -> (
-
-let typ = (FStar_Syntax_Util.mk_squash phi)
-in (
-
-let uu____1221 = (new_uvar reason env typ)
-in (bind uu____1221 (fun u -> (
-
-let goal = {FStar_Tactics_Types.context = env; FStar_Tactics_Types.witness = u; FStar_Tactics_Types.goal_ty = typ; FStar_Tactics_Types.opts = opts; FStar_Tactics_Types.is_guard = false}
-in (ret goal)))))))
-
-
-let __tc : env  ->  FStar_Syntax_Syntax.term  ->  (FStar_Syntax_Syntax.term * FStar_Syntax_Syntax.typ * FStar_TypeChecker_Env.guard_t) tac = (fun e t -> (bind get (fun ps -> (FStar_All.try_with (fun uu___143_1270 -> (match (()) with
-| () -> begin
-(
-
-let uu____1279 = (ps.FStar_Tactics_Types.main_context.FStar_TypeChecker_Env.type_of e t)
-in (ret uu____1279))
-end)) (fun uu___142_1294 -> (match (uu___142_1294) with
-| e1 -> begin
-(fail "not typeable")
-end))))))
-
-
-let must_trivial : env  ->  FStar_TypeChecker_Env.guard_t  ->  Prims.unit tac = (fun e g -> (FStar_All.try_with (fun uu___145_1326 -> (match (()) with
-| () -> begin
-(
-
-let uu____1329 = (
-
-let uu____1330 = (
-
-let uu____1331 = (FStar_TypeChecker_Rel.discharge_guard_no_smt e g)
-in (FStar_All.pipe_left FStar_TypeChecker_Rel.is_trivial uu____1331))
-in (not (uu____1330)))
-in (match (uu____1329) with
-| true -> begin
-(fail "got non-trivial guard")
-end
-| uu____1334 -> begin
-(ret ())
-end))
-end)) (fun uu___144_1337 -> (match (uu___144_1337) with
-| uu____1340 -> begin
-(fail "got non-trivial guard")
-end))))
-
-
-let tc : FStar_Syntax_Syntax.term  ->  FStar_Syntax_Syntax.typ tac = (fun t -> (
-
-let uu____1349 = (bind cur_goal (fun goal -> (
-
-let uu____1355 = (__tc goal.FStar_Tactics_Types.context t)
-in (bind uu____1355 (fun uu____1375 -> (match (uu____1375) with
-| (t1, typ, guard) -> begin
-(
-
-let uu____1387 = (must_trivial goal.FStar_Tactics_Types.context guard)
-in (bind uu____1387 (fun uu____1391 -> (ret typ))))
-end))))))
-in (FStar_All.pipe_left (wrap_err "tc") uu____1349)))
-
-
-let add_irrelevant_goal : Prims.string  ->  env  ->  FStar_Syntax_Syntax.typ  ->  FStar_Options.optionstate  ->  Prims.unit tac = (fun reason env phi opts -> (
-
-let uu____1416 = (mk_irrelevant_goal reason env phi opts)
-in (bind uu____1416 (fun goal -> (add_goals ((goal)::[]))))))
-
-
-let istrivial : env  ->  FStar_Syntax_Syntax.term  ->  Prims.bool = (fun e t -> (
-
-let steps = (FStar_TypeChecker_Normalize.Reify)::(FStar_TypeChecker_Normalize.UnfoldUntil (FStar_Syntax_Syntax.Delta_constant))::(FStar_TypeChecker_Normalize.Primops)::(FStar_TypeChecker_Normalize.Simplify)::(FStar_TypeChecker_Normalize.UnfoldTac)::(FStar_TypeChecker_Normalize.Unmeta)::[]
-in (
-
-let t1 = (normalize steps e t)
-in (is_true t1))))
-
-
-let trivial : Prims.unit tac = (bind cur_goal (fun goal -> (
-
-let uu____1438 = (istrivial goal.FStar_Tactics_Types.context goal.FStar_Tactics_Types.goal_ty)
-in (match (uu____1438) with
-| true -> begin
-(solve goal FStar_Syntax_Util.exp_unit)
-end
-| uu____1441 -> begin
-(
-
-let uu____1442 = (FStar_TypeChecker_Normalize.term_to_string goal.FStar_Tactics_Types.context goal.FStar_Tactics_Types.goal_ty)
-in (fail1 "Not a trivial goal: %s" uu____1442))
-end))))
-
-
-let add_goal_from_guard : Prims.string  ->  env  ->  FStar_TypeChecker_Env.guard_t  ->  FStar_Options.optionstate  ->  Prims.unit tac = (fun reason e g opts -> (
-
-let uu____1463 = (
-
-let uu____1464 = (FStar_TypeChecker_Rel.simplify_guard e g)
-in uu____1464.FStar_TypeChecker_Env.guard_f)
-in (match (uu____1463) with
-| FStar_TypeChecker_Common.Trivial -> begin
-(ret ())
-end
-| FStar_TypeChecker_Common.NonTrivial (f) -> begin
-(
-
-let uu____1468 = (istrivial e f)
-in (match (uu____1468) with
-| true -> begin
-(ret ())
-end
-| uu____1471 -> begin
-(
-
-let uu____1472 = (mk_irrelevant_goal reason e f opts)
-in (bind uu____1472 (fun goal -> (
-
-let goal1 = (
-
-let uu___146_1479 = goal
-in {FStar_Tactics_Types.context = uu___146_1479.FStar_Tactics_Types.context; FStar_Tactics_Types.witness = uu___146_1479.FStar_Tactics_Types.witness; FStar_Tactics_Types.goal_ty = uu___146_1479.FStar_Tactics_Types.goal_ty; FStar_Tactics_Types.opts = uu___146_1479.FStar_Tactics_Types.opts; FStar_Tactics_Types.is_guard = true})
-in (push_goals ((goal1)::[]))))))
-end))
-end)))
-
-
-let smt : Prims.unit tac = (bind cur_goal (fun g -> (
-
-let uu____1485 = (is_irrelevant g)
-in (match (uu____1485) with
-| true -> begin
-(bind dismiss (fun uu____1489 -> (add_smt_goals ((g)::[]))))
-end
-| uu____1490 -> begin
-(
-
-let uu____1491 = (FStar_TypeChecker_Normalize.term_to_string g.FStar_Tactics_Types.context g.FStar_Tactics_Types.goal_ty)
-in (fail1 "goal is not irrelevant: cannot dispatch to smt (%s)" uu____1491))
-end))))
-
-
-let divide : 'a 'b . FStar_BigInt.t  ->  'a tac  ->  'b tac  ->  ('a * 'b) tac = (fun n1 l r -> (bind get (fun p -> (
-
-let uu____1537 = (FStar_All.try_with (fun uu___151_1560 -> (match (()) with
-| () -> begin
-(
-
-let uu____1571 = (
-
-let uu____1580 = (FStar_BigInt.to_int_fs n1)
-in (FStar_List.splitAt uu____1580 p.FStar_Tactics_Types.goals))
-in (ret uu____1571))
-end)) (fun uu___150_1591 -> (match (uu___150_1591) with
-| uu____1602 -> begin
-(fail "divide: not enough goals")
-end)))
-in (bind uu____1537 (fun uu____1629 -> (match (uu____1629) with
-| (lgs, rgs) -> begin
-(
-
-let lp = (
-
-let uu___147_1655 = p
-in {FStar_Tactics_Types.main_context = uu___147_1655.FStar_Tactics_Types.main_context; FStar_Tactics_Types.main_goal = uu___147_1655.FStar_Tactics_Types.main_goal; FStar_Tactics_Types.all_implicits = uu___147_1655.FStar_Tactics_Types.all_implicits; FStar_Tactics_Types.goals = lgs; FStar_Tactics_Types.smt_goals = []; FStar_Tactics_Types.depth = uu___147_1655.FStar_Tactics_Types.depth; FStar_Tactics_Types.__dump = uu___147_1655.FStar_Tactics_Types.__dump; FStar_Tactics_Types.psc = uu___147_1655.FStar_Tactics_Types.psc})
-in (
-
-let rp = (
-
-let uu___148_1657 = p
-in {FStar_Tactics_Types.main_context = uu___148_1657.FStar_Tactics_Types.main_context; FStar_Tactics_Types.main_goal = uu___148_1657.FStar_Tactics_Types.main_goal; FStar_Tactics_Types.all_implicits = uu___148_1657.FStar_Tactics_Types.all_implicits; FStar_Tactics_Types.goals = rgs; FStar_Tactics_Types.smt_goals = []; FStar_Tactics_Types.depth = uu___148_1657.FStar_Tactics_Types.depth; FStar_Tactics_Types.__dump = uu___148_1657.FStar_Tactics_Types.__dump; FStar_Tactics_Types.psc = uu___148_1657.FStar_Tactics_Types.psc})
-in (
-
-let uu____1658 = (set lp)
-in (bind uu____1658 (fun uu____1666 -> (bind l (fun a -> (bind get (fun lp' -> (
-
-let uu____1680 = (set rp)
-in (bind uu____1680 (fun uu____1688 -> (bind r (fun b -> (bind get (fun rp' -> (
-
-let p' = (
-
-let uu___149_1704 = p
-in {FStar_Tactics_Types.main_context = uu___149_1704.FStar_Tactics_Types.main_context; FStar_Tactics_Types.main_goal = uu___149_1704.FStar_Tactics_Types.main_goal; FStar_Tactics_Types.all_implicits = uu___149_1704.FStar_Tactics_Types.all_implicits; FStar_Tactics_Types.goals = (FStar_List.append lp'.FStar_Tactics_Types.goals rp'.FStar_Tactics_Types.goals); FStar_Tactics_Types.smt_goals = (FStar_List.append lp'.FStar_Tactics_Types.smt_goals (FStar_List.append rp'.FStar_Tactics_Types.smt_goals p.FStar_Tactics_Types.smt_goals)); FStar_Tactics_Types.depth = uu___149_1704.FStar_Tactics_Types.depth; FStar_Tactics_Types.__dump = uu___149_1704.FStar_Tactics_Types.__dump; FStar_Tactics_Types.psc = uu___149_1704.FStar_Tactics_Types.psc})
-in (
-
-let uu____1705 = (set p')
-in (bind uu____1705 (fun uu____1713 -> (ret ((a), (b)))))))))))))))))))))))
-end)))))))
-
-
-let focus : 'a . 'a tac  ->  'a tac = (fun f -> (
-
-let uu____1733 = (divide FStar_BigInt.one f idtac)
-in (bind uu____1733 (fun uu____1746 -> (match (uu____1746) with
-| (a, ()) -> begin
-(ret a)
-end)))))
-
-
-let rec map : 'a . 'a tac  ->  'a Prims.list tac = (fun tau -> (bind get (fun p -> (match (p.FStar_Tactics_Types.goals) with
-| [] -> begin
-(ret [])
-end
-| (uu____1781)::uu____1782 -> begin
-(
-
-let uu____1785 = (
-
-let uu____1794 = (map tau)
-in (divide FStar_BigInt.one tau uu____1794))
-in (bind uu____1785 (fun uu____1812 -> (match (uu____1812) with
-| (h, t) -> begin
-(ret ((h)::t))
-end))))
-end))))
-
-
-let seq : Prims.unit tac  ->  Prims.unit tac  ->  Prims.unit tac = (fun t1 t2 -> (
-
-let uu____1851 = (bind t1 (fun uu____1856 -> (
-
-let uu____1857 = (map t2)
-in (bind uu____1857 (fun uu____1865 -> (ret ()))))))
-in (focus uu____1851)))
-
-
-let intro : FStar_Syntax_Syntax.binder tac = (bind cur_goal (fun goal -> (
-
-let uu____1876 = (FStar_Syntax_Util.arrow_one goal.FStar_Tactics_Types.goal_ty)
-in (match (uu____1876) with
-| FStar_Pervasives_Native.Some (b, c) -> begin
-(
-
-let uu____1891 = (
-
-let uu____1892 = (FStar_Syntax_Util.is_total_comp c)
-in (not (uu____1892)))
-in (match (uu____1891) with
-| true -> begin
-(fail "Codomain is effectful")
-end
-| uu____1895 -> begin
-(
-
-let env' = (FStar_TypeChecker_Env.push_binders goal.FStar_Tactics_Types.context ((b)::[]))
-in (
-
-let typ' = (comp_to_typ c)
-in (
-
-let uu____1898 = (new_uvar "intro" env' typ')
-in (bind uu____1898 (fun u -> (
-
-let uu____1905 = (
-
-let uu____1906 = (FStar_Syntax_Util.abs ((b)::[]) u FStar_Pervasives_Native.None)
-in (trysolve goal uu____1906))
-in (match (uu____1905) with
-| true -> begin
-(
-
-let uu____1909 = (
-
-let uu____1912 = (
-
-let uu___152_1913 = goal
-in (
-
-let uu____1914 = (bnorm env' u)
-in (
-
-let uu____1915 = (bnorm env' typ')
-in {FStar_Tactics_Types.context = env'; FStar_Tactics_Types.witness = uu____1914; FStar_Tactics_Types.goal_ty = uu____1915; FStar_Tactics_Types.opts = uu___152_1913.FStar_Tactics_Types.opts; FStar_Tactics_Types.is_guard = uu___152_1913.FStar_Tactics_Types.is_guard})))
-in (replace_cur uu____1912))
-in (bind uu____1909 (fun uu____1917 -> (ret b))))
-end
-| uu____1918 -> begin
-(fail "intro: unification failed")
-end)))))))
-end))
-end
-| FStar_Pervasives_Native.None -> begin
-(
-
-let uu____1923 = (FStar_TypeChecker_Normalize.term_to_string goal.FStar_Tactics_Types.context goal.FStar_Tactics_Types.goal_ty)
-in (fail1 "intro: goal is not an arrow (%s)" uu____1923))
-end))))
-
-
-let intro_rec : (FStar_Syntax_Syntax.binder * FStar_Syntax_Syntax.binder) tac = (bind cur_goal (fun goal -> ((FStar_Util.print_string "WARNING (intro_rec): calling this is known to cause normalizer loops\n");
-(FStar_Util.print_string "WARNING (intro_rec): proceed at your own risk...\n");
-(
-
-let uu____1944 = (FStar_Syntax_Util.arrow_one goal.FStar_Tactics_Types.goal_ty)
-in (match (uu____1944) with
-| FStar_Pervasives_Native.Some (b, c) -> begin
-(
-
-let uu____1963 = (
-
-let uu____1964 = (FStar_Syntax_Util.is_total_comp c)
-in (not (uu____1964)))
-in (match (uu____1963) with
-| true -> begin
-(fail "Codomain is effectful")
-end
-| uu____1975 -> begin
-(
-
-let bv = (FStar_Syntax_Syntax.gen_bv "__recf" FStar_Pervasives_Native.None goal.FStar_Tactics_Types.goal_ty)
-in (
-
-let bs = (
-
-let uu____1980 = (FStar_Syntax_Syntax.mk_binder bv)
-in (uu____1980)::(b)::[])
-in (
-
-let env' = (FStar_TypeChecker_Env.push_binders goal.FStar_Tactics_Types.context bs)
-in (
-
-let uu____1982 = (
-
-let uu____1985 = (comp_to_typ c)
-in (new_uvar "intro_rec" env' uu____1985))
-in (bind uu____1982 (fun u -> (
-
-let lb = (
-
-let uu____2001 = (FStar_Syntax_Util.abs ((b)::[]) u FStar_Pervasives_Native.None)
-in (FStar_Syntax_Util.mk_letbinding (FStar_Util.Inl (bv)) [] goal.FStar_Tactics_Types.goal_ty FStar_Parser_Const.effect_Tot_lid uu____2001))
-in (
-
-let body = (FStar_Syntax_Syntax.bv_to_name bv)
-in (
-
-let uu____2005 = (FStar_Syntax_Subst.close_let_rec ((lb)::[]) body)
-in (match (uu____2005) with
-| (lbs, body1) -> begin
-(
-
-let tm = (FStar_Syntax_Syntax.mk (FStar_Syntax_Syntax.Tm_let (((((true), (lbs))), (body1)))) FStar_Pervasives_Native.None goal.FStar_Tactics_Types.witness.FStar_Syntax_Syntax.pos)
-in (
-
-let res = (trysolve goal tm)
-in (match (res) with
-| true -> begin
-(
-
-let uu____2042 = (
-
-let uu____2045 = (
-
-let uu___153_2046 = goal
-in (
-
-let uu____2047 = (bnorm env' u)
-in (
-
-let uu____2048 = (
-
-let uu____2049 = (comp_to_typ c)
-in (bnorm env' uu____2049))
-in {FStar_Tactics_Types.context = env'; FStar_Tactics_Types.witness = uu____2047; FStar_Tactics_Types.goal_ty = uu____2048; FStar_Tactics_Types.opts = uu___153_2046.FStar_Tactics_Types.opts; FStar_Tactics_Types.is_guard = uu___153_2046.FStar_Tactics_Types.is_guard})))
-in (replace_cur uu____2045))
-in (bind uu____2042 (fun uu____2056 -> (
-
-let uu____2057 = (
-
-let uu____2062 = (FStar_Syntax_Syntax.mk_binder bv)
-in ((uu____2062), (b)))
-in (ret uu____2057)))))
-end
-| uu____2067 -> begin
-(fail "intro_rec: unification failed")
-end)))
-end))))))))))
-end))
-end
-| FStar_Pervasives_Native.None -> begin
-(
-
-let uu____2076 = (FStar_TypeChecker_Normalize.term_to_string goal.FStar_Tactics_Types.context goal.FStar_Tactics_Types.goal_ty)
-in (fail1 "intro_rec: goal is not an arrow (%s)" uu____2076))
-end));
-)))
-
-
-let norm : FStar_Syntax_Embeddings.norm_step Prims.list  ->  Prims.unit tac = (fun s -> (bind cur_goal (fun goal -> (
-
-let steps = (
-
-let uu____2101 = (FStar_TypeChecker_Normalize.tr_norm_steps s)
-in (FStar_List.append ((FStar_TypeChecker_Normalize.Reify)::(FStar_TypeChecker_Normalize.UnfoldTac)::[]) uu____2101))
-in (
-
-let w = (normalize steps goal.FStar_Tactics_Types.context goal.FStar_Tactics_Types.witness)
-in (
-
-let t = (normalize steps goal.FStar_Tactics_Types.context goal.FStar_Tactics_Types.goal_ty)
-in (replace_cur (
-
-let uu___154_2108 = goal
-in {FStar_Tactics_Types.context = uu___154_2108.FStar_Tactics_Types.context; FStar_Tactics_Types.witness = w; FStar_Tactics_Types.goal_ty = t; FStar_Tactics_Types.opts = uu___154_2108.FStar_Tactics_Types.opts; FStar_Tactics_Types.is_guard = uu___154_2108.FStar_Tactics_Types.is_guard}))))))))
-
-
-let norm_term_env : env  ->  FStar_Syntax_Embeddings.norm_step Prims.list  ->  FStar_Syntax_Syntax.term  ->  FStar_Syntax_Syntax.term tac = (fun e s t -> (
-
-let uu____2129 = (bind get (fun ps -> (
-
-let uu____2135 = (__tc e t)
-in (bind uu____2135 (fun uu____2157 -> (match (uu____2157) with
-| (t1, uu____2167, guard) -> begin
-((FStar_TypeChecker_Rel.force_trivial_guard e guard);
-(
-
-let steps = (
-
-let uu____2173 = (FStar_TypeChecker_Normalize.tr_norm_steps s)
-in (FStar_List.append ((FStar_TypeChecker_Normalize.Reify)::(FStar_TypeChecker_Normalize.UnfoldTac)::[]) uu____2173))
-in (
-
-let t2 = (normalize steps ps.FStar_Tactics_Types.main_context t1)
-in (ret t2)));
-)
-end))))))
-in (FStar_All.pipe_left (wrap_err "norm_term") uu____2129)))
-
-
-let __exact : Prims.bool  ->  FStar_Syntax_Syntax.term  ->  Prims.unit tac = (fun force_guard t -> (bind cur_goal (fun goal -> (
-
-let uu____2196 = (__tc goal.FStar_Tactics_Types.context t)
-in (bind uu____2196 (fun uu____2216 -> (match (uu____2216) with
-| (t1, typ, guard) -> begin
-(
-
-let uu____2228 = (match (force_guard) with
-| true -> begin
-(must_trivial goal.FStar_Tactics_Types.context guard)
-end
-| uu____2233 -> begin
-(add_goal_from_guard "__exact typing" goal.FStar_Tactics_Types.context guard goal.FStar_Tactics_Types.opts)
-end)
-in (bind uu____2228 (fun uu____2236 -> (
-
-let uu____2237 = (do_unify goal.FStar_Tactics_Types.context typ goal.FStar_Tactics_Types.goal_ty)
-in (match (uu____2237) with
-| true -> begin
-(solve goal t1)
-end
-| uu____2240 -> begin
-(
-
-let uu____2241 = (FStar_TypeChecker_Normalize.term_to_string goal.FStar_Tactics_Types.context t1)
-in (
-
-let uu____2242 = (
-
-let uu____2243 = (bnorm goal.FStar_Tactics_Types.context typ)
-in (FStar_TypeChecker_Normalize.term_to_string goal.FStar_Tactics_Types.context uu____2243))
-in (
-
-let uu____2244 = (FStar_TypeChecker_Normalize.term_to_string goal.FStar_Tactics_Types.context goal.FStar_Tactics_Types.goal_ty)
-in (fail3 "%s : %s does not exactly solve the goal %s" uu____2241 uu____2242 uu____2244))))
-end)))))
-end)))))))
-
-
-let exact : FStar_Syntax_Syntax.term  ->  Prims.unit tac = (fun tm -> (
-
-let uu____2253 = (mlog (fun uu____2258 -> (
-
-let uu____2259 = (FStar_Syntax_Print.term_to_string tm)
-in (FStar_Util.print1 "exact: tm = %s\n" uu____2259))) (fun uu____2262 -> (
-
-let uu____2263 = (__exact true tm)
-in (focus uu____2263))))
-in (FStar_All.pipe_left (wrap_err "exact") uu____2253)))
-
-
-let exact_guard : FStar_Syntax_Syntax.term  ->  Prims.unit tac = (fun tm -> (
-
-let uu____2278 = (mlog (fun uu____2283 -> (
-
-let uu____2284 = (FStar_Syntax_Print.term_to_string tm)
-in (FStar_Util.print1 "exact_guard: tm = %s\n" uu____2284))) (fun uu____2287 -> (
-
-let uu____2288 = (__exact false tm)
-in (focus uu____2288))))
-in (FStar_All.pipe_left (wrap_err "exact_guard") uu____2278)))
-
-
-let uvar_free_in_goal : FStar_Syntax_Syntax.uvar  ->  FStar_Tactics_Types.goal  ->  Prims.bool = (fun u g -> (match (g.FStar_Tactics_Types.is_guard) with
-| true -> begin
-false
-end
-| uu____2303 -> begin
-(
-
-let free_uvars = (
-
-let uu____2307 = (
-
-let uu____2314 = (FStar_Syntax_Free.uvars g.FStar_Tactics_Types.goal_ty)
-in (FStar_Util.set_elements uu____2314))
-in (FStar_List.map FStar_Pervasives_Native.fst uu____2307))
-in (FStar_List.existsML (FStar_Syntax_Unionfind.equiv u) free_uvars))
-end))
-
-
-let uvar_free : FStar_Syntax_Syntax.uvar  ->  FStar_Tactics_Types.proofstate  ->  Prims.bool = (fun u ps -> (FStar_List.existsML (uvar_free_in_goal u) ps.FStar_Tactics_Types.goals))
-
-exception NoUnif
-
-
-let uu___is_NoUnif : Prims.exn  ->  Prims.bool = (fun projectee -> (match (projectee) with
-| NoUnif -> begin
-true
-end
-| uu____2341 -> begin
-false
-end))
-
-
-let rec __apply : Prims.bool  ->  FStar_Syntax_Syntax.term  ->  FStar_Syntax_Syntax.typ  ->  Prims.unit tac = (fun uopt tm typ -> (bind cur_goal (fun goal -> (
-
-let uu____2361 = (
-
-let uu____2366 = (__exact true tm)
-in (trytac uu____2366))
-in (bind uu____2361 (fun r -> (match (r) with
-| FStar_Pervasives_Native.Some (r1) -> begin
-(ret ())
-end
-| FStar_Pervasives_Native.None -> begin
-(
-
-let uu____2379 = (FStar_Syntax_Util.arrow_one typ)
-in (match (uu____2379) with
-| FStar_Pervasives_Native.None -> begin
-(FStar_Exn.raise NoUnif)
-end
-| FStar_Pervasives_Native.Some ((bv, aq), c) -> begin
-(mlog (fun uu____2411 -> (
-
-let uu____2412 = (FStar_Syntax_Print.binder_to_string ((bv), (aq)))
-in (FStar_Util.print1 "__apply: pushing binder %s\n" uu____2412))) (fun uu____2415 -> (
-
-let uu____2416 = (
-
-let uu____2417 = (FStar_Syntax_Util.is_total_comp c)
-in (not (uu____2417)))
-in (match (uu____2416) with
-| true -> begin
-(fail "apply: not total codomain")
-end
-| uu____2420 -> begin
-(
-
-let uu____2421 = (new_uvar "apply" goal.FStar_Tactics_Types.context bv.FStar_Syntax_Syntax.sort)
-in (bind uu____2421 (fun u -> (
-
-let tm' = (FStar_Syntax_Syntax.mk_Tm_app tm ((((u), (aq)))::[]) FStar_Pervasives_Native.None goal.FStar_Tactics_Types.context.FStar_TypeChecker_Env.range)
-in (
-
-let typ' = (
-
-let uu____2441 = (comp_to_typ c)
-in (FStar_All.pipe_left (FStar_Syntax_Subst.subst ((FStar_Syntax_Syntax.NT (((bv), (u))))::[])) uu____2441))
-in (
-
-let uu____2442 = (__apply uopt tm' typ')
-in (bind uu____2442 (fun uu____2450 -> (
-
-let u1 = (bnorm goal.FStar_Tactics_Types.context u)
-in (
-
-let uu____2452 = (
-
-let uu____2453 = (
-
-let uu____2456 = (
-
-let uu____2457 = (FStar_Syntax_Util.head_and_args u1)
-in (FStar_Pervasives_Native.fst uu____2457))
-in (FStar_Syntax_Subst.compress uu____2456))
-in uu____2453.FStar_Syntax_Syntax.n)
-in (match (uu____2452) with
-| FStar_Syntax_Syntax.Tm_uvar (uvar, uu____2485) -> begin
-(bind get (fun ps -> (
-
-let uu____2513 = (uopt && (uvar_free uvar ps))
-in (match (uu____2513) with
-| true -> begin
-(ret ())
-end
-| uu____2516 -> begin
-(
-
-let uu____2517 = (
-
-let uu____2520 = (
-
-let uu___155_2521 = goal
-in (
-
-let uu____2522 = (bnorm goal.FStar_Tactics_Types.context u1)
-in (
-
-let uu____2523 = (bnorm goal.FStar_Tactics_Types.context bv.FStar_Syntax_Syntax.sort)
-in {FStar_Tactics_Types.context = uu___155_2521.FStar_Tactics_Types.context; FStar_Tactics_Types.witness = uu____2522; FStar_Tactics_Types.goal_ty = uu____2523; FStar_Tactics_Types.opts = uu___155_2521.FStar_Tactics_Types.opts; FStar_Tactics_Types.is_guard = false})))
-in (uu____2520)::[])
-in (add_goals uu____2517))
-end))))
-end
-| t -> begin
-(ret ())
-end)))))))))))
-end))))
-end))
-end)))))))
-
-
-let try_unif : 'a . 'a tac  ->  'a tac  ->  'a tac = (fun t t' -> (mk_tac (fun ps -> (FStar_All.try_with (fun uu___157_2555 -> (match (()) with
-| () -> begin
-(run t ps)
-end)) (fun uu___156_2559 -> (match (uu___156_2559) with
-| NoUnif -> begin
-(run t' ps)
-end))))))
-
-
-let apply : Prims.bool  ->  FStar_Syntax_Syntax.term  ->  Prims.unit tac = (fun uopt tm -> (
-
-let uu____2574 = (mlog (fun uu____2579 -> (
-
-let uu____2580 = (FStar_Syntax_Print.term_to_string tm)
-in (FStar_Util.print1 "apply: tm = %s\n" uu____2580))) (fun uu____2582 -> (bind cur_goal (fun goal -> (
-
-let uu____2586 = (__tc goal.FStar_Tactics_Types.context tm)
-in (bind uu____2586 (fun uu____2607 -> (match (uu____2607) with
-| (tm1, typ, guard) -> begin
-(
-
-let uu____2619 = (
-
-let uu____2622 = (
-
-let uu____2625 = (__apply uopt tm1 typ)
-in (bind uu____2625 (fun uu____2629 -> (add_goal_from_guard "apply guard" goal.FStar_Tactics_Types.context guard goal.FStar_Tactics_Types.opts))))
-in (focus uu____2622))
-in (
-
-let uu____2630 = (
-
-let uu____2633 = (FStar_TypeChecker_Normalize.term_to_string goal.FStar_Tactics_Types.context tm1)
-in (
-
-let uu____2634 = (FStar_TypeChecker_Normalize.term_to_string goal.FStar_Tactics_Types.context typ)
-in (
-
-let uu____2635 = (FStar_TypeChecker_Normalize.term_to_string goal.FStar_Tactics_Types.context goal.FStar_Tactics_Types.goal_ty)
-in (fail3 "Cannot instantiate %s (of type %s) to match goal (%s)" uu____2633 uu____2634 uu____2635))))
-in (try_unif uu____2619 uu____2630)))
-end))))))))
-in (FStar_All.pipe_left (wrap_err "apply") uu____2574)))
-
-
-let apply_lemma : FStar_Syntax_Syntax.term  ->  Prims.unit tac = (fun tm -> (
-
-let uu____2648 = (
-
-let uu____2651 = (mlog (fun uu____2656 -> (
-
-let uu____2657 = (FStar_Syntax_Print.term_to_string tm)
-in (FStar_Util.print1 "apply_lemma: tm = %s\n" uu____2657))) (fun uu____2660 -> (
-
-let is_unit_t = (fun t -> (
-
-let uu____2665 = (
-
-let uu____2666 = (FStar_Syntax_Subst.compress t)
-in uu____2666.FStar_Syntax_Syntax.n)
-in (match (uu____2665) with
-| FStar_Syntax_Syntax.Tm_fvar (fv) when (FStar_Syntax_Syntax.fv_eq_lid fv FStar_Parser_Const.unit_lid) -> begin
-true
-end
-| uu____2670 -> begin
-false
-end)))
-in (bind cur_goal (fun goal -> (
-
-let uu____2674 = (__tc goal.FStar_Tactics_Types.context tm)
-in (bind uu____2674 (fun uu____2696 -> (match (uu____2696) with
-| (tm1, t, guard) -> begin
-(
-
-let uu____2708 = (FStar_Syntax_Util.arrow_formals_comp t)
-in (match (uu____2708) with
-| (bs, comp) -> begin
-(match ((not ((FStar_Syntax_Util.is_lemma_comp comp)))) with
-| true -> begin
-(fail "not a lemma")
-end
-| uu____2737 -> begin
-(
-
-let uu____2738 = (FStar_List.fold_left (fun uu____2784 uu____2785 -> (match (((uu____2784), (uu____2785))) with
-| ((uvs, guard1, subst1), (b, aq)) -> begin
-(
-
-let b_t = (FStar_Syntax_Subst.subst subst1 b.FStar_Syntax_Syntax.sort)
-in (
-
-let uu____2888 = (is_unit_t b_t)
-in (match (uu____2888) with
-| true -> begin
-(((((FStar_Syntax_Util.exp_unit), (aq)))::uvs), (guard1), ((FStar_Syntax_Syntax.NT (((b), (FStar_Syntax_Util.exp_unit))))::subst1))
-end
-| uu____2925 -> begin
-(
-
-let uu____2926 = (FStar_TypeChecker_Util.new_implicit_var "apply_lemma" goal.FStar_Tactics_Types.goal_ty.FStar_Syntax_Syntax.pos goal.FStar_Tactics_Types.context b_t)
-in (match (uu____2926) with
-| (u, uu____2956, g_u) -> begin
-(
-
-let uu____2970 = (FStar_TypeChecker_Rel.conj_guard guard1 g_u)
-in (((((u), (aq)))::uvs), (uu____2970), ((FStar_Syntax_Syntax.NT (((b), (u))))::subst1)))
-end))
-end)))
-end)) (([]), (guard), ([])) bs)
-in (match (uu____2738) with
-| (uvs, implicits, subst1) -> begin
-(
-
-let uvs1 = (FStar_List.rev uvs)
-in (
-
-let comp1 = (FStar_Syntax_Subst.subst_comp subst1 comp)
-in (
-
-let uu____3040 = (
-
-let uu____3049 = (
-
-let uu____3058 = (FStar_Syntax_Util.comp_to_comp_typ comp1)
-in uu____3058.FStar_Syntax_Syntax.effect_args)
-in (match (uu____3049) with
-| (pre)::(post)::uu____3069 -> begin
-(((FStar_Pervasives_Native.fst pre)), ((FStar_Pervasives_Native.fst post)))
-end
-| uu____3110 -> begin
-(failwith "apply_lemma: impossible: not a lemma")
-end))
-in (match (uu____3040) with
-| (pre, post) -> begin
-(
-
-let post1 = (
-
-let uu____3142 = (
-
-let uu____3151 = (FStar_Syntax_Syntax.as_arg FStar_Syntax_Util.exp_unit)
-in (uu____3151)::[])
-in (FStar_Syntax_Util.mk_app post uu____3142))
-in (
-
-let uu____3152 = (
-
-let uu____3153 = (
-
-let uu____3154 = (FStar_Syntax_Util.mk_squash post1)
-in (do_unify goal.FStar_Tactics_Types.context uu____3154 goal.FStar_Tactics_Types.goal_ty))
-in (not (uu____3153)))
-in (match (uu____3152) with
-| true -> begin
-(
-
-let uu____3157 = (FStar_TypeChecker_Normalize.term_to_string goal.FStar_Tactics_Types.context tm1)
-in (
-
-let uu____3158 = (
-
-let uu____3159 = (FStar_Syntax_Util.mk_squash post1)
-in (FStar_TypeChecker_Normalize.term_to_string goal.FStar_Tactics_Types.context uu____3159))
-in (
-
-let uu____3160 = (FStar_TypeChecker_Normalize.term_to_string goal.FStar_Tactics_Types.context goal.FStar_Tactics_Types.goal_ty)
-in (fail3 "Cannot instantiate lemma %s (with postcondition: %s) to match goal (%s)" uu____3157 uu____3158 uu____3160))))
-end
-| uu____3161 -> begin
-(
-
-let solution = (
-
-let uu____3163 = (FStar_Syntax_Syntax.mk_Tm_app tm1 uvs1 FStar_Pervasives_Native.None goal.FStar_Tactics_Types.context.FStar_TypeChecker_Env.range)
-in (FStar_TypeChecker_Normalize.normalize ((FStar_TypeChecker_Normalize.Beta)::[]) goal.FStar_Tactics_Types.context uu____3163))
-in (
-
-let uu____3164 = (add_implicits implicits.FStar_TypeChecker_Env.implicits)
-in (bind uu____3164 (fun uu____3170 -> (
-
-let implicits1 = (FStar_All.pipe_right implicits.FStar_TypeChecker_Env.implicits (FStar_List.filter (fun uu____3238 -> (match (uu____3238) with
-| (uu____3251, uu____3252, uu____3253, tm2, uu____3255, uu____3256) -> begin
-(
-
-let uu____3257 = (FStar_Syntax_Util.head_and_args tm2)
-in (match (uu____3257) with
-| (hd1, uu____3273) -> begin
-(
-
-let uu____3294 = (
-
-let uu____3295 = (FStar_Syntax_Subst.compress hd1)
-in uu____3295.FStar_Syntax_Syntax.n)
-in (match (uu____3294) with
-| FStar_Syntax_Syntax.Tm_uvar (uu____3298) -> begin
-true
-end
-| uu____3315 -> begin
-false
-end))
-end))
-end))))
-in (
-
-let uu____3316 = (solve goal solution)
-in (bind uu____3316 (fun uu____3327 -> (
-
-let is_free_uvar = (fun uv t1 -> (
-
-let free_uvars = (
-
-let uu____3338 = (
-
-let uu____3345 = (FStar_Syntax_Free.uvars t1)
-in (FStar_Util.set_elements uu____3345))
-in (FStar_List.map FStar_Pervasives_Native.fst uu____3338))
-in (FStar_List.existsML (fun u -> (FStar_Syntax_Unionfind.equiv u uv)) free_uvars)))
-in (
-
-let appears = (fun uv goals -> (FStar_List.existsML (fun g' -> (is_free_uvar uv g'.FStar_Tactics_Types.goal_ty)) goals))
-in (
-
-let checkone = (fun t1 goals -> (
-
-let uu____3386 = (FStar_Syntax_Util.head_and_args t1)
-in (match (uu____3386) with
-| (hd1, uu____3402) -> begin
-(match (hd1.FStar_Syntax_Syntax.n) with
-| FStar_Syntax_Syntax.Tm_uvar (uv, uu____3424) -> begin
-(appears uv goals)
-end
-| uu____3449 -> begin
-false
-end)
-end)))
-in (
-
-let sub_goals = (FStar_All.pipe_right implicits1 (FStar_List.map (fun uu____3491 -> (match (uu____3491) with
-| (_msg, _env, _uvar, term, typ, uu____3509) -> begin
-(
-
-let uu___158_3510 = goal
-in (
-
-let uu____3511 = (bnorm goal.FStar_Tactics_Types.context term)
-in (
-
-let uu____3512 = (bnorm goal.FStar_Tactics_Types.context typ)
-in {FStar_Tactics_Types.context = uu___158_3510.FStar_Tactics_Types.context; FStar_Tactics_Types.witness = uu____3511; FStar_Tactics_Types.goal_ty = uu____3512; FStar_Tactics_Types.opts = uu___158_3510.FStar_Tactics_Types.opts; FStar_Tactics_Types.is_guard = uu___158_3510.FStar_Tactics_Types.is_guard})))
-end))))
-in (
-
-let rec filter' = (fun f xs -> (match (xs) with
-| [] -> begin
-[]
-end
-| (x)::xs1 -> begin
-(
-
-let uu____3550 = (f x xs1)
-in (match (uu____3550) with
-| true -> begin
-(
-
-let uu____3553 = (filter' f xs1)
-in (x)::uu____3553)
-end
-| uu____3556 -> begin
-(filter' f xs1)
-end))
-end))
-in (
-
-let sub_goals1 = (filter' (fun g goals -> (
-
-let uu____3567 = (checkone g.FStar_Tactics_Types.witness goals)
-in (not (uu____3567)))) sub_goals)
-in (
-
-let uu____3568 = (add_goal_from_guard "apply_lemma guard" goal.FStar_Tactics_Types.context guard goal.FStar_Tactics_Types.opts)
-in (bind uu____3568 (fun uu____3573 -> (
-
-let uu____3574 = (
-
-let uu____3577 = (
-
-let uu____3578 = (
-
-let uu____3579 = (FStar_Syntax_Util.mk_squash pre)
-in (istrivial goal.FStar_Tactics_Types.context uu____3579))
-in (not (uu____3578)))
-in (match (uu____3577) with
-| true -> begin
-(add_irrelevant_goal "apply_lemma precondition" goal.FStar_Tactics_Types.context pre goal.FStar_Tactics_Types.opts)
-end
-| uu____3582 -> begin
-(ret ())
-end))
-in (bind uu____3574 (fun uu____3584 -> (add_goals sub_goals1)))))))))))))))))))))
-end)))
-end))))
-end))
-end)
-end))
-end)))))))))
-in (focus uu____2651))
-in (FStar_All.pipe_left (wrap_err "apply_lemma") uu____2648)))
-
-
-let destruct_eq' : FStar_Syntax_Syntax.typ  ->  (FStar_Syntax_Syntax.term * FStar_Syntax_Syntax.term) FStar_Pervasives_Native.option = (fun typ -> (
-
-let uu____3605 = (FStar_Syntax_Util.destruct_typ_as_formula typ)
-in (match (uu____3605) with
-| FStar_Pervasives_Native.Some (FStar_Syntax_Util.BaseConn (l, (uu____3615)::((e1, uu____3617))::((e2, uu____3619))::[])) when (FStar_Ident.lid_equals l FStar_Parser_Const.eq2_lid) -> begin
-FStar_Pervasives_Native.Some (((e1), (e2)))
-end
-| uu____3678 -> begin
-FStar_Pervasives_Native.None
-end)))
-
-
-let destruct_eq : FStar_Syntax_Syntax.typ  ->  (FStar_Syntax_Syntax.term * FStar_Syntax_Syntax.term) FStar_Pervasives_Native.option = (fun typ -> (
-
-let uu____3701 = (destruct_eq' typ)
-in (match (uu____3701) with
-| FStar_Pervasives_Native.Some (t) -> begin
-FStar_Pervasives_Native.Some (t)
-end
-| FStar_Pervasives_Native.None -> begin
-(
-
-let uu____3731 = (FStar_Syntax_Util.un_squash typ)
-in (match (uu____3731) with
-| FStar_Pervasives_Native.Some (typ1) -> begin
-(destruct_eq' typ1)
-end
-| FStar_Pervasives_Native.None -> begin
-FStar_Pervasives_Native.None
-end))
-end)))
-
-
-let split_env : FStar_Syntax_Syntax.bv  ->  env  ->  (env * FStar_Syntax_Syntax.bv Prims.list) FStar_Pervasives_Native.option = (fun bvar e -> (
-
-let rec aux = (fun e1 -> (
-
-let uu____3789 = (FStar_TypeChecker_Env.pop_bv e1)
-in (match (uu____3789) with
-| FStar_Pervasives_Native.None -> begin
-FStar_Pervasives_Native.None
-end
-| FStar_Pervasives_Native.Some (bv', e') -> begin
-(match ((FStar_Syntax_Syntax.bv_eq bvar bv')) with
-| true -> begin
-FStar_Pervasives_Native.Some (((e'), ([])))
-end
-| uu____3836 -> begin
-(
-
-let uu____3837 = (aux e')
-in (FStar_Util.map_opt uu____3837 (fun uu____3861 -> (match (uu____3861) with
-| (e'', bvs) -> begin
-((e''), ((bv')::bvs))
-end))))
-end)
-end)))
-in (
-
-let uu____3882 = (aux e)
-in (FStar_Util.map_opt uu____3882 (fun uu____3906 -> (match (uu____3906) with
-| (e', bvs) -> begin
-((e'), ((FStar_List.rev bvs)))
-end))))))
-
-
-let push_bvs : FStar_TypeChecker_Env.env  ->  FStar_Syntax_Syntax.bv Prims.list  ->  FStar_TypeChecker_Env.env = (fun e bvs -> (FStar_List.fold_left (fun e1 b -> (FStar_TypeChecker_Env.push_bv e1 b)) e bvs))
-
-
-let subst_goal : FStar_Syntax_Syntax.bv  ->  FStar_Syntax_Syntax.bv  ->  FStar_Syntax_Syntax.subst_elt Prims.list  ->  FStar_Tactics_Types.goal  ->  FStar_Tactics_Types.goal FStar_Pervasives_Native.option = (fun b1 b2 s g -> (
-
-let uu____3967 = (split_env b1 g.FStar_Tactics_Types.context)
-in (FStar_Util.map_opt uu____3967 (fun uu____3991 -> (match (uu____3991) with
-| (e0, bvs) -> begin
-(
-
-let s1 = (fun bv -> (
-
-let uu___159_4008 = bv
-in (
-
-let uu____4009 = (FStar_Syntax_Subst.subst s bv.FStar_Syntax_Syntax.sort)
-in {FStar_Syntax_Syntax.ppname = uu___159_4008.FStar_Syntax_Syntax.ppname; FStar_Syntax_Syntax.index = uu___159_4008.FStar_Syntax_Syntax.index; FStar_Syntax_Syntax.sort = uu____4009})))
-in (
-
-let bvs1 = (FStar_List.map s1 bvs)
-in (
-
-let c = (push_bvs e0 ((b2)::bvs1))
-in (
-
-let w = (FStar_Syntax_Subst.subst s g.FStar_Tactics_Types.witness)
-in (
-
-let t = (FStar_Syntax_Subst.subst s g.FStar_Tactics_Types.goal_ty)
-in (
-
-let uu___160_4018 = g
-in {FStar_Tactics_Types.context = c; FStar_Tactics_Types.witness = w; FStar_Tactics_Types.goal_ty = t; FStar_Tactics_Types.opts = uu___160_4018.FStar_Tactics_Types.opts; FStar_Tactics_Types.is_guard = uu___160_4018.FStar_Tactics_Types.is_guard}))))))
-end)))))
-
-
-let rewrite : FStar_Syntax_Syntax.binder  ->  Prims.unit tac = (fun h -> (bind cur_goal (fun goal -> (
-
-let uu____4032 = h
-in (match (uu____4032) with
-| (bv, uu____4036) -> begin
-(mlog (fun uu____4040 -> (
-
-let uu____4041 = (FStar_Syntax_Print.bv_to_string bv)
-in (
-
-let uu____4042 = (FStar_Syntax_Print.term_to_string bv.FStar_Syntax_Syntax.sort)
-in (FStar_Util.print2 "+++Rewrite %s : %s\n" uu____4041 uu____4042)))) (fun uu____4045 -> (
-
-let uu____4046 = (split_env bv goal.FStar_Tactics_Types.context)
-in (match (uu____4046) with
-| FStar_Pervasives_Native.None -> begin
-(fail "rewrite: binder not found in environment")
-end
-| FStar_Pervasives_Native.Some (e0, bvs) -> begin
-(
-
-let uu____4075 = (destruct_eq bv.FStar_Syntax_Syntax.sort)
-in (match (uu____4075) with
-| FStar_Pervasives_Native.Some (x, e) -> begin
-(
-
-let uu____4090 = (
-
-let uu____4091 = (FStar_Syntax_Subst.compress x)
-in uu____4091.FStar_Syntax_Syntax.n)
-in (match (uu____4090) with
-| FStar_Syntax_Syntax.Tm_name (x1) -> begin
-(
-
-let s = (FStar_Syntax_Syntax.NT (((x1), (e))))::[]
-in (
-
-let s1 = (fun bv1 -> (
-
-let uu___161_4104 = bv1
-in (
-
-let uu____4105 = (FStar_Syntax_Subst.subst s bv1.FStar_Syntax_Syntax.sort)
-in {FStar_Syntax_Syntax.ppname = uu___161_4104.FStar_Syntax_Syntax.ppname; FStar_Syntax_Syntax.index = uu___161_4104.FStar_Syntax_Syntax.index; FStar_Syntax_Syntax.sort = uu____4105})))
-in (
-
-let bvs1 = (FStar_List.map s1 bvs)
-in (
-
-let uu____4111 = (
-
-let uu___162_4112 = goal
-in (
-
-let uu____4113 = (push_bvs e0 ((bv)::bvs1))
-in (
-
-let uu____4114 = (FStar_Syntax_Subst.subst s goal.FStar_Tactics_Types.witness)
-in (
-
-let uu____4115 = (FStar_Syntax_Subst.subst s goal.FStar_Tactics_Types.goal_ty)
-in {FStar_Tactics_Types.context = uu____4113; FStar_Tactics_Types.witness = uu____4114; FStar_Tactics_Types.goal_ty = uu____4115; FStar_Tactics_Types.opts = uu___162_4112.FStar_Tactics_Types.opts; FStar_Tactics_Types.is_guard = uu___162_4112.FStar_Tactics_Types.is_guard}))))
-in (replace_cur uu____4111)))))
-end
-| uu____4116 -> begin
-(fail "rewrite: Not an equality hypothesis with a variable on the LHS")
-end))
-end
-| uu____4117 -> begin
-(fail "rewrite: Not an equality hypothesis")
-end))
-end))))
-end)))))
-
-
-let rename_to : FStar_Syntax_Syntax.binder  ->  Prims.string  ->  Prims.unit tac = (fun b s -> (bind cur_goal (fun goal -> (
-
-let uu____4144 = b
-in (match (uu____4144) with
-| (bv, uu____4148) -> begin
-(
-
-let bv' = (FStar_Syntax_Syntax.freshen_bv (
-
-let uu___163_4152 = bv
-in {FStar_Syntax_Syntax.ppname = (FStar_Ident.mk_ident ((s), (bv.FStar_Syntax_Syntax.ppname.FStar_Ident.idRange))); FStar_Syntax_Syntax.index = uu___163_4152.FStar_Syntax_Syntax.index; FStar_Syntax_Syntax.sort = uu___163_4152.FStar_Syntax_Syntax.sort}))
-in (
-
-let s1 = (
-
-let uu____4156 = (
-
-let uu____4157 = (
-
-let uu____4164 = (FStar_Syntax_Syntax.bv_to_name bv')
-in ((bv), (uu____4164)))
-in FStar_Syntax_Syntax.NT (uu____4157))
-in (uu____4156)::[])
-in (
-
-let uu____4165 = (subst_goal bv bv' s1 goal)
-in (match (uu____4165) with
-| FStar_Pervasives_Native.None -> begin
-(fail "rename_to: binder not found in environment")
-end
-| FStar_Pervasives_Native.Some (goal1) -> begin
-(replace_cur goal1)
-end))))
-end)))))
-
-
-let binder_retype : FStar_Syntax_Syntax.binder  ->  Prims.unit tac = (fun b -> (bind cur_goal (fun goal -> (
-
-let uu____4185 = b
-in (match (uu____4185) with
-| (bv, uu____4189) -> begin
-(
-
-let uu____4190 = (split_env bv goal.FStar_Tactics_Types.context)
-in (match (uu____4190) with
-| FStar_Pervasives_Native.None -> begin
-(fail "binder_retype: binder is not present in environment")
-end
-| FStar_Pervasives_Native.Some (e0, bvs) -> begin
-(
-
-let uu____4219 = (FStar_Syntax_Util.type_u ())
-in (match (uu____4219) with
-| (ty, u) -> begin
-(
-
-let uu____4228 = (new_uvar "binder_retype" e0 ty)
-in (bind uu____4228 (fun t' -> (
-
-let bv'' = (
-
-let uu___164_4238 = bv
-in {FStar_Syntax_Syntax.ppname = uu___164_4238.FStar_Syntax_Syntax.ppname; FStar_Syntax_Syntax.index = uu___164_4238.FStar_Syntax_Syntax.index; FStar_Syntax_Syntax.sort = t'})
-in (
-
-let s = (
-
-let uu____4242 = (
-
-let uu____4243 = (
-
-let uu____4250 = (FStar_Syntax_Syntax.bv_to_name bv'')
-in ((bv), (uu____4250)))
-in FStar_Syntax_Syntax.NT (uu____4243))
-in (uu____4242)::[])
-in (
-
-let bvs1 = (FStar_List.map (fun b1 -> (
-
-let uu___165_4258 = b1
-in (
-
-let uu____4259 = (FStar_Syntax_Subst.subst s b1.FStar_Syntax_Syntax.sort)
-in {FStar_Syntax_Syntax.ppname = uu___165_4258.FStar_Syntax_Syntax.ppname; FStar_Syntax_Syntax.index = uu___165_4258.FStar_Syntax_Syntax.index; FStar_Syntax_Syntax.sort = uu____4259}))) bvs)
-in (
-
-let env' = (push_bvs e0 ((bv'')::bvs1))
-in (bind dismiss (fun uu____4265 -> (
-
-let uu____4266 = (
-
-let uu____4269 = (
-
-let uu____4272 = (
-
-let uu___166_4273 = goal
-in (
-
-let uu____4274 = (FStar_Syntax_Subst.subst s goal.FStar_Tactics_Types.witness)
-in (
-
-let uu____4275 = (FStar_Syntax_Subst.subst s goal.FStar_Tactics_Types.goal_ty)
-in {FStar_Tactics_Types.context = env'; FStar_Tactics_Types.witness = uu____4274; FStar_Tactics_Types.goal_ty = uu____4275; FStar_Tactics_Types.opts = uu___166_4273.FStar_Tactics_Types.opts; FStar_Tactics_Types.is_guard = uu___166_4273.FStar_Tactics_Types.is_guard})))
-in (uu____4272)::[])
-in (add_goals uu____4269))
-in (bind uu____4266 (fun uu____4278 -> (
-
-let uu____4279 = (FStar_Syntax_Util.mk_eq2 (FStar_Syntax_Syntax.U_succ (u)) ty bv.FStar_Syntax_Syntax.sort t')
-in (add_irrelevant_goal "binder_retype equation" e0 uu____4279 goal.FStar_Tactics_Types.opts))))))))))))))
-end))
-end))
-end)))))
-
-
-let norm_binder_type : FStar_Syntax_Embeddings.norm_step Prims.list  ->  FStar_Syntax_Syntax.binder  ->  Prims.unit tac = (fun s b -> (bind cur_goal (fun goal -> (
-
-let uu____4302 = b
-in (match (uu____4302) with
-| (bv, uu____4306) -> begin
-(
-
-let uu____4307 = (split_env bv goal.FStar_Tactics_Types.context)
-in (match (uu____4307) with
-| FStar_Pervasives_Native.None -> begin
-(fail "binder_retype: binder is not present in environment")
-end
-| FStar_Pervasives_Native.Some (e0, bvs) -> begin
-(
-
-let steps = (
-
-let uu____4339 = (FStar_TypeChecker_Normalize.tr_norm_steps s)
-in (FStar_List.append ((FStar_TypeChecker_Normalize.Reify)::(FStar_TypeChecker_Normalize.UnfoldTac)::[]) uu____4339))
-in (
-
-let sort' = (normalize steps e0 bv.FStar_Syntax_Syntax.sort)
-in (
-
-let bv' = (
-
-let uu___167_4344 = bv
-in {FStar_Syntax_Syntax.ppname = uu___167_4344.FStar_Syntax_Syntax.ppname; FStar_Syntax_Syntax.index = uu___167_4344.FStar_Syntax_Syntax.index; FStar_Syntax_Syntax.sort = sort'})
-in (
-
-let env' = (push_bvs e0 ((bv')::bvs))
-in (replace_cur (
-
-let uu___168_4348 = goal
-in {FStar_Tactics_Types.context = env'; FStar_Tactics_Types.witness = uu___168_4348.FStar_Tactics_Types.witness; FStar_Tactics_Types.goal_ty = uu___168_4348.FStar_Tactics_Types.goal_ty; FStar_Tactics_Types.opts = uu___168_4348.FStar_Tactics_Types.opts; FStar_Tactics_Types.is_guard = uu___168_4348.FStar_Tactics_Types.is_guard}))))))
-end))
-end)))))
-
-
-let revert : Prims.unit tac = (bind cur_goal (fun goal -> (
-
-let uu____4354 = (FStar_TypeChecker_Env.pop_bv goal.FStar_Tactics_Types.context)
-in (match (uu____4354) with
-| FStar_Pervasives_Native.None -> begin
-(fail "Cannot revert; empty context")
-end
-| FStar_Pervasives_Native.Some (x, env') -> begin
-(
-
-let typ' = (
-
-let uu____4376 = (FStar_Syntax_Syntax.mk_Total goal.FStar_Tactics_Types.goal_ty)
-in (FStar_Syntax_Util.arrow ((((x), (FStar_Pervasives_Native.None)))::[]) uu____4376))
-in (
-
-let w' = (FStar_Syntax_Util.abs ((((x), (FStar_Pervasives_Native.None)))::[]) goal.FStar_Tactics_Types.witness FStar_Pervasives_Native.None)
-in (replace_cur (
-
-let uu___169_4410 = goal
-in {FStar_Tactics_Types.context = env'; FStar_Tactics_Types.witness = w'; FStar_Tactics_Types.goal_ty = typ'; FStar_Tactics_Types.opts = uu___169_4410.FStar_Tactics_Types.opts; FStar_Tactics_Types.is_guard = uu___169_4410.FStar_Tactics_Types.is_guard}))))
-end))))
-
-
-let revert_hd : name  ->  Prims.unit tac = (fun x -> (bind cur_goal (fun goal -> (
-
-let uu____4422 = (FStar_TypeChecker_Env.pop_bv goal.FStar_Tactics_Types.context)
-in (match (uu____4422) with
-| FStar_Pervasives_Native.None -> begin
-(fail "Cannot revert_hd; empty context")
-end
-| FStar_Pervasives_Native.Some (y, env') -> begin
-(match ((not ((FStar_Syntax_Syntax.bv_eq x y)))) with
-| true -> begin
-(
-
-let uu____4443 = (FStar_Syntax_Print.bv_to_string x)
-in (
-
-let uu____4444 = (FStar_Syntax_Print.bv_to_string y)
-in (fail2 "Cannot revert_hd %s; head variable mismatch ... egot %s" uu____4443 uu____4444)))
-end
-| uu____4445 -> begin
-revert
-end)
-end)))))
-
-
-let clear_top : Prims.unit tac = (bind cur_goal (fun goal -> (
-
-let uu____4451 = (FStar_TypeChecker_Env.pop_bv goal.FStar_Tactics_Types.context)
-in (match (uu____4451) with
-| FStar_Pervasives_Native.None -> begin
-(fail "Cannot clear; empty context")
-end
-| FStar_Pervasives_Native.Some (x, env') -> begin
-(
-
-let fns_ty = (FStar_Syntax_Free.names goal.FStar_Tactics_Types.goal_ty)
-in (
-
-let uu____4473 = (FStar_Util.set_mem x fns_ty)
-in (match (uu____4473) with
-| true -> begin
-(fail "Cannot clear; variable appears in goal")
-end
-| uu____4476 -> begin
-(
-
-let uu____4477 = (new_uvar "clear_top" env' goal.FStar_Tactics_Types.goal_ty)
-in (bind uu____4477 (fun u -> (
-
-let uu____4483 = (
-
-let uu____4484 = (trysolve goal u)
-in (not (uu____4484)))
-in (match (uu____4483) with
-| true -> begin
-(fail "clear: unification failed")
-end
-| uu____4487 -> begin
-(
-
-let new_goal = (
-
-let uu___170_4489 = goal
-in (
-
-let uu____4490 = (bnorm env' u)
-in {FStar_Tactics_Types.context = env'; FStar_Tactics_Types.witness = uu____4490; FStar_Tactics_Types.goal_ty = uu___170_4489.FStar_Tactics_Types.goal_ty; FStar_Tactics_Types.opts = uu___170_4489.FStar_Tactics_Types.opts; FStar_Tactics_Types.is_guard = uu___170_4489.FStar_Tactics_Types.is_guard}))
-in (bind dismiss (fun uu____4492 -> (add_goals ((new_goal)::[])))))
-end)))))
-end)))
-end))))
-
-
-let rec clear : FStar_Syntax_Syntax.binder  ->  Prims.unit tac = (fun b -> (bind cur_goal (fun goal -> (
-
-let uu____4504 = (FStar_TypeChecker_Env.pop_bv goal.FStar_Tactics_Types.context)
-in (match (uu____4504) with
-| FStar_Pervasives_Native.None -> begin
-(fail "Cannot clear; empty context")
-end
-| FStar_Pervasives_Native.Some (b', env') -> begin
-(match ((FStar_Syntax_Syntax.bv_eq (FStar_Pervasives_Native.fst b) b')) with
-| true -> begin
-clear_top
-end
-| uu____4525 -> begin
-(bind revert (fun uu____4528 -> (
-
-let uu____4529 = (clear b)
-in (bind uu____4529 (fun uu____4533 -> (bind intro (fun uu____4535 -> (ret ()))))))))
-end)
-end)))))
-
-
-let prune : Prims.string  ->  Prims.unit tac = (fun s -> (bind cur_goal (fun g -> (
-
-let ctx = g.FStar_Tactics_Types.context
-in (
-
-let ctx' = (FStar_TypeChecker_Env.rem_proof_ns ctx (FStar_Ident.path_of_text s))
-in (
-
-let g' = (
-
-let uu___171_4552 = g
-in {FStar_Tactics_Types.context = ctx'; FStar_Tactics_Types.witness = uu___171_4552.FStar_Tactics_Types.witness; FStar_Tactics_Types.goal_ty = uu___171_4552.FStar_Tactics_Types.goal_ty; FStar_Tactics_Types.opts = uu___171_4552.FStar_Tactics_Types.opts; FStar_Tactics_Types.is_guard = uu___171_4552.FStar_Tactics_Types.is_guard})
-in (bind dismiss (fun uu____4554 -> (add_goals ((g')::[]))))))))))
-
-
-let addns : Prims.string  ->  Prims.unit tac = (fun s -> (bind cur_goal (fun g -> (
-
-let ctx = g.FStar_Tactics_Types.context
-in (
-
-let ctx' = (FStar_TypeChecker_Env.add_proof_ns ctx (FStar_Ident.path_of_text s))
-in (
-
-let g' = (
-
-let uu___172_4571 = g
-in {FStar_Tactics_Types.context = ctx'; FStar_Tactics_Types.witness = uu___172_4571.FStar_Tactics_Types.witness; FStar_Tactics_Types.goal_ty = uu___172_4571.FStar_Tactics_Types.goal_ty; FStar_Tactics_Types.opts = uu___172_4571.FStar_Tactics_Types.opts; FStar_Tactics_Types.is_guard = uu___172_4571.FStar_Tactics_Types.is_guard})
-in (bind dismiss (fun uu____4573 -> (add_goals ((g')::[]))))))))))
-
-
-let rec mapM : 'a 'b . ('a  ->  'b tac)  ->  'a Prims.list  ->  'b Prims.list tac = (fun f l -> (match (l) with
-| [] -> begin
-(ret [])
-end
-| (x)::xs -> begin
-(
-
-let uu____4615 = (f x)
-in (bind uu____4615 (fun y -> (
-
-let uu____4623 = (mapM f xs)
-in (bind uu____4623 (fun ys -> (ret ((y)::ys))))))))
-end))
-
-
-let rec tac_fold_env : FStar_Tactics_Types.direction  ->  (env  ->  FStar_Syntax_Syntax.term  ->  FStar_Syntax_Syntax.term tac)  ->  env  ->  FStar_Syntax_Syntax.term  ->  FStar_Syntax_Syntax.term tac = (fun d f env t -> (
-
-let tn = (
-
-let uu____4673 = (FStar_Syntax_Subst.compress t)
-in uu____4673.FStar_Syntax_Syntax.n)
-in (
-
-let uu____4676 = (match ((Prims.op_Equality d FStar_Tactics_Types.TopDown)) with
-| true -> begin
-(f env (
-
-let uu___174_4682 = t
-in {FStar_Syntax_Syntax.n = tn; FStar_Syntax_Syntax.pos = uu___174_4682.FStar_Syntax_Syntax.pos; FStar_Syntax_Syntax.vars = uu___174_4682.FStar_Syntax_Syntax.vars}))
-end
-| uu____4683 -> begin
-(ret t)
-end)
-in (bind uu____4676 (fun t1 -> (
-
-let tn1 = (
-
-let uu____4690 = (
-
-let uu____4691 = (FStar_Syntax_Subst.compress t1)
-in uu____4691.FStar_Syntax_Syntax.n)
-in (match (uu____4690) with
-| FStar_Syntax_Syntax.Tm_app (hd1, args) -> begin
-(
-
-let ff = (tac_fold_env d f env)
-in (
-
-let uu____4723 = (ff hd1)
-in (bind uu____4723 (fun hd2 -> (
-
-let fa = (fun uu____4743 -> (match (uu____4743) with
-| (a, q) -> begin
-(
-
-let uu____4756 = (ff a)
-in (bind uu____4756 (fun a1 -> (ret ((a1), (q))))))
-end))
-in (
-
-let uu____4769 = (mapM fa args)
-in (bind uu____4769 (fun args1 -> (ret (FStar_Syntax_Syntax.Tm_app (((hd2), (args1)))))))))))))
-end
-| FStar_Syntax_Syntax.Tm_abs (bs, t2, k) -> begin
-(
-
-let uu____4829 = (FStar_Syntax_Subst.open_term bs t2)
-in (match (uu____4829) with
-| (bs1, t') -> begin
-(
-
-let uu____4838 = (
-
-let uu____4841 = (FStar_TypeChecker_Env.push_binders env bs1)
-in (tac_fold_env d f uu____4841 t'))
-in (bind uu____4838 (fun t'' -> (
-
-let uu____4845 = (
-
-let uu____4846 = (
-
-let uu____4863 = (FStar_Syntax_Subst.close_binders bs1)
-in (
-
-let uu____4864 = (FStar_Syntax_Subst.close bs1 t'')
-in ((uu____4863), (uu____4864), (k))))
-in FStar_Syntax_Syntax.Tm_abs (uu____4846))
-in (ret uu____4845)))))
-end))
-end
-| FStar_Syntax_Syntax.Tm_arrow (bs, k) -> begin
-(ret tn)
-end
-| uu____4885 -> begin
-(ret tn)
-end))
-in (bind tn1 (fun tn2 -> (
-
-let t' = (
-
-let uu___173_4892 = t1
-in {FStar_Syntax_Syntax.n = tn2; FStar_Syntax_Syntax.pos = uu___173_4892.FStar_Syntax_Syntax.pos; FStar_Syntax_Syntax.vars = uu___173_4892.FStar_Syntax_Syntax.vars})
-in (match ((Prims.op_Equality d FStar_Tactics_Types.BottomUp)) with
-| true -> begin
-(f env t')
-end
-| uu____4895 -> begin
-(ret t')
-end))))))))))
-
-
-let pointwise_rec : FStar_Tactics_Types.proofstate  ->  Prims.unit tac  ->  FStar_Options.optionstate  ->  FStar_TypeChecker_Env.env  ->  FStar_Syntax_Syntax.term  ->  FStar_Syntax_Syntax.term tac = (fun ps tau opts env t -> (
-
-let uu____4926 = (FStar_TypeChecker_TcTerm.tc_term env t)
-in (match (uu____4926) with
-| (t1, lcomp, g) -> begin
-(
-
-let uu____4938 = ((
-
-let uu____4941 = (FStar_Syntax_Util.is_pure_or_ghost_lcomp lcomp)
-in (not (uu____4941))) || (
-
-let uu____4943 = (FStar_TypeChecker_Rel.is_trivial g)
-in (not (uu____4943))))
-in (match (uu____4938) with
-| true -> begin
-(ret t1)
-end
-| uu____4946 -> begin
-(
-
-let rewrite_eq = (
-
-let typ = lcomp.FStar_Syntax_Syntax.res_typ
-in (
-
-let uu____4953 = (new_uvar "pointwise_rec" env typ)
-in (bind uu____4953 (fun ut -> ((log ps (fun uu____4964 -> (
-
-let uu____4965 = (FStar_Syntax_Print.term_to_string t1)
-in (
-
-let uu____4966 = (FStar_Syntax_Print.term_to_string ut)
-in (FStar_Util.print2 "Pointwise_rec: making equality\n\t%s ==\n\t%s\n" uu____4965 uu____4966)))));
-(
-
-let uu____4967 = (
-
-let uu____4970 = (
-
-let uu____4971 = (FStar_TypeChecker_TcTerm.universe_of env typ)
-in (FStar_Syntax_Util.mk_eq2 uu____4971 typ t1 ut))
-in (add_irrelevant_goal "pointwise_rec equation" env uu____4970 opts))
-in (bind uu____4967 (fun uu____4974 -> (
-
-let uu____4975 = (bind tau (fun uu____4981 -> (
-
-let ut1 = (FStar_TypeChecker_Normalize.reduce_uvar_solutions env ut)
-in ((log ps (fun uu____4987 -> (
-
-let uu____4988 = (FStar_Syntax_Print.term_to_string t1)
-in (
-
-let uu____4989 = (FStar_Syntax_Print.term_to_string ut1)
-in (FStar_Util.print2 "Pointwise_rec: succeeded rewriting\n\t%s to\n\t%s\n" uu____4988 uu____4989)))));
-(ret ut1);
-))))
-in (focus uu____4975)))));
-)))))
-in (
-
-let uu____4990 = (trytac rewrite_eq)
-in (bind uu____4990 (fun x -> (match (x) with
-| FStar_Pervasives_Native.None -> begin
-(ret t1)
-end
-| FStar_Pervasives_Native.Some (x1) -> begin
-(ret x1)
-end)))))
-end))
-end)))
-
-
-let pointwise : FStar_Tactics_Types.direction  ->  Prims.unit tac  ->  Prims.unit tac = (fun d tau -> (bind get (fun ps -> (
-
-let uu____5027 = (match (ps.FStar_Tactics_Types.goals) with
-| (g)::gs -> begin
-((g), (gs))
-end
-| [] -> begin
-(failwith "Pointwise: no goals")
-end)
-in (match (uu____5027) with
-| (g, gs) -> begin
-(
-
-let gt1 = g.FStar_Tactics_Types.goal_ty
-in ((log ps (fun uu____5064 -> (
-
-let uu____5065 = (FStar_Syntax_Print.term_to_string gt1)
-in (FStar_Util.print1 "Pointwise starting with %s\n" uu____5065))));
-(bind dismiss_all (fun uu____5068 -> (
-
-let uu____5069 = (tac_fold_env d (pointwise_rec ps tau g.FStar_Tactics_Types.opts) g.FStar_Tactics_Types.context gt1)
-in (bind uu____5069 (fun gt' -> ((log ps (fun uu____5079 -> (
-
-let uu____5080 = (FStar_Syntax_Print.term_to_string gt')
-in (FStar_Util.print1 "Pointwise seems to have succeded with %s\n" uu____5080))));
-(
-
-let uu____5081 = (push_goals gs)
-in (bind uu____5081 (fun uu____5085 -> (add_goals (((
-
-let uu___175_5087 = g
-in {FStar_Tactics_Types.context = uu___175_5087.FStar_Tactics_Types.context; FStar_Tactics_Types.witness = uu___175_5087.FStar_Tactics_Types.witness; FStar_Tactics_Types.goal_ty = gt'; FStar_Tactics_Types.opts = uu___175_5087.FStar_Tactics_Types.opts; FStar_Tactics_Types.is_guard = uu___175_5087.FStar_Tactics_Types.is_guard}))::[])))));
-))))));
-))
-end)))))
-
-
-let trefl : Prims.unit tac = (bind cur_goal (fun g -> (
-
-let uu____5107 = (FStar_Syntax_Util.un_squash g.FStar_Tactics_Types.goal_ty)
-in (match (uu____5107) with
-| FStar_Pervasives_Native.Some (t) -> begin
-(
-
-let uu____5119 = (FStar_Syntax_Util.head_and_args' t)
-in (match (uu____5119) with
-| (hd1, args) -> begin
-(
-
-let uu____5152 = (
-
-let uu____5165 = (
-
-let uu____5166 = (FStar_Syntax_Util.un_uinst hd1)
-in uu____5166.FStar_Syntax_Syntax.n)
-in ((uu____5165), (args)))
-in (match (uu____5152) with
-| (FStar_Syntax_Syntax.Tm_fvar (fv), (uu____5180)::((l, uu____5182))::((r, uu____5184))::[]) when (FStar_Syntax_Syntax.fv_eq_lid fv FStar_Parser_Const.eq2_lid) -> begin
-(
-
-let uu____5231 = (
-
-let uu____5232 = (do_unify g.FStar_Tactics_Types.context l r)
-in (not (uu____5232)))
-in (match (uu____5231) with
-| true -> begin
-(
-
-let uu____5235 = (FStar_TypeChecker_Normalize.term_to_string g.FStar_Tactics_Types.context l)
-in (
-
-let uu____5236 = (FStar_TypeChecker_Normalize.term_to_string g.FStar_Tactics_Types.context r)
-in (fail2 "trefl: not a trivial equality (%s vs %s)" uu____5235 uu____5236)))
-end
-| uu____5237 -> begin
-(solve g FStar_Syntax_Util.exp_unit)
-end))
-end
-| (hd2, uu____5239) -> begin
-(
-
-let uu____5256 = (FStar_TypeChecker_Normalize.term_to_string g.FStar_Tactics_Types.context t)
-in (fail1 "trefl: not an equality (%s)" uu____5256))
-end))
-end))
-end
-| FStar_Pervasives_Native.None -> begin
-(fail "not an irrelevant goal")
-end))))
-
-
-let dup : Prims.unit tac = (bind cur_goal (fun g -> (
-
-let uu____5264 = (new_uvar "dup" g.FStar_Tactics_Types.context g.FStar_Tactics_Types.goal_ty)
-in (bind uu____5264 (fun u -> (
-
-let g' = (
-
-let uu___176_5271 = g
-in {FStar_Tactics_Types.context = uu___176_5271.FStar_Tactics_Types.context; FStar_Tactics_Types.witness = u; FStar_Tactics_Types.goal_ty = uu___176_5271.FStar_Tactics_Types.goal_ty; FStar_Tactics_Types.opts = uu___176_5271.FStar_Tactics_Types.opts; FStar_Tactics_Types.is_guard = uu___176_5271.FStar_Tactics_Types.is_guard})
-in (bind dismiss (fun uu____5274 -> (
-
-let uu____5275 = (
-
-let uu____5278 = (
-
-let uu____5279 = (FStar_TypeChecker_TcTerm.universe_of g.FStar_Tactics_Types.context g.FStar_Tactics_Types.goal_ty)
-in (FStar_Syntax_Util.mk_eq2 uu____5279 g.FStar_Tactics_Types.goal_ty u g.FStar_Tactics_Types.witness))
-in (add_irrelevant_goal "dup equation" g.FStar_Tactics_Types.context uu____5278 g.FStar_Tactics_Types.opts))
-in (bind uu____5275 (fun uu____5282 -> (
-
-let uu____5283 = (add_goals ((g')::[]))
-in (bind uu____5283 (fun uu____5287 -> (ret ())))))))))))))))
-
-
-let flip : Prims.unit tac = (bind get (fun ps -> (match (ps.FStar_Tactics_Types.goals) with
-| (g1)::(g2)::gs -> begin
-(set (
-
-let uu___177_5304 = ps
-in {FStar_Tactics_Types.main_context = uu___177_5304.FStar_Tactics_Types.main_context; FStar_Tactics_Types.main_goal = uu___177_5304.FStar_Tactics_Types.main_goal; FStar_Tactics_Types.all_implicits = uu___177_5304.FStar_Tactics_Types.all_implicits; FStar_Tactics_Types.goals = (g2)::(g1)::gs; FStar_Tactics_Types.smt_goals = uu___177_5304.FStar_Tactics_Types.smt_goals; FStar_Tactics_Types.depth = uu___177_5304.FStar_Tactics_Types.depth; FStar_Tactics_Types.__dump = uu___177_5304.FStar_Tactics_Types.__dump; FStar_Tactics_Types.psc = uu___177_5304.FStar_Tactics_Types.psc}))
-end
-| uu____5305 -> begin
-(fail "flip: less than 2 goals")
-end)))
-
-
-let later : Prims.unit tac = (bind get (fun ps -> (match (ps.FStar_Tactics_Types.goals) with
-| [] -> begin
-(ret ())
-end
-| (g)::gs -> begin
-(set (
-
-let uu___178_5320 = ps
-in {FStar_Tactics_Types.main_context = uu___178_5320.FStar_Tactics_Types.main_context; FStar_Tactics_Types.main_goal = uu___178_5320.FStar_Tactics_Types.main_goal; FStar_Tactics_Types.all_implicits = uu___178_5320.FStar_Tactics_Types.all_implicits; FStar_Tactics_Types.goals = (FStar_List.append gs ((g)::[])); FStar_Tactics_Types.smt_goals = uu___178_5320.FStar_Tactics_Types.smt_goals; FStar_Tactics_Types.depth = uu___178_5320.FStar_Tactics_Types.depth; FStar_Tactics_Types.__dump = uu___178_5320.FStar_Tactics_Types.__dump; FStar_Tactics_Types.psc = uu___178_5320.FStar_Tactics_Types.psc}))
-end)))
-
-
-let qed : Prims.unit tac = (bind get (fun ps -> (match (ps.FStar_Tactics_Types.goals) with
-| [] -> begin
-(ret ())
-end
-| uu____5327 -> begin
-(fail "Not done!")
-end)))
-
-
-let cases : FStar_Syntax_Syntax.term  ->  (FStar_Syntax_Syntax.term * FStar_Syntax_Syntax.term) tac = (fun t -> (
-
-let uu____5346 = (bind cur_goal (fun g -> (
-
-let uu____5360 = (__tc g.FStar_Tactics_Types.context t)
-in (bind uu____5360 (fun uu____5396 -> (match (uu____5396) with
-| (t1, typ, guard) -> begin
-(
-
-let uu____5412 = (FStar_Syntax_Util.head_and_args typ)
-in (match (uu____5412) with
-| (hd1, args) -> begin
-(
-
-let uu____5455 = (
-
-let uu____5468 = (
-
-let uu____5469 = (FStar_Syntax_Util.un_uinst hd1)
-in uu____5469.FStar_Syntax_Syntax.n)
-in ((uu____5468), (args)))
-in (match (uu____5455) with
-| (FStar_Syntax_Syntax.Tm_fvar (fv), ((p, uu____5488))::((q, uu____5490))::[]) when (FStar_Syntax_Syntax.fv_eq_lid fv FStar_Parser_Const.or_lid) -> begin
-(
-
-let v_p = (FStar_Syntax_Syntax.new_bv FStar_Pervasives_Native.None p)
-in (
-
-let v_q = (FStar_Syntax_Syntax.new_bv FStar_Pervasives_Native.None q)
-in (
-
-let g1 = (
-
-let uu___179_5528 = g
-in (
-
-let uu____5529 = (FStar_TypeChecker_Env.push_bv g.FStar_Tactics_Types.context v_p)
-in {FStar_Tactics_Types.context = uu____5529; FStar_Tactics_Types.witness = uu___179_5528.FStar_Tactics_Types.witness; FStar_Tactics_Types.goal_ty = uu___179_5528.FStar_Tactics_Types.goal_ty; FStar_Tactics_Types.opts = uu___179_5528.FStar_Tactics_Types.opts; FStar_Tactics_Types.is_guard = uu___179_5528.FStar_Tactics_Types.is_guard}))
-in (
-
-let g2 = (
-
-let uu___180_5531 = g
-in (
-
-let uu____5532 = (FStar_TypeChecker_Env.push_bv g.FStar_Tactics_Types.context v_q)
-in {FStar_Tactics_Types.context = uu____5532; FStar_Tactics_Types.witness = uu___180_5531.FStar_Tactics_Types.witness; FStar_Tactics_Types.goal_ty = uu___180_5531.FStar_Tactics_Types.goal_ty; FStar_Tactics_Types.opts = uu___180_5531.FStar_Tactics_Types.opts; FStar_Tactics_Types.is_guard = uu___180_5531.FStar_Tactics_Types.is_guard}))
-in (bind dismiss (fun uu____5539 -> (
-
-let uu____5540 = (add_goals ((g1)::(g2)::[]))
-in (bind uu____5540 (fun uu____5549 -> (
-
-let uu____5550 = (
-
-let uu____5555 = (FStar_Syntax_Syntax.bv_to_name v_p)
-in (
-
-let uu____5556 = (FStar_Syntax_Syntax.bv_to_name v_q)
-in ((uu____5555), (uu____5556))))
-in (ret uu____5550)))))))))))
-end
-| uu____5561 -> begin
-(
-
-let uu____5574 = (FStar_TypeChecker_Normalize.term_to_string g.FStar_Tactics_Types.context typ)
-in (fail1 "Not a disjunction: %s" uu____5574))
-end))
-end))
-end))))))
-in (FStar_All.pipe_left (wrap_err "cases") uu____5346)))
-
-
-let set_options : Prims.string  ->  Prims.unit tac = (fun s -> (bind cur_goal (fun g -> ((FStar_Options.push ());
-(
-
-let uu____5613 = (FStar_Util.smap_copy g.FStar_Tactics_Types.opts)
-in (FStar_Options.set uu____5613));
-(
-
-let res = (FStar_Options.set_options FStar_Options.Set s)
-in (
-
-let opts' = (FStar_Options.peek ())
-in ((FStar_Options.pop ());
-(match (res) with
-| FStar_Getopt.Success -> begin
-(
-
-let g' = (
-
-let uu___181_5620 = g
-in {FStar_Tactics_Types.context = uu___181_5620.FStar_Tactics_Types.context; FStar_Tactics_Types.witness = uu___181_5620.FStar_Tactics_Types.witness; FStar_Tactics_Types.goal_ty = uu___181_5620.FStar_Tactics_Types.goal_ty; FStar_Tactics_Types.opts = opts'; FStar_Tactics_Types.is_guard = uu___181_5620.FStar_Tactics_Types.is_guard})
-in (replace_cur g'))
-end
-| FStar_Getopt.Error (err1) -> begin
-(fail2 "Setting options `%s` failed: %s" s err1)
-end
-| FStar_Getopt.Help -> begin
-(fail1 "Setting options `%s` failed (got `Help`?)" s)
-end);
-)));
-))))
-
-
-let top_env : FStar_TypeChecker_Env.env tac = (bind get (fun ps -> (FStar_All.pipe_left ret ps.FStar_Tactics_Types.main_context)))
-
-
-let cur_env : FStar_TypeChecker_Env.env tac = (bind cur_goal (fun g -> (FStar_All.pipe_left ret g.FStar_Tactics_Types.context)))
-
-
-let cur_goal' : FStar_Syntax_Syntax.typ tac = (bind cur_goal (fun g -> (FStar_All.pipe_left ret g.FStar_Tactics_Types.goal_ty)))
-
-
-let cur_witness : FStar_Syntax_Syntax.term tac = (bind cur_goal (fun g -> (FStar_All.pipe_left ret g.FStar_Tactics_Types.witness)))
-
-
-let unquote : FStar_Syntax_Syntax.term  ->  FStar_Syntax_Syntax.term  ->  FStar_Syntax_Syntax.term tac = (fun ty tm -> (
-
-let uu____5658 = (bind cur_goal (fun goal -> (
-
-let env = (FStar_TypeChecker_Env.set_expected_typ goal.FStar_Tactics_Types.context ty)
-in (
-
-let uu____5666 = (__tc env tm)
-in (bind uu____5666 (fun uu____5686 -> (match (uu____5686) with
-| (tm1, typ, guard) -> begin
-((FStar_TypeChecker_Rel.force_trivial_guard env guard);
-(ret tm1);
-)
-end)))))))
-in (FStar_All.pipe_left (wrap_err "unquote") uu____5658)))
-
-
-let uvar_env : env  ->  FStar_Syntax_Syntax.typ FStar_Pervasives_Native.option  ->  FStar_Syntax_Syntax.term tac = (fun env ty -> (
-
-let uu____5719 = (match (ty) with
-| FStar_Pervasives_Native.Some (ty1) -> begin
-(ret ty1)
-end
-| FStar_Pervasives_Native.None -> begin
-(
-
-let uu____5725 = (
-
-let uu____5726 = (FStar_Syntax_Util.type_u ())
-in (FStar_All.pipe_left FStar_Pervasives_Native.fst uu____5726))
-in (new_uvar "uvar_env.2" env uu____5725))
-end)
-in (bind uu____5719 (fun typ -> (
-
-let uu____5738 = (new_uvar "uvar_env" env typ)
-in (bind uu____5738 (fun t -> (ret t))))))))
-
-
-let unshelve : FStar_Syntax_Syntax.term  ->  Prims.unit tac = (fun t -> (
-
-let uu____5751 = (bind cur_goal (fun goal -> (
-
-let uu____5757 = (__tc goal.FStar_Tactics_Types.context t)
-in (bind uu____5757 (fun uu____5777 -> (match (uu____5777) with
-| (t1, typ, guard) -> begin
-(
-
-let uu____5789 = (must_trivial goal.FStar_Tactics_Types.context guard)
-in (bind uu____5789 (fun uu____5794 -> (
-
-let uu____5795 = (
-
-let uu____5798 = (
-
-let uu___182_5799 = goal
-in (
-
-let uu____5800 = (bnorm goal.FStar_Tactics_Types.context t1)
-in (
-
-let uu____5801 = (bnorm goal.FStar_Tactics_Types.context typ)
-in {FStar_Tactics_Types.context = uu___182_5799.FStar_Tactics_Types.context; FStar_Tactics_Types.witness = uu____5800; FStar_Tactics_Types.goal_ty = uu____5801; FStar_Tactics_Types.opts = uu___182_5799.FStar_Tactics_Types.opts; FStar_Tactics_Types.is_guard = false})))
-in (uu____5798)::[])
-in (add_goals uu____5795)))))
-end))))))
-in (FStar_All.pipe_left (wrap_err "unshelve") uu____5751)))
-
-
-let unify : FStar_Syntax_Syntax.term  ->  FStar_Syntax_Syntax.term  ->  Prims.bool tac = (fun t1 t2 -> (bind get (fun ps -> (
-
-let uu____5821 = (do_unify ps.FStar_Tactics_Types.main_context t1 t2)
-in (ret uu____5821)))))
-
-
-let launch_process : Prims.string  ->  Prims.string  ->  Prims.string  ->  Prims.string tac = (fun prog args input -> (bind idtac (fun uu____5841 -> (
-
-let uu____5842 = (FStar_Options.unsafe_tactic_exec ())
-in (match (uu____5842) with
-| true -> begin
-(
-
-let s = (FStar_Util.launch_process true "tactic_launch" prog args input (fun uu____5848 uu____5849 -> false))
-in (ret s))
-end
-| uu____5850 -> begin
-(fail "launch_process: will not run anything unless --unsafe_tactic_exec is provided")
-end)))))
-
-
-let goal_of_goal_ty : FStar_TypeChecker_Env.env  ->  FStar_Syntax_Syntax.term' FStar_Syntax_Syntax.syntax  ->  (FStar_Tactics_Types.goal * FStar_TypeChecker_Env.guard_t) = (fun env typ -> (
-
-let uu____5871 = (FStar_TypeChecker_Util.new_implicit_var "proofstate_of_goal_ty" typ.FStar_Syntax_Syntax.pos env typ)
-in (match (uu____5871) with
-| (u, uu____5889, g_u) -> begin
-(
-
-let g = (
-
-let uu____5904 = (FStar_Options.peek ())
-in {FStar_Tactics_Types.context = env; FStar_Tactics_Types.witness = u; FStar_Tactics_Types.goal_ty = typ; FStar_Tactics_Types.opts = uu____5904; FStar_Tactics_Types.is_guard = false})
-in ((g), (g_u)))
-end)))
-
-
-let proofstate_of_goal_ty : FStar_TypeChecker_Env.env  ->  FStar_Syntax_Syntax.term' FStar_Syntax_Syntax.syntax  ->  (FStar_Tactics_Types.proofstate * FStar_Syntax_Syntax.term) = (fun env typ -> (
-
-let uu____5921 = (goal_of_goal_ty env typ)
-in (match (uu____5921) with
-| (g, g_u) -> begin
-(
-
-let ps = {FStar_Tactics_Types.main_context = env; FStar_Tactics_Types.main_goal = g; FStar_Tactics_Types.all_implicits = g_u.FStar_TypeChecker_Env.implicits; FStar_Tactics_Types.goals = (g)::[]; FStar_Tactics_Types.smt_goals = []; FStar_Tactics_Types.depth = (Prims.parse_int "0"); FStar_Tactics_Types.__dump = (fun ps msg -> (dump_proofstate ps msg)); FStar_Tactics_Types.psc = FStar_TypeChecker_Normalize.null_psc}
-in ((ps), (g.FStar_Tactics_Types.witness)))
-end)))
-
-
-
-=======
 type name = FStar_Syntax_Syntax.bv[@@deriving show]
 type env = FStar_TypeChecker_Env.env[@@deriving show]
 type implicits = FStar_TypeChecker_Env.implicits[@@deriving show]
@@ -5585,5 +3015,4 @@
               FStar_Tactics_Types.psc = FStar_TypeChecker_Normalize.null_psc;
               FStar_Tactics_Types.entry_range = FStar_Range.dummyRange
             } in
-          (ps, (g.FStar_Tactics_Types.witness))
->>>>>>> 484a43b6
+          (ps, (g.FStar_Tactics_Types.witness))