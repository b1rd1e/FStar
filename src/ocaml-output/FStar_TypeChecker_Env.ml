
open Prims
type binding =
<<<<<<< HEAD
  | Binding_var of FStar_Syntax_Syntax.bv
  | Binding_lid of (FStar_Ident.lident* FStar_Syntax_Syntax.tscheme)
  | Binding_sig of (FStar_Ident.lident Prims.list*
  FStar_Syntax_Syntax.sigelt)
  | Binding_univ of FStar_Syntax_Syntax.univ_name
  | Binding_sig_inst of (FStar_Ident.lident Prims.list*
  FStar_Syntax_Syntax.sigelt* FStar_Syntax_Syntax.universes)
let uu___is_Binding_var: binding -> Prims.bool =
  fun projectee  ->
    match projectee with | Binding_var _0 -> true | uu____29 -> false
let __proj__Binding_var__item___0: binding -> FStar_Syntax_Syntax.bv =
  fun projectee  -> match projectee with | Binding_var _0 -> _0
let uu___is_Binding_lid: binding -> Prims.bool =
  fun projectee  ->
    match projectee with | Binding_lid _0 -> true | uu____43 -> false
let __proj__Binding_lid__item___0:
  binding -> (FStar_Ident.lident* FStar_Syntax_Syntax.tscheme) =
  fun projectee  -> match projectee with | Binding_lid _0 -> _0
let uu___is_Binding_sig: binding -> Prims.bool =
  fun projectee  ->
    match projectee with | Binding_sig _0 -> true | uu____64 -> false
let __proj__Binding_sig__item___0:
  binding -> (FStar_Ident.lident Prims.list* FStar_Syntax_Syntax.sigelt) =
  fun projectee  -> match projectee with | Binding_sig _0 -> _0
let uu___is_Binding_univ: binding -> Prims.bool =
  fun projectee  ->
    match projectee with | Binding_univ _0 -> true | uu____85 -> false
let __proj__Binding_univ__item___0: binding -> FStar_Syntax_Syntax.univ_name
  = fun projectee  -> match projectee with | Binding_univ _0 -> _0
let uu___is_Binding_sig_inst: binding -> Prims.bool =
  fun projectee  ->
    match projectee with | Binding_sig_inst _0 -> true | uu____101 -> false
let __proj__Binding_sig_inst__item___0:
  binding ->
    (FStar_Ident.lident Prims.list* FStar_Syntax_Syntax.sigelt*
      FStar_Syntax_Syntax.universes)
  = fun projectee  -> match projectee with | Binding_sig_inst _0 -> _0
type delta_level =
  | NoDelta
  | Inlining
  | Eager_unfolding_only
  | Unfold of FStar_Syntax_Syntax.delta_depth
let uu___is_NoDelta: delta_level -> Prims.bool =
  fun projectee  ->
    match projectee with | NoDelta  -> true | uu____127 -> false
let uu___is_Inlining: delta_level -> Prims.bool =
  fun projectee  ->
    match projectee with | Inlining  -> true | uu____131 -> false
let uu___is_Eager_unfolding_only: delta_level -> Prims.bool =
  fun projectee  ->
    match projectee with | Eager_unfolding_only  -> true | uu____135 -> false
let uu___is_Unfold: delta_level -> Prims.bool =
  fun projectee  ->
    match projectee with | Unfold _0 -> true | uu____140 -> false
let __proj__Unfold__item___0: delta_level -> FStar_Syntax_Syntax.delta_depth
  = fun projectee  -> match projectee with | Unfold _0 -> _0
type mlift =
  {
  mlift_wp:
    FStar_Syntax_Syntax.typ ->
      FStar_Syntax_Syntax.typ -> FStar_Syntax_Syntax.typ;
  mlift_term:
    (FStar_Syntax_Syntax.typ ->
       FStar_Syntax_Syntax.typ ->
         FStar_Syntax_Syntax.term -> FStar_Syntax_Syntax.term)
      Prims.option;}
type edge =
  {
  msource: FStar_Ident.lident;
  mtarget: FStar_Ident.lident;
  mlift: mlift;}
type effects =
  {
  decls: FStar_Syntax_Syntax.eff_decl Prims.list;
  order: edge Prims.list;
  joins:
    (FStar_Ident.lident* FStar_Ident.lident* FStar_Ident.lident* mlift*
      mlift) Prims.list;}
type cached_elt =
  (((FStar_Syntax_Syntax.universes* FStar_Syntax_Syntax.typ),(FStar_Syntax_Syntax.sigelt*
                                                               FStar_Syntax_Syntax.universes
                                                               Prims.option))
    FStar_Util.either* FStar_Range.range)
type goal = FStar_Syntax_Syntax.term
type env =
  {
  solver: solver_t;
  range: FStar_Range.range;
  curmodule: FStar_Ident.lident;
  gamma: binding Prims.list;
  gamma_cache: cached_elt FStar_Util.smap;
  modules: FStar_Syntax_Syntax.modul Prims.list;
  expected_typ: FStar_Syntax_Syntax.typ Prims.option;
  sigtab: FStar_Syntax_Syntax.sigelt FStar_Util.smap;
  is_pattern: Prims.bool;
  instantiate_imp: Prims.bool;
  effects: effects;
  generalize: Prims.bool;
  letrecs: (FStar_Syntax_Syntax.lbname* FStar_Syntax_Syntax.typ) Prims.list;
  top_level: Prims.bool;
  check_uvars: Prims.bool;
  use_eq: Prims.bool;
  is_iface: Prims.bool;
  admit: Prims.bool;
  lax: Prims.bool;
  lax_universes: Prims.bool;
  type_of:
    env ->
      FStar_Syntax_Syntax.term ->
        (FStar_Syntax_Syntax.term* FStar_Syntax_Syntax.typ* guard_t);
  universe_of:
    env -> FStar_Syntax_Syntax.term -> FStar_Syntax_Syntax.universe;
  use_bv_sorts: Prims.bool;
  qname_and_index: (FStar_Ident.lident* Prims.int) Prims.option;}
and solver_t =
  {
  init: env -> Prims.unit;
  push: Prims.string -> Prims.unit;
  pop: Prims.string -> Prims.unit;
  mark: Prims.string -> Prims.unit;
  reset_mark: Prims.string -> Prims.unit;
  commit_mark: Prims.string -> Prims.unit;
  encode_modul: env -> FStar_Syntax_Syntax.modul -> Prims.unit;
  encode_sig: env -> FStar_Syntax_Syntax.sigelt -> Prims.unit;
  preprocess: env -> goal -> (env* goal) Prims.list;
  solve:
    (Prims.unit -> Prims.string) Prims.option ->
      env -> FStar_Syntax_Syntax.typ -> Prims.unit;
  is_trivial: env -> FStar_Syntax_Syntax.typ -> Prims.bool;
  finish: Prims.unit -> Prims.unit;
  refresh: Prims.unit -> Prims.unit;}
and guard_t =
  {
  guard_f: FStar_TypeChecker_Common.guard_formula;
  deferred: FStar_TypeChecker_Common.deferred;
  univ_ineqs:
    (FStar_Syntax_Syntax.universe Prims.list*
      FStar_TypeChecker_Common.univ_ineq Prims.list);
  implicits:
    (Prims.string* env* FStar_Syntax_Syntax.uvar* FStar_Syntax_Syntax.term*
      FStar_Syntax_Syntax.typ* FStar_Range.range) Prims.list;}
type implicits =
  (Prims.string* env* FStar_Syntax_Syntax.uvar* FStar_Syntax_Syntax.term*
    FStar_Syntax_Syntax.typ* FStar_Range.range) Prims.list
type env_t = env
type sigtable = FStar_Syntax_Syntax.sigelt FStar_Util.smap
let should_verify: env -> Prims.bool =
  fun env  ->
    ((Prims.op_Negation env.lax) && (Prims.op_Negation env.admit)) &&
      (FStar_Options.should_verify (env.curmodule).FStar_Ident.str)
let visible_at: delta_level -> FStar_Syntax_Syntax.qualifier -> Prims.bool =
  fun d  ->
    fun q  ->
      match (d, q) with
      | (NoDelta ,_)
        |(Eager_unfolding_only
          ,FStar_Syntax_Syntax.Unfold_for_unification_and_vcgen )
         |(Unfold _,FStar_Syntax_Syntax.Unfold_for_unification_and_vcgen )
          |(Unfold _,FStar_Syntax_Syntax.Visible_default ) -> true
      | (Inlining ,FStar_Syntax_Syntax.Inline_for_extraction ) -> true
      | uu____839 -> false
let default_table_size: Prims.int = Prims.parse_int "200"
let new_sigtab uu____849 = FStar_Util.smap_create default_table_size
let new_gamma_cache uu____857 =
  FStar_Util.smap_create (Prims.parse_int "100")
let initial_env:
  (env ->
     FStar_Syntax_Syntax.term ->
       (FStar_Syntax_Syntax.term* FStar_Syntax_Syntax.typ* guard_t))
    ->
    (env -> FStar_Syntax_Syntax.term -> FStar_Syntax_Syntax.universe) ->
      solver_t -> FStar_Ident.lident -> env
  =
  fun type_of  ->
    fun universe_of  ->
      fun solver  ->
        fun module_lid  ->
          let uu____896 = new_gamma_cache () in
          let uu____898 = new_sigtab () in
          {
            solver;
            range = FStar_Range.dummyRange;
            curmodule = module_lid;
            gamma = [];
            gamma_cache = uu____896;
            modules = [];
            expected_typ = None;
            sigtab = uu____898;
            is_pattern = false;
            instantiate_imp = true;
            effects = { decls = []; order = []; joins = [] };
            generalize = true;
            letrecs = [];
            top_level = false;
            check_uvars = false;
            use_eq = false;
            is_iface = false;
            admit = false;
            lax = false;
            lax_universes = false;
            type_of;
            universe_of;
            use_bv_sorts = false;
            qname_and_index = None
          }
let sigtab: env -> FStar_Syntax_Syntax.sigelt FStar_Util.smap =
  fun env  -> env.sigtab
let gamma_cache: env -> cached_elt FStar_Util.smap =
  fun env  -> env.gamma_cache
let query_indices:
  (FStar_Ident.lident* Prims.int) Prims.list Prims.list FStar_ST.ref =
  FStar_Util.mk_ref [[]]
let push_query_indices: Prims.unit -> Prims.unit =
  fun uu____938  ->
    let uu____939 = FStar_ST.read query_indices in
    match uu____939 with
    | [] -> failwith "Empty query indices!"
    | uu____953 ->
        let uu____958 =
          let uu____963 =
            let uu____967 = FStar_ST.read query_indices in
            FStar_List.hd uu____967 in
          let uu____981 = FStar_ST.read query_indices in uu____963 ::
            uu____981 in
        FStar_ST.write query_indices uu____958
let pop_query_indices: Prims.unit -> Prims.unit =
  fun uu____1003  ->
    let uu____1004 = FStar_ST.read query_indices in
    match uu____1004 with
    | [] -> failwith "Empty query indices!"
    | hd1::tl1 -> FStar_ST.write query_indices tl1
let add_query_index: (FStar_Ident.lident* Prims.int) -> Prims.unit =
  fun uu____1040  ->
    match uu____1040 with
    | (l,n1) ->
        let uu____1045 = FStar_ST.read query_indices in
        (match uu____1045 with
         | hd1::tl1 -> FStar_ST.write query_indices (((l, n1) :: hd1) :: tl1)
         | uu____1079 -> failwith "Empty query indices")
let peek_query_indices:
  Prims.unit -> (FStar_Ident.lident* Prims.int) Prims.list =
  fun uu____1089  ->
    let uu____1090 = FStar_ST.read query_indices in FStar_List.hd uu____1090
let commit_query_index_mark: Prims.unit -> Prims.unit =
  fun uu____1106  ->
    let uu____1107 = FStar_ST.read query_indices in
    match uu____1107 with
    | hd1::uu____1119::tl1 -> FStar_ST.write query_indices (hd1 :: tl1)
    | uu____1146 -> failwith "Unmarked query index stack"
let stack: env Prims.list FStar_ST.ref = FStar_Util.mk_ref []
let push_stack: env -> env =
  fun env  ->
    (let uu____1160 =
       let uu____1162 = FStar_ST.read stack in env :: uu____1162 in
     FStar_ST.write stack uu____1160);
    (let uu___108_1170 = env in
     let uu____1171 = FStar_Util.smap_copy (gamma_cache env) in
     let uu____1173 = FStar_Util.smap_copy (sigtab env) in
     {
       solver = (uu___108_1170.solver);
       range = (uu___108_1170.range);
       curmodule = (uu___108_1170.curmodule);
       gamma = (uu___108_1170.gamma);
       gamma_cache = uu____1171;
       modules = (uu___108_1170.modules);
       expected_typ = (uu___108_1170.expected_typ);
       sigtab = uu____1173;
       is_pattern = (uu___108_1170.is_pattern);
       instantiate_imp = (uu___108_1170.instantiate_imp);
       effects = (uu___108_1170.effects);
       generalize = (uu___108_1170.generalize);
       letrecs = (uu___108_1170.letrecs);
       top_level = (uu___108_1170.top_level);
       check_uvars = (uu___108_1170.check_uvars);
       use_eq = (uu___108_1170.use_eq);
       is_iface = (uu___108_1170.is_iface);
       admit = (uu___108_1170.admit);
       lax = (uu___108_1170.lax);
       lax_universes = (uu___108_1170.lax_universes);
       type_of = (uu___108_1170.type_of);
       universe_of = (uu___108_1170.universe_of);
       use_bv_sorts = (uu___108_1170.use_bv_sorts);
       qname_and_index = (uu___108_1170.qname_and_index)
     })
let pop_stack: Prims.unit -> env =
  fun uu____1177  ->
    let uu____1178 = FStar_ST.read stack in
    match uu____1178 with
    | env::tl1 -> (FStar_ST.write stack tl1; env)
    | uu____1190 -> failwith "Impossible: Too many pops"
let cleanup_interactive: env -> Prims.unit = fun env  -> (env.solver).pop ""
let push: env -> Prims.string -> env =
  fun env  ->
    fun msg  -> push_query_indices (); (env.solver).push msg; push_stack env
let pop: env -> Prims.string -> env =
  fun env  ->
    fun msg  -> (env.solver).pop msg; pop_query_indices (); pop_stack ()
let mark: env -> env =
  fun env  ->
    (env.solver).mark "USER MARK"; push_query_indices (); push_stack env
let commit_mark: env -> env =
  fun env  ->
    commit_query_index_mark ();
    (env.solver).commit_mark "USER MARK";
    (let uu____1222 = pop_stack () in ());
    env
let reset_mark: env -> env =
  fun env  ->
    (env.solver).reset_mark "USER MARK"; pop_query_indices (); pop_stack ()
let incr_query_index: env -> env =
  fun env  ->
    let qix = peek_query_indices () in
    match env.qname_and_index with
    | None  -> env
    | Some (l,n1) ->
        let uu____1241 =
          FStar_All.pipe_right qix
            (FStar_List.tryFind
               (fun uu____1253  ->
                  match uu____1253 with
                  | (m,uu____1257) -> FStar_Ident.lid_equals l m)) in
        (match uu____1241 with
         | None  ->
             let next = n1 + (Prims.parse_int "1") in
             (add_query_index (l, next);
              (let uu___109_1262 = env in
               {
                 solver = (uu___109_1262.solver);
                 range = (uu___109_1262.range);
                 curmodule = (uu___109_1262.curmodule);
                 gamma = (uu___109_1262.gamma);
                 gamma_cache = (uu___109_1262.gamma_cache);
                 modules = (uu___109_1262.modules);
                 expected_typ = (uu___109_1262.expected_typ);
                 sigtab = (uu___109_1262.sigtab);
                 is_pattern = (uu___109_1262.is_pattern);
                 instantiate_imp = (uu___109_1262.instantiate_imp);
                 effects = (uu___109_1262.effects);
                 generalize = (uu___109_1262.generalize);
                 letrecs = (uu___109_1262.letrecs);
                 top_level = (uu___109_1262.top_level);
                 check_uvars = (uu___109_1262.check_uvars);
                 use_eq = (uu___109_1262.use_eq);
                 is_iface = (uu___109_1262.is_iface);
                 admit = (uu___109_1262.admit);
                 lax = (uu___109_1262.lax);
                 lax_universes = (uu___109_1262.lax_universes);
                 type_of = (uu___109_1262.type_of);
                 universe_of = (uu___109_1262.universe_of);
                 use_bv_sorts = (uu___109_1262.use_bv_sorts);
                 qname_and_index = (Some (l, next))
               }))
         | Some (uu____1265,m) ->
             let next = m + (Prims.parse_int "1") in
             (add_query_index (l, next);
              (let uu___110_1271 = env in
               {
                 solver = (uu___110_1271.solver);
                 range = (uu___110_1271.range);
                 curmodule = (uu___110_1271.curmodule);
                 gamma = (uu___110_1271.gamma);
                 gamma_cache = (uu___110_1271.gamma_cache);
                 modules = (uu___110_1271.modules);
                 expected_typ = (uu___110_1271.expected_typ);
                 sigtab = (uu___110_1271.sigtab);
                 is_pattern = (uu___110_1271.is_pattern);
                 instantiate_imp = (uu___110_1271.instantiate_imp);
                 effects = (uu___110_1271.effects);
                 generalize = (uu___110_1271.generalize);
                 letrecs = (uu___110_1271.letrecs);
                 top_level = (uu___110_1271.top_level);
                 check_uvars = (uu___110_1271.check_uvars);
                 use_eq = (uu___110_1271.use_eq);
                 is_iface = (uu___110_1271.is_iface);
                 admit = (uu___110_1271.admit);
                 lax = (uu___110_1271.lax);
                 lax_universes = (uu___110_1271.lax_universes);
                 type_of = (uu___110_1271.type_of);
                 universe_of = (uu___110_1271.universe_of);
                 use_bv_sorts = (uu___110_1271.use_bv_sorts);
                 qname_and_index = (Some (l, next))
               })))
let debug: env -> FStar_Options.debug_level_t -> Prims.bool =
  fun env  ->
    fun l  -> FStar_Options.debug_at_level (env.curmodule).FStar_Ident.str l
let set_range: env -> FStar_Range.range -> env =
  fun e  ->
    fun r  ->
      if r = FStar_Range.dummyRange
      then e
      else
        (let uu___111_1287 = e in
         {
           solver = (uu___111_1287.solver);
           range = r;
           curmodule = (uu___111_1287.curmodule);
           gamma = (uu___111_1287.gamma);
           gamma_cache = (uu___111_1287.gamma_cache);
           modules = (uu___111_1287.modules);
           expected_typ = (uu___111_1287.expected_typ);
           sigtab = (uu___111_1287.sigtab);
           is_pattern = (uu___111_1287.is_pattern);
           instantiate_imp = (uu___111_1287.instantiate_imp);
           effects = (uu___111_1287.effects);
           generalize = (uu___111_1287.generalize);
           letrecs = (uu___111_1287.letrecs);
           top_level = (uu___111_1287.top_level);
           check_uvars = (uu___111_1287.check_uvars);
           use_eq = (uu___111_1287.use_eq);
           is_iface = (uu___111_1287.is_iface);
           admit = (uu___111_1287.admit);
           lax = (uu___111_1287.lax);
           lax_universes = (uu___111_1287.lax_universes);
           type_of = (uu___111_1287.type_of);
           universe_of = (uu___111_1287.universe_of);
           use_bv_sorts = (uu___111_1287.use_bv_sorts);
           qname_and_index = (uu___111_1287.qname_and_index)
         })
let get_range: env -> FStar_Range.range = fun e  -> e.range
let modules: env -> FStar_Syntax_Syntax.modul Prims.list =
  fun env  -> env.modules
let current_module: env -> FStar_Ident.lident = fun env  -> env.curmodule
let set_current_module: env -> FStar_Ident.lident -> env =
  fun env  ->
    fun lid  ->
      let uu___112_1304 = env in
      {
        solver = (uu___112_1304.solver);
        range = (uu___112_1304.range);
        curmodule = lid;
        gamma = (uu___112_1304.gamma);
        gamma_cache = (uu___112_1304.gamma_cache);
        modules = (uu___112_1304.modules);
        expected_typ = (uu___112_1304.expected_typ);
        sigtab = (uu___112_1304.sigtab);
        is_pattern = (uu___112_1304.is_pattern);
        instantiate_imp = (uu___112_1304.instantiate_imp);
        effects = (uu___112_1304.effects);
        generalize = (uu___112_1304.generalize);
        letrecs = (uu___112_1304.letrecs);
        top_level = (uu___112_1304.top_level);
        check_uvars = (uu___112_1304.check_uvars);
        use_eq = (uu___112_1304.use_eq);
        is_iface = (uu___112_1304.is_iface);
        admit = (uu___112_1304.admit);
        lax = (uu___112_1304.lax);
        lax_universes = (uu___112_1304.lax_universes);
        type_of = (uu___112_1304.type_of);
        universe_of = (uu___112_1304.universe_of);
        use_bv_sorts = (uu___112_1304.use_bv_sorts);
        qname_and_index = (uu___112_1304.qname_and_index)
      }
let has_interface: env -> FStar_Ident.lident -> Prims.bool =
  fun env  ->
    fun l  ->
      FStar_All.pipe_right env.modules
        (FStar_Util.for_some
           (fun m  ->
              m.FStar_Syntax_Syntax.is_interface &&
                (FStar_Ident.lid_equals m.FStar_Syntax_Syntax.name l)))
let find_in_sigtab:
  env -> FStar_Ident.lident -> FStar_Syntax_Syntax.sigelt Prims.option =
  fun env  ->
    fun lid  ->
      FStar_Util.smap_try_find (sigtab env) (FStar_Ident.text_of_lid lid)
let name_not_found: FStar_Ident.lid -> Prims.string =
  fun l  -> FStar_Util.format1 "Name \"%s\" not found" l.FStar_Ident.str
let variable_not_found: FStar_Syntax_Syntax.bv -> Prims.string =
  fun v1  ->
    let uu____1326 = FStar_Syntax_Print.bv_to_string v1 in
    FStar_Util.format1 "Variable \"%s\" not found" uu____1326
let new_u_univ: Prims.unit -> FStar_Syntax_Syntax.universe =
  fun uu____1329  ->
    let uu____1330 = FStar_Unionfind.fresh None in
    FStar_Syntax_Syntax.U_unif uu____1330
let inst_tscheme_with:
  FStar_Syntax_Syntax.tscheme ->
    FStar_Syntax_Syntax.universes ->
      (FStar_Syntax_Syntax.universes* FStar_Syntax_Syntax.term)
  =
  fun ts  ->
    fun us  ->
      match (ts, us) with
      | (([],t),[]) -> ([], t)
      | ((formals,t),uu____1353) ->
          let n1 = (FStar_List.length formals) - (Prims.parse_int "1") in
          let vs =
            FStar_All.pipe_right us
              (FStar_List.mapi
                 (fun i  -> fun u  -> FStar_Syntax_Syntax.UN ((n1 - i), u))) in
          let uu____1369 = FStar_Syntax_Subst.subst vs t in (us, uu____1369)
let inst_tscheme:
  FStar_Syntax_Syntax.tscheme ->
    (FStar_Syntax_Syntax.universes* FStar_Syntax_Syntax.term)
  =
  fun uu___96_1374  ->
    match uu___96_1374 with
    | ([],t) -> ([], t)
    | (us,t) ->
        let us' =
          FStar_All.pipe_right us
            (FStar_List.map (fun uu____1388  -> new_u_univ ())) in
        inst_tscheme_with (us, t) us'
let inst_tscheme_with_range:
  FStar_Range.range ->
    FStar_Syntax_Syntax.tscheme ->
      (FStar_Syntax_Syntax.universes* FStar_Syntax_Syntax.term)
  =
  fun r  ->
    fun t  ->
      let uu____1398 = inst_tscheme t in
      match uu____1398 with
      | (us,t1) ->
          let uu____1405 = FStar_Syntax_Subst.set_use_range r t1 in
          (us, uu____1405)
let inst_effect_fun_with:
  FStar_Syntax_Syntax.universes ->
    env ->
      FStar_Syntax_Syntax.eff_decl ->
        FStar_Syntax_Syntax.tscheme -> FStar_Syntax_Syntax.term
  =
  fun insts  ->
    fun env  ->
      fun ed  ->
        fun uu____1417  ->
          match uu____1417 with
          | (us,t) ->
              (match ed.FStar_Syntax_Syntax.binders with
               | [] ->
                   let univs1 =
                     FStar_List.append ed.FStar_Syntax_Syntax.univs us in
                   (if
                      (FStar_List.length insts) <> (FStar_List.length univs1)
                    then
                      (let uu____1431 =
                         let uu____1432 =
                           FStar_All.pipe_left FStar_Util.string_of_int
                             (FStar_List.length univs1) in
                         let uu____1435 =
                           FStar_All.pipe_left FStar_Util.string_of_int
                             (FStar_List.length insts) in
                         let uu____1438 =
                           FStar_Syntax_Print.lid_to_string
                             ed.FStar_Syntax_Syntax.mname in
                         let uu____1439 = FStar_Syntax_Print.term_to_string t in
                         FStar_Util.format4
                           "Expected %s instantiations; got %s; failed universe instantiation in effect %s\n\t%s\n"
                           uu____1432 uu____1435 uu____1438 uu____1439 in
                       failwith uu____1431)
                    else ();
                    (let uu____1441 =
                       inst_tscheme_with
                         ((FStar_List.append ed.FStar_Syntax_Syntax.univs us),
                           t) insts in
                     Prims.snd uu____1441))
               | uu____1445 ->
                   let uu____1446 =
                     let uu____1447 =
                       FStar_Syntax_Print.lid_to_string
                         ed.FStar_Syntax_Syntax.mname in
                     FStar_Util.format1
                       "Unexpected use of an uninstantiated effect: %s\n"
                       uu____1447 in
                   failwith uu____1446)
type tri =
  | Yes
  | No
  | Maybe
let uu___is_Yes: tri -> Prims.bool =
  fun projectee  -> match projectee with | Yes  -> true | uu____1451 -> false
let uu___is_No: tri -> Prims.bool =
  fun projectee  -> match projectee with | No  -> true | uu____1455 -> false
let uu___is_Maybe: tri -> Prims.bool =
  fun projectee  ->
    match projectee with | Maybe  -> true | uu____1459 -> false
let in_cur_mod: env -> FStar_Ident.lident -> tri =
  fun env  ->
    fun l  ->
      let cur = current_module env in
      if l.FStar_Ident.nsstr = cur.FStar_Ident.str
      then Yes
      else
        if FStar_Util.starts_with l.FStar_Ident.nsstr cur.FStar_Ident.str
        then
          (let lns = FStar_List.append l.FStar_Ident.ns [l.FStar_Ident.ident] in
           let cur1 =
             FStar_List.append cur.FStar_Ident.ns [cur.FStar_Ident.ident] in
           let rec aux c l1 =
             match (c, l1) with
             | ([],uu____1485) -> Maybe
             | (uu____1489,[]) -> No
             | (hd1::tl1,hd'::tl') when
                 hd1.FStar_Ident.idText = hd'.FStar_Ident.idText ->
                 aux tl1 tl'
             | uu____1501 -> No in
           aux cur1 lns)
        else No
let lookup_qname:
  env ->
    FStar_Ident.lident ->
      (((FStar_Syntax_Syntax.universes* FStar_Syntax_Syntax.typ),(FStar_Syntax_Syntax.sigelt*
                                                                   FStar_Syntax_Syntax.universes
                                                                   Prims.option))
        FStar_Util.either* FStar_Range.range) Prims.option
  =
  fun env  ->
    fun lid  ->
      let cur_mod = in_cur_mod env lid in
      let cache t =
        FStar_Util.smap_add (gamma_cache env) lid.FStar_Ident.str t; Some t in
      let found =
        if cur_mod <> No
        then
          let uu____1561 =
            FStar_Util.smap_try_find (gamma_cache env) lid.FStar_Ident.str in
          match uu____1561 with
          | None  ->
              FStar_Util.find_map env.gamma
                (fun uu___97_1582  ->
                   match uu___97_1582 with
                   | Binding_lid (l,t) ->
                       if FStar_Ident.lid_equals lid l
                       then
                         let uu____1605 =
                           let uu____1615 =
                             let uu____1623 = inst_tscheme t in
                             FStar_Util.Inl uu____1623 in
                           (uu____1615, (FStar_Ident.range_of_lid l)) in
                         Some uu____1605
                       else None
                   | Binding_sig
                       (uu____1657,{
                                     FStar_Syntax_Syntax.sigel =
                                       FStar_Syntax_Syntax.Sig_bundle
                                       (ses,uu____1659,uu____1660);
                                     FStar_Syntax_Syntax.sigrng = uu____1661;_})
                       ->
                       FStar_Util.find_map ses
                         (fun se  ->
                            let uu____1671 =
                              FStar_All.pipe_right
                                (FStar_Syntax_Util.lids_of_sigelt se)
                                (FStar_Util.for_some
                                   (FStar_Ident.lid_equals lid)) in
                            if uu____1671
                            then
                              cache
                                ((FStar_Util.Inr (se, None)),
                                  (FStar_Syntax_Util.range_of_sigelt se))
                            else None)
                   | Binding_sig (lids,s) ->
                       let maybe_cache t =
                         match s.FStar_Syntax_Syntax.sigel with
                         | FStar_Syntax_Syntax.Sig_declare_typ uu____1698 ->
                             Some t
                         | uu____1704 -> cache t in
                       let uu____1705 =
                         FStar_List.tryFind (FStar_Ident.lid_equals lid) lids in
                       (match uu____1705 with
                        | None  -> None
                        | Some l ->
                            maybe_cache
                              ((FStar_Util.Inr (s, None)),
                                (FStar_Ident.range_of_lid l)))
                   | Binding_sig_inst (lids,s,us) ->
                       let uu____1745 =
                         FStar_List.tryFind (FStar_Ident.lid_equals lid) lids in
                       (match uu____1745 with
                        | None  -> None
                        | Some l ->
                            Some
                              ((FStar_Util.Inr (s, (Some us))),
                                (FStar_Ident.range_of_lid l)))
                   | uu____1789 -> None)
          | se -> se
        else None in
      if FStar_Util.is_some found
      then found
      else
        (let uu____1831 =
           (cur_mod <> Yes) || (has_interface env env.curmodule) in
         if uu____1831
         then
           let uu____1842 = find_in_sigtab env lid in
           match uu____1842 with
           | Some se ->
               Some
                 ((FStar_Util.Inr (se, None)),
                   (FStar_Syntax_Util.range_of_sigelt se))
           | None  -> None
         else None)
let rec add_sigelt: env -> FStar_Syntax_Syntax.sigelt -> Prims.unit =
  fun env  ->
    fun se  ->
      match se.FStar_Syntax_Syntax.sigel with
      | FStar_Syntax_Syntax.Sig_bundle (ses,uu____1908,uu____1909) ->
          add_sigelts env ses
      | uu____1916 ->
          let lids = FStar_Syntax_Util.lids_of_sigelt se in
          (FStar_List.iter
             (fun l  -> FStar_Util.smap_add (sigtab env) l.FStar_Ident.str se)
             lids;
           (match se.FStar_Syntax_Syntax.sigel with
            | FStar_Syntax_Syntax.Sig_new_effect ne ->
                FStar_All.pipe_right ne.FStar_Syntax_Syntax.actions
                  (FStar_List.iter
                     (fun a  ->
                        let se_let =
                          FStar_Syntax_Util.action_as_lb
                            ne.FStar_Syntax_Syntax.mname a in
                        FStar_Util.smap_add (sigtab env)
                          (a.FStar_Syntax_Syntax.action_name).FStar_Ident.str
                          se_let))
            | uu____1925 -> ()))
and add_sigelts: env -> FStar_Syntax_Syntax.sigelt Prims.list -> Prims.unit =
  fun env  ->
    fun ses  -> FStar_All.pipe_right ses (FStar_List.iter (add_sigelt env))
let try_lookup_bv:
  env ->
    FStar_Syntax_Syntax.bv ->
      ((FStar_Syntax_Syntax.term',FStar_Syntax_Syntax.term')
        FStar_Syntax_Syntax.syntax* FStar_Range.range) Prims.option
  =
  fun env  ->
    fun bv  ->
      FStar_Util.find_map env.gamma
        (fun uu___98_1943  ->
           match uu___98_1943 with
           | Binding_var id when FStar_Syntax_Syntax.bv_eq id bv ->
               Some
                 ((id.FStar_Syntax_Syntax.sort),
                   ((id.FStar_Syntax_Syntax.ppname).FStar_Ident.idRange))
           | uu____1956 -> None)
let lookup_type_of_let:
  FStar_Syntax_Syntax.sigelt ->
    FStar_Ident.lident ->
      ((FStar_Syntax_Syntax.universes* FStar_Syntax_Syntax.term)*
        FStar_Range.range) Prims.option
  =
  fun se  ->
    fun lid  ->
      match se.FStar_Syntax_Syntax.sigel with
      | FStar_Syntax_Syntax.Sig_let
          ((uu____1977,lb::[]),uu____1979,uu____1980,uu____1981) ->
          let uu____1992 =
            let uu____1997 =
              inst_tscheme
                ((lb.FStar_Syntax_Syntax.lbunivs),
                  (lb.FStar_Syntax_Syntax.lbtyp)) in
            let uu____2003 =
              FStar_Syntax_Syntax.range_of_lbname
                lb.FStar_Syntax_Syntax.lbname in
            (uu____1997, uu____2003) in
          Some uu____1992
      | FStar_Syntax_Syntax.Sig_let
          ((uu____2010,lbs),uu____2012,uu____2013,uu____2014) ->
          FStar_Util.find_map lbs
            (fun lb  ->
               match lb.FStar_Syntax_Syntax.lbname with
               | FStar_Util.Inl uu____2036 -> failwith "impossible"
               | FStar_Util.Inr fv ->
                   let uu____2043 = FStar_Syntax_Syntax.fv_eq_lid fv lid in
                   if uu____2043
                   then
                     let uu____2049 =
                       let uu____2054 =
                         inst_tscheme
                           ((lb.FStar_Syntax_Syntax.lbunivs),
                             (lb.FStar_Syntax_Syntax.lbtyp)) in
                       let uu____2060 = FStar_Syntax_Syntax.range_of_fv fv in
                       (uu____2054, uu____2060) in
                     Some uu____2049
                   else None)
      | uu____2072 -> None
let effect_signature:
  FStar_Syntax_Syntax.sigelt ->
    ((FStar_Syntax_Syntax.universes* FStar_Syntax_Syntax.term)*
      FStar_Range.range) Prims.option
  =
  fun se  ->
    match se.FStar_Syntax_Syntax.sigel with
    | FStar_Syntax_Syntax.Sig_new_effect ne ->
        let uu____2091 =
          let uu____2096 =
            let uu____2099 =
              let uu____2100 =
                let uu____2103 =
                  FStar_Syntax_Syntax.mk_Total
                    ne.FStar_Syntax_Syntax.signature in
                FStar_Syntax_Util.arrow ne.FStar_Syntax_Syntax.binders
                  uu____2103 in
              ((ne.FStar_Syntax_Syntax.univs), uu____2100) in
            inst_tscheme uu____2099 in
          (uu____2096, (se.FStar_Syntax_Syntax.sigrng)) in
        Some uu____2091
    | FStar_Syntax_Syntax.Sig_effect_abbrev
        (lid,us,binders,uu____2117,uu____2118,uu____2119) ->
        let uu____2124 =
          let uu____2129 =
            let uu____2132 =
              let uu____2133 =
                let uu____2136 =
                  FStar_Syntax_Syntax.mk_Total FStar_Syntax_Syntax.teff in
                FStar_Syntax_Util.arrow binders uu____2136 in
              (us, uu____2133) in
            inst_tscheme uu____2132 in
          (uu____2129, (se.FStar_Syntax_Syntax.sigrng)) in
        Some uu____2124
    | uu____2147 -> None
let try_lookup_lid_aux:
  env ->
    FStar_Ident.lident ->
      ((FStar_Syntax_Syntax.universes*
        (FStar_Syntax_Syntax.term',FStar_Syntax_Syntax.term')
        FStar_Syntax_Syntax.syntax)* FStar_Range.range) Prims.option
  =
  fun env  ->
    fun lid  ->
      let mapper uu____2182 =
        match uu____2182 with
        | (lr,rng) ->
            (match lr with
             | FStar_Util.Inl t -> Some (t, rng)
             | FStar_Util.Inr
                 ({
                    FStar_Syntax_Syntax.sigel =
                      FStar_Syntax_Syntax.Sig_datacon
                      (uu____2232,uvs,t,uu____2235,uu____2236,uu____2237,uu____2238);
                    FStar_Syntax_Syntax.sigrng = uu____2239;_},None
                  )
                 ->
                 let uu____2250 =
                   let uu____2255 = inst_tscheme (uvs, t) in
                   (uu____2255, rng) in
                 Some uu____2250
             | FStar_Util.Inr
                 ({
                    FStar_Syntax_Syntax.sigel =
                      FStar_Syntax_Syntax.Sig_declare_typ (l,uvs,t,qs);
                    FStar_Syntax_Syntax.sigrng = uu____2268;_},None
                  )
                 ->
                 let uu____2277 =
                   let uu____2278 = in_cur_mod env l in uu____2278 = Yes in
                 if uu____2277
                 then
                   let uu____2284 =
                     (FStar_All.pipe_right qs
                        (FStar_List.contains FStar_Syntax_Syntax.Assumption))
                       || env.is_iface in
                   (if uu____2284
                    then
                      let uu____2291 =
                        let uu____2296 = inst_tscheme (uvs, t) in
                        (uu____2296, rng) in
                      Some uu____2291
                    else None)
                 else
                   (let uu____2311 =
                      let uu____2316 = inst_tscheme (uvs, t) in
                      (uu____2316, rng) in
                    Some uu____2311)
             | FStar_Util.Inr
                 ({
                    FStar_Syntax_Syntax.sigel =
                      FStar_Syntax_Syntax.Sig_inductive_typ
                      (lid1,uvs,tps,k,uu____2329,uu____2330,uu____2331);
                    FStar_Syntax_Syntax.sigrng = uu____2332;_},None
                  )
                 ->
                 (match tps with
                  | [] ->
                      let uu____2352 =
                        let uu____2357 = inst_tscheme (uvs, k) in
                        (uu____2357, rng) in
                      Some uu____2352
                  | uu____2366 ->
                      let uu____2367 =
                        let uu____2372 =
                          let uu____2375 =
                            let uu____2376 =
                              let uu____2379 = FStar_Syntax_Syntax.mk_Total k in
                              FStar_Syntax_Util.flat_arrow tps uu____2379 in
                            (uvs, uu____2376) in
                          inst_tscheme uu____2375 in
                        (uu____2372, rng) in
                      Some uu____2367)
             | FStar_Util.Inr
                 ({
                    FStar_Syntax_Syntax.sigel =
                      FStar_Syntax_Syntax.Sig_inductive_typ
                      (lid1,uvs,tps,k,uu____2394,uu____2395,uu____2396);
                    FStar_Syntax_Syntax.sigrng = uu____2397;_},Some
                  us)
                 ->
                 (match tps with
                  | [] ->
                      let uu____2418 =
                        let uu____2423 = inst_tscheme_with (uvs, k) us in
                        (uu____2423, rng) in
                      Some uu____2418
                  | uu____2432 ->
                      let uu____2433 =
                        let uu____2438 =
                          let uu____2441 =
                            let uu____2442 =
                              let uu____2445 = FStar_Syntax_Syntax.mk_Total k in
                              FStar_Syntax_Util.flat_arrow tps uu____2445 in
                            (uvs, uu____2442) in
                          inst_tscheme_with uu____2441 us in
                        (uu____2438, rng) in
                      Some uu____2433)
             | FStar_Util.Inr se ->
                 let uu____2465 =
                   match se with
                   | ({
                        FStar_Syntax_Syntax.sigel =
                          FStar_Syntax_Syntax.Sig_let uu____2476;
                        FStar_Syntax_Syntax.sigrng = uu____2477;_},None
                      ) -> lookup_type_of_let (Prims.fst se) lid
                   | uu____2487 -> effect_signature (Prims.fst se) in
                 FStar_All.pipe_right uu____2465
                   (FStar_Util.map_option
                      (fun uu____2510  ->
                         match uu____2510 with | (us_t,rng1) -> (us_t, rng1)))) in
      let uu____2527 =
        let uu____2533 = lookup_qname env lid in
        FStar_Util.bind_opt uu____2533 mapper in
      match uu____2527 with
      | Some ((us,t),r) ->
          Some
            ((us,
               (let uu___113_2585 = t in
                {
                  FStar_Syntax_Syntax.n =
                    (uu___113_2585.FStar_Syntax_Syntax.n);
                  FStar_Syntax_Syntax.tk =
                    (uu___113_2585.FStar_Syntax_Syntax.tk);
                  FStar_Syntax_Syntax.pos = (FStar_Ident.range_of_lid lid);
                  FStar_Syntax_Syntax.vars =
                    (uu___113_2585.FStar_Syntax_Syntax.vars)
                })), r)
      | None  -> None
let lid_exists: env -> FStar_Ident.lident -> Prims.bool =
  fun env  ->
    fun l  ->
      let uu____2606 = lookup_qname env l in
      match uu____2606 with | None  -> false | Some uu____2626 -> true
let lookup_bv:
  env ->
    FStar_Syntax_Syntax.bv -> (FStar_Syntax_Syntax.typ* FStar_Range.range)
  =
  fun env  ->
    fun bv  ->
      let bvr = FStar_Syntax_Syntax.range_of_bv bv in
      let uu____2654 = try_lookup_bv env bv in
      match uu____2654 with
      | None  ->
          let uu____2662 =
            let uu____2663 =
              let uu____2666 = variable_not_found bv in (uu____2666, bvr) in
            FStar_Errors.Error uu____2663 in
          Prims.raise uu____2662
      | Some (t,r) ->
          let uu____2673 = FStar_Syntax_Subst.set_use_range bvr t in
          let uu____2674 = FStar_Range.set_use_range r bvr in
          (uu____2673, uu____2674)
let try_lookup_lid:
  env ->
    FStar_Ident.lident ->
      ((FStar_Syntax_Syntax.universes* FStar_Syntax_Syntax.typ)*
        FStar_Range.range) Prims.option
  =
  fun env  ->
    fun l  ->
      let uu____2686 = try_lookup_lid_aux env l in
      match uu____2686 with
      | None  -> None
      | Some ((us,t),r) ->
          let use_range = FStar_Ident.range_of_lid l in
          let r1 = FStar_Range.set_use_range r use_range in
          let uu____2728 =
            let uu____2733 =
              let uu____2736 = FStar_Syntax_Subst.set_use_range use_range t in
              (us, uu____2736) in
            (uu____2733, r1) in
          Some uu____2728
let lookup_lid:
  env ->
    FStar_Ident.lident ->
      ((FStar_Syntax_Syntax.universes* FStar_Syntax_Syntax.typ)*
        FStar_Range.range)
  =
  fun env  ->
    fun l  ->
      let uu____2753 = try_lookup_lid env l in
      match uu____2753 with
      | None  ->
          let uu____2767 =
            let uu____2768 =
              let uu____2771 = name_not_found l in
              (uu____2771, (FStar_Ident.range_of_lid l)) in
            FStar_Errors.Error uu____2768 in
          Prims.raise uu____2767
      | Some v1 -> v1
let lookup_univ: env -> FStar_Syntax_Syntax.univ_name -> Prims.bool =
  fun env  ->
    fun x  ->
      FStar_All.pipe_right
        (FStar_List.find
           (fun uu___99_2792  ->
              match uu___99_2792 with
              | Binding_univ y -> x.FStar_Ident.idText = y.FStar_Ident.idText
              | uu____2794 -> false) env.gamma) FStar_Option.isSome
let try_lookup_val_decl:
  env ->
    FStar_Ident.lident ->
      (FStar_Syntax_Syntax.tscheme* FStar_Syntax_Syntax.qualifier Prims.list)
        Prims.option
  =
  fun env  ->
    fun lid  ->
      let uu____2805 = lookup_qname env lid in
      match uu____2805 with
      | Some
          (FStar_Util.Inr
           ({
              FStar_Syntax_Syntax.sigel = FStar_Syntax_Syntax.Sig_declare_typ
                (uu____2820,uvs,t,q);
              FStar_Syntax_Syntax.sigrng = uu____2824;_},None
            ),uu____2825)
          ->
          let uu____2850 =
            let uu____2856 =
              let uu____2859 =
                FStar_Syntax_Subst.set_use_range
                  (FStar_Ident.range_of_lid lid) t in
              (uvs, uu____2859) in
            (uu____2856, q) in
          Some uu____2850
      | uu____2868 -> None
let lookup_val_decl:
  env ->
    FStar_Ident.lident ->
      (FStar_Syntax_Syntax.universes* FStar_Syntax_Syntax.typ)
  =
  fun env  ->
    fun lid  ->
      let uu____2890 = lookup_qname env lid in
      match uu____2890 with
      | Some
          (FStar_Util.Inr
           ({
              FStar_Syntax_Syntax.sigel = FStar_Syntax_Syntax.Sig_declare_typ
                (uu____2903,uvs,t,uu____2906);
              FStar_Syntax_Syntax.sigrng = uu____2907;_},None
            ),uu____2908)
          -> inst_tscheme_with_range (FStar_Ident.range_of_lid lid) (uvs, t)
      | uu____2933 ->
          let uu____2944 =
            let uu____2945 =
              let uu____2948 = name_not_found lid in
              (uu____2948, (FStar_Ident.range_of_lid lid)) in
            FStar_Errors.Error uu____2945 in
          Prims.raise uu____2944
let lookup_datacon:
  env ->
    FStar_Ident.lident ->
      (FStar_Syntax_Syntax.universes* FStar_Syntax_Syntax.typ)
  =
  fun env  ->
    fun lid  ->
      let uu____2959 = lookup_qname env lid in
      match uu____2959 with
      | Some
          (FStar_Util.Inr
           ({
              FStar_Syntax_Syntax.sigel = FStar_Syntax_Syntax.Sig_datacon
                (uu____2972,uvs,t,uu____2975,uu____2976,uu____2977,uu____2978);
              FStar_Syntax_Syntax.sigrng = uu____2979;_},None
            ),uu____2980)
          -> inst_tscheme_with_range (FStar_Ident.range_of_lid lid) (uvs, t)
      | uu____3007 ->
          let uu____3018 =
            let uu____3019 =
              let uu____3022 = name_not_found lid in
              (uu____3022, (FStar_Ident.range_of_lid lid)) in
            FStar_Errors.Error uu____3019 in
          Prims.raise uu____3018
let datacons_of_typ:
  env -> FStar_Ident.lident -> (Prims.bool* FStar_Ident.lident Prims.list) =
  fun env  ->
    fun lid  ->
      let uu____3034 = lookup_qname env lid in
      match uu____3034 with
      | Some
          (FStar_Util.Inr
           ({
              FStar_Syntax_Syntax.sigel =
                FStar_Syntax_Syntax.Sig_inductive_typ
                (uu____3048,uu____3049,uu____3050,uu____3051,uu____3052,dcs,uu____3054);
              FStar_Syntax_Syntax.sigrng = uu____3055;_},uu____3056),uu____3057)
          -> (true, dcs)
      | uu____3088 -> (false, [])
let typ_of_datacon: env -> FStar_Ident.lident -> FStar_Ident.lident =
  fun env  ->
    fun lid  ->
      let uu____3106 = lookup_qname env lid in
      match uu____3106 with
      | Some
          (FStar_Util.Inr
           ({
              FStar_Syntax_Syntax.sigel = FStar_Syntax_Syntax.Sig_datacon
                (uu____3117,uu____3118,uu____3119,l,uu____3121,uu____3122,uu____3123);
              FStar_Syntax_Syntax.sigrng = uu____3124;_},uu____3125),uu____3126)
          -> l
      | uu____3154 ->
          let uu____3165 =
            let uu____3166 = FStar_Syntax_Print.lid_to_string lid in
            FStar_Util.format1 "Not a datacon: %s" uu____3166 in
          failwith uu____3165
let lookup_definition:
  delta_level Prims.list ->
    env ->
      FStar_Ident.lident ->
        (FStar_Syntax_Syntax.univ_names* FStar_Syntax_Syntax.term)
          Prims.option
  =
  fun delta_levels  ->
    fun env  ->
      fun lid  ->
        let visible quals =
          FStar_All.pipe_right delta_levels
            (FStar_Util.for_some
               (fun dl  ->
                  FStar_All.pipe_right quals
                    (FStar_Util.for_some (visible_at dl)))) in
        let uu____3190 = lookup_qname env lid in
        match uu____3190 with
        | Some (FStar_Util.Inr (se,None ),uu____3205) ->
            (match se.FStar_Syntax_Syntax.sigel with
             | FStar_Syntax_Syntax.Sig_let
                 ((uu____3231,lbs),uu____3233,quals,uu____3235) when
                 visible quals ->
                 FStar_Util.find_map lbs
                   (fun lb  ->
                      let fv = FStar_Util.right lb.FStar_Syntax_Syntax.lbname in
                      let uu____3252 = FStar_Syntax_Syntax.fv_eq_lid fv lid in
                      if uu____3252
                      then
                        let uu____3257 =
                          let uu____3261 =
                            let uu____3262 =
                              FStar_Syntax_Util.unascribe
                                lb.FStar_Syntax_Syntax.lbdef in
                            FStar_Syntax_Subst.set_use_range
                              (FStar_Ident.range_of_lid lid) uu____3262 in
                          ((lb.FStar_Syntax_Syntax.lbunivs), uu____3261) in
                        Some uu____3257
                      else None)
             | uu____3271 -> None)
        | uu____3274 -> None
let try_lookup_effect_lid:
  env -> FStar_Ident.lident -> FStar_Syntax_Syntax.typ Prims.option =
  fun env  ->
    fun ftv  ->
      let uu____3295 = lookup_qname env ftv in
      match uu____3295 with
      | Some (FStar_Util.Inr (se,None ),uu____3308) ->
          let uu____3331 = effect_signature se in
          (match uu____3331 with
           | None  -> None
           | Some ((uu____3342,t),r) ->
               let uu____3351 =
                 FStar_Syntax_Subst.set_use_range
                   (FStar_Ident.range_of_lid ftv) t in
               Some uu____3351)
      | uu____3352 -> None
let lookup_effect_lid: env -> FStar_Ident.lident -> FStar_Syntax_Syntax.typ =
  fun env  ->
    fun ftv  ->
      let uu____3369 = try_lookup_effect_lid env ftv in
      match uu____3369 with
      | None  ->
          let uu____3371 =
            let uu____3372 =
              let uu____3375 = name_not_found ftv in
              (uu____3375, (FStar_Ident.range_of_lid ftv)) in
            FStar_Errors.Error uu____3372 in
          Prims.raise uu____3371
      | Some k -> k
let lookup_effect_abbrev:
  env ->
    FStar_Syntax_Syntax.universes ->
      FStar_Ident.lident ->
        (FStar_Syntax_Syntax.binders* FStar_Syntax_Syntax.comp) Prims.option
  =
  fun env  ->
    fun univ_insts  ->
      fun lid0  ->
        let uu____3389 = lookup_qname env lid0 in
        match uu____3389 with
        | Some
            (FStar_Util.Inr
             ({
                FStar_Syntax_Syntax.sigel =
                  FStar_Syntax_Syntax.Sig_effect_abbrev
                  (lid,univs1,binders,c,quals,uu____3408);
                FStar_Syntax_Syntax.sigrng = uu____3409;_},None
              ),uu____3410)
            ->
            let lid1 =
              let uu____3438 =
                FStar_Range.set_use_range (FStar_Ident.range_of_lid lid)
                  (FStar_Ident.range_of_lid lid0) in
              FStar_Ident.set_lid_range lid uu____3438 in
            let uu____3439 =
              FStar_All.pipe_right quals
                (FStar_Util.for_some
                   (fun uu___100_3441  ->
                      match uu___100_3441 with
                      | FStar_Syntax_Syntax.Irreducible  -> true
                      | uu____3442 -> false)) in
            if uu____3439
            then None
            else
              (let insts =
                 if
                   (FStar_List.length univ_insts) =
                     (FStar_List.length univs1)
                 then univ_insts
                 else
                   if
                     (FStar_Ident.lid_equals lid1
                        FStar_Syntax_Const.effect_Lemma_lid)
                       &&
                       ((FStar_List.length univ_insts) =
                          (Prims.parse_int "1"))
                   then
                     FStar_List.append univ_insts
                       [FStar_Syntax_Syntax.U_zero]
                   else
                     (let uu____3458 =
                        let uu____3459 =
                          FStar_Syntax_Print.lid_to_string lid1 in
                        let uu____3460 =
                          FStar_All.pipe_right (FStar_List.length univ_insts)
                            FStar_Util.string_of_int in
                        FStar_Util.format2
                          "Unexpected instantiation of effect %s with %s universes"
                          uu____3459 uu____3460 in
                      failwith uu____3458) in
               match (binders, univs1) with
               | ([],uu____3466) ->
                   failwith
                     "Unexpected effect abbreviation with no arguments"
               | (uu____3475,uu____3476::uu____3477::uu____3478) when
                   Prims.op_Negation
                     (FStar_Ident.lid_equals lid1
                        FStar_Syntax_Const.effect_Lemma_lid)
                   ->
                   let uu____3481 =
                     let uu____3482 = FStar_Syntax_Print.lid_to_string lid1 in
                     let uu____3483 =
                       FStar_All.pipe_left FStar_Util.string_of_int
                         (FStar_List.length univs1) in
                     FStar_Util.format2
                       "Unexpected effect abbreviation %s; polymorphic in %s universes"
                       uu____3482 uu____3483 in
                   failwith uu____3481
               | uu____3489 ->
                   let uu____3492 =
                     let uu____3495 =
                       let uu____3496 = FStar_Syntax_Util.arrow binders c in
                       (univs1, uu____3496) in
                     inst_tscheme_with uu____3495 insts in
                   (match uu____3492 with
                    | (uu____3504,t) ->
                        let t1 =
                          FStar_Syntax_Subst.set_use_range
                            (FStar_Ident.range_of_lid lid1) t in
                        let uu____3507 =
                          let uu____3508 = FStar_Syntax_Subst.compress t1 in
                          uu____3508.FStar_Syntax_Syntax.n in
                        (match uu____3507 with
                         | FStar_Syntax_Syntax.Tm_arrow (binders1,c1) ->
                             Some (binders1, c1)
                         | uu____3538 -> failwith "Impossible")))
        | uu____3542 -> None
let norm_eff_name: env -> FStar_Ident.lident -> FStar_Ident.lident =
  let cache = FStar_Util.smap_create (Prims.parse_int "20") in
  fun env  ->
    fun l  ->
      let rec find1 l1 =
        let uu____3568 =
          lookup_effect_abbrev env [FStar_Syntax_Syntax.U_unknown] l1 in
        match uu____3568 with
        | None  -> None
        | Some (uu____3575,c) ->
            let l2 = FStar_Syntax_Util.comp_effect_name c in
            let uu____3580 = find1 l2 in
            (match uu____3580 with | None  -> Some l2 | Some l' -> Some l') in
      let res =
        let uu____3585 = FStar_Util.smap_try_find cache l.FStar_Ident.str in
        match uu____3585 with
        | Some l1 -> l1
        | None  ->
            let uu____3588 = find1 l in
            (match uu____3588 with
             | None  -> l
             | Some m -> (FStar_Util.smap_add cache l.FStar_Ident.str m; m)) in
      FStar_Ident.set_lid_range res (FStar_Ident.range_of_lid l)
let lookup_effect_quals:
  env -> FStar_Ident.lident -> FStar_Syntax_Syntax.qualifier Prims.list =
  fun env  ->
    fun l  ->
      let l1 = norm_eff_name env l in
      let uu____3600 = lookup_qname env l1 in
      match uu____3600 with
      | Some
          (FStar_Util.Inr
           ({
              FStar_Syntax_Syntax.sigel = FStar_Syntax_Syntax.Sig_new_effect
                ne;
              FStar_Syntax_Syntax.sigrng = uu____3613;_},uu____3614),uu____3615)
          -> ne.FStar_Syntax_Syntax.qualifiers
      | uu____3639 -> []
let lookup_projector:
  env -> FStar_Ident.lident -> Prims.int -> FStar_Ident.lident =
  fun env  ->
    fun lid  ->
      fun i  ->
        let fail uu____3662 =
          let uu____3663 =
            let uu____3664 = FStar_Util.string_of_int i in
            let uu____3665 = FStar_Syntax_Print.lid_to_string lid in
            FStar_Util.format2
              "Impossible: projecting field #%s from constructor %s is undefined"
              uu____3664 uu____3665 in
          failwith uu____3663 in
        let uu____3666 = lookup_datacon env lid in
        match uu____3666 with
        | (uu____3669,t) ->
            let uu____3671 =
              let uu____3672 = FStar_Syntax_Subst.compress t in
              uu____3672.FStar_Syntax_Syntax.n in
            (match uu____3671 with
             | FStar_Syntax_Syntax.Tm_arrow (binders,uu____3676) ->
                 if
                   (i < (Prims.parse_int "0")) ||
                     (i >= (FStar_List.length binders))
                 then fail ()
                 else
                   (let b = FStar_List.nth binders i in
                    let uu____3697 =
                      FStar_Syntax_Util.mk_field_projector_name lid
                        (Prims.fst b) i in
                    FStar_All.pipe_right uu____3697 Prims.fst)
             | uu____3702 -> fail ())
let is_projector: env -> FStar_Ident.lident -> Prims.bool =
  fun env  ->
    fun l  ->
      let uu____3709 = lookup_qname env l in
      match uu____3709 with
      | Some
          (FStar_Util.Inr
           ({
              FStar_Syntax_Syntax.sigel = FStar_Syntax_Syntax.Sig_declare_typ
                (uu____3720,uu____3721,uu____3722,quals);
              FStar_Syntax_Syntax.sigrng = uu____3724;_},uu____3725),uu____3726)
          ->
          FStar_Util.for_some
            (fun uu___101_3752  ->
               match uu___101_3752 with
               | FStar_Syntax_Syntax.Projector uu____3753 -> true
               | uu____3756 -> false) quals
      | uu____3757 -> false
let is_datacon: env -> FStar_Ident.lident -> Prims.bool =
  fun env  ->
    fun lid  ->
      let uu____3774 = lookup_qname env lid in
      match uu____3774 with
      | Some
          (FStar_Util.Inr
           ({
              FStar_Syntax_Syntax.sigel = FStar_Syntax_Syntax.Sig_datacon
                (uu____3785,uu____3786,uu____3787,uu____3788,uu____3789,uu____3790,uu____3791);
              FStar_Syntax_Syntax.sigrng = uu____3792;_},uu____3793),uu____3794)
          -> true
      | uu____3822 -> false
let is_record: env -> FStar_Ident.lident -> Prims.bool =
  fun env  ->
    fun lid  ->
      let uu____3839 = lookup_qname env lid in
      match uu____3839 with
      | Some
          (FStar_Util.Inr
           ({
              FStar_Syntax_Syntax.sigel =
                FStar_Syntax_Syntax.Sig_inductive_typ
                (uu____3850,uu____3851,uu____3852,uu____3853,uu____3854,uu____3855,tags);
              FStar_Syntax_Syntax.sigrng = uu____3857;_},uu____3858),uu____3859)
          ->
          FStar_Util.for_some
            (fun uu___102_3889  ->
               match uu___102_3889 with
               | FStar_Syntax_Syntax.RecordType _
                 |FStar_Syntax_Syntax.RecordConstructor _ -> true
               | uu____3892 -> false) tags
      | uu____3893 -> false
let is_action: env -> FStar_Ident.lident -> Prims.bool =
  fun env  ->
    fun lid  ->
      let uu____3910 = lookup_qname env lid in
      match uu____3910 with
      | Some
          (FStar_Util.Inr
           ({
              FStar_Syntax_Syntax.sigel = FStar_Syntax_Syntax.Sig_let
                (uu____3921,uu____3922,tags,uu____3924);
              FStar_Syntax_Syntax.sigrng = uu____3925;_},uu____3926),uu____3927)
          ->
          FStar_Util.for_some
            (fun uu___103_3957  ->
               match uu___103_3957 with
               | FStar_Syntax_Syntax.Action uu____3958 -> true
               | uu____3959 -> false) tags
      | uu____3960 -> false
let is_interpreted: env -> FStar_Syntax_Syntax.term -> Prims.bool =
  let interpreted_symbols =
    [FStar_Syntax_Const.op_Eq;
    FStar_Syntax_Const.op_notEq;
    FStar_Syntax_Const.op_LT;
    FStar_Syntax_Const.op_LTE;
    FStar_Syntax_Const.op_GT;
    FStar_Syntax_Const.op_GTE;
    FStar_Syntax_Const.op_Subtraction;
    FStar_Syntax_Const.op_Minus;
    FStar_Syntax_Const.op_Addition;
    FStar_Syntax_Const.op_Multiply;
    FStar_Syntax_Const.op_Division;
    FStar_Syntax_Const.op_Modulus;
    FStar_Syntax_Const.op_And;
    FStar_Syntax_Const.op_Or;
    FStar_Syntax_Const.op_Negation] in
  fun env  ->
    fun head1  ->
      let uu____3979 =
        let uu____3980 = FStar_Syntax_Util.un_uinst head1 in
        uu____3980.FStar_Syntax_Syntax.n in
      match uu____3979 with
      | FStar_Syntax_Syntax.Tm_fvar fv ->
          fv.FStar_Syntax_Syntax.fv_delta =
            FStar_Syntax_Syntax.Delta_equational
      | uu____3984 -> false
let is_type_constructor: env -> FStar_Ident.lident -> Prims.bool =
  fun env  ->
    fun lid  ->
      let mapper x =
        match Prims.fst x with
        | FStar_Util.Inl uu____4022 -> Some false
        | FStar_Util.Inr (se,uu____4031) ->
            (match se.FStar_Syntax_Syntax.sigel with
             | FStar_Syntax_Syntax.Sig_declare_typ
                 (uu____4040,uu____4041,uu____4042,qs) ->
                 Some (FStar_List.contains FStar_Syntax_Syntax.New qs)
             | FStar_Syntax_Syntax.Sig_inductive_typ uu____4046 -> Some true
             | uu____4057 -> Some false) in
      let uu____4058 =
        let uu____4060 = lookup_qname env lid in
        FStar_Util.bind_opt uu____4060 mapper in
      match uu____4058 with | Some b -> b | None  -> false
let num_inductive_ty_params: env -> FStar_Ident.lident -> Prims.int =
  fun env  ->
    fun lid  ->
      let uu____4087 = lookup_qname env lid in
      match uu____4087 with
      | Some
          (FStar_Util.Inr
           ({
              FStar_Syntax_Syntax.sigel =
                FStar_Syntax_Syntax.Sig_inductive_typ
                (uu____4098,uu____4099,tps,uu____4101,uu____4102,uu____4103,uu____4104);
              FStar_Syntax_Syntax.sigrng = uu____4105;_},uu____4106),uu____4107)
          -> FStar_List.length tps
      | uu____4140 ->
          let uu____4151 =
            let uu____4152 =
              let uu____4155 = name_not_found lid in
              (uu____4155, (FStar_Ident.range_of_lid lid)) in
            FStar_Errors.Error uu____4152 in
          Prims.raise uu____4151
let effect_decl_opt:
  env -> FStar_Ident.lident -> FStar_Syntax_Syntax.eff_decl Prims.option =
  fun env  ->
    fun l  ->
      FStar_All.pipe_right (env.effects).decls
        (FStar_Util.find_opt
           (fun d  -> FStar_Ident.lid_equals d.FStar_Syntax_Syntax.mname l))
let get_effect_decl:
  env -> FStar_Ident.lident -> FStar_Syntax_Syntax.eff_decl =
  fun env  ->
    fun l  ->
      let uu____4172 = effect_decl_opt env l in
      match uu____4172 with
      | None  ->
          let uu____4174 =
            let uu____4175 =
              let uu____4178 = name_not_found l in
              (uu____4178, (FStar_Ident.range_of_lid l)) in
            FStar_Errors.Error uu____4175 in
          Prims.raise uu____4174
      | Some md -> md
let identity_mlift: mlift =
  {
    mlift_wp = (fun t  -> fun wp  -> wp);
    mlift_term = (Some (fun t  -> fun wp  -> fun e  -> e))
  }
let join:
  env ->
    FStar_Ident.lident ->
      FStar_Ident.lident -> (FStar_Ident.lident* mlift* mlift)
  =
  fun env  ->
    fun l1  ->
      fun l2  ->
        if FStar_Ident.lid_equals l1 l2
        then (l1, identity_mlift, identity_mlift)
        else
          if
            ((FStar_Ident.lid_equals l1 FStar_Syntax_Const.effect_GTot_lid)
               &&
               (FStar_Ident.lid_equals l2 FStar_Syntax_Const.effect_Tot_lid))
              ||
              ((FStar_Ident.lid_equals l2 FStar_Syntax_Const.effect_GTot_lid)
                 &&
                 (FStar_Ident.lid_equals l1 FStar_Syntax_Const.effect_Tot_lid))
          then
            (FStar_Syntax_Const.effect_GTot_lid, identity_mlift,
              identity_mlift)
          else
            (let uu____4214 =
               FStar_All.pipe_right (env.effects).joins
                 (FStar_Util.find_opt
                    (fun uu____4238  ->
                       match uu____4238 with
                       | (m1,m2,uu____4246,uu____4247,uu____4248) ->
                           (FStar_Ident.lid_equals l1 m1) &&
                             (FStar_Ident.lid_equals l2 m2))) in
             match uu____4214 with
             | None  ->
                 let uu____4257 =
                   let uu____4258 =
                     let uu____4261 =
                       let uu____4262 = FStar_Syntax_Print.lid_to_string l1 in
                       let uu____4263 = FStar_Syntax_Print.lid_to_string l2 in
                       FStar_Util.format2
                         "Effects %s and %s cannot be composed" uu____4262
                         uu____4263 in
                     (uu____4261, (env.range)) in
                   FStar_Errors.Error uu____4258 in
                 Prims.raise uu____4257
             | Some (uu____4267,uu____4268,m3,j1,j2) -> (m3, j1, j2))
let monad_leq:
  env -> FStar_Ident.lident -> FStar_Ident.lident -> edge Prims.option =
  fun env  ->
    fun l1  ->
      fun l2  ->
        if
          (FStar_Ident.lid_equals l1 l2) ||
            ((FStar_Ident.lid_equals l1 FStar_Syntax_Const.effect_Tot_lid) &&
               (FStar_Ident.lid_equals l2 FStar_Syntax_Const.effect_GTot_lid))
        then Some { msource = l1; mtarget = l2; mlift = identity_mlift }
        else
          FStar_All.pipe_right (env.effects).order
            (FStar_Util.find_opt
               (fun e  ->
                  (FStar_Ident.lid_equals l1 e.msource) &&
                    (FStar_Ident.lid_equals l2 e.mtarget)))
let wp_sig_aux:
  FStar_Syntax_Syntax.eff_decl Prims.list ->
    FStar_Ident.lident ->
      (FStar_Syntax_Syntax.bv*
        (FStar_Syntax_Syntax.term',FStar_Syntax_Syntax.term')
        FStar_Syntax_Syntax.syntax)
  =
  fun decls  ->
    fun m  ->
      let uu____4305 =
        FStar_All.pipe_right decls
          (FStar_Util.find_opt
             (fun d  -> FStar_Ident.lid_equals d.FStar_Syntax_Syntax.mname m)) in
      match uu____4305 with
      | None  ->
          let uu____4314 =
            FStar_Util.format1
              "Impossible: declaration for monad %s not found"
              m.FStar_Ident.str in
          failwith uu____4314
      | Some md ->
          let uu____4320 =
            inst_tscheme
              ((md.FStar_Syntax_Syntax.univs),
                (md.FStar_Syntax_Syntax.signature)) in
          (match uu____4320 with
           | (uu____4327,s) ->
               let s1 = FStar_Syntax_Subst.compress s in
               (match ((md.FStar_Syntax_Syntax.binders),
                        (s1.FStar_Syntax_Syntax.n))
                with
                | ([],FStar_Syntax_Syntax.Tm_arrow
                   ((a,uu____4335)::(wp,uu____4337)::[],c)) when
                    FStar_Syntax_Syntax.is_teff
                      (FStar_Syntax_Util.comp_result c)
                    -> (a, (wp.FStar_Syntax_Syntax.sort))
                | uu____4359 -> failwith "Impossible"))
let wp_signature:
  env ->
    FStar_Ident.lident ->
      (FStar_Syntax_Syntax.bv*
        (FStar_Syntax_Syntax.term',FStar_Syntax_Syntax.term')
        FStar_Syntax_Syntax.syntax)
  = fun env  -> fun m  -> wp_sig_aux (env.effects).decls m
let null_wp_for_eff:
  env ->
    FStar_Ident.lident ->
      FStar_Syntax_Syntax.universe ->
        FStar_Syntax_Syntax.term -> FStar_Syntax_Syntax.comp
  =
  fun env  ->
    fun eff_name  ->
      fun res_u  ->
        fun res_t  ->
          if
            FStar_Ident.lid_equals eff_name FStar_Syntax_Const.effect_Tot_lid
          then FStar_Syntax_Syntax.mk_Total' res_t (Some res_u)
          else
            if
              FStar_Ident.lid_equals eff_name
                FStar_Syntax_Const.effect_GTot_lid
            then FStar_Syntax_Syntax.mk_GTotal' res_t (Some res_u)
            else
              (let eff_name1 = norm_eff_name env eff_name in
               let ed = get_effect_decl env eff_name1 in
               let null_wp =
                 inst_effect_fun_with [res_u] env ed
                   ed.FStar_Syntax_Syntax.null_wp in
               let null_wp_res =
                 let uu____4394 = get_range env in
                 let uu____4395 =
                   let uu____4398 =
                     let uu____4399 =
                       let uu____4409 =
                         let uu____4411 = FStar_Syntax_Syntax.as_arg res_t in
                         [uu____4411] in
                       (null_wp, uu____4409) in
                     FStar_Syntax_Syntax.Tm_app uu____4399 in
                   FStar_Syntax_Syntax.mk uu____4398 in
                 uu____4395 None uu____4394 in
               let uu____4421 =
                 let uu____4422 =
                   let uu____4428 = FStar_Syntax_Syntax.as_arg null_wp_res in
                   [uu____4428] in
                 {
                   FStar_Syntax_Syntax.comp_univs = [res_u];
                   FStar_Syntax_Syntax.effect_name = eff_name1;
                   FStar_Syntax_Syntax.result_typ = res_t;
                   FStar_Syntax_Syntax.effect_args = uu____4422;
                   FStar_Syntax_Syntax.flags = []
                 } in
               FStar_Syntax_Syntax.mk_Comp uu____4421)
let build_lattice: env -> FStar_Syntax_Syntax.sigelt -> env =
  fun env  ->
    fun se  ->
      match se.FStar_Syntax_Syntax.sigel with
      | FStar_Syntax_Syntax.Sig_new_effect ne ->
          let effects =
            let uu___114_4437 = env.effects in
            {
              decls = (ne :: ((env.effects).decls));
              order = (uu___114_4437.order);
              joins = (uu___114_4437.joins)
            } in
          let uu___115_4438 = env in
          {
            solver = (uu___115_4438.solver);
            range = (uu___115_4438.range);
            curmodule = (uu___115_4438.curmodule);
            gamma = (uu___115_4438.gamma);
            gamma_cache = (uu___115_4438.gamma_cache);
            modules = (uu___115_4438.modules);
            expected_typ = (uu___115_4438.expected_typ);
            sigtab = (uu___115_4438.sigtab);
            is_pattern = (uu___115_4438.is_pattern);
            instantiate_imp = (uu___115_4438.instantiate_imp);
            effects;
            generalize = (uu___115_4438.generalize);
            letrecs = (uu___115_4438.letrecs);
            top_level = (uu___115_4438.top_level);
            check_uvars = (uu___115_4438.check_uvars);
            use_eq = (uu___115_4438.use_eq);
            is_iface = (uu___115_4438.is_iface);
            admit = (uu___115_4438.admit);
            lax = (uu___115_4438.lax);
            lax_universes = (uu___115_4438.lax_universes);
            type_of = (uu___115_4438.type_of);
            universe_of = (uu___115_4438.universe_of);
            use_bv_sorts = (uu___115_4438.use_bv_sorts);
            qname_and_index = (uu___115_4438.qname_and_index)
          }
      | FStar_Syntax_Syntax.Sig_sub_effect sub1 ->
          let compose_edges e1 e2 =
            let composed_lift =
              let mlift_wp r wp1 =
                let uu____4455 = (e1.mlift).mlift_wp r wp1 in
                (e2.mlift).mlift_wp r uu____4455 in
              let mlift_term =
                match (((e1.mlift).mlift_term), ((e2.mlift).mlift_term)) with
                | (Some l1,Some l2) ->
                    Some
                      ((fun t  ->
                          fun wp  ->
                            fun e  ->
                              let uu____4534 = (e1.mlift).mlift_wp t wp in
                              let uu____4535 = l1 t wp e in
                              l2 t uu____4534 uu____4535))
                | uu____4536 -> None in
              { mlift_wp; mlift_term } in
            {
              msource = (e1.msource);
              mtarget = (e2.mtarget);
              mlift = composed_lift
            } in
          let mk_mlift_wp lift_t r wp1 =
            let uu____4571 = inst_tscheme lift_t in
            match uu____4571 with
            | (uu____4576,lift_t1) ->
                let uu____4578 =
                  let uu____4581 =
                    let uu____4582 =
                      let uu____4592 =
                        let uu____4594 = FStar_Syntax_Syntax.as_arg r in
                        let uu____4595 =
                          let uu____4597 = FStar_Syntax_Syntax.as_arg wp1 in
                          [uu____4597] in
                        uu____4594 :: uu____4595 in
                      (lift_t1, uu____4592) in
                    FStar_Syntax_Syntax.Tm_app uu____4582 in
                  FStar_Syntax_Syntax.mk uu____4581 in
                uu____4578 None wp1.FStar_Syntax_Syntax.pos in
          let sub_mlift_wp =
            match sub1.FStar_Syntax_Syntax.lift_wp with
            | Some sub_lift_wp -> mk_mlift_wp sub_lift_wp
            | None  ->
                failwith "sub effect should've been elaborated at this stage" in
          let mk_mlift_term lift_t r wp1 e =
            let uu____4642 = inst_tscheme lift_t in
            match uu____4642 with
            | (uu____4647,lift_t1) ->
                let uu____4649 =
                  let uu____4652 =
                    let uu____4653 =
                      let uu____4663 =
                        let uu____4665 = FStar_Syntax_Syntax.as_arg r in
                        let uu____4666 =
                          let uu____4668 = FStar_Syntax_Syntax.as_arg wp1 in
                          let uu____4669 =
                            let uu____4671 = FStar_Syntax_Syntax.as_arg e in
                            [uu____4671] in
                          uu____4668 :: uu____4669 in
                        uu____4665 :: uu____4666 in
                      (lift_t1, uu____4663) in
                    FStar_Syntax_Syntax.Tm_app uu____4653 in
                  FStar_Syntax_Syntax.mk uu____4652 in
                uu____4649 None e.FStar_Syntax_Syntax.pos in
          let sub_mlift_term =
            FStar_Util.map_opt sub1.FStar_Syntax_Syntax.lift mk_mlift_term in
          let edge =
            {
              msource = (sub1.FStar_Syntax_Syntax.source);
              mtarget = (sub1.FStar_Syntax_Syntax.target);
              mlift =
                { mlift_wp = sub_mlift_wp; mlift_term = sub_mlift_term }
            } in
          let id_edge l =
            {
              msource = (sub1.FStar_Syntax_Syntax.source);
              mtarget = (sub1.FStar_Syntax_Syntax.target);
              mlift = identity_mlift
            } in
          let print_mlift l =
            let bogus_term s =
              let uu____4712 =
                let uu____4713 =
                  FStar_Ident.lid_of_path [s] FStar_Range.dummyRange in
                FStar_Syntax_Syntax.lid_as_fv uu____4713
                  FStar_Syntax_Syntax.Delta_constant None in
              FStar_Syntax_Syntax.fv_to_tm uu____4712 in
            let arg = bogus_term "ARG" in
            let wp = bogus_term "WP" in
            let e = bogus_term "COMP" in
            let uu____4717 =
              let uu____4718 = l.mlift_wp arg wp in
              FStar_Syntax_Print.term_to_string uu____4718 in
            let uu____4719 =
              let uu____4720 =
                FStar_Util.map_opt l.mlift_term
                  (fun l1  ->
                     let uu____4735 = l1 arg wp e in
                     FStar_Syntax_Print.term_to_string uu____4735) in
              FStar_Util.dflt "none" uu____4720 in
            FStar_Util.format2 "{ wp : %s ; term : %s }" uu____4717
              uu____4719 in
          let order = edge :: ((env.effects).order) in
          let ms =
            FStar_All.pipe_right (env.effects).decls
              (FStar_List.map (fun e  -> e.FStar_Syntax_Syntax.mname)) in
          let find_edge order1 uu____4753 =
            match uu____4753 with
            | (i,j) ->
                if FStar_Ident.lid_equals i j
                then
                  FStar_All.pipe_right (id_edge i) (fun _0_28  -> Some _0_28)
                else
                  FStar_All.pipe_right order1
                    (FStar_Util.find_opt
                       (fun e  ->
                          (FStar_Ident.lid_equals e.msource i) &&
                            (FStar_Ident.lid_equals e.mtarget j))) in
          let order1 =
            let fold_fun order1 k =
              let uu____4778 =
                FStar_All.pipe_right ms
                  (FStar_List.collect
                     (fun i  ->
                        if FStar_Ident.lid_equals i k
                        then []
                        else
                          FStar_All.pipe_right ms
                            (FStar_List.collect
                               (fun j  ->
                                  if FStar_Ident.lid_equals j k
                                  then []
                                  else
                                    (let uu____4790 =
                                       let uu____4795 =
                                         find_edge order1 (i, k) in
                                       let uu____4797 =
                                         find_edge order1 (k, j) in
                                       (uu____4795, uu____4797) in
                                     match uu____4790 with
                                     | (Some e1,Some e2) ->
                                         let uu____4806 = compose_edges e1 e2 in
                                         [uu____4806]
                                     | uu____4807 -> []))))) in
              FStar_List.append order1 uu____4778 in
            FStar_All.pipe_right ms (FStar_List.fold_left fold_fun order) in
          let order2 =
            FStar_Util.remove_dups
              (fun e1  ->
                 fun e2  ->
                   (FStar_Ident.lid_equals e1.msource e2.msource) &&
                     (FStar_Ident.lid_equals e1.mtarget e2.mtarget)) order1 in
          (FStar_All.pipe_right order2
             (FStar_List.iter
                (fun edge1  ->
                   let uu____4822 =
                     (FStar_Ident.lid_equals edge1.msource
                        FStar_Syntax_Const.effect_DIV_lid)
                       &&
                       (let uu____4823 =
                          lookup_effect_quals env edge1.mtarget in
                        FStar_All.pipe_right uu____4823
                          (FStar_List.contains
                             FStar_Syntax_Syntax.TotalEffect)) in
                   if uu____4822
                   then
                     let uu____4826 =
                       let uu____4827 =
                         let uu____4830 =
                           FStar_Util.format1
                             "Divergent computations cannot be included in an effect %s marked 'total'"
                             (edge1.mtarget).FStar_Ident.str in
                         let uu____4831 = get_range env in
                         (uu____4830, uu____4831) in
                       FStar_Errors.Error uu____4827 in
                     Prims.raise uu____4826
                   else ()));
           (let joins =
              FStar_All.pipe_right ms
                (FStar_List.collect
                   (fun i  ->
                      FStar_All.pipe_right ms
                        (FStar_List.collect
                           (fun j  ->
                              let join_opt =
                                if FStar_Ident.lid_equals i j
                                then Some (i, (id_edge i), (id_edge i))
                                else
                                  FStar_All.pipe_right ms
                                    (FStar_List.fold_left
                                       (fun bopt  ->
                                          fun k  ->
                                            let uu____4894 =
                                              let uu____4899 =
                                                find_edge order2 (i, k) in
                                              let uu____4901 =
                                                find_edge order2 (j, k) in
                                              (uu____4899, uu____4901) in
                                            match uu____4894 with
                                            | (Some ik,Some jk) ->
                                                (match bopt with
                                                 | None  -> Some (k, ik, jk)
                                                 | Some
                                                     (ub,uu____4924,uu____4925)
                                                     ->
                                                     let uu____4929 =
                                                       let uu____4932 =
                                                         let uu____4933 =
                                                           find_edge order2
                                                             (k, ub) in
                                                         FStar_Util.is_some
                                                           uu____4933 in
                                                       let uu____4935 =
                                                         let uu____4936 =
                                                           find_edge order2
                                                             (ub, k) in
                                                         FStar_Util.is_some
                                                           uu____4936 in
                                                       (uu____4932,
                                                         uu____4935) in
                                                     (match uu____4929 with
                                                      | (true ,true ) ->
                                                          if
                                                            FStar_Ident.lid_equals
                                                              k ub
                                                          then
                                                            (FStar_Util.print_warning
                                                               "Looking multiple times at the same upper bound candidate";
                                                             bopt)
                                                          else
                                                            failwith
                                                              "Found a cycle in the lattice"
                                                      | (false ,false ) ->
                                                          bopt
                                                      | (true ,false ) ->
                                                          Some (k, ik, jk)
                                                      | (false ,true ) ->
                                                          bopt))
                                            | uu____4955 -> bopt) None) in
                              match join_opt with
                              | None  -> []
                              | Some (k,e1,e2) ->
                                  [(i, j, k, (e1.mlift), (e2.mlift))])))) in
            let effects =
              let uu___116_4994 = env.effects in
              { decls = (uu___116_4994.decls); order = order2; joins } in
            let uu___117_4995 = env in
            {
              solver = (uu___117_4995.solver);
              range = (uu___117_4995.range);
              curmodule = (uu___117_4995.curmodule);
              gamma = (uu___117_4995.gamma);
              gamma_cache = (uu___117_4995.gamma_cache);
              modules = (uu___117_4995.modules);
              expected_typ = (uu___117_4995.expected_typ);
              sigtab = (uu___117_4995.sigtab);
              is_pattern = (uu___117_4995.is_pattern);
              instantiate_imp = (uu___117_4995.instantiate_imp);
              effects;
              generalize = (uu___117_4995.generalize);
              letrecs = (uu___117_4995.letrecs);
              top_level = (uu___117_4995.top_level);
              check_uvars = (uu___117_4995.check_uvars);
              use_eq = (uu___117_4995.use_eq);
              is_iface = (uu___117_4995.is_iface);
              admit = (uu___117_4995.admit);
              lax = (uu___117_4995.lax);
              lax_universes = (uu___117_4995.lax_universes);
              type_of = (uu___117_4995.type_of);
              universe_of = (uu___117_4995.universe_of);
              use_bv_sorts = (uu___117_4995.use_bv_sorts);
              qname_and_index = (uu___117_4995.qname_and_index)
            }))
      | uu____4996 -> env
let comp_to_comp_typ:
  env -> FStar_Syntax_Syntax.comp -> FStar_Syntax_Syntax.comp_typ =
  fun env  ->
    fun c  ->
      let c1 =
        match c.FStar_Syntax_Syntax.n with
        | FStar_Syntax_Syntax.Total (t,None ) ->
            let u = env.universe_of env t in
            FStar_Syntax_Syntax.mk_Total' t (Some u)
        | FStar_Syntax_Syntax.GTotal (t,None ) ->
            let u = env.universe_of env t in
            FStar_Syntax_Syntax.mk_GTotal' t (Some u)
        | uu____5018 -> c in
      FStar_Syntax_Util.comp_to_comp_typ c1
let rec unfold_effect_abbrev:
  env -> FStar_Syntax_Syntax.comp -> FStar_Syntax_Syntax.comp_typ =
  fun env  ->
    fun comp  ->
      let c = comp_to_comp_typ env comp in
      let uu____5026 =
        lookup_effect_abbrev env c.FStar_Syntax_Syntax.comp_univs
          c.FStar_Syntax_Syntax.effect_name in
      match uu____5026 with
      | None  -> c
      | Some (binders,cdef) ->
          let uu____5036 = FStar_Syntax_Subst.open_comp binders cdef in
          (match uu____5036 with
           | (binders1,cdef1) ->
               (if
                  (FStar_List.length binders1) <>
                    ((FStar_List.length c.FStar_Syntax_Syntax.effect_args) +
                       (Prims.parse_int "1"))
                then
                  (let uu____5053 =
                     let uu____5054 =
                       let uu____5057 =
                         let uu____5058 =
                           FStar_Util.string_of_int
                             (FStar_List.length binders1) in
                         let uu____5064 =
                           FStar_Util.string_of_int
                             ((FStar_List.length
                                 c.FStar_Syntax_Syntax.effect_args)
                                + (Prims.parse_int "1")) in
                         let uu____5072 =
                           let uu____5073 = FStar_Syntax_Syntax.mk_Comp c in
                           FStar_Syntax_Print.comp_to_string uu____5073 in
                         FStar_Util.format3
                           "Effect constructor is not fully applied; expected %s args, got %s args, i.e., %s"
                           uu____5058 uu____5064 uu____5072 in
                       (uu____5057, (comp.FStar_Syntax_Syntax.pos)) in
                     FStar_Errors.Error uu____5054 in
                   Prims.raise uu____5053)
                else ();
                (let inst1 =
                   let uu____5077 =
                     let uu____5083 =
                       FStar_Syntax_Syntax.as_arg
                         c.FStar_Syntax_Syntax.result_typ in
                     uu____5083 :: (c.FStar_Syntax_Syntax.effect_args) in
                   FStar_List.map2
                     (fun uu____5090  ->
                        fun uu____5091  ->
                          match (uu____5090, uu____5091) with
                          | ((x,uu____5105),(t,uu____5107)) ->
                              FStar_Syntax_Syntax.NT (x, t)) binders1
                     uu____5077 in
                 let c1 = FStar_Syntax_Subst.subst_comp inst1 cdef1 in
                 let c2 =
                   let uu____5122 =
                     let uu___118_5123 = comp_to_comp_typ env c1 in
                     {
                       FStar_Syntax_Syntax.comp_univs =
                         (uu___118_5123.FStar_Syntax_Syntax.comp_univs);
                       FStar_Syntax_Syntax.effect_name =
                         (uu___118_5123.FStar_Syntax_Syntax.effect_name);
                       FStar_Syntax_Syntax.result_typ =
                         (uu___118_5123.FStar_Syntax_Syntax.result_typ);
                       FStar_Syntax_Syntax.effect_args =
                         (uu___118_5123.FStar_Syntax_Syntax.effect_args);
                       FStar_Syntax_Syntax.flags =
                         (c.FStar_Syntax_Syntax.flags)
                     } in
                   FStar_All.pipe_right uu____5122
                     FStar_Syntax_Syntax.mk_Comp in
                 unfold_effect_abbrev env c2)))
let effect_repr_aux only_reifiable env c u_c =
  let uu____5153 =
    let uu____5155 = norm_eff_name env (FStar_Syntax_Util.comp_effect_name c) in
    effect_decl_opt env uu____5155 in
  match uu____5153 with
  | None  -> None
  | Some ed ->
      let uu____5162 =
        only_reifiable &&
          (let uu____5163 =
             FStar_All.pipe_right ed.FStar_Syntax_Syntax.qualifiers
               (FStar_List.contains FStar_Syntax_Syntax.Reifiable) in
           Prims.op_Negation uu____5163) in
      if uu____5162
      then None
      else
        (match (ed.FStar_Syntax_Syntax.repr).FStar_Syntax_Syntax.n with
         | FStar_Syntax_Syntax.Tm_unknown  -> None
         | uu____5176 ->
             let c1 = unfold_effect_abbrev env c in
             let uu____5178 =
               let uu____5187 =
                 FStar_List.hd c1.FStar_Syntax_Syntax.effect_args in
               ((c1.FStar_Syntax_Syntax.result_typ), uu____5187) in
             (match uu____5178 with
              | (res_typ,wp) ->
                  let repr =
                    inst_effect_fun_with [u_c] env ed
                      ([], (ed.FStar_Syntax_Syntax.repr)) in
                  let uu____5221 =
                    let uu____5224 = get_range env in
                    let uu____5225 =
                      let uu____5228 =
                        let uu____5229 =
                          let uu____5239 =
                            let uu____5241 =
                              FStar_Syntax_Syntax.as_arg res_typ in
                            [uu____5241; wp] in
                          (repr, uu____5239) in
                        FStar_Syntax_Syntax.Tm_app uu____5229 in
                      FStar_Syntax_Syntax.mk uu____5228 in
                    uu____5225 None uu____5224 in
                  Some uu____5221))
let effect_repr:
  env ->
    FStar_Syntax_Syntax.comp ->
      FStar_Syntax_Syntax.universe ->
        (FStar_Syntax_Syntax.term',FStar_Syntax_Syntax.term')
          FStar_Syntax_Syntax.syntax Prims.option
  = fun env  -> fun c  -> fun u_c  -> effect_repr_aux false env c u_c
let reify_comp:
  env ->
    FStar_Syntax_Syntax.comp ->
      FStar_Syntax_Syntax.universe -> FStar_Syntax_Syntax.term
  =
  fun env  ->
    fun c  ->
      fun u_c  ->
        let no_reify l =
          let uu____5285 =
            let uu____5286 =
              let uu____5289 =
                let uu____5290 = FStar_Ident.string_of_lid l in
                FStar_Util.format1 "Effect %s cannot be reified" uu____5290 in
              let uu____5291 = get_range env in (uu____5289, uu____5291) in
            FStar_Errors.Error uu____5286 in
          Prims.raise uu____5285 in
        let uu____5292 = effect_repr_aux true env c u_c in
        match uu____5292 with
        | None  -> no_reify (FStar_Syntax_Util.comp_effect_name c)
        | Some tm -> tm
let is_reifiable_effect: env -> FStar_Ident.lident -> Prims.bool =
  fun env  ->
    fun effect_lid  ->
      let quals = lookup_effect_quals env effect_lid in
      FStar_List.contains FStar_Syntax_Syntax.Reifiable quals
let is_reifiable:
  env ->
    (FStar_Syntax_Syntax.lcomp,FStar_Syntax_Syntax.residual_comp)
      FStar_Util.either -> Prims.bool
  =
  fun env  ->
    fun c  ->
      let effect_lid =
        match c with
        | FStar_Util.Inl lc -> lc.FStar_Syntax_Syntax.eff_name
        | FStar_Util.Inr (eff_name,uu____5324) -> eff_name in
      is_reifiable_effect env effect_lid
let is_reifiable_comp: env -> FStar_Syntax_Syntax.comp -> Prims.bool =
  fun env  ->
    fun c  ->
      match c.FStar_Syntax_Syntax.n with
      | FStar_Syntax_Syntax.Comp ct ->
          is_reifiable_effect env ct.FStar_Syntax_Syntax.effect_name
      | uu____5337 -> false
let is_reifiable_function: env -> FStar_Syntax_Syntax.term -> Prims.bool =
  fun env  ->
    fun t  ->
      let uu____5344 =
        let uu____5345 = FStar_Syntax_Subst.compress t in
        uu____5345.FStar_Syntax_Syntax.n in
      match uu____5344 with
      | FStar_Syntax_Syntax.Tm_arrow (uu____5348,c) ->
          is_reifiable_comp env c
      | uu____5360 -> false
let push_in_gamma: env -> binding -> env =
  fun env  ->
    fun s  ->
      let rec push1 x rest =
        match rest with
        | (Binding_sig _)::_|(Binding_sig_inst _)::_ -> x :: rest
        | [] -> [x]
        | local::rest1 ->
            let uu____5385 = push1 x rest1 in local :: uu____5385 in
      let uu___119_5387 = env in
      let uu____5388 = push1 s env.gamma in
      {
        solver = (uu___119_5387.solver);
        range = (uu___119_5387.range);
        curmodule = (uu___119_5387.curmodule);
        gamma = uu____5388;
        gamma_cache = (uu___119_5387.gamma_cache);
        modules = (uu___119_5387.modules);
        expected_typ = (uu___119_5387.expected_typ);
        sigtab = (uu___119_5387.sigtab);
        is_pattern = (uu___119_5387.is_pattern);
        instantiate_imp = (uu___119_5387.instantiate_imp);
        effects = (uu___119_5387.effects);
        generalize = (uu___119_5387.generalize);
        letrecs = (uu___119_5387.letrecs);
        top_level = (uu___119_5387.top_level);
        check_uvars = (uu___119_5387.check_uvars);
        use_eq = (uu___119_5387.use_eq);
        is_iface = (uu___119_5387.is_iface);
        admit = (uu___119_5387.admit);
        lax = (uu___119_5387.lax);
        lax_universes = (uu___119_5387.lax_universes);
        type_of = (uu___119_5387.type_of);
        universe_of = (uu___119_5387.universe_of);
        use_bv_sorts = (uu___119_5387.use_bv_sorts);
        qname_and_index = (uu___119_5387.qname_and_index)
      }
let push_sigelt: env -> FStar_Syntax_Syntax.sigelt -> env =
  fun env  ->
    fun s  ->
      let env1 =
        push_in_gamma env
          (Binding_sig ((FStar_Syntax_Util.lids_of_sigelt s), s)) in
      build_lattice env1 s
let push_sigelt_inst:
  env -> FStar_Syntax_Syntax.sigelt -> FStar_Syntax_Syntax.universes -> env =
  fun env  ->
    fun s  ->
      fun us  ->
        let env1 =
          push_in_gamma env
            (Binding_sig_inst ((FStar_Syntax_Util.lids_of_sigelt s), s, us)) in
        build_lattice env1 s
let push_local_binding: env -> binding -> env =
  fun env  ->
    fun b  ->
      let uu___120_5415 = env in
      {
        solver = (uu___120_5415.solver);
        range = (uu___120_5415.range);
        curmodule = (uu___120_5415.curmodule);
        gamma = (b :: (env.gamma));
        gamma_cache = (uu___120_5415.gamma_cache);
        modules = (uu___120_5415.modules);
        expected_typ = (uu___120_5415.expected_typ);
        sigtab = (uu___120_5415.sigtab);
        is_pattern = (uu___120_5415.is_pattern);
        instantiate_imp = (uu___120_5415.instantiate_imp);
        effects = (uu___120_5415.effects);
        generalize = (uu___120_5415.generalize);
        letrecs = (uu___120_5415.letrecs);
        top_level = (uu___120_5415.top_level);
        check_uvars = (uu___120_5415.check_uvars);
        use_eq = (uu___120_5415.use_eq);
        is_iface = (uu___120_5415.is_iface);
        admit = (uu___120_5415.admit);
        lax = (uu___120_5415.lax);
        lax_universes = (uu___120_5415.lax_universes);
        type_of = (uu___120_5415.type_of);
        universe_of = (uu___120_5415.universe_of);
        use_bv_sorts = (uu___120_5415.use_bv_sorts);
        qname_and_index = (uu___120_5415.qname_and_index)
      }
let push_bv: env -> FStar_Syntax_Syntax.bv -> env =
  fun env  -> fun x  -> push_local_binding env (Binding_var x)
let pop_bv: env -> (FStar_Syntax_Syntax.bv* env) Prims.option =
  fun env  ->
    match env.gamma with
    | (Binding_var x)::rest ->
        Some
          (x,
            (let uu___121_5436 = env in
             {
               solver = (uu___121_5436.solver);
               range = (uu___121_5436.range);
               curmodule = (uu___121_5436.curmodule);
               gamma = rest;
               gamma_cache = (uu___121_5436.gamma_cache);
               modules = (uu___121_5436.modules);
               expected_typ = (uu___121_5436.expected_typ);
               sigtab = (uu___121_5436.sigtab);
               is_pattern = (uu___121_5436.is_pattern);
               instantiate_imp = (uu___121_5436.instantiate_imp);
               effects = (uu___121_5436.effects);
               generalize = (uu___121_5436.generalize);
               letrecs = (uu___121_5436.letrecs);
               top_level = (uu___121_5436.top_level);
               check_uvars = (uu___121_5436.check_uvars);
               use_eq = (uu___121_5436.use_eq);
               is_iface = (uu___121_5436.is_iface);
               admit = (uu___121_5436.admit);
               lax = (uu___121_5436.lax);
               lax_universes = (uu___121_5436.lax_universes);
               type_of = (uu___121_5436.type_of);
               universe_of = (uu___121_5436.universe_of);
               use_bv_sorts = (uu___121_5436.use_bv_sorts);
               qname_and_index = (uu___121_5436.qname_and_index)
             }))
    | uu____5437 -> None
let push_binders: env -> FStar_Syntax_Syntax.binders -> env =
  fun env  ->
    fun bs  ->
      FStar_List.fold_left
        (fun env1  ->
           fun uu____5450  ->
             match uu____5450 with | (x,uu____5454) -> push_bv env1 x) env bs
let binding_of_lb:
  FStar_Syntax_Syntax.lbname ->
    (FStar_Syntax_Syntax.univ_name Prims.list*
      (FStar_Syntax_Syntax.term',FStar_Syntax_Syntax.term')
      FStar_Syntax_Syntax.syntax) -> binding
  =
  fun x  ->
    fun t  ->
      match x with
      | FStar_Util.Inl x1 ->
          let x2 =
            let uu___122_5474 = x1 in
            {
              FStar_Syntax_Syntax.ppname =
                (uu___122_5474.FStar_Syntax_Syntax.ppname);
              FStar_Syntax_Syntax.index =
                (uu___122_5474.FStar_Syntax_Syntax.index);
              FStar_Syntax_Syntax.sort = (Prims.snd t)
            } in
          Binding_var x2
      | FStar_Util.Inr fv ->
          Binding_lid
            (((fv.FStar_Syntax_Syntax.fv_name).FStar_Syntax_Syntax.v), t)
let push_let_binding:
  env -> FStar_Syntax_Syntax.lbname -> FStar_Syntax_Syntax.tscheme -> env =
  fun env  ->
    fun lb  -> fun ts  -> push_local_binding env (binding_of_lb lb ts)
let push_module: env -> FStar_Syntax_Syntax.modul -> env =
  fun env  ->
    fun m  ->
      add_sigelts env m.FStar_Syntax_Syntax.exports;
      (let uu___123_5504 = env in
       {
         solver = (uu___123_5504.solver);
         range = (uu___123_5504.range);
         curmodule = (uu___123_5504.curmodule);
         gamma = [];
         gamma_cache = (uu___123_5504.gamma_cache);
         modules = (m :: (env.modules));
         expected_typ = None;
         sigtab = (uu___123_5504.sigtab);
         is_pattern = (uu___123_5504.is_pattern);
         instantiate_imp = (uu___123_5504.instantiate_imp);
         effects = (uu___123_5504.effects);
         generalize = (uu___123_5504.generalize);
         letrecs = (uu___123_5504.letrecs);
         top_level = (uu___123_5504.top_level);
         check_uvars = (uu___123_5504.check_uvars);
         use_eq = (uu___123_5504.use_eq);
         is_iface = (uu___123_5504.is_iface);
         admit = (uu___123_5504.admit);
         lax = (uu___123_5504.lax);
         lax_universes = (uu___123_5504.lax_universes);
         type_of = (uu___123_5504.type_of);
         universe_of = (uu___123_5504.universe_of);
         use_bv_sorts = (uu___123_5504.use_bv_sorts);
         qname_and_index = (uu___123_5504.qname_and_index)
       })
let push_univ_vars: env_t -> FStar_Syntax_Syntax.univ_names -> env =
  fun env  ->
    fun xs  ->
      FStar_List.fold_left
        (fun env1  -> fun x  -> push_local_binding env1 (Binding_univ x)) env
        xs
let set_expected_typ: env -> FStar_Syntax_Syntax.typ -> env =
  fun env  ->
    fun t  ->
      let uu___124_5519 = env in
      {
        solver = (uu___124_5519.solver);
        range = (uu___124_5519.range);
        curmodule = (uu___124_5519.curmodule);
        gamma = (uu___124_5519.gamma);
        gamma_cache = (uu___124_5519.gamma_cache);
        modules = (uu___124_5519.modules);
        expected_typ = (Some t);
        sigtab = (uu___124_5519.sigtab);
        is_pattern = (uu___124_5519.is_pattern);
        instantiate_imp = (uu___124_5519.instantiate_imp);
        effects = (uu___124_5519.effects);
        generalize = (uu___124_5519.generalize);
        letrecs = (uu___124_5519.letrecs);
        top_level = (uu___124_5519.top_level);
        check_uvars = (uu___124_5519.check_uvars);
        use_eq = false;
        is_iface = (uu___124_5519.is_iface);
        admit = (uu___124_5519.admit);
        lax = (uu___124_5519.lax);
        lax_universes = (uu___124_5519.lax_universes);
        type_of = (uu___124_5519.type_of);
        universe_of = (uu___124_5519.universe_of);
        use_bv_sorts = (uu___124_5519.use_bv_sorts);
        qname_and_index = (uu___124_5519.qname_and_index)
      }
let expected_typ: env -> FStar_Syntax_Syntax.typ Prims.option =
  fun env  -> match env.expected_typ with | None  -> None | Some t -> Some t
let clear_expected_typ: env -> (env* FStar_Syntax_Syntax.typ Prims.option) =
  fun env_  ->
    let uu____5535 = expected_typ env_ in
    ((let uu___125_5538 = env_ in
      {
        solver = (uu___125_5538.solver);
        range = (uu___125_5538.range);
        curmodule = (uu___125_5538.curmodule);
        gamma = (uu___125_5538.gamma);
        gamma_cache = (uu___125_5538.gamma_cache);
        modules = (uu___125_5538.modules);
        expected_typ = None;
        sigtab = (uu___125_5538.sigtab);
        is_pattern = (uu___125_5538.is_pattern);
        instantiate_imp = (uu___125_5538.instantiate_imp);
        effects = (uu___125_5538.effects);
        generalize = (uu___125_5538.generalize);
        letrecs = (uu___125_5538.letrecs);
        top_level = (uu___125_5538.top_level);
        check_uvars = (uu___125_5538.check_uvars);
        use_eq = false;
        is_iface = (uu___125_5538.is_iface);
        admit = (uu___125_5538.admit);
        lax = (uu___125_5538.lax);
        lax_universes = (uu___125_5538.lax_universes);
        type_of = (uu___125_5538.type_of);
        universe_of = (uu___125_5538.universe_of);
        use_bv_sorts = (uu___125_5538.use_bv_sorts);
        qname_and_index = (uu___125_5538.qname_and_index)
      }), uu____5535)
let finish_module: env -> FStar_Syntax_Syntax.modul -> env =
  let empty_lid = FStar_Ident.lid_of_ids [FStar_Ident.id_of_text ""] in
  fun env  ->
    fun m  ->
      let sigs =
        if
          FStar_Ident.lid_equals m.FStar_Syntax_Syntax.name
            FStar_Syntax_Const.prims_lid
        then
          let uu____5549 =
            FStar_All.pipe_right env.gamma
              (FStar_List.collect
                 (fun uu___104_5553  ->
                    match uu___104_5553 with
                    | Binding_sig (uu____5555,se) -> [se]
                    | uu____5559 -> [])) in
          FStar_All.pipe_right uu____5549 FStar_List.rev
        else m.FStar_Syntax_Syntax.exports in
      add_sigelts env sigs;
      (let uu___126_5564 = env in
       {
         solver = (uu___126_5564.solver);
         range = (uu___126_5564.range);
         curmodule = empty_lid;
         gamma = [];
         gamma_cache = (uu___126_5564.gamma_cache);
         modules = (m :: (env.modules));
         expected_typ = (uu___126_5564.expected_typ);
         sigtab = (uu___126_5564.sigtab);
         is_pattern = (uu___126_5564.is_pattern);
         instantiate_imp = (uu___126_5564.instantiate_imp);
         effects = (uu___126_5564.effects);
         generalize = (uu___126_5564.generalize);
         letrecs = (uu___126_5564.letrecs);
         top_level = (uu___126_5564.top_level);
         check_uvars = (uu___126_5564.check_uvars);
         use_eq = (uu___126_5564.use_eq);
         is_iface = (uu___126_5564.is_iface);
         admit = (uu___126_5564.admit);
         lax = (uu___126_5564.lax);
         lax_universes = (uu___126_5564.lax_universes);
         type_of = (uu___126_5564.type_of);
         universe_of = (uu___126_5564.universe_of);
         use_bv_sorts = (uu___126_5564.use_bv_sorts);
         qname_and_index = (uu___126_5564.qname_and_index)
       })
let uvars_in_env:
  env -> (FStar_Syntax_Syntax.uvar* FStar_Syntax_Syntax.typ) FStar_Util.set =
  fun env  ->
    let no_uvs1 = FStar_Syntax_Syntax.new_uv_set () in
    let ext out uvs = FStar_Util.set_union out uvs in
    let rec aux out g =
      match g with
      | [] -> out
      | (Binding_univ uu____5614)::tl1 -> aux out tl1
      | (Binding_lid (_,(_,t)))::tl1|(Binding_var
        { FStar_Syntax_Syntax.ppname = _; FStar_Syntax_Syntax.index = _;
          FStar_Syntax_Syntax.sort = t;_})::tl1 ->
          let uu____5629 =
            let uu____5633 = FStar_Syntax_Free.uvars t in ext out uu____5633 in
          aux uu____5629 tl1
      | (Binding_sig _)::_|(Binding_sig_inst _)::_ -> out in
    aux no_uvs1 env.gamma
let univ_vars: env -> FStar_Syntax_Syntax.universe_uvar FStar_Util.set =
  fun env  ->
    let no_univs = FStar_Syntax_Syntax.no_universe_uvars in
    let ext out uvs = FStar_Util.set_union out uvs in
    let rec aux out g =
      match g with
      | [] -> out
      | (Binding_sig_inst _)::tl1|(Binding_univ _)::tl1 -> aux out tl1
      | (Binding_lid (_,(_,t)))::tl1|(Binding_var
        { FStar_Syntax_Syntax.ppname = _; FStar_Syntax_Syntax.index = _;
          FStar_Syntax_Syntax.sort = t;_})::tl1 ->
          let uu____5689 =
            let uu____5691 = FStar_Syntax_Free.univs t in ext out uu____5691 in
          aux uu____5689 tl1
      | (Binding_sig uu____5693)::uu____5694 -> out in
    aux no_univs env.gamma
let univnames: env -> FStar_Syntax_Syntax.univ_name FStar_Util.set =
  fun env  ->
    let no_univ_names = FStar_Syntax_Syntax.no_universe_names in
    let ext out uvs = FStar_Util.set_union out uvs in
    let rec aux out g =
      match g with
      | [] -> out
      | (Binding_sig_inst uu____5731)::tl1 -> aux out tl1
      | (Binding_univ uname)::tl1 ->
          let uu____5741 = FStar_Util.set_add uname out in aux uu____5741 tl1
      | (Binding_lid (_,(_,t)))::tl1|(Binding_var
        { FStar_Syntax_Syntax.ppname = _; FStar_Syntax_Syntax.index = _;
          FStar_Syntax_Syntax.sort = t;_})::tl1 ->
          let uu____5755 =
            let uu____5757 = FStar_Syntax_Free.univnames t in
            ext out uu____5757 in
          aux uu____5755 tl1
      | (Binding_sig uu____5759)::uu____5760 -> out in
    aux no_univ_names env.gamma
let bound_vars_of_bindings:
  binding Prims.list -> FStar_Syntax_Syntax.bv Prims.list =
  fun bs  ->
    FStar_All.pipe_right bs
      (FStar_List.collect
         (fun uu___105_5776  ->
            match uu___105_5776 with
            | Binding_var x -> [x]
            | Binding_lid _|Binding_sig _|Binding_univ _|Binding_sig_inst _
                -> []))
let binders_of_bindings:
  binding Prims.list -> FStar_Syntax_Syntax.binder Prims.list =
  fun bs  ->
    let uu____5788 =
      let uu____5790 = bound_vars_of_bindings bs in
      FStar_All.pipe_right uu____5790
        (FStar_List.map FStar_Syntax_Syntax.mk_binder) in
    FStar_All.pipe_right uu____5788 FStar_List.rev
let bound_vars: env -> FStar_Syntax_Syntax.bv Prims.list =
  fun env  -> bound_vars_of_bindings env.gamma
let all_binders: env -> FStar_Syntax_Syntax.binders =
  fun env  -> binders_of_bindings env.gamma
let print_gamma: env -> Prims.unit =
  fun env  ->
    let uu____5806 =
      let uu____5807 =
        FStar_All.pipe_right env.gamma
          (FStar_List.map
             (fun uu___106_5811  ->
                match uu___106_5811 with
                | Binding_var x ->
                    let uu____5813 = FStar_Syntax_Print.bv_to_string x in
                    Prims.strcat "Binding_var " uu____5813
                | Binding_univ u ->
                    Prims.strcat "Binding_univ " u.FStar_Ident.idText
                | Binding_lid (l,uu____5816) ->
                    let uu____5817 = FStar_Ident.string_of_lid l in
                    Prims.strcat "Binding_lid " uu____5817
                | Binding_sig (ls,uu____5819) ->
                    let uu____5822 =
                      let uu____5823 =
                        FStar_All.pipe_right ls
                          (FStar_List.map FStar_Ident.string_of_lid) in
                      FStar_All.pipe_right uu____5823
                        (FStar_String.concat ", ") in
                    Prims.strcat "Binding_sig " uu____5822
                | Binding_sig_inst (ls,uu____5829,uu____5830) ->
                    let uu____5833 =
                      let uu____5834 =
                        FStar_All.pipe_right ls
                          (FStar_List.map FStar_Ident.string_of_lid) in
                      FStar_All.pipe_right uu____5834
                        (FStar_String.concat ", ") in
                    Prims.strcat "Binding_sig_inst " uu____5833)) in
      FStar_All.pipe_right uu____5807 (FStar_String.concat "::\n") in
    FStar_All.pipe_right uu____5806 (FStar_Util.print1 "%s\n")
let eq_gamma: env -> env -> Prims.bool =
  fun env  ->
    fun env'  ->
      let uu____5846 = FStar_Util.physical_equality env.gamma env'.gamma in
      if uu____5846
      then true
      else
        (let g = all_binders env in
         let g' = all_binders env' in
         ((FStar_List.length g) = (FStar_List.length g')) &&
           (FStar_List.forall2
              (fun uu____5863  ->
                 fun uu____5864  ->
                   match (uu____5863, uu____5864) with
                   | ((b1,uu____5874),(b2,uu____5876)) ->
                       FStar_Syntax_Syntax.bv_eq b1 b2) g g'))
let fold_env env f a =
  FStar_List.fold_right (fun e  -> fun a1  -> f a1 e) env.gamma a
let lidents: env -> FStar_Ident.lident Prims.list =
  fun env  ->
    let keys =
      FStar_List.fold_left
        (fun keys  ->
           fun uu___107_5919  ->
             match uu___107_5919 with
             | Binding_sig (lids,uu____5923) -> FStar_List.append lids keys
             | uu____5926 -> keys) [] env.gamma in
    FStar_Util.smap_fold (sigtab env)
      (fun uu____5928  ->
         fun v1  ->
           fun keys1  ->
             FStar_List.append (FStar_Syntax_Util.lids_of_sigelt v1) keys1)
      keys
let dummy_solver: solver_t =
  {
    init = (fun uu____5932  -> ());
    push = (fun uu____5933  -> ());
    pop = (fun uu____5934  -> ());
    mark = (fun uu____5935  -> ());
    reset_mark = (fun uu____5936  -> ());
    commit_mark = (fun uu____5937  -> ());
    encode_modul = (fun uu____5938  -> fun uu____5939  -> ());
    encode_sig = (fun uu____5940  -> fun uu____5941  -> ());
    preprocess = (fun e  -> fun g  -> [(e, g)]);
    solve = (fun uu____5948  -> fun uu____5949  -> fun uu____5950  -> ());
    is_trivial = (fun uu____5954  -> fun uu____5955  -> false);
    finish = (fun uu____5956  -> ());
    refresh = (fun uu____5957  -> ())
  }
=======
| Binding_var of FStar_Syntax_Syntax.bv
| Binding_lid of (FStar_Ident.lident * FStar_Syntax_Syntax.tscheme)
| Binding_sig of (FStar_Ident.lident Prims.list * FStar_Syntax_Syntax.sigelt)
| Binding_univ of FStar_Syntax_Syntax.univ_name
| Binding_sig_inst of (FStar_Ident.lident Prims.list * FStar_Syntax_Syntax.sigelt * FStar_Syntax_Syntax.universes)


let uu___is_Binding_var : binding  ->  Prims.bool = (fun projectee -> (match (projectee) with
| Binding_var (_0) -> begin
true
end
| uu____29 -> begin
false
end))


let __proj__Binding_var__item___0 : binding  ->  FStar_Syntax_Syntax.bv = (fun projectee -> (match (projectee) with
| Binding_var (_0) -> begin
_0
end))


let uu___is_Binding_lid : binding  ->  Prims.bool = (fun projectee -> (match (projectee) with
| Binding_lid (_0) -> begin
true
end
| uu____43 -> begin
false
end))


let __proj__Binding_lid__item___0 : binding  ->  (FStar_Ident.lident * FStar_Syntax_Syntax.tscheme) = (fun projectee -> (match (projectee) with
| Binding_lid (_0) -> begin
_0
end))


let uu___is_Binding_sig : binding  ->  Prims.bool = (fun projectee -> (match (projectee) with
| Binding_sig (_0) -> begin
true
end
| uu____64 -> begin
false
end))


let __proj__Binding_sig__item___0 : binding  ->  (FStar_Ident.lident Prims.list * FStar_Syntax_Syntax.sigelt) = (fun projectee -> (match (projectee) with
| Binding_sig (_0) -> begin
_0
end))


let uu___is_Binding_univ : binding  ->  Prims.bool = (fun projectee -> (match (projectee) with
| Binding_univ (_0) -> begin
true
end
| uu____85 -> begin
false
end))


let __proj__Binding_univ__item___0 : binding  ->  FStar_Syntax_Syntax.univ_name = (fun projectee -> (match (projectee) with
| Binding_univ (_0) -> begin
_0
end))


let uu___is_Binding_sig_inst : binding  ->  Prims.bool = (fun projectee -> (match (projectee) with
| Binding_sig_inst (_0) -> begin
true
end
| uu____101 -> begin
false
end))


let __proj__Binding_sig_inst__item___0 : binding  ->  (FStar_Ident.lident Prims.list * FStar_Syntax_Syntax.sigelt * FStar_Syntax_Syntax.universes) = (fun projectee -> (match (projectee) with
| Binding_sig_inst (_0) -> begin
_0
end))

type delta_level =
| NoDelta
| Inlining
| Eager_unfolding_only
| Unfold of FStar_Syntax_Syntax.delta_depth


let uu___is_NoDelta : delta_level  ->  Prims.bool = (fun projectee -> (match (projectee) with
| NoDelta -> begin
true
end
| uu____127 -> begin
false
end))


let uu___is_Inlining : delta_level  ->  Prims.bool = (fun projectee -> (match (projectee) with
| Inlining -> begin
true
end
| uu____131 -> begin
false
end))


let uu___is_Eager_unfolding_only : delta_level  ->  Prims.bool = (fun projectee -> (match (projectee) with
| Eager_unfolding_only -> begin
true
end
| uu____135 -> begin
false
end))


let uu___is_Unfold : delta_level  ->  Prims.bool = (fun projectee -> (match (projectee) with
| Unfold (_0) -> begin
true
end
| uu____140 -> begin
false
end))


let __proj__Unfold__item___0 : delta_level  ->  FStar_Syntax_Syntax.delta_depth = (fun projectee -> (match (projectee) with
| Unfold (_0) -> begin
_0
end))

type mlift =
{mlift_wp : FStar_Syntax_Syntax.typ  ->  FStar_Syntax_Syntax.typ  ->  FStar_Syntax_Syntax.typ; mlift_term : (FStar_Syntax_Syntax.typ  ->  FStar_Syntax_Syntax.typ  ->  FStar_Syntax_Syntax.term  ->  FStar_Syntax_Syntax.term) Prims.option}

type edge =
{msource : FStar_Ident.lident; mtarget : FStar_Ident.lident; mlift : mlift}

type effects =
{decls : FStar_Syntax_Syntax.eff_decl Prims.list; order : edge Prims.list; joins : (FStar_Ident.lident * FStar_Ident.lident * FStar_Ident.lident * mlift * mlift) Prims.list}


type cached_elt =
(((FStar_Syntax_Syntax.universes * FStar_Syntax_Syntax.typ), (FStar_Syntax_Syntax.sigelt * FStar_Syntax_Syntax.universes Prims.option)) FStar_Util.either * FStar_Range.range)


type goal =
FStar_Syntax_Syntax.term

type env =
{solver : solver_t; range : FStar_Range.range; curmodule : FStar_Ident.lident; gamma : binding Prims.list; gamma_cache : cached_elt FStar_Util.smap; modules : FStar_Syntax_Syntax.modul Prims.list; expected_typ : FStar_Syntax_Syntax.typ Prims.option; sigtab : FStar_Syntax_Syntax.sigelt FStar_Util.smap; is_pattern : Prims.bool; instantiate_imp : Prims.bool; effects : effects; generalize : Prims.bool; letrecs : (FStar_Syntax_Syntax.lbname * FStar_Syntax_Syntax.typ) Prims.list; top_level : Prims.bool; check_uvars : Prims.bool; use_eq : Prims.bool; is_iface : Prims.bool; admit : Prims.bool; lax : Prims.bool; lax_universes : Prims.bool; type_of : env  ->  FStar_Syntax_Syntax.term  ->  (FStar_Syntax_Syntax.term * FStar_Syntax_Syntax.typ * guard_t); universe_of : env  ->  FStar_Syntax_Syntax.term  ->  FStar_Syntax_Syntax.universe; use_bv_sorts : Prims.bool; qname_and_index : (FStar_Ident.lident * Prims.int) Prims.option} 
 and solver_t =
{init : env  ->  Prims.unit; push : Prims.string  ->  Prims.unit; pop : Prims.string  ->  Prims.unit; mark : Prims.string  ->  Prims.unit; reset_mark : Prims.string  ->  Prims.unit; commit_mark : Prims.string  ->  Prims.unit; encode_modul : env  ->  FStar_Syntax_Syntax.modul  ->  Prims.unit; encode_sig : env  ->  FStar_Syntax_Syntax.sigelt  ->  Prims.unit; preprocess : env  ->  goal  ->  (env * goal) Prims.list; solve : (Prims.unit  ->  Prims.string) Prims.option  ->  env  ->  FStar_Syntax_Syntax.typ  ->  Prims.unit; is_trivial : env  ->  FStar_Syntax_Syntax.typ  ->  Prims.bool; finish : Prims.unit  ->  Prims.unit; refresh : Prims.unit  ->  Prims.unit} 
 and guard_t =
{guard_f : FStar_TypeChecker_Common.guard_formula; deferred : FStar_TypeChecker_Common.deferred; univ_ineqs : (FStar_Syntax_Syntax.universe Prims.list * FStar_TypeChecker_Common.univ_ineq Prims.list); implicits : (Prims.string * env * FStar_Syntax_Syntax.uvar * FStar_Syntax_Syntax.term * FStar_Syntax_Syntax.typ * FStar_Range.range) Prims.list}


type implicits =
(Prims.string * env * FStar_Syntax_Syntax.uvar * FStar_Syntax_Syntax.term * FStar_Syntax_Syntax.typ * FStar_Range.range) Prims.list


type env_t =
env


type sigtable =
FStar_Syntax_Syntax.sigelt FStar_Util.smap


let should_verify : env  ->  Prims.bool = (fun env -> (((not (env.lax)) && (not (env.admit))) && (FStar_Options.should_verify env.curmodule.FStar_Ident.str)))


let visible_at : delta_level  ->  FStar_Syntax_Syntax.qualifier  ->  Prims.bool = (fun d q -> (match (((d), (q))) with
| ((NoDelta, _)) | ((Eager_unfolding_only, FStar_Syntax_Syntax.Unfold_for_unification_and_vcgen)) | ((Unfold (_), FStar_Syntax_Syntax.Unfold_for_unification_and_vcgen)) | ((Unfold (_), FStar_Syntax_Syntax.Visible_default)) -> begin
true
end
| (Inlining, FStar_Syntax_Syntax.Inline_for_extraction) -> begin
true
end
| uu____839 -> begin
false
end))


let default_table_size : Prims.int = (Prims.parse_int "200")


let new_sigtab = (fun uu____849 -> (FStar_Util.smap_create default_table_size))


let new_gamma_cache = (fun uu____857 -> (FStar_Util.smap_create (Prims.parse_int "100")))


let initial_env : (env  ->  FStar_Syntax_Syntax.term  ->  (FStar_Syntax_Syntax.term * FStar_Syntax_Syntax.typ * guard_t))  ->  (env  ->  FStar_Syntax_Syntax.term  ->  FStar_Syntax_Syntax.universe)  ->  solver_t  ->  FStar_Ident.lident  ->  env = (fun type_of universe_of solver module_lid -> (

let uu____896 = (new_gamma_cache ())
in (

let uu____898 = (new_sigtab ())
in {solver = solver; range = FStar_Range.dummyRange; curmodule = module_lid; gamma = []; gamma_cache = uu____896; modules = []; expected_typ = None; sigtab = uu____898; is_pattern = false; instantiate_imp = true; effects = {decls = []; order = []; joins = []}; generalize = true; letrecs = []; top_level = false; check_uvars = false; use_eq = false; is_iface = false; admit = false; lax = false; lax_universes = false; type_of = type_of; universe_of = universe_of; use_bv_sorts = false; qname_and_index = None})))


let sigtab : env  ->  FStar_Syntax_Syntax.sigelt FStar_Util.smap = (fun env -> env.sigtab)


let gamma_cache : env  ->  cached_elt FStar_Util.smap = (fun env -> env.gamma_cache)


let query_indices : (FStar_Ident.lident * Prims.int) Prims.list Prims.list FStar_ST.ref = (FStar_Util.mk_ref (([])::[]))


let push_query_indices : Prims.unit  ->  Prims.unit = (fun uu____938 -> (

let uu____939 = (FStar_ST.read query_indices)
in (match (uu____939) with
| [] -> begin
(failwith "Empty query indices!")
end
| uu____953 -> begin
(

let uu____958 = (

let uu____963 = (

let uu____967 = (FStar_ST.read query_indices)
in (FStar_List.hd uu____967))
in (

let uu____981 = (FStar_ST.read query_indices)
in (uu____963)::uu____981))
in (FStar_ST.write query_indices uu____958))
end)))


let pop_query_indices : Prims.unit  ->  Prims.unit = (fun uu____1003 -> (

let uu____1004 = (FStar_ST.read query_indices)
in (match (uu____1004) with
| [] -> begin
(failwith "Empty query indices!")
end
| (hd1)::tl1 -> begin
(FStar_ST.write query_indices tl1)
end)))


let add_query_index : (FStar_Ident.lident * Prims.int)  ->  Prims.unit = (fun uu____1040 -> (match (uu____1040) with
| (l, n1) -> begin
(

let uu____1045 = (FStar_ST.read query_indices)
in (match (uu____1045) with
| (hd1)::tl1 -> begin
(FStar_ST.write query_indices (((((l), (n1)))::hd1)::tl1))
end
| uu____1079 -> begin
(failwith "Empty query indices")
end))
end))


let peek_query_indices : Prims.unit  ->  (FStar_Ident.lident * Prims.int) Prims.list = (fun uu____1089 -> (

let uu____1090 = (FStar_ST.read query_indices)
in (FStar_List.hd uu____1090)))


let commit_query_index_mark : Prims.unit  ->  Prims.unit = (fun uu____1106 -> (

let uu____1107 = (FStar_ST.read query_indices)
in (match (uu____1107) with
| (hd1)::(uu____1119)::tl1 -> begin
(FStar_ST.write query_indices ((hd1)::tl1))
end
| uu____1146 -> begin
(failwith "Unmarked query index stack")
end)))


let stack : env Prims.list FStar_ST.ref = (FStar_Util.mk_ref [])


let push_stack : env  ->  env = (fun env -> ((

let uu____1160 = (

let uu____1162 = (FStar_ST.read stack)
in (env)::uu____1162)
in (FStar_ST.write stack uu____1160));
(

let uu___108_1170 = env
in (

let uu____1171 = (FStar_Util.smap_copy (gamma_cache env))
in (

let uu____1173 = (FStar_Util.smap_copy (sigtab env))
in {solver = uu___108_1170.solver; range = uu___108_1170.range; curmodule = uu___108_1170.curmodule; gamma = uu___108_1170.gamma; gamma_cache = uu____1171; modules = uu___108_1170.modules; expected_typ = uu___108_1170.expected_typ; sigtab = uu____1173; is_pattern = uu___108_1170.is_pattern; instantiate_imp = uu___108_1170.instantiate_imp; effects = uu___108_1170.effects; generalize = uu___108_1170.generalize; letrecs = uu___108_1170.letrecs; top_level = uu___108_1170.top_level; check_uvars = uu___108_1170.check_uvars; use_eq = uu___108_1170.use_eq; is_iface = uu___108_1170.is_iface; admit = uu___108_1170.admit; lax = uu___108_1170.lax; lax_universes = uu___108_1170.lax_universes; type_of = uu___108_1170.type_of; universe_of = uu___108_1170.universe_of; use_bv_sorts = uu___108_1170.use_bv_sorts; qname_and_index = uu___108_1170.qname_and_index})));
))


let pop_stack : Prims.unit  ->  env = (fun uu____1177 -> (

let uu____1178 = (FStar_ST.read stack)
in (match (uu____1178) with
| (env)::tl1 -> begin
((FStar_ST.write stack tl1);
env;
)
end
| uu____1190 -> begin
(failwith "Impossible: Too many pops")
end)))


let cleanup_interactive : env  ->  Prims.unit = (fun env -> (env.solver.pop ""))


let push : env  ->  Prims.string  ->  env = (fun env msg -> ((push_query_indices ());
(env.solver.push msg);
(push_stack env);
))


let pop : env  ->  Prims.string  ->  env = (fun env msg -> ((env.solver.pop msg);
(pop_query_indices ());
(pop_stack ());
))


let mark : env  ->  env = (fun env -> ((env.solver.mark "USER MARK");
(push_query_indices ());
(push_stack env);
))


let commit_mark : env  ->  env = (fun env -> ((commit_query_index_mark ());
(env.solver.commit_mark "USER MARK");
(

let uu____1222 = (pop_stack ())
in ());
env;
))


let reset_mark : env  ->  env = (fun env -> ((env.solver.reset_mark "USER MARK");
(pop_query_indices ());
(pop_stack ());
))


let incr_query_index : env  ->  env = (fun env -> (

let qix = (peek_query_indices ())
in (match (env.qname_and_index) with
| None -> begin
env
end
| Some (l, n1) -> begin
(

let uu____1241 = (FStar_All.pipe_right qix (FStar_List.tryFind (fun uu____1253 -> (match (uu____1253) with
| (m, uu____1257) -> begin
(FStar_Ident.lid_equals l m)
end))))
in (match (uu____1241) with
| None -> begin
(

let next = (n1 + (Prims.parse_int "1"))
in ((add_query_index ((l), (next)));
(

let uu___109_1262 = env
in {solver = uu___109_1262.solver; range = uu___109_1262.range; curmodule = uu___109_1262.curmodule; gamma = uu___109_1262.gamma; gamma_cache = uu___109_1262.gamma_cache; modules = uu___109_1262.modules; expected_typ = uu___109_1262.expected_typ; sigtab = uu___109_1262.sigtab; is_pattern = uu___109_1262.is_pattern; instantiate_imp = uu___109_1262.instantiate_imp; effects = uu___109_1262.effects; generalize = uu___109_1262.generalize; letrecs = uu___109_1262.letrecs; top_level = uu___109_1262.top_level; check_uvars = uu___109_1262.check_uvars; use_eq = uu___109_1262.use_eq; is_iface = uu___109_1262.is_iface; admit = uu___109_1262.admit; lax = uu___109_1262.lax; lax_universes = uu___109_1262.lax_universes; type_of = uu___109_1262.type_of; universe_of = uu___109_1262.universe_of; use_bv_sorts = uu___109_1262.use_bv_sorts; qname_and_index = Some (((l), (next)))});
))
end
| Some (uu____1265, m) -> begin
(

let next = (m + (Prims.parse_int "1"))
in ((add_query_index ((l), (next)));
(

let uu___110_1271 = env
in {solver = uu___110_1271.solver; range = uu___110_1271.range; curmodule = uu___110_1271.curmodule; gamma = uu___110_1271.gamma; gamma_cache = uu___110_1271.gamma_cache; modules = uu___110_1271.modules; expected_typ = uu___110_1271.expected_typ; sigtab = uu___110_1271.sigtab; is_pattern = uu___110_1271.is_pattern; instantiate_imp = uu___110_1271.instantiate_imp; effects = uu___110_1271.effects; generalize = uu___110_1271.generalize; letrecs = uu___110_1271.letrecs; top_level = uu___110_1271.top_level; check_uvars = uu___110_1271.check_uvars; use_eq = uu___110_1271.use_eq; is_iface = uu___110_1271.is_iface; admit = uu___110_1271.admit; lax = uu___110_1271.lax; lax_universes = uu___110_1271.lax_universes; type_of = uu___110_1271.type_of; universe_of = uu___110_1271.universe_of; use_bv_sorts = uu___110_1271.use_bv_sorts; qname_and_index = Some (((l), (next)))});
))
end))
end)))


let debug : env  ->  FStar_Options.debug_level_t  ->  Prims.bool = (fun env l -> (FStar_Options.debug_at_level env.curmodule.FStar_Ident.str l))


let set_range : env  ->  FStar_Range.range  ->  env = (fun e r -> (match ((r = FStar_Range.dummyRange)) with
| true -> begin
e
end
| uu____1286 -> begin
(

let uu___111_1287 = e
in {solver = uu___111_1287.solver; range = r; curmodule = uu___111_1287.curmodule; gamma = uu___111_1287.gamma; gamma_cache = uu___111_1287.gamma_cache; modules = uu___111_1287.modules; expected_typ = uu___111_1287.expected_typ; sigtab = uu___111_1287.sigtab; is_pattern = uu___111_1287.is_pattern; instantiate_imp = uu___111_1287.instantiate_imp; effects = uu___111_1287.effects; generalize = uu___111_1287.generalize; letrecs = uu___111_1287.letrecs; top_level = uu___111_1287.top_level; check_uvars = uu___111_1287.check_uvars; use_eq = uu___111_1287.use_eq; is_iface = uu___111_1287.is_iface; admit = uu___111_1287.admit; lax = uu___111_1287.lax; lax_universes = uu___111_1287.lax_universes; type_of = uu___111_1287.type_of; universe_of = uu___111_1287.universe_of; use_bv_sorts = uu___111_1287.use_bv_sorts; qname_and_index = uu___111_1287.qname_and_index})
end))


let get_range : env  ->  FStar_Range.range = (fun e -> e.range)


let modules : env  ->  FStar_Syntax_Syntax.modul Prims.list = (fun env -> env.modules)


let current_module : env  ->  FStar_Ident.lident = (fun env -> env.curmodule)


let set_current_module : env  ->  FStar_Ident.lident  ->  env = (fun env lid -> (

let uu___112_1304 = env
in {solver = uu___112_1304.solver; range = uu___112_1304.range; curmodule = lid; gamma = uu___112_1304.gamma; gamma_cache = uu___112_1304.gamma_cache; modules = uu___112_1304.modules; expected_typ = uu___112_1304.expected_typ; sigtab = uu___112_1304.sigtab; is_pattern = uu___112_1304.is_pattern; instantiate_imp = uu___112_1304.instantiate_imp; effects = uu___112_1304.effects; generalize = uu___112_1304.generalize; letrecs = uu___112_1304.letrecs; top_level = uu___112_1304.top_level; check_uvars = uu___112_1304.check_uvars; use_eq = uu___112_1304.use_eq; is_iface = uu___112_1304.is_iface; admit = uu___112_1304.admit; lax = uu___112_1304.lax; lax_universes = uu___112_1304.lax_universes; type_of = uu___112_1304.type_of; universe_of = uu___112_1304.universe_of; use_bv_sorts = uu___112_1304.use_bv_sorts; qname_and_index = uu___112_1304.qname_and_index}))


let has_interface : env  ->  FStar_Ident.lident  ->  Prims.bool = (fun env l -> (FStar_All.pipe_right env.modules (FStar_Util.for_some (fun m -> (m.FStar_Syntax_Syntax.is_interface && (FStar_Ident.lid_equals m.FStar_Syntax_Syntax.name l))))))


let find_in_sigtab : env  ->  FStar_Ident.lident  ->  FStar_Syntax_Syntax.sigelt Prims.option = (fun env lid -> (FStar_Util.smap_try_find (sigtab env) (FStar_Ident.text_of_lid lid)))


let name_not_found : FStar_Ident.lid  ->  Prims.string = (fun l -> (FStar_Util.format1 "Name \"%s\" not found" l.FStar_Ident.str))


let variable_not_found : FStar_Syntax_Syntax.bv  ->  Prims.string = (fun v1 -> (

let uu____1326 = (FStar_Syntax_Print.bv_to_string v1)
in (FStar_Util.format1 "Variable \"%s\" not found" uu____1326)))


let new_u_univ : Prims.unit  ->  FStar_Syntax_Syntax.universe = (fun uu____1329 -> (

let uu____1330 = (FStar_Unionfind.fresh None)
in FStar_Syntax_Syntax.U_unif (uu____1330)))


let inst_tscheme_with : FStar_Syntax_Syntax.tscheme  ->  FStar_Syntax_Syntax.universes  ->  (FStar_Syntax_Syntax.universes * FStar_Syntax_Syntax.term) = (fun ts us -> (match (((ts), (us))) with
| (([], t), []) -> begin
(([]), (t))
end
| ((formals, t), uu____1353) -> begin
(

let n1 = ((FStar_List.length formals) - (Prims.parse_int "1"))
in (

let vs = (FStar_All.pipe_right us (FStar_List.mapi (fun i u -> FStar_Syntax_Syntax.UN ((((n1 - i)), (u))))))
in (

let uu____1369 = (FStar_Syntax_Subst.subst vs t)
in ((us), (uu____1369)))))
end))


let inst_tscheme : FStar_Syntax_Syntax.tscheme  ->  (FStar_Syntax_Syntax.universes * FStar_Syntax_Syntax.term) = (fun uu___96_1374 -> (match (uu___96_1374) with
| ([], t) -> begin
(([]), (t))
end
| (us, t) -> begin
(

let us' = (FStar_All.pipe_right us (FStar_List.map (fun uu____1388 -> (new_u_univ ()))))
in (inst_tscheme_with ((us), (t)) us'))
end))


let inst_tscheme_with_range : FStar_Range.range  ->  FStar_Syntax_Syntax.tscheme  ->  (FStar_Syntax_Syntax.universes * FStar_Syntax_Syntax.term) = (fun r t -> (

let uu____1398 = (inst_tscheme t)
in (match (uu____1398) with
| (us, t1) -> begin
(

let uu____1405 = (FStar_Syntax_Subst.set_use_range r t1)
in ((us), (uu____1405)))
end)))


let inst_effect_fun_with : FStar_Syntax_Syntax.universes  ->  env  ->  FStar_Syntax_Syntax.eff_decl  ->  FStar_Syntax_Syntax.tscheme  ->  FStar_Syntax_Syntax.term = (fun insts env ed uu____1417 -> (match (uu____1417) with
| (us, t) -> begin
(match (ed.FStar_Syntax_Syntax.binders) with
| [] -> begin
(

let univs1 = (FStar_List.append ed.FStar_Syntax_Syntax.univs us)
in ((match (((FStar_List.length insts) <> (FStar_List.length univs1))) with
| true -> begin
(

let uu____1431 = (

let uu____1432 = (FStar_All.pipe_left FStar_Util.string_of_int (FStar_List.length univs1))
in (

let uu____1435 = (FStar_All.pipe_left FStar_Util.string_of_int (FStar_List.length insts))
in (

let uu____1438 = (FStar_Syntax_Print.lid_to_string ed.FStar_Syntax_Syntax.mname)
in (

let uu____1439 = (FStar_Syntax_Print.term_to_string t)
in (FStar_Util.format4 "Expected %s instantiations; got %s; failed universe instantiation in effect %s\n\t%s\n" uu____1432 uu____1435 uu____1438 uu____1439)))))
in (failwith uu____1431))
end
| uu____1440 -> begin
()
end);
(

let uu____1441 = (inst_tscheme_with (((FStar_List.append ed.FStar_Syntax_Syntax.univs us)), (t)) insts)
in (Prims.snd uu____1441));
))
end
| uu____1445 -> begin
(

let uu____1446 = (

let uu____1447 = (FStar_Syntax_Print.lid_to_string ed.FStar_Syntax_Syntax.mname)
in (FStar_Util.format1 "Unexpected use of an uninstantiated effect: %s\n" uu____1447))
in (failwith uu____1446))
end)
end))

type tri =
| Yes
| No
| Maybe


let uu___is_Yes : tri  ->  Prims.bool = (fun projectee -> (match (projectee) with
| Yes -> begin
true
end
| uu____1451 -> begin
false
end))


let uu___is_No : tri  ->  Prims.bool = (fun projectee -> (match (projectee) with
| No -> begin
true
end
| uu____1455 -> begin
false
end))


let uu___is_Maybe : tri  ->  Prims.bool = (fun projectee -> (match (projectee) with
| Maybe -> begin
true
end
| uu____1459 -> begin
false
end))


let in_cur_mod : env  ->  FStar_Ident.lident  ->  tri = (fun env l -> (

let cur = (current_module env)
in (match ((l.FStar_Ident.nsstr = cur.FStar_Ident.str)) with
| true -> begin
Yes
end
| uu____1467 -> begin
(match ((FStar_Util.starts_with l.FStar_Ident.nsstr cur.FStar_Ident.str)) with
| true -> begin
(

let lns = (FStar_List.append l.FStar_Ident.ns ((l.FStar_Ident.ident)::[]))
in (

let cur1 = (FStar_List.append cur.FStar_Ident.ns ((cur.FStar_Ident.ident)::[]))
in (

let rec aux = (fun c l1 -> (match (((c), (l1))) with
| ([], uu____1485) -> begin
Maybe
end
| (uu____1489, []) -> begin
No
end
| ((hd1)::tl1, (hd')::tl') when (hd1.FStar_Ident.idText = hd'.FStar_Ident.idText) -> begin
(aux tl1 tl')
end
| uu____1501 -> begin
No
end))
in (aux cur1 lns))))
end
| uu____1506 -> begin
No
end)
end)))


let lookup_qname : env  ->  FStar_Ident.lident  ->  (((FStar_Syntax_Syntax.universes * FStar_Syntax_Syntax.typ), (FStar_Syntax_Syntax.sigelt * FStar_Syntax_Syntax.universes Prims.option)) FStar_Util.either * FStar_Range.range) Prims.option = (fun env lid -> (

let cur_mod = (in_cur_mod env lid)
in (

let cache = (fun t -> ((FStar_Util.smap_add (gamma_cache env) lid.FStar_Ident.str t);
Some (t);
))
in (

let found = (match ((cur_mod <> No)) with
| true -> begin
(

let uu____1561 = (FStar_Util.smap_try_find (gamma_cache env) lid.FStar_Ident.str)
in (match (uu____1561) with
| None -> begin
(FStar_Util.find_map env.gamma (fun uu___97_1582 -> (match (uu___97_1582) with
| Binding_lid (l, t) -> begin
(match ((FStar_Ident.lid_equals lid l)) with
| true -> begin
(

let uu____1605 = (

let uu____1615 = (

let uu____1623 = (inst_tscheme t)
in FStar_Util.Inl (uu____1623))
in ((uu____1615), ((FStar_Ident.range_of_lid l))))
in Some (uu____1605))
end
| uu____1647 -> begin
None
end)
end
| Binding_sig (uu____1657, {FStar_Syntax_Syntax.sigel = FStar_Syntax_Syntax.Sig_bundle (ses, uu____1659, uu____1660); FStar_Syntax_Syntax.sigrng = uu____1661}) -> begin
(FStar_Util.find_map ses (fun se -> (

let uu____1671 = (FStar_All.pipe_right (FStar_Syntax_Util.lids_of_sigelt se) (FStar_Util.for_some (FStar_Ident.lid_equals lid)))
in (match (uu____1671) with
| true -> begin
(cache ((FStar_Util.Inr (((se), (None)))), ((FStar_Syntax_Util.range_of_sigelt se))))
end
| uu____1687 -> begin
None
end))))
end
| Binding_sig (lids, s) -> begin
(

let maybe_cache = (fun t -> (match (s.FStar_Syntax_Syntax.sigel) with
| FStar_Syntax_Syntax.Sig_declare_typ (uu____1698) -> begin
Some (t)
end
| uu____1704 -> begin
(cache t)
end))
in (

let uu____1705 = (FStar_List.tryFind (FStar_Ident.lid_equals lid) lids)
in (match (uu____1705) with
| None -> begin
None
end
| Some (l) -> begin
(maybe_cache ((FStar_Util.Inr (((s), (None)))), ((FStar_Ident.range_of_lid l))))
end)))
end
| Binding_sig_inst (lids, s, us) -> begin
(

let uu____1745 = (FStar_List.tryFind (FStar_Ident.lid_equals lid) lids)
in (match (uu____1745) with
| None -> begin
None
end
| Some (l) -> begin
Some (((FStar_Util.Inr (((s), (Some (us))))), ((FStar_Ident.range_of_lid l))))
end))
end
| uu____1789 -> begin
None
end)))
end
| se -> begin
se
end))
end
| uu____1801 -> begin
None
end)
in (match ((FStar_Util.is_some found)) with
| true -> begin
found
end
| uu____1830 -> begin
(

let uu____1831 = ((cur_mod <> Yes) || (has_interface env env.curmodule))
in (match (uu____1831) with
| true -> begin
(

let uu____1842 = (find_in_sigtab env lid)
in (match (uu____1842) with
| Some (se) -> begin
Some (((FStar_Util.Inr (((se), (None)))), ((FStar_Syntax_Util.range_of_sigelt se))))
end
| None -> begin
None
end))
end
| uu____1886 -> begin
None
end))
end)))))


let rec add_sigelt : env  ->  FStar_Syntax_Syntax.sigelt  ->  Prims.unit = (fun env se -> (match (se.FStar_Syntax_Syntax.sigel) with
| FStar_Syntax_Syntax.Sig_bundle (ses, uu____1908, uu____1909) -> begin
(add_sigelts env ses)
end
| uu____1916 -> begin
(

let lids = (FStar_Syntax_Util.lids_of_sigelt se)
in ((FStar_List.iter (fun l -> (FStar_Util.smap_add (sigtab env) l.FStar_Ident.str se)) lids);
(match (se.FStar_Syntax_Syntax.sigel) with
| FStar_Syntax_Syntax.Sig_new_effect (ne) -> begin
(FStar_All.pipe_right ne.FStar_Syntax_Syntax.actions (FStar_List.iter (fun a -> (

let se_let = (FStar_Syntax_Util.action_as_lb ne.FStar_Syntax_Syntax.mname a)
in (FStar_Util.smap_add (sigtab env) a.FStar_Syntax_Syntax.action_name.FStar_Ident.str se_let)))))
end
| uu____1925 -> begin
()
end);
))
end))
and add_sigelts : env  ->  FStar_Syntax_Syntax.sigelt Prims.list  ->  Prims.unit = (fun env ses -> (FStar_All.pipe_right ses (FStar_List.iter (add_sigelt env))))


let try_lookup_bv : env  ->  FStar_Syntax_Syntax.bv  ->  (FStar_Syntax_Syntax.typ * FStar_Range.range) Prims.option = (fun env bv -> (FStar_Util.find_map env.gamma (fun uu___98_1943 -> (match (uu___98_1943) with
| Binding_var (id) when (FStar_Syntax_Syntax.bv_eq id bv) -> begin
Some (((id.FStar_Syntax_Syntax.sort), (id.FStar_Syntax_Syntax.ppname.FStar_Ident.idRange)))
end
| uu____1956 -> begin
None
end))))


let lookup_type_of_let : FStar_Syntax_Syntax.sigelt  ->  FStar_Ident.lident  ->  ((FStar_Syntax_Syntax.universes * FStar_Syntax_Syntax.term) * FStar_Range.range) Prims.option = (fun se lid -> (match (se.FStar_Syntax_Syntax.sigel) with
| FStar_Syntax_Syntax.Sig_let ((uu____1977, (lb)::[]), uu____1979, uu____1980, uu____1981) -> begin
(

let uu____1992 = (

let uu____1997 = (inst_tscheme ((lb.FStar_Syntax_Syntax.lbunivs), (lb.FStar_Syntax_Syntax.lbtyp)))
in (

let uu____2003 = (FStar_Syntax_Syntax.range_of_lbname lb.FStar_Syntax_Syntax.lbname)
in ((uu____1997), (uu____2003))))
in Some (uu____1992))
end
| FStar_Syntax_Syntax.Sig_let ((uu____2010, lbs), uu____2012, uu____2013, uu____2014) -> begin
(FStar_Util.find_map lbs (fun lb -> (match (lb.FStar_Syntax_Syntax.lbname) with
| FStar_Util.Inl (uu____2036) -> begin
(failwith "impossible")
end
| FStar_Util.Inr (fv) -> begin
(

let uu____2043 = (FStar_Syntax_Syntax.fv_eq_lid fv lid)
in (match (uu____2043) with
| true -> begin
(

let uu____2049 = (

let uu____2054 = (inst_tscheme ((lb.FStar_Syntax_Syntax.lbunivs), (lb.FStar_Syntax_Syntax.lbtyp)))
in (

let uu____2060 = (FStar_Syntax_Syntax.range_of_fv fv)
in ((uu____2054), (uu____2060))))
in Some (uu____2049))
end
| uu____2067 -> begin
None
end))
end)))
end
| uu____2072 -> begin
None
end))


let effect_signature : FStar_Syntax_Syntax.sigelt  ->  ((FStar_Syntax_Syntax.universes * FStar_Syntax_Syntax.term) * FStar_Range.range) Prims.option = (fun se -> (match (se.FStar_Syntax_Syntax.sigel) with
| FStar_Syntax_Syntax.Sig_new_effect (ne) -> begin
(

let uu____2091 = (

let uu____2096 = (

let uu____2099 = (

let uu____2100 = (

let uu____2103 = (FStar_Syntax_Syntax.mk_Total ne.FStar_Syntax_Syntax.signature)
in (FStar_Syntax_Util.arrow ne.FStar_Syntax_Syntax.binders uu____2103))
in ((ne.FStar_Syntax_Syntax.univs), (uu____2100)))
in (inst_tscheme uu____2099))
in ((uu____2096), (se.FStar_Syntax_Syntax.sigrng)))
in Some (uu____2091))
end
| FStar_Syntax_Syntax.Sig_effect_abbrev (lid, us, binders, uu____2117, uu____2118, uu____2119) -> begin
(

let uu____2124 = (

let uu____2129 = (

let uu____2132 = (

let uu____2133 = (

let uu____2136 = (FStar_Syntax_Syntax.mk_Total FStar_Syntax_Syntax.teff)
in (FStar_Syntax_Util.arrow binders uu____2136))
in ((us), (uu____2133)))
in (inst_tscheme uu____2132))
in ((uu____2129), (se.FStar_Syntax_Syntax.sigrng)))
in Some (uu____2124))
end
| uu____2147 -> begin
None
end))


let try_lookup_lid_aux : env  ->  FStar_Ident.lident  ->  ((FStar_Syntax_Syntax.universes * (FStar_Syntax_Syntax.term', FStar_Syntax_Syntax.term') FStar_Syntax_Syntax.syntax) * FStar_Range.range) Prims.option = (fun env lid -> (

let mapper = (fun uu____2182 -> (match (uu____2182) with
| (lr, rng) -> begin
(match (lr) with
| FStar_Util.Inl (t) -> begin
Some (((t), (rng)))
end
| FStar_Util.Inr ({FStar_Syntax_Syntax.sigel = FStar_Syntax_Syntax.Sig_datacon (uu____2232, uvs, t, uu____2235, uu____2236, uu____2237, uu____2238); FStar_Syntax_Syntax.sigrng = uu____2239}, None) -> begin
(

let uu____2250 = (

let uu____2255 = (inst_tscheme ((uvs), (t)))
in ((uu____2255), (rng)))
in Some (uu____2250))
end
| FStar_Util.Inr ({FStar_Syntax_Syntax.sigel = FStar_Syntax_Syntax.Sig_declare_typ (l, uvs, t, qs); FStar_Syntax_Syntax.sigrng = uu____2268}, None) -> begin
(

let uu____2277 = (

let uu____2278 = (in_cur_mod env l)
in (uu____2278 = Yes))
in (match (uu____2277) with
| true -> begin
(

let uu____2284 = ((FStar_All.pipe_right qs (FStar_List.contains FStar_Syntax_Syntax.Assumption)) || env.is_iface)
in (match (uu____2284) with
| true -> begin
(

let uu____2291 = (

let uu____2296 = (inst_tscheme ((uvs), (t)))
in ((uu____2296), (rng)))
in Some (uu____2291))
end
| uu____2305 -> begin
None
end))
end
| uu____2310 -> begin
(

let uu____2311 = (

let uu____2316 = (inst_tscheme ((uvs), (t)))
in ((uu____2316), (rng)))
in Some (uu____2311))
end))
end
| FStar_Util.Inr ({FStar_Syntax_Syntax.sigel = FStar_Syntax_Syntax.Sig_inductive_typ (lid1, uvs, tps, k, uu____2329, uu____2330, uu____2331); FStar_Syntax_Syntax.sigrng = uu____2332}, None) -> begin
(match (tps) with
| [] -> begin
(

let uu____2352 = (

let uu____2357 = (inst_tscheme ((uvs), (k)))
in ((uu____2357), (rng)))
in Some (uu____2352))
end
| uu____2366 -> begin
(

let uu____2367 = (

let uu____2372 = (

let uu____2375 = (

let uu____2376 = (

let uu____2379 = (FStar_Syntax_Syntax.mk_Total k)
in (FStar_Syntax_Util.flat_arrow tps uu____2379))
in ((uvs), (uu____2376)))
in (inst_tscheme uu____2375))
in ((uu____2372), (rng)))
in Some (uu____2367))
end)
end
| FStar_Util.Inr ({FStar_Syntax_Syntax.sigel = FStar_Syntax_Syntax.Sig_inductive_typ (lid1, uvs, tps, k, uu____2394, uu____2395, uu____2396); FStar_Syntax_Syntax.sigrng = uu____2397}, Some (us)) -> begin
(match (tps) with
| [] -> begin
(

let uu____2418 = (

let uu____2423 = (inst_tscheme_with ((uvs), (k)) us)
in ((uu____2423), (rng)))
in Some (uu____2418))
end
| uu____2432 -> begin
(

let uu____2433 = (

let uu____2438 = (

let uu____2441 = (

let uu____2442 = (

let uu____2445 = (FStar_Syntax_Syntax.mk_Total k)
in (FStar_Syntax_Util.flat_arrow tps uu____2445))
in ((uvs), (uu____2442)))
in (inst_tscheme_with uu____2441 us))
in ((uu____2438), (rng)))
in Some (uu____2433))
end)
end
| FStar_Util.Inr (se) -> begin
(

let uu____2465 = (match (se) with
| ({FStar_Syntax_Syntax.sigel = FStar_Syntax_Syntax.Sig_let (uu____2476); FStar_Syntax_Syntax.sigrng = uu____2477}, None) -> begin
(lookup_type_of_let (Prims.fst se) lid)
end
| uu____2487 -> begin
(effect_signature (Prims.fst se))
end)
in (FStar_All.pipe_right uu____2465 (FStar_Util.map_option (fun uu____2510 -> (match (uu____2510) with
| (us_t, rng1) -> begin
((us_t), (rng1))
end)))))
end)
end))
in (

let uu____2527 = (

let uu____2533 = (lookup_qname env lid)
in (FStar_Util.bind_opt uu____2533 mapper))
in (match (uu____2527) with
| Some ((us, t), r) -> begin
Some (((((us), ((

let uu___113_2585 = t
in {FStar_Syntax_Syntax.n = uu___113_2585.FStar_Syntax_Syntax.n; FStar_Syntax_Syntax.tk = uu___113_2585.FStar_Syntax_Syntax.tk; FStar_Syntax_Syntax.pos = (FStar_Ident.range_of_lid lid); FStar_Syntax_Syntax.vars = uu___113_2585.FStar_Syntax_Syntax.vars})))), (r)))
end
| None -> begin
None
end))))


let lid_exists : env  ->  FStar_Ident.lident  ->  Prims.bool = (fun env l -> (

let uu____2606 = (lookup_qname env l)
in (match (uu____2606) with
| None -> begin
false
end
| Some (uu____2626) -> begin
true
end)))


let lookup_bv : env  ->  FStar_Syntax_Syntax.bv  ->  (FStar_Syntax_Syntax.typ * FStar_Range.range) = (fun env bv -> (

let bvr = (FStar_Syntax_Syntax.range_of_bv bv)
in (

let uu____2654 = (try_lookup_bv env bv)
in (match (uu____2654) with
| None -> begin
(

let uu____2662 = (

let uu____2663 = (

let uu____2666 = (variable_not_found bv)
in ((uu____2666), (bvr)))
in FStar_Errors.Error (uu____2663))
in (Prims.raise uu____2662))
end
| Some (t, r) -> begin
(

let uu____2673 = (FStar_Syntax_Subst.set_use_range bvr t)
in (

let uu____2674 = (FStar_Range.set_use_range r bvr)
in ((uu____2673), (uu____2674))))
end))))


let try_lookup_lid : env  ->  FStar_Ident.lident  ->  ((FStar_Syntax_Syntax.universes * FStar_Syntax_Syntax.typ) * FStar_Range.range) Prims.option = (fun env l -> (

let uu____2686 = (try_lookup_lid_aux env l)
in (match (uu____2686) with
| None -> begin
None
end
| Some ((us, t), r) -> begin
(

let use_range = (FStar_Ident.range_of_lid l)
in (

let r1 = (FStar_Range.set_use_range r use_range)
in (

let uu____2728 = (

let uu____2733 = (

let uu____2736 = (FStar_Syntax_Subst.set_use_range use_range t)
in ((us), (uu____2736)))
in ((uu____2733), (r1)))
in Some (uu____2728))))
end)))


let lookup_lid : env  ->  FStar_Ident.lident  ->  ((FStar_Syntax_Syntax.universes * FStar_Syntax_Syntax.typ) * FStar_Range.range) = (fun env l -> (

let uu____2753 = (try_lookup_lid env l)
in (match (uu____2753) with
| None -> begin
(

let uu____2767 = (

let uu____2768 = (

let uu____2771 = (name_not_found l)
in ((uu____2771), ((FStar_Ident.range_of_lid l))))
in FStar_Errors.Error (uu____2768))
in (Prims.raise uu____2767))
end
| Some (v1) -> begin
v1
end)))


let lookup_univ : env  ->  FStar_Syntax_Syntax.univ_name  ->  Prims.bool = (fun env x -> (FStar_All.pipe_right (FStar_List.find (fun uu___99_2792 -> (match (uu___99_2792) with
| Binding_univ (y) -> begin
(x.FStar_Ident.idText = y.FStar_Ident.idText)
end
| uu____2794 -> begin
false
end)) env.gamma) FStar_Option.isSome))


let try_lookup_val_decl : env  ->  FStar_Ident.lident  ->  (FStar_Syntax_Syntax.tscheme * FStar_Syntax_Syntax.qualifier Prims.list) Prims.option = (fun env lid -> (

let uu____2805 = (lookup_qname env lid)
in (match (uu____2805) with
| Some (FStar_Util.Inr ({FStar_Syntax_Syntax.sigel = FStar_Syntax_Syntax.Sig_declare_typ (uu____2820, uvs, t, q); FStar_Syntax_Syntax.sigrng = uu____2824}, None), uu____2825) -> begin
(

let uu____2850 = (

let uu____2856 = (

let uu____2859 = (FStar_Syntax_Subst.set_use_range (FStar_Ident.range_of_lid lid) t)
in ((uvs), (uu____2859)))
in ((uu____2856), (q)))
in Some (uu____2850))
end
| uu____2868 -> begin
None
end)))


let lookup_val_decl : env  ->  FStar_Ident.lident  ->  (FStar_Syntax_Syntax.universes * FStar_Syntax_Syntax.typ) = (fun env lid -> (

let uu____2890 = (lookup_qname env lid)
in (match (uu____2890) with
| Some (FStar_Util.Inr ({FStar_Syntax_Syntax.sigel = FStar_Syntax_Syntax.Sig_declare_typ (uu____2903, uvs, t, uu____2906); FStar_Syntax_Syntax.sigrng = uu____2907}, None), uu____2908) -> begin
(inst_tscheme_with_range (FStar_Ident.range_of_lid lid) ((uvs), (t)))
end
| uu____2933 -> begin
(

let uu____2944 = (

let uu____2945 = (

let uu____2948 = (name_not_found lid)
in ((uu____2948), ((FStar_Ident.range_of_lid lid))))
in FStar_Errors.Error (uu____2945))
in (Prims.raise uu____2944))
end)))


let lookup_datacon : env  ->  FStar_Ident.lident  ->  (FStar_Syntax_Syntax.universes * FStar_Syntax_Syntax.typ) = (fun env lid -> (

let uu____2959 = (lookup_qname env lid)
in (match (uu____2959) with
| Some (FStar_Util.Inr ({FStar_Syntax_Syntax.sigel = FStar_Syntax_Syntax.Sig_datacon (uu____2972, uvs, t, uu____2975, uu____2976, uu____2977, uu____2978); FStar_Syntax_Syntax.sigrng = uu____2979}, None), uu____2980) -> begin
(inst_tscheme_with_range (FStar_Ident.range_of_lid lid) ((uvs), (t)))
end
| uu____3007 -> begin
(

let uu____3018 = (

let uu____3019 = (

let uu____3022 = (name_not_found lid)
in ((uu____3022), ((FStar_Ident.range_of_lid lid))))
in FStar_Errors.Error (uu____3019))
in (Prims.raise uu____3018))
end)))


let datacons_of_typ : env  ->  FStar_Ident.lident  ->  (Prims.bool * FStar_Ident.lident Prims.list) = (fun env lid -> (

let uu____3034 = (lookup_qname env lid)
in (match (uu____3034) with
| Some (FStar_Util.Inr ({FStar_Syntax_Syntax.sigel = FStar_Syntax_Syntax.Sig_inductive_typ (uu____3048, uu____3049, uu____3050, uu____3051, uu____3052, dcs, uu____3054); FStar_Syntax_Syntax.sigrng = uu____3055}, uu____3056), uu____3057) -> begin
((true), (dcs))
end
| uu____3088 -> begin
((false), ([]))
end)))


let typ_of_datacon : env  ->  FStar_Ident.lident  ->  FStar_Ident.lident = (fun env lid -> (

let uu____3106 = (lookup_qname env lid)
in (match (uu____3106) with
| Some (FStar_Util.Inr ({FStar_Syntax_Syntax.sigel = FStar_Syntax_Syntax.Sig_datacon (uu____3117, uu____3118, uu____3119, l, uu____3121, uu____3122, uu____3123); FStar_Syntax_Syntax.sigrng = uu____3124}, uu____3125), uu____3126) -> begin
l
end
| uu____3154 -> begin
(

let uu____3165 = (

let uu____3166 = (FStar_Syntax_Print.lid_to_string lid)
in (FStar_Util.format1 "Not a datacon: %s" uu____3166))
in (failwith uu____3165))
end)))


let lookup_definition : delta_level Prims.list  ->  env  ->  FStar_Ident.lident  ->  (FStar_Syntax_Syntax.univ_names * FStar_Syntax_Syntax.term) Prims.option = (fun delta_levels env lid -> (

let visible = (fun quals -> (FStar_All.pipe_right delta_levels (FStar_Util.for_some (fun dl -> (FStar_All.pipe_right quals (FStar_Util.for_some (visible_at dl)))))))
in (

let uu____3190 = (lookup_qname env lid)
in (match (uu____3190) with
| Some (FStar_Util.Inr (se, None), uu____3205) -> begin
(match (se.FStar_Syntax_Syntax.sigel) with
| FStar_Syntax_Syntax.Sig_let ((uu____3231, lbs), uu____3233, quals, uu____3235) when (visible quals) -> begin
(FStar_Util.find_map lbs (fun lb -> (

let fv = (FStar_Util.right lb.FStar_Syntax_Syntax.lbname)
in (

let uu____3252 = (FStar_Syntax_Syntax.fv_eq_lid fv lid)
in (match (uu____3252) with
| true -> begin
(

let uu____3257 = (

let uu____3261 = (

let uu____3262 = (FStar_Syntax_Util.unascribe lb.FStar_Syntax_Syntax.lbdef)
in (FStar_Syntax_Subst.set_use_range (FStar_Ident.range_of_lid lid) uu____3262))
in ((lb.FStar_Syntax_Syntax.lbunivs), (uu____3261)))
in Some (uu____3257))
end
| uu____3267 -> begin
None
end)))))
end
| uu____3271 -> begin
None
end)
end
| uu____3274 -> begin
None
end))))


let try_lookup_effect_lid : env  ->  FStar_Ident.lident  ->  FStar_Syntax_Syntax.term Prims.option = (fun env ftv -> (

let uu____3295 = (lookup_qname env ftv)
in (match (uu____3295) with
| Some (FStar_Util.Inr (se, None), uu____3308) -> begin
(

let uu____3331 = (effect_signature se)
in (match (uu____3331) with
| None -> begin
None
end
| Some ((uu____3342, t), r) -> begin
(

let uu____3351 = (FStar_Syntax_Subst.set_use_range (FStar_Ident.range_of_lid ftv) t)
in Some (uu____3351))
end))
end
| uu____3352 -> begin
None
end)))


let lookup_effect_lid : env  ->  FStar_Ident.lident  ->  FStar_Syntax_Syntax.term = (fun env ftv -> (

let uu____3369 = (try_lookup_effect_lid env ftv)
in (match (uu____3369) with
| None -> begin
(

let uu____3371 = (

let uu____3372 = (

let uu____3375 = (name_not_found ftv)
in ((uu____3375), ((FStar_Ident.range_of_lid ftv))))
in FStar_Errors.Error (uu____3372))
in (Prims.raise uu____3371))
end
| Some (k) -> begin
k
end)))


let lookup_effect_abbrev : env  ->  FStar_Syntax_Syntax.universes  ->  FStar_Ident.lident  ->  (FStar_Syntax_Syntax.binders * FStar_Syntax_Syntax.comp) Prims.option = (fun env univ_insts lid0 -> (

let uu____3389 = (lookup_qname env lid0)
in (match (uu____3389) with
| Some (FStar_Util.Inr ({FStar_Syntax_Syntax.sigel = FStar_Syntax_Syntax.Sig_effect_abbrev (lid, univs1, binders, c, quals, uu____3408); FStar_Syntax_Syntax.sigrng = uu____3409}, None), uu____3410) -> begin
(

let lid1 = (

let uu____3438 = (FStar_Range.set_use_range (FStar_Ident.range_of_lid lid) (FStar_Ident.range_of_lid lid0))
in (FStar_Ident.set_lid_range lid uu____3438))
in (

let uu____3439 = (FStar_All.pipe_right quals (FStar_Util.for_some (fun uu___100_3441 -> (match (uu___100_3441) with
| FStar_Syntax_Syntax.Irreducible -> begin
true
end
| uu____3442 -> begin
false
end))))
in (match (uu____3439) with
| true -> begin
None
end
| uu____3448 -> begin
(

let insts = (match (((FStar_List.length univ_insts) = (FStar_List.length univs1))) with
| true -> begin
univ_insts
end
| uu____3454 -> begin
(match (((FStar_Ident.lid_equals lid1 FStar_Syntax_Const.effect_Lemma_lid) && ((FStar_List.length univ_insts) = (Prims.parse_int "1")))) with
| true -> begin
(FStar_List.append univ_insts ((FStar_Syntax_Syntax.U_zero)::[]))
end
| uu____3457 -> begin
(

let uu____3458 = (

let uu____3459 = (FStar_Syntax_Print.lid_to_string lid1)
in (

let uu____3460 = (FStar_All.pipe_right (FStar_List.length univ_insts) FStar_Util.string_of_int)
in (FStar_Util.format2 "Unexpected instantiation of effect %s with %s universes" uu____3459 uu____3460)))
in (failwith uu____3458))
end)
end)
in (match (((binders), (univs1))) with
| ([], uu____3466) -> begin
(failwith "Unexpected effect abbreviation with no arguments")
end
| (uu____3475, (uu____3476)::(uu____3477)::uu____3478) when (not ((FStar_Ident.lid_equals lid1 FStar_Syntax_Const.effect_Lemma_lid))) -> begin
(

let uu____3481 = (

let uu____3482 = (FStar_Syntax_Print.lid_to_string lid1)
in (

let uu____3483 = (FStar_All.pipe_left FStar_Util.string_of_int (FStar_List.length univs1))
in (FStar_Util.format2 "Unexpected effect abbreviation %s; polymorphic in %s universes" uu____3482 uu____3483)))
in (failwith uu____3481))
end
| uu____3489 -> begin
(

let uu____3492 = (

let uu____3495 = (

let uu____3496 = (FStar_Syntax_Util.arrow binders c)
in ((univs1), (uu____3496)))
in (inst_tscheme_with uu____3495 insts))
in (match (uu____3492) with
| (uu____3504, t) -> begin
(

let t1 = (FStar_Syntax_Subst.set_use_range (FStar_Ident.range_of_lid lid1) t)
in (

let uu____3507 = (

let uu____3508 = (FStar_Syntax_Subst.compress t1)
in uu____3508.FStar_Syntax_Syntax.n)
in (match (uu____3507) with
| FStar_Syntax_Syntax.Tm_arrow (binders1, c1) -> begin
Some (((binders1), (c1)))
end
| uu____3538 -> begin
(failwith "Impossible")
end)))
end))
end))
end)))
end
| uu____3542 -> begin
None
end)))


let norm_eff_name : env  ->  FStar_Ident.lident  ->  FStar_Ident.lident = (

let cache = (FStar_Util.smap_create (Prims.parse_int "20"))
in (fun env l -> (

let rec find1 = (fun l1 -> (

let uu____3568 = (lookup_effect_abbrev env ((FStar_Syntax_Syntax.U_unknown)::[]) l1)
in (match (uu____3568) with
| None -> begin
None
end
| Some (uu____3575, c) -> begin
(

let l2 = (FStar_Syntax_Util.comp_effect_name c)
in (

let uu____3580 = (find1 l2)
in (match (uu____3580) with
| None -> begin
Some (l2)
end
| Some (l') -> begin
Some (l')
end)))
end)))
in (

let res = (

let uu____3585 = (FStar_Util.smap_try_find cache l.FStar_Ident.str)
in (match (uu____3585) with
| Some (l1) -> begin
l1
end
| None -> begin
(

let uu____3588 = (find1 l)
in (match (uu____3588) with
| None -> begin
l
end
| Some (m) -> begin
((FStar_Util.smap_add cache l.FStar_Ident.str m);
m;
)
end))
end))
in (FStar_Ident.set_lid_range res (FStar_Ident.range_of_lid l))))))


let lookup_effect_quals : env  ->  FStar_Ident.lident  ->  FStar_Syntax_Syntax.qualifier Prims.list = (fun env l -> (

let l1 = (norm_eff_name env l)
in (

let uu____3600 = (lookup_qname env l1)
in (match (uu____3600) with
| Some (FStar_Util.Inr ({FStar_Syntax_Syntax.sigel = FStar_Syntax_Syntax.Sig_new_effect (ne); FStar_Syntax_Syntax.sigrng = uu____3613}, uu____3614), uu____3615) -> begin
ne.FStar_Syntax_Syntax.qualifiers
end
| uu____3639 -> begin
[]
end))))


let lookup_projector : env  ->  FStar_Ident.lident  ->  Prims.int  ->  FStar_Ident.lident = (fun env lid i -> (

let fail = (fun uu____3662 -> (

let uu____3663 = (

let uu____3664 = (FStar_Util.string_of_int i)
in (

let uu____3665 = (FStar_Syntax_Print.lid_to_string lid)
in (FStar_Util.format2 "Impossible: projecting field #%s from constructor %s is undefined" uu____3664 uu____3665)))
in (failwith uu____3663)))
in (

let uu____3666 = (lookup_datacon env lid)
in (match (uu____3666) with
| (uu____3669, t) -> begin
(

let uu____3671 = (

let uu____3672 = (FStar_Syntax_Subst.compress t)
in uu____3672.FStar_Syntax_Syntax.n)
in (match (uu____3671) with
| FStar_Syntax_Syntax.Tm_arrow (binders, uu____3676) -> begin
(match (((i < (Prims.parse_int "0")) || (i >= (FStar_List.length binders)))) with
| true -> begin
(fail ())
end
| uu____3691 -> begin
(

let b = (FStar_List.nth binders i)
in (

let uu____3697 = (FStar_Syntax_Util.mk_field_projector_name lid (Prims.fst b) i)
in (FStar_All.pipe_right uu____3697 Prims.fst)))
end)
end
| uu____3702 -> begin
(fail ())
end))
end))))


let is_projector : env  ->  FStar_Ident.lident  ->  Prims.bool = (fun env l -> (

let uu____3709 = (lookup_qname env l)
in (match (uu____3709) with
| Some (FStar_Util.Inr ({FStar_Syntax_Syntax.sigel = FStar_Syntax_Syntax.Sig_declare_typ (uu____3720, uu____3721, uu____3722, quals); FStar_Syntax_Syntax.sigrng = uu____3724}, uu____3725), uu____3726) -> begin
(FStar_Util.for_some (fun uu___101_3752 -> (match (uu___101_3752) with
| FStar_Syntax_Syntax.Projector (uu____3753) -> begin
true
end
| uu____3756 -> begin
false
end)) quals)
end
| uu____3757 -> begin
false
end)))


let is_datacon : env  ->  FStar_Ident.lident  ->  Prims.bool = (fun env lid -> (

let uu____3774 = (lookup_qname env lid)
in (match (uu____3774) with
| Some (FStar_Util.Inr ({FStar_Syntax_Syntax.sigel = FStar_Syntax_Syntax.Sig_datacon (uu____3785, uu____3786, uu____3787, uu____3788, uu____3789, uu____3790, uu____3791); FStar_Syntax_Syntax.sigrng = uu____3792}, uu____3793), uu____3794) -> begin
true
end
| uu____3822 -> begin
false
end)))


let is_record : env  ->  FStar_Ident.lident  ->  Prims.bool = (fun env lid -> (

let uu____3839 = (lookup_qname env lid)
in (match (uu____3839) with
| Some (FStar_Util.Inr ({FStar_Syntax_Syntax.sigel = FStar_Syntax_Syntax.Sig_inductive_typ (uu____3850, uu____3851, uu____3852, uu____3853, uu____3854, uu____3855, tags); FStar_Syntax_Syntax.sigrng = uu____3857}, uu____3858), uu____3859) -> begin
(FStar_Util.for_some (fun uu___102_3889 -> (match (uu___102_3889) with
| (FStar_Syntax_Syntax.RecordType (_)) | (FStar_Syntax_Syntax.RecordConstructor (_)) -> begin
true
end
| uu____3892 -> begin
false
end)) tags)
end
| uu____3893 -> begin
false
end)))


let is_action : env  ->  FStar_Ident.lident  ->  Prims.bool = (fun env lid -> (

let uu____3910 = (lookup_qname env lid)
in (match (uu____3910) with
| Some (FStar_Util.Inr ({FStar_Syntax_Syntax.sigel = FStar_Syntax_Syntax.Sig_let (uu____3921, uu____3922, tags, uu____3924); FStar_Syntax_Syntax.sigrng = uu____3925}, uu____3926), uu____3927) -> begin
(FStar_Util.for_some (fun uu___103_3957 -> (match (uu___103_3957) with
| FStar_Syntax_Syntax.Action (uu____3958) -> begin
true
end
| uu____3959 -> begin
false
end)) tags)
end
| uu____3960 -> begin
false
end)))


let is_interpreted : env  ->  FStar_Syntax_Syntax.term  ->  Prims.bool = (

let interpreted_symbols = (FStar_Syntax_Const.op_Eq)::(FStar_Syntax_Const.op_notEq)::(FStar_Syntax_Const.op_LT)::(FStar_Syntax_Const.op_LTE)::(FStar_Syntax_Const.op_GT)::(FStar_Syntax_Const.op_GTE)::(FStar_Syntax_Const.op_Subtraction)::(FStar_Syntax_Const.op_Minus)::(FStar_Syntax_Const.op_Addition)::(FStar_Syntax_Const.op_Multiply)::(FStar_Syntax_Const.op_Division)::(FStar_Syntax_Const.op_Modulus)::(FStar_Syntax_Const.op_And)::(FStar_Syntax_Const.op_Or)::(FStar_Syntax_Const.op_Negation)::[]
in (fun env head1 -> (

let uu____3979 = (

let uu____3980 = (FStar_Syntax_Util.un_uinst head1)
in uu____3980.FStar_Syntax_Syntax.n)
in (match (uu____3979) with
| FStar_Syntax_Syntax.Tm_fvar (fv) -> begin
(fv.FStar_Syntax_Syntax.fv_delta = FStar_Syntax_Syntax.Delta_equational)
end
| uu____3984 -> begin
false
end))))


let is_type_constructor : env  ->  FStar_Ident.lident  ->  Prims.bool = (fun env lid -> (

let mapper = (fun x -> (match ((Prims.fst x)) with
| FStar_Util.Inl (uu____4022) -> begin
Some (false)
end
| FStar_Util.Inr (se, uu____4031) -> begin
(match (se.FStar_Syntax_Syntax.sigel) with
| FStar_Syntax_Syntax.Sig_declare_typ (uu____4040, uu____4041, uu____4042, qs) -> begin
Some ((FStar_List.contains FStar_Syntax_Syntax.New qs))
end
| FStar_Syntax_Syntax.Sig_inductive_typ (uu____4046) -> begin
Some (true)
end
| uu____4057 -> begin
Some (false)
end)
end))
in (

let uu____4058 = (

let uu____4060 = (lookup_qname env lid)
in (FStar_Util.bind_opt uu____4060 mapper))
in (match (uu____4058) with
| Some (b) -> begin
b
end
| None -> begin
false
end))))


let num_inductive_ty_params : env  ->  FStar_Ident.lident  ->  Prims.int = (fun env lid -> (

let uu____4087 = (lookup_qname env lid)
in (match (uu____4087) with
| Some (FStar_Util.Inr ({FStar_Syntax_Syntax.sigel = FStar_Syntax_Syntax.Sig_inductive_typ (uu____4098, uu____4099, tps, uu____4101, uu____4102, uu____4103, uu____4104); FStar_Syntax_Syntax.sigrng = uu____4105}, uu____4106), uu____4107) -> begin
(FStar_List.length tps)
end
| uu____4140 -> begin
(

let uu____4151 = (

let uu____4152 = (

let uu____4155 = (name_not_found lid)
in ((uu____4155), ((FStar_Ident.range_of_lid lid))))
in FStar_Errors.Error (uu____4152))
in (Prims.raise uu____4151))
end)))


let effect_decl_opt : env  ->  FStar_Ident.lident  ->  FStar_Syntax_Syntax.eff_decl Prims.option = (fun env l -> (FStar_All.pipe_right env.effects.decls (FStar_Util.find_opt (fun d -> (FStar_Ident.lid_equals d.FStar_Syntax_Syntax.mname l)))))


let get_effect_decl : env  ->  FStar_Ident.lident  ->  FStar_Syntax_Syntax.eff_decl = (fun env l -> (

let uu____4172 = (effect_decl_opt env l)
in (match (uu____4172) with
| None -> begin
(

let uu____4174 = (

let uu____4175 = (

let uu____4178 = (name_not_found l)
in ((uu____4178), ((FStar_Ident.range_of_lid l))))
in FStar_Errors.Error (uu____4175))
in (Prims.raise uu____4174))
end
| Some (md) -> begin
md
end)))


let identity_mlift : mlift = {mlift_wp = (fun t wp -> wp); mlift_term = Some ((fun t wp e -> e))}


let join : env  ->  FStar_Ident.lident  ->  FStar_Ident.lident  ->  (FStar_Ident.lident * mlift * mlift) = (fun env l1 l2 -> (match ((FStar_Ident.lid_equals l1 l2)) with
| true -> begin
((l1), (identity_mlift), (identity_mlift))
end
| uu____4209 -> begin
(match ((((FStar_Ident.lid_equals l1 FStar_Syntax_Const.effect_GTot_lid) && (FStar_Ident.lid_equals l2 FStar_Syntax_Const.effect_Tot_lid)) || ((FStar_Ident.lid_equals l2 FStar_Syntax_Const.effect_GTot_lid) && (FStar_Ident.lid_equals l1 FStar_Syntax_Const.effect_Tot_lid)))) with
| true -> begin
((FStar_Syntax_Const.effect_GTot_lid), (identity_mlift), (identity_mlift))
end
| uu____4213 -> begin
(

let uu____4214 = (FStar_All.pipe_right env.effects.joins (FStar_Util.find_opt (fun uu____4238 -> (match (uu____4238) with
| (m1, m2, uu____4246, uu____4247, uu____4248) -> begin
((FStar_Ident.lid_equals l1 m1) && (FStar_Ident.lid_equals l2 m2))
end))))
in (match (uu____4214) with
| None -> begin
(

let uu____4257 = (

let uu____4258 = (

let uu____4261 = (

let uu____4262 = (FStar_Syntax_Print.lid_to_string l1)
in (

let uu____4263 = (FStar_Syntax_Print.lid_to_string l2)
in (FStar_Util.format2 "Effects %s and %s cannot be composed" uu____4262 uu____4263)))
in ((uu____4261), (env.range)))
in FStar_Errors.Error (uu____4258))
in (Prims.raise uu____4257))
end
| Some (uu____4267, uu____4268, m3, j1, j2) -> begin
((m3), (j1), (j2))
end))
end)
end))


let monad_leq : env  ->  FStar_Ident.lident  ->  FStar_Ident.lident  ->  edge Prims.option = (fun env l1 l2 -> (match (((FStar_Ident.lid_equals l1 l2) || ((FStar_Ident.lid_equals l1 FStar_Syntax_Const.effect_Tot_lid) && (FStar_Ident.lid_equals l2 FStar_Syntax_Const.effect_GTot_lid)))) with
| true -> begin
Some ({msource = l1; mtarget = l2; mlift = identity_mlift})
end
| uu____4289 -> begin
(FStar_All.pipe_right env.effects.order (FStar_Util.find_opt (fun e -> ((FStar_Ident.lid_equals l1 e.msource) && (FStar_Ident.lid_equals l2 e.mtarget)))))
end))


let wp_sig_aux : FStar_Syntax_Syntax.eff_decl Prims.list  ->  FStar_Ident.lident  ->  (FStar_Syntax_Syntax.bv * (FStar_Syntax_Syntax.term', FStar_Syntax_Syntax.term') FStar_Syntax_Syntax.syntax) = (fun decls m -> (

let uu____4305 = (FStar_All.pipe_right decls (FStar_Util.find_opt (fun d -> (FStar_Ident.lid_equals d.FStar_Syntax_Syntax.mname m))))
in (match (uu____4305) with
| None -> begin
(

let uu____4314 = (FStar_Util.format1 "Impossible: declaration for monad %s not found" m.FStar_Ident.str)
in (failwith uu____4314))
end
| Some (md) -> begin
(

let uu____4320 = (inst_tscheme ((md.FStar_Syntax_Syntax.univs), (md.FStar_Syntax_Syntax.signature)))
in (match (uu____4320) with
| (uu____4327, s) -> begin
(

let s1 = (FStar_Syntax_Subst.compress s)
in (match (((md.FStar_Syntax_Syntax.binders), (s1.FStar_Syntax_Syntax.n))) with
| ([], FStar_Syntax_Syntax.Tm_arrow (((a, uu____4335))::((wp, uu____4337))::[], c)) when (FStar_Syntax_Syntax.is_teff (FStar_Syntax_Util.comp_result c)) -> begin
((a), (wp.FStar_Syntax_Syntax.sort))
end
| uu____4359 -> begin
(failwith "Impossible")
end))
end))
end)))


let wp_signature : env  ->  FStar_Ident.lident  ->  (FStar_Syntax_Syntax.bv * FStar_Syntax_Syntax.term) = (fun env m -> (wp_sig_aux env.effects.decls m))


let null_wp_for_eff : env  ->  FStar_Ident.lident  ->  FStar_Syntax_Syntax.universe  ->  FStar_Syntax_Syntax.term  ->  FStar_Syntax_Syntax.comp = (fun env eff_name res_u res_t -> (match ((FStar_Ident.lid_equals eff_name FStar_Syntax_Const.effect_Tot_lid)) with
| true -> begin
(FStar_Syntax_Syntax.mk_Total' res_t (Some (res_u)))
end
| uu____4386 -> begin
(match ((FStar_Ident.lid_equals eff_name FStar_Syntax_Const.effect_GTot_lid)) with
| true -> begin
(FStar_Syntax_Syntax.mk_GTotal' res_t (Some (res_u)))
end
| uu____4387 -> begin
(

let eff_name1 = (norm_eff_name env eff_name)
in (

let ed = (get_effect_decl env eff_name1)
in (

let null_wp = (inst_effect_fun_with ((res_u)::[]) env ed ed.FStar_Syntax_Syntax.null_wp)
in (

let null_wp_res = (

let uu____4394 = (get_range env)
in (

let uu____4395 = (

let uu____4398 = (

let uu____4399 = (

let uu____4409 = (

let uu____4411 = (FStar_Syntax_Syntax.as_arg res_t)
in (uu____4411)::[])
in ((null_wp), (uu____4409)))
in FStar_Syntax_Syntax.Tm_app (uu____4399))
in (FStar_Syntax_Syntax.mk uu____4398))
in (uu____4395 None uu____4394)))
in (

let uu____4421 = (

let uu____4422 = (

let uu____4428 = (FStar_Syntax_Syntax.as_arg null_wp_res)
in (uu____4428)::[])
in {FStar_Syntax_Syntax.comp_univs = (res_u)::[]; FStar_Syntax_Syntax.effect_name = eff_name1; FStar_Syntax_Syntax.result_typ = res_t; FStar_Syntax_Syntax.effect_args = uu____4422; FStar_Syntax_Syntax.flags = []})
in (FStar_Syntax_Syntax.mk_Comp uu____4421))))))
end)
end))


let build_lattice : env  ->  FStar_Syntax_Syntax.sigelt  ->  env = (fun env se -> (match (se.FStar_Syntax_Syntax.sigel) with
| FStar_Syntax_Syntax.Sig_new_effect (ne) -> begin
(

let effects = (

let uu___114_4437 = env.effects
in {decls = (ne)::env.effects.decls; order = uu___114_4437.order; joins = uu___114_4437.joins})
in (

let uu___115_4438 = env
in {solver = uu___115_4438.solver; range = uu___115_4438.range; curmodule = uu___115_4438.curmodule; gamma = uu___115_4438.gamma; gamma_cache = uu___115_4438.gamma_cache; modules = uu___115_4438.modules; expected_typ = uu___115_4438.expected_typ; sigtab = uu___115_4438.sigtab; is_pattern = uu___115_4438.is_pattern; instantiate_imp = uu___115_4438.instantiate_imp; effects = effects; generalize = uu___115_4438.generalize; letrecs = uu___115_4438.letrecs; top_level = uu___115_4438.top_level; check_uvars = uu___115_4438.check_uvars; use_eq = uu___115_4438.use_eq; is_iface = uu___115_4438.is_iface; admit = uu___115_4438.admit; lax = uu___115_4438.lax; lax_universes = uu___115_4438.lax_universes; type_of = uu___115_4438.type_of; universe_of = uu___115_4438.universe_of; use_bv_sorts = uu___115_4438.use_bv_sorts; qname_and_index = uu___115_4438.qname_and_index}))
end
| FStar_Syntax_Syntax.Sig_sub_effect (sub1) -> begin
(

let compose_edges = (fun e1 e2 -> (

let composed_lift = (

let mlift_wp = (fun r wp1 -> (

let uu____4455 = (e1.mlift.mlift_wp r wp1)
in (e2.mlift.mlift_wp r uu____4455)))
in (

let mlift_term = (match (((e1.mlift.mlift_term), (e2.mlift.mlift_term))) with
| (Some (l1), Some (l2)) -> begin
Some ((fun t wp e -> (

let uu____4534 = (e1.mlift.mlift_wp t wp)
in (

let uu____4535 = (l1 t wp e)
in (l2 t uu____4534 uu____4535)))))
end
| uu____4536 -> begin
None
end)
in {mlift_wp = mlift_wp; mlift_term = mlift_term}))
in {msource = e1.msource; mtarget = e2.mtarget; mlift = composed_lift}))
in (

let mk_mlift_wp = (fun lift_t r wp1 -> (

let uu____4571 = (inst_tscheme lift_t)
in (match (uu____4571) with
| (uu____4576, lift_t1) -> begin
(

let uu____4578 = (

let uu____4581 = (

let uu____4582 = (

let uu____4592 = (

let uu____4594 = (FStar_Syntax_Syntax.as_arg r)
in (

let uu____4595 = (

let uu____4597 = (FStar_Syntax_Syntax.as_arg wp1)
in (uu____4597)::[])
in (uu____4594)::uu____4595))
in ((lift_t1), (uu____4592)))
in FStar_Syntax_Syntax.Tm_app (uu____4582))
in (FStar_Syntax_Syntax.mk uu____4581))
in (uu____4578 None wp1.FStar_Syntax_Syntax.pos))
end)))
in (

let sub_mlift_wp = (match (sub1.FStar_Syntax_Syntax.lift_wp) with
| Some (sub_lift_wp) -> begin
(mk_mlift_wp sub_lift_wp)
end
| None -> begin
(failwith "sub effect should\'ve been elaborated at this stage")
end)
in (

let mk_mlift_term = (fun lift_t r wp1 e -> (

let uu____4642 = (inst_tscheme lift_t)
in (match (uu____4642) with
| (uu____4647, lift_t1) -> begin
(

let uu____4649 = (

let uu____4652 = (

let uu____4653 = (

let uu____4663 = (

let uu____4665 = (FStar_Syntax_Syntax.as_arg r)
in (

let uu____4666 = (

let uu____4668 = (FStar_Syntax_Syntax.as_arg wp1)
in (

let uu____4669 = (

let uu____4671 = (FStar_Syntax_Syntax.as_arg e)
in (uu____4671)::[])
in (uu____4668)::uu____4669))
in (uu____4665)::uu____4666))
in ((lift_t1), (uu____4663)))
in FStar_Syntax_Syntax.Tm_app (uu____4653))
in (FStar_Syntax_Syntax.mk uu____4652))
in (uu____4649 None e.FStar_Syntax_Syntax.pos))
end)))
in (

let sub_mlift_term = (FStar_Util.map_opt sub1.FStar_Syntax_Syntax.lift mk_mlift_term)
in (

let edge = {msource = sub1.FStar_Syntax_Syntax.source; mtarget = sub1.FStar_Syntax_Syntax.target; mlift = {mlift_wp = sub_mlift_wp; mlift_term = sub_mlift_term}}
in (

let id_edge = (fun l -> {msource = sub1.FStar_Syntax_Syntax.source; mtarget = sub1.FStar_Syntax_Syntax.target; mlift = identity_mlift})
in (

let print_mlift = (fun l -> (

let bogus_term = (fun s -> (

let uu____4712 = (

let uu____4713 = (FStar_Ident.lid_of_path ((s)::[]) FStar_Range.dummyRange)
in (FStar_Syntax_Syntax.lid_as_fv uu____4713 FStar_Syntax_Syntax.Delta_constant None))
in (FStar_Syntax_Syntax.fv_to_tm uu____4712)))
in (

let arg = (bogus_term "ARG")
in (

let wp = (bogus_term "WP")
in (

let e = (bogus_term "COMP")
in (

let uu____4717 = (

let uu____4718 = (l.mlift_wp arg wp)
in (FStar_Syntax_Print.term_to_string uu____4718))
in (

let uu____4719 = (

let uu____4720 = (FStar_Util.map_opt l.mlift_term (fun l1 -> (

let uu____4735 = (l1 arg wp e)
in (FStar_Syntax_Print.term_to_string uu____4735))))
in (FStar_Util.dflt "none" uu____4720))
in (FStar_Util.format2 "{ wp : %s ; term : %s }" uu____4717 uu____4719))))))))
in (

let order = (edge)::env.effects.order
in (

let ms = (FStar_All.pipe_right env.effects.decls (FStar_List.map (fun e -> e.FStar_Syntax_Syntax.mname)))
in (

let find_edge = (fun order1 uu____4753 -> (match (uu____4753) with
| (i, j) -> begin
(match ((FStar_Ident.lid_equals i j)) with
| true -> begin
(FStar_All.pipe_right (id_edge i) (fun _0_28 -> Some (_0_28)))
end
| uu____4762 -> begin
(FStar_All.pipe_right order1 (FStar_Util.find_opt (fun e -> ((FStar_Ident.lid_equals e.msource i) && (FStar_Ident.lid_equals e.mtarget j)))))
end)
end))
in (

let order1 = (

let fold_fun = (fun order1 k -> (

let uu____4778 = (FStar_All.pipe_right ms (FStar_List.collect (fun i -> (match ((FStar_Ident.lid_equals i k)) with
| true -> begin
[]
end
| uu____4784 -> begin
(FStar_All.pipe_right ms (FStar_List.collect (fun j -> (match ((FStar_Ident.lid_equals j k)) with
| true -> begin
[]
end
| uu____4789 -> begin
(

let uu____4790 = (

let uu____4795 = (find_edge order1 ((i), (k)))
in (

let uu____4797 = (find_edge order1 ((k), (j)))
in ((uu____4795), (uu____4797))))
in (match (uu____4790) with
| (Some (e1), Some (e2)) -> begin
(

let uu____4806 = (compose_edges e1 e2)
in (uu____4806)::[])
end
| uu____4807 -> begin
[]
end))
end))))
end))))
in (FStar_List.append order1 uu____4778)))
in (FStar_All.pipe_right ms (FStar_List.fold_left fold_fun order)))
in (

let order2 = (FStar_Util.remove_dups (fun e1 e2 -> ((FStar_Ident.lid_equals e1.msource e2.msource) && (FStar_Ident.lid_equals e1.mtarget e2.mtarget))) order1)
in ((FStar_All.pipe_right order2 (FStar_List.iter (fun edge1 -> (

let uu____4822 = ((FStar_Ident.lid_equals edge1.msource FStar_Syntax_Const.effect_DIV_lid) && (

let uu____4823 = (lookup_effect_quals env edge1.mtarget)
in (FStar_All.pipe_right uu____4823 (FStar_List.contains FStar_Syntax_Syntax.TotalEffect))))
in (match (uu____4822) with
| true -> begin
(

let uu____4826 = (

let uu____4827 = (

let uu____4830 = (FStar_Util.format1 "Divergent computations cannot be included in an effect %s marked \'total\'" edge1.mtarget.FStar_Ident.str)
in (

let uu____4831 = (get_range env)
in ((uu____4830), (uu____4831))))
in FStar_Errors.Error (uu____4827))
in (Prims.raise uu____4826))
end
| uu____4832 -> begin
()
end)))));
(

let joins = (FStar_All.pipe_right ms (FStar_List.collect (fun i -> (FStar_All.pipe_right ms (FStar_List.collect (fun j -> (

let join_opt = (match ((FStar_Ident.lid_equals i j)) with
| true -> begin
Some (((i), ((id_edge i)), ((id_edge i))))
end
| uu____4878 -> begin
(FStar_All.pipe_right ms (FStar_List.fold_left (fun bopt k -> (

let uu____4894 = (

let uu____4899 = (find_edge order2 ((i), (k)))
in (

let uu____4901 = (find_edge order2 ((j), (k)))
in ((uu____4899), (uu____4901))))
in (match (uu____4894) with
| (Some (ik), Some (jk)) -> begin
(match (bopt) with
| None -> begin
Some (((k), (ik), (jk)))
end
| Some (ub, uu____4924, uu____4925) -> begin
(

let uu____4929 = (

let uu____4932 = (

let uu____4933 = (find_edge order2 ((k), (ub)))
in (FStar_Util.is_some uu____4933))
in (

let uu____4935 = (

let uu____4936 = (find_edge order2 ((ub), (k)))
in (FStar_Util.is_some uu____4936))
in ((uu____4932), (uu____4935))))
in (match (uu____4929) with
| (true, true) -> begin
(match ((FStar_Ident.lid_equals k ub)) with
| true -> begin
((FStar_Util.print_warning "Looking multiple times at the same upper bound candidate");
bopt;
)
end
| uu____4947 -> begin
(failwith "Found a cycle in the lattice")
end)
end
| (false, false) -> begin
bopt
end
| (true, false) -> begin
Some (((k), (ik), (jk)))
end
| (false, true) -> begin
bopt
end))
end)
end
| uu____4955 -> begin
bopt
end))) None))
end)
in (match (join_opt) with
| None -> begin
[]
end
| Some (k, e1, e2) -> begin
(((i), (j), (k), (e1.mlift), (e2.mlift)))::[]
end))))))))
in (

let effects = (

let uu___116_4994 = env.effects
in {decls = uu___116_4994.decls; order = order2; joins = joins})
in (

let uu___117_4995 = env
in {solver = uu___117_4995.solver; range = uu___117_4995.range; curmodule = uu___117_4995.curmodule; gamma = uu___117_4995.gamma; gamma_cache = uu___117_4995.gamma_cache; modules = uu___117_4995.modules; expected_typ = uu___117_4995.expected_typ; sigtab = uu___117_4995.sigtab; is_pattern = uu___117_4995.is_pattern; instantiate_imp = uu___117_4995.instantiate_imp; effects = effects; generalize = uu___117_4995.generalize; letrecs = uu___117_4995.letrecs; top_level = uu___117_4995.top_level; check_uvars = uu___117_4995.check_uvars; use_eq = uu___117_4995.use_eq; is_iface = uu___117_4995.is_iface; admit = uu___117_4995.admit; lax = uu___117_4995.lax; lax_universes = uu___117_4995.lax_universes; type_of = uu___117_4995.type_of; universe_of = uu___117_4995.universe_of; use_bv_sorts = uu___117_4995.use_bv_sorts; qname_and_index = uu___117_4995.qname_and_index})));
))))))))))))))
end
| uu____4996 -> begin
env
end))


let comp_to_comp_typ : env  ->  FStar_Syntax_Syntax.comp  ->  FStar_Syntax_Syntax.comp_typ = (fun env c -> (

let c1 = (match (c.FStar_Syntax_Syntax.n) with
| FStar_Syntax_Syntax.Total (t, None) -> begin
(

let u = (env.universe_of env t)
in (FStar_Syntax_Syntax.mk_Total' t (Some (u))))
end
| FStar_Syntax_Syntax.GTotal (t, None) -> begin
(

let u = (env.universe_of env t)
in (FStar_Syntax_Syntax.mk_GTotal' t (Some (u))))
end
| uu____5018 -> begin
c
end)
in (FStar_Syntax_Util.comp_to_comp_typ c1)))


let rec unfold_effect_abbrev : env  ->  FStar_Syntax_Syntax.comp  ->  FStar_Syntax_Syntax.comp_typ = (fun env comp -> (

let c = (comp_to_comp_typ env comp)
in (

let uu____5026 = (lookup_effect_abbrev env c.FStar_Syntax_Syntax.comp_univs c.FStar_Syntax_Syntax.effect_name)
in (match (uu____5026) with
| None -> begin
c
end
| Some (binders, cdef) -> begin
(

let uu____5036 = (FStar_Syntax_Subst.open_comp binders cdef)
in (match (uu____5036) with
| (binders1, cdef1) -> begin
((match (((FStar_List.length binders1) <> ((FStar_List.length c.FStar_Syntax_Syntax.effect_args) + (Prims.parse_int "1")))) with
| true -> begin
(

let uu____5053 = (

let uu____5054 = (

let uu____5057 = (

let uu____5058 = (FStar_Util.string_of_int (FStar_List.length binders1))
in (

let uu____5064 = (FStar_Util.string_of_int ((FStar_List.length c.FStar_Syntax_Syntax.effect_args) + (Prims.parse_int "1")))
in (

let uu____5072 = (

let uu____5073 = (FStar_Syntax_Syntax.mk_Comp c)
in (FStar_Syntax_Print.comp_to_string uu____5073))
in (FStar_Util.format3 "Effect constructor is not fully applied; expected %s args, got %s args, i.e., %s" uu____5058 uu____5064 uu____5072))))
in ((uu____5057), (comp.FStar_Syntax_Syntax.pos)))
in FStar_Errors.Error (uu____5054))
in (Prims.raise uu____5053))
end
| uu____5074 -> begin
()
end);
(

let inst1 = (

let uu____5077 = (

let uu____5083 = (FStar_Syntax_Syntax.as_arg c.FStar_Syntax_Syntax.result_typ)
in (uu____5083)::c.FStar_Syntax_Syntax.effect_args)
in (FStar_List.map2 (fun uu____5090 uu____5091 -> (match (((uu____5090), (uu____5091))) with
| ((x, uu____5105), (t, uu____5107)) -> begin
FStar_Syntax_Syntax.NT (((x), (t)))
end)) binders1 uu____5077))
in (

let c1 = (FStar_Syntax_Subst.subst_comp inst1 cdef1)
in (

let c2 = (

let uu____5122 = (

let uu___118_5123 = (comp_to_comp_typ env c1)
in {FStar_Syntax_Syntax.comp_univs = uu___118_5123.FStar_Syntax_Syntax.comp_univs; FStar_Syntax_Syntax.effect_name = uu___118_5123.FStar_Syntax_Syntax.effect_name; FStar_Syntax_Syntax.result_typ = uu___118_5123.FStar_Syntax_Syntax.result_typ; FStar_Syntax_Syntax.effect_args = uu___118_5123.FStar_Syntax_Syntax.effect_args; FStar_Syntax_Syntax.flags = c.FStar_Syntax_Syntax.flags})
in (FStar_All.pipe_right uu____5122 FStar_Syntax_Syntax.mk_Comp))
in (unfold_effect_abbrev env c2))));
)
end))
end))))


let effect_repr_aux = (fun only_reifiable env c u_c -> (

let uu____5153 = (

let uu____5155 = (norm_eff_name env (FStar_Syntax_Util.comp_effect_name c))
in (effect_decl_opt env uu____5155))
in (match (uu____5153) with
| None -> begin
None
end
| Some (ed) -> begin
(

let uu____5162 = (only_reifiable && (

let uu____5163 = (FStar_All.pipe_right ed.FStar_Syntax_Syntax.qualifiers (FStar_List.contains FStar_Syntax_Syntax.Reifiable))
in (not (uu____5163))))
in (match (uu____5162) with
| true -> begin
None
end
| uu____5170 -> begin
(match (ed.FStar_Syntax_Syntax.repr.FStar_Syntax_Syntax.n) with
| FStar_Syntax_Syntax.Tm_unknown -> begin
None
end
| uu____5176 -> begin
(

let c1 = (unfold_effect_abbrev env c)
in (

let uu____5178 = (

let uu____5187 = (FStar_List.hd c1.FStar_Syntax_Syntax.effect_args)
in ((c1.FStar_Syntax_Syntax.result_typ), (uu____5187)))
in (match (uu____5178) with
| (res_typ, wp) -> begin
(

let repr = (inst_effect_fun_with ((u_c)::[]) env ed (([]), (ed.FStar_Syntax_Syntax.repr)))
in (

let uu____5221 = (

let uu____5224 = (get_range env)
in (

let uu____5225 = (

let uu____5228 = (

let uu____5229 = (

let uu____5239 = (

let uu____5241 = (FStar_Syntax_Syntax.as_arg res_typ)
in (uu____5241)::(wp)::[])
in ((repr), (uu____5239)))
in FStar_Syntax_Syntax.Tm_app (uu____5229))
in (FStar_Syntax_Syntax.mk uu____5228))
in (uu____5225 None uu____5224)))
in Some (uu____5221)))
end)))
end)
end))
end)))


let effect_repr : env  ->  FStar_Syntax_Syntax.comp  ->  FStar_Syntax_Syntax.universe  ->  FStar_Syntax_Syntax.term Prims.option = (fun env c u_c -> (effect_repr_aux false env c u_c))


let reify_comp : env  ->  FStar_Syntax_Syntax.comp  ->  FStar_Syntax_Syntax.universe  ->  FStar_Syntax_Syntax.term = (fun env c u_c -> (

let no_reify = (fun l -> (

let uu____5285 = (

let uu____5286 = (

let uu____5289 = (

let uu____5290 = (FStar_Ident.string_of_lid l)
in (FStar_Util.format1 "Effect %s cannot be reified" uu____5290))
in (

let uu____5291 = (get_range env)
in ((uu____5289), (uu____5291))))
in FStar_Errors.Error (uu____5286))
in (Prims.raise uu____5285)))
in (

let uu____5292 = (effect_repr_aux true env c u_c)
in (match (uu____5292) with
| None -> begin
(no_reify (FStar_Syntax_Util.comp_effect_name c))
end
| Some (tm) -> begin
tm
end))))


let is_reifiable_effect : env  ->  FStar_Ident.lident  ->  Prims.bool = (fun env effect_lid -> (

let quals = (lookup_effect_quals env effect_lid)
in (FStar_List.contains FStar_Syntax_Syntax.Reifiable quals)))


let is_reifiable : env  ->  (FStar_Syntax_Syntax.lcomp, FStar_Syntax_Syntax.residual_comp) FStar_Util.either  ->  Prims.bool = (fun env c -> (

let effect_lid = (match (c) with
| FStar_Util.Inl (lc) -> begin
lc.FStar_Syntax_Syntax.eff_name
end
| FStar_Util.Inr (eff_name, uu____5324) -> begin
eff_name
end)
in (is_reifiable_effect env effect_lid)))


let is_reifiable_comp : env  ->  FStar_Syntax_Syntax.comp  ->  Prims.bool = (fun env c -> (match (c.FStar_Syntax_Syntax.n) with
| FStar_Syntax_Syntax.Comp (ct) -> begin
(is_reifiable_effect env ct.FStar_Syntax_Syntax.effect_name)
end
| uu____5337 -> begin
false
end))


let is_reifiable_function : env  ->  FStar_Syntax_Syntax.term  ->  Prims.bool = (fun env t -> (

let uu____5344 = (

let uu____5345 = (FStar_Syntax_Subst.compress t)
in uu____5345.FStar_Syntax_Syntax.n)
in (match (uu____5344) with
| FStar_Syntax_Syntax.Tm_arrow (uu____5348, c) -> begin
(is_reifiable_comp env c)
end
| uu____5360 -> begin
false
end)))


let push_in_gamma : env  ->  binding  ->  env = (fun env s -> (

let rec push1 = (fun x rest -> (match (rest) with
| ((Binding_sig (_))::_) | ((Binding_sig_inst (_))::_) -> begin
(x)::rest
end
| [] -> begin
(x)::[]
end
| (local)::rest1 -> begin
(

let uu____5385 = (push1 x rest1)
in (local)::uu____5385)
end))
in (

let uu___119_5387 = env
in (

let uu____5388 = (push1 s env.gamma)
in {solver = uu___119_5387.solver; range = uu___119_5387.range; curmodule = uu___119_5387.curmodule; gamma = uu____5388; gamma_cache = uu___119_5387.gamma_cache; modules = uu___119_5387.modules; expected_typ = uu___119_5387.expected_typ; sigtab = uu___119_5387.sigtab; is_pattern = uu___119_5387.is_pattern; instantiate_imp = uu___119_5387.instantiate_imp; effects = uu___119_5387.effects; generalize = uu___119_5387.generalize; letrecs = uu___119_5387.letrecs; top_level = uu___119_5387.top_level; check_uvars = uu___119_5387.check_uvars; use_eq = uu___119_5387.use_eq; is_iface = uu___119_5387.is_iface; admit = uu___119_5387.admit; lax = uu___119_5387.lax; lax_universes = uu___119_5387.lax_universes; type_of = uu___119_5387.type_of; universe_of = uu___119_5387.universe_of; use_bv_sorts = uu___119_5387.use_bv_sorts; qname_and_index = uu___119_5387.qname_and_index}))))


let push_sigelt : env  ->  FStar_Syntax_Syntax.sigelt  ->  env = (fun env s -> (

let env1 = (push_in_gamma env (Binding_sig ((((FStar_Syntax_Util.lids_of_sigelt s)), (s)))))
in (build_lattice env1 s)))


let push_sigelt_inst : env  ->  FStar_Syntax_Syntax.sigelt  ->  FStar_Syntax_Syntax.universes  ->  env = (fun env s us -> (

let env1 = (push_in_gamma env (Binding_sig_inst ((((FStar_Syntax_Util.lids_of_sigelt s)), (s), (us)))))
in (build_lattice env1 s)))


let push_local_binding : env  ->  binding  ->  env = (fun env b -> (

let uu___120_5415 = env
in {solver = uu___120_5415.solver; range = uu___120_5415.range; curmodule = uu___120_5415.curmodule; gamma = (b)::env.gamma; gamma_cache = uu___120_5415.gamma_cache; modules = uu___120_5415.modules; expected_typ = uu___120_5415.expected_typ; sigtab = uu___120_5415.sigtab; is_pattern = uu___120_5415.is_pattern; instantiate_imp = uu___120_5415.instantiate_imp; effects = uu___120_5415.effects; generalize = uu___120_5415.generalize; letrecs = uu___120_5415.letrecs; top_level = uu___120_5415.top_level; check_uvars = uu___120_5415.check_uvars; use_eq = uu___120_5415.use_eq; is_iface = uu___120_5415.is_iface; admit = uu___120_5415.admit; lax = uu___120_5415.lax; lax_universes = uu___120_5415.lax_universes; type_of = uu___120_5415.type_of; universe_of = uu___120_5415.universe_of; use_bv_sorts = uu___120_5415.use_bv_sorts; qname_and_index = uu___120_5415.qname_and_index}))


let push_bv : env  ->  FStar_Syntax_Syntax.bv  ->  env = (fun env x -> (push_local_binding env (Binding_var (x))))


let pop_bv : env  ->  (FStar_Syntax_Syntax.bv * env) Prims.option = (fun env -> (match (env.gamma) with
| (Binding_var (x))::rest -> begin
Some (((x), ((

let uu___121_5436 = env
in {solver = uu___121_5436.solver; range = uu___121_5436.range; curmodule = uu___121_5436.curmodule; gamma = rest; gamma_cache = uu___121_5436.gamma_cache; modules = uu___121_5436.modules; expected_typ = uu___121_5436.expected_typ; sigtab = uu___121_5436.sigtab; is_pattern = uu___121_5436.is_pattern; instantiate_imp = uu___121_5436.instantiate_imp; effects = uu___121_5436.effects; generalize = uu___121_5436.generalize; letrecs = uu___121_5436.letrecs; top_level = uu___121_5436.top_level; check_uvars = uu___121_5436.check_uvars; use_eq = uu___121_5436.use_eq; is_iface = uu___121_5436.is_iface; admit = uu___121_5436.admit; lax = uu___121_5436.lax; lax_universes = uu___121_5436.lax_universes; type_of = uu___121_5436.type_of; universe_of = uu___121_5436.universe_of; use_bv_sorts = uu___121_5436.use_bv_sorts; qname_and_index = uu___121_5436.qname_and_index}))))
end
| uu____5437 -> begin
None
end))


let push_binders : env  ->  FStar_Syntax_Syntax.binders  ->  env = (fun env bs -> (FStar_List.fold_left (fun env1 uu____5450 -> (match (uu____5450) with
| (x, uu____5454) -> begin
(push_bv env1 x)
end)) env bs))


let binding_of_lb : FStar_Syntax_Syntax.lbname  ->  (FStar_Syntax_Syntax.univ_name Prims.list * (FStar_Syntax_Syntax.term', FStar_Syntax_Syntax.term') FStar_Syntax_Syntax.syntax)  ->  binding = (fun x t -> (match (x) with
| FStar_Util.Inl (x1) -> begin
(

let x2 = (

let uu___122_5474 = x1
in {FStar_Syntax_Syntax.ppname = uu___122_5474.FStar_Syntax_Syntax.ppname; FStar_Syntax_Syntax.index = uu___122_5474.FStar_Syntax_Syntax.index; FStar_Syntax_Syntax.sort = (Prims.snd t)})
in Binding_var (x2))
end
| FStar_Util.Inr (fv) -> begin
Binding_lid (((fv.FStar_Syntax_Syntax.fv_name.FStar_Syntax_Syntax.v), (t)))
end))


let push_let_binding : env  ->  FStar_Syntax_Syntax.lbname  ->  FStar_Syntax_Syntax.tscheme  ->  env = (fun env lb ts -> (push_local_binding env (binding_of_lb lb ts)))


let push_module : env  ->  FStar_Syntax_Syntax.modul  ->  env = (fun env m -> ((add_sigelts env m.FStar_Syntax_Syntax.exports);
(

let uu___123_5504 = env
in {solver = uu___123_5504.solver; range = uu___123_5504.range; curmodule = uu___123_5504.curmodule; gamma = []; gamma_cache = uu___123_5504.gamma_cache; modules = (m)::env.modules; expected_typ = None; sigtab = uu___123_5504.sigtab; is_pattern = uu___123_5504.is_pattern; instantiate_imp = uu___123_5504.instantiate_imp; effects = uu___123_5504.effects; generalize = uu___123_5504.generalize; letrecs = uu___123_5504.letrecs; top_level = uu___123_5504.top_level; check_uvars = uu___123_5504.check_uvars; use_eq = uu___123_5504.use_eq; is_iface = uu___123_5504.is_iface; admit = uu___123_5504.admit; lax = uu___123_5504.lax; lax_universes = uu___123_5504.lax_universes; type_of = uu___123_5504.type_of; universe_of = uu___123_5504.universe_of; use_bv_sorts = uu___123_5504.use_bv_sorts; qname_and_index = uu___123_5504.qname_and_index});
))


let push_univ_vars : env  ->  FStar_Syntax_Syntax.univ_names  ->  env = (fun env xs -> (FStar_List.fold_left (fun env1 x -> (push_local_binding env1 (Binding_univ (x)))) env xs))


let set_expected_typ : env  ->  FStar_Syntax_Syntax.typ  ->  env = (fun env t -> (

let uu___124_5519 = env
in {solver = uu___124_5519.solver; range = uu___124_5519.range; curmodule = uu___124_5519.curmodule; gamma = uu___124_5519.gamma; gamma_cache = uu___124_5519.gamma_cache; modules = uu___124_5519.modules; expected_typ = Some (t); sigtab = uu___124_5519.sigtab; is_pattern = uu___124_5519.is_pattern; instantiate_imp = uu___124_5519.instantiate_imp; effects = uu___124_5519.effects; generalize = uu___124_5519.generalize; letrecs = uu___124_5519.letrecs; top_level = uu___124_5519.top_level; check_uvars = uu___124_5519.check_uvars; use_eq = false; is_iface = uu___124_5519.is_iface; admit = uu___124_5519.admit; lax = uu___124_5519.lax; lax_universes = uu___124_5519.lax_universes; type_of = uu___124_5519.type_of; universe_of = uu___124_5519.universe_of; use_bv_sorts = uu___124_5519.use_bv_sorts; qname_and_index = uu___124_5519.qname_and_index}))


let expected_typ : env  ->  FStar_Syntax_Syntax.typ Prims.option = (fun env -> (match (env.expected_typ) with
| None -> begin
None
end
| Some (t) -> begin
Some (t)
end))


let clear_expected_typ : env  ->  (env * FStar_Syntax_Syntax.typ Prims.option) = (fun env_ -> (

let uu____5535 = (expected_typ env_)
in (((

let uu___125_5538 = env_
in {solver = uu___125_5538.solver; range = uu___125_5538.range; curmodule = uu___125_5538.curmodule; gamma = uu___125_5538.gamma; gamma_cache = uu___125_5538.gamma_cache; modules = uu___125_5538.modules; expected_typ = None; sigtab = uu___125_5538.sigtab; is_pattern = uu___125_5538.is_pattern; instantiate_imp = uu___125_5538.instantiate_imp; effects = uu___125_5538.effects; generalize = uu___125_5538.generalize; letrecs = uu___125_5538.letrecs; top_level = uu___125_5538.top_level; check_uvars = uu___125_5538.check_uvars; use_eq = false; is_iface = uu___125_5538.is_iface; admit = uu___125_5538.admit; lax = uu___125_5538.lax; lax_universes = uu___125_5538.lax_universes; type_of = uu___125_5538.type_of; universe_of = uu___125_5538.universe_of; use_bv_sorts = uu___125_5538.use_bv_sorts; qname_and_index = uu___125_5538.qname_and_index})), (uu____5535))))


let finish_module : env  ->  FStar_Syntax_Syntax.modul  ->  env = (

let empty_lid = (FStar_Ident.lid_of_ids (((FStar_Ident.id_of_text ""))::[]))
in (fun env m -> (

let sigs = (match ((FStar_Ident.lid_equals m.FStar_Syntax_Syntax.name FStar_Syntax_Const.prims_lid)) with
| true -> begin
(

let uu____5549 = (FStar_All.pipe_right env.gamma (FStar_List.collect (fun uu___104_5553 -> (match (uu___104_5553) with
| Binding_sig (uu____5555, se) -> begin
(se)::[]
end
| uu____5559 -> begin
[]
end))))
in (FStar_All.pipe_right uu____5549 FStar_List.rev))
end
| uu____5562 -> begin
m.FStar_Syntax_Syntax.exports
end)
in ((add_sigelts env sigs);
(

let uu___126_5564 = env
in {solver = uu___126_5564.solver; range = uu___126_5564.range; curmodule = empty_lid; gamma = []; gamma_cache = uu___126_5564.gamma_cache; modules = (m)::env.modules; expected_typ = uu___126_5564.expected_typ; sigtab = uu___126_5564.sigtab; is_pattern = uu___126_5564.is_pattern; instantiate_imp = uu___126_5564.instantiate_imp; effects = uu___126_5564.effects; generalize = uu___126_5564.generalize; letrecs = uu___126_5564.letrecs; top_level = uu___126_5564.top_level; check_uvars = uu___126_5564.check_uvars; use_eq = uu___126_5564.use_eq; is_iface = uu___126_5564.is_iface; admit = uu___126_5564.admit; lax = uu___126_5564.lax; lax_universes = uu___126_5564.lax_universes; type_of = uu___126_5564.type_of; universe_of = uu___126_5564.universe_of; use_bv_sorts = uu___126_5564.use_bv_sorts; qname_and_index = uu___126_5564.qname_and_index});
))))


let uvars_in_env : env  ->  FStar_Syntax_Syntax.uvars = (fun env -> (

let no_uvs1 = (FStar_Syntax_Syntax.new_uv_set ())
in (

let ext = (fun out uvs -> (FStar_Util.set_union out uvs))
in (

let rec aux = (fun out g -> (match (g) with
| [] -> begin
out
end
| (Binding_univ (uu____5614))::tl1 -> begin
(aux out tl1)
end
| ((Binding_lid (_, (_, t)))::tl1) | ((Binding_var ({FStar_Syntax_Syntax.ppname = _; FStar_Syntax_Syntax.index = _; FStar_Syntax_Syntax.sort = t}))::tl1) -> begin
(

let uu____5629 = (

let uu____5633 = (FStar_Syntax_Free.uvars t)
in (ext out uu____5633))
in (aux uu____5629 tl1))
end
| ((Binding_sig (_))::_) | ((Binding_sig_inst (_))::_) -> begin
out
end))
in (aux no_uvs1 env.gamma)))))


let univ_vars : env  ->  FStar_Syntax_Syntax.universe_uvar FStar_Util.set = (fun env -> (

let no_univs = FStar_Syntax_Syntax.no_universe_uvars
in (

let ext = (fun out uvs -> (FStar_Util.set_union out uvs))
in (

let rec aux = (fun out g -> (match (g) with
| [] -> begin
out
end
| ((Binding_sig_inst (_))::tl1) | ((Binding_univ (_))::tl1) -> begin
(aux out tl1)
end
| ((Binding_lid (_, (_, t)))::tl1) | ((Binding_var ({FStar_Syntax_Syntax.ppname = _; FStar_Syntax_Syntax.index = _; FStar_Syntax_Syntax.sort = t}))::tl1) -> begin
(

let uu____5689 = (

let uu____5691 = (FStar_Syntax_Free.univs t)
in (ext out uu____5691))
in (aux uu____5689 tl1))
end
| (Binding_sig (uu____5693))::uu____5694 -> begin
out
end))
in (aux no_univs env.gamma)))))


let univnames : env  ->  FStar_Syntax_Syntax.univ_name FStar_Util.set = (fun env -> (

let no_univ_names = FStar_Syntax_Syntax.no_universe_names
in (

let ext = (fun out uvs -> (FStar_Util.set_union out uvs))
in (

let rec aux = (fun out g -> (match (g) with
| [] -> begin
out
end
| (Binding_sig_inst (uu____5731))::tl1 -> begin
(aux out tl1)
end
| (Binding_univ (uname))::tl1 -> begin
(

let uu____5741 = (FStar_Util.set_add uname out)
in (aux uu____5741 tl1))
end
| ((Binding_lid (_, (_, t)))::tl1) | ((Binding_var ({FStar_Syntax_Syntax.ppname = _; FStar_Syntax_Syntax.index = _; FStar_Syntax_Syntax.sort = t}))::tl1) -> begin
(

let uu____5755 = (

let uu____5757 = (FStar_Syntax_Free.univnames t)
in (ext out uu____5757))
in (aux uu____5755 tl1))
end
| (Binding_sig (uu____5759))::uu____5760 -> begin
out
end))
in (aux no_univ_names env.gamma)))))


let bound_vars_of_bindings : binding Prims.list  ->  FStar_Syntax_Syntax.bv Prims.list = (fun bs -> (FStar_All.pipe_right bs (FStar_List.collect (fun uu___105_5776 -> (match (uu___105_5776) with
| Binding_var (x) -> begin
(x)::[]
end
| (Binding_lid (_)) | (Binding_sig (_)) | (Binding_univ (_)) | (Binding_sig_inst (_)) -> begin
[]
end)))))


let binders_of_bindings : binding Prims.list  ->  FStar_Syntax_Syntax.binders = (fun bs -> (

let uu____5788 = (

let uu____5790 = (bound_vars_of_bindings bs)
in (FStar_All.pipe_right uu____5790 (FStar_List.map FStar_Syntax_Syntax.mk_binder)))
in (FStar_All.pipe_right uu____5788 FStar_List.rev)))


let bound_vars : env  ->  FStar_Syntax_Syntax.bv Prims.list = (fun env -> (bound_vars_of_bindings env.gamma))


let all_binders : env  ->  FStar_Syntax_Syntax.binders = (fun env -> (binders_of_bindings env.gamma))


let print_gamma : env  ->  Prims.unit = (fun env -> (

let uu____5806 = (

let uu____5807 = (FStar_All.pipe_right env.gamma (FStar_List.map (fun uu___106_5811 -> (match (uu___106_5811) with
| Binding_var (x) -> begin
(

let uu____5813 = (FStar_Syntax_Print.bv_to_string x)
in (Prims.strcat "Binding_var " uu____5813))
end
| Binding_univ (u) -> begin
(Prims.strcat "Binding_univ " u.FStar_Ident.idText)
end
| Binding_lid (l, uu____5816) -> begin
(

let uu____5817 = (FStar_Ident.string_of_lid l)
in (Prims.strcat "Binding_lid " uu____5817))
end
| Binding_sig (ls, uu____5819) -> begin
(

let uu____5822 = (

let uu____5823 = (FStar_All.pipe_right ls (FStar_List.map FStar_Ident.string_of_lid))
in (FStar_All.pipe_right uu____5823 (FStar_String.concat ", ")))
in (Prims.strcat "Binding_sig " uu____5822))
end
| Binding_sig_inst (ls, uu____5829, uu____5830) -> begin
(

let uu____5833 = (

let uu____5834 = (FStar_All.pipe_right ls (FStar_List.map FStar_Ident.string_of_lid))
in (FStar_All.pipe_right uu____5834 (FStar_String.concat ", ")))
in (Prims.strcat "Binding_sig_inst " uu____5833))
end))))
in (FStar_All.pipe_right uu____5807 (FStar_String.concat "::\n")))
in (FStar_All.pipe_right uu____5806 (FStar_Util.print1 "%s\n"))))


let eq_gamma : env  ->  env  ->  Prims.bool = (fun env env' -> (

let uu____5846 = (FStar_Util.physical_equality env.gamma env'.gamma)
in (match (uu____5846) with
| true -> begin
true
end
| uu____5848 -> begin
(

let g = (all_binders env)
in (

let g' = (all_binders env')
in (((FStar_List.length g) = (FStar_List.length g')) && (FStar_List.forall2 (fun uu____5863 uu____5864 -> (match (((uu____5863), (uu____5864))) with
| ((b1, uu____5874), (b2, uu____5876)) -> begin
(FStar_Syntax_Syntax.bv_eq b1 b2)
end)) g g'))))
end)))


let fold_env = (fun env f a -> (FStar_List.fold_right (fun e a1 -> (f a1 e)) env.gamma a))


let lidents : env  ->  FStar_Ident.lident Prims.list = (fun env -> (

let keys = (FStar_List.fold_left (fun keys uu___107_5919 -> (match (uu___107_5919) with
| Binding_sig (lids, uu____5923) -> begin
(FStar_List.append lids keys)
end
| uu____5926 -> begin
keys
end)) [] env.gamma)
in (FStar_Util.smap_fold (sigtab env) (fun uu____5928 v1 keys1 -> (FStar_List.append (FStar_Syntax_Util.lids_of_sigelt v1) keys1)) keys)))


let dummy_solver : solver_t = {init = (fun uu____5932 -> ()); push = (fun uu____5933 -> ()); pop = (fun uu____5934 -> ()); mark = (fun uu____5935 -> ()); reset_mark = (fun uu____5936 -> ()); commit_mark = (fun uu____5937 -> ()); encode_modul = (fun uu____5938 uu____5939 -> ()); encode_sig = (fun uu____5940 uu____5941 -> ()); preprocess = (fun e g -> (((e), (g)))::[]); solve = (fun uu____5948 uu____5949 uu____5950 -> ()); is_trivial = (fun uu____5954 uu____5955 -> false); finish = (fun uu____5956 -> ()); refresh = (fun uu____5957 -> ())}



>>>>>>> 54787939
<|MERGE_RESOLUTION|>--- conflicted
+++ resolved
@@ -1,2639 +1,6 @@
 
 open Prims
 type binding =
-<<<<<<< HEAD
-  | Binding_var of FStar_Syntax_Syntax.bv
-  | Binding_lid of (FStar_Ident.lident* FStar_Syntax_Syntax.tscheme)
-  | Binding_sig of (FStar_Ident.lident Prims.list*
-  FStar_Syntax_Syntax.sigelt)
-  | Binding_univ of FStar_Syntax_Syntax.univ_name
-  | Binding_sig_inst of (FStar_Ident.lident Prims.list*
-  FStar_Syntax_Syntax.sigelt* FStar_Syntax_Syntax.universes)
-let uu___is_Binding_var: binding -> Prims.bool =
-  fun projectee  ->
-    match projectee with | Binding_var _0 -> true | uu____29 -> false
-let __proj__Binding_var__item___0: binding -> FStar_Syntax_Syntax.bv =
-  fun projectee  -> match projectee with | Binding_var _0 -> _0
-let uu___is_Binding_lid: binding -> Prims.bool =
-  fun projectee  ->
-    match projectee with | Binding_lid _0 -> true | uu____43 -> false
-let __proj__Binding_lid__item___0:
-  binding -> (FStar_Ident.lident* FStar_Syntax_Syntax.tscheme) =
-  fun projectee  -> match projectee with | Binding_lid _0 -> _0
-let uu___is_Binding_sig: binding -> Prims.bool =
-  fun projectee  ->
-    match projectee with | Binding_sig _0 -> true | uu____64 -> false
-let __proj__Binding_sig__item___0:
-  binding -> (FStar_Ident.lident Prims.list* FStar_Syntax_Syntax.sigelt) =
-  fun projectee  -> match projectee with | Binding_sig _0 -> _0
-let uu___is_Binding_univ: binding -> Prims.bool =
-  fun projectee  ->
-    match projectee with | Binding_univ _0 -> true | uu____85 -> false
-let __proj__Binding_univ__item___0: binding -> FStar_Syntax_Syntax.univ_name
-  = fun projectee  -> match projectee with | Binding_univ _0 -> _0
-let uu___is_Binding_sig_inst: binding -> Prims.bool =
-  fun projectee  ->
-    match projectee with | Binding_sig_inst _0 -> true | uu____101 -> false
-let __proj__Binding_sig_inst__item___0:
-  binding ->
-    (FStar_Ident.lident Prims.list* FStar_Syntax_Syntax.sigelt*
-      FStar_Syntax_Syntax.universes)
-  = fun projectee  -> match projectee with | Binding_sig_inst _0 -> _0
-type delta_level =
-  | NoDelta
-  | Inlining
-  | Eager_unfolding_only
-  | Unfold of FStar_Syntax_Syntax.delta_depth
-let uu___is_NoDelta: delta_level -> Prims.bool =
-  fun projectee  ->
-    match projectee with | NoDelta  -> true | uu____127 -> false
-let uu___is_Inlining: delta_level -> Prims.bool =
-  fun projectee  ->
-    match projectee with | Inlining  -> true | uu____131 -> false
-let uu___is_Eager_unfolding_only: delta_level -> Prims.bool =
-  fun projectee  ->
-    match projectee with | Eager_unfolding_only  -> true | uu____135 -> false
-let uu___is_Unfold: delta_level -> Prims.bool =
-  fun projectee  ->
-    match projectee with | Unfold _0 -> true | uu____140 -> false
-let __proj__Unfold__item___0: delta_level -> FStar_Syntax_Syntax.delta_depth
-  = fun projectee  -> match projectee with | Unfold _0 -> _0
-type mlift =
-  {
-  mlift_wp:
-    FStar_Syntax_Syntax.typ ->
-      FStar_Syntax_Syntax.typ -> FStar_Syntax_Syntax.typ;
-  mlift_term:
-    (FStar_Syntax_Syntax.typ ->
-       FStar_Syntax_Syntax.typ ->
-         FStar_Syntax_Syntax.term -> FStar_Syntax_Syntax.term)
-      Prims.option;}
-type edge =
-  {
-  msource: FStar_Ident.lident;
-  mtarget: FStar_Ident.lident;
-  mlift: mlift;}
-type effects =
-  {
-  decls: FStar_Syntax_Syntax.eff_decl Prims.list;
-  order: edge Prims.list;
-  joins:
-    (FStar_Ident.lident* FStar_Ident.lident* FStar_Ident.lident* mlift*
-      mlift) Prims.list;}
-type cached_elt =
-  (((FStar_Syntax_Syntax.universes* FStar_Syntax_Syntax.typ),(FStar_Syntax_Syntax.sigelt*
-                                                               FStar_Syntax_Syntax.universes
-                                                               Prims.option))
-    FStar_Util.either* FStar_Range.range)
-type goal = FStar_Syntax_Syntax.term
-type env =
-  {
-  solver: solver_t;
-  range: FStar_Range.range;
-  curmodule: FStar_Ident.lident;
-  gamma: binding Prims.list;
-  gamma_cache: cached_elt FStar_Util.smap;
-  modules: FStar_Syntax_Syntax.modul Prims.list;
-  expected_typ: FStar_Syntax_Syntax.typ Prims.option;
-  sigtab: FStar_Syntax_Syntax.sigelt FStar_Util.smap;
-  is_pattern: Prims.bool;
-  instantiate_imp: Prims.bool;
-  effects: effects;
-  generalize: Prims.bool;
-  letrecs: (FStar_Syntax_Syntax.lbname* FStar_Syntax_Syntax.typ) Prims.list;
-  top_level: Prims.bool;
-  check_uvars: Prims.bool;
-  use_eq: Prims.bool;
-  is_iface: Prims.bool;
-  admit: Prims.bool;
-  lax: Prims.bool;
-  lax_universes: Prims.bool;
-  type_of:
-    env ->
-      FStar_Syntax_Syntax.term ->
-        (FStar_Syntax_Syntax.term* FStar_Syntax_Syntax.typ* guard_t);
-  universe_of:
-    env -> FStar_Syntax_Syntax.term -> FStar_Syntax_Syntax.universe;
-  use_bv_sorts: Prims.bool;
-  qname_and_index: (FStar_Ident.lident* Prims.int) Prims.option;}
-and solver_t =
-  {
-  init: env -> Prims.unit;
-  push: Prims.string -> Prims.unit;
-  pop: Prims.string -> Prims.unit;
-  mark: Prims.string -> Prims.unit;
-  reset_mark: Prims.string -> Prims.unit;
-  commit_mark: Prims.string -> Prims.unit;
-  encode_modul: env -> FStar_Syntax_Syntax.modul -> Prims.unit;
-  encode_sig: env -> FStar_Syntax_Syntax.sigelt -> Prims.unit;
-  preprocess: env -> goal -> (env* goal) Prims.list;
-  solve:
-    (Prims.unit -> Prims.string) Prims.option ->
-      env -> FStar_Syntax_Syntax.typ -> Prims.unit;
-  is_trivial: env -> FStar_Syntax_Syntax.typ -> Prims.bool;
-  finish: Prims.unit -> Prims.unit;
-  refresh: Prims.unit -> Prims.unit;}
-and guard_t =
-  {
-  guard_f: FStar_TypeChecker_Common.guard_formula;
-  deferred: FStar_TypeChecker_Common.deferred;
-  univ_ineqs:
-    (FStar_Syntax_Syntax.universe Prims.list*
-      FStar_TypeChecker_Common.univ_ineq Prims.list);
-  implicits:
-    (Prims.string* env* FStar_Syntax_Syntax.uvar* FStar_Syntax_Syntax.term*
-      FStar_Syntax_Syntax.typ* FStar_Range.range) Prims.list;}
-type implicits =
-  (Prims.string* env* FStar_Syntax_Syntax.uvar* FStar_Syntax_Syntax.term*
-    FStar_Syntax_Syntax.typ* FStar_Range.range) Prims.list
-type env_t = env
-type sigtable = FStar_Syntax_Syntax.sigelt FStar_Util.smap
-let should_verify: env -> Prims.bool =
-  fun env  ->
-    ((Prims.op_Negation env.lax) && (Prims.op_Negation env.admit)) &&
-      (FStar_Options.should_verify (env.curmodule).FStar_Ident.str)
-let visible_at: delta_level -> FStar_Syntax_Syntax.qualifier -> Prims.bool =
-  fun d  ->
-    fun q  ->
-      match (d, q) with
-      | (NoDelta ,_)
-        |(Eager_unfolding_only
-          ,FStar_Syntax_Syntax.Unfold_for_unification_and_vcgen )
-         |(Unfold _,FStar_Syntax_Syntax.Unfold_for_unification_and_vcgen )
-          |(Unfold _,FStar_Syntax_Syntax.Visible_default ) -> true
-      | (Inlining ,FStar_Syntax_Syntax.Inline_for_extraction ) -> true
-      | uu____839 -> false
-let default_table_size: Prims.int = Prims.parse_int "200"
-let new_sigtab uu____849 = FStar_Util.smap_create default_table_size
-let new_gamma_cache uu____857 =
-  FStar_Util.smap_create (Prims.parse_int "100")
-let initial_env:
-  (env ->
-     FStar_Syntax_Syntax.term ->
-       (FStar_Syntax_Syntax.term* FStar_Syntax_Syntax.typ* guard_t))
-    ->
-    (env -> FStar_Syntax_Syntax.term -> FStar_Syntax_Syntax.universe) ->
-      solver_t -> FStar_Ident.lident -> env
-  =
-  fun type_of  ->
-    fun universe_of  ->
-      fun solver  ->
-        fun module_lid  ->
-          let uu____896 = new_gamma_cache () in
-          let uu____898 = new_sigtab () in
-          {
-            solver;
-            range = FStar_Range.dummyRange;
-            curmodule = module_lid;
-            gamma = [];
-            gamma_cache = uu____896;
-            modules = [];
-            expected_typ = None;
-            sigtab = uu____898;
-            is_pattern = false;
-            instantiate_imp = true;
-            effects = { decls = []; order = []; joins = [] };
-            generalize = true;
-            letrecs = [];
-            top_level = false;
-            check_uvars = false;
-            use_eq = false;
-            is_iface = false;
-            admit = false;
-            lax = false;
-            lax_universes = false;
-            type_of;
-            universe_of;
-            use_bv_sorts = false;
-            qname_and_index = None
-          }
-let sigtab: env -> FStar_Syntax_Syntax.sigelt FStar_Util.smap =
-  fun env  -> env.sigtab
-let gamma_cache: env -> cached_elt FStar_Util.smap =
-  fun env  -> env.gamma_cache
-let query_indices:
-  (FStar_Ident.lident* Prims.int) Prims.list Prims.list FStar_ST.ref =
-  FStar_Util.mk_ref [[]]
-let push_query_indices: Prims.unit -> Prims.unit =
-  fun uu____938  ->
-    let uu____939 = FStar_ST.read query_indices in
-    match uu____939 with
-    | [] -> failwith "Empty query indices!"
-    | uu____953 ->
-        let uu____958 =
-          let uu____963 =
-            let uu____967 = FStar_ST.read query_indices in
-            FStar_List.hd uu____967 in
-          let uu____981 = FStar_ST.read query_indices in uu____963 ::
-            uu____981 in
-        FStar_ST.write query_indices uu____958
-let pop_query_indices: Prims.unit -> Prims.unit =
-  fun uu____1003  ->
-    let uu____1004 = FStar_ST.read query_indices in
-    match uu____1004 with
-    | [] -> failwith "Empty query indices!"
-    | hd1::tl1 -> FStar_ST.write query_indices tl1
-let add_query_index: (FStar_Ident.lident* Prims.int) -> Prims.unit =
-  fun uu____1040  ->
-    match uu____1040 with
-    | (l,n1) ->
-        let uu____1045 = FStar_ST.read query_indices in
-        (match uu____1045 with
-         | hd1::tl1 -> FStar_ST.write query_indices (((l, n1) :: hd1) :: tl1)
-         | uu____1079 -> failwith "Empty query indices")
-let peek_query_indices:
-  Prims.unit -> (FStar_Ident.lident* Prims.int) Prims.list =
-  fun uu____1089  ->
-    let uu____1090 = FStar_ST.read query_indices in FStar_List.hd uu____1090
-let commit_query_index_mark: Prims.unit -> Prims.unit =
-  fun uu____1106  ->
-    let uu____1107 = FStar_ST.read query_indices in
-    match uu____1107 with
-    | hd1::uu____1119::tl1 -> FStar_ST.write query_indices (hd1 :: tl1)
-    | uu____1146 -> failwith "Unmarked query index stack"
-let stack: env Prims.list FStar_ST.ref = FStar_Util.mk_ref []
-let push_stack: env -> env =
-  fun env  ->
-    (let uu____1160 =
-       let uu____1162 = FStar_ST.read stack in env :: uu____1162 in
-     FStar_ST.write stack uu____1160);
-    (let uu___108_1170 = env in
-     let uu____1171 = FStar_Util.smap_copy (gamma_cache env) in
-     let uu____1173 = FStar_Util.smap_copy (sigtab env) in
-     {
-       solver = (uu___108_1170.solver);
-       range = (uu___108_1170.range);
-       curmodule = (uu___108_1170.curmodule);
-       gamma = (uu___108_1170.gamma);
-       gamma_cache = uu____1171;
-       modules = (uu___108_1170.modules);
-       expected_typ = (uu___108_1170.expected_typ);
-       sigtab = uu____1173;
-       is_pattern = (uu___108_1170.is_pattern);
-       instantiate_imp = (uu___108_1170.instantiate_imp);
-       effects = (uu___108_1170.effects);
-       generalize = (uu___108_1170.generalize);
-       letrecs = (uu___108_1170.letrecs);
-       top_level = (uu___108_1170.top_level);
-       check_uvars = (uu___108_1170.check_uvars);
-       use_eq = (uu___108_1170.use_eq);
-       is_iface = (uu___108_1170.is_iface);
-       admit = (uu___108_1170.admit);
-       lax = (uu___108_1170.lax);
-       lax_universes = (uu___108_1170.lax_universes);
-       type_of = (uu___108_1170.type_of);
-       universe_of = (uu___108_1170.universe_of);
-       use_bv_sorts = (uu___108_1170.use_bv_sorts);
-       qname_and_index = (uu___108_1170.qname_and_index)
-     })
-let pop_stack: Prims.unit -> env =
-  fun uu____1177  ->
-    let uu____1178 = FStar_ST.read stack in
-    match uu____1178 with
-    | env::tl1 -> (FStar_ST.write stack tl1; env)
-    | uu____1190 -> failwith "Impossible: Too many pops"
-let cleanup_interactive: env -> Prims.unit = fun env  -> (env.solver).pop ""
-let push: env -> Prims.string -> env =
-  fun env  ->
-    fun msg  -> push_query_indices (); (env.solver).push msg; push_stack env
-let pop: env -> Prims.string -> env =
-  fun env  ->
-    fun msg  -> (env.solver).pop msg; pop_query_indices (); pop_stack ()
-let mark: env -> env =
-  fun env  ->
-    (env.solver).mark "USER MARK"; push_query_indices (); push_stack env
-let commit_mark: env -> env =
-  fun env  ->
-    commit_query_index_mark ();
-    (env.solver).commit_mark "USER MARK";
-    (let uu____1222 = pop_stack () in ());
-    env
-let reset_mark: env -> env =
-  fun env  ->
-    (env.solver).reset_mark "USER MARK"; pop_query_indices (); pop_stack ()
-let incr_query_index: env -> env =
-  fun env  ->
-    let qix = peek_query_indices () in
-    match env.qname_and_index with
-    | None  -> env
-    | Some (l,n1) ->
-        let uu____1241 =
-          FStar_All.pipe_right qix
-            (FStar_List.tryFind
-               (fun uu____1253  ->
-                  match uu____1253 with
-                  | (m,uu____1257) -> FStar_Ident.lid_equals l m)) in
-        (match uu____1241 with
-         | None  ->
-             let next = n1 + (Prims.parse_int "1") in
-             (add_query_index (l, next);
-              (let uu___109_1262 = env in
-               {
-                 solver = (uu___109_1262.solver);
-                 range = (uu___109_1262.range);
-                 curmodule = (uu___109_1262.curmodule);
-                 gamma = (uu___109_1262.gamma);
-                 gamma_cache = (uu___109_1262.gamma_cache);
-                 modules = (uu___109_1262.modules);
-                 expected_typ = (uu___109_1262.expected_typ);
-                 sigtab = (uu___109_1262.sigtab);
-                 is_pattern = (uu___109_1262.is_pattern);
-                 instantiate_imp = (uu___109_1262.instantiate_imp);
-                 effects = (uu___109_1262.effects);
-                 generalize = (uu___109_1262.generalize);
-                 letrecs = (uu___109_1262.letrecs);
-                 top_level = (uu___109_1262.top_level);
-                 check_uvars = (uu___109_1262.check_uvars);
-                 use_eq = (uu___109_1262.use_eq);
-                 is_iface = (uu___109_1262.is_iface);
-                 admit = (uu___109_1262.admit);
-                 lax = (uu___109_1262.lax);
-                 lax_universes = (uu___109_1262.lax_universes);
-                 type_of = (uu___109_1262.type_of);
-                 universe_of = (uu___109_1262.universe_of);
-                 use_bv_sorts = (uu___109_1262.use_bv_sorts);
-                 qname_and_index = (Some (l, next))
-               }))
-         | Some (uu____1265,m) ->
-             let next = m + (Prims.parse_int "1") in
-             (add_query_index (l, next);
-              (let uu___110_1271 = env in
-               {
-                 solver = (uu___110_1271.solver);
-                 range = (uu___110_1271.range);
-                 curmodule = (uu___110_1271.curmodule);
-                 gamma = (uu___110_1271.gamma);
-                 gamma_cache = (uu___110_1271.gamma_cache);
-                 modules = (uu___110_1271.modules);
-                 expected_typ = (uu___110_1271.expected_typ);
-                 sigtab = (uu___110_1271.sigtab);
-                 is_pattern = (uu___110_1271.is_pattern);
-                 instantiate_imp = (uu___110_1271.instantiate_imp);
-                 effects = (uu___110_1271.effects);
-                 generalize = (uu___110_1271.generalize);
-                 letrecs = (uu___110_1271.letrecs);
-                 top_level = (uu___110_1271.top_level);
-                 check_uvars = (uu___110_1271.check_uvars);
-                 use_eq = (uu___110_1271.use_eq);
-                 is_iface = (uu___110_1271.is_iface);
-                 admit = (uu___110_1271.admit);
-                 lax = (uu___110_1271.lax);
-                 lax_universes = (uu___110_1271.lax_universes);
-                 type_of = (uu___110_1271.type_of);
-                 universe_of = (uu___110_1271.universe_of);
-                 use_bv_sorts = (uu___110_1271.use_bv_sorts);
-                 qname_and_index = (Some (l, next))
-               })))
-let debug: env -> FStar_Options.debug_level_t -> Prims.bool =
-  fun env  ->
-    fun l  -> FStar_Options.debug_at_level (env.curmodule).FStar_Ident.str l
-let set_range: env -> FStar_Range.range -> env =
-  fun e  ->
-    fun r  ->
-      if r = FStar_Range.dummyRange
-      then e
-      else
-        (let uu___111_1287 = e in
-         {
-           solver = (uu___111_1287.solver);
-           range = r;
-           curmodule = (uu___111_1287.curmodule);
-           gamma = (uu___111_1287.gamma);
-           gamma_cache = (uu___111_1287.gamma_cache);
-           modules = (uu___111_1287.modules);
-           expected_typ = (uu___111_1287.expected_typ);
-           sigtab = (uu___111_1287.sigtab);
-           is_pattern = (uu___111_1287.is_pattern);
-           instantiate_imp = (uu___111_1287.instantiate_imp);
-           effects = (uu___111_1287.effects);
-           generalize = (uu___111_1287.generalize);
-           letrecs = (uu___111_1287.letrecs);
-           top_level = (uu___111_1287.top_level);
-           check_uvars = (uu___111_1287.check_uvars);
-           use_eq = (uu___111_1287.use_eq);
-           is_iface = (uu___111_1287.is_iface);
-           admit = (uu___111_1287.admit);
-           lax = (uu___111_1287.lax);
-           lax_universes = (uu___111_1287.lax_universes);
-           type_of = (uu___111_1287.type_of);
-           universe_of = (uu___111_1287.universe_of);
-           use_bv_sorts = (uu___111_1287.use_bv_sorts);
-           qname_and_index = (uu___111_1287.qname_and_index)
-         })
-let get_range: env -> FStar_Range.range = fun e  -> e.range
-let modules: env -> FStar_Syntax_Syntax.modul Prims.list =
-  fun env  -> env.modules
-let current_module: env -> FStar_Ident.lident = fun env  -> env.curmodule
-let set_current_module: env -> FStar_Ident.lident -> env =
-  fun env  ->
-    fun lid  ->
-      let uu___112_1304 = env in
-      {
-        solver = (uu___112_1304.solver);
-        range = (uu___112_1304.range);
-        curmodule = lid;
-        gamma = (uu___112_1304.gamma);
-        gamma_cache = (uu___112_1304.gamma_cache);
-        modules = (uu___112_1304.modules);
-        expected_typ = (uu___112_1304.expected_typ);
-        sigtab = (uu___112_1304.sigtab);
-        is_pattern = (uu___112_1304.is_pattern);
-        instantiate_imp = (uu___112_1304.instantiate_imp);
-        effects = (uu___112_1304.effects);
-        generalize = (uu___112_1304.generalize);
-        letrecs = (uu___112_1304.letrecs);
-        top_level = (uu___112_1304.top_level);
-        check_uvars = (uu___112_1304.check_uvars);
-        use_eq = (uu___112_1304.use_eq);
-        is_iface = (uu___112_1304.is_iface);
-        admit = (uu___112_1304.admit);
-        lax = (uu___112_1304.lax);
-        lax_universes = (uu___112_1304.lax_universes);
-        type_of = (uu___112_1304.type_of);
-        universe_of = (uu___112_1304.universe_of);
-        use_bv_sorts = (uu___112_1304.use_bv_sorts);
-        qname_and_index = (uu___112_1304.qname_and_index)
-      }
-let has_interface: env -> FStar_Ident.lident -> Prims.bool =
-  fun env  ->
-    fun l  ->
-      FStar_All.pipe_right env.modules
-        (FStar_Util.for_some
-           (fun m  ->
-              m.FStar_Syntax_Syntax.is_interface &&
-                (FStar_Ident.lid_equals m.FStar_Syntax_Syntax.name l)))
-let find_in_sigtab:
-  env -> FStar_Ident.lident -> FStar_Syntax_Syntax.sigelt Prims.option =
-  fun env  ->
-    fun lid  ->
-      FStar_Util.smap_try_find (sigtab env) (FStar_Ident.text_of_lid lid)
-let name_not_found: FStar_Ident.lid -> Prims.string =
-  fun l  -> FStar_Util.format1 "Name \"%s\" not found" l.FStar_Ident.str
-let variable_not_found: FStar_Syntax_Syntax.bv -> Prims.string =
-  fun v1  ->
-    let uu____1326 = FStar_Syntax_Print.bv_to_string v1 in
-    FStar_Util.format1 "Variable \"%s\" not found" uu____1326
-let new_u_univ: Prims.unit -> FStar_Syntax_Syntax.universe =
-  fun uu____1329  ->
-    let uu____1330 = FStar_Unionfind.fresh None in
-    FStar_Syntax_Syntax.U_unif uu____1330
-let inst_tscheme_with:
-  FStar_Syntax_Syntax.tscheme ->
-    FStar_Syntax_Syntax.universes ->
-      (FStar_Syntax_Syntax.universes* FStar_Syntax_Syntax.term)
-  =
-  fun ts  ->
-    fun us  ->
-      match (ts, us) with
-      | (([],t),[]) -> ([], t)
-      | ((formals,t),uu____1353) ->
-          let n1 = (FStar_List.length formals) - (Prims.parse_int "1") in
-          let vs =
-            FStar_All.pipe_right us
-              (FStar_List.mapi
-                 (fun i  -> fun u  -> FStar_Syntax_Syntax.UN ((n1 - i), u))) in
-          let uu____1369 = FStar_Syntax_Subst.subst vs t in (us, uu____1369)
-let inst_tscheme:
-  FStar_Syntax_Syntax.tscheme ->
-    (FStar_Syntax_Syntax.universes* FStar_Syntax_Syntax.term)
-  =
-  fun uu___96_1374  ->
-    match uu___96_1374 with
-    | ([],t) -> ([], t)
-    | (us,t) ->
-        let us' =
-          FStar_All.pipe_right us
-            (FStar_List.map (fun uu____1388  -> new_u_univ ())) in
-        inst_tscheme_with (us, t) us'
-let inst_tscheme_with_range:
-  FStar_Range.range ->
-    FStar_Syntax_Syntax.tscheme ->
-      (FStar_Syntax_Syntax.universes* FStar_Syntax_Syntax.term)
-  =
-  fun r  ->
-    fun t  ->
-      let uu____1398 = inst_tscheme t in
-      match uu____1398 with
-      | (us,t1) ->
-          let uu____1405 = FStar_Syntax_Subst.set_use_range r t1 in
-          (us, uu____1405)
-let inst_effect_fun_with:
-  FStar_Syntax_Syntax.universes ->
-    env ->
-      FStar_Syntax_Syntax.eff_decl ->
-        FStar_Syntax_Syntax.tscheme -> FStar_Syntax_Syntax.term
-  =
-  fun insts  ->
-    fun env  ->
-      fun ed  ->
-        fun uu____1417  ->
-          match uu____1417 with
-          | (us,t) ->
-              (match ed.FStar_Syntax_Syntax.binders with
-               | [] ->
-                   let univs1 =
-                     FStar_List.append ed.FStar_Syntax_Syntax.univs us in
-                   (if
-                      (FStar_List.length insts) <> (FStar_List.length univs1)
-                    then
-                      (let uu____1431 =
-                         let uu____1432 =
-                           FStar_All.pipe_left FStar_Util.string_of_int
-                             (FStar_List.length univs1) in
-                         let uu____1435 =
-                           FStar_All.pipe_left FStar_Util.string_of_int
-                             (FStar_List.length insts) in
-                         let uu____1438 =
-                           FStar_Syntax_Print.lid_to_string
-                             ed.FStar_Syntax_Syntax.mname in
-                         let uu____1439 = FStar_Syntax_Print.term_to_string t in
-                         FStar_Util.format4
-                           "Expected %s instantiations; got %s; failed universe instantiation in effect %s\n\t%s\n"
-                           uu____1432 uu____1435 uu____1438 uu____1439 in
-                       failwith uu____1431)
-                    else ();
-                    (let uu____1441 =
-                       inst_tscheme_with
-                         ((FStar_List.append ed.FStar_Syntax_Syntax.univs us),
-                           t) insts in
-                     Prims.snd uu____1441))
-               | uu____1445 ->
-                   let uu____1446 =
-                     let uu____1447 =
-                       FStar_Syntax_Print.lid_to_string
-                         ed.FStar_Syntax_Syntax.mname in
-                     FStar_Util.format1
-                       "Unexpected use of an uninstantiated effect: %s\n"
-                       uu____1447 in
-                   failwith uu____1446)
-type tri =
-  | Yes
-  | No
-  | Maybe
-let uu___is_Yes: tri -> Prims.bool =
-  fun projectee  -> match projectee with | Yes  -> true | uu____1451 -> false
-let uu___is_No: tri -> Prims.bool =
-  fun projectee  -> match projectee with | No  -> true | uu____1455 -> false
-let uu___is_Maybe: tri -> Prims.bool =
-  fun projectee  ->
-    match projectee with | Maybe  -> true | uu____1459 -> false
-let in_cur_mod: env -> FStar_Ident.lident -> tri =
-  fun env  ->
-    fun l  ->
-      let cur = current_module env in
-      if l.FStar_Ident.nsstr = cur.FStar_Ident.str
-      then Yes
-      else
-        if FStar_Util.starts_with l.FStar_Ident.nsstr cur.FStar_Ident.str
-        then
-          (let lns = FStar_List.append l.FStar_Ident.ns [l.FStar_Ident.ident] in
-           let cur1 =
-             FStar_List.append cur.FStar_Ident.ns [cur.FStar_Ident.ident] in
-           let rec aux c l1 =
-             match (c, l1) with
-             | ([],uu____1485) -> Maybe
-             | (uu____1489,[]) -> No
-             | (hd1::tl1,hd'::tl') when
-                 hd1.FStar_Ident.idText = hd'.FStar_Ident.idText ->
-                 aux tl1 tl'
-             | uu____1501 -> No in
-           aux cur1 lns)
-        else No
-let lookup_qname:
-  env ->
-    FStar_Ident.lident ->
-      (((FStar_Syntax_Syntax.universes* FStar_Syntax_Syntax.typ),(FStar_Syntax_Syntax.sigelt*
-                                                                   FStar_Syntax_Syntax.universes
-                                                                   Prims.option))
-        FStar_Util.either* FStar_Range.range) Prims.option
-  =
-  fun env  ->
-    fun lid  ->
-      let cur_mod = in_cur_mod env lid in
-      let cache t =
-        FStar_Util.smap_add (gamma_cache env) lid.FStar_Ident.str t; Some t in
-      let found =
-        if cur_mod <> No
-        then
-          let uu____1561 =
-            FStar_Util.smap_try_find (gamma_cache env) lid.FStar_Ident.str in
-          match uu____1561 with
-          | None  ->
-              FStar_Util.find_map env.gamma
-                (fun uu___97_1582  ->
-                   match uu___97_1582 with
-                   | Binding_lid (l,t) ->
-                       if FStar_Ident.lid_equals lid l
-                       then
-                         let uu____1605 =
-                           let uu____1615 =
-                             let uu____1623 = inst_tscheme t in
-                             FStar_Util.Inl uu____1623 in
-                           (uu____1615, (FStar_Ident.range_of_lid l)) in
-                         Some uu____1605
-                       else None
-                   | Binding_sig
-                       (uu____1657,{
-                                     FStar_Syntax_Syntax.sigel =
-                                       FStar_Syntax_Syntax.Sig_bundle
-                                       (ses,uu____1659,uu____1660);
-                                     FStar_Syntax_Syntax.sigrng = uu____1661;_})
-                       ->
-                       FStar_Util.find_map ses
-                         (fun se  ->
-                            let uu____1671 =
-                              FStar_All.pipe_right
-                                (FStar_Syntax_Util.lids_of_sigelt se)
-                                (FStar_Util.for_some
-                                   (FStar_Ident.lid_equals lid)) in
-                            if uu____1671
-                            then
-                              cache
-                                ((FStar_Util.Inr (se, None)),
-                                  (FStar_Syntax_Util.range_of_sigelt se))
-                            else None)
-                   | Binding_sig (lids,s) ->
-                       let maybe_cache t =
-                         match s.FStar_Syntax_Syntax.sigel with
-                         | FStar_Syntax_Syntax.Sig_declare_typ uu____1698 ->
-                             Some t
-                         | uu____1704 -> cache t in
-                       let uu____1705 =
-                         FStar_List.tryFind (FStar_Ident.lid_equals lid) lids in
-                       (match uu____1705 with
-                        | None  -> None
-                        | Some l ->
-                            maybe_cache
-                              ((FStar_Util.Inr (s, None)),
-                                (FStar_Ident.range_of_lid l)))
-                   | Binding_sig_inst (lids,s,us) ->
-                       let uu____1745 =
-                         FStar_List.tryFind (FStar_Ident.lid_equals lid) lids in
-                       (match uu____1745 with
-                        | None  -> None
-                        | Some l ->
-                            Some
-                              ((FStar_Util.Inr (s, (Some us))),
-                                (FStar_Ident.range_of_lid l)))
-                   | uu____1789 -> None)
-          | se -> se
-        else None in
-      if FStar_Util.is_some found
-      then found
-      else
-        (let uu____1831 =
-           (cur_mod <> Yes) || (has_interface env env.curmodule) in
-         if uu____1831
-         then
-           let uu____1842 = find_in_sigtab env lid in
-           match uu____1842 with
-           | Some se ->
-               Some
-                 ((FStar_Util.Inr (se, None)),
-                   (FStar_Syntax_Util.range_of_sigelt se))
-           | None  -> None
-         else None)
-let rec add_sigelt: env -> FStar_Syntax_Syntax.sigelt -> Prims.unit =
-  fun env  ->
-    fun se  ->
-      match se.FStar_Syntax_Syntax.sigel with
-      | FStar_Syntax_Syntax.Sig_bundle (ses,uu____1908,uu____1909) ->
-          add_sigelts env ses
-      | uu____1916 ->
-          let lids = FStar_Syntax_Util.lids_of_sigelt se in
-          (FStar_List.iter
-             (fun l  -> FStar_Util.smap_add (sigtab env) l.FStar_Ident.str se)
-             lids;
-           (match se.FStar_Syntax_Syntax.sigel with
-            | FStar_Syntax_Syntax.Sig_new_effect ne ->
-                FStar_All.pipe_right ne.FStar_Syntax_Syntax.actions
-                  (FStar_List.iter
-                     (fun a  ->
-                        let se_let =
-                          FStar_Syntax_Util.action_as_lb
-                            ne.FStar_Syntax_Syntax.mname a in
-                        FStar_Util.smap_add (sigtab env)
-                          (a.FStar_Syntax_Syntax.action_name).FStar_Ident.str
-                          se_let))
-            | uu____1925 -> ()))
-and add_sigelts: env -> FStar_Syntax_Syntax.sigelt Prims.list -> Prims.unit =
-  fun env  ->
-    fun ses  -> FStar_All.pipe_right ses (FStar_List.iter (add_sigelt env))
-let try_lookup_bv:
-  env ->
-    FStar_Syntax_Syntax.bv ->
-      ((FStar_Syntax_Syntax.term',FStar_Syntax_Syntax.term')
-        FStar_Syntax_Syntax.syntax* FStar_Range.range) Prims.option
-  =
-  fun env  ->
-    fun bv  ->
-      FStar_Util.find_map env.gamma
-        (fun uu___98_1943  ->
-           match uu___98_1943 with
-           | Binding_var id when FStar_Syntax_Syntax.bv_eq id bv ->
-               Some
-                 ((id.FStar_Syntax_Syntax.sort),
-                   ((id.FStar_Syntax_Syntax.ppname).FStar_Ident.idRange))
-           | uu____1956 -> None)
-let lookup_type_of_let:
-  FStar_Syntax_Syntax.sigelt ->
-    FStar_Ident.lident ->
-      ((FStar_Syntax_Syntax.universes* FStar_Syntax_Syntax.term)*
-        FStar_Range.range) Prims.option
-  =
-  fun se  ->
-    fun lid  ->
-      match se.FStar_Syntax_Syntax.sigel with
-      | FStar_Syntax_Syntax.Sig_let
-          ((uu____1977,lb::[]),uu____1979,uu____1980,uu____1981) ->
-          let uu____1992 =
-            let uu____1997 =
-              inst_tscheme
-                ((lb.FStar_Syntax_Syntax.lbunivs),
-                  (lb.FStar_Syntax_Syntax.lbtyp)) in
-            let uu____2003 =
-              FStar_Syntax_Syntax.range_of_lbname
-                lb.FStar_Syntax_Syntax.lbname in
-            (uu____1997, uu____2003) in
-          Some uu____1992
-      | FStar_Syntax_Syntax.Sig_let
-          ((uu____2010,lbs),uu____2012,uu____2013,uu____2014) ->
-          FStar_Util.find_map lbs
-            (fun lb  ->
-               match lb.FStar_Syntax_Syntax.lbname with
-               | FStar_Util.Inl uu____2036 -> failwith "impossible"
-               | FStar_Util.Inr fv ->
-                   let uu____2043 = FStar_Syntax_Syntax.fv_eq_lid fv lid in
-                   if uu____2043
-                   then
-                     let uu____2049 =
-                       let uu____2054 =
-                         inst_tscheme
-                           ((lb.FStar_Syntax_Syntax.lbunivs),
-                             (lb.FStar_Syntax_Syntax.lbtyp)) in
-                       let uu____2060 = FStar_Syntax_Syntax.range_of_fv fv in
-                       (uu____2054, uu____2060) in
-                     Some uu____2049
-                   else None)
-      | uu____2072 -> None
-let effect_signature:
-  FStar_Syntax_Syntax.sigelt ->
-    ((FStar_Syntax_Syntax.universes* FStar_Syntax_Syntax.term)*
-      FStar_Range.range) Prims.option
-  =
-  fun se  ->
-    match se.FStar_Syntax_Syntax.sigel with
-    | FStar_Syntax_Syntax.Sig_new_effect ne ->
-        let uu____2091 =
-          let uu____2096 =
-            let uu____2099 =
-              let uu____2100 =
-                let uu____2103 =
-                  FStar_Syntax_Syntax.mk_Total
-                    ne.FStar_Syntax_Syntax.signature in
-                FStar_Syntax_Util.arrow ne.FStar_Syntax_Syntax.binders
-                  uu____2103 in
-              ((ne.FStar_Syntax_Syntax.univs), uu____2100) in
-            inst_tscheme uu____2099 in
-          (uu____2096, (se.FStar_Syntax_Syntax.sigrng)) in
-        Some uu____2091
-    | FStar_Syntax_Syntax.Sig_effect_abbrev
-        (lid,us,binders,uu____2117,uu____2118,uu____2119) ->
-        let uu____2124 =
-          let uu____2129 =
-            let uu____2132 =
-              let uu____2133 =
-                let uu____2136 =
-                  FStar_Syntax_Syntax.mk_Total FStar_Syntax_Syntax.teff in
-                FStar_Syntax_Util.arrow binders uu____2136 in
-              (us, uu____2133) in
-            inst_tscheme uu____2132 in
-          (uu____2129, (se.FStar_Syntax_Syntax.sigrng)) in
-        Some uu____2124
-    | uu____2147 -> None
-let try_lookup_lid_aux:
-  env ->
-    FStar_Ident.lident ->
-      ((FStar_Syntax_Syntax.universes*
-        (FStar_Syntax_Syntax.term',FStar_Syntax_Syntax.term')
-        FStar_Syntax_Syntax.syntax)* FStar_Range.range) Prims.option
-  =
-  fun env  ->
-    fun lid  ->
-      let mapper uu____2182 =
-        match uu____2182 with
-        | (lr,rng) ->
-            (match lr with
-             | FStar_Util.Inl t -> Some (t, rng)
-             | FStar_Util.Inr
-                 ({
-                    FStar_Syntax_Syntax.sigel =
-                      FStar_Syntax_Syntax.Sig_datacon
-                      (uu____2232,uvs,t,uu____2235,uu____2236,uu____2237,uu____2238);
-                    FStar_Syntax_Syntax.sigrng = uu____2239;_},None
-                  )
-                 ->
-                 let uu____2250 =
-                   let uu____2255 = inst_tscheme (uvs, t) in
-                   (uu____2255, rng) in
-                 Some uu____2250
-             | FStar_Util.Inr
-                 ({
-                    FStar_Syntax_Syntax.sigel =
-                      FStar_Syntax_Syntax.Sig_declare_typ (l,uvs,t,qs);
-                    FStar_Syntax_Syntax.sigrng = uu____2268;_},None
-                  )
-                 ->
-                 let uu____2277 =
-                   let uu____2278 = in_cur_mod env l in uu____2278 = Yes in
-                 if uu____2277
-                 then
-                   let uu____2284 =
-                     (FStar_All.pipe_right qs
-                        (FStar_List.contains FStar_Syntax_Syntax.Assumption))
-                       || env.is_iface in
-                   (if uu____2284
-                    then
-                      let uu____2291 =
-                        let uu____2296 = inst_tscheme (uvs, t) in
-                        (uu____2296, rng) in
-                      Some uu____2291
-                    else None)
-                 else
-                   (let uu____2311 =
-                      let uu____2316 = inst_tscheme (uvs, t) in
-                      (uu____2316, rng) in
-                    Some uu____2311)
-             | FStar_Util.Inr
-                 ({
-                    FStar_Syntax_Syntax.sigel =
-                      FStar_Syntax_Syntax.Sig_inductive_typ
-                      (lid1,uvs,tps,k,uu____2329,uu____2330,uu____2331);
-                    FStar_Syntax_Syntax.sigrng = uu____2332;_},None
-                  )
-                 ->
-                 (match tps with
-                  | [] ->
-                      let uu____2352 =
-                        let uu____2357 = inst_tscheme (uvs, k) in
-                        (uu____2357, rng) in
-                      Some uu____2352
-                  | uu____2366 ->
-                      let uu____2367 =
-                        let uu____2372 =
-                          let uu____2375 =
-                            let uu____2376 =
-                              let uu____2379 = FStar_Syntax_Syntax.mk_Total k in
-                              FStar_Syntax_Util.flat_arrow tps uu____2379 in
-                            (uvs, uu____2376) in
-                          inst_tscheme uu____2375 in
-                        (uu____2372, rng) in
-                      Some uu____2367)
-             | FStar_Util.Inr
-                 ({
-                    FStar_Syntax_Syntax.sigel =
-                      FStar_Syntax_Syntax.Sig_inductive_typ
-                      (lid1,uvs,tps,k,uu____2394,uu____2395,uu____2396);
-                    FStar_Syntax_Syntax.sigrng = uu____2397;_},Some
-                  us)
-                 ->
-                 (match tps with
-                  | [] ->
-                      let uu____2418 =
-                        let uu____2423 = inst_tscheme_with (uvs, k) us in
-                        (uu____2423, rng) in
-                      Some uu____2418
-                  | uu____2432 ->
-                      let uu____2433 =
-                        let uu____2438 =
-                          let uu____2441 =
-                            let uu____2442 =
-                              let uu____2445 = FStar_Syntax_Syntax.mk_Total k in
-                              FStar_Syntax_Util.flat_arrow tps uu____2445 in
-                            (uvs, uu____2442) in
-                          inst_tscheme_with uu____2441 us in
-                        (uu____2438, rng) in
-                      Some uu____2433)
-             | FStar_Util.Inr se ->
-                 let uu____2465 =
-                   match se with
-                   | ({
-                        FStar_Syntax_Syntax.sigel =
-                          FStar_Syntax_Syntax.Sig_let uu____2476;
-                        FStar_Syntax_Syntax.sigrng = uu____2477;_},None
-                      ) -> lookup_type_of_let (Prims.fst se) lid
-                   | uu____2487 -> effect_signature (Prims.fst se) in
-                 FStar_All.pipe_right uu____2465
-                   (FStar_Util.map_option
-                      (fun uu____2510  ->
-                         match uu____2510 with | (us_t,rng1) -> (us_t, rng1)))) in
-      let uu____2527 =
-        let uu____2533 = lookup_qname env lid in
-        FStar_Util.bind_opt uu____2533 mapper in
-      match uu____2527 with
-      | Some ((us,t),r) ->
-          Some
-            ((us,
-               (let uu___113_2585 = t in
-                {
-                  FStar_Syntax_Syntax.n =
-                    (uu___113_2585.FStar_Syntax_Syntax.n);
-                  FStar_Syntax_Syntax.tk =
-                    (uu___113_2585.FStar_Syntax_Syntax.tk);
-                  FStar_Syntax_Syntax.pos = (FStar_Ident.range_of_lid lid);
-                  FStar_Syntax_Syntax.vars =
-                    (uu___113_2585.FStar_Syntax_Syntax.vars)
-                })), r)
-      | None  -> None
-let lid_exists: env -> FStar_Ident.lident -> Prims.bool =
-  fun env  ->
-    fun l  ->
-      let uu____2606 = lookup_qname env l in
-      match uu____2606 with | None  -> false | Some uu____2626 -> true
-let lookup_bv:
-  env ->
-    FStar_Syntax_Syntax.bv -> (FStar_Syntax_Syntax.typ* FStar_Range.range)
-  =
-  fun env  ->
-    fun bv  ->
-      let bvr = FStar_Syntax_Syntax.range_of_bv bv in
-      let uu____2654 = try_lookup_bv env bv in
-      match uu____2654 with
-      | None  ->
-          let uu____2662 =
-            let uu____2663 =
-              let uu____2666 = variable_not_found bv in (uu____2666, bvr) in
-            FStar_Errors.Error uu____2663 in
-          Prims.raise uu____2662
-      | Some (t,r) ->
-          let uu____2673 = FStar_Syntax_Subst.set_use_range bvr t in
-          let uu____2674 = FStar_Range.set_use_range r bvr in
-          (uu____2673, uu____2674)
-let try_lookup_lid:
-  env ->
-    FStar_Ident.lident ->
-      ((FStar_Syntax_Syntax.universes* FStar_Syntax_Syntax.typ)*
-        FStar_Range.range) Prims.option
-  =
-  fun env  ->
-    fun l  ->
-      let uu____2686 = try_lookup_lid_aux env l in
-      match uu____2686 with
-      | None  -> None
-      | Some ((us,t),r) ->
-          let use_range = FStar_Ident.range_of_lid l in
-          let r1 = FStar_Range.set_use_range r use_range in
-          let uu____2728 =
-            let uu____2733 =
-              let uu____2736 = FStar_Syntax_Subst.set_use_range use_range t in
-              (us, uu____2736) in
-            (uu____2733, r1) in
-          Some uu____2728
-let lookup_lid:
-  env ->
-    FStar_Ident.lident ->
-      ((FStar_Syntax_Syntax.universes* FStar_Syntax_Syntax.typ)*
-        FStar_Range.range)
-  =
-  fun env  ->
-    fun l  ->
-      let uu____2753 = try_lookup_lid env l in
-      match uu____2753 with
-      | None  ->
-          let uu____2767 =
-            let uu____2768 =
-              let uu____2771 = name_not_found l in
-              (uu____2771, (FStar_Ident.range_of_lid l)) in
-            FStar_Errors.Error uu____2768 in
-          Prims.raise uu____2767
-      | Some v1 -> v1
-let lookup_univ: env -> FStar_Syntax_Syntax.univ_name -> Prims.bool =
-  fun env  ->
-    fun x  ->
-      FStar_All.pipe_right
-        (FStar_List.find
-           (fun uu___99_2792  ->
-              match uu___99_2792 with
-              | Binding_univ y -> x.FStar_Ident.idText = y.FStar_Ident.idText
-              | uu____2794 -> false) env.gamma) FStar_Option.isSome
-let try_lookup_val_decl:
-  env ->
-    FStar_Ident.lident ->
-      (FStar_Syntax_Syntax.tscheme* FStar_Syntax_Syntax.qualifier Prims.list)
-        Prims.option
-  =
-  fun env  ->
-    fun lid  ->
-      let uu____2805 = lookup_qname env lid in
-      match uu____2805 with
-      | Some
-          (FStar_Util.Inr
-           ({
-              FStar_Syntax_Syntax.sigel = FStar_Syntax_Syntax.Sig_declare_typ
-                (uu____2820,uvs,t,q);
-              FStar_Syntax_Syntax.sigrng = uu____2824;_},None
-            ),uu____2825)
-          ->
-          let uu____2850 =
-            let uu____2856 =
-              let uu____2859 =
-                FStar_Syntax_Subst.set_use_range
-                  (FStar_Ident.range_of_lid lid) t in
-              (uvs, uu____2859) in
-            (uu____2856, q) in
-          Some uu____2850
-      | uu____2868 -> None
-let lookup_val_decl:
-  env ->
-    FStar_Ident.lident ->
-      (FStar_Syntax_Syntax.universes* FStar_Syntax_Syntax.typ)
-  =
-  fun env  ->
-    fun lid  ->
-      let uu____2890 = lookup_qname env lid in
-      match uu____2890 with
-      | Some
-          (FStar_Util.Inr
-           ({
-              FStar_Syntax_Syntax.sigel = FStar_Syntax_Syntax.Sig_declare_typ
-                (uu____2903,uvs,t,uu____2906);
-              FStar_Syntax_Syntax.sigrng = uu____2907;_},None
-            ),uu____2908)
-          -> inst_tscheme_with_range (FStar_Ident.range_of_lid lid) (uvs, t)
-      | uu____2933 ->
-          let uu____2944 =
-            let uu____2945 =
-              let uu____2948 = name_not_found lid in
-              (uu____2948, (FStar_Ident.range_of_lid lid)) in
-            FStar_Errors.Error uu____2945 in
-          Prims.raise uu____2944
-let lookup_datacon:
-  env ->
-    FStar_Ident.lident ->
-      (FStar_Syntax_Syntax.universes* FStar_Syntax_Syntax.typ)
-  =
-  fun env  ->
-    fun lid  ->
-      let uu____2959 = lookup_qname env lid in
-      match uu____2959 with
-      | Some
-          (FStar_Util.Inr
-           ({
-              FStar_Syntax_Syntax.sigel = FStar_Syntax_Syntax.Sig_datacon
-                (uu____2972,uvs,t,uu____2975,uu____2976,uu____2977,uu____2978);
-              FStar_Syntax_Syntax.sigrng = uu____2979;_},None
-            ),uu____2980)
-          -> inst_tscheme_with_range (FStar_Ident.range_of_lid lid) (uvs, t)
-      | uu____3007 ->
-          let uu____3018 =
-            let uu____3019 =
-              let uu____3022 = name_not_found lid in
-              (uu____3022, (FStar_Ident.range_of_lid lid)) in
-            FStar_Errors.Error uu____3019 in
-          Prims.raise uu____3018
-let datacons_of_typ:
-  env -> FStar_Ident.lident -> (Prims.bool* FStar_Ident.lident Prims.list) =
-  fun env  ->
-    fun lid  ->
-      let uu____3034 = lookup_qname env lid in
-      match uu____3034 with
-      | Some
-          (FStar_Util.Inr
-           ({
-              FStar_Syntax_Syntax.sigel =
-                FStar_Syntax_Syntax.Sig_inductive_typ
-                (uu____3048,uu____3049,uu____3050,uu____3051,uu____3052,dcs,uu____3054);
-              FStar_Syntax_Syntax.sigrng = uu____3055;_},uu____3056),uu____3057)
-          -> (true, dcs)
-      | uu____3088 -> (false, [])
-let typ_of_datacon: env -> FStar_Ident.lident -> FStar_Ident.lident =
-  fun env  ->
-    fun lid  ->
-      let uu____3106 = lookup_qname env lid in
-      match uu____3106 with
-      | Some
-          (FStar_Util.Inr
-           ({
-              FStar_Syntax_Syntax.sigel = FStar_Syntax_Syntax.Sig_datacon
-                (uu____3117,uu____3118,uu____3119,l,uu____3121,uu____3122,uu____3123);
-              FStar_Syntax_Syntax.sigrng = uu____3124;_},uu____3125),uu____3126)
-          -> l
-      | uu____3154 ->
-          let uu____3165 =
-            let uu____3166 = FStar_Syntax_Print.lid_to_string lid in
-            FStar_Util.format1 "Not a datacon: %s" uu____3166 in
-          failwith uu____3165
-let lookup_definition:
-  delta_level Prims.list ->
-    env ->
-      FStar_Ident.lident ->
-        (FStar_Syntax_Syntax.univ_names* FStar_Syntax_Syntax.term)
-          Prims.option
-  =
-  fun delta_levels  ->
-    fun env  ->
-      fun lid  ->
-        let visible quals =
-          FStar_All.pipe_right delta_levels
-            (FStar_Util.for_some
-               (fun dl  ->
-                  FStar_All.pipe_right quals
-                    (FStar_Util.for_some (visible_at dl)))) in
-        let uu____3190 = lookup_qname env lid in
-        match uu____3190 with
-        | Some (FStar_Util.Inr (se,None ),uu____3205) ->
-            (match se.FStar_Syntax_Syntax.sigel with
-             | FStar_Syntax_Syntax.Sig_let
-                 ((uu____3231,lbs),uu____3233,quals,uu____3235) when
-                 visible quals ->
-                 FStar_Util.find_map lbs
-                   (fun lb  ->
-                      let fv = FStar_Util.right lb.FStar_Syntax_Syntax.lbname in
-                      let uu____3252 = FStar_Syntax_Syntax.fv_eq_lid fv lid in
-                      if uu____3252
-                      then
-                        let uu____3257 =
-                          let uu____3261 =
-                            let uu____3262 =
-                              FStar_Syntax_Util.unascribe
-                                lb.FStar_Syntax_Syntax.lbdef in
-                            FStar_Syntax_Subst.set_use_range
-                              (FStar_Ident.range_of_lid lid) uu____3262 in
-                          ((lb.FStar_Syntax_Syntax.lbunivs), uu____3261) in
-                        Some uu____3257
-                      else None)
-             | uu____3271 -> None)
-        | uu____3274 -> None
-let try_lookup_effect_lid:
-  env -> FStar_Ident.lident -> FStar_Syntax_Syntax.typ Prims.option =
-  fun env  ->
-    fun ftv  ->
-      let uu____3295 = lookup_qname env ftv in
-      match uu____3295 with
-      | Some (FStar_Util.Inr (se,None ),uu____3308) ->
-          let uu____3331 = effect_signature se in
-          (match uu____3331 with
-           | None  -> None
-           | Some ((uu____3342,t),r) ->
-               let uu____3351 =
-                 FStar_Syntax_Subst.set_use_range
-                   (FStar_Ident.range_of_lid ftv) t in
-               Some uu____3351)
-      | uu____3352 -> None
-let lookup_effect_lid: env -> FStar_Ident.lident -> FStar_Syntax_Syntax.typ =
-  fun env  ->
-    fun ftv  ->
-      let uu____3369 = try_lookup_effect_lid env ftv in
-      match uu____3369 with
-      | None  ->
-          let uu____3371 =
-            let uu____3372 =
-              let uu____3375 = name_not_found ftv in
-              (uu____3375, (FStar_Ident.range_of_lid ftv)) in
-            FStar_Errors.Error uu____3372 in
-          Prims.raise uu____3371
-      | Some k -> k
-let lookup_effect_abbrev:
-  env ->
-    FStar_Syntax_Syntax.universes ->
-      FStar_Ident.lident ->
-        (FStar_Syntax_Syntax.binders* FStar_Syntax_Syntax.comp) Prims.option
-  =
-  fun env  ->
-    fun univ_insts  ->
-      fun lid0  ->
-        let uu____3389 = lookup_qname env lid0 in
-        match uu____3389 with
-        | Some
-            (FStar_Util.Inr
-             ({
-                FStar_Syntax_Syntax.sigel =
-                  FStar_Syntax_Syntax.Sig_effect_abbrev
-                  (lid,univs1,binders,c,quals,uu____3408);
-                FStar_Syntax_Syntax.sigrng = uu____3409;_},None
-              ),uu____3410)
-            ->
-            let lid1 =
-              let uu____3438 =
-                FStar_Range.set_use_range (FStar_Ident.range_of_lid lid)
-                  (FStar_Ident.range_of_lid lid0) in
-              FStar_Ident.set_lid_range lid uu____3438 in
-            let uu____3439 =
-              FStar_All.pipe_right quals
-                (FStar_Util.for_some
-                   (fun uu___100_3441  ->
-                      match uu___100_3441 with
-                      | FStar_Syntax_Syntax.Irreducible  -> true
-                      | uu____3442 -> false)) in
-            if uu____3439
-            then None
-            else
-              (let insts =
-                 if
-                   (FStar_List.length univ_insts) =
-                     (FStar_List.length univs1)
-                 then univ_insts
-                 else
-                   if
-                     (FStar_Ident.lid_equals lid1
-                        FStar_Syntax_Const.effect_Lemma_lid)
-                       &&
-                       ((FStar_List.length univ_insts) =
-                          (Prims.parse_int "1"))
-                   then
-                     FStar_List.append univ_insts
-                       [FStar_Syntax_Syntax.U_zero]
-                   else
-                     (let uu____3458 =
-                        let uu____3459 =
-                          FStar_Syntax_Print.lid_to_string lid1 in
-                        let uu____3460 =
-                          FStar_All.pipe_right (FStar_List.length univ_insts)
-                            FStar_Util.string_of_int in
-                        FStar_Util.format2
-                          "Unexpected instantiation of effect %s with %s universes"
-                          uu____3459 uu____3460 in
-                      failwith uu____3458) in
-               match (binders, univs1) with
-               | ([],uu____3466) ->
-                   failwith
-                     "Unexpected effect abbreviation with no arguments"
-               | (uu____3475,uu____3476::uu____3477::uu____3478) when
-                   Prims.op_Negation
-                     (FStar_Ident.lid_equals lid1
-                        FStar_Syntax_Const.effect_Lemma_lid)
-                   ->
-                   let uu____3481 =
-                     let uu____3482 = FStar_Syntax_Print.lid_to_string lid1 in
-                     let uu____3483 =
-                       FStar_All.pipe_left FStar_Util.string_of_int
-                         (FStar_List.length univs1) in
-                     FStar_Util.format2
-                       "Unexpected effect abbreviation %s; polymorphic in %s universes"
-                       uu____3482 uu____3483 in
-                   failwith uu____3481
-               | uu____3489 ->
-                   let uu____3492 =
-                     let uu____3495 =
-                       let uu____3496 = FStar_Syntax_Util.arrow binders c in
-                       (univs1, uu____3496) in
-                     inst_tscheme_with uu____3495 insts in
-                   (match uu____3492 with
-                    | (uu____3504,t) ->
-                        let t1 =
-                          FStar_Syntax_Subst.set_use_range
-                            (FStar_Ident.range_of_lid lid1) t in
-                        let uu____3507 =
-                          let uu____3508 = FStar_Syntax_Subst.compress t1 in
-                          uu____3508.FStar_Syntax_Syntax.n in
-                        (match uu____3507 with
-                         | FStar_Syntax_Syntax.Tm_arrow (binders1,c1) ->
-                             Some (binders1, c1)
-                         | uu____3538 -> failwith "Impossible")))
-        | uu____3542 -> None
-let norm_eff_name: env -> FStar_Ident.lident -> FStar_Ident.lident =
-  let cache = FStar_Util.smap_create (Prims.parse_int "20") in
-  fun env  ->
-    fun l  ->
-      let rec find1 l1 =
-        let uu____3568 =
-          lookup_effect_abbrev env [FStar_Syntax_Syntax.U_unknown] l1 in
-        match uu____3568 with
-        | None  -> None
-        | Some (uu____3575,c) ->
-            let l2 = FStar_Syntax_Util.comp_effect_name c in
-            let uu____3580 = find1 l2 in
-            (match uu____3580 with | None  -> Some l2 | Some l' -> Some l') in
-      let res =
-        let uu____3585 = FStar_Util.smap_try_find cache l.FStar_Ident.str in
-        match uu____3585 with
-        | Some l1 -> l1
-        | None  ->
-            let uu____3588 = find1 l in
-            (match uu____3588 with
-             | None  -> l
-             | Some m -> (FStar_Util.smap_add cache l.FStar_Ident.str m; m)) in
-      FStar_Ident.set_lid_range res (FStar_Ident.range_of_lid l)
-let lookup_effect_quals:
-  env -> FStar_Ident.lident -> FStar_Syntax_Syntax.qualifier Prims.list =
-  fun env  ->
-    fun l  ->
-      let l1 = norm_eff_name env l in
-      let uu____3600 = lookup_qname env l1 in
-      match uu____3600 with
-      | Some
-          (FStar_Util.Inr
-           ({
-              FStar_Syntax_Syntax.sigel = FStar_Syntax_Syntax.Sig_new_effect
-                ne;
-              FStar_Syntax_Syntax.sigrng = uu____3613;_},uu____3614),uu____3615)
-          -> ne.FStar_Syntax_Syntax.qualifiers
-      | uu____3639 -> []
-let lookup_projector:
-  env -> FStar_Ident.lident -> Prims.int -> FStar_Ident.lident =
-  fun env  ->
-    fun lid  ->
-      fun i  ->
-        let fail uu____3662 =
-          let uu____3663 =
-            let uu____3664 = FStar_Util.string_of_int i in
-            let uu____3665 = FStar_Syntax_Print.lid_to_string lid in
-            FStar_Util.format2
-              "Impossible: projecting field #%s from constructor %s is undefined"
-              uu____3664 uu____3665 in
-          failwith uu____3663 in
-        let uu____3666 = lookup_datacon env lid in
-        match uu____3666 with
-        | (uu____3669,t) ->
-            let uu____3671 =
-              let uu____3672 = FStar_Syntax_Subst.compress t in
-              uu____3672.FStar_Syntax_Syntax.n in
-            (match uu____3671 with
-             | FStar_Syntax_Syntax.Tm_arrow (binders,uu____3676) ->
-                 if
-                   (i < (Prims.parse_int "0")) ||
-                     (i >= (FStar_List.length binders))
-                 then fail ()
-                 else
-                   (let b = FStar_List.nth binders i in
-                    let uu____3697 =
-                      FStar_Syntax_Util.mk_field_projector_name lid
-                        (Prims.fst b) i in
-                    FStar_All.pipe_right uu____3697 Prims.fst)
-             | uu____3702 -> fail ())
-let is_projector: env -> FStar_Ident.lident -> Prims.bool =
-  fun env  ->
-    fun l  ->
-      let uu____3709 = lookup_qname env l in
-      match uu____3709 with
-      | Some
-          (FStar_Util.Inr
-           ({
-              FStar_Syntax_Syntax.sigel = FStar_Syntax_Syntax.Sig_declare_typ
-                (uu____3720,uu____3721,uu____3722,quals);
-              FStar_Syntax_Syntax.sigrng = uu____3724;_},uu____3725),uu____3726)
-          ->
-          FStar_Util.for_some
-            (fun uu___101_3752  ->
-               match uu___101_3752 with
-               | FStar_Syntax_Syntax.Projector uu____3753 -> true
-               | uu____3756 -> false) quals
-      | uu____3757 -> false
-let is_datacon: env -> FStar_Ident.lident -> Prims.bool =
-  fun env  ->
-    fun lid  ->
-      let uu____3774 = lookup_qname env lid in
-      match uu____3774 with
-      | Some
-          (FStar_Util.Inr
-           ({
-              FStar_Syntax_Syntax.sigel = FStar_Syntax_Syntax.Sig_datacon
-                (uu____3785,uu____3786,uu____3787,uu____3788,uu____3789,uu____3790,uu____3791);
-              FStar_Syntax_Syntax.sigrng = uu____3792;_},uu____3793),uu____3794)
-          -> true
-      | uu____3822 -> false
-let is_record: env -> FStar_Ident.lident -> Prims.bool =
-  fun env  ->
-    fun lid  ->
-      let uu____3839 = lookup_qname env lid in
-      match uu____3839 with
-      | Some
-          (FStar_Util.Inr
-           ({
-              FStar_Syntax_Syntax.sigel =
-                FStar_Syntax_Syntax.Sig_inductive_typ
-                (uu____3850,uu____3851,uu____3852,uu____3853,uu____3854,uu____3855,tags);
-              FStar_Syntax_Syntax.sigrng = uu____3857;_},uu____3858),uu____3859)
-          ->
-          FStar_Util.for_some
-            (fun uu___102_3889  ->
-               match uu___102_3889 with
-               | FStar_Syntax_Syntax.RecordType _
-                 |FStar_Syntax_Syntax.RecordConstructor _ -> true
-               | uu____3892 -> false) tags
-      | uu____3893 -> false
-let is_action: env -> FStar_Ident.lident -> Prims.bool =
-  fun env  ->
-    fun lid  ->
-      let uu____3910 = lookup_qname env lid in
-      match uu____3910 with
-      | Some
-          (FStar_Util.Inr
-           ({
-              FStar_Syntax_Syntax.sigel = FStar_Syntax_Syntax.Sig_let
-                (uu____3921,uu____3922,tags,uu____3924);
-              FStar_Syntax_Syntax.sigrng = uu____3925;_},uu____3926),uu____3927)
-          ->
-          FStar_Util.for_some
-            (fun uu___103_3957  ->
-               match uu___103_3957 with
-               | FStar_Syntax_Syntax.Action uu____3958 -> true
-               | uu____3959 -> false) tags
-      | uu____3960 -> false
-let is_interpreted: env -> FStar_Syntax_Syntax.term -> Prims.bool =
-  let interpreted_symbols =
-    [FStar_Syntax_Const.op_Eq;
-    FStar_Syntax_Const.op_notEq;
-    FStar_Syntax_Const.op_LT;
-    FStar_Syntax_Const.op_LTE;
-    FStar_Syntax_Const.op_GT;
-    FStar_Syntax_Const.op_GTE;
-    FStar_Syntax_Const.op_Subtraction;
-    FStar_Syntax_Const.op_Minus;
-    FStar_Syntax_Const.op_Addition;
-    FStar_Syntax_Const.op_Multiply;
-    FStar_Syntax_Const.op_Division;
-    FStar_Syntax_Const.op_Modulus;
-    FStar_Syntax_Const.op_And;
-    FStar_Syntax_Const.op_Or;
-    FStar_Syntax_Const.op_Negation] in
-  fun env  ->
-    fun head1  ->
-      let uu____3979 =
-        let uu____3980 = FStar_Syntax_Util.un_uinst head1 in
-        uu____3980.FStar_Syntax_Syntax.n in
-      match uu____3979 with
-      | FStar_Syntax_Syntax.Tm_fvar fv ->
-          fv.FStar_Syntax_Syntax.fv_delta =
-            FStar_Syntax_Syntax.Delta_equational
-      | uu____3984 -> false
-let is_type_constructor: env -> FStar_Ident.lident -> Prims.bool =
-  fun env  ->
-    fun lid  ->
-      let mapper x =
-        match Prims.fst x with
-        | FStar_Util.Inl uu____4022 -> Some false
-        | FStar_Util.Inr (se,uu____4031) ->
-            (match se.FStar_Syntax_Syntax.sigel with
-             | FStar_Syntax_Syntax.Sig_declare_typ
-                 (uu____4040,uu____4041,uu____4042,qs) ->
-                 Some (FStar_List.contains FStar_Syntax_Syntax.New qs)
-             | FStar_Syntax_Syntax.Sig_inductive_typ uu____4046 -> Some true
-             | uu____4057 -> Some false) in
-      let uu____4058 =
-        let uu____4060 = lookup_qname env lid in
-        FStar_Util.bind_opt uu____4060 mapper in
-      match uu____4058 with | Some b -> b | None  -> false
-let num_inductive_ty_params: env -> FStar_Ident.lident -> Prims.int =
-  fun env  ->
-    fun lid  ->
-      let uu____4087 = lookup_qname env lid in
-      match uu____4087 with
-      | Some
-          (FStar_Util.Inr
-           ({
-              FStar_Syntax_Syntax.sigel =
-                FStar_Syntax_Syntax.Sig_inductive_typ
-                (uu____4098,uu____4099,tps,uu____4101,uu____4102,uu____4103,uu____4104);
-              FStar_Syntax_Syntax.sigrng = uu____4105;_},uu____4106),uu____4107)
-          -> FStar_List.length tps
-      | uu____4140 ->
-          let uu____4151 =
-            let uu____4152 =
-              let uu____4155 = name_not_found lid in
-              (uu____4155, (FStar_Ident.range_of_lid lid)) in
-            FStar_Errors.Error uu____4152 in
-          Prims.raise uu____4151
-let effect_decl_opt:
-  env -> FStar_Ident.lident -> FStar_Syntax_Syntax.eff_decl Prims.option =
-  fun env  ->
-    fun l  ->
-      FStar_All.pipe_right (env.effects).decls
-        (FStar_Util.find_opt
-           (fun d  -> FStar_Ident.lid_equals d.FStar_Syntax_Syntax.mname l))
-let get_effect_decl:
-  env -> FStar_Ident.lident -> FStar_Syntax_Syntax.eff_decl =
-  fun env  ->
-    fun l  ->
-      let uu____4172 = effect_decl_opt env l in
-      match uu____4172 with
-      | None  ->
-          let uu____4174 =
-            let uu____4175 =
-              let uu____4178 = name_not_found l in
-              (uu____4178, (FStar_Ident.range_of_lid l)) in
-            FStar_Errors.Error uu____4175 in
-          Prims.raise uu____4174
-      | Some md -> md
-let identity_mlift: mlift =
-  {
-    mlift_wp = (fun t  -> fun wp  -> wp);
-    mlift_term = (Some (fun t  -> fun wp  -> fun e  -> e))
-  }
-let join:
-  env ->
-    FStar_Ident.lident ->
-      FStar_Ident.lident -> (FStar_Ident.lident* mlift* mlift)
-  =
-  fun env  ->
-    fun l1  ->
-      fun l2  ->
-        if FStar_Ident.lid_equals l1 l2
-        then (l1, identity_mlift, identity_mlift)
-        else
-          if
-            ((FStar_Ident.lid_equals l1 FStar_Syntax_Const.effect_GTot_lid)
-               &&
-               (FStar_Ident.lid_equals l2 FStar_Syntax_Const.effect_Tot_lid))
-              ||
-              ((FStar_Ident.lid_equals l2 FStar_Syntax_Const.effect_GTot_lid)
-                 &&
-                 (FStar_Ident.lid_equals l1 FStar_Syntax_Const.effect_Tot_lid))
-          then
-            (FStar_Syntax_Const.effect_GTot_lid, identity_mlift,
-              identity_mlift)
-          else
-            (let uu____4214 =
-               FStar_All.pipe_right (env.effects).joins
-                 (FStar_Util.find_opt
-                    (fun uu____4238  ->
-                       match uu____4238 with
-                       | (m1,m2,uu____4246,uu____4247,uu____4248) ->
-                           (FStar_Ident.lid_equals l1 m1) &&
-                             (FStar_Ident.lid_equals l2 m2))) in
-             match uu____4214 with
-             | None  ->
-                 let uu____4257 =
-                   let uu____4258 =
-                     let uu____4261 =
-                       let uu____4262 = FStar_Syntax_Print.lid_to_string l1 in
-                       let uu____4263 = FStar_Syntax_Print.lid_to_string l2 in
-                       FStar_Util.format2
-                         "Effects %s and %s cannot be composed" uu____4262
-                         uu____4263 in
-                     (uu____4261, (env.range)) in
-                   FStar_Errors.Error uu____4258 in
-                 Prims.raise uu____4257
-             | Some (uu____4267,uu____4268,m3,j1,j2) -> (m3, j1, j2))
-let monad_leq:
-  env -> FStar_Ident.lident -> FStar_Ident.lident -> edge Prims.option =
-  fun env  ->
-    fun l1  ->
-      fun l2  ->
-        if
-          (FStar_Ident.lid_equals l1 l2) ||
-            ((FStar_Ident.lid_equals l1 FStar_Syntax_Const.effect_Tot_lid) &&
-               (FStar_Ident.lid_equals l2 FStar_Syntax_Const.effect_GTot_lid))
-        then Some { msource = l1; mtarget = l2; mlift = identity_mlift }
-        else
-          FStar_All.pipe_right (env.effects).order
-            (FStar_Util.find_opt
-               (fun e  ->
-                  (FStar_Ident.lid_equals l1 e.msource) &&
-                    (FStar_Ident.lid_equals l2 e.mtarget)))
-let wp_sig_aux:
-  FStar_Syntax_Syntax.eff_decl Prims.list ->
-    FStar_Ident.lident ->
-      (FStar_Syntax_Syntax.bv*
-        (FStar_Syntax_Syntax.term',FStar_Syntax_Syntax.term')
-        FStar_Syntax_Syntax.syntax)
-  =
-  fun decls  ->
-    fun m  ->
-      let uu____4305 =
-        FStar_All.pipe_right decls
-          (FStar_Util.find_opt
-             (fun d  -> FStar_Ident.lid_equals d.FStar_Syntax_Syntax.mname m)) in
-      match uu____4305 with
-      | None  ->
-          let uu____4314 =
-            FStar_Util.format1
-              "Impossible: declaration for monad %s not found"
-              m.FStar_Ident.str in
-          failwith uu____4314
-      | Some md ->
-          let uu____4320 =
-            inst_tscheme
-              ((md.FStar_Syntax_Syntax.univs),
-                (md.FStar_Syntax_Syntax.signature)) in
-          (match uu____4320 with
-           | (uu____4327,s) ->
-               let s1 = FStar_Syntax_Subst.compress s in
-               (match ((md.FStar_Syntax_Syntax.binders),
-                        (s1.FStar_Syntax_Syntax.n))
-                with
-                | ([],FStar_Syntax_Syntax.Tm_arrow
-                   ((a,uu____4335)::(wp,uu____4337)::[],c)) when
-                    FStar_Syntax_Syntax.is_teff
-                      (FStar_Syntax_Util.comp_result c)
-                    -> (a, (wp.FStar_Syntax_Syntax.sort))
-                | uu____4359 -> failwith "Impossible"))
-let wp_signature:
-  env ->
-    FStar_Ident.lident ->
-      (FStar_Syntax_Syntax.bv*
-        (FStar_Syntax_Syntax.term',FStar_Syntax_Syntax.term')
-        FStar_Syntax_Syntax.syntax)
-  = fun env  -> fun m  -> wp_sig_aux (env.effects).decls m
-let null_wp_for_eff:
-  env ->
-    FStar_Ident.lident ->
-      FStar_Syntax_Syntax.universe ->
-        FStar_Syntax_Syntax.term -> FStar_Syntax_Syntax.comp
-  =
-  fun env  ->
-    fun eff_name  ->
-      fun res_u  ->
-        fun res_t  ->
-          if
-            FStar_Ident.lid_equals eff_name FStar_Syntax_Const.effect_Tot_lid
-          then FStar_Syntax_Syntax.mk_Total' res_t (Some res_u)
-          else
-            if
-              FStar_Ident.lid_equals eff_name
-                FStar_Syntax_Const.effect_GTot_lid
-            then FStar_Syntax_Syntax.mk_GTotal' res_t (Some res_u)
-            else
-              (let eff_name1 = norm_eff_name env eff_name in
-               let ed = get_effect_decl env eff_name1 in
-               let null_wp =
-                 inst_effect_fun_with [res_u] env ed
-                   ed.FStar_Syntax_Syntax.null_wp in
-               let null_wp_res =
-                 let uu____4394 = get_range env in
-                 let uu____4395 =
-                   let uu____4398 =
-                     let uu____4399 =
-                       let uu____4409 =
-                         let uu____4411 = FStar_Syntax_Syntax.as_arg res_t in
-                         [uu____4411] in
-                       (null_wp, uu____4409) in
-                     FStar_Syntax_Syntax.Tm_app uu____4399 in
-                   FStar_Syntax_Syntax.mk uu____4398 in
-                 uu____4395 None uu____4394 in
-               let uu____4421 =
-                 let uu____4422 =
-                   let uu____4428 = FStar_Syntax_Syntax.as_arg null_wp_res in
-                   [uu____4428] in
-                 {
-                   FStar_Syntax_Syntax.comp_univs = [res_u];
-                   FStar_Syntax_Syntax.effect_name = eff_name1;
-                   FStar_Syntax_Syntax.result_typ = res_t;
-                   FStar_Syntax_Syntax.effect_args = uu____4422;
-                   FStar_Syntax_Syntax.flags = []
-                 } in
-               FStar_Syntax_Syntax.mk_Comp uu____4421)
-let build_lattice: env -> FStar_Syntax_Syntax.sigelt -> env =
-  fun env  ->
-    fun se  ->
-      match se.FStar_Syntax_Syntax.sigel with
-      | FStar_Syntax_Syntax.Sig_new_effect ne ->
-          let effects =
-            let uu___114_4437 = env.effects in
-            {
-              decls = (ne :: ((env.effects).decls));
-              order = (uu___114_4437.order);
-              joins = (uu___114_4437.joins)
-            } in
-          let uu___115_4438 = env in
-          {
-            solver = (uu___115_4438.solver);
-            range = (uu___115_4438.range);
-            curmodule = (uu___115_4438.curmodule);
-            gamma = (uu___115_4438.gamma);
-            gamma_cache = (uu___115_4438.gamma_cache);
-            modules = (uu___115_4438.modules);
-            expected_typ = (uu___115_4438.expected_typ);
-            sigtab = (uu___115_4438.sigtab);
-            is_pattern = (uu___115_4438.is_pattern);
-            instantiate_imp = (uu___115_4438.instantiate_imp);
-            effects;
-            generalize = (uu___115_4438.generalize);
-            letrecs = (uu___115_4438.letrecs);
-            top_level = (uu___115_4438.top_level);
-            check_uvars = (uu___115_4438.check_uvars);
-            use_eq = (uu___115_4438.use_eq);
-            is_iface = (uu___115_4438.is_iface);
-            admit = (uu___115_4438.admit);
-            lax = (uu___115_4438.lax);
-            lax_universes = (uu___115_4438.lax_universes);
-            type_of = (uu___115_4438.type_of);
-            universe_of = (uu___115_4438.universe_of);
-            use_bv_sorts = (uu___115_4438.use_bv_sorts);
-            qname_and_index = (uu___115_4438.qname_and_index)
-          }
-      | FStar_Syntax_Syntax.Sig_sub_effect sub1 ->
-          let compose_edges e1 e2 =
-            let composed_lift =
-              let mlift_wp r wp1 =
-                let uu____4455 = (e1.mlift).mlift_wp r wp1 in
-                (e2.mlift).mlift_wp r uu____4455 in
-              let mlift_term =
-                match (((e1.mlift).mlift_term), ((e2.mlift).mlift_term)) with
-                | (Some l1,Some l2) ->
-                    Some
-                      ((fun t  ->
-                          fun wp  ->
-                            fun e  ->
-                              let uu____4534 = (e1.mlift).mlift_wp t wp in
-                              let uu____4535 = l1 t wp e in
-                              l2 t uu____4534 uu____4535))
-                | uu____4536 -> None in
-              { mlift_wp; mlift_term } in
-            {
-              msource = (e1.msource);
-              mtarget = (e2.mtarget);
-              mlift = composed_lift
-            } in
-          let mk_mlift_wp lift_t r wp1 =
-            let uu____4571 = inst_tscheme lift_t in
-            match uu____4571 with
-            | (uu____4576,lift_t1) ->
-                let uu____4578 =
-                  let uu____4581 =
-                    let uu____4582 =
-                      let uu____4592 =
-                        let uu____4594 = FStar_Syntax_Syntax.as_arg r in
-                        let uu____4595 =
-                          let uu____4597 = FStar_Syntax_Syntax.as_arg wp1 in
-                          [uu____4597] in
-                        uu____4594 :: uu____4595 in
-                      (lift_t1, uu____4592) in
-                    FStar_Syntax_Syntax.Tm_app uu____4582 in
-                  FStar_Syntax_Syntax.mk uu____4581 in
-                uu____4578 None wp1.FStar_Syntax_Syntax.pos in
-          let sub_mlift_wp =
-            match sub1.FStar_Syntax_Syntax.lift_wp with
-            | Some sub_lift_wp -> mk_mlift_wp sub_lift_wp
-            | None  ->
-                failwith "sub effect should've been elaborated at this stage" in
-          let mk_mlift_term lift_t r wp1 e =
-            let uu____4642 = inst_tscheme lift_t in
-            match uu____4642 with
-            | (uu____4647,lift_t1) ->
-                let uu____4649 =
-                  let uu____4652 =
-                    let uu____4653 =
-                      let uu____4663 =
-                        let uu____4665 = FStar_Syntax_Syntax.as_arg r in
-                        let uu____4666 =
-                          let uu____4668 = FStar_Syntax_Syntax.as_arg wp1 in
-                          let uu____4669 =
-                            let uu____4671 = FStar_Syntax_Syntax.as_arg e in
-                            [uu____4671] in
-                          uu____4668 :: uu____4669 in
-                        uu____4665 :: uu____4666 in
-                      (lift_t1, uu____4663) in
-                    FStar_Syntax_Syntax.Tm_app uu____4653 in
-                  FStar_Syntax_Syntax.mk uu____4652 in
-                uu____4649 None e.FStar_Syntax_Syntax.pos in
-          let sub_mlift_term =
-            FStar_Util.map_opt sub1.FStar_Syntax_Syntax.lift mk_mlift_term in
-          let edge =
-            {
-              msource = (sub1.FStar_Syntax_Syntax.source);
-              mtarget = (sub1.FStar_Syntax_Syntax.target);
-              mlift =
-                { mlift_wp = sub_mlift_wp; mlift_term = sub_mlift_term }
-            } in
-          let id_edge l =
-            {
-              msource = (sub1.FStar_Syntax_Syntax.source);
-              mtarget = (sub1.FStar_Syntax_Syntax.target);
-              mlift = identity_mlift
-            } in
-          let print_mlift l =
-            let bogus_term s =
-              let uu____4712 =
-                let uu____4713 =
-                  FStar_Ident.lid_of_path [s] FStar_Range.dummyRange in
-                FStar_Syntax_Syntax.lid_as_fv uu____4713
-                  FStar_Syntax_Syntax.Delta_constant None in
-              FStar_Syntax_Syntax.fv_to_tm uu____4712 in
-            let arg = bogus_term "ARG" in
-            let wp = bogus_term "WP" in
-            let e = bogus_term "COMP" in
-            let uu____4717 =
-              let uu____4718 = l.mlift_wp arg wp in
-              FStar_Syntax_Print.term_to_string uu____4718 in
-            let uu____4719 =
-              let uu____4720 =
-                FStar_Util.map_opt l.mlift_term
-                  (fun l1  ->
-                     let uu____4735 = l1 arg wp e in
-                     FStar_Syntax_Print.term_to_string uu____4735) in
-              FStar_Util.dflt "none" uu____4720 in
-            FStar_Util.format2 "{ wp : %s ; term : %s }" uu____4717
-              uu____4719 in
-          let order = edge :: ((env.effects).order) in
-          let ms =
-            FStar_All.pipe_right (env.effects).decls
-              (FStar_List.map (fun e  -> e.FStar_Syntax_Syntax.mname)) in
-          let find_edge order1 uu____4753 =
-            match uu____4753 with
-            | (i,j) ->
-                if FStar_Ident.lid_equals i j
-                then
-                  FStar_All.pipe_right (id_edge i) (fun _0_28  -> Some _0_28)
-                else
-                  FStar_All.pipe_right order1
-                    (FStar_Util.find_opt
-                       (fun e  ->
-                          (FStar_Ident.lid_equals e.msource i) &&
-                            (FStar_Ident.lid_equals e.mtarget j))) in
-          let order1 =
-            let fold_fun order1 k =
-              let uu____4778 =
-                FStar_All.pipe_right ms
-                  (FStar_List.collect
-                     (fun i  ->
-                        if FStar_Ident.lid_equals i k
-                        then []
-                        else
-                          FStar_All.pipe_right ms
-                            (FStar_List.collect
-                               (fun j  ->
-                                  if FStar_Ident.lid_equals j k
-                                  then []
-                                  else
-                                    (let uu____4790 =
-                                       let uu____4795 =
-                                         find_edge order1 (i, k) in
-                                       let uu____4797 =
-                                         find_edge order1 (k, j) in
-                                       (uu____4795, uu____4797) in
-                                     match uu____4790 with
-                                     | (Some e1,Some e2) ->
-                                         let uu____4806 = compose_edges e1 e2 in
-                                         [uu____4806]
-                                     | uu____4807 -> []))))) in
-              FStar_List.append order1 uu____4778 in
-            FStar_All.pipe_right ms (FStar_List.fold_left fold_fun order) in
-          let order2 =
-            FStar_Util.remove_dups
-              (fun e1  ->
-                 fun e2  ->
-                   (FStar_Ident.lid_equals e1.msource e2.msource) &&
-                     (FStar_Ident.lid_equals e1.mtarget e2.mtarget)) order1 in
-          (FStar_All.pipe_right order2
-             (FStar_List.iter
-                (fun edge1  ->
-                   let uu____4822 =
-                     (FStar_Ident.lid_equals edge1.msource
-                        FStar_Syntax_Const.effect_DIV_lid)
-                       &&
-                       (let uu____4823 =
-                          lookup_effect_quals env edge1.mtarget in
-                        FStar_All.pipe_right uu____4823
-                          (FStar_List.contains
-                             FStar_Syntax_Syntax.TotalEffect)) in
-                   if uu____4822
-                   then
-                     let uu____4826 =
-                       let uu____4827 =
-                         let uu____4830 =
-                           FStar_Util.format1
-                             "Divergent computations cannot be included in an effect %s marked 'total'"
-                             (edge1.mtarget).FStar_Ident.str in
-                         let uu____4831 = get_range env in
-                         (uu____4830, uu____4831) in
-                       FStar_Errors.Error uu____4827 in
-                     Prims.raise uu____4826
-                   else ()));
-           (let joins =
-              FStar_All.pipe_right ms
-                (FStar_List.collect
-                   (fun i  ->
-                      FStar_All.pipe_right ms
-                        (FStar_List.collect
-                           (fun j  ->
-                              let join_opt =
-                                if FStar_Ident.lid_equals i j
-                                then Some (i, (id_edge i), (id_edge i))
-                                else
-                                  FStar_All.pipe_right ms
-                                    (FStar_List.fold_left
-                                       (fun bopt  ->
-                                          fun k  ->
-                                            let uu____4894 =
-                                              let uu____4899 =
-                                                find_edge order2 (i, k) in
-                                              let uu____4901 =
-                                                find_edge order2 (j, k) in
-                                              (uu____4899, uu____4901) in
-                                            match uu____4894 with
-                                            | (Some ik,Some jk) ->
-                                                (match bopt with
-                                                 | None  -> Some (k, ik, jk)
-                                                 | Some
-                                                     (ub,uu____4924,uu____4925)
-                                                     ->
-                                                     let uu____4929 =
-                                                       let uu____4932 =
-                                                         let uu____4933 =
-                                                           find_edge order2
-                                                             (k, ub) in
-                                                         FStar_Util.is_some
-                                                           uu____4933 in
-                                                       let uu____4935 =
-                                                         let uu____4936 =
-                                                           find_edge order2
-                                                             (ub, k) in
-                                                         FStar_Util.is_some
-                                                           uu____4936 in
-                                                       (uu____4932,
-                                                         uu____4935) in
-                                                     (match uu____4929 with
-                                                      | (true ,true ) ->
-                                                          if
-                                                            FStar_Ident.lid_equals
-                                                              k ub
-                                                          then
-                                                            (FStar_Util.print_warning
-                                                               "Looking multiple times at the same upper bound candidate";
-                                                             bopt)
-                                                          else
-                                                            failwith
-                                                              "Found a cycle in the lattice"
-                                                      | (false ,false ) ->
-                                                          bopt
-                                                      | (true ,false ) ->
-                                                          Some (k, ik, jk)
-                                                      | (false ,true ) ->
-                                                          bopt))
-                                            | uu____4955 -> bopt) None) in
-                              match join_opt with
-                              | None  -> []
-                              | Some (k,e1,e2) ->
-                                  [(i, j, k, (e1.mlift), (e2.mlift))])))) in
-            let effects =
-              let uu___116_4994 = env.effects in
-              { decls = (uu___116_4994.decls); order = order2; joins } in
-            let uu___117_4995 = env in
-            {
-              solver = (uu___117_4995.solver);
-              range = (uu___117_4995.range);
-              curmodule = (uu___117_4995.curmodule);
-              gamma = (uu___117_4995.gamma);
-              gamma_cache = (uu___117_4995.gamma_cache);
-              modules = (uu___117_4995.modules);
-              expected_typ = (uu___117_4995.expected_typ);
-              sigtab = (uu___117_4995.sigtab);
-              is_pattern = (uu___117_4995.is_pattern);
-              instantiate_imp = (uu___117_4995.instantiate_imp);
-              effects;
-              generalize = (uu___117_4995.generalize);
-              letrecs = (uu___117_4995.letrecs);
-              top_level = (uu___117_4995.top_level);
-              check_uvars = (uu___117_4995.check_uvars);
-              use_eq = (uu___117_4995.use_eq);
-              is_iface = (uu___117_4995.is_iface);
-              admit = (uu___117_4995.admit);
-              lax = (uu___117_4995.lax);
-              lax_universes = (uu___117_4995.lax_universes);
-              type_of = (uu___117_4995.type_of);
-              universe_of = (uu___117_4995.universe_of);
-              use_bv_sorts = (uu___117_4995.use_bv_sorts);
-              qname_and_index = (uu___117_4995.qname_and_index)
-            }))
-      | uu____4996 -> env
-let comp_to_comp_typ:
-  env -> FStar_Syntax_Syntax.comp -> FStar_Syntax_Syntax.comp_typ =
-  fun env  ->
-    fun c  ->
-      let c1 =
-        match c.FStar_Syntax_Syntax.n with
-        | FStar_Syntax_Syntax.Total (t,None ) ->
-            let u = env.universe_of env t in
-            FStar_Syntax_Syntax.mk_Total' t (Some u)
-        | FStar_Syntax_Syntax.GTotal (t,None ) ->
-            let u = env.universe_of env t in
-            FStar_Syntax_Syntax.mk_GTotal' t (Some u)
-        | uu____5018 -> c in
-      FStar_Syntax_Util.comp_to_comp_typ c1
-let rec unfold_effect_abbrev:
-  env -> FStar_Syntax_Syntax.comp -> FStar_Syntax_Syntax.comp_typ =
-  fun env  ->
-    fun comp  ->
-      let c = comp_to_comp_typ env comp in
-      let uu____5026 =
-        lookup_effect_abbrev env c.FStar_Syntax_Syntax.comp_univs
-          c.FStar_Syntax_Syntax.effect_name in
-      match uu____5026 with
-      | None  -> c
-      | Some (binders,cdef) ->
-          let uu____5036 = FStar_Syntax_Subst.open_comp binders cdef in
-          (match uu____5036 with
-           | (binders1,cdef1) ->
-               (if
-                  (FStar_List.length binders1) <>
-                    ((FStar_List.length c.FStar_Syntax_Syntax.effect_args) +
-                       (Prims.parse_int "1"))
-                then
-                  (let uu____5053 =
-                     let uu____5054 =
-                       let uu____5057 =
-                         let uu____5058 =
-                           FStar_Util.string_of_int
-                             (FStar_List.length binders1) in
-                         let uu____5064 =
-                           FStar_Util.string_of_int
-                             ((FStar_List.length
-                                 c.FStar_Syntax_Syntax.effect_args)
-                                + (Prims.parse_int "1")) in
-                         let uu____5072 =
-                           let uu____5073 = FStar_Syntax_Syntax.mk_Comp c in
-                           FStar_Syntax_Print.comp_to_string uu____5073 in
-                         FStar_Util.format3
-                           "Effect constructor is not fully applied; expected %s args, got %s args, i.e., %s"
-                           uu____5058 uu____5064 uu____5072 in
-                       (uu____5057, (comp.FStar_Syntax_Syntax.pos)) in
-                     FStar_Errors.Error uu____5054 in
-                   Prims.raise uu____5053)
-                else ();
-                (let inst1 =
-                   let uu____5077 =
-                     let uu____5083 =
-                       FStar_Syntax_Syntax.as_arg
-                         c.FStar_Syntax_Syntax.result_typ in
-                     uu____5083 :: (c.FStar_Syntax_Syntax.effect_args) in
-                   FStar_List.map2
-                     (fun uu____5090  ->
-                        fun uu____5091  ->
-                          match (uu____5090, uu____5091) with
-                          | ((x,uu____5105),(t,uu____5107)) ->
-                              FStar_Syntax_Syntax.NT (x, t)) binders1
-                     uu____5077 in
-                 let c1 = FStar_Syntax_Subst.subst_comp inst1 cdef1 in
-                 let c2 =
-                   let uu____5122 =
-                     let uu___118_5123 = comp_to_comp_typ env c1 in
-                     {
-                       FStar_Syntax_Syntax.comp_univs =
-                         (uu___118_5123.FStar_Syntax_Syntax.comp_univs);
-                       FStar_Syntax_Syntax.effect_name =
-                         (uu___118_5123.FStar_Syntax_Syntax.effect_name);
-                       FStar_Syntax_Syntax.result_typ =
-                         (uu___118_5123.FStar_Syntax_Syntax.result_typ);
-                       FStar_Syntax_Syntax.effect_args =
-                         (uu___118_5123.FStar_Syntax_Syntax.effect_args);
-                       FStar_Syntax_Syntax.flags =
-                         (c.FStar_Syntax_Syntax.flags)
-                     } in
-                   FStar_All.pipe_right uu____5122
-                     FStar_Syntax_Syntax.mk_Comp in
-                 unfold_effect_abbrev env c2)))
-let effect_repr_aux only_reifiable env c u_c =
-  let uu____5153 =
-    let uu____5155 = norm_eff_name env (FStar_Syntax_Util.comp_effect_name c) in
-    effect_decl_opt env uu____5155 in
-  match uu____5153 with
-  | None  -> None
-  | Some ed ->
-      let uu____5162 =
-        only_reifiable &&
-          (let uu____5163 =
-             FStar_All.pipe_right ed.FStar_Syntax_Syntax.qualifiers
-               (FStar_List.contains FStar_Syntax_Syntax.Reifiable) in
-           Prims.op_Negation uu____5163) in
-      if uu____5162
-      then None
-      else
-        (match (ed.FStar_Syntax_Syntax.repr).FStar_Syntax_Syntax.n with
-         | FStar_Syntax_Syntax.Tm_unknown  -> None
-         | uu____5176 ->
-             let c1 = unfold_effect_abbrev env c in
-             let uu____5178 =
-               let uu____5187 =
-                 FStar_List.hd c1.FStar_Syntax_Syntax.effect_args in
-               ((c1.FStar_Syntax_Syntax.result_typ), uu____5187) in
-             (match uu____5178 with
-              | (res_typ,wp) ->
-                  let repr =
-                    inst_effect_fun_with [u_c] env ed
-                      ([], (ed.FStar_Syntax_Syntax.repr)) in
-                  let uu____5221 =
-                    let uu____5224 = get_range env in
-                    let uu____5225 =
-                      let uu____5228 =
-                        let uu____5229 =
-                          let uu____5239 =
-                            let uu____5241 =
-                              FStar_Syntax_Syntax.as_arg res_typ in
-                            [uu____5241; wp] in
-                          (repr, uu____5239) in
-                        FStar_Syntax_Syntax.Tm_app uu____5229 in
-                      FStar_Syntax_Syntax.mk uu____5228 in
-                    uu____5225 None uu____5224 in
-                  Some uu____5221))
-let effect_repr:
-  env ->
-    FStar_Syntax_Syntax.comp ->
-      FStar_Syntax_Syntax.universe ->
-        (FStar_Syntax_Syntax.term',FStar_Syntax_Syntax.term')
-          FStar_Syntax_Syntax.syntax Prims.option
-  = fun env  -> fun c  -> fun u_c  -> effect_repr_aux false env c u_c
-let reify_comp:
-  env ->
-    FStar_Syntax_Syntax.comp ->
-      FStar_Syntax_Syntax.universe -> FStar_Syntax_Syntax.term
-  =
-  fun env  ->
-    fun c  ->
-      fun u_c  ->
-        let no_reify l =
-          let uu____5285 =
-            let uu____5286 =
-              let uu____5289 =
-                let uu____5290 = FStar_Ident.string_of_lid l in
-                FStar_Util.format1 "Effect %s cannot be reified" uu____5290 in
-              let uu____5291 = get_range env in (uu____5289, uu____5291) in
-            FStar_Errors.Error uu____5286 in
-          Prims.raise uu____5285 in
-        let uu____5292 = effect_repr_aux true env c u_c in
-        match uu____5292 with
-        | None  -> no_reify (FStar_Syntax_Util.comp_effect_name c)
-        | Some tm -> tm
-let is_reifiable_effect: env -> FStar_Ident.lident -> Prims.bool =
-  fun env  ->
-    fun effect_lid  ->
-      let quals = lookup_effect_quals env effect_lid in
-      FStar_List.contains FStar_Syntax_Syntax.Reifiable quals
-let is_reifiable:
-  env ->
-    (FStar_Syntax_Syntax.lcomp,FStar_Syntax_Syntax.residual_comp)
-      FStar_Util.either -> Prims.bool
-  =
-  fun env  ->
-    fun c  ->
-      let effect_lid =
-        match c with
-        | FStar_Util.Inl lc -> lc.FStar_Syntax_Syntax.eff_name
-        | FStar_Util.Inr (eff_name,uu____5324) -> eff_name in
-      is_reifiable_effect env effect_lid
-let is_reifiable_comp: env -> FStar_Syntax_Syntax.comp -> Prims.bool =
-  fun env  ->
-    fun c  ->
-      match c.FStar_Syntax_Syntax.n with
-      | FStar_Syntax_Syntax.Comp ct ->
-          is_reifiable_effect env ct.FStar_Syntax_Syntax.effect_name
-      | uu____5337 -> false
-let is_reifiable_function: env -> FStar_Syntax_Syntax.term -> Prims.bool =
-  fun env  ->
-    fun t  ->
-      let uu____5344 =
-        let uu____5345 = FStar_Syntax_Subst.compress t in
-        uu____5345.FStar_Syntax_Syntax.n in
-      match uu____5344 with
-      | FStar_Syntax_Syntax.Tm_arrow (uu____5348,c) ->
-          is_reifiable_comp env c
-      | uu____5360 -> false
-let push_in_gamma: env -> binding -> env =
-  fun env  ->
-    fun s  ->
-      let rec push1 x rest =
-        match rest with
-        | (Binding_sig _)::_|(Binding_sig_inst _)::_ -> x :: rest
-        | [] -> [x]
-        | local::rest1 ->
-            let uu____5385 = push1 x rest1 in local :: uu____5385 in
-      let uu___119_5387 = env in
-      let uu____5388 = push1 s env.gamma in
-      {
-        solver = (uu___119_5387.solver);
-        range = (uu___119_5387.range);
-        curmodule = (uu___119_5387.curmodule);
-        gamma = uu____5388;
-        gamma_cache = (uu___119_5387.gamma_cache);
-        modules = (uu___119_5387.modules);
-        expected_typ = (uu___119_5387.expected_typ);
-        sigtab = (uu___119_5387.sigtab);
-        is_pattern = (uu___119_5387.is_pattern);
-        instantiate_imp = (uu___119_5387.instantiate_imp);
-        effects = (uu___119_5387.effects);
-        generalize = (uu___119_5387.generalize);
-        letrecs = (uu___119_5387.letrecs);
-        top_level = (uu___119_5387.top_level);
-        check_uvars = (uu___119_5387.check_uvars);
-        use_eq = (uu___119_5387.use_eq);
-        is_iface = (uu___119_5387.is_iface);
-        admit = (uu___119_5387.admit);
-        lax = (uu___119_5387.lax);
-        lax_universes = (uu___119_5387.lax_universes);
-        type_of = (uu___119_5387.type_of);
-        universe_of = (uu___119_5387.universe_of);
-        use_bv_sorts = (uu___119_5387.use_bv_sorts);
-        qname_and_index = (uu___119_5387.qname_and_index)
-      }
-let push_sigelt: env -> FStar_Syntax_Syntax.sigelt -> env =
-  fun env  ->
-    fun s  ->
-      let env1 =
-        push_in_gamma env
-          (Binding_sig ((FStar_Syntax_Util.lids_of_sigelt s), s)) in
-      build_lattice env1 s
-let push_sigelt_inst:
-  env -> FStar_Syntax_Syntax.sigelt -> FStar_Syntax_Syntax.universes -> env =
-  fun env  ->
-    fun s  ->
-      fun us  ->
-        let env1 =
-          push_in_gamma env
-            (Binding_sig_inst ((FStar_Syntax_Util.lids_of_sigelt s), s, us)) in
-        build_lattice env1 s
-let push_local_binding: env -> binding -> env =
-  fun env  ->
-    fun b  ->
-      let uu___120_5415 = env in
-      {
-        solver = (uu___120_5415.solver);
-        range = (uu___120_5415.range);
-        curmodule = (uu___120_5415.curmodule);
-        gamma = (b :: (env.gamma));
-        gamma_cache = (uu___120_5415.gamma_cache);
-        modules = (uu___120_5415.modules);
-        expected_typ = (uu___120_5415.expected_typ);
-        sigtab = (uu___120_5415.sigtab);
-        is_pattern = (uu___120_5415.is_pattern);
-        instantiate_imp = (uu___120_5415.instantiate_imp);
-        effects = (uu___120_5415.effects);
-        generalize = (uu___120_5415.generalize);
-        letrecs = (uu___120_5415.letrecs);
-        top_level = (uu___120_5415.top_level);
-        check_uvars = (uu___120_5415.check_uvars);
-        use_eq = (uu___120_5415.use_eq);
-        is_iface = (uu___120_5415.is_iface);
-        admit = (uu___120_5415.admit);
-        lax = (uu___120_5415.lax);
-        lax_universes = (uu___120_5415.lax_universes);
-        type_of = (uu___120_5415.type_of);
-        universe_of = (uu___120_5415.universe_of);
-        use_bv_sorts = (uu___120_5415.use_bv_sorts);
-        qname_and_index = (uu___120_5415.qname_and_index)
-      }
-let push_bv: env -> FStar_Syntax_Syntax.bv -> env =
-  fun env  -> fun x  -> push_local_binding env (Binding_var x)
-let pop_bv: env -> (FStar_Syntax_Syntax.bv* env) Prims.option =
-  fun env  ->
-    match env.gamma with
-    | (Binding_var x)::rest ->
-        Some
-          (x,
-            (let uu___121_5436 = env in
-             {
-               solver = (uu___121_5436.solver);
-               range = (uu___121_5436.range);
-               curmodule = (uu___121_5436.curmodule);
-               gamma = rest;
-               gamma_cache = (uu___121_5436.gamma_cache);
-               modules = (uu___121_5436.modules);
-               expected_typ = (uu___121_5436.expected_typ);
-               sigtab = (uu___121_5436.sigtab);
-               is_pattern = (uu___121_5436.is_pattern);
-               instantiate_imp = (uu___121_5436.instantiate_imp);
-               effects = (uu___121_5436.effects);
-               generalize = (uu___121_5436.generalize);
-               letrecs = (uu___121_5436.letrecs);
-               top_level = (uu___121_5436.top_level);
-               check_uvars = (uu___121_5436.check_uvars);
-               use_eq = (uu___121_5436.use_eq);
-               is_iface = (uu___121_5436.is_iface);
-               admit = (uu___121_5436.admit);
-               lax = (uu___121_5436.lax);
-               lax_universes = (uu___121_5436.lax_universes);
-               type_of = (uu___121_5436.type_of);
-               universe_of = (uu___121_5436.universe_of);
-               use_bv_sorts = (uu___121_5436.use_bv_sorts);
-               qname_and_index = (uu___121_5436.qname_and_index)
-             }))
-    | uu____5437 -> None
-let push_binders: env -> FStar_Syntax_Syntax.binders -> env =
-  fun env  ->
-    fun bs  ->
-      FStar_List.fold_left
-        (fun env1  ->
-           fun uu____5450  ->
-             match uu____5450 with | (x,uu____5454) -> push_bv env1 x) env bs
-let binding_of_lb:
-  FStar_Syntax_Syntax.lbname ->
-    (FStar_Syntax_Syntax.univ_name Prims.list*
-      (FStar_Syntax_Syntax.term',FStar_Syntax_Syntax.term')
-      FStar_Syntax_Syntax.syntax) -> binding
-  =
-  fun x  ->
-    fun t  ->
-      match x with
-      | FStar_Util.Inl x1 ->
-          let x2 =
-            let uu___122_5474 = x1 in
-            {
-              FStar_Syntax_Syntax.ppname =
-                (uu___122_5474.FStar_Syntax_Syntax.ppname);
-              FStar_Syntax_Syntax.index =
-                (uu___122_5474.FStar_Syntax_Syntax.index);
-              FStar_Syntax_Syntax.sort = (Prims.snd t)
-            } in
-          Binding_var x2
-      | FStar_Util.Inr fv ->
-          Binding_lid
-            (((fv.FStar_Syntax_Syntax.fv_name).FStar_Syntax_Syntax.v), t)
-let push_let_binding:
-  env -> FStar_Syntax_Syntax.lbname -> FStar_Syntax_Syntax.tscheme -> env =
-  fun env  ->
-    fun lb  -> fun ts  -> push_local_binding env (binding_of_lb lb ts)
-let push_module: env -> FStar_Syntax_Syntax.modul -> env =
-  fun env  ->
-    fun m  ->
-      add_sigelts env m.FStar_Syntax_Syntax.exports;
-      (let uu___123_5504 = env in
-       {
-         solver = (uu___123_5504.solver);
-         range = (uu___123_5504.range);
-         curmodule = (uu___123_5504.curmodule);
-         gamma = [];
-         gamma_cache = (uu___123_5504.gamma_cache);
-         modules = (m :: (env.modules));
-         expected_typ = None;
-         sigtab = (uu___123_5504.sigtab);
-         is_pattern = (uu___123_5504.is_pattern);
-         instantiate_imp = (uu___123_5504.instantiate_imp);
-         effects = (uu___123_5504.effects);
-         generalize = (uu___123_5504.generalize);
-         letrecs = (uu___123_5504.letrecs);
-         top_level = (uu___123_5504.top_level);
-         check_uvars = (uu___123_5504.check_uvars);
-         use_eq = (uu___123_5504.use_eq);
-         is_iface = (uu___123_5504.is_iface);
-         admit = (uu___123_5504.admit);
-         lax = (uu___123_5504.lax);
-         lax_universes = (uu___123_5504.lax_universes);
-         type_of = (uu___123_5504.type_of);
-         universe_of = (uu___123_5504.universe_of);
-         use_bv_sorts = (uu___123_5504.use_bv_sorts);
-         qname_and_index = (uu___123_5504.qname_and_index)
-       })
-let push_univ_vars: env_t -> FStar_Syntax_Syntax.univ_names -> env =
-  fun env  ->
-    fun xs  ->
-      FStar_List.fold_left
-        (fun env1  -> fun x  -> push_local_binding env1 (Binding_univ x)) env
-        xs
-let set_expected_typ: env -> FStar_Syntax_Syntax.typ -> env =
-  fun env  ->
-    fun t  ->
-      let uu___124_5519 = env in
-      {
-        solver = (uu___124_5519.solver);
-        range = (uu___124_5519.range);
-        curmodule = (uu___124_5519.curmodule);
-        gamma = (uu___124_5519.gamma);
-        gamma_cache = (uu___124_5519.gamma_cache);
-        modules = (uu___124_5519.modules);
-        expected_typ = (Some t);
-        sigtab = (uu___124_5519.sigtab);
-        is_pattern = (uu___124_5519.is_pattern);
-        instantiate_imp = (uu___124_5519.instantiate_imp);
-        effects = (uu___124_5519.effects);
-        generalize = (uu___124_5519.generalize);
-        letrecs = (uu___124_5519.letrecs);
-        top_level = (uu___124_5519.top_level);
-        check_uvars = (uu___124_5519.check_uvars);
-        use_eq = false;
-        is_iface = (uu___124_5519.is_iface);
-        admit = (uu___124_5519.admit);
-        lax = (uu___124_5519.lax);
-        lax_universes = (uu___124_5519.lax_universes);
-        type_of = (uu___124_5519.type_of);
-        universe_of = (uu___124_5519.universe_of);
-        use_bv_sorts = (uu___124_5519.use_bv_sorts);
-        qname_and_index = (uu___124_5519.qname_and_index)
-      }
-let expected_typ: env -> FStar_Syntax_Syntax.typ Prims.option =
-  fun env  -> match env.expected_typ with | None  -> None | Some t -> Some t
-let clear_expected_typ: env -> (env* FStar_Syntax_Syntax.typ Prims.option) =
-  fun env_  ->
-    let uu____5535 = expected_typ env_ in
-    ((let uu___125_5538 = env_ in
-      {
-        solver = (uu___125_5538.solver);
-        range = (uu___125_5538.range);
-        curmodule = (uu___125_5538.curmodule);
-        gamma = (uu___125_5538.gamma);
-        gamma_cache = (uu___125_5538.gamma_cache);
-        modules = (uu___125_5538.modules);
-        expected_typ = None;
-        sigtab = (uu___125_5538.sigtab);
-        is_pattern = (uu___125_5538.is_pattern);
-        instantiate_imp = (uu___125_5538.instantiate_imp);
-        effects = (uu___125_5538.effects);
-        generalize = (uu___125_5538.generalize);
-        letrecs = (uu___125_5538.letrecs);
-        top_level = (uu___125_5538.top_level);
-        check_uvars = (uu___125_5538.check_uvars);
-        use_eq = false;
-        is_iface = (uu___125_5538.is_iface);
-        admit = (uu___125_5538.admit);
-        lax = (uu___125_5538.lax);
-        lax_universes = (uu___125_5538.lax_universes);
-        type_of = (uu___125_5538.type_of);
-        universe_of = (uu___125_5538.universe_of);
-        use_bv_sorts = (uu___125_5538.use_bv_sorts);
-        qname_and_index = (uu___125_5538.qname_and_index)
-      }), uu____5535)
-let finish_module: env -> FStar_Syntax_Syntax.modul -> env =
-  let empty_lid = FStar_Ident.lid_of_ids [FStar_Ident.id_of_text ""] in
-  fun env  ->
-    fun m  ->
-      let sigs =
-        if
-          FStar_Ident.lid_equals m.FStar_Syntax_Syntax.name
-            FStar_Syntax_Const.prims_lid
-        then
-          let uu____5549 =
-            FStar_All.pipe_right env.gamma
-              (FStar_List.collect
-                 (fun uu___104_5553  ->
-                    match uu___104_5553 with
-                    | Binding_sig (uu____5555,se) -> [se]
-                    | uu____5559 -> [])) in
-          FStar_All.pipe_right uu____5549 FStar_List.rev
-        else m.FStar_Syntax_Syntax.exports in
-      add_sigelts env sigs;
-      (let uu___126_5564 = env in
-       {
-         solver = (uu___126_5564.solver);
-         range = (uu___126_5564.range);
-         curmodule = empty_lid;
-         gamma = [];
-         gamma_cache = (uu___126_5564.gamma_cache);
-         modules = (m :: (env.modules));
-         expected_typ = (uu___126_5564.expected_typ);
-         sigtab = (uu___126_5564.sigtab);
-         is_pattern = (uu___126_5564.is_pattern);
-         instantiate_imp = (uu___126_5564.instantiate_imp);
-         effects = (uu___126_5564.effects);
-         generalize = (uu___126_5564.generalize);
-         letrecs = (uu___126_5564.letrecs);
-         top_level = (uu___126_5564.top_level);
-         check_uvars = (uu___126_5564.check_uvars);
-         use_eq = (uu___126_5564.use_eq);
-         is_iface = (uu___126_5564.is_iface);
-         admit = (uu___126_5564.admit);
-         lax = (uu___126_5564.lax);
-         lax_universes = (uu___126_5564.lax_universes);
-         type_of = (uu___126_5564.type_of);
-         universe_of = (uu___126_5564.universe_of);
-         use_bv_sorts = (uu___126_5564.use_bv_sorts);
-         qname_and_index = (uu___126_5564.qname_and_index)
-       })
-let uvars_in_env:
-  env -> (FStar_Syntax_Syntax.uvar* FStar_Syntax_Syntax.typ) FStar_Util.set =
-  fun env  ->
-    let no_uvs1 = FStar_Syntax_Syntax.new_uv_set () in
-    let ext out uvs = FStar_Util.set_union out uvs in
-    let rec aux out g =
-      match g with
-      | [] -> out
-      | (Binding_univ uu____5614)::tl1 -> aux out tl1
-      | (Binding_lid (_,(_,t)))::tl1|(Binding_var
-        { FStar_Syntax_Syntax.ppname = _; FStar_Syntax_Syntax.index = _;
-          FStar_Syntax_Syntax.sort = t;_})::tl1 ->
-          let uu____5629 =
-            let uu____5633 = FStar_Syntax_Free.uvars t in ext out uu____5633 in
-          aux uu____5629 tl1
-      | (Binding_sig _)::_|(Binding_sig_inst _)::_ -> out in
-    aux no_uvs1 env.gamma
-let univ_vars: env -> FStar_Syntax_Syntax.universe_uvar FStar_Util.set =
-  fun env  ->
-    let no_univs = FStar_Syntax_Syntax.no_universe_uvars in
-    let ext out uvs = FStar_Util.set_union out uvs in
-    let rec aux out g =
-      match g with
-      | [] -> out
-      | (Binding_sig_inst _)::tl1|(Binding_univ _)::tl1 -> aux out tl1
-      | (Binding_lid (_,(_,t)))::tl1|(Binding_var
-        { FStar_Syntax_Syntax.ppname = _; FStar_Syntax_Syntax.index = _;
-          FStar_Syntax_Syntax.sort = t;_})::tl1 ->
-          let uu____5689 =
-            let uu____5691 = FStar_Syntax_Free.univs t in ext out uu____5691 in
-          aux uu____5689 tl1
-      | (Binding_sig uu____5693)::uu____5694 -> out in
-    aux no_univs env.gamma
-let univnames: env -> FStar_Syntax_Syntax.univ_name FStar_Util.set =
-  fun env  ->
-    let no_univ_names = FStar_Syntax_Syntax.no_universe_names in
-    let ext out uvs = FStar_Util.set_union out uvs in
-    let rec aux out g =
-      match g with
-      | [] -> out
-      | (Binding_sig_inst uu____5731)::tl1 -> aux out tl1
-      | (Binding_univ uname)::tl1 ->
-          let uu____5741 = FStar_Util.set_add uname out in aux uu____5741 tl1
-      | (Binding_lid (_,(_,t)))::tl1|(Binding_var
-        { FStar_Syntax_Syntax.ppname = _; FStar_Syntax_Syntax.index = _;
-          FStar_Syntax_Syntax.sort = t;_})::tl1 ->
-          let uu____5755 =
-            let uu____5757 = FStar_Syntax_Free.univnames t in
-            ext out uu____5757 in
-          aux uu____5755 tl1
-      | (Binding_sig uu____5759)::uu____5760 -> out in
-    aux no_univ_names env.gamma
-let bound_vars_of_bindings:
-  binding Prims.list -> FStar_Syntax_Syntax.bv Prims.list =
-  fun bs  ->
-    FStar_All.pipe_right bs
-      (FStar_List.collect
-         (fun uu___105_5776  ->
-            match uu___105_5776 with
-            | Binding_var x -> [x]
-            | Binding_lid _|Binding_sig _|Binding_univ _|Binding_sig_inst _
-                -> []))
-let binders_of_bindings:
-  binding Prims.list -> FStar_Syntax_Syntax.binder Prims.list =
-  fun bs  ->
-    let uu____5788 =
-      let uu____5790 = bound_vars_of_bindings bs in
-      FStar_All.pipe_right uu____5790
-        (FStar_List.map FStar_Syntax_Syntax.mk_binder) in
-    FStar_All.pipe_right uu____5788 FStar_List.rev
-let bound_vars: env -> FStar_Syntax_Syntax.bv Prims.list =
-  fun env  -> bound_vars_of_bindings env.gamma
-let all_binders: env -> FStar_Syntax_Syntax.binders =
-  fun env  -> binders_of_bindings env.gamma
-let print_gamma: env -> Prims.unit =
-  fun env  ->
-    let uu____5806 =
-      let uu____5807 =
-        FStar_All.pipe_right env.gamma
-          (FStar_List.map
-             (fun uu___106_5811  ->
-                match uu___106_5811 with
-                | Binding_var x ->
-                    let uu____5813 = FStar_Syntax_Print.bv_to_string x in
-                    Prims.strcat "Binding_var " uu____5813
-                | Binding_univ u ->
-                    Prims.strcat "Binding_univ " u.FStar_Ident.idText
-                | Binding_lid (l,uu____5816) ->
-                    let uu____5817 = FStar_Ident.string_of_lid l in
-                    Prims.strcat "Binding_lid " uu____5817
-                | Binding_sig (ls,uu____5819) ->
-                    let uu____5822 =
-                      let uu____5823 =
-                        FStar_All.pipe_right ls
-                          (FStar_List.map FStar_Ident.string_of_lid) in
-                      FStar_All.pipe_right uu____5823
-                        (FStar_String.concat ", ") in
-                    Prims.strcat "Binding_sig " uu____5822
-                | Binding_sig_inst (ls,uu____5829,uu____5830) ->
-                    let uu____5833 =
-                      let uu____5834 =
-                        FStar_All.pipe_right ls
-                          (FStar_List.map FStar_Ident.string_of_lid) in
-                      FStar_All.pipe_right uu____5834
-                        (FStar_String.concat ", ") in
-                    Prims.strcat "Binding_sig_inst " uu____5833)) in
-      FStar_All.pipe_right uu____5807 (FStar_String.concat "::\n") in
-    FStar_All.pipe_right uu____5806 (FStar_Util.print1 "%s\n")
-let eq_gamma: env -> env -> Prims.bool =
-  fun env  ->
-    fun env'  ->
-      let uu____5846 = FStar_Util.physical_equality env.gamma env'.gamma in
-      if uu____5846
-      then true
-      else
-        (let g = all_binders env in
-         let g' = all_binders env' in
-         ((FStar_List.length g) = (FStar_List.length g')) &&
-           (FStar_List.forall2
-              (fun uu____5863  ->
-                 fun uu____5864  ->
-                   match (uu____5863, uu____5864) with
-                   | ((b1,uu____5874),(b2,uu____5876)) ->
-                       FStar_Syntax_Syntax.bv_eq b1 b2) g g'))
-let fold_env env f a =
-  FStar_List.fold_right (fun e  -> fun a1  -> f a1 e) env.gamma a
-let lidents: env -> FStar_Ident.lident Prims.list =
-  fun env  ->
-    let keys =
-      FStar_List.fold_left
-        (fun keys  ->
-           fun uu___107_5919  ->
-             match uu___107_5919 with
-             | Binding_sig (lids,uu____5923) -> FStar_List.append lids keys
-             | uu____5926 -> keys) [] env.gamma in
-    FStar_Util.smap_fold (sigtab env)
-      (fun uu____5928  ->
-         fun v1  ->
-           fun keys1  ->
-             FStar_List.append (FStar_Syntax_Util.lids_of_sigelt v1) keys1)
-      keys
-let dummy_solver: solver_t =
-  {
-    init = (fun uu____5932  -> ());
-    push = (fun uu____5933  -> ());
-    pop = (fun uu____5934  -> ());
-    mark = (fun uu____5935  -> ());
-    reset_mark = (fun uu____5936  -> ());
-    commit_mark = (fun uu____5937  -> ());
-    encode_modul = (fun uu____5938  -> fun uu____5939  -> ());
-    encode_sig = (fun uu____5940  -> fun uu____5941  -> ());
-    preprocess = (fun e  -> fun g  -> [(e, g)]);
-    solve = (fun uu____5948  -> fun uu____5949  -> fun uu____5950  -> ());
-    is_trivial = (fun uu____5954  -> fun uu____5955  -> false);
-    finish = (fun uu____5956  -> ());
-    refresh = (fun uu____5957  -> ())
-  }
-=======
 | Binding_var of FStar_Syntax_Syntax.bv
 | Binding_lid of (FStar_Ident.lident * FStar_Syntax_Syntax.tscheme)
 | Binding_sig of (FStar_Ident.lident Prims.list * FStar_Syntax_Syntax.sigelt)
@@ -5342,4 +2709,3 @@
 
 
 
->>>>>>> 54787939
