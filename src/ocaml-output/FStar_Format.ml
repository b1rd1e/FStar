--- conflicted
+++ resolved
@@ -2,138 +2,6 @@
 open Prims
 open FStar_Pervasives
 type doc =
-<<<<<<< HEAD
-| Doc of Prims.string
-
-
-let uu___is_Doc : doc  ->  Prims.bool = (fun projectee -> true)
-
-
-let __proj__Doc__item___0 : doc  ->  Prims.string = (fun projectee -> (match (projectee) with
-| Doc (_0) -> begin
-_0
-end))
-
-
-let empty : doc = Doc ("")
-
-
-let hardline : doc = Doc ("\n")
-
-
-let text : Prims.string  ->  doc = (fun s -> Doc (s))
-
-
-let num : Prims.int  ->  doc = (fun i -> Doc ((Prims.string_of_int i)))
-
-
-let break_ : Prims.int  ->  doc = (fun i -> Doc (""))
-
-
-let break0 : doc = (break_ (Prims.parse_int "0"))
-
-
-let break1 : doc = (text " ")
-
-
-let enclose : doc  ->  doc  ->  doc  ->  doc = (fun uu____35 uu____36 uu____37 -> (match (((uu____35), (uu____36), (uu____37))) with
-| (Doc (l), Doc (r), Doc (x)) -> begin
-Doc ((Prims.strcat l (Prims.strcat x r)))
-end))
-
-
-let brackets : doc  ->  doc = (fun uu____44 -> (match (uu____44) with
-| Doc (d) -> begin
-(enclose (text "[") (text "]") (Doc (d)))
-end))
-
-
-let cbrackets : doc  ->  doc = (fun uu____49 -> (match (uu____49) with
-| Doc (d) -> begin
-(enclose (text "{") (text "}") (Doc (d)))
-end))
-
-
-let parens : doc  ->  doc = (fun uu____54 -> (match (uu____54) with
-| Doc (d) -> begin
-(enclose (text "(") (text ")") (Doc (d)))
-end))
-
-
-let cat : doc  ->  doc  ->  doc = (fun uu____62 uu____63 -> (match (((uu____62), (uu____63))) with
-| (Doc (d1), Doc (d2)) -> begin
-Doc ((Prims.strcat d1 d2))
-end))
-
-
-let reduce : doc Prims.list  ->  doc = (fun docs -> (FStar_List.fold_left cat empty docs))
-
-
-let group : doc  ->  doc = (fun uu____77 -> (match (uu____77) with
-| Doc (d) -> begin
-Doc (d)
-end))
-
-
-let groups : doc Prims.list  ->  doc = (fun docs -> (
-
-let uu____87 = (reduce docs)
-in (group uu____87)))
-
-
-let combine : doc  ->  doc Prims.list  ->  doc = (fun uu____96 docs -> (match (uu____96) with
-| Doc (sep) -> begin
-(
-
-let select = (fun uu____106 -> (match (uu____106) with
-| Doc (d) -> begin
-(match ((Prims.op_Equality d "")) with
-| true -> begin
-FStar_Pervasives_Native.None
-end
-| uu____112 -> begin
-FStar_Pervasives_Native.Some (d)
-end)
-end))
-in (
-
-let docs1 = (FStar_List.choose select docs)
-in Doc ((FStar_String.concat sep docs1))))
-end))
-
-
-let cat1 : doc  ->  doc  ->  doc = (fun d1 d2 -> (reduce ((d1)::(break1)::(d2)::[])))
-
-
-let reduce1 : doc Prims.list  ->  doc = (fun docs -> (combine break1 docs))
-
-
-let nest : Prims.int  ->  doc  ->  doc = (fun i uu____139 -> (match (uu____139) with
-| Doc (d) -> begin
-Doc (d)
-end))
-
-
-let align : doc Prims.list  ->  doc = (fun docs -> (
-
-let uu____149 = (combine hardline docs)
-in (match (uu____149) with
-| Doc (doc1) -> begin
-Doc (doc1)
-end)))
-
-
-let hbox : doc  ->  doc = (fun d -> d)
-
-
-let pretty : Prims.int  ->  doc  ->  Prims.string = (fun sz uu____162 -> (match (uu____162) with
-| Doc (doc1) -> begin
-doc1
-end))
-
-
-
-=======
   | Doc of Prims.string[@@deriving show]
 let uu___is_Doc: doc -> Prims.bool = fun projectee  -> true
 let __proj__Doc__item___0: doc -> Prims.string =
@@ -193,5 +61,4 @@
     match uu____125 with | Doc doc -> Doc doc
 let hbox: doc -> doc = fun d  -> d
 let pretty: Prims.int -> doc -> Prims.string =
-  fun sz  -> fun uu____135  -> match uu____135 with | Doc doc -> doc
->>>>>>> 484a43b6
+  fun sz  -> fun uu____135  -> match uu____135 with | Doc doc -> doc