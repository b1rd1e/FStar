
open Prims

let imp_tag : FStar_Absyn_Syntax.arg_qualifier = FStar_Absyn_Syntax.Implicit (false)


let as_imp : FStar_Parser_AST.imp  ->  FStar_Absyn_Syntax.arg_qualifier Prims.option = (fun _63_1 -> (match (_63_1) with
| (FStar_Parser_AST.Hash) | (FStar_Parser_AST.FsTypApp) -> begin
Some (imp_tag)
end
| _63_36 -> begin
None
end))


let arg_withimp_e = (fun imp t -> ((t), ((as_imp imp))))


let arg_withimp_t = (fun imp t -> (match (imp) with
| FStar_Parser_AST.Hash -> begin
((t), (Some (imp_tag)))
end
| _63_43 -> begin
((t), (None))
end))


let contains_binder : FStar_Parser_AST.binder Prims.list  ->  Prims.bool = (fun binders -> (FStar_All.pipe_right binders (FStar_Util.for_some (fun b -> (match (b.FStar_Parser_AST.b) with
| FStar_Parser_AST.Annotated (_63_47) -> begin
true
end
| _63_50 -> begin
false
end)))))


let rec unparen : FStar_Parser_AST.term  ->  FStar_Parser_AST.term = (fun t -> (match (t.FStar_Parser_AST.tm) with
| FStar_Parser_AST.Paren (t) -> begin
(unparen t)
end
| _63_55 -> begin
t
end))


let rec unlabel : FStar_Parser_AST.term  ->  FStar_Parser_AST.term = (fun t -> (match (t.FStar_Parser_AST.tm) with
| FStar_Parser_AST.Paren (t) -> begin
(unlabel t)
end
| FStar_Parser_AST.Labeled (t, _63_61, _63_63) -> begin
(unlabel t)
end
| _63_67 -> begin
t
end))


let kind_star : FStar_Range.range  ->  FStar_Parser_AST.term = (fun r -> (let _161_17 = (let _161_16 = (FStar_Ident.lid_of_path (("Type")::[]) r)
in FStar_Parser_AST.Name (_161_16))
in (FStar_Parser_AST.mk_term _161_17 r FStar_Parser_AST.Kind)))


let compile_op : Prims.int  ->  Prims.string  ->  Prims.string = (fun arity s -> (

let name_of_char = (fun _63_2 -> (match (_63_2) with
| '&' -> begin
"Amp"
end
| '@' -> begin
"At"
end
| '+' -> begin
"Plus"
end
| '-' when (arity = (Prims.parse_int "1")) -> begin
"Minus"
end
| '-' -> begin
"Subtraction"
end
| '/' -> begin
"Slash"
end
| '<' -> begin
"Less"
end
| '=' -> begin
"Equals"
end
| '>' -> begin
"Greater"
end
| '_' -> begin
"Underscore"
end
| '|' -> begin
"Bar"
end
| '!' -> begin
"Bang"
end
| '^' -> begin
"Hat"
end
| '%' -> begin
"Percent"
end
| '*' -> begin
"Star"
end
| '?' -> begin
"Question"
end
| ':' -> begin
"Colon"
end
| _63_90 -> begin
"UNKNOWN"
end))
in (

let rec aux = (fun i -> if (i = (FStar_String.length s)) then begin
[]
end else begin
(let _161_28 = (let _161_26 = (FStar_Util.char_at s i)
in (name_of_char _161_26))
in (let _161_27 = (aux (i + (Prims.parse_int "1")))
in (_161_28)::_161_27))
end)
in (let _161_30 = (let _161_29 = (aux (Prims.parse_int "0"))
in (FStar_String.concat "_" _161_29))
in (Prims.strcat "op_" _161_30)))))


let compile_op_lid : Prims.int  ->  Prims.string  ->  FStar_Range.range  ->  FStar_Absyn_Syntax.lident = (fun n s r -> (let _161_40 = (let _161_39 = (let _161_38 = (let _161_37 = (compile_op n s)
in ((_161_37), (r)))
in (FStar_Absyn_Syntax.mk_ident _161_38))
in (_161_39)::[])
in (FStar_All.pipe_right _161_40 FStar_Absyn_Syntax.lid_of_ids)))


let op_as_vlid : FStar_Parser_DesugarEnv.env  ->  Prims.int  ->  FStar_Range.range  ->  Prims.string  ->  FStar_Ident.lident Prims.option = (fun env arity rng s -> (

let r = (fun l -> Some ((FStar_Ident.set_lid_range l rng)))
in (

let fallback = (fun _63_104 -> (match (()) with
| () -> begin
(match (s) with
| "=" -> begin
(r FStar_Absyn_Const.op_Eq)
end
| ":=" -> begin
(r FStar_Absyn_Const.write_lid)
end
| "<" -> begin
(r FStar_Absyn_Const.op_LT)
end
| "<=" -> begin
(r FStar_Absyn_Const.op_LTE)
end
| ">" -> begin
(r FStar_Absyn_Const.op_GT)
end
| ">=" -> begin
(r FStar_Absyn_Const.op_GTE)
end
| "&&" -> begin
(r FStar_Absyn_Const.op_And)
end
| "||" -> begin
(r FStar_Absyn_Const.op_Or)
end
| "*" -> begin
(r FStar_Absyn_Const.op_Multiply)
end
| "+" -> begin
(r FStar_Absyn_Const.op_Addition)
end
| "-" when (arity = (Prims.parse_int "1")) -> begin
(r FStar_Absyn_Const.op_Minus)
end
| "-" -> begin
(r FStar_Absyn_Const.op_Subtraction)
end
| "/" -> begin
(r FStar_Absyn_Const.op_Division)
end
| "%" -> begin
(r FStar_Absyn_Const.op_Modulus)
end
| "!" -> begin
(r FStar_Absyn_Const.read_lid)
end
| "@" -> begin
(r FStar_Absyn_Const.list_append_lid)
end
| "^" -> begin
(r FStar_Absyn_Const.strcat_lid)
end
| "|>" -> begin
(r FStar_Absyn_Const.pipe_right_lid)
end
| "<|" -> begin
(r FStar_Absyn_Const.pipe_left_lid)
end
| "<>" -> begin
(r FStar_Absyn_Const.op_notEq)
end
| _63_126 -> begin
None
end)
end))
in (match ((let _161_53 = (compile_op_lid arity s rng)
in (FStar_Parser_DesugarEnv.try_lookup_lid env _161_53))) with
| Some ({FStar_Absyn_Syntax.n = FStar_Absyn_Syntax.Exp_fvar (fv, _63_137); FStar_Absyn_Syntax.tk = _63_134; FStar_Absyn_Syntax.pos = _63_132; FStar_Absyn_Syntax.fvs = _63_130; FStar_Absyn_Syntax.uvs = _63_128}) -> begin
Some (fv.FStar_Absyn_Syntax.v)
end
| _63_143 -> begin
(fallback ())
end))))


let op_as_tylid : FStar_Parser_DesugarEnv.env  ->  Prims.int  ->  FStar_Range.range  ->  Prims.string  ->  FStar_Ident.lident Prims.option = (fun env arity rng s -> (

let r = (fun l -> Some ((FStar_Ident.set_lid_range l rng)))
in (match (s) with
| "~" -> begin
(r FStar_Absyn_Const.not_lid)
end
| "==" -> begin
(r FStar_Absyn_Const.eq2_lid)
end
| "=!=" -> begin
(r FStar_Absyn_Const.neq2_lid)
end
| "<<" -> begin
(r FStar_Absyn_Const.precedes_lid)
end
| "/\\" -> begin
(r FStar_Absyn_Const.and_lid)
end
| "\\/" -> begin
(r FStar_Absyn_Const.or_lid)
end
| "==>" -> begin
(r FStar_Absyn_Const.imp_lid)
end
| "<==>" -> begin
(r FStar_Absyn_Const.iff_lid)
end
| s -> begin
(match ((let _161_64 = (compile_op_lid arity s rng)
in (FStar_Parser_DesugarEnv.try_lookup_typ_name env _161_64))) with
| Some ({FStar_Absyn_Syntax.n = FStar_Absyn_Syntax.Typ_const (ftv); FStar_Absyn_Syntax.tk = _63_166; FStar_Absyn_Syntax.pos = _63_164; FStar_Absyn_Syntax.fvs = _63_162; FStar_Absyn_Syntax.uvs = _63_160}) -> begin
Some (ftv.FStar_Absyn_Syntax.v)
end
| _63_172 -> begin
None
end)
end)))


let rec is_type : FStar_Parser_DesugarEnv.env  ->  FStar_Parser_AST.term  ->  Prims.bool = (fun env t -> if (t.FStar_Parser_AST.level = FStar_Parser_AST.Type) then begin
true
end else begin
(match ((let _161_71 = (unparen t)
in _161_71.FStar_Parser_AST.tm)) with
| FStar_Parser_AST.Wild -> begin
true
end
| FStar_Parser_AST.Labeled (_63_177) -> begin
true
end
| FStar_Parser_AST.Op ("*", (hd)::_63_181) -> begin
(is_type env hd)
end
| (FStar_Parser_AST.Op ("==", _)) | (FStar_Parser_AST.Op ("=!=", _)) | (FStar_Parser_AST.Op ("~", _)) | (FStar_Parser_AST.Op ("/\\", _)) | (FStar_Parser_AST.Op ("\\/", _)) | (FStar_Parser_AST.Op ("==>", _)) | (FStar_Parser_AST.Op ("<==>", _)) | (FStar_Parser_AST.Op ("<<", _)) -> begin
true
end
| FStar_Parser_AST.Op (s, args) -> begin
(match ((op_as_tylid env (FStar_List.length args) t.FStar_Parser_AST.range s)) with
| None -> begin
false
end
| _63_232 -> begin
true
end)
end
| (FStar_Parser_AST.QForall (_)) | (FStar_Parser_AST.QExists (_)) | (FStar_Parser_AST.Sum (_)) | (FStar_Parser_AST.Refine (_)) | (FStar_Parser_AST.Tvar (_)) | (FStar_Parser_AST.NamedTyp (_)) -> begin
true
end
| (FStar_Parser_AST.Var (l)) | (FStar_Parser_AST.Name (l)) when ((FStar_List.length l.FStar_Ident.ns) = (Prims.parse_int "0")) -> begin
(match ((FStar_Parser_DesugarEnv.try_lookup_typ_var env l.FStar_Ident.ident)) with
| Some (_63_255) -> begin
true
end
| _63_258 -> begin
(FStar_Parser_DesugarEnv.is_type_lid env l)
end)
end
| (FStar_Parser_AST.Var (l)) | (FStar_Parser_AST.Name (l)) | (FStar_Parser_AST.Construct (l, _)) -> begin
(FStar_Parser_DesugarEnv.is_type_lid env l)
end
| (FStar_Parser_AST.App ({FStar_Parser_AST.tm = FStar_Parser_AST.Var (l); FStar_Parser_AST.range = _; FStar_Parser_AST.level = _}, arg, FStar_Parser_AST.Nothing)) | (FStar_Parser_AST.App ({FStar_Parser_AST.tm = FStar_Parser_AST.Name (l); FStar_Parser_AST.range = _; FStar_Parser_AST.level = _}, arg, FStar_Parser_AST.Nothing)) when (l.FStar_Ident.str = "ref") -> begin
(is_type env arg)
end
| (FStar_Parser_AST.App (t, _, _)) | (FStar_Parser_AST.Paren (t)) | (FStar_Parser_AST.Ascribed (t, _)) -> begin
(is_type env t)
end
| FStar_Parser_AST.Product (_63_299, t) -> begin
(not ((is_kind env t)))
end
| FStar_Parser_AST.If (t, t1, t2) -> begin
(((is_type env t) || (is_type env t1)) || (is_type env t2))
end
| FStar_Parser_AST.Abs (pats, t) -> begin
(

let rec aux = (fun env pats -> (match (pats) with
| [] -> begin
(is_type env t)
end
| (hd)::pats -> begin
(match (hd.FStar_Parser_AST.pat) with
| (FStar_Parser_AST.PatWild) | (FStar_Parser_AST.PatVar (_)) -> begin
(aux env pats)
end
| FStar_Parser_AST.PatTvar (id, _63_325) -> begin
(

let _63_331 = (FStar_Parser_DesugarEnv.push_local_tbinding env id)
in (match (_63_331) with
| (env, _63_330) -> begin
(aux env pats)
end))
end
| FStar_Parser_AST.PatAscribed (p, tm) -> begin
(

let env = if (is_kind env tm) then begin
(match (p.FStar_Parser_AST.pat) with
| (FStar_Parser_AST.PatVar (id, _)) | (FStar_Parser_AST.PatTvar (id, _)) -> begin
(let _161_76 = (FStar_Parser_DesugarEnv.push_local_tbinding env id)
in (FStar_All.pipe_right _161_76 Prims.fst))
end
| _63_346 -> begin
env
end)
end else begin
env
end
in (aux env pats))
end
| _63_349 -> begin
false
end)
end))
in (aux env pats))
end
| FStar_Parser_AST.Let (FStar_Parser_AST.NoLetQualifier, (({FStar_Parser_AST.pat = FStar_Parser_AST.PatVar (_63_354); FStar_Parser_AST.prange = _63_352}, _63_358))::[], t) -> begin
(is_type env t)
end
| FStar_Parser_AST.Let (FStar_Parser_AST.NoLetQualifier, (({FStar_Parser_AST.pat = FStar_Parser_AST.PatAscribed ({FStar_Parser_AST.pat = FStar_Parser_AST.PatVar (_63_370); FStar_Parser_AST.prange = _63_368}, _63_374); FStar_Parser_AST.prange = _63_366}, _63_379))::[], t) -> begin
(is_type env t)
end
| FStar_Parser_AST.Let (FStar_Parser_AST.NoLetQualifier, (({FStar_Parser_AST.pat = FStar_Parser_AST.PatVar (_63_389); FStar_Parser_AST.prange = _63_387}, _63_393))::[], t) -> begin
(is_type env t)
end
| _63_400 -> begin
false
end)
end)
and is_kind : FStar_Parser_DesugarEnv.env  ->  FStar_Parser_AST.term  ->  Prims.bool = (fun env t -> if (t.FStar_Parser_AST.level = FStar_Parser_AST.Kind) then begin
true
end else begin
(match ((let _161_79 = (unparen t)
in _161_79.FStar_Parser_AST.tm)) with
| FStar_Parser_AST.Name ({FStar_Ident.ns = _63_409; FStar_Ident.ident = _63_407; FStar_Ident.nsstr = _63_405; FStar_Ident.str = "Type"}) -> begin
true
end
| FStar_Parser_AST.Product (_63_413, t) -> begin
(is_kind env t)
end
| FStar_Parser_AST.Paren (t) -> begin
(is_kind env t)
end
| (FStar_Parser_AST.Construct (l, _)) | (FStar_Parser_AST.Name (l)) -> begin
(FStar_Parser_DesugarEnv.is_kind_abbrev env l)
end
| _63_426 -> begin
false
end)
end)


let rec is_type_binder : FStar_Parser_DesugarEnv.env  ->  FStar_Parser_AST.binder  ->  Prims.bool = (fun env b -> if (b.FStar_Parser_AST.blevel = FStar_Parser_AST.Formula) then begin
(match (b.FStar_Parser_AST.b) with
| FStar_Parser_AST.Variable (_63_430) -> begin
false
end
| (FStar_Parser_AST.TAnnotated (_)) | (FStar_Parser_AST.TVariable (_)) -> begin
true
end
| (FStar_Parser_AST.Annotated (_, t)) | (FStar_Parser_AST.NoName (t)) -> begin
(is_kind env t)
end)
end else begin
(match (b.FStar_Parser_AST.b) with
| FStar_Parser_AST.Variable (_63_445) -> begin
(Prims.raise (FStar_Absyn_Syntax.Error ((("Unexpected binder without annotation"), (b.FStar_Parser_AST.brange)))))
end
| FStar_Parser_AST.TVariable (_63_448) -> begin
false
end
| FStar_Parser_AST.TAnnotated (_63_451) -> begin
true
end
| (FStar_Parser_AST.Annotated (_, t)) | (FStar_Parser_AST.NoName (t)) -> begin
(is_kind env t)
end)
end)


let sort_ftv : FStar_Ident.ident Prims.list  ->  FStar_Ident.ident Prims.list = (fun ftv -> (let _161_90 = (FStar_Util.remove_dups (fun x y -> (x.FStar_Ident.idText = y.FStar_Ident.idText)) ftv)
in (FStar_All.pipe_left (FStar_Util.sort_with (fun x y -> (FStar_String.compare x.FStar_Ident.idText y.FStar_Ident.idText))) _161_90)))


let rec free_type_vars_b : FStar_Parser_DesugarEnv.env  ->  FStar_Parser_AST.binder  ->  (FStar_Parser_DesugarEnv.env * FStar_Ident.ident Prims.list) = (fun env binder -> (match (binder.FStar_Parser_AST.b) with
| FStar_Parser_AST.Variable (_63_467) -> begin
((env), ([]))
end
| FStar_Parser_AST.TVariable (x) -> begin
(

let _63_474 = (FStar_Parser_DesugarEnv.push_local_tbinding env x)
in (match (_63_474) with
| (env, _63_473) -> begin
((env), ((x)::[]))
end))
end
| FStar_Parser_AST.Annotated (_63_476, term) -> begin
(let _161_97 = (free_type_vars env term)
in ((env), (_161_97)))
end
| FStar_Parser_AST.TAnnotated (id, _63_482) -> begin
(

let _63_488 = (FStar_Parser_DesugarEnv.push_local_tbinding env id)
in (match (_63_488) with
| (env, _63_487) -> begin
((env), ([]))
end))
end
| FStar_Parser_AST.NoName (t) -> begin
(let _161_98 = (free_type_vars env t)
in ((env), (_161_98)))
end))
and free_type_vars : FStar_Parser_DesugarEnv.env  ->  FStar_Parser_AST.term  ->  FStar_Ident.ident Prims.list = (fun env t -> (match ((let _161_101 = (unparen t)
in _161_101.FStar_Parser_AST.tm)) with
| FStar_Parser_AST.Tvar (a) -> begin
(match ((FStar_Parser_DesugarEnv.try_lookup_typ_var env a)) with
| None -> begin
(a)::[]
end
| _63_497 -> begin
[]
end)
end
| (FStar_Parser_AST.Wild) | (FStar_Parser_AST.Const (_)) | (FStar_Parser_AST.Uvar (_)) | (FStar_Parser_AST.Var (_)) | (FStar_Parser_AST.Projector (_)) | (FStar_Parser_AST.Discrim (_)) | (FStar_Parser_AST.Name (_)) -> begin
[]
end
| (FStar_Parser_AST.Requires (t, _)) | (FStar_Parser_AST.Ensures (t, _)) | (FStar_Parser_AST.Labeled (t, _, _)) | (FStar_Parser_AST.NamedTyp (_, t)) | (FStar_Parser_AST.Paren (t)) | (FStar_Parser_AST.Ascribed (t, _)) -> begin
(free_type_vars env t)
end
| FStar_Parser_AST.Construct (_63_542, ts) -> begin
(FStar_List.collect (fun _63_549 -> (match (_63_549) with
| (t, _63_548) -> begin
(free_type_vars env t)
end)) ts)
end
| FStar_Parser_AST.Op (_63_551, ts) -> begin
(FStar_List.collect (free_type_vars env) ts)
end
| FStar_Parser_AST.App (t1, t2, _63_558) -> begin
(let _161_104 = (free_type_vars env t1)
in (let _161_103 = (free_type_vars env t2)
in (FStar_List.append _161_104 _161_103)))
end
| FStar_Parser_AST.Refine (b, t) -> begin
(

let _63_567 = (free_type_vars_b env b)
in (match (_63_567) with
| (env, f) -> begin
(let _161_105 = (free_type_vars env t)
in (FStar_List.append f _161_105))
end))
end
| (FStar_Parser_AST.Product (binders, body)) | (FStar_Parser_AST.Sum (binders, body)) -> begin
(

let _63_583 = (FStar_List.fold_left (fun _63_576 binder -> (match (_63_576) with
| (env, free) -> begin
(

let _63_580 = (free_type_vars_b env binder)
in (match (_63_580) with
| (env, f) -> begin
((env), ((FStar_List.append f free)))
end))
end)) ((env), ([])) binders)
in (match (_63_583) with
| (env, free) -> begin
(let _161_108 = (free_type_vars env body)
in (FStar_List.append free _161_108))
end))
end
| FStar_Parser_AST.Project (t, _63_586) -> begin
(free_type_vars env t)
end
| FStar_Parser_AST.Attributes (cattributes) -> begin
(FStar_List.collect (free_type_vars env) cattributes)
end
| (FStar_Parser_AST.Abs (_)) | (FStar_Parser_AST.Let (_)) | (FStar_Parser_AST.LetOpen (_)) | (FStar_Parser_AST.If (_)) | (FStar_Parser_AST.QForall (_)) | (FStar_Parser_AST.QExists (_)) -> begin
[]
end
| (FStar_Parser_AST.Record (_)) | (FStar_Parser_AST.Match (_)) | (FStar_Parser_AST.TryWith (_)) | (FStar_Parser_AST.Assign (_)) | (FStar_Parser_AST.Seq (_)) -> begin
(FStar_Parser_AST.error "Unexpected type in free_type_vars computation" t t.FStar_Parser_AST.range)
end))


let head_and_args : FStar_Parser_AST.term  ->  (FStar_Parser_AST.term * (FStar_Parser_AST.term * FStar_Parser_AST.imp) Prims.list) = (fun t -> (

let rec aux = (fun args t -> (match ((let _161_115 = (unparen t)
in _161_115.FStar_Parser_AST.tm)) with
| FStar_Parser_AST.App (t, arg, imp) -> begin
(aux ((((arg), (imp)))::args) t)
end
| FStar_Parser_AST.Construct (l, args') -> begin
(({FStar_Parser_AST.tm = FStar_Parser_AST.Name (l); FStar_Parser_AST.range = t.FStar_Parser_AST.range; FStar_Parser_AST.level = t.FStar_Parser_AST.level}), ((FStar_List.append args' args)))
end
| _63_638 -> begin
((t), (args))
end))
in (aux [] t)))


let close : FStar_Parser_DesugarEnv.env  ->  FStar_Parser_AST.term  ->  FStar_Parser_AST.term = (fun env t -> (

let ftv = (let _161_120 = (free_type_vars env t)
in (FStar_All.pipe_left sort_ftv _161_120))
in if ((FStar_List.length ftv) = (Prims.parse_int "0")) then begin
t
end else begin
(

let binders = (FStar_All.pipe_right ftv (FStar_List.map (fun x -> (let _161_124 = (let _161_123 = (let _161_122 = (kind_star x.FStar_Ident.idRange)
in ((x), (_161_122)))
in FStar_Parser_AST.TAnnotated (_161_123))
in (FStar_Parser_AST.mk_binder _161_124 x.FStar_Ident.idRange FStar_Parser_AST.Type (Some (FStar_Parser_AST.Implicit)))))))
in (

let result = (FStar_Parser_AST.mk_term (FStar_Parser_AST.Product (((binders), (t)))) t.FStar_Parser_AST.range t.FStar_Parser_AST.level)
in result))
end))


let close_fun : FStar_Parser_DesugarEnv.env  ->  FStar_Parser_AST.term  ->  FStar_Parser_AST.term = (fun env t -> (

let ftv = (let _161_129 = (free_type_vars env t)
in (FStar_All.pipe_left sort_ftv _161_129))
in if ((FStar_List.length ftv) = (Prims.parse_int "0")) then begin
t
end else begin
(

let binders = (FStar_All.pipe_right ftv (FStar_List.map (fun x -> (let _161_133 = (let _161_132 = (let _161_131 = (kind_star x.FStar_Ident.idRange)
in ((x), (_161_131)))
in FStar_Parser_AST.TAnnotated (_161_132))
in (FStar_Parser_AST.mk_binder _161_133 x.FStar_Ident.idRange FStar_Parser_AST.Type (Some (FStar_Parser_AST.Implicit)))))))
in (

let t = (match ((let _161_134 = (unlabel t)
in _161_134.FStar_Parser_AST.tm)) with
| FStar_Parser_AST.Product (_63_651) -> begin
t
end
| _63_654 -> begin
(FStar_Parser_AST.mk_term (FStar_Parser_AST.App ((((FStar_Parser_AST.mk_term (FStar_Parser_AST.Name (FStar_Absyn_Const.effect_Tot_lid)) t.FStar_Parser_AST.range t.FStar_Parser_AST.level)), (t), (FStar_Parser_AST.Nothing)))) t.FStar_Parser_AST.range t.FStar_Parser_AST.level)
end)
in (

let result = (FStar_Parser_AST.mk_term (FStar_Parser_AST.Product (((binders), (t)))) t.FStar_Parser_AST.range t.FStar_Parser_AST.level)
in result)))
end))


let rec uncurry : FStar_Parser_AST.binder Prims.list  ->  FStar_Parser_AST.term  ->  (FStar_Parser_AST.binder Prims.list * FStar_Parser_AST.term) = (fun bs t -> (match (t.FStar_Parser_AST.tm) with
| FStar_Parser_AST.Product (binders, t) -> begin
(uncurry (FStar_List.append bs binders) t)
end
| _63_664 -> begin
((bs), (t))
end))


let rec is_app_pattern : FStar_Parser_AST.pattern  ->  Prims.bool = (fun p -> (match (p.FStar_Parser_AST.pat) with
| FStar_Parser_AST.PatAscribed (p, _63_668) -> begin
(is_app_pattern p)
end
| FStar_Parser_AST.PatApp ({FStar_Parser_AST.pat = FStar_Parser_AST.PatVar (_63_674); FStar_Parser_AST.prange = _63_672}, _63_678) -> begin
true
end
| _63_682 -> begin
false
end))


let rec destruct_app_pattern : FStar_Parser_DesugarEnv.env  ->  Prims.bool  ->  FStar_Parser_AST.pattern  ->  ((FStar_Ident.ident, FStar_Ident.lident) FStar_Util.either * FStar_Parser_AST.pattern Prims.list * FStar_Parser_AST.term Prims.option) = (fun env is_top_level p -> (match (p.FStar_Parser_AST.pat) with
| FStar_Parser_AST.PatAscribed (p, t) -> begin
(

let _63_694 = (destruct_app_pattern env is_top_level p)
in (match (_63_694) with
| (name, args, _63_693) -> begin
((name), (args), (Some (t)))
end))
end
| FStar_Parser_AST.PatApp ({FStar_Parser_AST.pat = FStar_Parser_AST.PatVar (id, _63_699); FStar_Parser_AST.prange = _63_696}, args) when is_top_level -> begin
(let _161_148 = (let _161_147 = (FStar_Parser_DesugarEnv.qualify env id)
in FStar_Util.Inr (_161_147))
in ((_161_148), (args), (None)))
end
| FStar_Parser_AST.PatApp ({FStar_Parser_AST.pat = FStar_Parser_AST.PatVar (id, _63_710); FStar_Parser_AST.prange = _63_707}, args) -> begin
((FStar_Util.Inl (id)), (args), (None))
end
| _63_718 -> begin
(failwith "Not an app pattern")
end))


type bnd =
| TBinder of (FStar_Absyn_Syntax.btvdef * FStar_Absyn_Syntax.knd * FStar_Absyn_Syntax.aqual)
| VBinder of (FStar_Absyn_Syntax.bvvdef * FStar_Absyn_Syntax.typ * FStar_Absyn_Syntax.aqual)
| LetBinder of (FStar_Ident.lident * FStar_Absyn_Syntax.typ)


let is_TBinder = (fun _discr_ -> (match (_discr_) with
| TBinder (_) -> begin
true
end
| _ -> begin
false
end))


let is_VBinder = (fun _discr_ -> (match (_discr_) with
| VBinder (_) -> begin
true
end
| _ -> begin
false
end))


let is_LetBinder = (fun _discr_ -> (match (_discr_) with
| LetBinder (_) -> begin
true
end
| _ -> begin
false
end))


let ___TBinder____0 = (fun projectee -> (match (projectee) with
| TBinder (_63_721) -> begin
_63_721
end))


let ___VBinder____0 = (fun projectee -> (match (projectee) with
| VBinder (_63_724) -> begin
_63_724
end))


let ___LetBinder____0 = (fun projectee -> (match (projectee) with
| LetBinder (_63_727) -> begin
_63_727
end))


let binder_of_bnd : bnd  ->  ((((FStar_Absyn_Syntax.typ', (FStar_Absyn_Syntax.knd', Prims.unit) FStar_Absyn_Syntax.syntax) FStar_Absyn_Syntax.syntax FStar_Absyn_Syntax.bvdef, FStar_Absyn_Syntax.knd) FStar_Absyn_Syntax.withinfo_t, ((FStar_Absyn_Syntax.exp', (FStar_Absyn_Syntax.typ', (FStar_Absyn_Syntax.knd', Prims.unit) FStar_Absyn_Syntax.syntax) FStar_Absyn_Syntax.syntax) FStar_Absyn_Syntax.syntax FStar_Absyn_Syntax.bvdef, FStar_Absyn_Syntax.typ) FStar_Absyn_Syntax.withinfo_t) FStar_Util.either * FStar_Absyn_Syntax.aqual) = (fun _63_3 -> (match (_63_3) with
| TBinder (a, k, aq) -> begin
((FStar_Util.Inl ((FStar_Absyn_Util.bvd_to_bvar_s a k))), (aq))
end
| VBinder (x, t, aq) -> begin
((FStar_Util.Inr ((FStar_Absyn_Util.bvd_to_bvar_s x t))), (aq))
end
| _63_740 -> begin
(failwith "Impossible")
end))


let trans_aqual : FStar_Parser_AST.arg_qualifier Prims.option  ->  FStar_Absyn_Syntax.arg_qualifier Prims.option = (fun _63_4 -> (match (_63_4) with
| Some (FStar_Parser_AST.Implicit) -> begin
Some (imp_tag)
end
| Some (FStar_Parser_AST.Equality) -> begin
Some (FStar_Absyn_Syntax.Equality)
end
| _63_747 -> begin
None
end))


let as_binder : FStar_Parser_DesugarEnv.env  ->  FStar_Parser_AST.arg_qualifier Prims.option  ->  ((FStar_Ident.ident Prims.option * FStar_Absyn_Syntax.knd), (FStar_Ident.ident Prims.option * FStar_Absyn_Syntax.typ)) FStar_Util.either  ->  (FStar_Absyn_Syntax.binder * FStar_Parser_DesugarEnv.env) = (fun env imp _63_5 -> (match (_63_5) with
| FStar_Util.Inl (None, k) -> begin
(let _161_201 = (FStar_Absyn_Syntax.null_t_binder k)
in ((_161_201), (env)))
end
| FStar_Util.Inr (None, t) -> begin
(let _161_202 = (FStar_Absyn_Syntax.null_v_binder t)
in ((_161_202), (env)))
end
| FStar_Util.Inl (Some (a), k) -> begin
(

let _63_766 = (FStar_Parser_DesugarEnv.push_local_tbinding env a)
in (match (_63_766) with
| (env, a) -> begin
((((FStar_Util.Inl ((FStar_Absyn_Util.bvd_to_bvar_s a k))), ((trans_aqual imp)))), (env))
end))
end
| FStar_Util.Inr (Some (x), t) -> begin
(

let _63_774 = (FStar_Parser_DesugarEnv.push_local_vbinding env x)
in (match (_63_774) with
| (env, x) -> begin
((((FStar_Util.Inr ((FStar_Absyn_Util.bvd_to_bvar_s x t))), ((trans_aqual imp)))), (env))
end))
end))


type env_t =
FStar_Parser_DesugarEnv.env


type lenv_t =
(FStar_Absyn_Syntax.btvdef, FStar_Absyn_Syntax.bvvdef) FStar_Util.either Prims.list


let label_conjuncts : Prims.string  ->  Prims.bool  ->  Prims.string Prims.option  ->  FStar_Parser_AST.term  ->  FStar_Parser_AST.term = (fun tag polarity label_opt f -> (

let label = (fun f -> (

let msg = (match (label_opt) with
| Some (l) -> begin
l
end
| _63_784 -> begin
(let _161_213 = (FStar_Range.string_of_range f.FStar_Parser_AST.range)
in (FStar_Util.format2 "%s at %s" tag _161_213))
end)
in (FStar_Parser_AST.mk_term (FStar_Parser_AST.Labeled (((f), (msg), (polarity)))) f.FStar_Parser_AST.range f.FStar_Parser_AST.level)))
in (

let rec aux = (fun f -> (match (f.FStar_Parser_AST.tm) with
| FStar_Parser_AST.Paren (g) -> begin
(let _161_217 = (let _161_216 = (aux g)
in FStar_Parser_AST.Paren (_161_216))
in (FStar_Parser_AST.mk_term _161_217 f.FStar_Parser_AST.range f.FStar_Parser_AST.level))
end
| FStar_Parser_AST.Op ("/\\", (f1)::(f2)::[]) -> begin
(let _161_223 = (let _161_222 = (let _161_221 = (let _161_220 = (aux f1)
in (let _161_219 = (let _161_218 = (aux f2)
in (_161_218)::[])
in (_161_220)::_161_219))
in (("/\\"), (_161_221)))
in FStar_Parser_AST.Op (_161_222))
in (FStar_Parser_AST.mk_term _161_223 f.FStar_Parser_AST.range f.FStar_Parser_AST.level))
end
| FStar_Parser_AST.If (f1, f2, f3) -> begin
(let _161_227 = (let _161_226 = (let _161_225 = (aux f2)
in (let _161_224 = (aux f3)
in ((f1), (_161_225), (_161_224))))
in FStar_Parser_AST.If (_161_226))
in (FStar_Parser_AST.mk_term _161_227 f.FStar_Parser_AST.range f.FStar_Parser_AST.level))
end
| FStar_Parser_AST.Abs (binders, g) -> begin
(let _161_230 = (let _161_229 = (let _161_228 = (aux g)
in ((binders), (_161_228)))
in FStar_Parser_AST.Abs (_161_229))
in (FStar_Parser_AST.mk_term _161_230 f.FStar_Parser_AST.range f.FStar_Parser_AST.level))
end
| _63_806 -> begin
(label f)
end))
in (aux f))))


let mk_lb : (FStar_Absyn_Syntax.lbname * FStar_Absyn_Syntax.typ * FStar_Absyn_Syntax.exp)  ->  FStar_Absyn_Syntax.letbinding = (fun _63_810 -> (match (_63_810) with
| (n, t, e) -> begin
{FStar_Absyn_Syntax.lbname = n; FStar_Absyn_Syntax.lbtyp = t; FStar_Absyn_Syntax.lbeff = FStar_Absyn_Const.effect_ALL_lid; FStar_Absyn_Syntax.lbdef = e}
end))


let rec desugar_data_pat : FStar_Parser_DesugarEnv.env  ->  FStar_Parser_AST.pattern  ->  (env_t * bnd * FStar_Absyn_Syntax.pat) = (fun env p -> (

let resolvex = (fun l e x -> (match ((FStar_All.pipe_right l (FStar_Util.find_opt (fun _63_6 -> (match (_63_6) with
| FStar_Util.Inr (y) -> begin
(y.FStar_Absyn_Syntax.ppname.FStar_Ident.idText = x.FStar_Ident.idText)
end
| _63_821 -> begin
false
end))))) with
| Some (FStar_Util.Inr (y)) -> begin
((l), (e), (y))
end
| _63_826 -> begin
(

let _63_829 = (FStar_Parser_DesugarEnv.push_local_vbinding e x)
in (match (_63_829) with
| (e, x) -> begin
(((FStar_Util.Inr (x))::l), (e), (x))
end))
end))
in (

let resolvea = (fun l e a -> (match ((FStar_All.pipe_right l (FStar_Util.find_opt (fun _63_7 -> (match (_63_7) with
| FStar_Util.Inl (b) -> begin
(b.FStar_Absyn_Syntax.ppname.FStar_Ident.idText = a.FStar_Ident.idText)
end
| _63_838 -> begin
false
end))))) with
| Some (FStar_Util.Inl (b)) -> begin
((l), (e), (b))
end
| _63_843 -> begin
(

let _63_846 = (FStar_Parser_DesugarEnv.push_local_tbinding e a)
in (match (_63_846) with
| (e, a) -> begin
(((FStar_Util.Inl (a))::l), (e), (a))
end))
end))
in (

let rec aux = (fun loc env p -> (

let pos = (fun q -> (FStar_Absyn_Syntax.withinfo q None p.FStar_Parser_AST.prange))
in (

let pos_r = (fun r q -> (FStar_Absyn_Syntax.withinfo q None r))
in (match (p.FStar_Parser_AST.pat) with
| FStar_Parser_AST.PatOp (_63_857) -> begin
(failwith "let op not supported in stratified")
end
| FStar_Parser_AST.PatOr ([]) -> begin
(failwith "impossible")
end
| FStar_Parser_AST.PatOr ((p)::ps) -> begin
(

let _63_871 = (aux loc env p)
in (match (_63_871) with
| (loc, env, var, p, _63_870) -> begin
(

let _63_888 = (FStar_List.fold_left (fun _63_875 p -> (match (_63_875) with
| (loc, env, ps) -> begin
(

let _63_884 = (aux loc env p)
in (match (_63_884) with
| (loc, env, _63_880, p, _63_883) -> begin
((loc), (env), ((p)::ps))
end))
end)) ((loc), (env), ([])) ps)
in (match (_63_888) with
| (loc, env, ps) -> begin
(

let pat = (FStar_All.pipe_left pos (FStar_Absyn_Syntax.Pat_disj ((p)::(FStar_List.rev ps))))
in (

let _63_890 = (let _161_307 = (FStar_Absyn_Syntax.pat_vars pat)
in (Prims.ignore _161_307))
in ((loc), (env), (var), (pat), (false))))
end))
end))
end
| FStar_Parser_AST.PatAscribed (p, t) -> begin
(

let p = if (is_kind env t) then begin
(match (p.FStar_Parser_AST.pat) with
| FStar_Parser_AST.PatTvar (_63_897) -> begin
p
end
| FStar_Parser_AST.PatVar (x, imp) -> begin
(

let _63_903 = p
in {FStar_Parser_AST.pat = FStar_Parser_AST.PatTvar (((x), (imp))); FStar_Parser_AST.prange = _63_903.FStar_Parser_AST.prange})
end
| _63_906 -> begin
(Prims.raise (FStar_Absyn_Syntax.Error ((("Unexpected pattern"), (p.FStar_Parser_AST.prange)))))
end)
end else begin
p
end
in (

let _63_913 = (aux loc env p)
in (match (_63_913) with
| (loc, env', binder, p, imp) -> begin
(

let binder = (match (binder) with
| LetBinder (_63_915) -> begin
(failwith "impossible")
end
| TBinder (x, _63_919, aq) -> begin
(let _161_309 = (let _161_308 = (desugar_kind env t)
in ((x), (_161_308), (aq)))
in TBinder (_161_309))
end
| VBinder (x, _63_925, aq) -> begin
(

let t = (close_fun env t)
in (let _161_311 = (let _161_310 = (desugar_typ env t)
in ((x), (_161_310), (aq)))
in VBinder (_161_311)))
end)
in ((loc), (env'), (binder), (p), (imp)))
end)))
end
| FStar_Parser_AST.PatTvar (a, aq) -> begin
(

let imp = (aq = Some (FStar_Parser_AST.Implicit))
in (

let aq = (trans_aqual aq)
in if (a.FStar_Ident.idText = "\'_") then begin
(

let a = (FStar_All.pipe_left FStar_Absyn_Util.new_bvd (Some (p.FStar_Parser_AST.prange)))
in (let _161_312 = (FStar_All.pipe_left pos (FStar_Absyn_Syntax.Pat_twild ((FStar_Absyn_Util.bvd_to_bvar_s a FStar_Absyn_Syntax.kun))))
in ((loc), (env), (TBinder (((a), (FStar_Absyn_Syntax.kun), (aq)))), (_161_312), (imp))))
end else begin
(

let _63_941 = (resolvea loc env a)
in (match (_63_941) with
| (loc, env, abvd) -> begin
(let _161_313 = (FStar_All.pipe_left pos (FStar_Absyn_Syntax.Pat_tvar ((FStar_Absyn_Util.bvd_to_bvar_s abvd FStar_Absyn_Syntax.kun))))
in ((loc), (env), (TBinder (((abvd), (FStar_Absyn_Syntax.kun), (aq)))), (_161_313), (imp)))
end))
end))
end
| FStar_Parser_AST.PatWild -> begin
(

let x = (FStar_Absyn_Util.new_bvd (Some (p.FStar_Parser_AST.prange)))
in (

let y = (FStar_Absyn_Util.new_bvd (Some (p.FStar_Parser_AST.prange)))
in (let _161_314 = (FStar_All.pipe_left pos (FStar_Absyn_Syntax.Pat_wild ((FStar_Absyn_Util.bvd_to_bvar_s y FStar_Absyn_Syntax.tun))))
in ((loc), (env), (VBinder (((x), (FStar_Absyn_Syntax.tun), (None)))), (_161_314), (false)))))
end
| FStar_Parser_AST.PatConst (c) -> begin
(

let x = (FStar_Absyn_Util.new_bvd (Some (p.FStar_Parser_AST.prange)))
in (let _161_315 = (FStar_All.pipe_left pos (FStar_Absyn_Syntax.Pat_constant (c)))
in ((loc), (env), (VBinder (((x), (FStar_Absyn_Syntax.tun), (None)))), (_161_315), (false))))
end
| FStar_Parser_AST.PatVar (x, aq) -> begin
(

let imp = (aq = Some (FStar_Parser_AST.Implicit))
in (

let aq = (trans_aqual aq)
in (

let _63_957 = (resolvex loc env x)
in (match (_63_957) with
| (loc, env, xbvd) -> begin
(let _161_316 = (FStar_All.pipe_left pos (FStar_Absyn_Syntax.Pat_var ((FStar_Absyn_Util.bvd_to_bvar_s xbvd FStar_Absyn_Syntax.tun))))
in ((loc), (env), (VBinder (((xbvd), (FStar_Absyn_Syntax.tun), (aq)))), (_161_316), (imp)))
end))))
end
| FStar_Parser_AST.PatName (l) -> begin
(

let l = (FStar_Parser_DesugarEnv.fail_or env (FStar_Parser_DesugarEnv.try_lookup_datacon env) l)
in (

let x = (FStar_Absyn_Util.new_bvd (Some (p.FStar_Parser_AST.prange)))
in (let _161_317 = (FStar_All.pipe_left pos (FStar_Absyn_Syntax.Pat_cons (((l), (Some (FStar_Absyn_Syntax.Data_ctor)), ([])))))
in ((loc), (env), (VBinder (((x), (FStar_Absyn_Syntax.tun), (None)))), (_161_317), (false)))))
end
| FStar_Parser_AST.PatApp ({FStar_Parser_AST.pat = FStar_Parser_AST.PatName (l); FStar_Parser_AST.prange = _63_963}, args) -> begin
(

let _63_985 = (FStar_List.fold_right (fun arg _63_974 -> (match (_63_974) with
| (loc, env, args) -> begin
(

let _63_981 = (aux loc env arg)
in (match (_63_981) with
| (loc, env, _63_978, arg, imp) -> begin
((loc), (env), ((((arg), (imp)))::args))
end))
end)) args ((loc), (env), ([])))
in (match (_63_985) with
| (loc, env, args) -> begin
(

let l = (FStar_Parser_DesugarEnv.fail_or env (FStar_Parser_DesugarEnv.try_lookup_datacon env) l)
in (

let x = (FStar_Absyn_Util.new_bvd (Some (p.FStar_Parser_AST.prange)))
in (let _161_320 = (FStar_All.pipe_left pos (FStar_Absyn_Syntax.Pat_cons (((l), (Some (FStar_Absyn_Syntax.Data_ctor)), (args)))))
in ((loc), (env), (VBinder (((x), (FStar_Absyn_Syntax.tun), (None)))), (_161_320), (false)))))
end))
end
| FStar_Parser_AST.PatApp (_63_989) -> begin
(Prims.raise (FStar_Absyn_Syntax.Error ((("Unexpected pattern"), (p.FStar_Parser_AST.prange)))))
end
| FStar_Parser_AST.PatList (pats) -> begin
(

let _63_1009 = (FStar_List.fold_right (fun pat _63_997 -> (match (_63_997) with
| (loc, env, pats) -> begin
(

let _63_1005 = (aux loc env pat)
in (match (_63_1005) with
| (loc, env, _63_1001, pat, _63_1004) -> begin
((loc), (env), ((pat)::pats))
end))
end)) pats ((loc), (env), ([])))
in (match (_63_1009) with
| (loc, env, pats) -> begin
(

let pat = (let _161_327 = (let _161_326 = (let _161_325 = (FStar_Range.end_range p.FStar_Parser_AST.prange)
in (pos_r _161_325))
in (FStar_All.pipe_left _161_326 (FStar_Absyn_Syntax.Pat_cons ((((FStar_Absyn_Util.fv FStar_Absyn_Const.nil_lid)), (Some (FStar_Absyn_Syntax.Data_ctor)), ([]))))))
in (FStar_List.fold_right (fun hd tl -> (

let r = (FStar_Range.union_ranges hd.FStar_Absyn_Syntax.p tl.FStar_Absyn_Syntax.p)
in (FStar_All.pipe_left (pos_r r) (FStar_Absyn_Syntax.Pat_cons ((((FStar_Absyn_Util.fv FStar_Absyn_Const.cons_lid)), (Some (FStar_Absyn_Syntax.Data_ctor)), ((((hd), (false)))::(((tl), (false)))::[]))))))) pats _161_327))
in (

let x = (FStar_Absyn_Util.new_bvd (Some (p.FStar_Parser_AST.prange)))
in ((loc), (env), (VBinder (((x), (FStar_Absyn_Syntax.tun), (None)))), (pat), (false))))
end))
end
| FStar_Parser_AST.PatTuple (args, dep) -> begin
(

let _63_1035 = (FStar_List.fold_left (fun _63_1022 p -> (match (_63_1022) with
| (loc, env, pats) -> begin
(

let _63_1031 = (aux loc env p)
in (match (_63_1031) with
| (loc, env, _63_1027, pat, _63_1030) -> begin
((loc), (env), ((((pat), (false)))::pats))
end))
end)) ((loc), (env), ([])) args)
in (match (_63_1035) with
| (loc, env, args) -> begin
(

let args = (FStar_List.rev args)
in (

let l = if dep then begin
(FStar_Absyn_Util.mk_dtuple_data_lid (FStar_List.length args) p.FStar_Parser_AST.prange)
end else begin
(FStar_Absyn_Util.mk_tuple_data_lid (FStar_List.length args) p.FStar_Parser_AST.prange)
end
in (

let constr = (FStar_Parser_DesugarEnv.fail_or env (FStar_Parser_DesugarEnv.try_lookup_lid env) l)
in (

let l = (match (constr.FStar_Absyn_Syntax.n) with
| FStar_Absyn_Syntax.Exp_fvar (v, _63_1041) -> begin
v
end
| _63_1045 -> begin
(failwith "impossible")
end)
in (

let x = (FStar_Absyn_Util.new_bvd (Some (p.FStar_Parser_AST.prange)))
in (let _161_330 = (FStar_All.pipe_left pos (FStar_Absyn_Syntax.Pat_cons (((l), (Some (FStar_Absyn_Syntax.Data_ctor)), (args)))))
in ((loc), (env), (VBinder (((x), (FStar_Absyn_Syntax.tun), (None)))), (_161_330), (false))))))))
end))
end
| FStar_Parser_AST.PatRecord ([]) -> begin
(Prims.raise (FStar_Absyn_Syntax.Error ((("Unexpected pattern"), (p.FStar_Parser_AST.prange)))))
end
| FStar_Parser_AST.PatRecord (fields) -> begin
(

let _63_1055 = (FStar_List.hd fields)
in (match (_63_1055) with
| (f, _63_1054) -> begin
(

let _63_1059 = (FStar_Parser_DesugarEnv.fail_or env (FStar_Parser_DesugarEnv.try_lookup_record_by_field_name env) f)
in (match (_63_1059) with
| (record, _63_1058) -> begin
(

let fields = (FStar_All.pipe_right fields (FStar_List.map (fun _63_1062 -> (match (_63_1062) with
| (f, p) -> begin
(let _161_332 = (FStar_Parser_DesugarEnv.fail_or env (FStar_Parser_DesugarEnv.qualify_field_to_record env record) f)
in ((_161_332), (p)))
end))))
in (

let args = (FStar_All.pipe_right record.FStar_Parser_DesugarEnv.fields (FStar_List.map (fun _63_1067 -> (match (_63_1067) with
| (f, _63_1066) -> begin
(match ((FStar_All.pipe_right fields (FStar_List.tryFind (fun _63_1071 -> (match (_63_1071) with
| (g, _63_1070) -> begin
(FStar_Ident.lid_equals f g)
end))))) with
| None -> begin
(FStar_Parser_AST.mk_pattern FStar_Parser_AST.PatWild p.FStar_Parser_AST.prange)
end
| Some (_63_1074, p) -> begin
p
end)
end))))
in (

let app = (FStar_Parser_AST.mk_pattern (FStar_Parser_AST.PatApp ((((FStar_Parser_AST.mk_pattern (FStar_Parser_AST.PatName (record.FStar_Parser_DesugarEnv.constrname)) p.FStar_Parser_AST.prange)), (args)))) p.FStar_Parser_AST.prange)
in (

let _63_1086 = (aux loc env app)
in (match (_63_1086) with
| (env, e, b, p, _63_1085) -> begin
(

let p = (match (p.FStar_Absyn_Syntax.v) with
| FStar_Absyn_Syntax.Pat_cons (fv, _63_1089, args) -> begin
(let _161_340 = (let _161_339 = (let _161_338 = (let _161_337 = (let _161_336 = (let _161_335 = (FStar_All.pipe_right record.FStar_Parser_DesugarEnv.fields (FStar_List.map Prims.fst))
in ((record.FStar_Parser_DesugarEnv.typename), (_161_335)))
in FStar_Absyn_Syntax.Record_ctor (_161_336))
in Some (_161_337))
in ((fv), (_161_338), (args)))
in FStar_Absyn_Syntax.Pat_cons (_161_339))
in (FStar_All.pipe_left pos _161_340))
end
| _63_1094 -> begin
p
end)
in ((env), (e), (b), (p), (false)))
end)))))
end))
end))
end))))
in (

let _63_1103 = (aux [] env p)
in (match (_63_1103) with
| (_63_1097, env, b, p, _63_1102) -> begin
((env), (b), (p))
end))))))
and desugar_binding_pat_maybe_top : Prims.bool  ->  FStar_Parser_DesugarEnv.env  ->  FStar_Parser_AST.pattern  ->  (env_t * bnd * FStar_Absyn_Syntax.pat Prims.option) = (fun top env p -> if top then begin
(match (p.FStar_Parser_AST.pat) with
| FStar_Parser_AST.PatVar (x, _63_1109) -> begin
(let _161_346 = (let _161_345 = (let _161_344 = (FStar_Parser_DesugarEnv.qualify env x)
in ((_161_344), (FStar_Absyn_Syntax.tun)))
in LetBinder (_161_345))
in ((env), (_161_346), (None)))
end
| FStar_Parser_AST.PatAscribed ({FStar_Parser_AST.pat = FStar_Parser_AST.PatVar (x, _63_1116); FStar_Parser_AST.prange = _63_1113}, t) -> begin
(let _161_350 = (let _161_349 = (let _161_348 = (FStar_Parser_DesugarEnv.qualify env x)
in (let _161_347 = (desugar_typ env t)
in ((_161_348), (_161_347))))
in LetBinder (_161_349))
in ((env), (_161_350), (None)))
end
| _63_1124 -> begin
(Prims.raise (FStar_Absyn_Syntax.Error ((("Unexpected pattern at the top-level"), (p.FStar_Parser_AST.prange)))))
end)
end else begin
(

let _63_1128 = (desugar_data_pat env p)
in (match (_63_1128) with
| (env, binder, p) -> begin
(

let p = (match (p.FStar_Absyn_Syntax.v) with
| (FStar_Absyn_Syntax.Pat_var (_)) | (FStar_Absyn_Syntax.Pat_tvar (_)) | (FStar_Absyn_Syntax.Pat_wild (_)) -> begin
None
end
| _63_1139 -> begin
Some (p)
end)
in ((env), (binder), (p)))
end))
end)
and desugar_binding_pat : FStar_Parser_DesugarEnv.env  ->  FStar_Parser_AST.pattern  ->  (env_t * bnd * FStar_Absyn_Syntax.pat Prims.option) = (fun env p -> (desugar_binding_pat_maybe_top false env p))
and desugar_match_pat_maybe_top : Prims.bool  ->  FStar_Parser_DesugarEnv.env  ->  FStar_Parser_AST.pattern  ->  (env_t * FStar_Absyn_Syntax.pat) = (fun _63_1143 env pat -> (

let _63_1151 = (desugar_data_pat env pat)
in (match (_63_1151) with
| (env, _63_1149, pat) -> begin
((env), (pat))
end)))
and desugar_match_pat : FStar_Parser_DesugarEnv.env  ->  FStar_Parser_AST.pattern  ->  (env_t * FStar_Absyn_Syntax.pat) = (fun env p -> (desugar_match_pat_maybe_top false env p))
and desugar_typ_or_exp : env_t  ->  FStar_Parser_AST.term  ->  (FStar_Absyn_Syntax.typ, FStar_Absyn_Syntax.exp) FStar_Util.either = (fun env t -> if (is_type env t) then begin
(let _161_360 = (desugar_typ env t)
in FStar_Util.Inl (_161_360))
end else begin
(let _161_361 = (desugar_exp env t)
in FStar_Util.Inr (_161_361))
end)
and desugar_exp : env_t  ->  FStar_Parser_AST.term  ->  FStar_Absyn_Syntax.exp = (fun env e -> (desugar_exp_maybe_top false env e))
and desugar_name : (FStar_Absyn_Syntax.exp  ->  (FStar_Absyn_Syntax.exp', (FStar_Absyn_Syntax.typ', (FStar_Absyn_Syntax.knd', Prims.unit) FStar_Absyn_Syntax.syntax) FStar_Absyn_Syntax.syntax) FStar_Absyn_Syntax.syntax)  ->  FStar_Parser_DesugarEnv.env  ->  FStar_Ident.lident  ->  (FStar_Absyn_Syntax.exp', (FStar_Absyn_Syntax.typ', (FStar_Absyn_Syntax.knd', Prims.unit) FStar_Absyn_Syntax.syntax) FStar_Absyn_Syntax.syntax) FStar_Absyn_Syntax.syntax = (fun setpos env l -> if (l.FStar_Ident.str = "ref") then begin
(match ((FStar_Parser_DesugarEnv.try_lookup_lid env FStar_Absyn_Const.alloc_lid)) with
| None -> begin
(Prims.raise (FStar_Absyn_Syntax.Error ((("Identifier \'ref\' not found; include lib/FStar.ST.fst in your path"), ((FStar_Ident.range_of_lid l))))))
end
| Some (e) -> begin
(setpos e)
end)
end else begin
(let _161_370 = (FStar_Parser_DesugarEnv.fail_or env (FStar_Parser_DesugarEnv.try_lookup_lid env) l)
in (FStar_All.pipe_left setpos _161_370))
end)
and desugar_exp_maybe_top : Prims.bool  ->  env_t  ->  FStar_Parser_AST.term  ->  FStar_Absyn_Syntax.exp = (fun top_level env top -> (

let pos = (fun e -> (e None top.FStar_Parser_AST.range))
in (

let setpos = (fun e -> (

let _63_1171 = e
in {FStar_Absyn_Syntax.n = _63_1171.FStar_Absyn_Syntax.n; FStar_Absyn_Syntax.tk = _63_1171.FStar_Absyn_Syntax.tk; FStar_Absyn_Syntax.pos = top.FStar_Parser_AST.range; FStar_Absyn_Syntax.fvs = _63_1171.FStar_Absyn_Syntax.fvs; FStar_Absyn_Syntax.uvs = _63_1171.FStar_Absyn_Syntax.uvs}))
in (match ((let _161_388 = (unparen top)
in _161_388.FStar_Parser_AST.tm)) with
| FStar_Parser_AST.Const (c) -> begin
(FStar_All.pipe_left pos (FStar_Absyn_Syntax.mk_Exp_constant c))
end
| FStar_Parser_AST.Op (s, args) -> begin
(match ((op_as_vlid env (FStar_List.length args) top.FStar_Parser_AST.range s)) with
| None -> begin
(Prims.raise (FStar_Absyn_Syntax.Error ((((Prims.strcat "Unexpected operator: " s)), (top.FStar_Parser_AST.range)))))
end
| Some (l) -> begin
(

let op = (FStar_Absyn_Util.fvar None l (FStar_Ident.range_of_lid l))
in (

let args = (FStar_All.pipe_right args (FStar_List.map (fun t -> (let _161_392 = (desugar_typ_or_exp env t)
in ((_161_392), (None))))))
in (let _161_393 = (FStar_Absyn_Util.mk_exp_app op args)
in (FStar_All.pipe_left setpos _161_393))))
end)
end
| (FStar_Parser_AST.Var (l)) | (FStar_Parser_AST.Name (l)) -> begin
(desugar_name setpos env l)
end
| FStar_Parser_AST.Construct (l, args) -> begin
(

let dt = (let _161_398 = (let _161_397 = (let _161_396 = (FStar_Parser_DesugarEnv.fail_or env (FStar_Parser_DesugarEnv.try_lookup_datacon env) l)
in ((_161_396), (Some (FStar_Absyn_Syntax.Data_ctor))))
in (FStar_Absyn_Syntax.mk_Exp_fvar _161_397))
in (FStar_All.pipe_left pos _161_398))
in (match (args) with
| [] -> begin
dt
end
| _63_1195 -> begin
(

let args = (FStar_List.map (fun _63_1198 -> (match (_63_1198) with
| (t, imp) -> begin
(

let te = (desugar_typ_or_exp env t)
in (arg_withimp_e imp te))
end)) args)
in (let _161_403 = (let _161_402 = (let _161_401 = (let _161_400 = (FStar_Absyn_Util.mk_exp_app dt args)
in ((_161_400), (FStar_Absyn_Syntax.Data_app)))
in FStar_Absyn_Syntax.Meta_desugared (_161_401))
in (FStar_Absyn_Syntax.mk_Exp_meta _161_402))
in (FStar_All.pipe_left setpos _161_403)))
end))
end
| FStar_Parser_AST.Abs (binders, body) -> begin
(

let _63_1235 = (FStar_List.fold_left (fun _63_1207 pat -> (match (_63_1207) with
| (env, ftvs) -> begin
(match (pat.FStar_Parser_AST.pat) with
| FStar_Parser_AST.PatAscribed ({FStar_Parser_AST.pat = FStar_Parser_AST.PatTvar (a, imp); FStar_Parser_AST.prange = _63_1210}, t) -> begin
(

let ftvs = (let _161_406 = (free_type_vars env t)
in (FStar_List.append _161_406 ftvs))
in (let _161_408 = (let _161_407 = (FStar_Parser_DesugarEnv.push_local_tbinding env a)
in (FStar_All.pipe_left Prims.fst _161_407))
in ((_161_408), (ftvs))))
end
| FStar_Parser_AST.PatTvar (a, _63_1222) -> begin
(let _161_410 = (let _161_409 = (FStar_Parser_DesugarEnv.push_local_tbinding env a)
in (FStar_All.pipe_left Prims.fst _161_409))
in ((_161_410), (ftvs)))
end
| FStar_Parser_AST.PatAscribed (_63_1226, t) -> begin
(let _161_412 = (let _161_411 = (free_type_vars env t)
in (FStar_List.append _161_411 ftvs))
in ((env), (_161_412)))
end
| _63_1231 -> begin
((env), (ftvs))
end)
end)) ((env), ([])) binders)
in (match (_63_1235) with
| (_63_1233, ftv) -> begin
(

let ftv = (sort_ftv ftv)
in (

let binders = (let _161_414 = (FStar_All.pipe_right ftv (FStar_List.map (fun a -> (FStar_Parser_AST.mk_pattern (FStar_Parser_AST.PatTvar (((a), (Some (FStar_Parser_AST.Implicit))))) top.FStar_Parser_AST.range))))
in (FStar_List.append _161_414 binders))
in (

let rec aux = (fun env bs sc_pat_opt _63_8 -> (match (_63_8) with
| [] -> begin
(

let body = (desugar_exp env body)
in (

let body = (match (sc_pat_opt) with
| Some (sc, pat) -> begin
(FStar_Absyn_Syntax.mk_Exp_match ((sc), ((((pat), (None), (body)))::[])) None body.FStar_Absyn_Syntax.pos)
end
| None -> begin
body
end)
in (FStar_Absyn_Syntax.mk_Exp_abs' (((FStar_List.rev bs)), (body)) None top.FStar_Parser_AST.range)))
end
| (p)::rest -> begin
(

let _63_1258 = (desugar_binding_pat env p)
in (match (_63_1258) with
| (env, b, pat) -> begin
(

let _63_1318 = (match (b) with
| LetBinder (_63_1260) -> begin
(failwith "Impossible")
end
| TBinder (a, k, aq) -> begin
(let _161_423 = (binder_of_bnd b)
in ((_161_423), (sc_pat_opt)))
end
| VBinder (x, t, aq) -> begin
(

let b = (FStar_Absyn_Util.bvd_to_bvar_s x t)
in (

let sc_pat_opt = (match (((pat), (sc_pat_opt))) with
| (None, _63_1275) -> begin
sc_pat_opt
end
| (Some (p), None) -> begin
(let _161_425 = (let _161_424 = (FStar_Absyn_Util.bvar_to_exp b)
in ((_161_424), (p)))
in Some (_161_425))
end
| (Some (p), Some (sc, p')) -> begin
(match (((sc.FStar_Absyn_Syntax.n), (p'.FStar_Absyn_Syntax.v))) with
| (FStar_Absyn_Syntax.Exp_bvar (_63_1289), _63_1292) -> begin
(

let tup = (FStar_Absyn_Util.mk_tuple_data_lid (Prims.parse_int "2") top.FStar_Parser_AST.range)
in (

let sc = (let _161_432 = (let _161_431 = (FStar_Absyn_Util.fvar (Some (FStar_Absyn_Syntax.Data_ctor)) tup top.FStar_Parser_AST.range)
in (let _161_430 = (let _161_429 = (FStar_Absyn_Syntax.varg sc)
in (let _161_428 = (let _161_427 = (let _161_426 = (FStar_Absyn_Util.bvar_to_exp b)
in (FStar_All.pipe_left FStar_Absyn_Syntax.varg _161_426))
in (_161_427)::[])
in (_161_429)::_161_428))
in ((_161_431), (_161_430))))
in (FStar_Absyn_Syntax.mk_Exp_app _161_432 None top.FStar_Parser_AST.range))
in (

let p = (let _161_433 = (FStar_Range.union_ranges p'.FStar_Absyn_Syntax.p p.FStar_Absyn_Syntax.p)
in (FStar_Absyn_Util.withinfo (FStar_Absyn_Syntax.Pat_cons ((((FStar_Absyn_Util.fv tup)), (Some (FStar_Absyn_Syntax.Data_ctor)), ((((p'), (false)))::(((p), (false)))::[])))) None _161_433))
in Some (((sc), (p))))))
end
| (FStar_Absyn_Syntax.Exp_app (_63_1298, args), FStar_Absyn_Syntax.Pat_cons (_63_1303, _63_1305, pats)) -> begin
(

let tup = (FStar_Absyn_Util.mk_tuple_data_lid ((Prims.parse_int "1") + (FStar_List.length args)) top.FStar_Parser_AST.range)
in (

let sc = (let _161_439 = (let _161_438 = (FStar_Absyn_Util.fvar (Some (FStar_Absyn_Syntax.Data_ctor)) tup top.FStar_Parser_AST.range)
in (let _161_437 = (let _161_436 = (let _161_435 = (let _161_434 = (FStar_Absyn_Util.bvar_to_exp b)
in (FStar_All.pipe_left FStar_Absyn_Syntax.varg _161_434))
in (_161_435)::[])
in (FStar_List.append args _161_436))
in ((_161_438), (_161_437))))
in (FStar_Absyn_Syntax.mk_Exp_app _161_439 None top.FStar_Parser_AST.range))
in (

let p = (let _161_440 = (FStar_Range.union_ranges p'.FStar_Absyn_Syntax.p p.FStar_Absyn_Syntax.p)
in (FStar_Absyn_Util.withinfo (FStar_Absyn_Syntax.Pat_cons ((((FStar_Absyn_Util.fv tup)), (Some (FStar_Absyn_Syntax.Data_ctor)), ((FStar_List.append pats ((((p), (false)))::[])))))) None _161_440))
in Some (((sc), (p))))))
end
| _63_1314 -> begin
(failwith "Impossible")
end)
end)
in ((((FStar_Util.Inr (b)), (aq))), (sc_pat_opt))))
end)
in (match (_63_1318) with
| (b, sc_pat_opt) -> begin
(aux env ((b)::bs) sc_pat_opt rest)
end))
end))
end))
in (aux env [] None binders))))
end))
end
| FStar_Parser_AST.App ({FStar_Parser_AST.tm = FStar_Parser_AST.Var (a); FStar_Parser_AST.range = _63_1322; FStar_Parser_AST.level = _63_1320}, arg, _63_1328) when ((FStar_Ident.lid_equals a FStar_Absyn_Const.assert_lid) || (FStar_Ident.lid_equals a FStar_Absyn_Const.assume_lid)) -> begin
(

let phi = (desugar_formula env arg)
in (let _161_450 = (let _161_449 = (let _161_448 = (FStar_Absyn_Util.fvar None a (FStar_Ident.range_of_lid a))
in (let _161_447 = (let _161_446 = (FStar_All.pipe_left FStar_Absyn_Syntax.targ phi)
in (let _161_445 = (let _161_444 = (let _161_443 = (FStar_Absyn_Syntax.mk_Exp_constant FStar_Const.Const_unit None top.FStar_Parser_AST.range)
in (FStar_All.pipe_left FStar_Absyn_Syntax.varg _161_443))
in (_161_444)::[])
in (_161_446)::_161_445))
in ((_161_448), (_161_447))))
in (FStar_Absyn_Syntax.mk_Exp_app _161_449))
in (FStar_All.pipe_left pos _161_450)))
end
| FStar_Parser_AST.App (_63_1333) -> begin
(

let rec aux = (fun args e -> (match ((let _161_455 = (unparen e)
in _161_455.FStar_Parser_AST.tm)) with
| FStar_Parser_AST.App (e, t, imp) -> begin
(

let arg = (let _161_456 = (desugar_typ_or_exp env t)
in (FStar_All.pipe_left (arg_withimp_e imp) _161_456))
in (aux ((arg)::args) e))
end
| _63_1345 -> begin
(

let head = (desugar_exp env e)
in (FStar_All.pipe_left pos (FStar_Absyn_Syntax.mk_Exp_app ((head), (args)))))
end))
in (aux [] top))
end
| FStar_Parser_AST.Seq (t1, t2) -> begin
(let _161_462 = (let _161_461 = (let _161_460 = (let _161_459 = (desugar_exp env (FStar_Parser_AST.mk_term (FStar_Parser_AST.Let (((FStar_Parser_AST.NoLetQualifier), (((((FStar_Parser_AST.mk_pattern FStar_Parser_AST.PatWild t1.FStar_Parser_AST.range)), (t1)))::[]), (t2)))) top.FStar_Parser_AST.range FStar_Parser_AST.Expr))
in ((_161_459), (FStar_Absyn_Syntax.Sequence)))
in FStar_Absyn_Syntax.Meta_desugared (_161_460))
in (FStar_Absyn_Syntax.mk_Exp_meta _161_461))
in (FStar_All.pipe_left setpos _161_462))
end
| FStar_Parser_AST.LetOpen (_63_1352) -> begin
(failwith "let open in universes")
end
| FStar_Parser_AST.Let (is_rec, ((pat, _snd))::_tl, body) -> begin
(

let is_rec = (is_rec = FStar_Parser_AST.Rec)
in (

let ds_let_rec = (fun _63_1365 -> (match (()) with
| () -> begin
(

let bindings = (((pat), (_snd)))::_tl
in (

let funs = (FStar_All.pipe_right bindings (FStar_List.map (fun _63_1369 -> (match (_63_1369) with
| (p, def) -> begin
if (is_app_pattern p) then begin
(let _161_466 = (destruct_app_pattern env top_level p)
in ((_161_466), (def)))
end else begin
(match ((FStar_Parser_AST.un_function p def)) with
| Some (p, def) -> begin
(let _161_467 = (destruct_app_pattern env top_level p)
in ((_161_467), (def)))
end
| _63_1375 -> begin
(match (p.FStar_Parser_AST.pat) with
| FStar_Parser_AST.PatAscribed ({FStar_Parser_AST.pat = FStar_Parser_AST.PatVar (id, _63_1380); FStar_Parser_AST.prange = _63_1377}, t) -> begin
if top_level then begin
(let _161_470 = (let _161_469 = (let _161_468 = (FStar_Parser_DesugarEnv.qualify env id)
in FStar_Util.Inr (_161_468))
in ((_161_469), ([]), (Some (t))))
in ((_161_470), (def)))
end else begin
((((FStar_Util.Inl (id)), ([]), (Some (t)))), (def))
end
end
| FStar_Parser_AST.PatVar (id, _63_1389) -> begin
if top_level then begin
(let _161_473 = (let _161_472 = (let _161_471 = (FStar_Parser_DesugarEnv.qualify env id)
in FStar_Util.Inr (_161_471))
in ((_161_472), ([]), (None)))
in ((_161_473), (def)))
end else begin
((((FStar_Util.Inl (id)), ([]), (None))), (def))
end
end
| _63_1393 -> begin
(Prims.raise (FStar_Absyn_Syntax.Error ((("Unexpected let binding"), (p.FStar_Parser_AST.prange)))))
end)
end)
end
end))))
in (

let _63_1419 = (FStar_List.fold_left (fun _63_1397 _63_1406 -> (match (((_63_1397), (_63_1406))) with
| ((env, fnames), ((f, _63_1400, _63_1402), _63_1405)) -> begin
(

let _63_1416 = (match (f) with
| FStar_Util.Inl (x) -> begin
(

let _63_1411 = (FStar_Parser_DesugarEnv.push_local_vbinding env x)
in (match (_63_1411) with
| (env, xx) -> begin
((env), (FStar_Util.Inl (xx)))
end))
end
| FStar_Util.Inr (l) -> begin
(let _161_476 = (FStar_Parser_DesugarEnv.push_rec_binding env (FStar_Parser_DesugarEnv.Binding_let (l)))
in ((_161_476), (FStar_Util.Inr (l))))
end)
in (match (_63_1416) with
| (env, lbname) -> begin
((env), ((lbname)::fnames))
end))
end)) ((env), ([])) funs)
in (match (_63_1419) with
| (env', fnames) -> begin
(

let fnames = (FStar_List.rev fnames)
in (

let desugar_one_def = (fun env lbname _63_1430 -> (match (_63_1430) with
| ((_63_1425, args, result_t), def) -> begin
(

let def = (match (result_t) with
| None -> begin
def
end
| Some (t) -> begin
(let _161_483 = (FStar_Range.union_ranges t.FStar_Parser_AST.range def.FStar_Parser_AST.range)
in (FStar_Parser_AST.mk_term (FStar_Parser_AST.Ascribed (((def), (t)))) _161_483 FStar_Parser_AST.Expr))
end)
in (

let def = (match (args) with
| [] -> begin
def
end
| _63_1437 -> begin
(FStar_Parser_AST.mk_term (FStar_Parser_AST.un_curry_abs args def) top.FStar_Parser_AST.range top.FStar_Parser_AST.level)
end)
in (

let body = (desugar_exp env def)
in (mk_lb ((lbname), (FStar_Absyn_Syntax.tun), (body))))))
end))
in (

let lbs = (FStar_List.map2 (desugar_one_def (if is_rec then begin
env'
end else begin
env
end)) fnames funs)
in (

let body = (desugar_exp env' body)
in (FStar_All.pipe_left pos (FStar_Absyn_Syntax.mk_Exp_let ((((is_rec), (lbs))), (body))))))))
end))))
end))
in (

let ds_non_rec = (fun pat t1 t2 -> (

let t1 = (desugar_exp env t1)
in (

let _63_1450 = (desugar_binding_pat_maybe_top top_level env pat)
in (match (_63_1450) with
| (env, binder, pat) -> begin
(match (binder) with
| TBinder (_63_1452) -> begin
(failwith "Unexpected type binder in let")
end
| LetBinder (l, t) -> begin
(

let body = (desugar_exp env t2)
in (FStar_All.pipe_left pos (FStar_Absyn_Syntax.mk_Exp_let ((((false), (({FStar_Absyn_Syntax.lbname = FStar_Util.Inr (l); FStar_Absyn_Syntax.lbtyp = t; FStar_Absyn_Syntax.lbeff = FStar_Absyn_Const.effect_ALL_lid; FStar_Absyn_Syntax.lbdef = t1})::[]))), (body)))))
end
| VBinder (x, t, _63_1462) -> begin
(

let body = (desugar_exp env t2)
in (

let body = (match (pat) with
| (None) | (Some ({FStar_Absyn_Syntax.v = FStar_Absyn_Syntax.Pat_wild (_); FStar_Absyn_Syntax.sort = _; FStar_Absyn_Syntax.p = _})) -> begin
body
end
| Some (pat) -> begin
(let _161_495 = (let _161_494 = (FStar_Absyn_Util.bvd_to_exp x t)
in ((_161_494), ((((pat), (None), (body)))::[])))
in (FStar_Absyn_Syntax.mk_Exp_match _161_495 None body.FStar_Absyn_Syntax.pos))
end)
in (FStar_All.pipe_left pos (FStar_Absyn_Syntax.mk_Exp_let ((((false), (((mk_lb ((FStar_Util.Inl (x)), (t), (t1))))::[]))), (body))))))
end)
end))))
in if (is_rec || (is_app_pattern pat)) then begin
(ds_let_rec ())
end else begin
(ds_non_rec pat _snd body)
end)))
end
| FStar_Parser_AST.If (t1, t2, t3) -> begin
(let _161_508 = (let _161_507 = (let _161_506 = (desugar_exp env t1)
in (let _161_505 = (let _161_504 = (let _161_500 = (desugar_exp env t2)
in (((FStar_Absyn_Util.withinfo (FStar_Absyn_Syntax.Pat_constant (FStar_Const.Const_bool (true))) None t2.FStar_Parser_AST.range)), (None), (_161_500)))
in (let _161_503 = (let _161_502 = (let _161_501 = (desugar_exp env t3)
in (((FStar_Absyn_Util.withinfo (FStar_Absyn_Syntax.Pat_constant (FStar_Const.Const_bool (false))) None t3.FStar_Parser_AST.range)), (None), (_161_501)))
in (_161_502)::[])
in (_161_504)::_161_503))
in ((_161_506), (_161_505))))
in (FStar_Absyn_Syntax.mk_Exp_match _161_507))
in (FStar_All.pipe_left pos _161_508))
end
| FStar_Parser_AST.TryWith (e, branches) -> begin
(

let r = top.FStar_Parser_AST.range
in (

let handler = (FStar_Parser_AST.mk_function branches r r)
in (

let body = (FStar_Parser_AST.mk_function (((((FStar_Parser_AST.mk_pattern (FStar_Parser_AST.PatConst (FStar_Const.Const_unit)) r)), (None), (e)))::[]) r r)
in (

let a1 = (FStar_Parser_AST.mk_term (FStar_Parser_AST.App ((((FStar_Parser_AST.mk_term (FStar_Parser_AST.Var (FStar_Absyn_Const.try_with_lid)) r top.FStar_Parser_AST.level)), (body), (FStar_Parser_AST.Nothing)))) r top.FStar_Parser_AST.level)
in (

let a2 = (FStar_Parser_AST.mk_term (FStar_Parser_AST.App (((a1), (handler), (FStar_Parser_AST.Nothing)))) r top.FStar_Parser_AST.level)
in (desugar_exp env a2))))))
end
| FStar_Parser_AST.Match (e, branches) -> begin
(

let desugar_branch = (fun _63_1501 -> (match (_63_1501) with
| (pat, wopt, b) -> begin
(

let _63_1504 = (desugar_match_pat env pat)
in (match (_63_1504) with
| (env, pat) -> begin
(

let wopt = (match (wopt) with
| None -> begin
None
end
| Some (e) -> begin
(let _161_511 = (desugar_exp env e)
in Some (_161_511))
end)
in (

let b = (desugar_exp env b)
in ((pat), (wopt), (b))))
end))
end))
in (let _161_517 = (let _161_516 = (let _161_515 = (desugar_exp env e)
in (let _161_514 = (FStar_List.map desugar_branch branches)
in ((_161_515), (_161_514))))
in (FStar_Absyn_Syntax.mk_Exp_match _161_516))
in (FStar_All.pipe_left pos _161_517)))
end
| FStar_Parser_AST.Ascribed (e, t) -> begin
(let _161_523 = (let _161_522 = (let _161_521 = (desugar_exp env e)
in (let _161_520 = (desugar_typ env t)
in ((_161_521), (_161_520), (None))))
in (FStar_Absyn_Syntax.mk_Exp_ascribed _161_522))
in (FStar_All.pipe_left pos _161_523))
end
| FStar_Parser_AST.Record (_63_1515, []) -> begin
(Prims.raise (FStar_Absyn_Syntax.Error ((("Unexpected empty record"), (top.FStar_Parser_AST.range)))))
end
| FStar_Parser_AST.Record (eopt, fields) -> begin
(

let _63_1526 = (FStar_List.hd fields)
in (match (_63_1526) with
| (f, _63_1525) -> begin
(

let qfn = (fun g -> (FStar_Ident.lid_of_ids (FStar_List.append f.FStar_Ident.ns ((g)::[]))))
in (

let _63_1532 = (FStar_Parser_DesugarEnv.fail_or env (FStar_Parser_DesugarEnv.try_lookup_record_by_field_name env) f)
in (match (_63_1532) with
| (record, _63_1531) -> begin
(

let get_field = (fun xopt f -> (

let fn = f.FStar_Ident.ident
in (

let found = (FStar_All.pipe_right fields (FStar_Util.find_opt (fun _63_1540 -> (match (_63_1540) with
| (g, _63_1539) -> begin
(

let gn = g.FStar_Ident.ident
in (fn.FStar_Ident.idText = gn.FStar_Ident.idText))
end))))
in (match (found) with
| Some (_63_1544, e) -> begin
(let _161_531 = (qfn fn)
in ((_161_531), (e)))
end
| None -> begin
(match (xopt) with
| None -> begin
(let _161_534 = (let _161_533 = (let _161_532 = (FStar_Util.format1 "Field %s is missing" (FStar_Ident.text_of_lid f))
in ((_161_532), (top.FStar_Parser_AST.range)))
in FStar_Absyn_Syntax.Error (_161_533))
in (Prims.raise _161_534))
end
| Some (x) -> begin
(let _161_535 = (qfn fn)
in ((_161_535), ((FStar_Parser_AST.mk_term (FStar_Parser_AST.Project (((x), (f)))) x.FStar_Parser_AST.range x.FStar_Parser_AST.level))))
end)
end))))
in (

let recterm = (match (eopt) with
| None -> begin
(let _161_540 = (let _161_539 = (FStar_All.pipe_right record.FStar_Parser_DesugarEnv.fields (FStar_List.map (fun _63_1556 -> (match (_63_1556) with
| (f, _63_1555) -> begin
(let _161_538 = (let _161_537 = (get_field None f)
in (FStar_All.pipe_left Prims.snd _161_537))
in ((_161_538), (FStar_Parser_AST.Nothing)))
end))))
in ((record.FStar_Parser_DesugarEnv.constrname), (_161_539)))
in FStar_Parser_AST.Construct (_161_540))
end
| Some (e) -> begin
(

let x = (FStar_Absyn_Util.genident (Some (e.FStar_Parser_AST.range)))
in (

let xterm = (let _161_542 = (let _161_541 = (FStar_Ident.lid_of_ids ((x)::[]))
in FStar_Parser_AST.Var (_161_541))
in (FStar_Parser_AST.mk_term _161_542 x.FStar_Ident.idRange FStar_Parser_AST.Expr))
in (

let record = (let _161_545 = (let _161_544 = (FStar_All.pipe_right record.FStar_Parser_DesugarEnv.fields (FStar_List.map (fun _63_1564 -> (match (_63_1564) with
| (f, _63_1563) -> begin
(get_field (Some (xterm)) f)
end))))
in ((None), (_161_544)))
in FStar_Parser_AST.Record (_161_545))
in FStar_Parser_AST.Let (((FStar_Parser_AST.NoLetQualifier), (((((FStar_Parser_AST.mk_pattern (FStar_Parser_AST.PatVar (((x), (None)))) x.FStar_Ident.idRange)), (e)))::[]), ((FStar_Parser_AST.mk_term record top.FStar_Parser_AST.range top.FStar_Parser_AST.level)))))))
end)
in (

let recterm = (FStar_Parser_AST.mk_term recterm top.FStar_Parser_AST.range top.FStar_Parser_AST.level)
in (

let e = (desugar_exp env recterm)
in (match (e.FStar_Absyn_Syntax.n) with
| FStar_Absyn_Syntax.Exp_meta (FStar_Absyn_Syntax.Meta_desugared ({FStar_Absyn_Syntax.n = FStar_Absyn_Syntax.Exp_app ({FStar_Absyn_Syntax.n = FStar_Absyn_Syntax.Exp_fvar (fv, _63_1587); FStar_Absyn_Syntax.tk = _63_1584; FStar_Absyn_Syntax.pos = _63_1582; FStar_Absyn_Syntax.fvs = _63_1580; FStar_Absyn_Syntax.uvs = _63_1578}, args); FStar_Absyn_Syntax.tk = _63_1576; FStar_Absyn_Syntax.pos = _63_1574; FStar_Absyn_Syntax.fvs = _63_1572; FStar_Absyn_Syntax.uvs = _63_1570}, FStar_Absyn_Syntax.Data_app)) -> begin
(

let e = (let _161_555 = (let _161_554 = (let _161_553 = (let _161_552 = (let _161_551 = (let _161_550 = (let _161_549 = (let _161_548 = (FStar_All.pipe_right record.FStar_Parser_DesugarEnv.fields (FStar_List.map Prims.fst))
in ((record.FStar_Parser_DesugarEnv.typename), (_161_548)))
in FStar_Absyn_Syntax.Record_ctor (_161_549))
in Some (_161_550))
in ((fv), (_161_551)))
in (FStar_Absyn_Syntax.mk_Exp_fvar _161_552 None e.FStar_Absyn_Syntax.pos))
in ((_161_553), (args)))
in (FStar_Absyn_Syntax.mk_Exp_app _161_554))
in (FStar_All.pipe_left pos _161_555))
in (FStar_Absyn_Syntax.mk_Exp_meta (FStar_Absyn_Syntax.Meta_desugared (((e), (FStar_Absyn_Syntax.Data_app))))))
end
| _63_1601 -> begin
e
end)))))
end)))
end))
end
| FStar_Parser_AST.Project (e, f) -> begin
(

let _63_1608 = (FStar_Parser_DesugarEnv.fail_or env (FStar_Parser_DesugarEnv.try_lookup_projector_by_field_name env) f)
in (match (_63_1608) with
| (fieldname, is_rec) -> begin
(

let e = (desugar_exp env e)
in (

let fn = (

let _63_1613 = (FStar_Util.prefix fieldname.FStar_Ident.ns)
in (match (_63_1613) with
| (ns, _63_1612) -> begin
(FStar_Ident.lid_of_ids (FStar_List.append ns ((f.FStar_Ident.ident)::[])))
end))
in (

let qual = if is_rec then begin
Some (FStar_Absyn_Syntax.Record_projector (fn))
end else begin
None
end
in (let _161_562 = (let _161_561 = (let _161_560 = (FStar_Absyn_Util.fvar qual fieldname (FStar_Ident.range_of_lid f))
in (let _161_559 = (let _161_558 = (FStar_Absyn_Syntax.varg e)
in (_161_558)::[])
in ((_161_560), (_161_559))))
in (FStar_Absyn_Syntax.mk_Exp_app _161_561))
in (FStar_All.pipe_left pos _161_562)))))
end))
end
| FStar_Parser_AST.Paren (e) -> begin
(desugar_exp env e)
end
| FStar_Parser_AST.Projector (ns, id) -> begin
(

let l = (FStar_Parser_DesugarEnv.qual ns id)
in (desugar_name setpos env l))
end
| FStar_Parser_AST.Discrim (lid) -> begin
(

let lid' = (FStar_Absyn_Util.mk_discriminator lid)
in (desugar_name setpos env lid'))
end
| _63_1627 -> begin
(FStar_Parser_AST.error "Unexpected term" top top.FStar_Parser_AST.range)
end))))
and desugar_typ : FStar_Parser_DesugarEnv.env  ->  FStar_Parser_AST.term  ->  FStar_Absyn_Syntax.typ = (fun env top -> (

let wpos = (fun t -> (t None top.FStar_Parser_AST.range))
in (

let setpos = (fun t -> (

let _63_1634 = t
in {FStar_Absyn_Syntax.n = _63_1634.FStar_Absyn_Syntax.n; FStar_Absyn_Syntax.tk = _63_1634.FStar_Absyn_Syntax.tk; FStar_Absyn_Syntax.pos = top.FStar_Parser_AST.range; FStar_Absyn_Syntax.fvs = _63_1634.FStar_Absyn_Syntax.fvs; FStar_Absyn_Syntax.uvs = _63_1634.FStar_Absyn_Syntax.uvs}))
in (

let top = (unparen top)
in (

let head_and_args = (fun t -> (

let rec aux = (fun args t -> (match ((let _161_585 = (unparen t)
in _161_585.FStar_Parser_AST.tm)) with
| FStar_Parser_AST.App (t, arg, imp) -> begin
(aux ((((arg), (imp)))::args) t)
end
| FStar_Parser_AST.Construct (l, args') -> begin
(({FStar_Parser_AST.tm = FStar_Parser_AST.Name (l); FStar_Parser_AST.range = t.FStar_Parser_AST.range; FStar_Parser_AST.level = t.FStar_Parser_AST.level}), ((FStar_List.append args' args)))
end
| _63_1652 -> begin
((t), (args))
end))
in (aux [] t)))
in (match (top.FStar_Parser_AST.tm) with
| FStar_Parser_AST.Wild -> begin
(setpos FStar_Absyn_Syntax.tun)
end
| FStar_Parser_AST.Requires (t, lopt) -> begin
(

let t = (label_conjuncts "pre-condition" true lopt t)
in if (is_type env t) then begin
(desugar_typ env t)
end else begin
(let _161_586 = (desugar_exp env t)
in (FStar_All.pipe_right _161_586 FStar_Absyn_Util.b2t))
end)
end
| FStar_Parser_AST.Ensures (t, lopt) -> begin
(

let t = (label_conjuncts "post-condition" false lopt t)
in if (is_type env t) then begin
(desugar_typ env t)
end else begin
(let _161_587 = (desugar_exp env t)
in (FStar_All.pipe_right _161_587 FStar_Absyn_Util.b2t))
end)
end
| FStar_Parser_AST.Op ("*", (t1)::(_63_1666)::[]) -> begin
if (is_type env t1) then begin
(

let rec flatten = (fun t -> (match (t.FStar_Parser_AST.tm) with
| FStar_Parser_AST.Op ("*", (t1)::(t2)::[]) -> begin
(let _161_590 = (flatten t1)
in (FStar_List.append _161_590 ((t2)::[])))
end
| _63_1680 -> begin
(t)::[]
end))
in (

let targs = (let _161_593 = (flatten top)
in (FStar_All.pipe_right _161_593 (FStar_List.map (fun t -> (let _161_592 = (desugar_typ env t)
in (FStar_Absyn_Syntax.targ _161_592))))))
in (

let tup = (let _161_594 = (FStar_Absyn_Util.mk_tuple_lid (FStar_List.length targs) top.FStar_Parser_AST.range)
in (FStar_Parser_DesugarEnv.fail_or env (FStar_Parser_DesugarEnv.try_lookup_typ_name env) _161_594))
in (FStar_All.pipe_left wpos (FStar_Absyn_Syntax.mk_Typ_app ((tup), (targs)))))))
end else begin
(let _161_600 = (let _161_599 = (let _161_598 = (let _161_597 = (FStar_Parser_AST.term_to_string t1)
in (FStar_Util.format1 "The operator \"*\" is resolved here as multiplication since \"%s\" is a term, although a type was expected" _161_597))
in ((_161_598), (top.FStar_Parser_AST.range)))
in FStar_Absyn_Syntax.Error (_161_599))
in (Prims.raise _161_600))
end
end
| FStar_Parser_AST.Op ("=!=", args) -> begin
(desugar_typ env (FStar_Parser_AST.mk_term (FStar_Parser_AST.Op ((("~"), (((FStar_Parser_AST.mk_term (FStar_Parser_AST.Op ((("=="), (args)))) top.FStar_Parser_AST.range top.FStar_Parser_AST.level))::[])))) top.FStar_Parser_AST.range top.FStar_Parser_AST.level))
end
| FStar_Parser_AST.Op (s, args) -> begin
(match ((op_as_tylid env (FStar_List.length args) top.FStar_Parser_AST.range s)) with
| None -> begin
(let _161_601 = (desugar_exp env top)
in (FStar_All.pipe_right _161_601 FStar_Absyn_Util.b2t))
end
| Some (l) -> begin
(

let args = (FStar_List.map (fun t -> (let _161_603 = (desugar_typ_or_exp env t)
in (FStar_All.pipe_left (arg_withimp_t FStar_Parser_AST.Nothing) _161_603))) args)
in (let _161_604 = (FStar_Absyn_Util.ftv l FStar_Absyn_Syntax.kun)
in (FStar_Absyn_Util.mk_typ_app _161_604 args)))
end)
end
| FStar_Parser_AST.Tvar (a) -> begin
(let _161_605 = (FStar_Parser_DesugarEnv.fail_or2 (FStar_Parser_DesugarEnv.try_lookup_typ_var env) a)
in (FStar_All.pipe_left setpos _161_605))
end
| (FStar_Parser_AST.Var (l)) | (FStar_Parser_AST.Name (l)) when ((FStar_List.length l.FStar_Ident.ns) = (Prims.parse_int "0")) -> begin
(match ((FStar_Parser_DesugarEnv.try_lookup_typ_var env l.FStar_Ident.ident)) with
| Some (t) -> begin
(setpos t)
end
| None -> begin
(let _161_606 = (FStar_Parser_DesugarEnv.fail_or env (FStar_Parser_DesugarEnv.try_lookup_typ_name env) l)
in (FStar_All.pipe_left setpos _161_606))
end)
end
| (FStar_Parser_AST.Var (l)) | (FStar_Parser_AST.Name (l)) -> begin
(

let l = (FStar_Absyn_Util.set_lid_range l top.FStar_Parser_AST.range)
in (let _161_607 = (FStar_Parser_DesugarEnv.fail_or env (FStar_Parser_DesugarEnv.try_lookup_typ_name env) l)
in (FStar_All.pipe_left setpos _161_607)))
end
| FStar_Parser_AST.Construct (l, args) -> begin
(

let t = (let _161_608 = (FStar_Parser_DesugarEnv.fail_or env (FStar_Parser_DesugarEnv.try_lookup_typ_name env) l)
in (FStar_All.pipe_left setpos _161_608))
in (

let args = (FStar_List.map (fun _63_1716 -> (match (_63_1716) with
| (t, imp) -> begin
(let _161_610 = (desugar_typ_or_exp env t)
in (FStar_All.pipe_left (arg_withimp_t imp) _161_610))
end)) args)
in (FStar_Absyn_Util.mk_typ_app t args)))
end
| FStar_Parser_AST.Abs (binders, body) -> begin
(

let rec aux = (fun env bs _63_9 -> (match (_63_9) with
| [] -> begin
(

let body = (desugar_typ env body)
in (FStar_All.pipe_left wpos (FStar_Absyn_Syntax.mk_Typ_lam (((FStar_List.rev bs)), (body)))))
end
| (hd)::tl -> begin
(

let _63_1734 = (desugar_binding_pat env hd)
in (match (_63_1734) with
| (env, bnd, pat) -> begin
(match (pat) with
| Some (q) -> begin
(let _161_622 = (let _161_621 = (let _161_620 = (let _161_619 = (FStar_Absyn_Print.pat_to_string q)
in (FStar_Util.format1 "Pattern matching at the type level is not supported; got %s\n" _161_619))
in ((_161_620), (hd.FStar_Parser_AST.prange)))
in FStar_Absyn_Syntax.Error (_161_621))
in (Prims.raise _161_622))
end
| None -> begin
(

let b = (binder_of_bnd bnd)
in (aux env ((b)::bs) tl))
end)
end))
end))
in (aux env [] binders))
end
| FStar_Parser_AST.App (_63_1740) -> begin
(

let rec aux = (fun args e -> (match ((let _161_627 = (unparen e)
in _161_627.FStar_Parser_AST.tm)) with
| FStar_Parser_AST.App (e, arg, imp) -> begin
(

let arg = (let _161_628 = (desugar_typ_or_exp env arg)
in (FStar_All.pipe_left (arg_withimp_t imp) _161_628))
in (aux ((arg)::args) e))
end
| _63_1752 -> begin
(

let head = (desugar_typ env e)
in (FStar_All.pipe_left wpos (FStar_Absyn_Syntax.mk_Typ_app ((head), (args)))))
end))
in (aux [] top))
end
| FStar_Parser_AST.Product ([], t) -> begin
(failwith "Impossible: product with no binders")
end
| FStar_Parser_AST.Product (binders, t) -> begin
(

let _63_1764 = (uncurry binders t)
in (match (_63_1764) with
| (bs, t) -> begin
(

let rec aux = (fun env bs _63_10 -> (match (_63_10) with
| [] -> begin
(

let cod = (desugar_comp top.FStar_Parser_AST.range true env t)
in (FStar_All.pipe_left wpos (FStar_Absyn_Syntax.mk_Typ_fun (((FStar_List.rev bs)), (cod)))))
end
| (hd)::tl -> begin
(

let mlenv = (FStar_Parser_DesugarEnv.default_ml env)
in (

let bb = (desugar_binder mlenv hd)
in (

let _63_1778 = (as_binder env hd.FStar_Parser_AST.aqual bb)
in (match (_63_1778) with
| (b, env) -> begin
(aux env ((b)::bs) tl)
end))))
end))
in (aux env [] bs))
end))
end
| FStar_Parser_AST.Refine (b, f) -> begin
(match ((desugar_exp_binder env b)) with
| (None, _63_1785) -> begin
(failwith "Missing binder in refinement")
end
| b -> begin
(

let _63_1799 = (match ((as_binder env None (FStar_Util.Inr (b)))) with
| ((FStar_Util.Inr (x), _63_1791), env) -> begin
((x), (env))
end
| _63_1796 -> begin
(failwith "impossible")
end)
in (match (_63_1799) with
| (b, env) -> begin
(

let f = if (is_type env f) then begin
(desugar_formula env f)
end else begin
(let _161_639 = (desugar_exp env f)
in (FStar_All.pipe_right _161_639 FStar_Absyn_Util.b2t))
end
in (FStar_All.pipe_left wpos (FStar_Absyn_Syntax.mk_Typ_refine ((b), (f)))))
end))
end)
end
| (FStar_Parser_AST.NamedTyp (_, t)) | (FStar_Parser_AST.Paren (t)) -> begin
(desugar_typ env t)
end
| FStar_Parser_AST.Ascribed (t, k) -> begin
(let _161_647 = (let _161_646 = (let _161_645 = (desugar_typ env t)
in (let _161_644 = (desugar_kind env k)
in ((_161_645), (_161_644))))
in (FStar_Absyn_Syntax.mk_Typ_ascribed' _161_646))
in (FStar_All.pipe_left wpos _161_647))
end
| FStar_Parser_AST.Sum (binders, t) -> begin
(

let _63_1833 = (FStar_List.fold_left (fun _63_1818 b -> (match (_63_1818) with
| (env, tparams, typs) -> begin
(

let _63_1822 = (desugar_exp_binder env b)
in (match (_63_1822) with
| (xopt, t) -> begin
(

let _63_1828 = (match (xopt) with
| None -> begin
(let _161_650 = (FStar_Absyn_Util.new_bvd (Some (top.FStar_Parser_AST.range)))
in ((env), (_161_650)))
end
| Some (x) -> begin
(FStar_Parser_DesugarEnv.push_local_vbinding env x)
end)
in (match (_63_1828) with
| (env, x) -> begin
(let _161_654 = (let _161_653 = (let _161_652 = (let _161_651 = (FStar_Absyn_Util.close_with_lam tparams t)
in (FStar_All.pipe_left FStar_Absyn_Syntax.targ _161_651))
in (_161_652)::[])
in (FStar_List.append typs _161_653))
in ((env), ((FStar_List.append tparams ((((FStar_Util.Inr ((FStar_Absyn_Util.bvd_to_bvar_s x t))), (None)))::[]))), (_161_654)))
end))
end))
end)) ((env), ([]), ([])) (FStar_List.append binders (((FStar_Parser_AST.mk_binder (FStar_Parser_AST.NoName (t)) t.FStar_Parser_AST.range FStar_Parser_AST.Type None))::[])))
in (match (_63_1833) with
| (env, _63_1831, targs) -> begin
(

let tup = (let _161_655 = (FStar_Absyn_Util.mk_dtuple_lid (FStar_List.length targs) top.FStar_Parser_AST.range)
in (FStar_Parser_DesugarEnv.fail_or env (FStar_Parser_DesugarEnv.try_lookup_typ_name env) _161_655))
in (FStar_All.pipe_left wpos (FStar_Absyn_Syntax.mk_Typ_app ((tup), (targs)))))
end))
end
| FStar_Parser_AST.Record (_63_1836) -> begin
(failwith "Unexpected record type")
end
| FStar_Parser_AST.Let (FStar_Parser_AST.NoLetQualifier, ((x, v))::[], t) -> begin
(

let let_v = (FStar_Parser_AST.mk_term (FStar_Parser_AST.App ((((FStar_Parser_AST.mk_term (FStar_Parser_AST.Name (FStar_Absyn_Const.let_in_typ)) top.FStar_Parser_AST.range top.FStar_Parser_AST.level)), (v), (FStar_Parser_AST.Nothing)))) v.FStar_Parser_AST.range v.FStar_Parser_AST.level)
in (

let t' = (FStar_Parser_AST.mk_term (FStar_Parser_AST.App (((let_v), ((FStar_Parser_AST.mk_term (FStar_Parser_AST.Abs ((((x)::[]), (t)))) t.FStar_Parser_AST.range t.FStar_Parser_AST.level)), (FStar_Parser_AST.Nothing)))) top.FStar_Parser_AST.range top.FStar_Parser_AST.level)
in (desugar_typ env t')))
end
| (FStar_Parser_AST.If (_)) | (FStar_Parser_AST.Labeled (_)) -> begin
(desugar_formula env top)
end
| _63_1855 when (top.FStar_Parser_AST.level = FStar_Parser_AST.Formula) -> begin
(desugar_formula env top)
end
| _63_1857 -> begin
(FStar_Parser_AST.error "Expected a type" top top.FStar_Parser_AST.range)
end))))))
and desugar_comp : FStar_Range.range  ->  Prims.bool  ->  FStar_Parser_DesugarEnv.env  ->  FStar_Parser_AST.term  ->  FStar_Absyn_Syntax.comp = (fun r default_ok env t -> (

let fail = (fun msg -> (Prims.raise (FStar_Absyn_Syntax.Error (((msg), (r))))))
in (

let pre_process_comp_typ = (fun t -> (

let _63_1868 = (head_and_args t)
in (match (_63_1868) with
| (head, args) -> begin
(match (head.FStar_Parser_AST.tm) with
| FStar_Parser_AST.Name (lemma) when (lemma.FStar_Ident.ident.FStar_Ident.idText = "Lemma") -> begin
(

let unit = (((FStar_Parser_AST.mk_term (FStar_Parser_AST.Name (FStar_Absyn_Const.unit_lid)) t.FStar_Parser_AST.range FStar_Parser_AST.Type)), (FStar_Parser_AST.Nothing))
in (

let nil_pat = (((FStar_Parser_AST.mk_term (FStar_Parser_AST.Name (FStar_Absyn_Const.nil_lid)) t.FStar_Parser_AST.range FStar_Parser_AST.Expr)), (FStar_Parser_AST.Nothing))
in (

let _63_1894 = (FStar_All.pipe_right args (FStar_List.partition (fun _63_1876 -> (match (_63_1876) with
| (arg, _63_1875) -> begin
(match ((let _161_667 = (unparen arg)
in _161_667.FStar_Parser_AST.tm)) with
| FStar_Parser_AST.App ({FStar_Parser_AST.tm = FStar_Parser_AST.Var (d); FStar_Parser_AST.range = _63_1880; FStar_Parser_AST.level = _63_1878}, _63_1885, _63_1887) -> begin
(d.FStar_Ident.ident.FStar_Ident.idText = "decreases")
end
| _63_1891 -> begin
false
end)
end))))
in (match (_63_1894) with
| (decreases_clause, args) -> begin
(

let args = (match (args) with
| [] -> begin
(Prims.raise (FStar_Absyn_Syntax.Error ((("Not enough arguments to \'Lemma\'"), (t.FStar_Parser_AST.range)))))
end
| (ens)::[] -> begin
(

let req_true = (((FStar_Parser_AST.mk_term (FStar_Parser_AST.Requires ((((FStar_Parser_AST.mk_term (FStar_Parser_AST.Name (FStar_Absyn_Const.true_lid)) t.FStar_Parser_AST.range FStar_Parser_AST.Formula)), (None)))) t.FStar_Parser_AST.range FStar_Parser_AST.Type)), (FStar_Parser_AST.Nothing))
in (unit)::(req_true)::(ens)::(nil_pat)::[])
end
| (req)::(ens)::[] -> begin
(unit)::(req)::(ens)::(nil_pat)::[]
end
| more -> begin
(unit)::more
end)
in (

let t = (FStar_Parser_AST.mk_term (FStar_Parser_AST.Construct (((lemma), ((FStar_List.append args decreases_clause))))) t.FStar_Parser_AST.range t.FStar_Parser_AST.level)
in (desugar_typ env t)))
end))))
end
| FStar_Parser_AST.Name (tot) when (((tot.FStar_Ident.ident.FStar_Ident.idText = "Tot") && (not ((FStar_Parser_DesugarEnv.is_effect_name env FStar_Absyn_Const.effect_Tot_lid)))) && (let _161_668 = (FStar_Parser_DesugarEnv.current_module env)
in (FStar_Ident.lid_equals _161_668 FStar_Absyn_Const.prims_lid))) -> begin
(

let args = (FStar_List.map (fun _63_1909 -> (match (_63_1909) with
| (t, imp) -> begin
(let _161_670 = (desugar_typ_or_exp env t)
in (FStar_All.pipe_left (arg_withimp_t imp) _161_670))
end)) args)
in (let _161_671 = (FStar_Absyn_Util.ftv FStar_Absyn_Const.effect_Tot_lid FStar_Absyn_Syntax.kun)
in (FStar_Absyn_Util.mk_typ_app _161_671 args)))
end
| _63_1912 -> begin
(desugar_typ env t)
end)
end)))
in (

let t = (pre_process_comp_typ t)
in (

let _63_1916 = (FStar_Absyn_Util.head_and_args t)
in (match (_63_1916) with
| (head, args) -> begin
(match ((let _161_673 = (let _161_672 = (FStar_Absyn_Util.compress_typ head)
in _161_672.FStar_Absyn_Syntax.n)
in ((_161_673), (args)))) with
| (FStar_Absyn_Syntax.Typ_const (eff), ((FStar_Util.Inl (result_typ), _63_1923))::rest) -> begin
(

let _63_1963 = (FStar_All.pipe_right rest (FStar_List.partition (fun _63_11 -> (match (_63_11) with
| (FStar_Util.Inr (_63_1929), _63_1932) -> begin
false
end
| (FStar_Util.Inl (t), _63_1937) -> begin
(match (t.FStar_Absyn_Syntax.n) with
| FStar_Absyn_Syntax.Typ_app ({FStar_Absyn_Syntax.n = FStar_Absyn_Syntax.Typ_const (fv); FStar_Absyn_Syntax.tk = _63_1946; FStar_Absyn_Syntax.pos = _63_1944; FStar_Absyn_Syntax.fvs = _63_1942; FStar_Absyn_Syntax.uvs = _63_1940}, ((FStar_Util.Inr (_63_1951), _63_1954))::[]) -> begin
(FStar_Ident.lid_equals fv.FStar_Absyn_Syntax.v FStar_Absyn_Const.decreases_lid)
end
| _63_1960 -> begin
false
end)
end))))
in (match (_63_1963) with
| (dec, rest) -> begin
(

let decreases_clause = (FStar_All.pipe_right dec (FStar_List.map (fun _63_12 -> (match (_63_12) with
| (FStar_Util.Inl (t), _63_1968) -> begin
(match (t.FStar_Absyn_Syntax.n) with
| FStar_Absyn_Syntax.Typ_app (_63_1971, ((FStar_Util.Inr (arg), _63_1975))::[]) -> begin
FStar_Absyn_Syntax.DECREASES (arg)
end
| _63_1981 -> begin
(failwith "impos")
end)
end
| _63_1983 -> begin
(failwith "impos")
end))))
in if ((FStar_Parser_DesugarEnv.is_effect_name env eff.FStar_Absyn_Syntax.v) || (FStar_Ident.lid_equals eff.FStar_Absyn_Syntax.v FStar_Absyn_Const.effect_Tot_lid)) then begin
if ((FStar_Ident.lid_equals eff.FStar_Absyn_Syntax.v FStar_Absyn_Const.effect_Tot_lid) && ((FStar_List.length decreases_clause) = (Prims.parse_int "0"))) then begin
(FStar_Absyn_Syntax.mk_Total result_typ)
end else begin
(

let flags = if (FStar_Ident.lid_equals eff.FStar_Absyn_Syntax.v FStar_Absyn_Const.effect_Lemma_lid) then begin
(FStar_Absyn_Syntax.LEMMA)::[]
end else begin
if (FStar_Ident.lid_equals eff.FStar_Absyn_Syntax.v FStar_Absyn_Const.effect_Tot_lid) then begin
(FStar_Absyn_Syntax.TOTAL)::[]
end else begin
if (FStar_Ident.lid_equals eff.FStar_Absyn_Syntax.v FStar_Absyn_Const.effect_ML_lid) then begin
(FStar_Absyn_Syntax.MLEFFECT)::[]
end else begin
[]
end
end
end
in (

let rest = if (FStar_Ident.lid_equals eff.FStar_Absyn_Syntax.v FStar_Absyn_Const.effect_Lemma_lid) then begin
(match (rest) with
| (req)::(ens)::((FStar_Util.Inr (pat), aq))::[] -> begin
(let _161_680 = (let _161_679 = (let _161_678 = (let _161_677 = (let _161_676 = (FStar_Absyn_Syntax.mk_Exp_meta (FStar_Absyn_Syntax.Meta_desugared (((pat), (FStar_Absyn_Syntax.Meta_smt_pat)))))
in FStar_Util.Inr (_161_676))
in ((_161_677), (aq)))
in (_161_678)::[])
in (ens)::_161_679)
in (req)::_161_680)
end
| _63_1994 -> begin
rest
end)
end else begin
rest
end
in (FStar_Absyn_Syntax.mk_Comp {FStar_Absyn_Syntax.effect_name = eff.FStar_Absyn_Syntax.v; FStar_Absyn_Syntax.result_typ = result_typ; FStar_Absyn_Syntax.effect_args = rest; FStar_Absyn_Syntax.flags = (FStar_List.append flags decreases_clause)})))
end
end else begin
if default_ok then begin
(env.FStar_Parser_DesugarEnv.default_result_effect t r)
end else begin
(let _161_682 = (let _161_681 = (FStar_Absyn_Print.typ_to_string t)
in (FStar_Util.format1 "%s is not an effect" _161_681))
in (fail _161_682))
end
end)
end))
end
| _63_1997 -> begin
if default_ok then begin
(env.FStar_Parser_DesugarEnv.default_result_effect t r)
end else begin
(let _161_684 = (let _161_683 = (FStar_Absyn_Print.typ_to_string t)
in (FStar_Util.format1 "%s is not an effect" _161_683))
in (fail _161_684))
end
end)
end))))))
and desugar_kind : FStar_Parser_DesugarEnv.env  ->  FStar_Parser_AST.term  ->  FStar_Absyn_Syntax.knd = (fun env k -> (

let pos = (fun f -> (f k.FStar_Parser_AST.range))
in (

let setpos = (fun kk -> (

let _63_2004 = kk
in {FStar_Absyn_Syntax.n = _63_2004.FStar_Absyn_Syntax.n; FStar_Absyn_Syntax.tk = _63_2004.FStar_Absyn_Syntax.tk; FStar_Absyn_Syntax.pos = k.FStar_Parser_AST.range; FStar_Absyn_Syntax.fvs = _63_2004.FStar_Absyn_Syntax.fvs; FStar_Absyn_Syntax.uvs = _63_2004.FStar_Absyn_Syntax.uvs}))
in (

let k = (unparen k)
in (match (k.FStar_Parser_AST.tm) with
| FStar_Parser_AST.Name ({FStar_Ident.ns = _63_2013; FStar_Ident.ident = _63_2011; FStar_Ident.nsstr = _63_2009; FStar_Ident.str = "Type"}) -> begin
(setpos FStar_Absyn_Syntax.mk_Kind_type)
end
| FStar_Parser_AST.Name ({FStar_Ident.ns = _63_2022; FStar_Ident.ident = _63_2020; FStar_Ident.nsstr = _63_2018; FStar_Ident.str = "Effect"}) -> begin
(setpos FStar_Absyn_Syntax.mk_Kind_effect)
end
| FStar_Parser_AST.Name (l) -> begin
(match ((let _161_696 = (FStar_Parser_DesugarEnv.qualify_lid env l)
in (FStar_Parser_DesugarEnv.find_kind_abbrev env _161_696))) with
| Some (l) -> begin
(FStar_All.pipe_left pos (FStar_Absyn_Syntax.mk_Kind_abbrev ((((l), ([]))), (FStar_Absyn_Syntax.mk_Kind_unknown))))
end
| _63_2030 -> begin
(FStar_Parser_AST.error "Unexpected term where kind was expected" k k.FStar_Parser_AST.range)
end)
end
| FStar_Parser_AST.Wild -> begin
(setpos FStar_Absyn_Syntax.kun)
end
| FStar_Parser_AST.Product (bs, k) -> begin
(

let _63_2038 = (uncurry bs k)
in (match (_63_2038) with
| (bs, k) -> begin
(

let rec aux = (fun env bs _63_13 -> (match (_63_13) with
| [] -> begin
(let _161_707 = (let _161_706 = (let _161_705 = (desugar_kind env k)
in (((FStar_List.rev bs)), (_161_705)))
in (FStar_Absyn_Syntax.mk_Kind_arrow _161_706))
in (FStar_All.pipe_left pos _161_707))
end
| (hd)::tl -> begin
(

let _63_2049 = (let _161_709 = (let _161_708 = (FStar_Parser_DesugarEnv.default_ml env)
in (desugar_binder _161_708 hd))
in (FStar_All.pipe_right _161_709 (as_binder env hd.FStar_Parser_AST.aqual)))
in (match (_63_2049) with
| (b, env) -> begin
(aux env ((b)::bs) tl)
end))
end))
in (aux env [] bs))
end))
end
| FStar_Parser_AST.Construct (l, args) -> begin
(match ((FStar_Parser_DesugarEnv.find_kind_abbrev env l)) with
| None -> begin
(FStar_Parser_AST.error "Unexpected term where kind was expected" k k.FStar_Parser_AST.range)
end
| Some (l) -> begin
(

let args = (FStar_List.map (fun _63_2059 -> (match (_63_2059) with
| (t, b) -> begin
(

let qual = if (b = FStar_Parser_AST.Hash) then begin
Some (imp_tag)
end else begin
None
end
in (let _161_711 = (desugar_typ_or_exp env t)
in ((_161_711), (qual))))
end)) args)
in (FStar_All.pipe_left pos (FStar_Absyn_Syntax.mk_Kind_abbrev ((((l), (args))), (FStar_Absyn_Syntax.mk_Kind_unknown)))))
end)
end
| _63_2063 -> begin
(FStar_Parser_AST.error "Unexpected term where kind was expected" k k.FStar_Parser_AST.range)
end)))))
and desugar_formula' : FStar_Parser_DesugarEnv.env  ->  FStar_Parser_AST.term  ->  FStar_Absyn_Syntax.typ = (fun env f -> (

let connective = (fun s -> (match (s) with
| "/\\" -> begin
Some (FStar_Absyn_Const.and_lid)
end
| "\\/" -> begin
Some (FStar_Absyn_Const.or_lid)
end
| "==>" -> begin
Some (FStar_Absyn_Const.imp_lid)
end
| "<==>" -> begin
Some (FStar_Absyn_Const.iff_lid)
end
| "~" -> begin
Some (FStar_Absyn_Const.not_lid)
end
| _63_2074 -> begin
None
end))
in (

let pos = (fun t -> (t None f.FStar_Parser_AST.range))
in (

let setpos = (fun t -> (

let _63_2079 = t
in {FStar_Absyn_Syntax.n = _63_2079.FStar_Absyn_Syntax.n; FStar_Absyn_Syntax.tk = _63_2079.FStar_Absyn_Syntax.tk; FStar_Absyn_Syntax.pos = f.FStar_Parser_AST.range; FStar_Absyn_Syntax.fvs = _63_2079.FStar_Absyn_Syntax.fvs; FStar_Absyn_Syntax.uvs = _63_2079.FStar_Absyn_Syntax.uvs}))
in (

let desugar_quant = (fun q qt b pats body -> (

let tk = (desugar_binder env (

let _63_2087 = b
in {FStar_Parser_AST.b = _63_2087.FStar_Parser_AST.b; FStar_Parser_AST.brange = _63_2087.FStar_Parser_AST.brange; FStar_Parser_AST.blevel = FStar_Parser_AST.Formula; FStar_Parser_AST.aqual = _63_2087.FStar_Parser_AST.aqual}))
in (

let desugar_pats = (fun env pats -> (FStar_List.map (fun es -> (FStar_All.pipe_right es (FStar_List.map (fun e -> (let _161_747 = (desugar_typ_or_exp env e)
in (FStar_All.pipe_left (arg_withimp_t FStar_Parser_AST.Nothing) _161_747)))))) pats))
in (match (tk) with
| FStar_Util.Inl (Some (a), k) -> begin
(

let _63_2102 = (FStar_Parser_DesugarEnv.push_local_tbinding env a)
in (match (_63_2102) with
| (env, a) -> begin
(

let pats = (desugar_pats env pats)
in (

let body = (desugar_formula env body)
in (

let body = (match (pats) with
| [] -> begin
body
end
| _63_2107 -> begin
(let _161_748 = (FStar_Absyn_Syntax.mk_Typ_meta (FStar_Absyn_Syntax.Meta_pattern (((body), (pats)))))
in (FStar_All.pipe_left setpos _161_748))
end)
in (

let body = (let _161_754 = (let _161_753 = (let _161_752 = (let _161_751 = (FStar_Absyn_Syntax.t_binder (FStar_Absyn_Util.bvd_to_bvar_s a k))
in (_161_751)::[])
in ((_161_752), (body)))
in (FStar_Absyn_Syntax.mk_Typ_lam _161_753))
in (FStar_All.pipe_left pos _161_754))
in (let _161_758 = (let _161_757 = (FStar_Absyn_Util.ftv (FStar_Ident.set_lid_range qt b.FStar_Parser_AST.brange) FStar_Absyn_Syntax.kun)
in (let _161_756 = (let _161_755 = (FStar_Absyn_Syntax.targ body)
in (_161_755)::[])
in (FStar_Absyn_Util.mk_typ_app _161_757 _161_756)))
in (FStar_All.pipe_left setpos _161_758))))))
end))
end
| FStar_Util.Inr (Some (x), t) -> begin
(

let _63_2117 = (FStar_Parser_DesugarEnv.push_local_vbinding env x)
in (match (_63_2117) with
| (env, x) -> begin
(

let pats = (desugar_pats env pats)
in (

let body = (desugar_formula env body)
in (

let body = (match (pats) with
| [] -> begin
body
end
| _63_2122 -> begin
(FStar_Absyn_Syntax.mk_Typ_meta (FStar_Absyn_Syntax.Meta_pattern (((body), (pats)))))
end)
in (

let body = (let _161_764 = (let _161_763 = (let _161_762 = (let _161_761 = (FStar_Absyn_Syntax.v_binder (FStar_Absyn_Util.bvd_to_bvar_s x t))
in (_161_761)::[])
in ((_161_762), (body)))
in (FStar_Absyn_Syntax.mk_Typ_lam _161_763))
in (FStar_All.pipe_left pos _161_764))
in (let _161_768 = (let _161_767 = (FStar_Absyn_Util.ftv (FStar_Ident.set_lid_range q b.FStar_Parser_AST.brange) FStar_Absyn_Syntax.kun)
in (let _161_766 = (let _161_765 = (FStar_Absyn_Syntax.targ body)
in (_161_765)::[])
in (FStar_Absyn_Util.mk_typ_app _161_767 _161_766)))
in (FStar_All.pipe_left setpos _161_768))))))
end))
end
| _63_2126 -> begin
(failwith "impossible")
end))))
in (

let push_quant = (fun q binders pats body -> (match (binders) with
| (b)::(b')::_rest -> begin
(

let rest = (b')::_rest
in (

let body = (let _161_783 = (q ((rest), (pats), (body)))
in (let _161_782 = (FStar_Range.union_ranges b'.FStar_Parser_AST.brange body.FStar_Parser_AST.range)
in (FStar_Parser_AST.mk_term _161_783 _161_782 FStar_Parser_AST.Formula)))
in (let _161_784 = (q (((b)::[]), ([]), (body)))
in (FStar_Parser_AST.mk_term _161_784 f.FStar_Parser_AST.range FStar_Parser_AST.Formula))))
end
| _63_2140 -> begin
(failwith "impossible")
end))
in (match ((let _161_785 = (unparen f)
in _161_785.FStar_Parser_AST.tm)) with
| FStar_Parser_AST.Labeled (f, l, p) -> begin
(

let f = (desugar_formula env f)
in (FStar_Absyn_Syntax.mk_Typ_meta (FStar_Absyn_Syntax.Meta_labeled (((f), (l), (FStar_Absyn_Syntax.dummyRange), (p))))))
end
| FStar_Parser_AST.Op ("==", (hd)::_args) -> begin
(

let args = (hd)::_args
in (

let args = (FStar_List.map (fun t -> (let _161_787 = (desugar_typ_or_exp env t)
in (FStar_All.pipe_left (arg_withimp_t FStar_Parser_AST.Nothing) _161_787))) args)
in (

let eq = if (is_type env hd) then begin
(FStar_Absyn_Util.ftv (FStar_Ident.set_lid_range FStar_Absyn_Const.eqT_lid f.FStar_Parser_AST.range) FStar_Absyn_Syntax.kun)
end else begin
(FStar_Absyn_Util.ftv (FStar_Ident.set_lid_range FStar_Absyn_Const.eq2_lid f.FStar_Parser_AST.range) FStar_Absyn_Syntax.kun)
end
in (FStar_Absyn_Util.mk_typ_app eq args))))
end
| FStar_Parser_AST.Op (s, args) -> begin
(match ((((connective s)), (args))) with
| (Some (conn), (_63_2166)::(_63_2164)::[]) -> begin
(let _161_791 = (FStar_Absyn_Util.ftv (FStar_Ident.set_lid_range conn f.FStar_Parser_AST.range) FStar_Absyn_Syntax.kun)
in (let _161_790 = (FStar_List.map (fun x -> (let _161_789 = (desugar_formula env x)
in (FStar_All.pipe_left FStar_Absyn_Syntax.targ _161_789))) args)
in (FStar_Absyn_Util.mk_typ_app _161_791 _161_790)))
end
| _63_2171 -> begin
if (is_type env f) then begin
(desugar_typ env f)
end else begin
(let _161_792 = (desugar_exp env f)
in (FStar_All.pipe_right _161_792 FStar_Absyn_Util.b2t))
end
end)
end
| FStar_Parser_AST.If (f1, f2, f3) -> begin
(let _161_796 = (FStar_Absyn_Util.ftv (FStar_Ident.set_lid_range FStar_Absyn_Const.ite_lid f.FStar_Parser_AST.range) FStar_Absyn_Syntax.kun)
in (let _161_795 = (FStar_List.map (fun x -> (match ((desugar_typ_or_exp env x)) with
| FStar_Util.Inl (t) -> begin
(FStar_Absyn_Syntax.targ t)
end
| FStar_Util.Inr (v) -> begin
(let _161_794 = (FStar_Absyn_Util.b2t v)
in (FStar_All.pipe_left FStar_Absyn_Syntax.targ _161_794))
end)) ((f1)::(f2)::(f3)::[]))
in (FStar_Absyn_Util.mk_typ_app _161_796 _161_795)))
end
| (FStar_Parser_AST.QForall ([], _, _)) | (FStar_Parser_AST.QExists ([], _, _)) -> begin
(failwith "Impossible: Quantifier without binders")
end
| FStar_Parser_AST.QForall ((_1)::(_2)::_3, pats, body) -> begin
(

let binders = (_1)::(_2)::_3
in (let _161_798 = (push_quant (fun x -> FStar_Parser_AST.QForall (x)) binders pats body)
in (desugar_formula env _161_798)))
end
| FStar_Parser_AST.QExists ((_1)::(_2)::_3, pats, body) -> begin
(

let binders = (_1)::(_2)::_3
in (let _161_800 = (push_quant (fun x -> FStar_Parser_AST.QExists (x)) binders pats body)
in (desugar_formula env _161_800)))
end
| FStar_Parser_AST.QForall ((b)::[], pats, body) -> begin
(desugar_quant FStar_Absyn_Const.forall_lid FStar_Absyn_Const.allTyp_lid b pats body)
end
| FStar_Parser_AST.QExists ((b)::[], pats, body) -> begin
(desugar_quant FStar_Absyn_Const.exists_lid FStar_Absyn_Const.allTyp_lid b pats body)
end
| FStar_Parser_AST.Paren (f) -> begin
(desugar_formula env f)
end
| _63_2233 -> begin
if (is_type env f) then begin
(desugar_typ env f)
end else begin
(let _161_801 = (desugar_exp env f)
in (FStar_All.pipe_left FStar_Absyn_Util.b2t _161_801))
end
end)))))))
and desugar_formula : env_t  ->  FStar_Parser_AST.term  ->  FStar_Absyn_Syntax.typ = (fun env t -> (desugar_formula' (

let _63_2236 = env
in {FStar_Parser_DesugarEnv.curmodule = _63_2236.FStar_Parser_DesugarEnv.curmodule; FStar_Parser_DesugarEnv.modules = _63_2236.FStar_Parser_DesugarEnv.modules; FStar_Parser_DesugarEnv.open_namespaces = _63_2236.FStar_Parser_DesugarEnv.open_namespaces; FStar_Parser_DesugarEnv.modul_abbrevs = _63_2236.FStar_Parser_DesugarEnv.modul_abbrevs; FStar_Parser_DesugarEnv.sigaccum = _63_2236.FStar_Parser_DesugarEnv.sigaccum; FStar_Parser_DesugarEnv.localbindings = _63_2236.FStar_Parser_DesugarEnv.localbindings; FStar_Parser_DesugarEnv.recbindings = _63_2236.FStar_Parser_DesugarEnv.recbindings; FStar_Parser_DesugarEnv.phase = FStar_Parser_AST.Formula; FStar_Parser_DesugarEnv.sigmap = _63_2236.FStar_Parser_DesugarEnv.sigmap; FStar_Parser_DesugarEnv.default_result_effect = _63_2236.FStar_Parser_DesugarEnv.default_result_effect; FStar_Parser_DesugarEnv.iface = _63_2236.FStar_Parser_DesugarEnv.iface; FStar_Parser_DesugarEnv.admitted_iface = _63_2236.FStar_Parser_DesugarEnv.admitted_iface}) t))
and desugar_binder : FStar_Parser_DesugarEnv.env  ->  FStar_Parser_AST.binder  ->  ((FStar_Ident.ident Prims.option * FStar_Absyn_Syntax.knd), (FStar_Ident.ident Prims.option * FStar_Absyn_Syntax.typ)) FStar_Util.either = (fun env b -> if (is_type_binder env b) then begin
(let _161_806 = (desugar_type_binder env b)
in FStar_Util.Inl (_161_806))
end else begin
(let _161_807 = (desugar_exp_binder env b)
in FStar_Util.Inr (_161_807))
end)
and typars_of_binders : FStar_Parser_DesugarEnv.env  ->  FStar_Parser_AST.binder Prims.list  ->  (FStar_Parser_DesugarEnv.env * ((((FStar_Absyn_Syntax.typ', (FStar_Absyn_Syntax.knd', Prims.unit) FStar_Absyn_Syntax.syntax) FStar_Absyn_Syntax.syntax FStar_Absyn_Syntax.bvdef, FStar_Absyn_Syntax.knd) FStar_Absyn_Syntax.withinfo_t, ((FStar_Absyn_Syntax.exp', (FStar_Absyn_Syntax.typ', (FStar_Absyn_Syntax.knd', Prims.unit) FStar_Absyn_Syntax.syntax) FStar_Absyn_Syntax.syntax) FStar_Absyn_Syntax.syntax FStar_Absyn_Syntax.bvdef, FStar_Absyn_Syntax.typ) FStar_Absyn_Syntax.withinfo_t) FStar_Util.either * FStar_Absyn_Syntax.arg_qualifier Prims.option) Prims.list) = (fun env bs -> (

let _63_2269 = (FStar_List.fold_left (fun _63_2244 b -> (match (_63_2244) with
| (env, out) -> begin
(

let tk = (desugar_binder env (

let _63_2246 = b
in {FStar_Parser_AST.b = _63_2246.FStar_Parser_AST.b; FStar_Parser_AST.brange = _63_2246.FStar_Parser_AST.brange; FStar_Parser_AST.blevel = FStar_Parser_AST.Formula; FStar_Parser_AST.aqual = _63_2246.FStar_Parser_AST.aqual}))
in (match (tk) with
| FStar_Util.Inl (Some (a), k) -> begin
(

let _63_2256 = (FStar_Parser_DesugarEnv.push_local_tbinding env a)
in (match (_63_2256) with
| (env, a) -> begin
((env), ((((FStar_Util.Inl ((FStar_Absyn_Util.bvd_to_bvar_s a k))), ((trans_aqual b.FStar_Parser_AST.aqual))))::out))
end))
end
| FStar_Util.Inr (Some (x), t) -> begin
(

let _63_2264 = (FStar_Parser_DesugarEnv.push_local_vbinding env x)
in (match (_63_2264) with
| (env, x) -> begin
((env), ((((FStar_Util.Inr ((FStar_Absyn_Util.bvd_to_bvar_s x t))), ((trans_aqual b.FStar_Parser_AST.aqual))))::out))
end))
end
| _63_2266 -> begin
(Prims.raise (FStar_Absyn_Syntax.Error ((("Unexpected binder"), (b.FStar_Parser_AST.brange)))))
end))
end)) ((env), ([])) bs)
in (match (_63_2269) with
| (env, tpars) -> begin
((env), ((FStar_List.rev tpars)))
end)))
and desugar_exp_binder : FStar_Parser_DesugarEnv.env  ->  FStar_Parser_AST.binder  ->  (FStar_Ident.ident Prims.option * FStar_Absyn_Syntax.typ) = (fun env b -> (match (b.FStar_Parser_AST.b) with
| FStar_Parser_AST.Annotated (x, t) -> begin
(let _161_814 = (desugar_typ env t)
in ((Some (x)), (_161_814)))
end
| FStar_Parser_AST.TVariable (t) -> begin
(let _161_815 = (FStar_Parser_DesugarEnv.fail_or2 (FStar_Parser_DesugarEnv.try_lookup_typ_var env) t)
in ((None), (_161_815)))
end
| FStar_Parser_AST.NoName (t) -> begin
(let _161_816 = (desugar_typ env t)
in ((None), (_161_816)))
end
| FStar_Parser_AST.Variable (x) -> begin
((Some (x)), (FStar_Absyn_Syntax.tun))
end
| _63_2283 -> begin
(Prims.raise (FStar_Absyn_Syntax.Error ((("Unexpected domain of an arrow or sum (expected a type)"), (b.FStar_Parser_AST.brange)))))
end))
and desugar_type_binder : FStar_Parser_DesugarEnv.env  ->  FStar_Parser_AST.binder  ->  (FStar_Ident.ident Prims.option * FStar_Absyn_Syntax.knd) = (fun env b -> (

let fail = (fun _63_2287 -> (match (()) with
| () -> begin
(Prims.raise (FStar_Absyn_Syntax.Error ((("Unexpected domain of an arrow or sum (expected a kind)"), (b.FStar_Parser_AST.brange)))))
end))
in (match (b.FStar_Parser_AST.b) with
| (FStar_Parser_AST.Annotated (x, t)) | (FStar_Parser_AST.TAnnotated (x, t)) -> begin
(let _161_821 = (desugar_kind env t)
in ((Some (x)), (_161_821)))
end
| FStar_Parser_AST.NoName (t) -> begin
(let _161_822 = (desugar_kind env t)
in ((None), (_161_822)))
end
| FStar_Parser_AST.TVariable (x) -> begin
((Some (x)), ((

let _63_2298 = FStar_Absyn_Syntax.mk_Kind_type
in {FStar_Absyn_Syntax.n = _63_2298.FStar_Absyn_Syntax.n; FStar_Absyn_Syntax.tk = _63_2298.FStar_Absyn_Syntax.tk; FStar_Absyn_Syntax.pos = b.FStar_Parser_AST.brange; FStar_Absyn_Syntax.fvs = _63_2298.FStar_Absyn_Syntax.fvs; FStar_Absyn_Syntax.uvs = _63_2298.FStar_Absyn_Syntax.uvs})))
end
| _63_2301 -> begin
(fail ())
end)))


let gather_tc_binders : ((((FStar_Absyn_Syntax.typ', (FStar_Absyn_Syntax.knd', Prims.unit) FStar_Absyn_Syntax.syntax) FStar_Absyn_Syntax.syntax FStar_Absyn_Syntax.bvdef, (FStar_Absyn_Syntax.knd', Prims.unit) FStar_Absyn_Syntax.syntax) FStar_Absyn_Syntax.withinfo_t, ((FStar_Absyn_Syntax.exp', (FStar_Absyn_Syntax.typ', (FStar_Absyn_Syntax.knd', Prims.unit) FStar_Absyn_Syntax.syntax) FStar_Absyn_Syntax.syntax) FStar_Absyn_Syntax.syntax FStar_Absyn_Syntax.bvdef, (FStar_Absyn_Syntax.typ', (FStar_Absyn_Syntax.knd', Prims.unit) FStar_Absyn_Syntax.syntax) FStar_Absyn_Syntax.syntax) FStar_Absyn_Syntax.withinfo_t) FStar_Util.either * FStar_Absyn_Syntax.arg_qualifier Prims.option) Prims.list  ->  (FStar_Absyn_Syntax.knd', Prims.unit) FStar_Absyn_Syntax.syntax  ->  ((((FStar_Absyn_Syntax.typ', (FStar_Absyn_Syntax.knd', Prims.unit) FStar_Absyn_Syntax.syntax) FStar_Absyn_Syntax.syntax FStar_Absyn_Syntax.bvdef, (FStar_Absyn_Syntax.knd', Prims.unit) FStar_Absyn_Syntax.syntax) FStar_Absyn_Syntax.withinfo_t, ((FStar_Absyn_Syntax.exp', (FStar_Absyn_Syntax.typ', (FStar_Absyn_Syntax.knd', Prims.unit) FStar_Absyn_Syntax.syntax) FStar_Absyn_Syntax.syntax) FStar_Absyn_Syntax.syntax FStar_Absyn_Syntax.bvdef, (FStar_Absyn_Syntax.typ', (FStar_Absyn_Syntax.knd', Prims.unit) FStar_Absyn_Syntax.syntax) FStar_Absyn_Syntax.syntax) FStar_Absyn_Syntax.withinfo_t) FStar_Util.either * FStar_Absyn_Syntax.arg_qualifier Prims.option) Prims.list = (fun tps k -> (

let rec aux = (fun bs k -> (match (k.FStar_Absyn_Syntax.n) with
| FStar_Absyn_Syntax.Kind_arrow (binders, k) -> begin
(aux (FStar_List.append bs binders) k)
end
| FStar_Absyn_Syntax.Kind_abbrev (_63_2312, k) -> begin
(aux bs k)
end
| _63_2317 -> begin
bs
end))
in (let _161_831 = (aux tps k)
in (FStar_All.pipe_right _161_831 FStar_Absyn_Util.name_binders))))


let mk_data_discriminators : FStar_Absyn_Syntax.qualifier Prims.list  ->  FStar_Parser_DesugarEnv.env  ->  FStar_Ident.lid  ->  ((((FStar_Absyn_Syntax.typ', (FStar_Absyn_Syntax.knd', Prims.unit) FStar_Absyn_Syntax.syntax) FStar_Absyn_Syntax.syntax FStar_Absyn_Syntax.bvdef, (FStar_Absyn_Syntax.knd', Prims.unit) FStar_Absyn_Syntax.syntax) FStar_Absyn_Syntax.withinfo_t, ((FStar_Absyn_Syntax.exp', (FStar_Absyn_Syntax.typ', (FStar_Absyn_Syntax.knd', Prims.unit) FStar_Absyn_Syntax.syntax) FStar_Absyn_Syntax.syntax) FStar_Absyn_Syntax.syntax FStar_Absyn_Syntax.bvdef, (FStar_Absyn_Syntax.typ', (FStar_Absyn_Syntax.knd', Prims.unit) FStar_Absyn_Syntax.syntax) FStar_Absyn_Syntax.syntax) FStar_Absyn_Syntax.withinfo_t) FStar_Util.either * FStar_Absyn_Syntax.arg_qualifier Prims.option) Prims.list  ->  (FStar_Absyn_Syntax.knd', Prims.unit) FStar_Absyn_Syntax.syntax  ->  FStar_Ident.lident Prims.list  ->  FStar_Absyn_Syntax.sigelt Prims.list = (fun quals env t tps k datas -> (

let quals = (fun q -> if ((FStar_All.pipe_left Prims.op_Negation env.FStar_Parser_DesugarEnv.iface) || env.FStar_Parser_DesugarEnv.admitted_iface) then begin
(FStar_List.append ((FStar_Absyn_Syntax.Assumption)::q) quals)
end else begin
(FStar_List.append q quals)
end)
in (

let binders = (gather_tc_binders tps k)
in (

let p = (FStar_Ident.range_of_lid t)
in (

let imp_binders = (FStar_All.pipe_right binders (FStar_List.map (fun _63_2331 -> (match (_63_2331) with
| (x, _63_2330) -> begin
((x), (Some (imp_tag)))
end))))
in (

let binders = (let _161_852 = (let _161_851 = (let _161_850 = (let _161_849 = (let _161_848 = (FStar_Absyn_Util.ftv t FStar_Absyn_Syntax.kun)
in (let _161_847 = (FStar_Absyn_Util.args_of_non_null_binders binders)
in ((_161_848), (_161_847))))
in (FStar_Absyn_Syntax.mk_Typ_app' _161_849 None p))
in (FStar_All.pipe_left FStar_Absyn_Syntax.null_v_binder _161_850))
in (_161_851)::[])
in (FStar_List.append imp_binders _161_852))
in (

let disc_type = (let _161_855 = (let _161_854 = (let _161_853 = (FStar_Absyn_Util.ftv FStar_Absyn_Const.bool_lid FStar_Absyn_Syntax.ktype)
in (FStar_Absyn_Util.total_comp _161_853 p))
in ((binders), (_161_854)))
in (FStar_Absyn_Syntax.mk_Typ_fun _161_855 None p))
in (FStar_All.pipe_right datas (FStar_List.map (fun d -> (

let disc_name = (FStar_Absyn_Util.mk_discriminator d)
in (let _161_858 = (let _161_857 = (quals ((FStar_Absyn_Syntax.Logic)::(FStar_Absyn_Syntax.Discriminator (d))::[]))
in ((disc_name), (disc_type), (_161_857), ((FStar_Ident.range_of_lid disc_name))))
in FStar_Absyn_Syntax.Sig_val_decl (_161_858)))))))))))))


let mk_indexed_projectors = (fun fvq refine_domain env _63_2343 lid formals t -> (match (_63_2343) with
| (tc, tps, k) -> begin
(

let binders = (gather_tc_binders tps k)
in (

let p = (FStar_Ident.range_of_lid lid)
in (

let pos = (fun q -> (FStar_Absyn_Syntax.withinfo q None p))
in (

let projectee = (let _161_869 = (FStar_Absyn_Syntax.mk_ident (("projectee"), (p)))
in (let _161_868 = (FStar_Absyn_Util.genident (Some (p)))
in {FStar_Absyn_Syntax.ppname = _161_869; FStar_Absyn_Syntax.realname = _161_868}))
in (

let arg_exp = (FStar_Absyn_Util.bvd_to_exp projectee FStar_Absyn_Syntax.tun)
in (

let arg_binder = (

let arg_typ = (let _161_872 = (let _161_871 = (FStar_Absyn_Util.ftv tc FStar_Absyn_Syntax.kun)
in (let _161_870 = (FStar_Absyn_Util.args_of_non_null_binders binders)
in ((_161_871), (_161_870))))
in (FStar_Absyn_Syntax.mk_Typ_app' _161_872 None p))
in if (not (refine_domain)) then begin
(FStar_Absyn_Syntax.v_binder (FStar_Absyn_Util.bvd_to_bvar_s projectee arg_typ))
end else begin
(

let disc_name = (FStar_Absyn_Util.mk_discriminator lid)
in (

let x = (FStar_Absyn_Util.gen_bvar arg_typ)
in (let _161_882 = (let _161_881 = (let _161_880 = (let _161_879 = (let _161_878 = (let _161_877 = (let _161_876 = (FStar_Absyn_Util.fvar None disc_name p)
in (let _161_875 = (let _161_874 = (let _161_873 = (FStar_Absyn_Util.bvar_to_exp x)
in (FStar_All.pipe_left FStar_Absyn_Syntax.varg _161_873))
in (_161_874)::[])
in ((_161_876), (_161_875))))
in (FStar_Absyn_Syntax.mk_Exp_app _161_877 None p))
in (FStar_Absyn_Util.b2t _161_878))
in ((x), (_161_879)))
in (FStar_Absyn_Syntax.mk_Typ_refine _161_880 None p))
in (FStar_All.pipe_left (FStar_Absyn_Util.bvd_to_bvar_s projectee) _161_881))
in (FStar_All.pipe_left FStar_Absyn_Syntax.v_binder _161_882))))
end)
in (

let imp_binders = (FStar_All.pipe_right binders (FStar_List.map (fun _63_2360 -> (match (_63_2360) with
| (x, _63_2359) -> begin
((x), (Some (imp_tag)))
end))))
in (

let binders = (FStar_List.append imp_binders ((arg_binder)::[]))
in (

let arg = (FStar_Absyn_Util.arg_of_non_null_binder arg_binder)
in (

let subst = (let _161_890 = (FStar_All.pipe_right formals (FStar_List.mapi (fun i f -> (match ((Prims.fst f)) with
| FStar_Util.Inl (a) -> begin
(

let _63_2371 = (FStar_Absyn_Util.mk_field_projector_name lid a i)
in (match (_63_2371) with
| (field_name, _63_2370) -> begin
(

let proj = (let _161_887 = (let _161_886 = (FStar_Absyn_Util.ftv field_name FStar_Absyn_Syntax.kun)
in ((_161_886), ((arg)::[])))
in (FStar_Absyn_Syntax.mk_Typ_app _161_887 None p))
in (FStar_Util.Inl (((a.FStar_Absyn_Syntax.v), (proj))))::[])
end))
end
| FStar_Util.Inr (x) -> begin
(

let _63_2378 = (FStar_Absyn_Util.mk_field_projector_name lid x i)
in (match (_63_2378) with
| (field_name, _63_2377) -> begin
(

let proj = (let _161_889 = (let _161_888 = (FStar_Absyn_Util.fvar None field_name p)
in ((_161_888), ((arg)::[])))
in (FStar_Absyn_Syntax.mk_Exp_app _161_889 None p))
in (FStar_Util.Inr (((x.FStar_Absyn_Syntax.v), (proj))))::[])
end))
end))))
in (FStar_All.pipe_right _161_890 FStar_List.flatten))
in (

let ntps = (FStar_List.length tps)
in (

let all_params = (let _161_892 = (FStar_All.pipe_right tps (FStar_List.map (fun _63_2385 -> (match (_63_2385) with
| (b, _63_2384) -> begin
((b), (Some (imp_tag)))
end))))
in (FStar_List.append _161_892 formals))
in (let _161_922 = (FStar_All.pipe_right formals (FStar_List.mapi (fun i ax -> (match ((Prims.fst ax)) with
| FStar_Util.Inl (a) -> begin
(

let _63_2394 = (FStar_Absyn_Util.mk_field_projector_name lid a i)
in (match (_63_2394) with
| (field_name, _63_2393) -> begin
(

let kk = (let _161_896 = (let _161_895 = (FStar_Absyn_Util.subst_kind subst a.FStar_Absyn_Syntax.sort)
in ((binders), (_161_895)))
in (FStar_Absyn_Syntax.mk_Kind_arrow _161_896 p))
in (FStar_Absyn_Syntax.Sig_tycon (((field_name), ([]), (kk), ([]), ([]), ((FStar_Absyn_Syntax.Logic)::(FStar_Absyn_Syntax.Projector (((lid), (FStar_Util.Inl (a.FStar_Absyn_Syntax.v)))))::[]), ((FStar_Ident.range_of_lid field_name)))))::[])
end))
end
| FStar_Util.Inr (x) -> begin
(

let _63_2401 = (FStar_Absyn_Util.mk_field_projector_name lid x i)
in (match (_63_2401) with
| (field_name, _63_2400) -> begin
(

let t = (let _161_899 = (let _161_898 = (let _161_897 = (FStar_Absyn_Util.subst_typ subst x.FStar_Absyn_Syntax.sort)
in (FStar_Absyn_Util.total_comp _161_897 p))
in ((binders), (_161_898)))
in (FStar_Absyn_Syntax.mk_Typ_fun _161_899 None p))
in (

let quals = (fun q -> if ((not (env.FStar_Parser_DesugarEnv.iface)) || env.FStar_Parser_DesugarEnv.admitted_iface) then begin
(FStar_Absyn_Syntax.Assumption)::q
end else begin
q
end)
in (

let quals = (quals ((FStar_Absyn_Syntax.Logic)::(FStar_Absyn_Syntax.Projector (((lid), (FStar_Util.Inr (x.FStar_Absyn_Syntax.v)))))::[]))
in (

let impl = if (((let _161_902 = (FStar_Parser_DesugarEnv.current_module env)
in (FStar_Ident.lid_equals FStar_Absyn_Const.prims_lid _161_902)) || (fvq <> FStar_Absyn_Syntax.Data_ctor)) || (let _161_904 = (let _161_903 = (FStar_Parser_DesugarEnv.current_module env)
in _161_903.FStar_Ident.str)
in (FStar_Options.dont_gen_projectors _161_904))) then begin
[]
end else begin
(

let projection = (FStar_Absyn_Util.gen_bvar FStar_Absyn_Syntax.tun)
in (

let as_imp = (fun _63_14 -> (match (_63_14) with
| Some (FStar_Absyn_Syntax.Implicit (_63_2409)) -> begin
true
end
| _63_2413 -> begin
false
end))
in (

let arg_pats = (let _161_919 = (FStar_All.pipe_right all_params (FStar_List.mapi (fun j by -> (match (by) with
| (FStar_Util.Inl (_63_2418), imp) -> begin
if (j < ntps) then begin
[]
end else begin
(let _161_912 = (let _161_911 = (let _161_910 = (let _161_909 = (FStar_Absyn_Util.gen_bvar FStar_Absyn_Syntax.kun)
in FStar_Absyn_Syntax.Pat_tvar (_161_909))
in (pos _161_910))
in ((_161_911), ((as_imp imp))))
in (_161_912)::[])
end
end
| (FStar_Util.Inr (_63_2423), imp) -> begin
if ((i + ntps) = j) then begin
(let _161_914 = (let _161_913 = (pos (FStar_Absyn_Syntax.Pat_var (projection)))
in ((_161_913), ((as_imp imp))))
in (_161_914)::[])
end else begin
if (j < ntps) then begin
[]
end else begin
(let _161_918 = (let _161_917 = (let _161_916 = (let _161_915 = (FStar_Absyn_Util.gen_bvar FStar_Absyn_Syntax.tun)
in FStar_Absyn_Syntax.Pat_wild (_161_915))
in (pos _161_916))
in ((_161_917), ((as_imp imp))))
in (_161_918)::[])
end
end
end))))
in (FStar_All.pipe_right _161_919 FStar_List.flatten))
in (

let pat = (let _161_921 = (FStar_All.pipe_right (FStar_Absyn_Syntax.Pat_cons ((((FStar_Absyn_Util.fv lid)), (Some (fvq)), (arg_pats)))) pos)
in (let _161_920 = (FStar_Absyn_Util.bvar_to_exp projection)
in ((_161_921), (None), (_161_920))))
in (

let body = (FStar_Absyn_Syntax.mk_Exp_match ((arg_exp), ((pat)::[])) None p)
in (

let imp = (FStar_Absyn_Syntax.mk_Exp_abs ((binders), (body)) None (FStar_Ident.range_of_lid field_name))
in (

let lb = {FStar_Absyn_Syntax.lbname = FStar_Util.Inr (field_name); FStar_Absyn_Syntax.lbtyp = FStar_Absyn_Syntax.tun; FStar_Absyn_Syntax.lbeff = FStar_Absyn_Const.effect_Tot_lid; FStar_Absyn_Syntax.lbdef = imp}
in (FStar_Absyn_Syntax.Sig_let (((((false), ((lb)::[]))), (p), ([]), (quals))))::[])))))))
end
in (FStar_Absyn_Syntax.Sig_val_decl (((field_name), (t), (quals), ((FStar_Ident.range_of_lid field_name)))))::impl))))
end))
end))))
in (FStar_All.pipe_right _161_922 FStar_List.flatten))))))))))))))
end))


let mk_data_projectors : FStar_Parser_DesugarEnv.env  ->  FStar_Absyn_Syntax.sigelt  ->  FStar_Absyn_Syntax.sigelt Prims.list = (fun env _63_17 -> (match (_63_17) with
| FStar_Absyn_Syntax.Sig_datacon (lid, t, tycon, quals, _63_2440, _63_2442) when (not ((FStar_Ident.lid_equals lid FStar_Absyn_Const.lexcons_lid))) -> begin
(

let refine_domain = if (FStar_All.pipe_right quals (FStar_Util.for_some (fun _63_15 -> (match (_63_15) with
| FStar_Absyn_Syntax.RecordConstructor (_63_2447) -> begin
true
end
| _63_2450 -> begin
false
end)))) then begin
false
end else begin
(

let _63_2456 = tycon
in (match (_63_2456) with
| (l, _63_2453, _63_2455) -> begin
(match ((FStar_Parser_DesugarEnv.find_all_datacons env l)) with
| Some (l) -> begin
((FStar_List.length l) > (Prims.parse_int "1"))
end
| _63_2460 -> begin
true
end)
end))
end
in (match ((FStar_Absyn_Util.function_formals t)) with
| Some (formals, cod) -> begin
(

let cod = (FStar_Absyn_Util.comp_result cod)
in (

let qual = (match ((FStar_Util.find_map quals (fun _63_16 -> (match (_63_16) with
| FStar_Absyn_Syntax.RecordConstructor (fns) -> begin
Some (FStar_Absyn_Syntax.Record_ctor (((lid), (fns))))
end
| _63_2471 -> begin
None
end)))) with
| None -> begin
FStar_Absyn_Syntax.Data_ctor
end
| Some (q) -> begin
q
end)
in (mk_indexed_projectors qual refine_domain env tycon lid formals cod)))
end
| _63_2477 -> begin
[]
end))
end
| _63_2479 -> begin
[]
end))


let rec desugar_tycon : FStar_Parser_DesugarEnv.env  ->  FStar_Range.range  ->  FStar_Absyn_Syntax.qualifier Prims.list  ->  FStar_Parser_AST.tycon Prims.list  ->  (env_t * FStar_Absyn_Syntax.sigelts) = (fun env rng quals tcs -> (

let tycon_id = (fun _63_18 -> (match (_63_18) with
| (FStar_Parser_AST.TyconAbstract (id, _, _)) | (FStar_Parser_AST.TyconAbbrev (id, _, _, _)) | (FStar_Parser_AST.TyconRecord (id, _, _, _)) | (FStar_Parser_AST.TyconVariant (id, _, _, _)) -> begin
id
end))
in (

let binder_to_term = (fun b -> (match (b.FStar_Parser_AST.b) with
| (FStar_Parser_AST.Annotated (x, _)) | (FStar_Parser_AST.Variable (x)) -> begin
(let _161_942 = (let _161_941 = (FStar_Ident.lid_of_ids ((x)::[]))
in FStar_Parser_AST.Var (_161_941))
in (FStar_Parser_AST.mk_term _161_942 x.FStar_Ident.idRange FStar_Parser_AST.Expr))
end
| (FStar_Parser_AST.TAnnotated (a, _)) | (FStar_Parser_AST.TVariable (a)) -> begin
(FStar_Parser_AST.mk_term (FStar_Parser_AST.Tvar (a)) a.FStar_Ident.idRange FStar_Parser_AST.Type)
end
| FStar_Parser_AST.NoName (t) -> begin
t
end))
in (

let tot = (FStar_Parser_AST.mk_term (FStar_Parser_AST.Name (FStar_Absyn_Const.effect_Tot_lid)) rng FStar_Parser_AST.Expr)
in (

let with_constructor_effect = (fun t -> (FStar_Parser_AST.mk_term (FStar_Parser_AST.App (((tot), (t), (FStar_Parser_AST.Nothing)))) t.FStar_Parser_AST.range t.FStar_Parser_AST.level))
in (

let apply_binders = (fun t binders -> (

let imp_of_aqual = (fun b -> (match (b.FStar_Parser_AST.aqual) with
| Some (FStar_Parser_AST.Implicit) -> begin
FStar_Parser_AST.Hash
end
| _63_2544 -> begin
FStar_Parser_AST.Nothing
end))
in (FStar_List.fold_left (fun out b -> (let _161_955 = (let _161_954 = (let _161_953 = (binder_to_term b)
in ((out), (_161_953), ((imp_of_aqual b))))
in FStar_Parser_AST.App (_161_954))
in (FStar_Parser_AST.mk_term _161_955 out.FStar_Parser_AST.range out.FStar_Parser_AST.level))) t binders)))
in (

let tycon_record_as_variant = (fun _63_19 -> (match (_63_19) with
| FStar_Parser_AST.TyconRecord (id, parms, kopt, fields) -> begin
(

let constrName = (FStar_Ident.mk_ident (((Prims.strcat "Mk" id.FStar_Ident.idText)), (id.FStar_Ident.idRange)))
in (

let mfields = (FStar_List.map (fun _63_2559 -> (match (_63_2559) with
| (x, t, _63_2558) -> begin
(FStar_Parser_AST.mk_binder (FStar_Parser_AST.Annotated ((((FStar_Absyn_Util.mangle_field_name x)), (t)))) x.FStar_Ident.idRange FStar_Parser_AST.Expr None)
end)) fields)
in (

let result = (let _161_961 = (let _161_960 = (let _161_959 = (FStar_Ident.lid_of_ids ((id)::[]))
in FStar_Parser_AST.Var (_161_959))
in (FStar_Parser_AST.mk_term _161_960 id.FStar_Ident.idRange FStar_Parser_AST.Type))
in (apply_binders _161_961 parms))
in (

let constrTyp = (FStar_Parser_AST.mk_term (FStar_Parser_AST.Product (((mfields), ((with_constructor_effect result))))) id.FStar_Ident.idRange FStar_Parser_AST.Type)
in (let _161_963 = (FStar_All.pipe_right fields (FStar_List.map (fun _63_2568 -> (match (_63_2568) with
| (x, _63_2565, _63_2567) -> begin
(FStar_Parser_DesugarEnv.qualify env x)
end))))
in ((FStar_Parser_AST.TyconVariant (((id), (parms), (kopt), ((((constrName), (Some (constrTyp)), (None), (false)))::[])))), (_161_963)))))))
end
| _63_2570 -> begin
(failwith "impossible")
end))
in (

let desugar_abstract_tc = (fun quals _env mutuals _63_20 -> (match (_63_20) with
| FStar_Parser_AST.TyconAbstract (id, binders, kopt) -> begin
(

let _63_2584 = (typars_of_binders _env binders)
in (match (_63_2584) with
| (_env', typars) -> begin
(

let k = (match (kopt) with
| None -> begin
FStar_Absyn_Syntax.kun
end
| Some (k) -> begin
(desugar_kind _env' k)
end)
in (

let tconstr = (let _161_974 = (let _161_973 = (let _161_972 = (FStar_Ident.lid_of_ids ((id)::[]))
in FStar_Parser_AST.Var (_161_972))
in (FStar_Parser_AST.mk_term _161_973 id.FStar_Ident.idRange FStar_Parser_AST.Type))
in (apply_binders _161_974 binders))
in (

let qlid = (FStar_Parser_DesugarEnv.qualify _env id)
in (

let se = FStar_Absyn_Syntax.Sig_tycon (((qlid), (typars), (k), (mutuals), ([]), (quals), (rng)))
in (

let _env = (FStar_Parser_DesugarEnv.push_rec_binding _env (FStar_Parser_DesugarEnv.Binding_tycon (qlid)))
in (

let _env2 = (FStar_Parser_DesugarEnv.push_rec_binding _env' (FStar_Parser_DesugarEnv.Binding_tycon (qlid)))
in ((_env), (_env2), (se), (tconstr))))))))
end))
end
| _63_2595 -> begin
(failwith "Unexpected tycon")
end))
in (

let push_tparam = (fun env _63_21 -> (match (_63_21) with
| (FStar_Util.Inr (x), _63_2602) -> begin
(FStar_Parser_DesugarEnv.push_bvvdef env x.FStar_Absyn_Syntax.v)
end
| (FStar_Util.Inl (a), _63_2607) -> begin
(FStar_Parser_DesugarEnv.push_btvdef env a.FStar_Absyn_Syntax.v)
end))
in (

let push_tparams = (FStar_List.fold_left push_tparam)
in (match (tcs) with
| (FStar_Parser_AST.TyconAbstract (_63_2611))::[] -> begin
(

let tc = (FStar_List.hd tcs)
in (

let _63_2622 = (desugar_abstract_tc quals env [] tc)
in (match (_63_2622) with
| (_63_2616, _63_2618, se, _63_2621) -> begin
(

let quals = if ((FStar_All.pipe_right quals (FStar_List.contains FStar_Absyn_Syntax.Assumption)) || (FStar_All.pipe_right quals (FStar_List.contains FStar_Absyn_Syntax.New))) then begin
quals
end else begin
(

let _63_2623 = (let _161_984 = (FStar_Range.string_of_range rng)
in (let _161_983 = (let _161_982 = (let _161_981 = (FStar_Absyn_Util.lids_of_sigelt se)
in (FStar_All.pipe_right _161_981 (FStar_List.map FStar_Absyn_Print.sli)))
in (FStar_All.pipe_right _161_982 (FStar_String.concat ", ")))
in (FStar_Util.print2 "%s (Warning): Adding an implicit \'new\' qualifier on %s\n" _161_984 _161_983)))
in (FStar_Absyn_Syntax.New)::quals)
end
in (

let env = (FStar_Parser_DesugarEnv.push_sigelt env se)
in ((env), ((se)::[]))))
end)))
end
| (FStar_Parser_AST.TyconAbbrev (id, binders, kopt, t))::[] -> begin
(

let _63_2636 = (typars_of_binders env binders)
in (match (_63_2636) with
| (env', typars) -> begin
(

let k = (match (kopt) with
| None -> begin
if (FStar_Util.for_some (fun _63_22 -> (match (_63_22) with
| FStar_Absyn_Syntax.Effect -> begin
true
end
| _63_2641 -> begin
false
end)) quals) then begin
FStar_Absyn_Syntax.mk_Kind_effect
end else begin
FStar_Absyn_Syntax.kun
end
end
| Some (k) -> begin
(desugar_kind env' k)
end)
in (

let t0 = t
in (

let quals = if (FStar_All.pipe_right quals (FStar_Util.for_some (fun _63_23 -> (match (_63_23) with
| FStar_Absyn_Syntax.Logic -> begin
true
end
| _63_2649 -> begin
false
end)))) then begin
quals
end else begin
if (t0.FStar_Parser_AST.level = FStar_Parser_AST.Formula) then begin
(FStar_Absyn_Syntax.Logic)::quals
end else begin
quals
end
end
in (

let se = if (FStar_All.pipe_right quals (FStar_List.contains FStar_Absyn_Syntax.Effect)) then begin
(

let c = (desugar_comp t.FStar_Parser_AST.range false env' t)
in (let _161_990 = (let _161_989 = (FStar_Parser_DesugarEnv.qualify env id)
in (let _161_988 = (FStar_All.pipe_right quals (FStar_List.filter (fun _63_24 -> (match (_63_24) with
| FStar_Absyn_Syntax.Effect -> begin
false
end
| _63_2655 -> begin
true
end))))
in ((_161_989), (typars), (c), (_161_988), (rng))))
in FStar_Absyn_Syntax.Sig_effect_abbrev (_161_990)))
end else begin
(

let t = (desugar_typ env' t)
in (let _161_992 = (let _161_991 = (FStar_Parser_DesugarEnv.qualify env id)
in ((_161_991), (typars), (k), (t), (quals), (rng)))
in FStar_Absyn_Syntax.Sig_typ_abbrev (_161_992)))
end
in (

let env = (FStar_Parser_DesugarEnv.push_sigelt env se)
in ((env), ((se)::[])))))))
end))
end
| (FStar_Parser_AST.TyconRecord (_63_2660))::[] -> begin
(

let trec = (FStar_List.hd tcs)
in (

let _63_2666 = (tycon_record_as_variant trec)
in (match (_63_2666) with
| (t, fs) -> begin
(desugar_tycon env rng ((FStar_Absyn_Syntax.RecordType (fs))::quals) ((t)::[]))
end)))
end
| (_63_2670)::_63_2668 -> begin
(

let env0 = env
in (

let mutuals = (FStar_List.map (fun x -> (FStar_All.pipe_left (FStar_Parser_DesugarEnv.qualify env) (tycon_id x))) tcs)
in (

let rec collect_tcs = (fun quals et tc -> (

let _63_2681 = et
in (match (_63_2681) with
| (env, tcs) -> begin
(match (tc) with
| FStar_Parser_AST.TyconRecord (_63_2683) -> begin
(

let trec = tc
in (

let _63_2688 = (tycon_record_as_variant trec)
in (match (_63_2688) with
| (t, fs) -> begin
(collect_tcs ((FStar_Absyn_Syntax.RecordType (fs))::quals) ((env), (tcs)) t)
end)))
end
| FStar_Parser_AST.TyconVariant (id, binders, kopt, constructors) -> begin
(

let _63_2700 = (desugar_abstract_tc quals env mutuals (FStar_Parser_AST.TyconAbstract (((id), (binders), (kopt)))))
in (match (_63_2700) with
| (env, _63_2697, se, tconstr) -> begin
((env), ((FStar_Util.Inl (((se), (constructors), (tconstr), (quals))))::tcs))
end))
end
| FStar_Parser_AST.TyconAbbrev (id, binders, kopt, t) -> begin
(

let _63_2712 = (desugar_abstract_tc quals env mutuals (FStar_Parser_AST.TyconAbstract (((id), (binders), (kopt)))))
in (match (_63_2712) with
| (env, _63_2709, se, tconstr) -> begin
((env), ((FStar_Util.Inr (((se), (t), (quals))))::tcs))
end))
end
| _63_2714 -> begin
(failwith "Unrecognized mutual type definition")
end)
end)))
in (

let _63_2717 = (FStar_List.fold_left (collect_tcs quals) ((env), ([])) tcs)
in (match (_63_2717) with
| (env, tcs) -> begin
(

let tcs = (FStar_List.rev tcs)
in (

let sigelts = (FStar_All.pipe_right tcs (FStar_List.collect (fun _63_26 -> (match (_63_26) with
| FStar_Util.Inr (FStar_Absyn_Syntax.Sig_tycon (id, tpars, k, _63_2724, _63_2726, _63_2728, _63_2730), t, quals) -> begin
(

let env_tps = (push_tparams env tpars)
in (

let t = (desugar_typ env_tps t)
in (FStar_Absyn_Syntax.Sig_typ_abbrev (((id), (tpars), (k), (t), ([]), (rng))))::[]))
end
| FStar_Util.Inl (FStar_Absyn_Syntax.Sig_tycon (tname, tpars, k, mutuals, _63_2744, tags, _63_2747), constrs, tconstr, quals) -> begin
(

let tycon = ((tname), (tpars), (k))
in (

let env_tps = (push_tparams env tpars)
in (

let _63_2780 = (let _161_1008 = (FStar_All.pipe_right constrs (FStar_List.map (fun _63_2762 -> (match (_63_2762) with
| (id, topt, _63_2760, of_notation) -> begin
(

let t = if of_notation then begin
(match (topt) with
| Some (t) -> begin
(FStar_Parser_AST.mk_term (FStar_Parser_AST.Product (((((FStar_Parser_AST.mk_binder (FStar_Parser_AST.NoName (t)) t.FStar_Parser_AST.range t.FStar_Parser_AST.level None))::[]), (tconstr)))) t.FStar_Parser_AST.range t.FStar_Parser_AST.level)
end
| None -> begin
tconstr
end)
end else begin
(match (topt) with
| None -> begin
(failwith "Impossible")
end
| Some (t) -> begin
t
end)
end
in (

let t = (let _161_1003 = (FStar_Parser_DesugarEnv.default_total env_tps)
in (let _161_1002 = (close env_tps t)
in (desugar_typ _161_1003 _161_1002)))
in (

let name = (FStar_Parser_DesugarEnv.qualify env id)
in (

let quals = (FStar_All.pipe_right tags (FStar_List.collect (fun _63_25 -> (match (_63_25) with
| FStar_Absyn_Syntax.RecordType (fns) -> begin
(FStar_Absyn_Syntax.RecordConstructor (fns))::[]
end
| _63_2776 -> begin
[]
end))))
in (let _161_1007 = (let _161_1006 = (let _161_1005 = (FStar_All.pipe_right t FStar_Absyn_Util.name_function_binders)
in ((name), (_161_1005), (tycon), (quals), (mutuals), (rng)))
in FStar_Absyn_Syntax.Sig_datacon (_161_1006))
in ((name), (_161_1007)))))))
end))))
in (FStar_All.pipe_left FStar_List.split _161_1008))
in (match (_63_2780) with
| (constrNames, constrs) -> begin
(FStar_Absyn_Syntax.Sig_tycon (((tname), (tpars), (k), (mutuals), (constrNames), (tags), (rng))))::constrs
end))))
end
| _63_2782 -> begin
(failwith "impossible")
end))))
in (

let bundle = (let _161_1010 = (let _161_1009 = (FStar_List.collect FStar_Absyn_Util.lids_of_sigelt sigelts)
in ((sigelts), (quals), (_161_1009), (rng)))
in FStar_Absyn_Syntax.Sig_bundle (_161_1010))
in (

let env = (FStar_Parser_DesugarEnv.push_sigelt env0 bundle)
in (

let data_ops = (FStar_All.pipe_right sigelts (FStar_List.collect (mk_data_projectors env)))
in (

let discs = (FStar_All.pipe_right sigelts (FStar_List.collect (fun _63_27 -> (match (_63_27) with
| FStar_Absyn_Syntax.Sig_tycon (tname, tps, k, _63_2792, constrs, quals, _63_2796) -> begin
(mk_data_discriminators quals env tname tps k constrs)
end
| _63_2800 -> begin
[]
end))))
in (

let ops = (FStar_List.append discs data_ops)
in (

let env = (FStar_List.fold_left FStar_Parser_DesugarEnv.push_sigelt env ops)
in ((env), ((FStar_List.append ((bundle)::[]) ops)))))))))))
end)))))
end
| [] -> begin
(failwith "impossible")
end)))))))))))


let desugar_binders : FStar_Parser_DesugarEnv.env  ->  FStar_Parser_AST.binder Prims.list  ->  (FStar_Parser_DesugarEnv.env * FStar_Absyn_Syntax.binder Prims.list) = (fun env binders -> (

let _63_2831 = (FStar_List.fold_left (fun _63_2809 b -> (match (_63_2809) with
| (env, binders) -> begin
(match ((desugar_binder env b)) with
| FStar_Util.Inl (Some (a), k) -> begin
(

let _63_2818 = (FStar_Parser_DesugarEnv.push_local_tbinding env a)
in (match (_63_2818) with
| (env, a) -> begin
(let _161_1019 = (let _161_1018 = (FStar_Absyn_Syntax.t_binder (FStar_Absyn_Util.bvd_to_bvar_s a k))
in (_161_1018)::binders)
in ((env), (_161_1019)))
end))
end
| FStar_Util.Inr (Some (x), t) -> begin
(

let _63_2826 = (FStar_Parser_DesugarEnv.push_local_vbinding env x)
in (match (_63_2826) with
| (env, x) -> begin
(let _161_1021 = (let _161_1020 = (FStar_Absyn_Syntax.v_binder (FStar_Absyn_Util.bvd_to_bvar_s x t))
in (_161_1020)::binders)
in ((env), (_161_1021)))
end))
end
| _63_2828 -> begin
(Prims.raise (FStar_Absyn_Syntax.Error ((("Missing name in binder"), (b.FStar_Parser_AST.brange)))))
end)
end)) ((env), ([])) binders)
in (match (_63_2831) with
| (env, binders) -> begin
((env), ((FStar_List.rev binders)))
end)))


let trans_qual : FStar_Range.range  ->  FStar_Parser_AST.qualifier  ->  FStar_Absyn_Syntax.qualifier = (fun r _63_28 -> (match (_63_28) with
| FStar_Parser_AST.Private -> begin
FStar_Absyn_Syntax.Private
end
| FStar_Parser_AST.Assumption -> begin
FStar_Absyn_Syntax.Assumption
end
| FStar_Parser_AST.Opaque -> begin
FStar_Absyn_Syntax.Opaque
end
| FStar_Parser_AST.Logic -> begin
FStar_Absyn_Syntax.Logic
end
| FStar_Parser_AST.Abstract -> begin
FStar_Absyn_Syntax.Abstract
end
| FStar_Parser_AST.New -> begin
FStar_Absyn_Syntax.New
end
| FStar_Parser_AST.TotalEffect -> begin
FStar_Absyn_Syntax.TotalEffect
end
| FStar_Parser_AST.DefaultEffect -> begin
FStar_Absyn_Syntax.DefaultEffect (None)
end
| FStar_Parser_AST.Effect -> begin
FStar_Absyn_Syntax.Effect
end
| (FStar_Parser_AST.Reflectable) | (FStar_Parser_AST.Reifiable) | (FStar_Parser_AST.Inline) | (FStar_Parser_AST.Irreducible) | (FStar_Parser_AST.Noeq) | (FStar_Parser_AST.Unopteq) | (FStar_Parser_AST.Visible) | (FStar_Parser_AST.Unfold_for_unification_and_vcgen) | (FStar_Parser_AST.NoExtract) -> begin
(Prims.raise (FStar_Absyn_Syntax.Error ((("The noextract qualifier is supported only with the --universes option"), (r)))))
end
| FStar_Parser_AST.Inline_for_extraction -> begin
(Prims.raise (FStar_Absyn_Syntax.Error ((("This qualifier is supported only with the --universes option"), (r)))))
end))


let trans_pragma : FStar_Parser_AST.pragma  ->  FStar_Absyn_Syntax.pragma = (fun _63_29 -> (match (_63_29) with
| FStar_Parser_AST.SetOptions (s) -> begin
FStar_Absyn_Syntax.SetOptions (s)
end
| FStar_Parser_AST.ResetOptions (s) -> begin
FStar_Absyn_Syntax.ResetOptions (s)
end))


let trans_quals : FStar_Range.range  ->  FStar_Parser_AST.qualifier Prims.list  ->  FStar_Absyn_Syntax.qualifier Prims.list = (fun r -> (FStar_List.map (trans_qual r)))


let rec desugar_decl : env_t  ->  FStar_Parser_AST.decl  ->  (env_t * FStar_Absyn_Syntax.sigelts) = (fun env d -> (

let trans_quals = (trans_quals d.FStar_Parser_AST.drange)
in (match (d.FStar_Parser_AST.d) with
| FStar_Parser_AST.Fsdoc (_63_2863) -> begin
((env), ([]))
end
| FStar_Parser_AST.Pragma (p) -> begin
(

let se = FStar_Absyn_Syntax.Sig_pragma ((((trans_pragma p)), (d.FStar_Parser_AST.drange)))
in ((env), ((se)::[])))
end
| FStar_Parser_AST.TopLevelModule (id) -> begin
((env), ([]))
end
| FStar_Parser_AST.Open (lid) -> begin
(

let env = (FStar_Parser_DesugarEnv.push_namespace env lid)
in ((env), ([])))
end
| FStar_Parser_AST.Include (_62_2874) -> begin
(FStar_All.failwith "include not supported by legacy desugaring")
end
| FStar_Parser_AST.ModuleAbbrev (x, l) -> begin
(let _161_1039 = (FStar_Parser_DesugarEnv.push_module_abbrev env x l)
in ((_161_1039), ([])))
end
| FStar_Parser_AST.Tycon (is_effect, tcs) -> begin
(

<<<<<<< HEAD
let tcs = (FStar_List.map (fun _62_2887 -> (match (_62_2887) with
| (x, _62_2886) -> begin
=======
let quals = if is_effect then begin
(FStar_Parser_AST.Effect)::d.FStar_Parser_AST.quals
end else begin
d.FStar_Parser_AST.quals
end
in (

let tcs = (FStar_List.map (fun _63_2885 -> (match (_63_2885) with
| (x, _63_2884) -> begin
>>>>>>> d0d64548
x
end)) tcs)
in (let _161_1041 = (trans_quals quals)
in (desugar_tycon env d.FStar_Parser_AST.drange _161_1041 tcs))))
end
<<<<<<< HEAD
| FStar_Parser_AST.TopLevelLet (quals, isrec, lets) -> begin
(match ((let _157_1043 = (let _157_1042 = (desugar_exp_maybe_top true env (FStar_Parser_AST.mk_term (FStar_Parser_AST.Let (((isrec), (lets), ((FStar_Parser_AST.mk_term (FStar_Parser_AST.Const (FStar_Const.Const_unit)) d.FStar_Parser_AST.drange FStar_Parser_AST.Expr))))) d.FStar_Parser_AST.drange FStar_Parser_AST.Expr))
in (FStar_All.pipe_left FStar_Absyn_Util.compress_exp _157_1042))
in _157_1043.FStar_Absyn_Syntax.n)) with
| FStar_Absyn_Syntax.Exp_let (lbs, _62_2896) -> begin
=======
| FStar_Parser_AST.TopLevelLet (isrec, lets) -> begin
(

let quals = d.FStar_Parser_AST.quals
in (match ((let _161_1043 = (let _161_1042 = (desugar_exp_maybe_top true env (FStar_Parser_AST.mk_term (FStar_Parser_AST.Let (((isrec), (lets), ((FStar_Parser_AST.mk_term (FStar_Parser_AST.Const (FStar_Const.Const_unit)) d.FStar_Parser_AST.drange FStar_Parser_AST.Expr))))) d.FStar_Parser_AST.drange FStar_Parser_AST.Expr))
in (FStar_All.pipe_left FStar_Absyn_Util.compress_exp _161_1042))
in _161_1043.FStar_Absyn_Syntax.n)) with
| FStar_Absyn_Syntax.Exp_let (lbs, _63_2894) -> begin
>>>>>>> d0d64548
(

let lids = (FStar_All.pipe_right (Prims.snd lbs) (FStar_List.map (fun lb -> (match (lb.FStar_Absyn_Syntax.lbname) with
| FStar_Util.Inr (l) -> begin
l
end
<<<<<<< HEAD
| _62_2903 -> begin
(FStar_All.failwith "impossible")
=======
| _63_2901 -> begin
(failwith "impossible")
>>>>>>> d0d64548
end))))
in (

let quals = (match (quals) with
<<<<<<< HEAD
| (_62_2908)::_62_2906 -> begin
(trans_quals quals)
end
| _62_2911 -> begin
(FStar_All.pipe_right (Prims.snd lbs) (FStar_List.collect (fun _62_30 -> (match (_62_30) with
| {FStar_Absyn_Syntax.lbname = FStar_Util.Inl (_62_2920); FStar_Absyn_Syntax.lbtyp = _62_2918; FStar_Absyn_Syntax.lbeff = _62_2916; FStar_Absyn_Syntax.lbdef = _62_2914} -> begin
[]
end
| {FStar_Absyn_Syntax.lbname = FStar_Util.Inr (l); FStar_Absyn_Syntax.lbtyp = _62_2928; FStar_Absyn_Syntax.lbeff = _62_2926; FStar_Absyn_Syntax.lbdef = _62_2924} -> begin
=======
| (_63_2906)::_63_2904 -> begin
(trans_quals quals)
end
| _63_2909 -> begin
(FStar_All.pipe_right (Prims.snd lbs) (FStar_List.collect (fun _63_30 -> (match (_63_30) with
| {FStar_Absyn_Syntax.lbname = FStar_Util.Inl (_63_2918); FStar_Absyn_Syntax.lbtyp = _63_2916; FStar_Absyn_Syntax.lbeff = _63_2914; FStar_Absyn_Syntax.lbdef = _63_2912} -> begin
[]
end
| {FStar_Absyn_Syntax.lbname = FStar_Util.Inr (l); FStar_Absyn_Syntax.lbtyp = _63_2926; FStar_Absyn_Syntax.lbeff = _63_2924; FStar_Absyn_Syntax.lbdef = _63_2922} -> begin
>>>>>>> d0d64548
(FStar_Parser_DesugarEnv.lookup_letbinding_quals env l)
end))))
end)
in (

let s = FStar_Absyn_Syntax.Sig_let (((lbs), (d.FStar_Parser_AST.drange), (lids), (quals)))
in (

let env = (FStar_Parser_DesugarEnv.push_sigelt env s)
in ((env), ((s)::[]))))))
end
<<<<<<< HEAD
| _62_2936 -> begin
(FStar_All.failwith "Desugaring a let did not produce a let")
end)
=======
| _63_2934 -> begin
(failwith "Desugaring a let did not produce a let")
end))
>>>>>>> d0d64548
end
| FStar_Parser_AST.Main (t) -> begin
(

let e = (desugar_exp env t)
in (

let se = FStar_Absyn_Syntax.Sig_main (((e), (d.FStar_Parser_AST.drange)))
in ((env), ((se)::[]))))
end
| FStar_Parser_AST.Assume (id, t) -> begin
(

let f = (desugar_formula env t)
in (let _161_1049 = (let _161_1048 = (let _161_1047 = (let _161_1046 = (FStar_Parser_DesugarEnv.qualify env id)
in ((_161_1046), (f), ((FStar_Absyn_Syntax.Assumption)::[]), (d.FStar_Parser_AST.drange)))
in FStar_Absyn_Syntax.Sig_assume (_161_1047))
in (_161_1048)::[])
in ((env), (_161_1049))))
end
| FStar_Parser_AST.Val (id, t) -> begin
(

let quals = d.FStar_Parser_AST.quals
in (

let t = (let _161_1050 = (close_fun env t)
in (desugar_typ env _161_1050))
in (

let quals = if (env.FStar_Parser_DesugarEnv.iface && env.FStar_Parser_DesugarEnv.admitted_iface) then begin
(let _161_1051 = (trans_quals quals)
in (FStar_Absyn_Syntax.Assumption)::_161_1051)
end else begin
(trans_quals quals)
end
in (

let se = (let _161_1053 = (let _161_1052 = (FStar_Parser_DesugarEnv.qualify env id)
in ((_161_1052), (t), (quals), (d.FStar_Parser_AST.drange)))
in FStar_Absyn_Syntax.Sig_val_decl (_161_1053))
in (

let env = (FStar_Parser_DesugarEnv.push_sigelt env se)
in ((env), ((se)::[])))))))
end
| FStar_Parser_AST.Exception (id, None) -> begin
(

let t = (FStar_Parser_DesugarEnv.fail_or env (FStar_Parser_DesugarEnv.try_lookup_typ_name env) FStar_Absyn_Const.exn_lid)
in (

let l = (FStar_Parser_DesugarEnv.qualify env id)
in (

let se = FStar_Absyn_Syntax.Sig_datacon (((l), (t), (((FStar_Absyn_Const.exn_lid), ([]), (FStar_Absyn_Syntax.ktype))), ((FStar_Absyn_Syntax.ExceptionConstructor)::[]), ((FStar_Absyn_Const.exn_lid)::[]), (d.FStar_Parser_AST.drange)))
in (

let se' = FStar_Absyn_Syntax.Sig_bundle ((((se)::[]), ((FStar_Absyn_Syntax.ExceptionConstructor)::[]), ((l)::[]), (d.FStar_Parser_AST.drange)))
in (

let env = (FStar_Parser_DesugarEnv.push_sigelt env se')
in (

let data_ops = (mk_data_projectors env se)
in (

let discs = (mk_data_discriminators [] env FStar_Absyn_Const.exn_lid [] FStar_Absyn_Syntax.ktype ((l)::[]))
in (

let env = (FStar_List.fold_left FStar_Parser_DesugarEnv.push_sigelt env (FStar_List.append discs data_ops))
in ((env), ((FStar_List.append ((se')::discs) data_ops)))))))))))
end
| FStar_Parser_AST.Exception (id, Some (term)) -> begin
(

let t = (desugar_typ env term)
in (

let t = (let _161_1058 = (let _161_1057 = (let _161_1054 = (FStar_Absyn_Syntax.null_v_binder t)
in (_161_1054)::[])
in (let _161_1056 = (let _161_1055 = (FStar_Parser_DesugarEnv.fail_or env (FStar_Parser_DesugarEnv.try_lookup_typ_name env) FStar_Absyn_Const.exn_lid)
in (FStar_Absyn_Syntax.mk_Total _161_1055))
in ((_161_1057), (_161_1056))))
in (FStar_Absyn_Syntax.mk_Typ_fun _161_1058 None d.FStar_Parser_AST.drange))
in (

let l = (FStar_Parser_DesugarEnv.qualify env id)
in (

let se = FStar_Absyn_Syntax.Sig_datacon (((l), (t), (((FStar_Absyn_Const.exn_lid), ([]), (FStar_Absyn_Syntax.ktype))), ((FStar_Absyn_Syntax.ExceptionConstructor)::[]), ((FStar_Absyn_Const.exn_lid)::[]), (d.FStar_Parser_AST.drange)))
in (

let se' = FStar_Absyn_Syntax.Sig_bundle ((((se)::[]), ((FStar_Absyn_Syntax.ExceptionConstructor)::[]), ((l)::[]), (d.FStar_Parser_AST.drange)))
in (

let env = (FStar_Parser_DesugarEnv.push_sigelt env se')
in (

let data_ops = (mk_data_projectors env se)
in (

let discs = (mk_data_discriminators [] env FStar_Absyn_Const.exn_lid [] FStar_Absyn_Syntax.ktype ((l)::[]))
in (

let env = (FStar_List.fold_left FStar_Parser_DesugarEnv.push_sigelt env (FStar_List.append discs data_ops))
in ((env), ((FStar_List.append ((se')::discs) data_ops))))))))))))
end
| FStar_Parser_AST.KindAbbrev (id, binders, k) -> begin
(

<<<<<<< HEAD
let _62_2989 = (desugar_binders env binders)
in (match (_62_2989) with
=======
let _63_2986 = (desugar_binders env binders)
in (match (_63_2986) with
>>>>>>> d0d64548
| (env_k, binders) -> begin
(

let k = (desugar_kind env_k k)
in (

let name = (FStar_Parser_DesugarEnv.qualify env id)
in (

let se = FStar_Absyn_Syntax.Sig_kind_abbrev (((name), (binders), (k), (d.FStar_Parser_AST.drange)))
in (

let env = (FStar_Parser_DesugarEnv.push_sigelt env se)
in ((env), ((se)::[]))))))
end))
end
<<<<<<< HEAD
| FStar_Parser_AST.NewEffectForFree (_62_2995) -> begin
(FStar_All.failwith "effects for free only supported in conjunction with --universes")
=======
| FStar_Parser_AST.NewEffectForFree (_63_2992) -> begin
(failwith "effects for free only supported in conjunction with --universes")
>>>>>>> d0d64548
end
| FStar_Parser_AST.NewEffect (FStar_Parser_AST.RedefineEffect (eff_name, eff_binders, defn)) -> begin
(

let quals = d.FStar_Parser_AST.quals
in (

let env0 = env
in (

<<<<<<< HEAD
let _62_3008 = (desugar_binders env eff_binders)
in (match (_62_3008) with
=======
let _63_3004 = (desugar_binders env eff_binders)
in (match (_63_3004) with
>>>>>>> d0d64548
| (env, binders) -> begin
(

let defn = (desugar_typ env defn)
in (

<<<<<<< HEAD
let _62_3012 = (FStar_Absyn_Util.head_and_args defn)
in (match (_62_3012) with
=======
let _63_3008 = (FStar_Absyn_Util.head_and_args defn)
in (match (_63_3008) with
>>>>>>> d0d64548
| (head, args) -> begin
(match (head.FStar_Absyn_Syntax.n) with
| FStar_Absyn_Syntax.Typ_const (eff) -> begin
(match ((FStar_Parser_DesugarEnv.try_lookup_effect_defn env eff.FStar_Absyn_Syntax.v)) with
| None -> begin
(let _161_1063 = (let _161_1062 = (let _161_1061 = (let _161_1060 = (let _161_1059 = (FStar_Absyn_Print.sli eff.FStar_Absyn_Syntax.v)
in (Prims.strcat _161_1059 " not found"))
in (Prims.strcat "Effect " _161_1060))
in ((_161_1061), (d.FStar_Parser_AST.drange)))
in FStar_Absyn_Syntax.Error (_161_1062))
in (Prims.raise _161_1063))
end
| Some (ed) -> begin
(

let subst = (FStar_Absyn_Util.subst_of_list ed.FStar_Absyn_Syntax.binders args)
in (

let sub = (FStar_Absyn_Util.subst_typ subst)
in (

let ed = (let _161_1081 = (FStar_Parser_DesugarEnv.qualify env0 eff_name)
in (let _161_1080 = (trans_quals quals)
in (let _161_1079 = (FStar_Absyn_Util.subst_kind subst ed.FStar_Absyn_Syntax.signature)
in (let _161_1078 = (sub ed.FStar_Absyn_Syntax.ret)
in (let _161_1077 = (sub ed.FStar_Absyn_Syntax.bind_wp)
in (let _161_1076 = (sub ed.FStar_Absyn_Syntax.bind_wlp)
in (let _161_1075 = (sub ed.FStar_Absyn_Syntax.if_then_else)
in (let _161_1074 = (sub ed.FStar_Absyn_Syntax.ite_wp)
in (let _161_1073 = (sub ed.FStar_Absyn_Syntax.ite_wlp)
in (let _161_1072 = (sub ed.FStar_Absyn_Syntax.wp_binop)
in (let _161_1071 = (sub ed.FStar_Absyn_Syntax.wp_as_type)
in (let _161_1070 = (sub ed.FStar_Absyn_Syntax.close_wp)
in (let _161_1069 = (sub ed.FStar_Absyn_Syntax.close_wp_t)
in (let _161_1068 = (sub ed.FStar_Absyn_Syntax.assert_p)
in (let _161_1067 = (sub ed.FStar_Absyn_Syntax.assume_p)
in (let _161_1066 = (sub ed.FStar_Absyn_Syntax.null_wp)
in (let _161_1065 = (sub ed.FStar_Absyn_Syntax.trivial)
in {FStar_Absyn_Syntax.mname = _161_1081; FStar_Absyn_Syntax.binders = binders; FStar_Absyn_Syntax.qualifiers = _161_1080; FStar_Absyn_Syntax.signature = _161_1079; FStar_Absyn_Syntax.ret = _161_1078; FStar_Absyn_Syntax.bind_wp = _161_1077; FStar_Absyn_Syntax.bind_wlp = _161_1076; FStar_Absyn_Syntax.if_then_else = _161_1075; FStar_Absyn_Syntax.ite_wp = _161_1074; FStar_Absyn_Syntax.ite_wlp = _161_1073; FStar_Absyn_Syntax.wp_binop = _161_1072; FStar_Absyn_Syntax.wp_as_type = _161_1071; FStar_Absyn_Syntax.close_wp = _161_1070; FStar_Absyn_Syntax.close_wp_t = _161_1069; FStar_Absyn_Syntax.assert_p = _161_1068; FStar_Absyn_Syntax.assume_p = _161_1067; FStar_Absyn_Syntax.null_wp = _161_1066; FStar_Absyn_Syntax.trivial = _161_1065})))))))))))))))))
in (

let se = FStar_Absyn_Syntax.Sig_new_effect (((ed), (d.FStar_Parser_AST.drange)))
in (

let env = (FStar_Parser_DesugarEnv.push_sigelt env0 se)
in ((env), ((se)::[])))))))
end)
end
<<<<<<< HEAD
| _62_3024 -> begin
(let _157_1085 = (let _157_1084 = (let _157_1083 = (let _157_1082 = (FStar_Absyn_Print.typ_to_string head)
in (Prims.strcat _157_1082 " is not an effect"))
in ((_157_1083), (d.FStar_Parser_AST.drange)))
in FStar_Absyn_Syntax.Error (_157_1084))
in (Prims.raise _157_1085))
=======
| _63_3020 -> begin
(let _161_1085 = (let _161_1084 = (let _161_1083 = (let _161_1082 = (FStar_Absyn_Print.typ_to_string head)
in (Prims.strcat _161_1082 " is not an effect"))
in ((_161_1083), (d.FStar_Parser_AST.drange)))
in FStar_Absyn_Syntax.Error (_161_1084))
in (Prims.raise _161_1085))
>>>>>>> d0d64548
end)
end)))
end))))
end
| FStar_Parser_AST.NewEffect (FStar_Parser_AST.DefineEffect (eff_name, eff_binders, eff_kind, eff_decls, _actions)) -> begin
(

let quals = d.FStar_Parser_AST.quals
in (

let env0 = env
in (

let env = (FStar_Parser_DesugarEnv.enter_monad_scope env eff_name)
in (

<<<<<<< HEAD
let _62_3039 = (desugar_binders env eff_binders)
in (match (_62_3039) with
=======
let _63_3034 = (desugar_binders env eff_binders)
in (match (_63_3034) with
>>>>>>> d0d64548
| (env, binders) -> begin
(

let eff_k = (desugar_kind env eff_kind)
in (

<<<<<<< HEAD
let _62_3050 = (FStar_All.pipe_right eff_decls (FStar_List.fold_left (fun _62_3043 decl -> (match (_62_3043) with
| (env, out) -> begin
(

let _62_3047 = (desugar_decl env decl)
in (match (_62_3047) with
=======
let _63_3045 = (FStar_All.pipe_right eff_decls (FStar_List.fold_left (fun _63_3038 decl -> (match (_63_3038) with
| (env, out) -> begin
(

let _63_3042 = (desugar_decl env decl)
in (match (_63_3042) with
>>>>>>> d0d64548
| (env, ses) -> begin
(let _161_1089 = (let _161_1088 = (FStar_List.hd ses)
in (_161_1088)::out)
in ((env), (_161_1089)))
end))
end)) ((env), ([]))))
<<<<<<< HEAD
in (match (_62_3050) with
=======
in (match (_63_3045) with
>>>>>>> d0d64548
| (env, decls) -> begin
(

let decls = (FStar_List.rev decls)
in (

let lookup = (fun s -> (match ((let _161_1093 = (let _161_1092 = (FStar_Absyn_Syntax.mk_ident ((s), (d.FStar_Parser_AST.drange)))
in (FStar_Parser_DesugarEnv.qualify env _161_1092))
in (FStar_Parser_DesugarEnv.try_resolve_typ_abbrev env _161_1093))) with
| None -> begin
(Prims.raise (FStar_Absyn_Syntax.Error ((((Prims.strcat "Monad " (Prims.strcat eff_name.FStar_Ident.idText (Prims.strcat " expects definition of " s)))), (d.FStar_Parser_AST.drange)))))
end
| Some (t) -> begin
t
end))
in (

let ed = (let _161_1109 = (FStar_Parser_DesugarEnv.qualify env0 eff_name)
in (let _161_1108 = (trans_quals quals)
in (let _161_1107 = (lookup "return")
in (let _161_1106 = (lookup "bind_wp")
in (let _161_1105 = (lookup "bind_wlp")
in (let _161_1104 = (lookup "if_then_else")
in (let _161_1103 = (lookup "ite_wp")
in (let _161_1102 = (lookup "ite_wlp")
in (let _161_1101 = (lookup "wp_binop")
in (let _161_1100 = (lookup "wp_as_type")
in (let _161_1099 = (lookup "close_wp")
in (let _161_1098 = (lookup "close_wp_t")
in (let _161_1097 = (lookup "assert_p")
in (let _161_1096 = (lookup "assume_p")
in (let _161_1095 = (lookup "null_wp")
in (let _161_1094 = (lookup "trivial")
in {FStar_Absyn_Syntax.mname = _161_1109; FStar_Absyn_Syntax.binders = binders; FStar_Absyn_Syntax.qualifiers = _161_1108; FStar_Absyn_Syntax.signature = eff_k; FStar_Absyn_Syntax.ret = _161_1107; FStar_Absyn_Syntax.bind_wp = _161_1106; FStar_Absyn_Syntax.bind_wlp = _161_1105; FStar_Absyn_Syntax.if_then_else = _161_1104; FStar_Absyn_Syntax.ite_wp = _161_1103; FStar_Absyn_Syntax.ite_wlp = _161_1102; FStar_Absyn_Syntax.wp_binop = _161_1101; FStar_Absyn_Syntax.wp_as_type = _161_1100; FStar_Absyn_Syntax.close_wp = _161_1099; FStar_Absyn_Syntax.close_wp_t = _161_1098; FStar_Absyn_Syntax.assert_p = _161_1097; FStar_Absyn_Syntax.assume_p = _161_1096; FStar_Absyn_Syntax.null_wp = _161_1095; FStar_Absyn_Syntax.trivial = _161_1094}))))))))))))))))
in (

let se = FStar_Absyn_Syntax.Sig_new_effect (((ed), (d.FStar_Parser_AST.drange)))
in (

let env = (FStar_Parser_DesugarEnv.push_sigelt env0 se)
in ((env), ((se)::[])))))))
end)))
end)))))
end
| FStar_Parser_AST.SubEffect (l) -> begin
(

let lookup = (fun l -> (match ((FStar_Parser_DesugarEnv.try_lookup_effect_name env l)) with
| None -> begin
(let _161_1116 = (let _161_1115 = (let _161_1114 = (let _161_1113 = (let _161_1112 = (FStar_Absyn_Print.sli l)
in (Prims.strcat _161_1112 " not found"))
in (Prims.strcat "Effect name " _161_1113))
in ((_161_1114), (d.FStar_Parser_AST.drange)))
in FStar_Absyn_Syntax.Error (_161_1115))
in (Prims.raise _161_1116))
end
| Some (l) -> begin
l
end))
in (

let src = (lookup l.FStar_Parser_AST.msource)
in (

let dst = (lookup l.FStar_Parser_AST.mdest)
in (

let non_reifiable = (fun _63_31 -> (match (_63_31) with
| FStar_Parser_AST.NonReifiableLift (f) -> begin
f
end
<<<<<<< HEAD
| _62_3073 -> begin
=======
| _63_3068 -> begin
>>>>>>> d0d64548
(Prims.raise (FStar_Absyn_Syntax.Error ((("Unexpected reifiable sub-effect"), (d.FStar_Parser_AST.drange)))))
end))
in (

let lift = (let _161_1119 = (non_reifiable l.FStar_Parser_AST.lift_op)
in (desugar_typ env _161_1119))
in (

let se = FStar_Absyn_Syntax.Sig_sub_effect ((({FStar_Absyn_Syntax.source = src; FStar_Absyn_Syntax.target = dst; FStar_Absyn_Syntax.lift = lift}), (d.FStar_Parser_AST.drange)))
in ((env), ((se)::[]))))))))
end)))


<<<<<<< HEAD
let desugar_decls : FStar_Parser_DesugarEnv.env  ->  FStar_Parser_AST.decl Prims.list  ->  (FStar_Parser_DesugarEnv.env * FStar_Absyn_Syntax.sigelts) = (fun env decls -> (FStar_List.fold_left (fun _62_3081 d -> (match (_62_3081) with
| (env, sigelts) -> begin
(

let _62_3085 = (desugar_decl env d)
in (match (_62_3085) with
=======
let desugar_decls : FStar_Parser_DesugarEnv.env  ->  FStar_Parser_AST.decl Prims.list  ->  (FStar_Parser_DesugarEnv.env * FStar_Absyn_Syntax.sigelts) = (fun env decls -> (FStar_List.fold_left (fun _63_3076 d -> (match (_63_3076) with
| (env, sigelts) -> begin
(

let _63_3080 = (desugar_decl env d)
in (match (_63_3080) with
>>>>>>> d0d64548
| (env, se) -> begin
((env), ((FStar_List.append sigelts se)))
end))
end)) ((env), ([])) decls))


let open_prims_all : (FStar_Parser_AST.decoration Prims.list  ->  FStar_Parser_AST.decl) Prims.list = ((FStar_Parser_AST.mk_decl (FStar_Parser_AST.Open (FStar_Absyn_Const.prims_lid)) FStar_Absyn_Syntax.dummyRange))::((FStar_Parser_AST.mk_decl (FStar_Parser_AST.Open (FStar_Absyn_Const.all_lid)) FStar_Absyn_Syntax.dummyRange))::[]


let desugar_modul_common : FStar_Absyn_Syntax.modul Prims.option  ->  FStar_Parser_DesugarEnv.env  ->  FStar_Parser_AST.modul  ->  (env_t * FStar_Absyn_Syntax.modul * Prims.bool) = (fun curmod env m -> (

let open_ns = (fun mname d -> (

let d = if ((FStar_List.length mname.FStar_Ident.ns) <> (Prims.parse_int "0")) then begin
(let _161_1144 = (let _161_1143 = (let _161_1141 = (FStar_Absyn_Syntax.lid_of_ids mname.FStar_Ident.ns)
in FStar_Parser_AST.Open (_161_1141))
in (let _161_1142 = (FStar_Absyn_Syntax.range_of_lid mname)
in (FStar_Parser_AST.mk_decl _161_1143 _161_1142 [])))
in (_161_1144)::d)
end else begin
d
end
in d))
in (

let env = (match (curmod) with
| None -> begin
env
end
| Some (prev_mod) -> begin
(FStar_Parser_DesugarEnv.finish_module_or_interface env prev_mod)
end)
in (

<<<<<<< HEAD
let _62_3112 = (match (m) with
=======
let _63_3107 = (match (m) with
>>>>>>> d0d64548
| FStar_Parser_AST.Interface (mname, decls, admitted) -> begin
(let _161_1146 = (FStar_Parser_DesugarEnv.prepare_module_or_interface true admitted env mname)
in (let _161_1145 = (open_ns mname decls)
in ((_161_1146), (mname), (_161_1145), (true))))
end
| FStar_Parser_AST.Module (mname, decls) -> begin
(let _161_1148 = (FStar_Parser_DesugarEnv.prepare_module_or_interface false false env mname)
in (let _161_1147 = (open_ns mname decls)
in ((_161_1148), (mname), (_161_1147), (false))))
end)
<<<<<<< HEAD
in (match (_62_3112) with
| ((env, pop_when_done), mname, decls, intf) -> begin
(

let _62_3115 = (desugar_decls env decls)
in (match (_62_3115) with
=======
in (match (_63_3107) with
| ((env, pop_when_done), mname, decls, intf) -> begin
(

let _63_3110 = (desugar_decls env decls)
in (match (_63_3110) with
>>>>>>> d0d64548
| (env, sigelts) -> begin
(

let modul = {FStar_Absyn_Syntax.name = mname; FStar_Absyn_Syntax.declarations = sigelts; FStar_Absyn_Syntax.exports = []; FStar_Absyn_Syntax.is_interface = intf; FStar_Absyn_Syntax.is_deserialized = false}
in ((env), (modul), (pop_when_done)))
end))
end)))))


let desugar_partial_modul : FStar_Absyn_Syntax.modul Prims.option  ->  FStar_Parser_DesugarEnv.env  ->  FStar_Parser_AST.modul  ->  (FStar_Parser_DesugarEnv.env * FStar_Absyn_Syntax.modul) = (fun curmod env m -> (

let m = if (FStar_Options.interactive_fsi ()) then begin
(match (m) with
| FStar_Parser_AST.Module (mname, decls) -> begin
FStar_Parser_AST.Interface (((mname), (decls), (true)))
end
<<<<<<< HEAD
| FStar_Parser_AST.Interface (mname, _62_3126, _62_3128) -> begin
(FStar_All.failwith (Prims.strcat "Impossible: " mname.FStar_Ident.ident.FStar_Ident.idText))
=======
| FStar_Parser_AST.Interface (mname, _63_3121, _63_3123) -> begin
(failwith (Prims.strcat "Impossible: " mname.FStar_Ident.ident.FStar_Ident.idText))
>>>>>>> d0d64548
end)
end else begin
m
end
in (

<<<<<<< HEAD
let _62_3136 = (desugar_modul_common curmod env m)
in (match (_62_3136) with
| (x, y, _62_3135) -> begin
=======
let _63_3131 = (desugar_modul_common curmod env m)
in (match (_63_3131) with
| (x, y, _63_3130) -> begin
>>>>>>> d0d64548
((x), (y))
end))))


let desugar_modul : FStar_Parser_DesugarEnv.env  ->  FStar_Parser_AST.modul  ->  (env_t * FStar_Absyn_Syntax.modul) = (fun env m -> (

<<<<<<< HEAD
let _62_3142 = (desugar_modul_common None env m)
in (match (_62_3142) with
=======
let _63_3137 = (desugar_modul_common None env m)
in (match (_63_3137) with
>>>>>>> d0d64548
| (env, modul, pop_when_done) -> begin
(

let env = (FStar_Parser_DesugarEnv.finish_module_or_interface env modul)
in (

<<<<<<< HEAD
let _62_3144 = if (FStar_Options.dump_module modul.FStar_Absyn_Syntax.name.FStar_Ident.str) then begin
(let _157_1159 = (FStar_Absyn_Print.modul_to_string modul)
in (FStar_Util.print1 "%s\n" _157_1159))
=======
let _63_3139 = if (FStar_Options.dump_module modul.FStar_Absyn_Syntax.name.FStar_Ident.str) then begin
(let _161_1159 = (FStar_Absyn_Print.modul_to_string modul)
in (FStar_Util.print1 "%s\n" _161_1159))
>>>>>>> d0d64548
end else begin
()
end
in (let _161_1160 = if pop_when_done then begin
(FStar_Parser_DesugarEnv.export_interface modul.FStar_Absyn_Syntax.name env)
end else begin
env
end
in ((_161_1160), (modul)))))
end)))


let desugar_file : FStar_Parser_DesugarEnv.env  ->  FStar_Parser_AST.file  ->  (FStar_Parser_DesugarEnv.env * FStar_Absyn_Syntax.modul Prims.list) = (fun env f -> (

<<<<<<< HEAD
let _62_3157 = (FStar_List.fold_left (fun _62_3150 m -> (match (_62_3150) with
| (env, mods) -> begin
(

let _62_3154 = (desugar_modul env m)
in (match (_62_3154) with
=======
let _63_3152 = (FStar_List.fold_left (fun _63_3145 m -> (match (_63_3145) with
| (env, mods) -> begin
(

let _63_3149 = (desugar_modul env m)
in (match (_63_3149) with
>>>>>>> d0d64548
| (env, m) -> begin
((env), ((m)::mods))
end))
end)) ((env), ([])) f)
<<<<<<< HEAD
in (match (_62_3157) with
=======
in (match (_63_3152) with
>>>>>>> d0d64548
| (env, mods) -> begin
((env), ((FStar_List.rev mods)))
end)))


let add_modul_to_env : FStar_Absyn_Syntax.modul  ->  FStar_Parser_DesugarEnv.env  ->  FStar_Parser_DesugarEnv.env = (fun m en -> (

<<<<<<< HEAD
let _62_3162 = (FStar_Parser_DesugarEnv.prepare_module_or_interface false false en m.FStar_Absyn_Syntax.name)
in (match (_62_3162) with
=======
let _63_3157 = (FStar_Parser_DesugarEnv.prepare_module_or_interface false false en m.FStar_Absyn_Syntax.name)
in (match (_63_3157) with
>>>>>>> d0d64548
| (en, pop_when_done) -> begin
(

let en = (FStar_List.fold_left FStar_Parser_DesugarEnv.push_sigelt (

<<<<<<< HEAD
let _62_3163 = en
in {FStar_Parser_DesugarEnv.curmodule = Some (m.FStar_Absyn_Syntax.name); FStar_Parser_DesugarEnv.modules = _62_3163.FStar_Parser_DesugarEnv.modules; FStar_Parser_DesugarEnv.open_namespaces = _62_3163.FStar_Parser_DesugarEnv.open_namespaces; FStar_Parser_DesugarEnv.modul_abbrevs = _62_3163.FStar_Parser_DesugarEnv.modul_abbrevs; FStar_Parser_DesugarEnv.sigaccum = _62_3163.FStar_Parser_DesugarEnv.sigaccum; FStar_Parser_DesugarEnv.localbindings = _62_3163.FStar_Parser_DesugarEnv.localbindings; FStar_Parser_DesugarEnv.recbindings = _62_3163.FStar_Parser_DesugarEnv.recbindings; FStar_Parser_DesugarEnv.phase = _62_3163.FStar_Parser_DesugarEnv.phase; FStar_Parser_DesugarEnv.sigmap = _62_3163.FStar_Parser_DesugarEnv.sigmap; FStar_Parser_DesugarEnv.default_result_effect = _62_3163.FStar_Parser_DesugarEnv.default_result_effect; FStar_Parser_DesugarEnv.iface = _62_3163.FStar_Parser_DesugarEnv.iface; FStar_Parser_DesugarEnv.admitted_iface = _62_3163.FStar_Parser_DesugarEnv.admitted_iface}) m.FStar_Absyn_Syntax.exports)
=======
let _63_3158 = en
in {FStar_Parser_DesugarEnv.curmodule = Some (m.FStar_Absyn_Syntax.name); FStar_Parser_DesugarEnv.modules = _63_3158.FStar_Parser_DesugarEnv.modules; FStar_Parser_DesugarEnv.open_namespaces = _63_3158.FStar_Parser_DesugarEnv.open_namespaces; FStar_Parser_DesugarEnv.modul_abbrevs = _63_3158.FStar_Parser_DesugarEnv.modul_abbrevs; FStar_Parser_DesugarEnv.sigaccum = _63_3158.FStar_Parser_DesugarEnv.sigaccum; FStar_Parser_DesugarEnv.localbindings = _63_3158.FStar_Parser_DesugarEnv.localbindings; FStar_Parser_DesugarEnv.recbindings = _63_3158.FStar_Parser_DesugarEnv.recbindings; FStar_Parser_DesugarEnv.phase = _63_3158.FStar_Parser_DesugarEnv.phase; FStar_Parser_DesugarEnv.sigmap = _63_3158.FStar_Parser_DesugarEnv.sigmap; FStar_Parser_DesugarEnv.default_result_effect = _63_3158.FStar_Parser_DesugarEnv.default_result_effect; FStar_Parser_DesugarEnv.iface = _63_3158.FStar_Parser_DesugarEnv.iface; FStar_Parser_DesugarEnv.admitted_iface = _63_3158.FStar_Parser_DesugarEnv.admitted_iface}) m.FStar_Absyn_Syntax.exports)
>>>>>>> d0d64548
in (

let env = (FStar_Parser_DesugarEnv.finish_module_or_interface en m)
in if pop_when_done then begin
(FStar_Parser_DesugarEnv.export_interface m.FStar_Absyn_Syntax.name env)
end else begin
env
end))
end)))



<|MERGE_RESOLUTION|>--- conflicted
+++ resolved
@@ -3641,8 +3641,8 @@
 let env = (FStar_Parser_DesugarEnv.push_namespace env lid)
 in ((env), ([])))
 end
-| FStar_Parser_AST.Include (_62_2874) -> begin
-(FStar_All.failwith "include not supported by legacy desugaring")
+| FStar_Parser_AST.Include (_63_2874) -> begin
+(failwith "include not supported by legacy desugaring")
 end
 | FStar_Parser_AST.ModuleAbbrev (x, l) -> begin
 (let _161_1039 = (FStar_Parser_DesugarEnv.push_module_abbrev env x l)
@@ -3651,10 +3651,6 @@
 | FStar_Parser_AST.Tycon (is_effect, tcs) -> begin
 (
 
-<<<<<<< HEAD
-let tcs = (FStar_List.map (fun _62_2887 -> (match (_62_2887) with
-| (x, _62_2886) -> begin
-=======
 let quals = if is_effect then begin
 (FStar_Parser_AST.Effect)::d.FStar_Parser_AST.quals
 end else begin
@@ -3662,21 +3658,13 @@
 end
 in (
 
-let tcs = (FStar_List.map (fun _63_2885 -> (match (_63_2885) with
-| (x, _63_2884) -> begin
->>>>>>> d0d64548
+let tcs = (FStar_List.map (fun _63_2888 -> (match (_63_2888) with
+| (x, _63_2887) -> begin
 x
 end)) tcs)
 in (let _161_1041 = (trans_quals quals)
 in (desugar_tycon env d.FStar_Parser_AST.drange _161_1041 tcs))))
 end
-<<<<<<< HEAD
-| FStar_Parser_AST.TopLevelLet (quals, isrec, lets) -> begin
-(match ((let _157_1043 = (let _157_1042 = (desugar_exp_maybe_top true env (FStar_Parser_AST.mk_term (FStar_Parser_AST.Let (((isrec), (lets), ((FStar_Parser_AST.mk_term (FStar_Parser_AST.Const (FStar_Const.Const_unit)) d.FStar_Parser_AST.drange FStar_Parser_AST.Expr))))) d.FStar_Parser_AST.drange FStar_Parser_AST.Expr))
-in (FStar_All.pipe_left FStar_Absyn_Util.compress_exp _157_1042))
-in _157_1043.FStar_Absyn_Syntax.n)) with
-| FStar_Absyn_Syntax.Exp_let (lbs, _62_2896) -> begin
-=======
 | FStar_Parser_AST.TopLevelLet (isrec, lets) -> begin
 (
 
@@ -3684,46 +3672,28 @@
 in (match ((let _161_1043 = (let _161_1042 = (desugar_exp_maybe_top true env (FStar_Parser_AST.mk_term (FStar_Parser_AST.Let (((isrec), (lets), ((FStar_Parser_AST.mk_term (FStar_Parser_AST.Const (FStar_Const.Const_unit)) d.FStar_Parser_AST.drange FStar_Parser_AST.Expr))))) d.FStar_Parser_AST.drange FStar_Parser_AST.Expr))
 in (FStar_All.pipe_left FStar_Absyn_Util.compress_exp _161_1042))
 in _161_1043.FStar_Absyn_Syntax.n)) with
-| FStar_Absyn_Syntax.Exp_let (lbs, _63_2894) -> begin
->>>>>>> d0d64548
+| FStar_Absyn_Syntax.Exp_let (lbs, _63_2897) -> begin
 (
 
 let lids = (FStar_All.pipe_right (Prims.snd lbs) (FStar_List.map (fun lb -> (match (lb.FStar_Absyn_Syntax.lbname) with
 | FStar_Util.Inr (l) -> begin
 l
 end
-<<<<<<< HEAD
-| _62_2903 -> begin
-(FStar_All.failwith "impossible")
-=======
-| _63_2901 -> begin
+| _63_2904 -> begin
 (failwith "impossible")
->>>>>>> d0d64548
 end))))
 in (
 
 let quals = (match (quals) with
-<<<<<<< HEAD
-| (_62_2908)::_62_2906 -> begin
+| (_63_2909)::_63_2907 -> begin
 (trans_quals quals)
 end
-| _62_2911 -> begin
-(FStar_All.pipe_right (Prims.snd lbs) (FStar_List.collect (fun _62_30 -> (match (_62_30) with
-| {FStar_Absyn_Syntax.lbname = FStar_Util.Inl (_62_2920); FStar_Absyn_Syntax.lbtyp = _62_2918; FStar_Absyn_Syntax.lbeff = _62_2916; FStar_Absyn_Syntax.lbdef = _62_2914} -> begin
+| _63_2912 -> begin
+(FStar_All.pipe_right (Prims.snd lbs) (FStar_List.collect (fun _63_30 -> (match (_63_30) with
+| {FStar_Absyn_Syntax.lbname = FStar_Util.Inl (_63_2921); FStar_Absyn_Syntax.lbtyp = _63_2919; FStar_Absyn_Syntax.lbeff = _63_2917; FStar_Absyn_Syntax.lbdef = _63_2915} -> begin
 []
 end
-| {FStar_Absyn_Syntax.lbname = FStar_Util.Inr (l); FStar_Absyn_Syntax.lbtyp = _62_2928; FStar_Absyn_Syntax.lbeff = _62_2926; FStar_Absyn_Syntax.lbdef = _62_2924} -> begin
-=======
-| (_63_2906)::_63_2904 -> begin
-(trans_quals quals)
-end
-| _63_2909 -> begin
-(FStar_All.pipe_right (Prims.snd lbs) (FStar_List.collect (fun _63_30 -> (match (_63_30) with
-| {FStar_Absyn_Syntax.lbname = FStar_Util.Inl (_63_2918); FStar_Absyn_Syntax.lbtyp = _63_2916; FStar_Absyn_Syntax.lbeff = _63_2914; FStar_Absyn_Syntax.lbdef = _63_2912} -> begin
-[]
-end
-| {FStar_Absyn_Syntax.lbname = FStar_Util.Inr (l); FStar_Absyn_Syntax.lbtyp = _63_2926; FStar_Absyn_Syntax.lbeff = _63_2924; FStar_Absyn_Syntax.lbdef = _63_2922} -> begin
->>>>>>> d0d64548
+| {FStar_Absyn_Syntax.lbname = FStar_Util.Inr (l); FStar_Absyn_Syntax.lbtyp = _63_2929; FStar_Absyn_Syntax.lbeff = _63_2927; FStar_Absyn_Syntax.lbdef = _63_2925} -> begin
 (FStar_Parser_DesugarEnv.lookup_letbinding_quals env l)
 end))))
 end)
@@ -3735,15 +3705,9 @@
 let env = (FStar_Parser_DesugarEnv.push_sigelt env s)
 in ((env), ((s)::[]))))))
 end
-<<<<<<< HEAD
-| _62_2936 -> begin
-(FStar_All.failwith "Desugaring a let did not produce a let")
-end)
-=======
-| _63_2934 -> begin
+| _63_2937 -> begin
 (failwith "Desugaring a let did not produce a let")
 end))
->>>>>>> d0d64548
 end
 | FStar_Parser_AST.Main (t) -> begin
 (
@@ -3855,13 +3819,8 @@
 | FStar_Parser_AST.KindAbbrev (id, binders, k) -> begin
 (
 
-<<<<<<< HEAD
-let _62_2989 = (desugar_binders env binders)
-in (match (_62_2989) with
-=======
-let _63_2986 = (desugar_binders env binders)
-in (match (_63_2986) with
->>>>>>> d0d64548
+let _63_2989 = (desugar_binders env binders)
+in (match (_63_2989) with
 | (env_k, binders) -> begin
 (
 
@@ -3878,13 +3837,8 @@
 in ((env), ((se)::[]))))))
 end))
 end
-<<<<<<< HEAD
-| FStar_Parser_AST.NewEffectForFree (_62_2995) -> begin
-(FStar_All.failwith "effects for free only supported in conjunction with --universes")
-=======
-| FStar_Parser_AST.NewEffectForFree (_63_2992) -> begin
+| FStar_Parser_AST.NewEffectForFree (_63_2995) -> begin
 (failwith "effects for free only supported in conjunction with --universes")
->>>>>>> d0d64548
 end
 | FStar_Parser_AST.NewEffect (FStar_Parser_AST.RedefineEffect (eff_name, eff_binders, defn)) -> begin
 (
@@ -3895,26 +3849,16 @@
 let env0 = env
 in (
 
-<<<<<<< HEAD
-let _62_3008 = (desugar_binders env eff_binders)
-in (match (_62_3008) with
-=======
-let _63_3004 = (desugar_binders env eff_binders)
-in (match (_63_3004) with
->>>>>>> d0d64548
+let _63_3007 = (desugar_binders env eff_binders)
+in (match (_63_3007) with
 | (env, binders) -> begin
 (
 
 let defn = (desugar_typ env defn)
 in (
 
-<<<<<<< HEAD
-let _62_3012 = (FStar_Absyn_Util.head_and_args defn)
-in (match (_62_3012) with
-=======
-let _63_3008 = (FStar_Absyn_Util.head_and_args defn)
-in (match (_63_3008) with
->>>>>>> d0d64548
+let _63_3011 = (FStar_Absyn_Util.head_and_args defn)
+in (match (_63_3011) with
 | (head, args) -> begin
 (match (head.FStar_Absyn_Syntax.n) with
 | FStar_Absyn_Syntax.Typ_const (eff) -> begin
@@ -3963,21 +3907,12 @@
 in ((env), ((se)::[])))))))
 end)
 end
-<<<<<<< HEAD
-| _62_3024 -> begin
-(let _157_1085 = (let _157_1084 = (let _157_1083 = (let _157_1082 = (FStar_Absyn_Print.typ_to_string head)
-in (Prims.strcat _157_1082 " is not an effect"))
-in ((_157_1083), (d.FStar_Parser_AST.drange)))
-in FStar_Absyn_Syntax.Error (_157_1084))
-in (Prims.raise _157_1085))
-=======
-| _63_3020 -> begin
+| _63_3023 -> begin
 (let _161_1085 = (let _161_1084 = (let _161_1083 = (let _161_1082 = (FStar_Absyn_Print.typ_to_string head)
 in (Prims.strcat _161_1082 " is not an effect"))
 in ((_161_1083), (d.FStar_Parser_AST.drange)))
 in FStar_Absyn_Syntax.Error (_161_1084))
 in (Prims.raise _161_1085))
->>>>>>> d0d64548
 end)
 end)))
 end))))
@@ -3994,45 +3929,27 @@
 let env = (FStar_Parser_DesugarEnv.enter_monad_scope env eff_name)
 in (
 
-<<<<<<< HEAD
-let _62_3039 = (desugar_binders env eff_binders)
-in (match (_62_3039) with
-=======
-let _63_3034 = (desugar_binders env eff_binders)
-in (match (_63_3034) with
->>>>>>> d0d64548
+let _63_3037 = (desugar_binders env eff_binders)
+in (match (_63_3037) with
 | (env, binders) -> begin
 (
 
 let eff_k = (desugar_kind env eff_kind)
 in (
 
-<<<<<<< HEAD
-let _62_3050 = (FStar_All.pipe_right eff_decls (FStar_List.fold_left (fun _62_3043 decl -> (match (_62_3043) with
+let _63_3048 = (FStar_All.pipe_right eff_decls (FStar_List.fold_left (fun _63_3041 decl -> (match (_63_3041) with
 | (env, out) -> begin
 (
 
-let _62_3047 = (desugar_decl env decl)
-in (match (_62_3047) with
-=======
-let _63_3045 = (FStar_All.pipe_right eff_decls (FStar_List.fold_left (fun _63_3038 decl -> (match (_63_3038) with
-| (env, out) -> begin
-(
-
-let _63_3042 = (desugar_decl env decl)
-in (match (_63_3042) with
->>>>>>> d0d64548
+let _63_3045 = (desugar_decl env decl)
+in (match (_63_3045) with
 | (env, ses) -> begin
 (let _161_1089 = (let _161_1088 = (FStar_List.hd ses)
 in (_161_1088)::out)
 in ((env), (_161_1089)))
 end))
 end)) ((env), ([]))))
-<<<<<<< HEAD
-in (match (_62_3050) with
-=======
-in (match (_63_3045) with
->>>>>>> d0d64548
+in (match (_63_3048) with
 | (env, decls) -> begin
 (
 
@@ -4104,11 +4021,7 @@
 | FStar_Parser_AST.NonReifiableLift (f) -> begin
 f
 end
-<<<<<<< HEAD
-| _62_3073 -> begin
-=======
-| _63_3068 -> begin
->>>>>>> d0d64548
+| _63_3071 -> begin
 (Prims.raise (FStar_Absyn_Syntax.Error ((("Unexpected reifiable sub-effect"), (d.FStar_Parser_AST.drange)))))
 end))
 in (
@@ -4122,21 +4035,12 @@
 end)))
 
 
-<<<<<<< HEAD
-let desugar_decls : FStar_Parser_DesugarEnv.env  ->  FStar_Parser_AST.decl Prims.list  ->  (FStar_Parser_DesugarEnv.env * FStar_Absyn_Syntax.sigelts) = (fun env decls -> (FStar_List.fold_left (fun _62_3081 d -> (match (_62_3081) with
+let desugar_decls : FStar_Parser_DesugarEnv.env  ->  FStar_Parser_AST.decl Prims.list  ->  (FStar_Parser_DesugarEnv.env * FStar_Absyn_Syntax.sigelts) = (fun env decls -> (FStar_List.fold_left (fun _63_3079 d -> (match (_63_3079) with
 | (env, sigelts) -> begin
 (
 
-let _62_3085 = (desugar_decl env d)
-in (match (_62_3085) with
-=======
-let desugar_decls : FStar_Parser_DesugarEnv.env  ->  FStar_Parser_AST.decl Prims.list  ->  (FStar_Parser_DesugarEnv.env * FStar_Absyn_Syntax.sigelts) = (fun env decls -> (FStar_List.fold_left (fun _63_3076 d -> (match (_63_3076) with
-| (env, sigelts) -> begin
-(
-
-let _63_3080 = (desugar_decl env d)
-in (match (_63_3080) with
->>>>>>> d0d64548
+let _63_3083 = (desugar_decl env d)
+in (match (_63_3083) with
 | (env, se) -> begin
 ((env), ((FStar_List.append sigelts se)))
 end))
@@ -4171,11 +4075,7 @@
 end)
 in (
 
-<<<<<<< HEAD
-let _62_3112 = (match (m) with
-=======
-let _63_3107 = (match (m) with
->>>>>>> d0d64548
+let _63_3110 = (match (m) with
 | FStar_Parser_AST.Interface (mname, decls, admitted) -> begin
 (let _161_1146 = (FStar_Parser_DesugarEnv.prepare_module_or_interface true admitted env mname)
 in (let _161_1145 = (open_ns mname decls)
@@ -4186,21 +4086,12 @@
 in (let _161_1147 = (open_ns mname decls)
 in ((_161_1148), (mname), (_161_1147), (false))))
 end)
-<<<<<<< HEAD
-in (match (_62_3112) with
+in (match (_63_3110) with
 | ((env, pop_when_done), mname, decls, intf) -> begin
 (
 
-let _62_3115 = (desugar_decls env decls)
-in (match (_62_3115) with
-=======
-in (match (_63_3107) with
-| ((env, pop_when_done), mname, decls, intf) -> begin
-(
-
-let _63_3110 = (desugar_decls env decls)
-in (match (_63_3110) with
->>>>>>> d0d64548
+let _63_3113 = (desugar_decls env decls)
+in (match (_63_3113) with
 | (env, sigelts) -> begin
 (
 
@@ -4217,56 +4108,34 @@
 | FStar_Parser_AST.Module (mname, decls) -> begin
 FStar_Parser_AST.Interface (((mname), (decls), (true)))
 end
-<<<<<<< HEAD
-| FStar_Parser_AST.Interface (mname, _62_3126, _62_3128) -> begin
-(FStar_All.failwith (Prims.strcat "Impossible: " mname.FStar_Ident.ident.FStar_Ident.idText))
-=======
-| FStar_Parser_AST.Interface (mname, _63_3121, _63_3123) -> begin
+| FStar_Parser_AST.Interface (mname, _63_3124, _63_3126) -> begin
 (failwith (Prims.strcat "Impossible: " mname.FStar_Ident.ident.FStar_Ident.idText))
->>>>>>> d0d64548
 end)
 end else begin
 m
 end
 in (
 
-<<<<<<< HEAD
-let _62_3136 = (desugar_modul_common curmod env m)
-in (match (_62_3136) with
-| (x, y, _62_3135) -> begin
-=======
-let _63_3131 = (desugar_modul_common curmod env m)
-in (match (_63_3131) with
-| (x, y, _63_3130) -> begin
->>>>>>> d0d64548
+let _63_3134 = (desugar_modul_common curmod env m)
+in (match (_63_3134) with
+| (x, y, _63_3133) -> begin
 ((x), (y))
 end))))
 
 
 let desugar_modul : FStar_Parser_DesugarEnv.env  ->  FStar_Parser_AST.modul  ->  (env_t * FStar_Absyn_Syntax.modul) = (fun env m -> (
 
-<<<<<<< HEAD
-let _62_3142 = (desugar_modul_common None env m)
-in (match (_62_3142) with
-=======
-let _63_3137 = (desugar_modul_common None env m)
-in (match (_63_3137) with
->>>>>>> d0d64548
+let _63_3140 = (desugar_modul_common None env m)
+in (match (_63_3140) with
 | (env, modul, pop_when_done) -> begin
 (
 
 let env = (FStar_Parser_DesugarEnv.finish_module_or_interface env modul)
 in (
 
-<<<<<<< HEAD
-let _62_3144 = if (FStar_Options.dump_module modul.FStar_Absyn_Syntax.name.FStar_Ident.str) then begin
-(let _157_1159 = (FStar_Absyn_Print.modul_to_string modul)
-in (FStar_Util.print1 "%s\n" _157_1159))
-=======
-let _63_3139 = if (FStar_Options.dump_module modul.FStar_Absyn_Syntax.name.FStar_Ident.str) then begin
+let _63_3142 = if (FStar_Options.dump_module modul.FStar_Absyn_Syntax.name.FStar_Ident.str) then begin
 (let _161_1159 = (FStar_Absyn_Print.modul_to_string modul)
 in (FStar_Util.print1 "%s\n" _161_1159))
->>>>>>> d0d64548
 end else begin
 ()
 end
@@ -4281,30 +4150,17 @@
 
 let desugar_file : FStar_Parser_DesugarEnv.env  ->  FStar_Parser_AST.file  ->  (FStar_Parser_DesugarEnv.env * FStar_Absyn_Syntax.modul Prims.list) = (fun env f -> (
 
-<<<<<<< HEAD
-let _62_3157 = (FStar_List.fold_left (fun _62_3150 m -> (match (_62_3150) with
+let _63_3155 = (FStar_List.fold_left (fun _63_3148 m -> (match (_63_3148) with
 | (env, mods) -> begin
 (
 
-let _62_3154 = (desugar_modul env m)
-in (match (_62_3154) with
-=======
-let _63_3152 = (FStar_List.fold_left (fun _63_3145 m -> (match (_63_3145) with
-| (env, mods) -> begin
-(
-
-let _63_3149 = (desugar_modul env m)
-in (match (_63_3149) with
->>>>>>> d0d64548
+let _63_3152 = (desugar_modul env m)
+in (match (_63_3152) with
 | (env, m) -> begin
 ((env), ((m)::mods))
 end))
 end)) ((env), ([])) f)
-<<<<<<< HEAD
-in (match (_62_3157) with
-=======
-in (match (_63_3152) with
->>>>>>> d0d64548
+in (match (_63_3155) with
 | (env, mods) -> begin
 ((env), ((FStar_List.rev mods)))
 end)))
@@ -4312,25 +4168,15 @@
 
 let add_modul_to_env : FStar_Absyn_Syntax.modul  ->  FStar_Parser_DesugarEnv.env  ->  FStar_Parser_DesugarEnv.env = (fun m en -> (
 
-<<<<<<< HEAD
-let _62_3162 = (FStar_Parser_DesugarEnv.prepare_module_or_interface false false en m.FStar_Absyn_Syntax.name)
-in (match (_62_3162) with
-=======
-let _63_3157 = (FStar_Parser_DesugarEnv.prepare_module_or_interface false false en m.FStar_Absyn_Syntax.name)
-in (match (_63_3157) with
->>>>>>> d0d64548
+let _63_3160 = (FStar_Parser_DesugarEnv.prepare_module_or_interface false false en m.FStar_Absyn_Syntax.name)
+in (match (_63_3160) with
 | (en, pop_when_done) -> begin
 (
 
 let en = (FStar_List.fold_left FStar_Parser_DesugarEnv.push_sigelt (
 
-<<<<<<< HEAD
-let _62_3163 = en
-in {FStar_Parser_DesugarEnv.curmodule = Some (m.FStar_Absyn_Syntax.name); FStar_Parser_DesugarEnv.modules = _62_3163.FStar_Parser_DesugarEnv.modules; FStar_Parser_DesugarEnv.open_namespaces = _62_3163.FStar_Parser_DesugarEnv.open_namespaces; FStar_Parser_DesugarEnv.modul_abbrevs = _62_3163.FStar_Parser_DesugarEnv.modul_abbrevs; FStar_Parser_DesugarEnv.sigaccum = _62_3163.FStar_Parser_DesugarEnv.sigaccum; FStar_Parser_DesugarEnv.localbindings = _62_3163.FStar_Parser_DesugarEnv.localbindings; FStar_Parser_DesugarEnv.recbindings = _62_3163.FStar_Parser_DesugarEnv.recbindings; FStar_Parser_DesugarEnv.phase = _62_3163.FStar_Parser_DesugarEnv.phase; FStar_Parser_DesugarEnv.sigmap = _62_3163.FStar_Parser_DesugarEnv.sigmap; FStar_Parser_DesugarEnv.default_result_effect = _62_3163.FStar_Parser_DesugarEnv.default_result_effect; FStar_Parser_DesugarEnv.iface = _62_3163.FStar_Parser_DesugarEnv.iface; FStar_Parser_DesugarEnv.admitted_iface = _62_3163.FStar_Parser_DesugarEnv.admitted_iface}) m.FStar_Absyn_Syntax.exports)
-=======
-let _63_3158 = en
-in {FStar_Parser_DesugarEnv.curmodule = Some (m.FStar_Absyn_Syntax.name); FStar_Parser_DesugarEnv.modules = _63_3158.FStar_Parser_DesugarEnv.modules; FStar_Parser_DesugarEnv.open_namespaces = _63_3158.FStar_Parser_DesugarEnv.open_namespaces; FStar_Parser_DesugarEnv.modul_abbrevs = _63_3158.FStar_Parser_DesugarEnv.modul_abbrevs; FStar_Parser_DesugarEnv.sigaccum = _63_3158.FStar_Parser_DesugarEnv.sigaccum; FStar_Parser_DesugarEnv.localbindings = _63_3158.FStar_Parser_DesugarEnv.localbindings; FStar_Parser_DesugarEnv.recbindings = _63_3158.FStar_Parser_DesugarEnv.recbindings; FStar_Parser_DesugarEnv.phase = _63_3158.FStar_Parser_DesugarEnv.phase; FStar_Parser_DesugarEnv.sigmap = _63_3158.FStar_Parser_DesugarEnv.sigmap; FStar_Parser_DesugarEnv.default_result_effect = _63_3158.FStar_Parser_DesugarEnv.default_result_effect; FStar_Parser_DesugarEnv.iface = _63_3158.FStar_Parser_DesugarEnv.iface; FStar_Parser_DesugarEnv.admitted_iface = _63_3158.FStar_Parser_DesugarEnv.admitted_iface}) m.FStar_Absyn_Syntax.exports)
->>>>>>> d0d64548
+let _63_3161 = en
+in {FStar_Parser_DesugarEnv.curmodule = Some (m.FStar_Absyn_Syntax.name); FStar_Parser_DesugarEnv.modules = _63_3161.FStar_Parser_DesugarEnv.modules; FStar_Parser_DesugarEnv.open_namespaces = _63_3161.FStar_Parser_DesugarEnv.open_namespaces; FStar_Parser_DesugarEnv.modul_abbrevs = _63_3161.FStar_Parser_DesugarEnv.modul_abbrevs; FStar_Parser_DesugarEnv.sigaccum = _63_3161.FStar_Parser_DesugarEnv.sigaccum; FStar_Parser_DesugarEnv.localbindings = _63_3161.FStar_Parser_DesugarEnv.localbindings; FStar_Parser_DesugarEnv.recbindings = _63_3161.FStar_Parser_DesugarEnv.recbindings; FStar_Parser_DesugarEnv.phase = _63_3161.FStar_Parser_DesugarEnv.phase; FStar_Parser_DesugarEnv.sigmap = _63_3161.FStar_Parser_DesugarEnv.sigmap; FStar_Parser_DesugarEnv.default_result_effect = _63_3161.FStar_Parser_DesugarEnv.default_result_effect; FStar_Parser_DesugarEnv.iface = _63_3161.FStar_Parser_DesugarEnv.iface; FStar_Parser_DesugarEnv.admitted_iface = _63_3161.FStar_Parser_DesugarEnv.admitted_iface}) m.FStar_Absyn_Syntax.exports)
 in (
 
 let env = (FStar_Parser_DesugarEnv.finish_module_or_interface en m)
