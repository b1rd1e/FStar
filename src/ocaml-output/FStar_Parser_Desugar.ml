--- conflicted
+++ resolved
@@ -1500,20 +1500,10 @@
 end else begin
 None
 end
-<<<<<<< HEAD
-in (let _167_548 = (let _167_547 = (let _167_546 = (FStar_Absyn_Util.fvar (Some (FStar_Absyn_Syntax.Record_projector (fn))) fieldname (FStar_Ident.range_of_lid f))
+in (let _167_548 = (let _167_547 = (let _167_546 = (FStar_Absyn_Util.fvar qual fieldname (FStar_Ident.range_of_lid f))
 in (_167_546, ((FStar_Absyn_Syntax.varg e))::[]))
 in (FStar_Absyn_Syntax.mk_Exp_app _167_547))
 in (FStar_All.pipe_left pos _167_548)))))
-=======
-in (let _110_570 = (let _110_569 = (let _110_568 = (let _110_565 = (FStar_Absyn_Syntax.range_of_lid f)
-in (FStar_Absyn_Util.fvar qual fieldname _110_565))
-in (let _110_567 = (let _110_566 = (FStar_Absyn_Syntax.varg e)
-in (_110_566)::[])
-in (_110_568, _110_567)))
-in (FStar_Absyn_Syntax.mk_Exp_app _110_569))
-in (FStar_All.pipe_left pos _110_570)))))
->>>>>>> d3318508
 end))
 end
 | FStar_Parser_AST.Paren (e) -> begin
