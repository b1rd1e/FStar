--- conflicted
+++ resolved
@@ -3974,13 +3974,8 @@
 in (env, (se)::[]))))))
 end)))
 
-<<<<<<< HEAD
-# 1666 "FStar.Parser.Desugar.fst"
-let desugar_decls : FStar_Parser_DesugarEnv.env  ->  FStar_Parser_AST.decl Prims.list  ->  (FStar_Parser_DesugarEnv.env * FStar_Absyn_Syntax.sigelts) = (fun env decls -> (FStar_List.fold_left (fun _49_3010 d -> (match (_49_3010) with
-=======
 # 1668 "FStar.Parser.Desugar.fst"
 let desugar_decls : FStar_Parser_DesugarEnv.env  ->  FStar_Parser_AST.decl Prims.list  ->  (FStar_Parser_DesugarEnv.env * FStar_Absyn_Syntax.sigelts) = (fun env decls -> (FStar_List.fold_left (fun _49_3011 d -> (match (_49_3011) with
->>>>>>> 36ae9018
 | (env, sigelts) -> begin
 (
 # 1670 "FStar.Parser.Desugar.fst"
