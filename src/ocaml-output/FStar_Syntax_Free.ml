open Prims
type free_vars_and_fvars =
  (FStar_Syntax_Syntax.free_vars * FStar_Ident.lident FStar_Util.set)
let (no_free_vars :
  (FStar_Syntax_Syntax.free_vars * FStar_Ident.lident FStar_Util.set)) =
  let uu____42570 = FStar_Syntax_Syntax.new_fv_set ()  in
  ({
     FStar_Syntax_Syntax.free_names = [];
     FStar_Syntax_Syntax.free_uvars = [];
     FStar_Syntax_Syntax.free_univs = [];
     FStar_Syntax_Syntax.free_univ_names = []
   }, uu____42570)
  
let (singleton_fvar :
  FStar_Syntax_Syntax.fv ->
    (FStar_Syntax_Syntax.free_vars * FStar_Ident.lident FStar_Util.set))
  =
  fun fv  ->
    let uu____42587 =
      let uu____42590 = FStar_Syntax_Syntax.new_fv_set ()  in
      FStar_Util.set_add
        (fv.FStar_Syntax_Syntax.fv_name).FStar_Syntax_Syntax.v uu____42590
       in
    ((FStar_Pervasives_Native.fst no_free_vars), uu____42587)
  
let (singleton_bv :
  FStar_Syntax_Syntax.bv ->
    (FStar_Syntax_Syntax.free_vars * FStar_Ident.lident FStar_Util.set))
  =
  fun x  ->
<<<<<<< HEAD
    ((let uu___393_42612 = FStar_Pervasives_Native.fst no_free_vars  in
      {
        FStar_Syntax_Syntax.free_names = [x];
        FStar_Syntax_Syntax.free_uvars =
          (uu___393_42612.FStar_Syntax_Syntax.free_uvars);
        FStar_Syntax_Syntax.free_univs =
          (uu___393_42612.FStar_Syntax_Syntax.free_univs);
        FStar_Syntax_Syntax.free_univ_names =
          (uu___393_42612.FStar_Syntax_Syntax.free_univ_names)
=======
    ((let uu___19_55 = FStar_Pervasives_Native.fst no_free_vars  in
      {
        FStar_Syntax_Syntax.free_names = [x];
        FStar_Syntax_Syntax.free_uvars =
          (uu___19_55.FStar_Syntax_Syntax.free_uvars);
        FStar_Syntax_Syntax.free_univs =
          (uu___19_55.FStar_Syntax_Syntax.free_univs);
        FStar_Syntax_Syntax.free_univ_names =
          (uu___19_55.FStar_Syntax_Syntax.free_univ_names)
>>>>>>> fd51a1b6
      }), (FStar_Pervasives_Native.snd no_free_vars))
  
let (singleton_uv :
  FStar_Syntax_Syntax.ctx_uvar ->
    (FStar_Syntax_Syntax.free_vars * FStar_Ident.lident FStar_Util.set))
  =
  fun x  ->
<<<<<<< HEAD
    ((let uu___396_42632 = FStar_Pervasives_Native.fst no_free_vars  in
      {
        FStar_Syntax_Syntax.free_names =
          (uu___396_42632.FStar_Syntax_Syntax.free_names);
        FStar_Syntax_Syntax.free_uvars = [x];
        FStar_Syntax_Syntax.free_univs =
          (uu___396_42632.FStar_Syntax_Syntax.free_univs);
        FStar_Syntax_Syntax.free_univ_names =
          (uu___396_42632.FStar_Syntax_Syntax.free_univ_names)
=======
    ((let uu___20_75 = FStar_Pervasives_Native.fst no_free_vars  in
      {
        FStar_Syntax_Syntax.free_names =
          (uu___20_75.FStar_Syntax_Syntax.free_names);
        FStar_Syntax_Syntax.free_uvars = [x];
        FStar_Syntax_Syntax.free_univs =
          (uu___20_75.FStar_Syntax_Syntax.free_univs);
        FStar_Syntax_Syntax.free_univ_names =
          (uu___20_75.FStar_Syntax_Syntax.free_univ_names)
>>>>>>> fd51a1b6
      }), (FStar_Pervasives_Native.snd no_free_vars))
  
let (singleton_univ :
  FStar_Syntax_Syntax.universe_uvar ->
    (FStar_Syntax_Syntax.free_vars * FStar_Ident.lident FStar_Util.set))
  =
  fun x  ->
<<<<<<< HEAD
    ((let uu___399_42652 = FStar_Pervasives_Native.fst no_free_vars  in
      {
        FStar_Syntax_Syntax.free_names =
          (uu___399_42652.FStar_Syntax_Syntax.free_names);
        FStar_Syntax_Syntax.free_uvars =
          (uu___399_42652.FStar_Syntax_Syntax.free_uvars);
        FStar_Syntax_Syntax.free_univs = [x];
        FStar_Syntax_Syntax.free_univ_names =
          (uu___399_42652.FStar_Syntax_Syntax.free_univ_names)
=======
    ((let uu___21_95 = FStar_Pervasives_Native.fst no_free_vars  in
      {
        FStar_Syntax_Syntax.free_names =
          (uu___21_95.FStar_Syntax_Syntax.free_names);
        FStar_Syntax_Syntax.free_uvars =
          (uu___21_95.FStar_Syntax_Syntax.free_uvars);
        FStar_Syntax_Syntax.free_univs = [x];
        FStar_Syntax_Syntax.free_univ_names =
          (uu___21_95.FStar_Syntax_Syntax.free_univ_names)
>>>>>>> fd51a1b6
      }), (FStar_Pervasives_Native.snd no_free_vars))
  
let (singleton_univ_name :
  FStar_Syntax_Syntax.univ_name ->
    (FStar_Syntax_Syntax.free_vars * FStar_Ident.lident FStar_Util.set))
  =
  fun x  ->
<<<<<<< HEAD
    ((let uu___402_42672 = FStar_Pervasives_Native.fst no_free_vars  in
      {
        FStar_Syntax_Syntax.free_names =
          (uu___402_42672.FStar_Syntax_Syntax.free_names);
        FStar_Syntax_Syntax.free_uvars =
          (uu___402_42672.FStar_Syntax_Syntax.free_uvars);
        FStar_Syntax_Syntax.free_univs =
          (uu___402_42672.FStar_Syntax_Syntax.free_univs);
=======
    ((let uu___22_115 = FStar_Pervasives_Native.fst no_free_vars  in
      {
        FStar_Syntax_Syntax.free_names =
          (uu___22_115.FStar_Syntax_Syntax.free_names);
        FStar_Syntax_Syntax.free_uvars =
          (uu___22_115.FStar_Syntax_Syntax.free_uvars);
        FStar_Syntax_Syntax.free_univs =
          (uu___22_115.FStar_Syntax_Syntax.free_univs);
>>>>>>> fd51a1b6
        FStar_Syntax_Syntax.free_univ_names = [x]
      }), (FStar_Pervasives_Native.snd no_free_vars))
  
let (union :
  free_vars_and_fvars ->
    free_vars_and_fvars ->
      (FStar_Syntax_Syntax.free_vars * FStar_Ident.lident FStar_Util.set))
  =
  fun f1  ->
    fun f2  ->
      let uu____42694 =
        FStar_Util.set_union (FStar_Pervasives_Native.snd f1)
          (FStar_Pervasives_Native.snd f2)
         in
      ({
         FStar_Syntax_Syntax.free_names =
           (FStar_List.append
              (FStar_Pervasives_Native.fst f1).FStar_Syntax_Syntax.free_names
              (FStar_Pervasives_Native.fst f2).FStar_Syntax_Syntax.free_names);
         FStar_Syntax_Syntax.free_uvars =
           (FStar_List.append
              (FStar_Pervasives_Native.fst f1).FStar_Syntax_Syntax.free_uvars
              (FStar_Pervasives_Native.fst f2).FStar_Syntax_Syntax.free_uvars);
         FStar_Syntax_Syntax.free_univs =
           (FStar_List.append
              (FStar_Pervasives_Native.fst f1).FStar_Syntax_Syntax.free_univs
              (FStar_Pervasives_Native.fst f2).FStar_Syntax_Syntax.free_univs);
         FStar_Syntax_Syntax.free_univ_names =
           (FStar_List.append
              (FStar_Pervasives_Native.fst f1).FStar_Syntax_Syntax.free_univ_names
              (FStar_Pervasives_Native.fst f2).FStar_Syntax_Syntax.free_univ_names)
       }, uu____42694)
  
let rec (free_univs : FStar_Syntax_Syntax.universe -> free_vars_and_fvars) =
  fun u  ->
    let uu____42725 = FStar_Syntax_Subst.compress_univ u  in
    match uu____42725 with
    | FStar_Syntax_Syntax.U_zero  -> no_free_vars
    | FStar_Syntax_Syntax.U_bvar uu____42726 -> no_free_vars
    | FStar_Syntax_Syntax.U_unknown  -> no_free_vars
    | FStar_Syntax_Syntax.U_name uname -> singleton_univ_name uname
    | FStar_Syntax_Syntax.U_succ u1 -> free_univs u1
    | FStar_Syntax_Syntax.U_max us ->
        FStar_List.fold_left
          (fun out  ->
             fun x  ->
               let uu____42738 = free_univs x  in union out uu____42738)
          no_free_vars us
    | FStar_Syntax_Syntax.U_unif u1 -> singleton_univ u1
  
let rec (free_names_and_uvs' :
  FStar_Syntax_Syntax.term -> Prims.bool -> free_vars_and_fvars) =
  fun tm  ->
    fun use_cache  ->
      let aux_binders bs from_body =
        let from_binders =
          FStar_All.pipe_right bs
            (FStar_List.fold_left
               (fun n1  ->
                  fun uu____42879  ->
                    match uu____42879 with
                    | (x,uu____42887) ->
                        let uu____42892 =
                          free_names_and_uvars x.FStar_Syntax_Syntax.sort
                            use_cache
                           in
                        union n1 uu____42892) no_free_vars)
           in
        union from_binders from_body  in
      let t = FStar_Syntax_Subst.compress tm  in
      match t.FStar_Syntax_Syntax.n with
      | FStar_Syntax_Syntax.Tm_delayed uu____42894 -> failwith "Impossible"
      | FStar_Syntax_Syntax.Tm_name x -> singleton_bv x
      | FStar_Syntax_Syntax.Tm_uvar (uv,uu____42920) -> singleton_uv uv
      | FStar_Syntax_Syntax.Tm_type u -> free_univs u
      | FStar_Syntax_Syntax.Tm_bvar uu____42938 -> no_free_vars
      | FStar_Syntax_Syntax.Tm_fvar fv -> singleton_fvar fv
      | FStar_Syntax_Syntax.Tm_constant uu____42940 -> no_free_vars
      | FStar_Syntax_Syntax.Tm_lazy uu____42941 -> no_free_vars
      | FStar_Syntax_Syntax.Tm_unknown  -> no_free_vars
      | FStar_Syntax_Syntax.Tm_uinst (t1,us) ->
          let f = free_names_and_uvars t1 use_cache  in
          FStar_List.fold_left
            (fun out  ->
               fun u  ->
                 let uu____42954 = free_univs u  in union out uu____42954) f
            us
      | FStar_Syntax_Syntax.Tm_abs (bs,t1,uu____42957) ->
          let uu____42982 = free_names_and_uvars t1 use_cache  in
          aux_binders bs uu____42982
      | FStar_Syntax_Syntax.Tm_arrow (bs,c) ->
          let uu____43005 = free_names_and_uvars_comp c use_cache  in
          aux_binders bs uu____43005
      | FStar_Syntax_Syntax.Tm_refine (bv,t1) ->
          let uu____43012 = free_names_and_uvars t1 use_cache  in
          aux_binders [(bv, FStar_Pervasives_Native.None)] uu____43012
      | FStar_Syntax_Syntax.Tm_app (t1,args) ->
          let uu____43053 = free_names_and_uvars t1 use_cache  in
          free_names_and_uvars_args args uu____43053 use_cache
      | FStar_Syntax_Syntax.Tm_match (t1,pats) ->
          let uu____43098 =
            let uu____43117 = free_names_and_uvars t1 use_cache  in
            FStar_List.fold_left
              (fun n1  ->
                 fun uu____43140  ->
                   match uu____43140 with
                   | (p,wopt,t2) ->
                       let n11 =
                         match wopt with
                         | FStar_Pervasives_Native.None  -> no_free_vars
                         | FStar_Pervasives_Native.Some w ->
                             free_names_and_uvars w use_cache
                          in
                       let n2 = free_names_and_uvars t2 use_cache  in
                       let n3 =
                         let uu____43178 = FStar_Syntax_Syntax.pat_bvs p  in
                         FStar_All.pipe_right uu____43178
                           (FStar_List.fold_left
                              (fun n3  ->
                                 fun x  ->
                                   let uu____43188 =
                                     free_names_and_uvars
                                       x.FStar_Syntax_Syntax.sort use_cache
                                      in
                                   union n3 uu____43188) n1)
                          in
                       let uu____43189 = union n11 n2  in
                       union n3 uu____43189) uu____43117
             in
          FStar_All.pipe_right pats uu____43098
      | FStar_Syntax_Syntax.Tm_ascribed (t1,asc,uu____43206) ->
          let u1 = free_names_and_uvars t1 use_cache  in
          let u2 =
            match FStar_Pervasives_Native.fst asc with
            | FStar_Util.Inl t2 -> free_names_and_uvars t2 use_cache
            | FStar_Util.Inr c2 -> free_names_and_uvars_comp c2 use_cache  in
          (match FStar_Pervasives_Native.snd asc with
           | FStar_Pervasives_Native.None  -> union u1 u2
           | FStar_Pervasives_Native.Some tac ->
               let uu____43294 = union u1 u2  in
               let uu____43295 = free_names_and_uvars tac use_cache  in
               union uu____43294 uu____43295)
      | FStar_Syntax_Syntax.Tm_let (lbs,t1) ->
          let uu____43316 =
            let uu____43323 = free_names_and_uvars t1 use_cache  in
            FStar_List.fold_left
              (fun n1  ->
                 fun lb  ->
                   let uu____43329 =
                     let uu____43330 =
                       free_names_and_uvars lb.FStar_Syntax_Syntax.lbtyp
                         use_cache
                        in
                     let uu____43331 =
                       free_names_and_uvars lb.FStar_Syntax_Syntax.lbdef
                         use_cache
                        in
                     union uu____43330 uu____43331  in
                   union n1 uu____43329) uu____43323
             in
          FStar_All.pipe_right (FStar_Pervasives_Native.snd lbs) uu____43316
      | FStar_Syntax_Syntax.Tm_quoted (tm1,qi) ->
          (match qi.FStar_Syntax_Syntax.qkind with
           | FStar_Syntax_Syntax.Quote_static  -> no_free_vars
           | FStar_Syntax_Syntax.Quote_dynamic  ->
               free_names_and_uvars tm1 use_cache)
      | FStar_Syntax_Syntax.Tm_meta (t1,m) ->
          let u1 = free_names_and_uvars t1 use_cache  in
          (match m with
           | FStar_Syntax_Syntax.Meta_pattern args ->
               FStar_List.fold_right
                 (fun a  ->
                    fun acc  -> free_names_and_uvars_args a acc use_cache)
                 args u1
           | FStar_Syntax_Syntax.Meta_monadic (uu____43399,t') ->
               let uu____43405 = free_names_and_uvars t' use_cache  in
               union u1 uu____43405
           | FStar_Syntax_Syntax.Meta_monadic_lift
               (uu____43406,uu____43407,t') ->
               let uu____43413 = free_names_and_uvars t' use_cache  in
               union u1 uu____43413
           | FStar_Syntax_Syntax.Meta_labeled uu____43414 -> u1
           | FStar_Syntax_Syntax.Meta_desugared uu____43423 -> u1
           | FStar_Syntax_Syntax.Meta_named uu____43424 -> u1)

and (free_names_and_uvars :
  FStar_Syntax_Syntax.term' FStar_Syntax_Syntax.syntax ->
    Prims.bool -> free_vars_and_fvars)
  =
  fun t  ->
    fun use_cache  ->
      let t1 = FStar_Syntax_Subst.compress t  in
      let uu____43431 = FStar_ST.op_Bang t1.FStar_Syntax_Syntax.vars  in
      match uu____43431 with
      | FStar_Pervasives_Native.Some n1 when
          let uu____43458 = should_invalidate_cache n1 use_cache  in
          Prims.op_Negation uu____43458 ->
          let uu____43460 = FStar_Syntax_Syntax.new_fv_set ()  in
          (n1, uu____43460)
      | uu____43465 ->
          (FStar_ST.op_Colon_Equals t1.FStar_Syntax_Syntax.vars
             FStar_Pervasives_Native.None;
           (let n1 = free_names_and_uvs' t1 use_cache  in
            FStar_ST.op_Colon_Equals t1.FStar_Syntax_Syntax.vars
              (FStar_Pervasives_Native.Some (FStar_Pervasives_Native.fst n1));
            n1))

and (free_names_and_uvars_args :
  (FStar_Syntax_Syntax.term' FStar_Syntax_Syntax.syntax *
    FStar_Syntax_Syntax.arg_qualifier FStar_Pervasives_Native.option)
    Prims.list ->
    (FStar_Syntax_Syntax.free_vars * FStar_Ident.lident FStar_Util.set) ->
      Prims.bool ->
        (FStar_Syntax_Syntax.free_vars * FStar_Ident.lident FStar_Util.set))
  =
  fun args  ->
    fun acc  ->
      fun use_cache  ->
        FStar_All.pipe_right args
          (FStar_List.fold_left
             (fun n1  ->
                fun uu____43569  ->
                  match uu____43569 with
                  | (x,uu____43579) ->
                      let uu____43588 = free_names_and_uvars x use_cache  in
                      union n1 uu____43588) acc)

and (free_names_and_uvars_binders :
  FStar_Syntax_Syntax.binders ->
    free_vars_and_fvars -> Prims.bool -> free_vars_and_fvars)
  =
  fun bs  ->
    fun acc  ->
      fun use_cache  ->
        FStar_All.pipe_right bs
          (FStar_List.fold_left
             (fun n1  ->
                fun uu____43613  ->
                  match uu____43613 with
                  | (x,uu____43621) ->
                      let uu____43626 =
                        free_names_and_uvars x.FStar_Syntax_Syntax.sort
                          use_cache
                         in
                      union n1 uu____43626) acc)

and (free_names_and_uvars_comp :
  FStar_Syntax_Syntax.comp' FStar_Syntax_Syntax.syntax ->
    Prims.bool -> free_vars_and_fvars)
  =
  fun c  ->
    fun use_cache  ->
      let uu____43632 = FStar_ST.op_Bang c.FStar_Syntax_Syntax.vars  in
      match uu____43632 with
      | FStar_Pervasives_Native.Some n1 ->
          let uu____43659 = should_invalidate_cache n1 use_cache  in
          if uu____43659
          then
            (FStar_ST.op_Colon_Equals c.FStar_Syntax_Syntax.vars
               FStar_Pervasives_Native.None;
             free_names_and_uvars_comp c use_cache)
          else
            (let uu____43688 = FStar_Syntax_Syntax.new_fv_set ()  in
             (n1, uu____43688))
      | uu____43693 ->
          let n1 =
            match c.FStar_Syntax_Syntax.n with
            | FStar_Syntax_Syntax.GTotal (t,FStar_Pervasives_Native.None ) ->
                free_names_and_uvars t use_cache
            | FStar_Syntax_Syntax.Total (t,FStar_Pervasives_Native.None ) ->
                free_names_and_uvars t use_cache
            | FStar_Syntax_Syntax.GTotal (t,FStar_Pervasives_Native.Some u)
                ->
                let uu____43731 = free_univs u  in
                let uu____43732 = free_names_and_uvars t use_cache  in
                union uu____43731 uu____43732
            | FStar_Syntax_Syntax.Total (t,FStar_Pervasives_Native.Some u) ->
                let uu____43741 = free_univs u  in
                let uu____43742 = free_names_and_uvars t use_cache  in
                union uu____43741 uu____43742
            | FStar_Syntax_Syntax.Comp ct ->
                let us =
                  let uu____43751 =
                    free_names_and_uvars ct.FStar_Syntax_Syntax.result_typ
                      use_cache
                     in
                  free_names_and_uvars_args
                    ct.FStar_Syntax_Syntax.effect_args uu____43751 use_cache
                   in
                FStar_List.fold_left
                  (fun us1  ->
                     fun u  ->
                       let uu____43763 = free_univs u  in
                       union us1 uu____43763) us
                  ct.FStar_Syntax_Syntax.comp_univs
             in
          (FStar_ST.op_Colon_Equals c.FStar_Syntax_Syntax.vars
             (FStar_Pervasives_Native.Some (FStar_Pervasives_Native.fst n1));
           n1)

and (should_invalidate_cache :
  FStar_Syntax_Syntax.free_vars -> Prims.bool -> Prims.bool) =
  fun n1  ->
    fun use_cache  ->
      (Prims.op_Negation use_cache) ||
        ((FStar_All.pipe_right n1.FStar_Syntax_Syntax.free_uvars
            (FStar_Util.for_some
               (fun u  ->
                  let uu____43800 =
                    FStar_Syntax_Unionfind.find
                      u.FStar_Syntax_Syntax.ctx_uvar_head
                     in
                  match uu____43800 with
                  | FStar_Pervasives_Native.Some uu____43804 -> true
                  | uu____43806 -> false)))
           ||
           (FStar_All.pipe_right n1.FStar_Syntax_Syntax.free_univs
              (FStar_Util.for_some
                 (fun u  ->
                    let uu____43817 = FStar_Syntax_Unionfind.univ_find u  in
                    match uu____43817 with
                    | FStar_Pervasives_Native.Some uu____43821 -> true
                    | FStar_Pervasives_Native.None  -> false))))

let (compare_uv :
  FStar_Syntax_Syntax.ctx_uvar -> FStar_Syntax_Syntax.ctx_uvar -> Prims.int)
  =
  fun uv1  ->
    fun uv2  ->
      let uu____43836 =
        FStar_Syntax_Unionfind.uvar_id uv1.FStar_Syntax_Syntax.ctx_uvar_head
         in
      let uu____43838 =
        FStar_Syntax_Unionfind.uvar_id uv2.FStar_Syntax_Syntax.ctx_uvar_head
         in
      uu____43836 - uu____43838
  
let (new_uv_set : unit -> FStar_Syntax_Syntax.uvars) =
  fun uu____43845  -> FStar_Util.new_set compare_uv 
let (compare_universe_uvar :
  FStar_Syntax_Syntax.universe_uvar ->
    FStar_Syntax_Syntax.universe_uvar -> Prims.int)
  =
  fun x  ->
    fun y  ->
      let uu____43858 = FStar_Syntax_Unionfind.univ_uvar_id x  in
      let uu____43860 = FStar_Syntax_Unionfind.univ_uvar_id y  in
      uu____43858 - uu____43860
  
let (new_universe_uvar_set :
  unit -> FStar_Syntax_Syntax.universe_uvar FStar_Util.set) =
  fun uu____43869  -> FStar_Util.new_set compare_universe_uvar 
let (empty : FStar_Syntax_Syntax.bv FStar_Util.set) =
  FStar_Util.new_set FStar_Syntax_Syntax.order_bv 
let (names :
  FStar_Syntax_Syntax.term -> FStar_Syntax_Syntax.bv FStar_Util.set) =
  fun t  ->
    let uu____43883 =
      let uu____43886 =
        let uu____43887 = free_names_and_uvars t true  in
        FStar_Pervasives_Native.fst uu____43887  in
      uu____43886.FStar_Syntax_Syntax.free_names  in
    FStar_Util.as_set uu____43883 FStar_Syntax_Syntax.order_bv
  
let (uvars :
  FStar_Syntax_Syntax.term -> FStar_Syntax_Syntax.ctx_uvar FStar_Util.set) =
  fun t  ->
    let uu____43905 =
      let uu____43908 =
        let uu____43909 = free_names_and_uvars t true  in
        FStar_Pervasives_Native.fst uu____43909  in
      uu____43908.FStar_Syntax_Syntax.free_uvars  in
    FStar_Util.as_set uu____43905 compare_uv
  
let (univs :
  FStar_Syntax_Syntax.term ->
    FStar_Syntax_Syntax.universe_uvar FStar_Util.set)
  =
  fun t  ->
    let uu____43927 =
      let uu____43930 =
        let uu____43931 = free_names_and_uvars t true  in
        FStar_Pervasives_Native.fst uu____43931  in
      uu____43930.FStar_Syntax_Syntax.free_univs  in
    FStar_Util.as_set uu____43927 compare_universe_uvar
  
let (univnames :
  FStar_Syntax_Syntax.term -> FStar_Syntax_Syntax.univ_name FStar_Util.set) =
  fun t  ->
    let uu____43949 =
      let uu____43952 =
        let uu____43953 = free_names_and_uvars t true  in
        FStar_Pervasives_Native.fst uu____43953  in
      uu____43952.FStar_Syntax_Syntax.free_univ_names  in
    FStar_Util.as_set uu____43949 FStar_Syntax_Syntax.order_univ_name
  
let (univnames_comp :
  FStar_Syntax_Syntax.comp -> FStar_Syntax_Syntax.univ_name FStar_Util.set) =
  fun c  ->
    let uu____43971 =
      let uu____43974 =
        let uu____43975 = free_names_and_uvars_comp c true  in
        FStar_Pervasives_Native.fst uu____43975  in
      uu____43974.FStar_Syntax_Syntax.free_univ_names  in
    FStar_Util.as_set uu____43971 FStar_Syntax_Syntax.order_univ_name
  
let (fvars : FStar_Syntax_Syntax.term -> FStar_Ident.lident FStar_Util.set) =
  fun t  ->
    let uu____43993 = free_names_and_uvars t false  in
    FStar_Pervasives_Native.snd uu____43993
  
let (names_of_binders :
  FStar_Syntax_Syntax.binders -> FStar_Syntax_Syntax.bv FStar_Util.set) =
  fun bs  ->
    let uu____44011 =
      let uu____44014 =
        let uu____44015 = free_names_and_uvars_binders bs no_free_vars true
           in
        FStar_Pervasives_Native.fst uu____44015  in
      uu____44014.FStar_Syntax_Syntax.free_names  in
    FStar_Util.as_set uu____44011 FStar_Syntax_Syntax.order_bv
  <|MERGE_RESOLUTION|>--- conflicted
+++ resolved
@@ -3,42 +3,31 @@
   (FStar_Syntax_Syntax.free_vars * FStar_Ident.lident FStar_Util.set)
 let (no_free_vars :
   (FStar_Syntax_Syntax.free_vars * FStar_Ident.lident FStar_Util.set)) =
-  let uu____42570 = FStar_Syntax_Syntax.new_fv_set ()  in
+  let uu____13 = FStar_Syntax_Syntax.new_fv_set ()  in
   ({
      FStar_Syntax_Syntax.free_names = [];
      FStar_Syntax_Syntax.free_uvars = [];
      FStar_Syntax_Syntax.free_univs = [];
      FStar_Syntax_Syntax.free_univ_names = []
-   }, uu____42570)
+   }, uu____13)
   
 let (singleton_fvar :
   FStar_Syntax_Syntax.fv ->
     (FStar_Syntax_Syntax.free_vars * FStar_Ident.lident FStar_Util.set))
   =
   fun fv  ->
-    let uu____42587 =
-      let uu____42590 = FStar_Syntax_Syntax.new_fv_set ()  in
+    let uu____30 =
+      let uu____33 = FStar_Syntax_Syntax.new_fv_set ()  in
       FStar_Util.set_add
-        (fv.FStar_Syntax_Syntax.fv_name).FStar_Syntax_Syntax.v uu____42590
+        (fv.FStar_Syntax_Syntax.fv_name).FStar_Syntax_Syntax.v uu____33
        in
-    ((FStar_Pervasives_Native.fst no_free_vars), uu____42587)
+    ((FStar_Pervasives_Native.fst no_free_vars), uu____30)
   
 let (singleton_bv :
   FStar_Syntax_Syntax.bv ->
     (FStar_Syntax_Syntax.free_vars * FStar_Ident.lident FStar_Util.set))
   =
   fun x  ->
-<<<<<<< HEAD
-    ((let uu___393_42612 = FStar_Pervasives_Native.fst no_free_vars  in
-      {
-        FStar_Syntax_Syntax.free_names = [x];
-        FStar_Syntax_Syntax.free_uvars =
-          (uu___393_42612.FStar_Syntax_Syntax.free_uvars);
-        FStar_Syntax_Syntax.free_univs =
-          (uu___393_42612.FStar_Syntax_Syntax.free_univs);
-        FStar_Syntax_Syntax.free_univ_names =
-          (uu___393_42612.FStar_Syntax_Syntax.free_univ_names)
-=======
     ((let uu___19_55 = FStar_Pervasives_Native.fst no_free_vars  in
       {
         FStar_Syntax_Syntax.free_names = [x];
@@ -48,7 +37,6 @@
           (uu___19_55.FStar_Syntax_Syntax.free_univs);
         FStar_Syntax_Syntax.free_univ_names =
           (uu___19_55.FStar_Syntax_Syntax.free_univ_names)
->>>>>>> fd51a1b6
       }), (FStar_Pervasives_Native.snd no_free_vars))
   
 let (singleton_uv :
@@ -56,17 +44,6 @@
     (FStar_Syntax_Syntax.free_vars * FStar_Ident.lident FStar_Util.set))
   =
   fun x  ->
-<<<<<<< HEAD
-    ((let uu___396_42632 = FStar_Pervasives_Native.fst no_free_vars  in
-      {
-        FStar_Syntax_Syntax.free_names =
-          (uu___396_42632.FStar_Syntax_Syntax.free_names);
-        FStar_Syntax_Syntax.free_uvars = [x];
-        FStar_Syntax_Syntax.free_univs =
-          (uu___396_42632.FStar_Syntax_Syntax.free_univs);
-        FStar_Syntax_Syntax.free_univ_names =
-          (uu___396_42632.FStar_Syntax_Syntax.free_univ_names)
-=======
     ((let uu___20_75 = FStar_Pervasives_Native.fst no_free_vars  in
       {
         FStar_Syntax_Syntax.free_names =
@@ -76,7 +53,6 @@
           (uu___20_75.FStar_Syntax_Syntax.free_univs);
         FStar_Syntax_Syntax.free_univ_names =
           (uu___20_75.FStar_Syntax_Syntax.free_univ_names)
->>>>>>> fd51a1b6
       }), (FStar_Pervasives_Native.snd no_free_vars))
   
 let (singleton_univ :
@@ -84,17 +60,6 @@
     (FStar_Syntax_Syntax.free_vars * FStar_Ident.lident FStar_Util.set))
   =
   fun x  ->
-<<<<<<< HEAD
-    ((let uu___399_42652 = FStar_Pervasives_Native.fst no_free_vars  in
-      {
-        FStar_Syntax_Syntax.free_names =
-          (uu___399_42652.FStar_Syntax_Syntax.free_names);
-        FStar_Syntax_Syntax.free_uvars =
-          (uu___399_42652.FStar_Syntax_Syntax.free_uvars);
-        FStar_Syntax_Syntax.free_univs = [x];
-        FStar_Syntax_Syntax.free_univ_names =
-          (uu___399_42652.FStar_Syntax_Syntax.free_univ_names)
-=======
     ((let uu___21_95 = FStar_Pervasives_Native.fst no_free_vars  in
       {
         FStar_Syntax_Syntax.free_names =
@@ -104,7 +69,6 @@
         FStar_Syntax_Syntax.free_univs = [x];
         FStar_Syntax_Syntax.free_univ_names =
           (uu___21_95.FStar_Syntax_Syntax.free_univ_names)
->>>>>>> fd51a1b6
       }), (FStar_Pervasives_Native.snd no_free_vars))
   
 let (singleton_univ_name :
@@ -112,16 +76,6 @@
     (FStar_Syntax_Syntax.free_vars * FStar_Ident.lident FStar_Util.set))
   =
   fun x  ->
-<<<<<<< HEAD
-    ((let uu___402_42672 = FStar_Pervasives_Native.fst no_free_vars  in
-      {
-        FStar_Syntax_Syntax.free_names =
-          (uu___402_42672.FStar_Syntax_Syntax.free_names);
-        FStar_Syntax_Syntax.free_uvars =
-          (uu___402_42672.FStar_Syntax_Syntax.free_uvars);
-        FStar_Syntax_Syntax.free_univs =
-          (uu___402_42672.FStar_Syntax_Syntax.free_univs);
-=======
     ((let uu___22_115 = FStar_Pervasives_Native.fst no_free_vars  in
       {
         FStar_Syntax_Syntax.free_names =
@@ -130,7 +84,6 @@
           (uu___22_115.FStar_Syntax_Syntax.free_uvars);
         FStar_Syntax_Syntax.free_univs =
           (uu___22_115.FStar_Syntax_Syntax.free_univs);
->>>>>>> fd51a1b6
         FStar_Syntax_Syntax.free_univ_names = [x]
       }), (FStar_Pervasives_Native.snd no_free_vars))
   
@@ -141,7 +94,7 @@
   =
   fun f1  ->
     fun f2  ->
-      let uu____42694 =
+      let uu____137 =
         FStar_Util.set_union (FStar_Pervasives_Native.snd f1)
           (FStar_Pervasives_Native.snd f2)
          in
@@ -162,22 +115,21 @@
            (FStar_List.append
               (FStar_Pervasives_Native.fst f1).FStar_Syntax_Syntax.free_univ_names
               (FStar_Pervasives_Native.fst f2).FStar_Syntax_Syntax.free_univ_names)
-       }, uu____42694)
+       }, uu____137)
   
 let rec (free_univs : FStar_Syntax_Syntax.universe -> free_vars_and_fvars) =
   fun u  ->
-    let uu____42725 = FStar_Syntax_Subst.compress_univ u  in
-    match uu____42725 with
+    let uu____168 = FStar_Syntax_Subst.compress_univ u  in
+    match uu____168 with
     | FStar_Syntax_Syntax.U_zero  -> no_free_vars
-    | FStar_Syntax_Syntax.U_bvar uu____42726 -> no_free_vars
+    | FStar_Syntax_Syntax.U_bvar uu____169 -> no_free_vars
     | FStar_Syntax_Syntax.U_unknown  -> no_free_vars
     | FStar_Syntax_Syntax.U_name uname -> singleton_univ_name uname
     | FStar_Syntax_Syntax.U_succ u1 -> free_univs u1
     | FStar_Syntax_Syntax.U_max us ->
         FStar_List.fold_left
           (fun out  ->
-             fun x  ->
-               let uu____42738 = free_univs x  in union out uu____42738)
+             fun x  -> let uu____181 = free_univs x  in union out uu____181)
           no_free_vars us
     | FStar_Syntax_Syntax.U_unif u1 -> singleton_univ u1
   
@@ -190,53 +142,52 @@
           FStar_All.pipe_right bs
             (FStar_List.fold_left
                (fun n1  ->
-                  fun uu____42879  ->
-                    match uu____42879 with
-                    | (x,uu____42887) ->
-                        let uu____42892 =
+                  fun uu____322  ->
+                    match uu____322 with
+                    | (x,uu____330) ->
+                        let uu____335 =
                           free_names_and_uvars x.FStar_Syntax_Syntax.sort
                             use_cache
                            in
-                        union n1 uu____42892) no_free_vars)
+                        union n1 uu____335) no_free_vars)
            in
         union from_binders from_body  in
       let t = FStar_Syntax_Subst.compress tm  in
       match t.FStar_Syntax_Syntax.n with
-      | FStar_Syntax_Syntax.Tm_delayed uu____42894 -> failwith "Impossible"
+      | FStar_Syntax_Syntax.Tm_delayed uu____337 -> failwith "Impossible"
       | FStar_Syntax_Syntax.Tm_name x -> singleton_bv x
-      | FStar_Syntax_Syntax.Tm_uvar (uv,uu____42920) -> singleton_uv uv
+      | FStar_Syntax_Syntax.Tm_uvar (uv,uu____363) -> singleton_uv uv
       | FStar_Syntax_Syntax.Tm_type u -> free_univs u
-      | FStar_Syntax_Syntax.Tm_bvar uu____42938 -> no_free_vars
+      | FStar_Syntax_Syntax.Tm_bvar uu____381 -> no_free_vars
       | FStar_Syntax_Syntax.Tm_fvar fv -> singleton_fvar fv
-      | FStar_Syntax_Syntax.Tm_constant uu____42940 -> no_free_vars
-      | FStar_Syntax_Syntax.Tm_lazy uu____42941 -> no_free_vars
+      | FStar_Syntax_Syntax.Tm_constant uu____383 -> no_free_vars
+      | FStar_Syntax_Syntax.Tm_lazy uu____384 -> no_free_vars
       | FStar_Syntax_Syntax.Tm_unknown  -> no_free_vars
       | FStar_Syntax_Syntax.Tm_uinst (t1,us) ->
           let f = free_names_and_uvars t1 use_cache  in
           FStar_List.fold_left
             (fun out  ->
-               fun u  ->
-                 let uu____42954 = free_univs u  in union out uu____42954) f
-            us
-      | FStar_Syntax_Syntax.Tm_abs (bs,t1,uu____42957) ->
-          let uu____42982 = free_names_and_uvars t1 use_cache  in
-          aux_binders bs uu____42982
+               fun u  -> let uu____397 = free_univs u  in union out uu____397)
+            f us
+      | FStar_Syntax_Syntax.Tm_abs (bs,t1,uu____400) ->
+          let uu____425 = free_names_and_uvars t1 use_cache  in
+          aux_binders bs uu____425
       | FStar_Syntax_Syntax.Tm_arrow (bs,c) ->
-          let uu____43005 = free_names_and_uvars_comp c use_cache  in
-          aux_binders bs uu____43005
+          let uu____448 = free_names_and_uvars_comp c use_cache  in
+          aux_binders bs uu____448
       | FStar_Syntax_Syntax.Tm_refine (bv,t1) ->
-          let uu____43012 = free_names_and_uvars t1 use_cache  in
-          aux_binders [(bv, FStar_Pervasives_Native.None)] uu____43012
+          let uu____455 = free_names_and_uvars t1 use_cache  in
+          aux_binders [(bv, FStar_Pervasives_Native.None)] uu____455
       | FStar_Syntax_Syntax.Tm_app (t1,args) ->
-          let uu____43053 = free_names_and_uvars t1 use_cache  in
-          free_names_and_uvars_args args uu____43053 use_cache
+          let uu____496 = free_names_and_uvars t1 use_cache  in
+          free_names_and_uvars_args args uu____496 use_cache
       | FStar_Syntax_Syntax.Tm_match (t1,pats) ->
-          let uu____43098 =
-            let uu____43117 = free_names_and_uvars t1 use_cache  in
+          let uu____541 =
+            let uu____560 = free_names_and_uvars t1 use_cache  in
             FStar_List.fold_left
               (fun n1  ->
-                 fun uu____43140  ->
-                   match uu____43140 with
+                 fun uu____583  ->
+                   match uu____583 with
                    | (p,wopt,t2) ->
                        let n11 =
                          match wopt with
@@ -246,22 +197,22 @@
                           in
                        let n2 = free_names_and_uvars t2 use_cache  in
                        let n3 =
-                         let uu____43178 = FStar_Syntax_Syntax.pat_bvs p  in
-                         FStar_All.pipe_right uu____43178
+                         let uu____621 = FStar_Syntax_Syntax.pat_bvs p  in
+                         FStar_All.pipe_right uu____621
                            (FStar_List.fold_left
                               (fun n3  ->
                                  fun x  ->
-                                   let uu____43188 =
+                                   let uu____631 =
                                      free_names_and_uvars
                                        x.FStar_Syntax_Syntax.sort use_cache
                                       in
-                                   union n3 uu____43188) n1)
+                                   union n3 uu____631) n1)
                           in
-                       let uu____43189 = union n11 n2  in
-                       union n3 uu____43189) uu____43117
+                       let uu____632 = union n11 n2  in union n3 uu____632)
+              uu____560
              in
-          FStar_All.pipe_right pats uu____43098
-      | FStar_Syntax_Syntax.Tm_ascribed (t1,asc,uu____43206) ->
+          FStar_All.pipe_right pats uu____541
+      | FStar_Syntax_Syntax.Tm_ascribed (t1,asc,uu____649) ->
           let u1 = free_names_and_uvars t1 use_cache  in
           let u2 =
             match FStar_Pervasives_Native.fst asc with
@@ -270,28 +221,28 @@
           (match FStar_Pervasives_Native.snd asc with
            | FStar_Pervasives_Native.None  -> union u1 u2
            | FStar_Pervasives_Native.Some tac ->
-               let uu____43294 = union u1 u2  in
-               let uu____43295 = free_names_and_uvars tac use_cache  in
-               union uu____43294 uu____43295)
+               let uu____737 = union u1 u2  in
+               let uu____738 = free_names_and_uvars tac use_cache  in
+               union uu____737 uu____738)
       | FStar_Syntax_Syntax.Tm_let (lbs,t1) ->
-          let uu____43316 =
-            let uu____43323 = free_names_and_uvars t1 use_cache  in
+          let uu____759 =
+            let uu____766 = free_names_and_uvars t1 use_cache  in
             FStar_List.fold_left
               (fun n1  ->
                  fun lb  ->
-                   let uu____43329 =
-                     let uu____43330 =
+                   let uu____772 =
+                     let uu____773 =
                        free_names_and_uvars lb.FStar_Syntax_Syntax.lbtyp
                          use_cache
                         in
-                     let uu____43331 =
+                     let uu____774 =
                        free_names_and_uvars lb.FStar_Syntax_Syntax.lbdef
                          use_cache
                         in
-                     union uu____43330 uu____43331  in
-                   union n1 uu____43329) uu____43323
+                     union uu____773 uu____774  in
+                   union n1 uu____772) uu____766
              in
-          FStar_All.pipe_right (FStar_Pervasives_Native.snd lbs) uu____43316
+          FStar_All.pipe_right (FStar_Pervasives_Native.snd lbs) uu____759
       | FStar_Syntax_Syntax.Tm_quoted (tm1,qi) ->
           (match qi.FStar_Syntax_Syntax.qkind with
            | FStar_Syntax_Syntax.Quote_static  -> no_free_vars
@@ -305,16 +256,16 @@
                  (fun a  ->
                     fun acc  -> free_names_and_uvars_args a acc use_cache)
                  args u1
-           | FStar_Syntax_Syntax.Meta_monadic (uu____43399,t') ->
-               let uu____43405 = free_names_and_uvars t' use_cache  in
-               union u1 uu____43405
-           | FStar_Syntax_Syntax.Meta_monadic_lift
-               (uu____43406,uu____43407,t') ->
-               let uu____43413 = free_names_and_uvars t' use_cache  in
-               union u1 uu____43413
-           | FStar_Syntax_Syntax.Meta_labeled uu____43414 -> u1
-           | FStar_Syntax_Syntax.Meta_desugared uu____43423 -> u1
-           | FStar_Syntax_Syntax.Meta_named uu____43424 -> u1)
+           | FStar_Syntax_Syntax.Meta_monadic (uu____842,t') ->
+               let uu____848 = free_names_and_uvars t' use_cache  in
+               union u1 uu____848
+           | FStar_Syntax_Syntax.Meta_monadic_lift (uu____849,uu____850,t')
+               ->
+               let uu____856 = free_names_and_uvars t' use_cache  in
+               union u1 uu____856
+           | FStar_Syntax_Syntax.Meta_labeled uu____857 -> u1
+           | FStar_Syntax_Syntax.Meta_desugared uu____866 -> u1
+           | FStar_Syntax_Syntax.Meta_named uu____867 -> u1)
 
 and (free_names_and_uvars :
   FStar_Syntax_Syntax.term' FStar_Syntax_Syntax.syntax ->
@@ -323,14 +274,14 @@
   fun t  ->
     fun use_cache  ->
       let t1 = FStar_Syntax_Subst.compress t  in
-      let uu____43431 = FStar_ST.op_Bang t1.FStar_Syntax_Syntax.vars  in
-      match uu____43431 with
+      let uu____874 = FStar_ST.op_Bang t1.FStar_Syntax_Syntax.vars  in
+      match uu____874 with
       | FStar_Pervasives_Native.Some n1 when
-          let uu____43458 = should_invalidate_cache n1 use_cache  in
-          Prims.op_Negation uu____43458 ->
-          let uu____43460 = FStar_Syntax_Syntax.new_fv_set ()  in
-          (n1, uu____43460)
-      | uu____43465 ->
+          let uu____901 = should_invalidate_cache n1 use_cache  in
+          Prims.op_Negation uu____901 ->
+          let uu____903 = FStar_Syntax_Syntax.new_fv_set ()  in
+          (n1, uu____903)
+      | uu____908 ->
           (FStar_ST.op_Colon_Equals t1.FStar_Syntax_Syntax.vars
              FStar_Pervasives_Native.None;
            (let n1 = free_names_and_uvs' t1 use_cache  in
@@ -352,11 +303,11 @@
         FStar_All.pipe_right args
           (FStar_List.fold_left
              (fun n1  ->
-                fun uu____43569  ->
-                  match uu____43569 with
-                  | (x,uu____43579) ->
-                      let uu____43588 = free_names_and_uvars x use_cache  in
-                      union n1 uu____43588) acc)
+                fun uu____1012  ->
+                  match uu____1012 with
+                  | (x,uu____1022) ->
+                      let uu____1031 = free_names_and_uvars x use_cache  in
+                      union n1 uu____1031) acc)
 
 and (free_names_and_uvars_binders :
   FStar_Syntax_Syntax.binders ->
@@ -368,14 +319,14 @@
         FStar_All.pipe_right bs
           (FStar_List.fold_left
              (fun n1  ->
-                fun uu____43613  ->
-                  match uu____43613 with
-                  | (x,uu____43621) ->
-                      let uu____43626 =
+                fun uu____1056  ->
+                  match uu____1056 with
+                  | (x,uu____1064) ->
+                      let uu____1069 =
                         free_names_and_uvars x.FStar_Syntax_Syntax.sort
                           use_cache
                          in
-                      union n1 uu____43626) acc)
+                      union n1 uu____1069) acc)
 
 and (free_names_and_uvars_comp :
   FStar_Syntax_Syntax.comp' FStar_Syntax_Syntax.syntax ->
@@ -383,19 +334,19 @@
   =
   fun c  ->
     fun use_cache  ->
-      let uu____43632 = FStar_ST.op_Bang c.FStar_Syntax_Syntax.vars  in
-      match uu____43632 with
+      let uu____1075 = FStar_ST.op_Bang c.FStar_Syntax_Syntax.vars  in
+      match uu____1075 with
       | FStar_Pervasives_Native.Some n1 ->
-          let uu____43659 = should_invalidate_cache n1 use_cache  in
-          if uu____43659
+          let uu____1102 = should_invalidate_cache n1 use_cache  in
+          if uu____1102
           then
             (FStar_ST.op_Colon_Equals c.FStar_Syntax_Syntax.vars
                FStar_Pervasives_Native.None;
              free_names_and_uvars_comp c use_cache)
           else
-            (let uu____43688 = FStar_Syntax_Syntax.new_fv_set ()  in
-             (n1, uu____43688))
-      | uu____43693 ->
+            (let uu____1131 = FStar_Syntax_Syntax.new_fv_set ()  in
+             (n1, uu____1131))
+      | uu____1136 ->
           let n1 =
             match c.FStar_Syntax_Syntax.n with
             | FStar_Syntax_Syntax.GTotal (t,FStar_Pervasives_Native.None ) ->
@@ -404,28 +355,27 @@
                 free_names_and_uvars t use_cache
             | FStar_Syntax_Syntax.GTotal (t,FStar_Pervasives_Native.Some u)
                 ->
-                let uu____43731 = free_univs u  in
-                let uu____43732 = free_names_and_uvars t use_cache  in
-                union uu____43731 uu____43732
+                let uu____1174 = free_univs u  in
+                let uu____1175 = free_names_and_uvars t use_cache  in
+                union uu____1174 uu____1175
             | FStar_Syntax_Syntax.Total (t,FStar_Pervasives_Native.Some u) ->
-                let uu____43741 = free_univs u  in
-                let uu____43742 = free_names_and_uvars t use_cache  in
-                union uu____43741 uu____43742
+                let uu____1184 = free_univs u  in
+                let uu____1185 = free_names_and_uvars t use_cache  in
+                union uu____1184 uu____1185
             | FStar_Syntax_Syntax.Comp ct ->
                 let us =
-                  let uu____43751 =
+                  let uu____1194 =
                     free_names_and_uvars ct.FStar_Syntax_Syntax.result_typ
                       use_cache
                      in
                   free_names_and_uvars_args
-                    ct.FStar_Syntax_Syntax.effect_args uu____43751 use_cache
+                    ct.FStar_Syntax_Syntax.effect_args uu____1194 use_cache
                    in
                 FStar_List.fold_left
                   (fun us1  ->
                      fun u  ->
-                       let uu____43763 = free_univs u  in
-                       union us1 uu____43763) us
-                  ct.FStar_Syntax_Syntax.comp_univs
+                       let uu____1206 = free_univs u  in union us1 uu____1206)
+                  us ct.FStar_Syntax_Syntax.comp_univs
              in
           (FStar_ST.op_Colon_Equals c.FStar_Syntax_Syntax.vars
              (FStar_Pervasives_Native.Some (FStar_Pervasives_Native.fst n1));
@@ -439,20 +389,20 @@
         ((FStar_All.pipe_right n1.FStar_Syntax_Syntax.free_uvars
             (FStar_Util.for_some
                (fun u  ->
-                  let uu____43800 =
+                  let uu____1243 =
                     FStar_Syntax_Unionfind.find
                       u.FStar_Syntax_Syntax.ctx_uvar_head
                      in
-                  match uu____43800 with
-                  | FStar_Pervasives_Native.Some uu____43804 -> true
-                  | uu____43806 -> false)))
+                  match uu____1243 with
+                  | FStar_Pervasives_Native.Some uu____1247 -> true
+                  | uu____1249 -> false)))
            ||
            (FStar_All.pipe_right n1.FStar_Syntax_Syntax.free_univs
               (FStar_Util.for_some
                  (fun u  ->
-                    let uu____43817 = FStar_Syntax_Unionfind.univ_find u  in
-                    match uu____43817 with
-                    | FStar_Pervasives_Native.Some uu____43821 -> true
+                    let uu____1260 = FStar_Syntax_Unionfind.univ_find u  in
+                    match uu____1260 with
+                    | FStar_Pervasives_Native.Some uu____1264 -> true
                     | FStar_Pervasives_Native.None  -> false))))
 
 let (compare_uv :
@@ -460,96 +410,96 @@
   =
   fun uv1  ->
     fun uv2  ->
-      let uu____43836 =
+      let uu____1279 =
         FStar_Syntax_Unionfind.uvar_id uv1.FStar_Syntax_Syntax.ctx_uvar_head
          in
-      let uu____43838 =
+      let uu____1281 =
         FStar_Syntax_Unionfind.uvar_id uv2.FStar_Syntax_Syntax.ctx_uvar_head
          in
-      uu____43836 - uu____43838
+      uu____1279 - uu____1281
   
 let (new_uv_set : unit -> FStar_Syntax_Syntax.uvars) =
-  fun uu____43845  -> FStar_Util.new_set compare_uv 
+  fun uu____1288  -> FStar_Util.new_set compare_uv 
 let (compare_universe_uvar :
   FStar_Syntax_Syntax.universe_uvar ->
     FStar_Syntax_Syntax.universe_uvar -> Prims.int)
   =
   fun x  ->
     fun y  ->
-      let uu____43858 = FStar_Syntax_Unionfind.univ_uvar_id x  in
-      let uu____43860 = FStar_Syntax_Unionfind.univ_uvar_id y  in
-      uu____43858 - uu____43860
+      let uu____1301 = FStar_Syntax_Unionfind.univ_uvar_id x  in
+      let uu____1303 = FStar_Syntax_Unionfind.univ_uvar_id y  in
+      uu____1301 - uu____1303
   
 let (new_universe_uvar_set :
   unit -> FStar_Syntax_Syntax.universe_uvar FStar_Util.set) =
-  fun uu____43869  -> FStar_Util.new_set compare_universe_uvar 
+  fun uu____1312  -> FStar_Util.new_set compare_universe_uvar 
 let (empty : FStar_Syntax_Syntax.bv FStar_Util.set) =
   FStar_Util.new_set FStar_Syntax_Syntax.order_bv 
 let (names :
   FStar_Syntax_Syntax.term -> FStar_Syntax_Syntax.bv FStar_Util.set) =
   fun t  ->
-    let uu____43883 =
-      let uu____43886 =
-        let uu____43887 = free_names_and_uvars t true  in
-        FStar_Pervasives_Native.fst uu____43887  in
-      uu____43886.FStar_Syntax_Syntax.free_names  in
-    FStar_Util.as_set uu____43883 FStar_Syntax_Syntax.order_bv
+    let uu____1326 =
+      let uu____1329 =
+        let uu____1330 = free_names_and_uvars t true  in
+        FStar_Pervasives_Native.fst uu____1330  in
+      uu____1329.FStar_Syntax_Syntax.free_names  in
+    FStar_Util.as_set uu____1326 FStar_Syntax_Syntax.order_bv
   
 let (uvars :
   FStar_Syntax_Syntax.term -> FStar_Syntax_Syntax.ctx_uvar FStar_Util.set) =
   fun t  ->
-    let uu____43905 =
-      let uu____43908 =
-        let uu____43909 = free_names_and_uvars t true  in
-        FStar_Pervasives_Native.fst uu____43909  in
-      uu____43908.FStar_Syntax_Syntax.free_uvars  in
-    FStar_Util.as_set uu____43905 compare_uv
+    let uu____1348 =
+      let uu____1351 =
+        let uu____1352 = free_names_and_uvars t true  in
+        FStar_Pervasives_Native.fst uu____1352  in
+      uu____1351.FStar_Syntax_Syntax.free_uvars  in
+    FStar_Util.as_set uu____1348 compare_uv
   
 let (univs :
   FStar_Syntax_Syntax.term ->
     FStar_Syntax_Syntax.universe_uvar FStar_Util.set)
   =
   fun t  ->
-    let uu____43927 =
-      let uu____43930 =
-        let uu____43931 = free_names_and_uvars t true  in
-        FStar_Pervasives_Native.fst uu____43931  in
-      uu____43930.FStar_Syntax_Syntax.free_univs  in
-    FStar_Util.as_set uu____43927 compare_universe_uvar
+    let uu____1370 =
+      let uu____1373 =
+        let uu____1374 = free_names_and_uvars t true  in
+        FStar_Pervasives_Native.fst uu____1374  in
+      uu____1373.FStar_Syntax_Syntax.free_univs  in
+    FStar_Util.as_set uu____1370 compare_universe_uvar
   
 let (univnames :
   FStar_Syntax_Syntax.term -> FStar_Syntax_Syntax.univ_name FStar_Util.set) =
   fun t  ->
-    let uu____43949 =
-      let uu____43952 =
-        let uu____43953 = free_names_and_uvars t true  in
-        FStar_Pervasives_Native.fst uu____43953  in
-      uu____43952.FStar_Syntax_Syntax.free_univ_names  in
-    FStar_Util.as_set uu____43949 FStar_Syntax_Syntax.order_univ_name
+    let uu____1392 =
+      let uu____1395 =
+        let uu____1396 = free_names_and_uvars t true  in
+        FStar_Pervasives_Native.fst uu____1396  in
+      uu____1395.FStar_Syntax_Syntax.free_univ_names  in
+    FStar_Util.as_set uu____1392 FStar_Syntax_Syntax.order_univ_name
   
 let (univnames_comp :
   FStar_Syntax_Syntax.comp -> FStar_Syntax_Syntax.univ_name FStar_Util.set) =
   fun c  ->
-    let uu____43971 =
-      let uu____43974 =
-        let uu____43975 = free_names_and_uvars_comp c true  in
-        FStar_Pervasives_Native.fst uu____43975  in
-      uu____43974.FStar_Syntax_Syntax.free_univ_names  in
-    FStar_Util.as_set uu____43971 FStar_Syntax_Syntax.order_univ_name
+    let uu____1414 =
+      let uu____1417 =
+        let uu____1418 = free_names_and_uvars_comp c true  in
+        FStar_Pervasives_Native.fst uu____1418  in
+      uu____1417.FStar_Syntax_Syntax.free_univ_names  in
+    FStar_Util.as_set uu____1414 FStar_Syntax_Syntax.order_univ_name
   
 let (fvars : FStar_Syntax_Syntax.term -> FStar_Ident.lident FStar_Util.set) =
   fun t  ->
-    let uu____43993 = free_names_and_uvars t false  in
-    FStar_Pervasives_Native.snd uu____43993
+    let uu____1436 = free_names_and_uvars t false  in
+    FStar_Pervasives_Native.snd uu____1436
   
 let (names_of_binders :
   FStar_Syntax_Syntax.binders -> FStar_Syntax_Syntax.bv FStar_Util.set) =
   fun bs  ->
-    let uu____44011 =
-      let uu____44014 =
-        let uu____44015 = free_names_and_uvars_binders bs no_free_vars true
+    let uu____1454 =
+      let uu____1457 =
+        let uu____1458 = free_names_and_uvars_binders bs no_free_vars true
            in
-        FStar_Pervasives_Native.fst uu____44015  in
-      uu____44014.FStar_Syntax_Syntax.free_names  in
-    FStar_Util.as_set uu____44011 FStar_Syntax_Syntax.order_bv
+        FStar_Pervasives_Native.fst uu____1458  in
+      uu____1457.FStar_Syntax_Syntax.free_names  in
+    FStar_Util.as_set uu____1454 FStar_Syntax_Syntax.order_bv
   