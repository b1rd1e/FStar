--- conflicted
+++ resolved
@@ -141,22 +141,13 @@
         FStar_Syntax_Syntax.free_uvars = no_uvs;
         FStar_Syntax_Syntax.free_univs = no_universe_uvars;
         FStar_Syntax_Syntax.free_univ_names = uu____299
-<<<<<<< HEAD
       }  in
-    let uu____309 = FStar_Syntax_Syntax.new_fv_set ()  in
-    (uu____298, uu____309)
+    let uu____305 = FStar_Syntax_Syntax.new_fv_set ()  in
+    (uu____298, uu____305)
   
 let union :
-  'Auu____320 .
-    (FStar_Syntax_Syntax.free_vars,'Auu____320 FStar_Util.set)
-=======
-      } in
-    let uu____305 = FStar_Syntax_Syntax.new_fv_set () in
-    (uu____298, uu____305)
-let union:
   'Auu____316 .
     (FStar_Syntax_Syntax.free_vars,'Auu____316 FStar_Util.set)
->>>>>>> 207b6569
       FStar_Pervasives_Native.tuple2 ->
       (FStar_Syntax_Syntax.free_vars,'Auu____316 FStar_Util.set)
         FStar_Pervasives_Native.tuple2 ->
@@ -169,74 +160,43 @@
         let uu____356 =
           FStar_Util.set_union
             (FStar_Pervasives_Native.fst f1).FStar_Syntax_Syntax.free_names
-<<<<<<< HEAD
             (FStar_Pervasives_Native.fst f2).FStar_Syntax_Syntax.free_names
            in
-        let uu____367 =
+        let uu____363 =
           FStar_Util.set_union
             (FStar_Pervasives_Native.fst f1).FStar_Syntax_Syntax.free_uvars
             (FStar_Pervasives_Native.fst f2).FStar_Syntax_Syntax.free_uvars
            in
-        let uu____406 =
+        let uu____402 =
           FStar_Util.set_union
             (FStar_Pervasives_Native.fst f1).FStar_Syntax_Syntax.free_univs
             (FStar_Pervasives_Native.fst f2).FStar_Syntax_Syntax.free_univs
            in
-        let uu____413 =
-=======
-            (FStar_Pervasives_Native.fst f2).FStar_Syntax_Syntax.free_names in
-        let uu____363 =
-          FStar_Util.set_union
-            (FStar_Pervasives_Native.fst f1).FStar_Syntax_Syntax.free_uvars
-            (FStar_Pervasives_Native.fst f2).FStar_Syntax_Syntax.free_uvars in
-        let uu____402 =
-          FStar_Util.set_union
-            (FStar_Pervasives_Native.fst f1).FStar_Syntax_Syntax.free_univs
-            (FStar_Pervasives_Native.fst f2).FStar_Syntax_Syntax.free_univs in
         let uu____409 =
->>>>>>> 207b6569
           FStar_Util.fifo_set_union
             (FStar_Pervasives_Native.fst f1).FStar_Syntax_Syntax.free_univ_names
             (FStar_Pervasives_Native.fst f2).FStar_Syntax_Syntax.free_univ_names
            in
         {
-<<<<<<< HEAD
-          FStar_Syntax_Syntax.free_names = uu____360;
-          FStar_Syntax_Syntax.free_uvars = uu____367;
-          FStar_Syntax_Syntax.free_univs = uu____406;
-          FStar_Syntax_Syntax.free_univ_names = uu____413
-        }  in
-      let uu____422 =
-        FStar_Util.set_union (FStar_Pervasives_Native.snd f1)
-          (FStar_Pervasives_Native.snd f2)
-         in
-      (uu____359, uu____422)
-  
-let rec free_univs :
-=======
           FStar_Syntax_Syntax.free_names = uu____356;
           FStar_Syntax_Syntax.free_uvars = uu____363;
           FStar_Syntax_Syntax.free_univs = uu____402;
           FStar_Syntax_Syntax.free_univ_names = uu____409
-        } in
+        }  in
       let uu____416 =
         FStar_Util.set_union (FStar_Pervasives_Native.snd f1)
-          (FStar_Pervasives_Native.snd f2) in
+          (FStar_Pervasives_Native.snd f2)
+         in
       (uu____355, uu____416)
-let rec free_univs:
->>>>>>> 207b6569
+  
+let rec free_univs :
   FStar_Syntax_Syntax.universe ->
     (FStar_Syntax_Syntax.free_vars,FStar_Ident.lident FStar_Util.set)
       FStar_Pervasives_Native.tuple2
   =
   fun u  ->
-<<<<<<< HEAD
-    let uu____441 = FStar_Syntax_Subst.compress_univ u  in
-    match uu____441 with
-=======
-    let uu____435 = FStar_Syntax_Subst.compress_univ u in
+    let uu____435 = FStar_Syntax_Subst.compress_univ u  in
     match uu____435 with
->>>>>>> 207b6569
     | FStar_Syntax_Syntax.U_zero  -> no_free_vars
     | FStar_Syntax_Syntax.U_bvar uu____442 -> no_free_vars
     | FStar_Syntax_Syntax.U_unknown  -> no_free_vars
@@ -245,11 +205,7 @@
     | FStar_Syntax_Syntax.U_max us ->
         FStar_List.fold_left
           (fun out  ->
-<<<<<<< HEAD
-             fun x  -> let uu____471 = free_univs x  in union out uu____471)
-=======
-             fun x  -> let uu____465 = free_univs x in union out uu____465)
->>>>>>> 207b6569
+             fun x  -> let uu____465 = free_univs x  in union out uu____465)
           no_free_vars us
     | FStar_Syntax_Syntax.U_unif u1 -> singleton_univ u1
   
@@ -267,19 +223,12 @@
                     | (x,uu____643) ->
                         let uu____644 =
                           free_names_and_uvars x.FStar_Syntax_Syntax.sort
-<<<<<<< HEAD
                             use_cache
                            in
-                        union n1 uu____650) no_free_vars)
+                        union n1 uu____644) no_free_vars)
            in
         union from_binders from_body  in
       let t = FStar_Syntax_Subst.compress tm  in
-=======
-                            use_cache in
-                        union n1 uu____644) no_free_vars) in
-        union from_binders from_body in
-      let t = FStar_Syntax_Subst.compress tm in
->>>>>>> 207b6569
       match t.FStar_Syntax_Syntax.n with
       | FStar_Syntax_Syntax.Tm_delayed uu____652 -> failwith "Impossible"
       | FStar_Syntax_Syntax.Tm_name x -> singleton_bv x
@@ -293,43 +242,23 @@
           let f = free_names_and_uvars t1 use_cache  in
           FStar_List.fold_left
             (fun out  ->
-<<<<<<< HEAD
-               fun u  -> let uu____756 = free_univs u  in union out uu____756)
-            f us
-      | FStar_Syntax_Syntax.Tm_abs (bs,t1,uu____765) ->
-          let uu____786 = free_names_and_uvars t1 use_cache  in
-          aux_binders bs uu____786
-      | FStar_Syntax_Syntax.Tm_arrow (bs,c) ->
-          let uu____811 = free_names_and_uvars_comp c use_cache  in
-          aux_binders bs uu____811
-      | FStar_Syntax_Syntax.Tm_refine (bv,t1) ->
-          let uu____824 = free_names_and_uvars t1 use_cache  in
-          aux_binders [(bv, FStar_Pervasives_Native.None)] uu____824
-      | FStar_Syntax_Syntax.Tm_app (t1,args) ->
-          let uu____867 = free_names_and_uvars t1 use_cache  in
-          free_names_and_uvars_args args uu____867 use_cache
-      | FStar_Syntax_Syntax.Tm_match (t1,pats) ->
-          let uu____912 =
-            let uu____937 = free_names_and_uvars t1 use_cache  in
-=======
-               fun u  -> let uu____750 = free_univs u in union out uu____750)
+               fun u  -> let uu____750 = free_univs u  in union out uu____750)
             f us
       | FStar_Syntax_Syntax.Tm_abs (bs,t1,uu____759) ->
-          let uu____780 = free_names_and_uvars t1 use_cache in
+          let uu____780 = free_names_and_uvars t1 use_cache  in
           aux_binders bs uu____780
       | FStar_Syntax_Syntax.Tm_arrow (bs,c) ->
-          let uu____805 = free_names_and_uvars_comp c use_cache in
+          let uu____805 = free_names_and_uvars_comp c use_cache  in
           aux_binders bs uu____805
       | FStar_Syntax_Syntax.Tm_refine (bv,t1) ->
-          let uu____818 = free_names_and_uvars t1 use_cache in
+          let uu____818 = free_names_and_uvars t1 use_cache  in
           aux_binders [(bv, FStar_Pervasives_Native.None)] uu____818
       | FStar_Syntax_Syntax.Tm_app (t1,args) ->
-          let uu____861 = free_names_and_uvars t1 use_cache in
+          let uu____861 = free_names_and_uvars t1 use_cache  in
           free_names_and_uvars_args args uu____861 use_cache
       | FStar_Syntax_Syntax.Tm_match (t1,pats) ->
           let uu____906 =
-            let uu____931 = free_names_and_uvars t1 use_cache in
->>>>>>> 207b6569
+            let uu____931 = free_names_and_uvars t1 use_cache  in
             FStar_List.fold_left
               (fun n1  ->
                  fun uu____966  ->
@@ -343,38 +272,23 @@
                           in
                        let n2 = free_names_and_uvars t2 use_cache  in
                        let n3 =
-<<<<<<< HEAD
-                         let uu____1046 = FStar_Syntax_Syntax.pat_bvs p  in
-                         FStar_All.pipe_right uu____1046
-=======
-                         let uu____1040 = FStar_Syntax_Syntax.pat_bvs p in
+                         let uu____1040 = FStar_Syntax_Syntax.pat_bvs p  in
                          FStar_All.pipe_right uu____1040
->>>>>>> 207b6569
                            (FStar_List.fold_left
                               (fun n3  ->
                                  fun x  ->
                                    let uu____1068 =
                                      free_names_and_uvars
-<<<<<<< HEAD
                                        x.FStar_Syntax_Syntax.sort use_cache
                                       in
-                                   union n3 uu____1074) n1)
+                                   union n3 uu____1068) n1)
                           in
-                       let uu____1081 = union n11 n2  in union n3 uu____1081)
-              uu____937
+                       let uu____1075 = union n11 n2  in union n3 uu____1075)
+              uu____931
              in
-          FStar_All.pipe_right pats uu____912
-      | FStar_Syntax_Syntax.Tm_ascribed (t1,asc,uu____1112) ->
-          let u1 = free_names_and_uvars t1 use_cache  in
-=======
-                                       x.FStar_Syntax_Syntax.sort use_cache in
-                                   union n3 uu____1068) n1) in
-                       let uu____1075 = union n11 n2 in union n3 uu____1075)
-              uu____931 in
           FStar_All.pipe_right pats uu____906
       | FStar_Syntax_Syntax.Tm_ascribed (t1,asc,uu____1106) ->
-          let u1 = free_names_and_uvars t1 use_cache in
->>>>>>> 207b6569
+          let u1 = free_names_and_uvars t1 use_cache  in
           let u2 =
             match FStar_Pervasives_Native.fst asc with
             | FStar_Util.Inl t2 -> free_names_and_uvars t2 use_cache
@@ -382,70 +296,40 @@
           (match FStar_Pervasives_Native.snd asc with
            | FStar_Pervasives_Native.None  -> union u1 u2
            | FStar_Pervasives_Native.Some tac ->
-<<<<<<< HEAD
-               let uu____1218 = union u1 u2  in
-               let uu____1225 = free_names_and_uvars tac use_cache  in
-               union uu____1218 uu____1225)
-      | FStar_Syntax_Syntax.Tm_let (lbs,t1) ->
-          let uu____1250 =
-            let uu____1261 = free_names_and_uvars t1 use_cache  in
-=======
-               let uu____1212 = union u1 u2 in
-               let uu____1219 = free_names_and_uvars tac use_cache in
+               let uu____1212 = union u1 u2  in
+               let uu____1219 = free_names_and_uvars tac use_cache  in
                union uu____1212 uu____1219)
       | FStar_Syntax_Syntax.Tm_let (lbs,t1) ->
           let uu____1244 =
-            let uu____1255 = free_names_and_uvars t1 use_cache in
->>>>>>> 207b6569
+            let uu____1255 = free_names_and_uvars t1 use_cache  in
             FStar_List.fold_left
               (fun n1  ->
                  fun lb  ->
                    let uu____1279 =
                      let uu____1286 =
                        free_names_and_uvars lb.FStar_Syntax_Syntax.lbtyp
-<<<<<<< HEAD
                          use_cache
                         in
-                     let uu____1299 =
+                     let uu____1293 =
                        free_names_and_uvars lb.FStar_Syntax_Syntax.lbdef
                          use_cache
                         in
-                     union uu____1292 uu____1299  in
-                   union n1 uu____1285) uu____1261
+                     union uu____1286 uu____1293  in
+                   union n1 uu____1279) uu____1255
              in
-          FStar_All.pipe_right (FStar_Pervasives_Native.snd lbs) uu____1250
-      | FStar_Syntax_Syntax.Tm_meta
-          (t1,FStar_Syntax_Syntax.Meta_pattern args) ->
-          let uu____1332 = free_names_and_uvars t1 use_cache  in
-=======
-                         use_cache in
-                     let uu____1293 =
-                       free_names_and_uvars lb.FStar_Syntax_Syntax.lbdef
-                         use_cache in
-                     union uu____1286 uu____1293 in
-                   union n1 uu____1279) uu____1255 in
           FStar_All.pipe_right (FStar_Pervasives_Native.snd lbs) uu____1244
       | FStar_Syntax_Syntax.Tm_meta
           (t1,FStar_Syntax_Syntax.Meta_pattern args) ->
-          let uu____1326 = free_names_and_uvars t1 use_cache in
->>>>>>> 207b6569
+          let uu____1326 = free_names_and_uvars t1 use_cache  in
           FStar_List.fold_right
             (fun a  -> fun acc  -> free_names_and_uvars_args a acc use_cache)
             args uu____1326
       | FStar_Syntax_Syntax.Tm_meta
-<<<<<<< HEAD
-          (t1,FStar_Syntax_Syntax.Meta_monadic (uu____1372,t')) ->
-          let uu____1382 = free_names_and_uvars t1 use_cache  in
-          let uu____1389 = free_names_and_uvars t' use_cache  in
-          union uu____1382 uu____1389
-      | FStar_Syntax_Syntax.Tm_meta (t1,uu____1397) ->
-=======
           (t1,FStar_Syntax_Syntax.Meta_monadic (uu____1366,t')) ->
-          let uu____1376 = free_names_and_uvars t1 use_cache in
-          let uu____1383 = free_names_and_uvars t' use_cache in
+          let uu____1376 = free_names_and_uvars t1 use_cache  in
+          let uu____1383 = free_names_and_uvars t' use_cache  in
           union uu____1376 uu____1383
       | FStar_Syntax_Syntax.Tm_meta (t1,uu____1391) ->
->>>>>>> 207b6569
           free_names_and_uvars t1 use_cache
 
 and free_names_and_uvars :
@@ -456,27 +340,15 @@
   =
   fun t  ->
     fun use_cache  ->
-<<<<<<< HEAD
       let t1 = FStar_Syntax_Subst.compress t  in
-      let uu____1407 = FStar_ST.op_Bang t1.FStar_Syntax_Syntax.vars  in
-      match uu____1407 with
-      | FStar_Pervasives_Native.Some n1 when
-          let uu____1435 = should_invalidate_cache n1 use_cache  in
-          Prims.op_Negation uu____1435 ->
-          let uu____1436 = FStar_Syntax_Syntax.new_fv_set ()  in
-          (n1, uu____1436)
-      | uu____1441 ->
-=======
-      let t1 = FStar_Syntax_Subst.compress t in
-      let uu____1401 = FStar_ST.op_Bang t1.FStar_Syntax_Syntax.vars in
+      let uu____1401 = FStar_ST.op_Bang t1.FStar_Syntax_Syntax.vars  in
       match uu____1401 with
       | FStar_Pervasives_Native.Some n1 when
-          let uu____1429 = should_invalidate_cache n1 use_cache in
+          let uu____1429 = should_invalidate_cache n1 use_cache  in
           Prims.op_Negation uu____1429 ->
-          let uu____1430 = FStar_Syntax_Syntax.new_fv_set () in
+          let uu____1430 = FStar_Syntax_Syntax.new_fv_set ()  in
           (n1, uu____1430)
       | uu____1435 ->
->>>>>>> 207b6569
           (FStar_ST.op_Colon_Equals t1.FStar_Syntax_Syntax.vars
              FStar_Pervasives_Native.None;
            (let n1 = free_names_and_uvs' t1 use_cache  in
@@ -496,22 +368,13 @@
         FStar_All.pipe_right args
           (FStar_List.fold_left
              (fun n1  ->
-<<<<<<< HEAD
-                fun uu____1534  ->
-                  match uu____1534 with
-                  | (x,uu____1554) ->
-                      let uu____1559 = free_names_and_uvars x use_cache  in
-                      union n1 uu____1559) acc)
-
-and free_names_and_uvars_binders :
-=======
                 fun uu____1528  ->
                   match uu____1528 with
                   | (x,uu____1548) ->
-                      let uu____1553 = free_names_and_uvars x use_cache in
+                      let uu____1553 = free_names_and_uvars x use_cache  in
                       union n1 uu____1553) acc)
-and free_names_and_uvars_binders:
->>>>>>> 207b6569
+
+and free_names_and_uvars_binders :
   FStar_Syntax_Syntax.binders ->
     (FStar_Syntax_Syntax.free_vars,FStar_Ident.lident FStar_Util.set)
       FStar_Pervasives_Native.tuple2 ->
@@ -530,17 +393,11 @@
                   | (x,uu____1609) ->
                       let uu____1610 =
                         free_names_and_uvars x.FStar_Syntax_Syntax.sort
-<<<<<<< HEAD
                           use_cache
                          in
-                      union n1 uu____1616) acc)
+                      union n1 uu____1610) acc)
 
 and free_names_and_uvars_comp :
-=======
-                          use_cache in
-                      union n1 uu____1610) acc)
-and free_names_and_uvars_comp:
->>>>>>> 207b6569
   FStar_Syntax_Syntax.comp' FStar_Syntax_Syntax.syntax ->
     Prims.bool ->
       (FStar_Syntax_Syntax.free_vars,FStar_Ident.lident FStar_Util.set)
@@ -548,33 +405,19 @@
   =
   fun c  ->
     fun use_cache  ->
-<<<<<<< HEAD
-      let uu____1627 = FStar_ST.op_Bang c.FStar_Syntax_Syntax.vars  in
-      match uu____1627 with
-      | FStar_Pervasives_Native.Some n1 ->
-          let uu____1655 = should_invalidate_cache n1 use_cache  in
-          if uu____1655
-=======
-      let uu____1621 = FStar_ST.op_Bang c.FStar_Syntax_Syntax.vars in
+      let uu____1621 = FStar_ST.op_Bang c.FStar_Syntax_Syntax.vars  in
       match uu____1621 with
       | FStar_Pervasives_Native.Some n1 ->
-          let uu____1649 = should_invalidate_cache n1 use_cache in
+          let uu____1649 = should_invalidate_cache n1 use_cache  in
           if uu____1649
->>>>>>> 207b6569
           then
             (FStar_ST.op_Colon_Equals c.FStar_Syntax_Syntax.vars
                FStar_Pervasives_Native.None;
              free_names_and_uvars_comp c use_cache)
           else
-<<<<<<< HEAD
-            (let uu____1682 = FStar_Syntax_Syntax.new_fv_set ()  in
-             (n1, uu____1682))
-      | uu____1687 ->
-=======
-            (let uu____1676 = FStar_Syntax_Syntax.new_fv_set () in
+            (let uu____1676 = FStar_Syntax_Syntax.new_fv_set ()  in
              (n1, uu____1676))
       | uu____1681 ->
->>>>>>> 207b6569
           let n1 =
             match c.FStar_Syntax_Syntax.n with
             | FStar_Syntax_Syntax.GTotal (t,FStar_Pervasives_Native.None ) ->
@@ -583,23 +426,13 @@
                 free_names_and_uvars t use_cache
             | FStar_Syntax_Syntax.GTotal (t,FStar_Pervasives_Native.Some u)
                 ->
-<<<<<<< HEAD
-                let uu____1725 = free_univs u  in
-                let uu____1732 = free_names_and_uvars t use_cache  in
-                union uu____1725 uu____1732
-            | FStar_Syntax_Syntax.Total (t,FStar_Pervasives_Native.Some u) ->
-                let uu____1747 = free_univs u  in
-                let uu____1754 = free_names_and_uvars t use_cache  in
-                union uu____1747 uu____1754
-=======
-                let uu____1719 = free_univs u in
-                let uu____1726 = free_names_and_uvars t use_cache in
+                let uu____1719 = free_univs u  in
+                let uu____1726 = free_names_and_uvars t use_cache  in
                 union uu____1719 uu____1726
             | FStar_Syntax_Syntax.Total (t,FStar_Pervasives_Native.Some u) ->
-                let uu____1741 = free_univs u in
-                let uu____1748 = free_names_and_uvars t use_cache in
+                let uu____1741 = free_univs u  in
+                let uu____1748 = free_names_and_uvars t use_cache  in
                 union uu____1741 uu____1748
->>>>>>> 207b6569
             | FStar_Syntax_Syntax.Comp ct ->
                 let us =
                   let uu____1757 =
@@ -607,23 +440,14 @@
                       use_cache
                      in
                   free_names_and_uvars_args
-<<<<<<< HEAD
-                    ct.FStar_Syntax_Syntax.effect_args uu____1763 use_cache
+                    ct.FStar_Syntax_Syntax.effect_args uu____1757 use_cache
                    in
                 FStar_List.fold_left
                   (fun us1  ->
                      fun u  ->
-                       let uu____1787 = free_univs u  in union us1 uu____1787)
+                       let uu____1781 = free_univs u  in union us1 uu____1781)
                   us ct.FStar_Syntax_Syntax.comp_univs
              in
-=======
-                    ct.FStar_Syntax_Syntax.effect_args uu____1757 use_cache in
-                FStar_List.fold_left
-                  (fun us1  ->
-                     fun u  ->
-                       let uu____1781 = free_univs u in union us1 uu____1781)
-                  us ct.FStar_Syntax_Syntax.comp_univs in
->>>>>>> 207b6569
           (FStar_ST.op_Colon_Equals c.FStar_Syntax_Syntax.vars
              (FStar_Pervasives_Native.Some (FStar_Pervasives_Native.fst n1));
            n1)
@@ -635,143 +459,79 @@
       (Prims.op_Negation use_cache) ||
         ((let uu____1813 =
             FStar_All.pipe_right n1.FStar_Syntax_Syntax.free_uvars
-<<<<<<< HEAD
               FStar_Util.set_elements
              in
-          FStar_All.pipe_right uu____1819
-            (FStar_Util.for_some
-               (fun uu____1919  ->
-                  match uu____1919 with
-                  | (u,uu____1927) ->
-                      let uu____1932 = FStar_Syntax_Unionfind.find u  in
-                      (match uu____1932 with
-                       | FStar_Pervasives_Native.Some uu____1935 -> true
-                       | uu____1936 -> false))))
-=======
-              FStar_Util.set_elements in
           FStar_All.pipe_right uu____1813
             (FStar_Util.for_some
                (fun uu____1913  ->
                   match uu____1913 with
                   | (u,uu____1921) ->
-                      let uu____1926 = FStar_Syntax_Unionfind.find u in
+                      let uu____1926 = FStar_Syntax_Unionfind.find u  in
                       (match uu____1926 with
                        | FStar_Pervasives_Native.Some uu____1929 -> true
                        | uu____1930 -> false))))
->>>>>>> 207b6569
            ||
            (let uu____1934 =
               FStar_All.pipe_right n1.FStar_Syntax_Syntax.free_univs
-<<<<<<< HEAD
                 FStar_Util.set_elements
                in
-            FStar_All.pipe_right uu____1940
-              (FStar_Util.for_some
-                 (fun u  ->
-                    let uu____1953 = FStar_Syntax_Unionfind.univ_find u  in
-                    match uu____1953 with
-                    | FStar_Pervasives_Native.Some uu____1956 -> true
-=======
-                FStar_Util.set_elements in
             FStar_All.pipe_right uu____1934
               (FStar_Util.for_some
                  (fun u  ->
-                    let uu____1947 = FStar_Syntax_Unionfind.univ_find u in
+                    let uu____1947 = FStar_Syntax_Unionfind.univ_find u  in
                     match uu____1947 with
                     | FStar_Pervasives_Native.Some uu____1950 -> true
->>>>>>> 207b6569
                     | FStar_Pervasives_Native.None  -> false))))
 
 let names : FStar_Syntax_Syntax.term -> FStar_Syntax_Syntax.bv FStar_Util.set
   =
   fun t  ->
-<<<<<<< HEAD
-    let uu____1963 =
-      let uu____1964 = free_names_and_uvars t true  in
-      FStar_Pervasives_Native.fst uu____1964  in
-    uu____1963.FStar_Syntax_Syntax.free_names
+    let uu____1957 =
+      let uu____1958 = free_names_and_uvars t true  in
+      FStar_Pervasives_Native.fst uu____1958  in
+    uu____1957.FStar_Syntax_Syntax.free_names
   
 let uvars :
-=======
-    let uu____1957 =
-      let uu____1958 = free_names_and_uvars t true in
-      FStar_Pervasives_Native.fst uu____1958 in
-    uu____1957.FStar_Syntax_Syntax.free_names
-let uvars:
->>>>>>> 207b6569
   FStar_Syntax_Syntax.term ->
     (FStar_Syntax_Syntax.uvar,FStar_Syntax_Syntax.typ)
       FStar_Pervasives_Native.tuple2 FStar_Util.set
   =
   fun t  ->
-<<<<<<< HEAD
-    let uu____1983 =
-      let uu____1984 = free_names_and_uvars t true  in
-      FStar_Pervasives_Native.fst uu____1984  in
-    uu____1983.FStar_Syntax_Syntax.free_uvars
+    let uu____1977 =
+      let uu____1978 = free_names_and_uvars t true  in
+      FStar_Pervasives_Native.fst uu____1978  in
+    uu____1977.FStar_Syntax_Syntax.free_uvars
   
 let univs :
-=======
-    let uu____1977 =
-      let uu____1978 = free_names_and_uvars t true in
-      FStar_Pervasives_Native.fst uu____1978 in
-    uu____1977.FStar_Syntax_Syntax.free_uvars
-let univs:
->>>>>>> 207b6569
   FStar_Syntax_Syntax.term ->
     FStar_Syntax_Syntax.universe_uvar FStar_Util.set
   =
   fun t  ->
-<<<<<<< HEAD
-    let uu____1999 =
-      let uu____2000 = free_names_and_uvars t true  in
-      FStar_Pervasives_Native.fst uu____2000  in
-    uu____1999.FStar_Syntax_Syntax.free_univs
+    let uu____1993 =
+      let uu____1994 = free_names_and_uvars t true  in
+      FStar_Pervasives_Native.fst uu____1994  in
+    uu____1993.FStar_Syntax_Syntax.free_univs
   
 let univnames :
-  FStar_Syntax_Syntax.term -> FStar_Syntax_Syntax.univ_name FStar_Util.set =
+  FStar_Syntax_Syntax.term ->
+    FStar_Syntax_Syntax.univ_name FStar_Util.fifo_set
+  =
   fun t  ->
-    let uu____2015 =
-      let uu____2016 = free_names_and_uvars t true  in
-      FStar_Pervasives_Native.fst uu____2016  in
-    uu____2015.FStar_Syntax_Syntax.free_univ_names
+    let uu____2009 =
+      let uu____2010 = free_names_and_uvars t true  in
+      FStar_Pervasives_Native.fst uu____2010  in
+    uu____2009.FStar_Syntax_Syntax.free_univ_names
   
 let fvars : FStar_Syntax_Syntax.term -> FStar_Ident.lident FStar_Util.set =
   fun t  ->
-    let uu____2031 = free_names_and_uvars t false  in
-    FStar_Pervasives_Native.snd uu____2031
+    let uu____2025 = free_names_and_uvars t false  in
+    FStar_Pervasives_Native.snd uu____2025
   
 let names_of_binders :
   FStar_Syntax_Syntax.binders -> FStar_Syntax_Syntax.bv FStar_Util.set =
   fun bs  ->
-    let uu____2046 =
-      let uu____2047 = free_names_and_uvars_binders bs no_free_vars true  in
-      FStar_Pervasives_Native.fst uu____2047  in
-    uu____2046.FStar_Syntax_Syntax.free_names
-  
-=======
-    let uu____1993 =
-      let uu____1994 = free_names_and_uvars t true in
-      FStar_Pervasives_Native.fst uu____1994 in
-    uu____1993.FStar_Syntax_Syntax.free_univs
-let univnames:
-  FStar_Syntax_Syntax.term ->
-    FStar_Syntax_Syntax.univ_name FStar_Util.fifo_set
-  =
-  fun t  ->
-    let uu____2009 =
-      let uu____2010 = free_names_and_uvars t true in
-      FStar_Pervasives_Native.fst uu____2010 in
-    uu____2009.FStar_Syntax_Syntax.free_univ_names
-let fvars: FStar_Syntax_Syntax.term -> FStar_Ident.lident FStar_Util.set =
-  fun t  ->
-    let uu____2025 = free_names_and_uvars t false in
-    FStar_Pervasives_Native.snd uu____2025
-let names_of_binders:
-  FStar_Syntax_Syntax.binders -> FStar_Syntax_Syntax.bv FStar_Util.set =
-  fun bs  ->
     let uu____2040 =
-      let uu____2041 = free_names_and_uvars_binders bs no_free_vars true in
-      FStar_Pervasives_Native.fst uu____2041 in
+      let uu____2041 = free_names_and_uvars_binders bs no_free_vars true  in
+      FStar_Pervasives_Native.fst uu____2041  in
     uu____2040.FStar_Syntax_Syntax.free_names
->>>>>>> 207b6569
+  