--- conflicted
+++ resolved
@@ -19,30 +19,18 @@
       FStar_Pervasives_Native.tuple2
   =
   fun fv  ->
-<<<<<<< HEAD
-    let uu____44 =
-      let uu____47 = FStar_Syntax_Syntax.new_fv_set () in
-      FStar_Util.set_add
-        (fv.FStar_Syntax_Syntax.fv_name).FStar_Syntax_Syntax.v uu____47 in
-    ((FStar_Pervasives_Native.fst no_free_vars), uu____44)
-=======
     let uu____43 =
       let uu____46 = FStar_Syntax_Syntax.new_fv_set () in
       FStar_Util.set_add
         (fv.FStar_Syntax_Syntax.fv_name).FStar_Syntax_Syntax.v uu____46 in
     ((FStar_Pervasives_Native.fst no_free_vars), uu____43)
->>>>>>> 8e4e5b5b
 let singleton_bv:
   FStar_Syntax_Syntax.bv ->
     (FStar_Syntax_Syntax.free_vars,FStar_Ident.lident FStar_Util.set)
       FStar_Pervasives_Native.tuple2
   =
   fun x  ->
-<<<<<<< HEAD
-    ((let uu___147_67 = FStar_Pervasives_Native.fst no_free_vars in
-=======
     ((let uu___193_65 = FStar_Pervasives_Native.fst no_free_vars in
->>>>>>> 8e4e5b5b
       {
         FStar_Syntax_Syntax.free_names = [x];
         FStar_Syntax_Syntax.free_uvars =
@@ -62,11 +50,7 @@
       FStar_Pervasives_Native.tuple2
   =
   fun x  ->
-<<<<<<< HEAD
-    ((let uu___148_117 = FStar_Pervasives_Native.fst no_free_vars in
-=======
     ((let uu___194_114 = FStar_Pervasives_Native.fst no_free_vars in
->>>>>>> 8e4e5b5b
       {
         FStar_Syntax_Syntax.free_names =
           (uu___194_114.FStar_Syntax_Syntax.free_names);
@@ -82,11 +66,7 @@
       FStar_Pervasives_Native.tuple2
   =
   fun x  ->
-<<<<<<< HEAD
-    ((let uu___149_167 = FStar_Pervasives_Native.fst no_free_vars in
-=======
     ((let uu___195_163 = FStar_Pervasives_Native.fst no_free_vars in
->>>>>>> 8e4e5b5b
       {
         FStar_Syntax_Syntax.free_names =
           (uu___195_163.FStar_Syntax_Syntax.free_names);
@@ -102,11 +82,7 @@
       FStar_Pervasives_Native.tuple2
   =
   fun x  ->
-<<<<<<< HEAD
-    ((let uu___150_185 = FStar_Pervasives_Native.fst no_free_vars in
-=======
     ((let uu___196_180 = FStar_Pervasives_Native.fst no_free_vars in
->>>>>>> 8e4e5b5b
       {
         FStar_Syntax_Syntax.free_names =
           (uu___196_180.FStar_Syntax_Syntax.free_names);
@@ -117,13 +93,8 @@
         FStar_Syntax_Syntax.free_univ_names = [x]
       }), (FStar_Pervasives_Native.snd no_free_vars))
 let union:
-<<<<<<< HEAD
-  'Auu____196 .
-    (FStar_Syntax_Syntax.free_vars,'Auu____196 FStar_Util.set)
-=======
   'Auu____188 .
     (FStar_Syntax_Syntax.free_vars,'Auu____188 FStar_Util.set)
->>>>>>> 8e4e5b5b
       FStar_Pervasives_Native.tuple2 ->
       (FStar_Syntax_Syntax.free_vars,'Auu____188 FStar_Util.set)
         FStar_Pervasives_Native.tuple2 ->
@@ -152,24 +123,15 @@
            (FStar_List.append
               (FStar_Pervasives_Native.fst f2).FStar_Syntax_Syntax.free_univ_names
               (FStar_Pervasives_Native.fst f1).FStar_Syntax_Syntax.free_univ_names)
-<<<<<<< HEAD
-       }, uu____235)
-=======
        }, uu____227)
->>>>>>> 8e4e5b5b
 let rec free_univs:
   FStar_Syntax_Syntax.universe ->
     (FStar_Syntax_Syntax.free_vars,FStar_Ident.lident FStar_Util.set)
       FStar_Pervasives_Native.tuple2
   =
   fun u  ->
-<<<<<<< HEAD
-    let uu____286 = FStar_Syntax_Subst.compress_univ u in
-    match uu____286 with
-=======
     let uu____277 = FStar_Syntax_Subst.compress_univ u in
     match uu____277 with
->>>>>>> 8e4e5b5b
     | FStar_Syntax_Syntax.U_zero  -> no_free_vars
     | FStar_Syntax_Syntax.U_bvar uu____284 -> no_free_vars
     | FStar_Syntax_Syntax.U_unknown  -> no_free_vars
@@ -178,11 +140,7 @@
     | FStar_Syntax_Syntax.U_max us ->
         FStar_List.fold_left
           (fun out  ->
-<<<<<<< HEAD
-             fun x  -> let uu____316 = free_univs x in union out uu____316)
-=======
              fun x  -> let uu____307 = free_univs x in union out uu____307)
->>>>>>> 8e4e5b5b
           no_free_vars us
     | FStar_Syntax_Syntax.U_unif u1 -> singleton_univ u1
 let rec free_names_and_uvs':
@@ -200,11 +158,7 @@
                         let uu____486 =
                           free_names_and_uvars x.FStar_Syntax_Syntax.sort
                             use_cache in
-<<<<<<< HEAD
-                        union n1 uu____495) no_free_vars) in
-=======
                         union n1 uu____486) no_free_vars) in
->>>>>>> 8e4e5b5b
         union from_binders from_body in
       let t = FStar_Syntax_Subst.compress tm in
       match t.FStar_Syntax_Syntax.n with
@@ -220,25 +174,6 @@
           let f = free_names_and_uvars t1 use_cache in
           FStar_List.fold_left
             (fun out  ->
-<<<<<<< HEAD
-               fun u  -> let uu____601 = free_univs u in union out uu____601)
-            f us
-      | FStar_Syntax_Syntax.Tm_abs (bs,t1,uu____610) ->
-          let uu____631 = free_names_and_uvars t1 use_cache in
-          aux_binders bs uu____631
-      | FStar_Syntax_Syntax.Tm_arrow (bs,c) ->
-          let uu____656 = free_names_and_uvars_comp c use_cache in
-          aux_binders bs uu____656
-      | FStar_Syntax_Syntax.Tm_refine (bv,t1) ->
-          let uu____669 = free_names_and_uvars t1 use_cache in
-          aux_binders [(bv, FStar_Pervasives_Native.None)] uu____669
-      | FStar_Syntax_Syntax.Tm_app (t1,args) ->
-          let uu____712 = free_names_and_uvars t1 use_cache in
-          free_names_and_uvars_args args uu____712 use_cache
-      | FStar_Syntax_Syntax.Tm_match (t1,pats) ->
-          let uu____757 =
-            let uu____782 = free_names_and_uvars t1 use_cache in
-=======
                fun u  -> let uu____592 = free_univs u in union out uu____592)
             f us
       | FStar_Syntax_Syntax.Tm_abs (bs,t1,uu____601) ->
@@ -256,7 +191,6 @@
       | FStar_Syntax_Syntax.Tm_match (t1,pats) ->
           let uu____748 =
             let uu____773 = free_names_and_uvars t1 use_cache in
->>>>>>> 8e4e5b5b
             FStar_List.fold_left
               (fun n1  ->
                  fun uu____808  ->
@@ -269,32 +203,19 @@
                              free_names_and_uvars w use_cache in
                        let n2 = free_names_and_uvars t2 use_cache in
                        let n3 =
-<<<<<<< HEAD
-                         let uu____891 = FStar_Syntax_Syntax.pat_bvs p in
-                         FStar_All.pipe_right uu____891
-=======
                          let uu____882 = FStar_Syntax_Syntax.pat_bvs p in
                          FStar_All.pipe_right uu____882
->>>>>>> 8e4e5b5b
                            (FStar_List.fold_left
                               (fun n3  ->
                                  fun x  ->
                                    let uu____910 =
                                      free_names_and_uvars
                                        x.FStar_Syntax_Syntax.sort use_cache in
-<<<<<<< HEAD
-                                   union n3 uu____919) n1) in
-                       let uu____926 = union n11 n2 in union n3 uu____926)
-              uu____782 in
-          FStar_All.pipe_right pats uu____757
-      | FStar_Syntax_Syntax.Tm_ascribed (t1,asc,uu____957) ->
-=======
                                    union n3 uu____910) n1) in
                        let uu____917 = union n11 n2 in union n3 uu____917)
               uu____773 in
           FStar_All.pipe_right pats uu____748
       | FStar_Syntax_Syntax.Tm_ascribed (t1,asc,uu____948) ->
->>>>>>> 8e4e5b5b
           let u1 = free_names_and_uvars t1 use_cache in
           let u2 =
             match FStar_Pervasives_Native.fst asc with
@@ -303,21 +224,12 @@
           (match FStar_Pervasives_Native.snd asc with
            | FStar_Pervasives_Native.None  -> union u1 u2
            | FStar_Pervasives_Native.Some tac ->
-<<<<<<< HEAD
-               let uu____1063 = union u1 u2 in
-               let uu____1070 = free_names_and_uvars tac use_cache in
-               union uu____1063 uu____1070)
-      | FStar_Syntax_Syntax.Tm_let (lbs,t1) ->
-          let uu____1095 =
-            let uu____1106 = free_names_and_uvars t1 use_cache in
-=======
                let uu____1054 = union u1 u2 in
                let uu____1061 = free_names_and_uvars tac use_cache in
                union uu____1054 uu____1061)
       | FStar_Syntax_Syntax.Tm_let (lbs,t1) ->
           let uu____1086 =
             let uu____1097 = free_names_and_uvars t1 use_cache in
->>>>>>> 8e4e5b5b
             FStar_List.fold_left
               (fun n1  ->
                  fun lb  ->
@@ -325,17 +237,6 @@
                      let uu____1128 =
                        free_names_and_uvars lb.FStar_Syntax_Syntax.lbtyp
                          use_cache in
-<<<<<<< HEAD
-                     let uu____1144 =
-                       free_names_and_uvars lb.FStar_Syntax_Syntax.lbdef
-                         use_cache in
-                     union uu____1137 uu____1144 in
-                   union n1 uu____1130) uu____1106 in
-          FStar_All.pipe_right (FStar_Pervasives_Native.snd lbs) uu____1095
-      | FStar_Syntax_Syntax.Tm_meta
-          (t1,FStar_Syntax_Syntax.Meta_pattern args) ->
-          let uu____1177 = free_names_and_uvars t1 use_cache in
-=======
                      let uu____1135 =
                        free_names_and_uvars lb.FStar_Syntax_Syntax.lbdef
                          use_cache in
@@ -345,24 +246,15 @@
       | FStar_Syntax_Syntax.Tm_meta
           (t1,FStar_Syntax_Syntax.Meta_pattern args) ->
           let uu____1168 = free_names_and_uvars t1 use_cache in
->>>>>>> 8e4e5b5b
           FStar_List.fold_right
             (fun a  -> fun acc  -> free_names_and_uvars_args a acc use_cache)
             args uu____1168
       | FStar_Syntax_Syntax.Tm_meta
-<<<<<<< HEAD
-          (t1,FStar_Syntax_Syntax.Meta_monadic (uu____1217,t')) ->
-          let uu____1227 = free_names_and_uvars t1 use_cache in
-          let uu____1234 = free_names_and_uvars t' use_cache in
-          union uu____1227 uu____1234
-      | FStar_Syntax_Syntax.Tm_meta (t1,uu____1242) ->
-=======
           (t1,FStar_Syntax_Syntax.Meta_monadic (uu____1208,t')) ->
           let uu____1218 = free_names_and_uvars t1 use_cache in
           let uu____1225 = free_names_and_uvars t' use_cache in
           union uu____1218 uu____1225
       | FStar_Syntax_Syntax.Tm_meta (t1,uu____1233) ->
->>>>>>> 8e4e5b5b
           free_names_and_uvars t1 use_cache
 and free_names_and_uvars:
   FStar_Syntax_Syntax.term' FStar_Syntax_Syntax.syntax ->
@@ -373,16 +265,6 @@
   fun t  ->
     fun use_cache  ->
       let t1 = FStar_Syntax_Subst.compress t in
-<<<<<<< HEAD
-      let uu____1252 = FStar_ST.op_Bang t1.FStar_Syntax_Syntax.vars in
-      match uu____1252 with
-      | FStar_Pervasives_Native.Some n1 when
-          let uu____1280 = should_invalidate_cache n1 use_cache in
-          Prims.op_Negation uu____1280 ->
-          let uu____1281 = FStar_Syntax_Syntax.new_fv_set () in
-          (n1, uu____1281)
-      | uu____1286 ->
-=======
       let uu____1243 = FStar_ST.op_Bang t1.FStar_Syntax_Syntax.vars in
       match uu____1243 with
       | FStar_Pervasives_Native.Some n1 when
@@ -391,7 +273,6 @@
           let uu____1304 = FStar_Syntax_Syntax.new_fv_set () in
           (n1, uu____1304)
       | uu____1309 ->
->>>>>>> 8e4e5b5b
           (FStar_ST.op_Colon_Equals t1.FStar_Syntax_Syntax.vars
              FStar_Pervasives_Native.None;
            (let n1 = free_names_and_uvs' t1 use_cache in
@@ -410,19 +291,11 @@
         FStar_All.pipe_right args
           (FStar_List.fold_left
              (fun n1  ->
-<<<<<<< HEAD
-                fun uu____1379  ->
-                  match uu____1379 with
-                  | (x,uu____1399) ->
-                      let uu____1404 = free_names_and_uvars x use_cache in
-                      union n1 uu____1404) acc)
-=======
                 fun uu____1466  ->
                   match uu____1466 with
                   | (x,uu____1486) ->
                       let uu____1491 = free_names_and_uvars x use_cache in
                       union n1 uu____1491) acc)
->>>>>>> 8e4e5b5b
 and free_names_and_uvars_binders:
   FStar_Syntax_Syntax.binders ->
     (FStar_Syntax_Syntax.free_vars,FStar_Ident.lident FStar_Util.set)
@@ -443,11 +316,7 @@
                       let uu____1548 =
                         free_names_and_uvars x.FStar_Syntax_Syntax.sort
                           use_cache in
-<<<<<<< HEAD
-                      union n1 uu____1461) acc)
-=======
                       union n1 uu____1548) acc)
->>>>>>> 8e4e5b5b
 and free_names_and_uvars_comp:
   FStar_Syntax_Syntax.comp' FStar_Syntax_Syntax.syntax ->
     Prims.bool ->
@@ -456,33 +325,19 @@
   =
   fun c  ->
     fun use_cache  ->
-<<<<<<< HEAD
-      let uu____1472 = FStar_ST.op_Bang c.FStar_Syntax_Syntax.vars in
-      match uu____1472 with
-      | FStar_Pervasives_Native.Some n1 ->
-          let uu____1500 = should_invalidate_cache n1 use_cache in
-          if uu____1500
-=======
       let uu____1559 = FStar_ST.op_Bang c.FStar_Syntax_Syntax.vars in
       match uu____1559 with
       | FStar_Pervasives_Native.Some n1 ->
           let uu____1619 = should_invalidate_cache n1 use_cache in
           if uu____1619
->>>>>>> 8e4e5b5b
           then
             (FStar_ST.op_Colon_Equals c.FStar_Syntax_Syntax.vars
                FStar_Pervasives_Native.None;
              free_names_and_uvars_comp c use_cache)
           else
-<<<<<<< HEAD
-            (let uu____1527 = FStar_Syntax_Syntax.new_fv_set () in
-             (n1, uu____1527))
-      | uu____1532 ->
-=======
             (let uu____1678 = FStar_Syntax_Syntax.new_fv_set () in
              (n1, uu____1678))
       | uu____1683 ->
->>>>>>> 8e4e5b5b
           let n1 =
             match c.FStar_Syntax_Syntax.n with
             | FStar_Syntax_Syntax.GTotal (t,FStar_Pervasives_Native.None ) ->
@@ -491,15 +346,6 @@
                 free_names_and_uvars t use_cache
             | FStar_Syntax_Syntax.GTotal (t,FStar_Pervasives_Native.Some u)
                 ->
-<<<<<<< HEAD
-                let uu____1570 = free_univs u in
-                let uu____1577 = free_names_and_uvars t use_cache in
-                union uu____1570 uu____1577
-            | FStar_Syntax_Syntax.Total (t,FStar_Pervasives_Native.Some u) ->
-                let uu____1592 = free_univs u in
-                let uu____1599 = free_names_and_uvars t use_cache in
-                union uu____1592 uu____1599
-=======
                 let uu____1721 = free_univs u in
                 let uu____1728 = free_names_and_uvars t use_cache in
                 union uu____1721 uu____1728
@@ -507,26 +353,17 @@
                 let uu____1743 = free_univs u in
                 let uu____1750 = free_names_and_uvars t use_cache in
                 union uu____1743 uu____1750
->>>>>>> 8e4e5b5b
             | FStar_Syntax_Syntax.Comp ct ->
                 let us =
                   let uu____1759 =
                     free_names_and_uvars ct.FStar_Syntax_Syntax.result_typ
                       use_cache in
                   free_names_and_uvars_args
-<<<<<<< HEAD
-                    ct.FStar_Syntax_Syntax.effect_args uu____1608 use_cache in
-                FStar_List.fold_left
-                  (fun us1  ->
-                     fun u  ->
-                       let uu____1632 = free_univs u in union us1 uu____1632)
-=======
                     ct.FStar_Syntax_Syntax.effect_args uu____1759 use_cache in
                 FStar_List.fold_left
                   (fun us1  ->
                      fun u  ->
                        let uu____1783 = free_univs u in union us1 uu____1783)
->>>>>>> 8e4e5b5b
                   us ct.FStar_Syntax_Syntax.comp_univs in
           (FStar_ST.op_Colon_Equals c.FStar_Syntax_Syntax.vars
              (FStar_Pervasives_Native.Some (FStar_Pervasives_Native.fst n1));
@@ -538,15 +375,6 @@
       (Prims.op_Negation use_cache) ||
         ((FStar_All.pipe_right n1.FStar_Syntax_Syntax.free_uvars
             (FStar_Util.for_some
-<<<<<<< HEAD
-               (fun uu____1691  ->
-                  match uu____1691 with
-                  | (u,uu____1699) ->
-                      let uu____1704 = FStar_Syntax_Unionfind.find u in
-                      (match uu____1704 with
-                       | FStar_Pervasives_Native.Some uu____1707 -> true
-                       | uu____1708 -> false))))
-=======
                (fun uu____1874  ->
                   match uu____1874 with
                   | (u,uu____1882) ->
@@ -554,21 +382,10 @@
                       (match uu____1887 with
                        | FStar_Pervasives_Native.Some uu____1890 -> true
                        | uu____1891 -> false))))
->>>>>>> 8e4e5b5b
            ||
            (FStar_All.pipe_right n1.FStar_Syntax_Syntax.free_univs
               (FStar_Util.for_some
                  (fun u  ->
-<<<<<<< HEAD
-                    let uu____1717 = FStar_Syntax_Unionfind.univ_find u in
-                    match uu____1717 with
-                    | FStar_Pervasives_Native.Some uu____1720 -> true
-                    | FStar_Pervasives_Native.None  -> false))))
-let compare_uv:
-  'Auu____1729 'Auu____1730 .
-    (FStar_Syntax_Syntax.uvar,'Auu____1730) FStar_Pervasives_Native.tuple2 ->
-      (FStar_Syntax_Syntax.uvar,'Auu____1729) FStar_Pervasives_Native.tuple2
-=======
                     let uu____1900 = FStar_Syntax_Unionfind.univ_find u in
                     match uu____1900 with
                     | FStar_Pervasives_Native.Some uu____1903 -> true
@@ -577,20 +394,10 @@
   'Auu____1908 'Auu____1909 .
     (FStar_Syntax_Syntax.uvar,'Auu____1909) FStar_Pervasives_Native.tuple2 ->
       (FStar_Syntax_Syntax.uvar,'Auu____1908) FStar_Pervasives_Native.tuple2
->>>>>>> 8e4e5b5b
         -> Prims.int
   =
   fun uv1  ->
     fun uv2  ->
-<<<<<<< HEAD
-      let uu____1755 =
-        FStar_Syntax_Unionfind.uvar_id (FStar_Pervasives_Native.fst uv1) in
-      let uu____1756 =
-        FStar_Syntax_Unionfind.uvar_id (FStar_Pervasives_Native.fst uv2) in
-      uu____1755 - uu____1756
-let new_uv_set: Prims.unit -> FStar_Syntax_Syntax.uvars =
-  fun uu____1760  -> FStar_Util.new_set compare_uv
-=======
       let uu____1934 =
         FStar_Syntax_Unionfind.uvar_id (FStar_Pervasives_Native.fst uv1) in
       let uu____1935 =
@@ -598,30 +405,12 @@
       uu____1934 - uu____1935
 let new_uv_set: Prims.unit -> FStar_Syntax_Syntax.uvars =
   fun uu____1938  -> FStar_Util.new_set compare_uv
->>>>>>> 8e4e5b5b
 let compare_universe_uvar:
   FStar_Syntax_Syntax.universe_uvar ->
     FStar_Syntax_Syntax.universe_uvar -> Prims.int
   =
   fun x  ->
     fun y  ->
-<<<<<<< HEAD
-      let uu____1779 = FStar_Syntax_Unionfind.univ_uvar_id x in
-      let uu____1780 = FStar_Syntax_Unionfind.univ_uvar_id y in
-      uu____1779 - uu____1780
-let new_universe_uvar_set:
-  Prims.unit -> FStar_Syntax_Syntax.universe_uvar FStar_Util.set =
-  fun uu____1786  -> FStar_Util.new_set compare_universe_uvar
-let names: FStar_Syntax_Syntax.term -> FStar_Syntax_Syntax.bv FStar_Util.set
-  =
-  fun t  ->
-    let uu____1795 =
-      let uu____1798 =
-        let uu____1799 = free_names_and_uvars t true in
-        FStar_Pervasives_Native.fst uu____1799 in
-      uu____1798.FStar_Syntax_Syntax.free_names in
-    FStar_Util.as_set uu____1795 FStar_Syntax_Syntax.order_bv
-=======
       let uu____1955 = FStar_Syntax_Unionfind.univ_uvar_id x in
       let uu____1956 = FStar_Syntax_Unionfind.univ_uvar_id y in
       uu____1955 - uu____1956
@@ -637,74 +426,34 @@
         FStar_Pervasives_Native.fst uu____1973 in
       uu____1972.FStar_Syntax_Syntax.free_names in
     FStar_Util.as_set uu____1969 FStar_Syntax_Syntax.order_bv
->>>>>>> 8e4e5b5b
 let uvars:
   FStar_Syntax_Syntax.term ->
     (FStar_Syntax_Syntax.uvar,FStar_Syntax_Syntax.typ)
       FStar_Pervasives_Native.tuple2 FStar_Util.set
   =
   fun t  ->
-<<<<<<< HEAD
-    let uu____1818 =
-      let uu____1837 =
-        let uu____1838 = free_names_and_uvars t true in
-        FStar_Pervasives_Native.fst uu____1838 in
-      uu____1837.FStar_Syntax_Syntax.free_uvars in
-    FStar_Util.as_set uu____1818 compare_uv
-=======
     let uu____1991 =
       let uu____2010 =
         let uu____2011 = free_names_and_uvars t true in
         FStar_Pervasives_Native.fst uu____2011 in
       uu____2010.FStar_Syntax_Syntax.free_uvars in
     FStar_Util.as_set uu____1991 compare_uv
->>>>>>> 8e4e5b5b
 let univs:
   FStar_Syntax_Syntax.term ->
     FStar_Syntax_Syntax.universe_uvar FStar_Util.set
   =
   fun t  ->
-<<<<<<< HEAD
-    let uu____1873 =
-      let uu____1876 =
-        let uu____1877 = free_names_and_uvars t true in
-        FStar_Pervasives_Native.fst uu____1877 in
-      uu____1876.FStar_Syntax_Syntax.free_univs in
-    FStar_Util.as_set uu____1873 compare_universe_uvar
-=======
     let uu____2045 =
       let uu____2048 =
         let uu____2049 = free_names_and_uvars t true in
         FStar_Pervasives_Native.fst uu____2049 in
       uu____2048.FStar_Syntax_Syntax.free_univs in
     FStar_Util.as_set uu____2045 compare_universe_uvar
->>>>>>> 8e4e5b5b
 let univnames:
   FStar_Syntax_Syntax.term ->
     FStar_Syntax_Syntax.univ_name FStar_Util.fifo_set
   =
   fun t  ->
-<<<<<<< HEAD
-    let uu____1892 =
-      let uu____1895 =
-        let uu____1896 = free_names_and_uvars t true in
-        FStar_Pervasives_Native.fst uu____1896 in
-      uu____1895.FStar_Syntax_Syntax.free_univ_names in
-    FStar_Util.as_fifo_set uu____1892 FStar_Syntax_Syntax.order_univ_name
-let fvars: FStar_Syntax_Syntax.term -> FStar_Ident.lident FStar_Util.set =
-  fun t  ->
-    let uu____1911 = free_names_and_uvars t false in
-    FStar_Pervasives_Native.snd uu____1911
-let names_of_binders:
-  FStar_Syntax_Syntax.binders -> FStar_Syntax_Syntax.bv FStar_Util.set =
-  fun bs  ->
-    let uu____1926 =
-      let uu____1929 =
-        let uu____1930 = free_names_and_uvars_binders bs no_free_vars true in
-        FStar_Pervasives_Native.fst uu____1930 in
-      uu____1929.FStar_Syntax_Syntax.free_names in
-    FStar_Util.as_set uu____1926 FStar_Syntax_Syntax.order_bv
-=======
     let uu____2063 =
       let uu____2066 =
         let uu____2067 = free_names_and_uvars t true in
@@ -723,5 +472,4 @@
         let uu____2099 = free_names_and_uvars_binders bs no_free_vars true in
         FStar_Pervasives_Native.fst uu____2099 in
       uu____2098.FStar_Syntax_Syntax.free_names in
-    FStar_Util.as_set uu____2095 FStar_Syntax_Syntax.order_bv
->>>>>>> 8e4e5b5b
+    FStar_Util.as_set uu____2095 FStar_Syntax_Syntax.order_bv