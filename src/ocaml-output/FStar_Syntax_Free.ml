--- conflicted
+++ resolved
@@ -1,519 +1,5 @@
-
 open Prims
-open FStar_Pervasives
-
 type free_vars_and_fvars =
-<<<<<<< HEAD
-(FStar_Syntax_Syntax.free_vars * FStar_Ident.lident FStar_Util.set)
-
-
-let no_free_vars : (FStar_Syntax_Syntax.free_vars * FStar_Ident.lident FStar_Util.set) = (
-
-let uu____13 = (FStar_Syntax_Syntax.new_fv_set ())
-in (({FStar_Syntax_Syntax.free_names = []; FStar_Syntax_Syntax.free_uvars = []; FStar_Syntax_Syntax.free_univs = []; FStar_Syntax_Syntax.free_univ_names = []}), (uu____13)))
-
-
-let singleton_fvar : FStar_Syntax_Syntax.fv  ->  (FStar_Syntax_Syntax.free_vars * FStar_Ident.lident FStar_Util.set) = (fun fv -> (
-
-let uu____45 = (
-
-let uu____48 = (FStar_Syntax_Syntax.new_fv_set ())
-in (FStar_Util.set_add fv.FStar_Syntax_Syntax.fv_name.FStar_Syntax_Syntax.v uu____48))
-in (((FStar_Pervasives_Native.fst no_free_vars)), (uu____45))))
-
-
-let singleton_bv : FStar_Syntax_Syntax.bv  ->  (FStar_Syntax_Syntax.free_vars * FStar_Ident.lident FStar_Util.set) = (fun x -> (((
-
-let uu___28_69 = (FStar_Pervasives_Native.fst no_free_vars)
-in {FStar_Syntax_Syntax.free_names = (x)::[]; FStar_Syntax_Syntax.free_uvars = uu___28_69.FStar_Syntax_Syntax.free_uvars; FStar_Syntax_Syntax.free_univs = uu___28_69.FStar_Syntax_Syntax.free_univs; FStar_Syntax_Syntax.free_univ_names = uu___28_69.FStar_Syntax_Syntax.free_univ_names})), ((FStar_Pervasives_Native.snd no_free_vars))))
-
-
-let singleton_uv : ((FStar_Syntax_Syntax.term' FStar_Syntax_Syntax.syntax FStar_Pervasives_Native.option FStar_Unionfind.p_uvar * FStar_Syntax_Syntax.version) * FStar_Syntax_Syntax.term' FStar_Syntax_Syntax.syntax)  ->  (FStar_Syntax_Syntax.free_vars * FStar_Ident.lident FStar_Util.set) = (fun x -> (((
-
-let uu___29_120 = (FStar_Pervasives_Native.fst no_free_vars)
-in {FStar_Syntax_Syntax.free_names = uu___29_120.FStar_Syntax_Syntax.free_names; FStar_Syntax_Syntax.free_uvars = (x)::[]; FStar_Syntax_Syntax.free_univs = uu___29_120.FStar_Syntax_Syntax.free_univs; FStar_Syntax_Syntax.free_univ_names = uu___29_120.FStar_Syntax_Syntax.free_univ_names})), ((FStar_Pervasives_Native.snd no_free_vars))))
-
-
-let singleton_univ : FStar_Syntax_Syntax.universe_uvar  ->  (FStar_Syntax_Syntax.free_vars * FStar_Ident.lident FStar_Util.set) = (fun x -> (((
-
-let uu___30_171 = (FStar_Pervasives_Native.fst no_free_vars)
-in {FStar_Syntax_Syntax.free_names = uu___30_171.FStar_Syntax_Syntax.free_names; FStar_Syntax_Syntax.free_uvars = uu___30_171.FStar_Syntax_Syntax.free_uvars; FStar_Syntax_Syntax.free_univs = (x)::[]; FStar_Syntax_Syntax.free_univ_names = uu___30_171.FStar_Syntax_Syntax.free_univ_names})), ((FStar_Pervasives_Native.snd no_free_vars))))
-
-
-let singleton_univ_name : FStar_Syntax_Syntax.univ_name  ->  (FStar_Syntax_Syntax.free_vars * FStar_Ident.lident FStar_Util.set) = (fun x -> (((
-
-let uu___31_190 = (FStar_Pervasives_Native.fst no_free_vars)
-in {FStar_Syntax_Syntax.free_names = uu___31_190.FStar_Syntax_Syntax.free_names; FStar_Syntax_Syntax.free_uvars = uu___31_190.FStar_Syntax_Syntax.free_uvars; FStar_Syntax_Syntax.free_univs = uu___31_190.FStar_Syntax_Syntax.free_univs; FStar_Syntax_Syntax.free_univ_names = (x)::[]})), ((FStar_Pervasives_Native.snd no_free_vars))))
-
-
-let union : free_vars_and_fvars  ->  free_vars_and_fvars  ->  (FStar_Syntax_Syntax.free_vars * FStar_Ident.lident FStar_Util.set) = (fun f1 f2 -> (
-
-let uu____211 = (FStar_Util.set_union (FStar_Pervasives_Native.snd f1) (FStar_Pervasives_Native.snd f2))
-in (({FStar_Syntax_Syntax.free_names = (FStar_List.append (FStar_Pervasives_Native.fst f1).FStar_Syntax_Syntax.free_names (FStar_Pervasives_Native.fst f2).FStar_Syntax_Syntax.free_names); FStar_Syntax_Syntax.free_uvars = (FStar_List.append (FStar_Pervasives_Native.fst f1).FStar_Syntax_Syntax.free_uvars (FStar_Pervasives_Native.fst f2).FStar_Syntax_Syntax.free_uvars); FStar_Syntax_Syntax.free_univs = (FStar_List.append (FStar_Pervasives_Native.fst f1).FStar_Syntax_Syntax.free_univs (FStar_Pervasives_Native.fst f2).FStar_Syntax_Syntax.free_univs); FStar_Syntax_Syntax.free_univ_names = (FStar_List.append (FStar_Pervasives_Native.fst f1).FStar_Syntax_Syntax.free_univ_names (FStar_Pervasives_Native.fst f2).FStar_Syntax_Syntax.free_univ_names)}), (uu____211))))
-
-
-let rec free_univs : FStar_Syntax_Syntax.universe  ->  (FStar_Syntax_Syntax.free_vars * FStar_Ident.lident FStar_Util.set) = (fun u -> (
-
-let uu____263 = (FStar_Syntax_Subst.compress_univ u)
-in (match (uu____263) with
-| FStar_Syntax_Syntax.U_zero -> begin
-no_free_vars
-end
-| FStar_Syntax_Syntax.U_bvar (uu____270) -> begin
-no_free_vars
-end
-| FStar_Syntax_Syntax.U_unknown -> begin
-no_free_vars
-end
-| FStar_Syntax_Syntax.U_name (uname) -> begin
-(singleton_univ_name uname)
-end
-| FStar_Syntax_Syntax.U_succ (u1) -> begin
-(free_univs u1)
-end
-| FStar_Syntax_Syntax.U_max (us) -> begin
-(FStar_List.fold_left (fun out x -> (
-
-let uu____281 = (free_univs x)
-in (union out uu____281))) no_free_vars us)
-end
-| FStar_Syntax_Syntax.U_unif (u1) -> begin
-(singleton_univ u1)
-end)))
-
-
-let rec free_names_and_uvs' : FStar_Syntax_Syntax.term  ->  Prims.bool  ->  free_vars_and_fvars = (fun tm use_cache -> (
-
-let aux_binders = (fun bs from_body -> (
-
-let from_binders = (FStar_All.pipe_right bs (FStar_List.fold_left (fun n1 uu____395 -> (match (uu____395) with
-| (x, uu____401) -> begin
-(
-
-let uu____402 = (free_names_and_uvars x.FStar_Syntax_Syntax.sort use_cache)
-in (union n1 uu____402))
-end)) no_free_vars))
-in (union from_binders from_body)))
-in (
-
-let t = (FStar_Syntax_Subst.compress tm)
-in (match (t.FStar_Syntax_Syntax.n) with
-| FStar_Syntax_Syntax.Tm_delayed (uu____404) -> begin
-(failwith "Impossible")
-end
-| FStar_Syntax_Syntax.Tm_name (x) -> begin
-(singleton_bv x)
-end
-| FStar_Syntax_Syntax.Tm_uvar (x, t1) -> begin
-(singleton_uv ((x), (t1)))
-end
-| FStar_Syntax_Syntax.Tm_type (u) -> begin
-(free_univs u)
-end
-| FStar_Syntax_Syntax.Tm_bvar (uu____469) -> begin
-no_free_vars
-end
-| FStar_Syntax_Syntax.Tm_fvar (fv) -> begin
-(singleton_fvar fv)
-end
-| FStar_Syntax_Syntax.Tm_constant (uu____471) -> begin
-no_free_vars
-end
-| FStar_Syntax_Syntax.Tm_lazy (uu____472) -> begin
-no_free_vars
-end
-| FStar_Syntax_Syntax.Tm_unknown -> begin
-no_free_vars
-end
-| FStar_Syntax_Syntax.Tm_uinst (t1, us) -> begin
-(
-
-let f = (free_names_and_uvars t1 use_cache)
-in (FStar_List.fold_left (fun out u -> (
-
-let uu____485 = (free_univs u)
-in (union out uu____485))) f us))
-end
-| FStar_Syntax_Syntax.Tm_abs (bs, t1, uu____488) -> begin
-(
-
-let uu____509 = (free_names_and_uvars t1 use_cache)
-in (aux_binders bs uu____509))
-end
-| FStar_Syntax_Syntax.Tm_arrow (bs, c) -> begin
-(
-
-let uu____528 = (free_names_and_uvars_comp c use_cache)
-in (aux_binders bs uu____528))
-end
-| FStar_Syntax_Syntax.Tm_refine (bv, t1) -> begin
-(
-
-let uu____535 = (free_names_and_uvars t1 use_cache)
-in (aux_binders ((((bv), (FStar_Pervasives_Native.None)))::[]) uu____535))
-end
-| FStar_Syntax_Syntax.Tm_app (t1, args) -> begin
-(
-
-let uu____572 = (free_names_and_uvars t1 use_cache)
-in (free_names_and_uvars_args args uu____572 use_cache))
-end
-| FStar_Syntax_Syntax.Tm_match (t1, pats) -> begin
-(
-
-let uu____617 = (
-
-let uu____638 = (free_names_and_uvars t1 use_cache)
-in (FStar_List.fold_left (fun n1 uu____661 -> (match (uu____661) with
-| (p, wopt, t2) -> begin
-(
-
-let n11 = (match (wopt) with
-| FStar_Pervasives_Native.None -> begin
-no_free_vars
-end
-| FStar_Pervasives_Native.Some (w) -> begin
-(free_names_and_uvars w use_cache)
-end)
-in (
-
-let n2 = (free_names_and_uvars t2 use_cache)
-in (
-
-let n3 = (
-
-let uu____711 = (FStar_Syntax_Syntax.pat_bvs p)
-in (FStar_All.pipe_right uu____711 (FStar_List.fold_left (fun n3 x -> (
-
-let uu____721 = (free_names_and_uvars x.FStar_Syntax_Syntax.sort use_cache)
-in (union n3 uu____721))) n1)))
-in (
-
-let uu____722 = (union n11 n2)
-in (union n3 uu____722)))))
-end)) uu____638))
-in (FStar_All.pipe_right pats uu____617))
-end
-| FStar_Syntax_Syntax.Tm_ascribed (t1, asc, uu____741) -> begin
-(
-
-let u1 = (free_names_and_uvars t1 use_cache)
-in (
-
-let u2 = (match ((FStar_Pervasives_Native.fst asc)) with
-| FStar_Util.Inl (t2) -> begin
-(free_names_and_uvars t2 use_cache)
-end
-| FStar_Util.Inr (c2) -> begin
-(free_names_and_uvars_comp c2 use_cache)
-end)
-in (match ((FStar_Pervasives_Native.snd asc)) with
-| FStar_Pervasives_Native.None -> begin
-(union u1 u2)
-end
-| FStar_Pervasives_Native.Some (tac) -> begin
-(
-
-let uu____829 = (union u1 u2)
-in (
-
-let uu____830 = (free_names_and_uvars tac use_cache)
-in (union uu____829 uu____830)))
-end)))
-end
-| FStar_Syntax_Syntax.Tm_let (lbs, t1) -> begin
-(
-
-let uu____849 = (
-
-let uu____856 = (free_names_and_uvars t1 use_cache)
-in (FStar_List.fold_left (fun n1 lb -> (
-
-let uu____862 = (
-
-let uu____863 = (free_names_and_uvars lb.FStar_Syntax_Syntax.lbtyp use_cache)
-in (
-
-let uu____864 = (free_names_and_uvars lb.FStar_Syntax_Syntax.lbdef use_cache)
-in (union uu____863 uu____864)))
-in (union n1 uu____862))) uu____856))
-in (FStar_All.pipe_right (FStar_Pervasives_Native.snd lbs) uu____849))
-end
-| FStar_Syntax_Syntax.Tm_quoted (tm1, qi) -> begin
-(match (qi.FStar_Syntax_Syntax.qkind) with
-| FStar_Syntax_Syntax.Quote_static -> begin
-no_free_vars
-end
-| FStar_Syntax_Syntax.Quote_dynamic -> begin
-(free_names_and_uvars tm1 use_cache)
-end)
-end
-| FStar_Syntax_Syntax.Tm_meta (t1, m) -> begin
-(
-
-let u1 = (free_names_and_uvars t1 use_cache)
-in (match (m) with
-| FStar_Syntax_Syntax.Meta_pattern (args) -> begin
-(FStar_List.fold_right (fun a acc -> (free_names_and_uvars_args a acc use_cache)) args u1)
-end
-| FStar_Syntax_Syntax.Meta_monadic (uu____925, t') -> begin
-(
-
-let uu____931 = (free_names_and_uvars t' use_cache)
-in (union u1 uu____931))
-end
-| FStar_Syntax_Syntax.Meta_monadic_lift (uu____932, uu____933, t') -> begin
-(
-
-let uu____939 = (free_names_and_uvars t' use_cache)
-in (union u1 uu____939))
-end
-| FStar_Syntax_Syntax.Meta_labeled (uu____940) -> begin
-u1
-end
-| FStar_Syntax_Syntax.Meta_desugared (uu____947) -> begin
-u1
-end
-| FStar_Syntax_Syntax.Meta_named (uu____948) -> begin
-u1
-end))
-end))))
-and free_names_and_uvars : FStar_Syntax_Syntax.term' FStar_Syntax_Syntax.syntax  ->  Prims.bool  ->  free_vars_and_fvars = (fun t use_cache -> (
-
-let t1 = (FStar_Syntax_Subst.compress t)
-in (
-
-let uu____954 = (FStar_ST.op_Bang t1.FStar_Syntax_Syntax.vars)
-in (match (uu____954) with
-| FStar_Pervasives_Native.Some (n1) when (
-
-let uu____991 = (should_invalidate_cache n1 use_cache)
-in (not (uu____991))) -> begin
-(
-
-let uu____992 = (FStar_Syntax_Syntax.new_fv_set ())
-in ((n1), (uu____992)))
-end
-| uu____997 -> begin
-((FStar_ST.op_Colon_Equals t1.FStar_Syntax_Syntax.vars FStar_Pervasives_Native.None);
-(
-
-let n1 = (free_names_and_uvs' t1 use_cache)
-in ((FStar_ST.op_Colon_Equals t1.FStar_Syntax_Syntax.vars (FStar_Pervasives_Native.Some ((FStar_Pervasives_Native.fst n1))));
-n1;
-));
-)
-end))))
-and free_names_and_uvars_args : (FStar_Syntax_Syntax.term' FStar_Syntax_Syntax.syntax * FStar_Syntax_Syntax.aqual) Prims.list  ->  (FStar_Syntax_Syntax.free_vars * FStar_Ident.lident FStar_Util.set)  ->  Prims.bool  ->  free_vars_and_fvars = (fun args acc use_cache -> (FStar_All.pipe_right args (FStar_List.fold_left (fun n1 uu____1108 -> (match (uu____1108) with
-| (x, uu____1116) -> begin
-(
-
-let uu____1121 = (free_names_and_uvars x use_cache)
-in (union n1 uu____1121))
-end)) acc)))
-and free_names_and_uvars_binders : FStar_Syntax_Syntax.binders  ->  free_vars_and_fvars  ->  Prims.bool  ->  free_vars_and_fvars = (fun bs acc use_cache -> (FStar_All.pipe_right bs (FStar_List.fold_left (fun n1 uu____1135 -> (match (uu____1135) with
-| (x, uu____1141) -> begin
-(
-
-let uu____1142 = (free_names_and_uvars x.FStar_Syntax_Syntax.sort use_cache)
-in (union n1 uu____1142))
-end)) acc)))
-and free_names_and_uvars_comp : FStar_Syntax_Syntax.comp' FStar_Syntax_Syntax.syntax  ->  Prims.bool  ->  free_vars_and_fvars = (fun c use_cache -> (
-
-let uu____1147 = (FStar_ST.op_Bang c.FStar_Syntax_Syntax.vars)
-in (match (uu____1147) with
-| FStar_Pervasives_Native.Some (n1) -> begin
-(
-
-let uu____1184 = (should_invalidate_cache n1 use_cache)
-in (match (uu____1184) with
-| true -> begin
-((FStar_ST.op_Colon_Equals c.FStar_Syntax_Syntax.vars FStar_Pervasives_Native.None);
-(free_names_and_uvars_comp c use_cache);
-)
-end
-| uu____1219 -> begin
-(
-
-let uu____1220 = (FStar_Syntax_Syntax.new_fv_set ())
-in ((n1), (uu____1220)))
-end))
-end
-| uu____1225 -> begin
-(
-
-let n1 = (match (c.FStar_Syntax_Syntax.n) with
-| FStar_Syntax_Syntax.GTotal (t, FStar_Pervasives_Native.None) -> begin
-(free_names_and_uvars t use_cache)
-end
-| FStar_Syntax_Syntax.Total (t, FStar_Pervasives_Native.None) -> begin
-(free_names_and_uvars t use_cache)
-end
-| FStar_Syntax_Syntax.GTotal (t, FStar_Pervasives_Native.Some (u)) -> begin
-(
-
-let uu____1251 = (free_univs u)
-in (
-
-let uu____1252 = (free_names_and_uvars t use_cache)
-in (union uu____1251 uu____1252)))
-end
-| FStar_Syntax_Syntax.Total (t, FStar_Pervasives_Native.Some (u)) -> begin
-(
-
-let uu____1261 = (free_univs u)
-in (
-
-let uu____1262 = (free_names_and_uvars t use_cache)
-in (union uu____1261 uu____1262)))
-end
-| FStar_Syntax_Syntax.Comp (ct) -> begin
-(
-
-let us = (
-
-let uu____1265 = (free_names_and_uvars ct.FStar_Syntax_Syntax.result_typ use_cache)
-in (free_names_and_uvars_args ct.FStar_Syntax_Syntax.effect_args uu____1265 use_cache))
-in (FStar_List.fold_left (fun us1 u -> (
-
-let uu____1277 = (free_univs u)
-in (union us1 uu____1277))) us ct.FStar_Syntax_Syntax.comp_univs))
-end)
-in ((FStar_ST.op_Colon_Equals c.FStar_Syntax_Syntax.vars (FStar_Pervasives_Native.Some ((FStar_Pervasives_Native.fst n1))));
-n1;
-))
-end)))
-and should_invalidate_cache : FStar_Syntax_Syntax.free_vars  ->  Prims.bool  ->  Prims.bool = (fun n1 use_cache -> ((not (use_cache)) || ((FStar_All.pipe_right n1.FStar_Syntax_Syntax.free_uvars (FStar_Util.for_some (fun uu____1345 -> (match (uu____1345) with
-| (u, uu____1353) -> begin
-(
-
-let uu____1358 = (FStar_Syntax_Unionfind.find u)
-in (match (uu____1358) with
-| FStar_Pervasives_Native.Some (uu____1361) -> begin
-true
-end
-| uu____1362 -> begin
-false
-end))
-end)))) || (FStar_All.pipe_right n1.FStar_Syntax_Syntax.free_univs (FStar_Util.for_some (fun u -> (
-
-let uu____1371 = (FStar_Syntax_Unionfind.univ_find u)
-in (match (uu____1371) with
-| FStar_Pervasives_Native.Some (uu____1374) -> begin
-true
-end
-| FStar_Pervasives_Native.None -> begin
-false
-end))))))))
-
-
-let compare_uv : 'Auu____1383 'Auu____1384 . (FStar_Syntax_Syntax.uvar * 'Auu____1383)  ->  (FStar_Syntax_Syntax.uvar * 'Auu____1384)  ->  Prims.int = (fun uv1 uv2 -> (
-
-let uu____1411 = (FStar_Syntax_Unionfind.uvar_id (FStar_Pervasives_Native.fst uv1))
-in (
-
-let uu____1412 = (FStar_Syntax_Unionfind.uvar_id (FStar_Pervasives_Native.fst uv2))
-in (uu____1411 - uu____1412))))
-
-
-let new_uv_set : unit  ->  FStar_Syntax_Syntax.uvars = (fun uu____1417 -> (FStar_Util.new_set compare_uv))
-
-
-let compare_universe_uvar : FStar_Syntax_Syntax.universe_uvar  ->  FStar_Syntax_Syntax.universe_uvar  ->  Prims.int = (fun x y -> (
-
-let uu____1438 = (FStar_Syntax_Unionfind.univ_uvar_id x)
-in (
-
-let uu____1439 = (FStar_Syntax_Unionfind.univ_uvar_id y)
-in (uu____1438 - uu____1439))))
-
-
-let new_universe_uvar_set : unit  ->  FStar_Syntax_Syntax.universe_uvar FStar_Util.set = (fun uu____1446 -> (FStar_Util.new_set compare_universe_uvar))
-
-
-let empty : FStar_Syntax_Syntax.bv FStar_Util.set = (FStar_Util.new_set FStar_Syntax_Syntax.order_bv)
-
-
-let names : FStar_Syntax_Syntax.term  ->  FStar_Syntax_Syntax.bv FStar_Util.set = (fun t -> (
-
-let uu____1458 = (
-
-let uu____1461 = (
-
-let uu____1462 = (free_names_and_uvars t true)
-in (FStar_Pervasives_Native.fst uu____1462))
-in uu____1461.FStar_Syntax_Syntax.free_names)
-in (FStar_Util.as_set uu____1458 FStar_Syntax_Syntax.order_bv)))
-
-
-let uvars : FStar_Syntax_Syntax.term  ->  (FStar_Syntax_Syntax.uvar * FStar_Syntax_Syntax.typ) FStar_Util.set = (fun t -> (
-
-let uu____1482 = (
-
-let uu____1501 = (
-
-let uu____1502 = (free_names_and_uvars t true)
-in (FStar_Pervasives_Native.fst uu____1502))
-in uu____1501.FStar_Syntax_Syntax.free_uvars)
-in (FStar_Util.as_set uu____1482 compare_uv)))
-
-
-let univs : FStar_Syntax_Syntax.term  ->  FStar_Syntax_Syntax.universe_uvar FStar_Util.set = (fun t -> (
-
-let uu____1538 = (
-
-let uu____1541 = (
-
-let uu____1542 = (free_names_and_uvars t true)
-in (FStar_Pervasives_Native.fst uu____1542))
-in uu____1541.FStar_Syntax_Syntax.free_univs)
-in (FStar_Util.as_set uu____1538 compare_universe_uvar)))
-
-
-let univnames : FStar_Syntax_Syntax.term  ->  FStar_Syntax_Syntax.univ_name FStar_Util.set = (fun t -> (
-
-let uu____1558 = (
-
-let uu____1561 = (
-
-let uu____1562 = (free_names_and_uvars t true)
-in (FStar_Pervasives_Native.fst uu____1562))
-in uu____1561.FStar_Syntax_Syntax.free_univ_names)
-in (FStar_Util.as_set uu____1558 FStar_Syntax_Syntax.order_univ_name)))
-
-
-let univnames_comp : FStar_Syntax_Syntax.comp  ->  FStar_Syntax_Syntax.univ_name FStar_Util.set = (fun c -> (
-
-let uu____1578 = (
-
-let uu____1581 = (
-
-let uu____1582 = (free_names_and_uvars_comp c true)
-in (FStar_Pervasives_Native.fst uu____1582))
-in uu____1581.FStar_Syntax_Syntax.free_univ_names)
-in (FStar_Util.as_set uu____1578 FStar_Syntax_Syntax.order_univ_name)))
-
-
-let fvars : FStar_Syntax_Syntax.term  ->  FStar_Ident.lident FStar_Util.set = (fun t -> (
-
-let uu____1598 = (free_names_and_uvars t false)
-in (FStar_Pervasives_Native.snd uu____1598)))
-
-
-let names_of_binders : FStar_Syntax_Syntax.binders  ->  FStar_Syntax_Syntax.bv FStar_Util.set = (fun bs -> (
-
-let uu____1614 = (
-
-let uu____1617 = (
-
-let uu____1618 = (free_names_and_uvars_binders bs no_free_vars true)
-in (FStar_Pervasives_Native.fst uu____1618))
-in uu____1617.FStar_Syntax_Syntax.free_names)
-in (FStar_Util.as_set uu____1614 FStar_Syntax_Syntax.order_bv)))
-
-
-
-=======
   (FStar_Syntax_Syntax.free_vars,FStar_Ident.lident FStar_Util.set)
     FStar_Pervasives_Native.tuple2
 let (no_free_vars :
@@ -1034,5 +520,4 @@
         FStar_Pervasives_Native.fst uu____1582  in
       uu____1581.FStar_Syntax_Syntax.free_names  in
     FStar_Util.as_set uu____1578 FStar_Syntax_Syntax.order_bv
-  
->>>>>>> ca297a09
+  