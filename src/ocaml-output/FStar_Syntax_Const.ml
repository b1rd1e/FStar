--- conflicted
+++ resolved
@@ -153,389 +153,199 @@
 
 let forall_lid : FStar_Ident.lident = (pconst "l_Forall")
 
-<<<<<<< HEAD
-# 78 "FStar.Syntax.Const.fst"
+
 let haseq_lid : FStar_Ident.lident = (pconst "hasEq")
 
-# 79 "FStar.Syntax.Const.fst"
+
 let b2t_lid : FStar_Ident.lident = (pconst "b2t")
 
-# 80 "FStar.Syntax.Const.fst"
+
 let admit_lid : FStar_Ident.lident = (pconst "admit")
 
-# 81 "FStar.Syntax.Const.fst"
+
 let magic_lid : FStar_Ident.lident = (pconst "magic")
 
-# 82 "FStar.Syntax.Const.fst"
+
 let has_type_lid : FStar_Ident.lident = (pconst "has_type")
 
-# 85 "FStar.Syntax.Const.fst"
+
 let eq2_lid : FStar_Ident.lident = (pconst "eq2")
 
-# 88 "FStar.Syntax.Const.fst"
+
 let exp_true_bool : (FStar_Syntax_Syntax.term', FStar_Syntax_Syntax.term') FStar_Syntax_Syntax.syntax = (mk (FStar_Syntax_Syntax.Tm_constant (FStar_Const.Const_bool (true))))
 
-# 89 "FStar.Syntax.Const.fst"
+
 let exp_false_bool : (FStar_Syntax_Syntax.term', FStar_Syntax_Syntax.term') FStar_Syntax_Syntax.syntax = (mk (FStar_Syntax_Syntax.Tm_constant (FStar_Const.Const_bool (false))))
 
-# 90 "FStar.Syntax.Const.fst"
+
 let exp_unit : (FStar_Syntax_Syntax.term', FStar_Syntax_Syntax.term') FStar_Syntax_Syntax.syntax = (mk (FStar_Syntax_Syntax.Tm_constant (FStar_Const.Const_unit)))
 
-# 91 "FStar.Syntax.Const.fst"
+
 let cons_lid : FStar_Ident.lident = (pconst "Cons")
 
-# 92 "FStar.Syntax.Const.fst"
+
 let nil_lid : FStar_Ident.lident = (pconst "Nil")
 
-# 93 "FStar.Syntax.Const.fst"
+
 let assume_lid : FStar_Ident.lident = (pconst "_assume")
 
-# 94 "FStar.Syntax.Const.fst"
+
 let assert_lid : FStar_Ident.lident = (pconst "_assert")
 
-# 95 "FStar.Syntax.Const.fst"
-let list_append_lid : FStar_Ident.lident = (p2l (("FStar")::("List")::("append")::[]))
-
-# 96 "FStar.Syntax.Const.fst"
+
+let list_append_lid : FStar_Ident.lident = (p2l (("FStar")::("List")::("Tot")::("append")::[]))
+
+
 let strcat_lid : FStar_Ident.lident = (p2l (("Prims")::("strcat")::[]))
 
-# 97 "FStar.Syntax.Const.fst"
+
 let let_in_typ : FStar_Ident.lident = (p2l (("Prims")::("Let")::[]))
 
-# 100 "FStar.Syntax.Const.fst"
+
 let op_Eq : FStar_Ident.lident = (pconst "op_Equality")
 
-# 101 "FStar.Syntax.Const.fst"
+
 let op_notEq : FStar_Ident.lident = (pconst "op_disEquality")
 
-# 102 "FStar.Syntax.Const.fst"
+
 let op_LT : FStar_Ident.lident = (pconst "op_LessThan")
 
-# 103 "FStar.Syntax.Const.fst"
+
 let op_LTE : FStar_Ident.lident = (pconst "op_LessThanOrEqual")
 
-# 104 "FStar.Syntax.Const.fst"
+
 let op_GT : FStar_Ident.lident = (pconst "op_GreaterThan")
 
-# 105 "FStar.Syntax.Const.fst"
+
 let op_GTE : FStar_Ident.lident = (pconst "op_GreaterThanOrEqual")
 
-# 106 "FStar.Syntax.Const.fst"
+
 let op_Subtraction : FStar_Ident.lident = (pconst "op_Subtraction")
 
-# 107 "FStar.Syntax.Const.fst"
+
 let op_Minus : FStar_Ident.lident = (pconst "op_Minus")
 
-# 108 "FStar.Syntax.Const.fst"
+
 let op_Addition : FStar_Ident.lident = (pconst "op_Addition")
 
-# 109 "FStar.Syntax.Const.fst"
+
 let op_Multiply : FStar_Ident.lident = (pconst "op_Multiply")
 
-# 110 "FStar.Syntax.Const.fst"
+
 let op_Division : FStar_Ident.lident = (pconst "op_Division")
 
-# 111 "FStar.Syntax.Const.fst"
+
 let op_Modulus : FStar_Ident.lident = (pconst "op_Modulus")
 
-# 112 "FStar.Syntax.Const.fst"
+
 let op_And : FStar_Ident.lident = (pconst "op_AmpAmp")
 
-# 113 "FStar.Syntax.Const.fst"
+
 let op_Or : FStar_Ident.lident = (pconst "op_BarBar")
 
-# 114 "FStar.Syntax.Const.fst"
+
 let op_Negation : FStar_Ident.lident = (pconst "op_Negation")
 
-# 117 "FStar.Syntax.Const.fst"
+
 let array_lid : FStar_Ident.lident = (p2l (("FStar")::("Array")::("array")::[]))
 
-# 118 "FStar.Syntax.Const.fst"
+
 let array_mk_array_lid : FStar_Ident.lident = (p2l (("FStar")::("Array")::("mk_array")::[]))
 
-# 121 "FStar.Syntax.Const.fst"
+
 let st_lid : FStar_Ident.lident = (p2l (("FStar")::("ST")::[]))
 
-# 122 "FStar.Syntax.Const.fst"
+
 let write_lid : FStar_Ident.lident = (p2l (("FStar")::("ST")::("write")::[]))
 
-# 123 "FStar.Syntax.Const.fst"
+
 let read_lid : FStar_Ident.lident = (p2l (("FStar")::("ST")::("read")::[]))
 
-# 124 "FStar.Syntax.Const.fst"
+
 let alloc_lid : FStar_Ident.lident = (p2l (("FStar")::("ST")::("alloc")::[]))
 
-# 125 "FStar.Syntax.Const.fst"
+
 let op_ColonEq : FStar_Ident.lident = (p2l (("FStar")::("ST")::("op_Colon_Equals")::[]))
 
-# 128 "FStar.Syntax.Const.fst"
+
 let ref_lid : FStar_Ident.lident = (p2l (("FStar")::("Heap")::("ref")::[]))
 
-# 129 "FStar.Syntax.Const.fst"
+
 let heap_ref : FStar_Ident.lident = (p2l (("FStar")::("Heap")::("Ref")::[]))
 
-# 130 "FStar.Syntax.Const.fst"
+
 let set_empty : FStar_Ident.lident = (p2l (("FStar")::("Set")::("empty")::[]))
 
-# 131 "FStar.Syntax.Const.fst"
+
 let set_singleton : FStar_Ident.lident = (p2l (("FStar")::("Set")::("singleton")::[]))
 
-# 132 "FStar.Syntax.Const.fst"
+
 let set_union : FStar_Ident.lident = (p2l (("FStar")::("Set")::("union")::[]))
 
-# 133 "FStar.Syntax.Const.fst"
+
 let fstar_hyperheap_lid : FStar_Ident.lident = (p2l (("FStar")::("HyperHeap")::[]))
 
-# 134 "FStar.Syntax.Const.fst"
+
 let rref_lid : FStar_Ident.lident = (p2l (("FStar")::("HyperHeap")::("rref")::[]))
 
-# 137 "FStar.Syntax.Const.fst"
+
 let effect_PURE_lid : FStar_Ident.lident = (pconst "PURE")
 
-# 138 "FStar.Syntax.Const.fst"
+
 let effect_Pure_lid : FStar_Ident.lident = (pconst "Pure")
 
-# 139 "FStar.Syntax.Const.fst"
+
 let effect_Tot_lid : FStar_Ident.lident = (pconst "Tot")
 
-# 140 "FStar.Syntax.Const.fst"
+
 let effect_Lemma_lid : FStar_Ident.lident = (pconst "Lemma")
 
-# 141 "FStar.Syntax.Const.fst"
+
 let effect_GTot_lid : FStar_Ident.lident = (pconst "GTot")
 
-# 142 "FStar.Syntax.Const.fst"
+
 let effect_GHOST_lid : FStar_Ident.lident = (pconst "GHOST")
 
-# 143 "FStar.Syntax.Const.fst"
+
 let effect_Ghost_lid : FStar_Ident.lident = (pconst "Ghost")
 
-# 146 "FStar.Syntax.Const.fst"
+
 let all_lid : FStar_Ident.lident = (p2l (("FStar")::("All")::[]))
 
-# 147 "FStar.Syntax.Const.fst"
+
 let effect_ALL_lid : FStar_Ident.lident = (p2l (("FStar")::("All")::("ALL")::[]))
 
-# 148 "FStar.Syntax.Const.fst"
+
 let effect_ML_lid : FStar_Ident.lident = (p2l (("FStar")::("All")::("ML")::[]))
 
-# 149 "FStar.Syntax.Const.fst"
+
 let failwith_lid : FStar_Ident.lident = (p2l (("FStar")::("All")::("failwith")::[]))
 
-# 150 "FStar.Syntax.Const.fst"
+
 let pipe_right_lid : FStar_Ident.lident = (p2l (("FStar")::("All")::("pipe_right")::[]))
 
-# 151 "FStar.Syntax.Const.fst"
+
 let pipe_left_lid : FStar_Ident.lident = (p2l (("FStar")::("All")::("pipe_left")::[]))
 
-# 152 "FStar.Syntax.Const.fst"
+
 let try_with_lid : FStar_Ident.lident = (p2l (("FStar")::("All")::("try_with")::[]))
 
-# 154 "FStar.Syntax.Const.fst"
+
 let as_requires : FStar_Ident.lident = (pconst "as_requires")
 
-# 155 "FStar.Syntax.Const.fst"
+
 let as_ensures : FStar_Ident.lident = (pconst "as_ensures")
 
-# 156 "FStar.Syntax.Const.fst"
+
 let decreases_lid : FStar_Ident.lident = (pconst "decreases")
 
-# 158 "FStar.Syntax.Const.fst"
+
+let range_lid : FStar_Ident.lident = (pconst "range")
+
+
 let range_of_lid : FStar_Ident.lident = (pconst "range_of")
 
-# 159 "FStar.Syntax.Const.fst"
-=======
-
-let b2t_lid : FStar_Ident.lident = (pconst "b2t")
-
-
-let admit_lid : FStar_Ident.lident = (pconst "admit")
-
-
-let magic_lid : FStar_Ident.lident = (pconst "magic")
-
-
-let has_type_lid : FStar_Ident.lident = (pconst "has_type")
-
-
-let eq2_lid : FStar_Ident.lident = (pconst "eq2")
-
-
-let exp_true_bool : (FStar_Syntax_Syntax.term', FStar_Syntax_Syntax.term') FStar_Syntax_Syntax.syntax = (mk (FStar_Syntax_Syntax.Tm_constant (FStar_Const.Const_bool (true))))
-
-
-let exp_false_bool : (FStar_Syntax_Syntax.term', FStar_Syntax_Syntax.term') FStar_Syntax_Syntax.syntax = (mk (FStar_Syntax_Syntax.Tm_constant (FStar_Const.Const_bool (false))))
-
-
-let exp_unit : (FStar_Syntax_Syntax.term', FStar_Syntax_Syntax.term') FStar_Syntax_Syntax.syntax = (mk (FStar_Syntax_Syntax.Tm_constant (FStar_Const.Const_unit)))
-
-
-let cons_lid : FStar_Ident.lident = (pconst "Cons")
-
-
-let nil_lid : FStar_Ident.lident = (pconst "Nil")
-
-
-let assume_lid : FStar_Ident.lident = (pconst "_assume")
-
-
-let assert_lid : FStar_Ident.lident = (pconst "_assert")
-
-
-let list_append_lid : FStar_Ident.lident = (p2l (("FStar")::("List")::("Tot")::("append")::[]))
-
-
-let strcat_lid : FStar_Ident.lident = (p2l (("Prims")::("strcat")::[]))
-
-
-let let_in_typ : FStar_Ident.lident = (p2l (("Prims")::("Let")::[]))
-
-
-let op_Eq : FStar_Ident.lident = (pconst "op_Equality")
-
-
-let op_notEq : FStar_Ident.lident = (pconst "op_disEquality")
-
-
-let op_LT : FStar_Ident.lident = (pconst "op_LessThan")
-
-
-let op_LTE : FStar_Ident.lident = (pconst "op_LessThanOrEqual")
-
-
-let op_GT : FStar_Ident.lident = (pconst "op_GreaterThan")
-
-
-let op_GTE : FStar_Ident.lident = (pconst "op_GreaterThanOrEqual")
-
-
-let op_Subtraction : FStar_Ident.lident = (pconst "op_Subtraction")
-
-
-let op_Minus : FStar_Ident.lident = (pconst "op_Minus")
-
-
-let op_Addition : FStar_Ident.lident = (pconst "op_Addition")
-
-
-let op_Multiply : FStar_Ident.lident = (pconst "op_Multiply")
-
-
-let op_Division : FStar_Ident.lident = (pconst "op_Division")
-
-
-let op_Modulus : FStar_Ident.lident = (pconst "op_Modulus")
-
-
-let op_And : FStar_Ident.lident = (pconst "op_AmpAmp")
-
-
-let op_Or : FStar_Ident.lident = (pconst "op_BarBar")
-
-
-let op_Negation : FStar_Ident.lident = (pconst "op_Negation")
-
-
-let array_lid : FStar_Ident.lident = (p2l (("FStar")::("Array")::("array")::[]))
-
-
-let array_mk_array_lid : FStar_Ident.lident = (p2l (("FStar")::("Array")::("mk_array")::[]))
-
-
-let st_lid : FStar_Ident.lident = (p2l (("FStar")::("ST")::[]))
-
-
-let write_lid : FStar_Ident.lident = (p2l (("FStar")::("ST")::("write")::[]))
-
-
-let read_lid : FStar_Ident.lident = (p2l (("FStar")::("ST")::("read")::[]))
-
-
-let alloc_lid : FStar_Ident.lident = (p2l (("FStar")::("ST")::("alloc")::[]))
-
-
-let op_ColonEq : FStar_Ident.lident = (p2l (("FStar")::("ST")::("op_Colon_Equals")::[]))
-
-
-let ref_lid : FStar_Ident.lident = (p2l (("FStar")::("Heap")::("ref")::[]))
-
-
-let heap_ref : FStar_Ident.lident = (p2l (("FStar")::("Heap")::("Ref")::[]))
-
-
-let set_empty : FStar_Ident.lident = (p2l (("FStar")::("Set")::("empty")::[]))
-
-
-let set_singleton : FStar_Ident.lident = (p2l (("FStar")::("Set")::("singleton")::[]))
-
-
-let set_union : FStar_Ident.lident = (p2l (("FStar")::("Set")::("union")::[]))
-
-
-let fstar_hyperheap_lid : FStar_Ident.lident = (p2l (("FStar")::("HyperHeap")::[]))
-
-
-let rref_lid : FStar_Ident.lident = (p2l (("FStar")::("HyperHeap")::("rref")::[]))
-
-
-let effect_PURE_lid : FStar_Ident.lident = (pconst "PURE")
-
-
-let effect_Pure_lid : FStar_Ident.lident = (pconst "Pure")
-
-
-let effect_Tot_lid : FStar_Ident.lident = (pconst "Tot")
-
-
-let effect_Lemma_lid : FStar_Ident.lident = (pconst "Lemma")
-
-
-let effect_GTot_lid : FStar_Ident.lident = (pconst "GTot")
-
-
-let effect_GHOST_lid : FStar_Ident.lident = (pconst "GHOST")
-
-
-let effect_Ghost_lid : FStar_Ident.lident = (pconst "Ghost")
-
-
-let all_lid : FStar_Ident.lident = (p2l (("FStar")::("All")::[]))
-
-
-let effect_ALL_lid : FStar_Ident.lident = (p2l (("FStar")::("All")::("ALL")::[]))
-
-
-let effect_ML_lid : FStar_Ident.lident = (p2l (("FStar")::("All")::("ML")::[]))
-
-
-let failwith_lid : FStar_Ident.lident = (p2l (("FStar")::("All")::("failwith")::[]))
-
-
-let pipe_right_lid : FStar_Ident.lident = (p2l (("FStar")::("All")::("pipe_right")::[]))
-
-
-let pipe_left_lid : FStar_Ident.lident = (p2l (("FStar")::("All")::("pipe_left")::[]))
-
-
-let try_with_lid : FStar_Ident.lident = (p2l (("FStar")::("All")::("try_with")::[]))
-
-
-let as_requires : FStar_Ident.lident = (pconst "as_requires")
-
-
-let as_ensures : FStar_Ident.lident = (pconst "as_ensures")
-
-
-let decreases_lid : FStar_Ident.lident = (pconst "decreases")
-
-
-let range_lid : FStar_Ident.lident = (pconst "range")
-
-
-let range_of_lid : FStar_Ident.lident = (pconst "range_of")
-
-
->>>>>>> 68d6503e
+
 let labeled_lid : FStar_Ident.lident = (pconst "labeled")
 
 
