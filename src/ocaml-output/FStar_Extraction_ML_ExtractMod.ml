<<<<<<< HEAD

open Prims
let fail_exp = (fun lid t -> (let _129_16 = (let _129_15 = (FStar_Absyn_Util.fvar None FStar_Absyn_Const.failwith_lid FStar_Absyn_Syntax.dummyRange)
in (let _129_14 = (let _129_13 = (FStar_Absyn_Syntax.targ t)
in (let _129_12 = (let _129_11 = (let _129_10 = (let _129_9 = (let _129_8 = (let _129_7 = (let _129_6 = (let _129_5 = (FStar_Absyn_Print.sli lid)
in (Prims.strcat "Not yet implemented:" _129_5))
in (FStar_Bytes.string_as_unicode_bytes _129_6))
in (_129_7, FStar_Absyn_Syntax.dummyRange))
in FStar_Absyn_Syntax.Const_string (_129_8))
in (FStar_Absyn_Syntax.mk_Exp_constant _129_9 None FStar_Absyn_Syntax.dummyRange))
in (FStar_All.pipe_left FStar_Absyn_Syntax.varg _129_10))
in (_129_11)::[])
in (_129_13)::_129_12))
in (_129_15, _129_14)))
in (FStar_Absyn_Syntax.mk_Exp_app _129_16 None FStar_Absyn_Syntax.dummyRange)))

let mangle_projector_lid = (fun x -> (let projecteeName = x.FStar_Absyn_Syntax.ident
in (let _63_11 = (FStar_Util.prefix x.FStar_Absyn_Syntax.ns)
in (match (_63_11) with
| (prefix, constrName) -> begin
(let mangledName = (FStar_Absyn_Syntax.id_of_text (Prims.strcat (Prims.strcat (Prims.strcat "___" constrName.FStar_Absyn_Syntax.idText) "___") projecteeName.FStar_Absyn_Syntax.idText))
in (FStar_Absyn_Syntax.lid_of_ids (FStar_List.append prefix ((mangledName)::[]))))
end))))

let rec extract_sig = (fun g se -> (let _63_16 = (FStar_Extraction_ML_Env.debug g (fun u -> (let _129_25 = (let _129_24 = (FStar_Absyn_Print.sigelt_to_string se)
in (FStar_Util.format1 "now extracting :  %s \n" _129_24))
in (FStar_Util.print_string _129_25))))
in (match (se) with
| (FStar_Absyn_Syntax.Sig_datacon (_)) | (FStar_Absyn_Syntax.Sig_bundle (_)) | (FStar_Absyn_Syntax.Sig_tycon (_)) | (FStar_Absyn_Syntax.Sig_typ_abbrev (_)) -> begin
(let _63_32 = (FStar_Extraction_ML_ExtractTyp.extractSigElt g se)
in (match (_63_32) with
| (c, tds) -> begin
(c, tds)
end))
end
| FStar_Absyn_Syntax.Sig_let (lbs, r, _63_36, quals) -> begin
(let elet = (FStar_Absyn_Syntax.mk_Exp_let (lbs, FStar_Absyn_Const.exp_false_bool) None r)
in (let _63_46 = (FStar_Extraction_ML_ExtractExp.synth_exp g elet)
in (match (_63_46) with
| (ml_let, _63_43, _63_45) -> begin
(match (ml_let.FStar_Extraction_ML_Syntax.expr) with
| FStar_Extraction_ML_Syntax.MLE_Let (ml_lbs, _63_49) -> begin
(let _63_78 = (FStar_List.fold_left2 (fun _63_54 ml_lb _63_62 -> (match ((_63_54, _63_62)) with
| ((env, ml_lbs), {FStar_Absyn_Syntax.lbname = lbname; FStar_Absyn_Syntax.lbtyp = t; FStar_Absyn_Syntax.lbeff = _63_59; FStar_Absyn_Syntax.lbdef = _63_57}) -> begin
(let _63_75 = if (FStar_All.pipe_right quals (FStar_Util.for_some (fun _63_1 -> (match (_63_1) with
| FStar_Absyn_Syntax.Projector (_63_65) -> begin
true
end
| _63_68 -> begin
false
end)))) then begin
(let mname = (let _129_31 = (let _129_30 = (FStar_Util.right lbname)
in (mangle_projector_lid _129_30))
in (FStar_All.pipe_right _129_31 FStar_Extraction_ML_Syntax.mlpath_of_lident))
in (let env = (let _129_33 = (let _129_32 = (FStar_Util.right lbname)
in (FStar_All.pipe_left FStar_Absyn_Util.fv _129_32))
in (FStar_Extraction_ML_Env.extend_fv' env _129_33 mname ml_lb.FStar_Extraction_ML_Syntax.mllb_tysc ml_lb.FStar_Extraction_ML_Syntax.mllb_add_unit))
in (env, (let _63_71 = ml_lb
in {FStar_Extraction_ML_Syntax.mllb_name = ((Prims.snd mname), 0); FStar_Extraction_ML_Syntax.mllb_tysc = _63_71.FStar_Extraction_ML_Syntax.mllb_tysc; FStar_Extraction_ML_Syntax.mllb_add_unit = _63_71.FStar_Extraction_ML_Syntax.mllb_add_unit; FStar_Extraction_ML_Syntax.mllb_def = _63_71.FStar_Extraction_ML_Syntax.mllb_def}))))
end else begin
(let _129_35 = (let _129_34 = (FStar_Extraction_ML_Env.extend_lb env lbname t ml_lb.FStar_Extraction_ML_Syntax.mllb_tysc ml_lb.FStar_Extraction_ML_Syntax.mllb_add_unit)
in (FStar_All.pipe_left Prims.fst _129_34))
in (_129_35, ml_lb))
end
in (match (_63_75) with
| (g, ml_lb) -> begin
(g, (ml_lb)::ml_lbs)
end))
end)) (g, []) (Prims.snd ml_lbs) (Prims.snd lbs))
in (match (_63_78) with
| (g, ml_lbs') -> begin
(g, (FStar_Extraction_ML_Syntax.MLM_Let (((Prims.fst ml_lbs), (FStar_List.rev ml_lbs'))))::[])
end))
end
| _63_80 -> begin
(FStar_All.failwith "impossible")
end)
end)))
end
| FStar_Absyn_Syntax.Sig_val_decl (lid, t, quals, r) -> begin
if (FStar_All.pipe_right quals (FStar_List.contains FStar_Absyn_Syntax.Assumption)) then begin
(let impl = (match ((FStar_Absyn_Util.function_formals t)) with
| Some (bs, c) -> begin
(let _129_37 = (let _129_36 = (fail_exp lid (FStar_Absyn_Util.comp_result c))
in (bs, _129_36))
in (FStar_Absyn_Syntax.mk_Exp_abs _129_37 None FStar_Absyn_Syntax.dummyRange))
end
| _63_92 -> begin
(fail_exp lid t)
end)
in (let se = FStar_Absyn_Syntax.Sig_let (((false, ({FStar_Absyn_Syntax.lbname = FStar_Util.Inr (lid); FStar_Absyn_Syntax.lbtyp = t; FStar_Absyn_Syntax.lbeff = FStar_Absyn_Const.effect_ML_lid; FStar_Absyn_Syntax.lbdef = impl})::[]), r, [], quals))
in (let _63_97 = (extract_sig g se)
in (match (_63_97) with
| (g, mlm) -> begin
(let is_record = (FStar_Util.for_some (fun _63_2 -> (match (_63_2) with
| FStar_Absyn_Syntax.RecordType (_63_100) -> begin
true
end
| _63_103 -> begin
false
end)) quals)
in (match ((FStar_Util.find_map quals (fun _63_3 -> (match (_63_3) with
| FStar_Absyn_Syntax.Discriminator (l) -> begin
Some (l)
end
| _63_109 -> begin
None
end)))) with
| Some (l) when (not (is_record)) -> begin
(let _129_41 = (let _129_40 = (FStar_Extraction_ML_ExtractExp.ind_discriminator_body g lid l)
in (_129_40)::[])
in (g, _129_41))
end
| _63_113 -> begin
(match ((FStar_Util.find_map quals (fun _63_4 -> (match (_63_4) with
| FStar_Absyn_Syntax.Projector (l, _63_117) -> begin
Some (l)
end
| _63_121 -> begin
None
end)))) with
| Some (_63_123) -> begin
(g, [])
end
| _63_126 -> begin
(g, mlm)
end)
end))
end))))
end else begin
(g, [])
end
end
| FStar_Absyn_Syntax.Sig_main (e, _63_129) -> begin
(let _63_137 = (FStar_Extraction_ML_ExtractExp.synth_exp g e)
in (match (_63_137) with
| (ml_main, _63_134, _63_136) -> begin
(g, (FStar_Extraction_ML_Syntax.MLM_Top (ml_main))::[])
end))
end
| (FStar_Absyn_Syntax.Sig_kind_abbrev (_)) | (FStar_Absyn_Syntax.Sig_assume (_)) | (FStar_Absyn_Syntax.Sig_new_effect (_)) | (FStar_Absyn_Syntax.Sig_sub_effect (_)) | (FStar_Absyn_Syntax.Sig_effect_abbrev (_)) | (FStar_Absyn_Syntax.Sig_pragma (_)) -> begin
(g, [])
end)))

let extract_iface = (fun g m -> (let _129_47 = (FStar_Util.fold_map extract_sig g m.FStar_Absyn_Syntax.declarations)
in (FStar_All.pipe_right _129_47 Prims.fst)))

let rec extract = (fun g m -> (let _63_160 = (FStar_Absyn_Util.reset_gensym ())
in (let name = (FStar_Extraction_ML_Syntax.mlpath_of_lident m.FStar_Absyn_Syntax.name)
in (let g = (let _63_163 = g
in {FStar_Extraction_ML_Env.tcenv = _63_163.FStar_Extraction_ML_Env.tcenv; FStar_Extraction_ML_Env.gamma = _63_163.FStar_Extraction_ML_Env.gamma; FStar_Extraction_ML_Env.tydefs = _63_163.FStar_Extraction_ML_Env.tydefs; FStar_Extraction_ML_Env.currentModule = name})
in if (((m.FStar_Absyn_Syntax.name.FStar_Absyn_Syntax.str = "Prims") || m.FStar_Absyn_Syntax.is_interface) || (let _129_52 = (FStar_ST.read FStar_Options.admit_fsi)
in (FStar_List.contains m.FStar_Absyn_Syntax.name.FStar_Absyn_Syntax.str _129_52))) then begin
(let g = (extract_iface g m)
in (g, []))
end else begin
(let _63_169 = (FStar_Util.fold_map extract_sig g m.FStar_Absyn_Syntax.declarations)
in (match (_63_169) with
| (g, sigs) -> begin
(let mlm = (FStar_List.flatten sigs)
in (let _129_57 = (let _129_56 = (let _129_55 = (let _129_54 = (let _129_53 = (FStar_Extraction_ML_Util.flatten_mlpath name)
in (_129_53, Some (([], mlm)), FStar_Extraction_ML_Syntax.MLLib ([])))
in (_129_54)::[])
in FStar_Extraction_ML_Syntax.MLLib (_129_55))
in (_129_56)::[])
in (g, _129_57)))
end))
end))))



=======

open Prims
let fail_exp = (fun lid t -> (let _130_16 = (let _130_15 = (FStar_Absyn_Util.fvar None FStar_Absyn_Const.failwith_lid FStar_Absyn_Syntax.dummyRange)
in (let _130_14 = (let _130_13 = (FStar_Absyn_Syntax.targ t)
in (let _130_12 = (let _130_11 = (let _130_10 = (let _130_9 = (let _130_8 = (let _130_7 = (let _130_6 = (let _130_5 = (FStar_Absyn_Print.sli lid)
in (Prims.strcat "Not yet implemented:" _130_5))
in (FStar_Bytes.string_as_unicode_bytes _130_6))
in (_130_7, FStar_Absyn_Syntax.dummyRange))
in FStar_Absyn_Syntax.Const_string (_130_8))
in (FStar_Absyn_Syntax.mk_Exp_constant _130_9 None FStar_Absyn_Syntax.dummyRange))
in (FStar_All.pipe_left FStar_Absyn_Syntax.varg _130_10))
in (_130_11)::[])
in (_130_13)::_130_12))
in (_130_15, _130_14)))
in (FStar_Absyn_Syntax.mk_Exp_app _130_16 None FStar_Absyn_Syntax.dummyRange)))

let mangle_projector_lid = (fun x -> (let projecteeName = x.FStar_Absyn_Syntax.ident
in (let _64_11 = (FStar_Util.prefix x.FStar_Absyn_Syntax.ns)
in (match (_64_11) with
| (prefix, constrName) -> begin
(let mangledName = (FStar_Absyn_Syntax.id_of_text (Prims.strcat (Prims.strcat (Prims.strcat "___" constrName.FStar_Absyn_Syntax.idText) "___") projecteeName.FStar_Absyn_Syntax.idText))
in (FStar_Absyn_Syntax.lid_of_ids (FStar_List.append prefix ((mangledName)::[]))))
end))))

let rec extract_sig = (fun g se -> (let _64_16 = (FStar_Extraction_ML_Env.debug g (fun u -> (let _130_25 = (let _130_24 = (FStar_Absyn_Print.sigelt_to_string se)
in (FStar_Util.format1 "now extracting :  %s \n" _130_24))
in (FStar_Util.print_string _130_25))))
in (match (se) with
| (FStar_Absyn_Syntax.Sig_datacon (_)) | (FStar_Absyn_Syntax.Sig_bundle (_)) | (FStar_Absyn_Syntax.Sig_tycon (_)) | (FStar_Absyn_Syntax.Sig_typ_abbrev (_)) -> begin
(let _64_32 = (FStar_Extraction_ML_ExtractTyp.extractSigElt g se)
in (match (_64_32) with
| (c, tds) -> begin
(c, tds)
end))
end
| FStar_Absyn_Syntax.Sig_let (lbs, r, _64_36, quals) -> begin
(let elet = (FStar_Absyn_Syntax.mk_Exp_let (lbs, FStar_Absyn_Const.exp_false_bool) None r)
in (let _64_46 = (FStar_Extraction_ML_ExtractExp.synth_exp g elet)
in (match (_64_46) with
| (ml_let, _64_43, _64_45) -> begin
(match (ml_let.FStar_Extraction_ML_Syntax.expr) with
| FStar_Extraction_ML_Syntax.MLE_Let (ml_lbs, _64_49) -> begin
(let _64_78 = (FStar_List.fold_left2 (fun _64_54 ml_lb _64_62 -> (match ((_64_54, _64_62)) with
| ((env, ml_lbs), {FStar_Absyn_Syntax.lbname = lbname; FStar_Absyn_Syntax.lbtyp = t; FStar_Absyn_Syntax.lbeff = _64_59; FStar_Absyn_Syntax.lbdef = _64_57}) -> begin
(let _64_75 = if (FStar_All.pipe_right quals (FStar_Util.for_some (fun _64_1 -> (match (_64_1) with
| FStar_Absyn_Syntax.Projector (_64_65) -> begin
true
end
| _64_68 -> begin
false
end)))) then begin
(let mname = (let _130_31 = (let _130_30 = (FStar_Util.right lbname)
in (mangle_projector_lid _130_30))
in (FStar_All.pipe_right _130_31 FStar_Extraction_ML_Syntax.mlpath_of_lident))
in (let env = (let _130_33 = (let _130_32 = (FStar_Util.right lbname)
in (FStar_All.pipe_left FStar_Absyn_Util.fv _130_32))
in (FStar_Extraction_ML_Env.extend_fv' env _130_33 mname ml_lb.FStar_Extraction_ML_Syntax.mllb_tysc ml_lb.FStar_Extraction_ML_Syntax.mllb_add_unit))
in (env, (let _64_71 = ml_lb
in {FStar_Extraction_ML_Syntax.mllb_name = ((Prims.snd mname), 0); FStar_Extraction_ML_Syntax.mllb_tysc = _64_71.FStar_Extraction_ML_Syntax.mllb_tysc; FStar_Extraction_ML_Syntax.mllb_add_unit = _64_71.FStar_Extraction_ML_Syntax.mllb_add_unit; FStar_Extraction_ML_Syntax.mllb_def = _64_71.FStar_Extraction_ML_Syntax.mllb_def}))))
end else begin
(let _130_35 = (let _130_34 = (FStar_Extraction_ML_Env.extend_lb env lbname t ml_lb.FStar_Extraction_ML_Syntax.mllb_tysc ml_lb.FStar_Extraction_ML_Syntax.mllb_add_unit)
in (FStar_All.pipe_left Prims.fst _130_34))
in (_130_35, ml_lb))
end
in (match (_64_75) with
| (g, ml_lb) -> begin
(g, (ml_lb)::ml_lbs)
end))
end)) (g, []) (Prims.snd ml_lbs) (Prims.snd lbs))
in (match (_64_78) with
| (g, ml_lbs') -> begin
(g, (FStar_Extraction_ML_Syntax.MLM_Let (((Prims.fst ml_lbs), (FStar_List.rev ml_lbs'))))::[])
end))
end
| _64_80 -> begin
(FStar_All.failwith "impossible")
end)
end)))
end
| FStar_Absyn_Syntax.Sig_val_decl (lid, t, quals, r) -> begin
if (FStar_All.pipe_right quals (FStar_List.contains FStar_Absyn_Syntax.Assumption)) then begin
(let impl = (match ((FStar_Absyn_Util.function_formals t)) with
| Some (bs, c) -> begin
(let _130_37 = (let _130_36 = (fail_exp lid (FStar_Absyn_Util.comp_result c))
in (bs, _130_36))
in (FStar_Absyn_Syntax.mk_Exp_abs _130_37 None FStar_Absyn_Syntax.dummyRange))
end
| _64_92 -> begin
(fail_exp lid t)
end)
in (let se = FStar_Absyn_Syntax.Sig_let (((false, ({FStar_Absyn_Syntax.lbname = FStar_Util.Inr (lid); FStar_Absyn_Syntax.lbtyp = t; FStar_Absyn_Syntax.lbeff = FStar_Absyn_Const.effect_ML_lid; FStar_Absyn_Syntax.lbdef = impl})::[]), r, [], quals))
in (let _64_97 = (extract_sig g se)
in (match (_64_97) with
| (g, mlm) -> begin
(let is_record = (FStar_Util.for_some (fun _64_2 -> (match (_64_2) with
| FStar_Absyn_Syntax.RecordType (_64_100) -> begin
true
end
| _64_103 -> begin
false
end)) quals)
in (match ((FStar_Util.find_map quals (fun _64_3 -> (match (_64_3) with
| FStar_Absyn_Syntax.Discriminator (l) -> begin
Some (l)
end
| _64_109 -> begin
None
end)))) with
| Some (l) when (not (is_record)) -> begin
(let _130_41 = (let _130_40 = (FStar_Extraction_ML_ExtractExp.ind_discriminator_body g lid l)
in (_130_40)::[])
in (g, _130_41))
end
| _64_113 -> begin
(match ((FStar_Util.find_map quals (fun _64_4 -> (match (_64_4) with
| FStar_Absyn_Syntax.Projector (l, _64_117) -> begin
Some (l)
end
| _64_121 -> begin
None
end)))) with
| Some (_64_123) -> begin
(g, [])
end
| _64_126 -> begin
(g, mlm)
end)
end))
end))))
end else begin
(g, [])
end
end
| FStar_Absyn_Syntax.Sig_main (e, _64_129) -> begin
(let _64_137 = (FStar_Extraction_ML_ExtractExp.synth_exp g e)
in (match (_64_137) with
| (ml_main, _64_134, _64_136) -> begin
(g, (FStar_Extraction_ML_Syntax.MLM_Top (ml_main))::[])
end))
end
| (FStar_Absyn_Syntax.Sig_kind_abbrev (_)) | (FStar_Absyn_Syntax.Sig_assume (_)) | (FStar_Absyn_Syntax.Sig_new_effect (_)) | (FStar_Absyn_Syntax.Sig_sub_effect (_)) | (FStar_Absyn_Syntax.Sig_effect_abbrev (_)) | (FStar_Absyn_Syntax.Sig_pragma (_)) -> begin
(g, [])
end)))

let extract_iface = (fun g m -> (let _130_47 = (FStar_Util.fold_map extract_sig g m.FStar_Absyn_Syntax.declarations)
in (FStar_All.pipe_right _130_47 Prims.fst)))

let rec extract = (fun g m -> (let _64_160 = (FStar_Absyn_Util.reset_gensym ())
in (let name = (FStar_Extraction_ML_Syntax.mlpath_of_lident m.FStar_Absyn_Syntax.name)
in (let g = (let _64_163 = g
in {FStar_Extraction_ML_Env.tcenv = _64_163.FStar_Extraction_ML_Env.tcenv; FStar_Extraction_ML_Env.gamma = _64_163.FStar_Extraction_ML_Env.gamma; FStar_Extraction_ML_Env.tydefs = _64_163.FStar_Extraction_ML_Env.tydefs; FStar_Extraction_ML_Env.currentModule = name})
in if (((m.FStar_Absyn_Syntax.name.FStar_Absyn_Syntax.str = "Prims") || m.FStar_Absyn_Syntax.is_interface) || (let _130_52 = (FStar_ST.read FStar_Options.admit_fsi)
in (FStar_List.contains m.FStar_Absyn_Syntax.name.FStar_Absyn_Syntax.str _130_52))) then begin
(let g = (extract_iface g m)
in (g, []))
end else begin
(let _64_169 = (FStar_Util.fold_map extract_sig g m.FStar_Absyn_Syntax.declarations)
in (match (_64_169) with
| (g, sigs) -> begin
(let mlm = (FStar_List.flatten sigs)
in (let _130_57 = (let _130_56 = (let _130_55 = (let _130_54 = (let _130_53 = (FStar_Extraction_ML_Util.flatten_mlpath name)
in (_130_53, Some (([], mlm)), FStar_Extraction_ML_Syntax.MLLib ([])))
in (_130_54)::[])
in FStar_Extraction_ML_Syntax.MLLib (_130_55))
in (_130_56)::[])
in (g, _130_57)))
end))
end))))




>>>>>>> bbfa8f20
<|MERGE_RESOLUTION|>--- conflicted
+++ resolved
@@ -1,191 +1,18 @@
-<<<<<<< HEAD
 
 open Prims
-let fail_exp = (fun lid t -> (let _129_16 = (let _129_15 = (FStar_Absyn_Util.fvar None FStar_Absyn_Const.failwith_lid FStar_Absyn_Syntax.dummyRange)
-in (let _129_14 = (let _129_13 = (FStar_Absyn_Syntax.targ t)
-in (let _129_12 = (let _129_11 = (let _129_10 = (let _129_9 = (let _129_8 = (let _129_7 = (let _129_6 = (let _129_5 = (FStar_Absyn_Print.sli lid)
-in (Prims.strcat "Not yet implemented:" _129_5))
-in (FStar_Bytes.string_as_unicode_bytes _129_6))
-in (_129_7, FStar_Absyn_Syntax.dummyRange))
-in FStar_Absyn_Syntax.Const_string (_129_8))
-in (FStar_Absyn_Syntax.mk_Exp_constant _129_9 None FStar_Absyn_Syntax.dummyRange))
-in (FStar_All.pipe_left FStar_Absyn_Syntax.varg _129_10))
-in (_129_11)::[])
-in (_129_13)::_129_12))
-in (_129_15, _129_14)))
-in (FStar_Absyn_Syntax.mk_Exp_app _129_16 None FStar_Absyn_Syntax.dummyRange)))
-
-let mangle_projector_lid = (fun x -> (let projecteeName = x.FStar_Absyn_Syntax.ident
-in (let _63_11 = (FStar_Util.prefix x.FStar_Absyn_Syntax.ns)
-in (match (_63_11) with
-| (prefix, constrName) -> begin
-(let mangledName = (FStar_Absyn_Syntax.id_of_text (Prims.strcat (Prims.strcat (Prims.strcat "___" constrName.FStar_Absyn_Syntax.idText) "___") projecteeName.FStar_Absyn_Syntax.idText))
-in (FStar_Absyn_Syntax.lid_of_ids (FStar_List.append prefix ((mangledName)::[]))))
-end))))
-
-let rec extract_sig = (fun g se -> (let _63_16 = (FStar_Extraction_ML_Env.debug g (fun u -> (let _129_25 = (let _129_24 = (FStar_Absyn_Print.sigelt_to_string se)
-in (FStar_Util.format1 "now extracting :  %s \n" _129_24))
-in (FStar_Util.print_string _129_25))))
-in (match (se) with
-| (FStar_Absyn_Syntax.Sig_datacon (_)) | (FStar_Absyn_Syntax.Sig_bundle (_)) | (FStar_Absyn_Syntax.Sig_tycon (_)) | (FStar_Absyn_Syntax.Sig_typ_abbrev (_)) -> begin
-(let _63_32 = (FStar_Extraction_ML_ExtractTyp.extractSigElt g se)
-in (match (_63_32) with
-| (c, tds) -> begin
-(c, tds)
-end))
-end
-| FStar_Absyn_Syntax.Sig_let (lbs, r, _63_36, quals) -> begin
-(let elet = (FStar_Absyn_Syntax.mk_Exp_let (lbs, FStar_Absyn_Const.exp_false_bool) None r)
-in (let _63_46 = (FStar_Extraction_ML_ExtractExp.synth_exp g elet)
-in (match (_63_46) with
-| (ml_let, _63_43, _63_45) -> begin
-(match (ml_let.FStar_Extraction_ML_Syntax.expr) with
-| FStar_Extraction_ML_Syntax.MLE_Let (ml_lbs, _63_49) -> begin
-(let _63_78 = (FStar_List.fold_left2 (fun _63_54 ml_lb _63_62 -> (match ((_63_54, _63_62)) with
-| ((env, ml_lbs), {FStar_Absyn_Syntax.lbname = lbname; FStar_Absyn_Syntax.lbtyp = t; FStar_Absyn_Syntax.lbeff = _63_59; FStar_Absyn_Syntax.lbdef = _63_57}) -> begin
-(let _63_75 = if (FStar_All.pipe_right quals (FStar_Util.for_some (fun _63_1 -> (match (_63_1) with
-| FStar_Absyn_Syntax.Projector (_63_65) -> begin
-true
-end
-| _63_68 -> begin
-false
-end)))) then begin
-(let mname = (let _129_31 = (let _129_30 = (FStar_Util.right lbname)
-in (mangle_projector_lid _129_30))
-in (FStar_All.pipe_right _129_31 FStar_Extraction_ML_Syntax.mlpath_of_lident))
-in (let env = (let _129_33 = (let _129_32 = (FStar_Util.right lbname)
-in (FStar_All.pipe_left FStar_Absyn_Util.fv _129_32))
-in (FStar_Extraction_ML_Env.extend_fv' env _129_33 mname ml_lb.FStar_Extraction_ML_Syntax.mllb_tysc ml_lb.FStar_Extraction_ML_Syntax.mllb_add_unit))
-in (env, (let _63_71 = ml_lb
-in {FStar_Extraction_ML_Syntax.mllb_name = ((Prims.snd mname), 0); FStar_Extraction_ML_Syntax.mllb_tysc = _63_71.FStar_Extraction_ML_Syntax.mllb_tysc; FStar_Extraction_ML_Syntax.mllb_add_unit = _63_71.FStar_Extraction_ML_Syntax.mllb_add_unit; FStar_Extraction_ML_Syntax.mllb_def = _63_71.FStar_Extraction_ML_Syntax.mllb_def}))))
-end else begin
-(let _129_35 = (let _129_34 = (FStar_Extraction_ML_Env.extend_lb env lbname t ml_lb.FStar_Extraction_ML_Syntax.mllb_tysc ml_lb.FStar_Extraction_ML_Syntax.mllb_add_unit)
-in (FStar_All.pipe_left Prims.fst _129_34))
-in (_129_35, ml_lb))
-end
-in (match (_63_75) with
-| (g, ml_lb) -> begin
-(g, (ml_lb)::ml_lbs)
-end))
-end)) (g, []) (Prims.snd ml_lbs) (Prims.snd lbs))
-in (match (_63_78) with
-| (g, ml_lbs') -> begin
-(g, (FStar_Extraction_ML_Syntax.MLM_Let (((Prims.fst ml_lbs), (FStar_List.rev ml_lbs'))))::[])
-end))
-end
-| _63_80 -> begin
-(FStar_All.failwith "impossible")
-end)
-end)))
-end
-| FStar_Absyn_Syntax.Sig_val_decl (lid, t, quals, r) -> begin
-if (FStar_All.pipe_right quals (FStar_List.contains FStar_Absyn_Syntax.Assumption)) then begin
-(let impl = (match ((FStar_Absyn_Util.function_formals t)) with
-| Some (bs, c) -> begin
-(let _129_37 = (let _129_36 = (fail_exp lid (FStar_Absyn_Util.comp_result c))
-in (bs, _129_36))
-in (FStar_Absyn_Syntax.mk_Exp_abs _129_37 None FStar_Absyn_Syntax.dummyRange))
-end
-| _63_92 -> begin
-(fail_exp lid t)
-end)
-in (let se = FStar_Absyn_Syntax.Sig_let (((false, ({FStar_Absyn_Syntax.lbname = FStar_Util.Inr (lid); FStar_Absyn_Syntax.lbtyp = t; FStar_Absyn_Syntax.lbeff = FStar_Absyn_Const.effect_ML_lid; FStar_Absyn_Syntax.lbdef = impl})::[]), r, [], quals))
-in (let _63_97 = (extract_sig g se)
-in (match (_63_97) with
-| (g, mlm) -> begin
-(let is_record = (FStar_Util.for_some (fun _63_2 -> (match (_63_2) with
-| FStar_Absyn_Syntax.RecordType (_63_100) -> begin
-true
-end
-| _63_103 -> begin
-false
-end)) quals)
-in (match ((FStar_Util.find_map quals (fun _63_3 -> (match (_63_3) with
-| FStar_Absyn_Syntax.Discriminator (l) -> begin
-Some (l)
-end
-| _63_109 -> begin
-None
-end)))) with
-| Some (l) when (not (is_record)) -> begin
-(let _129_41 = (let _129_40 = (FStar_Extraction_ML_ExtractExp.ind_discriminator_body g lid l)
-in (_129_40)::[])
-in (g, _129_41))
-end
-| _63_113 -> begin
-(match ((FStar_Util.find_map quals (fun _63_4 -> (match (_63_4) with
-| FStar_Absyn_Syntax.Projector (l, _63_117) -> begin
-Some (l)
-end
-| _63_121 -> begin
-None
-end)))) with
-| Some (_63_123) -> begin
-(g, [])
-end
-| _63_126 -> begin
-(g, mlm)
-end)
-end))
-end))))
-end else begin
-(g, [])
-end
-end
-| FStar_Absyn_Syntax.Sig_main (e, _63_129) -> begin
-(let _63_137 = (FStar_Extraction_ML_ExtractExp.synth_exp g e)
-in (match (_63_137) with
-| (ml_main, _63_134, _63_136) -> begin
-(g, (FStar_Extraction_ML_Syntax.MLM_Top (ml_main))::[])
-end))
-end
-| (FStar_Absyn_Syntax.Sig_kind_abbrev (_)) | (FStar_Absyn_Syntax.Sig_assume (_)) | (FStar_Absyn_Syntax.Sig_new_effect (_)) | (FStar_Absyn_Syntax.Sig_sub_effect (_)) | (FStar_Absyn_Syntax.Sig_effect_abbrev (_)) | (FStar_Absyn_Syntax.Sig_pragma (_)) -> begin
-(g, [])
-end)))
-
-let extract_iface = (fun g m -> (let _129_47 = (FStar_Util.fold_map extract_sig g m.FStar_Absyn_Syntax.declarations)
-in (FStar_All.pipe_right _129_47 Prims.fst)))
-
-let rec extract = (fun g m -> (let _63_160 = (FStar_Absyn_Util.reset_gensym ())
-in (let name = (FStar_Extraction_ML_Syntax.mlpath_of_lident m.FStar_Absyn_Syntax.name)
-in (let g = (let _63_163 = g
-in {FStar_Extraction_ML_Env.tcenv = _63_163.FStar_Extraction_ML_Env.tcenv; FStar_Extraction_ML_Env.gamma = _63_163.FStar_Extraction_ML_Env.gamma; FStar_Extraction_ML_Env.tydefs = _63_163.FStar_Extraction_ML_Env.tydefs; FStar_Extraction_ML_Env.currentModule = name})
-in if (((m.FStar_Absyn_Syntax.name.FStar_Absyn_Syntax.str = "Prims") || m.FStar_Absyn_Syntax.is_interface) || (let _129_52 = (FStar_ST.read FStar_Options.admit_fsi)
-in (FStar_List.contains m.FStar_Absyn_Syntax.name.FStar_Absyn_Syntax.str _129_52))) then begin
-(let g = (extract_iface g m)
-in (g, []))
-end else begin
-(let _63_169 = (FStar_Util.fold_map extract_sig g m.FStar_Absyn_Syntax.declarations)
-in (match (_63_169) with
-| (g, sigs) -> begin
-(let mlm = (FStar_List.flatten sigs)
-in (let _129_57 = (let _129_56 = (let _129_55 = (let _129_54 = (let _129_53 = (FStar_Extraction_ML_Util.flatten_mlpath name)
-in (_129_53, Some (([], mlm)), FStar_Extraction_ML_Syntax.MLLib ([])))
-in (_129_54)::[])
-in FStar_Extraction_ML_Syntax.MLLib (_129_55))
-in (_129_56)::[])
-in (g, _129_57)))
-end))
-end))))
-
-
-
-=======
-
-open Prims
-let fail_exp = (fun lid t -> (let _130_16 = (let _130_15 = (FStar_Absyn_Util.fvar None FStar_Absyn_Const.failwith_lid FStar_Absyn_Syntax.dummyRange)
-in (let _130_14 = (let _130_13 = (FStar_Absyn_Syntax.targ t)
-in (let _130_12 = (let _130_11 = (let _130_10 = (let _130_9 = (let _130_8 = (let _130_7 = (let _130_6 = (let _130_5 = (FStar_Absyn_Print.sli lid)
-in (Prims.strcat "Not yet implemented:" _130_5))
-in (FStar_Bytes.string_as_unicode_bytes _130_6))
-in (_130_7, FStar_Absyn_Syntax.dummyRange))
-in FStar_Absyn_Syntax.Const_string (_130_8))
-in (FStar_Absyn_Syntax.mk_Exp_constant _130_9 None FStar_Absyn_Syntax.dummyRange))
-in (FStar_All.pipe_left FStar_Absyn_Syntax.varg _130_10))
-in (_130_11)::[])
-in (_130_13)::_130_12))
-in (_130_15, _130_14)))
-in (FStar_Absyn_Syntax.mk_Exp_app _130_16 None FStar_Absyn_Syntax.dummyRange)))
+let fail_exp = (fun lid t -> (let _131_16 = (let _131_15 = (FStar_Absyn_Util.fvar None FStar_Absyn_Const.failwith_lid FStar_Absyn_Syntax.dummyRange)
+in (let _131_14 = (let _131_13 = (FStar_Absyn_Syntax.targ t)
+in (let _131_12 = (let _131_11 = (let _131_10 = (let _131_9 = (let _131_8 = (let _131_7 = (let _131_6 = (let _131_5 = (FStar_Absyn_Print.sli lid)
+in (Prims.strcat "Not yet implemented:" _131_5))
+in (FStar_Bytes.string_as_unicode_bytes _131_6))
+in (_131_7, FStar_Absyn_Syntax.dummyRange))
+in FStar_Absyn_Syntax.Const_string (_131_8))
+in (FStar_Absyn_Syntax.mk_Exp_constant _131_9 None FStar_Absyn_Syntax.dummyRange))
+in (FStar_All.pipe_left FStar_Absyn_Syntax.varg _131_10))
+in (_131_11)::[])
+in (_131_13)::_131_12))
+in (_131_15, _131_14)))
+in (FStar_Absyn_Syntax.mk_Exp_app _131_16 None FStar_Absyn_Syntax.dummyRange)))
 
 let mangle_projector_lid = (fun x -> (let projecteeName = x.FStar_Absyn_Syntax.ident
 in (let _64_11 = (FStar_Util.prefix x.FStar_Absyn_Syntax.ns)
@@ -195,9 +22,9 @@
 in (FStar_Absyn_Syntax.lid_of_ids (FStar_List.append prefix ((mangledName)::[]))))
 end))))
 
-let rec extract_sig = (fun g se -> (let _64_16 = (FStar_Extraction_ML_Env.debug g (fun u -> (let _130_25 = (let _130_24 = (FStar_Absyn_Print.sigelt_to_string se)
-in (FStar_Util.format1 "now extracting :  %s \n" _130_24))
-in (FStar_Util.print_string _130_25))))
+let rec extract_sig = (fun g se -> (let _64_16 = (FStar_Extraction_ML_Env.debug g (fun u -> (let _131_25 = (let _131_24 = (FStar_Absyn_Print.sigelt_to_string se)
+in (FStar_Util.format1 "now extracting :  %s \n" _131_24))
+in (FStar_Util.print_string _131_25))))
 in (match (se) with
 | (FStar_Absyn_Syntax.Sig_datacon (_)) | (FStar_Absyn_Syntax.Sig_bundle (_)) | (FStar_Absyn_Syntax.Sig_tycon (_)) | (FStar_Absyn_Syntax.Sig_typ_abbrev (_)) -> begin
 (let _64_32 = (FStar_Extraction_ML_ExtractTyp.extractSigElt g se)
@@ -222,18 +49,18 @@
 | _64_68 -> begin
 false
 end)))) then begin
-(let mname = (let _130_31 = (let _130_30 = (FStar_Util.right lbname)
-in (mangle_projector_lid _130_30))
-in (FStar_All.pipe_right _130_31 FStar_Extraction_ML_Syntax.mlpath_of_lident))
-in (let env = (let _130_33 = (let _130_32 = (FStar_Util.right lbname)
-in (FStar_All.pipe_left FStar_Absyn_Util.fv _130_32))
-in (FStar_Extraction_ML_Env.extend_fv' env _130_33 mname ml_lb.FStar_Extraction_ML_Syntax.mllb_tysc ml_lb.FStar_Extraction_ML_Syntax.mllb_add_unit))
+(let mname = (let _131_31 = (let _131_30 = (FStar_Util.right lbname)
+in (mangle_projector_lid _131_30))
+in (FStar_All.pipe_right _131_31 FStar_Extraction_ML_Syntax.mlpath_of_lident))
+in (let env = (let _131_33 = (let _131_32 = (FStar_Util.right lbname)
+in (FStar_All.pipe_left FStar_Absyn_Util.fv _131_32))
+in (FStar_Extraction_ML_Env.extend_fv' env _131_33 mname ml_lb.FStar_Extraction_ML_Syntax.mllb_tysc ml_lb.FStar_Extraction_ML_Syntax.mllb_add_unit))
 in (env, (let _64_71 = ml_lb
 in {FStar_Extraction_ML_Syntax.mllb_name = ((Prims.snd mname), 0); FStar_Extraction_ML_Syntax.mllb_tysc = _64_71.FStar_Extraction_ML_Syntax.mllb_tysc; FStar_Extraction_ML_Syntax.mllb_add_unit = _64_71.FStar_Extraction_ML_Syntax.mllb_add_unit; FStar_Extraction_ML_Syntax.mllb_def = _64_71.FStar_Extraction_ML_Syntax.mllb_def}))))
 end else begin
-(let _130_35 = (let _130_34 = (FStar_Extraction_ML_Env.extend_lb env lbname t ml_lb.FStar_Extraction_ML_Syntax.mllb_tysc ml_lb.FStar_Extraction_ML_Syntax.mllb_add_unit)
-in (FStar_All.pipe_left Prims.fst _130_34))
-in (_130_35, ml_lb))
+(let _131_35 = (let _131_34 = (FStar_Extraction_ML_Env.extend_lb env lbname t ml_lb.FStar_Extraction_ML_Syntax.mllb_tysc ml_lb.FStar_Extraction_ML_Syntax.mllb_add_unit)
+in (FStar_All.pipe_left Prims.fst _131_34))
+in (_131_35, ml_lb))
 end
 in (match (_64_75) with
 | (g, ml_lb) -> begin
@@ -254,9 +81,9 @@
 if (FStar_All.pipe_right quals (FStar_List.contains FStar_Absyn_Syntax.Assumption)) then begin
 (let impl = (match ((FStar_Absyn_Util.function_formals t)) with
 | Some (bs, c) -> begin
-(let _130_37 = (let _130_36 = (fail_exp lid (FStar_Absyn_Util.comp_result c))
-in (bs, _130_36))
-in (FStar_Absyn_Syntax.mk_Exp_abs _130_37 None FStar_Absyn_Syntax.dummyRange))
+(let _131_37 = (let _131_36 = (fail_exp lid (FStar_Absyn_Util.comp_result c))
+in (bs, _131_36))
+in (FStar_Absyn_Syntax.mk_Exp_abs _131_37 None FStar_Absyn_Syntax.dummyRange))
 end
 | _64_92 -> begin
 (fail_exp lid t)
@@ -280,9 +107,9 @@
 None
 end)))) with
 | Some (l) when (not (is_record)) -> begin
-(let _130_41 = (let _130_40 = (FStar_Extraction_ML_ExtractExp.ind_discriminator_body g lid l)
-in (_130_40)::[])
-in (g, _130_41))
+(let _131_41 = (let _131_40 = (FStar_Extraction_ML_ExtractExp.ind_discriminator_body g lid l)
+in (_131_40)::[])
+in (g, _131_41))
 end
 | _64_113 -> begin
 (match ((FStar_Util.find_map quals (fun _64_4 -> (match (_64_4) with
@@ -315,15 +142,15 @@
 (g, [])
 end)))
 
-let extract_iface = (fun g m -> (let _130_47 = (FStar_Util.fold_map extract_sig g m.FStar_Absyn_Syntax.declarations)
-in (FStar_All.pipe_right _130_47 Prims.fst)))
+let extract_iface = (fun g m -> (let _131_47 = (FStar_Util.fold_map extract_sig g m.FStar_Absyn_Syntax.declarations)
+in (FStar_All.pipe_right _131_47 Prims.fst)))
 
 let rec extract = (fun g m -> (let _64_160 = (FStar_Absyn_Util.reset_gensym ())
 in (let name = (FStar_Extraction_ML_Syntax.mlpath_of_lident m.FStar_Absyn_Syntax.name)
 in (let g = (let _64_163 = g
 in {FStar_Extraction_ML_Env.tcenv = _64_163.FStar_Extraction_ML_Env.tcenv; FStar_Extraction_ML_Env.gamma = _64_163.FStar_Extraction_ML_Env.gamma; FStar_Extraction_ML_Env.tydefs = _64_163.FStar_Extraction_ML_Env.tydefs; FStar_Extraction_ML_Env.currentModule = name})
-in if (((m.FStar_Absyn_Syntax.name.FStar_Absyn_Syntax.str = "Prims") || m.FStar_Absyn_Syntax.is_interface) || (let _130_52 = (FStar_ST.read FStar_Options.admit_fsi)
-in (FStar_List.contains m.FStar_Absyn_Syntax.name.FStar_Absyn_Syntax.str _130_52))) then begin
+in if (((m.FStar_Absyn_Syntax.name.FStar_Absyn_Syntax.str = "Prims") || m.FStar_Absyn_Syntax.is_interface) || (let _131_52 = (FStar_ST.read FStar_Options.admit_fsi)
+in (FStar_List.contains m.FStar_Absyn_Syntax.name.FStar_Absyn_Syntax.str _131_52))) then begin
 (let g = (extract_iface g m)
 in (g, []))
 end else begin
@@ -331,16 +158,14 @@
 in (match (_64_169) with
 | (g, sigs) -> begin
 (let mlm = (FStar_List.flatten sigs)
-in (let _130_57 = (let _130_56 = (let _130_55 = (let _130_54 = (let _130_53 = (FStar_Extraction_ML_Util.flatten_mlpath name)
-in (_130_53, Some (([], mlm)), FStar_Extraction_ML_Syntax.MLLib ([])))
-in (_130_54)::[])
-in FStar_Extraction_ML_Syntax.MLLib (_130_55))
-in (_130_56)::[])
-in (g, _130_57)))
+in (let _131_57 = (let _131_56 = (let _131_55 = (let _131_54 = (let _131_53 = (FStar_Extraction_ML_Util.flatten_mlpath name)
+in (_131_53, Some (([], mlm)), FStar_Extraction_ML_Syntax.MLLib ([])))
+in (_131_54)::[])
+in FStar_Extraction_ML_Syntax.MLLib (_131_55))
+in (_131_56)::[])
+in (g, _131_57)))
 end))
 end))))
 
 
 
-
->>>>>>> bbfa8f20
