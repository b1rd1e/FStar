
open Prims

let fail_exp : FStar_Ident.lident  ->  FStar_Absyn_Syntax.typ  ->  FStar_Absyn_Syntax.exp = (fun lid t -> (let _180_16 = (let _180_15 = (FStar_Absyn_Util.fvar None FStar_Absyn_Const.failwith_lid FStar_Absyn_Syntax.dummyRange)
in (let _180_14 = (let _180_13 = (FStar_Absyn_Syntax.targ t)
in (let _180_12 = (let _180_11 = (let _180_10 = (let _180_9 = (let _180_8 = (let _180_7 = (let _180_6 = (let _180_5 = (FStar_Absyn_Print.sli lid)
in (Prims.strcat "Not yet implemented:" _180_5))
in (FStar_Bytes.string_as_unicode_bytes _180_6))
in ((_180_7), (FStar_Absyn_Syntax.dummyRange)))
in FStar_Const.Const_string (_180_8))
in (FStar_Absyn_Syntax.mk_Exp_constant _180_9 None FStar_Absyn_Syntax.dummyRange))
in (FStar_All.pipe_left FStar_Absyn_Syntax.varg _180_10))
in (_180_11)::[])
in (_180_13)::_180_12))
in ((_180_15), (_180_14))))
in (FStar_Absyn_Syntax.mk_Exp_app _180_16 None FStar_Absyn_Syntax.dummyRange)))


let mangle_projector_lid : FStar_Ident.lident  ->  FStar_Ident.lident = (fun x -> (

let projecteeName = x.FStar_Ident.ident
in (

let _81_11 = (FStar_Util.prefix x.FStar_Ident.ns)
in (match (_81_11) with
| (prefix, constrName) -> begin
(

let mangledName = (FStar_Absyn_Syntax.id_of_text (Prims.strcat "___" (Prims.strcat constrName.FStar_Ident.idText (Prims.strcat "___" projecteeName.FStar_Ident.idText))))
in (FStar_Ident.lid_of_ids (FStar_List.append prefix ((mangledName)::[]))))
end))))


let rec extract_sig : FStar_Extraction_ML_Env.env  ->  FStar_Absyn_Syntax.sigelt  ->  (FStar_Extraction_ML_Env.env * FStar_Extraction_ML_Syntax.mlmodule1 Prims.list) = (fun g se -> (

<<<<<<< HEAD
let _80_16 = (FStar_Extraction_ML_Env.debug g (fun u -> (let _180_25 = (let _180_24 = (FStar_Absyn_Print.sigelt_to_string se)
=======
let _81_16 = (FStar_Extraction_ML_Env.debug g (fun u -> (let _180_25 = (let _180_24 = (FStar_Absyn_Print.sigelt_to_string se)
>>>>>>> 1915064d
in (FStar_Util.format1 "now extracting :  %s \n" _180_24))
in (FStar_Util.print_string _180_25))))
in (match (se) with
| (FStar_Absyn_Syntax.Sig_datacon (_)) | (FStar_Absyn_Syntax.Sig_bundle (_)) | (FStar_Absyn_Syntax.Sig_tycon (_)) | (FStar_Absyn_Syntax.Sig_typ_abbrev (_)) -> begin
(

let _81_32 = (FStar_Extraction_ML_ExtractTyp.extractSigElt g se)
in (match (_81_32) with
| (c, tds) -> begin
((c), (tds))
end))
end
| FStar_Absyn_Syntax.Sig_let (lbs, r, _81_36, quals) -> begin
(

let elet = (FStar_Absyn_Syntax.mk_Exp_let ((lbs), (FStar_Absyn_Const.exp_false_bool)) None r)
in (

let _81_46 = (FStar_Extraction_ML_ExtractExp.synth_exp g elet)
in (match (_81_46) with
| (ml_let, _81_43, _81_45) -> begin
(match (ml_let.FStar_Extraction_ML_Syntax.expr) with
| FStar_Extraction_ML_Syntax.MLE_Let ((flavor, _81_49, bindings), _81_53) -> begin
(

let _81_85 = (FStar_List.fold_left2 (fun _81_58 ml_lb _81_66 -> (match (((_81_58), (_81_66))) with
| ((env, ml_lbs), {FStar_Absyn_Syntax.lbname = lbname; FStar_Absyn_Syntax.lbtyp = t; FStar_Absyn_Syntax.lbeff = _81_63; FStar_Absyn_Syntax.lbdef = _81_61}) -> begin
(

let _81_82 = if (FStar_All.pipe_right quals (FStar_Util.for_some (fun _81_1 -> (match (_81_1) with
| FStar_Absyn_Syntax.Projector (_81_69) -> begin
true
end
| _81_72 -> begin
false
end)))) then begin
(

let mname = (let _180_31 = (let _180_30 = (FStar_Util.right lbname)
in (mangle_projector_lid _180_30))
in (FStar_All.pipe_right _180_31 FStar_Extraction_ML_Syntax.mlpath_of_lident))
in (

let env = (let _180_34 = (let _180_32 = (FStar_Util.right lbname)
in (FStar_All.pipe_left FStar_Absyn_Util.fv _180_32))
in (let _180_33 = (FStar_Util.must ml_lb.FStar_Extraction_ML_Syntax.mllb_tysc)
in (FStar_Extraction_ML_Env.extend_fv' env _180_34 mname _180_33 ml_lb.FStar_Extraction_ML_Syntax.mllb_add_unit false)))
in (

let ml_lb = (

let _81_75 = ml_lb
in {FStar_Extraction_ML_Syntax.mllb_name = _81_75.FStar_Extraction_ML_Syntax.mllb_name; FStar_Extraction_ML_Syntax.mllb_tysc = _81_75.FStar_Extraction_ML_Syntax.mllb_tysc; FStar_Extraction_ML_Syntax.mllb_add_unit = _81_75.FStar_Extraction_ML_Syntax.mllb_add_unit; FStar_Extraction_ML_Syntax.mllb_def = _81_75.FStar_Extraction_ML_Syntax.mllb_def; FStar_Extraction_ML_Syntax.print_typ = false})
in ((env), ((

let _81_78 = ml_lb
in {FStar_Extraction_ML_Syntax.mllb_name = (((Prims.snd mname)), ((Prims.parse_int "0"))); FStar_Extraction_ML_Syntax.mllb_tysc = _81_78.FStar_Extraction_ML_Syntax.mllb_tysc; FStar_Extraction_ML_Syntax.mllb_add_unit = _81_78.FStar_Extraction_ML_Syntax.mllb_add_unit; FStar_Extraction_ML_Syntax.mllb_def = _81_78.FStar_Extraction_ML_Syntax.mllb_def; FStar_Extraction_ML_Syntax.print_typ = _81_78.FStar_Extraction_ML_Syntax.print_typ}))))))
end else begin
(let _180_37 = (let _180_36 = (let _180_35 = (FStar_Util.must ml_lb.FStar_Extraction_ML_Syntax.mllb_tysc)
in (FStar_Extraction_ML_Env.extend_lb env lbname t _180_35 ml_lb.FStar_Extraction_ML_Syntax.mllb_add_unit false))
in (FStar_All.pipe_left Prims.fst _180_36))
in ((_180_37), (ml_lb)))
end
in (match (_81_82) with
| (g, ml_lb) -> begin
((g), ((ml_lb)::ml_lbs))
end))
end)) ((g), ([])) bindings (Prims.snd lbs))
in (match (_81_85) with
| (g, ml_lbs') -> begin
(let _180_40 = (let _180_39 = (let _180_38 = (FStar_Extraction_ML_Util.mlloc_of_range r)
in FStar_Extraction_ML_Syntax.MLM_Loc (_180_38))
in (_180_39)::(FStar_Extraction_ML_Syntax.MLM_Let (((flavor), ([]), ((FStar_List.rev ml_lbs')))))::[])
in ((g), (_180_40)))
end))
end
| _81_87 -> begin
(failwith "impossible")
end)
end)))
end
| FStar_Absyn_Syntax.Sig_val_decl (lid, t, quals, r) -> begin
if (FStar_All.pipe_right quals (FStar_List.contains FStar_Absyn_Syntax.Assumption)) then begin
(

let impl = (match ((FStar_Absyn_Util.function_formals t)) with
| Some (bs, c) -> begin
(let _180_42 = (let _180_41 = (fail_exp lid (FStar_Absyn_Util.comp_result c))
in ((bs), (_180_41)))
in (FStar_Absyn_Syntax.mk_Exp_abs _180_42 None FStar_Absyn_Syntax.dummyRange))
end
| _81_99 -> begin
(fail_exp lid t)
end)
in (

let se = FStar_Absyn_Syntax.Sig_let (((((false), (({FStar_Absyn_Syntax.lbname = FStar_Util.Inr (lid); FStar_Absyn_Syntax.lbtyp = t; FStar_Absyn_Syntax.lbeff = FStar_Absyn_Const.effect_ML_lid; FStar_Absyn_Syntax.lbdef = impl})::[]))), (r), ([]), (quals)))
in (

let _81_104 = (extract_sig g se)
in (match (_81_104) with
| (g, mlm) -> begin
(

let is_record = (FStar_Util.for_some (fun _81_2 -> (match (_81_2) with
| FStar_Absyn_Syntax.RecordType (_81_107) -> begin
true
end
| _81_110 -> begin
false
end)) quals)
in (match ((FStar_Util.find_map quals (fun _81_3 -> (match (_81_3) with
| FStar_Absyn_Syntax.Discriminator (l) -> begin
Some (l)
end
| _81_116 -> begin
None
end)))) with
| Some (l) when (not (is_record)) -> begin
(let _180_49 = (let _180_48 = (let _180_45 = (FStar_Extraction_ML_Util.mlloc_of_range r)
in FStar_Extraction_ML_Syntax.MLM_Loc (_180_45))
in (let _180_47 = (let _180_46 = (FStar_Extraction_ML_ExtractExp.ind_discriminator_body g lid l)
in (_180_46)::[])
in (_180_48)::_180_47))
in ((g), (_180_49)))
end
| _81_120 -> begin
(match ((FStar_Util.find_map quals (fun _81_4 -> (match (_81_4) with
| FStar_Absyn_Syntax.Projector (l, _81_124) -> begin
Some (l)
end
| _81_128 -> begin
None
end)))) with
| Some (_81_130) -> begin
((g), ([]))
end
| _81_133 -> begin
((g), (mlm))
end)
end))
end))))
end else begin
((g), ([]))
end
end
| FStar_Absyn_Syntax.Sig_main (e, r) -> begin
(

<<<<<<< HEAD
let _80_143 = (FStar_Extraction_ML_ExtractExp.synth_exp g e)
in (match (_80_143) with
| (ml_main, _80_140, _80_142) -> begin
=======
let _81_143 = (FStar_Extraction_ML_ExtractExp.synth_exp g e)
in (match (_81_143) with
| (ml_main, _81_140, _81_142) -> begin
>>>>>>> 1915064d
(let _180_53 = (let _180_52 = (let _180_51 = (FStar_Extraction_ML_Util.mlloc_of_range r)
in FStar_Extraction_ML_Syntax.MLM_Loc (_180_51))
in (_180_52)::(FStar_Extraction_ML_Syntax.MLM_Top (ml_main))::[])
in ((g), (_180_53)))
end))
end
| (FStar_Absyn_Syntax.Sig_kind_abbrev (_)) | (FStar_Absyn_Syntax.Sig_assume (_)) | (FStar_Absyn_Syntax.Sig_new_effect (_)) | (FStar_Absyn_Syntax.Sig_sub_effect (_)) | (FStar_Absyn_Syntax.Sig_effect_abbrev (_)) | (FStar_Absyn_Syntax.Sig_pragma (_)) -> begin
((g), ([]))
end)))


let extract_iface : FStar_Extraction_ML_Env.env  ->  FStar_Absyn_Syntax.modul  ->  FStar_Extraction_ML_Env.env = (fun g m -> (let _180_58 = (FStar_Util.fold_map extract_sig g m.FStar_Absyn_Syntax.declarations)
in (FStar_All.pipe_right _180_58 Prims.fst)))


let rec extract : FStar_Extraction_ML_Env.env  ->  FStar_Absyn_Syntax.modul  ->  (FStar_Extraction_ML_Env.env * FStar_Extraction_ML_Syntax.mllib Prims.list) = (fun g m -> (

let _81_166 = (FStar_Absyn_Util.reset_gensym ())
in (

let name = (FStar_Extraction_ML_Syntax.mlpath_of_lident m.FStar_Absyn_Syntax.name)
in (

let g = (

let _81_169 = g
in {FStar_Extraction_ML_Env.tcenv = _81_169.FStar_Extraction_ML_Env.tcenv; FStar_Extraction_ML_Env.gamma = _81_169.FStar_Extraction_ML_Env.gamma; FStar_Extraction_ML_Env.tydefs = _81_169.FStar_Extraction_ML_Env.tydefs; FStar_Extraction_ML_Env.currentModule = name})
in if (((m.FStar_Absyn_Syntax.name.FStar_Ident.str = "Prims") || m.FStar_Absyn_Syntax.is_interface) || (FStar_Options.no_extract m.FStar_Absyn_Syntax.name.FStar_Ident.str)) then begin
(

let g = (extract_iface g m)
in ((g), ([])))
end else begin
(

let _81_175 = (FStar_Util.fold_map extract_sig g m.FStar_Absyn_Syntax.declarations)
in (match (_81_175) with
| (g, sigs) -> begin
(

let mlm = (FStar_List.flatten sigs)
in ((g), ((FStar_Extraction_ML_Syntax.MLLib ((((name), (Some ((([]), (mlm)))), (FStar_Extraction_ML_Syntax.MLLib ([]))))::[]))::[])))
end))
end))))



<|MERGE_RESOLUTION|>--- conflicted
+++ resolved
@@ -33,11 +33,7 @@
 
 let rec extract_sig : FStar_Extraction_ML_Env.env  ->  FStar_Absyn_Syntax.sigelt  ->  (FStar_Extraction_ML_Env.env * FStar_Extraction_ML_Syntax.mlmodule1 Prims.list) = (fun g se -> (
 
-<<<<<<< HEAD
-let _80_16 = (FStar_Extraction_ML_Env.debug g (fun u -> (let _180_25 = (let _180_24 = (FStar_Absyn_Print.sigelt_to_string se)
-=======
 let _81_16 = (FStar_Extraction_ML_Env.debug g (fun u -> (let _180_25 = (let _180_24 = (FStar_Absyn_Print.sigelt_to_string se)
->>>>>>> 1915064d
 in (FStar_Util.format1 "now extracting :  %s \n" _180_24))
 in (FStar_Util.print_string _180_25))))
 in (match (se) with
@@ -187,15 +183,9 @@
 | FStar_Absyn_Syntax.Sig_main (e, r) -> begin
 (
 
-<<<<<<< HEAD
-let _80_143 = (FStar_Extraction_ML_ExtractExp.synth_exp g e)
-in (match (_80_143) with
-| (ml_main, _80_140, _80_142) -> begin
-=======
 let _81_143 = (FStar_Extraction_ML_ExtractExp.synth_exp g e)
 in (match (_81_143) with
 | (ml_main, _81_140, _81_142) -> begin
->>>>>>> 1915064d
 (let _180_53 = (let _180_52 = (let _180_51 = (FStar_Extraction_ML_Util.mlloc_of_range r)
 in FStar_Extraction_ML_Syntax.MLM_Loc (_180_51))
 in (_180_52)::(FStar_Extraction_ML_Syntax.MLM_Top (ml_main))::[])
