
open Prims
<<<<<<< HEAD
open FStar_Pervasives

let disentangle_abbrevs_from_bundle : FStar_Syntax_Syntax.sigelt Prims.list  ->  FStar_Syntax_Syntax.qualifier Prims.list  ->  FStar_Ident.lident Prims.list  ->  FStar_Range.range  ->  (FStar_Syntax_Syntax.sigelt * FStar_Syntax_Syntax.sigelt Prims.list) = (fun sigelts quals members rng -> (

let sigattrs = (FStar_List.collect (fun s -> s.FStar_Syntax_Syntax.sigattrs) sigelts)
in (

let type_abbrev_sigelts = (FStar_All.pipe_right sigelts (FStar_List.collect (fun x -> (match (x.FStar_Syntax_Syntax.sigel) with
| FStar_Syntax_Syntax.Sig_let ((false, ({FStar_Syntax_Syntax.lbname = FStar_Util.Inr (uu____63); FStar_Syntax_Syntax.lbunivs = uu____64; FStar_Syntax_Syntax.lbtyp = uu____65; FStar_Syntax_Syntax.lbeff = uu____66; FStar_Syntax_Syntax.lbdef = uu____67})::[]), uu____68) -> begin
(x)::[]
end
| FStar_Syntax_Syntax.Sig_let (uu____87, uu____88) -> begin
(failwith "mutrecty: disentangle_abbrevs_from_bundle: type_abbrev_sigelts: impossible")
end
| uu____95 -> begin
[]
end))))
in (match (type_abbrev_sigelts) with
| [] -> begin
(({FStar_Syntax_Syntax.sigel = FStar_Syntax_Syntax.Sig_bundle (((sigelts), (members))); FStar_Syntax_Syntax.sigrng = rng; FStar_Syntax_Syntax.sigquals = quals; FStar_Syntax_Syntax.sigmeta = FStar_Syntax_Syntax.default_sigmeta; FStar_Syntax_Syntax.sigattrs = sigattrs}), ([]))
end
| uu____108 -> begin
(

let type_abbrevs = (FStar_All.pipe_right type_abbrev_sigelts (FStar_List.map (fun x -> (match (x.FStar_Syntax_Syntax.sigel) with
| FStar_Syntax_Syntax.Sig_let ((uu____127, ({FStar_Syntax_Syntax.lbname = FStar_Util.Inr (fv); FStar_Syntax_Syntax.lbunivs = uu____129; FStar_Syntax_Syntax.lbtyp = uu____130; FStar_Syntax_Syntax.lbeff = uu____131; FStar_Syntax_Syntax.lbdef = uu____132})::[]), uu____133) -> begin
fv.FStar_Syntax_Syntax.fv_name.FStar_Syntax_Syntax.v
end
| uu____152 -> begin
(failwith "mutrecty: disentangle_abbrevs_from_bundle: type_abbrevs: impossible")
end))))
in (

let unfolded_type_abbrevs = (

let rev_unfolded_type_abbrevs = (FStar_Util.mk_ref [])
in (

let in_progress = (FStar_Util.mk_ref [])
in (

let not_unfolded_yet = (FStar_Util.mk_ref type_abbrev_sigelts)
in (

let remove_not_unfolded = (fun lid -> (

let uu____181 = (

let uu____184 = (FStar_ST.op_Bang not_unfolded_yet)
in (FStar_All.pipe_right uu____184 (FStar_List.filter (fun x -> (match (x.FStar_Syntax_Syntax.sigel) with
| FStar_Syntax_Syntax.Sig_let ((uu____264, ({FStar_Syntax_Syntax.lbname = FStar_Util.Inr (fv); FStar_Syntax_Syntax.lbunivs = uu____266; FStar_Syntax_Syntax.lbtyp = uu____267; FStar_Syntax_Syntax.lbeff = uu____268; FStar_Syntax_Syntax.lbdef = uu____269})::[]), uu____270) -> begin
(not ((FStar_Ident.lid_equals lid fv.FStar_Syntax_Syntax.fv_name.FStar_Syntax_Syntax.v)))
end
| uu____289 -> begin
true
end)))))
in (FStar_ST.op_Colon_Equals not_unfolded_yet uu____181)))
in (

let rec unfold_abbrev_fv = (fun t fv -> (

let replacee = (fun x -> (match (x.FStar_Syntax_Syntax.sigel) with
| FStar_Syntax_Syntax.Sig_let ((uu____372, ({FStar_Syntax_Syntax.lbname = FStar_Util.Inr (fv'); FStar_Syntax_Syntax.lbunivs = uu____374; FStar_Syntax_Syntax.lbtyp = uu____375; FStar_Syntax_Syntax.lbeff = uu____376; FStar_Syntax_Syntax.lbdef = uu____377})::[]), uu____378) when (FStar_Ident.lid_equals fv'.FStar_Syntax_Syntax.fv_name.FStar_Syntax_Syntax.v fv.FStar_Syntax_Syntax.fv_name.FStar_Syntax_Syntax.v) -> begin
FStar_Pervasives_Native.Some (x)
end
| uu____397 -> begin
FStar_Pervasives_Native.None
end))
in (

let replacee_term = (fun x -> (match ((replacee x)) with
| FStar_Pervasives_Native.Some ({FStar_Syntax_Syntax.sigel = FStar_Syntax_Syntax.Sig_let ((uu____410, ({FStar_Syntax_Syntax.lbname = uu____411; FStar_Syntax_Syntax.lbunivs = uu____412; FStar_Syntax_Syntax.lbtyp = uu____413; FStar_Syntax_Syntax.lbeff = uu____414; FStar_Syntax_Syntax.lbdef = tm})::[]), uu____416); FStar_Syntax_Syntax.sigrng = uu____417; FStar_Syntax_Syntax.sigquals = uu____418; FStar_Syntax_Syntax.sigmeta = uu____419; FStar_Syntax_Syntax.sigattrs = uu____420}) -> begin
FStar_Pervasives_Native.Some (tm)
end
| uu____449 -> begin
FStar_Pervasives_Native.None
end))
in (

let uu____454 = (

let uu____459 = (FStar_ST.op_Bang rev_unfolded_type_abbrevs)
in (FStar_Util.find_map uu____459 replacee_term))
in (match (uu____454) with
| FStar_Pervasives_Native.Some (x) -> begin
x
end
| FStar_Pervasives_Native.None -> begin
(

let uu____535 = (FStar_Util.find_map type_abbrev_sigelts replacee)
in (match (uu____535) with
| FStar_Pervasives_Native.Some (se) -> begin
(

let uu____539 = (

let uu____540 = (FStar_ST.op_Bang in_progress)
in (FStar_List.existsb (fun x -> (FStar_Ident.lid_equals x fv.FStar_Syntax_Syntax.fv_name.FStar_Syntax_Syntax.v)) uu____540))
in (match (uu____539) with
| true -> begin
(

let msg = (FStar_Util.format1 "Cycle on %s in mutually recursive type abbreviations" fv.FStar_Syntax_Syntax.fv_name.FStar_Syntax_Syntax.v.FStar_Ident.str)
in (FStar_Exn.raise (FStar_Errors.Error (((msg), ((FStar_Ident.range_of_lid fv.FStar_Syntax_Syntax.fv_name.FStar_Syntax_Syntax.v)))))))
end
| uu____610 -> begin
(unfold_abbrev se)
end))
end
| uu____611 -> begin
t
end))
end)))))
and unfold_abbrev = (fun x -> (match (x.FStar_Syntax_Syntax.sigel) with
| FStar_Syntax_Syntax.Sig_let ((false, (lb)::[]), uu____616) -> begin
(

let quals1 = (FStar_All.pipe_right x.FStar_Syntax_Syntax.sigquals (FStar_List.filter (fun uu___225_637 -> (match (uu___225_637) with
| FStar_Syntax_Syntax.Noeq -> begin
false
end
| uu____638 -> begin
true
end))))
in (

let lid = (match (lb.FStar_Syntax_Syntax.lbname) with
| FStar_Util.Inr (fv) -> begin
fv.FStar_Syntax_Syntax.fv_name.FStar_Syntax_Syntax.v
end
| uu____641 -> begin
(failwith "mutrecty: disentangle_abbrevs_from_bundle: rename_abbrev: lid: impossible")
end)
in ((

let uu____647 = (

let uu____650 = (FStar_ST.op_Bang in_progress)
in (lid)::uu____650)
in (FStar_ST.op_Colon_Equals in_progress uu____647));
(match (()) with
| () -> begin
((remove_not_unfolded lid);
(match (()) with
| () -> begin
(

let ty' = (FStar_Syntax_InstFV.inst unfold_abbrev_fv lb.FStar_Syntax_Syntax.lbtyp)
in (

let tm' = (FStar_Syntax_InstFV.inst unfold_abbrev_fv lb.FStar_Syntax_Syntax.lbdef)
in (

let lb' = (

let uu___226_785 = lb
in {FStar_Syntax_Syntax.lbname = uu___226_785.FStar_Syntax_Syntax.lbname; FStar_Syntax_Syntax.lbunivs = uu___226_785.FStar_Syntax_Syntax.lbunivs; FStar_Syntax_Syntax.lbtyp = ty'; FStar_Syntax_Syntax.lbeff = uu___226_785.FStar_Syntax_Syntax.lbeff; FStar_Syntax_Syntax.lbdef = tm'})
in (

let sigelt' = FStar_Syntax_Syntax.Sig_let (((((false), ((lb')::[]))), ((lid)::[])))
in ((

let uu____798 = (

let uu____801 = (FStar_ST.op_Bang rev_unfolded_type_abbrevs)
in ((

let uu___227_869 = x
in {FStar_Syntax_Syntax.sigel = sigelt'; FStar_Syntax_Syntax.sigrng = uu___227_869.FStar_Syntax_Syntax.sigrng; FStar_Syntax_Syntax.sigquals = quals1; FStar_Syntax_Syntax.sigmeta = uu___227_869.FStar_Syntax_Syntax.sigmeta; FStar_Syntax_Syntax.sigattrs = uu___227_869.FStar_Syntax_Syntax.sigattrs}))::uu____801)
in (FStar_ST.op_Colon_Equals rev_unfolded_type_abbrevs uu____798));
(match (()) with
| () -> begin
((

let uu____935 = (

let uu____938 = (FStar_ST.op_Bang in_progress)
in (FStar_List.tl uu____938))
in (FStar_ST.op_Colon_Equals in_progress uu____935));
(match (()) with
| () -> begin
tm'
end);
)
end);
)))))
end);
)
end);
)))
end
| uu____1069 -> begin
(failwith "mutrecty: disentangle_abbrevs_from_bundle: rename_abbrev: impossible")
end))
in (

let rec aux = (fun uu____1075 -> (

let uu____1076 = (FStar_ST.op_Bang not_unfolded_yet)
in (match (uu____1076) with
| (x)::uu____1146 -> begin
(

let _unused = (unfold_abbrev x)
in (aux ()))
end
| uu____1150 -> begin
(

let uu____1153 = (FStar_ST.op_Bang rev_unfolded_type_abbrevs)
in (FStar_List.rev uu____1153))
end)))
in (aux ())))))))
in (

let filter_out_type_abbrevs = (fun l -> (FStar_List.filter (fun lid -> (FStar_List.for_all (fun lid' -> (not ((FStar_Ident.lid_equals lid lid')))) type_abbrevs)) l))
in (

let inductives_with_abbrevs_unfolded = (

let find_in_unfolded = (fun fv -> (FStar_Util.find_map unfolded_type_abbrevs (fun x -> (match (x.FStar_Syntax_Syntax.sigel) with
| FStar_Syntax_Syntax.Sig_let ((uu____1260, ({FStar_Syntax_Syntax.lbname = FStar_Util.Inr (fv'); FStar_Syntax_Syntax.lbunivs = uu____1262; FStar_Syntax_Syntax.lbtyp = uu____1263; FStar_Syntax_Syntax.lbeff = uu____1264; FStar_Syntax_Syntax.lbdef = tm})::[]), uu____1266) when (FStar_Ident.lid_equals fv'.FStar_Syntax_Syntax.fv_name.FStar_Syntax_Syntax.v fv.FStar_Syntax_Syntax.fv_name.FStar_Syntax_Syntax.v) -> begin
FStar_Pervasives_Native.Some (tm)
end
| uu____1287 -> begin
FStar_Pervasives_Native.None
end))))
in (

let unfold_fv = (fun t fv -> (

let uu____1297 = (find_in_unfolded fv)
in (match (uu____1297) with
| FStar_Pervasives_Native.Some (t') -> begin
t'
end
| uu____1307 -> begin
t
end)))
in (

let unfold_in_sig = (fun x -> (match (x.FStar_Syntax_Syntax.sigel) with
| FStar_Syntax_Syntax.Sig_inductive_typ (lid, univs1, bnd, ty, mut, dc) -> begin
(

let bnd' = (FStar_Syntax_InstFV.inst_binders unfold_fv bnd)
in (

let ty' = (FStar_Syntax_InstFV.inst unfold_fv ty)
in (

let mut' = (filter_out_type_abbrevs mut)
in ((

let uu___228_1340 = x
in {FStar_Syntax_Syntax.sigel = FStar_Syntax_Syntax.Sig_inductive_typ (((lid), (univs1), (bnd'), (ty'), (mut'), (dc))); FStar_Syntax_Syntax.sigrng = uu___228_1340.FStar_Syntax_Syntax.sigrng; FStar_Syntax_Syntax.sigquals = uu___228_1340.FStar_Syntax_Syntax.sigquals; FStar_Syntax_Syntax.sigmeta = uu___228_1340.FStar_Syntax_Syntax.sigmeta; FStar_Syntax_Syntax.sigattrs = uu___228_1340.FStar_Syntax_Syntax.sigattrs}))::[])))
end
| FStar_Syntax_Syntax.Sig_datacon (lid, univs1, ty, res, npars, mut) -> begin
(

let ty' = (FStar_Syntax_InstFV.inst unfold_fv ty)
in (

let mut' = (filter_out_type_abbrevs mut)
in ((

let uu___229_1360 = x
in {FStar_Syntax_Syntax.sigel = FStar_Syntax_Syntax.Sig_datacon (((lid), (univs1), (ty'), (res), (npars), (mut'))); FStar_Syntax_Syntax.sigrng = uu___229_1360.FStar_Syntax_Syntax.sigrng; FStar_Syntax_Syntax.sigquals = uu___229_1360.FStar_Syntax_Syntax.sigquals; FStar_Syntax_Syntax.sigmeta = uu___229_1360.FStar_Syntax_Syntax.sigmeta; FStar_Syntax_Syntax.sigattrs = uu___229_1360.FStar_Syntax_Syntax.sigattrs}))::[]))
end
| FStar_Syntax_Syntax.Sig_let (uu____1363, uu____1364) -> begin
[]
end
| uu____1369 -> begin
(failwith "mutrecty: inductives_with_abbrevs_unfolded: unfold_in_sig: impossible")
end))
in (FStar_List.collect unfold_in_sig sigelts))))
in (

let new_members = (filter_out_type_abbrevs members)
in (

let new_bundle = {FStar_Syntax_Syntax.sigel = FStar_Syntax_Syntax.Sig_bundle (((inductives_with_abbrevs_unfolded), (new_members))); FStar_Syntax_Syntax.sigrng = rng; FStar_Syntax_Syntax.sigquals = quals; FStar_Syntax_Syntax.sigmeta = FStar_Syntax_Syntax.default_sigmeta; FStar_Syntax_Syntax.sigattrs = sigattrs}
in ((new_bundle), (unfolded_type_abbrevs))))))))
end))))



=======
let disentangle_abbrevs_from_bundle:
  FStar_Syntax_Syntax.sigelt Prims.list ->
    FStar_Syntax_Syntax.qualifier Prims.list ->
      FStar_Ident.lident Prims.list ->
        FStar_Range.range ->
          (FStar_Syntax_Syntax.sigelt,FStar_Syntax_Syntax.sigelt Prims.list)
            FStar_Pervasives_Native.tuple2
  =
  fun sigelts  ->
    fun quals  ->
      fun members  ->
        fun rng  ->
          let sigattrs =
            FStar_List.collect (fun s  -> s.FStar_Syntax_Syntax.sigattrs)
              sigelts in
          let type_abbrev_sigelts =
            FStar_All.pipe_right sigelts
              (FStar_List.collect
                 (fun x  ->
                    match x.FStar_Syntax_Syntax.sigel with
                    | FStar_Syntax_Syntax.Sig_let
                        ((false
                          ,{
                             FStar_Syntax_Syntax.lbname = FStar_Util.Inr
                               uu____59;
                             FStar_Syntax_Syntax.lbunivs = uu____60;
                             FStar_Syntax_Syntax.lbtyp = uu____61;
                             FStar_Syntax_Syntax.lbeff = uu____62;
                             FStar_Syntax_Syntax.lbdef = uu____63;_}::[]),uu____64)
                        -> [x]
                    | FStar_Syntax_Syntax.Sig_let (uu____83,uu____84) ->
                        failwith
                          "mutrecty: disentangle_abbrevs_from_bundle: type_abbrev_sigelts: impossible"
                    | uu____91 -> [])) in
          match type_abbrev_sigelts with
          | [] ->
              ({
                 FStar_Syntax_Syntax.sigel =
                   (FStar_Syntax_Syntax.Sig_bundle (sigelts, members));
                 FStar_Syntax_Syntax.sigrng = rng;
                 FStar_Syntax_Syntax.sigquals = quals;
                 FStar_Syntax_Syntax.sigmeta =
                   FStar_Syntax_Syntax.default_sigmeta;
                 FStar_Syntax_Syntax.sigattrs = sigattrs
               }, [])
          | uu____104 ->
              let type_abbrevs =
                FStar_All.pipe_right type_abbrev_sigelts
                  (FStar_List.map
                     (fun x  ->
                        match x.FStar_Syntax_Syntax.sigel with
                        | FStar_Syntax_Syntax.Sig_let
                            ((uu____123,{
                                          FStar_Syntax_Syntax.lbname =
                                            FStar_Util.Inr fv;
                                          FStar_Syntax_Syntax.lbunivs =
                                            uu____125;
                                          FStar_Syntax_Syntax.lbtyp =
                                            uu____126;
                                          FStar_Syntax_Syntax.lbeff =
                                            uu____127;
                                          FStar_Syntax_Syntax.lbdef =
                                            uu____128;_}::[]),uu____129)
                            ->
                            (fv.FStar_Syntax_Syntax.fv_name).FStar_Syntax_Syntax.v
                        | uu____148 ->
                            failwith
                              "mutrecty: disentangle_abbrevs_from_bundle: type_abbrevs: impossible")) in
              let unfolded_type_abbrevs =
                let rev_unfolded_type_abbrevs = FStar_Util.mk_ref [] in
                let in_progress = FStar_Util.mk_ref [] in
                let not_unfolded_yet = FStar_Util.mk_ref type_abbrev_sigelts in
                let remove_not_unfolded lid =
                  let uu____177 =
                    let uu____180 = FStar_ST.op_Bang not_unfolded_yet in
                    FStar_All.pipe_right uu____180
                      (FStar_List.filter
                         (fun x  ->
                            match x.FStar_Syntax_Syntax.sigel with
                            | FStar_Syntax_Syntax.Sig_let
                                ((uu____260,{
                                              FStar_Syntax_Syntax.lbname =
                                                FStar_Util.Inr fv;
                                              FStar_Syntax_Syntax.lbunivs =
                                                uu____262;
                                              FStar_Syntax_Syntax.lbtyp =
                                                uu____263;
                                              FStar_Syntax_Syntax.lbeff =
                                                uu____264;
                                              FStar_Syntax_Syntax.lbdef =
                                                uu____265;_}::[]),uu____266)
                                ->
                                Prims.op_Negation
                                  (FStar_Ident.lid_equals lid
                                     (fv.FStar_Syntax_Syntax.fv_name).FStar_Syntax_Syntax.v)
                            | uu____285 -> true)) in
                  FStar_ST.op_Colon_Equals not_unfolded_yet uu____177 in
                let rec unfold_abbrev_fv t fv =
                  let replacee x =
                    match x.FStar_Syntax_Syntax.sigel with
                    | FStar_Syntax_Syntax.Sig_let
                        ((uu____368,{
                                      FStar_Syntax_Syntax.lbname =
                                        FStar_Util.Inr fv';
                                      FStar_Syntax_Syntax.lbunivs = uu____370;
                                      FStar_Syntax_Syntax.lbtyp = uu____371;
                                      FStar_Syntax_Syntax.lbeff = uu____372;
                                      FStar_Syntax_Syntax.lbdef = uu____373;_}::[]),uu____374)
                        when
                        FStar_Ident.lid_equals
                          (fv'.FStar_Syntax_Syntax.fv_name).FStar_Syntax_Syntax.v
                          (fv.FStar_Syntax_Syntax.fv_name).FStar_Syntax_Syntax.v
                        -> FStar_Pervasives_Native.Some x
                    | uu____393 -> FStar_Pervasives_Native.None in
                  let replacee_term x =
                    match replacee x with
                    | FStar_Pervasives_Native.Some
                        {
                          FStar_Syntax_Syntax.sigel =
                            FStar_Syntax_Syntax.Sig_let
                            ((uu____406,{
                                          FStar_Syntax_Syntax.lbname =
                                            uu____407;
                                          FStar_Syntax_Syntax.lbunivs =
                                            uu____408;
                                          FStar_Syntax_Syntax.lbtyp =
                                            uu____409;
                                          FStar_Syntax_Syntax.lbeff =
                                            uu____410;
                                          FStar_Syntax_Syntax.lbdef = tm;_}::[]),uu____412);
                          FStar_Syntax_Syntax.sigrng = uu____413;
                          FStar_Syntax_Syntax.sigquals = uu____414;
                          FStar_Syntax_Syntax.sigmeta = uu____415;
                          FStar_Syntax_Syntax.sigattrs = uu____416;_}
                        -> FStar_Pervasives_Native.Some tm
                    | uu____445 -> FStar_Pervasives_Native.None in
                  let uu____450 =
                    let uu____455 =
                      FStar_ST.op_Bang rev_unfolded_type_abbrevs in
                    FStar_Util.find_map uu____455 replacee_term in
                  match uu____450 with
                  | FStar_Pervasives_Native.Some x -> x
                  | FStar_Pervasives_Native.None  ->
                      let uu____531 =
                        FStar_Util.find_map type_abbrev_sigelts replacee in
                      (match uu____531 with
                       | FStar_Pervasives_Native.Some se ->
                           let uu____535 =
                             let uu____536 = FStar_ST.op_Bang in_progress in
                             FStar_List.existsb
                               (fun x  ->
                                  FStar_Ident.lid_equals x
                                    (fv.FStar_Syntax_Syntax.fv_name).FStar_Syntax_Syntax.v)
                               uu____536 in
                           if uu____535
                           then
                             let msg =
                               FStar_Util.format1
                                 "Cycle on %s in mutually recursive type abbreviations"
                                 ((fv.FStar_Syntax_Syntax.fv_name).FStar_Syntax_Syntax.v).FStar_Ident.str in
                             FStar_Exn.raise
                               (FStar_Errors.Error
                                  (msg,
                                    (FStar_Ident.range_of_lid
                                       (fv.FStar_Syntax_Syntax.fv_name).FStar_Syntax_Syntax.v)))
                           else unfold_abbrev se
                       | uu____607 -> t)
                and unfold_abbrev x =
                  match x.FStar_Syntax_Syntax.sigel with
                  | FStar_Syntax_Syntax.Sig_let ((false ,lb::[]),uu____612)
                      ->
                      let quals1 =
                        FStar_All.pipe_right x.FStar_Syntax_Syntax.sigquals
                          (FStar_List.filter
                             (fun uu___52_633  ->
                                match uu___52_633 with
                                | FStar_Syntax_Syntax.Noeq  -> false
                                | uu____634 -> true)) in
                      let lid =
                        match lb.FStar_Syntax_Syntax.lbname with
                        | FStar_Util.Inr fv ->
                            (fv.FStar_Syntax_Syntax.fv_name).FStar_Syntax_Syntax.v
                        | uu____637 ->
                            failwith
                              "mutrecty: disentangle_abbrevs_from_bundle: rename_abbrev: lid: impossible" in
                      ((let uu____643 =
                          let uu____646 = FStar_ST.op_Bang in_progress in lid
                            :: uu____646 in
                        FStar_ST.op_Colon_Equals in_progress uu____643);
                       (match () with
                        | () ->
                            (remove_not_unfolded lid;
                             (match () with
                              | () ->
                                  let ty' =
                                    FStar_Syntax_InstFV.inst unfold_abbrev_fv
                                      lb.FStar_Syntax_Syntax.lbtyp in
                                  let tm' =
                                    FStar_Syntax_InstFV.inst unfold_abbrev_fv
                                      lb.FStar_Syntax_Syntax.lbdef in
                                  let lb' =
                                    let uu___53_781 = lb in
                                    {
                                      FStar_Syntax_Syntax.lbname =
                                        (uu___53_781.FStar_Syntax_Syntax.lbname);
                                      FStar_Syntax_Syntax.lbunivs =
                                        (uu___53_781.FStar_Syntax_Syntax.lbunivs);
                                      FStar_Syntax_Syntax.lbtyp = ty';
                                      FStar_Syntax_Syntax.lbeff =
                                        (uu___53_781.FStar_Syntax_Syntax.lbeff);
                                      FStar_Syntax_Syntax.lbdef = tm'
                                    } in
                                  let sigelt' =
                                    FStar_Syntax_Syntax.Sig_let
                                      ((false, [lb']), [lid]) in
                                  ((let uu____794 =
                                      let uu____797 =
                                        FStar_ST.op_Bang
                                          rev_unfolded_type_abbrevs in
                                      (let uu___54_865 = x in
                                       {
                                         FStar_Syntax_Syntax.sigel = sigelt';
                                         FStar_Syntax_Syntax.sigrng =
                                           (uu___54_865.FStar_Syntax_Syntax.sigrng);
                                         FStar_Syntax_Syntax.sigquals =
                                           quals1;
                                         FStar_Syntax_Syntax.sigmeta =
                                           (uu___54_865.FStar_Syntax_Syntax.sigmeta);
                                         FStar_Syntax_Syntax.sigattrs =
                                           (uu___54_865.FStar_Syntax_Syntax.sigattrs)
                                       }) :: uu____797 in
                                    FStar_ST.op_Colon_Equals
                                      rev_unfolded_type_abbrevs uu____794);
                                   (match () with
                                    | () ->
                                        ((let uu____931 =
                                            let uu____934 =
                                              FStar_ST.op_Bang in_progress in
                                            FStar_List.tl uu____934 in
                                          FStar_ST.op_Colon_Equals
                                            in_progress uu____931);
                                         (match () with | () -> tm'))))))))
                  | uu____1065 ->
                      failwith
                        "mutrecty: disentangle_abbrevs_from_bundle: rename_abbrev: impossible" in
                let rec aux uu____1071 =
                  let uu____1072 = FStar_ST.op_Bang not_unfolded_yet in
                  match uu____1072 with
                  | x::uu____1142 -> let _unused = unfold_abbrev x in aux ()
                  | uu____1146 ->
                      let uu____1149 =
                        FStar_ST.op_Bang rev_unfolded_type_abbrevs in
                      FStar_List.rev uu____1149 in
                aux () in
              let filter_out_type_abbrevs l =
                FStar_List.filter
                  (fun lid  ->
                     FStar_List.for_all
                       (fun lid'  ->
                          Prims.op_Negation (FStar_Ident.lid_equals lid lid'))
                       type_abbrevs) l in
              let inductives_with_abbrevs_unfolded =
                let find_in_unfolded fv =
                  FStar_Util.find_map unfolded_type_abbrevs
                    (fun x  ->
                       match x.FStar_Syntax_Syntax.sigel with
                       | FStar_Syntax_Syntax.Sig_let
                           ((uu____1256,{
                                          FStar_Syntax_Syntax.lbname =
                                            FStar_Util.Inr fv';
                                          FStar_Syntax_Syntax.lbunivs =
                                            uu____1258;
                                          FStar_Syntax_Syntax.lbtyp =
                                            uu____1259;
                                          FStar_Syntax_Syntax.lbeff =
                                            uu____1260;
                                          FStar_Syntax_Syntax.lbdef = tm;_}::[]),uu____1262)
                           when
                           FStar_Ident.lid_equals
                             (fv'.FStar_Syntax_Syntax.fv_name).FStar_Syntax_Syntax.v
                             (fv.FStar_Syntax_Syntax.fv_name).FStar_Syntax_Syntax.v
                           -> FStar_Pervasives_Native.Some tm
                       | uu____1283 -> FStar_Pervasives_Native.None) in
                let unfold_fv t fv =
                  let uu____1293 = find_in_unfolded fv in
                  match uu____1293 with
                  | FStar_Pervasives_Native.Some t' -> t'
                  | uu____1303 -> t in
                let unfold_in_sig x =
                  match x.FStar_Syntax_Syntax.sigel with
                  | FStar_Syntax_Syntax.Sig_inductive_typ
                      (lid,univs,bnd,ty,mut,dc) ->
                      let bnd' =
                        FStar_Syntax_InstFV.inst_binders unfold_fv bnd in
                      let ty' = FStar_Syntax_InstFV.inst unfold_fv ty in
                      let mut' = filter_out_type_abbrevs mut in
                      [(let uu___55_1336 = x in
                        {
                          FStar_Syntax_Syntax.sigel =
                            (FStar_Syntax_Syntax.Sig_inductive_typ
                               (lid, univs, bnd', ty', mut', dc));
                          FStar_Syntax_Syntax.sigrng =
                            (uu___55_1336.FStar_Syntax_Syntax.sigrng);
                          FStar_Syntax_Syntax.sigquals =
                            (uu___55_1336.FStar_Syntax_Syntax.sigquals);
                          FStar_Syntax_Syntax.sigmeta =
                            (uu___55_1336.FStar_Syntax_Syntax.sigmeta);
                          FStar_Syntax_Syntax.sigattrs =
                            (uu___55_1336.FStar_Syntax_Syntax.sigattrs)
                        })]
                  | FStar_Syntax_Syntax.Sig_datacon
                      (lid,univs,ty,res,npars,mut) ->
                      let ty' = FStar_Syntax_InstFV.inst unfold_fv ty in
                      let mut' = filter_out_type_abbrevs mut in
                      [(let uu___56_1356 = x in
                        {
                          FStar_Syntax_Syntax.sigel =
                            (FStar_Syntax_Syntax.Sig_datacon
                               (lid, univs, ty', res, npars, mut'));
                          FStar_Syntax_Syntax.sigrng =
                            (uu___56_1356.FStar_Syntax_Syntax.sigrng);
                          FStar_Syntax_Syntax.sigquals =
                            (uu___56_1356.FStar_Syntax_Syntax.sigquals);
                          FStar_Syntax_Syntax.sigmeta =
                            (uu___56_1356.FStar_Syntax_Syntax.sigmeta);
                          FStar_Syntax_Syntax.sigattrs =
                            (uu___56_1356.FStar_Syntax_Syntax.sigattrs)
                        })]
                  | FStar_Syntax_Syntax.Sig_let (uu____1359,uu____1360) -> []
                  | uu____1365 ->
                      failwith
                        "mutrecty: inductives_with_abbrevs_unfolded: unfold_in_sig: impossible" in
                FStar_List.collect unfold_in_sig sigelts in
              let new_members = filter_out_type_abbrevs members in
              let new_bundle =
                {
                  FStar_Syntax_Syntax.sigel =
                    (FStar_Syntax_Syntax.Sig_bundle
                       (inductives_with_abbrevs_unfolded, new_members));
                  FStar_Syntax_Syntax.sigrng = rng;
                  FStar_Syntax_Syntax.sigquals = quals;
                  FStar_Syntax_Syntax.sigmeta =
                    FStar_Syntax_Syntax.default_sigmeta;
                  FStar_Syntax_Syntax.sigattrs = sigattrs
                } in
              (new_bundle, unfolded_type_abbrevs)
>>>>>>> 484a43b6
<|MERGE_RESOLUTION|>--- conflicted
+++ resolved
@@ -1,295 +1,5 @@
 
 open Prims
-<<<<<<< HEAD
-open FStar_Pervasives
-
-let disentangle_abbrevs_from_bundle : FStar_Syntax_Syntax.sigelt Prims.list  ->  FStar_Syntax_Syntax.qualifier Prims.list  ->  FStar_Ident.lident Prims.list  ->  FStar_Range.range  ->  (FStar_Syntax_Syntax.sigelt * FStar_Syntax_Syntax.sigelt Prims.list) = (fun sigelts quals members rng -> (
-
-let sigattrs = (FStar_List.collect (fun s -> s.FStar_Syntax_Syntax.sigattrs) sigelts)
-in (
-
-let type_abbrev_sigelts = (FStar_All.pipe_right sigelts (FStar_List.collect (fun x -> (match (x.FStar_Syntax_Syntax.sigel) with
-| FStar_Syntax_Syntax.Sig_let ((false, ({FStar_Syntax_Syntax.lbname = FStar_Util.Inr (uu____63); FStar_Syntax_Syntax.lbunivs = uu____64; FStar_Syntax_Syntax.lbtyp = uu____65; FStar_Syntax_Syntax.lbeff = uu____66; FStar_Syntax_Syntax.lbdef = uu____67})::[]), uu____68) -> begin
-(x)::[]
-end
-| FStar_Syntax_Syntax.Sig_let (uu____87, uu____88) -> begin
-(failwith "mutrecty: disentangle_abbrevs_from_bundle: type_abbrev_sigelts: impossible")
-end
-| uu____95 -> begin
-[]
-end))))
-in (match (type_abbrev_sigelts) with
-| [] -> begin
-(({FStar_Syntax_Syntax.sigel = FStar_Syntax_Syntax.Sig_bundle (((sigelts), (members))); FStar_Syntax_Syntax.sigrng = rng; FStar_Syntax_Syntax.sigquals = quals; FStar_Syntax_Syntax.sigmeta = FStar_Syntax_Syntax.default_sigmeta; FStar_Syntax_Syntax.sigattrs = sigattrs}), ([]))
-end
-| uu____108 -> begin
-(
-
-let type_abbrevs = (FStar_All.pipe_right type_abbrev_sigelts (FStar_List.map (fun x -> (match (x.FStar_Syntax_Syntax.sigel) with
-| FStar_Syntax_Syntax.Sig_let ((uu____127, ({FStar_Syntax_Syntax.lbname = FStar_Util.Inr (fv); FStar_Syntax_Syntax.lbunivs = uu____129; FStar_Syntax_Syntax.lbtyp = uu____130; FStar_Syntax_Syntax.lbeff = uu____131; FStar_Syntax_Syntax.lbdef = uu____132})::[]), uu____133) -> begin
-fv.FStar_Syntax_Syntax.fv_name.FStar_Syntax_Syntax.v
-end
-| uu____152 -> begin
-(failwith "mutrecty: disentangle_abbrevs_from_bundle: type_abbrevs: impossible")
-end))))
-in (
-
-let unfolded_type_abbrevs = (
-
-let rev_unfolded_type_abbrevs = (FStar_Util.mk_ref [])
-in (
-
-let in_progress = (FStar_Util.mk_ref [])
-in (
-
-let not_unfolded_yet = (FStar_Util.mk_ref type_abbrev_sigelts)
-in (
-
-let remove_not_unfolded = (fun lid -> (
-
-let uu____181 = (
-
-let uu____184 = (FStar_ST.op_Bang not_unfolded_yet)
-in (FStar_All.pipe_right uu____184 (FStar_List.filter (fun x -> (match (x.FStar_Syntax_Syntax.sigel) with
-| FStar_Syntax_Syntax.Sig_let ((uu____264, ({FStar_Syntax_Syntax.lbname = FStar_Util.Inr (fv); FStar_Syntax_Syntax.lbunivs = uu____266; FStar_Syntax_Syntax.lbtyp = uu____267; FStar_Syntax_Syntax.lbeff = uu____268; FStar_Syntax_Syntax.lbdef = uu____269})::[]), uu____270) -> begin
-(not ((FStar_Ident.lid_equals lid fv.FStar_Syntax_Syntax.fv_name.FStar_Syntax_Syntax.v)))
-end
-| uu____289 -> begin
-true
-end)))))
-in (FStar_ST.op_Colon_Equals not_unfolded_yet uu____181)))
-in (
-
-let rec unfold_abbrev_fv = (fun t fv -> (
-
-let replacee = (fun x -> (match (x.FStar_Syntax_Syntax.sigel) with
-| FStar_Syntax_Syntax.Sig_let ((uu____372, ({FStar_Syntax_Syntax.lbname = FStar_Util.Inr (fv'); FStar_Syntax_Syntax.lbunivs = uu____374; FStar_Syntax_Syntax.lbtyp = uu____375; FStar_Syntax_Syntax.lbeff = uu____376; FStar_Syntax_Syntax.lbdef = uu____377})::[]), uu____378) when (FStar_Ident.lid_equals fv'.FStar_Syntax_Syntax.fv_name.FStar_Syntax_Syntax.v fv.FStar_Syntax_Syntax.fv_name.FStar_Syntax_Syntax.v) -> begin
-FStar_Pervasives_Native.Some (x)
-end
-| uu____397 -> begin
-FStar_Pervasives_Native.None
-end))
-in (
-
-let replacee_term = (fun x -> (match ((replacee x)) with
-| FStar_Pervasives_Native.Some ({FStar_Syntax_Syntax.sigel = FStar_Syntax_Syntax.Sig_let ((uu____410, ({FStar_Syntax_Syntax.lbname = uu____411; FStar_Syntax_Syntax.lbunivs = uu____412; FStar_Syntax_Syntax.lbtyp = uu____413; FStar_Syntax_Syntax.lbeff = uu____414; FStar_Syntax_Syntax.lbdef = tm})::[]), uu____416); FStar_Syntax_Syntax.sigrng = uu____417; FStar_Syntax_Syntax.sigquals = uu____418; FStar_Syntax_Syntax.sigmeta = uu____419; FStar_Syntax_Syntax.sigattrs = uu____420}) -> begin
-FStar_Pervasives_Native.Some (tm)
-end
-| uu____449 -> begin
-FStar_Pervasives_Native.None
-end))
-in (
-
-let uu____454 = (
-
-let uu____459 = (FStar_ST.op_Bang rev_unfolded_type_abbrevs)
-in (FStar_Util.find_map uu____459 replacee_term))
-in (match (uu____454) with
-| FStar_Pervasives_Native.Some (x) -> begin
-x
-end
-| FStar_Pervasives_Native.None -> begin
-(
-
-let uu____535 = (FStar_Util.find_map type_abbrev_sigelts replacee)
-in (match (uu____535) with
-| FStar_Pervasives_Native.Some (se) -> begin
-(
-
-let uu____539 = (
-
-let uu____540 = (FStar_ST.op_Bang in_progress)
-in (FStar_List.existsb (fun x -> (FStar_Ident.lid_equals x fv.FStar_Syntax_Syntax.fv_name.FStar_Syntax_Syntax.v)) uu____540))
-in (match (uu____539) with
-| true -> begin
-(
-
-let msg = (FStar_Util.format1 "Cycle on %s in mutually recursive type abbreviations" fv.FStar_Syntax_Syntax.fv_name.FStar_Syntax_Syntax.v.FStar_Ident.str)
-in (FStar_Exn.raise (FStar_Errors.Error (((msg), ((FStar_Ident.range_of_lid fv.FStar_Syntax_Syntax.fv_name.FStar_Syntax_Syntax.v)))))))
-end
-| uu____610 -> begin
-(unfold_abbrev se)
-end))
-end
-| uu____611 -> begin
-t
-end))
-end)))))
-and unfold_abbrev = (fun x -> (match (x.FStar_Syntax_Syntax.sigel) with
-| FStar_Syntax_Syntax.Sig_let ((false, (lb)::[]), uu____616) -> begin
-(
-
-let quals1 = (FStar_All.pipe_right x.FStar_Syntax_Syntax.sigquals (FStar_List.filter (fun uu___225_637 -> (match (uu___225_637) with
-| FStar_Syntax_Syntax.Noeq -> begin
-false
-end
-| uu____638 -> begin
-true
-end))))
-in (
-
-let lid = (match (lb.FStar_Syntax_Syntax.lbname) with
-| FStar_Util.Inr (fv) -> begin
-fv.FStar_Syntax_Syntax.fv_name.FStar_Syntax_Syntax.v
-end
-| uu____641 -> begin
-(failwith "mutrecty: disentangle_abbrevs_from_bundle: rename_abbrev: lid: impossible")
-end)
-in ((
-
-let uu____647 = (
-
-let uu____650 = (FStar_ST.op_Bang in_progress)
-in (lid)::uu____650)
-in (FStar_ST.op_Colon_Equals in_progress uu____647));
-(match (()) with
-| () -> begin
-((remove_not_unfolded lid);
-(match (()) with
-| () -> begin
-(
-
-let ty' = (FStar_Syntax_InstFV.inst unfold_abbrev_fv lb.FStar_Syntax_Syntax.lbtyp)
-in (
-
-let tm' = (FStar_Syntax_InstFV.inst unfold_abbrev_fv lb.FStar_Syntax_Syntax.lbdef)
-in (
-
-let lb' = (
-
-let uu___226_785 = lb
-in {FStar_Syntax_Syntax.lbname = uu___226_785.FStar_Syntax_Syntax.lbname; FStar_Syntax_Syntax.lbunivs = uu___226_785.FStar_Syntax_Syntax.lbunivs; FStar_Syntax_Syntax.lbtyp = ty'; FStar_Syntax_Syntax.lbeff = uu___226_785.FStar_Syntax_Syntax.lbeff; FStar_Syntax_Syntax.lbdef = tm'})
-in (
-
-let sigelt' = FStar_Syntax_Syntax.Sig_let (((((false), ((lb')::[]))), ((lid)::[])))
-in ((
-
-let uu____798 = (
-
-let uu____801 = (FStar_ST.op_Bang rev_unfolded_type_abbrevs)
-in ((
-
-let uu___227_869 = x
-in {FStar_Syntax_Syntax.sigel = sigelt'; FStar_Syntax_Syntax.sigrng = uu___227_869.FStar_Syntax_Syntax.sigrng; FStar_Syntax_Syntax.sigquals = quals1; FStar_Syntax_Syntax.sigmeta = uu___227_869.FStar_Syntax_Syntax.sigmeta; FStar_Syntax_Syntax.sigattrs = uu___227_869.FStar_Syntax_Syntax.sigattrs}))::uu____801)
-in (FStar_ST.op_Colon_Equals rev_unfolded_type_abbrevs uu____798));
-(match (()) with
-| () -> begin
-((
-
-let uu____935 = (
-
-let uu____938 = (FStar_ST.op_Bang in_progress)
-in (FStar_List.tl uu____938))
-in (FStar_ST.op_Colon_Equals in_progress uu____935));
-(match (()) with
-| () -> begin
-tm'
-end);
-)
-end);
-)))))
-end);
-)
-end);
-)))
-end
-| uu____1069 -> begin
-(failwith "mutrecty: disentangle_abbrevs_from_bundle: rename_abbrev: impossible")
-end))
-in (
-
-let rec aux = (fun uu____1075 -> (
-
-let uu____1076 = (FStar_ST.op_Bang not_unfolded_yet)
-in (match (uu____1076) with
-| (x)::uu____1146 -> begin
-(
-
-let _unused = (unfold_abbrev x)
-in (aux ()))
-end
-| uu____1150 -> begin
-(
-
-let uu____1153 = (FStar_ST.op_Bang rev_unfolded_type_abbrevs)
-in (FStar_List.rev uu____1153))
-end)))
-in (aux ())))))))
-in (
-
-let filter_out_type_abbrevs = (fun l -> (FStar_List.filter (fun lid -> (FStar_List.for_all (fun lid' -> (not ((FStar_Ident.lid_equals lid lid')))) type_abbrevs)) l))
-in (
-
-let inductives_with_abbrevs_unfolded = (
-
-let find_in_unfolded = (fun fv -> (FStar_Util.find_map unfolded_type_abbrevs (fun x -> (match (x.FStar_Syntax_Syntax.sigel) with
-| FStar_Syntax_Syntax.Sig_let ((uu____1260, ({FStar_Syntax_Syntax.lbname = FStar_Util.Inr (fv'); FStar_Syntax_Syntax.lbunivs = uu____1262; FStar_Syntax_Syntax.lbtyp = uu____1263; FStar_Syntax_Syntax.lbeff = uu____1264; FStar_Syntax_Syntax.lbdef = tm})::[]), uu____1266) when (FStar_Ident.lid_equals fv'.FStar_Syntax_Syntax.fv_name.FStar_Syntax_Syntax.v fv.FStar_Syntax_Syntax.fv_name.FStar_Syntax_Syntax.v) -> begin
-FStar_Pervasives_Native.Some (tm)
-end
-| uu____1287 -> begin
-FStar_Pervasives_Native.None
-end))))
-in (
-
-let unfold_fv = (fun t fv -> (
-
-let uu____1297 = (find_in_unfolded fv)
-in (match (uu____1297) with
-| FStar_Pervasives_Native.Some (t') -> begin
-t'
-end
-| uu____1307 -> begin
-t
-end)))
-in (
-
-let unfold_in_sig = (fun x -> (match (x.FStar_Syntax_Syntax.sigel) with
-| FStar_Syntax_Syntax.Sig_inductive_typ (lid, univs1, bnd, ty, mut, dc) -> begin
-(
-
-let bnd' = (FStar_Syntax_InstFV.inst_binders unfold_fv bnd)
-in (
-
-let ty' = (FStar_Syntax_InstFV.inst unfold_fv ty)
-in (
-
-let mut' = (filter_out_type_abbrevs mut)
-in ((
-
-let uu___228_1340 = x
-in {FStar_Syntax_Syntax.sigel = FStar_Syntax_Syntax.Sig_inductive_typ (((lid), (univs1), (bnd'), (ty'), (mut'), (dc))); FStar_Syntax_Syntax.sigrng = uu___228_1340.FStar_Syntax_Syntax.sigrng; FStar_Syntax_Syntax.sigquals = uu___228_1340.FStar_Syntax_Syntax.sigquals; FStar_Syntax_Syntax.sigmeta = uu___228_1340.FStar_Syntax_Syntax.sigmeta; FStar_Syntax_Syntax.sigattrs = uu___228_1340.FStar_Syntax_Syntax.sigattrs}))::[])))
-end
-| FStar_Syntax_Syntax.Sig_datacon (lid, univs1, ty, res, npars, mut) -> begin
-(
-
-let ty' = (FStar_Syntax_InstFV.inst unfold_fv ty)
-in (
-
-let mut' = (filter_out_type_abbrevs mut)
-in ((
-
-let uu___229_1360 = x
-in {FStar_Syntax_Syntax.sigel = FStar_Syntax_Syntax.Sig_datacon (((lid), (univs1), (ty'), (res), (npars), (mut'))); FStar_Syntax_Syntax.sigrng = uu___229_1360.FStar_Syntax_Syntax.sigrng; FStar_Syntax_Syntax.sigquals = uu___229_1360.FStar_Syntax_Syntax.sigquals; FStar_Syntax_Syntax.sigmeta = uu___229_1360.FStar_Syntax_Syntax.sigmeta; FStar_Syntax_Syntax.sigattrs = uu___229_1360.FStar_Syntax_Syntax.sigattrs}))::[]))
-end
-| FStar_Syntax_Syntax.Sig_let (uu____1363, uu____1364) -> begin
-[]
-end
-| uu____1369 -> begin
-(failwith "mutrecty: inductives_with_abbrevs_unfolded: unfold_in_sig: impossible")
-end))
-in (FStar_List.collect unfold_in_sig sigelts))))
-in (
-
-let new_members = (filter_out_type_abbrevs members)
-in (
-
-let new_bundle = {FStar_Syntax_Syntax.sigel = FStar_Syntax_Syntax.Sig_bundle (((inductives_with_abbrevs_unfolded), (new_members))); FStar_Syntax_Syntax.sigrng = rng; FStar_Syntax_Syntax.sigquals = quals; FStar_Syntax_Syntax.sigmeta = FStar_Syntax_Syntax.default_sigmeta; FStar_Syntax_Syntax.sigattrs = sigattrs}
-in ((new_bundle), (unfolded_type_abbrevs))))))))
-end))))
-
-
-
-=======
 let disentangle_abbrevs_from_bundle:
   FStar_Syntax_Syntax.sigelt Prims.list ->
     FStar_Syntax_Syntax.qualifier Prims.list ->
@@ -635,5 +345,4 @@
                     FStar_Syntax_Syntax.default_sigmeta;
                   FStar_Syntax_Syntax.sigattrs = sigattrs
                 } in
-              (new_bundle, unfolded_type_abbrevs)
->>>>>>> 484a43b6
+              (new_bundle, unfolded_type_abbrevs)