open Prims
let one_toplevel:
  FStar_Parser_AST.decl Prims.list ->
    (FStar_Parser_AST.decl,FStar_Parser_AST.decl Prims.list)
      FStar_Pervasives_Native.tuple2 FStar_Pervasives_Native.option
  =
  fun decls  ->
    let uu____16 =
      FStar_List.partition
        (fun d  ->
           match d.FStar_Parser_AST.d with
           | FStar_Parser_AST.TopLevelModule uu____28 -> true
           | uu____29 -> false) decls in
    match uu____16 with
    | (top,nontops) ->
        (match top with
         | t::[] -> FStar_Pervasives_Native.Some (t, nontops)
         | uu____65 -> FStar_Pervasives_Native.None)
type mforest =
  | Leaf of (Prims.string,Prims.string) FStar_Pervasives_Native.tuple2
  | Branch of mforest FStar_Util.smap[@@deriving show]
let uu___is_Leaf: mforest -> Prims.bool =
  fun projectee  ->
    match projectee with | Leaf _0 -> true | uu____96 -> false
let __proj__Leaf__item___0:
  mforest -> (Prims.string,Prims.string) FStar_Pervasives_Native.tuple2 =
  fun projectee  -> match projectee with | Leaf _0 -> _0
let uu___is_Branch: mforest -> Prims.bool =
  fun projectee  ->
    match projectee with | Branch _0 -> true | uu____122 -> false
let __proj__Branch__item___0: mforest -> mforest FStar_Util.smap =
  fun projectee  -> match projectee with | Branch _0 -> _0
let htree: mforest FStar_Util.smap =
  FStar_Util.smap_create (Prims.parse_int "50")
let string_of_optiont:
  'Auu____143 'Auu____144 .
    ('Auu____144 -> 'Auu____143) ->
      'Auu____143 ->
        'Auu____144 FStar_Pervasives_Native.option -> 'Auu____143
  =
  fun f  ->
    fun y  ->
      fun xo  ->
        match xo with
        | FStar_Pervasives_Native.Some x -> f x
        | FStar_Pervasives_Native.None  -> y
let string_of_fsdoco:
  (Prims.string,(Prims.string,Prims.string) FStar_Pervasives_Native.tuple2
                  Prims.list)
    FStar_Pervasives_Native.tuple2 FStar_Pervasives_Native.option ->
    Prims.string
  =
  fun d  ->
    string_of_optiont
      (fun x  ->
         let uu____217 =
           let uu____218 = FStar_Parser_AST.string_of_fsdoc x in
           Prims.strcat uu____218 "*)" in
         Prims.strcat "(*" uu____217) "" d
let string_of_termo:
  FStar_Parser_AST.term FStar_Pervasives_Native.option -> Prims.string =
  fun t  -> string_of_optiont FStar_Parser_AST.term_to_string "" t
let code_wrap: Prims.string -> Prims.string =
  fun s  -> Prims.strcat "```fsharp\n" (Prims.strcat s "\n```\n")
let string_of_tycon: FStar_Parser_AST.tycon -> Prims.string =
  fun tycon  ->
    match tycon with
<<<<<<< HEAD
    | FStar_Parser_AST.TyconAbstract uu____246 -> "abstract"
    | FStar_Parser_AST.TyconAbbrev uu____257 -> "abbrev"
    | FStar_Parser_AST.TyconRecord (id1,_bb,_ko,fields) ->
        let uu____302 =
          let uu____303 =
            let uu____304 =
              let uu____305 =
                FStar_All.pipe_right fields
                  (FStar_List.map
                     (fun uu____344  ->
                        match uu____344 with
                        | (id2,t,doco) ->
                            let uu____390 = string_of_fsdoco doco in
                            let uu____391 =
                              let uu____392 =
                                let uu____393 =
                                  FStar_Parser_AST.term_to_string t in
                                Prims.strcat ":" uu____393 in
                              Prims.strcat id2.FStar_Ident.idText uu____392 in
                            Prims.strcat uu____390 uu____391)) in
              FStar_All.pipe_right uu____305 (FStar_String.concat "; ") in
            Prims.strcat uu____304 " }" in
          Prims.strcat " = { " uu____303 in
        Prims.strcat id1.FStar_Ident.idText uu____302
    | FStar_Parser_AST.TyconVariant (id1,_bb,_ko,vars) ->
        let uu____436 =
          let uu____437 =
            let uu____438 =
              FStar_All.pipe_right vars
                (FStar_List.map
                   (fun uu____486  ->
                      match uu____486 with
                      | (id2,trmo,doco,u) ->
                          let uu____541 = string_of_fsdoco doco in
                          let uu____542 =
                            let uu____543 =
                              let uu____544 =
                                string_of_optiont
                                  FStar_Parser_AST.term_to_string "" trmo in
                              Prims.strcat ":" uu____544 in
                            Prims.strcat id2.FStar_Ident.idText uu____543 in
                          Prims.strcat uu____541 uu____542)) in
            FStar_All.pipe_right uu____438 (FStar_String.concat " | ") in
          Prims.strcat " = " uu____437 in
        Prims.strcat id1.FStar_Ident.idText uu____436
=======
    | FStar_Parser_AST.TyconAbstract uu____232 -> "abstract"
    | FStar_Parser_AST.TyconAbbrev uu____243 -> "abbrev"
    | FStar_Parser_AST.TyconRecord (id,_bb,_ko,fields) ->
        let uu____288 =
          let uu____289 =
            let uu____290 =
              let uu____291 =
                FStar_All.pipe_right fields
                  (FStar_List.map
                     (fun uu____330  ->
                        match uu____330 with
                        | (id1,t,doco) ->
                            let uu____376 = string_of_fsdoco doco in
                            let uu____377 =
                              let uu____378 =
                                let uu____379 =
                                  FStar_Parser_AST.term_to_string t in
                                Prims.strcat ":" uu____379 in
                              Prims.strcat id1.FStar_Ident.idText uu____378 in
                            Prims.strcat uu____376 uu____377)) in
              FStar_All.pipe_right uu____291 (FStar_String.concat "; ") in
            Prims.strcat uu____290 " }" in
          Prims.strcat " = { " uu____289 in
        Prims.strcat id.FStar_Ident.idText uu____288
    | FStar_Parser_AST.TyconVariant (id,_bb,_ko,vars) ->
        let uu____422 =
          let uu____423 =
            let uu____424 =
              FStar_All.pipe_right vars
                (FStar_List.map
                   (fun uu____472  ->
                      match uu____472 with
                      | (id1,trmo,doco,u) ->
                          let uu____527 = string_of_fsdoco doco in
                          let uu____528 =
                            let uu____529 =
                              let uu____530 =
                                string_of_optiont
                                  FStar_Parser_AST.term_to_string "" trmo in
                              Prims.strcat ":" uu____530 in
                            Prims.strcat id1.FStar_Ident.idText uu____529 in
                          Prims.strcat uu____527 uu____528)) in
            FStar_All.pipe_right uu____424 (FStar_String.concat " | ") in
          Prims.strcat " = " uu____423 in
        Prims.strcat id.FStar_Ident.idText uu____422
>>>>>>> 58829485
let string_of_decl': FStar_Parser_AST.decl' -> Prims.string =
  fun d  ->
    match d with
    | FStar_Parser_AST.TopLevelModule l ->
        Prims.strcat "module " l.FStar_Ident.str
    | FStar_Parser_AST.Open l -> Prims.strcat "open " l.FStar_Ident.str
    | FStar_Parser_AST.Include l -> Prims.strcat "include " l.FStar_Ident.str
    | FStar_Parser_AST.ModuleAbbrev (i,l) ->
        Prims.strcat "module "
          (Prims.strcat i.FStar_Ident.idText
             (Prims.strcat " = " l.FStar_Ident.str))
    | FStar_Parser_AST.TopLevelLet (uu____541,pats) ->
        let termty =
          FStar_List.map
            (fun uu____575  ->
               match uu____575 with
               | (p,t) ->
                   let uu____586 = FStar_Parser_AST.pat_to_string p in
                   let uu____587 = FStar_Parser_AST.term_to_string t in
                   (uu____586, uu____587)) pats in
        let termty' =
          FStar_List.map
            (fun uu____598  ->
               match uu____598 with
               | (p,t) -> Prims.strcat p (Prims.strcat ":" t)) termty in
        Prims.strcat "let " (FStar_String.concat ", " termty')
    | FStar_Parser_AST.Main uu____605 -> "main ..."
    | FStar_Parser_AST.Assume (i,t) ->
        let uu____608 =
          let uu____609 =
            let uu____610 = FStar_Parser_AST.term_to_string t in
            Prims.strcat ":" uu____610 in
          Prims.strcat i.FStar_Ident.idText uu____609 in
        Prims.strcat "assume " uu____608
    | FStar_Parser_AST.Tycon (uu____611,tys) ->
        let uu____629 =
          let uu____630 =
            FStar_All.pipe_right tys
              (FStar_List.map
                 (fun uu____664  ->
                    match uu____664 with
                    | (t,d1) ->
                        let uu____707 = string_of_tycon t in
                        let uu____708 =
                          let uu____709 = string_of_fsdoco d1 in
                          Prims.strcat " " uu____709 in
                        Prims.strcat uu____707 uu____708)) in
          FStar_All.pipe_right uu____630 (FStar_String.concat " and ") in
        Prims.strcat "type " uu____629
    | FStar_Parser_AST.Val (i,t) ->
        let uu____714 =
          let uu____715 =
            let uu____716 = FStar_Parser_AST.term_to_string t in
            Prims.strcat ":" uu____716 in
          Prims.strcat i.FStar_Ident.idText uu____715 in
        Prims.strcat "val " uu____714
    | FStar_Parser_AST.Exception (i,uu____718) ->
        Prims.strcat "exception " i.FStar_Ident.idText
    | FStar_Parser_AST.NewEffect (FStar_Parser_AST.DefineEffect
        (i,uu____724,uu____725,uu____726)) ->
        Prims.strcat "new_effect " i.FStar_Ident.idText
    | FStar_Parser_AST.NewEffect (FStar_Parser_AST.RedefineEffect
        (i,uu____736,uu____737)) ->
        Prims.strcat "new_effect " i.FStar_Ident.idText
    | FStar_Parser_AST.SubEffect uu____742 -> "sub_effect"
    | FStar_Parser_AST.Pragma uu____743 -> "pragma"
    | FStar_Parser_AST.Fsdoc (comm,uu____745) -> comm
let decl_documented: FStar_Parser_AST.decl -> Prims.bool =
  fun d  ->
    let tycon_documented tt =
      let tyconvars_documented tycon =
        match tycon with
        | FStar_Parser_AST.TyconAbstract uu____785 -> false
        | FStar_Parser_AST.TyconAbbrev uu____796 -> false
        | FStar_Parser_AST.TyconRecord (uu____809,uu____810,uu____811,fields)
            ->
            FStar_List.existsb
              (fun uu____853  ->
                 match uu____853 with
                 | (_id,_t,doco) -> FStar_Util.is_some doco) fields
        | FStar_Parser_AST.TyconVariant (uu____869,uu____870,uu____871,vars)
            ->
            FStar_List.existsb
              (fun uu____926  ->
                 match uu____926 with
                 | (_id,_t,doco,_u) -> FStar_Util.is_some doco) vars in
      FStar_List.existsb
        (fun uu____960  ->
           match uu____960 with
           | (tycon,doco) ->
               (tyconvars_documented tycon) || (FStar_Util.is_some doco)) tt in
    match d.FStar_Parser_AST.doc with
    | FStar_Pervasives_Native.Some uu____973 -> true
    | uu____974 ->
        (match d.FStar_Parser_AST.d with
         | FStar_Parser_AST.Fsdoc uu____977 -> true
         | FStar_Parser_AST.Tycon (uu____978,ty) -> tycon_documented ty
         | uu____996 -> false)
let document_decl:
  (Prims.string -> Prims.unit) -> FStar_Parser_AST.decl -> Prims.unit =
  fun w  ->
    fun d  ->
      if decl_documented d
      then
        let uu____1008 = d in
        match uu____1008 with
        | { FStar_Parser_AST.d = decl; FStar_Parser_AST.drange = uu____1010;
            FStar_Parser_AST.doc = fsdoc;
            FStar_Parser_AST.quals = uu____1012;
            FStar_Parser_AST.attrs = uu____1013;_} ->
            ((let uu____1017 =
                let uu____1018 = string_of_decl' d.FStar_Parser_AST.d in
                code_wrap uu____1018 in
              w uu____1017);
             (match fsdoc with
              | FStar_Pervasives_Native.Some (doc1,_kw) ->
                  w (Prims.strcat "\n" doc1)
              | uu____1044 -> ());
             w "")
      else ()
let document_toplevel:
  'Auu____1051 .
    'Auu____1051 ->
      FStar_Parser_AST.decl ->
        (Prims.string FStar_Pervasives_Native.option,Prims.string
                                                       FStar_Pervasives_Native.option)
          FStar_Pervasives_Native.tuple2
  =
  fun name  ->
    fun topdecl  ->
      match topdecl.FStar_Parser_AST.d with
      | FStar_Parser_AST.TopLevelModule uu____1068 ->
          (match topdecl.FStar_Parser_AST.doc with
           | FStar_Pervasives_Native.Some (doc1,kw) ->
               let uu____1101 =
                 FStar_List.tryFind
                   (fun uu____1115  ->
                      match uu____1115 with | (k,v1) -> k = "summary") kw in
               (match uu____1101 with
                | FStar_Pervasives_Native.None  ->
                    (FStar_Pervasives_Native.None,
                      (FStar_Pervasives_Native.Some doc1))
                | FStar_Pervasives_Native.Some (uu____1138,summary) ->
                    ((FStar_Pervasives_Native.Some summary),
                      (FStar_Pervasives_Native.Some doc1)))
           | FStar_Pervasives_Native.None  ->
               (FStar_Pervasives_Native.None, FStar_Pervasives_Native.None))
      | uu____1152 ->
          FStar_Exn.raise (FStar_Errors.Err "Not a TopLevelModule")
let document_module: FStar_Parser_AST.modul -> FStar_Ident.lid =
  fun m  ->
    let uu____1164 =
      match m with
      | FStar_Parser_AST.Module (n1,d) -> (n1, d, "module")
      | FStar_Parser_AST.Interface (n1,d,uu____1191) -> (n1, d, "interface") in
    match uu____1164 with
    | (name,decls,_mt) ->
        let uu____1205 = one_toplevel decls in
        (match uu____1205 with
         | FStar_Pervasives_Native.Some (top_decl,other_decls) ->
             let on =
               FStar_Options.prepend_output_dir
                 (Prims.strcat name.FStar_Ident.str ".md") in
             let fd = FStar_Util.open_file_for_writing on in
             let w = FStar_Util.append_to_file fd in
             let no_summary = "fsdoc: no-summary-found" in
             let no_comment = "fsdoc: no-comment-found" in
             let uu____1233 = document_toplevel name top_decl in
             (match uu____1233 with
              | (summary,comment) ->
                  let summary1 =
                    match summary with
                    | FStar_Pervasives_Native.Some s -> s
                    | FStar_Pervasives_Native.None  -> no_summary in
                  let comment1 =
                    match comment with
                    | FStar_Pervasives_Native.Some s -> s
                    | FStar_Pervasives_Native.None  -> no_comment in
                  ((let uu____1257 =
                      FStar_Util.format "# module %s" [name.FStar_Ident.str] in
                    w uu____1257);
                   (let uu____1259 = FStar_Util.format "%s\n" [summary1] in
                    w uu____1259);
                   (let uu____1261 = FStar_Util.format "%s\n" [comment1] in
                    w uu____1261);
                   FStar_List.iter (document_decl w) other_decls;
                   FStar_Util.close_file fd;
                   name))
         | FStar_Pervasives_Native.None  ->
             let uu____1270 =
               let uu____1271 =
                 FStar_Util.format1 "No singleton toplevel in module %s"
                   name.FStar_Ident.str in
               FStar_Errors.Err uu____1271 in
             FStar_Exn.raise uu____1270)
let generate: Prims.string Prims.list -> Prims.unit =
  fun files  ->
    let modules =
      FStar_List.map
        (fun fn  ->
           let uu____1285 = FStar_Parser_Driver.parse_file fn in
           FStar_Pervasives_Native.fst uu____1285) files in
    let mods = FStar_List.map document_module modules in
    let on = FStar_Options.prepend_output_dir "index.md" in
    let fd = FStar_Util.open_file_for_writing on in
    FStar_List.iter
      (fun m  ->
         let uu____1311 = FStar_Util.format "%s\n" [m.FStar_Ident.str] in
         FStar_Util.append_to_file fd uu____1311) mods;
    FStar_Util.close_file fd<|MERGE_RESOLUTION|>--- conflicted
+++ resolved
@@ -65,53 +65,6 @@
 let string_of_tycon: FStar_Parser_AST.tycon -> Prims.string =
   fun tycon  ->
     match tycon with
-<<<<<<< HEAD
-    | FStar_Parser_AST.TyconAbstract uu____246 -> "abstract"
-    | FStar_Parser_AST.TyconAbbrev uu____257 -> "abbrev"
-    | FStar_Parser_AST.TyconRecord (id1,_bb,_ko,fields) ->
-        let uu____302 =
-          let uu____303 =
-            let uu____304 =
-              let uu____305 =
-                FStar_All.pipe_right fields
-                  (FStar_List.map
-                     (fun uu____344  ->
-                        match uu____344 with
-                        | (id2,t,doco) ->
-                            let uu____390 = string_of_fsdoco doco in
-                            let uu____391 =
-                              let uu____392 =
-                                let uu____393 =
-                                  FStar_Parser_AST.term_to_string t in
-                                Prims.strcat ":" uu____393 in
-                              Prims.strcat id2.FStar_Ident.idText uu____392 in
-                            Prims.strcat uu____390 uu____391)) in
-              FStar_All.pipe_right uu____305 (FStar_String.concat "; ") in
-            Prims.strcat uu____304 " }" in
-          Prims.strcat " = { " uu____303 in
-        Prims.strcat id1.FStar_Ident.idText uu____302
-    | FStar_Parser_AST.TyconVariant (id1,_bb,_ko,vars) ->
-        let uu____436 =
-          let uu____437 =
-            let uu____438 =
-              FStar_All.pipe_right vars
-                (FStar_List.map
-                   (fun uu____486  ->
-                      match uu____486 with
-                      | (id2,trmo,doco,u) ->
-                          let uu____541 = string_of_fsdoco doco in
-                          let uu____542 =
-                            let uu____543 =
-                              let uu____544 =
-                                string_of_optiont
-                                  FStar_Parser_AST.term_to_string "" trmo in
-                              Prims.strcat ":" uu____544 in
-                            Prims.strcat id2.FStar_Ident.idText uu____543 in
-                          Prims.strcat uu____541 uu____542)) in
-            FStar_All.pipe_right uu____438 (FStar_String.concat " | ") in
-          Prims.strcat " = " uu____437 in
-        Prims.strcat id1.FStar_Ident.idText uu____436
-=======
     | FStar_Parser_AST.TyconAbstract uu____232 -> "abstract"
     | FStar_Parser_AST.TyconAbbrev uu____243 -> "abbrev"
     | FStar_Parser_AST.TyconRecord (id,_bb,_ko,fields) ->
@@ -157,7 +110,6 @@
             FStar_All.pipe_right uu____424 (FStar_String.concat " | ") in
           Prims.strcat " = " uu____423 in
         Prims.strcat id.FStar_Ident.idText uu____422
->>>>>>> 58829485
 let string_of_decl': FStar_Parser_AST.decl' -> Prims.string =
   fun d  ->
     match d with
