--- conflicted
+++ resolved
@@ -789,172 +789,29 @@
 
 
 let ___DFunction____0 = (fun projectee -> (match (projectee) with
-| DFunction (_81_10) -> begin
-_81_10
+| DFunction (_80_10) -> begin
+_80_10
 end))
 
 
 let ___DTypeAlias____0 = (fun projectee -> (match (projectee) with
-| DTypeAlias (_81_13) -> begin
-_81_13
+| DTypeAlias (_80_13) -> begin
+_80_13
 end))
 
 
 let ___DGlobal____0 = (fun projectee -> (match (projectee) with
-| DGlobal (_81_16) -> begin
-_81_16
+| DGlobal (_80_16) -> begin
+_80_16
 end))
 
 
 let ___DTypeFlat____0 = (fun projectee -> (match (projectee) with
-| DTypeFlat (_81_19) -> begin
-_81_19
-end))
-
-
-<<<<<<< HEAD
-let ___EBound____0 = (fun projectee -> (match (projectee) with
-| EBound (_81_22) -> begin
-_81_22
-end))
-
-
-let ___EQualified____0 = (fun projectee -> (match (projectee) with
-| EQualified (_81_25) -> begin
-_81_25
-end))
-
-
-let ___EConstant____0 = (fun projectee -> (match (projectee) with
-| EConstant (_81_28) -> begin
-_81_28
-end))
-
-
-let ___EApp____0 = (fun projectee -> (match (projectee) with
-| EApp (_81_31) -> begin
-_81_31
-end))
-
-
-let ___ELet____0 = (fun projectee -> (match (projectee) with
-| ELet (_81_34) -> begin
-_81_34
-end))
-
-
-let ___EIfThenElse____0 = (fun projectee -> (match (projectee) with
-| EIfThenElse (_81_37) -> begin
-_81_37
-end))
-
-
-let ___ESequence____0 = (fun projectee -> (match (projectee) with
-| ESequence (_81_40) -> begin
-_81_40
-end))
-
-
-let ___EAssign____0 = (fun projectee -> (match (projectee) with
-| EAssign (_81_43) -> begin
-_81_43
-end))
-
-
-let ___EBufCreate____0 = (fun projectee -> (match (projectee) with
-| EBufCreate (_81_46) -> begin
-_81_46
-end))
-
-
-let ___EBufRead____0 = (fun projectee -> (match (projectee) with
-| EBufRead (_81_49) -> begin
-_81_49
-end))
-
-
-let ___EBufWrite____0 = (fun projectee -> (match (projectee) with
-| EBufWrite (_81_52) -> begin
-_81_52
-end))
-
-
-let ___EBufSub____0 = (fun projectee -> (match (projectee) with
-| EBufSub (_81_55) -> begin
-_81_55
-end))
-
-
-let ___EBufBlit____0 = (fun projectee -> (match (projectee) with
-| EBufBlit (_81_58) -> begin
-_81_58
-end))
-
-
-let ___EMatch____0 = (fun projectee -> (match (projectee) with
-| EMatch (_81_61) -> begin
-_81_61
-end))
-
-
-let ___EOp____0 = (fun projectee -> (match (projectee) with
-| EOp (_81_64) -> begin
-_81_64
-end))
-
-
-let ___ECast____0 = (fun projectee -> (match (projectee) with
-| ECast (_81_67) -> begin
-_81_67
-end))
-
-
-let ___EBool____0 = (fun projectee -> (match (projectee) with
-| EBool (_81_70) -> begin
-_81_70
-end))
-
-
-let ___EReturn____0 = (fun projectee -> (match (projectee) with
-| EReturn (_81_73) -> begin
-_81_73
-end))
-
-
-let ___EFlat____0 = (fun projectee -> (match (projectee) with
-| EFlat (_81_76) -> begin
-_81_76
-end))
-
-
-let ___EField____0 = (fun projectee -> (match (projectee) with
-| EField (_81_79) -> begin
-_81_79
-end))
-
-
-let ___EWhile____0 = (fun projectee -> (match (projectee) with
-| EWhile (_81_82) -> begin
-_81_82
-end))
-
-
-let ___EBufCreateL____0 = (fun projectee -> (match (projectee) with
-| EBufCreateL (_81_85) -> begin
-_81_85
-end))
-
-
-let ___PBool____0 = (fun projectee -> (match (projectee) with
-| PBool (_81_88) -> begin
-_81_88
-end))
-
-
-let ___PVar____0 = (fun projectee -> (match (projectee) with
-| PVar (_81_91) -> begin
-_81_91
-=======
+| DTypeFlat (_80_19) -> begin
+_80_19
+end))
+
+
 let ___DExternal____0 = (fun projectee -> (match (projectee) with
 | DExternal (_80_22) -> begin
 _80_22
@@ -1096,7 +953,6 @@
 let ___PBool____0 = (fun projectee -> (match (projectee) with
 | PBool (_80_91) -> begin
 _80_91
->>>>>>> 5ad2b0bd
 end))
 
 
@@ -1107,46 +963,26 @@
 
 
 let ___TInt____0 = (fun projectee -> (match (projectee) with
-<<<<<<< HEAD
-| TInt (_81_95) -> begin
-_81_95
-=======
 | TInt (_80_98) -> begin
 _80_98
->>>>>>> 5ad2b0bd
 end))
 
 
 let ___TBuf____0 = (fun projectee -> (match (projectee) with
-<<<<<<< HEAD
-| TBuf (_81_98) -> begin
-_81_98
-=======
 | TBuf (_80_101) -> begin
 _80_101
->>>>>>> 5ad2b0bd
 end))
 
 
 let ___TQualified____0 = (fun projectee -> (match (projectee) with
-<<<<<<< HEAD
-| TQualified (_81_101) -> begin
-_81_101
-=======
 | TQualified (_80_104) -> begin
 _80_104
->>>>>>> 5ad2b0bd
 end))
 
 
 let ___TArrow____0 = (fun projectee -> (match (projectee) with
-<<<<<<< HEAD
-| TArrow (_81_104) -> begin
-_81_104
-=======
 | TArrow (_80_107) -> begin
 _80_107
->>>>>>> 5ad2b0bd
 end))
 
 
@@ -1165,40 +1001,25 @@
 (version * file Prims.list)
 
 
-<<<<<<< HEAD
-let fst3 = (fun _81_110 -> (match (_81_110) with
-| (x, _81_107, _81_109) -> begin
-=======
 let fst3 = (fun _80_113 -> (match (_80_113) with
 | (x, _80_110, _80_112) -> begin
->>>>>>> 5ad2b0bd
 x
 end))
 
 
-<<<<<<< HEAD
-let snd3 = (fun _81_116 -> (match (_81_116) with
-| (_81_112, x, _81_115) -> begin
-=======
 let snd3 = (fun _80_119 -> (match (_80_119) with
 | (_80_115, x, _80_118) -> begin
->>>>>>> 5ad2b0bd
 x
 end))
 
 
-<<<<<<< HEAD
-let thd3 = (fun _81_122 -> (match (_81_122) with
-| (_81_118, _81_120, x) -> begin
-=======
 let thd3 = (fun _80_125 -> (match (_80_125) with
 | (_80_121, _80_123, x) -> begin
->>>>>>> 5ad2b0bd
 x
 end))
 
 
-let mk_width : Prims.string  ->  width Prims.option = (fun _81_1 -> (match (_81_1) with
+let mk_width : Prims.string  ->  width Prims.option = (fun _80_1 -> (match (_80_1) with
 | "UInt8" -> begin
 Some (UInt8)
 end
@@ -1223,16 +1044,12 @@
 | "Int64" -> begin
 Some (Int64)
 end
-<<<<<<< HEAD
-| _81_133 -> begin
-=======
 | _80_136 -> begin
->>>>>>> 5ad2b0bd
 None
 end))
 
 
-let mk_bool_op : Prims.string  ->  op Prims.option = (fun _81_2 -> (match (_81_2) with
+let mk_bool_op : Prims.string  ->  op Prims.option = (fun _80_2 -> (match (_80_2) with
 | "op_Negation" -> begin
 Some (Not)
 end
@@ -1248,11 +1065,7 @@
 | "op_disEquality" -> begin
 Some (Neq)
 end
-<<<<<<< HEAD
-| _81_141 -> begin
-=======
 | _80_144 -> begin
->>>>>>> 5ad2b0bd
 None
 end))
 
@@ -1260,7 +1073,7 @@
 let is_bool_op : Prims.string  ->  Prims.bool = (fun op -> ((mk_bool_op op) <> None))
 
 
-let mk_op : Prims.string  ->  op Prims.option = (fun _81_3 -> (match (_81_3) with
+let mk_op : Prims.string  ->  op Prims.option = (fun _80_3 -> (match (_80_3) with
 | ("add") | ("op_Plus_Hat") -> begin
 Some (Add)
 end
@@ -1312,11 +1125,7 @@
 | ("op_Less_Equals_Hat") | ("lte") -> begin
 Some (Lte)
 end
-<<<<<<< HEAD
-| _81_179 -> begin
-=======
 | _80_182 -> begin
->>>>>>> 5ad2b0bd
 None
 end))
 
@@ -1344,13 +1153,8 @@
 
 let extend : env  ->  Prims.string  ->  Prims.bool  ->  env = (fun env x is_mut -> (
 
-<<<<<<< HEAD
-let _81_192 = env
-in {names = ({pretty = x; mut = is_mut})::env.names; module_name = _81_192.module_name}))
-=======
 let _80_195 = env
 in {names = ({pretty = x; mut = is_mut})::env.names; module_name = _80_195.module_name}))
->>>>>>> 5ad2b0bd
 
 
 let find_name : env  ->  Prims.string  ->  name = (fun env x -> (match ((FStar_List.tryFind (fun name -> (name.pretty = x)) env.names)) with
@@ -1362,13 +1166,8 @@
 end))
 
 
-<<<<<<< HEAD
-let is_mutable : env  ->  Prims.string  ->  Prims.bool = (fun env x -> (let _175_548 = (find_name env x)
-in _175_548.mut))
-=======
 let is_mutable : env  ->  Prims.string  ->  Prims.bool = (fun env x -> (let _173_562 = (find_name env x)
 in _173_562.mut))
->>>>>>> 5ad2b0bd
 
 
 let find : env  ->  Prims.string  ->  Prims.int = (fun env x -> try
@@ -1377,16 +1176,6 @@
 (FStar_List.index (fun name -> (name.pretty = x)) env.names)
 end)
 with
-<<<<<<< HEAD
-| _81_208 -> begin
-(let _175_556 = (FStar_Util.format1 "Internal error: name not found %s\n" x)
-in (FStar_All.failwith _175_556))
-end)
-
-
-let add_binders = (fun env binders -> (FStar_List.fold_left (fun env _81_221 -> (match (_81_221) with
-| ((name, _81_217), _81_220) -> begin
-=======
 | _80_211 -> begin
 (let _173_570 = (FStar_Util.format1 "Internal error: name not found %s\n" x)
 in (FStar_All.failwith _173_570))
@@ -1395,30 +1184,19 @@
 
 let add_binders = (fun env binders -> (FStar_List.fold_left (fun env _80_224 -> (match (_80_224) with
 | ((name, _80_220), _80_223) -> begin
->>>>>>> 5ad2b0bd
 (extend env name false)
 end)) env binders))
 
 
-<<<<<<< HEAD
-let rec translate : FStar_Extraction_ML_Syntax.mllib  ->  file Prims.list = (fun _81_223 -> (match (_81_223) with
-=======
 let rec translate : FStar_Extraction_ML_Syntax.mllib  ->  file Prims.list = (fun _80_226 -> (match (_80_226) with
->>>>>>> 5ad2b0bd
 | FStar_Extraction_ML_Syntax.MLLib (modules) -> begin
 (FStar_List.filter_map (fun m -> (
 
 let m_name = (
 
-<<<<<<< HEAD
-let _81_232 = m
-in (match (_81_232) with
-| ((prefix, final), _81_229, _81_231) -> begin
-=======
 let _80_235 = m
 in (match (_80_235) with
 | ((prefix, final), _80_232, _80_234) -> begin
->>>>>>> 5ad2b0bd
 (FStar_String.concat "." (FStar_List.append prefix ((final)::[])))
 end))
 in try
@@ -1426,29 +1204,14 @@
 | () -> begin
 (
 
-<<<<<<< HEAD
-let _81_242 = (FStar_Util.print1 "Attempting to translate module %s\n" m_name)
-in (let _175_591 = (translate_module m)
-in Some (_175_591)))
-=======
 let _80_245 = (FStar_Util.print1 "Attempting to translate module %s\n" m_name)
 in (let _173_605 = (translate_module m)
 in Some (_173_605)))
->>>>>>> 5ad2b0bd
 end)
 with
 | e -> begin
 (
 
-<<<<<<< HEAD
-let _81_238 = (let _175_593 = (FStar_Util.print_exn e)
-in (FStar_Util.print2 "Unable to translate module: %s because:\n  %s\n" m_name _175_593))
-in None)
-end)) modules)
-end))
-and translate_module : ((Prims.string Prims.list * Prims.string) * (FStar_Extraction_ML_Syntax.mlsig * FStar_Extraction_ML_Syntax.mlmodule) Prims.option * FStar_Extraction_ML_Syntax.mllib)  ->  file = (fun _81_248 -> (match (_81_248) with
-| (module_name, modul, _81_247) -> begin
-=======
 let _80_241 = (let _173_607 = (FStar_Util.print_exn e)
 in (FStar_Util.print2 "Unable to translate module: %s because:\n  %s\n" m_name _173_607))
 in None)
@@ -1456,7 +1219,6 @@
 end))
 and translate_module : ((Prims.string Prims.list * Prims.string) * (FStar_Extraction_ML_Syntax.mlsig * FStar_Extraction_ML_Syntax.mlmodule) Prims.option * FStar_Extraction_ML_Syntax.mllib)  ->  file = (fun _80_251 -> (match (_80_251) with
 | (module_name, modul, _80_250) -> begin
->>>>>>> 5ad2b0bd
 (
 
 let module_name = (FStar_List.append (Prims.fst module_name) (((Prims.snd module_name))::[]))
@@ -1466,11 +1228,7 @@
 | Some (_signature, decls) -> begin
 (FStar_List.filter_map (translate_decl (empty module_name)) decls)
 end
-<<<<<<< HEAD
-| _81_255 -> begin
-=======
 | _80_258 -> begin
->>>>>>> 5ad2b0bd
 (FStar_All.failwith "Unexpected standalone interface or nested modules")
 end)
 in (((FStar_String.concat "_" module_name)), (program))))
@@ -1479,11 +1237,7 @@
 | (FStar_Extraction_ML_Syntax.MLM_Let (flavor, ({FStar_Extraction_ML_Syntax.mllb_name = (name, _); FStar_Extraction_ML_Syntax.mllb_tysc = Some ([], t0); FStar_Extraction_ML_Syntax.mllb_add_unit = _; FStar_Extraction_ML_Syntax.mllb_def = {FStar_Extraction_ML_Syntax.expr = FStar_Extraction_ML_Syntax.MLE_Fun (args, body); FStar_Extraction_ML_Syntax.mlty = _; FStar_Extraction_ML_Syntax.loc = _}; FStar_Extraction_ML_Syntax.print_typ = _})::[])) | (FStar_Extraction_ML_Syntax.MLM_Let (flavor, ({FStar_Extraction_ML_Syntax.mllb_name = (name, _); FStar_Extraction_ML_Syntax.mllb_tysc = Some ([], t0); FStar_Extraction_ML_Syntax.mllb_add_unit = _; FStar_Extraction_ML_Syntax.mllb_def = {FStar_Extraction_ML_Syntax.expr = FStar_Extraction_ML_Syntax.MLE_Coerce ({FStar_Extraction_ML_Syntax.expr = FStar_Extraction_ML_Syntax.MLE_Fun (args, body); FStar_Extraction_ML_Syntax.mlty = _; FStar_Extraction_ML_Syntax.loc = _}, _, _); FStar_Extraction_ML_Syntax.mlty = _; FStar_Extraction_ML_Syntax.loc = _}; FStar_Extraction_ML_Syntax.print_typ = _})::[])) -> begin
 (
 
-<<<<<<< HEAD
-let _81_329 = ()
-=======
 let _80_320 = ()
->>>>>>> 5ad2b0bd
 in try
 (match (()) with
 | () -> begin
@@ -1496,13 +1250,8 @@
 end
 in (
 
-<<<<<<< HEAD
-let rec find_return_type = (fun _81_4 -> (match (_81_4) with
-| FStar_Extraction_ML_Syntax.MLTY_Fun (_81_343, _81_345, t) -> begin
-=======
 let rec find_return_type = (fun _80_4 -> (match (_80_4) with
 | FStar_Extraction_ML_Syntax.MLTY_Fun (_80_334, _80_336, t) -> begin
->>>>>>> 5ad2b0bd
 (find_return_type t)
 end
 | t -> begin
@@ -1510,13 +1259,8 @@
 end))
 in (
 
-<<<<<<< HEAD
-let t = (let _175_600 = (find_return_type t)
-in (translate_type env _175_600))
-=======
 let t = (let _173_614 = (find_return_type t0)
 in (translate_type env _173_614))
->>>>>>> 5ad2b0bd
 in (
 
 let binders = (translate_binders env args)
@@ -1542,17 +1286,6 @@
 | e -> begin
 (
 
-<<<<<<< HEAD
-let _81_335 = (let _175_602 = (FStar_Util.print_exn e)
-in (FStar_Util.print2 "Warning: not translating definition for %s (%s)\n" name _175_602))
-in None)
-end)
-end
-| FStar_Extraction_ML_Syntax.MLM_Let (flavor, ({FStar_Extraction_ML_Syntax.mllb_name = (name, _81_367); FStar_Extraction_ML_Syntax.mllb_tysc = Some ([], t); FStar_Extraction_ML_Syntax.mllb_add_unit = _81_360; FStar_Extraction_ML_Syntax.mllb_def = expr; FStar_Extraction_ML_Syntax.print_typ = _81_357})::[]) -> begin
-(
-
-let _81_373 = ()
-=======
 let _80_326 = (let _173_619 = (FStar_Util.print_exn e)
 in (FStar_Util.print2 "Warning: not translating definition for %s (%s)\n" name _173_619))
 in None)
@@ -1562,7 +1295,6 @@
 (
 
 let _80_364 = ()
->>>>>>> 5ad2b0bd
 in try
 (match (()) with
 | () -> begin
@@ -1581,25 +1313,6 @@
 | e -> begin
 (
 
-<<<<<<< HEAD
-let _81_379 = (let _175_605 = (FStar_Util.print_exn e)
-in (FStar_Util.print2 "Warning: not translating definition for %s (%s)\n" name _175_605))
-in None)
-end)
-end
-| FStar_Extraction_ML_Syntax.MLM_Let (_81_387, ({FStar_Extraction_ML_Syntax.mllb_name = (name, _81_399); FStar_Extraction_ML_Syntax.mllb_tysc = ts; FStar_Extraction_ML_Syntax.mllb_add_unit = _81_395; FStar_Extraction_ML_Syntax.mllb_def = _81_393; FStar_Extraction_ML_Syntax.print_typ = _81_391})::_81_389) -> begin
-(
-
-let _81_405 = (FStar_Util.print1 "Warning: not translating definition for %s (and possibly others)\n" name)
-in (
-
-let _81_412 = (match (ts) with
-| Some (idents, t) -> begin
-(let _175_608 = (let _175_606 = (FStar_List.map Prims.fst idents)
-in (FStar_String.concat ", " _175_606))
-in (let _175_607 = (FStar_Extraction_ML_Code.string_of_mlty (([]), ("")) t)
-in (FStar_Util.print2 "Type scheme is: forall %s. %s\n" _175_608 _175_607)))
-=======
 let _80_370 = (let _173_622 = (FStar_Util.print_exn e)
 in (FStar_Util.print2 "Warning: not translating definition for %s (%s)\n" name _173_622))
 in None)
@@ -1617,62 +1330,31 @@
 in (FStar_String.concat ", " _173_623))
 in (let _173_624 = (FStar_Extraction_ML_Code.string_of_mlty (([]), ("")) t)
 in (FStar_Util.print2 "Type scheme is: forall %s. %s\n" _173_625 _173_624)))
->>>>>>> 5ad2b0bd
 end
 | None -> begin
 ()
 end)
 in None))
 end
-<<<<<<< HEAD
-| FStar_Extraction_ML_Syntax.MLM_Let (_81_415) -> begin
-(FStar_All.failwith "impossible")
-end
-| FStar_Extraction_ML_Syntax.MLM_Loc (_81_418) -> begin
-=======
 | FStar_Extraction_ML_Syntax.MLM_Let (_80_406) -> begin
 (FStar_All.failwith "impossible")
 end
 | FStar_Extraction_ML_Syntax.MLM_Loc (_80_409) -> begin
->>>>>>> 5ad2b0bd
 None
 end
 | FStar_Extraction_ML_Syntax.MLM_Ty (((name, [], Some (FStar_Extraction_ML_Syntax.MLTD_Abbrev (t))))::[]) -> begin
 (
 
 let name = ((env.module_name), (name))
-<<<<<<< HEAD
-in (let _175_611 = (let _175_610 = (let _175_609 = (translate_type env t)
-in ((name), (_175_609)))
-in DTypeAlias (_175_610))
-in Some (_175_611)))
-=======
 in (let _173_628 = (let _173_627 = (let _173_626 = (translate_type env t)
 in ((name), (_173_626)))
 in DTypeAlias (_173_627))
 in Some (_173_628)))
->>>>>>> 5ad2b0bd
 end
 | FStar_Extraction_ML_Syntax.MLM_Ty (((name, [], Some (FStar_Extraction_ML_Syntax.MLTD_Record (fields))))::[]) -> begin
 (
 
 let name = ((env.module_name), (name))
-<<<<<<< HEAD
-in (let _175_617 = (let _175_616 = (let _175_615 = (FStar_List.map (fun _81_440 -> (match (_81_440) with
-| (f, t) -> begin
-(let _175_614 = (let _175_613 = (translate_type env t)
-in ((_175_613), (false)))
-in ((f), (_175_614)))
-end)) fields)
-in ((name), (_175_615)))
-in DTypeFlat (_175_616))
-in Some (_175_617)))
-end
-| FStar_Extraction_ML_Syntax.MLM_Ty (((name, _81_445, _81_447))::_81_442) -> begin
-(
-
-let _81_451 = (FStar_Util.print1 "Warning: not translating definition for %s (and possibly others)\n" name)
-=======
 in (let _173_634 = (let _173_633 = (let _173_632 = (FStar_List.map (fun _80_431 -> (match (_80_431) with
 | (f, t) -> begin
 (let _173_631 = (let _173_630 = (translate_type env t)
@@ -1687,21 +1369,11 @@
 (
 
 let _80_442 = (FStar_Util.print1 "Warning: not translating definition for %s (and possibly others)\n" name)
->>>>>>> 5ad2b0bd
 in None)
 end
 | FStar_Extraction_ML_Syntax.MLM_Ty ([]) -> begin
 (
 
-<<<<<<< HEAD
-let _81_455 = (FStar_Util.print_string "Impossible!! Empty block of mutually recursive type declarations")
-in None)
-end
-| FStar_Extraction_ML_Syntax.MLM_Top (_81_458) -> begin
-(FStar_All.failwith "todo: translate_decl [MLM_Top]")
-end
-| FStar_Extraction_ML_Syntax.MLM_Exn (_81_461) -> begin
-=======
 let _80_446 = (FStar_Util.print_string "Impossible!! Empty block of mutually recursive type declarations")
 in None)
 end
@@ -1709,23 +1381,12 @@
 (FStar_All.failwith "todo: translate_decl [MLM_Top]")
 end
 | FStar_Extraction_ML_Syntax.MLM_Exn (_80_452) -> begin
->>>>>>> 5ad2b0bd
 (FStar_All.failwith "todo: translate_decl [MLM_Exn]")
 end))
 and translate_type : env  ->  FStar_Extraction_ML_Syntax.mlty  ->  typ = (fun env t -> (match (t) with
 | (FStar_Extraction_ML_Syntax.MLTY_Tuple ([])) | (FStar_Extraction_ML_Syntax.MLTY_Top) -> begin
 TUnit
 end
-<<<<<<< HEAD
-| FStar_Extraction_ML_Syntax.MLTY_Var (_81_469) -> begin
-(FStar_All.failwith "todo: translate_type [MLTY_Var]")
-end
-| FStar_Extraction_ML_Syntax.MLTY_Fun (t1, _81_473, t2) -> begin
-(let _175_622 = (let _175_621 = (translate_type env t1)
-in (let _175_620 = (translate_type env t2)
-in ((_175_621), (_175_620))))
-in TArrow (_175_622))
-=======
 | FStar_Extraction_ML_Syntax.MLTY_Var (_80_460) -> begin
 (FStar_All.failwith "todo: translate_type [MLTY_Var]")
 end
@@ -1734,7 +1395,6 @@
 in (let _173_637 = (translate_type env t2)
 in ((_173_638), (_173_637))))
 in TArrow (_173_639))
->>>>>>> 5ad2b0bd
 end
 | FStar_Extraction_ML_Syntax.MLTY_Named ([], p) when ((FStar_Extraction_ML_Syntax.string_of_mlpath p) = "Prims.unit") -> begin
 TUnit
@@ -1767,25 +1427,6 @@
 TInt (Int64)
 end
 | FStar_Extraction_ML_Syntax.MLTY_Named ((arg)::[], p) when ((FStar_Extraction_ML_Syntax.string_of_mlpath p) = "FStar.Buffer.buffer") -> begin
-<<<<<<< HEAD
-(let _175_623 = (translate_type env arg)
-in TBuf (_175_623))
-end
-| FStar_Extraction_ML_Syntax.MLTY_Named ((_81_523)::[], p) when ((FStar_Extraction_ML_Syntax.string_of_mlpath p) = "FStar.Ghost.erased") -> begin
-TAny
-end
-| FStar_Extraction_ML_Syntax.MLTY_Named (_81_529, (path, type_name)) -> begin
-TQualified (((path), (type_name)))
-end
-| FStar_Extraction_ML_Syntax.MLTY_Tuple (_81_536) -> begin
-(FStar_All.failwith "todo: translate_type [MLTY_Tuple]")
-end))
-and translate_binders : env  ->  (FStar_Extraction_ML_Syntax.mlident * FStar_Extraction_ML_Syntax.mlty) Prims.list  ->  binder Prims.list = (fun env args -> (FStar_List.map (translate_binder env) args))
-and translate_binder : env  ->  (FStar_Extraction_ML_Syntax.mlident * FStar_Extraction_ML_Syntax.mlty)  ->  binder = (fun env _81_546 -> (match (_81_546) with
-| ((name, _81_543), typ) -> begin
-(let _175_628 = (translate_type env typ)
-in {name = name; typ = _175_628; mut = false})
-=======
 (let _173_640 = (translate_type env arg)
 in TBuf (_173_640))
 end
@@ -1803,7 +1444,6 @@
 | ((name, _80_534), typ) -> begin
 (let _173_645 = (translate_type env typ)
 in {name = name; typ = _173_645; mut = false})
->>>>>>> 5ad2b0bd
 end))
 and translate_expr : env  ->  FStar_Extraction_ML_Syntax.mlexpr  ->  expr = (fun env e -> (match (e.FStar_Extraction_ML_Syntax.expr) with
 | FStar_Extraction_ML_Syntax.MLE_Tuple ([]) -> begin
@@ -1812,22 +1452,6 @@
 | FStar_Extraction_ML_Syntax.MLE_Const (c) -> begin
 (translate_constant c)
 end
-<<<<<<< HEAD
-| FStar_Extraction_ML_Syntax.MLE_Var (name, _81_555) -> begin
-(let _175_631 = (find env name)
-in EBound (_175_631))
-end
-| FStar_Extraction_ML_Syntax.MLE_Name (("FStar")::(m)::[], op) when ((is_machine_int m) && (is_op op)) -> begin
-(let _175_634 = (let _175_633 = (FStar_Util.must (mk_op op))
-in (let _175_632 = (FStar_Util.must (mk_width m))
-in ((_175_633), (_175_632))))
-in EOp (_175_634))
-end
-| FStar_Extraction_ML_Syntax.MLE_Name (("Prims")::[], op) when (is_bool_op op) -> begin
-(let _175_636 = (let _175_635 = (FStar_Util.must (mk_bool_op op))
-in ((_175_635), (Bool)))
-in EOp (_175_636))
-=======
 | FStar_Extraction_ML_Syntax.MLE_Var (name, _80_546) -> begin
 (let _173_648 = (find env name)
 in EBound (_173_648))
@@ -1842,38 +1466,10 @@
 (let _173_653 = (let _173_652 = (FStar_Util.must (mk_bool_op op))
 in ((_173_652), (Bool)))
 in EOp (_173_653))
->>>>>>> 5ad2b0bd
 end
 | FStar_Extraction_ML_Syntax.MLE_Name (n) -> begin
 EQualified (n)
 end
-<<<<<<< HEAD
-| FStar_Extraction_ML_Syntax.MLE_Let ((flavor, ({FStar_Extraction_ML_Syntax.mllb_name = (name, _81_581); FStar_Extraction_ML_Syntax.mllb_tysc = Some ([], typ); FStar_Extraction_ML_Syntax.mllb_add_unit = add_unit; FStar_Extraction_ML_Syntax.mllb_def = body; FStar_Extraction_ML_Syntax.print_typ = print})::[]), continuation) -> begin
-(
-
-let _81_611 = if (flavor = FStar_Extraction_ML_Syntax.Mutable) then begin
-(let _175_640 = (match (typ) with
-| FStar_Extraction_ML_Syntax.MLTY_Named ((t)::[], p) when ((FStar_Extraction_ML_Syntax.string_of_mlpath p) = "FStar.HyperStack.stackref") -> begin
-t
-end
-| _81_595 -> begin
-(let _175_638 = (let _175_637 = (FStar_Extraction_ML_Code.string_of_mlty (([]), ("")) typ)
-in (FStar_Util.format1 "unexpected: bad desugaring of Mutable (typ is %s)" _175_637))
-in (FStar_All.failwith _175_638))
-end)
-in (let _175_639 = (match (body) with
-| {FStar_Extraction_ML_Syntax.expr = FStar_Extraction_ML_Syntax.MLE_App (_81_601, (body)::[]); FStar_Extraction_ML_Syntax.mlty = _81_599; FStar_Extraction_ML_Syntax.loc = _81_597} -> begin
-body
-end
-| _81_608 -> begin
-(FStar_All.failwith "unexpected: bad desugaring of Mutable")
-end)
-in ((_175_640), (_175_639))))
-end else begin
-((typ), (body))
-end
-in (match (_81_611) with
-=======
 | FStar_Extraction_ML_Syntax.MLE_Let ((flavor, ({FStar_Extraction_ML_Syntax.mllb_name = (name, _80_572); FStar_Extraction_ML_Syntax.mllb_tysc = Some ([], typ); FStar_Extraction_ML_Syntax.mllb_add_unit = add_unit; FStar_Extraction_ML_Syntax.mllb_def = body; FStar_Extraction_ML_Syntax.print_typ = print})::[]), continuation) -> begin
 (
 
@@ -1899,20 +1495,14 @@
 ((typ), (body))
 end
 in (match (_80_602) with
->>>>>>> 5ad2b0bd
 | (typ, body) -> begin
 (
 
 let is_mut = (flavor = FStar_Extraction_ML_Syntax.Mutable)
 in (
 
-<<<<<<< HEAD
-let binder = (let _175_641 = (translate_type env typ)
-in {name = name; typ = _175_641; mut = is_mut})
-=======
 let binder = (let _173_658 = (translate_type env typ)
 in {name = name; typ = _173_658; mut = is_mut})
->>>>>>> 5ad2b0bd
 in (
 
 let body = (translate_expr env body)
@@ -1929,37 +1519,6 @@
 (
 
 let t_scrut = expr.FStar_Extraction_ML_Syntax.mlty
-<<<<<<< HEAD
-in (let _175_644 = (let _175_643 = (translate_expr env expr)
-in (let _175_642 = (translate_branches env t_scrut branches)
-in ((_175_643), (_175_642))))
-in EMatch (_175_644)))
-end
-| FStar_Extraction_ML_Syntax.MLE_App ({FStar_Extraction_ML_Syntax.expr = FStar_Extraction_ML_Syntax.MLE_Name (p); FStar_Extraction_ML_Syntax.mlty = _81_625; FStar_Extraction_ML_Syntax.loc = _81_623}, ({FStar_Extraction_ML_Syntax.expr = FStar_Extraction_ML_Syntax.MLE_Var (v, _81_635); FStar_Extraction_ML_Syntax.mlty = _81_632; FStar_Extraction_ML_Syntax.loc = _81_630})::[]) when (((FStar_Extraction_ML_Syntax.string_of_mlpath p) = "FStar.HST.op_Bang") && (is_mutable env v)) -> begin
-(let _175_645 = (find env v)
-in EBound (_175_645))
-end
-| FStar_Extraction_ML_Syntax.MLE_App ({FStar_Extraction_ML_Syntax.expr = FStar_Extraction_ML_Syntax.MLE_Name (p); FStar_Extraction_ML_Syntax.mlty = _81_645; FStar_Extraction_ML_Syntax.loc = _81_643}, ({FStar_Extraction_ML_Syntax.expr = FStar_Extraction_ML_Syntax.MLE_Var (v, _81_656); FStar_Extraction_ML_Syntax.mlty = _81_653; FStar_Extraction_ML_Syntax.loc = _81_651})::(e)::[]) when (((FStar_Extraction_ML_Syntax.string_of_mlpath p) = "FStar.HST.op_Colon_Equals") && (is_mutable env v)) -> begin
-(let _175_649 = (let _175_648 = (let _175_646 = (find env v)
-in EBound (_175_646))
-in (let _175_647 = (translate_expr env e)
-in ((_175_648), (_175_647))))
-in EAssign (_175_649))
-end
-| FStar_Extraction_ML_Syntax.MLE_App ({FStar_Extraction_ML_Syntax.expr = FStar_Extraction_ML_Syntax.MLE_Name (p); FStar_Extraction_ML_Syntax.mlty = _81_666; FStar_Extraction_ML_Syntax.loc = _81_664}, (e1)::(e2)::[]) when (((FStar_Extraction_ML_Syntax.string_of_mlpath p) = "FStar.Buffer.index") || ((FStar_Extraction_ML_Syntax.string_of_mlpath p) = "FStar.Buffer.op_Array_Access")) -> begin
-(let _175_652 = (let _175_651 = (translate_expr env e1)
-in (let _175_650 = (translate_expr env e2)
-in ((_175_651), (_175_650))))
-in EBufRead (_175_652))
-end
-| FStar_Extraction_ML_Syntax.MLE_App ({FStar_Extraction_ML_Syntax.expr = FStar_Extraction_ML_Syntax.MLE_Name (p); FStar_Extraction_ML_Syntax.mlty = _81_678; FStar_Extraction_ML_Syntax.loc = _81_676}, (e1)::(e2)::[]) when ((FStar_Extraction_ML_Syntax.string_of_mlpath p) = "FStar.Buffer.create") -> begin
-(let _175_655 = (let _175_654 = (translate_expr env e1)
-in (let _175_653 = (translate_expr env e2)
-in ((_175_654), (_175_653))))
-in EBufCreate (_175_655))
-end
-| FStar_Extraction_ML_Syntax.MLE_App ({FStar_Extraction_ML_Syntax.expr = FStar_Extraction_ML_Syntax.MLE_Name (p); FStar_Extraction_ML_Syntax.mlty = _81_690; FStar_Extraction_ML_Syntax.loc = _81_688}, (e2)::[]) when ((FStar_Extraction_ML_Syntax.string_of_mlpath p) = "FStar.Buffer.createL") -> begin
-=======
 in (let _173_661 = (let _173_660 = (translate_expr env expr)
 in (let _173_659 = (translate_branches env t_scrut branches)
 in ((_173_660), (_173_659))))
@@ -1989,7 +1548,6 @@
 in EBufCreate (_173_672))
 end
 | FStar_Extraction_ML_Syntax.MLE_App ({FStar_Extraction_ML_Syntax.expr = FStar_Extraction_ML_Syntax.MLE_Name (p); FStar_Extraction_ML_Syntax.mlty = _80_681; FStar_Extraction_ML_Syntax.loc = _80_679}, (e2)::[]) when ((FStar_Extraction_ML_Syntax.string_of_mlpath p) = "FStar.Buffer.createL") -> begin
->>>>>>> 5ad2b0bd
 (
 
 let rec list_elements = (fun acc e2 -> (match (e2.FStar_Extraction_ML_Syntax.expr) with
@@ -1999,116 +1557,12 @@
 | FStar_Extraction_ML_Syntax.MLE_CTor ((("Prims")::[], "Nil"), []) -> begin
 (FStar_List.rev acc)
 end
-<<<<<<< HEAD
-| _81_718 -> begin
-=======
 | _80_709 -> begin
->>>>>>> 5ad2b0bd
 (FStar_All.failwith "Argument of FStar.Buffer.createL is not a string literal!")
 end))
 in (
 
 let list_elements = (list_elements [])
-<<<<<<< HEAD
-in (let _175_662 = (let _175_661 = (list_elements e2)
-in (FStar_List.map (translate_expr env) _175_661))
-in EBufCreateL (_175_662))))
-end
-| FStar_Extraction_ML_Syntax.MLE_App ({FStar_Extraction_ML_Syntax.expr = FStar_Extraction_ML_Syntax.MLE_Name (p); FStar_Extraction_ML_Syntax.mlty = _81_723; FStar_Extraction_ML_Syntax.loc = _81_721}, (e1)::(e2)::(_e3)::[]) when ((FStar_Extraction_ML_Syntax.string_of_mlpath p) = "FStar.Buffer.sub") -> begin
-(let _175_665 = (let _175_664 = (translate_expr env e1)
-in (let _175_663 = (translate_expr env e2)
-in ((_175_664), (_175_663))))
-in EBufSub (_175_665))
-end
-| FStar_Extraction_ML_Syntax.MLE_App ({FStar_Extraction_ML_Syntax.expr = FStar_Extraction_ML_Syntax.MLE_Name (p); FStar_Extraction_ML_Syntax.mlty = _81_736; FStar_Extraction_ML_Syntax.loc = _81_734}, (e1)::(e2)::[]) when ((FStar_Extraction_ML_Syntax.string_of_mlpath p) = "FStar.Buffer.offset") -> begin
-(let _175_668 = (let _175_667 = (translate_expr env e1)
-in (let _175_666 = (translate_expr env e2)
-in ((_175_667), (_175_666))))
-in EBufSub (_175_668))
-end
-| FStar_Extraction_ML_Syntax.MLE_App ({FStar_Extraction_ML_Syntax.expr = FStar_Extraction_ML_Syntax.MLE_Name (p); FStar_Extraction_ML_Syntax.mlty = _81_748; FStar_Extraction_ML_Syntax.loc = _81_746}, (e1)::(e2)::(e3)::[]) when (((FStar_Extraction_ML_Syntax.string_of_mlpath p) = "FStar.Buffer.upd") || ((FStar_Extraction_ML_Syntax.string_of_mlpath p) = "FStar.Buffer.op_Array_Assignment")) -> begin
-(let _175_672 = (let _175_671 = (translate_expr env e1)
-in (let _175_670 = (translate_expr env e2)
-in (let _175_669 = (translate_expr env e3)
-in ((_175_671), (_175_670), (_175_669)))))
-in EBufWrite (_175_672))
-end
-| FStar_Extraction_ML_Syntax.MLE_App ({FStar_Extraction_ML_Syntax.expr = FStar_Extraction_ML_Syntax.MLE_Name (p); FStar_Extraction_ML_Syntax.mlty = _81_761; FStar_Extraction_ML_Syntax.loc = _81_759}, (_81_766)::[]) when ((FStar_Extraction_ML_Syntax.string_of_mlpath p) = "FStar.HST.push_frame") -> begin
-EPushFrame
-end
-| FStar_Extraction_ML_Syntax.MLE_App ({FStar_Extraction_ML_Syntax.expr = FStar_Extraction_ML_Syntax.MLE_Name (p); FStar_Extraction_ML_Syntax.mlty = _81_773; FStar_Extraction_ML_Syntax.loc = _81_771}, (_81_778)::[]) when ((FStar_Extraction_ML_Syntax.string_of_mlpath p) = "FStar.HST.pop_frame") -> begin
-EPopFrame
-end
-| FStar_Extraction_ML_Syntax.MLE_App ({FStar_Extraction_ML_Syntax.expr = FStar_Extraction_ML_Syntax.MLE_Name (p); FStar_Extraction_ML_Syntax.mlty = _81_785; FStar_Extraction_ML_Syntax.loc = _81_783}, (e1)::(e2)::(e3)::(e4)::(e5)::[]) when ((FStar_Extraction_ML_Syntax.string_of_mlpath p) = "FStar.Buffer.blit") -> begin
-(let _175_678 = (let _175_677 = (translate_expr env e1)
-in (let _175_676 = (translate_expr env e2)
-in (let _175_675 = (translate_expr env e3)
-in (let _175_674 = (translate_expr env e4)
-in (let _175_673 = (translate_expr env e5)
-in ((_175_677), (_175_676), (_175_675), (_175_674), (_175_673)))))))
-in EBufBlit (_175_678))
-end
-| FStar_Extraction_ML_Syntax.MLE_App ({FStar_Extraction_ML_Syntax.expr = FStar_Extraction_ML_Syntax.MLE_Name (p); FStar_Extraction_ML_Syntax.mlty = _81_800; FStar_Extraction_ML_Syntax.loc = _81_798}, (_81_805)::[]) when ((FStar_Extraction_ML_Syntax.string_of_mlpath p) = "FStar.HST.get") -> begin
-ECast (((EConstant (((UInt8), ("0")))), (TAny)))
-end
-| FStar_Extraction_ML_Syntax.MLE_App ({FStar_Extraction_ML_Syntax.expr = FStar_Extraction_ML_Syntax.MLE_Name (("FStar")::(m)::[], op); FStar_Extraction_ML_Syntax.mlty = _81_812; FStar_Extraction_ML_Syntax.loc = _81_810}, args) when ((is_machine_int m) && (is_op op)) -> begin
-(let _175_680 = (FStar_Util.must (mk_width m))
-in (let _175_679 = (FStar_Util.must (mk_op op))
-in (mk_op_app env _175_680 _175_679 args)))
-end
-| FStar_Extraction_ML_Syntax.MLE_App ({FStar_Extraction_ML_Syntax.expr = FStar_Extraction_ML_Syntax.MLE_Name (("Prims")::[], op); FStar_Extraction_ML_Syntax.mlty = _81_826; FStar_Extraction_ML_Syntax.loc = _81_824}, args) when (is_bool_op op) -> begin
-(let _175_681 = (FStar_Util.must (mk_bool_op op))
-in (mk_op_app env Bool _175_681 args))
-end
-| (FStar_Extraction_ML_Syntax.MLE_App ({FStar_Extraction_ML_Syntax.expr = FStar_Extraction_ML_Syntax.MLE_Name (("FStar")::(m)::[], "int_to_t"); FStar_Extraction_ML_Syntax.mlty = _; FStar_Extraction_ML_Syntax.loc = _}, ({FStar_Extraction_ML_Syntax.expr = FStar_Extraction_ML_Syntax.MLE_Const (FStar_Extraction_ML_Syntax.MLC_Int (c, None)); FStar_Extraction_ML_Syntax.mlty = _; FStar_Extraction_ML_Syntax.loc = _})::[])) | (FStar_Extraction_ML_Syntax.MLE_App ({FStar_Extraction_ML_Syntax.expr = FStar_Extraction_ML_Syntax.MLE_Name (("FStar")::(m)::[], "uint_to_t"); FStar_Extraction_ML_Syntax.mlty = _; FStar_Extraction_ML_Syntax.loc = _}, ({FStar_Extraction_ML_Syntax.expr = FStar_Extraction_ML_Syntax.MLE_Const (FStar_Extraction_ML_Syntax.MLC_Int (c, None)); FStar_Extraction_ML_Syntax.mlty = _; FStar_Extraction_ML_Syntax.loc = _})::[])) when (is_machine_int m) -> begin
-(let _175_683 = (let _175_682 = (FStar_Util.must (mk_width m))
-in ((_175_682), (c)))
-in EConstant (_175_683))
-end
-| FStar_Extraction_ML_Syntax.MLE_App ({FStar_Extraction_ML_Syntax.expr = FStar_Extraction_ML_Syntax.MLE_Name (("FStar")::("Int")::("Cast")::[], c); FStar_Extraction_ML_Syntax.mlty = _81_885; FStar_Extraction_ML_Syntax.loc = _81_883}, (arg)::[]) -> begin
-if (FStar_Util.ends_with c "uint64") then begin
-(let _175_685 = (let _175_684 = (translate_expr env arg)
-in ((_175_684), (TInt (UInt64))))
-in ECast (_175_685))
-end else begin
-if (FStar_Util.ends_with c "uint32") then begin
-(let _175_687 = (let _175_686 = (translate_expr env arg)
-in ((_175_686), (TInt (UInt32))))
-in ECast (_175_687))
-end else begin
-if (FStar_Util.ends_with c "uint16") then begin
-(let _175_689 = (let _175_688 = (translate_expr env arg)
-in ((_175_688), (TInt (UInt16))))
-in ECast (_175_689))
-end else begin
-if (FStar_Util.ends_with c "uint8") then begin
-(let _175_691 = (let _175_690 = (translate_expr env arg)
-in ((_175_690), (TInt (UInt8))))
-in ECast (_175_691))
-end else begin
-if (FStar_Util.ends_with c "int64") then begin
-(let _175_693 = (let _175_692 = (translate_expr env arg)
-in ((_175_692), (TInt (Int64))))
-in ECast (_175_693))
-end else begin
-if (FStar_Util.ends_with c "int32") then begin
-(let _175_695 = (let _175_694 = (translate_expr env arg)
-in ((_175_694), (TInt (Int32))))
-in ECast (_175_695))
-end else begin
-if (FStar_Util.ends_with c "int16") then begin
-(let _175_697 = (let _175_696 = (translate_expr env arg)
-in ((_175_696), (TInt (Int16))))
-in ECast (_175_697))
-end else begin
-if (FStar_Util.ends_with c "int8") then begin
-(let _175_699 = (let _175_698 = (translate_expr env arg)
-in ((_175_698), (TInt (Int8))))
-in ECast (_175_699))
-end else begin
-(let _175_700 = (FStar_Util.format1 "Unrecognized function from Cast module: %s\n" c)
-in (FStar_All.failwith _175_700))
-=======
 in (let _173_679 = (let _173_678 = (list_elements e2)
 in (FStar_List.map (translate_expr env) _173_678))
 in EBufCreateL (_173_679))))
@@ -2207,76 +1661,15 @@
 end else begin
 (let _173_717 = (FStar_Util.format1 "Unrecognized function from Cast module: %s\n" c)
 in (FStar_All.failwith _173_717))
->>>>>>> 5ad2b0bd
-end
-end
-end
-end
-end
-end
-end
-end
-end
-<<<<<<< HEAD
-| FStar_Extraction_ML_Syntax.MLE_App ({FStar_Extraction_ML_Syntax.expr = FStar_Extraction_ML_Syntax.MLE_Name (path, function_name); FStar_Extraction_ML_Syntax.mlty = _81_901; FStar_Extraction_ML_Syntax.loc = _81_899}, args) -> begin
-(let _175_702 = (let _175_701 = (FStar_List.map (translate_expr env) args)
-in ((EQualified (((path), (function_name)))), (_175_701)))
-in EApp (_175_702))
-end
-| FStar_Extraction_ML_Syntax.MLE_Coerce (e, t_from, t_to) -> begin
-(let _175_705 = (let _175_704 = (translate_expr env e)
-in (let _175_703 = (translate_type env t_to)
-in ((_175_704), (_175_703))))
-in ECast (_175_705))
-end
-| FStar_Extraction_ML_Syntax.MLE_Record (_81_916, fields) -> begin
-(let _175_710 = (let _175_709 = (assert_lid e.FStar_Extraction_ML_Syntax.mlty)
-in (let _175_708 = (FStar_List.map (fun _81_922 -> (match (_81_922) with
-| (field, expr) -> begin
-(let _175_707 = (translate_expr env expr)
-in ((field), (_175_707)))
-end)) fields)
-in ((_175_709), (_175_708))))
-in EFlat (_175_710))
-end
-| FStar_Extraction_ML_Syntax.MLE_Proj (e, path) -> begin
-(let _175_713 = (let _175_712 = (assert_lid e.FStar_Extraction_ML_Syntax.mlty)
-in (let _175_711 = (translate_expr env e)
-in ((_175_712), (_175_711), ((Prims.snd path)))))
-in EField (_175_713))
-end
-| FStar_Extraction_ML_Syntax.MLE_Let (_81_928) -> begin
-(FStar_All.failwith "todo: translate_expr [MLE_Let]")
-end
-| FStar_Extraction_ML_Syntax.MLE_App (head, _81_932) -> begin
-(let _175_715 = (let _175_714 = (FStar_Extraction_ML_Code.string_of_mlexpr (([]), ("")) head)
-in (FStar_Util.format1 "todo: translate_expr [MLE_App] (head is: %s)" _175_714))
-in (FStar_All.failwith _175_715))
-end
-| FStar_Extraction_ML_Syntax.MLE_Fun (_81_936) -> begin
-(FStar_All.failwith "todo: translate_expr [MLE_Fun]")
-end
-| FStar_Extraction_ML_Syntax.MLE_CTor (_81_939) -> begin
-(FStar_All.failwith "todo: translate_expr [MLE_CTor]")
-end
-| FStar_Extraction_ML_Syntax.MLE_Seq (seqs) -> begin
-(let _175_716 = (FStar_List.map (translate_expr env) seqs)
-in ESequence (_175_716))
-end
-| FStar_Extraction_ML_Syntax.MLE_Tuple (_81_944) -> begin
-(FStar_All.failwith "todo: translate_expr [MLE_Tuple]")
-end
-| FStar_Extraction_ML_Syntax.MLE_If (_81_947) -> begin
-(FStar_All.failwith "todo: translate_expr [MLE_If]")
-end
-| FStar_Extraction_ML_Syntax.MLE_Raise (_81_950) -> begin
-(FStar_All.failwith "todo: translate_expr [MLE_Raise]")
-end
-| FStar_Extraction_ML_Syntax.MLE_Try (_81_953) -> begin
-(FStar_All.failwith "todo: translate_expr [MLE_Try]")
-end
-| FStar_Extraction_ML_Syntax.MLE_Coerce (_81_956) -> begin
-=======
+end
+end
+end
+end
+end
+end
+end
+end
+end
 | FStar_Extraction_ML_Syntax.MLE_App ({FStar_Extraction_ML_Syntax.expr = FStar_Extraction_ML_Syntax.MLE_Name (path, function_name); FStar_Extraction_ML_Syntax.mlty = _80_892; FStar_Extraction_ML_Syntax.loc = _80_890}, args) -> begin
 (let _173_719 = (let _173_718 = (FStar_List.map (translate_expr env) args)
 in ((EQualified (((path), (function_name)))), (_173_718)))
@@ -2335,43 +1728,26 @@
 (FStar_All.failwith "todo: translate_expr [MLE_Try]")
 end
 | FStar_Extraction_ML_Syntax.MLE_Coerce (_80_947) -> begin
->>>>>>> 5ad2b0bd
 (FStar_All.failwith "todo: translate_expr [MLE_Coerce]")
 end))
 and assert_lid : FStar_Extraction_ML_Syntax.mlty  ->  lident = (fun t -> (match (t) with
 | FStar_Extraction_ML_Syntax.MLTY_Named ([], lid) -> begin
 lid
 end
-<<<<<<< HEAD
-| _81_964 -> begin
-(FStar_All.failwith "invalid argument: assert_lid")
-end))
-and translate_branches : env  ->  FStar_Extraction_ML_Syntax.mlty  ->  FStar_Extraction_ML_Syntax.mlbranch Prims.list  ->  branches = (fun env t_scrut branches -> (FStar_List.map (translate_branch env t_scrut) branches))
-and translate_branch : env  ->  FStar_Extraction_ML_Syntax.mlty  ->  FStar_Extraction_ML_Syntax.mlbranch  ->  (pattern * expr) = (fun env t_scrut _81_973 -> (match (_81_973) with
-=======
 | _80_955 -> begin
 (FStar_All.failwith "invalid argument: assert_lid")
 end))
 and translate_branches : env  ->  FStar_Extraction_ML_Syntax.mlty  ->  FStar_Extraction_ML_Syntax.mlbranch Prims.list  ->  branches = (fun env t_scrut branches -> (FStar_List.map (translate_branch env t_scrut) branches))
 and translate_branch : env  ->  FStar_Extraction_ML_Syntax.mlty  ->  FStar_Extraction_ML_Syntax.mlbranch  ->  (pattern * expr) = (fun env t_scrut _80_964 -> (match (_80_964) with
->>>>>>> 5ad2b0bd
 | (pat, guard, expr) -> begin
 if (guard = None) then begin
 (
 
-<<<<<<< HEAD
-let _81_976 = (translate_pat env t_scrut pat)
-in (match (_81_976) with
-| (env, pat) -> begin
-(let _175_724 = (translate_expr env expr)
-in ((pat), (_175_724)))
-=======
 let _80_967 = (translate_pat env t_scrut pat)
 in (match (_80_967) with
 | (env, pat) -> begin
 (let _173_741 = (translate_expr env expr)
 in ((pat), (_173_741)))
->>>>>>> 5ad2b0bd
 end))
 end else begin
 (FStar_All.failwith "todo: translate_branch")
@@ -2384,16 +1760,6 @@
 | FStar_Extraction_ML_Syntax.MLP_Const (FStar_Extraction_ML_Syntax.MLC_Bool (b)) -> begin
 ((env), (PBool (b)))
 end
-<<<<<<< HEAD
-| FStar_Extraction_ML_Syntax.MLP_Var (name, _81_987) -> begin
-(
-
-let env = (extend env name false)
-in (let _175_730 = (let _175_729 = (let _175_728 = (translate_type env t)
-in {name = name; typ = _175_728; mut = false})
-in PVar (_175_729))
-in ((env), (_175_730))))
-=======
 | FStar_Extraction_ML_Syntax.MLP_Var (name, _80_978) -> begin
 (
 
@@ -2402,26 +1768,10 @@
 in {name = name; typ = _173_745; mut = false})
 in PVar (_173_746))
 in ((env), (_173_747))))
->>>>>>> 5ad2b0bd
 end
 | FStar_Extraction_ML_Syntax.MLP_Wild -> begin
 (FStar_All.failwith "todo: translate_pat [MLP_Wild]")
 end
-<<<<<<< HEAD
-| FStar_Extraction_ML_Syntax.MLP_Const (_81_993) -> begin
-(FStar_All.failwith "todo: translate_pat [MLP_Const]")
-end
-| FStar_Extraction_ML_Syntax.MLP_CTor (_81_996) -> begin
-(FStar_All.failwith "todo: translate_pat [MLP_CTor]")
-end
-| FStar_Extraction_ML_Syntax.MLP_Branch (_81_999) -> begin
-(FStar_All.failwith "todo: translate_pat [MLP_Branch]")
-end
-| FStar_Extraction_ML_Syntax.MLP_Record (_81_1002) -> begin
-(FStar_All.failwith "todo: translate_pat [MLP_Record]")
-end
-| FStar_Extraction_ML_Syntax.MLP_Tuple (_81_1005) -> begin
-=======
 | FStar_Extraction_ML_Syntax.MLP_Const (_80_984) -> begin
 (FStar_All.failwith "todo: translate_pat [MLP_Const]")
 end
@@ -2435,7 +1785,6 @@
 (FStar_All.failwith "todo: translate_pat [MLP_Record]")
 end
 | FStar_Extraction_ML_Syntax.MLP_Tuple (_80_996) -> begin
->>>>>>> 5ad2b0bd
 (FStar_All.failwith "todo: translate_pat [MLP_Tuple]")
 end))
 and translate_constant : FStar_Extraction_ML_Syntax.mlconstant  ->  expr = (fun c -> (match (c) with
@@ -2445,29 +1794,6 @@
 | FStar_Extraction_ML_Syntax.MLC_Bool (b) -> begin
 EBool (b)
 end
-<<<<<<< HEAD
-| FStar_Extraction_ML_Syntax.MLC_Int (s, Some (_81_1013)) -> begin
-(FStar_All.failwith "impossible: machine integer not desugared to a function call")
-end
-| FStar_Extraction_ML_Syntax.MLC_Float (_81_1018) -> begin
-(FStar_All.failwith "todo: translate_expr [MLC_Float]")
-end
-| FStar_Extraction_ML_Syntax.MLC_Char (_81_1021) -> begin
-(FStar_All.failwith "todo: translate_expr [MLC_Char]")
-end
-| FStar_Extraction_ML_Syntax.MLC_String (_81_1024) -> begin
-(FStar_All.failwith "todo: translate_expr [MLC_String]")
-end
-| FStar_Extraction_ML_Syntax.MLC_Bytes (_81_1027) -> begin
-(FStar_All.failwith "todo: translate_expr [MLC_Bytes]")
-end
-| FStar_Extraction_ML_Syntax.MLC_Int (_81_1030, None) -> begin
-(FStar_All.failwith "todo: translate_expr [MLC_Int]")
-end))
-and mk_op_app : env  ->  width  ->  op  ->  FStar_Extraction_ML_Syntax.mlexpr Prims.list  ->  expr = (fun env w op args -> (let _175_737 = (let _175_736 = (FStar_List.map (translate_expr env) args)
-in ((EOp (((op), (w)))), (_175_736)))
-in EApp (_175_737)))
-=======
 | FStar_Extraction_ML_Syntax.MLC_Int (s, Some (_80_1004)) -> begin
 (FStar_All.failwith "impossible: machine integer not desugared to a function call")
 end
@@ -2489,7 +1815,6 @@
 and mk_op_app : env  ->  width  ->  op  ->  FStar_Extraction_ML_Syntax.mlexpr Prims.list  ->  expr = (fun env w op args -> (let _173_754 = (let _173_753 = (FStar_List.map (translate_expr env) args)
 in ((EOp (((op), (w)))), (_173_753)))
 in EApp (_173_754)))
->>>>>>> 5ad2b0bd
-
-
-
+
+
+
