--- conflicted
+++ resolved
@@ -696,91 +696,45 @@
       | None  -> failwith "internal error: name not found"
   
 let is_mutable : env -> Prims.string -> Prims.bool =
-  fun env  -> fun x  -> let uu____1798 = find_name env x  in uu____1798.mut 
+  fun env  -> fun x  -> (find_name env x).mut 
 let find : env -> Prims.string -> Prims.int =
   fun env  ->
     fun x  ->
-<<<<<<< HEAD
-      FStar_All.try_with
-        (fun uu___149_1805  ->
-           match () with
-           | () -> FStar_List.index (fun name  -> name.pretty = x) env.names)
-        (fun uu___148_1807  ->
-           match uu___148_1807 with
-           | uu____1808 ->
-               let uu____1809 =
-                 FStar_Util.format1 "Internal error: name not found %s\n" x
-                  in
-               failwith uu____1809)
-=======
       try FStar_List.index (fun name  -> name.pretty = x) env.names
       with
       | uu____1807 ->
           failwith
             (FStar_Util.format1 "Internal error: name not found %s\n" x)
->>>>>>> f896d195
   
 let find_t : env -> Prims.string -> Prims.int =
   fun env  ->
     fun x  ->
-<<<<<<< HEAD
-      FStar_All.try_with
-        (fun uu___151_1816  ->
-           match () with
-           | () -> FStar_List.index (fun name  -> name = x) env.names_t)
-        (fun uu___150_1818  ->
-           match uu___150_1818 with
-           | uu____1819 ->
-               let uu____1820 =
-                 FStar_Util.format1 "Internal error: name not found %s\n" x
-                  in
-               failwith uu____1820)
-=======
       try FStar_List.index (fun name  -> name = x) env.names_t
       with
       | uu____1817 ->
           failwith
             (FStar_Util.format1 "Internal error: name not found %s\n" x)
->>>>>>> f896d195
   
 let add_binders env binders =
   FStar_List.fold_left
     (fun env  ->
-       fun uu____1850  ->
-         match uu____1850 with
-         | ((name,uu____1856),uu____1857) -> extend env name false) env
+       fun uu____1847  ->
+         match uu____1847 with
+         | ((name,uu____1853),uu____1854) -> extend env name false) env
     binders
   
 let rec translate : FStar_Extraction_ML_Syntax.mllib -> file Prims.list =
-  fun uu____1948  ->
-    match uu____1948 with
+  fun uu____1945  ->
+    match uu____1945 with
     | FStar_Extraction_ML_Syntax.MLLib modules ->
         FStar_List.filter_map
           (fun m  ->
              let m_name =
-               let uu____1979 = m  in
-               match uu____1979 with
-               | ((prefix,final),uu____1991,uu____1992) ->
+               let uu____1976 = m  in
+               match uu____1976 with
+               | ((prefix,final),uu____1988,uu____1989) ->
                    FStar_String.concat "." (FStar_List.append prefix [final])
                 in
-<<<<<<< HEAD
-             FStar_All.try_with
-               (fun uu___153_2005  ->
-                  match () with
-                  | () ->
-                      (FStar_Util.print1
-                         "Attempting to translate module %s\n" m_name;
-                       (let uu____2008 = translate_module m  in
-                        Some uu____2008)))
-               (fun uu___152_2009  ->
-                  match uu___152_2009 with
-                  | e ->
-                      ((let uu____2013 = FStar_Util.print_exn e  in
-                        FStar_Util.print2
-                          "Unable to translate module: %s because:\n  %s\n"
-                          m_name uu____2013);
-                       None))) modules
-=======
              try
                FStar_Util.print1 "Attempting to translate module %s\n" m_name;
                Some (translate_module m)
@@ -791,16 +745,15 @@
                      "Unable to translate module: %s because:\n  %s\n" m_name
                      _0_560);
                   None)) modules
->>>>>>> f896d195
 
 and translate_module :
   ((Prims.string Prims.list * Prims.string) *
     (FStar_Extraction_ML_Syntax.mlsig * FStar_Extraction_ML_Syntax.mlmodule)
     Prims.option * FStar_Extraction_ML_Syntax.mllib) -> file
   =
-  fun uu____2014  ->
-    match uu____2014 with
-    | (module_name,modul,uu____2026) ->
+  fun uu____2009  ->
+    match uu____2009 with
+    | (module_name,modul,uu____2021) ->
         let module_name =
           FStar_List.append (Prims.fst module_name) [Prims.snd module_name]
            in
@@ -809,7 +762,7 @@
           | Some (_signature,decls) ->
               FStar_List.filter_map (translate_decl (empty module_name))
                 decls
-          | uu____2050 ->
+          | uu____2045 ->
               failwith "Unexpected standalone interface or nested modules"
            in
         ((FStar_String.concat "_" module_name), program)
@@ -818,8 +771,8 @@
   FStar_Extraction_ML_Syntax.c_flag Prims.list -> flag Prims.list =
   fun flags  ->
     FStar_List.choose
-      (fun uu___142_2058  ->
-         match uu___142_2058 with
+      (fun uu___142_2053  ->
+         match uu___142_2053 with
          | FStar_Extraction_ML_Syntax.Private  -> Some Private
          | FStar_Extraction_ML_Syntax.NoExtract  -> Some NoExtract
          | FStar_Extraction_ML_Syntax.Attribute "c_inline" -> Some CInline
@@ -829,7 +782,7 @@
              (FStar_Util.print1_warning "Warning: unrecognized attribute %s"
                 a;
               None)
-         | uu____2062 -> None) flags
+         | uu____2057 -> None) flags
 
 and translate_decl :
   env -> FStar_Extraction_ML_Syntax.mlmodule1 -> decl Prims.option =
@@ -867,54 +820,29 @@
           ->
           let assumed =
             FStar_Util.for_some
-              (fun uu___143_2110  ->
-                 match uu___143_2110 with
+              (fun uu___143_2105  ->
+                 match uu___143_2105 with
                  | FStar_Extraction_ML_Syntax.Assumed  -> true
-                 | uu____2111 -> false) flags
+                 | uu____2106 -> false) flags
              in
           let env =
             match flavor = FStar_Extraction_ML_Syntax.Rec with
             | true  -> extend env name false
-            | uu____2113 -> env  in
-          let rec find_return_type uu___144_2117 =
-            match uu___144_2117 with
-            | FStar_Extraction_ML_Syntax.MLTY_Fun (uu____2118,uu____2119,t)
+            | uu____2108 -> env  in
+          let rec find_return_type uu___144_2112 =
+            match uu___144_2112 with
+            | FStar_Extraction_ML_Syntax.MLTY_Fun (uu____2113,uu____2114,t)
                 -> find_return_type t
             | t -> t  in
           let t =
-            let uu____2123 = find_return_type t0  in
-            translate_type env uu____2123  in
+            let _0_561 = find_return_type t0  in translate_type env _0_561
+             in
           let binders = translate_binders env args  in
           let env = add_binders env args  in
           let name = ((env.module_name), name)  in
           let flags = translate_flags flags  in
           (match assumed with
            | true  ->
-<<<<<<< HEAD
-               let uu____2135 =
-                 let uu____2136 =
-                   let uu____2144 = translate_type env t0  in
-                   (None, name, uu____2144)  in
-                 DExternal uu____2136  in
-               Some uu____2135
-           | uu____2149 ->
-               FStar_All.try_with
-                 (fun uu___155_2151  ->
-                    match () with
-                    | () ->
-                        let body = translate_expr env body  in
-                        Some
-                          (DFunction (None, flags, t, name, binders, body)))
-                 (fun uu___154_2160  ->
-                    match uu___154_2160 with
-                    | e ->
-                        ((let uu____2164 = FStar_Util.print_exn e  in
-                          FStar_Util.print2
-                            "Warning: writing a stub for %s (%s)\n"
-                            (Prims.snd name) uu____2164);
-                         Some
-                           (DFunction (None, flags, t, name, binders, EAbort)))))
-=======
                Some
                  (DExternal
                     (let _0_562 = translate_type env t0  in
@@ -930,36 +858,19 @@
                         "Warning: writing a stub for %s (%s)\n"
                         (Prims.snd name) _0_563);
                      Some (DFunction (None, flags, t, name, binders, EAbort)))))
->>>>>>> f896d195
       | FStar_Extraction_ML_Syntax.MLM_Let
           (flavor,flags,{
                           FStar_Extraction_ML_Syntax.mllb_name =
-                            (name,uu____2175);
+                            (name,uu____2158);
                           FStar_Extraction_ML_Syntax.mllb_tysc = Some ([],t);
                           FStar_Extraction_ML_Syntax.mllb_add_unit =
-                            uu____2177;
+                            uu____2160;
                           FStar_Extraction_ML_Syntax.mllb_def = expr;
-                          FStar_Extraction_ML_Syntax.print_typ = uu____2179;_}::[])
+                          FStar_Extraction_ML_Syntax.print_typ = uu____2162;_}::[])
           ->
           let flags = translate_flags flags  in
           let t = translate_type env t  in
           let name = ((env.module_name), name)  in
-<<<<<<< HEAD
-          FStar_All.try_with
-            (fun uu___157_2194  ->
-               match () with
-               | () ->
-                   let expr = translate_expr env expr  in
-                   Some (DGlobal (flags, name, t, expr)))
-            (fun uu___156_2201  ->
-               match uu___156_2201 with
-               | e ->
-                   ((let uu____2205 = FStar_Util.print_exn e  in
-                     FStar_Util.print2
-                       "Warning: not translating definition for %s (%s)\n"
-                       (Prims.snd name) uu____2205);
-                    Some (DGlobal (flags, name, t, EAny))))
-=======
           (try
              let expr = translate_expr env expr  in
              Some (DGlobal (flags, name, t, expr))
@@ -970,36 +881,35 @@
                    "Warning: not translating definition for %s (%s)\n"
                    (Prims.snd name) _0_564);
                 Some (DGlobal (flags, name, t, EAny))))
->>>>>>> f896d195
       | FStar_Extraction_ML_Syntax.MLM_Let
-          (uu____2211,uu____2212,{
+          (uu____2193,uu____2194,{
                                    FStar_Extraction_ML_Syntax.mllb_name =
-                                     (name,uu____2214);
+                                     (name,uu____2196);
                                    FStar_Extraction_ML_Syntax.mllb_tysc = ts;
                                    FStar_Extraction_ML_Syntax.mllb_add_unit =
-                                     uu____2216;
+                                     uu____2198;
                                    FStar_Extraction_ML_Syntax.mllb_def =
-                                     uu____2217;
+                                     uu____2199;
                                    FStar_Extraction_ML_Syntax.print_typ =
-                                     uu____2218;_}::uu____2219)
+                                     uu____2200;_}::uu____2201)
           ->
           (FStar_Util.print1
              "Warning: not translating definition for %s (and possibly others)\n"
              name;
            (match ts with
             | Some (idents,t) ->
-                let uu____2229 =
-                  let uu____2230 = FStar_List.map Prims.fst idents  in
-                  FStar_String.concat ", " uu____2230  in
-                let uu____2234 =
+                let _0_567 =
+                  let _0_565 = FStar_List.map Prims.fst idents  in
+                  FStar_String.concat ", " _0_565  in
+                let _0_566 =
                   FStar_Extraction_ML_Code.string_of_mlty ([], "") t  in
-                FStar_Util.print2 "Type scheme is: forall %s. %s\n"
-                  uu____2229 uu____2234
+                FStar_Util.print2 "Type scheme is: forall %s. %s\n" _0_567
+                  _0_566
             | None  -> ());
            None)
-      | FStar_Extraction_ML_Syntax.MLM_Let uu____2236 ->
+      | FStar_Extraction_ML_Syntax.MLM_Let uu____2214 ->
           failwith "impossible"
-      | FStar_Extraction_ML_Syntax.MLM_Loc uu____2238 -> None
+      | FStar_Extraction_ML_Syntax.MLM_Loc uu____2216 -> None
       | FStar_Extraction_ML_Syntax.MLM_Ty
           ((assumed,name,_mangled_name,args,Some
             (FStar_Extraction_ML_Syntax.MLTD_Abbrev t))::[])
@@ -1008,91 +918,84 @@
           let env =
             FStar_List.fold_left
               (fun env  ->
-                 fun uu____2270  ->
-                   match uu____2270 with
-                   | (name,uu____2274) -> extend_t env name) env args
+                 fun uu____2248  ->
+                   match uu____2248 with
+                   | (name,uu____2252) -> extend_t env name) env args
              in
           (match assumed with
            | true  -> None
-           | uu____2276 ->
-               let uu____2277 =
-                 let uu____2278 =
-                   let uu____2285 = translate_type env t  in
-                   (name, (FStar_List.length args), uu____2285)  in
-                 DTypeAlias uu____2278  in
-               Some uu____2277)
+           | uu____2254 ->
+               Some
+                 (DTypeAlias
+                    (let _0_568 = translate_type env t  in
+                     (name, (FStar_List.length args), _0_568))))
       | FStar_Extraction_ML_Syntax.MLM_Ty
-          ((uu____2291,name,_mangled_name,args,Some
+          ((uu____2260,name,_mangled_name,args,Some
             (FStar_Extraction_ML_Syntax.MLTD_Record fields))::[])
           ->
           let name = ((env.module_name), name)  in
           let env =
             FStar_List.fold_left
               (fun env  ->
-                 fun uu____2325  ->
-                   match uu____2325 with
-                   | (name,uu____2329) -> extend_t env name) env args
+                 fun uu____2294  ->
+                   match uu____2294 with
+                   | (name,uu____2298) -> extend_t env name) env args
              in
-          let uu____2330 =
-            let uu____2331 =
-              let uu____2343 =
-                FStar_List.map
-                  (fun uu____2355  ->
-                     match uu____2355 with
-                     | (f,t) ->
-                         let uu____2364 =
-                           let uu____2367 = translate_type env t  in
-                           (uu____2367, false)  in
-                         (f, uu____2364)) fields
-                 in
-              (name, (FStar_List.length args), uu____2343)  in
-            DTypeFlat uu____2331  in
-          Some uu____2330
+          Some
+            (DTypeFlat
+               (let _0_571 =
+                  FStar_List.map
+                    (fun uu____2315  ->
+                       match uu____2315 with
+                       | (f,t) ->
+                           let _0_570 =
+                             let _0_569 = translate_type env t  in
+                             (_0_569, false)  in
+                           (f, _0_570)) fields
+                   in
+                (name, (FStar_List.length args), _0_571)))
       | FStar_Extraction_ML_Syntax.MLM_Ty
-          ((uu____2380,name,_mangled_name,args,Some
+          ((uu____2326,name,_mangled_name,args,Some
             (FStar_Extraction_ML_Syntax.MLTD_DType branches))::[])
           ->
           let name = ((env.module_name), name)  in
           let env =
             FStar_List.fold_left
               (fun env  ->
-                 fun uu____2415  ->
-                   match uu____2415 with
-                   | (name,uu____2419) -> extend_t env name) env args
+                 fun uu____2361  ->
+                   match uu____2361 with
+                   | (name,uu____2365) -> extend_t env name) env args
              in
-          let uu____2420 =
-            let uu____2421 =
-              let uu____2436 =
-                FStar_List.mapi
-                  (fun i  ->
-                     fun uu____2456  ->
-                       match uu____2456 with
-                       | (cons,ts) ->
-                           let uu____2471 =
-                             FStar_List.mapi
-                               (fun j  ->
-                                  fun t  ->
-                                    let uu____2483 =
-                                      let uu____2484 =
-                                        FStar_Util.string_of_int i  in
-                                      let uu____2485 =
-                                        FStar_Util.string_of_int j  in
-                                      FStar_Util.format2 "x%s%s" uu____2484
-                                        uu____2485
-                                       in
-                                    let uu____2486 =
-                                      let uu____2489 = translate_type env t
+          Some
+            (DTypeVariant
+               (let _0_578 =
+                  FStar_List.mapi
+                    (fun i  ->
+                       fun uu____2390  ->
+                         match uu____2390 with
+                         | (cons,ts) ->
+                             let _0_577 =
+                               FStar_List.mapi
+                                 (fun j  ->
+                                    fun t  ->
+                                      let _0_576 =
+                                        let _0_573 =
+                                          FStar_Util.string_of_int i  in
+                                        let _0_572 =
+                                          FStar_Util.string_of_int j  in
+                                        FStar_Util.format2 "x%s%s" _0_573
+                                          _0_572
                                          in
-                                      (uu____2489, false)  in
-                                    (uu____2483, uu____2486)) ts
-                              in
-                           (cons, uu____2471)) branches
-                 in
-              (name, (FStar_List.length args), uu____2436)  in
-            DTypeVariant uu____2421  in
-          Some uu____2420
+                                      let _0_575 =
+                                        let _0_574 = translate_type env t  in
+                                        (_0_574, false)  in
+                                      (_0_576, _0_575)) ts
+                                in
+                             (cons, _0_577)) branches
+                   in
+                (name, (FStar_List.length args), _0_578)))
       | FStar_Extraction_ML_Syntax.MLM_Ty
-          ((uu____2510,name,_mangled_name,uu____2513,uu____2514)::uu____2515)
+          ((uu____2418,name,_mangled_name,uu____2421,uu____2422)::uu____2423)
           ->
           (FStar_Util.print1
              "Warning: not translating definition for %s (and possibly others)\n"
@@ -1102,9 +1005,9 @@
           (FStar_Util.print_string
              "Impossible!! Empty block of mutually recursive type declarations";
            None)
-      | FStar_Extraction_ML_Syntax.MLM_Top uu____2537 ->
+      | FStar_Extraction_ML_Syntax.MLM_Top uu____2445 ->
           failwith "todo: translate_decl [MLM_Top]"
-      | FStar_Extraction_ML_Syntax.MLM_Exn uu____2539 ->
+      | FStar_Extraction_ML_Syntax.MLM_Exn uu____2447 ->
           failwith "todo: translate_decl [MLM_Exn]"
 
 and translate_type : env -> FStar_Extraction_ML_Syntax.mlty -> typ =
@@ -1113,51 +1016,42 @@
       match t with
       | FStar_Extraction_ML_Syntax.MLTY_Tuple []
         |FStar_Extraction_ML_Syntax.MLTY_Top  -> TUnit
-      | FStar_Extraction_ML_Syntax.MLTY_Var (name,uu____2547) ->
-          let uu____2548 = find_t env name  in TBound uu____2548
-      | FStar_Extraction_ML_Syntax.MLTY_Fun (t1,uu____2550,t2) ->
-          let uu____2552 =
-            let uu____2555 = translate_type env t1  in
-            let uu____2556 = translate_type env t2  in
-            (uu____2555, uu____2556)  in
-          TArrow uu____2552
+      | FStar_Extraction_ML_Syntax.MLTY_Var (name,uu____2455) ->
+          TBound (find_t env name)
+      | FStar_Extraction_ML_Syntax.MLTY_Fun (t1,uu____2457,t2) ->
+          TArrow
+            (let _0_580 = translate_type env t1  in
+             let _0_579 = translate_type env t2  in (_0_580, _0_579))
       | FStar_Extraction_ML_Syntax.MLTY_Named ([],p) when
-          let uu____2559 = FStar_Extraction_ML_Syntax.string_of_mlpath p  in
-          uu____2559 = "Prims.unit" -> TUnit
+          let _0_581 = FStar_Extraction_ML_Syntax.string_of_mlpath p  in
+          _0_581 = "Prims.unit" -> TUnit
       | FStar_Extraction_ML_Syntax.MLTY_Named ([],p) when
-          let uu____2562 = FStar_Extraction_ML_Syntax.string_of_mlpath p  in
-          uu____2562 = "Prims.bool" -> TBool
+          let _0_582 = FStar_Extraction_ML_Syntax.string_of_mlpath p  in
+          _0_582 = "Prims.bool" -> TBool
       | FStar_Extraction_ML_Syntax.MLTY_Named ([],("FStar"::m::[],"t")) when
-          is_machine_int m ->
-          let uu____2569 = FStar_Util.must (mk_width m)  in TInt uu____2569
+          is_machine_int m -> TInt (FStar_Util.must (mk_width m))
       | FStar_Extraction_ML_Syntax.MLTY_Named ([],("FStar"::m::[],"t'")) when
-          is_machine_int m ->
-          let uu____2576 = FStar_Util.must (mk_width m)  in TInt uu____2576
+          is_machine_int m -> TInt (FStar_Util.must (mk_width m))
       | FStar_Extraction_ML_Syntax.MLTY_Named (arg::[],p) when
-          let uu____2580 = FStar_Extraction_ML_Syntax.string_of_mlpath p  in
-          uu____2580 = "FStar.Buffer.buffer" ->
-          let uu____2581 = translate_type env arg  in TBuf uu____2581
-      | FStar_Extraction_ML_Syntax.MLTY_Named (uu____2582::[],p) when
-          let uu____2585 = FStar_Extraction_ML_Syntax.string_of_mlpath p  in
-          uu____2585 = "FStar.Ghost.erased" -> TAny
+          let _0_583 = FStar_Extraction_ML_Syntax.string_of_mlpath p  in
+          _0_583 = "FStar.Buffer.buffer" -> TBuf (translate_type env arg)
+      | FStar_Extraction_ML_Syntax.MLTY_Named (uu____2478::[],p) when
+          let _0_584 = FStar_Extraction_ML_Syntax.string_of_mlpath p  in
+          _0_584 = "FStar.Ghost.erased" -> TAny
       | FStar_Extraction_ML_Syntax.MLTY_Named ([],(path,type_name)) ->
           TQualified (path, type_name)
       | FStar_Extraction_ML_Syntax.MLTY_Named (args,("Prims"::[],t)) when
           FStar_Util.starts_with t "tuple" ->
-          let uu____2603 = FStar_List.map (translate_type env) args  in
-          TTuple uu____2603
+          TTuple (FStar_List.map (translate_type env) args)
       | FStar_Extraction_ML_Syntax.MLTY_Named (args,lid) ->
           (match (FStar_List.length args) > (Prims.parse_int "0") with
            | true  ->
-               let uu____2612 =
-                 let uu____2619 = FStar_List.map (translate_type env) args
-                    in
-                 (lid, uu____2619)  in
-               TApp uu____2612
-           | uu____2622 -> TQualified lid)
+               TApp
+                 (let _0_585 = FStar_List.map (translate_type env) args  in
+                  (lid, _0_585))
+           | uu____2506 -> TQualified lid)
       | FStar_Extraction_ML_Syntax.MLTY_Tuple ts ->
-          let uu____2625 = FStar_List.map (translate_type env) ts  in
-          TTuple uu____2625
+          TTuple (FStar_List.map (translate_type env) ts)
 
 and translate_binders :
   env ->
@@ -1171,11 +1065,11 @@
       binder
   =
   fun env  ->
-    fun uu____2635  ->
-      match uu____2635 with
-      | ((name,uu____2639),typ) ->
-          let uu____2643 = translate_type env typ  in
-          { name; typ = uu____2643; mut = false }
+    fun uu____2517  ->
+      match uu____2517 with
+      | ((name,uu____2521),typ) ->
+          let _0_586 = translate_type env typ  in
+          { name; typ = _0_586; mut = false }
 
 and translate_expr : env -> FStar_Extraction_ML_Syntax.mlexpr -> expr =
   fun env  ->
@@ -1183,26 +1077,22 @@
       match e.FStar_Extraction_ML_Syntax.expr with
       | FStar_Extraction_ML_Syntax.MLE_Tuple [] -> EUnit
       | FStar_Extraction_ML_Syntax.MLE_Const c -> translate_constant c
-      | FStar_Extraction_ML_Syntax.MLE_Var (name,uu____2648) ->
-          let uu____2649 = find env name  in EBound uu____2649
+      | FStar_Extraction_ML_Syntax.MLE_Var (name,uu____2529) ->
+          EBound (find env name)
       | FStar_Extraction_ML_Syntax.MLE_Name ("FStar"::m::[],op) when
           (is_machine_int m) && (is_op op) ->
-          let uu____2653 =
-            let uu____2656 = FStar_Util.must (mk_op op)  in
-            let uu____2657 = FStar_Util.must (mk_width m)  in
-            (uu____2656, uu____2657)  in
-          EOp uu____2653
+          EOp
+            (let _0_588 = FStar_Util.must (mk_op op)  in
+             let _0_587 = FStar_Util.must (mk_width m)  in (_0_588, _0_587))
       | FStar_Extraction_ML_Syntax.MLE_Name ("Prims"::[],op) when
           is_bool_op op ->
-          let uu____2660 =
-            let uu____2663 = FStar_Util.must (mk_bool_op op)  in
-            (uu____2663, Bool)  in
-          EOp uu____2660
+          EOp
+            (let _0_589 = FStar_Util.must (mk_bool_op op)  in (_0_589, Bool))
       | FStar_Extraction_ML_Syntax.MLE_Name n -> EQualified n
       | FStar_Extraction_ML_Syntax.MLE_Let
           ((flavor,flags,{
                            FStar_Extraction_ML_Syntax.mllb_name =
-                             (name,uu____2668);
+                             (name,uu____2539);
                            FStar_Extraction_ML_Syntax.mllb_tysc = Some
                              ([],typ);
                            FStar_Extraction_ML_Syntax.mllb_add_unit =
@@ -1212,157 +1102,144 @@
           ->
           let is_mut =
             FStar_Util.for_some
-              (fun uu___145_2684  ->
-                 match uu___145_2684 with
+              (fun uu___145_2555  ->
+                 match uu___145_2555 with
                  | FStar_Extraction_ML_Syntax.Mutable  -> true
-                 | uu____2685 -> false) flags
+                 | uu____2556 -> false) flags
              in
-          let uu____2686 =
+          let uu____2557 =
             match is_mut with
             | true  ->
-                let uu____2691 =
+                let _0_593 =
                   match typ with
                   | FStar_Extraction_ML_Syntax.MLTY_Named (t::[],p) when
-                      let uu____2695 =
+                      let _0_590 =
                         FStar_Extraction_ML_Syntax.string_of_mlpath p  in
-                      uu____2695 = "FStar.ST.stackref" -> t
-                  | uu____2696 ->
-                      let uu____2697 =
-                        let uu____2698 =
-                          FStar_Extraction_ML_Code.string_of_mlty ([], "")
-                            typ
-                           in
-                        FStar_Util.format1
-                          "unexpected: bad desugaring of Mutable (typ is %s)"
-                          uu____2698
-                         in
-                      failwith uu____2697
+                      _0_590 = "FStar.ST.stackref" -> t
+                  | uu____2565 ->
+                      failwith
+                        (let _0_591 =
+                           FStar_Extraction_ML_Code.string_of_mlty ([], "")
+                             typ
+                            in
+                         FStar_Util.format1
+                           "unexpected: bad desugaring of Mutable (typ is %s)"
+                           _0_591)
                    in
-                let uu____2700 =
+                let _0_592 =
                   match body with
                   | {
                       FStar_Extraction_ML_Syntax.expr =
                         FStar_Extraction_ML_Syntax.MLE_App
-                        (uu____2701,body::[]);
-                      FStar_Extraction_ML_Syntax.mlty = uu____2703;
-                      FStar_Extraction_ML_Syntax.loc = uu____2704;_} -> body
-                  | uu____2706 ->
+                        (uu____2567,body::[]);
+                      FStar_Extraction_ML_Syntax.mlty = uu____2569;
+                      FStar_Extraction_ML_Syntax.loc = uu____2570;_} -> body
+                  | uu____2572 ->
                       failwith "unexpected: bad desugaring of Mutable"
                    in
-                (uu____2691, uu____2700)
-            | uu____2707 -> (typ, body)  in
-          (match uu____2686 with
+                (_0_593, _0_592)
+            | uu____2573 -> (typ, body)  in
+          (match uu____2557 with
            | (typ,body) ->
                let binder =
-                 let uu____2711 = translate_type env typ  in
-                 { name; typ = uu____2711; mut = is_mut }  in
+                 let _0_594 = translate_type env typ  in
+                 { name; typ = _0_594; mut = is_mut }  in
                let body = translate_expr env body  in
                let env = extend env name is_mut  in
                let continuation = translate_expr env continuation  in
                ELet (binder, body, continuation))
       | FStar_Extraction_ML_Syntax.MLE_Match (expr,branches) ->
-          let uu____2727 =
-            let uu____2733 = translate_expr env expr  in
-            let uu____2734 = translate_branches env branches  in
-            (uu____2733, uu____2734)  in
-          EMatch uu____2727
+          EMatch
+            (let _0_596 = translate_expr env expr  in
+             let _0_595 = translate_branches env branches  in
+             (_0_596, _0_595))
       | FStar_Extraction_ML_Syntax.MLE_App
           ({
              FStar_Extraction_ML_Syntax.expr =
                FStar_Extraction_ML_Syntax.MLE_Name p;
-             FStar_Extraction_ML_Syntax.mlty = uu____2742;
-             FStar_Extraction_ML_Syntax.loc = uu____2743;_},{
+             FStar_Extraction_ML_Syntax.mlty = uu____2596;
+             FStar_Extraction_ML_Syntax.loc = uu____2597;_},{
                                                               FStar_Extraction_ML_Syntax.expr
                                                                 =
                                                                 FStar_Extraction_ML_Syntax.MLE_Var
-                                                                (v,uu____2745);
+                                                                (v,uu____2599);
                                                               FStar_Extraction_ML_Syntax.mlty
-                                                                = uu____2746;
+                                                                = uu____2600;
                                                               FStar_Extraction_ML_Syntax.loc
-                                                                = uu____2747;_}::[])
+                                                                = uu____2601;_}::[])
           when
-          (let uu____2749 = FStar_Extraction_ML_Syntax.string_of_mlpath p  in
-           uu____2749 = "FStar.ST.op_Bang") && (is_mutable env v)
-          -> let uu____2750 = find env v  in EBound uu____2750
+          (let _0_597 = FStar_Extraction_ML_Syntax.string_of_mlpath p  in
+           _0_597 = "FStar.ST.op_Bang") && (is_mutable env v)
+          -> EBound (find env v)
       | FStar_Extraction_ML_Syntax.MLE_App
           ({
              FStar_Extraction_ML_Syntax.expr =
                FStar_Extraction_ML_Syntax.MLE_Name p;
-             FStar_Extraction_ML_Syntax.mlty = uu____2752;
-             FStar_Extraction_ML_Syntax.loc = uu____2753;_},{
+             FStar_Extraction_ML_Syntax.mlty = uu____2604;
+             FStar_Extraction_ML_Syntax.loc = uu____2605;_},{
                                                               FStar_Extraction_ML_Syntax.expr
                                                                 =
                                                                 FStar_Extraction_ML_Syntax.MLE_Var
-                                                                (v,uu____2755);
+                                                                (v,uu____2607);
                                                               FStar_Extraction_ML_Syntax.mlty
-                                                                = uu____2756;
+                                                                = uu____2608;
                                                               FStar_Extraction_ML_Syntax.loc
-                                                                = uu____2757;_}::e::[])
+                                                                = uu____2609;_}::e::[])
           when
-          (let uu____2760 = FStar_Extraction_ML_Syntax.string_of_mlpath p  in
-           uu____2760 = "FStar.ST.op_Colon_Equals") && (is_mutable env v)
+          (let _0_598 = FStar_Extraction_ML_Syntax.string_of_mlpath p  in
+           _0_598 = "FStar.ST.op_Colon_Equals") && (is_mutable env v)
           ->
-          let uu____2761 =
-            let uu____2764 =
-              let uu____2765 = find env v  in EBound uu____2765  in
-            let uu____2766 = translate_expr env e  in
-            (uu____2764, uu____2766)  in
-          EAssign uu____2761
+          EAssign
+            (let _0_600 = EBound (find env v)  in
+             let _0_599 = translate_expr env e  in (_0_600, _0_599))
       | FStar_Extraction_ML_Syntax.MLE_App
           ({
              FStar_Extraction_ML_Syntax.expr =
                FStar_Extraction_ML_Syntax.MLE_Name p;
-             FStar_Extraction_ML_Syntax.mlty = uu____2768;
-             FStar_Extraction_ML_Syntax.loc = uu____2769;_},e1::e2::[])
+             FStar_Extraction_ML_Syntax.mlty = uu____2613;
+             FStar_Extraction_ML_Syntax.loc = uu____2614;_},e1::e2::[])
           when
-          (let uu____2773 = FStar_Extraction_ML_Syntax.string_of_mlpath p  in
-           uu____2773 = "FStar.Buffer.index") ||
-            (let uu____2774 = FStar_Extraction_ML_Syntax.string_of_mlpath p
-                in
-             uu____2774 = "FStar.Buffer.op_Array_Access")
+          (let _0_601 = FStar_Extraction_ML_Syntax.string_of_mlpath p  in
+           _0_601 = "FStar.Buffer.index") ||
+            (let _0_602 = FStar_Extraction_ML_Syntax.string_of_mlpath p  in
+             _0_602 = "FStar.Buffer.op_Array_Access")
           ->
-          let uu____2775 =
-            let uu____2778 = translate_expr env e1  in
-            let uu____2779 = translate_expr env e2  in
-            (uu____2778, uu____2779)  in
-          EBufRead uu____2775
+          EBufRead
+            (let _0_604 = translate_expr env e1  in
+             let _0_603 = translate_expr env e2  in (_0_604, _0_603))
       | FStar_Extraction_ML_Syntax.MLE_App
           ({
              FStar_Extraction_ML_Syntax.expr =
                FStar_Extraction_ML_Syntax.MLE_Name p;
-             FStar_Extraction_ML_Syntax.mlty = uu____2781;
-             FStar_Extraction_ML_Syntax.loc = uu____2782;_},e1::e2::[])
+             FStar_Extraction_ML_Syntax.mlty = uu____2619;
+             FStar_Extraction_ML_Syntax.loc = uu____2620;_},e1::e2::[])
           when
-          let uu____2786 = FStar_Extraction_ML_Syntax.string_of_mlpath p  in
-          uu____2786 = "FStar.Buffer.create" ->
-          let uu____2787 =
-            let uu____2791 = translate_expr env e1  in
-            let uu____2792 = translate_expr env e2  in
-            (Stack, uu____2791, uu____2792)  in
-          EBufCreate uu____2787
+          let _0_605 = FStar_Extraction_ML_Syntax.string_of_mlpath p  in
+          _0_605 = "FStar.Buffer.create" ->
+          EBufCreate
+            (let _0_607 = translate_expr env e1  in
+             let _0_606 = translate_expr env e2  in (Stack, _0_607, _0_606))
       | FStar_Extraction_ML_Syntax.MLE_App
           ({
              FStar_Extraction_ML_Syntax.expr =
                FStar_Extraction_ML_Syntax.MLE_Name p;
-             FStar_Extraction_ML_Syntax.mlty = uu____2794;
-             FStar_Extraction_ML_Syntax.loc = uu____2795;_},_e0::e1::e2::[])
+             FStar_Extraction_ML_Syntax.mlty = uu____2625;
+             FStar_Extraction_ML_Syntax.loc = uu____2626;_},_e0::e1::e2::[])
           when
-          let uu____2800 = FStar_Extraction_ML_Syntax.string_of_mlpath p  in
-          uu____2800 = "FStar.Buffer.rcreate" ->
-          let uu____2801 =
-            let uu____2805 = translate_expr env e1  in
-            let uu____2806 = translate_expr env e2  in
-            (Eternal, uu____2805, uu____2806)  in
-          EBufCreate uu____2801
+          let _0_608 = FStar_Extraction_ML_Syntax.string_of_mlpath p  in
+          _0_608 = "FStar.Buffer.rcreate" ->
+          EBufCreate
+            (let _0_610 = translate_expr env e1  in
+             let _0_609 = translate_expr env e2  in (Eternal, _0_610, _0_609))
       | FStar_Extraction_ML_Syntax.MLE_App
           ({
              FStar_Extraction_ML_Syntax.expr =
                FStar_Extraction_ML_Syntax.MLE_Name p;
-             FStar_Extraction_ML_Syntax.mlty = uu____2808;
-             FStar_Extraction_ML_Syntax.loc = uu____2809;_},e2::[])
+             FStar_Extraction_ML_Syntax.mlty = uu____2632;
+             FStar_Extraction_ML_Syntax.loc = uu____2633;_},e2::[])
           when
-          let uu____2812 = FStar_Extraction_ML_Syntax.string_of_mlpath p  in
-          uu____2812 = "FStar.Buffer.createL" ->
+          let _0_611 = FStar_Extraction_ML_Syntax.string_of_mlpath p  in
+          _0_611 = "FStar.Buffer.createL" ->
           let rec list_elements acc e2 =
             match e2.FStar_Extraction_ML_Syntax.expr with
             | FStar_Extraction_ML_Syntax.MLE_CTor
@@ -1370,163 +1247,150 @@
                 list_elements (hd :: acc) tl
             | FStar_Extraction_ML_Syntax.MLE_CTor (("Prims"::[],"Nil"),[]) ->
                 FStar_List.rev acc
-            | uu____2836 ->
+            | uu____2659 ->
                 failwith
                   "Argument of FStar.Buffer.createL is not a string literal!"
              in
           let list_elements = list_elements []  in
-          let uu____2842 =
-            let uu____2846 =
-              let uu____2848 = list_elements e2  in
-              FStar_List.map (translate_expr env) uu____2848  in
-            (Stack, uu____2846)  in
-          EBufCreateL uu____2842
+          EBufCreateL
+            (let _0_613 =
+               let _0_612 = list_elements e2  in
+               FStar_List.map (translate_expr env) _0_612  in
+             (Stack, _0_613))
       | FStar_Extraction_ML_Syntax.MLE_App
           ({
              FStar_Extraction_ML_Syntax.expr =
                FStar_Extraction_ML_Syntax.MLE_Name p;
-             FStar_Extraction_ML_Syntax.mlty = uu____2852;
-             FStar_Extraction_ML_Syntax.loc = uu____2853;_},e1::e2::_e3::[])
+             FStar_Extraction_ML_Syntax.mlty = uu____2667;
+             FStar_Extraction_ML_Syntax.loc = uu____2668;_},e1::e2::_e3::[])
           when
-          let uu____2858 = FStar_Extraction_ML_Syntax.string_of_mlpath p  in
-          uu____2858 = "FStar.Buffer.sub" ->
-          let uu____2859 =
-            let uu____2862 = translate_expr env e1  in
-            let uu____2863 = translate_expr env e2  in
-            (uu____2862, uu____2863)  in
-          EBufSub uu____2859
+          let _0_614 = FStar_Extraction_ML_Syntax.string_of_mlpath p  in
+          _0_614 = "FStar.Buffer.sub" ->
+          EBufSub
+            (let _0_616 = translate_expr env e1  in
+             let _0_615 = translate_expr env e2  in (_0_616, _0_615))
       | FStar_Extraction_ML_Syntax.MLE_App
           ({
              FStar_Extraction_ML_Syntax.expr =
                FStar_Extraction_ML_Syntax.MLE_Name p;
-             FStar_Extraction_ML_Syntax.mlty = uu____2865;
-             FStar_Extraction_ML_Syntax.loc = uu____2866;_},e1::e2::[])
+             FStar_Extraction_ML_Syntax.mlty = uu____2674;
+             FStar_Extraction_ML_Syntax.loc = uu____2675;_},e1::e2::[])
           when
-          let uu____2870 = FStar_Extraction_ML_Syntax.string_of_mlpath p  in
-          uu____2870 = "FStar.Buffer.join" -> translate_expr env e1
+          let _0_617 = FStar_Extraction_ML_Syntax.string_of_mlpath p  in
+          _0_617 = "FStar.Buffer.join" -> translate_expr env e1
       | FStar_Extraction_ML_Syntax.MLE_App
           ({
              FStar_Extraction_ML_Syntax.expr =
                FStar_Extraction_ML_Syntax.MLE_Name p;
-             FStar_Extraction_ML_Syntax.mlty = uu____2872;
-             FStar_Extraction_ML_Syntax.loc = uu____2873;_},e1::e2::[])
+             FStar_Extraction_ML_Syntax.mlty = uu____2680;
+             FStar_Extraction_ML_Syntax.loc = uu____2681;_},e1::e2::[])
           when
-          let uu____2877 = FStar_Extraction_ML_Syntax.string_of_mlpath p  in
-          uu____2877 = "FStar.Buffer.offset" ->
-          let uu____2878 =
-            let uu____2881 = translate_expr env e1  in
-            let uu____2882 = translate_expr env e2  in
-            (uu____2881, uu____2882)  in
-          EBufSub uu____2878
+          let _0_618 = FStar_Extraction_ML_Syntax.string_of_mlpath p  in
+          _0_618 = "FStar.Buffer.offset" ->
+          EBufSub
+            (let _0_620 = translate_expr env e1  in
+             let _0_619 = translate_expr env e2  in (_0_620, _0_619))
       | FStar_Extraction_ML_Syntax.MLE_App
           ({
              FStar_Extraction_ML_Syntax.expr =
                FStar_Extraction_ML_Syntax.MLE_Name p;
-             FStar_Extraction_ML_Syntax.mlty = uu____2884;
-             FStar_Extraction_ML_Syntax.loc = uu____2885;_},e1::e2::e3::[])
+             FStar_Extraction_ML_Syntax.mlty = uu____2686;
+             FStar_Extraction_ML_Syntax.loc = uu____2687;_},e1::e2::e3::[])
           when
-          (let uu____2890 = FStar_Extraction_ML_Syntax.string_of_mlpath p  in
-           uu____2890 = "FStar.Buffer.upd") ||
-            (let uu____2891 = FStar_Extraction_ML_Syntax.string_of_mlpath p
-                in
-             uu____2891 = "FStar.Buffer.op_Array_Assignment")
+          (let _0_621 = FStar_Extraction_ML_Syntax.string_of_mlpath p  in
+           _0_621 = "FStar.Buffer.upd") ||
+            (let _0_622 = FStar_Extraction_ML_Syntax.string_of_mlpath p  in
+             _0_622 = "FStar.Buffer.op_Array_Assignment")
           ->
-          let uu____2892 =
-            let uu____2896 = translate_expr env e1  in
-            let uu____2897 = translate_expr env e2  in
-            let uu____2898 = translate_expr env e3  in
-            (uu____2896, uu____2897, uu____2898)  in
-          EBufWrite uu____2892
+          EBufWrite
+            (let _0_625 = translate_expr env e1  in
+             let _0_624 = translate_expr env e2  in
+             let _0_623 = translate_expr env e3  in (_0_625, _0_624, _0_623))
       | FStar_Extraction_ML_Syntax.MLE_App
           ({
              FStar_Extraction_ML_Syntax.expr =
                FStar_Extraction_ML_Syntax.MLE_Name p;
-             FStar_Extraction_ML_Syntax.mlty = uu____2900;
-             FStar_Extraction_ML_Syntax.loc = uu____2901;_},uu____2902::[])
+             FStar_Extraction_ML_Syntax.mlty = uu____2693;
+             FStar_Extraction_ML_Syntax.loc = uu____2694;_},uu____2695::[])
           when
-          let uu____2904 = FStar_Extraction_ML_Syntax.string_of_mlpath p  in
-          uu____2904 = "FStar.ST.push_frame" -> EPushFrame
+          let _0_626 = FStar_Extraction_ML_Syntax.string_of_mlpath p  in
+          _0_626 = "FStar.ST.push_frame" -> EPushFrame
       | FStar_Extraction_ML_Syntax.MLE_App
           ({
              FStar_Extraction_ML_Syntax.expr =
                FStar_Extraction_ML_Syntax.MLE_Name p;
-             FStar_Extraction_ML_Syntax.mlty = uu____2906;
-             FStar_Extraction_ML_Syntax.loc = uu____2907;_},uu____2908::[])
+             FStar_Extraction_ML_Syntax.mlty = uu____2698;
+             FStar_Extraction_ML_Syntax.loc = uu____2699;_},uu____2700::[])
           when
-          let uu____2910 = FStar_Extraction_ML_Syntax.string_of_mlpath p  in
-          uu____2910 = "FStar.ST.pop_frame" -> EPopFrame
+          let _0_627 = FStar_Extraction_ML_Syntax.string_of_mlpath p  in
+          _0_627 = "FStar.ST.pop_frame" -> EPopFrame
       | FStar_Extraction_ML_Syntax.MLE_App
           ({
              FStar_Extraction_ML_Syntax.expr =
                FStar_Extraction_ML_Syntax.MLE_Name p;
-             FStar_Extraction_ML_Syntax.mlty = uu____2912;
-             FStar_Extraction_ML_Syntax.loc = uu____2913;_},e1::e2::e3::e4::e5::[])
+             FStar_Extraction_ML_Syntax.mlty = uu____2703;
+             FStar_Extraction_ML_Syntax.loc = uu____2704;_},e1::e2::e3::e4::e5::[])
           when
-          let uu____2920 = FStar_Extraction_ML_Syntax.string_of_mlpath p  in
-          uu____2920 = "FStar.Buffer.blit" ->
-          let uu____2921 =
-            let uu____2927 = translate_expr env e1  in
-            let uu____2928 = translate_expr env e2  in
-            let uu____2929 = translate_expr env e3  in
-            let uu____2930 = translate_expr env e4  in
-            let uu____2931 = translate_expr env e5  in
-            (uu____2927, uu____2928, uu____2929, uu____2930, uu____2931)  in
-          EBufBlit uu____2921
+          let _0_628 = FStar_Extraction_ML_Syntax.string_of_mlpath p  in
+          _0_628 = "FStar.Buffer.blit" ->
+          EBufBlit
+            (let _0_633 = translate_expr env e1  in
+             let _0_632 = translate_expr env e2  in
+             let _0_631 = translate_expr env e3  in
+             let _0_630 = translate_expr env e4  in
+             let _0_629 = translate_expr env e5  in
+             (_0_633, _0_632, _0_631, _0_630, _0_629))
       | FStar_Extraction_ML_Syntax.MLE_App
           ({
              FStar_Extraction_ML_Syntax.expr =
                FStar_Extraction_ML_Syntax.MLE_Name p;
-             FStar_Extraction_ML_Syntax.mlty = uu____2933;
-             FStar_Extraction_ML_Syntax.loc = uu____2934;_},e1::e2::e3::[])
+             FStar_Extraction_ML_Syntax.mlty = uu____2712;
+             FStar_Extraction_ML_Syntax.loc = uu____2713;_},e1::e2::e3::[])
           when
-          let uu____2939 = FStar_Extraction_ML_Syntax.string_of_mlpath p  in
-          uu____2939 = "FStar.Buffer.fill" ->
-          let uu____2940 =
-            let uu____2944 = translate_expr env e1  in
-            let uu____2945 = translate_expr env e2  in
-            let uu____2946 = translate_expr env e3  in
-            (uu____2944, uu____2945, uu____2946)  in
-          EBufFill uu____2940
+          let _0_634 = FStar_Extraction_ML_Syntax.string_of_mlpath p  in
+          _0_634 = "FStar.Buffer.fill" ->
+          EBufFill
+            (let _0_637 = translate_expr env e1  in
+             let _0_636 = translate_expr env e2  in
+             let _0_635 = translate_expr env e3  in (_0_637, _0_636, _0_635))
       | FStar_Extraction_ML_Syntax.MLE_App
           ({
              FStar_Extraction_ML_Syntax.expr =
                FStar_Extraction_ML_Syntax.MLE_Name p;
-             FStar_Extraction_ML_Syntax.mlty = uu____2948;
-             FStar_Extraction_ML_Syntax.loc = uu____2949;_},uu____2950::[])
+             FStar_Extraction_ML_Syntax.mlty = uu____2719;
+             FStar_Extraction_ML_Syntax.loc = uu____2720;_},uu____2721::[])
           when
-          let uu____2952 = FStar_Extraction_ML_Syntax.string_of_mlpath p  in
-          uu____2952 = "FStar.ST.get" -> EUnit
+          let _0_638 = FStar_Extraction_ML_Syntax.string_of_mlpath p  in
+          _0_638 = "FStar.ST.get" -> EUnit
       | FStar_Extraction_ML_Syntax.MLE_App
           ({
              FStar_Extraction_ML_Syntax.expr =
                FStar_Extraction_ML_Syntax.MLE_Name p;
-             FStar_Extraction_ML_Syntax.mlty = uu____2954;
-             FStar_Extraction_ML_Syntax.loc = uu____2955;_},e::[])
+             FStar_Extraction_ML_Syntax.mlty = uu____2724;
+             FStar_Extraction_ML_Syntax.loc = uu____2725;_},e::[])
           when
-          let uu____2958 = FStar_Extraction_ML_Syntax.string_of_mlpath p  in
-          uu____2958 = "Obj.repr" ->
-          let uu____2959 =
-            let uu____2962 = translate_expr env e  in (uu____2962, TAny)  in
-          ECast uu____2959
+          let _0_639 = FStar_Extraction_ML_Syntax.string_of_mlpath p  in
+          _0_639 = "Obj.repr" ->
+          ECast (let _0_640 = translate_expr env e  in (_0_640, TAny))
       | FStar_Extraction_ML_Syntax.MLE_App
           ({
              FStar_Extraction_ML_Syntax.expr =
                FStar_Extraction_ML_Syntax.MLE_Name ("FStar"::m::[],op);
-             FStar_Extraction_ML_Syntax.mlty = uu____2965;
-             FStar_Extraction_ML_Syntax.loc = uu____2966;_},args)
+             FStar_Extraction_ML_Syntax.mlty = uu____2730;
+             FStar_Extraction_ML_Syntax.loc = uu____2731;_},args)
           when (is_machine_int m) && (is_op op) ->
-          let uu____2971 = FStar_Util.must (mk_width m)  in
-          let uu____2972 = FStar_Util.must (mk_op op)  in
-          mk_op_app env uu____2971 uu____2972 args
+          let _0_642 = FStar_Util.must (mk_width m)  in
+          let _0_641 = FStar_Util.must (mk_op op)  in
+          mk_op_app env _0_642 _0_641 args
       | FStar_Extraction_ML_Syntax.MLE_App
           ({
              FStar_Extraction_ML_Syntax.expr =
                FStar_Extraction_ML_Syntax.MLE_Name ("Prims"::[],op);
-             FStar_Extraction_ML_Syntax.mlty = uu____2974;
-             FStar_Extraction_ML_Syntax.loc = uu____2975;_},args)
+             FStar_Extraction_ML_Syntax.mlty = uu____2737;
+             FStar_Extraction_ML_Syntax.loc = uu____2738;_},args)
           when is_bool_op op ->
-          let uu____2980 = FStar_Util.must (mk_bool_op op)  in
-          mk_op_app env Bool uu____2980 args
+          let _0_643 = FStar_Util.must (mk_bool_op op)  in
+          mk_op_app env Bool _0_643 args
       | FStar_Extraction_ML_Syntax.MLE_App
         ({
            FStar_Extraction_ML_Syntax.expr =
@@ -1558,28 +1422,26 @@
                                                    FStar_Extraction_ML_Syntax.loc
                                                      = _;_}::[])
           when is_machine_int m ->
-          let uu____3005 =
-            let uu____3008 = FStar_Util.must (mk_width m)  in (uu____3008, c)
-             in
-          EConstant uu____3005
+          EConstant
+            (let _0_644 = FStar_Util.must (mk_width m)  in (_0_644, c))
       | FStar_Extraction_ML_Syntax.MLE_App
           ({
              FStar_Extraction_ML_Syntax.expr =
                FStar_Extraction_ML_Syntax.MLE_Name
                ("C"::[],"string_of_literal");
-             FStar_Extraction_ML_Syntax.mlty = uu____3009;
-             FStar_Extraction_ML_Syntax.loc = uu____3010;_},{
+             FStar_Extraction_ML_Syntax.mlty = uu____2767;
+             FStar_Extraction_ML_Syntax.loc = uu____2768;_},{
                                                               FStar_Extraction_ML_Syntax.expr
                                                                 = e;
                                                               FStar_Extraction_ML_Syntax.mlty
-                                                                = uu____3012;
+                                                                = uu____2770;
                                                               FStar_Extraction_ML_Syntax.loc
-                                                                = uu____3013;_}::[])
+                                                                = uu____2771;_}::[])
           ->
           (match e with
            | FStar_Extraction_ML_Syntax.MLE_Const
                (FStar_Extraction_ML_Syntax.MLC_String s) -> EString s
-           | uu____3017 ->
+           | uu____2775 ->
                failwith
                  "Cannot extract string_of_literal applied to a non-literal")
       | FStar_Extraction_ML_Syntax.MLE_App
@@ -1587,8 +1449,8 @@
              FStar_Extraction_ML_Syntax.expr =
                FStar_Extraction_ML_Syntax.MLE_Name
                ("FStar"::"Int"::"Cast"::[],c);
-             FStar_Extraction_ML_Syntax.mlty = uu____3019;
-             FStar_Extraction_ML_Syntax.loc = uu____3020;_},arg::[])
+             FStar_Extraction_ML_Syntax.mlty = uu____2777;
+             FStar_Extraction_ML_Syntax.loc = uu____2778;_},arg::[])
           ->
           let is_known_type =
             (((((((FStar_Util.starts_with c "uint8") ||
@@ -1602,171 +1464,148 @@
              in
           (match (FStar_Util.ends_with c "uint64") && is_known_type with
            | true  ->
-               let uu____3025 =
-                 let uu____3028 = translate_expr env arg  in
-                 (uu____3028, (TInt UInt64))  in
-               ECast uu____3025
-           | uu____3029 ->
+               ECast
+                 (let _0_645 = translate_expr env arg  in
+                  (_0_645, (TInt UInt64)))
+           | uu____2783 ->
                (match (FStar_Util.ends_with c "uint32") && is_known_type with
                 | true  ->
-                    let uu____3030 =
-                      let uu____3033 = translate_expr env arg  in
-                      (uu____3033, (TInt UInt32))  in
-                    ECast uu____3030
-                | uu____3034 ->
+                    ECast
+                      (let _0_646 = translate_expr env arg  in
+                       (_0_646, (TInt UInt32)))
+                | uu____2784 ->
                     (match (FStar_Util.ends_with c "uint16") && is_known_type
                      with
                      | true  ->
-                         let uu____3035 =
-                           let uu____3038 = translate_expr env arg  in
-                           (uu____3038, (TInt UInt16))  in
-                         ECast uu____3035
-                     | uu____3039 ->
+                         ECast
+                           (let _0_647 = translate_expr env arg  in
+                            (_0_647, (TInt UInt16)))
+                     | uu____2785 ->
                          (match (FStar_Util.ends_with c "uint8") &&
                                   is_known_type
                           with
                           | true  ->
-                              let uu____3040 =
-                                let uu____3043 = translate_expr env arg  in
-                                (uu____3043, (TInt UInt8))  in
-                              ECast uu____3040
-                          | uu____3044 ->
+                              ECast
+                                (let _0_648 = translate_expr env arg  in
+                                 (_0_648, (TInt UInt8)))
+                          | uu____2786 ->
                               (match (FStar_Util.ends_with c "int64") &&
                                        is_known_type
                                with
                                | true  ->
-                                   let uu____3045 =
-                                     let uu____3048 = translate_expr env arg
-                                        in
-                                     (uu____3048, (TInt Int64))  in
-                                   ECast uu____3045
-                               | uu____3049 ->
+                                   ECast
+                                     (let _0_649 = translate_expr env arg  in
+                                      (_0_649, (TInt Int64)))
+                               | uu____2787 ->
                                    (match (FStar_Util.ends_with c "int32") &&
                                             is_known_type
                                     with
                                     | true  ->
-                                        let uu____3050 =
-                                          let uu____3053 =
-                                            translate_expr env arg  in
-                                          (uu____3053, (TInt Int32))  in
-                                        ECast uu____3050
-                                    | uu____3054 ->
+                                        ECast
+                                          (let _0_650 =
+                                             translate_expr env arg  in
+                                           (_0_650, (TInt Int32)))
+                                    | uu____2788 ->
                                         (match (FStar_Util.ends_with c
                                                   "int16")
                                                  && is_known_type
                                          with
                                          | true  ->
-                                             let uu____3055 =
-                                               let uu____3058 =
-                                                 translate_expr env arg  in
-                                               (uu____3058, (TInt Int16))  in
-                                             ECast uu____3055
-                                         | uu____3059 ->
+                                             ECast
+                                               (let _0_651 =
+                                                  translate_expr env arg  in
+                                                (_0_651, (TInt Int16)))
+                                         | uu____2789 ->
                                              (match (FStar_Util.ends_with c
                                                        "int8")
                                                       && is_known_type
                                               with
                                               | true  ->
-                                                  let uu____3060 =
-                                                    let uu____3063 =
-                                                      translate_expr env arg
-                                                       in
-                                                    (uu____3063, (TInt Int8))
-                                                     in
-                                                  ECast uu____3060
-                                              | uu____3064 ->
-                                                  let uu____3065 =
-                                                    let uu____3069 =
-                                                      let uu____3071 =
-                                                        translate_expr env
-                                                          arg
-                                                         in
-                                                      [uu____3071]  in
-                                                    ((EQualified
-                                                        (["FStar";
-                                                         "Int";
-                                                         "Cast"], c)),
-                                                      uu____3069)
-                                                     in
-                                                  EApp uu____3065))))))))
+                                                  ECast
+                                                    (let _0_652 =
+                                                       translate_expr env arg
+                                                        in
+                                                     (_0_652, (TInt Int8)))
+                                              | uu____2790 ->
+                                                  EApp
+                                                    (let _0_654 =
+                                                       let _0_653 =
+                                                         translate_expr env
+                                                           arg
+                                                          in
+                                                       [_0_653]  in
+                                                     ((EQualified
+                                                         (["FStar";
+                                                          "Int";
+                                                          "Cast"], c)),
+                                                       _0_654))))))))))
       | FStar_Extraction_ML_Syntax.MLE_App
           ({
              FStar_Extraction_ML_Syntax.expr =
                FStar_Extraction_ML_Syntax.MLE_Name (path,function_name);
-             FStar_Extraction_ML_Syntax.mlty = uu____3076;
-             FStar_Extraction_ML_Syntax.loc = uu____3077;_},args)
+             FStar_Extraction_ML_Syntax.mlty = uu____2795;
+             FStar_Extraction_ML_Syntax.loc = uu____2796;_},args)
           ->
-          let uu____3083 =
-            let uu____3087 = FStar_List.map (translate_expr env) args  in
-            ((EQualified (path, function_name)), uu____3087)  in
-          EApp uu____3083
+          EApp
+            (let _0_655 = FStar_List.map (translate_expr env) args  in
+             ((EQualified (path, function_name)), _0_655))
       | FStar_Extraction_ML_Syntax.MLE_Coerce (e,t_from,t_to) ->
-          let uu____3094 =
-            let uu____3097 = translate_expr env e  in
-            let uu____3098 = translate_type env t_to  in
-            (uu____3097, uu____3098)  in
-          ECast uu____3094
-      | FStar_Extraction_ML_Syntax.MLE_Record (uu____3099,fields) ->
-          let uu____3109 =
-            let uu____3115 = assert_lid env e.FStar_Extraction_ML_Syntax.mlty
-               in
-            let uu____3116 =
-              FStar_List.map
-                (fun uu____3124  ->
-                   match uu____3124 with
-                   | (field,expr) ->
-                       let uu____3131 = translate_expr env expr  in
-                       (field, uu____3131)) fields
-               in
-            (uu____3115, uu____3116)  in
-          EFlat uu____3109
+          ECast
+            (let _0_657 = translate_expr env e  in
+             let _0_656 = translate_type env t_to  in (_0_657, _0_656))
+      | FStar_Extraction_ML_Syntax.MLE_Record (uu____2807,fields) ->
+          EFlat
+            (let _0_660 = assert_lid env e.FStar_Extraction_ML_Syntax.mlty
+                in
+             let _0_659 =
+               FStar_List.map
+                 (fun uu____2824  ->
+                    match uu____2824 with
+                    | (field,expr) ->
+                        let _0_658 = translate_expr env expr  in
+                        (field, _0_658)) fields
+                in
+             (_0_660, _0_659))
       | FStar_Extraction_ML_Syntax.MLE_Proj (e,path) ->
-          let uu____3137 =
-            let uu____3141 = assert_lid env e.FStar_Extraction_ML_Syntax.mlty
-               in
-            let uu____3142 = translate_expr env e  in
-            (uu____3141, uu____3142, (Prims.snd path))  in
-          EField uu____3137
-      | FStar_Extraction_ML_Syntax.MLE_Let uu____3144 ->
+          EField
+            (let _0_662 = assert_lid env e.FStar_Extraction_ML_Syntax.mlty
+                in
+             let _0_661 = translate_expr env e  in
+             (_0_662, _0_661, (Prims.snd path)))
+      | FStar_Extraction_ML_Syntax.MLE_Let uu____2834 ->
           failwith "todo: translate_expr [MLE_Let]"
-      | FStar_Extraction_ML_Syntax.MLE_App (head,uu____3152) ->
-          let uu____3155 =
-            let uu____3156 =
-              FStar_Extraction_ML_Code.string_of_mlexpr ([], "") head  in
-            FStar_Util.format1 "todo: translate_expr [MLE_App] (head is: %s)"
-              uu____3156
-             in
-          failwith uu____3155
+      | FStar_Extraction_ML_Syntax.MLE_App (head,uu____2842) ->
+          failwith
+            (let _0_663 =
+               FStar_Extraction_ML_Code.string_of_mlexpr ([], "") head  in
+             FStar_Util.format1
+               "todo: translate_expr [MLE_App] (head is: %s)" _0_663)
       | FStar_Extraction_ML_Syntax.MLE_Seq seqs ->
-          let uu____3160 = FStar_List.map (translate_expr env) seqs  in
-          ESequence uu____3160
+          ESequence (FStar_List.map (translate_expr env) seqs)
       | FStar_Extraction_ML_Syntax.MLE_Tuple es ->
-          let uu____3164 = FStar_List.map (translate_expr env) es  in
-          ETuple uu____3164
-      | FStar_Extraction_ML_Syntax.MLE_CTor ((uu____3166,cons),es) ->
-          let uu____3176 =
-            let uu____3181 = assert_lid env e.FStar_Extraction_ML_Syntax.mlty
-               in
-            let uu____3182 = FStar_List.map (translate_expr env) es  in
-            (uu____3181, cons, uu____3182)  in
-          ECons uu____3176
-      | FStar_Extraction_ML_Syntax.MLE_Fun uu____3185 ->
+          ETuple (FStar_List.map (translate_expr env) es)
+      | FStar_Extraction_ML_Syntax.MLE_CTor ((uu____2850,cons),es) ->
+          ECons
+            (let _0_665 = assert_lid env e.FStar_Extraction_ML_Syntax.mlty
+                in
+             let _0_664 = FStar_List.map (translate_expr env) es  in
+             (_0_665, cons, _0_664))
+      | FStar_Extraction_ML_Syntax.MLE_Fun uu____2861 ->
           failwith "todo: translate_expr [MLE_Fun]"
       | FStar_Extraction_ML_Syntax.MLE_If (e1,e2,e3) ->
-          let uu____3196 =
-            let uu____3200 = translate_expr env e1  in
-            let uu____3201 = translate_expr env e2  in
-            let uu____3202 =
-              match e3 with
-              | None  -> EUnit
-              | Some e3 -> translate_expr env e3  in
-            (uu____3200, uu____3201, uu____3202)  in
-          EIfThenElse uu____3196
-      | FStar_Extraction_ML_Syntax.MLE_Raise uu____3204 ->
+          EIfThenElse
+            (let _0_668 = translate_expr env e1  in
+             let _0_667 = translate_expr env e2  in
+             let _0_666 =
+               match e3 with
+               | None  -> EUnit
+               | Some e3 -> translate_expr env e3  in
+             (_0_668, _0_667, _0_666))
+      | FStar_Extraction_ML_Syntax.MLE_Raise uu____2873 ->
           failwith "todo: translate_expr [MLE_Raise]"
-      | FStar_Extraction_ML_Syntax.MLE_Try uu____3208 ->
+      | FStar_Extraction_ML_Syntax.MLE_Try uu____2877 ->
           failwith "todo: translate_expr [MLE_Try]"
-      | FStar_Extraction_ML_Syntax.MLE_Coerce uu____3216 ->
+      | FStar_Extraction_ML_Syntax.MLE_Coerce uu____2885 ->
           failwith "todo: translate_expr [MLE_Coerce]"
 
 and assert_lid : env -> FStar_Extraction_ML_Syntax.mlty -> typ =
@@ -1776,12 +1615,11 @@
       | FStar_Extraction_ML_Syntax.MLTY_Named (ts,lid) ->
           (match (FStar_List.length ts) > (Prims.parse_int "0") with
            | true  ->
-               let uu____3229 =
-                 let uu____3236 = FStar_List.map (translate_type env) ts  in
-                 (lid, uu____3236)  in
-               TApp uu____3229
-           | uu____3239 -> TQualified lid)
-      | uu____3240 -> failwith "invalid argument: assert_lid"
+               TApp
+                 (let _0_669 = FStar_List.map (translate_type env) ts  in
+                  (lid, _0_669))
+           | uu____2899 -> TQualified lid)
+      | uu____2900 -> failwith "invalid argument: assert_lid"
 
 and translate_branches :
   env ->
@@ -1797,17 +1635,16 @@
       Prims.option * FStar_Extraction_ML_Syntax.mlexpr) -> (pattern * expr)
   =
   fun env  ->
-    fun uu____3255  ->
-      match uu____3255 with
+    fun uu____2915  ->
+      match uu____2915 with
       | (pat,guard,expr) ->
           (match guard = None with
            | true  ->
-               let uu____3270 = translate_pat env pat  in
-               (match uu____3270 with
+               let uu____2930 = translate_pat env pat  in
+               (match uu____2930 with
                 | (env,pat) ->
-                    let uu____3277 = translate_expr env expr  in
-                    (pat, uu____3277))
-           | uu____3278 -> failwith "todo: translate_branch")
+                    let _0_670 = translate_expr env expr  in (pat, _0_670))
+           | uu____2937 -> failwith "todo: translate_branch")
 
 and translate_pat :
   env -> FStar_Extraction_ML_Syntax.mlpattern -> (env * pattern) =
@@ -1818,55 +1655,55 @@
           (FStar_Extraction_ML_Syntax.MLC_Unit ) -> (env, PUnit)
       | FStar_Extraction_ML_Syntax.MLP_Const
           (FStar_Extraction_ML_Syntax.MLC_Bool b) -> (env, (PBool b))
-      | FStar_Extraction_ML_Syntax.MLP_Var (name,uu____3287) ->
+      | FStar_Extraction_ML_Syntax.MLP_Var (name,uu____2946) ->
           let env = extend env name false  in
           (env, (PVar { name; typ = TAny; mut = false }))
       | FStar_Extraction_ML_Syntax.MLP_Wild  ->
           let env = extend env "_" false  in
           (env, (PVar { name = "_"; typ = TAny; mut = false }))
-      | FStar_Extraction_ML_Syntax.MLP_CTor ((uu____3290,cons),ps) ->
-          let uu____3300 =
+      | FStar_Extraction_ML_Syntax.MLP_CTor ((uu____2949,cons),ps) ->
+          let uu____2959 =
             FStar_List.fold_left
-              (fun uu____3307  ->
+              (fun uu____2966  ->
                  fun p  ->
-                   match uu____3307 with
+                   match uu____2966 with
                    | (env,acc) ->
-                       let uu____3319 = translate_pat env p  in
-                       (match uu____3319 with | (env,p) -> (env, (p :: acc))))
+                       let uu____2978 = translate_pat env p  in
+                       (match uu____2978 with | (env,p) -> (env, (p :: acc))))
               (env, []) ps
              in
-          (match uu____3300 with
+          (match uu____2959 with
            | (env,ps) -> (env, (PCons (cons, (FStar_List.rev ps)))))
-      | FStar_Extraction_ML_Syntax.MLP_Record (uu____3336,ps) ->
-          let uu____3346 =
+      | FStar_Extraction_ML_Syntax.MLP_Record (uu____2995,ps) ->
+          let uu____3005 =
             FStar_List.fold_left
-              (fun uu____3359  ->
-                 fun uu____3360  ->
-                   match (uu____3359, uu____3360) with
+              (fun uu____3018  ->
+                 fun uu____3019  ->
+                   match (uu____3018, uu____3019) with
                    | ((env,acc),(field,p)) ->
-                       let uu____3397 = translate_pat env p  in
-                       (match uu____3397 with
+                       let uu____3056 = translate_pat env p  in
+                       (match uu____3056 with
                         | (env,p) -> (env, ((field, p) :: acc)))) (env, [])
               ps
              in
-          (match uu____3346 with
+          (match uu____3005 with
            | (env,ps) -> (env, (PRecord (FStar_List.rev ps))))
       | FStar_Extraction_ML_Syntax.MLP_Tuple ps ->
-          let uu____3431 =
+          let uu____3090 =
             FStar_List.fold_left
-              (fun uu____3438  ->
+              (fun uu____3097  ->
                  fun p  ->
-                   match uu____3438 with
+                   match uu____3097 with
                    | (env,acc) ->
-                       let uu____3450 = translate_pat env p  in
-                       (match uu____3450 with | (env,p) -> (env, (p :: acc))))
+                       let uu____3109 = translate_pat env p  in
+                       (match uu____3109 with | (env,p) -> (env, (p :: acc))))
               (env, []) ps
              in
-          (match uu____3431 with
+          (match uu____3090 with
            | (env,ps) -> (env, (PTuple (FStar_List.rev ps))))
-      | FStar_Extraction_ML_Syntax.MLP_Const uu____3466 ->
+      | FStar_Extraction_ML_Syntax.MLP_Const uu____3125 ->
           failwith "todo: translate_pat [MLP_Const]"
-      | FStar_Extraction_ML_Syntax.MLP_Branch uu____3469 ->
+      | FStar_Extraction_ML_Syntax.MLP_Branch uu____3128 ->
           failwith "todo: translate_pat [MLP_Branch]"
 
 and translate_constant : FStar_Extraction_ML_Syntax.mlconstant -> expr =
@@ -1874,18 +1711,18 @@
     match c with
     | FStar_Extraction_ML_Syntax.MLC_Unit  -> EUnit
     | FStar_Extraction_ML_Syntax.MLC_Bool b -> EBool b
-    | FStar_Extraction_ML_Syntax.MLC_Int (s,Some uu____3476) ->
+    | FStar_Extraction_ML_Syntax.MLC_Int (s,Some uu____3135) ->
         failwith
           "impossible: machine integer not desugared to a function call"
-    | FStar_Extraction_ML_Syntax.MLC_Float uu____3484 ->
+    | FStar_Extraction_ML_Syntax.MLC_Float uu____3143 ->
         failwith "todo: translate_expr [MLC_Float]"
-    | FStar_Extraction_ML_Syntax.MLC_Char uu____3485 ->
+    | FStar_Extraction_ML_Syntax.MLC_Char uu____3144 ->
         failwith "todo: translate_expr [MLC_Char]"
-    | FStar_Extraction_ML_Syntax.MLC_String uu____3486 ->
+    | FStar_Extraction_ML_Syntax.MLC_String uu____3145 ->
         failwith "todo: translate_expr [MLC_String]"
-    | FStar_Extraction_ML_Syntax.MLC_Bytes uu____3487 ->
+    | FStar_Extraction_ML_Syntax.MLC_Bytes uu____3146 ->
         failwith "todo: translate_expr [MLC_Bytes]"
-    | FStar_Extraction_ML_Syntax.MLC_Int (uu____3489,None ) ->
+    | FStar_Extraction_ML_Syntax.MLC_Int (uu____3148,None ) ->
         failwith "todo: translate_expr [MLC_Int]"
 
 and mk_op_app :
@@ -1895,7 +1732,6 @@
     fun w  ->
       fun op  ->
         fun args  ->
-          let uu____3500 =
-            let uu____3504 = FStar_List.map (translate_expr env) args  in
-            ((EOp (op, w)), uu____3504)  in
-          EApp uu____3500+          EApp
+            (let _0_671 = FStar_List.map (translate_expr env) args  in
+             ((EOp (op, w)), _0_671))