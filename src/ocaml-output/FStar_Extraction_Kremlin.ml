open Prims
type decl =
  | DGlobal of
  (flag Prims.list,(Prims.string Prims.list,Prims.string)
                     FStar_Pervasives_Native.tuple2,typ,expr)
  FStar_Pervasives_Native.tuple4
  | DFunction of
  (cc FStar_Pervasives_Native.option,flag Prims.list,Prims.int,typ,(Prims.string
                                                                    Prims.list,
                                                                    Prims.string)
                                                                    FStar_Pervasives_Native.tuple2,
  binder Prims.list,expr) FStar_Pervasives_Native.tuple7
  | DTypeAlias of
  ((Prims.string Prims.list,Prims.string) FStar_Pervasives_Native.tuple2,
  Prims.int,typ) FStar_Pervasives_Native.tuple3
  | DTypeFlat of
  ((Prims.string Prims.list,Prims.string) FStar_Pervasives_Native.tuple2,
  Prims.int,(Prims.string,(typ,Prims.bool) FStar_Pervasives_Native.tuple2)
              FStar_Pervasives_Native.tuple2 Prims.list)
  FStar_Pervasives_Native.tuple3
  | DExternal of
  (cc FStar_Pervasives_Native.option,(Prims.string Prims.list,Prims.string)
                                       FStar_Pervasives_Native.tuple2,
  typ) FStar_Pervasives_Native.tuple3
  | DTypeVariant of
  ((Prims.string Prims.list,Prims.string) FStar_Pervasives_Native.tuple2,
  Prims.int,(Prims.string,(Prims.string,(typ,Prims.bool)
                                          FStar_Pervasives_Native.tuple2)
                            FStar_Pervasives_Native.tuple2 Prims.list)
              FStar_Pervasives_Native.tuple2 Prims.list)
  FStar_Pervasives_Native.tuple3
and cc =
  | StdCall
  | CDecl
  | FastCall
and flag =
  | Private
  | NoExtract
  | CInline
  | Substitute
and lifetime =
  | Eternal
  | Stack
and expr =
  | EBound of Prims.int
  | EQualified of (Prims.string Prims.list,Prims.string)
  FStar_Pervasives_Native.tuple2
  | EConstant of (width,Prims.string) FStar_Pervasives_Native.tuple2
  | EUnit
  | EApp of (expr,expr Prims.list) FStar_Pervasives_Native.tuple2
  | ELet of (binder,expr,expr) FStar_Pervasives_Native.tuple3
  | EIfThenElse of (expr,expr,expr) FStar_Pervasives_Native.tuple3
  | ESequence of expr Prims.list
  | EAssign of (expr,expr) FStar_Pervasives_Native.tuple2
  | EBufCreate of (lifetime,expr,expr) FStar_Pervasives_Native.tuple3
  | EBufRead of (expr,expr) FStar_Pervasives_Native.tuple2
  | EBufWrite of (expr,expr,expr) FStar_Pervasives_Native.tuple3
  | EBufSub of (expr,expr) FStar_Pervasives_Native.tuple2
  | EBufBlit of (expr,expr,expr,expr,expr) FStar_Pervasives_Native.tuple5
  | EMatch of (expr,(pattern,expr) FStar_Pervasives_Native.tuple2 Prims.list)
  FStar_Pervasives_Native.tuple2
  | EOp of (op,width) FStar_Pervasives_Native.tuple2
  | ECast of (expr,typ) FStar_Pervasives_Native.tuple2
  | EPushFrame
  | EPopFrame
  | EBool of Prims.bool
  | EAny
  | EAbort
  | EReturn of expr
  | EFlat of
  (typ,(Prims.string,expr) FStar_Pervasives_Native.tuple2 Prims.list)
  FStar_Pervasives_Native.tuple2
  | EField of (typ,expr,Prims.string) FStar_Pervasives_Native.tuple3
  | EWhile of (expr,expr) FStar_Pervasives_Native.tuple2
  | EBufCreateL of (lifetime,expr Prims.list) FStar_Pervasives_Native.tuple2
  | ETuple of expr Prims.list
  | ECons of (typ,Prims.string,expr Prims.list)
  FStar_Pervasives_Native.tuple3
  | EBufFill of (expr,expr,expr) FStar_Pervasives_Native.tuple3
  | EString of Prims.string
  | EFun of (binder Prims.list,expr,typ) FStar_Pervasives_Native.tuple3
  | EAbortS of Prims.string
and op =
  | Add
  | AddW
  | Sub
  | SubW
  | Div
  | DivW
  | Mult
  | MultW
  | Mod
  | BOr
  | BAnd
  | BXor
  | BShiftL
  | BShiftR
  | BNot
  | Eq
  | Neq
  | Lt
  | Lte
  | Gt
  | Gte
  | And
  | Or
  | Xor
  | Not
and pattern =
  | PUnit
  | PBool of Prims.bool
  | PVar of binder
  | PCons of (Prims.string,pattern Prims.list)
  FStar_Pervasives_Native.tuple2
  | PTuple of pattern Prims.list
  | PRecord of (Prims.string,pattern) FStar_Pervasives_Native.tuple2
  Prims.list
and width =
  | UInt8
  | UInt16
  | UInt32
  | UInt64
  | Int8
  | Int16
  | Int32
  | Int64
  | Bool
  | Int
  | UInt
and binder = {
  name: Prims.string;
  typ: typ;
  mut: Prims.bool;}
and typ =
  | TInt of width
  | TBuf of typ
  | TUnit
  | TQualified of (Prims.string Prims.list,Prims.string)
  FStar_Pervasives_Native.tuple2
  | TBool
  | TAny
  | TArrow of (typ,typ) FStar_Pervasives_Native.tuple2
  | TZ
  | TBound of Prims.int
  | TApp of
  ((Prims.string Prims.list,Prims.string) FStar_Pervasives_Native.tuple2,
  typ Prims.list) FStar_Pervasives_Native.tuple2
  | TTuple of typ Prims.list
let uu___is_DGlobal: decl -> Prims.bool =
  fun projectee  ->
    match projectee with | DGlobal _0 -> true | uu____506 -> false
let __proj__DGlobal__item___0:
  decl ->
    (flag Prims.list,(Prims.string Prims.list,Prims.string)
                       FStar_Pervasives_Native.tuple2,typ,expr)
      FStar_Pervasives_Native.tuple4
  = fun projectee  -> match projectee with | DGlobal _0 -> _0
let uu___is_DFunction: decl -> Prims.bool =
  fun projectee  ->
    match projectee with | DFunction _0 -> true | uu____594 -> false
let __proj__DFunction__item___0:
  decl ->
    (cc FStar_Pervasives_Native.option,flag Prims.list,Prims.int,typ,
      (Prims.string Prims.list,Prims.string) FStar_Pervasives_Native.tuple2,
      binder Prims.list,expr) FStar_Pervasives_Native.tuple7
  = fun projectee  -> match projectee with | DFunction _0 -> _0
let uu___is_DTypeAlias: decl -> Prims.bool =
  fun projectee  ->
    match projectee with | DTypeAlias _0 -> true | uu____698 -> false
let __proj__DTypeAlias__item___0:
  decl ->
    ((Prims.string Prims.list,Prims.string) FStar_Pervasives_Native.tuple2,
      Prims.int,typ) FStar_Pervasives_Native.tuple3
  = fun projectee  -> match projectee with | DTypeAlias _0 -> _0
let uu___is_DTypeFlat: decl -> Prims.bool =
  fun projectee  ->
    match projectee with | DTypeFlat _0 -> true | uu____770 -> false
let __proj__DTypeFlat__item___0:
  decl ->
    ((Prims.string Prims.list,Prims.string) FStar_Pervasives_Native.tuple2,
      Prims.int,(Prims.string,(typ,Prims.bool) FStar_Pervasives_Native.tuple2)
                  FStar_Pervasives_Native.tuple2 Prims.list)
      FStar_Pervasives_Native.tuple3
  = fun projectee  -> match projectee with | DTypeFlat _0 -> _0
let uu___is_DExternal: decl -> Prims.bool =
  fun projectee  ->
    match projectee with | DExternal _0 -> true | uu____864 -> false
let __proj__DExternal__item___0:
  decl ->
    (cc FStar_Pervasives_Native.option,(Prims.string Prims.list,Prims.string)
                                         FStar_Pervasives_Native.tuple2,
      typ) FStar_Pervasives_Native.tuple3
  = fun projectee  -> match projectee with | DExternal _0 -> _0
let uu___is_DTypeVariant: decl -> Prims.bool =
  fun projectee  ->
    match projectee with | DTypeVariant _0 -> true | uu____948 -> false
let __proj__DTypeVariant__item___0:
  decl ->
    ((Prims.string Prims.list,Prims.string) FStar_Pervasives_Native.tuple2,
      Prims.int,(Prims.string,(Prims.string,(typ,Prims.bool)
                                              FStar_Pervasives_Native.tuple2)
                                FStar_Pervasives_Native.tuple2 Prims.list)
                  FStar_Pervasives_Native.tuple2 Prims.list)
      FStar_Pervasives_Native.tuple3
  = fun projectee  -> match projectee with | DTypeVariant _0 -> _0
let uu___is_StdCall: cc -> Prims.bool =
  fun projectee  ->
    match projectee with | StdCall  -> true | uu____1045 -> false
let uu___is_CDecl: cc -> Prims.bool =
  fun projectee  ->
    match projectee with | CDecl  -> true | uu____1050 -> false
let uu___is_FastCall: cc -> Prims.bool =
  fun projectee  ->
    match projectee with | FastCall  -> true | uu____1055 -> false
let uu___is_Private: flag -> Prims.bool =
  fun projectee  ->
    match projectee with | Private  -> true | uu____1060 -> false
let uu___is_NoExtract: flag -> Prims.bool =
  fun projectee  ->
    match projectee with | NoExtract  -> true | uu____1065 -> false
let uu___is_CInline: flag -> Prims.bool =
  fun projectee  ->
    match projectee with | CInline  -> true | uu____1070 -> false
let uu___is_Substitute: flag -> Prims.bool =
  fun projectee  ->
    match projectee with | Substitute  -> true | uu____1075 -> false
let uu___is_Eternal: lifetime -> Prims.bool =
  fun projectee  ->
    match projectee with | Eternal  -> true | uu____1080 -> false
let uu___is_Stack: lifetime -> Prims.bool =
  fun projectee  ->
    match projectee with | Stack  -> true | uu____1085 -> false
let uu___is_EBound: expr -> Prims.bool =
  fun projectee  ->
    match projectee with | EBound _0 -> true | uu____1091 -> false
let __proj__EBound__item___0: expr -> Prims.int =
  fun projectee  -> match projectee with | EBound _0 -> _0
let uu___is_EQualified: expr -> Prims.bool =
  fun projectee  ->
    match projectee with | EQualified _0 -> true | uu____1111 -> false
let __proj__EQualified__item___0:
  expr ->
    (Prims.string Prims.list,Prims.string) FStar_Pervasives_Native.tuple2
  = fun projectee  -> match projectee with | EQualified _0 -> _0
let uu___is_EConstant: expr -> Prims.bool =
  fun projectee  ->
    match projectee with | EConstant _0 -> true | uu____1147 -> false
let __proj__EConstant__item___0:
  expr -> (width,Prims.string) FStar_Pervasives_Native.tuple2 =
  fun projectee  -> match projectee with | EConstant _0 -> _0
let uu___is_EUnit: expr -> Prims.bool =
  fun projectee  ->
    match projectee with | EUnit  -> true | uu____1172 -> false
let uu___is_EApp: expr -> Prims.bool =
  fun projectee  ->
    match projectee with | EApp _0 -> true | uu____1184 -> false
let __proj__EApp__item___0:
  expr -> (expr,expr Prims.list) FStar_Pervasives_Native.tuple2 =
  fun projectee  -> match projectee with | EApp _0 -> _0
let uu___is_ELet: expr -> Prims.bool =
  fun projectee  ->
    match projectee with | ELet _0 -> true | uu____1222 -> false
let __proj__ELet__item___0:
  expr -> (binder,expr,expr) FStar_Pervasives_Native.tuple3 =
  fun projectee  -> match projectee with | ELet _0 -> _0
let uu___is_EIfThenElse: expr -> Prims.bool =
  fun projectee  ->
    match projectee with | EIfThenElse _0 -> true | uu____1260 -> false
let __proj__EIfThenElse__item___0:
  expr -> (expr,expr,expr) FStar_Pervasives_Native.tuple3 =
  fun projectee  -> match projectee with | EIfThenElse _0 -> _0
let uu___is_ESequence: expr -> Prims.bool =
  fun projectee  ->
    match projectee with | ESequence _0 -> true | uu____1294 -> false
let __proj__ESequence__item___0: expr -> expr Prims.list =
  fun projectee  -> match projectee with | ESequence _0 -> _0
let uu___is_EAssign: expr -> Prims.bool =
  fun projectee  ->
    match projectee with | EAssign _0 -> true | uu____1318 -> false
let __proj__EAssign__item___0:
  expr -> (expr,expr) FStar_Pervasives_Native.tuple2 =
  fun projectee  -> match projectee with | EAssign _0 -> _0
let uu___is_EBufCreate: expr -> Prims.bool =
  fun projectee  ->
    match projectee with | EBufCreate _0 -> true | uu____1350 -> false
let __proj__EBufCreate__item___0:
  expr -> (lifetime,expr,expr) FStar_Pervasives_Native.tuple3 =
  fun projectee  -> match projectee with | EBufCreate _0 -> _0
let uu___is_EBufRead: expr -> Prims.bool =
  fun projectee  ->
    match projectee with | EBufRead _0 -> true | uu____1386 -> false
let __proj__EBufRead__item___0:
  expr -> (expr,expr) FStar_Pervasives_Native.tuple2 =
  fun projectee  -> match projectee with | EBufRead _0 -> _0
let uu___is_EBufWrite: expr -> Prims.bool =
  fun projectee  ->
    match projectee with | EBufWrite _0 -> true | uu____1418 -> false
let __proj__EBufWrite__item___0:
  expr -> (expr,expr,expr) FStar_Pervasives_Native.tuple3 =
  fun projectee  -> match projectee with | EBufWrite _0 -> _0
let uu___is_EBufSub: expr -> Prims.bool =
  fun projectee  ->
    match projectee with | EBufSub _0 -> true | uu____1454 -> false
let __proj__EBufSub__item___0:
  expr -> (expr,expr) FStar_Pervasives_Native.tuple2 =
  fun projectee  -> match projectee with | EBufSub _0 -> _0
let uu___is_EBufBlit: expr -> Prims.bool =
  fun projectee  ->
    match projectee with | EBufBlit _0 -> true | uu____1490 -> false
let __proj__EBufBlit__item___0:
  expr -> (expr,expr,expr,expr,expr) FStar_Pervasives_Native.tuple5 =
  fun projectee  -> match projectee with | EBufBlit _0 -> _0
let uu___is_EMatch: expr -> Prims.bool =
  fun projectee  ->
    match projectee with | EMatch _0 -> true | uu____1544 -> false
let __proj__EMatch__item___0:
  expr ->
    (expr,(pattern,expr) FStar_Pervasives_Native.tuple2 Prims.list)
      FStar_Pervasives_Native.tuple2
  = fun projectee  -> match projectee with | EMatch _0 -> _0
let uu___is_EOp: expr -> Prims.bool =
  fun projectee  ->
    match projectee with | EOp _0 -> true | uu____1592 -> false
let __proj__EOp__item___0: expr -> (op,width) FStar_Pervasives_Native.tuple2
  = fun projectee  -> match projectee with | EOp _0 -> _0
let uu___is_ECast: expr -> Prims.bool =
  fun projectee  ->
    match projectee with | ECast _0 -> true | uu____1622 -> false
let __proj__ECast__item___0:
  expr -> (expr,typ) FStar_Pervasives_Native.tuple2 =
  fun projectee  -> match projectee with | ECast _0 -> _0
let uu___is_EPushFrame: expr -> Prims.bool =
  fun projectee  ->
    match projectee with | EPushFrame  -> true | uu____1647 -> false
let uu___is_EPopFrame: expr -> Prims.bool =
  fun projectee  ->
    match projectee with | EPopFrame  -> true | uu____1652 -> false
let uu___is_EBool: expr -> Prims.bool =
  fun projectee  ->
    match projectee with | EBool _0 -> true | uu____1658 -> false
let __proj__EBool__item___0: expr -> Prims.bool =
  fun projectee  -> match projectee with | EBool _0 -> _0
let uu___is_EAny: expr -> Prims.bool =
  fun projectee  ->
    match projectee with | EAny  -> true | uu____1671 -> false
let uu___is_EAbort: expr -> Prims.bool =
  fun projectee  ->
    match projectee with | EAbort  -> true | uu____1676 -> false
let uu___is_EReturn: expr -> Prims.bool =
  fun projectee  ->
    match projectee with | EReturn _0 -> true | uu____1682 -> false
let __proj__EReturn__item___0: expr -> expr =
  fun projectee  -> match projectee with | EReturn _0 -> _0
let uu___is_EFlat: expr -> Prims.bool =
  fun projectee  ->
    match projectee with | EFlat _0 -> true | uu____1706 -> false
let __proj__EFlat__item___0:
  expr ->
    (typ,(Prims.string,expr) FStar_Pervasives_Native.tuple2 Prims.list)
      FStar_Pervasives_Native.tuple2
  = fun projectee  -> match projectee with | EFlat _0 -> _0
let uu___is_EField: expr -> Prims.bool =
  fun projectee  ->
    match projectee with | EField _0 -> true | uu____1756 -> false
let __proj__EField__item___0:
  expr -> (typ,expr,Prims.string) FStar_Pervasives_Native.tuple3 =
  fun projectee  -> match projectee with | EField _0 -> _0
let uu___is_EWhile: expr -> Prims.bool =
  fun projectee  ->
    match projectee with | EWhile _0 -> true | uu____1792 -> false
let __proj__EWhile__item___0:
  expr -> (expr,expr) FStar_Pervasives_Native.tuple2 =
  fun projectee  -> match projectee with | EWhile _0 -> _0
let uu___is_EBufCreateL: expr -> Prims.bool =
  fun projectee  ->
    match projectee with | EBufCreateL _0 -> true | uu____1824 -> false
let __proj__EBufCreateL__item___0:
  expr -> (lifetime,expr Prims.list) FStar_Pervasives_Native.tuple2 =
  fun projectee  -> match projectee with | EBufCreateL _0 -> _0
let uu___is_ETuple: expr -> Prims.bool =
  fun projectee  ->
    match projectee with | ETuple _0 -> true | uu____1858 -> false
let __proj__ETuple__item___0: expr -> expr Prims.list =
  fun projectee  -> match projectee with | ETuple _0 -> _0
let uu___is_ECons: expr -> Prims.bool =
  fun projectee  ->
    match projectee with | ECons _0 -> true | uu____1886 -> false
let __proj__ECons__item___0:
  expr -> (typ,Prims.string,expr Prims.list) FStar_Pervasives_Native.tuple3 =
  fun projectee  -> match projectee with | ECons _0 -> _0
let uu___is_EBufFill: expr -> Prims.bool =
  fun projectee  ->
    match projectee with | EBufFill _0 -> true | uu____1930 -> false
let __proj__EBufFill__item___0:
  expr -> (expr,expr,expr) FStar_Pervasives_Native.tuple3 =
  fun projectee  -> match projectee with | EBufFill _0 -> _0
let uu___is_EString: expr -> Prims.bool =
  fun projectee  ->
    match projectee with | EString _0 -> true | uu____1962 -> false
let __proj__EString__item___0: expr -> Prims.string =
  fun projectee  -> match projectee with | EString _0 -> _0
let uu___is_EFun: expr -> Prims.bool =
  fun projectee  ->
    match projectee with | EFun _0 -> true | uu____1984 -> false
let __proj__EFun__item___0:
  expr -> (binder Prims.list,expr,typ) FStar_Pervasives_Native.tuple3 =
  fun projectee  -> match projectee with | EFun _0 -> _0
let uu___is_EAbortS: expr -> Prims.bool =
  fun projectee  ->
    match projectee with | EAbortS _0 -> true | uu____2022 -> false
let __proj__EAbortS__item___0: expr -> Prims.string =
  fun projectee  -> match projectee with | EAbortS _0 -> _0
let uu___is_Add: op -> Prims.bool =
  fun projectee  -> match projectee with | Add  -> true | uu____2035 -> false
let uu___is_AddW: op -> Prims.bool =
  fun projectee  ->
    match projectee with | AddW  -> true | uu____2040 -> false
let uu___is_Sub: op -> Prims.bool =
  fun projectee  -> match projectee with | Sub  -> true | uu____2045 -> false
let uu___is_SubW: op -> Prims.bool =
  fun projectee  ->
    match projectee with | SubW  -> true | uu____2050 -> false
let uu___is_Div: op -> Prims.bool =
  fun projectee  -> match projectee with | Div  -> true | uu____2055 -> false
let uu___is_DivW: op -> Prims.bool =
  fun projectee  ->
    match projectee with | DivW  -> true | uu____2060 -> false
let uu___is_Mult: op -> Prims.bool =
  fun projectee  ->
    match projectee with | Mult  -> true | uu____2065 -> false
let uu___is_MultW: op -> Prims.bool =
  fun projectee  ->
    match projectee with | MultW  -> true | uu____2070 -> false
let uu___is_Mod: op -> Prims.bool =
  fun projectee  -> match projectee with | Mod  -> true | uu____2075 -> false
let uu___is_BOr: op -> Prims.bool =
  fun projectee  -> match projectee with | BOr  -> true | uu____2080 -> false
let uu___is_BAnd: op -> Prims.bool =
  fun projectee  ->
    match projectee with | BAnd  -> true | uu____2085 -> false
let uu___is_BXor: op -> Prims.bool =
  fun projectee  ->
    match projectee with | BXor  -> true | uu____2090 -> false
let uu___is_BShiftL: op -> Prims.bool =
  fun projectee  ->
    match projectee with | BShiftL  -> true | uu____2095 -> false
let uu___is_BShiftR: op -> Prims.bool =
  fun projectee  ->
    match projectee with | BShiftR  -> true | uu____2100 -> false
let uu___is_BNot: op -> Prims.bool =
  fun projectee  ->
    match projectee with | BNot  -> true | uu____2105 -> false
let uu___is_Eq: op -> Prims.bool =
  fun projectee  -> match projectee with | Eq  -> true | uu____2110 -> false
let uu___is_Neq: op -> Prims.bool =
  fun projectee  -> match projectee with | Neq  -> true | uu____2115 -> false
let uu___is_Lt: op -> Prims.bool =
  fun projectee  -> match projectee with | Lt  -> true | uu____2120 -> false
let uu___is_Lte: op -> Prims.bool =
  fun projectee  -> match projectee with | Lte  -> true | uu____2125 -> false
let uu___is_Gt: op -> Prims.bool =
  fun projectee  -> match projectee with | Gt  -> true | uu____2130 -> false
let uu___is_Gte: op -> Prims.bool =
  fun projectee  -> match projectee with | Gte  -> true | uu____2135 -> false
let uu___is_And: op -> Prims.bool =
  fun projectee  -> match projectee with | And  -> true | uu____2140 -> false
let uu___is_Or: op -> Prims.bool =
  fun projectee  -> match projectee with | Or  -> true | uu____2145 -> false
let uu___is_Xor: op -> Prims.bool =
  fun projectee  -> match projectee with | Xor  -> true | uu____2150 -> false
let uu___is_Not: op -> Prims.bool =
  fun projectee  -> match projectee with | Not  -> true | uu____2155 -> false
let uu___is_PUnit: pattern -> Prims.bool =
  fun projectee  ->
    match projectee with | PUnit  -> true | uu____2160 -> false
let uu___is_PBool: pattern -> Prims.bool =
  fun projectee  ->
    match projectee with | PBool _0 -> true | uu____2166 -> false
let __proj__PBool__item___0: pattern -> Prims.bool =
  fun projectee  -> match projectee with | PBool _0 -> _0
let uu___is_PVar: pattern -> Prims.bool =
  fun projectee  ->
    match projectee with | PVar _0 -> true | uu____2180 -> false
let __proj__PVar__item___0: pattern -> binder =
  fun projectee  -> match projectee with | PVar _0 -> _0
let uu___is_PCons: pattern -> Prims.bool =
  fun projectee  ->
    match projectee with | PCons _0 -> true | uu____2200 -> false
let __proj__PCons__item___0:
  pattern -> (Prims.string,pattern Prims.list) FStar_Pervasives_Native.tuple2
  = fun projectee  -> match projectee with | PCons _0 -> _0
let uu___is_PTuple: pattern -> Prims.bool =
  fun projectee  ->
    match projectee with | PTuple _0 -> true | uu____2234 -> false
let __proj__PTuple__item___0: pattern -> pattern Prims.list =
  fun projectee  -> match projectee with | PTuple _0 -> _0
let uu___is_PRecord: pattern -> Prims.bool =
  fun projectee  ->
    match projectee with | PRecord _0 -> true | uu____2260 -> false
let __proj__PRecord__item___0:
  pattern -> (Prims.string,pattern) FStar_Pervasives_Native.tuple2 Prims.list
  = fun projectee  -> match projectee with | PRecord _0 -> _0
let uu___is_UInt8: width -> Prims.bool =
  fun projectee  ->
    match projectee with | UInt8  -> true | uu____2291 -> false
let uu___is_UInt16: width -> Prims.bool =
  fun projectee  ->
    match projectee with | UInt16  -> true | uu____2296 -> false
let uu___is_UInt32: width -> Prims.bool =
  fun projectee  ->
    match projectee with | UInt32  -> true | uu____2301 -> false
let uu___is_UInt64: width -> Prims.bool =
  fun projectee  ->
    match projectee with | UInt64  -> true | uu____2306 -> false
let uu___is_Int8: width -> Prims.bool =
  fun projectee  ->
    match projectee with | Int8  -> true | uu____2311 -> false
let uu___is_Int16: width -> Prims.bool =
  fun projectee  ->
    match projectee with | Int16  -> true | uu____2316 -> false
let uu___is_Int32: width -> Prims.bool =
  fun projectee  ->
    match projectee with | Int32  -> true | uu____2321 -> false
let uu___is_Int64: width -> Prims.bool =
  fun projectee  ->
    match projectee with | Int64  -> true | uu____2326 -> false
let uu___is_Bool: width -> Prims.bool =
  fun projectee  ->
    match projectee with | Bool  -> true | uu____2331 -> false
let uu___is_Int: width -> Prims.bool =
  fun projectee  -> match projectee with | Int  -> true | uu____2336 -> false
let uu___is_UInt: width -> Prims.bool =
  fun projectee  ->
    match projectee with | UInt  -> true | uu____2341 -> false
let __proj__Mkbinder__item__name: binder -> Prims.string =
  fun projectee  ->
    match projectee with
    | { name = __fname__name; typ = __fname__typ; mut = __fname__mut;_} ->
        __fname__name
let __proj__Mkbinder__item__typ: binder -> typ =
  fun projectee  ->
    match projectee with
    | { name = __fname__name; typ = __fname__typ; mut = __fname__mut;_} ->
        __fname__typ
let __proj__Mkbinder__item__mut: binder -> Prims.bool =
  fun projectee  ->
    match projectee with
    | { name = __fname__name; typ = __fname__typ; mut = __fname__mut;_} ->
        __fname__mut
let uu___is_TInt: typ -> Prims.bool =
  fun projectee  ->
    match projectee with | TInt _0 -> true | uu____2368 -> false
let __proj__TInt__item___0: typ -> width =
  fun projectee  -> match projectee with | TInt _0 -> _0
let uu___is_TBuf: typ -> Prims.bool =
  fun projectee  ->
    match projectee with | TBuf _0 -> true | uu____2382 -> false
let __proj__TBuf__item___0: typ -> typ =
  fun projectee  -> match projectee with | TBuf _0 -> _0
let uu___is_TUnit: typ -> Prims.bool =
  fun projectee  ->
    match projectee with | TUnit  -> true | uu____2395 -> false
let uu___is_TQualified: typ -> Prims.bool =
  fun projectee  ->
    match projectee with | TQualified _0 -> true | uu____2407 -> false
let __proj__TQualified__item___0:
  typ ->
    (Prims.string Prims.list,Prims.string) FStar_Pervasives_Native.tuple2
  = fun projectee  -> match projectee with | TQualified _0 -> _0
let uu___is_TBool: typ -> Prims.bool =
  fun projectee  ->
    match projectee with | TBool  -> true | uu____2438 -> false
let uu___is_TAny: typ -> Prims.bool =
  fun projectee  ->
    match projectee with | TAny  -> true | uu____2443 -> false
let uu___is_TArrow: typ -> Prims.bool =
  fun projectee  ->
    match projectee with | TArrow _0 -> true | uu____2453 -> false
let __proj__TArrow__item___0: typ -> (typ,typ) FStar_Pervasives_Native.tuple2
  = fun projectee  -> match projectee with | TArrow _0 -> _0
let uu___is_TZ: typ -> Prims.bool =
  fun projectee  -> match projectee with | TZ  -> true | uu____2478 -> false
let uu___is_TBound: typ -> Prims.bool =
  fun projectee  ->
    match projectee with | TBound _0 -> true | uu____2484 -> false
let __proj__TBound__item___0: typ -> Prims.int =
  fun projectee  -> match projectee with | TBound _0 -> _0
let uu___is_TApp: typ -> Prims.bool =
  fun projectee  ->
    match projectee with | TApp _0 -> true | uu____2510 -> false
let __proj__TApp__item___0:
  typ ->
    ((Prims.string Prims.list,Prims.string) FStar_Pervasives_Native.tuple2,
      typ Prims.list) FStar_Pervasives_Native.tuple2
  = fun projectee  -> match projectee with | TApp _0 -> _0
let uu___is_TTuple: typ -> Prims.bool =
  fun projectee  ->
    match projectee with | TTuple _0 -> true | uu____2562 -> false
let __proj__TTuple__item___0: typ -> typ Prims.list =
  fun projectee  -> match projectee with | TTuple _0 -> _0
type program = decl Prims.list
type ident = Prims.string
type fields_t =
  (Prims.string,(typ,Prims.bool) FStar_Pervasives_Native.tuple2)
    FStar_Pervasives_Native.tuple2 Prims.list
type branches_t =
  (Prims.string,(Prims.string,(typ,Prims.bool) FStar_Pervasives_Native.tuple2)
                  FStar_Pervasives_Native.tuple2 Prims.list)
    FStar_Pervasives_Native.tuple2 Prims.list
type branch = (pattern,expr) FStar_Pervasives_Native.tuple2
type branches = (pattern,expr) FStar_Pervasives_Native.tuple2 Prims.list
type constant = (width,Prims.string) FStar_Pervasives_Native.tuple2
type var = Prims.int
type lident =
  (Prims.string Prims.list,Prims.string) FStar_Pervasives_Native.tuple2
type version = Prims.int
<<<<<<< HEAD
let current_version: Prims.int = Prims.parse_int "20"
type file = (Prims.string* program)
type binary_format = (version* file Prims.list)
let fst3 uu____1674 = match uu____1674 with | (x,uu____1679,uu____1680) -> x
let snd3 uu____1694 = match uu____1694 with | (uu____1698,x,uu____1700) -> x
let thd3 uu____1714 = match uu____1714 with | (uu____1718,uu____1719,x) -> x
let mk_width: Prims.string -> width option =
  fun uu___161_1724  ->
    match uu___161_1724 with
    | "UInt8" -> Some UInt8
    | "UInt16" -> Some UInt16
    | "UInt32" -> Some UInt32
    | "UInt64" -> Some UInt64
    | "Int8" -> Some Int8
    | "Int16" -> Some Int16
    | "Int32" -> Some Int32
    | "Int64" -> Some Int64
    | uu____1726 -> None
let mk_bool_op: Prims.string -> op option =
  fun uu___162_1730  ->
    match uu___162_1730 with
    | "op_Negation" -> Some Not
    | "op_AmpAmp" -> Some And
    | "op_BarBar" -> Some Or
    | "op_Equality" -> Some Eq
    | "op_disEquality" -> Some Neq
    | uu____1732 -> None
let is_bool_op: Prims.string -> Prims.bool =
  fun op  -> (mk_bool_op op) <> None
let mk_op: Prims.string -> op option =
  fun uu___163_1740  ->
    match uu___163_1740 with
    | "add" -> Some Add
    | "op_Plus_Hat" -> Some Add
    | "add_mod" -> Some AddW
    | "op_Plus_Percent_Hat" -> Some AddW
    | "sub" -> Some Sub
    | "op_Subtraction_Hat" -> Some Sub
    | "sub_mod" -> Some SubW
    | "op_Subtraction_Percent_Hat" -> Some SubW
    | "mul" -> Some Mult
    | "op_Star_Hat" -> Some Mult
    | "mul_mod" -> Some MultW
    | "op_Star_Percent_Hat" -> Some MultW
    | "div" -> Some Div
    | "op_Slash_Hat" -> Some Div
    | "div_mod" -> Some DivW
    | "op_Slash_Percent_Hat" -> Some DivW
    | "rem" -> Some Mod
    | "op_Percent_Hat" -> Some Mod
    | "logor" -> Some BOr
    | "op_Bar_Hat" -> Some BOr
    | "logxor" -> Some BXor
    | "op_Hat_Hat" -> Some BXor
    | "logand" -> Some BAnd
    | "op_Amp_Hat" -> Some BAnd
    | "lognot" -> Some BNot
    | "shift_right" -> Some BShiftR
    | "op_Greater_Greater_Hat" -> Some BShiftR
    | "shift_left" -> Some BShiftL
    | "op_Less_Less_Hat" -> Some BShiftL
    | "eq" -> Some Eq
    | "op_Equals_Hat" -> Some Eq
    | "op_Greater_Hat" -> Some Gt
    | "gt" -> Some Gt
    | "op_Greater_Equals_Hat" -> Some Gte
    | "gte" -> Some Gte
    | "op_Less_Hat" -> Some Lt
    | "lt" -> Some Lt
    | "op_Less_Equals_Hat" -> Some Lte
    | "lte" -> Some Lte
    | uu____1742 -> None
let is_op: Prims.string -> Prims.bool = fun op  -> (mk_op op) <> None
=======
let current_version: version = Prims.parse_int "20"
type file = (Prims.string,program) FStar_Pervasives_Native.tuple2
type binary_format = (version,file Prims.list) FStar_Pervasives_Native.tuple2
let fst3:
  'Auu____2643 'Auu____2644 'Auu____2645 .
    ('Auu____2645,'Auu____2644,'Auu____2643) FStar_Pervasives_Native.tuple3
      -> 'Auu____2645
  = fun uu____2655  -> match uu____2655 with | (x,uu____2663,uu____2664) -> x
let snd3:
  'Auu____2673 'Auu____2674 'Auu____2675 .
    ('Auu____2675,'Auu____2674,'Auu____2673) FStar_Pervasives_Native.tuple3
      -> 'Auu____2674
  = fun uu____2685  -> match uu____2685 with | (uu____2692,x,uu____2694) -> x
let thd3:
  'Auu____2703 'Auu____2704 'Auu____2705 .
    ('Auu____2705,'Auu____2704,'Auu____2703) FStar_Pervasives_Native.tuple3
      -> 'Auu____2703
  = fun uu____2715  -> match uu____2715 with | (uu____2722,uu____2723,x) -> x
let mk_width: Prims.string -> width FStar_Pervasives_Native.option =
  fun uu___124_2730  ->
    match uu___124_2730 with
    | "UInt8" -> FStar_Pervasives_Native.Some UInt8
    | "UInt16" -> FStar_Pervasives_Native.Some UInt16
    | "UInt32" -> FStar_Pervasives_Native.Some UInt32
    | "UInt64" -> FStar_Pervasives_Native.Some UInt64
    | "Int8" -> FStar_Pervasives_Native.Some Int8
    | "Int16" -> FStar_Pervasives_Native.Some Int16
    | "Int32" -> FStar_Pervasives_Native.Some Int32
    | "Int64" -> FStar_Pervasives_Native.Some Int64
    | uu____2733 -> FStar_Pervasives_Native.None
let mk_bool_op: Prims.string -> op FStar_Pervasives_Native.option =
  fun uu___125_2739  ->
    match uu___125_2739 with
    | "op_Negation" -> FStar_Pervasives_Native.Some Not
    | "op_AmpAmp" -> FStar_Pervasives_Native.Some And
    | "op_BarBar" -> FStar_Pervasives_Native.Some Or
    | "op_Equality" -> FStar_Pervasives_Native.Some Eq
    | "op_disEquality" -> FStar_Pervasives_Native.Some Neq
    | uu____2742 -> FStar_Pervasives_Native.None
let is_bool_op: Prims.string -> Prims.bool =
  fun op  -> (mk_bool_op op) <> FStar_Pervasives_Native.None
let mk_op: Prims.string -> op FStar_Pervasives_Native.option =
  fun uu___126_2754  ->
    match uu___126_2754 with
    | "add" -> FStar_Pervasives_Native.Some Add
    | "op_Plus_Hat" -> FStar_Pervasives_Native.Some Add
    | "add_mod" -> FStar_Pervasives_Native.Some AddW
    | "op_Plus_Percent_Hat" -> FStar_Pervasives_Native.Some AddW
    | "sub" -> FStar_Pervasives_Native.Some Sub
    | "op_Subtraction_Hat" -> FStar_Pervasives_Native.Some Sub
    | "sub_mod" -> FStar_Pervasives_Native.Some SubW
    | "op_Subtraction_Percent_Hat" -> FStar_Pervasives_Native.Some SubW
    | "mul" -> FStar_Pervasives_Native.Some Mult
    | "op_Star_Hat" -> FStar_Pervasives_Native.Some Mult
    | "mul_mod" -> FStar_Pervasives_Native.Some MultW
    | "op_Star_Percent_Hat" -> FStar_Pervasives_Native.Some MultW
    | "div" -> FStar_Pervasives_Native.Some Div
    | "op_Slash_Hat" -> FStar_Pervasives_Native.Some Div
    | "div_mod" -> FStar_Pervasives_Native.Some DivW
    | "op_Slash_Percent_Hat" -> FStar_Pervasives_Native.Some DivW
    | "rem" -> FStar_Pervasives_Native.Some Mod
    | "op_Percent_Hat" -> FStar_Pervasives_Native.Some Mod
    | "logor" -> FStar_Pervasives_Native.Some BOr
    | "op_Bar_Hat" -> FStar_Pervasives_Native.Some BOr
    | "logxor" -> FStar_Pervasives_Native.Some BXor
    | "op_Hat_Hat" -> FStar_Pervasives_Native.Some BXor
    | "logand" -> FStar_Pervasives_Native.Some BAnd
    | "op_Amp_Hat" -> FStar_Pervasives_Native.Some BAnd
    | "lognot" -> FStar_Pervasives_Native.Some BNot
    | "shift_right" -> FStar_Pervasives_Native.Some BShiftR
    | "op_Greater_Greater_Hat" -> FStar_Pervasives_Native.Some BShiftR
    | "shift_left" -> FStar_Pervasives_Native.Some BShiftL
    | "op_Less_Less_Hat" -> FStar_Pervasives_Native.Some BShiftL
    | "eq" -> FStar_Pervasives_Native.Some Eq
    | "op_Equals_Hat" -> FStar_Pervasives_Native.Some Eq
    | "op_Greater_Hat" -> FStar_Pervasives_Native.Some Gt
    | "gt" -> FStar_Pervasives_Native.Some Gt
    | "op_Greater_Equals_Hat" -> FStar_Pervasives_Native.Some Gte
    | "gte" -> FStar_Pervasives_Native.Some Gte
    | "op_Less_Hat" -> FStar_Pervasives_Native.Some Lt
    | "lt" -> FStar_Pervasives_Native.Some Lt
    | "op_Less_Equals_Hat" -> FStar_Pervasives_Native.Some Lte
    | "lte" -> FStar_Pervasives_Native.Some Lte
    | uu____2757 -> FStar_Pervasives_Native.None
let is_op: Prims.string -> Prims.bool =
  fun op  -> (mk_op op) <> FStar_Pervasives_Native.None
>>>>>>> ba3d1149
let is_machine_int: Prims.string -> Prims.bool =
  fun m  -> (mk_width m) <> FStar_Pervasives_Native.None
type env =
  {
  names: name Prims.list;
  names_t: Prims.string Prims.list;
  module_name: Prims.string Prims.list;}
and name = {
  pretty: Prims.string;
  mut: Prims.bool;}
let __proj__Mkenv__item__names: env -> name Prims.list =
  fun projectee  ->
    match projectee with
    | { names = __fname__names; names_t = __fname__names_t;
        module_name = __fname__module_name;_} -> __fname__names
let __proj__Mkenv__item__names_t: env -> Prims.string Prims.list =
  fun projectee  ->
    match projectee with
    | { names = __fname__names; names_t = __fname__names_t;
        module_name = __fname__module_name;_} -> __fname__names_t
let __proj__Mkenv__item__module_name: env -> Prims.string Prims.list =
  fun projectee  ->
    match projectee with
    | { names = __fname__names; names_t = __fname__names_t;
        module_name = __fname__module_name;_} -> __fname__module_name
let __proj__Mkname__item__pretty: name -> Prims.string =
  fun projectee  ->
    match projectee with
    | { pretty = __fname__pretty; mut = __fname__mut;_} -> __fname__pretty
let __proj__Mkname__item__mut: name -> Prims.bool =
  fun projectee  ->
    match projectee with
    | { pretty = __fname__pretty; mut = __fname__mut;_} -> __fname__mut
let empty: Prims.string Prims.list -> env =
  fun module_name  -> { names = []; names_t = []; module_name }
let extend: env -> Prims.string -> Prims.bool -> env =
  fun env  ->
    fun x  ->
      fun is_mut  ->
<<<<<<< HEAD
        let uu___168_1809 = env in
        {
          names = ({ pretty = x; mut = is_mut } :: (env.names));
          names_t = (uu___168_1809.names_t);
          module_name = (uu___168_1809.module_name)
=======
        let uu___131_2879 = env in
        {
          names = ({ pretty = x; mut = is_mut } :: (env.names));
          names_t = (uu___131_2879.names_t);
          module_name = (uu___131_2879.module_name)
>>>>>>> ba3d1149
        }
let extend_t: env -> Prims.string -> env =
  fun env  ->
    fun x  ->
<<<<<<< HEAD
      let uu___169_1816 = env in
      {
        names = (uu___169_1816.names);
        names_t = (x :: (env.names_t));
        module_name = (uu___169_1816.module_name)
=======
      let uu___132_2888 = env in
      {
        names = (uu___132_2888.names);
        names_t = (x :: (env.names_t));
        module_name = (uu___132_2888.module_name)
>>>>>>> ba3d1149
      }
let find_name: env -> Prims.string -> name =
  fun env  ->
    fun x  ->
      let uu____2897 =
        FStar_List.tryFind (fun name  -> name.pretty = x) env.names in
      match uu____2897 with
      | FStar_Pervasives_Native.Some name -> name
      | FStar_Pervasives_Native.None  ->
          failwith "internal error: name not found"
let is_mutable: env -> Prims.string -> Prims.bool =
  fun env  -> fun x  -> let uu____2911 = find_name env x in uu____2911.mut
let find: env -> Prims.string -> Prims.int =
  fun env  ->
    fun x  ->
      try FStar_List.index (fun name  -> name.pretty = x) env.names
      with
      | uu____2928 ->
          let uu____2929 =
            FStar_Util.format1 "Internal error: name not found %s\n" x in
          failwith uu____2929
let find_t: env -> Prims.string -> Prims.int =
  fun env  ->
    fun x  ->
      try FStar_List.index (fun name  -> name = x) env.names_t
      with
      | uu____2946 ->
          let uu____2947 =
            FStar_Util.format1 "Internal error: name not found %s\n" x in
          failwith uu____2947
let add_binders:
  'Auu____2956 'Auu____2957 .
    env ->
      ((Prims.string,'Auu____2957) FStar_Pervasives_Native.tuple2,'Auu____2956)
        FStar_Pervasives_Native.tuple2 Prims.list -> env
  =
  fun env  ->
    fun binders  ->
      FStar_List.fold_left
        (fun env1  ->
           fun uu____3000  ->
             match uu____3000 with
             | ((name,uu____3010),uu____3011) -> extend env1 name false) env
        binders
let rec translate: FStar_Extraction_ML_Syntax.mllib -> file Prims.list =
  fun uu____3140  ->
    match uu____3140 with
    | FStar_Extraction_ML_Syntax.MLLib modules1 ->
        FStar_List.filter_map
          (fun m  ->
             let m_name =
               let uu____3200 = m in
               match uu____3200 with
               | ((prefix1,final),uu____3221,uu____3222) ->
                   FStar_String.concat "."
                     (FStar_List.append prefix1 [final]) in
             try
               FStar_Util.print1 "Attempting to translate module %s\n" m_name;
               (let uu____3254 = translate_module m in
                FStar_Pervasives_Native.Some uu____3254)
             with
             | e ->
                 ((let uu____3263 = FStar_Util.print_exn e in
                   FStar_Util.print2
                     "Unable to translate module: %s because:\n  %s\n" m_name
                     uu____3263);
                  FStar_Pervasives_Native.None)) modules1
and translate_module:
  ((Prims.string Prims.list,Prims.string) FStar_Pervasives_Native.tuple2,
    (FStar_Extraction_ML_Syntax.mlsig,FStar_Extraction_ML_Syntax.mlmodule)
      FStar_Pervasives_Native.tuple2 FStar_Pervasives_Native.option,FStar_Extraction_ML_Syntax.mllib)
    FStar_Pervasives_Native.tuple3 -> file
  =
  fun uu____3264  ->
    match uu____3264 with
    | (module_name,modul,uu____3285) ->
        let module_name1 =
          FStar_List.append (FStar_Pervasives_Native.fst module_name)
            [FStar_Pervasives_Native.snd module_name] in
        let program =
          match modul with
          | FStar_Pervasives_Native.Some (_signature,decls) ->
              FStar_List.filter_map (translate_decl (empty module_name1))
                decls
          | uu____3328 ->
              failwith "Unexpected standalone interface or nested modules" in
        ((FStar_String.concat "_" module_name1), program)
and translate_flags:
  FStar_Extraction_ML_Syntax.c_flag Prims.list -> flag Prims.list =
  fun flags  ->
    FStar_List.choose
<<<<<<< HEAD
      (fun uu___164_2093  ->
         match uu___164_2093 with
         | FStar_Extraction_ML_Syntax.Private  -> Some Private
         | FStar_Extraction_ML_Syntax.NoExtract  -> Some NoExtract
         | FStar_Extraction_ML_Syntax.Attribute "c_inline" -> Some CInline
=======
      (fun uu___127_3343  ->
         match uu___127_3343 with
         | FStar_Extraction_ML_Syntax.Private  ->
             FStar_Pervasives_Native.Some Private
         | FStar_Extraction_ML_Syntax.NoExtract  ->
             FStar_Pervasives_Native.Some NoExtract
         | FStar_Extraction_ML_Syntax.Attribute "c_inline" ->
             FStar_Pervasives_Native.Some CInline
>>>>>>> ba3d1149
         | FStar_Extraction_ML_Syntax.Attribute "substitute" ->
             FStar_Pervasives_Native.Some Substitute
         | FStar_Extraction_ML_Syntax.Attribute a ->
             (FStar_Util.print1_warning "Warning: unrecognized attribute %s"
                a;
              FStar_Pervasives_Native.None)
         | uu____3348 -> FStar_Pervasives_Native.None) flags
and translate_decl:
  env ->
    FStar_Extraction_ML_Syntax.mlmodule1 ->
      decl FStar_Pervasives_Native.option
  =
  fun env  ->
    fun d  ->
      match d with
      | FStar_Extraction_ML_Syntax.MLM_Let
          (flavor,flags,{
                          FStar_Extraction_ML_Syntax.mllb_name =
                            (name,uu____3356);
                          FStar_Extraction_ML_Syntax.mllb_tysc =
                            FStar_Pervasives_Native.Some (tvars,t0);
                          FStar_Extraction_ML_Syntax.mllb_add_unit =
                            uu____3359;
                          FStar_Extraction_ML_Syntax.mllb_def =
                            {
                              FStar_Extraction_ML_Syntax.expr =
                                FStar_Extraction_ML_Syntax.MLE_Fun
                                (args,body);
                              FStar_Extraction_ML_Syntax.mlty = uu____3362;
                              FStar_Extraction_ML_Syntax.loc = uu____3363;_};
                          FStar_Extraction_ML_Syntax.print_typ = uu____3364;_}::[])
          ->
          let assumed =
            FStar_Util.for_some
<<<<<<< HEAD
              (fun uu___165_2124  ->
                 match uu___165_2124 with
=======
              (fun uu___128_3385  ->
                 match uu___128_3385 with
>>>>>>> ba3d1149
                 | FStar_Extraction_ML_Syntax.Assumed  -> true
                 | uu____3386 -> false) flags in
          let env1 =
            if flavor = FStar_Extraction_ML_Syntax.Rec
            then extend env name false
            else env in
          let env2 =
            FStar_List.fold_left
              (fun env2  ->
<<<<<<< HEAD
                 fun uu____2132  ->
                   match uu____2132 with
                   | (name1,uu____2136) -> extend_t env2 name1) env1 tvars in
          let rec find_return_type uu___166_2140 =
            match uu___166_2140 with
            | FStar_Extraction_ML_Syntax.MLTY_Fun (uu____2141,uu____2142,t)
                -> find_return_type t
=======
                 fun uu____3399  ->
                   match uu____3399 with
                   | (name1,uu____3405) -> extend_t env2 name1) env1 tvars in
          let rec find_return_type i uu___129_3412 =
            match uu___129_3412 with
            | FStar_Extraction_ML_Syntax.MLTY_Fun (uu____3413,uu____3414,t)
                when i > (Prims.parse_int "0") ->
                find_return_type (i - (Prims.parse_int "1")) t
>>>>>>> ba3d1149
            | t -> t in
          let t =
            let uu____3418 = find_return_type (FStar_List.length args) t0 in
            translate_type env2 uu____3418 in
          let binders = translate_binders env2 args in
          let env3 = add_binders env2 args in
          let name1 = ((env3.module_name), name) in
          let flags1 = translate_flags flags in
          if assumed
          then
            (if (FStar_List.length tvars) = (Prims.parse_int "0")
             then
               let uu____3443 =
                 let uu____3444 =
                   let uu____3459 = translate_type env3 t0 in
                   (FStar_Pervasives_Native.None, name1, uu____3459) in
                 DExternal uu____3444 in
               FStar_Pervasives_Native.Some uu____3443
             else FStar_Pervasives_Native.None)
          else
            (try
               let body1 = translate_expr env3 body in
               FStar_Pervasives_Native.Some
                 (DFunction
                    (FStar_Pervasives_Native.None, flags1,
                      (FStar_List.length tvars), t, name1, binders, body1))
             with
             | e ->
                 ((let uu____3498 = FStar_Util.print_exn e in
                   FStar_Util.print2 "Warning: writing a stub for %s (%s)\n"
                     (FStar_Pervasives_Native.snd name1) uu____3498);
                  FStar_Pervasives_Native.Some
                    (DFunction
                       (FStar_Pervasives_Native.None, flags1,
                         (FStar_List.length tvars), t, name1, binders,
                         EAbort))))
      | FStar_Extraction_ML_Syntax.MLM_Let
          (flavor,flags,{
                          FStar_Extraction_ML_Syntax.mllb_name =
                            (name,uu____3516);
                          FStar_Extraction_ML_Syntax.mllb_tysc =
                            FStar_Pervasives_Native.Some (tvars,t0);
                          FStar_Extraction_ML_Syntax.mllb_add_unit =
                            uu____3519;
                          FStar_Extraction_ML_Syntax.mllb_def =
                            {
                              FStar_Extraction_ML_Syntax.expr =
                                FStar_Extraction_ML_Syntax.MLE_Coerce
                                ({
                                   FStar_Extraction_ML_Syntax.expr =
                                     FStar_Extraction_ML_Syntax.MLE_Fun
                                     (args,body);
                                   FStar_Extraction_ML_Syntax.mlty =
                                     uu____3522;
                                   FStar_Extraction_ML_Syntax.loc =
                                     uu____3523;_},uu____3524,uu____3525);
                              FStar_Extraction_ML_Syntax.mlty = uu____3526;
                              FStar_Extraction_ML_Syntax.loc = uu____3527;_};
                          FStar_Extraction_ML_Syntax.print_typ = uu____3528;_}::[])
          ->
          let assumed =
            FStar_Util.for_some
<<<<<<< HEAD
              (fun uu___165_2229  ->
                 match uu___165_2229 with
=======
              (fun uu___128_3549  ->
                 match uu___128_3549 with
>>>>>>> ba3d1149
                 | FStar_Extraction_ML_Syntax.Assumed  -> true
                 | uu____3550 -> false) flags in
          let env1 =
            if flavor = FStar_Extraction_ML_Syntax.Rec
            then extend env name false
            else env in
          let env2 =
            FStar_List.fold_left
              (fun env2  ->
<<<<<<< HEAD
                 fun uu____2237  ->
                   match uu____2237 with
                   | (name1,uu____2241) -> extend_t env2 name1) env1 tvars in
          let rec find_return_type uu___166_2245 =
            match uu___166_2245 with
            | FStar_Extraction_ML_Syntax.MLTY_Fun (uu____2246,uu____2247,t)
                -> find_return_type t
=======
                 fun uu____3563  ->
                   match uu____3563 with
                   | (name1,uu____3569) -> extend_t env2 name1) env1 tvars in
          let rec find_return_type i uu___129_3576 =
            match uu___129_3576 with
            | FStar_Extraction_ML_Syntax.MLTY_Fun (uu____3577,uu____3578,t)
                when i > (Prims.parse_int "0") ->
                find_return_type (i - (Prims.parse_int "1")) t
>>>>>>> ba3d1149
            | t -> t in
          let t =
            let uu____3582 = find_return_type (FStar_List.length args) t0 in
            translate_type env2 uu____3582 in
          let binders = translate_binders env2 args in
          let env3 = add_binders env2 args in
          let name1 = ((env3.module_name), name) in
          let flags1 = translate_flags flags in
          if assumed
          then
            (if (FStar_List.length tvars) = (Prims.parse_int "0")
             then
               let uu____3607 =
                 let uu____3608 =
                   let uu____3623 = translate_type env3 t0 in
                   (FStar_Pervasives_Native.None, name1, uu____3623) in
                 DExternal uu____3608 in
               FStar_Pervasives_Native.Some uu____3607
             else FStar_Pervasives_Native.None)
          else
            (try
               let body1 = translate_expr env3 body in
               FStar_Pervasives_Native.Some
                 (DFunction
                    (FStar_Pervasives_Native.None, flags1,
                      (FStar_List.length tvars), t, name1, binders, body1))
             with
             | e ->
                 ((let uu____3662 = FStar_Util.print_exn e in
                   FStar_Util.print2 "Warning: writing a stub for %s (%s)\n"
                     (FStar_Pervasives_Native.snd name1) uu____3662);
                  FStar_Pervasives_Native.Some
                    (DFunction
                       (FStar_Pervasives_Native.None, flags1,
                         (FStar_List.length tvars), t, name1, binders,
                         EAbort))))
      | FStar_Extraction_ML_Syntax.MLM_Let
          (flavor,flags,{
                          FStar_Extraction_ML_Syntax.mllb_name =
                            (name,uu____3680);
                          FStar_Extraction_ML_Syntax.mllb_tysc =
                            FStar_Pervasives_Native.Some ([],t);
                          FStar_Extraction_ML_Syntax.mllb_add_unit =
                            uu____3682;
                          FStar_Extraction_ML_Syntax.mllb_def = expr;
                          FStar_Extraction_ML_Syntax.print_typ = uu____3684;_}::[])
          ->
          let flags1 = translate_flags flags in
          let t1 = translate_type env t in
          let name1 = ((env.module_name), name) in
          (try
             let expr1 = translate_expr env expr in
             FStar_Pervasives_Native.Some
               (DGlobal (flags1, name1, t1, expr1))
           with
           | e ->
               ((let uu____3732 = FStar_Util.print_exn e in
                 FStar_Util.print2
                   "Warning: not translating definition for %s (%s)\n"
                   (FStar_Pervasives_Native.snd name1) uu____3732);
                FStar_Pervasives_Native.Some
                  (DGlobal (flags1, name1, t1, EAny))))
      | FStar_Extraction_ML_Syntax.MLM_Let
          (uu____3743,uu____3744,{
                                   FStar_Extraction_ML_Syntax.mllb_name =
                                     (name,uu____3746);
                                   FStar_Extraction_ML_Syntax.mllb_tysc = ts;
                                   FStar_Extraction_ML_Syntax.mllb_add_unit =
                                     uu____3748;
                                   FStar_Extraction_ML_Syntax.mllb_def =
                                     uu____3749;
                                   FStar_Extraction_ML_Syntax.print_typ =
                                     uu____3750;_}::uu____3751)
          ->
          (FStar_Util.print1
             "Warning: not translating definition for %s (and possibly others)\n"
             name;
           (match ts with
            | FStar_Pervasives_Native.Some (idents,t) ->
                let uu____3766 =
                  let uu____3767 =
                    FStar_List.map FStar_Pervasives_Native.fst idents in
                  FStar_String.concat ", " uu____3767 in
                let uu____3774 =
                  FStar_Extraction_ML_Code.string_of_mlty ([], "") t in
                FStar_Util.print2 "Type scheme is: forall %s. %s\n"
                  uu____3766 uu____3774
            | FStar_Pervasives_Native.None  -> ());
           FStar_Pervasives_Native.None)
      | FStar_Extraction_ML_Syntax.MLM_Let uu____3777 ->
          failwith "impossible"
      | FStar_Extraction_ML_Syntax.MLM_Loc uu____3780 ->
          FStar_Pervasives_Native.None
      | FStar_Extraction_ML_Syntax.MLM_Ty
          ((assumed,name,_mangled_name,args,uu____3785,FStar_Pervasives_Native.Some
            (FStar_Extraction_ML_Syntax.MLTD_Abbrev t))::[])
          ->
          let name1 = ((env.module_name), name) in
          let env1 =
            FStar_List.fold_left
              (fun env1  ->
                 fun uu____3844  ->
                   match uu____3844 with
                   | (name2,uu____3850) -> extend_t env1 name2) env args in
          if assumed
          then FStar_Pervasives_Native.None
          else
            (let uu____3854 =
               let uu____3855 =
                 let uu____3868 = translate_type env1 t in
                 (name1, (FStar_List.length args), uu____3868) in
               DTypeAlias uu____3855 in
             FStar_Pervasives_Native.Some uu____3854)
      | FStar_Extraction_ML_Syntax.MLM_Ty
          ((uu____3875,name,_mangled_name,args,uu____3879,FStar_Pervasives_Native.Some
            (FStar_Extraction_ML_Syntax.MLTD_Record fields))::[])
          ->
          let name1 = ((env.module_name), name) in
          let env1 =
            FStar_List.fold_left
              (fun env1  ->
                 fun uu____3944  ->
                   match uu____3944 with
                   | (name2,uu____3950) -> extend_t env1 name2) env args in
          let uu____3951 =
            let uu____3952 =
              let uu____3975 =
                FStar_List.map
                  (fun uu____4002  ->
                     match uu____4002 with
                     | (f,t) ->
                         let uu____4017 =
                           let uu____4022 = translate_type env1 t in
                           (uu____4022, false) in
                         (f, uu____4017)) fields in
              (name1, (FStar_List.length args), uu____3975) in
            DTypeFlat uu____3952 in
          FStar_Pervasives_Native.Some uu____3951
      | FStar_Extraction_ML_Syntax.MLM_Ty
          ((uu____4043,name,_mangled_name,args,uu____4047,FStar_Pervasives_Native.Some
            (FStar_Extraction_ML_Syntax.MLTD_DType branches))::[])
          ->
          let name1 = ((env.module_name), name) in
          let env1 =
            FStar_List.fold_left
              (fun env1  ->
                 fun uu____4118  ->
                   match uu____4118 with
                   | (name2,uu____4124) -> extend_t env1 name2) env args in
          let uu____4125 =
            let uu____4126 =
              let uu____4155 =
                FStar_List.map
                  (fun uu____4200  ->
                     match uu____4200 with
                     | (cons1,ts) ->
                         let uu____4239 =
                           FStar_List.map
                             (fun uu____4266  ->
                                match uu____4266 with
                                | (name2,t) ->
                                    let uu____4281 =
                                      let uu____4286 = translate_type env1 t in
                                      (uu____4286, false) in
                                    (name2, uu____4281)) ts in
                         (cons1, uu____4239)) branches in
              (name1, (FStar_List.length args), uu____4155) in
            DTypeVariant uu____4126 in
          FStar_Pervasives_Native.Some uu____4125
      | FStar_Extraction_ML_Syntax.MLM_Ty
          ((uu____4323,name,_mangled_name,uu____4326,uu____4327,uu____4328)::uu____4329)
          ->
          (FStar_Util.print1
             "Warning: not translating definition for %s (and possibly others)\n"
             name;
           FStar_Pervasives_Native.None)
      | FStar_Extraction_ML_Syntax.MLM_Ty [] ->
          (FStar_Util.print_string
             "Impossible!! Empty block of mutually recursive type declarations";
           FStar_Pervasives_Native.None)
      | FStar_Extraction_ML_Syntax.MLM_Top uu____4374 ->
          failwith "todo: translate_decl [MLM_Top]"
      | FStar_Extraction_ML_Syntax.MLM_Exn uu____4377 ->
          failwith "todo: translate_decl [MLM_Exn]"
and translate_type: env -> FStar_Extraction_ML_Syntax.mlty -> typ =
  fun env  ->
    fun t  ->
      match t with
      | FStar_Extraction_ML_Syntax.MLTY_Tuple [] -> TAny
      | FStar_Extraction_ML_Syntax.MLTY_Top  -> TAny
      | FStar_Extraction_ML_Syntax.MLTY_Var (name,uu____4393) ->
          let uu____4394 = find_t env name in TBound uu____4394
      | FStar_Extraction_ML_Syntax.MLTY_Fun (t1,uu____4396,t2) ->
          let uu____4398 =
            let uu____4403 = translate_type env t1 in
            let uu____4404 = translate_type env t2 in
            (uu____4403, uu____4404) in
          TArrow uu____4398
      | FStar_Extraction_ML_Syntax.MLTY_Named ([],p) when
          let uu____4408 = FStar_Extraction_ML_Syntax.string_of_mlpath p in
          uu____4408 = "Prims.unit" -> TUnit
      | FStar_Extraction_ML_Syntax.MLTY_Named ([],p) when
          let uu____4412 = FStar_Extraction_ML_Syntax.string_of_mlpath p in
          uu____4412 = "Prims.bool" -> TBool
      | FStar_Extraction_ML_Syntax.MLTY_Named ([],("FStar"::m::[],"t")) when
          is_machine_int m ->
          let uu____4424 = FStar_Util.must (mk_width m) in TInt uu____4424
      | FStar_Extraction_ML_Syntax.MLTY_Named ([],("FStar"::m::[],"t'")) when
          is_machine_int m ->
          let uu____4436 = FStar_Util.must (mk_width m) in TInt uu____4436
      | FStar_Extraction_ML_Syntax.MLTY_Named (arg::[],p) when
          let uu____4441 = FStar_Extraction_ML_Syntax.string_of_mlpath p in
          uu____4441 = "FStar.Monotonic.HyperStack.mem" -> TUnit
      | FStar_Extraction_ML_Syntax.MLTY_Named (arg::[],p) when
          let uu____4446 = FStar_Extraction_ML_Syntax.string_of_mlpath p in
          uu____4446 = "FStar.Buffer.buffer" ->
          let uu____4447 = translate_type env arg in TBuf uu____4447
      | FStar_Extraction_ML_Syntax.MLTY_Named (uu____4448::[],p) when
          let uu____4452 = FStar_Extraction_ML_Syntax.string_of_mlpath p in
          uu____4452 = "FStar.Ghost.erased" -> TAny
      | FStar_Extraction_ML_Syntax.MLTY_Named ([],(path,type_name)) ->
          TQualified (path, type_name)
      | FStar_Extraction_ML_Syntax.MLTY_Named (args,(ns,t1)) when
          ((ns = ["Prims"]) || (ns = ["FStar"; "Pervasives"; "Native"])) &&
            (FStar_Util.starts_with t1 "tuple")
          ->
          let uu____4490 = FStar_List.map (translate_type env) args in
          TTuple uu____4490
      | FStar_Extraction_ML_Syntax.MLTY_Named (args,lid) ->
          if (FStar_List.length args) > (Prims.parse_int "0")
          then
            let uu____4499 =
              let uu____4512 = FStar_List.map (translate_type env) args in
              (lid, uu____4512) in
            TApp uu____4499
          else TQualified lid
      | FStar_Extraction_ML_Syntax.MLTY_Tuple ts ->
          let uu____4521 = FStar_List.map (translate_type env) ts in
          TTuple uu____4521
and translate_binders:
  env ->
    (FStar_Extraction_ML_Syntax.mlident,FStar_Extraction_ML_Syntax.mlty)
      FStar_Pervasives_Native.tuple2 Prims.list -> binder Prims.list
  = fun env  -> fun args  -> FStar_List.map (translate_binder env) args
and translate_binder:
  env ->
    (FStar_Extraction_ML_Syntax.mlident,FStar_Extraction_ML_Syntax.mlty)
      FStar_Pervasives_Native.tuple2 -> binder
  =
  fun env  ->
    fun uu____4537  ->
      match uu____4537 with
      | ((name,uu____4543),typ) ->
          let uu____4549 = translate_type env typ in
          { name; typ = uu____4549; mut = false }
and translate_expr: env -> FStar_Extraction_ML_Syntax.mlexpr -> expr =
  fun env  ->
    fun e  ->
      match e.FStar_Extraction_ML_Syntax.expr with
      | FStar_Extraction_ML_Syntax.MLE_Tuple [] -> EUnit
      | FStar_Extraction_ML_Syntax.MLE_Const c -> translate_constant c
      | FStar_Extraction_ML_Syntax.MLE_Var (name,uu____4554) ->
          let uu____4555 = find env name in EBound uu____4555
      | FStar_Extraction_ML_Syntax.MLE_Name ("FStar"::m::[],op) when
          (is_machine_int m) && (is_op op) ->
          let uu____4560 =
            let uu____4565 = FStar_Util.must (mk_op op) in
            let uu____4566 = FStar_Util.must (mk_width m) in
            (uu____4565, uu____4566) in
          EOp uu____4560
      | FStar_Extraction_ML_Syntax.MLE_Name ("Prims"::[],op) when
          is_bool_op op ->
          let uu____4570 =
            let uu____4575 = FStar_Util.must (mk_bool_op op) in
            (uu____4575, Bool) in
          EOp uu____4570
      | FStar_Extraction_ML_Syntax.MLE_Name n1 -> EQualified n1
      | FStar_Extraction_ML_Syntax.MLE_Let
          ((flavor,flags,{
                           FStar_Extraction_ML_Syntax.mllb_name =
                             (name,uu____4580);
                           FStar_Extraction_ML_Syntax.mllb_tysc =
                             FStar_Pervasives_Native.Some ([],typ);
                           FStar_Extraction_ML_Syntax.mllb_add_unit =
                             add_unit;
                           FStar_Extraction_ML_Syntax.mllb_def = body;
                           FStar_Extraction_ML_Syntax.print_typ = print7;_}::[]),continuation)
          ->
          let is_mut =
            FStar_Util.for_some
<<<<<<< HEAD
              (fun uu___167_2824  ->
                 match uu___167_2824 with
=======
              (fun uu___130_4606  ->
                 match uu___130_4606 with
>>>>>>> ba3d1149
                 | FStar_Extraction_ML_Syntax.Mutable  -> true
                 | uu____4607 -> false) flags in
          let uu____4608 =
            if is_mut
            then
              let uu____4617 =
                match typ with
                | FStar_Extraction_ML_Syntax.MLTY_Named (t::[],p) when
                    let uu____4622 =
                      FStar_Extraction_ML_Syntax.string_of_mlpath p in
                    uu____4622 = "FStar.ST.stackref" -> t
                | uu____4623 ->
                    let uu____4624 =
                      let uu____4625 =
                        FStar_Extraction_ML_Code.string_of_mlty ([], "") typ in
                      FStar_Util.format1
                        "unexpected: bad desugaring of Mutable (typ is %s)"
                        uu____4625 in
                    failwith uu____4624 in
              let uu____4628 =
                match body with
                | {
                    FStar_Extraction_ML_Syntax.expr =
                      FStar_Extraction_ML_Syntax.MLE_App
                      (uu____4629,body1::[]);
                    FStar_Extraction_ML_Syntax.mlty = uu____4631;
                    FStar_Extraction_ML_Syntax.loc = uu____4632;_} -> body1
                | uu____4635 ->
                    failwith "unexpected: bad desugaring of Mutable" in
              (uu____4617, uu____4628)
            else (typ, body) in
          (match uu____4608 with
           | (typ1,body1) ->
               let binder =
                 let uu____4640 = translate_type env typ1 in
                 { name; typ = uu____4640; mut = is_mut } in
               let body2 = translate_expr env body1 in
               let env1 = extend env name is_mut in
               let continuation1 = translate_expr env1 continuation in
               ELet (binder, body2, continuation1))
      | FStar_Extraction_ML_Syntax.MLE_Match (expr,branches) ->
          let uu____4666 =
            let uu____4677 = translate_expr env expr in
            let uu____4678 = translate_branches env branches in
            (uu____4677, uu____4678) in
          EMatch uu____4666
      | FStar_Extraction_ML_Syntax.MLE_App
          ({
             FStar_Extraction_ML_Syntax.expr =
               FStar_Extraction_ML_Syntax.MLE_Name p;
             FStar_Extraction_ML_Syntax.mlty = uu____4692;
             FStar_Extraction_ML_Syntax.loc = uu____4693;_},{
                                                              FStar_Extraction_ML_Syntax.expr
                                                                =
                                                                FStar_Extraction_ML_Syntax.MLE_Var
                                                                (v1,uu____4695);
                                                              FStar_Extraction_ML_Syntax.mlty
                                                                = uu____4696;
                                                              FStar_Extraction_ML_Syntax.loc
                                                                = uu____4697;_}::[])
          when
          (let uu____4702 = FStar_Extraction_ML_Syntax.string_of_mlpath p in
           uu____4702 = "FStar.HyperStack.ST.op_Bang") && (is_mutable env v1)
          -> let uu____4703 = find env v1 in EBound uu____4703
      | FStar_Extraction_ML_Syntax.MLE_App
          ({
             FStar_Extraction_ML_Syntax.expr =
               FStar_Extraction_ML_Syntax.MLE_Name p;
             FStar_Extraction_ML_Syntax.mlty = uu____4705;
             FStar_Extraction_ML_Syntax.loc = uu____4706;_},{
                                                              FStar_Extraction_ML_Syntax.expr
                                                                =
                                                                FStar_Extraction_ML_Syntax.MLE_Var
                                                                (v1,uu____4708);
                                                              FStar_Extraction_ML_Syntax.mlty
                                                                = uu____4709;
                                                              FStar_Extraction_ML_Syntax.loc
                                                                = uu____4710;_}::e1::[])
          when
          (let uu____4716 = FStar_Extraction_ML_Syntax.string_of_mlpath p in
           uu____4716 = "FStar.HyperStack.ST.op_Colon_Equals") &&
            (is_mutable env v1)
          ->
          let uu____4717 =
            let uu____4722 =
              let uu____4723 = find env v1 in EBound uu____4723 in
            let uu____4724 = translate_expr env e1 in
            (uu____4722, uu____4724) in
          EAssign uu____4717
      | FStar_Extraction_ML_Syntax.MLE_App
          ({
             FStar_Extraction_ML_Syntax.expr =
               FStar_Extraction_ML_Syntax.MLE_Name p;
             FStar_Extraction_ML_Syntax.mlty = uu____4726;
             FStar_Extraction_ML_Syntax.loc = uu____4727;_},e1::e2::[])
          when
          (let uu____4734 = FStar_Extraction_ML_Syntax.string_of_mlpath p in
           uu____4734 = "FStar.Buffer.index") ||
            (let uu____4736 = FStar_Extraction_ML_Syntax.string_of_mlpath p in
             uu____4736 = "FStar.Buffer.op_Array_Access")
          ->
          let uu____4737 =
            let uu____4742 = translate_expr env e1 in
            let uu____4743 = translate_expr env e2 in
            (uu____4742, uu____4743) in
          EBufRead uu____4737
      | FStar_Extraction_ML_Syntax.MLE_App
          ({
             FStar_Extraction_ML_Syntax.expr =
               FStar_Extraction_ML_Syntax.MLE_Name p;
             FStar_Extraction_ML_Syntax.mlty = uu____4745;
             FStar_Extraction_ML_Syntax.loc = uu____4746;_},e1::e2::[])
          when
          let uu____4751 = FStar_Extraction_ML_Syntax.string_of_mlpath p in
          uu____4751 = "FStar.Buffer.create" ->
          let uu____4752 =
            let uu____4759 = translate_expr env e1 in
            let uu____4760 = translate_expr env e2 in
            (Stack, uu____4759, uu____4760) in
          EBufCreate uu____4752
      | FStar_Extraction_ML_Syntax.MLE_App
          ({
             FStar_Extraction_ML_Syntax.expr =
               FStar_Extraction_ML_Syntax.MLE_Name p;
             FStar_Extraction_ML_Syntax.mlty = uu____4762;
             FStar_Extraction_ML_Syntax.loc = uu____4763;_},_e0::e1::e2::[])
          when
          let uu____4769 = FStar_Extraction_ML_Syntax.string_of_mlpath p in
          uu____4769 = "FStar.Buffer.rcreate" ->
          let uu____4770 =
            let uu____4777 = translate_expr env e1 in
            let uu____4778 = translate_expr env e2 in
            (Eternal, uu____4777, uu____4778) in
          EBufCreate uu____4770
      | FStar_Extraction_ML_Syntax.MLE_App
          ({
             FStar_Extraction_ML_Syntax.expr =
               FStar_Extraction_ML_Syntax.MLE_Name p;
             FStar_Extraction_ML_Syntax.mlty = uu____4780;
             FStar_Extraction_ML_Syntax.loc = uu____4781;_},e2::[])
          when
          let uu____4785 = FStar_Extraction_ML_Syntax.string_of_mlpath p in
          uu____4785 = "FStar.Buffer.createL" ->
          let rec list_elements1 acc e21 =
            match e21.FStar_Extraction_ML_Syntax.expr with
            | FStar_Extraction_ML_Syntax.MLE_CTor
                (("Prims"::[],"Cons"),hd1::tl1::[]) ->
                list_elements1 (hd1 :: acc) tl1
            | FStar_Extraction_ML_Syntax.MLE_CTor (("Prims"::[],"Nil"),[]) ->
                FStar_List.rev acc
            | uu____4823 ->
                failwith
                  "Argument of FStar.Buffer.createL is not a string literal!" in
          let list_elements2 = list_elements1 [] in
          let uu____4831 =
            let uu____4838 =
              let uu____4841 = list_elements2 e2 in
              FStar_List.map (translate_expr env) uu____4841 in
            (Stack, uu____4838) in
          EBufCreateL uu____4831
      | FStar_Extraction_ML_Syntax.MLE_App
          ({
             FStar_Extraction_ML_Syntax.expr =
               FStar_Extraction_ML_Syntax.MLE_Name p;
             FStar_Extraction_ML_Syntax.mlty = uu____4847;
             FStar_Extraction_ML_Syntax.loc = uu____4848;_},e1::e2::_e3::[])
          when
          let uu____4854 = FStar_Extraction_ML_Syntax.string_of_mlpath p in
          uu____4854 = "FStar.Buffer.sub" ->
          let uu____4855 =
            let uu____4860 = translate_expr env e1 in
            let uu____4861 = translate_expr env e2 in
            (uu____4860, uu____4861) in
          EBufSub uu____4855
      | FStar_Extraction_ML_Syntax.MLE_App
          ({
             FStar_Extraction_ML_Syntax.expr =
               FStar_Extraction_ML_Syntax.MLE_Name p;
             FStar_Extraction_ML_Syntax.mlty = uu____4863;
             FStar_Extraction_ML_Syntax.loc = uu____4864;_},e1::e2::[])
          when
          let uu____4869 = FStar_Extraction_ML_Syntax.string_of_mlpath p in
          uu____4869 = "FStar.Buffer.join" -> translate_expr env e1
      | FStar_Extraction_ML_Syntax.MLE_App
          ({
             FStar_Extraction_ML_Syntax.expr =
               FStar_Extraction_ML_Syntax.MLE_Name p;
             FStar_Extraction_ML_Syntax.mlty = uu____4871;
             FStar_Extraction_ML_Syntax.loc = uu____4872;_},e1::e2::[])
          when
          let uu____4877 = FStar_Extraction_ML_Syntax.string_of_mlpath p in
          uu____4877 = "FStar.Buffer.offset" ->
          let uu____4878 =
            let uu____4883 = translate_expr env e1 in
            let uu____4884 = translate_expr env e2 in
            (uu____4883, uu____4884) in
          EBufSub uu____4878
      | FStar_Extraction_ML_Syntax.MLE_App
          ({
             FStar_Extraction_ML_Syntax.expr =
               FStar_Extraction_ML_Syntax.MLE_Name p;
             FStar_Extraction_ML_Syntax.mlty = uu____4886;
             FStar_Extraction_ML_Syntax.loc = uu____4887;_},e1::e2::e3::[])
          when
          (let uu____4895 = FStar_Extraction_ML_Syntax.string_of_mlpath p in
           uu____4895 = "FStar.Buffer.upd") ||
            (let uu____4897 = FStar_Extraction_ML_Syntax.string_of_mlpath p in
             uu____4897 = "FStar.Buffer.op_Array_Assignment")
          ->
          let uu____4898 =
            let uu____4905 = translate_expr env e1 in
            let uu____4906 = translate_expr env e2 in
            let uu____4907 = translate_expr env e3 in
            (uu____4905, uu____4906, uu____4907) in
          EBufWrite uu____4898
      | FStar_Extraction_ML_Syntax.MLE_App
          ({
             FStar_Extraction_ML_Syntax.expr =
               FStar_Extraction_ML_Syntax.MLE_Name p;
             FStar_Extraction_ML_Syntax.mlty = uu____4909;
             FStar_Extraction_ML_Syntax.loc = uu____4910;_},uu____4911::[])
          when
          let uu____4914 = FStar_Extraction_ML_Syntax.string_of_mlpath p in
          uu____4914 = "FStar.HyperStack.ST.push_frame" -> EPushFrame
      | FStar_Extraction_ML_Syntax.MLE_App
          ({
             FStar_Extraction_ML_Syntax.expr =
               FStar_Extraction_ML_Syntax.MLE_Name p;
             FStar_Extraction_ML_Syntax.mlty = uu____4916;
             FStar_Extraction_ML_Syntax.loc = uu____4917;_},uu____4918::[])
          when
          let uu____4921 = FStar_Extraction_ML_Syntax.string_of_mlpath p in
          uu____4921 = "FStar.HyperStack.ST.pop_frame" -> EPopFrame
      | FStar_Extraction_ML_Syntax.MLE_App
          ({
             FStar_Extraction_ML_Syntax.expr =
               FStar_Extraction_ML_Syntax.MLE_Name p;
             FStar_Extraction_ML_Syntax.mlty = uu____4923;
             FStar_Extraction_ML_Syntax.loc = uu____4924;_},e1::e2::e3::e4::e5::[])
          when
          let uu____4932 = FStar_Extraction_ML_Syntax.string_of_mlpath p in
          uu____4932 = "FStar.Buffer.blit" ->
          let uu____4933 =
            let uu____4944 = translate_expr env e1 in
            let uu____4945 = translate_expr env e2 in
            let uu____4946 = translate_expr env e3 in
            let uu____4947 = translate_expr env e4 in
            let uu____4948 = translate_expr env e5 in
            (uu____4944, uu____4945, uu____4946, uu____4947, uu____4948) in
          EBufBlit uu____4933
      | FStar_Extraction_ML_Syntax.MLE_App
          ({
             FStar_Extraction_ML_Syntax.expr =
               FStar_Extraction_ML_Syntax.MLE_Name p;
             FStar_Extraction_ML_Syntax.mlty = uu____4950;
             FStar_Extraction_ML_Syntax.loc = uu____4951;_},e1::e2::e3::[])
          when
          let uu____4957 = FStar_Extraction_ML_Syntax.string_of_mlpath p in
          uu____4957 = "FStar.Buffer.fill" ->
          let uu____4958 =
            let uu____4965 = translate_expr env e1 in
            let uu____4966 = translate_expr env e2 in
            let uu____4967 = translate_expr env e3 in
            (uu____4965, uu____4966, uu____4967) in
          EBufFill uu____4958
      | FStar_Extraction_ML_Syntax.MLE_App
          ({
             FStar_Extraction_ML_Syntax.expr =
               FStar_Extraction_ML_Syntax.MLE_Name p;
             FStar_Extraction_ML_Syntax.mlty = uu____4969;
             FStar_Extraction_ML_Syntax.loc = uu____4970;_},uu____4971::[])
          when
          let uu____4974 = FStar_Extraction_ML_Syntax.string_of_mlpath p in
          uu____4974 = "FStar.HyperStack.ST.get" -> EUnit
      | FStar_Extraction_ML_Syntax.MLE_App
          ({
             FStar_Extraction_ML_Syntax.expr =
               FStar_Extraction_ML_Syntax.MLE_Name p;
             FStar_Extraction_ML_Syntax.mlty = uu____4976;
             FStar_Extraction_ML_Syntax.loc = uu____4977;_},e1::[])
          when
          let uu____4981 = FStar_Extraction_ML_Syntax.string_of_mlpath p in
          uu____4981 = "Obj.repr" ->
          let uu____4982 =
            let uu____4987 = translate_expr env e1 in (uu____4987, TAny) in
          ECast uu____4982
      | FStar_Extraction_ML_Syntax.MLE_App
          ({
             FStar_Extraction_ML_Syntax.expr =
               FStar_Extraction_ML_Syntax.MLE_Name ("FStar"::m::[],op);
             FStar_Extraction_ML_Syntax.mlty = uu____4990;
             FStar_Extraction_ML_Syntax.loc = uu____4991;_},args)
          when (is_machine_int m) && (is_op op) ->
          let uu____4999 = FStar_Util.must (mk_width m) in
          let uu____5000 = FStar_Util.must (mk_op op) in
          mk_op_app env uu____4999 uu____5000 args
      | FStar_Extraction_ML_Syntax.MLE_App
          ({
             FStar_Extraction_ML_Syntax.expr =
               FStar_Extraction_ML_Syntax.MLE_Name ("Prims"::[],op);
             FStar_Extraction_ML_Syntax.mlty = uu____5002;
             FStar_Extraction_ML_Syntax.loc = uu____5003;_},args)
          when is_bool_op op ->
          let uu____5011 = FStar_Util.must (mk_bool_op op) in
          mk_op_app env Bool uu____5011 args
      | FStar_Extraction_ML_Syntax.MLE_App
          ({
             FStar_Extraction_ML_Syntax.expr =
               FStar_Extraction_ML_Syntax.MLE_Name
               ("FStar"::m::[],"int_to_t");
             FStar_Extraction_ML_Syntax.mlty = uu____5013;
             FStar_Extraction_ML_Syntax.loc = uu____5014;_},{
                                                              FStar_Extraction_ML_Syntax.expr
                                                                =
                                                                FStar_Extraction_ML_Syntax.MLE_Const
                                                                (FStar_Extraction_ML_Syntax.MLC_Int
                                                                (c,FStar_Pervasives_Native.None
                                                                 ));
                                                              FStar_Extraction_ML_Syntax.mlty
                                                                = uu____5016;
                                                              FStar_Extraction_ML_Syntax.loc
                                                                = uu____5017;_}::[])
          when is_machine_int m ->
          let uu____5032 =
            let uu____5037 = FStar_Util.must (mk_width m) in (uu____5037, c) in
          EConstant uu____5032
      | FStar_Extraction_ML_Syntax.MLE_App
          ({
             FStar_Extraction_ML_Syntax.expr =
               FStar_Extraction_ML_Syntax.MLE_Name
               ("FStar"::m::[],"uint_to_t");
             FStar_Extraction_ML_Syntax.mlty = uu____5039;
             FStar_Extraction_ML_Syntax.loc = uu____5040;_},{
                                                              FStar_Extraction_ML_Syntax.expr
                                                                =
                                                                FStar_Extraction_ML_Syntax.MLE_Const
                                                                (FStar_Extraction_ML_Syntax.MLC_Int
                                                                (c,FStar_Pervasives_Native.None
                                                                 ));
                                                              FStar_Extraction_ML_Syntax.mlty
                                                                = uu____5042;
                                                              FStar_Extraction_ML_Syntax.loc
                                                                = uu____5043;_}::[])
          when is_machine_int m ->
          let uu____5058 =
            let uu____5063 = FStar_Util.must (mk_width m) in (uu____5063, c) in
          EConstant uu____5058
      | FStar_Extraction_ML_Syntax.MLE_App
          ({
             FStar_Extraction_ML_Syntax.expr =
               FStar_Extraction_ML_Syntax.MLE_Name
               ("C"::[],"string_of_literal");
             FStar_Extraction_ML_Syntax.mlty = uu____5064;
             FStar_Extraction_ML_Syntax.loc = uu____5065;_},{
                                                              FStar_Extraction_ML_Syntax.expr
                                                                = e1;
                                                              FStar_Extraction_ML_Syntax.mlty
                                                                = uu____5067;
                                                              FStar_Extraction_ML_Syntax.loc
                                                                = uu____5068;_}::[])
          ->
          (match e1 with
           | FStar_Extraction_ML_Syntax.MLE_Const
               (FStar_Extraction_ML_Syntax.MLC_String s) -> EString s
           | uu____5074 ->
               failwith
                 "Cannot extract string_of_literal applied to a non-literal")
      | FStar_Extraction_ML_Syntax.MLE_App
          ({
             FStar_Extraction_ML_Syntax.expr =
               FStar_Extraction_ML_Syntax.MLE_Name
               ("FStar"::"Int"::"Cast"::[],c);
             FStar_Extraction_ML_Syntax.mlty = uu____5076;
             FStar_Extraction_ML_Syntax.loc = uu____5077;_},arg::[])
          ->
          let is_known_type =
            (((((((FStar_Util.starts_with c "uint8") ||
                    (FStar_Util.starts_with c "uint16"))
                   || (FStar_Util.starts_with c "uint32"))
                  || (FStar_Util.starts_with c "uint64"))
                 || (FStar_Util.starts_with c "int8"))
                || (FStar_Util.starts_with c "int16"))
               || (FStar_Util.starts_with c "int32"))
              || (FStar_Util.starts_with c "int64") in
          if (FStar_Util.ends_with c "uint64") && is_known_type
          then
            let uu____5084 =
              let uu____5089 = translate_expr env arg in
              (uu____5089, (TInt UInt64)) in
            ECast uu____5084
          else
            if (FStar_Util.ends_with c "uint32") && is_known_type
            then
              (let uu____5091 =
                 let uu____5096 = translate_expr env arg in
                 (uu____5096, (TInt UInt32)) in
               ECast uu____5091)
            else
              if (FStar_Util.ends_with c "uint16") && is_known_type
              then
                (let uu____5098 =
                   let uu____5103 = translate_expr env arg in
                   (uu____5103, (TInt UInt16)) in
                 ECast uu____5098)
              else
                if (FStar_Util.ends_with c "uint8") && is_known_type
                then
                  (let uu____5105 =
                     let uu____5110 = translate_expr env arg in
                     (uu____5110, (TInt UInt8)) in
                   ECast uu____5105)
                else
                  if (FStar_Util.ends_with c "int64") && is_known_type
                  then
                    (let uu____5112 =
                       let uu____5117 = translate_expr env arg in
                       (uu____5117, (TInt Int64)) in
                     ECast uu____5112)
                  else
                    if (FStar_Util.ends_with c "int32") && is_known_type
                    then
                      (let uu____5119 =
                         let uu____5124 = translate_expr env arg in
                         (uu____5124, (TInt Int32)) in
                       ECast uu____5119)
                    else
                      if (FStar_Util.ends_with c "int16") && is_known_type
                      then
                        (let uu____5126 =
                           let uu____5131 = translate_expr env arg in
                           (uu____5131, (TInt Int16)) in
                         ECast uu____5126)
                      else
                        if (FStar_Util.ends_with c "int8") && is_known_type
                        then
                          (let uu____5133 =
                             let uu____5138 = translate_expr env arg in
                             (uu____5138, (TInt Int8)) in
                           ECast uu____5133)
                        else
                          (let uu____5140 =
                             let uu____5147 =
                               let uu____5150 = translate_expr env arg in
                               [uu____5150] in
                             ((EQualified (["FStar"; "Int"; "Cast"], c)),
                               uu____5147) in
                           EApp uu____5140)
      | FStar_Extraction_ML_Syntax.MLE_App
          ({
             FStar_Extraction_ML_Syntax.expr =
               FStar_Extraction_ML_Syntax.MLE_Name (path,function_name);
             FStar_Extraction_ML_Syntax.mlty = uu____5157;
             FStar_Extraction_ML_Syntax.loc = uu____5158;_},args)
          ->
          let uu____5168 =
            let uu____5175 = FStar_List.map (translate_expr env) args in
            ((EQualified (path, function_name)), uu____5175) in
          EApp uu____5168
      | FStar_Extraction_ML_Syntax.MLE_App
          ({
             FStar_Extraction_ML_Syntax.expr =
               FStar_Extraction_ML_Syntax.MLE_Var (name,uu____5183);
             FStar_Extraction_ML_Syntax.mlty = uu____5184;
             FStar_Extraction_ML_Syntax.loc = uu____5185;_},args)
          ->
          let uu____5191 =
            let uu____5198 =
              let uu____5199 = find env name in EBound uu____5199 in
            let uu____5200 = FStar_List.map (translate_expr env) args in
            (uu____5198, uu____5200) in
          EApp uu____5191
      | FStar_Extraction_ML_Syntax.MLE_Coerce (e1,t_from,t_to) ->
          let uu____5208 =
            let uu____5213 = translate_expr env e1 in
            let uu____5214 = translate_type env t_to in
            (uu____5213, uu____5214) in
          ECast uu____5208
      | FStar_Extraction_ML_Syntax.MLE_Record (uu____5215,fields) ->
          let uu____5233 =
            let uu____5244 = assert_lid env e.FStar_Extraction_ML_Syntax.mlty in
            let uu____5245 =
              FStar_List.map
                (fun uu____5264  ->
                   match uu____5264 with
                   | (field,expr) ->
                       let uu____5275 = translate_expr env expr in
                       (field, uu____5275)) fields in
            (uu____5244, uu____5245) in
          EFlat uu____5233
      | FStar_Extraction_ML_Syntax.MLE_Proj (e1,path) ->
          let uu____5284 =
            let uu____5291 =
              assert_lid env e1.FStar_Extraction_ML_Syntax.mlty in
            let uu____5292 = translate_expr env e1 in
            (uu____5291, uu____5292, (FStar_Pervasives_Native.snd path)) in
          EField uu____5284
      | FStar_Extraction_ML_Syntax.MLE_Let uu____5295 ->
          failwith "todo: translate_expr [MLE_Let]"
      | FStar_Extraction_ML_Syntax.MLE_App (head1,uu____5309) ->
          let uu____5314 =
            let uu____5315 =
              FStar_Extraction_ML_Code.string_of_mlexpr ([], "") head1 in
            FStar_Util.format1 "todo: translate_expr [MLE_App] (head is: %s)"
              uu____5315 in
          failwith uu____5314
      | FStar_Extraction_ML_Syntax.MLE_Seq seqs ->
          let uu____5321 = FStar_List.map (translate_expr env) seqs in
          ESequence uu____5321
      | FStar_Extraction_ML_Syntax.MLE_Tuple es ->
          let uu____5327 = FStar_List.map (translate_expr env) es in
          ETuple uu____5327
      | FStar_Extraction_ML_Syntax.MLE_CTor ((uu____5330,cons1),es) ->
          let uu____5347 =
            let uu____5356 = assert_lid env e.FStar_Extraction_ML_Syntax.mlty in
            let uu____5357 = FStar_List.map (translate_expr env) es in
            (uu____5356, cons1, uu____5357) in
          ECons uu____5347
      | FStar_Extraction_ML_Syntax.MLE_Fun (args,body) ->
          let binders = translate_binders env args in
          let env1 = add_binders env args in
          let uu____5380 =
            let uu____5389 = translate_expr env1 body in
            let uu____5390 =
              translate_type env1 body.FStar_Extraction_ML_Syntax.mlty in
            (binders, uu____5389, uu____5390) in
          EFun uu____5380
      | FStar_Extraction_ML_Syntax.MLE_If (e1,e2,e3) ->
          let uu____5400 =
            let uu____5407 = translate_expr env e1 in
            let uu____5408 = translate_expr env e2 in
            let uu____5409 =
              match e3 with
              | FStar_Pervasives_Native.None  -> EUnit
              | FStar_Pervasives_Native.Some e31 -> translate_expr env e31 in
            (uu____5407, uu____5408, uu____5409) in
          EIfThenElse uu____5400
      | FStar_Extraction_ML_Syntax.MLE_Raise uu____5411 ->
          failwith "todo: translate_expr [MLE_Raise]"
      | FStar_Extraction_ML_Syntax.MLE_Try uu____5418 ->
          failwith "todo: translate_expr [MLE_Try]"
      | FStar_Extraction_ML_Syntax.MLE_Coerce uu____5433 ->
          failwith "todo: translate_expr [MLE_Coerce]"
and assert_lid: env -> FStar_Extraction_ML_Syntax.mlty -> typ =
  fun env  ->
    fun t  ->
      match t with
      | FStar_Extraction_ML_Syntax.MLTY_Named (ts,lid) ->
          if (FStar_List.length ts) > (Prims.parse_int "0")
          then
            let uu____5448 =
              let uu____5461 = FStar_List.map (translate_type env) ts in
              (lid, uu____5461) in
            TApp uu____5448
          else TQualified lid
      | uu____5467 -> failwith "invalid argument: assert_lid"
and translate_branches:
  env ->
    (FStar_Extraction_ML_Syntax.mlpattern,FStar_Extraction_ML_Syntax.mlexpr
                                            FStar_Pervasives_Native.option,
      FStar_Extraction_ML_Syntax.mlexpr) FStar_Pervasives_Native.tuple3
      Prims.list -> (pattern,expr) FStar_Pervasives_Native.tuple2 Prims.list
  =
  fun env  -> fun branches  -> FStar_List.map (translate_branch env) branches
and translate_branch:
  env ->
    (FStar_Extraction_ML_Syntax.mlpattern,FStar_Extraction_ML_Syntax.mlexpr
                                            FStar_Pervasives_Native.option,
      FStar_Extraction_ML_Syntax.mlexpr) FStar_Pervasives_Native.tuple3 ->
      (pattern,expr) FStar_Pervasives_Native.tuple2
  =
  fun env  ->
    fun uu____5493  ->
      match uu____5493 with
      | (pat,guard,expr) ->
          if guard = FStar_Pervasives_Native.None
          then
            let uu____5519 = translate_pat env pat in
            (match uu____5519 with
             | (env1,pat1) ->
                 let uu____5530 = translate_expr env1 expr in
                 (pat1, uu____5530))
          else failwith "todo: translate_branch"
and translate_pat:
  env ->
    FStar_Extraction_ML_Syntax.mlpattern ->
      (env,pattern) FStar_Pervasives_Native.tuple2
  =
  fun env  ->
    fun p  ->
      match p with
      | FStar_Extraction_ML_Syntax.MLP_Const
          (FStar_Extraction_ML_Syntax.MLC_Unit ) -> (env, PUnit)
      | FStar_Extraction_ML_Syntax.MLP_Const
          (FStar_Extraction_ML_Syntax.MLC_Bool b) -> (env, (PBool b))
      | FStar_Extraction_ML_Syntax.MLP_Var (name,uu____5544) ->
          let env1 = extend env name false in
          (env1, (PVar { name; typ = TAny; mut = false }))
      | FStar_Extraction_ML_Syntax.MLP_Wild  ->
          let env1 = extend env "_" false in
          (env1, (PVar { name = "_"; typ = TAny; mut = false }))
      | FStar_Extraction_ML_Syntax.MLP_CTor ((uu____5547,cons1),ps) ->
          let uu____5564 =
            FStar_List.fold_left
              (fun uu____5584  ->
                 fun p1  ->
                   match uu____5584 with
                   | (env1,acc) ->
                       let uu____5604 = translate_pat env1 p1 in
                       (match uu____5604 with
                        | (env2,p2) -> (env2, (p2 :: acc)))) (env, []) ps in
          (match uu____5564 with
           | (env1,ps1) -> (env1, (PCons (cons1, (FStar_List.rev ps1)))))
      | FStar_Extraction_ML_Syntax.MLP_Record (uu____5633,ps) ->
          let uu____5651 =
            FStar_List.fold_left
              (fun uu____5685  ->
                 fun uu____5686  ->
                   match (uu____5685, uu____5686) with
                   | ((env1,acc),(field,p1)) ->
                       let uu____5755 = translate_pat env1 p1 in
                       (match uu____5755 with
                        | (env2,p2) -> (env2, ((field, p2) :: acc))))
              (env, []) ps in
          (match uu____5651 with
           | (env1,ps1) -> (env1, (PRecord (FStar_List.rev ps1))))
      | FStar_Extraction_ML_Syntax.MLP_Tuple ps ->
          let uu____5817 =
            FStar_List.fold_left
              (fun uu____5837  ->
                 fun p1  ->
                   match uu____5837 with
                   | (env1,acc) ->
                       let uu____5857 = translate_pat env1 p1 in
                       (match uu____5857 with
                        | (env2,p2) -> (env2, (p2 :: acc)))) (env, []) ps in
          (match uu____5817 with
           | (env1,ps1) -> (env1, (PTuple (FStar_List.rev ps1))))
      | FStar_Extraction_ML_Syntax.MLP_Const uu____5884 ->
          failwith "todo: translate_pat [MLP_Const]"
      | FStar_Extraction_ML_Syntax.MLP_Branch uu____5889 ->
          failwith "todo: translate_pat [MLP_Branch]"
and translate_constant: FStar_Extraction_ML_Syntax.mlconstant -> expr =
  fun c  ->
    match c with
    | FStar_Extraction_ML_Syntax.MLC_Unit  -> EUnit
    | FStar_Extraction_ML_Syntax.MLC_Bool b -> EBool b
    | FStar_Extraction_ML_Syntax.MLC_Int
        (s,FStar_Pervasives_Native.Some uu____5899) ->
        failwith
          "impossible: machine integer not desugared to a function call"
    | FStar_Extraction_ML_Syntax.MLC_Float uu____5914 ->
        failwith "todo: translate_expr [MLC_Float]"
    | FStar_Extraction_ML_Syntax.MLC_Char uu____5915 ->
        failwith "todo: translate_expr [MLC_Char]"
    | FStar_Extraction_ML_Syntax.MLC_String uu____5916 ->
        failwith "todo: translate_expr [MLC_String]"
    | FStar_Extraction_ML_Syntax.MLC_Bytes uu____5917 ->
        failwith "todo: translate_expr [MLC_Bytes]"
    | FStar_Extraction_ML_Syntax.MLC_Int
        (uu____5920,FStar_Pervasives_Native.None ) ->
        failwith "todo: translate_expr [MLC_Int]"
and mk_op_app:
  env -> width -> op -> FStar_Extraction_ML_Syntax.mlexpr Prims.list -> expr
  =
  fun env  ->
    fun w  ->
      fun op  ->
        fun args  ->
          let uu____5937 =
            let uu____5944 = FStar_List.map (translate_expr env) args in
            ((EOp (op, w)), uu____5944) in
          EApp uu____5937<|MERGE_RESOLUTION|>--- conflicted
+++ resolved
@@ -614,81 +614,6 @@
 type lident =
   (Prims.string Prims.list,Prims.string) FStar_Pervasives_Native.tuple2
 type version = Prims.int
-<<<<<<< HEAD
-let current_version: Prims.int = Prims.parse_int "20"
-type file = (Prims.string* program)
-type binary_format = (version* file Prims.list)
-let fst3 uu____1674 = match uu____1674 with | (x,uu____1679,uu____1680) -> x
-let snd3 uu____1694 = match uu____1694 with | (uu____1698,x,uu____1700) -> x
-let thd3 uu____1714 = match uu____1714 with | (uu____1718,uu____1719,x) -> x
-let mk_width: Prims.string -> width option =
-  fun uu___161_1724  ->
-    match uu___161_1724 with
-    | "UInt8" -> Some UInt8
-    | "UInt16" -> Some UInt16
-    | "UInt32" -> Some UInt32
-    | "UInt64" -> Some UInt64
-    | "Int8" -> Some Int8
-    | "Int16" -> Some Int16
-    | "Int32" -> Some Int32
-    | "Int64" -> Some Int64
-    | uu____1726 -> None
-let mk_bool_op: Prims.string -> op option =
-  fun uu___162_1730  ->
-    match uu___162_1730 with
-    | "op_Negation" -> Some Not
-    | "op_AmpAmp" -> Some And
-    | "op_BarBar" -> Some Or
-    | "op_Equality" -> Some Eq
-    | "op_disEquality" -> Some Neq
-    | uu____1732 -> None
-let is_bool_op: Prims.string -> Prims.bool =
-  fun op  -> (mk_bool_op op) <> None
-let mk_op: Prims.string -> op option =
-  fun uu___163_1740  ->
-    match uu___163_1740 with
-    | "add" -> Some Add
-    | "op_Plus_Hat" -> Some Add
-    | "add_mod" -> Some AddW
-    | "op_Plus_Percent_Hat" -> Some AddW
-    | "sub" -> Some Sub
-    | "op_Subtraction_Hat" -> Some Sub
-    | "sub_mod" -> Some SubW
-    | "op_Subtraction_Percent_Hat" -> Some SubW
-    | "mul" -> Some Mult
-    | "op_Star_Hat" -> Some Mult
-    | "mul_mod" -> Some MultW
-    | "op_Star_Percent_Hat" -> Some MultW
-    | "div" -> Some Div
-    | "op_Slash_Hat" -> Some Div
-    | "div_mod" -> Some DivW
-    | "op_Slash_Percent_Hat" -> Some DivW
-    | "rem" -> Some Mod
-    | "op_Percent_Hat" -> Some Mod
-    | "logor" -> Some BOr
-    | "op_Bar_Hat" -> Some BOr
-    | "logxor" -> Some BXor
-    | "op_Hat_Hat" -> Some BXor
-    | "logand" -> Some BAnd
-    | "op_Amp_Hat" -> Some BAnd
-    | "lognot" -> Some BNot
-    | "shift_right" -> Some BShiftR
-    | "op_Greater_Greater_Hat" -> Some BShiftR
-    | "shift_left" -> Some BShiftL
-    | "op_Less_Less_Hat" -> Some BShiftL
-    | "eq" -> Some Eq
-    | "op_Equals_Hat" -> Some Eq
-    | "op_Greater_Hat" -> Some Gt
-    | "gt" -> Some Gt
-    | "op_Greater_Equals_Hat" -> Some Gte
-    | "gte" -> Some Gte
-    | "op_Less_Hat" -> Some Lt
-    | "lt" -> Some Lt
-    | "op_Less_Equals_Hat" -> Some Lte
-    | "lte" -> Some Lte
-    | uu____1742 -> None
-let is_op: Prims.string -> Prims.bool = fun op  -> (mk_op op) <> None
-=======
 let current_version: version = Prims.parse_int "20"
 type file = (Prims.string,program) FStar_Pervasives_Native.tuple2
 type binary_format = (version,file Prims.list) FStar_Pervasives_Native.tuple2
@@ -775,7 +700,6 @@
     | uu____2757 -> FStar_Pervasives_Native.None
 let is_op: Prims.string -> Prims.bool =
   fun op  -> (mk_op op) <> FStar_Pervasives_Native.None
->>>>>>> ba3d1149
 let is_machine_int: Prims.string -> Prims.bool =
   fun m  -> (mk_width m) <> FStar_Pervasives_Native.None
 type env =
@@ -815,36 +739,20 @@
   fun env  ->
     fun x  ->
       fun is_mut  ->
-<<<<<<< HEAD
-        let uu___168_1809 = env in
-        {
-          names = ({ pretty = x; mut = is_mut } :: (env.names));
-          names_t = (uu___168_1809.names_t);
-          module_name = (uu___168_1809.module_name)
-=======
         let uu___131_2879 = env in
         {
           names = ({ pretty = x; mut = is_mut } :: (env.names));
           names_t = (uu___131_2879.names_t);
           module_name = (uu___131_2879.module_name)
->>>>>>> ba3d1149
         }
 let extend_t: env -> Prims.string -> env =
   fun env  ->
     fun x  ->
-<<<<<<< HEAD
-      let uu___169_1816 = env in
-      {
-        names = (uu___169_1816.names);
-        names_t = (x :: (env.names_t));
-        module_name = (uu___169_1816.module_name)
-=======
       let uu___132_2888 = env in
       {
         names = (uu___132_2888.names);
         names_t = (x :: (env.names_t));
         module_name = (uu___132_2888.module_name)
->>>>>>> ba3d1149
       }
 let find_name: env -> Prims.string -> name =
   fun env  ->
@@ -936,13 +844,6 @@
   FStar_Extraction_ML_Syntax.c_flag Prims.list -> flag Prims.list =
   fun flags  ->
     FStar_List.choose
-<<<<<<< HEAD
-      (fun uu___164_2093  ->
-         match uu___164_2093 with
-         | FStar_Extraction_ML_Syntax.Private  -> Some Private
-         | FStar_Extraction_ML_Syntax.NoExtract  -> Some NoExtract
-         | FStar_Extraction_ML_Syntax.Attribute "c_inline" -> Some CInline
-=======
       (fun uu___127_3343  ->
          match uu___127_3343 with
          | FStar_Extraction_ML_Syntax.Private  ->
@@ -951,7 +852,6 @@
              FStar_Pervasives_Native.Some NoExtract
          | FStar_Extraction_ML_Syntax.Attribute "c_inline" ->
              FStar_Pervasives_Native.Some CInline
->>>>>>> ba3d1149
          | FStar_Extraction_ML_Syntax.Attribute "substitute" ->
              FStar_Pervasives_Native.Some Substitute
          | FStar_Extraction_ML_Syntax.Attribute a ->
@@ -986,13 +886,8 @@
           ->
           let assumed =
             FStar_Util.for_some
-<<<<<<< HEAD
-              (fun uu___165_2124  ->
-                 match uu___165_2124 with
-=======
               (fun uu___128_3385  ->
                  match uu___128_3385 with
->>>>>>> ba3d1149
                  | FStar_Extraction_ML_Syntax.Assumed  -> true
                  | uu____3386 -> false) flags in
           let env1 =
@@ -1002,15 +897,6 @@
           let env2 =
             FStar_List.fold_left
               (fun env2  ->
-<<<<<<< HEAD
-                 fun uu____2132  ->
-                   match uu____2132 with
-                   | (name1,uu____2136) -> extend_t env2 name1) env1 tvars in
-          let rec find_return_type uu___166_2140 =
-            match uu___166_2140 with
-            | FStar_Extraction_ML_Syntax.MLTY_Fun (uu____2141,uu____2142,t)
-                -> find_return_type t
-=======
                  fun uu____3399  ->
                    match uu____3399 with
                    | (name1,uu____3405) -> extend_t env2 name1) env1 tvars in
@@ -1019,7 +905,6 @@
             | FStar_Extraction_ML_Syntax.MLTY_Fun (uu____3413,uu____3414,t)
                 when i > (Prims.parse_int "0") ->
                 find_return_type (i - (Prims.parse_int "1")) t
->>>>>>> ba3d1149
             | t -> t in
           let t =
             let uu____3418 = find_return_type (FStar_List.length args) t0 in
@@ -1082,13 +967,8 @@
           ->
           let assumed =
             FStar_Util.for_some
-<<<<<<< HEAD
-              (fun uu___165_2229  ->
-                 match uu___165_2229 with
-=======
               (fun uu___128_3549  ->
                  match uu___128_3549 with
->>>>>>> ba3d1149
                  | FStar_Extraction_ML_Syntax.Assumed  -> true
                  | uu____3550 -> false) flags in
           let env1 =
@@ -1098,15 +978,6 @@
           let env2 =
             FStar_List.fold_left
               (fun env2  ->
-<<<<<<< HEAD
-                 fun uu____2237  ->
-                   match uu____2237 with
-                   | (name1,uu____2241) -> extend_t env2 name1) env1 tvars in
-          let rec find_return_type uu___166_2245 =
-            match uu___166_2245 with
-            | FStar_Extraction_ML_Syntax.MLTY_Fun (uu____2246,uu____2247,t)
-                -> find_return_type t
-=======
                  fun uu____3563  ->
                    match uu____3563 with
                    | (name1,uu____3569) -> extend_t env2 name1) env1 tvars in
@@ -1115,7 +986,6 @@
             | FStar_Extraction_ML_Syntax.MLTY_Fun (uu____3577,uu____3578,t)
                 when i > (Prims.parse_int "0") ->
                 find_return_type (i - (Prims.parse_int "1")) t
->>>>>>> ba3d1149
             | t -> t in
           let t =
             let uu____3582 = find_return_type (FStar_List.length args) t0 in
@@ -1406,13 +1276,8 @@
           ->
           let is_mut =
             FStar_Util.for_some
-<<<<<<< HEAD
-              (fun uu___167_2824  ->
-                 match uu___167_2824 with
-=======
               (fun uu___130_4606  ->
                  match uu___130_4606 with
->>>>>>> ba3d1149
                  | FStar_Extraction_ML_Syntax.Mutable  -> true
                  | uu____4607 -> false) flags in
           let uu____4608 =
