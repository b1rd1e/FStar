--- conflicted
+++ resolved
@@ -991,264 +991,6 @@
 end))
 
 
-<<<<<<< HEAD
-let ___DGlobal____0 = (fun projectee -> (match (projectee) with
-| DGlobal (_86_13) -> begin
-_86_13
-end))
-
-
-let ___DFunction____0 = (fun projectee -> (match (projectee) with
-| DFunction (_86_16) -> begin
-_86_16
-end))
-
-
-let ___DTypeAlias____0 = (fun projectee -> (match (projectee) with
-| DTypeAlias (_86_19) -> begin
-_86_19
-end))
-
-
-let ___DTypeFlat____0 = (fun projectee -> (match (projectee) with
-| DTypeFlat (_86_22) -> begin
-_86_22
-end))
-
-
-let ___DExternal____0 = (fun projectee -> (match (projectee) with
-| DExternal (_86_25) -> begin
-_86_25
-end))
-
-
-let ___DTypeVariant____0 = (fun projectee -> (match (projectee) with
-| DTypeVariant (_86_28) -> begin
-_86_28
-end))
-
-
-let ___EBound____0 = (fun projectee -> (match (projectee) with
-| EBound (_86_31) -> begin
-_86_31
-end))
-
-
-let ___EQualified____0 = (fun projectee -> (match (projectee) with
-| EQualified (_86_34) -> begin
-_86_34
-end))
-
-
-let ___EConstant____0 = (fun projectee -> (match (projectee) with
-| EConstant (_86_37) -> begin
-_86_37
-end))
-
-
-let ___EApp____0 = (fun projectee -> (match (projectee) with
-| EApp (_86_40) -> begin
-_86_40
-end))
-
-
-let ___ELet____0 = (fun projectee -> (match (projectee) with
-| ELet (_86_43) -> begin
-_86_43
-end))
-
-
-let ___EIfThenElse____0 = (fun projectee -> (match (projectee) with
-| EIfThenElse (_86_46) -> begin
-_86_46
-end))
-
-
-let ___ESequence____0 = (fun projectee -> (match (projectee) with
-| ESequence (_86_49) -> begin
-_86_49
-end))
-
-
-let ___EAssign____0 = (fun projectee -> (match (projectee) with
-| EAssign (_86_52) -> begin
-_86_52
-end))
-
-
-let ___EBufCreate____0 = (fun projectee -> (match (projectee) with
-| EBufCreate (_86_55) -> begin
-_86_55
-end))
-
-
-let ___EBufRead____0 = (fun projectee -> (match (projectee) with
-| EBufRead (_86_58) -> begin
-_86_58
-end))
-
-
-let ___EBufWrite____0 = (fun projectee -> (match (projectee) with
-| EBufWrite (_86_61) -> begin
-_86_61
-end))
-
-
-let ___EBufSub____0 = (fun projectee -> (match (projectee) with
-| EBufSub (_86_64) -> begin
-_86_64
-end))
-
-
-let ___EBufBlit____0 = (fun projectee -> (match (projectee) with
-| EBufBlit (_86_67) -> begin
-_86_67
-end))
-
-
-let ___EMatch____0 = (fun projectee -> (match (projectee) with
-| EMatch (_86_70) -> begin
-_86_70
-end))
-
-
-let ___EOp____0 = (fun projectee -> (match (projectee) with
-| EOp (_86_73) -> begin
-_86_73
-end))
-
-
-let ___ECast____0 = (fun projectee -> (match (projectee) with
-| ECast (_86_76) -> begin
-_86_76
-end))
-
-
-let ___EBool____0 = (fun projectee -> (match (projectee) with
-| EBool (_86_79) -> begin
-_86_79
-end))
-
-
-let ___EReturn____0 = (fun projectee -> (match (projectee) with
-| EReturn (_86_82) -> begin
-_86_82
-end))
-
-
-let ___EFlat____0 = (fun projectee -> (match (projectee) with
-| EFlat (_86_85) -> begin
-_86_85
-end))
-
-
-let ___EField____0 = (fun projectee -> (match (projectee) with
-| EField (_86_88) -> begin
-_86_88
-end))
-
-
-let ___EWhile____0 = (fun projectee -> (match (projectee) with
-| EWhile (_86_91) -> begin
-_86_91
-end))
-
-
-let ___EBufCreateL____0 = (fun projectee -> (match (projectee) with
-| EBufCreateL (_86_94) -> begin
-_86_94
-end))
-
-
-let ___ETuple____0 = (fun projectee -> (match (projectee) with
-| ETuple (_86_97) -> begin
-_86_97
-end))
-
-
-let ___ECons____0 = (fun projectee -> (match (projectee) with
-| ECons (_86_100) -> begin
-_86_100
-end))
-
-
-let ___EBufFill____0 = (fun projectee -> (match (projectee) with
-| EBufFill (_86_103) -> begin
-_86_103
-end))
-
-
-let ___PBool____0 = (fun projectee -> (match (projectee) with
-| PBool (_86_106) -> begin
-_86_106
-end))
-
-
-let ___PVar____0 = (fun projectee -> (match (projectee) with
-| PVar (_86_109) -> begin
-_86_109
-end))
-
-
-let ___PCons____0 = (fun projectee -> (match (projectee) with
-| PCons (_86_112) -> begin
-_86_112
-end))
-
-
-let ___PTuple____0 = (fun projectee -> (match (projectee) with
-| PTuple (_86_115) -> begin
-_86_115
-end))
-
-
-let ___PRecord____0 = (fun projectee -> (match (projectee) with
-| PRecord (_86_118) -> begin
-_86_118
-end))
-
-
-let ___TInt____0 = (fun projectee -> (match (projectee) with
-| TInt (_86_122) -> begin
-_86_122
-end))
-
-
-let ___TBuf____0 = (fun projectee -> (match (projectee) with
-| TBuf (_86_125) -> begin
-_86_125
-end))
-
-
-let ___TQualified____0 = (fun projectee -> (match (projectee) with
-| TQualified (_86_128) -> begin
-_86_128
-end))
-
-
-let ___TArrow____0 = (fun projectee -> (match (projectee) with
-| TArrow (_86_131) -> begin
-_86_131
-end))
-
-
-let ___TBound____0 = (fun projectee -> (match (projectee) with
-| TBound (_86_134) -> begin
-_86_134
-end))
-
-
-let ___TApp____0 = (fun projectee -> (match (projectee) with
-| TApp (_86_137) -> begin
-_86_137
-end))
-
-
-let ___TTuple____0 = (fun projectee -> (match (projectee) with
-| TTuple (_86_140) -> begin
-_86_140
-end))
-=======
 let __proj__PCons__item___0 : pattern  ->  (Prims.string * pattern Prims.list) = (fun projectee -> (match (projectee) with
 | PCons (_0) -> begin
 _0
@@ -1559,7 +1301,6 @@
 
 type lident =
 (Prims.string Prims.list * Prims.string)
->>>>>>> 1915064d
 
 
 type version =
@@ -1577,44 +1318,25 @@
 (version * file Prims.list)
 
 
-<<<<<<< HEAD
-let fst3 = (fun _86_146 -> (match (_86_146) with
-| (x, _86_143, _86_145) -> begin
-=======
 let fst3 = (fun uu____1639 -> (match (uu____1639) with
 | (x, uu____1644, uu____1645) -> begin
->>>>>>> 1915064d
 x
 end))
 
 
-<<<<<<< HEAD
-let snd3 = (fun _86_152 -> (match (_86_152) with
-| (_86_148, x, _86_151) -> begin
-=======
 let snd3 = (fun uu____1659 -> (match (uu____1659) with
 | (uu____1663, x, uu____1665) -> begin
->>>>>>> 1915064d
 x
 end))
 
 
-<<<<<<< HEAD
-let thd3 = (fun _86_158 -> (match (_86_158) with
-| (_86_154, _86_156, x) -> begin
-=======
 let thd3 = (fun uu____1679 -> (match (uu____1679) with
 | (uu____1683, uu____1684, x) -> begin
->>>>>>> 1915064d
 x
 end))
 
 
-<<<<<<< HEAD
-let mk_width : Prims.string  ->  width Prims.option = (fun _86_1 -> (match (_86_1) with
-=======
-let mk_width : Prims.string  ->  width Prims.option = (fun uu___139_1689 -> (match (uu___139_1689) with
->>>>>>> 1915064d
+let mk_width : Prims.string  ->  width Prims.option = (fun uu___148_1689 -> (match (uu___148_1689) with
 | "UInt8" -> begin
 Some (UInt8)
 end
@@ -1639,20 +1361,12 @@
 | "Int64" -> begin
 Some (Int64)
 end
-<<<<<<< HEAD
-| _86_169 -> begin
-=======
 | uu____1691 -> begin
->>>>>>> 1915064d
 None
 end))
 
 
-<<<<<<< HEAD
-let mk_bool_op : Prims.string  ->  op Prims.option = (fun _86_2 -> (match (_86_2) with
-=======
-let mk_bool_op : Prims.string  ->  op Prims.option = (fun uu___140_1695 -> (match (uu___140_1695) with
->>>>>>> 1915064d
+let mk_bool_op : Prims.string  ->  op Prims.option = (fun uu___149_1695 -> (match (uu___149_1695) with
 | "op_Negation" -> begin
 Some (Not)
 end
@@ -1668,11 +1382,7 @@
 | "op_disEquality" -> begin
 Some (Neq)
 end
-<<<<<<< HEAD
-| _86_177 -> begin
-=======
 | uu____1697 -> begin
->>>>>>> 1915064d
 None
 end))
 
@@ -1680,11 +1390,7 @@
 let is_bool_op : Prims.string  ->  Prims.bool = (fun op -> ((mk_bool_op op) <> None))
 
 
-<<<<<<< HEAD
-let mk_op : Prims.string  ->  op Prims.option = (fun _86_3 -> (match (_86_3) with
-=======
-let mk_op : Prims.string  ->  op Prims.option = (fun uu___141_1705 -> (match (uu___141_1705) with
->>>>>>> 1915064d
+let mk_op : Prims.string  ->  op Prims.option = (fun uu___150_1705 -> (match (uu___150_1705) with
 | ("add") | ("op_Plus_Hat") -> begin
 Some (Add)
 end
@@ -1745,11 +1451,7 @@
 | ("op_Less_Equals_Hat") | ("lte") -> begin
 Some (Lte)
 end
-<<<<<<< HEAD
-| _86_220 -> begin
-=======
 | uu____1707 -> begin
->>>>>>> 1915064d
 None
 end))
 
@@ -1770,24 +1472,14 @@
 
 let extend : env  ->  Prims.string  ->  Prims.bool  ->  env = (fun env x is_mut -> (
 
-<<<<<<< HEAD
-let _86_234 = env
-in {names = ({pretty = x; mut = is_mut})::env.names; names_t = _86_234.names_t; module_name = _86_234.module_name}))
-=======
-let uu___146_1774 = env
-in {names = ({pretty = x; mut = is_mut})::env.names; names_t = uu___146_1774.names_t; module_name = uu___146_1774.module_name}))
->>>>>>> 1915064d
+let uu___155_1774 = env
+in {names = ({pretty = x; mut = is_mut})::env.names; names_t = uu___155_1774.names_t; module_name = uu___155_1774.module_name}))
 
 
 let extend_t : env  ->  Prims.string  ->  env = (fun env x -> (
 
-<<<<<<< HEAD
-let _86_238 = env
-in {names = _86_238.names; names_t = (x)::env.names_t; module_name = _86_238.module_name}))
-=======
-let uu___147_1781 = env
-in {names = uu___147_1781.names; names_t = (x)::env.names_t; module_name = uu___147_1781.module_name}))
->>>>>>> 1915064d
+let uu___156_1781 = env
+in {names = uu___156_1781.names; names_t = (x)::env.names_t; module_name = uu___156_1781.module_name}))
 
 
 let find_name : env  ->  Prims.string  ->  name = (fun env x -> (
@@ -1802,12 +1494,7 @@
 end)))
 
 
-<<<<<<< HEAD
-let is_mutable : env  ->  Prims.string  ->  Prims.bool = (fun env x -> (let _186_721 = (find_name env x)
-in _186_721.mut))
-=======
 let is_mutable : env  ->  Prims.string  ->  Prims.bool = (fun env x -> (find_name env x).mut)
->>>>>>> 1915064d
 
 
 let find : env  ->  Prims.string  ->  Prims.int = (fun env x -> try
@@ -1816,14 +1503,8 @@
 (FStar_List.index (fun name -> (name.pretty = x)) env.names)
 end)
 with
-<<<<<<< HEAD
-| _86_254 -> begin
-(let _186_729 = (FStar_Util.format1 "Internal error: name not found %s\n" x)
-in (failwith _186_729))
-=======
 | uu____1807 -> begin
 (failwith (FStar_Util.format1 "Internal error: name not found %s\n" x))
->>>>>>> 1915064d
 end)
 
 
@@ -1833,16 +1514,6 @@
 (FStar_List.index (fun name -> (name = x)) env.names_t)
 end)
 with
-<<<<<<< HEAD
-| _86_264 -> begin
-(let _186_737 = (FStar_Util.format1 "Internal error: name not found %s\n" x)
-in (failwith _186_737))
-end)
-
-
-let add_binders = (fun env binders -> (FStar_List.fold_left (fun env _86_277 -> (match (_86_277) with
-| ((name, _86_273), _86_276) -> begin
-=======
 | uu____1817 -> begin
 (failwith (FStar_Util.format1 "Internal error: name not found %s\n" x))
 end)
@@ -1850,69 +1521,38 @@
 
 let add_binders = (fun env binders -> (FStar_List.fold_left (fun env uu____1847 -> (match (uu____1847) with
 | ((name, uu____1853), uu____1854) -> begin
->>>>>>> 1915064d
 (extend env name false)
 end)) env binders))
 
 
-<<<<<<< HEAD
-let rec translate : FStar_Extraction_ML_Syntax.mllib  ->  file Prims.list = (fun _86_279 -> (match (_86_279) with
-=======
 let rec translate : FStar_Extraction_ML_Syntax.mllib  ->  file Prims.list = (fun uu____1945 -> (match (uu____1945) with
->>>>>>> 1915064d
 | FStar_Extraction_ML_Syntax.MLLib (modules) -> begin
 (FStar_List.filter_map (fun m -> (
 
 let m_name = (
 
-<<<<<<< HEAD
-let _86_288 = m
-in (match (_86_288) with
-| ((prefix, final), _86_285, _86_287) -> begin
-=======
 let uu____1976 = m
 in (match (uu____1976) with
 | ((prefix, final), uu____1988, uu____1989) -> begin
->>>>>>> 1915064d
 (FStar_String.concat "." (FStar_List.append prefix ((final)::[])))
 end))
 in try
 (match (()) with
 | () -> begin
-<<<<<<< HEAD
-(
-
-let _86_298 = (FStar_Util.print1 "Attempting to translate module %s\n" m_name)
-in (let _186_771 = (translate_module m)
-in Some (_186_771)))
-end)
-with
-| e -> begin
-(
-
-let _86_294 = (let _186_773 = (FStar_Util.print_exn e)
-in (FStar_Util.print2 "Unable to translate module: %s because:\n  %s\n" m_name _186_773))
-in None)
-end)) modules)
-end))
-and translate_module : ((Prims.string Prims.list * Prims.string) * (FStar_Extraction_ML_Syntax.mlsig * FStar_Extraction_ML_Syntax.mlmodule) Prims.option * FStar_Extraction_ML_Syntax.mllib)  ->  file = (fun _86_304 -> (match (_86_304) with
-| (module_name, modul, _86_303) -> begin
-=======
 ((FStar_Util.print1 "Attempting to translate module %s\n" m_name);
 Some ((translate_module m));
 )
 end)
 with
 | e -> begin
-((let _0_560 = (FStar_Util.print_exn e)
-in (FStar_Util.print2 "Unable to translate module: %s because:\n  %s\n" m_name _0_560));
+((let _0_652 = (FStar_Util.print_exn e)
+in (FStar_Util.print2 "Unable to translate module: %s because:\n  %s\n" m_name _0_652));
 None;
 )
 end)) modules)
 end))
 and translate_module : ((Prims.string Prims.list * Prims.string) * (FStar_Extraction_ML_Syntax.mlsig * FStar_Extraction_ML_Syntax.mlmodule) Prims.option * FStar_Extraction_ML_Syntax.mllib)  ->  file = (fun uu____2009 -> (match (uu____2009) with
 | (module_name, modul, uu____2021) -> begin
->>>>>>> 1915064d
 (
 
 let module_name = (FStar_List.append (Prims.fst module_name) (((Prims.snd module_name))::[]))
@@ -1922,20 +1562,12 @@
 | Some (_signature, decls) -> begin
 (FStar_List.filter_map (translate_decl (empty module_name)) decls)
 end
-<<<<<<< HEAD
-| _86_311 -> begin
-=======
 | uu____2045 -> begin
->>>>>>> 1915064d
 (failwith "Unexpected standalone interface or nested modules")
 end)
 in (((FStar_String.concat "_" module_name)), (program))))
 end))
-<<<<<<< HEAD
-and translate_flags : FStar_Extraction_ML_Syntax.c_flag Prims.list  ->  flag Prims.list = (fun flags -> (FStar_List.choose (fun _86_4 -> (match (_86_4) with
-=======
-and translate_flags : FStar_Extraction_ML_Syntax.c_flag Prims.list  ->  flag Prims.list = (fun flags -> (FStar_List.choose (fun uu___142_2053 -> (match (uu___142_2053) with
->>>>>>> 1915064d
+and translate_flags : FStar_Extraction_ML_Syntax.c_flag Prims.list  ->  flag Prims.list = (fun flags -> (FStar_List.choose (fun uu___151_2053 -> (match (uu___151_2053) with
 | FStar_Extraction_ML_Syntax.Private -> begin
 Some (Private)
 end
@@ -1949,39 +1581,22 @@
 Some (Substitute)
 end
 | FStar_Extraction_ML_Syntax.Attribute (a) -> begin
-<<<<<<< HEAD
-(
-
-let _86_323 = (FStar_Util.print1_warning "Warning: unrecognized attribute %s" a)
-in None)
-end
-| _86_326 -> begin
-=======
 ((FStar_Util.print1_warning "Warning: unrecognized attribute %s" a);
 None;
 )
 end
 | uu____2057 -> begin
->>>>>>> 1915064d
 None
 end)) flags))
 and translate_decl : env  ->  FStar_Extraction_ML_Syntax.mlmodule1  ->  decl Prims.option = (fun env d -> (match (d) with
 | (FStar_Extraction_ML_Syntax.MLM_Let (flavor, flags, ({FStar_Extraction_ML_Syntax.mllb_name = (name, _); FStar_Extraction_ML_Syntax.mllb_tysc = Some ([], t0); FStar_Extraction_ML_Syntax.mllb_add_unit = _; FStar_Extraction_ML_Syntax.mllb_def = {FStar_Extraction_ML_Syntax.expr = FStar_Extraction_ML_Syntax.MLE_Fun (args, body); FStar_Extraction_ML_Syntax.mlty = _; FStar_Extraction_ML_Syntax.loc = _}; FStar_Extraction_ML_Syntax.print_typ = _})::[])) | (FStar_Extraction_ML_Syntax.MLM_Let (flavor, flags, ({FStar_Extraction_ML_Syntax.mllb_name = (name, _); FStar_Extraction_ML_Syntax.mllb_tysc = Some ([], t0); FStar_Extraction_ML_Syntax.mllb_add_unit = _; FStar_Extraction_ML_Syntax.mllb_def = {FStar_Extraction_ML_Syntax.expr = FStar_Extraction_ML_Syntax.MLE_Coerce ({FStar_Extraction_ML_Syntax.expr = FStar_Extraction_ML_Syntax.MLE_Fun (args, body); FStar_Extraction_ML_Syntax.mlty = _; FStar_Extraction_ML_Syntax.loc = _}, _, _); FStar_Extraction_ML_Syntax.mlty = _; FStar_Extraction_ML_Syntax.loc = _}; FStar_Extraction_ML_Syntax.print_typ = _})::[])) -> begin
 (
 
-<<<<<<< HEAD
-let assumed = (FStar_Util.for_some (fun _86_5 -> (match (_86_5) with
+let assumed = (FStar_Util.for_some (fun uu___152_2105 -> (match (uu___152_2105) with
 | FStar_Extraction_ML_Syntax.Assumed -> begin
 true
 end
-| _86_391 -> begin
-=======
-let assumed = (FStar_Util.for_some (fun uu___143_2105 -> (match (uu___143_2105) with
-| FStar_Extraction_ML_Syntax.Assumed -> begin
-true
-end
 | uu____2106 -> begin
->>>>>>> 1915064d
 false
 end)) flags)
 in (
@@ -1995,13 +1610,8 @@
 end)
 in (
 
-<<<<<<< HEAD
-let rec find_return_type = (fun _86_6 -> (match (_86_6) with
-| FStar_Extraction_ML_Syntax.MLTY_Fun (_86_397, _86_399, t) -> begin
-=======
-let rec find_return_type = (fun uu___144_2112 -> (match (uu___144_2112) with
+let rec find_return_type = (fun uu___153_2112 -> (match (uu___153_2112) with
 | FStar_Extraction_ML_Syntax.MLTY_Fun (uu____2113, uu____2114, t) -> begin
->>>>>>> 1915064d
 (find_return_type t)
 end
 | t -> begin
@@ -2009,13 +1619,8 @@
 end))
 in (
 
-<<<<<<< HEAD
-let t = (let _186_782 = (find_return_type t0)
-in (translate_type env _186_782))
-=======
-let t = (let _0_561 = (find_return_type t0)
-in (translate_type env _0_561))
->>>>>>> 1915064d
+let t = (let _0_653 = (find_return_type t0)
+in (translate_type env _0_653))
 in (
 
 let binders = (translate_binders env args)
@@ -2028,21 +1633,12 @@
 in (
 
 let flags = (translate_flags flags)
-<<<<<<< HEAD
-in if assumed then begin
-(let _186_785 = (let _186_784 = (let _186_783 = (translate_type env t0)
-in ((None), (name), (_186_783)))
-in DExternal (_186_784))
-in Some (_186_785))
-end else begin
-=======
 in (match (assumed) with
 | true -> begin
-Some (DExternal ((let _0_562 = (translate_type env t0)
-in ((None), (name), (_0_562)))))
+Some (DExternal ((let _0_654 = (translate_type env t0)
+in ((None), (name), (_0_654)))))
 end
 | uu____2133 -> begin
->>>>>>> 1915064d
 try
 (match (()) with
 | () -> begin
@@ -2053,26 +1649,14 @@
 end)
 with
 | e -> begin
-<<<<<<< HEAD
-(
-
-let _86_413 = (let _186_788 = (FStar_Util.print_exn e)
-in (FStar_Util.print2 "Warning: writing a stub for %s (%s)\n" (Prims.snd name) _186_788))
-in Some (DFunction (((None), (flags), (t), (name), (binders), (EAbort)))))
-=======
-((let _0_563 = (FStar_Util.print_exn e)
-in (FStar_Util.print2 "Warning: writing a stub for %s (%s)\n" (Prims.snd name) _0_563));
+((let _0_655 = (FStar_Util.print_exn e)
+in (FStar_Util.print2 "Warning: writing a stub for %s (%s)\n" (Prims.snd name) _0_655));
 Some (DFunction (((None), (flags), (t), (name), (binders), (EAbort))));
 )
->>>>>>> 1915064d
 end
 end)))))))))
 end
-<<<<<<< HEAD
-| FStar_Extraction_ML_Syntax.MLM_Let (flavor, flags, ({FStar_Extraction_ML_Syntax.mllb_name = (name, _86_431); FStar_Extraction_ML_Syntax.mllb_tysc = Some ([], t); FStar_Extraction_ML_Syntax.mllb_add_unit = _86_424; FStar_Extraction_ML_Syntax.mllb_def = expr; FStar_Extraction_ML_Syntax.print_typ = _86_421})::[]) -> begin
-=======
 | FStar_Extraction_ML_Syntax.MLM_Let (flavor, flags, ({FStar_Extraction_ML_Syntax.mllb_name = (name, uu____2158); FStar_Extraction_ML_Syntax.mllb_tysc = Some ([], t); FStar_Extraction_ML_Syntax.mllb_add_unit = uu____2160; FStar_Extraction_ML_Syntax.mllb_def = expr; FStar_Extraction_ML_Syntax.print_typ = uu____2162})::[]) -> begin
->>>>>>> 1915064d
 (
 
 let flags = (translate_flags flags)
@@ -2092,29 +1676,8 @@
 end)
 with
 | e -> begin
-<<<<<<< HEAD
-(
-
-let _86_444 = (let _186_791 = (FStar_Util.print_exn e)
-in (FStar_Util.print2 "Warning: not translating definition for %s (%s)\n" (Prims.snd name) _186_791))
-in Some (DGlobal (((flags), (name), (t), (EAny)))))
-end)))
-end
-| FStar_Extraction_ML_Syntax.MLM_Let (_86_450, _86_452, ({FStar_Extraction_ML_Syntax.mllb_name = (name, _86_464); FStar_Extraction_ML_Syntax.mllb_tysc = ts; FStar_Extraction_ML_Syntax.mllb_add_unit = _86_460; FStar_Extraction_ML_Syntax.mllb_def = _86_458; FStar_Extraction_ML_Syntax.print_typ = _86_456})::_86_454) -> begin
-(
-
-let _86_470 = (FStar_Util.print1 "Warning: not translating definition for %s (and possibly others)\n" name)
-in (
-
-let _86_477 = (match (ts) with
-| Some (idents, t) -> begin
-(let _186_794 = (let _186_792 = (FStar_List.map Prims.fst idents)
-in (FStar_String.concat ", " _186_792))
-in (let _186_793 = (FStar_Extraction_ML_Code.string_of_mlty (([]), ("")) t)
-in (FStar_Util.print2 "Type scheme is: forall %s. %s\n" _186_794 _186_793)))
-=======
-((let _0_564 = (FStar_Util.print_exn e)
-in (FStar_Util.print2 "Warning: not translating definition for %s (%s)\n" (Prims.snd name) _0_564));
+((let _0_656 = (FStar_Util.print_exn e)
+in (FStar_Util.print2 "Warning: not translating definition for %s (%s)\n" (Prims.snd name) _0_656));
 Some (DGlobal (((flags), (name), (t), (EAny))));
 )
 end)))
@@ -2123,11 +1686,10 @@
 ((FStar_Util.print1 "Warning: not translating definition for %s (and possibly others)\n" name);
 (match (ts) with
 | Some (idents, t) -> begin
-(let _0_567 = (let _0_565 = (FStar_List.map Prims.fst idents)
-in (FStar_String.concat ", " _0_565))
-in (let _0_566 = (FStar_Extraction_ML_Code.string_of_mlty (([]), ("")) t)
-in (FStar_Util.print2 "Type scheme is: forall %s. %s\n" _0_567 _0_566)))
->>>>>>> 1915064d
+(let _0_659 = (let _0_657 = (FStar_List.map Prims.fst idents)
+in (FStar_String.concat ", " _0_657))
+in (let _0_658 = (FStar_Extraction_ML_Code.string_of_mlty (([]), ("")) t)
+in (FStar_Util.print2 "Type scheme is: forall %s. %s\n" _0_659 _0_658)))
 end
 | None -> begin
 ()
@@ -2135,17 +1697,10 @@
 None;
 )
 end
-<<<<<<< HEAD
-| FStar_Extraction_ML_Syntax.MLM_Let (_86_480) -> begin
-(failwith "impossible")
-end
-| FStar_Extraction_ML_Syntax.MLM_Loc (_86_483) -> begin
-=======
 | FStar_Extraction_ML_Syntax.MLM_Let (uu____2214) -> begin
 (failwith "impossible")
 end
 | FStar_Extraction_ML_Syntax.MLM_Loc (uu____2216) -> begin
->>>>>>> 1915064d
 None
 end
 | FStar_Extraction_ML_Syntax.MLM_Ty (((assumed, name, _mangled_name, args, Some (FStar_Extraction_ML_Syntax.MLTD_Abbrev (t))))::[]) -> begin
@@ -2154,128 +1709,58 @@
 let name = ((env.module_name), (name))
 in (
 
-<<<<<<< HEAD
-let env = (FStar_List.fold_left (fun env _86_500 -> (match (_86_500) with
-| (name, _86_499) -> begin
-=======
 let env = (FStar_List.fold_left (fun env uu____2248 -> (match (uu____2248) with
 | (name, uu____2252) -> begin
->>>>>>> 1915064d
 (extend_t env name)
 end)) env args)
 in (match (assumed) with
 | true -> begin
 None
-<<<<<<< HEAD
-end else begin
-(let _186_799 = (let _186_798 = (let _186_797 = (translate_type env t)
-in ((name), ((FStar_List.length args)), (_186_797)))
-in DTypeAlias (_186_798))
-in Some (_186_799))
-end))
-end
-| FStar_Extraction_ML_Syntax.MLM_Ty (((_86_503, name, _mangled_name, args, Some (FStar_Extraction_ML_Syntax.MLTD_Record (fields))))::[]) -> begin
-=======
 end
 | uu____2254 -> begin
-Some (DTypeAlias ((let _0_568 = (translate_type env t)
-in ((name), ((FStar_List.length args)), (_0_568)))))
+Some (DTypeAlias ((let _0_660 = (translate_type env t)
+in ((name), ((FStar_List.length args)), (_0_660)))))
 end)))
 end
 | FStar_Extraction_ML_Syntax.MLM_Ty (((uu____2260, name, _mangled_name, args, Some (FStar_Extraction_ML_Syntax.MLTD_Record (fields))))::[]) -> begin
->>>>>>> 1915064d
 (
 
 let name = ((env.module_name), (name))
 in (
 
-<<<<<<< HEAD
-let env = (FStar_List.fold_left (fun env _86_518 -> (match (_86_518) with
-| (name, _86_517) -> begin
-(extend_t env name)
-end)) env args)
-in (let _186_807 = (let _186_806 = (let _186_805 = (FStar_List.map (fun _86_522 -> (match (_86_522) with
-| (f, t) -> begin
-(let _186_804 = (let _186_803 = (translate_type env t)
-in ((_186_803), (false)))
-in ((f), (_186_804)))
-end)) fields)
-in ((name), ((FStar_List.length args)), (_186_805)))
-in DTypeFlat (_186_806))
-in Some (_186_807))))
-end
-| FStar_Extraction_ML_Syntax.MLM_Ty (((_86_524, name, _mangled_name, args, Some (FStar_Extraction_ML_Syntax.MLTD_DType (branches))))::[]) -> begin
-=======
 let env = (FStar_List.fold_left (fun env uu____2294 -> (match (uu____2294) with
 | (name, uu____2298) -> begin
 (extend_t env name)
 end)) env args)
-in Some (DTypeFlat ((let _0_571 = (FStar_List.map (fun uu____2315 -> (match (uu____2315) with
+in Some (DTypeFlat ((let _0_663 = (FStar_List.map (fun uu____2315 -> (match (uu____2315) with
 | (f, t) -> begin
-(let _0_570 = (let _0_569 = (translate_type env t)
-in ((_0_569), (false)))
-in ((f), (_0_570)))
+(let _0_662 = (let _0_661 = (translate_type env t)
+in ((_0_661), (false)))
+in ((f), (_0_662)))
 end)) fields)
-in ((name), ((FStar_List.length args)), (_0_571)))))))
+in ((name), ((FStar_List.length args)), (_0_663)))))))
 end
 | FStar_Extraction_ML_Syntax.MLM_Ty (((uu____2326, name, _mangled_name, args, Some (FStar_Extraction_ML_Syntax.MLTD_DType (branches))))::[]) -> begin
->>>>>>> 1915064d
 (
 
 let name = ((env.module_name), (name))
 in (
 
-<<<<<<< HEAD
-let env = (FStar_List.fold_left (fun env _86_539 -> (match (_86_539) with
-| (name, _86_538) -> begin
-(extend_t env name)
-end)) env args)
-in (let _186_822 = (let _186_821 = (let _186_820 = (FStar_List.mapi (fun i _86_544 -> (match (_86_544) with
-| (cons, ts) -> begin
-(let _186_819 = (FStar_List.mapi (fun j t -> (let _186_818 = (let _186_815 = (FStar_Util.string_of_int i)
-in (let _186_814 = (FStar_Util.string_of_int j)
-in (FStar_Util.format2 "x%s%s" _186_815 _186_814)))
-in (let _186_817 = (let _186_816 = (translate_type env t)
-in ((_186_816), (false)))
-in ((_186_818), (_186_817))))) ts)
-in ((cons), (_186_819)))
-end)) branches)
-in ((name), ((FStar_List.length args)), (_186_820)))
-in DTypeVariant (_186_821))
-in Some (_186_822))))
-end
-| FStar_Extraction_ML_Syntax.MLM_Ty (((_86_550, name, _mangled_name, _86_554, _86_556))::_86_548) -> begin
-(
-
-let _86_560 = (FStar_Util.print1 "Warning: not translating definition for %s (and possibly others)\n" name)
-in None)
-end
-| FStar_Extraction_ML_Syntax.MLM_Ty ([]) -> begin
-(
-
-let _86_564 = (FStar_Util.print_string "Impossible!! Empty block of mutually recursive type declarations")
-in None)
-end
-| FStar_Extraction_ML_Syntax.MLM_Top (_86_567) -> begin
-(failwith "todo: translate_decl [MLM_Top]")
-end
-| FStar_Extraction_ML_Syntax.MLM_Exn (_86_570) -> begin
-=======
 let env = (FStar_List.fold_left (fun env uu____2361 -> (match (uu____2361) with
 | (name, uu____2365) -> begin
 (extend_t env name)
 end)) env args)
-in Some (DTypeVariant ((let _0_578 = (FStar_List.mapi (fun i uu____2390 -> (match (uu____2390) with
+in Some (DTypeVariant ((let _0_670 = (FStar_List.mapi (fun i uu____2390 -> (match (uu____2390) with
 | (cons, ts) -> begin
-(let _0_577 = (FStar_List.mapi (fun j t -> (let _0_576 = (let _0_573 = (FStar_Util.string_of_int i)
-in (let _0_572 = (FStar_Util.string_of_int j)
-in (FStar_Util.format2 "x%s%s" _0_573 _0_572)))
-in (let _0_575 = (let _0_574 = (translate_type env t)
-in ((_0_574), (false)))
-in ((_0_576), (_0_575))))) ts)
-in ((cons), (_0_577)))
+(let _0_669 = (FStar_List.mapi (fun j t -> (let _0_668 = (let _0_665 = (FStar_Util.string_of_int i)
+in (let _0_664 = (FStar_Util.string_of_int j)
+in (FStar_Util.format2 "x%s%s" _0_665 _0_664)))
+in (let _0_667 = (let _0_666 = (translate_type env t)
+in ((_0_666), (false)))
+in ((_0_668), (_0_667))))) ts)
+in ((cons), (_0_669)))
 end)) branches)
-in ((name), ((FStar_List.length args)), (_0_578)))))))
+in ((name), ((FStar_List.length args)), (_0_670)))))))
 end
 | FStar_Extraction_ML_Syntax.MLM_Ty (((uu____2418, name, _mangled_name, uu____2421, uu____2422))::uu____2423) -> begin
 ((FStar_Util.print1 "Warning: not translating definition for %s (and possibly others)\n" name);
@@ -2291,118 +1776,66 @@
 (failwith "todo: translate_decl [MLM_Top]")
 end
 | FStar_Extraction_ML_Syntax.MLM_Exn (uu____2447) -> begin
->>>>>>> 1915064d
 (failwith "todo: translate_decl [MLM_Exn]")
 end))
 and translate_type : env  ->  FStar_Extraction_ML_Syntax.mlty  ->  typ = (fun env t -> (match (t) with
 | (FStar_Extraction_ML_Syntax.MLTY_Tuple ([])) | (FStar_Extraction_ML_Syntax.MLTY_Top) -> begin
 TUnit
 end
-<<<<<<< HEAD
-| FStar_Extraction_ML_Syntax.MLTY_Var (name, _86_579) -> begin
-(let _186_825 = (find_t env name)
-in TBound (_186_825))
-end
-| FStar_Extraction_ML_Syntax.MLTY_Fun (t1, _86_584, t2) -> begin
-(let _186_828 = (let _186_827 = (translate_type env t1)
-in (let _186_826 = (translate_type env t2)
-in ((_186_827), (_186_826))))
-in TArrow (_186_828))
-=======
 | FStar_Extraction_ML_Syntax.MLTY_Var (name, uu____2455) -> begin
 TBound ((find_t env name))
 end
 | FStar_Extraction_ML_Syntax.MLTY_Fun (t1, uu____2457, t2) -> begin
-TArrow ((let _0_580 = (translate_type env t1)
-in (let _0_579 = (translate_type env t2)
-in ((_0_580), (_0_579)))))
->>>>>>> 1915064d
-end
-| FStar_Extraction_ML_Syntax.MLTY_Named ([], p) when (let _0_581 = (FStar_Extraction_ML_Syntax.string_of_mlpath p)
-in (_0_581 = "Prims.unit")) -> begin
+TArrow ((let _0_672 = (translate_type env t1)
+in (let _0_671 = (translate_type env t2)
+in ((_0_672), (_0_671)))))
+end
+| FStar_Extraction_ML_Syntax.MLTY_Named ([], p) when (let _0_673 = (FStar_Extraction_ML_Syntax.string_of_mlpath p)
+in (_0_673 = "Prims.unit")) -> begin
 TUnit
 end
-| FStar_Extraction_ML_Syntax.MLTY_Named ([], p) when (let _0_582 = (FStar_Extraction_ML_Syntax.string_of_mlpath p)
-in (_0_582 = "Prims.bool")) -> begin
+| FStar_Extraction_ML_Syntax.MLTY_Named ([], p) when (let _0_674 = (FStar_Extraction_ML_Syntax.string_of_mlpath p)
+in (_0_674 = "Prims.bool")) -> begin
 TBool
 end
 | FStar_Extraction_ML_Syntax.MLTY_Named ([], (("FStar")::(m)::[], "t")) when (is_machine_int m) -> begin
-<<<<<<< HEAD
-(let _186_829 = (FStar_Util.must (mk_width m))
-in TInt (_186_829))
-end
-| FStar_Extraction_ML_Syntax.MLTY_Named ([], (("FStar")::(m)::[], "t\'")) when (is_machine_int m) -> begin
-(let _186_830 = (FStar_Util.must (mk_width m))
-in TInt (_186_830))
-end
-| FStar_Extraction_ML_Syntax.MLTY_Named ((arg)::[], p) when ((FStar_Extraction_ML_Syntax.string_of_mlpath p) = "FStar.Buffer.buffer") -> begin
-(let _186_831 = (translate_type env arg)
-in TBuf (_186_831))
-end
-| FStar_Extraction_ML_Syntax.MLTY_Named ((_86_618)::[], p) when ((FStar_Extraction_ML_Syntax.string_of_mlpath p) = "FStar.Ghost.erased") -> begin
-=======
 TInt ((FStar_Util.must (mk_width m)))
 end
 | FStar_Extraction_ML_Syntax.MLTY_Named ([], (("FStar")::(m)::[], "t\'")) when (is_machine_int m) -> begin
 TInt ((FStar_Util.must (mk_width m)))
 end
-| FStar_Extraction_ML_Syntax.MLTY_Named ((arg)::[], p) when (let _0_583 = (FStar_Extraction_ML_Syntax.string_of_mlpath p)
-in (_0_583 = "FStar.Buffer.buffer")) -> begin
+| FStar_Extraction_ML_Syntax.MLTY_Named ((arg)::[], p) when (let _0_675 = (FStar_Extraction_ML_Syntax.string_of_mlpath p)
+in (_0_675 = "FStar.Buffer.buffer")) -> begin
 TBuf ((translate_type env arg))
 end
-| FStar_Extraction_ML_Syntax.MLTY_Named ((uu____2478)::[], p) when (let _0_584 = (FStar_Extraction_ML_Syntax.string_of_mlpath p)
-in (_0_584 = "FStar.Ghost.erased")) -> begin
->>>>>>> 1915064d
+| FStar_Extraction_ML_Syntax.MLTY_Named ((uu____2478)::[], p) when (let _0_676 = (FStar_Extraction_ML_Syntax.string_of_mlpath p)
+in (_0_676 = "FStar.Ghost.erased")) -> begin
 TAny
 end
 | FStar_Extraction_ML_Syntax.MLTY_Named ([], (path, type_name)) -> begin
 TQualified (((path), (type_name)))
 end
 | FStar_Extraction_ML_Syntax.MLTY_Named (args, (("Prims")::[], t)) when (FStar_Util.starts_with t "tuple") -> begin
-<<<<<<< HEAD
-(let _186_832 = (FStar_List.map (translate_type env) args)
-in TTuple (_186_832))
-end
-| FStar_Extraction_ML_Syntax.MLTY_Named (args, lid) -> begin
-if ((FStar_List.length args) > (Prims.parse_int "0")) then begin
-(let _186_834 = (let _186_833 = (FStar_List.map (translate_type env) args)
-in ((lid), (_186_833)))
-in TApp (_186_834))
-end else begin
-TQualified (lid)
-=======
 TTuple ((FStar_List.map (translate_type env) args))
 end
 | FStar_Extraction_ML_Syntax.MLTY_Named (args, lid) -> begin
 (match (((FStar_List.length args) > (Prims.parse_int "0"))) with
 | true -> begin
-TApp ((let _0_585 = (FStar_List.map (translate_type env) args)
-in ((lid), (_0_585))))
->>>>>>> 1915064d
+TApp ((let _0_677 = (FStar_List.map (translate_type env) args)
+in ((lid), (_0_677))))
 end
 | uu____2506 -> begin
 TQualified (lid)
 end)
 end
 | FStar_Extraction_ML_Syntax.MLTY_Tuple (ts) -> begin
-<<<<<<< HEAD
-(let _186_835 = (FStar_List.map (translate_type env) ts)
-in TTuple (_186_835))
-end))
-and translate_binders : env  ->  (FStar_Extraction_ML_Syntax.mlident * FStar_Extraction_ML_Syntax.mlty) Prims.list  ->  binder Prims.list = (fun env args -> (FStar_List.map (translate_binder env) args))
-and translate_binder : env  ->  (FStar_Extraction_ML_Syntax.mlident * FStar_Extraction_ML_Syntax.mlty)  ->  binder = (fun env _86_650 -> (match (_86_650) with
-| ((name, _86_647), typ) -> begin
-(let _186_840 = (translate_type env typ)
-in {name = name; typ = _186_840; mut = false})
-=======
 TTuple ((FStar_List.map (translate_type env) ts))
 end))
 and translate_binders : env  ->  (FStar_Extraction_ML_Syntax.mlident * FStar_Extraction_ML_Syntax.mlty) Prims.list  ->  binder Prims.list = (fun env args -> (FStar_List.map (translate_binder env) args))
 and translate_binder : env  ->  (FStar_Extraction_ML_Syntax.mlident * FStar_Extraction_ML_Syntax.mlty)  ->  binder = (fun env uu____2517 -> (match (uu____2517) with
 | ((name, uu____2521), typ) -> begin
-(let _0_586 = (translate_type env typ)
-in {name = name; typ = _0_586; mut = false})
->>>>>>> 1915064d
+(let _0_678 = (translate_type env typ)
+in {name = name; typ = _0_678; mut = false})
 end))
 and translate_expr : env  ->  FStar_Extraction_ML_Syntax.mlexpr  ->  expr = (fun env e -> (match (e.FStar_Extraction_ML_Syntax.expr) with
 | FStar_Extraction_ML_Syntax.MLE_Tuple ([]) -> begin
@@ -2411,109 +1844,52 @@
 | FStar_Extraction_ML_Syntax.MLE_Const (c) -> begin
 (translate_constant c)
 end
-<<<<<<< HEAD
-| FStar_Extraction_ML_Syntax.MLE_Var (name, _86_659) -> begin
-(let _186_843 = (find env name)
-in EBound (_186_843))
-end
-| FStar_Extraction_ML_Syntax.MLE_Name (("FStar")::(m)::[], op) when ((is_machine_int m) && (is_op op)) -> begin
-(let _186_846 = (let _186_845 = (FStar_Util.must (mk_op op))
-in (let _186_844 = (FStar_Util.must (mk_width m))
-in ((_186_845), (_186_844))))
-in EOp (_186_846))
-end
-| FStar_Extraction_ML_Syntax.MLE_Name (("Prims")::[], op) when (is_bool_op op) -> begin
-(let _186_848 = (let _186_847 = (FStar_Util.must (mk_bool_op op))
-in ((_186_847), (Bool)))
-in EOp (_186_848))
-=======
 | FStar_Extraction_ML_Syntax.MLE_Var (name, uu____2529) -> begin
 EBound ((find env name))
 end
 | FStar_Extraction_ML_Syntax.MLE_Name (("FStar")::(m)::[], op) when ((is_machine_int m) && (is_op op)) -> begin
-EOp ((let _0_588 = (FStar_Util.must (mk_op op))
-in (let _0_587 = (FStar_Util.must (mk_width m))
-in ((_0_588), (_0_587)))))
+EOp ((let _0_680 = (FStar_Util.must (mk_op op))
+in (let _0_679 = (FStar_Util.must (mk_width m))
+in ((_0_680), (_0_679)))))
 end
 | FStar_Extraction_ML_Syntax.MLE_Name (("Prims")::[], op) when (is_bool_op op) -> begin
-EOp ((let _0_589 = (FStar_Util.must (mk_bool_op op))
-in ((_0_589), (Bool))))
->>>>>>> 1915064d
+EOp ((let _0_681 = (FStar_Util.must (mk_bool_op op))
+in ((_0_681), (Bool))))
 end
 | FStar_Extraction_ML_Syntax.MLE_Name (n) -> begin
 EQualified (n)
 end
-<<<<<<< HEAD
-| FStar_Extraction_ML_Syntax.MLE_Let ((flavor, flags, ({FStar_Extraction_ML_Syntax.mllb_name = (name, _86_686); FStar_Extraction_ML_Syntax.mllb_tysc = Some ([], typ); FStar_Extraction_ML_Syntax.mllb_add_unit = add_unit; FStar_Extraction_ML_Syntax.mllb_def = body; FStar_Extraction_ML_Syntax.print_typ = print})::[]), continuation) -> begin
-(
-
-let is_mut = (FStar_Util.for_some (fun _86_7 -> (match (_86_7) with
-| FStar_Extraction_ML_Syntax.Mutable -> begin
-true
-end
-| _86_697 -> begin
-=======
 | FStar_Extraction_ML_Syntax.MLE_Let ((flavor, flags, ({FStar_Extraction_ML_Syntax.mllb_name = (name, uu____2539); FStar_Extraction_ML_Syntax.mllb_tysc = Some ([], typ); FStar_Extraction_ML_Syntax.mllb_add_unit = add_unit; FStar_Extraction_ML_Syntax.mllb_def = body; FStar_Extraction_ML_Syntax.print_typ = print})::[]), continuation) -> begin
 (
 
-let is_mut = (FStar_Util.for_some (fun uu___145_2555 -> (match (uu___145_2555) with
+let is_mut = (FStar_Util.for_some (fun uu___154_2555 -> (match (uu___154_2555) with
 | FStar_Extraction_ML_Syntax.Mutable -> begin
 true
 end
 | uu____2556 -> begin
->>>>>>> 1915064d
 false
 end)) flags)
 in (
 
-<<<<<<< HEAD
-let _86_721 = if is_mut then begin
-(let _186_853 = (match (typ) with
-| FStar_Extraction_ML_Syntax.MLTY_Named ((t)::[], p) when ((FStar_Extraction_ML_Syntax.string_of_mlpath p) = "FStar.ST.stackref") -> begin
-t
-end
-| _86_705 -> begin
-(let _186_851 = (let _186_850 = (FStar_Extraction_ML_Code.string_of_mlty (([]), ("")) typ)
-in (FStar_Util.format1 "unexpected: bad desugaring of Mutable (typ is %s)" _186_850))
-in (failwith _186_851))
-end)
-in (let _186_852 = (match (body) with
-| {FStar_Extraction_ML_Syntax.expr = FStar_Extraction_ML_Syntax.MLE_App (_86_711, (body)::[]); FStar_Extraction_ML_Syntax.mlty = _86_709; FStar_Extraction_ML_Syntax.loc = _86_707} -> begin
-body
-end
-| _86_718 -> begin
-(failwith "unexpected: bad desugaring of Mutable")
-end)
-in ((_186_853), (_186_852))))
-end else begin
-((typ), (body))
-end
-in (match (_86_721) with
-| (typ, body) -> begin
-(
-
-let binder = (let _186_854 = (translate_type env typ)
-in {name = name; typ = _186_854; mut = is_mut})
-=======
 let uu____2557 = (match (is_mut) with
 | true -> begin
-(let _0_593 = (match (typ) with
-| FStar_Extraction_ML_Syntax.MLTY_Named ((t)::[], p) when (let _0_590 = (FStar_Extraction_ML_Syntax.string_of_mlpath p)
-in (_0_590 = "FStar.ST.stackref")) -> begin
+(let _0_685 = (match (typ) with
+| FStar_Extraction_ML_Syntax.MLTY_Named ((t)::[], p) when (let _0_682 = (FStar_Extraction_ML_Syntax.string_of_mlpath p)
+in (_0_682 = "FStar.ST.stackref")) -> begin
 t
 end
 | uu____2565 -> begin
-(failwith (let _0_591 = (FStar_Extraction_ML_Code.string_of_mlty (([]), ("")) typ)
-in (FStar_Util.format1 "unexpected: bad desugaring of Mutable (typ is %s)" _0_591)))
+(failwith (let _0_683 = (FStar_Extraction_ML_Code.string_of_mlty (([]), ("")) typ)
+in (FStar_Util.format1 "unexpected: bad desugaring of Mutable (typ is %s)" _0_683)))
 end)
-in (let _0_592 = (match (body) with
+in (let _0_684 = (match (body) with
 | {FStar_Extraction_ML_Syntax.expr = FStar_Extraction_ML_Syntax.MLE_App (uu____2567, (body)::[]); FStar_Extraction_ML_Syntax.mlty = uu____2569; FStar_Extraction_ML_Syntax.loc = uu____2570} -> begin
 body
 end
 | uu____2572 -> begin
 (failwith "unexpected: bad desugaring of Mutable")
 end)
-in ((_0_593), (_0_592))))
+in ((_0_685), (_0_684))))
 end
 | uu____2573 -> begin
 ((typ), (body))
@@ -2522,9 +1898,8 @@
 | (typ, body) -> begin
 (
 
-let binder = (let _0_594 = (translate_type env typ)
-in {name = name; typ = _0_594; mut = is_mut})
->>>>>>> 1915064d
+let binder = (let _0_686 = (translate_type env typ)
+in {name = name; typ = _0_686; mut = is_mut})
 in (
 
 let body = (translate_expr env body)
@@ -2538,79 +1913,41 @@
 end)))
 end
 | FStar_Extraction_ML_Syntax.MLE_Match (expr, branches) -> begin
-<<<<<<< HEAD
-(let _186_857 = (let _186_856 = (translate_expr env expr)
-in (let _186_855 = (translate_branches env branches)
-in ((_186_856), (_186_855))))
-in EMatch (_186_857))
-end
-| FStar_Extraction_ML_Syntax.MLE_App ({FStar_Extraction_ML_Syntax.expr = FStar_Extraction_ML_Syntax.MLE_Name (p); FStar_Extraction_ML_Syntax.mlty = _86_733; FStar_Extraction_ML_Syntax.loc = _86_731}, ({FStar_Extraction_ML_Syntax.expr = FStar_Extraction_ML_Syntax.MLE_Var (v, _86_743); FStar_Extraction_ML_Syntax.mlty = _86_740; FStar_Extraction_ML_Syntax.loc = _86_738})::[]) when (((FStar_Extraction_ML_Syntax.string_of_mlpath p) = "FStar.ST.op_Bang") && (is_mutable env v)) -> begin
-(let _186_858 = (find env v)
-in EBound (_186_858))
-end
-| FStar_Extraction_ML_Syntax.MLE_App ({FStar_Extraction_ML_Syntax.expr = FStar_Extraction_ML_Syntax.MLE_Name (p); FStar_Extraction_ML_Syntax.mlty = _86_753; FStar_Extraction_ML_Syntax.loc = _86_751}, ({FStar_Extraction_ML_Syntax.expr = FStar_Extraction_ML_Syntax.MLE_Var (v, _86_764); FStar_Extraction_ML_Syntax.mlty = _86_761; FStar_Extraction_ML_Syntax.loc = _86_759})::(e)::[]) when (((FStar_Extraction_ML_Syntax.string_of_mlpath p) = "FStar.ST.op_Colon_Equals") && (is_mutable env v)) -> begin
-(let _186_862 = (let _186_861 = (let _186_859 = (find env v)
-in EBound (_186_859))
-in (let _186_860 = (translate_expr env e)
-in ((_186_861), (_186_860))))
-in EAssign (_186_862))
-end
-| FStar_Extraction_ML_Syntax.MLE_App ({FStar_Extraction_ML_Syntax.expr = FStar_Extraction_ML_Syntax.MLE_Name (p); FStar_Extraction_ML_Syntax.mlty = _86_774; FStar_Extraction_ML_Syntax.loc = _86_772}, (e1)::(e2)::[]) when (((FStar_Extraction_ML_Syntax.string_of_mlpath p) = "FStar.Buffer.index") || ((FStar_Extraction_ML_Syntax.string_of_mlpath p) = "FStar.Buffer.op_Array_Access")) -> begin
-(let _186_865 = (let _186_864 = (translate_expr env e1)
-in (let _186_863 = (translate_expr env e2)
-in ((_186_864), (_186_863))))
-in EBufRead (_186_865))
-end
-| FStar_Extraction_ML_Syntax.MLE_App ({FStar_Extraction_ML_Syntax.expr = FStar_Extraction_ML_Syntax.MLE_Name (p); FStar_Extraction_ML_Syntax.mlty = _86_786; FStar_Extraction_ML_Syntax.loc = _86_784}, (e1)::(e2)::[]) when ((FStar_Extraction_ML_Syntax.string_of_mlpath p) = "FStar.Buffer.create") -> begin
-(let _186_868 = (let _186_867 = (translate_expr env e1)
-in (let _186_866 = (translate_expr env e2)
-in ((Stack), (_186_867), (_186_866))))
-in EBufCreate (_186_868))
-end
-| FStar_Extraction_ML_Syntax.MLE_App ({FStar_Extraction_ML_Syntax.expr = FStar_Extraction_ML_Syntax.MLE_Name (p); FStar_Extraction_ML_Syntax.mlty = _86_798; FStar_Extraction_ML_Syntax.loc = _86_796}, (_e0)::(e1)::(e2)::[]) when ((FStar_Extraction_ML_Syntax.string_of_mlpath p) = "FStar.Buffer.rcreate") -> begin
-(let _186_871 = (let _186_870 = (translate_expr env e1)
-in (let _186_869 = (translate_expr env e2)
-in ((Eternal), (_186_870), (_186_869))))
-in EBufCreate (_186_871))
-end
-| FStar_Extraction_ML_Syntax.MLE_App ({FStar_Extraction_ML_Syntax.expr = FStar_Extraction_ML_Syntax.MLE_Name (p); FStar_Extraction_ML_Syntax.mlty = _86_811; FStar_Extraction_ML_Syntax.loc = _86_809}, (e2)::[]) when ((FStar_Extraction_ML_Syntax.string_of_mlpath p) = "FStar.Buffer.createL") -> begin
-=======
-EMatch ((let _0_596 = (translate_expr env expr)
-in (let _0_595 = (translate_branches env branches)
-in ((_0_596), (_0_595)))))
-end
-| FStar_Extraction_ML_Syntax.MLE_App ({FStar_Extraction_ML_Syntax.expr = FStar_Extraction_ML_Syntax.MLE_Name (p); FStar_Extraction_ML_Syntax.mlty = uu____2596; FStar_Extraction_ML_Syntax.loc = uu____2597}, ({FStar_Extraction_ML_Syntax.expr = FStar_Extraction_ML_Syntax.MLE_Var (v, uu____2599); FStar_Extraction_ML_Syntax.mlty = uu____2600; FStar_Extraction_ML_Syntax.loc = uu____2601})::[]) when ((let _0_597 = (FStar_Extraction_ML_Syntax.string_of_mlpath p)
-in (_0_597 = "FStar.ST.op_Bang")) && (is_mutable env v)) -> begin
+EMatch ((let _0_688 = (translate_expr env expr)
+in (let _0_687 = (translate_branches env branches)
+in ((_0_688), (_0_687)))))
+end
+| FStar_Extraction_ML_Syntax.MLE_App ({FStar_Extraction_ML_Syntax.expr = FStar_Extraction_ML_Syntax.MLE_Name (p); FStar_Extraction_ML_Syntax.mlty = uu____2596; FStar_Extraction_ML_Syntax.loc = uu____2597}, ({FStar_Extraction_ML_Syntax.expr = FStar_Extraction_ML_Syntax.MLE_Var (v, uu____2599); FStar_Extraction_ML_Syntax.mlty = uu____2600; FStar_Extraction_ML_Syntax.loc = uu____2601})::[]) when ((let _0_689 = (FStar_Extraction_ML_Syntax.string_of_mlpath p)
+in (_0_689 = "FStar.ST.op_Bang")) && (is_mutable env v)) -> begin
 EBound ((find env v))
 end
-| FStar_Extraction_ML_Syntax.MLE_App ({FStar_Extraction_ML_Syntax.expr = FStar_Extraction_ML_Syntax.MLE_Name (p); FStar_Extraction_ML_Syntax.mlty = uu____2604; FStar_Extraction_ML_Syntax.loc = uu____2605}, ({FStar_Extraction_ML_Syntax.expr = FStar_Extraction_ML_Syntax.MLE_Var (v, uu____2607); FStar_Extraction_ML_Syntax.mlty = uu____2608; FStar_Extraction_ML_Syntax.loc = uu____2609})::(e)::[]) when ((let _0_598 = (FStar_Extraction_ML_Syntax.string_of_mlpath p)
-in (_0_598 = "FStar.ST.op_Colon_Equals")) && (is_mutable env v)) -> begin
-EAssign ((let _0_600 = EBound ((find env v))
-in (let _0_599 = (translate_expr env e)
-in ((_0_600), (_0_599)))))
-end
-| FStar_Extraction_ML_Syntax.MLE_App ({FStar_Extraction_ML_Syntax.expr = FStar_Extraction_ML_Syntax.MLE_Name (p); FStar_Extraction_ML_Syntax.mlty = uu____2613; FStar_Extraction_ML_Syntax.loc = uu____2614}, (e1)::(e2)::[]) when ((let _0_601 = (FStar_Extraction_ML_Syntax.string_of_mlpath p)
-in (_0_601 = "FStar.Buffer.index")) || (let _0_602 = (FStar_Extraction_ML_Syntax.string_of_mlpath p)
-in (_0_602 = "FStar.Buffer.op_Array_Access"))) -> begin
-EBufRead ((let _0_604 = (translate_expr env e1)
-in (let _0_603 = (translate_expr env e2)
-in ((_0_604), (_0_603)))))
-end
-| FStar_Extraction_ML_Syntax.MLE_App ({FStar_Extraction_ML_Syntax.expr = FStar_Extraction_ML_Syntax.MLE_Name (p); FStar_Extraction_ML_Syntax.mlty = uu____2619; FStar_Extraction_ML_Syntax.loc = uu____2620}, (e1)::(e2)::[]) when (let _0_605 = (FStar_Extraction_ML_Syntax.string_of_mlpath p)
-in (_0_605 = "FStar.Buffer.create")) -> begin
-EBufCreate ((let _0_607 = (translate_expr env e1)
-in (let _0_606 = (translate_expr env e2)
-in ((Stack), (_0_607), (_0_606)))))
-end
-| FStar_Extraction_ML_Syntax.MLE_App ({FStar_Extraction_ML_Syntax.expr = FStar_Extraction_ML_Syntax.MLE_Name (p); FStar_Extraction_ML_Syntax.mlty = uu____2625; FStar_Extraction_ML_Syntax.loc = uu____2626}, (_e0)::(e1)::(e2)::[]) when (let _0_608 = (FStar_Extraction_ML_Syntax.string_of_mlpath p)
-in (_0_608 = "FStar.Buffer.rcreate")) -> begin
-EBufCreate ((let _0_610 = (translate_expr env e1)
-in (let _0_609 = (translate_expr env e2)
-in ((Eternal), (_0_610), (_0_609)))))
-end
-| FStar_Extraction_ML_Syntax.MLE_App ({FStar_Extraction_ML_Syntax.expr = FStar_Extraction_ML_Syntax.MLE_Name (p); FStar_Extraction_ML_Syntax.mlty = uu____2632; FStar_Extraction_ML_Syntax.loc = uu____2633}, (e2)::[]) when (let _0_611 = (FStar_Extraction_ML_Syntax.string_of_mlpath p)
-in (_0_611 = "FStar.Buffer.createL")) -> begin
->>>>>>> 1915064d
+| FStar_Extraction_ML_Syntax.MLE_App ({FStar_Extraction_ML_Syntax.expr = FStar_Extraction_ML_Syntax.MLE_Name (p); FStar_Extraction_ML_Syntax.mlty = uu____2604; FStar_Extraction_ML_Syntax.loc = uu____2605}, ({FStar_Extraction_ML_Syntax.expr = FStar_Extraction_ML_Syntax.MLE_Var (v, uu____2607); FStar_Extraction_ML_Syntax.mlty = uu____2608; FStar_Extraction_ML_Syntax.loc = uu____2609})::(e)::[]) when ((let _0_690 = (FStar_Extraction_ML_Syntax.string_of_mlpath p)
+in (_0_690 = "FStar.ST.op_Colon_Equals")) && (is_mutable env v)) -> begin
+EAssign ((let _0_692 = EBound ((find env v))
+in (let _0_691 = (translate_expr env e)
+in ((_0_692), (_0_691)))))
+end
+| FStar_Extraction_ML_Syntax.MLE_App ({FStar_Extraction_ML_Syntax.expr = FStar_Extraction_ML_Syntax.MLE_Name (p); FStar_Extraction_ML_Syntax.mlty = uu____2613; FStar_Extraction_ML_Syntax.loc = uu____2614}, (e1)::(e2)::[]) when ((let _0_693 = (FStar_Extraction_ML_Syntax.string_of_mlpath p)
+in (_0_693 = "FStar.Buffer.index")) || (let _0_694 = (FStar_Extraction_ML_Syntax.string_of_mlpath p)
+in (_0_694 = "FStar.Buffer.op_Array_Access"))) -> begin
+EBufRead ((let _0_696 = (translate_expr env e1)
+in (let _0_695 = (translate_expr env e2)
+in ((_0_696), (_0_695)))))
+end
+| FStar_Extraction_ML_Syntax.MLE_App ({FStar_Extraction_ML_Syntax.expr = FStar_Extraction_ML_Syntax.MLE_Name (p); FStar_Extraction_ML_Syntax.mlty = uu____2619; FStar_Extraction_ML_Syntax.loc = uu____2620}, (e1)::(e2)::[]) when (let _0_697 = (FStar_Extraction_ML_Syntax.string_of_mlpath p)
+in (_0_697 = "FStar.Buffer.create")) -> begin
+EBufCreate ((let _0_699 = (translate_expr env e1)
+in (let _0_698 = (translate_expr env e2)
+in ((Stack), (_0_699), (_0_698)))))
+end
+| FStar_Extraction_ML_Syntax.MLE_App ({FStar_Extraction_ML_Syntax.expr = FStar_Extraction_ML_Syntax.MLE_Name (p); FStar_Extraction_ML_Syntax.mlty = uu____2625; FStar_Extraction_ML_Syntax.loc = uu____2626}, (_e0)::(e1)::(e2)::[]) when (let _0_700 = (FStar_Extraction_ML_Syntax.string_of_mlpath p)
+in (_0_700 = "FStar.Buffer.rcreate")) -> begin
+EBufCreate ((let _0_702 = (translate_expr env e1)
+in (let _0_701 = (translate_expr env e2)
+in ((Eternal), (_0_702), (_0_701)))))
+end
+| FStar_Extraction_ML_Syntax.MLE_App ({FStar_Extraction_ML_Syntax.expr = FStar_Extraction_ML_Syntax.MLE_Name (p); FStar_Extraction_ML_Syntax.mlty = uu____2632; FStar_Extraction_ML_Syntax.loc = uu____2633}, (e2)::[]) when (let _0_703 = (FStar_Extraction_ML_Syntax.string_of_mlpath p)
+in (_0_703 = "FStar.Buffer.createL")) -> begin
 (
 
 let rec list_elements = (fun acc e2 -> (match (e2.FStar_Extraction_ML_Syntax.expr) with
@@ -2620,211 +1957,85 @@
 | FStar_Extraction_ML_Syntax.MLE_CTor ((("Prims")::[], "Nil"), []) -> begin
 (FStar_List.rev acc)
 end
-<<<<<<< HEAD
-| _86_839 -> begin
-=======
 | uu____2659 -> begin
->>>>>>> 1915064d
 (failwith "Argument of FStar.Buffer.createL is not a string literal!")
 end))
 in (
 
 let list_elements = (list_elements [])
-<<<<<<< HEAD
-in (let _186_879 = (let _186_878 = (let _186_877 = (list_elements e2)
-in (FStar_List.map (translate_expr env) _186_877))
-in ((Stack), (_186_878)))
-in EBufCreateL (_186_879))))
-end
-| FStar_Extraction_ML_Syntax.MLE_App ({FStar_Extraction_ML_Syntax.expr = FStar_Extraction_ML_Syntax.MLE_Name (p); FStar_Extraction_ML_Syntax.mlty = _86_844; FStar_Extraction_ML_Syntax.loc = _86_842}, (e1)::(e2)::(_e3)::[]) when ((FStar_Extraction_ML_Syntax.string_of_mlpath p) = "FStar.Buffer.sub") -> begin
-(let _186_882 = (let _186_881 = (translate_expr env e1)
-in (let _186_880 = (translate_expr env e2)
-in ((_186_881), (_186_880))))
-in EBufSub (_186_882))
-end
-| FStar_Extraction_ML_Syntax.MLE_App ({FStar_Extraction_ML_Syntax.expr = FStar_Extraction_ML_Syntax.MLE_Name (p); FStar_Extraction_ML_Syntax.mlty = _86_857; FStar_Extraction_ML_Syntax.loc = _86_855}, (e1)::(e2)::[]) when ((FStar_Extraction_ML_Syntax.string_of_mlpath p) = "FStar.Buffer.join") -> begin
+in EBufCreateL ((let _0_705 = (let _0_704 = (list_elements e2)
+in (FStar_List.map (translate_expr env) _0_704))
+in ((Stack), (_0_705))))))
+end
+| FStar_Extraction_ML_Syntax.MLE_App ({FStar_Extraction_ML_Syntax.expr = FStar_Extraction_ML_Syntax.MLE_Name (p); FStar_Extraction_ML_Syntax.mlty = uu____2667; FStar_Extraction_ML_Syntax.loc = uu____2668}, (e1)::(e2)::(_e3)::[]) when (let _0_706 = (FStar_Extraction_ML_Syntax.string_of_mlpath p)
+in (_0_706 = "FStar.Buffer.sub")) -> begin
+EBufSub ((let _0_708 = (translate_expr env e1)
+in (let _0_707 = (translate_expr env e2)
+in ((_0_708), (_0_707)))))
+end
+| FStar_Extraction_ML_Syntax.MLE_App ({FStar_Extraction_ML_Syntax.expr = FStar_Extraction_ML_Syntax.MLE_Name (p); FStar_Extraction_ML_Syntax.mlty = uu____2674; FStar_Extraction_ML_Syntax.loc = uu____2675}, (e1)::(e2)::[]) when (let _0_709 = (FStar_Extraction_ML_Syntax.string_of_mlpath p)
+in (_0_709 = "FStar.Buffer.join")) -> begin
 (translate_expr env e1)
 end
-| FStar_Extraction_ML_Syntax.MLE_App ({FStar_Extraction_ML_Syntax.expr = FStar_Extraction_ML_Syntax.MLE_Name (p); FStar_Extraction_ML_Syntax.mlty = _86_869; FStar_Extraction_ML_Syntax.loc = _86_867}, (e1)::(e2)::[]) when ((FStar_Extraction_ML_Syntax.string_of_mlpath p) = "FStar.Buffer.offset") -> begin
-(let _186_885 = (let _186_884 = (translate_expr env e1)
-in (let _186_883 = (translate_expr env e2)
-in ((_186_884), (_186_883))))
-in EBufSub (_186_885))
-end
-| FStar_Extraction_ML_Syntax.MLE_App ({FStar_Extraction_ML_Syntax.expr = FStar_Extraction_ML_Syntax.MLE_Name (p); FStar_Extraction_ML_Syntax.mlty = _86_881; FStar_Extraction_ML_Syntax.loc = _86_879}, (e1)::(e2)::(e3)::[]) when (((FStar_Extraction_ML_Syntax.string_of_mlpath p) = "FStar.Buffer.upd") || ((FStar_Extraction_ML_Syntax.string_of_mlpath p) = "FStar.Buffer.op_Array_Assignment")) -> begin
-(let _186_889 = (let _186_888 = (translate_expr env e1)
-in (let _186_887 = (translate_expr env e2)
-in (let _186_886 = (translate_expr env e3)
-in ((_186_888), (_186_887), (_186_886)))))
-in EBufWrite (_186_889))
-end
-| FStar_Extraction_ML_Syntax.MLE_App ({FStar_Extraction_ML_Syntax.expr = FStar_Extraction_ML_Syntax.MLE_Name (p); FStar_Extraction_ML_Syntax.mlty = _86_894; FStar_Extraction_ML_Syntax.loc = _86_892}, (_86_899)::[]) when ((FStar_Extraction_ML_Syntax.string_of_mlpath p) = "FStar.ST.push_frame") -> begin
+| FStar_Extraction_ML_Syntax.MLE_App ({FStar_Extraction_ML_Syntax.expr = FStar_Extraction_ML_Syntax.MLE_Name (p); FStar_Extraction_ML_Syntax.mlty = uu____2680; FStar_Extraction_ML_Syntax.loc = uu____2681}, (e1)::(e2)::[]) when (let _0_710 = (FStar_Extraction_ML_Syntax.string_of_mlpath p)
+in (_0_710 = "FStar.Buffer.offset")) -> begin
+EBufSub ((let _0_712 = (translate_expr env e1)
+in (let _0_711 = (translate_expr env e2)
+in ((_0_712), (_0_711)))))
+end
+| FStar_Extraction_ML_Syntax.MLE_App ({FStar_Extraction_ML_Syntax.expr = FStar_Extraction_ML_Syntax.MLE_Name (p); FStar_Extraction_ML_Syntax.mlty = uu____2686; FStar_Extraction_ML_Syntax.loc = uu____2687}, (e1)::(e2)::(e3)::[]) when ((let _0_713 = (FStar_Extraction_ML_Syntax.string_of_mlpath p)
+in (_0_713 = "FStar.Buffer.upd")) || (let _0_714 = (FStar_Extraction_ML_Syntax.string_of_mlpath p)
+in (_0_714 = "FStar.Buffer.op_Array_Assignment"))) -> begin
+EBufWrite ((let _0_717 = (translate_expr env e1)
+in (let _0_716 = (translate_expr env e2)
+in (let _0_715 = (translate_expr env e3)
+in ((_0_717), (_0_716), (_0_715))))))
+end
+| FStar_Extraction_ML_Syntax.MLE_App ({FStar_Extraction_ML_Syntax.expr = FStar_Extraction_ML_Syntax.MLE_Name (p); FStar_Extraction_ML_Syntax.mlty = uu____2693; FStar_Extraction_ML_Syntax.loc = uu____2694}, (uu____2695)::[]) when (let _0_718 = (FStar_Extraction_ML_Syntax.string_of_mlpath p)
+in (_0_718 = "FStar.ST.push_frame")) -> begin
 EPushFrame
 end
-| FStar_Extraction_ML_Syntax.MLE_App ({FStar_Extraction_ML_Syntax.expr = FStar_Extraction_ML_Syntax.MLE_Name (p); FStar_Extraction_ML_Syntax.mlty = _86_906; FStar_Extraction_ML_Syntax.loc = _86_904}, (_86_911)::[]) when ((FStar_Extraction_ML_Syntax.string_of_mlpath p) = "FStar.ST.pop_frame") -> begin
+| FStar_Extraction_ML_Syntax.MLE_App ({FStar_Extraction_ML_Syntax.expr = FStar_Extraction_ML_Syntax.MLE_Name (p); FStar_Extraction_ML_Syntax.mlty = uu____2698; FStar_Extraction_ML_Syntax.loc = uu____2699}, (uu____2700)::[]) when (let _0_719 = (FStar_Extraction_ML_Syntax.string_of_mlpath p)
+in (_0_719 = "FStar.ST.pop_frame")) -> begin
 EPopFrame
 end
-| FStar_Extraction_ML_Syntax.MLE_App ({FStar_Extraction_ML_Syntax.expr = FStar_Extraction_ML_Syntax.MLE_Name (p); FStar_Extraction_ML_Syntax.mlty = _86_918; FStar_Extraction_ML_Syntax.loc = _86_916}, (e1)::(e2)::(e3)::(e4)::(e5)::[]) when ((FStar_Extraction_ML_Syntax.string_of_mlpath p) = "FStar.Buffer.blit") -> begin
-(let _186_895 = (let _186_894 = (translate_expr env e1)
-in (let _186_893 = (translate_expr env e2)
-in (let _186_892 = (translate_expr env e3)
-in (let _186_891 = (translate_expr env e4)
-in (let _186_890 = (translate_expr env e5)
-in ((_186_894), (_186_893), (_186_892), (_186_891), (_186_890)))))))
-in EBufBlit (_186_895))
-end
-| FStar_Extraction_ML_Syntax.MLE_App ({FStar_Extraction_ML_Syntax.expr = FStar_Extraction_ML_Syntax.MLE_Name (p); FStar_Extraction_ML_Syntax.mlty = _86_933; FStar_Extraction_ML_Syntax.loc = _86_931}, (e1)::(e2)::(e3)::[]) when ((FStar_Extraction_ML_Syntax.string_of_mlpath p) = "FStar.Buffer.fill") -> begin
-(let _186_899 = (let _186_898 = (translate_expr env e1)
-in (let _186_897 = (translate_expr env e2)
-in (let _186_896 = (translate_expr env e3)
-in ((_186_898), (_186_897), (_186_896)))))
-in EBufFill (_186_899))
-end
-| FStar_Extraction_ML_Syntax.MLE_App ({FStar_Extraction_ML_Syntax.expr = FStar_Extraction_ML_Syntax.MLE_Name (p); FStar_Extraction_ML_Syntax.mlty = _86_946; FStar_Extraction_ML_Syntax.loc = _86_944}, (_86_951)::[]) when ((FStar_Extraction_ML_Syntax.string_of_mlpath p) = "FStar.ST.get") -> begin
-ECast (((EConstant (((UInt8), ("0")))), (TAny)))
-end
-| FStar_Extraction_ML_Syntax.MLE_App ({FStar_Extraction_ML_Syntax.expr = FStar_Extraction_ML_Syntax.MLE_Name (p); FStar_Extraction_ML_Syntax.mlty = _86_958; FStar_Extraction_ML_Syntax.loc = _86_956}, (e)::[]) when ((FStar_Extraction_ML_Syntax.string_of_mlpath p) = "Obj.repr") -> begin
-(let _186_901 = (let _186_900 = (translate_expr env e)
-in ((_186_900), (TAny)))
-in ECast (_186_901))
-end
-| FStar_Extraction_ML_Syntax.MLE_App ({FStar_Extraction_ML_Syntax.expr = FStar_Extraction_ML_Syntax.MLE_Name (("FStar")::(m)::[], op); FStar_Extraction_ML_Syntax.mlty = _86_969; FStar_Extraction_ML_Syntax.loc = _86_967}, args) when ((is_machine_int m) && (is_op op)) -> begin
-(let _186_903 = (FStar_Util.must (mk_width m))
-in (let _186_902 = (FStar_Util.must (mk_op op))
-in (mk_op_app env _186_903 _186_902 args)))
-end
-| FStar_Extraction_ML_Syntax.MLE_App ({FStar_Extraction_ML_Syntax.expr = FStar_Extraction_ML_Syntax.MLE_Name (("Prims")::[], op); FStar_Extraction_ML_Syntax.mlty = _86_983; FStar_Extraction_ML_Syntax.loc = _86_981}, args) when (is_bool_op op) -> begin
-(let _186_904 = (FStar_Util.must (mk_bool_op op))
-in (mk_op_app env Bool _186_904 args))
+| FStar_Extraction_ML_Syntax.MLE_App ({FStar_Extraction_ML_Syntax.expr = FStar_Extraction_ML_Syntax.MLE_Name (p); FStar_Extraction_ML_Syntax.mlty = uu____2703; FStar_Extraction_ML_Syntax.loc = uu____2704}, (e1)::(e2)::(e3)::(e4)::(e5)::[]) when (let _0_720 = (FStar_Extraction_ML_Syntax.string_of_mlpath p)
+in (_0_720 = "FStar.Buffer.blit")) -> begin
+EBufBlit ((let _0_725 = (translate_expr env e1)
+in (let _0_724 = (translate_expr env e2)
+in (let _0_723 = (translate_expr env e3)
+in (let _0_722 = (translate_expr env e4)
+in (let _0_721 = (translate_expr env e5)
+in ((_0_725), (_0_724), (_0_723), (_0_722), (_0_721))))))))
+end
+| FStar_Extraction_ML_Syntax.MLE_App ({FStar_Extraction_ML_Syntax.expr = FStar_Extraction_ML_Syntax.MLE_Name (p); FStar_Extraction_ML_Syntax.mlty = uu____2712; FStar_Extraction_ML_Syntax.loc = uu____2713}, (e1)::(e2)::(e3)::[]) when (let _0_726 = (FStar_Extraction_ML_Syntax.string_of_mlpath p)
+in (_0_726 = "FStar.Buffer.fill")) -> begin
+EBufFill ((let _0_729 = (translate_expr env e1)
+in (let _0_728 = (translate_expr env e2)
+in (let _0_727 = (translate_expr env e3)
+in ((_0_729), (_0_728), (_0_727))))))
+end
+| FStar_Extraction_ML_Syntax.MLE_App ({FStar_Extraction_ML_Syntax.expr = FStar_Extraction_ML_Syntax.MLE_Name (p); FStar_Extraction_ML_Syntax.mlty = uu____2719; FStar_Extraction_ML_Syntax.loc = uu____2720}, (uu____2721)::[]) when (let _0_730 = (FStar_Extraction_ML_Syntax.string_of_mlpath p)
+in (_0_730 = "FStar.ST.get")) -> begin
+EUnit
+end
+| FStar_Extraction_ML_Syntax.MLE_App ({FStar_Extraction_ML_Syntax.expr = FStar_Extraction_ML_Syntax.MLE_Name (p); FStar_Extraction_ML_Syntax.mlty = uu____2724; FStar_Extraction_ML_Syntax.loc = uu____2725}, (e)::[]) when (let _0_731 = (FStar_Extraction_ML_Syntax.string_of_mlpath p)
+in (_0_731 = "Obj.repr")) -> begin
+ECast ((let _0_732 = (translate_expr env e)
+in ((_0_732), (TAny))))
+end
+| FStar_Extraction_ML_Syntax.MLE_App ({FStar_Extraction_ML_Syntax.expr = FStar_Extraction_ML_Syntax.MLE_Name (("FStar")::(m)::[], op); FStar_Extraction_ML_Syntax.mlty = uu____2730; FStar_Extraction_ML_Syntax.loc = uu____2731}, args) when ((is_machine_int m) && (is_op op)) -> begin
+(let _0_734 = (FStar_Util.must (mk_width m))
+in (let _0_733 = (FStar_Util.must (mk_op op))
+in (mk_op_app env _0_734 _0_733 args)))
+end
+| FStar_Extraction_ML_Syntax.MLE_App ({FStar_Extraction_ML_Syntax.expr = FStar_Extraction_ML_Syntax.MLE_Name (("Prims")::[], op); FStar_Extraction_ML_Syntax.mlty = uu____2737; FStar_Extraction_ML_Syntax.loc = uu____2738}, args) when (is_bool_op op) -> begin
+(let _0_735 = (FStar_Util.must (mk_bool_op op))
+in (mk_op_app env Bool _0_735 args))
 end
 | (FStar_Extraction_ML_Syntax.MLE_App ({FStar_Extraction_ML_Syntax.expr = FStar_Extraction_ML_Syntax.MLE_Name (("FStar")::(m)::[], "int_to_t"); FStar_Extraction_ML_Syntax.mlty = _; FStar_Extraction_ML_Syntax.loc = _}, ({FStar_Extraction_ML_Syntax.expr = FStar_Extraction_ML_Syntax.MLE_Const (FStar_Extraction_ML_Syntax.MLC_Int (c, None)); FStar_Extraction_ML_Syntax.mlty = _; FStar_Extraction_ML_Syntax.loc = _})::[])) | (FStar_Extraction_ML_Syntax.MLE_App ({FStar_Extraction_ML_Syntax.expr = FStar_Extraction_ML_Syntax.MLE_Name (("FStar")::(m)::[], "uint_to_t"); FStar_Extraction_ML_Syntax.mlty = _; FStar_Extraction_ML_Syntax.loc = _}, ({FStar_Extraction_ML_Syntax.expr = FStar_Extraction_ML_Syntax.MLE_Const (FStar_Extraction_ML_Syntax.MLC_Int (c, None)); FStar_Extraction_ML_Syntax.mlty = _; FStar_Extraction_ML_Syntax.loc = _})::[])) when (is_machine_int m) -> begin
-(let _186_906 = (let _186_905 = (FStar_Util.must (mk_width m))
-in ((_186_905), (c)))
-in EConstant (_186_906))
-end
-| FStar_Extraction_ML_Syntax.MLE_App ({FStar_Extraction_ML_Syntax.expr = FStar_Extraction_ML_Syntax.MLE_Name (("FStar")::("Int")::("Cast")::[], c); FStar_Extraction_ML_Syntax.mlty = _86_1042; FStar_Extraction_ML_Syntax.loc = _86_1040}, (arg)::[]) -> begin
-(
-
-let is_known_type = ((((((((FStar_Util.starts_with c "uint8") || (FStar_Util.starts_with c "uint16")) || (FStar_Util.starts_with c "uint32")) || (FStar_Util.starts_with c "uint64")) || (FStar_Util.starts_with c "int8")) || (FStar_Util.starts_with c "int16")) || (FStar_Util.starts_with c "int32")) || (FStar_Util.starts_with c "int64"))
-in if ((FStar_Util.ends_with c "uint64") && is_known_type) then begin
-(let _186_908 = (let _186_907 = (translate_expr env arg)
-in ((_186_907), (TInt (UInt64))))
-in ECast (_186_908))
-end else begin
-if ((FStar_Util.ends_with c "uint32") && is_known_type) then begin
-(let _186_910 = (let _186_909 = (translate_expr env arg)
-in ((_186_909), (TInt (UInt32))))
-in ECast (_186_910))
-end else begin
-if ((FStar_Util.ends_with c "uint16") && is_known_type) then begin
-(let _186_912 = (let _186_911 = (translate_expr env arg)
-in ((_186_911), (TInt (UInt16))))
-in ECast (_186_912))
-end else begin
-if ((FStar_Util.ends_with c "uint8") && is_known_type) then begin
-(let _186_914 = (let _186_913 = (translate_expr env arg)
-in ((_186_913), (TInt (UInt8))))
-in ECast (_186_914))
-end else begin
-if ((FStar_Util.ends_with c "int64") && is_known_type) then begin
-(let _186_916 = (let _186_915 = (translate_expr env arg)
-in ((_186_915), (TInt (Int64))))
-in ECast (_186_916))
-end else begin
-if ((FStar_Util.ends_with c "int32") && is_known_type) then begin
-(let _186_918 = (let _186_917 = (translate_expr env arg)
-in ((_186_917), (TInt (Int32))))
-in ECast (_186_918))
-end else begin
-if ((FStar_Util.ends_with c "int16") && is_known_type) then begin
-(let _186_920 = (let _186_919 = (translate_expr env arg)
-in ((_186_919), (TInt (Int16))))
-in ECast (_186_920))
-end else begin
-if ((FStar_Util.ends_with c "int8") && is_known_type) then begin
-(let _186_922 = (let _186_921 = (translate_expr env arg)
-in ((_186_921), (TInt (Int8))))
-in ECast (_186_922))
-end else begin
-(let _186_925 = (let _186_924 = (let _186_923 = (translate_expr env arg)
-in (_186_923)::[])
-in ((EQualified (((("FStar")::("Int")::("Cast")::[]), (c)))), (_186_924)))
-in EApp (_186_925))
-=======
-in EBufCreateL ((let _0_613 = (let _0_612 = (list_elements e2)
-in (FStar_List.map (translate_expr env) _0_612))
-in ((Stack), (_0_613))))))
-end
-| FStar_Extraction_ML_Syntax.MLE_App ({FStar_Extraction_ML_Syntax.expr = FStar_Extraction_ML_Syntax.MLE_Name (p); FStar_Extraction_ML_Syntax.mlty = uu____2667; FStar_Extraction_ML_Syntax.loc = uu____2668}, (e1)::(e2)::(_e3)::[]) when (let _0_614 = (FStar_Extraction_ML_Syntax.string_of_mlpath p)
-in (_0_614 = "FStar.Buffer.sub")) -> begin
-EBufSub ((let _0_616 = (translate_expr env e1)
-in (let _0_615 = (translate_expr env e2)
-in ((_0_616), (_0_615)))))
-end
-| FStar_Extraction_ML_Syntax.MLE_App ({FStar_Extraction_ML_Syntax.expr = FStar_Extraction_ML_Syntax.MLE_Name (p); FStar_Extraction_ML_Syntax.mlty = uu____2674; FStar_Extraction_ML_Syntax.loc = uu____2675}, (e1)::(e2)::[]) when (let _0_617 = (FStar_Extraction_ML_Syntax.string_of_mlpath p)
-in (_0_617 = "FStar.Buffer.join")) -> begin
-(translate_expr env e1)
-end
-| FStar_Extraction_ML_Syntax.MLE_App ({FStar_Extraction_ML_Syntax.expr = FStar_Extraction_ML_Syntax.MLE_Name (p); FStar_Extraction_ML_Syntax.mlty = uu____2680; FStar_Extraction_ML_Syntax.loc = uu____2681}, (e1)::(e2)::[]) when (let _0_618 = (FStar_Extraction_ML_Syntax.string_of_mlpath p)
-in (_0_618 = "FStar.Buffer.offset")) -> begin
-EBufSub ((let _0_620 = (translate_expr env e1)
-in (let _0_619 = (translate_expr env e2)
-in ((_0_620), (_0_619)))))
-end
-| FStar_Extraction_ML_Syntax.MLE_App ({FStar_Extraction_ML_Syntax.expr = FStar_Extraction_ML_Syntax.MLE_Name (p); FStar_Extraction_ML_Syntax.mlty = uu____2686; FStar_Extraction_ML_Syntax.loc = uu____2687}, (e1)::(e2)::(e3)::[]) when ((let _0_621 = (FStar_Extraction_ML_Syntax.string_of_mlpath p)
-in (_0_621 = "FStar.Buffer.upd")) || (let _0_622 = (FStar_Extraction_ML_Syntax.string_of_mlpath p)
-in (_0_622 = "FStar.Buffer.op_Array_Assignment"))) -> begin
-EBufWrite ((let _0_625 = (translate_expr env e1)
-in (let _0_624 = (translate_expr env e2)
-in (let _0_623 = (translate_expr env e3)
-in ((_0_625), (_0_624), (_0_623))))))
-end
-| FStar_Extraction_ML_Syntax.MLE_App ({FStar_Extraction_ML_Syntax.expr = FStar_Extraction_ML_Syntax.MLE_Name (p); FStar_Extraction_ML_Syntax.mlty = uu____2693; FStar_Extraction_ML_Syntax.loc = uu____2694}, (uu____2695)::[]) when (let _0_626 = (FStar_Extraction_ML_Syntax.string_of_mlpath p)
-in (_0_626 = "FStar.ST.push_frame")) -> begin
-EPushFrame
-end
-| FStar_Extraction_ML_Syntax.MLE_App ({FStar_Extraction_ML_Syntax.expr = FStar_Extraction_ML_Syntax.MLE_Name (p); FStar_Extraction_ML_Syntax.mlty = uu____2698; FStar_Extraction_ML_Syntax.loc = uu____2699}, (uu____2700)::[]) when (let _0_627 = (FStar_Extraction_ML_Syntax.string_of_mlpath p)
-in (_0_627 = "FStar.ST.pop_frame")) -> begin
-EPopFrame
-end
-| FStar_Extraction_ML_Syntax.MLE_App ({FStar_Extraction_ML_Syntax.expr = FStar_Extraction_ML_Syntax.MLE_Name (p); FStar_Extraction_ML_Syntax.mlty = uu____2703; FStar_Extraction_ML_Syntax.loc = uu____2704}, (e1)::(e2)::(e3)::(e4)::(e5)::[]) when (let _0_628 = (FStar_Extraction_ML_Syntax.string_of_mlpath p)
-in (_0_628 = "FStar.Buffer.blit")) -> begin
-EBufBlit ((let _0_633 = (translate_expr env e1)
-in (let _0_632 = (translate_expr env e2)
-in (let _0_631 = (translate_expr env e3)
-in (let _0_630 = (translate_expr env e4)
-in (let _0_629 = (translate_expr env e5)
-in ((_0_633), (_0_632), (_0_631), (_0_630), (_0_629))))))))
-end
-| FStar_Extraction_ML_Syntax.MLE_App ({FStar_Extraction_ML_Syntax.expr = FStar_Extraction_ML_Syntax.MLE_Name (p); FStar_Extraction_ML_Syntax.mlty = uu____2712; FStar_Extraction_ML_Syntax.loc = uu____2713}, (e1)::(e2)::(e3)::[]) when (let _0_634 = (FStar_Extraction_ML_Syntax.string_of_mlpath p)
-in (_0_634 = "FStar.Buffer.fill")) -> begin
-EBufFill ((let _0_637 = (translate_expr env e1)
-in (let _0_636 = (translate_expr env e2)
-in (let _0_635 = (translate_expr env e3)
-in ((_0_637), (_0_636), (_0_635))))))
-end
-| FStar_Extraction_ML_Syntax.MLE_App ({FStar_Extraction_ML_Syntax.expr = FStar_Extraction_ML_Syntax.MLE_Name (p); FStar_Extraction_ML_Syntax.mlty = uu____2719; FStar_Extraction_ML_Syntax.loc = uu____2720}, (uu____2721)::[]) when (let _0_638 = (FStar_Extraction_ML_Syntax.string_of_mlpath p)
-in (_0_638 = "FStar.ST.get")) -> begin
-EUnit
->>>>>>> 1915064d
-end
-| FStar_Extraction_ML_Syntax.MLE_App ({FStar_Extraction_ML_Syntax.expr = FStar_Extraction_ML_Syntax.MLE_Name (p); FStar_Extraction_ML_Syntax.mlty = uu____2724; FStar_Extraction_ML_Syntax.loc = uu____2725}, (e)::[]) when (let _0_639 = (FStar_Extraction_ML_Syntax.string_of_mlpath p)
-in (_0_639 = "Obj.repr")) -> begin
-ECast ((let _0_640 = (translate_expr env e)
-in ((_0_640), (TAny))))
-end
-| FStar_Extraction_ML_Syntax.MLE_App ({FStar_Extraction_ML_Syntax.expr = FStar_Extraction_ML_Syntax.MLE_Name (("FStar")::(m)::[], op); FStar_Extraction_ML_Syntax.mlty = uu____2730; FStar_Extraction_ML_Syntax.loc = uu____2731}, args) when ((is_machine_int m) && (is_op op)) -> begin
-(let _0_642 = (FStar_Util.must (mk_width m))
-in (let _0_641 = (FStar_Util.must (mk_op op))
-in (mk_op_app env _0_642 _0_641 args)))
-end
-| FStar_Extraction_ML_Syntax.MLE_App ({FStar_Extraction_ML_Syntax.expr = FStar_Extraction_ML_Syntax.MLE_Name (("Prims")::[], op); FStar_Extraction_ML_Syntax.mlty = uu____2737; FStar_Extraction_ML_Syntax.loc = uu____2738}, args) when (is_bool_op op) -> begin
-(let _0_643 = (FStar_Util.must (mk_bool_op op))
-in (mk_op_app env Bool _0_643 args))
-end
-| (FStar_Extraction_ML_Syntax.MLE_App ({FStar_Extraction_ML_Syntax.expr = FStar_Extraction_ML_Syntax.MLE_Name (("FStar")::(m)::[], "int_to_t"); FStar_Extraction_ML_Syntax.mlty = _; FStar_Extraction_ML_Syntax.loc = _}, ({FStar_Extraction_ML_Syntax.expr = FStar_Extraction_ML_Syntax.MLE_Const (FStar_Extraction_ML_Syntax.MLC_Int (c, None)); FStar_Extraction_ML_Syntax.mlty = _; FStar_Extraction_ML_Syntax.loc = _})::[])) | (FStar_Extraction_ML_Syntax.MLE_App ({FStar_Extraction_ML_Syntax.expr = FStar_Extraction_ML_Syntax.MLE_Name (("FStar")::(m)::[], "uint_to_t"); FStar_Extraction_ML_Syntax.mlty = _; FStar_Extraction_ML_Syntax.loc = _}, ({FStar_Extraction_ML_Syntax.expr = FStar_Extraction_ML_Syntax.MLE_Const (FStar_Extraction_ML_Syntax.MLC_Int (c, None)); FStar_Extraction_ML_Syntax.mlty = _; FStar_Extraction_ML_Syntax.loc = _})::[])) when (is_machine_int m) -> begin
-EConstant ((let _0_644 = (FStar_Util.must (mk_width m))
-in ((_0_644), (c))))
+EConstant ((let _0_736 = (FStar_Util.must (mk_width m))
+in ((_0_736), (c))))
 end
 | FStar_Extraction_ML_Syntax.MLE_App ({FStar_Extraction_ML_Syntax.expr = FStar_Extraction_ML_Syntax.MLE_Name (("C")::[], "string_of_literal"); FStar_Extraction_ML_Syntax.mlty = uu____2767; FStar_Extraction_ML_Syntax.loc = uu____2768}, ({FStar_Extraction_ML_Syntax.expr = e; FStar_Extraction_ML_Syntax.mlty = uu____2770; FStar_Extraction_ML_Syntax.loc = uu____2771})::[]) -> begin
 (match (e) with
@@ -2841,55 +2052,55 @@
 let is_known_type = ((((((((FStar_Util.starts_with c "uint8") || (FStar_Util.starts_with c "uint16")) || (FStar_Util.starts_with c "uint32")) || (FStar_Util.starts_with c "uint64")) || (FStar_Util.starts_with c "int8")) || (FStar_Util.starts_with c "int16")) || (FStar_Util.starts_with c "int32")) || (FStar_Util.starts_with c "int64"))
 in (match (((FStar_Util.ends_with c "uint64") && is_known_type)) with
 | true -> begin
-ECast ((let _0_645 = (translate_expr env arg)
-in ((_0_645), (TInt (UInt64)))))
+ECast ((let _0_737 = (translate_expr env arg)
+in ((_0_737), (TInt (UInt64)))))
 end
 | uu____2783 -> begin
 (match (((FStar_Util.ends_with c "uint32") && is_known_type)) with
 | true -> begin
-ECast ((let _0_646 = (translate_expr env arg)
-in ((_0_646), (TInt (UInt32)))))
+ECast ((let _0_738 = (translate_expr env arg)
+in ((_0_738), (TInt (UInt32)))))
 end
 | uu____2784 -> begin
 (match (((FStar_Util.ends_with c "uint16") && is_known_type)) with
 | true -> begin
-ECast ((let _0_647 = (translate_expr env arg)
-in ((_0_647), (TInt (UInt16)))))
+ECast ((let _0_739 = (translate_expr env arg)
+in ((_0_739), (TInt (UInt16)))))
 end
 | uu____2785 -> begin
 (match (((FStar_Util.ends_with c "uint8") && is_known_type)) with
 | true -> begin
-ECast ((let _0_648 = (translate_expr env arg)
-in ((_0_648), (TInt (UInt8)))))
+ECast ((let _0_740 = (translate_expr env arg)
+in ((_0_740), (TInt (UInt8)))))
 end
 | uu____2786 -> begin
 (match (((FStar_Util.ends_with c "int64") && is_known_type)) with
 | true -> begin
-ECast ((let _0_649 = (translate_expr env arg)
-in ((_0_649), (TInt (Int64)))))
+ECast ((let _0_741 = (translate_expr env arg)
+in ((_0_741), (TInt (Int64)))))
 end
 | uu____2787 -> begin
 (match (((FStar_Util.ends_with c "int32") && is_known_type)) with
 | true -> begin
-ECast ((let _0_650 = (translate_expr env arg)
-in ((_0_650), (TInt (Int32)))))
+ECast ((let _0_742 = (translate_expr env arg)
+in ((_0_742), (TInt (Int32)))))
 end
 | uu____2788 -> begin
 (match (((FStar_Util.ends_with c "int16") && is_known_type)) with
 | true -> begin
-ECast ((let _0_651 = (translate_expr env arg)
-in ((_0_651), (TInt (Int16)))))
+ECast ((let _0_743 = (translate_expr env arg)
+in ((_0_743), (TInt (Int16)))))
 end
 | uu____2789 -> begin
 (match (((FStar_Util.ends_with c "int8") && is_known_type)) with
 | true -> begin
-ECast ((let _0_652 = (translate_expr env arg)
-in ((_0_652), (TInt (Int8)))))
+ECast ((let _0_744 = (translate_expr env arg)
+in ((_0_744), (TInt (Int8)))))
 end
 | uu____2790 -> begin
-EApp ((let _0_654 = (let _0_653 = (translate_expr env arg)
-in (_0_653)::[])
-in ((EQualified (((("FStar")::("Int")::("Cast")::[]), (c)))), (_0_654))))
+EApp ((let _0_746 = (let _0_745 = (translate_expr env arg)
+in (_0_745)::[])
+in ((EQualified (((("FStar")::("Int")::("Cast")::[]), (c)))), (_0_746))))
 end)
 end)
 end)
@@ -2899,93 +2110,35 @@
 end)
 end))
 end
-<<<<<<< HEAD
-| FStar_Extraction_ML_Syntax.MLE_App ({FStar_Extraction_ML_Syntax.expr = FStar_Extraction_ML_Syntax.MLE_Name (path, function_name); FStar_Extraction_ML_Syntax.mlty = _86_1059; FStar_Extraction_ML_Syntax.loc = _86_1057}, args) -> begin
-(let _186_927 = (let _186_926 = (FStar_List.map (translate_expr env) args)
-in ((EQualified (((path), (function_name)))), (_186_926)))
-in EApp (_186_927))
+| FStar_Extraction_ML_Syntax.MLE_App ({FStar_Extraction_ML_Syntax.expr = FStar_Extraction_ML_Syntax.MLE_Name (path, function_name); FStar_Extraction_ML_Syntax.mlty = uu____2795; FStar_Extraction_ML_Syntax.loc = uu____2796}, args) -> begin
+EApp ((let _0_747 = (FStar_List.map (translate_expr env) args)
+in ((EQualified (((path), (function_name)))), (_0_747))))
 end
 | FStar_Extraction_ML_Syntax.MLE_Coerce (e, t_from, t_to) -> begin
-(let _186_930 = (let _186_929 = (translate_expr env e)
-in (let _186_928 = (translate_type env t_to)
-in ((_186_929), (_186_928))))
-in ECast (_186_930))
-end
-| FStar_Extraction_ML_Syntax.MLE_Record (_86_1074, fields) -> begin
-(let _186_935 = (let _186_934 = (assert_lid env e.FStar_Extraction_ML_Syntax.mlty)
-in (let _186_933 = (FStar_List.map (fun _86_1080 -> (match (_86_1080) with
+ECast ((let _0_749 = (translate_expr env e)
+in (let _0_748 = (translate_type env t_to)
+in ((_0_749), (_0_748)))))
+end
+| FStar_Extraction_ML_Syntax.MLE_Record (uu____2807, fields) -> begin
+EFlat ((let _0_752 = (assert_lid env e.FStar_Extraction_ML_Syntax.mlty)
+in (let _0_751 = (FStar_List.map (fun uu____2824 -> (match (uu____2824) with
 | (field, expr) -> begin
-(let _186_932 = (translate_expr env expr)
-in ((field), (_186_932)))
+(let _0_750 = (translate_expr env expr)
+in ((field), (_0_750)))
 end)) fields)
-in ((_186_934), (_186_933))))
-in EFlat (_186_935))
+in ((_0_752), (_0_751)))))
 end
 | FStar_Extraction_ML_Syntax.MLE_Proj (e, path) -> begin
-(let _186_938 = (let _186_937 = (assert_lid env e.FStar_Extraction_ML_Syntax.mlty)
-in (let _186_936 = (translate_expr env e)
-in ((_186_937), (_186_936), ((Prims.snd path)))))
-in EField (_186_938))
-end
-| FStar_Extraction_ML_Syntax.MLE_Let (_86_1086) -> begin
-(failwith "todo: translate_expr [MLE_Let]")
-end
-| FStar_Extraction_ML_Syntax.MLE_App (head, _86_1090) -> begin
-(let _186_940 = (let _186_939 = (FStar_Extraction_ML_Code.string_of_mlexpr (([]), ("")) head)
-in (FStar_Util.format1 "todo: translate_expr [MLE_App] (head is: %s)" _186_939))
-in (failwith _186_940))
-end
-| FStar_Extraction_ML_Syntax.MLE_Seq (seqs) -> begin
-(let _186_941 = (FStar_List.map (translate_expr env) seqs)
-in ESequence (_186_941))
-end
-| FStar_Extraction_ML_Syntax.MLE_Tuple (es) -> begin
-(let _186_942 = (FStar_List.map (translate_expr env) es)
-in ETuple (_186_942))
-end
-| FStar_Extraction_ML_Syntax.MLE_CTor ((_86_1098, cons), es) -> begin
-(let _186_945 = (let _186_944 = (assert_lid env e.FStar_Extraction_ML_Syntax.mlty)
-in (let _186_943 = (FStar_List.map (translate_expr env) es)
-in ((_186_944), (cons), (_186_943))))
-in ECons (_186_945))
-end
-| FStar_Extraction_ML_Syntax.MLE_Fun (_86_1105) -> begin
-(failwith "todo: translate_expr [MLE_Fun]")
-end
-| FStar_Extraction_ML_Syntax.MLE_If (e1, e2, e3) -> begin
-(let _186_949 = (let _186_948 = (translate_expr env e1)
-in (let _186_947 = (translate_expr env e2)
-in (let _186_946 = (match (e3) with
-=======
-| FStar_Extraction_ML_Syntax.MLE_App ({FStar_Extraction_ML_Syntax.expr = FStar_Extraction_ML_Syntax.MLE_Name (path, function_name); FStar_Extraction_ML_Syntax.mlty = uu____2795; FStar_Extraction_ML_Syntax.loc = uu____2796}, args) -> begin
-EApp ((let _0_655 = (FStar_List.map (translate_expr env) args)
-in ((EQualified (((path), (function_name)))), (_0_655))))
-end
-| FStar_Extraction_ML_Syntax.MLE_Coerce (e, t_from, t_to) -> begin
-ECast ((let _0_657 = (translate_expr env e)
-in (let _0_656 = (translate_type env t_to)
-in ((_0_657), (_0_656)))))
-end
-| FStar_Extraction_ML_Syntax.MLE_Record (uu____2807, fields) -> begin
-EFlat ((let _0_660 = (assert_lid env e.FStar_Extraction_ML_Syntax.mlty)
-in (let _0_659 = (FStar_List.map (fun uu____2824 -> (match (uu____2824) with
-| (field, expr) -> begin
-(let _0_658 = (translate_expr env expr)
-in ((field), (_0_658)))
-end)) fields)
-in ((_0_660), (_0_659)))))
-end
-| FStar_Extraction_ML_Syntax.MLE_Proj (e, path) -> begin
-EField ((let _0_662 = (assert_lid env e.FStar_Extraction_ML_Syntax.mlty)
-in (let _0_661 = (translate_expr env e)
-in ((_0_662), (_0_661), ((Prims.snd path))))))
+EField ((let _0_754 = (assert_lid env e.FStar_Extraction_ML_Syntax.mlty)
+in (let _0_753 = (translate_expr env e)
+in ((_0_754), (_0_753), ((Prims.snd path))))))
 end
 | FStar_Extraction_ML_Syntax.MLE_Let (uu____2834) -> begin
 (failwith "todo: translate_expr [MLE_Let]")
 end
 | FStar_Extraction_ML_Syntax.MLE_App (head, uu____2842) -> begin
-(failwith (let _0_663 = (FStar_Extraction_ML_Code.string_of_mlexpr (([]), ("")) head)
-in (FStar_Util.format1 "todo: translate_expr [MLE_App] (head is: %s)" _0_663)))
+(failwith (let _0_755 = (FStar_Extraction_ML_Code.string_of_mlexpr (([]), ("")) head)
+in (FStar_Util.format1 "todo: translate_expr [MLE_App] (head is: %s)" _0_755)))
 end
 | FStar_Extraction_ML_Syntax.MLE_Seq (seqs) -> begin
 ESequence ((FStar_List.map (translate_expr env) seqs))
@@ -2994,37 +2147,24 @@
 ETuple ((FStar_List.map (translate_expr env) es))
 end
 | FStar_Extraction_ML_Syntax.MLE_CTor ((uu____2850, cons), es) -> begin
-ECons ((let _0_665 = (assert_lid env e.FStar_Extraction_ML_Syntax.mlty)
-in (let _0_664 = (FStar_List.map (translate_expr env) es)
-in ((_0_665), (cons), (_0_664)))))
+ECons ((let _0_757 = (assert_lid env e.FStar_Extraction_ML_Syntax.mlty)
+in (let _0_756 = (FStar_List.map (translate_expr env) es)
+in ((_0_757), (cons), (_0_756)))))
 end
 | FStar_Extraction_ML_Syntax.MLE_Fun (uu____2861) -> begin
 (failwith "todo: translate_expr [MLE_Fun]")
 end
 | FStar_Extraction_ML_Syntax.MLE_If (e1, e2, e3) -> begin
-EIfThenElse ((let _0_668 = (translate_expr env e1)
-in (let _0_667 = (translate_expr env e2)
-in (let _0_666 = (match (e3) with
->>>>>>> 1915064d
+EIfThenElse ((let _0_760 = (translate_expr env e1)
+in (let _0_759 = (translate_expr env e2)
+in (let _0_758 = (match (e3) with
 | None -> begin
 EUnit
 end
 | Some (e3) -> begin
 (translate_expr env e3)
 end)
-<<<<<<< HEAD
-in ((_186_948), (_186_947), (_186_946)))))
-in EIfThenElse (_186_949))
-end
-| FStar_Extraction_ML_Syntax.MLE_Raise (_86_1116) -> begin
-(failwith "todo: translate_expr [MLE_Raise]")
-end
-| FStar_Extraction_ML_Syntax.MLE_Try (_86_1119) -> begin
-(failwith "todo: translate_expr [MLE_Try]")
-end
-| FStar_Extraction_ML_Syntax.MLE_Coerce (_86_1122) -> begin
-=======
-in ((_0_668), (_0_667), (_0_666))))))
+in ((_0_760), (_0_759), (_0_758))))))
 end
 | FStar_Extraction_ML_Syntax.MLE_Raise (uu____2873) -> begin
 (failwith "todo: translate_expr [MLE_Raise]")
@@ -3033,60 +2173,34 @@
 (failwith "todo: translate_expr [MLE_Try]")
 end
 | FStar_Extraction_ML_Syntax.MLE_Coerce (uu____2885) -> begin
->>>>>>> 1915064d
 (failwith "todo: translate_expr [MLE_Coerce]")
 end))
 and assert_lid : env  ->  FStar_Extraction_ML_Syntax.mlty  ->  typ = (fun env t -> (match (t) with
 | FStar_Extraction_ML_Syntax.MLTY_Named (ts, lid) -> begin
-<<<<<<< HEAD
-if ((FStar_List.length ts) > (Prims.parse_int "0")) then begin
-(let _186_953 = (let _186_952 = (FStar_List.map (translate_type env) ts)
-in ((lid), (_186_952)))
-in TApp (_186_953))
-end else begin
-TQualified (lid)
-=======
 (match (((FStar_List.length ts) > (Prims.parse_int "0"))) with
 | true -> begin
-TApp ((let _0_669 = (FStar_List.map (translate_type env) ts)
-in ((lid), (_0_669))))
->>>>>>> 1915064d
+TApp ((let _0_761 = (FStar_List.map (translate_type env) ts)
+in ((lid), (_0_761))))
 end
 | uu____2899 -> begin
 TQualified (lid)
 end)
 end
-<<<<<<< HEAD
-| _86_1131 -> begin
-(failwith "invalid argument: assert_lid")
-end))
-and translate_branches : env  ->  FStar_Extraction_ML_Syntax.mlbranch Prims.list  ->  branches = (fun env branches -> (FStar_List.map (translate_branch env) branches))
-and translate_branch : env  ->  FStar_Extraction_ML_Syntax.mlbranch  ->  (pattern * expr) = (fun env _86_1138 -> (match (_86_1138) with
-=======
 | uu____2900 -> begin
 (failwith "invalid argument: assert_lid")
 end))
 and translate_branches : env  ->  (FStar_Extraction_ML_Syntax.mlpattern * FStar_Extraction_ML_Syntax.mlexpr Prims.option * FStar_Extraction_ML_Syntax.mlexpr) Prims.list  ->  (pattern * expr) Prims.list = (fun env branches -> (FStar_List.map (translate_branch env) branches))
 and translate_branch : env  ->  (FStar_Extraction_ML_Syntax.mlpattern * FStar_Extraction_ML_Syntax.mlexpr Prims.option * FStar_Extraction_ML_Syntax.mlexpr)  ->  (pattern * expr) = (fun env uu____2915 -> (match (uu____2915) with
->>>>>>> 1915064d
 | (pat, guard, expr) -> begin
 (match ((guard = None)) with
 | true -> begin
 (
 
-<<<<<<< HEAD
-let _86_1141 = (translate_pat env pat)
-in (match (_86_1141) with
-| (env, pat) -> begin
-(let _186_958 = (translate_expr env expr)
-in ((pat), (_186_958)))
-=======
 let uu____2930 = (translate_pat env pat)
 in (match (uu____2930) with
 | (env, pat) -> begin
-(let _0_670 = (translate_expr env expr)
-in ((pat), (_0_670)))
->>>>>>> 1915064d
+(let _0_762 = (translate_expr env expr)
+in ((pat), (_0_762)))
 end))
 end
 | uu____2937 -> begin
@@ -3100,11 +2214,7 @@
 | FStar_Extraction_ML_Syntax.MLP_Const (FStar_Extraction_ML_Syntax.MLC_Bool (b)) -> begin
 ((env), (PBool (b)))
 end
-<<<<<<< HEAD
-| FStar_Extraction_ML_Syntax.MLP_Var (name, _86_1151) -> begin
-=======
 | FStar_Extraction_ML_Syntax.MLP_Var (name, uu____2946) -> begin
->>>>>>> 1915064d
 (
 
 let env = (extend env name false)
@@ -3116,17 +2226,6 @@
 let env = (extend env "_" false)
 in ((env), (PVar ({name = "_"; typ = TAny; mut = false}))))
 end
-<<<<<<< HEAD
-| FStar_Extraction_ML_Syntax.MLP_CTor ((_86_1158, cons), ps) -> begin
-(
-
-let _86_1173 = (FStar_List.fold_left (fun _86_1166 p -> (match (_86_1166) with
-| (env, acc) -> begin
-(
-
-let _86_1170 = (translate_pat env p)
-in (match (_86_1170) with
-=======
 | FStar_Extraction_ML_Syntax.MLP_CTor ((uu____2949, cons), ps) -> begin
 (
 
@@ -3136,31 +2235,15 @@
 
 let uu____2978 = (translate_pat env p)
 in (match (uu____2978) with
->>>>>>> 1915064d
 | (env, p) -> begin
 ((env), ((p)::acc))
 end))
 end)) ((env), ([])) ps)
-<<<<<<< HEAD
-in (match (_86_1173) with
-=======
 in (match (uu____2959) with
->>>>>>> 1915064d
 | (env, ps) -> begin
 ((env), (PCons (((cons), ((FStar_List.rev ps))))))
 end))
 end
-<<<<<<< HEAD
-| FStar_Extraction_ML_Syntax.MLP_Record (_86_1175, ps) -> begin
-(
-
-let _86_1190 = (FStar_List.fold_left (fun _86_1181 _86_1184 -> (match (((_86_1181), (_86_1184))) with
-| ((env, acc), (field, p)) -> begin
-(
-
-let _86_1187 = (translate_pat env p)
-in (match (_86_1187) with
-=======
 | FStar_Extraction_ML_Syntax.MLP_Record (uu____2995, ps) -> begin
 (
 
@@ -3170,16 +2253,11 @@
 
 let uu____3056 = (translate_pat env p)
 in (match (uu____3056) with
->>>>>>> 1915064d
 | (env, p) -> begin
 ((env), ((((field), (p)))::acc))
 end))
 end)) ((env), ([])) ps)
-<<<<<<< HEAD
-in (match (_86_1190) with
-=======
 in (match (uu____3005) with
->>>>>>> 1915064d
 | (env, ps) -> begin
 ((env), (PRecord ((FStar_List.rev ps))))
 end))
@@ -3187,45 +2265,25 @@
 | FStar_Extraction_ML_Syntax.MLP_Tuple (ps) -> begin
 (
 
-<<<<<<< HEAD
-let _86_1202 = (FStar_List.fold_left (fun _86_1195 p -> (match (_86_1195) with
-| (env, acc) -> begin
-(
-
-let _86_1199 = (translate_pat env p)
-in (match (_86_1199) with
-=======
 let uu____3090 = (FStar_List.fold_left (fun uu____3097 p -> (match (uu____3097) with
 | (env, acc) -> begin
 (
 
 let uu____3109 = (translate_pat env p)
 in (match (uu____3109) with
->>>>>>> 1915064d
 | (env, p) -> begin
 ((env), ((p)::acc))
 end))
 end)) ((env), ([])) ps)
-<<<<<<< HEAD
-in (match (_86_1202) with
-=======
 in (match (uu____3090) with
->>>>>>> 1915064d
 | (env, ps) -> begin
 ((env), (PTuple ((FStar_List.rev ps))))
 end))
 end
-<<<<<<< HEAD
-| FStar_Extraction_ML_Syntax.MLP_Const (_86_1204) -> begin
-(failwith "todo: translate_pat [MLP_Const]")
-end
-| FStar_Extraction_ML_Syntax.MLP_Branch (_86_1207) -> begin
-=======
 | FStar_Extraction_ML_Syntax.MLP_Const (uu____3125) -> begin
 (failwith "todo: translate_pat [MLP_Const]")
 end
 | FStar_Extraction_ML_Syntax.MLP_Branch (uu____3128) -> begin
->>>>>>> 1915064d
 (failwith "todo: translate_pat [MLP_Branch]")
 end))
 and translate_constant : FStar_Extraction_ML_Syntax.mlconstant  ->  expr = (fun c -> (match (c) with
@@ -3235,29 +2293,6 @@
 | FStar_Extraction_ML_Syntax.MLC_Bool (b) -> begin
 EBool (b)
 end
-<<<<<<< HEAD
-| FStar_Extraction_ML_Syntax.MLC_Int (s, Some (_86_1215)) -> begin
-(failwith "impossible: machine integer not desugared to a function call")
-end
-| FStar_Extraction_ML_Syntax.MLC_Float (_86_1220) -> begin
-(failwith "todo: translate_expr [MLC_Float]")
-end
-| FStar_Extraction_ML_Syntax.MLC_Char (_86_1223) -> begin
-(failwith "todo: translate_expr [MLC_Char]")
-end
-| FStar_Extraction_ML_Syntax.MLC_String (_86_1226) -> begin
-(failwith "todo: translate_expr [MLC_String]")
-end
-| FStar_Extraction_ML_Syntax.MLC_Bytes (_86_1229) -> begin
-(failwith "todo: translate_expr [MLC_Bytes]")
-end
-| FStar_Extraction_ML_Syntax.MLC_Int (_86_1232, None) -> begin
-(failwith "todo: translate_expr [MLC_Int]")
-end))
-and mk_op_app : env  ->  width  ->  op  ->  FStar_Extraction_ML_Syntax.mlexpr Prims.list  ->  expr = (fun env w op args -> (let _186_973 = (let _186_972 = (FStar_List.map (translate_expr env) args)
-in ((EOp (((op), (w)))), (_186_972)))
-in EApp (_186_973)))
-=======
 | FStar_Extraction_ML_Syntax.MLC_Int (s, Some (uu____3135)) -> begin
 (failwith "impossible: machine integer not desugared to a function call")
 end
@@ -3276,9 +2311,8 @@
 | FStar_Extraction_ML_Syntax.MLC_Int (uu____3148, None) -> begin
 (failwith "todo: translate_expr [MLC_Int]")
 end))
-and mk_op_app : env  ->  width  ->  op  ->  FStar_Extraction_ML_Syntax.mlexpr Prims.list  ->  expr = (fun env w op args -> EApp ((let _0_671 = (FStar_List.map (translate_expr env) args)
-in ((EOp (((op), (w)))), (_0_671)))))
->>>>>>> 1915064d
-
-
-
+and mk_op_app : env  ->  width  ->  op  ->  FStar_Extraction_ML_Syntax.mlexpr Prims.list  ->  expr = (fun env w op args -> EApp ((let _0_763 = (FStar_List.map (translate_expr env) args)
+in ((EOp (((op), (w)))), (_0_763)))))
+
+
+
