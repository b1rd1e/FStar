open Prims
type decl =
  | DGlobal of (flag Prims.list* (Prims.string Prims.list* Prims.string)*
  typ* expr)
  | DFunction of (cc option* flag Prims.list* Prims.int* typ* (Prims.string
  Prims.list* Prims.string)* binder Prims.list* expr)
  | DTypeAlias of ((Prims.string Prims.list* Prims.string)* Prims.int* typ)
  | DTypeFlat of ((Prims.string Prims.list* Prims.string)* Prims.int*
  (Prims.string* (typ* Prims.bool)) Prims.list)
  | DExternal of (cc option* (Prims.string Prims.list* Prims.string)* typ)
  | DTypeVariant of ((Prims.string Prims.list* Prims.string)* Prims.int*
  (Prims.string* (Prims.string* (typ* Prims.bool)) Prims.list) Prims.list)
and cc =
  | StdCall
  | CDecl
  | FastCall
and flag =
  | Private
  | NoExtract
  | CInline
  | Substitute
and lifetime =
  | Eternal
  | Stack
and expr =
  | EBound of Prims.int
  | EQualified of (Prims.string Prims.list* Prims.string)
  | EConstant of (width* Prims.string)
  | EUnit
  | EApp of (expr* expr Prims.list)
  | ELet of (binder* expr* expr)
  | EIfThenElse of (expr* expr* expr)
  | ESequence of expr Prims.list
  | EAssign of (expr* expr)
  | EBufCreate of (lifetime* expr* expr)
  | EBufRead of (expr* expr)
  | EBufWrite of (expr* expr* expr)
  | EBufSub of (expr* expr)
  | EBufBlit of (expr* expr* expr* expr* expr)
  | EMatch of (expr* (pattern* expr) Prims.list)
  | EOp of (op* width)
  | ECast of (expr* typ)
  | EPushFrame
  | EPopFrame
  | EBool of Prims.bool
  | EAny
  | EAbort
  | EReturn of expr
  | EFlat of (typ* (Prims.string* expr) Prims.list)
  | EField of (typ* expr* Prims.string)
  | EWhile of (expr* expr)
  | EBufCreateL of (lifetime* expr Prims.list)
  | ETuple of expr Prims.list
  | ECons of (typ* Prims.string* expr Prims.list)
  | EBufFill of (expr* expr* expr)
  | EString of Prims.string
  | EFun of (binder Prims.list* expr)
and op =
  | Add
  | AddW
  | Sub
  | SubW
  | Div
  | DivW
  | Mult
  | MultW
  | Mod
  | BOr
  | BAnd
  | BXor
  | BShiftL
  | BShiftR
  | BNot
  | Eq
  | Neq
  | Lt
  | Lte
  | Gt
  | Gte
  | And
  | Or
  | Xor
  | Not
and pattern =
  | PUnit
  | PBool of Prims.bool
  | PVar of binder
  | PCons of (Prims.string* pattern Prims.list)
  | PTuple of pattern Prims.list
  | PRecord of (Prims.string* pattern) Prims.list
and width =
  | UInt8
  | UInt16
  | UInt32
  | UInt64
  | Int8
  | Int16
  | Int32
  | Int64
  | Bool
  | Int
  | UInt
and binder = {
  name: Prims.string;
  typ: typ;
  mut: Prims.bool;}
and typ =
  | TInt of width
  | TBuf of typ
  | TUnit
  | TQualified of (Prims.string Prims.list* Prims.string)
  | TBool
  | TAny
  | TArrow of (typ* typ)
  | TZ
  | TBound of Prims.int
  | TApp of ((Prims.string Prims.list* Prims.string)* typ Prims.list)
  | TTuple of typ Prims.list
let uu___is_DGlobal: decl -> Prims.bool =
  fun projectee  ->
    match projectee with | DGlobal _0 -> true | uu____348 -> false
let __proj__DGlobal__item___0:
  decl ->
    (flag Prims.list* (Prims.string Prims.list* Prims.string)* typ* expr)
  = fun projectee  -> match projectee with | DGlobal _0 -> _0
let uu___is_DFunction: decl -> Prims.bool =
  fun projectee  ->
    match projectee with | DFunction _0 -> true | uu____397 -> false
let __proj__DFunction__item___0:
  decl ->
    (cc option* flag Prims.list* Prims.int* typ* (Prims.string Prims.list*
      Prims.string)* binder Prims.list* expr)
  = fun projectee  -> match projectee with | DFunction _0 -> _0
let uu___is_DTypeAlias: decl -> Prims.bool =
  fun projectee  ->
    match projectee with | DTypeAlias _0 -> true | uu____454 -> false
let __proj__DTypeAlias__item___0:
  decl -> ((Prims.string Prims.list* Prims.string)* Prims.int* typ) =
  fun projectee  -> match projectee with | DTypeAlias _0 -> _0
let uu___is_DTypeFlat: decl -> Prims.bool =
  fun projectee  ->
    match projectee with | DTypeFlat _0 -> true | uu____495 -> false
let __proj__DTypeFlat__item___0:
  decl ->
    ((Prims.string Prims.list* Prims.string)* Prims.int* (Prims.string* (typ*
      Prims.bool)) Prims.list)
  = fun projectee  -> match projectee with | DTypeFlat _0 -> _0
let uu___is_DExternal: decl -> Prims.bool =
  fun projectee  ->
    match projectee with | DExternal _0 -> true | uu____547 -> false
let __proj__DExternal__item___0:
  decl -> (cc option* (Prims.string Prims.list* Prims.string)* typ) =
  fun projectee  -> match projectee with | DExternal _0 -> _0
let uu___is_DTypeVariant: decl -> Prims.bool =
  fun projectee  ->
    match projectee with | DTypeVariant _0 -> true | uu____594 -> false
let __proj__DTypeVariant__item___0:
  decl ->
    ((Prims.string Prims.list* Prims.string)* Prims.int* (Prims.string*
      (Prims.string* (typ* Prims.bool)) Prims.list) Prims.list)
  = fun projectee  -> match projectee with | DTypeVariant _0 -> _0
let uu___is_StdCall: cc -> Prims.bool =
  fun projectee  ->
    match projectee with | StdCall  -> true | uu____647 -> false
let uu___is_CDecl: cc -> Prims.bool =
  fun projectee  ->
    match projectee with | CDecl  -> true | uu____651 -> false
let uu___is_FastCall: cc -> Prims.bool =
  fun projectee  ->
    match projectee with | FastCall  -> true | uu____655 -> false
let uu___is_Private: flag -> Prims.bool =
  fun projectee  ->
    match projectee with | Private  -> true | uu____659 -> false
let uu___is_NoExtract: flag -> Prims.bool =
  fun projectee  ->
    match projectee with | NoExtract  -> true | uu____663 -> false
let uu___is_CInline: flag -> Prims.bool =
  fun projectee  ->
    match projectee with | CInline  -> true | uu____667 -> false
let uu___is_Substitute: flag -> Prims.bool =
  fun projectee  ->
    match projectee with | Substitute  -> true | uu____671 -> false
let uu___is_Eternal: lifetime -> Prims.bool =
  fun projectee  ->
    match projectee with | Eternal  -> true | uu____675 -> false
let uu___is_Stack: lifetime -> Prims.bool =
  fun projectee  ->
    match projectee with | Stack  -> true | uu____679 -> false
let uu___is_EBound: expr -> Prims.bool =
  fun projectee  ->
    match projectee with | EBound _0 -> true | uu____684 -> false
let __proj__EBound__item___0: expr -> Prims.int =
  fun projectee  -> match projectee with | EBound _0 -> _0
let uu___is_EQualified: expr -> Prims.bool =
  fun projectee  ->
    match projectee with | EQualified _0 -> true | uu____699 -> false
let __proj__EQualified__item___0:
  expr -> (Prims.string Prims.list* Prims.string) =
  fun projectee  -> match projectee with | EQualified _0 -> _0
let uu___is_EConstant: expr -> Prims.bool =
  fun projectee  ->
    match projectee with | EConstant _0 -> true | uu____722 -> false
let __proj__EConstant__item___0: expr -> (width* Prims.string) =
  fun projectee  -> match projectee with | EConstant _0 -> _0
let uu___is_EUnit: expr -> Prims.bool =
  fun projectee  ->
    match projectee with | EUnit  -> true | uu____739 -> false
let uu___is_EApp: expr -> Prims.bool =
  fun projectee  ->
    match projectee with | EApp _0 -> true | uu____747 -> false
let __proj__EApp__item___0: expr -> (expr* expr Prims.list) =
  fun projectee  -> match projectee with | EApp _0 -> _0
let uu___is_ELet: expr -> Prims.bool =
  fun projectee  ->
    match projectee with | ELet _0 -> true | uu____771 -> false
let __proj__ELet__item___0: expr -> (binder* expr* expr) =
  fun projectee  -> match projectee with | ELet _0 -> _0
let uu___is_EIfThenElse: expr -> Prims.bool =
  fun projectee  ->
    match projectee with | EIfThenElse _0 -> true | uu____795 -> false
let __proj__EIfThenElse__item___0: expr -> (expr* expr* expr) =
  fun projectee  -> match projectee with | EIfThenElse _0 -> _0
let uu___is_ESequence: expr -> Prims.bool =
  fun projectee  ->
    match projectee with | ESequence _0 -> true | uu____817 -> false
let __proj__ESequence__item___0: expr -> expr Prims.list =
  fun projectee  -> match projectee with | ESequence _0 -> _0
let uu___is_EAssign: expr -> Prims.bool =
  fun projectee  ->
    match projectee with | EAssign _0 -> true | uu____834 -> false
let __proj__EAssign__item___0: expr -> (expr* expr) =
  fun projectee  -> match projectee with | EAssign _0 -> _0
let uu___is_EBufCreate: expr -> Prims.bool =
  fun projectee  ->
    match projectee with | EBufCreate _0 -> true | uu____855 -> false
let __proj__EBufCreate__item___0: expr -> (lifetime* expr* expr) =
  fun projectee  -> match projectee with | EBufCreate _0 -> _0
let uu___is_EBufRead: expr -> Prims.bool =
  fun projectee  ->
    match projectee with | EBufRead _0 -> true | uu____878 -> false
let __proj__EBufRead__item___0: expr -> (expr* expr) =
  fun projectee  -> match projectee with | EBufRead _0 -> _0
let uu___is_EBufWrite: expr -> Prims.bool =
  fun projectee  ->
    match projectee with | EBufWrite _0 -> true | uu____899 -> false
let __proj__EBufWrite__item___0: expr -> (expr* expr* expr) =
  fun projectee  -> match projectee with | EBufWrite _0 -> _0
let uu___is_EBufSub: expr -> Prims.bool =
  fun projectee  ->
    match projectee with | EBufSub _0 -> true | uu____922 -> false
let __proj__EBufSub__item___0: expr -> (expr* expr) =
  fun projectee  -> match projectee with | EBufSub _0 -> _0
let uu___is_EBufBlit: expr -> Prims.bool =
  fun projectee  ->
    match projectee with | EBufBlit _0 -> true | uu____945 -> false
let __proj__EBufBlit__item___0: expr -> (expr* expr* expr* expr* expr) =
  fun projectee  -> match projectee with | EBufBlit _0 -> _0
let uu___is_EMatch: expr -> Prims.bool =
  fun projectee  ->
    match projectee with | EMatch _0 -> true | uu____977 -> false
let __proj__EMatch__item___0: expr -> (expr* (pattern* expr) Prims.list) =
  fun projectee  -> match projectee with | EMatch _0 -> _0
let uu___is_EOp: expr -> Prims.bool =
  fun projectee  ->
    match projectee with | EOp _0 -> true | uu____1006 -> false
let __proj__EOp__item___0: expr -> (op* width) =
  fun projectee  -> match projectee with | EOp _0 -> _0
let uu___is_ECast: expr -> Prims.bool =
  fun projectee  ->
    match projectee with | ECast _0 -> true | uu____1026 -> false
let __proj__ECast__item___0: expr -> (expr* typ) =
  fun projectee  -> match projectee with | ECast _0 -> _0
let uu___is_EPushFrame: expr -> Prims.bool =
  fun projectee  ->
    match projectee with | EPushFrame  -> true | uu____1043 -> false
let uu___is_EPopFrame: expr -> Prims.bool =
  fun projectee  ->
    match projectee with | EPopFrame  -> true | uu____1047 -> false
let uu___is_EBool: expr -> Prims.bool =
  fun projectee  ->
    match projectee with | EBool _0 -> true | uu____1052 -> false
let __proj__EBool__item___0: expr -> Prims.bool =
  fun projectee  -> match projectee with | EBool _0 -> _0
let uu___is_EAny: expr -> Prims.bool =
  fun projectee  ->
    match projectee with | EAny  -> true | uu____1063 -> false
let uu___is_EAbort: expr -> Prims.bool =
  fun projectee  ->
    match projectee with | EAbort  -> true | uu____1067 -> false
let uu___is_EReturn: expr -> Prims.bool =
  fun projectee  ->
    match projectee with | EReturn _0 -> true | uu____1072 -> false
let __proj__EReturn__item___0: expr -> expr =
  fun projectee  -> match projectee with | EReturn _0 -> _0
let uu___is_EFlat: expr -> Prims.bool =
  fun projectee  ->
    match projectee with | EFlat _0 -> true | uu____1089 -> false
let __proj__EFlat__item___0: expr -> (typ* (Prims.string* expr) Prims.list) =
  fun projectee  -> match projectee with | EFlat _0 -> _0
let uu___is_EField: expr -> Prims.bool =
  fun projectee  ->
    match projectee with | EField _0 -> true | uu____1119 -> false
let __proj__EField__item___0: expr -> (typ* expr* Prims.string) =
  fun projectee  -> match projectee with | EField _0 -> _0
let uu___is_EWhile: expr -> Prims.bool =
  fun projectee  ->
    match projectee with | EWhile _0 -> true | uu____1142 -> false
let __proj__EWhile__item___0: expr -> (expr* expr) =
  fun projectee  -> match projectee with | EWhile _0 -> _0
let uu___is_EBufCreateL: expr -> Prims.bool =
  fun projectee  ->
    match projectee with | EBufCreateL _0 -> true | uu____1163 -> false
let __proj__EBufCreateL__item___0: expr -> (lifetime* expr Prims.list) =
  fun projectee  -> match projectee with | EBufCreateL _0 -> _0
let uu___is_ETuple: expr -> Prims.bool =
  fun projectee  ->
    match projectee with | ETuple _0 -> true | uu____1185 -> false
let __proj__ETuple__item___0: expr -> expr Prims.list =
  fun projectee  -> match projectee with | ETuple _0 -> _0
let uu___is_ECons: expr -> Prims.bool =
  fun projectee  ->
    match projectee with | ECons _0 -> true | uu____1204 -> false
let __proj__ECons__item___0: expr -> (typ* Prims.string* expr Prims.list) =
  fun projectee  -> match projectee with | ECons _0 -> _0
let uu___is_EBufFill: expr -> Prims.bool =
  fun projectee  ->
    match projectee with | EBufFill _0 -> true | uu____1231 -> false
let __proj__EBufFill__item___0: expr -> (expr* expr* expr) =
  fun projectee  -> match projectee with | EBufFill _0 -> _0
let uu___is_EString: expr -> Prims.bool =
  fun projectee  ->
    match projectee with | EString _0 -> true | uu____1252 -> false
let __proj__EString__item___0: expr -> Prims.string =
  fun projectee  -> match projectee with | EString _0 -> _0
let uu___is_EFun: expr -> Prims.bool =
  fun projectee  ->
    match projectee with | EFun _0 -> true | uu____1267 -> false
let __proj__EFun__item___0: expr -> (binder Prims.list* expr) =
  fun projectee  -> match projectee with | EFun _0 -> _0
let uu___is_Add: op -> Prims.bool =
  fun projectee  -> match projectee with | Add  -> true | uu____1287 -> false
let uu___is_AddW: op -> Prims.bool =
  fun projectee  ->
    match projectee with | AddW  -> true | uu____1291 -> false
let uu___is_Sub: op -> Prims.bool =
  fun projectee  -> match projectee with | Sub  -> true | uu____1295 -> false
let uu___is_SubW: op -> Prims.bool =
  fun projectee  ->
    match projectee with | SubW  -> true | uu____1299 -> false
let uu___is_Div: op -> Prims.bool =
  fun projectee  -> match projectee with | Div  -> true | uu____1303 -> false
let uu___is_DivW: op -> Prims.bool =
  fun projectee  ->
    match projectee with | DivW  -> true | uu____1307 -> false
let uu___is_Mult: op -> Prims.bool =
  fun projectee  ->
    match projectee with | Mult  -> true | uu____1311 -> false
let uu___is_MultW: op -> Prims.bool =
  fun projectee  ->
    match projectee with | MultW  -> true | uu____1315 -> false
let uu___is_Mod: op -> Prims.bool =
  fun projectee  -> match projectee with | Mod  -> true | uu____1319 -> false
let uu___is_BOr: op -> Prims.bool =
  fun projectee  -> match projectee with | BOr  -> true | uu____1323 -> false
let uu___is_BAnd: op -> Prims.bool =
  fun projectee  ->
    match projectee with | BAnd  -> true | uu____1327 -> false
let uu___is_BXor: op -> Prims.bool =
  fun projectee  ->
    match projectee with | BXor  -> true | uu____1331 -> false
let uu___is_BShiftL: op -> Prims.bool =
  fun projectee  ->
    match projectee with | BShiftL  -> true | uu____1335 -> false
let uu___is_BShiftR: op -> Prims.bool =
  fun projectee  ->
    match projectee with | BShiftR  -> true | uu____1339 -> false
let uu___is_BNot: op -> Prims.bool =
  fun projectee  ->
    match projectee with | BNot  -> true | uu____1343 -> false
let uu___is_Eq: op -> Prims.bool =
  fun projectee  -> match projectee with | Eq  -> true | uu____1347 -> false
let uu___is_Neq: op -> Prims.bool =
  fun projectee  -> match projectee with | Neq  -> true | uu____1351 -> false
let uu___is_Lt: op -> Prims.bool =
  fun projectee  -> match projectee with | Lt  -> true | uu____1355 -> false
let uu___is_Lte: op -> Prims.bool =
  fun projectee  -> match projectee with | Lte  -> true | uu____1359 -> false
let uu___is_Gt: op -> Prims.bool =
  fun projectee  -> match projectee with | Gt  -> true | uu____1363 -> false
let uu___is_Gte: op -> Prims.bool =
  fun projectee  -> match projectee with | Gte  -> true | uu____1367 -> false
let uu___is_And: op -> Prims.bool =
  fun projectee  -> match projectee with | And  -> true | uu____1371 -> false
let uu___is_Or: op -> Prims.bool =
  fun projectee  -> match projectee with | Or  -> true | uu____1375 -> false
let uu___is_Xor: op -> Prims.bool =
  fun projectee  -> match projectee with | Xor  -> true | uu____1379 -> false
let uu___is_Not: op -> Prims.bool =
  fun projectee  -> match projectee with | Not  -> true | uu____1383 -> false
let uu___is_PUnit: pattern -> Prims.bool =
  fun projectee  ->
    match projectee with | PUnit  -> true | uu____1387 -> false
let uu___is_PBool: pattern -> Prims.bool =
  fun projectee  ->
    match projectee with | PBool _0 -> true | uu____1392 -> false
let __proj__PBool__item___0: pattern -> Prims.bool =
  fun projectee  -> match projectee with | PBool _0 -> _0
let uu___is_PVar: pattern -> Prims.bool =
  fun projectee  ->
    match projectee with | PVar _0 -> true | uu____1404 -> false
let __proj__PVar__item___0: pattern -> binder =
  fun projectee  -> match projectee with | PVar _0 -> _0
let uu___is_PCons: pattern -> Prims.bool =
  fun projectee  ->
    match projectee with | PCons _0 -> true | uu____1419 -> false
let __proj__PCons__item___0: pattern -> (Prims.string* pattern Prims.list) =
  fun projectee  -> match projectee with | PCons _0 -> _0
let uu___is_PTuple: pattern -> Prims.bool =
  fun projectee  ->
    match projectee with | PTuple _0 -> true | uu____1441 -> false
let __proj__PTuple__item___0: pattern -> pattern Prims.list =
  fun projectee  -> match projectee with | PTuple _0 -> _0
let uu___is_PRecord: pattern -> Prims.bool =
  fun projectee  ->
    match projectee with | PRecord _0 -> true | uu____1459 -> false
let __proj__PRecord__item___0: pattern -> (Prims.string* pattern) Prims.list
  = fun projectee  -> match projectee with | PRecord _0 -> _0
let uu___is_UInt8: width -> Prims.bool =
  fun projectee  ->
    match projectee with | UInt8  -> true | uu____1479 -> false
let uu___is_UInt16: width -> Prims.bool =
  fun projectee  ->
    match projectee with | UInt16  -> true | uu____1483 -> false
let uu___is_UInt32: width -> Prims.bool =
  fun projectee  ->
    match projectee with | UInt32  -> true | uu____1487 -> false
let uu___is_UInt64: width -> Prims.bool =
  fun projectee  ->
    match projectee with | UInt64  -> true | uu____1491 -> false
let uu___is_Int8: width -> Prims.bool =
  fun projectee  ->
    match projectee with | Int8  -> true | uu____1495 -> false
let uu___is_Int16: width -> Prims.bool =
  fun projectee  ->
    match projectee with | Int16  -> true | uu____1499 -> false
let uu___is_Int32: width -> Prims.bool =
  fun projectee  ->
    match projectee with | Int32  -> true | uu____1503 -> false
let uu___is_Int64: width -> Prims.bool =
  fun projectee  ->
    match projectee with | Int64  -> true | uu____1507 -> false
let uu___is_Bool: width -> Prims.bool =
  fun projectee  ->
    match projectee with | Bool  -> true | uu____1511 -> false
let uu___is_Int: width -> Prims.bool =
  fun projectee  -> match projectee with | Int  -> true | uu____1515 -> false
let uu___is_UInt: width -> Prims.bool =
  fun projectee  ->
    match projectee with | UInt  -> true | uu____1519 -> false
let uu___is_TInt: typ -> Prims.bool =
  fun projectee  ->
    match projectee with | TInt _0 -> true | uu____1536 -> false
let __proj__TInt__item___0: typ -> width =
  fun projectee  -> match projectee with | TInt _0 -> _0
let uu___is_TBuf: typ -> Prims.bool =
  fun projectee  ->
    match projectee with | TBuf _0 -> true | uu____1548 -> false
let __proj__TBuf__item___0: typ -> typ =
  fun projectee  -> match projectee with | TBuf _0 -> _0
let uu___is_TUnit: typ -> Prims.bool =
  fun projectee  ->
    match projectee with | TUnit  -> true | uu____1559 -> false
let uu___is_TQualified: typ -> Prims.bool =
  fun projectee  ->
    match projectee with | TQualified _0 -> true | uu____1567 -> false
let __proj__TQualified__item___0:
  typ -> (Prims.string Prims.list* Prims.string) =
  fun projectee  -> match projectee with | TQualified _0 -> _0
let uu___is_TBool: typ -> Prims.bool =
  fun projectee  ->
    match projectee with | TBool  -> true | uu____1587 -> false
let uu___is_TAny: typ -> Prims.bool =
  fun projectee  ->
    match projectee with | TAny  -> true | uu____1591 -> false
let uu___is_TArrow: typ -> Prims.bool =
  fun projectee  ->
    match projectee with | TArrow _0 -> true | uu____1598 -> false
let __proj__TArrow__item___0: typ -> (typ* typ) =
  fun projectee  -> match projectee with | TArrow _0 -> _0
let uu___is_TZ: typ -> Prims.bool =
  fun projectee  -> match projectee with | TZ  -> true | uu____1615 -> false
let uu___is_TBound: typ -> Prims.bool =
  fun projectee  ->
    match projectee with | TBound _0 -> true | uu____1620 -> false
let __proj__TBound__item___0: typ -> Prims.int =
  fun projectee  -> match projectee with | TBound _0 -> _0
let uu___is_TApp: typ -> Prims.bool =
  fun projectee  ->
    match projectee with | TApp _0 -> true | uu____1638 -> false
let __proj__TApp__item___0:
  typ -> ((Prims.string Prims.list* Prims.string)* typ Prims.list) =
  fun projectee  -> match projectee with | TApp _0 -> _0
let uu___is_TTuple: typ -> Prims.bool =
  fun projectee  ->
    match projectee with | TTuple _0 -> true | uu____1669 -> false
let __proj__TTuple__item___0: typ -> typ Prims.list =
  fun projectee  -> match projectee with | TTuple _0 -> _0
type program = decl Prims.list
type ident = Prims.string
type fields_t = (Prims.string* (typ* Prims.bool)) Prims.list
type branches_t =
  (Prims.string* (Prims.string* (typ* Prims.bool)) Prims.list) Prims.list
type branch = (pattern* expr)
type branches = (pattern* expr) Prims.list
type constant = (width* Prims.string)
type var = Prims.int
type lident = (Prims.string Prims.list* Prims.string)
type version = Prims.int
<<<<<<< HEAD
let current_version: Prims.int = Prims.parse_int "20"
type file = (Prims.string* program)
type binary_format = (version* file Prims.list)
let fst3 uu____1722 = match uu____1722 with | (x,uu____1727,uu____1728) -> x
let snd3 uu____1742 = match uu____1742 with | (uu____1746,x,uu____1748) -> x
let thd3 uu____1762 = match uu____1762 with | (uu____1766,uu____1767,x) -> x
let mk_width: Prims.string -> width option =
  fun uu___118_1772  ->
    match uu___118_1772 with
=======
let current_version : Prims.int = (Prims.parse_int "20") 
type file = (Prims.string * program)
type binary_format = (version * file Prims.list)
let fst3 uu____1722 = match uu____1722 with | (x,uu____1727,uu____1728) -> x 
let snd3 uu____1742 = match uu____1742 with | (uu____1746,x,uu____1748) -> x 
let thd3 uu____1762 = match uu____1762 with | (uu____1766,uu____1767,x) -> x 
let mk_width : Prims.string -> width option =
  fun uu___119_1772  ->
    match uu___119_1772 with
>>>>>>> 6bbccf15
    | "UInt8" -> Some UInt8
    | "UInt16" -> Some UInt16
    | "UInt32" -> Some UInt32
    | "UInt64" -> Some UInt64
    | "Int8" -> Some Int8
    | "Int16" -> Some Int16
    | "Int32" -> Some Int32
    | "Int64" -> Some Int64
    | uu____1774 -> None
<<<<<<< HEAD
let mk_bool_op: Prims.string -> op option =
  fun uu___119_1778  ->
    match uu___119_1778 with
=======
  
let mk_bool_op : Prims.string -> op option =
  fun uu___120_1778  ->
    match uu___120_1778 with
>>>>>>> 6bbccf15
    | "op_Negation" -> Some Not
    | "op_AmpAmp" -> Some And
    | "op_BarBar" -> Some Or
    | "op_Equality" -> Some Eq
    | "op_disEquality" -> Some Neq
    | uu____1780 -> None
<<<<<<< HEAD
let is_bool_op: Prims.string -> Prims.bool =
  fun op  -> (mk_bool_op op) <> None
let mk_op: Prims.string -> op option =
  fun uu___120_1788  ->
    match uu___120_1788 with
=======
  
let is_bool_op : Prims.string -> Prims.bool =
  fun op  -> (mk_bool_op op) <> None 
let mk_op : Prims.string -> op option =
  fun uu___121_1788  ->
    match uu___121_1788 with
>>>>>>> 6bbccf15
    | "add" -> Some Add
    | "op_Plus_Hat" -> Some Add
    | "add_mod" -> Some AddW
    | "op_Plus_Percent_Hat" -> Some AddW
    | "sub" -> Some Sub
    | "op_Subtraction_Hat" -> Some Sub
    | "sub_mod" -> Some SubW
    | "op_Subtraction_Percent_Hat" -> Some SubW
    | "mul" -> Some Mult
    | "op_Star_Hat" -> Some Mult
    | "mul_mod" -> Some MultW
    | "op_Star_Percent_Hat" -> Some MultW
    | "div" -> Some Div
    | "op_Slash_Hat" -> Some Div
    | "div_mod" -> Some DivW
    | "op_Slash_Percent_Hat" -> Some DivW
    | "rem" -> Some Mod
    | "op_Percent_Hat" -> Some Mod
    | "logor" -> Some BOr
    | "op_Bar_Hat" -> Some BOr
    | "logxor" -> Some BXor
    | "op_Hat_Hat" -> Some BXor
    | "logand" -> Some BAnd
    | "op_Amp_Hat" -> Some BAnd
    | "lognot" -> Some BNot
    | "shift_right" -> Some BShiftR
    | "op_Greater_Greater_Hat" -> Some BShiftR
    | "shift_left" -> Some BShiftL
    | "op_Less_Less_Hat" -> Some BShiftL
    | "eq" -> Some Eq
    | "op_Equals_Hat" -> Some Eq
    | "op_Greater_Hat" -> Some Gt
    | "gt" -> Some Gt
    | "op_Greater_Equals_Hat" -> Some Gte
    | "gte" -> Some Gte
    | "op_Less_Hat" -> Some Lt
    | "lt" -> Some Lt
    | "op_Less_Equals_Hat" -> Some Lte
    | "lte" -> Some Lte
    | uu____1790 -> None
let is_op: Prims.string -> Prims.bool = fun op  -> (mk_op op) <> None
let is_machine_int: Prims.string -> Prims.bool =
  fun m  -> (mk_width m) <> None
type env =
  {
  names: name Prims.list;
  names_t: Prims.string Prims.list;
  module_name: Prims.string Prims.list;}
and name = {
  pretty: Prims.string;
  mut: Prims.bool;}
let empty: Prims.string Prims.list -> env =
  fun module_name  -> { names = []; names_t = []; module_name }
let extend: env -> Prims.string -> Prims.bool -> env =
  fun env  ->
    fun x  ->
      fun is_mut  ->
<<<<<<< HEAD
        let uu___125_1862 = env in
=======
        let uu___126_1862 = env  in
>>>>>>> 6bbccf15
        {
          names = ({ pretty = x; mut = is_mut } :: (env.names));
          names_t = (uu___126_1862.names_t);
          module_name = (uu___126_1862.module_name)
        }
let extend_t: env -> Prims.string -> env =
  fun env  ->
    fun x  ->
<<<<<<< HEAD
      let uu___126_1869 = env in
=======
      let uu___127_1869 = env  in
>>>>>>> 6bbccf15
      {
        names = (uu___127_1869.names);
        names_t = (x :: (env.names_t));
        module_name = (uu___127_1869.module_name)
      }
let find_name: env -> Prims.string -> name =
  fun env  ->
    fun x  ->
      let uu____1876 =
        FStar_List.tryFind (fun name  -> name.pretty = x) env.names in
      match uu____1876 with
      | Some name -> name
      | None  -> failwith "internal error: name not found"
let is_mutable: env -> Prims.string -> Prims.bool =
  fun env  -> fun x  -> let uu____1886 = find_name env x in uu____1886.mut
let find: env -> Prims.string -> Prims.int =
  fun env  ->
    fun x  ->
      try FStar_List.index (fun name  -> name.pretty = x) env.names
      with
      | uu____1896 ->
          let uu____1897 =
            FStar_Util.format1 "Internal error: name not found %s\n" x in
          failwith uu____1897
let find_t: env -> Prims.string -> Prims.int =
  fun env  ->
    fun x  ->
      try FStar_List.index (fun name  -> name = x) env.names_t
      with
      | uu____1907 ->
          let uu____1908 =
            FStar_Util.format1 "Internal error: name not found %s\n" x in
          failwith uu____1908
let add_binders env binders =
  FStar_List.fold_left
    (fun env1  ->
       fun uu____1938  ->
         match uu____1938 with
         | ((name,uu____1944),uu____1945) -> extend env1 name false) env
    binders
let rec translate: FStar_Extraction_ML_Syntax.mllib -> file Prims.list =
  fun uu____2036  ->
    match uu____2036 with
    | FStar_Extraction_ML_Syntax.MLLib modules1 ->
        FStar_List.filter_map
          (fun m  ->
             let m_name =
               let uu____2067 = m in
               match uu____2067 with
               | ((prefix1,final),uu____2079,uu____2080) ->
                   FStar_String.concat "."
                     (FStar_List.append prefix1 [final]) in
             try
               FStar_Util.print1 "Attempting to translate module %s\n" m_name;
               (let uu____2096 = translate_module m in Some uu____2096)
             with
             | e ->
                 ((let uu____2101 = FStar_Util.print_exn e in
                   FStar_Util.print2
                     "Unable to translate module: %s because:\n  %s\n" m_name
                     uu____2101);
                  None)) modules1
and translate_module:
  ((Prims.string Prims.list* Prims.string)*
    (FStar_Extraction_ML_Syntax.mlsig* FStar_Extraction_ML_Syntax.mlmodule)
    option* FStar_Extraction_ML_Syntax.mllib) -> file
  =
  fun uu____2102  ->
    match uu____2102 with
    | (module_name,modul,uu____2114) ->
        let module_name1 =
          FStar_List.append (fst module_name) [snd module_name] in
        let program =
          match modul with
          | Some (_signature,decls) ->
              FStar_List.filter_map (translate_decl (empty module_name1))
                decls
          | uu____2138 ->
              failwith "Unexpected standalone interface or nested modules" in
        ((FStar_String.concat "_" module_name1), program)
and translate_flags:
  FStar_Extraction_ML_Syntax.c_flag Prims.list -> flag Prims.list =
  fun flags  ->
    FStar_List.choose
      (fun uu___122_2146  ->
         match uu___122_2146 with
         | FStar_Extraction_ML_Syntax.Private  -> Some Private
         | FStar_Extraction_ML_Syntax.NoExtract  -> Some NoExtract
         | FStar_Extraction_ML_Syntax.Attribute "c_inline" -> Some CInline
         | FStar_Extraction_ML_Syntax.Attribute "substitute" ->
             Some Substitute
         | FStar_Extraction_ML_Syntax.Attribute a ->
             (FStar_Util.print1_warning "Warning: unrecognized attribute %s"
                a;
              None)
         | uu____2150 -> None) flags
and translate_decl:
  env -> FStar_Extraction_ML_Syntax.mlmodule1 -> decl option =
  fun env  ->
    fun d  ->
      match d with
      | FStar_Extraction_ML_Syntax.MLM_Let
          (flavor,flags,{
                          FStar_Extraction_ML_Syntax.mllb_name =
                            (name,uu____2158);
                          FStar_Extraction_ML_Syntax.mllb_tysc = Some
                            (tvars,t0);
                          FStar_Extraction_ML_Syntax.mllb_add_unit =
                            uu____2161;
                          FStar_Extraction_ML_Syntax.mllb_def =
                            {
                              FStar_Extraction_ML_Syntax.expr =
                                FStar_Extraction_ML_Syntax.MLE_Fun
                                (args,body);
                              FStar_Extraction_ML_Syntax.mlty = uu____2164;
                              FStar_Extraction_ML_Syntax.loc = uu____2165;_};
                          FStar_Extraction_ML_Syntax.print_typ = uu____2166;_}::[])
          ->
          let assumed =
            FStar_Util.for_some
              (fun uu___123_2177  ->
                 match uu___123_2177 with
                 | FStar_Extraction_ML_Syntax.Assumed  -> true
                 | uu____2178 -> false) flags in
          let env1 =
            if flavor = FStar_Extraction_ML_Syntax.Rec
            then extend env name false
            else env in
          let env2 =
            FStar_List.fold_left
              (fun env2  ->
                 fun uu____2185  ->
                   match uu____2185 with
<<<<<<< HEAD
                   | (name1,uu____2189) -> extend_t env2 name1) env1 tvars in
          let rec find_return_type uu___123_2193 =
            match uu___123_2193 with
=======
                   | (name1,uu____2189) -> extend_t env2 name1) env1 tvars
             in
          let rec find_return_type uu___124_2193 =
            match uu___124_2193 with
>>>>>>> 6bbccf15
            | FStar_Extraction_ML_Syntax.MLTY_Fun (uu____2194,uu____2195,t)
                -> find_return_type t
            | t -> t in
          let t =
            let uu____2199 = find_return_type t0 in
            translate_type env2 uu____2199 in
          let binders = translate_binders env2 args in
          let env3 = add_binders env2 args in
          let name1 = ((env3.module_name), name) in
          let flags1 = translate_flags flags in
          if assumed
          then
            (if (FStar_List.length tvars) = (Prims.parse_int "0")
             then
               let uu____2214 =
                 let uu____2215 =
                   let uu____2223 = translate_type env3 t0 in
                   (None, name1, uu____2223) in
                 DExternal uu____2215 in
               Some uu____2214
             else None)
          else
            (try
               let body1 = translate_expr env3 body in
               Some
                 (DFunction
                    (None, flags1, (FStar_List.length tvars), t, name1,
                      binders, body1))
             with
             | e ->
                 ((let uu____2246 = FStar_Util.print_exn e in
                   FStar_Util.print2 "Warning: writing a stub for %s (%s)\n"
                     (snd name1) uu____2246);
                  Some
                    (DFunction
                       (None, flags1, (FStar_List.length tvars), t, name1,
                         binders, EAbort))))
      | FStar_Extraction_ML_Syntax.MLM_Let
          (flavor,flags,{
                          FStar_Extraction_ML_Syntax.mllb_name =
                            (name,uu____2259);
                          FStar_Extraction_ML_Syntax.mllb_tysc = Some
                            (tvars,t0);
                          FStar_Extraction_ML_Syntax.mllb_add_unit =
                            uu____2262;
                          FStar_Extraction_ML_Syntax.mllb_def =
                            {
                              FStar_Extraction_ML_Syntax.expr =
                                FStar_Extraction_ML_Syntax.MLE_Coerce
                                ({
                                   FStar_Extraction_ML_Syntax.expr =
                                     FStar_Extraction_ML_Syntax.MLE_Fun
                                     (args,body);
                                   FStar_Extraction_ML_Syntax.mlty =
                                     uu____2265;
                                   FStar_Extraction_ML_Syntax.loc =
                                     uu____2266;_},uu____2267,uu____2268);
                              FStar_Extraction_ML_Syntax.mlty = uu____2269;
                              FStar_Extraction_ML_Syntax.loc = uu____2270;_};
                          FStar_Extraction_ML_Syntax.print_typ = uu____2271;_}::[])
          ->
          let assumed =
            FStar_Util.for_some
              (fun uu___123_2282  ->
                 match uu___123_2282 with
                 | FStar_Extraction_ML_Syntax.Assumed  -> true
                 | uu____2283 -> false) flags in
          let env1 =
            if flavor = FStar_Extraction_ML_Syntax.Rec
            then extend env name false
            else env in
          let env2 =
            FStar_List.fold_left
              (fun env2  ->
                 fun uu____2290  ->
                   match uu____2290 with
<<<<<<< HEAD
                   | (name1,uu____2294) -> extend_t env2 name1) env1 tvars in
          let rec find_return_type uu___123_2298 =
            match uu___123_2298 with
=======
                   | (name1,uu____2294) -> extend_t env2 name1) env1 tvars
             in
          let rec find_return_type uu___124_2298 =
            match uu___124_2298 with
>>>>>>> 6bbccf15
            | FStar_Extraction_ML_Syntax.MLTY_Fun (uu____2299,uu____2300,t)
                -> find_return_type t
            | t -> t in
          let t =
            let uu____2304 = find_return_type t0 in
            translate_type env2 uu____2304 in
          let binders = translate_binders env2 args in
          let env3 = add_binders env2 args in
          let name1 = ((env3.module_name), name) in
          let flags1 = translate_flags flags in
          if assumed
          then
            (if (FStar_List.length tvars) = (Prims.parse_int "0")
             then
               let uu____2319 =
                 let uu____2320 =
                   let uu____2328 = translate_type env3 t0 in
                   (None, name1, uu____2328) in
                 DExternal uu____2320 in
               Some uu____2319
             else None)
          else
            (try
               let body1 = translate_expr env3 body in
               Some
                 (DFunction
                    (None, flags1, (FStar_List.length tvars), t, name1,
                      binders, body1))
             with
             | e ->
                 ((let uu____2351 = FStar_Util.print_exn e in
                   FStar_Util.print2 "Warning: writing a stub for %s (%s)\n"
                     (snd name1) uu____2351);
                  Some
                    (DFunction
                       (None, flags1, (FStar_List.length tvars), t, name1,
                         binders, EAbort))))
      | FStar_Extraction_ML_Syntax.MLM_Let
          (flavor,flags,{
                          FStar_Extraction_ML_Syntax.mllb_name =
                            (name,uu____2364);
                          FStar_Extraction_ML_Syntax.mllb_tysc = Some ([],t);
                          FStar_Extraction_ML_Syntax.mllb_add_unit =
                            uu____2366;
                          FStar_Extraction_ML_Syntax.mllb_def = expr;
                          FStar_Extraction_ML_Syntax.print_typ = uu____2368;_}::[])
          ->
          let flags1 = translate_flags flags in
          let t1 = translate_type env t in
          let name1 = ((env.module_name), name) in
          (try
             let expr1 = translate_expr env expr in
             Some (DGlobal (flags1, name1, t1, expr1))
           with
           | e ->
               ((let uu____2394 = FStar_Util.print_exn e in
                 FStar_Util.print2
                   "Warning: not translating definition for %s (%s)\n"
                   (snd name1) uu____2394);
                Some (DGlobal (flags1, name1, t1, EAny))))
      | FStar_Extraction_ML_Syntax.MLM_Let
          (uu____2400,uu____2401,{
                                   FStar_Extraction_ML_Syntax.mllb_name =
                                     (name,uu____2403);
                                   FStar_Extraction_ML_Syntax.mllb_tysc = ts;
                                   FStar_Extraction_ML_Syntax.mllb_add_unit =
                                     uu____2405;
                                   FStar_Extraction_ML_Syntax.mllb_def =
                                     uu____2406;
                                   FStar_Extraction_ML_Syntax.print_typ =
                                     uu____2407;_}::uu____2408)
          ->
          (FStar_Util.print1
             "Warning: not translating definition for %s (and possibly others)\n"
             name;
           (match ts with
            | Some (idents,t) ->
                let uu____2418 =
                  let uu____2419 = FStar_List.map FStar_Pervasives.fst idents in
                  FStar_String.concat ", " uu____2419 in
                let uu____2423 =
                  FStar_Extraction_ML_Code.string_of_mlty ([], "") t in
                FStar_Util.print2 "Type scheme is: forall %s. %s\n"
                  uu____2418 uu____2423
            | None  -> ());
           None)
      | FStar_Extraction_ML_Syntax.MLM_Let uu____2425 ->
          failwith "impossible"
      | FStar_Extraction_ML_Syntax.MLM_Loc uu____2427 -> None
      | FStar_Extraction_ML_Syntax.MLM_Ty
          ((assumed,name,_mangled_name,args,Some
            (FStar_Extraction_ML_Syntax.MLTD_Abbrev t))::[])
          ->
          let name1 = ((env.module_name), name) in
          let env1 =
            FStar_List.fold_left
              (fun env1  ->
                 fun uu____2459  ->
                   match uu____2459 with
                   | (name2,uu____2463) -> extend_t env1 name2) env args in
          if assumed
          then None
          else
            (let uu____2466 =
               let uu____2467 =
                 let uu____2474 = translate_type env1 t in
                 (name1, (FStar_List.length args), uu____2474) in
               DTypeAlias uu____2467 in
             Some uu____2466)
      | FStar_Extraction_ML_Syntax.MLM_Ty
          ((uu____2480,name,_mangled_name,args,Some
            (FStar_Extraction_ML_Syntax.MLTD_Record fields))::[])
          ->
          let name1 = ((env.module_name), name) in
          let env1 =
            FStar_List.fold_left
              (fun env1  ->
                 fun uu____2514  ->
                   match uu____2514 with
                   | (name2,uu____2518) -> extend_t env1 name2) env args in
          let uu____2519 =
            let uu____2520 =
              let uu____2532 =
                FStar_List.map
                  (fun uu____2544  ->
                     match uu____2544 with
                     | (f,t) ->
                         let uu____2553 =
                           let uu____2556 = translate_type env1 t in
                           (uu____2556, false) in
                         (f, uu____2553)) fields in
              (name1, (FStar_List.length args), uu____2532) in
            DTypeFlat uu____2520 in
          Some uu____2519
      | FStar_Extraction_ML_Syntax.MLM_Ty
          ((uu____2569,name,_mangled_name,args,Some
            (FStar_Extraction_ML_Syntax.MLTD_DType branches))::[])
          ->
          let name1 = ((env.module_name), name) in
          let env1 =
            FStar_List.fold_left
              (fun env1  ->
                 fun uu____2606  ->
                   match uu____2606 with
                   | (name2,uu____2610) -> extend_t env1 name2) env args in
          let uu____2611 =
            let uu____2612 =
              let uu____2627 =
                FStar_List.map
                  (fun uu____2648  ->
                     match uu____2648 with
                     | (cons1,ts) ->
                         let uu____2669 =
                           FStar_List.map
                             (fun uu____2681  ->
                                match uu____2681 with
                                | (name2,t) ->
                                    let uu____2690 =
                                      let uu____2693 = translate_type env1 t in
                                      (uu____2693, false) in
                                    (name2, uu____2690)) ts in
                         (cons1, uu____2669)) branches in
              (name1, (FStar_List.length args), uu____2627) in
            DTypeVariant uu____2612 in
          Some uu____2611
      | FStar_Extraction_ML_Syntax.MLM_Ty
          ((uu____2714,name,_mangled_name,uu____2717,uu____2718)::uu____2719)
          ->
          (FStar_Util.print1
             "Warning: not translating definition for %s (and possibly others)\n"
             name;
           None)
      | FStar_Extraction_ML_Syntax.MLM_Ty [] ->
          (FStar_Util.print_string
             "Impossible!! Empty block of mutually recursive type declarations";
           None)
      | FStar_Extraction_ML_Syntax.MLM_Top uu____2741 ->
          failwith "todo: translate_decl [MLM_Top]"
      | FStar_Extraction_ML_Syntax.MLM_Exn uu____2743 ->
          failwith "todo: translate_decl [MLM_Exn]"
and translate_type: env -> FStar_Extraction_ML_Syntax.mlty -> typ =
  fun env  ->
    fun t  ->
      match t with
      | FStar_Extraction_ML_Syntax.MLTY_Tuple [] -> TAny
      | FStar_Extraction_ML_Syntax.MLTY_Top  -> TAny
      | FStar_Extraction_ML_Syntax.MLTY_Var (name,uu____2753) ->
          let uu____2754 = find_t env name in TBound uu____2754
      | FStar_Extraction_ML_Syntax.MLTY_Fun (t1,uu____2756,t2) ->
          let uu____2758 =
            let uu____2761 = translate_type env t1 in
            let uu____2762 = translate_type env t2 in
            (uu____2761, uu____2762) in
          TArrow uu____2758
      | FStar_Extraction_ML_Syntax.MLTY_Named ([],p) when
          let uu____2765 = FStar_Extraction_ML_Syntax.string_of_mlpath p in
          uu____2765 = "Prims.unit" -> TUnit
      | FStar_Extraction_ML_Syntax.MLTY_Named ([],p) when
          let uu____2768 = FStar_Extraction_ML_Syntax.string_of_mlpath p in
          uu____2768 = "Prims.bool" -> TBool
      | FStar_Extraction_ML_Syntax.MLTY_Named ([],("FStar"::m::[],"t")) when
          is_machine_int m ->
          let uu____2775 = FStar_Util.must (mk_width m) in TInt uu____2775
      | FStar_Extraction_ML_Syntax.MLTY_Named ([],("FStar"::m::[],"t'")) when
          is_machine_int m ->
          let uu____2782 = FStar_Util.must (mk_width m) in TInt uu____2782
      | FStar_Extraction_ML_Syntax.MLTY_Named (arg::[],p) when
          let uu____2786 = FStar_Extraction_ML_Syntax.string_of_mlpath p in
          uu____2786 = "FStar.Buffer.buffer" ->
          let uu____2787 = translate_type env arg in TBuf uu____2787
      | FStar_Extraction_ML_Syntax.MLTY_Named (uu____2788::[],p) when
          let uu____2791 = FStar_Extraction_ML_Syntax.string_of_mlpath p in
          uu____2791 = "FStar.Ghost.erased" -> TAny
      | FStar_Extraction_ML_Syntax.MLTY_Named ([],(path,type_name)) ->
          TQualified (path, type_name)
      | FStar_Extraction_ML_Syntax.MLTY_Named (args,(ns,t1)) when
          ((ns = ["Prims"]) || (ns = ["FStar"; "Pervasives"])) &&
            (FStar_Util.starts_with t1 "tuple")
          ->
          let uu____2813 = FStar_List.map (translate_type env) args in
          TTuple uu____2813
      | FStar_Extraction_ML_Syntax.MLTY_Named (args,lid) ->
          if (FStar_List.length args) > (Prims.parse_int "0")
          then
            let uu____2822 =
              let uu____2829 = FStar_List.map (translate_type env) args in
              (lid, uu____2829) in
            TApp uu____2822
          else TQualified lid
      | FStar_Extraction_ML_Syntax.MLTY_Tuple ts ->
          let uu____2835 = FStar_List.map (translate_type env) ts in
          TTuple uu____2835
and translate_binders:
  env ->
    (FStar_Extraction_ML_Syntax.mlident* FStar_Extraction_ML_Syntax.mlty)
      Prims.list -> binder Prims.list
  = fun env  -> fun args  -> FStar_List.map (translate_binder env) args
and translate_binder:
  env ->
    (FStar_Extraction_ML_Syntax.mlident* FStar_Extraction_ML_Syntax.mlty) ->
      binder
  =
  fun env  ->
    fun uu____2845  ->
      match uu____2845 with
      | ((name,uu____2849),typ) ->
          let uu____2853 = translate_type env typ in
          { name; typ = uu____2853; mut = false }
and translate_expr: env -> FStar_Extraction_ML_Syntax.mlexpr -> expr =
  fun env  ->
    fun e  ->
      match e.FStar_Extraction_ML_Syntax.expr with
      | FStar_Extraction_ML_Syntax.MLE_Tuple [] -> EUnit
      | FStar_Extraction_ML_Syntax.MLE_Const c -> translate_constant c
      | FStar_Extraction_ML_Syntax.MLE_Var (name,uu____2858) ->
          let uu____2859 = find env name in EBound uu____2859
      | FStar_Extraction_ML_Syntax.MLE_Name ("FStar"::m::[],op) when
          (is_machine_int m) && (is_op op) ->
          let uu____2863 =
            let uu____2866 = FStar_Util.must (mk_op op) in
            let uu____2867 = FStar_Util.must (mk_width m) in
            (uu____2866, uu____2867) in
          EOp uu____2863
      | FStar_Extraction_ML_Syntax.MLE_Name ("Prims"::[],op) when
          is_bool_op op ->
          let uu____2870 =
            let uu____2873 = FStar_Util.must (mk_bool_op op) in
            (uu____2873, Bool) in
          EOp uu____2870
      | FStar_Extraction_ML_Syntax.MLE_Name n1 -> EQualified n1
      | FStar_Extraction_ML_Syntax.MLE_Let
          ((flavor,flags,{
                           FStar_Extraction_ML_Syntax.mllb_name =
                             (name,uu____2878);
                           FStar_Extraction_ML_Syntax.mllb_tysc = Some
                             ([],typ);
                           FStar_Extraction_ML_Syntax.mllb_add_unit =
                             add_unit;
                           FStar_Extraction_ML_Syntax.mllb_def = body;
                           FStar_Extraction_ML_Syntax.print_typ = print7;_}::[]),continuation)
          ->
          let is_mut =
            FStar_Util.for_some
              (fun uu___125_2894  ->
                 match uu___125_2894 with
                 | FStar_Extraction_ML_Syntax.Mutable  -> true
                 | uu____2895 -> false) flags in
          let uu____2896 =
            if is_mut
            then
              let uu____2901 =
                match typ with
                | FStar_Extraction_ML_Syntax.MLTY_Named (t::[],p) when
                    let uu____2905 =
                      FStar_Extraction_ML_Syntax.string_of_mlpath p in
                    uu____2905 = "FStar.ST.stackref" -> t
                | uu____2906 ->
                    let uu____2907 =
                      let uu____2908 =
                        FStar_Extraction_ML_Code.string_of_mlty ([], "") typ in
                      FStar_Util.format1
                        "unexpected: bad desugaring of Mutable (typ is %s)"
                        uu____2908 in
                    failwith uu____2907 in
              let uu____2910 =
                match body with
                | {
                    FStar_Extraction_ML_Syntax.expr =
                      FStar_Extraction_ML_Syntax.MLE_App
                      (uu____2911,body1::[]);
                    FStar_Extraction_ML_Syntax.mlty = uu____2913;
                    FStar_Extraction_ML_Syntax.loc = uu____2914;_} -> body1
                | uu____2916 ->
                    failwith "unexpected: bad desugaring of Mutable" in
              (uu____2901, uu____2910)
            else (typ, body) in
          (match uu____2896 with
           | (typ1,body1) ->
               let binder =
                 let uu____2921 = translate_type env typ1 in
                 { name; typ = uu____2921; mut = is_mut } in
               let body2 = translate_expr env body1 in
               let env1 = extend env name is_mut in
               let continuation1 = translate_expr env1 continuation in
               ELet (binder, body2, continuation1))
      | FStar_Extraction_ML_Syntax.MLE_Match (expr,branches) ->
          let uu____2937 =
            let uu____2943 = translate_expr env expr in
            let uu____2944 = translate_branches env branches in
            (uu____2943, uu____2944) in
          EMatch uu____2937
      | FStar_Extraction_ML_Syntax.MLE_App
          ({
             FStar_Extraction_ML_Syntax.expr =
               FStar_Extraction_ML_Syntax.MLE_Name p;
             FStar_Extraction_ML_Syntax.mlty = uu____2952;
             FStar_Extraction_ML_Syntax.loc = uu____2953;_},{
                                                              FStar_Extraction_ML_Syntax.expr
                                                                =
                                                                FStar_Extraction_ML_Syntax.MLE_Var
                                                                (v1,uu____2955);
                                                              FStar_Extraction_ML_Syntax.mlty
                                                                = uu____2956;
                                                              FStar_Extraction_ML_Syntax.loc
                                                                = uu____2957;_}::[])
          when
          (let uu____2959 = FStar_Extraction_ML_Syntax.string_of_mlpath p in
           uu____2959 = "FStar.ST.op_Bang") && (is_mutable env v1)
          -> let uu____2960 = find env v1 in EBound uu____2960
      | FStar_Extraction_ML_Syntax.MLE_App
          ({
             FStar_Extraction_ML_Syntax.expr =
               FStar_Extraction_ML_Syntax.MLE_Name p;
             FStar_Extraction_ML_Syntax.mlty = uu____2962;
             FStar_Extraction_ML_Syntax.loc = uu____2963;_},{
                                                              FStar_Extraction_ML_Syntax.expr
                                                                =
                                                                FStar_Extraction_ML_Syntax.MLE_Var
                                                                (v1,uu____2965);
                                                              FStar_Extraction_ML_Syntax.mlty
                                                                = uu____2966;
                                                              FStar_Extraction_ML_Syntax.loc
                                                                = uu____2967;_}::e1::[])
          when
          (let uu____2970 = FStar_Extraction_ML_Syntax.string_of_mlpath p in
           uu____2970 = "FStar.ST.op_Colon_Equals") && (is_mutable env v1)
          ->
          let uu____2971 =
            let uu____2974 =
              let uu____2975 = find env v1 in EBound uu____2975 in
            let uu____2976 = translate_expr env e1 in
            (uu____2974, uu____2976) in
          EAssign uu____2971
      | FStar_Extraction_ML_Syntax.MLE_App
          ({
             FStar_Extraction_ML_Syntax.expr =
               FStar_Extraction_ML_Syntax.MLE_Name p;
             FStar_Extraction_ML_Syntax.mlty = uu____2978;
             FStar_Extraction_ML_Syntax.loc = uu____2979;_},e1::e2::[])
          when
          (let uu____2983 = FStar_Extraction_ML_Syntax.string_of_mlpath p in
           uu____2983 = "FStar.Buffer.index") ||
            (let uu____2984 = FStar_Extraction_ML_Syntax.string_of_mlpath p in
             uu____2984 = "FStar.Buffer.op_Array_Access")
          ->
          let uu____2985 =
            let uu____2988 = translate_expr env e1 in
            let uu____2989 = translate_expr env e2 in
            (uu____2988, uu____2989) in
          EBufRead uu____2985
      | FStar_Extraction_ML_Syntax.MLE_App
          ({
             FStar_Extraction_ML_Syntax.expr =
               FStar_Extraction_ML_Syntax.MLE_Name p;
             FStar_Extraction_ML_Syntax.mlty = uu____2991;
             FStar_Extraction_ML_Syntax.loc = uu____2992;_},e1::e2::[])
          when
          let uu____2996 = FStar_Extraction_ML_Syntax.string_of_mlpath p in
          uu____2996 = "FStar.Buffer.create" ->
          let uu____2997 =
            let uu____3001 = translate_expr env e1 in
            let uu____3002 = translate_expr env e2 in
            (Stack, uu____3001, uu____3002) in
          EBufCreate uu____2997
      | FStar_Extraction_ML_Syntax.MLE_App
          ({
             FStar_Extraction_ML_Syntax.expr =
               FStar_Extraction_ML_Syntax.MLE_Name p;
             FStar_Extraction_ML_Syntax.mlty = uu____3004;
             FStar_Extraction_ML_Syntax.loc = uu____3005;_},_e0::e1::e2::[])
          when
          let uu____3010 = FStar_Extraction_ML_Syntax.string_of_mlpath p in
          uu____3010 = "FStar.Buffer.rcreate" ->
          let uu____3011 =
            let uu____3015 = translate_expr env e1 in
            let uu____3016 = translate_expr env e2 in
            (Eternal, uu____3015, uu____3016) in
          EBufCreate uu____3011
      | FStar_Extraction_ML_Syntax.MLE_App
          ({
             FStar_Extraction_ML_Syntax.expr =
               FStar_Extraction_ML_Syntax.MLE_Name p;
             FStar_Extraction_ML_Syntax.mlty = uu____3018;
             FStar_Extraction_ML_Syntax.loc = uu____3019;_},e2::[])
          when
          let uu____3022 = FStar_Extraction_ML_Syntax.string_of_mlpath p in
          uu____3022 = "FStar.Buffer.createL" ->
          let rec list_elements1 acc e21 =
            match e21.FStar_Extraction_ML_Syntax.expr with
            | FStar_Extraction_ML_Syntax.MLE_CTor
                (("Prims"::[],"Cons"),hd1::tl1::[]) ->
                list_elements1 (hd1 :: acc) tl1
            | FStar_Extraction_ML_Syntax.MLE_CTor (("Prims"::[],"Nil"),[]) ->
                FStar_List.rev acc
            | uu____3046 ->
                failwith
                  "Argument of FStar.Buffer.createL is not a string literal!" in
          let list_elements2 = list_elements1 [] in
          let uu____3052 =
            let uu____3056 =
              let uu____3058 = list_elements2 e2 in
              FStar_List.map (translate_expr env) uu____3058 in
            (Stack, uu____3056) in
          EBufCreateL uu____3052
      | FStar_Extraction_ML_Syntax.MLE_App
          ({
             FStar_Extraction_ML_Syntax.expr =
               FStar_Extraction_ML_Syntax.MLE_Name p;
             FStar_Extraction_ML_Syntax.mlty = uu____3062;
             FStar_Extraction_ML_Syntax.loc = uu____3063;_},e1::e2::_e3::[])
          when
          let uu____3068 = FStar_Extraction_ML_Syntax.string_of_mlpath p in
          uu____3068 = "FStar.Buffer.sub" ->
          let uu____3069 =
            let uu____3072 = translate_expr env e1 in
            let uu____3073 = translate_expr env e2 in
            (uu____3072, uu____3073) in
          EBufSub uu____3069
      | FStar_Extraction_ML_Syntax.MLE_App
          ({
             FStar_Extraction_ML_Syntax.expr =
               FStar_Extraction_ML_Syntax.MLE_Name p;
             FStar_Extraction_ML_Syntax.mlty = uu____3075;
             FStar_Extraction_ML_Syntax.loc = uu____3076;_},e1::e2::[])
          when
          let uu____3080 = FStar_Extraction_ML_Syntax.string_of_mlpath p in
          uu____3080 = "FStar.Buffer.join" -> translate_expr env e1
      | FStar_Extraction_ML_Syntax.MLE_App
          ({
             FStar_Extraction_ML_Syntax.expr =
               FStar_Extraction_ML_Syntax.MLE_Name p;
             FStar_Extraction_ML_Syntax.mlty = uu____3082;
             FStar_Extraction_ML_Syntax.loc = uu____3083;_},e1::e2::[])
          when
          let uu____3087 = FStar_Extraction_ML_Syntax.string_of_mlpath p in
          uu____3087 = "FStar.Buffer.offset" ->
          let uu____3088 =
            let uu____3091 = translate_expr env e1 in
            let uu____3092 = translate_expr env e2 in
            (uu____3091, uu____3092) in
          EBufSub uu____3088
      | FStar_Extraction_ML_Syntax.MLE_App
          ({
             FStar_Extraction_ML_Syntax.expr =
               FStar_Extraction_ML_Syntax.MLE_Name p;
             FStar_Extraction_ML_Syntax.mlty = uu____3094;
             FStar_Extraction_ML_Syntax.loc = uu____3095;_},e1::e2::e3::[])
          when
          (let uu____3100 = FStar_Extraction_ML_Syntax.string_of_mlpath p in
           uu____3100 = "FStar.Buffer.upd") ||
            (let uu____3101 = FStar_Extraction_ML_Syntax.string_of_mlpath p in
             uu____3101 = "FStar.Buffer.op_Array_Assignment")
          ->
          let uu____3102 =
            let uu____3106 = translate_expr env e1 in
            let uu____3107 = translate_expr env e2 in
            let uu____3108 = translate_expr env e3 in
            (uu____3106, uu____3107, uu____3108) in
          EBufWrite uu____3102
      | FStar_Extraction_ML_Syntax.MLE_App
          ({
             FStar_Extraction_ML_Syntax.expr =
               FStar_Extraction_ML_Syntax.MLE_Name p;
             FStar_Extraction_ML_Syntax.mlty = uu____3110;
             FStar_Extraction_ML_Syntax.loc = uu____3111;_},uu____3112::[])
          when
          let uu____3114 = FStar_Extraction_ML_Syntax.string_of_mlpath p in
          uu____3114 = "FStar.ST.push_frame" -> EPushFrame
      | FStar_Extraction_ML_Syntax.MLE_App
          ({
             FStar_Extraction_ML_Syntax.expr =
               FStar_Extraction_ML_Syntax.MLE_Name p;
             FStar_Extraction_ML_Syntax.mlty = uu____3116;
             FStar_Extraction_ML_Syntax.loc = uu____3117;_},uu____3118::[])
          when
          let uu____3120 = FStar_Extraction_ML_Syntax.string_of_mlpath p in
          uu____3120 = "FStar.ST.pop_frame" -> EPopFrame
      | FStar_Extraction_ML_Syntax.MLE_App
          ({
             FStar_Extraction_ML_Syntax.expr =
               FStar_Extraction_ML_Syntax.MLE_Name p;
             FStar_Extraction_ML_Syntax.mlty = uu____3122;
             FStar_Extraction_ML_Syntax.loc = uu____3123;_},e1::e2::e3::e4::e5::[])
          when
          let uu____3130 = FStar_Extraction_ML_Syntax.string_of_mlpath p in
          uu____3130 = "FStar.Buffer.blit" ->
          let uu____3131 =
            let uu____3137 = translate_expr env e1 in
            let uu____3138 = translate_expr env e2 in
            let uu____3139 = translate_expr env e3 in
            let uu____3140 = translate_expr env e4 in
            let uu____3141 = translate_expr env e5 in
            (uu____3137, uu____3138, uu____3139, uu____3140, uu____3141) in
          EBufBlit uu____3131
      | FStar_Extraction_ML_Syntax.MLE_App
          ({
             FStar_Extraction_ML_Syntax.expr =
               FStar_Extraction_ML_Syntax.MLE_Name p;
             FStar_Extraction_ML_Syntax.mlty = uu____3143;
             FStar_Extraction_ML_Syntax.loc = uu____3144;_},e1::e2::e3::[])
          when
          let uu____3149 = FStar_Extraction_ML_Syntax.string_of_mlpath p in
          uu____3149 = "FStar.Buffer.fill" ->
          let uu____3150 =
            let uu____3154 = translate_expr env e1 in
            let uu____3155 = translate_expr env e2 in
            let uu____3156 = translate_expr env e3 in
            (uu____3154, uu____3155, uu____3156) in
          EBufFill uu____3150
      | FStar_Extraction_ML_Syntax.MLE_App
          ({
             FStar_Extraction_ML_Syntax.expr =
               FStar_Extraction_ML_Syntax.MLE_Name p;
             FStar_Extraction_ML_Syntax.mlty = uu____3158;
             FStar_Extraction_ML_Syntax.loc = uu____3159;_},uu____3160::[])
          when
          let uu____3162 = FStar_Extraction_ML_Syntax.string_of_mlpath p in
          uu____3162 = "FStar.ST.get" -> EUnit
      | FStar_Extraction_ML_Syntax.MLE_App
          ({
             FStar_Extraction_ML_Syntax.expr =
               FStar_Extraction_ML_Syntax.MLE_Name p;
             FStar_Extraction_ML_Syntax.mlty = uu____3164;
             FStar_Extraction_ML_Syntax.loc = uu____3165;_},e1::[])
          when
          let uu____3168 = FStar_Extraction_ML_Syntax.string_of_mlpath p in
          uu____3168 = "Obj.repr" ->
          let uu____3169 =
            let uu____3172 = translate_expr env e1 in (uu____3172, TAny) in
          ECast uu____3169
      | FStar_Extraction_ML_Syntax.MLE_App
          ({
             FStar_Extraction_ML_Syntax.expr =
               FStar_Extraction_ML_Syntax.MLE_Name ("FStar"::m::[],op);
             FStar_Extraction_ML_Syntax.mlty = uu____3175;
             FStar_Extraction_ML_Syntax.loc = uu____3176;_},args)
          when (is_machine_int m) && (is_op op) ->
          let uu____3181 = FStar_Util.must (mk_width m) in
          let uu____3182 = FStar_Util.must (mk_op op) in
          mk_op_app env uu____3181 uu____3182 args
      | FStar_Extraction_ML_Syntax.MLE_App
          ({
             FStar_Extraction_ML_Syntax.expr =
               FStar_Extraction_ML_Syntax.MLE_Name ("Prims"::[],op);
             FStar_Extraction_ML_Syntax.mlty = uu____3184;
             FStar_Extraction_ML_Syntax.loc = uu____3185;_},args)
          when is_bool_op op ->
          let uu____3190 = FStar_Util.must (mk_bool_op op) in
          mk_op_app env Bool uu____3190 args
      | FStar_Extraction_ML_Syntax.MLE_App
          ({
             FStar_Extraction_ML_Syntax.expr =
               FStar_Extraction_ML_Syntax.MLE_Name
               ("FStar"::m::[],"int_to_t");
             FStar_Extraction_ML_Syntax.mlty = uu____3192;
             FStar_Extraction_ML_Syntax.loc = uu____3193;_},{
                                                              FStar_Extraction_ML_Syntax.expr
                                                                =
                                                                FStar_Extraction_ML_Syntax.MLE_Const
                                                                (FStar_Extraction_ML_Syntax.MLC_Int
                                                                (c,None ));
                                                              FStar_Extraction_ML_Syntax.mlty
                                                                = uu____3195;
                                                              FStar_Extraction_ML_Syntax.loc
                                                                = uu____3196;_}::[])
          when is_machine_int m ->
          let uu____3204 =
            let uu____3207 = FStar_Util.must (mk_width m) in (uu____3207, c) in
          EConstant uu____3204
      | FStar_Extraction_ML_Syntax.MLE_App
          ({
             FStar_Extraction_ML_Syntax.expr =
               FStar_Extraction_ML_Syntax.MLE_Name
               ("FStar"::m::[],"uint_to_t");
             FStar_Extraction_ML_Syntax.mlty = uu____3209;
             FStar_Extraction_ML_Syntax.loc = uu____3210;_},{
                                                              FStar_Extraction_ML_Syntax.expr
                                                                =
                                                                FStar_Extraction_ML_Syntax.MLE_Const
                                                                (FStar_Extraction_ML_Syntax.MLC_Int
                                                                (c,None ));
                                                              FStar_Extraction_ML_Syntax.mlty
                                                                = uu____3212;
                                                              FStar_Extraction_ML_Syntax.loc
                                                                = uu____3213;_}::[])
          when is_machine_int m ->
          let uu____3221 =
            let uu____3224 = FStar_Util.must (mk_width m) in (uu____3224, c) in
          EConstant uu____3221
      | FStar_Extraction_ML_Syntax.MLE_App
          ({
             FStar_Extraction_ML_Syntax.expr =
               FStar_Extraction_ML_Syntax.MLE_Name
               ("C"::[],"string_of_literal");
             FStar_Extraction_ML_Syntax.mlty = uu____3225;
             FStar_Extraction_ML_Syntax.loc = uu____3226;_},{
                                                              FStar_Extraction_ML_Syntax.expr
                                                                = e1;
                                                              FStar_Extraction_ML_Syntax.mlty
                                                                = uu____3228;
                                                              FStar_Extraction_ML_Syntax.loc
                                                                = uu____3229;_}::[])
          ->
          (match e1 with
           | FStar_Extraction_ML_Syntax.MLE_Const
               (FStar_Extraction_ML_Syntax.MLC_String s) -> EString s
           | uu____3233 ->
               failwith
                 "Cannot extract string_of_literal applied to a non-literal")
      | FStar_Extraction_ML_Syntax.MLE_App
          ({
             FStar_Extraction_ML_Syntax.expr =
               FStar_Extraction_ML_Syntax.MLE_Name
               ("FStar"::"Int"::"Cast"::[],c);
             FStar_Extraction_ML_Syntax.mlty = uu____3235;
             FStar_Extraction_ML_Syntax.loc = uu____3236;_},arg::[])
          ->
          let is_known_type =
            (((((((FStar_Util.starts_with c "uint8") ||
                    (FStar_Util.starts_with c "uint16"))
                   || (FStar_Util.starts_with c "uint32"))
                  || (FStar_Util.starts_with c "uint64"))
                 || (FStar_Util.starts_with c "int8"))
                || (FStar_Util.starts_with c "int16"))
               || (FStar_Util.starts_with c "int32"))
              || (FStar_Util.starts_with c "int64") in
          if (FStar_Util.ends_with c "uint64") && is_known_type
          then
            let uu____3241 =
              let uu____3244 = translate_expr env arg in
              (uu____3244, (TInt UInt64)) in
            ECast uu____3241
          else
            if (FStar_Util.ends_with c "uint32") && is_known_type
            then
              (let uu____3246 =
                 let uu____3249 = translate_expr env arg in
                 (uu____3249, (TInt UInt32)) in
               ECast uu____3246)
            else
              if (FStar_Util.ends_with c "uint16") && is_known_type
              then
                (let uu____3251 =
                   let uu____3254 = translate_expr env arg in
                   (uu____3254, (TInt UInt16)) in
                 ECast uu____3251)
              else
                if (FStar_Util.ends_with c "uint8") && is_known_type
                then
                  (let uu____3256 =
                     let uu____3259 = translate_expr env arg in
                     (uu____3259, (TInt UInt8)) in
                   ECast uu____3256)
                else
                  if (FStar_Util.ends_with c "int64") && is_known_type
                  then
                    (let uu____3261 =
                       let uu____3264 = translate_expr env arg in
                       (uu____3264, (TInt Int64)) in
                     ECast uu____3261)
                  else
                    if (FStar_Util.ends_with c "int32") && is_known_type
                    then
                      (let uu____3266 =
                         let uu____3269 = translate_expr env arg in
                         (uu____3269, (TInt Int32)) in
                       ECast uu____3266)
                    else
                      if (FStar_Util.ends_with c "int16") && is_known_type
                      then
                        (let uu____3271 =
                           let uu____3274 = translate_expr env arg in
                           (uu____3274, (TInt Int16)) in
                         ECast uu____3271)
                      else
                        if (FStar_Util.ends_with c "int8") && is_known_type
                        then
                          (let uu____3276 =
                             let uu____3279 = translate_expr env arg in
                             (uu____3279, (TInt Int8)) in
                           ECast uu____3276)
                        else
                          (let uu____3281 =
                             let uu____3285 =
                               let uu____3287 = translate_expr env arg in
                               [uu____3287] in
                             ((EQualified (["FStar"; "Int"; "Cast"], c)),
                               uu____3285) in
                           EApp uu____3281)
      | FStar_Extraction_ML_Syntax.MLE_App
          ({
             FStar_Extraction_ML_Syntax.expr =
               FStar_Extraction_ML_Syntax.MLE_Name (path,function_name);
             FStar_Extraction_ML_Syntax.mlty = uu____3292;
             FStar_Extraction_ML_Syntax.loc = uu____3293;_},args)
          ->
          let uu____3299 =
            let uu____3303 = FStar_List.map (translate_expr env) args in
            ((EQualified (path, function_name)), uu____3303) in
          EApp uu____3299
      | FStar_Extraction_ML_Syntax.MLE_App
          ({
             FStar_Extraction_ML_Syntax.expr =
               FStar_Extraction_ML_Syntax.MLE_Var (name,uu____3308);
             FStar_Extraction_ML_Syntax.mlty = uu____3309;
             FStar_Extraction_ML_Syntax.loc = uu____3310;_},args)
          ->
          let uu____3314 =
            let uu____3318 =
              let uu____3319 = find env name in EBound uu____3319 in
            let uu____3320 = FStar_List.map (translate_expr env) args in
            (uu____3318, uu____3320) in
          EApp uu____3314
      | FStar_Extraction_ML_Syntax.MLE_Coerce (e1,t_from,t_to) ->
          let uu____3326 =
            let uu____3329 = translate_expr env e1 in
            let uu____3330 = translate_type env t_to in
            (uu____3329, uu____3330) in
          ECast uu____3326
      | FStar_Extraction_ML_Syntax.MLE_Record (uu____3331,fields) ->
          let uu____3341 =
            let uu____3347 = assert_lid env e.FStar_Extraction_ML_Syntax.mlty in
            let uu____3348 =
              FStar_List.map
                (fun uu____3356  ->
                   match uu____3356 with
                   | (field,expr) ->
                       let uu____3363 = translate_expr env expr in
                       (field, uu____3363)) fields in
            (uu____3347, uu____3348) in
          EFlat uu____3341
      | FStar_Extraction_ML_Syntax.MLE_Proj (e1,path) ->
          let uu____3369 =
            let uu____3373 =
              assert_lid env e1.FStar_Extraction_ML_Syntax.mlty in
            let uu____3374 = translate_expr env e1 in
            (uu____3373, uu____3374, (snd path)) in
          EField uu____3369
      | FStar_Extraction_ML_Syntax.MLE_Let uu____3376 ->
          failwith "todo: translate_expr [MLE_Let]"
      | FStar_Extraction_ML_Syntax.MLE_App (head1,uu____3384) ->
          let uu____3387 =
            let uu____3388 =
              FStar_Extraction_ML_Code.string_of_mlexpr ([], "") head1 in
            FStar_Util.format1 "todo: translate_expr [MLE_App] (head is: %s)"
              uu____3388 in
          failwith uu____3387
      | FStar_Extraction_ML_Syntax.MLE_Seq seqs ->
          let uu____3392 = FStar_List.map (translate_expr env) seqs in
          ESequence uu____3392
      | FStar_Extraction_ML_Syntax.MLE_Tuple es ->
          let uu____3396 = FStar_List.map (translate_expr env) es in
          ETuple uu____3396
      | FStar_Extraction_ML_Syntax.MLE_CTor ((uu____3398,cons1),es) ->
          let uu____3408 =
            let uu____3413 = assert_lid env e.FStar_Extraction_ML_Syntax.mlty in
            let uu____3414 = FStar_List.map (translate_expr env) es in
            (uu____3413, cons1, uu____3414) in
          ECons uu____3408
      | FStar_Extraction_ML_Syntax.MLE_Fun (args,body) ->
          let binders = translate_binders env args in
          let env1 = add_binders env args in
          let uu____3428 =
            let uu____3432 = translate_expr env1 body in
            (binders, uu____3432) in
          EFun uu____3428
      | FStar_Extraction_ML_Syntax.MLE_If (e1,e2,e3) ->
          let uu____3439 =
            let uu____3443 = translate_expr env e1 in
            let uu____3444 = translate_expr env e2 in
            let uu____3445 =
              match e3 with
              | None  -> EUnit
              | Some e31 -> translate_expr env e31 in
            (uu____3443, uu____3444, uu____3445) in
          EIfThenElse uu____3439
      | FStar_Extraction_ML_Syntax.MLE_Raise uu____3447 ->
          failwith "todo: translate_expr [MLE_Raise]"
      | FStar_Extraction_ML_Syntax.MLE_Try uu____3451 ->
          failwith "todo: translate_expr [MLE_Try]"
      | FStar_Extraction_ML_Syntax.MLE_Coerce uu____3459 ->
          failwith "todo: translate_expr [MLE_Coerce]"
and assert_lid: env -> FStar_Extraction_ML_Syntax.mlty -> typ =
  fun env  ->
    fun t  ->
      match t with
      | FStar_Extraction_ML_Syntax.MLTY_Named (ts,lid) ->
          if (FStar_List.length ts) > (Prims.parse_int "0")
          then
            let uu____3472 =
              let uu____3479 = FStar_List.map (translate_type env) ts in
              (lid, uu____3479) in
            TApp uu____3472
          else TQualified lid
      | uu____3483 -> failwith "invalid argument: assert_lid"
and translate_branches:
  env ->
    (FStar_Extraction_ML_Syntax.mlpattern* FStar_Extraction_ML_Syntax.mlexpr
      option* FStar_Extraction_ML_Syntax.mlexpr) Prims.list ->
      (pattern* expr) Prims.list
  =
  fun env  -> fun branches  -> FStar_List.map (translate_branch env) branches
and translate_branch:
  env ->
    (FStar_Extraction_ML_Syntax.mlpattern* FStar_Extraction_ML_Syntax.mlexpr
      option* FStar_Extraction_ML_Syntax.mlexpr) -> (pattern* expr)
  =
  fun env  ->
    fun uu____3498  ->
      match uu____3498 with
      | (pat,guard,expr) ->
          if guard = None
          then
            let uu____3513 = translate_pat env pat in
            (match uu____3513 with
             | (env1,pat1) ->
                 let uu____3520 = translate_expr env1 expr in
                 (pat1, uu____3520))
          else failwith "todo: translate_branch"
and translate_pat:
  env -> FStar_Extraction_ML_Syntax.mlpattern -> (env* pattern) =
  fun env  ->
    fun p  ->
      match p with
      | FStar_Extraction_ML_Syntax.MLP_Const
          (FStar_Extraction_ML_Syntax.MLC_Unit ) -> (env, PUnit)
      | FStar_Extraction_ML_Syntax.MLP_Const
          (FStar_Extraction_ML_Syntax.MLC_Bool b) -> (env, (PBool b))
      | FStar_Extraction_ML_Syntax.MLP_Var (name,uu____3530) ->
          let env1 = extend env name false in
          (env1, (PVar { name; typ = TAny; mut = false }))
      | FStar_Extraction_ML_Syntax.MLP_Wild  ->
          let env1 = extend env "_" false in
          (env1, (PVar { name = "_"; typ = TAny; mut = false }))
      | FStar_Extraction_ML_Syntax.MLP_CTor ((uu____3533,cons1),ps) ->
          let uu____3543 =
            FStar_List.fold_left
              (fun uu____3550  ->
                 fun p1  ->
                   match uu____3550 with
                   | (env1,acc) ->
                       let uu____3562 = translate_pat env1 p1 in
                       (match uu____3562 with
                        | (env2,p2) -> (env2, (p2 :: acc)))) (env, []) ps in
          (match uu____3543 with
           | (env1,ps1) -> (env1, (PCons (cons1, (FStar_List.rev ps1)))))
      | FStar_Extraction_ML_Syntax.MLP_Record (uu____3579,ps) ->
          let uu____3589 =
            FStar_List.fold_left
              (fun uu____3602  ->
                 fun uu____3603  ->
                   match (uu____3602, uu____3603) with
                   | ((env1,acc),(field,p1)) ->
                       let uu____3640 = translate_pat env1 p1 in
                       (match uu____3640 with
                        | (env2,p2) -> (env2, ((field, p2) :: acc))))
              (env, []) ps in
          (match uu____3589 with
           | (env1,ps1) -> (env1, (PRecord (FStar_List.rev ps1))))
      | FStar_Extraction_ML_Syntax.MLP_Tuple ps ->
          let uu____3674 =
            FStar_List.fold_left
              (fun uu____3681  ->
                 fun p1  ->
                   match uu____3681 with
                   | (env1,acc) ->
                       let uu____3693 = translate_pat env1 p1 in
                       (match uu____3693 with
                        | (env2,p2) -> (env2, (p2 :: acc)))) (env, []) ps in
          (match uu____3674 with
           | (env1,ps1) -> (env1, (PTuple (FStar_List.rev ps1))))
      | FStar_Extraction_ML_Syntax.MLP_Const uu____3709 ->
          failwith "todo: translate_pat [MLP_Const]"
      | FStar_Extraction_ML_Syntax.MLP_Branch uu____3712 ->
          failwith "todo: translate_pat [MLP_Branch]"
and translate_constant: FStar_Extraction_ML_Syntax.mlconstant -> expr =
  fun c  ->
    match c with
    | FStar_Extraction_ML_Syntax.MLC_Unit  -> EUnit
    | FStar_Extraction_ML_Syntax.MLC_Bool b -> EBool b
    | FStar_Extraction_ML_Syntax.MLC_Int (s,Some uu____3719) ->
        failwith
          "impossible: machine integer not desugared to a function call"
    | FStar_Extraction_ML_Syntax.MLC_Float uu____3727 ->
        failwith "todo: translate_expr [MLC_Float]"
    | FStar_Extraction_ML_Syntax.MLC_Char uu____3728 ->
        failwith "todo: translate_expr [MLC_Char]"
    | FStar_Extraction_ML_Syntax.MLC_String uu____3729 ->
        failwith "todo: translate_expr [MLC_String]"
    | FStar_Extraction_ML_Syntax.MLC_Bytes uu____3730 ->
        failwith "todo: translate_expr [MLC_Bytes]"
    | FStar_Extraction_ML_Syntax.MLC_Int (uu____3732,None ) ->
        failwith "todo: translate_expr [MLC_Int]"
and mk_op_app:
  env -> width -> op -> FStar_Extraction_ML_Syntax.mlexpr Prims.list -> expr
  =
  fun env  ->
    fun w  ->
      fun op  ->
        fun args  ->
          let uu____3743 =
            let uu____3747 = FStar_List.map (translate_expr env) args in
            ((EOp (op, w)), uu____3747) in
          EApp uu____3743<|MERGE_RESOLUTION|>--- conflicted
+++ resolved
@@ -516,17 +516,6 @@
 type var = Prims.int
 type lident = (Prims.string Prims.list* Prims.string)
 type version = Prims.int
-<<<<<<< HEAD
-let current_version: Prims.int = Prims.parse_int "20"
-type file = (Prims.string* program)
-type binary_format = (version* file Prims.list)
-let fst3 uu____1722 = match uu____1722 with | (x,uu____1727,uu____1728) -> x
-let snd3 uu____1742 = match uu____1742 with | (uu____1746,x,uu____1748) -> x
-let thd3 uu____1762 = match uu____1762 with | (uu____1766,uu____1767,x) -> x
-let mk_width: Prims.string -> width option =
-  fun uu___118_1772  ->
-    match uu___118_1772 with
-=======
 let current_version : Prims.int = (Prims.parse_int "20") 
 type file = (Prims.string * program)
 type binary_format = (version * file Prims.list)
@@ -536,7 +525,6 @@
 let mk_width : Prims.string -> width option =
   fun uu___119_1772  ->
     match uu___119_1772 with
->>>>>>> 6bbccf15
     | "UInt8" -> Some UInt8
     | "UInt16" -> Some UInt16
     | "UInt32" -> Some UInt32
@@ -546,36 +534,22 @@
     | "Int32" -> Some Int32
     | "Int64" -> Some Int64
     | uu____1774 -> None
-<<<<<<< HEAD
-let mk_bool_op: Prims.string -> op option =
-  fun uu___119_1778  ->
-    match uu___119_1778 with
-=======
   
 let mk_bool_op : Prims.string -> op option =
   fun uu___120_1778  ->
     match uu___120_1778 with
->>>>>>> 6bbccf15
     | "op_Negation" -> Some Not
     | "op_AmpAmp" -> Some And
     | "op_BarBar" -> Some Or
     | "op_Equality" -> Some Eq
     | "op_disEquality" -> Some Neq
     | uu____1780 -> None
-<<<<<<< HEAD
-let is_bool_op: Prims.string -> Prims.bool =
-  fun op  -> (mk_bool_op op) <> None
-let mk_op: Prims.string -> op option =
-  fun uu___120_1788  ->
-    match uu___120_1788 with
-=======
   
 let is_bool_op : Prims.string -> Prims.bool =
   fun op  -> (mk_bool_op op) <> None 
 let mk_op : Prims.string -> op option =
   fun uu___121_1788  ->
     match uu___121_1788 with
->>>>>>> 6bbccf15
     | "add" -> Some Add
     | "op_Plus_Hat" -> Some Add
     | "add_mod" -> Some AddW
@@ -633,11 +607,7 @@
   fun env  ->
     fun x  ->
       fun is_mut  ->
-<<<<<<< HEAD
-        let uu___125_1862 = env in
-=======
         let uu___126_1862 = env  in
->>>>>>> 6bbccf15
         {
           names = ({ pretty = x; mut = is_mut } :: (env.names));
           names_t = (uu___126_1862.names_t);
@@ -646,11 +616,7 @@
 let extend_t: env -> Prims.string -> env =
   fun env  ->
     fun x  ->
-<<<<<<< HEAD
-      let uu___126_1869 = env in
-=======
       let uu___127_1869 = env  in
->>>>>>> 6bbccf15
       {
         names = (uu___127_1869.names);
         names_t = (x :: (env.names_t));
@@ -784,16 +750,10 @@
               (fun env2  ->
                  fun uu____2185  ->
                    match uu____2185 with
-<<<<<<< HEAD
-                   | (name1,uu____2189) -> extend_t env2 name1) env1 tvars in
-          let rec find_return_type uu___123_2193 =
-            match uu___123_2193 with
-=======
                    | (name1,uu____2189) -> extend_t env2 name1) env1 tvars
              in
           let rec find_return_type uu___124_2193 =
             match uu___124_2193 with
->>>>>>> 6bbccf15
             | FStar_Extraction_ML_Syntax.MLTY_Fun (uu____2194,uu____2195,t)
                 -> find_return_type t
             | t -> t in
@@ -870,16 +830,10 @@
               (fun env2  ->
                  fun uu____2290  ->
                    match uu____2290 with
-<<<<<<< HEAD
-                   | (name1,uu____2294) -> extend_t env2 name1) env1 tvars in
-          let rec find_return_type uu___123_2298 =
-            match uu___123_2298 with
-=======
                    | (name1,uu____2294) -> extend_t env2 name1) env1 tvars
              in
           let rec find_return_type uu___124_2298 =
             match uu___124_2298 with
->>>>>>> 6bbccf15
             | FStar_Extraction_ML_Syntax.MLTY_Fun (uu____2299,uu____2300,t)
                 -> find_return_type t
             | t -> t in
