--- conflicted
+++ resolved
@@ -1016,470 +1016,260 @@
 
 
 let ___DGlobal____0 = (fun projectee -> (match (projectee) with
-<<<<<<< HEAD
-| DGlobal (_84_14) -> begin
-_84_14
-=======
-| DGlobal (_83_13) -> begin
-_83_13
->>>>>>> bae9872c
+| DGlobal (_86_13) -> begin
+_86_13
 end))
 
 
 let ___DFunction____0 = (fun projectee -> (match (projectee) with
-<<<<<<< HEAD
-| DFunction (_84_17) -> begin
-_84_17
-=======
-| DFunction (_83_16) -> begin
-_83_16
->>>>>>> bae9872c
+| DFunction (_86_16) -> begin
+_86_16
 end))
 
 
 let ___DTypeAlias____0 = (fun projectee -> (match (projectee) with
-<<<<<<< HEAD
-| DTypeAlias (_84_20) -> begin
-_84_20
-=======
-| DTypeAlias (_83_19) -> begin
-_83_19
->>>>>>> bae9872c
+| DTypeAlias (_86_19) -> begin
+_86_19
 end))
 
 
 let ___DTypeFlat____0 = (fun projectee -> (match (projectee) with
-<<<<<<< HEAD
-| DTypeFlat (_84_23) -> begin
-_84_23
-=======
-| DTypeFlat (_83_22) -> begin
-_83_22
->>>>>>> bae9872c
+| DTypeFlat (_86_22) -> begin
+_86_22
 end))
 
 
 let ___DExternal____0 = (fun projectee -> (match (projectee) with
-<<<<<<< HEAD
-| DExternal (_84_26) -> begin
-_84_26
-=======
-| DExternal (_83_25) -> begin
-_83_25
->>>>>>> bae9872c
+| DExternal (_86_25) -> begin
+_86_25
 end))
 
 
 let ___DTypeVariant____0 = (fun projectee -> (match (projectee) with
-<<<<<<< HEAD
-| DTypeVariant (_84_29) -> begin
-_84_29
-=======
-| DTypeVariant (_83_28) -> begin
-_83_28
->>>>>>> bae9872c
+| DTypeVariant (_86_28) -> begin
+_86_28
 end))
 
 
 let ___EBound____0 = (fun projectee -> (match (projectee) with
-<<<<<<< HEAD
-| EBound (_84_32) -> begin
-_84_32
-=======
-| EBound (_83_31) -> begin
-_83_31
->>>>>>> bae9872c
+| EBound (_86_31) -> begin
+_86_31
 end))
 
 
 let ___EQualified____0 = (fun projectee -> (match (projectee) with
-<<<<<<< HEAD
-| EQualified (_84_35) -> begin
-_84_35
-=======
-| EQualified (_83_34) -> begin
-_83_34
->>>>>>> bae9872c
+| EQualified (_86_34) -> begin
+_86_34
 end))
 
 
 let ___EConstant____0 = (fun projectee -> (match (projectee) with
-<<<<<<< HEAD
-| EConstant (_84_38) -> begin
-_84_38
-=======
-| EConstant (_83_37) -> begin
-_83_37
->>>>>>> bae9872c
+| EConstant (_86_37) -> begin
+_86_37
 end))
 
 
 let ___EApp____0 = (fun projectee -> (match (projectee) with
-<<<<<<< HEAD
-| EApp (_84_41) -> begin
-_84_41
-=======
-| EApp (_83_40) -> begin
-_83_40
->>>>>>> bae9872c
+| EApp (_86_40) -> begin
+_86_40
 end))
 
 
 let ___ELet____0 = (fun projectee -> (match (projectee) with
-<<<<<<< HEAD
-| ELet (_84_44) -> begin
-_84_44
-=======
-| ELet (_83_43) -> begin
-_83_43
->>>>>>> bae9872c
+| ELet (_86_43) -> begin
+_86_43
 end))
 
 
 let ___EIfThenElse____0 = (fun projectee -> (match (projectee) with
-<<<<<<< HEAD
-| EIfThenElse (_84_47) -> begin
-_84_47
-=======
-| EIfThenElse (_83_46) -> begin
-_83_46
->>>>>>> bae9872c
+| EIfThenElse (_86_46) -> begin
+_86_46
 end))
 
 
 let ___ESequence____0 = (fun projectee -> (match (projectee) with
-<<<<<<< HEAD
-| ESequence (_84_50) -> begin
-_84_50
-=======
-| ESequence (_83_49) -> begin
-_83_49
->>>>>>> bae9872c
+| ESequence (_86_49) -> begin
+_86_49
 end))
 
 
 let ___EAssign____0 = (fun projectee -> (match (projectee) with
-<<<<<<< HEAD
-| EAssign (_84_53) -> begin
-_84_53
-=======
-| EAssign (_83_52) -> begin
-_83_52
->>>>>>> bae9872c
+| EAssign (_86_52) -> begin
+_86_52
 end))
 
 
 let ___EBufCreate____0 = (fun projectee -> (match (projectee) with
-<<<<<<< HEAD
-| EBufCreate (_84_56) -> begin
-_84_56
-=======
-| EBufCreate (_83_55) -> begin
-_83_55
->>>>>>> bae9872c
+| EBufCreate (_86_55) -> begin
+_86_55
 end))
 
 
 let ___EBufRead____0 = (fun projectee -> (match (projectee) with
-<<<<<<< HEAD
-| EBufRead (_84_59) -> begin
-_84_59
-=======
-| EBufRead (_83_58) -> begin
-_83_58
->>>>>>> bae9872c
+| EBufRead (_86_58) -> begin
+_86_58
 end))
 
 
 let ___EBufWrite____0 = (fun projectee -> (match (projectee) with
-<<<<<<< HEAD
-| EBufWrite (_84_62) -> begin
-_84_62
-=======
-| EBufWrite (_83_61) -> begin
-_83_61
->>>>>>> bae9872c
+| EBufWrite (_86_61) -> begin
+_86_61
 end))
 
 
 let ___EBufSub____0 = (fun projectee -> (match (projectee) with
-<<<<<<< HEAD
-| EBufSub (_84_65) -> begin
-_84_65
-=======
-| EBufSub (_83_64) -> begin
-_83_64
->>>>>>> bae9872c
+| EBufSub (_86_64) -> begin
+_86_64
 end))
 
 
 let ___EBufBlit____0 = (fun projectee -> (match (projectee) with
-<<<<<<< HEAD
-| EBufBlit (_84_68) -> begin
-_84_68
-=======
-| EBufBlit (_83_67) -> begin
-_83_67
->>>>>>> bae9872c
+| EBufBlit (_86_67) -> begin
+_86_67
 end))
 
 
 let ___EMatch____0 = (fun projectee -> (match (projectee) with
-<<<<<<< HEAD
-| EMatch (_84_71) -> begin
-_84_71
-=======
-| EMatch (_83_70) -> begin
-_83_70
->>>>>>> bae9872c
+| EMatch (_86_70) -> begin
+_86_70
 end))
 
 
 let ___EOp____0 = (fun projectee -> (match (projectee) with
-<<<<<<< HEAD
-| EOp (_84_74) -> begin
-_84_74
-=======
-| EOp (_83_73) -> begin
-_83_73
->>>>>>> bae9872c
+| EOp (_86_73) -> begin
+_86_73
 end))
 
 
 let ___ECast____0 = (fun projectee -> (match (projectee) with
-<<<<<<< HEAD
-| ECast (_84_77) -> begin
-_84_77
-=======
-| ECast (_83_76) -> begin
-_83_76
->>>>>>> bae9872c
+| ECast (_86_76) -> begin
+_86_76
 end))
 
 
 let ___EBool____0 = (fun projectee -> (match (projectee) with
-<<<<<<< HEAD
-| EBool (_84_80) -> begin
-_84_80
-=======
-| EBool (_83_79) -> begin
-_83_79
->>>>>>> bae9872c
+| EBool (_86_79) -> begin
+_86_79
 end))
 
 
 let ___EReturn____0 = (fun projectee -> (match (projectee) with
-<<<<<<< HEAD
-| EReturn (_84_83) -> begin
-_84_83
-=======
-| EReturn (_83_82) -> begin
-_83_82
->>>>>>> bae9872c
+| EReturn (_86_82) -> begin
+_86_82
 end))
 
 
 let ___EFlat____0 = (fun projectee -> (match (projectee) with
-<<<<<<< HEAD
-| EFlat (_84_86) -> begin
-_84_86
-=======
-| EFlat (_83_85) -> begin
-_83_85
->>>>>>> bae9872c
+| EFlat (_86_85) -> begin
+_86_85
 end))
 
 
 let ___EField____0 = (fun projectee -> (match (projectee) with
-<<<<<<< HEAD
-| EField (_84_89) -> begin
-_84_89
-=======
-| EField (_83_88) -> begin
-_83_88
->>>>>>> bae9872c
+| EField (_86_88) -> begin
+_86_88
 end))
 
 
 let ___EWhile____0 = (fun projectee -> (match (projectee) with
-<<<<<<< HEAD
-| EWhile (_84_92) -> begin
-_84_92
-=======
-| EWhile (_83_91) -> begin
-_83_91
->>>>>>> bae9872c
+| EWhile (_86_91) -> begin
+_86_91
 end))
 
 
 let ___EBufCreateL____0 = (fun projectee -> (match (projectee) with
-<<<<<<< HEAD
-| EBufCreateL (_84_95) -> begin
-_84_95
-=======
-| EBufCreateL (_83_94) -> begin
-_83_94
->>>>>>> bae9872c
+| EBufCreateL (_86_94) -> begin
+_86_94
 end))
 
 
 let ___ETuple____0 = (fun projectee -> (match (projectee) with
-<<<<<<< HEAD
-| ETuple (_84_98) -> begin
-_84_98
-=======
-| ETuple (_83_97) -> begin
-_83_97
->>>>>>> bae9872c
+| ETuple (_86_97) -> begin
+_86_97
 end))
 
 
 let ___ECons____0 = (fun projectee -> (match (projectee) with
-<<<<<<< HEAD
-| ECons (_84_101) -> begin
-_84_101
-=======
-| ECons (_83_100) -> begin
-_83_100
+| ECons (_86_100) -> begin
+_86_100
 end))
 
 
 let ___EBufFill____0 = (fun projectee -> (match (projectee) with
-| EBufFill (_83_103) -> begin
-_83_103
->>>>>>> bae9872c
+| EBufFill (_86_103) -> begin
+_86_103
 end))
 
 
 let ___PBool____0 = (fun projectee -> (match (projectee) with
-<<<<<<< HEAD
-| PBool (_84_104) -> begin
-_84_104
-=======
-| PBool (_83_106) -> begin
-_83_106
->>>>>>> bae9872c
+| PBool (_86_106) -> begin
+_86_106
 end))
 
 
 let ___PVar____0 = (fun projectee -> (match (projectee) with
-<<<<<<< HEAD
-| PVar (_84_107) -> begin
-_84_107
-=======
-| PVar (_83_109) -> begin
-_83_109
->>>>>>> bae9872c
+| PVar (_86_109) -> begin
+_86_109
 end))
 
 
 let ___PCons____0 = (fun projectee -> (match (projectee) with
-<<<<<<< HEAD
-| PCons (_84_110) -> begin
-_84_110
-=======
-| PCons (_83_112) -> begin
-_83_112
->>>>>>> bae9872c
+| PCons (_86_112) -> begin
+_86_112
 end))
 
 
 let ___PTuple____0 = (fun projectee -> (match (projectee) with
-<<<<<<< HEAD
-| PTuple (_84_113) -> begin
-_84_113
-=======
-| PTuple (_83_115) -> begin
-_83_115
->>>>>>> bae9872c
+| PTuple (_86_115) -> begin
+_86_115
 end))
 
 
 let ___PRecord____0 = (fun projectee -> (match (projectee) with
-<<<<<<< HEAD
-| PRecord (_84_116) -> begin
-_84_116
-=======
-| PRecord (_83_118) -> begin
-_83_118
->>>>>>> bae9872c
+| PRecord (_86_118) -> begin
+_86_118
 end))
 
 
 let ___TInt____0 = (fun projectee -> (match (projectee) with
-<<<<<<< HEAD
-| TInt (_84_120) -> begin
-_84_120
-=======
-| TInt (_83_122) -> begin
-_83_122
->>>>>>> bae9872c
+| TInt (_86_122) -> begin
+_86_122
 end))
 
 
 let ___TBuf____0 = (fun projectee -> (match (projectee) with
-<<<<<<< HEAD
-| TBuf (_84_123) -> begin
-_84_123
-=======
-| TBuf (_83_125) -> begin
-_83_125
->>>>>>> bae9872c
+| TBuf (_86_125) -> begin
+_86_125
 end))
 
 
 let ___TQualified____0 = (fun projectee -> (match (projectee) with
-<<<<<<< HEAD
-| TQualified (_84_126) -> begin
-_84_126
-=======
-| TQualified (_83_128) -> begin
-_83_128
->>>>>>> bae9872c
+| TQualified (_86_128) -> begin
+_86_128
 end))
 
 
 let ___TArrow____0 = (fun projectee -> (match (projectee) with
-<<<<<<< HEAD
-| TArrow (_84_129) -> begin
-_84_129
-=======
-| TArrow (_83_131) -> begin
-_83_131
->>>>>>> bae9872c
+| TArrow (_86_131) -> begin
+_86_131
 end))
 
 
 let ___TBound____0 = (fun projectee -> (match (projectee) with
-<<<<<<< HEAD
-| TBound (_84_132) -> begin
-_84_132
-=======
-| TBound (_83_134) -> begin
-_83_134
->>>>>>> bae9872c
+| TBound (_86_134) -> begin
+_86_134
 end))
 
 
 let ___TApp____0 = (fun projectee -> (match (projectee) with
-<<<<<<< HEAD
-| TApp (_84_135) -> begin
-_84_135
-=======
-| TApp (_83_137) -> begin
-_83_137
->>>>>>> bae9872c
+| TApp (_86_137) -> begin
+_86_137
 end))
 
 
 let ___TTuple____0 = (fun projectee -> (match (projectee) with
-<<<<<<< HEAD
-| TTuple (_84_138) -> begin
-_84_138
-=======
-| TTuple (_83_140) -> begin
-_83_140
->>>>>>> bae9872c
+| TTuple (_86_140) -> begin
+_86_140
 end))
 
 
@@ -1498,44 +1288,25 @@
 (version * file Prims.list)
 
 
-<<<<<<< HEAD
-let fst3 = (fun _84_144 -> (match (_84_144) with
-| (x, _84_141, _84_143) -> begin
-=======
-let fst3 = (fun _83_146 -> (match (_83_146) with
-| (x, _83_143, _83_145) -> begin
->>>>>>> bae9872c
+let fst3 = (fun _86_146 -> (match (_86_146) with
+| (x, _86_143, _86_145) -> begin
 x
 end))
 
 
-<<<<<<< HEAD
-let snd3 = (fun _84_150 -> (match (_84_150) with
-| (_84_146, x, _84_149) -> begin
-=======
-let snd3 = (fun _83_152 -> (match (_83_152) with
-| (_83_148, x, _83_151) -> begin
->>>>>>> bae9872c
+let snd3 = (fun _86_152 -> (match (_86_152) with
+| (_86_148, x, _86_151) -> begin
 x
 end))
 
 
-<<<<<<< HEAD
-let thd3 = (fun _84_156 -> (match (_84_156) with
-| (_84_152, _84_154, x) -> begin
-=======
-let thd3 = (fun _83_158 -> (match (_83_158) with
-| (_83_154, _83_156, x) -> begin
->>>>>>> bae9872c
+let thd3 = (fun _86_158 -> (match (_86_158) with
+| (_86_154, _86_156, x) -> begin
 x
 end))
 
 
-<<<<<<< HEAD
-let mk_width : Prims.string  ->  width Prims.option = (fun _84_1 -> (match (_84_1) with
-=======
-let mk_width : Prims.string  ->  width Prims.option = (fun _83_1 -> (match (_83_1) with
->>>>>>> bae9872c
+let mk_width : Prims.string  ->  width Prims.option = (fun _86_1 -> (match (_86_1) with
 | "UInt8" -> begin
 Some (UInt8)
 end
@@ -1560,20 +1331,12 @@
 | "Int64" -> begin
 Some (Int64)
 end
-<<<<<<< HEAD
-| _84_167 -> begin
-=======
-| _83_169 -> begin
->>>>>>> bae9872c
+| _86_169 -> begin
 None
 end))
 
 
-<<<<<<< HEAD
-let mk_bool_op : Prims.string  ->  op Prims.option = (fun _84_2 -> (match (_84_2) with
-=======
-let mk_bool_op : Prims.string  ->  op Prims.option = (fun _83_2 -> (match (_83_2) with
->>>>>>> bae9872c
+let mk_bool_op : Prims.string  ->  op Prims.option = (fun _86_2 -> (match (_86_2) with
 | "op_Negation" -> begin
 Some (Not)
 end
@@ -1589,11 +1352,7 @@
 | "op_disEquality" -> begin
 Some (Neq)
 end
-<<<<<<< HEAD
-| _84_175 -> begin
-=======
-| _83_177 -> begin
->>>>>>> bae9872c
+| _86_177 -> begin
 None
 end))
 
@@ -1601,11 +1360,7 @@
 let is_bool_op : Prims.string  ->  Prims.bool = (fun op -> ((mk_bool_op op) <> None))
 
 
-<<<<<<< HEAD
-let mk_op : Prims.string  ->  op Prims.option = (fun _84_3 -> (match (_84_3) with
-=======
-let mk_op : Prims.string  ->  op Prims.option = (fun _83_3 -> (match (_83_3) with
->>>>>>> bae9872c
+let mk_op : Prims.string  ->  op Prims.option = (fun _86_3 -> (match (_86_3) with
 | ("add") | ("op_Plus_Hat") -> begin
 Some (Add)
 end
@@ -1666,11 +1421,7 @@
 | ("op_Less_Equals_Hat") | ("lte") -> begin
 Some (Lte)
 end
-<<<<<<< HEAD
-| _84_218 -> begin
-=======
-| _83_220 -> begin
->>>>>>> bae9872c
+| _86_220 -> begin
 None
 end))
 
@@ -1698,24 +1449,14 @@
 
 let extend : env  ->  Prims.string  ->  Prims.bool  ->  env = (fun env x is_mut -> (
 
-<<<<<<< HEAD
-let _84_232 = env
-in {names = ({pretty = x; mut = is_mut})::env.names; names_t = _84_232.names_t; module_name = _84_232.module_name}))
-=======
-let _83_234 = env
-in {names = ({pretty = x; mut = is_mut})::env.names; names_t = _83_234.names_t; module_name = _83_234.module_name}))
->>>>>>> bae9872c
+let _86_234 = env
+in {names = ({pretty = x; mut = is_mut})::env.names; names_t = _86_234.names_t; module_name = _86_234.module_name}))
 
 
 let extend_t : env  ->  Prims.string  ->  env = (fun env x -> (
 
-<<<<<<< HEAD
-let _84_236 = env
-in {names = _84_236.names; names_t = (x)::env.names_t; module_name = _84_236.module_name}))
-=======
-let _83_238 = env
-in {names = _83_238.names; names_t = (x)::env.names_t; module_name = _83_238.module_name}))
->>>>>>> bae9872c
+let _86_238 = env
+in {names = _86_238.names; names_t = (x)::env.names_t; module_name = _86_238.module_name}))
 
 
 let find_name : env  ->  Prims.string  ->  name = (fun env x -> (match ((FStar_List.tryFind (fun name -> (name.pretty = x)) env.names)) with
@@ -1727,13 +1468,8 @@
 end))
 
 
-<<<<<<< HEAD
-let is_mutable : env  ->  Prims.string  ->  Prims.bool = (fun env x -> (let _181_702 = (find_name env x)
-in _181_702.mut))
-=======
-let is_mutable : env  ->  Prims.string  ->  Prims.bool = (fun env x -> (let _180_721 = (find_name env x)
-in _180_721.mut))
->>>>>>> bae9872c
+let is_mutable : env  ->  Prims.string  ->  Prims.bool = (fun env x -> (let _186_721 = (find_name env x)
+in _186_721.mut))
 
 
 let find : env  ->  Prims.string  ->  Prims.int = (fun env x -> try
@@ -1742,15 +1478,9 @@
 (FStar_List.index (fun name -> (name.pretty = x)) env.names)
 end)
 with
-<<<<<<< HEAD
-| _84_252 -> begin
-(let _181_710 = (FStar_Util.format1 "Internal error: name not found %s\n" x)
-in (FStar_All.failwith _181_710))
-=======
-| _83_254 -> begin
-(let _180_729 = (FStar_Util.format1 "Internal error: name not found %s\n" x)
-in (failwith _180_729))
->>>>>>> bae9872c
+| _86_254 -> begin
+(let _186_729 = (FStar_Util.format1 "Internal error: name not found %s\n" x)
+in (failwith _186_729))
 end)
 
 
@@ -1760,48 +1490,27 @@
 (FStar_List.index (fun name -> (name = x)) env.names_t)
 end)
 with
-<<<<<<< HEAD
-| _84_262 -> begin
-(let _181_718 = (FStar_Util.format1 "Internal error: name not found %s\n" x)
-in (FStar_All.failwith _181_718))
+| _86_264 -> begin
+(let _186_737 = (FStar_Util.format1 "Internal error: name not found %s\n" x)
+in (failwith _186_737))
 end)
 
 
-let add_binders = (fun env binders -> (FStar_List.fold_left (fun env _84_275 -> (match (_84_275) with
-| ((name, _84_271), _84_274) -> begin
-=======
-| _83_264 -> begin
-(let _180_737 = (FStar_Util.format1 "Internal error: name not found %s\n" x)
-in (failwith _180_737))
-end)
-
-
-let add_binders = (fun env binders -> (FStar_List.fold_left (fun env _83_277 -> (match (_83_277) with
-| ((name, _83_273), _83_276) -> begin
->>>>>>> bae9872c
+let add_binders = (fun env binders -> (FStar_List.fold_left (fun env _86_277 -> (match (_86_277) with
+| ((name, _86_273), _86_276) -> begin
 (extend env name false)
 end)) env binders))
 
 
-<<<<<<< HEAD
-let rec translate : FStar_Extraction_ML_Syntax.mllib  ->  file Prims.list = (fun _84_277 -> (match (_84_277) with
-=======
-let rec translate : FStar_Extraction_ML_Syntax.mllib  ->  file Prims.list = (fun _83_279 -> (match (_83_279) with
->>>>>>> bae9872c
+let rec translate : FStar_Extraction_ML_Syntax.mllib  ->  file Prims.list = (fun _86_279 -> (match (_86_279) with
 | FStar_Extraction_ML_Syntax.MLLib (modules) -> begin
 (FStar_List.filter_map (fun m -> (
 
 let m_name = (
 
-<<<<<<< HEAD
-let _84_286 = m
-in (match (_84_286) with
-| ((prefix, final), _84_283, _84_285) -> begin
-=======
-let _83_288 = m
-in (match (_83_288) with
-| ((prefix, final), _83_285, _83_287) -> begin
->>>>>>> bae9872c
+let _86_288 = m
+in (match (_86_288) with
+| ((prefix, final), _86_285, _86_287) -> begin
 (FStar_String.concat "." (FStar_List.append prefix ((final)::[])))
 end))
 in try
@@ -1809,37 +1518,21 @@
 | () -> begin
 (
 
-<<<<<<< HEAD
-let _84_296 = (FStar_Util.print1 "Attempting to translate module %s\n" m_name)
-in (let _181_750 = (translate_module m)
-in Some (_181_750)))
-=======
-let _83_298 = (FStar_Util.print1 "Attempting to translate module %s\n" m_name)
-in (let _180_771 = (translate_module m)
-in Some (_180_771)))
->>>>>>> bae9872c
+let _86_298 = (FStar_Util.print1 "Attempting to translate module %s\n" m_name)
+in (let _186_771 = (translate_module m)
+in Some (_186_771)))
 end)
 with
 | e -> begin
 (
 
-<<<<<<< HEAD
-let _84_292 = (let _181_752 = (FStar_Util.print_exn e)
-in (FStar_Util.print2 "Unable to translate module: %s because:\n  %s\n" m_name _181_752))
+let _86_294 = (let _186_773 = (FStar_Util.print_exn e)
+in (FStar_Util.print2 "Unable to translate module: %s because:\n  %s\n" m_name _186_773))
 in None)
 end)) modules)
 end))
-and translate_module : ((Prims.string Prims.list * Prims.string) * (FStar_Extraction_ML_Syntax.mlsig * FStar_Extraction_ML_Syntax.mlmodule) Prims.option * FStar_Extraction_ML_Syntax.mllib)  ->  file = (fun _84_302 -> (match (_84_302) with
-| (module_name, modul, _84_301) -> begin
-=======
-let _83_294 = (let _180_773 = (FStar_Util.print_exn e)
-in (FStar_Util.print2 "Unable to translate module: %s because:\n  %s\n" m_name _180_773))
-in None)
-end)) modules)
-end))
-and translate_module : ((Prims.string Prims.list * Prims.string) * (FStar_Extraction_ML_Syntax.mlsig * FStar_Extraction_ML_Syntax.mlmodule) Prims.option * FStar_Extraction_ML_Syntax.mllib)  ->  file = (fun _83_304 -> (match (_83_304) with
-| (module_name, modul, _83_303) -> begin
->>>>>>> bae9872c
+and translate_module : ((Prims.string Prims.list * Prims.string) * (FStar_Extraction_ML_Syntax.mlsig * FStar_Extraction_ML_Syntax.mlmodule) Prims.option * FStar_Extraction_ML_Syntax.mllib)  ->  file = (fun _86_304 -> (match (_86_304) with
+| (module_name, modul, _86_303) -> begin
 (
 
 let module_name = (FStar_List.append (Prims.fst module_name) (((Prims.snd module_name))::[]))
@@ -1849,17 +1542,12 @@
 | Some (_signature, decls) -> begin
 (FStar_List.filter_map (translate_decl (empty module_name)) decls)
 end
-<<<<<<< HEAD
-| _84_309 -> begin
-(FStar_All.failwith "Unexpected standalone interface or nested modules")
-=======
-| _83_311 -> begin
+| _86_311 -> begin
 (failwith "Unexpected standalone interface or nested modules")
->>>>>>> bae9872c
 end)
 in (((FStar_String.concat "_" module_name)), (program))))
 end))
-and translate_flags : FStar_Extraction_ML_Syntax.c_flag Prims.list  ->  flag Prims.list = (fun flags -> (FStar_List.choose (fun _83_4 -> (match (_83_4) with
+and translate_flags : FStar_Extraction_ML_Syntax.c_flag Prims.list  ->  flag Prims.list = (fun flags -> (FStar_List.choose (fun _86_4 -> (match (_86_4) with
 | FStar_Extraction_ML_Syntax.Private -> begin
 Some (Private)
 end
@@ -1875,49 +1563,25 @@
 | FStar_Extraction_ML_Syntax.Attribute (a) -> begin
 (
 
-let _83_323 = (FStar_Util.print1_warning "Warning: unrecognized attribute %s" a)
+let _86_323 = (FStar_Util.print1_warning "Warning: unrecognized attribute %s" a)
 in None)
 end
-| _83_326 -> begin
+| _86_326 -> begin
 None
 end)) flags))
 and translate_decl : env  ->  FStar_Extraction_ML_Syntax.mlmodule1  ->  decl Prims.option = (fun env d -> (match (d) with
 | (FStar_Extraction_ML_Syntax.MLM_Let (flavor, flags, ({FStar_Extraction_ML_Syntax.mllb_name = (name, _); FStar_Extraction_ML_Syntax.mllb_tysc = Some ([], t0); FStar_Extraction_ML_Syntax.mllb_add_unit = _; FStar_Extraction_ML_Syntax.mllb_def = {FStar_Extraction_ML_Syntax.expr = FStar_Extraction_ML_Syntax.MLE_Fun (args, body); FStar_Extraction_ML_Syntax.mlty = _; FStar_Extraction_ML_Syntax.loc = _}; FStar_Extraction_ML_Syntax.print_typ = _})::[])) | (FStar_Extraction_ML_Syntax.MLM_Let (flavor, flags, ({FStar_Extraction_ML_Syntax.mllb_name = (name, _); FStar_Extraction_ML_Syntax.mllb_tysc = Some ([], t0); FStar_Extraction_ML_Syntax.mllb_add_unit = _; FStar_Extraction_ML_Syntax.mllb_def = {FStar_Extraction_ML_Syntax.expr = FStar_Extraction_ML_Syntax.MLE_Coerce ({FStar_Extraction_ML_Syntax.expr = FStar_Extraction_ML_Syntax.MLE_Fun (args, body); FStar_Extraction_ML_Syntax.mlty = _; FStar_Extraction_ML_Syntax.loc = _}, _, _); FStar_Extraction_ML_Syntax.mlty = _; FStar_Extraction_ML_Syntax.loc = _}; FStar_Extraction_ML_Syntax.print_typ = _})::[])) -> begin
 (
 
-<<<<<<< HEAD
-let assumed = (FStar_Util.for_some (fun _84_4 -> (match (_84_4) with
+let assumed = (FStar_Util.for_some (fun _86_5 -> (match (_86_5) with
 | FStar_Extraction_ML_Syntax.Assumed -> begin
 true
 end
-| _84_375 -> begin
-=======
-let assumed = (FStar_Util.for_some (fun _83_5 -> (match (_83_5) with
-| FStar_Extraction_ML_Syntax.Assumed -> begin
-true
-end
-| _83_391 -> begin
->>>>>>> bae9872c
+| _86_391 -> begin
 false
 end)) flags)
 in (
 
-<<<<<<< HEAD
-let flags = if (FStar_Util.for_some (fun _84_5 -> (match (_84_5) with
-| FStar_Extraction_ML_Syntax.Private -> begin
-true
-end
-| _84_380 -> begin
-false
-end)) flags) then begin
-(Private)::[]
-end else begin
-[]
-end
-in (
-
-=======
->>>>>>> bae9872c
 let env = if (flavor = FStar_Extraction_ML_Syntax.Rec) then begin
 (extend env name false)
 end else begin
@@ -1925,13 +1589,8 @@
 end
 in (
 
-<<<<<<< HEAD
-let rec find_return_type = (fun _84_6 -> (match (_84_6) with
-| FStar_Extraction_ML_Syntax.MLTY_Fun (_84_386, _84_388, t) -> begin
-=======
-let rec find_return_type = (fun _83_6 -> (match (_83_6) with
-| FStar_Extraction_ML_Syntax.MLTY_Fun (_83_397, _83_399, t) -> begin
->>>>>>> bae9872c
+let rec find_return_type = (fun _86_6 -> (match (_86_6) with
+| FStar_Extraction_ML_Syntax.MLTY_Fun (_86_397, _86_399, t) -> begin
 (find_return_type t)
 end
 | t -> begin
@@ -1939,13 +1598,8 @@
 end))
 in (
 
-<<<<<<< HEAD
-let t = (let _181_760 = (find_return_type t0)
-in (translate_type env _181_760))
-=======
-let t = (let _180_782 = (find_return_type t0)
-in (translate_type env _180_782))
->>>>>>> bae9872c
+let t = (let _186_782 = (find_return_type t0)
+in (translate_type env _186_782))
 in (
 
 let binders = (translate_binders env args)
@@ -1959,17 +1613,10 @@
 
 let flags = (translate_flags flags)
 in if assumed then begin
-<<<<<<< HEAD
-(let _181_763 = (let _181_762 = (let _181_761 = (translate_type env t0)
-in ((None), (name), (_181_761)))
-in DExternal (_181_762))
-in Some (_181_763))
-=======
-(let _180_785 = (let _180_784 = (let _180_783 = (translate_type env t0)
-in ((None), (name), (_180_783)))
-in DExternal (_180_784))
-in Some (_180_785))
->>>>>>> bae9872c
+(let _186_785 = (let _186_784 = (let _186_783 = (translate_type env t0)
+in ((None), (name), (_186_783)))
+in DExternal (_186_784))
+in Some (_186_785))
 end else begin
 try
 (match (()) with
@@ -1983,38 +1630,16 @@
 | e -> begin
 (
 
-<<<<<<< HEAD
-let _84_401 = (let _181_766 = (FStar_Util.print_exn e)
-in (FStar_Util.print2 "Warning: writing a stub for %s (%s)\n" (Prims.snd name) _181_766))
-=======
-let _83_413 = (let _180_788 = (FStar_Util.print_exn e)
-in (FStar_Util.print2 "Warning: writing a stub for %s (%s)\n" (Prims.snd name) _180_788))
->>>>>>> bae9872c
+let _86_413 = (let _186_788 = (FStar_Util.print_exn e)
+in (FStar_Util.print2 "Warning: writing a stub for %s (%s)\n" (Prims.snd name) _186_788))
 in Some (DFunction (((None), (flags), (t), (name), (binders), (EAbort)))))
 end
 end))))))))
 end
-<<<<<<< HEAD
-| FStar_Extraction_ML_Syntax.MLM_Let (flavor, flags, ({FStar_Extraction_ML_Syntax.mllb_name = (name, _84_419); FStar_Extraction_ML_Syntax.mllb_tysc = Some ([], t); FStar_Extraction_ML_Syntax.mllb_add_unit = _84_412; FStar_Extraction_ML_Syntax.mllb_def = expr; FStar_Extraction_ML_Syntax.print_typ = _84_409})::[]) -> begin
-(
-
-let flags = if (FStar_Util.for_some (fun _84_7 -> (match (_84_7) with
-| FStar_Extraction_ML_Syntax.Private -> begin
-true
-end
-| _84_428 -> begin
-false
-end)) flags) then begin
-(Private)::[]
-end else begin
-[]
-end
-=======
-| FStar_Extraction_ML_Syntax.MLM_Let (flavor, flags, ({FStar_Extraction_ML_Syntax.mllb_name = (name, _83_431); FStar_Extraction_ML_Syntax.mllb_tysc = Some ([], t); FStar_Extraction_ML_Syntax.mllb_add_unit = _83_424; FStar_Extraction_ML_Syntax.mllb_def = expr; FStar_Extraction_ML_Syntax.print_typ = _83_421})::[]) -> begin
+| FStar_Extraction_ML_Syntax.MLM_Let (flavor, flags, ({FStar_Extraction_ML_Syntax.mllb_name = (name, _86_431); FStar_Extraction_ML_Syntax.mllb_tysc = Some ([], t); FStar_Extraction_ML_Syntax.mllb_add_unit = _86_424; FStar_Extraction_ML_Syntax.mllb_def = expr; FStar_Extraction_ML_Syntax.print_typ = _86_421})::[]) -> begin
 (
 
 let flags = (translate_flags flags)
->>>>>>> bae9872c
 in (
 
 let t = (translate_type env t)
@@ -2033,60 +1658,33 @@
 | e -> begin
 (
 
-<<<<<<< HEAD
-let _84_436 = (let _181_770 = (FStar_Util.print_exn e)
-in (FStar_Util.print2 "Warning: not translating definition for %s (%s)\n" (Prims.snd name) _181_770))
+let _86_444 = (let _186_791 = (FStar_Util.print_exn e)
+in (FStar_Util.print2 "Warning: not translating definition for %s (%s)\n" (Prims.snd name) _186_791))
 in Some (DGlobal (((flags), (name), (t), (EAny)))))
 end)))
 end
-| FStar_Extraction_ML_Syntax.MLM_Let (_84_442, _84_444, ({FStar_Extraction_ML_Syntax.mllb_name = (name, _84_456); FStar_Extraction_ML_Syntax.mllb_tysc = ts; FStar_Extraction_ML_Syntax.mllb_add_unit = _84_452; FStar_Extraction_ML_Syntax.mllb_def = _84_450; FStar_Extraction_ML_Syntax.print_typ = _84_448})::_84_446) -> begin
-(
-
-let _84_462 = (FStar_Util.print1 "Warning: not translating definition for %s (and possibly others)\n" name)
+| FStar_Extraction_ML_Syntax.MLM_Let (_86_450, _86_452, ({FStar_Extraction_ML_Syntax.mllb_name = (name, _86_464); FStar_Extraction_ML_Syntax.mllb_tysc = ts; FStar_Extraction_ML_Syntax.mllb_add_unit = _86_460; FStar_Extraction_ML_Syntax.mllb_def = _86_458; FStar_Extraction_ML_Syntax.print_typ = _86_456})::_86_454) -> begin
+(
+
+let _86_470 = (FStar_Util.print1 "Warning: not translating definition for %s (and possibly others)\n" name)
 in (
 
-let _84_469 = (match (ts) with
+let _86_477 = (match (ts) with
 | Some (idents, t) -> begin
-(let _181_773 = (let _181_771 = (FStar_List.map Prims.fst idents)
-in (FStar_String.concat ", " _181_771))
-in (let _181_772 = (FStar_Extraction_ML_Code.string_of_mlty (([]), ("")) t)
-in (FStar_Util.print2 "Type scheme is: forall %s. %s\n" _181_773 _181_772)))
-=======
-let _83_444 = (let _180_791 = (FStar_Util.print_exn e)
-in (FStar_Util.print2 "Warning: not translating definition for %s (%s)\n" (Prims.snd name) _180_791))
-in Some (DGlobal (((flags), (name), (t), (EAny)))))
-end)))
-end
-| FStar_Extraction_ML_Syntax.MLM_Let (_83_450, _83_452, ({FStar_Extraction_ML_Syntax.mllb_name = (name, _83_464); FStar_Extraction_ML_Syntax.mllb_tysc = ts; FStar_Extraction_ML_Syntax.mllb_add_unit = _83_460; FStar_Extraction_ML_Syntax.mllb_def = _83_458; FStar_Extraction_ML_Syntax.print_typ = _83_456})::_83_454) -> begin
-(
-
-let _83_470 = (FStar_Util.print1 "Warning: not translating definition for %s (and possibly others)\n" name)
-in (
-
-let _83_477 = (match (ts) with
-| Some (idents, t) -> begin
-(let _180_794 = (let _180_792 = (FStar_List.map Prims.fst idents)
-in (FStar_String.concat ", " _180_792))
-in (let _180_793 = (FStar_Extraction_ML_Code.string_of_mlty (([]), ("")) t)
-in (FStar_Util.print2 "Type scheme is: forall %s. %s\n" _180_794 _180_793)))
->>>>>>> bae9872c
+(let _186_794 = (let _186_792 = (FStar_List.map Prims.fst idents)
+in (FStar_String.concat ", " _186_792))
+in (let _186_793 = (FStar_Extraction_ML_Code.string_of_mlty (([]), ("")) t)
+in (FStar_Util.print2 "Type scheme is: forall %s. %s\n" _186_794 _186_793)))
 end
 | None -> begin
 ()
 end)
 in None))
 end
-<<<<<<< HEAD
-| FStar_Extraction_ML_Syntax.MLM_Let (_84_472) -> begin
-(FStar_All.failwith "impossible")
-end
-| FStar_Extraction_ML_Syntax.MLM_Loc (_84_475) -> begin
-=======
-| FStar_Extraction_ML_Syntax.MLM_Let (_83_480) -> begin
+| FStar_Extraction_ML_Syntax.MLM_Let (_86_480) -> begin
 (failwith "impossible")
 end
-| FStar_Extraction_ML_Syntax.MLM_Loc (_83_483) -> begin
->>>>>>> bae9872c
+| FStar_Extraction_ML_Syntax.MLM_Loc (_86_483) -> begin
 None
 end
 | FStar_Extraction_ML_Syntax.MLM_Ty (((assumed, name, _mangled_name, args, Some (FStar_Extraction_ML_Syntax.MLTD_Abbrev (t))))::[]) -> begin
@@ -2095,166 +1693,94 @@
 let name = ((env.module_name), (name))
 in (
 
-<<<<<<< HEAD
-let env = (FStar_List.fold_left (fun env _84_491 -> (match (_84_491) with
-| (name, _84_490) -> begin
-=======
-let env = (FStar_List.fold_left (fun env _83_500 -> (match (_83_500) with
-| (name, _83_499) -> begin
->>>>>>> bae9872c
+let env = (FStar_List.fold_left (fun env _86_500 -> (match (_86_500) with
+| (name, _86_499) -> begin
 (extend_t env name)
 end)) env args)
 in if assumed then begin
 None
 end else begin
-<<<<<<< HEAD
-(let _181_778 = (let _181_777 = (let _181_776 = (translate_type env t)
-in ((name), ((FStar_List.length args)), (_181_776)))
-in DTypeAlias (_181_777))
-in Some (_181_778))
-end))
-end
-| FStar_Extraction_ML_Syntax.MLM_Ty (((_84_494, name, [], Some (FStar_Extraction_ML_Syntax.MLTD_Record (fields))))::[]) -> begin
-(
-
-let name = ((env.module_name), (name))
-in (let _181_784 = (let _181_783 = (let _181_782 = (FStar_List.map (fun _84_506 -> (match (_84_506) with
-| (f, t) -> begin
-(let _181_781 = (let _181_780 = (translate_type env t)
-in ((_181_780), (false)))
-in ((f), (_181_781)))
-end)) fields)
-in ((name), (_181_782)))
-in DTypeFlat (_181_783))
-in Some (_181_784)))
-end
-| FStar_Extraction_ML_Syntax.MLM_Ty (((_84_508, name, [], Some (FStar_Extraction_ML_Syntax.MLTD_DType (branches))))::[]) -> begin
-(
-
-let name = ((env.module_name), (name))
-in (let _181_795 = (let _181_794 = (let _181_793 = (FStar_List.map (fun _84_520 -> (match (_84_520) with
-| (cons, ts) -> begin
-(let _181_792 = (FStar_List.mapi (fun i t -> (let _181_791 = (let _181_788 = (FStar_Util.string_of_int i)
-in (FStar_Util.format1 "x%s" _181_788))
-in (let _181_790 = (let _181_789 = (translate_type env t)
-in ((_181_789), (false)))
-in ((_181_791), (_181_790))))) ts)
-in ((cons), (_181_792)))
-end)) branches)
-in ((name), (_181_793)))
-in DTypeVariant (_181_794))
-in Some (_181_795)))
-end
-| FStar_Extraction_ML_Syntax.MLM_Ty (((_84_526, name, _84_529, _84_531))::_84_524) -> begin
-(
-
-let _84_535 = (FStar_Util.print1 "Warning: not translating definition for %s (and possibly others)\n" name)
-=======
-(let _180_799 = (let _180_798 = (let _180_797 = (translate_type env t)
-in ((name), ((FStar_List.length args)), (_180_797)))
-in DTypeAlias (_180_798))
-in Some (_180_799))
-end))
-end
-| FStar_Extraction_ML_Syntax.MLM_Ty (((_83_503, name, _mangled_name, args, Some (FStar_Extraction_ML_Syntax.MLTD_Record (fields))))::[]) -> begin
+(let _186_799 = (let _186_798 = (let _186_797 = (translate_type env t)
+in ((name), ((FStar_List.length args)), (_186_797)))
+in DTypeAlias (_186_798))
+in Some (_186_799))
+end))
+end
+| FStar_Extraction_ML_Syntax.MLM_Ty (((_86_503, name, _mangled_name, args, Some (FStar_Extraction_ML_Syntax.MLTD_Record (fields))))::[]) -> begin
 (
 
 let name = ((env.module_name), (name))
 in (
 
-let env = (FStar_List.fold_left (fun env _83_518 -> (match (_83_518) with
-| (name, _83_517) -> begin
+let env = (FStar_List.fold_left (fun env _86_518 -> (match (_86_518) with
+| (name, _86_517) -> begin
 (extend_t env name)
 end)) env args)
-in (let _180_807 = (let _180_806 = (let _180_805 = (FStar_List.map (fun _83_522 -> (match (_83_522) with
+in (let _186_807 = (let _186_806 = (let _186_805 = (FStar_List.map (fun _86_522 -> (match (_86_522) with
 | (f, t) -> begin
-(let _180_804 = (let _180_803 = (translate_type env t)
-in ((_180_803), (false)))
-in ((f), (_180_804)))
+(let _186_804 = (let _186_803 = (translate_type env t)
+in ((_186_803), (false)))
+in ((f), (_186_804)))
 end)) fields)
-in ((name), ((FStar_List.length args)), (_180_805)))
-in DTypeFlat (_180_806))
-in Some (_180_807))))
-end
-| FStar_Extraction_ML_Syntax.MLM_Ty (((_83_524, name, _mangled_name, args, Some (FStar_Extraction_ML_Syntax.MLTD_DType (branches))))::[]) -> begin
+in ((name), ((FStar_List.length args)), (_186_805)))
+in DTypeFlat (_186_806))
+in Some (_186_807))))
+end
+| FStar_Extraction_ML_Syntax.MLM_Ty (((_86_524, name, _mangled_name, args, Some (FStar_Extraction_ML_Syntax.MLTD_DType (branches))))::[]) -> begin
 (
 
 let name = ((env.module_name), (name))
 in (
 
-let env = (FStar_List.fold_left (fun env _83_539 -> (match (_83_539) with
-| (name, _83_538) -> begin
+let env = (FStar_List.fold_left (fun env _86_539 -> (match (_86_539) with
+| (name, _86_538) -> begin
 (extend_t env name)
 end)) env args)
-in (let _180_822 = (let _180_821 = (let _180_820 = (FStar_List.mapi (fun i _83_544 -> (match (_83_544) with
+in (let _186_822 = (let _186_821 = (let _186_820 = (FStar_List.mapi (fun i _86_544 -> (match (_86_544) with
 | (cons, ts) -> begin
-(let _180_819 = (FStar_List.mapi (fun j t -> (let _180_818 = (let _180_815 = (FStar_Util.string_of_int i)
-in (let _180_814 = (FStar_Util.string_of_int j)
-in (FStar_Util.format2 "x%s%s" _180_815 _180_814)))
-in (let _180_817 = (let _180_816 = (translate_type env t)
-in ((_180_816), (false)))
-in ((_180_818), (_180_817))))) ts)
-in ((cons), (_180_819)))
+(let _186_819 = (FStar_List.mapi (fun j t -> (let _186_818 = (let _186_815 = (FStar_Util.string_of_int i)
+in (let _186_814 = (FStar_Util.string_of_int j)
+in (FStar_Util.format2 "x%s%s" _186_815 _186_814)))
+in (let _186_817 = (let _186_816 = (translate_type env t)
+in ((_186_816), (false)))
+in ((_186_818), (_186_817))))) ts)
+in ((cons), (_186_819)))
 end)) branches)
-in ((name), ((FStar_List.length args)), (_180_820)))
-in DTypeVariant (_180_821))
-in Some (_180_822))))
-end
-| FStar_Extraction_ML_Syntax.MLM_Ty (((_83_550, name, _mangled_name, _83_554, _83_556))::_83_548) -> begin
-(
-
-let _83_560 = (FStar_Util.print1 "Warning: not translating definition for %s (and possibly others)\n" name)
->>>>>>> bae9872c
+in ((name), ((FStar_List.length args)), (_186_820)))
+in DTypeVariant (_186_821))
+in Some (_186_822))))
+end
+| FStar_Extraction_ML_Syntax.MLM_Ty (((_86_550, name, _mangled_name, _86_554, _86_556))::_86_548) -> begin
+(
+
+let _86_560 = (FStar_Util.print1 "Warning: not translating definition for %s (and possibly others)\n" name)
 in None)
 end
 | FStar_Extraction_ML_Syntax.MLM_Ty ([]) -> begin
 (
 
-<<<<<<< HEAD
-let _84_539 = (FStar_Util.print_string "Impossible!! Empty block of mutually recursive type declarations")
+let _86_564 = (FStar_Util.print_string "Impossible!! Empty block of mutually recursive type declarations")
 in None)
 end
-| FStar_Extraction_ML_Syntax.MLM_Top (_84_542) -> begin
-(FStar_All.failwith "todo: translate_decl [MLM_Top]")
-end
-| FStar_Extraction_ML_Syntax.MLM_Exn (_84_545) -> begin
-(FStar_All.failwith "todo: translate_decl [MLM_Exn]")
-=======
-let _83_564 = (FStar_Util.print_string "Impossible!! Empty block of mutually recursive type declarations")
-in None)
-end
-| FStar_Extraction_ML_Syntax.MLM_Top (_83_567) -> begin
+| FStar_Extraction_ML_Syntax.MLM_Top (_86_567) -> begin
 (failwith "todo: translate_decl [MLM_Top]")
 end
-| FStar_Extraction_ML_Syntax.MLM_Exn (_83_570) -> begin
+| FStar_Extraction_ML_Syntax.MLM_Exn (_86_570) -> begin
 (failwith "todo: translate_decl [MLM_Exn]")
->>>>>>> bae9872c
 end))
 and translate_type : env  ->  FStar_Extraction_ML_Syntax.mlty  ->  typ = (fun env t -> (match (t) with
 | (FStar_Extraction_ML_Syntax.MLTY_Tuple ([])) | (FStar_Extraction_ML_Syntax.MLTY_Top) -> begin
 TUnit
 end
-<<<<<<< HEAD
-| FStar_Extraction_ML_Syntax.MLTY_Var (name, _84_554) -> begin
-(let _181_798 = (find_t env name)
-in TBound (_181_798))
-end
-| FStar_Extraction_ML_Syntax.MLTY_Fun (t1, _84_559, t2) -> begin
-(let _181_801 = (let _181_800 = (translate_type env t1)
-in (let _181_799 = (translate_type env t2)
-in ((_181_800), (_181_799))))
-in TArrow (_181_801))
-=======
-| FStar_Extraction_ML_Syntax.MLTY_Var (name, _83_579) -> begin
-(let _180_825 = (find_t env name)
-in TBound (_180_825))
-end
-| FStar_Extraction_ML_Syntax.MLTY_Fun (t1, _83_584, t2) -> begin
-(let _180_828 = (let _180_827 = (translate_type env t1)
-in (let _180_826 = (translate_type env t2)
-in ((_180_827), (_180_826))))
-in TArrow (_180_828))
->>>>>>> bae9872c
+| FStar_Extraction_ML_Syntax.MLTY_Var (name, _86_579) -> begin
+(let _186_825 = (find_t env name)
+in TBound (_186_825))
+end
+| FStar_Extraction_ML_Syntax.MLTY_Fun (t1, _86_584, t2) -> begin
+(let _186_828 = (let _186_827 = (translate_type env t1)
+in (let _186_826 = (translate_type env t2)
+in ((_186_827), (_186_826))))
+in TArrow (_186_828))
 end
 | FStar_Extraction_ML_Syntax.MLTY_Named ([], p) when ((FStar_Extraction_ML_Syntax.string_of_mlpath p) = "Prims.unit") -> begin
 TUnit
@@ -2263,72 +1789,45 @@
 TBool
 end
 | FStar_Extraction_ML_Syntax.MLTY_Named ([], (("FStar")::(m)::[], "t")) when (is_machine_int m) -> begin
-(let _180_829 = (FStar_Util.must (mk_width m))
-in TInt (_180_829))
+(let _186_829 = (FStar_Util.must (mk_width m))
+in TInt (_186_829))
 end
 | FStar_Extraction_ML_Syntax.MLTY_Named ([], (("FStar")::(m)::[], "t\'")) when (is_machine_int m) -> begin
-(let _180_830 = (FStar_Util.must (mk_width m))
-in TInt (_180_830))
+(let _186_830 = (FStar_Util.must (mk_width m))
+in TInt (_186_830))
 end
 | FStar_Extraction_ML_Syntax.MLTY_Named ((arg)::[], p) when ((FStar_Extraction_ML_Syntax.string_of_mlpath p) = "FStar.Buffer.buffer") -> begin
-<<<<<<< HEAD
-(let _181_802 = (translate_type env arg)
-in TBuf (_181_802))
-end
-| FStar_Extraction_ML_Syntax.MLTY_Named ((_84_609)::[], p) when ((FStar_Extraction_ML_Syntax.string_of_mlpath p) = "FStar.Ghost.erased") -> begin
-=======
-(let _180_831 = (translate_type env arg)
-in TBuf (_180_831))
-end
-| FStar_Extraction_ML_Syntax.MLTY_Named ((_83_618)::[], p) when ((FStar_Extraction_ML_Syntax.string_of_mlpath p) = "FStar.Ghost.erased") -> begin
->>>>>>> bae9872c
+(let _186_831 = (translate_type env arg)
+in TBuf (_186_831))
+end
+| FStar_Extraction_ML_Syntax.MLTY_Named ((_86_618)::[], p) when ((FStar_Extraction_ML_Syntax.string_of_mlpath p) = "FStar.Ghost.erased") -> begin
 TAny
 end
 | FStar_Extraction_ML_Syntax.MLTY_Named ([], (path, type_name)) -> begin
 TQualified (((path), (type_name)))
 end
 | FStar_Extraction_ML_Syntax.MLTY_Named (args, (("Prims")::[], t)) when (FStar_Util.starts_with t "tuple") -> begin
-<<<<<<< HEAD
-(let _181_803 = (FStar_List.map (translate_type env) args)
-in TTuple (_181_803))
-end
-| FStar_Extraction_ML_Syntax.MLTY_Named (args, (path, type_name)) -> begin
-(let _181_805 = (let _181_804 = (FStar_List.map (translate_type env) args)
-in ((((path), (type_name))), (_181_804)))
-in TApp (_181_805))
-end
-| FStar_Extraction_ML_Syntax.MLTY_Tuple (ts) -> begin
-(let _181_806 = (FStar_List.map (translate_type env) ts)
-in TTuple (_181_806))
-end))
-and translate_binders : env  ->  (FStar_Extraction_ML_Syntax.mlident * FStar_Extraction_ML_Syntax.mlty) Prims.list  ->  binder Prims.list = (fun env args -> (FStar_List.map (translate_binder env) args))
-and translate_binder : env  ->  (FStar_Extraction_ML_Syntax.mlident * FStar_Extraction_ML_Syntax.mlty)  ->  binder = (fun env _84_643 -> (match (_84_643) with
-| ((name, _84_640), typ) -> begin
-(let _181_811 = (translate_type env typ)
-in {name = name; typ = _181_811; mut = false})
-=======
-(let _180_832 = (FStar_List.map (translate_type env) args)
-in TTuple (_180_832))
+(let _186_832 = (FStar_List.map (translate_type env) args)
+in TTuple (_186_832))
 end
 | FStar_Extraction_ML_Syntax.MLTY_Named (args, lid) -> begin
 if ((FStar_List.length args) > (Prims.parse_int "0")) then begin
-(let _180_834 = (let _180_833 = (FStar_List.map (translate_type env) args)
-in ((lid), (_180_833)))
-in TApp (_180_834))
+(let _186_834 = (let _186_833 = (FStar_List.map (translate_type env) args)
+in ((lid), (_186_833)))
+in TApp (_186_834))
 end else begin
 TQualified (lid)
 end
 end
 | FStar_Extraction_ML_Syntax.MLTY_Tuple (ts) -> begin
-(let _180_835 = (FStar_List.map (translate_type env) ts)
-in TTuple (_180_835))
+(let _186_835 = (FStar_List.map (translate_type env) ts)
+in TTuple (_186_835))
 end))
 and translate_binders : env  ->  (FStar_Extraction_ML_Syntax.mlident * FStar_Extraction_ML_Syntax.mlty) Prims.list  ->  binder Prims.list = (fun env args -> (FStar_List.map (translate_binder env) args))
-and translate_binder : env  ->  (FStar_Extraction_ML_Syntax.mlident * FStar_Extraction_ML_Syntax.mlty)  ->  binder = (fun env _83_650 -> (match (_83_650) with
-| ((name, _83_647), typ) -> begin
-(let _180_840 = (translate_type env typ)
-in {name = name; typ = _180_840; mut = false})
->>>>>>> bae9872c
+and translate_binder : env  ->  (FStar_Extraction_ML_Syntax.mlident * FStar_Extraction_ML_Syntax.mlty)  ->  binder = (fun env _86_650 -> (match (_86_650) with
+| ((name, _86_647), typ) -> begin
+(let _186_840 = (translate_type env typ)
+in {name = name; typ = _186_840; mut = false})
 end))
 and translate_expr : env  ->  FStar_Extraction_ML_Syntax.mlexpr  ->  expr = (fun env e -> (match (e.FStar_Extraction_ML_Syntax.expr) with
 | FStar_Extraction_ML_Syntax.MLE_Tuple ([]) -> begin
@@ -2337,121 +1836,63 @@
 | FStar_Extraction_ML_Syntax.MLE_Const (c) -> begin
 (translate_constant c)
 end
-<<<<<<< HEAD
-| FStar_Extraction_ML_Syntax.MLE_Var (name, _84_652) -> begin
-(let _181_814 = (find env name)
-in EBound (_181_814))
+| FStar_Extraction_ML_Syntax.MLE_Var (name, _86_659) -> begin
+(let _186_843 = (find env name)
+in EBound (_186_843))
 end
 | FStar_Extraction_ML_Syntax.MLE_Name (("FStar")::(m)::[], op) when ((is_machine_int m) && (is_op op)) -> begin
-(let _181_817 = (let _181_816 = (FStar_Util.must (mk_op op))
-in (let _181_815 = (FStar_Util.must (mk_width m))
-in ((_181_816), (_181_815))))
-in EOp (_181_817))
+(let _186_846 = (let _186_845 = (FStar_Util.must (mk_op op))
+in (let _186_844 = (FStar_Util.must (mk_width m))
+in ((_186_845), (_186_844))))
+in EOp (_186_846))
 end
 | FStar_Extraction_ML_Syntax.MLE_Name (("Prims")::[], op) when (is_bool_op op) -> begin
-(let _181_819 = (let _181_818 = (FStar_Util.must (mk_bool_op op))
-in ((_181_818), (Bool)))
-in EOp (_181_819))
-=======
-| FStar_Extraction_ML_Syntax.MLE_Var (name, _83_659) -> begin
-(let _180_843 = (find env name)
-in EBound (_180_843))
-end
-| FStar_Extraction_ML_Syntax.MLE_Name (("FStar")::(m)::[], op) when ((is_machine_int m) && (is_op op)) -> begin
-(let _180_846 = (let _180_845 = (FStar_Util.must (mk_op op))
-in (let _180_844 = (FStar_Util.must (mk_width m))
-in ((_180_845), (_180_844))))
-in EOp (_180_846))
-end
-| FStar_Extraction_ML_Syntax.MLE_Name (("Prims")::[], op) when (is_bool_op op) -> begin
-(let _180_848 = (let _180_847 = (FStar_Util.must (mk_bool_op op))
-in ((_180_847), (Bool)))
-in EOp (_180_848))
->>>>>>> bae9872c
+(let _186_848 = (let _186_847 = (FStar_Util.must (mk_bool_op op))
+in ((_186_847), (Bool)))
+in EOp (_186_848))
 end
 | FStar_Extraction_ML_Syntax.MLE_Name (n) -> begin
 EQualified (n)
 end
-<<<<<<< HEAD
-| FStar_Extraction_ML_Syntax.MLE_Let ((flavor, flags, ({FStar_Extraction_ML_Syntax.mllb_name = (name, _84_679); FStar_Extraction_ML_Syntax.mllb_tysc = Some ([], typ); FStar_Extraction_ML_Syntax.mllb_add_unit = add_unit; FStar_Extraction_ML_Syntax.mllb_def = body; FStar_Extraction_ML_Syntax.print_typ = print})::[]), continuation) -> begin
-(
-
-let is_mut = (FStar_Util.for_some (fun _84_8 -> (match (_84_8) with
+| FStar_Extraction_ML_Syntax.MLE_Let ((flavor, flags, ({FStar_Extraction_ML_Syntax.mllb_name = (name, _86_686); FStar_Extraction_ML_Syntax.mllb_tysc = Some ([], typ); FStar_Extraction_ML_Syntax.mllb_add_unit = add_unit; FStar_Extraction_ML_Syntax.mllb_def = body; FStar_Extraction_ML_Syntax.print_typ = print})::[]), continuation) -> begin
+(
+
+let is_mut = (FStar_Util.for_some (fun _86_7 -> (match (_86_7) with
 | FStar_Extraction_ML_Syntax.Mutable -> begin
 true
 end
-| _84_690 -> begin
-=======
-| FStar_Extraction_ML_Syntax.MLE_Let ((flavor, flags, ({FStar_Extraction_ML_Syntax.mllb_name = (name, _83_686); FStar_Extraction_ML_Syntax.mllb_tysc = Some ([], typ); FStar_Extraction_ML_Syntax.mllb_add_unit = add_unit; FStar_Extraction_ML_Syntax.mllb_def = body; FStar_Extraction_ML_Syntax.print_typ = print})::[]), continuation) -> begin
-(
-
-let is_mut = (FStar_Util.for_some (fun _83_7 -> (match (_83_7) with
-| FStar_Extraction_ML_Syntax.Mutable -> begin
-true
-end
-| _83_697 -> begin
->>>>>>> bae9872c
+| _86_697 -> begin
 false
 end)) flags)
 in (
 
-<<<<<<< HEAD
-let _84_714 = if is_mut then begin
-(let _181_824 = (match (typ) with
+let _86_721 = if is_mut then begin
+(let _186_853 = (match (typ) with
 | FStar_Extraction_ML_Syntax.MLTY_Named ((t)::[], p) when ((FStar_Extraction_ML_Syntax.string_of_mlpath p) = "FStar.ST.stackref") -> begin
 t
 end
-| _84_698 -> begin
-(let _181_822 = (let _181_821 = (FStar_Extraction_ML_Code.string_of_mlty (([]), ("")) typ)
-in (FStar_Util.format1 "unexpected: bad desugaring of Mutable (typ is %s)" _181_821))
-in (FStar_All.failwith _181_822))
+| _86_705 -> begin
+(let _186_851 = (let _186_850 = (FStar_Extraction_ML_Code.string_of_mlty (([]), ("")) typ)
+in (FStar_Util.format1 "unexpected: bad desugaring of Mutable (typ is %s)" _186_850))
+in (failwith _186_851))
 end)
-in (let _181_823 = (match (body) with
-| {FStar_Extraction_ML_Syntax.expr = FStar_Extraction_ML_Syntax.MLE_App (_84_704, (body)::[]); FStar_Extraction_ML_Syntax.mlty = _84_702; FStar_Extraction_ML_Syntax.loc = _84_700} -> begin
+in (let _186_852 = (match (body) with
+| {FStar_Extraction_ML_Syntax.expr = FStar_Extraction_ML_Syntax.MLE_App (_86_711, (body)::[]); FStar_Extraction_ML_Syntax.mlty = _86_709; FStar_Extraction_ML_Syntax.loc = _86_707} -> begin
 body
 end
-| _84_711 -> begin
-(FStar_All.failwith "unexpected: bad desugaring of Mutable")
+| _86_718 -> begin
+(failwith "unexpected: bad desugaring of Mutable")
 end)
-in ((_181_824), (_181_823))))
+in ((_186_853), (_186_852))))
 end else begin
 ((typ), (body))
 end
-in (match (_84_714) with
+in (match (_86_721) with
 | (typ, body) -> begin
 (
 
-let binder = (let _181_825 = (translate_type env typ)
-in {name = name; typ = _181_825; mut = is_mut})
-=======
-let _83_721 = if is_mut then begin
-(let _180_853 = (match (typ) with
-| FStar_Extraction_ML_Syntax.MLTY_Named ((t)::[], p) when ((FStar_Extraction_ML_Syntax.string_of_mlpath p) = "FStar.ST.stackref") -> begin
-t
-end
-| _83_705 -> begin
-(let _180_851 = (let _180_850 = (FStar_Extraction_ML_Code.string_of_mlty (([]), ("")) typ)
-in (FStar_Util.format1 "unexpected: bad desugaring of Mutable (typ is %s)" _180_850))
-in (failwith _180_851))
-end)
-in (let _180_852 = (match (body) with
-| {FStar_Extraction_ML_Syntax.expr = FStar_Extraction_ML_Syntax.MLE_App (_83_711, (body)::[]); FStar_Extraction_ML_Syntax.mlty = _83_709; FStar_Extraction_ML_Syntax.loc = _83_707} -> begin
-body
-end
-| _83_718 -> begin
-(failwith "unexpected: bad desugaring of Mutable")
-end)
-in ((_180_853), (_180_852))))
-end else begin
-((typ), (body))
-end
-in (match (_83_721) with
-| (typ, body) -> begin
-(
-
-let binder = (let _180_854 = (translate_type env typ)
-in {name = name; typ = _180_854; mut = is_mut})
->>>>>>> bae9872c
+let binder = (let _186_854 = (translate_type env typ)
+in {name = name; typ = _186_854; mut = is_mut})
 in (
 
 let body = (translate_expr env body)
@@ -2465,73 +1906,41 @@
 end)))
 end
 | FStar_Extraction_ML_Syntax.MLE_Match (expr, branches) -> begin
-<<<<<<< HEAD
-(let _181_828 = (let _181_827 = (translate_expr env expr)
-in (let _181_826 = (translate_branches env branches)
-in ((_181_827), (_181_826))))
-in EMatch (_181_828))
-end
-| FStar_Extraction_ML_Syntax.MLE_App ({FStar_Extraction_ML_Syntax.expr = FStar_Extraction_ML_Syntax.MLE_Name (p); FStar_Extraction_ML_Syntax.mlty = _84_726; FStar_Extraction_ML_Syntax.loc = _84_724}, ({FStar_Extraction_ML_Syntax.expr = FStar_Extraction_ML_Syntax.MLE_Var (v, _84_736); FStar_Extraction_ML_Syntax.mlty = _84_733; FStar_Extraction_ML_Syntax.loc = _84_731})::[]) when (((FStar_Extraction_ML_Syntax.string_of_mlpath p) = "FStar.ST.op_Bang") && (is_mutable env v)) -> begin
-(let _181_829 = (find env v)
-in EBound (_181_829))
-end
-| FStar_Extraction_ML_Syntax.MLE_App ({FStar_Extraction_ML_Syntax.expr = FStar_Extraction_ML_Syntax.MLE_Name (p); FStar_Extraction_ML_Syntax.mlty = _84_746; FStar_Extraction_ML_Syntax.loc = _84_744}, ({FStar_Extraction_ML_Syntax.expr = FStar_Extraction_ML_Syntax.MLE_Var (v, _84_757); FStar_Extraction_ML_Syntax.mlty = _84_754; FStar_Extraction_ML_Syntax.loc = _84_752})::(e)::[]) when (((FStar_Extraction_ML_Syntax.string_of_mlpath p) = "FStar.ST.op_Colon_Equals") && (is_mutable env v)) -> begin
-(let _181_833 = (let _181_832 = (let _181_830 = (find env v)
-in EBound (_181_830))
-in (let _181_831 = (translate_expr env e)
-in ((_181_832), (_181_831))))
-in EAssign (_181_833))
-end
-| FStar_Extraction_ML_Syntax.MLE_App ({FStar_Extraction_ML_Syntax.expr = FStar_Extraction_ML_Syntax.MLE_Name (p); FStar_Extraction_ML_Syntax.mlty = _84_767; FStar_Extraction_ML_Syntax.loc = _84_765}, (e1)::(e2)::[]) when (((FStar_Extraction_ML_Syntax.string_of_mlpath p) = "FStar.Buffer.index") || ((FStar_Extraction_ML_Syntax.string_of_mlpath p) = "FStar.Buffer.op_Array_Access")) -> begin
-(let _181_836 = (let _181_835 = (translate_expr env e1)
-in (let _181_834 = (translate_expr env e2)
-in ((_181_835), (_181_834))))
-in EBufRead (_181_836))
-end
-| FStar_Extraction_ML_Syntax.MLE_App ({FStar_Extraction_ML_Syntax.expr = FStar_Extraction_ML_Syntax.MLE_Name (p); FStar_Extraction_ML_Syntax.mlty = _84_779; FStar_Extraction_ML_Syntax.loc = _84_777}, (e1)::(e2)::[]) when ((FStar_Extraction_ML_Syntax.string_of_mlpath p) = "FStar.Buffer.create") -> begin
-(let _181_839 = (let _181_838 = (translate_expr env e1)
-in (let _181_837 = (translate_expr env e2)
-in ((_181_838), (_181_837))))
-in EBufCreate (_181_839))
-end
-| FStar_Extraction_ML_Syntax.MLE_App ({FStar_Extraction_ML_Syntax.expr = FStar_Extraction_ML_Syntax.MLE_Name (p); FStar_Extraction_ML_Syntax.mlty = _84_791; FStar_Extraction_ML_Syntax.loc = _84_789}, (e2)::[]) when ((FStar_Extraction_ML_Syntax.string_of_mlpath p) = "FStar.Buffer.createL") -> begin
-=======
-(let _180_857 = (let _180_856 = (translate_expr env expr)
-in (let _180_855 = (translate_branches env branches)
-in ((_180_856), (_180_855))))
-in EMatch (_180_857))
-end
-| FStar_Extraction_ML_Syntax.MLE_App ({FStar_Extraction_ML_Syntax.expr = FStar_Extraction_ML_Syntax.MLE_Name (p); FStar_Extraction_ML_Syntax.mlty = _83_733; FStar_Extraction_ML_Syntax.loc = _83_731}, ({FStar_Extraction_ML_Syntax.expr = FStar_Extraction_ML_Syntax.MLE_Var (v, _83_743); FStar_Extraction_ML_Syntax.mlty = _83_740; FStar_Extraction_ML_Syntax.loc = _83_738})::[]) when (((FStar_Extraction_ML_Syntax.string_of_mlpath p) = "FStar.ST.op_Bang") && (is_mutable env v)) -> begin
-(let _180_858 = (find env v)
-in EBound (_180_858))
-end
-| FStar_Extraction_ML_Syntax.MLE_App ({FStar_Extraction_ML_Syntax.expr = FStar_Extraction_ML_Syntax.MLE_Name (p); FStar_Extraction_ML_Syntax.mlty = _83_753; FStar_Extraction_ML_Syntax.loc = _83_751}, ({FStar_Extraction_ML_Syntax.expr = FStar_Extraction_ML_Syntax.MLE_Var (v, _83_764); FStar_Extraction_ML_Syntax.mlty = _83_761; FStar_Extraction_ML_Syntax.loc = _83_759})::(e)::[]) when (((FStar_Extraction_ML_Syntax.string_of_mlpath p) = "FStar.ST.op_Colon_Equals") && (is_mutable env v)) -> begin
-(let _180_862 = (let _180_861 = (let _180_859 = (find env v)
-in EBound (_180_859))
-in (let _180_860 = (translate_expr env e)
-in ((_180_861), (_180_860))))
-in EAssign (_180_862))
-end
-| FStar_Extraction_ML_Syntax.MLE_App ({FStar_Extraction_ML_Syntax.expr = FStar_Extraction_ML_Syntax.MLE_Name (p); FStar_Extraction_ML_Syntax.mlty = _83_774; FStar_Extraction_ML_Syntax.loc = _83_772}, (e1)::(e2)::[]) when (((FStar_Extraction_ML_Syntax.string_of_mlpath p) = "FStar.Buffer.index") || ((FStar_Extraction_ML_Syntax.string_of_mlpath p) = "FStar.Buffer.op_Array_Access")) -> begin
-(let _180_865 = (let _180_864 = (translate_expr env e1)
-in (let _180_863 = (translate_expr env e2)
-in ((_180_864), (_180_863))))
-in EBufRead (_180_865))
-end
-| FStar_Extraction_ML_Syntax.MLE_App ({FStar_Extraction_ML_Syntax.expr = FStar_Extraction_ML_Syntax.MLE_Name (p); FStar_Extraction_ML_Syntax.mlty = _83_786; FStar_Extraction_ML_Syntax.loc = _83_784}, (e1)::(e2)::[]) when ((FStar_Extraction_ML_Syntax.string_of_mlpath p) = "FStar.Buffer.create") -> begin
-(let _180_868 = (let _180_867 = (translate_expr env e1)
-in (let _180_866 = (translate_expr env e2)
-in ((Stack), (_180_867), (_180_866))))
-in EBufCreate (_180_868))
-end
-| FStar_Extraction_ML_Syntax.MLE_App ({FStar_Extraction_ML_Syntax.expr = FStar_Extraction_ML_Syntax.MLE_Name (p); FStar_Extraction_ML_Syntax.mlty = _83_798; FStar_Extraction_ML_Syntax.loc = _83_796}, (_e0)::(e1)::(e2)::[]) when ((FStar_Extraction_ML_Syntax.string_of_mlpath p) = "FStar.Buffer.rcreate") -> begin
-(let _180_871 = (let _180_870 = (translate_expr env e1)
-in (let _180_869 = (translate_expr env e2)
-in ((Eternal), (_180_870), (_180_869))))
-in EBufCreate (_180_871))
-end
-| FStar_Extraction_ML_Syntax.MLE_App ({FStar_Extraction_ML_Syntax.expr = FStar_Extraction_ML_Syntax.MLE_Name (p); FStar_Extraction_ML_Syntax.mlty = _83_811; FStar_Extraction_ML_Syntax.loc = _83_809}, (e2)::[]) when ((FStar_Extraction_ML_Syntax.string_of_mlpath p) = "FStar.Buffer.createL") -> begin
->>>>>>> bae9872c
+(let _186_857 = (let _186_856 = (translate_expr env expr)
+in (let _186_855 = (translate_branches env branches)
+in ((_186_856), (_186_855))))
+in EMatch (_186_857))
+end
+| FStar_Extraction_ML_Syntax.MLE_App ({FStar_Extraction_ML_Syntax.expr = FStar_Extraction_ML_Syntax.MLE_Name (p); FStar_Extraction_ML_Syntax.mlty = _86_733; FStar_Extraction_ML_Syntax.loc = _86_731}, ({FStar_Extraction_ML_Syntax.expr = FStar_Extraction_ML_Syntax.MLE_Var (v, _86_743); FStar_Extraction_ML_Syntax.mlty = _86_740; FStar_Extraction_ML_Syntax.loc = _86_738})::[]) when (((FStar_Extraction_ML_Syntax.string_of_mlpath p) = "FStar.ST.op_Bang") && (is_mutable env v)) -> begin
+(let _186_858 = (find env v)
+in EBound (_186_858))
+end
+| FStar_Extraction_ML_Syntax.MLE_App ({FStar_Extraction_ML_Syntax.expr = FStar_Extraction_ML_Syntax.MLE_Name (p); FStar_Extraction_ML_Syntax.mlty = _86_753; FStar_Extraction_ML_Syntax.loc = _86_751}, ({FStar_Extraction_ML_Syntax.expr = FStar_Extraction_ML_Syntax.MLE_Var (v, _86_764); FStar_Extraction_ML_Syntax.mlty = _86_761; FStar_Extraction_ML_Syntax.loc = _86_759})::(e)::[]) when (((FStar_Extraction_ML_Syntax.string_of_mlpath p) = "FStar.ST.op_Colon_Equals") && (is_mutable env v)) -> begin
+(let _186_862 = (let _186_861 = (let _186_859 = (find env v)
+in EBound (_186_859))
+in (let _186_860 = (translate_expr env e)
+in ((_186_861), (_186_860))))
+in EAssign (_186_862))
+end
+| FStar_Extraction_ML_Syntax.MLE_App ({FStar_Extraction_ML_Syntax.expr = FStar_Extraction_ML_Syntax.MLE_Name (p); FStar_Extraction_ML_Syntax.mlty = _86_774; FStar_Extraction_ML_Syntax.loc = _86_772}, (e1)::(e2)::[]) when (((FStar_Extraction_ML_Syntax.string_of_mlpath p) = "FStar.Buffer.index") || ((FStar_Extraction_ML_Syntax.string_of_mlpath p) = "FStar.Buffer.op_Array_Access")) -> begin
+(let _186_865 = (let _186_864 = (translate_expr env e1)
+in (let _186_863 = (translate_expr env e2)
+in ((_186_864), (_186_863))))
+in EBufRead (_186_865))
+end
+| FStar_Extraction_ML_Syntax.MLE_App ({FStar_Extraction_ML_Syntax.expr = FStar_Extraction_ML_Syntax.MLE_Name (p); FStar_Extraction_ML_Syntax.mlty = _86_786; FStar_Extraction_ML_Syntax.loc = _86_784}, (e1)::(e2)::[]) when ((FStar_Extraction_ML_Syntax.string_of_mlpath p) = "FStar.Buffer.create") -> begin
+(let _186_868 = (let _186_867 = (translate_expr env e1)
+in (let _186_866 = (translate_expr env e2)
+in ((Stack), (_186_867), (_186_866))))
+in EBufCreate (_186_868))
+end
+| FStar_Extraction_ML_Syntax.MLE_App ({FStar_Extraction_ML_Syntax.expr = FStar_Extraction_ML_Syntax.MLE_Name (p); FStar_Extraction_ML_Syntax.mlty = _86_798; FStar_Extraction_ML_Syntax.loc = _86_796}, (_e0)::(e1)::(e2)::[]) when ((FStar_Extraction_ML_Syntax.string_of_mlpath p) = "FStar.Buffer.rcreate") -> begin
+(let _186_871 = (let _186_870 = (translate_expr env e1)
+in (let _186_869 = (translate_expr env e2)
+in ((Eternal), (_186_870), (_186_869))))
+in EBufCreate (_186_871))
+end
+| FStar_Extraction_ML_Syntax.MLE_App ({FStar_Extraction_ML_Syntax.expr = FStar_Extraction_ML_Syntax.MLE_Name (p); FStar_Extraction_ML_Syntax.mlty = _86_811; FStar_Extraction_ML_Syntax.loc = _86_809}, (e2)::[]) when ((FStar_Extraction_ML_Syntax.string_of_mlpath p) = "FStar.Buffer.createL") -> begin
 (
 
 let rec list_elements = (fun acc e2 -> (match (e2.FStar_Extraction_ML_Syntax.expr) with
@@ -2541,246 +1950,131 @@
 | FStar_Extraction_ML_Syntax.MLE_CTor ((("Prims")::[], "Nil"), []) -> begin
 (FStar_List.rev acc)
 end
-<<<<<<< HEAD
-| _84_819 -> begin
-(FStar_All.failwith "Argument of FStar.Buffer.createL is not a string literal!")
-=======
-| _83_839 -> begin
+| _86_839 -> begin
 (failwith "Argument of FStar.Buffer.createL is not a string literal!")
->>>>>>> bae9872c
 end))
 in (
 
 let list_elements = (list_elements [])
-<<<<<<< HEAD
-in (let _181_846 = (let _181_845 = (list_elements e2)
-in (FStar_List.map (translate_expr env) _181_845))
-in EBufCreateL (_181_846))))
-end
-| FStar_Extraction_ML_Syntax.MLE_App ({FStar_Extraction_ML_Syntax.expr = FStar_Extraction_ML_Syntax.MLE_Name (p); FStar_Extraction_ML_Syntax.mlty = _84_824; FStar_Extraction_ML_Syntax.loc = _84_822}, (e1)::(e2)::(_e3)::[]) when ((FStar_Extraction_ML_Syntax.string_of_mlpath p) = "FStar.Buffer.sub") -> begin
-(let _181_849 = (let _181_848 = (translate_expr env e1)
-in (let _181_847 = (translate_expr env e2)
-in ((_181_848), (_181_847))))
-in EBufSub (_181_849))
-end
-| FStar_Extraction_ML_Syntax.MLE_App ({FStar_Extraction_ML_Syntax.expr = FStar_Extraction_ML_Syntax.MLE_Name (p); FStar_Extraction_ML_Syntax.mlty = _84_837; FStar_Extraction_ML_Syntax.loc = _84_835}, (e1)::(e2)::[]) when ((FStar_Extraction_ML_Syntax.string_of_mlpath p) = "FStar.Buffer.offset") -> begin
-(let _181_852 = (let _181_851 = (translate_expr env e1)
-in (let _181_850 = (translate_expr env e2)
-in ((_181_851), (_181_850))))
-in EBufSub (_181_852))
-end
-| FStar_Extraction_ML_Syntax.MLE_App ({FStar_Extraction_ML_Syntax.expr = FStar_Extraction_ML_Syntax.MLE_Name (p); FStar_Extraction_ML_Syntax.mlty = _84_849; FStar_Extraction_ML_Syntax.loc = _84_847}, (e1)::(e2)::(e3)::[]) when (((FStar_Extraction_ML_Syntax.string_of_mlpath p) = "FStar.Buffer.upd") || ((FStar_Extraction_ML_Syntax.string_of_mlpath p) = "FStar.Buffer.op_Array_Assignment")) -> begin
-(let _181_856 = (let _181_855 = (translate_expr env e1)
-in (let _181_854 = (translate_expr env e2)
-in (let _181_853 = (translate_expr env e3)
-in ((_181_855), (_181_854), (_181_853)))))
-in EBufWrite (_181_856))
-end
-| FStar_Extraction_ML_Syntax.MLE_App ({FStar_Extraction_ML_Syntax.expr = FStar_Extraction_ML_Syntax.MLE_Name (p); FStar_Extraction_ML_Syntax.mlty = _84_862; FStar_Extraction_ML_Syntax.loc = _84_860}, (_84_867)::[]) when ((FStar_Extraction_ML_Syntax.string_of_mlpath p) = "FStar.ST.push_frame") -> begin
+in (let _186_879 = (let _186_878 = (let _186_877 = (list_elements e2)
+in (FStar_List.map (translate_expr env) _186_877))
+in ((Stack), (_186_878)))
+in EBufCreateL (_186_879))))
+end
+| FStar_Extraction_ML_Syntax.MLE_App ({FStar_Extraction_ML_Syntax.expr = FStar_Extraction_ML_Syntax.MLE_Name (p); FStar_Extraction_ML_Syntax.mlty = _86_844; FStar_Extraction_ML_Syntax.loc = _86_842}, (e1)::(e2)::(_e3)::[]) when ((FStar_Extraction_ML_Syntax.string_of_mlpath p) = "FStar.Buffer.sub") -> begin
+(let _186_882 = (let _186_881 = (translate_expr env e1)
+in (let _186_880 = (translate_expr env e2)
+in ((_186_881), (_186_880))))
+in EBufSub (_186_882))
+end
+| FStar_Extraction_ML_Syntax.MLE_App ({FStar_Extraction_ML_Syntax.expr = FStar_Extraction_ML_Syntax.MLE_Name (p); FStar_Extraction_ML_Syntax.mlty = _86_857; FStar_Extraction_ML_Syntax.loc = _86_855}, (e1)::(e2)::[]) when ((FStar_Extraction_ML_Syntax.string_of_mlpath p) = "FStar.Buffer.join") -> begin
+(translate_expr env e1)
+end
+| FStar_Extraction_ML_Syntax.MLE_App ({FStar_Extraction_ML_Syntax.expr = FStar_Extraction_ML_Syntax.MLE_Name (p); FStar_Extraction_ML_Syntax.mlty = _86_869; FStar_Extraction_ML_Syntax.loc = _86_867}, (e1)::(e2)::[]) when ((FStar_Extraction_ML_Syntax.string_of_mlpath p) = "FStar.Buffer.offset") -> begin
+(let _186_885 = (let _186_884 = (translate_expr env e1)
+in (let _186_883 = (translate_expr env e2)
+in ((_186_884), (_186_883))))
+in EBufSub (_186_885))
+end
+| FStar_Extraction_ML_Syntax.MLE_App ({FStar_Extraction_ML_Syntax.expr = FStar_Extraction_ML_Syntax.MLE_Name (p); FStar_Extraction_ML_Syntax.mlty = _86_881; FStar_Extraction_ML_Syntax.loc = _86_879}, (e1)::(e2)::(e3)::[]) when (((FStar_Extraction_ML_Syntax.string_of_mlpath p) = "FStar.Buffer.upd") || ((FStar_Extraction_ML_Syntax.string_of_mlpath p) = "FStar.Buffer.op_Array_Assignment")) -> begin
+(let _186_889 = (let _186_888 = (translate_expr env e1)
+in (let _186_887 = (translate_expr env e2)
+in (let _186_886 = (translate_expr env e3)
+in ((_186_888), (_186_887), (_186_886)))))
+in EBufWrite (_186_889))
+end
+| FStar_Extraction_ML_Syntax.MLE_App ({FStar_Extraction_ML_Syntax.expr = FStar_Extraction_ML_Syntax.MLE_Name (p); FStar_Extraction_ML_Syntax.mlty = _86_894; FStar_Extraction_ML_Syntax.loc = _86_892}, (_86_899)::[]) when ((FStar_Extraction_ML_Syntax.string_of_mlpath p) = "FStar.ST.push_frame") -> begin
 EPushFrame
 end
-| FStar_Extraction_ML_Syntax.MLE_App ({FStar_Extraction_ML_Syntax.expr = FStar_Extraction_ML_Syntax.MLE_Name (p); FStar_Extraction_ML_Syntax.mlty = _84_874; FStar_Extraction_ML_Syntax.loc = _84_872}, (_84_879)::[]) when ((FStar_Extraction_ML_Syntax.string_of_mlpath p) = "FStar.ST.pop_frame") -> begin
+| FStar_Extraction_ML_Syntax.MLE_App ({FStar_Extraction_ML_Syntax.expr = FStar_Extraction_ML_Syntax.MLE_Name (p); FStar_Extraction_ML_Syntax.mlty = _86_906; FStar_Extraction_ML_Syntax.loc = _86_904}, (_86_911)::[]) when ((FStar_Extraction_ML_Syntax.string_of_mlpath p) = "FStar.ST.pop_frame") -> begin
 EPopFrame
 end
-| FStar_Extraction_ML_Syntax.MLE_App ({FStar_Extraction_ML_Syntax.expr = FStar_Extraction_ML_Syntax.MLE_Name (p); FStar_Extraction_ML_Syntax.mlty = _84_886; FStar_Extraction_ML_Syntax.loc = _84_884}, (e1)::(e2)::(e3)::(e4)::(e5)::[]) when ((FStar_Extraction_ML_Syntax.string_of_mlpath p) = "FStar.Buffer.blit") -> begin
-(let _181_862 = (let _181_861 = (translate_expr env e1)
-in (let _181_860 = (translate_expr env e2)
-in (let _181_859 = (translate_expr env e3)
-in (let _181_858 = (translate_expr env e4)
-in (let _181_857 = (translate_expr env e5)
-in ((_181_861), (_181_860), (_181_859), (_181_858), (_181_857)))))))
-in EBufBlit (_181_862))
-end
-| FStar_Extraction_ML_Syntax.MLE_App ({FStar_Extraction_ML_Syntax.expr = FStar_Extraction_ML_Syntax.MLE_Name (p); FStar_Extraction_ML_Syntax.mlty = _84_901; FStar_Extraction_ML_Syntax.loc = _84_899}, (_84_906)::[]) when ((FStar_Extraction_ML_Syntax.string_of_mlpath p) = "FStar.ST.get") -> begin
+| FStar_Extraction_ML_Syntax.MLE_App ({FStar_Extraction_ML_Syntax.expr = FStar_Extraction_ML_Syntax.MLE_Name (p); FStar_Extraction_ML_Syntax.mlty = _86_918; FStar_Extraction_ML_Syntax.loc = _86_916}, (e1)::(e2)::(e3)::(e4)::(e5)::[]) when ((FStar_Extraction_ML_Syntax.string_of_mlpath p) = "FStar.Buffer.blit") -> begin
+(let _186_895 = (let _186_894 = (translate_expr env e1)
+in (let _186_893 = (translate_expr env e2)
+in (let _186_892 = (translate_expr env e3)
+in (let _186_891 = (translate_expr env e4)
+in (let _186_890 = (translate_expr env e5)
+in ((_186_894), (_186_893), (_186_892), (_186_891), (_186_890)))))))
+in EBufBlit (_186_895))
+end
+| FStar_Extraction_ML_Syntax.MLE_App ({FStar_Extraction_ML_Syntax.expr = FStar_Extraction_ML_Syntax.MLE_Name (p); FStar_Extraction_ML_Syntax.mlty = _86_933; FStar_Extraction_ML_Syntax.loc = _86_931}, (e1)::(e2)::(e3)::[]) when ((FStar_Extraction_ML_Syntax.string_of_mlpath p) = "FStar.Buffer.fill") -> begin
+(let _186_899 = (let _186_898 = (translate_expr env e1)
+in (let _186_897 = (translate_expr env e2)
+in (let _186_896 = (translate_expr env e3)
+in ((_186_898), (_186_897), (_186_896)))))
+in EBufFill (_186_899))
+end
+| FStar_Extraction_ML_Syntax.MLE_App ({FStar_Extraction_ML_Syntax.expr = FStar_Extraction_ML_Syntax.MLE_Name (p); FStar_Extraction_ML_Syntax.mlty = _86_946; FStar_Extraction_ML_Syntax.loc = _86_944}, (_86_951)::[]) when ((FStar_Extraction_ML_Syntax.string_of_mlpath p) = "FStar.ST.get") -> begin
 ECast (((EConstant (((UInt8), ("0")))), (TAny)))
 end
-| FStar_Extraction_ML_Syntax.MLE_App ({FStar_Extraction_ML_Syntax.expr = FStar_Extraction_ML_Syntax.MLE_Name (p); FStar_Extraction_ML_Syntax.mlty = _84_913; FStar_Extraction_ML_Syntax.loc = _84_911}, (e)::[]) when ((FStar_Extraction_ML_Syntax.string_of_mlpath p) = "Obj.repr") -> begin
-(let _181_864 = (let _181_863 = (translate_expr env e)
-in ((_181_863), (TAny)))
-in ECast (_181_864))
-end
-| FStar_Extraction_ML_Syntax.MLE_App ({FStar_Extraction_ML_Syntax.expr = FStar_Extraction_ML_Syntax.MLE_Name (("FStar")::(m)::[], op); FStar_Extraction_ML_Syntax.mlty = _84_924; FStar_Extraction_ML_Syntax.loc = _84_922}, args) when ((is_machine_int m) && (is_op op)) -> begin
-(let _181_866 = (FStar_Util.must (mk_width m))
-in (let _181_865 = (FStar_Util.must (mk_op op))
-in (mk_op_app env _181_866 _181_865 args)))
-end
-| FStar_Extraction_ML_Syntax.MLE_App ({FStar_Extraction_ML_Syntax.expr = FStar_Extraction_ML_Syntax.MLE_Name (("Prims")::[], op); FStar_Extraction_ML_Syntax.mlty = _84_938; FStar_Extraction_ML_Syntax.loc = _84_936}, args) when (is_bool_op op) -> begin
-(let _181_867 = (FStar_Util.must (mk_bool_op op))
-in (mk_op_app env Bool _181_867 args))
+| FStar_Extraction_ML_Syntax.MLE_App ({FStar_Extraction_ML_Syntax.expr = FStar_Extraction_ML_Syntax.MLE_Name (p); FStar_Extraction_ML_Syntax.mlty = _86_958; FStar_Extraction_ML_Syntax.loc = _86_956}, (e)::[]) when ((FStar_Extraction_ML_Syntax.string_of_mlpath p) = "Obj.repr") -> begin
+(let _186_901 = (let _186_900 = (translate_expr env e)
+in ((_186_900), (TAny)))
+in ECast (_186_901))
+end
+| FStar_Extraction_ML_Syntax.MLE_App ({FStar_Extraction_ML_Syntax.expr = FStar_Extraction_ML_Syntax.MLE_Name (("FStar")::(m)::[], op); FStar_Extraction_ML_Syntax.mlty = _86_969; FStar_Extraction_ML_Syntax.loc = _86_967}, args) when ((is_machine_int m) && (is_op op)) -> begin
+(let _186_903 = (FStar_Util.must (mk_width m))
+in (let _186_902 = (FStar_Util.must (mk_op op))
+in (mk_op_app env _186_903 _186_902 args)))
+end
+| FStar_Extraction_ML_Syntax.MLE_App ({FStar_Extraction_ML_Syntax.expr = FStar_Extraction_ML_Syntax.MLE_Name (("Prims")::[], op); FStar_Extraction_ML_Syntax.mlty = _86_983; FStar_Extraction_ML_Syntax.loc = _86_981}, args) when (is_bool_op op) -> begin
+(let _186_904 = (FStar_Util.must (mk_bool_op op))
+in (mk_op_app env Bool _186_904 args))
 end
 | (FStar_Extraction_ML_Syntax.MLE_App ({FStar_Extraction_ML_Syntax.expr = FStar_Extraction_ML_Syntax.MLE_Name (("FStar")::(m)::[], "int_to_t"); FStar_Extraction_ML_Syntax.mlty = _; FStar_Extraction_ML_Syntax.loc = _}, ({FStar_Extraction_ML_Syntax.expr = FStar_Extraction_ML_Syntax.MLE_Const (FStar_Extraction_ML_Syntax.MLC_Int (c, None)); FStar_Extraction_ML_Syntax.mlty = _; FStar_Extraction_ML_Syntax.loc = _})::[])) | (FStar_Extraction_ML_Syntax.MLE_App ({FStar_Extraction_ML_Syntax.expr = FStar_Extraction_ML_Syntax.MLE_Name (("FStar")::(m)::[], "uint_to_t"); FStar_Extraction_ML_Syntax.mlty = _; FStar_Extraction_ML_Syntax.loc = _}, ({FStar_Extraction_ML_Syntax.expr = FStar_Extraction_ML_Syntax.MLE_Const (FStar_Extraction_ML_Syntax.MLC_Int (c, None)); FStar_Extraction_ML_Syntax.mlty = _; FStar_Extraction_ML_Syntax.loc = _})::[])) when (is_machine_int m) -> begin
-(let _181_869 = (let _181_868 = (FStar_Util.must (mk_width m))
-in ((_181_868), (c)))
-in EConstant (_181_869))
-end
-| FStar_Extraction_ML_Syntax.MLE_App ({FStar_Extraction_ML_Syntax.expr = FStar_Extraction_ML_Syntax.MLE_Name (("FStar")::("Int")::("Cast")::[], c); FStar_Extraction_ML_Syntax.mlty = _84_997; FStar_Extraction_ML_Syntax.loc = _84_995}, (arg)::[]) -> begin
-=======
-in (let _180_879 = (let _180_878 = (let _180_877 = (list_elements e2)
-in (FStar_List.map (translate_expr env) _180_877))
-in ((Stack), (_180_878)))
-in EBufCreateL (_180_879))))
-end
-| FStar_Extraction_ML_Syntax.MLE_App ({FStar_Extraction_ML_Syntax.expr = FStar_Extraction_ML_Syntax.MLE_Name (p); FStar_Extraction_ML_Syntax.mlty = _83_844; FStar_Extraction_ML_Syntax.loc = _83_842}, (e1)::(e2)::(_e3)::[]) when ((FStar_Extraction_ML_Syntax.string_of_mlpath p) = "FStar.Buffer.sub") -> begin
-(let _180_882 = (let _180_881 = (translate_expr env e1)
-in (let _180_880 = (translate_expr env e2)
-in ((_180_881), (_180_880))))
-in EBufSub (_180_882))
-end
-| FStar_Extraction_ML_Syntax.MLE_App ({FStar_Extraction_ML_Syntax.expr = FStar_Extraction_ML_Syntax.MLE_Name (p); FStar_Extraction_ML_Syntax.mlty = _83_857; FStar_Extraction_ML_Syntax.loc = _83_855}, (e1)::(e2)::[]) when ((FStar_Extraction_ML_Syntax.string_of_mlpath p) = "FStar.Buffer.join") -> begin
-(translate_expr env e1)
-end
-| FStar_Extraction_ML_Syntax.MLE_App ({FStar_Extraction_ML_Syntax.expr = FStar_Extraction_ML_Syntax.MLE_Name (p); FStar_Extraction_ML_Syntax.mlty = _83_869; FStar_Extraction_ML_Syntax.loc = _83_867}, (e1)::(e2)::[]) when ((FStar_Extraction_ML_Syntax.string_of_mlpath p) = "FStar.Buffer.offset") -> begin
-(let _180_885 = (let _180_884 = (translate_expr env e1)
-in (let _180_883 = (translate_expr env e2)
-in ((_180_884), (_180_883))))
-in EBufSub (_180_885))
-end
-| FStar_Extraction_ML_Syntax.MLE_App ({FStar_Extraction_ML_Syntax.expr = FStar_Extraction_ML_Syntax.MLE_Name (p); FStar_Extraction_ML_Syntax.mlty = _83_881; FStar_Extraction_ML_Syntax.loc = _83_879}, (e1)::(e2)::(e3)::[]) when (((FStar_Extraction_ML_Syntax.string_of_mlpath p) = "FStar.Buffer.upd") || ((FStar_Extraction_ML_Syntax.string_of_mlpath p) = "FStar.Buffer.op_Array_Assignment")) -> begin
-(let _180_889 = (let _180_888 = (translate_expr env e1)
-in (let _180_887 = (translate_expr env e2)
-in (let _180_886 = (translate_expr env e3)
-in ((_180_888), (_180_887), (_180_886)))))
-in EBufWrite (_180_889))
-end
-| FStar_Extraction_ML_Syntax.MLE_App ({FStar_Extraction_ML_Syntax.expr = FStar_Extraction_ML_Syntax.MLE_Name (p); FStar_Extraction_ML_Syntax.mlty = _83_894; FStar_Extraction_ML_Syntax.loc = _83_892}, (_83_899)::[]) when ((FStar_Extraction_ML_Syntax.string_of_mlpath p) = "FStar.ST.push_frame") -> begin
-EPushFrame
-end
-| FStar_Extraction_ML_Syntax.MLE_App ({FStar_Extraction_ML_Syntax.expr = FStar_Extraction_ML_Syntax.MLE_Name (p); FStar_Extraction_ML_Syntax.mlty = _83_906; FStar_Extraction_ML_Syntax.loc = _83_904}, (_83_911)::[]) when ((FStar_Extraction_ML_Syntax.string_of_mlpath p) = "FStar.ST.pop_frame") -> begin
-EPopFrame
-end
-| FStar_Extraction_ML_Syntax.MLE_App ({FStar_Extraction_ML_Syntax.expr = FStar_Extraction_ML_Syntax.MLE_Name (p); FStar_Extraction_ML_Syntax.mlty = _83_918; FStar_Extraction_ML_Syntax.loc = _83_916}, (e1)::(e2)::(e3)::(e4)::(e5)::[]) when ((FStar_Extraction_ML_Syntax.string_of_mlpath p) = "FStar.Buffer.blit") -> begin
-(let _180_895 = (let _180_894 = (translate_expr env e1)
-in (let _180_893 = (translate_expr env e2)
-in (let _180_892 = (translate_expr env e3)
-in (let _180_891 = (translate_expr env e4)
-in (let _180_890 = (translate_expr env e5)
-in ((_180_894), (_180_893), (_180_892), (_180_891), (_180_890)))))))
-in EBufBlit (_180_895))
-end
-| FStar_Extraction_ML_Syntax.MLE_App ({FStar_Extraction_ML_Syntax.expr = FStar_Extraction_ML_Syntax.MLE_Name (p); FStar_Extraction_ML_Syntax.mlty = _83_933; FStar_Extraction_ML_Syntax.loc = _83_931}, (e1)::(e2)::(e3)::[]) when ((FStar_Extraction_ML_Syntax.string_of_mlpath p) = "FStar.Buffer.fill") -> begin
-(let _180_899 = (let _180_898 = (translate_expr env e1)
-in (let _180_897 = (translate_expr env e2)
-in (let _180_896 = (translate_expr env e3)
-in ((_180_898), (_180_897), (_180_896)))))
-in EBufFill (_180_899))
-end
-| FStar_Extraction_ML_Syntax.MLE_App ({FStar_Extraction_ML_Syntax.expr = FStar_Extraction_ML_Syntax.MLE_Name (p); FStar_Extraction_ML_Syntax.mlty = _83_946; FStar_Extraction_ML_Syntax.loc = _83_944}, (_83_951)::[]) when ((FStar_Extraction_ML_Syntax.string_of_mlpath p) = "FStar.ST.get") -> begin
-ECast (((EConstant (((UInt8), ("0")))), (TAny)))
-end
-| FStar_Extraction_ML_Syntax.MLE_App ({FStar_Extraction_ML_Syntax.expr = FStar_Extraction_ML_Syntax.MLE_Name (p); FStar_Extraction_ML_Syntax.mlty = _83_958; FStar_Extraction_ML_Syntax.loc = _83_956}, (e)::[]) when ((FStar_Extraction_ML_Syntax.string_of_mlpath p) = "Obj.repr") -> begin
-(let _180_901 = (let _180_900 = (translate_expr env e)
-in ((_180_900), (TAny)))
-in ECast (_180_901))
-end
-| FStar_Extraction_ML_Syntax.MLE_App ({FStar_Extraction_ML_Syntax.expr = FStar_Extraction_ML_Syntax.MLE_Name (("FStar")::(m)::[], op); FStar_Extraction_ML_Syntax.mlty = _83_969; FStar_Extraction_ML_Syntax.loc = _83_967}, args) when ((is_machine_int m) && (is_op op)) -> begin
-(let _180_903 = (FStar_Util.must (mk_width m))
-in (let _180_902 = (FStar_Util.must (mk_op op))
-in (mk_op_app env _180_903 _180_902 args)))
-end
-| FStar_Extraction_ML_Syntax.MLE_App ({FStar_Extraction_ML_Syntax.expr = FStar_Extraction_ML_Syntax.MLE_Name (("Prims")::[], op); FStar_Extraction_ML_Syntax.mlty = _83_983; FStar_Extraction_ML_Syntax.loc = _83_981}, args) when (is_bool_op op) -> begin
-(let _180_904 = (FStar_Util.must (mk_bool_op op))
-in (mk_op_app env Bool _180_904 args))
-end
-| (FStar_Extraction_ML_Syntax.MLE_App ({FStar_Extraction_ML_Syntax.expr = FStar_Extraction_ML_Syntax.MLE_Name (("FStar")::(m)::[], "int_to_t"); FStar_Extraction_ML_Syntax.mlty = _; FStar_Extraction_ML_Syntax.loc = _}, ({FStar_Extraction_ML_Syntax.expr = FStar_Extraction_ML_Syntax.MLE_Const (FStar_Extraction_ML_Syntax.MLC_Int (c, None)); FStar_Extraction_ML_Syntax.mlty = _; FStar_Extraction_ML_Syntax.loc = _})::[])) | (FStar_Extraction_ML_Syntax.MLE_App ({FStar_Extraction_ML_Syntax.expr = FStar_Extraction_ML_Syntax.MLE_Name (("FStar")::(m)::[], "uint_to_t"); FStar_Extraction_ML_Syntax.mlty = _; FStar_Extraction_ML_Syntax.loc = _}, ({FStar_Extraction_ML_Syntax.expr = FStar_Extraction_ML_Syntax.MLE_Const (FStar_Extraction_ML_Syntax.MLC_Int (c, None)); FStar_Extraction_ML_Syntax.mlty = _; FStar_Extraction_ML_Syntax.loc = _})::[])) when (is_machine_int m) -> begin
-(let _180_906 = (let _180_905 = (FStar_Util.must (mk_width m))
-in ((_180_905), (c)))
-in EConstant (_180_906))
-end
-| FStar_Extraction_ML_Syntax.MLE_App ({FStar_Extraction_ML_Syntax.expr = FStar_Extraction_ML_Syntax.MLE_Name (("FStar")::("Int")::("Cast")::[], c); FStar_Extraction_ML_Syntax.mlty = _83_1042; FStar_Extraction_ML_Syntax.loc = _83_1040}, (arg)::[]) -> begin
->>>>>>> bae9872c
+(let _186_906 = (let _186_905 = (FStar_Util.must (mk_width m))
+in ((_186_905), (c)))
+in EConstant (_186_906))
+end
+| FStar_Extraction_ML_Syntax.MLE_App ({FStar_Extraction_ML_Syntax.expr = FStar_Extraction_ML_Syntax.MLE_Name (("FStar")::("Int")::("Cast")::[], c); FStar_Extraction_ML_Syntax.mlty = _86_1042; FStar_Extraction_ML_Syntax.loc = _86_1040}, (arg)::[]) -> begin
 (
 
 let is_known_type = ((((((((FStar_Util.starts_with c "uint8") || (FStar_Util.starts_with c "uint16")) || (FStar_Util.starts_with c "uint32")) || (FStar_Util.starts_with c "uint64")) || (FStar_Util.starts_with c "int8")) || (FStar_Util.starts_with c "int16")) || (FStar_Util.starts_with c "int32")) || (FStar_Util.starts_with c "int64"))
 in if ((FStar_Util.ends_with c "uint64") && is_known_type) then begin
-<<<<<<< HEAD
-(let _181_871 = (let _181_870 = (translate_expr env arg)
-in ((_181_870), (TInt (UInt64))))
-in ECast (_181_871))
+(let _186_908 = (let _186_907 = (translate_expr env arg)
+in ((_186_907), (TInt (UInt64))))
+in ECast (_186_908))
 end else begin
 if ((FStar_Util.ends_with c "uint32") && is_known_type) then begin
-(let _181_873 = (let _181_872 = (translate_expr env arg)
-in ((_181_872), (TInt (UInt32))))
-in ECast (_181_873))
+(let _186_910 = (let _186_909 = (translate_expr env arg)
+in ((_186_909), (TInt (UInt32))))
+in ECast (_186_910))
 end else begin
 if ((FStar_Util.ends_with c "uint16") && is_known_type) then begin
-(let _181_875 = (let _181_874 = (translate_expr env arg)
-in ((_181_874), (TInt (UInt16))))
-in ECast (_181_875))
+(let _186_912 = (let _186_911 = (translate_expr env arg)
+in ((_186_911), (TInt (UInt16))))
+in ECast (_186_912))
 end else begin
 if ((FStar_Util.ends_with c "uint8") && is_known_type) then begin
-(let _181_877 = (let _181_876 = (translate_expr env arg)
-in ((_181_876), (TInt (UInt8))))
-in ECast (_181_877))
+(let _186_914 = (let _186_913 = (translate_expr env arg)
+in ((_186_913), (TInt (UInt8))))
+in ECast (_186_914))
 end else begin
 if ((FStar_Util.ends_with c "int64") && is_known_type) then begin
-(let _181_879 = (let _181_878 = (translate_expr env arg)
-in ((_181_878), (TInt (Int64))))
-in ECast (_181_879))
+(let _186_916 = (let _186_915 = (translate_expr env arg)
+in ((_186_915), (TInt (Int64))))
+in ECast (_186_916))
 end else begin
 if ((FStar_Util.ends_with c "int32") && is_known_type) then begin
-(let _181_881 = (let _181_880 = (translate_expr env arg)
-in ((_181_880), (TInt (Int32))))
-in ECast (_181_881))
+(let _186_918 = (let _186_917 = (translate_expr env arg)
+in ((_186_917), (TInt (Int32))))
+in ECast (_186_918))
 end else begin
 if ((FStar_Util.ends_with c "int16") && is_known_type) then begin
-(let _181_883 = (let _181_882 = (translate_expr env arg)
-in ((_181_882), (TInt (Int16))))
-in ECast (_181_883))
+(let _186_920 = (let _186_919 = (translate_expr env arg)
+in ((_186_919), (TInt (Int16))))
+in ECast (_186_920))
 end else begin
 if ((FStar_Util.ends_with c "int8") && is_known_type) then begin
-(let _181_885 = (let _181_884 = (translate_expr env arg)
-in ((_181_884), (TInt (Int8))))
-in ECast (_181_885))
+(let _186_922 = (let _186_921 = (translate_expr env arg)
+in ((_186_921), (TInt (Int8))))
+in ECast (_186_922))
 end else begin
-(let _181_888 = (let _181_887 = (let _181_886 = (translate_expr env arg)
-in (_181_886)::[])
-in ((EQualified (((("FStar")::("Int")::("Cast")::[]), (c)))), (_181_887)))
-in EApp (_181_888))
-=======
-(let _180_908 = (let _180_907 = (translate_expr env arg)
-in ((_180_907), (TInt (UInt64))))
-in ECast (_180_908))
-end else begin
-if ((FStar_Util.ends_with c "uint32") && is_known_type) then begin
-(let _180_910 = (let _180_909 = (translate_expr env arg)
-in ((_180_909), (TInt (UInt32))))
-in ECast (_180_910))
-end else begin
-if ((FStar_Util.ends_with c "uint16") && is_known_type) then begin
-(let _180_912 = (let _180_911 = (translate_expr env arg)
-in ((_180_911), (TInt (UInt16))))
-in ECast (_180_912))
-end else begin
-if ((FStar_Util.ends_with c "uint8") && is_known_type) then begin
-(let _180_914 = (let _180_913 = (translate_expr env arg)
-in ((_180_913), (TInt (UInt8))))
-in ECast (_180_914))
-end else begin
-if ((FStar_Util.ends_with c "int64") && is_known_type) then begin
-(let _180_916 = (let _180_915 = (translate_expr env arg)
-in ((_180_915), (TInt (Int64))))
-in ECast (_180_916))
-end else begin
-if ((FStar_Util.ends_with c "int32") && is_known_type) then begin
-(let _180_918 = (let _180_917 = (translate_expr env arg)
-in ((_180_917), (TInt (Int32))))
-in ECast (_180_918))
-end else begin
-if ((FStar_Util.ends_with c "int16") && is_known_type) then begin
-(let _180_920 = (let _180_919 = (translate_expr env arg)
-in ((_180_919), (TInt (Int16))))
-in ECast (_180_920))
-end else begin
-if ((FStar_Util.ends_with c "int8") && is_known_type) then begin
-(let _180_922 = (let _180_921 = (translate_expr env arg)
-in ((_180_921), (TInt (Int8))))
-in ECast (_180_922))
-end else begin
-(let _180_925 = (let _180_924 = (let _180_923 = (translate_expr env arg)
-in (_180_923)::[])
-in ((EQualified (((("FStar")::("Int")::("Cast")::[]), (c)))), (_180_924)))
-in EApp (_180_925))
->>>>>>> bae9872c
+(let _186_925 = (let _186_924 = (let _186_923 = (translate_expr env arg)
+in (_186_923)::[])
+in ((EQualified (((("FStar")::("Int")::("Cast")::[]), (c)))), (_186_924)))
+in EApp (_186_925))
 end
 end
 end
@@ -2790,186 +2084,104 @@
 end
 end)
 end
-<<<<<<< HEAD
-| FStar_Extraction_ML_Syntax.MLE_App ({FStar_Extraction_ML_Syntax.expr = FStar_Extraction_ML_Syntax.MLE_Name (path, function_name); FStar_Extraction_ML_Syntax.mlty = _84_1014; FStar_Extraction_ML_Syntax.loc = _84_1012}, args) -> begin
-(let _181_890 = (let _181_889 = (FStar_List.map (translate_expr env) args)
-in ((EQualified (((path), (function_name)))), (_181_889)))
-in EApp (_181_890))
+| FStar_Extraction_ML_Syntax.MLE_App ({FStar_Extraction_ML_Syntax.expr = FStar_Extraction_ML_Syntax.MLE_Name (path, function_name); FStar_Extraction_ML_Syntax.mlty = _86_1059; FStar_Extraction_ML_Syntax.loc = _86_1057}, args) -> begin
+(let _186_927 = (let _186_926 = (FStar_List.map (translate_expr env) args)
+in ((EQualified (((path), (function_name)))), (_186_926)))
+in EApp (_186_927))
 end
 | FStar_Extraction_ML_Syntax.MLE_Coerce (e, t_from, t_to) -> begin
-(let _181_893 = (let _181_892 = (translate_expr env e)
-in (let _181_891 = (translate_type env t_to)
-in ((_181_892), (_181_891))))
-in ECast (_181_893))
-end
-| FStar_Extraction_ML_Syntax.MLE_Record (_84_1029, fields) -> begin
-(let _181_898 = (let _181_897 = (assert_lid e.FStar_Extraction_ML_Syntax.mlty)
-in (let _181_896 = (FStar_List.map (fun _84_1035 -> (match (_84_1035) with
+(let _186_930 = (let _186_929 = (translate_expr env e)
+in (let _186_928 = (translate_type env t_to)
+in ((_186_929), (_186_928))))
+in ECast (_186_930))
+end
+| FStar_Extraction_ML_Syntax.MLE_Record (_86_1074, fields) -> begin
+(let _186_935 = (let _186_934 = (assert_lid env e.FStar_Extraction_ML_Syntax.mlty)
+in (let _186_933 = (FStar_List.map (fun _86_1080 -> (match (_86_1080) with
 | (field, expr) -> begin
-(let _181_895 = (translate_expr env expr)
-in ((field), (_181_895)))
+(let _186_932 = (translate_expr env expr)
+in ((field), (_186_932)))
 end)) fields)
-in ((_181_897), (_181_896))))
-in EFlat (_181_898))
+in ((_186_934), (_186_933))))
+in EFlat (_186_935))
 end
 | FStar_Extraction_ML_Syntax.MLE_Proj (e, path) -> begin
-(let _181_901 = (let _181_900 = (assert_lid e.FStar_Extraction_ML_Syntax.mlty)
-in (let _181_899 = (translate_expr env e)
-in ((_181_900), (_181_899), ((Prims.snd path)))))
-in EField (_181_901))
-end
-| FStar_Extraction_ML_Syntax.MLE_Let (_84_1041) -> begin
-(FStar_All.failwith "todo: translate_expr [MLE_Let]")
-end
-| FStar_Extraction_ML_Syntax.MLE_App (head, _84_1045) -> begin
-(let _181_903 = (let _181_902 = (FStar_Extraction_ML_Code.string_of_mlexpr (([]), ("")) head)
-in (FStar_Util.format1 "todo: translate_expr [MLE_App] (head is: %s)" _181_902))
-in (FStar_All.failwith _181_903))
+(let _186_938 = (let _186_937 = (assert_lid env e.FStar_Extraction_ML_Syntax.mlty)
+in (let _186_936 = (translate_expr env e)
+in ((_186_937), (_186_936), ((Prims.snd path)))))
+in EField (_186_938))
+end
+| FStar_Extraction_ML_Syntax.MLE_Let (_86_1086) -> begin
+(failwith "todo: translate_expr [MLE_Let]")
+end
+| FStar_Extraction_ML_Syntax.MLE_App (head, _86_1090) -> begin
+(let _186_940 = (let _186_939 = (FStar_Extraction_ML_Code.string_of_mlexpr (([]), ("")) head)
+in (FStar_Util.format1 "todo: translate_expr [MLE_App] (head is: %s)" _186_939))
+in (failwith _186_940))
 end
 | FStar_Extraction_ML_Syntax.MLE_Seq (seqs) -> begin
-(let _181_904 = (FStar_List.map (translate_expr env) seqs)
-in ESequence (_181_904))
+(let _186_941 = (FStar_List.map (translate_expr env) seqs)
+in ESequence (_186_941))
 end
 | FStar_Extraction_ML_Syntax.MLE_Tuple (es) -> begin
-(let _181_905 = (FStar_List.map (translate_expr env) es)
-in ETuple (_181_905))
-end
-| FStar_Extraction_ML_Syntax.MLE_CTor ((_84_1053, cons), es) -> begin
-(let _181_908 = (let _181_907 = (assert_lid e.FStar_Extraction_ML_Syntax.mlty)
-in (let _181_906 = (FStar_List.map (translate_expr env) es)
-in ((_181_907), (cons), (_181_906))))
-in ECons (_181_908))
-end
-| FStar_Extraction_ML_Syntax.MLE_Fun (_84_1060) -> begin
-(FStar_All.failwith "todo: translate_expr [MLE_Fun]")
-end
-| FStar_Extraction_ML_Syntax.MLE_If (_84_1063) -> begin
-(FStar_All.failwith "todo: translate_expr [MLE_If]")
-end
-| FStar_Extraction_ML_Syntax.MLE_Raise (_84_1066) -> begin
-(FStar_All.failwith "todo: translate_expr [MLE_Raise]")
-end
-| FStar_Extraction_ML_Syntax.MLE_Try (_84_1069) -> begin
-(FStar_All.failwith "todo: translate_expr [MLE_Try]")
-end
-| FStar_Extraction_ML_Syntax.MLE_Coerce (_84_1072) -> begin
-(FStar_All.failwith "todo: translate_expr [MLE_Coerce]")
-=======
-| FStar_Extraction_ML_Syntax.MLE_App ({FStar_Extraction_ML_Syntax.expr = FStar_Extraction_ML_Syntax.MLE_Name (path, function_name); FStar_Extraction_ML_Syntax.mlty = _83_1059; FStar_Extraction_ML_Syntax.loc = _83_1057}, args) -> begin
-(let _180_927 = (let _180_926 = (FStar_List.map (translate_expr env) args)
-in ((EQualified (((path), (function_name)))), (_180_926)))
-in EApp (_180_927))
-end
-| FStar_Extraction_ML_Syntax.MLE_Coerce (e, t_from, t_to) -> begin
-(let _180_930 = (let _180_929 = (translate_expr env e)
-in (let _180_928 = (translate_type env t_to)
-in ((_180_929), (_180_928))))
-in ECast (_180_930))
-end
-| FStar_Extraction_ML_Syntax.MLE_Record (_83_1074, fields) -> begin
-(let _180_935 = (let _180_934 = (assert_lid env e.FStar_Extraction_ML_Syntax.mlty)
-in (let _180_933 = (FStar_List.map (fun _83_1080 -> (match (_83_1080) with
-| (field, expr) -> begin
-(let _180_932 = (translate_expr env expr)
-in ((field), (_180_932)))
-end)) fields)
-in ((_180_934), (_180_933))))
-in EFlat (_180_935))
-end
-| FStar_Extraction_ML_Syntax.MLE_Proj (e, path) -> begin
-(let _180_938 = (let _180_937 = (assert_lid env e.FStar_Extraction_ML_Syntax.mlty)
-in (let _180_936 = (translate_expr env e)
-in ((_180_937), (_180_936), ((Prims.snd path)))))
-in EField (_180_938))
-end
-| FStar_Extraction_ML_Syntax.MLE_Let (_83_1086) -> begin
-(failwith "todo: translate_expr [MLE_Let]")
-end
-| FStar_Extraction_ML_Syntax.MLE_App (head, _83_1090) -> begin
-(let _180_940 = (let _180_939 = (FStar_Extraction_ML_Code.string_of_mlexpr (([]), ("")) head)
-in (FStar_Util.format1 "todo: translate_expr [MLE_App] (head is: %s)" _180_939))
-in (failwith _180_940))
-end
-| FStar_Extraction_ML_Syntax.MLE_Seq (seqs) -> begin
-(let _180_941 = (FStar_List.map (translate_expr env) seqs)
-in ESequence (_180_941))
-end
-| FStar_Extraction_ML_Syntax.MLE_Tuple (es) -> begin
-(let _180_942 = (FStar_List.map (translate_expr env) es)
-in ETuple (_180_942))
-end
-| FStar_Extraction_ML_Syntax.MLE_CTor ((_83_1098, cons), es) -> begin
-(let _180_945 = (let _180_944 = (assert_lid env e.FStar_Extraction_ML_Syntax.mlty)
-in (let _180_943 = (FStar_List.map (translate_expr env) es)
-in ((_180_944), (cons), (_180_943))))
-in ECons (_180_945))
-end
-| FStar_Extraction_ML_Syntax.MLE_Fun (_83_1105) -> begin
+(let _186_942 = (FStar_List.map (translate_expr env) es)
+in ETuple (_186_942))
+end
+| FStar_Extraction_ML_Syntax.MLE_CTor ((_86_1098, cons), es) -> begin
+(let _186_945 = (let _186_944 = (assert_lid env e.FStar_Extraction_ML_Syntax.mlty)
+in (let _186_943 = (FStar_List.map (translate_expr env) es)
+in ((_186_944), (cons), (_186_943))))
+in ECons (_186_945))
+end
+| FStar_Extraction_ML_Syntax.MLE_Fun (_86_1105) -> begin
 (failwith "todo: translate_expr [MLE_Fun]")
 end
 | FStar_Extraction_ML_Syntax.MLE_If (e1, e2, e3) -> begin
-(let _180_949 = (let _180_948 = (translate_expr env e1)
-in (let _180_947 = (translate_expr env e2)
-in (let _180_946 = (match (e3) with
+(let _186_949 = (let _186_948 = (translate_expr env e1)
+in (let _186_947 = (translate_expr env e2)
+in (let _186_946 = (match (e3) with
 | None -> begin
 EUnit
 end
 | Some (e3) -> begin
 (translate_expr env e3)
 end)
-in ((_180_948), (_180_947), (_180_946)))))
-in EIfThenElse (_180_949))
-end
-| FStar_Extraction_ML_Syntax.MLE_Raise (_83_1116) -> begin
+in ((_186_948), (_186_947), (_186_946)))))
+in EIfThenElse (_186_949))
+end
+| FStar_Extraction_ML_Syntax.MLE_Raise (_86_1116) -> begin
 (failwith "todo: translate_expr [MLE_Raise]")
 end
-| FStar_Extraction_ML_Syntax.MLE_Try (_83_1119) -> begin
+| FStar_Extraction_ML_Syntax.MLE_Try (_86_1119) -> begin
 (failwith "todo: translate_expr [MLE_Try]")
 end
-| FStar_Extraction_ML_Syntax.MLE_Coerce (_83_1122) -> begin
+| FStar_Extraction_ML_Syntax.MLE_Coerce (_86_1122) -> begin
 (failwith "todo: translate_expr [MLE_Coerce]")
->>>>>>> bae9872c
 end))
 and assert_lid : env  ->  FStar_Extraction_ML_Syntax.mlty  ->  typ = (fun env t -> (match (t) with
 | FStar_Extraction_ML_Syntax.MLTY_Named (ts, lid) -> begin
 if ((FStar_List.length ts) > (Prims.parse_int "0")) then begin
-(let _180_953 = (let _180_952 = (FStar_List.map (translate_type env) ts)
-in ((lid), (_180_952)))
-in TApp (_180_953))
+(let _186_953 = (let _186_952 = (FStar_List.map (translate_type env) ts)
+in ((lid), (_186_952)))
+in TApp (_186_953))
 end else begin
 TQualified (lid)
 end
 end
-<<<<<<< HEAD
-| _84_1080 -> begin
-(FStar_All.failwith "invalid argument: assert_lid")
+| _86_1131 -> begin
+(failwith "invalid argument: assert_lid")
 end))
 and translate_branches : env  ->  FStar_Extraction_ML_Syntax.mlbranch Prims.list  ->  branches = (fun env branches -> (FStar_List.map (translate_branch env) branches))
-and translate_branch : env  ->  FStar_Extraction_ML_Syntax.mlbranch  ->  (pattern * expr) = (fun env _84_1087 -> (match (_84_1087) with
-=======
-| _83_1131 -> begin
-(failwith "invalid argument: assert_lid")
-end))
-and translate_branches : env  ->  FStar_Extraction_ML_Syntax.mlbranch Prims.list  ->  branches = (fun env branches -> (FStar_List.map (translate_branch env) branches))
-and translate_branch : env  ->  FStar_Extraction_ML_Syntax.mlbranch  ->  (pattern * expr) = (fun env _83_1138 -> (match (_83_1138) with
->>>>>>> bae9872c
+and translate_branch : env  ->  FStar_Extraction_ML_Syntax.mlbranch  ->  (pattern * expr) = (fun env _86_1138 -> (match (_86_1138) with
 | (pat, guard, expr) -> begin
 if (guard = None) then begin
 (
 
-<<<<<<< HEAD
-let _84_1090 = (translate_pat env pat)
-in (match (_84_1090) with
+let _86_1141 = (translate_pat env pat)
+in (match (_86_1141) with
 | (env, pat) -> begin
-(let _181_914 = (translate_expr env expr)
-in ((pat), (_181_914)))
-=======
-let _83_1141 = (translate_pat env pat)
-in (match (_83_1141) with
-| (env, pat) -> begin
-(let _180_958 = (translate_expr env expr)
-in ((pat), (_180_958)))
->>>>>>> bae9872c
+(let _186_958 = (translate_expr env expr)
+in ((pat), (_186_958)))
 end))
 end else begin
 (failwith "todo: translate_branch")
@@ -2982,11 +2194,7 @@
 | FStar_Extraction_ML_Syntax.MLP_Const (FStar_Extraction_ML_Syntax.MLC_Bool (b)) -> begin
 ((env), (PBool (b)))
 end
-<<<<<<< HEAD
-| FStar_Extraction_ML_Syntax.MLP_Var (name, _84_1100) -> begin
-=======
-| FStar_Extraction_ML_Syntax.MLP_Var (name, _83_1151) -> begin
->>>>>>> bae9872c
+| FStar_Extraction_ML_Syntax.MLP_Var (name, _86_1151) -> begin
 (
 
 let env = (extend env name false)
@@ -2998,70 +2206,38 @@
 let env = (extend env "_" false)
 in ((env), (PVar ({name = "_"; typ = TAny; mut = false}))))
 end
-<<<<<<< HEAD
-| FStar_Extraction_ML_Syntax.MLP_CTor ((_84_1107, cons), ps) -> begin
-(
-
-let _84_1122 = (FStar_List.fold_left (fun _84_1115 p -> (match (_84_1115) with
+| FStar_Extraction_ML_Syntax.MLP_CTor ((_86_1158, cons), ps) -> begin
+(
+
+let _86_1173 = (FStar_List.fold_left (fun _86_1166 p -> (match (_86_1166) with
 | (env, acc) -> begin
 (
 
-let _84_1119 = (translate_pat env p)
-in (match (_84_1119) with
-=======
-| FStar_Extraction_ML_Syntax.MLP_CTor ((_83_1158, cons), ps) -> begin
-(
-
-let _83_1173 = (FStar_List.fold_left (fun _83_1166 p -> (match (_83_1166) with
-| (env, acc) -> begin
-(
-
-let _83_1170 = (translate_pat env p)
-in (match (_83_1170) with
->>>>>>> bae9872c
+let _86_1170 = (translate_pat env p)
+in (match (_86_1170) with
 | (env, p) -> begin
 ((env), ((p)::acc))
 end))
 end)) ((env), ([])) ps)
-<<<<<<< HEAD
-in (match (_84_1122) with
-=======
-in (match (_83_1173) with
->>>>>>> bae9872c
+in (match (_86_1173) with
 | (env, ps) -> begin
 ((env), (PCons (((cons), ((FStar_List.rev ps))))))
 end))
 end
-<<<<<<< HEAD
-| FStar_Extraction_ML_Syntax.MLP_Record (_84_1124, ps) -> begin
-(
-
-let _84_1139 = (FStar_List.fold_left (fun _84_1130 _84_1133 -> (match (((_84_1130), (_84_1133))) with
+| FStar_Extraction_ML_Syntax.MLP_Record (_86_1175, ps) -> begin
+(
+
+let _86_1190 = (FStar_List.fold_left (fun _86_1181 _86_1184 -> (match (((_86_1181), (_86_1184))) with
 | ((env, acc), (field, p)) -> begin
 (
 
-let _84_1136 = (translate_pat env p)
-in (match (_84_1136) with
-=======
-| FStar_Extraction_ML_Syntax.MLP_Record (_83_1175, ps) -> begin
-(
-
-let _83_1190 = (FStar_List.fold_left (fun _83_1181 _83_1184 -> (match (((_83_1181), (_83_1184))) with
-| ((env, acc), (field, p)) -> begin
-(
-
-let _83_1187 = (translate_pat env p)
-in (match (_83_1187) with
->>>>>>> bae9872c
+let _86_1187 = (translate_pat env p)
+in (match (_86_1187) with
 | (env, p) -> begin
 ((env), ((((field), (p)))::acc))
 end))
 end)) ((env), ([])) ps)
-<<<<<<< HEAD
-in (match (_84_1139) with
-=======
-in (match (_83_1190) with
->>>>>>> bae9872c
+in (match (_86_1190) with
 | (env, ps) -> begin
 ((env), (PRecord ((FStar_List.rev ps))))
 end))
@@ -3069,47 +2245,26 @@
 | FStar_Extraction_ML_Syntax.MLP_Tuple (ps) -> begin
 (
 
-<<<<<<< HEAD
-let _84_1151 = (FStar_List.fold_left (fun _84_1144 p -> (match (_84_1144) with
+let _86_1202 = (FStar_List.fold_left (fun _86_1195 p -> (match (_86_1195) with
 | (env, acc) -> begin
 (
 
-let _84_1148 = (translate_pat env p)
-in (match (_84_1148) with
-=======
-let _83_1202 = (FStar_List.fold_left (fun _83_1195 p -> (match (_83_1195) with
-| (env, acc) -> begin
-(
-
-let _83_1199 = (translate_pat env p)
-in (match (_83_1199) with
->>>>>>> bae9872c
+let _86_1199 = (translate_pat env p)
+in (match (_86_1199) with
 | (env, p) -> begin
 ((env), ((p)::acc))
 end))
 end)) ((env), ([])) ps)
-<<<<<<< HEAD
-in (match (_84_1151) with
-=======
-in (match (_83_1202) with
->>>>>>> bae9872c
+in (match (_86_1202) with
 | (env, ps) -> begin
 ((env), (PTuple ((FStar_List.rev ps))))
 end))
 end
-<<<<<<< HEAD
-| FStar_Extraction_ML_Syntax.MLP_Const (_84_1153) -> begin
-(FStar_All.failwith "todo: translate_pat [MLP_Const]")
-end
-| FStar_Extraction_ML_Syntax.MLP_Branch (_84_1156) -> begin
-(FStar_All.failwith "todo: translate_pat [MLP_Branch]")
-=======
-| FStar_Extraction_ML_Syntax.MLP_Const (_83_1204) -> begin
+| FStar_Extraction_ML_Syntax.MLP_Const (_86_1204) -> begin
 (failwith "todo: translate_pat [MLP_Const]")
 end
-| FStar_Extraction_ML_Syntax.MLP_Branch (_83_1207) -> begin
+| FStar_Extraction_ML_Syntax.MLP_Branch (_86_1207) -> begin
 (failwith "todo: translate_pat [MLP_Branch]")
->>>>>>> bae9872c
 end))
 and translate_constant : FStar_Extraction_ML_Syntax.mlconstant  ->  expr = (fun c -> (match (c) with
 | FStar_Extraction_ML_Syntax.MLC_Unit -> begin
@@ -3118,51 +2273,27 @@
 | FStar_Extraction_ML_Syntax.MLC_Bool (b) -> begin
 EBool (b)
 end
-<<<<<<< HEAD
-| FStar_Extraction_ML_Syntax.MLC_Int (s, Some (_84_1164)) -> begin
-(FStar_All.failwith "impossible: machine integer not desugared to a function call")
-end
-| FStar_Extraction_ML_Syntax.MLC_Float (_84_1169) -> begin
-(FStar_All.failwith "todo: translate_expr [MLC_Float]")
-end
-| FStar_Extraction_ML_Syntax.MLC_Char (_84_1172) -> begin
-(FStar_All.failwith "todo: translate_expr [MLC_Char]")
-end
-| FStar_Extraction_ML_Syntax.MLC_String (_84_1175) -> begin
-(FStar_All.failwith "todo: translate_expr [MLC_String]")
-end
-| FStar_Extraction_ML_Syntax.MLC_Bytes (_84_1178) -> begin
-(FStar_All.failwith "todo: translate_expr [MLC_Bytes]")
-end
-| FStar_Extraction_ML_Syntax.MLC_Int (_84_1181, None) -> begin
-(FStar_All.failwith "todo: translate_expr [MLC_Int]")
-end))
-and mk_op_app : env  ->  width  ->  op  ->  FStar_Extraction_ML_Syntax.mlexpr Prims.list  ->  expr = (fun env w op args -> (let _181_929 = (let _181_928 = (FStar_List.map (translate_expr env) args)
-in ((EOp (((op), (w)))), (_181_928)))
-in EApp (_181_929)))
-=======
-| FStar_Extraction_ML_Syntax.MLC_Int (s, Some (_83_1215)) -> begin
+| FStar_Extraction_ML_Syntax.MLC_Int (s, Some (_86_1215)) -> begin
 (failwith "impossible: machine integer not desugared to a function call")
 end
-| FStar_Extraction_ML_Syntax.MLC_Float (_83_1220) -> begin
+| FStar_Extraction_ML_Syntax.MLC_Float (_86_1220) -> begin
 (failwith "todo: translate_expr [MLC_Float]")
 end
-| FStar_Extraction_ML_Syntax.MLC_Char (_83_1223) -> begin
+| FStar_Extraction_ML_Syntax.MLC_Char (_86_1223) -> begin
 (failwith "todo: translate_expr [MLC_Char]")
 end
-| FStar_Extraction_ML_Syntax.MLC_String (_83_1226) -> begin
+| FStar_Extraction_ML_Syntax.MLC_String (_86_1226) -> begin
 (failwith "todo: translate_expr [MLC_String]")
 end
-| FStar_Extraction_ML_Syntax.MLC_Bytes (_83_1229) -> begin
+| FStar_Extraction_ML_Syntax.MLC_Bytes (_86_1229) -> begin
 (failwith "todo: translate_expr [MLC_Bytes]")
 end
-| FStar_Extraction_ML_Syntax.MLC_Int (_83_1232, None) -> begin
+| FStar_Extraction_ML_Syntax.MLC_Int (_86_1232, None) -> begin
 (failwith "todo: translate_expr [MLC_Int]")
 end))
-and mk_op_app : env  ->  width  ->  op  ->  FStar_Extraction_ML_Syntax.mlexpr Prims.list  ->  expr = (fun env w op args -> (let _180_973 = (let _180_972 = (FStar_List.map (translate_expr env) args)
-in ((EOp (((op), (w)))), (_180_972)))
-in EApp (_180_973)))
->>>>>>> bae9872c
-
-
-
+and mk_op_app : env  ->  width  ->  op  ->  FStar_Extraction_ML_Syntax.mlexpr Prims.list  ->  expr = (fun env w op args -> (let _186_973 = (let _186_972 = (FStar_List.map (translate_expr env) args)
+in ((EOp (((op), (w)))), (_186_972)))
+in EApp (_186_973)))
+
+
+
