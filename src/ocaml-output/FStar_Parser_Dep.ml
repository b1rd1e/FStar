
open Prims

type verify_mode =
| VerifyAll
| VerifyUserList
| VerifyFigureItOut


let is_VerifyAll = (fun _discr_ -> (match (_discr_) with
| VerifyAll (_) -> begin
true
end
| _ -> begin
false
end))


let is_VerifyUserList = (fun _discr_ -> (match (_discr_) with
| VerifyUserList (_) -> begin
true
end
| _ -> begin
false
end))


let is_VerifyFigureItOut = (fun _discr_ -> (match (_discr_) with
| VerifyFigureItOut (_) -> begin
true
end
| _ -> begin
false
end))


type map =
(Prims.string Prims.option * Prims.string Prims.option) FStar_Util.smap


let check_and_strip_suffix : Prims.string  ->  Prims.string Prims.option = (fun f -> (

let suffixes = (".fsti")::(".fst")::(".fsi")::(".fs")::[]
in (

let matches = (FStar_List.map (fun ext -> (

let lext = (FStar_String.length ext)
in (

let l = (FStar_String.length f)
in if ((l > lext) && ((FStar_String.substring f (l - lext) lext) = ext)) then begin
(let _165_7 = (FStar_String.substring f (Prims.parse_int "0") (l - lext))
in Some (_165_7))
end else begin
None
end))) suffixes)
in (match ((FStar_List.filter FStar_Util.is_some matches)) with
| (Some (m))::_70_19 -> begin
Some (m)
end
| _70_24 -> begin
None
end))))


let is_interface : Prims.string  ->  Prims.bool = (fun f -> ((FStar_String.get f ((FStar_String.length f) - (Prims.parse_int "1"))) = 'i'))


let is_implementation : Prims.string  ->  Prims.bool = (fun f -> (not ((is_interface f))))


let list_of_option = (fun _70_1 -> (match (_70_1) with
| Some (x) -> begin
(x)::[]
end
| None -> begin
[]
end))


let list_of_pair = (fun _70_33 -> (match (_70_33) with
| (intf, impl) -> begin
(FStar_List.append (list_of_option intf) (list_of_option impl))
end))


let must_find_stratified = (fun m k -> (match ((let _165_16 = (FStar_Util.smap_try_find m k)
in (FStar_Util.must _165_16))) with
| (Some (intf), _70_39) -> begin
(intf)::[]
end
| (None, Some (impl)) -> begin
(impl)::[]
end
| (None, None) -> begin
[]
end))


let must_find_universes = (fun m k -> (let _165_20 = (let _165_19 = (FStar_Util.smap_try_find m k)
in (FStar_Util.must _165_19))
in (list_of_pair _165_20)))


let must_find = (fun m k -> if (FStar_Options.universes ()) then begin
(must_find_universes m k)
end else begin
(must_find_stratified m k)
end)


let print_map : map  ->  Prims.unit = (fun m -> (let _165_29 = (let _165_28 = (FStar_Util.smap_keys m)
in (FStar_List.unique _165_28))
in (FStar_List.iter (fun k -> (let _165_27 = (must_find m k)
in (FStar_List.iter (fun f -> (FStar_Util.print2 "%s: %s\n" k f)) _165_27))) _165_29)))


let lowercase_module_name : Prims.string  ->  Prims.string = (fun f -> (match ((let _165_32 = (FStar_Util.basename f)
in (check_and_strip_suffix _165_32))) with
| Some (longname) -> begin
(FStar_String.lowercase longname)
end
| None -> begin
(let _165_34 = (let _165_33 = (FStar_Util.format1 "not a valid FStar file: %s\n" f)
in FStar_Absyn_Syntax.Err (_165_33))
in (Prims.raise _165_34))
end))


let build_map : Prims.string Prims.list  ->  map = (fun filenames -> (

let include_directories = (FStar_Options.include_path ())
in (

let include_directories = (FStar_List.map FStar_Util.normalize_file_path include_directories)
in (

let include_directories = (FStar_List.unique include_directories)
in (

let cwd = (let _165_37 = (FStar_Util.getcwd ())
in (FStar_Util.normalize_file_path _165_37))
in (

let map = (FStar_Util.smap_create (Prims.parse_int "41"))
in (

let add_entry = (fun key full_path -> (match ((FStar_Util.smap_try_find map key)) with
| Some (intf, impl) -> begin
if (is_interface full_path) then begin
(FStar_Util.smap_add map key ((Some (full_path)), (impl)))
end else begin
(FStar_Util.smap_add map key ((intf), (Some (full_path))))
end
end
| None -> begin
if (is_interface full_path) then begin
(FStar_Util.smap_add map key ((Some (full_path)), (None)))
end else begin
(FStar_Util.smap_add map key ((None), (Some (full_path))))
end
end))
in (

let _70_82 = (FStar_List.iter (fun d -> if (FStar_Util.file_exists d) then begin
(

let files = (FStar_Util.readdir d)
in (FStar_List.iter (fun f -> (

let f = (FStar_Util.basename f)
in (match ((check_and_strip_suffix f)) with
| Some (longname) -> begin
(

let full_path = if (d = cwd) then begin
f
end else begin
(FStar_Util.join_paths d f)
end
in (

let key = (FStar_String.lowercase longname)
in (add_entry key full_path)))
end
| None -> begin
()
end))) files))
end else begin
(let _165_45 = (let _165_44 = (FStar_Util.format1 "not a valid include directory: %s\n" d)
in FStar_Absyn_Syntax.Err (_165_44))
in (Prims.raise _165_45))
end) include_directories)
in (

let _70_85 = (FStar_List.iter (fun f -> (let _165_47 = (lowercase_module_name f)
in (add_entry _165_47 f))) filenames)
in map)))))))))


let enter_namespace : map  ->  map  ->  Prims.string  ->  Prims.bool = (fun original_map working_map prefix -> (

let found = (FStar_ST.alloc false)
in (

let prefix = (Prims.strcat prefix ".")
in (

let _70_97 = (let _165_57 = (let _165_56 = (FStar_Util.smap_keys original_map)
in (FStar_List.unique _165_56))
in (FStar_List.iter (fun k -> if (FStar_Util.starts_with k prefix) then begin
(

let suffix = (FStar_String.substring k (FStar_String.length prefix) ((FStar_String.length k) - (FStar_String.length prefix)))
in (

let filename = (let _165_55 = (FStar_Util.smap_try_find original_map k)
in (FStar_Util.must _165_55))
in (

let _70_95 = (FStar_Util.smap_add working_map suffix filename)
in (FStar_ST.op_Colon_Equals found true))))
end else begin
()
end) _165_57))
in (FStar_ST.read found)))))


let string_of_lid : FStar_Ident.lident  ->  Prims.bool  ->  Prims.string = (fun l last -> (

let suffix = if last then begin
(l.FStar_Ident.ident.FStar_Ident.idText)::[]
end else begin
[]
end
in (

let names = (let _165_63 = (FStar_List.map (fun x -> x.FStar_Ident.idText) l.FStar_Ident.ns)
in (FStar_List.append _165_63 suffix))
in (FStar_String.concat "." names))))


let lowercase_join_longident : FStar_Ident.lident  ->  Prims.bool  ->  Prims.string = (fun l last -> (let _165_68 = (string_of_lid l last)
in (FStar_String.lowercase _165_68)))


let check_module_declaration_against_filename : FStar_Ident.lident  ->  Prims.string  ->  Prims.unit = (fun lid filename -> (

let k' = (lowercase_join_longident lid true)
in if ((let _165_75 = (let _165_74 = (let _165_73 = (FStar_Util.basename filename)
in (check_and_strip_suffix _165_73))
in (FStar_Util.must _165_74))
in (FStar_String.lowercase _165_75)) <> k') then begin
(let _165_77 = (let _165_76 = (string_of_lid lid true)
in (_165_76)::(filename)::[])
in (FStar_Util.fprint FStar_Util.stderr "Warning: the module declaration \"module %s\" found in file %s does not match its filename. Dependencies will be incorrect.\n" _165_77))
end else begin
()
end))


exception Exit


let is_Exit = (fun _discr_ -> (match (_discr_) with
| Exit (_) -> begin
true
end
| _ -> begin
false
end))


let collect_one : (Prims.string * Prims.bool FStar_ST.ref) Prims.list  ->  verify_mode  ->  Prims.bool  ->  map  ->  Prims.string  ->  Prims.string Prims.list = (fun verify_flags verify_mode is_user_provided_filename original_map filename -> (

let deps = (FStar_ST.alloc [])
in (

let add_dep = (fun d -> if (not ((let _165_92 = (FStar_ST.read deps)
in (FStar_List.existsb (fun d' -> (d' = d)) _165_92)))) then begin
(let _165_94 = (let _165_93 = (FStar_ST.read deps)
in (d)::_165_93)
in (FStar_ST.op_Colon_Equals deps _165_94))
end else begin
()
end)
in (

let working_map = (FStar_Util.smap_copy original_map)
in (

let record_open = (fun let_open lid -> (

let key = (lowercase_join_longident lid true)
in (match ((FStar_Util.smap_try_find working_map key)) with
| Some (pair) -> begin
(FStar_List.iter (fun f -> (let _165_100 = (lowercase_module_name f)
in (add_dep _165_100))) (list_of_pair pair))
end
| None -> begin
(

let r = (enter_namespace original_map working_map key)
in if (not (r)) then begin
if let_open then begin
(Prims.raise (FStar_Absyn_Syntax.Err ("let-open only supported for modules, not namespaces")))
end else begin
(let _165_102 = (let _165_101 = (string_of_lid lid true)
in (_165_101)::[])
in (FStar_Util.fprint FStar_Util.stderr "Warning: no modules in namespace %s and no file with that name either\n" _165_102))
end
end else begin
()
end)
end)))
in (

let record_module_alias = (fun ident lid -> (

let key = (FStar_String.lowercase (FStar_Ident.text_of_id ident))
in (

let alias = (lowercase_join_longident lid true)
in (match ((FStar_Util.smap_try_find original_map alias)) with
| Some (deps_of_aliased_module) -> begin
(FStar_Util.smap_add working_map key deps_of_aliased_module)
end
| None -> begin
(let _165_108 = (let _165_107 = (FStar_Util.format1 "module not found in search path: %s\n" alias)
in FStar_Absyn_Syntax.Err (_165_107))
in (Prims.raise _165_108))
end))))
in (

let record_lid = (fun is_constructor lid -> if (lid.FStar_Ident.ident.FStar_Ident.idText <> "reflect") then begin
(

let try_key = (fun key -> (match ((FStar_Util.smap_try_find working_map key)) with
| Some (pair) -> begin
(FStar_List.iter (fun f -> (let _165_116 = (lowercase_module_name f)
in (add_dep _165_116))) (list_of_pair pair))
end
| None -> begin
if (((FStar_List.length lid.FStar_Ident.ns) > (Prims.parse_int "0")) && (FStar_Options.debug_any ())) then begin
(let _165_118 = (let _165_117 = (string_of_lid lid false)
in (_165_117)::[])
in (FStar_Util.fprint FStar_Util.stderr "Warning: unbound module reference %s\n" _165_118))
end else begin
()
end
end))
in (

let _70_145 = (let _165_119 = (lowercase_join_longident lid false)
in (try_key _165_119))
in if is_constructor then begin
(let _165_120 = (lowercase_join_longident lid true)
in (try_key _165_120))
end else begin
()
end))
end else begin
()
end)
in (

let auto_open = if ((FStar_Util.basename filename) = "prims.fst") then begin
[]
end else begin
if (let _165_122 = (let _165_121 = (FStar_Util.basename filename)
in (FStar_String.lowercase _165_121))
in (FStar_Util.starts_with _165_122 "fstar.")) then begin
(FStar_Absyn_Const.fstar_ns_lid)::(FStar_Absyn_Const.prims_lid)::[]
end else begin
(FStar_Absyn_Const.fstar_ns_lid)::(FStar_Absyn_Const.prims_lid)::(FStar_Absyn_Const.st_lid)::(FStar_Absyn_Const.all_lid)::[]
end
end
in (

let _70_148 = (FStar_List.iter (record_open false) auto_open)
in (

let num_of_toplevelmods = (FStar_ST.alloc (Prims.parse_int "0"))
in (

let rec collect_fragment = (fun _70_2 -> (match (_70_2) with
| FStar_Util.Inl (file) -> begin
(collect_file file)
end
| FStar_Util.Inr (decls) -> begin
(collect_decls decls)
end))
and collect_file = (fun _70_3 -> (match (_70_3) with
| (modul)::[] -> begin
(collect_module modul)
end
| modules -> begin
(

let _70_177 = (FStar_Util.fprint FStar_Util.stderr "Warning: file %s does not respect the one module per file convention\n" ((filename)::[]))
in (FStar_List.iter collect_module modules))
end))
and collect_module = (fun _70_4 -> (match (_70_4) with
| (FStar_Parser_AST.Module (lid, decls)) | (FStar_Parser_AST.Interface (lid, decls, _)) -> begin
(

let _70_188 = (check_module_declaration_against_filename lid filename)
in (

let _70_196 = (match (verify_mode) with
| VerifyAll -> begin
(let _165_143 = (string_of_lid lid true)
in (FStar_Options.add_verify_module _165_143))
end
| VerifyFigureItOut -> begin
if is_user_provided_filename then begin
(let _165_144 = (string_of_lid lid true)
in (FStar_Options.add_verify_module _165_144))
end else begin
()
end
end
| VerifyUserList -> begin
(FStar_List.iter (fun _70_195 -> (match (_70_195) with
| (m, r) -> begin
if ((FStar_String.lowercase m) = (let _165_146 = (string_of_lid lid true)
in (FStar_String.lowercase _165_146))) then begin
(FStar_ST.op_Colon_Equals r true)
end else begin
()
end
end)) verify_flags)
end)
in (collect_decls decls)))
end))
and collect_decls = (fun decls -> (FStar_List.iter (fun x -> (collect_decl x.FStar_Parser_AST.d)) decls))
and collect_decl = (fun _70_5 -> (match (_70_5) with
| FStar_Parser_AST.Open (lid) -> begin
(record_open false lid)
end
| FStar_Parser_AST.ModuleAbbrev (ident, lid) -> begin
(

let _70_207 = (let _165_150 = (lowercase_join_longident lid true)
in (add_dep _165_150))
in (record_module_alias ident lid))
end
| FStar_Parser_AST.TopLevelLet (_70_210, _70_212, patterms) -> begin
(FStar_List.iter (fun _70_218 -> (match (_70_218) with
| (pat, t) -> begin
(

let _70_219 = (collect_pattern pat)
in (collect_term t))
end)) patterms)
end
| FStar_Parser_AST.KindAbbrev (_70_222, binders, t) -> begin
(

let _70_227 = (collect_term t)
in (collect_binders binders))
end
| (FStar_Parser_AST.Main (t)) | (FStar_Parser_AST.Assume (_, _, t)) | (FStar_Parser_AST.SubEffect ({FStar_Parser_AST.msource = _; FStar_Parser_AST.mdest = _; FStar_Parser_AST.lift_op = FStar_Parser_AST.NonReifiableLift (t)})) | (FStar_Parser_AST.SubEffect ({FStar_Parser_AST.msource = _; FStar_Parser_AST.mdest = _; FStar_Parser_AST.lift_op = FStar_Parser_AST.LiftForFree (t)})) | (FStar_Parser_AST.Val (_, _, t)) -> begin
(collect_term t)
end
| FStar_Parser_AST.SubEffect ({FStar_Parser_AST.msource = _70_264; FStar_Parser_AST.mdest = _70_262; FStar_Parser_AST.lift_op = FStar_Parser_AST.ReifiableLift (t0, t1)}) -> begin
(

let _70_267 = (collect_term t0)
in (collect_term t1))
end
| FStar_Parser_AST.Tycon (_70_270, ts) -> begin
(

let ts = (FStar_List.map (fun _70_276 -> (match (_70_276) with
| (x, doc) -> begin
x
end)) ts)
in (FStar_List.iter collect_tycon ts))
end
| FStar_Parser_AST.Exception (_70_279, t) -> begin
(FStar_Util.iter_opt t collect_term)
end
| (FStar_Parser_AST.NewEffectForFree (_, ed)) | (FStar_Parser_AST.NewEffect (_, ed)) -> begin
(collect_effect_decl ed)
end
| (FStar_Parser_AST.Fsdoc (_)) | (FStar_Parser_AST.Pragma (_)) -> begin
()
end
| FStar_Parser_AST.TopLevelModule (lid) -> begin
(

let _70_300 = (FStar_Util.incr num_of_toplevelmods)
in if ((FStar_ST.read num_of_toplevelmods) > (Prims.parse_int "1")) then begin
(let _165_155 = (let _165_154 = (let _165_153 = (string_of_lid lid true)
in (FStar_Util.format1 "Automatic dependency analysis demands one module per file (module %s not supported)" _165_153))
in FStar_Absyn_Syntax.Err (_165_154))
in (Prims.raise _165_155))
end else begin
()
end)
end))
and collect_tycon = (fun _70_6 -> (match (_70_6) with
| FStar_Parser_AST.TyconAbstract (_70_304, binders, k) -> begin
(

let _70_309 = (collect_binders binders)
in (FStar_Util.iter_opt k collect_term))
end
| FStar_Parser_AST.TyconAbbrev (_70_312, binders, k, t) -> begin
(

let _70_318 = (collect_binders binders)
in (

let _70_320 = (FStar_Util.iter_opt k collect_term)
in (collect_term t)))
end
| FStar_Parser_AST.TyconRecord (_70_323, binders, k, identterms) -> begin
(

let _70_329 = (collect_binders binders)
in (

let _70_331 = (FStar_Util.iter_opt k collect_term)
in (FStar_List.iter (fun _70_338 -> (match (_70_338) with
| (_70_334, t, _70_337) -> begin
(collect_term t)
end)) identterms)))
end
| FStar_Parser_AST.TyconVariant (_70_340, binders, k, identterms) -> begin
(

let _70_346 = (collect_binders binders)
in (

let _70_348 = (FStar_Util.iter_opt k collect_term)
in (FStar_List.iter (fun _70_357 -> (match (_70_357) with
| (_70_351, t, _70_354, _70_356) -> begin
(FStar_Util.iter_opt t collect_term)
end)) identterms)))
end))
and collect_effect_decl = (fun _70_7 -> (match (_70_7) with
| FStar_Parser_AST.DefineEffect (_70_360, binders, t, decls, actions) -> begin
(

let _70_367 = (collect_binders binders)
in (

let _70_369 = (collect_term t)
in (

let _70_371 = (collect_decls decls)
in (collect_decls actions))))
end
| FStar_Parser_AST.RedefineEffect (_70_374, binders, t) -> begin
(

let _70_379 = (collect_binders binders)
in (collect_term t))
end))
and collect_binders = (fun binders -> (FStar_List.iter collect_binder binders))
and collect_binder = (fun _70_8 -> (match (_70_8) with
| ({FStar_Parser_AST.b = FStar_Parser_AST.Annotated (_, t); FStar_Parser_AST.brange = _; FStar_Parser_AST.blevel = _; FStar_Parser_AST.aqual = _}) | ({FStar_Parser_AST.b = FStar_Parser_AST.TAnnotated (_, t); FStar_Parser_AST.brange = _; FStar_Parser_AST.blevel = _; FStar_Parser_AST.aqual = _}) | ({FStar_Parser_AST.b = FStar_Parser_AST.NoName (t); FStar_Parser_AST.brange = _; FStar_Parser_AST.blevel = _; FStar_Parser_AST.aqual = _}) -> begin
(collect_term t)
end
| _70_415 -> begin
()
end))
and collect_term = (fun t -> (collect_term' t.FStar_Parser_AST.tm))
and collect_constant = (fun _70_9 -> (match (_70_9) with
| FStar_Const.Const_int (_70_419, Some (signedness, width)) -> begin
(

let u = (match (signedness) with
| FStar_Const.Unsigned -> begin
"u"
end
| FStar_Const.Signed -> begin
""
end)
in (

let w = (match (width) with
| FStar_Const.Int8 -> begin
"8"
end
| FStar_Const.Int16 -> begin
"16"
end
| FStar_Const.Int32 -> begin
"32"
end
| FStar_Const.Int64 -> begin
"64"
end)
in (let _165_164 = (FStar_Util.format2 "fstar.%sint%s" u w)
in (add_dep _165_164))))
end
| _70_435 -> begin
()
end))
and collect_term' = (fun _70_10 -> (match (_70_10) with
| FStar_Parser_AST.Wild -> begin
()
end
| FStar_Parser_AST.Const (c) -> begin
(collect_constant c)
end
| FStar_Parser_AST.Op (s, ts) -> begin
(

let _70_444 = if (s = "@") then begin
(let _165_167 = (let _165_166 = (FStar_Ident.lid_of_path (FStar_Ident.path_of_text "FStar.List.Tot.append") FStar_Range.dummyRange)
in FStar_Parser_AST.Name (_165_166))
in (collect_term' _165_167))
end else begin
()
end
in (FStar_List.iter collect_term ts))
end
| (FStar_Parser_AST.Tvar (_)) | (FStar_Parser_AST.Uvar (_)) -> begin
()
end
| (FStar_Parser_AST.Var (lid)) | (FStar_Parser_AST.Projector (lid, _)) | (FStar_Parser_AST.Discrim (lid)) | (FStar_Parser_AST.Name (lid)) -> begin
(record_lid false lid)
end
| FStar_Parser_AST.Construct (lid, termimps) -> begin
(

let _70_464 = if (((FStar_List.length termimps) = (Prims.parse_int "1")) && (FStar_Options.universes ())) then begin
(record_lid true lid)
end else begin
()
end
in (FStar_List.iter (fun _70_469 -> (match (_70_469) with
| (t, _70_468) -> begin
(collect_term t)
end)) termimps))
end
| FStar_Parser_AST.Abs (pats, t) -> begin
(

let _70_474 = (collect_patterns pats)
in (collect_term t))
end
| FStar_Parser_AST.App (t1, t2, _70_479) -> begin
(

let _70_482 = (collect_term t1)
in (collect_term t2))
end
| FStar_Parser_AST.Let (_70_485, patterms, t) -> begin
(

let _70_495 = (FStar_List.iter (fun _70_492 -> (match (_70_492) with
| (pat, t) -> begin
(

let _70_493 = (collect_pattern pat)
in (collect_term t))
end)) patterms)
in (collect_term t))
end
| FStar_Parser_AST.LetOpen (lid, t) -> begin
(

let _70_501 = (record_open true lid)
in (collect_term t))
end
| FStar_Parser_AST.Seq (t1, t2) -> begin
(

let _70_507 = (collect_term t1)
in (collect_term t2))
end
| FStar_Parser_AST.If (t1, t2, t3) -> begin
(

let _70_514 = (collect_term t1)
in (

let _70_516 = (collect_term t2)
in (collect_term t3)))
end
| (FStar_Parser_AST.Match (t, bs)) | (FStar_Parser_AST.TryWith (t, bs)) -> begin
(

let _70_524 = (collect_term t)
in (collect_branches bs))
end
| FStar_Parser_AST.Ascribed (t1, t2) -> begin
(

let _70_530 = (collect_term t1)
in (collect_term t2))
end
| FStar_Parser_AST.Record (t, idterms) -> begin
(

let _70_536 = (FStar_Util.iter_opt t collect_term)
in (FStar_List.iter (fun _70_541 -> (match (_70_541) with
| (_70_539, t) -> begin
(collect_term t)
end)) idterms))
end
| FStar_Parser_AST.Project (t, _70_544) -> begin
(collect_term t)
end
| (FStar_Parser_AST.Product (binders, t)) | (FStar_Parser_AST.Sum (binders, t)) -> begin
(

let _70_553 = (collect_binders binders)
in (collect_term t))
end
| (FStar_Parser_AST.QForall (binders, ts, t)) | (FStar_Parser_AST.QExists (binders, ts, t)) -> begin
(

let _70_562 = (collect_binders binders)
in (

let _70_564 = (FStar_List.iter (FStar_List.iter collect_term) ts)
in (collect_term t)))
end
| FStar_Parser_AST.Refine (binder, t) -> begin
(

let _70_570 = (collect_binder binder)
in (collect_term t))
end
| FStar_Parser_AST.NamedTyp (_70_573, t) -> begin
(collect_term t)
end
| FStar_Parser_AST.Paren (t) -> begin
(collect_term t)
end
| (FStar_Parser_AST.Assign (_, t)) | (FStar_Parser_AST.Requires (t, _)) | (FStar_Parser_AST.Ensures (t, _)) | (FStar_Parser_AST.Labeled (t, _, _)) -> begin
(collect_term t)
end
| FStar_Parser_AST.Attributes (cattributes) -> begin
(FStar_List.iter collect_term cattributes)
end))
and collect_patterns = (fun ps -> (FStar_List.iter collect_pattern ps))
and collect_pattern = (fun p -> (collect_pattern' p.FStar_Parser_AST.pat))
and collect_pattern' = (fun _70_11 -> (match (_70_11) with
| (FStar_Parser_AST.PatWild) | (FStar_Parser_AST.PatOp (_)) | (FStar_Parser_AST.PatConst (_)) -> begin
()
end
| FStar_Parser_AST.PatApp (p, ps) -> begin
(

<<<<<<< HEAD
let _70_611 = (collect_pattern p)
=======
let _70_612 = (collect_pattern p)
>>>>>>> 8d02be60
in (collect_patterns ps))
end
| (FStar_Parser_AST.PatVar (_)) | (FStar_Parser_AST.PatName (_)) | (FStar_Parser_AST.PatTvar (_)) -> begin
()
end
| (FStar_Parser_AST.PatList (ps)) | (FStar_Parser_AST.PatOr (ps)) | (FStar_Parser_AST.PatTuple (ps, _)) -> begin
(collect_patterns ps)
end
| FStar_Parser_AST.PatRecord (lidpats) -> begin
<<<<<<< HEAD
(FStar_List.iter (fun _70_634 -> (match (_70_634) with
| (_70_632, p) -> begin
=======
(FStar_List.iter (fun _70_635 -> (match (_70_635) with
| (_70_633, p) -> begin
>>>>>>> 8d02be60
(collect_pattern p)
end)) lidpats)
end
| FStar_Parser_AST.PatAscribed (p, t) -> begin
(

<<<<<<< HEAD
let _70_639 = (collect_pattern p)
in (collect_term t))
end))
and collect_branches = (fun bs -> (FStar_List.iter collect_branch bs))
and collect_branch = (fun _70_645 -> (match (_70_645) with
| (pat, t1, t2) -> begin
(

let _70_646 = (collect_pattern pat)
in (

let _70_648 = (FStar_Util.iter_opt t1 collect_term)
=======
let _70_640 = (collect_pattern p)
in (collect_term t))
end))
and collect_branches = (fun bs -> (FStar_List.iter collect_branch bs))
and collect_branch = (fun _70_646 -> (match (_70_646) with
| (pat, t1, t2) -> begin
(

let _70_647 = (collect_pattern pat)
in (

let _70_649 = (FStar_Util.iter_opt t1 collect_term)
>>>>>>> 8d02be60
in (collect_term t2)))
end))
in (

let ast = (FStar_Parser_Driver.parse_file filename)
in (

<<<<<<< HEAD
let _70_651 = (collect_file ast)
=======
let _70_652 = (collect_file ast)
>>>>>>> 8d02be60
in (FStar_ST.read deps))))))))))))))


type color =
| White
| Gray
| Black


let is_White = (fun _discr_ -> (match (_discr_) with
| White (_) -> begin
true
end
| _ -> begin
false
end))


let is_Gray = (fun _discr_ -> (match (_discr_) with
| Gray (_) -> begin
true
end
| _ -> begin
false
end))


let is_Black = (fun _discr_ -> (match (_discr_) with
| Black (_) -> begin
true
end
| _ -> begin
false
end))


let print_graph = (fun graph -> (

<<<<<<< HEAD
let _70_654 = (FStar_Util.print_endline "A DOT-format graph has been dumped in the current directory as dep.graph")
in (

let _70_656 = (FStar_Util.print_endline "With GraphViz installed, try: fdp -Tpng -odep.png dep.graph")
in (

let _70_658 = (FStar_Util.print_endline "Hint: cat dep.graph | grep -v _ | grep -v prims")
=======
let _70_655 = (FStar_Util.print_endline "A DOT-format graph has been dumped in the current directory as dep.graph")
in (

let _70_657 = (FStar_Util.print_endline "With GraphViz installed, try: fdp -Tpng -odep.png dep.graph")
in (

let _70_659 = (FStar_Util.print_endline "Hint: cat dep.graph | grep -v _ | grep -v prims")
>>>>>>> 8d02be60
in (let _165_192 = (let _165_191 = (let _165_190 = (let _165_189 = (let _165_188 = (let _165_187 = (FStar_Util.smap_keys graph)
in (FStar_List.unique _165_187))
in (FStar_List.collect (fun k -> (

let deps = (let _165_183 = (let _165_182 = (FStar_Util.smap_try_find graph k)
in (FStar_Util.must _165_182))
in (Prims.fst _165_183))
in (

let r = (fun s -> (FStar_Util.replace_char s '.' '_'))
in (FStar_List.map (fun dep -> (FStar_Util.format2 "  %s -> %s" (r k) (r dep))) deps)))) _165_188))
in (FStar_String.concat "\n" _165_189))
in (Prims.strcat _165_190 "\n}\n"))
in (Prims.strcat "digraph {\n" _165_191))
in (FStar_Util.write_file "dep.graph" _165_192))))))


let collect : verify_mode  ->  Prims.string Prims.list  ->  ((Prims.string * Prims.string Prims.list) Prims.list * Prims.string Prims.list * (Prims.string Prims.list * color) FStar_Util.smap) = (fun verify_mode filenames -> (

let graph = (FStar_Util.smap_create (Prims.parse_int "41"))
in (

let verify_flags = (let _165_199 = (FStar_Options.verify_module ())
in (FStar_List.map (fun f -> (let _165_198 = (FStar_ST.alloc false)
in ((f), (_165_198)))) _165_199))
in (

let m = (build_map filenames)
in (

let collect_one = (collect_one verify_flags verify_mode)
in (

let rec discover_one = (fun is_user_provided_filename key -> if ((FStar_Util.smap_try_find graph key) = None) then begin
(

<<<<<<< HEAD
let _70_677 = (let _165_207 = (FStar_Util.smap_try_find m key)
in (FStar_Util.must _165_207))
in (match (_70_677) with
=======
let _70_678 = (let _165_207 = (FStar_Util.smap_try_find m key)
in (FStar_Util.must _165_207))
in (match (_70_678) with
>>>>>>> 8d02be60
| (intf, impl) -> begin
(

let intf_deps = (match (intf) with
| None -> begin
[]
end
| Some (intf) -> begin
(collect_one is_user_provided_filename m intf)
end)
in (

let impl_deps = (match (impl) with
| None -> begin
[]
end
| Some (impl) -> begin
(collect_one is_user_provided_filename m impl)
end)
in (

let deps = (FStar_List.unique (FStar_List.append impl_deps intf_deps))
in (

<<<<<<< HEAD
let _70_687 = (FStar_Util.smap_add graph key ((deps), (White)))
=======
let _70_688 = (FStar_Util.smap_add graph key ((deps), (White)))
>>>>>>> 8d02be60
in (FStar_List.iter (discover_one false) deps)))))
end))
end else begin
()
end)
in (

<<<<<<< HEAD
let _70_689 = (let _165_208 = (FStar_List.map lowercase_module_name filenames)
=======
let _70_690 = (let _165_208 = (FStar_List.map lowercase_module_name filenames)
>>>>>>> 8d02be60
in (FStar_List.iter (discover_one true) _165_208))
in (

let immediate_graph = (FStar_Util.smap_copy graph)
in (

let topologically_sorted = (FStar_ST.alloc [])
in (

let rec discover = (fun cycle key -> (

<<<<<<< HEAD
let _70_698 = (let _165_213 = (FStar_Util.smap_try_find graph key)
in (FStar_Util.must _165_213))
in (match (_70_698) with
=======
let _70_699 = (let _165_213 = (FStar_Util.smap_try_find graph key)
in (FStar_Util.must _165_213))
in (match (_70_699) with
>>>>>>> 8d02be60
| (direct_deps, color) -> begin
(match (color) with
| Gray -> begin
(

<<<<<<< HEAD
let _70_700 = (FStar_Util.print1 "Warning: recursive dependency on module %s\n" key)
in (

let _70_702 = (FStar_Util.print1 "The cycle is: %s \n" (FStar_String.concat " -> " cycle))
in (

let _70_704 = (print_graph immediate_graph)
in (

let _70_706 = (FStar_Util.print_string "\n")
=======
let _70_701 = (FStar_Util.print1 "Warning: recursive dependency on module %s\n" key)
in (

let _70_703 = (FStar_Util.print1 "The cycle is: %s \n" (FStar_String.concat " -> " cycle))
in (

let _70_705 = (print_graph immediate_graph)
in (

let _70_707 = (FStar_Util.print_string "\n")
>>>>>>> 8d02be60
in (FStar_All.exit (Prims.parse_int "1"))))))
end
| Black -> begin
direct_deps
end
| White -> begin
(

<<<<<<< HEAD
let _70_710 = (FStar_Util.smap_add graph key ((direct_deps), (Gray)))
=======
let _70_711 = (FStar_Util.smap_add graph key ((direct_deps), (Gray)))
>>>>>>> 8d02be60
in (

let all_deps = (let _165_217 = (let _165_216 = (FStar_List.map (fun dep -> (let _165_215 = (discover ((key)::cycle) dep)
in (dep)::_165_215)) direct_deps)
in (FStar_List.flatten _165_216))
in (FStar_List.unique _165_217))
in (

<<<<<<< HEAD
let _70_714 = (FStar_Util.smap_add graph key ((all_deps), (Black)))
in (

let _70_716 = (let _165_219 = (let _165_218 = (FStar_ST.read topologically_sorted)
=======
let _70_715 = (FStar_Util.smap_add graph key ((all_deps), (Black)))
in (

let _70_717 = (let _165_219 = (let _165_218 = (FStar_ST.read topologically_sorted)
>>>>>>> 8d02be60
in (key)::_165_218)
in (FStar_ST.op_Colon_Equals topologically_sorted _165_219))
in all_deps))))
end)
end)))
in (

let discover = (discover [])
in (

let must_find = (must_find m)
in (

let must_find_r = (fun f -> (let _165_224 = (must_find f)
in (FStar_List.rev _165_224)))
in (

let by_target = (let _165_229 = (FStar_Util.smap_keys graph)
in (FStar_List.collect (fun k -> (

let as_list = (must_find k)
in (

let is_interleaved = ((FStar_List.length as_list) = (Prims.parse_int "2"))
in (FStar_List.map (fun f -> (

let should_append_fsti = ((is_implementation f) && is_interleaved)
in (

let suffix = if should_append_fsti then begin
((Prims.strcat f "i"))::[]
end else begin
[]
end
in (

let k = (lowercase_module_name f)
in (

let deps = (let _165_227 = (discover k)
in (FStar_List.rev _165_227))
in (

let deps_as_filenames = (let _165_228 = (FStar_List.collect must_find deps)
in (FStar_List.append _165_228 suffix))
in ((f), (deps_as_filenames)))))))) as_list)))) _165_229))
in (

let topologically_sorted = (let _165_230 = (FStar_ST.read topologically_sorted)
in (FStar_List.collect must_find_r _165_230))
in (

<<<<<<< HEAD
let _70_736 = (FStar_List.iter (fun _70_735 -> (match (_70_735) with
=======
let _70_737 = (FStar_List.iter (fun _70_736 -> (match (_70_736) with
>>>>>>> 8d02be60
| (m, r) -> begin
if ((not ((FStar_ST.read r))) && (not ((FStar_Options.interactive ())))) then begin
(let _165_233 = (let _165_232 = (FStar_Util.format2 "You passed --verify_module %s but I found no file that contains [module %s] in the dependency graph\n" m m)
in FStar_Absyn_Syntax.Err (_165_232))
in (Prims.raise _165_233))
end else begin
()
end
end)) verify_flags)
in ((by_target), (topologically_sorted), (immediate_graph))))))))))))))))))


<<<<<<< HEAD
let print_make : (Prims.string * Prims.string Prims.list) Prims.list  ->  Prims.unit = (fun deps -> (FStar_List.iter (fun _70_741 -> (match (_70_741) with
=======
let print_make : (Prims.string * Prims.string Prims.list) Prims.list  ->  Prims.unit = (fun deps -> (FStar_List.iter (fun _70_742 -> (match (_70_742) with
>>>>>>> 8d02be60
| (f, deps) -> begin
(

let deps = (FStar_List.map (fun s -> (FStar_Util.replace_string s " " "\\ ")) deps)
in (FStar_Util.print2 "%s: %s\n" f (FStar_String.concat " " deps)))
end)) deps))


<<<<<<< HEAD
let print = (fun _70_748 -> (match (_70_748) with
| (make_deps, _70_746, graph) -> begin
=======
let print = (fun _70_749 -> (match (_70_749) with
| (make_deps, _70_747, graph) -> begin
>>>>>>> 8d02be60
(match ((FStar_Options.dep ())) with
| Some ("make") -> begin
(print_make make_deps)
end
| Some ("graph") -> begin
(print_graph graph)
end
<<<<<<< HEAD
| Some (_70_754) -> begin
=======
| Some (_70_755) -> begin
>>>>>>> 8d02be60
(Prims.raise (FStar_Absyn_Syntax.Err ("unknown tool for --dep\n")))
end
| None -> begin
()
end)
end))



<|MERGE_RESOLUTION|>--- conflicted
+++ resolved
@@ -750,11 +750,7 @@
 | FStar_Parser_AST.PatApp (p, ps) -> begin
 (
 
-<<<<<<< HEAD
-let _70_611 = (collect_pattern p)
-=======
-let _70_612 = (collect_pattern p)
->>>>>>> 8d02be60
+let _70_614 = (collect_pattern p)
 in (collect_patterns ps))
 end
 | (FStar_Parser_AST.PatVar (_)) | (FStar_Parser_AST.PatName (_)) | (FStar_Parser_AST.PatTvar (_)) -> begin
@@ -764,46 +760,26 @@
 (collect_patterns ps)
 end
 | FStar_Parser_AST.PatRecord (lidpats) -> begin
-<<<<<<< HEAD
-(FStar_List.iter (fun _70_634 -> (match (_70_634) with
-| (_70_632, p) -> begin
-=======
-(FStar_List.iter (fun _70_635 -> (match (_70_635) with
-| (_70_633, p) -> begin
->>>>>>> 8d02be60
+(FStar_List.iter (fun _70_637 -> (match (_70_637) with
+| (_70_635, p) -> begin
 (collect_pattern p)
 end)) lidpats)
 end
 | FStar_Parser_AST.PatAscribed (p, t) -> begin
 (
 
-<<<<<<< HEAD
-let _70_639 = (collect_pattern p)
+let _70_642 = (collect_pattern p)
 in (collect_term t))
 end))
 and collect_branches = (fun bs -> (FStar_List.iter collect_branch bs))
-and collect_branch = (fun _70_645 -> (match (_70_645) with
+and collect_branch = (fun _70_648 -> (match (_70_648) with
 | (pat, t1, t2) -> begin
 (
 
-let _70_646 = (collect_pattern pat)
-in (
-
-let _70_648 = (FStar_Util.iter_opt t1 collect_term)
-=======
-let _70_640 = (collect_pattern p)
-in (collect_term t))
-end))
-and collect_branches = (fun bs -> (FStar_List.iter collect_branch bs))
-and collect_branch = (fun _70_646 -> (match (_70_646) with
-| (pat, t1, t2) -> begin
-(
-
-let _70_647 = (collect_pattern pat)
-in (
-
-let _70_649 = (FStar_Util.iter_opt t1 collect_term)
->>>>>>> 8d02be60
+let _70_649 = (collect_pattern pat)
+in (
+
+let _70_651 = (FStar_Util.iter_opt t1 collect_term)
 in (collect_term t2)))
 end))
 in (
@@ -811,11 +787,7 @@
 let ast = (FStar_Parser_Driver.parse_file filename)
 in (
 
-<<<<<<< HEAD
-let _70_651 = (collect_file ast)
-=======
-let _70_652 = (collect_file ast)
->>>>>>> 8d02be60
+let _70_654 = (collect_file ast)
 in (FStar_ST.read deps))))))))))))))
 
 
@@ -854,23 +826,13 @@
 
 let print_graph = (fun graph -> (
 
-<<<<<<< HEAD
-let _70_654 = (FStar_Util.print_endline "A DOT-format graph has been dumped in the current directory as dep.graph")
-in (
-
-let _70_656 = (FStar_Util.print_endline "With GraphViz installed, try: fdp -Tpng -odep.png dep.graph")
-in (
-
-let _70_658 = (FStar_Util.print_endline "Hint: cat dep.graph | grep -v _ | grep -v prims")
-=======
-let _70_655 = (FStar_Util.print_endline "A DOT-format graph has been dumped in the current directory as dep.graph")
-in (
-
-let _70_657 = (FStar_Util.print_endline "With GraphViz installed, try: fdp -Tpng -odep.png dep.graph")
-in (
-
-let _70_659 = (FStar_Util.print_endline "Hint: cat dep.graph | grep -v _ | grep -v prims")
->>>>>>> 8d02be60
+let _70_657 = (FStar_Util.print_endline "A DOT-format graph has been dumped in the current directory as dep.graph")
+in (
+
+let _70_659 = (FStar_Util.print_endline "With GraphViz installed, try: fdp -Tpng -odep.png dep.graph")
+in (
+
+let _70_661 = (FStar_Util.print_endline "Hint: cat dep.graph | grep -v _ | grep -v prims")
 in (let _165_192 = (let _165_191 = (let _165_190 = (let _165_189 = (let _165_188 = (let _165_187 = (FStar_Util.smap_keys graph)
 in (FStar_List.unique _165_187))
 in (FStar_List.collect (fun k -> (
@@ -907,15 +869,9 @@
 let rec discover_one = (fun is_user_provided_filename key -> if ((FStar_Util.smap_try_find graph key) = None) then begin
 (
 
-<<<<<<< HEAD
-let _70_677 = (let _165_207 = (FStar_Util.smap_try_find m key)
+let _70_680 = (let _165_207 = (FStar_Util.smap_try_find m key)
 in (FStar_Util.must _165_207))
-in (match (_70_677) with
-=======
-let _70_678 = (let _165_207 = (FStar_Util.smap_try_find m key)
-in (FStar_Util.must _165_207))
-in (match (_70_678) with
->>>>>>> 8d02be60
+in (match (_70_680) with
 | (intf, impl) -> begin
 (
 
@@ -940,11 +896,7 @@
 let deps = (FStar_List.unique (FStar_List.append impl_deps intf_deps))
 in (
 
-<<<<<<< HEAD
-let _70_687 = (FStar_Util.smap_add graph key ((deps), (White)))
-=======
-let _70_688 = (FStar_Util.smap_add graph key ((deps), (White)))
->>>>>>> 8d02be60
+let _70_690 = (FStar_Util.smap_add graph key ((deps), (White)))
 in (FStar_List.iter (discover_one false) deps)))))
 end))
 end else begin
@@ -952,11 +904,7 @@
 end)
 in (
 
-<<<<<<< HEAD
-let _70_689 = (let _165_208 = (FStar_List.map lowercase_module_name filenames)
-=======
-let _70_690 = (let _165_208 = (FStar_List.map lowercase_module_name filenames)
->>>>>>> 8d02be60
+let _70_692 = (let _165_208 = (FStar_List.map lowercase_module_name filenames)
 in (FStar_List.iter (discover_one true) _165_208))
 in (
 
@@ -968,43 +916,24 @@
 
 let rec discover = (fun cycle key -> (
 
-<<<<<<< HEAD
-let _70_698 = (let _165_213 = (FStar_Util.smap_try_find graph key)
+let _70_701 = (let _165_213 = (FStar_Util.smap_try_find graph key)
 in (FStar_Util.must _165_213))
-in (match (_70_698) with
-=======
-let _70_699 = (let _165_213 = (FStar_Util.smap_try_find graph key)
-in (FStar_Util.must _165_213))
-in (match (_70_699) with
->>>>>>> 8d02be60
+in (match (_70_701) with
 | (direct_deps, color) -> begin
 (match (color) with
 | Gray -> begin
 (
 
-<<<<<<< HEAD
-let _70_700 = (FStar_Util.print1 "Warning: recursive dependency on module %s\n" key)
-in (
-
-let _70_702 = (FStar_Util.print1 "The cycle is: %s \n" (FStar_String.concat " -> " cycle))
-in (
-
-let _70_704 = (print_graph immediate_graph)
-in (
-
-let _70_706 = (FStar_Util.print_string "\n")
-=======
-let _70_701 = (FStar_Util.print1 "Warning: recursive dependency on module %s\n" key)
-in (
-
-let _70_703 = (FStar_Util.print1 "The cycle is: %s \n" (FStar_String.concat " -> " cycle))
-in (
-
-let _70_705 = (print_graph immediate_graph)
-in (
-
-let _70_707 = (FStar_Util.print_string "\n")
->>>>>>> 8d02be60
+let _70_703 = (FStar_Util.print1 "Warning: recursive dependency on module %s\n" key)
+in (
+
+let _70_705 = (FStar_Util.print1 "The cycle is: %s \n" (FStar_String.concat " -> " cycle))
+in (
+
+let _70_707 = (print_graph immediate_graph)
+in (
+
+let _70_709 = (FStar_Util.print_string "\n")
 in (FStar_All.exit (Prims.parse_int "1"))))))
 end
 | Black -> begin
@@ -1013,11 +942,7 @@
 | White -> begin
 (
 
-<<<<<<< HEAD
-let _70_710 = (FStar_Util.smap_add graph key ((direct_deps), (Gray)))
-=======
-let _70_711 = (FStar_Util.smap_add graph key ((direct_deps), (Gray)))
->>>>>>> 8d02be60
+let _70_713 = (FStar_Util.smap_add graph key ((direct_deps), (Gray)))
 in (
 
 let all_deps = (let _165_217 = (let _165_216 = (FStar_List.map (fun dep -> (let _165_215 = (discover ((key)::cycle) dep)
@@ -1026,17 +951,10 @@
 in (FStar_List.unique _165_217))
 in (
 
-<<<<<<< HEAD
-let _70_714 = (FStar_Util.smap_add graph key ((all_deps), (Black)))
-in (
-
-let _70_716 = (let _165_219 = (let _165_218 = (FStar_ST.read topologically_sorted)
-=======
-let _70_715 = (FStar_Util.smap_add graph key ((all_deps), (Black)))
-in (
-
-let _70_717 = (let _165_219 = (let _165_218 = (FStar_ST.read topologically_sorted)
->>>>>>> 8d02be60
+let _70_717 = (FStar_Util.smap_add graph key ((all_deps), (Black)))
+in (
+
+let _70_719 = (let _165_219 = (let _165_218 = (FStar_ST.read topologically_sorted)
 in (key)::_165_218)
 in (FStar_ST.op_Colon_Equals topologically_sorted _165_219))
 in all_deps))))
@@ -1089,11 +1007,7 @@
 in (FStar_List.collect must_find_r _165_230))
 in (
 
-<<<<<<< HEAD
-let _70_736 = (FStar_List.iter (fun _70_735 -> (match (_70_735) with
-=======
-let _70_737 = (FStar_List.iter (fun _70_736 -> (match (_70_736) with
->>>>>>> 8d02be60
+let _70_739 = (FStar_List.iter (fun _70_738 -> (match (_70_738) with
 | (m, r) -> begin
 if ((not ((FStar_ST.read r))) && (not ((FStar_Options.interactive ())))) then begin
 (let _165_233 = (let _165_232 = (FStar_Util.format2 "You passed --verify_module %s but I found no file that contains [module %s] in the dependency graph\n" m m)
@@ -1106,11 +1020,7 @@
 in ((by_target), (topologically_sorted), (immediate_graph))))))))))))))))))
 
 
-<<<<<<< HEAD
-let print_make : (Prims.string * Prims.string Prims.list) Prims.list  ->  Prims.unit = (fun deps -> (FStar_List.iter (fun _70_741 -> (match (_70_741) with
-=======
-let print_make : (Prims.string * Prims.string Prims.list) Prims.list  ->  Prims.unit = (fun deps -> (FStar_List.iter (fun _70_742 -> (match (_70_742) with
->>>>>>> 8d02be60
+let print_make : (Prims.string * Prims.string Prims.list) Prims.list  ->  Prims.unit = (fun deps -> (FStar_List.iter (fun _70_744 -> (match (_70_744) with
 | (f, deps) -> begin
 (
 
@@ -1119,13 +1029,8 @@
 end)) deps))
 
 
-<<<<<<< HEAD
-let print = (fun _70_748 -> (match (_70_748) with
-| (make_deps, _70_746, graph) -> begin
-=======
-let print = (fun _70_749 -> (match (_70_749) with
-| (make_deps, _70_747, graph) -> begin
->>>>>>> 8d02be60
+let print = (fun _70_751 -> (match (_70_751) with
+| (make_deps, _70_749, graph) -> begin
 (match ((FStar_Options.dep ())) with
 | Some ("make") -> begin
 (print_make make_deps)
@@ -1133,11 +1038,7 @@
 | Some ("graph") -> begin
 (print_graph graph)
 end
-<<<<<<< HEAD
-| Some (_70_754) -> begin
-=======
-| Some (_70_755) -> begin
->>>>>>> 8d02be60
+| Some (_70_757) -> begin
 (Prims.raise (FStar_Absyn_Syntax.Err ("unknown tool for --dep\n")))
 end
 | None -> begin
