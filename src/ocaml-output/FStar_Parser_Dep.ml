--- conflicted
+++ resolved
@@ -96,31 +96,6 @@
 
 
 let build_map : Prims.string Prims.list  ->  map = (fun filenames -> (
-<<<<<<< HEAD
-# 76 "FStar.Parser.Dep.fst"
-let include_directories = (FStar_Options.get_include_path ())
-in (
-# 77 "FStar.Parser.Dep.fst"
-let include_directories = (FStar_List.map FStar_Util.normalize_file_path include_directories)
-in (
-# 78 "FStar.Parser.Dep.fst"
-let include_directories = (FStar_List.unique include_directories)
-in (
-# 79 "FStar.Parser.Dep.fst"
-let cwd = (let _157_21 = (FStar_Util.getcwd ())
-in (FStar_Util.normalize_file_path _157_21))
-in (
-# 80 "FStar.Parser.Dep.fst"
-let map = (FStar_Util.smap_create 41)
-in (
-# 81 "FStar.Parser.Dep.fst"
-let _68_48 = (FStar_List.iter (fun d -> if (FStar_Util.file_exists d) then begin
-(
-# 83 "FStar.Parser.Dep.fst"
-let files = (FStar_Util.readdir d)
-in (FStar_List.iter (fun f -> (
-# 85 "FStar.Parser.Dep.fst"
-=======
 
 let include_directories = (FStar_Options.include_path ())
 in (
@@ -161,19 +136,11 @@
 let files = (FStar_Util.readdir d)
 in (FStar_List.iter (fun f -> (
 
->>>>>>> a9d270f4
 let f = (FStar_Util.basename f)
 in (match ((check_and_strip_suffix f)) with
 | Some (longname) -> begin
 (
-<<<<<<< HEAD
-# 88 "FStar.Parser.Dep.fst"
-let key = (FStar_String.lowercase longname)
-in (
-# 89 "FStar.Parser.Dep.fst"
-=======
-
->>>>>>> a9d270f4
+
 let full_path = if (d = cwd) then begin
 f
 end else begin
@@ -193,35 +160,6 @@
 in (Prims.raise _157_42))
 end) include_directories)
 in (
-<<<<<<< HEAD
-# 110 "FStar.Parser.Dep.fst"
-let _68_51 = (FStar_List.iter (fun f -> (let _157_27 = (lowercase_module_name f)
-in (FStar_Util.smap_add map _157_27 f))) filenames)
-in map))))))))
-
-# 119 "FStar.Parser.Dep.fst"
-let enter_namespace : map  ->  map  ->  Prims.string  ->  Prims.bool = (fun original_map working_map prefix -> (
-# 120 "FStar.Parser.Dep.fst"
-let found = (FStar_ST.alloc false)
-in (
-# 121 "FStar.Parser.Dep.fst"
-let prefix = (Prims.strcat prefix ".")
-in (
-# 122 "FStar.Parser.Dep.fst"
-let _68_63 = (let _157_37 = (let _157_36 = (FStar_Util.smap_keys original_map)
-in (FStar_List.unique _157_36))
-in (FStar_List.iter (fun k -> if (FStar_Util.starts_with k prefix) then begin
-(
-# 124 "FStar.Parser.Dep.fst"
-let suffix = (FStar_String.substring k (FStar_String.length prefix) ((FStar_String.length k) - (FStar_String.length prefix)))
-in (
-# 127 "FStar.Parser.Dep.fst"
-let filename = (let _157_35 = (FStar_Util.smap_try_find original_map k)
-in (FStar_Util.must _157_35))
-in (
-# 128 "FStar.Parser.Dep.fst"
-let _68_61 = (FStar_Util.smap_add working_map suffix filename)
-=======
 
 let _68_84 = (FStar_List.iter (fun f -> (let _157_44 = (lowercase_module_name f)
 in (add_entry _157_44 f))) filenames)
@@ -249,42 +187,21 @@
 in (
 
 let _68_94 = (FStar_Util.smap_add working_map suffix filename)
->>>>>>> a9d270f4
 in (FStar_ST.op_Colon_Equals found true))))
 end else begin
 ()
 end) _157_54))
 in (FStar_ST.read found)))))
 
-<<<<<<< HEAD
-# 134 "FStar.Parser.Dep.fst"
+
 let string_of_lid : FStar_Ident.lident  ->  Prims.bool  ->  Prims.string = (fun l last -> (
-# 135 "FStar.Parser.Dep.fst"
-=======
-
-let string_of_lid : FStar_Ident.lident  ->  Prims.bool  ->  Prims.string = (fun l last -> (
-
->>>>>>> a9d270f4
+
 let suffix = if last then begin
 (l.FStar_Ident.ident.FStar_Ident.idText)::[]
 end else begin
 []
 end
 in (
-<<<<<<< HEAD
-# 136 "FStar.Parser.Dep.fst"
-let names = (let _157_43 = (FStar_List.map (fun x -> x.FStar_Ident.idText) l.FStar_Ident.ns)
-in (FStar_List.append _157_43 suffix))
-in (FStar_String.concat "." names))))
-
-# 142 "FStar.Parser.Dep.fst"
-let lowercase_join_longident : FStar_Ident.lident  ->  Prims.bool  ->  Prims.string = (fun l last -> (let _157_48 = (string_of_lid l last)
-in (FStar_String.lowercase _157_48)))
-
-# 146 "FStar.Parser.Dep.fst"
-let check_module_declaration_against_filename : FStar_Ident.lident  ->  Prims.string  ->  Prims.unit = (fun lid filename -> (
-# 147 "FStar.Parser.Dep.fst"
-=======
 
 let names = (let _157_60 = (FStar_List.map (fun x -> x.FStar_Ident.idText) l.FStar_Ident.ns)
 in (FStar_List.append _157_60 suffix))
@@ -297,7 +214,6 @@
 
 let check_module_declaration_against_filename : FStar_Ident.lident  ->  Prims.string  ->  Prims.unit = (fun lid filename -> (
 
->>>>>>> a9d270f4
 let k' = (lowercase_join_longident lid true)
 in if ((let _157_72 = (let _157_71 = (let _157_70 = (FStar_Util.basename filename)
 in (check_and_strip_suffix _157_70))
@@ -310,17 +226,10 @@
 ()
 end))
 
-<<<<<<< HEAD
-# 153 "FStar.Parser.Dep.fst"
+
 exception Exit
 
-# 153 "FStar.Parser.Dep.fst"
-=======
-
-exception Exit
-
-
->>>>>>> a9d270f4
+
 let is_Exit = (fun _discr_ -> (match (_discr_) with
 | Exit (_) -> begin
 true
@@ -329,19 +238,6 @@
 false
 end))
 
-<<<<<<< HEAD
-# 157 "FStar.Parser.Dep.fst"
-let collect_one : Prims.string FStar_Util.smap  ->  Prims.string  ->  Prims.string Prims.list = (fun original_map filename -> (
-# 158 "FStar.Parser.Dep.fst"
-let deps = (FStar_ST.alloc [])
-in (
-# 159 "FStar.Parser.Dep.fst"
-let add_dep = (fun d -> if (not ((let _157_66 = (FStar_ST.read deps)
-in (FStar_List.existsb (fun d' -> (d' = d)) _157_66)))) then begin
-(let _157_68 = (let _157_67 = (FStar_ST.read deps)
-in (d)::_157_67)
-in (FStar_ST.op_Colon_Equals deps _157_68))
-=======
 
 let collect_one : map  ->  Prims.string  ->  Prims.string Prims.list = (fun original_map filename -> (
 
@@ -353,26 +249,16 @@
 (let _157_85 = (let _157_84 = (FStar_ST.read deps)
 in (d)::_157_84)
 in (FStar_ST.op_Colon_Equals deps _157_85))
->>>>>>> a9d270f4
 end else begin
 ()
 end)
 in (
-<<<<<<< HEAD
-# 163 "FStar.Parser.Dep.fst"
+
 let working_map = (FStar_Util.smap_copy original_map)
 in (
-# 165 "FStar.Parser.Dep.fst"
+
 let record_open = (fun lid -> (
-# 166 "FStar.Parser.Dep.fst"
-=======
-
-let working_map = (FStar_Util.smap_copy original_map)
-in (
-
-let record_open = (fun lid -> (
-
->>>>>>> a9d270f4
+
 let key = (lowercase_join_longident lid true)
 in (match ((FStar_Util.smap_try_find original_map key)) with
 | Some (pair) -> begin
@@ -381,11 +267,7 @@
 end
 | None -> begin
 (
-<<<<<<< HEAD
-# 171 "FStar.Parser.Dep.fst"
-=======
-
->>>>>>> a9d270f4
+
 let r = (enter_namespace original_map working_map key)
 in if (not (r)) then begin
 (let _157_91 = (let _157_90 = (string_of_lid lid true)
@@ -396,26 +278,6 @@
 end)
 end)))
 in (
-<<<<<<< HEAD
-# 177 "FStar.Parser.Dep.fst"
-let record_module_alias = (fun ident lid -> (
-# 178 "FStar.Parser.Dep.fst"
-let key = (FStar_String.lowercase (FStar_Ident.text_of_id ident))
-in (
-# 179 "FStar.Parser.Dep.fst"
-let alias = (lowercase_join_longident lid true)
-in (
-# 180 "FStar.Parser.Dep.fst"
-let deps_of_aliased_module = (let _157_78 = (FStar_Util.smap_try_find working_map alias)
-in (FStar_Util.must _157_78))
-in (FStar_Util.smap_add working_map key deps_of_aliased_module)))))
-in (
-# 186 "FStar.Parser.Dep.fst"
-let auto_open = (
-# 187 "FStar.Parser.Dep.fst"
-let index_of = (fun s l -> (
-# 188 "FStar.Parser.Dep.fst"
-=======
 
 let record_module_alias = (fun ident lid -> (
 
@@ -434,25 +296,16 @@
 
 let index_of = (fun s l -> (
 
->>>>>>> a9d270f4
 let found = (FStar_ST.alloc (- (1)))
 in try
 (match (()) with
 | () -> begin
 (
-<<<<<<< HEAD
-# 190 "FStar.Parser.Dep.fst"
-let _68_109 = (FStar_List.iteri (fun i x -> if (s = x) then begin
-(
-# 192 "FStar.Parser.Dep.fst"
-let _68_107 = (FStar_ST.op_Colon_Equals found i)
-=======
 
 let _68_143 = (FStar_List.iteri (fun i x -> if (s = x) then begin
 (
 
 let _68_141 = (FStar_ST.op_Colon_Equals found i)
->>>>>>> a9d270f4
 in (Prims.raise Exit))
 end else begin
 ()
@@ -464,23 +317,6 @@
 (FStar_ST.read found)
 end))
 in (
-<<<<<<< HEAD
-# 201 "FStar.Parser.Dep.fst"
-let ordered = ("fstar")::("prims")::("fstar.list.tot")::("fstar.functionalextensionality")::("fstar.set")::("fstar.heap")::("fstar.map")::("fstar.hyperheap")::("fstar.st")::("fstar.all")::[]
-in (
-# 206 "FStar.Parser.Dep.fst"
-let desired_opens = (FStar_Absyn_Const.fstar_ns_lid)::(FStar_Absyn_Const.prims_lid)::(FStar_Absyn_Const.st_lid)::(FStar_Absyn_Const.all_lid)::[]
-in (
-# 207 "FStar.Parser.Dep.fst"
-let me = (let _157_89 = (let _157_88 = (let _157_87 = (FStar_Util.basename filename)
-in (check_and_strip_suffix _157_87))
-in (FStar_Util.must _157_88))
-in (FStar_String.lowercase _157_89))
-in (
-# 208 "FStar.Parser.Dep.fst"
-let index_or_length = (fun s l -> (
-# 209 "FStar.Parser.Dep.fst"
-=======
 
 let ordered = ("fstar")::("prims")::("fstar.list.tot")::("fstar.functionalextensionality")::("fstar.set")::("fstar.heap")::("fstar.map")::("fstar.hyperheap")::("fstar.st")::("fstar.all")::[]
 in (
@@ -496,7 +332,6 @@
 
 let index_or_length = (fun s l -> (
 
->>>>>>> a9d270f4
 let i = (index_of s l)
 in if (i < 0) then begin
 (FStar_List.length l)
@@ -504,28 +339,16 @@
 i
 end))
 in (
-<<<<<<< HEAD
-# 212 "FStar.Parser.Dep.fst"
-=======
-
->>>>>>> a9d270f4
+
 let my_index = (index_or_length me ordered)
 in (FStar_List.filter (fun lid -> ((let _157_113 = (lowercase_join_longident lid true)
 in (index_or_length _157_113 ordered)) < my_index)) desired_opens)))))))
 in (
-<<<<<<< HEAD
-# 215 "FStar.Parser.Dep.fst"
-let _68_121 = (FStar_List.iter record_open auto_open)
-in (
-# 217 "FStar.Parser.Dep.fst"
-let rec collect_fragment = (fun _68_1 -> (match (_68_1) with
-=======
 
 let _68_155 = (FStar_List.iter record_open auto_open)
 in (
 
 let rec collect_fragment = (fun _68_2 -> (match (_68_2) with
->>>>>>> a9d270f4
 | FStar_Util.Inl (file) -> begin
 (collect_file file)
 end
@@ -538,25 +361,15 @@
 end
 | modules -> begin
 (
-<<<<<<< HEAD
-# 227 "FStar.Parser.Dep.fst"
-let _68_148 = (FStar_Util.fprint FStar_Util.stderr "Warning: file %s does not respect the one module per file convention\n" ((filename)::[]))
-=======
 
 let _68_182 = (FStar_Util.fprint FStar_Util.stderr "Warning: file %s does not respect the one module per file convention\n" ((filename)::[]))
->>>>>>> a9d270f4
 in (FStar_List.iter collect_module modules))
 end))
 and collect_module = (fun _68_4 -> (match (_68_4) with
 | (FStar_Parser_AST.Module (lid, decls)) | (FStar_Parser_AST.Interface (lid, decls, _)) -> begin
 (
-<<<<<<< HEAD
-# 233 "FStar.Parser.Dep.fst"
-let _68_159 = (check_module_declaration_against_filename lid filename)
-=======
 
 let _68_193 = (check_module_declaration_against_filename lid filename)
->>>>>>> a9d270f4
 in (collect_decls decls))
 end))
 and collect_decls = (fun decls -> (FStar_List.iter (fun x -> (collect_decl x.FStar_Parser_AST.d)) decls))
@@ -575,13 +388,8 @@
 end
 | FStar_Parser_AST.KindAbbrev (_68_216, binders, t) -> begin
 (
-<<<<<<< HEAD
-# 247 "FStar.Parser.Dep.fst"
-let _68_187 = (collect_term t)
-=======
 
 let _68_221 = (collect_term t)
->>>>>>> a9d270f4
 in (collect_binders binders))
 end
 | (FStar_Parser_AST.Main (t)) | (FStar_Parser_AST.Assume (_, _, t)) | (FStar_Parser_AST.SubEffect ({FStar_Parser_AST.msource = _; FStar_Parser_AST.mdest = _; FStar_Parser_AST.lift_op = t})) | (FStar_Parser_AST.Val (_, _, t)) -> begin
@@ -602,43 +410,21 @@
 and collect_tycon = (fun _68_6 -> (match (_68_6) with
 | FStar_Parser_AST.TyconAbstract (_68_264, binders, k) -> begin
 (
-<<<<<<< HEAD
-# 266 "FStar.Parser.Dep.fst"
-let _68_235 = (collect_binders binders)
-=======
 
 let _68_269 = (collect_binders binders)
->>>>>>> a9d270f4
 in (FStar_Util.iter_opt k collect_term))
 end
 | FStar_Parser_AST.TyconAbbrev (_68_272, binders, k, t) -> begin
 (
-<<<<<<< HEAD
-# 269 "FStar.Parser.Dep.fst"
-let _68_244 = (collect_binders binders)
-in (
-# 270 "FStar.Parser.Dep.fst"
-let _68_246 = (FStar_Util.iter_opt k collect_term)
-=======
 
 let _68_278 = (collect_binders binders)
 in (
 
 let _68_280 = (FStar_Util.iter_opt k collect_term)
->>>>>>> a9d270f4
 in (collect_term t)))
 end
 | FStar_Parser_AST.TyconRecord (_68_283, binders, k, identterms) -> begin
 (
-<<<<<<< HEAD
-# 273 "FStar.Parser.Dep.fst"
-let _68_255 = (collect_binders binders)
-in (
-# 274 "FStar.Parser.Dep.fst"
-let _68_257 = (FStar_Util.iter_opt k collect_term)
-in (FStar_List.iter (fun _68_262 -> (match (_68_262) with
-| (_68_260, t) -> begin
-=======
 
 let _68_289 = (collect_binders binders)
 in (
@@ -646,21 +432,11 @@
 let _68_291 = (FStar_Util.iter_opt k collect_term)
 in (FStar_List.iter (fun _68_296 -> (match (_68_296) with
 | (_68_294, t) -> begin
->>>>>>> a9d270f4
 (collect_term t)
 end)) identterms)))
 end
 | FStar_Parser_AST.TyconVariant (_68_298, binders, k, identterms) -> begin
 (
-<<<<<<< HEAD
-# 277 "FStar.Parser.Dep.fst"
-let _68_270 = (collect_binders binders)
-in (
-# 278 "FStar.Parser.Dep.fst"
-let _68_272 = (FStar_Util.iter_opt k collect_term)
-in (FStar_List.iter (fun _68_279 -> (match (_68_279) with
-| (_68_275, t, _68_278) -> begin
-=======
 
 let _68_304 = (collect_binders binders)
 in (
@@ -668,37 +444,23 @@
 let _68_306 = (FStar_Util.iter_opt k collect_term)
 in (FStar_List.iter (fun _68_313 -> (match (_68_313) with
 | (_68_309, t, _68_312) -> begin
->>>>>>> a9d270f4
 (FStar_Util.iter_opt t collect_term)
 end)) identterms)))
 end))
 and collect_effect_decl = (fun _68_7 -> (match (_68_7) with
 | FStar_Parser_AST.DefineEffect (_68_316, binders, t, decls) -> begin
 (
-<<<<<<< HEAD
-# 283 "FStar.Parser.Dep.fst"
-let _68_288 = (collect_binders binders)
-in (
-# 284 "FStar.Parser.Dep.fst"
-let _68_290 = (collect_term t)
-=======
 
 let _68_322 = (collect_binders binders)
 in (
 
 let _68_324 = (collect_term t)
->>>>>>> a9d270f4
 in (collect_decls decls)))
 end
 | FStar_Parser_AST.RedefineEffect (_68_327, binders, t) -> begin
 (
-<<<<<<< HEAD
-# 287 "FStar.Parser.Dep.fst"
-let _68_298 = (collect_binders binders)
-=======
 
 let _68_332 = (collect_binders binders)
->>>>>>> a9d270f4
 in (collect_term t))
 end))
 and collect_binders = (fun binders -> (FStar_List.iter collect_binder binders))
@@ -725,11 +487,7 @@
 end
 | (FStar_Parser_AST.Var (lid)) | (FStar_Parser_AST.Name (lid)) -> begin
 (
-<<<<<<< HEAD
-# 315 "FStar.Parser.Dep.fst"
-=======
-
->>>>>>> a9d270f4
+
 let key = (lowercase_join_longident lid false)
 in (match ((FStar_Util.smap_try_find working_map key)) with
 | Some (pair) -> begin
@@ -754,89 +512,50 @@
 end
 | FStar_Parser_AST.Abs (pats, t) -> begin
 (
-<<<<<<< HEAD
-# 327 "FStar.Parser.Dep.fst"
-let _68_361 = (collect_patterns pats)
-=======
 
 let _68_396 = (collect_patterns pats)
->>>>>>> a9d270f4
 in (collect_term t))
 end
 | FStar_Parser_AST.App (t1, t2, _68_401) -> begin
 (
-<<<<<<< HEAD
-# 330 "FStar.Parser.Dep.fst"
-let _68_369 = (collect_term t1)
-=======
 
 let _68_404 = (collect_term t1)
->>>>>>> a9d270f4
 in (collect_term t2))
 end
 | FStar_Parser_AST.Let (_68_407, patterms, t) -> begin
 (
-<<<<<<< HEAD
-# 333 "FStar.Parser.Dep.fst"
-let _68_381 = (FStar_List.iter (fun _68_380 -> (match (_68_380) with
-| (_68_378, t) -> begin
-=======
 
 let _68_416 = (FStar_List.iter (fun _68_415 -> (match (_68_415) with
 | (_68_413, t) -> begin
->>>>>>> a9d270f4
 (collect_term t)
 end)) patterms)
 in (collect_term t))
 end
 | FStar_Parser_AST.Seq (t1, t2) -> begin
 (
-<<<<<<< HEAD
-# 336 "FStar.Parser.Dep.fst"
-let _68_387 = (collect_term t1)
-=======
 
 let _68_422 = (collect_term t1)
->>>>>>> a9d270f4
 in (collect_term t2))
 end
 | FStar_Parser_AST.If (t1, t2, t3) -> begin
 (
-<<<<<<< HEAD
-# 339 "FStar.Parser.Dep.fst"
-let _68_394 = (collect_term t1)
-in (
-# 340 "FStar.Parser.Dep.fst"
-let _68_396 = (collect_term t2)
-=======
 
 let _68_429 = (collect_term t1)
 in (
 
 let _68_431 = (collect_term t2)
->>>>>>> a9d270f4
 in (collect_term t3)))
 end
 | (FStar_Parser_AST.Match (t, bs)) | (FStar_Parser_AST.TryWith (t, bs)) -> begin
 (
-<<<<<<< HEAD
-# 344 "FStar.Parser.Dep.fst"
-let _68_404 = (collect_term t)
-=======
 
 let _68_439 = (collect_term t)
->>>>>>> a9d270f4
 in (collect_branches bs))
 end
 | FStar_Parser_AST.Ascribed (t1, t2) -> begin
 (
-<<<<<<< HEAD
-# 347 "FStar.Parser.Dep.fst"
-let _68_410 = (collect_term t1)
-=======
 
 let _68_445 = (collect_term t1)
->>>>>>> a9d270f4
 in (collect_term t2))
 end
 | FStar_Parser_AST.Record (t, idterms) -> begin
@@ -847,41 +566,23 @@
 end
 | (FStar_Parser_AST.Product (binders, t)) | (FStar_Parser_AST.Sum (binders, t)) -> begin
 (
-<<<<<<< HEAD
-# 355 "FStar.Parser.Dep.fst"
-let _68_427 = (collect_binders binders)
-=======
 
 let _68_462 = (collect_binders binders)
->>>>>>> a9d270f4
 in (collect_term t))
 end
 | (FStar_Parser_AST.QForall (binders, ts, t)) | (FStar_Parser_AST.QExists (binders, ts, t)) -> begin
 (
-<<<<<<< HEAD
-# 359 "FStar.Parser.Dep.fst"
-let _68_436 = (collect_binders binders)
-in (
-# 360 "FStar.Parser.Dep.fst"
-let _68_438 = (FStar_List.iter (FStar_List.iter collect_term) ts)
-=======
 
 let _68_471 = (collect_binders binders)
 in (
 
 let _68_473 = (FStar_List.iter (FStar_List.iter collect_term) ts)
->>>>>>> a9d270f4
 in (collect_term t)))
 end
 | FStar_Parser_AST.Refine (binder, t) -> begin
 (
-<<<<<<< HEAD
-# 363 "FStar.Parser.Dep.fst"
-let _68_444 = (collect_binder binder)
-=======
 
 let _68_479 = (collect_binder binder)
->>>>>>> a9d270f4
 in (collect_term t))
 end
 | FStar_Parser_AST.NamedTyp (_68_482, t) -> begin
@@ -904,13 +605,8 @@
 end
 | FStar_Parser_AST.PatApp (p, ps) -> begin
 (
-<<<<<<< HEAD
-# 386 "FStar.Parser.Dep.fst"
-let _68_479 = (collect_pattern p)
-=======
 
 let _68_514 = (collect_pattern p)
->>>>>>> a9d270f4
 in (collect_patterns ps))
 end
 | (FStar_Parser_AST.PatVar (_)) | (FStar_Parser_AST.PatName (_)) | (FStar_Parser_AST.PatTvar (_)) -> begin
@@ -927,37 +623,14 @@
 end
 | FStar_Parser_AST.PatAscribed (p, t) -> begin
 (
-<<<<<<< HEAD
-# 399 "FStar.Parser.Dep.fst"
-let _68_507 = (collect_pattern p)
-=======
 
 let _68_542 = (collect_pattern p)
->>>>>>> a9d270f4
 in (collect_term t))
 end))
 and collect_branches = (fun bs -> (FStar_List.iter collect_branch bs))
 and collect_branch = (fun _68_548 -> (match (_68_548) with
 | (pat, t1, t2) -> begin
 (
-<<<<<<< HEAD
-# 407 "FStar.Parser.Dep.fst"
-let _68_514 = (collect_pattern pat)
-in (
-# 408 "FStar.Parser.Dep.fst"
-let _68_516 = (FStar_Util.iter_opt t1 collect_term)
-in (collect_term t2)))
-end))
-in (
-# 412 "FStar.Parser.Dep.fst"
-let ast = (FStar_Parser_Driver.parse_file filename)
-in (
-# 413 "FStar.Parser.Dep.fst"
-let _68_519 = (collect_file ast)
-in (FStar_ST.read deps))))))))))))
-
-# 416 "FStar.Parser.Dep.fst"
-=======
 
 let _68_549 = (collect_pattern pat)
 in (
@@ -974,17 +647,12 @@
 in (FStar_ST.read deps))))))))))))
 
 
->>>>>>> a9d270f4
 type color =
 | White
 | Gray
 | Black
 
-<<<<<<< HEAD
-# 416 "FStar.Parser.Dep.fst"
-=======
-
->>>>>>> a9d270f4
+
 let is_White = (fun _discr_ -> (match (_discr_) with
 | White (_) -> begin
 true
@@ -993,11 +661,7 @@
 false
 end))
 
-<<<<<<< HEAD
-# 416 "FStar.Parser.Dep.fst"
-=======
-
->>>>>>> a9d270f4
+
 let is_Gray = (fun _discr_ -> (match (_discr_) with
 | Gray (_) -> begin
 true
@@ -1006,11 +670,7 @@
 false
 end))
 
-<<<<<<< HEAD
-# 416 "FStar.Parser.Dep.fst"
-=======
-
->>>>>>> a9d270f4
+
 let is_Black = (fun _discr_ -> (match (_discr_) with
 | Black (_) -> begin
 true
@@ -1019,29 +679,6 @@
 false
 end))
 
-<<<<<<< HEAD
-# 419 "FStar.Parser.Dep.fst"
-let collect : Prims.string Prims.list  ->  ((Prims.string * Prims.string Prims.list) Prims.list * Prims.string Prims.list) = (fun filenames -> (
-# 422 "FStar.Parser.Dep.fst"
-let graph = (FStar_Util.smap_create 41)
-in (
-# 427 "FStar.Parser.Dep.fst"
-let m = (build_map filenames)
-in (
-# 430 "FStar.Parser.Dep.fst"
-let rec discover_one = (fun key -> if ((FStar_Util.smap_try_find graph key) = None) then begin
-(
-# 432 "FStar.Parser.Dep.fst"
-let filename = (let _157_145 = (FStar_Util.smap_try_find m key)
-in (FStar_Util.must _157_145))
-in (
-# 433 "FStar.Parser.Dep.fst"
-let deps = (collect_one m filename)
-in (
-# 434 "FStar.Parser.Dep.fst"
-let _68_528 = (FStar_Util.smap_add graph key (deps, White))
-in (FStar_List.iter discover_one deps))))
-=======
 
 let collect : Prims.string Prims.list  ->  ((Prims.string * Prims.string Prims.list) Prims.list * Prims.string Prims.list) = (fun filenames -> (
 
@@ -1084,26 +721,16 @@
 let _68_573 = (FStar_Util.smap_add graph key (deps, White))
 in (FStar_List.iter discover_one deps)))))
 end))
->>>>>>> a9d270f4
 end else begin
 ()
 end)
 in (
-<<<<<<< HEAD
-# 437 "FStar.Parser.Dep.fst"
-let _68_530 = (let _157_146 = (FStar_List.map lowercase_module_name filenames)
-in (FStar_List.iter discover_one _157_146))
-in (
-# 440 "FStar.Parser.Dep.fst"
-let print_graph = (fun _68_533 -> (match (()) with
-=======
 
 let _68_575 = (let _157_165 = (FStar_List.map lowercase_module_name filenames)
 in (FStar_List.iter discover_one _157_165))
 in (
 
 let print_graph = (fun _68_578 -> (match (()) with
->>>>>>> a9d270f4
 | () -> begin
 (let _157_174 = (let _157_173 = (FStar_Util.smap_keys graph)
 in (FStar_List.unique _157_173))
@@ -1114,17 +741,6 @@
 in (FStar_Util.print2 "%s: %s\n" k _157_172))) _157_174))
 end))
 in (
-<<<<<<< HEAD
-# 446 "FStar.Parser.Dep.fst"
-let topologically_sorted = (FStar_ST.alloc [])
-in (
-# 449 "FStar.Parser.Dep.fst"
-let rec discover = (fun key -> (
-# 450 "FStar.Parser.Dep.fst"
-let _68_540 = (let _157_158 = (FStar_Util.smap_try_find graph key)
-in (FStar_Util.must _157_158))
-in (match (_68_540) with
-=======
 
 let topologically_sorted = (FStar_ST.alloc [])
 in (
@@ -1134,24 +750,10 @@
 let _68_585 = (let _157_177 = (FStar_Util.smap_try_find graph key)
 in (FStar_Util.must _157_177))
 in (match (_68_585) with
->>>>>>> a9d270f4
 | (direct_deps, color) -> begin
 (match (color) with
 | Gray -> begin
 (
-<<<<<<< HEAD
-# 453 "FStar.Parser.Dep.fst"
-let _68_542 = (FStar_Util.print1 "Warning: recursive dependency on module %s\n" key)
-in (
-# 454 "FStar.Parser.Dep.fst"
-let _68_544 = (FStar_Util.print_string "Here\'s the (non-transitive) dependency graph:\n")
-in (
-# 455 "FStar.Parser.Dep.fst"
-let _68_546 = (print_graph ())
-in (
-# 456 "FStar.Parser.Dep.fst"
-let _68_548 = (FStar_Util.print_string "\n")
-=======
 
 let _68_587 = (FStar_Util.print1 "Warning: recursive dependency on module %s\n" key)
 in (
@@ -1163,7 +765,6 @@
 in (
 
 let _68_593 = (FStar_Util.print_string "\n")
->>>>>>> a9d270f4
 in (FStar_All.exit 1)))))
 end
 | Black -> begin
@@ -1171,24 +772,6 @@
 end
 | White -> begin
 (
-<<<<<<< HEAD
-# 464 "FStar.Parser.Dep.fst"
-let _68_552 = (FStar_Util.smap_add graph key (direct_deps, Gray))
-in (
-# 465 "FStar.Parser.Dep.fst"
-let all_deps = (let _157_162 = (let _157_161 = (FStar_List.map (fun dep -> (let _157_160 = (discover dep)
-in (dep)::_157_160)) direct_deps)
-in (FStar_List.flatten _157_161))
-in (FStar_List.unique _157_162))
-in (
-# 469 "FStar.Parser.Dep.fst"
-let _68_556 = (FStar_Util.smap_add graph key (all_deps, Black))
-in (
-# 471 "FStar.Parser.Dep.fst"
-let _68_558 = (let _157_164 = (let _157_163 = (FStar_ST.read topologically_sorted)
-in (key)::_157_163)
-in (FStar_ST.op_Colon_Equals topologically_sorted _157_164))
-=======
 
 let _68_597 = (FStar_Util.smap_add graph key (direct_deps, Gray))
 in (
@@ -1205,37 +788,10 @@
 let _68_603 = (let _157_183 = (let _157_182 = (FStar_ST.read topologically_sorted)
 in (key)::_157_182)
 in (FStar_ST.op_Colon_Equals topologically_sorted _157_183))
->>>>>>> a9d270f4
 in all_deps))))
 end)
 end)))
 in (
-<<<<<<< HEAD
-# 476 "FStar.Parser.Dep.fst"
-let must_find = (fun k -> (let _157_167 = (FStar_Util.smap_try_find m k)
-in (FStar_Util.must _157_167)))
-in (
-# 479 "FStar.Parser.Dep.fst"
-let by_target = (let _157_172 = (FStar_Util.smap_keys graph)
-in (FStar_List.map (fun k -> (
-# 480 "FStar.Parser.Dep.fst"
-let deps = (let _157_169 = (discover k)
-in (FStar_List.rev _157_169))
-in (let _157_171 = (must_find k)
-in (let _157_170 = (FStar_List.map must_find deps)
-in (_157_171, _157_170))))) _157_172))
-in (
-# 483 "FStar.Parser.Dep.fst"
-let topologically_sorted = (let _157_173 = (FStar_ST.read topologically_sorted)
-in (FStar_List.map must_find _157_173))
-in (by_target, topologically_sorted))))))))))))
-
-# 490 "FStar.Parser.Dep.fst"
-let print_make : (Prims.string * Prims.string Prims.list) Prims.list  ->  Prims.unit = (fun deps -> (FStar_List.iter (fun _68_569 -> (match (_68_569) with
-| (f, deps) -> begin
-(
-# 492 "FStar.Parser.Dep.fst"
-=======
 
 let must_find = (must_find m)
 in (
@@ -1284,18 +840,12 @@
 | (f, deps) -> begin
 (
 
->>>>>>> a9d270f4
 let deps = (FStar_List.map (fun s -> (FStar_Util.replace_string s " " "\\ ")) deps)
 in (FStar_Util.print2 "%s: %s\n" f (FStar_String.concat " " deps)))
 end)) deps))
 
-<<<<<<< HEAD
-# 496 "FStar.Parser.Dep.fst"
-let print = (fun deps -> (match ((FStar_ST.read FStar_Options.dep)) with
-=======
 
 let print = (fun deps -> (match ((FStar_Options.dep ())) with
->>>>>>> a9d270f4
 | Some ("make") -> begin
 (print_make (Prims.fst deps))
 end
