
open Prims
type verify_mode =
| VerifyAll
| VerifyUserList
| VerifyFigureItOut


let uu___is_VerifyAll : verify_mode  ->  Prims.bool = (fun projectee -> (match (projectee) with
| VerifyAll -> begin
true
end
| uu____4 -> begin
false
end))


let uu___is_VerifyUserList : verify_mode  ->  Prims.bool = (fun projectee -> (match (projectee) with
| VerifyUserList -> begin
true
end
| uu____8 -> begin
false
end))


let uu___is_VerifyFigureItOut : verify_mode  ->  Prims.bool = (fun projectee -> (match (projectee) with
| VerifyFigureItOut -> begin
true
end
| uu____12 -> begin
false
end))


type map =
(Prims.string Prims.option * Prims.string Prims.option) FStar_Util.smap

type color =
| White
| Gray
| Black


let uu___is_White : color  ->  Prims.bool = (fun projectee -> (match (projectee) with
| White -> begin
true
end
| uu____21 -> begin
false
end))


let uu___is_Gray : color  ->  Prims.bool = (fun projectee -> (match (projectee) with
| Gray -> begin
true
end
| uu____25 -> begin
false
end))


let uu___is_Black : color  ->  Prims.bool = (fun projectee -> (match (projectee) with
| Black -> begin
true
end
| uu____29 -> begin
false
end))


let check_and_strip_suffix : Prims.string  ->  Prims.string Prims.option = (fun f -> (

let suffixes = (".fsti")::(".fst")::(".fsi")::(".fs")::[]
in (

let matches = (FStar_List.map (fun ext -> (

let lext = (FStar_String.length ext)
in (

let l = (FStar_String.length f)
<<<<<<< HEAD
in if ((l > lext) && ((FStar_String.substring f (l - lext) lext) = ext)) then begin
(let _172_7 = (FStar_String.substring f (Prims.parse_int "0") (l - lext))
in Some (_172_7))
end else begin
=======
in (

let uu____46 = ((l > lext) && (let _0_842 = (FStar_String.substring f (l - lext) lext)
in (_0_842 = ext)))
in (match (uu____46) with
| true -> begin
Some ((FStar_String.substring f (Prims.parse_int "0") (l - lext)))
end
| uu____65 -> begin
>>>>>>> 1915064d
None
end))))) suffixes)
in (

let uu____66 = (FStar_List.filter FStar_Util.is_some matches)
in (match (uu____66) with
| (Some (m))::uu____72 -> begin
Some (m)
end
| uu____76 -> begin
None
end)))))


let is_interface : Prims.string  ->  Prims.bool = (fun f -> (let _0_843 = (FStar_String.get f ((FStar_String.length f) - (Prims.parse_int "1")))
in (_0_843 = 'i')))


let is_implementation : Prims.string  ->  Prims.bool = (fun f -> (not ((is_interface f))))


let list_of_option = (fun uu___129_96 -> (match (uu___129_96) with
| Some (x) -> begin
(x)::[]
end
| None -> begin
[]
end))


let list_of_pair = (fun uu____110 -> (match (uu____110) with
| (intf, impl) -> begin
(FStar_List.append (list_of_option intf) (list_of_option impl))
end))


<<<<<<< HEAD
let must_find_stratified = (fun m k -> (match ((let _172_16 = (FStar_Util.smap_try_find m k)
in (FStar_Util.must _172_16))) with
| (Some (intf), _72_39) -> begin
(intf)::[]
end
| (None, Some (impl)) -> begin
(impl)::[]
end
| (None, None) -> begin
[]
end))


let must_find_universes = (fun m k -> (let _172_20 = (let _172_19 = (FStar_Util.smap_try_find m k)
in (FStar_Util.must _172_19))
in (list_of_pair _172_20)))


let must_find = (fun m k -> if (FStar_Options.universes ()) then begin
(must_find_universes m k)
end else begin
(must_find_stratified m k)
end)


let print_map : map  ->  Prims.unit = (fun m -> (let _172_29 = (let _172_28 = (FStar_Util.smap_keys m)
in (FStar_List.unique _172_28))
in (FStar_List.iter (fun k -> (let _172_27 = (must_find m k)
in (FStar_List.iter (fun f -> (FStar_Util.print2 "%s: %s\n" k f)) _172_27))) _172_29)))


let lowercase_module_name : Prims.string  ->  Prims.string = (fun f -> (match ((let _172_32 = (FStar_Util.basename f)
in (check_and_strip_suffix _172_32))) with
=======
let lowercase_module_name : Prims.string  ->  Prims.string = (fun f -> (

let uu____124 = (check_and_strip_suffix (FStar_Util.basename f))
in (match (uu____124) with
>>>>>>> 1915064d
| Some (longname) -> begin
(FStar_String.lowercase longname)
end
| None -> begin
<<<<<<< HEAD
(let _172_34 = (let _172_33 = (FStar_Util.format1 "not a valid FStar file: %s\n" f)
in FStar_Absyn_Syntax.Err (_172_33))
in (Prims.raise _172_34))
end))
=======
(Prims.raise (FStar_Errors.Err ((FStar_Util.format1 "not a valid FStar file: %s\n" f))))
end)))
>>>>>>> 1915064d


let build_map : Prims.string Prims.list  ->  map = (fun filenames -> (

let include_directories = (FStar_Options.include_path ())
in (

let include_directories = (FStar_List.map FStar_Util.normalize_file_path include_directories)
in (

let include_directories = (FStar_List.unique include_directories)
in (

<<<<<<< HEAD
let cwd = (let _172_37 = (FStar_Util.getcwd ())
in (FStar_Util.normalize_file_path _172_37))
=======
let cwd = (FStar_Util.normalize_file_path (FStar_Util.getcwd ()))
>>>>>>> 1915064d
in (

let map = (FStar_Util.smap_create (Prims.parse_int "41"))
in (

let add_entry = (fun key full_path -> (

let uu____156 = (FStar_Util.smap_try_find map key)
in (match (uu____156) with
| Some (intf, impl) -> begin
(

let uu____176 = (is_interface full_path)
in (match (uu____176) with
| true -> begin
(FStar_Util.smap_add map key ((Some (full_path)), (impl)))
end
| uu____183 -> begin
(FStar_Util.smap_add map key ((intf), (Some (full_path))))
end))
end
| None -> begin
(

let uu____194 = (is_interface full_path)
in (match (uu____194) with
| true -> begin
(FStar_Util.smap_add map key ((Some (full_path)), (None)))
end
| uu____201 -> begin
(FStar_Util.smap_add map key ((None), (Some (full_path))))
end))
end)))
in ((FStar_List.iter (fun d -> (match ((FStar_Util.file_exists d)) with
| true -> begin
(

let files = (FStar_Util.readdir d)
in (FStar_List.iter (fun f -> (

let f = (FStar_Util.basename f)
in (

let uu____214 = (check_and_strip_suffix f)
in (match (uu____214) with
| Some (longname) -> begin
(

let full_path = (match ((d = cwd)) with
| true -> begin
f
end
| uu____218 -> begin
(FStar_Util.join_paths d f)
end)
in (

let key = (FStar_String.lowercase longname)
in (add_entry key full_path)))
end
| None -> begin
()
<<<<<<< HEAD
end))) files))
end else begin
(let _172_45 = (let _172_44 = (FStar_Util.format1 "not a valid include directory: %s\n" d)
in FStar_Absyn_Syntax.Err (_172_44))
in (Prims.raise _172_45))
end) include_directories)
in (

let _72_85 = (FStar_List.iter (fun f -> (let _172_47 = (lowercase_module_name f)
in (add_entry _172_47 f))) filenames)
in map)))))))))
=======
end)))) files))
end
| uu____220 -> begin
(Prims.raise (FStar_Errors.Err ((FStar_Util.format1 "not a valid include directory: %s\n" d))))
end)) include_directories);
(FStar_List.iter (fun f -> (let _0_844 = (lowercase_module_name f)
in (add_entry _0_844 f))) filenames);
map;
))))))))
>>>>>>> 1915064d


let enter_namespace : map  ->  map  ->  Prims.string  ->  Prims.bool = (fun original_map working_map prefix -> (

let found = (FStar_Util.mk_ref false)
in (

let prefix = (Prims.strcat prefix ".")
<<<<<<< HEAD
in (

let _72_97 = (let _172_57 = (let _172_56 = (FStar_Util.smap_keys original_map)
in (FStar_List.unique _172_56))
in (FStar_List.iter (fun k -> if (FStar_Util.starts_with k prefix) then begin
=======
in ((let _0_845 = (FStar_List.unique (FStar_Util.smap_keys original_map))
in (FStar_List.iter (fun k -> (match ((FStar_Util.starts_with k prefix)) with
| true -> begin
>>>>>>> 1915064d
(

let suffix = (FStar_String.substring k (FStar_String.length prefix) ((FStar_String.length k) - (FStar_String.length prefix)))
in (

<<<<<<< HEAD
let filename = (let _172_55 = (FStar_Util.smap_try_find original_map k)
in (FStar_Util.must _172_55))
in (

let _72_95 = (FStar_Util.smap_add working_map suffix filename)
in (FStar_ST.op_Colon_Equals found true))))
end else begin
()
end) _172_57))
in (FStar_ST.read found)))))
=======
let filename = (FStar_Util.must (FStar_Util.smap_try_find original_map k))
in ((FStar_Util.smap_add working_map suffix filename);
(FStar_ST.write found true);
)))
end
| uu____266 -> begin
()
end)) _0_845));
(FStar_ST.read found);
))))
>>>>>>> 1915064d


let string_of_lid : FStar_Ident.lident  ->  Prims.bool  ->  Prims.string = (fun l last -> (

let suffix = (match (last) with
| true -> begin
(l.FStar_Ident.ident.FStar_Ident.idText)::[]
end
| uu____282 -> begin
[]
end)
in (

<<<<<<< HEAD
let names = (let _172_63 = (FStar_List.map (fun x -> x.FStar_Ident.idText) l.FStar_Ident.ns)
in (FStar_List.append _172_63 suffix))
in (FStar_String.concat "." names))))


let lowercase_join_longident : FStar_Ident.lident  ->  Prims.bool  ->  Prims.string = (fun l last -> (let _172_68 = (string_of_lid l last)
in (FStar_String.lowercase _172_68)))
=======
let names = (let _0_846 = (FStar_List.map (fun x -> x.FStar_Ident.idText) l.FStar_Ident.ns)
in (FStar_List.append _0_846 suffix))
in (FStar_String.concat "." names))))


let lowercase_join_longident : FStar_Ident.lident  ->  Prims.bool  ->  Prims.string = (fun l last -> (FStar_String.lowercase (string_of_lid l last)))
>>>>>>> 1915064d


let check_module_declaration_against_filename : FStar_Ident.lident  ->  Prims.string  ->  Prims.unit = (fun lid filename -> (

let k' = (lowercase_join_longident lid true)
<<<<<<< HEAD
in if ((let _172_75 = (let _172_74 = (let _172_73 = (FStar_Util.basename filename)
in (check_and_strip_suffix _172_73))
in (FStar_Util.must _172_74))
in (FStar_String.lowercase _172_75)) <> k') then begin
(let _172_77 = (let _172_76 = (string_of_lid lid true)
in (_172_76)::(filename)::[])
in (FStar_Util.fprint FStar_Util.stderr "Warning: the module declaration \"module %s\" found in file %s does not match its filename. Dependencies will be incorrect.\n" _172_77))
end else begin
()
end))
=======
in (
>>>>>>> 1915064d

let uu____299 = (let _0_847 = (FStar_String.lowercase (FStar_Util.must (check_and_strip_suffix (FStar_Util.basename filename))))
in (_0_847 <> k'))
in (match (uu____299) with
| true -> begin
(let _0_849 = (let _0_848 = (string_of_lid lid true)
in (_0_848)::(filename)::[])
in (FStar_Util.fprint FStar_Util.stderr "Warning: the module declaration \"module %s\" found in file %s does not match its filename. Dependencies will be incorrect.\n" _0_849))
end
| uu____300 -> begin
()
end))))

exception Exit


let uu___is_Exit : Prims.exn  ->  Prims.bool = (fun projectee -> (match (projectee) with
| Exit -> begin
true
end
| uu____304 -> begin
false
end))


let collect_one : (Prims.string * Prims.bool FStar_ST.ref) Prims.list  ->  verify_mode  ->  Prims.bool  ->  map  ->  Prims.string  ->  Prims.string Prims.list = (fun verify_flags verify_mode is_user_provided_filename original_map filename -> (

let deps = (FStar_Util.mk_ref [])
in (

<<<<<<< HEAD
let add_dep = (fun d -> if (not ((let _172_92 = (FStar_ST.read deps)
in (FStar_List.existsb (fun d' -> (d' = d)) _172_92)))) then begin
(let _172_94 = (let _172_93 = (FStar_ST.read deps)
in (d)::_172_93)
in (FStar_ST.op_Colon_Equals deps _172_94))
end else begin
=======
let add_dep = (fun d -> (

let uu____339 = (not ((let _0_850 = (FStar_ST.read deps)
in (FStar_List.existsb (fun d' -> (d' = d)) _0_850))))
in (match (uu____339) with
| true -> begin
(let _0_852 = (let _0_851 = (FStar_ST.read deps)
in (d)::_0_851)
in (FStar_ST.write deps _0_852))
end
| uu____350 -> begin
>>>>>>> 1915064d
()
end)))
in (

let working_map = (FStar_Util.smap_copy original_map)
in (

let record_open = (fun let_open lid -> (

let key = (lowercase_join_longident lid true)
in (

let uu____369 = (FStar_Util.smap_try_find working_map key)
in (match (uu____369) with
| Some (pair) -> begin
<<<<<<< HEAD
(FStar_List.iter (fun f -> (let _172_100 = (lowercase_module_name f)
in (add_dep _172_100))) (list_of_pair pair))
=======
(FStar_List.iter (fun f -> (add_dep (lowercase_module_name f))) (list_of_pair pair))
>>>>>>> 1915064d
end
| None -> begin
(

let r = (enter_namespace original_map working_map key)
<<<<<<< HEAD
in if (not (r)) then begin
if let_open then begin
(Prims.raise (FStar_Absyn_Syntax.Err ("let-open only supported for modules, not namespaces")))
end else begin
(let _172_102 = (let _172_101 = (string_of_lid lid true)
in (_172_101)::[])
in (FStar_Util.fprint FStar_Util.stderr "Warning: no modules in namespace %s and no file with that name either\n" _172_102))
end
end else begin
()
=======
in (match ((not (r))) with
| true -> begin
(match (let_open) with
| true -> begin
(Prims.raise (FStar_Errors.Err ("let-open only supported for modules, not namespaces")))
end
| uu____394 -> begin
(let _0_854 = (let _0_853 = (string_of_lid lid true)
in (_0_853)::[])
in (FStar_Util.fprint FStar_Util.stderr "Warning: no modules in namespace %s and no file with that name either\n" _0_854))
>>>>>>> 1915064d
end)
end
| uu____395 -> begin
()
end))
end))))
in (

let record_module_alias = (fun ident lid -> (

let key = (FStar_String.lowercase (FStar_Ident.text_of_id ident))
in (

let alias = (lowercase_join_longident lid true)
in (

let uu____405 = (FStar_Util.smap_try_find original_map alias)
in (match (uu____405) with
| Some (deps_of_aliased_module) -> begin
(FStar_Util.smap_add working_map key deps_of_aliased_module)
end
| None -> begin
<<<<<<< HEAD
(let _172_108 = (let _172_107 = (FStar_Util.format1 "module not found in search path: %s\n" alias)
in FStar_Absyn_Syntax.Err (_172_107))
in (Prims.raise _172_108))
end))))
=======
(Prims.raise (FStar_Errors.Err ((FStar_Util.format1 "module not found in search path: %s\n" alias))))
end)))))
>>>>>>> 1915064d
in (

let record_lid = (fun lid -> (

let try_key = (fun key -> (

let uu____440 = (FStar_Util.smap_try_find working_map key)
in (match (uu____440) with
| Some (pair) -> begin
<<<<<<< HEAD
(FStar_List.iter (fun f -> (let _172_114 = (lowercase_module_name f)
in (add_dep _172_114))) (list_of_pair pair))
end
| None -> begin
if (((FStar_List.length lid.FStar_Ident.ns) > (Prims.parse_int "0")) && (FStar_Options.debug_any ())) then begin
(let _172_116 = (let _172_115 = (string_of_lid lid false)
in (_172_115)::[])
in (FStar_Util.fprint FStar_Util.stderr "Warning: unbound module reference %s\n" _172_116))
end else begin
()
=======
(FStar_List.iter (fun f -> (add_dep (lowercase_module_name f))) (list_of_pair pair))
end
| None -> begin
(

let uu____464 = (((FStar_List.length lid.FStar_Ident.ns) > (Prims.parse_int "0")) && (FStar_Options.debug_any ()))
in (match (uu____464) with
| true -> begin
(let _0_856 = (let _0_855 = (string_of_lid lid false)
in (_0_855)::[])
in (FStar_Util.fprint FStar_Util.stderr "Warning: unbound module reference %s\n" _0_856))
>>>>>>> 1915064d
end
| uu____468 -> begin
()
end))
end)))
in (try_key (lowercase_join_longident lid false))))
in (

<<<<<<< HEAD
let _72_144 = (let _172_117 = (lowercase_join_longident lid false)
in (try_key _172_117))
in ())))
in (
=======
let auto_open = (
>>>>>>> 1915064d

let uu____472 = (let _0_857 = (FStar_Util.basename filename)
in (_0_857 = "prims.fst"))
in (match (uu____472) with
| true -> begin
[]
<<<<<<< HEAD
end else begin
if (let _172_119 = (let _172_118 = (FStar_Util.basename filename)
in (FStar_String.lowercase _172_118))
in (FStar_Util.starts_with _172_119 "fstar.")) then begin
(FStar_Absyn_Const.fstar_ns_lid)::(FStar_Absyn_Const.prims_lid)::[]
end else begin
(FStar_Absyn_Const.fstar_ns_lid)::(FStar_Absyn_Const.prims_lid)::(FStar_Absyn_Const.st_lid)::(FStar_Absyn_Const.all_lid)::[]
end
=======
>>>>>>> 1915064d
end
| uu____474 -> begin
(FStar_Syntax_Const.fstar_ns_lid)::(FStar_Syntax_Const.prims_lid)::[]
end))
in ((FStar_List.iter (record_open false) auto_open);
(

let num_of_toplevelmods = (FStar_Util.mk_ref (Prims.parse_int "0"))
in (

let rec collect_fragment = (fun uu___130_547 -> (match (uu___130_547) with
| FStar_Util.Inl (file) -> begin
(collect_file file)
end
| FStar_Util.Inr (decls) -> begin
(collect_decls decls)
end))
and collect_file = (fun uu___131_560 -> (match (uu___131_560) with
| (modul)::[] -> begin
(collect_module modul)
end
| modules -> begin
((FStar_Util.fprint FStar_Util.stderr "Warning: file %s does not respect the one module per file convention\n" ((filename)::[]));
(FStar_List.iter collect_module modules);
)
end))
and collect_module = (fun uu___132_566 -> (match (uu___132_566) with
| (FStar_Parser_AST.Module (lid, decls)) | (FStar_Parser_AST.Interface (lid, decls, _)) -> begin
((check_module_declaration_against_filename lid filename);
(match (verify_mode) with
| VerifyAll -> begin
<<<<<<< HEAD
(let _172_140 = (string_of_lid lid true)
in (FStar_Options.add_verify_module _172_140))
end
| VerifyFigureItOut -> begin
if is_user_provided_filename then begin
(let _172_141 = (string_of_lid lid true)
in (FStar_Options.add_verify_module _172_141))
end else begin
()
=======
(FStar_Options.add_verify_module (string_of_lid lid true))
end
| VerifyFigureItOut -> begin
(match (is_user_provided_filename) with
| true -> begin
(FStar_Options.add_verify_module (string_of_lid lid true))
>>>>>>> 1915064d
end
| uu____576 -> begin
()
end)
end
| VerifyUserList -> begin
(FStar_List.iter (fun uu____580 -> (match (uu____580) with
| (m, r) -> begin
<<<<<<< HEAD
if ((FStar_String.lowercase m) = (let _172_143 = (string_of_lid lid true)
in (FStar_String.lowercase _172_143))) then begin
(FStar_ST.op_Colon_Equals r true)
end else begin
()
=======
(

let uu____588 = (let _0_858 = (FStar_String.lowercase (string_of_lid lid true))
in ((FStar_String.lowercase m) = _0_858))
in (match (uu____588) with
| true -> begin
(FStar_ST.write r true)
>>>>>>> 1915064d
end
| uu____591 -> begin
()
end))
end)) verify_flags)
end);
(collect_decls decls);
)
end))
and collect_decls = (fun decls -> (FStar_List.iter (fun x -> ((collect_decl x.FStar_Parser_AST.d);
(FStar_List.iter collect_term x.FStar_Parser_AST.attrs);
)) decls))
and collect_decl = (fun uu___133_596 -> (match (uu___133_596) with
| (FStar_Parser_AST.Include (lid)) | (FStar_Parser_AST.Open (lid)) -> begin
(record_open false lid)
end
| FStar_Parser_AST.ModuleAbbrev (ident, lid) -> begin
<<<<<<< HEAD
(

let _72_208 = (let _172_147 = (lowercase_join_longident lid true)
in (add_dep _172_147))
in (record_module_alias ident lid))
=======
((add_dep (lowercase_join_longident lid true));
(record_module_alias ident lid);
)
>>>>>>> 1915064d
end
| FStar_Parser_AST.TopLevelLet (uu____601, patterms) -> begin
(FStar_List.iter (fun uu____611 -> (match (uu____611) with
| (pat, t) -> begin
((collect_pattern pat);
(collect_term t);
)
end)) patterms)
end
| (FStar_Parser_AST.Main (t)) | (FStar_Parser_AST.Assume (_, t)) | (FStar_Parser_AST.SubEffect ({FStar_Parser_AST.msource = _; FStar_Parser_AST.mdest = _; FStar_Parser_AST.lift_op = FStar_Parser_AST.NonReifiableLift (t)})) | (FStar_Parser_AST.SubEffect ({FStar_Parser_AST.msource = _; FStar_Parser_AST.mdest = _; FStar_Parser_AST.lift_op = FStar_Parser_AST.LiftForFree (t)})) | (FStar_Parser_AST.Val (_, t)) -> begin
(collect_term t)
end
| FStar_Parser_AST.SubEffect ({FStar_Parser_AST.msource = uu____624; FStar_Parser_AST.mdest = uu____625; FStar_Parser_AST.lift_op = FStar_Parser_AST.ReifiableLift (t0, t1)}) -> begin
((collect_term t0);
(collect_term t1);
)
end
| FStar_Parser_AST.Tycon (uu____629, ts) -> begin
(

let ts = (FStar_List.map (fun uu____644 -> (match (uu____644) with
| (x, doc) -> begin
x
end)) ts)
in (FStar_List.iter collect_tycon ts))
end
| FStar_Parser_AST.Exception (uu____652, t) -> begin
(FStar_Util.iter_opt t collect_term)
end
| (FStar_Parser_AST.NewEffectForFree (ed)) | (FStar_Parser_AST.NewEffect (ed)) -> begin
(collect_effect_decl ed)
end
| (FStar_Parser_AST.Fsdoc (_)) | (FStar_Parser_AST.Pragma (_)) -> begin
()
end
| FStar_Parser_AST.TopLevelModule (lid) -> begin
((FStar_Util.incr num_of_toplevelmods);
(

<<<<<<< HEAD
let _72_289 = (FStar_Util.incr num_of_toplevelmods)
in if ((FStar_ST.read num_of_toplevelmods) > (Prims.parse_int "1")) then begin
(let _172_152 = (let _172_151 = (let _172_150 = (string_of_lid lid true)
in (FStar_Util.format1 "Automatic dependency analysis demands one module per file (module %s not supported)" _172_150))
in FStar_Absyn_Syntax.Err (_172_151))
in (Prims.raise _172_152))
end else begin
=======
let uu____664 = (let _0_859 = (FStar_ST.read num_of_toplevelmods)
in (_0_859 > (Prims.parse_int "1")))
in (match (uu____664) with
| true -> begin
(Prims.raise (FStar_Errors.Err ((let _0_860 = (string_of_lid lid true)
in (FStar_Util.format1 "Automatic dependency analysis demands one module per file (module %s not supported)" _0_860)))))
end
| uu____667 -> begin
>>>>>>> 1915064d
()
end));
)
end))
and collect_tycon = (fun uu___134_668 -> (match (uu___134_668) with
| FStar_Parser_AST.TyconAbstract (uu____669, binders, k) -> begin
((collect_binders binders);
(FStar_Util.iter_opt k collect_term);
)
end
| FStar_Parser_AST.TyconAbbrev (uu____677, binders, k, t) -> begin
((collect_binders binders);
(FStar_Util.iter_opt k collect_term);
(collect_term t);
)
end
| FStar_Parser_AST.TyconRecord (uu____687, binders, k, identterms) -> begin
((collect_binders binders);
(FStar_Util.iter_opt k collect_term);
(FStar_List.iter (fun uu____711 -> (match (uu____711) with
| (uu____716, t, uu____718) -> begin
(collect_term t)
end)) identterms);
)
end
| FStar_Parser_AST.TyconVariant (uu____721, binders, k, identterms) -> begin
((collect_binders binders);
(FStar_Util.iter_opt k collect_term);
(FStar_List.iter (fun uu____751 -> (match (uu____751) with
| (uu____758, t, uu____760, uu____761) -> begin
(FStar_Util.iter_opt t collect_term)
end)) identterms);
)
end))
and collect_effect_decl = (fun uu___135_766 -> (match (uu___135_766) with
| FStar_Parser_AST.DefineEffect (uu____767, binders, t, decls, actions) -> begin
((collect_binders binders);
(collect_term t);
(collect_decls decls);
(collect_decls actions);
)
end
| FStar_Parser_AST.RedefineEffect (uu____781, binders, t) -> begin
((collect_binders binders);
(collect_term t);
)
end))
and collect_binders = (fun binders -> (FStar_List.iter collect_binder binders))
and collect_binder = (fun uu___136_789 -> (match (uu___136_789) with
| ({FStar_Parser_AST.b = FStar_Parser_AST.Annotated (_, t); FStar_Parser_AST.brange = _; FStar_Parser_AST.blevel = _; FStar_Parser_AST.aqual = _}) | ({FStar_Parser_AST.b = FStar_Parser_AST.TAnnotated (_, t); FStar_Parser_AST.brange = _; FStar_Parser_AST.blevel = _; FStar_Parser_AST.aqual = _}) | ({FStar_Parser_AST.b = FStar_Parser_AST.NoName (t); FStar_Parser_AST.brange = _; FStar_Parser_AST.blevel = _; FStar_Parser_AST.aqual = _}) -> begin
(collect_term t)
end
| uu____802 -> begin
()
end))
and collect_term = (fun t -> (collect_term' t.FStar_Parser_AST.tm))
and collect_constant = (fun uu___137_804 -> (match (uu___137_804) with
| FStar_Const.Const_int (uu____805, Some (signedness, width)) -> begin
(

let u = (match (signedness) with
| FStar_Const.Unsigned -> begin
"u"
end
| FStar_Const.Signed -> begin
""
end)
in (

let w = (match (width) with
| FStar_Const.Int8 -> begin
"8"
end
| FStar_Const.Int16 -> begin
"16"
end
| FStar_Const.Int32 -> begin
"32"
end
| FStar_Const.Int64 -> begin
"64"
end)
<<<<<<< HEAD
in (let _172_161 = (FStar_Util.format2 "fstar.%sint%s" u w)
in (add_dep _172_161))))
=======
in (add_dep (FStar_Util.format2 "fstar.%sint%s" u w))))
>>>>>>> 1915064d
end
| uu____815 -> begin
()
end))
and collect_term' = (fun uu___138_816 -> (match (uu___138_816) with
| FStar_Parser_AST.Wild -> begin
()
end
| FStar_Parser_AST.Const (c) -> begin
(collect_constant c)
end
| FStar_Parser_AST.Op (s, ts) -> begin
<<<<<<< HEAD
(

let _72_433 = if (s = "@") then begin
(let _172_164 = (let _172_163 = (FStar_Ident.lid_of_path (FStar_Ident.path_of_text "FStar.List.Tot.append") FStar_Range.dummyRange)
in FStar_Parser_AST.Name (_172_163))
in (collect_term' _172_164))
end else begin
()
=======
((match ((s = "@")) with
| true -> begin
(collect_term' (FStar_Parser_AST.Name ((FStar_Ident.lid_of_path (FStar_Ident.path_of_text "FStar.List.Tot.Base.append") FStar_Range.dummyRange))))
>>>>>>> 1915064d
end
| uu____823 -> begin
()
end);
(FStar_List.iter collect_term ts);
)
end
| (FStar_Parser_AST.Tvar (_)) | (FStar_Parser_AST.Uvar (_)) -> begin
()
end
| (FStar_Parser_AST.Var (lid)) | (FStar_Parser_AST.Projector (lid, _)) | (FStar_Parser_AST.Discrim (lid)) | (FStar_Parser_AST.Name (lid)) -> begin
(record_lid lid)
end
| FStar_Parser_AST.Construct (lid, termimps) -> begin
((match (((FStar_List.length termimps) = (Prims.parse_int "1"))) with
| true -> begin
(record_lid lid)
end
| uu____841 -> begin
()
end);
(FStar_List.iter (fun uu____844 -> (match (uu____844) with
| (t, uu____848) -> begin
(collect_term t)
end)) termimps);
)
end
| FStar_Parser_AST.Abs (pats, t) -> begin
((collect_patterns pats);
(collect_term t);
)
end
| FStar_Parser_AST.App (t1, t2, uu____856) -> begin
((collect_term t1);
(collect_term t2);
)
end
| FStar_Parser_AST.Let (uu____858, patterms, t) -> begin
((FStar_List.iter (fun uu____870 -> (match (uu____870) with
| (pat, t) -> begin
((collect_pattern pat);
(collect_term t);
)
end)) patterms);
(collect_term t);
)
end
| FStar_Parser_AST.LetOpen (lid, t) -> begin
((record_open true lid);
(collect_term t);
)
end
| FStar_Parser_AST.Seq (t1, t2) -> begin
((collect_term t1);
(collect_term t2);
)
end
| FStar_Parser_AST.If (t1, t2, t3) -> begin
((collect_term t1);
(collect_term t2);
(collect_term t3);
)
end
| (FStar_Parser_AST.Match (t, bs)) | (FStar_Parser_AST.TryWith (t, bs)) -> begin
((collect_term t);
(collect_branches bs);
)
end
| FStar_Parser_AST.Ascribed (t1, t2) -> begin
((collect_term t1);
(collect_term t2);
)
end
| FStar_Parser_AST.Record (t, idterms) -> begin
((FStar_Util.iter_opt t collect_term);
(FStar_List.iter (fun uu____926 -> (match (uu____926) with
| (uu____929, t) -> begin
(collect_term t)
end)) idterms);
)
end
| FStar_Parser_AST.Project (t, uu____932) -> begin
(collect_term t)
end
| (FStar_Parser_AST.Product (binders, t)) | (FStar_Parser_AST.Sum (binders, t)) -> begin
((collect_binders binders);
(collect_term t);
)
end
| (FStar_Parser_AST.QForall (binders, ts, t)) | (FStar_Parser_AST.QExists (binders, ts, t)) -> begin
((collect_binders binders);
(FStar_List.iter (FStar_List.iter collect_term) ts);
(collect_term t);
)
end
| FStar_Parser_AST.Refine (binder, t) -> begin
((collect_binder binder);
(collect_term t);
)
end
| FStar_Parser_AST.NamedTyp (uu____961, t) -> begin
(collect_term t)
end
| FStar_Parser_AST.Paren (t) -> begin
(collect_term t)
end
| (FStar_Parser_AST.Assign (_, t)) | (FStar_Parser_AST.Requires (t, _)) | (FStar_Parser_AST.Ensures (t, _)) | (FStar_Parser_AST.Labeled (t, _, _)) -> begin
(collect_term t)
end
| FStar_Parser_AST.Attributes (cattributes) -> begin
(FStar_List.iter collect_term cattributes)
end))
and collect_patterns = (fun ps -> (FStar_List.iter collect_pattern ps))
and collect_pattern = (fun p -> (collect_pattern' p.FStar_Parser_AST.pat))
and collect_pattern' = (fun uu___139_977 -> (match (uu___139_977) with
| (FStar_Parser_AST.PatWild) | (FStar_Parser_AST.PatOp (_)) | (FStar_Parser_AST.PatConst (_)) -> begin
()
end
| FStar_Parser_AST.PatApp (p, ps) -> begin
((collect_pattern p);
(collect_patterns ps);
)
end
| (FStar_Parser_AST.PatVar (_)) | (FStar_Parser_AST.PatName (_)) | (FStar_Parser_AST.PatTvar (_)) -> begin
()
end
| (FStar_Parser_AST.PatList (ps)) | (FStar_Parser_AST.PatOr (ps)) | (FStar_Parser_AST.PatTuple (ps, _)) -> begin
(collect_patterns ps)
end
| FStar_Parser_AST.PatRecord (lidpats) -> begin
(FStar_List.iter (fun uu____1000 -> (match (uu____1000) with
| (uu____1003, p) -> begin
(collect_pattern p)
end)) lidpats)
end
| FStar_Parser_AST.PatAscribed (p, t) -> begin
((collect_pattern p);
(collect_term t);
)
end))
and collect_branches = (fun bs -> (FStar_List.iter collect_branch bs))
and collect_branch = (fun uu____1018 -> (match (uu____1018) with
| (pat, t1, t2) -> begin
((collect_pattern pat);
(FStar_Util.iter_opt t1 collect_term);
(collect_term t2);
)
end))
in (

let uu____1030 = (FStar_Parser_Driver.parse_file filename)
in (match (uu____1030) with
| (ast, uu____1038) -> begin
((collect_file ast);
(FStar_ST.read deps);
)
end))));
)))))))))


<<<<<<< HEAD
let _72_650 = (FStar_Util.print_endline "Hint: cat dep.graph | grep -v _ | grep -v prims")
in (let _172_189 = (let _172_188 = (let _172_187 = (let _172_186 = (let _172_185 = (let _172_184 = (FStar_Util.smap_keys graph)
in (FStar_List.unique _172_184))
in (FStar_List.collect (fun k -> (

let deps = (let _172_180 = (let _172_179 = (FStar_Util.smap_try_find graph k)
in (FStar_Util.must _172_179))
in (Prims.fst _172_180))
in (

let r = (fun s -> (FStar_Util.replace_char s '.' '_'))
in (FStar_List.map (fun dep -> (FStar_Util.format2 "  %s -> %s" (r k) (r dep))) deps)))) _172_185))
in (FStar_String.concat "\n" _172_186))
in (Prims.strcat _172_187 "\n}\n"))
in (Prims.strcat "digraph {\n" _172_188))
in (FStar_Util.write_file "dep.graph" _172_189))))))
=======
let print_graph = (fun graph -> ((FStar_Util.print_endline "A DOT-format graph has been dumped in the current directory as dep.graph");
(FStar_Util.print_endline "With GraphViz installed, try: fdp -Tpng -odep.png dep.graph");
(FStar_Util.print_endline "Hint: cat dep.graph | grep -v _ | grep -v prims");
(let _0_865 = (let _0_864 = (let _0_863 = (let _0_862 = (let _0_861 = (FStar_List.unique (FStar_Util.smap_keys graph))
in (FStar_List.collect (fun k -> (

let deps = (Prims.fst (FStar_Util.must (FStar_Util.smap_try_find graph k)))
in (

let r = (fun s -> (FStar_Util.replace_char s '.' '_'))
in (FStar_List.map (fun dep -> (FStar_Util.format2 "  %s -> %s" (r k) (r dep))) deps)))) _0_861))
in (FStar_String.concat "\n" _0_862))
in (Prims.strcat _0_863 "\n}\n"))
in (Prims.strcat "digraph {\n" _0_864))
in (FStar_Util.write_file "dep.graph" _0_865));
))
>>>>>>> 1915064d


let collect : verify_mode  ->  Prims.string Prims.list  ->  ((Prims.string * Prims.string Prims.list) Prims.list * Prims.string Prims.list * (Prims.string Prims.list * color) FStar_Util.smap) = (fun verify_mode filenames -> (

let graph = (FStar_Util.smap_create (Prims.parse_int "41"))
in (

<<<<<<< HEAD
let verify_flags = (let _172_196 = (FStar_Options.verify_module ())
in (FStar_List.map (fun f -> (let _172_195 = (FStar_ST.alloc false)
in ((f), (_172_195)))) _172_196))
=======
let verify_flags = (let _0_867 = (FStar_Options.verify_module ())
in (FStar_List.map (fun f -> (let _0_866 = (FStar_Util.mk_ref false)
in ((f), (_0_866)))) _0_867))
>>>>>>> 1915064d
in (

let m = (build_map filenames)
in (

let collect_one = (collect_one verify_flags verify_mode)
in (

let partial_discovery = (not (((FStar_Options.verify_all ()) || (FStar_Options.extract_all ()))))
in (

let rec discover_one = (fun is_user_provided_filename interface_only key -> (

let uu____1157 = (let _0_868 = (FStar_Util.smap_try_find graph key)
in (_0_868 = None))
in (match (uu____1157) with
| true -> begin
(

<<<<<<< HEAD
let _72_669 = (let _172_204 = (FStar_Util.smap_try_find m key)
in (FStar_Util.must _172_204))
in (match (_72_669) with
=======
let uu____1168 = (FStar_Util.must (FStar_Util.smap_try_find m key))
in (match (uu____1168) with
>>>>>>> 1915064d
| (intf, impl) -> begin
(

let intf_deps = (match (intf) with
| Some (intf) -> begin
(collect_one is_user_provided_filename m intf)
end
| None -> begin
[]
end)
in (

let impl_deps = (match (((impl), (intf))) with
| (Some (impl), Some (uu____1197)) when interface_only -> begin
[]
end
| (Some (impl), uu____1201) -> begin
(collect_one is_user_provided_filename m impl)
end
| (None, uu____1205) -> begin
[]
end)
in (

let deps = (FStar_List.unique (FStar_List.append impl_deps intf_deps))
in ((FStar_Util.smap_add graph key ((deps), (White)));
(FStar_List.iter (discover_one false partial_discovery) deps);
))))
end))
end
| uu____1216 -> begin
()
end)))
in (

<<<<<<< HEAD
let _72_681 = (let _172_205 = (FStar_List.map lowercase_module_name filenames)
in (FStar_List.iter (discover_one true) _172_205))
=======
let discover_command_line_argument = (fun f -> (

let m = (lowercase_module_name f)
>>>>>>> 1915064d
in (

let uu____1222 = (is_interface f)
in (match (uu____1222) with
| true -> begin
(discover_one true true m)
end
| uu____1223 -> begin
(discover_one true false m)
end))))
in ((FStar_List.iter discover_command_line_argument filenames);
(

let immediate_graph = (FStar_Util.smap_copy graph)
in (

let topologically_sorted = (FStar_Util.mk_ref [])
in (

let rec discover = (fun cycle key -> (

<<<<<<< HEAD
let _72_690 = (let _172_210 = (FStar_Util.smap_try_find graph key)
in (FStar_Util.must _172_210))
in (match (_72_690) with
=======
let uu____1248 = (FStar_Util.must (FStar_Util.smap_try_find graph key))
in (match (uu____1248) with
>>>>>>> 1915064d
| (direct_deps, color) -> begin
(match (color) with
| Gray -> begin
((FStar_Util.print1 "Warning: recursive dependency on module %s\n" key);
(FStar_Util.print1 "The cycle is: %s \n" (FStar_String.concat " -> " cycle));
(print_graph immediate_graph);
(FStar_Util.print_string "\n");
(FStar_All.exit (Prims.parse_int "1"));
)
end
| Black -> begin
direct_deps
end
| White -> begin
((FStar_Util.smap_add graph key ((direct_deps), (Gray)));
(

<<<<<<< HEAD
let _72_702 = (FStar_Util.smap_add graph key ((direct_deps), (Gray)))
in (

let all_deps = (let _172_214 = (let _172_213 = (FStar_List.map (fun dep -> (let _172_212 = (discover ((key)::cycle) dep)
in (dep)::_172_212)) direct_deps)
in (FStar_List.flatten _172_213))
in (FStar_List.unique _172_214))
in (

let _72_706 = (FStar_Util.smap_add graph key ((all_deps), (Black)))
in (

let _72_708 = (let _172_216 = (let _172_215 = (FStar_ST.read topologically_sorted)
in (key)::_172_215)
in (FStar_ST.op_Colon_Equals topologically_sorted _172_216))
in all_deps))))
=======
let all_deps = (FStar_List.unique (FStar_List.flatten (FStar_List.map (fun dep -> (let _0_869 = (discover ((key)::cycle) dep)
in (dep)::_0_869)) direct_deps)))
in ((FStar_Util.smap_add graph key ((all_deps), (Black)));
(let _0_871 = (let _0_870 = (FStar_ST.read topologically_sorted)
in (key)::_0_870)
in (FStar_ST.write topologically_sorted _0_871));
all_deps;
));
)
>>>>>>> 1915064d
end)
end)))
in (

let discover = (discover [])
in (

let must_find = (fun k -> (

let uu____1299 = (FStar_Util.must (FStar_Util.smap_try_find m k))
in (match (uu____1299) with
| (Some (intf), Some (impl)) when ((not (partial_discovery)) && (not ((FStar_List.existsML (fun f -> (let _0_872 = (lowercase_module_name f)
in (_0_872 = k))) filenames)))) -> begin
(intf)::(impl)::[]
end
| (Some (intf), Some (impl)) when (FStar_List.existsML (fun f -> ((is_implementation f) && (let _0_873 = (lowercase_module_name f)
in (_0_873 = k)))) filenames) -> begin
(intf)::(impl)::[]
end
| (Some (intf), uu____1324) -> begin
(intf)::[]
end
| (None, Some (impl)) -> begin
(impl)::[]
end
| (None, None) -> begin
[]
end)))
in (

<<<<<<< HEAD
let must_find_r = (fun f -> (let _172_221 = (must_find f)
in (FStar_List.rev _172_221)))
in (

let by_target = (let _172_226 = (FStar_Util.smap_keys graph)
=======
let must_find_r = (fun f -> (FStar_List.rev (must_find f)))
in (

let by_target = (let _0_875 = (FStar_Util.smap_keys graph)
>>>>>>> 1915064d
in (FStar_List.collect (fun k -> (

let as_list = (must_find k)
in (

let is_interleaved = ((FStar_List.length as_list) = (Prims.parse_int "2"))
in (FStar_List.map (fun f -> (

let should_append_fsti = ((is_implementation f) && is_interleaved)
in (

let suffix = (match (should_append_fsti) with
| true -> begin
((Prims.strcat f "i"))::[]
end
| uu____1360 -> begin
[]
end)
in (

let k = (lowercase_module_name f)
in (

<<<<<<< HEAD
let deps = (let _172_224 = (discover k)
in (FStar_List.rev _172_224))
in (

let deps_as_filenames = (let _172_225 = (FStar_List.collect must_find deps)
in (FStar_List.append _172_225 suffix))
in ((f), (deps_as_filenames)))))))) as_list)))) _172_226))
in (

let topologically_sorted = (let _172_227 = (FStar_ST.read topologically_sorted)
in (FStar_List.collect must_find_r _172_227))
in (

let _72_728 = (FStar_List.iter (fun _72_727 -> (match (_72_727) with
| (m, r) -> begin
if ((not ((FStar_ST.read r))) && (not ((FStar_Options.interactive ())))) then begin
(let _172_230 = (let _172_229 = (FStar_Util.format2 "You passed --verify_module %s but I found no file that contains [module %s] in the dependency graph\n" m m)
in FStar_Absyn_Syntax.Err (_172_229))
in (Prims.raise _172_230))
end else begin
()
=======
let deps = (FStar_List.rev (discover k))
in (

let deps_as_filenames = (let _0_874 = (FStar_List.collect must_find deps)
in (FStar_List.append _0_874 suffix))
in ((f), (deps_as_filenames)))))))) as_list)))) _0_875))
in (

let topologically_sorted = (let _0_876 = (FStar_ST.read topologically_sorted)
in (FStar_List.collect must_find_r _0_876))
in ((FStar_List.iter (fun uu____1379 -> (match (uu____1379) with
| (m, r) -> begin
(

let uu____1387 = ((not ((FStar_ST.read r))) && (not ((FStar_Options.interactive ()))))
in (match (uu____1387) with
| true -> begin
(

let maybe_fst = (

let k = (FStar_String.length m)
in (

let uu____1393 = ((k > (Prims.parse_int "4")) && (let _0_877 = (FStar_String.substring m (k - (Prims.parse_int "4")) (Prims.parse_int "4"))
in (_0_877 = ".fst")))
in (match (uu____1393) with
| true -> begin
(let _0_878 = (FStar_String.substring m (Prims.parse_int "0") (k - (Prims.parse_int "4")))
in (FStar_Util.format1 " Did you mean %s ?" _0_878))
>>>>>>> 1915064d
end
| uu____1403 -> begin
""
end)))
in (Prims.raise (FStar_Errors.Err ((FStar_Util.format3 "You passed --verify_module %s but I found no file that contains [module %s] in the dependency graph.%s\n" m m maybe_fst)))))
end
| uu____1404 -> begin
()
end))
end)) verify_flags);
((by_target), (topologically_sorted), (immediate_graph));
)))))))));
)))))))))


let print_make : (Prims.string * Prims.string Prims.list) Prims.list  ->  Prims.unit = (fun deps -> (FStar_List.iter (fun uu____1428 -> (match (uu____1428) with
| (f, deps) -> begin
(

let deps = (FStar_List.map (fun s -> (FStar_Util.replace_string s " " "\\ ")) deps)
in (FStar_Util.print2 "%s: %s\n" f (FStar_String.concat " " deps)))
end)) deps))


let print = (fun uu____1458 -> (match (uu____1458) with
| (make_deps, uu____1471, graph) -> begin
(

let uu____1489 = (FStar_Options.dep ())
in (match (uu____1489) with
| Some ("make") -> begin
(print_make make_deps)
end
| Some ("graph") -> begin
(print_graph graph)
end
| Some (uu____1491) -> begin
(Prims.raise (FStar_Errors.Err ("unknown tool for --dep\n")))
end
| None -> begin
()
end))
end))



<|MERGE_RESOLUTION|>--- conflicted
+++ resolved
@@ -80,22 +80,15 @@
 in (
 
 let l = (FStar_String.length f)
-<<<<<<< HEAD
-in if ((l > lext) && ((FStar_String.substring f (l - lext) lext) = ext)) then begin
-(let _172_7 = (FStar_String.substring f (Prims.parse_int "0") (l - lext))
-in Some (_172_7))
-end else begin
-=======
-in (
-
-let uu____46 = ((l > lext) && (let _0_842 = (FStar_String.substring f (l - lext) lext)
-in (_0_842 = ext)))
+in (
+
+let uu____46 = ((l > lext) && (let _0_802 = (FStar_String.substring f (l - lext) lext)
+in (_0_802 = ext)))
 in (match (uu____46) with
 | true -> begin
 Some ((FStar_String.substring f (Prims.parse_int "0") (l - lext)))
 end
 | uu____65 -> begin
->>>>>>> 1915064d
 None
 end))))) suffixes)
 in (
@@ -110,8 +103,8 @@
 end)))))
 
 
-let is_interface : Prims.string  ->  Prims.bool = (fun f -> (let _0_843 = (FStar_String.get f ((FStar_String.length f) - (Prims.parse_int "1")))
-in (_0_843 = 'i')))
+let is_interface : Prims.string  ->  Prims.bool = (fun f -> (let _0_803 = (FStar_String.get f ((FStar_String.length f) - (Prims.parse_int "1")))
+in (_0_803 = 'i')))
 
 
 let is_implementation : Prims.string  ->  Prims.bool = (fun f -> (not ((is_interface f))))
@@ -132,59 +125,16 @@
 end))
 
 
-<<<<<<< HEAD
-let must_find_stratified = (fun m k -> (match ((let _172_16 = (FStar_Util.smap_try_find m k)
-in (FStar_Util.must _172_16))) with
-| (Some (intf), _72_39) -> begin
-(intf)::[]
-end
-| (None, Some (impl)) -> begin
-(impl)::[]
-end
-| (None, None) -> begin
-[]
-end))
-
-
-let must_find_universes = (fun m k -> (let _172_20 = (let _172_19 = (FStar_Util.smap_try_find m k)
-in (FStar_Util.must _172_19))
-in (list_of_pair _172_20)))
-
-
-let must_find = (fun m k -> if (FStar_Options.universes ()) then begin
-(must_find_universes m k)
-end else begin
-(must_find_stratified m k)
-end)
-
-
-let print_map : map  ->  Prims.unit = (fun m -> (let _172_29 = (let _172_28 = (FStar_Util.smap_keys m)
-in (FStar_List.unique _172_28))
-in (FStar_List.iter (fun k -> (let _172_27 = (must_find m k)
-in (FStar_List.iter (fun f -> (FStar_Util.print2 "%s: %s\n" k f)) _172_27))) _172_29)))
-
-
-let lowercase_module_name : Prims.string  ->  Prims.string = (fun f -> (match ((let _172_32 = (FStar_Util.basename f)
-in (check_and_strip_suffix _172_32))) with
-=======
 let lowercase_module_name : Prims.string  ->  Prims.string = (fun f -> (
 
 let uu____124 = (check_and_strip_suffix (FStar_Util.basename f))
 in (match (uu____124) with
->>>>>>> 1915064d
 | Some (longname) -> begin
 (FStar_String.lowercase longname)
 end
 | None -> begin
-<<<<<<< HEAD
-(let _172_34 = (let _172_33 = (FStar_Util.format1 "not a valid FStar file: %s\n" f)
-in FStar_Absyn_Syntax.Err (_172_33))
-in (Prims.raise _172_34))
-end))
-=======
 (Prims.raise (FStar_Errors.Err ((FStar_Util.format1 "not a valid FStar file: %s\n" f))))
 end)))
->>>>>>> 1915064d
 
 
 let build_map : Prims.string Prims.list  ->  map = (fun filenames -> (
@@ -198,12 +148,7 @@
 let include_directories = (FStar_List.unique include_directories)
 in (
 
-<<<<<<< HEAD
-let cwd = (let _172_37 = (FStar_Util.getcwd ())
-in (FStar_Util.normalize_file_path _172_37))
-=======
 let cwd = (FStar_Util.normalize_file_path (FStar_Util.getcwd ()))
->>>>>>> 1915064d
 in (
 
 let map = (FStar_Util.smap_create (Prims.parse_int "41"))
@@ -266,29 +211,15 @@
 end
 | None -> begin
 ()
-<<<<<<< HEAD
-end))) files))
-end else begin
-(let _172_45 = (let _172_44 = (FStar_Util.format1 "not a valid include directory: %s\n" d)
-in FStar_Absyn_Syntax.Err (_172_44))
-in (Prims.raise _172_45))
-end) include_directories)
-in (
-
-let _72_85 = (FStar_List.iter (fun f -> (let _172_47 = (lowercase_module_name f)
-in (add_entry _172_47 f))) filenames)
-in map)))))))))
-=======
 end)))) files))
 end
 | uu____220 -> begin
 (Prims.raise (FStar_Errors.Err ((FStar_Util.format1 "not a valid include directory: %s\n" d))))
 end)) include_directories);
-(FStar_List.iter (fun f -> (let _0_844 = (lowercase_module_name f)
-in (add_entry _0_844 f))) filenames);
+(FStar_List.iter (fun f -> (let _0_804 = (lowercase_module_name f)
+in (add_entry _0_804 f))) filenames);
 map;
 ))))))))
->>>>>>> 1915064d
 
 
 let enter_namespace : map  ->  map  ->  Prims.string  ->  Prims.bool = (fun original_map working_map prefix -> (
@@ -297,34 +228,14 @@
 in (
 
 let prefix = (Prims.strcat prefix ".")
-<<<<<<< HEAD
-in (
-
-let _72_97 = (let _172_57 = (let _172_56 = (FStar_Util.smap_keys original_map)
-in (FStar_List.unique _172_56))
-in (FStar_List.iter (fun k -> if (FStar_Util.starts_with k prefix) then begin
-=======
-in ((let _0_845 = (FStar_List.unique (FStar_Util.smap_keys original_map))
+in ((let _0_805 = (FStar_List.unique (FStar_Util.smap_keys original_map))
 in (FStar_List.iter (fun k -> (match ((FStar_Util.starts_with k prefix)) with
 | true -> begin
->>>>>>> 1915064d
 (
 
 let suffix = (FStar_String.substring k (FStar_String.length prefix) ((FStar_String.length k) - (FStar_String.length prefix)))
 in (
 
-<<<<<<< HEAD
-let filename = (let _172_55 = (FStar_Util.smap_try_find original_map k)
-in (FStar_Util.must _172_55))
-in (
-
-let _72_95 = (FStar_Util.smap_add working_map suffix filename)
-in (FStar_ST.op_Colon_Equals found true))))
-end else begin
-()
-end) _172_57))
-in (FStar_ST.read found)))))
-=======
 let filename = (FStar_Util.must (FStar_Util.smap_try_find original_map k))
 in ((FStar_Util.smap_add working_map suffix filename);
 (FStar_ST.write found true);
@@ -332,10 +243,9 @@
 end
 | uu____266 -> begin
 ()
-end)) _0_845));
+end)) _0_805));
 (FStar_ST.read found);
 ))))
->>>>>>> 1915064d
 
 
 let string_of_lid : FStar_Ident.lident  ->  Prims.bool  ->  Prims.string = (fun l last -> (
@@ -349,49 +259,26 @@
 end)
 in (
 
-<<<<<<< HEAD
-let names = (let _172_63 = (FStar_List.map (fun x -> x.FStar_Ident.idText) l.FStar_Ident.ns)
-in (FStar_List.append _172_63 suffix))
+let names = (let _0_806 = (FStar_List.map (fun x -> x.FStar_Ident.idText) l.FStar_Ident.ns)
+in (FStar_List.append _0_806 suffix))
 in (FStar_String.concat "." names))))
 
 
-let lowercase_join_longident : FStar_Ident.lident  ->  Prims.bool  ->  Prims.string = (fun l last -> (let _172_68 = (string_of_lid l last)
-in (FStar_String.lowercase _172_68)))
-=======
-let names = (let _0_846 = (FStar_List.map (fun x -> x.FStar_Ident.idText) l.FStar_Ident.ns)
-in (FStar_List.append _0_846 suffix))
-in (FStar_String.concat "." names))))
-
-
 let lowercase_join_longident : FStar_Ident.lident  ->  Prims.bool  ->  Prims.string = (fun l last -> (FStar_String.lowercase (string_of_lid l last)))
->>>>>>> 1915064d
 
 
 let check_module_declaration_against_filename : FStar_Ident.lident  ->  Prims.string  ->  Prims.unit = (fun lid filename -> (
 
 let k' = (lowercase_join_longident lid true)
-<<<<<<< HEAD
-in if ((let _172_75 = (let _172_74 = (let _172_73 = (FStar_Util.basename filename)
-in (check_and_strip_suffix _172_73))
-in (FStar_Util.must _172_74))
-in (FStar_String.lowercase _172_75)) <> k') then begin
-(let _172_77 = (let _172_76 = (string_of_lid lid true)
-in (_172_76)::(filename)::[])
-in (FStar_Util.fprint FStar_Util.stderr "Warning: the module declaration \"module %s\" found in file %s does not match its filename. Dependencies will be incorrect.\n" _172_77))
-end else begin
-()
-end))
-=======
-in (
->>>>>>> 1915064d
-
-let uu____299 = (let _0_847 = (FStar_String.lowercase (FStar_Util.must (check_and_strip_suffix (FStar_Util.basename filename))))
-in (_0_847 <> k'))
+in (
+
+let uu____299 = (let _0_807 = (FStar_String.lowercase (FStar_Util.must (check_and_strip_suffix (FStar_Util.basename filename))))
+in (_0_807 <> k'))
 in (match (uu____299) with
 | true -> begin
-(let _0_849 = (let _0_848 = (string_of_lid lid true)
-in (_0_848)::(filename)::[])
-in (FStar_Util.fprint FStar_Util.stderr "Warning: the module declaration \"module %s\" found in file %s does not match its filename. Dependencies will be incorrect.\n" _0_849))
+(let _0_809 = (let _0_808 = (string_of_lid lid true)
+in (_0_808)::(filename)::[])
+in (FStar_Util.fprint FStar_Util.stderr "Warning: the module declaration \"module %s\" found in file %s does not match its filename. Dependencies will be incorrect.\n" _0_809))
 end
 | uu____300 -> begin
 ()
@@ -414,26 +301,17 @@
 let deps = (FStar_Util.mk_ref [])
 in (
 
-<<<<<<< HEAD
-let add_dep = (fun d -> if (not ((let _172_92 = (FStar_ST.read deps)
-in (FStar_List.existsb (fun d' -> (d' = d)) _172_92)))) then begin
-(let _172_94 = (let _172_93 = (FStar_ST.read deps)
-in (d)::_172_93)
-in (FStar_ST.op_Colon_Equals deps _172_94))
-end else begin
-=======
 let add_dep = (fun d -> (
 
-let uu____339 = (not ((let _0_850 = (FStar_ST.read deps)
-in (FStar_List.existsb (fun d' -> (d' = d)) _0_850))))
+let uu____339 = (not ((let _0_810 = (FStar_ST.read deps)
+in (FStar_List.existsb (fun d' -> (d' = d)) _0_810))))
 in (match (uu____339) with
 | true -> begin
-(let _0_852 = (let _0_851 = (FStar_ST.read deps)
-in (d)::_0_851)
-in (FStar_ST.write deps _0_852))
+(let _0_812 = (let _0_811 = (FStar_ST.read deps)
+in (d)::_0_811)
+in (FStar_ST.write deps _0_812))
 end
 | uu____350 -> begin
->>>>>>> 1915064d
 ()
 end)))
 in (
@@ -449,29 +327,12 @@
 let uu____369 = (FStar_Util.smap_try_find working_map key)
 in (match (uu____369) with
 | Some (pair) -> begin
-<<<<<<< HEAD
-(FStar_List.iter (fun f -> (let _172_100 = (lowercase_module_name f)
-in (add_dep _172_100))) (list_of_pair pair))
-=======
 (FStar_List.iter (fun f -> (add_dep (lowercase_module_name f))) (list_of_pair pair))
->>>>>>> 1915064d
 end
 | None -> begin
 (
 
 let r = (enter_namespace original_map working_map key)
-<<<<<<< HEAD
-in if (not (r)) then begin
-if let_open then begin
-(Prims.raise (FStar_Absyn_Syntax.Err ("let-open only supported for modules, not namespaces")))
-end else begin
-(let _172_102 = (let _172_101 = (string_of_lid lid true)
-in (_172_101)::[])
-in (FStar_Util.fprint FStar_Util.stderr "Warning: no modules in namespace %s and no file with that name either\n" _172_102))
-end
-end else begin
-()
-=======
 in (match ((not (r))) with
 | true -> begin
 (match (let_open) with
@@ -479,10 +340,9 @@
 (Prims.raise (FStar_Errors.Err ("let-open only supported for modules, not namespaces")))
 end
 | uu____394 -> begin
-(let _0_854 = (let _0_853 = (string_of_lid lid true)
-in (_0_853)::[])
-in (FStar_Util.fprint FStar_Util.stderr "Warning: no modules in namespace %s and no file with that name either\n" _0_854))
->>>>>>> 1915064d
+(let _0_814 = (let _0_813 = (string_of_lid lid true)
+in (_0_813)::[])
+in (FStar_Util.fprint FStar_Util.stderr "Warning: no modules in namespace %s and no file with that name either\n" _0_814))
 end)
 end
 | uu____395 -> begin
@@ -505,15 +365,8 @@
 (FStar_Util.smap_add working_map key deps_of_aliased_module)
 end
 | None -> begin
-<<<<<<< HEAD
-(let _172_108 = (let _172_107 = (FStar_Util.format1 "module not found in search path: %s\n" alias)
-in FStar_Absyn_Syntax.Err (_172_107))
-in (Prims.raise _172_108))
-end))))
-=======
 (Prims.raise (FStar_Errors.Err ((FStar_Util.format1 "module not found in search path: %s\n" alias))))
 end)))))
->>>>>>> 1915064d
 in (
 
 let record_lid = (fun lid -> (
@@ -523,18 +376,6 @@
 let uu____440 = (FStar_Util.smap_try_find working_map key)
 in (match (uu____440) with
 | Some (pair) -> begin
-<<<<<<< HEAD
-(FStar_List.iter (fun f -> (let _172_114 = (lowercase_module_name f)
-in (add_dep _172_114))) (list_of_pair pair))
-end
-| None -> begin
-if (((FStar_List.length lid.FStar_Ident.ns) > (Prims.parse_int "0")) && (FStar_Options.debug_any ())) then begin
-(let _172_116 = (let _172_115 = (string_of_lid lid false)
-in (_172_115)::[])
-in (FStar_Util.fprint FStar_Util.stderr "Warning: unbound module reference %s\n" _172_116))
-end else begin
-()
-=======
 (FStar_List.iter (fun f -> (add_dep (lowercase_module_name f))) (list_of_pair pair))
 end
 | None -> begin
@@ -543,10 +384,9 @@
 let uu____464 = (((FStar_List.length lid.FStar_Ident.ns) > (Prims.parse_int "0")) && (FStar_Options.debug_any ()))
 in (match (uu____464) with
 | true -> begin
-(let _0_856 = (let _0_855 = (string_of_lid lid false)
-in (_0_855)::[])
-in (FStar_Util.fprint FStar_Util.stderr "Warning: unbound module reference %s\n" _0_856))
->>>>>>> 1915064d
+(let _0_816 = (let _0_815 = (string_of_lid lid false)
+in (_0_815)::[])
+in (FStar_Util.fprint FStar_Util.stderr "Warning: unbound module reference %s\n" _0_816))
 end
 | uu____468 -> begin
 ()
@@ -555,31 +395,13 @@
 in (try_key (lowercase_join_longident lid false))))
 in (
 
-<<<<<<< HEAD
-let _72_144 = (let _172_117 = (lowercase_join_longident lid false)
-in (try_key _172_117))
-in ())))
-in (
-=======
 let auto_open = (
->>>>>>> 1915064d
-
-let uu____472 = (let _0_857 = (FStar_Util.basename filename)
-in (_0_857 = "prims.fst"))
+
+let uu____472 = (let _0_817 = (FStar_Util.basename filename)
+in (_0_817 = "prims.fst"))
 in (match (uu____472) with
 | true -> begin
 []
-<<<<<<< HEAD
-end else begin
-if (let _172_119 = (let _172_118 = (FStar_Util.basename filename)
-in (FStar_String.lowercase _172_118))
-in (FStar_Util.starts_with _172_119 "fstar.")) then begin
-(FStar_Absyn_Const.fstar_ns_lid)::(FStar_Absyn_Const.prims_lid)::[]
-end else begin
-(FStar_Absyn_Const.fstar_ns_lid)::(FStar_Absyn_Const.prims_lid)::(FStar_Absyn_Const.st_lid)::(FStar_Absyn_Const.all_lid)::[]
-end
-=======
->>>>>>> 1915064d
 end
 | uu____474 -> begin
 (FStar_Syntax_Const.fstar_ns_lid)::(FStar_Syntax_Const.prims_lid)::[]
@@ -611,24 +433,12 @@
 ((check_module_declaration_against_filename lid filename);
 (match (verify_mode) with
 | VerifyAll -> begin
-<<<<<<< HEAD
-(let _172_140 = (string_of_lid lid true)
-in (FStar_Options.add_verify_module _172_140))
-end
-| VerifyFigureItOut -> begin
-if is_user_provided_filename then begin
-(let _172_141 = (string_of_lid lid true)
-in (FStar_Options.add_verify_module _172_141))
-end else begin
-()
-=======
 (FStar_Options.add_verify_module (string_of_lid lid true))
 end
 | VerifyFigureItOut -> begin
 (match (is_user_provided_filename) with
 | true -> begin
 (FStar_Options.add_verify_module (string_of_lid lid true))
->>>>>>> 1915064d
 end
 | uu____576 -> begin
 ()
@@ -637,21 +447,13 @@
 | VerifyUserList -> begin
 (FStar_List.iter (fun uu____580 -> (match (uu____580) with
 | (m, r) -> begin
-<<<<<<< HEAD
-if ((FStar_String.lowercase m) = (let _172_143 = (string_of_lid lid true)
-in (FStar_String.lowercase _172_143))) then begin
-(FStar_ST.op_Colon_Equals r true)
-end else begin
-()
-=======
-(
-
-let uu____588 = (let _0_858 = (FStar_String.lowercase (string_of_lid lid true))
-in ((FStar_String.lowercase m) = _0_858))
+(
+
+let uu____588 = (let _0_818 = (FStar_String.lowercase (string_of_lid lid true))
+in ((FStar_String.lowercase m) = _0_818))
 in (match (uu____588) with
 | true -> begin
 (FStar_ST.write r true)
->>>>>>> 1915064d
 end
 | uu____591 -> begin
 ()
@@ -669,17 +471,9 @@
 (record_open false lid)
 end
 | FStar_Parser_AST.ModuleAbbrev (ident, lid) -> begin
-<<<<<<< HEAD
-(
-
-let _72_208 = (let _172_147 = (lowercase_join_longident lid true)
-in (add_dep _172_147))
-in (record_module_alias ident lid))
-=======
 ((add_dep (lowercase_join_longident lid true));
 (record_module_alias ident lid);
 )
->>>>>>> 1915064d
 end
 | FStar_Parser_AST.TopLevelLet (uu____601, patterms) -> begin
 (FStar_List.iter (fun uu____611 -> (match (uu____611) with
@@ -719,24 +513,14 @@
 ((FStar_Util.incr num_of_toplevelmods);
 (
 
-<<<<<<< HEAD
-let _72_289 = (FStar_Util.incr num_of_toplevelmods)
-in if ((FStar_ST.read num_of_toplevelmods) > (Prims.parse_int "1")) then begin
-(let _172_152 = (let _172_151 = (let _172_150 = (string_of_lid lid true)
-in (FStar_Util.format1 "Automatic dependency analysis demands one module per file (module %s not supported)" _172_150))
-in FStar_Absyn_Syntax.Err (_172_151))
-in (Prims.raise _172_152))
-end else begin
-=======
-let uu____664 = (let _0_859 = (FStar_ST.read num_of_toplevelmods)
-in (_0_859 > (Prims.parse_int "1")))
+let uu____664 = (let _0_819 = (FStar_ST.read num_of_toplevelmods)
+in (_0_819 > (Prims.parse_int "1")))
 in (match (uu____664) with
 | true -> begin
-(Prims.raise (FStar_Errors.Err ((let _0_860 = (string_of_lid lid true)
-in (FStar_Util.format1 "Automatic dependency analysis demands one module per file (module %s not supported)" _0_860)))))
+(Prims.raise (FStar_Errors.Err ((let _0_820 = (string_of_lid lid true)
+in (FStar_Util.format1 "Automatic dependency analysis demands one module per file (module %s not supported)" _0_820)))))
 end
 | uu____667 -> begin
->>>>>>> 1915064d
 ()
 end));
 )
@@ -819,12 +603,7 @@
 | FStar_Const.Int64 -> begin
 "64"
 end)
-<<<<<<< HEAD
-in (let _172_161 = (FStar_Util.format2 "fstar.%sint%s" u w)
-in (add_dep _172_161))))
-=======
 in (add_dep (FStar_Util.format2 "fstar.%sint%s" u w))))
->>>>>>> 1915064d
 end
 | uu____815 -> begin
 ()
@@ -837,20 +616,9 @@
 (collect_constant c)
 end
 | FStar_Parser_AST.Op (s, ts) -> begin
-<<<<<<< HEAD
-(
-
-let _72_433 = if (s = "@") then begin
-(let _172_164 = (let _172_163 = (FStar_Ident.lid_of_path (FStar_Ident.path_of_text "FStar.List.Tot.append") FStar_Range.dummyRange)
-in FStar_Parser_AST.Name (_172_163))
-in (collect_term' _172_164))
-end else begin
-()
-=======
 ((match ((s = "@")) with
 | true -> begin
 (collect_term' (FStar_Parser_AST.Name ((FStar_Ident.lid_of_path (FStar_Ident.path_of_text "FStar.List.Tot.Base.append") FStar_Range.dummyRange))))
->>>>>>> 1915064d
 end
 | uu____823 -> begin
 ()
@@ -1011,41 +779,22 @@
 )))))))))
 
 
-<<<<<<< HEAD
-let _72_650 = (FStar_Util.print_endline "Hint: cat dep.graph | grep -v _ | grep -v prims")
-in (let _172_189 = (let _172_188 = (let _172_187 = (let _172_186 = (let _172_185 = (let _172_184 = (FStar_Util.smap_keys graph)
-in (FStar_List.unique _172_184))
-in (FStar_List.collect (fun k -> (
-
-let deps = (let _172_180 = (let _172_179 = (FStar_Util.smap_try_find graph k)
-in (FStar_Util.must _172_179))
-in (Prims.fst _172_180))
-in (
-
-let r = (fun s -> (FStar_Util.replace_char s '.' '_'))
-in (FStar_List.map (fun dep -> (FStar_Util.format2 "  %s -> %s" (r k) (r dep))) deps)))) _172_185))
-in (FStar_String.concat "\n" _172_186))
-in (Prims.strcat _172_187 "\n}\n"))
-in (Prims.strcat "digraph {\n" _172_188))
-in (FStar_Util.write_file "dep.graph" _172_189))))))
-=======
 let print_graph = (fun graph -> ((FStar_Util.print_endline "A DOT-format graph has been dumped in the current directory as dep.graph");
 (FStar_Util.print_endline "With GraphViz installed, try: fdp -Tpng -odep.png dep.graph");
 (FStar_Util.print_endline "Hint: cat dep.graph | grep -v _ | grep -v prims");
-(let _0_865 = (let _0_864 = (let _0_863 = (let _0_862 = (let _0_861 = (FStar_List.unique (FStar_Util.smap_keys graph))
+(let _0_825 = (let _0_824 = (let _0_823 = (let _0_822 = (let _0_821 = (FStar_List.unique (FStar_Util.smap_keys graph))
 in (FStar_List.collect (fun k -> (
 
 let deps = (Prims.fst (FStar_Util.must (FStar_Util.smap_try_find graph k)))
 in (
 
 let r = (fun s -> (FStar_Util.replace_char s '.' '_'))
-in (FStar_List.map (fun dep -> (FStar_Util.format2 "  %s -> %s" (r k) (r dep))) deps)))) _0_861))
-in (FStar_String.concat "\n" _0_862))
-in (Prims.strcat _0_863 "\n}\n"))
-in (Prims.strcat "digraph {\n" _0_864))
-in (FStar_Util.write_file "dep.graph" _0_865));
+in (FStar_List.map (fun dep -> (FStar_Util.format2 "  %s -> %s" (r k) (r dep))) deps)))) _0_821))
+in (FStar_String.concat "\n" _0_822))
+in (Prims.strcat _0_823 "\n}\n"))
+in (Prims.strcat "digraph {\n" _0_824))
+in (FStar_Util.write_file "dep.graph" _0_825));
 ))
->>>>>>> 1915064d
 
 
 let collect : verify_mode  ->  Prims.string Prims.list  ->  ((Prims.string * Prims.string Prims.list) Prims.list * Prims.string Prims.list * (Prims.string Prims.list * color) FStar_Util.smap) = (fun verify_mode filenames -> (
@@ -1053,15 +802,9 @@
 let graph = (FStar_Util.smap_create (Prims.parse_int "41"))
 in (
 
-<<<<<<< HEAD
-let verify_flags = (let _172_196 = (FStar_Options.verify_module ())
-in (FStar_List.map (fun f -> (let _172_195 = (FStar_ST.alloc false)
-in ((f), (_172_195)))) _172_196))
-=======
-let verify_flags = (let _0_867 = (FStar_Options.verify_module ())
-in (FStar_List.map (fun f -> (let _0_866 = (FStar_Util.mk_ref false)
-in ((f), (_0_866)))) _0_867))
->>>>>>> 1915064d
+let verify_flags = (let _0_827 = (FStar_Options.verify_module ())
+in (FStar_List.map (fun f -> (let _0_826 = (FStar_Util.mk_ref false)
+in ((f), (_0_826)))) _0_827))
 in (
 
 let m = (build_map filenames)
@@ -1075,20 +818,14 @@
 
 let rec discover_one = (fun is_user_provided_filename interface_only key -> (
 
-let uu____1157 = (let _0_868 = (FStar_Util.smap_try_find graph key)
-in (_0_868 = None))
+let uu____1157 = (let _0_828 = (FStar_Util.smap_try_find graph key)
+in (_0_828 = None))
 in (match (uu____1157) with
 | true -> begin
 (
 
-<<<<<<< HEAD
-let _72_669 = (let _172_204 = (FStar_Util.smap_try_find m key)
-in (FStar_Util.must _172_204))
-in (match (_72_669) with
-=======
 let uu____1168 = (FStar_Util.must (FStar_Util.smap_try_find m key))
 in (match (uu____1168) with
->>>>>>> 1915064d
 | (intf, impl) -> begin
 (
 
@@ -1124,14 +861,9 @@
 end)))
 in (
 
-<<<<<<< HEAD
-let _72_681 = (let _172_205 = (FStar_List.map lowercase_module_name filenames)
-in (FStar_List.iter (discover_one true) _172_205))
-=======
 let discover_command_line_argument = (fun f -> (
 
 let m = (lowercase_module_name f)
->>>>>>> 1915064d
 in (
 
 let uu____1222 = (is_interface f)
@@ -1153,14 +885,8 @@
 
 let rec discover = (fun cycle key -> (
 
-<<<<<<< HEAD
-let _72_690 = (let _172_210 = (FStar_Util.smap_try_find graph key)
-in (FStar_Util.must _172_210))
-in (match (_72_690) with
-=======
 let uu____1248 = (FStar_Util.must (FStar_Util.smap_try_find graph key))
 in (match (uu____1248) with
->>>>>>> 1915064d
 | (direct_deps, color) -> begin
 (match (color) with
 | Gray -> begin
@@ -1178,34 +904,15 @@
 ((FStar_Util.smap_add graph key ((direct_deps), (Gray)));
 (
 
-<<<<<<< HEAD
-let _72_702 = (FStar_Util.smap_add graph key ((direct_deps), (Gray)))
-in (
-
-let all_deps = (let _172_214 = (let _172_213 = (FStar_List.map (fun dep -> (let _172_212 = (discover ((key)::cycle) dep)
-in (dep)::_172_212)) direct_deps)
-in (FStar_List.flatten _172_213))
-in (FStar_List.unique _172_214))
-in (
-
-let _72_706 = (FStar_Util.smap_add graph key ((all_deps), (Black)))
-in (
-
-let _72_708 = (let _172_216 = (let _172_215 = (FStar_ST.read topologically_sorted)
-in (key)::_172_215)
-in (FStar_ST.op_Colon_Equals topologically_sorted _172_216))
-in all_deps))))
-=======
-let all_deps = (FStar_List.unique (FStar_List.flatten (FStar_List.map (fun dep -> (let _0_869 = (discover ((key)::cycle) dep)
-in (dep)::_0_869)) direct_deps)))
+let all_deps = (FStar_List.unique (FStar_List.flatten (FStar_List.map (fun dep -> (let _0_829 = (discover ((key)::cycle) dep)
+in (dep)::_0_829)) direct_deps)))
 in ((FStar_Util.smap_add graph key ((all_deps), (Black)));
-(let _0_871 = (let _0_870 = (FStar_ST.read topologically_sorted)
-in (key)::_0_870)
-in (FStar_ST.write topologically_sorted _0_871));
+(let _0_831 = (let _0_830 = (FStar_ST.read topologically_sorted)
+in (key)::_0_830)
+in (FStar_ST.write topologically_sorted _0_831));
 all_deps;
 ));
 )
->>>>>>> 1915064d
 end)
 end)))
 in (
@@ -1217,12 +924,12 @@
 
 let uu____1299 = (FStar_Util.must (FStar_Util.smap_try_find m k))
 in (match (uu____1299) with
-| (Some (intf), Some (impl)) when ((not (partial_discovery)) && (not ((FStar_List.existsML (fun f -> (let _0_872 = (lowercase_module_name f)
-in (_0_872 = k))) filenames)))) -> begin
+| (Some (intf), Some (impl)) when ((not (partial_discovery)) && (not ((FStar_List.existsML (fun f -> (let _0_832 = (lowercase_module_name f)
+in (_0_832 = k))) filenames)))) -> begin
 (intf)::(impl)::[]
 end
-| (Some (intf), Some (impl)) when (FStar_List.existsML (fun f -> ((is_implementation f) && (let _0_873 = (lowercase_module_name f)
-in (_0_873 = k)))) filenames) -> begin
+| (Some (intf), Some (impl)) when (FStar_List.existsML (fun f -> ((is_implementation f) && (let _0_833 = (lowercase_module_name f)
+in (_0_833 = k)))) filenames) -> begin
 (intf)::(impl)::[]
 end
 | (Some (intf), uu____1324) -> begin
@@ -1236,18 +943,10 @@
 end)))
 in (
 
-<<<<<<< HEAD
-let must_find_r = (fun f -> (let _172_221 = (must_find f)
-in (FStar_List.rev _172_221)))
-in (
-
-let by_target = (let _172_226 = (FStar_Util.smap_keys graph)
-=======
 let must_find_r = (fun f -> (FStar_List.rev (must_find f)))
 in (
 
-let by_target = (let _0_875 = (FStar_Util.smap_keys graph)
->>>>>>> 1915064d
+let by_target = (let _0_835 = (FStar_Util.smap_keys graph)
 in (FStar_List.collect (fun k -> (
 
 let as_list = (must_find k)
@@ -1271,39 +970,16 @@
 let k = (lowercase_module_name f)
 in (
 
-<<<<<<< HEAD
-let deps = (let _172_224 = (discover k)
-in (FStar_List.rev _172_224))
-in (
-
-let deps_as_filenames = (let _172_225 = (FStar_List.collect must_find deps)
-in (FStar_List.append _172_225 suffix))
-in ((f), (deps_as_filenames)))))))) as_list)))) _172_226))
-in (
-
-let topologically_sorted = (let _172_227 = (FStar_ST.read topologically_sorted)
-in (FStar_List.collect must_find_r _172_227))
-in (
-
-let _72_728 = (FStar_List.iter (fun _72_727 -> (match (_72_727) with
-| (m, r) -> begin
-if ((not ((FStar_ST.read r))) && (not ((FStar_Options.interactive ())))) then begin
-(let _172_230 = (let _172_229 = (FStar_Util.format2 "You passed --verify_module %s but I found no file that contains [module %s] in the dependency graph\n" m m)
-in FStar_Absyn_Syntax.Err (_172_229))
-in (Prims.raise _172_230))
-end else begin
-()
-=======
 let deps = (FStar_List.rev (discover k))
 in (
 
-let deps_as_filenames = (let _0_874 = (FStar_List.collect must_find deps)
-in (FStar_List.append _0_874 suffix))
-in ((f), (deps_as_filenames)))))))) as_list)))) _0_875))
-in (
-
-let topologically_sorted = (let _0_876 = (FStar_ST.read topologically_sorted)
-in (FStar_List.collect must_find_r _0_876))
+let deps_as_filenames = (let _0_834 = (FStar_List.collect must_find deps)
+in (FStar_List.append _0_834 suffix))
+in ((f), (deps_as_filenames)))))))) as_list)))) _0_835))
+in (
+
+let topologically_sorted = (let _0_836 = (FStar_ST.read topologically_sorted)
+in (FStar_List.collect must_find_r _0_836))
 in ((FStar_List.iter (fun uu____1379 -> (match (uu____1379) with
 | (m, r) -> begin
 (
@@ -1318,13 +994,12 @@
 let k = (FStar_String.length m)
 in (
 
-let uu____1393 = ((k > (Prims.parse_int "4")) && (let _0_877 = (FStar_String.substring m (k - (Prims.parse_int "4")) (Prims.parse_int "4"))
-in (_0_877 = ".fst")))
+let uu____1393 = ((k > (Prims.parse_int "4")) && (let _0_837 = (FStar_String.substring m (k - (Prims.parse_int "4")) (Prims.parse_int "4"))
+in (_0_837 = ".fst")))
 in (match (uu____1393) with
 | true -> begin
-(let _0_878 = (FStar_String.substring m (Prims.parse_int "0") (k - (Prims.parse_int "4")))
-in (FStar_Util.format1 " Did you mean %s ?" _0_878))
->>>>>>> 1915064d
+(let _0_838 = (FStar_String.substring m (Prims.parse_int "0") (k - (Prims.parse_int "4")))
+in (FStar_Util.format1 " Did you mean %s ?" _0_838))
 end
 | uu____1403 -> begin
 ""
