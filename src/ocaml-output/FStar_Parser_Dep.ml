open Prims
type verify_mode =
  | VerifyAll 
  | VerifyUserList 
  | VerifyFigureItOut 
let uu___is_VerifyAll : verify_mode -> Prims.bool =
  fun projectee  ->
    match projectee with | VerifyAll  -> true | uu____4 -> false
  
let uu___is_VerifyUserList : verify_mode -> Prims.bool =
  fun projectee  ->
    match projectee with | VerifyUserList  -> true | uu____8 -> false
  
let uu___is_VerifyFigureItOut : verify_mode -> Prims.bool =
  fun projectee  ->
    match projectee with | VerifyFigureItOut  -> true | uu____12 -> false
  
type map =
  (Prims.string Prims.option * Prims.string Prims.option) FStar_Util.smap
type color =
  | White 
  | Gray 
  | Black 
let uu___is_White : color -> Prims.bool =
  fun projectee  -> match projectee with | White  -> true | uu____21 -> false 
let uu___is_Gray : color -> Prims.bool =
  fun projectee  -> match projectee with | Gray  -> true | uu____25 -> false 
let uu___is_Black : color -> Prims.bool =
  fun projectee  -> match projectee with | Black  -> true | uu____29 -> false 
let check_and_strip_suffix : Prims.string -> Prims.string Prims.option =
  fun f  ->
    let suffixes = [".fsti"; ".fst"; ".fsi"; ".fs"]  in
    let matches =
      FStar_List.map
        (fun ext  ->
           let lext = FStar_String.length ext  in
           let l = FStar_String.length f  in
           let uu____46 =
             (l > lext) &&
               (let uu____52 = FStar_String.substring f (l - lext) lext  in
                uu____52 = ext)
              in
           if uu____46
           then
             let uu____61 =
               FStar_String.substring f (Prims.parse_int "0") (l - lext)  in
             Some uu____61
           else None) suffixes
       in
    let uu____68 = FStar_List.filter FStar_Util.is_some matches  in
    match uu____68 with | (Some m)::uu____74 -> Some m | uu____78 -> None
  
let is_interface : Prims.string -> Prims.bool =
  fun f  ->
    let uu____84 =
      FStar_String.get f ((FStar_String.length f) - (Prims.parse_int "1"))
       in
    uu____84 = 'i'
<<<<<<< HEAD
  
let is_implementation : Prims.string -> Prims.bool =
  fun f  -> let uu____91 = is_interface f  in Prims.op_Negation uu____91 
let list_of_option uu___87_100 =
  match uu___87_100 with | Some x -> [x] | None  -> [] 
=======
let is_implementation: Prims.string -> Prims.bool =
  fun f  -> let uu____91 = is_interface f in Prims.op_Negation uu____91
let list_of_option uu___116_100 =
  match uu___116_100 with | Some x -> [x] | None  -> []
>>>>>>> b9b6b862
let list_of_pair uu____114 =
  match uu____114 with
  | (intf,impl) ->
      FStar_List.append (list_of_option intf) (list_of_option impl)
  
let lowercase_module_name : Prims.string -> Prims.string =
  fun f  ->
    let uu____128 =
      let uu____130 = FStar_Util.basename f  in
      check_and_strip_suffix uu____130  in
    match uu____128 with
    | Some longname -> FStar_String.lowercase longname
    | None  ->
        let uu____132 =
          let uu____133 = FStar_Util.format1 "not a valid FStar file: %s\n" f
             in
          FStar_Errors.Err uu____133  in
        Prims.raise uu____132
  
let build_map :
  Prims.string Prims.list ->
    (Prims.string Prims.option * Prims.string Prims.option) FStar_Util.smap
  =
  fun filenames  ->
    let include_directories = FStar_Options.include_path ()  in
    let include_directories1 =
      FStar_List.map FStar_Util.normalize_file_path include_directories  in
    let include_directories2 = FStar_List.unique include_directories1  in
    let cwd =
      let uu____146 = FStar_Util.getcwd ()  in
      FStar_Util.normalize_file_path uu____146  in
    let map1 = FStar_Util.smap_create (Prims.parse_int "41")  in
    let add_entry key full_path =
      let uu____164 = FStar_Util.smap_try_find map1 key  in
      match uu____164 with
      | Some (intf,impl) ->
          let uu____184 = is_interface full_path  in
          if uu____184
          then FStar_Util.smap_add map1 key ((Some full_path), impl)
          else FStar_Util.smap_add map1 key (intf, (Some full_path))
      | None  ->
          let uu____202 = is_interface full_path  in
          if uu____202
          then FStar_Util.smap_add map1 key ((Some full_path), None)
          else FStar_Util.smap_add map1 key (None, (Some full_path))
       in
    FStar_List.iter
      (fun d  ->
         if FStar_Util.file_exists d
         then
           let files = FStar_Util.readdir d  in
           FStar_List.iter
             (fun f  ->
                let f1 = FStar_Util.basename f  in
                let uu____222 = check_and_strip_suffix f1  in
                match uu____222 with
                | Some longname ->
                    let full_path =
                      if d = cwd then f1 else FStar_Util.join_paths d f1  in
                    let key = FStar_String.lowercase longname  in
                    add_entry key full_path
                | None  -> ()) files
         else
           (let uu____229 =
              let uu____230 =
                FStar_Util.format1 "not a valid include directory: %s\n" d
                 in
              FStar_Errors.Err uu____230  in
            Prims.raise uu____229)) include_directories2;
    FStar_List.iter
      (fun f  ->
         let uu____233 = lowercase_module_name f  in add_entry uu____233 f)
      filenames;
    map1
  
let enter_namespace : map -> map -> Prims.string -> Prims.bool =
  fun original_map  ->
    fun working_map  ->
      fun prefix1  ->
        let found = FStar_Util.mk_ref false  in
        let prefix2 = Prims.strcat prefix1 "."  in
        (let uu____248 =
           let uu____250 = FStar_Util.smap_keys original_map  in
           FStar_List.unique uu____250  in
         FStar_List.iter
           (fun k  ->
              if FStar_Util.starts_with k prefix2
              then
                let suffix =
                  FStar_String.substring k (FStar_String.length prefix2)
                    ((FStar_String.length k) - (FStar_String.length prefix2))
                   in
                let filename =
                  let uu____270 = FStar_Util.smap_try_find original_map k  in
                  FStar_Util.must uu____270  in
                (FStar_Util.smap_add working_map suffix filename;
                 FStar_ST.write found true)
              else ()) uu____248);
        FStar_ST.read found
  
let string_of_lid : FStar_Ident.lident -> Prims.bool -> Prims.string =
  fun l  ->
    fun last1  ->
      let suffix =
        if last1 then [(l.FStar_Ident.ident).FStar_Ident.idText] else []  in
      let names =
        let uu____306 =
          FStar_List.map (fun x  -> x.FStar_Ident.idText) l.FStar_Ident.ns
           in
        FStar_List.append uu____306 suffix  in
      FStar_String.concat "." names
  
let lowercase_join_longident :
  FStar_Ident.lident -> Prims.bool -> Prims.string =
  fun l  ->
    fun last1  ->
      let uu____315 = string_of_lid l last1  in
      FStar_String.lowercase uu____315
  
let check_module_declaration_against_filename :
  FStar_Ident.lident -> Prims.string -> Prims.unit =
  fun lid  ->
    fun filename  ->
      let k' = lowercase_join_longident lid true  in
      let uu____323 =
        let uu____324 =
          let uu____325 =
            let uu____326 =
              let uu____328 = FStar_Util.basename filename  in
              check_and_strip_suffix uu____328  in
            FStar_Util.must uu____326  in
          FStar_String.lowercase uu____325  in
        uu____324 <> k'  in
      if uu____323
      then
        let uu____329 = string_of_lid lid true  in
        FStar_Util.print2_warning
          "Warning: the module declaration \"module %s\" found in file %s does not match its filename. Dependencies will be incorrect.\n"
          uu____329 filename
      else ()
  
exception Exit 
let uu___is_Exit : Prims.exn -> Prims.bool =
  fun projectee  -> match projectee with | Exit  -> true | uu____334 -> false 
let collect_one :
  (Prims.string * Prims.bool FStar_ST.ref) Prims.list ->
    verify_mode ->
      Prims.bool -> map -> Prims.string -> Prims.string Prims.list
  =
  fun verify_flags  ->
    fun verify_mode  ->
      fun is_user_provided_filename  ->
        fun original_map  ->
          fun filename  ->
            let deps = FStar_Util.mk_ref []  in
            let add_dep d =
              let uu____369 =
                let uu____370 =
                  let uu____371 = FStar_ST.read deps  in
                  FStar_List.existsML (fun d'  -> d' = d) uu____371  in
                Prims.op_Negation uu____370  in
              if uu____369
              then
                let uu____377 =
                  let uu____379 = FStar_ST.read deps  in d :: uu____379  in
                FStar_ST.write deps uu____377
              else ()  in
            let working_map = FStar_Util.smap_copy original_map  in
            let record_open let_open lid =
              let key = lowercase_join_longident lid true  in
              let uu____406 = FStar_Util.smap_try_find working_map key  in
              match uu____406 with
              | Some pair ->
                  FStar_List.iter
                    (fun f  ->
                       let uu____426 = lowercase_module_name f  in
                       add_dep uu____426) (list_of_pair pair)
              | None  ->
                  let r = enter_namespace original_map working_map key  in
                  if Prims.op_Negation r
                  then
                    (if let_open
                     then
                       Prims.raise
                         (FStar_Errors.Err
                            "let-open only supported for modules, not namespaces")
                     else
                       (let uu____433 = string_of_lid lid true  in
                        FStar_Util.print1_warning
                          "Warning: no modules in namespace %s and no file with that name either\n"
                          uu____433))
                  else ()
               in
            let record_module_alias ident lid =
              let key = FStar_String.lowercase (FStar_Ident.text_of_id ident)
                 in
              let alias = lowercase_join_longident lid true  in
              let uu____444 = FStar_Util.smap_try_find original_map alias  in
              match uu____444 with
              | Some deps_of_aliased_module ->
                  FStar_Util.smap_add working_map key deps_of_aliased_module
              | None  ->
                  let uu____471 =
                    let uu____472 =
                      FStar_Util.format1
                        "module not found in search path: %s\n" alias
                       in
                    FStar_Errors.Err uu____472  in
                  Prims.raise uu____471
               in
            let record_lid lid =
              let try_key key =
                let uu____481 = FStar_Util.smap_try_find working_map key  in
                match uu____481 with
                | Some pair ->
                    FStar_List.iter
                      (fun f  ->
                         let uu____501 = lowercase_module_name f  in
                         add_dep uu____501) (list_of_pair pair)
                | None  ->
                    let uu____506 =
                      ((FStar_List.length lid.FStar_Ident.ns) >
                         (Prims.parse_int "0"))
                        && (FStar_Options.debug_any ())
                       in
                    if uu____506
                    then
                      let uu____510 =
                        FStar_Range.string_of_range
                          (FStar_Ident.range_of_lid lid)
                         in
                      let uu____511 = string_of_lid lid false  in
                      FStar_Util.print2_warning
                        "%s (Warning): unbound module reference %s\n"
                        uu____510 uu____511
                    else ()
                 in
              let uu____514 = lowercase_join_longident lid false  in
              try_key uu____514  in
            let auto_open =
              let uu____517 =
                let uu____518 = FStar_Util.basename filename  in
                let uu____519 = FStar_Options.prims_basename ()  in
                uu____518 = uu____519  in
              if uu____517
              then []
              else
                [FStar_Parser_Const.fstar_ns_lid;
                FStar_Parser_Const.prims_lid]
               in
            FStar_List.iter (record_open false) auto_open;
            (let num_of_toplevelmods =
<<<<<<< HEAD
               FStar_Util.mk_ref (Prims.parse_int "0")  in
             let rec collect_fragment uu___88_594 =
               match uu___88_594 with
               | FStar_Util.Inl file -> collect_file file
               | FStar_Util.Inr decls -> collect_decls decls
             
             and collect_file uu___89_607 =
               match uu___89_607 with
=======
               FStar_Util.mk_ref (Prims.parse_int "0") in
             let rec collect_fragment uu___117_594 =
               match uu___117_594 with
               | FStar_Util.Inl file -> collect_file file
               | FStar_Util.Inr decls -> collect_decls decls
             and collect_file uu___118_607 =
               match uu___118_607 with
>>>>>>> b9b6b862
               | modul::[] -> collect_module modul
               | modules ->
                   (FStar_Util.print1_warning
                      "Warning: file %s does not respect the one module per file convention\n"
                      filename;
                    FStar_List.iter collect_module modules)
<<<<<<< HEAD
             
             and collect_module uu___90_613 =
               match uu___90_613 with
=======
             and collect_module uu___119_613 =
               match uu___119_613 with
>>>>>>> b9b6b862
               | FStar_Parser_AST.Module (lid,decls)
                 |FStar_Parser_AST.Interface (lid,decls,_) ->
                   (check_module_declaration_against_filename lid filename;
                    (match verify_mode with
                     | VerifyAll  ->
                         let uu____623 = string_of_lid lid true  in
                         FStar_Options.add_verify_module uu____623
                     | VerifyFigureItOut  ->
                         if is_user_provided_filename
                         then
                           let uu____624 = string_of_lid lid true  in
                           FStar_Options.add_verify_module uu____624
                         else ()
                     | VerifyUserList  ->
                         FStar_List.iter
                           (fun uu____629  ->
                              match uu____629 with
                              | (m,r) ->
                                  let uu____637 =
                                    let uu____638 =
                                      let uu____639 = string_of_lid lid true
                                         in
                                      FStar_String.lowercase uu____639  in
                                    (FStar_String.lowercase m) = uu____638
                                     in
                                  if uu____637
                                  then FStar_ST.write r true
                                  else ()) verify_flags);
                    collect_decls decls)
             
             and collect_decls decls =
               FStar_List.iter
                 (fun x  ->
                    collect_decl x.FStar_Parser_AST.d;
                    FStar_List.iter collect_term x.FStar_Parser_AST.attrs)
                 decls
<<<<<<< HEAD
             
             and collect_decl uu___91_647 =
               match uu___91_647 with
=======
             and collect_decl uu___120_647 =
               match uu___120_647 with
>>>>>>> b9b6b862
               | FStar_Parser_AST.Include lid|FStar_Parser_AST.Open lid ->
                   record_open false lid
               | FStar_Parser_AST.ModuleAbbrev (ident,lid) ->
                   ((let uu____652 = lowercase_join_longident lid true  in
                     add_dep uu____652);
                    record_module_alias ident lid)
               | FStar_Parser_AST.TopLevelLet (uu____653,patterms) ->
                   FStar_List.iter
                     (fun uu____663  ->
                        match uu____663 with
                        | (pat,t) -> (collect_pattern pat; collect_term t))
                     patterms
               | FStar_Parser_AST.Main t
                 |FStar_Parser_AST.Assume (_,t)
                  |FStar_Parser_AST.SubEffect
                   { FStar_Parser_AST.msource = _;
                     FStar_Parser_AST.mdest = _;
                     FStar_Parser_AST.lift_op =
                       FStar_Parser_AST.NonReifiableLift t;_}
                   |FStar_Parser_AST.SubEffect
                    { FStar_Parser_AST.msource = _;
                      FStar_Parser_AST.mdest = _;
                      FStar_Parser_AST.lift_op = FStar_Parser_AST.LiftForFree
                        t;_}|FStar_Parser_AST.Val (_,t)
                   -> collect_term t
               | FStar_Parser_AST.SubEffect
                   { FStar_Parser_AST.msource = uu____676;
                     FStar_Parser_AST.mdest = uu____677;
                     FStar_Parser_AST.lift_op =
                       FStar_Parser_AST.ReifiableLift (t0,t1);_}
                   -> (collect_term t0; collect_term t1)
               | FStar_Parser_AST.Tycon (uu____681,ts) ->
                   let ts1 =
                     FStar_List.map
                       (fun uu____696  ->
                          match uu____696 with | (x,doc1) -> x) ts
                      in
                   FStar_List.iter collect_tycon ts1
               | FStar_Parser_AST.Exception (uu____704,t) ->
                   FStar_Util.iter_opt t collect_term
               | FStar_Parser_AST.NewEffect ed -> collect_effect_decl ed
               | FStar_Parser_AST.Fsdoc _|FStar_Parser_AST.Pragma _ -> ()
               | FStar_Parser_AST.TopLevelModule lid ->
                   (FStar_Util.incr num_of_toplevelmods;
                    (let uu____716 =
                       let uu____717 = FStar_ST.read num_of_toplevelmods  in
                       uu____717 > (Prims.parse_int "1")  in
                     if uu____716
                     then
                       let uu____720 =
                         let uu____721 =
                           let uu____722 = string_of_lid lid true  in
                           FStar_Util.format1
                             "Automatic dependency analysis demands one module per file (module %s not supported)"
                             uu____722
                            in
                         FStar_Errors.Err uu____721  in
                       Prims.raise uu____720
                     else ()))
<<<<<<< HEAD
             
             and collect_tycon uu___92_724 =
               match uu___92_724 with
=======
             and collect_tycon uu___121_724 =
               match uu___121_724 with
>>>>>>> b9b6b862
               | FStar_Parser_AST.TyconAbstract (uu____725,binders,k) ->
                   (collect_binders binders;
                    FStar_Util.iter_opt k collect_term)
               | FStar_Parser_AST.TyconAbbrev (uu____733,binders,k,t) ->
                   (collect_binders binders;
                    FStar_Util.iter_opt k collect_term;
                    collect_term t)
               | FStar_Parser_AST.TyconRecord
                   (uu____743,binders,k,identterms) ->
                   (collect_binders binders;
                    FStar_Util.iter_opt k collect_term;
                    FStar_List.iter
                      (fun uu____767  ->
                         match uu____767 with
                         | (uu____772,t,uu____774) -> collect_term t)
                      identterms)
               | FStar_Parser_AST.TyconVariant
                   (uu____777,binders,k,identterms) ->
                   (collect_binders binders;
                    FStar_Util.iter_opt k collect_term;
                    FStar_List.iter
                      (fun uu____807  ->
                         match uu____807 with
                         | (uu____814,t,uu____816,uu____817) ->
                             FStar_Util.iter_opt t collect_term) identterms)
<<<<<<< HEAD
             
             and collect_effect_decl uu___93_822 =
               match uu___93_822 with
=======
             and collect_effect_decl uu___122_822 =
               match uu___122_822 with
>>>>>>> b9b6b862
               | FStar_Parser_AST.DefineEffect (uu____823,binders,t,decls) ->
                   (collect_binders binders;
                    collect_term t;
                    collect_decls decls)
               | FStar_Parser_AST.RedefineEffect (uu____833,binders,t) ->
                   (collect_binders binders; collect_term t)
             
             and collect_binders binders =
               FStar_List.iter collect_binder binders
<<<<<<< HEAD
             
             and collect_binder uu___94_841 =
               match uu___94_841 with
=======
             and collect_binder uu___123_841 =
               match uu___123_841 with
>>>>>>> b9b6b862
               | { FStar_Parser_AST.b = FStar_Parser_AST.Annotated (_,t);
                   FStar_Parser_AST.brange = _; FStar_Parser_AST.blevel = _;
                   FStar_Parser_AST.aqual = _;_}
                 |{ FStar_Parser_AST.b = FStar_Parser_AST.TAnnotated (_,t);
                    FStar_Parser_AST.brange = _; FStar_Parser_AST.blevel = _;
                    FStar_Parser_AST.aqual = _;_}
                  |{ FStar_Parser_AST.b = FStar_Parser_AST.NoName t;
                     FStar_Parser_AST.brange = _;
                     FStar_Parser_AST.blevel = _;
                     FStar_Parser_AST.aqual = _;_}
                   -> collect_term t
               | uu____854 -> ()
             
             and collect_term t = collect_term' t.FStar_Parser_AST.tm
<<<<<<< HEAD
             
             and collect_constant uu___95_856 =
               match uu___95_856 with
=======
             and collect_constant uu___124_856 =
               match uu___124_856 with
>>>>>>> b9b6b862
               | FStar_Const.Const_int (uu____857,Some (signedness,width)) ->
                   let u =
                     match signedness with
                     | FStar_Const.Unsigned  -> "u"
                     | FStar_Const.Signed  -> ""  in
                   let w =
                     match width with
                     | FStar_Const.Int8  -> "8"
                     | FStar_Const.Int16  -> "16"
                     | FStar_Const.Int32  -> "32"
                     | FStar_Const.Int64  -> "64"  in
                   let uu____867 = FStar_Util.format2 "fstar.%sint%s" u w  in
                   add_dep uu____867
               | uu____868 -> ()
<<<<<<< HEAD
             
             and collect_term' uu___96_869 =
               match uu___96_869 with
=======
             and collect_term' uu___125_869 =
               match uu___125_869 with
>>>>>>> b9b6b862
               | FStar_Parser_AST.Wild  -> ()
               | FStar_Parser_AST.Const c -> collect_constant c
               | FStar_Parser_AST.Op (s,ts) ->
                   (if (FStar_Ident.text_of_id s) = "@"
                    then
                      (let uu____876 =
                         let uu____877 =
                           FStar_Ident.lid_of_path
                             (FStar_Ident.path_of_text
                                "FStar.List.Tot.Base.append")
                             FStar_Range.dummyRange
                            in
                         FStar_Parser_AST.Name uu____877  in
                       collect_term' uu____876)
                    else ();
                    FStar_List.iter collect_term ts)
               | FStar_Parser_AST.Tvar _|FStar_Parser_AST.Uvar _ -> ()
               | FStar_Parser_AST.Var lid
                 |FStar_Parser_AST.Projector (lid,_)
                  |FStar_Parser_AST.Discrim lid|FStar_Parser_AST.Name lid ->
                   record_lid lid
               | FStar_Parser_AST.Construct (lid,termimps) ->
                   (if (FStar_List.length termimps) = (Prims.parse_int "1")
                    then record_lid lid
                    else ();
                    FStar_List.iter
                      (fun uu____899  ->
                         match uu____899 with
                         | (t,uu____903) -> collect_term t) termimps)
               | FStar_Parser_AST.Abs (pats,t) ->
                   (collect_patterns pats; collect_term t)
               | FStar_Parser_AST.App (t1,t2,uu____911) ->
                   (collect_term t1; collect_term t2)
               | FStar_Parser_AST.Let (uu____913,patterms,t) ->
                   (FStar_List.iter
                      (fun uu____925  ->
                         match uu____925 with
                         | (pat,t1) -> (collect_pattern pat; collect_term t1))
                      patterms;
                    collect_term t)
               | FStar_Parser_AST.LetOpen (lid,t) ->
                   (record_open true lid; collect_term t)
               | FStar_Parser_AST.Bind (_,t1,t2)|FStar_Parser_AST.Seq (t1,t2)
                   -> (collect_term t1; collect_term t2)
               | FStar_Parser_AST.If (t1,t2,t3) ->
                   (collect_term t1; collect_term t2; collect_term t3)
               | FStar_Parser_AST.Match (t,bs)|FStar_Parser_AST.TryWith
                 (t,bs) -> (collect_term t; collect_branches bs)
               | FStar_Parser_AST.Ascribed (t1,t2,None ) ->
                   (collect_term t1; collect_term t2)
               | FStar_Parser_AST.Ascribed (t1,t2,Some tac) ->
                   (collect_term t1; collect_term t2; collect_term tac)
               | FStar_Parser_AST.Record (t,idterms) ->
                   (FStar_Util.iter_opt t collect_term;
                    FStar_List.iter
                      (fun uu____989  ->
                         match uu____989 with
                         | (uu____992,t1) -> collect_term t1) idterms)
               | FStar_Parser_AST.Project (t,uu____995) -> collect_term t
               | FStar_Parser_AST.Product (binders,t)|FStar_Parser_AST.Sum
                 (binders,t) -> (collect_binders binders; collect_term t)
               | FStar_Parser_AST.QForall (binders,ts,t)
                 |FStar_Parser_AST.QExists (binders,ts,t) ->
                   (collect_binders binders;
                    FStar_List.iter (FStar_List.iter collect_term) ts;
                    collect_term t)
               | FStar_Parser_AST.Refine (binder,t) ->
                   (collect_binder binder; collect_term t)
               | FStar_Parser_AST.NamedTyp (uu____1024,t) -> collect_term t
               | FStar_Parser_AST.Paren t -> collect_term t
               | FStar_Parser_AST.Assign (_,t)
                 |FStar_Parser_AST.Requires (t,_)
                  |FStar_Parser_AST.Ensures (t,_)|FStar_Parser_AST.Labeled
                   (t,_,_) -> collect_term t
               | FStar_Parser_AST.Attributes cattributes ->
                   FStar_List.iter collect_term cattributes
             
             and collect_patterns ps = FStar_List.iter collect_pattern ps
             
             and collect_pattern p = collect_pattern' p.FStar_Parser_AST.pat
<<<<<<< HEAD
             
             and collect_pattern' uu___97_1040 =
               match uu___97_1040 with
=======
             and collect_pattern' uu___126_1040 =
               match uu___126_1040 with
>>>>>>> b9b6b862
               | FStar_Parser_AST.PatWild 
                 |FStar_Parser_AST.PatOp _|FStar_Parser_AST.PatConst _ -> ()
               | FStar_Parser_AST.PatApp (p,ps) ->
                   (collect_pattern p; collect_patterns ps)
               | FStar_Parser_AST.PatVar _
                 |FStar_Parser_AST.PatName _|FStar_Parser_AST.PatTvar _ -> ()
               | FStar_Parser_AST.PatList ps
                 |FStar_Parser_AST.PatOr ps|FStar_Parser_AST.PatTuple (ps,_)
                   -> collect_patterns ps
               | FStar_Parser_AST.PatRecord lidpats ->
                   FStar_List.iter
                     (fun uu____1063  ->
                        match uu____1063 with
                        | (uu____1066,p) -> collect_pattern p) lidpats
               | FStar_Parser_AST.PatAscribed (p,t) ->
                   (collect_pattern p; collect_term t)
             
             and collect_branches bs = FStar_List.iter collect_branch bs
             
             and collect_branch uu____1081 =
               match uu____1081 with
               | (pat,t1,t2) ->
                   (collect_pattern pat;
                    FStar_Util.iter_opt t1 collect_term;
                    collect_term t2)
              in
             let uu____1093 = FStar_Parser_Driver.parse_file filename  in
             match uu____1093 with
             | (ast,uu____1101) -> (collect_file ast; FStar_ST.read deps))
  
let print_graph graph =
  FStar_Util.print_endline
    "A DOT-format graph has been dumped in the current directory as dep.graph";
  FStar_Util.print_endline
    "With GraphViz installed, try: fdp -Tpng -odep.png dep.graph";
  FStar_Util.print_endline "Hint: cat dep.graph | grep -v _ | grep -v prims";
  (let uu____1130 =
     let uu____1131 =
       let uu____1132 =
         let uu____1133 =
           let uu____1135 =
             let uu____1137 = FStar_Util.smap_keys graph  in
             FStar_List.unique uu____1137  in
           FStar_List.collect
             (fun k  ->
                let deps =
                  let uu____1145 =
                    let uu____1149 = FStar_Util.smap_try_find graph k  in
                    FStar_Util.must uu____1149  in
                  Prims.fst uu____1145  in
                let r s = FStar_Util.replace_char s '.' '_'  in
                FStar_List.map
                  (fun dep1  ->
                     FStar_Util.format2 "  %s -> %s" (r k) (r dep1)) deps)
             uu____1135
            in
         FStar_String.concat "\n" uu____1133  in
       Prims.strcat uu____1132 "\n}\n"  in
     Prims.strcat "digraph {\n" uu____1131  in
   FStar_Util.write_file "dep.graph" uu____1130)
  
let collect :
  verify_mode ->
    Prims.string Prims.list ->
      ((Prims.string * Prims.string Prims.list) Prims.list * Prims.string
        Prims.list * (Prims.string Prims.list * color) FStar_Util.smap)
  =
  fun verify_mode  ->
    fun filenames  ->
      let graph = FStar_Util.smap_create (Prims.parse_int "41")  in
      let verify_flags =
        let uu____1211 = FStar_Options.verify_module ()  in
        FStar_List.map
          (fun f  ->
             let uu____1217 = FStar_Util.mk_ref false  in (f, uu____1217))
          uu____1211
         in
      let partial_discovery =
        let uu____1224 =
          (FStar_Options.verify_all ()) || (FStar_Options.extract_all ())  in
        Prims.op_Negation uu____1224  in
      let m = build_map filenames  in
      let file_names_of_key k =
        let uu____1230 =
          let uu____1235 = FStar_Util.smap_try_find m k  in
          FStar_Util.must uu____1235  in
        match uu____1230 with
        | (intf,impl) ->
            (match (intf, impl) with
             | (None ,None ) -> failwith "Impossible"
             | (None ,Some i)|(Some i,None ) -> i
             | (Some i,uu____1265) when partial_discovery -> i
             | (Some i,Some j) -> Prims.strcat i (Prims.strcat " && " j))
         in
      let collect_one1 = collect_one verify_flags verify_mode  in
      let rec discover_one is_user_provided_filename interface_only key =
        let uu____1291 =
          let uu____1292 = FStar_Util.smap_try_find graph key  in
          uu____1292 = None  in
        if uu____1291
        then
          let uu____1307 =
            let uu____1312 = FStar_Util.smap_try_find m key  in
            FStar_Util.must uu____1312  in
          match uu____1307 with
          | (intf,impl) ->
              let intf_deps =
                match intf with
                | Some intf1 ->
                    collect_one1 is_user_provided_filename m intf1
                | None  -> []  in
              let impl_deps =
                match (impl, intf) with
                | (Some impl1,Some uu____1342) when interface_only -> []
                | (Some impl1,uu____1346) ->
                    collect_one1 is_user_provided_filename m impl1
                | (None ,uu____1350) -> []  in
              let deps =
                FStar_List.unique (FStar_List.append impl_deps intf_deps)  in
              (FStar_Util.smap_add graph key (deps, White);
               FStar_List.iter (discover_one false partial_discovery) deps)
        else ()  in
      let discover_command_line_argument f =
        let m1 = lowercase_module_name f  in
        let interface_only =
          (is_interface f) &&
            (let uu____1368 =
               FStar_List.existsML
                 (fun f1  ->
                    (let uu____1370 = lowercase_module_name f1  in
                     uu____1370 = m1) && (is_implementation f1)) filenames
                in
             Prims.op_Negation uu____1368)
           in
        discover_one true interface_only m1  in
      FStar_List.iter discover_command_line_argument filenames;
      (let immediate_graph = FStar_Util.smap_copy graph  in
       let topologically_sorted = FStar_Util.mk_ref []  in
       let rec discover cycle key =
         let uu____1395 =
           let uu____1399 = FStar_Util.smap_try_find graph key  in
           FStar_Util.must uu____1399  in
         match uu____1395 with
         | (direct_deps,color) ->
             (match color with
              | Gray  ->
                  (FStar_Util.print1
                     "Warning: recursive dependency on module %s\n" key;
                   (let cycle1 =
                      FStar_All.pipe_right cycle
                        (FStar_List.map file_names_of_key)
                       in
                    FStar_Util.print1
                      "The cycle contains a subset of the modules in:\n%s \n"
                      (FStar_String.concat "\n`used by` " cycle1);
                    print_graph immediate_graph;
                    FStar_Util.print_string "\n";
                    FStar_All.exit (Prims.parse_int "1")))
              | Black  -> direct_deps
              | White  ->
                  (FStar_Util.smap_add graph key (direct_deps, Gray);
                   (let all_deps =
                      let uu____1432 =
                        let uu____1434 =
                          FStar_List.map
                            (fun dep1  ->
                               let uu____1439 = discover (key :: cycle) dep1
                                  in
                               dep1 :: uu____1439) direct_deps
                           in
                        FStar_List.flatten uu____1434  in
                      FStar_List.unique uu____1432  in
                    FStar_Util.smap_add graph key (all_deps, Black);
                    (let uu____1447 =
                       let uu____1449 = FStar_ST.read topologically_sorted
                          in
                       key :: uu____1449  in
                     FStar_ST.write topologically_sorted uu____1447);
                    all_deps)))
          in
       let discover1 = discover []  in
       let must_find k =
         let uu____1466 =
           let uu____1471 = FStar_Util.smap_try_find m k  in
           FStar_Util.must uu____1471  in
         match uu____1466 with
         | (Some intf,Some impl) when
             (Prims.op_Negation partial_discovery) &&
               (let uu____1490 =
                  FStar_List.existsML
                    (fun f  ->
                       let uu____1492 = lowercase_module_name f  in
                       uu____1492 = k) filenames
                   in
                Prims.op_Negation uu____1490)
             -> [intf; impl]
         | (Some intf,Some impl) when
             FStar_List.existsML
               (fun f  ->
                  (is_implementation f) &&
                    (let uu____1498 = lowercase_module_name f  in
                     uu____1498 = k)) filenames
             -> [intf; impl]
         | (Some intf,uu____1500) -> [intf]
         | (None ,Some impl) -> [impl]
         | (None ,None ) -> []  in
       let must_find_r f =
         let uu____1514 = must_find f  in FStar_List.rev uu____1514  in
       let by_target =
         let uu____1521 =
           let uu____1523 = FStar_Util.smap_keys graph  in
           FStar_List.sortWith (fun x  -> fun y  -> FStar_String.compare x y)
             uu____1523
            in
         FStar_List.collect
           (fun k  ->
              let as_list = must_find k  in
              let is_interleaved =
                (FStar_List.length as_list) = (Prims.parse_int "2")  in
              FStar_List.map
                (fun f  ->
                   let should_append_fsti =
                     (is_implementation f) && is_interleaved  in
                   let suffix =
                     if should_append_fsti then [Prims.strcat f "i"] else []
                      in
                   let k1 = lowercase_module_name f  in
                   let deps =
                     let uu____1551 = discover1 k1  in
                     FStar_List.rev uu____1551  in
                   let deps_as_filenames =
                     let uu____1555 = FStar_List.collect must_find deps  in
                     FStar_List.append uu____1555 suffix  in
                   (f, deps_as_filenames)) as_list) uu____1521
          in
       let topologically_sorted1 =
         let uu____1560 = FStar_ST.read topologically_sorted  in
         FStar_List.collect must_find_r uu____1560  in
       FStar_List.iter
         (fun uu____1569  ->
            match uu____1569 with
            | (m1,r) ->
                let uu____1577 =
                  (let uu____1578 = FStar_ST.read r  in
                   Prims.op_Negation uu____1578) &&
                    (let uu____1581 = FStar_Options.interactive ()  in
                     Prims.op_Negation uu____1581)
                   in
                if uu____1577
                then
                  let maybe_fst =
                    let k = FStar_String.length m1  in
                    let uu____1585 =
                      (k > (Prims.parse_int "4")) &&
                        (let uu____1589 =
                           FStar_String.substring m1
                             (k - (Prims.parse_int "4"))
                             (Prims.parse_int "4")
                            in
                         uu____1589 = ".fst")
                       in
                    if uu____1585
                    then
                      let uu____1593 =
                        FStar_String.substring m1 (Prims.parse_int "0")
                          (k - (Prims.parse_int "4"))
                         in
                      FStar_Util.format1 " Did you mean %s ?" uu____1593
                    else ""  in
                  let uu____1598 =
                    let uu____1599 =
                      FStar_Util.format3
                        "You passed --verify_module %s but I found no file that contains [module %s] in the dependency graph.%s\n"
                        m1 m1 maybe_fst
                       in
                    FStar_Errors.Err uu____1599  in
                  Prims.raise uu____1598
                else ()) verify_flags;
       (by_target, topologically_sorted1, immediate_graph))
  
let print_make :
  (Prims.string * Prims.string Prims.list) Prims.list -> Prims.unit =
  fun deps  ->
    FStar_List.iter
      (fun uu____1624  ->
         match uu____1624 with
         | (f,deps1) ->
             let deps2 =
               FStar_List.map
                 (fun s  -> FStar_Util.replace_chars s ' ' "\\ ") deps1
                in
             FStar_Util.print2 "%s: %s\n" f (FStar_String.concat " " deps2))
      deps
  
let print uu____1654 =
  match uu____1654 with
  | (make_deps,uu____1667,graph) ->
      let uu____1685 = FStar_Options.dep ()  in
      (match uu____1685 with
       | Some "make" -> print_make make_deps
       | Some "graph" -> print_graph graph
       | Some uu____1687 ->
           Prims.raise (FStar_Errors.Err "unknown tool for --dep\n")
       | None  -> ())
  <|MERGE_RESOLUTION|>--- conflicted
+++ resolved
@@ -1,219 +1,192 @@
 open Prims
 type verify_mode =
-  | VerifyAll 
-  | VerifyUserList 
-  | VerifyFigureItOut 
-let uu___is_VerifyAll : verify_mode -> Prims.bool =
+  | VerifyAll
+  | VerifyUserList
+  | VerifyFigureItOut
+let uu___is_VerifyAll: verify_mode -> Prims.bool =
   fun projectee  ->
     match projectee with | VerifyAll  -> true | uu____4 -> false
-  
-let uu___is_VerifyUserList : verify_mode -> Prims.bool =
+let uu___is_VerifyUserList: verify_mode -> Prims.bool =
   fun projectee  ->
     match projectee with | VerifyUserList  -> true | uu____8 -> false
-  
-let uu___is_VerifyFigureItOut : verify_mode -> Prims.bool =
+let uu___is_VerifyFigureItOut: verify_mode -> Prims.bool =
   fun projectee  ->
     match projectee with | VerifyFigureItOut  -> true | uu____12 -> false
-  
 type map =
-  (Prims.string Prims.option * Prims.string Prims.option) FStar_Util.smap
+  (Prims.string Prims.option* Prims.string Prims.option) FStar_Util.smap
 type color =
-  | White 
-  | Gray 
-  | Black 
-let uu___is_White : color -> Prims.bool =
-  fun projectee  -> match projectee with | White  -> true | uu____21 -> false 
-let uu___is_Gray : color -> Prims.bool =
-  fun projectee  -> match projectee with | Gray  -> true | uu____25 -> false 
-let uu___is_Black : color -> Prims.bool =
-  fun projectee  -> match projectee with | Black  -> true | uu____29 -> false 
-let check_and_strip_suffix : Prims.string -> Prims.string Prims.option =
+  | White
+  | Gray
+  | Black
+let uu___is_White: color -> Prims.bool =
+  fun projectee  -> match projectee with | White  -> true | uu____21 -> false
+let uu___is_Gray: color -> Prims.bool =
+  fun projectee  -> match projectee with | Gray  -> true | uu____25 -> false
+let uu___is_Black: color -> Prims.bool =
+  fun projectee  -> match projectee with | Black  -> true | uu____29 -> false
+let check_and_strip_suffix: Prims.string -> Prims.string Prims.option =
   fun f  ->
-    let suffixes = [".fsti"; ".fst"; ".fsi"; ".fs"]  in
+    let suffixes = [".fsti"; ".fst"; ".fsi"; ".fs"] in
     let matches =
       FStar_List.map
         (fun ext  ->
-           let lext = FStar_String.length ext  in
-           let l = FStar_String.length f  in
+           let lext = FStar_String.length ext in
+           let l = FStar_String.length f in
            let uu____46 =
              (l > lext) &&
-               (let uu____52 = FStar_String.substring f (l - lext) lext  in
-                uu____52 = ext)
-              in
+               (let uu____52 = FStar_String.substring f (l - lext) lext in
+                uu____52 = ext) in
            if uu____46
            then
              let uu____61 =
-               FStar_String.substring f (Prims.parse_int "0") (l - lext)  in
+               FStar_String.substring f (Prims.parse_int "0") (l - lext) in
              Some uu____61
-           else None) suffixes
-       in
-    let uu____68 = FStar_List.filter FStar_Util.is_some matches  in
+           else None) suffixes in
+    let uu____68 = FStar_List.filter FStar_Util.is_some matches in
     match uu____68 with | (Some m)::uu____74 -> Some m | uu____78 -> None
-  
-let is_interface : Prims.string -> Prims.bool =
+let is_interface: Prims.string -> Prims.bool =
   fun f  ->
     let uu____84 =
-      FStar_String.get f ((FStar_String.length f) - (Prims.parse_int "1"))
-       in
+      FStar_String.get f ((FStar_String.length f) - (Prims.parse_int "1")) in
     uu____84 = 'i'
-<<<<<<< HEAD
-  
-let is_implementation : Prims.string -> Prims.bool =
-  fun f  -> let uu____91 = is_interface f  in Prims.op_Negation uu____91 
-let list_of_option uu___87_100 =
-  match uu___87_100 with | Some x -> [x] | None  -> [] 
-=======
 let is_implementation: Prims.string -> Prims.bool =
   fun f  -> let uu____91 = is_interface f in Prims.op_Negation uu____91
 let list_of_option uu___116_100 =
   match uu___116_100 with | Some x -> [x] | None  -> []
->>>>>>> b9b6b862
 let list_of_pair uu____114 =
   match uu____114 with
   | (intf,impl) ->
       FStar_List.append (list_of_option intf) (list_of_option impl)
-  
-let lowercase_module_name : Prims.string -> Prims.string =
+let lowercase_module_name: Prims.string -> Prims.string =
   fun f  ->
     let uu____128 =
-      let uu____130 = FStar_Util.basename f  in
-      check_and_strip_suffix uu____130  in
+      let uu____130 = FStar_Util.basename f in
+      check_and_strip_suffix uu____130 in
     match uu____128 with
     | Some longname -> FStar_String.lowercase longname
     | None  ->
         let uu____132 =
-          let uu____133 = FStar_Util.format1 "not a valid FStar file: %s\n" f
-             in
-          FStar_Errors.Err uu____133  in
+          let uu____133 = FStar_Util.format1 "not a valid FStar file: %s\n" f in
+          FStar_Errors.Err uu____133 in
         Prims.raise uu____132
-  
-let build_map :
+let build_map:
   Prims.string Prims.list ->
-    (Prims.string Prims.option * Prims.string Prims.option) FStar_Util.smap
+    (Prims.string Prims.option* Prims.string Prims.option) FStar_Util.smap
   =
   fun filenames  ->
-    let include_directories = FStar_Options.include_path ()  in
+    let include_directories = FStar_Options.include_path () in
     let include_directories1 =
-      FStar_List.map FStar_Util.normalize_file_path include_directories  in
-    let include_directories2 = FStar_List.unique include_directories1  in
+      FStar_List.map FStar_Util.normalize_file_path include_directories in
+    let include_directories2 = FStar_List.unique include_directories1 in
     let cwd =
-      let uu____146 = FStar_Util.getcwd ()  in
-      FStar_Util.normalize_file_path uu____146  in
-    let map1 = FStar_Util.smap_create (Prims.parse_int "41")  in
+      let uu____146 = FStar_Util.getcwd () in
+      FStar_Util.normalize_file_path uu____146 in
+    let map1 = FStar_Util.smap_create (Prims.parse_int "41") in
     let add_entry key full_path =
-      let uu____164 = FStar_Util.smap_try_find map1 key  in
+      let uu____164 = FStar_Util.smap_try_find map1 key in
       match uu____164 with
       | Some (intf,impl) ->
-          let uu____184 = is_interface full_path  in
+          let uu____184 = is_interface full_path in
           if uu____184
           then FStar_Util.smap_add map1 key ((Some full_path), impl)
           else FStar_Util.smap_add map1 key (intf, (Some full_path))
       | None  ->
-          let uu____202 = is_interface full_path  in
+          let uu____202 = is_interface full_path in
           if uu____202
           then FStar_Util.smap_add map1 key ((Some full_path), None)
-          else FStar_Util.smap_add map1 key (None, (Some full_path))
-       in
+          else FStar_Util.smap_add map1 key (None, (Some full_path)) in
     FStar_List.iter
       (fun d  ->
          if FStar_Util.file_exists d
          then
-           let files = FStar_Util.readdir d  in
+           let files = FStar_Util.readdir d in
            FStar_List.iter
              (fun f  ->
-                let f1 = FStar_Util.basename f  in
-                let uu____222 = check_and_strip_suffix f1  in
+                let f1 = FStar_Util.basename f in
+                let uu____222 = check_and_strip_suffix f1 in
                 match uu____222 with
                 | Some longname ->
                     let full_path =
-                      if d = cwd then f1 else FStar_Util.join_paths d f1  in
-                    let key = FStar_String.lowercase longname  in
+                      if d = cwd then f1 else FStar_Util.join_paths d f1 in
+                    let key = FStar_String.lowercase longname in
                     add_entry key full_path
                 | None  -> ()) files
          else
            (let uu____229 =
               let uu____230 =
-                FStar_Util.format1 "not a valid include directory: %s\n" d
-                 in
-              FStar_Errors.Err uu____230  in
+                FStar_Util.format1 "not a valid include directory: %s\n" d in
+              FStar_Errors.Err uu____230 in
             Prims.raise uu____229)) include_directories2;
     FStar_List.iter
       (fun f  ->
-         let uu____233 = lowercase_module_name f  in add_entry uu____233 f)
+         let uu____233 = lowercase_module_name f in add_entry uu____233 f)
       filenames;
     map1
-  
-let enter_namespace : map -> map -> Prims.string -> Prims.bool =
+let enter_namespace: map -> map -> Prims.string -> Prims.bool =
   fun original_map  ->
     fun working_map  ->
       fun prefix1  ->
-        let found = FStar_Util.mk_ref false  in
-        let prefix2 = Prims.strcat prefix1 "."  in
+        let found = FStar_Util.mk_ref false in
+        let prefix2 = Prims.strcat prefix1 "." in
         (let uu____248 =
-           let uu____250 = FStar_Util.smap_keys original_map  in
-           FStar_List.unique uu____250  in
+           let uu____250 = FStar_Util.smap_keys original_map in
+           FStar_List.unique uu____250 in
          FStar_List.iter
            (fun k  ->
               if FStar_Util.starts_with k prefix2
               then
                 let suffix =
                   FStar_String.substring k (FStar_String.length prefix2)
-                    ((FStar_String.length k) - (FStar_String.length prefix2))
-                   in
+                    ((FStar_String.length k) - (FStar_String.length prefix2)) in
                 let filename =
-                  let uu____270 = FStar_Util.smap_try_find original_map k  in
-                  FStar_Util.must uu____270  in
+                  let uu____270 = FStar_Util.smap_try_find original_map k in
+                  FStar_Util.must uu____270 in
                 (FStar_Util.smap_add working_map suffix filename;
                  FStar_ST.write found true)
               else ()) uu____248);
         FStar_ST.read found
-  
-let string_of_lid : FStar_Ident.lident -> Prims.bool -> Prims.string =
+let string_of_lid: FStar_Ident.lident -> Prims.bool -> Prims.string =
   fun l  ->
     fun last1  ->
       let suffix =
-        if last1 then [(l.FStar_Ident.ident).FStar_Ident.idText] else []  in
+        if last1 then [(l.FStar_Ident.ident).FStar_Ident.idText] else [] in
       let names =
         let uu____306 =
-          FStar_List.map (fun x  -> x.FStar_Ident.idText) l.FStar_Ident.ns
-           in
-        FStar_List.append uu____306 suffix  in
+          FStar_List.map (fun x  -> x.FStar_Ident.idText) l.FStar_Ident.ns in
+        FStar_List.append uu____306 suffix in
       FStar_String.concat "." names
-  
-let lowercase_join_longident :
+let lowercase_join_longident:
   FStar_Ident.lident -> Prims.bool -> Prims.string =
   fun l  ->
     fun last1  ->
-      let uu____315 = string_of_lid l last1  in
+      let uu____315 = string_of_lid l last1 in
       FStar_String.lowercase uu____315
-  
-let check_module_declaration_against_filename :
+let check_module_declaration_against_filename:
   FStar_Ident.lident -> Prims.string -> Prims.unit =
   fun lid  ->
     fun filename  ->
-      let k' = lowercase_join_longident lid true  in
+      let k' = lowercase_join_longident lid true in
       let uu____323 =
         let uu____324 =
           let uu____325 =
             let uu____326 =
-              let uu____328 = FStar_Util.basename filename  in
-              check_and_strip_suffix uu____328  in
-            FStar_Util.must uu____326  in
-          FStar_String.lowercase uu____325  in
-        uu____324 <> k'  in
+              let uu____328 = FStar_Util.basename filename in
+              check_and_strip_suffix uu____328 in
+            FStar_Util.must uu____326 in
+          FStar_String.lowercase uu____325 in
+        uu____324 <> k' in
       if uu____323
       then
-        let uu____329 = string_of_lid lid true  in
+        let uu____329 = string_of_lid lid true in
         FStar_Util.print2_warning
           "Warning: the module declaration \"module %s\" found in file %s does not match its filename. Dependencies will be incorrect.\n"
           uu____329 filename
       else ()
-  
-exception Exit 
-let uu___is_Exit : Prims.exn -> Prims.bool =
-  fun projectee  -> match projectee with | Exit  -> true | uu____334 -> false 
-let collect_one :
-  (Prims.string * Prims.bool FStar_ST.ref) Prims.list ->
+exception Exit
+let uu___is_Exit: Prims.exn -> Prims.bool =
+  fun projectee  -> match projectee with | Exit  -> true | uu____334 -> false
+let collect_one:
+  (Prims.string* Prims.bool FStar_ST.ref) Prims.list ->
     verify_mode ->
       Prims.bool -> map -> Prims.string -> Prims.string Prims.list
   =
@@ -222,31 +195,31 @@
       fun is_user_provided_filename  ->
         fun original_map  ->
           fun filename  ->
-            let deps = FStar_Util.mk_ref []  in
+            let deps = FStar_Util.mk_ref [] in
             let add_dep d =
               let uu____369 =
                 let uu____370 =
-                  let uu____371 = FStar_ST.read deps  in
-                  FStar_List.existsML (fun d'  -> d' = d) uu____371  in
-                Prims.op_Negation uu____370  in
+                  let uu____371 = FStar_ST.read deps in
+                  FStar_List.existsML (fun d'  -> d' = d) uu____371 in
+                Prims.op_Negation uu____370 in
               if uu____369
               then
                 let uu____377 =
-                  let uu____379 = FStar_ST.read deps  in d :: uu____379  in
+                  let uu____379 = FStar_ST.read deps in d :: uu____379 in
                 FStar_ST.write deps uu____377
-              else ()  in
-            let working_map = FStar_Util.smap_copy original_map  in
+              else () in
+            let working_map = FStar_Util.smap_copy original_map in
             let record_open let_open lid =
-              let key = lowercase_join_longident lid true  in
-              let uu____406 = FStar_Util.smap_try_find working_map key  in
+              let key = lowercase_join_longident lid true in
+              let uu____406 = FStar_Util.smap_try_find working_map key in
               match uu____406 with
               | Some pair ->
                   FStar_List.iter
                     (fun f  ->
-                       let uu____426 = lowercase_module_name f  in
+                       let uu____426 = lowercase_module_name f in
                        add_dep uu____426) (list_of_pair pair)
               | None  ->
-                  let r = enter_namespace original_map working_map key  in
+                  let r = enter_namespace original_map working_map key in
                   if Prims.op_Negation r
                   then
                     (if let_open
@@ -255,17 +228,15 @@
                          (FStar_Errors.Err
                             "let-open only supported for modules, not namespaces")
                      else
-                       (let uu____433 = string_of_lid lid true  in
+                       (let uu____433 = string_of_lid lid true in
                         FStar_Util.print1_warning
                           "Warning: no modules in namespace %s and no file with that name either\n"
                           uu____433))
-                  else ()
-               in
+                  else () in
             let record_module_alias ident lid =
-              let key = FStar_String.lowercase (FStar_Ident.text_of_id ident)
-                 in
-              let alias = lowercase_join_longident lid true  in
-              let uu____444 = FStar_Util.smap_try_find original_map alias  in
+              let key = FStar_String.lowercase (FStar_Ident.text_of_id ident) in
+              let alias = lowercase_join_longident lid true in
+              let uu____444 = FStar_Util.smap_try_find original_map alias in
               match uu____444 with
               | Some deps_of_aliased_module ->
                   FStar_Util.smap_add working_map key deps_of_aliased_module
@@ -273,63 +244,47 @@
                   let uu____471 =
                     let uu____472 =
                       FStar_Util.format1
-                        "module not found in search path: %s\n" alias
-                       in
-                    FStar_Errors.Err uu____472  in
-                  Prims.raise uu____471
-               in
+                        "module not found in search path: %s\n" alias in
+                    FStar_Errors.Err uu____472 in
+                  Prims.raise uu____471 in
             let record_lid lid =
               let try_key key =
-                let uu____481 = FStar_Util.smap_try_find working_map key  in
+                let uu____481 = FStar_Util.smap_try_find working_map key in
                 match uu____481 with
                 | Some pair ->
                     FStar_List.iter
                       (fun f  ->
-                         let uu____501 = lowercase_module_name f  in
+                         let uu____501 = lowercase_module_name f in
                          add_dep uu____501) (list_of_pair pair)
                 | None  ->
                     let uu____506 =
                       ((FStar_List.length lid.FStar_Ident.ns) >
                          (Prims.parse_int "0"))
-                        && (FStar_Options.debug_any ())
-                       in
+                        && (FStar_Options.debug_any ()) in
                     if uu____506
                     then
                       let uu____510 =
                         FStar_Range.string_of_range
-                          (FStar_Ident.range_of_lid lid)
-                         in
-                      let uu____511 = string_of_lid lid false  in
+                          (FStar_Ident.range_of_lid lid) in
+                      let uu____511 = string_of_lid lid false in
                       FStar_Util.print2_warning
                         "%s (Warning): unbound module reference %s\n"
                         uu____510 uu____511
-                    else ()
-                 in
-              let uu____514 = lowercase_join_longident lid false  in
-              try_key uu____514  in
+                    else () in
+              let uu____514 = lowercase_join_longident lid false in
+              try_key uu____514 in
             let auto_open =
               let uu____517 =
-                let uu____518 = FStar_Util.basename filename  in
-                let uu____519 = FStar_Options.prims_basename ()  in
-                uu____518 = uu____519  in
+                let uu____518 = FStar_Util.basename filename in
+                let uu____519 = FStar_Options.prims_basename () in
+                uu____518 = uu____519 in
               if uu____517
               then []
               else
-                [FStar_Parser_Const.fstar_ns_lid;
-                FStar_Parser_Const.prims_lid]
-               in
+                [FStar_Syntax_Const.fstar_ns_lid;
+                FStar_Syntax_Const.prims_lid] in
             FStar_List.iter (record_open false) auto_open;
             (let num_of_toplevelmods =
-<<<<<<< HEAD
-               FStar_Util.mk_ref (Prims.parse_int "0")  in
-             let rec collect_fragment uu___88_594 =
-               match uu___88_594 with
-               | FStar_Util.Inl file -> collect_file file
-               | FStar_Util.Inr decls -> collect_decls decls
-             
-             and collect_file uu___89_607 =
-               match uu___89_607 with
-=======
                FStar_Util.mk_ref (Prims.parse_int "0") in
              let rec collect_fragment uu___117_594 =
                match uu___117_594 with
@@ -337,32 +292,25 @@
                | FStar_Util.Inr decls -> collect_decls decls
              and collect_file uu___118_607 =
                match uu___118_607 with
->>>>>>> b9b6b862
                | modul::[] -> collect_module modul
                | modules ->
                    (FStar_Util.print1_warning
                       "Warning: file %s does not respect the one module per file convention\n"
                       filename;
                     FStar_List.iter collect_module modules)
-<<<<<<< HEAD
-             
-             and collect_module uu___90_613 =
-               match uu___90_613 with
-=======
              and collect_module uu___119_613 =
                match uu___119_613 with
->>>>>>> b9b6b862
                | FStar_Parser_AST.Module (lid,decls)
                  |FStar_Parser_AST.Interface (lid,decls,_) ->
                    (check_module_declaration_against_filename lid filename;
                     (match verify_mode with
                      | VerifyAll  ->
-                         let uu____623 = string_of_lid lid true  in
+                         let uu____623 = string_of_lid lid true in
                          FStar_Options.add_verify_module uu____623
                      | VerifyFigureItOut  ->
                          if is_user_provided_filename
                          then
-                           let uu____624 = string_of_lid lid true  in
+                           let uu____624 = string_of_lid lid true in
                            FStar_Options.add_verify_module uu____624
                          else ()
                      | VerifyUserList  ->
@@ -372,34 +320,25 @@
                               | (m,r) ->
                                   let uu____637 =
                                     let uu____638 =
-                                      let uu____639 = string_of_lid lid true
-                                         in
-                                      FStar_String.lowercase uu____639  in
-                                    (FStar_String.lowercase m) = uu____638
-                                     in
+                                      let uu____639 = string_of_lid lid true in
+                                      FStar_String.lowercase uu____639 in
+                                    (FStar_String.lowercase m) = uu____638 in
                                   if uu____637
                                   then FStar_ST.write r true
                                   else ()) verify_flags);
                     collect_decls decls)
-             
              and collect_decls decls =
                FStar_List.iter
                  (fun x  ->
                     collect_decl x.FStar_Parser_AST.d;
                     FStar_List.iter collect_term x.FStar_Parser_AST.attrs)
                  decls
-<<<<<<< HEAD
-             
-             and collect_decl uu___91_647 =
-               match uu___91_647 with
-=======
              and collect_decl uu___120_647 =
                match uu___120_647 with
->>>>>>> b9b6b862
                | FStar_Parser_AST.Include lid|FStar_Parser_AST.Open lid ->
                    record_open false lid
                | FStar_Parser_AST.ModuleAbbrev (ident,lid) ->
-                   ((let uu____652 = lowercase_join_longident lid true  in
+                   ((let uu____652 = lowercase_join_longident lid true in
                      add_dep uu____652);
                     record_module_alias ident lid)
                | FStar_Parser_AST.TopLevelLet (uu____653,patterms) ->
@@ -431,8 +370,7 @@
                    let ts1 =
                      FStar_List.map
                        (fun uu____696  ->
-                          match uu____696 with | (x,doc1) -> x) ts
-                      in
+                          match uu____696 with | (x,doc1) -> x) ts in
                    FStar_List.iter collect_tycon ts1
                | FStar_Parser_AST.Exception (uu____704,t) ->
                    FStar_Util.iter_opt t collect_term
@@ -441,28 +379,21 @@
                | FStar_Parser_AST.TopLevelModule lid ->
                    (FStar_Util.incr num_of_toplevelmods;
                     (let uu____716 =
-                       let uu____717 = FStar_ST.read num_of_toplevelmods  in
-                       uu____717 > (Prims.parse_int "1")  in
+                       let uu____717 = FStar_ST.read num_of_toplevelmods in
+                       uu____717 > (Prims.parse_int "1") in
                      if uu____716
                      then
                        let uu____720 =
                          let uu____721 =
-                           let uu____722 = string_of_lid lid true  in
+                           let uu____722 = string_of_lid lid true in
                            FStar_Util.format1
                              "Automatic dependency analysis demands one module per file (module %s not supported)"
-                             uu____722
-                            in
-                         FStar_Errors.Err uu____721  in
+                             uu____722 in
+                         FStar_Errors.Err uu____721 in
                        Prims.raise uu____720
                      else ()))
-<<<<<<< HEAD
-             
-             and collect_tycon uu___92_724 =
-               match uu___92_724 with
-=======
              and collect_tycon uu___121_724 =
                match uu___121_724 with
->>>>>>> b9b6b862
                | FStar_Parser_AST.TyconAbstract (uu____725,binders,k) ->
                    (collect_binders binders;
                     FStar_Util.iter_opt k collect_term)
@@ -488,31 +419,18 @@
                          match uu____807 with
                          | (uu____814,t,uu____816,uu____817) ->
                              FStar_Util.iter_opt t collect_term) identterms)
-<<<<<<< HEAD
-             
-             and collect_effect_decl uu___93_822 =
-               match uu___93_822 with
-=======
              and collect_effect_decl uu___122_822 =
                match uu___122_822 with
->>>>>>> b9b6b862
                | FStar_Parser_AST.DefineEffect (uu____823,binders,t,decls) ->
                    (collect_binders binders;
                     collect_term t;
                     collect_decls decls)
                | FStar_Parser_AST.RedefineEffect (uu____833,binders,t) ->
                    (collect_binders binders; collect_term t)
-             
              and collect_binders binders =
                FStar_List.iter collect_binder binders
-<<<<<<< HEAD
-             
-             and collect_binder uu___94_841 =
-               match uu___94_841 with
-=======
              and collect_binder uu___123_841 =
                match uu___123_841 with
->>>>>>> b9b6b862
                | { FStar_Parser_AST.b = FStar_Parser_AST.Annotated (_,t);
                    FStar_Parser_AST.brange = _; FStar_Parser_AST.blevel = _;
                    FStar_Parser_AST.aqual = _;_}
@@ -525,38 +443,25 @@
                      FStar_Parser_AST.aqual = _;_}
                    -> collect_term t
                | uu____854 -> ()
-             
              and collect_term t = collect_term' t.FStar_Parser_AST.tm
-<<<<<<< HEAD
-             
-             and collect_constant uu___95_856 =
-               match uu___95_856 with
-=======
              and collect_constant uu___124_856 =
                match uu___124_856 with
->>>>>>> b9b6b862
                | FStar_Const.Const_int (uu____857,Some (signedness,width)) ->
                    let u =
                      match signedness with
                      | FStar_Const.Unsigned  -> "u"
-                     | FStar_Const.Signed  -> ""  in
+                     | FStar_Const.Signed  -> "" in
                    let w =
                      match width with
                      | FStar_Const.Int8  -> "8"
                      | FStar_Const.Int16  -> "16"
                      | FStar_Const.Int32  -> "32"
-                     | FStar_Const.Int64  -> "64"  in
-                   let uu____867 = FStar_Util.format2 "fstar.%sint%s" u w  in
+                     | FStar_Const.Int64  -> "64" in
+                   let uu____867 = FStar_Util.format2 "fstar.%sint%s" u w in
                    add_dep uu____867
                | uu____868 -> ()
-<<<<<<< HEAD
-             
-             and collect_term' uu___96_869 =
-               match uu___96_869 with
-=======
              and collect_term' uu___125_869 =
                match uu___125_869 with
->>>>>>> b9b6b862
                | FStar_Parser_AST.Wild  -> ()
                | FStar_Parser_AST.Const c -> collect_constant c
                | FStar_Parser_AST.Op (s,ts) ->
@@ -567,9 +472,8 @@
                            FStar_Ident.lid_of_path
                              (FStar_Ident.path_of_text
                                 "FStar.List.Tot.Base.append")
-                             FStar_Range.dummyRange
-                            in
-                         FStar_Parser_AST.Name uu____877  in
+                             FStar_Range.dummyRange in
+                         FStar_Parser_AST.Name uu____877 in
                        collect_term' uu____876)
                     else ();
                     FStar_List.iter collect_term ts)
@@ -633,18 +537,10 @@
                    (t,_,_) -> collect_term t
                | FStar_Parser_AST.Attributes cattributes ->
                    FStar_List.iter collect_term cattributes
-             
              and collect_patterns ps = FStar_List.iter collect_pattern ps
-             
              and collect_pattern p = collect_pattern' p.FStar_Parser_AST.pat
-<<<<<<< HEAD
-             
-             and collect_pattern' uu___97_1040 =
-               match uu___97_1040 with
-=======
              and collect_pattern' uu___126_1040 =
                match uu___126_1040 with
->>>>>>> b9b6b862
                | FStar_Parser_AST.PatWild 
                  |FStar_Parser_AST.PatOp _|FStar_Parser_AST.PatConst _ -> ()
                | FStar_Parser_AST.PatApp (p,ps) ->
@@ -661,20 +557,16 @@
                         | (uu____1066,p) -> collect_pattern p) lidpats
                | FStar_Parser_AST.PatAscribed (p,t) ->
                    (collect_pattern p; collect_term t)
-             
              and collect_branches bs = FStar_List.iter collect_branch bs
-             
              and collect_branch uu____1081 =
                match uu____1081 with
                | (pat,t1,t2) ->
                    (collect_pattern pat;
                     FStar_Util.iter_opt t1 collect_term;
-                    collect_term t2)
-              in
-             let uu____1093 = FStar_Parser_Driver.parse_file filename  in
+                    collect_term t2) in
+             let uu____1093 = FStar_Parser_Driver.parse_file filename in
              match uu____1093 with
              | (ast,uu____1101) -> (collect_file ast; FStar_ST.read deps))
-  
 let print_graph graph =
   FStar_Util.print_endline
     "A DOT-format graph has been dumped in the current directory as dep.graph";
@@ -686,107 +578,101 @@
        let uu____1132 =
          let uu____1133 =
            let uu____1135 =
-             let uu____1137 = FStar_Util.smap_keys graph  in
-             FStar_List.unique uu____1137  in
+             let uu____1137 = FStar_Util.smap_keys graph in
+             FStar_List.unique uu____1137 in
            FStar_List.collect
              (fun k  ->
                 let deps =
                   let uu____1145 =
-                    let uu____1149 = FStar_Util.smap_try_find graph k  in
-                    FStar_Util.must uu____1149  in
-                  Prims.fst uu____1145  in
-                let r s = FStar_Util.replace_char s '.' '_'  in
+                    let uu____1149 = FStar_Util.smap_try_find graph k in
+                    FStar_Util.must uu____1149 in
+                  Prims.fst uu____1145 in
+                let r s = FStar_Util.replace_char s '.' '_' in
                 FStar_List.map
                   (fun dep1  ->
                      FStar_Util.format2 "  %s -> %s" (r k) (r dep1)) deps)
-             uu____1135
-            in
-         FStar_String.concat "\n" uu____1133  in
-       Prims.strcat uu____1132 "\n}\n"  in
-     Prims.strcat "digraph {\n" uu____1131  in
+             uu____1135 in
+         FStar_String.concat "\n" uu____1133 in
+       Prims.strcat uu____1132 "\n}\n" in
+     Prims.strcat "digraph {\n" uu____1131 in
    FStar_Util.write_file "dep.graph" uu____1130)
-  
-let collect :
+let collect:
   verify_mode ->
     Prims.string Prims.list ->
-      ((Prims.string * Prims.string Prims.list) Prims.list * Prims.string
-        Prims.list * (Prims.string Prims.list * color) FStar_Util.smap)
+      ((Prims.string* Prims.string Prims.list) Prims.list* Prims.string
+        Prims.list* (Prims.string Prims.list* color) FStar_Util.smap)
   =
   fun verify_mode  ->
     fun filenames  ->
-      let graph = FStar_Util.smap_create (Prims.parse_int "41")  in
+      let graph = FStar_Util.smap_create (Prims.parse_int "41") in
       let verify_flags =
-        let uu____1211 = FStar_Options.verify_module ()  in
+        let uu____1211 = FStar_Options.verify_module () in
         FStar_List.map
           (fun f  ->
-             let uu____1217 = FStar_Util.mk_ref false  in (f, uu____1217))
-          uu____1211
-         in
+             let uu____1217 = FStar_Util.mk_ref false in (f, uu____1217))
+          uu____1211 in
       let partial_discovery =
         let uu____1224 =
-          (FStar_Options.verify_all ()) || (FStar_Options.extract_all ())  in
-        Prims.op_Negation uu____1224  in
-      let m = build_map filenames  in
+          (FStar_Options.verify_all ()) || (FStar_Options.extract_all ()) in
+        Prims.op_Negation uu____1224 in
+      let m = build_map filenames in
       let file_names_of_key k =
         let uu____1230 =
-          let uu____1235 = FStar_Util.smap_try_find m k  in
-          FStar_Util.must uu____1235  in
+          let uu____1235 = FStar_Util.smap_try_find m k in
+          FStar_Util.must uu____1235 in
         match uu____1230 with
         | (intf,impl) ->
             (match (intf, impl) with
              | (None ,None ) -> failwith "Impossible"
              | (None ,Some i)|(Some i,None ) -> i
              | (Some i,uu____1265) when partial_discovery -> i
-             | (Some i,Some j) -> Prims.strcat i (Prims.strcat " && " j))
-         in
-      let collect_one1 = collect_one verify_flags verify_mode  in
+             | (Some i,Some j) -> Prims.strcat i (Prims.strcat " && " j)) in
+      let collect_one1 = collect_one verify_flags verify_mode in
       let rec discover_one is_user_provided_filename interface_only key =
         let uu____1291 =
-          let uu____1292 = FStar_Util.smap_try_find graph key  in
-          uu____1292 = None  in
+          let uu____1292 = FStar_Util.smap_try_find graph key in
+          uu____1292 = None in
         if uu____1291
         then
           let uu____1307 =
-            let uu____1312 = FStar_Util.smap_try_find m key  in
-            FStar_Util.must uu____1312  in
+            let uu____1312 = FStar_Util.smap_try_find m key in
+            FStar_Util.must uu____1312 in
           match uu____1307 with
           | (intf,impl) ->
               let intf_deps =
                 match intf with
                 | Some intf1 ->
                     collect_one1 is_user_provided_filename m intf1
-                | None  -> []  in
+                | None  -> [] in
               let impl_deps =
                 match (impl, intf) with
                 | (Some impl1,Some uu____1342) when interface_only -> []
                 | (Some impl1,uu____1346) ->
                     collect_one1 is_user_provided_filename m impl1
-                | (None ,uu____1350) -> []  in
+                | (None ,uu____1350) -> [] in
               let deps =
-                FStar_List.unique (FStar_List.append impl_deps intf_deps)  in
+                FStar_List.unique (FStar_List.append impl_deps intf_deps) in
               (FStar_Util.smap_add graph key (deps, White);
                FStar_List.iter (discover_one false partial_discovery) deps)
-        else ()  in
+        else () in
       let discover_command_line_argument f =
-        let m1 = lowercase_module_name f  in
+        let m1 = lowercase_module_name f in
         let interface_only =
           (is_interface f) &&
             (let uu____1368 =
                FStar_List.existsML
                  (fun f1  ->
-                    (let uu____1370 = lowercase_module_name f1  in
-                     uu____1370 = m1) && (is_implementation f1)) filenames
-                in
-             Prims.op_Negation uu____1368)
-           in
-        discover_one true interface_only m1  in
+                    (let uu____1370 = lowercase_module_name f1 in
+                     uu____1370 = m1) && (is_implementation f1)) filenames in
+             Prims.op_Negation uu____1368) in
+        discover_one true interface_only m1 in
       FStar_List.iter discover_command_line_argument filenames;
-      (let immediate_graph = FStar_Util.smap_copy graph  in
-       let topologically_sorted = FStar_Util.mk_ref []  in
+      (let immediate_graph = FStar_Util.smap_copy graph in
+       let topologically_sorted = FStar_Util.mk_ref [] in
        let rec discover cycle key =
          let uu____1395 =
-           let uu____1399 = FStar_Util.smap_try_find graph key  in
-           FStar_Util.must uu____1399  in
+           let uu____1399 = FStar_Util.smap_try_find graph key in
+           FStar_Util.must uu____1399 in
          match uu____1395 with
          | (direct_deps,color) ->
              (match color with
@@ -795,8 +681,7 @@
                      "Warning: recursive dependency on module %s\n" key;
                    (let cycle1 =
                       FStar_All.pipe_right cycle
-                        (FStar_List.map file_names_of_key)
-                       in
+                        (FStar_List.map file_names_of_key) in
                     FStar_Util.print1
                       "The cycle contains a subset of the modules in:\n%s \n"
                       (FStar_String.concat "\n`used by` " cycle1);
@@ -811,122 +696,108 @@
                         let uu____1434 =
                           FStar_List.map
                             (fun dep1  ->
-                               let uu____1439 = discover (key :: cycle) dep1
-                                  in
-                               dep1 :: uu____1439) direct_deps
-                           in
-                        FStar_List.flatten uu____1434  in
-                      FStar_List.unique uu____1432  in
+                               let uu____1439 = discover (key :: cycle) dep1 in
+                               dep1 :: uu____1439) direct_deps in
+                        FStar_List.flatten uu____1434 in
+                      FStar_List.unique uu____1432 in
                     FStar_Util.smap_add graph key (all_deps, Black);
                     (let uu____1447 =
-                       let uu____1449 = FStar_ST.read topologically_sorted
-                          in
-                       key :: uu____1449  in
+                       let uu____1449 = FStar_ST.read topologically_sorted in
+                       key :: uu____1449 in
                      FStar_ST.write topologically_sorted uu____1447);
-                    all_deps)))
-          in
-       let discover1 = discover []  in
+                    all_deps))) in
+       let discover1 = discover [] in
        let must_find k =
          let uu____1466 =
-           let uu____1471 = FStar_Util.smap_try_find m k  in
-           FStar_Util.must uu____1471  in
+           let uu____1471 = FStar_Util.smap_try_find m k in
+           FStar_Util.must uu____1471 in
          match uu____1466 with
          | (Some intf,Some impl) when
              (Prims.op_Negation partial_discovery) &&
                (let uu____1490 =
                   FStar_List.existsML
                     (fun f  ->
-                       let uu____1492 = lowercase_module_name f  in
-                       uu____1492 = k) filenames
-                   in
+                       let uu____1492 = lowercase_module_name f in
+                       uu____1492 = k) filenames in
                 Prims.op_Negation uu____1490)
              -> [intf; impl]
          | (Some intf,Some impl) when
              FStar_List.existsML
                (fun f  ->
                   (is_implementation f) &&
-                    (let uu____1498 = lowercase_module_name f  in
+                    (let uu____1498 = lowercase_module_name f in
                      uu____1498 = k)) filenames
              -> [intf; impl]
          | (Some intf,uu____1500) -> [intf]
          | (None ,Some impl) -> [impl]
-         | (None ,None ) -> []  in
+         | (None ,None ) -> [] in
        let must_find_r f =
-         let uu____1514 = must_find f  in FStar_List.rev uu____1514  in
+         let uu____1514 = must_find f in FStar_List.rev uu____1514 in
        let by_target =
          let uu____1521 =
-           let uu____1523 = FStar_Util.smap_keys graph  in
+           let uu____1523 = FStar_Util.smap_keys graph in
            FStar_List.sortWith (fun x  -> fun y  -> FStar_String.compare x y)
-             uu____1523
-            in
+             uu____1523 in
          FStar_List.collect
            (fun k  ->
-              let as_list = must_find k  in
+              let as_list = must_find k in
               let is_interleaved =
-                (FStar_List.length as_list) = (Prims.parse_int "2")  in
+                (FStar_List.length as_list) = (Prims.parse_int "2") in
               FStar_List.map
                 (fun f  ->
                    let should_append_fsti =
-                     (is_implementation f) && is_interleaved  in
+                     (is_implementation f) && is_interleaved in
                    let suffix =
-                     if should_append_fsti then [Prims.strcat f "i"] else []
-                      in
-                   let k1 = lowercase_module_name f  in
+                     if should_append_fsti then [Prims.strcat f "i"] else [] in
+                   let k1 = lowercase_module_name f in
                    let deps =
-                     let uu____1551 = discover1 k1  in
-                     FStar_List.rev uu____1551  in
+                     let uu____1551 = discover1 k1 in
+                     FStar_List.rev uu____1551 in
                    let deps_as_filenames =
-                     let uu____1555 = FStar_List.collect must_find deps  in
-                     FStar_List.append uu____1555 suffix  in
-                   (f, deps_as_filenames)) as_list) uu____1521
-          in
+                     let uu____1555 = FStar_List.collect must_find deps in
+                     FStar_List.append uu____1555 suffix in
+                   (f, deps_as_filenames)) as_list) uu____1521 in
        let topologically_sorted1 =
-         let uu____1560 = FStar_ST.read topologically_sorted  in
-         FStar_List.collect must_find_r uu____1560  in
+         let uu____1560 = FStar_ST.read topologically_sorted in
+         FStar_List.collect must_find_r uu____1560 in
        FStar_List.iter
          (fun uu____1569  ->
             match uu____1569 with
             | (m1,r) ->
                 let uu____1577 =
-                  (let uu____1578 = FStar_ST.read r  in
+                  (let uu____1578 = FStar_ST.read r in
                    Prims.op_Negation uu____1578) &&
-                    (let uu____1581 = FStar_Options.interactive ()  in
-                     Prims.op_Negation uu____1581)
-                   in
+                    (let uu____1581 = FStar_Options.interactive () in
+                     Prims.op_Negation uu____1581) in
                 if uu____1577
                 then
                   let maybe_fst =
-                    let k = FStar_String.length m1  in
+                    let k = FStar_String.length m1 in
                     let uu____1585 =
                       (k > (Prims.parse_int "4")) &&
                         (let uu____1589 =
                            FStar_String.substring m1
                              (k - (Prims.parse_int "4"))
-                             (Prims.parse_int "4")
-                            in
-                         uu____1589 = ".fst")
-                       in
+                             (Prims.parse_int "4") in
+                         uu____1589 = ".fst") in
                     if uu____1585
                     then
                       let uu____1593 =
                         FStar_String.substring m1 (Prims.parse_int "0")
-                          (k - (Prims.parse_int "4"))
-                         in
+                          (k - (Prims.parse_int "4")) in
                       FStar_Util.format1 " Did you mean %s ?" uu____1593
-                    else ""  in
+                    else "" in
                   let uu____1598 =
                     let uu____1599 =
                       FStar_Util.format3
                         "You passed --verify_module %s but I found no file that contains [module %s] in the dependency graph.%s\n"
-                        m1 m1 maybe_fst
-                       in
-                    FStar_Errors.Err uu____1599  in
+                        m1 m1 maybe_fst in
+                    FStar_Errors.Err uu____1599 in
                   Prims.raise uu____1598
                 else ()) verify_flags;
        (by_target, topologically_sorted1, immediate_graph))
-  
-let print_make :
-  (Prims.string * Prims.string Prims.list) Prims.list -> Prims.unit =
+let print_make:
+  (Prims.string* Prims.string Prims.list) Prims.list -> Prims.unit =
   fun deps  ->
     FStar_List.iter
       (fun uu____1624  ->
@@ -934,19 +805,16 @@
          | (f,deps1) ->
              let deps2 =
                FStar_List.map
-                 (fun s  -> FStar_Util.replace_chars s ' ' "\\ ") deps1
-                in
+                 (fun s  -> FStar_Util.replace_chars s ' ' "\\ ") deps1 in
              FStar_Util.print2 "%s: %s\n" f (FStar_String.concat " " deps2))
       deps
-  
 let print uu____1654 =
   match uu____1654 with
   | (make_deps,uu____1667,graph) ->
-      let uu____1685 = FStar_Options.dep ()  in
+      let uu____1685 = FStar_Options.dep () in
       (match uu____1685 with
        | Some "make" -> print_make make_deps
        | Some "graph" -> print_graph graph
        | Some uu____1687 ->
            Prims.raise (FStar_Errors.Err "unknown tool for --dep\n")
-       | None  -> ())
-  +       | None  -> ())