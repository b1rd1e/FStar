
open Prims
open FStar_Pervasives
type verify_mode =
<<<<<<< HEAD
| VerifyAll
| VerifyUserList
| VerifyFigureItOut


let uu___is_VerifyAll : verify_mode  ->  Prims.bool = (fun projectee -> (match (projectee) with
| VerifyAll -> begin
true
end
| uu____6 -> begin
false
end))


let uu___is_VerifyUserList : verify_mode  ->  Prims.bool = (fun projectee -> (match (projectee) with
| VerifyUserList -> begin
true
end
| uu____12 -> begin
false
end))


let uu___is_VerifyFigureItOut : verify_mode  ->  Prims.bool = (fun projectee -> (match (projectee) with
| VerifyFigureItOut -> begin
true
end
| uu____18 -> begin
false
end))


type files_for_module_name =
(Prims.string FStar_Pervasives_Native.option * Prims.string FStar_Pervasives_Native.option) FStar_Util.smap

type color =
| White
| Gray
| Black


let uu___is_White : color  ->  Prims.bool = (fun projectee -> (match (projectee) with
| White -> begin
true
end
| uu____34 -> begin
false
end))


let uu___is_Gray : color  ->  Prims.bool = (fun projectee -> (match (projectee) with
| Gray -> begin
true
end
| uu____40 -> begin
false
end))


let uu___is_Black : color  ->  Prims.bool = (fun projectee -> (match (projectee) with
| Black -> begin
true
end
| uu____46 -> begin
false
end))

type open_kind =
| Open_module
| Open_namespace


let uu___is_Open_module : open_kind  ->  Prims.bool = (fun projectee -> (match (projectee) with
| Open_module -> begin
true
end
| uu____52 -> begin
false
end))


let uu___is_Open_namespace : open_kind  ->  Prims.bool = (fun projectee -> (match (projectee) with
| Open_namespace -> begin
true
end
| uu____58 -> begin
false
end))


let check_and_strip_suffix : Prims.string  ->  Prims.string FStar_Pervasives_Native.option = (fun f -> (

let suffixes = (".fsti")::(".fst")::(".fsi")::(".fs")::[]
in (

let matches = (FStar_List.map (fun ext -> (

let lext = (FStar_String.length ext)
in (

let l = (FStar_String.length f)
in (

let uu____86 = ((l > lext) && (

let uu____98 = (FStar_String.substring f (l - lext) lext)
in (Prims.op_Equality uu____98 ext)))
in (match (uu____86) with
| true -> begin
(

let uu____115 = (FStar_String.substring f (Prims.parse_int "0") (l - lext))
in FStar_Pervasives_Native.Some (uu____115))
end
| uu____126 -> begin
FStar_Pervasives_Native.None
end))))) suffixes)
in (

let uu____127 = (FStar_List.filter FStar_Util.is_some matches)
in (match (uu____127) with
| (FStar_Pervasives_Native.Some (m))::uu____137 -> begin
FStar_Pervasives_Native.Some (m)
end
| uu____144 -> begin
FStar_Pervasives_Native.None
end)))))


let is_interface : Prims.string  ->  Prims.bool = (fun f -> (

let uu____154 = (FStar_String.get f ((FStar_String.length f) - (Prims.parse_int "1")))
in (Prims.op_Equality uu____154 105 (*i*))))


let is_implementation : Prims.string  ->  Prims.bool = (fun f -> (

let uu____163 = (is_interface f)
in (not (uu____163))))


let list_of_option : 'Auu____168 . 'Auu____168 FStar_Pervasives_Native.option  ->  'Auu____168 Prims.list = (fun uu___58_177 -> (match (uu___58_177) with
| FStar_Pervasives_Native.Some (x) -> begin
(x)::[]
end
| FStar_Pervasives_Native.None -> begin
[]
end))


let list_of_pair : 'Auu____185 . ('Auu____185 FStar_Pervasives_Native.option * 'Auu____185 FStar_Pervasives_Native.option)  ->  'Auu____185 Prims.list = (fun uu____200 -> (match (uu____200) with
| (intf, impl) -> begin
(FStar_List.append (list_of_option intf) (list_of_option impl))
end))


let module_name_of_file : Prims.string  ->  Prims.string = (fun f -> (

let uu____224 = (

let uu____227 = (FStar_Util.basename f)
in (check_and_strip_suffix uu____227))
in (match (uu____224) with
| FStar_Pervasives_Native.Some (longname) -> begin
longname
end
| FStar_Pervasives_Native.None -> begin
(

let uu____229 = (

let uu____234 = (FStar_Util.format1 "not a valid FStar file: %s\n" f)
in ((FStar_Errors.Fatal_NotValidFStarFile), (uu____234)))
in (FStar_Errors.raise_err uu____229))
end)))


let lowercase_module_name : Prims.string  ->  Prims.string = (fun f -> (

let uu____240 = (module_name_of_file f)
in (FStar_String.lowercase uu____240)))


let namespace_of_module : Prims.string  ->  FStar_Ident.lident FStar_Pervasives_Native.option = (fun f -> (

let lid = (

let uu____249 = (FStar_Ident.path_of_text f)
in (FStar_Ident.lid_of_path uu____249 FStar_Range.dummyRange))
in (match (lid.FStar_Ident.ns) with
| [] -> begin
FStar_Pervasives_Native.None
end
| uu____252 -> begin
(

let uu____255 = (FStar_Ident.lid_of_ids lid.FStar_Ident.ns)
in FStar_Pervasives_Native.Some (uu____255))
end)))


type file_name =
Prims.string


type module_name =
Prims.string

type dependence =
| UseInterface of module_name
| PreferInterface of module_name
| UseImplementation of module_name


let uu___is_UseInterface : dependence  ->  Prims.bool = (fun projectee -> (match (projectee) with
| UseInterface (_0) -> begin
true
end
| uu____277 -> begin
false
end))


let __proj__UseInterface__item___0 : dependence  ->  module_name = (fun projectee -> (match (projectee) with
| UseInterface (_0) -> begin
_0
end))


let uu___is_PreferInterface : dependence  ->  Prims.bool = (fun projectee -> (match (projectee) with
| PreferInterface (_0) -> begin
true
end
| uu____291 -> begin
false
end))


let __proj__PreferInterface__item___0 : dependence  ->  module_name = (fun projectee -> (match (projectee) with
| PreferInterface (_0) -> begin
_0
end))


let uu___is_UseImplementation : dependence  ->  Prims.bool = (fun projectee -> (match (projectee) with
| UseImplementation (_0) -> begin
true
end
| uu____305 -> begin
false
end))


let __proj__UseImplementation__item___0 : dependence  ->  module_name = (fun projectee -> (match (projectee) with
| UseImplementation (_0) -> begin
_0
end))


type dependences =
dependence Prims.list


let empty_dependences : 'Auu____317 . unit  ->  'Auu____317 Prims.list = (fun uu____320 -> [])

type dependence_graph =
| Deps of (dependences * color) FStar_Util.smap


let uu___is_Deps : dependence_graph  ->  Prims.bool = (fun projectee -> true)


let __proj__Deps__item___0 : dependence_graph  ->  (dependences * color) FStar_Util.smap = (fun projectee -> (match (projectee) with
| Deps (_0) -> begin
_0
end))

type deps =
| Mk of (dependence_graph * files_for_module_name * file_name Prims.list)


let uu___is_Mk : deps  ->  Prims.bool = (fun projectee -> true)


let __proj__Mk__item___0 : deps  ->  (dependence_graph * files_for_module_name * file_name Prims.list) = (fun projectee -> (match (projectee) with
| Mk (_0) -> begin
_0
end))


let deps_try_find : dependence_graph  ->  Prims.string  ->  (dependences * color) FStar_Pervasives_Native.option = (fun uu____423 k -> (match (uu____423) with
| Deps (m) -> begin
(FStar_Util.smap_try_find m k)
end))


let deps_add_dep : dependence_graph  ->  Prims.string  ->  (dependences * color)  ->  unit = (fun uu____458 k v1 -> (match (uu____458) with
| Deps (m) -> begin
(FStar_Util.smap_add m k v1)
end))


let deps_keys : dependence_graph  ->  Prims.string Prims.list = (fun uu____482 -> (match (uu____482) with
| Deps (m) -> begin
(FStar_Util.smap_keys m)
end))


let deps_empty : unit  ->  dependence_graph = (fun uu____500 -> (

let uu____501 = (FStar_Util.smap_create (Prims.parse_int "41"))
in Deps (uu____501)))


let empty_deps : deps = (

let uu____512 = (

let uu____521 = (deps_empty ())
in (

let uu____522 = (FStar_Util.smap_create (Prims.parse_int "0"))
in ((uu____521), (uu____522), ([]))))
in Mk (uu____512))


let module_name_of_dep : dependence  ->  module_name = (fun uu___59_557 -> (match (uu___59_557) with
| UseInterface (m) -> begin
m
end
| PreferInterface (m) -> begin
m
end
| UseImplementation (m) -> begin
m
end))


let resolve_module_name : files_for_module_name  ->  module_name  ->  module_name FStar_Pervasives_Native.option = (fun file_system_map key -> (

let uu____575 = (FStar_Util.smap_try_find file_system_map key)
in (match (uu____575) with
| FStar_Pervasives_Native.Some (FStar_Pervasives_Native.Some (fn), uu____597) -> begin
(

let uu____612 = (lowercase_module_name fn)
in FStar_Pervasives_Native.Some (uu____612))
end
| FStar_Pervasives_Native.Some (uu____613, FStar_Pervasives_Native.Some (fn)) -> begin
(

let uu____629 = (lowercase_module_name fn)
in FStar_Pervasives_Native.Some (uu____629))
end
| uu____630 -> begin
FStar_Pervasives_Native.None
end)))


let interface_of : files_for_module_name  ->  module_name  ->  file_name FStar_Pervasives_Native.option = (fun file_system_map key -> (

let uu____655 = (FStar_Util.smap_try_find file_system_map key)
in (match (uu____655) with
| FStar_Pervasives_Native.Some (FStar_Pervasives_Native.Some (iface), uu____677) -> begin
FStar_Pervasives_Native.Some (iface)
end
| uu____692 -> begin
FStar_Pervasives_Native.None
end)))


let implementation_of : files_for_module_name  ->  module_name  ->  file_name FStar_Pervasives_Native.option = (fun file_system_map key -> (

let uu____717 = (FStar_Util.smap_try_find file_system_map key)
in (match (uu____717) with
| FStar_Pervasives_Native.Some (uu____738, FStar_Pervasives_Native.Some (impl)) -> begin
FStar_Pervasives_Native.Some (impl)
end
| uu____754 -> begin
FStar_Pervasives_Native.None
end)))


let has_interface : files_for_module_name  ->  module_name  ->  Prims.bool = (fun file_system_map key -> (

let uu____775 = (interface_of file_system_map key)
in (FStar_Option.isSome uu____775)))


let has_implementation : files_for_module_name  ->  module_name  ->  Prims.bool = (fun file_system_map key -> (

let uu____788 = (implementation_of file_system_map key)
in (FStar_Option.isSome uu____788)))


let cache_file_name : Prims.string  ->  Prims.string = (fun fn -> (

let uu____796 = (

let uu____797 = (FStar_Options.lax ())
in (match (uu____797) with
| true -> begin
(Prims.strcat fn ".checked.lax")
end
| uu____798 -> begin
(Prims.strcat fn ".checked")
end))
in (FStar_Options.prepend_cache_dir uu____796)))


let file_of_dep_aux : Prims.bool  ->  files_for_module_name  ->  file_name Prims.list  ->  dependence  ->  file_name = (fun use_checked_file file_system_map all_cmd_line_files d -> (

let cmd_line_has_impl = (fun key -> (FStar_All.pipe_right all_cmd_line_files (FStar_Util.for_some (fun fn -> ((is_implementation fn) && (

let uu____834 = (lowercase_module_name fn)
in (Prims.op_Equality key uu____834)))))))
in (

let maybe_add_suffix = (fun f -> (match (use_checked_file) with
| true -> begin
(cache_file_name f)
end
| uu____841 -> begin
f
end))
in (match (d) with
| UseInterface (key) -> begin
(

let uu____843 = (interface_of file_system_map key)
in (match (uu____843) with
| FStar_Pervasives_Native.None -> begin
(

let uu____847 = (

let uu____852 = (FStar_Util.format1 "Expected an interface for module %s, but couldn\'t find one" key)
in ((FStar_Errors.Fatal_MissingInterface), (uu____852)))
in (FStar_Errors.raise_err uu____847))
end
| FStar_Pervasives_Native.Some (f) -> begin
(match (use_checked_file) with
| true -> begin
(FStar_Options.prepend_cache_dir (Prims.strcat f ".source"))
end
| uu____854 -> begin
f
end)
end))
end
| PreferInterface (key) when (has_interface file_system_map key) -> begin
(

let uu____856 = ((cmd_line_has_impl key) && (

let uu____858 = (FStar_Options.dep ())
in (FStar_Option.isNone uu____858)))
in (match (uu____856) with
| true -> begin
(

let uu____861 = (FStar_Options.expose_interfaces ())
in (match (uu____861) with
| true -> begin
(

let uu____862 = (

let uu____863 = (implementation_of file_system_map key)
in (FStar_Option.get uu____863))
in (maybe_add_suffix uu____862))
end
| uu____866 -> begin
(

let uu____867 = (

let uu____872 = (

let uu____873 = (

let uu____874 = (implementation_of file_system_map key)
in (FStar_Option.get uu____874))
in (

let uu____877 = (

let uu____878 = (interface_of file_system_map key)
in (FStar_Option.get uu____878))
in (FStar_Util.format2 "Invoking fstar with %s on the command line breaks the abstraction imposed by its interface %s; if you really want this behavior add the option \'--expose_interfaces\'" uu____873 uu____877)))
in ((FStar_Errors.Fatal_MissingExposeInterfacesOption), (uu____872)))
in (FStar_Errors.raise_err uu____867))
end))
end
| uu____881 -> begin
(

let uu____882 = (

let uu____883 = (interface_of file_system_map key)
in (FStar_Option.get uu____883))
in (maybe_add_suffix uu____882))
end))
end
| PreferInterface (key) -> begin
(

let uu____887 = (implementation_of file_system_map key)
in (match (uu____887) with
| FStar_Pervasives_Native.None -> begin
(

let uu____891 = (

let uu____896 = (FStar_Util.format1 "Expected an implementation of module %s, but couldn\'t find one" key)
in ((FStar_Errors.Fatal_MissingImplementation), (uu____896)))
in (FStar_Errors.raise_err uu____891))
end
| FStar_Pervasives_Native.Some (f) -> begin
(maybe_add_suffix f)
end))
end
| UseImplementation (key) -> begin
(

let uu____899 = (implementation_of file_system_map key)
in (match (uu____899) with
| FStar_Pervasives_Native.None -> begin
(

let uu____903 = (

let uu____908 = (FStar_Util.format1 "Expected an implementation of module %s, but couldn\'t find one" key)
in ((FStar_Errors.Fatal_MissingImplementation), (uu____908)))
in (FStar_Errors.raise_err uu____903))
end
| FStar_Pervasives_Native.Some (f) -> begin
(maybe_add_suffix f)
end))
end))))


let file_of_dep : files_for_module_name  ->  file_name Prims.list  ->  dependence  ->  file_name = (file_of_dep_aux false)


let dependences_of : files_for_module_name  ->  dependence_graph  ->  file_name Prims.list  ->  file_name  ->  file_name Prims.list = (fun file_system_map deps all_cmd_line_files fn -> (

let uu____952 = (deps_try_find deps fn)
in (match (uu____952) with
| FStar_Pervasives_Native.None -> begin
(empty_dependences ())
end
| FStar_Pervasives_Native.Some (deps1, uu____966) -> begin
(FStar_List.map (file_of_dep file_system_map all_cmd_line_files) deps1)
end)))


let add_dependence : dependence_graph  ->  file_name  ->  file_name  ->  unit = (fun deps from to_ -> (

let add_dep = (fun uu____1007 to_1 -> (match (uu____1007) with
| (d, color) -> begin
(

let uu____1027 = (is_interface to_1)
in (match (uu____1027) with
| true -> begin
(

let uu____1034 = (

let uu____1037 = (

let uu____1038 = (lowercase_module_name to_1)
in PreferInterface (uu____1038))
in (uu____1037)::d)
in ((uu____1034), (color)))
end
| uu____1041 -> begin
(

let uu____1042 = (

let uu____1045 = (

let uu____1046 = (lowercase_module_name to_1)
in UseImplementation (uu____1046))
in (uu____1045)::d)
in ((uu____1042), (color)))
end))
end))
in (

let uu____1049 = (deps_try_find deps from)
in (match (uu____1049) with
| FStar_Pervasives_Native.None -> begin
(

let uu____1060 = (add_dep (((empty_dependences ())), (White)) to_)
in (deps_add_dep deps from uu____1060))
end
| FStar_Pervasives_Native.Some (key_deps) -> begin
(

let uu____1076 = (add_dep key_deps to_)
in (deps_add_dep deps from uu____1076))
end))))


let print_graph : dependence_graph  ->  unit = (fun graph -> ((FStar_Util.print_endline "A DOT-format graph has been dumped in the current directory as dep.graph");
(FStar_Util.print_endline "With GraphViz installed, try: fdp -Tpng -odep.png dep.graph");
(FStar_Util.print_endline "Hint: cat dep.graph | grep -v _ | grep -v prims");
(

let uu____1089 = (

let uu____1090 = (

let uu____1091 = (

let uu____1092 = (

let uu____1095 = (

let uu____1098 = (deps_keys graph)
in (FStar_List.unique uu____1098))
in (FStar_List.collect (fun k -> (

let deps = (

let uu____1107 = (

let uu____1112 = (deps_try_find graph k)
in (FStar_Util.must uu____1112))
in (FStar_Pervasives_Native.fst uu____1107))
in (

let r = (fun s -> (FStar_Util.replace_char s 46 (*.*) 95 (*_*)))
in (

let print7 = (fun dep1 -> (FStar_Util.format2 "  \"%s\" -> \"%s\"" (r k) (r (module_name_of_dep dep1))))
in (FStar_List.map print7 deps))))) uu____1095))
in (FStar_String.concat "\n" uu____1092))
in (Prims.strcat uu____1091 "\n}\n"))
in (Prims.strcat "digraph {\n" uu____1090))
in (FStar_Util.write_file "dep.graph" uu____1089));
))


let build_inclusion_candidates_list : unit  ->  (Prims.string * Prims.string) Prims.list = (fun uu____1147 -> (

let include_directories = (FStar_Options.include_path ())
in (

let include_directories1 = (FStar_List.map FStar_Util.normalize_file_path include_directories)
in (

let include_directories2 = (FStar_List.unique include_directories1)
in (

let cwd = (

let uu____1164 = (FStar_Util.getcwd ())
in (FStar_Util.normalize_file_path uu____1164))
in (FStar_List.concatMap (fun d -> (match ((FStar_Util.file_exists d)) with
| true -> begin
(

let files = (FStar_Util.readdir d)
in (FStar_List.filter_map (fun f -> (

let f1 = (FStar_Util.basename f)
in (

let uu____1190 = (check_and_strip_suffix f1)
in (FStar_All.pipe_right uu____1190 (FStar_Util.map_option (fun longname -> (

let full_path = (match ((Prims.op_Equality d cwd)) with
| true -> begin
f1
end
| uu____1209 -> begin
(FStar_Util.join_paths d f1)
end)
in ((longname), (full_path))))))))) files))
end
| uu____1210 -> begin
(

let uu____1211 = (

let uu____1216 = (FStar_Util.format1 "not a valid include directory: %s\n" d)
in ((FStar_Errors.Fatal_NotValidIncludeDirectory), (uu____1216)))
in (FStar_Errors.raise_err uu____1211))
end)) include_directories2))))))


let build_map : Prims.string Prims.list  ->  files_for_module_name = (fun filenames -> (

let map1 = (FStar_Util.smap_create (Prims.parse_int "41"))
in (

let add_entry = (fun key full_path -> (

let uu____1262 = (FStar_Util.smap_try_find map1 key)
in (match (uu____1262) with
| FStar_Pervasives_Native.Some (intf, impl) -> begin
(

let uu____1299 = (is_interface full_path)
in (match (uu____1299) with
| true -> begin
(FStar_Util.smap_add map1 key ((FStar_Pervasives_Native.Some (full_path)), (impl)))
end
| uu____1312 -> begin
(FStar_Util.smap_add map1 key ((intf), (FStar_Pervasives_Native.Some (full_path))))
end))
end
| FStar_Pervasives_Native.None -> begin
(

let uu____1333 = (is_interface full_path)
in (match (uu____1333) with
| true -> begin
(FStar_Util.smap_add map1 key ((FStar_Pervasives_Native.Some (full_path)), (FStar_Pervasives_Native.None)))
end
| uu____1346 -> begin
(FStar_Util.smap_add map1 key ((FStar_Pervasives_Native.None), (FStar_Pervasives_Native.Some (full_path))))
end))
end)))
in ((

let uu____1360 = (build_inclusion_candidates_list ())
in (FStar_List.iter (fun uu____1374 -> (match (uu____1374) with
| (longname, full_path) -> begin
(add_entry (FStar_String.lowercase longname) full_path)
end)) uu____1360));
(FStar_List.iter (fun f -> (

let uu____1385 = (lowercase_module_name f)
in (add_entry uu____1385 f))) filenames);
map1;
))))


let enter_namespace : files_for_module_name  ->  files_for_module_name  ->  Prims.string  ->  Prims.bool = (fun original_map working_map prefix1 -> (

let found = (FStar_Util.mk_ref false)
in (

let prefix2 = (Prims.strcat prefix1 ".")
in ((

let uu____1406 = (

let uu____1409 = (FStar_Util.smap_keys original_map)
in (FStar_List.unique uu____1409))
in (FStar_List.iter (fun k -> (match ((FStar_Util.starts_with k prefix2)) with
| true -> begin
(

let suffix = (FStar_String.substring k (FStar_String.length prefix2) ((FStar_String.length k) - (FStar_String.length prefix2)))
in (

let filename = (

let uu____1435 = (FStar_Util.smap_try_find original_map k)
in (FStar_Util.must uu____1435))
in ((FStar_Util.smap_add working_map suffix filename);
(FStar_ST.op_Colon_Equals found true);
)))
end
| uu____1570 -> begin
()
end)) uu____1406));
(FStar_ST.op_Bang found);
))))


let string_of_lid : FStar_Ident.lident  ->  Prims.bool  ->  Prims.string = (fun l last1 -> (

let suffix = (match (last1) with
| true -> begin
(l.FStar_Ident.ident.FStar_Ident.idText)::[]
end
| uu____1685 -> begin
[]
end)
in (

let names = (

let uu____1689 = (FStar_List.map (fun x -> x.FStar_Ident.idText) l.FStar_Ident.ns)
in (FStar_List.append uu____1689 suffix))
in (FStar_String.concat "." names))))


let lowercase_join_longident : FStar_Ident.lident  ->  Prims.bool  ->  Prims.string = (fun l last1 -> (

let uu____1704 = (string_of_lid l last1)
in (FStar_String.lowercase uu____1704)))


let namespace_of_lid : FStar_Ident.lident  ->  Prims.string = (fun l -> (

let uu____1710 = (FStar_List.map FStar_Ident.text_of_id l.FStar_Ident.ns)
in (FStar_String.concat "_" uu____1710)))


let check_module_declaration_against_filename : FStar_Ident.lident  ->  Prims.string  ->  unit = (fun lid filename -> (

let k' = (lowercase_join_longident lid true)
in (

let uu____1724 = (

let uu____1725 = (

let uu____1726 = (

let uu____1727 = (

let uu____1730 = (FStar_Util.basename filename)
in (check_and_strip_suffix uu____1730))
in (FStar_Util.must uu____1727))
in (FStar_String.lowercase uu____1726))
in (Prims.op_disEquality uu____1725 k'))
in (match (uu____1724) with
| true -> begin
(

let uu____1731 = (FStar_Ident.range_of_lid lid)
in (

let uu____1732 = (

let uu____1737 = (

let uu____1738 = (string_of_lid lid true)
in (FStar_Util.format2 "The module declaration \"module %s\" found in file %s does not match its filename. Dependencies will be incorrect and the module will not be verified.\n" uu____1738 filename))
in ((FStar_Errors.Error_ModuleFileNameMismatch), (uu____1737)))
in (FStar_Errors.log_issue uu____1731 uu____1732)))
end
| uu____1739 -> begin
()
end))))

exception Exit


let uu___is_Exit : Prims.exn  ->  Prims.bool = (fun projectee -> (match (projectee) with
| Exit -> begin
true
end
| uu____1745 -> begin
false
end))


let hard_coded_dependencies : Prims.string  ->  (FStar_Ident.lident * open_kind) Prims.list = (fun full_filename -> (

let filename = (FStar_Util.basename full_filename)
in (

let corelibs = (

let uu____1761 = (FStar_Options.prims_basename ())
in (

let uu____1762 = (

let uu____1765 = (FStar_Options.pervasives_basename ())
in (

let uu____1766 = (

let uu____1769 = (FStar_Options.pervasives_native_basename ())
in (uu____1769)::[])
in (uu____1765)::uu____1766))
in (uu____1761)::uu____1762))
in (match ((FStar_List.mem filename corelibs)) with
| true -> begin
[]
end
| uu____1780 -> begin
(

let implicit_deps = (((FStar_Parser_Const.fstar_ns_lid), (Open_namespace)))::(((FStar_Parser_Const.prims_lid), (Open_module)))::(((FStar_Parser_Const.pervasives_lid), (Open_module)))::[]
in (

let uu____1804 = (

let uu____1807 = (lowercase_module_name full_filename)
in (namespace_of_module uu____1807))
in (match (uu____1804) with
| FStar_Pervasives_Native.None -> begin
implicit_deps
end
| FStar_Pervasives_Native.Some (ns) -> begin
(FStar_List.append implicit_deps ((((ns), (Open_namespace)))::[]))
end)))
end))))


let collect_one : files_for_module_name  ->  Prims.string  ->  (dependence Prims.list * dependence Prims.list) = (fun original_map filename -> (

let deps = (FStar_Util.mk_ref [])
in (

let mo_roots = (FStar_Util.mk_ref [])
in (

let add_dep = (fun deps1 d -> (

let uu____2093 = (

let uu____2094 = (

let uu____2095 = (FStar_ST.op_Bang deps1)
in (FStar_List.existsML (fun d' -> (Prims.op_Equality d' d)) uu____2095))
in (not (uu____2094)))
in (match (uu____2093) with
| true -> begin
(

let uu____2199 = (

let uu____2202 = (FStar_ST.op_Bang deps1)
in (d)::uu____2202)
in (FStar_ST.op_Colon_Equals deps1 uu____2199))
end
| uu____2403 -> begin
()
end)))
in (

let working_map = (FStar_Util.smap_copy original_map)
in (

let add_dependence_edge = (fun original_or_working_map lid -> (

let key = (lowercase_join_longident lid true)
in (

let uu____2435 = (resolve_module_name original_or_working_map key)
in (match (uu____2435) with
| FStar_Pervasives_Native.Some (module_name) -> begin
((add_dep deps (PreferInterface (module_name)));
(

let uu____2546 = (((has_interface original_or_working_map module_name) && (has_implementation original_or_working_map module_name)) && (

let uu____2548 = (FStar_Options.dep ())
in (Prims.op_Equality uu____2548 (FStar_Pervasives_Native.Some ("full")))))
in (match (uu____2546) with
| true -> begin
(add_dep mo_roots (UseImplementation (module_name)))
end
| uu____2658 -> begin
()
end));
true;
)
end
| uu____2659 -> begin
false
end))))
in (

let record_open_module = (fun let_open lid -> (

let uu____2673 = ((let_open && (add_dependence_edge working_map lid)) || ((not (let_open)) && (add_dependence_edge original_map lid)))
in (match (uu____2673) with
| true -> begin
true
end
| uu____2674 -> begin
((match (let_open) with
| true -> begin
(

let uu____2676 = (FStar_Ident.range_of_lid lid)
in (

let uu____2677 = (

let uu____2682 = (

let uu____2683 = (string_of_lid lid true)
in (FStar_Util.format1 "Module not found: %s" uu____2683))
in ((FStar_Errors.Warning_ModuleOrFileNotFoundWarning), (uu____2682)))
in (FStar_Errors.log_issue uu____2676 uu____2677)))
end
| uu____2684 -> begin
()
end);
false;
)
end)))
in (

let record_open_namespace = (fun lid -> (

let key = (lowercase_join_longident lid true)
in (

let r = (enter_namespace original_map working_map key)
in (match ((not (r))) with
| true -> begin
(

let uu____2693 = (FStar_Ident.range_of_lid lid)
in (

let uu____2694 = (

let uu____2699 = (

let uu____2700 = (string_of_lid lid true)
in (FStar_Util.format1 "No modules in namespace %s and no file with that name either" uu____2700))
in ((FStar_Errors.Warning_ModuleOrFileNotFoundWarning), (uu____2699)))
in (FStar_Errors.log_issue uu____2693 uu____2694)))
end
| uu____2701 -> begin
()
end))))
in (

let record_open = (fun let_open lid -> (

let uu____2713 = (record_open_module let_open lid)
in (match (uu____2713) with
| true -> begin
()
end
| uu____2714 -> begin
(match ((not (let_open))) with
| true -> begin
(record_open_namespace lid)
end
| uu____2715 -> begin
()
end)
end)))
in (

let record_open_module_or_namespace = (fun uu____2725 -> (match (uu____2725) with
| (lid, kind) -> begin
(match (kind) with
| Open_namespace -> begin
(record_open_namespace lid)
end
| Open_module -> begin
(

let uu____2732 = (record_open_module false lid)
in ())
end)
end))
in (

let record_module_alias = (fun ident lid -> (

let key = (

let uu____2745 = (FStar_Ident.text_of_id ident)
in (FStar_String.lowercase uu____2745))
in (

let alias = (lowercase_join_longident lid true)
in (

let uu____2747 = (FStar_Util.smap_try_find original_map alias)
in (match (uu____2747) with
| FStar_Pervasives_Native.Some (deps_of_aliased_module) -> begin
((FStar_Util.smap_add working_map key deps_of_aliased_module);
true;
)
end
| FStar_Pervasives_Native.None -> begin
((

let uu____2801 = (FStar_Ident.range_of_lid lid)
in (

let uu____2802 = (

let uu____2807 = (FStar_Util.format1 "module not found in search path: %s\n" alias)
in ((FStar_Errors.Warning_ModuleOrFileNotFoundWarning), (uu____2807)))
in (FStar_Errors.log_issue uu____2801 uu____2802)));
false;
)
end)))))
in (

let record_lid = (fun lid -> (match (lid.FStar_Ident.ns) with
| [] -> begin
()
end
| uu____2814 -> begin
(

let module_name = (FStar_Ident.lid_of_ids lid.FStar_Ident.ns)
in (

let uu____2818 = (add_dependence_edge working_map module_name)
in (match (uu____2818) with
| true -> begin
()
end
| uu____2819 -> begin
(

let uu____2820 = (FStar_Options.debug_any ())
in (match (uu____2820) with
| true -> begin
(

let uu____2821 = (FStar_Ident.range_of_lid lid)
in (

let uu____2822 = (

let uu____2827 = (

let uu____2828 = (FStar_Ident.string_of_lid module_name)
in (FStar_Util.format1 "Unbound module reference %s" uu____2828))
in ((FStar_Errors.Warning_UnboundModuleReference), (uu____2827)))
in (FStar_Errors.log_issue uu____2821 uu____2822)))
end
| uu____2829 -> begin
()
end))
end)))
end))
in (

let auto_open = (hard_coded_dependencies filename)
in ((FStar_List.iter record_open_module_or_namespace auto_open);
(

let num_of_toplevelmods = (FStar_Util.mk_ref (Prims.parse_int "0"))
in (

let rec collect_module = (fun uu___60_2944 -> (match (uu___60_2944) with
| FStar_Parser_AST.Module (lid, decls) -> begin
((check_module_declaration_against_filename lid filename);
(match (((FStar_List.length lid.FStar_Ident.ns) > (Prims.parse_int "0"))) with
| true -> begin
(

let uu____2953 = (

let uu____2954 = (namespace_of_lid lid)
in (enter_namespace original_map working_map uu____2954))
in ())
end
| uu____2955 -> begin
()
end);
(collect_decls decls);
)
end
| FStar_Parser_AST.Interface (lid, decls, uu____2958) -> begin
((check_module_declaration_against_filename lid filename);
(match (((FStar_List.length lid.FStar_Ident.ns) > (Prims.parse_int "0"))) with
| true -> begin
(

let uu____2965 = (

let uu____2966 = (namespace_of_lid lid)
in (enter_namespace original_map working_map uu____2966))
in ())
end
| uu____2967 -> begin
()
end);
(collect_decls decls);
)
end))
and collect_decls = (fun decls -> (FStar_List.iter (fun x -> ((collect_decl x.FStar_Parser_AST.d);
(FStar_List.iter collect_term x.FStar_Parser_AST.attrs);
)) decls))
and collect_decl = (fun uu___61_2975 -> (match (uu___61_2975) with
| FStar_Parser_AST.Include (lid) -> begin
(record_open false lid)
end
| FStar_Parser_AST.Open (lid) -> begin
(record_open false lid)
end
| FStar_Parser_AST.ModuleAbbrev (ident, lid) -> begin
(

let uu____2980 = (record_module_alias ident lid)
in (match (uu____2980) with
| true -> begin
(

let uu____2981 = (

let uu____2982 = (lowercase_join_longident lid true)
in PreferInterface (uu____2982))
in (add_dep deps uu____2981))
end
| uu____3088 -> begin
()
end))
end
| FStar_Parser_AST.TopLevelLet (uu____3089, patterms) -> begin
(FStar_List.iter (fun uu____3111 -> (match (uu____3111) with
| (pat, t) -> begin
((collect_pattern pat);
(collect_term t);
)
end)) patterms)
end
| FStar_Parser_AST.Main (t) -> begin
(collect_term t)
end
| FStar_Parser_AST.Splice (uu____3120, t) -> begin
(collect_term t)
end
| FStar_Parser_AST.Assume (uu____3126, t) -> begin
(collect_term t)
end
| FStar_Parser_AST.SubEffect ({FStar_Parser_AST.msource = uu____3128; FStar_Parser_AST.mdest = uu____3129; FStar_Parser_AST.lift_op = FStar_Parser_AST.NonReifiableLift (t)}) -> begin
(collect_term t)
end
| FStar_Parser_AST.SubEffect ({FStar_Parser_AST.msource = uu____3131; FStar_Parser_AST.mdest = uu____3132; FStar_Parser_AST.lift_op = FStar_Parser_AST.LiftForFree (t)}) -> begin
(collect_term t)
end
| FStar_Parser_AST.Val (uu____3134, t) -> begin
(collect_term t)
end
| FStar_Parser_AST.SubEffect ({FStar_Parser_AST.msource = uu____3136; FStar_Parser_AST.mdest = uu____3137; FStar_Parser_AST.lift_op = FStar_Parser_AST.ReifiableLift (t0, t1)}) -> begin
((collect_term t0);
(collect_term t1);
)
end
| FStar_Parser_AST.Tycon (uu____3141, ts) -> begin
(

let ts1 = (FStar_List.map (fun uu____3171 -> (match (uu____3171) with
| (x, docnik) -> begin
x
end)) ts)
in (FStar_List.iter collect_tycon ts1))
end
| FStar_Parser_AST.Exception (uu____3184, t) -> begin
(FStar_Util.iter_opt t collect_term)
end
| FStar_Parser_AST.NewEffect (ed) -> begin
(collect_effect_decl ed)
end
| FStar_Parser_AST.Fsdoc (uu____3191) -> begin
()
end
| FStar_Parser_AST.Pragma (uu____3192) -> begin
()
end
| FStar_Parser_AST.TopLevelModule (lid) -> begin
((FStar_Util.incr num_of_toplevelmods);
(

let uu____3300 = (

let uu____3301 = (FStar_ST.op_Bang num_of_toplevelmods)
in (uu____3301 > (Prims.parse_int "1")))
in (match (uu____3300) with
| true -> begin
(

let uu____3401 = (

let uu____3406 = (

let uu____3407 = (string_of_lid lid true)
in (FStar_Util.format1 "Automatic dependency analysis demands one module per file (module %s not supported)" uu____3407))
in ((FStar_Errors.Fatal_OneModulePerFile), (uu____3406)))
in (

let uu____3408 = (FStar_Ident.range_of_lid lid)
in (FStar_Errors.raise_error uu____3401 uu____3408)))
end
| uu____3409 -> begin
()
end));
)
end))
and collect_tycon = (fun uu___62_3410 -> (match (uu___62_3410) with
| FStar_Parser_AST.TyconAbstract (uu____3411, binders, k) -> begin
((collect_binders binders);
(FStar_Util.iter_opt k collect_term);
)
end
| FStar_Parser_AST.TyconAbbrev (uu____3423, binders, k, t) -> begin
((collect_binders binders);
(FStar_Util.iter_opt k collect_term);
(collect_term t);
)
end
| FStar_Parser_AST.TyconRecord (uu____3437, binders, k, identterms) -> begin
((collect_binders binders);
(FStar_Util.iter_opt k collect_term);
(FStar_List.iter (fun uu____3483 -> (match (uu____3483) with
| (uu____3492, t, uu____3494) -> begin
(collect_term t)
end)) identterms);
)
end
| FStar_Parser_AST.TyconVariant (uu____3499, binders, k, identterms) -> begin
((collect_binders binders);
(FStar_Util.iter_opt k collect_term);
(FStar_List.iter (fun uu____3558 -> (match (uu____3558) with
| (uu____3571, t, uu____3573, uu____3574) -> begin
(FStar_Util.iter_opt t collect_term)
end)) identterms);
)
end))
and collect_effect_decl = (fun uu___63_3583 -> (match (uu___63_3583) with
| FStar_Parser_AST.DefineEffect (uu____3584, binders, t, decls) -> begin
((collect_binders binders);
(collect_term t);
(collect_decls decls);
)
end
| FStar_Parser_AST.RedefineEffect (uu____3598, binders, t) -> begin
((collect_binders binders);
(collect_term t);
)
end))
and collect_binders = (fun binders -> (FStar_List.iter collect_binder binders))
and collect_binder = (fun uu___64_3609 -> (match (uu___64_3609) with
| {FStar_Parser_AST.b = FStar_Parser_AST.Annotated (uu____3610, t); FStar_Parser_AST.brange = uu____3612; FStar_Parser_AST.blevel = uu____3613; FStar_Parser_AST.aqual = uu____3614} -> begin
(collect_term t)
end
| {FStar_Parser_AST.b = FStar_Parser_AST.TAnnotated (uu____3615, t); FStar_Parser_AST.brange = uu____3617; FStar_Parser_AST.blevel = uu____3618; FStar_Parser_AST.aqual = uu____3619} -> begin
(collect_term t)
end
| {FStar_Parser_AST.b = FStar_Parser_AST.NoName (t); FStar_Parser_AST.brange = uu____3621; FStar_Parser_AST.blevel = uu____3622; FStar_Parser_AST.aqual = uu____3623} -> begin
(collect_term t)
end
| uu____3624 -> begin
()
end))
and collect_term = (fun t -> (collect_term' t.FStar_Parser_AST.tm))
and collect_constant = (fun uu___65_3626 -> (match (uu___65_3626) with
| FStar_Const.Const_int (uu____3627, FStar_Pervasives_Native.Some (signedness, width)) -> begin
(

let u = (match (signedness) with
| FStar_Const.Unsigned -> begin
"u"
end
| FStar_Const.Signed -> begin
""
end)
in (

let w = (match (width) with
| FStar_Const.Int8 -> begin
"8"
end
| FStar_Const.Int16 -> begin
"16"
end
| FStar_Const.Int32 -> begin
"32"
end
| FStar_Const.Int64 -> begin
"64"
end)
in (

let uu____3642 = (

let uu____3643 = (FStar_Util.format2 "fstar.%sint%s" u w)
in PreferInterface (uu____3643))
in (add_dep deps uu____3642))))
end
| FStar_Const.Const_char (uu____3749) -> begin
(add_dep deps (PreferInterface ("fstar.char")))
end
| FStar_Const.Const_float (uu____3855) -> begin
(add_dep deps (PreferInterface ("fstar.float")))
end
| uu____3961 -> begin
()
end))
and collect_term' = (fun uu___66_3962 -> (match (uu___66_3962) with
| FStar_Parser_AST.Wild -> begin
()
end
| FStar_Parser_AST.Const (c) -> begin
(collect_constant c)
end
| FStar_Parser_AST.Op (s, ts) -> begin
((

let uu____3971 = (

let uu____3972 = (FStar_Ident.text_of_id s)
in (Prims.op_Equality uu____3972 "@"))
in (match (uu____3971) with
| true -> begin
(

let uu____3973 = (

let uu____3974 = (

let uu____3975 = (FStar_Ident.path_of_text "FStar.List.Tot.Base.append")
in (FStar_Ident.lid_of_path uu____3975 FStar_Range.dummyRange))
in FStar_Parser_AST.Name (uu____3974))
in (collect_term' uu____3973))
end
| uu____3976 -> begin
()
end));
(FStar_List.iter collect_term ts);
)
end
| FStar_Parser_AST.Tvar (uu____3977) -> begin
()
end
| FStar_Parser_AST.Uvar (uu____3978) -> begin
()
end
| FStar_Parser_AST.Var (lid) -> begin
(record_lid lid)
end
| FStar_Parser_AST.Projector (lid, uu____3981) -> begin
(record_lid lid)
end
| FStar_Parser_AST.Discrim (lid) -> begin
(record_lid lid)
end
| FStar_Parser_AST.Name (lid) -> begin
(record_lid lid)
end
| FStar_Parser_AST.Construct (lid, termimps) -> begin
((match ((Prims.op_Equality (FStar_List.length termimps) (Prims.parse_int "1"))) with
| true -> begin
(record_lid lid)
end
| uu____4003 -> begin
()
end);
(FStar_List.iter (fun uu____4011 -> (match (uu____4011) with
| (t, uu____4017) -> begin
(collect_term t)
end)) termimps);
)
end
| FStar_Parser_AST.Abs (pats, t) -> begin
((collect_patterns pats);
(collect_term t);
)
end
| FStar_Parser_AST.App (t1, t2, uu____4027) -> begin
((collect_term t1);
(collect_term t2);
)
end
| FStar_Parser_AST.Let (uu____4029, patterms, t) -> begin
((FStar_List.iter (fun uu____4079 -> (match (uu____4079) with
| (attrs_opt, (pat, t1)) -> begin
((

let uu____4108 = (FStar_Util.map_opt attrs_opt (FStar_List.iter collect_term))
in ());
(collect_pattern pat);
(collect_term t1);
)
end)) patterms);
(collect_term t);
)
end
| FStar_Parser_AST.LetOpen (lid, t) -> begin
((record_open true lid);
(collect_term t);
)
end
| FStar_Parser_AST.Bind (uu____4117, t1, t2) -> begin
((collect_term t1);
(collect_term t2);
)
end
| FStar_Parser_AST.Seq (t1, t2) -> begin
((collect_term t1);
(collect_term t2);
)
end
| FStar_Parser_AST.If (t1, t2, t3) -> begin
((collect_term t1);
(collect_term t2);
(collect_term t3);
)
end
| FStar_Parser_AST.Match (t, bs) -> begin
((collect_term t);
(collect_branches bs);
)
end
| FStar_Parser_AST.TryWith (t, bs) -> begin
((collect_term t);
(collect_branches bs);
)
end
| FStar_Parser_AST.Ascribed (t1, t2, FStar_Pervasives_Native.None) -> begin
((collect_term t1);
(collect_term t2);
)
end
| FStar_Parser_AST.Ascribed (t1, t2, FStar_Pervasives_Native.Some (tac)) -> begin
((collect_term t1);
(collect_term t2);
(collect_term tac);
)
end
| FStar_Parser_AST.Record (t, idterms) -> begin
((FStar_Util.iter_opt t collect_term);
(FStar_List.iter (fun uu____4213 -> (match (uu____4213) with
| (uu____4218, t1) -> begin
(collect_term t1)
end)) idterms);
)
end
| FStar_Parser_AST.Project (t, uu____4221) -> begin
(collect_term t)
end
| FStar_Parser_AST.Product (binders, t) -> begin
((collect_binders binders);
(collect_term t);
)
end
| FStar_Parser_AST.Sum (binders, t) -> begin
((collect_binders binders);
(collect_term t);
)
end
| FStar_Parser_AST.QForall (binders, ts, t) -> begin
((collect_binders binders);
(FStar_List.iter (FStar_List.iter collect_term) ts);
(collect_term t);
)
end
| FStar_Parser_AST.QExists (binders, ts, t) -> begin
((collect_binders binders);
(FStar_List.iter (FStar_List.iter collect_term) ts);
(collect_term t);
)
end
| FStar_Parser_AST.Refine (binder, t) -> begin
((collect_binder binder);
(collect_term t);
)
end
| FStar_Parser_AST.NamedTyp (uu____4277, t) -> begin
(collect_term t)
end
| FStar_Parser_AST.Paren (t) -> begin
(collect_term t)
end
| FStar_Parser_AST.Requires (t, uu____4281) -> begin
(collect_term t)
end
| FStar_Parser_AST.Ensures (t, uu____4287) -> begin
(collect_term t)
end
| FStar_Parser_AST.Labeled (t, uu____4293, uu____4294) -> begin
(collect_term t)
end
| FStar_Parser_AST.VQuote (t) -> begin
(collect_term t)
end
| FStar_Parser_AST.Quote (uu____4296) -> begin
()
end
| FStar_Parser_AST.Antiquote (uu____4301) -> begin
()
end
| FStar_Parser_AST.Attributes (cattributes) -> begin
(FStar_List.iter collect_term cattributes)
end))
and collect_patterns = (fun ps -> (FStar_List.iter collect_pattern ps))
and collect_pattern = (fun p -> (collect_pattern' p.FStar_Parser_AST.pat))
and collect_pattern' = (fun uu___67_4313 -> (match (uu___67_4313) with
| FStar_Parser_AST.PatWild -> begin
()
end
| FStar_Parser_AST.PatOp (uu____4314) -> begin
()
end
| FStar_Parser_AST.PatConst (uu____4315) -> begin
()
end
| FStar_Parser_AST.PatApp (p, ps) -> begin
((collect_pattern p);
(collect_patterns ps);
)
end
| FStar_Parser_AST.PatVar (uu____4323) -> begin
()
end
| FStar_Parser_AST.PatName (uu____4330) -> begin
()
end
| FStar_Parser_AST.PatTvar (uu____4331) -> begin
()
end
| FStar_Parser_AST.PatList (ps) -> begin
(collect_patterns ps)
end
| FStar_Parser_AST.PatOr (ps) -> begin
(collect_patterns ps)
end
| FStar_Parser_AST.PatTuple (ps, uu____4345) -> begin
(collect_patterns ps)
end
| FStar_Parser_AST.PatRecord (lidpats) -> begin
(FStar_List.iter (fun uu____4364 -> (match (uu____4364) with
| (uu____4369, p) -> begin
(collect_pattern p)
end)) lidpats)
end
| FStar_Parser_AST.PatAscribed (p, (t, FStar_Pervasives_Native.None)) -> begin
((collect_pattern p);
(collect_term t);
)
end
| FStar_Parser_AST.PatAscribed (p, (t, FStar_Pervasives_Native.Some (tac))) -> begin
((collect_pattern p);
(collect_term t);
(collect_term tac);
)
end))
and collect_branches = (fun bs -> (FStar_List.iter collect_branch bs))
and collect_branch = (fun uu____4414 -> (match (uu____4414) with
| (pat, t1, t2) -> begin
((collect_pattern pat);
(FStar_Util.iter_opt t1 collect_term);
(collect_term t2);
)
end))
in (

let uu____4432 = (FStar_Parser_Driver.parse_file filename)
in (match (uu____4432) with
| (ast, uu____4452) -> begin
(

let mname = (lowercase_module_name filename)
in ((

let uu____4467 = (((is_interface filename) && (has_implementation original_map mname)) && (

let uu____4469 = (FStar_Options.dep ())
in (Prims.op_Equality uu____4469 (FStar_Pervasives_Native.Some ("full")))))
in (match (uu____4467) with
| true -> begin
(add_dep mo_roots (UseImplementation (mname)))
end
| uu____4579 -> begin
()
end));
(collect_module ast);
(

let uu____4581 = (FStar_ST.op_Bang deps)
in (

let uu____4687 = (FStar_ST.op_Bang mo_roots)
in ((uu____4581), (uu____4687))));
))
end))));
))))))))))))))


let collect_one_cache : (dependence Prims.list * dependence Prims.list) FStar_Util.smap FStar_ST.ref = (

let uu____4844 = (FStar_Util.smap_create (Prims.parse_int "0"))
in (FStar_Util.mk_ref uu____4844))


let set_collect_one_cache : (dependence Prims.list * dependence Prims.list) FStar_Util.smap  ->  unit = (fun cache -> (FStar_ST.op_Colon_Equals collect_one_cache cache))


let collect : Prims.string Prims.list  ->  (Prims.string Prims.list * deps) = (fun all_cmd_line_files -> (

let all_cmd_line_files1 = (FStar_All.pipe_right all_cmd_line_files (FStar_List.map (fun fn -> (

let uu____4979 = (FStar_Options.find_file fn)
in (match (uu____4979) with
| FStar_Pervasives_Native.None -> begin
(

let uu____4982 = (

let uu____4987 = (FStar_Util.format1 "File %s could not be found\n" fn)
in ((FStar_Errors.Fatal_ModuleOrFileNotFound), (uu____4987)))
in (FStar_Errors.raise_err uu____4982))
end
| FStar_Pervasives_Native.Some (fn1) -> begin
fn1
end)))))
in (

let dep_graph = (deps_empty ())
in (

let file_system_map = (build_map all_cmd_line_files1)
in (

let rec discover_one = (fun file_name -> (

let uu____4997 = (

let uu____4998 = (deps_try_find dep_graph file_name)
in (Prims.op_Equality uu____4998 FStar_Pervasives_Native.None))
in (match (uu____4997) with
| true -> begin
(

let uu____5015 = (

let uu____5024 = (

let uu____5035 = (FStar_ST.op_Bang collect_one_cache)
in (FStar_Util.smap_try_find uu____5035 file_name))
in (match (uu____5024) with
| FStar_Pervasives_Native.Some (cached) -> begin
cached
end
| FStar_Pervasives_Native.None -> begin
(collect_one file_system_map file_name)
end))
in (match (uu____5015) with
| (deps, mo_roots) -> begin
(

let deps1 = (

let module_name = (lowercase_module_name file_name)
in (

let uu____5150 = ((is_implementation file_name) && (has_interface file_system_map module_name))
in (match (uu____5150) with
| true -> begin
(FStar_List.append deps ((UseInterface (module_name))::[]))
end
| uu____5153 -> begin
deps
end)))
in ((

let uu____5155 = (

let uu____5160 = (FStar_List.unique deps1)
in ((uu____5160), (White)))
in (deps_add_dep dep_graph file_name uu____5155));
(

let uu____5165 = (FStar_List.map (file_of_dep file_system_map all_cmd_line_files1) (FStar_List.append deps1 mo_roots))
in (FStar_List.iter discover_one uu____5165));
))
end))
end
| uu____5168 -> begin
()
end)))
in ((FStar_List.iter discover_one all_cmd_line_files1);
(

let topological_dependences_of = (fun all_command_line_files -> (

let topologically_sorted = (FStar_Util.mk_ref [])
in (

let rec aux = (fun cycle filename -> (

let uu____5204 = (

let uu____5209 = (deps_try_find dep_graph filename)
in (FStar_Util.must uu____5209))
in (match (uu____5204) with
| (direct_deps, color) -> begin
(match (color) with
| Gray -> begin
((

let uu____5223 = (

let uu____5228 = (FStar_Util.format1 "Recursive dependency on module %s\n" filename)
in ((FStar_Errors.Warning_RecursiveDependency), (uu____5228)))
in (FStar_Errors.log_issue FStar_Range.dummyRange uu____5223));
(FStar_Util.print1 "The cycle contains a subset of the modules in:\n%s \n" (FStar_String.concat "\n`used by` " cycle));
(print_graph dep_graph);
(FStar_Util.print_string "\n");
(FStar_All.exit (Prims.parse_int "1"));
)
end
| Black -> begin
()
end
| White -> begin
((deps_add_dep dep_graph filename ((direct_deps), (Gray)));
(

let uu____5234 = (dependences_of file_system_map dep_graph all_command_line_files filename)
in (FStar_List.iter (fun k -> (aux ((k)::cycle) k)) uu____5234));
(deps_add_dep dep_graph filename ((direct_deps), (Black)));
(

let uu____5240 = (

let uu____5243 = (FStar_ST.op_Bang topologically_sorted)
in (filename)::uu____5243)
in (FStar_ST.op_Colon_Equals topologically_sorted uu____5240));
)
end)
end)))
in ((FStar_List.iter (aux []) all_command_line_files);
(FStar_ST.op_Bang topologically_sorted);
))))
in ((FStar_All.pipe_right all_cmd_line_files1 (FStar_List.iter (fun f -> (

let m = (lowercase_module_name f)
in (FStar_Options.add_verify_module m)))));
(

let uu____5563 = (topological_dependences_of all_cmd_line_files1)
in ((uu____5563), (Mk (((dep_graph), (file_system_map), (all_cmd_line_files1))))));
));
))))))


let deps_of : deps  ->  Prims.string  ->  Prims.string Prims.list = (fun uu____5580 f -> (match (uu____5580) with
| Mk (deps, file_system_map, all_cmd_line_files) -> begin
(dependences_of file_system_map deps all_cmd_line_files f)
end))


let hash_dependences : deps  ->  Prims.string  ->  (Prims.string * Prims.string) Prims.list FStar_Pervasives_Native.option = (fun uu____5609 fn -> (match (uu____5609) with
| Mk (deps, file_system_map, all_cmd_line_files) -> begin
(

let fn1 = (

let uu____5627 = (FStar_Options.find_file fn)
in (match (uu____5627) with
| FStar_Pervasives_Native.Some (fn1) -> begin
fn1
end
| uu____5631 -> begin
fn
end))
in (

let cache_file = (cache_file_name fn1)
in (

let digest_of_file1 = (fun fn2 -> ((

let uu____5642 = (FStar_Options.debug_any ())
in (match (uu____5642) with
| true -> begin
(FStar_Util.print2 "%s: contains digest of %s\n" cache_file fn2)
end
| uu____5643 -> begin
()
end));
(FStar_Util.digest_of_file fn2);
))
in (

let module_name = (lowercase_module_name fn1)
in (

let source_hash = (digest_of_file1 fn1)
in (

let interface_hash = (

let uu____5653 = ((is_implementation fn1) && (has_interface file_system_map module_name))
in (match (uu____5653) with
| true -> begin
(

let uu____5660 = (

let uu____5665 = (

let uu____5666 = (

let uu____5667 = (interface_of file_system_map module_name)
in (FStar_Option.get uu____5667))
in (digest_of_file1 uu____5666))
in (("interface"), (uu____5665)))
in (uu____5660)::[])
end
| uu____5678 -> begin
[]
end))
in (

let binary_deps = (

let uu____5686 = (dependences_of file_system_map deps all_cmd_line_files fn1)
in (FStar_All.pipe_right uu____5686 (FStar_List.filter (fun fn2 -> (

let uu____5696 = ((is_interface fn2) && (

let uu____5698 = (lowercase_module_name fn2)
in (Prims.op_Equality uu____5698 module_name)))
in (not (uu____5696)))))))
in (

let binary_deps1 = (FStar_List.sortWith (fun fn11 fn2 -> (

let uu____5708 = (lowercase_module_name fn11)
in (

let uu____5709 = (lowercase_module_name fn2)
in (FStar_String.compare uu____5708 uu____5709)))) binary_deps)
in (

let rec hash_deps = (fun out uu___68_5736 -> (match (uu___68_5736) with
| [] -> begin
FStar_Pervasives_Native.Some ((FStar_List.append (((("source"), (source_hash)))::interface_hash) out))
end
| (fn2)::deps1 -> begin
(

let cache_fn = (cache_file_name fn2)
in (match ((FStar_Util.file_exists cache_fn)) with
| true -> begin
(

let uu____5780 = (

let uu____5787 = (

let uu____5792 = (lowercase_module_name fn2)
in (

let uu____5793 = (digest_of_file1 cache_fn)
in ((uu____5792), (uu____5793))))
in (uu____5787)::out)
in (hash_deps uu____5780 deps1))
end
| uu____5798 -> begin
((

let uu____5800 = (FStar_Options.debug_any ())
in (match (uu____5800) with
| true -> begin
(FStar_Util.print2 "%s: missed digest of file %s\n" cache_file cache_fn)
end
| uu____5801 -> begin
()
end));
FStar_Pervasives_Native.None;
)
end))
end))
in (hash_deps [] binary_deps1))))))))))
end))


let print_digest : (Prims.string * Prims.string) Prims.list  ->  Prims.string = (fun dig -> (

let uu____5829 = (FStar_All.pipe_right dig (FStar_List.map (fun uu____5848 -> (match (uu____5848) with
| (m, d) -> begin
(

let uu____5855 = (FStar_Util.base64_encode d)
in (FStar_Util.format2 "%s:%s" m uu____5855))
end))))
in (FStar_All.pipe_right uu____5829 (FStar_String.concat "\n"))))


let print_make : deps  ->  unit = (fun uu____5862 -> (match (uu____5862) with
| Mk (deps, file_system_map, all_cmd_line_files) -> begin
(

let keys = (deps_keys deps)
in (FStar_All.pipe_right keys (FStar_List.iter (fun f -> (

let uu____5882 = (

let uu____5887 = (deps_try_find deps f)
in (FStar_All.pipe_right uu____5887 FStar_Option.get))
in (match (uu____5882) with
| (f_deps, uu____5909) -> begin
(

let files = (FStar_List.map (file_of_dep file_system_map all_cmd_line_files) f_deps)
in (

let files1 = (FStar_List.map (fun s -> (FStar_Util.replace_chars s 32 (* *) "\\ ")) files)
in (FStar_Util.print2 "%s: %s\n\n" f (FStar_String.concat " " files1))))
end))))))
end))


let print_full : deps  ->  unit = (fun uu____5923 -> (match (uu____5923) with
| Mk (deps, file_system_map, all_cmd_line_files) -> begin
(

let sort_output_files = (fun orig_output_file_map -> (

let order = (FStar_Util.mk_ref [])
in (

let remaining_output_files = (FStar_Util.smap_copy orig_output_file_map)
in (

let visited_other_modules = (FStar_Util.smap_create (Prims.parse_int "41"))
in (

let should_visit = (fun lc_module_name -> ((

let uu____5964 = (FStar_Util.smap_try_find remaining_output_files lc_module_name)
in (FStar_Option.isSome uu____5964)) || (

let uu____5968 = (FStar_Util.smap_try_find visited_other_modules lc_module_name)
in (FStar_Option.isNone uu____5968))))
in (

let mark_visiting = (fun lc_module_name -> (

let ml_file_opt = (FStar_Util.smap_try_find remaining_output_files lc_module_name)
in ((FStar_Util.smap_remove remaining_output_files lc_module_name);
(FStar_Util.smap_add visited_other_modules lc_module_name true);
ml_file_opt;
)))
in (

let emit_output_file_opt = (fun ml_file_opt -> (match (ml_file_opt) with
| FStar_Pervasives_Native.None -> begin
()
end
| FStar_Pervasives_Native.Some (ml_file) -> begin
(

let uu____5995 = (

let uu____5998 = (FStar_ST.op_Bang order)
in (ml_file)::uu____5998)
in (FStar_ST.op_Colon_Equals order uu____5995))
end))
in (

let rec aux = (fun uu___69_6214 -> (match (uu___69_6214) with
| [] -> begin
()
end
| (lc_module_name)::modules_to_extract -> begin
(

let visit_file = (fun file_opt -> (match (file_opt) with
| FStar_Pervasives_Native.None -> begin
()
end
| FStar_Pervasives_Native.Some (file_name) -> begin
(

let uu____6232 = (deps_try_find deps file_name)
in (match (uu____6232) with
| FStar_Pervasives_Native.None -> begin
(

let uu____6243 = (FStar_Util.format2 "Impossible: module %s: %s not found" lc_module_name file_name)
in (failwith uu____6243))
end
| FStar_Pervasives_Native.Some (immediate_deps, uu____6245) -> begin
(

let immediate_deps1 = (FStar_List.map (fun x -> (FStar_String.lowercase (module_name_of_dep x))) immediate_deps)
in (aux immediate_deps1))
end))
end))
in ((

let uu____6256 = (should_visit lc_module_name)
in (match (uu____6256) with
| true -> begin
(

let ml_file_opt = (mark_visiting lc_module_name)
in ((

let uu____6261 = (implementation_of file_system_map lc_module_name)
in (visit_file uu____6261));
(

let uu____6265 = (interface_of file_system_map lc_module_name)
in (visit_file uu____6265));
(emit_output_file_opt ml_file_opt);
))
end
| uu____6268 -> begin
()
end));
(aux modules_to_extract);
))
end))
in (

let all_extracted_modules = (FStar_Util.smap_keys orig_output_file_map)
in ((aux all_extracted_modules);
(

let uu____6273 = (FStar_ST.op_Bang order)
in (FStar_List.rev uu____6273));
))))))))))
in (

let keys = (deps_keys deps)
in (

let output_file = (fun ext fst_file -> (

let ml_base_name = (

let uu____6394 = (

let uu____6395 = (

let uu____6398 = (FStar_Util.basename fst_file)
in (check_and_strip_suffix uu____6398))
in (FStar_Option.get uu____6395))
in (FStar_Util.replace_chars uu____6394 46 (*.*) "_"))
in (FStar_Options.prepend_output_dir (Prims.strcat ml_base_name ext))))
in (

let norm_path = (fun s -> (FStar_Util.replace_chars s 92 (*\*) "/"))
in (

let output_ml_file = (fun f -> (

let uu____6413 = (output_file ".ml" f)
in (norm_path uu____6413)))
in (

let output_krml_file = (fun f -> (

let uu____6420 = (output_file ".krml" f)
in (norm_path uu____6420)))
in (

let output_cmx_file = (fun f -> (

let uu____6427 = (output_file ".cmx" f)
in (norm_path uu____6427)))
in (

let cache_file = (fun f -> (

let uu____6434 = (cache_file_name f)
in (norm_path uu____6434)))
in (

let transitive_krml = (FStar_Util.smap_create (Prims.parse_int "41"))
in ((FStar_All.pipe_right keys (FStar_List.iter (fun f -> (

let uu____6477 = (

let uu____6482 = (deps_try_find deps f)
in (FStar_All.pipe_right uu____6482 FStar_Option.get))
in (match (uu____6477) with
| (f_deps, uu____6504) -> begin
(

let norm_f = (norm_path f)
in (

let files = (FStar_List.map (file_of_dep_aux true file_system_map all_cmd_line_files) f_deps)
in (

let files1 = (FStar_List.map norm_path files)
in (

let files2 = (FStar_List.map (fun s -> (FStar_Util.replace_chars s 32 (* *) "\\ ")) files1)
in (

let files3 = (FStar_String.concat "\\\n\t" files2)
in ((

let uu____6520 = (is_interface f)
in (match (uu____6520) with
| true -> begin
(

let uu____6521 = (

let uu____6522 = (FStar_Options.prepend_cache_dir norm_f)
in (norm_path uu____6522))
in (FStar_Util.print3 "%s.source: %s \\\n\t%s\n\ttouch $@\n\n" uu____6521 norm_f files3))
end
| uu____6523 -> begin
()
end));
(

let uu____6525 = (cache_file f)
in (FStar_Util.print3 "%s: %s \\\n\t%s\n\n" uu____6525 norm_f files3));
(

let already_there = (

let uu____6529 = (

let uu____6540 = (

let uu____6541 = (output_file ".krml" f)
in (norm_path uu____6541))
in (FStar_Util.smap_try_find transitive_krml uu____6540))
in (match (uu____6529) with
| FStar_Pervasives_Native.Some (uu____6552, already_there, uu____6554) -> begin
already_there
end
| FStar_Pervasives_Native.None -> begin
[]
end))
in ((

let uu____6576 = (

let uu____6577 = (output_file ".krml" f)
in (norm_path uu____6577))
in (

let uu____6578 = (

let uu____6587 = (

let uu____6588 = (output_file ".exe" f)
in (norm_path uu____6588))
in (

let uu____6589 = (

let uu____6592 = (

let uu____6595 = (

let uu____6598 = (deps_of (Mk (((deps), (file_system_map), (all_cmd_line_files)))) f)
in (FStar_List.map (fun x -> (

let uu____6606 = (output_file ".krml" x)
in (norm_path uu____6606))) uu____6598))
in (FStar_List.append already_there uu____6595))
in (FStar_List.unique uu____6592))
in ((uu____6587), (uu____6589), (false))))
in (FStar_Util.smap_add transitive_krml uu____6576 uu____6578)));
(

let uu____6617 = (is_implementation f)
in (match (uu____6617) with
| true -> begin
((

let uu____6619 = (output_ml_file f)
in (

let uu____6620 = (cache_file f)
in (FStar_Util.print2 "%s: %s\n\n" uu____6619 uu____6620)));
(

let cmx_files = (

let fst_files = (FStar_All.pipe_right f_deps (FStar_List.map (file_of_dep_aux false file_system_map all_cmd_line_files)))
in (

let extracted_fst_files = (FStar_All.pipe_right fst_files (FStar_List.filter (fun df -> ((

let uu____6642 = (lowercase_module_name df)
in (

let uu____6643 = (lowercase_module_name f)
in (Prims.op_disEquality uu____6642 uu____6643))) && (

let uu____6645 = (lowercase_module_name df)
in (FStar_Options.should_extract uu____6645))))))
in (FStar_All.pipe_right extracted_fst_files (FStar_List.map output_cmx_file))))
in ((

let uu____6651 = (

let uu____6652 = (lowercase_module_name f)
in (FStar_Options.should_extract uu____6652))
in (match (uu____6651) with
| true -> begin
(

let uu____6653 = (output_cmx_file f)
in (

let uu____6654 = (output_ml_file f)
in (FStar_Util.print3 "%s: %s \\\n\t%s\n\n" uu____6653 uu____6654 (FStar_String.concat "\\\n\t" cmx_files))))
end
| uu____6655 -> begin
()
end));
(

let uu____6656 = (output_krml_file f)
in (

let uu____6657 = (cache_file f)
in (FStar_Util.print2 "%s: %s\n\n" uu____6656 uu____6657)));
));
)
end
| uu____6658 -> begin
(

let uu____6659 = ((

let uu____6662 = (

let uu____6663 = (lowercase_module_name f)
in (has_implementation file_system_map uu____6663))
in (not (uu____6662))) && (is_interface f))
in (match (uu____6659) with
| true -> begin
(

let uu____6664 = (output_krml_file f)
in (

let uu____6665 = (cache_file f)
in (FStar_Util.print2 "%s: %s\n\n" uu____6664 uu____6665)))
end
| uu____6666 -> begin
()
end))
end));
));
))))))
end)))));
(

let all_fst_files = (

let uu____6670 = (FStar_All.pipe_right keys (FStar_List.filter is_implementation))
in (FStar_All.pipe_right uu____6670 (FStar_Util.sort_with FStar_String.compare)))
in (

let all_ml_files = (

let ml_file_map = (FStar_Util.smap_create (Prims.parse_int "41"))
in ((FStar_All.pipe_right all_fst_files (FStar_List.iter (fun fst_file -> (

let mname = (lowercase_module_name fst_file)
in (

let uu____6696 = (FStar_Options.should_extract mname)
in (match (uu____6696) with
| true -> begin
(

let uu____6697 = (output_ml_file fst_file)
in (FStar_Util.smap_add ml_file_map mname uu____6697))
end
| uu____6698 -> begin
()
end))))));
(sort_output_files ml_file_map);
))
in (

let all_krml_files = (

let krml_file_map = (FStar_Util.smap_create (Prims.parse_int "41"))
in ((FStar_All.pipe_right keys (FStar_List.iter (fun fst_file -> (

let mname = (lowercase_module_name fst_file)
in (

let uu____6713 = (output_krml_file fst_file)
in (FStar_Util.smap_add krml_file_map mname uu____6713))))));
(sort_output_files krml_file_map);
))
in (

let rec make_transitive = (fun f -> (

let uu____6726 = (

let uu____6735 = (FStar_Util.smap_try_find transitive_krml f)
in (FStar_Util.must uu____6735))
in (match (uu____6726) with
| (exe, deps1, seen) -> begin
(match (seen) with
| true -> begin
((exe), (deps1))
end
| uu____6783 -> begin
((FStar_Util.smap_add transitive_krml f ((exe), (deps1), (true)));
(

let deps2 = (

let uu____6798 = (

let uu____6801 = (FStar_List.map (fun dep1 -> (

let uu____6813 = (make_transitive dep1)
in (match (uu____6813) with
| (uu____6822, deps2) -> begin
(dep1)::deps2
end))) deps1)
in (FStar_List.flatten uu____6801))
in (FStar_List.unique uu____6798))
in ((FStar_Util.smap_add transitive_krml f ((exe), (deps2), (true)));
((exe), (deps2));
));
)
end)
end)))
in ((

let uu____6842 = (FStar_Util.smap_keys transitive_krml)
in (FStar_List.iter (fun f -> (

let uu____6861 = (make_transitive f)
in (match (uu____6861) with
| (exe, deps1) -> begin
(

let deps2 = (

let uu____6875 = (FStar_List.unique ((f)::deps1))
in (FStar_String.concat " " uu____6875))
in (

let wasm = (

let uu____6879 = (FStar_Util.substring exe (Prims.parse_int "0") ((FStar_String.length exe) - (Prims.parse_int "4")))
in (Prims.strcat uu____6879 ".wasm"))
in ((FStar_Util.print2 "%s: %s\n\n" exe deps2);
(FStar_Util.print2 "%s: %s\n\n" wasm deps2);
)))
end))) uu____6842));
(

let uu____6882 = (

let uu____6883 = (FStar_All.pipe_right all_fst_files (FStar_List.map norm_path))
in (FStar_All.pipe_right uu____6883 (FStar_String.concat " \\\n\t")))
in (FStar_Util.print1 "ALL_FST_FILES=\\\n\t%s\n\n" uu____6882));
(

let uu____6893 = (

let uu____6894 = (FStar_All.pipe_right all_ml_files (FStar_List.map norm_path))
in (FStar_All.pipe_right uu____6894 (FStar_String.concat " \\\n\t")))
in (FStar_Util.print1 "ALL_ML_FILES=\\\n\t%s\n\n" uu____6893));
(

let uu____6903 = (

let uu____6904 = (FStar_All.pipe_right all_krml_files (FStar_List.map norm_path))
in (FStar_All.pipe_right uu____6904 (FStar_String.concat " \\\n\t")))
in (FStar_Util.print1 "ALL_KRML_FILES=\\\n\t%s\n" uu____6903));
)))));
))))))))))
end))


let print : deps  ->  unit = (fun deps -> (

let uu____6918 = (FStar_Options.dep ())
in (match (uu____6918) with
| FStar_Pervasives_Native.Some ("make") -> begin
(print_make deps)
end
| FStar_Pervasives_Native.Some ("full") -> begin
(print_full deps)
end
| FStar_Pervasives_Native.Some ("graph") -> begin
(

let uu____6921 = deps
in (match (uu____6921) with
| Mk (deps1, uu____6923, uu____6924) -> begin
(print_graph deps1)
end))
end
| FStar_Pervasives_Native.Some (uu____6929) -> begin
(FStar_Errors.raise_err ((FStar_Errors.Fatal_UnknownToolForDep), ("unknown tool for --dep\n")))
end
| FStar_Pervasives_Native.None -> begin
()
end)))



=======
  | VerifyAll 
  | VerifyUserList 
  | VerifyFigureItOut 
let (uu___is_VerifyAll : verify_mode -> Prims.bool) =
  fun projectee  ->
    match projectee with | VerifyAll  -> true | uu____6 -> false
  
let (uu___is_VerifyUserList : verify_mode -> Prims.bool) =
  fun projectee  ->
    match projectee with | VerifyUserList  -> true | uu____12 -> false
  
let (uu___is_VerifyFigureItOut : verify_mode -> Prims.bool) =
  fun projectee  ->
    match projectee with | VerifyFigureItOut  -> true | uu____18 -> false
  
type files_for_module_name =
  (Prims.string FStar_Pervasives_Native.option,Prims.string
                                                 FStar_Pervasives_Native.option)
    FStar_Pervasives_Native.tuple2 FStar_Util.smap
type color =
  | White 
  | Gray 
  | Black 
let (uu___is_White : color -> Prims.bool) =
  fun projectee  -> match projectee with | White  -> true | uu____34 -> false 
let (uu___is_Gray : color -> Prims.bool) =
  fun projectee  -> match projectee with | Gray  -> true | uu____40 -> false 
let (uu___is_Black : color -> Prims.bool) =
  fun projectee  -> match projectee with | Black  -> true | uu____46 -> false 
type open_kind =
  | Open_module 
  | Open_namespace 
let (uu___is_Open_module : open_kind -> Prims.bool) =
  fun projectee  ->
    match projectee with | Open_module  -> true | uu____52 -> false
  
let (uu___is_Open_namespace : open_kind -> Prims.bool) =
  fun projectee  ->
    match projectee with | Open_namespace  -> true | uu____58 -> false
  
let (check_and_strip_suffix :
  Prims.string -> Prims.string FStar_Pervasives_Native.option) =
  fun f  ->
    let suffixes = [".fsti"; ".fst"; ".fsi"; ".fs"]  in
    let matches =
      FStar_List.map
        (fun ext  ->
           let lext = FStar_String.length ext  in
           let l = FStar_String.length f  in
           let uu____86 =
             (l > lext) &&
               (let uu____98 = FStar_String.substring f (l - lext) lext  in
                uu____98 = ext)
              in
           if uu____86
           then
             let uu____115 =
               FStar_String.substring f (Prims.parse_int "0") (l - lext)  in
             FStar_Pervasives_Native.Some uu____115
           else FStar_Pervasives_Native.None) suffixes
       in
    let uu____127 = FStar_List.filter FStar_Util.is_some matches  in
    match uu____127 with
    | (FStar_Pervasives_Native.Some m)::uu____137 ->
        FStar_Pervasives_Native.Some m
    | uu____144 -> FStar_Pervasives_Native.None
  
let (is_interface : Prims.string -> Prims.bool) =
  fun f  ->
    let uu____154 =
      FStar_String.get f ((FStar_String.length f) - (Prims.parse_int "1"))
       in
    uu____154 = 105
  
let (is_implementation : Prims.string -> Prims.bool) =
  fun f  -> let uu____163 = is_interface f  in Prims.op_Negation uu____163 
let list_of_option :
  'Auu____168 .
    'Auu____168 FStar_Pervasives_Native.option -> 'Auu____168 Prims.list
  =
  fun uu___82_177  ->
    match uu___82_177 with
    | FStar_Pervasives_Native.Some x -> [x]
    | FStar_Pervasives_Native.None  -> []
  
let list_of_pair :
  'Auu____185 .
    ('Auu____185 FStar_Pervasives_Native.option,'Auu____185
                                                  FStar_Pervasives_Native.option)
      FStar_Pervasives_Native.tuple2 -> 'Auu____185 Prims.list
  =
  fun uu____200  ->
    match uu____200 with
    | (intf,impl) ->
        FStar_List.append (list_of_option intf) (list_of_option impl)
  
let (module_name_of_file : Prims.string -> Prims.string) =
  fun f  ->
    let uu____224 =
      let uu____227 = FStar_Util.basename f  in
      check_and_strip_suffix uu____227  in
    match uu____224 with
    | FStar_Pervasives_Native.Some longname -> longname
    | FStar_Pervasives_Native.None  ->
        let uu____229 =
          let uu____234 = FStar_Util.format1 "not a valid FStar file: %s\n" f
             in
          (FStar_Errors.Fatal_NotValidFStarFile, uu____234)  in
        FStar_Errors.raise_err uu____229
  
let (lowercase_module_name : Prims.string -> Prims.string) =
  fun f  ->
    let uu____240 = module_name_of_file f  in
    FStar_String.lowercase uu____240
  
let (namespace_of_module :
  Prims.string -> FStar_Ident.lident FStar_Pervasives_Native.option) =
  fun f  ->
    let lid =
      let uu____249 = FStar_Ident.path_of_text f  in
      FStar_Ident.lid_of_path uu____249 FStar_Range.dummyRange  in
    match lid.FStar_Ident.ns with
    | [] -> FStar_Pervasives_Native.None
    | uu____252 ->
        let uu____255 = FStar_Ident.lid_of_ids lid.FStar_Ident.ns  in
        FStar_Pervasives_Native.Some uu____255
  
type file_name = Prims.string
type module_name = Prims.string
type dependence =
  | UseInterface of module_name 
  | PreferInterface of module_name 
  | UseImplementation of module_name 
let (uu___is_UseInterface : dependence -> Prims.bool) =
  fun projectee  ->
    match projectee with | UseInterface _0 -> true | uu____277 -> false
  
let (__proj__UseInterface__item___0 : dependence -> module_name) =
  fun projectee  -> match projectee with | UseInterface _0 -> _0 
let (uu___is_PreferInterface : dependence -> Prims.bool) =
  fun projectee  ->
    match projectee with | PreferInterface _0 -> true | uu____291 -> false
  
let (__proj__PreferInterface__item___0 : dependence -> module_name) =
  fun projectee  -> match projectee with | PreferInterface _0 -> _0 
let (uu___is_UseImplementation : dependence -> Prims.bool) =
  fun projectee  ->
    match projectee with | UseImplementation _0 -> true | uu____305 -> false
  
let (__proj__UseImplementation__item___0 : dependence -> module_name) =
  fun projectee  -> match projectee with | UseImplementation _0 -> _0 
type dependences = dependence Prims.list
let empty_dependences : 'Auu____317 . unit -> 'Auu____317 Prims.list =
  fun uu____320  -> [] 
type dependence_graph =
  | Deps of (dependences,color) FStar_Pervasives_Native.tuple2
  FStar_Util.smap 
let (uu___is_Deps : dependence_graph -> Prims.bool) = fun projectee  -> true 
let (__proj__Deps__item___0 :
  dependence_graph ->
    (dependences,color) FStar_Pervasives_Native.tuple2 FStar_Util.smap)
  = fun projectee  -> match projectee with | Deps _0 -> _0 
type deps =
  | Mk of (dependence_graph,files_for_module_name,file_name Prims.list)
  FStar_Pervasives_Native.tuple3 
let (uu___is_Mk : deps -> Prims.bool) = fun projectee  -> true 
let (__proj__Mk__item___0 :
  deps ->
    (dependence_graph,files_for_module_name,file_name Prims.list)
      FStar_Pervasives_Native.tuple3)
  = fun projectee  -> match projectee with | Mk _0 -> _0 
let (deps_try_find :
  dependence_graph ->
    Prims.string ->
      (dependences,color) FStar_Pervasives_Native.tuple2
        FStar_Pervasives_Native.option)
  =
  fun uu____423  ->
    fun k  -> match uu____423 with | Deps m -> FStar_Util.smap_try_find m k
  
let (deps_add_dep :
  dependence_graph ->
    Prims.string ->
      (dependences,color) FStar_Pervasives_Native.tuple2 -> unit)
  =
  fun uu____458  ->
    fun k  ->
      fun v1  -> match uu____458 with | Deps m -> FStar_Util.smap_add m k v1
  
let (deps_keys : dependence_graph -> Prims.string Prims.list) =
  fun uu____482  -> match uu____482 with | Deps m -> FStar_Util.smap_keys m 
let (deps_empty : unit -> dependence_graph) =
  fun uu____500  ->
    let uu____501 = FStar_Util.smap_create (Prims.parse_int "41")  in
    Deps uu____501
  
let (empty_deps : deps) =
  let uu____512 =
    let uu____521 = deps_empty ()  in
    let uu____522 = FStar_Util.smap_create (Prims.parse_int "0")  in
    (uu____521, uu____522, [])  in
  Mk uu____512 
let (module_name_of_dep : dependence -> module_name) =
  fun uu___83_557  ->
    match uu___83_557 with
    | UseInterface m -> m
    | PreferInterface m -> m
    | UseImplementation m -> m
  
let (resolve_module_name :
  files_for_module_name ->
    module_name -> module_name FStar_Pervasives_Native.option)
  =
  fun file_system_map  ->
    fun key  ->
      let uu____575 = FStar_Util.smap_try_find file_system_map key  in
      match uu____575 with
      | FStar_Pervasives_Native.Some
          (FStar_Pervasives_Native.Some fn,uu____597) ->
          let uu____612 = lowercase_module_name fn  in
          FStar_Pervasives_Native.Some uu____612
      | FStar_Pervasives_Native.Some
          (uu____613,FStar_Pervasives_Native.Some fn) ->
          let uu____629 = lowercase_module_name fn  in
          FStar_Pervasives_Native.Some uu____629
      | uu____630 -> FStar_Pervasives_Native.None
  
let (interface_of :
  files_for_module_name ->
    module_name -> file_name FStar_Pervasives_Native.option)
  =
  fun file_system_map  ->
    fun key  ->
      let uu____655 = FStar_Util.smap_try_find file_system_map key  in
      match uu____655 with
      | FStar_Pervasives_Native.Some
          (FStar_Pervasives_Native.Some iface,uu____677) ->
          FStar_Pervasives_Native.Some iface
      | uu____692 -> FStar_Pervasives_Native.None
  
let (implementation_of :
  files_for_module_name ->
    module_name -> file_name FStar_Pervasives_Native.option)
  =
  fun file_system_map  ->
    fun key  ->
      let uu____717 = FStar_Util.smap_try_find file_system_map key  in
      match uu____717 with
      | FStar_Pervasives_Native.Some
          (uu____738,FStar_Pervasives_Native.Some impl) ->
          FStar_Pervasives_Native.Some impl
      | uu____754 -> FStar_Pervasives_Native.None
  
let (has_interface : files_for_module_name -> module_name -> Prims.bool) =
  fun file_system_map  ->
    fun key  ->
      let uu____775 = interface_of file_system_map key  in
      FStar_Option.isSome uu____775
  
let (has_implementation : files_for_module_name -> module_name -> Prims.bool)
  =
  fun file_system_map  ->
    fun key  ->
      let uu____788 = implementation_of file_system_map key  in
      FStar_Option.isSome uu____788
  
let (cache_file_name : Prims.string -> Prims.string) =
  fun fn  ->
    let uu____796 =
      let uu____797 = FStar_Options.lax ()  in
      if uu____797
      then Prims.strcat fn ".checked.lax"
      else Prims.strcat fn ".checked"  in
    FStar_Options.prepend_cache_dir uu____796
  
let (file_of_dep_aux :
  Prims.bool ->
    files_for_module_name -> file_name Prims.list -> dependence -> file_name)
  =
  fun use_checked_file  ->
    fun file_system_map  ->
      fun all_cmd_line_files  ->
        fun d  ->
          let cmd_line_has_impl key =
            FStar_All.pipe_right all_cmd_line_files
              (FStar_Util.for_some
                 (fun fn  ->
                    (is_implementation fn) &&
                      (let uu____834 = lowercase_module_name fn  in
                       key = uu____834)))
             in
          let maybe_add_suffix f =
            if use_checked_file then cache_file_name f else f  in
          match d with
          | UseInterface key ->
              let uu____843 = interface_of file_system_map key  in
              (match uu____843 with
               | FStar_Pervasives_Native.None  ->
                   let uu____847 =
                     let uu____852 =
                       FStar_Util.format1
                         "Expected an interface for module %s, but couldn't find one"
                         key
                        in
                     (FStar_Errors.Fatal_MissingInterface, uu____852)  in
                   FStar_Errors.raise_err uu____847
               | FStar_Pervasives_Native.Some f ->
                   if use_checked_file
                   then
                     FStar_Options.prepend_cache_dir
                       (Prims.strcat f ".source")
                   else f)
          | PreferInterface key when has_interface file_system_map key ->
              let uu____856 =
                (cmd_line_has_impl key) &&
                  (let uu____858 = FStar_Options.dep ()  in
                   FStar_Option.isNone uu____858)
                 in
              if uu____856
              then
                let uu____861 = FStar_Options.expose_interfaces ()  in
                (if uu____861
                 then
                   let uu____862 =
                     let uu____863 = implementation_of file_system_map key
                        in
                     FStar_Option.get uu____863  in
                   maybe_add_suffix uu____862
                 else
                   (let uu____867 =
                      let uu____872 =
                        let uu____873 =
                          let uu____874 =
                            implementation_of file_system_map key  in
                          FStar_Option.get uu____874  in
                        let uu____877 =
                          let uu____878 = interface_of file_system_map key
                             in
                          FStar_Option.get uu____878  in
                        FStar_Util.format2
                          "Invoking fstar with %s on the command line breaks the abstraction imposed by its interface %s; if you really want this behavior add the option '--expose_interfaces'"
                          uu____873 uu____877
                         in
                      (FStar_Errors.Fatal_MissingExposeInterfacesOption,
                        uu____872)
                       in
                    FStar_Errors.raise_err uu____867))
              else
                (let uu____882 =
                   let uu____883 = interface_of file_system_map key  in
                   FStar_Option.get uu____883  in
                 maybe_add_suffix uu____882)
          | PreferInterface key ->
              let uu____887 = implementation_of file_system_map key  in
              (match uu____887 with
               | FStar_Pervasives_Native.None  ->
                   let uu____891 =
                     let uu____896 =
                       FStar_Util.format1
                         "Expected an implementation of module %s, but couldn't find one"
                         key
                        in
                     (FStar_Errors.Fatal_MissingImplementation, uu____896)
                      in
                   FStar_Errors.raise_err uu____891
               | FStar_Pervasives_Native.Some f -> maybe_add_suffix f)
          | UseImplementation key ->
              let uu____899 = implementation_of file_system_map key  in
              (match uu____899 with
               | FStar_Pervasives_Native.None  ->
                   let uu____903 =
                     let uu____908 =
                       FStar_Util.format1
                         "Expected an implementation of module %s, but couldn't find one"
                         key
                        in
                     (FStar_Errors.Fatal_MissingImplementation, uu____908)
                      in
                   FStar_Errors.raise_err uu____903
               | FStar_Pervasives_Native.Some f -> maybe_add_suffix f)
  
let (file_of_dep :
  files_for_module_name -> file_name Prims.list -> dependence -> file_name) =
  file_of_dep_aux false 
let (dependences_of :
  files_for_module_name ->
    dependence_graph ->
      file_name Prims.list -> file_name -> file_name Prims.list)
  =
  fun file_system_map  ->
    fun deps  ->
      fun all_cmd_line_files  ->
        fun fn  ->
          let uu____952 = deps_try_find deps fn  in
          match uu____952 with
          | FStar_Pervasives_Native.None  -> empty_dependences ()
          | FStar_Pervasives_Native.Some (deps1,uu____966) ->
              FStar_List.map (file_of_dep file_system_map all_cmd_line_files)
                deps1
  
let (add_dependence : dependence_graph -> file_name -> file_name -> unit) =
  fun deps  ->
    fun from  ->
      fun to_  ->
        let add_dep uu____1007 to_1 =
          match uu____1007 with
          | (d,color) ->
              let uu____1027 = is_interface to_1  in
              if uu____1027
              then
                let uu____1034 =
                  let uu____1037 =
                    let uu____1038 = lowercase_module_name to_1  in
                    PreferInterface uu____1038  in
                  uu____1037 :: d  in
                (uu____1034, color)
              else
                (let uu____1042 =
                   let uu____1045 =
                     let uu____1046 = lowercase_module_name to_1  in
                     UseImplementation uu____1046  in
                   uu____1045 :: d  in
                 (uu____1042, color))
           in
        let uu____1049 = deps_try_find deps from  in
        match uu____1049 with
        | FStar_Pervasives_Native.None  ->
            let uu____1060 = add_dep ((empty_dependences ()), White) to_  in
            deps_add_dep deps from uu____1060
        | FStar_Pervasives_Native.Some key_deps ->
            let uu____1076 = add_dep key_deps to_  in
            deps_add_dep deps from uu____1076
  
let (print_graph : dependence_graph -> unit) =
  fun graph  ->
    FStar_Util.print_endline
      "A DOT-format graph has been dumped in the current directory as dep.graph";
    FStar_Util.print_endline
      "With GraphViz installed, try: fdp -Tpng -odep.png dep.graph";
    FStar_Util.print_endline
      "Hint: cat dep.graph | grep -v _ | grep -v prims";
    (let uu____1089 =
       let uu____1090 =
         let uu____1091 =
           let uu____1092 =
             let uu____1095 =
               let uu____1098 = deps_keys graph  in
               FStar_List.unique uu____1098  in
             FStar_List.collect
               (fun k  ->
                  let deps =
                    let uu____1107 =
                      let uu____1112 = deps_try_find graph k  in
                      FStar_Util.must uu____1112  in
                    FStar_Pervasives_Native.fst uu____1107  in
                  let r s = FStar_Util.replace_char s 46 95  in
                  let print7 dep1 =
                    FStar_Util.format2 "  \"%s\" -> \"%s\"" (r k)
                      (r (module_name_of_dep dep1))
                     in
                  FStar_List.map print7 deps) uu____1095
              in
           FStar_String.concat "\n" uu____1092  in
         Prims.strcat uu____1091 "\n}\n"  in
       Prims.strcat "digraph {\n" uu____1090  in
     FStar_Util.write_file "dep.graph" uu____1089)
  
let (build_inclusion_candidates_list :
  unit ->
    (Prims.string,Prims.string) FStar_Pervasives_Native.tuple2 Prims.list)
  =
  fun uu____1147  ->
    let include_directories = FStar_Options.include_path ()  in
    let include_directories1 =
      FStar_List.map FStar_Util.normalize_file_path include_directories  in
    let include_directories2 = FStar_List.unique include_directories1  in
    let cwd =
      let uu____1164 = FStar_Util.getcwd ()  in
      FStar_Util.normalize_file_path uu____1164  in
    FStar_List.concatMap
      (fun d  ->
         if FStar_Util.file_exists d
         then
           let files = FStar_Util.readdir d  in
           FStar_List.filter_map
             (fun f  ->
                let f1 = FStar_Util.basename f  in
                let uu____1190 = check_and_strip_suffix f1  in
                FStar_All.pipe_right uu____1190
                  (FStar_Util.map_option
                     (fun longname  ->
                        let full_path =
                          if d = cwd then f1 else FStar_Util.join_paths d f1
                           in
                        (longname, full_path)))) files
         else
           (let uu____1211 =
              let uu____1216 =
                FStar_Util.format1 "not a valid include directory: %s\n" d
                 in
              (FStar_Errors.Fatal_NotValidIncludeDirectory, uu____1216)  in
            FStar_Errors.raise_err uu____1211)) include_directories2
  
let (build_map : Prims.string Prims.list -> files_for_module_name) =
  fun filenames  ->
    let map1 = FStar_Util.smap_create (Prims.parse_int "41")  in
    let add_entry key full_path =
      let uu____1262 = FStar_Util.smap_try_find map1 key  in
      match uu____1262 with
      | FStar_Pervasives_Native.Some (intf,impl) ->
          let uu____1299 = is_interface full_path  in
          if uu____1299
          then
            FStar_Util.smap_add map1 key
              ((FStar_Pervasives_Native.Some full_path), impl)
          else
            FStar_Util.smap_add map1 key
              (intf, (FStar_Pervasives_Native.Some full_path))
      | FStar_Pervasives_Native.None  ->
          let uu____1333 = is_interface full_path  in
          if uu____1333
          then
            FStar_Util.smap_add map1 key
              ((FStar_Pervasives_Native.Some full_path),
                FStar_Pervasives_Native.None)
          else
            FStar_Util.smap_add map1 key
              (FStar_Pervasives_Native.None,
                (FStar_Pervasives_Native.Some full_path))
       in
    (let uu____1360 = build_inclusion_candidates_list ()  in
     FStar_List.iter
       (fun uu____1374  ->
          match uu____1374 with
          | (longname,full_path) ->
              add_entry (FStar_String.lowercase longname) full_path)
       uu____1360);
    FStar_List.iter
      (fun f  ->
         let uu____1385 = lowercase_module_name f  in add_entry uu____1385 f)
      filenames;
    map1
  
let (enter_namespace :
  files_for_module_name ->
    files_for_module_name -> Prims.string -> Prims.bool)
  =
  fun original_map  ->
    fun working_map  ->
      fun prefix1  ->
        let found = FStar_Util.mk_ref false  in
        let prefix2 = Prims.strcat prefix1 "."  in
        (let uu____1406 =
           let uu____1409 = FStar_Util.smap_keys original_map  in
           FStar_List.unique uu____1409  in
         FStar_List.iter
           (fun k  ->
              if FStar_Util.starts_with k prefix2
              then
                let suffix =
                  FStar_String.substring k (FStar_String.length prefix2)
                    ((FStar_String.length k) - (FStar_String.length prefix2))
                   in
                let filename =
                  let uu____1435 = FStar_Util.smap_try_find original_map k
                     in
                  FStar_Util.must uu____1435  in
                (FStar_Util.smap_add working_map suffix filename;
                 FStar_ST.op_Colon_Equals found true)
              else ()) uu____1406);
        FStar_ST.op_Bang found
  
let (string_of_lid : FStar_Ident.lident -> Prims.bool -> Prims.string) =
  fun l  ->
    fun last1  ->
      let suffix =
        if last1 then [(l.FStar_Ident.ident).FStar_Ident.idText] else []  in
      let names =
        let uu____1581 =
          FStar_List.map (fun x  -> x.FStar_Ident.idText) l.FStar_Ident.ns
           in
        FStar_List.append uu____1581 suffix  in
      FStar_String.concat "." names
  
let (lowercase_join_longident :
  FStar_Ident.lident -> Prims.bool -> Prims.string) =
  fun l  ->
    fun last1  ->
      let uu____1596 = string_of_lid l last1  in
      FStar_String.lowercase uu____1596
  
let (namespace_of_lid : FStar_Ident.lident -> Prims.string) =
  fun l  ->
    let uu____1602 = FStar_List.map FStar_Ident.text_of_id l.FStar_Ident.ns
       in
    FStar_String.concat "_" uu____1602
  
let (check_module_declaration_against_filename :
  FStar_Ident.lident -> Prims.string -> unit) =
  fun lid  ->
    fun filename  ->
      let k' = lowercase_join_longident lid true  in
      let uu____1616 =
        let uu____1617 =
          let uu____1618 =
            let uu____1619 =
              let uu____1622 = FStar_Util.basename filename  in
              check_and_strip_suffix uu____1622  in
            FStar_Util.must uu____1619  in
          FStar_String.lowercase uu____1618  in
        uu____1617 <> k'  in
      if uu____1616
      then
        let uu____1623 = FStar_Ident.range_of_lid lid  in
        let uu____1624 =
          let uu____1629 =
            let uu____1630 = string_of_lid lid true  in
            FStar_Util.format2
              "The module declaration \"module %s\" found in file %s does not match its filename. Dependencies will be incorrect and the module will not be verified.\n"
              uu____1630 filename
             in
          (FStar_Errors.Error_ModuleFileNameMismatch, uu____1629)  in
        FStar_Errors.log_issue uu____1623 uu____1624
      else ()
  
exception Exit 
let (uu___is_Exit : Prims.exn -> Prims.bool) =
  fun projectee  ->
    match projectee with | Exit  -> true | uu____1637 -> false
  
let (hard_coded_dependencies :
  Prims.string ->
    (FStar_Ident.lident,open_kind) FStar_Pervasives_Native.tuple2 Prims.list)
  =
  fun full_filename  ->
    let filename = FStar_Util.basename full_filename  in
    let corelibs =
      let uu____1653 = FStar_Options.prims_basename ()  in
      let uu____1654 =
        let uu____1657 = FStar_Options.pervasives_basename ()  in
        let uu____1658 =
          let uu____1661 = FStar_Options.pervasives_native_basename ()  in
          [uu____1661]  in
        uu____1657 :: uu____1658  in
      uu____1653 :: uu____1654  in
    if FStar_List.mem filename corelibs
    then []
    else
      (let implicit_deps =
         [(FStar_Parser_Const.fstar_ns_lid, Open_namespace);
         (FStar_Parser_Const.prims_lid, Open_module);
         (FStar_Parser_Const.pervasives_lid, Open_module)]  in
       let uu____1696 =
         let uu____1699 = lowercase_module_name full_filename  in
         namespace_of_module uu____1699  in
       match uu____1696 with
       | FStar_Pervasives_Native.None  -> implicit_deps
       | FStar_Pervasives_Native.Some ns ->
           FStar_List.append implicit_deps [(ns, Open_namespace)])
  
let (collect_one :
  files_for_module_name ->
    Prims.string ->
      (dependence Prims.list,dependence Prims.list)
        FStar_Pervasives_Native.tuple2)
  =
  fun original_map  ->
    fun filename  ->
      let deps = FStar_Util.mk_ref []  in
      let mo_roots = FStar_Util.mk_ref []  in
      let add_dep deps1 d =
        let uu____1925 =
          let uu____1926 =
            let uu____1927 = FStar_ST.op_Bang deps1  in
            FStar_List.existsML (fun d'  -> d' = d) uu____1927  in
          Prims.op_Negation uu____1926  in
        if uu____1925
        then
          let uu____2001 =
            let uu____2004 = FStar_ST.op_Bang deps1  in d :: uu____2004  in
          FStar_ST.op_Colon_Equals deps1 uu____2001
        else ()  in
      let working_map = FStar_Util.smap_copy original_map  in
      let add_dependence_edge original_or_working_map lid =
        let key = lowercase_join_longident lid true  in
        let uu____2177 = resolve_module_name original_or_working_map key  in
        match uu____2177 with
        | FStar_Pervasives_Native.Some module_name ->
            (add_dep deps (PreferInterface module_name);
             (let uu____2216 =
                ((has_interface original_or_working_map module_name) &&
                   (has_implementation original_or_working_map module_name))
                  &&
                  (let uu____2218 = FStar_Options.dep ()  in
                   uu____2218 = (FStar_Pervasives_Native.Some "full"))
                 in
              if uu____2216
              then add_dep mo_roots (UseImplementation module_name)
              else ());
             true)
        | uu____2257 -> false  in
      let record_open_module let_open lid =
        let uu____2271 =
          (let_open && (add_dependence_edge working_map lid)) ||
            ((Prims.op_Negation let_open) &&
               (add_dependence_edge original_map lid))
           in
        if uu____2271
        then true
        else
          (if let_open
           then
             (let uu____2274 = FStar_Ident.range_of_lid lid  in
              let uu____2275 =
                let uu____2280 =
                  let uu____2281 = string_of_lid lid true  in
                  FStar_Util.format1 "Module not found: %s" uu____2281  in
                (FStar_Errors.Warning_ModuleOrFileNotFoundWarning,
                  uu____2280)
                 in
              FStar_Errors.log_issue uu____2274 uu____2275)
           else ();
           false)
         in
      let record_open_namespace lid =
        let key = lowercase_join_longident lid true  in
        let r = enter_namespace original_map working_map key  in
        if Prims.op_Negation r
        then
          let uu____2291 = FStar_Ident.range_of_lid lid  in
          let uu____2292 =
            let uu____2297 =
              let uu____2298 = string_of_lid lid true  in
              FStar_Util.format1
                "No modules in namespace %s and no file with that name either"
                uu____2298
               in
            (FStar_Errors.Warning_ModuleOrFileNotFoundWarning, uu____2297)
             in
          FStar_Errors.log_issue uu____2291 uu____2292
        else ()  in
      let record_open let_open lid =
        let uu____2311 = record_open_module let_open lid  in
        if uu____2311
        then ()
        else
          if Prims.op_Negation let_open
          then record_open_namespace lid
          else ()
         in
      let record_open_module_or_namespace uu____2323 =
        match uu____2323 with
        | (lid,kind) ->
            (match kind with
             | Open_namespace  -> record_open_namespace lid
             | Open_module  ->
                 let uu____2330 = record_open_module false lid  in ())
         in
      let record_module_alias ident lid =
        let key =
          let uu____2343 = FStar_Ident.text_of_id ident  in
          FStar_String.lowercase uu____2343  in
        let alias = lowercase_join_longident lid true  in
        let uu____2345 = FStar_Util.smap_try_find original_map alias  in
        match uu____2345 with
        | FStar_Pervasives_Native.Some deps_of_aliased_module ->
            (FStar_Util.smap_add working_map key deps_of_aliased_module; true)
        | FStar_Pervasives_Native.None  ->
            ((let uu____2399 = FStar_Ident.range_of_lid lid  in
              let uu____2400 =
                let uu____2405 =
                  FStar_Util.format1 "module not found in search path: %s\n"
                    alias
                   in
                (FStar_Errors.Warning_ModuleOrFileNotFoundWarning,
                  uu____2405)
                 in
              FStar_Errors.log_issue uu____2399 uu____2400);
             false)
         in
      let record_lid lid =
        match lid.FStar_Ident.ns with
        | [] -> ()
        | uu____2412 ->
            let module_name = FStar_Ident.lid_of_ids lid.FStar_Ident.ns  in
            let uu____2416 = add_dependence_edge working_map module_name  in
            if uu____2416
            then ()
            else
              (let uu____2418 = FStar_Options.debug_any ()  in
               if uu____2418
               then
                 let uu____2419 = FStar_Ident.range_of_lid lid  in
                 let uu____2420 =
                   let uu____2425 =
                     let uu____2426 = FStar_Ident.string_of_lid module_name
                        in
                     FStar_Util.format1 "Unbound module reference %s"
                       uu____2426
                      in
                   (FStar_Errors.Warning_UnboundModuleReference, uu____2425)
                    in
                 FStar_Errors.log_issue uu____2419 uu____2420
               else ())
         in
      let auto_open = hard_coded_dependencies filename  in
      FStar_List.iter record_open_module_or_namespace auto_open;
      (let num_of_toplevelmods = FStar_Util.mk_ref (Prims.parse_int "0")  in
       let rec collect_module uu___84_2542 =
         match uu___84_2542 with
         | FStar_Parser_AST.Module (lid,decls) ->
             (check_module_declaration_against_filename lid filename;
              if
                (FStar_List.length lid.FStar_Ident.ns) >
                  (Prims.parse_int "0")
              then
                (let uu____2551 =
                   let uu____2552 = namespace_of_lid lid  in
                   enter_namespace original_map working_map uu____2552  in
                 ())
              else ();
              collect_decls decls)
         | FStar_Parser_AST.Interface (lid,decls,uu____2556) ->
             (check_module_declaration_against_filename lid filename;
              if
                (FStar_List.length lid.FStar_Ident.ns) >
                  (Prims.parse_int "0")
              then
                (let uu____2563 =
                   let uu____2564 = namespace_of_lid lid  in
                   enter_namespace original_map working_map uu____2564  in
                 ())
              else ();
              collect_decls decls)
       
       and collect_decls decls =
         FStar_List.iter
           (fun x  ->
              collect_decl x.FStar_Parser_AST.d;
              FStar_List.iter collect_term x.FStar_Parser_AST.attrs) decls
       
       and collect_decl uu___85_2573 =
         match uu___85_2573 with
         | FStar_Parser_AST.Include lid -> record_open false lid
         | FStar_Parser_AST.Open lid -> record_open false lid
         | FStar_Parser_AST.ModuleAbbrev (ident,lid) ->
             let uu____2578 = record_module_alias ident lid  in
             if uu____2578
             then
               let uu____2579 =
                 let uu____2580 = lowercase_join_longident lid true  in
                 PreferInterface uu____2580  in
               add_dep deps uu____2579
             else ()
         | FStar_Parser_AST.TopLevelLet (uu____2615,patterms) ->
             FStar_List.iter
               (fun uu____2637  ->
                  match uu____2637 with
                  | (pat,t) -> (collect_pattern pat; collect_term t))
               patterms
         | FStar_Parser_AST.Main t -> collect_term t
         | FStar_Parser_AST.Splice (uu____2646,t) -> collect_term t
         | FStar_Parser_AST.Assume (uu____2652,t) -> collect_term t
         | FStar_Parser_AST.SubEffect
             { FStar_Parser_AST.msource = uu____2654;
               FStar_Parser_AST.mdest = uu____2655;
               FStar_Parser_AST.lift_op = FStar_Parser_AST.NonReifiableLift t;_}
             -> collect_term t
         | FStar_Parser_AST.SubEffect
             { FStar_Parser_AST.msource = uu____2657;
               FStar_Parser_AST.mdest = uu____2658;
               FStar_Parser_AST.lift_op = FStar_Parser_AST.LiftForFree t;_}
             -> collect_term t
         | FStar_Parser_AST.Val (uu____2660,t) -> collect_term t
         | FStar_Parser_AST.SubEffect
             { FStar_Parser_AST.msource = uu____2662;
               FStar_Parser_AST.mdest = uu____2663;
               FStar_Parser_AST.lift_op = FStar_Parser_AST.ReifiableLift
                 (t0,t1);_}
             -> (collect_term t0; collect_term t1)
         | FStar_Parser_AST.Tycon (uu____2667,ts) ->
             let ts1 =
               FStar_List.map
                 (fun uu____2697  -> match uu____2697 with | (x,docnik) -> x)
                 ts
                in
             FStar_List.iter collect_tycon ts1
         | FStar_Parser_AST.Exception (uu____2710,t) ->
             FStar_Util.iter_opt t collect_term
         | FStar_Parser_AST.NewEffect ed -> collect_effect_decl ed
         | FStar_Parser_AST.Fsdoc uu____2717 -> ()
         | FStar_Parser_AST.Pragma uu____2718 -> ()
         | FStar_Parser_AST.TopLevelModule lid ->
             (FStar_Util.incr num_of_toplevelmods;
              (let uu____2754 =
                 let uu____2755 = FStar_ST.op_Bang num_of_toplevelmods  in
                 uu____2755 > (Prims.parse_int "1")  in
               if uu____2754
               then
                 let uu____2801 =
                   let uu____2806 =
                     let uu____2807 = string_of_lid lid true  in
                     FStar_Util.format1
                       "Automatic dependency analysis demands one module per file (module %s not supported)"
                       uu____2807
                      in
                   (FStar_Errors.Fatal_OneModulePerFile, uu____2806)  in
                 let uu____2808 = FStar_Ident.range_of_lid lid  in
                 FStar_Errors.raise_error uu____2801 uu____2808
               else ()))
       
       and collect_tycon uu___86_2810 =
         match uu___86_2810 with
         | FStar_Parser_AST.TyconAbstract (uu____2811,binders,k) ->
             (collect_binders binders; FStar_Util.iter_opt k collect_term)
         | FStar_Parser_AST.TyconAbbrev (uu____2823,binders,k,t) ->
             (collect_binders binders;
              FStar_Util.iter_opt k collect_term;
              collect_term t)
         | FStar_Parser_AST.TyconRecord (uu____2837,binders,k,identterms) ->
             (collect_binders binders;
              FStar_Util.iter_opt k collect_term;
              FStar_List.iter
                (fun uu____2883  ->
                   match uu____2883 with
                   | (uu____2892,t,uu____2894) -> collect_term t) identterms)
         | FStar_Parser_AST.TyconVariant (uu____2899,binders,k,identterms) ->
             (collect_binders binders;
              FStar_Util.iter_opt k collect_term;
              FStar_List.iter
                (fun uu____2958  ->
                   match uu____2958 with
                   | (uu____2971,t,uu____2973,uu____2974) ->
                       FStar_Util.iter_opt t collect_term) identterms)
       
       and collect_effect_decl uu___87_2983 =
         match uu___87_2983 with
         | FStar_Parser_AST.DefineEffect (uu____2984,binders,t,decls) ->
             (collect_binders binders; collect_term t; collect_decls decls)
         | FStar_Parser_AST.RedefineEffect (uu____2998,binders,t) ->
             (collect_binders binders; collect_term t)
       
       and collect_binders binders = FStar_List.iter collect_binder binders
       
       and collect_binder uu___88_3009 =
         match uu___88_3009 with
         | { FStar_Parser_AST.b = FStar_Parser_AST.Annotated (uu____3010,t);
             FStar_Parser_AST.brange = uu____3012;
             FStar_Parser_AST.blevel = uu____3013;
             FStar_Parser_AST.aqual = uu____3014;_} -> collect_term t
         | { FStar_Parser_AST.b = FStar_Parser_AST.TAnnotated (uu____3015,t);
             FStar_Parser_AST.brange = uu____3017;
             FStar_Parser_AST.blevel = uu____3018;
             FStar_Parser_AST.aqual = uu____3019;_} -> collect_term t
         | { FStar_Parser_AST.b = FStar_Parser_AST.NoName t;
             FStar_Parser_AST.brange = uu____3021;
             FStar_Parser_AST.blevel = uu____3022;
             FStar_Parser_AST.aqual = uu____3023;_} -> collect_term t
         | uu____3024 -> ()
       
       and collect_term t = collect_term' t.FStar_Parser_AST.tm
       
       and collect_constant uu___89_3026 =
         match uu___89_3026 with
         | FStar_Const.Const_int
             (uu____3027,FStar_Pervasives_Native.Some (signedness,width)) ->
             let u =
               match signedness with
               | FStar_Const.Unsigned  -> "u"
               | FStar_Const.Signed  -> ""  in
             let w =
               match width with
               | FStar_Const.Int8  -> "8"
               | FStar_Const.Int16  -> "16"
               | FStar_Const.Int32  -> "32"
               | FStar_Const.Int64  -> "64"  in
             let uu____3042 =
               let uu____3043 = FStar_Util.format2 "fstar.%sint%s" u w  in
               PreferInterface uu____3043  in
             add_dep deps uu____3042
         | FStar_Const.Const_char uu____3077 ->
             add_dep deps (PreferInterface "fstar.char")
         | FStar_Const.Const_float uu____3111 ->
             add_dep deps (PreferInterface "fstar.float")
         | uu____3145 -> ()
       
       and collect_term' uu___90_3146 =
         match uu___90_3146 with
         | FStar_Parser_AST.Wild  -> ()
         | FStar_Parser_AST.Const c -> collect_constant c
         | FStar_Parser_AST.Op (s,ts) ->
             ((let uu____3155 =
                 let uu____3156 = FStar_Ident.text_of_id s  in
                 uu____3156 = "@"  in
               if uu____3155
               then
                 let uu____3157 =
                   let uu____3158 =
                     let uu____3159 =
                       FStar_Ident.path_of_text "FStar.List.Tot.Base.append"
                        in
                     FStar_Ident.lid_of_path uu____3159
                       FStar_Range.dummyRange
                      in
                   FStar_Parser_AST.Name uu____3158  in
                 collect_term' uu____3157
               else ());
              FStar_List.iter collect_term ts)
         | FStar_Parser_AST.Tvar uu____3161 -> ()
         | FStar_Parser_AST.Uvar uu____3162 -> ()
         | FStar_Parser_AST.Var lid -> record_lid lid
         | FStar_Parser_AST.Projector (lid,uu____3165) -> record_lid lid
         | FStar_Parser_AST.Discrim lid -> record_lid lid
         | FStar_Parser_AST.Name lid -> record_lid lid
         | FStar_Parser_AST.Construct (lid,termimps) ->
             (if (FStar_List.length termimps) = (Prims.parse_int "1")
              then record_lid lid
              else ();
              FStar_List.iter
                (fun uu____3195  ->
                   match uu____3195 with | (t,uu____3201) -> collect_term t)
                termimps)
         | FStar_Parser_AST.Abs (pats,t) ->
             (collect_patterns pats; collect_term t)
         | FStar_Parser_AST.App (t1,t2,uu____3211) ->
             (collect_term t1; collect_term t2)
         | FStar_Parser_AST.Let (uu____3213,patterms,t) ->
             (FStar_List.iter
                (fun uu____3263  ->
                   match uu____3263 with
                   | (attrs_opt,(pat,t1)) ->
                       ((let uu____3292 =
                           FStar_Util.map_opt attrs_opt
                             (FStar_List.iter collect_term)
                            in
                         ());
                        collect_pattern pat;
                        collect_term t1)) patterms;
              collect_term t)
         | FStar_Parser_AST.LetOpen (lid,t) ->
             (record_open true lid; collect_term t)
         | FStar_Parser_AST.Bind (uu____3301,t1,t2) ->
             (collect_term t1; collect_term t2)
         | FStar_Parser_AST.Seq (t1,t2) -> (collect_term t1; collect_term t2)
         | FStar_Parser_AST.If (t1,t2,t3) ->
             (collect_term t1; collect_term t2; collect_term t3)
         | FStar_Parser_AST.Match (t,bs) ->
             (collect_term t; collect_branches bs)
         | FStar_Parser_AST.TryWith (t,bs) ->
             (collect_term t; collect_branches bs)
         | FStar_Parser_AST.Ascribed (t1,t2,FStar_Pervasives_Native.None ) ->
             (collect_term t1; collect_term t2)
         | FStar_Parser_AST.Ascribed (t1,t2,FStar_Pervasives_Native.Some tac)
             -> (collect_term t1; collect_term t2; collect_term tac)
         | FStar_Parser_AST.Record (t,idterms) ->
             (FStar_Util.iter_opt t collect_term;
              FStar_List.iter
                (fun uu____3397  ->
                   match uu____3397 with | (uu____3402,t1) -> collect_term t1)
                idterms)
         | FStar_Parser_AST.Project (t,uu____3405) -> collect_term t
         | FStar_Parser_AST.Product (binders,t) ->
             (collect_binders binders; collect_term t)
         | FStar_Parser_AST.Sum (binders,t) ->
             (collect_binders binders; collect_term t)
         | FStar_Parser_AST.QForall (binders,ts,t) ->
             (collect_binders binders;
              FStar_List.iter (FStar_List.iter collect_term) ts;
              collect_term t)
         | FStar_Parser_AST.QExists (binders,ts,t) ->
             (collect_binders binders;
              FStar_List.iter (FStar_List.iter collect_term) ts;
              collect_term t)
         | FStar_Parser_AST.Refine (binder,t) ->
             (collect_binder binder; collect_term t)
         | FStar_Parser_AST.NamedTyp (uu____3461,t) -> collect_term t
         | FStar_Parser_AST.Paren t -> collect_term t
         | FStar_Parser_AST.Requires (t,uu____3465) -> collect_term t
         | FStar_Parser_AST.Ensures (t,uu____3471) -> collect_term t
         | FStar_Parser_AST.Labeled (t,uu____3477,uu____3478) ->
             collect_term t
         | FStar_Parser_AST.VQuote t -> collect_term t
         | FStar_Parser_AST.Quote uu____3480 -> ()
         | FStar_Parser_AST.Antiquote uu____3485 -> ()
         | FStar_Parser_AST.Attributes cattributes ->
             FStar_List.iter collect_term cattributes
       
       and collect_patterns ps = FStar_List.iter collect_pattern ps
       
       and collect_pattern p = collect_pattern' p.FStar_Parser_AST.pat
       
       and collect_pattern' uu___91_3497 =
         match uu___91_3497 with
         | FStar_Parser_AST.PatWild  -> ()
         | FStar_Parser_AST.PatOp uu____3498 -> ()
         | FStar_Parser_AST.PatConst uu____3499 -> ()
         | FStar_Parser_AST.PatApp (p,ps) ->
             (collect_pattern p; collect_patterns ps)
         | FStar_Parser_AST.PatVar uu____3507 -> ()
         | FStar_Parser_AST.PatName uu____3514 -> ()
         | FStar_Parser_AST.PatTvar uu____3515 -> ()
         | FStar_Parser_AST.PatList ps -> collect_patterns ps
         | FStar_Parser_AST.PatOr ps -> collect_patterns ps
         | FStar_Parser_AST.PatTuple (ps,uu____3529) -> collect_patterns ps
         | FStar_Parser_AST.PatRecord lidpats ->
             FStar_List.iter
               (fun uu____3548  ->
                  match uu____3548 with | (uu____3553,p) -> collect_pattern p)
               lidpats
         | FStar_Parser_AST.PatAscribed (p,(t,FStar_Pervasives_Native.None ))
             -> (collect_pattern p; collect_term t)
         | FStar_Parser_AST.PatAscribed
             (p,(t,FStar_Pervasives_Native.Some tac)) ->
             (collect_pattern p; collect_term t; collect_term tac)
       
       and collect_branches bs = FStar_List.iter collect_branch bs
       
       and collect_branch uu____3598 =
         match uu____3598 with
         | (pat,t1,t2) ->
             (collect_pattern pat;
              FStar_Util.iter_opt t1 collect_term;
              collect_term t2)
        in
       let uu____3616 = FStar_Parser_Driver.parse_file filename  in
       match uu____3616 with
       | (ast,uu____3636) ->
           let mname = lowercase_module_name filename  in
           ((let uu____3651 =
               ((is_interface filename) &&
                  (has_implementation original_map mname))
                 &&
                 (let uu____3653 = FStar_Options.dep ()  in
                  uu____3653 = (FStar_Pervasives_Native.Some "full"))
                in
             if uu____3651
             then add_dep mo_roots (UseImplementation mname)
             else ());
            collect_module ast;
            (let uu____3693 = FStar_ST.op_Bang deps  in
             let uu____3745 = FStar_ST.op_Bang mo_roots  in
             (uu____3693, uu____3745))))
  
let (collect_one_cache :
  (dependence Prims.list,dependence Prims.list)
    FStar_Pervasives_Native.tuple2 FStar_Util.smap FStar_ST.ref)
  =
  let uu____3824 = FStar_Util.smap_create (Prims.parse_int "0")  in
  FStar_Util.mk_ref uu____3824 
let (set_collect_one_cache :
  (dependence Prims.list,dependence Prims.list)
    FStar_Pervasives_Native.tuple2 FStar_Util.smap -> unit)
  = fun cache  -> FStar_ST.op_Colon_Equals collect_one_cache cache 
let (collect :
  Prims.string Prims.list ->
    (Prims.string Prims.list,deps) FStar_Pervasives_Native.tuple2)
  =
  fun all_cmd_line_files  ->
    let all_cmd_line_files1 =
      FStar_All.pipe_right all_cmd_line_files
        (FStar_List.map
           (fun fn  ->
              let uu____3953 = FStar_Options.find_file fn  in
              match uu____3953 with
              | FStar_Pervasives_Native.None  ->
                  let uu____3956 =
                    let uu____3961 =
                      FStar_Util.format1 "File %s could not be found\n" fn
                       in
                    (FStar_Errors.Fatal_ModuleOrFileNotFound, uu____3961)  in
                  FStar_Errors.raise_err uu____3956
              | FStar_Pervasives_Native.Some fn1 -> fn1))
       in
    let dep_graph = deps_empty ()  in
    let file_system_map = build_map all_cmd_line_files1  in
    let rec discover_one file_name =
      let uu____3971 =
        let uu____3972 = deps_try_find dep_graph file_name  in
        uu____3972 = FStar_Pervasives_Native.None  in
      if uu____3971
      then
        let uu____3989 =
          let uu____3998 =
            let uu____4009 = FStar_ST.op_Bang collect_one_cache  in
            FStar_Util.smap_try_find uu____4009 file_name  in
          match uu____3998 with
          | FStar_Pervasives_Native.Some cached -> cached
          | FStar_Pervasives_Native.None  ->
              collect_one file_system_map file_name
           in
        match uu____3989 with
        | (deps,mo_roots) ->
            let deps1 =
              let module_name = lowercase_module_name file_name  in
              let uu____4118 =
                (is_implementation file_name) &&
                  (has_interface file_system_map module_name)
                 in
              if uu____4118
              then FStar_List.append deps [UseInterface module_name]
              else deps  in
            ((let uu____4123 =
                let uu____4128 = FStar_List.unique deps1  in
                (uu____4128, White)  in
              deps_add_dep dep_graph file_name uu____4123);
             (let uu____4133 =
                FStar_List.map
                  (file_of_dep file_system_map all_cmd_line_files1)
                  (FStar_List.append deps1 mo_roots)
                 in
              FStar_List.iter discover_one uu____4133))
      else ()  in
    FStar_List.iter discover_one all_cmd_line_files1;
    (let topological_dependences_of all_command_line_files =
       let topologically_sorted = FStar_Util.mk_ref []  in
       let rec aux cycle filename =
         let uu____4172 =
           let uu____4177 = deps_try_find dep_graph filename  in
           FStar_Util.must uu____4177  in
         match uu____4172 with
         | (direct_deps,color) ->
             (match color with
              | Gray  ->
                  ((let uu____4191 =
                      let uu____4196 =
                        FStar_Util.format1
                          "Recursive dependency on module %s\n" filename
                         in
                      (FStar_Errors.Warning_RecursiveDependency, uu____4196)
                       in
                    FStar_Errors.log_issue FStar_Range.dummyRange uu____4191);
                   FStar_Util.print1
                     "The cycle contains a subset of the modules in:\n%s \n"
                     (FStar_String.concat "\n`used by` " cycle);
                   print_graph dep_graph;
                   FStar_Util.print_string "\n";
                   FStar_All.exit (Prims.parse_int "1"))
              | Black  -> ()
              | White  ->
                  (deps_add_dep dep_graph filename (direct_deps, Gray);
                   (let uu____4202 =
                      dependences_of file_system_map dep_graph
                        all_command_line_files filename
                       in
                    FStar_List.iter (fun k  -> aux (k :: cycle) k) uu____4202);
                   deps_add_dep dep_graph filename (direct_deps, Black);
                   (let uu____4208 =
                      let uu____4211 = FStar_ST.op_Bang topologically_sorted
                         in
                      filename :: uu____4211  in
                    FStar_ST.op_Colon_Equals topologically_sorted uu____4208)))
          in
       FStar_List.iter (aux []) all_command_line_files;
       FStar_ST.op_Bang topologically_sorted  in
     FStar_All.pipe_right all_cmd_line_files1
       (FStar_List.iter
          (fun f  ->
             let m = lowercase_module_name f  in
             FStar_Options.add_verify_module m));
     (let uu____4369 = topological_dependences_of all_cmd_line_files1  in
      (uu____4369, (Mk (dep_graph, file_system_map, all_cmd_line_files1)))))
  
let (deps_of : deps -> Prims.string -> Prims.string Prims.list) =
  fun uu____4386  ->
    fun f  ->
      match uu____4386 with
      | Mk (deps,file_system_map,all_cmd_line_files) ->
          dependences_of file_system_map deps all_cmd_line_files f
  
let (hash_dependences :
  deps ->
    Prims.string ->
      (Prims.string,Prims.string) FStar_Pervasives_Native.tuple2 Prims.list
        FStar_Pervasives_Native.option)
  =
  fun uu____4415  ->
    fun fn  ->
      match uu____4415 with
      | Mk (deps,file_system_map,all_cmd_line_files) ->
          let fn1 =
            let uu____4433 = FStar_Options.find_file fn  in
            match uu____4433 with
            | FStar_Pervasives_Native.Some fn1 -> fn1
            | uu____4437 -> fn  in
          let cache_file = cache_file_name fn1  in
          let digest_of_file1 fn2 =
            (let uu____4448 = FStar_Options.debug_any ()  in
             if uu____4448
             then
               FStar_Util.print2 "%s: contains digest of %s\n" cache_file fn2
             else ());
            FStar_Util.digest_of_file fn2  in
          let module_name = lowercase_module_name fn1  in
          let source_hash = digest_of_file1 fn1  in
          let interface_hash =
            let uu____4459 =
              (is_implementation fn1) &&
                (has_interface file_system_map module_name)
               in
            if uu____4459
            then
              let uu____4466 =
                let uu____4471 =
                  let uu____4472 =
                    let uu____4473 = interface_of file_system_map module_name
                       in
                    FStar_Option.get uu____4473  in
                  digest_of_file1 uu____4472  in
                ("interface", uu____4471)  in
              [uu____4466]
            else []  in
          let binary_deps =
            let uu____4492 =
              dependences_of file_system_map deps all_cmd_line_files fn1  in
            FStar_All.pipe_right uu____4492
              (FStar_List.filter
                 (fun fn2  ->
                    let uu____4502 =
                      (is_interface fn2) &&
                        (let uu____4504 = lowercase_module_name fn2  in
                         uu____4504 = module_name)
                       in
                    Prims.op_Negation uu____4502))
             in
          let binary_deps1 =
            FStar_List.sortWith
              (fun fn11  ->
                 fun fn2  ->
                   let uu____4514 = lowercase_module_name fn11  in
                   let uu____4515 = lowercase_module_name fn2  in
                   FStar_String.compare uu____4514 uu____4515) binary_deps
             in
          let rec hash_deps out uu___92_4542 =
            match uu___92_4542 with
            | [] ->
                FStar_Pervasives_Native.Some
                  (FStar_List.append (("source", source_hash) ::
                     interface_hash) out)
            | fn2::deps1 ->
                let cache_fn = cache_file_name fn2  in
                if FStar_Util.file_exists cache_fn
                then
                  let uu____4586 =
                    let uu____4593 =
                      let uu____4598 = lowercase_module_name fn2  in
                      let uu____4599 = digest_of_file1 cache_fn  in
                      (uu____4598, uu____4599)  in
                    uu____4593 :: out  in
                  hash_deps uu____4586 deps1
                else
                  ((let uu____4606 = FStar_Options.debug_any ()  in
                    if uu____4606
                    then
                      FStar_Util.print2 "%s: missed digest of file %s\n"
                        cache_file cache_fn
                    else ());
                   FStar_Pervasives_Native.None)
             in
          hash_deps [] binary_deps1
  
let (print_digest :
  (Prims.string,Prims.string) FStar_Pervasives_Native.tuple2 Prims.list ->
    Prims.string)
  =
  fun dig  ->
    let uu____4635 =
      FStar_All.pipe_right dig
        (FStar_List.map
           (fun uu____4654  ->
              match uu____4654 with
              | (m,d) ->
                  let uu____4661 = FStar_Util.base64_encode d  in
                  FStar_Util.format2 "%s:%s" m uu____4661))
       in
    FStar_All.pipe_right uu____4635 (FStar_String.concat "\n")
  
let (print_make : deps -> unit) =
  fun uu____4668  ->
    match uu____4668 with
    | Mk (deps,file_system_map,all_cmd_line_files) ->
        let keys = deps_keys deps  in
        FStar_All.pipe_right keys
          (FStar_List.iter
             (fun f  ->
                let uu____4688 =
                  let uu____4693 = deps_try_find deps f  in
                  FStar_All.pipe_right uu____4693 FStar_Option.get  in
                match uu____4688 with
                | (f_deps,uu____4715) ->
                    let files =
                      FStar_List.map
                        (file_of_dep file_system_map all_cmd_line_files)
                        f_deps
                       in
                    let files1 =
                      FStar_List.map
                        (fun s  -> FStar_Util.replace_chars s 32 "\\ ") files
                       in
                    FStar_Util.print2 "%s: %s\n\n" f
                      (FStar_String.concat " " files1)))
  
let (print_full : deps -> unit) =
  fun uu____4729  ->
    match uu____4729 with
    | Mk (deps,file_system_map,all_cmd_line_files) ->
        let sort_output_files orig_output_file_map =
          let order = FStar_Util.mk_ref []  in
          let remaining_output_files =
            FStar_Util.smap_copy orig_output_file_map  in
          let visited_other_modules =
            FStar_Util.smap_create (Prims.parse_int "41")  in
          let should_visit lc_module_name =
            (let uu____4770 =
               FStar_Util.smap_try_find remaining_output_files lc_module_name
                in
             FStar_Option.isSome uu____4770) ||
              (let uu____4774 =
                 FStar_Util.smap_try_find visited_other_modules
                   lc_module_name
                  in
               FStar_Option.isNone uu____4774)
             in
          let mark_visiting lc_module_name =
            let ml_file_opt =
              FStar_Util.smap_try_find remaining_output_files lc_module_name
               in
            FStar_Util.smap_remove remaining_output_files lc_module_name;
            FStar_Util.smap_add visited_other_modules lc_module_name true;
            ml_file_opt  in
          let emit_output_file_opt ml_file_opt =
            match ml_file_opt with
            | FStar_Pervasives_Native.None  -> ()
            | FStar_Pervasives_Native.Some ml_file ->
                let uu____4801 =
                  let uu____4804 = FStar_ST.op_Bang order  in ml_file ::
                    uu____4804
                   in
                FStar_ST.op_Colon_Equals order uu____4801
             in
          let rec aux uu___93_4912 =
            match uu___93_4912 with
            | [] -> ()
            | lc_module_name::modules_to_extract ->
                let visit_file file_opt =
                  match file_opt with
                  | FStar_Pervasives_Native.None  -> ()
                  | FStar_Pervasives_Native.Some file_name ->
                      let uu____4930 = deps_try_find deps file_name  in
                      (match uu____4930 with
                       | FStar_Pervasives_Native.None  ->
                           let uu____4941 =
                             FStar_Util.format2
                               "Impossible: module %s: %s not found"
                               lc_module_name file_name
                              in
                           failwith uu____4941
                       | FStar_Pervasives_Native.Some
                           (immediate_deps,uu____4943) ->
                           let immediate_deps1 =
                             FStar_List.map
                               (fun x  ->
                                  FStar_String.lowercase
                                    (module_name_of_dep x)) immediate_deps
                              in
                           aux immediate_deps1)
                   in
                ((let uu____4954 = should_visit lc_module_name  in
                  if uu____4954
                  then
                    let ml_file_opt = mark_visiting lc_module_name  in
                    ((let uu____4959 =
                        implementation_of file_system_map lc_module_name  in
                      visit_file uu____4959);
                     (let uu____4963 =
                        interface_of file_system_map lc_module_name  in
                      visit_file uu____4963);
                     emit_output_file_opt ml_file_opt)
                  else ());
                 aux modules_to_extract)
             in
          let all_extracted_modules =
            FStar_Util.smap_keys orig_output_file_map  in
          aux all_extracted_modules;
          (let uu____4971 = FStar_ST.op_Bang order  in
           FStar_List.rev uu____4971)
           in
        let keys = deps_keys deps  in
        let output_file ext fst_file =
          let ml_base_name =
            let uu____5038 =
              let uu____5039 =
                let uu____5042 = FStar_Util.basename fst_file  in
                check_and_strip_suffix uu____5042  in
              FStar_Option.get uu____5039  in
            FStar_Util.replace_chars uu____5038 46 "_"  in
          FStar_Options.prepend_output_dir (Prims.strcat ml_base_name ext)
           in
        let norm_path s = FStar_Util.replace_chars s 92 "/"  in
        let output_ml_file f =
          let uu____5057 = output_file ".ml" f  in norm_path uu____5057  in
        let output_krml_file f =
          let uu____5064 = output_file ".krml" f  in norm_path uu____5064  in
        let output_cmx_file f =
          let uu____5071 = output_file ".cmx" f  in norm_path uu____5071  in
        let cache_file f =
          let uu____5078 = cache_file_name f  in norm_path uu____5078  in
        let transitive_krml = FStar_Util.smap_create (Prims.parse_int "41")
           in
        (FStar_All.pipe_right keys
           (FStar_List.iter
              (fun f  ->
                 let uu____5121 =
                   let uu____5126 = deps_try_find deps f  in
                   FStar_All.pipe_right uu____5126 FStar_Option.get  in
                 match uu____5121 with
                 | (f_deps,uu____5148) ->
                     let norm_f = norm_path f  in
                     let files =
                       FStar_List.map
                         (file_of_dep_aux true file_system_map
                            all_cmd_line_files) f_deps
                        in
                     let files1 = FStar_List.map norm_path files  in
                     let files2 =
                       FStar_List.map
                         (fun s  -> FStar_Util.replace_chars s 32 "\\ ")
                         files1
                        in
                     let files3 = FStar_String.concat "\\\n\t" files2  in
                     ((let uu____5164 = is_interface f  in
                       if uu____5164
                       then
                         let uu____5165 =
                           let uu____5166 =
                             FStar_Options.prepend_cache_dir norm_f  in
                           norm_path uu____5166  in
                         FStar_Util.print3
                           "%s.source: %s \\\n\t%s\n\ttouch $@\n\n"
                           uu____5165 norm_f files3
                       else ());
                      (let uu____5169 = cache_file f  in
                       FStar_Util.print3 "%s: %s \\\n\t%s\n\n" uu____5169
                         norm_f files3);
                      (let already_there =
                         let uu____5173 =
                           let uu____5184 =
                             let uu____5185 = output_file ".krml" f  in
                             norm_path uu____5185  in
                           FStar_Util.smap_try_find transitive_krml
                             uu____5184
                            in
                         match uu____5173 with
                         | FStar_Pervasives_Native.Some
                             (uu____5196,already_there,uu____5198) ->
                             already_there
                         | FStar_Pervasives_Native.None  -> []  in
                       (let uu____5220 =
                          let uu____5221 = output_file ".krml" f  in
                          norm_path uu____5221  in
                        let uu____5222 =
                          let uu____5231 =
                            let uu____5232 = output_file ".exe" f  in
                            norm_path uu____5232  in
                          let uu____5233 =
                            let uu____5236 =
                              let uu____5239 =
                                let uu____5242 =
                                  deps_of
                                    (Mk
                                       (deps, file_system_map,
                                         all_cmd_line_files)) f
                                   in
                                FStar_List.map
                                  (fun x  ->
                                     let uu____5250 = output_file ".krml" x
                                        in
                                     norm_path uu____5250) uu____5242
                                 in
                              FStar_List.append already_there uu____5239  in
                            FStar_List.unique uu____5236  in
                          (uu____5231, uu____5233, false)  in
                        FStar_Util.smap_add transitive_krml uu____5220
                          uu____5222);
                       (let uu____5261 = is_implementation f  in
                        if uu____5261
                        then
                          ((let uu____5263 = output_ml_file f  in
                            let uu____5264 = cache_file f  in
                            FStar_Util.print2 "%s: %s\n\n" uu____5263
                              uu____5264);
                           (let cmx_files =
                              let fst_files =
                                FStar_All.pipe_right f_deps
                                  (FStar_List.map
                                     (file_of_dep_aux false file_system_map
                                        all_cmd_line_files))
                                 in
                              let extracted_fst_files =
                                FStar_All.pipe_right fst_files
                                  (FStar_List.filter
                                     (fun df  ->
                                        (let uu____5286 =
                                           lowercase_module_name df  in
                                         let uu____5287 =
                                           lowercase_module_name f  in
                                         uu____5286 <> uu____5287) &&
                                          (let uu____5289 =
                                             lowercase_module_name df  in
                                           FStar_Options.should_extract
                                             uu____5289)))
                                 in
                              FStar_All.pipe_right extracted_fst_files
                                (FStar_List.map output_cmx_file)
                               in
                            (let uu____5295 =
                               let uu____5296 = lowercase_module_name f  in
                               FStar_Options.should_extract uu____5296  in
                             if uu____5295
                             then
                               let uu____5297 = output_cmx_file f  in
                               let uu____5298 = output_ml_file f  in
                               FStar_Util.print3 "%s: %s \\\n\t%s\n\n"
                                 uu____5297 uu____5298
                                 (FStar_String.concat "\\\n\t" cmx_files)
                             else ());
                            (let uu____5300 = output_krml_file f  in
                             let uu____5301 = cache_file f  in
                             FStar_Util.print2 "%s: %s\n\n" uu____5300
                               uu____5301)))
                        else
                          (let uu____5303 =
                             (let uu____5306 =
                                let uu____5307 = lowercase_module_name f  in
                                has_implementation file_system_map uu____5307
                                 in
                              Prims.op_Negation uu____5306) &&
                               (is_interface f)
                              in
                           if uu____5303
                           then
                             let uu____5308 = output_krml_file f  in
                             let uu____5309 = cache_file f  in
                             FStar_Util.print2 "%s: %s\n\n" uu____5308
                               uu____5309
                           else ()))))));
         (let all_fst_files =
            let uu____5314 =
              FStar_All.pipe_right keys (FStar_List.filter is_implementation)
               in
            FStar_All.pipe_right uu____5314
              (FStar_Util.sort_with FStar_String.compare)
             in
          let all_ml_files =
            let ml_file_map = FStar_Util.smap_create (Prims.parse_int "41")
               in
            FStar_All.pipe_right all_fst_files
              (FStar_List.iter
                 (fun fst_file  ->
                    let mname = lowercase_module_name fst_file  in
                    let uu____5340 = FStar_Options.should_extract mname  in
                    if uu____5340
                    then
                      let uu____5341 = output_ml_file fst_file  in
                      FStar_Util.smap_add ml_file_map mname uu____5341
                    else ()));
            sort_output_files ml_file_map  in
          let all_krml_files =
            let krml_file_map = FStar_Util.smap_create (Prims.parse_int "41")
               in
            FStar_All.pipe_right keys
              (FStar_List.iter
                 (fun fst_file  ->
                    let mname = lowercase_module_name fst_file  in
                    let uu____5357 = output_krml_file fst_file  in
                    FStar_Util.smap_add krml_file_map mname uu____5357));
            sort_output_files krml_file_map  in
          let rec make_transitive f =
            let uu____5370 =
              let uu____5379 = FStar_Util.smap_try_find transitive_krml f  in
              FStar_Util.must uu____5379  in
            match uu____5370 with
            | (exe,deps1,seen) ->
                if seen
                then (exe, deps1)
                else
                  (FStar_Util.smap_add transitive_krml f (exe, deps1, true);
                   (let deps2 =
                      let uu____5442 =
                        let uu____5445 =
                          FStar_List.map
                            (fun dep1  ->
                               let uu____5457 = make_transitive dep1  in
                               match uu____5457 with
                               | (uu____5466,deps2) -> dep1 :: deps2) deps1
                           in
                        FStar_List.flatten uu____5445  in
                      FStar_List.unique uu____5442  in
                    FStar_Util.smap_add transitive_krml f (exe, deps2, true);
                    (exe, deps2)))
             in
          (let uu____5486 = FStar_Util.smap_keys transitive_krml  in
           FStar_List.iter
             (fun f  ->
                let uu____5505 = make_transitive f  in
                match uu____5505 with
                | (exe,deps1) ->
                    let deps2 =
                      let uu____5519 = FStar_List.unique (f :: deps1)  in
                      FStar_String.concat " " uu____5519  in
                    let wasm =
                      let uu____5523 =
                        FStar_Util.substring exe (Prims.parse_int "0")
                          ((FStar_String.length exe) - (Prims.parse_int "4"))
                         in
                      Prims.strcat uu____5523 ".wasm"  in
                    (FStar_Util.print2 "%s: %s\n\n" exe deps2;
                     FStar_Util.print2 "%s: %s\n\n" wasm deps2)) uu____5486);
          (let uu____5526 =
             let uu____5527 =
               FStar_All.pipe_right all_fst_files (FStar_List.map norm_path)
                in
             FStar_All.pipe_right uu____5527 (FStar_String.concat " \\\n\t")
              in
           FStar_Util.print1 "ALL_FST_FILES=\\\n\t%s\n\n" uu____5526);
          (let uu____5537 =
             let uu____5538 =
               FStar_All.pipe_right all_ml_files (FStar_List.map norm_path)
                in
             FStar_All.pipe_right uu____5538 (FStar_String.concat " \\\n\t")
              in
           FStar_Util.print1 "ALL_ML_FILES=\\\n\t%s\n\n" uu____5537);
          (let uu____5547 =
             let uu____5548 =
               FStar_All.pipe_right all_krml_files (FStar_List.map norm_path)
                in
             FStar_All.pipe_right uu____5548 (FStar_String.concat " \\\n\t")
              in
           FStar_Util.print1 "ALL_KRML_FILES=\\\n\t%s\n" uu____5547)))
  
let (print : deps -> unit) =
  fun deps  ->
    let uu____5562 = FStar_Options.dep ()  in
    match uu____5562 with
    | FStar_Pervasives_Native.Some "make" -> print_make deps
    | FStar_Pervasives_Native.Some "full" -> print_full deps
    | FStar_Pervasives_Native.Some "graph" ->
        let uu____5565 = deps  in
        (match uu____5565 with
         | Mk (deps1,uu____5567,uu____5568) -> print_graph deps1)
    | FStar_Pervasives_Native.Some uu____5573 ->
        FStar_Errors.raise_err
          (FStar_Errors.Fatal_UnknownToolForDep, "unknown tool for --dep\n")
    | FStar_Pervasives_Native.None  -> ()
  
>>>>>>> ca297a09
<|MERGE_RESOLUTION|>--- conflicted
+++ resolved
@@ -1,2510 +1,5 @@
-
 open Prims
-open FStar_Pervasives
 type verify_mode =
-<<<<<<< HEAD
-| VerifyAll
-| VerifyUserList
-| VerifyFigureItOut
-
-
-let uu___is_VerifyAll : verify_mode  ->  Prims.bool = (fun projectee -> (match (projectee) with
-| VerifyAll -> begin
-true
-end
-| uu____6 -> begin
-false
-end))
-
-
-let uu___is_VerifyUserList : verify_mode  ->  Prims.bool = (fun projectee -> (match (projectee) with
-| VerifyUserList -> begin
-true
-end
-| uu____12 -> begin
-false
-end))
-
-
-let uu___is_VerifyFigureItOut : verify_mode  ->  Prims.bool = (fun projectee -> (match (projectee) with
-| VerifyFigureItOut -> begin
-true
-end
-| uu____18 -> begin
-false
-end))
-
-
-type files_for_module_name =
-(Prims.string FStar_Pervasives_Native.option * Prims.string FStar_Pervasives_Native.option) FStar_Util.smap
-
-type color =
-| White
-| Gray
-| Black
-
-
-let uu___is_White : color  ->  Prims.bool = (fun projectee -> (match (projectee) with
-| White -> begin
-true
-end
-| uu____34 -> begin
-false
-end))
-
-
-let uu___is_Gray : color  ->  Prims.bool = (fun projectee -> (match (projectee) with
-| Gray -> begin
-true
-end
-| uu____40 -> begin
-false
-end))
-
-
-let uu___is_Black : color  ->  Prims.bool = (fun projectee -> (match (projectee) with
-| Black -> begin
-true
-end
-| uu____46 -> begin
-false
-end))
-
-type open_kind =
-| Open_module
-| Open_namespace
-
-
-let uu___is_Open_module : open_kind  ->  Prims.bool = (fun projectee -> (match (projectee) with
-| Open_module -> begin
-true
-end
-| uu____52 -> begin
-false
-end))
-
-
-let uu___is_Open_namespace : open_kind  ->  Prims.bool = (fun projectee -> (match (projectee) with
-| Open_namespace -> begin
-true
-end
-| uu____58 -> begin
-false
-end))
-
-
-let check_and_strip_suffix : Prims.string  ->  Prims.string FStar_Pervasives_Native.option = (fun f -> (
-
-let suffixes = (".fsti")::(".fst")::(".fsi")::(".fs")::[]
-in (
-
-let matches = (FStar_List.map (fun ext -> (
-
-let lext = (FStar_String.length ext)
-in (
-
-let l = (FStar_String.length f)
-in (
-
-let uu____86 = ((l > lext) && (
-
-let uu____98 = (FStar_String.substring f (l - lext) lext)
-in (Prims.op_Equality uu____98 ext)))
-in (match (uu____86) with
-| true -> begin
-(
-
-let uu____115 = (FStar_String.substring f (Prims.parse_int "0") (l - lext))
-in FStar_Pervasives_Native.Some (uu____115))
-end
-| uu____126 -> begin
-FStar_Pervasives_Native.None
-end))))) suffixes)
-in (
-
-let uu____127 = (FStar_List.filter FStar_Util.is_some matches)
-in (match (uu____127) with
-| (FStar_Pervasives_Native.Some (m))::uu____137 -> begin
-FStar_Pervasives_Native.Some (m)
-end
-| uu____144 -> begin
-FStar_Pervasives_Native.None
-end)))))
-
-
-let is_interface : Prims.string  ->  Prims.bool = (fun f -> (
-
-let uu____154 = (FStar_String.get f ((FStar_String.length f) - (Prims.parse_int "1")))
-in (Prims.op_Equality uu____154 105 (*i*))))
-
-
-let is_implementation : Prims.string  ->  Prims.bool = (fun f -> (
-
-let uu____163 = (is_interface f)
-in (not (uu____163))))
-
-
-let list_of_option : 'Auu____168 . 'Auu____168 FStar_Pervasives_Native.option  ->  'Auu____168 Prims.list = (fun uu___58_177 -> (match (uu___58_177) with
-| FStar_Pervasives_Native.Some (x) -> begin
-(x)::[]
-end
-| FStar_Pervasives_Native.None -> begin
-[]
-end))
-
-
-let list_of_pair : 'Auu____185 . ('Auu____185 FStar_Pervasives_Native.option * 'Auu____185 FStar_Pervasives_Native.option)  ->  'Auu____185 Prims.list = (fun uu____200 -> (match (uu____200) with
-| (intf, impl) -> begin
-(FStar_List.append (list_of_option intf) (list_of_option impl))
-end))
-
-
-let module_name_of_file : Prims.string  ->  Prims.string = (fun f -> (
-
-let uu____224 = (
-
-let uu____227 = (FStar_Util.basename f)
-in (check_and_strip_suffix uu____227))
-in (match (uu____224) with
-| FStar_Pervasives_Native.Some (longname) -> begin
-longname
-end
-| FStar_Pervasives_Native.None -> begin
-(
-
-let uu____229 = (
-
-let uu____234 = (FStar_Util.format1 "not a valid FStar file: %s\n" f)
-in ((FStar_Errors.Fatal_NotValidFStarFile), (uu____234)))
-in (FStar_Errors.raise_err uu____229))
-end)))
-
-
-let lowercase_module_name : Prims.string  ->  Prims.string = (fun f -> (
-
-let uu____240 = (module_name_of_file f)
-in (FStar_String.lowercase uu____240)))
-
-
-let namespace_of_module : Prims.string  ->  FStar_Ident.lident FStar_Pervasives_Native.option = (fun f -> (
-
-let lid = (
-
-let uu____249 = (FStar_Ident.path_of_text f)
-in (FStar_Ident.lid_of_path uu____249 FStar_Range.dummyRange))
-in (match (lid.FStar_Ident.ns) with
-| [] -> begin
-FStar_Pervasives_Native.None
-end
-| uu____252 -> begin
-(
-
-let uu____255 = (FStar_Ident.lid_of_ids lid.FStar_Ident.ns)
-in FStar_Pervasives_Native.Some (uu____255))
-end)))
-
-
-type file_name =
-Prims.string
-
-
-type module_name =
-Prims.string
-
-type dependence =
-| UseInterface of module_name
-| PreferInterface of module_name
-| UseImplementation of module_name
-
-
-let uu___is_UseInterface : dependence  ->  Prims.bool = (fun projectee -> (match (projectee) with
-| UseInterface (_0) -> begin
-true
-end
-| uu____277 -> begin
-false
-end))
-
-
-let __proj__UseInterface__item___0 : dependence  ->  module_name = (fun projectee -> (match (projectee) with
-| UseInterface (_0) -> begin
-_0
-end))
-
-
-let uu___is_PreferInterface : dependence  ->  Prims.bool = (fun projectee -> (match (projectee) with
-| PreferInterface (_0) -> begin
-true
-end
-| uu____291 -> begin
-false
-end))
-
-
-let __proj__PreferInterface__item___0 : dependence  ->  module_name = (fun projectee -> (match (projectee) with
-| PreferInterface (_0) -> begin
-_0
-end))
-
-
-let uu___is_UseImplementation : dependence  ->  Prims.bool = (fun projectee -> (match (projectee) with
-| UseImplementation (_0) -> begin
-true
-end
-| uu____305 -> begin
-false
-end))
-
-
-let __proj__UseImplementation__item___0 : dependence  ->  module_name = (fun projectee -> (match (projectee) with
-| UseImplementation (_0) -> begin
-_0
-end))
-
-
-type dependences =
-dependence Prims.list
-
-
-let empty_dependences : 'Auu____317 . unit  ->  'Auu____317 Prims.list = (fun uu____320 -> [])
-
-type dependence_graph =
-| Deps of (dependences * color) FStar_Util.smap
-
-
-let uu___is_Deps : dependence_graph  ->  Prims.bool = (fun projectee -> true)
-
-
-let __proj__Deps__item___0 : dependence_graph  ->  (dependences * color) FStar_Util.smap = (fun projectee -> (match (projectee) with
-| Deps (_0) -> begin
-_0
-end))
-
-type deps =
-| Mk of (dependence_graph * files_for_module_name * file_name Prims.list)
-
-
-let uu___is_Mk : deps  ->  Prims.bool = (fun projectee -> true)
-
-
-let __proj__Mk__item___0 : deps  ->  (dependence_graph * files_for_module_name * file_name Prims.list) = (fun projectee -> (match (projectee) with
-| Mk (_0) -> begin
-_0
-end))
-
-
-let deps_try_find : dependence_graph  ->  Prims.string  ->  (dependences * color) FStar_Pervasives_Native.option = (fun uu____423 k -> (match (uu____423) with
-| Deps (m) -> begin
-(FStar_Util.smap_try_find m k)
-end))
-
-
-let deps_add_dep : dependence_graph  ->  Prims.string  ->  (dependences * color)  ->  unit = (fun uu____458 k v1 -> (match (uu____458) with
-| Deps (m) -> begin
-(FStar_Util.smap_add m k v1)
-end))
-
-
-let deps_keys : dependence_graph  ->  Prims.string Prims.list = (fun uu____482 -> (match (uu____482) with
-| Deps (m) -> begin
-(FStar_Util.smap_keys m)
-end))
-
-
-let deps_empty : unit  ->  dependence_graph = (fun uu____500 -> (
-
-let uu____501 = (FStar_Util.smap_create (Prims.parse_int "41"))
-in Deps (uu____501)))
-
-
-let empty_deps : deps = (
-
-let uu____512 = (
-
-let uu____521 = (deps_empty ())
-in (
-
-let uu____522 = (FStar_Util.smap_create (Prims.parse_int "0"))
-in ((uu____521), (uu____522), ([]))))
-in Mk (uu____512))
-
-
-let module_name_of_dep : dependence  ->  module_name = (fun uu___59_557 -> (match (uu___59_557) with
-| UseInterface (m) -> begin
-m
-end
-| PreferInterface (m) -> begin
-m
-end
-| UseImplementation (m) -> begin
-m
-end))
-
-
-let resolve_module_name : files_for_module_name  ->  module_name  ->  module_name FStar_Pervasives_Native.option = (fun file_system_map key -> (
-
-let uu____575 = (FStar_Util.smap_try_find file_system_map key)
-in (match (uu____575) with
-| FStar_Pervasives_Native.Some (FStar_Pervasives_Native.Some (fn), uu____597) -> begin
-(
-
-let uu____612 = (lowercase_module_name fn)
-in FStar_Pervasives_Native.Some (uu____612))
-end
-| FStar_Pervasives_Native.Some (uu____613, FStar_Pervasives_Native.Some (fn)) -> begin
-(
-
-let uu____629 = (lowercase_module_name fn)
-in FStar_Pervasives_Native.Some (uu____629))
-end
-| uu____630 -> begin
-FStar_Pervasives_Native.None
-end)))
-
-
-let interface_of : files_for_module_name  ->  module_name  ->  file_name FStar_Pervasives_Native.option = (fun file_system_map key -> (
-
-let uu____655 = (FStar_Util.smap_try_find file_system_map key)
-in (match (uu____655) with
-| FStar_Pervasives_Native.Some (FStar_Pervasives_Native.Some (iface), uu____677) -> begin
-FStar_Pervasives_Native.Some (iface)
-end
-| uu____692 -> begin
-FStar_Pervasives_Native.None
-end)))
-
-
-let implementation_of : files_for_module_name  ->  module_name  ->  file_name FStar_Pervasives_Native.option = (fun file_system_map key -> (
-
-let uu____717 = (FStar_Util.smap_try_find file_system_map key)
-in (match (uu____717) with
-| FStar_Pervasives_Native.Some (uu____738, FStar_Pervasives_Native.Some (impl)) -> begin
-FStar_Pervasives_Native.Some (impl)
-end
-| uu____754 -> begin
-FStar_Pervasives_Native.None
-end)))
-
-
-let has_interface : files_for_module_name  ->  module_name  ->  Prims.bool = (fun file_system_map key -> (
-
-let uu____775 = (interface_of file_system_map key)
-in (FStar_Option.isSome uu____775)))
-
-
-let has_implementation : files_for_module_name  ->  module_name  ->  Prims.bool = (fun file_system_map key -> (
-
-let uu____788 = (implementation_of file_system_map key)
-in (FStar_Option.isSome uu____788)))
-
-
-let cache_file_name : Prims.string  ->  Prims.string = (fun fn -> (
-
-let uu____796 = (
-
-let uu____797 = (FStar_Options.lax ())
-in (match (uu____797) with
-| true -> begin
-(Prims.strcat fn ".checked.lax")
-end
-| uu____798 -> begin
-(Prims.strcat fn ".checked")
-end))
-in (FStar_Options.prepend_cache_dir uu____796)))
-
-
-let file_of_dep_aux : Prims.bool  ->  files_for_module_name  ->  file_name Prims.list  ->  dependence  ->  file_name = (fun use_checked_file file_system_map all_cmd_line_files d -> (
-
-let cmd_line_has_impl = (fun key -> (FStar_All.pipe_right all_cmd_line_files (FStar_Util.for_some (fun fn -> ((is_implementation fn) && (
-
-let uu____834 = (lowercase_module_name fn)
-in (Prims.op_Equality key uu____834)))))))
-in (
-
-let maybe_add_suffix = (fun f -> (match (use_checked_file) with
-| true -> begin
-(cache_file_name f)
-end
-| uu____841 -> begin
-f
-end))
-in (match (d) with
-| UseInterface (key) -> begin
-(
-
-let uu____843 = (interface_of file_system_map key)
-in (match (uu____843) with
-| FStar_Pervasives_Native.None -> begin
-(
-
-let uu____847 = (
-
-let uu____852 = (FStar_Util.format1 "Expected an interface for module %s, but couldn\'t find one" key)
-in ((FStar_Errors.Fatal_MissingInterface), (uu____852)))
-in (FStar_Errors.raise_err uu____847))
-end
-| FStar_Pervasives_Native.Some (f) -> begin
-(match (use_checked_file) with
-| true -> begin
-(FStar_Options.prepend_cache_dir (Prims.strcat f ".source"))
-end
-| uu____854 -> begin
-f
-end)
-end))
-end
-| PreferInterface (key) when (has_interface file_system_map key) -> begin
-(
-
-let uu____856 = ((cmd_line_has_impl key) && (
-
-let uu____858 = (FStar_Options.dep ())
-in (FStar_Option.isNone uu____858)))
-in (match (uu____856) with
-| true -> begin
-(
-
-let uu____861 = (FStar_Options.expose_interfaces ())
-in (match (uu____861) with
-| true -> begin
-(
-
-let uu____862 = (
-
-let uu____863 = (implementation_of file_system_map key)
-in (FStar_Option.get uu____863))
-in (maybe_add_suffix uu____862))
-end
-| uu____866 -> begin
-(
-
-let uu____867 = (
-
-let uu____872 = (
-
-let uu____873 = (
-
-let uu____874 = (implementation_of file_system_map key)
-in (FStar_Option.get uu____874))
-in (
-
-let uu____877 = (
-
-let uu____878 = (interface_of file_system_map key)
-in (FStar_Option.get uu____878))
-in (FStar_Util.format2 "Invoking fstar with %s on the command line breaks the abstraction imposed by its interface %s; if you really want this behavior add the option \'--expose_interfaces\'" uu____873 uu____877)))
-in ((FStar_Errors.Fatal_MissingExposeInterfacesOption), (uu____872)))
-in (FStar_Errors.raise_err uu____867))
-end))
-end
-| uu____881 -> begin
-(
-
-let uu____882 = (
-
-let uu____883 = (interface_of file_system_map key)
-in (FStar_Option.get uu____883))
-in (maybe_add_suffix uu____882))
-end))
-end
-| PreferInterface (key) -> begin
-(
-
-let uu____887 = (implementation_of file_system_map key)
-in (match (uu____887) with
-| FStar_Pervasives_Native.None -> begin
-(
-
-let uu____891 = (
-
-let uu____896 = (FStar_Util.format1 "Expected an implementation of module %s, but couldn\'t find one" key)
-in ((FStar_Errors.Fatal_MissingImplementation), (uu____896)))
-in (FStar_Errors.raise_err uu____891))
-end
-| FStar_Pervasives_Native.Some (f) -> begin
-(maybe_add_suffix f)
-end))
-end
-| UseImplementation (key) -> begin
-(
-
-let uu____899 = (implementation_of file_system_map key)
-in (match (uu____899) with
-| FStar_Pervasives_Native.None -> begin
-(
-
-let uu____903 = (
-
-let uu____908 = (FStar_Util.format1 "Expected an implementation of module %s, but couldn\'t find one" key)
-in ((FStar_Errors.Fatal_MissingImplementation), (uu____908)))
-in (FStar_Errors.raise_err uu____903))
-end
-| FStar_Pervasives_Native.Some (f) -> begin
-(maybe_add_suffix f)
-end))
-end))))
-
-
-let file_of_dep : files_for_module_name  ->  file_name Prims.list  ->  dependence  ->  file_name = (file_of_dep_aux false)
-
-
-let dependences_of : files_for_module_name  ->  dependence_graph  ->  file_name Prims.list  ->  file_name  ->  file_name Prims.list = (fun file_system_map deps all_cmd_line_files fn -> (
-
-let uu____952 = (deps_try_find deps fn)
-in (match (uu____952) with
-| FStar_Pervasives_Native.None -> begin
-(empty_dependences ())
-end
-| FStar_Pervasives_Native.Some (deps1, uu____966) -> begin
-(FStar_List.map (file_of_dep file_system_map all_cmd_line_files) deps1)
-end)))
-
-
-let add_dependence : dependence_graph  ->  file_name  ->  file_name  ->  unit = (fun deps from to_ -> (
-
-let add_dep = (fun uu____1007 to_1 -> (match (uu____1007) with
-| (d, color) -> begin
-(
-
-let uu____1027 = (is_interface to_1)
-in (match (uu____1027) with
-| true -> begin
-(
-
-let uu____1034 = (
-
-let uu____1037 = (
-
-let uu____1038 = (lowercase_module_name to_1)
-in PreferInterface (uu____1038))
-in (uu____1037)::d)
-in ((uu____1034), (color)))
-end
-| uu____1041 -> begin
-(
-
-let uu____1042 = (
-
-let uu____1045 = (
-
-let uu____1046 = (lowercase_module_name to_1)
-in UseImplementation (uu____1046))
-in (uu____1045)::d)
-in ((uu____1042), (color)))
-end))
-end))
-in (
-
-let uu____1049 = (deps_try_find deps from)
-in (match (uu____1049) with
-| FStar_Pervasives_Native.None -> begin
-(
-
-let uu____1060 = (add_dep (((empty_dependences ())), (White)) to_)
-in (deps_add_dep deps from uu____1060))
-end
-| FStar_Pervasives_Native.Some (key_deps) -> begin
-(
-
-let uu____1076 = (add_dep key_deps to_)
-in (deps_add_dep deps from uu____1076))
-end))))
-
-
-let print_graph : dependence_graph  ->  unit = (fun graph -> ((FStar_Util.print_endline "A DOT-format graph has been dumped in the current directory as dep.graph");
-(FStar_Util.print_endline "With GraphViz installed, try: fdp -Tpng -odep.png dep.graph");
-(FStar_Util.print_endline "Hint: cat dep.graph | grep -v _ | grep -v prims");
-(
-
-let uu____1089 = (
-
-let uu____1090 = (
-
-let uu____1091 = (
-
-let uu____1092 = (
-
-let uu____1095 = (
-
-let uu____1098 = (deps_keys graph)
-in (FStar_List.unique uu____1098))
-in (FStar_List.collect (fun k -> (
-
-let deps = (
-
-let uu____1107 = (
-
-let uu____1112 = (deps_try_find graph k)
-in (FStar_Util.must uu____1112))
-in (FStar_Pervasives_Native.fst uu____1107))
-in (
-
-let r = (fun s -> (FStar_Util.replace_char s 46 (*.*) 95 (*_*)))
-in (
-
-let print7 = (fun dep1 -> (FStar_Util.format2 "  \"%s\" -> \"%s\"" (r k) (r (module_name_of_dep dep1))))
-in (FStar_List.map print7 deps))))) uu____1095))
-in (FStar_String.concat "\n" uu____1092))
-in (Prims.strcat uu____1091 "\n}\n"))
-in (Prims.strcat "digraph {\n" uu____1090))
-in (FStar_Util.write_file "dep.graph" uu____1089));
-))
-
-
-let build_inclusion_candidates_list : unit  ->  (Prims.string * Prims.string) Prims.list = (fun uu____1147 -> (
-
-let include_directories = (FStar_Options.include_path ())
-in (
-
-let include_directories1 = (FStar_List.map FStar_Util.normalize_file_path include_directories)
-in (
-
-let include_directories2 = (FStar_List.unique include_directories1)
-in (
-
-let cwd = (
-
-let uu____1164 = (FStar_Util.getcwd ())
-in (FStar_Util.normalize_file_path uu____1164))
-in (FStar_List.concatMap (fun d -> (match ((FStar_Util.file_exists d)) with
-| true -> begin
-(
-
-let files = (FStar_Util.readdir d)
-in (FStar_List.filter_map (fun f -> (
-
-let f1 = (FStar_Util.basename f)
-in (
-
-let uu____1190 = (check_and_strip_suffix f1)
-in (FStar_All.pipe_right uu____1190 (FStar_Util.map_option (fun longname -> (
-
-let full_path = (match ((Prims.op_Equality d cwd)) with
-| true -> begin
-f1
-end
-| uu____1209 -> begin
-(FStar_Util.join_paths d f1)
-end)
-in ((longname), (full_path))))))))) files))
-end
-| uu____1210 -> begin
-(
-
-let uu____1211 = (
-
-let uu____1216 = (FStar_Util.format1 "not a valid include directory: %s\n" d)
-in ((FStar_Errors.Fatal_NotValidIncludeDirectory), (uu____1216)))
-in (FStar_Errors.raise_err uu____1211))
-end)) include_directories2))))))
-
-
-let build_map : Prims.string Prims.list  ->  files_for_module_name = (fun filenames -> (
-
-let map1 = (FStar_Util.smap_create (Prims.parse_int "41"))
-in (
-
-let add_entry = (fun key full_path -> (
-
-let uu____1262 = (FStar_Util.smap_try_find map1 key)
-in (match (uu____1262) with
-| FStar_Pervasives_Native.Some (intf, impl) -> begin
-(
-
-let uu____1299 = (is_interface full_path)
-in (match (uu____1299) with
-| true -> begin
-(FStar_Util.smap_add map1 key ((FStar_Pervasives_Native.Some (full_path)), (impl)))
-end
-| uu____1312 -> begin
-(FStar_Util.smap_add map1 key ((intf), (FStar_Pervasives_Native.Some (full_path))))
-end))
-end
-| FStar_Pervasives_Native.None -> begin
-(
-
-let uu____1333 = (is_interface full_path)
-in (match (uu____1333) with
-| true -> begin
-(FStar_Util.smap_add map1 key ((FStar_Pervasives_Native.Some (full_path)), (FStar_Pervasives_Native.None)))
-end
-| uu____1346 -> begin
-(FStar_Util.smap_add map1 key ((FStar_Pervasives_Native.None), (FStar_Pervasives_Native.Some (full_path))))
-end))
-end)))
-in ((
-
-let uu____1360 = (build_inclusion_candidates_list ())
-in (FStar_List.iter (fun uu____1374 -> (match (uu____1374) with
-| (longname, full_path) -> begin
-(add_entry (FStar_String.lowercase longname) full_path)
-end)) uu____1360));
-(FStar_List.iter (fun f -> (
-
-let uu____1385 = (lowercase_module_name f)
-in (add_entry uu____1385 f))) filenames);
-map1;
-))))
-
-
-let enter_namespace : files_for_module_name  ->  files_for_module_name  ->  Prims.string  ->  Prims.bool = (fun original_map working_map prefix1 -> (
-
-let found = (FStar_Util.mk_ref false)
-in (
-
-let prefix2 = (Prims.strcat prefix1 ".")
-in ((
-
-let uu____1406 = (
-
-let uu____1409 = (FStar_Util.smap_keys original_map)
-in (FStar_List.unique uu____1409))
-in (FStar_List.iter (fun k -> (match ((FStar_Util.starts_with k prefix2)) with
-| true -> begin
-(
-
-let suffix = (FStar_String.substring k (FStar_String.length prefix2) ((FStar_String.length k) - (FStar_String.length prefix2)))
-in (
-
-let filename = (
-
-let uu____1435 = (FStar_Util.smap_try_find original_map k)
-in (FStar_Util.must uu____1435))
-in ((FStar_Util.smap_add working_map suffix filename);
-(FStar_ST.op_Colon_Equals found true);
-)))
-end
-| uu____1570 -> begin
-()
-end)) uu____1406));
-(FStar_ST.op_Bang found);
-))))
-
-
-let string_of_lid : FStar_Ident.lident  ->  Prims.bool  ->  Prims.string = (fun l last1 -> (
-
-let suffix = (match (last1) with
-| true -> begin
-(l.FStar_Ident.ident.FStar_Ident.idText)::[]
-end
-| uu____1685 -> begin
-[]
-end)
-in (
-
-let names = (
-
-let uu____1689 = (FStar_List.map (fun x -> x.FStar_Ident.idText) l.FStar_Ident.ns)
-in (FStar_List.append uu____1689 suffix))
-in (FStar_String.concat "." names))))
-
-
-let lowercase_join_longident : FStar_Ident.lident  ->  Prims.bool  ->  Prims.string = (fun l last1 -> (
-
-let uu____1704 = (string_of_lid l last1)
-in (FStar_String.lowercase uu____1704)))
-
-
-let namespace_of_lid : FStar_Ident.lident  ->  Prims.string = (fun l -> (
-
-let uu____1710 = (FStar_List.map FStar_Ident.text_of_id l.FStar_Ident.ns)
-in (FStar_String.concat "_" uu____1710)))
-
-
-let check_module_declaration_against_filename : FStar_Ident.lident  ->  Prims.string  ->  unit = (fun lid filename -> (
-
-let k' = (lowercase_join_longident lid true)
-in (
-
-let uu____1724 = (
-
-let uu____1725 = (
-
-let uu____1726 = (
-
-let uu____1727 = (
-
-let uu____1730 = (FStar_Util.basename filename)
-in (check_and_strip_suffix uu____1730))
-in (FStar_Util.must uu____1727))
-in (FStar_String.lowercase uu____1726))
-in (Prims.op_disEquality uu____1725 k'))
-in (match (uu____1724) with
-| true -> begin
-(
-
-let uu____1731 = (FStar_Ident.range_of_lid lid)
-in (
-
-let uu____1732 = (
-
-let uu____1737 = (
-
-let uu____1738 = (string_of_lid lid true)
-in (FStar_Util.format2 "The module declaration \"module %s\" found in file %s does not match its filename. Dependencies will be incorrect and the module will not be verified.\n" uu____1738 filename))
-in ((FStar_Errors.Error_ModuleFileNameMismatch), (uu____1737)))
-in (FStar_Errors.log_issue uu____1731 uu____1732)))
-end
-| uu____1739 -> begin
-()
-end))))
-
-exception Exit
-
-
-let uu___is_Exit : Prims.exn  ->  Prims.bool = (fun projectee -> (match (projectee) with
-| Exit -> begin
-true
-end
-| uu____1745 -> begin
-false
-end))
-
-
-let hard_coded_dependencies : Prims.string  ->  (FStar_Ident.lident * open_kind) Prims.list = (fun full_filename -> (
-
-let filename = (FStar_Util.basename full_filename)
-in (
-
-let corelibs = (
-
-let uu____1761 = (FStar_Options.prims_basename ())
-in (
-
-let uu____1762 = (
-
-let uu____1765 = (FStar_Options.pervasives_basename ())
-in (
-
-let uu____1766 = (
-
-let uu____1769 = (FStar_Options.pervasives_native_basename ())
-in (uu____1769)::[])
-in (uu____1765)::uu____1766))
-in (uu____1761)::uu____1762))
-in (match ((FStar_List.mem filename corelibs)) with
-| true -> begin
-[]
-end
-| uu____1780 -> begin
-(
-
-let implicit_deps = (((FStar_Parser_Const.fstar_ns_lid), (Open_namespace)))::(((FStar_Parser_Const.prims_lid), (Open_module)))::(((FStar_Parser_Const.pervasives_lid), (Open_module)))::[]
-in (
-
-let uu____1804 = (
-
-let uu____1807 = (lowercase_module_name full_filename)
-in (namespace_of_module uu____1807))
-in (match (uu____1804) with
-| FStar_Pervasives_Native.None -> begin
-implicit_deps
-end
-| FStar_Pervasives_Native.Some (ns) -> begin
-(FStar_List.append implicit_deps ((((ns), (Open_namespace)))::[]))
-end)))
-end))))
-
-
-let collect_one : files_for_module_name  ->  Prims.string  ->  (dependence Prims.list * dependence Prims.list) = (fun original_map filename -> (
-
-let deps = (FStar_Util.mk_ref [])
-in (
-
-let mo_roots = (FStar_Util.mk_ref [])
-in (
-
-let add_dep = (fun deps1 d -> (
-
-let uu____2093 = (
-
-let uu____2094 = (
-
-let uu____2095 = (FStar_ST.op_Bang deps1)
-in (FStar_List.existsML (fun d' -> (Prims.op_Equality d' d)) uu____2095))
-in (not (uu____2094)))
-in (match (uu____2093) with
-| true -> begin
-(
-
-let uu____2199 = (
-
-let uu____2202 = (FStar_ST.op_Bang deps1)
-in (d)::uu____2202)
-in (FStar_ST.op_Colon_Equals deps1 uu____2199))
-end
-| uu____2403 -> begin
-()
-end)))
-in (
-
-let working_map = (FStar_Util.smap_copy original_map)
-in (
-
-let add_dependence_edge = (fun original_or_working_map lid -> (
-
-let key = (lowercase_join_longident lid true)
-in (
-
-let uu____2435 = (resolve_module_name original_or_working_map key)
-in (match (uu____2435) with
-| FStar_Pervasives_Native.Some (module_name) -> begin
-((add_dep deps (PreferInterface (module_name)));
-(
-
-let uu____2546 = (((has_interface original_or_working_map module_name) && (has_implementation original_or_working_map module_name)) && (
-
-let uu____2548 = (FStar_Options.dep ())
-in (Prims.op_Equality uu____2548 (FStar_Pervasives_Native.Some ("full")))))
-in (match (uu____2546) with
-| true -> begin
-(add_dep mo_roots (UseImplementation (module_name)))
-end
-| uu____2658 -> begin
-()
-end));
-true;
-)
-end
-| uu____2659 -> begin
-false
-end))))
-in (
-
-let record_open_module = (fun let_open lid -> (
-
-let uu____2673 = ((let_open && (add_dependence_edge working_map lid)) || ((not (let_open)) && (add_dependence_edge original_map lid)))
-in (match (uu____2673) with
-| true -> begin
-true
-end
-| uu____2674 -> begin
-((match (let_open) with
-| true -> begin
-(
-
-let uu____2676 = (FStar_Ident.range_of_lid lid)
-in (
-
-let uu____2677 = (
-
-let uu____2682 = (
-
-let uu____2683 = (string_of_lid lid true)
-in (FStar_Util.format1 "Module not found: %s" uu____2683))
-in ((FStar_Errors.Warning_ModuleOrFileNotFoundWarning), (uu____2682)))
-in (FStar_Errors.log_issue uu____2676 uu____2677)))
-end
-| uu____2684 -> begin
-()
-end);
-false;
-)
-end)))
-in (
-
-let record_open_namespace = (fun lid -> (
-
-let key = (lowercase_join_longident lid true)
-in (
-
-let r = (enter_namespace original_map working_map key)
-in (match ((not (r))) with
-| true -> begin
-(
-
-let uu____2693 = (FStar_Ident.range_of_lid lid)
-in (
-
-let uu____2694 = (
-
-let uu____2699 = (
-
-let uu____2700 = (string_of_lid lid true)
-in (FStar_Util.format1 "No modules in namespace %s and no file with that name either" uu____2700))
-in ((FStar_Errors.Warning_ModuleOrFileNotFoundWarning), (uu____2699)))
-in (FStar_Errors.log_issue uu____2693 uu____2694)))
-end
-| uu____2701 -> begin
-()
-end))))
-in (
-
-let record_open = (fun let_open lid -> (
-
-let uu____2713 = (record_open_module let_open lid)
-in (match (uu____2713) with
-| true -> begin
-()
-end
-| uu____2714 -> begin
-(match ((not (let_open))) with
-| true -> begin
-(record_open_namespace lid)
-end
-| uu____2715 -> begin
-()
-end)
-end)))
-in (
-
-let record_open_module_or_namespace = (fun uu____2725 -> (match (uu____2725) with
-| (lid, kind) -> begin
-(match (kind) with
-| Open_namespace -> begin
-(record_open_namespace lid)
-end
-| Open_module -> begin
-(
-
-let uu____2732 = (record_open_module false lid)
-in ())
-end)
-end))
-in (
-
-let record_module_alias = (fun ident lid -> (
-
-let key = (
-
-let uu____2745 = (FStar_Ident.text_of_id ident)
-in (FStar_String.lowercase uu____2745))
-in (
-
-let alias = (lowercase_join_longident lid true)
-in (
-
-let uu____2747 = (FStar_Util.smap_try_find original_map alias)
-in (match (uu____2747) with
-| FStar_Pervasives_Native.Some (deps_of_aliased_module) -> begin
-((FStar_Util.smap_add working_map key deps_of_aliased_module);
-true;
-)
-end
-| FStar_Pervasives_Native.None -> begin
-((
-
-let uu____2801 = (FStar_Ident.range_of_lid lid)
-in (
-
-let uu____2802 = (
-
-let uu____2807 = (FStar_Util.format1 "module not found in search path: %s\n" alias)
-in ((FStar_Errors.Warning_ModuleOrFileNotFoundWarning), (uu____2807)))
-in (FStar_Errors.log_issue uu____2801 uu____2802)));
-false;
-)
-end)))))
-in (
-
-let record_lid = (fun lid -> (match (lid.FStar_Ident.ns) with
-| [] -> begin
-()
-end
-| uu____2814 -> begin
-(
-
-let module_name = (FStar_Ident.lid_of_ids lid.FStar_Ident.ns)
-in (
-
-let uu____2818 = (add_dependence_edge working_map module_name)
-in (match (uu____2818) with
-| true -> begin
-()
-end
-| uu____2819 -> begin
-(
-
-let uu____2820 = (FStar_Options.debug_any ())
-in (match (uu____2820) with
-| true -> begin
-(
-
-let uu____2821 = (FStar_Ident.range_of_lid lid)
-in (
-
-let uu____2822 = (
-
-let uu____2827 = (
-
-let uu____2828 = (FStar_Ident.string_of_lid module_name)
-in (FStar_Util.format1 "Unbound module reference %s" uu____2828))
-in ((FStar_Errors.Warning_UnboundModuleReference), (uu____2827)))
-in (FStar_Errors.log_issue uu____2821 uu____2822)))
-end
-| uu____2829 -> begin
-()
-end))
-end)))
-end))
-in (
-
-let auto_open = (hard_coded_dependencies filename)
-in ((FStar_List.iter record_open_module_or_namespace auto_open);
-(
-
-let num_of_toplevelmods = (FStar_Util.mk_ref (Prims.parse_int "0"))
-in (
-
-let rec collect_module = (fun uu___60_2944 -> (match (uu___60_2944) with
-| FStar_Parser_AST.Module (lid, decls) -> begin
-((check_module_declaration_against_filename lid filename);
-(match (((FStar_List.length lid.FStar_Ident.ns) > (Prims.parse_int "0"))) with
-| true -> begin
-(
-
-let uu____2953 = (
-
-let uu____2954 = (namespace_of_lid lid)
-in (enter_namespace original_map working_map uu____2954))
-in ())
-end
-| uu____2955 -> begin
-()
-end);
-(collect_decls decls);
-)
-end
-| FStar_Parser_AST.Interface (lid, decls, uu____2958) -> begin
-((check_module_declaration_against_filename lid filename);
-(match (((FStar_List.length lid.FStar_Ident.ns) > (Prims.parse_int "0"))) with
-| true -> begin
-(
-
-let uu____2965 = (
-
-let uu____2966 = (namespace_of_lid lid)
-in (enter_namespace original_map working_map uu____2966))
-in ())
-end
-| uu____2967 -> begin
-()
-end);
-(collect_decls decls);
-)
-end))
-and collect_decls = (fun decls -> (FStar_List.iter (fun x -> ((collect_decl x.FStar_Parser_AST.d);
-(FStar_List.iter collect_term x.FStar_Parser_AST.attrs);
-)) decls))
-and collect_decl = (fun uu___61_2975 -> (match (uu___61_2975) with
-| FStar_Parser_AST.Include (lid) -> begin
-(record_open false lid)
-end
-| FStar_Parser_AST.Open (lid) -> begin
-(record_open false lid)
-end
-| FStar_Parser_AST.ModuleAbbrev (ident, lid) -> begin
-(
-
-let uu____2980 = (record_module_alias ident lid)
-in (match (uu____2980) with
-| true -> begin
-(
-
-let uu____2981 = (
-
-let uu____2982 = (lowercase_join_longident lid true)
-in PreferInterface (uu____2982))
-in (add_dep deps uu____2981))
-end
-| uu____3088 -> begin
-()
-end))
-end
-| FStar_Parser_AST.TopLevelLet (uu____3089, patterms) -> begin
-(FStar_List.iter (fun uu____3111 -> (match (uu____3111) with
-| (pat, t) -> begin
-((collect_pattern pat);
-(collect_term t);
-)
-end)) patterms)
-end
-| FStar_Parser_AST.Main (t) -> begin
-(collect_term t)
-end
-| FStar_Parser_AST.Splice (uu____3120, t) -> begin
-(collect_term t)
-end
-| FStar_Parser_AST.Assume (uu____3126, t) -> begin
-(collect_term t)
-end
-| FStar_Parser_AST.SubEffect ({FStar_Parser_AST.msource = uu____3128; FStar_Parser_AST.mdest = uu____3129; FStar_Parser_AST.lift_op = FStar_Parser_AST.NonReifiableLift (t)}) -> begin
-(collect_term t)
-end
-| FStar_Parser_AST.SubEffect ({FStar_Parser_AST.msource = uu____3131; FStar_Parser_AST.mdest = uu____3132; FStar_Parser_AST.lift_op = FStar_Parser_AST.LiftForFree (t)}) -> begin
-(collect_term t)
-end
-| FStar_Parser_AST.Val (uu____3134, t) -> begin
-(collect_term t)
-end
-| FStar_Parser_AST.SubEffect ({FStar_Parser_AST.msource = uu____3136; FStar_Parser_AST.mdest = uu____3137; FStar_Parser_AST.lift_op = FStar_Parser_AST.ReifiableLift (t0, t1)}) -> begin
-((collect_term t0);
-(collect_term t1);
-)
-end
-| FStar_Parser_AST.Tycon (uu____3141, ts) -> begin
-(
-
-let ts1 = (FStar_List.map (fun uu____3171 -> (match (uu____3171) with
-| (x, docnik) -> begin
-x
-end)) ts)
-in (FStar_List.iter collect_tycon ts1))
-end
-| FStar_Parser_AST.Exception (uu____3184, t) -> begin
-(FStar_Util.iter_opt t collect_term)
-end
-| FStar_Parser_AST.NewEffect (ed) -> begin
-(collect_effect_decl ed)
-end
-| FStar_Parser_AST.Fsdoc (uu____3191) -> begin
-()
-end
-| FStar_Parser_AST.Pragma (uu____3192) -> begin
-()
-end
-| FStar_Parser_AST.TopLevelModule (lid) -> begin
-((FStar_Util.incr num_of_toplevelmods);
-(
-
-let uu____3300 = (
-
-let uu____3301 = (FStar_ST.op_Bang num_of_toplevelmods)
-in (uu____3301 > (Prims.parse_int "1")))
-in (match (uu____3300) with
-| true -> begin
-(
-
-let uu____3401 = (
-
-let uu____3406 = (
-
-let uu____3407 = (string_of_lid lid true)
-in (FStar_Util.format1 "Automatic dependency analysis demands one module per file (module %s not supported)" uu____3407))
-in ((FStar_Errors.Fatal_OneModulePerFile), (uu____3406)))
-in (
-
-let uu____3408 = (FStar_Ident.range_of_lid lid)
-in (FStar_Errors.raise_error uu____3401 uu____3408)))
-end
-| uu____3409 -> begin
-()
-end));
-)
-end))
-and collect_tycon = (fun uu___62_3410 -> (match (uu___62_3410) with
-| FStar_Parser_AST.TyconAbstract (uu____3411, binders, k) -> begin
-((collect_binders binders);
-(FStar_Util.iter_opt k collect_term);
-)
-end
-| FStar_Parser_AST.TyconAbbrev (uu____3423, binders, k, t) -> begin
-((collect_binders binders);
-(FStar_Util.iter_opt k collect_term);
-(collect_term t);
-)
-end
-| FStar_Parser_AST.TyconRecord (uu____3437, binders, k, identterms) -> begin
-((collect_binders binders);
-(FStar_Util.iter_opt k collect_term);
-(FStar_List.iter (fun uu____3483 -> (match (uu____3483) with
-| (uu____3492, t, uu____3494) -> begin
-(collect_term t)
-end)) identterms);
-)
-end
-| FStar_Parser_AST.TyconVariant (uu____3499, binders, k, identterms) -> begin
-((collect_binders binders);
-(FStar_Util.iter_opt k collect_term);
-(FStar_List.iter (fun uu____3558 -> (match (uu____3558) with
-| (uu____3571, t, uu____3573, uu____3574) -> begin
-(FStar_Util.iter_opt t collect_term)
-end)) identterms);
-)
-end))
-and collect_effect_decl = (fun uu___63_3583 -> (match (uu___63_3583) with
-| FStar_Parser_AST.DefineEffect (uu____3584, binders, t, decls) -> begin
-((collect_binders binders);
-(collect_term t);
-(collect_decls decls);
-)
-end
-| FStar_Parser_AST.RedefineEffect (uu____3598, binders, t) -> begin
-((collect_binders binders);
-(collect_term t);
-)
-end))
-and collect_binders = (fun binders -> (FStar_List.iter collect_binder binders))
-and collect_binder = (fun uu___64_3609 -> (match (uu___64_3609) with
-| {FStar_Parser_AST.b = FStar_Parser_AST.Annotated (uu____3610, t); FStar_Parser_AST.brange = uu____3612; FStar_Parser_AST.blevel = uu____3613; FStar_Parser_AST.aqual = uu____3614} -> begin
-(collect_term t)
-end
-| {FStar_Parser_AST.b = FStar_Parser_AST.TAnnotated (uu____3615, t); FStar_Parser_AST.brange = uu____3617; FStar_Parser_AST.blevel = uu____3618; FStar_Parser_AST.aqual = uu____3619} -> begin
-(collect_term t)
-end
-| {FStar_Parser_AST.b = FStar_Parser_AST.NoName (t); FStar_Parser_AST.brange = uu____3621; FStar_Parser_AST.blevel = uu____3622; FStar_Parser_AST.aqual = uu____3623} -> begin
-(collect_term t)
-end
-| uu____3624 -> begin
-()
-end))
-and collect_term = (fun t -> (collect_term' t.FStar_Parser_AST.tm))
-and collect_constant = (fun uu___65_3626 -> (match (uu___65_3626) with
-| FStar_Const.Const_int (uu____3627, FStar_Pervasives_Native.Some (signedness, width)) -> begin
-(
-
-let u = (match (signedness) with
-| FStar_Const.Unsigned -> begin
-"u"
-end
-| FStar_Const.Signed -> begin
-""
-end)
-in (
-
-let w = (match (width) with
-| FStar_Const.Int8 -> begin
-"8"
-end
-| FStar_Const.Int16 -> begin
-"16"
-end
-| FStar_Const.Int32 -> begin
-"32"
-end
-| FStar_Const.Int64 -> begin
-"64"
-end)
-in (
-
-let uu____3642 = (
-
-let uu____3643 = (FStar_Util.format2 "fstar.%sint%s" u w)
-in PreferInterface (uu____3643))
-in (add_dep deps uu____3642))))
-end
-| FStar_Const.Const_char (uu____3749) -> begin
-(add_dep deps (PreferInterface ("fstar.char")))
-end
-| FStar_Const.Const_float (uu____3855) -> begin
-(add_dep deps (PreferInterface ("fstar.float")))
-end
-| uu____3961 -> begin
-()
-end))
-and collect_term' = (fun uu___66_3962 -> (match (uu___66_3962) with
-| FStar_Parser_AST.Wild -> begin
-()
-end
-| FStar_Parser_AST.Const (c) -> begin
-(collect_constant c)
-end
-| FStar_Parser_AST.Op (s, ts) -> begin
-((
-
-let uu____3971 = (
-
-let uu____3972 = (FStar_Ident.text_of_id s)
-in (Prims.op_Equality uu____3972 "@"))
-in (match (uu____3971) with
-| true -> begin
-(
-
-let uu____3973 = (
-
-let uu____3974 = (
-
-let uu____3975 = (FStar_Ident.path_of_text "FStar.List.Tot.Base.append")
-in (FStar_Ident.lid_of_path uu____3975 FStar_Range.dummyRange))
-in FStar_Parser_AST.Name (uu____3974))
-in (collect_term' uu____3973))
-end
-| uu____3976 -> begin
-()
-end));
-(FStar_List.iter collect_term ts);
-)
-end
-| FStar_Parser_AST.Tvar (uu____3977) -> begin
-()
-end
-| FStar_Parser_AST.Uvar (uu____3978) -> begin
-()
-end
-| FStar_Parser_AST.Var (lid) -> begin
-(record_lid lid)
-end
-| FStar_Parser_AST.Projector (lid, uu____3981) -> begin
-(record_lid lid)
-end
-| FStar_Parser_AST.Discrim (lid) -> begin
-(record_lid lid)
-end
-| FStar_Parser_AST.Name (lid) -> begin
-(record_lid lid)
-end
-| FStar_Parser_AST.Construct (lid, termimps) -> begin
-((match ((Prims.op_Equality (FStar_List.length termimps) (Prims.parse_int "1"))) with
-| true -> begin
-(record_lid lid)
-end
-| uu____4003 -> begin
-()
-end);
-(FStar_List.iter (fun uu____4011 -> (match (uu____4011) with
-| (t, uu____4017) -> begin
-(collect_term t)
-end)) termimps);
-)
-end
-| FStar_Parser_AST.Abs (pats, t) -> begin
-((collect_patterns pats);
-(collect_term t);
-)
-end
-| FStar_Parser_AST.App (t1, t2, uu____4027) -> begin
-((collect_term t1);
-(collect_term t2);
-)
-end
-| FStar_Parser_AST.Let (uu____4029, patterms, t) -> begin
-((FStar_List.iter (fun uu____4079 -> (match (uu____4079) with
-| (attrs_opt, (pat, t1)) -> begin
-((
-
-let uu____4108 = (FStar_Util.map_opt attrs_opt (FStar_List.iter collect_term))
-in ());
-(collect_pattern pat);
-(collect_term t1);
-)
-end)) patterms);
-(collect_term t);
-)
-end
-| FStar_Parser_AST.LetOpen (lid, t) -> begin
-((record_open true lid);
-(collect_term t);
-)
-end
-| FStar_Parser_AST.Bind (uu____4117, t1, t2) -> begin
-((collect_term t1);
-(collect_term t2);
-)
-end
-| FStar_Parser_AST.Seq (t1, t2) -> begin
-((collect_term t1);
-(collect_term t2);
-)
-end
-| FStar_Parser_AST.If (t1, t2, t3) -> begin
-((collect_term t1);
-(collect_term t2);
-(collect_term t3);
-)
-end
-| FStar_Parser_AST.Match (t, bs) -> begin
-((collect_term t);
-(collect_branches bs);
-)
-end
-| FStar_Parser_AST.TryWith (t, bs) -> begin
-((collect_term t);
-(collect_branches bs);
-)
-end
-| FStar_Parser_AST.Ascribed (t1, t2, FStar_Pervasives_Native.None) -> begin
-((collect_term t1);
-(collect_term t2);
-)
-end
-| FStar_Parser_AST.Ascribed (t1, t2, FStar_Pervasives_Native.Some (tac)) -> begin
-((collect_term t1);
-(collect_term t2);
-(collect_term tac);
-)
-end
-| FStar_Parser_AST.Record (t, idterms) -> begin
-((FStar_Util.iter_opt t collect_term);
-(FStar_List.iter (fun uu____4213 -> (match (uu____4213) with
-| (uu____4218, t1) -> begin
-(collect_term t1)
-end)) idterms);
-)
-end
-| FStar_Parser_AST.Project (t, uu____4221) -> begin
-(collect_term t)
-end
-| FStar_Parser_AST.Product (binders, t) -> begin
-((collect_binders binders);
-(collect_term t);
-)
-end
-| FStar_Parser_AST.Sum (binders, t) -> begin
-((collect_binders binders);
-(collect_term t);
-)
-end
-| FStar_Parser_AST.QForall (binders, ts, t) -> begin
-((collect_binders binders);
-(FStar_List.iter (FStar_List.iter collect_term) ts);
-(collect_term t);
-)
-end
-| FStar_Parser_AST.QExists (binders, ts, t) -> begin
-((collect_binders binders);
-(FStar_List.iter (FStar_List.iter collect_term) ts);
-(collect_term t);
-)
-end
-| FStar_Parser_AST.Refine (binder, t) -> begin
-((collect_binder binder);
-(collect_term t);
-)
-end
-| FStar_Parser_AST.NamedTyp (uu____4277, t) -> begin
-(collect_term t)
-end
-| FStar_Parser_AST.Paren (t) -> begin
-(collect_term t)
-end
-| FStar_Parser_AST.Requires (t, uu____4281) -> begin
-(collect_term t)
-end
-| FStar_Parser_AST.Ensures (t, uu____4287) -> begin
-(collect_term t)
-end
-| FStar_Parser_AST.Labeled (t, uu____4293, uu____4294) -> begin
-(collect_term t)
-end
-| FStar_Parser_AST.VQuote (t) -> begin
-(collect_term t)
-end
-| FStar_Parser_AST.Quote (uu____4296) -> begin
-()
-end
-| FStar_Parser_AST.Antiquote (uu____4301) -> begin
-()
-end
-| FStar_Parser_AST.Attributes (cattributes) -> begin
-(FStar_List.iter collect_term cattributes)
-end))
-and collect_patterns = (fun ps -> (FStar_List.iter collect_pattern ps))
-and collect_pattern = (fun p -> (collect_pattern' p.FStar_Parser_AST.pat))
-and collect_pattern' = (fun uu___67_4313 -> (match (uu___67_4313) with
-| FStar_Parser_AST.PatWild -> begin
-()
-end
-| FStar_Parser_AST.PatOp (uu____4314) -> begin
-()
-end
-| FStar_Parser_AST.PatConst (uu____4315) -> begin
-()
-end
-| FStar_Parser_AST.PatApp (p, ps) -> begin
-((collect_pattern p);
-(collect_patterns ps);
-)
-end
-| FStar_Parser_AST.PatVar (uu____4323) -> begin
-()
-end
-| FStar_Parser_AST.PatName (uu____4330) -> begin
-()
-end
-| FStar_Parser_AST.PatTvar (uu____4331) -> begin
-()
-end
-| FStar_Parser_AST.PatList (ps) -> begin
-(collect_patterns ps)
-end
-| FStar_Parser_AST.PatOr (ps) -> begin
-(collect_patterns ps)
-end
-| FStar_Parser_AST.PatTuple (ps, uu____4345) -> begin
-(collect_patterns ps)
-end
-| FStar_Parser_AST.PatRecord (lidpats) -> begin
-(FStar_List.iter (fun uu____4364 -> (match (uu____4364) with
-| (uu____4369, p) -> begin
-(collect_pattern p)
-end)) lidpats)
-end
-| FStar_Parser_AST.PatAscribed (p, (t, FStar_Pervasives_Native.None)) -> begin
-((collect_pattern p);
-(collect_term t);
-)
-end
-| FStar_Parser_AST.PatAscribed (p, (t, FStar_Pervasives_Native.Some (tac))) -> begin
-((collect_pattern p);
-(collect_term t);
-(collect_term tac);
-)
-end))
-and collect_branches = (fun bs -> (FStar_List.iter collect_branch bs))
-and collect_branch = (fun uu____4414 -> (match (uu____4414) with
-| (pat, t1, t2) -> begin
-((collect_pattern pat);
-(FStar_Util.iter_opt t1 collect_term);
-(collect_term t2);
-)
-end))
-in (
-
-let uu____4432 = (FStar_Parser_Driver.parse_file filename)
-in (match (uu____4432) with
-| (ast, uu____4452) -> begin
-(
-
-let mname = (lowercase_module_name filename)
-in ((
-
-let uu____4467 = (((is_interface filename) && (has_implementation original_map mname)) && (
-
-let uu____4469 = (FStar_Options.dep ())
-in (Prims.op_Equality uu____4469 (FStar_Pervasives_Native.Some ("full")))))
-in (match (uu____4467) with
-| true -> begin
-(add_dep mo_roots (UseImplementation (mname)))
-end
-| uu____4579 -> begin
-()
-end));
-(collect_module ast);
-(
-
-let uu____4581 = (FStar_ST.op_Bang deps)
-in (
-
-let uu____4687 = (FStar_ST.op_Bang mo_roots)
-in ((uu____4581), (uu____4687))));
-))
-end))));
-))))))))))))))
-
-
-let collect_one_cache : (dependence Prims.list * dependence Prims.list) FStar_Util.smap FStar_ST.ref = (
-
-let uu____4844 = (FStar_Util.smap_create (Prims.parse_int "0"))
-in (FStar_Util.mk_ref uu____4844))
-
-
-let set_collect_one_cache : (dependence Prims.list * dependence Prims.list) FStar_Util.smap  ->  unit = (fun cache -> (FStar_ST.op_Colon_Equals collect_one_cache cache))
-
-
-let collect : Prims.string Prims.list  ->  (Prims.string Prims.list * deps) = (fun all_cmd_line_files -> (
-
-let all_cmd_line_files1 = (FStar_All.pipe_right all_cmd_line_files (FStar_List.map (fun fn -> (
-
-let uu____4979 = (FStar_Options.find_file fn)
-in (match (uu____4979) with
-| FStar_Pervasives_Native.None -> begin
-(
-
-let uu____4982 = (
-
-let uu____4987 = (FStar_Util.format1 "File %s could not be found\n" fn)
-in ((FStar_Errors.Fatal_ModuleOrFileNotFound), (uu____4987)))
-in (FStar_Errors.raise_err uu____4982))
-end
-| FStar_Pervasives_Native.Some (fn1) -> begin
-fn1
-end)))))
-in (
-
-let dep_graph = (deps_empty ())
-in (
-
-let file_system_map = (build_map all_cmd_line_files1)
-in (
-
-let rec discover_one = (fun file_name -> (
-
-let uu____4997 = (
-
-let uu____4998 = (deps_try_find dep_graph file_name)
-in (Prims.op_Equality uu____4998 FStar_Pervasives_Native.None))
-in (match (uu____4997) with
-| true -> begin
-(
-
-let uu____5015 = (
-
-let uu____5024 = (
-
-let uu____5035 = (FStar_ST.op_Bang collect_one_cache)
-in (FStar_Util.smap_try_find uu____5035 file_name))
-in (match (uu____5024) with
-| FStar_Pervasives_Native.Some (cached) -> begin
-cached
-end
-| FStar_Pervasives_Native.None -> begin
-(collect_one file_system_map file_name)
-end))
-in (match (uu____5015) with
-| (deps, mo_roots) -> begin
-(
-
-let deps1 = (
-
-let module_name = (lowercase_module_name file_name)
-in (
-
-let uu____5150 = ((is_implementation file_name) && (has_interface file_system_map module_name))
-in (match (uu____5150) with
-| true -> begin
-(FStar_List.append deps ((UseInterface (module_name))::[]))
-end
-| uu____5153 -> begin
-deps
-end)))
-in ((
-
-let uu____5155 = (
-
-let uu____5160 = (FStar_List.unique deps1)
-in ((uu____5160), (White)))
-in (deps_add_dep dep_graph file_name uu____5155));
-(
-
-let uu____5165 = (FStar_List.map (file_of_dep file_system_map all_cmd_line_files1) (FStar_List.append deps1 mo_roots))
-in (FStar_List.iter discover_one uu____5165));
-))
-end))
-end
-| uu____5168 -> begin
-()
-end)))
-in ((FStar_List.iter discover_one all_cmd_line_files1);
-(
-
-let topological_dependences_of = (fun all_command_line_files -> (
-
-let topologically_sorted = (FStar_Util.mk_ref [])
-in (
-
-let rec aux = (fun cycle filename -> (
-
-let uu____5204 = (
-
-let uu____5209 = (deps_try_find dep_graph filename)
-in (FStar_Util.must uu____5209))
-in (match (uu____5204) with
-| (direct_deps, color) -> begin
-(match (color) with
-| Gray -> begin
-((
-
-let uu____5223 = (
-
-let uu____5228 = (FStar_Util.format1 "Recursive dependency on module %s\n" filename)
-in ((FStar_Errors.Warning_RecursiveDependency), (uu____5228)))
-in (FStar_Errors.log_issue FStar_Range.dummyRange uu____5223));
-(FStar_Util.print1 "The cycle contains a subset of the modules in:\n%s \n" (FStar_String.concat "\n`used by` " cycle));
-(print_graph dep_graph);
-(FStar_Util.print_string "\n");
-(FStar_All.exit (Prims.parse_int "1"));
-)
-end
-| Black -> begin
-()
-end
-| White -> begin
-((deps_add_dep dep_graph filename ((direct_deps), (Gray)));
-(
-
-let uu____5234 = (dependences_of file_system_map dep_graph all_command_line_files filename)
-in (FStar_List.iter (fun k -> (aux ((k)::cycle) k)) uu____5234));
-(deps_add_dep dep_graph filename ((direct_deps), (Black)));
-(
-
-let uu____5240 = (
-
-let uu____5243 = (FStar_ST.op_Bang topologically_sorted)
-in (filename)::uu____5243)
-in (FStar_ST.op_Colon_Equals topologically_sorted uu____5240));
-)
-end)
-end)))
-in ((FStar_List.iter (aux []) all_command_line_files);
-(FStar_ST.op_Bang topologically_sorted);
-))))
-in ((FStar_All.pipe_right all_cmd_line_files1 (FStar_List.iter (fun f -> (
-
-let m = (lowercase_module_name f)
-in (FStar_Options.add_verify_module m)))));
-(
-
-let uu____5563 = (topological_dependences_of all_cmd_line_files1)
-in ((uu____5563), (Mk (((dep_graph), (file_system_map), (all_cmd_line_files1))))));
-));
-))))))
-
-
-let deps_of : deps  ->  Prims.string  ->  Prims.string Prims.list = (fun uu____5580 f -> (match (uu____5580) with
-| Mk (deps, file_system_map, all_cmd_line_files) -> begin
-(dependences_of file_system_map deps all_cmd_line_files f)
-end))
-
-
-let hash_dependences : deps  ->  Prims.string  ->  (Prims.string * Prims.string) Prims.list FStar_Pervasives_Native.option = (fun uu____5609 fn -> (match (uu____5609) with
-| Mk (deps, file_system_map, all_cmd_line_files) -> begin
-(
-
-let fn1 = (
-
-let uu____5627 = (FStar_Options.find_file fn)
-in (match (uu____5627) with
-| FStar_Pervasives_Native.Some (fn1) -> begin
-fn1
-end
-| uu____5631 -> begin
-fn
-end))
-in (
-
-let cache_file = (cache_file_name fn1)
-in (
-
-let digest_of_file1 = (fun fn2 -> ((
-
-let uu____5642 = (FStar_Options.debug_any ())
-in (match (uu____5642) with
-| true -> begin
-(FStar_Util.print2 "%s: contains digest of %s\n" cache_file fn2)
-end
-| uu____5643 -> begin
-()
-end));
-(FStar_Util.digest_of_file fn2);
-))
-in (
-
-let module_name = (lowercase_module_name fn1)
-in (
-
-let source_hash = (digest_of_file1 fn1)
-in (
-
-let interface_hash = (
-
-let uu____5653 = ((is_implementation fn1) && (has_interface file_system_map module_name))
-in (match (uu____5653) with
-| true -> begin
-(
-
-let uu____5660 = (
-
-let uu____5665 = (
-
-let uu____5666 = (
-
-let uu____5667 = (interface_of file_system_map module_name)
-in (FStar_Option.get uu____5667))
-in (digest_of_file1 uu____5666))
-in (("interface"), (uu____5665)))
-in (uu____5660)::[])
-end
-| uu____5678 -> begin
-[]
-end))
-in (
-
-let binary_deps = (
-
-let uu____5686 = (dependences_of file_system_map deps all_cmd_line_files fn1)
-in (FStar_All.pipe_right uu____5686 (FStar_List.filter (fun fn2 -> (
-
-let uu____5696 = ((is_interface fn2) && (
-
-let uu____5698 = (lowercase_module_name fn2)
-in (Prims.op_Equality uu____5698 module_name)))
-in (not (uu____5696)))))))
-in (
-
-let binary_deps1 = (FStar_List.sortWith (fun fn11 fn2 -> (
-
-let uu____5708 = (lowercase_module_name fn11)
-in (
-
-let uu____5709 = (lowercase_module_name fn2)
-in (FStar_String.compare uu____5708 uu____5709)))) binary_deps)
-in (
-
-let rec hash_deps = (fun out uu___68_5736 -> (match (uu___68_5736) with
-| [] -> begin
-FStar_Pervasives_Native.Some ((FStar_List.append (((("source"), (source_hash)))::interface_hash) out))
-end
-| (fn2)::deps1 -> begin
-(
-
-let cache_fn = (cache_file_name fn2)
-in (match ((FStar_Util.file_exists cache_fn)) with
-| true -> begin
-(
-
-let uu____5780 = (
-
-let uu____5787 = (
-
-let uu____5792 = (lowercase_module_name fn2)
-in (
-
-let uu____5793 = (digest_of_file1 cache_fn)
-in ((uu____5792), (uu____5793))))
-in (uu____5787)::out)
-in (hash_deps uu____5780 deps1))
-end
-| uu____5798 -> begin
-((
-
-let uu____5800 = (FStar_Options.debug_any ())
-in (match (uu____5800) with
-| true -> begin
-(FStar_Util.print2 "%s: missed digest of file %s\n" cache_file cache_fn)
-end
-| uu____5801 -> begin
-()
-end));
-FStar_Pervasives_Native.None;
-)
-end))
-end))
-in (hash_deps [] binary_deps1))))))))))
-end))
-
-
-let print_digest : (Prims.string * Prims.string) Prims.list  ->  Prims.string = (fun dig -> (
-
-let uu____5829 = (FStar_All.pipe_right dig (FStar_List.map (fun uu____5848 -> (match (uu____5848) with
-| (m, d) -> begin
-(
-
-let uu____5855 = (FStar_Util.base64_encode d)
-in (FStar_Util.format2 "%s:%s" m uu____5855))
-end))))
-in (FStar_All.pipe_right uu____5829 (FStar_String.concat "\n"))))
-
-
-let print_make : deps  ->  unit = (fun uu____5862 -> (match (uu____5862) with
-| Mk (deps, file_system_map, all_cmd_line_files) -> begin
-(
-
-let keys = (deps_keys deps)
-in (FStar_All.pipe_right keys (FStar_List.iter (fun f -> (
-
-let uu____5882 = (
-
-let uu____5887 = (deps_try_find deps f)
-in (FStar_All.pipe_right uu____5887 FStar_Option.get))
-in (match (uu____5882) with
-| (f_deps, uu____5909) -> begin
-(
-
-let files = (FStar_List.map (file_of_dep file_system_map all_cmd_line_files) f_deps)
-in (
-
-let files1 = (FStar_List.map (fun s -> (FStar_Util.replace_chars s 32 (* *) "\\ ")) files)
-in (FStar_Util.print2 "%s: %s\n\n" f (FStar_String.concat " " files1))))
-end))))))
-end))
-
-
-let print_full : deps  ->  unit = (fun uu____5923 -> (match (uu____5923) with
-| Mk (deps, file_system_map, all_cmd_line_files) -> begin
-(
-
-let sort_output_files = (fun orig_output_file_map -> (
-
-let order = (FStar_Util.mk_ref [])
-in (
-
-let remaining_output_files = (FStar_Util.smap_copy orig_output_file_map)
-in (
-
-let visited_other_modules = (FStar_Util.smap_create (Prims.parse_int "41"))
-in (
-
-let should_visit = (fun lc_module_name -> ((
-
-let uu____5964 = (FStar_Util.smap_try_find remaining_output_files lc_module_name)
-in (FStar_Option.isSome uu____5964)) || (
-
-let uu____5968 = (FStar_Util.smap_try_find visited_other_modules lc_module_name)
-in (FStar_Option.isNone uu____5968))))
-in (
-
-let mark_visiting = (fun lc_module_name -> (
-
-let ml_file_opt = (FStar_Util.smap_try_find remaining_output_files lc_module_name)
-in ((FStar_Util.smap_remove remaining_output_files lc_module_name);
-(FStar_Util.smap_add visited_other_modules lc_module_name true);
-ml_file_opt;
-)))
-in (
-
-let emit_output_file_opt = (fun ml_file_opt -> (match (ml_file_opt) with
-| FStar_Pervasives_Native.None -> begin
-()
-end
-| FStar_Pervasives_Native.Some (ml_file) -> begin
-(
-
-let uu____5995 = (
-
-let uu____5998 = (FStar_ST.op_Bang order)
-in (ml_file)::uu____5998)
-in (FStar_ST.op_Colon_Equals order uu____5995))
-end))
-in (
-
-let rec aux = (fun uu___69_6214 -> (match (uu___69_6214) with
-| [] -> begin
-()
-end
-| (lc_module_name)::modules_to_extract -> begin
-(
-
-let visit_file = (fun file_opt -> (match (file_opt) with
-| FStar_Pervasives_Native.None -> begin
-()
-end
-| FStar_Pervasives_Native.Some (file_name) -> begin
-(
-
-let uu____6232 = (deps_try_find deps file_name)
-in (match (uu____6232) with
-| FStar_Pervasives_Native.None -> begin
-(
-
-let uu____6243 = (FStar_Util.format2 "Impossible: module %s: %s not found" lc_module_name file_name)
-in (failwith uu____6243))
-end
-| FStar_Pervasives_Native.Some (immediate_deps, uu____6245) -> begin
-(
-
-let immediate_deps1 = (FStar_List.map (fun x -> (FStar_String.lowercase (module_name_of_dep x))) immediate_deps)
-in (aux immediate_deps1))
-end))
-end))
-in ((
-
-let uu____6256 = (should_visit lc_module_name)
-in (match (uu____6256) with
-| true -> begin
-(
-
-let ml_file_opt = (mark_visiting lc_module_name)
-in ((
-
-let uu____6261 = (implementation_of file_system_map lc_module_name)
-in (visit_file uu____6261));
-(
-
-let uu____6265 = (interface_of file_system_map lc_module_name)
-in (visit_file uu____6265));
-(emit_output_file_opt ml_file_opt);
-))
-end
-| uu____6268 -> begin
-()
-end));
-(aux modules_to_extract);
-))
-end))
-in (
-
-let all_extracted_modules = (FStar_Util.smap_keys orig_output_file_map)
-in ((aux all_extracted_modules);
-(
-
-let uu____6273 = (FStar_ST.op_Bang order)
-in (FStar_List.rev uu____6273));
-))))))))))
-in (
-
-let keys = (deps_keys deps)
-in (
-
-let output_file = (fun ext fst_file -> (
-
-let ml_base_name = (
-
-let uu____6394 = (
-
-let uu____6395 = (
-
-let uu____6398 = (FStar_Util.basename fst_file)
-in (check_and_strip_suffix uu____6398))
-in (FStar_Option.get uu____6395))
-in (FStar_Util.replace_chars uu____6394 46 (*.*) "_"))
-in (FStar_Options.prepend_output_dir (Prims.strcat ml_base_name ext))))
-in (
-
-let norm_path = (fun s -> (FStar_Util.replace_chars s 92 (*\*) "/"))
-in (
-
-let output_ml_file = (fun f -> (
-
-let uu____6413 = (output_file ".ml" f)
-in (norm_path uu____6413)))
-in (
-
-let output_krml_file = (fun f -> (
-
-let uu____6420 = (output_file ".krml" f)
-in (norm_path uu____6420)))
-in (
-
-let output_cmx_file = (fun f -> (
-
-let uu____6427 = (output_file ".cmx" f)
-in (norm_path uu____6427)))
-in (
-
-let cache_file = (fun f -> (
-
-let uu____6434 = (cache_file_name f)
-in (norm_path uu____6434)))
-in (
-
-let transitive_krml = (FStar_Util.smap_create (Prims.parse_int "41"))
-in ((FStar_All.pipe_right keys (FStar_List.iter (fun f -> (
-
-let uu____6477 = (
-
-let uu____6482 = (deps_try_find deps f)
-in (FStar_All.pipe_right uu____6482 FStar_Option.get))
-in (match (uu____6477) with
-| (f_deps, uu____6504) -> begin
-(
-
-let norm_f = (norm_path f)
-in (
-
-let files = (FStar_List.map (file_of_dep_aux true file_system_map all_cmd_line_files) f_deps)
-in (
-
-let files1 = (FStar_List.map norm_path files)
-in (
-
-let files2 = (FStar_List.map (fun s -> (FStar_Util.replace_chars s 32 (* *) "\\ ")) files1)
-in (
-
-let files3 = (FStar_String.concat "\\\n\t" files2)
-in ((
-
-let uu____6520 = (is_interface f)
-in (match (uu____6520) with
-| true -> begin
-(
-
-let uu____6521 = (
-
-let uu____6522 = (FStar_Options.prepend_cache_dir norm_f)
-in (norm_path uu____6522))
-in (FStar_Util.print3 "%s.source: %s \\\n\t%s\n\ttouch $@\n\n" uu____6521 norm_f files3))
-end
-| uu____6523 -> begin
-()
-end));
-(
-
-let uu____6525 = (cache_file f)
-in (FStar_Util.print3 "%s: %s \\\n\t%s\n\n" uu____6525 norm_f files3));
-(
-
-let already_there = (
-
-let uu____6529 = (
-
-let uu____6540 = (
-
-let uu____6541 = (output_file ".krml" f)
-in (norm_path uu____6541))
-in (FStar_Util.smap_try_find transitive_krml uu____6540))
-in (match (uu____6529) with
-| FStar_Pervasives_Native.Some (uu____6552, already_there, uu____6554) -> begin
-already_there
-end
-| FStar_Pervasives_Native.None -> begin
-[]
-end))
-in ((
-
-let uu____6576 = (
-
-let uu____6577 = (output_file ".krml" f)
-in (norm_path uu____6577))
-in (
-
-let uu____6578 = (
-
-let uu____6587 = (
-
-let uu____6588 = (output_file ".exe" f)
-in (norm_path uu____6588))
-in (
-
-let uu____6589 = (
-
-let uu____6592 = (
-
-let uu____6595 = (
-
-let uu____6598 = (deps_of (Mk (((deps), (file_system_map), (all_cmd_line_files)))) f)
-in (FStar_List.map (fun x -> (
-
-let uu____6606 = (output_file ".krml" x)
-in (norm_path uu____6606))) uu____6598))
-in (FStar_List.append already_there uu____6595))
-in (FStar_List.unique uu____6592))
-in ((uu____6587), (uu____6589), (false))))
-in (FStar_Util.smap_add transitive_krml uu____6576 uu____6578)));
-(
-
-let uu____6617 = (is_implementation f)
-in (match (uu____6617) with
-| true -> begin
-((
-
-let uu____6619 = (output_ml_file f)
-in (
-
-let uu____6620 = (cache_file f)
-in (FStar_Util.print2 "%s: %s\n\n" uu____6619 uu____6620)));
-(
-
-let cmx_files = (
-
-let fst_files = (FStar_All.pipe_right f_deps (FStar_List.map (file_of_dep_aux false file_system_map all_cmd_line_files)))
-in (
-
-let extracted_fst_files = (FStar_All.pipe_right fst_files (FStar_List.filter (fun df -> ((
-
-let uu____6642 = (lowercase_module_name df)
-in (
-
-let uu____6643 = (lowercase_module_name f)
-in (Prims.op_disEquality uu____6642 uu____6643))) && (
-
-let uu____6645 = (lowercase_module_name df)
-in (FStar_Options.should_extract uu____6645))))))
-in (FStar_All.pipe_right extracted_fst_files (FStar_List.map output_cmx_file))))
-in ((
-
-let uu____6651 = (
-
-let uu____6652 = (lowercase_module_name f)
-in (FStar_Options.should_extract uu____6652))
-in (match (uu____6651) with
-| true -> begin
-(
-
-let uu____6653 = (output_cmx_file f)
-in (
-
-let uu____6654 = (output_ml_file f)
-in (FStar_Util.print3 "%s: %s \\\n\t%s\n\n" uu____6653 uu____6654 (FStar_String.concat "\\\n\t" cmx_files))))
-end
-| uu____6655 -> begin
-()
-end));
-(
-
-let uu____6656 = (output_krml_file f)
-in (
-
-let uu____6657 = (cache_file f)
-in (FStar_Util.print2 "%s: %s\n\n" uu____6656 uu____6657)));
-));
-)
-end
-| uu____6658 -> begin
-(
-
-let uu____6659 = ((
-
-let uu____6662 = (
-
-let uu____6663 = (lowercase_module_name f)
-in (has_implementation file_system_map uu____6663))
-in (not (uu____6662))) && (is_interface f))
-in (match (uu____6659) with
-| true -> begin
-(
-
-let uu____6664 = (output_krml_file f)
-in (
-
-let uu____6665 = (cache_file f)
-in (FStar_Util.print2 "%s: %s\n\n" uu____6664 uu____6665)))
-end
-| uu____6666 -> begin
-()
-end))
-end));
-));
-))))))
-end)))));
-(
-
-let all_fst_files = (
-
-let uu____6670 = (FStar_All.pipe_right keys (FStar_List.filter is_implementation))
-in (FStar_All.pipe_right uu____6670 (FStar_Util.sort_with FStar_String.compare)))
-in (
-
-let all_ml_files = (
-
-let ml_file_map = (FStar_Util.smap_create (Prims.parse_int "41"))
-in ((FStar_All.pipe_right all_fst_files (FStar_List.iter (fun fst_file -> (
-
-let mname = (lowercase_module_name fst_file)
-in (
-
-let uu____6696 = (FStar_Options.should_extract mname)
-in (match (uu____6696) with
-| true -> begin
-(
-
-let uu____6697 = (output_ml_file fst_file)
-in (FStar_Util.smap_add ml_file_map mname uu____6697))
-end
-| uu____6698 -> begin
-()
-end))))));
-(sort_output_files ml_file_map);
-))
-in (
-
-let all_krml_files = (
-
-let krml_file_map = (FStar_Util.smap_create (Prims.parse_int "41"))
-in ((FStar_All.pipe_right keys (FStar_List.iter (fun fst_file -> (
-
-let mname = (lowercase_module_name fst_file)
-in (
-
-let uu____6713 = (output_krml_file fst_file)
-in (FStar_Util.smap_add krml_file_map mname uu____6713))))));
-(sort_output_files krml_file_map);
-))
-in (
-
-let rec make_transitive = (fun f -> (
-
-let uu____6726 = (
-
-let uu____6735 = (FStar_Util.smap_try_find transitive_krml f)
-in (FStar_Util.must uu____6735))
-in (match (uu____6726) with
-| (exe, deps1, seen) -> begin
-(match (seen) with
-| true -> begin
-((exe), (deps1))
-end
-| uu____6783 -> begin
-((FStar_Util.smap_add transitive_krml f ((exe), (deps1), (true)));
-(
-
-let deps2 = (
-
-let uu____6798 = (
-
-let uu____6801 = (FStar_List.map (fun dep1 -> (
-
-let uu____6813 = (make_transitive dep1)
-in (match (uu____6813) with
-| (uu____6822, deps2) -> begin
-(dep1)::deps2
-end))) deps1)
-in (FStar_List.flatten uu____6801))
-in (FStar_List.unique uu____6798))
-in ((FStar_Util.smap_add transitive_krml f ((exe), (deps2), (true)));
-((exe), (deps2));
-));
-)
-end)
-end)))
-in ((
-
-let uu____6842 = (FStar_Util.smap_keys transitive_krml)
-in (FStar_List.iter (fun f -> (
-
-let uu____6861 = (make_transitive f)
-in (match (uu____6861) with
-| (exe, deps1) -> begin
-(
-
-let deps2 = (
-
-let uu____6875 = (FStar_List.unique ((f)::deps1))
-in (FStar_String.concat " " uu____6875))
-in (
-
-let wasm = (
-
-let uu____6879 = (FStar_Util.substring exe (Prims.parse_int "0") ((FStar_String.length exe) - (Prims.parse_int "4")))
-in (Prims.strcat uu____6879 ".wasm"))
-in ((FStar_Util.print2 "%s: %s\n\n" exe deps2);
-(FStar_Util.print2 "%s: %s\n\n" wasm deps2);
-)))
-end))) uu____6842));
-(
-
-let uu____6882 = (
-
-let uu____6883 = (FStar_All.pipe_right all_fst_files (FStar_List.map norm_path))
-in (FStar_All.pipe_right uu____6883 (FStar_String.concat " \\\n\t")))
-in (FStar_Util.print1 "ALL_FST_FILES=\\\n\t%s\n\n" uu____6882));
-(
-
-let uu____6893 = (
-
-let uu____6894 = (FStar_All.pipe_right all_ml_files (FStar_List.map norm_path))
-in (FStar_All.pipe_right uu____6894 (FStar_String.concat " \\\n\t")))
-in (FStar_Util.print1 "ALL_ML_FILES=\\\n\t%s\n\n" uu____6893));
-(
-
-let uu____6903 = (
-
-let uu____6904 = (FStar_All.pipe_right all_krml_files (FStar_List.map norm_path))
-in (FStar_All.pipe_right uu____6904 (FStar_String.concat " \\\n\t")))
-in (FStar_Util.print1 "ALL_KRML_FILES=\\\n\t%s\n" uu____6903));
-)))));
-))))))))))
-end))
-
-
-let print : deps  ->  unit = (fun deps -> (
-
-let uu____6918 = (FStar_Options.dep ())
-in (match (uu____6918) with
-| FStar_Pervasives_Native.Some ("make") -> begin
-(print_make deps)
-end
-| FStar_Pervasives_Native.Some ("full") -> begin
-(print_full deps)
-end
-| FStar_Pervasives_Native.Some ("graph") -> begin
-(
-
-let uu____6921 = deps
-in (match (uu____6921) with
-| Mk (deps1, uu____6923, uu____6924) -> begin
-(print_graph deps1)
-end))
-end
-| FStar_Pervasives_Native.Some (uu____6929) -> begin
-(FStar_Errors.raise_err ((FStar_Errors.Fatal_UnknownToolForDep), ("unknown tool for --dep\n")))
-end
-| FStar_Pervasives_Native.None -> begin
-()
-end)))
-
-
-
-=======
   | VerifyAll 
   | VerifyUserList 
   | VerifyFigureItOut 
@@ -4258,5 +1753,4 @@
         FStar_Errors.raise_err
           (FStar_Errors.Fatal_UnknownToolForDep, "unknown tool for --dep\n")
     | FStar_Pervasives_Native.None  -> ()
-  
->>>>>>> ca297a09
+  