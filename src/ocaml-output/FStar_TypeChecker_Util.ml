
open Prims

type lcomp_with_binder =
(FStar_Syntax_Syntax.bv Prims.option * FStar_Syntax_Syntax.lcomp)


let report : FStar_TypeChecker_Env.env  ->  Prims.string Prims.list  ->  Prims.unit = (fun env errs -> (let _145_6 = (FStar_TypeChecker_Env.get_range env)
in (let _145_5 = (FStar_TypeChecker_Errors.failed_to_prove_specification errs)
in (FStar_TypeChecker_Errors.report _145_6 _145_5))))


let is_type : FStar_Syntax_Syntax.term  ->  Prims.bool = (fun t -> (match ((let _145_9 = (FStar_Syntax_Subst.compress t)
in _145_9.FStar_Syntax_Syntax.n)) with
| FStar_Syntax_Syntax.Tm_type (_56_12) -> begin
true
end
| _56_15 -> begin
false
end))


let t_binders : FStar_TypeChecker_Env.env  ->  (FStar_Syntax_Syntax.bv * FStar_Syntax_Syntax.arg_qualifier Prims.option) Prims.list = (fun env -> (let _145_13 = (FStar_TypeChecker_Env.all_binders env)
in (FStar_All.pipe_right _145_13 (FStar_List.filter (fun _56_20 -> (match (_56_20) with
| (x, _56_19) -> begin
(is_type x.FStar_Syntax_Syntax.sort)
end))))))


let new_uvar_aux : FStar_TypeChecker_Env.env  ->  FStar_Syntax_Syntax.typ  ->  (FStar_Syntax_Syntax.typ * FStar_Syntax_Syntax.typ) = (fun env k -> (

let bs = if ((FStar_Options.full_context_dependency ()) || (let _145_18 = (FStar_TypeChecker_Env.current_module env)
in (FStar_Ident.lid_equals FStar_Syntax_Const.prims_lid _145_18))) then begin
(FStar_TypeChecker_Env.all_binders env)
end else begin
(t_binders env)
end
in (let _145_19 = (FStar_TypeChecker_Env.get_range env)
in (FStar_TypeChecker_Rel.new_uvar _145_19 bs k))))


let new_uvar : FStar_TypeChecker_Env.env  ->  FStar_Syntax_Syntax.typ  ->  FStar_Syntax_Syntax.typ = (fun env k -> (let _145_24 = (new_uvar_aux env k)
in (Prims.fst _145_24)))


let as_uvar : FStar_Syntax_Syntax.typ  ->  FStar_Syntax_Syntax.uvar = (fun _56_1 -> (match (_56_1) with
| {FStar_Syntax_Syntax.n = FStar_Syntax_Syntax.Tm_uvar (uv, _56_35); FStar_Syntax_Syntax.tk = _56_32; FStar_Syntax_Syntax.pos = _56_30; FStar_Syntax_Syntax.vars = _56_28} -> begin
uv
end
| _56_40 -> begin
(FStar_All.failwith "Impossible")
end))


let new_implicit_var : Prims.string  ->  FStar_Range.range  ->  FStar_TypeChecker_Env.env  ->  FStar_Syntax_Syntax.typ  ->  (FStar_Syntax_Syntax.term * (FStar_Syntax_Syntax.uvar * FStar_Range.range) Prims.list * FStar_TypeChecker_Env.guard_t) = (fun reason r env k -> (match ((FStar_Syntax_Util.destruct k FStar_Syntax_Const.range_of_lid)) with
| Some (_56_50::(tm, _56_47)::[]) -> begin
(

let t = (FStar_Syntax_Syntax.mk (FStar_Syntax_Syntax.Tm_constant (FStar_Const.Const_range (tm.FStar_Syntax_Syntax.pos))) None tm.FStar_Syntax_Syntax.pos)
in (t, [], FStar_TypeChecker_Rel.trivial_guard))
end
| _56_55 -> begin
(

let _56_58 = (new_uvar_aux env k)
in (match (_56_58) with
| (t, u) -> begin
(

let g = (

let _56_59 = FStar_TypeChecker_Rel.trivial_guard
in (let _145_37 = (let _145_36 = (let _145_35 = (as_uvar u)
in (reason, env, _145_35, t, k, r))
in (_145_36)::[])
in {FStar_TypeChecker_Env.guard_f = _56_59.FStar_TypeChecker_Env.guard_f; FStar_TypeChecker_Env.deferred = _56_59.FStar_TypeChecker_Env.deferred; FStar_TypeChecker_Env.univ_ineqs = _56_59.FStar_TypeChecker_Env.univ_ineqs; FStar_TypeChecker_Env.implicits = _145_37}))
in (let _145_40 = (let _145_39 = (let _145_38 = (as_uvar u)
in (_145_38, r))
in (_145_39)::[])
in (t, _145_40, g)))
end))
end))


let check_uvars : FStar_Range.range  ->  FStar_Syntax_Syntax.typ  ->  Prims.unit = (fun r t -> (

let uvs = (FStar_Syntax_Free.uvars t)
in if (not ((FStar_Util.set_is_empty uvs))) then begin
(

let us = (let _145_47 = (let _145_46 = (FStar_Util.set_elements uvs)
in (FStar_List.map (fun _56_68 -> (match (_56_68) with
| (x, _56_67) -> begin
(FStar_Syntax_Print.uvar_to_string x)
end)) _145_46))
in (FStar_All.pipe_right _145_47 (FStar_String.concat ", ")))
in (

let _56_70 = (FStar_Options.push ())
in (

let _56_72 = (FStar_Options.set_option "hide_uvar_nums" (FStar_Options.Bool (false)))
in (

let _56_74 = (FStar_Options.set_option "print_implicits" (FStar_Options.Bool (true)))
in (

let _56_76 = (let _145_49 = (let _145_48 = (FStar_Syntax_Print.term_to_string t)
in (FStar_Util.format2 "Unconstrained unification variables %s in type signature %s; please add an annotation" us _145_48))
in (FStar_TypeChecker_Errors.report r _145_49))
in (FStar_Options.pop ()))))))
end else begin
()
end))


let force_sort' : (FStar_Syntax_Syntax.term', FStar_Syntax_Syntax.term') FStar_Syntax_Syntax.syntax  ->  FStar_Syntax_Syntax.term' = (fun s -> (match ((FStar_ST.read s.FStar_Syntax_Syntax.tk)) with
| None -> begin
(let _145_54 = (let _145_53 = (FStar_Range.string_of_range s.FStar_Syntax_Syntax.pos)
in (let _145_52 = (FStar_Syntax_Print.term_to_string s)
in (FStar_Util.format2 "(%s) Impossible: Forced tk not present on %s" _145_53 _145_52)))
in (FStar_All.failwith _145_54))
end
| Some (tk) -> begin
tk
end))


let force_sort = (fun s -> (let _145_56 = (force_sort' s)
in (FStar_Syntax_Syntax.mk _145_56 None s.FStar_Syntax_Syntax.pos)))


let extract_let_rec_annotation : FStar_TypeChecker_Env.env  ->  FStar_Syntax_Syntax.letbinding  ->  (FStar_Syntax_Syntax.univ_names * FStar_Syntax_Syntax.typ * Prims.bool) = (fun env _56_91 -> (match (_56_91) with
| {FStar_Syntax_Syntax.lbname = _56_90; FStar_Syntax_Syntax.lbunivs = univ_vars; FStar_Syntax_Syntax.lbtyp = t; FStar_Syntax_Syntax.lbeff = _56_86; FStar_Syntax_Syntax.lbdef = e} -> begin
(

let rng = t.FStar_Syntax_Syntax.pos
in (

let t = (FStar_Syntax_Subst.compress t)
in (match (t.FStar_Syntax_Syntax.n) with
| FStar_Syntax_Syntax.Tm_unknown -> begin
(

let _56_95 = if (univ_vars <> []) then begin
(FStar_All.failwith "Impossible: non-empty universe variables but the type is unknown")
end else begin
()
end
in (

let r = (FStar_TypeChecker_Env.get_range env)
in (

let mk_binder = (fun scope a -> (match ((let _145_65 = (FStar_Syntax_Subst.compress a.FStar_Syntax_Syntax.sort)
in _145_65.FStar_Syntax_Syntax.n)) with
| FStar_Syntax_Syntax.Tm_unknown -> begin
(

let _56_105 = (FStar_Syntax_Util.type_u ())
in (match (_56_105) with
| (k, _56_104) -> begin
(

let t = (let _145_66 = (FStar_TypeChecker_Rel.new_uvar e.FStar_Syntax_Syntax.pos scope k)
in (FStar_All.pipe_right _145_66 Prims.fst))
in ((

let _56_107 = a
in {FStar_Syntax_Syntax.ppname = _56_107.FStar_Syntax_Syntax.ppname; FStar_Syntax_Syntax.index = _56_107.FStar_Syntax_Syntax.index; FStar_Syntax_Syntax.sort = t}), false))
end))
end
| _56_110 -> begin
(a, true)
end))
in (

let rec aux = (fun vars e -> (

let e = (FStar_Syntax_Subst.compress e)
in (match (e.FStar_Syntax_Syntax.n) with
| FStar_Syntax_Syntax.Tm_meta (e, _56_117) -> begin
(aux vars e)
end
| FStar_Syntax_Syntax.Tm_ascribed (e, t, _56_123) -> begin
(t, true)
end
| FStar_Syntax_Syntax.Tm_abs (bs, body, _56_129) -> begin
(

let _56_148 = (FStar_All.pipe_right bs (FStar_List.fold_left (fun _56_135 _56_138 -> (match ((_56_135, _56_138)) with
| ((scope, bs, check), (a, imp)) -> begin
(

let _56_141 = (mk_binder scope a)
in (match (_56_141) with
| (tb, c) -> begin
(

let b = (tb, imp)
in (

let bs = (FStar_List.append bs ((b)::[]))
in (

let scope = (FStar_List.append scope ((b)::[]))
in (scope, bs, (c || check)))))
end))
end)) (vars, [], false)))
in (match (_56_148) with
| (scope, bs, check) -> begin
(

let _56_151 = (aux scope body)
in (match (_56_151) with
| (res, check_res) -> begin
(

let c = (match (res) with
| FStar_Util.Inl (t) -> begin
(FStar_Syntax_Util.ml_comp t r)
end
| FStar_Util.Inr (c) -> begin
c
end)
in (

let t = (FStar_Syntax_Util.arrow bs c)
in (

let _56_158 = if (FStar_TypeChecker_Env.debug env FStar_Options.High) then begin
(let _145_74 = (FStar_Range.string_of_range r)
in (let _145_73 = (FStar_Syntax_Print.term_to_string t)
in (FStar_Util.print2 "(%s) Using type %s\n" _145_74 _145_73)))
end else begin
()
end
in (FStar_Util.Inl (t), (check_res || check)))))
end))
end))
end
| _56_161 -> begin
(let _145_77 = (let _145_76 = (let _145_75 = (FStar_TypeChecker_Rel.new_uvar r vars FStar_Syntax_Util.ktype0)
in (FStar_All.pipe_right _145_75 Prims.fst))
in FStar_Util.Inl (_145_76))
in (_145_77, false))
end)))
in (

let _56_164 = (let _145_78 = (t_binders env)
in (aux _145_78 e))
in (match (_56_164) with
| (t, b) -> begin
(

let t = (match (t) with
| FStar_Util.Inr (c) -> begin
(let _145_82 = (let _145_81 = (let _145_80 = (let _145_79 = (FStar_Syntax_Print.comp_to_string c)
in (FStar_Util.format1 "Expected a \'let rec\' to be annotated with a value type; got a computation type %s" _145_79))
in (_145_80, rng))
in FStar_Syntax_Syntax.Error (_145_81))
in (Prims.raise _145_82))
end
| FStar_Util.Inl (t) -> begin
t
end)
in ([], t, b))
end))))))
end
| _56_171 -> begin
(

let _56_174 = (FStar_Syntax_Subst.open_univ_vars univ_vars t)
in (match (_56_174) with
| (univ_vars, t) -> begin
(univ_vars, t, false)
end))
end)))
end))


let pat_as_exps : Prims.bool  ->  FStar_TypeChecker_Env.env  ->  FStar_Syntax_Syntax.pat  ->  (FStar_Syntax_Syntax.bv Prims.list * FStar_Syntax_Syntax.term Prims.list * FStar_Syntax_Syntax.pat) = (fun allow_implicits env p -> (

let rec pat_as_arg_with_env = (fun allow_wc_dependence env p -> (match (p.FStar_Syntax_Syntax.v) with
| FStar_Syntax_Syntax.Pat_constant (c) -> begin
(

let e = (FStar_Syntax_Syntax.mk (FStar_Syntax_Syntax.Tm_constant (c)) None p.FStar_Syntax_Syntax.p)
in ([], [], [], env, e, p))
end
| FStar_Syntax_Syntax.Pat_dot_term (x, _56_187) -> begin
(

let _56_193 = (FStar_Syntax_Util.type_u ())
in (match (_56_193) with
| (k, _56_192) -> begin
(

let t = (new_uvar env k)
in (

let x = (

let _56_195 = x
in {FStar_Syntax_Syntax.ppname = _56_195.FStar_Syntax_Syntax.ppname; FStar_Syntax_Syntax.index = _56_195.FStar_Syntax_Syntax.index; FStar_Syntax_Syntax.sort = t})
in (

let _56_200 = (let _145_95 = (FStar_TypeChecker_Env.all_binders env)
in (FStar_TypeChecker_Rel.new_uvar p.FStar_Syntax_Syntax.p _145_95 t))
in (match (_56_200) with
| (e, u) -> begin
(

let p = (

let _56_201 = p
in {FStar_Syntax_Syntax.v = FStar_Syntax_Syntax.Pat_dot_term ((x, e)); FStar_Syntax_Syntax.ty = _56_201.FStar_Syntax_Syntax.ty; FStar_Syntax_Syntax.p = _56_201.FStar_Syntax_Syntax.p})
in ([], [], [], env, e, p))
end))))
end))
end
| FStar_Syntax_Syntax.Pat_wild (x) -> begin
(

let _56_209 = (FStar_Syntax_Util.type_u ())
in (match (_56_209) with
| (t, _56_208) -> begin
(

let x = (

let _56_210 = x
in (let _145_96 = (new_uvar env t)
in {FStar_Syntax_Syntax.ppname = _56_210.FStar_Syntax_Syntax.ppname; FStar_Syntax_Syntax.index = _56_210.FStar_Syntax_Syntax.index; FStar_Syntax_Syntax.sort = _145_96}))
in (

let env = if allow_wc_dependence then begin
(FStar_TypeChecker_Env.push_bv env x)
end else begin
env
end
in (

let e = (FStar_Syntax_Syntax.mk (FStar_Syntax_Syntax.Tm_name (x)) None p.FStar_Syntax_Syntax.p)
in ((x)::[], [], (x)::[], env, e, p))))
end))
end
| FStar_Syntax_Syntax.Pat_var (x) -> begin
(

let _56_220 = (FStar_Syntax_Util.type_u ())
in (match (_56_220) with
| (t, _56_219) -> begin
(

let x = (

let _56_221 = x
in (let _145_97 = (new_uvar env t)
in {FStar_Syntax_Syntax.ppname = _56_221.FStar_Syntax_Syntax.ppname; FStar_Syntax_Syntax.index = _56_221.FStar_Syntax_Syntax.index; FStar_Syntax_Syntax.sort = _145_97}))
in (

let env = (FStar_TypeChecker_Env.push_bv env x)
in (

let e = (FStar_Syntax_Syntax.mk (FStar_Syntax_Syntax.Tm_name (x)) None p.FStar_Syntax_Syntax.p)
in ((x)::[], (x)::[], [], env, e, p))))
end))
end
| FStar_Syntax_Syntax.Pat_cons (fv, pats) -> begin
(

let _56_254 = (FStar_All.pipe_right pats (FStar_List.fold_left (fun _56_236 _56_239 -> (match ((_56_236, _56_239)) with
| ((b, a, w, env, args, pats), (p, imp)) -> begin
(

let _56_246 = (pat_as_arg_with_env allow_wc_dependence env p)
in (match (_56_246) with
| (b', a', w', env, te, pat) -> begin
(

let arg = if imp then begin
(FStar_Syntax_Syntax.iarg te)
end else begin
(FStar_Syntax_Syntax.as_arg te)
end
in ((b')::b, (a')::a, (w')::w, env, (arg)::args, ((pat, imp))::pats))
end))
end)) ([], [], [], env, [], [])))
in (match (_56_254) with
| (b, a, w, env, args, pats) -> begin
(

let e = (let _145_104 = (let _145_103 = (let _145_102 = (let _145_101 = (FStar_Syntax_Syntax.fv_to_tm fv)
in (let _145_100 = (FStar_All.pipe_right args FStar_List.rev)
in (FStar_Syntax_Syntax.mk_Tm_app _145_101 _145_100 None p.FStar_Syntax_Syntax.p)))
in (_145_102, FStar_Syntax_Syntax.Meta_desugared (FStar_Syntax_Syntax.Data_app)))
in FStar_Syntax_Syntax.Tm_meta (_145_103))
in (FStar_Syntax_Syntax.mk _145_104 None p.FStar_Syntax_Syntax.p))
in (let _145_107 = (FStar_All.pipe_right (FStar_List.rev b) FStar_List.flatten)
in (let _145_106 = (FStar_All.pipe_right (FStar_List.rev a) FStar_List.flatten)
in (let _145_105 = (FStar_All.pipe_right (FStar_List.rev w) FStar_List.flatten)
in (_145_107, _145_106, _145_105, env, e, (

let _56_256 = p
in {FStar_Syntax_Syntax.v = FStar_Syntax_Syntax.Pat_cons ((fv, (FStar_List.rev pats))); FStar_Syntax_Syntax.ty = _56_256.FStar_Syntax_Syntax.ty; FStar_Syntax_Syntax.p = _56_256.FStar_Syntax_Syntax.p}))))))
end))
end
| FStar_Syntax_Syntax.Pat_disj (_56_259) -> begin
(FStar_All.failwith "impossible")
end))
in (

let rec elaborate_pat = (fun env p -> (

let maybe_dot = (fun inaccessible a r -> if (allow_implicits && inaccessible) then begin
(FStar_Syntax_Syntax.withinfo (FStar_Syntax_Syntax.Pat_dot_term ((a, FStar_Syntax_Syntax.tun))) FStar_Syntax_Syntax.tun.FStar_Syntax_Syntax.n r)
end else begin
(FStar_Syntax_Syntax.withinfo (FStar_Syntax_Syntax.Pat_var (a)) FStar_Syntax_Syntax.tun.FStar_Syntax_Syntax.n r)
end)
in (match (p.FStar_Syntax_Syntax.v) with
| FStar_Syntax_Syntax.Pat_cons (fv, pats) -> begin
(

let pats = (FStar_List.map (fun _56_274 -> (match (_56_274) with
| (p, imp) -> begin
(let _145_119 = (elaborate_pat env p)
in (_145_119, imp))
end)) pats)
in (

let _56_279 = (FStar_TypeChecker_Env.lookup_datacon env fv.FStar_Syntax_Syntax.fv_name.FStar_Syntax_Syntax.v)
in (match (_56_279) with
| (_56_277, t) -> begin
(

let _56_283 = (FStar_Syntax_Util.arrow_formals t)
in (match (_56_283) with
| (f, _56_282) -> begin
(

let rec aux = (fun formals pats -> (match ((formals, pats)) with
| ([], []) -> begin
[]
end
| ([], _56_294::_56_292) -> begin
(Prims.raise (FStar_Syntax_Syntax.Error (("Too many pattern arguments", (FStar_Ident.range_of_lid fv.FStar_Syntax_Syntax.fv_name.FStar_Syntax_Syntax.v)))))
end
| (_56_300::_56_298, []) -> begin
(FStar_All.pipe_right formals (FStar_List.map (fun _56_306 -> (match (_56_306) with
| (t, imp) -> begin
(match (imp) with
| Some (FStar_Syntax_Syntax.Implicit (inaccessible)) -> begin
(

let a = (let _145_126 = (let _145_125 = (FStar_Syntax_Syntax.range_of_bv t)
in Some (_145_125))
in (FStar_Syntax_Syntax.new_bv _145_126 FStar_Syntax_Syntax.tun))
in (

let r = (FStar_Ident.range_of_lid fv.FStar_Syntax_Syntax.fv_name.FStar_Syntax_Syntax.v)
in (let _145_127 = (maybe_dot inaccessible a r)
in (_145_127, true))))
end
| _56_313 -> begin
(let _145_131 = (let _145_130 = (let _145_129 = (let _145_128 = (FStar_Syntax_Print.pat_to_string p)
in (FStar_Util.format1 "Insufficient pattern arguments (%s)" _145_128))
in (_145_129, (FStar_Ident.range_of_lid fv.FStar_Syntax_Syntax.fv_name.FStar_Syntax_Syntax.v)))
in FStar_Syntax_Syntax.Error (_145_130))
in (Prims.raise _145_131))
end)
end))))
end
| (f::formals', (p, p_imp)::pats') -> begin
(match (f) with
| (_56_324, Some (FStar_Syntax_Syntax.Implicit (_56_326))) when p_imp -> begin
(let _145_132 = (aux formals' pats')
in ((p, true))::_145_132)
end
| (_56_331, Some (FStar_Syntax_Syntax.Implicit (inaccessible))) -> begin
(

let a = (FStar_Syntax_Syntax.new_bv (Some (p.FStar_Syntax_Syntax.p)) FStar_Syntax_Syntax.tun)
in (

let p = (maybe_dot inaccessible a (FStar_Ident.range_of_lid fv.FStar_Syntax_Syntax.fv_name.FStar_Syntax_Syntax.v))
in (let _145_133 = (aux formals' pats)
in ((p, true))::_145_133)))
end
| (_56_339, imp) -> begin
(let _145_136 = (let _145_134 = (FStar_Syntax_Syntax.is_implicit imp)
in (p, _145_134))
in (let _145_135 = (aux formals' pats')
in (_145_136)::_145_135))
end)
end))
in (

let _56_342 = p
in (let _145_139 = (let _145_138 = (let _145_137 = (aux f pats)
in (fv, _145_137))
in FStar_Syntax_Syntax.Pat_cons (_145_138))
in {FStar_Syntax_Syntax.v = _145_139; FStar_Syntax_Syntax.ty = _56_342.FStar_Syntax_Syntax.ty; FStar_Syntax_Syntax.p = _56_342.FStar_Syntax_Syntax.p})))
end))
end)))
end
| _56_345 -> begin
p
end)))
in (

let one_pat = (fun allow_wc_dependence env p -> (

let p = (elaborate_pat env p)
in (

let _56_357 = (pat_as_arg_with_env allow_wc_dependence env p)
in (match (_56_357) with
| (b, a, w, env, arg, p) -> begin
(match ((FStar_All.pipe_right b (FStar_Util.find_dup FStar_Syntax_Syntax.bv_eq))) with
| Some (x) -> begin
(let _145_148 = (let _145_147 = (let _145_146 = (FStar_TypeChecker_Errors.nonlinear_pattern_variable x)
in (_145_146, p.FStar_Syntax_Syntax.p))
in FStar_Syntax_Syntax.Error (_145_147))
in (Prims.raise _145_148))
end
| _56_361 -> begin
(b, a, w, arg, p)
end)
end))))
in (

let top_level_pat_as_args = (fun env p -> (match (p.FStar_Syntax_Syntax.v) with
| FStar_Syntax_Syntax.Pat_disj ([]) -> begin
(FStar_All.failwith "impossible")
end
| FStar_Syntax_Syntax.Pat_disj (q::pats) -> begin
(

let _56_377 = (one_pat false env q)
in (match (_56_377) with
| (b, a, _56_374, te, q) -> begin
(

let _56_392 = (FStar_List.fold_right (fun p _56_382 -> (match (_56_382) with
| (w, args, pats) -> begin
(

let _56_388 = (one_pat false env p)
in (match (_56_388) with
| (b', a', w', arg, p) -> begin
if (not ((FStar_Util.multiset_equiv FStar_Syntax_Syntax.bv_eq a a'))) then begin
(let _145_158 = (let _145_157 = (let _145_156 = (FStar_TypeChecker_Errors.disjunctive_pattern_vars a a')
in (let _145_155 = (FStar_TypeChecker_Env.get_range env)
in (_145_156, _145_155)))
in FStar_Syntax_Syntax.Error (_145_157))
in (Prims.raise _145_158))
end else begin
(let _145_160 = (let _145_159 = (FStar_Syntax_Syntax.as_arg arg)
in (_145_159)::args)
in ((FStar_List.append w' w), _145_160, (p)::pats))
end
end))
end)) pats ([], [], []))
in (match (_56_392) with
| (w, args, pats) -> begin
(let _145_162 = (let _145_161 = (FStar_Syntax_Syntax.as_arg te)
in (_145_161)::args)
in ((FStar_List.append b w), _145_162, (

let _56_393 = p
in {FStar_Syntax_Syntax.v = FStar_Syntax_Syntax.Pat_disj ((q)::pats); FStar_Syntax_Syntax.ty = _56_393.FStar_Syntax_Syntax.ty; FStar_Syntax_Syntax.p = _56_393.FStar_Syntax_Syntax.p})))
end))
end))
end
| _56_396 -> begin
(

let _56_404 = (one_pat true env p)
in (match (_56_404) with
| (b, _56_399, _56_401, arg, p) -> begin
(let _145_164 = (let _145_163 = (FStar_Syntax_Syntax.as_arg arg)
in (_145_163)::[])
in (b, _145_164, p))
end))
end))
in (

let _56_408 = (top_level_pat_as_args env p)
in (match (_56_408) with
| (b, args, p) -> begin
(

let exps = (FStar_All.pipe_right args (FStar_List.map Prims.fst))
in (b, exps, p))
end)))))))


let decorate_pattern : FStar_TypeChecker_Env.env  ->  FStar_Syntax_Syntax.pat  ->  FStar_Syntax_Syntax.term Prims.list  ->  FStar_Syntax_Syntax.pat = (fun env p exps -> (

let qq = p
in (

let rec aux = (fun p e -> (

let pkg = (fun q t -> (FStar_Syntax_Syntax.withinfo q t p.FStar_Syntax_Syntax.p))
in (

let e = (FStar_Syntax_Util.unmeta e)
in (match ((p.FStar_Syntax_Syntax.v, e.FStar_Syntax_Syntax.n)) with
| (_56_422, FStar_Syntax_Syntax.Tm_uinst (e, _56_425)) -> begin
(aux p e)
end
| (FStar_Syntax_Syntax.Pat_constant (_56_430), FStar_Syntax_Syntax.Tm_constant (_56_433)) -> begin
(let _145_179 = (force_sort' e)
in (pkg p.FStar_Syntax_Syntax.v _145_179))
end
| (FStar_Syntax_Syntax.Pat_var (x), FStar_Syntax_Syntax.Tm_name (y)) -> begin
(

let _56_441 = if (not ((FStar_Syntax_Syntax.bv_eq x y))) then begin
(let _145_182 = (let _145_181 = (FStar_Syntax_Print.bv_to_string x)
in (let _145_180 = (FStar_Syntax_Print.bv_to_string y)
in (FStar_Util.format2 "Expected pattern variable %s; got %s" _145_181 _145_180)))
in (FStar_All.failwith _145_182))
end else begin
()
end
in (

let _56_443 = if (FStar_All.pipe_left (FStar_TypeChecker_Env.debug env) (FStar_Options.Other ("Pat"))) then begin
(let _145_184 = (FStar_Syntax_Print.bv_to_string x)
in (let _145_183 = (FStar_TypeChecker_Normalize.term_to_string env y.FStar_Syntax_Syntax.sort)
in (FStar_Util.print2 "Pattern variable %s introduced at type %s\n" _145_184 _145_183)))
end else begin
()
end
in (

let s = (FStar_TypeChecker_Normalize.normalize ((FStar_TypeChecker_Normalize.Beta)::[]) env y.FStar_Syntax_Syntax.sort)
in (

let x = (

let _56_446 = x
in {FStar_Syntax_Syntax.ppname = _56_446.FStar_Syntax_Syntax.ppname; FStar_Syntax_Syntax.index = _56_446.FStar_Syntax_Syntax.index; FStar_Syntax_Syntax.sort = s})
in (pkg (FStar_Syntax_Syntax.Pat_var (x)) s.FStar_Syntax_Syntax.n)))))
end
| (FStar_Syntax_Syntax.Pat_wild (x), FStar_Syntax_Syntax.Tm_name (y)) -> begin
(

let _56_454 = if (FStar_All.pipe_right (FStar_Syntax_Syntax.bv_eq x y) Prims.op_Negation) then begin
(let _145_187 = (let _145_186 = (FStar_Syntax_Print.bv_to_string x)
in (let _145_185 = (FStar_Syntax_Print.bv_to_string y)
in (FStar_Util.format2 "Expected pattern variable %s; got %s" _145_186 _145_185)))
in (FStar_All.failwith _145_187))
end else begin
()
end
in (

let s = (FStar_TypeChecker_Normalize.normalize ((FStar_TypeChecker_Normalize.Beta)::[]) env y.FStar_Syntax_Syntax.sort)
in (

let x = (

let _56_457 = x
in {FStar_Syntax_Syntax.ppname = _56_457.FStar_Syntax_Syntax.ppname; FStar_Syntax_Syntax.index = _56_457.FStar_Syntax_Syntax.index; FStar_Syntax_Syntax.sort = s})
in (pkg (FStar_Syntax_Syntax.Pat_wild (x)) s.FStar_Syntax_Syntax.n))))
end
| (FStar_Syntax_Syntax.Pat_dot_term (x, _56_462), _56_466) -> begin
(

let s = (force_sort e)
in (

let x = (

let _56_469 = x
in {FStar_Syntax_Syntax.ppname = _56_469.FStar_Syntax_Syntax.ppname; FStar_Syntax_Syntax.index = _56_469.FStar_Syntax_Syntax.index; FStar_Syntax_Syntax.sort = s})
in (pkg (FStar_Syntax_Syntax.Pat_dot_term ((x, e))) s.FStar_Syntax_Syntax.n)))
end
| (FStar_Syntax_Syntax.Pat_cons (fv, []), FStar_Syntax_Syntax.Tm_fvar (fv')) -> begin
(

let _56_479 = if (not ((FStar_Syntax_Syntax.fv_eq fv fv'))) then begin
(let _145_188 = (FStar_Util.format2 "Expected pattern constructor %s; got %s" fv.FStar_Syntax_Syntax.fv_name.FStar_Syntax_Syntax.v.FStar_Ident.str fv'.FStar_Syntax_Syntax.fv_name.FStar_Syntax_Syntax.v.FStar_Ident.str)
in (FStar_All.failwith _145_188))
end else begin
()
end
in (let _145_189 = (force_sort' e)
in (pkg (FStar_Syntax_Syntax.Pat_cons ((fv', []))) _145_189)))
end
| ((FStar_Syntax_Syntax.Pat_cons (fv, argpats), FStar_Syntax_Syntax.Tm_app ({FStar_Syntax_Syntax.n = FStar_Syntax_Syntax.Tm_fvar (fv'); FStar_Syntax_Syntax.tk = _; FStar_Syntax_Syntax.pos = _; FStar_Syntax_Syntax.vars = _}, args))) | ((FStar_Syntax_Syntax.Pat_cons (fv, argpats), FStar_Syntax_Syntax.Tm_app ({FStar_Syntax_Syntax.n = FStar_Syntax_Syntax.Tm_uinst ({FStar_Syntax_Syntax.n = FStar_Syntax_Syntax.Tm_fvar (fv'); FStar_Syntax_Syntax.tk = _; FStar_Syntax_Syntax.pos = _; FStar_Syntax_Syntax.vars = _}, _); FStar_Syntax_Syntax.tk = _; FStar_Syntax_Syntax.pos = _; FStar_Syntax_Syntax.vars = _}, args))) -> begin
(

let _56_522 = if (let _145_190 = (FStar_Syntax_Syntax.fv_eq fv fv')
in (FStar_All.pipe_right _145_190 Prims.op_Negation)) then begin
(let _145_191 = (FStar_Util.format2 "Expected pattern constructor %s; got %s" fv.FStar_Syntax_Syntax.fv_name.FStar_Syntax_Syntax.v.FStar_Ident.str fv'.FStar_Syntax_Syntax.fv_name.FStar_Syntax_Syntax.v.FStar_Ident.str)
in (FStar_All.failwith _145_191))
end else begin
()
end
in (

let fv = fv'
in (

let rec match_args = (fun matched_pats args argpats -> (match ((args, argpats)) with
| ([], []) -> begin
(let _145_198 = (force_sort' e)
in (pkg (FStar_Syntax_Syntax.Pat_cons ((fv, (FStar_List.rev matched_pats)))) _145_198))
end
| (arg::args, (argpat, _56_538)::argpats) -> begin
(match ((arg, argpat.FStar_Syntax_Syntax.v)) with
| ((e, Some (FStar_Syntax_Syntax.Implicit (true))), FStar_Syntax_Syntax.Pat_dot_term (_56_548)) -> begin
(

let x = (let _145_199 = (force_sort e)
in (FStar_Syntax_Syntax.new_bv (Some (p.FStar_Syntax_Syntax.p)) _145_199))
in (

let q = (FStar_Syntax_Syntax.withinfo (FStar_Syntax_Syntax.Pat_dot_term ((x, e))) x.FStar_Syntax_Syntax.sort.FStar_Syntax_Syntax.n p.FStar_Syntax_Syntax.p)
in (match_args (((q, true))::matched_pats) args argpats)))
end
| ((e, imp), _56_557) -> begin
(

let pat = (let _145_201 = (aux argpat e)
in (let _145_200 = (FStar_Syntax_Syntax.is_implicit imp)
in (_145_201, _145_200)))
in (match_args ((pat)::matched_pats) args argpats))
end)
end
| _56_561 -> begin
(let _145_204 = (let _145_203 = (FStar_Syntax_Print.pat_to_string p)
in (let _145_202 = (FStar_Syntax_Print.term_to_string e)
in (FStar_Util.format2 "Unexpected number of pattern arguments: \n\t%s\n\t%s\n" _145_203 _145_202)))
in (FStar_All.failwith _145_204))
end))
in (match_args [] args argpats))))
end
| _56_563 -> begin
(let _145_209 = (let _145_208 = (FStar_Range.string_of_range qq.FStar_Syntax_Syntax.p)
in (let _145_207 = (FStar_Syntax_Print.pat_to_string qq)
in (let _145_206 = (let _145_205 = (FStar_All.pipe_right exps (FStar_List.map FStar_Syntax_Print.term_to_string))
in (FStar_All.pipe_right _145_205 (FStar_String.concat "\n\t")))
in (FStar_Util.format3 "(%s) Impossible: pattern to decorate is %s; expression is %s\n" _145_208 _145_207 _145_206))))
in (FStar_All.failwith _145_209))
end))))
in (match ((p.FStar_Syntax_Syntax.v, exps)) with
| (FStar_Syntax_Syntax.Pat_disj (ps), _56_567) when ((FStar_List.length ps) = (FStar_List.length exps)) -> begin
(

let ps = (FStar_List.map2 aux ps exps)
in (FStar_Syntax_Syntax.withinfo (FStar_Syntax_Syntax.Pat_disj (ps)) FStar_Syntax_Syntax.tun.FStar_Syntax_Syntax.n p.FStar_Syntax_Syntax.p))
end
| (_56_571, e::[]) -> begin
(aux p e)
end
| _56_576 -> begin
(FStar_All.failwith "Unexpected number of patterns")
end))))


let rec decorated_pattern_as_term : FStar_Syntax_Syntax.pat  ->  (FStar_Syntax_Syntax.bv Prims.list * FStar_Syntax_Syntax.term) = (fun pat -> (

let topt = Some (pat.FStar_Syntax_Syntax.ty)
in (

let mk = (fun f -> (FStar_Syntax_Syntax.mk f topt pat.FStar_Syntax_Syntax.p))
in (

let pat_as_arg = (fun _56_584 -> (match (_56_584) with
| (p, i) -> begin
(

let _56_587 = (decorated_pattern_as_term p)
in (match (_56_587) with
| (vars, te) -> begin
(let _145_217 = (let _145_216 = (FStar_Syntax_Syntax.as_implicit i)
in (te, _145_216))
in (vars, _145_217))
end))
end))
in (match (pat.FStar_Syntax_Syntax.v) with
| FStar_Syntax_Syntax.Pat_disj (_56_589) -> begin
(FStar_All.failwith "Impossible")
end
| FStar_Syntax_Syntax.Pat_constant (c) -> begin
(let _145_218 = (mk (FStar_Syntax_Syntax.Tm_constant (c)))
in ([], _145_218))
end
| (FStar_Syntax_Syntax.Pat_wild (x)) | (FStar_Syntax_Syntax.Pat_var (x)) -> begin
(let _145_219 = (mk (FStar_Syntax_Syntax.Tm_name (x)))
in ((x)::[], _145_219))
end
| FStar_Syntax_Syntax.Pat_cons (fv, pats) -> begin
(

let _56_602 = (let _145_220 = (FStar_All.pipe_right pats (FStar_List.map pat_as_arg))
in (FStar_All.pipe_right _145_220 FStar_List.unzip))
in (match (_56_602) with
| (vars, args) -> begin
(

let vars = (FStar_List.flatten vars)
in (let _145_224 = (let _145_223 = (let _145_222 = (let _145_221 = (FStar_Syntax_Syntax.fv_to_tm fv)
in (_145_221, args))
in FStar_Syntax_Syntax.Tm_app (_145_222))
in (mk _145_223))
in (vars, _145_224)))
end))
end
| FStar_Syntax_Syntax.Pat_dot_term (x, e) -> begin
([], e)
end)))))


let destruct_comp : FStar_Syntax_Syntax.comp_typ  ->  (FStar_Syntax_Syntax.typ * FStar_Syntax_Syntax.typ * FStar_Syntax_Syntax.typ) = (fun c -> (

let _56_626 = (match (c.FStar_Syntax_Syntax.effect_args) with
| (wp, _56_615)::(wlp, _56_611)::[] -> begin
(wp, wlp)
end
| _56_619 -> begin
(let _145_230 = (let _145_229 = (let _145_228 = (FStar_List.map (fun _56_623 -> (match (_56_623) with
| (x, _56_622) -> begin
(FStar_Syntax_Print.term_to_string x)
end)) c.FStar_Syntax_Syntax.effect_args)
in (FStar_All.pipe_right _145_228 (FStar_String.concat ", ")))
in (FStar_Util.format2 "Impossible: Got a computation %s with effect args [%s]" c.FStar_Syntax_Syntax.effect_name.FStar_Ident.str _145_229))
in (FStar_All.failwith _145_230))
end)
in (match (_56_626) with
| (wp, wlp) -> begin
(c.FStar_Syntax_Syntax.result_typ, wp, wlp)
end)))


let lift_comp : FStar_Syntax_Syntax.comp_typ  ->  FStar_Ident.lident  ->  (FStar_Syntax_Syntax.typ  ->  FStar_Syntax_Syntax.typ  ->  FStar_Syntax_Syntax.term)  ->  FStar_Syntax_Syntax.comp_typ = (fun c m lift -> (

let _56_634 = (destruct_comp c)
in (match (_56_634) with
| (_56_631, wp, wlp) -> begin
(let _145_252 = (let _145_251 = (let _145_247 = (lift c.FStar_Syntax_Syntax.result_typ wp)
in (FStar_Syntax_Syntax.as_arg _145_247))
in (let _145_250 = (let _145_249 = (let _145_248 = (lift c.FStar_Syntax_Syntax.result_typ wlp)
in (FStar_Syntax_Syntax.as_arg _145_248))
in (_145_249)::[])
in (_145_251)::_145_250))
in {FStar_Syntax_Syntax.effect_name = m; FStar_Syntax_Syntax.result_typ = c.FStar_Syntax_Syntax.result_typ; FStar_Syntax_Syntax.effect_args = _145_252; FStar_Syntax_Syntax.flags = []})
end)))


let join_effects : FStar_TypeChecker_Env.env  ->  FStar_Ident.lident  ->  FStar_Ident.lident  ->  FStar_Ident.lident = (fun env l1 l2 -> (

let _56_643 = (let _145_260 = (FStar_TypeChecker_Env.norm_eff_name env l1)
in (let _145_259 = (FStar_TypeChecker_Env.norm_eff_name env l2)
in (FStar_TypeChecker_Env.join env _145_260 _145_259)))
in (match (_56_643) with
| (m, _56_640, _56_642) -> begin
m
end)))


let join_lcomp : FStar_TypeChecker_Env.env  ->  FStar_Syntax_Syntax.lcomp  ->  FStar_Syntax_Syntax.lcomp  ->  FStar_Ident.lident = (fun env c1 c2 -> if ((FStar_Syntax_Util.is_total_lcomp c1) && (FStar_Syntax_Util.is_total_lcomp c2)) then begin
FStar_Syntax_Const.effect_Tot_lid
end else begin
(join_effects env c1.FStar_Syntax_Syntax.eff_name c2.FStar_Syntax_Syntax.eff_name)
end)


let lift_and_destruct : FStar_TypeChecker_Env.env  ->  FStar_Syntax_Syntax.comp  ->  FStar_Syntax_Syntax.comp  ->  ((FStar_Syntax_Syntax.eff_decl * FStar_Syntax_Syntax.bv * FStar_Syntax_Syntax.term) * (FStar_Syntax_Syntax.typ * FStar_Syntax_Syntax.typ * FStar_Syntax_Syntax.typ) * (FStar_Syntax_Syntax.typ * FStar_Syntax_Syntax.typ * FStar_Syntax_Syntax.typ)) = (fun env c1 c2 -> (

let c1 = (FStar_TypeChecker_Normalize.unfold_effect_abbrev env c1)
in (

let c2 = (FStar_TypeChecker_Normalize.unfold_effect_abbrev env c2)
in (

let _56_655 = (FStar_TypeChecker_Env.join env c1.FStar_Syntax_Syntax.effect_name c2.FStar_Syntax_Syntax.effect_name)
in (match (_56_655) with
| (m, lift1, lift2) -> begin
(

let m1 = (lift_comp c1 m lift1)
in (

let m2 = (lift_comp c2 m lift2)
in (

let md = (FStar_TypeChecker_Env.get_effect_decl env m)
in (

let _56_661 = (FStar_TypeChecker_Env.wp_signature env md.FStar_Syntax_Syntax.mname)
in (match (_56_661) with
| (a, kwp) -> begin
(let _145_274 = (destruct_comp m1)
in (let _145_273 = (destruct_comp m2)
in ((md, a, kwp), _145_274, _145_273)))
end)))))
end)))))


let is_pure_effect : FStar_TypeChecker_Env.env  ->  FStar_Ident.lident  ->  Prims.bool = (fun env l -> (

let l = (FStar_TypeChecker_Env.norm_eff_name env l)
in (FStar_Ident.lid_equals l FStar_Syntax_Const.effect_PURE_lid)))


let is_pure_or_ghost_effect : FStar_TypeChecker_Env.env  ->  FStar_Ident.lident  ->  Prims.bool = (fun env l -> (

let l = (FStar_TypeChecker_Env.norm_eff_name env l)
in ((FStar_Ident.lid_equals l FStar_Syntax_Const.effect_PURE_lid) || (FStar_Ident.lid_equals l FStar_Syntax_Const.effect_GHOST_lid))))


let mk_comp : FStar_Syntax_Syntax.eff_decl  ->  FStar_Syntax_Syntax.typ  ->  FStar_Syntax_Syntax.term  ->  FStar_Syntax_Syntax.term  ->  FStar_Syntax_Syntax.cflags Prims.list  ->  FStar_Syntax_Syntax.comp = (fun md result wp wlp flags -> (let _145_297 = (let _145_296 = (let _145_295 = (FStar_Syntax_Syntax.as_arg wp)
in (let _145_294 = (let _145_293 = (FStar_Syntax_Syntax.as_arg wlp)
in (_145_293)::[])
in (_145_295)::_145_294))
in {FStar_Syntax_Syntax.effect_name = md.FStar_Syntax_Syntax.mname; FStar_Syntax_Syntax.result_typ = result; FStar_Syntax_Syntax.effect_args = _145_296; FStar_Syntax_Syntax.flags = flags})
in (FStar_Syntax_Syntax.mk_Comp _145_297)))


let subst_lcomp : FStar_Syntax_Syntax.subst_t  ->  FStar_Syntax_Syntax.lcomp  ->  FStar_Syntax_Syntax.lcomp = (fun subst lc -> (

let _56_675 = lc
in (let _145_304 = (FStar_Syntax_Subst.subst subst lc.FStar_Syntax_Syntax.res_typ)
in {FStar_Syntax_Syntax.eff_name = _56_675.FStar_Syntax_Syntax.eff_name; FStar_Syntax_Syntax.res_typ = _145_304; FStar_Syntax_Syntax.cflags = _56_675.FStar_Syntax_Syntax.cflags; FStar_Syntax_Syntax.comp = (fun _56_677 -> (match (()) with
| () -> begin
(let _145_303 = (lc.FStar_Syntax_Syntax.comp ())
in (FStar_Syntax_Subst.subst_comp subst _145_303))
end))})))


let is_function : FStar_Syntax_Syntax.term  ->  Prims.bool = (fun t -> (match ((let _145_307 = (FStar_Syntax_Subst.compress t)
in _145_307.FStar_Syntax_Syntax.n)) with
| FStar_Syntax_Syntax.Tm_arrow (_56_680) -> begin
true
end
| _56_683 -> begin
false
end))


let return_value : FStar_TypeChecker_Env.env  ->  FStar_Syntax_Syntax.typ  ->  FStar_Syntax_Syntax.term  ->  FStar_Syntax_Syntax.comp = (fun env t v -> (

let c = if (let _145_314 = (FStar_TypeChecker_Env.lid_exists env FStar_Syntax_Const.effect_GTot_lid)
in (FStar_All.pipe_left Prims.op_Negation _145_314)) then begin
(FStar_Syntax_Syntax.mk_Total t)
end else begin
(

let m = (let _145_315 = (FStar_TypeChecker_Env.effect_decl_opt env FStar_Syntax_Const.effect_PURE_lid)
in (FStar_Util.must _145_315))
in (

let _56_690 = (FStar_TypeChecker_Env.wp_signature env FStar_Syntax_Const.effect_PURE_lid)
in (match (_56_690) with
| (a, kwp) -> begin
(
<<<<<<< HEAD
# 497 "FStar.TypeChecker.Util.fst"
let k = (FStar_Syntax_Subst.subst (FStar_Syntax_Syntax.Instantiation ((FStar_Syntax_Syntax.Name2Term ((a, t)))::[])) kwp)
=======

let k = (FStar_Syntax_Subst.subst ((FStar_Syntax_Syntax.NT ((a, t)))::[]) kwp)
>>>>>>> 698bfc72
in (

let wp = (let _145_323 = (let _145_322 = (let _145_317 = (let _145_316 = (env.FStar_TypeChecker_Env.universe_of env t)
in (_145_316)::[])
in (FStar_TypeChecker_Env.inst_effect_fun_with _145_317 env m m.FStar_Syntax_Syntax.ret))
in (let _145_321 = (let _145_320 = (FStar_Syntax_Syntax.as_arg t)
in (let _145_319 = (let _145_318 = (FStar_Syntax_Syntax.as_arg v)
in (_145_318)::[])
in (_145_320)::_145_319))
in (FStar_Syntax_Syntax.mk_Tm_app _145_322 _145_321 (Some (k.FStar_Syntax_Syntax.n)) v.FStar_Syntax_Syntax.pos)))
in (FStar_TypeChecker_Normalize.normalize ((FStar_TypeChecker_Normalize.Beta)::[]) env _145_323))
in (

let wlp = wp
in (mk_comp m t wp wlp ((FStar_Syntax_Syntax.RETURN)::[])))))
end)))
end
in (

let _56_695 = if (FStar_All.pipe_left (FStar_TypeChecker_Env.debug env) (FStar_Options.Other ("Return"))) then begin
(let _145_326 = (FStar_Range.string_of_range v.FStar_Syntax_Syntax.pos)
in (let _145_325 = (FStar_Syntax_Print.term_to_string v)
in (let _145_324 = (FStar_TypeChecker_Normalize.comp_to_string env c)
in (FStar_Util.print3 "(%s) returning %s at comp type %s\n" _145_326 _145_325 _145_324))))
end else begin
()
end
in c)))


let bind : FStar_Range.range  ->  FStar_TypeChecker_Env.env  ->  FStar_Syntax_Syntax.term Prims.option  ->  FStar_Syntax_Syntax.lcomp  ->  lcomp_with_binder  ->  FStar_Syntax_Syntax.lcomp = (fun r1 env e1opt lc1 _56_703 -> (match (_56_703) with
| (b, lc2) -> begin
(

let lc1 = (FStar_TypeChecker_Normalize.ghost_to_pure_lcomp env lc1)
in (

let lc2 = (FStar_TypeChecker_Normalize.ghost_to_pure_lcomp env lc2)
in (

let _56_713 = if (FStar_TypeChecker_Env.debug env FStar_Options.Extreme) then begin
(

let bstr = (match (b) with
| None -> begin
"none"
end
| Some (x) -> begin
(FStar_Syntax_Print.bv_to_string x)
end)
in (let _145_339 = (match (e1opt) with
| None -> begin
"None"
end
| Some (e) -> begin
(FStar_Syntax_Print.term_to_string e)
end)
in (let _145_338 = (FStar_Syntax_Print.lcomp_to_string lc1)
in (let _145_337 = (FStar_Syntax_Print.lcomp_to_string lc2)
in (FStar_Util.print4 "Before lift: Making bind (e1=%s)@c1=%s\nb=%s\t\tc2=%s\n" _145_339 _145_338 bstr _145_337)))))
end else begin
()
end
in (

let bind_it = (fun _56_716 -> (match (()) with
| () -> begin
(

let c1 = (lc1.FStar_Syntax_Syntax.comp ())
in (

let c2 = (lc2.FStar_Syntax_Syntax.comp ())
in (

let _56_722 = if (FStar_TypeChecker_Env.debug env FStar_Options.Extreme) then begin
(let _145_346 = (match (b) with
| None -> begin
"none"
end
| Some (x) -> begin
(FStar_Syntax_Print.bv_to_string x)
end)
in (let _145_345 = (FStar_Syntax_Print.lcomp_to_string lc1)
in (let _145_344 = (FStar_Syntax_Print.comp_to_string c1)
in (let _145_343 = (FStar_Syntax_Print.lcomp_to_string lc2)
in (let _145_342 = (FStar_Syntax_Print.comp_to_string c2)
in (FStar_Util.print5 "b=%s,Evaluated %s to %s\n And %s to %s\n" _145_346 _145_345 _145_344 _145_343 _145_342))))))
end else begin
()
end
in (

let try_simplify = (fun _56_725 -> (match (()) with
| () -> begin
(

let aux = (fun _56_727 -> (match (()) with
| () -> begin
if (FStar_Syntax_Util.is_trivial_wp c1) then begin
(match (b) with
| None -> begin
Some ((c2, "trivial no binder"))
end
| Some (_56_730) -> begin
if (FStar_Syntax_Util.is_ml_comp c2) then begin
Some ((c2, "trivial ml"))
end else begin
None
end
end)
end else begin
if ((FStar_Syntax_Util.is_ml_comp c1) && (FStar_Syntax_Util.is_ml_comp c2)) then begin
Some ((c2, "both ml"))
end else begin
None
end
end
end))
in (

let subst_c2 = (fun reason -> (match ((e1opt, b)) with
| (Some (e), Some (x)) -> begin
<<<<<<< HEAD
(let _145_353 = (let _145_352 = (FStar_Syntax_Subst.subst_comp (FStar_Syntax_Syntax.Instantiation ((FStar_Syntax_Syntax.Name2Term ((x, e)))::[])) c2)
in (_145_352, reason))
in Some (_145_353))
=======
(let _145_354 = (let _145_353 = (FStar_Syntax_Subst.subst_comp ((FStar_Syntax_Syntax.NT ((x, e)))::[]) c2)
in (_145_353, reason))
in Some (_145_354))
>>>>>>> 698bfc72
end
| _56_740 -> begin
(aux ())
end))
in if ((FStar_Syntax_Util.is_total_comp c1) && (FStar_Syntax_Util.is_total_comp c2)) then begin
(subst_c2 "both total")
end else begin
if ((FStar_Syntax_Util.is_tot_or_gtot_comp c1) && (FStar_Syntax_Util.is_tot_or_gtot_comp c2)) then begin
(let _145_356 = (let _145_355 = (FStar_Syntax_Syntax.mk_GTotal (FStar_Syntax_Util.comp_result c2))
in (_145_355, "both gtot"))
in Some (_145_356))
end else begin
(match ((e1opt, b)) with
| (Some (e), Some (x)) -> begin
if ((FStar_Syntax_Util.is_total_comp c1) && (not ((FStar_Syntax_Syntax.is_null_bv x)))) then begin
(subst_c2 "substituted e")
end else begin
(aux ())
end
end
| _56_747 -> begin
(aux ())
end)
end
end))
end))
in (match ((try_simplify ())) with
| Some (c, reason) -> begin
c
end
| None -> begin
(

let _56_765 = (lift_and_destruct env c1 c2)
in (match (_56_765) with
| ((md, a, kwp), (t1, wp1, wlp1), (t2, wp2, wlp2)) -> begin
(

let bs = (match (b) with
| None -> begin
(let _145_357 = (FStar_Syntax_Syntax.null_binder t1)
in (_145_357)::[])
end
| Some (x) -> begin
(let _145_358 = (FStar_Syntax_Syntax.mk_binder x)
in (_145_358)::[])
end)
in (

let mk_lam = (fun wp -> (FStar_Syntax_Util.abs bs wp (Some (FStar_Util.Inr (FStar_Syntax_Const.effect_Tot_lid)))))
in (

let r1 = (FStar_Syntax_Syntax.mk (FStar_Syntax_Syntax.Tm_constant (FStar_Const.Const_range (r1))) None r1)
in (

let wp_args = (let _145_375 = (FStar_Syntax_Syntax.as_arg r1)
in (let _145_374 = (let _145_373 = (FStar_Syntax_Syntax.as_arg t1)
in (let _145_372 = (let _145_371 = (FStar_Syntax_Syntax.as_arg t2)
in (let _145_370 = (let _145_369 = (FStar_Syntax_Syntax.as_arg wp1)
in (let _145_368 = (let _145_367 = (FStar_Syntax_Syntax.as_arg wlp1)
in (let _145_366 = (let _145_365 = (let _145_361 = (mk_lam wp2)
in (FStar_Syntax_Syntax.as_arg _145_361))
<<<<<<< HEAD
in (_145_362)::[])
in (_145_364)::_145_363))
in (_145_366)::_145_365))
in (_145_368)::_145_367))
in (_145_370)::_145_369))
in (_145_372)::_145_371))
in (_145_374)::_145_373))
in (
# 567 "FStar.TypeChecker.Util.fst"
let wlp_args = (let _145_384 = (FStar_Syntax_Syntax.as_arg r1)
in (let _145_383 = (let _145_382 = (FStar_Syntax_Syntax.as_arg t1)
in (let _145_381 = (let _145_380 = (FStar_Syntax_Syntax.as_arg t2)
in (let _145_379 = (let _145_378 = (FStar_Syntax_Syntax.as_arg wlp1)
in (let _145_377 = (let _145_376 = (let _145_375 = (mk_lam wlp2)
in (FStar_Syntax_Syntax.as_arg _145_375))
in (_145_376)::[])
in (_145_378)::_145_377))
in (_145_380)::_145_379))
in (_145_382)::_145_381))
in (_145_384)::_145_383))
in (
# 568 "FStar.TypeChecker.Util.fst"
let k = (FStar_Syntax_Subst.subst (FStar_Syntax_Syntax.Instantiation ((FStar_Syntax_Syntax.Name2Term ((a, t2)))::[])) kwp)
=======
in (let _145_364 = (let _145_363 = (let _145_362 = (mk_lam wlp2)
in (FStar_Syntax_Syntax.as_arg _145_362))
in (_145_363)::[])
in (_145_365)::_145_364))
in (_145_367)::_145_366))
in (_145_369)::_145_368))
in (_145_371)::_145_370))
in (_145_373)::_145_372))
in (_145_375)::_145_374))
in (

let wlp_args = (let _145_385 = (FStar_Syntax_Syntax.as_arg r1)
in (let _145_384 = (let _145_383 = (FStar_Syntax_Syntax.as_arg t1)
in (let _145_382 = (let _145_381 = (FStar_Syntax_Syntax.as_arg t2)
in (let _145_380 = (let _145_379 = (FStar_Syntax_Syntax.as_arg wlp1)
in (let _145_378 = (let _145_377 = (let _145_376 = (mk_lam wlp2)
in (FStar_Syntax_Syntax.as_arg _145_376))
in (_145_377)::[])
in (_145_379)::_145_378))
in (_145_381)::_145_380))
in (_145_383)::_145_382))
in (_145_385)::_145_384))
in (

let k = (FStar_Syntax_Subst.subst ((FStar_Syntax_Syntax.NT ((a, t2)))::[]) kwp)
>>>>>>> 698bfc72
in (

let us = (let _145_388 = (env.FStar_TypeChecker_Env.universe_of env t1)
in (let _145_387 = (let _145_386 = (env.FStar_TypeChecker_Env.universe_of env t2)
in (_145_386)::[])
in (_145_388)::_145_387))
in (

let wp = (let _145_389 = (FStar_TypeChecker_Env.inst_effect_fun_with us env md md.FStar_Syntax_Syntax.bind_wp)
in (FStar_Syntax_Syntax.mk_Tm_app _145_389 wp_args None t2.FStar_Syntax_Syntax.pos))
in (

let wlp = (let _145_390 = (FStar_TypeChecker_Env.inst_effect_fun_with us env md md.FStar_Syntax_Syntax.bind_wlp)
in (FStar_Syntax_Syntax.mk_Tm_app _145_390 wlp_args None t2.FStar_Syntax_Syntax.pos))
in (

let c = (mk_comp md t2 wp wlp [])
in c))))))))))
end))
end)))))
end))
in (let _145_391 = (join_lcomp env lc1 lc2)
in {FStar_Syntax_Syntax.eff_name = _145_391; FStar_Syntax_Syntax.res_typ = lc2.FStar_Syntax_Syntax.res_typ; FStar_Syntax_Syntax.cflags = []; FStar_Syntax_Syntax.comp = bind_it})))))
end))


let lift_formula : FStar_TypeChecker_Env.env  ->  FStar_Syntax_Syntax.term  ->  FStar_Syntax_Syntax.term  ->  FStar_Syntax_Syntax.term  ->  FStar_Syntax_Syntax.term  ->  FStar_Syntax_Syntax.comp = (fun env t mk_wp mk_wlp f -> (

let md_pure = (FStar_TypeChecker_Env.get_effect_decl env FStar_Syntax_Const.effect_PURE_lid)
in (

let _56_788 = (FStar_TypeChecker_Env.wp_signature env md_pure.FStar_Syntax_Syntax.mname)
in (match (_56_788) with
| (a, kwp) -> begin
(
<<<<<<< HEAD
# 582 "FStar.TypeChecker.Util.fst"
let k = (FStar_Syntax_Subst.subst (FStar_Syntax_Syntax.Instantiation ((FStar_Syntax_Syntax.Name2Term ((a, t)))::[])) kwp)
=======

let k = (FStar_Syntax_Subst.subst ((FStar_Syntax_Syntax.NT ((a, t)))::[]) kwp)
>>>>>>> 698bfc72
in (

let wp = (let _145_405 = (let _145_404 = (FStar_Syntax_Syntax.as_arg t)
in (let _145_403 = (let _145_402 = (FStar_Syntax_Syntax.as_arg f)
in (_145_402)::[])
in (_145_404)::_145_403))
in (FStar_Syntax_Syntax.mk_Tm_app mk_wp _145_405 (Some (k.FStar_Syntax_Syntax.n)) f.FStar_Syntax_Syntax.pos))
in (

let wlp = (let _145_409 = (let _145_408 = (FStar_Syntax_Syntax.as_arg t)
in (let _145_407 = (let _145_406 = (FStar_Syntax_Syntax.as_arg f)
in (_145_406)::[])
in (_145_408)::_145_407))
in (FStar_Syntax_Syntax.mk_Tm_app mk_wlp _145_409 (Some (k.FStar_Syntax_Syntax.n)) f.FStar_Syntax_Syntax.pos))
in (mk_comp md_pure FStar_TypeChecker_Common.t_unit wp wlp []))))
end))))


let label : Prims.string  ->  FStar_Range.range  ->  FStar_Syntax_Syntax.typ  ->  FStar_Syntax_Syntax.typ = (fun reason r f -> (FStar_Syntax_Syntax.mk (FStar_Syntax_Syntax.Tm_meta ((f, FStar_Syntax_Syntax.Meta_labeled ((reason, r, false))))) None f.FStar_Syntax_Syntax.pos))


let label_opt : FStar_TypeChecker_Env.env  ->  (Prims.unit  ->  Prims.string) Prims.option  ->  FStar_Range.range  ->  FStar_Syntax_Syntax.typ  ->  FStar_Syntax_Syntax.typ = (fun env reason r f -> (match (reason) with
| None -> begin
f
end
| Some (reason) -> begin
if (let _145_433 = (FStar_Options.should_verify env.FStar_TypeChecker_Env.curmodule.FStar_Ident.str)
in (FStar_All.pipe_left Prims.op_Negation _145_433)) then begin
f
end else begin
(let _145_434 = (reason ())
in (label _145_434 r f))
end
end))


let label_guard : FStar_Range.range  ->  Prims.string  ->  FStar_TypeChecker_Env.guard_t  ->  FStar_TypeChecker_Env.guard_t = (fun r reason g -> (match (g.FStar_TypeChecker_Env.guard_f) with
| FStar_TypeChecker_Common.Trivial -> begin
g
end
| FStar_TypeChecker_Common.NonTrivial (f) -> begin
(

let _56_808 = g
in (let _145_442 = (let _145_441 = (label reason r f)
in FStar_TypeChecker_Common.NonTrivial (_145_441))
in {FStar_TypeChecker_Env.guard_f = _145_442; FStar_TypeChecker_Env.deferred = _56_808.FStar_TypeChecker_Env.deferred; FStar_TypeChecker_Env.univ_ineqs = _56_808.FStar_TypeChecker_Env.univ_ineqs; FStar_TypeChecker_Env.implicits = _56_808.FStar_TypeChecker_Env.implicits}))
end))


let weaken_guard : FStar_TypeChecker_Common.guard_formula  ->  FStar_TypeChecker_Common.guard_formula  ->  FStar_TypeChecker_Common.guard_formula = (fun g1 g2 -> (match ((g1, g2)) with
| (FStar_TypeChecker_Common.NonTrivial (f1), FStar_TypeChecker_Common.NonTrivial (f2)) -> begin
(

let g = (FStar_Syntax_Util.mk_imp f1 f2)
in FStar_TypeChecker_Common.NonTrivial (g))
end
| _56_819 -> begin
g2
end))


let weaken_precondition : FStar_TypeChecker_Env.env  ->  FStar_Syntax_Syntax.lcomp  ->  FStar_TypeChecker_Common.guard_formula  ->  FStar_Syntax_Syntax.lcomp = (fun env lc f -> (

let weaken = (fun _56_824 -> (match (()) with
| () -> begin
(

let c = (lc.FStar_Syntax_Syntax.comp ())
in (match (f) with
| FStar_TypeChecker_Common.Trivial -> begin
c
end
| FStar_TypeChecker_Common.NonTrivial (f) -> begin
if (FStar_Syntax_Util.is_ml_comp c) then begin
c
end else begin
(

let c = (FStar_TypeChecker_Normalize.unfold_effect_abbrev env c)
in (

let _56_833 = (destruct_comp c)
in (match (_56_833) with
| (res_t, wp, wlp) -> begin
(

let md = (FStar_TypeChecker_Env.get_effect_decl env c.FStar_Syntax_Syntax.effect_name)
in (

let us = (let _145_455 = (env.FStar_TypeChecker_Env.universe_of env res_t)
in (_145_455)::[])
in (

let wp = (let _145_462 = (FStar_TypeChecker_Env.inst_effect_fun_with us env md md.FStar_Syntax_Syntax.assume_p)
in (let _145_461 = (let _145_460 = (FStar_Syntax_Syntax.as_arg res_t)
in (let _145_459 = (let _145_458 = (FStar_Syntax_Syntax.as_arg f)
in (let _145_457 = (let _145_456 = (FStar_Syntax_Syntax.as_arg wp)
in (_145_456)::[])
in (_145_458)::_145_457))
in (_145_460)::_145_459))
in (FStar_Syntax_Syntax.mk_Tm_app _145_462 _145_461 None wp.FStar_Syntax_Syntax.pos)))
in (

let wlp = (let _145_469 = (FStar_TypeChecker_Env.inst_effect_fun_with us env md md.FStar_Syntax_Syntax.assume_p)
in (let _145_468 = (let _145_467 = (FStar_Syntax_Syntax.as_arg res_t)
in (let _145_466 = (let _145_465 = (FStar_Syntax_Syntax.as_arg f)
in (let _145_464 = (let _145_463 = (FStar_Syntax_Syntax.as_arg wlp)
in (_145_463)::[])
in (_145_465)::_145_464))
in (_145_467)::_145_466))
in (FStar_Syntax_Syntax.mk_Tm_app _145_469 _145_468 None wlp.FStar_Syntax_Syntax.pos)))
in (mk_comp md res_t wp wlp c.FStar_Syntax_Syntax.flags)))))
end)))
end
end))
end))
in (

let _56_838 = lc
in {FStar_Syntax_Syntax.eff_name = _56_838.FStar_Syntax_Syntax.eff_name; FStar_Syntax_Syntax.res_typ = _56_838.FStar_Syntax_Syntax.res_typ; FStar_Syntax_Syntax.cflags = _56_838.FStar_Syntax_Syntax.cflags; FStar_Syntax_Syntax.comp = weaken})))


let strengthen_precondition : (Prims.unit  ->  Prims.string) Prims.option  ->  FStar_TypeChecker_Env.env  ->  FStar_Syntax_Syntax.term  ->  FStar_Syntax_Syntax.lcomp  ->  FStar_TypeChecker_Env.guard_t  ->  (FStar_Syntax_Syntax.lcomp * FStar_TypeChecker_Env.guard_t) = (fun reason env e lc g0 -> if (FStar_TypeChecker_Rel.is_trivial g0) then begin
(lc, g0)
end else begin
(

let _56_845 = if (FStar_All.pipe_left (FStar_TypeChecker_Env.debug env) FStar_Options.Extreme) then begin
(let _145_489 = (FStar_TypeChecker_Normalize.term_to_string env e)
in (let _145_488 = (FStar_TypeChecker_Rel.guard_to_string env g0)
in (FStar_Util.print2 "+++++++++++++Strengthening pre-condition of term %s with guard %s\n" _145_489 _145_488)))
end else begin
()
end
in (

let flags = (FStar_All.pipe_right lc.FStar_Syntax_Syntax.cflags (FStar_List.collect (fun _56_2 -> (match (_56_2) with
| (FStar_Syntax_Syntax.RETURN) | (FStar_Syntax_Syntax.PARTIAL_RETURN) -> begin
(FStar_Syntax_Syntax.PARTIAL_RETURN)::[]
end
| _56_851 -> begin
[]
end))))
in (

let strengthen = (fun _56_854 -> (match (()) with
| () -> begin
(

let c = (lc.FStar_Syntax_Syntax.comp ())
in (

let g0 = (FStar_TypeChecker_Rel.simplify_guard env g0)
in (match ((FStar_TypeChecker_Rel.guard_form g0)) with
| FStar_TypeChecker_Common.Trivial -> begin
c
end
| FStar_TypeChecker_Common.NonTrivial (f) -> begin
(

let c = if ((FStar_Syntax_Util.is_pure_or_ghost_comp c) && (not ((FStar_Syntax_Util.is_partial_return c)))) then begin
(

let x = (FStar_Syntax_Syntax.gen_bv "strengthen_pre_x" None (FStar_Syntax_Util.comp_result c))
in (

let xret = (let _145_494 = (let _145_493 = (FStar_Syntax_Syntax.bv_to_name x)
in (return_value env x.FStar_Syntax_Syntax.sort _145_493))
in (FStar_Syntax_Util.comp_set_flags _145_494 ((FStar_Syntax_Syntax.PARTIAL_RETURN)::[])))
in (

let lc = (bind e.FStar_Syntax_Syntax.pos env (Some (e)) (FStar_Syntax_Util.lcomp_of_comp c) (Some (x), (FStar_Syntax_Util.lcomp_of_comp xret)))
in (lc.FStar_Syntax_Syntax.comp ()))))
end else begin
c
end
in (

let _56_864 = if (FStar_All.pipe_left (FStar_TypeChecker_Env.debug env) FStar_Options.Extreme) then begin
(let _145_496 = (FStar_TypeChecker_Normalize.term_to_string env e)
in (let _145_495 = (FStar_TypeChecker_Normalize.term_to_string env f)
in (FStar_Util.print2 "-------------Strengthening pre-condition of term %s with guard %s\n" _145_496 _145_495)))
end else begin
()
end
in (

let c = (FStar_TypeChecker_Normalize.unfold_effect_abbrev env c)
in (

let _56_870 = (destruct_comp c)
in (match (_56_870) with
| (res_t, wp, wlp) -> begin
(

let md = (FStar_TypeChecker_Env.get_effect_decl env c.FStar_Syntax_Syntax.effect_name)
in (

let us = (let _145_497 = (env.FStar_TypeChecker_Env.universe_of env res_t)
in (_145_497)::[])
in (

let wp = (let _145_506 = (FStar_TypeChecker_Env.inst_effect_fun_with us env md md.FStar_Syntax_Syntax.assert_p)
in (let _145_505 = (let _145_504 = (FStar_Syntax_Syntax.as_arg res_t)
in (let _145_503 = (let _145_502 = (let _145_499 = (let _145_498 = (FStar_TypeChecker_Env.get_range env)
in (label_opt env reason _145_498 f))
in (FStar_All.pipe_left FStar_Syntax_Syntax.as_arg _145_499))
in (let _145_501 = (let _145_500 = (FStar_Syntax_Syntax.as_arg wp)
in (_145_500)::[])
in (_145_502)::_145_501))
in (_145_504)::_145_503))
in (FStar_Syntax_Syntax.mk_Tm_app _145_506 _145_505 None wp.FStar_Syntax_Syntax.pos)))
in (

let wlp = (let _145_513 = (FStar_TypeChecker_Env.inst_effect_fun_with us env md md.FStar_Syntax_Syntax.assume_p)
in (let _145_512 = (let _145_511 = (FStar_Syntax_Syntax.as_arg res_t)
in (let _145_510 = (let _145_509 = (FStar_Syntax_Syntax.as_arg f)
in (let _145_508 = (let _145_507 = (FStar_Syntax_Syntax.as_arg wlp)
in (_145_507)::[])
in (_145_509)::_145_508))
in (_145_511)::_145_510))
in (FStar_Syntax_Syntax.mk_Tm_app _145_513 _145_512 None wlp.FStar_Syntax_Syntax.pos)))
in (

let _56_875 = if (FStar_All.pipe_left (FStar_TypeChecker_Env.debug env) FStar_Options.Extreme) then begin
(let _145_514 = (FStar_Syntax_Print.term_to_string wp)
in (FStar_Util.print1 "-------------Strengthened pre-condition is %s\n" _145_514))
end else begin
()
end
in (

let c2 = (mk_comp md res_t wp wlp flags)
in c2))))))
end)))))
end)))
end))
in (let _145_518 = (

let _56_878 = lc
in (let _145_517 = (FStar_TypeChecker_Env.norm_eff_name env lc.FStar_Syntax_Syntax.eff_name)
in (let _145_516 = if ((FStar_Syntax_Util.is_pure_lcomp lc) && (let _145_515 = (FStar_Syntax_Util.is_function_typ lc.FStar_Syntax_Syntax.res_typ)
in (FStar_All.pipe_left Prims.op_Negation _145_515))) then begin
flags
end else begin
[]
end
in {FStar_Syntax_Syntax.eff_name = _145_517; FStar_Syntax_Syntax.res_typ = _56_878.FStar_Syntax_Syntax.res_typ; FStar_Syntax_Syntax.cflags = _145_516; FStar_Syntax_Syntax.comp = strengthen})))
in (_145_518, (

let _56_880 = g0
in {FStar_TypeChecker_Env.guard_f = FStar_TypeChecker_Common.Trivial; FStar_TypeChecker_Env.deferred = _56_880.FStar_TypeChecker_Env.deferred; FStar_TypeChecker_Env.univ_ineqs = _56_880.FStar_TypeChecker_Env.univ_ineqs; FStar_TypeChecker_Env.implicits = _56_880.FStar_TypeChecker_Env.implicits}))))))
end)


let add_equality_to_post_condition : FStar_TypeChecker_Env.env  ->  FStar_Syntax_Syntax.comp  ->  FStar_Syntax_Syntax.typ  ->  FStar_Syntax_Syntax.comp = (fun env comp res_t -> (

let md_pure = (FStar_TypeChecker_Env.get_effect_decl env FStar_Syntax_Const.effect_PURE_lid)
in (

let x = (FStar_Syntax_Syntax.new_bv None res_t)
in (

let y = (FStar_Syntax_Syntax.new_bv None res_t)
in (

let _56_890 = (let _145_526 = (FStar_Syntax_Syntax.bv_to_name x)
in (let _145_525 = (FStar_Syntax_Syntax.bv_to_name y)
in (_145_526, _145_525)))
in (match (_56_890) with
| (xexp, yexp) -> begin
(

let us = (let _145_527 = (env.FStar_TypeChecker_Env.universe_of env res_t)
in (_145_527)::[])
in (

let yret = (let _145_532 = (FStar_TypeChecker_Env.inst_effect_fun_with us env md_pure md_pure.FStar_Syntax_Syntax.ret)
in (let _145_531 = (let _145_530 = (FStar_Syntax_Syntax.as_arg res_t)
in (let _145_529 = (let _145_528 = (FStar_Syntax_Syntax.as_arg yexp)
in (_145_528)::[])
in (_145_530)::_145_529))
in (FStar_Syntax_Syntax.mk_Tm_app _145_532 _145_531 None res_t.FStar_Syntax_Syntax.pos)))
in (

let x_eq_y_yret = (let _145_540 = (FStar_TypeChecker_Env.inst_effect_fun_with us env md_pure md_pure.FStar_Syntax_Syntax.assume_p)
in (let _145_539 = (let _145_538 = (FStar_Syntax_Syntax.as_arg res_t)
in (let _145_537 = (let _145_536 = (let _145_533 = (FStar_Syntax_Util.mk_eq res_t res_t xexp yexp)
in (FStar_All.pipe_left FStar_Syntax_Syntax.as_arg _145_533))
in (let _145_535 = (let _145_534 = (FStar_All.pipe_left FStar_Syntax_Syntax.as_arg yret)
in (_145_534)::[])
in (_145_536)::_145_535))
in (_145_538)::_145_537))
in (FStar_Syntax_Syntax.mk_Tm_app _145_540 _145_539 None res_t.FStar_Syntax_Syntax.pos)))
in (

let forall_y_x_eq_y_yret = (let _145_550 = (FStar_TypeChecker_Env.inst_effect_fun_with (FStar_List.append us us) env md_pure md_pure.FStar_Syntax_Syntax.close_wp)
in (let _145_549 = (let _145_548 = (FStar_Syntax_Syntax.as_arg res_t)
in (let _145_547 = (let _145_546 = (FStar_Syntax_Syntax.as_arg res_t)
in (let _145_545 = (let _145_544 = (let _145_543 = (let _145_542 = (let _145_541 = (FStar_Syntax_Syntax.mk_binder y)
in (_145_541)::[])
in (FStar_Syntax_Util.abs _145_542 x_eq_y_yret (Some (FStar_Util.Inr (FStar_Syntax_Const.effect_Tot_lid)))))
in (FStar_All.pipe_left FStar_Syntax_Syntax.as_arg _145_543))
in (_145_544)::[])
in (_145_546)::_145_545))
in (_145_548)::_145_547))
in (FStar_Syntax_Syntax.mk_Tm_app _145_550 _145_549 None res_t.FStar_Syntax_Syntax.pos)))
in (

let lc2 = (mk_comp md_pure res_t forall_y_x_eq_y_yret forall_y_x_eq_y_yret ((FStar_Syntax_Syntax.PARTIAL_RETURN)::[]))
in (

let lc = (let _145_551 = (FStar_TypeChecker_Env.get_range env)
in (bind _145_551 env None (FStar_Syntax_Util.lcomp_of_comp comp) (Some (x), (FStar_Syntax_Util.lcomp_of_comp lc2))))
in (lc.FStar_Syntax_Syntax.comp ())))))))
end))))))


let ite : FStar_TypeChecker_Env.env  ->  FStar_Syntax_Syntax.formula  ->  FStar_Syntax_Syntax.lcomp  ->  FStar_Syntax_Syntax.lcomp  ->  FStar_Syntax_Syntax.lcomp = (fun env guard lcomp_then lcomp_else -> (

let comp = (fun _56_902 -> (match (()) with
| () -> begin
(

let _56_918 = (let _145_563 = (lcomp_then.FStar_Syntax_Syntax.comp ())
in (let _145_562 = (lcomp_else.FStar_Syntax_Syntax.comp ())
in (lift_and_destruct env _145_563 _145_562)))
in (match (_56_918) with
| ((md, _56_905, _56_907), (res_t, wp_then, wlp_then), (_56_914, wp_else, wlp_else)) -> begin
(

let us = (let _145_564 = (env.FStar_TypeChecker_Env.universe_of env res_t)
in (_145_564)::[])
in (

let ifthenelse = (fun md res_t g wp_t wp_e -> (let _145_584 = (FStar_TypeChecker_Env.inst_effect_fun_with us env md md.FStar_Syntax_Syntax.if_then_else)
in (let _145_583 = (let _145_581 = (FStar_Syntax_Syntax.as_arg res_t)
in (let _145_580 = (let _145_579 = (FStar_Syntax_Syntax.as_arg g)
in (let _145_578 = (let _145_577 = (FStar_Syntax_Syntax.as_arg wp_t)
in (let _145_576 = (let _145_575 = (FStar_Syntax_Syntax.as_arg wp_e)
in (_145_575)::[])
in (_145_577)::_145_576))
in (_145_579)::_145_578))
in (_145_581)::_145_580))
in (let _145_582 = (FStar_Range.union_ranges wp_t.FStar_Syntax_Syntax.pos wp_e.FStar_Syntax_Syntax.pos)
in (FStar_Syntax_Syntax.mk_Tm_app _145_584 _145_583 None _145_582)))))
in (

let wp = (ifthenelse md res_t guard wp_then wp_else)
in (

let wlp = (ifthenelse md res_t guard wlp_then wlp_else)
in if ((FStar_Options.split_cases ()) > 0) then begin
(

let comp = (mk_comp md res_t wp wlp [])
in (add_equality_to_post_condition env comp res_t))
end else begin
(

let wp = (let _145_591 = (FStar_TypeChecker_Env.inst_effect_fun_with us env md md.FStar_Syntax_Syntax.ite_wp)
in (let _145_590 = (let _145_589 = (FStar_Syntax_Syntax.as_arg res_t)
in (let _145_588 = (let _145_587 = (FStar_Syntax_Syntax.as_arg wlp)
in (let _145_586 = (let _145_585 = (FStar_Syntax_Syntax.as_arg wp)
in (_145_585)::[])
in (_145_587)::_145_586))
in (_145_589)::_145_588))
in (FStar_Syntax_Syntax.mk_Tm_app _145_591 _145_590 None wp.FStar_Syntax_Syntax.pos)))
in (

let wlp = (let _145_596 = (FStar_TypeChecker_Env.inst_effect_fun_with us env md md.FStar_Syntax_Syntax.ite_wlp)
in (let _145_595 = (let _145_594 = (FStar_Syntax_Syntax.as_arg res_t)
in (let _145_593 = (let _145_592 = (FStar_Syntax_Syntax.as_arg wlp)
in (_145_592)::[])
in (_145_594)::_145_593))
in (FStar_Syntax_Syntax.mk_Tm_app _145_596 _145_595 None wlp.FStar_Syntax_Syntax.pos)))
in (mk_comp md res_t wp wlp [])))
end))))
end))
end))
in (let _145_597 = (join_effects env lcomp_then.FStar_Syntax_Syntax.eff_name lcomp_else.FStar_Syntax_Syntax.eff_name)
in {FStar_Syntax_Syntax.eff_name = _145_597; FStar_Syntax_Syntax.res_typ = lcomp_then.FStar_Syntax_Syntax.res_typ; FStar_Syntax_Syntax.cflags = []; FStar_Syntax_Syntax.comp = comp})))


let fvar_const : FStar_TypeChecker_Env.env  ->  FStar_Ident.lident  ->  FStar_Syntax_Syntax.term = (fun env lid -> (let _145_603 = (let _145_602 = (FStar_TypeChecker_Env.get_range env)
in (FStar_Ident.set_lid_range lid _145_602))
in (FStar_Syntax_Syntax.fvar _145_603 FStar_Syntax_Syntax.Delta_constant None)))


let bind_cases : FStar_TypeChecker_Env.env  ->  FStar_Syntax_Syntax.typ  ->  (FStar_Syntax_Syntax.typ * FStar_Syntax_Syntax.lcomp) Prims.list  ->  FStar_Syntax_Syntax.lcomp = (fun env res_t lcases -> (

let eff = (FStar_List.fold_left (fun eff _56_940 -> (match (_56_940) with
| (_56_938, lc) -> begin
(join_effects env eff lc.FStar_Syntax_Syntax.eff_name)
end)) FStar_Syntax_Const.effect_PURE_lid lcases)
in (

let bind_cases = (fun _56_943 -> (match (()) with
| () -> begin
(

let us = (let _145_614 = (env.FStar_TypeChecker_Env.universe_of env res_t)
in (_145_614)::[])
in (

let ifthenelse = (fun md res_t g wp_t wp_e -> (let _145_634 = (FStar_TypeChecker_Env.inst_effect_fun_with us env md md.FStar_Syntax_Syntax.if_then_else)
in (let _145_633 = (let _145_631 = (FStar_Syntax_Syntax.as_arg res_t)
in (let _145_630 = (let _145_629 = (FStar_Syntax_Syntax.as_arg g)
in (let _145_628 = (let _145_627 = (FStar_Syntax_Syntax.as_arg wp_t)
in (let _145_626 = (let _145_625 = (FStar_Syntax_Syntax.as_arg wp_e)
in (_145_625)::[])
in (_145_627)::_145_626))
in (_145_629)::_145_628))
in (_145_631)::_145_630))
in (let _145_632 = (FStar_Range.union_ranges wp_t.FStar_Syntax_Syntax.pos wp_e.FStar_Syntax_Syntax.pos)
in (FStar_Syntax_Syntax.mk_Tm_app _145_634 _145_633 None _145_632)))))
in (

let default_case = (

let post_k = (let _145_637 = (let _145_635 = (FStar_Syntax_Syntax.null_binder res_t)
in (_145_635)::[])
in (let _145_636 = (FStar_Syntax_Syntax.mk_Total FStar_Syntax_Util.ktype0)
in (FStar_Syntax_Util.arrow _145_637 _145_636)))
in (

let kwp = (let _145_640 = (let _145_638 = (FStar_Syntax_Syntax.null_binder post_k)
in (_145_638)::[])
in (let _145_639 = (FStar_Syntax_Syntax.mk_Total FStar_Syntax_Util.ktype0)
in (FStar_Syntax_Util.arrow _145_640 _145_639)))
in (

let post = (FStar_Syntax_Syntax.new_bv None post_k)
in (

let wp = (let _145_646 = (let _145_641 = (FStar_Syntax_Syntax.mk_binder post)
in (_145_641)::[])
in (let _145_645 = (let _145_644 = (let _145_642 = (FStar_TypeChecker_Env.get_range env)
in (label FStar_TypeChecker_Errors.exhaustiveness_check _145_642))
in (let _145_643 = (fvar_const env FStar_Syntax_Const.false_lid)
in (FStar_All.pipe_left _145_644 _145_643)))
in (FStar_Syntax_Util.abs _145_646 _145_645 (Some (FStar_Util.Inr (FStar_Syntax_Const.effect_Tot_lid))))))
in (

let wlp = (let _145_649 = (let _145_647 = (FStar_Syntax_Syntax.mk_binder post)
in (_145_647)::[])
in (let _145_648 = (fvar_const env FStar_Syntax_Const.true_lid)
in (FStar_Syntax_Util.abs _145_649 _145_648 (Some (FStar_Util.Inr (FStar_Syntax_Const.effect_Tot_lid))))))
in (

let md = (FStar_TypeChecker_Env.get_effect_decl env FStar_Syntax_Const.effect_PURE_lid)
in (mk_comp md res_t wp wlp [])))))))
in (

let comp = (FStar_List.fold_right (fun _56_960 celse -> (match (_56_960) with
| (g, cthen) -> begin
(

let _56_978 = (let _145_652 = (cthen.FStar_Syntax_Syntax.comp ())
in (lift_and_destruct env _145_652 celse))
in (match (_56_978) with
| ((md, _56_964, _56_966), (_56_969, wp_then, wlp_then), (_56_974, wp_else, wlp_else)) -> begin
(let _145_654 = (ifthenelse md res_t g wp_then wp_else)
in (let _145_653 = (ifthenelse md res_t g wlp_then wlp_else)
in (mk_comp md res_t _145_654 _145_653 [])))
end))
end)) lcases default_case)
in if ((FStar_Options.split_cases ()) > 0) then begin
(add_equality_to_post_condition env comp res_t)
end else begin
(

let comp = (FStar_Syntax_Util.comp_to_comp_typ comp)
in (

let md = (FStar_TypeChecker_Env.get_effect_decl env comp.FStar_Syntax_Syntax.effect_name)
in (

let _56_986 = (destruct_comp comp)
in (match (_56_986) with
| (_56_983, wp, wlp) -> begin
(

let wp = (let _145_661 = (FStar_TypeChecker_Env.inst_effect_fun_with us env md md.FStar_Syntax_Syntax.ite_wp)
in (let _145_660 = (let _145_659 = (FStar_Syntax_Syntax.as_arg res_t)
in (let _145_658 = (let _145_657 = (FStar_Syntax_Syntax.as_arg wlp)
in (let _145_656 = (let _145_655 = (FStar_Syntax_Syntax.as_arg wp)
in (_145_655)::[])
in (_145_657)::_145_656))
in (_145_659)::_145_658))
in (FStar_Syntax_Syntax.mk_Tm_app _145_661 _145_660 None wp.FStar_Syntax_Syntax.pos)))
in (

let wlp = (let _145_666 = (FStar_TypeChecker_Env.inst_effect_fun_with us env md md.FStar_Syntax_Syntax.ite_wlp)
in (let _145_665 = (let _145_664 = (FStar_Syntax_Syntax.as_arg res_t)
in (let _145_663 = (let _145_662 = (FStar_Syntax_Syntax.as_arg wlp)
in (_145_662)::[])
in (_145_664)::_145_663))
in (FStar_Syntax_Syntax.mk_Tm_app _145_666 _145_665 None wlp.FStar_Syntax_Syntax.pos)))
in (mk_comp md res_t wp wlp [])))
end))))
end))))
end))
in {FStar_Syntax_Syntax.eff_name = eff; FStar_Syntax_Syntax.res_typ = res_t; FStar_Syntax_Syntax.cflags = []; FStar_Syntax_Syntax.comp = bind_cases})))


let close_comp : FStar_TypeChecker_Env.env  ->  FStar_Syntax_Syntax.bv Prims.list  ->  FStar_Syntax_Syntax.lcomp  ->  FStar_Syntax_Syntax.lcomp = (fun env bvs lc -> (

let close = (fun _56_993 -> (match (()) with
| () -> begin
(

let c = (lc.FStar_Syntax_Syntax.comp ())
in if (FStar_Syntax_Util.is_ml_comp c) then begin
c
end else begin
(

let close_wp = (fun u_res md res_t bvs wp0 -> (FStar_List.fold_right (fun x wp -> (

let bs = (let _145_687 = (FStar_Syntax_Syntax.mk_binder x)
in (_145_687)::[])
in (

let us = (let _145_689 = (let _145_688 = (env.FStar_TypeChecker_Env.universe_of env x.FStar_Syntax_Syntax.sort)
in (_145_688)::[])
in (u_res)::_145_689)
in (

let wp = (FStar_Syntax_Util.abs bs wp (Some (FStar_Util.Inr (FStar_Syntax_Const.effect_Tot_lid))))
in (let _145_696 = (FStar_TypeChecker_Env.inst_effect_fun_with us env md md.FStar_Syntax_Syntax.close_wp)
in (let _145_695 = (let _145_694 = (FStar_Syntax_Syntax.as_arg res_t)
in (let _145_693 = (let _145_692 = (FStar_Syntax_Syntax.as_arg x.FStar_Syntax_Syntax.sort)
in (let _145_691 = (let _145_690 = (FStar_Syntax_Syntax.as_arg wp)
in (_145_690)::[])
in (_145_692)::_145_691))
in (_145_694)::_145_693))
in (FStar_Syntax_Syntax.mk_Tm_app _145_696 _145_695 None wp0.FStar_Syntax_Syntax.pos))))))) bvs wp0))
in (

let c = (FStar_TypeChecker_Normalize.unfold_effect_abbrev env c)
in (

let _56_1010 = (destruct_comp c)
in (match (_56_1010) with
| (t, wp, wlp) -> begin
(

let md = (FStar_TypeChecker_Env.get_effect_decl env c.FStar_Syntax_Syntax.effect_name)
in (

let u_res = (env.FStar_TypeChecker_Env.universe_of env c.FStar_Syntax_Syntax.result_typ)
in (

let wp = (close_wp u_res md c.FStar_Syntax_Syntax.result_typ bvs wp)
in (

let wlp = (close_wp u_res md c.FStar_Syntax_Syntax.result_typ bvs wlp)
in (mk_comp md c.FStar_Syntax_Syntax.result_typ wp wlp c.FStar_Syntax_Syntax.flags)))))
end))))
end)
end))
in (

let _56_1015 = lc
in {FStar_Syntax_Syntax.eff_name = _56_1015.FStar_Syntax_Syntax.eff_name; FStar_Syntax_Syntax.res_typ = _56_1015.FStar_Syntax_Syntax.res_typ; FStar_Syntax_Syntax.cflags = _56_1015.FStar_Syntax_Syntax.cflags; FStar_Syntax_Syntax.comp = close})))


let maybe_assume_result_eq_pure_term : FStar_TypeChecker_Env.env  ->  FStar_Syntax_Syntax.term  ->  FStar_Syntax_Syntax.lcomp  ->  FStar_Syntax_Syntax.lcomp = (fun env e lc -> (

let refine = (fun _56_1021 -> (match (()) with
| () -> begin
(

let c = (lc.FStar_Syntax_Syntax.comp ())
in if (not ((is_pure_or_ghost_effect env lc.FStar_Syntax_Syntax.eff_name))) then begin
c
end else begin
if (FStar_Syntax_Util.is_partial_return c) then begin
c
end else begin
if ((FStar_Syntax_Util.is_tot_or_gtot_comp c) && (not ((FStar_TypeChecker_Env.lid_exists env FStar_Syntax_Const.effect_GTot_lid)))) then begin
(let _145_707 = (let _145_706 = (FStar_Range.string_of_range e.FStar_Syntax_Syntax.pos)
in (let _145_705 = (FStar_Syntax_Print.term_to_string e)
in (FStar_Util.format2 "%s: %s\n" _145_706 _145_705)))
in (FStar_All.failwith _145_707))
end else begin
(

let c = (FStar_TypeChecker_Normalize.unfold_effect_abbrev env c)
in (

let t = c.FStar_Syntax_Syntax.result_typ
in (

let c = (FStar_Syntax_Syntax.mk_Comp c)
in (

let x = (FStar_Syntax_Syntax.new_bv (Some (t.FStar_Syntax_Syntax.pos)) t)
in (

let xexp = (FStar_Syntax_Syntax.bv_to_name x)
in (

let ret = (let _145_709 = (let _145_708 = (return_value env t xexp)
in (FStar_Syntax_Util.comp_set_flags _145_708 ((FStar_Syntax_Syntax.PARTIAL_RETURN)::[])))
in (FStar_All.pipe_left FStar_Syntax_Util.lcomp_of_comp _145_709))
in (

let eq = (FStar_Syntax_Util.mk_eq t t xexp e)
in (

let eq_ret = (weaken_precondition env ret (FStar_TypeChecker_Common.NonTrivial (eq)))
in (

let c = (let _145_711 = (let _145_710 = (bind e.FStar_Syntax_Syntax.pos env None (FStar_Syntax_Util.lcomp_of_comp c) (Some (x), eq_ret))
in (_145_710.FStar_Syntax_Syntax.comp ()))
in (FStar_Syntax_Util.comp_set_flags _145_711 ((FStar_Syntax_Syntax.PARTIAL_RETURN)::(FStar_Syntax_Util.comp_flags c))))
in c)))))))))
end
end
end)
end))
in (

let flags = if (((not ((FStar_Syntax_Util.is_function_typ lc.FStar_Syntax_Syntax.res_typ))) && (FStar_Syntax_Util.is_pure_or_ghost_lcomp lc)) && (not ((FStar_Syntax_Util.is_lcomp_partial_return lc)))) then begin
(FStar_Syntax_Syntax.PARTIAL_RETURN)::lc.FStar_Syntax_Syntax.cflags
end else begin
lc.FStar_Syntax_Syntax.cflags
end
in (

let _56_1033 = lc
in {FStar_Syntax_Syntax.eff_name = _56_1033.FStar_Syntax_Syntax.eff_name; FStar_Syntax_Syntax.res_typ = _56_1033.FStar_Syntax_Syntax.res_typ; FStar_Syntax_Syntax.cflags = flags; FStar_Syntax_Syntax.comp = refine}))))


let check_comp : FStar_TypeChecker_Env.env  ->  FStar_Syntax_Syntax.term  ->  FStar_Syntax_Syntax.comp  ->  FStar_Syntax_Syntax.comp  ->  (FStar_Syntax_Syntax.term * FStar_Syntax_Syntax.comp * FStar_TypeChecker_Env.guard_t) = (fun env e c c' -> (match ((FStar_TypeChecker_Rel.sub_comp env c c')) with
| None -> begin
(let _145_723 = (let _145_722 = (let _145_721 = (FStar_TypeChecker_Errors.computed_computation_type_does_not_match_annotation env e c c')
in (let _145_720 = (FStar_TypeChecker_Env.get_range env)
in (_145_721, _145_720)))
in FStar_Syntax_Syntax.Error (_145_722))
in (Prims.raise _145_723))
end
| Some (g) -> begin
(e, c', g)
end))


let maybe_coerce_bool_to_type : FStar_TypeChecker_Env.env  ->  FStar_Syntax_Syntax.term  ->  FStar_Syntax_Syntax.lcomp  ->  FStar_Syntax_Syntax.typ  ->  (FStar_Syntax_Syntax.term * FStar_Syntax_Syntax.lcomp) = (fun env e lc t -> (match ((let _145_732 = (FStar_Syntax_Subst.compress t)
in _145_732.FStar_Syntax_Syntax.n)) with
| FStar_Syntax_Syntax.Tm_type (_56_1047) -> begin
(match ((let _145_733 = (FStar_Syntax_Subst.compress lc.FStar_Syntax_Syntax.res_typ)
in _145_733.FStar_Syntax_Syntax.n)) with
| FStar_Syntax_Syntax.Tm_fvar (fv) when (FStar_Syntax_Syntax.fv_eq_lid fv FStar_Syntax_Const.bool_lid) -> begin
(

let _56_1051 = (FStar_TypeChecker_Env.lookup_lid env FStar_Syntax_Const.b2t_lid)
in (

let b2t = (let _145_734 = (FStar_Ident.set_lid_range FStar_Syntax_Const.b2t_lid e.FStar_Syntax_Syntax.pos)
in (FStar_Syntax_Syntax.fvar _145_734 (FStar_Syntax_Syntax.Delta_unfoldable (1)) None))
in (

let lc = (let _145_737 = (let _145_736 = (let _145_735 = (FStar_Syntax_Syntax.mk_Total FStar_Syntax_Util.ktype0)
in (FStar_All.pipe_left FStar_Syntax_Util.lcomp_of_comp _145_735))
in (None, _145_736))
in (bind e.FStar_Syntax_Syntax.pos env (Some (e)) lc _145_737))
in (

let e = (let _145_739 = (let _145_738 = (FStar_Syntax_Syntax.as_arg e)
in (_145_738)::[])
in (FStar_Syntax_Syntax.mk_Tm_app b2t _145_739 (Some (FStar_Syntax_Util.ktype0.FStar_Syntax_Syntax.n)) e.FStar_Syntax_Syntax.pos))
in (e, lc)))))
end
| _56_1057 -> begin
(e, lc)
end)
end
| _56_1059 -> begin
(e, lc)
end))


let weaken_result_typ : FStar_TypeChecker_Env.env  ->  FStar_Syntax_Syntax.term  ->  FStar_Syntax_Syntax.lcomp  ->  FStar_Syntax_Syntax.typ  ->  (FStar_Syntax_Syntax.term * FStar_Syntax_Syntax.lcomp * FStar_TypeChecker_Env.guard_t) = (fun env e lc t -> (

let gopt = if env.FStar_TypeChecker_Env.use_eq then begin
(let _145_748 = (FStar_TypeChecker_Rel.try_teq env lc.FStar_Syntax_Syntax.res_typ t)
in (_145_748, false))
end else begin
(let _145_749 = (FStar_TypeChecker_Rel.try_subtype env lc.FStar_Syntax_Syntax.res_typ t)
in (_145_749, true))
end
in (match (gopt) with
| (None, _56_1067) -> begin
(FStar_TypeChecker_Rel.subtype_fail env lc.FStar_Syntax_Syntax.res_typ t)
end
| (Some (g), apply_guard) -> begin
(match ((FStar_TypeChecker_Rel.guard_form g)) with
| FStar_TypeChecker_Common.Trivial -> begin
(

let lc = (

let _56_1074 = lc
in {FStar_Syntax_Syntax.eff_name = _56_1074.FStar_Syntax_Syntax.eff_name; FStar_Syntax_Syntax.res_typ = t; FStar_Syntax_Syntax.cflags = _56_1074.FStar_Syntax_Syntax.cflags; FStar_Syntax_Syntax.comp = _56_1074.FStar_Syntax_Syntax.comp})
in (e, lc, g))
end
| FStar_TypeChecker_Common.NonTrivial (f) -> begin
(

let g = (

let _56_1079 = g
in {FStar_TypeChecker_Env.guard_f = FStar_TypeChecker_Common.Trivial; FStar_TypeChecker_Env.deferred = _56_1079.FStar_TypeChecker_Env.deferred; FStar_TypeChecker_Env.univ_ineqs = _56_1079.FStar_TypeChecker_Env.univ_ineqs; FStar_TypeChecker_Env.implicits = _56_1079.FStar_TypeChecker_Env.implicits})
in (

let strengthen = (fun _56_1083 -> (match (()) with
| () -> begin
(

let f = (FStar_TypeChecker_Normalize.normalize ((FStar_TypeChecker_Normalize.Beta)::(FStar_TypeChecker_Normalize.Inline)::(FStar_TypeChecker_Normalize.Simplify)::[]) env f)
in (match ((let _145_752 = (FStar_Syntax_Subst.compress f)
in _145_752.FStar_Syntax_Syntax.n)) with
| FStar_Syntax_Syntax.Tm_abs (_56_1086, {FStar_Syntax_Syntax.n = FStar_Syntax_Syntax.Tm_fvar (fv); FStar_Syntax_Syntax.tk = _56_1092; FStar_Syntax_Syntax.pos = _56_1090; FStar_Syntax_Syntax.vars = _56_1088}, _56_1097) when (FStar_Syntax_Syntax.fv_eq_lid fv FStar_Syntax_Const.true_lid) -> begin
(

let lc = (

let _56_1100 = lc
in {FStar_Syntax_Syntax.eff_name = _56_1100.FStar_Syntax_Syntax.eff_name; FStar_Syntax_Syntax.res_typ = t; FStar_Syntax_Syntax.cflags = _56_1100.FStar_Syntax_Syntax.cflags; FStar_Syntax_Syntax.comp = _56_1100.FStar_Syntax_Syntax.comp})
in (lc.FStar_Syntax_Syntax.comp ()))
end
| _56_1104 -> begin
(

let c = (lc.FStar_Syntax_Syntax.comp ())
in (

let _56_1106 = if (FStar_All.pipe_left (FStar_TypeChecker_Env.debug env) FStar_Options.Extreme) then begin
(let _145_756 = (FStar_TypeChecker_Normalize.term_to_string env lc.FStar_Syntax_Syntax.res_typ)
in (let _145_755 = (FStar_TypeChecker_Normalize.term_to_string env t)
in (let _145_754 = (FStar_TypeChecker_Normalize.comp_to_string env c)
in (let _145_753 = (FStar_TypeChecker_Normalize.term_to_string env f)
in (FStar_Util.print4 "Weakened from %s to %s\nStrengthening %s with guard %s\n" _145_756 _145_755 _145_754 _145_753)))))
end else begin
()
end
in (

let ct = (FStar_TypeChecker_Normalize.unfold_effect_abbrev env c)
in (

let _56_1111 = (FStar_TypeChecker_Env.wp_signature env FStar_Syntax_Const.effect_PURE_lid)
in (match (_56_1111) with
| (a, kwp) -> begin
(
<<<<<<< HEAD
# 848 "FStar.TypeChecker.Util.fst"
let k = (FStar_Syntax_Subst.subst (FStar_Syntax_Syntax.Instantiation ((FStar_Syntax_Syntax.Name2Term ((a, t)))::[])) kwp)
=======

let k = (FStar_Syntax_Subst.subst ((FStar_Syntax_Syntax.NT ((a, t)))::[]) kwp)
>>>>>>> 698bfc72
in (

let md = (FStar_TypeChecker_Env.get_effect_decl env ct.FStar_Syntax_Syntax.effect_name)
in (

let x = (FStar_Syntax_Syntax.new_bv (Some (t.FStar_Syntax_Syntax.pos)) t)
in (

let xexp = (FStar_Syntax_Syntax.bv_to_name x)
in (

let us = (let _145_757 = (env.FStar_TypeChecker_Env.universe_of env t)
in (_145_757)::[])
in (

let wp = (let _145_762 = (FStar_TypeChecker_Env.inst_effect_fun_with us env md md.FStar_Syntax_Syntax.ret)
in (let _145_761 = (let _145_760 = (FStar_Syntax_Syntax.as_arg t)
in (let _145_759 = (let _145_758 = (FStar_Syntax_Syntax.as_arg xexp)
in (_145_758)::[])
in (_145_760)::_145_759))
in (FStar_Syntax_Syntax.mk_Tm_app _145_762 _145_761 (Some (k.FStar_Syntax_Syntax.n)) xexp.FStar_Syntax_Syntax.pos)))
in (

let cret = (let _145_763 = (mk_comp md t wp wp ((FStar_Syntax_Syntax.RETURN)::[]))
in (FStar_All.pipe_left FStar_Syntax_Util.lcomp_of_comp _145_763))
in (

let guard = if apply_guard then begin
(let _145_765 = (let _145_764 = (FStar_Syntax_Syntax.as_arg xexp)
in (_145_764)::[])
in (FStar_Syntax_Syntax.mk_Tm_app f _145_765 (Some (FStar_Syntax_Util.ktype0.FStar_Syntax_Syntax.n)) f.FStar_Syntax_Syntax.pos))
end else begin
f
end
in (

let _56_1122 = (let _145_773 = (FStar_All.pipe_left (fun _145_770 -> Some (_145_770)) (FStar_TypeChecker_Errors.subtyping_failed env lc.FStar_Syntax_Syntax.res_typ t))
in (let _145_772 = (FStar_TypeChecker_Env.set_range env e.FStar_Syntax_Syntax.pos)
in (let _145_771 = (FStar_All.pipe_left FStar_TypeChecker_Rel.guard_of_guard_formula (FStar_TypeChecker_Common.NonTrivial (guard)))
in (strengthen_precondition _145_773 _145_772 e cret _145_771))))
in (match (_56_1122) with
| (eq_ret, _trivial_so_ok_to_discard) -> begin
(

let x = (

let _56_1123 = x
in {FStar_Syntax_Syntax.ppname = _56_1123.FStar_Syntax_Syntax.ppname; FStar_Syntax_Syntax.index = _56_1123.FStar_Syntax_Syntax.index; FStar_Syntax_Syntax.sort = lc.FStar_Syntax_Syntax.res_typ})
in (

let c = (let _145_775 = (let _145_774 = (FStar_Syntax_Syntax.mk_Comp ct)
in (FStar_All.pipe_left FStar_Syntax_Util.lcomp_of_comp _145_774))
in (bind e.FStar_Syntax_Syntax.pos env (Some (e)) _145_775 (Some (x), eq_ret)))
in (

let c = (c.FStar_Syntax_Syntax.comp ())
in (

let _56_1128 = if (FStar_All.pipe_left (FStar_TypeChecker_Env.debug env) FStar_Options.Extreme) then begin
(let _145_776 = (FStar_TypeChecker_Normalize.comp_to_string env c)
in (FStar_Util.print1 "Strengthened to %s\n" _145_776))
end else begin
()
end
in c))))
end))))))))))
end)))))
end))
end))
in (

let flags = (FStar_All.pipe_right lc.FStar_Syntax_Syntax.cflags (FStar_List.collect (fun _56_3 -> (match (_56_3) with
| (FStar_Syntax_Syntax.RETURN) | (FStar_Syntax_Syntax.PARTIAL_RETURN) -> begin
(FStar_Syntax_Syntax.PARTIAL_RETURN)::[]
end
| _56_1134 -> begin
[]
end))))
in (

let lc = (

let _56_1136 = lc
in (let _145_778 = (FStar_TypeChecker_Env.norm_eff_name env lc.FStar_Syntax_Syntax.eff_name)
in {FStar_Syntax_Syntax.eff_name = _145_778; FStar_Syntax_Syntax.res_typ = t; FStar_Syntax_Syntax.cflags = flags; FStar_Syntax_Syntax.comp = strengthen}))
in (

let g = (

let _56_1139 = g
in {FStar_TypeChecker_Env.guard_f = FStar_TypeChecker_Common.Trivial; FStar_TypeChecker_Env.deferred = _56_1139.FStar_TypeChecker_Env.deferred; FStar_TypeChecker_Env.univ_ineqs = _56_1139.FStar_TypeChecker_Env.univ_ineqs; FStar_TypeChecker_Env.implicits = _56_1139.FStar_TypeChecker_Env.implicits})
in (e, lc, g))))))
end)
end)))


let pure_or_ghost_pre_and_post : FStar_TypeChecker_Env.env  ->  FStar_Syntax_Syntax.comp  ->  (FStar_Syntax_Syntax.typ Prims.option * FStar_Syntax_Syntax.typ) = (fun env comp -> (

let mk_post_type = (fun res_t ens -> (

let x = (FStar_Syntax_Syntax.new_bv None res_t)
in (let _145_790 = (let _145_789 = (let _145_788 = (let _145_787 = (FStar_Syntax_Syntax.bv_to_name x)
in (FStar_Syntax_Syntax.as_arg _145_787))
in (_145_788)::[])
in (FStar_Syntax_Syntax.mk_Tm_app ens _145_789 None res_t.FStar_Syntax_Syntax.pos))
in (FStar_Syntax_Util.refine x _145_790))))
in (

let norm = (fun t -> (FStar_TypeChecker_Normalize.normalize ((FStar_TypeChecker_Normalize.Beta)::(FStar_TypeChecker_Normalize.Inline)::(FStar_TypeChecker_Normalize.Unlabel)::(FStar_TypeChecker_Normalize.EraseUniverses)::[]) env t))
in if (FStar_Syntax_Util.is_tot_or_gtot_comp comp) then begin
(None, (FStar_Syntax_Util.comp_result comp))
end else begin
(match (comp.FStar_Syntax_Syntax.n) with
| (FStar_Syntax_Syntax.GTotal (_)) | (FStar_Syntax_Syntax.Total (_)) -> begin
(FStar_All.failwith "Impossible")
end
| FStar_Syntax_Syntax.Comp (ct) -> begin
if ((FStar_Ident.lid_equals ct.FStar_Syntax_Syntax.effect_name FStar_Syntax_Const.effect_Pure_lid) || (FStar_Ident.lid_equals ct.FStar_Syntax_Syntax.effect_name FStar_Syntax_Const.effect_Ghost_lid)) then begin
(match (ct.FStar_Syntax_Syntax.effect_args) with
| (req, _56_1167)::(ens, _56_1162)::_56_1159 -> begin
(let _145_796 = (let _145_793 = (norm req)
in Some (_145_793))
in (let _145_795 = (let _145_794 = (mk_post_type ct.FStar_Syntax_Syntax.result_typ ens)
in (FStar_All.pipe_left norm _145_794))
in (_145_796, _145_795)))
end
| _56_1171 -> begin
(FStar_All.failwith "Impossible")
end)
end else begin
(

let ct = (FStar_TypeChecker_Normalize.unfold_effect_abbrev env comp)
in (match (ct.FStar_Syntax_Syntax.effect_args) with
| (wp, _56_1182)::(wlp, _56_1177)::_56_1174 -> begin
(

let _56_1188 = (FStar_TypeChecker_Env.lookup_lid env FStar_Syntax_Const.as_requires)
in (match (_56_1188) with
| (us_r, _56_1187) -> begin
(

let _56_1192 = (FStar_TypeChecker_Env.lookup_lid env FStar_Syntax_Const.as_ensures)
in (match (_56_1192) with
| (us_e, _56_1191) -> begin
(

let r = ct.FStar_Syntax_Syntax.result_typ.FStar_Syntax_Syntax.pos
in (

let as_req = (let _145_798 = (let _145_797 = (FStar_Ident.set_lid_range FStar_Syntax_Const.as_requires r)
in (FStar_Syntax_Syntax.fvar _145_797 FStar_Syntax_Syntax.Delta_equational None))
in (FStar_Syntax_Syntax.mk_Tm_uinst _145_798 us_r))
in (

let as_ens = (let _145_800 = (let _145_799 = (FStar_Ident.set_lid_range FStar_Syntax_Const.as_ensures r)
in (FStar_Syntax_Syntax.fvar _145_799 FStar_Syntax_Syntax.Delta_equational None))
in (FStar_Syntax_Syntax.mk_Tm_uinst _145_800 us_e))
in (

let req = (let _145_803 = (let _145_802 = (let _145_801 = (FStar_Syntax_Syntax.as_arg wp)
in (_145_801)::[])
in ((ct.FStar_Syntax_Syntax.result_typ, Some (FStar_Syntax_Syntax.imp_tag)))::_145_802)
in (FStar_Syntax_Syntax.mk_Tm_app as_req _145_803 (Some (FStar_Syntax_Util.ktype0.FStar_Syntax_Syntax.n)) ct.FStar_Syntax_Syntax.result_typ.FStar_Syntax_Syntax.pos))
in (

let ens = (let _145_806 = (let _145_805 = (let _145_804 = (FStar_Syntax_Syntax.as_arg wlp)
in (_145_804)::[])
in ((ct.FStar_Syntax_Syntax.result_typ, Some (FStar_Syntax_Syntax.imp_tag)))::_145_805)
in (FStar_Syntax_Syntax.mk_Tm_app as_ens _145_806 None ct.FStar_Syntax_Syntax.result_typ.FStar_Syntax_Syntax.pos))
in (let _145_810 = (let _145_807 = (norm req)
in Some (_145_807))
in (let _145_809 = (let _145_808 = (mk_post_type ct.FStar_Syntax_Syntax.result_typ ens)
in (norm _145_808))
in (_145_810, _145_809))))))))
end))
end))
end
| _56_1199 -> begin
(FStar_All.failwith "Impossible")
end))
end
end)
end)))


let maybe_instantiate : FStar_TypeChecker_Env.env  ->  FStar_Syntax_Syntax.term  ->  FStar_Syntax_Syntax.typ  ->  (FStar_Syntax_Syntax.term * FStar_Syntax_Syntax.typ * FStar_TypeChecker_Env.guard_t) = (fun env e t -> (

let torig = (FStar_Syntax_Subst.compress t)
in if (not (env.FStar_TypeChecker_Env.instantiate_imp)) then begin
(e, torig, FStar_TypeChecker_Rel.trivial_guard)
end else begin
(match (torig.FStar_Syntax_Syntax.n) with
| FStar_Syntax_Syntax.Tm_arrow (bs, c) -> begin
(

let _56_1210 = (FStar_Syntax_Subst.open_comp bs c)
in (match (_56_1210) with
| (bs, c) -> begin
(

let rec aux = (fun subst _56_4 -> (match (_56_4) with
| (x, Some (FStar_Syntax_Syntax.Implicit (dot)))::rest -> begin
(
<<<<<<< HEAD
# 917 "FStar.TypeChecker.Util.fst"
let t = (FStar_Syntax_Subst.subst (FStar_Syntax_Syntax.Instantiation (subst)) x.FStar_Syntax_Syntax.sort)
=======

let t = (FStar_Syntax_Subst.subst subst x.FStar_Syntax_Syntax.sort)
>>>>>>> 698bfc72
in (

let _56_1226 = (new_implicit_var "Instantiation of implicit argument" e.FStar_Syntax_Syntax.pos env t)
in (match (_56_1226) with
| (v, _56_1224, g) -> begin
(
<<<<<<< HEAD
# 919 "FStar.TypeChecker.Util.fst"
let subst = (FStar_Syntax_Syntax.Name2Term ((x, v)))::subst
=======

let subst = (FStar_Syntax_Syntax.NT ((x, v)))::subst
>>>>>>> 698bfc72
in (

let _56_1232 = (aux subst rest)
in (match (_56_1232) with
| (args, bs, subst, g') -> begin
(let _145_821 = (FStar_TypeChecker_Rel.conj_guard g g')
in (((v, Some (FStar_Syntax_Syntax.Implicit (dot))))::args, bs, subst, _145_821))
end)))
end)))
end
| bs -> begin
([], bs, subst, FStar_TypeChecker_Rel.trivial_guard)
end))
in (

let _56_1238 = (aux [] bs)
in (match (_56_1238) with
| (args, bs, subst, guard) -> begin
(match ((args, bs)) with
| ([], _56_1241) -> begin
(e, torig, guard)
end
| (_56_1244, []) when (not ((FStar_Syntax_Util.is_total_comp c))) -> begin
(e, torig, FStar_TypeChecker_Rel.trivial_guard)
end
| _56_1248 -> begin
(

let t = (match (bs) with
| [] -> begin
(FStar_Syntax_Util.comp_result c)
end
| _56_1251 -> begin
(FStar_Syntax_Util.arrow bs c)
end)
in (
<<<<<<< HEAD
# 938 "FStar.TypeChecker.Util.fst"
let t = (FStar_Syntax_Subst.subst (FStar_Syntax_Syntax.Instantiation (subst)) t)
=======

let t = (FStar_Syntax_Subst.subst subst t)
>>>>>>> 698bfc72
in (

let e = (FStar_Syntax_Syntax.mk_Tm_app e args (Some (t.FStar_Syntax_Syntax.n)) e.FStar_Syntax_Syntax.pos)
in (e, t, guard))))
end)
end)))
end))
end
| _56_1256 -> begin
(e, t, FStar_TypeChecker_Rel.trivial_guard)
end)
end))


let gen_univs : FStar_TypeChecker_Env.env  ->  FStar_Syntax_Syntax.universe_uvar FStar_Util.set  ->  FStar_Syntax_Syntax.univ_name Prims.list = (fun env x -> if (FStar_Util.set_is_empty x) then begin
[]
end else begin
(

let s = (let _145_827 = (let _145_826 = (FStar_TypeChecker_Env.univ_vars env)
in (FStar_Util.set_difference x _145_826))
in (FStar_All.pipe_right _145_827 FStar_Util.set_elements))
in (

let r = (let _145_828 = (FStar_TypeChecker_Env.get_range env)
in Some (_145_828))
in (

let u_names = (FStar_All.pipe_right s (FStar_List.map (fun u -> (

let u_name = (FStar_Syntax_Syntax.new_univ_name r)
in (

let _56_1263 = if (FStar_All.pipe_left (FStar_TypeChecker_Env.debug env) (FStar_Options.Other ("Gen"))) then begin
(let _145_833 = (let _145_830 = (FStar_Unionfind.uvar_id u)
in (FStar_All.pipe_left FStar_Util.string_of_int _145_830))
in (let _145_832 = (FStar_Syntax_Print.univ_to_string (FStar_Syntax_Syntax.U_unif (u)))
in (let _145_831 = (FStar_Syntax_Print.univ_to_string (FStar_Syntax_Syntax.U_name (u_name)))
in (FStar_Util.print3 "Setting ?%s (%s) to %s\n" _145_833 _145_832 _145_831))))
end else begin
()
end
in (

let _56_1265 = (FStar_Unionfind.change u (Some (FStar_Syntax_Syntax.U_name (u_name))))
in u_name))))))
in u_names)))
end)


let generalize_universes : FStar_TypeChecker_Env.env  ->  FStar_Syntax_Syntax.term  ->  FStar_Syntax_Syntax.tscheme = (fun env t -> (

let t = (FStar_TypeChecker_Normalize.normalize ((FStar_TypeChecker_Normalize.Beta)::[]) env t)
in (

let univs = (FStar_Syntax_Free.univs t)
in (

let _56_1273 = if (FStar_All.pipe_left (FStar_TypeChecker_Env.debug env) (FStar_Options.Other ("Gen"))) then begin
(let _145_842 = (let _145_841 = (let _145_840 = (FStar_Util.set_elements univs)
in (FStar_All.pipe_right _145_840 (FStar_List.map (fun u -> (let _145_839 = (FStar_Unionfind.uvar_id u)
in (FStar_All.pipe_right _145_839 FStar_Util.string_of_int))))))
in (FStar_All.pipe_right _145_841 (FStar_String.concat ", ")))
in (FStar_Util.print1 "univs to gen : %s\n" _145_842))
end else begin
()
end
in (

let gen = (gen_univs env univs)
in (

let _56_1276 = if (FStar_All.pipe_left (FStar_TypeChecker_Env.debug env) (FStar_Options.Other ("Gen"))) then begin
(let _145_843 = (FStar_Syntax_Print.term_to_string t)
in (FStar_Util.print1 "After generalization: %s\n" _145_843))
end else begin
()
end
in (

let ts = (FStar_Syntax_Subst.close_univ_vars gen t)
in (gen, ts))))))))


let gen : FStar_TypeChecker_Env.env  ->  (FStar_Syntax_Syntax.term * FStar_Syntax_Syntax.comp) Prims.list  ->  (FStar_Syntax_Syntax.univ_name Prims.list * FStar_Syntax_Syntax.term * FStar_Syntax_Syntax.comp) Prims.list Prims.option = (fun env ecs -> if (let _145_849 = (FStar_Util.for_all (fun _56_1284 -> (match (_56_1284) with
| (_56_1282, c) -> begin
(FStar_Syntax_Util.is_pure_or_ghost_comp c)
end)) ecs)
in (FStar_All.pipe_left Prims.op_Negation _145_849)) then begin
None
end else begin
(

let norm = (fun c -> (

let _56_1287 = if (FStar_TypeChecker_Env.debug env FStar_Options.Medium) then begin
(let _145_852 = (FStar_Syntax_Print.comp_to_string c)
in (FStar_Util.print1 "Normalizing before generalizing:\n\t %s\n" _145_852))
end else begin
()
end
in (

let c = if (FStar_Options.should_verify env.FStar_TypeChecker_Env.curmodule.FStar_Ident.str) then begin
(FStar_TypeChecker_Normalize.normalize_comp ((FStar_TypeChecker_Normalize.Beta)::(FStar_TypeChecker_Normalize.Inline)::(FStar_TypeChecker_Normalize.SNComp)::(FStar_TypeChecker_Normalize.Eta)::[]) env c)
end else begin
(FStar_TypeChecker_Normalize.normalize_comp ((FStar_TypeChecker_Normalize.Beta)::[]) env c)
end
in (

let _56_1290 = if (FStar_TypeChecker_Env.debug env FStar_Options.Medium) then begin
(let _145_853 = (FStar_Syntax_Print.comp_to_string c)
in (FStar_Util.print1 "Normalized to:\n\t %s\n" _145_853))
end else begin
()
end
in c))))
in (

let env_uvars = (FStar_TypeChecker_Env.uvars_in_env env)
in (

let gen_uvars = (fun uvs -> (let _145_856 = (FStar_Util.set_difference uvs env_uvars)
in (FStar_All.pipe_right _145_856 FStar_Util.set_elements)))
in (

let _56_1307 = (let _145_858 = (FStar_All.pipe_right ecs (FStar_List.map (fun _56_1297 -> (match (_56_1297) with
| (e, c) -> begin
(

let t = (FStar_All.pipe_right (FStar_Syntax_Util.comp_result c) FStar_Syntax_Subst.compress)
in (

let c = (norm c)
in (

let ct = (FStar_Syntax_Util.comp_to_comp_typ c)
in (

let t = ct.FStar_Syntax_Syntax.result_typ
in (

let univs = (FStar_Syntax_Free.univs t)
in (

let uvt = (FStar_Syntax_Free.uvars t)
in (

let uvs = (gen_uvars uvt)
in (univs, (uvs, e, c)))))))))
end))))
in (FStar_All.pipe_right _145_858 FStar_List.unzip))
in (match (_56_1307) with
| (univs, uvars) -> begin
(

let univs = (FStar_List.fold_left FStar_Util.set_union FStar_Syntax_Syntax.no_universe_uvars univs)
in (

let gen_univs = (gen_univs env univs)
in (

let _56_1311 = if (FStar_TypeChecker_Env.debug env FStar_Options.Medium) then begin
(FStar_All.pipe_right gen_univs (FStar_List.iter (fun x -> (FStar_Util.print1 "Generalizing uvar %s\n" x.FStar_Ident.idText))))
end else begin
()
end
in (

let ecs = (FStar_All.pipe_right uvars (FStar_List.map (fun _56_1316 -> (match (_56_1316) with
| (uvs, e, c) -> begin
(

let tvars = (FStar_All.pipe_right uvs (FStar_List.map (fun _56_1319 -> (match (_56_1319) with
| (u, k) -> begin
(match ((FStar_Unionfind.find u)) with
| (FStar_Syntax_Syntax.Fixed ({FStar_Syntax_Syntax.n = FStar_Syntax_Syntax.Tm_name (a); FStar_Syntax_Syntax.tk = _; FStar_Syntax_Syntax.pos = _; FStar_Syntax_Syntax.vars = _})) | (FStar_Syntax_Syntax.Fixed ({FStar_Syntax_Syntax.n = FStar_Syntax_Syntax.Tm_abs (_, {FStar_Syntax_Syntax.n = FStar_Syntax_Syntax.Tm_name (a); FStar_Syntax_Syntax.tk = _; FStar_Syntax_Syntax.pos = _; FStar_Syntax_Syntax.vars = _}, _); FStar_Syntax_Syntax.tk = _; FStar_Syntax_Syntax.pos = _; FStar_Syntax_Syntax.vars = _})) -> begin
(a, Some (FStar_Syntax_Syntax.imp_tag))
end
| FStar_Syntax_Syntax.Fixed (_56_1353) -> begin
(FStar_All.failwith "Unexpected instantiation of mutually recursive uvar")
end
| _56_1356 -> begin
(

let k = (FStar_TypeChecker_Normalize.normalize ((FStar_TypeChecker_Normalize.Beta)::[]) env k)
in (

let _56_1360 = (FStar_Syntax_Util.arrow_formals k)
in (match (_56_1360) with
| (bs, kres) -> begin
(

let a = (let _145_864 = (let _145_863 = (FStar_TypeChecker_Env.get_range env)
in (FStar_All.pipe_left (fun _145_862 -> Some (_145_862)) _145_863))
in (FStar_Syntax_Syntax.new_bv _145_864 kres))
in (

let t = (let _145_869 = (FStar_Syntax_Syntax.bv_to_name a)
in (let _145_868 = (let _145_867 = (let _145_866 = (let _145_865 = (FStar_Syntax_Syntax.mk_Total kres)
in (FStar_Syntax_Util.lcomp_of_comp _145_865))
in FStar_Util.Inl (_145_866))
in Some (_145_867))
in (FStar_Syntax_Util.abs bs _145_869 _145_868)))
in (

let _56_1363 = (FStar_Syntax_Util.set_uvar u t)
in (a, Some (FStar_Syntax_Syntax.imp_tag)))))
end)))
end)
end))))
in (

let _56_1387 = (match (tvars) with
| [] -> begin
(e, c)
end
| _56_1368 -> begin
(

let _56_1371 = (e, c)
in (match (_56_1371) with
| (e0, c0) -> begin
(

let c = (FStar_TypeChecker_Normalize.normalize_comp ((FStar_TypeChecker_Normalize.BetaUVars)::(FStar_TypeChecker_Normalize.WHNF)::(FStar_TypeChecker_Normalize.Inline)::[]) env c)
in (

let e = (FStar_TypeChecker_Normalize.normalize ((FStar_TypeChecker_Normalize.BetaUVars)::(FStar_TypeChecker_Normalize.WHNF)::(FStar_TypeChecker_Normalize.Inline)::[]) env e)
in (

let t = (match ((let _145_870 = (FStar_Syntax_Subst.compress (FStar_Syntax_Util.comp_result c))
in _145_870.FStar_Syntax_Syntax.n)) with
| FStar_Syntax_Syntax.Tm_arrow (bs, cod) -> begin
(

let _56_1380 = (FStar_Syntax_Subst.open_comp bs cod)
in (match (_56_1380) with
| (bs, cod) -> begin
(FStar_Syntax_Util.arrow (FStar_List.append tvars bs) cod)
end))
end
| _56_1382 -> begin
(FStar_Syntax_Util.arrow tvars c)
end)
in (

let e' = (FStar_Syntax_Util.abs tvars e (Some (FStar_Util.Inl ((FStar_Syntax_Util.lcomp_of_comp c)))))
in (let _145_871 = (FStar_Syntax_Syntax.mk_Total t)
in (e', _145_871))))))
end))
end)
in (match (_56_1387) with
| (e, c) -> begin
(gen_univs, e, c)
end)))
end))))
in Some (ecs)))))
end)))))
end)


let generalize : FStar_TypeChecker_Env.env  ->  (FStar_Syntax_Syntax.lbname * FStar_Syntax_Syntax.term * FStar_Syntax_Syntax.comp) Prims.list  ->  (FStar_Syntax_Syntax.lbname * FStar_Syntax_Syntax.univ_names * FStar_Syntax_Syntax.term * FStar_Syntax_Syntax.comp) Prims.list = (fun env lecs -> (

let _56_1397 = if (FStar_TypeChecker_Env.debug env FStar_Options.Low) then begin
(let _145_878 = (let _145_877 = (FStar_List.map (fun _56_1396 -> (match (_56_1396) with
| (lb, _56_1393, _56_1395) -> begin
(FStar_Syntax_Print.lbname_to_string lb)
end)) lecs)
in (FStar_All.pipe_right _145_877 (FStar_String.concat ", ")))
in (FStar_Util.print1 "Generalizing: %s\n" _145_878))
end else begin
()
end
in (match ((let _145_880 = (FStar_All.pipe_right lecs (FStar_List.map (fun _56_1403 -> (match (_56_1403) with
| (_56_1400, e, c) -> begin
(e, c)
end))))
in (gen env _145_880))) with
| None -> begin
(FStar_All.pipe_right lecs (FStar_List.map (fun _56_1408 -> (match (_56_1408) with
| (l, t, c) -> begin
(l, [], t, c)
end))))
end
| Some (ecs) -> begin
(FStar_List.map2 (fun _56_1416 _56_1420 -> (match ((_56_1416, _56_1420)) with
| ((l, _56_1413, _56_1415), (us, e, c)) -> begin
(

let _56_1421 = if (FStar_TypeChecker_Env.debug env FStar_Options.Medium) then begin
(let _145_886 = (FStar_Range.string_of_range e.FStar_Syntax_Syntax.pos)
in (let _145_885 = (FStar_Syntax_Print.lbname_to_string l)
in (let _145_884 = (FStar_Syntax_Print.term_to_string (FStar_Syntax_Util.comp_result c))
in (FStar_Util.print3 "(%s) Generalized %s to %s\n" _145_886 _145_885 _145_884))))
end else begin
()
end
in (l, us, e, c))
end)) lecs ecs)
end)))


let check_and_ascribe : FStar_TypeChecker_Env.env  ->  FStar_Syntax_Syntax.term  ->  FStar_Syntax_Syntax.typ  ->  FStar_Syntax_Syntax.typ  ->  (FStar_Syntax_Syntax.term * FStar_TypeChecker_Env.guard_t) = (fun env e t1 t2 -> (

let env = (FStar_TypeChecker_Env.set_range env e.FStar_Syntax_Syntax.pos)
in (

let check = (fun env t1 t2 -> if env.FStar_TypeChecker_Env.use_eq then begin
(FStar_TypeChecker_Rel.try_teq env t1 t2)
end else begin
(match ((FStar_TypeChecker_Rel.try_subtype env t1 t2)) with
| None -> begin
None
end
| Some (f) -> begin
(let _145_902 = (FStar_TypeChecker_Rel.apply_guard f e)
in (FStar_All.pipe_left (fun _145_901 -> Some (_145_901)) _145_902))
end)
end)
in (

let is_var = (fun e -> (match ((let _145_905 = (FStar_Syntax_Subst.compress e)
in _145_905.FStar_Syntax_Syntax.n)) with
| FStar_Syntax_Syntax.Tm_name (_56_1438) -> begin
true
end
| _56_1441 -> begin
false
end))
in (

let decorate = (fun e t -> (

let e = (FStar_Syntax_Subst.compress e)
in (match (e.FStar_Syntax_Syntax.n) with
| FStar_Syntax_Syntax.Tm_name (x) -> begin
(FStar_Syntax_Syntax.mk (FStar_Syntax_Syntax.Tm_name ((

let _56_1448 = x
in {FStar_Syntax_Syntax.ppname = _56_1448.FStar_Syntax_Syntax.ppname; FStar_Syntax_Syntax.index = _56_1448.FStar_Syntax_Syntax.index; FStar_Syntax_Syntax.sort = t2}))) (Some (t2.FStar_Syntax_Syntax.n)) e.FStar_Syntax_Syntax.pos)
end
| _56_1451 -> begin
(

let _56_1452 = e
in (let _145_910 = (FStar_Util.mk_ref (Some (t2.FStar_Syntax_Syntax.n)))
in {FStar_Syntax_Syntax.n = _56_1452.FStar_Syntax_Syntax.n; FStar_Syntax_Syntax.tk = _145_910; FStar_Syntax_Syntax.pos = _56_1452.FStar_Syntax_Syntax.pos; FStar_Syntax_Syntax.vars = _56_1452.FStar_Syntax_Syntax.vars}))
end)))
in (

let env = (

let _56_1454 = env
in (let _145_911 = (env.FStar_TypeChecker_Env.use_eq || (env.FStar_TypeChecker_Env.is_pattern && (is_var e)))
in {FStar_TypeChecker_Env.solver = _56_1454.FStar_TypeChecker_Env.solver; FStar_TypeChecker_Env.range = _56_1454.FStar_TypeChecker_Env.range; FStar_TypeChecker_Env.curmodule = _56_1454.FStar_TypeChecker_Env.curmodule; FStar_TypeChecker_Env.gamma = _56_1454.FStar_TypeChecker_Env.gamma; FStar_TypeChecker_Env.gamma_cache = _56_1454.FStar_TypeChecker_Env.gamma_cache; FStar_TypeChecker_Env.modules = _56_1454.FStar_TypeChecker_Env.modules; FStar_TypeChecker_Env.expected_typ = _56_1454.FStar_TypeChecker_Env.expected_typ; FStar_TypeChecker_Env.sigtab = _56_1454.FStar_TypeChecker_Env.sigtab; FStar_TypeChecker_Env.is_pattern = _56_1454.FStar_TypeChecker_Env.is_pattern; FStar_TypeChecker_Env.instantiate_imp = _56_1454.FStar_TypeChecker_Env.instantiate_imp; FStar_TypeChecker_Env.effects = _56_1454.FStar_TypeChecker_Env.effects; FStar_TypeChecker_Env.generalize = _56_1454.FStar_TypeChecker_Env.generalize; FStar_TypeChecker_Env.letrecs = _56_1454.FStar_TypeChecker_Env.letrecs; FStar_TypeChecker_Env.top_level = _56_1454.FStar_TypeChecker_Env.top_level; FStar_TypeChecker_Env.check_uvars = _56_1454.FStar_TypeChecker_Env.check_uvars; FStar_TypeChecker_Env.use_eq = _145_911; FStar_TypeChecker_Env.is_iface = _56_1454.FStar_TypeChecker_Env.is_iface; FStar_TypeChecker_Env.admit = _56_1454.FStar_TypeChecker_Env.admit; FStar_TypeChecker_Env.type_of = _56_1454.FStar_TypeChecker_Env.type_of; FStar_TypeChecker_Env.universe_of = _56_1454.FStar_TypeChecker_Env.universe_of; FStar_TypeChecker_Env.use_bv_sorts = _56_1454.FStar_TypeChecker_Env.use_bv_sorts}))
in (match ((check env t1 t2)) with
| None -> begin
(let _145_915 = (let _145_914 = (let _145_913 = (FStar_TypeChecker_Errors.expected_expression_of_type env t2 e t1)
in (let _145_912 = (FStar_TypeChecker_Env.get_range env)
in (_145_913, _145_912)))
in FStar_Syntax_Syntax.Error (_145_914))
in (Prims.raise _145_915))
end
| Some (g) -> begin
(

let _56_1460 = if (FStar_All.pipe_left (FStar_TypeChecker_Env.debug env) (FStar_Options.Other ("Rel"))) then begin
(let _145_916 = (FStar_TypeChecker_Rel.guard_to_string env g)
in (FStar_All.pipe_left (FStar_Util.print1 "Applied guard is %s\n") _145_916))
end else begin
()
end
in (let _145_917 = (decorate e t2)
in (_145_917, g)))
end)))))))


let check_top_level : FStar_TypeChecker_Env.env  ->  FStar_TypeChecker_Env.guard_t  ->  FStar_Syntax_Syntax.lcomp  ->  (Prims.bool * FStar_Syntax_Syntax.comp) = (fun env g lc -> (

let discharge = (fun g -> (

let _56_1467 = (FStar_TypeChecker_Rel.force_trivial_guard env g)
in (FStar_Syntax_Util.is_pure_lcomp lc)))
in (

let g = (FStar_TypeChecker_Rel.solve_deferred_constraints env g)
in if (FStar_Syntax_Util.is_total_lcomp lc) then begin
(let _145_927 = (discharge g)
in (let _145_926 = (lc.FStar_Syntax_Syntax.comp ())
in (_145_927, _145_926)))
end else begin
(

let c = (lc.FStar_Syntax_Syntax.comp ())
in (

let steps = (FStar_TypeChecker_Normalize.Beta)::(FStar_TypeChecker_Normalize.SNComp)::(FStar_TypeChecker_Normalize.DeltaComp)::[]
in (

let c = (let _145_930 = (let _145_929 = (let _145_928 = (FStar_TypeChecker_Normalize.unfold_effect_abbrev env c)
in (FStar_All.pipe_right _145_928 FStar_Syntax_Syntax.mk_Comp))
in (FStar_All.pipe_right _145_929 (FStar_TypeChecker_Normalize.normalize_comp steps env)))
in (FStar_All.pipe_right _145_930 FStar_Syntax_Util.comp_to_comp_typ))
in (

let md = (FStar_TypeChecker_Env.get_effect_decl env c.FStar_Syntax_Syntax.effect_name)
in (

let _56_1478 = (destruct_comp c)
in (match (_56_1478) with
| (t, wp, _56_1477) -> begin
(

let vc = (let _145_938 = (let _145_932 = (let _145_931 = (env.FStar_TypeChecker_Env.universe_of env t)
in (_145_931)::[])
in (FStar_TypeChecker_Env.inst_effect_fun_with _145_932 env md md.FStar_Syntax_Syntax.trivial))
in (let _145_937 = (let _145_935 = (FStar_Syntax_Syntax.as_arg t)
in (let _145_934 = (let _145_933 = (FStar_Syntax_Syntax.as_arg wp)
in (_145_933)::[])
in (_145_935)::_145_934))
in (let _145_936 = (FStar_TypeChecker_Env.get_range env)
in (FStar_Syntax_Syntax.mk_Tm_app _145_938 _145_937 (Some (FStar_Syntax_Util.ktype0.FStar_Syntax_Syntax.n)) _145_936))))
in (

let _56_1480 = if (FStar_All.pipe_left (FStar_TypeChecker_Env.debug env) (FStar_Options.Other ("Simplification"))) then begin
(let _145_939 = (FStar_Syntax_Print.term_to_string vc)
in (FStar_Util.print1 "top-level VC: %s\n" _145_939))
end else begin
()
end
in (

let g = (let _145_940 = (FStar_All.pipe_left FStar_TypeChecker_Rel.guard_of_guard_formula (FStar_TypeChecker_Common.NonTrivial (vc)))
in (FStar_TypeChecker_Rel.conj_guard g _145_940))
in (let _145_942 = (discharge g)
in (let _145_941 = (FStar_Syntax_Syntax.mk_Comp c)
in (_145_942, _145_941))))))
end))))))
end)))


let short_circuit : FStar_Syntax_Syntax.term  ->  FStar_Syntax_Syntax.args  ->  FStar_TypeChecker_Common.guard_formula = (fun head seen_args -> (

let short_bin_op = (fun f _56_5 -> (match (_56_5) with
| [] -> begin
FStar_TypeChecker_Common.Trivial
end
| (fst, _56_1491)::[] -> begin
(f fst)
end
| _56_1495 -> begin
(FStar_All.failwith "Unexpexted args to binary operator")
end))
in (

let op_and_e = (fun e -> (let _145_963 = (FStar_Syntax_Util.b2t e)
in (FStar_All.pipe_right _145_963 (fun _145_962 -> FStar_TypeChecker_Common.NonTrivial (_145_962)))))
in (

let op_or_e = (fun e -> (let _145_968 = (let _145_966 = (FStar_Syntax_Util.b2t e)
in (FStar_Syntax_Util.mk_neg _145_966))
in (FStar_All.pipe_right _145_968 (fun _145_967 -> FStar_TypeChecker_Common.NonTrivial (_145_967)))))
in (

let op_and_t = (fun t -> (FStar_All.pipe_right t (fun _145_971 -> FStar_TypeChecker_Common.NonTrivial (_145_971))))
in (

let op_or_t = (fun t -> (let _145_975 = (FStar_All.pipe_right t FStar_Syntax_Util.mk_neg)
in (FStar_All.pipe_right _145_975 (fun _145_974 -> FStar_TypeChecker_Common.NonTrivial (_145_974)))))
in (

let op_imp_t = (fun t -> (FStar_All.pipe_right t (fun _145_978 -> FStar_TypeChecker_Common.NonTrivial (_145_978))))
in (

let short_op_ite = (fun _56_6 -> (match (_56_6) with
| [] -> begin
FStar_TypeChecker_Common.Trivial
end
| (guard, _56_1510)::[] -> begin
FStar_TypeChecker_Common.NonTrivial (guard)
end
| _then::(guard, _56_1515)::[] -> begin
(let _145_982 = (FStar_Syntax_Util.mk_neg guard)
in (FStar_All.pipe_right _145_982 (fun _145_981 -> FStar_TypeChecker_Common.NonTrivial (_145_981))))
end
| _56_1520 -> begin
(FStar_All.failwith "Unexpected args to ITE")
end))
in (

let table = ((FStar_Syntax_Const.op_And, (short_bin_op op_and_e)))::((FStar_Syntax_Const.op_Or, (short_bin_op op_or_e)))::((FStar_Syntax_Const.and_lid, (short_bin_op op_and_t)))::((FStar_Syntax_Const.or_lid, (short_bin_op op_or_t)))::((FStar_Syntax_Const.imp_lid, (short_bin_op op_imp_t)))::((FStar_Syntax_Const.ite_lid, short_op_ite))::[]
in (match (head.FStar_Syntax_Syntax.n) with
| FStar_Syntax_Syntax.Tm_fvar (fv) -> begin
(

let lid = fv.FStar_Syntax_Syntax.fv_name.FStar_Syntax_Syntax.v
in (match ((FStar_Util.find_map table (fun _56_1528 -> (match (_56_1528) with
| (x, mk) -> begin
if (FStar_Ident.lid_equals x lid) then begin
(let _145_1015 = (mk seen_args)
in Some (_145_1015))
end else begin
None
end
end)))) with
| None -> begin
FStar_TypeChecker_Common.Trivial
end
| Some (g) -> begin
g
end))
end
| _56_1533 -> begin
FStar_TypeChecker_Common.Trivial
end))))))))))


let short_circuit_head : FStar_Syntax_Syntax.term  ->  Prims.bool = (fun l -> (match ((let _145_1018 = (FStar_Syntax_Util.un_uinst l)
in _145_1018.FStar_Syntax_Syntax.n)) with
| FStar_Syntax_Syntax.Tm_fvar (fv) -> begin
(FStar_Util.for_some (FStar_Syntax_Syntax.fv_eq_lid fv) ((FStar_Syntax_Const.op_And)::(FStar_Syntax_Const.op_Or)::(FStar_Syntax_Const.and_lid)::(FStar_Syntax_Const.or_lid)::(FStar_Syntax_Const.imp_lid)::(FStar_Syntax_Const.ite_lid)::[]))
end
| _56_1538 -> begin
false
end))


let maybe_add_implicit_binders : FStar_TypeChecker_Env.env  ->  FStar_Syntax_Syntax.binders  ->  FStar_Syntax_Syntax.binders = (fun env bs -> (

let pos = (fun bs -> (match (bs) with
| (hd, _56_1547)::_56_1544 -> begin
(FStar_Syntax_Syntax.range_of_bv hd)
end
| _56_1551 -> begin
(FStar_TypeChecker_Env.get_range env)
end))
in (match (bs) with
| (_56_1555, Some (FStar_Syntax_Syntax.Implicit (_56_1557)))::_56_1553 -> begin
bs
end
| _56_1563 -> begin
(match ((FStar_TypeChecker_Env.expected_typ env)) with
| None -> begin
bs
end
| Some (t) -> begin
(match ((let _145_1025 = (FStar_Syntax_Subst.compress t)
in _145_1025.FStar_Syntax_Syntax.n)) with
| FStar_Syntax_Syntax.Tm_arrow (bs', _56_1569) -> begin
(match ((FStar_Util.prefix_until (fun _56_7 -> (match (_56_7) with
| (_56_1574, Some (FStar_Syntax_Syntax.Implicit (_56_1576))) -> begin
false
end
| _56_1581 -> begin
true
end)) bs')) with
| None -> begin
bs
end
| Some ([], _56_1585, _56_1587) -> begin
bs
end
| Some (imps, _56_1592, _56_1594) -> begin
if (FStar_All.pipe_right imps (FStar_Util.for_all (fun _56_1600 -> (match (_56_1600) with
| (x, _56_1599) -> begin
(FStar_Util.starts_with x.FStar_Syntax_Syntax.ppname.FStar_Ident.idText "\'")
end)))) then begin
(

let r = (pos bs)
in (

let imps = (FStar_All.pipe_right imps (FStar_List.map (fun _56_1604 -> (match (_56_1604) with
| (x, i) -> begin
(let _145_1029 = (FStar_Syntax_Syntax.set_range_of_bv x r)
in (_145_1029, i))
end))))
in (FStar_List.append imps bs)))
end else begin
bs
end
end)
end
| _56_1607 -> begin
bs
end)
end)
end)))



<|MERGE_RESOLUTION|>--- conflicted
+++ resolved
@@ -961,13 +961,8 @@
 in (match (_56_690) with
 | (a, kwp) -> begin
 (
-<<<<<<< HEAD
-# 497 "FStar.TypeChecker.Util.fst"
+
 let k = (FStar_Syntax_Subst.subst (FStar_Syntax_Syntax.Instantiation ((FStar_Syntax_Syntax.Name2Term ((a, t)))::[])) kwp)
-=======
-
-let k = (FStar_Syntax_Subst.subst ((FStar_Syntax_Syntax.NT ((a, t)))::[]) kwp)
->>>>>>> 698bfc72
 in (
 
 let wp = (let _145_323 = (let _145_322 = (let _145_317 = (let _145_316 = (env.FStar_TypeChecker_Env.universe_of env t)
@@ -1091,15 +1086,9 @@
 
 let subst_c2 = (fun reason -> (match ((e1opt, b)) with
 | (Some (e), Some (x)) -> begin
-<<<<<<< HEAD
-(let _145_353 = (let _145_352 = (FStar_Syntax_Subst.subst_comp (FStar_Syntax_Syntax.Instantiation ((FStar_Syntax_Syntax.Name2Term ((x, e)))::[])) c2)
-in (_145_352, reason))
-in Some (_145_353))
-=======
-(let _145_354 = (let _145_353 = (FStar_Syntax_Subst.subst_comp ((FStar_Syntax_Syntax.NT ((x, e)))::[]) c2)
+(let _145_354 = (let _145_353 = (FStar_Syntax_Subst.subst_comp (FStar_Syntax_Syntax.Instantiation ((FStar_Syntax_Syntax.Name2Term ((x, e)))::[])) c2)
 in (_145_353, reason))
 in Some (_145_354))
->>>>>>> 698bfc72
 end
 | _56_740 -> begin
 (aux ())
@@ -1162,31 +1151,6 @@
 in (let _145_368 = (let _145_367 = (FStar_Syntax_Syntax.as_arg wlp1)
 in (let _145_366 = (let _145_365 = (let _145_361 = (mk_lam wp2)
 in (FStar_Syntax_Syntax.as_arg _145_361))
-<<<<<<< HEAD
-in (_145_362)::[])
-in (_145_364)::_145_363))
-in (_145_366)::_145_365))
-in (_145_368)::_145_367))
-in (_145_370)::_145_369))
-in (_145_372)::_145_371))
-in (_145_374)::_145_373))
-in (
-# 567 "FStar.TypeChecker.Util.fst"
-let wlp_args = (let _145_384 = (FStar_Syntax_Syntax.as_arg r1)
-in (let _145_383 = (let _145_382 = (FStar_Syntax_Syntax.as_arg t1)
-in (let _145_381 = (let _145_380 = (FStar_Syntax_Syntax.as_arg t2)
-in (let _145_379 = (let _145_378 = (FStar_Syntax_Syntax.as_arg wlp1)
-in (let _145_377 = (let _145_376 = (let _145_375 = (mk_lam wlp2)
-in (FStar_Syntax_Syntax.as_arg _145_375))
-in (_145_376)::[])
-in (_145_378)::_145_377))
-in (_145_380)::_145_379))
-in (_145_382)::_145_381))
-in (_145_384)::_145_383))
-in (
-# 568 "FStar.TypeChecker.Util.fst"
-let k = (FStar_Syntax_Subst.subst (FStar_Syntax_Syntax.Instantiation ((FStar_Syntax_Syntax.Name2Term ((a, t2)))::[])) kwp)
-=======
 in (let _145_364 = (let _145_363 = (let _145_362 = (mk_lam wlp2)
 in (FStar_Syntax_Syntax.as_arg _145_362))
 in (_145_363)::[])
@@ -1211,8 +1175,7 @@
 in (_145_385)::_145_384))
 in (
 
-let k = (FStar_Syntax_Subst.subst ((FStar_Syntax_Syntax.NT ((a, t2)))::[]) kwp)
->>>>>>> 698bfc72
+let k = (FStar_Syntax_Subst.subst (FStar_Syntax_Syntax.Instantiation ((FStar_Syntax_Syntax.Name2Term ((a, t2)))::[])) kwp)
 in (
 
 let us = (let _145_388 = (env.FStar_TypeChecker_Env.universe_of env t1)
@@ -1248,13 +1211,8 @@
 in (match (_56_788) with
 | (a, kwp) -> begin
 (
-<<<<<<< HEAD
-# 582 "FStar.TypeChecker.Util.fst"
+
 let k = (FStar_Syntax_Subst.subst (FStar_Syntax_Syntax.Instantiation ((FStar_Syntax_Syntax.Name2Term ((a, t)))::[])) kwp)
-=======
-
-let k = (FStar_Syntax_Subst.subst ((FStar_Syntax_Syntax.NT ((a, t)))::[]) kwp)
->>>>>>> 698bfc72
 in (
 
 let wp = (let _145_405 = (let _145_404 = (FStar_Syntax_Syntax.as_arg t)
@@ -2013,13 +1971,8 @@
 in (match (_56_1111) with
 | (a, kwp) -> begin
 (
-<<<<<<< HEAD
-# 848 "FStar.TypeChecker.Util.fst"
+
 let k = (FStar_Syntax_Subst.subst (FStar_Syntax_Syntax.Instantiation ((FStar_Syntax_Syntax.Name2Term ((a, t)))::[])) kwp)
-=======
-
-let k = (FStar_Syntax_Subst.subst ((FStar_Syntax_Syntax.NT ((a, t)))::[]) kwp)
->>>>>>> 698bfc72
 in (
 
 let md = (FStar_TypeChecker_Env.get_effect_decl env ct.FStar_Syntax_Syntax.effect_name)
@@ -2224,26 +2177,16 @@
 let rec aux = (fun subst _56_4 -> (match (_56_4) with
 | (x, Some (FStar_Syntax_Syntax.Implicit (dot)))::rest -> begin
 (
-<<<<<<< HEAD
-# 917 "FStar.TypeChecker.Util.fst"
+
 let t = (FStar_Syntax_Subst.subst (FStar_Syntax_Syntax.Instantiation (subst)) x.FStar_Syntax_Syntax.sort)
-=======
-
-let t = (FStar_Syntax_Subst.subst subst x.FStar_Syntax_Syntax.sort)
->>>>>>> 698bfc72
 in (
 
 let _56_1226 = (new_implicit_var "Instantiation of implicit argument" e.FStar_Syntax_Syntax.pos env t)
 in (match (_56_1226) with
 | (v, _56_1224, g) -> begin
 (
-<<<<<<< HEAD
-# 919 "FStar.TypeChecker.Util.fst"
+
 let subst = (FStar_Syntax_Syntax.Name2Term ((x, v)))::subst
-=======
-
-let subst = (FStar_Syntax_Syntax.NT ((x, v)))::subst
->>>>>>> 698bfc72
 in (
 
 let _56_1232 = (aux subst rest)
@@ -2280,13 +2223,8 @@
 (FStar_Syntax_Util.arrow bs c)
 end)
 in (
-<<<<<<< HEAD
-# 938 "FStar.TypeChecker.Util.fst"
+
 let t = (FStar_Syntax_Subst.subst (FStar_Syntax_Syntax.Instantiation (subst)) t)
-=======
-
-let t = (FStar_Syntax_Subst.subst subst t)
->>>>>>> 698bfc72
 in (
 
 let e = (FStar_Syntax_Syntax.mk_Tm_app e args (Some (t.FStar_Syntax_Syntax.n)) e.FStar_Syntax_Syntax.pos)
