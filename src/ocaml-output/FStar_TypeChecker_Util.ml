--- conflicted
+++ resolved
@@ -2803,13 +2803,8 @@
 in if (((FStar_Ident.lid_equals m1 m2) || ((FStar_Syntax_Util.is_pure_effect c1) && (FStar_Syntax_Util.is_ghost_effect c2))) || ((FStar_Syntax_Util.is_pure_effect c2) && (FStar_Syntax_Util.is_ghost_effect c1))) then begin
 e
 end else begin
-<<<<<<< HEAD
-(let _151_973 = (FStar_ST.read e.FStar_Syntax_Syntax.tk)
-in (FStar_Syntax_Syntax.mk (FStar_Syntax_Syntax.Tm_meta (((e), (FStar_Syntax_Syntax.Meta_monadic_lift (((m1), (m2), (t))))))) _151_973 e.FStar_Syntax_Syntax.pos))
-=======
-(let _154_990 = (FStar_ST.read e.FStar_Syntax_Syntax.tk)
-in (FStar_Syntax_Syntax.mk (FStar_Syntax_Syntax.Tm_meta (((e), (FStar_Syntax_Syntax.Meta_monadic_lift (((m1), (m2))))))) _154_990 e.FStar_Syntax_Syntax.pos))
->>>>>>> 9d305a10
+(let _154_992 = (FStar_ST.read e.FStar_Syntax_Syntax.tk)
+in (FStar_Syntax_Syntax.mk (FStar_Syntax_Syntax.Tm_meta (((e), (FStar_Syntax_Syntax.Meta_monadic_lift (((m1), (m2), (t))))))) _154_992 e.FStar_Syntax_Syntax.pos))
 end)))
 
 
@@ -2819,23 +2814,13 @@
 in if (((is_pure_or_ghost_effect env m) || (FStar_Ident.lid_equals m FStar_Syntax_Const.effect_Tot_lid)) || (FStar_Ident.lid_equals m FStar_Syntax_Const.effect_GTot_lid)) then begin
 e
 end else begin
-<<<<<<< HEAD
-(let _151_982 = (FStar_ST.read e.FStar_Syntax_Syntax.tk)
-in (FStar_Syntax_Syntax.mk (FStar_Syntax_Syntax.Tm_meta (((e), (FStar_Syntax_Syntax.Meta_monadic (((m), (t))))))) _151_982 e.FStar_Syntax_Syntax.pos))
-end))
-
-
-let effect_repr_aux = (fun only_reifiable env c u_c -> (match ((let _151_987 = (FStar_TypeChecker_Env.norm_eff_name env (FStar_Syntax_Util.comp_effect_name c))
-in (FStar_TypeChecker_Env.effect_decl_opt env _151_987))) with
-=======
-(let _154_999 = (FStar_ST.read e.FStar_Syntax_Syntax.tk)
-in (FStar_Syntax_Syntax.mk (FStar_Syntax_Syntax.Tm_meta (((e), (FStar_Syntax_Syntax.Meta_monadic (((m), (t))))))) _154_999 e.FStar_Syntax_Syntax.pos))
-end))
-
-
-let effect_repr_aux = (fun only_reifiable env c u_c -> (match ((let _154_1004 = (FStar_TypeChecker_Env.norm_eff_name env (FStar_Syntax_Util.comp_effect_name c))
-in (FStar_TypeChecker_Env.effect_decl_opt env _154_1004))) with
->>>>>>> 9d305a10
+(let _154_1001 = (FStar_ST.read e.FStar_Syntax_Syntax.tk)
+in (FStar_Syntax_Syntax.mk (FStar_Syntax_Syntax.Tm_meta (((e), (FStar_Syntax_Syntax.Meta_monadic (((m), (t))))))) _154_1001 e.FStar_Syntax_Syntax.pos))
+end))
+
+
+let effect_repr_aux = (fun only_reifiable env c u_c -> (match ((let _154_1006 = (FStar_TypeChecker_Env.norm_eff_name env (FStar_Syntax_Util.comp_effect_name c))
+in (FStar_TypeChecker_Env.effect_decl_opt env _154_1006))) with
 | None -> begin
 None
 end
@@ -2847,46 +2832,26 @@
 | FStar_Syntax_Syntax.Tm_unknown -> begin
 None
 end
-<<<<<<< HEAD
-| _56_1640 -> begin
-=======
-| _57_1672 -> begin
->>>>>>> 9d305a10
+| _57_1673 -> begin
 (
 
 let c = (FStar_TypeChecker_Normalize.unfold_effect_abbrev env c)
 in (
 
-<<<<<<< HEAD
-let _56_1644 = (let _151_988 = (FStar_List.hd c.FStar_Syntax_Syntax.effect_args)
-in ((c.FStar_Syntax_Syntax.result_typ), (_151_988)))
-in (match (_56_1644) with
-=======
-let _57_1676 = (let _154_1005 = (FStar_List.hd c.FStar_Syntax_Syntax.effect_args)
-in ((c.FStar_Syntax_Syntax.result_typ), (_154_1005)))
-in (match (_57_1676) with
->>>>>>> 9d305a10
+let _57_1677 = (let _154_1007 = (FStar_List.hd c.FStar_Syntax_Syntax.effect_args)
+in ((c.FStar_Syntax_Syntax.result_typ), (_154_1007)))
+in (match (_57_1677) with
 | (res_typ, wp) -> begin
 (
 
 let repr = (FStar_TypeChecker_Env.inst_effect_fun_with ((u_c)::[]) env ed (([]), (ed.FStar_Syntax_Syntax.repr)))
-<<<<<<< HEAD
-in (let _151_994 = (let _151_993 = (let _151_991 = (let _151_990 = (let _151_989 = (FStar_Syntax_Syntax.as_arg res_typ)
-in (_151_989)::(wp)::[])
-in ((repr), (_151_990)))
-in FStar_Syntax_Syntax.Tm_app (_151_991))
-in (let _151_992 = (FStar_TypeChecker_Env.get_range env)
-in (FStar_Syntax_Syntax.mk _151_993 None _151_992)))
-in Some (_151_994)))
-=======
-in (let _154_1011 = (let _154_1010 = (let _154_1008 = (let _154_1007 = (let _154_1006 = (FStar_Syntax_Syntax.as_arg res_typ)
-in (_154_1006)::(wp)::[])
-in ((repr), (_154_1007)))
-in FStar_Syntax_Syntax.Tm_app (_154_1008))
-in (let _154_1009 = (FStar_TypeChecker_Env.get_range env)
-in (FStar_Syntax_Syntax.mk _154_1010 None _154_1009)))
-in Some (_154_1011)))
->>>>>>> 9d305a10
+in (let _154_1013 = (let _154_1012 = (let _154_1010 = (let _154_1009 = (let _154_1008 = (FStar_Syntax_Syntax.as_arg res_typ)
+in (_154_1008)::(wp)::[])
+in ((repr), (_154_1009)))
+in FStar_Syntax_Syntax.Tm_app (_154_1010))
+in (let _154_1011 = (FStar_TypeChecker_Env.get_range env)
+in (FStar_Syntax_Syntax.mk _154_1012 None _154_1011)))
+in Some (_154_1013)))
 end)))
 end)
 end
@@ -2898,23 +2863,13 @@
 
 let reify_comp : FStar_TypeChecker_Env.env  ->  FStar_Syntax_Syntax.lcomp  ->  FStar_Syntax_Syntax.universe  ->  FStar_Syntax_Syntax.term = (fun env c u_c -> (
 
-<<<<<<< HEAD
-let no_reify = (fun l -> (let _151_1012 = (let _151_1011 = (let _151_1010 = (FStar_Util.format1 "Effect %s cannot be reified" l.FStar_Ident.str)
-in (let _151_1009 = (FStar_TypeChecker_Env.get_range env)
-in ((_151_1010), (_151_1009))))
-in FStar_Syntax_Syntax.Error (_151_1011))
-in (Prims.raise _151_1012)))
-in (match ((let _151_1013 = (c.FStar_Syntax_Syntax.comp ())
-in (effect_repr_aux true env _151_1013 u_c))) with
-=======
-let no_reify = (fun l -> (let _154_1029 = (let _154_1028 = (let _154_1027 = (FStar_Util.format1 "Effect %s cannot be reified" l.FStar_Ident.str)
-in (let _154_1026 = (FStar_TypeChecker_Env.get_range env)
-in ((_154_1027), (_154_1026))))
-in FStar_Syntax_Syntax.Error (_154_1028))
-in (Prims.raise _154_1029)))
-in (match ((let _154_1030 = (c.FStar_Syntax_Syntax.comp ())
-in (effect_repr_aux true env _154_1030 u_c))) with
->>>>>>> 9d305a10
+let no_reify = (fun l -> (let _154_1031 = (let _154_1030 = (let _154_1029 = (FStar_Util.format1 "Effect %s cannot be reified" l.FStar_Ident.str)
+in (let _154_1028 = (FStar_TypeChecker_Env.get_range env)
+in ((_154_1029), (_154_1028))))
+in FStar_Syntax_Syntax.Error (_154_1030))
+in (Prims.raise _154_1031)))
+in (match ((let _154_1032 = (c.FStar_Syntax_Syntax.comp ())
+in (effect_repr_aux true env _154_1032 u_c))) with
 | None -> begin
 (no_reify c.FStar_Syntax_Syntax.eff_name)
 end
@@ -2928,33 +2883,19 @@
 
 let mk_toplevel_definition : FStar_TypeChecker_Env.env  ->  FStar_Ident.lident  ->  FStar_Syntax_Syntax.term  ->  (FStar_Syntax_Syntax.sigelt * FStar_Syntax_Syntax.term) = (fun env lident def -> (
 
-<<<<<<< HEAD
-let _56_1663 = if (FStar_TypeChecker_Env.debug env (FStar_Options.Other ("ED"))) then begin
-(
-
-let _56_1661 = (d (FStar_Ident.text_of_lid lident))
-in (let _151_1022 = (FStar_Syntax_Print.term_to_string def)
-in (FStar_Util.print2 "Registering top-level definition: %s\n%s\n" (FStar_Ident.text_of_lid lident) _151_1022)))
-=======
-let _57_1695 = if (FStar_TypeChecker_Env.debug env (FStar_Options.Other ("ED"))) then begin
-(
-
-let _57_1693 = (d (FStar_Ident.text_of_lid lident))
-in (let _154_1039 = (FStar_Syntax_Print.term_to_string def)
-in (FStar_Util.print2 "Registering top-level definition: %s\n%s\n" (FStar_Ident.text_of_lid lident) _154_1039)))
->>>>>>> 9d305a10
-end else begin
-()
-end
-in (
-
-<<<<<<< HEAD
-let fv = (let _151_1023 = (FStar_Syntax_Util.incr_delta_qualifier def)
-in (FStar_Syntax_Syntax.lid_as_fv lident _151_1023 None))
-=======
-let fv = (let _154_1040 = (FStar_Syntax_Util.incr_delta_qualifier def)
-in (FStar_Syntax_Syntax.lid_as_fv lident _154_1040 None))
->>>>>>> 9d305a10
+let _57_1696 = if (FStar_TypeChecker_Env.debug env (FStar_Options.Other ("ED"))) then begin
+(
+
+let _57_1694 = (d (FStar_Ident.text_of_lid lident))
+in (let _154_1041 = (FStar_Syntax_Print.term_to_string def)
+in (FStar_Util.print2 "Registering top-level definition: %s\n%s\n" (FStar_Ident.text_of_lid lident) _154_1041)))
+end else begin
+()
+end
+in (
+
+let fv = (let _154_1042 = (FStar_Syntax_Util.incr_delta_qualifier def)
+in (FStar_Syntax_Syntax.lid_as_fv lident _154_1042 None))
 in (
 
 let lbname = FStar_Util.Inr (fv)
@@ -2964,13 +2905,8 @@
 in (
 
 let sig_ctx = FStar_Syntax_Syntax.Sig_let (((lb), (FStar_Range.dummyRange), ((lident)::[]), ((FStar_Syntax_Syntax.Unfold_for_unification_and_vcgen)::[])))
-<<<<<<< HEAD
-in (let _151_1024 = (FStar_Syntax_Syntax.mk (FStar_Syntax_Syntax.Tm_fvar (fv)) None FStar_Range.dummyRange)
-in ((sig_ctx), (_151_1024)))))))))
-=======
-in (let _154_1041 = (FStar_Syntax_Syntax.mk (FStar_Syntax_Syntax.Tm_fvar (fv)) None FStar_Range.dummyRange)
-in ((sig_ctx), (_154_1041)))))))))
->>>>>>> 9d305a10
+in (let _154_1043 = (FStar_Syntax_Syntax.mk (FStar_Syntax_Syntax.Tm_fvar (fv)) None FStar_Range.dummyRange)
+in ((sig_ctx), (_154_1043)))))))))
 
 
 let check_sigelt_quals : FStar_TypeChecker_Env.env  ->  FStar_Syntax_Syntax.sigelt  ->  Prims.unit = (fun env se -> (
@@ -2979,11 +2915,7 @@
 | FStar_Syntax_Syntax.Private -> begin
 true
 end
-<<<<<<< HEAD
-| _56_1674 -> begin
-=======
-| _57_1706 -> begin
->>>>>>> 9d305a10
+| _57_1707 -> begin
 false
 end))
 in (
@@ -2992,11 +2924,7 @@
 | (FStar_Syntax_Syntax.Abstract) | (FStar_Syntax_Syntax.Irreducible) | (FStar_Syntax_Syntax.Unfold_for_unification_and_vcgen) | (FStar_Syntax_Syntax.Visible_default) | (FStar_Syntax_Syntax.Inline_for_extraction) -> begin
 true
 end
-<<<<<<< HEAD
-| _56_1683 -> begin
-=======
-| _57_1715 -> begin
->>>>>>> 9d305a10
+| _57_1716 -> begin
 false
 end))
 in (
@@ -3005,11 +2933,7 @@
 | (FStar_Syntax_Syntax.Assumption) | (FStar_Syntax_Syntax.New) -> begin
 true
 end
-<<<<<<< HEAD
-| _56_1689 -> begin
-=======
-| _57_1721 -> begin
->>>>>>> 9d305a10
+| _57_1722 -> begin
 false
 end))
 in (
@@ -3018,11 +2942,7 @@
 | (FStar_Syntax_Syntax.Reifiable) | (FStar_Syntax_Syntax.Reflectable (_)) -> begin
 true
 end
-<<<<<<< HEAD
-| _56_1695 -> begin
-=======
-| _57_1729 -> begin
->>>>>>> 9d305a10
+| _57_1730 -> begin
 false
 end))
 in (
@@ -3031,11 +2951,7 @@
 | (FStar_Syntax_Syntax.Discriminator (_)) | (FStar_Syntax_Syntax.Projector (_)) | (FStar_Syntax_Syntax.RecordType (_)) | (FStar_Syntax_Syntax.RecordConstructor (_)) | (FStar_Syntax_Syntax.ExceptionConstructor) | (FStar_Syntax_Syntax.HasMaskedEffect) | (FStar_Syntax_Syntax.Effect) -> begin
 true
 end
-<<<<<<< HEAD
-| _56_1714 -> begin
-=======
-| _57_1748 -> begin
->>>>>>> 9d305a10
+| _57_1749 -> begin
 false
 end))
 in (
@@ -3044,11 +2960,7 @@
 | (FStar_Syntax_Syntax.Noeq) | (FStar_Syntax_Syntax.Unopteq) -> begin
 true
 end
-<<<<<<< HEAD
-| _56_1720 -> begin
-=======
-| _57_1754 -> begin
->>>>>>> 9d305a10
+| _57_1755 -> begin
 false
 end))
 in (
@@ -3078,11 +2990,7 @@
 | FStar_Syntax_Syntax.Private -> begin
 true
 end
-<<<<<<< HEAD
-| _56_1747 -> begin
-=======
-| _57_1783 -> begin
->>>>>>> 9d305a10
+| _57_1784 -> begin
 true
 end))
 in (
@@ -3096,66 +3004,39 @@
 let no_dup_quals = (FStar_Util.remove_dups (fun x y -> (x = y)) quals)
 in (
 
-<<<<<<< HEAD
-let err' = (fun msg -> (let _151_1059 = (let _151_1058 = (let _151_1057 = (let _151_1056 = (FStar_Syntax_Print.quals_to_string quals)
-in (FStar_Util.format2 "The qualifier list \"[%s]\" is not permissible for this element%s" _151_1056 msg))
-in ((_151_1057), (r)))
-in FStar_Syntax_Syntax.Error (_151_1058))
-in (Prims.raise _151_1059)))
-=======
-let err' = (fun msg -> (let _154_1076 = (let _154_1075 = (let _154_1074 = (let _154_1073 = (FStar_Syntax_Print.quals_to_string quals)
-in (FStar_Util.format2 "The qualifier list \"[%s]\" is not permissible for this element%s" _154_1073 msg))
-in ((_154_1074), (r)))
-in FStar_Syntax_Syntax.Error (_154_1075))
-in (Prims.raise _154_1076)))
->>>>>>> 9d305a10
+let err' = (fun msg -> (let _154_1078 = (let _154_1077 = (let _154_1076 = (let _154_1075 = (FStar_Syntax_Print.quals_to_string quals)
+in (FStar_Util.format2 "The qualifier list \"[%s]\" is not permissible for this element%s" _154_1075 msg))
+in ((_154_1076), (r)))
+in FStar_Syntax_Syntax.Error (_154_1077))
+in (Prims.raise _154_1078)))
 in (
 
 let err = (fun msg -> (err' (Prims.strcat ": " msg)))
 in (
 
-<<<<<<< HEAD
-let err' = (fun _56_1758 -> (match (()) with
-=======
-let err' = (fun _57_1794 -> (match (()) with
->>>>>>> 9d305a10
+let err' = (fun _57_1795 -> (match (()) with
 | () -> begin
 (err' "")
 end))
 in (
 
-<<<<<<< HEAD
-let _56_1759 = if ((FStar_List.length quals) <> (FStar_List.length no_dup_quals)) then begin
-=======
-let _57_1795 = if ((FStar_List.length quals) <> (FStar_List.length no_dup_quals)) then begin
->>>>>>> 9d305a10
+let _57_1796 = if ((FStar_List.length quals) <> (FStar_List.length no_dup_quals)) then begin
 (err "duplicate qualifiers")
 end else begin
 ()
 end
 in (
 
-<<<<<<< HEAD
-let _56_1761 = if (not ((FStar_All.pipe_right quals (FStar_List.for_all (quals_combo_ok quals))))) then begin
-=======
-let _57_1797 = if (not ((FStar_All.pipe_right quals (FStar_List.for_all (quals_combo_ok quals))))) then begin
->>>>>>> 9d305a10
+let _57_1798 = if (not ((FStar_All.pipe_right quals (FStar_List.for_all (quals_combo_ok quals))))) then begin
 (err "ill-formed combination")
 end else begin
 ()
 end
 in (match (se) with
-<<<<<<< HEAD
-| FStar_Syntax_Syntax.Sig_let ((is_rec, _56_1765), _56_1768, _56_1770, _56_1772) -> begin
-(
-
-let _56_1775 = if (is_rec && (FStar_All.pipe_right quals (FStar_List.contains FStar_Syntax_Syntax.Unfold_for_unification_and_vcgen))) then begin
-=======
-| FStar_Syntax_Syntax.Sig_let ((is_rec, _57_1801), _57_1804, _57_1806, _57_1808) -> begin
-(
-
-let _57_1811 = if (is_rec && (FStar_All.pipe_right quals (FStar_List.contains FStar_Syntax_Syntax.Unfold_for_unification_and_vcgen))) then begin
->>>>>>> 9d305a10
+| FStar_Syntax_Syntax.Sig_let ((is_rec, _57_1802), _57_1805, _57_1807, _57_1809) -> begin
+(
+
+let _57_1812 = if (is_rec && (FStar_All.pipe_right quals (FStar_List.contains FStar_Syntax_Syntax.Unfold_for_unification_and_vcgen))) then begin
 (err "recursive definitions cannot be marked inline")
 end else begin
 ()
@@ -3166,77 +3047,49 @@
 ()
 end)
 end
-<<<<<<< HEAD
-| FStar_Syntax_Syntax.Sig_bundle (_56_1779) -> begin
-=======
-| FStar_Syntax_Syntax.Sig_bundle (_57_1815) -> begin
->>>>>>> 9d305a10
+| FStar_Syntax_Syntax.Sig_bundle (_57_1816) -> begin
 if (not ((FStar_All.pipe_right quals (FStar_Util.for_all (fun x -> ((((x = FStar_Syntax_Syntax.Abstract) || (inferred x)) || (visibility x)) || (has_eq x))))))) then begin
 (err' ())
 end else begin
 ()
 end
 end
-<<<<<<< HEAD
-| FStar_Syntax_Syntax.Sig_declare_typ (_56_1783) -> begin
-=======
-| FStar_Syntax_Syntax.Sig_declare_typ (_57_1819) -> begin
->>>>>>> 9d305a10
+| FStar_Syntax_Syntax.Sig_declare_typ (_57_1820) -> begin
 if (FStar_All.pipe_right quals (FStar_Util.for_some has_eq)) then begin
 (err' ())
 end else begin
 ()
 end
 end
-<<<<<<< HEAD
-| FStar_Syntax_Syntax.Sig_assume (_56_1786) -> begin
-=======
-| FStar_Syntax_Syntax.Sig_assume (_57_1822) -> begin
->>>>>>> 9d305a10
+| FStar_Syntax_Syntax.Sig_assume (_57_1823) -> begin
 if (not ((FStar_All.pipe_right quals (FStar_Util.for_all (fun x -> ((visibility x) || (x = FStar_Syntax_Syntax.Assumption))))))) then begin
 (err' ())
 end else begin
 ()
 end
 end
-<<<<<<< HEAD
-| FStar_Syntax_Syntax.Sig_new_effect (_56_1790) -> begin
-=======
-| FStar_Syntax_Syntax.Sig_new_effect (_57_1826) -> begin
->>>>>>> 9d305a10
+| FStar_Syntax_Syntax.Sig_new_effect (_57_1827) -> begin
 if (not ((FStar_All.pipe_right quals (FStar_Util.for_all (fun x -> ((((x = FStar_Syntax_Syntax.TotalEffect) || (inferred x)) || (visibility x)) || (reification x))))))) then begin
 (err' ())
 end else begin
 ()
 end
 end
-<<<<<<< HEAD
-| FStar_Syntax_Syntax.Sig_new_effect_for_free (_56_1794) -> begin
-=======
-| FStar_Syntax_Syntax.Sig_new_effect_for_free (_57_1830) -> begin
->>>>>>> 9d305a10
+| FStar_Syntax_Syntax.Sig_new_effect_for_free (_57_1831) -> begin
 if (not ((FStar_All.pipe_right quals (FStar_Util.for_all (fun x -> ((((x = FStar_Syntax_Syntax.TotalEffect) || (inferred x)) || (visibility x)) || (reification x))))))) then begin
 (err' ())
 end else begin
 ()
 end
 end
-<<<<<<< HEAD
-| FStar_Syntax_Syntax.Sig_effect_abbrev (_56_1798) -> begin
-=======
-| FStar_Syntax_Syntax.Sig_effect_abbrev (_57_1834) -> begin
->>>>>>> 9d305a10
+| FStar_Syntax_Syntax.Sig_effect_abbrev (_57_1835) -> begin
 if (not ((FStar_All.pipe_right quals (FStar_Util.for_all (fun x -> ((inferred x) || (visibility x))))))) then begin
 (err' ())
 end else begin
 ()
 end
 end
-<<<<<<< HEAD
-| _56_1802 -> begin
-=======
-| _57_1838 -> begin
->>>>>>> 9d305a10
+| _57_1839 -> begin
 ()
 end)))))))))))))))))
 
