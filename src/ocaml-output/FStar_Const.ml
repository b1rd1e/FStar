
open Prims
open FStar_Pervasives
type signedness =
<<<<<<< HEAD
| Unsigned
| Signed


let uu___is_Unsigned : signedness  ->  Prims.bool = (fun projectee -> (match (projectee) with
| Unsigned -> begin
true
end
| uu____6 -> begin
false
end))


let uu___is_Signed : signedness  ->  Prims.bool = (fun projectee -> (match (projectee) with
| Signed -> begin
true
end
| uu____12 -> begin
false
end))

type width =
| Int8
| Int16
| Int32
| Int64


let uu___is_Int8 : width  ->  Prims.bool = (fun projectee -> (match (projectee) with
| Int8 -> begin
true
end
| uu____18 -> begin
false
end))


let uu___is_Int16 : width  ->  Prims.bool = (fun projectee -> (match (projectee) with
| Int16 -> begin
true
end
| uu____24 -> begin
false
end))


let uu___is_Int32 : width  ->  Prims.bool = (fun projectee -> (match (projectee) with
| Int32 -> begin
true
end
| uu____30 -> begin
false
end))


let uu___is_Int64 : width  ->  Prims.bool = (fun projectee -> (match (projectee) with
| Int64 -> begin
true
end
| uu____36 -> begin
false
end))

type sconst =
| Const_effect
| Const_unit
| Const_bool of Prims.bool
| Const_int of (Prims.string * (signedness * width) FStar_Pervasives_Native.option)
| Const_char of FStar_BaseTypes.char
| Const_float of FStar_BaseTypes.double
| Const_bytearray of (FStar_BaseTypes.byte Prims.array * FStar_Range.range)
| Const_string of (Prims.string * FStar_Range.range)
| Const_range_of
| Const_set_range_of
| Const_range of FStar_Range.range
| Const_reify
| Const_reflect of FStar_Ident.lid


let uu___is_Const_effect : sconst  ->  Prims.bool = (fun projectee -> (match (projectee) with
| Const_effect -> begin
true
end
| uu____102 -> begin
false
end))


let uu___is_Const_unit : sconst  ->  Prims.bool = (fun projectee -> (match (projectee) with
| Const_unit -> begin
true
end
| uu____108 -> begin
false
end))


let uu___is_Const_bool : sconst  ->  Prims.bool = (fun projectee -> (match (projectee) with
| Const_bool (_0) -> begin
true
end
| uu____115 -> begin
false
end))


let __proj__Const_bool__item___0 : sconst  ->  Prims.bool = (fun projectee -> (match (projectee) with
| Const_bool (_0) -> begin
_0
end))


let uu___is_Const_int : sconst  ->  Prims.bool = (fun projectee -> (match (projectee) with
| Const_int (_0) -> begin
true
end
| uu____139 -> begin
false
end))


let __proj__Const_int__item___0 : sconst  ->  (Prims.string * (signedness * width) FStar_Pervasives_Native.option) = (fun projectee -> (match (projectee) with
| Const_int (_0) -> begin
_0
end))


let uu___is_Const_char : sconst  ->  Prims.bool = (fun projectee -> (match (projectee) with
| Const_char (_0) -> begin
true
end
| uu____183 -> begin
false
end))


let __proj__Const_char__item___0 : sconst  ->  FStar_BaseTypes.char = (fun projectee -> (match (projectee) with
| Const_char (_0) -> begin
_0
end))


let uu___is_Const_float : sconst  ->  Prims.bool = (fun projectee -> (match (projectee) with
| Const_float (_0) -> begin
true
end
| uu____197 -> begin
false
end))


let __proj__Const_float__item___0 : sconst  ->  FStar_BaseTypes.double = (fun projectee -> (match (projectee) with
| Const_float (_0) -> begin
_0
end))


let uu___is_Const_bytearray : sconst  ->  Prims.bool = (fun projectee -> (match (projectee) with
| Const_bytearray (_0) -> begin
true
end
| uu____217 -> begin
false
end))


let __proj__Const_bytearray__item___0 : sconst  ->  (FStar_BaseTypes.byte Prims.array * FStar_Range.range) = (fun projectee -> (match (projectee) with
| Const_bytearray (_0) -> begin
_0
end))


let uu___is_Const_string : sconst  ->  Prims.bool = (fun projectee -> (match (projectee) with
| Const_string (_0) -> begin
true
end
| uu____253 -> begin
false
end))


let __proj__Const_string__item___0 : sconst  ->  (Prims.string * FStar_Range.range) = (fun projectee -> (match (projectee) with
| Const_string (_0) -> begin
_0
end))


let uu___is_Const_range_of : sconst  ->  Prims.bool = (fun projectee -> (match (projectee) with
| Const_range_of -> begin
true
end
| uu____278 -> begin
false
end))


let uu___is_Const_set_range_of : sconst  ->  Prims.bool = (fun projectee -> (match (projectee) with
| Const_set_range_of -> begin
true
end
| uu____284 -> begin
false
end))


let uu___is_Const_range : sconst  ->  Prims.bool = (fun projectee -> (match (projectee) with
| Const_range (_0) -> begin
true
end
| uu____291 -> begin
false
end))


let __proj__Const_range__item___0 : sconst  ->  FStar_Range.range = (fun projectee -> (match (projectee) with
| Const_range (_0) -> begin
_0
end))


let uu___is_Const_reify : sconst  ->  Prims.bool = (fun projectee -> (match (projectee) with
| Const_reify -> begin
true
end
| uu____304 -> begin
false
end))


let uu___is_Const_reflect : sconst  ->  Prims.bool = (fun projectee -> (match (projectee) with
| Const_reflect (_0) -> begin
true
end
| uu____311 -> begin
false
end))


let __proj__Const_reflect__item___0 : sconst  ->  FStar_Ident.lid = (fun projectee -> (match (projectee) with
| Const_reflect (_0) -> begin
_0
end))


let eq_const : sconst  ->  sconst  ->  Prims.bool = (fun c1 c2 -> (match (((c1), (c2))) with
| (Const_int (s1, o1), Const_int (s2, o2)) -> begin
((

let uu____361 = (FStar_Util.ensure_decimal s1)
in (

let uu____362 = (FStar_Util.ensure_decimal s2)
in (Prims.op_Equality uu____361 uu____362))) && (Prims.op_Equality o1 o2))
end
| (Const_bytearray (a, uu____370), Const_bytearray (b, uu____372)) -> begin
(Prims.op_Equality a b)
end
| (Const_string (a, uu____384), Const_string (b, uu____386)) -> begin
(Prims.op_Equality a b)
end
| (Const_reflect (l1), Const_reflect (l2)) -> begin
(FStar_Ident.lid_equals l1 l2)
end
| uu____389 -> begin
(Prims.op_Equality c1 c2)
end))


let rec pow2 : FStar_BigInt.bigint  ->  FStar_BigInt.bigint = (fun x -> (

let uu____399 = (FStar_BigInt.eq_big_int x FStar_BigInt.zero)
in (match (uu____399) with
| true -> begin
FStar_BigInt.one
end
| uu____400 -> begin
(

let uu____401 = (

let uu____402 = (FStar_BigInt.pred_big_int x)
in (pow2 uu____402))
in (FStar_BigInt.mult_big_int FStar_BigInt.two uu____401))
end)))


let bounds : signedness  ->  width  ->  (FStar_BigInt.bigint * FStar_BigInt.bigint) = (fun signedness width -> (

let n1 = (match (width) with
| Int8 -> begin
(FStar_BigInt.big_int_of_string "8")
end
| Int16 -> begin
(FStar_BigInt.big_int_of_string "16")
end
| Int32 -> begin
(FStar_BigInt.big_int_of_string "32")
end
| Int64 -> begin
(FStar_BigInt.big_int_of_string "64")
end)
in (

let uu____418 = (match (signedness) with
| Unsigned -> begin
(

let uu____427 = (

let uu____428 = (pow2 n1)
in (FStar_BigInt.pred_big_int uu____428))
in ((FStar_BigInt.zero), (uu____427)))
end
| Signed -> begin
(

let upper = (

let uu____430 = (FStar_BigInt.pred_big_int n1)
in (pow2 uu____430))
in (

let uu____431 = (FStar_BigInt.minus_big_int upper)
in (

let uu____432 = (FStar_BigInt.pred_big_int upper)
in ((uu____431), (uu____432)))))
end)
in (match (uu____418) with
| (lower, upper) -> begin
((lower), (upper))
end))))


let within_bounds : Prims.string  ->  signedness  ->  width  ->  Prims.bool = (fun repr signedness width -> (

let uu____454 = (bounds signedness width)
in (match (uu____454) with
| (lower, upper) -> begin
(

let value = (

let uu____462 = (FStar_Util.ensure_decimal repr)
in (FStar_BigInt.big_int_of_string uu____462))
in ((FStar_BigInt.le_big_int lower value) && (FStar_BigInt.le_big_int value upper)))
end)))



=======
  | Unsigned 
  | Signed [@@deriving yojson,show]
let (uu___is_Unsigned : signedness -> Prims.bool) =
  fun projectee  ->
    match projectee with | Unsigned  -> true | uu____6 -> false
  
let (uu___is_Signed : signedness -> Prims.bool) =
  fun projectee  ->
    match projectee with | Signed  -> true | uu____12 -> false
  
type width =
  | Int8 
  | Int16 
  | Int32 
  | Int64 [@@deriving yojson,show]
let (uu___is_Int8 : width -> Prims.bool) =
  fun projectee  -> match projectee with | Int8  -> true | uu____18 -> false 
let (uu___is_Int16 : width -> Prims.bool) =
  fun projectee  -> match projectee with | Int16  -> true | uu____24 -> false 
let (uu___is_Int32 : width -> Prims.bool) =
  fun projectee  -> match projectee with | Int32  -> true | uu____30 -> false 
let (uu___is_Int64 : width -> Prims.bool) =
  fun projectee  -> match projectee with | Int64  -> true | uu____36 -> false 
type sconst =
  | Const_effect 
  | Const_unit 
  | Const_bool of Prims.bool 
  | Const_int of
  (Prims.string,(signedness,width) FStar_Pervasives_Native.tuple2
                  FStar_Pervasives_Native.option)
  FStar_Pervasives_Native.tuple2 
  | Const_char of FStar_BaseTypes.char 
  | Const_float of FStar_BaseTypes.double 
  | Const_bytearray of (FStar_BaseTypes.byte Prims.array,FStar_Range.range)
  FStar_Pervasives_Native.tuple2 
  | Const_string of (Prims.string,FStar_Range.range)
  FStar_Pervasives_Native.tuple2 
  | Const_range_of 
  | Const_set_range_of 
  | Const_range of FStar_Range.range 
  | Const_reify 
  | Const_reflect of FStar_Ident.lid [@@deriving yojson,show]
let (uu___is_Const_effect : sconst -> Prims.bool) =
  fun projectee  ->
    match projectee with | Const_effect  -> true | uu____102 -> false
  
let (uu___is_Const_unit : sconst -> Prims.bool) =
  fun projectee  ->
    match projectee with | Const_unit  -> true | uu____108 -> false
  
let (uu___is_Const_bool : sconst -> Prims.bool) =
  fun projectee  ->
    match projectee with | Const_bool _0 -> true | uu____115 -> false
  
let (__proj__Const_bool__item___0 : sconst -> Prims.bool) =
  fun projectee  -> match projectee with | Const_bool _0 -> _0 
let (uu___is_Const_int : sconst -> Prims.bool) =
  fun projectee  ->
    match projectee with | Const_int _0 -> true | uu____139 -> false
  
let (__proj__Const_int__item___0 :
  sconst ->
    (Prims.string,(signedness,width) FStar_Pervasives_Native.tuple2
                    FStar_Pervasives_Native.option)
      FStar_Pervasives_Native.tuple2)
  = fun projectee  -> match projectee with | Const_int _0 -> _0 
let (uu___is_Const_char : sconst -> Prims.bool) =
  fun projectee  ->
    match projectee with | Const_char _0 -> true | uu____183 -> false
  
let (__proj__Const_char__item___0 : sconst -> FStar_BaseTypes.char) =
  fun projectee  -> match projectee with | Const_char _0 -> _0 
let (uu___is_Const_float : sconst -> Prims.bool) =
  fun projectee  ->
    match projectee with | Const_float _0 -> true | uu____197 -> false
  
let (__proj__Const_float__item___0 : sconst -> FStar_BaseTypes.double) =
  fun projectee  -> match projectee with | Const_float _0 -> _0 
let (uu___is_Const_bytearray : sconst -> Prims.bool) =
  fun projectee  ->
    match projectee with | Const_bytearray _0 -> true | uu____217 -> false
  
let (__proj__Const_bytearray__item___0 :
  sconst ->
    (FStar_BaseTypes.byte Prims.array,FStar_Range.range)
      FStar_Pervasives_Native.tuple2)
  = fun projectee  -> match projectee with | Const_bytearray _0 -> _0 
let (uu___is_Const_string : sconst -> Prims.bool) =
  fun projectee  ->
    match projectee with | Const_string _0 -> true | uu____253 -> false
  
let (__proj__Const_string__item___0 :
  sconst -> (Prims.string,FStar_Range.range) FStar_Pervasives_Native.tuple2)
  = fun projectee  -> match projectee with | Const_string _0 -> _0 
let (uu___is_Const_range_of : sconst -> Prims.bool) =
  fun projectee  ->
    match projectee with | Const_range_of  -> true | uu____278 -> false
  
let (uu___is_Const_set_range_of : sconst -> Prims.bool) =
  fun projectee  ->
    match projectee with | Const_set_range_of  -> true | uu____284 -> false
  
let (uu___is_Const_range : sconst -> Prims.bool) =
  fun projectee  ->
    match projectee with | Const_range _0 -> true | uu____291 -> false
  
let (__proj__Const_range__item___0 : sconst -> FStar_Range.range) =
  fun projectee  -> match projectee with | Const_range _0 -> _0 
let (uu___is_Const_reify : sconst -> Prims.bool) =
  fun projectee  ->
    match projectee with | Const_reify  -> true | uu____304 -> false
  
let (uu___is_Const_reflect : sconst -> Prims.bool) =
  fun projectee  ->
    match projectee with | Const_reflect _0 -> true | uu____311 -> false
  
let (__proj__Const_reflect__item___0 : sconst -> FStar_Ident.lid) =
  fun projectee  -> match projectee with | Const_reflect _0 -> _0 
let (eq_const : sconst -> sconst -> Prims.bool) =
  fun c1  ->
    fun c2  ->
      match (c1, c2) with
      | (Const_int (s1,o1),Const_int (s2,o2)) ->
          (let uu____361 = FStar_Util.ensure_decimal s1  in
           let uu____362 = FStar_Util.ensure_decimal s2  in
           uu____361 = uu____362) && (o1 = o2)
      | (Const_bytearray (a,uu____370),Const_bytearray (b,uu____372)) ->
          a = b
      | (Const_string (a,uu____384),Const_string (b,uu____386)) -> a = b
      | (Const_reflect l1,Const_reflect l2) -> FStar_Ident.lid_equals l1 l2
      | uu____389 -> c1 = c2
  
let rec (pow2 : FStar_BigInt.bigint -> FStar_BigInt.bigint) =
  fun x  ->
    let uu____399 = FStar_BigInt.eq_big_int x FStar_BigInt.zero  in
    if uu____399
    then FStar_BigInt.one
    else
      (let uu____401 =
         let uu____402 = FStar_BigInt.pred_big_int x  in pow2 uu____402  in
       FStar_BigInt.mult_big_int FStar_BigInt.two uu____401)
  
let (bounds :
  signedness ->
    width ->
      (FStar_BigInt.bigint,FStar_BigInt.bigint)
        FStar_Pervasives_Native.tuple2)
  =
  fun signedness  ->
    fun width  ->
      let n1 =
        match width with
        | Int8  -> FStar_BigInt.big_int_of_string "8"
        | Int16  -> FStar_BigInt.big_int_of_string "16"
        | Int32  -> FStar_BigInt.big_int_of_string "32"
        | Int64  -> FStar_BigInt.big_int_of_string "64"  in
      let uu____418 =
        match signedness with
        | Unsigned  ->
            let uu____427 =
              let uu____428 = pow2 n1  in FStar_BigInt.pred_big_int uu____428
               in
            (FStar_BigInt.zero, uu____427)
        | Signed  ->
            let upper =
              let uu____430 = FStar_BigInt.pred_big_int n1  in pow2 uu____430
               in
            let uu____431 = FStar_BigInt.minus_big_int upper  in
            let uu____432 = FStar_BigInt.pred_big_int upper  in
            (uu____431, uu____432)
         in
      match uu____418 with | (lower,upper) -> (lower, upper)
  
let (within_bounds : Prims.string -> signedness -> width -> Prims.bool) =
  fun repr  ->
    fun signedness  ->
      fun width  ->
        let uu____454 = bounds signedness width  in
        match uu____454 with
        | (lower,upper) ->
            let value =
              let uu____462 = FStar_Util.ensure_decimal repr  in
              FStar_BigInt.big_int_of_string uu____462  in
            (FStar_BigInt.le_big_int lower value) &&
              (FStar_BigInt.le_big_int value upper)
  
>>>>>>> ca297a09
<|MERGE_RESOLUTION|>--- conflicted
+++ resolved
@@ -1,359 +1,5 @@
-
 open Prims
-open FStar_Pervasives
 type signedness =
-<<<<<<< HEAD
-| Unsigned
-| Signed
-
-
-let uu___is_Unsigned : signedness  ->  Prims.bool = (fun projectee -> (match (projectee) with
-| Unsigned -> begin
-true
-end
-| uu____6 -> begin
-false
-end))
-
-
-let uu___is_Signed : signedness  ->  Prims.bool = (fun projectee -> (match (projectee) with
-| Signed -> begin
-true
-end
-| uu____12 -> begin
-false
-end))
-
-type width =
-| Int8
-| Int16
-| Int32
-| Int64
-
-
-let uu___is_Int8 : width  ->  Prims.bool = (fun projectee -> (match (projectee) with
-| Int8 -> begin
-true
-end
-| uu____18 -> begin
-false
-end))
-
-
-let uu___is_Int16 : width  ->  Prims.bool = (fun projectee -> (match (projectee) with
-| Int16 -> begin
-true
-end
-| uu____24 -> begin
-false
-end))
-
-
-let uu___is_Int32 : width  ->  Prims.bool = (fun projectee -> (match (projectee) with
-| Int32 -> begin
-true
-end
-| uu____30 -> begin
-false
-end))
-
-
-let uu___is_Int64 : width  ->  Prims.bool = (fun projectee -> (match (projectee) with
-| Int64 -> begin
-true
-end
-| uu____36 -> begin
-false
-end))
-
-type sconst =
-| Const_effect
-| Const_unit
-| Const_bool of Prims.bool
-| Const_int of (Prims.string * (signedness * width) FStar_Pervasives_Native.option)
-| Const_char of FStar_BaseTypes.char
-| Const_float of FStar_BaseTypes.double
-| Const_bytearray of (FStar_BaseTypes.byte Prims.array * FStar_Range.range)
-| Const_string of (Prims.string * FStar_Range.range)
-| Const_range_of
-| Const_set_range_of
-| Const_range of FStar_Range.range
-| Const_reify
-| Const_reflect of FStar_Ident.lid
-
-
-let uu___is_Const_effect : sconst  ->  Prims.bool = (fun projectee -> (match (projectee) with
-| Const_effect -> begin
-true
-end
-| uu____102 -> begin
-false
-end))
-
-
-let uu___is_Const_unit : sconst  ->  Prims.bool = (fun projectee -> (match (projectee) with
-| Const_unit -> begin
-true
-end
-| uu____108 -> begin
-false
-end))
-
-
-let uu___is_Const_bool : sconst  ->  Prims.bool = (fun projectee -> (match (projectee) with
-| Const_bool (_0) -> begin
-true
-end
-| uu____115 -> begin
-false
-end))
-
-
-let __proj__Const_bool__item___0 : sconst  ->  Prims.bool = (fun projectee -> (match (projectee) with
-| Const_bool (_0) -> begin
-_0
-end))
-
-
-let uu___is_Const_int : sconst  ->  Prims.bool = (fun projectee -> (match (projectee) with
-| Const_int (_0) -> begin
-true
-end
-| uu____139 -> begin
-false
-end))
-
-
-let __proj__Const_int__item___0 : sconst  ->  (Prims.string * (signedness * width) FStar_Pervasives_Native.option) = (fun projectee -> (match (projectee) with
-| Const_int (_0) -> begin
-_0
-end))
-
-
-let uu___is_Const_char : sconst  ->  Prims.bool = (fun projectee -> (match (projectee) with
-| Const_char (_0) -> begin
-true
-end
-| uu____183 -> begin
-false
-end))
-
-
-let __proj__Const_char__item___0 : sconst  ->  FStar_BaseTypes.char = (fun projectee -> (match (projectee) with
-| Const_char (_0) -> begin
-_0
-end))
-
-
-let uu___is_Const_float : sconst  ->  Prims.bool = (fun projectee -> (match (projectee) with
-| Const_float (_0) -> begin
-true
-end
-| uu____197 -> begin
-false
-end))
-
-
-let __proj__Const_float__item___0 : sconst  ->  FStar_BaseTypes.double = (fun projectee -> (match (projectee) with
-| Const_float (_0) -> begin
-_0
-end))
-
-
-let uu___is_Const_bytearray : sconst  ->  Prims.bool = (fun projectee -> (match (projectee) with
-| Const_bytearray (_0) -> begin
-true
-end
-| uu____217 -> begin
-false
-end))
-
-
-let __proj__Const_bytearray__item___0 : sconst  ->  (FStar_BaseTypes.byte Prims.array * FStar_Range.range) = (fun projectee -> (match (projectee) with
-| Const_bytearray (_0) -> begin
-_0
-end))
-
-
-let uu___is_Const_string : sconst  ->  Prims.bool = (fun projectee -> (match (projectee) with
-| Const_string (_0) -> begin
-true
-end
-| uu____253 -> begin
-false
-end))
-
-
-let __proj__Const_string__item___0 : sconst  ->  (Prims.string * FStar_Range.range) = (fun projectee -> (match (projectee) with
-| Const_string (_0) -> begin
-_0
-end))
-
-
-let uu___is_Const_range_of : sconst  ->  Prims.bool = (fun projectee -> (match (projectee) with
-| Const_range_of -> begin
-true
-end
-| uu____278 -> begin
-false
-end))
-
-
-let uu___is_Const_set_range_of : sconst  ->  Prims.bool = (fun projectee -> (match (projectee) with
-| Const_set_range_of -> begin
-true
-end
-| uu____284 -> begin
-false
-end))
-
-
-let uu___is_Const_range : sconst  ->  Prims.bool = (fun projectee -> (match (projectee) with
-| Const_range (_0) -> begin
-true
-end
-| uu____291 -> begin
-false
-end))
-
-
-let __proj__Const_range__item___0 : sconst  ->  FStar_Range.range = (fun projectee -> (match (projectee) with
-| Const_range (_0) -> begin
-_0
-end))
-
-
-let uu___is_Const_reify : sconst  ->  Prims.bool = (fun projectee -> (match (projectee) with
-| Const_reify -> begin
-true
-end
-| uu____304 -> begin
-false
-end))
-
-
-let uu___is_Const_reflect : sconst  ->  Prims.bool = (fun projectee -> (match (projectee) with
-| Const_reflect (_0) -> begin
-true
-end
-| uu____311 -> begin
-false
-end))
-
-
-let __proj__Const_reflect__item___0 : sconst  ->  FStar_Ident.lid = (fun projectee -> (match (projectee) with
-| Const_reflect (_0) -> begin
-_0
-end))
-
-
-let eq_const : sconst  ->  sconst  ->  Prims.bool = (fun c1 c2 -> (match (((c1), (c2))) with
-| (Const_int (s1, o1), Const_int (s2, o2)) -> begin
-((
-
-let uu____361 = (FStar_Util.ensure_decimal s1)
-in (
-
-let uu____362 = (FStar_Util.ensure_decimal s2)
-in (Prims.op_Equality uu____361 uu____362))) && (Prims.op_Equality o1 o2))
-end
-| (Const_bytearray (a, uu____370), Const_bytearray (b, uu____372)) -> begin
-(Prims.op_Equality a b)
-end
-| (Const_string (a, uu____384), Const_string (b, uu____386)) -> begin
-(Prims.op_Equality a b)
-end
-| (Const_reflect (l1), Const_reflect (l2)) -> begin
-(FStar_Ident.lid_equals l1 l2)
-end
-| uu____389 -> begin
-(Prims.op_Equality c1 c2)
-end))
-
-
-let rec pow2 : FStar_BigInt.bigint  ->  FStar_BigInt.bigint = (fun x -> (
-
-let uu____399 = (FStar_BigInt.eq_big_int x FStar_BigInt.zero)
-in (match (uu____399) with
-| true -> begin
-FStar_BigInt.one
-end
-| uu____400 -> begin
-(
-
-let uu____401 = (
-
-let uu____402 = (FStar_BigInt.pred_big_int x)
-in (pow2 uu____402))
-in (FStar_BigInt.mult_big_int FStar_BigInt.two uu____401))
-end)))
-
-
-let bounds : signedness  ->  width  ->  (FStar_BigInt.bigint * FStar_BigInt.bigint) = (fun signedness width -> (
-
-let n1 = (match (width) with
-| Int8 -> begin
-(FStar_BigInt.big_int_of_string "8")
-end
-| Int16 -> begin
-(FStar_BigInt.big_int_of_string "16")
-end
-| Int32 -> begin
-(FStar_BigInt.big_int_of_string "32")
-end
-| Int64 -> begin
-(FStar_BigInt.big_int_of_string "64")
-end)
-in (
-
-let uu____418 = (match (signedness) with
-| Unsigned -> begin
-(
-
-let uu____427 = (
-
-let uu____428 = (pow2 n1)
-in (FStar_BigInt.pred_big_int uu____428))
-in ((FStar_BigInt.zero), (uu____427)))
-end
-| Signed -> begin
-(
-
-let upper = (
-
-let uu____430 = (FStar_BigInt.pred_big_int n1)
-in (pow2 uu____430))
-in (
-
-let uu____431 = (FStar_BigInt.minus_big_int upper)
-in (
-
-let uu____432 = (FStar_BigInt.pred_big_int upper)
-in ((uu____431), (uu____432)))))
-end)
-in (match (uu____418) with
-| (lower, upper) -> begin
-((lower), (upper))
-end))))
-
-
-let within_bounds : Prims.string  ->  signedness  ->  width  ->  Prims.bool = (fun repr signedness width -> (
-
-let uu____454 = (bounds signedness width)
-in (match (uu____454) with
-| (lower, upper) -> begin
-(
-
-let value = (
-
-let uu____462 = (FStar_Util.ensure_decimal repr)
-in (FStar_BigInt.big_int_of_string uu____462))
-in ((FStar_BigInt.le_big_int lower value) && (FStar_BigInt.le_big_int value upper)))
-end)))
-
-
-
-=======
   | Unsigned 
   | Signed [@@deriving yojson,show]
 let (uu___is_Unsigned : signedness -> Prims.bool) =
@@ -539,5 +185,4 @@
               FStar_BigInt.big_int_of_string uu____462  in
             (FStar_BigInt.le_big_int lower value) &&
               (FStar_BigInt.le_big_int value upper)
-  
->>>>>>> ca297a09
+  